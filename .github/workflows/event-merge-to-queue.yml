name: Merge a pull request
run-name: Validate ${{ github.ref_name }}

# Documentation: https://redislabs.atlassian.net/wiki/spaces/DX/pages/3967844669/RediSearch+CI+refactor

on:
  merge_group:
    types: [checks_requested]

concurrency:
  # This group identifies the PR by the tree ID of the head commit.
  # TODO: Replace with PR number of branch name once GH adds it to the event context
  group: ${{ github.workflow }}-${{ github.event.merge_group.head_commit.tree_id }}
  cancel-in-progress: true

# TODO: Use RedisJSON's `${{ vars.DEFAULT_REDISJSON_REF }}` branch when testing on nightly

jobs:
  get-latest-redis-tag:
    uses: ./.github/workflows/task-get-latest-tag.yml
    with:
      repo: redis/redis
      prefix: '7.4'

  docs-only: # Check whether the PR is only modifying docs
    uses: ./.github/workflows/task-check-docs.yml

  test-linux:
    needs: [docs-only, get-latest-redis-tag]
    if: needs.docs-only.outputs.only-docs-changed == 'false'
    uses: ./.github/workflows/flow-linux-platforms.yml
    secrets: inherit
    with:
<<<<<<< HEAD
      redis-ref: 'unstable'
=======
      redis-ref: '8.0'
>>>>>>> 7d1c19d2

  test-macos:
    needs: [docs-only, get-latest-redis-tag]
    if: needs.docs-only.outputs.only-docs-changed == 'false'
    uses: ./.github/workflows/flow-macos.yml
    secrets: inherit
    with:
<<<<<<< HEAD
      redis-ref: 'unstable'
=======
      redis-ref: '8.0'
>>>>>>> 7d1c19d2

  coverage:
    needs: docs-only
    if: ${{ vars.ENABLE_CODE_COVERAGE == 'true' && needs.docs-only.outputs.only-docs-changed == 'false' }}
    uses: ./.github/workflows/flow-coverage.yml
    secrets: inherit

  sanitize:
    needs: docs-only
    if: needs.docs-only.outputs.only-docs-changed == 'false'
    uses: ./.github/workflows/flow-sanitizer.yml
    secrets: inherit
    with:
      flow-config: '' # full sanitization

  pr-validation:
    needs:
      - docs-only # if the setup jobs fail, the rest of the jobs will be skipped, and we will exit with a failure
      - get-latest-redis-tag
      - test-linux
      - test-macos
      - coverage
      - sanitize
    runs-on: ${{ vars.RUNS_ON }}
    if: ${{ !cancelled() }}
    steps:
      - if: contains(needs.*.result, 'failure') || contains(needs.*.result, 'cancelled')
        run: exit 1<|MERGE_RESOLUTION|>--- conflicted
+++ resolved
@@ -31,11 +31,7 @@
     uses: ./.github/workflows/flow-linux-platforms.yml
     secrets: inherit
     with:
-<<<<<<< HEAD
-      redis-ref: 'unstable'
-=======
       redis-ref: '8.0'
->>>>>>> 7d1c19d2
 
   test-macos:
     needs: [docs-only, get-latest-redis-tag]
@@ -43,11 +39,7 @@
     uses: ./.github/workflows/flow-macos.yml
     secrets: inherit
     with:
-<<<<<<< HEAD
-      redis-ref: 'unstable'
-=======
       redis-ref: '8.0'
->>>>>>> 7d1c19d2
 
   coverage:
     needs: docs-only
