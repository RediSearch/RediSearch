--- conflicted
+++ resolved
@@ -60,11 +60,7 @@
           def valid_tag(tag):
             return tag == f"v{major}.{minor}.{patch}"
           def valid_version_branch(branch):
-<<<<<<< HEAD
-            return branch == f"refs/heads/{major}.{minor}" or branch == f"refs/heads/{major}.{minor+1}"
-=======
             return branch == f"refs/heads/{release_branch}"
->>>>>>> 49cfa133
           tag = os.environ["INPUT_TAG"]
           if not valid_tag(tag):
             raise Exception(f"Tag {tag} does not match version v{major}.{minor}.{patch}")
