name: Release a Version

# Added these to use JWT token to connect with AWS
permissions:
  id-token:       write   # This is required for requesting the JWT
  contents:       write   # This is required for actions/checkout (read) and to push commits (write)
  pull-requests:  write   # This is required for creating a PR

on:
  push:
    tags:
      - 'v[0-9]+.[0-9]+.[0-9]+'
  workflow_dispatch:
    inputs:
      tag:
        description: 'The version tag to release'
        required: true
      snapshot_of:
        description: 'The branch/tag/commit of the snapshots to release. Defaults to the given tag'

env:
  checkout_target: ${{ inputs.snapshot_of || inputs.tag || github.ref_name }}
  input_tag: ${{ inputs.tag || github.ref_name }}

jobs:
  validate-tag:
    # Verify that the tag matches the version in src/version.h
    runs-on: ${{ vars.RUNS_ON || 'ubuntu-latest' }}
    outputs:
      cur_version: ${{ steps.verify.outputs.cur_version }}
      next_version: ${{ steps.verify.outputs.next_version }}
      next_patch: ${{ steps.verify.outputs.next_patch }}
      should_bump: ${{ steps.verify.outputs.should_bump }}
      expected_sha: ${{ steps.get_sha.outputs.sha }}
      release_branch: ${{ steps.verify.outputs.release_branch }}
    steps:
      - uses: actions/checkout@v4
        with:
          ref: ${{ env.checkout_target }}
      - name: Get SHA
        id: get_sha
        run: echo "sha=$(git rev-parse HEAD)" >> $GITHUB_OUTPUT
      - name: Get version branch
        id: get_version_branch
        run: |
<<<<<<< HEAD
          version_branch=$(git branch -a --contains tags/${{ env.input_tag }} | grep -oE 'remotes/origin/[0-9]+\.[0-9]+$' | sed 's|.*/||')
=======
          version_branch=$(git branch -a --contains tags/v${{ env.input_tag }} | grep -oE 'remotes/origin/[0-9]+\.[0-9]+$' | sed 's|.*/||')
>>>>>>> db8746f6
          count=$(echo "$version_branch" | wc -l)
          
          [ "$count" -ne 1 ] && echo "Error: Expected 1 branch, found $count" && echo "$version_branch" && exit 1
          
          echo "version_branch=$version_branch" >> $GITHUB_OUTPUT
          echo "Found version branch: $version_branch"
      - name: Verify Tag and Version
        id: verify
        env:
          # Not used, but useful for debugging in case of failure. See https://github.com/actions/runner/issues/2788
          GH_CONTEXT: ${{ toJson(github) }}
          EVENT_NAME: ${{ github.event_name }}
          INPUT_TAG: ${{ env.input_tag }}
          VERSION_BRANCH: ${{ steps.get_version_branch.outputs.version_branch }}
        shell: python
        run: |
          import os
          version_branch = os.environ["VERSION_BRANCH"]
          with open("src/version.h", "r") as fp:
            major, minor, patch = [int(l.rsplit(maxsplit=1)[-1]) for l in fp if l.startswith("#define REDISEARCH_VERSION_")]
            release_branch = f"{major}.{minor}"
            if version_branch == f"{major}.{minor+1}":
              release_branch = f"{major}.{minor+1}"
          def valid_tag(tag):
            return tag == f"v{major}.{minor}.{patch}"
          def valid_version_branch(branch):
            return branch == f"{release_branch}"
          tag = os.environ["INPUT_TAG"]
          if not valid_tag(tag):
            raise Exception(f"Tag {tag} does not match version v{major}.{minor}.{patch}")
          if os.environ["EVENT_NAME"] == 'push' and not valid_version_branch(version_branch):
            raise Exception(f"Tag {tag} does not match the head of version branch {major}.{minor} (Got {version_branch})")

          with open(os.environ["GITHUB_OUTPUT"], "a") as fp:
            print(f"cur_version={major}.{minor}.{patch}", file=fp)
            print(f"next_version={major}.{minor}.{patch+1}", file=fp)
            print(f"next_patch={patch+1}", file=fp)
            print(f"should_bump={str(valid_version_branch(version_branch)).lower()}", file=fp)
            print(f"release_branch={release_branch}", file=fp)

  update-version:
    # Generate a PR to bump the version for the next patch (if releasing from a version branch)
    runs-on: ${{ vars.RUNS_ON || 'ubuntu-latest' }}
    needs: validate-tag
    if: needs.validate-tag.outputs.should_bump == 'true'
    env:
      BRANCH: bump-version-${{ needs.validate-tag.outputs.next_version }}
      # Common environment variables for security (shell injection prevention)
      CUR_VERSION: ${{ needs.validate-tag.outputs.cur_version }}
      NEXT_VERSION: ${{ needs.validate-tag.outputs.next_version }}
      RELEASE_BRANCH: ${{ needs.validate-tag.outputs.release_branch }}
      RELEASE_TAG: ${{ inputs.tag || github.ref_name }}
      GITHUB_REPOSITORY: ${{ github.repository }}
    steps:
      - uses: actions/checkout@v4
        with:
          ref: ${{ needs.validate-tag.outputs.release_branch }}
      - name: Update version for next patch
        env:
          PATCH_LINE_PREFIX: '#define REDISEARCH_VERSION_PATCH'
          NEXT_PATCH: ${{ needs.validate-tag.outputs.next_patch }}
        # find the line with the patch version and replace it with the next patch version
        run: sed -i "s/^$PATCH_LINE_PREFIX [0-9]\+$/$PATCH_LINE_PREFIX $NEXT_PATCH/" src/version.h

      - name: Commit and push
        env:
          TRIGGERING_ACTOR: ${{ github.triggering_actor }}
          SENDER_ID: ${{ github.event.sender.id }}
          SENDER_LOGIN: ${{ github.event.sender.login }}
        run: |
          git config --global user.name "$TRIGGERING_ACTOR"
          git config --global user.email "$SENDER_ID+$SENDER_LOGIN@users.noreply.github.com"
          git checkout -b "$BRANCH"
          git add src/version.h
          git commit -m "Bump version from $CUR_VERSION to $NEXT_VERSION"
          git push origin "$BRANCH"

      - name: Create Pull Request
        env:
          GH_TOKEN: ${{ github.token }}
          TEAM_LEADERS: ${{ vars.TEAM_LEADERS }}
          ISSUES_SHIFT_ASSIGNEE: ${{ vars.ISSUES_SHIFT_ASSIGNEE }}
          GITHUB_ACTOR: ${{ github.actor }}
        run: |
          gh pr create \
            --title    "Bump version from $CUR_VERSION to $NEXT_VERSION" \
            --body     "This PR was automatically created by the release workflow of $RELEASE_TAG." \
            --head     "$BRANCH" \
            --base     "$RELEASE_BRANCH" \
            --reviewer "$TEAM_LEADERS,$ISSUES_SHIFT_ASSIGNEE,$GITHUB_ACTOR" \
            --draft

      - name: Trigger CI
        env:
          GH_TOKEN: ${{ secrets.CI_GH_P_TOKEN }}
        run: |
          gh pr ready "$BRANCH" -R "$GITHUB_REPOSITORY"
          gh pr merge "$BRANCH" -R "$GITHUB_REPOSITORY" --auto

  set-artifacts:
    needs: validate-tag
    runs-on: ${{ vars.RUNS_ON || 'ubuntu-latest' }}
    steps:
      - name: Configure AWS Credentials Using Role
        if: vars.USE_AWS_ROLE == 'true'
        uses: aws-actions/configure-aws-credentials@v4
        with:
          role-to-assume: ${{ vars.ARTIFACT_UPLOAD_AWS_ROLE_TO_ASSUME }}
          aws-region: ${{ vars.ARTIFACT_UPLOAD_AWS_REGION }}
      - name: Configure AWS Credentials Using Keys
        if: vars.USE_AWS_ROLE == 'false'
        uses: aws-actions/configure-aws-credentials@v4
        with:
          aws-access-key-id: ${{ secrets.ARTIFACT_UPLOAD_AWS_ACCESS_KEY_ID }}
          aws-secret-access-key: ${{ secrets.ARTIFACT_UPLOAD_AWS_SECRET_ACCESS_KEY }}
          aws-region: ${{ vars.ARTIFACT_UPLOAD_AWS_REGION }}
      - name: Get boto3
        run: pip install boto3
      - name: Set Version Artifacts
        env:
          SOURCE: ${{ needs.validate-tag.outputs.release_branch }}
          CUR_VERSION: ${{ needs.validate-tag.outputs.cur_version }}
          EXPECTED_SHA: ${{ needs.validate-tag.outputs.expected_sha }}
        shell: python
        run: |
          import boto3
          import os
          import json
          import re
          from concurrent.futures import ThreadPoolExecutor
          from zipfile import ZipFile

          bucket = "redismodules"
          oss_dir = "redisearch-oss"
          ent_dir = "redisearch"

          # Suffix pattern: .{SOURCE}.{TIMESTAMP}.{WORKFLOW_NUM}.zip
          # Example: .2.10.20231228.123456.123.zip
          # Pattern matches: .+.{SOURCE}. followed by timestamp (YYYYMMDD.HHMMSS) and workflow number
          suffix_pattern = re.compile(rf"(.+)\.{re.escape(os.environ['SOURCE'])}\.\d{{8}}\.\d{{6}}\.\d+\.zip$")
          new_suffix = rf"\1.{os.environ['CUR_VERSION']}.zip"
          expected_sha = os.environ["EXPECTED_SHA"]

          client = boto3.client("s3")

          ########################### Helper Functions ###########################

          # List all file in `bucket`, matching suffix_pattern and the given prefix (path)
          def list_files_by_branch(prefix):
              paginator = client.get_paginator("list_objects_v2")
              for page in paginator.paginate(Bucket=bucket, Prefix=prefix):
                  for obj in page.get("Contents", []):
                      if suffix_pattern.search(obj["Key"]):
                          yield obj["Key"]

          def list_snapshots_by_branch(dir):
              return list_files_by_branch(f"{dir}/snapshots/{dir}")

          # Return the git sha from the module.json file in the zip file (build sha)
          def extract_sha(key):
              zip_name = os.path.basename(key)
              c = boto3.client("s3")
              c.download_file(bucket, key, zip_name)
              with ZipFile(zip_name, "r") as z:
                  with z.open("module.json") as f:
                      obj = json.load(f)
                      sha = str(obj["git_sha"]) # handle bytes, str, and bytes string representation
                      return sha[2:-1] if sha[:2] in ['b"', "b'"] else sha

          # new location is outside snapshots/ directory and with the new suffix
          # Remove snapshots/ directory and replace the suffix pattern with the version suffix
          # TODO: remove "staging-test" after verifying
          def get_target_name(name):
              # Remove snapshots/ from path
              name_without_snapshots = name.replace("snapshots/", "staging-test/", 1)
              # Remove the suffix pattern and add new suffix
              # suffix_pattern matches .{SOURCE}.{TIMESTAMP}.{WORKFLOW_NUM}.zip at the end
              return suffix_pattern.sub(new_suffix, name_without_snapshots)

          def group_print(title, args):
              print(f"::group::{title} ({len(args)})")
              print(*args, sep="\n")
              print("::endgroup::")

          ############################### Main Script ###############################

          files = []
          for dir in [oss_dir, ent_dir]:
              files.extend(list_snapshots_by_branch(dir))

          group_print(f"{os.environ['SOURCE']} Build Candidates", files)
          if not files:
              raise Exception("::error title=No candidates found!")

          with ThreadPoolExecutor() as executor:
              sha_list = list(executor.map(extract_sha, files))

          # Include only files that match the expected SHA
          include_list = [f for f, sha in zip(files, sha_list) if sha == expected_sha]

          if not include_list:
              raise Exception(f"::error title=No artifacts found with expected SHA {expected_sha}!")

          dest_files = [get_target_name(f) for f in include_list]

          # Log files
          group_print("Included Files", include_list)
          group_print("New Files", dest_files)

          # Copy included files to new location
          for src, dst in zip(include_list, dest_files):
              client.copy_object(Bucket=bucket, Key=dst, CopySource={"Bucket": bucket, "Key": src}, ACL="public-read")<|MERGE_RESOLUTION|>--- conflicted
+++ resolved
@@ -43,11 +43,7 @@
       - name: Get version branch
         id: get_version_branch
         run: |
-<<<<<<< HEAD
           version_branch=$(git branch -a --contains tags/${{ env.input_tag }} | grep -oE 'remotes/origin/[0-9]+\.[0-9]+$' | sed 's|.*/||')
-=======
-          version_branch=$(git branch -a --contains tags/v${{ env.input_tag }} | grep -oE 'remotes/origin/[0-9]+\.[0-9]+$' | sed 's|.*/||')
->>>>>>> db8746f6
           count=$(echo "$version_branch" | wc -l)
           
           [ "$count" -ne 1 ] && echo "Error: Expected 1 branch, found $count" && echo "$version_branch" && exit 1
