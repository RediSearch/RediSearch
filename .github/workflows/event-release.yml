--- conflicted
+++ resolved
@@ -37,6 +37,7 @@
       - uses: actions/checkout@v4
         with:
           ref: ${{ env.checkout_target }}
+          fetch-depth: 0
           fetch-depth: 0
       - name: Get SHA
         id: get_sha
@@ -193,6 +194,7 @@
           from concurrent.futures import ThreadPoolExecutor
           from zipfile import ZipFile
 
+
           bucket = "redismodules"
           oss_dir = "redisearch-oss"
           ent_dir = "redisearch"
@@ -255,11 +257,7 @@
           with ThreadPoolExecutor() as executor:
               sha_list = executor.map(extract_sha, files)
           sha_list = list(sha_list)
-<<<<<<< HEAD
           
-=======
-          group_print("SHA List", sha_list)
->>>>>>> aa1ea347
           # Include only files that match the expected SHA
           include_list = [f for f, sha in zip(files, sha_list) if sha == expected_sha]
 
