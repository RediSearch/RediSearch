--- conflicted
+++ resolved
@@ -18,11 +18,8 @@
                     'ubuntu:jammy',
                     'ubuntu:focal',
                     'ubuntu:bionic',
-<<<<<<< HEAD
                     'rockylinux:9',
-=======
                     'debian:bullseye',
->>>>>>> 3aa2b84a
                     'gcc:12-bookworm',
                     'amazonlinux:2023']"
 
