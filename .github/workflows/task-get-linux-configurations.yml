name: Get Linux Configurations

# Documentation: https://redislabs.atlassian.net/wiki/spaces/DX/pages/3967844669/RediSearch+CI+refactor

env:
  ALL_X86_IMAGES: "['ubuntu:noble',
                    'ubuntu:jammy',
                    'ubuntu:focal',
                    'ubuntu:bionic',
                    'rockylinux:8',
                    'rockylinux:9',
                    'debian:bullseye',
                    'gcc:12-bookworm',
                    'amazonlinux:2',
                    'amazonlinux:2023',
                    'mcr.microsoft.com/cbl-mariner/base/core:2.0',
                    'alpine:3']"
  ALL_ARM_IMAGES: "['ubuntu:noble',
                    'ubuntu:jammy',
                    'ubuntu:focal',
                    'ubuntu:bionic',
                    'rockylinux:8',
                    'rockylinux:9',
                    'debian:bullseye',
                    'gcc:12-bookworm',
<<<<<<< HEAD
                    'amazonlinux:2023',
                    'alpine:3']"
=======
                    'amazonlinux:2',
                    'amazonlinux:2023']"
>>>>>>> df5aa84f

on:
  workflow_call:
    inputs:
      platform:
        type: string
        default: all
      architecture:
        type: string
        default: all
    outputs:
      platforms_arm:
        value: ${{ jobs.get-required-envs.outputs.platforms_arm }}
      platforms_x86:
        value: ${{ jobs.get-required-envs.outputs.platforms_x86 }}
      include_arm:
        value: ${{ jobs.get-required-envs.outputs.include_arm }}
      include_x86:
        value: ${{ jobs.get-required-envs.outputs.include_x86 }}

jobs:
  get-required-envs:
    name: for ${{ inputs.platform }} platform on ${{ inputs.architecture }} architecture
    runs-on: ubuntu-latest
    outputs:
      platforms_arm: ${{ steps.get_platforms.outputs.arm_platforms }}
      platforms_x86: ${{ steps.get_platforms.outputs.x86_platforms }}
      include_arm: ${{ steps.get_platforms.outputs.arm_include }}
      include_x86: ${{ steps.get_platforms.outputs.x86_include }}
    steps:
      - name: Get platform
        id: get_platforms
        shell: python
        run: |
          import os

          requested_platform = '${{ inputs.platform }}'
          requested_arch = '${{ inputs.architecture }}'
          all_x86_images = ${{ env.ALL_X86_IMAGES }}
          all_arm_images = ${{ env.ALL_ARM_IMAGES }}

          x86_platforms = []
          arm_platforms = []
          def needs_arch(arch):
            return requested_arch in ['all', arch]

          naming = {
            'mariner:2': 'mcr.microsoft.com/cbl-mariner/base/core:2.0',
            'debian:bookworm': 'gcc:12-bookworm',
          }

          # Normalize the platform name
          requested_platform = naming.get(requested_platform, requested_platform)

          # Get the platforms to build on (set `x86_platforms` and `arm_platforms`)
          if requested_platform == 'all':
            x86_platforms = all_x86_images if needs_arch('x86_64')  else []
            arm_platforms = all_arm_images if needs_arch('aarch64') else []
          else:
            if requested_platform in all_x86_images and needs_arch('x86_64'):
              x86_platforms = [requested_platform]
            if requested_platform in all_arm_images and needs_arch('aarch64'):
              arm_platforms = [requested_platform]

          # Generate warnings/errors if requested combination is not supported
          if requested_platform != 'all':
            title = 'Unsupported Combination'
            if (requested_arch == 'x86_64'  and requested_platform not in x86_platforms) or \
               (requested_arch == 'aarch64' and requested_platform not in arm_platforms):
              print(f"::error title={title}::Requested platform {requested_platform} is not supported on {requested_arch}")
              exit(1)
            if requested_arch == 'all':
              if requested_platform not in x86_platforms + arm_platforms:
                print(f"::error title={title}::Requested platform {requested_platform} is not supported on any architecture")
                exit(1)
              elif requested_platform not in arm_platforms or requested_platform not in x86_platforms:
                unsupported_arch = 'aarch64' if requested_platform not in arm_platforms else 'x86_64'
                print(f"::warning title={title}::Requested platform {requested_platform} is not supported on {unsupported_arch}. Skipping {unsupported_arch}")

          # Special cases:
          arm_include = []
          x86_include = []

          # amazonlinux:2 needs pre-checkout dependencies
          if 'amazonlinux:2' in x86_platforms:
            x86_include.append({
              'OS': 'amazonlinux:2',
              'pre-deps': "yum install -y tar gzip"})
          if 'amazonlinux:2' in arm_platforms:
            arm_include.append({
              'OS': 'amazonlinux:2',
              'pre-deps': "yum install -y tar gzip"})

          # amazonlinux:2023 needs pre-checkout dependencies
          if 'amazonlinux:2023' in x86_platforms: 
            x86_include.append({
              'OS': 'amazonlinux:2023',
              'pre-deps': "dnf install -y tar gzip"})
          if 'amazonlinux:2023' in arm_platforms:
            arm_include.append({
              'OS': 'amazonlinux:2023',
              'pre-deps': "dnf install -y tar gzip"})

          # mariner:2 needs pre-checkout dependencies
          if 'mcr.microsoft.com/cbl-mariner/base/core:2.0' in x86_platforms:
            x86_include.append({
              'OS': 'mcr.microsoft.com/cbl-mariner/base/core:2.0',
              'pre-deps': "tdnf install -y --noplugins --skipsignature tar gzip"})

          # alpine:3 needs pre-checkout dependencies
          if 'alpine:3' in x86_platforms:
            x86_include.append({
              'OS': 'alpine:3',
              'pre-deps': "apk add bash"})
          if 'alpine:3' in arm_platforms:
            arm_include.append({
              'OS': 'alpine:3',
              'pre-deps': "sed -i 's/ID=alpine/ID=NotpineForGHA/g' /etc/os-release & apk add bash gcompat libstdc++ libgcc"})

          # Serialize the platforms to a string
          with open(os.environ['GITHUB_OUTPUT'], 'a') as fh:
            print(f'arm_platforms={arm_platforms}', file=fh)
            print(f'x86_platforms={x86_platforms}', file=fh)
            print(f'arm_include={arm_include}', file=fh)
            print(f'x86_include={x86_include}', file=fh)<|MERGE_RESOLUTION|>--- conflicted
+++ resolved
@@ -23,13 +23,9 @@
                     'rockylinux:9',
                     'debian:bullseye',
                     'gcc:12-bookworm',
-<<<<<<< HEAD
+                    'amazonlinux:2',
                     'amazonlinux:2023',
                     'alpine:3']"
-=======
-                    'amazonlinux:2',
-                    'amazonlinux:2023']"
->>>>>>> df5aa84f
 
 on:
   workflow_call:
