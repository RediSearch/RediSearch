name: Get Linux Configurations

# Documentation: https://redislabs.atlassian.net/wiki/spaces/DX/pages/3967844669/RediSearch+CI+refactor

env:
  ALL_X86_IMAGES: "['ubuntu:noble',
                    'ubuntu:jammy',
                    'ubuntu:focal',
                    'rockylinux:8',
                    'rockylinux:9',
                    'gcc:11-bullseye',
                    'gcc:12-bookworm',
                    'meiravgrimberg937/gcc12-amzn2:slim',
                    'amazonlinux:2023',
                    'mcr.microsoft.com/cbl-mariner/base/core:2.0',
                    'mcr.microsoft.com/azurelinux/base/core:3.0',
                    'alpine:3']"
  ALL_ARM_IMAGES: "['ubuntu:noble',
                    'ubuntu:jammy',
                    'ubuntu:focal',
                    'rockylinux:8',
                    'rockylinux:9',
                    'gcc:11-bullseye',
                    'gcc:12-bookworm',
<<<<<<< HEAD
                    'meiravgrimberg937/gcc12-amzn2:slim',
=======
>>>>>>> f0ecb9ee
                    'amazonlinux:2023',
                    'mcr.microsoft.com/azurelinux/base/core:3.0',
                    'alpine:3']"

on:
  workflow_call:
    inputs:
      platform:
        type: string
        default: all
      architecture:
        type: string
        default: all
    outputs:
      platforms_arm:
        value: ${{ jobs.get-required-envs.outputs.platforms_arm }}
      platforms_x86:
        value: ${{ jobs.get-required-envs.outputs.platforms_x86 }}
      include_arm:
        value: ${{ jobs.get-required-envs.outputs.include_arm }}
      include_x86:
        value: ${{ jobs.get-required-envs.outputs.include_x86 }}

jobs:
  get-required-envs:
    name: for ${{ inputs.platform }} platform on ${{ inputs.architecture }} architecture
    runs-on: ${{ vars.RUNS_ON || 'ubuntu-latest' }}
    outputs:
      platforms_arm: ${{ steps.get_platforms.outputs.arm_platforms }}
      platforms_x86: ${{ steps.get_platforms.outputs.x86_platforms }}
      include_arm: ${{ steps.get_platforms.outputs.arm_include }}
      include_x86: ${{ steps.get_platforms.outputs.x86_include }}
    steps:
      - name: Get platform
        id: get_platforms
        shell: python
        run: |
          import os

          requested_platform = '${{ inputs.platform }}'
          requested_arch = '${{ inputs.architecture }}'
          all_x86_images = ${{ env.ALL_X86_IMAGES }}
          all_arm_images = ${{ env.ALL_ARM_IMAGES }}
          x86_platforms = []
          arm_platforms = []
          def needs_arch(arch):
            return requested_arch in ['all', arch]

          naming = {
            'mariner:2': 'mcr.microsoft.com/cbl-mariner/base/core:2.0',
            'azurelinux:3': 'mcr.microsoft.com/azurelinux/base/core:3.0',
            'debian:bookworm': 'gcc:12-bookworm',
            'debian:bullseye': 'gcc:11-bullseye'
          }

          # Normalize the platform name
          requested_platform = naming.get(requested_platform, requested_platform)

          # Get the platforms to build on (set `x86_platforms` and `arm_platforms`)
          if requested_platform == 'all':
            x86_platforms = all_x86_images if needs_arch('x86_64')  else []
            arm_platforms = all_arm_images if needs_arch('aarch64') else []
          else:
            if requested_platform in all_x86_images and needs_arch('x86_64'):
              x86_platforms = [requested_platform]
            if requested_platform in all_arm_images and needs_arch('aarch64'):
              arm_platforms = [requested_platform]

          # Generate warnings/errors if requested combination is not supported
          if requested_platform != 'all':
            title = 'Unsupported Combination'
            if (requested_arch == 'x86_64'  and requested_platform not in x86_platforms) or \
               (requested_arch == 'aarch64' and requested_platform not in arm_platforms):
              print(f"::error title={title}::Requested platform {requested_platform} is not supported on {requested_arch}")
              exit(1)
            if requested_arch == 'all':
              if requested_platform not in x86_platforms + arm_platforms:
                print(f"::error title={title}::Requested platform {requested_platform} is not supported on any architecture")
                exit(1)
              elif requested_platform not in arm_platforms or requested_platform not in x86_platforms:
                unsupported_arch = 'aarch64' if requested_platform not in arm_platforms else 'x86_64'
                print(f"::warning title={title}::Requested platform {requested_platform} is not supported on {unsupported_arch}. Skipping {unsupported_arch}")

          # Special cases:
          arm_include = []
          x86_include = []

          # meiravgrimberg937/gcc12-amzn2:slim needs pre-checkout dependencies
          if 'meiravgrimberg937/gcc12-amzn2:slim' in x86_platforms:
            x86_include.append({
              'OS': 'meiravgrimberg937/gcc12-amzn2:slim',
              'pre-deps': "yum install -y tar gzip git"})
          if 'meiravgrimberg937/gcc12-amzn2:slim' in arm_platforms:
            arm_include.append({
              'OS': 'meiravgrimberg937/gcc12-amzn2:slim',
              'pre-deps': "yum install -y tar gzip git"})

          # amazonlinux:2023 needs pre-checkout dependencies
          if 'amazonlinux:2023' in x86_platforms:
            x86_include.append({
              'OS': 'amazonlinux:2023',
              'pre-deps': "dnf install -y tar gzip git"})
          if 'amazonlinux:2023' in arm_platforms:
            arm_include.append({
              'OS': 'amazonlinux:2023',
              'pre-deps': "dnf install -y tar gzip git"})

          # mariner:2 needs pre-checkout dependencies
          if 'mcr.microsoft.com/cbl-mariner/base/core:2.0' in x86_platforms:
            x86_include.append({
              'OS': 'mcr.microsoft.com/cbl-mariner/base/core:2.0',
              'pre-deps': "tdnf install -y --noplugins --skipsignature tar gzip git ca-certificates"})

          # azurelinux:3 needs pre-checkout dependencies
          if 'mcr.microsoft.com/azurelinux/base/core:3.0' in x86_platforms:
            x86_include.append({
              'OS': 'mcr.microsoft.com/azurelinux/base/core:3.0',
              'pre-deps': "tdnf install -y --noplugins tar git ca-certificates"})
          if 'mcr.microsoft.com/azurelinux/base/core:3.0' in arm_platforms:
            arm_include.append({
              'OS': 'mcr.microsoft.com/azurelinux/base/core:3.0',
              'pre-deps': "tdnf install -y --noplugins tar git ca-certificates"})

          # alpine:3 needs pre-checkout dependencies
          if 'alpine:3' in x86_platforms:
            x86_include.append({
              'OS': 'alpine:3',
              'pre-deps': "apk add bash git"})
          if 'alpine:3' in arm_platforms:
            arm_include.append({
              'OS': 'alpine:3',
              'pre-deps': "apk add bash gcompat libstdc++ libgcc git"})

          # Ubuntu and Debian distributions need git pre-checkout dependencies
          debian_based_os = ['ubuntu:noble', 'ubuntu:jammy', 'ubuntu:focal', 'gcc:12-bookworm', 'gcc:11-bullseye']
          for os_name in debian_based_os:
            if os_name in x86_platforms:
              x86_include.append({
                'OS': os_name,
                'pre-deps': "apt update && apt install -y git"})
            if os_name in arm_platforms:
              arm_include.append({
                'OS': os_name,
                'pre-deps': "apt update && apt install -y git"})

          # rockylinux needs git pre-checkout dependencies
          for rocky_version in ['rockylinux:8', 'rockylinux:9']:
            if rocky_version in x86_platforms:
              x86_include.append({
                'OS': rocky_version,
                'pre-deps': "yum update -y && yum install -y git"})
            if rocky_version in arm_platforms:
              arm_include.append({
                'OS': rocky_version,
                'pre-deps': "yum update -y && yum install -y git"})



          # Serialize the platforms to a string
          with open(os.environ['GITHUB_OUTPUT'], 'a') as fh:
            print(f'arm_platforms={arm_platforms}', file=fh)
            print(f'x86_platforms={x86_platforms}', file=fh)
            print(f'arm_include={arm_include}', file=fh)
            print(f'x86_include={x86_include}', file=fh)<|MERGE_RESOLUTION|>--- conflicted
+++ resolved
@@ -22,10 +22,6 @@
                     'rockylinux:9',
                     'gcc:11-bullseye',
                     'gcc:12-bookworm',
-<<<<<<< HEAD
-                    'meiravgrimberg937/gcc12-amzn2:slim',
-=======
->>>>>>> f0ecb9ee
                     'amazonlinux:2023',
                     'mcr.microsoft.com/azurelinux/base/core:3.0',
                     'alpine:3']"
