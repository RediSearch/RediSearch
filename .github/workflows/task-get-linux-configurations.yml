--- conflicted
+++ resolved
@@ -18,11 +18,8 @@
                     'ubuntu:jammy',
                     'ubuntu:focal',
                     'ubuntu:bionic',
-<<<<<<< HEAD
+                    'rockylinux:8',
                     'rockylinux:9',
-=======
-                    'rockylinux:8',
->>>>>>> 1c432d27
                     'debian:bullseye',
                     'gcc:12-bookworm',
                     'amazonlinux:2023']"
