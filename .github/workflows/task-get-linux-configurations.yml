--- conflicted
+++ resolved
@@ -17,11 +17,8 @@
                     'ubuntu:jammy',
                     'ubuntu:focal',
                     'ubuntu:bionic',
-<<<<<<< HEAD
+                    'gcc:12-bookworm',
                     'amazonlinux:2']"
-=======
-                    'gcc:12-bookworm']"
->>>>>>> cd9717e3
 
 on:
   workflow_call:
