--- conflicted
+++ resolved
@@ -23,33 +23,8 @@
     outputs:
       matrix: ${{ steps.set-matrix.outputs.matrix }}
     steps:
-<<<<<<< HEAD
       - name: Set matrix
         id: set-matrix
-=======
-      - name: Checkout
-        uses: actions/checkout@v4
-        with:
-          submodules: recursive
-      - name: Setup specific
-        working-directory: .install
-        run: ./install_script.sh sudo
-      - name: Build RediSearch
-        run: ./build.sh  
-      - name: Download Latest Baseline Artifact from master
-        id: get-artifact
-        if: github.event_name == 'pull_request'
-        uses: dawidd6/action-download-artifact@4c1e823582f43b179e2cbb49c3eade4e41f992e2 # refs @v10
-        with:
-          github_token: ${{ secrets.GITHUB_TOKEN }}
-          branch: master
-          name: rust-benchmark-results-master
-          path: ./bin/redisearch_rs/criterion
-          workflow: event-push-to-integ.yml
-        continue-on-error: true
-      - name: Check if Baseline Exists
-        id: check_baseline
->>>>>>> 242a33d1
         run: |
           # Define the full matrix as a JSON string
           FULL_MATRIX='
@@ -68,7 +43,7 @@
             ]
           }
           '
-          
+
           # Filter the matrix based on architecture
           if [ "${{ inputs.architecture }}" = "all" ]; then
             # Use the full matrix
@@ -77,7 +52,7 @@
             # Filter to only the selected architecture
             FILTERED_MATRIX=$(echo "$FULL_MATRIX" | jq -c '{include: [.include[] | select(.architecture | contains("${{ inputs.architecture }}"))]}')
           fi
-          
+
           # Use multiline output delimiter syntax for GitHub Actions
           echo "matrix<<EOF" >> $GITHUB_OUTPUT
           echo "$FILTERED_MATRIX" >> $GITHUB_OUTPUT
@@ -93,4 +68,4 @@
     with:
       architecture: ${{ matrix.architecture }}
       instance-type: ${{ matrix.instance-type }}
-      ami-id: ${{ matrix.ami-id }}
+      ami-id: ${{ matrix.ami-id }}