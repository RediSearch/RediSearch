name: Run a Micro Benchmark Flow

on:
  workflow_call:
    inputs:
      architecture:
        type: string
        required: false
        default: 'all'
        description: 'Run only on specific architecture'
  workflow_dispatch:
    inputs:
      architecture:
          type: choice
          options:
            - all
            - aarch64
            - x86_64
          description: 'Run only on specific architecture'
          default: 'all'

jobs:
  prepare_runner_configurations:
    runs-on: ubuntu-latest
    outputs:
      matrix: ${{ steps.set-matrix.outputs.matrix }}
    steps:
      - name: Set matrix
        id: set-matrix
        run: |
          # Define the full matrix as a JSON string
          FULL_MATRIX='
          {
            "include": [
              {
                "architecture": "aarch64",
<<<<<<< HEAD
                "instance-type": "i8g.xlarge",
=======
                "instance-type": "r8g.xlarge",
>>>>>>> ef5c9273
                "ami-id": "ami-0d6c92b636b74f843"
              },
              {
                "architecture": "x86_64",
                "instance-type": "r7i.xlarge",
                "ami-id": "ami-09fabd03bb09b3704"
              }
            ]
          }
          '

          # Filter the matrix based on architecture
          if [ "${{ inputs.architecture }}" = "all" ]; then
            # Use the full matrix
            FILTERED_MATRIX="$FULL_MATRIX"
          else
            # Filter to only the selected architecture
            FILTERED_MATRIX=$(echo "$FULL_MATRIX" | jq -c '{include: [.include[] | select(.architecture | contains("${{ inputs.architecture }}"))]}')
          fi

          # Use multiline output delimiter syntax for GitHub Actions
          echo "matrix<<EOF" >> $GITHUB_OUTPUT
          echo "$FILTERED_MATRIX" >> $GITHUB_OUTPUT
          echo "EOF" >> $GITHUB_OUTPUT

  run_micro_benchmarks:
    name: Run ${{ matrix.architecture }} micro-benchmarks
    needs: prepare_runner_configurations
    uses: ./.github/workflows/flow-micro-benchmarks-runner.yml
    secrets: inherit
    strategy:
      matrix: ${{ fromJson(needs.prepare_runner_configurations.outputs.matrix) }}
<<<<<<< HEAD
=======
      fail-fast: false
>>>>>>> ef5c9273
    with:
      architecture: ${{ matrix.architecture }}
      instance-type: ${{ matrix.instance-type }}
      ami-id: ${{ matrix.ami-id }}

  compare_micro_benchmarks:
    needs: run_micro_benchmarks
    if: github.event.number
    runs-on: ubuntu-latest
    env:
      PERFORMANCE_GH_TOKEN: ${{ secrets.PERFORMANCE_GH_TOKEN }}
      PERFORMANCE_WH_TOKEN: ${{ secrets.PERFORMANCE_WH_TOKEN }}
    steps:
<<<<<<< HEAD
=======
      - name: Checkout code
        uses: actions/checkout@v4
>>>>>>> ef5c9273
      - name: Install benchmark dependencies
        run: |
          # Then install Python dependencies
          sudo apt install python3-pip -y
<<<<<<< HEAD
          pip3 install --upgrade pip PyYAML setuptools redisbench-admin
=======
          pip3 install --upgrade pip PyYAML setuptools redisbench-admin==0.11.51
>>>>>>> ef5c9273
      - name: Compare benchmark results
        run: |
          redisbench-admin compare \
          --comparison-branch ${{ github.event.pull_request.head.ref || github.ref_name }} \
          --baseline-branch ${{ github.event.pull_request.base.ref }} \
          --auto-approve \
          --pull-request ${{ github.event.number }} \
          --redistimeseries_host ${{ secrets.PERFORMANCE_RTS_HOST }} \
          --redistimeseries_port ${{ secrets.PERFORMANCE_RTS_PORT }} \
          --redistimeseries_pass '${{ secrets.PERFORMANCE_RTS_AUTH }}' \
          --github_repo ${{ github.event.repository.name }} \
          --github_org ${{ github.repository_owner }} \
          --triggering_env redisearch-micro-benchmarks \
          --metric_name cpu_time \
          --metric_mode 'lower-better' \
          --grafana_uid 8171e685-e93d-49dd-86a5-859e779d652c<|MERGE_RESOLUTION|>--- conflicted
+++ resolved
@@ -34,11 +34,7 @@
             "include": [
               {
                 "architecture": "aarch64",
-<<<<<<< HEAD
-                "instance-type": "i8g.xlarge",
-=======
                 "instance-type": "r8g.xlarge",
->>>>>>> ef5c9273
                 "ami-id": "ami-0d6c92b636b74f843"
               },
               {
@@ -71,10 +67,7 @@
     secrets: inherit
     strategy:
       matrix: ${{ fromJson(needs.prepare_runner_configurations.outputs.matrix) }}
-<<<<<<< HEAD
-=======
       fail-fast: false
->>>>>>> ef5c9273
     with:
       architecture: ${{ matrix.architecture }}
       instance-type: ${{ matrix.instance-type }}
@@ -88,20 +81,13 @@
       PERFORMANCE_GH_TOKEN: ${{ secrets.PERFORMANCE_GH_TOKEN }}
       PERFORMANCE_WH_TOKEN: ${{ secrets.PERFORMANCE_WH_TOKEN }}
     steps:
-<<<<<<< HEAD
-=======
       - name: Checkout code
         uses: actions/checkout@v4
->>>>>>> ef5c9273
       - name: Install benchmark dependencies
         run: |
           # Then install Python dependencies
           sudo apt install python3-pip -y
-<<<<<<< HEAD
-          pip3 install --upgrade pip PyYAML setuptools redisbench-admin
-=======
           pip3 install --upgrade pip PyYAML setuptools redisbench-admin==0.11.51
->>>>>>> ef5c9273
       - name: Compare benchmark results
         run: |
           redisbench-admin compare \
