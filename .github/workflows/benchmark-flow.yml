--- conflicted
+++ resolved
@@ -7,12 +7,6 @@
     inputs:
       module_path:
         type: string
-<<<<<<< HEAD
-        default: bin/linux-x64-release/search/redisearch.so
-      json_module_path:
-        type: string
-        default: bin/linux-jammy-x64/RedisJSON/rejson.so
-=======
         default: bin/linux-x64-release/search-community/redisearch.so
       rejson_branch:
         type: string
@@ -20,7 +14,6 @@
       rejson_module_path:
         type: string
         default: bin/linux-x64-release/RedisJSON/master/rejson.so
->>>>>>> 51a37fb1
       profile_env:
         type: number # for default of 0
       benchmark_glob:
@@ -44,44 +37,16 @@
 
 jobs:
   benchmark-steps:
-<<<<<<< HEAD
-    runs-on: ubuntu-latest
-=======
     name: "Benchmark ${{ inputs.allowed_envs }} (${{ inputs.benchmark_runner_group_member_id }}/${{ inputs.benchmark_runner_group_total }}) filter=${{ inputs.benchmark_glob }} "
     runs-on: ubuntu-24.04  # We need the os to be a match to the base image used in the benchmarks.
->>>>>>> 51a37fb1
     defaults:
       run:
         shell: bash -l -eo pipefail {0}
     steps:
-      - uses: actions/checkout@v4
+      - name: Checkout
+        uses: actions/checkout@v4
         with:
           submodules: recursive
-<<<<<<< HEAD
-          fetch-depth: 0 # fetch all history for accurate results
-      - name: Setup specific
-        working-directory: .install
-        run: ./install_script.sh sudo
-      - name: Setup common
-        run: .install/common_installations.sh sudo
-  
-      - name: Install Boost
-        working-directory: .install
-        run: ./install_boost.sh ${{ env.BOOST_VERSION }} sudo
-  
-      - name: Get Redis
-        env:
-          GITHUB_TOKEN: ${{ secrets.GITHUB_TOKEN }}
-        run: ./deps/readies/bin/getredis --with-github-token
-
-      - name: Build RediSearch
-        run: make build
-            COORD=${{ inputs.cluster_env }}
-            PROFILE=${{ inputs.profile_env }}
-            REDISEARCH_MT_BUILD=1
-            SHOW=1
-      - name: Prepare automation
-=======
       - name: Setup specific
         working-directory: .install
         run: ./install_script.sh sudo
@@ -94,17 +59,9 @@
       - name: Build RediSearch
         run: make build ${{ inputs.profile_env == 1 && 'PROFILE' || ''}}
       - name: Install Python dependencies
->>>>>>> 51a37fb1
         run: |
           pip3 install --upgrade pip
           python3 -m pip install -r tests/benchmarks/requirements.txt
-<<<<<<< HEAD
-          VERSION=0.14.8 sudo ./deps/readies/bin/getterraform
-      - name: Prepare ReJSON Module
-        run: |
-          curl --proto '=https' --tlsv1.2 https://raw.githubusercontent.com/rust-lang/rustup/master/rustup-init.sh -sSf | sudo sh -s -- -y
-          MODULE_FILE=bin/REJSON_PATH sudo ./sbin/build-redisjson
-=======
       - name: install terraform
         uses: hashicorp/setup-terraform@v2
         with:
@@ -112,7 +69,6 @@
           terraform_wrapper: false
       - name: Prepare ReJSON Module
         run: REJSON_BRANCH=${{ inputs.rejson_branch }} ./tests/deps/setup_rejson.sh
->>>>>>> 51a37fb1
 
       - name: Run CI benchmarks on aws for envs ${{ inputs.allowed_envs }}
         timeout-minutes: 360 # timeout for the step
@@ -132,10 +88,6 @@
           BENCHMARK_RUNNER_GROUP_M_ID: ${{ inputs.benchmark_runner_group_member_id }}
           BENCHMARK_RUNNER_GROUP_TOTAL: ${{ inputs.benchmark_runner_group_total }}
         run: redisbench-admin run-remote
-<<<<<<< HEAD
-              --module_path ../../${{ inputs.json_module_path }}
-=======
->>>>>>> 51a37fb1
               --module_path ../../${{ inputs.module_path }}
               --required-module search
               --github_actor ${{ github.triggering_actor }}
