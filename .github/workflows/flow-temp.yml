--- conflicted
+++ resolved
@@ -12,23 +12,6 @@
     branches-ignore: ['**'] # ignore all branches. Comment this line to run your workflow below on every push.
 
 jobs:
-<<<<<<< HEAD
-  jobim:
-    uses: ./.github/workflows/flow-temp-2.yml
-    strategy:
-      matrix:
-        cmd: ["sleep 60", "exit 1"]
-    with:
-      cmd: ${{ matrix.cmd }}
-  pr-validation:
-    needs: [jobim]
-    runs-on: ubuntu-latest
-    if: ${{ !cancelled() }}
-    steps:
-      - run: echo "${{ toJson(needs.*.result) }}"
-      - if: contains(needs.*.result, 'failure') || contains(needs.*.result, 'cancelled')
-        run: exit 1
-=======
   deploy-snapshot:
     strategy:
       fail-fast: false
@@ -42,5 +25,4 @@
     with:
       reference: ${{ matrix.branch }}
       redis-reference: ${{ matrix.redis-ref }}
-      platform: macos
->>>>>>> abab747a
+      platform: macos