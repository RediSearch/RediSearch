--- conflicted
+++ resolved
@@ -14,11 +14,6 @@
 jobs:
   test-mariner:
     uses: ./.github/workflows/flow-linux-platforms.yml
-<<<<<<< HEAD
-    with:
-      platform: mariner:2
-      architecture: x86_64
-=======
     secrets: inherit
     with:
       platform: mariner:2
@@ -29,5 +24,4 @@
     secrets: inherit
     with:
       platform: mariner:2
-      architecture: x86_64
->>>>>>> 7149d022
+      architecture: x86_64