--- conflicted
+++ resolved
@@ -13,9 +13,8 @@
 
 jobs:
 
-<<<<<<< HEAD
-  run-on-alpine:
-    uses: ./.github/workflows/flow-test.yml
+  merge-queue:
+    uses: ./.github/workflows/event-merge-to-queue.yml
     secrets: inherit
     with:
       platform: alpine:3
@@ -24,8 +23,3 @@
       job-test-config: '{"test": "QUICK=1", "coverage": "QUICK=1", "sanitize": "QUICK=1"}'
       options: ${{ vars.ENABLE_CODE_COVERAGE != 'false' && 'coordinator,standalone,rejson,coverage,sanitize' || 'coordinator,standalone,rejson,sanitize' }}
 
-=======
-  merge-queue:
-    uses: ./.github/workflows/event-merge-to-queue.yml
-    secrets: inherit
->>>>>>> d3d21f67
