name: temporary testing

# This file is useful for triggering actions when you implement them.
# When the `branches-ignore` line is commented out, this workflow will run on every push.
# It is better to use this file for testing your new flows than creating a new one, to avoid cluttering the repo
# action tab with unused workflows.
# Don't worry about conflicts with other PRs - there is no "right" content of this file.
# Make sure the `branches-ignore` line is not commented out when you merge your PR.

on:
  push:
    # branches-ignore: ['**'] # ignore all branches. Comment this line to run your workflow below on every push.

jobs:

<<<<<<< HEAD
  run-on-intel:
    uses: ./.github/workflows/flow-test.yml
    secrets: inherit
    with:
      platform: ubuntu:noble
      rejson-branch: master
      architecture: 'x86_64'
      options: 'coordinator,standalone,rejson'
=======
  alpine-test:
    uses: ./.github/workflows/flow-test.yml
    secrets: inherit
    with:
      platform: alpine:3.22
>>>>>>> 939dfd49
<|MERGE_RESOLUTION|>--- conflicted
+++ resolved
@@ -13,19 +13,8 @@
 
 jobs:
 
-<<<<<<< HEAD
-  run-on-intel:
+  clang20-test:
     uses: ./.github/workflows/flow-test.yml
     secrets: inherit
     with:
-      platform: ubuntu:noble
-      rejson-branch: master
-      architecture: 'x86_64'
-      options: 'coordinator,standalone,rejson'
-=======
-  alpine-test:
-    uses: ./.github/workflows/flow-test.yml
-    secrets: inherit
-    with:
-      platform: alpine:3.22
->>>>>>> 939dfd49
+      platform: ubuntu:noble