name: temporary testing

# This file is useful for triggering actions when you implement them.
# When the `branches-ignore` line is commented out, this workflow will run on every push.
# It is better to use this file for testing your new flows than creating a new one, to avoid cluttering the repo
# action tab with unused workflows.
# Don't worry about conflicts with other PRs - there is no "right" content of this file.
# Make sure the `branches-ignore` line is not commented out when you merge your PR.

on:
  push:
    branches-ignore: ['**'] # ignore all branches. Comment this line to run your workflow below on every push.

jobs:
<<<<<<< HEAD
  test-mariner:
    uses: ./.github/workflows/flow-linux-platforms.yml
    secrets: inherit
    with:
      platform: mariner:2
      architecture: x86_64

  test-mariner-artifact:
    uses: ./.github/workflows/flow-build-artifacts.yml
    secrets: inherit
    with:
      platform: mariner:2
      architecture: x86_64
=======
  get-latest:
    uses: ./.github/workflows/task-get-latest-tag.yml
    with:
      repo: redis/redis

  get-latest-6:
    uses: ./.github/workflows/task-get-latest-tag.yml
    with:
      repo: redis/redis
      prefix: 6 # Get latest version with major version 6

  print:
    runs-on: ubuntu-latest
    needs: [get-latest, get-latest-6]
    steps:
      - name: Print latest tag
        run: echo "Latest tag is ${{ needs.get-latest.outputs.tag }}"
      - name: Print latest tag with major version 6
        run: echo "Latest tag with major version 6 is ${{ needs.get-latest-6.outputs.tag }}"
>>>>>>> a70c9966
<|MERGE_RESOLUTION|>--- conflicted
+++ resolved
@@ -12,7 +12,6 @@
     branches-ignore: ['**'] # ignore all branches. Comment this line to run your workflow below on every push.
 
 jobs:
-<<<<<<< HEAD
   test-mariner:
     uses: ./.github/workflows/flow-linux-platforms.yml
     secrets: inherit
@@ -25,25 +24,4 @@
     secrets: inherit
     with:
       platform: mariner:2
-      architecture: x86_64
-=======
-  get-latest:
-    uses: ./.github/workflows/task-get-latest-tag.yml
-    with:
-      repo: redis/redis
-
-  get-latest-6:
-    uses: ./.github/workflows/task-get-latest-tag.yml
-    with:
-      repo: redis/redis
-      prefix: 6 # Get latest version with major version 6
-
-  print:
-    runs-on: ubuntu-latest
-    needs: [get-latest, get-latest-6]
-    steps:
-      - name: Print latest tag
-        run: echo "Latest tag is ${{ needs.get-latest.outputs.tag }}"
-      - name: Print latest tag with major version 6
-        run: echo "Latest tag with major version 6 is ${{ needs.get-latest-6.outputs.tag }}"
->>>>>>> a70c9966
+      architecture: x86_64