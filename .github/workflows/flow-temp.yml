name: temporary testing

# This file is useful for triggering actions when you implement them.
# When the `branches-ignore` line is commented out, this workflow will run on every push.
# It is better to use this file for testing your new flows than creating a new one, to avoid cluttering the repo
# action tab with unused workflows.
# Don't worry about conflicts with other PRs - there is no "right" content of this file.
# Make sure the `branches-ignore` line is not commented out when you merge your PR.

on:
  push:
    # branches-ignore: ['**'] # ignore all branches. Comment this line to run your workflow below on every push.

jobs:
<<<<<<< HEAD
  test-macos:
    uses: ./.github/workflows/flow-sanitizer.yml
    secrets: inherit
=======
  get-latest-redis-tag:
    uses: ./.github/workflows/task-get-latest-tag.yml
    with:
      repo: redis/redis

  docs-only: # Check whether the PR is only modifying docs
    uses: ./.github/workflows/task-check-docs.yml

  # test-linux:
  #   needs: [docs-only, get-latest-redis-tag]
  #   if: needs.docs-only.outputs.only-docs-changed == 'false'
  #   uses: ./.github/workflows/flow-linux-platforms.yml
  #   secrets: inherit
  #   with:
  #     redis-ref: ${{ needs.get-latest-redis-tag.outputs.tag }}
  #     platform: "amazonlinux:2"
  #     test-config: "TEST=test:test_with_tls"

  test-debian:
    needs: [docs-only, get-latest-redis-tag]
    if: needs.docs-only.outputs.only-docs-changed == 'false'
    uses: ./.github/workflows/flow-linux-platforms.yml
    secrets: inherit
    with:
      redis-ref: ${{ needs.get-latest-redis-tag.outputs.tag }}
      platform: "debian:bullseye"

  # test-macos:
  #   uses: ./.github/workflows/flow-macos.yml
  #   secrets: inherit
  #   with:
  #     coordinator: true
  #     test-config: QUICK=1
>>>>>>> 16eac9ec
<|MERGE_RESOLUTION|>--- conflicted
+++ resolved
@@ -12,11 +12,6 @@
     # branches-ignore: ['**'] # ignore all branches. Comment this line to run your workflow below on every push.
 
 jobs:
-<<<<<<< HEAD
-  test-macos:
-    uses: ./.github/workflows/flow-sanitizer.yml
-    secrets: inherit
-=======
   get-latest-redis-tag:
     uses: ./.github/workflows/task-get-latest-tag.yml
     with:
@@ -49,5 +44,4 @@
   #   secrets: inherit
   #   with:
   #     coordinator: true
-  #     test-config: QUICK=1
->>>>>>> 16eac9ec
+  #     test-config: QUICK=1