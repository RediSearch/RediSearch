--- conflicted
+++ resolved
@@ -52,13 +52,13 @@
         if: inputs.pre-steps-script
         shell: bash -l -eo pipefail {0}
         run: ${{ inputs.pre-steps-script }}
-<<<<<<< HEAD
-=======
+      - name: Pre-steps Dependencies (Non-Alpine)
+        if: inputs.pre-steps-script && inputs.container != 'alpine:3'
+        run: ${{ inputs.pre-steps-script }}
       - name: Enable dynamic linking to C runtime in Alpine
         if: inputs.container == 'alpine:3'
         run: echo RUST_DYN_CRT=1 >> $GITHUB_ENV
 
->>>>>>> 7bdc9899
       - name: Get Installation Mode
         id: mode
         run: |
