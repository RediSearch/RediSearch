--- conflicted
+++ resolved
@@ -30,10 +30,6 @@
         github.event.action == 'labeled' &&
         github.event.label.name == 'action:run-micro-benchmark'
       ) || (
-<<<<<<< HEAD
-        contains(fromJson('["opened", "reopened", "synchronize"]'), github.event.action) &&
-        contains(github.event.pull_request.labels.*.name, 'action:run-micro-benchmark')
-=======
         github.event.action == 'labeled' &&
         github.event.label.name == 'action:run-rust-micro-benchmark'
       ) || (
@@ -42,7 +38,6 @@
       ) || (
         contains(fromJson('["opened", "reopened", "synchronize"]'), github.event.action) &&
         contains(github.event.pull_request.labels.*.name, 'action:run-rust-micro-benchmark')
->>>>>>> ef5c9273
       )
     concurrency:
       group: ${{ github.workflow }}-${{ github.event.number }}-rust-micro-benchmark
