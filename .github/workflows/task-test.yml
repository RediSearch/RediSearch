--- conflicted
+++ resolved
@@ -434,28 +434,7 @@
           LOG: 1
           CLEAR_LOGS: 0
           ENABLE_ASSERT: 1
-<<<<<<< HEAD
-        run: make unit-tests rust-tests
-
-      - name: Check test logs folder size (before)
-        if: always()
-        run: |
-          echo "=== Total Repo Size ==="
-          du -sh . 2>/dev/null || echo "Failed to get repo size"
-          echo "=== Test Logs Folder Size ==="
-          if [ -d "tests" ]; then
-            echo "Total tests directory size:"
-            du -sh tests/ 2>/dev/null || echo "tests/ directory not found"
-            echo ""
-            echo "Logs subdirectories size:"
-            find tests -type d -name "logs" -exec du -sh {} \; 2>/dev/null || echo "No logs directories found"
-          else
-            echo "tests/ directory does not exist"
-          fi
-          echo "=========================="
-=======
         run: make rust-tests
->>>>>>> 81173b72
       - name: Flow tests (standalone)
         timeout-minutes: ${{ fromJSON(inputs.test-timeout) }}
         id: standalone_tests
@@ -471,22 +450,6 @@
           ENABLE_ASSERT: 1
         run: make pytest ${{ inputs.test-config }}
 
-<<<<<<< HEAD
-#      - name: Flow tests (coordinator)
-#        timeout-minutes: ${{ fromJSON(inputs.test-timeout) }}
-#        id: coordinator_tests
-#        if: ${{ inputs.coordinator }}
-#        continue-on-error: true
-#        env:
-#          SAN: ${{ inputs.san }}
-#          LOG: 1
-#          CLEAR_LOGS: 0
-#          REDIS_STANDALONE: 0
-#          REJSON: ${{ env.REJSON }}
-#          REJSON_BRANCH: ${{ inputs.rejson-branch }}
-#          ENABLE_ASSERT: 1
-#        run: make pytest ${{ inputs.test-config }}
-=======
       - name: Flow tests (coordinator)
         timeout-minutes: ${{ fromJSON(inputs.test-timeout) }}
         id: coordinator_tests
@@ -501,7 +464,6 @@
           REJSON_BRANCH: ${{ inputs.rejson-branch }}
           ENABLE_ASSERT: 1
         run: make pytest ${{ inputs.test-config }}
->>>>>>> 81173b72
 
       - name: Check test logs folder size
         if: always()
