--- conflicted
+++ resolved
@@ -27,15 +27,12 @@
       pre-steps-script:
         type: string
         description: 'Script to run before any other steps (extremely basic dependency needs only)'
-<<<<<<< HEAD
       rejson:
         type: number
         default: 1
-=======
       test-timeout:
         type: number
         default: 50
->>>>>>> 2c037bca
 
 env:
   BOOST_VERSION: ${{ vars.BOOST_VERSION }}
@@ -99,7 +96,7 @@
         run: |
           ./install_script.sh ${{ steps.mode.outputs.mode }}
           ./test_deps/install_llvm.sh ${{ env.LLVM_VERSION }} ${{ steps.mode.outputs.mode }}
-          ./test_deps/install_rust.sh 
+          ./test_deps/install_rust.sh
       - name: Full checkout (node20)
         if: steps.node20.outputs.supported == 'true'
         uses: actions/checkout@v4
