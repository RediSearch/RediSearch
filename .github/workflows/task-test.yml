--- conflicted
+++ resolved
@@ -167,22 +167,6 @@
       - name: Setup Dependencies (Alpine)
         if: needs.build-image.outputs.succeeded != 'true' && needs.get-config.outputs.setup_script && needs.get-config.outputs.container == 'alpine:3'
         shell: sh -l -eo pipefail {0}
-<<<<<<< HEAD
-        run: ${{ inputs.pre-steps-script }}
-      - name: Pre-steps Dependencies (Non-Alpine)
-        if: inputs.pre-steps-script && inputs.container != 'alpine:3'
-        run: ${{ inputs.pre-steps-script }}
-      - name: Enable dynamic linking to C runtime in Alpine
-        if: inputs.container == 'alpine:3'
-        run: echo RUST_DYN_CRT=1 >> $GITHUB_ENV
-      - name: Enable clang
-        if: inputs.container == 'silkeh/clang:20'
-        run: |
-          echo CC=clang >> $GITHUB_ENV
-          echo CXX=clang++ >> $GITHUB_ENV
-          rm /usr/bin/ld
-          ln -s /usr/bin/ld.lld /usr/bin/ld
-=======
         run: |
           SUCCESS=0
           for i in {1..5}; do
@@ -218,7 +202,6 @@
       - name: Post-setup
         if: needs.get-config.outputs.post_setup_script
         run: ${{ needs.get-config.outputs.post_setup_script }}
->>>>>>> 455fe46c
       - name: Get Installation Mode
         id: mode
         run: |
