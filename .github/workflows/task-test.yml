name: Common Flow for Tests

# Documentation: https://redislabs.atlassian.net/wiki/spaces/DX/pages/3967844669/RediSearch+CI+refactor

on:
  workflow_call:
    inputs:
      env:
        default: "${{ vars.RUNS_ON }}"
        type: string
      container:
        type: string
      san:
        type: string
      get-redis:
        type: string
      test-config:
        description: 'Test configuration environment variable (e.g. "CONFIG=tls" or "QUICK=1")'
        required: true
        type: string
      coordinator:
        type: boolean
        default: true
      standalone:
        type: boolean
        default: true
      pre-steps-script:
        type: string
        description: 'Script to run before any other steps (extremely basic dependency needs only)'
      rejson:
        type: number
        default: 1
      test-timeout:
        type: number
        default: 50

env:
  BOOST_VERSION: ${{ vars.BOOST_VERSION }}
  LLVM_VERSION: ${{vars.LLVM_VERSION}}
  VERBOSE_UTESTS: 1

jobs:
  common-flow:
    name: Test ${{ inputs.container || inputs.env }}, Redis ${{ inputs.get-redis || 'unstable' }}
    runs-on: ${{ inputs.env }}
    container: ${{ inputs.container || null }}
    # Nothing to do if both are `false`, skip
    if: ${{ inputs.standalone || inputs.coordinator }}
    defaults:
      run:
        shell: bash -l -eo pipefail {0}
    steps:
      - name: Pre-steps Dependencies
        if: inputs.pre-steps-script
        shell: sh -l -eo pipefail {0}
        run: ${{ inputs.pre-steps-script }}
      - name: Get Installation Mode
        id: mode
        run: |
          [[ -z "${{ inputs.container }}" ]] && echo "mode=sudo" >> $GITHUB_OUTPUT || echo "mode=" >> $GITHUB_OUTPUT
      - name: Check if node20 is Supported
        id: node20 # TODO: Remove this when node20 is supported on all platforms, or when we drop support for theses platforms
        run: |
          for platform in ubuntu:bionic amazonlinux:2 alpine:3; do
            if [[ "${{ inputs.container }}" == "$platform" ]]; then
              echo "supported=false" >> $GITHUB_OUTPUT
              exit 0
            fi
          done
          echo "supported=true" >> $GITHUB_OUTPUT
      - name: Deps checkout (node20)
        if: steps.node20.outputs.supported == 'true'
        uses: actions/checkout@v4
        with:
          path: setup
          sparse-checkout-cone-mode: false
          sparse-checkout: |
            .install
            tests/pytests/requirements.*
      - name: Deps checkout (node20 not supported)
        if: steps.node20.outputs.supported == 'false'
        run: |
          # Execute the logic based on the detected platform
          echo "Detected platform: ${{ inputs.container }}"
          case "${{ inputs.container }}" in
            ubuntu:bionic | amazonlinux:2 | alpine:3)
              echo "Installing prerequisites for ${{ inputs.container }}..."

              # Install git (platform-specific package management)
              case "${{ inputs.container }}" in
                ubuntu:bionic)
                  apt update
                  apt install -y git
                  ;;
                amazonlinux:2)
                  yum update -y
                  yum install -y git
                  ;;
                alpine:3)
                  apk update
                  apk add --no-cache git
                  ;;
              esac

              # Configure the safe directory
              git config --global --add safe.directory /__w/${{ github.repository }}

              # Checkout
              REPO_URL="https://github.com/${{ github.repository }}.git"

              # Initialize a Git repository
              git init
              git remote add origin "$REPO_URL"

              # Fetch and checkout ref
              git fetch origin "${{ github.ref }}" || {
                echo "Failed to fetch ref: '${{ github.ref }}'";
                exit 1;
              }
              git checkout FETCH_HEAD  # Check out the fetched ref

              # Update submodules
              git submodule update --init --recursive
              ;;
            *)
              echo "Unsupported platform: '${{ inputs.container }}'"
              exit 1
              ;;
          esac
      - name: Setup specific (node20)
        if: steps.node20.outputs.supported == 'true'
        working-directory: setup/.install
        run: |
          ./install_script.sh ${{ steps.mode.outputs.mode }}
<<<<<<< HEAD
          ./test_deps/install_rust.sh
      - name: Install LLVM for sanitizer
        if: inputs.san == 'address'
        working-directory: setup/.install
        run: |
            ./test_deps/install_llvm.sh ${{ env.LLVM_VERSION }} ${{ steps.mode.outputs.mode }}  
=======
      - name: Setup specific (node20 not supported)
        if: steps.node20.outputs.supported == 'false'
        working-directory: .install
        run: |
          ./install_script.sh ${{ steps.mode.outputs.mode }}
>>>>>>> ab3628d2
      - name: Full checkout (node20)
        if: steps.node20.outputs.supported == 'true'
        uses: actions/checkout@v4
        with:
          submodules: recursive
      - name: Full checkout (node20 not supported)
        if: steps.node20.outputs.supported == 'false'
        run: echo "Done already earlier."
      - name: Setup common
        run: .install/common_installations.sh ${{ steps.mode.outputs.mode }}
      - name: Install Boost
        working-directory: .install
        run: ./install_boost.sh ${{ env.BOOST_VERSION }} ${{ steps.mode.outputs.mode }}
      - name: Get Redis (node20)
        if: ${{ steps.node20.outputs.supported == 'true' }}
        uses: actions/checkout@v4
        with:
          repository: redis/redis
          ref: ${{ inputs.get-redis }}
          path: redis
      - name: Get Redis (node20 not supported)
<<<<<<< HEAD
        if: ${{ steps.node20.outputs.supported == 'false' }}
        uses: actions/checkout@v3
        with:
          repository: redis/redis
          ref: ${{ inputs.get-redis }}
          path: redis
      - name: verify CC and CXX
        if: inputs.san == 'address'
        run: |
          echo "PATH=$HOME/.cargo/bin:$PATH" >> $GITHUB_ENV
          echo "CC=$(which clang-${{env.LLVM_VERSION}})" >> $GITHUB_ENV
          echo "CXX=$(which clang++-${{env.LLVM_VERSION}})" >> $GITHUB_ENV
          echo "LD=$(which clang-${{env.LLVM_VERSION}})" >> $GITHUB_ENV
=======
        if: ${{ inputs.get-redis != 'skip getting redis' && steps.node20.outputs.supported == 'false' }}
        run: |
            REPO_URL="https://github.com/redis/redis.git"
            DEST_DIR="redis"  # Directory to clone into

            # Clone the repository (shallow clone without tags)
            git clone $REPO_URL $DEST_DIR
            cd $DEST_DIR

            # Checkout the REF
            git fetch origin ${{ inputs.get-redis }}
            git checkout ${{ inputs.get-redis }}
>>>>>>> ab3628d2
      - name: Build Redis
        working-directory: redis
        run: |
          ${{ steps.mode.outputs.mode }} SANITIZER=${{ inputs.san }} BUILD_TLS=yes make install
      - name: Set Artifact Names
        # Artifact names have to be unique, so we base them on the environment.
        # We also remove invalid characters from the name.
        id: artifact-names
        run: | # Invalid characters include: Double quote ", Colon :, Less than <, Greater than >, Vertical bar |, Asterisk *, Question mark ?
          echo "name=$(echo "${{ inputs.container || inputs.env }} ${{ runner.arch }}, Redis ${{ inputs.get-redis || 'unstable' }}" | \
                       sed -e 's/[":\/\\<>\|*?]/_/g' -e 's/__*/_/g' -e 's/^_//' -e 's/_$//')" >> $GITHUB_OUTPUT
      - name: Build
        run: make SAN=${{ inputs.san }}
      - name: Unit tests
        timeout-minutes: ${{ fromJSON(inputs.test-timeout) }}
        id: unit_tests
        continue-on-error: true
        run: make unit-tests LOG=1 CLEAR_LOGS=0 SAN=${{ inputs.san }}
      - name: Flow tests (standalone)
        timeout-minutes: ${{ fromJSON(inputs.test-timeout) }}
        id: standalone_tests
        if: ${{ inputs.standalone }}
        continue-on-error: true
        run: make pytest SA=1 LOG=1 CLEAR_LOGS=0 SAN=${{ inputs.san }} ${{ inputs.test-config }} REJSON=${{ inputs.rejson }}
      - name: Flow tests (coordinator)
        timeout-minutes: ${{ fromJSON(inputs.test-timeout) }}
        id: coordinator_tests
        if: ${{ inputs.coordinator }}
        continue-on-error: true
        run: make pytest SA=0 LOG=1 CLEAR_LOGS=0 SAN=${{ inputs.san }} ${{ inputs.test-config }} REJSON=${{ inputs.rejson }}

      # Using version 4 if node20 is supported, since it is MUCH faster (15m vs 25s)
      - name: Upload Artifacts (node20)
        # Upload artifacts only if node20 is supported and tests failed (including sanitizer failures)
        if: >
          steps.node20.outputs.supported == 'true' &&
          (steps.unit_tests.outcome == 'failure' || steps.standalone_tests.outcome == 'failure' || steps.coordinator_tests.outcome == 'failure')
        uses: actions/upload-artifact@v4
        with:
          name: Test Logs ${{ steps.artifact-names.outputs.name }}
          path: tests/**/logs/*.log*
          if-no-files-found: ignore
      # If node20 is not supported, we can only use version 3.
      # Here we only upload the artifacts if the tests had failed, since it is very slow
      - name: Upload Artifacts (node20 not supported) (temporarily disabled)
        if: >
          steps.node20.outputs.supported == 'false' &&
          (steps.unit_tests.outcome == 'failure' || steps.standalone_tests.outcome == 'failure' || steps.coordinator_tests.outcome == 'failure')
        run: echo "Currently not available..."

      - name: Fail flow if tests failed
        if: steps.unit_tests.outcome == 'failure' || steps.standalone_tests.outcome == 'failure' || steps.coordinator_tests.outcome == 'failure'
        run: |
          echo "Unit Tests: ${{ steps.unit_tests.outcome }}"
          echo "Standalone: ${{ steps.standalone_tests.outcome }}"
          echo "Coordinator: ${{ steps.coordinator_tests.outcome }}"
          exit 1<|MERGE_RESOLUTION|>--- conflicted
+++ resolved
@@ -132,20 +132,13 @@
         working-directory: setup/.install
         run: |
           ./install_script.sh ${{ steps.mode.outputs.mode }}
-<<<<<<< HEAD
           ./test_deps/install_rust.sh
-      - name: Install LLVM for sanitizer
-        if: inputs.san == 'address'
-        working-directory: setup/.install
-        run: |
-            ./test_deps/install_llvm.sh ${{ env.LLVM_VERSION }} ${{ steps.mode.outputs.mode }}  
-=======
       - name: Setup specific (node20 not supported)
         if: steps.node20.outputs.supported == 'false'
         working-directory: .install
         run: |
           ./install_script.sh ${{ steps.mode.outputs.mode }}
->>>>>>> ab3628d2
+          ./test_deps/install_rust.sh
       - name: Full checkout (node20)
         if: steps.node20.outputs.supported == 'true'
         uses: actions/checkout@v4
@@ -167,13 +160,18 @@
           ref: ${{ inputs.get-redis }}
           path: redis
       - name: Get Redis (node20 not supported)
-<<<<<<< HEAD
         if: ${{ steps.node20.outputs.supported == 'false' }}
-        uses: actions/checkout@v3
-        with:
-          repository: redis/redis
-          ref: ${{ inputs.get-redis }}
-          path: redis
+        run: |
+          REPO_URL="https://github.com/redis/redis.git"
+          DEST_DIR="redis"  # Directory to clone into
+          
+          # Clone the repository (shallow clone without tags)
+          git clone $REPO_URL $DEST_DIR
+          cd $DEST_DIR
+          
+          # Checkout the REF
+          git fetch origin ${{ inputs.get-redis }}
+          git checkout ${{ inputs.get-redis }}
       - name: verify CC and CXX
         if: inputs.san == 'address'
         run: |
@@ -181,20 +179,6 @@
           echo "CC=$(which clang-${{env.LLVM_VERSION}})" >> $GITHUB_ENV
           echo "CXX=$(which clang++-${{env.LLVM_VERSION}})" >> $GITHUB_ENV
           echo "LD=$(which clang-${{env.LLVM_VERSION}})" >> $GITHUB_ENV
-=======
-        if: ${{ inputs.get-redis != 'skip getting redis' && steps.node20.outputs.supported == 'false' }}
-        run: |
-            REPO_URL="https://github.com/redis/redis.git"
-            DEST_DIR="redis"  # Directory to clone into
-
-            # Clone the repository (shallow clone without tags)
-            git clone $REPO_URL $DEST_DIR
-            cd $DEST_DIR
-
-            # Checkout the REF
-            git fetch origin ${{ inputs.get-redis }}
-            git checkout ${{ inputs.get-redis }}
->>>>>>> ab3628d2
       - name: Build Redis
         working-directory: redis
         run: |
