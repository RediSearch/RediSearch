--- conflicted
+++ resolved
@@ -62,84 +62,6 @@
     with:
       platform: ${{ inputs.platform }}
       architecture: ${{ inputs.architecture }}
-<<<<<<< HEAD
-  build-image:
-    needs: get-config
-    if: ${{ needs.get-config.outputs.container }}
-    continue-on-error: true
-    name: Build container for ${{ needs.get-config.outputs.container  || needs.get-config.outputs.env }}, Redis ${{ inputs.get-redis || 'unstable' }}
-    runs-on: ${{ needs.get-config.outputs.env }}
-    permissions:
-      contents: read
-      packages: write # required for GHCR push
-    outputs:
-      image: ${{ steps.meta.outputs.image }}
-      succeeded: ${{ steps.mark-success.outputs.succeeded }}
-    steps:
-      - name: Checkout
-        uses: actions/checkout@v5
-      - name: Set image name
-        id: meta
-        run: |
-          # Base image name
-          IMAGE_NAME="ghcr.io/redisearch/redisearch-ci"
-
-          # Append container and sanitizer to make it unique
-          CONTAINER=${{ needs.get-config.outputs.container || 'default' }}
-          SAN=${{ inputs.san || 'none' }}
-          RUN_ID=${{ github.run_id }}
-
-          # Normalize container string (replace : / with -)
-          CONTAINER_SAFE=$(echo "$CONTAINER" | sed 's/[:\/]/-/g')
-
-          # Unique image tag per workflow run and architecture
-          IMAGE_TAG="${IMAGE_NAME}:${CONTAINER_SAFE}-${SAN}-${{ needs.get-config.outputs.env }}-${RUN_ID}"
-
-          # Shared cache ref (without run_id)
-          CACHE_REF="${IMAGE_NAME}:${CONTAINER_SAFE}-${SAN}-${{ needs.get-config.outputs.env }}-cache"
-
-          echo "image=$IMAGE_TAG" >> $GITHUB_OUTPUT
-          echo "cache=$CACHE_REF" >> $GITHUB_OUTPUT
-          echo "Using image tag: $IMAGE_TAG"
-          echo "Using cache ref: $CACHE_REF"
-      - name: Log in to GHCR
-        uses: docker/login-action@v3
-        with:
-          registry: ghcr.io
-          username: ${{ github.actor }}
-          password: ${{ secrets.GITHUB_TOKEN }}
-      - name: Set up QEMU
-        uses: docker/setup-qemu-action@v3
-      - name: Set up Docker Buildx
-        uses: docker/setup-buildx-action@v3
-      - name: Build and push (cached)
-        uses: docker/build-push-action@v6
-        with:
-          push: true
-          context: .
-          build-args: |
-            BASE_IMAGE=${{ needs.get-config.outputs.container || 'ubuntu:24.04' }}
-          file: Dockerfile
-          tags: ${{ steps.meta.outputs.image }}
-          cache-to: type=registry,ref=${{ steps.meta.outputs.cache }},mode=max
-          cache-from: type=registry,ref=${{ steps.meta.outputs.cache }}
-      # This step ONLY runs if all previous steps succeeded
-      - name: Mark success
-        id: mark-success
-        run: |
-          echo "succeeded=true" >> $GITHUB_OUTPUT
-
-  common-flow:
-    needs: [get-config, build-image]
-    name: Test ${{ needs.get-config.outputs.name }}, Redis ${{ inputs.get-redis || 'unstable' }}
-    # Run if get-config succeeded and at least one test type is enabled
-    if: |
-      !cancelled() &&
-      needs.get-config.result == 'success' &&
-      (inputs.standalone || inputs.coordinator)
-    runs-on: ${{ inputs.custom-env || needs.get-config.outputs.env || vars.RUNS_ON || 'ubuntu-latest' }}
-    container: ${{ needs.build-image.outputs.succeeded == 'true' && needs.build-image.outputs.image || needs.get-config.outputs.container || null }}
-=======
 
   common-flow:
     name: Test ${{ needs.get-config.outputs.name }}, Redis ${{ inputs.get-redis || 'unstable' }}
@@ -148,7 +70,6 @@
     container: ${{ needs.get-config.outputs.container || null }}
     # Nothing to do if both are `false`, skip
     if: ${{ inputs.standalone || inputs.coordinator }}
->>>>>>> 7e3ee4ef
     defaults:
       run:
         shell: bash -l -eo pipefail {0}
@@ -178,11 +99,7 @@
       # Setup
       # Split to alpine and non-alpine due to different default shells, once the dependency installation is done, we can use the same shell in the rest of the flow
       - name: Setup Dependencies (Alpine)
-<<<<<<< HEAD
-        if: needs.build-image.outputs.succeeded != 'true' && needs.get-config.outputs.setup_script && needs.get-config.outputs.container == 'alpine:3'
-=======
         if: needs.get-config.outputs.setup_script && needs.get-config.outputs.container == 'alpine:3'
->>>>>>> 7e3ee4ef
         shell: sh -l -eo pipefail {0}
         run: |
           SUCCESS=0
@@ -200,11 +117,7 @@
           done
           [ $SUCCESS -eq 1 ] || exit 1
       - name: Setup Dependencies (Non-Alpine)
-<<<<<<< HEAD
-        if: needs.build-image.outputs.succeeded != 'true' && needs.get-config.outputs.setup_script && needs.get-config.outputs.container != 'alpine:3'
-=======
         if: needs.get-config.outputs.setup_script && needs.get-config.outputs.container != 'alpine:3'
->>>>>>> 7e3ee4ef
         run: |
           SUCCESS=0
           for i in {1..5}; do
