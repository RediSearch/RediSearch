name: Common Flow for Tests

# Documentation: https://redislabs.atlassian.net/wiki/spaces/DX/pages/3967844669/RediSearch+CI+refactor

on:
  workflow_call:
    inputs:
      platform:
        description: 'Platform name (e.g., ubuntu:noble, macos, sanitizer, coverage)'
        type: string
        required: true
      architecture:
        description: 'Architecture (x86_64, aarch64)'
        type: string
        required: true
      custom-env:
        description: 'Environment/runner to use (overrides env from task-get-config)'
        type: string
      san:
        type: string
      coverage:
        type: boolean
        default: false
      get-redis:
        type: string
      test-config:
        description: 'Test configuration environment variable (e.g. "CONFIG=tls" or "QUICK=1")'
        required: true
        type: string
      coordinator:
        type: boolean
        default: true
      standalone:
        type: boolean
        default: true
      unit-tests:
        type: boolean
        default: true
      rejson:
        type: boolean
        default: true
        description: "Enable tests with RedisJSON"
      rejson-branch:
        type: string
        default: '8.2'
        description: "Branch to use when building RedisJSON for tests"
      test-timeout:
        type: number
        default: 50
      fail-fast:
        type: boolean
        default: false
        description: "If true, the workflow will terminate as soon as one test step fails."

env:
  REJSON: ${{ inputs.rejson && 1 || 0 }} # convert the boolean input to numeric
  VERBOSE_UTESTS: 1
  COV: ${{ inputs.coverage && 1 || 0 }} # convert the boolean input to numeric
  RUST_BACKTRACE: "full"
  BUILD_INTEL_SVS_OPT: "yes"
  SETUP_RETRY_LOOP: |
    SUCCESS=0
    for i in 1 2 3 4 5; do
      echo "Attempt $i of 5"
      if {0}; then
        echo "Setup succeeded"
        SUCCESS=1
        break
      fi
      if [ $i -lt 5 ]; then
        echo "Setup failed, retrying in 30 seconds..."
        sleep 30
      fi
    done
    [ $SUCCESS -eq 1 ] || exit 1

jobs:
  # Get configuration for this specific platform and architecture
  get-config:
    name: Get build configurations for platform
    uses: ./.github/workflows/task-get-config.yml
    with:
      platform: ${{ inputs.platform }}
      architecture: ${{ inputs.architecture }}
  build-image:
    needs: get-config
    if: ${{ needs.get-config.outputs.container }}
    continue-on-error: true
    name: Build container for platform
    runs-on: ${{ needs.get-config.outputs.env }}
    permissions:
      contents: read
      packages: write # required for GHCR push
    outputs:
      image: ${{ steps.meta.outputs.image }}
      succeeded: ${{ steps.mark-success.outputs.succeeded }}
    steps:
      - name: Checkout
        uses: actions/checkout@v5
      - name: Set image name
        id: meta
        run: |
          # Base image name
          IMAGE_NAME="ghcr.io/redisearch/redisearch-ci"

          # Append container and sanitizer to make it unique
          CONTAINER=${{ needs.get-config.outputs.container || 'default' }}
          SAN=${{ inputs.san || 'none' }}
          RUN_ID=${{ github.run_id }}

          # Normalize container string (replace : / with -)
          CONTAINER_SAFE=$(echo "$CONTAINER" | sed 's/[:\/]/-/g')

          # Unique image tag per workflow run and architecture
          IMAGE_TAG="${IMAGE_NAME}:${CONTAINER_SAFE}-${SAN}-${{ needs.get-config.outputs.env }}-${RUN_ID}"

          # Shared cache ref (without run_id)
          CACHE_REF="${IMAGE_NAME}:${CONTAINER_SAFE}-${SAN}-${{ needs.get-config.outputs.env }}-cache"

          echo "image=$IMAGE_TAG" >> $GITHUB_OUTPUT
          echo "cache=$CACHE_REF" >> $GITHUB_OUTPUT
          echo "Using image tag: $IMAGE_TAG"
          echo "Using cache ref: $CACHE_REF"
      - name: Log in to GHCR
        uses: docker/login-action@v3
        with:
          registry: ghcr.io
          username: ${{ github.actor }}
          password: ${{ secrets.GITHUB_TOKEN }}
      - name: Set up QEMU
        uses: docker/setup-qemu-action@v3
      - name: Set up Docker Buildx
        uses: docker/setup-buildx-action@v3
      - name: Build and push (cached)
        uses: docker/build-push-action@v6
        with:
          push: true
          context: .
          build-args: |
            BASE_IMAGE=${{ needs.get-config.outputs.container || 'ubuntu:24.04' }}
          file: Dockerfile
          tags: ${{ steps.meta.outputs.image }}
          cache-to: type=registry,ref=${{ steps.meta.outputs.cache }},mode=max,compression=zstd
          cache-from: type=registry,ref=${{ steps.meta.outputs.cache }}
      # This step ONLY runs if all previous steps succeeded
      - name: Mark success
        id: mark-success
        run: |
          echo "succeeded=true" >> $GITHUB_OUTPUT

  common-flow:
    needs: [get-config, build-image]
    name: Test ${{ needs.get-config.outputs.name }}, Redis ${{ inputs.get-redis || 'unstable' }}
    # Run if get-config succeeded and at least one test type is enabled
    if: |
      !cancelled() &&
      needs.get-config.result == 'success' &&
      (inputs.standalone || inputs.coordinator || inputs.unit-tests)
    runs-on: ${{ inputs.custom-env || needs.get-config.outputs.env || vars.RUNS_ON || 'ubuntu-latest' }}
<<<<<<< HEAD
=======
    # Nothing to do if both are `false`, skip
    if: ${{ inputs.standalone || inputs.coordinator || inputs.unit-tests }}
>>>>>>> 4b99a8f0
    container: ${{
      needs.get-config.outputs.container
        && fromJSON(
          format('{{"image":"{0}","options":"--user root -v /usr/share/dotnet:/host_usr/dotnet -v /usr/local/lib/android:/host_usr/android -v /opt/ghc:/host_opt/ghc -v /opt/hostedtoolcache:/host_opt/hostedtoolcache {1}"}}',
            needs.build-image.outputs.succeeded == 'true' && needs.build-image.outputs.image || needs.get-config.outputs.container,
            needs.get-config.outputs.container == 'alpine:3.22' && '-v /opt:/opt:rw,rshared -v /opt:/__e/node20:ro,rshared' || '')
        )
      || null }}

    defaults:
      run:
        shell: bash -l -eo pipefail {0}
    steps:
      - name: Install bash
        if: needs.get-config.outputs.container == 'alpine:3.22'
        shell: sh -l -eo pipefail {0}
<<<<<<< HEAD
        run: |
          SUCCESS=0
          for i in {1..5}; do
            echo "Attempt $i of 5"
            if ${{ needs.get-config.outputs.setup_script }}; then
              echo "Setup Dependencies succeeded"
              SUCCESS=1
              break
            fi
            if [ $i -lt 5 ]; then
              echo "Setup Dependencies failed, retrying in 30 seconds..."
              sleep 30
            fi
          done
          [ $SUCCESS -eq 1 ] || exit 1
      - name: Setup Dependencies (Non-Alpine)
        if: needs.build-image.outputs.succeeded != 'true' && needs.get-config.outputs.setup_script && needs.get-config.outputs.container != 'alpine:3.22'
        run: |
          SUCCESS=0
          for i in {1..5}; do
            echo "Attempt $i of 5"
            if ${{ needs.get-config.outputs.setup_script }}; then
              echo "Setup Dependencies succeeded"
              SUCCESS=1
              break
            fi
            if [ $i -lt 5 ]; then
              echo "Setup Dependencies failed, retrying in 30 seconds..."
              sleep 30
            fi
          done
          [ $SUCCESS -eq 1 ] || exit 1
=======
        run: ${{ format(env.SETUP_RETRY_LOOP, 'apk add bash') }}
      - name: Setup Dependencies
        if: needs.get-config.outputs.setup_script
        run: ${{ format(env.SETUP_RETRY_LOOP, needs.get-config.outputs.setup_script) }}

>>>>>>> 4b99a8f0
      - name: Free up disk space (container)
        # For container jobs - delete mounted host directories
        if: ${{ needs.get-config.outputs.container }}
        run: |
          echo "Before cleanup:"
          df -h
          rm -rf /host_usr/dotnet/* 2>/dev/null || true
          rm -rf /host_usr/android/* 2>/dev/null || true
          rm -rf /host_opt/ghc/* 2>/dev/null || true
          rm -rf /host_opt/hostedtoolcache/CodeQL/* 2>/dev/null || true
          echo "After cleanup:"
          df -h
      - name: Free up disk space (non-container)
        # For non-container jobs - delete directly with sudo
        # Skip macOS - it doesn't have these directories
        if: ${{ !needs.get-config.outputs.container && !contains(needs.get-config.outputs.env, 'macos') }}
        run: |
          echo "Before cleanup:"
          df -h
          sudo rm -rf /usr/share/dotnet || true
          sudo rm -rf /usr/local/lib/android || true
          sudo rm -rf /opt/ghc || true
          sudo rm -rf /opt/hostedtoolcache/CodeQL || true
          sudo rm -rf /usr/local/share/boost || true
          docker system prune -af 2>/dev/null || true
          echo "After cleanup:"
          df -h
      - name: Fix HOME Directory
        if: ${{ needs.build-image.outputs.succeeded == 'true' && needs.get-config.outputs.container }}
        shell: bash
        run: |
          # Issue [HOME is overridden for containers](https://github.com/actions/runner/issues/863)
          h=$(getent passwd $(id -un) | cut -d: -f6)
          if [ "$h" = "$HOME" ]; then
            echo "HOME fine: $HOME"
            exit 0
          fi
          echo "HOME=$HOME was broken. Setting it to $h"
          ls -ld $HOME
          ls -ld $h
          echo "USER: $USER"
          echo "id: $(id)"
          echo "HOME=$h" >> $GITHUB_ENV
      - name: Post-setup
        if: needs.get-config.outputs.post_setup_script
        run: ${{ needs.get-config.outputs.post_setup_script }}
      - name: Get Installation Mode
        id: mode
        run: |
          CONTAINER="${{ needs.get-config.outputs.container }}"
          [[ -z "$CONTAINER" ]] && echo "mode=sudo" >> $GITHUB_OUTPUT || echo "mode=" >> $GITHUB_OUTPUT
      - name: Check if node20 is Supported
        id: node20 # TODO: Remove this when node20 is supported on all platforms, or when we drop support for these platforms
        run: |
<<<<<<< HEAD
          CONTAINER="${{ needs.get-config.outputs.container }}"
          for platform in amazonlinux:2 alpine:3.22; do
            if [[ "$CONTAINER" == "$platform" ]]; then
=======
          for platform in amazonlinux:2; do
            if [[ "${{ needs.get-config.outputs.container }}" == "$platform" ]]; then
>>>>>>> 4b99a8f0
              echo "supported=false" >> $GITHUB_OUTPUT
              exit 0
            fi
          done
          echo "supported=true" >> $GITHUB_OUTPUT
      - name: Check disk space
        run: |
          echo "Disk space available:"
          df -h
      - name: Full checkout (node20)
        if: steps.node20.outputs.supported == 'true'
        uses: actions/checkout@v4
        with:
          submodules: recursive
      - name: Full checkout (node20 not supported)
        env:
          GITHUB_REF: ${{ github.ref }}
          GITHUB_REPO: ${{ github.repository }}
        if: steps.node20.outputs.supported == 'false'
        run: |
          # Execute the logic based on the detected platform
          CONTAINER="${{ needs.get-config.outputs.container }}"
          echo "Detected platform: $CONTAINER"
          case "$CONTAINER" in
            amazonlinux:2)

              # Configure the safe directory
              git config --global --add safe.directory "/__w/$GITHUB_REPO"

              # Checkout
              REPO_URL="https://github.com/$GITHUB_REPO.git"

              # Initialize a Git repository
              git init
              git remote add origin "$REPO_URL"

              # Fetch and checkout ref
              git fetch origin "$GITHUB_REF" || {
                echo "Failed to fetch ref: '$GITHUB_REF'";
                exit 1;
              }
              git checkout FETCH_HEAD  # Check out the fetched ref

              # Update submodules
              git submodule update --init --recursive
              ;;
            *)
              echo "Unsupported platform: '$CONTAINER'"
              exit 1
              ;;
          esac
      - name: Print CPU information
        env:
          RUNNER_ARCH: ${{ runner.arch }}
        run: |
          echo "=== CPU Information ==="
          if command -v lscpu >/dev/null 2>&1; then
            echo "--- lscpu output ---"
            lscpu
          elif [[ "$RUNNER_OS" == "macOS" ]]; then
            echo "--- macOS CPU info ---"
            echo "CPU brand: $(sysctl -n machdep.cpu.brand_string 2>/dev/null || echo "N/A")"
            echo "Core count: $(sysctl -n machdep.cpu.core_count 2>/dev/null || echo "N/A")"
            echo "Thread count: $(sysctl -n machdep.cpu.thread_count 2>/dev/null || echo "N/A")"
            echo "CPU vendor: $(sysctl -n machdep.cpu.vendor 2>/dev/null || echo "N/A")"
            echo "CPU features: $(sysctl -n machdep.cpu.features 2>/dev/null || echo "N/A")"
          else
            echo "--- Fallback CPU info ---"
            cat /proc/cpuinfo 2>/dev/null || echo "CPU info not available"
          fi
          echo "Runner OS: $RUNNER_OS"
          echo "Runner Architecture: $RUNNER_ARCH"
          echo "========================"
      - name: Setup
        if: needs.build-image.outputs.succeeded != 'true'
        working-directory: .install
<<<<<<< HEAD
        run: |
          SUCCESS=0
          for i in {1..5}; do
            echo "Attempt $i of 5"
            if ./install_script.sh ${{ steps.mode.outputs.mode }}; then
              echo "Setup succeeded"
              SUCCESS=1
              break
            fi
            if [ $i -lt 5 ]; then
              echo "Setup failed, retrying in 30 seconds..."
              sleep 30
            fi
          done
          if [ $SUCCESS -eq 0 ]; then
            echo "Setup failed after 5 attempts"
            exit 1
          fi
      - name: Setup Rust test dependencies
        if: needs.build-image.outputs.succeeded != 'true' # Only run if NOT using custom container
        run: .install/test_deps/install_rust_deps.sh ${{ steps.mode.outputs.mode }}

      - name: Setup Python test dependencies
        env:
          MODE: ${{ steps.mode.outputs.mode }}
        run: ${{ format(env.SETUP_RETRY_LOOP, '.install/test_deps/install_python_deps.sh $MODE') }}
=======
        env:
          MODE: ${{ steps.mode.outputs.mode }}
        run: ${{ format(env.SETUP_RETRY_LOOP, './install_script.sh $MODE') }}
      - name: Setup tests dependencies
        env:
          MODE: ${{ steps.mode.outputs.mode }}
        run: ${{ format(env.SETUP_RETRY_LOOP, '.install/test_deps/common_installations.sh $MODE') }}
>>>>>>> 4b99a8f0
      - name: Install LLVM for sanitizer
        if: inputs.san == 'address'
        working-directory: .install
        env:
          MODE: ${{ steps.mode.outputs.mode }}
        run: |
          ${{ format(env.SETUP_RETRY_LOOP, './install_llvm.sh $MODE') }}
          echo "Install LLVM for sanitizer succeeded"
          CLANG_BIN=$(find /usr/bin /usr/local/bin -name "clang-[0-9]*" 2>/dev/null | sort -V | tail -1)
          CLANG_VERSION=$(basename $CLANG_BIN | sed 's/clang-//')
          echo "Using LLVM version: $CLANG_VERSION"
          echo "CC=$CLANG_BIN" >> $GITHUB_ENV
          echo "CXX=$(dirname $CLANG_BIN)/clang++-$CLANG_VERSION" >> $GITHUB_ENV
          echo "LD=$CLANG_BIN" >> $GITHUB_ENV
      - name: Get Redis (node20)
        if: ${{ steps.node20.outputs.supported == 'true' }}
        uses: actions/checkout@v4
        with:
          repository: redis/redis
          ref: ${{ inputs.get-redis }}
          path: redis
      - name: Get Redis (node20 not supported)
        if: ${{ steps.node20.outputs.supported == 'false' }}
        run: |
          REPO_URL="https://github.com/redis/redis.git"
          DEST_DIR="redis"  # Directory to clone into

          # Clone the repository (shallow clone without tags)
          git clone $REPO_URL $DEST_DIR
          cd $DEST_DIR

          # Checkout the REF
          git fetch origin ${{ inputs.get-redis }}
          git checkout ${{ inputs.get-redis }}

      - name: Build Redis
        working-directory: redis
        run:  ${{ steps.mode.outputs.mode }} make install
              BUILD_TLS=yes
              ${{ inputs.coverage && 'REDIS_CFLAGS=-DCOVERAGE_TEST' || '' }}
              SANITIZER=${{ inputs.san }}

      - name: Set Artifact Names
        # Artifact names have to be unique, so we base them on the environment.
        # We also remove invalid characters from the name.
        id: artifact-names
        run:
          | # Invalid characters include: Double quote ", Colon :, Less than <, Greater than >, Vertical bar |, Asterisk *, Question mark ?
          echo "name=$(echo "${{ format('{0}', inputs.san == 'address' && 'sanitizer' || '') }} \
                             ${{ format('{0}', inputs.coverage && 'coverage test' || '') }} \
                             ${{ needs.get-config.outputs.container || needs.get-config.outputs.env }} ${{ runner.arch }} - Redis ${{ inputs.get-redis || 'unstable' }}" | \
                       sed -e 's/[":\/\\<>\|*?]/_/g' -e 's/__*/_/g' -e 's/^_//' -e 's/_$//')" >> $GITHUB_OUTPUT
      - name: Build
        env:
          SAN: ${{ inputs.san }}
          REDIS_VER: ${{ inputs.get-redis }}
          ENABLE_ASSERT: 1
        run: make build TESTS=1
      - name: Check disk space after build
        run: |
          echo "Disk space after build:"
          df -h
          echo "Total Repo Size:"
          du -sh . 2>/dev/null || echo "Failed to get repo size"
      - name: "C/C++ tests"
        timeout-minutes: ${{ fromJSON(inputs.test-timeout) }}
        id: c_unit_tests
        if: ${{ inputs.unit-tests }}
        continue-on-error: ${{ !inputs.fail-fast }}
        env:
          SAN: ${{ inputs.san }}
          LOG: 1
          CLEAR_LOGS: 0
          ENABLE_ASSERT: 1
        run: make unit-tests
      - name: Rust tests
        timeout-minutes: ${{ fromJSON(inputs.test-timeout) }}
        id: rust_unit_tests
        if: ${{ inputs.unit-tests }}
        continue-on-error: ${{ !inputs.fail-fast }}
        env:
          SAN: ${{ inputs.san }}
          LOG: 1
          CLEAR_LOGS: 0
          ENABLE_ASSERT: 1
        run: make rust-tests
      - name: Flow tests (standalone)
        timeout-minutes: ${{ fromJSON(inputs.test-timeout) }}
        id: standalone_tests
        if: ${{ inputs.standalone }}
        continue-on-error: ${{ !inputs.fail-fast }}
        env:
          SAN: ${{ inputs.san }}
          LOG: 1
          CLEAR_LOGS: 0
          REDIS_STANDALONE: 1
          REJSON: ${{ env.REJSON }}
          REJSON_BRANCH: ${{ inputs.rejson-branch }}
          ENABLE_ASSERT: 1
        run: make pytest ${{ inputs.test-config }}

      - name: Flow tests (coordinator)
        timeout-minutes: ${{ fromJSON(inputs.test-timeout) }}
        id: coordinator_tests
        if: ${{ inputs.coordinator }}
        continue-on-error: ${{ !inputs.fail-fast }}
        env:
          SAN: ${{ inputs.san }}
          LOG: 1
          CLEAR_LOGS: 0
          REDIS_STANDALONE: 0
          REJSON: ${{ env.REJSON }}
          REJSON_BRANCH: ${{ inputs.rejson-branch }}
          ENABLE_ASSERT: 1
        run: make pytest ${{ inputs.test-config }}

      # Using version 4 if node20 is supported, since it is MUCH faster (15m vs 25s)
      - name: Upload Artifacts (node20)
        # Upload artifacts only if node20 is supported and tests failed (including sanitizer failures)
        if: >
          steps.node20.outputs.supported == 'true' &&
          (failure() || steps.rust_unit_tests.outcome == 'failure' || steps.c_unit_tests.outcome == 'failure' || steps.standalone_tests.outcome == 'failure' || steps.coordinator_tests.outcome == 'failure')
        uses: actions/upload-artifact@v4
        with:
          name: Test Logs ${{ steps.artifact-names.outputs.name }}
          path: |
            tests/**/logs/*.log*
            bin/**/redisearch.so
            bin/**/redisearch.so.debug

          if-no-files-found: ignore
      # If node20 is not supported, we can only use version 3.
      # Here we only upload the artifacts if the tests had failed, since it is very slow
      - name: Upload Artifacts (node20 not supported) (temporarily disabled)
        if: >
          steps.node20.outputs.supported == 'false' &&
          (failure() || steps.rust_unit_tests.outcome == 'failure' || steps.c_unit_tests.outcome == 'failure' || steps.standalone_tests.outcome == 'failure' || steps.coordinator_tests.outcome == 'failure')
        run: echo "Currently not available..."

      - name: Fail flow if tests failed
        # due to continue-on-error, we need to check failure() explicitly for step to run
        # otherwise github implicitly adds a success() condition to the if and the job gets skipped
        if: failure() || steps.rust_unit_tests.outcome == 'failure' || steps.c_unit_tests.outcome == 'failure' || steps.standalone_tests.outcome == 'failure' || steps.coordinator_tests.outcome == 'failure'
        run: |
          echo "Rust Unit Tests: ${{ steps.rust_unit_tests.outcome }}"
          echo "C Unit Tests: ${{ steps.c_unit_tests.outcome }}"
          echo "Standalone: ${{ steps.standalone_tests.outcome }}"
          echo "Coordinator: ${{ steps.coordinator_tests.outcome }}"
          exit 1

      - name: Upload flow coverage
        if: inputs.coverage
        uses: codecov/codecov-action@v5
        with:
          files: bin/flow_standalone.info,bin/flow_coordinator.info
          disable_search: true
          flags: flow
          fail_ci_if_error: true # Fail on upload errors
          token: ${{ secrets.CODECOV_TOKEN }}
      - name: Upload unit coverage
        if: inputs.coverage
        uses: codecov/codecov-action@v5
        with:
          files: bin/unit.info,bin/rust_cov.info
          disable_search: true
          flags: unit
          fail_ci_if_error: true # Fail on upload errors
          token: ${{ secrets.CODECOV_TOKEN }}<|MERGE_RESOLUTION|>--- conflicted
+++ resolved
@@ -157,11 +157,6 @@
       needs.get-config.result == 'success' &&
       (inputs.standalone || inputs.coordinator || inputs.unit-tests)
     runs-on: ${{ inputs.custom-env || needs.get-config.outputs.env || vars.RUNS_ON || 'ubuntu-latest' }}
-<<<<<<< HEAD
-=======
-    # Nothing to do if both are `false`, skip
-    if: ${{ inputs.standalone || inputs.coordinator || inputs.unit-tests }}
->>>>>>> 4b99a8f0
     container: ${{
       needs.get-config.outputs.container
         && fromJSON(
@@ -178,46 +173,11 @@
       - name: Install bash
         if: needs.get-config.outputs.container == 'alpine:3.22'
         shell: sh -l -eo pipefail {0}
-<<<<<<< HEAD
-        run: |
-          SUCCESS=0
-          for i in {1..5}; do
-            echo "Attempt $i of 5"
-            if ${{ needs.get-config.outputs.setup_script }}; then
-              echo "Setup Dependencies succeeded"
-              SUCCESS=1
-              break
-            fi
-            if [ $i -lt 5 ]; then
-              echo "Setup Dependencies failed, retrying in 30 seconds..."
-              sleep 30
-            fi
-          done
-          [ $SUCCESS -eq 1 ] || exit 1
-      - name: Setup Dependencies (Non-Alpine)
-        if: needs.build-image.outputs.succeeded != 'true' && needs.get-config.outputs.setup_script && needs.get-config.outputs.container != 'alpine:3.22'
-        run: |
-          SUCCESS=0
-          for i in {1..5}; do
-            echo "Attempt $i of 5"
-            if ${{ needs.get-config.outputs.setup_script }}; then
-              echo "Setup Dependencies succeeded"
-              SUCCESS=1
-              break
-            fi
-            if [ $i -lt 5 ]; then
-              echo "Setup Dependencies failed, retrying in 30 seconds..."
-              sleep 30
-            fi
-          done
-          [ $SUCCESS -eq 1 ] || exit 1
-=======
         run: ${{ format(env.SETUP_RETRY_LOOP, 'apk add bash') }}
       - name: Setup Dependencies
-        if: needs.get-config.outputs.setup_script
+        if: needs.build-image.outputs.succeeded != 'true' && needs.get-config.outputs.setup_script
         run: ${{ format(env.SETUP_RETRY_LOOP, needs.get-config.outputs.setup_script) }}
 
->>>>>>> 4b99a8f0
       - name: Free up disk space (container)
         # For container jobs - delete mounted host directories
         if: ${{ needs.get-config.outputs.container }}
@@ -272,14 +232,9 @@
       - name: Check if node20 is Supported
         id: node20 # TODO: Remove this when node20 is supported on all platforms, or when we drop support for these platforms
         run: |
-<<<<<<< HEAD
           CONTAINER="${{ needs.get-config.outputs.container }}"
-          for platform in amazonlinux:2 alpine:3.22; do
+          for platform in amazonlinux:2; do
             if [[ "$CONTAINER" == "$platform" ]]; then
-=======
-          for platform in amazonlinux:2; do
-            if [[ "${{ needs.get-config.outputs.container }}" == "$platform" ]]; then
->>>>>>> 4b99a8f0
               echo "supported=false" >> $GITHUB_OUTPUT
               exit 0
             fi
@@ -356,42 +311,17 @@
       - name: Setup
         if: needs.build-image.outputs.succeeded != 'true'
         working-directory: .install
-<<<<<<< HEAD
-        run: |
-          SUCCESS=0
-          for i in {1..5}; do
-            echo "Attempt $i of 5"
-            if ./install_script.sh ${{ steps.mode.outputs.mode }}; then
-              echo "Setup succeeded"
-              SUCCESS=1
-              break
-            fi
-            if [ $i -lt 5 ]; then
-              echo "Setup failed, retrying in 30 seconds..."
-              sleep 30
-            fi
-          done
-          if [ $SUCCESS -eq 0 ]; then
-            echo "Setup failed after 5 attempts"
-            exit 1
-          fi
+        env:
+          MODE: ${{ steps.mode.outputs.mode }}
+        run: ${{ format(env.SETUP_RETRY_LOOP, './install_script.sh $MODE') }}
       - name: Setup Rust test dependencies
         if: needs.build-image.outputs.succeeded != 'true' # Only run if NOT using custom container
-        run: .install/test_deps/install_rust_deps.sh ${{ steps.mode.outputs.mode }}
+        run: ${{ format(env.SETUP_RETRY_LOOP, '.install/test_deps/install_rust_deps.sh $MODE') }}
 
       - name: Setup Python test dependencies
         env:
           MODE: ${{ steps.mode.outputs.mode }}
         run: ${{ format(env.SETUP_RETRY_LOOP, '.install/test_deps/install_python_deps.sh $MODE') }}
-=======
-        env:
-          MODE: ${{ steps.mode.outputs.mode }}
-        run: ${{ format(env.SETUP_RETRY_LOOP, './install_script.sh $MODE') }}
-      - name: Setup tests dependencies
-        env:
-          MODE: ${{ steps.mode.outputs.mode }}
-        run: ${{ format(env.SETUP_RETRY_LOOP, '.install/test_deps/common_installations.sh $MODE') }}
->>>>>>> 4b99a8f0
       - name: Install LLVM for sanitizer
         if: inputs.san == 'address'
         working-directory: .install
