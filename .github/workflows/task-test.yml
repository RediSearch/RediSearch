--- conflicted
+++ resolved
@@ -48,13 +48,8 @@
   VERBOSE_UTESTS: 1
   # Setting RUSTFLAGS here to ensure that all `cargo` invocations use the same
   # flags, and therefore reuse the same intermediate build artifacts.
-<<<<<<< HEAD
   RUSTFLAGS: "-D warnings"
-=======
-  RUST_DENY_WARNS: 1
-  RUST_PROFILE: "optimised_test"
   RUST_BACKTRACE: "full"
->>>>>>> f80702ea
 
 jobs:
   common-flow:
