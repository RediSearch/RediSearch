--- conflicted
+++ resolved
@@ -200,16 +200,11 @@
           echo "name=$(echo "${{ inputs.container || inputs.env }} ${{ runner.arch }}, Redis ${{ inputs.get-redis || 'unstable' }}" | \
                        sed -e 's/[":\/\\<>\|*?]/_/g' -e 's/__*/_/g' -e 's/^_//' -e 's/_$//')" >> $GITHUB_OUTPUT
       - name: Build
-<<<<<<< HEAD
-        run: |
-          make SAN=${{ inputs.san }} REDIS_VER=${{ inputs.get-redis }}
-=======
         env:
           SAN: ${{ inputs.san }}
           REDIS_VER: ${{ inputs.get-redis }}
           ENABLE_ASSERT: 1
         run: make
->>>>>>> c041b3aa
       - name: Unit tests
         timeout-minutes: ${{ fromJSON(inputs.test-timeout) }}
         id: unit_tests
