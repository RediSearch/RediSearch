name: Pull Request Flow

# Documentation: https://redislabs.atlassian.net/wiki/spaces/DX/pages/3967844669/RediSearch+CI+refactor

on:
  pull_request:
    types: [opened, synchronize, reopened, ready_for_review] # Defaults + ready_for_review

concurrency:
  group: ${{ github.workflow }}-${{ github.ref }}
  cancel-in-progress: true

jobs:
  check-what-changed:
    uses: ./.github/workflows/task-check-changes.yml
    with:
      env: ${{ vars.RUNS_ON || 'ubuntu-latest' }}

  lint:
    needs: check-what-changed
    if: ${{ needs.check-what-changed.outputs.CODE_CHANGED == 'true' }}
    uses: ./.github/workflows/task-lint.yml
    with:
      env: ${{ vars.RUNS_ON || 'ubuntu-latest' }}
    secrets: inherit

  spellcheck:
    uses: ./.github/workflows/task-spellcheck.yml

  basic-test:
    needs: check-what-changed
    if: ${{ needs.check-what-changed.outputs.CODE_CHANGED == 'true' }}
    uses: ./.github/workflows/task-test.yml
    with:
      env: "ubuntu-latest"
      test-config: QUICK=1
      get-redis: unstable
      rejson-branch: master
    secrets: inherit

  micro-benchmarks:
    needs: check-what-changed
    if: >
      (
        (
          !github.event.pull_request.draft &&
          ${{ needs.check-what-changed.outputs.RUST_CODE_CHANGED == 'true' }}
        ) || contains(github.event.pull_request.labels.*.name, 'enforce:micro-benchmarks')
      )
    uses: ./.github/workflows/flow-micro-benchmarks.yml
    with:
      env: ${{ vars.RUNS_ON || 'ubuntu-latest' }}
    secrets: inherit

  coverage:
    needs: check-what-changed
    if: >
<<<<<<< HEAD
      (
        vars.ENABLE_CODE_COVERAGE != 'false' &&
        ((!github.event.pull_request.draft &&
         ${{ needs.check-what-changed.outputs.CODE_CHANGED == 'true' }}
        ) || contains(github.event.pull_request.labels.*.name, 'enforce:coverage'))
=======
      vars.ENABLE_CODE_COVERAGE != 'false' && (
          (!github.event.pull_request.draft && needs.check-what-changed.outputs.CODE_CHANGED == 'true') ||
          contains(github.event.pull_request.labels.*.name, 'enforce:coverage')
>>>>>>> 7c4a0238
      )
    uses: ./.github/workflows/flow-coverage.yml
    with:
      rejson-branch: master
    secrets: inherit

  sanitize:
    needs: check-what-changed
    if: >
      (
<<<<<<< HEAD
        ((!github.event.pull_request.draft && ${{ needs.check-what-changed.outputs.CODE_CHANGED == 'true' }}) ||
=======
        (!github.event.pull_request.draft && needs.check-what-changed.outputs.CODE_CHANGED == 'true') ||
>>>>>>> 7c4a0238
        contains(github.event.pull_request.labels.*.name, 'enforce:sanitize')
      )
    secrets: inherit
    uses: ./.github/workflows/task-test.yml
    with:
      get-redis: unstable
      test-config: QUICK=1
      san: address
      env: ubuntu-latest
      rejson-branch: master
      run_miri: true

  pr-validation:
    needs:
      - check-what-changed
      - spellcheck
      - basic-test
      - micro-benchmarks
      - lint
      - coverage
      - sanitize
    runs-on: ${{ vars.RUNS_ON || 'ubuntu-latest' }}
    if: ${{!cancelled()}}
    steps:
<<<<<<< HEAD
      - name: Check job results
        run: |
          if [[ "${{ contains(needs.*.result, 'skipped') }}" == "true" ]]; then
            echo "One or more jobs skipped, due to change checks."
          fi

          if [[ "${{ contains(needs.*.result, 'failure') || contains(needs.*.result, 'cancelled') }}" == "true" ]]; then
            echo "One or more required jobs failed or were cancelled."
            exit 1
          fi
          echo "All required jobs completed successfully or were skipped."
=======
      - if: contains(needs.*.result, 'failure') || contains(needs.*.result, 'cancelled')
        run: exit 1
>>>>>>> 7c4a0238
<|MERGE_RESOLUTION|>--- conflicted
+++ resolved
@@ -42,10 +42,8 @@
     needs: check-what-changed
     if: >
       (
-        (
-          !github.event.pull_request.draft &&
-          ${{ needs.check-what-changed.outputs.RUST_CODE_CHANGED == 'true' }}
-        ) || contains(github.event.pull_request.labels.*.name, 'enforce:micro-benchmarks')
+        (!github.event.pull_request.draft && needs.check-what-changed.outputs.RUST_CODE_CHANGED == 'true') || 
+        contains(github.event.pull_request.labels.*.name, 'enforce:micro-benchmarks')
       )
     uses: ./.github/workflows/flow-micro-benchmarks.yml
     with:
@@ -55,17 +53,9 @@
   coverage:
     needs: check-what-changed
     if: >
-<<<<<<< HEAD
-      (
-        vars.ENABLE_CODE_COVERAGE != 'false' &&
-        ((!github.event.pull_request.draft &&
-         ${{ needs.check-what-changed.outputs.CODE_CHANGED == 'true' }}
-        ) || contains(github.event.pull_request.labels.*.name, 'enforce:coverage'))
-=======
       vars.ENABLE_CODE_COVERAGE != 'false' && (
           (!github.event.pull_request.draft && needs.check-what-changed.outputs.CODE_CHANGED == 'true') ||
           contains(github.event.pull_request.labels.*.name, 'enforce:coverage')
->>>>>>> 7c4a0238
       )
     uses: ./.github/workflows/flow-coverage.yml
     with:
@@ -76,11 +66,7 @@
     needs: check-what-changed
     if: >
       (
-<<<<<<< HEAD
-        ((!github.event.pull_request.draft && ${{ needs.check-what-changed.outputs.CODE_CHANGED == 'true' }}) ||
-=======
         (!github.event.pull_request.draft && needs.check-what-changed.outputs.CODE_CHANGED == 'true') ||
->>>>>>> 7c4a0238
         contains(github.event.pull_request.labels.*.name, 'enforce:sanitize')
       )
     secrets: inherit
@@ -105,19 +91,5 @@
     runs-on: ${{ vars.RUNS_ON || 'ubuntu-latest' }}
     if: ${{!cancelled()}}
     steps:
-<<<<<<< HEAD
-      - name: Check job results
-        run: |
-          if [[ "${{ contains(needs.*.result, 'skipped') }}" == "true" ]]; then
-            echo "One or more jobs skipped, due to change checks."
-          fi
-
-          if [[ "${{ contains(needs.*.result, 'failure') || contains(needs.*.result, 'cancelled') }}" == "true" ]]; then
-            echo "One or more required jobs failed or were cancelled."
-            exit 1
-          fi
-          echo "All required jobs completed successfully or were skipped."
-=======
       - if: contains(needs.*.result, 'failure') || contains(needs.*.result, 'cancelled')
-        run: exit 1
->>>>>>> 7c4a0238
+        run: exit 1