name: Pull Request Flow

# Documentation: https://redislabs.atlassian.net/wiki/spaces/DX/pages/3967844669/RediSearch+CI+refactor

on:
  pull_request:
    types: [opened, synchronize, reopened, ready_for_review] # Defaults + ready_for_review

concurrency:
  group: ${{ github.workflow }}-${{ github.ref }}
  cancel-in-progress: true

jobs:
  get-latest-redis-6-tag:
    uses: ./.github/workflows/task-get-latest-tag.yml
    with:
      repo: redis/redis
      prefix: 6 # Only tags starting with 6.x.x will be considered.
  get-latest-redis-7-2-tag:
    uses: ./.github/workflows/task-get-latest-tag.yml
    with:
      repo: redis/redis
      prefix: 7.2 # For sanitizer, in which only redis >= 7 supports OOTB.

  basic-test:
    needs: [get-latest-redis-6-tag]
    uses: ./.github/workflows/task-test.yml
    with:
      env: ubuntu-latest
      test-config: QUICK=1
      get-redis: ${{ needs.get-latest-redis-6-tag.outputs.tag }}
      rejson-branch: '2.4'
    secrets: inherit

  coverage:
<<<<<<< HEAD
    needs: docs-only
    if: >
      (
        vars.ENABLE_CODE_COVERAGE != 'false' &&
        needs.docs-only.outputs.only-docs-changed == 'false' &&
        (!github.event.pull_request.draft || contains(github.event.pull_request.labels.*.name, 'enforce:coverage'))
      )
=======
    if: ${{ vars.ENABLE_CODE_COVERAGE == 'true' && !github.event.pull_request.draft }}
>>>>>>> 7a683053
    uses: ./.github/workflows/flow-coverage.yml
    with:
      rejson-branch: '2.4'
    secrets: inherit

  sanitize:
<<<<<<< HEAD
    needs: [docs-only, get-latest-redis-7-2-tag]
    if: >
      (
        needs.docs-only.outputs.only-docs-changed == 'false' &&
        (!github.event.pull_request.draft || contains(github.event.pull_request.labels.*.name, 'enforce:sanitize'))
      )
=======
    needs: [get-latest-redis-7-2-tag]
    if: ${{ !github.event.pull_request.draft }}
>>>>>>> 7a683053
    secrets: inherit
    uses: ./.github/workflows/task-test.yml
    with:
      get-redis: ${{ needs.get-latest-redis-7-2-tag.outputs.tag }}
      test-config: QUICK=1
      san: address
      env: ubuntu-latest
      rejson-branch: '2.4'

  pr-validation:
    needs:
      - get-latest-redis-6-tag
      - get-latest-redis-7-2-tag
      - basic-test
      - coverage
      - sanitize
    runs-on: ubuntu-latest
    if: ${{ !cancelled() }}
    steps:
      - if: contains(needs.*.result, 'failure') || contains(needs.*.result, 'cancelled')
        run: exit 1<|MERGE_RESOLUTION|>--- conflicted
+++ resolved
@@ -33,34 +33,22 @@
     secrets: inherit
 
   coverage:
-<<<<<<< HEAD
-    needs: docs-only
     if: >
       (
         vars.ENABLE_CODE_COVERAGE != 'false' &&
-        needs.docs-only.outputs.only-docs-changed == 'false' &&
         (!github.event.pull_request.draft || contains(github.event.pull_request.labels.*.name, 'enforce:coverage'))
       )
-=======
-    if: ${{ vars.ENABLE_CODE_COVERAGE == 'true' && !github.event.pull_request.draft }}
->>>>>>> 7a683053
     uses: ./.github/workflows/flow-coverage.yml
     with:
       rejson-branch: '2.4'
     secrets: inherit
 
   sanitize:
-<<<<<<< HEAD
-    needs: [docs-only, get-latest-redis-7-2-tag]
+    needs: [get-latest-redis-7-2-tag]
     if: >
       (
-        needs.docs-only.outputs.only-docs-changed == 'false' &&
         (!github.event.pull_request.draft || contains(github.event.pull_request.labels.*.name, 'enforce:sanitize'))
       )
-=======
-    needs: [get-latest-redis-7-2-tag]
-    if: ${{ !github.event.pull_request.draft }}
->>>>>>> 7a683053
     secrets: inherit
     uses: ./.github/workflows/task-test.yml
     with:
