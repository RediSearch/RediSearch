name: Pull Request Flow

# Documentation: https://redislabs.atlassian.net/wiki/spaces/DX/pages/3967844669/RediSearch+CI+refactor

on:
  pull_request:
    types: [opened, synchronize, reopened, ready_for_review] # Defaults + ready_for_review

concurrency:
  group: ${{ github.workflow }}-${{ github.ref }}
  cancel-in-progress: true

jobs:
  get-latest-redis-tag:
    uses: ./.github/workflows/task-get-latest-tag.yml
    with:
      repo: redis/redis
      prefix: '7.4'

  basic-test:
    needs: [get-latest-redis-tag]
    uses: ./.github/workflows/task-test.yml
    with:
      env: ubuntu-latest
      test-config: QUICK=1
      get-redis: ${{ needs.get-latest-redis-tag.outputs.tag }}
      rejson-branch: '2.8'
    secrets: inherit

  coverage:
<<<<<<< HEAD
    needs: docs-only
    if: >
      (
        vars.ENABLE_CODE_COVERAGE != 'false' &&
        needs.docs-only.outputs.only-docs-changed == 'false' &&
        (!github.event.pull_request.draft || contains(github.event.pull_request.labels.*.name, 'enforce:coverage'))
      )
=======
    if: ${{ vars.ENABLE_CODE_COVERAGE == 'true' && !github.event.pull_request.draft }}
>>>>>>> 92f36170
    uses: ./.github/workflows/flow-coverage.yml
    with:
      rejson-branch: '2.8'
    secrets: inherit

  sanitize:
<<<<<<< HEAD
    needs: [docs-only, get-latest-redis-tag]
    if: >
      (
        needs.docs-only.outputs.only-docs-changed == 'false' &&
        (!github.event.pull_request.draft || contains(github.event.pull_request.labels.*.name, 'enforce:sanitize'))
      )
=======
    needs: [get-latest-redis-tag]
    if: ${{ !github.event.pull_request.draft }}
>>>>>>> 92f36170
    secrets: inherit
    uses: ./.github/workflows/task-test.yml
    with:
      get-redis: ${{ needs.get-latest-redis-tag.outputs.tag }}
      test-config: QUICK=1
      san: address
      env: ubuntu-latest
      rejson-branch: '2.8'

  pr-validation:
    needs:
      - get-latest-redis-tag
      - basic-test
      - coverage
      - sanitize
    runs-on: ubuntu-latest
    if: ${{ !cancelled() }}
    steps:
      - if: contains(needs.*.result, 'failure') || contains(needs.*.result, 'cancelled')
        run: exit 1<|MERGE_RESOLUTION|>--- conflicted
+++ resolved
@@ -28,34 +28,22 @@
     secrets: inherit
 
   coverage:
-<<<<<<< HEAD
-    needs: docs-only
     if: >
       (
         vars.ENABLE_CODE_COVERAGE != 'false' &&
-        needs.docs-only.outputs.only-docs-changed == 'false' &&
         (!github.event.pull_request.draft || contains(github.event.pull_request.labels.*.name, 'enforce:coverage'))
       )
-=======
-    if: ${{ vars.ENABLE_CODE_COVERAGE == 'true' && !github.event.pull_request.draft }}
->>>>>>> 92f36170
     uses: ./.github/workflows/flow-coverage.yml
     with:
       rejson-branch: '2.8'
     secrets: inherit
 
   sanitize:
-<<<<<<< HEAD
-    needs: [docs-only, get-latest-redis-tag]
+    needs: [get-latest-redis-tag]
     if: >
       (
-        needs.docs-only.outputs.only-docs-changed == 'false' &&
         (!github.event.pull_request.draft || contains(github.event.pull_request.labels.*.name, 'enforce:sanitize'))
       )
-=======
-    needs: [get-latest-redis-tag]
-    if: ${{ !github.event.pull_request.draft }}
->>>>>>> 92f36170
     secrets: inherit
     uses: ./.github/workflows/task-test.yml
     with:
