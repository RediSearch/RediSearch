--- conflicted
+++ resolved
@@ -28,11 +28,7 @@
       env: ${{ vars.RUNS_ON }}
       test-config: QUICK=1
       # get-redis: ${{ needs.get-latest-redis-tag.outputs.tag }}
-<<<<<<< HEAD
-      get-redis: 'unstable'
-=======
       get-redis: '8.0'
->>>>>>> 7d1c19d2
     secrets: inherit
 
   coverage:
