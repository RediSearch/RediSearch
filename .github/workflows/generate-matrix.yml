--- conflicted
+++ resolved
@@ -69,10 +69,6 @@
               ('azurelinux:3', 'aarch64'),
               ('alpine:3.22', 'x86_64'),
               ('alpine:3.22', 'aarch64'),
-<<<<<<< HEAD
-              ('macos', 'x86_64'),
-=======
->>>>>>> d3d21f67
               ('macos', 'aarch64')
           ]
 
