name: Generate Test Matrix

# This workflow generates a dynamic matrix for test and build workflows
# It filters the platform/architecture combinations based on inputs

on:
  workflow_call:
    inputs:
      platform:
        description: 'Platform filter, can be comma separated list (e.g., "ubuntu:noble", "ubuntu:noble,debian:bookworm", or "all")'
        type: string
        default: all
      architecture:
        description: 'Architecture filter (e.g., "x86_64" or "all")'
        type: string
        default: all
      include-coverage:
        description: 'Include coverage job in matrix'
        type: boolean
        default: false
      include-sanitize:
        description: 'Include sanitize job in matrix'
        type: boolean
        default: false
    outputs:
      matrix:
        description: "Generated matrix as JSON"
        value: ${{ jobs.generate.outputs.matrix }}
      has-jobs:
        description: "Whether there are any jobs to run"
        value: ${{ jobs.generate.outputs.has-jobs }}

jobs:
  generate:
    runs-on: ${{ vars.RUNS_ON || 'ubuntu-latest' }}
    outputs:
      matrix: ${{ steps.generate-matrix.outputs.matrix }}
      has-jobs: ${{ steps.generate-matrix.outputs.has-jobs }}
    steps:
      - name: Generate filtered matrix
        id: generate-matrix
        shell: python
        run: |
          import json
          import os
          import sys

          # All available platform/architecture combinations
          all_combinations = [
              ('ubuntu:noble', 'x86_64'),
              ('ubuntu:noble', 'aarch64'),
              ('ubuntu:jammy', 'x86_64'),
              ('ubuntu:jammy', 'aarch64'),
              ('ubuntu:focal', 'x86_64'),
              ('ubuntu:focal', 'aarch64'),
              ('rockylinux:8', 'x86_64'),
              ('rockylinux:8', 'aarch64'),
              ('rockylinux:9', 'x86_64'),
              ('rockylinux:9', 'aarch64'),
              ('amazonlinux:2', 'x86_64'),
              ('amazonlinux:2023', 'x86_64'),
              ('amazonlinux:2023', 'aarch64'),
              ('debian:bullseye', 'x86_64'),
              ('debian:bullseye', 'aarch64'),
              ('debian:bookworm', 'x86_64'),
              ('debian:bookworm', 'aarch64'),
              ('mariner:2', 'x86_64'),
              ('azurelinux:3', 'x86_64'),
              ('azurelinux:3', 'aarch64'),
<<<<<<< HEAD
              ('alpine:3', 'x86_64'),
              ('alpine:3', 'aarch64'),
              ('silkeh/clang:20', 'x86_64'),
              ('silkeh/clang:20', 'aarch64'),
              ('macos', 'x86_64'),
=======
              ('alpine:3.22', 'x86_64'),
              ('alpine:3.22', 'aarch64'),
>>>>>>> 939dfd49
              ('macos', 'aarch64')
          ]

          platform_filter = "${{ inputs.platform }}"
          architecture_filter = "${{ inputs.architecture }}"
          include_coverage = "${{ inputs.include-coverage }}" == "true"
          include_sanitize = "${{ inputs.include-sanitize }}" == "true"

          # Parse comma-separated filters
          platform_list = [p.strip() for p in platform_filter.split(',')]

          # Filter combinations based on inputs
          matrix_items = [
              {'platform': platform, 'architecture': architecture, 'job-type': 'test'}
              for platform, architecture in all_combinations
              if (platform in platform_list or 'all' in platform_list) and
                 (architecture == architecture_filter or architecture_filter == 'all')
          ]

          # Add coverage job if requested (only on ubuntu:default x86_64)
          if include_coverage:
              matrix_items.append({
                  'platform': 'ubuntu:default',
                  'architecture': 'x86_64',
                  'job-type': 'coverage'
              })

          # Add sanitize job if requested (only on ubuntu:default x86_64)
          if include_sanitize:
              matrix_items.append({
                  'platform': 'ubuntu:default',
                  'architecture': 'x86_64',
                  'job-type': 'sanitize'
              })

          # Check if matrix has any jobs
          has_jobs = len(matrix_items) > 0

          # Write to GitHub output
          with open(os.environ['GITHUB_OUTPUT'], 'a') as f:
              f.write(f'matrix={json.dumps({"include": matrix_items})}\n')
              f.write(f'has-jobs={str(has_jobs).lower()}\n')<|MERGE_RESOLUTION|>--- conflicted
+++ resolved
@@ -67,16 +67,8 @@
               ('mariner:2', 'x86_64'),
               ('azurelinux:3', 'x86_64'),
               ('azurelinux:3', 'aarch64'),
-<<<<<<< HEAD
-              ('alpine:3', 'x86_64'),
-              ('alpine:3', 'aarch64'),
-              ('silkeh/clang:20', 'x86_64'),
-              ('silkeh/clang:20', 'aarch64'),
-              ('macos', 'x86_64'),
-=======
               ('alpine:3.22', 'x86_64'),
               ('alpine:3.22', 'aarch64'),
->>>>>>> 939dfd49
               ('macos', 'aarch64')
           ]
 
