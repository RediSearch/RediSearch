--- conflicted
+++ resolved
@@ -67,13 +67,8 @@
               ('mariner:2', 'x86_64'),
               ('azurelinux:3', 'x86_64'),
               ('azurelinux:3', 'aarch64'),
-<<<<<<< HEAD
               ('alpine:3.22', 'x86_64'),
               ('alpine:3.22', 'aarch64'),
-=======
-              # ('alpine:3', 'x86_64'),
-              # ('alpine:3', 'aarch64'),
->>>>>>> 96f53b50
               ('macos', 'aarch64')
           ]
 
