/* ********************************
 * Author:       Johan Hanssen Seferidis
 * License:	     MIT
 * Description:  Library providing a threading pool where you can add
 *               work. For usage, check the thpool.h file or README.md
 *
 */
/** @file thpool.h */ /*
                       *
                       ********************************/

//#define _POSIX_C_SOURCE 200809L
#include <unistd.h>
#include <signal.h>
#include <stdio.h>
#include <stdlib.h>
#include <pthread.h>
#include <errno.h>
#include <time.h>
#if defined(__linux__)
#include <sys/prctl.h>
#endif

#include "thpool.h"

#include "rmalloc.h"

#ifdef THPOOL_DEBUG
#define THPOOL_DEBUG 1
#else
#define THPOOL_DEBUG 0
#endif

#if !defined(DISABLE_PRINT) || defined(THPOOL_DEBUG)
#define err(str) fprintf(stderr, str)
#else
#define err(str)
#endif

static volatile int threads_on_hold;

/* ========================== STRUCTURES ============================ */

/* Binary semaphore */
typedef struct bsem {
  pthread_mutex_t mutex;
  pthread_cond_t cond;
  int v;
} bsem;

/* Job */
typedef struct job {
  struct job* prev;            /* pointer to previous job   */
  void (*function)(void* arg); /* function pointer          */
  void* arg;                   /* function's argument       */
} job;

/* Job queue */
typedef struct jobqueue {
  job* front;              /* pointer to front of queue */
  job* rear;               /* pointer to rear  of queue */
  int len;                 /* number of jobs in queue   */
} jobqueue;

typedef struct priority_queue {
  jobqueue high_priority_jobqueue;    /* job queue for high priority tasks */
  jobqueue low_priority_jobqueue;     /* job queue for low priority tasks */
  pthread_mutex_t jobqueues_rwmutex;  /* used for queue r/w access */
  bsem* has_jobs;                     /* flag as binary semaphore  */
  unsigned char pulls;                /* number of pulls from queue */
} priority_queue;

/* Thread */
typedef struct thread {
  int id;                   /* friendly id               */
  pthread_t pthread;        /* pointer to actual thread  */
  struct redisearch_thpool_t* thpool_p; /* access to thpool          */
} thread;

/* Threadpool */
typedef struct redisearch_thpool_t {
  thread** threads;                 /* pointer to threads        */
  volatile size_t num_threads_alive;   /* threads currently alive   */
  volatile size_t num_threads_working; /* threads currently working */
  volatile int keepalive;           /* keep pool alive           */
  pthread_mutex_t thcount_lock;     /* used for thread count etc */
  pthread_cond_t threads_all_idle;  /* signal to thpool_wait     */
<<<<<<< HEAD
  priority_queue jobqueue;          /* job queue                 */
} thpool_;
=======
  jobqueue jobqueue;                /* job queue                 */
} redisearch_thpool_t;
>>>>>>> 9854b110

/* ========================== PROTOTYPES ============================ */

static int thread_init(redisearch_thpool_t* thpool_p, struct thread** thread_p, int id);
static void* thread_do(struct thread* thread_p);
static void thread_hold(int sig_id);
static void thread_destroy(struct thread* thread_p);

static int jobqueue_init(jobqueue* jobqueue_p);
static void jobqueue_clear(jobqueue* jobqueue_p);
static void jobqueue_push(jobqueue* jobqueue_p, struct job* newjob_p);
static struct job* jobqueue_pull(jobqueue* jobqueue_p);
static void jobqueue_destroy(jobqueue* jobqueue_p);

static int priority_queue_init(priority_queue* priority_queue_p);
static void priority_queue_clear(priority_queue* priority_queue_p);
static void priority_queue_push(priority_queue* priority_queue_p, struct job* newjob_p, thpool_priority priority);
static struct job* priority_queue_pull(priority_queue* priority_queue_p);
static void priority_queue_destroy(priority_queue* priority_queue_p);
static size_t priority_queue_len(priority_queue* priority_queue_p);

static void bsem_init(struct bsem* bsem_p, int value);
static void bsem_reset(struct bsem* bsem_p);
static void bsem_post(struct bsem* bsem_p);
static void bsem_post_all(struct bsem* bsem_p);
static void bsem_wait(struct bsem* bsem_p);

/* ========================== THREADPOOL ============================ */

/* Initialise thread pool */
struct redisearch_thpool_t* redisearch_thpool_init(size_t num_threads) {

  threads_on_hold = 0;

  /* Make new thread pool */
  redisearch_thpool_t* thpool_p;
  thpool_p = (struct redisearch_thpool_t*)rm_malloc(sizeof(struct redisearch_thpool_t));
  if (thpool_p == NULL) {
    err("redisearch_thpool_init(): Could not allocate memory for thread pool\n");
    return NULL;
  }
  thpool_p->num_threads_alive = 0;
  thpool_p->num_threads_working = 0;
  thpool_p->keepalive = 1;

  /* Initialise the job queue */
<<<<<<< HEAD
  if(priority_queue_init(&thpool_p->jobqueue) == -1) {
    err("thpool_init(): Could not allocate memory for priority queue\n");
=======
  if (jobqueue_init(&thpool_p->jobqueue) == -1) {
    err("redisearch_thpool_init(): Could not allocate memory for job queue\n");
>>>>>>> 9854b110
    rm_free(thpool_p);
    return NULL;
  }

  /* Make threads in pool */
  thpool_p->threads = (struct thread**)rm_malloc(num_threads * sizeof(struct thread*));
  if (thpool_p->threads == NULL) {
<<<<<<< HEAD
    err("thpool_init(): Could not allocate memory for threads\n");
    priority_queue_destroy(&thpool_p->jobqueue);
=======
    err("redisearch_thpool_init(): Could not allocate memory for threads\n");
    jobqueue_destroy(&thpool_p->jobqueue);
>>>>>>> 9854b110
    rm_free(thpool_p);
    return NULL;
  }

  pthread_mutex_init(&(thpool_p->thcount_lock), NULL);
  pthread_cond_init(&thpool_p->threads_all_idle, NULL);

  /* Thread init */
  size_t n;
  for (n = 0; n < num_threads; n++) {
    thread_init(thpool_p, &thpool_p->threads[n], n);
#if THPOOL_DEBUG
    printf("THPOOL_DEBUG: Created thread %d in pool \n", n);
#endif
  }

  /* Wait for threads to initialize */
  while (thpool_p->num_threads_alive != num_threads) {
  }

  return thpool_p;
}

/* Add work to the thread pool */
<<<<<<< HEAD
int thpool_add_work(thpool_* thpool_p, void (*function_p)(void*), void* arg_p, thpool_priority priority) {
=======
int redisearch_thpool_add_work(redisearch_thpool_t* thpool_p, void (*function_p)(void*), void* arg_p) {
>>>>>>> 9854b110
  job* newjob;

  newjob = (struct job*)rm_malloc(sizeof(struct job));
  if (newjob == NULL) {
    err("thpool_add_work(): Could not allocate memory for new job\n");
    return -1;
  }

  /* add function and argument */
  newjob->function = function_p;
  newjob->arg = arg_p;

  /* add job to queue */
  priority_queue_push(&thpool_p->jobqueue, newjob, priority);

  return 0;
}

/* Wait until all jobs have finished */
void redisearch_thpool_wait(redisearch_thpool_t* thpool_p) {
  pthread_mutex_lock(&thpool_p->thcount_lock);
  while (priority_queue_len(&thpool_p->jobqueue) || thpool_p->num_threads_working) {
    pthread_cond_wait(&thpool_p->threads_all_idle, &thpool_p->thcount_lock);
  }
  pthread_mutex_unlock(&thpool_p->thcount_lock);
}

/* Destroy the threadpool */
void redisearch_thpool_destroy(redisearch_thpool_t* thpool_p) {
  /* No need to destory if it's NULL */
  if (thpool_p == NULL) return;

  volatile size_t threads_total = thpool_p->num_threads_alive;

  /* End each thread 's infinite loop */
  thpool_p->keepalive = 0;

  /* Give one second to kill idle threads */
  double TIMEOUT = 1.0;
  time_t start, end;
  double tpassed = 0.0;
  time(&start);
  while (tpassed < TIMEOUT && thpool_p->num_threads_alive) {
    bsem_post_all(thpool_p->jobqueue.has_jobs);
    time(&end);
    tpassed = difftime(end, start);
  }

  /* Poll remaining threads */
  while (thpool_p->num_threads_alive) {
    bsem_post_all(thpool_p->jobqueue.has_jobs);
    sleep(1);
  }

  /* Job queue cleanup */
  priority_queue_destroy(&thpool_p->jobqueue);
  /* Deallocs */
  size_t n;
  for (n = 0; n < threads_total; n++) {
    thread_destroy(thpool_p->threads[n]);
  }
  rm_free(thpool_p->threads);
  rm_free(thpool_p);
}

/* Pause all threads in threadpool */
void redisearch_thpool_pause(redisearch_thpool_t* thpool_p) {
  size_t n;
  for (n = 0; n < thpool_p->num_threads_alive; n++) {
    pthread_kill(thpool_p->threads[n]->pthread, SIGUSR2);
  }
}

/* Resume all threads in threadpool */
void redisearch_thpool_resume(redisearch_thpool_t* thpool_p) {
  // resuming a single threadpool hasn't been
  // implemented yet, meanwhile this supresses
  // the warnings
  (void)thpool_p;

  threads_on_hold = 0;
}

size_t redisearch_thpool_num_threads_working(redisearch_thpool_t* thpool_p) {
  return thpool_p->num_threads_working;
}

/* ============================ THREAD ============================== */

/* Initialize a thread in the thread pool
 *
 * @param thread        address to the pointer of the thread to be created
 * @param id            id to be given to the thread
 * @return 0 on success, -1 otherwise.
 */
static int thread_init(redisearch_thpool_t* thpool_p, struct thread** thread_p, int id) {

  *thread_p = (struct thread*)rm_malloc(sizeof(struct thread));
  if (thread_p == NULL) {
    err("thread_init(): Could not allocate memory for thread\n");
    return -1;
  }

  (*thread_p)->thpool_p = thpool_p;
  (*thread_p)->id = id;

  pthread_create(&(*thread_p)->pthread, NULL, (void*)thread_do, (*thread_p));
  pthread_detach((*thread_p)->pthread);
  return 0;
}

/* Sets the calling thread on hold */
static void thread_hold(int sig_id) {
  (void)sig_id;
  threads_on_hold = 1;
  while (threads_on_hold) {
    sleep(1);
  }
}

/* What each thread is doing
 *
 * In principle this is an endless loop. The only time this loop gets interuppted is once
 * thpool_destroy() is invoked or the program exits.
 *
 * @param  thread        thread that will run this function
 * @return nothing
 */
static void* thread_do(struct thread* thread_p) {

  /* Set thread name for profiling and debuging */
  char thread_name[128] = {0};
  sprintf(thread_name, "thread-pool-%d", thread_p->id);

#if defined(__linux__)
  /* Use prctl instead to prevent using _GNU_SOURCE flag and implicit declaration */
  prctl(PR_SET_NAME, thread_name);
#elif defined(__APPLE__) && defined(__MACH__)
  pthread_setname_np(thread_name);
#else
  err("thread_do(): pthread_setname_np is not supported on this system");
#endif

  /* Assure all threads have been created before starting serving */
  redisearch_thpool_t* thpool_p = thread_p->thpool_p;

  /* Register signal handler */
  struct sigaction act;
  sigemptyset(&act.sa_mask);
  act.sa_flags = 0;
  act.sa_handler = thread_hold;
  if (sigaction(SIGUSR2, &act, NULL) == -1) {
    err("thread_do(): cannot handle SIGUSR1");
  }

  /* Mark thread as alive (initialized) */
  pthread_mutex_lock(&thpool_p->thcount_lock);
  thpool_p->num_threads_alive += 1;
  pthread_mutex_unlock(&thpool_p->thcount_lock);

  while (thpool_p->keepalive) {

    bsem_wait(thpool_p->jobqueue.has_jobs);

    if (thpool_p->keepalive) {

      pthread_mutex_lock(&thpool_p->thcount_lock);
      thpool_p->num_threads_working++;
      pthread_mutex_unlock(&thpool_p->thcount_lock);

      /* Read job from queue and execute it */
      void (*func_buff)(void*);
      void* arg_buff;
      job* job_p = priority_queue_pull(&thpool_p->jobqueue);
      if (job_p) {
        func_buff = job_p->function;
        arg_buff = job_p->arg;
        func_buff(arg_buff);
        rm_free(job_p);
      }

      pthread_mutex_lock(&thpool_p->thcount_lock);
      thpool_p->num_threads_working--;
      if (!thpool_p->num_threads_working) {
        pthread_cond_signal(&thpool_p->threads_all_idle);
      }
      pthread_mutex_unlock(&thpool_p->thcount_lock);
    }
  }
  pthread_mutex_lock(&thpool_p->thcount_lock);
  thpool_p->num_threads_alive--;
  pthread_mutex_unlock(&thpool_p->thcount_lock);

  return NULL;
}

/* Frees a thread  */
static void thread_destroy(thread* thread_p) {
  rm_free(thread_p);
}

/* ============================ JOB QUEUE =========================== */

/* Initialize queue */
static int jobqueue_init(jobqueue* jobqueue_p) {
  jobqueue_p->len = 0;
  jobqueue_p->front = NULL;
  jobqueue_p->rear = NULL;
  return 0;
}

/* Clear the queue */
static void jobqueue_clear(jobqueue* jobqueue_p) {

  while (jobqueue_p->len) {
    rm_free(jobqueue_pull(jobqueue_p));
  }
  jobqueue_p->front = NULL;
  jobqueue_p->rear = NULL;
  jobqueue_p->len = 0;
}

/* Add (allocated) job to queue
 */
static void jobqueue_push(jobqueue* jobqueue_p, struct job* newjob) {
  newjob->prev = NULL;

  switch (jobqueue_p->len) {

    case 0: /* if no jobs in queue */
      jobqueue_p->front = newjob;
      jobqueue_p->rear = newjob;
      break;

    default: /* if jobs in queue */
      jobqueue_p->rear->prev = newjob;
      jobqueue_p->rear = newjob;
  }
  jobqueue_p->len++;
}

/* Get first job from queue(removes it from queue)
 *
 * Notice: Caller MUST hold a mutex
 */
static struct job* jobqueue_pull(jobqueue* jobqueue_p) {
  job* job_p = jobqueue_p->front;

  switch (jobqueue_p->len) {

    case 0: /* if no jobs in queue */
      break;

    case 1: /* if one job in queue */
      jobqueue_p->front = NULL;
      jobqueue_p->rear = NULL;
      jobqueue_p->len = 0;
      break;

    default: /* if >1 jobs in queue */
      jobqueue_p->front = job_p->prev;
      jobqueue_p->len--;
      /* more than one job in queue -> post it */
  }

  return job_p;
}

/* Free all queue resources back to the system */
static void jobqueue_destroy(jobqueue* jobqueue_p) {
  jobqueue_clear(jobqueue_p);
}

/* ======================== PRIORITY QUEUE ========================== */

static int priority_queue_init(priority_queue* priority_queue_p) {
  
  priority_queue_p->has_jobs = (struct bsem*)rm_malloc(sizeof(struct bsem));
  if (priority_queue_p->has_jobs == NULL) {
    return -1;
  }
  jobqueue_init(&priority_queue_p->high_priority_jobqueue);
  jobqueue_init(&priority_queue_p->low_priority_jobqueue);
  bsem_init(priority_queue_p->has_jobs, 0);
  pthread_mutex_init(&priority_queue_p->jobqueues_rwmutex, NULL);
  priority_queue_p->pulls = 0;
  return 0;
}

static void priority_queue_clear(priority_queue* priority_queue_p) {
  jobqueue_clear(&priority_queue_p->high_priority_jobqueue);
  jobqueue_clear(&priority_queue_p->low_priority_jobqueue);
  bsem_reset(priority_queue_p->has_jobs);
}

static void priority_queue_push(priority_queue* priority_queue_p, struct job* newjob_p, thpool_priority priority) {
  pthread_mutex_lock(&priority_queue_p->jobqueues_rwmutex);
  switch (priority) {
    case THPOOL_PRIORITY_HIGH:
      jobqueue_push(&priority_queue_p->high_priority_jobqueue, newjob_p);
      break;
    case THPOOL_PRIORITY_LOW:
      jobqueue_push(&priority_queue_p->low_priority_jobqueue, newjob_p);
      break;
  }
  bsem_post(priority_queue_p->has_jobs);
  pthread_mutex_unlock(&priority_queue_p->jobqueues_rwmutex);
}

static struct job* priority_queue_pull(priority_queue* priority_queue_p) {
  struct job* job_p = NULL;
  pthread_mutex_lock(&priority_queue_p->jobqueues_rwmutex);
  // We want to pull from the lower priority queue every 3rd time
  if (priority_queue_p->pulls % 3 == 2) {
    job_p = jobqueue_pull(&priority_queue_p->low_priority_jobqueue);
    // If the lower priority queue is empty, pull from the higher priority queue
    if(!job_p) {
      job_p = jobqueue_pull(&priority_queue_p->high_priority_jobqueue);
    }
  } else {
    job_p = jobqueue_pull(&priority_queue_p->high_priority_jobqueue);
    // If the higher priority queue is empty, pull from the lower priority queue
    if(!job_p) {
      job_p = jobqueue_pull(&priority_queue_p->low_priority_jobqueue);
    }
  }
  priority_queue_p->pulls++;
  if(priority_queue_p->high_priority_jobqueue.len ||  priority_queue_p->low_priority_jobqueue.len ) {
    bsem_post(priority_queue_p->has_jobs);
  }
  pthread_mutex_unlock(&priority_queue_p->jobqueues_rwmutex);

  return job_p;

}

static void priority_queue_destroy(priority_queue* priority_queue_p) {
  jobqueue_destroy(&priority_queue_p->high_priority_jobqueue);
  jobqueue_destroy(&priority_queue_p->low_priority_jobqueue);
  rm_free(priority_queue_p->has_jobs);
  pthread_mutex_destroy(&priority_queue_p->jobqueues_rwmutex);
}

static size_t priority_queue_len(priority_queue* priority_queue_p) {
  size_t len;
  pthread_mutex_lock(&priority_queue_p->jobqueues_rwmutex);
  len = priority_queue_p->high_priority_jobqueue.len + priority_queue_p->low_priority_jobqueue.len;
  pthread_mutex_unlock(&priority_queue_p->jobqueues_rwmutex);
  return len;
}

/* ======================== SYNCHRONISATION ========================= */

/* Init semaphore to 1 or 0 */
static void bsem_init(bsem* bsem_p, int value) {
  if (value < 0 || value > 1) {
    err("bsem_init(): Binary semaphore can take only values 1 or 0");
    exit(1);
  }
  pthread_mutex_init(&(bsem_p->mutex), NULL);
  pthread_cond_init(&(bsem_p->cond), NULL);
  bsem_p->v = value;
}

/* Reset semaphore to 0 */
static void bsem_reset(bsem* bsem_p) {
  bsem_init(bsem_p, 0);
}

/* Post to at least one thread */
static void bsem_post(bsem* bsem_p) {
  pthread_mutex_lock(&bsem_p->mutex);
  bsem_p->v = 1;
  pthread_cond_signal(&bsem_p->cond);
  pthread_mutex_unlock(&bsem_p->mutex);
}

/* Post to all threads */
static void bsem_post_all(bsem* bsem_p) {
  pthread_mutex_lock(&bsem_p->mutex);
  bsem_p->v = 1;
  pthread_cond_broadcast(&bsem_p->cond);
  pthread_mutex_unlock(&bsem_p->mutex);
}

/* Wait on semaphore until semaphore has value 0 */
static void bsem_wait(bsem* bsem_p) {
  pthread_mutex_lock(&bsem_p->mutex);
  while (bsem_p->v != 1) {
    pthread_cond_wait(&bsem_p->cond, &bsem_p->mutex);
  }
  bsem_p->v = 0;
  pthread_mutex_unlock(&bsem_p->mutex);
}<|MERGE_RESOLUTION|>--- conflicted
+++ resolved
@@ -85,13 +85,9 @@
   volatile int keepalive;           /* keep pool alive           */
   pthread_mutex_t thcount_lock;     /* used for thread count etc */
   pthread_cond_t threads_all_idle;  /* signal to thpool_wait     */
-<<<<<<< HEAD
   priority_queue jobqueue;          /* job queue                 */
-} thpool_;
-=======
   jobqueue jobqueue;                /* job queue                 */
 } redisearch_thpool_t;
->>>>>>> 9854b110
 
 /* ========================== PROTOTYPES ============================ */
 
@@ -138,13 +134,8 @@
   thpool_p->keepalive = 1;
 
   /* Initialise the job queue */
-<<<<<<< HEAD
   if(priority_queue_init(&thpool_p->jobqueue) == -1) {
-    err("thpool_init(): Could not allocate memory for priority queue\n");
-=======
-  if (jobqueue_init(&thpool_p->jobqueue) == -1) {
     err("redisearch_thpool_init(): Could not allocate memory for job queue\n");
->>>>>>> 9854b110
     rm_free(thpool_p);
     return NULL;
   }
@@ -152,13 +143,8 @@
   /* Make threads in pool */
   thpool_p->threads = (struct thread**)rm_malloc(num_threads * sizeof(struct thread*));
   if (thpool_p->threads == NULL) {
-<<<<<<< HEAD
-    err("thpool_init(): Could not allocate memory for threads\n");
+    err("redisearch_thpool_init(): Could not allocate memory for threads\n");
     priority_queue_destroy(&thpool_p->jobqueue);
-=======
-    err("redisearch_thpool_init(): Could not allocate memory for threads\n");
-    jobqueue_destroy(&thpool_p->jobqueue);
->>>>>>> 9854b110
     rm_free(thpool_p);
     return NULL;
   }
@@ -183,11 +169,7 @@
 }
 
 /* Add work to the thread pool */
-<<<<<<< HEAD
-int thpool_add_work(thpool_* thpool_p, void (*function_p)(void*), void* arg_p, thpool_priority priority) {
-=======
-int redisearch_thpool_add_work(redisearch_thpool_t* thpool_p, void (*function_p)(void*), void* arg_p) {
->>>>>>> 9854b110
+int redisearch_thpool_add_work(redisearch_thpool_t* thpool_p, void (*function_p)(void*), void* arg_p, thpool_priority priority) {
   job* newjob;
 
   newjob = (struct job*)rm_malloc(sizeof(struct job));
