--- conflicted
+++ resolved
@@ -104,11 +104,7 @@
 /* ========================== THREADPOOL ============================ */
 
 /* Initialise thread pool */
-<<<<<<< HEAD
-struct redisearch_thpool_t* redisearch_thpool_init(int num_threads) {
-=======
 struct redisearch_thpool_t* redisearch_thpool_init(size_t num_threads) {
->>>>>>> 82d52e5c
 
   threads_on_hold = 0;
 
@@ -227,11 +223,7 @@
 
 /* Pause all threads in threadpool */
 void redisearch_thpool_pause(redisearch_thpool_t* thpool_p) {
-<<<<<<< HEAD
-  int n;
-=======
   size_t n;
->>>>>>> 82d52e5c
   for (n = 0; n < thpool_p->num_threads_alive; n++) {
     pthread_kill(thpool_p->threads[n]->pthread, SIGUSR2);
   }
@@ -247,11 +239,7 @@
   threads_on_hold = 0;
 }
 
-<<<<<<< HEAD
-int redisearch_thpool_num_threads_working(redisearch_thpool_t* thpool_p) {
-=======
 size_t redisearch_thpool_num_threads_working(redisearch_thpool_t* thpool_p) {
->>>>>>> 82d52e5c
   return thpool_p->num_threads_working;
 }
 
