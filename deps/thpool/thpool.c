/* ********************************
 * Author:       Johan Hanssen Seferidis
 * License:	     MIT
 * Description:  Library providing a threading pool where you can add
 *               work. For usage, check the thpool.h file or README.md
 *
 */
/** @file thpool.h */ /*
                       *
                       ********************************/

//#define _POSIX_C_SOURCE 200809L
#include <unistd.h>
#include <stdio.h>
#include <stdlib.h>
#include <pthread.h>
#include <errno.h>
#include <time.h>
#include <sys/time.h>
#include <assert.h>
#include <stdbool.h>
#include <stdatomic.h>

#if defined(__linux__)
#include <sys/prctl.h>
#endif

#include "thpool.h"
#include "rmalloc.h"

#ifdef THPOOL_DEBUG
#define THPOOL_DEBUG 1
#else
#define THPOOL_DEBUG 0
#endif

#define LOG_IF_EXISTS(level, str, ...) if (thpool_p->log) {thpool_p->log(level, str, ##__VA_ARGS__);}

/* ========================== STRUCTURES ============================ */

/* Binary semaphore */
typedef struct bsem {
  pthread_mutex_t mutex;
  pthread_cond_t cond;
  int v;
  size_t total_threads_count;
} bsem;

/* Job */
typedef struct job {
  struct job* prev;            /* pointer to previous job   */
  void (*function)(void* arg); /* function pointer          */
  void* arg;                   /* function's argument       */
} job;

/* Job queue */
typedef struct jobqueue {
  job* front;              /* pointer to front of queue */
  job* rear;               /* pointer to rear  of queue */
  int len;                 /* number of jobs in queue   */
} jobqueue;

typedef struct priority_queue {
  jobqueue high_priority_jobqueue;    /* job queue for high priority tasks */
  jobqueue low_priority_jobqueue;     /* job queue for low priority tasks */
  pthread_mutex_t jobqueues_rwmutex;  /* used for queue r/w access, when locking thcount_lock as
                                       * well, we should first acquire this lock to prevent deadlocks */
  bsem* has_jobs;                     /* flag as binary semaphore  */
  unsigned char pulls;                /* number of pulls from queue */
  unsigned char n_privileged_threads; /* number of threads that always run high priority tasks */
  pthread_cond_t cond;
  bool should_run;
  volatile atomic_size_t num_threads_working; /* threads currently working */
  pthread_cond_t threads_all_idle;     /* signal to thpool_wait     */
} priority_queue;

/* Thread */
typedef struct thread {
  int id;                   /* friendly id               */
  pthread_t pthread;        /* pointer to actual thread  */
  struct redisearch_thpool_t* thpool_p; /* access to thpool          */
} thread;

typedef enum {
  THPOOL_UNINITIALIZED        = 0,
  THPOOL_KEEP_ALIVE           = (1 << 0),
  THPOOL_TERMINATE_WHEN_EMPTY = (1 << 1),
  THPOOL_KEEP_DEAD            = (1 << 2),
} thpool_state;

/* Threadpool */
typedef struct redisearch_thpool_t {
  thread** threads;                    /* pointer to threads        */
  size_t total_threads_count;
  volatile size_t num_threads_alive;   /* threads currently alive   */
  volatile thpool_state state;         /* thread pool state         */
  pthread_mutex_t thcount_lock;        /* used for thread count etc, when locking jobqueues_rwmutex as
                                        * well, we should first acquire this lock to prevent deadlocks */
  priority_queue jobqueue;             /* job queue                 */
  LogFunc log;                         /* log callback              */
  volatile unsigned long total_jobs_done;  /* statistics for observability, guarded by thcount_lock */
} redisearch_thpool_t;

/* ========================== PROTOTYPES ============================ */

static int thread_init(redisearch_thpool_t* thpool_p, struct thread** thread_p, int id);
static void* thread_do(struct thread* thread_p);
static void thread_destroy(struct thread* thread_p);

static int jobqueue_init(jobqueue* jobqueue_p);
static void jobqueue_clear(jobqueue* jobqueue_p);
static void jobqueue_push_chain(jobqueue* jobqueue_p, struct job* first_newjob, struct job* last_newjob, size_t num);
static struct job* jobqueue_pull(jobqueue* jobqueue_p);
static void jobqueue_destroy(jobqueue* jobqueue_p);
static bool jobqueue_is_empty(jobqueue* jobqueue_p);

static int priority_queue_init(priority_queue* priority_queue_p, size_t n_threads,
                               size_t num_privileged_threads);
static void priority_queue_clear(priority_queue* priority_queue_p);
static void priority_queue_push_chain(redisearch_thpool_t* thpool_p, struct job* first_newjob, struct job* last_newjob, size_t num, thpool_priority priority);
static struct job* priority_queue_pull(priority_queue* priority_queue_p, size_t cur_thread_ticket);
static void priority_queue_destroy(priority_queue* priority_queue_p);
static size_t priority_queue_len(priority_queue* priority_queue_p);
static size_t priority_queue_len_unsafe(priority_queue* priority_queue_p);

static void bsem_init(struct bsem* bsem_p, int value, size_t n_threads);
static void bsem_reset(struct bsem* bsem_p);
static void bsem_post(struct bsem* bsem_p);
static void bsem_post_all(struct bsem* bsem_p);
static void bsem_wait(struct bsem* bsem_p);

/* ========================== THREADPOOL ============================ */

/* Create thread pool */
struct redisearch_thpool_t* redisearch_thpool_create(size_t num_threads, size_t num_privileged_threads, LogFunc log) {
  /* Make new thread pool */
  redisearch_thpool_t* thpool_p;
  thpool_p = (struct redisearch_thpool_t*)rm_malloc(sizeof(struct redisearch_thpool_t));
  if (thpool_p == NULL) {
    if (log) log("warning", "redisearch_thpool_create(): Could not allocate memory for thread pool");
    return NULL;
  }
  thpool_p->log = log;
  thpool_p->total_threads_count = num_threads;
  thpool_p->num_threads_alive = 0;
  thpool_p->state = THPOOL_UNINITIALIZED;
  thpool_p->total_jobs_done = 0;

  /* Initialise the job queue */
  if (num_privileged_threads > num_threads) num_privileged_threads = num_threads;
  if(priority_queue_init(&thpool_p->jobqueue, num_threads, num_privileged_threads) == -1) {
    LOG_IF_EXISTS("warning", "redisearch_thpool_create(): Could not allocate memory for job queue")
    rm_free(thpool_p);
    return NULL;
  }

  /* Make threads in pool */
  thpool_p->threads = (struct thread**)rm_malloc(num_threads * sizeof(struct thread*));
  if (thpool_p->threads == NULL) {
    LOG_IF_EXISTS("warning", "redisearch_thpool_create(): Could not allocate memory for threads")
    priority_queue_destroy(&thpool_p->jobqueue);
    rm_free(thpool_p);
    return NULL;
  }

  for (size_t i = 0; i < num_threads; i++) {
    thpool_p->threads[i] = (struct thread*)rm_malloc(sizeof(struct thread));
    if (thpool_p->threads[i] == NULL) {
	  LOG_IF_EXISTS("warning", "thread_create(): Could not allocate memory for thread")
      priority_queue_destroy(&thpool_p->jobqueue);
      for (size_t j = 0; j < i; j++) {
        rm_free(thpool_p->threads[j]);
      }
      rm_free(thpool_p);
      return NULL;
    }
  }

  pthread_mutex_init(&(thpool_p->thcount_lock), NULL);

  return thpool_p;
}

/* Initialise thread pool */
static void redisearch_thpool_verify_init(struct redisearch_thpool_t* thpool_p) {
  if (thpool_p->state != THPOOL_UNINITIALIZED) return; // Already initialized or should be kept dead
  thpool_p->state = THPOOL_KEEP_ALIVE;
  thpool_p->jobqueue.should_run = true;

  /* Thread init */
  for (size_t n = 0; n < thpool_p->total_threads_count; n++) {
    thread_init(thpool_p, &thpool_p->threads[n], n);
  }
  /* Wait for threads to initialize */
  while (thpool_p->num_threads_alive != thpool_p->total_threads_count) {
    usleep(1); // avoid busy loop, wait for a very small amount of time.
  }
  LOG_IF_EXISTS("verbose", "Thread pool of size %zu created successfully",
                thpool_p->total_threads_count)
}

/* Add work to the thread pool */
int redisearch_thpool_add_work(redisearch_thpool_t* thpool_p, void (*function_p)(void*), void* arg_p, thpool_priority priority) {
  job* newjob;

  newjob = (struct job*)rm_malloc(sizeof(struct job));
  if (newjob == NULL) {
    LOG_IF_EXISTS("warning", "thpool_add_work(): Could not allocate memory for new job");
    return -1;
  }

  /* add function and argument */
  newjob->function = function_p;
  newjob->arg = arg_p;

  /* add job to queue */
  priority_queue_push_chain(thpool_p, newjob, newjob, 1, priority);

  return 0;
}

/* Add n work to the thread pool */
int redisearch_thpool_add_n_work(redisearch_threadpool thpool_p, redisearch_thpool_work_t* jobs, size_t n_jobs, thpool_priority priority) {
  if (n_jobs == 0) return 0;
  job* first_newjob = (struct job*)rm_malloc(sizeof(struct job));
  if (first_newjob == NULL) goto fail;

  first_newjob->function = jobs[0].function_p;
  first_newjob->arg = jobs[0].arg_p;
  first_newjob->prev = NULL;
  job* last_newjob = first_newjob;

  for (size_t i = 1; i < n_jobs; i++) {
    job* cur_newjob = (struct job*)rm_malloc(sizeof(struct job));
    if (cur_newjob == NULL) goto fail;

    /* add function and argument */
    cur_newjob->function = jobs[i].function_p;
    cur_newjob->arg = jobs[i].arg_p;
    cur_newjob->prev = NULL;

    /* link jobs */
    last_newjob->prev = cur_newjob;
    last_newjob = cur_newjob;
  }

  /* add jobs to queue */
  priority_queue_push_chain(thpool_p, first_newjob, last_newjob, n_jobs, priority);

  return 0;

fail:
  LOG_IF_EXISTS("warning", "redisearch_thpool_add_n_work(): Could not allocate memory for %zu new jobs", n_jobs);
  while (first_newjob) {
    job* tmp = first_newjob->prev;
    rm_free(first_newjob);
    first_newjob = tmp;
  }
  return -1;
}

/* Wait until all jobs have finished */
void redisearch_thpool_wait(redisearch_thpool_t* thpool_p) {
  priority_queue* priority_queue_p = &thpool_p->jobqueue;
  pthread_mutex_lock(&priority_queue_p->jobqueues_rwmutex);
  while (priority_queue_len_unsafe(&thpool_p->jobqueue) || priority_queue_p->num_threads_working) {
    pthread_cond_wait(&priority_queue_p->threads_all_idle, &priority_queue_p->jobqueues_rwmutex);
  }
  pthread_mutex_unlock(&priority_queue_p->jobqueues_rwmutex);
}

void redisearch_thpool_drain(redisearch_thpool_t* thpool_p, long timeout,
                                 yieldFunc yieldCB, void *yield_ctx, size_t threshold) {

  // Set the *absolute* time for waiting the condition variable
  struct timespec time_spec;
  struct timeval tp;
  gettimeofday(&tp, NULL);
  time_spec.tv_sec = tp.tv_sec;
  time_spec.tv_nsec = tp.tv_usec * 1000;
  time_spec.tv_nsec += timeout * 1000000;
  // Check if the nanoseconds field has a carry-out (it cannot hold a value which is lager
  // than 1 sec).
  if (time_spec.tv_nsec >= 1000000000) {
    time_spec.tv_sec++;
    time_spec.tv_nsec -= 1000000000;
  }

  priority_queue* priority_queue_p = &thpool_p->jobqueue;

  pthread_mutex_lock(&priority_queue_p->jobqueues_rwmutex);
  while (priority_queue_len_unsafe(&thpool_p->jobqueue) > threshold) {
    int rc = pthread_cond_timedwait(&priority_queue_p->threads_all_idle, &priority_queue_p->jobqueues_rwmutex, &time_spec);
    if (rc == ETIMEDOUT) {
      pthread_mutex_unlock(&priority_queue_p->jobqueues_rwmutex);
      yieldCB(yield_ctx);
      gettimeofday(&tp, NULL);
      time_spec.tv_sec = tp.tv_sec;
      time_spec.tv_nsec = tp.tv_usec * 1000;
      time_spec.tv_nsec += timeout * 1000000;
      // Check if the nanoseconds field has a carry-out (it cannot hold a value which is lager
      // than 1 sec).
      if (time_spec.tv_nsec >= 1000000000) {
        time_spec.tv_sec++;
        time_spec.tv_nsec -= 1000000000;
      }
      pthread_mutex_lock(&priority_queue_p->jobqueues_rwmutex);
    } else {
      assert(rc == 0);
    }
  }
  pthread_mutex_unlock(&priority_queue_p->jobqueues_rwmutex);
}

static void redisearch_thpool_terminate_threads_common(redisearch_thpool_t* thpool_p, thpool_state new_state) {
  RedisModule_Assert(thpool_p);

  /* End each thread 's infinite loop */
  thpool_p->state = new_state;

  thpool_p->jobqueue.should_run = false;

  /* Poll all threads and wait for them to finish */
  pthread_cond_broadcast(&thpool_p->jobqueue.cond);
  while (thpool_p->num_threads_alive) {
    usleep(1);
  }
}

void redisearch_thpool_terminate_reset_threads(redisearch_thpool_t* thpool_p) {
  redisearch_thpool_terminate_threads_common(thpool_p, THPOOL_UNINITIALIZED);
}

void redisearch_thpool_terminate_pause_threads(redisearch_thpool_t* thpool_p) {
  redisearch_thpool_terminate_threads_common(thpool_p, THPOOL_KEEP_DEAD);
}

void redisearch_thpool_resume_threads(redisearch_thpool_t* thpool_p) {
  assert(thpool_p->state == THPOOL_KEEP_DEAD);
  thpool_p->state = THPOOL_UNINITIALIZED;
  thpool_p->jobqueue.should_run = true;

  redisearch_thpool_verify_init(thpool_p); // Restart threads
}

void redisearch_thpool_terminate_when_empty(redisearch_thpool_t* thpool_p) {
  thpool_p->state = THPOOL_TERMINATE_WHEN_EMPTY;
  // Wake up all threads (in case threads are waiting since there are not enough jobs on the queue).
  // If there are jobs in the queue, the semaphore value should become n_jobs+n_threads, so that each thread
  // will run one more time after the job queue is empty and then terminate.
  pthread_cond_broadcast(&thpool_p->jobqueue.cond);
}

/* Destroy the threadpool */
void redisearch_thpool_destroy(redisearch_thpool_t* thpool_p) {

  // No need to destroy if it's NULL
  if (!thpool_p) return;

  redisearch_thpool_terminate_pause_threads(thpool_p);

  /* Job queue cleanup */
  priority_queue_destroy(&thpool_p->jobqueue);
  /* Deallocs */
  size_t n;
  for (n = 0; n < thpool_p->total_threads_count; n++) {
    thread_destroy(thpool_p->threads[n]);
  }
  rm_free(thpool_p->threads);
  rm_free(thpool_p);
}

size_t redisearch_thpool_num_threads_working(redisearch_thpool_t* thpool_p) {
  priority_queue* priority_queue_p = &thpool_p->jobqueue;
  pthread_mutex_lock(&priority_queue_p->jobqueues_rwmutex);
  size_t res = priority_queue_p->num_threads_working;
  pthread_mutex_unlock(&priority_queue_p->jobqueues_rwmutex);
  return res;
}

int redisearch_thpool_paused(redisearch_thpool_t *thpool_p) {
  return thpool_p->state == THPOOL_KEEP_DEAD;
}

thpool_stats redisearch_thpool_get_stats(redisearch_thpool_t *thpool_p) {
  // Locking must be done in the following order to prevent deadlocks.
  pthread_mutex_lock(&thpool_p->thcount_lock);
  pthread_mutex_lock(&thpool_p->jobqueue.jobqueues_rwmutex);
  thpool_stats res = {.total_jobs_done = thpool_p->total_jobs_done,
                      .high_priority_pending_jobs = thpool_p->jobqueue.high_priority_jobqueue.len,
                      .low_priority_pending_jobs = thpool_p->jobqueue.low_priority_jobqueue.len,
                      .total_pending_jobs = thpool_p->jobqueue.high_priority_jobqueue.len+thpool_p->jobqueue.low_priority_jobqueue.len
  };
  pthread_mutex_unlock(&thpool_p->thcount_lock);
  pthread_mutex_unlock(&thpool_p->jobqueue.jobqueues_rwmutex);
  return res;
}

/* ============================ THREAD ============================== */

/* Initialize a thread in the thread pool
 *
 * @param thread        address to the pointer of the thread to be created
 * @param id            id to be given to the thread
 * @return 0 on success, -1 otherwise.
 */
static int thread_init(redisearch_thpool_t* thpool_p, struct thread** thread_p, int id) {

  (*thread_p)->thpool_p = thpool_p;
  (*thread_p)->id = id;

  thpool_p->jobqueue.num_threads_working++;

  pthread_create(&(*thread_p)->pthread, NULL, (void*)thread_do, (*thread_p));
  pthread_detach((*thread_p)->pthread);
  return 0;
}

/* What each thread is doing
 *
 * In principle this is an endless loop. The only time this loop gets interrupted is once
 * thpool_destroy() is invoked or the program exits.
 *
 * @param  thread        thread that will run this function
 * @return nothing
 */
static void* thread_do(struct thread* thread_p) {

  /* Set thread name for profiling and debugging */
  char thread_name[128] = {0};
  sprintf(thread_name, "thread-pool-%d", thread_p->id);

#if defined(__linux__)
  /* Use prctl instead to prevent using _GNU_SOURCE flag and implicit declaration */
  prctl(PR_SET_NAME, thread_name);
#elif defined(__APPLE__) && defined(__MACH__)
  pthread_setname_np(thread_name);
#else
	LOG_IF_EXISTS("warning", "thread_do(): pthread_setname_np is not supported on this system")
#endif

  /* Assure all threads have been created before starting serving */
  redisearch_thpool_t* thpool_p = thread_p->thpool_p;
  LOG_IF_EXISTS("verbose", "Creating background thread-%d", thread_p->id)

  /* Mark thread as alive (initialized) */
  pthread_mutex_lock(&thpool_p->thcount_lock);
  thpool_p->num_threads_alive += 1;
  pthread_mutex_unlock(&thpool_p->thcount_lock);

  while (thpool_p->state & (THPOOL_KEEP_ALIVE | THPOOL_TERMINATE_WHEN_EMPTY)) {

    LOG_IF_EXISTS("debug", "Thread-%d is running iteration", thread_p->id)
<<<<<<< HEAD
=======
    if (thpool_p->state & (THPOOL_KEEP_ALIVE | THPOOL_TERMINATE_WHEN_EMPTY)) {

      pthread_mutex_lock(&thpool_p->thcount_lock);
      size_t iter_id = thpool_p->num_threads_working++;
      pthread_mutex_unlock(&thpool_p->thcount_lock);

      /* Read job from queue and execute it */
      void (*func_buff)(void*);
      void* arg_buff;
      job* job_p = priority_queue_pull(&thpool_p->jobqueue, iter_id);
      if (job_p) {
        func_buff = job_p->function;
        arg_buff = job_p->arg;
        func_buff(arg_buff);
        rm_free(job_p);
      }
>>>>>>> 25fa2934


    /* Read job from queue and execute it */
    void (*func_buff)(void*);
    void* arg_buff;
    job* job_p = priority_queue_pull(&thpool_p->jobqueue, thread_p->id);
    if (job_p) {
      func_buff = job_p->function;
      arg_buff = job_p->arg;
      func_buff(arg_buff);
      rm_free(job_p);
    }

    pthread_mutex_lock(&thpool_p->thcount_lock);
    if (job_p) thpool_p->total_jobs_done++;
    if (thpool_p->state == THPOOL_TERMINATE_WHEN_EMPTY && priority_queue_len(&thpool_p->jobqueue) == 0) {
      LOG_IF_EXISTS("verbose", "Job queue is empty - terminating thread %d", thread_p->id);
      thpool_p->state = THPOOL_UNINITIALIZED;
      thpool_p->jobqueue.should_run = false;
      pthread_cond_broadcast(&thpool_p->jobqueue.cond);
    }
    pthread_mutex_unlock(&thpool_p->thcount_lock);
  }
  pthread_mutex_lock(&thpool_p->thcount_lock);
  LOG_IF_EXISTS("verbose", "Terminating thread %d", thread_p->id)
  thpool_p->num_threads_alive--;
  pthread_mutex_unlock(&thpool_p->thcount_lock);

  return NULL;
}

/* Frees a thread  */
static void thread_destroy(thread* thread_p) {
  rm_free(thread_p);
}

/* ============================ JOB QUEUE =========================== */

/* Initialize queue */
static int jobqueue_init(jobqueue* jobqueue_p) {
  jobqueue_p->len = 0;
  jobqueue_p->front = NULL;
  jobqueue_p->rear = NULL;
  return 0;
}

/* Clear the queue */
static void jobqueue_clear(jobqueue* jobqueue_p) {

  while (jobqueue_p->len) {
    rm_free(jobqueue_pull(jobqueue_p));
  }
  jobqueue_p->front = NULL;
  jobqueue_p->rear = NULL;
  jobqueue_p->len = 0;
}

/* Add (allocated) chain of jobs to queue
 */
static void jobqueue_push_chain(jobqueue* jobqueue_p, struct job* first_newjob, struct job* last_newjob, size_t num) {
  last_newjob->prev = NULL;

  switch (jobqueue_p->len) {

    case 0: /* if no jobs in queue */
      jobqueue_p->front = first_newjob;
      jobqueue_p->rear = last_newjob;
      break;

    default: /* if jobs in queue */
      jobqueue_p->rear->prev = first_newjob;
      jobqueue_p->rear = last_newjob;
  }
  jobqueue_p->len += num;
}

/* Get first job from queue(removes it from queue)
 *
 * Notice: Caller MUST hold a mutex
 */
static struct job* jobqueue_pull(jobqueue* jobqueue_p) {
  job* job_p = jobqueue_p->front;

  switch (jobqueue_p->len) {

    case 0: /* if no jobs in queue */
      break;

    case 1: /* if one job in queue */
      jobqueue_p->front = NULL;
      jobqueue_p->rear = NULL;
      jobqueue_p->len = 0;
      break;

    default: /* if >1 jobs in queue */
      jobqueue_p->front = job_p->prev;
      jobqueue_p->len--;
      /* more than one job in queue -> post it */
  }

  return job_p;
}

/* Free all queue resources back to the system */
static void jobqueue_destroy(jobqueue* jobqueue_p) {
  jobqueue_clear(jobqueue_p);
}

static bool jobqueue_is_empty(jobqueue* jobqueue_p) {
  return jobqueue_p->len == 0;
}
/* ======================== PRIORITY QUEUE ========================== */

static int priority_queue_init(priority_queue* priority_queue_p, size_t num_threads,
                               size_t num_privileged_threads) {

  priority_queue_p->has_jobs = (struct bsem*)rm_malloc(sizeof(struct bsem));
  if (priority_queue_p->has_jobs == NULL) {
    return -1;
  }
  jobqueue_init(&priority_queue_p->high_priority_jobqueue);
  jobqueue_init(&priority_queue_p->low_priority_jobqueue);
  bsem_init(priority_queue_p->has_jobs, 0, num_threads);
  pthread_mutex_init(&priority_queue_p->jobqueues_rwmutex, NULL);
  priority_queue_p->pulls = 0;
  priority_queue_p->n_privileged_threads = num_privileged_threads;
  priority_queue_p->should_run = true;
  priority_queue_p->num_threads_working = 0;
  pthread_cond_init(&(priority_queue_p->cond), NULL);
  pthread_cond_init(&priority_queue_p->threads_all_idle, NULL);

  return 0;
}

static void priority_queue_clear(priority_queue* priority_queue_p) {
  jobqueue_clear(&priority_queue_p->high_priority_jobqueue);
  jobqueue_clear(&priority_queue_p->low_priority_jobqueue);
  bsem_reset(priority_queue_p->has_jobs);
}

static void priority_queue_push_chain(redisearch_thpool_t* thpool_p, struct job* f_newjob_p, struct job* l_newjob_p, size_t n, thpool_priority priority) {
  priority_queue* priority_queue_p = &thpool_p->jobqueue;
  pthread_mutex_lock(&priority_queue_p->jobqueues_rwmutex);
  redisearch_thpool_verify_init(thpool_p);
  switch (priority) {
    case THPOOL_PRIORITY_HIGH:
      jobqueue_push_chain(&priority_queue_p->high_priority_jobqueue, f_newjob_p, l_newjob_p, n);
      break;
    case THPOOL_PRIORITY_LOW:
      jobqueue_push_chain(&priority_queue_p->low_priority_jobqueue, f_newjob_p, l_newjob_p, n);
      break;
  }
  pthread_cond_broadcast(&priority_queue_p->cond);
  pthread_mutex_unlock(&priority_queue_p->jobqueues_rwmutex);
}

static struct job* priority_queue_pull(priority_queue* priority_queue_p, size_t cur_thread_ticket) {
  struct job* job_p = NULL;
  pthread_mutex_lock(&priority_queue_p->jobqueues_rwmutex);
  priority_queue_p->num_threads_working--;

  if (priority_queue_p->num_threads_working == 0) {
    pthread_cond_signal(&priority_queue_p->threads_all_idle);
  }

  while (jobqueue_is_empty(&priority_queue_p->high_priority_jobqueue) &&
         jobqueue_is_empty(&priority_queue_p->low_priority_jobqueue) &&
         priority_queue_p->should_run) {
    pthread_cond_wait(&priority_queue_p->cond, &priority_queue_p->jobqueues_rwmutex);
  }

  if (!priority_queue_p->should_run) {
    pthread_mutex_unlock(&priority_queue_p->jobqueues_rwmutex);
    return NULL;
  }

  if (cur_thread_ticket < priority_queue_p->n_privileged_threads) {
    // This is a privileged thread id, try taking from the high priority queue.
    job_p = jobqueue_pull(&priority_queue_p->high_priority_jobqueue);
    // If the higher priority queue is empty, pull from the low priority queue.
    if (!job_p) {
      job_p = jobqueue_pull(&priority_queue_p->low_priority_jobqueue);
    }
  } else {
    // For non-privileged threads, alternate between both queues every iteration.
    if (priority_queue_p->pulls % 2 == 1) {
      job_p = jobqueue_pull(&priority_queue_p->low_priority_jobqueue);
      // If the lower priority queue is empty, pull from the higher priority queue
      if (!job_p) {
        job_p = jobqueue_pull(&priority_queue_p->high_priority_jobqueue);
      }
    } else {
      job_p = jobqueue_pull(&priority_queue_p->high_priority_jobqueue);
      // If the higher priority queue is empty, pull from the lower priority queue
      if (!job_p) {
        job_p = jobqueue_pull(&priority_queue_p->low_priority_jobqueue);
      }
    }
    priority_queue_p->pulls++;
  }

  priority_queue_p->num_threads_working++;
  pthread_mutex_unlock(&priority_queue_p->jobqueues_rwmutex);

  return job_p;

}

static void priority_queue_destroy(priority_queue* priority_queue_p) {
  jobqueue_destroy(&priority_queue_p->high_priority_jobqueue);
  jobqueue_destroy(&priority_queue_p->low_priority_jobqueue);
  rm_free(priority_queue_p->has_jobs);
  pthread_mutex_destroy(&priority_queue_p->jobqueues_rwmutex);
}

static size_t priority_queue_len(priority_queue* priority_queue_p) {
  size_t len;
  pthread_mutex_lock(&priority_queue_p->jobqueues_rwmutex);
  len = priority_queue_p->high_priority_jobqueue.len + priority_queue_p->low_priority_jobqueue.len;
  pthread_mutex_unlock(&priority_queue_p->jobqueues_rwmutex);
  return len;
}

static size_t priority_queue_len_unsafe(priority_queue* priority_queue_p) {
  return priority_queue_p->high_priority_jobqueue.len + priority_queue_p->low_priority_jobqueue.len;
}

/* ======================== SYNCHRONISATION ========================= */

/* Init semaphore */
static void bsem_init(bsem* bsem_p, int value, size_t n_threads) {
  pthread_mutex_init(&(bsem_p->mutex), NULL);
  pthread_cond_init(&(bsem_p->cond), NULL);
  bsem_p->v = value;
  bsem_p->total_threads_count = n_threads;
}

/* Reset semaphore to 0 */
static void bsem_reset(bsem* bsem_p) {
  bsem_p->v = 0;
}

/* Post to exactly one thread */
static void bsem_post(bsem* bsem_p) {
  pthread_mutex_lock(&bsem_p->mutex);
  bsem_p->v++;
  pthread_cond_signal(&bsem_p->cond);
  pthread_mutex_unlock(&bsem_p->mutex);
}

/* Post to all threads */
static void bsem_post_all(bsem* bsem_p) {
  pthread_mutex_lock(&bsem_p->mutex);
  bsem_p->v += bsem_p->total_threads_count;
  pthread_cond_broadcast(&bsem_p->cond);
  pthread_mutex_unlock(&bsem_p->mutex);
}

/* Wait on semaphore until semaphore has value 0 */
static void bsem_wait(bsem* bsem_p) {
  pthread_mutex_lock(&bsem_p->mutex);
  while (bsem_p->v == 0) {
    pthread_cond_wait(&bsem_p->cond, &bsem_p->mutex);
  }
  bsem_p->v--;
  pthread_mutex_unlock(&bsem_p->mutex);
}<|MERGE_RESOLUTION|>--- conflicted
+++ resolved
@@ -451,25 +451,6 @@
   while (thpool_p->state & (THPOOL_KEEP_ALIVE | THPOOL_TERMINATE_WHEN_EMPTY)) {
 
     LOG_IF_EXISTS("debug", "Thread-%d is running iteration", thread_p->id)
-<<<<<<< HEAD
-=======
-    if (thpool_p->state & (THPOOL_KEEP_ALIVE | THPOOL_TERMINATE_WHEN_EMPTY)) {
-
-      pthread_mutex_lock(&thpool_p->thcount_lock);
-      size_t iter_id = thpool_p->num_threads_working++;
-      pthread_mutex_unlock(&thpool_p->thcount_lock);
-
-      /* Read job from queue and execute it */
-      void (*func_buff)(void*);
-      void* arg_buff;
-      job* job_p = priority_queue_pull(&thpool_p->jobqueue, iter_id);
-      if (job_p) {
-        func_buff = job_p->function;
-        arg_buff = job_p->arg;
-        func_buff(arg_buff);
-        rm_free(job_p);
-      }
->>>>>>> 25fa2934
 
 
     /* Read job from queue and execute it */
@@ -646,7 +627,7 @@
     return NULL;
   }
 
-  if (cur_thread_ticket < priority_queue_p->n_privileged_threads) {
+  if (priority_queue_p->num_threads_working < priority_queue_p->n_privileged_threads) {
     // This is a privileged thread id, try taking from the high priority queue.
     job_p = jobqueue_pull(&priority_queue_p->high_priority_jobqueue);
     // If the higher priority queue is empty, pull from the low priority queue.
