--- conflicted
+++ resolved
@@ -125,17 +125,15 @@
 #define RS_THPOOL_F_CONTAINS_CRASHED_THREAD 0x04  /* the thread to start crash report is in 
                                                       this threadpool  */
 
+#define RS_THPOOL_F_TERMINATE_WHEN_EMPTY 0x08  /* terminate thread when there are
+                                                      no more pending jobs  */
+
 /* Threadpool */
 struct redisearch_thpool_t {
   thread** threads;                 /* pointer to threads        */
   size_t total_threads_count;
   volatile size_t num_threads_alive;   /* threads currently alive   */
   volatile size_t num_threads_working; /* threads currently working */
-<<<<<<< HEAD
-=======
-  volatile int keepalive;           /* keep pool alive           */
-  volatile int terminate_when_empty; /* terminate thread when there are no more pending jobs */
->>>>>>> 8b68b8d1
   pthread_mutex_t thcount_lock;     /* used for thread count etc */
   pthread_cond_t threads_all_idle;  /* signal to thpool_wait     */
   priority_queue jobqueue;          /* job queue                 */
@@ -164,6 +162,11 @@
 // Cleanups related to a specific threadpool dump
 static void redisearch_thpool_ShutdownLog_cleanup(redisearch_threadpool);
 
+// turn off flag 
+static void redisearch_thpool_TURNOFF_flag(redisearch_thpool_t* thpool_p, uint16_t flag) {
+  thpool_p->flags &= ~flag;
+}
+
 
 static int jobqueue_init(jobqueue* jobqueue_p);
 static void jobqueue_clear(jobqueue* jobqueue_p);
@@ -200,12 +203,7 @@
   thpool_p->total_threads_count = num_threads;
   thpool_p->num_threads_alive = 0;
   thpool_p->num_threads_working = 0;
-<<<<<<< HEAD
   thpool_p->flags = 0;
-=======
-  thpool_p->keepalive = 0;
-  thpool_p->terminate_when_empty = 0;
->>>>>>> 8b68b8d1
 
   /* Initialise the job queue */
   if(priority_queue_init(&thpool_p->jobqueue) == -1) {
@@ -244,14 +242,9 @@
 
 /* Initialise thread pool */
 void redisearch_thpool_init(struct redisearch_thpool_t* thpool_p) {
-<<<<<<< HEAD
   assert(!(thpool_p->flags & RS_THPOOL_F_KEEP_ALIVE));
   thpool_p->flags |= RS_THPOOL_F_KEEP_ALIVE;
-=======
-  assert(thpool_p->keepalive == 0);
-  thpool_p->keepalive = 1;
-  thpool_p->terminate_when_empty = 0;
->>>>>>> 8b68b8d1
+  redisearch_thpool_TURNOFF_flag(thpool_p, RS_THPOOL_F_TERMINATE_WHEN_EMPTY);
 
   /* Thread init */
   size_t n;
@@ -381,7 +374,7 @@
   RedisModule_Assert(thpool_p);
 
   /* End each thread 's infinite loop */
-  thpool_p->flags &= ~RS_THPOOL_F_KEEP_ALIVE;
+  redisearch_thpool_TURNOFF_flag(thpool_p, RS_THPOOL_F_KEEP_ALIVE);
 
   /* Give one second to kill idle threads */
   double TIMEOUT = 1.0;
@@ -402,7 +395,7 @@
 }
 
 void redisearch_thpool_terminate_when_empty(redisearch_thpool_t* thpool_p) {
-  thpool_p->terminate_when_empty = 1;
+  thpool_p->flags |= RS_THPOOL_F_TERMINATE_WHEN_EMPTY;
 }
 
 /* Destroy the threadpool */
@@ -437,7 +430,7 @@
 
   // The threads should wait until we initialize ds and flags used to log 
   // dump info.
-  thpool_p->flags &= ~RS_THPOOL_F_READY_TO_DUMP;
+  redisearch_thpool_TURNOFF_flag(thpool_p, RS_THPOOL_F_READY_TO_DUMP);
 
   // Raise a signal to all the threads to check the flags above.
   redisearch_thpool_pause(thpool_p);
@@ -540,8 +533,8 @@
 static void redisearch_thpool_ShutdownLog_cleanup(redisearch_thpool_t* thpool_p) {
   // clear counters and turn off flags.
   reset_dump_counters();
-  thpool_p->flags &= ~RS_THPOOL_F_READY_TO_DUMP;
-  thpool_p->flags &= ~RS_THPOOL_F_CONTAINS_CRASHED_THREAD;
+  redisearch_thpool_TURNOFF_flag(thpool_p, RS_THPOOL_F_READY_TO_DUMP);
+  redisearch_thpool_TURNOFF_flag(thpool_p, RS_THPOOL_F_CONTAINS_CRASHED_THREAD);
 }
 
 
@@ -714,7 +707,7 @@
       thpool_p->num_threads_working--;
       if (!thpool_p->num_threads_working) {
         pthread_cond_signal(&thpool_p->threads_all_idle);
-        if (thpool_p->terminate_when_empty) {
+        if (thpool_p->flags & RS_THPOOL_F_TERMINATE_WHEN_EMPTY) {
           thpool_p->keepalive = 0;
         }
       }
