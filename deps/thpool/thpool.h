--- conflicted
+++ resolved
@@ -34,11 +34,7 @@
  * @return threadpool    created threadpool on success,
  *                       NULL on error
  */
-<<<<<<< HEAD
-redisearch_threadpool redisearch_thpool_init(int num_threads);
-=======
 redisearch_threadpool redisearch_thpool_init(size_t num_threads);
->>>>>>> 82d52e5c
 
 
 /**
@@ -182,11 +178,7 @@
  * @param threadpool     the threadpool of interest
  * @return integer       number of threads working
  */
-<<<<<<< HEAD
-int redisearch_thpool_num_threads_working(redisearch_threadpool);
-=======
 size_t redisearch_thpool_num_threads_working(redisearch_threadpool);
->>>>>>> 82d52e5c
 
 
 #ifdef __cplusplus
