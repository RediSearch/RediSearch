/**********************************
 * @author      Johan Hanssen Seferidis
 * License:     MIT
 *
 **********************************/

#ifndef _THPOOL_
#define _THPOOL_

#ifdef __cplusplus
extern "C" {
#endif

/* =================================== API ======================================= */


typedef struct redisearch_thpool_t* redisearch_threadpool;

typedef enum {
    THPOOL_PRIORITY_HIGH,
    THPOOL_PRIORITY_LOW,
} thpool_priority;


/**
 * @brief  Initialize threadpool
 *
 * Initializes a threadpool. This function will not return untill all
 * threads have initialized successfully.
 *
 * @example
 *
 *    ..
 *    threadpool thpool;                     //First we declare a threadpool
 *    thpool = thpool_init(4);               //then we initialize it to 4 threads
 *    ..
 *
 * @param  num_threads   number of threads to be created in the threadpool
 * @return threadpool    created threadpool on success,
 *                       NULL on error
 */
redisearch_threadpool redisearch_thpool_init(size_t num_threads);


/**
 * @brief Add work to the job queue
 *
 * Takes an action and its argument and adds it to the threadpool's job queue.
 * If you want to add to work a function with more than one arguments then
 * a way to implement this is by passing a pointer to a structure.
 *
 * NOTICE: You have to cast both the function and argument to not get warnings.
 *
 * @example
 *
 *    void print_num(int num){
 *       printf("%d\n", num);
 *    }
 *
 *    int main() {
 *       ..
 *       int a = 10;
 *       thpool_add_work(thpool, (void*)print_num, (void*)a);
 *       ..
 *    }
 *
 * @param  threadpool    threadpool to which the work will be added
 * @param  function_p    pointer to function to add as work
 * @param  arg_p         pointer to an argument
 * @param  priority      priority of the work, default is high
 * @return 0 on successs, -1 otherwise.
 */
<<<<<<< HEAD
typedef void (*thpool_proc)(void*);
int thpool_add_work(threadpool, thpool_proc function_p, void* arg_p, thpool_priority priority);
=======
typedef void (*redisearch_thpool_proc)(void*);
int redisearch_thpool_add_work(redisearch_threadpool, redisearch_thpool_proc function_p, void* arg_p);
>>>>>>> 9854b110


/**
 * @brief Wait for all queued jobs to finish
 *
 * Will wait for all jobs - both queued and currently running to finish.
 * Once the queue is empty and all work has completed, the calling thread
 * (probably the main program) will continue.
 *
 * Smart polling is used in wait. The polling is initially 0 - meaning that
 * there is virtually no polling at all. If after 1 seconds the threads
 * haven't finished, the polling interval starts growing exponentially
 * untill it reaches max_secs seconds. Then it jumps down to a maximum polling
 * interval assuming that heavy processing is being used in the threadpool.
 *
 * @example
 *
 *    ..
 *    threadpool thpool = thpool_init(4);
 *    ..
 *    // Add a bunch of work
 *    ..
 *    thpool_wait(thpool);
 *    puts("All added work has finished");
 *    ..
 *
 * @param threadpool     the threadpool to wait for
 * @return nothing
 */
void redisearch_thpool_wait(redisearch_threadpool);


/**
 * @brief Pauses all threads immediately
 *
 * The threads will be paused no matter if they are idle or working.
 * The threads return to their previous states once thpool_resume
 * is called.
 *
 * While the thread is being paused, new work can be added.
 *
 * @example
 *
 *    threadpool thpool = thpool_init(4);
 *    thpool_pause(thpool);
 *    ..
 *    // Add a bunch of work
 *    ..
 *    thpool_resume(thpool); // Let the threads start their magic
 *
 * @param threadpool    the threadpool where the threads should be paused
 * @return nothing
 */
void redisearch_thpool_pause(redisearch_threadpool);


/**
 * @brief Unpauses all threads if they are paused
 *
 * @example
 *    ..
 *    thpool_pause(thpool);
 *    sleep(10);              // Delay execution 10 seconds
 *    thpool_resume(thpool);
 *    ..
 *
 * @param threadpool     the threadpool where the threads should be unpaused
 * @return nothing
 */
void redisearch_thpool_resume(redisearch_threadpool);


/**
 * @brief Destroy the threadpool
 *
 * This will wait for the currently active threads to finish and then 'kill'
 * the whole threadpool to free up memory.
 *
 * @example
 * int main() {
 *    threadpool thpool1 = thpool_init(2);
 *    threadpool thpool2 = thpool_init(2);
 *    ..
 *    thpool_destroy(thpool1);
 *    ..
 *    return 0;
 * }
 *
 * @param threadpool     the threadpool to destroy
 * @return nothing
 */
void redisearch_thpool_destroy(redisearch_threadpool);


/**
 * @brief Show currently working threads
 *
 * Working threads are the threads that are performing work (not idle).
 *
 * @example
 * int main() {
 *    threadpool thpool1 = thpool_init(2);
 *    threadpool thpool2 = thpool_init(2);
 *    ..
 *    printf("Working threads: %d\n", redisearch_thpool_num_threads_working(thpool1));
 *    ..
 *    return 0;
 * }
 *
 * @param threadpool     the threadpool of interest
 * @return integer       number of threads working
 */
size_t redisearch_thpool_num_threads_working(redisearch_threadpool);


#ifdef __cplusplus
}
#endif

#endif<|MERGE_RESOLUTION|>--- conflicted
+++ resolved
@@ -70,13 +70,9 @@
  * @param  priority      priority of the work, default is high
  * @return 0 on successs, -1 otherwise.
  */
-<<<<<<< HEAD
-typedef void (*thpool_proc)(void*);
-int thpool_add_work(threadpool, thpool_proc function_p, void* arg_p, thpool_priority priority);
-=======
+int thpool_add_work(redisearch_threadpool, redisearch_thpool_proc function_p, void* arg_p, thpool_priority priority);
 typedef void (*redisearch_thpool_proc)(void*);
 int redisearch_thpool_add_work(redisearch_threadpool, redisearch_thpool_proc function_p, void* arg_p);
->>>>>>> 9854b110
 
 
 /**
