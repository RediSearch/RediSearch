#include "triemap.h"
#include <math.h>
#include <sys/param.h>
#include <ctype.h>
#include "util/bsearch.h"
#include "util/arr.h"
#include "rmutil/rm_assert.h"
#include "wildcard.h"

void *TRIEMAP_NOTFOUND = "NOT FOUND";

void TrieMapNode_Free(TrieMapNode *n, void (*freeCB)(void *));
static inline void __trieNode_sortChildren(TrieMapNode *n);

/* Get a pointer to the children array of a node. This is not an actual member
 * of the node for
 * memory saving reasons */
#define __trieMapNode_children(n) \
  ((TrieMapNode **)((void *)n + sizeof(TrieMapNode) + (n->len + 1) + n->numChildren))

#define __trieMapNode_childKey(n, c) (char *)((char *)n + sizeof(TrieMapNode) + n->len + 1 + c)

#define __trieMapNode_isTerminal(n) (n->flags & TM_NODE_TERMINAL)

#define __trieMapNode_isDeleted(n) (n->flags & TM_NODE_DELETED)

/* The byte size of a node, based on its internal string length and number of
 * children */
size_t __trieMapNode_Sizeof(tm_len_t numChildren, tm_len_t slen) {
  return (sizeof(TrieMapNode) + numChildren * sizeof(TrieMapNode *) + (slen + 1) + numChildren);
}

TrieMapNode *__trieMapNode_resizeChildren(TrieMapNode *n, int offset) {
  n = rm_realloc(n, __trieMapNode_Sizeof(n->numChildren + offset, n->len));
  TrieMapNode **children = __trieMapNode_children(n);

  // stretch or shrink the child key cache array
  memmove(((char *)children) + offset, (char *)children, sizeof(TrieMapNode *) * n->numChildren);
  n->numChildren += offset;
  return n;
}

/* Create a new trie node. str is a string to be copied into the node,
 * starting from offset up until len. numChildren is the initial number of
 * allocated child nodes */
TrieMapNode *__newTrieMapNode(const char *str, tm_len_t offset, tm_len_t len, tm_len_t numChildren,
                              void *value, int terminal) {
  tm_len_t nlen = len - offset;
  TrieMapNode *n = rm_malloc(__trieMapNode_Sizeof(numChildren, nlen));
  n->len = nlen;
  n->numChildren = numChildren;
  n->value = value;
  n->flags = terminal ? TM_NODE_TERMINAL : 0;

  memcpy(n->str, str + offset, nlen);

  return n;
}

TrieMap *NewTrieMap() {
  TrieMap *tm = rm_malloc(sizeof(TrieMap));
  tm->size = 1; // root node
  tm->cardinality = 0;
  tm->root = __newTrieMapNode("", 0, 0, 0, NULL, 0);
  return tm;
}

TrieMapNode *__trieMapNode_AddChild(TrieMapNode *n, char *str, tm_len_t offset, tm_len_t len,
                                    void *value) {
  // make room for another child
  n = __trieMapNode_resizeChildren(n, 1);

  // a newly added child must be a terminal node
  TrieMapNode *child = __newTrieMapNode(str, offset, len, 0, value, 1);
  *__trieMapNode_childKey(n, n->numChildren - 1) = str[offset];

  __trieMapNode_children(n)[n->numChildren - 1] = child;
  __trieNode_sortChildren(n);
  return n;
}

TrieMapNode *__trieMapNode_AddChildIdx(TrieMapNode *n, const char *str, tm_len_t offset, tm_len_t len,
                                    void *value, int idx) {
  // make room for another child
  n = __trieMapNode_resizeChildren(n, 1);

  // a newly added child must be a terminal node
  TrieMapNode *child = __newTrieMapNode(str, offset, len, 0, value, 1);

  if (n->numChildren > 1) {
    memmove(__trieMapNode_childKey(n, idx + 1), __trieMapNode_childKey(n, idx), n->numChildren - idx - 1);
    memmove(__trieMapNode_children(n) + idx + 1, __trieMapNode_children(n) + idx, (n->numChildren - idx - 1) * sizeof(TrieMapNode *));
  }
  *__trieMapNode_childKey(n, idx) = str[offset];
  __trieMapNode_children(n)[idx] = child;
  return n;
}

TrieMapNode *__trieMapNode_Split(TrieMapNode *n, tm_len_t offset) {
  // Copy the current node's data and children to a new child node
  TrieMapNode *newChild = __newTrieMapNode(n->str, offset, n->len, n->numChildren, n->value,
                                           __trieMapNode_isTerminal(n));
  newChild->flags = n->flags;

  TrieMapNode **children = __trieMapNode_children(n);
  TrieMapNode **newChildren = __trieMapNode_children(newChild);
  memcpy(newChildren, children, sizeof(TrieMapNode *) * n->numChildren);
  memcpy(__trieMapNode_childKey(newChild, 0), __trieMapNode_childKey(n, 0), n->numChildren);
  // reduce the node to be just one child long with no score
  n->numChildren = 1;
  n->len = offset;
  n->value = NULL;
  // the parent node is now non terminal
  n->flags = 0;  //&= ~(TM_NODE_TERMINAL | TM_NODE_DELETED);

  n = rm_realloc(n, __trieMapNode_Sizeof(n->numChildren, n->len));
  __trieMapNode_children(n)[0] = newChild;
  *__trieMapNode_childKey(n, 0) = newChild->str[0];
  __trieNode_sortChildren(n);
  return n;
}

int TrieMapNode_Add(TrieMapNode **np, const char *str, tm_len_t len,
      void *value, TrieMapReplaceFunc cb, int *existing) {
  TrieMapNode *n = *np;
  int rv = 0;

  tm_len_t offset = 0;
  for (; offset < len && offset < n->len; offset++) {
    if (str[offset] != n->str[offset]) {
      break;
    }
  }
  // we broke off before the end of the string
  if (offset < n->len) {
    // split the node and create 2 child nodes:
    // 1. a child representing the new string from the diverted offset onwards
    // 2. a child representing the old node's suffix from the diverted offset
    // and the old children
    n = __trieMapNode_Split(n, offset);
    rv++;

    // the new string matches the split node exactly!
    // we simply turn the split node, which is now non terminal, into a
    // terminal node
    if (offset == len) {
      n->value = value;
      n->flags |= TM_NODE_TERMINAL;
    } else {
      // a node after a split has a single child
      int idx = str[offset] > *__trieMapNode_childKey(n, 0) ? 1 : 0;
      n = __trieMapNode_AddChildIdx(n, str, offset, len, value, idx);
      rv++;
    }
    *np = n;
    return rv;
  }

  // we're inserting in an existing node - just replace the value
  if (offset == len) {
    int term = __trieMapNode_isTerminal(n);
    int deleted = __trieMapNode_isDeleted(n);

    if (cb) {
      n->value = cb(n->value, value);
    } else {
      if (n->value) {
        rm_free(n->value);
      }
      n->value = value;
    }

    // set the node as terminal
    n->flags |= TM_NODE_TERMINAL;
    // if it was deleted, make sure it's not now
    n->flags &= ~TM_NODE_DELETED;
    *np = n;
    // it is an existing node, the size is the same but cardinality increases
    *existing = 1;
    // we are using an existing node, so we return 0
    return 0;
  }

  // proceed to the next child or add a new child for the current char
  char *childKeys = __trieMapNode_childKey(n, 0);
  char c = str[offset];
  char *ptr = memchr(childKeys, c, n->numChildren);
  if (ptr != NULL) {
    const size_t char_offset = ptr - childKeys;
    TrieMapNode *child = __trieMapNode_children(n)[char_offset];
    rv = TrieMapNode_Add(&child, str + offset, len - offset, value, cb, existing);
    __trieMapNode_children(n)[char_offset] = child;
    return rv;
  }

  ptr = childKeys;
  while(ptr < childKeys + n->numChildren && *ptr < c) {++ptr;}
  *np = __trieMapNode_AddChildIdx(n, str, offset, len, value, ptr - childKeys);
  return ++rv;
}

int TrieMap_Add(TrieMap *t, const char *str, tm_len_t len, void *value, TrieMapReplaceFunc cb) {
  int existing = 0;
  int rc = TrieMapNode_Add(&t->root, str, len, value, cb, &existing);
  t->size += rc;
  int added = rc ? 1 : existing;
  t->cardinality += added;
  return added;
}

// comparator for node sorting by child max score
static int __cmp_nodes(const void *p1, const void *p2) {
  return (*(TrieMapNode **)p1)->str[0] - (*(TrieMapNode **)p2)->str[0];
}

static int __cmp_chars(const void *p1, const void *p2) {
  return *(char *)p1 - *(char *)p2;
}

/* Sort the children of a node by their first letter to allow binary search */
static inline void __trieNode_sortChildren(TrieMapNode *n) {
  if (n->numChildren > 1) {
    qsort(__trieMapNode_children(n), n->numChildren, sizeof(TrieMapNode *), __cmp_nodes);
    qsort(__trieMapNode_childKey(n, 0), n->numChildren, 1, __cmp_chars);
  }
}

void *TrieMapNode_Find(TrieMapNode *n, const char *str, tm_len_t len) {
  tm_len_t offset = 0;
  while (n && (offset < len || len == 0)) {
    tm_len_t localOffset = 0;
    tm_len_t nlen = n->len;
    while (offset < len && localOffset < nlen) {
      if (str[offset] != n->str[localOffset]) {
        break;
      }
      offset++;
      localOffset++;
    }

    // we've reached the end of the node's string
    if (localOffset == nlen) {
      // we're at the end of both strings!
      if (offset == len) {
        // If this is a terminal, non deleted node
        if (__trieMapNode_isTerminal(n) && !__trieMapNode_isDeleted(n)) {
          return n->value;
        } else {
          return TRIEMAP_NOTFOUND;
        }
      }
      // we've reached the end of the node's string but not the search string
      // let's find a child to continue to
      tm_len_t i = 0;
      TrieMapNode *nextChild = NULL;
      char *childKeys = __trieMapNode_childKey(n, 0);
      char c = str[offset];
      char *ptr = memchr(childKeys, c, n->numChildren);
      if (ptr != NULL) {
        const size_t char_offset = ptr - childKeys;
        nextChild = __trieMapNode_children(n)[char_offset];
      }
      n = nextChild;
    } else {
      return TRIEMAP_NOTFOUND;
    }
  }

  return TRIEMAP_NOTFOUND;
}

int TrieMapNode_FindPrefixes(TrieMapNode *node, const char *str, tm_len_t len,
                             arrayof(void *) * results) {
  *results = array_clear(*results);

  tm_len_t offset = 0;
  while (node && (offset < len || len == 0)) {
    tm_len_t node_offset = 0;
    tm_len_t nlen = node->len;
    while (offset < len && node_offset < nlen && str[offset] == node->str[node_offset]) {
      offset++;
      node_offset++;
    }

    // no match
    if (node_offset != nlen) {
      return array_len(*results);
    }

    // at the end of both strings
    if (offset == len) {
      // If this is a terminal, non deleted node
      if (__trieMapNode_isTerminal(node) && !__trieMapNode_isDeleted(node)) {
        array_append(*results, node->value);
      }
      return array_len(*results);
    }

    if (node->value) {
      array_append(*results, node->value);
    }

    // reached end of node's string but not of the search string
    // find a child to continue to
    tm_len_t i = 0;
    TrieMapNode *nextChild = NULL;
    char *childKeys = __trieMapNode_childKey(node, 0);
    char c = str[offset];
    char *ptr = memchr(childKeys, c, node->numChildren);
    if (ptr != NULL) {
      const size_t char_offset = ptr - childKeys;
      nextChild = __trieMapNode_children(node)[char_offset];
    }
    node = nextChild;
  }

  return array_len(*results);
}

/* Find a node by string. Return the node matching the string even if it is not
 * terminal. Puts the node local offset in *offset */
TrieMapNode *TrieMapNode_FindNode(TrieMapNode *n, char *str, tm_len_t len, tm_len_t *poffset) {
  tm_len_t offset = 0;
  while (n && (offset < len || len == 0)) {
    tm_len_t localOffset = 0;
    tm_len_t nlen = n->len;
    while (offset < len && localOffset < nlen) {
      if (str[offset] != n->str[localOffset]) {
        break;
      }
      offset++;
      localOffset++;
    }

    // we've reached the end of the string - return the node even if it's not
    // terminal
    if (offset == len) {
      // let the caller know the local offset
      if (poffset) {
        *poffset = localOffset;
      }
      return n;
    }

    // we've reached the end of the node's string
    if (localOffset == nlen) {
      // we've reached the end of the node's string but not the search string
      // let's find a child to continue to
      tm_len_t i = 0;
      TrieMapNode *nextChild = NULL;

      char *childKeys = __trieMapNode_childKey(n, 0);
      char c = str[offset];
      char *ptr = memchr(childKeys, c, n->numChildren);
      if (ptr != NULL) {
        const size_t char_offset = ptr - childKeys;
        nextChild = __trieMapNode_children(n)[char_offset];
      }
      n = nextChild;
    } else {
      return NULL;
    }
  }

  return NULL;
}

void *TrieMap_Find(TrieMap *t, const char *str, tm_len_t len) {
  return TrieMapNode_Find(t->root, str, len);
}

int TrieMap_FindPrefixes(TrieMap *t, const char *str, tm_len_t len, arrayof(void *) * results) {
  return TrieMapNode_FindPrefixes(t->root, str, len, results);
}

/* If a node has a single child after delete, we can merged them. This
 * deletes
 * the node and returns a newly allocated node */
TrieMapNode *__trieMapNode_MergeWithSingleChild(TrieMapNode *n) {
  // we do not merge terminal nodes
  if (__trieMapNode_isTerminal(n) || n->numChildren != 1) {
    return n;
  }

  TrieMapNode *ch = *__trieMapNode_children(n);

  // Copy the current node's data and children to a new child node
  char nstr[n->len + ch->len + 1];
  memcpy(nstr, n->str, sizeof(char) * n->len);
  memcpy(&nstr[n->len], ch->str, sizeof(char) * ch->len);
  TrieMapNode *merged = __newTrieMapNode(nstr, 0, n->len + ch->len, ch->numChildren, ch->value,
                                         __trieMapNode_isTerminal(ch));

  merged->numChildren = ch->numChildren;
  merged->flags = ch->flags;

  memcpy(__trieMapNode_children(merged), __trieMapNode_children(ch),
         sizeof(TrieMapNode *) * merged->numChildren);
  memcpy(__trieMapNode_childKey(merged, 0), __trieMapNode_childKey(ch, 0), merged->numChildren);
  rm_free(n);
  rm_free(ch);

  return merged;
}

/* Optimize the node and its children:
 *   1. If a child should be deleted - delete it and reduce the child count
 *   2. If a child has a single child - merge them
 */
int __trieMapNode_optimizeChildren(TrieMapNode *n, void (*freeCB)(void *)) {
  int rc = 0;
  int i = 0;
  TrieMapNode **nodes = __trieMapNode_children(n);
  // free deleted terminal nodes
  while (i < n->numChildren) {
    // if this is a deleted node with no children - remove it
    if (nodes[i]->numChildren == 0 && __trieMapNode_isDeleted(nodes[i])) {
      TrieMapNode_Free(nodes[i], freeCB);

      nodes[i] = NULL;
      char *nk = __trieMapNode_childKey(n, i);
      // just "fill" the hole with the next node up
      while (i < n->numChildren - 1) {
        nodes[i] = nodes[i + 1];
        *nk = *(nk + 1);
        i++;
        nk++;
      }
      // reduce child count

      n->numChildren--;
      memmove(((char *)nodes) - 1, (char *)nodes, sizeof(TrieMapNode *) * n->numChildren);
      rc++;
    } else {
      // this node is ok!
      // if needed - merge this node with it its single child
<<<<<<< HEAD
      if (nodes[i] && nodes[i]->numChildren == 1 && 
=======
      if (nodes[i] && nodes[i]->numChildren == 1 &&
>>>>>>> 26695eda
            !__trieMapNode_isTerminal(nodes[i])) {
        nodes[i] = __trieMapNode_MergeWithSingleChild(nodes[i]);
        rc++;
      }
    }
    i++;
  }
  return rc;
}

int TrieMapNode_Delete(TrieMapNode *n, const char *str, tm_len_t len,
                        void (*freeCB)(void *), int *deleted) {
  tm_len_t offset = 0;
  int stackCap = 8;
  TrieMapNode **stack = rm_calloc(stackCap, sizeof(TrieMapNode *));
  int stackPos = 0;
  int rc = 0;
  while (n && (offset < len || len == 0)) {
    stack[stackPos++] = n;
    if (stackPos == stackCap) {
      stackCap *= 2;
      stack = rm_realloc(stack, stackCap * sizeof(TrieMapNode *));
    }
    tm_len_t localOffset = 0;
    for (; offset < len && localOffset < n->len; offset++, localOffset++) {
      if (str[offset] != n->str[localOffset]) {
        break;
      }
    }

    if (offset == len) {
      // we're at the end of both strings!
      // this means we've found what we're looking for
      if (localOffset == n->len) {
        if (!(n->flags & TM_NODE_DELETED)) {
          n->flags |= TM_NODE_DELETED;
          n->flags &= ~TM_NODE_TERMINAL;
          *deleted = 1;

          if (n->value) {
            if (freeCB) {
              freeCB(n->value);
            } else {
              rm_free(n->value);
            }
            n->value = NULL;
          }
        }
        goto end;
      }
    } else if (localOffset == n->len) {
      // we've reached the end of the node's string but not the search string
      // let's find a child to continue to
      tm_len_t i = 0;
      TrieMapNode *nextChild = NULL;
      for (; i < n->numChildren; i++) {

        if (str[offset] == *__trieMapNode_childKey(n, i)) {
          nextChild = __trieMapNode_children(n)[i];
          break;
        }
      }

      // we couldn't find a matching child
      n = nextChild;
    } else {
      goto end;
    }
  }

end:

  while (stackPos--) {
    rc += __trieMapNode_optimizeChildren(stack[stackPos], freeCB);
  }
  rm_free(stack);
  return rc;
}

int TrieMap_Delete(TrieMap *t, const char *str, tm_len_t len, freeCB func) {
  int deleted = 0;
  int rc = TrieMapNode_Delete(t->root, str, len, func, &deleted);
  t->size -= rc;
  t->cardinality -= deleted;
  return deleted;
}

size_t TrieMap_MemUsage(TrieMap *t) {
  // (t->size - 1) because we are not counting the root node in memory usage
  return (t->size - 1) * (sizeof(TrieMapNode) +   // size of struct
                    sizeof(TrieMapNode *) +  // size of ptr to struct in parent node
                    1 +                      // char key to children in parent node
                    sizeof(char *));         // == 8, string size rounded up to 8 bits due to padding
}

void TrieMapNode_Free(TrieMapNode *n, freeCB func) {
  for (tm_len_t i = 0; i < n->numChildren; i++) {
    TrieMapNode *child = __trieMapNode_children(n)[i];
    TrieMapNode_Free(child, func);
  }
  if (n->value) {
    if (func) {
      func(n->value);
    } else {
      rm_free(n->value);
    }
  }

  rm_free(n);
}

/* the current top of the iterator stack */
#define __tmi_current(it) &array_tail(it->stack)

/* Step itearator return codes below: */

#define TM_ITERSTATE_SELF 0
#define TM_ITERSTATE_CHILDREN 1

/* Push a new trie node on the iterator's stack */
inline void __tmi_Push(TrieMapIterator *it, TrieMapNode *node, tm_len_t stringOffset,
                       bool found) {
  __tmi_stackNode stackNode = {
      .childOffset = 0,
      .stringOffset = stringOffset,
      .found = found,
      .n = node,
      .state = TM_ITERSTATE_SELF,
  };
  it->stack = array_ensure_append_1(it->stack, stackNode);
}

inline void __tmi_Pop(TrieMapIterator *it) {
  __tmi_stackNode *current = __tmi_current(it);
  it->buf = array_trimm_len(it->buf, current->stringOffset);
  array_pop(it->stack);
}

TrieMapIterator *TrieMap_Iterate(TrieMap *t, const char *prefix, tm_len_t len) {
  TrieMapIterator *it = rm_calloc(1, sizeof(TrieMapIterator));

  it->buf = array_new(char, 16);
  it->stack = array_new(__tmi_stackNode, 8);
  it->prefix = prefix;
  it->prefixLen = len;
  it->mode = TM_PREFIX_MODE;

  it->timeoutCounter = REDISEARCH_UNINITIALIZED;

  __tmi_Push(it, t->root, 0, false);

  return it;
}

void TrieMapIterator_SetTimeout(TrieMapIterator *it, struct timespec timeout) {
  it->timeout = timeout;
  it->timeoutCounter = 0;
}

void TrieMapIterator_Free(TrieMapIterator *it) {
  if (it->matchIter) {
    TrieMapIterator_Free(it->matchIter);
  }
  array_free(it->buf);
  array_free(it->stack);
  rm_free(it);
}

#define TRIE_INITIAL_STRING_LEN 255

typedef struct {
  char *buf;
  TrieMapRangeCallback *callback;
  void *cbctx;
  bool includeMin;
  bool includeMax;
} TrieMapRangeCtx;

typedef struct {
  const char *r;
  int n;
} TrieMaprsbHelper;

static int nodecmp(const char *sa, size_t na, const char *sb, size_t nb) {
  size_t minlen = MIN(na, nb);
  for (size_t ii = 0; ii < minlen; ++ii) {
    char a = tolower(sa[ii]), b = tolower(sb[ii]);
    int rc = a - b;
    if (rc == 0) {
      continue;
    }
    return rc;
  }

  // Both strings match up to this point
  if (na > nb) {
    // nb is a substring of na; na is greater
    return 1;
  } else if (nb > na) {
    // na is a substring of nb; nb is greater
    return -1;
  }
  // strings are the same
  return 0;
}

static int TrieMaprsbCompareCommon(const void *h, const void *e, int prefix) {
  const TrieMaprsbHelper *term = h;
  const TrieMapNode *elem = *(const TrieMapNode **)e;
  size_t ntmp;
  int rc;
  if (prefix) {
    size_t minLen = MIN(elem->len, term->n);
    rc = nodecmp(term->r, minLen, elem->str, minLen);
  } else {
    rc = nodecmp(term->r, term->n, elem->str, elem->len);
  }
  return rc;
}

static int TrieMaprsbCompareExact(const void *h, const void *e) {
  return TrieMaprsbCompareCommon(h, e, 0);
}

static int TrieMaprsbComparePrefix(const void *h, const void *e) {
  return TrieMaprsbCompareCommon(h, e, 1);
}

static void TrieMaprangeIterateSubTree(TrieMapNode *n, TrieMapRangeCtx *r) {
  r->buf = array_ensure_append(r->buf, n->str, n->len, char);

  if (__trieMapNode_isTerminal(n)) {
    r->callback(r->buf, array_len(r->buf), r->cbctx, n->value);
  }

  TrieMapNode **arr = __trieMapNode_children(n);

  for (int ii = 0; ii < n->numChildren; ++ii) {
    // printf("Descending to index %lu\n", ii);
    TrieMaprangeIterateSubTree(arr[ii], r);
  }

  array_trimm_len(r->buf, n->len);
}

/**
 * Try to place as many of the common arguments in rangectx, so that the stack
 * size is not negatively impacted and prone to attack.
 */
static void TrieMapRangeIterate(TrieMapNode *n, const char *min, int nmin, const char *max,
                                int nmax, TrieMapRangeCtx *r) {
  // Push string to stack
  r->buf = array_ensure_append(r->buf, n->str, n->len, char);

  if (__trieMapNode_isTerminal(n)) {
    // current node is a terminal.
    // if nmin or nmax is zero, it means that we find an exact match
    // we should fire the callback only if exact match requested
    if (r->includeMin && nmin == 0) {
      r->callback(r->buf, array_len(r->buf), r->cbctx, n->value);
    } else if (r->includeMax && nmax == 0) {
      r->callback(r->buf, array_len(r->buf), r->cbctx, n->value);
    }
  }

  TrieMapNode **arr = __trieMapNode_children(n);
  size_t arrlen = n->numChildren;
  if (!arrlen) {
    // no children, just return.
    goto clean_stack;
  }

  // Find the minimum range here..
  // Use binary search to find the beginning and end ranges:
  TrieMaprsbHelper h;

  int beginEqIdx = -1;
  if (nmin > 0) {
    // searching for node that matches the prefix of our min value
    h.r = min;
    h.n = nmin;
    beginEqIdx = rsb_eq(arr, arrlen, sizeof(*arr), &h, TrieMaprsbComparePrefix);
  }

  int endEqIdx = -1;
  if (nmax > 0) {
    // searching for node that matches the prefix of our max value
    h.r = max;
    h.n = nmax;
    endEqIdx = rsb_eq(arr, arrlen, sizeof(*arr), &h, TrieMaprsbComparePrefix);
  }

  if (beginEqIdx == endEqIdx && endEqIdx != -1) {
    // special case, min value and max value share a command prefix.
    // we need to call recursively with the child contains this prefix
    TrieMapNode *child = arr[beginEqIdx];

    const char *nextMin = min + child->len;
    int nNextMin = nmin - child->len;
    if (nNextMin < 0) {
      nNextMin = 0;
      nextMin = NULL;
    }

    const char *nextMax = max + child->len;
    int nNextMax = nmax - child->len;
    if (nNextMax < 0) {
      nNextMax = 0;
      nextMax = NULL;
    }

    TrieMapRangeIterate(child, nextMin, nNextMin, nextMax, nNextMax, r);
    goto clean_stack;
  }

  if (beginEqIdx != -1) {
    // we find a child that matches min prefix
    // we should continue the search on this child but at this point we should
    // not limit the max value
    TrieMapNode *child = arr[beginEqIdx];

    const char *nextMin = min + child->len;
    int nNextMin = nmin - child->len;
    if (nNextMin < 0) {
      nNextMin = 0;
      nextMin = NULL;
    }

    TrieMapRangeIterate(child, nextMin, nNextMin, NULL, -1, r);
  }

  int beginIdx = 0;
  if (nmin > 0) {
    // search for the first element which are greater then our min value
    h.r = min;
    h.n = nmin;
    beginIdx = rsb_gt(arr, arrlen, sizeof(*arr), &h, TrieMaprsbCompareExact);
  }

  int endIdx = nmax ? arrlen - 1 : -1;
  if (nmax > 0) {
    // search for the first element which are less then our max value
    h.r = max;
    h.n = nmax;
    endIdx = rsb_lt(arr, arrlen, sizeof(*arr), &h, TrieMaprsbCompareExact);
  }

  // we need to iterate (without any checking) on all the subtree from beginIdx to endIdx
  for (int ii = beginIdx; ii <= endIdx; ++ii) {
    TrieMaprangeIterateSubTree(arr[ii], r);
  }

  if (endEqIdx != -1) {
    // we find a child that matches max prefix
    // we should continue the search on this child but at this point we should
    // not limit the min value
    TrieMapNode *child = arr[endEqIdx];

    const char *nextMax = max + child->len;
    int nNextMax = nmax - child->len;
    if (nNextMax < 0) {
      nNextMax = 0;
      nextMax = NULL;
    }

    TrieMapRangeIterate(child, NULL, -1, nextMax, nNextMax, r);
  }

clean_stack:
  array_trimm_len(r->buf, n->len);
}

void TrieMap_IterateRange(TrieMap *trie, const char *min, int minlen, bool includeMin,
                          const char *max, int maxlen, bool includeMax,
                          TrieMapRangeCallback callback, void *ctx) {
  if (trie->root->numChildren == 0) {
    return;
  }

  if (min && max) {
    // min and max exists, lets compare them to make sure min < max
    int cmp = nodecmp(min, minlen, max, maxlen);
    if (cmp > 0) {
      // min > max, no reason to continue
      return;
    }

    if (cmp == 0) {
      // min = max, we should just search for min and check for its existence
      if (includeMin || includeMax) {
        void *val = TrieMapNode_Find(trie->root, (char *)min, minlen);
        if (val != TRIEMAP_NOTFOUND) {
          callback(min, minlen, ctx, val);
        }
      }
      return;
    }
  }

  TrieMapRangeCtx tmctx = {
      .callback = callback,
      .cbctx = ctx,
      .includeMin = includeMin,
      .includeMax = includeMax,
  };
  tmctx.buf = array_new(char, TRIE_INITIAL_STRING_LEN);
  TrieMapRangeIterate(trie->root, min, minlen, max, maxlen, &tmctx);
  array_free(tmctx.buf);
}

int TrieMapIterator_Next(TrieMapIterator *it, char **ptr, tm_len_t *len, void **value) {
  while (array_len(it->stack) > 0) {
    if (TimedOut_WithCounter(&it->timeout, &it->timeoutCounter)) {
      return 0;
    }
    __tmi_stackNode *current = __tmi_current(it);
    TrieMapNode *n = current->n;

    if (current->state == TM_ITERSTATE_SELF) {
      while (current->stringOffset < n->len) {
        char b = current->n->str[current->stringOffset];
        if (!current->found) {
          if (it->prefix[array_len(it->buf)] != b) {
            goto pop;
          }
          if (array_len(it->buf) == it->prefixLen - 1) {
            current->found = true;
          }
        }


        // advance the buffer offset and character offset
        it->buf = array_ensure_append_1(it->buf, b);
        //it->buf[it->bufOffset++] = b;
        current->stringOffset++;
      }

      // this is required for an empty node to switch to suffix mode
      if (array_len(it->buf) == it->prefixLen) {
        current->found = true;
      }

      // switch to "children mode"
      current->state = TM_ITERSTATE_CHILDREN;

      // we've reached
      if (__trieMapNode_isTerminal(n) && current->found) {
        *ptr = it->buf;
        *len = array_len(it->buf);
        *value = n->value;
        return 1;
      }
    }

    if (current->state == TM_ITERSTATE_CHILDREN) {
      // push the next child that matches
      tm_len_t nch = current->n->numChildren;
      while (current->childOffset < nch) {
        if (current->found ||
            *__trieMapNode_childKey(n, current->childOffset) == it->prefix[array_len(it->buf)]) {
          TrieMapNode *ch = __trieMapNode_children(n)[current->childOffset++];

          // unless in suffix mode, no need to go back here after popping the
          // child, so we just set the child offset at the end
          if (!current->found) current->childOffset = nch;

          // Add the matching child to the stack
          __tmi_Push(it, ch, 0, current->found);

          goto next;
        }
        // if the child doesn't match- just advance one
        current->childOffset++;
      }
    }
  pop:
    // at the end of the node - pop and go up
    __tmi_Pop(it);
  next:
    continue;
  }

  return 0;
}

static int __fullmatch_Next(TrieMapIterator *it, char **ptr, tm_len_t *len, void **value) {
  return TrieMapIterator_Next(it->matchIter, ptr, len, value);
}

/*
 * The function is called after a match of one character was found.
 * It checks whether the partial match is a full match and if not, it returns 0.
 * If a full match is found, in `suffix` mode the string buffer is updated and return 1.
 * In `contains`, an internal iterator is created. and return all children until exhuasted.
 */
static int __partial_Next(TrieMapIterator *it, __tmi_stackNode *sn, char **ptr, tm_len_t *len, void **value) {
  int rv = 0;
  tm_len_t compareLen = 0;                    // number of chars to compare in current node
  tm_len_t termOffset = 1;                // number of chars matched. there is match for the first char
  tm_len_t localOffset = sn->stringOffset;
  tm_len_t origBufLen = array_len(it->buf);
  TrieMapNode *n = sn->n;

  while (termOffset < it->prefixLen) {
    tm_len_t globalRemain = it->prefixLen - termOffset;
    tm_len_t localRemain = n->len - localOffset;

    compareLen = MIN(localRemain, globalRemain);

    if (strncmp(&n->str[localOffset], &it->prefix[termOffset], compareLen)) {
      goto end;
    }
    termOffset += compareLen;

    // go to next child that matches
    bool found = false;
    if (termOffset < it->prefixLen) {
      for (int i = 0; i < n->numChildren; ++i) {
        if (*__trieMapNode_childKey(n, i) == it->prefix[termOffset]) {
          n = __trieMapNode_children(n)[i];
          localOffset = 0;
          found = true;
          break;
        }
      }
      // children do not match
      if (!found) goto end;
    }
  }
  RS_LOG_ASSERT(termOffset == it->prefixLen, "oops");

  // in suffix mode we return only an exact terminal node
  if (it->mode == TM_SUFFIX_MODE) {
    if ((compareLen + localOffset == n->len) && __trieMapNode_isTerminal(n)) {
      it->buf = array_ensure_append_n(it->buf, it->prefix + 1, it->prefixLen - 1);
      *ptr = it->buf;
      *len = array_len(it->buf);
      *value = n->value;
      tm_len_t trimBy = termOffset - 1;
      array_trimm_len(it->buf, termOffset - 1); // shrink back w/o changing releasing the memory
      rv = 1;
    }
    goto end;
  }

  rv = 1;
  // set iterator to be used with TrieMapIterator_Next
  TrieMapIterator *iter = it->matchIter = rm_calloc(1, sizeof(*it->matchIter));
  // copy string to new buffer
  // 1. current buffer
  // 2. affix string - 1
  // 3. remainder of node string
  iter->buf = array_ensure_append_n(iter->buf, it->buf, array_len(it->buf));
  iter->buf = array_ensure_append_n(iter->buf, it->prefix + 1, it->prefixLen - 1);
  if (compareLen + localOffset < n->len) {
    iter->buf = array_ensure_append_n(iter->buf, n->str + compareLen + localOffset,
                                                 n->len - compareLen - localOffset);
  }
  iter->stack = array_new(__tmi_stackNode, 8);
  __tmi_Push(iter, n, n->len, true);
  iter->prefix = "";
  iter->prefixLen = 0;
  TrieMapIterator_SetTimeout(iter, it->timeout);
  it->mode = TM_PREFIX_MODE;

  // get a match
  __fullmatch_Next(it, ptr, len, value);

end:
  return rv;
}

int TrieMapIterator_NextContains(TrieMapIterator *it, char **ptr, tm_len_t *len, void **value) {
  TrieMapIterator *iter = it->matchIter;
  if (iter) {
    if (__fullmatch_Next(it, ptr, len, value)) {
      return 1;
    }
    array_free(iter->buf);
    array_free(iter->stack);
    rm_free(iter);
    it->matchIter = NULL;    //goto pop;
  }

  while (array_len(it->stack) > 0) {
    if (TimedOut_WithCounter(&it->timeout, &it->timeoutCounter)) {
     return 0;
    }

    __tmi_stackNode *current = __tmi_current(it);
    TrieMapNode *n = current->n;
    int match = 0;


    if (current->state == TM_ITERSTATE_SELF) {
      // more chars on node string
      if (current->stringOffset < n->len) {
        char b = current->n->str[current->stringOffset++];
        it->buf = array_ensure_append_1(it->buf, b);
        match = (b == it->prefix[0]);

        if (match) {
          int res = __partial_Next(it, current, ptr, len, value);
          if (res == 1) {
            return 1;
          }
        }
        goto next;
      // node string is complete
      } else {
        current->state = TM_ITERSTATE_CHILDREN;
      }
    }

    if (current->state == TM_ITERSTATE_CHILDREN) {
      // push the next child
      if (current->childOffset < current->n->numChildren) {
        TrieMapNode *ch = __trieMapNode_children(n)[current->childOffset++];

        // Add the matching child to the stack
        __tmi_Push(it, ch, 0, current->found);

        goto next;
      }
    }

    __tmi_Pop(it);
  next:
    continue;
  }

  return 0;
}

int TrieMapIterator_NextWildcard(TrieMapIterator *it, char **ptr, tm_len_t *len, void **value) {
  while (array_len(it->stack) > 0) {
    if (TimedOut_WithCounter(&it->timeout, &it->timeoutCounter)) {
      return 0;
    }

    __tmi_stackNode *current = __tmi_current(it);
    TrieMapNode *n = current->n;

    // term string len is equal or longer than fixed query len, trim search branch
    // children nodes have at least 1 char
    if (it->mode == TM_WILDCARD_FIXED_LEN_MODE) {
      int currentNodeLen = current->state == TM_ITERSTATE_SELF ? current->n->len : 1;
      if (array_len(it->buf) + currentNodeLen > it->prefixLen) {
        __tmi_Pop(it);
        goto next;
      }
    }

    if (current->state == TM_ITERSTATE_SELF) {
      // update buffer with current node chars
      it->buf = array_ensure_append_n(it->buf, current->n->str, current->n->len);
      current->stringOffset = current->n->len;
      current->state = TM_ITERSTATE_CHILDREN;

      // check if current buffer is a match
      int match = current->found ? FULL_MATCH :
                  Wildcard_MatchChar(it->prefix, it->prefixLen, it->buf, array_len(it->buf));
      switch (match) {
        case NO_MATCH: {
          __tmi_Pop(it);
          goto next;
        }
        case FULL_MATCH: {
          // if query string ends with *, all following children are a match
          if (it->prefix[it->prefixLen - 1] == '*') {
            current->found = true;
          }
          // current node is terminal and should be returned
          if (__trieMapNode_isTerminal(n)) {
            *ptr = it->buf;
            *len = array_len(it->buf);
            *value = n->value;
            return 1;
          }
          // fixed length therefore no more results are possible
          if (it->mode == TM_WILDCARD_FIXED_LEN_MODE) {
            __tmi_Pop(it);
            goto next;
          }
          break;
        }
        case PARTIAL_MATCH: break;
      }
    }

    if (current->state == TM_ITERSTATE_CHILDREN) {
      // push the next child
      if (current->childOffset < current->n->numChildren) {
        TrieMapNode *ch = __trieMapNode_children(n)[current->childOffset++];

        // Add the matching child to the stack
        __tmi_Push(it, ch, 0, current->found);

        goto next;
      }
    }

    __tmi_Pop(it);
  next:
    continue;
  }

  return 0;
}

void TrieMap_Free(TrieMap *t, freeCB func) {
  if (t) {
    TrieMapNode_Free(t->root, func);
    rm_free(t);
  }
}

TrieMapNode *TrieMapNode_RandomWalk(TrieMapNode *n, int minSteps, char **str, tm_len_t *len) {
  // create an iteration stack we walk up and down
  size_t stackCap = minSteps;
  size_t stackSz = 1;
  TrieMapNode **stack = rm_calloc(stackCap, sizeof(TrieMapNode *));
  stack[0] = n;

  if (stackSz == stackCap) {
    stackCap += minSteps;
    stack = rm_realloc(stack, stackCap * sizeof(TrieMapNode *));
  }

  size_t bufCap = n->len;

  int steps = 0;

  while (steps < minSteps || !__trieMapNode_isTerminal(stack[stackSz - 1])) {
    n = stack[stackSz - 1];

    /* select the next step - -1 means walk back up one level */
    int rnd = rand() % (n->numChildren + 1) - 1;
    if (rnd == -1) {
      /* we can't walk up the top level */
      if (stackSz > 1) {
        steps++;
        stackSz--;
        bufCap -= n->len;
      }
      continue;
    }

    /* Push a child on the stack */
    stack[stackSz++] = n = __trieMapNode_children(n)[rnd];
    steps++;
    if (stackSz == stackCap) {
      stackCap += minSteps;
      stack = rm_realloc(stack, stackCap * sizeof(TrieMapNode *));
    }

    bufCap += n->len;
  }

  /* Return the node at the top of the stack */
  n = stack[stackSz - 1];

  /* build the string by walking the stack and copying all node strings */
  char *buf = rm_malloc(bufCap + 1);
  buf[bufCap] = 0;
  tm_len_t bufSize = 0;
  for (size_t i = 0; i < stackSz; i++) {
    memcpy(buf + bufSize, stack[i]->str, stack[i]->len);
    bufSize += stack[i]->len;
  }
  *str = buf;
  *len = bufSize;
  rm_free(stack);
  return n;
}

void *TrieMap_RandomValueByPrefix(TrieMap *t, const char *prefix, tm_len_t pflen) {

  char *str;
  tm_len_t len;
  TrieMapNode *root = TrieMapNode_FindNode(t->root, (char *)prefix, pflen, NULL);
  if (!root) {
    return NULL;
  }

  TrieMapNode *n = TrieMapNode_RandomWalk(root, (int)round(log2(1 + t->cardinality)), &str, &len);
  if (n) {
    rm_free(str);
    return n->value;
  }
  return NULL;
}<|MERGE_RESOLUTION|>--- conflicted
+++ resolved
@@ -434,11 +434,7 @@
     } else {
       // this node is ok!
       // if needed - merge this node with it its single child
-<<<<<<< HEAD
-      if (nodes[i] && nodes[i]->numChildren == 1 && 
-=======
       if (nodes[i] && nodes[i]->numChildren == 1 &&
->>>>>>> 26695eda
             !__trieMapNode_isTerminal(nodes[i])) {
         nodes[i] = __trieMapNode_MergeWithSingleChild(nodes[i]);
         rc++;
