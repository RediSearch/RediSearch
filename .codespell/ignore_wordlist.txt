# Add words to ignore here, one per line
sugget
numver
ist
ths
anId
nd
curEnt
childRes
specField
<<<<<<< HEAD
te
=======
runn
>>>>>>> ac408996
<|MERGE_RESOLUTION|>--- conflicted
+++ resolved
@@ -8,8 +8,5 @@
 curEnt
 childRes
 specField
-<<<<<<< HEAD
-te
-=======
 runn
->>>>>>> ac408996
+te