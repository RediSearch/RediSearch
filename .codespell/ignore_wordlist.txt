# Add words to ignore here, one per line
sugget
numver
ist
ths
anId
nd
<<<<<<< HEAD
te
curEnt
=======
curent
>>>>>>> d45701ec
childRes
specfield
runn<|MERGE_RESOLUTION|>--- conflicted
+++ resolved
@@ -5,12 +5,8 @@
 ths
 anId
 nd
-<<<<<<< HEAD
 te
-curEnt
-=======
 curent
->>>>>>> d45701ec
 childRes
 specfield
 runn