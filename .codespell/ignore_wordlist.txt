--- conflicted
+++ resolved
@@ -6,12 +6,7 @@
 anId
 nd
 te
-<<<<<<< HEAD
-curEnt
-=======
 curent
->>>>>>> 34a3dee8
 childRes
 specfield
-runn
-te+runn