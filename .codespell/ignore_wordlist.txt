# Add words to ignore here, one per line
sugget
numver
ist
ths
anId
nd
curent
childRes
<<<<<<< HEAD
specField
runn
te
=======
specfield
runn
>>>>>>> d45701ec
<|MERGE_RESOLUTION|>--- conflicted
+++ resolved
@@ -7,11 +7,6 @@
 nd
 curent
 childRes
-<<<<<<< HEAD
-specField
-runn
-te
-=======
 specfield
 runn
->>>>>>> d45701ec
+te