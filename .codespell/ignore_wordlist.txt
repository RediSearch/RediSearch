# Add words to ignore here, one per line
sugget
numver
ist
ths
anId
nd
curent
childRes
<<<<<<< HEAD
specfield
=======
specField
runn
>>>>>>> 6df92126
<|MERGE_RESOLUTION|>--- conflicted
+++ resolved
@@ -7,9 +7,5 @@
 nd
 curent
 childRes
-<<<<<<< HEAD
 specfield
-=======
-specField
-runn
->>>>>>> 6df92126
+runn