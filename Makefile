--- conflicted
+++ resolved
@@ -6,7 +6,14 @@
 # backward compatibility for existing make targets while using build.sh for
 # all actual build operations.
 #-----------------------------------------------------------------------------
-<<<<<<< HEAD
+
+#-----------------------------------------------------------------------------
+# RediSearch Makefile
+#
+# This Makefile acts as a thin wrapper around the build.sh script, providing
+# backward compatibility for existing make targets while using build.sh for
+# all actual build operations.
+#-----------------------------------------------------------------------------
 
 .NOTPARALLEL:
 
@@ -26,27 +33,6 @@
 # Build script argument construction
 #-----------------------------------------------------------------------------
 
-=======
-
-.NOTPARALLEL:
-
-MAKEFLAGS += --no-print-directory
-
-ROOT := $(shell pwd)
-BUILD_SCRIPT := $(ROOT)/build.sh
-
-# Default target
-.DEFAULT_GOAL := build
-
-# Ensure build.sh is executable
-$(BUILD_SCRIPT):
-	@chmod +x $(BUILD_SCRIPT)
-
-#-----------------------------------------------------------------------------
-# Build script argument construction
-#-----------------------------------------------------------------------------
-
->>>>>>> 2fef0ef9
 # Convert Makefile variables to build.sh arguments
 BUILD_ARGS :=
 
@@ -61,21 +47,12 @@
 # Build flags
 ifeq ($(DEBUG),1)
 	BUILD_ARGS += DEBUG
-<<<<<<< HEAD
 endif
 
 ifeq ($(TESTS),1)
 	BUILD_ARGS += TESTS
 endif
 
-=======
-endif
-
-ifeq ($(TESTS),1)
-	BUILD_ARGS += TESTS
-endif
-
->>>>>>> 2fef0ef9
 ifeq ($(FORCE),1)
 	BUILD_ARGS += FORCE
 endif
@@ -90,7 +67,6 @@
 
 ifeq ($(COV),1)
 	BUILD_ARGS += COV=1
-<<<<<<< HEAD
 endif
 
 ifneq ($(RUST_PROFILE),)
@@ -111,34 +87,11 @@
 ifeq ($(REDIS_STANDALONE),)
     override REDIS_STANDALONE := $(SA)
 endif
-=======
-endif
-
-ifneq ($(RUST_PROFILE),)
-	BUILD_ARGS += RUST_PROFILE=$(RUST_PROFILE)
-endif
-
-# Test arguments
-ifneq ($(TEST),)
-	BUILD_ARGS += TEST=$(TEST)
-endif
-
-ifeq ($(QUICK),1)
-	BUILD_ARGS += QUICK=1
-endif
-
-# If SA is set but REDIS_STANDALONE is not, use SA as REDIS_STANDALONE
-ifneq ($(SA),)
-ifeq ($(REDIS_STANDALONE),)
-    override REDIS_STANDALONE := $(SA)
-endif
->>>>>>> 2fef0ef9
 endif
 
 # Pass REDIS_STANDALONE to build script (SA is handled as fallback in test scripts)
 ifneq ($(REDIS_STANDALONE),)
     BUILD_ARGS += REDIS_STANDALONE=$(REDIS_STANDALONE)
-<<<<<<< HEAD
 endif
 
 # Package variables (used by pack target)
@@ -157,16 +110,6 @@
 endif
 endif
 
-=======
-endif
-
-# Package variables (used by pack target)
-PACKAGE_NAME ?= redisearch-oss
-MODULE_NAME ?= search
-RAMP_YAML ?=
-RAMP_ARGS ?=
-
->>>>>>> 2fef0ef9
 #-----------------------------------------------------------------------------
 # Main targets
 #-----------------------------------------------------------------------------
@@ -211,7 +154,6 @@
   make fmt           Format source files
     CHECK=1            Check formatting without modifying files
 
-<<<<<<< HEAD
 Benchmarks:
   make benchmark     Run RediSearch benchmarks
   make vecsim-bench  Run VectorSimilarity benchmarks
@@ -223,10 +165,6 @@
   make pack          Create installation packages
     RAMP_VARIANT=name  Use specific RAMP variant (community|enterprise|light)
                        Default: community for oss, enterprise for rlec
-=======
-Packaging:
-  make pack          Create installation packages
->>>>>>> 2fef0ef9
   make docker        Build for specified platform
 endef
 
@@ -252,21 +190,29 @@
 			echo -e "\033[0;33mIGNORE_MISSING_DEPS is set. Ignoring dependency check failure.\033[0m"; \
 		else \
 			echo ""; \
+			echo ""; \
 			echo -e "\033[0;31mDependency check failed. You can bypass this check by running:\033[0m"; \
 			echo -e "\033[0;31m\033[1mmake IGNORE_MISSING_DEPS=1 ...\033[0m"; \
 			exit 1; \
 		fi; \
 	fi
-
+			exit 1; \
+		fi; \
+	fi
+
+clean:
 clean:
 ifeq ($(ALL),1)
+	@echo "Cleaning all build artifacts..."
+	@rm -rf $(ROOT)/bin
 	@echo "Cleaning all build artifacts..."
 	@rm -rf $(ROOT)/bin
 else
 	@echo "Cleaning build artifacts..."
 	@rm -rf $(ROOT)/bin/*/search-*
-endif
-<<<<<<< HEAD
+	@echo "Cleaning build artifacts..."
+	@rm -rf $(ROOT)/bin/*/search-*
+endif
 
 test: $(BUILD_SCRIPT)
 	@echo "Running all tests..."
@@ -286,9 +232,6 @@
 
 c-tests: unit-tests
 cpp-tests: unit-tests
-
-=======
-
 test: $(BUILD_SCRIPT)
 	@echo "Running all tests..."
 	@$(BUILD_SCRIPT) $(BUILD_ARGS) RUN_TESTS
@@ -308,13 +251,18 @@
 c-tests: unit-tests
 cpp-tests: unit-tests
 
->>>>>>> 2fef0ef9
 parsers:
 ifeq ($(FORCE),1)
 	@cd src/aggregate/expr && rm -f lexer.c parser.c
 	@$(MAKE) -C src/query_parser/v1 clean
 	@$(MAKE) -C src/query_parser/v2 clean
-endif
+	@cd src/aggregate/expr && rm -f lexer.c parser.c
+	@$(MAKE) -C src/query_parser/v1 clean
+	@$(MAKE) -C src/query_parser/v2 clean
+endif
+	@$(MAKE) -C src/aggregate/expr
+	@$(MAKE) -C src/query_parser/v1
+	@$(MAKE) -C src/query_parser/v2
 	@$(MAKE) -C src/aggregate/expr
 	@$(MAKE) -C src/query_parser/v1
 	@$(MAKE) -C src/query_parser/v2
@@ -336,22 +284,49 @@
 	else \
 		redis-server --loadmodule $$MODULE_PATH; \
 	fi
+run:
+	@echo "Starting Redis with RediSearch..."
+	@if [ "$(COORD)" = "rlec" ]; then \
+		MODULE_PATH=$$(find $(ROOT)/bin -name "module-enterprise.so" | head -1); \
+	else \
+		MODULE_PATH=$$(find $(ROOT)/bin -name "redisearch.so" | head -1); \
+	fi; \
+	if [ -z "$$MODULE_PATH" ]; then \
+		echo "Error: No $(COORD) module found. Please build first with 'make build COORD=$(COORD)'"; \
+		exit 1; \
+	fi; \
+	if [ "$(GDB)" = "1" ]; then \
+		echo "Starting with GDB..."; \
+		gdb -ex r --args redis-server --loadmodule $$MODULE_PATH; \
+	else \
+		redis-server --loadmodule $$MODULE_PATH; \
+	fi
 
 lint:
 	@echo "Running linters..."
 	@cd $(ROOT)/src/redisearch_rs && cargo clippy -- -D warnings
 	@cd $(ROOT)/src/redisearch_rs && RUSTDOCFLAGS="-Dwarnings" cargo doc
-
+	@echo "Running linters..."
+	@cd $(ROOT)/src/redisearch_rs && cargo clippy -- -D warnings
+	@cd $(ROOT)/src/redisearch_rs && RUSTDOCFLAGS="-Dwarnings" cargo doc
+
+fmt:
 fmt:
 ifeq ($(CHECK),1)
+	@echo "Checking code formatting..."
+	@cd $(ROOT)/src/redisearch_rs && cargo fmt -- --check
 	@echo "Checking code formatting..."
 	@cd $(ROOT)/src/redisearch_rs && cargo fmt -- --check
 else
 	@echo "Formatting code..."
 	@cd $(ROOT)/src/redisearch_rs && cargo fmt
+	@echo "Formatting code..."
+	@cd $(ROOT)/src/redisearch_rs && cargo fmt
 endif
 
 license-check:
+	@echo "Checking license headers..."
+	@cd $(ROOT)/src/redisearch_rs && cargo license-check
 	@echo "Checking license headers..."
 	@cd $(ROOT)/src/redisearch_rs && cargo license-check
 
@@ -369,7 +344,6 @@
 	if command -v python3 >/dev/null 2>&1 && python3 -c "import RAMP.ramp" >/dev/null 2>&1; then \
 		echo "RAMP is available, creating RAMP packages..."; \
 		RAMP=1 COORD=$(COORD) PACKAGE_NAME=$(PACKAGE_NAME) MODULE_NAME=$(MODULE_NAME) \
-<<<<<<< HEAD
 		RAMP_YAML=$(RAMP_YAML) RAMP_VARIANT=$(RAMP_VARIANT) RAMP_ARGS=$(RAMP_ARGS) \
 		$(ROOT)/sbin/pack.sh "$$MODULE_PATH"; \
 	else \
@@ -377,39 +351,23 @@
 		echo "To install required packaging dependencies:"; \
 		echo "  pip install -r $(ROOT)/.install/build_package_requirments.txt"; \
 		exit 1; \
-=======
-		RAMP_YAML=$(RAMP_YAML) RAMP_ARGS=$(RAMP_ARGS) \
-		$(ROOT)/sbin/pack.sh "$$MODULE_PATH"; \
-	else \
-		echo "RAMP not available, skipping RAMP package creation..."; \
-		echo "To install RAMP: pip install redismodules-ramp"; \
-		RAMP=0 COORD=$(COORD) PACKAGE_NAME=$(PACKAGE_NAME) MODULE_NAME=$(MODULE_NAME) \
-		$(ROOT)/sbin/pack.sh "$$MODULE_PATH"; \
->>>>>>> 2fef0ef9
 	fi
 
 upload-artifacts:
 	@echo "Uploading artifacts..."
 	@$(ROOT)/sbin/upload-artifacts
+	@echo "Uploading artifacts..."
+	@$(ROOT)/sbin/upload-artifacts
 
 docker:
 	@echo "Building Docker image..."
 	@$(MAKE) -C build/docker
-<<<<<<< HEAD
 
 benchmark:
 	@echo "Running benchmarks..."
 	@cd tests/benchmarks && redisbench-admin run-local
 
 vecsim-bench:
-=======
-
-benchmark:
-	@echo "Running benchmarks..."
-	@cd tests/benchmarks && redisbench-admin run-local
-
-vecsim-bench: $(BUILD_SCRIPT)
->>>>>>> 2fef0ef9
 	@echo "Running VecSim micro-benchmarks..."
 	@$(BUILD_SCRIPT) $(BUILD_ARGS) TESTS
 	@RSBENCH_PATH=$$(find $(ROOT)/bin -name "rsbench" | head -1); \
@@ -432,7 +390,13 @@
 	@echo "Starting development container..."
 	@docker run -it -v $(PWD):/search -w /search --cap-add=SYS_PTRACE \
 		--security-opt seccomp=unconfined redisfab/clang:16-x64-bullseye bash
-
+	@echo "Starting development container..."
+	@docker run -it -v $(PWD):/search -w /search --cap-add=SYS_PTRACE \
+		--security-opt seccomp=unconfined redisfab/clang:16-x64-bullseye bash
+
+.PHONY: help setup fetch build clean test unit-tests rust-tests pytest
+.PHONY: c-tests cpp-tests run lint fmt license-check pack upload-artifacts
+.PHONY: docker benchmark vecsim-bench callgrind sanbox parsers verify-deps
 .PHONY: help setup fetch build clean test unit-tests rust-tests pytest
 .PHONY: c-tests cpp-tests run lint fmt license-check pack upload-artifacts
 .PHONY: docker benchmark vecsim-bench callgrind sanbox parsers verify-deps