--- conflicted
+++ resolved
@@ -55,10 +55,10 @@
 make fetch         # download and prepare dependant modules
 
 make build         # compile and link
-<<<<<<< HEAD
   COORD=1|oss|rlec   # build coordinator (1|oss: Open Source, rlec: Enterprise)
   STATIC=1           # build as static lib
   LITE=1             # build RediSearchLight
+  VECSIM_ARCH=arch   # architecture for VecSim build
   DEBUG=1            # build for debugging
   NO_TESTS=1         # disable unit tests
   WHY=1              # explain CMake decisions (in /tmp/cmake-why)
@@ -67,17 +67,6 @@
   VG=1               # build for Valgrind
   SAN=type           # build with LLVM sanitizer (type=address|memory|leak|thread) 
   SLOW=1             # do not parallelize build (for diagnostics)
-=======
-  DEBUG=1          # build for debugging (implies WITH_TESTS=1)
-  WITH_TESTS=1     # enable unit tests
-  WHY=1            # explain CMake decisions (in /tmp/cmake-why)
-  FORCE=1          # Force CMake rerun
-  CMAKE_ARGS=...   # extra arguments to CMake
-  STATIC=1         # build as static lib
-  VG=1             # build for Valgrind
-  SAN=type         # build with LLVM sanitizer (type=address|memory|leak|thread)
-  VECSIM_ARCH=arch # architecture for VecSim build
->>>>>>> b430320f
 make parsers       # build parsers code
 make clean         # remove build artifacts
   ALL=1              # remove entire artifacts directory
@@ -264,31 +253,26 @@
 	tests/c_utils/CMakeLists.txt
 endif
 
-<<<<<<< HEAD
+ifeq ($(SAN),)
+ifneq ($(findstring centos,$(OSNICK)),)
+VECSIM_ARCH ?= skylake-avx512
+else
+VECSIM_ARCH ?= x86-64-v4
+endif
+else
+VECSIM_ARCH ?= native
+endif
+
+CMAKE_VECSIM=-DVECSIM_ARCH=$(VECSIM_ARCH)
+
 CMAKE_FLAGS=\
 	-Wno-dev \
 	-DGIT_SHA=$(GIT_SHA) \
 	-DGIT_VERSPEC=$(GIT_VERSPEC) \
 	-DRS_MODULE_NAME=$(RAMP_MODULE_NAME)
 
-CMAKE_FLAGS += $(CMAKE_ARGS) $(CMAKE_DEBUG) $(CMAKE_STATIC)  $(CMAKE_COORD) \
+CMAKE_FLAGS += $(CMAKE_ARGS) $(CMAKE_DEBUG) $(CMAKE_STATIC) $(CMAKE_COORD) $(CMAKE_VECSIM) \
 	$(CMAKE_COV) $(CMAKE_SAN) $(CMAKE_TEST) $(CMAKE_WHY) $(CMAKE_PROFILE)
-=======
-ifeq ($(SAN),)
-ifneq ($(findstring centos,$(OSNICK)),)
-VECSIM_ARCH ?= skylake-avx512
-else
-VECSIM_ARCH ?= x86-64-v4
-endif
-else
-VECSIM_ARCH ?= native
-endif
-
-CMAKE_VECSIM=-DVECSIM_ARCH=$(VECSIM_ARCH)
-
-CMAKE_FLAGS=$(CMAKE_ARGS) $(CMAKE_DEBUG) $(CMAKE_STATIC) $(CMAKE_SAN) $(CMAKE_TEST) $(CMAKE_WHY) \
-	$(CMAKE_PROFILE) $(CMAKE_VECSIM)
->>>>>>> b430320f
 
 #----------------------------------------------------------------------------------------------
 
@@ -332,6 +316,19 @@
 MAKE_J:=-j$(shell nproc)
 endif
 
+define SETUP_LIBSTDCXX
+ifeq ($$(OSNICK),centos7)
+ifeq ($$(wildcard $$(BINDIR)/libstdc++.so.6.0.25),)
+set -e ;\
+cd $$(BINDIR) ;\
+wget -q -O libstdc.tgz http://redismodules.s3.amazonaws.com/gnu/libstdc%2B%2B.so.6.0.25-$$(OS)-$$(ARCH).tgz ;\
+tar xzf libstdc.tgz ;\
+rm libstdc.tgz ;\
+ln -sf libstdc++.so.6.0.25 libstdc++.so.6
+endif
+endif
+endef
+
 ifeq ($(FORCE),1)
 .PHONY: __force
 
@@ -342,38 +339,18 @@
 ifeq ($(WHY),1)
 	@echo CMake log is in /tmp/cmake-why
 endif
-<<<<<<< HEAD
 	$(SHOW)mkdir -p $(BINROOT)
 	$(SHOW)cd $(BINDIR) && cmake $(CMAKE_DIR) $(CMAKE_FLAGS)
 
 $(TARGET): $(MISSING_DEPS) $(BINDIR)/Makefile
 	@echo Building $(TARGET) ...
+	$(SHOW)$(call SETUP_LIBSTDCXX)
 ifneq ($(DRY_RUN),1)
 	$(SHOW)$(MAKE) -C $(BINDIR) $(MAKE_J)
 #	$(SHOW)[ -f $(TARGET) ] && touch $(TARGET)
 else
 	@make -C $(BINDIR) $(MAKE_J)
 endif
-=======
-	@mkdir -p $(BINROOT)
-	@cd $(BINROOT) && cmake .. $(CMAKE_FLAGS)
-
-$(COMPAT_DIR)/redisearch.so: $(BINROOT)/Makefile
-ifeq ($(OSNICK),centos7)
-ifeq ($(wildcard $(BINDIR)/libstdc++.so.6.0.25),)
-	set -e ;\
-	cd $(BINDIR) ;\
-	wget -q -O libstdc.tgz http://redismodules.s3.amazonaws.com/gnu/libstdc%2B%2B.so.6.0.25-$(OS)-$(ARCH).tgz ;\
-	tar xzf libstdc.tgz ;\
-	rm libstdc.tgz ;\
-	ln -sf libstdc++.so.6.0.25 libstdc++.so.6
-endif
-endif
-	@echo Building ...
-	@$(MAKE) -C $(BINROOT) -j$(shell nproc)
-	@[ -f $(COMPAT_DIR)/redisearch.so ] && touch $(COMPAT_DIR)/redisearch.so
-#	if [ ! -f src/redisearch.so ]; then cd src; ln -s ../$(BINROOT)/redisearch.so; fi
->>>>>>> b430320f
 
 .PHONY: build clean run 
 
