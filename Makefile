--- conflicted
+++ resolved
@@ -7,22 +7,16 @@
 make fetch         # download and prepare dependant modules
 
 make build         # compile and link
-<<<<<<< HEAD
   DEBUG=1          # build for debugging
   TEST=1           # enable unit tests
   WHY=1            # explain CMake decisions (in /tmp/cmake-why)
-=======
->>>>>>> 4cbfb59f
 make parsers       # build parsers code
 make clean         # remove build artifacts
   ALL=1              # remove entire artifacts directory
 
-<<<<<<< HEAD
 make run           # run redis with RediSearch
   DEBUG=1            # invoke using gdb
 
-=======
->>>>>>> 4cbfb59f
 make test          # run all tests (via ctest)
   TEST=regex
 make pytest        # run python tests (src/pytest)
@@ -31,22 +25,16 @@
 make c_tests       # run C tests (src/tests)
 make cpp_tests     # run C++ tests (src/cpptests)
 
-<<<<<<< HEAD
 make callgrind     # produce a call graph
   REDIS_ARGS="args"
 
-=======
->>>>>>> 4cbfb59f
 make pack          # create installation packages
 make deploy        # copy packages to S3
 make release       # release a version
 
-<<<<<<< HEAD
 make docs          # create documentation
 make deploydocs    # deploy documentation
 
-=======
->>>>>>> 4cbfb59f
 make docker
 make docker_push
 endef
@@ -61,15 +49,9 @@
 BINDIR=$(COMPAT_DIR)
 
 SRCDIR=src
-<<<<<<< HEAD
 
 TARGET=$(COMPAT_MODULE)
 
-=======
-
-TARGET=$(COMPAT_MODULE)
-
->>>>>>> 4cbfb59f
 #----------------------------------------------------------------------------------------------
 
 ifeq ($(DEBUG),1)
@@ -107,7 +89,6 @@
 	if [ ! -f src/redisearch.so ]; then cd src; ln -s ../$(BINROOT)/redisearch.so; fi
 
 .PHONY: build clean run 
-<<<<<<< HEAD
 
 clean:
 ifeq ($(ALL),1)
@@ -116,16 +97,6 @@
 	$(MAKE) -C build clean
 endif
 
-=======
-
-clean:
-ifeq ($(ALL),1)
-	rm -rf $(BINROOT)
-else
-	$(MAKE) -C build clean
-endif
-
->>>>>>> 4cbfb59f
 #----------------------------------------------------------------------------------------------
 
 parsers:
@@ -184,7 +155,6 @@
 .PHONY: test pytest c_tests cpp_tests
 
 #----------------------------------------------------------------------------------------------
-<<<<<<< HEAD
 
 REDIS_ARGS +=
 
@@ -207,19 +177,12 @@
 #----------------------------------------------------------------------------------------------
 
 docs:
-	@mkdocs build
+	$(SHOW)mkdocs build
 
 deploydocs:
-	@mkdocs gh-deploy
+	$(SHOW)mkdocs gh-deploy
 
 .PHONY: docs deploydocs
-=======
-
-deploydocs:
-	mkdocs gh-deploy
-
-.PHONY: deploydocs
->>>>>>> 4cbfb59f
 
 #----------------------------------------------------------------------------------------------
 
@@ -231,8 +194,4 @@
 docker_push: docker
 	docker push redislabs/redisearch:latest
 	docker tag redislabs/redisearch:latest redislabs/redisearch:$(MODULE_VERSION)
-<<<<<<< HEAD
 	docker push redislabs/redisearch:$(MODULE_VERSION)
-=======
-	docker push redislabs/redisearch:$(MODULE_VERSION)
->>>>>>> 4cbfb59f
