#-----------------------------------------------------------------------------
# RediSearch Makefile
#
# This Makefile acts as a thin wrapper around the build.sh script, providing
# backward compatibility for existing make targets while using build.sh for
# all actual build operations.
#-----------------------------------------------------------------------------

.NOTPARALLEL:

MAKEFLAGS += --no-print-directory

ROOT := $(shell pwd)
BUILD_SCRIPT := $(ROOT)/build.sh

# Default target
.DEFAULT_GOAL := build

# Ensure build.sh is executable
$(BUILD_SCRIPT):
	@chmod +x $(BUILD_SCRIPT)

#-----------------------------------------------------------------------------
# Build script argument construction
#-----------------------------------------------------------------------------

# Convert Makefile variables to build.sh arguments
BUILD_ARGS :=

# Coordinator type
ifeq ($(COORD),1)
	override COORD := oss
else ifeq ($(COORD),)
	override COORD := oss
endif
BUILD_ARGS += COORD=$(COORD)

# Build flags
ifeq ($(DEBUG),1)
	BUILD_ARGS += DEBUG
endif

ifeq ($(PROFILE),1)
	BUILD_ARGS += PROFILE
endif

ifeq ($(TESTS),1)
	BUILD_ARGS += TESTS
endif

ifeq ($(FORCE),1)
	BUILD_ARGS += FORCE
endif

ifeq ($(VERBOSE),1)
	BUILD_ARGS += VERBOSE
endif

ifneq ($(SAN),)
	BUILD_ARGS += SAN=$(SAN)
endif

ifeq ($(COV),1)
	BUILD_ARGS += COV=1
endif

ifneq ($(RUST_PROFILE),)
	BUILD_ARGS += RUST_PROFILE=$(RUST_PROFILE)
endif

ifeq ($(RUST_DYN_CRT),1)
	BUILD_ARGS += RUST_DYN_CRT=1
endif

ifeq ($(RUN_MIRI),1)
	BUILD_ARGS += RUN_MIRI=1
endif

ifeq ($(RUST_DENY_WARNS),1)
	BUILD_ARGS += RUST_DENY_WARNS=1
endif

# Test arguments
ifneq ($(TEST),)
	BUILD_ARGS += TEST=$(TEST)
endif

ifeq ($(QUICK),1)
	BUILD_ARGS += QUICK=1
endif

# If SA is set but REDIS_STANDALONE is not, use SA as REDIS_STANDALONE
ifneq ($(SA),)
ifeq ($(REDIS_STANDALONE),)
    override REDIS_STANDALONE := $(SA)
endif
endif

# Pass REDIS_STANDALONE to build script (SA is handled as fallback in test scripts)
ifneq ($(REDIS_STANDALONE),)
    BUILD_ARGS += REDIS_STANDALONE=$(REDIS_STANDALONE)
endif

# Package variables (used by pack target)
MODULE_NAME := search
PACKAGE_NAME ?=
RAMP_VARIANT ?=
RAMP_ARGS ?=

# Set RAMP_VARIANT and PACKAGE_NAME based on COORD if not explicitly set
ifeq ($(RAMP_VARIANT),)
ifeq ($(COORD),rlec)
	override RAMP_VARIANT := enterprise
	override PACKAGE_NAME := redisearch
else
	override RAMP_VARIANT := community
	override PACKAGE_NAME := redisearch-community
<<<<<<< HEAD
endif
endif
=======
endif
endif
>>>>>>> 8d8dbd1b

#-----------------------------------------------------------------------------
# Main targets
#-----------------------------------------------------------------------------

define HELPTEXT
RediSearch Build System

Setup:
  make fetch         Download and prepare dependent modules

Build:
  make build         Compile and link
    COORD=oss|rlec     Build coordinator (default: oss)
    DEBUG=1            Build for debugging
    PROFILE=1          Build with profiling support
    TESTS=1            Build unit tests
    FORCE=1            Force clean build
    SAN=type           Build with sanitizer (address|memory|leak|thread)
    COV=1              Build with coverage instrumentation
    RUST_PROFILE=name  Rust profile to use (default: release)
    RUST_DYN_CRT=1     Use dynamic C runtime linking (for Alpine Linux)
    VERBOSE=1          Verbose build output

  make clean         Remove build artifacts
    ALL=1              Remove entire artifacts directory

Testing:
  make test          Run all tests
  make unit-tests    Run unit tests (C and C++)
  make rust-tests    Run Rust tests
    RUN_MIRI=1            Run Rust tests through miri to catch undefined behavior
    RUST_DENY_WARNS=1     Deny all Rust compiler warnings
    RUST_DYN_CRT=1        Use dynamic C runtime linking (for Alpine Linux)
  make pytest        Run Python tests
    COORD=oss|rlec        Test coordinator type (default: oss)
    REDIS_STANDALONE=1|0  Test with standalone/cluster Redis
    SA=1|0                Alias for REDIS_STANDALONE
    TEST=name             Run specified test
    QUICK=1               Run quick test subset

Development:
  make run           Run Redis with RediSearch
    COORD=oss|rlec     Run with coordinator type (default: oss)
    WITH_RLTEST=1      Run using RLTest framework
    GDB=1              Invoke using gdb
    CLANG=1            Use lldb instead of gdb (when GDB=1)
  make lint          Run linters
  make fmt           Format source files
    CHECK=1            Check formatting without modifying files

Packaging:
  make pack          Create installation packages
    RAMP_VARIANT=name  Use specific RAMP variant (community|enterprise)
                       Default: community for oss, enterprise for rlec

Benchmarks:
  make benchmark        Run performance benchmarks
  make micro-benchmarks Run micro-benchmarks
  make vecsim-bench     Run VecSim micro-benchmarks
endef # HELPTEXT

help:
	$(info $(HELPTEXT))
	@:

fetch:
	@echo "Fetching dependencies..."
	@git submodule update --init --recursive
<<<<<<< HEAD

build: $(BUILD_SCRIPT) verify-deps
	@echo "Building RediSearch..."
	@$(BUILD_SCRIPT) $(BUILD_ARGS)

=======

build: $(BUILD_SCRIPT) verify-deps
	@echo "Building RediSearch..."
	@$(BUILD_SCRIPT) $(BUILD_ARGS)

>>>>>>> 8d8dbd1b
verify-deps:
	@echo "Verifying build dependencies..."
	@if ! $(ROOT)/.install/verify_build_deps.sh; then \
		if [ "$(IGNORE_MISSING_DEPS)" = "1" ]; then \
			echo -e "\033[0;33mIGNORE_MISSING_DEPS is set. Ignoring dependency check failure.\033[0m"; \
		else \
			echo ""; \
			echo -e "\033[0;31mDependency check failed. You can bypass this check by running:\033[0m"; \
			echo -e "\033[0;31m\033[1mmake IGNORE_MISSING_DEPS=1 ...\033[0m"; \
			exit 1; \
		fi; \
	fi

clean:
ifeq ($(ALL),1)
	@echo "Cleaning all build artifacts..."
	@rm -rf $(ROOT)/bin
else
	@echo "Cleaning build artifacts..."
	@rm -rf $(ROOT)/bin/*/search-*
endif

test: $(BUILD_SCRIPT)
	@echo "Running all tests..."
	@$(BUILD_SCRIPT) $(BUILD_ARGS) RUN_TESTS

unit-tests: $(BUILD_SCRIPT)
	@echo "Running unit tests..."
	@$(BUILD_SCRIPT) $(BUILD_ARGS) RUN_UNIT_TESTS

rust-tests: $(BUILD_SCRIPT)
	@echo "Running Rust tests..."
	@$(BUILD_SCRIPT) $(BUILD_ARGS) RUN_RUST_TESTS

pytest: $(BUILD_SCRIPT)
	@echo "Running Python tests..."
	@$(BUILD_SCRIPT) $(BUILD_ARGS) RUN_PYTEST

parsers:
ifeq ($(FORCE),1)
	@cd src/aggregate/expr && rm -f lexer.c parser.c
	@$(MAKE) -C src/query_parser/v1 clean
	@$(MAKE) -C src/query_parser/v2 clean
endif
	@$(MAKE) -C src/aggregate/expr
	@$(MAKE) -C src/query_parser/v1
	@$(MAKE) -C src/query_parser/v2

run:
	@find_module() { \
		if [ "$(COORD)" = "rlec" ]; then \
			MODULE_PATH=$$(find $(ROOT)/bin -name "module-enterprise.so" | head -1); \
			if [ -z "$$MODULE_PATH" ]; then \
				echo "Error: No enterprise module found. Please build first with 'make build COORD=rlec'"; \
				exit 1; \
			fi; \
		else \
			MODULE_PATH=$$(find $(ROOT)/bin -name "redisearch.so" | head -1); \
			if [ -z "$$MODULE_PATH" ]; then \
				echo "Error: No community module found. Please build first with 'make build COORD=oss'"; \
				exit 1; \
			fi; \
		fi; \
		echo "Using module: $$MODULE_PATH"; \
	}; \
	if [ "$(WITH_RLTEST)" = "1" ]; then \
		echo "Starting Redis with RediSearch using RLTest..."; \
		find_module; \
		REJSON=$(REJSON) REJSON_PATH=$(REJSON_PATH) REJSON_BRANCH=$(REJSON_BRANCH) REJSON_ARGS=$(REJSON_ARGS) \
		FORCE='' RLTEST= ENV_ONLY=1 LOG_LEVEL=$(LOG_LEVEL) MODULE=$(MODULE) REDIS_STANDALONE=$(REDIS_STANDALONE) SA=$(SA) \
		$(ROOT)/tests/pytests/runtests.sh "$$MODULE_PATH"; \
	else \
		echo "Starting Redis with RediSearch..."; \
		find_module; \
		if [ "$(GDB)" = "1" ]; then \
			echo "Starting with GDB..."; \
			if [ "$(CLANG)" = "1" ]; then \
				lldb -o run -- redis-server --loadmodule "$$MODULE_PATH"; \
			else \
				gdb -ex r --args redis-server --loadmodule "$$MODULE_PATH"; \
			fi; \
		else \
			redis-server --loadmodule "$$MODULE_PATH"; \
		fi; \
	fi

lint:
	@echo "Running linters..."
	@cd $(ROOT)/src/redisearch_rs && cargo clippy -- -D warnings
	@cd $(ROOT)/src/redisearch_rs && RUSTDOCFLAGS="-Dwarnings" cargo doc

fmt:
ifeq ($(CHECK),1)
	@echo "Checking code formatting..."
	@cd $(ROOT)/src/redisearch_rs && cargo fmt -- --check
else
	@echo "Formatting code..."
	@cd $(ROOT)/src/redisearch_rs && cargo fmt
endif

license-check:
	@echo "Checking license headers..."
	@cd $(ROOT)/src/redisearch_rs && cargo license-check

<<<<<<< HEAD
pack: build
=======
pack:
>>>>>>> 8d8dbd1b
	@echo "Creating installation packages..."
	@if [ -z "$(MODULE_PATH)" ]; then \
		if [ "$(COORD)" = "rlec" ]; then \
			MODULE_PATH=$$(find $(ROOT)/bin -name "module-enterprise.so" | head -1); \
			if [ -z "$$MODULE_PATH" ]; then \
				echo "Error: No enterprise module found. Please build first with 'make build COORD=rlec'"; \
				exit 1; \
			fi; \
		else \
			MODULE_PATH=$$(find $(ROOT)/bin -name "redisearch.so" | head -1); \
			if [ -z "$$MODULE_PATH" ]; then \
				echo "Error: No community module found. Please build first with 'make build COORD=oss'"; \
				exit 1; \
			fi; \
		fi; \
		echo "Using module: $$MODULE_PATH"; \
	else \
		MODULE_PATH="$(MODULE_PATH)"; \
		echo "Using specified module: $$MODULE_PATH"; \
	fi; \
	if command -v python3 >/dev/null 2>&1 && python3 -c "import RAMP.ramp" >/dev/null 2>&1; then \
		echo "RAMP is available, creating RAMP packages..."; \
		RAMP=1 COORD=$(COORD) PACKAGE_NAME=$(PACKAGE_NAME) MODULE_NAME=$(MODULE_NAME) \
		RAMP_VARIANT=$(RAMP_VARIANT) RAMP_ARGS=$(RAMP_ARGS) \
		$(ROOT)/sbin/pack.sh "$$MODULE_PATH"; \
	else \
		echo "RAMP not available, skipping RAMP package creation..."; \
		echo "To install RAMP: pip install -r ./.install/build_package_requirments.txt"; \
	fi

upload-artifacts:
	@echo "Uploading artifacts..."
	@$(ROOT)/sbin/upload-artifacts

benchmark:
	@echo "Running benchmarks..."
	@cd tests/benchmarks && redisbench-admin run-local

micro-benchmarks: $(BUILD_SCRIPT)
	@echo "Running micro-benchmarks..."
	@$(BUILD_SCRIPT) $(BUILD_ARGS) RUN_MICRO_BENCHMARKS

vecsim-bench: $(BUILD_SCRIPT)
	@echo "Running VecSim micro-benchmarks..."
	@$(BUILD_SCRIPT) $(BUILD_ARGS) TESTS
	@RSBENCH_PATH=$$(find $(ROOT)/bin -name "rsbench" | head -1); \
	if [ -z "$$RSBENCH_PATH" ]; then \
		echo "Error: rsbench executable not found after build"; \
		exit 1; \
	fi; \
	echo "Running rsbench from $$RSBENCH_PATH"; \
	$$RSBENCH_PATH

callgrind:
	@echo "Running callgrind profiling..."
	@valgrind --tool=callgrind --dump-instr=yes --simulate-cache=no \
		--collect-jumps=yes --collect-atstart=yes --collect-systime=yes \
		--instr-atstart=yes -v redis-server --protected-mode no \
		--save "" --appendonly no \
		--loadmodule $$(find $(ROOT)/bin -name "redisearch.so" -o -name "module-enterprise.so" | head -1)

<<<<<<< HEAD

.PHONY: help build clean test unit-tests rust-tests pytest
.PHONY: run lint fmt license-check pack upload-artifacts
.PHONY: benchmark micro-benchmarks vecsim-bench callgrind parsers verify-deps
=======
sanbox:
	@echo "Starting development container..."
	@docker run -it -v $(PWD):/search -w /search --cap-add=SYS_PTRACE \
		--security-opt seccomp=unconfined redisfab/clang:16-x64-bullseye bash

.PHONY: help setup fetch build clean test unit-tests rust-tests pytest
.PHONY: c-tests cpp-tests run lint fmt license-check pack upload-artifacts
.PHONY: docker benchmark micro-benchmarks vecsim-bench callgrind sanbox parsers verify-deps
>>>>>>> 8d8dbd1b
<|MERGE_RESOLUTION|>--- conflicted
+++ resolved
@@ -1,3 +1,10 @@
+#-----------------------------------------------------------------------------
+# RediSearch Makefile
+#
+# This Makefile acts as a thin wrapper around the build.sh script, providing
+# backward compatibility for existing make targets while using build.sh for
+# all actual build operations.
+#-----------------------------------------------------------------------------
 #-----------------------------------------------------------------------------
 # RediSearch Makefile
 #
@@ -115,13 +122,8 @@
 else
 	override RAMP_VARIANT := community
 	override PACKAGE_NAME := redisearch-community
-<<<<<<< HEAD
-endif
-endif
-=======
-endif
-endif
->>>>>>> 8d8dbd1b
+endif
+endif
 
 #-----------------------------------------------------------------------------
 # Main targets
@@ -191,19 +193,195 @@
 fetch:
 	@echo "Fetching dependencies..."
 	@git submodule update --init --recursive
-<<<<<<< HEAD
 
 build: $(BUILD_SCRIPT) verify-deps
 	@echo "Building RediSearch..."
 	@$(BUILD_SCRIPT) $(BUILD_ARGS)
 
-=======
+verify-deps:
+MAKEFLAGS += --no-print-directory
+
+ROOT := $(shell pwd)
+BUILD_SCRIPT := $(ROOT)/build.sh
+
+# Default target
+.DEFAULT_GOAL := build
+
+# Ensure build.sh is executable
+$(BUILD_SCRIPT):
+	@chmod +x $(BUILD_SCRIPT)
+
+#-----------------------------------------------------------------------------
+# Build script argument construction
+#-----------------------------------------------------------------------------
+
+# Convert Makefile variables to build.sh arguments
+BUILD_ARGS :=
+
+# Coordinator type
+ifeq ($(COORD),1)
+	override COORD := oss
+else ifeq ($(COORD),)
+	override COORD := oss
+endif
+BUILD_ARGS += COORD=$(COORD)
+
+# Build flags
+ifeq ($(DEBUG),1)
+	BUILD_ARGS += DEBUG
+endif
+
+ifeq ($(PROFILE),1)
+	BUILD_ARGS += PROFILE
+endif
+
+ifeq ($(TESTS),1)
+	BUILD_ARGS += TESTS
+endif
+
+ifeq ($(FORCE),1)
+	BUILD_ARGS += FORCE
+endif
+
+ifeq ($(VERBOSE),1)
+	BUILD_ARGS += VERBOSE
+endif
+
+ifneq ($(SAN),)
+	BUILD_ARGS += SAN=$(SAN)
+endif
+
+ifeq ($(COV),1)
+	BUILD_ARGS += COV=1
+endif
+
+ifneq ($(RUST_PROFILE),)
+	BUILD_ARGS += RUST_PROFILE=$(RUST_PROFILE)
+endif
+
+ifeq ($(RUST_DYN_CRT),1)
+	BUILD_ARGS += RUST_DYN_CRT=1
+endif
+
+ifeq ($(RUN_MIRI),1)
+	BUILD_ARGS += RUN_MIRI=1
+endif
+
+ifeq ($(RUST_DENY_WARNS),1)
+	BUILD_ARGS += RUST_DENY_WARNS=1
+endif
+
+# Test arguments
+ifneq ($(TEST),)
+	BUILD_ARGS += TEST=$(TEST)
+endif
+
+ifeq ($(QUICK),1)
+	BUILD_ARGS += QUICK=1
+endif
+
+# If SA is set but REDIS_STANDALONE is not, use SA as REDIS_STANDALONE
+ifneq ($(SA),)
+ifeq ($(REDIS_STANDALONE),)
+    override REDIS_STANDALONE := $(SA)
+endif
+endif
+
+# Pass REDIS_STANDALONE to build script (SA is handled as fallback in test scripts)
+ifneq ($(REDIS_STANDALONE),)
+    BUILD_ARGS += REDIS_STANDALONE=$(REDIS_STANDALONE)
+endif
+
+# Package variables (used by pack target)
+MODULE_NAME := search
+PACKAGE_NAME ?=
+RAMP_VARIANT ?=
+RAMP_ARGS ?=
+
+# Set RAMP_VARIANT and PACKAGE_NAME based on COORD if not explicitly set
+ifeq ($(RAMP_VARIANT),)
+ifeq ($(COORD),rlec)
+	override RAMP_VARIANT := enterprise
+	override PACKAGE_NAME := redisearch
+else
+	override RAMP_VARIANT := community
+	override PACKAGE_NAME := redisearch-community
+endif
+endif
+
+#-----------------------------------------------------------------------------
+# Main targets
+#-----------------------------------------------------------------------------
+
+define HELPTEXT
+RediSearch Build System
+
+Setup:
+  make fetch         Download and prepare dependent modules
+
+Build:
+  make build         Compile and link
+    COORD=oss|rlec     Build coordinator (default: oss)
+    DEBUG=1            Build for debugging
+    PROFILE=1          Build with profiling support
+    TESTS=1            Build unit tests
+    FORCE=1            Force clean build
+    SAN=type           Build with sanitizer (address|memory|leak|thread)
+    COV=1              Build with coverage instrumentation
+    RUST_PROFILE=name  Rust profile to use (default: release)
+    RUST_DYN_CRT=1     Use dynamic C runtime linking (for Alpine Linux)
+    VERBOSE=1          Verbose build output
+
+  make clean         Remove build artifacts
+    ALL=1              Remove entire artifacts directory
+
+Testing:
+  make test          Run all tests
+  make unit-tests    Run unit tests (C and C++)
+  make rust-tests    Run Rust tests
+    RUN_MIRI=1            Run Rust tests through miri to catch undefined behavior
+    RUST_DENY_WARNS=1     Deny all Rust compiler warnings
+    RUST_DYN_CRT=1        Use dynamic C runtime linking (for Alpine Linux)
+  make pytest        Run Python tests
+    COORD=oss|rlec        Test coordinator type (default: oss)
+    REDIS_STANDALONE=1|0  Test with standalone/cluster Redis
+    SA=1|0                Alias for REDIS_STANDALONE
+    TEST=name             Run specified test
+    QUICK=1               Run quick test subset
+
+Development:
+  make run           Run Redis with RediSearch
+    COORD=oss|rlec     Run with coordinator type (default: oss)
+    WITH_RLTEST=1      Run using RLTest framework
+    GDB=1              Invoke using gdb
+    CLANG=1            Use lldb instead of gdb (when GDB=1)
+  make lint          Run linters
+  make fmt           Format source files
+    CHECK=1            Check formatting without modifying files
+
+Packaging:
+  make pack          Create installation packages
+    RAMP_VARIANT=name  Use specific RAMP variant (community|enterprise)
+                       Default: community for oss, enterprise for rlec
+
+Benchmarks:
+  make benchmark        Run performance benchmarks
+  make micro-benchmarks Run micro-benchmarks
+  make vecsim-bench     Run VecSim micro-benchmarks
+endef # HELPTEXT
+
+help:
+	$(info $(HELPTEXT))
+	@:
+
+fetch:
+	@echo "Fetching dependencies..."
+	@git submodule update --init --recursive
 
 build: $(BUILD_SCRIPT) verify-deps
 	@echo "Building RediSearch..."
 	@$(BUILD_SCRIPT) $(BUILD_ARGS)
 
->>>>>>> 8d8dbd1b
 verify-deps:
 	@echo "Verifying build dependencies..."
 	@if ! $(ROOT)/.install/verify_build_deps.sh; then \
@@ -211,21 +389,45 @@
 			echo -e "\033[0;33mIGNORE_MISSING_DEPS is set. Ignoring dependency check failure.\033[0m"; \
 		else \
 			echo ""; \
+			echo ""; \
 			echo -e "\033[0;31mDependency check failed. You can bypass this check by running:\033[0m"; \
 			echo -e "\033[0;31m\033[1mmake IGNORE_MISSING_DEPS=1 ...\033[0m"; \
 			exit 1; \
 		fi; \
 	fi
-
+			exit 1; \
+		fi; \
+	fi
+
+clean:
 clean:
 ifeq ($(ALL),1)
+	@echo "Cleaning all build artifacts..."
+	@rm -rf $(ROOT)/bin
 	@echo "Cleaning all build artifacts..."
 	@rm -rf $(ROOT)/bin
 else
 	@echo "Cleaning build artifacts..."
 	@rm -rf $(ROOT)/bin/*/search-*
-endif
-
+	@echo "Cleaning build artifacts..."
+	@rm -rf $(ROOT)/bin/*/search-*
+endif
+
+test: $(BUILD_SCRIPT)
+	@echo "Running all tests..."
+	@$(BUILD_SCRIPT) $(BUILD_ARGS) RUN_TESTS
+
+unit-tests: $(BUILD_SCRIPT)
+	@echo "Running unit tests..."
+	@$(BUILD_SCRIPT) $(BUILD_ARGS) RUN_UNIT_TESTS
+
+rust-tests: $(BUILD_SCRIPT)
+	@echo "Running Rust tests..."
+	@$(BUILD_SCRIPT) $(BUILD_ARGS) RUN_RUST_TESTS
+
+pytest: $(BUILD_SCRIPT)
+	@echo "Running Python tests..."
+	@$(BUILD_SCRIPT) $(BUILD_ARGS) RUN_PYTEST
 test: $(BUILD_SCRIPT)
 	@echo "Running all tests..."
 	@$(BUILD_SCRIPT) $(BUILD_ARGS) RUN_TESTS
@@ -247,7 +449,13 @@
 	@cd src/aggregate/expr && rm -f lexer.c parser.c
 	@$(MAKE) -C src/query_parser/v1 clean
 	@$(MAKE) -C src/query_parser/v2 clean
-endif
+	@cd src/aggregate/expr && rm -f lexer.c parser.c
+	@$(MAKE) -C src/query_parser/v1 clean
+	@$(MAKE) -C src/query_parser/v2 clean
+endif
+	@$(MAKE) -C src/aggregate/expr
+	@$(MAKE) -C src/query_parser/v1
+	@$(MAKE) -C src/query_parser/v2
 	@$(MAKE) -C src/aggregate/expr
 	@$(MAKE) -C src/query_parser/v1
 	@$(MAKE) -C src/query_parser/v2
@@ -289,30 +497,71 @@
 			redis-server --loadmodule "$$MODULE_PATH"; \
 		fi; \
 	fi
+run:
+	@find_module() { \
+		if [ "$(COORD)" = "rlec" ]; then \
+			MODULE_PATH=$$(find $(ROOT)/bin -name "module-enterprise.so" | head -1); \
+			if [ -z "$$MODULE_PATH" ]; then \
+				echo "Error: No enterprise module found. Please build first with 'make build COORD=rlec'"; \
+				exit 1; \
+			fi; \
+		else \
+			MODULE_PATH=$$(find $(ROOT)/bin -name "redisearch.so" | head -1); \
+			if [ -z "$$MODULE_PATH" ]; then \
+				echo "Error: No community module found. Please build first with 'make build COORD=oss'"; \
+				exit 1; \
+			fi; \
+		fi; \
+		echo "Using module: $$MODULE_PATH"; \
+	}; \
+	if [ "$(WITH_RLTEST)" = "1" ]; then \
+		echo "Starting Redis with RediSearch using RLTest..."; \
+		find_module; \
+		REJSON=$(REJSON) REJSON_PATH=$(REJSON_PATH) REJSON_BRANCH=$(REJSON_BRANCH) REJSON_ARGS=$(REJSON_ARGS) \
+		FORCE='' RLTEST= ENV_ONLY=1 LOG_LEVEL=$(LOG_LEVEL) MODULE=$(MODULE) REDIS_STANDALONE=$(REDIS_STANDALONE) SA=$(SA) \
+		$(ROOT)/tests/pytests/runtests.sh "$$MODULE_PATH"; \
+	else \
+		echo "Starting Redis with RediSearch..."; \
+		find_module; \
+		if [ "$(GDB)" = "1" ]; then \
+			echo "Starting with GDB..."; \
+			if [ "$(CLANG)" = "1" ]; then \
+				lldb -o run -- redis-server --loadmodule "$$MODULE_PATH"; \
+			else \
+				gdb -ex r --args redis-server --loadmodule "$$MODULE_PATH"; \
+			fi; \
+		else \
+			redis-server --loadmodule "$$MODULE_PATH"; \
+		fi; \
+	fi
 
 lint:
 	@echo "Running linters..."
 	@cd $(ROOT)/src/redisearch_rs && cargo clippy -- -D warnings
 	@cd $(ROOT)/src/redisearch_rs && RUSTDOCFLAGS="-Dwarnings" cargo doc
-
+	@echo "Running linters..."
+	@cd $(ROOT)/src/redisearch_rs && cargo clippy -- -D warnings
+	@cd $(ROOT)/src/redisearch_rs && RUSTDOCFLAGS="-Dwarnings" cargo doc
+
+fmt:
 fmt:
 ifeq ($(CHECK),1)
+	@echo "Checking code formatting..."
+	@cd $(ROOT)/src/redisearch_rs && cargo fmt -- --check
 	@echo "Checking code formatting..."
 	@cd $(ROOT)/src/redisearch_rs && cargo fmt -- --check
 else
 	@echo "Formatting code..."
 	@cd $(ROOT)/src/redisearch_rs && cargo fmt
+	@echo "Formatting code..."
+	@cd $(ROOT)/src/redisearch_rs && cargo fmt
 endif
 
 license-check:
 	@echo "Checking license headers..."
 	@cd $(ROOT)/src/redisearch_rs && cargo license-check
 
-<<<<<<< HEAD
 pack: build
-=======
-pack:
->>>>>>> 8d8dbd1b
 	@echo "Creating installation packages..."
 	@if [ -z "$(MODULE_PATH)" ]; then \
 		if [ "$(COORD)" = "rlec" ]; then \
@@ -347,6 +596,9 @@
 	@echo "Uploading artifacts..."
 	@$(ROOT)/sbin/upload-artifacts
 
+	@echo "Uploading artifacts..."
+	@$(ROOT)/sbin/upload-artifacts
+
 benchmark:
 	@echo "Running benchmarks..."
 	@cd tests/benchmarks && redisbench-admin run-local
@@ -374,18 +626,7 @@
 		--save "" --appendonly no \
 		--loadmodule $$(find $(ROOT)/bin -name "redisearch.so" -o -name "module-enterprise.so" | head -1)
 
-<<<<<<< HEAD
 
 .PHONY: help build clean test unit-tests rust-tests pytest
 .PHONY: run lint fmt license-check pack upload-artifacts
-.PHONY: benchmark micro-benchmarks vecsim-bench callgrind parsers verify-deps
-=======
-sanbox:
-	@echo "Starting development container..."
-	@docker run -it -v $(PWD):/search -w /search --cap-add=SYS_PTRACE \
-		--security-opt seccomp=unconfined redisfab/clang:16-x64-bullseye bash
-
-.PHONY: help setup fetch build clean test unit-tests rust-tests pytest
-.PHONY: c-tests cpp-tests run lint fmt license-check pack upload-artifacts
-.PHONY: docker benchmark micro-benchmarks vecsim-bench callgrind sanbox parsers verify-deps
->>>>>>> 8d8dbd1b
+.PHONY: benchmark micro-benchmarks vecsim-bench callgrind parsers verify-deps