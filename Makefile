--- conflicted
+++ resolved
@@ -325,18 +325,9 @@
 ifeq ($(FORCE),1)
 	$(SHOW)cd src/aggregate/expr ;\
 	rm -f lexer.c parser.c
-<<<<<<< HEAD
-	$(SHOW)cd src/query_parser/v1 ;\
-	rm -f lexer.c parser.c
-	$(SHOW)cd src/query_parser/v2 ;\
-	rm -f lexer.c parser.c
-	$(SHOW)cd src/query_parser/v3 ;\
-	rm -f lexer.c parser.c
-=======
 	$(SHOW)$(MAKE) -C src/query_parser/v1 clean
 	$(SHOW)$(MAKE) -C src/query_parser/v2 clean
 	$(SHOW)$(MAKE) -C src/query_parser/v3 clean
->>>>>>> c9284931
 endif
 	$(SHOW)$(MAKE) -C src/aggregate/expr
 	$(SHOW)$(MAKE) -C src/query_parser/v1
