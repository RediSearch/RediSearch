--- conflicted
+++ resolved
@@ -38,11 +38,7 @@
   FILE=file          # source of file to build
 make run           # run redis with RediSearch
   COORD=1|oss        # run cluster
-<<<<<<< HEAD
-  WITH_RLTEST=1      # run with RLTest wapper
-=======
   WITH_RLTEST=1      # run with RLTest wrapper
->>>>>>> 4066b08a
   GDB=1              # invoke using gdb
 
 make test          # run all tests
@@ -406,7 +402,7 @@
 else
 	$(SHOW)gdb -ex r --args redis-server --loadmodule $(abspath $(TARGET))
 endif
-else 
+else
 	$(SHOW)redis-server --loadmodule $(abspath $(TARGET))
 endif
 endif
