--- conflicted
+++ resolved
@@ -494,17 +494,10 @@
 REJSON_SO=
 endif
 
-<<<<<<< HEAD
-ifneq ($(SLOW),1)
-RLTEST_PARALLEL ?= 1
-else
-RLTEST_PARALLEL=0
-=======
 ifeq ($(SLOW),1)
 _RLTEST_PARALLEL=0
 else
 _RLTEST_PARALLEL=1
->>>>>>> 393bf06d
 endif
 
 test: $(REJSON_SO)
