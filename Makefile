
.NOTPARALLEL:

ROOT=.

MK.cmake=1
SRCDIR=.

MACOS_PACKAGES=openssl boost

include deps/readies/mk/main

#----------------------------------------------------------------------------------------------

define HELPTEXT
make setup         # install prerequisited (CAUTION: THIS WILL MODIFY YOUR SYSTEM)
make fetch         # download and prepare dependant modules

make build          # compile and link
  COORD=1|oss|rlec    # build coordinator (1|oss: Open Source, rlec: Enterprise)
  STATIC=1            # build as static lib
  LITE=1              # build RediSearchLight
  DEBUG=1             # build for debugging
  NO_TESTS=1          # disable unit tests
  WHY=1               # explain CMake decisions (in /tmp/cmake-why)
  FORCE=1             # Force CMake rerun (default)
  CMAKE_ARGS=...      # extra arguments to CMake
  VG=1                # build for Valgrind
  SAN=type            # build with LLVM sanitizer (type=address|memory|leak|thread) 
  SLOW=1              # do not parallelize build (for diagnostics)
  GCC=1               # build with GCC (default unless Sanitizer)
  CLANG=1             # build with CLang
  STATIC_LIBSTDCXX=0  # link libstdc++ dynamically (default: 1)
make parsers       # build parsers code
make clean         # remove build artifacts
  ALL=1|all          # remove entire artifacts directory (all: remove Conan artifacts)
make cc            # compile a single file
  FILE=file          # source of file to build
make run           # run redis with RediSearch
  COORD=1|oss        # run cluster
<<<<<<< HEAD
=======
  WITH_RLTEST=1      # run with RLTest wrapper
>>>>>>> ed988bdb
  GDB=1              # invoke using gdb

make test          # run all tests
  COORD=1|oss|rlec   # test coordinator (1|oss: Open Source, rlec: Enterprise)
  TEST=name          # run specified test

make pytest        # run python tests (tests/pytests)
  COORD=1|oss|rlec   # test coordinator (1|oss: Open Source, rlec: Enterprise)
  TEST=name          # e.g. TEST=test:testSearch
  RLTEST_ARGS=...    # pass args to RLTest
  REJSON=1|0|get     # also load RedisJSON module (default: 1)
  REJSON_PATH=path   # use RedisJSON module at `path`
  EXT=1              # External (existing) environment
  GDB=1              # RLTest interactive debugging
  VG=1               # use Valgrind
  VG_LEAKS=0         # do not search leaks with Valgrind
  SAN=type           # use LLVM sanitizer (type=address|memory|leak|thread) 
  ONLY_STABLE=1      # skip unstable tests
  TEST_PARALLEL=n    # test parallalization

make unit-tests    # run unit tests (C and C++)
  TEST=name          # e.g. TEST=FGCTest.testRemoveLastBlock
make c-tests       # run C tests (from tests/ctests)
make cpp-tests     # run C++ tests (from tests/cpptests)
make vecsim-bench  # run VecSim micro-benchmark

make callgrind     # produce a call graph
  REDIS_ARGS="args"

make pack             # create installation packages (default: 'redisearch-oss' package)
  COORD=rlec            # pack RLEC coordinator ('redisearch' package)
  LITE=1                # pack RediSearchLight ('redisearch-light' package)

make upload-artifacts   # copy snapshot packages to S3
  OSNICK=nick             # copy snapshots for specific OSNICK
make upload-release     # copy release packages to S3

common options for upload operations:
  STAGING=1             # copy to staging lab area (for validation)
  FORCE=1               # allow operation outside CI environment
  VERBOSE=1             # show more details
  NOP=1                 # do not copy, just print commands

make docker        # build for specified platform
  OSNICK=nick        # platform to build for (default: host platform)
  TEST=1             # run tests after build
  PACK=1             # create package
  ARTIFACTS=1        # copy artifacts to host
  VERIFY=1           # verify docker is intact

make box           # create container with volumen mapping into /search
  OSNICK=nick        # platform spec
make sanbox        # create container with CLang Sanitizer

endef

#----------------------------------------------------------------------------------------------

ifeq ($(COORD),) # Standalone build

	ifeq ($(STATIC),1) # Static build
		BINDIR=$(BINROOT)/search-static
		SRCDIR=.
		TARGET=$(BINDIR)/redisearch.a
		PACKAGE_NAME=
		MODULE_NAME=
		RAMP_YAML=

	else ifneq ($(LITE),1) # OSS Search
		BINDIR=$(BINROOT)/search
		SRCDIR=.
		TARGET=$(BINDIR)/redisearch.so
		PACKAGE_NAME=redisearch-oss
		MODULE_NAME=search
		RAMP_YAML=pack/ramp.yml
		PACKAGE_S3_DIR=redisearch-oss

	else # Search Lite
		BINDIR=$(BINROOT)/search-lite
		SRCDIR=.
		TARGET=$(BINDIR)/redisearch.so
		PACKAGE_NAME=redisearch-light
		MODULE_NAME=searchlight
		RAMP_YAML=pack/ramp-light.yml
		PACKAGE_S3_DIR=redisearch
	endif

else # COORD

	ifeq ($(STATIC),1)
		___:=$(error STATIC=1 is incompatible with COORD)
	endif

	ifeq ($(COORD),1)
		override COORD:=oss
	endif

	ifeq ($(COORD),oss) # OSS Coordinator
		BINDIR=$(BINROOT)/coord-oss
		SRCDIR=coord
		TARGET=$(BINDIR)/module-oss.so
		PACKAGE_NAME=redisearch
		MODULE_NAME=search
		RAMP_YAML=

	else ifeq ($(COORD),rlec) # RLEC Coordinator
		BINDIR=$(BINROOT)/coord-rlec
		SRCDIR=coord
		TARGET=$(BINDIR)/module-enterprise.so
		PACKAGE_NAME=redisearch
		MODULE_NAME=search
		RAMP_YAML=coord/pack/ramp.yml
		PACKAGE_S3_DIR=redisearch

	else
		___:=$(error COORD should be either oss or rlec)
	endif

	LIBUV_DIR=$(ROOT)/deps/libuv
	export LIBUV_BINDIR=$(ROOT)/bin/$(FULL_VARIANT.release)/libuv
	include build/libuv/Makefile.defs

	HIREDIS_DIR=$(ROOT)/deps/hiredis
	HIREDIS_BINDIR=$(ROOT)/bin/$(FULL_VARIANT.release)/hiredis
	include build/hiredis/Makefile.defs

endif # COORD

export COORD
export PACKAGE_NAME

ifeq ($(REDISEARCH_POWER_TO_THE_WORKERS),1)
CC_FLAGS.common += -DPOWER_TO_THE_WORKERS
endif

#----------------------------------------------------------------------------------------------

CC_C_STD=gnu99
# CC_CXX_STD=c++11

CC_STATIC_LIBSTDCXX ?= 1

CC_COMMON_H=src/common.h

#----------------------------------------------------------------------------------------------

ifneq ($(NO_TESTS),1)
CMAKE_TEST=-DBUILD_TESTS=ON
endif

ifeq ($(STATIC),1)
CMAKE_STATIC += -DBUILD_STATIC=ON
endif

ifneq ($(COORD),)
CMAKE_COORD += -DCOORD_TYPE=$(COORD)
endif

CMAKE_FILES= \
	CMakeLists.txt \
	deps/friso/CMakeLists.txt \
	deps/phonetics/CMakeLists.txt \
	deps/snowball/CMakeLists.txt \
	deps/rmutil/CMakeLists.txt

ifneq ($(NO_TESTS),1)
CMAKE_FILES+= \
	deps/googletest/CMakeLists.txt \
	deps/googletest/googlemock/CMakeLists.txt \
	deps/googletest/googletest/CMakeLists.txt \
	tests/ctests/CMakeLists.txt \
	tests/cpptests/CMakeLists.txt \
	tests/cpptests/redismock/CMakeLists.txt \
	tests/pytests/CMakeLists.txt \
	tests/c_utils/CMakeLists.txt
endif

#----------------------------------------------------------------------------------------------

_CMAKE_FLAGS += -DMODULE_NAME=$(MODULE_NAME)
ifneq ($(filter $(OSNICK),bionic amzn2),)
_CMAKE_FLAGS += -DCANON_BOOST=on
endif

ifeq ($(OS),macos)
_CMAKE_FLAGS += -DLIBSSL_DIR=$(openssl_prefix) -DBOOST_DIR=$(boost_prefix)
endif

_CMAKE_FLAGS += $(CMAKE_ARGS) $(CMAKE_STATIC) $(CMAKE_COORD) $(CMAKE_TEST) 

#----------------------------------------------------------------------------------------------

BOOST_INC_PATH.centos:=/usr/include/boost169
CC_INCLUDES.centos7 += $(BOOST_INC_PATH.centos)
CC_INCLUDES.centos8 += $(BOOST_INC_PATH.centos)

CC_INCLUDES.macos += $(boost_prefix)/include

#----------------------------------------------------------------------------------------------

include $(MK)/defs

MK_CUSTOM_CLEAN=1

#----------------------------------------------------------------------------------------------

MISSING_DEPS:=

export CONAN_BINDIR:=$(ROOT)/bin/$(shell $(READIES)/bin/platform -t)/conan
include build/conan/Makefile.defs

# S2GEOMETRY_DIR=$(ROOT)/deps/s2geometry
# export S2GEOMETRY_BINDIR=$(ROOT)/bin/$(FULL_VARIANT.release)/s2geometry
# include build/s2geometry/Makefile.defs

ifeq ($(wildcard $(CONAN_PRESETS)),)
MISSING_DEPS += $(CONAN_PRESETS)
endif

# ifeq ($(wildcard $(S2GEOMETRY)),)
# MISSING_DEPS += $(S2GEOMETRY)
# endif

ifeq ($(wildcard $(LIBUV)),)
MISSING_DEPS += $(LIBUV)
endif

ifeq ($(wildcard $(HIREDIS)),)
#@@ MISSING_DEPS += $(HIREDIS)
endif

ifneq ($(MISSING_DEPS),)
DEPS=1
endif

DEPENDENCIES=conan libuv #@@  s2geometry hiredis

ifneq ($(filter all deps $(DEPENDENCIES) pack,$(MAKECMDGOALS)),)
DEPS=1
endif

.PHONY: deps $(DEPENDENCIES)

#----------------------------------------------------------------------------------------------

include $(MK)/rules

clean:
ifeq ($(ALL),1)
	$(SHOW)rm -rf $(BINROOT)
else ifeq ($(ALL),all)
	$(SHOW)rm -rf $(BINROOT)
	$(SHOW)$(MAKE) --no-print-directory -C build/conan DEBUG='' clean
else
	$(SHOW)$(MAKE) -C $(BINDIR) clean
endif

clean-conan:
	$(SHOW)$(MAKE) --no-print-directory -C build/conan DEBUG='' clean

.PHONY: clean-conan

#----------------------------------------------------------------------------------------------

parsers:
ifeq ($(FORCE),1)
	$(SHOW)cd src/aggregate/expr ;\
	rm -f lexer.c parser-toplevel.c parser.c.inc
	$(SHOW)cd src/query_parser/v1 ;\
	rm -f lexer.c parser-toplevel.c parser.c.inc
	$(SHOW)cd src/query_parser/v2 ;\
	rm -f lexer.c parser-toplevel.c parser.c.inc
endif
	$(SHOW)$(MAKE) -C src/aggregate/expr
	$(SHOW)$(MAKE) -C src/query_parser/v1
	$(SHOW)$(MAKE) -C src/query_parser/v2

.PHONY: parsers

#----------------------------------------------------------------------------------------------

ifeq ($(DEPS),1)

deps: $(CONAN_PRESETS) $(LIBUV) #@@ $(HIREDIS) $(S2GEOMETRY)

conan: $(CONAN_PRESETS)

$(CONAN_PRESETS):
	@echo Fetching conan libraries...
	$(SHOW)$(MAKE) --no-print-directory -C build/conan DEBUG=''

# s2geometry: $(S2GEOMETRY)
# 
# $(S2GEOMETRY):
# 	@echo Building s2geometry...
# 	$(SHOW)$(MAKE) --no-print-directory -C build/s2geometry DEBUG=''

libuv: $(LIBUV)

$(LIBUV):
	@echo Building libuv...
	$(SHOW)$(MAKE) --no-print-directory -C build/libuv DEBUG=''

hiredis: $(HIREDIS)

$(HIREDIS):
	@echo Building hiredis...
	$(SHOW)$(MAKE) --no-print-directory -C build/hiredis DEBUG=''

#----------------------------------------------------------------------------------------------

else

deps: ;

endif # DEPS

#----------------------------------------------------------------------------------------------

setup:
	@echo Setting up system...
	$(SHOW)./sbin/setup

fetch:
	-git submodule update --init --recursive

.PHONY: setup fetch

#----------------------------------------------------------------------------------------------

<<<<<<< HEAD
CMAKE_TARGET=rscore

cc:
	@$(READIES)/bin/sep1
	$(SHOW)$(MAKE) -C $(BINDIR) -f CMakeFiles/$(CMAKE_TARGET).dir/build.make CMakeFiles/$(CMAKE_TARGET).dir/$(FILE).o
=======
ifeq ($(COORD),)
CMAKE_TARGET=rscore
CMAKE_TARGET_DIR=
else
CMAKE_TARGET=coordinator-core
CMAKE_TARGET_DIR=src/
endif

CMAKE_TARGET_BUILD_DIR=$(CMAKE_TARGET_DIR)CMakeFiles/$(CMAKE_TARGET).dir

cc:
	@$(READIES)/bin/sep1
	$(SHOW)$(MAKE) -C $(BINDIR) -f $(CMAKE_TARGET_BUILD_DIR)/build.make $(CMAKE_TARGET_BUILD_DIR)/$(FILE).o
>>>>>>> ed988bdb

.PHONY: cc

#----------------------------------------------------------------------------------------------

<<<<<<< HEAD
=======
ifeq ($(COORD),oss)
WITH_RLTEST=1
endif

>>>>>>> ed988bdb
run:
ifeq ($(WITH_RLTEST),1)
	$(SHOW)REJSON=$(REJSON) REJSON_PATH=$(REJSON_PATH) FORCE='' RLTEST= ENV_ONLY=1 \
		$(ROOT)/tests/pytests/runtests.sh $(abspath $(TARGET))
else
ifeq ($(GDB),1)
ifeq ($(CLANG),1)
	$(SHOW)lldb -o run -- redis-server --loadmodule $(abspath $(TARGET))
else
	$(SHOW)gdb -ex r --args redis-server --loadmodule $(abspath $(TARGET))
endif
<<<<<<< HEAD
else ifeq ($(RLTEST),1)
	$(SHOW)REJSON=$(REJSON) REJSON_PATH=$(REJSON_PATH) FORCE='' RLTEST= ENV_ONLY=1 \
		$(ROOT)/tests/pytests/runtests.sh $(abspath $(TARGET))
else
=======
else 
>>>>>>> ed988bdb
	$(SHOW)redis-server --loadmodule $(abspath $(TARGET))
endif
endif

.PHONY: run

#----------------------------------------------------------------------------------------------

CTEST_DEFS=\
	BINROOT=$(BINROOT) \
	BINDIR=$(BINDIR) \
	COV=$(COV) \
	SAN=$(SAN) \
	SLOW=$(SLOW)

#----------------------------------------------------------------------------------------------

export REJSON ?= 1

ifneq ($(REJSON),0)
ifneq ($(SAN),)
REJSON_SO=$(BINROOT)/RedisJSON/rejson.so
REJSON_PATH=$(REJSON_SO)

$(REJSON_SO):
	$(SHOW)BINROOT=$(BINROOT) ./sbin/build-redisjson
else
REJSON_SO=
endif

endif # REJSON=0

#----------------------------------------------------------------------------------------------

FLOW_TESTS_DEFS=\
	BINROOT=$(BINROOT) \
	VG=$(VALGRIND) \
	VG_LEAKS=0 \
	SAN=$(SAN) \
	EXT=$(EXT)

export EXT_TEST_PATH:=$(BINDIR)/example_extension/libexample_extension.so

ifeq ($(SLOW),1)
_TEST_PARALLEL=0
else ifeq ($(TEST_PARALLEL),)
_TEST_PARALLEL=1
else
_TEST_PARALLEL=$(TEST_PARALLEL)
endif

test: unit-tests pytest

unit-tests:
	$(SHOW)BINROOT=$(BINROOT) COORD=$(COORD) BENCH=$(BENCHMARK) TEST=$(TEST) GDB=$(GDB) $(ROOT)/sbin/unit-tests

pytest: $(REJSON_SO)
ifneq ($(REJSON_PATH),)
	@echo Testing with $(REJSON_PATH)
endif
	$(SHOW)REJSON=$(REJSON) REJSON_PATH=$(REJSON_PATH) TEST=$(TEST) $(FLOW_TESTS_DEFS) FORCE='' PARALLEL=$(_TEST_PARALLEL) \
		$(ROOT)/tests/pytests/runtests.sh $(abspath $(TARGET))

#----------------------------------------------------------------------------------------------

c-tests:
	$(SHOW)BINROOT=$(BINROOT) COORD=$(COORD) C_TESTS=1 TEST=$(TEST) GDB=$(GDB) $(ROOT)/sbin/unit-tests

cpp-tests:
	$(SHOW)BINROOT=$(BINROOT) COORD=$(COORD) CPP_TESTS=1 BENCH=$(BENCHMARK) TEST=$(TEST) GDB=$(GDB) $(ROOT)/sbin/unit-tests

vecsim-bench:
	$(SHOW)$(BINROOT)/search/tests/cpptests/rsbench

.PHONY: test unit-tests pytest c_tests cpp_tests vecsim-bench

#----------------------------------------------------------------------------------------------

REDIS_ARGS +=

CALLGRIND_ARGS=\
	--tool=callgrind \
	--dump-instr=yes \
	--simulate-cache=no \
	--collect-jumps=yes \
	--collect-atstart=yes \
	--collect-systime=yes \
	--instr-atstart=yes \
	-v redis-server \
	--protected-mode no \
	--save "" \
	--appendonly no

callgrind: $(TARGET)
	$(SHOW)valgrind $(CALLGRIND_ARGS) --loadmodule $(abspath $(TARGET)) $(REDIS_ARGS)

#----------------------------------------------------------------------------------------------

ifneq ($(RAMP_YAML),)

# RAMP_VARIANT=$(subst release,,$(FLAVOR))$(_VARIANT.string)

PACK_ARGS=\
	VARIANT=$(VARIANT) \
	PACKAGE_NAME=$(PACKAGE_NAME) \
	MODULE_NAME=$(MODULE_NAME) \
	RAMP_YAML=$(RAMP_YAML) \
	RAMP_ARGS=$(RAMP_ARGS)

RAMP.release:=$(shell JUST_PRINT=1 RAMP=1 DEPS=0 RELEASE=1 SNAPSHOT=0 $(PACK_ARGS) $(ROOT)/sbin/pack.sh)

ifneq ($(FORCE),1)
bin/artifacts/$(RAMP.release): $(RAMP_YAML) # $(TARGET)
else
bin/artifacts/$(RAMP.release): __force
endif
	@echo Packing module...
	$(SHOW)$(PACK_ARGS) $(ROOT)/sbin/pack.sh $(TARGET)

pack: bin/artifacts/$(RAMP.release)

else

pack:
	@echo "Nothing to pack for this configuration."

endif # RAML_YAML

upload-release:
	$(SHOW)RELEASE=1 ./sbin/upload-artifacts

upload-artifacts:
	$(SHOW)SNAPSHOT=1 ./sbin/upload-artifacts

.PHONY: pack upload-artifacts upload-release

#----------------------------------------------------------------------------------------------

ifeq ($(REMOTE),1)
BENCHMARK_ARGS=run-remote 
else
BENCHMARK_ARGS=run-local
endif

BENCHMARK_ARGS += --module_path $(realpath $(TARGET)) --required-module search

ifeq ($(REJSON),1)
BENCHMARK_ARGS += --module_path $(realpath $(REJSON_PATH)) --required-module ReJSON
endif

ifneq ($(BENCHMARK),)
BENCHMARK_ARGS += --test $(BENCHMARK)
endif

benchmark:
	$(SHOW)cd tests/benchmarks ;\
	redisbench-admin $(BENCHMARK_ARGS)

.PHONY: benchmark

#----------------------------------------------------------------------------------------------

COV_EXCLUDE_DIRS += \
	bin \
	deps \
	tests \
	coord/tests

COV_EXCLUDE+=$(foreach D,$(COV_EXCLUDE_DIRS),'$(realpath $(ROOT))/$(D)/*')

ifeq ($(REJSON_PATH),)
REJSON_MODULE_FILE:=$(shell mktemp /tmp/rejson.XXXX)
REJSON_COV_ARG=REJSON_PATH=$$(cat $(REJSON_MODULE_FILE))
endif

coverage:
ifeq ($(REJSON_PATH),)
	$(SHOW)OSS=1 MODULE_FILE=$(REJSON_MODULE_FILE) ./sbin/get-redisjson
endif
	$(SHOW)$(MAKE) build COV=1
	$(SHOW)$(MAKE) build COORD=oss COV=1
	$(SHOW)$(COVERAGE_RESET)
	-$(SHOW)$(MAKE) unit-tests COV=1 $(REJSON_COV_ARG)
	-$(SHOW)$(MAKE) pytest COV=1 $(REJSON_COV_ARG)
	-$(SHOW)$(MAKE) unit-tests COORD=oss COV=1 $(REJSON_COV_ARG)
	-$(SHOW)$(MAKE) pytest COORD=oss COV=1 $(REJSON_COV_ARG)
	$(SHOW)$(COVERAGE_COLLECT_REPORT)

.PHONY: coverage

#----------------------------------------------------------------------------------------------

docker:
	$(SHOW)$(MAKE) -C build/docker
ifeq ($(VERIFY),1)
	$(SHOW)$(MAKE) -C build/docker verify
endif

# box:
# ifneq ($(OSNICK),)
# 	@docker run -it -v $(PWD):/build --cap-add=SYS_PTRACE --security-opt seccomp=unconfined $(shell $(ROOT)/deps/readies/bin/platform --docker-from-osnick $(OSNICK)) bash
# else
# 	@docker run -it -v $(PWD):/build --cap-add=SYS_PTRACE --security-opt seccomp=unconfined $(shell $(ROOT)/deps/readies/bin/platform --docker) bash
# endif

ifneq ($(wildcard /w/*),)
SANBOX_ARGS += -v /w:/w
endif

sanbox:
	@docker run -it -v $(PWD):/search -w /search --cap-add=SYS_PTRACE --security-opt seccomp=unconfined $(SANBOX_ARGS) redisfab/clang:16-$(ARCH)-bullseye bash

.PHONY: box sanbox<|MERGE_RESOLUTION|>--- conflicted
+++ resolved
@@ -38,10 +38,7 @@
   FILE=file          # source of file to build
 make run           # run redis with RediSearch
   COORD=1|oss        # run cluster
-<<<<<<< HEAD
-=======
   WITH_RLTEST=1      # run with RLTest wrapper
->>>>>>> ed988bdb
   GDB=1              # invoke using gdb
 
 make test          # run all tests
@@ -372,13 +369,6 @@
 
 #----------------------------------------------------------------------------------------------
 
-<<<<<<< HEAD
-CMAKE_TARGET=rscore
-
-cc:
-	@$(READIES)/bin/sep1
-	$(SHOW)$(MAKE) -C $(BINDIR) -f CMakeFiles/$(CMAKE_TARGET).dir/build.make CMakeFiles/$(CMAKE_TARGET).dir/$(FILE).o
-=======
 ifeq ($(COORD),)
 CMAKE_TARGET=rscore
 CMAKE_TARGET_DIR=
@@ -392,19 +382,15 @@
 cc:
 	@$(READIES)/bin/sep1
 	$(SHOW)$(MAKE) -C $(BINDIR) -f $(CMAKE_TARGET_BUILD_DIR)/build.make $(CMAKE_TARGET_BUILD_DIR)/$(FILE).o
->>>>>>> ed988bdb
 
 .PHONY: cc
 
 #----------------------------------------------------------------------------------------------
 
-<<<<<<< HEAD
-=======
 ifeq ($(COORD),oss)
 WITH_RLTEST=1
 endif
 
->>>>>>> ed988bdb
 run:
 ifeq ($(WITH_RLTEST),1)
 	$(SHOW)REJSON=$(REJSON) REJSON_PATH=$(REJSON_PATH) FORCE='' RLTEST= ENV_ONLY=1 \
@@ -416,14 +402,7 @@
 else
 	$(SHOW)gdb -ex r --args redis-server --loadmodule $(abspath $(TARGET))
 endif
-<<<<<<< HEAD
-else ifeq ($(RLTEST),1)
-	$(SHOW)REJSON=$(REJSON) REJSON_PATH=$(REJSON_PATH) FORCE='' RLTEST= ENV_ONLY=1 \
-		$(ROOT)/tests/pytests/runtests.sh $(abspath $(TARGET))
-else
-=======
 else 
->>>>>>> ed988bdb
 	$(SHOW)redis-server --loadmodule $(abspath $(TARGET))
 endif
 endif
