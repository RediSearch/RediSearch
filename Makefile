--- conflicted
+++ resolved
@@ -88,7 +88,6 @@
   COORD=1|oss|rlec   # test coordinator (1|oss: Open Source, rlec: Enterprise)
   TEST=regex         # run tests that match regex
   CTEST_ARGS=...     # pass args to CTest
-  CTEST_PARALLEL=n   # run ctests in n parallel jobs
 make pytest        # run python tests (tests/pytests)
   COORD=1|oss|rlec   # test coordinator (1|oss: Open Source, rlec: Enterprise)
   TEST=name          # e.g. TEST=test:testSearch
@@ -441,36 +440,29 @@
 
 #----------------------------------------------------------------------------------------------
 
-export REJSON ?= 1
-
-ifneq ($(SAN),)
-REJSON_SO=$(BINROOT)/RedisJSON/rejson.so
-
-$(REJSON_SO):
-	$(SHOW)BINROOT=$(BINROOT) ./sbin/build-redisjson
-else
-REJSON_SO=
-endif
-
-<<<<<<< HEAD
-#----------------------------------------------------------------------------------------------
-
 CTEST_DEFS=\
 	BINROOT=$(BINROOT) \
 	BINDIR=$(BINDIR) \
 	COV=$(COV) \
 	SAN=$(SAN) \
-	PARALLEL=$(PARALLEL)
-=======
-override CTEST_ARGS += \
-	--output-on-failure \
-	--timeout 15000 \
-	$(CTEST_ARGS.debug) \
-	$(CTEST_ARGS.parallel)
-
-CTEST_DEFS += \
-	BINROOT=$(BINROOT)
->>>>>>> febbcd03
+	SLOW=$(SLOW)
+
+#----------------------------------------------------------------------------------------------
+
+export REJSON ?= 1
+
+ifneq ($(REJSON),0)
+ifneq ($(SAN),)
+REJSON_SO=$(BINROOT)/RedisJSON/rejson.so
+
+$(REJSON_SO):
+	$(SHOW)BINROOT=$(BINROOT) ./sbin/build-redisjson
+else
+REJSON_SO=
+endif
+endif
+
+#----------------------------------------------------------------------------------------------
 
 FLOW_TESTS_DEFS=\
 	BINROOT=$(BINROOT) \
@@ -483,17 +475,6 @@
 
 export EXT_TEST_PATH:=$(BINDIR)/example_extension/libexample_extension.so
 
-ifneq ($(REJSON),0)
-ifneq ($(SAN),)
-REJSON_SO=$(BINROOT)/RedisJSON/rejson.so
-
-$(REJSON_SO):
-	$(SHOW)BINROOT=$(BINROOT) ./sbin/build-redisjson
-else
-REJSON_SO=
-endif
-endif
-
 ifeq ($(SLOW),1)
 _RLTEST_PARALLEL=0
 else
@@ -502,19 +483,9 @@
 
 test: $(REJSON_SO)
 ifneq ($(TEST),)
-<<<<<<< HEAD
 	$(SHOW) $(CTEST_DEFS) TEST=$(TEST) $(ROOT)/sbin/ctest
 else
 	$(SHOW)$(CTEST_DEFS) $(ROOT)/sbin/ctest
-=======
-	$(SHOW)set -e; cd $(BINDIR); $(CTEST_DEFS) RLTEST_ARGS+="-s -v" ctest $(CTEST_ARGS) -vv -R $(TEST)
-else
-ifeq ($(ARCH),arm64v8)
-	$(SHOW)$(FLOW_TESTS_ARGS) FORCE='' $(ROOT)/tests/pytests/runtests.sh $(abspath $(TARGET))
-else
-	$(SHOW)set -e; cd $(BINDIR); $(CTEST_DEFS) ctest $(CTEST_ARGS)
-endif
->>>>>>> febbcd03
 ifeq ($(COORD),oss)
 	$(SHOW)$(FLOW_TESTS_DEFS) FORCE='' $(ROOT)/tests/pytests/runtests.sh $(abspath $(TARGET))
 endif
@@ -586,7 +557,6 @@
 RAMP_VARIANT=$(subst release,,$(FLAVOR))$(_VARIANT.string)
 
 RAMP.release:=$(shell JUST_PRINT=1 RAMP=1 DEPS=0 RELEASE=1 SNAPSHOT=0 VARIANT=$(RAMP_VARIANT) PACKAGE_NAME=$(PACKAGE_NAME) $(ROOT)/sbin/pack.sh)
-# RAMP.snapshot:=$(shell JUST_PRINT=1 RAMP=1 DEPS=0 RELEASE=0 SNAPSHOT=1 VARIANT=$(RAMP_VARIANT) PACKAGE_NAME=$(PACKAGE_NAME) $(ROOT)/sbin/pack.sh)
 
 ifneq ($(RAMP_YAML),)
 
@@ -673,8 +643,6 @@
 endif
 	$(SHOW)$(COVERAGE_COLLECT_REPORT)
 
-# CTEST_PARALLEL=8
-
 show-cov:
 	$(SHOW)lcov -l $(COV_INFO)
 
