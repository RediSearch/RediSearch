--- conflicted
+++ resolved
@@ -87,12 +87,7 @@
 make test          # run all tests (via ctest)
   COORD=1|oss|rlec   # test coordinator (1|oss: Open Source, rlec: Enterprise)
   TEST=regex         # run tests that match regex
-<<<<<<< HEAD
   CTEST_ARGS=...     # pass args to CTest
-=======
-  TESTDEBUG=1        # be very verbose (CTest-related)
-  CTEST_ARG=...      # pass args to CTest
->>>>>>> d8150e01
   CTEST_PARALLEL=n   # run ctests in n parallel jobs
 make pytest        # run python tests (tests/pytests)
   COORD=1|oss|rlec   # test coordinator (1|oss: Open Source, rlec: Enterprise)
@@ -480,9 +475,6 @@
 
 export EXT_TEST_PATH:=$(BINDIR)/example_extension/libexample_extension.so
 
-<<<<<<< HEAD
-RLTEST_PARALLEL ?= 1
-=======
 ifneq ($(SAN),)
 REJSON_SO=$(BINROOT)/RedisJSON/rejson.so
 
@@ -497,7 +489,6 @@
 else
 _RLTEST_PARALLEL=1
 endif
->>>>>>> d8150e01
 
 test: $(REJSON_SO)
 ifneq ($(TEST),)
@@ -510,11 +501,7 @@
 endif
 
 pytest: $(REJSON_SO)
-<<<<<<< HEAD
-	$(SHOW)TEST=$(TEST) $(FLOW_TESTS_DEFS) FORCE='' PARALLEL=$(RLTEST_PARALLEL) $(ROOT)/tests/pytests/runtests.sh $(abspath $(TARGET))
-=======
 	$(SHOW)TEST=$(TEST) $(FLOW_TESTS_ARGS) FORCE='' PARALLEL=$(_RLTEST_PARALLEL) $(ROOT)/tests/pytests/runtests.sh $(abspath $(TARGET))
->>>>>>> d8150e01
 
 #----------------------------------------------------------------------------------------------
 
