#!/bin/bash

PROGNAME="${BASH_SOURCE[0]}"
HERE="$(cd "$(dirname "$PROGNAME")" &>/dev/null && pwd)"
ROOT=$(cd $HERE/.. && pwd)


if [[ $1 == --help || $1 == help || $HELP == 1 ]]; then
	cat <<-END
		Build RedisJSON module (for Sanitizer)

		build-redisjson [--help|help]

		Argument variables:
		BINROOT=dir        Build into dir
		BRANCH=name        Use given branch (default: master)
		SAN=mode           Clang Sanitizer mode (address|memory)
		MODULE_FILE=file   Write module path into `file`
		FORCE=1            Force rebuild
		NOP=1              No operation
		HELP=1             Show help

	END
	exit 0
fi


if [[ -n $SAN && $SAN != address && $SAN != memory ]]; then
	echo "Invalid SAN setting: '$SAN'"
	exit 1
fi

<<<<<<< HEAD

TARGET_DIR=$BINROOT/RedisJSON
=======
if [[ -z $BINROOT ]]; then
	export BINROOT=$ROOT/bin/$($READIES/bin/platform -t)
fi

BRANCH=${BRANCH:-master}

TARGET_DIR=$BINROOT/RedisJSON/${BRANCH}
>>>>>>> ab3628d2
echo Building into $TARGET_DIR ...

if [[ $FORCE == 1 ]]; then
	rm -rf $TARGET_DIR
fi

<<<<<<< HEAD
BRANCH=${BRANCH:-master}

cd $ROOT/deps
=======
$OP cd $ROOT/deps
>>>>>>> ab3628d2
if [[ ! -d RedisJSON ]]; then
	git clone --quiet --recursive https://github.com/RedisJSON/RedisJSON.git
fi

cd RedisJSON
git checkout $BRANCH
git pull --quiet --recurse-submodules

# Patch RedisJSON to build in Alpine - disable static linking
# This is to fix RedisJSON build in Alpine, which is used only for testing
# See https://github.com/rust-lang/rust/pull/58575#issuecomment-496026747
if [[ -f /etc/os-release ]]; then
	OS_NAME=$(grep '^NAME=' /etc/os-release | sed 's/"//g')
	OS_NAME=${OS_NAME#"NAME="}
	if [[ $OS_NAME == "Alpine Linux" ]]; then
		$OP sed -i "s/^RUST_FLAGS=$/RUST_FLAGS=-C target-feature=-crt-static/g" Makefile
	fi
fi

# Install only rust, because the rest of the dependencies are already installed
if [[ $NOP != 1 ]]; then
<<<<<<< HEAD
=======
	if command -v rustup > /dev/null 2>&1; then
		echo "Rust is already installed"
	else
		curl --proto '=https' --tlsv1.2 -sSf https://sh.rustup.rs | sh -s -- -y
		source $HOME/.cargo/env
	fi
	rustup update
	rustup update nightly
	rustup show
>>>>>>> ab3628d2

	# for RedisJSON build with addess santizer if required
	if [[ -n $SAN ]]; then
		rustup component add rust-src --toolchain nightly
	fi
	BINROOT=$TARGET_DIR make SAN=$SAN
	echo "Created ${TARGET_DIR}/rejson.so"
fi

if [[ -n $MODULE_FILE ]]; then
	echo "${TARGET_DIR}/rejson.so" > $MODULE_FILE
fi<|MERGE_RESOLUTION|>--- conflicted
+++ resolved
@@ -30,31 +30,17 @@
 	exit 1
 fi
 
-<<<<<<< HEAD
-
-TARGET_DIR=$BINROOT/RedisJSON
-=======
-if [[ -z $BINROOT ]]; then
-	export BINROOT=$ROOT/bin/$($READIES/bin/platform -t)
-fi
 
 BRANCH=${BRANCH:-master}
 
 TARGET_DIR=$BINROOT/RedisJSON/${BRANCH}
->>>>>>> ab3628d2
 echo Building into $TARGET_DIR ...
 
 if [[ $FORCE == 1 ]]; then
 	rm -rf $TARGET_DIR
 fi
 
-<<<<<<< HEAD
-BRANCH=${BRANCH:-master}
-
 cd $ROOT/deps
-=======
-$OP cd $ROOT/deps
->>>>>>> ab3628d2
 if [[ ! -d RedisJSON ]]; then
 	git clone --quiet --recursive https://github.com/RedisJSON/RedisJSON.git
 fi
@@ -76,18 +62,6 @@
 
 # Install only rust, because the rest of the dependencies are already installed
 if [[ $NOP != 1 ]]; then
-<<<<<<< HEAD
-=======
-	if command -v rustup > /dev/null 2>&1; then
-		echo "Rust is already installed"
-	else
-		curl --proto '=https' --tlsv1.2 -sSf https://sh.rustup.rs | sh -s -- -y
-		source $HOME/.cargo/env
-	fi
-	rustup update
-	rustup update nightly
-	rustup show
->>>>>>> ab3628d2
 
 	# for RedisJSON build with addess santizer if required
 	if [[ -n $SAN ]]; then
