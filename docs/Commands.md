--- conflicted
+++ resolved
@@ -118,9 +118,6 @@
 - **PAYLOAD {payload}**: Optionally set a binary safe payload string to the document, 
   that can be evaluated at query time by a custom scoring function, or retrieved to the client.
 
-<<<<<<< HEAD
-- **LANGUAGE language**: If set, we use a stemmer for the supplied language during indexing. Defaults to English. 
-=======
 - **IF {condition}**: (Applicable only in conjunction with `REPLACE` and optionally `PARTIAL`). 
   Update the document only if a boolean expression applies to the document **before the update**, 
   e.g. `FT.ADD idx doc 1 REPLACE IF "@timestamp < 23323234234". 
@@ -129,8 +126,7 @@
 
   See [Aggregations](/Aggregations) for more details on the expression language. 
 
-- **LANGUAGE language**: If set, we use a stemmer for the supplied langauge during indexing. Defaults to English. 
->>>>>>> 34f1079b
+- **LANGUAGE language**: If set, we use a stemmer for the supplied language during indexing. Defaults to English. 
   If an unsupported language is sent, the command returns an error. 
   The supported languages are:
 
