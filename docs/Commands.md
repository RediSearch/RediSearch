--- conflicted
+++ resolved
@@ -93,14 +93,10 @@
 * **NOOFFSETS**: If set, we do not store term offsets for documents (saves memory, does not
   allow exact searches or highlighting). Implies `NOHL`.
 
-<<<<<<< HEAD
-* **TEMPORARY**: Create a lightweight temporary index which will expire after the specified period of inactivity. The internal idle timer is reset whenever the index is searched or added to. Because such indexes are lightweight, you can create thousands of such indexes without negative performance implications and therefore you should consider using `NOINITIALSCAN` to avoid costly scanning. 
+* **TEMPORARY**: Create a lightweight temporary index which will expire after the specified period of inactivity. The internal idle timer is reset whenever the index is searched or added to. Because such indexes are lightweight, you can create thousands of such indexes without negative performance implications and therefore you should consider using `SKIPINITIALSCAN` to avoid costly scanning. 
 
 !!! warning "Note about deleting a temporary index"
     When dropped, a temporary index does not delete the hashes as they may have been indexed in several indexes. Adding the `DD` flag will delete the hashes as well.
-=======
-* **TEMPORARY**: Create a lightweight temporary index which will expire after the specified period of inactivity. The internal idle timer is reset whenever the index is searched or added to. Because such indexes are lightweight, you can create thousands of such indexes without negative performance implications and therefore you should consider using `SKIPINITIALSCAN` to avoid costly scanning.
->>>>>>> 8cb1c707
 
 * **NOHL**: Conserves storage space and memory by disabling highlighting support. If set, we do
   not store corresponding byte offsets for term positions. `NOHL` is also implied by `NOOFFSETS`.
@@ -474,14 +470,8 @@
 
 If **NOCONTENT** was given, we return an array where the first element is the total number of results, and the rest of the members are document ids.
 
-<<<<<<< HEAD
-In some rare cases, result count might not equal the number of documents. This may happen if a docement has expired since the query was initiated.
-
 !!! note "Expiration of hashes during a search query" 
     If a hash expiry time is reached after the start of the query process, the hash will be counted in the total number of results but name and content of the hash would not be returned.
-=======
-**Note** - If a hash expiry time is reached after the start of the query process, the hash will be counted in the total number of results but won't appear in the result set
->>>>>>> 8cb1c707
 
 ---
 
