# RediSearch Full Command Documentation

## FT.CREATE 

### Format
```
  FT.CREATE {index} 
    [ON {structure}]
       [PREFIX {count} {prefix} [{prefix} ..]
       [FILTER {filter}]
       [LANGUAGE {default_lang}]
       [LANGUAGE_FIELD {lang_field}]
       [SCORE {default_score}]
       [SCORE_FIELD {score_field}]
       [PAYLOAD_FIELD {payload_field}]
    [MAXTEXTFIELDS] [TEMPORARY {seconds}] [NOOFFSETS] [NOHL] [NOFIELDS] [NOFREQS] [NOINITIALSCAN]
    [STOPWORDS {num} {stopword} ...]
    SCHEMA {field} [TEXT [NOSTEM] [WEIGHT {weight}] [PHONETIC {matcher}] | NUMERIC | GEO | TAG [SEPARATOR {sep}] ] [SORTABLE][NOINDEX] ...
```

### Description
Creates an index with the given spec.

!!! warning "Note on field number limits"
        
        RediSearch supports up to 1024 fields per schema, out of which at most 128 can be TEXT fields.
    
        On 32 bit builds, at most 64 fields can be TEXT fields.
    
        Note that the more fields you have, the larger your index will be, as each additional 8 fields require one extra byte per index record to encode.
    
        You can always use the `NOFIELDS` option and not encode field information into the index, for saving space, if you do not need filtering by text fields. This will still allow filtering by numeric and geo fields.

!!! info "Note on running in clustered databases"
        
        When having several indices in a clustered database, you need to tag the index key and the document key to ensure they reside on the same shard.
        ```sql
        FT.CREATE {idx} ... PREFIX 1 doc: ...
        HSET {idx} doc:1{idx} ...
        ```
        When Running RediSearch in clustered database, there is the ability to span the index across shards.  In this case the above does not apply.

#### Example
```sql
FT.CREATE idx ON HASH PREFIX 1 doc: SCHEMA name TEXT SORTABLE age NUMERIC SORTABLE myTag TAG SORTABLE
```

### Parameters

* **index**: the index name to create. If it exists the old spec will be overwritten

* **ON {structure}** currently supports only HASH (default)

* **PREFIX {count} {prefix}** tells the index which keys it should index. You can add several prefixes to index. Since the argument is optional, the default is * (all keys)

* **FILTER {filter}** is a filter expression with the full RediSearch aggregation expression language. It is possible to use @__key to access the key that was just added/changed

* **LANGUAGE {default_lang}**: If set indicates the default language for documents in the index. Default to English.
* **LANGUAGE_FIELD {lang_field}**: If set indicates the document field that should be used as the document language.
  A stemmer is used for the supplied language during indexing.
  If an unsupported language is sent, the command returns an error. 
  The supported languages are:

    > "arabic",  "danish",    "dutch",   "english",   "finnish",    "french",
    > "german",  "hungarian", "italian", "norwegian", "portuguese", "romanian",
    > "russian", "spanish",   "swedish", "tamil",     "turkish"
    > "chinese"

  If indexing a Chinese language document, you must set the language to `chinese`
  in order for Chinese characters to be tokenized properly.

  #### Adding Chinese Documents

  When adding Chinese-language documents, `LANGUAGE chinese` should be set in
  order for the indexer to properly tokenize the terms. If the default language
  is used then search terms will be extracted based on punctuation characters and
  whitespace. The Chinese language tokenizer makes use of a segmentation algorithm
  (via [Friso](https://github.com/lionsoul2014/friso)) which segments texts and
  checks it against a predefined dictionary. See [Stemming](Stemming.md) for more
  information.

* **SCORE {default_score}**: If set indicates the default score for documents in the index. Default score is 1.0.
* **SCORE_FIELD {score_field}**: If set indicates the document field that should be used as the document's rank based on the user's ranking. 
  Ranking must be between 0.0 and 1.0. If not set the default score is 1.

* **PAYLOAD_FIELD {payload_field}**: If set indicates the document field that should be used as a binary safe payload string to the document, 
  that can be evaluated at query time by a custom scoring function, or retrieved to the client.

* **MAXTEXTFIELDS**: For efficiency, RediSearch encodes indexes differently if they are
  created with less than 32 text fields. This option forces RediSearch to encode indexes as if
  there were more than 32 text fields, which allows you to add additional fields (beyond 32)
  using `FT.ALTER`.

* **NOOFFSETS**: If set, we do not store term offsets for documents (saves memory, does not
  allow exact searches or highlighting). Implies `NOHL`.

* **TEMPORARY**: Create a lightweight temporary index which will expire after the specified period of inactivity. The internal idle timer is reset whenever the index is searched or added to. Because such indexes are lightweight, you can create thousands of such indexes without negative performance implications.

* **NOHL**: Conserves storage space and memory by disabling highlighting support. If set, we do
  not store corresponding byte offsets for term positions. `NOHL` is also implied by `NOOFFSETS`.

* **NOFIELDS**: If set, we do not store field bits for each term. Saves memory, does not allow
  filtering by specific fields.

* **NOFREQS**: If set, we avoid saving the term frequencies in the index. This saves
  memory but does not allow sorting based on the frequencies of a given term within
  the document.

* **STOPWORDS**: If set, we set the index with a custom stopword list, to be ignored during
  indexing and search time. {num} is the number of stopwords, followed by a list of stopword
  arguments exactly the length of {num}. 

    If not set, we take the default list of stopwords. 

    If **{num}** is set to 0, the index will not have stopwords.

* **NOINITIALSCAN**: If set, we do not scan and index. 

* **SCHEMA {field} {options...}**: After the SCHEMA keyword we define the index fields. They
  can be numeric, textual or geographical. For textual fields we optionally specify a weight.
  The default weight is 1.0.

    ### Field Options


    * **SORTABLE**
    
        Numeric, tag or text field can have the optional SORTABLE argument that allows the user to later [sort the results by the value of this field](Sorting.md) (this adds memory overhead so do not declare it on large text fields).
      
    * **NOSTEM**
    
        Text fields can have the NOSTEM argument which will disable stemming when indexing its values. 
        This may be ideal for things like proper names.
      
    * **NOINDEX**
    
        Fields can have the `NOINDEX` option, which means they will not be indexed. 
        This is useful in conjunction with `SORTABLE`, to create fields whose update using PARTIAL will not cause full reindexing of the document. If a field has NOINDEX and doesn't have SORTABLE, it will just be ignored by the index.
    
    * **PHONETIC {matcher}**
    
        Declaring a text field as `PHONETIC` will perform phonetic matching on it in searches by default. The obligatory {matcher} argument specifies the phonetic algorithm and language used. The following matchers are supported:
    
        * `dm:en` - Double Metaphone for English
        * `dm:fr` - Double Metaphone for French
        * `dm:pt` - Double Metaphone for Portuguese
        * `dm:es` - Double Metaphone for Spanish
    
        For more details see [Phonetic Matching](Phonetic_Matching.md).
    
    * **WEIGHT {weight}**

        For `TEXT` fields, declares the importance of this field when
        calculating result accuracy. This is a multiplication factor, and
        defaults to 1 if not specified.
    
    * **SEPARATOR {sep}**

        For `TAG` fields, indicates how the text contained in the field
        is to be split into individual tags. The default is `,`. The value
        must be a single character.
    
    

### Complexity
O(1)

### Returns
OK or an error

<<<<<<< HEAD
=======
---

## HSET/HSETNX/HDEL/HINCRBY/HDECRBY

### Format

```
HSET {hash} {field} {value} [{field} {value} ...]
```

### Description

Since RediSearch v2.0, native redis commands are used to add, update and delete hashes.
If a field fails to be indexed (for example, if a numeric fields gets a string value) the whole document is not indexed. `FT.INFO` provides the number of document-indexing-failures under `hash_indexing_failures`.

---

## FT.ADD 

### Format

```
FT.ADD {index} {docId} {score}
  [REPLACE [PARTIAL] [NOCREATE]]
  [LANGUAGE {language}] 
  [PAYLOAD {payload}]
  [IF {condition}]
  FIELDS {field} {value} [{field} {value}...]
```

### Description

Adds a document to the index.

#### Example
```sql
FT.ADD idx doc1 1.0 FIELDS title "hello world"
```

### Parameters

- **index**: The Fulltext index name. The index must be first created with FT.CREATE

- **docId**: The document's id that will be returned from searches. 

!!! note "Notes on docId"

        The same docId cannot be added twice to the same index.
    
        The same docId can be added to multiple indices, but a single document with that docId is saved in the database.

- **score**: The document's rank based on the user's ranking. This must be between 0.0 and 1.0. 
  If you don't have a score just set it to 1

- **REPLACE**: If set, we will do an UPSERT style insertion - and delete an older version of the
  document if it exists. 

- **PARTIAL** (only applicable with REPLACE): If set, you do not have to specify all fields for
  reindexing. Fields not given to the command will be loaded from the current version of the
  document. Also, if only non-indexable fields, score or payload are set - we do not do a full
  re-indexing of the document, and this will be a lot faster.

- **NOCREATE** (only applicable with REPLACE): If set, the document is only updated
  and reindexed if it already exists. If the document does not exist, an error
  will be returned.

- **FIELDS**: Following the FIELDS specifier, we are looking for pairs of  `{field} {value}` to be
  indexed. Each field will be scored based on the index spec given in `FT.CREATE`. 
  Passing fields that are not in the index spec will make them be stored as part of the document,
  or ignored if NOSAVE is set 

- **PAYLOAD {payload}**: Optionally set a binary safe payload string to the document, 
  that can be evaluated at query time by a custom scoring function, or retrieved to the client.

- **IF {condition}**: (Applicable only in conjunction with `REPLACE` and optionally `PARTIAL`). 
  Update the document only if a boolean expression applies to the document **before the update**, 
  e.g. `FT.ADD idx doc 1 REPLACE IF "@timestamp < 23323234234"`. 

  The expression is evaluated atomically before the update, ensuring that the update will happen only if it is true.

  See [Aggregations](Aggregations.md) for more details on the expression language. 

- **LANGUAGE language**: If set, we use a stemmer for the supplied language during indexing. Default
  to English. 
  If an unsupported language is sent, the command returns an error. 
  The supported languages are:

    > "arabic",  "danish",    "dutch",   "english",   "finnish",    "french",
    > "german",  "hungarian", "italian", "norwegian", "portuguese", "romanian",
    > "russian", "spanish",   "swedish", "tamil",     "turkish"
    > "chinese"

  If indexing a Chinese language document, you must set the language to `chinese`
  in order for Chinese characters to be tokenized properly.

### Adding Chinese Documents

When adding Chinese-language documents, `LANGUAGE chinese` should be set in
order for the indexer to properly tokenize the terms. If the default language
is used then search terms will be extracted based on punctuation characters and
whitespace. The Chinese language tokenizer makes use of a segmentation algorithm
(via [Friso](https://github.com/lionsoul2014/friso)) which segments texts and
checks it against a predefined dictionary. See [Stemming](Stemming.md) for more
information.

### Complexity

O(n), where n is the number of tokens in the document

### Returns

OK on success, or an error if something went wrong.

A special status `NOADD` is returned if an `IF` condition evaluated to false.

!!! warning "FT.ADD with REPLACE and PARTIAL"
        
        By default, FT.ADD does not allow updating the document, and will fail if it already exists in the index.
    
        However, updating the document is possible with the REPLACE and REPLACE PARTIAL options.
    
        **REPLACE**: On its own, sets the document to the new values, and reindexes it. Any fields not given will not be loaded from the current version of the document.
    
        **REPLACE PARTIAL**: When both arguments are used, we can update just part of the document fields, and the rest will be loaded before reindexing. Not only that, but if only the score, payload and non-indexed fields (using NOINDEX) are updated, we will not actually reindex the document, just update its metadata internally, which is a lot faster and does not create index garbage.

---

### Warning!!!

FT.ADD will actually create a hash in Redis with the given fields and value. This means that if the hash already exists, it will override with the new values. Moreover, if you try to add a document with the same id to two different indexes one of them will override the other and you will get wrong responses from one of the indexes.
For this reason, it is recommended to create global unique documents ids (this can e.g. be achieved by adding the index name to the document id as prefix).

---

>>>>>>> 38ba4368
## FT.ALTER SCHEMA ADD

### Format

```
FT.ALTER {index} SCHEMA ADD {field} {options} ...
```

### Description

Adds a new field to the index.

Adding a field to the index will cause any future document updates to use the new field when
indexing and reindexing of existing documents.

!!! note
    Depending on how the index was created, you may be limited by the amount of additional text
    fields which can be added to an existing index. If the current index contains less than 32
    text fields, then `SCHEMA ADD` will only be able to add fields up to 32 total fields (meaning that the
    index will only ever be able to contain 32 total text fields). If you wish for the index to
    contain more than 32 fields, create it with the `MAXTEXTFIELDS` option.

#### Example
```sql
FT.ALTER idx SCHEMA ADD id2 NUMERIC SORTABLE
```

### Parameters

* **index**: the index name.
* **field**: the field name.
* **options**: the field options - refer to `FT.CREATE` for more information.

### Complexity

O(1)

### Returns

OK or an error.


---

## FT.ALIASADD
## FT.ALIASUPDATE
## FT.ALIASDEL

### Format

```
FT.ALIASADD {name} {index}
FT.ALIASUPDATE {name} {index}
FT.ALIASDEL {name}
```

The `FT.ALIASADD` and `FT.ALIASDEL` commands will add or remove an alias from
an index. Index aliases can be used to refer to actual indexes in data
commands such as `FT.SEARCH` or `FT.ADD`. This allows an administrator
to transparently redirect application queries to alternative indexes.

Indexes can have more than one alias, though an alias cannot refer to another
alias.

The `FT.ALIASUPDATE` command differs from the `FT.ALIASADD` command in that
it will remove the alias association with a previous index, if any. `FT.ALIASDD`
will fail, on the other hand, if the alias is already associated with another
index.

### Complexity

O(1)

### Returns

OK or an error.

---

## FT.INFO

### Format

```
FT.INFO {index} 
```

### Description

Returns information and statistics on the index. Returned values include:

* Number of documents.
* Number of distinct terms.
* Average bytes per record.
* Size and capacity of the index buffers.

#### Example
```bash
127.0.0.1:6379> ft.info wik{0}
 1) index_name
 2) wikipedia
 3) fields
 4) 1) 1) title
       2) type
       3) FULLTEXT
       4) weight
       5) "1"
    2) 1) body
       2) type
       3) FULLTEXT
       4) weight
       5) "1"
 5) num_docs
 6) "502694"
 7) num_terms
 8) "439158"
 9) num_records
10) "8098583"
11) inverted_sz_mb
12) "45.58
13) inverted_cap_mb
14) "56.61
15) inverted_cap_ovh
16) "0.19
17) offset_vectors_sz_mb
18) "9.27
19) skip_index_size_mb
20) "7.35
21) score_index_size_mb
22) "30.8
23) records_per_doc_avg
24) "16.1
25) bytes_per_record_avg
26) "5.90
27) offsets_per_term_avg
28) "1.20
29) offset_bits_per_record_avg
30) "8.00
31) hash_indexing_failures
32) "3
```

### Parameters

- **index**: The Fulltext index name. The index must be first created with FT.CREATE

### Complexity

O(1)

### Returns

Array Response. A nested array of keys and values.

---

## FT.SEARCH 

### Format

```
FT.SEARCH {index} {query} [NOCONTENT] [VERBATIM] [NOSTOPWORDS] [WITHSCORES] [WITHPAYLOADS] [WITHSORTKEYS]
  [FILTER {numeric_field} {min} {max}] ...
  [GEOFILTER {geo_field} {lon} {lat} {radius} m|km|mi|ft]
  [INKEYS {num} {key} ... ]
  [INFIELDS {num} {field} ... ]
  [RETURN {num} {field} ... ]
  [SUMMARIZE [FIELDS {num} {field} ... ] [FRAGS {num}] [LEN {fragsize}] [SEPARATOR {separator}]]
  [HIGHLIGHT [FIELDS {num} {field} ... ] [TAGS {open} {close}]]
  [SLOP {slop}] [INORDER]
  [LANGUAGE {language}]
  [EXPANDER {expander}]
  [SCORER {scorer}] [EXPLAINSCORE]
  [PAYLOAD {payload}]
  [SORTBY {field} [ASC|DESC]]
  [LIMIT offset num]
```

### Description

Searches the index with a textual query, returning either documents or just ids.

### Example
```sql
FT.SEARCH idx "@text:morphix=>{$phonetic:false}"
```

### Parameters

- **index**: The index name. The index must be first created with `FT.CREATE`.
- **query**: the text query to search. If it's more than a single word, put it in quotes.
  Refer to [query syntax](Query_Syntax.md) for more details. 
  
- **NOCONTENT**: If it appears after the query, we only return the document ids and not 
  the content. This is useful if RediSearch is only an index on an external document collection
- **VERBATIM**: if set, we do not try to use stemming for query expansion but search the query terms 
  verbatim.
- **NOSTOPWORDS**: If set, we do not filter stopwords from the query.
- **WITHSCORES**: If set, we also return the relative internal score of each document. this can be
  used to merge results from multiple instances
- **WITHPAYLOADS**: If set, we retrieve optional document payloads (see FT.ADD). 
  the payloads follow the document id, and if `WITHSCORES` was set, follow the scores.
- **WITHSORTKEYS**: Only relevant in conjunction with **SORTBY**. Returns the value of the sorting key,
  right after the id and score and /or payload if requested. This is usually not needed by users, and 
  exists for distributed search coordination purposes.
  
- **FILTER numeric_field min max**: If set, and numeric_field is defined as a numeric field in 
  FT.CREATE, we will limit results to those having numeric values ranging between min and max.
  min and max follow ZRANGE syntax, and can be **-inf**, **+inf** and use `(` for exclusive ranges. 
  Multiple numeric filters for different fields are supported in one query.
- **GEOFILTER {geo_field} {lon} {lat} {radius} m|km|mi|ft**: If set, we filter the results to a given radius 
  from lon and lat. Radius is given as a number and units. See [GEORADIUS](https://redis.io/commands/georadius) 
  for more details.
- **INKEYS {num} {field} ...**: If set, we limit the result to a given set of keys specified in the 
  list. 
  the first argument must be the length of the list, and greater than zero.
  Non-existent keys are ignored - unless all the keys are non-existent.
- **INFIELDS {num} {field} ...**: If set, filter the results to ones appearing only in specific
  fields of the document, like title or URL. num is the number of specified field arguments  
  
- **RETURN {num} {field} ...**: Use this keyword to limit which fields from the document are returned.
  `num` is the number of fields following the keyword. If `num` is 0, it acts like `NOCONTENT`.  
- **SUMMARIZE ...**: Use this option to return only the sections of the field which contain the 
  matched text.
  See [Highlighting](Highlight.md) for more details
- **HIGHLIGHT ...**: Use this option to format occurrences of matched text. See [Highlighting](Highlight.md) for more
  details
- **SLOP {slop}**: If set, we allow a maximum of N intervening number of unmatched offsets between 
  phrase terms. (i.e the slop for exact phrases is 0)
- **INORDER**: If set, and usually used in conjunction with SLOP, we make sure the query terms appear 
  in the same order in the document as in the query, regardless of the offsets between them. 
- **LANGUAGE {language}**: If set, we use a stemmer for the supplied language during search for query 
  expansion.
  If querying documents in Chinese, this should be set to `chinese` in order to
  properly tokenize the query terms. 
  Defaults to English. If an unsupported language is sent, the command returns an error.
  See FT.ADD for the list of languages.

- **EXPANDER {expander}**: If set, we will use a custom query expander instead of the stemmer. [See Extensions](Extensions.md).
- **SCORER {scorer}**: If set, we will use a custom scoring function defined by the user. [See Extensions](Extensions.md).
- **EXPLAINSCORE**: If set, will return a textual description of how the scores were calculated.
- **PAYLOAD {payload}**: Add an arbitrary, binary safe payload that will be exposed to custom scoring 
  functions. [See Extensions](Extensions.md).
  
- **SORTBY {field} [ASC|DESC]**: If specified, the results 
  are ordered by the value of this field. This applies to both text and numeric fields.
- **LIMIT first num**: If the parameters appear after the query, we limit the results to 
  the offset and number of results given. The default is 0 10.
  Note that you can use `LIMIT 0 0` to count the number of documents in
  the resultset without actually returning them.

### Complexity

O(n) for single word queries. `n` is the number of the results in the result set. Finding all the documents that have a specific term is O(1), however, a scan on all those documents is needed to load the documents data from redis hashes and return them.

The time complexity for more complex queries varies, but in general it's proportional to the number of words, the number of intersection points between them and the number of results in the result set.

### Returns

**Array reply,** where the first element is the total number of results, and then pairs of document id, and a nested array of field/value. 

If **NOCONTENT** was given, we return an array where the first element is the total number of results, and the rest of the members are document ids.

In some rare cases, result count might not equal the number of documents. This may happen if a docement has expired since the query was initiated.

---

## FT.AGGREGATE 

### Format

```
FT.AGGREGATE  {index_name}
  {query_string}
  [VERBATIM]
  [LOAD {nargs} {property} ...]
  [GROUPBY {nargs} {property} ...
    REDUCE {func} {nargs} {arg} ... [AS {name:string}]
    ...
  ] ...
  [SORTBY {nargs} {property} [ASC|DESC] ... [MAX {num}]]
  [APPLY {expr} AS {alias}] ...
  [LIMIT {offset} {num}] ...
  [FILTER {expr}] ...
```

### Description

Runs a search query on an index, and performs aggregate transformations on the results, extracting statistics etc from them. See [the full documentation on aggregations](Aggregations.md) for further details.

### Example
```sql
FT.AGGREGATE idx "@url:\"about.html\""
    APPLY "@timestamp - (@timestamp % 86400)" AS day
    GROUPBY 2 @day @country
    	REDUCE count 0 AS num_visits 
    SORTBY 4 @day ASC @country DESC
```

### Parameters

* **index_name**: The index the query is executed against.

* **query_string**: The base filtering query that retrieves the documents. It follows
  **the exact same syntax** as the search query, including filters, unions, not, optional, etc.

* **LOAD {nargs} {property} …**: Load document fields from the document HASH objects. This should be 
  avoided as a general rule of thumb. Fields needed for aggregations should be stored as **SORTABLE**, 
  where they are available to the aggregation pipeline with very low latency. LOAD hurts the 
  performance of aggregate queries considerably, since every processed record needs to execute the 
  equivalent of HMGET against a Redis key, which when executed over millions of keys, amounts to very 
  high processing times. 

* **GROUPBY {nargs} {property}**: Group the results in the pipeline based on one or more properties. 
  Each group should have at least one reducer (See below), a function that handles the group entries, 
  either counting them, or performing multiple aggregate operations (see below).
    * **REDUCE {func} {nargs} {arg} … [AS {name}]**: Reduce the matching results in each group into a single record, using a reduction function. For example COUNT will count the number of records in the group. See the Reducers section below for more details on available reducers. 
    
          The reducers can have their own property names using the `AS {name}` optional argument. If a name is not given, the resulting name will be the name of the reduce function and the group properties. For example, if a name is not given to COUNT_DISTINCT by property `@foo`, the resulting name will be `count_distinct(@foo)`. 

* **SORTBY {nargs} {property} {ASC|DESC} [MAX {num}]**: Sort the pipeline up until the point of SORTBY,
  using a list of properties. By default, sorting is ascending, but `ASC` or `DESC ` can be added for 
  each property. `nargs` is the number of sorting parameters, including ASC and DESC. for example: 
  `SORTBY 4 @foo ASC @bar DESC`. 

    `MAX` is used to optimized sorting, by sorting only for the n-largest elements. Although it is not connected to `LIMIT`, you usually need just `SORTBY … MAX` for common queries. 

* **APPLY {expr} AS {name}**: Apply a 1-to-1 transformation on one or more properties, and either 
  store the result as a new property down the pipeline, or replace any property using this 
  transformation. `expr` is an expression that can be used to perform arithmetic operations on numeric 
  properties, or functions that can be applied on properties depending on their types (see below), or 
  any combination thereof. For example: `APPLY "sqrt(@foo)/log(@bar) + 5" AS baz` will evaluate this 
  expression dynamically for each record in the pipeline and store the result as a new property called 
  baz, that can be referenced by further APPLY / SORTBY / GROUPBY / REDUCE operations down the 
  pipeline. 

* **LIMIT {offset} {num}**. Limit the number of results to return just `num` results starting at index 
  `offset` (zero-based). AS mentioned above, it is much more efficient to use `SORTBY … MAX` if you 
  are interested in just limiting the output of a sort operation.

    However, limit can be used to limit results without sorting, or for paging the n-largest results as determined by `SORTBY MAX`. For example, getting results 50-100 of the top 100 results is most efficiently expressed as `SORTBY 1 @foo MAX 100 LIMIT 50 50`. Removing the MAX from SORTBY will result in the pipeline sorting _all_ the records and then paging over results 50-100. 

* **FILTER {expr}**. Filter the results using predicate expressions relating to values in each result. 
  They are is applied post-query and relate to the current state of the pipeline. 

### Complexity

Non-deterministic. Depends on the query and aggregations performed, but it is usually linear to the number of results returned. 

### Returns

Array Response. Each row is an array and represents a single aggregate result.

### Example output

Here we are counting GitHub events by user (actor), to produce the most active users:

```sh
127.0.0.1:6379> FT.AGGREGATE gh "*" GROUPBY 1 @actor REDUCE COUNT 0 AS num SORTBY 2 @num DESC MAX 10
 1) (integer) 284784
 2) 1) "actor"
    2) "lombiqbot"
    3) "num"
    4) "22197"
 3) 1) "actor"
    2) "codepipeline-test"
    3) "num"
    4) "17746"
 4) 1) "actor"
    2) "direwolf-github"
    3) "num"
    4) "10683"
 5) 1) "actor"
    2) "ogate"
    3) "num"
    4) "6449"
 6) 1) "actor"
    2) "openlocalizationtest"
    3) "num"
    4) "4759"
 7) 1) "actor"
    2) "digimatic"
    3) "num"
    4) "3809"
 8) 1) "actor"
    2) "gugod"
    3) "num"
    4) "3512"
 9) 1) "actor"
    2) "xdzou"
    3) "num"
    4) "3216"
10) 1) "actor"
    2) "opstest"
    3) "num"
    4) "2863"
11) 1) "actor"
    2) "jikker"
    3) "num"
    4) "2794"
(0.59s)
```

---

## FT.EXPLAIN

### Format

```
FT.EXPLAIN {index} {query}
```

### Description

Returns the execution plan for a complex query.

In the returned response, a `+` on a term is an indication of stemming. 

### Example
```sh
$ redis-cli --raw

127.0.0.1:6379> FT.EXPLAIN rd "(foo bar)|(hello world) @date:[100 200]|@date:[500 +inf]"
INTERSECT {
  UNION {
    INTERSECT {
      foo
      bar
    }
    INTERSECT {
      hello
      world
    }
  }
  UNION {
    NUMERIC {100.000000 <= x <= 200.000000}
    NUMERIC {500.000000 <= x <= inf}
  }
}
```

### Parameters

- **index**: The index name. The index must be first created with FT.CREATE
- **query**: The query string, as if sent to FT.SEARCH

### Complexity

O(1)

### Returns

String Response. A string representing the execution plan (see above example). 

**Note**: You should use `redis-cli --raw` to properly read line-breaks in the returned response.

---

## FT.EXPLAINCLI

### Format

```
FT.EXPLAINCLI {index} {query}
```

### Description

Returns the execution plan for a complex query but formatted for easier reading without using `redis-cli --raw`.

In the returned response, a `+` on a term is an indication of stemming. 

### Example
```sh
$ redis-cli

127.0.0.1:6379> FT.EXPLAINCLI rd "(foo bar)|(hello world) @date:[100 200]|@date:[500 +inf]"
 1) INTERSECT {
 2)   UNION {
 3)     INTERSECT {
 4)       UNION {
 5)         foo
 6)         +foo(expanded)
 7)       }
 8)       UNION {
 9)         bar
10)         +bar(expanded)
11)       }
12)     }
13)     INTERSECT {
14)       UNION {
15)         hello
16)         +hello(expanded)
17)       }
18)       UNION {
19)         world
20)         +world(expanded)
21)       }
22)     }
23)   }
24)   UNION {
25)     NUMERIC {100.000000 <= @date <= 200.000000}
26)     NUMERIC {500.000000 <= @date <= inf}
27)   }
28) }
29)
```

### Parameters

- **index**: The index name. The index must be first created with FT.CREATE
- **query**: The query string, as if sent to FT.SEARCH

### Complexity

O(1)

### Returns

String Response. A string representing the execution plan (see above example). 

---

## FT.DROPINDEX

### Format

```
FT.DROPINDEX {index} [DD]
```

### Description

Deletes the index. 

By default, FT.DROPINDEX does not delete the document hashes associated with the index. Adding the DD option deletes the hashes as well.

Since RediSearch 2.0

### Example
```sql
FT.DROPINDEX idx DD 
```

### Parameters

- **index**: The Fulltext index name. The index must be first created with FT.CREATE
- **DD**: If set, the drop operation will delete the actual document hashes.

### Returns

Status Reply: OK on success.

---

## FT.TAGVALS

### Format

```
FT.TAGVALS {index} {field_name}
```

### Description

Returns the distinct tags indexed in a [Tag field](Tags.md). 

This is useful if your tag field indexes things like cities, categories, etc.

!!! warning "Limitations"

      There is no paging or sorting, the tags are not alphabetically sorted. 
    
      This command only operates on [Tag fields](Tags.md).  
    
      The strings return lower-cased and stripped of whitespaces, but otherwise unchanged.
      
### Example
```sql
FT.TAGVALS idx myTag 
```

### Parameters

- **index**: The Fulltext index name. The index must be first created with FT.CREATE
- **filed_name**: The name of a Tag file defined in the schema.

### Returns

Array Reply: All the distinct tags in the tag index.

### Complexity

O(n), n being the cardinality of the tag field.

---

## FT.SUGADD

### Format

```
FT.SUGADD {key} {string} {score} [INCR] [PAYLOAD {payload}]
```

### Description

Adds a suggestion string to an auto-complete suggestion dictionary. This is disconnected from the
index definitions, and leaves creating and updating suggestions dictionaries to the user.

### Example
```sql
FT.SUGADD ac "hello world" 1
```

### Parameters

- **key**: the suggestion dictionary key.
- **string**: the suggestion string we index
- **score**: a floating point number of the suggestion string's weight
- **INCR**: if set, we increment the existing entry of the suggestion by the given score, instead of 
  replacing the score. This is useful for updating the dictionary based on user queries in real time
- **PAYLOAD {payload}**: If set, we save an extra payload with the suggestion, that can be fetched by 
  adding the `WITHPAYLOADS` argument to `FT.SUGGET`.

### Returns

Integer Reply: the current size of the suggestion dictionary.

---

## FT.SUGGET

### Format

```
FT.SUGGET {key} {prefix} [FUZZY] [WITHSCORES] [WITHPAYLOADS] [MAX num]
```

### Description

Gets completion suggestions for a prefix.

### Example
```sql
FT.SUGGET ac hell FUZZY MAX 3 WITHSCORES
```

### Parameters

- **key**: the suggestion dictionary key.
- **prefix**: the prefix to complete on
- **FUZZY**: if set, we do a fuzzy prefix search, including prefixes at Levenshtein distance of 1 from 
  the prefix sent
- **MAX num**: If set, we limit the results to a maximum of `num` (default: 5).
- **WITHSCORES**: If set, we also return the score of each suggestion. this can be used to merge 
  results from multiple instances
- **WITHPAYLOADS**: If set, we return optional payloads saved along with the suggestions. If no 
  payload is present for an entry, we return a Null Reply.

### Returns

Array Reply: a list of the top suggestions matching the prefix, optionally with score after each entry

---

## FT.SUGDEL

### Format

```
FT.SUGDEL {key} {string}
```

### Description

Deletes a string from a suggestion index. 

### Example
```sql
FT.SUGDEL ac "hello world"
```

### Parameters

- **key**: the suggestion dictionary key.
- **string**: the string to delete

### Returns

Integer Reply: 1 if the string was found and deleted, 0 otherwise.

---

## FT.SUGLEN

### Format

```
FT.SUGLEN {key}
```

### Description

Gets the size of an auto-complete suggestion dictionary

### Example
```sql
FT.SUGLEN ac 
```

### Parameters

* **key**: the suggestion dictionary key.

### Returns

Integer Reply: the current size of the suggestion dictionary.

---

## FT.SYNUPDATE

### Format

```
FT.SYNUPDATE <index name> <synonym group id> <term1> <term2> ...
```

### Description

Updates a synonym group.

The command is used to create or update a synonym group with additional terms. Only documents which were indexed after the update will be affected.

---

## FT.SYNDUMP

### Format

```
FT.SYNDUMP <index name>
```

### Description

Dumps the contents of a synonym group.

The command is used to dump the synonyms data structure. Returns a list of synonym terms and their synonym group ids.

---

## FT.SPELLCHECK 

### Format
```
  FT.SPELLCHECK {index} {query}
    [DISTANCE dist]
    [TERMS {INCLUDE | EXCLUDE} {dict} [TERMS ...]]
```

### Description

Performs spelling correction on a query, returning suggestions for misspelled terms.

See [Query Spelling Correction](Spellcheck.md) for more details.

### Parameters

* **index**: the index with the indexed terms.

* **query**: the search query.

* **TERMS**: specifies an inclusion (`INCLUDE`) or exclusion (`EXCLUDE`) custom dictionary named `{dict}`. Refer to [`FT.DICTADD`](Commands.md#ftdictadd), [`FT.DICTDEL`](Commands.md#ftdictdel) and [`FT.DICTDUMP`](Commands.md#ftdictdump) for managing custom dictionaries.

* **DISTANCE**: the maximal Levenshtein distance for spelling suggestions (default: 1, max: 4).

### Returns

An array, in which each element represents a misspelled term from the query. The misspelled terms are ordered by their order of appearance in the query.

Each misspelled term, in turn, is a 3-element array consisting of the constant string "TERM", the term itself and an array of suggestions for spelling corrections.

Each element in the spelling corrections array consists of the score of the suggestion and the suggestion itself. The suggestions array, per misspelled term, is ordered in descending order by score.

The score is calculated by dividing the number of documents in which the suggested term exists, by the total number of documents in the index. Results can be normalized by dividing scores by the highest score.

### Example output

```
1)  1) "TERM"
    2) "{term1}"
    3)  1)  1)  "{score1}"
            2)  "{suggestion1}"
        2)  1)  "{score2}"
            2)  "{suggestion2}"
        .
        .
        .
2)  1) "TERM"
    2) "{term2}"
    3)  1)  1)  "{score1}"
            2)  "{suggestion1}"
        2)  1)  "{score2}"
            2)  "{suggestion2}"
        .
        .
        .
.
.
.

```

---


## FT.DICTADD

### Format
```
  FT.DICTADD {dict} {term} [{term} ...]
```

### Description

Adds terms to a dictionary.

### Parameters

* **dict**: the dictionary name.

* **term**: the term to add to the dictionary.

### Returns

Returns int, specifically the number of new terms that were added.

---

## FT.DICTDEL

### Format
```
  FT.DICTDEL {dict} {term} [{term} ...]
```

### Description

Deletes terms from a dictionary.

### Parameters

* **dict**: the dictionary name.

* **term**: the term to delete from the dictionary.

### Returns

Returns int, specifically the number of terms that were deleted.

---

## FT.DICTDUMP

### Format
```
  FT.DICTDUMP {dict}
```

### Description

Dumps all terms in the given dictionary.

### Parameters

* **dict**: the dictionary name.

### Returns

Returns an array, where each element is term (string).

---

## FT.CONFIG

### Format
```
  FT.CONFIG <GET|HELP> {option}
  FT.CONFIG SET {option} {value}
```

### Description

Retrieves, describes and sets runtime configuration options.

### Parameters

* **option**: the name of the configuration option, or '*' for all.
* **value**: a value for the configuration option.
For details about the configuration options refer to [Configuring](Configuring.md).
Setting values in runtime is supported for these configuration options:
* `NOGC`
* `MINPREFIX`
* `MAXEXPANSIONS`
* `TIMEOUT`
* `ON_TIMEOUT`
* `MIN_PHONETIC_TERM_LEN`

### Returns

When provided with a valid option name, the `GET` subcommand returns a string with the current option's value. An array containing an array for each configuration option, consisting of the option's name and current value, is returned when '*' is provided.

The `SET` subcommand returns 'OK' for valid runtime-settable option names and values.


---

## FT.ADD 

### Format

```
FT.ADD {index} {docId} {score}
  [REPLACE [PARTIAL] [NOCREATE]]
  [LANGUAGE {language}] 
  [PAYLOAD {payload}]
  [IF {condition}]
  FIELDS {field} {value} [{field} {value}...]
```

### Description

!!! warning "This command is deprecated and act as simpe redis HSET, the document created will be indexed only if it matches one or some indexes definitions (as defined on [ft.create](Commands.md#ftcreate))", Use HSET instead.

Adds a document to the index.

#### Example
```sql
FT.ADD idx doc1 1.0 FIELDS title "hello world"
```

### Parameters

- **index**: The Fulltext index name. The index must be first created with FT.CREATE

- **docId**: The document's id that will be returned from searches. 

!!! note "Notes on docId"

        The same docId cannot be added twice to the same index.
    
        The same docId can be added to multiple indices, but a single document with that docId is saved in the database.

- **score**: The document's rank based on the user's ranking. This must be between 0.0 and 1.0. 
  On v2.0 this will be translated to a '__score' field in the created hash.

- **REPLACE**: If set, we will do an UPSERT style insertion - and delete an older version of the
  document if it exists. 

- **PARTIAL** (only applicable with REPLACE): If set, you do not have to specify all fields for
  reindexing. Fields not given to the command will be loaded from the current version of the
  document. Also, if only non-indexable fields, score or payload are set - we do not do a full
  re-indexing of the document, and this will be a lot faster.

- **NOCREATE** (only applicable with REPLACE): If set, the document is only updated
  and reindexed if it already exists. If the document does not exist, an error
  will be returned.

- **FIELDS**: Following the FIELDS specifier, we are looking for pairs of  `{field} {value}` to be
  indexed. Each field will be scored based on the index spec given in `FT.CREATE`. 
  Passing fields that are not in the index spec will make them be stored as part of the document,
  or ignored if NOSAVE is set 

- **PAYLOAD {payload}**: Optionally set a binary safe payload string to the document, 
  that can be evaluated at query time by a custom scoring function, or retrieved to the client.
  On v2.0 this will be translated to a '__payload' field in the created hash.

- **IF {condition}**: (Applicable only in conjunction with `REPLACE` and optionally `PARTIAL`). 
  Update the document only if a boolean expression applies to the document **before the update**, 
  e.g. `FT.ADD idx doc 1 REPLACE IF "@timestamp < 23323234234"`. 

  The expression is evaluated atomically before the update, ensuring that the update will happen only if it is true.

  See [Aggregations](Aggregations.md) for more details on the expression language. 

- **LANGUAGE language**: If set, we use a stemmer for the supplied language during indexing. Default
  to English. 
  If an unsupported language is sent, the command returns an error. 
  The supported languages are:

    > "arabic",  "danish",    "dutch",   "english",   "finnish",    "french",
    > "german",  "hungarian", "italian", "norwegian", "portuguese", "romanian",
    > "russian", "spanish",   "swedish", "tamil",     "turkish"
    > "chinese"

  If indexing a Chinese language document, you must set the language to `chinese`
  in order for Chinese characters to be tokenized properly.
  On v2.0 this will be translated to a '__language' field in the created hash.

### Adding Chinese Documents

When adding Chinese-language documents, `LANGUAGE chinese` should be set in
order for the indexer to properly tokenize the terms. If the default language
is used then search terms will be extracted based on punctuation characters and
whitespace. The Chinese language tokenizer makes use of a segmentation algorithm
(via [Friso](https://github.com/lionsoul2014/friso)) which segments texts and
checks it against a predefined dictionary. See [Stemming](Stemming.md) for more
information.

### Complexity

O(n), where n is the number of tokens in the document

### Returns

OK on success, or an error if something went wrong.

A special status `NOADD` is returned if an `IF` condition evaluated to false.

!!! warning "FT.ADD with REPLACE and PARTIAL"
        
        By default, FT.ADD does not allow updating the document, and will fail if it already exists in the index.
    
        However, updating the document is possible with the REPLACE and REPLACE PARTIAL options.
    
        **REPLACE**: On its own, sets the document to the new values, and reindexes it. Any fields not given will not be loaded from the current version of the document.
    
        **REPLACE PARTIAL**: When both arguments are used, we can update just part of the document fields, and the rest will be loaded before reindexing. Not only that, but if only the score, payload and non-indexed fields (using NOINDEX) are updated, we will not actually reindex the document, just update its metadata internally, which is a lot faster and does not create index garbage.

---

### Warning!!!

FT.ADD will actually create a hash in Redis with the given fields and value. This means that if the hash already exists, it will override with the new values.

---

## FT.DEL

### Format

```
FT.DEL {index} {doc_id} [DD]
```

### Description

!!! warning "This command is deprecated and act as simpe redis DEL, the deleted document will be deleted from all the indexes it indexed on", Use DEL instead.

Deletes a document from the index. Returns 1 if the document was in the index, or 0 if not. 

!!! warning "since v2.0, the [DD] option is not longer support, deleting a document means to also delete the hash from redis"
!!! warning "since v2.0, deleting a document from one index will cause this document to be deleted from all the indexes contains it"

### Example
```sql
FT.DEL idx doc1 
```

### Parameters

- **index**: The index name. The index must be first created with FT.CREATE
- **doc_id**: the id of the document to be deleted. It does not actually delete the HASH key in which 
  the document is stored. Use DEL to do that manually if needed.


### Complexity

O(1)

### Returns

Integer Reply: 1 if the document was deleted, 0 if not.

---

## FT.DROP

### Format

```
FT.DROP {index} [KEEPDOCS]
```

### Description

!!! warning "This command is deprecated", use FT.DROPINDEX instead

Deletes the index and all the keys associated with it. 

By default, DROP deletes the document hashes as well, but adding the KEEPDOCS option keeps the documents in place, ready for re-indexing.

If no other data is on the Redis instance, this is equivalent to FLUSHDB, apart from the fact
that the index specification is not deleted.

### Example
```sql
FT.DROP idx KEEPDOCS 
```

### Parameters

- **index**: The Fulltext index name. The index must be first created with FT.CREATE
- **KEEPDOCS**: If set, the drop operation will not delete the actual document hashes.

### Returns

Status Reply: OK on success.

---

## FT.GET

### Format

```
FT.GET {index} {doc id}
```

### Description

!!! warning "This command is deprecated". Use HGETALL instead.

Returns content of a document as inserted without attribute fields (score/language/payload).

If the document does not exist or is not a HASH object, we return a NULL reply

### Example
```sql
FT.GET idx doc1 
```

### Parameters

- **index**: The index name. The index must be first created with FT.CREATE
- **documentId**: The id of the document as inserted to the index

### Returns

Array Reply: Key-value pairs of field names and values of the document

---

## FT.MGET

### Format

```
FT.MGET {index} {docId} ...
```

### Description

!!! warning "This command is deprecated". Use HGETALL instead.

Returns content of a document as inserted without attribute fields (score/language/payload).

In addition, it allows simpler implementation of fetching documents in clustered mode.

We return an array with exactly the same number of elements as the number of keys sent to the command. 

Each element, in turn, is an array of key-value pairs representing the document. 

If a document is not found or is not a valid HASH object, its place in the parent array is filled with a Null reply object.

### Example
```sql
FT.MGET idx doc1 doc2
```

### Parameters

- **index**: The Fulltext index name. The index must be first created with FT.CREATE
- **documentIds**: The ids of the requested documents as inserted to the index

### Returns

Array Reply: An array with exactly the same number of elements as the number of keys sent to the command.  Each element in it is either an array representing the document or Null if it was not found.

---

## FT.SYNADD

!!! warning "This command is not longer supported on versions 2.0 and above, use FT.SYNUPDATE directly."

### Format

```
FT.SYNADD <index name> <term1> <term2> ...
```

### Description

Adds a synonym group.

The command is used to create a new synonyms group. The command returns the synonym group id which can later be used to add additional terms to that synonym group. Only documents which were indexed after the adding operation will be affected.

---<|MERGE_RESOLUTION|>--- conflicted
+++ resolved
@@ -168,143 +168,6 @@
 ### Returns
 OK or an error
 
-<<<<<<< HEAD
-=======
----
-
-## HSET/HSETNX/HDEL/HINCRBY/HDECRBY
-
-### Format
-
-```
-HSET {hash} {field} {value} [{field} {value} ...]
-```
-
-### Description
-
-Since RediSearch v2.0, native redis commands are used to add, update and delete hashes.
-If a field fails to be indexed (for example, if a numeric fields gets a string value) the whole document is not indexed. `FT.INFO` provides the number of document-indexing-failures under `hash_indexing_failures`.
-
----
-
-## FT.ADD 
-
-### Format
-
-```
-FT.ADD {index} {docId} {score}
-  [REPLACE [PARTIAL] [NOCREATE]]
-  [LANGUAGE {language}] 
-  [PAYLOAD {payload}]
-  [IF {condition}]
-  FIELDS {field} {value} [{field} {value}...]
-```
-
-### Description
-
-Adds a document to the index.
-
-#### Example
-```sql
-FT.ADD idx doc1 1.0 FIELDS title "hello world"
-```
-
-### Parameters
-
-- **index**: The Fulltext index name. The index must be first created with FT.CREATE
-
-- **docId**: The document's id that will be returned from searches. 
-
-!!! note "Notes on docId"
-
-        The same docId cannot be added twice to the same index.
-    
-        The same docId can be added to multiple indices, but a single document with that docId is saved in the database.
-
-- **score**: The document's rank based on the user's ranking. This must be between 0.0 and 1.0. 
-  If you don't have a score just set it to 1
-
-- **REPLACE**: If set, we will do an UPSERT style insertion - and delete an older version of the
-  document if it exists. 
-
-- **PARTIAL** (only applicable with REPLACE): If set, you do not have to specify all fields for
-  reindexing. Fields not given to the command will be loaded from the current version of the
-  document. Also, if only non-indexable fields, score or payload are set - we do not do a full
-  re-indexing of the document, and this will be a lot faster.
-
-- **NOCREATE** (only applicable with REPLACE): If set, the document is only updated
-  and reindexed if it already exists. If the document does not exist, an error
-  will be returned.
-
-- **FIELDS**: Following the FIELDS specifier, we are looking for pairs of  `{field} {value}` to be
-  indexed. Each field will be scored based on the index spec given in `FT.CREATE`. 
-  Passing fields that are not in the index spec will make them be stored as part of the document,
-  or ignored if NOSAVE is set 
-
-- **PAYLOAD {payload}**: Optionally set a binary safe payload string to the document, 
-  that can be evaluated at query time by a custom scoring function, or retrieved to the client.
-
-- **IF {condition}**: (Applicable only in conjunction with `REPLACE` and optionally `PARTIAL`). 
-  Update the document only if a boolean expression applies to the document **before the update**, 
-  e.g. `FT.ADD idx doc 1 REPLACE IF "@timestamp < 23323234234"`. 
-
-  The expression is evaluated atomically before the update, ensuring that the update will happen only if it is true.
-
-  See [Aggregations](Aggregations.md) for more details on the expression language. 
-
-- **LANGUAGE language**: If set, we use a stemmer for the supplied language during indexing. Default
-  to English. 
-  If an unsupported language is sent, the command returns an error. 
-  The supported languages are:
-
-    > "arabic",  "danish",    "dutch",   "english",   "finnish",    "french",
-    > "german",  "hungarian", "italian", "norwegian", "portuguese", "romanian",
-    > "russian", "spanish",   "swedish", "tamil",     "turkish"
-    > "chinese"
-
-  If indexing a Chinese language document, you must set the language to `chinese`
-  in order for Chinese characters to be tokenized properly.
-
-### Adding Chinese Documents
-
-When adding Chinese-language documents, `LANGUAGE chinese` should be set in
-order for the indexer to properly tokenize the terms. If the default language
-is used then search terms will be extracted based on punctuation characters and
-whitespace. The Chinese language tokenizer makes use of a segmentation algorithm
-(via [Friso](https://github.com/lionsoul2014/friso)) which segments texts and
-checks it against a predefined dictionary. See [Stemming](Stemming.md) for more
-information.
-
-### Complexity
-
-O(n), where n is the number of tokens in the document
-
-### Returns
-
-OK on success, or an error if something went wrong.
-
-A special status `NOADD` is returned if an `IF` condition evaluated to false.
-
-!!! warning "FT.ADD with REPLACE and PARTIAL"
-        
-        By default, FT.ADD does not allow updating the document, and will fail if it already exists in the index.
-    
-        However, updating the document is possible with the REPLACE and REPLACE PARTIAL options.
-    
-        **REPLACE**: On its own, sets the document to the new values, and reindexes it. Any fields not given will not be loaded from the current version of the document.
-    
-        **REPLACE PARTIAL**: When both arguments are used, we can update just part of the document fields, and the rest will be loaded before reindexing. Not only that, but if only the score, payload and non-indexed fields (using NOINDEX) are updated, we will not actually reindex the document, just update its metadata internally, which is a lot faster and does not create index garbage.
-
----
-
-### Warning!!!
-
-FT.ADD will actually create a hash in Redis with the given fields and value. This means that if the hash already exists, it will override with the new values. Moreover, if you try to add a document with the same id to two different indexes one of them will override the other and you will get wrong responses from one of the indexes.
-For this reason, it is recommended to create global unique documents ids (this can e.g. be achieved by adding the index name to the document id as prefix).
-
----
-
->>>>>>> 38ba4368
 ## FT.ALTER SCHEMA ADD
 
 ### Format
