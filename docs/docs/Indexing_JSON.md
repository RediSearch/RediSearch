---
title: Index and search JSON documents
linkTitle: Index JSON
weight: 2
description: How to index and search JSON documents
---

In addition to indexing Redis hashes, RediSearch can also index JSON documents. To index and search JSON, you need to install both the RediSearch and [RedisJSON](/docs/stack/json) modules.

## Prerequisites

Before you can index and search JSON documents, you need a database with either:

- [Redis Stack](/docs/stack), which automatically includes RediSearch and RedisJSON

- Redis v6.x or later and the following modules installed and enabled:
   - RediSearch v2.2 or later
   - RedisJSON v2.0 or later

## Create index with JSON schema

When you create an index with the `FT.CREATE` command, include the `ON JSON` keyword to index any existing and future JSON documents stored in the database.

To define the `SCHEMA`, you can provide [JSONPath](/docs/stack/json/path) expressions.
The result of each JSONPath expression is indexed and associated with a logical name called an `attribute` (previously known as a `field`).
You can use these attributes in queries.

{{% alert title="Note" color="info" %}}
Note: `attribute` is optional for `FT.CREATE`.
{{% /alert %}}

Use the following syntax to create a JSON index:

```sql
FT.CREATE {index_name} ON JSON SCHEMA {json_path} AS {attribute} {type}
```

For example, this command creates an index that indexes the name, description, price, and image vector embedding of each JSON document that represents an inventory item:

```sql
127.0.0.1:6379> FT.CREATE itemIdx ON JSON PREFIX 1 item: SCHEMA $.name AS name TEXT $.description as description TEXT $.price AS price NUMERIC $.embedding AS embedding VECTOR FLAT 6 DIM 4 DISTNACE_METRIC L2 TYPE FLOAT32
```

See [Index limitations](#index-limitations) for more details about JSON index `SCHEMA` restrictions.

## Add JSON documents

After you create an index, RediSearch automatically indexes any existing, modified, or newly created JSON documents stored in the database. For existing documents, indexing runs asynchronously in the background, so it can take some time before the document is available. Modified and newly created documents are indexed synchronously, so the document will be available by the time the add or modify command finishes.

You can use any RedisJSON write command, such as `JSON.SET` and `JSON.ARRAPPEND`, to create or modify JSON documents.

The following examples use these JSON documents to represent individual inventory items.

Item 1 JSON document:

```json
{
  "name": "Noise-cancelling Bluetooth headphones",
  "description": "Wireless Bluetooth headphones with noise-cancelling technology",
  "connection": {
    "wireless": true,
    "type": "Bluetooth"
  },
  "price": 99.98,
  "stock": 25,
  "colors": [
    "black",
    "silver"
  ],
  "embedding": [0.87, -0.15, 0.55, 0.03]
}
```

Item 2 JSON document:

```json
{
  "name": "Wireless earbuds",
  "description": "Wireless Bluetooth in-ear headphones",
  "connection": {
    "wireless": true,
    "type": "Bluetooth"
  },
  "price": 64.99,
  "stock": 17,
  "colors": [
    "black",
    "white"
  ],
  "embedding": [-0.7, -0.51, 0.88, 0.14]
}
```

Use `JSON.SET` to store these documents in the database:

```sql
127.0.0.1:6379> JSON.SET item:1 $ '{"name":"Noise-cancelling Bluetooth headphones","description":"Wireless Bluetooth headphones with noise-cancelling technology","connection":{"wireless":true,"type":"Bluetooth"},"price":99.98,"stock":25,"colors":["black","silver"],"embedding":[0.87,-0.15,0.55,0.03]}'
"OK"
127.0.0.1:6379> JSON.SET item:2 $ '{"name":"Wireless earbuds","description":"Wireless Bluetooth in-ear headphones","connection":{"wireless":true,"type":"Bluetooth"},"price":64.99,"stock":17,"colors":["black","white"],"embedding":[-0.7,-0.51,0.88,0.14]}'
"OK"
```

Because indexing is synchronous in this case, the document will be available on the index as soon as the `JSON.SET` command returns.
Any subsequent queries that match the indexed content will return the document.

## Search the index

To search the index for JSON documents, use the `FT.SEARCH` command.
You can search any attribute defined in the `SCHEMA`.

For example, use this query to search for items with the word "earbuds" in the name:

```sql
127.0.0.1:6379> FT.SEARCH itemIdx '@name:(earbuds)'
1) "1"
2) "item:2"
3) 1) "$"
   2) "{\"name\":\"Wireless earbuds\",\"description\":\"Wireless Bluetooth in-ear headphones\",\"connection\":{\"wireless\":true,\"connection\":\"Bluetooth\"},\"price\":64.99,\"stock\":17,\"colors\":[\"black\",\"white\"],\"embedding\":[-0.7,-0.51,0.88,0.14]}"
```

This query searches for all items that include "bluetooth" and "headphones" in the description:

```sql
127.0.0.1:6379> FT.SEARCH itemIdx '@description:(bluetooth headphones)'
1) "2"
2) "item:1"
3) 1) "$"
   2) "{\"name\":\"Noise-cancelling Bluetooth headphones\",\"description\":\"Wireless Bluetooth headphones with noise-cancelling technology\",\"connection\":{\"wireless\":true,\"type\":\"Bluetooth\"},\"price\":99.98,\"stock\":25,\"colors\":[\"black\",\"silver\"], \"embedding\":[0.87,-0.15,0.55,0.03]}"
4) "item:2"
5) 1) "$"
   2) "{\"name\":\"Wireless earbuds\",\"description\":\"Wireless Bluetooth in-ear headphones\",\"connection\":{\"wireless\":true,\"connection\":\"Bluetooth\"},\"price\":64.99,\"stock\":17,\"colors\":[\"black\",\"white\"],\"embedding\":[-0.7,-0.51,0.88,0.14]}"
```

Now search for Bluetooth headphones with a price less than 70:

```sql
127.0.0.1:6379> FT.SEARCH itemIdx '@description:(bluetooth headphones) @price:[0 70]'
1) "1"
2) "item:2"
3) 1) "$"
   2) "{\"name\":\"Wireless earbuds\",\"description\":\"Wireless Bluetooth in-ear headphones\",\"connection\":{\"wireless\":true,\"connection\":\"Bluetooth\"},\"price\":64.99,\"stock\":17,\"colors\":[\"black\",\"white\"],\"embedding\":[-0.7,-0.51,0.88,0.14]}"
```

And lastly, search for the Bluetooth headphones that are most similar to an image whose embedding is [1.0, 1.0, 1.0, 1.0]:

```sql
127.0.0.1:6379> FT.SEARCH itemIdx '@description:(bluetooth headphones)=>[KNN 2 @embedding $blob]' PARAMS 2 blob \x01\x01\x01\x01 DIALECT 2  
1) "2"
2) "item:1"
3) 1) "__embedding_score"
   2) "1.08280003071"
   1) "$"
   2) "{\"name\":\"Noise-cancelling Bluetooth headphones\",\"description\":\"Wireless Bluetooth headphones with noise-cancelling technology\",\"connection\":{\"wireless\":true,\"type\":\"Bluetooth\"},\"price\":99.98,\"stock\":25,\"colors\":[\"black\",\"silver\"],\"embedding\":[0.87,-0.15,0.55,0.03]}"
2) "item:2"
3) 1) "__embedding_score"
   2) "1.54409992695"
   3) "$"
   4) "{\"name\":\"Wireless earbuds\",\"description\":\"Wireless Bluetooth in-ear headphones\",\"connection\":{\"wireless\":true,\"connection\":\"Bluetooth\"},\"price\":64.99,\"stock\":17,\"colors\":[\"black\",\"white\"],\"embedding\":[-0.7,-0.51,0.88,0.14]}"
```

For more information about search queries, see [Search query syntax](/docs/stack/search/reference/query_syntax).

{{% alert title="Note" color="info" %}}
`FT.SEARCH` queries require `attribute` modifiers. Don't use JSONPath expressions in queries because the query parser doesn't fully support them.
{{% /alert %}}

## Index JSON arrays as TAG

If you want to index string or boolean values as TAG within a JSON array, use the [JSONPath](/docs/stack/json/path) wildcard operator.

To index an item's list of available `colors`, specify the JSONPath `$.colors.*` in the `SCHEMA` definition during index creation:

```sql
127.0.0.1:6379> FT.CREATE itemIdx2 ON JSON PREFIX 1 item: SCHEMA $.colors.* AS colors TAG $.name AS name TEXT $.description as description TEXT
```

Now you can search for silver headphones:

```sql
127.0.0.1:6379> FT.SEARCH itemIdx2 "@colors:{silver} (@name:(headphones)|@description:(headphones))"
1) "1"
2) "item:1"
3) 1) "$"
   2) "{\"name\":\"Noise-cancelling Bluetooth headphones\",\"description\":\"Wireless Bluetooth headphones with noise-cancelling technology\",\"connection\":{\"wireless\":true,\"type\":\"Bluetooth\"},\"price\":99.98,\"stock\":25,\"colors\":[\"black\",\"silver\"]}"
```

## Index JSON arrays as TEXT
Starting with RediSearch v2.6.0, full text search can be done on array of strings or on a JSONPath leading to multiple strings.

If you want to index multiple string values as TEXT, use either a JSONPath leading to a single array of strings, or a JSONPath leading to multiple string values, using JSONPath operators such as wildcard, filter, union, array slice, and/or recursive descent.

To index an item's list of available `colors`, specify the JSONPath `$.colors` in the `SCHEMA` definition during index creation:

```sql
127.0.0.1:6379> FT.CREATE itemIdx3 ON JSON PREFIX 1 item: SCHEMA $.colors AS colors TEXT $.name AS name TEXT $.description as description TEXT
```

```sql
127.0.0.1:6379> JSON.SET item:3 $ '{"name":"True Wireless earbuds","description":"True Wireless Bluetooth in-ear headphones","connection":{"wireless":true,"type":"Bluetooth"},"price":74.99,"stock":20,"colors":["red","light blue"]}'
"OK"
```

Now you can do full text search for light colored headphones:

```sql
127.0.0.1:6379> FT.SEARCH itemIdx3 '@colors:(white|light) (@name|description:(headphones))' RETURN 1 $.colors
1) (integer) 2
2) "item:2"
3) 1) "$.colors"
   2) "[\"black\",\"white\"]"
4) "item:3"
5) 1) "$.colors"
   2) "[\"red\",\"light blue\"]"
```

### Limitations
- When a JSONPath may lead to multiple values and not only to a single array, e.g., when a JSONPath contains wildcards, etc., specifying `SLOP` or `INORDER` in `FT.SEARCH` will return an error, since the order of the values matching the JSONPath is not well defined, leading to potentially inconsistent results.

   For example, using a JSONPath such as `$..b[*]` on a JSON value such as
   ```json
   {
      "a": [
         {"b": ["first first", "first second"]},
         {"c":
            {"b": ["second first", "second second"]}},
         {"b": ["third first", "third second"]}
      ]
   }
   ```
   may match values in various ordering, depending on the specific implementation of the JSONPath library being used. 
   
   Since `SLOP` and `INORDER` consider relative ordering among the indexed values, and results may change in future releases, therefore an error will be returned.

- When JSONPath leads to multiple values:
  - String values are indexed
  - `null` values are skipped
  - Any other value type is causing an indexing failure
  
- `SORTBY` is only sorting by the first value
- No `HIGHLIGHT` support
- `RETURN` of a Schema attribute, whose JSONPath leads to multiple values, returns only the first value (as a JSON String)
- If a JSONPath is specified by the `RETURN`, instead of a Schema attribute, all values are returned (as a JSON String)

### Handling phrases in different array slots:
When indexing, a predefined delta is used to increase positional offsets between array slots for multi text values. This delta controls the level of separation between phrases in different array slots (related to the `SLOP` parameter of `FT.SEARCH`).
This predefined value is set by `RediSearch` configuration parameter `MULTI_TEXT_SLOP` (at module load-time). The default value is 100.

## Index JSON arrays as NUMERIC

Starting with RediSearch v2.6.1, search can be done on an array of numerical values or on a JSONPath leading to multiple numerical values.

If you want to index multiple numerical values as NUMERIC, use either a JSONPath leading to a single array of numbers, or a JSONPath leading to multiple numbers, using JSONPath operators such as wildcard, filter, union, array slice, and/or recursive descent.

For example, let's add to the item's list the available `max_level` of volume (in decibels):
```sql
127.0.0.1:6379> JSON.SET item:1 $ '{"name":"Noise-cancelling Bluetooth headphones","description":"Wireless Bluetooth headphones with noise-cancelling technology","connection":{"wireless":true,"type":"Bluetooth"},"price":99.98,"stock":25,"colors":["black","silver"], "max_level":[60, 70, 80, 90, 100]}'
OK

127.0.0.1:6379> JSON.SET item:2 $ '{"name":"Wireless earbuds","description":"Wireless Bluetooth in-ear headphones","connection":{"wireless":true,"type":"Bluetooth"},"price":64.99,"stock":17,"colors":["black","white"], "max_level":[80, 100, 120]}'
OK

127.0.0.1:6379> JSON.SET item:3 $ '{"name":"True Wireless earbuds","description":"True Wireless Bluetooth in-ear headphones","connection":{"wireless":true,"type":"Bluetooth"},"price":74.99,"stock":20,"colors":["red","light blue"], "max_level":[90, 100, 110, 120]}'
OK
```
To index the `max_level` array, specify the JSONPath `$.max_level` in the `SCHEMA` definition during index creation:


```sql
127.0.0.1:6379> FT.CREATE itemIdx4 ON JSON PREFIX 1 item: SCHEMA $.max_level AS dB NUMERIC
OK
```
Now we can search for headphones with specific max volume levels, for example, between 70 and 80 (inclusive), returning items with at least one value in their `max_level` array, which is in the requested range:

```sql
127.0.0.1:6379> FT.SEARCH itemIdx4 '@dB:[70 80]'
1) (integer) 2
2) "item:1"
3) 1) "$"
   2) "{\"name\":\"Noise-cancelling Bluetooth headphones\",\"description\":\"Wireless Bluetooth headphones with noise-cancelling technology\",\"connection\":{\"wireless\":true,\"type\":\"Bluetooth\"},\"price\":99.98,\"stock\":25,\"colors\":[\"black\",\"silver\"],\"max_level\":[60,70,80,90,100]}"
4) "item:2"
5) 1) "$"
   2) "{\"name\":\"Wireless earbuds\",\"description\":\"Wireless Bluetooth in-ear headphones\",\"connection\":{\"wireless\":true,\"type\":\"Bluetooth\"},\"price\":64.99,\"stock\":17,\"colors\":[\"black\",\"white\"],\"max_level\":[80,100,120]}"
```

We can also search for items with **ALL** values in a specific range, e.g., all values are in the range [90, 120] (inclusive)

```sql
127.0.0.1:6379> FT.SEARCH itemIdx4 '-@dB:[-inf (90] -@dB:[(120 +inf]'
1) (integer) 1
2) "item:3"
3) 1) "$"
   2) "{\"name\":\"True Wireless earbuds\",\"description\":\"True Wireless Bluetooth in-ear headphones\",\"connection\":{\"wireless\":true,\"type\":\"Bluetooth\"},\"price\":74.99,\"stock\":20,\"colors\":[\"red\",\"light blue\"],\"max_level\":[90,100,110,120]}"
```

### Limitations

When JSONPath leads to multiple numerical values:
  - Numerical values are indexed
  - `null` values are skipped
  - Any other value type is causing an indexing failure

## Index JSON arrays as GEO

Starting with RediSearch v2.6.1, search can be done on an array of geo (geographical) values or on a JSONPath leading to multiple geo values.

Prior to RediSearch v2.6.1, only a single geo value was supported per GEO attribute. The geo value was specified using a comma delimited string in the form "longtitude,latitude", for example, "15.447083,78.238306".

With RediSearch v2.6.1, a JSON array of such geo values is also supported.

In order to index multiple geo values, user either a JSONPath leading to a single array of geo values, or a JSONPath leading to multiple geo values, using JSONPath operators such as wildcard, filter, union, array slice, and/or recursive descent.

   - `null` values are skipped
   - Other values cause an indexing failure (bool, number, object, array, wrongly formatted GEO string, invalid coordinates)

For example, let's simply add to the item's list the `vendor_id` where an item can be physically purchased at:
```sql
127.0.0.1:6379> JSON.SET item:1 $ '{"name":"Noise-cancelling Bluetooth headphones","description":"Wireless Bluetooth headphones with noise-cancelling technology","connection":{"wireless":true,"type":"Bluetooth"},"price":99.98,"stock":25,"colors":["black","silver"], "max_level":[60, 70, 80, 90, 100], "vendor_id": [100,300]}'
OK

127.0.0.1:6379> JSON.SET item:2 $ '{"name":"Wireless earbuds","description":"Wireless Bluetooth in-ear headphones","connection":{"wireless":true,"type":"Bluetooth"},"price":64.99,"stock":17,"colors":["black","white"], "max_level":[80, 100, 120], "vendor_id": [100,200]}'
OK

127.0.0.1:6379> JSON.SET item:3 $ '{"name":"True Wireless earbuds","description":"True Wireless Bluetooth in-ear headphones","connection":{"wireless":true,"type":"Bluetooth"},"price":74.99,"stock":20,"colors":["red","light blue"], "max_level":[90, 100, 110, 120], "vendor_id": [100]}'
OK

```

And let's add some vendors with their georaphic locations:

```sql
127.0.0.1:6379> JSON.SET vendor:1 $ '{"id":100, "name":"Kwik-E-Mart", "location":["35.213,31.785", "35.178,31.768", "35.827,31.984"]}'
OK

127.0.0.1:6379> JSON.SET vendor:2 $ '{"id":200, "name":"Cypress Creek", "location":["34.638,31.79", "34.639,31.793"]}'
OK

127.0.0.1:6379> JSON.SET vendor:3 $ '{"id":300, "name":"Barneys", "location":["34.648,31.817", "34.638,31.806", "34.65,31.785"]}'
OK
```

To index the `vendor_id` numeric array, specify the JSONPath `$.vendor_id` in the `SCHEMA` definition during index creation:


```sql
127.0.0.1:6379> FT.CREATE itemIdx5 ON JSON PREFIX 1 item: SCHEMA $.vendor_id AS vid NUMERIC
OK
```

To index the `location` geo array, specify the JSONPath `$.location` in the `SCHEMA` definition during index creation:


```sql
127.0.0.1:6379> FT.CREATE vendorIdx ON JSON PREFIX 1 vendor: SCHEMA $.location AS loc GEO
OK
```

Now we can search for a vendor close to a specific location. For example, a customer is located at geo coordinates 34.5,31.5 and we want to get the vendors that are within the range of 40 km from our location:

```sql
127.0.0.1:6379> FT.SEARCH vendorIdx '@loc:[34.5 31.5 40 km]' return 1 $.id
1) (integer) 2
2) "vendor:2"
3) 1) "$.id"
   1) "200"
4) "vendor:3"
5) 1) "$.id"
   1) "300"
```

Now we can look for products offered by these vendors, for example:
```
127.0.0.1:6379> FT.SEARCH itemIdx5 '@vid:[200 300]'
1) (integer) 2
2) "item:2"
3) 1) "$"
   2) "{\"name\":\"Wireless earbuds\",\"description\":\"Wireless Bluetooth in-ear headphones\",\"connection\":{\"wireless\":true,\"type\":\"Bluetooth\"},\"price\":64.99,\"stock\":17,\"colors\":[\"black\",\"white\"],\"max_level\":[80,100,120],\"vendor_id\":[100,200]}"
4) "item:1"
5) 1) "$"
   2) "{\"name\":\"Noise-cancelling Bluetooth headphones\",\"description\":\"Wireless Bluetooth headphones with noise-cancelling technology\",\"connection\":{\"wireless\":true,\"type\":\"Bluetooth\"},\"price\":99.98,\"stock\":25,\"colors\":[\"black\",\"silver\"],\"max_level\":[60,70,80,90,100],\"vendor_id\":[100,300]}"

```
## Index JSON arrays as VECTOR

<<<<<<< HEAD
Starting with RediSearch 2.6.0, a JSONPath leading to an array of numeric values may be indexed as VECTOR type in the index schema.
=======
Starting with RediSearch v2.6.0, a JSONPath leading to an array of numerical values may be indexed as VECTOR type in the index schema.
>>>>>>> 9c192da6

If you want to index *multiple* numeric arrays as VECTOR, use a [JSONPath](/docs/stack/json/path/) leading to multiple numeric arrays using JSONPath operators such as wildcard, filter, union, array slice, and/or recursive descent.

For example, let's assume that our JSON items include an array of vector embeddings, where each vector represent a different image of the same product. To index these vectors, specify the JSONPath `$.embeddings[*]` in the schema definition during index creation:

```sql
127.0.0.1:6379> FT.CREATE itemIdx5 ON JSON PREFIX 1 item: SCHEMA $.embedding[*] AS embedding VECTOR FLAT 6 DIM 4 DISTNACE_METRIC L2 TYPE FLOAT32
OK
```
```sql
127.0.0.1:6379> JSON.SET item:1 $ '{"name":"Noise-cancelling Bluetooth headphones","description":"Wireless Bluetooth headphones with noise-cancelling technology","price":99.98,"stock":25,"colors":["black","silver"],"embedding":[[0.87,-0.15,0.55,0.03]]}'
OK

127.0.0.1:6379> JSON.SET item:2 $ '{"name":"Wireless earbuds","description":"Wireless Bluetooth in-ear headphones","price":64.99,"stock":17,"colors":["black","white"],"embedding":[[-0.7,-0.51,0.88,0.14],[-0.8,-0.15,0.33,-0.01]]}'
OK
```

{{% alert title="Important note" color="info" %}}

Unlike NUMERIC type, using a static path such as `$.embedding` in the schema for VECTOR type will **not allow indexing multiple vectors** stored under that path. Hence, had `$.embedding` was the path given to the index schema, specifying an array of vectors under the `$.embedding` path in a JSON document would have cause indexing failure.

{{% /alert %}}

Now you can search for the two headphones that are most similar to an image embedding by using vector similarity search KNN query. (Note that the vector queries are supported as of dialect 2.) The distance between a document to the query vector is defined as the minimum distance between the query vector to a vector that matches the JSONPath specified in the schema. For example:

```sql
127.0.0.1:6379> FT.SEARCH itemIdx5 '*=>[KNN 2 @embeddings $blob]' PARAMS 2 blob \x01\x01\x01\x01 DIALECT 2
1) "2"
2) "item:1"
3) 1) "__embedding_score"
   2) "1.08280003071"
   1) "$"
   2) "{\"name\":\"Noise-cancelling Bluetooth headphones\",\"description\":\"Wireless Bluetooth headphones with noise-cancelling technology\",\"price\":99.98,\"stock\":25,\"colors\":[\"black\",\"silver\"],\"embedding\":[[0.87,-0.15,0.55,0.03]]}"
2) "item:2"
3) 1) "__embedding_score"
   2) "0.771500051022"
   3) "$"
   4) "{\"name\":\"Wireless earbuds\",\"description\":\"Wireless Bluetooth in-ear headphones\",\"price\":64.99,\"stock\":17,\"colors\":[\"black\",\"white\"],"embedding":[[-0.7,-0.51,0.88,0.14],[-0.8,-0.15,0.33,-0.01]]}"
```
Note that `0.771500051022` is the L2 distance between the query vector and `[-0.8,-0.15,0.33,-0.01]`, which is the second element in the embedding array, and it is lower than the L2 distance between the query vector and `[-0.7,-0.51,0.88,0.14]`, which is the first element in the embedding array.

For more information on vector similarity syntax, see [Vector fields](/docs/stack/search/reference/vectors/#querying-vector-fields).

## Index JSON objects

You cannot index JSON objects. If the JSONPath expression returns an object, it will be ignored.

To index the contents of a JSON object, you need to index the individual elements within the object in separate attributes.

For example, to index the `connection` JSON object, define the `$.connection.wireless` and `$.connection.type` fields as separate attributes when you create the index:

```sql
127.0.0.1:6379> FT.CREATE itemIdx3 ON JSON SCHEMA $.connection.wireless AS wireless TAG $.connection.type AS connectionType TEXT
"OK"
```

After you create the new index, you can search for items with the wireless `TAG` set to `true`:

```sql
127.0.0.1:6379> FT.SEARCH itemIdx3 '@wireless:{true}'
1) "2"
2) "item:2"
3) 1) "$"
   2) "{\"name\":\"Wireless earbuds\",\"description\":\"Wireless Bluetooth in-ear headphones\",\"connection\":{\"wireless\":true,\"connection\":\"Bluetooth\"},\"price\":64.99,\"stock\":17,\"colors\":[\"black\",\"white\"]}"
4) "item:1"
5) 1) "$"
   2) "{\"name\":\"Noise-cancelling Bluetooth headphones\",\"description\":\"Wireless Bluetooth headphones with noise-cancelling technology\",\"connection\":{\"wireless\":true,\"type\":\"Bluetooth\"},\"price\":99.98,\"stock\":25,\"colors\":[\"black\",\"silver\"]}"
```

You can also search for items with a Bluetooth connection type:

```sql
127.0.0.1:6379> FT.SEARCH itemIdx3 '@connectionType:(bluetooth)'
1) "2"
2) "item:1"
3) 1) "$"
   2) "{\"name\":\"Noise-cancelling Bluetooth headphones\",\"description\":\"Wireless Bluetooth headphones with noise-cancelling technology\",\"connection\":{\"wireless\":true,\"type\":\"Bluetooth\"},\"price\":99.98,\"stock\":25,\"colors\":[\"black\",\"silver\"]}"
4) "item:2"
5) 1) "$"
   2) "{\"name\":\"Wireless earbuds\",\"description\":\"Wireless Bluetooth in-ear headphones\",\"connection\":{\"wireless\":true,\"type\":\"Bluetooth\"},\"price\":64.99,\"stock\":17,\"colors\":[\"black\",\"white\"]}"
```

## Field projection

`FT.SEARCH` returns the entire JSON document by default. If you want to limit the returned search results to specific attributes, you can use field projection.

### Return specific attributes

When you run a search query, you can use the `RETURN` keyword to specify which attributes you want to include in the search results. You also need to specify the number of fields to return.

For example, this query only returns the `name` and `price` of each set of headphones:

```sql
127.0.0.1:6379> FT.SEARCH itemIdx '@description:(headphones)' RETURN 2 name price
1) "2"
2) "item:1"
3) 1) "name"
   2) "Noise-cancelling Bluetooth headphones"
   3) "price"
   4) "99.98"
4) "item:2"
5) 1) "name"
   2) "Wireless earbuds"
   3) "price"
   4) "64.99"
```

### Project with JSONPath

You can use [JSONPath](/docs/stack/json/path) expressions in a `RETURN` statement to extract any part of the JSON document, even fields that were not defined in the index `SCHEMA`.

For example, the following query uses the JSONPath expression `$.stock` to return each item's stock in addition to the `name` and `price` attributes.

```sql
127.0.0.1:6379> FT.SEARCH itemIdx '@description:(headphones)' RETURN 3 name price $.stock
1) "2"
2) "item:1"
3) 1) "name"
   2) "Noise-cancelling Bluetooth headphones"
   3) "price"
   4) "99.98"
   5) "$.stock"
   6) "25"
4) "item:2"
5) 1) "name"
   2) "Wireless earbuds"
   3) "price"
   4) "64.99"
   5) "$.stock"
   6) "17"
```

Note that the returned property name is the JSONPath expression itself: `"$.stock"`.

You can use the `AS` option to specify an alias for the returned property:

```sql
127.0.0.1:6379> FT.SEARCH itemIdx '@description:(headphones)' RETURN 5 name price $.stock AS stock
1) "2"
2) "item:1"
3) 1) "name"
   2) "Noise-cancelling Bluetooth headphones"
   3) "price"
   4) "99.98"
   5) "stock"
   6) "25"
4) "item:2"
5) 1) "name"
   2) "Wireless earbuds"
   3) "price"
   4) "64.99"
   5) "stock"
   6) "17"
```

This query returns the field as the alias `"stock"` instead of the JSONPath expression `"$.stock"`.

### Highlight search terms

You can [highlight](/docs/stack/search/reference/highlight) relevant search terms in any indexed `TEXT` attribute.

For `FT.SEARCH`, you have to explicitly set which attributes you want highlighted after the `RETURN` and `HIGHLIGHT` parameters.

Use the optional `TAGS` keyword to specify the strings that will surround (or highlight) the matching search terms.

For example, highlight the word "bluetooth" with bold HTML tags in item names and descriptions:

```sql
127.0.0.1:6379> FT.SEARCH itemIdx '(@name:(bluetooth))|(@description:(bluetooth))' RETURN 3 name description price HIGHLIGHT FIELDS 2 name description TAGS '<b>' '</b>'
1) "2"
2) "item:1"
3) 1) "name"
   2) "Noise-cancelling <b>Bluetooth</b> headphones"
   3) "description"
   4) "Wireless <b>Bluetooth</b> headphones with noise-cancelling technology"
   5) "price"
   6) "99.98"
4) "item:2"
5) 1) "name"
   2) "Wireless earbuds"
   3) "description"
   4) "Wireless <b>Bluetooth</b> in-ear headphones"
   5) "price"
   6) "64.99"
```

## Aggregate with JSONPath

You can use [aggregation](/docs/stack/search/reference/aggregations) to generate statistics or build facet queries.

The `LOAD` option accepts [JSONPath](/docs/stack/json/path) expressions. You can use any value in the pipeline, even if the value is not indexed.

This example uses aggregation to calculate a 10% price discount for each item and sorts the items from least expensive to most expensive:

```sql
127.0.0.1:6379> FT.AGGREGATE itemIdx '*' LOAD 4 name $.price AS originalPrice APPLY '@originalPrice - (@originalPrice * 0.10)' AS salePrice SORTBY 2 @salePrice ASC
1) "2"
2) 1) "name"
   2) "Wireless earbuds"
   3) "originalPrice"
   4) "64.99"
   5) "salePrice"
   6) "58.491"
3) 1) "name"
   2) "Noise-cancelling Bluetooth headphones"
   3) "originalPrice"
   4) "99.98"
   5) "salePrice"
   6) "89.982"
```

{{% alert title="Note" color="info" %}}
`FT.AGGREGATE` queries require `attribute` modifiers. Don't use JSONPath expressions in queries, except with the `LOAD` option, because the query parser doesn't fully support them.
{{% /alert %}}

## Index limitations

### Schema mapping

During index creation, you need to map the JSON elements to `SCHEMA` fields as follows:

- Strings as `TEXT`, `TAG`, or `GEO`.
- Numbers as `NUMERIC`.
- Booleans as `TAG`.
- JSON array
  - Array of strings as `TAG` or `TEXT`.
  - Array of numbers as `NUMERIC` or `VECTOR`.
  - Array of geo coordinates as `GEO`.
  - `null` values in such arrays are ignored.
- You cannot index JSON objects. Index the individual elements as separate attributes instead.
- `null` values are ignored.

### Sortable TAG 

If you create an index for JSON documents with a JSONPath leading to an array or to multi values, only the first value is considered by the sort<|MERGE_RESOLUTION|>--- conflicted
+++ resolved
@@ -381,11 +381,7 @@
 ```
 ## Index JSON arrays as VECTOR
 
-<<<<<<< HEAD
 Starting with RediSearch 2.6.0, a JSONPath leading to an array of numeric values may be indexed as VECTOR type in the index schema.
-=======
-Starting with RediSearch v2.6.0, a JSONPath leading to an array of numerical values may be indexed as VECTOR type in the index schema.
->>>>>>> 9c192da6
 
 If you want to index *multiple* numeric arrays as VECTOR, use a [JSONPath](/docs/stack/json/path/) leading to multiple numeric arrays using JSONPath operators such as wildcard, filter, union, array slice, and/or recursive descent.
 
