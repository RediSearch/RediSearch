--- conflicted
+++ resolved
@@ -49,11 +49,7 @@
 
 ## RediSearch configuration parameters
 
-<<<<<<< HEAD
-The following table summarizes which configuration parameters can be set at module load-time and runtime:
-=======
-The following table summarizes configuration parameters that can be set at module load-time and run-time:
->>>>>>> 1b3d5902
+The following table summarizes which configuration parameters can be set at module load-time and run-time:
 
 | Configuration Parameter                             | Load-time          | Run-time             |
 | :-------                                            | :-----             | :-----------         |
