--- conflicted
+++ resolved
@@ -17,7 +17,6 @@
     [NOFREQS] 
     [STOPWORDS count [stopword ...]] 
     [SKIPINITIALSCAN]
-<<<<<<< HEAD
     SCHEMA field_name [AS alias] 
       TEXT [SORTABLE] [UNF] [NOINDEX] [NOSTEM] [WEIGHT] [PHONETIC] [WITHSUFFIXTRIE] |
       TAG [SORTABLE] [UNF] [NOINDEX] [SEPARATOR] [CASESENSITIVE] [WITHSUFFIXTRIE] |
@@ -31,12 +30,6 @@
       NUMERIC [SORTABLE] [NOINDEX] |
       GEO [SORTABLE] [NOINDEX] |
       VECTOR {algorithm} {count} [{attribute_name} {attribute_value} ...] ...] 
-{{< / highlight >}}
-=======
-    SCHEMA field_name [AS alias] TEXT | TAG | NUMERIC | GEO | VECTOR [ SORTABLE [UNF]] 
-    [NOINDEX] [ field_name [AS alias] TEXT | TAG | NUMERIC | GEO | VECTOR [ SORTABLE [UNF]] [NOINDEX] ...]
----
->>>>>>> 215d1446
 
 ## Description
 
@@ -163,35 +156,24 @@
 <a name="MAXTEXTFIELDS"></a><details open>
 <summary><code>MAXTEXTFIELDS</code></summary> 
 
-<<<<<<< HEAD
 forces RediSearch to encode indexes as if there were more than 32 text attributes, which allows you to add additional attributes (beyond 32) using `FT.ALTER`. 
 For efficiency, RediSearch encodes indexes differently if they are created with less than 32 text attributes.
-=======
-forces RediSearch to encode indexes as if there were more than 32 text attributes, which allows you to add additional attributes (beyond 32) using `FT.ALTER`. For efficiency, RediSearch encodes indexes differently if they are created with less than 32 text attributes.
->>>>>>> 215d1446
 </details>
 
 <a name="NOOFFSETS"></a><details open>
 <summary><code>NOOFFSETS</code></summary> 
 
-<<<<<<< HEAD
 does not store term offsets for documents. 
 It saves memory, but does not allow exact searches or highlighting. 
 It implies `NOHL`.
-=======
-does not store term offsets for documents. It saves memory, but does not allow exact searches or highlighting. It implies `NOHL`.
->>>>>>> 215d1446
 </details>
 
 <a name="TEMPORARY"></a><details open>
 <summary><code>TEMPORARY</code></summary> 
 
-<<<<<<< HEAD
 creates a lightweight temporary index that expires after a specified period of inactivity. 
 The internal idle timer is reset whenever the index is searched or added to. 
 Because such indexes are lightweight, you can create thousands of such indexes without negative performance implications and, therefore, you should consider using `SKIPINITIALSCAN` to avoid costly scanning.
-=======
-creates a lightweight temporary index that expires after a specified period of inactivity, in seconds. The internal idle timer is reset whenever the index is searched or added to. Because such indexes are lightweight, you can create thousands of such indexes without negative performance implications and, therefore, you should consider using `SKIPINITIALSCAN` to avoid costly scanning.
 
 {{% alert title="Warning" color="warning" %}}
  
@@ -202,7 +184,6 @@
 In version 2.x, RediSearch indexes hashes and JSONs, and the dependency between the index and documents no longer exists. 
 
 {{% /alert %}}
->>>>>>> 215d1446
 
 </details>
 
@@ -223,23 +204,15 @@
 <a name="NOFREQS"></a><details open>
 <summary><code>NOFREQS</code></summary> 
 
-<<<<<<< HEAD
 avoids saving the term frequencies in the index. 
 It saves memory, but does not allow sorting based on the frequencies of a given term within the document.
-=======
-avoids saving the term frequencies in the index. It saves memory, but does not allow sorting based on the frequencies of a given term within the document.
->>>>>>> 215d1446
 </details>
 
 <a name="STOPWORDS"></a><details open>
 <summary><code>STOPWORDS {count}</code></summary> 
 
-<<<<<<< HEAD
 sets the index with a custom stopword list, to be ignored during indexing and search time. 
 `{count}` is the number of stopwords, followed by a list of stopword arguments exactly the length of `{count}`.
-=======
-sets the index with a custom stopword list, to be ignored during indexing and search time. `{count}` is the number of stopwords, followed by a list of stopword arguments exactly the length of `{count}`.
->>>>>>> 215d1446
 
 If not set, FT.CREATE takes the default list of stopwords. If `{count}` is set to 0, the index does not have stopwords.
 </details>
