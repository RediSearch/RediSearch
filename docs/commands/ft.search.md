--- conflicted
+++ resolved
@@ -1,492 +1,333 @@
-<<<<<<< HEAD
----
-syntax: 
----
-
-Search the index with a textual query, returning either documents or just ids
-
-## Syntax
-
-{{< highlight bash >}}
-FT.SEARCH index query 
-          [NOCONTENT] 
-          [VERBATIM] [NOSTOPWORDS] 
-          [WITHSCORES] 
-          [WITHPAYLOADS] 
-          [WITHSORTKEYS] 
-          [ FILTER numeric_field min max [ FILTER numeric_field min max ...]] 
-          [ GEOFILTER geo_field lon lat radius m | km | mi | ft [ GEOFILTER geo_field lon lat radius m | km | mi | ft ...]] 
-          [ INKEYS count key [key ...]] [ INFIELDS count field [field ...]] 
-          [ RETURN count identifier [AS property] [ identifier [AS property] ...]] 
-          [ SUMMARIZE [ FIELDS count field [field ...]] [FRAGS num] [LEN fragsize] [SEPARATOR separator]] 
-          [ HIGHLIGHT [ FIELDS count field [field ...]] [ TAGS open close]] 
-          [SLOP slop] 
-          [TIMEOUT timeout] 
-          [INORDER] 
-          [LANGUAGE language] 
-          [EXPANDER expander] 
-          [SCORER scorer] 
-          [EXPLAINSCORE] 
-          [PAYLOAD payload] 
-          [ SORTBY sortby [ ASC | DESC]] 
-          [ LIMIT offset num] 
-          [ PARAMS nargs name value [ name value ...]] 
-          [DIALECT dialect]
-{{< / highlight >}}
-
-[Examples](#examples)
-
-## Required parameters
-
-<details open>
-<summary><code>index</code></summary>
-
-is index name. You must first create the index using `FT.CREATE`.
-</details>
-
-<details open>
-<summary><code>query</code></summary> 
-
-is text query to search. If it's more than a single word, put it in quotes. Refer to [Query syntax](/redisearch/reference/query_syntax) for more details.
-</details>
-
-## Optional parameters
-
-<details open>
-<summary><code>NOCONTENT</code></summary>
-
-returns the document ids and not the content. This is useful if RediSearch is only an index on an external document collection.
-</details>
-
-<details open>
-<summary><code>VERBATIM</code></summary>
-
-does not try to use stemming for query expansion but searches the query terms verbatim.
-</details>
-
-<details open>
-<summary><code>WITHSCORES</code></summary>
-
-also returns the relative internal score of each document. This can be used to merge results from multiple instances.
-</details>
-
-<details open>
-<summary><code>WITHPAYLOADS</code></summary>
-
-retrieves optional document payloads. See `FT.CREATE`. The payloads follow the document id and, if `WITHSCORES` is set, the scores.
-</details>
-
-<details open>
-<summary><code>WITHSORTKEYS</code></summary>
-
-returns the value of the sorting key, right after the id and score and/or payload, if requested. This is usually not needed, and
-  exists for distributed search coordination purposes. This option is relevant only if used in conjunction with `SORTBY`.
-</details>
-
-<details open>
-<summary><code>FILTER numeric_attribute min max</code></summary>
-
-limits results to those having numeric values ranging between `min` and `max`, if numeric_attribute is defined as a numeric attribute in `FT.CREATE`. 
-  `min` and `max` follow `ZRANGE` syntax, and can be `-inf`, `+inf`, and use `(` for exclusive ranges. Multiple numeric filters for different attributes are supported in one query.
-</details>
-
-<details open>
-<summary><code>GEOFILTER {geo_attribute} {lon} {lat} {radius} m|km|mi|ft</code></summary>
-
-filter the results to a given `radius` from `lon` and `lat`. Radius is given as a number and units. See `GEORADIUS` for more details.
-</details>
-
-<details open>
-<summary><code>INKEYS {num} {attribute} ...</code></summary>
-
-limits the result to a given set of keys specified in the list. The first argument must be the length of the list and greater than zero. Non-existent keys are ignored, unless all the keys are non-existent.
-</details>
-
-<details open>
-<summary><code>INFIELDS {num} {attribute} ...</code></summary>
-
-filters the results to those appearing only in specific attributes of the document, like `title` or `URL`. You must include `num`, which is the number of attributes you're filtering by. For example, if you request `title` and `URL`, then `num` is 2.
-</details>
-
-<details open>
-<summary><code>RETURN {num} {identifier} AS {property} ...</code></summary>
-
-limits the attributes returned from the document. `num` is the number of attributes following the keyword. If `num` is 0, it acts like `NOCONTENT`.
-  `identifier` is either an attribute name (for hashes and JSON) or a JSON Path expression (for JSON).
-  `property` is an optional name used in the result. If not provided, the `identifier` is used in the result.
-</details>
-
-<details open>
-<summary><code>SUMMARIZE ...</code></summary>
-
-returns only the sections of the attribute that contain the matched text. See [Highlighting](/redisearch/reference/highlight) for more information.
-</details>
-
-<details open>
-<summary><code>HIGHLIGHT ...</code></summary>
-
-formats occurrences of matched text. See [Highlighting](/redisearch/reference/highlight) for more information.
-</details>
-
-<details open>
-<summary><code>SLOP {slop}</code></summary>
-
-allows a maximum of N intervening number of unmatched offsets between phrase terms. In other words, the slop for exact phrases is 0.
-</details>
-
-<details open>
-<summary><code>INORDER</code></summary>
-
-puts the query terms in the same order in the document as in the query, regardless of the offsets between them. Typically used in conjunction with `SLOP`.
-</details>
-
-<details open>
-<summary><code>LANGUAGE {language}</code></summary>
-
-use a stemmer for the supplied language during search for query expansion. If querying documents in Chinese, set to `chinese` to
-  properly tokenize the query terms. Defaults to English. If an unsupported language is sent, the command returns an error.
-  See `FT.CREATE` for the list of languages. 
-</details>
-
-<details open>
-<summary><code>EXPANDER {expander}</code></summary>
-
-uses a custom query expander instead of the stemmer. See [Extensions](/redisearch/reference/extensions).
-</details>
-
-<details open>
-<summary><code>SCORER {scorer}</code></summary>
-
-uses a custom scoring function you define. See [Extensions](/redisearch/reference/extensions).
-</details>
-
-<details open>
-<summary><code>EXPLAINSCORE</code></summary>
-
-returns a textual description of how the scores were calculated. Using this options requires the WITHSCORES option.
-</details>
-
-<details open>
-<summary><code>PAYLOAD {payload}</code></summary>
-
-adds an arbitrary, binary safe payload that is exposed to custom scoring functions. See [Extensions](/redisearch/reference/extensions).
-</details>
-
-<details open>
-<summary><code>SORTBY {attribute} [ASC|DESC]</code></summary>
-
-orders the results by the value of this attribute. This applies to both text and numeric attributes. Attributes needed for `SORTBY` should be declared as `SORTABLE` in the index, in order to be available with very low latency. Note that this adds memory overhead.
-</details>
-
-<details open>
-<summary><code>LIMIT first num</code></summary>
-
-limits the results to the offset and number of results given. Note that the offset is zero-indexed. The default is 0 10, which returns 10 items starting from the first result. You can use `LIMIT 0 0` to count the number of documents in the result set without actually returning them.
-</details>
-
-<details open>
-<summary><code>TIMEOUT {milliseconds}</code></summary>
-
-overrides the timeout parameter of the module.
-</details>
-
-<details open>
-<summary><code>PARAMS {nargs} {name} {value}</code></summary>
-
-defines one or more value parameters. Each parameter has a name and a value. 
-
-You can reference parameters in the `query` by a `$`, followed by the parameter name, for example, `$user`. Each such reference in the search query to a parameter name is substituted by the corresponding parameter value. For example, with parameter definition `PARAMS 4 lon 29.69465 lat 34.95126`, the expression `@loc:[$lon $lat 10 km]` is evaluated to `@loc:[29.69465 34.95126 10 km]`. You cannot reference parameters in the query string where concrete values are not allowed, such as in field names, for example, `@loc`. To use `PARAMS`, set `DIALECT` to 2.
-</details>
-
-<details open>
-<summary><code>DIALECT {dialect_version}</code></summary>
-
-selects the dialect version under which to execute the query. If not specified, the query will execute under the default dialect version set during module initial loading or via `FT.CONFIG SET` command.
-</details>
-
-## Return
-
-FT.SEARCH returns an array reply, where the first element is an integer reply of the total number of results, and then array reply pairs of document ids, and array replies of attribute/value pairs.
-
-<note><b>Notes:</b> 
-- If `NOCONTENT` is given, an array is returned where the first element is the total number of results, and the rest of the members are document ids.
-- If a hash expires after the query process starts, the hash is counted in the total number of results, but the key name and content return as null.
-</note>
-
-## Complexity
-
-FT.SEARCH complexity is O(n) for single word queries. `n` is the number of the results in the result set. Finding all the documents that have a specific term is O(1), however, a scan on all those documents is needed to load the documents data from redis hashes and return them.
-
-The time complexity for more complex queries varies, but in general it's proportional to the number of words, the number of intersection points between them and the number of results in the result set.
-
-## Examples
-
-<details open>
-<summary><b>Search for a term in every text attribute</b></summary>
-
-Search for the term "wizard" in every TEXT attribute of an index containing book data.
-
-{{< highlight bash >}}
-127.0.0.1:6379> FT.SEARCH books-idx "wizard"
-{{< / highlight >}}
-</details>
-
-<details open>
-<summary><b>Search for a term in title attribute</b></summary>
-
-Search for the term _dogs_ in the `title` attribute.
-
-{{< highlight bash >}}
-127.0.0.1:6379> FT.SEARCH books-idx "@title:dogs"
-{{< / highlight >}}
-</details>
-
-<details open>
-<summary><b>Search for books from specific years</b></summary>
-
-Search for books published in 2020 or 2021.
-
-{{< highlight bash >}}
-127.0.0.1:6379> FT.SEARCH books-idx "@published_at:[2020 2021]"
-{{< / highlight >}}
-</details>
-
-<details open>
-<summary><b>Search for a restaurant by distance from longitude/latitude</b></summary>
-
-Search for Chinese restaurants within 5 kilometers of longitude -122.41, latitude 37.77 (San Francisco).
-
-{{< highlight bash >}}
-127.0.0.1:6379> FT.SEARCH restaurants-idx "chinese @location:[-122.41 37.77 5 km]"
-{{< / highlight >}}
-</details>
-
-<details open>
-<summary><b>Search for a book by terms but boost specific term</b></summary>
-
-Search for the term _dogs_ or _cats_ in the `title` attribute, but give matches of _dogs_ a higher relevance score (also known as _boosting_).
-
-{{< highlight bash >}}
-127.0.0.1:6379> FT.SEARCH books-idx "(@title:dogs | @title:cats) | (@title:dogs) => { $weight: 5.0; }"
-{{< / highlight >}}
-</details>
-
-<details open>
-<summary><b>Search for a book by a term and EXPLAINSCORE</b></summary>
-
-Search for books with _dogs_ in any TEXT attribute in the index and request an explanation of scoring for each result.
-
-{{< highlight bash >}}
-127.0.0.1:6379> FT.SEARCH books-idx "dogs" WITHSCORES EXPLAINSCORE
-{{< / highlight >}}
-</details>
-
-<details open>
-<summary><b>Search for a book by a term and TAG</b></summary>
-
-Searching for books with _space_ in the title that have `science` in the TAG attribute `categories`:
-
-{{< highlight bash >}}
-127.0.0.1:6379> FT.SEARCH books-idx "@title:space @categories:{science}"
-{{< / highlight >}}
-</details>
-
-<details open>
-<summary><b>Search for a book by a term but limit the number</b></summary>
-
-Searching for books with _Python_ in any TEXT attribute, returning ten results starting with the eleventh result in the entire result set (the offset parameter is zero-based), and returning only the `title` attribute for each result:
-
-{{< highlight bash >}}
-127.0.0.1:6379> FT.SEARCH books-idx "python" LIMIT 10 10 RETURN 1 title
-{{< / highlight >}}
-</details>
-
-<details open>
-<summary><b>Search for a book by a term and price</b></summary>
-
-Search for books with _Python_ in any TEXT attribute, returning the price stored in the original JSON document.
-
-{{< highlight bash >}}
-127.0.0.1:6379> FT.SEARCH books-idx "python" RETURN 3 $.book.price AS price
-{{< / highlight >}}
-</details>
-
-<details open>
-<summary><b>Search for a book by title and distance</b></summary>
-
-Search for books with semantically similar title to _Planet Earth_. Return top 10 results sorted by distance.
-
-{{< highlight bash >}}
-127.0.0.1:6379> FT.SEARCH books-idx "*=>[KNN 10 @title_embedding $query_vec AS title_score]" PARAMS 2 query_vec <"Planet Earth" embedding BLOB> SORTBY title_score DIALECT 2
-{{< / highlight >}}
-</details>
-
-## See also
-
-`FT.SEARCH` | `FT.AGGREGATE` 
-
-## Related topics
-
-- [Extensions](/redisearch/reference/extensions)
-- [Highlighting](/redisearch/reference/highlight)
-- [Query syntax](/redisearch/reference/query_syntax)
-- [RediSearch](/docs/stack/search)
-=======
-#### Complexity
-
-O(n) for single word queries. `n` is the number of the results in the result set. Finding all the documents that have a specific term is O(1), however, a scan on all those documents is needed to load the documents data from redis hashes and return them.
-
-The time complexity for more complex queries varies, but in general it's proportional to the number of words, the number of intersection points between them and the number of results in the result set.
-
----
-
-Searches the index with a textual query, returning either documents or just ids.
-
-#### Parameters
-
-- **index**: The index name. The index must be first created with `FT.CREATE`.
-- **query**: the text query to search. If it's more than a single word, put it in quotes.
-  Refer to [query syntax](/redisearch/reference/query_syntax) for more details.
-- **NOCONTENT**: If it appears after the query, we only return the document ids and not
-  the content. This is useful if RediSearch is only an index on an external document collection
-- **VERBATIM**: if set, we do not try to use stemming for query expansion but search the query terms
-  verbatim.
-- **NOSTOPWORDS**: If set, we do not filter stopwords from the query.
-- **WITHSCORES**: If set, we also return the relative internal score of each document. this can be
-  used to merge results from multiple instances
-- **WITHPAYLOADS**: If set, we retrieve optional document payloads (see `FT.CREATE`).
-  the payloads follow the document id, and if `WITHSCORES` was set, follow the scores.
-- **WITHSORTKEYS**: Only relevant in conjunction with **SORTBY**. Returns the value of the sorting key,
-  right after the id and score and /or payload if requested. This is usually not needed by users, and
-  exists for distributed search coordination purposes.
-
-- **FILTER numeric_attribute min max**: If set, and numeric_attribute is defined as a numeric attribute in
-  `FT.CREATE`, we will limit results to those having numeric values ranging between min and max.
-  min and max follow ZRANGE syntax, and can be **-inf**, **+inf** and use `(` for exclusive ranges.
-  Multiple numeric filters for different attributes are supported in one query.
-- **GEOFILTER {geo_attribute} {lon} {lat} {radius} m|km|mi|ft**: If set, we filter the results to a given radius
-  from lon and lat. Radius is given as a number and units. See `GEORADIUS`
-  for more details.
-- **INKEYS {num} {attribute} ...**: If set, we limit the result to a given set of keys specified in the
-  list.
-  the first argument must be the length of the list, and greater than zero.
-  Non-existent keys are ignored - unless all the keys are non-existent.
-- **INFIELDS {num} {attribute} ...**: If set, filter the results to ones appearing only in specific
-  attributes of the document, like `title` or `URL`. You must include `num`, which is the number of attributes you're filtering by. For example, if you request `title` and `URL`, then `num` is 2.
-
-- **RETURN {num} {identifier} AS {property} ...**: Use this keyword to limit which attributes from the document are returned.
-  `num` is the number of attributes following the keyword. If `num` is 0, it acts like `NOCONTENT`.
-  `identifier` is either an attribute name (for hashes and JSON) or a JSON Path expression for (JSON).
-  `property` is an optional name used in the result. If not provided, the `identifier` is used in the result.
-- **SUMMARIZE ...**: Use this option to return only the sections of the attribute which contain the
-  matched text.
-  See [Highlighting](/redisearch/reference/highlight) for more details
-- **HIGHLIGHT ...**: Use this option to format occurrences of matched text. See [Highlighting](/redisearch/reference/highlight) for more
-  details
-- **SLOP {slop}**: If set, we allow a maximum of N intervening number of unmatched offsets between
-  phrase terms. (i.e the slop for exact phrases is 0)
-- **INORDER**: If set, and usually used in conjunction with SLOP, we make sure the query terms appear
-  in the same order in the document as in the query, regardless of the offsets between them.
-- **LANGUAGE {language}**: If set, we use a stemmer for the supplied language during search for query
-  expansion.
-  If querying documents in Chinese, this should be set to `chinese` in order to
-  properly tokenize the query terms.
-  Defaults to English. If an unsupported language is sent, the command returns an error.
-  See `FT.CREATE` for the list of languages.
-
-- **EXPANDER {expander}**: If set, we will use a custom query expander instead of the stemmer. [See Extensions](/redisearch/reference/extensions).
-- **SCORER {scorer}**: If set, we will use a custom scoring function defined by the user. [See Extensions](/redisearch/reference/extensions).
-- **EXPLAINSCORE**: If set, will return a textual description of how the scores were calculated. Using this options requires the WITHSCORES option.
-- **PAYLOAD {payload}**: Add an arbitrary, binary safe payload that will be exposed to custom scoring
-  functions. [See Extensions](/redisearch/reference/extensions).
-
-- **SORTBY {attribute} [ASC|DESC]**: If specified, the results are ordered by the value of this attribute. This applies to both text and numeric attributes. Attributes needed for **SORTBY** should be declared as **SORTABLE** in the index, in order to be available with very low latency (notice this adds memory overhead)
-
-- **LIMIT first num**: Limit the results to the offset and number of results given.
-  Note that the offset is zero-indexed. The default is 0 10, which returns 10 items starting from the first result.
-  If a result key expires during the query, its content will be a null array.
-
-{{% alert title="Tip" color="info" %}}
-`LIMIT 0 0` can be used to count the number of documents in the result set without actually returning them.
-{{% /alert %}}
-
-- **TIMEOUT {milliseconds}**: If set, we will override the timeout parameter of the module.
-
-* **PARAMS {nargs} {name} {value}**. Define one or more value parameters. Each parameter has a name and a value. Parameters can be referenced in the **query** by a `$`, followed by the parameter name, e.g., `$user`, and each such reference in the search query to a parameter name is substituted by the corresponding parameter value. For example, with parameter definition `PARAMS 4 lon 29.69465 lat 34.95126`, the expression `@loc:[$lon $lat 10 km]` would be evaluated to `@loc:[29.69465 34.95126 10 km]`. Parameters cannot be referenced in the query string where concrete values are not allowed, such as in field names, e.g., `@loc`. To use `PARAMS`, `DIALECT` must be set to 2.
-
-- **DIALECT {dialect_version}**. Choose the dialect version to execute the query under. If not specified, the query will execute under the default dialect version set during module initial loading or via `FT.CONFIG SET` command.
-
-@return
-
-@array-reply, where the first element is an @integer-reply of the total number of results,and then @array-reply pairs of document IDs, and a @array-replies of attribute/value pairs.
-
-If **NOCONTENT** was given, we return an array where the first element is the total number of results, and the rest of the members are document ids.
-
-{{% alert title="Expiration of hashes during a search query" color="info" %}}
-If a hash expires after the query process starts, the hash will be counted in the total number of results, but the key's name and content will return as null.
-{{% /alert %}}
-
-@examples
-
-Searching for the term "wizard" in every TEXT attribute of an index containing book data:
-
-```
-FT.SEARCH books-idx "wizard"
-```
-Searching for the term "dogs" in only the "title" attribute:
-
-```
-FT.SEARCH books-idx "@title:dogs"
-```
-
-Searching for books published in 2020 or 2021:
-
-```
-FT.SEARCH books-idx "@published_at:[2020 2021]"
-```
-
-Searching for Chinese restaurants within 5 kilometers of longitude -122.41, latitude 37.77 (San Francisco):
-
-```
-FT.SEARCH restaurants-idx "chinese @location:[-122.41 37.77 5 km]"
-```
-
-Searching for the term "dogs" or "cats" in the "title" attribute, but giving matches of "dogs" a higher relevance score (also known as *boosting*):
-
-```
-FT.SEARCH books-idx "(@title:dogs | @title:cats) | (@title:dogs) => { $weight: 5.0; }"
-```
-Searching for books with "dogs" in any TEXT attribute in the index and requesting an explanation of scoring for each result:
-
-```
-FT.SEARCH books-idx "dogs" WITHSCORES EXPLAINSCORE
-```
-
-Searching for books with "space" in the title that have "science" in the TAG attribute "categories":
-
-```
-FT.SEARCH books-idx "@title:space @categories:{science}"
-```
-
-Searching for books with "Python" in any TEXT attribute, returning ten results starting with the eleventh result in the entire result set (the offset parameter is zero-based), and returning only the "title" attribute for each result:
-
-```
-FT.SEARCH books-idx "python" LIMIT 10 10 RETURN 1 title
-```
-
-Searching for books with "Python" in any TEXT attribute, returning the price stored in the original JSON document.
-
-```
-FT.SEARCH books-idx "python" RETURN 3 $.book.price AS price
-```
-
-Searching for books with semantically similar "title" to "Planet Earth", Return top 10 results sorted by distance.
-
-```
-FT.SEARCH books-idx "*=>[KNN 10 @title_embedding $query_vec AS title_score]" PARAMS 2 query_vec <"Planet Earth" embedding BLOB> SORTBY title_score DIALECT 2
-```
-
-{{% alert title="More examples" color="info" %}}
-For more details and query examples, see [query syntax](/redisearch/reference/query_syntax).
-{{% /alert %}}
->>>>>>> 0b9722b5
+
+---
+syntax: 
+---
+
+Search the index with a textual query, returning either documents or just ids
+
+## Syntax
+
+{{< highlight bash >}}
+FT.SEARCH index query 
+          [NOCONTENT] 
+          [VERBATIM] [NOSTOPWORDS] 
+          [WITHSCORES] 
+          [WITHPAYLOADS] 
+          [WITHSORTKEYS] 
+          [ FILTER numeric_field min max [ FILTER numeric_field min max ...]] 
+          [ GEOFILTER geo_field lon lat radius m | km | mi | ft [ GEOFILTER geo_field lon lat radius m | km | mi | ft ...]] 
+          [ INKEYS count key [key ...]] [ INFIELDS count field [field ...]] 
+          [ RETURN count identifier [AS property] [ identifier [AS property] ...]] 
+          [ SUMMARIZE [ FIELDS count field [field ...]] [FRAGS num] [LEN fragsize] [SEPARATOR separator]] 
+          [ HIGHLIGHT [ FIELDS count field [field ...]] [ TAGS open close]] 
+          [SLOP slop] 
+          [TIMEOUT timeout] 
+          [INORDER] 
+          [LANGUAGE language] 
+          [EXPANDER expander] 
+          [SCORER scorer] 
+          [EXPLAINSCORE] 
+          [PAYLOAD payload] 
+          [ SORTBY sortby [ ASC | DESC]] 
+          [ LIMIT offset num] 
+          [ PARAMS nargs name value [ name value ...]] 
+          [DIALECT dialect]
+{{< / highlight >}}
+
+[Examples](#examples)
+
+## Required parameters
+
+<details open>
+<summary><code>index</code></summary>
+
+is index name. You must first create the index using `FT.CREATE`.
+</details>
+
+<details open>
+<summary><code>query</code></summary> 
+
+is text query to search. If it's more than a single word, put it in quotes. Refer to [Query syntax](/redisearch/reference/query_syntax) for more details.
+</details>
+
+## Optional parameters
+
+<details open>
+<summary><code>NOCONTENT</code></summary>
+
+returns the document ids and not the content. This is useful if RediSearch is only an index on an external document collection.
+</details>
+
+<details open>
+<summary><code>VERBATIM</code></summary>
+
+does not try to use stemming for query expansion but searches the query terms verbatim.
+</details>
+
+<details open>
+<summary><code>WITHSCORES</code></summary>
+
+also returns the relative internal score of each document. This can be used to merge results from multiple instances.
+</details>
+
+<details open>
+<summary><code>WITHPAYLOADS</code></summary>
+
+retrieves optional document payloads. See `FT.CREATE`. The payloads follow the document id and, if `WITHSCORES` is set, the scores.
+</details>
+
+<details open>
+<summary><code>WITHSORTKEYS</code></summary>
+
+returns the value of the sorting key, right after the id and score and/or payload, if requested. This is usually not needed, and
+  exists for distributed search coordination purposes. This option is relevant only if used in conjunction with `SORTBY`.
+</details>
+
+<details open>
+<summary><code>FILTER numeric_attribute min max</code></summary>
+
+limits results to those having numeric values ranging between `min` and `max`, if numeric_attribute is defined as a numeric attribute in `FT.CREATE`. 
+  `min` and `max` follow `ZRANGE` syntax, and can be `-inf`, `+inf`, and use `(` for exclusive ranges. Multiple numeric filters for different attributes are supported in one query.
+</details>
+
+<details open>
+<summary><code>GEOFILTER {geo_attribute} {lon} {lat} {radius} m|km|mi|ft</code></summary>
+
+filter the results to a given `radius` from `lon` and `lat`. Radius is given as a number and units. See `GEORADIUS` for more details.
+</details>
+
+<details open>
+<summary><code>INKEYS {num} {attribute} ...</code></summary>
+
+limits the result to a given set of keys specified in the list. The first argument must be the length of the list and greater than zero. Non-existent keys are ignored, unless all the keys are non-existent.
+</details>
+
+<details open>
+<summary><code>INFIELDS {num} {attribute} ...</code></summary>
+
+filters the results to those appearing only in specific attributes of the document, like `title` or `URL`. You must include `num`, which is the number of attributes you're filtering by. For example, if you request `title` and `URL`, then `num` is 2.
+</details>
+
+<details open>
+<summary><code>RETURN {num} {identifier} AS {property} ...</code></summary>
+
+limits the attributes returned from the document. `num` is the number of attributes following the keyword. If `num` is 0, it acts like `NOCONTENT`.
+  `identifier` is either an attribute name (for hashes and JSON) or a JSON Path expression (for JSON).
+  `property` is an optional name used in the result. If not provided, the `identifier` is used in the result.
+</details>
+
+<details open>
+<summary><code>SUMMARIZE ...</code></summary>
+
+returns only the sections of the attribute that contain the matched text. See [Highlighting](/redisearch/reference/highlight) for more information.
+</details>
+
+<details open>
+<summary><code>HIGHLIGHT ...</code></summary>
+
+formats occurrences of matched text. See [Highlighting](/redisearch/reference/highlight) for more information.
+</details>
+
+<details open>
+<summary><code>SLOP {slop}</code></summary>
+
+allows a maximum of N intervening number of unmatched offsets between phrase terms. In other words, the slop for exact phrases is 0.
+</details>
+
+<details open>
+<summary><code>INORDER</code></summary>
+
+puts the query terms in the same order in the document as in the query, regardless of the offsets between them. Typically used in conjunction with `SLOP`.
+</details>
+
+<details open>
+<summary><code>LANGUAGE {language}</code></summary>
+
+use a stemmer for the supplied language during search for query expansion. If querying documents in Chinese, set to `chinese` to
+  properly tokenize the query terms. Defaults to English. If an unsupported language is sent, the command returns an error.
+  See `FT.CREATE` for the list of languages. 
+</details>
+
+<details open>
+<summary><code>EXPANDER {expander}</code></summary>
+
+uses a custom query expander instead of the stemmer. See [Extensions](/redisearch/reference/extensions).
+</details>
+
+<details open>
+<summary><code>SCORER {scorer}</code></summary>
+
+uses a custom scoring function you define. See [Extensions](/redisearch/reference/extensions).
+</details>
+
+<details open>
+<summary><code>EXPLAINSCORE</code></summary>
+
+returns a textual description of how the scores were calculated. Using this options requires the WITHSCORES option.
+</details>
+
+<details open>
+<summary><code>PAYLOAD {payload}</code></summary>
+
+adds an arbitrary, binary safe payload that is exposed to custom scoring functions. See [Extensions](/redisearch/reference/extensions).
+</details>
+
+<details open>
+<summary><code>SORTBY {attribute} [ASC|DESC]</code></summary>
+
+orders the results by the value of this attribute. This applies to both text and numeric attributes. Attributes needed for `SORTBY` should be declared as `SORTABLE` in the index, in order to be available with very low latency. Note that this adds memory overhead.
+</details>
+
+<details open>
+<summary><code>LIMIT first num</code></summary>
+
+limits the results to the offset and number of results given. Note that the offset is zero-indexed. The default is 0 10, which returns 10 items starting from the first result. You can use `LIMIT 0 0` to count the number of documents in the result set without actually returning them.
+</details>
+
+<details open>
+<summary><code>TIMEOUT {milliseconds}</code></summary>
+
+overrides the timeout parameter of the module.
+</details>
+
+<details open>
+<summary><code>PARAMS {nargs} {name} {value}</code></summary>
+
+defines one or more value parameters. Each parameter has a name and a value. 
+
+You can reference parameters in the `query` by a `$`, followed by the parameter name, for example, `$user`. Each such reference in the search query to a parameter name is substituted by the corresponding parameter value. For example, with parameter definition `PARAMS 4 lon 29.69465 lat 34.95126`, the expression `@loc:[$lon $lat 10 km]` is evaluated to `@loc:[29.69465 34.95126 10 km]`. You cannot reference parameters in the query string where concrete values are not allowed, such as in field names, for example, `@loc`. To use `PARAMS`, set `DIALECT` to 2.
+</details>
+
+<details open>
+<summary><code>DIALECT {dialect_version}</code></summary>
+
+selects the dialect version under which to execute the query. If not specified, the query will execute under the default dialect version set during module initial loading or via `FT.CONFIG SET` command.
+</details>
+
+## Return
+
+FT.SEARCH returns an array reply, where the first element is an integer reply of the total number of results, and then array reply pairs of document ids, and array replies of attribute/value pairs.
+
+<note><b>Notes:</b> 
+- If `NOCONTENT` is given, an array is returned where the first element is the total number of results, and the rest of the members are document ids.
+- If a hash expires after the query process starts, the hash is counted in the total number of results, but the key name and content return as null.
+</note>
+
+## Complexity
+
+FT.SEARCH complexity is O(n) for single word queries. `n` is the number of the results in the result set. Finding all the documents that have a specific term is O(1), however, a scan on all those documents is needed to load the documents data from redis hashes and return them.
+
+The time complexity for more complex queries varies, but in general it's proportional to the number of words, the number of intersection points between them and the number of results in the result set.
+
+## Examples
+
+<details open>
+<summary><b>Search for a term in every text attribute</b></summary>
+
+Search for the term "wizard" in every TEXT attribute of an index containing book data.
+
+{{< highlight bash >}}
+127.0.0.1:6379> FT.SEARCH books-idx "wizard"
+{{< / highlight >}}
+</details>
+
+<details open>
+<summary><b>Search for a term in title attribute</b></summary>
+
+Search for the term _dogs_ in the `title` attribute.
+
+{{< highlight bash >}}
+127.0.0.1:6379> FT.SEARCH books-idx "@title:dogs"
+{{< / highlight >}}
+</details>
+
+<details open>
+<summary><b>Search for books from specific years</b></summary>
+
+Search for books published in 2020 or 2021.
+
+{{< highlight bash >}}
+127.0.0.1:6379> FT.SEARCH books-idx "@published_at:[2020 2021]"
+{{< / highlight >}}
+</details>
+
+<details open>
+<summary><b>Search for a restaurant by distance from longitude/latitude</b></summary>
+
+Search for Chinese restaurants within 5 kilometers of longitude -122.41, latitude 37.77 (San Francisco).
+
+{{< highlight bash >}}
+127.0.0.1:6379> FT.SEARCH restaurants-idx "chinese @location:[-122.41 37.77 5 km]"
+{{< / highlight >}}
+</details>
+
+<details open>
+<summary><b>Search for a book by terms but boost specific term</b></summary>
+
+Search for the term _dogs_ or _cats_ in the `title` attribute, but give matches of _dogs_ a higher relevance score (also known as _boosting_).
+
+{{< highlight bash >}}
+127.0.0.1:6379> FT.SEARCH books-idx "(@title:dogs | @title:cats) | (@title:dogs) => { $weight: 5.0; }"
+{{< / highlight >}}
+</details>
+
+<details open>
+<summary><b>Search for a book by a term and EXPLAINSCORE</b></summary>
+
+Search for books with _dogs_ in any TEXT attribute in the index and request an explanation of scoring for each result.
+
+{{< highlight bash >}}
+127.0.0.1:6379> FT.SEARCH books-idx "dogs" WITHSCORES EXPLAINSCORE
+{{< / highlight >}}
+</details>
+
+<details open>
+<summary><b>Search for a book by a term and TAG</b></summary>
+
+Searching for books with _space_ in the title that have `science` in the TAG attribute `categories`:
+
+{{< highlight bash >}}
+127.0.0.1:6379> FT.SEARCH books-idx "@title:space @categories:{science}"
+{{< / highlight >}}
+</details>
+
+<details open>
+<summary><b>Search for a book by a term but limit the number</b></summary>
+
+Searching for books with _Python_ in any TEXT attribute, returning ten results starting with the eleventh result in the entire result set (the offset parameter is zero-based), and returning only the `title` attribute for each result:
+
+{{< highlight bash >}}
+127.0.0.1:6379> FT.SEARCH books-idx "python" LIMIT 10 10 RETURN 1 title
+{{< / highlight >}}
+</details>
+
+<details open>
+<summary><b>Search for a book by a term and price</b></summary>
+
+Search for books with _Python_ in any TEXT attribute, returning the price stored in the original JSON document.
+
+{{< highlight bash >}}
+127.0.0.1:6379> FT.SEARCH books-idx "python" RETURN 3 $.book.price AS price
+{{< / highlight >}}
+</details>
+
+<details open>
+<summary><b>Search for a book by title and distance</b></summary>
+
+Search for books with semantically similar title to _Planet Earth_. Return top 10 results sorted by distance.
+
+{{< highlight bash >}}
+127.0.0.1:6379> FT.SEARCH books-idx "*=>[KNN 10 @title_embedding $query_vec AS title_score]" PARAMS 2 query_vec <"Planet Earth" embedding BLOB> SORTBY title_score DIALECT 2
+{{< / highlight >}}
+</details>
+
+## See also
+
+`FT.SEARCH` | `FT.AGGREGATE` 
+
+## Related topics
+
+- [Extensions](/redisearch/reference/extensions)
+- [Highlighting](/redisearch/reference/highlight)
+- [Query syntax](/redisearch/reference/query_syntax)
+- [RediSearch](/docs/stack/search)