/*
 * Copyright Redis Ltd. 2016 - present
 * Licensed under your choice of the Redis Source Available License 2.0 (RSALv2) or
 * the Server Side Public License v1 (SSPLv1).
 */

#define REDISMODULE_MAIN

#include <stdio.h>
#include <stdlib.h>
#include <string.h>
#include <sys/param.h>
#include <time.h>

#include "commands.h"
#include "document.h"
#include "tag_index.h"
#include "index.h"
#include "query.h"
#include "redis_index.h"
#include "redismodule.h"
#include "rmutil/strings.h"
#include "rmutil/util.h"
#include "rmutil/args.h"
#include "spec.h"
#include "util/logging.h"
#include "util/workers.h"
#include "util/references.h"
#include "config.h"
#include "aggregate/aggregate.h"
#include "rmalloc.h"
#include "cursor.h"
#include "debug_commands.h"
#include "spell_check.h"
#include "dictionary.h"
#include "suggest.h"
#include "numeric_index.h"
#include "redisearch_api.h"
#include "alias.h"
#include "module.h"
#include "rwlock.h"
#include "info/info_command.h"
#include "rejson_api.h"
#include "geometry/geometry_api.h"
#include "reply.h"
#include "resp3.h"
#include "coord/rmr/rmr.h"
#include "hiredis/async.h"
#include "coord/rmr/reply.h"
#include "coord/rmr/redis_cluster.h"
#include "coord/rmr/redise.h"
#include "coord/config.h"
#include "coord/debug_commands.h"
#include "libuv/include/uv.h"
#include "profile.h"
#include "coord/dist_profile.h"
#include "coord/cluster_spell_check.h"
#include "coord/info_command.h"
#include "info/global_stats.h"
#include "util/units.h"
<<<<<<< HEAD
#include "active_queries/thread_info.h"
=======
#include "aggregate/aggregate_debug.h"
>>>>>>> d45701ec

#define VERIFY_ACL(ctx, idxR)                                                  \
  do {                                                                         \
    const char *idxName = RedisModule_StringPtrLen(idxR, NULL);                \
    IndexLoadOptions lopts =                                                   \
      {.nameC = idxName, .flags = INDEXSPEC_LOAD_NOCOUNTERINC};                \
    StrongRef spec_ref = IndexSpec_LoadUnsafeEx(&lopts);                       \
    IndexSpec *sp = StrongRef_Get(spec_ref);                                   \
    if (!sp) {                                                                 \
      return RedisModule_ReplyWithErrorFormat(ctx, "%s: no such index", idxName);\
    }                                                                          \
    if (!ACLUserMayAccessIndex(ctx, sp)) {                                     \
      return RedisModule_ReplyWithError(ctx, NOPERM_ERR);                      \
    }                                                                          \
  } while(0);

extern RSConfig RSGlobalConfig;

extern RedisModuleCtx *RSDummyContext;

static int DIST_THREADPOOL = -1;

// Number of shards in the cluster. Hint we can read and modify from the main thread
size_t NumShards = 0;

// Strings returned by CONFIG GET functions
RedisModuleString *config_ext_load = NULL;
RedisModuleString *config_friso_ini = NULL;

/* ======================= DEBUG ONLY DECLARATIONS ======================= */
static void DEBUG_DistSearchCommandHandler(void* pd);
/* ======================= DEBUG ONLY DECLARATIONS ======================= */

static inline bool SearchCluster_Ready() {
  return NumShards != 0;
}

bool ACLUserMayAccessIndex(RedisModuleCtx *ctx, IndexSpec *sp) {
  if (RedisModule_ACLCheckKeyPrefixPermissions == NULL) {
    // API not supported -> allow access (ACL will not be enforced).
    return true;
  }
  RedisModuleString *user_name = RedisModule_GetCurrentUserName(ctx);
  RedisModuleUser *user = RedisModule_GetModuleUserFromUserName(user_name);

  if (!user) {
    RedisModule_Log(ctx, "verbose", "No user found");
    RedisModule_FreeString(ctx, user_name);
    return false;
  }

  bool ret = true;
  sds *prefixes = sp->rule->prefixes;
  RedisModuleString *prefix;
  for (uint i = 0; i < array_len(prefixes); i++) {
    prefix = RedisModule_CreateString(ctx, (const char *)prefixes[i], strlen(prefixes[i]));
    if (RedisModule_ACLCheckKeyPrefixPermissions(user, prefix, REDISMODULE_CMD_KEY_ACCESS) != REDISMODULE_OK) {
      ret = false;
      RedisModule_FreeString(ctx, prefix);
      break;
    }
    RedisModule_FreeString(ctx, prefix);
  }

  RedisModule_FreeModuleUser(user);
  RedisModule_FreeString(ctx, user_name);
  return ret;
}

// Validates ACL key-space permissions w.r.t the given index spec for Redis
// Enterprise environments only.
static inline bool checkEnterpriseACL(RedisModuleCtx *ctx, IndexSpec *sp) {
  return !IsEnterprise() || ACLUserMayAccessIndex(ctx, sp);
}

// Returns true if the current context has permission to execute debug commands
// See redis docs regarding `enable-debug-command` for more information
// Falls back to true when the redis version is below the one we started
// supporting this feature
bool debugCommandsEnabled(RedisModuleCtx *ctx) {
  int flags = RedisModule_GetContextFlags(ctx);
  int allFlags = RedisModule_GetContextFlagsAll();
  return (!(allFlags & REDISMODULE_CTX_FLAGS_DEBUG_ENABLED)) || (flags & REDISMODULE_CTX_FLAGS_DEBUG_ENABLED);
}

/* FT.MGET {index} {key} ...
 * Get document(s) by their id.
 * Currentlt it just performs HGETALL, but it's a future proof alternative allowing us to later on
 * replace the internal representation of the documents.
 *
 * If referred docs are missing or not HASH keys, we simply reply with Null, but the result will
 * be an array the same size of the ids list
 */
int GetDocumentsCommand(RedisModuleCtx *ctx, RedisModuleString **argv, int argc) {
  if (argc < 3) {
    return RedisModule_WrongArity(ctx);
  }

  RedisSearchCtx *sctx = NewSearchCtx(ctx, argv[1], true);
  if (sctx == NULL) {
    return RedisModule_ReplyWithError(ctx, "Unknown Index name");
  }

  CurrentThread_SetIndexSpec(sctx->spec->own_ref);

  const DocTable *dt = &sctx->spec->docs;
  RedisModule_ReplyWithArray(ctx, argc - 2);
  for (size_t i = 2; i < argc; i++) {

    if (DocTable_GetIdR(dt, argv[i]) == 0) {
      // Document does not exist in index; even though it exists in keyspace
      RedisModule_ReplyWithNull(ctx);
      continue;
    }
    Document_ReplyAllFields(ctx, sctx->spec, argv[i]);
  }

  CurrentThread_ClearIndexSpec();

  SearchCtx_Free(sctx);

  return REDISMODULE_OK;
}

/* FT.GET {index} {key} ...
 * Get a single document by their id.
 * Currentlt it just performs HGETALL, but it's a future proof alternative allowing us to later on
 * replace the internal representation of the documents.
 *
 * If referred docs are missing or not HASH keys, we simply reply with Null
 */
int GetSingleDocumentCommand(RedisModuleCtx *ctx, RedisModuleString **argv, int argc) {
  if (argc != 3) {
    return RedisModule_WrongArity(ctx);
  }

  RedisSearchCtx *sctx = NewSearchCtx(ctx, argv[1], true);
  if (sctx == NULL) {
    return RedisModule_ReplyWithError(ctx, "Unknown Index name");
  }

  if (!checkEnterpriseACL(ctx, sctx->spec)) {
    SearchCtx_Free(sctx);
    return RedisModule_ReplyWithError(ctx, NOPERM_ERR);
  }

  CurrentThread_SetIndexSpec(sctx->spec->own_ref);

  if (DocTable_GetIdR(&sctx->spec->docs, argv[2]) == 0) {
    RedisModule_ReplyWithNull(ctx);
  } else {
    Document_ReplyAllFields(ctx, sctx->spec, argv[2]);
  }
  SearchCtx_Free(sctx);
  CurrentThread_ClearIndexSpec();
  return REDISMODULE_OK;
}

#define __STRINGIFY(x) #x
#define STRINGIFY(x) __STRINGIFY(x)

int SpellCheckCommand(RedisModuleCtx *ctx, RedisModuleString **argv, int argc) {

#define DICT_INITIAL_SIZE 5
#define DEFAULT_LEV_DISTANCE 1
#define MAX_LEV_DISTANCE 4

  if (argc < 3) {
    return RedisModule_WrongArity(ctx);
  }

  int argvOffset = 3;
  unsigned int dialect = RSGlobalConfig.requestConfigParams.dialectVersion;
  int dialectArgIndex = RMUtil_ArgExists("DIALECT", argv, argc, argvOffset);
  if(dialectArgIndex > 0) {
    dialectArgIndex++;
    ArgsCursor ac;
    ArgsCursor_InitRString(&ac, argv+dialectArgIndex, argc-dialectArgIndex);
    QueryError status = {0};
    if(parseDialect(&dialect, &ac, &status) != REDISMODULE_OK) {
      RedisModule_ReplyWithError(ctx, QueryError_GetError(&status));
      QueryError_ClearError(&status);
      return REDISMODULE_OK;
    }
  }

  RedisSearchCtx *sctx = NewSearchCtx(ctx, argv[1], true);
  if (sctx == NULL) {
    return RedisModule_ReplyWithError(ctx, "Unknown Index name");
  }
  CurrentThread_SetIndexSpec(sctx->spec->own_ref);
  QueryError status = {0};
  size_t len;
  const char *rawQuery = RedisModule_StringPtrLen(argv[2], &len);
  const char **includeDict = NULL, **excludeDict = NULL;
  RSSearchOptions opts = {0};
  QueryAST qast = {0};
  int rc = QAST_Parse(&qast, sctx, &opts, rawQuery, len, dialect, &status);

  if (rc != REDISMODULE_OK) {
    RedisModule_ReplyWithError(ctx, QueryError_GetError(&status));
    goto end;
  }

  includeDict = array_new(const char *, DICT_INITIAL_SIZE);
  excludeDict = array_new(const char *, DICT_INITIAL_SIZE);

  int distanceArgPos = 0;
  long long distance = DEFAULT_LEV_DISTANCE;
  if ((distanceArgPos = RMUtil_ArgExists("DISTANCE", argv, argc, 0))) {
    if (distanceArgPos + 1 >= argc) {
      RedisModule_ReplyWithError(ctx, "DISTANCE arg is given but no DISTANCE comes after");
      goto end;
    }
    if (RedisModule_StringToLongLong(argv[distanceArgPos + 1], &distance) != REDISMODULE_OK ||
        distance < 1 || distance > MAX_LEV_DISTANCE) {
      RedisModule_ReplyWithError(
          ctx, "bad distance given, distance must be a natural number between 1 to " STRINGIFY(
                   MAX_LEV_DISTANCE));
      goto end;
    }
  }  // LCOV_EXCL_LINE

  int nextPos = 0;
  while ((nextPos = RMUtil_ArgExists("TERMS", argv, argc, nextPos + 1))) {
    if (nextPos + 2 >= argc) {
      RedisModule_ReplyWithError(ctx, "TERM arg is given but no TERM params comes after");
      goto end;
    }
    const char *operation = RedisModule_StringPtrLen(argv[nextPos + 1], NULL);
    const char *dictName = RedisModule_StringPtrLen(argv[nextPos + 2], NULL);
    if (strcasecmp(operation, "INCLUDE") == 0) {
      array_append(includeDict, (char *)dictName);
    } else if (strcasecmp(operation, "EXCLUDE") == 0) {
      array_append(excludeDict, (char *)dictName);
    } else {
      RedisModule_ReplyWithError(ctx, "bad format, exclude/include operation was not given");
      goto end;
    }
  }

  SET_DIALECT(sctx->spec->used_dialects, dialect);
  SET_DIALECT(RSGlobalStats.totalStats.used_dialects, dialect);

  bool fullScoreInfo = false;
  if (RMUtil_ArgExists("FULLSCOREINFO", argv, argc, 0)) {
    fullScoreInfo = true;
  }

  SpellCheckCtx scCtx = {.sctx = sctx,
                         .includeDict = includeDict,
                         .excludeDict = excludeDict,
                         .distance = distance,
                         .fullScoreInfo = fullScoreInfo};

  SpellCheck_Reply(&scCtx, &qast);

end:
  QueryError_ClearError(&status);
  if (includeDict != NULL) {
    array_free(includeDict);
  }
  if (excludeDict != NULL) {
    array_free(excludeDict);
  }
  QAST_Destroy(&qast);
  CurrentThread_ClearIndexSpec();
  SearchCtx_Free(sctx);
  return REDISMODULE_OK;
}

char *RS_GetExplainOutput(RedisModuleCtx *ctx, RedisModuleString **argv, int argc,
                          QueryError *status);

static int queryExplainCommon(RedisModuleCtx *ctx, RedisModuleString **argv, int argc,
                              int newlinesAsElements) {
  if (argc < 3) {
    return RedisModule_WrongArity(ctx);
  }
  VERIFY_ACL(ctx, argv[1])

  QueryError status = {0};
  char *explainRoot = RS_GetExplainOutput(ctx, argv, argc, &status);
  if (!explainRoot) {
    return QueryError_ReplyAndClear(ctx, &status);
  }
  if (newlinesAsElements) {
    size_t numElems = 0;
    RedisModule_ReplyWithArray(ctx, REDISMODULE_POSTPONED_ARRAY_LEN);
    char *explain = explainRoot;
    char *curLine = NULL;
    while ((curLine = strsep(&explain, "\n")) != NULL) {
      char *line = isUnsafeForSimpleString(curLine) ? escapeSimpleString(curLine): curLine;
      RedisModule_ReplyWithSimpleString(ctx, line);
      if (line != curLine) rm_free(line);
      numElems++;
    }
    RedisModule_ReplySetArrayLength(ctx, numElems);
  } else {
    RedisModule_ReplyWithStringBuffer(ctx, explainRoot, strlen(explainRoot));
  }

  rm_free(explainRoot);
  return REDISMODULE_OK;
}

/* FT.EXPLAIN {index_name} {query} */
int QueryExplainCommand(RedisModuleCtx *ctx, RedisModuleString **argv, int argc) {
  return queryExplainCommon(ctx, argv, argc, 0);
}
int QueryExplainCLICommand(RedisModuleCtx *ctx, RedisModuleString **argv, int argc) {
  return queryExplainCommon(ctx, argv, argc, 1);
}

int RSAggregateCommand(RedisModuleCtx *ctx, RedisModuleString **argv, int argc);
int RSSearchCommand(RedisModuleCtx *ctx, RedisModuleString **argv, int argc);
int RSCursorCommand(RedisModuleCtx *ctx, RedisModuleString **argv, int argc);
int RSProfileCommand(RedisModuleCtx *ctx, RedisModuleString **argv, int argc);

/* FT.DEL {index} {doc_id}
 *  Delete a document from the index. Returns 1 if the document was in the index, or 0 if not.
 *
 *  **NOTE**: This does not actually delete the document from the index, just marks it as deleted
 *  If DD (Delete Document) is set, we also delete the document.
 *  Since v2.0, document is deleted by default.
 */
int DeleteCommand(RedisModuleCtx *ctx, RedisModuleString **argv, int argc) {
  // allow 'DD' for back support and ignore it.
  if (argc < 3 || argc > 4) return RedisModule_WrongArity(ctx);
  StrongRef ref = IndexSpec_LoadUnsafe(RedisModule_StringPtrLen(argv[1], NULL));
  IndexSpec *sp = StrongRef_Get(ref);
  if (sp == NULL) {
    return RedisModule_ReplyWithError(ctx, "Unknown Index name");
  }

  // On Enterprise, we validate ACL permission to the index
  if (!checkEnterpriseACL(ctx, sp)) {
    return RedisModule_ReplyWithError(ctx, NOPERM_ERR);
  }

  CurrentThread_SetIndexSpec(ref);

  RedisModuleCallReply *rep = NULL;
  RedisModuleString *doc_id = argv[2];
  rep = RedisModule_Call(ctx, "DEL", "!s", doc_id);
  if (rep == NULL || RedisModule_CallReplyType(rep) != REDISMODULE_REPLY_INTEGER ||
      RedisModule_CallReplyInteger(rep) != 1) {
    RedisModule_ReplyWithLongLong(ctx, 0);
  } else {
    RedisModule_ReplyWithLongLong(ctx, 1);
  }

  if (rep) {
    RedisModule_FreeCallReply(rep);
  }

  CurrentThread_ClearIndexSpec();

  return REDISMODULE_OK;
}

/* FT.TAGVALS {idx} {field}
 * Return all the values of a tag field.
 * There is no sorting or paging, so be careful with high-cradinality tag fields */

int TagValsCommand(RedisModuleCtx *ctx, RedisModuleString **argv, int argc) {
  // at least one field, and number of field/text args must be even
  if (argc != 3) {
    return RedisModule_WrongArity(ctx);
  }

  RedisSearchCtx *sctx = NewSearchCtx(ctx, argv[1], true);
  if (sctx == NULL) {
    return RedisModule_ReplyWithError(ctx, "Unknown Index name");
  }

  CurrentThread_SetIndexSpec(sctx->spec->own_ref);

  size_t len;
  const char *field = RedisModule_StringPtrLen(argv[2], &len);
  const FieldSpec *sp = IndexSpec_GetFieldWithLength(sctx->spec, field, len);
  if (!sp) {
    RedisModule_ReplyWithError(ctx, "No such field");
    goto cleanup;
  }
  if (!FIELD_IS(sp, INDEXFLD_T_TAG)) {
    RedisModule_ReplyWithError(ctx, "Not a tag field");
    goto cleanup;
  }

  RedisModuleString *rstr = TagIndex_FormatName(sctx, field);
  TagIndex *idx = TagIndex_Open(sctx, rstr, DONT_CREATE_INDEX);
  RedisModule_FreeString(ctx, rstr);
  if (!idx) {
    RedisModule_ReplyWithSetOrArray(ctx, 0);
    goto cleanup;
  }

  TagIndex_SerializeValues(idx, ctx);

cleanup:
  CurrentThread_ClearIndexSpec();
  SearchCtx_Free(sctx);
  return REDISMODULE_OK;
}
/*
## FT.CREATE {index} [NOOFFSETS] [NOFIELDS]
    SCHEMA {field} [TEXT [NOSTEM] [WEIGHT {weight}]] | [NUMERIC] ...

Creates an index with the given spec. The index name will be used in all the
key
names
so keep it short!

### Parameters:

    - index: the index name to create. If it exists the old spec will be
overwritten

    - NOOFFSETS: If set, we do not store term offsets for documents (saves memory, does not allow
      exact searches)

    - NOFIELDS: If set, we do not store field bits for each term. Saves memory, does not allow
      filtering by specific fields.

    - SCHEMA: After the SCHEMA keyword we define the index fields. They can be either numeric or
      textual.
      For textual fields we optionally specify a weight. The default weight is 1.0
      The weight is a double, but does not need to be normalized.

### Returns:

    OK or an error
*/
int CreateIndexCommand(RedisModuleCtx *ctx, RedisModuleString **argv, int argc) {
  // at least one field, the SCHEMA keyword, and number of field/text args must be even
  if (argc < 5) {
    return RedisModule_WrongArity(ctx);
  }

  if (RedisModule_GetSelectedDb(ctx) != 0) {
    return RedisModule_ReplyWithError(ctx, "Cannot create index on db != 0");
  }
  QueryError status = {0};

  IndexSpec *sp = IndexSpec_CreateNew(ctx, argv, argc, &status);
  if (sp == NULL) {
    RedisModule_ReplyWithError(ctx, QueryError_GetError(&status));
    QueryError_ClearError(&status);
    return REDISMODULE_OK;
  }

  /*
   * We replicate CreateIfNotExists command for replica of support.
   * On replica of the destination will get the ft.create command from
   * all the src shards and not need to recreate it.
   */
  RedisModule_Replicate(ctx, RS_CREATE_IF_NX_CMD, "v", argv + 1, (size_t)argc - 1);

  return RedisModule_ReplyWithSimpleString(ctx, "OK");
}

int CreateIndexIfNotExistsCommand(RedisModuleCtx *ctx, RedisModuleString **argv, int argc) {
  // at least one field, the SCHEMA keyword, and number of field/text args must be even
  if (argc < 5) {
    return RedisModule_WrongArity(ctx);
  }

  const char *specName = RedisModule_StringPtrLen(argv[1], NULL);
  if (dictFetchValue(specDict_g, specName)) {
    return RedisModule_ReplyWithSimpleString(ctx, "OK");
  }

  return CreateIndexCommand(ctx, argv, argc);
}

/*
 * FT.DROP <index> [KEEPDOCS]
 * FT.DROPINDEX <index> [DD]
 * Deletes index and possibly all the keys associated with the index.
 * If no other data is on the redis instance, this is equivalent to FLUSHDB,
 * apart from the fact that the index specification is not deleted.
 *
 * FT.DROP, deletes all keys by default. If KEEPDOCS exists, we do not delete the actual docs
 * FT.DROPINDEX, keeps all keys by default. If DD exists, we delete the actual docs
 */
int DropIndexCommand(RedisModuleCtx *ctx, RedisModuleString **argv, int argc) {
  // at least one field, and number of field/text args must be even
  if (argc < 2 || argc > 3) {
    return RedisModule_WrongArity(ctx);
  }

  const char* spec_name = RedisModule_StringPtrLen(argv[1], NULL);
  StrongRef global_ref = IndexSpec_LoadUnsafe(spec_name);
  IndexSpec *sp = StrongRef_Get(global_ref);
  if (!sp) {
    return RedisModule_ReplyWithError(ctx, "Unknown Index name");
  }

  if (!checkEnterpriseACL(ctx, sp)) {
    return RedisModule_ReplyWithError(ctx, NOPERM_ERR);
  }

  bool dropCommand = RMUtil_StringEqualsCaseC(argv[0], "FT.DROP") ||
               RMUtil_StringEqualsCaseC(argv[0], "_FT.DROP");
  bool delDocs = dropCommand;
  if (argc == 3){
    if (RMUtil_StringEqualsCaseC(argv[2], "_FORCEKEEPDOCS")) {
      delDocs = false;
    } else if (dropCommand && RMUtil_StringEqualsCaseC(argv[2], "KEEPDOCS")) {
      delDocs = false;
    } else if (!dropCommand && RMUtil_StringEqualsCaseC(argv[2], "DD")) {
      delDocs = true;
    } else {
      return RedisModule_ReplyWithError(ctx, "Unknown argument");
    }
  }

  CurrentThread_SetIndexSpec(global_ref);

  if((delDocs || sp->flags & Index_Temporary)) {
    // We take a strong reference to the index, so it will not be freed
    // and we can still use it's doc table to delete the keys.
    StrongRef own_ref = StrongRef_Clone(global_ref);
    // We remove the index from the globals first, so it will not be found by the
    // delete key notification callbacks.
    IndexSpec_RemoveFromGlobals(global_ref, false);

    DocTable *dt = &sp->docs;
    DOCTABLE_FOREACH(dt, Redis_DeleteKeyC(ctx, dmd->keyPtr));

    // Return call's references
    CurrentThread_ClearIndexSpec();
    StrongRef_Release(own_ref);
  } else {
    // If we don't delete the docs, we just remove the index from the global dict
    IndexSpec_RemoveFromGlobals(global_ref, true);
  }

  RedisModule_Replicate(ctx, RS_DROP_INDEX_IF_X_CMD, "sc", argv[1], "_FORCEKEEPDOCS");

  return RedisModule_ReplyWithSimpleString(ctx, "OK");
}

int DropIfExistsIndexCommand(RedisModuleCtx *ctx, RedisModuleString **argv, int argc) {
  // at least one field, and number of field/text args must be even
  if (argc < 2 || argc > 3) {
    return RedisModule_WrongArity(ctx);
  }

  StrongRef ref = IndexSpec_LoadUnsafe(RedisModule_StringPtrLen(argv[1], NULL));
  IndexSpec *sp = StrongRef_Get(ref);
  if (!sp) {
    return RedisModule_ReplyWithSimpleString(ctx, "OK");
  }

  if (!checkEnterpriseACL(ctx, sp)) {
    return RedisModule_ReplyWithError(ctx, NOPERM_ERR);
  }

  RedisModuleString *oldCommand = argv[0];
  if (RMUtil_StringEqualsCaseC(argv[0], RS_DROP_IF_X_CMD)) {
    argv[0] = RedisModule_CreateString(ctx, RS_DROP_CMD, strlen(RS_DROP_CMD));
  } else {
    argv[0] = RedisModule_CreateString(ctx, RS_DROP_INDEX_CMD, strlen(RS_DROP_INDEX_CMD));
  }
  int ret = DropIndexCommand(ctx, argv, argc);
  RedisModule_FreeString(ctx, argv[0]);
  argv[0] = oldCommand;
  return ret;
}

/**
 * FT.SYNADD <index> <term1> <term2> ...
 *
 * Add a synonym group to the given index. The synonym data structure is compose of synonyms
 * groups. Each Synonym group has a unique id. The SYNADD command creates a new synonym group with
 * the given terms and return its id.
 */
int SynAddCommand(RedisModuleCtx *ctx, RedisModuleString **argv, int argc) {
  RedisModule_ReplyWithError(ctx, "No longer supported, use FT.SYNUPDATE");
  return REDISMODULE_OK;
}

/**
 * FT.SYNUPDATE <index> <group id> [SKIPINITIALSCAN] <term1> <term2> ...
 *
 * Update an already existing synonym group with the given terms.
 * It can be used only to add new terms to a synonym group.
 * Returns `OK` on success.
 */
int SynUpdateCommand(RedisModuleCtx *ctx, RedisModuleString **argv, int argc) {
  if (argc < 4) return RedisModule_WrongArity(ctx);

  const char *id = RedisModule_StringPtrLen(argv[2], NULL);

  StrongRef ref = IndexSpec_LoadUnsafe(RedisModule_StringPtrLen(argv[1], NULL));
  IndexSpec *sp = StrongRef_Get(ref);
  if (!sp) {
    return RedisModule_ReplyWithError(ctx, "Unknown index name");
  }

  if (!checkEnterpriseACL(ctx, sp)) {
    return RedisModule_ReplyWithError(ctx, NOPERM_ERR);
  }

  CurrentThread_SetIndexSpec(ref);

  bool initialScan = true;
  int offset = 3;
  int loc = RMUtil_ArgIndex(SPEC_SKIPINITIALSCAN_STR, &argv[3], 1);
  if (loc == 0) {  // if doesn't exist, `-1` is returned
    initialScan = false;
    offset = 4;
  }

  RedisSearchCtx sctx = SEARCH_CTX_STATIC(ctx, sp);
  RedisSearchCtx_LockSpecWrite(&sctx);

  IndexSpec_InitializeSynonym(sp);

  SynonymMap_UpdateRedisStr(sp->smap, argv + offset, argc - offset, id);

  if (initialScan) {
    IndexSpec_ScanAndReindex(ctx, ref);
  }

  RedisSearchCtx_UnlockSpec(&sctx);
  CurrentThread_ClearIndexSpec();

  RedisModule_ReplyWithSimpleString(ctx, "OK");

  RedisModule_ReplicateVerbatim(ctx);
  return REDISMODULE_OK;
}

/**
 * FT.SYNDUMP <index>
 *
 * Dump the synonym data structure in the following format:
 *    - term1
 *        - id1
 *        - id2
 *    - term2
 *        - id3
 *    - term3
 *        - id4
 */
int SynDumpCommand(RedisModuleCtx *ctx, RedisModuleString **argv, int argc) {
  if (argc != 2) return RedisModule_WrongArity(ctx);

  const char *idx = RedisModule_StringPtrLen(argv[1], NULL);
  StrongRef ref = IndexSpec_LoadUnsafe(idx);
  IndexSpec *sp = StrongRef_Get(ref);
  if (!sp) {
    return RedisModule_ReplyWithErrorFormat(ctx, "%s: no such index", idx);
  }

  // Verify ACL keys permission
  if (!ACLUserMayAccessIndex(ctx, sp)) {
    return RedisModule_ReplyWithError(ctx, NOPERM_ERR);
  }

  CurrentThread_SetIndexSpec(ref);

  if (!sp->smap) {
    return RedisModule_ReplyWithMapOrArray(ctx, 0, false);
  }

  RedisSearchCtx sctx = SEARCH_CTX_STATIC(ctx, sp);
  RedisSearchCtx_LockSpecRead(&sctx);

  size_t size;
  TermData **terms_data = SynonymMap_DumpAllTerms(sp->smap, &size);

  RedisModule_ReplyWithMapOrArray(ctx, size * 2, true);

  for (int i = 0; i < size; ++i) {
    TermData *t_data = terms_data[i];
    RedisModule_ReplyWithStringBuffer(ctx, t_data->term, strlen(t_data->term));
    RedisModule_ReplyWithArray(ctx, array_len(t_data->groupIds));
    for (size_t j = 0; j < array_len(t_data->groupIds); ++j) {
      // do not return the ~
      RedisModule_ReplyWithStringBuffer(ctx, t_data->groupIds[j] + 1,
                                        strlen(t_data->groupIds[j] + 1));
    }
  }

  RedisSearchCtx_UnlockSpec(&sctx);
  CurrentThread_ClearIndexSpec();

  rm_free(terms_data);
  return REDISMODULE_OK;
}

static int AlterIndexInternalCommand(RedisModuleCtx *ctx, RedisModuleString **argv, int argc,
                                     bool ifnx) {
  ArgsCursor ac = {0};
  ArgsCursor_InitRString(&ac, argv + 1, argc - 1);

  // Need at least <cmd> <index> <subcommand> <args...>

  if (argc < 5) {
    return RedisModule_WrongArity(ctx);
  }
  QueryError status = {0};

  const char *ixname = AC_GetStringNC(&ac, NULL);
  StrongRef ref = IndexSpec_LoadUnsafe(ixname);
  IndexSpec *sp = StrongRef_Get(ref);
  if (!sp) {
    return RedisModule_ReplyWithError(ctx, "Unknown index name");
  }

  if (!checkEnterpriseACL(ctx, sp)) {
    return RedisModule_ReplyWithError(ctx, NOPERM_ERR);
  }

  RedisSearchCtx sctx = SEARCH_CTX_STATIC(ctx, sp);

  bool initialScan = true;
  if (AC_AdvanceIfMatch(&ac, SPEC_SKIPINITIALSCAN_STR)) {
    initialScan = false;
  }

  if (!AC_AdvanceIfMatch(&ac, "SCHEMA")) {
    return RedisModule_ReplyWithError(ctx, "ALTER must be followed by SCHEMA");
  }

  if (!AC_AdvanceIfMatch(&ac, "ADD")) {
    return RedisModule_ReplyWithError(ctx, "Unknown action passed to ALTER SCHEMA");
  }

  if (!AC_NumRemaining(&ac)) {
    return RedisModule_ReplyWithError(ctx, "No fields provided");
  }

  CurrentThread_SetIndexSpec(ref);

  if (ifnx) {
    const char *fieldName;
    size_t fieldNameSize;

    AC_GetString(&ac, &fieldName, &fieldNameSize, AC_F_NOADVANCE);
    RedisSearchCtx_LockSpecRead(&sctx);
    const FieldSpec *field_exists = IndexSpec_GetFieldWithLength(sp, fieldName, fieldNameSize);
    RedisSearchCtx_UnlockSpec(&sctx);

    if (field_exists) {
      RedisModule_Replicate(ctx, RS_ALTER_IF_NX_CMD, "v", argv + 1, (size_t)argc - 1);
      CurrentThread_ClearIndexSpec();
      return RedisModule_ReplyWithSimpleString(ctx, "OK");
    }
  }
  RedisSearchCtx_LockSpecWrite(&sctx);
  IndexSpec_AddFields(ref, sp, ctx, &ac, initialScan, &status);

  // if adding the fields has failed we return without updating statistics.
  if (QueryError_HasError(&status)) {
    RedisSearchCtx_UnlockSpec(&sctx);
    CurrentThread_ClearIndexSpec();
    return QueryError_ReplyAndClear(ctx, &status);
  }

  RedisSearchCtx_UnlockSpec(&sctx);
  CurrentThread_ClearIndexSpec();

  RedisModule_Replicate(ctx, RS_ALTER_IF_NX_CMD, "v", argv + 1, (size_t)argc - 1);
  return RedisModule_ReplyWithSimpleString(ctx, "OK");

}

/* FT.ALTER */
int AlterIndexIfNXCommand(RedisModuleCtx *ctx, RedisModuleString **argv, int argc) {
  return AlterIndexInternalCommand(ctx, argv, argc, true);
}

int AlterIndexCommand(RedisModuleCtx *ctx, RedisModuleString **argv, int argc) {
  return AlterIndexInternalCommand(ctx, argv, argc, false);
}

static int aliasAddCommon(RedisModuleCtx *ctx, RedisModuleString **argv, int argc,
                          QueryError *error, bool skipIfExists) {
  ArgsCursor ac = {0};
  ArgsCursor_InitRString(&ac, argv + 1, argc - 1);
  IndexLoadOptions loadOpts = {
      .nameR = argv[2],
      .flags = INDEXSPEC_LOAD_NOALIAS | INDEXSPEC_LOAD_KEY_RSTRING};
  StrongRef ref = IndexSpec_LoadUnsafeEx(&loadOpts);
  IndexSpec *sp = StrongRef_Get(ref);
  if (!sp) {
    QueryError_SetError(error, QUERY_ENOINDEX, "Unknown index name (or name is an alias itself)");
    return REDISMODULE_ERR;
  }

  if (!checkEnterpriseACL(ctx, sp)) {
    QueryError_SetError(error, QUERY_EGENERIC, NOPERM_ERR);
    return REDISMODULE_ERR;
  }

  CurrentThread_SetIndexSpec(ref);
  const char *alias = RedisModule_StringPtrLen(argv[1], NULL);
  if (dictFetchValue(specDict_g, alias)) {
    QueryError_SetCode(error, QUERY_EALIASCONFLICT);
    CurrentThread_ClearIndexSpec();
    return REDISMODULE_ERR;
  }

  StrongRef alias_ref = IndexAlias_Get(alias);
  if (!skipIfExists || !StrongRef_Equals(alias_ref, ref)) {
    CurrentThread_ClearIndexSpec();
    return IndexAlias_Add(alias, ref, 0, error);
  }

  CurrentThread_ClearIndexSpec();
  return REDISMODULE_OK;
}

static int AliasAddCommandCommon(RedisModuleCtx *ctx, RedisModuleString **argv, int argc,
                                 bool ifNx) {
  if (argc != 3) {
    return RedisModule_WrongArity(ctx);
  }
  QueryError e = {0};
  if (aliasAddCommon(ctx, argv, argc, &e, ifNx) != REDISMODULE_OK) {
    return QueryError_ReplyAndClear(ctx, &e);
  } else {
    RedisModule_Replicate(ctx, RS_ALIASADD_IF_NX, "v", argv + 1, (size_t)argc - 1);
    return RedisModule_ReplyWithSimpleString(ctx, "OK");
  }
}

static int AliasAddCommandIfNX(RedisModuleCtx *ctx, RedisModuleString **argv, int argc) {
  return AliasAddCommandCommon(ctx, argv, argc, true);
}

// FT.ALIASADD <NAME> <TARGET>
static int AliasAddCommand(RedisModuleCtx *ctx, RedisModuleString **argv, int argc) {
  return AliasAddCommandCommon(ctx, argv, argc, false);
}

static int AliasDelCommand(RedisModuleCtx *ctx, RedisModuleString **argv, int argc) {
  if (argc != 2) {
    return RedisModule_WrongArity(ctx);
  }
  IndexLoadOptions lOpts = {.nameR = argv[1],
                            .flags = INDEXSPEC_LOAD_KEY_RSTRING};
  StrongRef ref = IndexSpec_LoadUnsafeEx(&lOpts);
  IndexSpec *sp = StrongRef_Get(ref);
  if (!sp) {
    return RedisModule_ReplyWithError(ctx, "Alias does not exist");
  }

  // On Enterprise, we validate ACL permission to the index
  if (!checkEnterpriseACL(ctx, sp)) {
    return RedisModule_ReplyWithError(ctx, NOPERM_ERR);
  }

  CurrentThread_SetIndexSpec(ref);

  QueryError status = {0};
  if (IndexAlias_Del(RedisModule_StringPtrLen(argv[1], NULL), ref, 0, &status) != REDISMODULE_OK) {
    CurrentThread_ClearIndexSpec();
    return QueryError_ReplyAndClear(ctx, &status);
  } else {
    RedisModule_Replicate(ctx, RS_ALIASDEL_IF_EX, "v", argv + 1, (size_t)argc - 1);
    CurrentThread_ClearIndexSpec();
    return RedisModule_ReplyWithSimpleString(ctx, "OK");
  }
}

static int AliasDelIfExCommand(RedisModuleCtx *ctx, RedisModuleString **argv, int argc) {
  if (argc != 2) {
    return RedisModule_WrongArity(ctx);
  }
  IndexLoadOptions lOpts = {.nameR = argv[1],
                            .flags = INDEXSPEC_LOAD_KEY_RSTRING};
  StrongRef ref = IndexSpec_LoadUnsafeEx(&lOpts);
  if (!StrongRef_Get(ref)) {
    return RedisModule_ReplyWithSimpleString(ctx, "OK");
  }
  return AliasDelCommand(ctx, argv, argc);
}

static int AliasUpdateCommand(RedisModuleCtx *ctx, RedisModuleString **argv, int argc) {
  if (argc != 3) {
    return RedisModule_WrongArity(ctx);
  }

  QueryError status = {0};
  IndexLoadOptions lOpts = {.nameR = argv[1],
                            .flags = INDEXSPEC_LOAD_KEY_RSTRING};
  StrongRef Orig_ref = IndexSpec_LoadUnsafeEx(&lOpts);
  IndexSpec *spOrig = StrongRef_Get(Orig_ref);
  if (spOrig) {
    // On Enterprise, we validate ACL permission to the index
    if (!checkEnterpriseACL(ctx, spOrig)) {
      return RedisModule_ReplyWithError(ctx, NOPERM_ERR);
    }

    CurrentThread_SetIndexSpec(Orig_ref);
    if (IndexAlias_Del(RedisModule_StringPtrLen(argv[1], NULL), Orig_ref, 0, &status) != REDISMODULE_OK) {
      CurrentThread_ClearIndexSpec();
      return QueryError_ReplyAndClear(ctx, &status);
    }
    CurrentThread_ClearIndexSpec();
  }
  if (aliasAddCommon(ctx, argv, argc, &status, false) != REDISMODULE_OK) {
    // Add back the previous index. this shouldn't fail
    if (spOrig) {
      QueryError e2 = {0};
      const char *alias = RedisModule_StringPtrLen(argv[1], NULL);
      IndexAlias_Add(alias, Orig_ref, 0, &e2);
      QueryError_ClearError(&e2);
    }
    return QueryError_ReplyAndClear(ctx, &status);
  } else {
    RedisModule_ReplicateVerbatim(ctx);
    return RedisModule_ReplyWithSimpleString(ctx, "OK");
  }
}

int ConfigCommand(RedisModuleCtx *ctx, RedisModuleString **argv, int argc) {
  // Not bound to a specific index, so...
  QueryError status = {0};

  // CONFIG <GET|SET> <NAME> [value]
  if (argc < 3) {
    return RedisModule_WrongArity(ctx);
  }

  RedisModule_Reply _reply = RedisModule_NewReply(ctx), *reply = &_reply;

  const char *action = RedisModule_StringPtrLen(argv[1], NULL);
  const char *name = RedisModule_StringPtrLen(argv[2], NULL);
  if (!strcasecmp(action, "GET")) {
    LogWarningDeprecatedFTConfig(ctx, "GET", name);
    RSConfig_DumpProto(&RSGlobalConfig, &RSGlobalConfigOptions, name, reply, false);
  } else if (!strcasecmp(action, "HELP")) {
    RSConfig_DumpProto(&RSGlobalConfig, &RSGlobalConfigOptions, name, reply, true);
  } else if (!strcasecmp(action, "SET")) {
    LogWarningDeprecatedFTConfig(ctx, "SET", name);
    size_t offset = 3;  // Might be == argc. SetOption deals with it.
    int rc = RSConfig_SetOption(&RSGlobalConfig, &RSGlobalConfigOptions, name, argv, argc,
                                &offset, &status);
    if (rc == REDISMODULE_ERR) {
      RedisModule_Reply_QueryError(reply, &status);
      QueryError_ClearError(&status);
      RedisModule_EndReply(reply);
      return REDISMODULE_OK;
    }
    if (offset != argc) {
      RedisModule_Reply_SimpleString(reply, "EXCESSARGS");
    } else {
      RedisModule_Log(ctx, "notice", "Successfully changed configuration for `%s`", name);
      RedisModule_Reply_SimpleString(reply, "OK");
    }
  } else {
    RedisModule_Reply_SimpleString(reply, "No such configuration action");
  }

  RedisModule_EndReply(reply);
  return REDISMODULE_OK;
}

int IndexList(RedisModuleCtx *ctx, RedisModuleString **argv, int argc) {
  if (argc != 1) {
    return RedisModule_WrongArity(ctx);
  }

  RedisModule_Reply _reply = RedisModule_NewReply(ctx), *reply = &_reply;
  RedisModule_Reply_Set(reply);
    dictIterator *iter = dictGetIterator(specDict_g);
    dictEntry *entry = NULL;
    while ((entry = dictNext(iter))) {
      StrongRef ref = dictGetRef(entry);
      IndexSpec *sp = StrongRef_Get(ref);
      CurrentThread_SetIndexSpec(ref);
      if (isUnsafeForSimpleString(sp->name)) {
        char *escaped = escapeSimpleString(sp->name);
        RedisModule_Reply_SimpleString(reply, escaped);
        rm_free(escaped);
      } else {
        RedisModule_Reply_SimpleString(reply, sp->name);
      }
      CurrentThread_ClearIndexSpec();
    }
    dictReleaseIterator(iter);
  RedisModule_Reply_SetEnd(reply);
  RedisModule_EndReply(reply);
  return REDISMODULE_OK;
}

#define RM_TRY_F(f, ...)                                                       \
  if (f(__VA_ARGS__) == REDISMODULE_ERR) {                                     \
    RedisModule_Log(ctx, "warning", "Could not run " #f "(" #__VA_ARGS__ ")"); \
    return REDISMODULE_ERR;                                                    \
  } else {                                                                     \
    RedisModule_Log(ctx, "verbose", "Successfully executed " #f);              \
  }

Version supportedVersion = {
    .majorVersion = 7,
    .minorVersion = 1,
    .patchVersion = 0,
};

static void GetRedisVersion(RedisModuleCtx *ctx) {
  RedisModuleCallReply *reply = RedisModule_Call(ctx, "info", "c", "server");
  if (!reply) {
    // could not get version, it can only happened when running the tests.
    // set redis version to supported version.
    redisVersion = supportedVersion;
    return;
  }
  RS_ASSERT(RedisModule_CallReplyType(reply) == REDISMODULE_REPLY_STRING);
  size_t len;
  const char *replyStr = RedisModule_CallReplyStringPtr(reply, &len);

  int n = sscanf(replyStr, "# Server\nredis_version:%d.%d.%d", &redisVersion.majorVersion,
                 &redisVersion.minorVersion, &redisVersion.patchVersion);

  RS_ASSERT(n == 3);

  rlecVersion.majorVersion = -1;
  rlecVersion.minorVersion = -1;
  rlecVersion.patchVersion = -1;
  rlecVersion.buildVersion = -1;
  char *enterpriseStr = strstr(replyStr, "rlec_version:");
  if (enterpriseStr) {
    n = sscanf(enterpriseStr, "rlec_version:%d.%d.%d-%d", &rlecVersion.majorVersion,
               &rlecVersion.minorVersion, &rlecVersion.buildVersion, &rlecVersion.patchVersion);
    if (n != 4) {
      RedisModule_Log(ctx, "warning", "Could not extract enterprise version");
    }
  }

  RedisModule_FreeCallReply(reply);

  isCrdt = true;
  reply = RedisModule_Call(ctx, "CRDT.CONFIG", "cc", "GET", "active-gc");
  if (!reply || RedisModule_CallReplyType(reply) == REDISMODULE_REPLY_ERROR) {
    isCrdt = false;
  }

  if (reply) {
    RedisModule_FreeCallReply(reply);
  }

}

void GetFormattedRedisVersion(char *buf, size_t len) {
    snprintf(buf, len, "%d.%d.%d - %s",
             redisVersion.majorVersion, redisVersion.minorVersion, redisVersion.patchVersion,
             IsEnterprise() ? (isCrdt ? "enterprise-crdt" : "enterprise") : "oss");
}

void GetFormattedRedisEnterpriseVersion(char *buf, size_t len) {
    snprintf(buf, len, "%d.%d.%d-%d",
             rlecVersion.majorVersion, rlecVersion.minorVersion, rlecVersion.patchVersion,
             rlecVersion.buildVersion);
}

int IsMaster() {
  if (RedisModule_GetContextFlags(RSDummyContext) & REDISMODULE_CTX_FLAGS_MASTER) {
    return 1;
  } else {
    return 0;
  }
}

bool IsEnterprise() {
  return rlecVersion.majorVersion != -1;
}

int CheckSupportedVestion() {
  if (CompareVersions(redisVersion, supportedVersion) < 0) {
    return REDISMODULE_ERR;
  }
  return REDISMODULE_OK;
}

// Creates a command and registers it to its corresponding ACL categories
static int RMCreateSearchCommand(RedisModuleCtx *ctx, const char *name,
                  RedisModuleCmdFunc callback, const char *flags, int firstkey,
                  int lastkey, int keystep, const char *aclCategories,
                  bool internalCommand) {
  int rc = REDISMODULE_OK;
  char *internalFlags;
  char *categories;

  if (internalCommand) {
    // Do not register to ANY ACL command category
    categories = "";
    // We don't want the user running internal commands. For that, we mark the
    // command internal on OSS, or exclude it from the proxy on Enterprise.
    if (IsEnterprise()) {
        rm_asprintf(&internalFlags, "%s %s", flags, CMD_PROXY_FILTERED);
    } else {
        rm_asprintf(&internalFlags, "%s %s", flags, CMD_INTERNAL);
    }
  } else {
    // Flags are not enhanced.
    internalFlags = (char *)flags;
    // Register non-internal commands to the `search` ACL category.
    rm_asprintf(&categories, strcmp(aclCategories, "") != 0 ? "%s %s" : "%.0s%s", aclCategories, SEARCH_ACL_CATEGORY);
  }

  if (RedisModule_CreateCommand(ctx, name, callback, internalFlags, firstkey, lastkey, keystep) == REDISMODULE_ERR) {
    RedisModule_Log(ctx, "warning", "Could not create command: %s", name);
    rc = REDISMODULE_ERR;
    goto cleanup;
  }

  RedisModuleCommand *command = RedisModule_GetCommand(ctx, name);
  if (!command) {
    RedisModule_Log(ctx, "warning", "Could not find command: %s", name);
    rc = REDISMODULE_ERR;
    goto cleanup;
  }

  if (RedisModule_SetCommandACLCategories(command, categories) == REDISMODULE_ERR) {
    RedisModule_Log(ctx, "warning", "Failed to set ACL categories for command: %s. Got error code: %d", name, errno);
    rc = REDISMODULE_ERR;
  }

cleanup:
  if (internalCommand) {
    rm_free(internalFlags);
  } else {
    rm_free(categories);
  }
  return rc;
}

int RediSearch_InitModuleInternal(RedisModuleCtx *ctx) {
  GetRedisVersion(ctx);

  // Prepare thread local storage for future threads
  int error = ThreadLocalStorage_Init();
  if (error) {
    RedisModule_Log(ctx, "warning", "Failed to initialize thread local data, error: %d", error);
    return REDISMODULE_ERR;
  }

  char ver[64];
  GetFormattedRedisVersion(ver, sizeof(ver));
  RedisModule_Log(ctx, "notice", "Redis version found by RedisSearch : %s", ver);
  if (IsEnterprise()) {
    GetFormattedRedisEnterpriseVersion(ver, sizeof(ver));
    RedisModule_Log(ctx, "notice", "Redis Enterprise version found by RedisSearch : %s", ver);
  }

  if (CheckSupportedVestion() != REDISMODULE_OK) {
    RedisModule_Log(ctx, "warning",
                    "Redis version is too old, please upgrade to redis %d.%d.%d and above.",
                    supportedVersion.majorVersion, supportedVersion.minorVersion,
                    supportedVersion.patchVersion);

    // On memory sanity check do not failed the start
    // because our redis version there is old.
    if (!getenv("RS_GLOBAL_DTORS")) {
      return REDISMODULE_ERR;
    }
  }

  if (RediSearch_Init(ctx, REDISEARCH_INIT_MODULE) != REDISMODULE_OK) {
    return REDISMODULE_ERR;
  }

  // register trie type
  RM_TRY_F(DictRegister, ctx);

  RM_TRY_F(TrieType_Register, ctx);

  RM_TRY_F(IndexSpec_RegisterType, ctx);

  RM_TRY_F(TagIndex_RegisterType, ctx);

  RM_TRY_F(InvertedIndex_RegisterType, ctx);

  RM_TRY_F(NumericIndexType_Register, ctx);


// With coordinator we do not want to raise a move error for index commands so we do not specify
// any key.
#define INDEX_ONLY_CMD_ARGS 0, 0, 0
#define INDEX_DOC_CMD_ARGS 2, 2, 1

  // Create the `search` ACL command category
  if (RedisModule_AddACLCategory(ctx, SEARCH_ACL_CATEGORY) == REDISMODULE_ERR) {
      RedisModule_Log(ctx, "warning", "Could not add " SEARCH_ACL_CATEGORY " ACL category, errno: %d\n", errno);
      return REDISMODULE_ERR;
  }

  RM_TRY(RMCreateSearchCommand(ctx, RS_INDEX_LIST_CMD, IndexList, "readonly",
         0, 0, 0, "slow admin", false))

  RM_TRY(RMCreateSearchCommand(ctx, RS_ADD_CMD, RSAddDocumentCommand,
         "write deny-oom", INDEX_DOC_CMD_ARGS, "write", !IsEnterprise()))

#ifdef RS_CLUSTER_ENTERPRISE
  // on enterprise cluster we need to keep the _ft.safeadd/_ft.del command
  // to be able to replicate from an old RediSearch version.
  // If this is the light version then the _ft.safeadd/_ft.del does not exist
  // and we will get the normal ft.safeadd/ft.del command.
  RM_TRY(RMCreateSearchCommand(ctx, LEGACY_RS_SAFEADD_CMD, RSAddDocumentCommand,
         "write deny-oom", INDEX_DOC_CMD_ARGS, "write", true))
  RM_TRY(RMCreateSearchCommand(ctx, LEGACY_RS_DEL_CMD, DeleteCommand,
         "write", INDEX_DOC_CMD_ARGS, "write", true))
#endif

  RM_TRY(RMCreateSearchCommand(ctx, RS_SAFEADD_CMD, RSAddDocumentCommand,
        "write deny-oom", INDEX_DOC_CMD_ARGS, "write", false))

  RM_TRY(RMCreateSearchCommand(ctx, RS_DEL_CMD, DeleteCommand, "write",
         INDEX_DOC_CMD_ARGS, "write", !IsEnterprise()))

  RM_TRY(RMCreateSearchCommand(ctx, RS_SEARCH_CMD, RSSearchCommand, "readonly",
         INDEX_ONLY_CMD_ARGS, "", true))

  RM_TRY(RMCreateSearchCommand(ctx, RS_AGGREGATE_CMD, RSAggregateCommand,
         "readonly", INDEX_ONLY_CMD_ARGS, "read", true))

  RM_TRY(RMCreateSearchCommand(ctx, RS_GET_CMD, GetSingleDocumentCommand,
         "readonly", INDEX_DOC_CMD_ARGS, "read", !IsEnterprise()))

  // Do not force cross slot validation since coordinator will handle it.
  RM_TRY(RMCreateSearchCommand(ctx, RS_MGET_CMD, GetDocumentsCommand,
         "readonly", 0, 0, 0, "read", true))

  RM_TRY(RMCreateSearchCommand(ctx, RS_CREATE_CMD, CreateIndexCommand,
         "write deny-oom", INDEX_ONLY_CMD_ARGS, "", !IsEnterprise()))

  RM_TRY(RMCreateSearchCommand(ctx, RS_CREATE_IF_NX_CMD, CreateIndexIfNotExistsCommand,
         "write deny-oom", INDEX_ONLY_CMD_ARGS, "", !IsEnterprise()))

  RM_TRY(RMCreateSearchCommand(ctx, RS_DROP_CMD, DropIndexCommand, "write",
         INDEX_ONLY_CMD_ARGS, "write slow dangerous", !IsEnterprise()))

  RM_TRY(RMCreateSearchCommand(ctx, RS_DROP_INDEX_CMD, DropIndexCommand,
         "write", INDEX_ONLY_CMD_ARGS, "write slow dangerous", !IsEnterprise()))

  RM_TRY(RMCreateSearchCommand(ctx, RS_DROP_IF_X_CMD, DropIfExistsIndexCommand,
         "write", INDEX_ONLY_CMD_ARGS, "write slow dangerous", !IsEnterprise()))

  RM_TRY(RMCreateSearchCommand(ctx, RS_DROP_INDEX_IF_X_CMD, DropIfExistsIndexCommand,
         "write", INDEX_ONLY_CMD_ARGS, "write slow dangerous", !IsEnterprise()))

  RM_TRY(RMCreateSearchCommand(ctx, RS_INFO_CMD, IndexInfoCommand,
         "readonly", INDEX_ONLY_CMD_ARGS, "", true))

  RM_TRY(RMCreateSearchCommand(ctx, RS_TAGVALS_CMD, TagValsCommand,
         "readonly", INDEX_ONLY_CMD_ARGS, "read slow dangerous", true))

  RM_TRY(RMCreateSearchCommand(ctx, RS_PROFILE_CMD, RSProfileCommand,
         "readonly", INDEX_ONLY_CMD_ARGS, "read", true))

  RM_TRY(RMCreateSearchCommand(ctx, RS_EXPLAIN_CMD, QueryExplainCommand,
         "readonly", INDEX_ONLY_CMD_ARGS, "", false))

  RM_TRY(RMCreateSearchCommand(ctx, RS_EXPLAINCLI_CMD, QueryExplainCLICommand,
         "readonly", INDEX_ONLY_CMD_ARGS, "", false))

  RM_TRY(RMCreateSearchCommand(ctx, RS_SUGADD_CMD, RSSuggestAddCommand,
         "write deny-oom", 1, 1, 1, "write", false))

  RM_TRY(RMCreateSearchCommand(ctx, RS_SUGDEL_CMD, RSSuggestDelCommand, "write",
         1, 1, 1, "write", false))

  RM_TRY(RMCreateSearchCommand(ctx, RS_SUGLEN_CMD, RSSuggestLenCommand,
         "readonly", 1, 1, 1, "read", false))

  RM_TRY(RMCreateSearchCommand(ctx, RS_SUGGET_CMD, RSSuggestGetCommand,
         "readonly", 1, 1, 1, "read", false))

  // Do not force cross slot validation since coordinator will handle it.
  RM_TRY(RMCreateSearchCommand(ctx, RS_CURSOR_CMD, RSCursorCommand, "readonly",
         0, 0, 0, "read", true));

  // todo: what to do with this?
  RM_TRY(RMCreateSearchCommand(ctx, RS_SYNADD_CMD, SynAddCommand,
         "write deny-oom", INDEX_ONLY_CMD_ARGS, "", false))

  RM_TRY(RMCreateSearchCommand(ctx, RS_SYNUPDATE_CMD, SynUpdateCommand,
         "write deny-oom", INDEX_ONLY_CMD_ARGS, "", !IsEnterprise()))

  RM_TRY(RMCreateSearchCommand(ctx, RS_SYNDUMP_CMD, SynDumpCommand, "readonly",
         INDEX_ONLY_CMD_ARGS, "", false))

  RM_TRY(RMCreateSearchCommand(ctx, RS_ALTER_CMD, AlterIndexCommand,
         "write deny-oom", INDEX_ONLY_CMD_ARGS, "", !IsEnterprise()))

  RM_TRY(RMCreateSearchCommand(ctx, RS_ALTER_IF_NX_CMD, AlterIndexIfNXCommand,
         "write deny-oom", INDEX_ONLY_CMD_ARGS, "", !IsEnterprise()))

  // "Special" case - we do not allow debug commands from the user on RE, while
  // we also don't want them to be internal on OSS.
  RM_TRY(RMCreateSearchCommand(ctx, RS_DEBUG, NULL,
         IsEnterprise() ? "readonly " CMD_PROXY_FILTERED : "readonly",
         RS_DEBUG_FLAGS, "admin", false))
  RM_TRY_F(RegisterDebugCommands, RedisModule_GetCommand(ctx, RS_DEBUG))

  RM_TRY(RMCreateSearchCommand(ctx, RS_SPELL_CHECK, SpellCheckCommand,
         "readonly", INDEX_ONLY_CMD_ARGS, "", true))

  RM_TRY(RMCreateSearchCommand(ctx, RS_DICT_ADD, DictAddCommand,
         "write deny-oom", 0, 0, 0, "", !IsEnterprise()))

  RM_TRY(RMCreateSearchCommand(ctx, RS_DICT_DEL, DictDelCommand, "write", 0, 0,
         0, "", !IsEnterprise()))

  RM_TRY(RMCreateSearchCommand(ctx, RS_DICT_DUMP, DictDumpCommand, "readonly",
         0, 0, 0, "", false))

  // "Special" case - similar to `_FT.DEBUG` (see above).
  RM_TRY(RMCreateSearchCommand(ctx, RS_CONFIG, ConfigCommand,
         IsEnterprise() ? "readonly " CMD_PROXY_FILTERED : "readonly",
         0, 0, 0, "admin", false))

  // Alias is a special case, we can not use the INDEX_ONLY_CMD_ARGS/INDEX_DOC_CMD_ARGS macros
  // Cluster is managed outside of module lets trust it and not raise cross slot error.
  RM_TRY(RMCreateSearchCommand(ctx, RS_ALIASADD, AliasAddCommand,
         "write deny-oom", 0, 0, 0, "", !IsEnterprise()))
  RM_TRY(RMCreateSearchCommand(ctx, RS_ALIASADD_IF_NX, AliasAddCommandIfNX,
         "write deny-oom", 0, 0, 0, "", !IsEnterprise()))
  RM_TRY(RMCreateSearchCommand(ctx, RS_ALIASUPDATE, AliasUpdateCommand,
         "write deny-oom", 0, 0, 0, "", !IsEnterprise()))

  RM_TRY(RMCreateSearchCommand(ctx, RS_ALIASDEL, AliasDelCommand, "write", 0, 0,
         0, "", !IsEnterprise()))
  RM_TRY(RMCreateSearchCommand(ctx, RS_ALIASDEL_IF_EX, AliasDelIfExCommand,
         "write", 0, 0, 0, "", !IsEnterprise()))
  return REDISMODULE_OK;
}

void ReindexPool_ThreadPoolDestroy();
extern dict *legacySpecDict, *legacySpecRules;

void RediSearch_CleanupModule(void) {
  static int invoked = 0;
  if (invoked || !RS_Initialized) {
    return;
  }
  invoked = 1;

  // First free all indexes
  Indexes_Free(specDict_g);
  dictRelease(specDict_g);
  specDict_g = NULL;

  // Let the workers finish BEFORE we call CursorList_Destroy, since it frees a global
  // data structure that is accessed upon releasing the spec (and running thread might hold
  // a reference to the spec bat this time).
  workersThreadPool_Drain(RSDummyContext, 0);
  workersThreadPool_Destroy();

  // At this point, the thread local storage is no longer needed, since all threads
  // finished their work.
  ThreadLocalStorage_Destroy();

  if (legacySpecDict) {
    dictRelease(legacySpecDict);
    legacySpecDict = NULL;
  }
  LegacySchemaRulesArgs_Free(RSDummyContext);

  // free thread pools
  GC_ThreadPoolDestroy();
  CleanPool_ThreadPoolDestroy();
  ReindexPool_ThreadPoolDestroy();
  ConcurrentSearch_ThreadPoolDestroy();

  // free global structures
  Extensions_Free();
  StopWordList_FreeGlobals();
  FunctionRegistry_Free();
  mempool_free_global();
  IndexAlias_DestroyGlobal(&AliasTable_g);
  freeGlobalAddStrings();
  SchemaPrefixes_Free(SchemaPrefixes_g);
  // GeometryApi_Free();

  Dictionary_Free();
  RediSearch_LockDestory();
}

// A reducer that just merges N sets of strings by chaining them into one big array with no
// duplicates

int uniqueStringsReducer(struct MRCtx *mc, int count, MRReply **replies) {
  RedisModuleCtx *ctx = MRCtx_GetRedisCtx(mc);
  RedisModule_Reply _reply = RedisModule_NewReply(ctx), *reply = &_reply;

  MRReply *err = NULL;

  TrieMap *dict = NewTrieMap();
  int nArrs = 0;
  // Add all the set elements into the dedup dict
  for (int i = 0; i < count; i++) {
    if (replies[i] && (MRReply_Type(replies[i]) == MR_REPLY_ARRAY
    || MRReply_Type(replies[i]) == MR_REPLY_SET)) {
      nArrs++;
      for (size_t j = 0; j < MRReply_Length(replies[i]); j++) {
        size_t sl = 0;
        const char *s = MRReply_String(MRReply_ArrayElement(replies[i], j), &sl);
        if (s && sl) {
          TrieMap_Add(dict, s, sl, NULL, NULL);
        }
      }
    } else if (MRReply_Type(replies[i]) == MR_REPLY_ERROR && err == NULL) {
      err = replies[i];
    }
  }

  // if there are no values - either reply with an empty set or an error
  if (dict->cardinality == 0) {

    if (nArrs > 0) {
      // the sets were empty - return an empty set
      RedisModule_Reply_Set(reply);
      RedisModule_Reply_SetEnd(reply);
    } else {
      RedisModule_ReplyWithError(ctx, err ? (const char *)err : "Could not perform query");
    }
    goto cleanup;
  }

  // Iterate the dict and reply with all values
  RedisModule_Reply_Set(reply);
    char *s;
    tm_len_t sl;
    void *p;
    TrieMapIterator *it = TrieMap_Iterate(dict, "", 0);
    while (TrieMapIterator_Next(it, &s, &sl, &p)) {
      RedisModule_Reply_StringBuffer(reply, s, sl);
    }
    TrieMapIterator_Free(it);
  RedisModule_Reply_SetEnd(reply);

cleanup:
  TrieMap_Free(dict, NULL);
  RedisModule_EndReply(reply);

  return REDISMODULE_OK;
}

// A reducer that just merges N arrays of the same length, selecting the first non NULL reply from
// each

int mergeArraysReducer(struct MRCtx *mc, int count, MRReply **replies) {
  RedisModuleCtx *ctx = MRCtx_GetRedisCtx(mc);
  RedisModule_Reply _reply = RedisModule_NewReply(ctx), *reply = &_reply;

  for (size_t i = 0; i < count; ++i) {
    if (MRReply_Type(replies[i]) == MR_REPLY_ERROR) {
      // we got an error reply, something goes wrong so we return the error to the user.
      int rc = MR_ReplyWithMRReply(reply, replies[i]);
      RedisModule_EndReply(reply);
      return rc;
    }
  }

  int j = 0;
  int stillValid;
  do {
    // the number of still valid arrays in the response
    stillValid = 0;

    for (int i = 0; i < count; i++) {
      // if this is not an array - ignore it
      if (MRReply_Type(replies[i]) != MR_REPLY_ARRAY) continue;
      // if we've overshot the array length - ignore this one
      if (MRReply_Length(replies[i]) <= j) continue;
      // increase the number of valid replies
      stillValid++;

      // get the j element of array i
      MRReply *ele = MRReply_ArrayElement(replies[i], j);
      // if it's a valid response OR this is the last array we are scanning -
      // add this element to the merged array
      if (MRReply_Type(ele) != MR_REPLY_NIL || i + 1 == count) {
        // if this is the first reply - we need to crack open a new array reply
        if (j == 0) {
          RedisModule_Reply_Array(reply);
        }

        MR_ReplyWithMRReply(reply, ele);
        j++;
        break;
      }
    }
  } while (stillValid > 0);

  // j 0 means we could not process a single reply element from any reply
  if (j == 0) {
    int rc = RedisModule_Reply_Error(reply, "Could not process replies");
    RedisModule_EndReply(reply);
    return rc;
  }
  RedisModule_Reply_ArrayEnd(reply);

  RedisModule_EndReply(reply);
  return REDISMODULE_OK;
}

int singleReplyReducer(struct MRCtx *mc, int count, MRReply **replies) {
  RedisModuleCtx *ctx = MRCtx_GetRedisCtx(mc);
  RedisModule_Reply _reply = RedisModule_NewReply(ctx), *reply = &_reply;

  if (count == 0) {
    RedisModule_Reply_Null(reply);
  } else {
    MR_ReplyWithMRReply(reply, replies[0]);
  }

  RedisModule_EndReply(reply);
  return REDISMODULE_OK;
}

// a reducer that expects "OK" reply for all replies, and stops at the first error and returns it
int allOKReducer(struct MRCtx *mc, int count, MRReply **replies) {
  RedisModuleCtx *ctx = MRCtx_GetRedisCtx(mc);
  RedisModule_Reply _reply = RedisModule_NewReply(ctx), *reply = &_reply;

  if (count == 0) {
    RedisModule_Reply_Error(reply, "Could not distribute command");
    goto end;
  }

  bool isIntegerReply = false, isDoubleReply = false;
  long long integerReply = 0;
  double doubleReply = 0;
  for (int i = 0; i < count; i++) {
    if (MRReply_Type(replies[i]) == MR_REPLY_ERROR) {
      MR_ReplyWithMRReply(reply, replies[i]);
      goto end;
    }
    if (MRReply_Type(replies[i]) == MR_REPLY_INTEGER) {
      long long n = MRReply_Integer(replies[i]);
      if (!isIntegerReply) {
        integerReply = n;
        isIntegerReply = true;
      } else if (n != integerReply) {
        RedisModule_Reply_SimpleString(reply, "not all results are the same");
        goto end;
      }
    } else if (MRReply_Type(replies[i]) == MR_REPLY_DOUBLE) {
      double n = MRReply_Double(replies[i]);
      if (!isDoubleReply) {
        doubleReply = n;
        isDoubleReply = true;
      } else if (n != doubleReply) {
        RedisModule_Reply_SimpleString(reply, "not all results are the same");
        goto end;
      }
    }
  }

  if (isIntegerReply) {
    RedisModule_Reply_LongLong(reply, integerReply);
  } else if (isDoubleReply) {
    RedisModule_Reply_Double(reply, doubleReply);
  } else {
    RedisModule_Reply_SimpleString(reply, "OK");
  }

end:
  RedisModule_EndReply(reply);
  return REDISMODULE_OK;
}

typedef struct {
  char *id;
  size_t idLen;
  double score;
  MRReply *explainScores;
  MRReply *fields;
  MRReply *payload;
  const char *sortKey;
  size_t sortKeyLen;
  double sortKeyNum;
} searchResult;

struct searchReducerCtx; // Predecleration
typedef void (*processReplyCB)(MRReply *arr, struct searchReducerCtx *rCtx, RedisModuleCtx *ctx);
typedef void (*postProcessReplyCB)( struct searchReducerCtx *rCtx);

typedef struct {
  int step;  // offset for next reply
  int score;
  int firstField;
  int payload;
  int sortKey;
} searchReplyOffsets;

typedef struct{
  MRReply *fieldNames;
  MRReply *lastError;
  searchResult *cachedResult;
  searchRequestCtx *searchCtx;
  heap_t *pq;
  size_t totalReplies;
  bool errorOccurred;
  searchReplyOffsets offsets;

  processReplyCB processReply;
  postProcessReplyCB postProcess;
  specialCaseCtx* reduceSpecialCaseCtxKnn;
  specialCaseCtx* reduceSpecialCaseCtxSortby;

  MRReply *warning;
} searchReducerCtx;

typedef struct {
  searchResult* result;
  double score;
} scoredSearchResultWrapper;

specialCaseCtx* SpecialCaseCtx_New() {
  specialCaseCtx* ctx = rm_calloc(1, sizeof(specialCaseCtx));
  return ctx;
}

void SpecialCaseCtx_Free(specialCaseCtx* ctx) {
  if (!ctx) return;
  if(ctx->specialCaseType == SPECIAL_CASE_KNN) {
    QueryNode_Free(ctx->knn.queryNode);
  } else if(ctx->specialCaseType == SPECIAL_CASE_SORTBY) {
    rm_free((void*)ctx->sortby.sortKey);
  }
  rm_free(ctx);
}

static searchRequestCtx* searchRequestCtx_New(void) {
  return rm_calloc(1, sizeof(searchRequestCtx));
}

static void searchRequestCtx_Free(searchRequestCtx *r) {
  if(r->queryString) {
    rm_free(r->queryString);
  }
  if(r->specialCases) {
    size_t specialCasesLen = array_len(r->specialCases);
    for(size_t i = 0; i< specialCasesLen; i ++) {
      specialCaseCtx* ctx = r->specialCases[i];
      SpecialCaseCtx_Free(ctx);
    }
    array_free(r->specialCases);
  }
  if(r->requiredFields) {
    array_free(r->requiredFields);
  }
  rm_free(r);
}

static int searchResultReducer(struct MRCtx *mc, int count, MRReply **replies);

static int rscParseProfile(searchRequestCtx *req, RedisModuleString **argv) {
  req->profileArgs = 0;
  if (RMUtil_ArgIndex("FT.PROFILE", argv, 1) != -1) {
    req->profileArgs += 2;
    req->profileClock = clock();
    if (RMUtil_ArgIndex("LIMITED", argv + 3, 1) != -1) {
      req->profileLimited = 1;
      req->profileArgs++;
    }
    if (RMUtil_ArgIndex("QUERY", argv + 3, 2) == -1) {
      return REDISMODULE_ERR;
    }
  }
  return REDISMODULE_OK;
}

void setKNNSpecialCase(searchRequestCtx *req, specialCaseCtx *knn_ctx) {
  if(!req->specialCases) {
    req->specialCases = array_new(specialCaseCtx*, 1);
  }
  array_append(req->specialCases, knn_ctx);
  // Default: No SORTBY is given, or SORTBY is given by other field
  // When first sorting by different field, the topk vectors should be passed to the coordinator heap
  knn_ctx->knn.shouldSort = true;
  // We need to get K results from the shards
  // For example the command request SORTBY text_field LIMIT 2 3
  // In this case the top 5 results relevant for this sort might be the in the last 5 results of the TOPK
  long long requestedResultsCount = req->requestedResultsCount;
  req->requestedResultsCount = MAX(knn_ctx->knn.k, requestedResultsCount);
  if(array_len(req->specialCases) > 1) {
    specialCaseCtx* optionalSortCtx = req->specialCases[0];
    if(optionalSortCtx->specialCaseType == SPECIAL_CASE_SORTBY) {
      if(strcmp(optionalSortCtx->sortby.sortKey, knn_ctx->knn.fieldName) == 0){
        // If SORTBY is done by the vector score field, the coordinator will do it and no special operation is needed.
        knn_ctx->knn.shouldSort = false;
        // The requested results should be at most K
        req->requestedResultsCount = MIN(knn_ctx->knn.k, requestedResultsCount);
      }
    }
  }
}


// Prepare a TOPK special case, return a context with the required KNN fields if query is
// valid and contains KNN section, NULL otherwise (and set proper error in *status* if error
// was found).
specialCaseCtx *prepareOptionalTopKCase(const char *query_string, RedisModuleString **argv, int argc, uint dialectVersion,
                                        QueryError *status) {

  // First, parse the query params if exists, to set the params in the query parser ctx.
  dict *params = NULL;
  QueryNode* queryNode = NULL;
  int paramsOffset = RMUtil_ArgExists("PARAMS", argv, argc, 1);
  if (paramsOffset > 0) {
    ArgsCursor ac;
    ArgsCursor_InitRString(&ac, argv+paramsOffset+1, argc-(paramsOffset+1));
    if (parseParams(&params, &ac, status) != REDISMODULE_OK) {
        return NULL;
    }
  }
  RedisSearchCtx sctx = {0};
  RSSearchOptions opts = {0};
  opts.params = params;
  QueryParseCtx qpCtx = {
      .raw = query_string,
      .len = strlen(query_string),
      .sctx = &sctx,
      .opts = &opts,
      .status = status,
#ifdef PARSER_DEBUG
      .trace_log = NULL
#endif
  };

  // KNN queries are parsed only on dialect versions >=2
  queryNode = RSQuery_ParseRaw_v2(&qpCtx);
  if (QueryError_GetCode(status) != QUERY_OK || queryNode == NULL) {
    // Query parsing failed.
    goto cleanup;
  }
  if (QueryNode_NumParams(queryNode) > 0 && paramsOffset == 0) {
    // Query expects params, but no params were given.
    goto cleanup;
  }
  if (QueryNode_NumParams(queryNode) > 0) {
      int ret = QueryNode_EvalParamsCommon(params, queryNode, dialectVersion, status);
      if (ret != REDISMODULE_OK || QueryError_GetCode(status) != QUERY_OK) {
        // Params evaluation failed.
        goto cleanup;
      }
      Param_DictFree(params);
      params = NULL;
  }

  if (queryNode->type == QN_VECTOR) {
    QueryVectorNode queryVectorNode = queryNode->vn;
    size_t k = queryVectorNode.vq->knn.k;
    if (k > MAX_KNN_K) {
      QueryError_SetErrorFmt(status, QUERY_ELIMIT, VECSIM_KNN_K_TOO_LARGE_ERR_MSG ", max supported K value is %zu", MAX_KNN_K);
      goto cleanup;
    }
    specialCaseCtx *ctx = SpecialCaseCtx_New();
    ctx->knn.k = k;
    ctx->knn.fieldName = queryNode->opts.distField ? queryNode->opts.distField : queryVectorNode.vq->scoreField;
    ctx->knn.pq = NULL;
    ctx->knn.queryNode = queryNode;  // take ownership
    ctx->specialCaseType = SPECIAL_CASE_KNN;
    return ctx;
  }

cleanup:
  if (params) {
    Param_DictFree(params);
  }
  if (queryNode) {
    QueryNode_Free(queryNode);
  }
  return NULL;
}

// Prepare a sortby special case.
void prepareSortbyCase(searchRequestCtx *req, RedisModuleString **argv, int argc, int sortByIndex) {
  const char* sortkey = RedisModule_StringPtrLen(argv[sortByIndex + 1], NULL);
  specialCaseCtx *ctx = SpecialCaseCtx_New();
  ctx->specialCaseType = SPECIAL_CASE_SORTBY;
  ctx->sortby.sortKey = rm_strdup(sortkey);
  ctx->sortby.asc = true;
  req->sortAscending = true;
  if (req->withSortby && sortByIndex + 2 < argc) {
    if (RMUtil_StringEqualsCaseC(argv[sortByIndex + 2], "DESC")) {
      ctx->sortby.asc = false;
      req->sortAscending = false;
    }
  }
  if(!req->specialCases) {
      req->specialCases = array_new(specialCaseCtx*, 1);
    }
  array_append(req->specialCases, ctx);
}

searchRequestCtx *rscParseRequest(RedisModuleString **argv, int argc, QueryError* status) {

  searchRequestCtx *req = searchRequestCtx_New();

  req->initClock = clock();

  if (rscParseProfile(req, argv) != REDISMODULE_OK) {
    searchRequestCtx_Free(req);
    return NULL;
  }

  int argvOffset = 2 + req->profileArgs;
  req->queryString = rm_strdup(RedisModule_StringPtrLen(argv[argvOffset++], NULL));
  req->limit = 10;
  req->offset = 0;
  // marks the user set WITHSCORES. internally it's always set
  req->withScores = RMUtil_ArgExists("WITHSCORES", argv, argc, argvOffset) != 0;
  req->withExplainScores = RMUtil_ArgExists("EXPLAINSCORE", argv, argc, argvOffset) != 0;
  req->specialCases = NULL;
  req->requiredFields = NULL;

  req->withSortingKeys = RMUtil_ArgExists("WITHSORTKEYS", argv, argc, argvOffset) != 0;
  // fprintf(stderr, "Sortby: %d, asc: %d withsort: %d\n", req->withSortby, req->sortAscending,
  //         req->withSortingKeys);

  // Detect "NOCONTENT"
  req->noContent = RMUtil_ArgExists("NOCONTENT", argv, argc, argvOffset) != 0;

  // if RETURN exists - make sure we don't have RETURN 0
  if (!req->noContent && RMUtil_ArgExists("RETURN", argv, argc, argvOffset)) {
    long long numReturns = -1;
    RMUtil_ParseArgsAfter("RETURN", argv, argc, "l", &numReturns);
    // RETURN 0 equals NOCONTENT
    if (numReturns <= 0) {
      req->noContent = 1;
    }
  }

  req->withPayload = RMUtil_ArgExists("WITHPAYLOADS", argv, argc, argvOffset) != 0;

  // Parse LIMIT argument
  RMUtil_ParseArgsAfter("LIMIT", argv + argvOffset, argc - argvOffset, "ll", &req->offset, &req->limit);
  if (req->limit < 0 || req->offset < 0) {
    searchRequestCtx_Free(req);
    return NULL;
  }
  req->requestedResultsCount = req->limit + req->offset;

  // Handle special cases
  // Parse SORTBY ... ASC.
  // Parse it ALWAYS first so the sortkey will be send first
  int sortByIndex = RMUtil_ArgIndex("SORTBY", argv, argc);
  if (sortByIndex > 2) {
    req->withSortby = true;
    // Check for command error where no sortkey is given.
    if(sortByIndex + 1 >= argc) {
      searchRequestCtx_Free(req);
      return NULL;
    }
    prepareSortbyCase(req, argv, argc, sortByIndex);
  } else {
    req->withSortby = false;
  }

  unsigned int dialect = RSGlobalConfig.requestConfigParams.dialectVersion;
  int argIndex = RMUtil_ArgExists("DIALECT", argv, argc, argvOffset);
  if(argIndex > 0) {
      argIndex++;
      ArgsCursor ac;
      ArgsCursor_InitRString(&ac, argv+argIndex, argc-argIndex);
      if (parseDialect(&dialect, &ac, status) != REDISMODULE_OK) {
        searchRequestCtx_Free(req);
        return NULL;
      }
  }

  if(dialect >= 2) {
    // Note: currently there is only one single case. For extending those cases we should use a trie here.
    if(strcasestr(req->queryString, "KNN")) {
      specialCaseCtx *knnCtx = prepareOptionalTopKCase(req->queryString, argv, argc, dialect, status);
      if (QueryError_HasError(status)) {
        searchRequestCtx_Free(req);
        return NULL;
      }
      if (knnCtx != NULL) {
        setKNNSpecialCase(req, knnCtx);
      }
    }
  }

  req->format = QEXEC_FORMAT_DEFAULT;
  argIndex = RMUtil_ArgExists("FORMAT", argv, argc, argvOffset);
  if(argIndex > 0) {
    argIndex++;
    ArgsCursor ac;
    ArgsCursor_InitRString(&ac, argv+argIndex, argc-argIndex);
    if (parseValueFormat(&req->format, &ac, status) != REDISMODULE_OK) {
      searchRequestCtx_Free(req);
      return NULL;
    }
  }

  // Get timeout parameter, if set in the command
  argIndex = RMUtil_ArgIndex("TIMEOUT", argv, argc);
  if (argIndex > -1) {
    argIndex++;
    ArgsCursor ac;
    ArgsCursor_InitRString(&ac, argv+argIndex, argc-argIndex);
    if (parseTimeout(&req->timeout, &ac, status)) {
      searchRequestCtx_Free(req);
      return NULL;
    }
  } else {
    req->timeout = RSGlobalConfig.requestConfigParams.queryTimeoutMS;
  }

  return req;
}

static int cmpStrings(const char *s1, size_t l1, const char *s2, size_t l2) {
  int cmp = memcmp(s1, s2, MIN(l1, l2));
  if (l1 == l2) {
    // if the strings are the same length, just return the result of strcmp
    return cmp;
  }

  // if the strings are identical but the lengths aren't, return the longer string
  if (cmp == 0) {
    return l1 > l2 ? 1 : -1;
  } else {  // the strings are lexically different, just return that
    return cmp;
  }
}

static int cmp_results(const void *p1, const void *p2, const void *udata) {

  const searchResult *r1 = p1, *r2 = p2;
  const searchRequestCtx *req = udata;
  // Compary by sorting keys
  if (req->withSortby) {
    int cmp = 0;
    if ((r1->sortKey || r2->sortKey)) {
      // Sort by numeric sorting keys
      if (r1->sortKeyNum != HUGE_VAL && r2->sortKeyNum != HUGE_VAL) {
        double diff = r2->sortKeyNum - r1->sortKeyNum;
        cmp = diff < 0 ? -1 : (diff > 0 ? 1 : 0);
      } else if (r1->sortKey && r2->sortKey) {

        // Sort by string sort keys
        cmp = cmpStrings(r2->sortKey, r2->sortKeyLen, r1->sortKey, r1->sortKeyLen);
        // printf("Using sortKey!! <N=%lu> %.*s vs <N=%lu> %.*s. Result=%d\n", r2->sortKeyLen,
        //        (int)r2->sortKeyLen, r2->sortKey, r1->sortKeyLen, (int)r1->sortKeyLen, r1->sortKey,
        //        cmp);
      } else {
        // If at least one of these has no sort key, it gets high value regardless of asc/desc
        return r2->sortKey ? 1 : -1;
      }
    }
    // in case of a tie or missing both sorting keys - compare ids
    if (!cmp) {
      // printf("It's a tie! Comparing <N=%lu> %.*s vs <N=%lu> %.*s\n", r2->idLen, (int)r2->idLen,
      //        r2->id, r1->idLen, (int)r1->idLen, r1->id);
      cmp = cmpStrings(r2->id, r2->idLen, r1->id, r1->idLen);
    }
    return (req->sortAscending ? -cmp : cmp);
  }

  double s1 = r1->score, s2 = r2->score;
  // printf("Scores: %lf vs %lf. WithSortBy: %d. SK1=%p. SK2=%p\n", s1, s2, req->withSortby,
  //        r1->sortKey, r2->sortKey);
  if (s1 < s2) {
    return 1;
  } else if (s1 > s2) {
    return -1;
  } else {
    // printf("Scores are tied. Will compare ID Strings instead\n");

    // This was reversed to be more compatible with OSS version where tie breaker was changed
    // to return the lower doc ID to reduce sorting heap work. Doc name might not be ascending
    // or descending but this still may reduce heap work.
    // Our tests are usually ascending so this will create similarity between RS and RSC.
    int rv = -cmpStrings(r2->id, r2->idLen, r1->id, r1->idLen);

    // printf("ID Strings: Comparing <N=%lu> %.*s vs <N=%lu> %.*s => %d\n", r2->idLen,
    // (int)r2->idLen,
    //        r2->id, r1->idLen, (int)r1->idLen, r1->id, rv);
    return rv;
  }
}

searchResult *newResult_resp2(searchResult *cached, MRReply *arr, int j, searchReplyOffsets* offsets, int explainScores) {
  int scoreOffset = offsets->score;
  int fieldsOffset = offsets->firstField;
  int payloadOffset = offsets->payload;
  int sortKeyOffset = offsets->sortKey;
  searchResult *res = cached ? cached : rm_malloc(sizeof *res);
  res->sortKey = NULL;
  res->sortKeyNum = HUGE_VAL;
  if (MRReply_Type(MRReply_ArrayElement(arr, j)) != MR_REPLY_STRING) {
    res->id = NULL;
    return res;
  }
  res->id = (char*)MRReply_String(MRReply_ArrayElement(arr, j), &res->idLen);
  if (!res->id) {
    return res;
  }
  // parse score
  if (explainScores) {
    MRReply *scoreReply = MRReply_ArrayElement(arr, j + scoreOffset);
    if (MRReply_Type(scoreReply) != MR_REPLY_ARRAY) {
      res->id = NULL;
      return res;
    }
    if (MRReply_Length(scoreReply) != 2) {
      res->id = NULL;
      return res;
    }
    if (!MRReply_ToDouble(MRReply_ArrayElement(scoreReply, 0), &res->score)) {
      res->id = NULL;
      return res;
    }
    res->explainScores = MRReply_ArrayElement(scoreReply, 1);
    // Parse scores only if they were are part of the shard's response.
  } else if (scoreOffset > 0 &&
             !MRReply_ToDouble(MRReply_ArrayElement(arr, j + scoreOffset), &res->score)) {
      res->id = NULL;
      return res;
  }
  // get fields
  res->fields = fieldsOffset > 0 ? MRReply_ArrayElement(arr, j + fieldsOffset) : NULL;
  // get payloads
  res->payload = payloadOffset > 0 ? MRReply_ArrayElement(arr, j + payloadOffset) : NULL;
  if (sortKeyOffset > 0) {
    res->sortKey = MRReply_String(MRReply_ArrayElement(arr, j + sortKeyOffset), &res->sortKeyLen);
  }
  if (res->sortKey) {
    if (res->sortKey[0] == '#') {
      char *endptr;
      res->sortKeyNum = strtod(res->sortKey + 1, &endptr);
      RS_ASSERT(endptr == res->sortKey + res->sortKeyLen);
    }
    // fprintf(stderr, "Sort key string '%s', num '%f\n", res->sortKey, res->sortKeyNum);
  }
  return res;
}

searchResult *newResult_resp3(searchResult *cached, MRReply *results, int j, searchReplyOffsets* offsets, bool explainScores, specialCaseCtx *reduceSpecialCaseCtxSortBy) {
  searchResult *res = cached ? cached : rm_malloc(sizeof *res);
  res->sortKey = NULL;
  res->sortKeyNum = HUGE_VAL;

  MRReply *result_j = MRReply_ArrayElement(results, j);
  if (MRReply_Type(result_j) != MR_REPLY_MAP) {
    res->id = NULL;
    return res;
  }

  MRReply *result_id = MRReply_MapElement(result_j, "id");
  res->id = (char*)MRReply_String(result_id, &res->idLen);
  if (!res->id) {
    return res;
  }

  // parse score
  MRReply *score = MRReply_MapElement(result_j, "score");
  if (explainScores) {
    if (MRReply_Type(score) != MR_REPLY_ARRAY) {
      res->id = NULL;
      return res;
    }
    if (!MRReply_ToDouble(MRReply_ArrayElement(score, 0), &res->score)) {
      res->id = NULL;
      return res;
    }
    res->explainScores = MRReply_ArrayElement(score, 1);

  } else if (offsets->score > 0 && !MRReply_ToDouble(score, &res->score)) {
      res->id = NULL;
      return res;
  }

  // get fields
  res->fields = MRReply_MapElement(result_j, "extra_attributes");

  // get payloads
  res->payload = MRReply_MapElement(result_j, "payload");

  if (offsets->sortKey > 0) {
    MRReply *sortkey = NULL;
    if (reduceSpecialCaseCtxSortBy) {
      MRReply *require_fields = MRReply_MapElement(result_j, "required_fields");
      if (require_fields) {
        sortkey = MRReply_MapElement(require_fields, reduceSpecialCaseCtxSortBy->sortby.sortKey);
      }
    }
    if (!sortkey) {
      // If sortkey is the only special case, it will not be in the required_fields map
      sortkey = MRReply_MapElement(result_j, "sortkey");
    }
    if (!sortkey) {
      // Fail if sortkey is required but not found
      res->id = NULL;
      return res;
    }
    if (sortkey) {
      res->sortKey = MRReply_String(sortkey, &res->sortKeyLen);
      if (res->sortKey) {
        if (res->sortKey[0] == '#') {
          char *endptr;
          res->sortKeyNum = strtod(res->sortKey + 1, &endptr);
          RS_ASSERT(endptr == res->sortKey + res->sortKeyLen);
        }
        // fprintf(stderr, "Sort key string '%s', num '%f\n", res->sortKey, res->sortKeyNum);
      }
    }
  }

  return res;
}

static void getReplyOffsets(const searchRequestCtx *ctx, searchReplyOffsets *offsets) {

  /**
   * Reply format
   *
   * ID
   * SCORE         ---| optional - only if WITHSCORES was given, or SORTBY section was not given.
   * Payload
   * Sort field    ---|
   * ...              | special cases - SORTBY, TOPK. Sort key is always first for backwards compatibility.
   * ...           ---|
   * First field
   *
   *
   */

  if (ctx->withScores || !ctx->withSortby) {
    offsets->step = 3;  // 1 for key, 1 for score, 1 for fields
    offsets->score = 1;
    offsets->firstField = 2;
  } else {
    offsets->score = -1;
    offsets->step = 2;  // 1 for key, 1 for fields
    offsets->firstField = 1;
  }
  offsets->payload = -1;
  offsets->sortKey = -1;

  if (ctx->withPayload) {  // save an extra step for payloads
    offsets->step++;
    offsets->payload = offsets->firstField;
    offsets->firstField++;
  }

  // Update the offsets for the special case after determining score, payload, field.
  size_t specialCaseStartOffset = offsets->firstField;
  size_t specialCasesMaxOffset = 0;
  if (ctx->specialCases) {
    size_t nSpecialCases = array_len(ctx->specialCases);
    for(size_t i = 0; i < nSpecialCases; i++) {
      switch (ctx->specialCases[i]->specialCaseType)
      {
      case SPECIAL_CASE_KNN: {
        ctx->specialCases[i]->knn.offset += specialCaseStartOffset;
        specialCasesMaxOffset = MAX(specialCasesMaxOffset, ctx->specialCases[i]->knn.offset);
        break;
      }
      case SPECIAL_CASE_SORTBY: {
        ctx->specialCases[i]->sortby.offset += specialCaseStartOffset;
        offsets->sortKey = ctx->specialCases[i]->sortby.offset;
        specialCasesMaxOffset = MAX(specialCasesMaxOffset, ctx->specialCases[i]->sortby.offset);
        break;
      }
      case SPECIAL_CASE_NONE:
      default:
        break;
      }
    }
  }

  if(specialCasesMaxOffset > 0) {
    offsets->firstField=specialCasesMaxOffset+1;
    offsets->step=offsets->firstField+1;
  }
  else if(ctx->withSortingKeys) {
    offsets->step++;
    offsets->sortKey = offsets->firstField++;
  }

  // nocontent - one less field, and the offset is -1 to avoid parsing it
  if (ctx->noContent) {
    offsets->step--;
    offsets->firstField = -1;
  }
}


/************************** Result processing callbacks **********************/

static int cmp_scored_results(const void *p1, const void *p2, const void *udata) {
  const scoredSearchResultWrapper* s1= p1;
  const scoredSearchResultWrapper* s2 = p2;
  double score1 = s1->score;
  double score2 = s2->score;
  if (score1 < score2) {
    return -1;
  } else if (score1 > score2) {
    return 1;
  }
  return cmpStrings(s1->result->id, s1->result->idLen, s2->result->id, s2->result->idLen);
}

static double parseNumeric(const char *str, const char *sortKey) {
    RS_ASSERT(str[0] == '#');
    char *eptr;
    double d = strtod(str + 1, &eptr);
    RS_ASSERT(eptr != sortKey + 1 && *eptr == 0);
    return d;
}

#define GET_NUMERIC_SCORE(d, searchResult_var, score_exp) \
  do {                                                    \
    if (res->sortKeyNum != HUGE_VAL) {                    \
      d = searchResult_var->sortKeyNum;                   \
    } else {                                              \
      const char *score = (score_exp);                    \
      d = parseNumeric(score, res->sortKey);              \
    }                                                     \
  } while (0);

static void ProcessKNNSearchResult(searchResult *res, searchReducerCtx *rCtx, double score, knnContext *knnCtx) {
  // As long as we don't have k results, keep insert
    if (heap_count(knnCtx->pq) < knnCtx->k) {
      scoredSearchResultWrapper* resWrapper = rm_malloc(sizeof(scoredSearchResultWrapper));
      resWrapper->result = res;
      resWrapper->score = score;
      heap_offerx(knnCtx->pq, resWrapper);
    } else {
      // Check for upper bound
      scoredSearchResultWrapper tmpWrapper;
      tmpWrapper.result = res;
      tmpWrapper.score = score;
      scoredSearchResultWrapper *largest = heap_peek(knnCtx->pq);
      int c = cmp_scored_results(&tmpWrapper, largest, rCtx->searchCtx);
      if (c < 0) {
        scoredSearchResultWrapper* resWrapper = rm_malloc(sizeof(scoredSearchResultWrapper));
        resWrapper->result = res;
        resWrapper->score = score;
        // Current result is smaller then upper bound, replace them.
        largest = heap_poll(knnCtx->pq);
        heap_offerx(knnCtx->pq, resWrapper);
        rCtx->cachedResult = largest->result;
        rm_free(largest);
      } else {
        rCtx->cachedResult = res;
      }
    }
}

static void ProcessKNNSearchReply(MRReply *arr, searchReducerCtx *rCtx, RedisModuleCtx *ctx) {
  if (arr == NULL) {
    return;
  }
  if (MRReply_Type(arr) == MR_REPLY_ERROR) {
    return;
  }

  bool resp3 = MRReply_Type(arr) == MR_REPLY_MAP;
  if (!resp3 && (MRReply_Type(arr) != MR_REPLY_ARRAY || MRReply_Length(arr) == 0)) {
    // Empty reply??
    return;
  }

  searchRequestCtx *req = rCtx->searchCtx;
  specialCaseCtx* reduceSpecialCaseCtxKnn = rCtx->reduceSpecialCaseCtxKnn;
  specialCaseCtx* reduceSpecialCaseCtxSortBy = rCtx->reduceSpecialCaseCtxSortby;
  searchResult *res;
  if (resp3) {
    // Check for a warning
    MRReply *warning = MRReply_MapElement(arr, "warning");
    RS_LOG_ASSERT(warning && MRReply_Type(warning) == MR_REPLY_ARRAY, "invalid warning record");
    if (!rCtx->warning && MRReply_Length(warning) > 0) {
      rCtx->warning = warning;
    }

    MRReply *results = MRReply_MapElement(arr, "results");
    RS_LOG_ASSERT(results && MRReply_Type(results) == MR_REPLY_ARRAY, "invalid results record");
    size_t len = MRReply_Length(results);
    for (int j = 0; j < len; ++j) {
      res = newResult_resp3(rCtx->cachedResult, results, j, &rCtx->offsets, rCtx->searchCtx->withExplainScores, reduceSpecialCaseCtxSortBy);
      if (res && res->id) {
        rCtx->cachedResult = NULL;
      } else {
        RedisModule_Log(ctx, "warning", "missing required_field when parsing redisearch results");
        goto error;
      }
      MRReply *require_fields = MRReply_MapElement(MRReply_ArrayElement(results, j), "required_fields");
      if (!require_fields) {
        RedisModule_Log(ctx, "warning", "missing required_fields when parsing redisearch results");
        goto error;
      }
      MRReply *score_value = MRReply_MapElement(require_fields, reduceSpecialCaseCtxKnn->knn.fieldName);
      if (!score_value) {
        RedisModule_Log(ctx, "warning", "missing knn required_field when parsing redisearch results");
        goto error;
      }
      double d;
      GET_NUMERIC_SCORE(d, res, MRReply_String(score_value, NULL));
      ProcessKNNSearchResult(res, rCtx, d, &reduceSpecialCaseCtxKnn->knn);
    }
    processResultFormat(&req->format, arr);

  } else {
    size_t len = MRReply_Length(arr);

    int step = rCtx->offsets.step;
    int scoreOffset = reduceSpecialCaseCtxKnn->knn.offset;
    for (int j = 1; j < len; j += step) {
      if (j + step > len) {
        RedisModule_Log(
            ctx, "warning",
            "got a bad reply from redisearch, reply contains less parameters then expected");
        rCtx->errorOccurred = true;
        break;
      }
      res = newResult_resp2(rCtx->cachedResult, arr, j, &rCtx->offsets, rCtx->searchCtx->withExplainScores);
      if (res && res->id) {
        rCtx->cachedResult = NULL;
      } else {
        RedisModule_Log(ctx, "warning", "missing required_field when parsing redisearch results");
        goto error;
      }

      double d;
      GET_NUMERIC_SCORE(d, res, MRReply_String(MRReply_ArrayElement(arr, j + scoreOffset), NULL));
      ProcessKNNSearchResult(res, rCtx, d, &reduceSpecialCaseCtxKnn->knn);
    }
  }
  return;

error:
  rCtx->errorOccurred = true;
  // invalid result - usually means something is off with the response, and we should just
  // quit this response
  rCtx->cachedResult = res;
}

static void processSearchReplyResult(searchResult *res, searchReducerCtx *rCtx, RedisModuleCtx *ctx) {
  if (!res || !res->id) {
    RedisModule_Log(ctx, "warning", "got an unexpected argument when parsing redisearch results");
    rCtx->errorOccurred = true;
    // invalid result - usually means something is off with the response, and we should just
    // quit this response
    rCtx->cachedResult = res;
    return;
  }

  rCtx->cachedResult = NULL;

  // fprintf(stderr, "Result %d Reply docId %s score: %f sortkey %f\n", i, res->id, res->score, res->sortKeyNum);

  // TODO: minmax_heap?
  if (heap_count(rCtx->pq) < heap_size(rCtx->pq)) {
    // printf("Offering result score %f\n", res->score);
    heap_offerx(rCtx->pq, res);
  } else {
    searchResult *smallest = heap_peek(rCtx->pq);
    int c = cmp_results(res, smallest, rCtx->searchCtx);
    if (c < 0) {
      smallest = heap_poll(rCtx->pq);
      heap_offerx(rCtx->pq, res);
      rCtx->cachedResult = smallest;
    } else {
      rCtx->cachedResult = res;
      if (rCtx->searchCtx->withSortby) {
        // If the result is lower than the last result in the heap,
        // AND there is a user-defined sort order - we can stop now
        return;
      }
    }
  }
}

static void processSearchReply(MRReply *arr, searchReducerCtx *rCtx, RedisModuleCtx *ctx) {
  if (arr == NULL) {
    return;
  }
  if (MRReply_Type(arr) == MR_REPLY_ERROR) {
    return;
  }

  bool resp3 = MRReply_Type(arr) == MR_REPLY_MAP;
  if (!resp3 && (MRReply_Type(arr) != MR_REPLY_ARRAY || MRReply_Length(arr) == 0)) {
    // Empty reply??
    return;
  }

  searchRequestCtx *req = rCtx->searchCtx;

  if (resp3) // RESP3
  {
    // Check for a warning
    MRReply *warning = MRReply_MapElement(arr, "warning");
    RS_LOG_ASSERT(warning && MRReply_Type(warning) == MR_REPLY_ARRAY, "invalid warning record");
    if (!rCtx->warning && MRReply_Length(warning) > 0) {
      rCtx->warning = warning;
    }

    MRReply *total_results = MRReply_MapElement(arr, "total_results");
    if (!total_results) {
      rCtx->errorOccurred = true;
      return;
    }
    rCtx->totalReplies += MRReply_Integer(total_results);
    MRReply *results = MRReply_MapElement(arr, "results");
    if (!results) {
      rCtx->errorOccurred = true;
      return;
    }
    size_t len = MRReply_Length(results);

    bool needScore = rCtx->offsets.score > 0;
    for (int i = 0; i < len; ++i) {
      searchResult *res = newResult_resp3(rCtx->cachedResult, results, i, &rCtx->offsets, rCtx->searchCtx->withExplainScores, rCtx->reduceSpecialCaseCtxSortby);
      processSearchReplyResult(res, rCtx, ctx);
    }
    processResultFormat(&rCtx->searchCtx->format, arr);
  }
  else // RESP2
  {
    size_t len = MRReply_Length(arr);

    // first element is the total count
    rCtx->totalReplies += MRReply_Integer(MRReply_ArrayElement(arr, 0));

    int step = rCtx->offsets.step;
    // fprintf(stderr, "Step %d, scoreOffset %d, fieldsOffset %d, sortKeyOffset %d\n", step,
    //         scoreOffset, fieldsOffset, sortKeyOffset);

    for (int j = 1; j < len; j += step) {
      if (j + step > len) {
        RedisModule_Log(ctx, "warning",
          "got a bad reply from redisearch, reply contains less parameters then expected");
        rCtx->errorOccurred = true;
        break;
      }
      searchResult *res = newResult_resp2(rCtx->cachedResult, arr, j, &rCtx->offsets , rCtx->searchCtx->withExplainScores);
      processSearchReplyResult(res, rCtx, ctx);
    }
  }
}

/************************ Result post processing callbacks ********************/


static void noOpPostProcess(searchReducerCtx *rCtx){
  return;
}

static void knnPostProcess(searchReducerCtx *rCtx) {
  specialCaseCtx* reducerSpecialCaseCtx = rCtx->reduceSpecialCaseCtxKnn;
  RS_ASSERT(reducerSpecialCaseCtx->specialCaseType == SPECIAL_CASE_KNN);
  if(reducerSpecialCaseCtx->knn.pq) {
    size_t numberOfResults = heap_count(reducerSpecialCaseCtx->knn.pq);
    for (size_t i = 0; i < numberOfResults; i++) {
      scoredSearchResultWrapper* wrappedResult = heap_poll(reducerSpecialCaseCtx->knn.pq);
      searchResult* res = wrappedResult->result;
      rm_free(wrappedResult);
      if(heap_count(rCtx->pq) < heap_size(rCtx->pq)) {
        heap_offerx(rCtx->pq, res);
      }
      else {
        searchResult *smallest = heap_peek(rCtx->pq);
        int c = cmp_results(res, smallest, rCtx->searchCtx);
        if (c < 0) {
          smallest = heap_poll(rCtx->pq);
          heap_offerx(rCtx->pq, res);
          rm_free(smallest);
        } else {
          rm_free(res);
        }
      }
    }
  }
  // We can always get at most K results
  rCtx->totalReplies = heap_count(rCtx->pq);

}

static void sendSearchResults(RedisModule_Reply *reply, searchReducerCtx *rCtx) {
  // Reverse the top N results

  rCtx->postProcess((struct searchReducerCtx *)rCtx);

  searchRequestCtx *req = rCtx->searchCtx;

  // Number of results to actually return
  size_t num = req->requestedResultsCount;

  size_t qlen = heap_count(rCtx->pq);
  size_t pos = qlen;

  // Load the results from the heap into a sorted array. Free the items in
  // the heap one-by-one so that we don't have to go through them again
  searchResult **results = rm_malloc(sizeof(*results) * qlen);
  while (pos) {
    results[--pos] = heap_poll(rCtx->pq);
  }
  heap_free(rCtx->pq);
  rCtx->pq = NULL;

  //-------------------------------------------------------------------------------------------
  RedisModule_Reply_Map(reply);
  if (reply->resp3) // RESP3
  {
    RedisModule_Reply_SimpleString(reply, "attributes");
    if (rCtx->fieldNames) {
      MR_ReplyWithMRReply(reply, rCtx->fieldNames);
    } else {
      RedisModule_Reply_EmptyArray(reply);
    }

    RedisModule_Reply_SimpleString(reply, "warning"); // >warning
    if (rCtx->warning) {
      MR_ReplyWithMRReply(reply, rCtx->warning);
    } else {
      RedisModule_Reply_EmptyArray(reply);
    }

    RedisModule_ReplyKV_LongLong(reply, "total_results", rCtx->totalReplies);

    if (rCtx->searchCtx->format & QEXEC_FORMAT_EXPAND) {
      RedisModule_ReplyKV_SimpleString(reply, "format", "EXPAND"); // >format
    } else {
      RedisModule_ReplyKV_SimpleString(reply, "format", "STRING"); // >format
    }

    RedisModule_ReplyKV_Array(reply, "results"); // >results

    for (int i = 0; i < qlen && i < num; ++i) {
      RedisModule_Reply_Map(reply); // >> result
        searchResult *res = results[i];

        RedisModule_ReplyKV_StringBuffer(reply, "id", res->id, res->idLen);

        if (req->withScores) {
          RedisModule_Reply_SimpleString(reply, "score");

          if (req->withExplainScores) {
            RedisModule_Reply_Array(reply);
              RedisModule_Reply_Double(reply, res->score);
              MR_ReplyWithMRReply(reply, res->explainScores);
            RedisModule_Reply_ArrayEnd(reply);
          } else {
            RedisModule_Reply_Double(reply, res->score);
          }
        }

        if (req->withPayload) {
          RedisModule_Reply_SimpleString(reply, "payload");
          MR_ReplyWithMRReply(reply, res->payload);
        }

        if (req->withSortingKeys && req->withSortby) {
          RedisModule_Reply_SimpleString(reply, "sortkey");
          if (res->sortKey) {
            RedisModule_Reply_StringBuffer(reply, res->sortKey, res->sortKeyLen);
          } else {
            RedisModule_Reply_Null(reply);
          }
        }
        if (!req->noContent) {
          RedisModule_ReplyKV_MRReply(reply, "extra_attributes", res->fields); // >> extra_attributes
        }

        RedisModule_Reply_SimpleString(reply, "values");
        RedisModule_Reply_EmptyArray(reply);
      RedisModule_Reply_MapEnd(reply); // >>result
    }

    RedisModule_Reply_ArrayEnd(reply); // >results
  }
  //-------------------------------------------------------------------------------------------
  else // RESP2
  {
    RedisModule_Reply_LongLong(reply, rCtx->totalReplies);

    for (pos = rCtx->searchCtx->offset; pos < qlen && pos < num; pos++) {
      searchResult *res = results[pos];
      RedisModule_Reply_StringBuffer(reply, res->id, res->idLen);
      if (req->withScores) {
        if (req->withExplainScores) {
          RedisModule_Reply_Array(reply);
            RedisModule_Reply_Double(reply, res->score);
            MR_ReplyWithMRReply(reply, res->explainScores);
          RedisModule_Reply_ArrayEnd(reply);
        } else {
          RedisModule_Reply_Double(reply, res->score);
        }
      }
      if (req->withPayload) {
        MR_ReplyWithMRReply(reply, res->payload);
      }
      if (req->withSortingKeys && req->withSortby) {
        if (res->sortKey) {
          RedisModule_Reply_StringBuffer(reply, res->sortKey, res->sortKeyLen);
        } else {
          RedisModule_Reply_Null(reply);
        }
      }
      if (!req->noContent) {
        MR_ReplyWithMRReply(reply, res->fields);
      }
    }
  }
  RedisModule_Reply_MapEnd(reply);
  //-------------------------------------------------------------------------------------------

  // Free the sorted results
  for (pos = 0; pos < qlen; pos++) {
    rm_free(results[pos]);
  }
  rm_free(results);
}

/**
 * This function is used to print profiles received from the shards.
 * It is used by both SEARCH and AGGREGATE.
 */
static void PrintShardProfile_resp2(RedisModule_Reply *reply, int count, MRReply **replies, bool isSearch) {
  // The 1st location always stores the results. On FT.AGGREGATE, the next place stores the
  // cursor ID. The last location (2nd for FT.SEARCH and 3rd for FT.AGGREGATE) stores the
  // profile information of the shard.
  const int profile_data_idx = isSearch ? 1 : 2;
  for (int i = 0; i < count; ++i) {
    MRReply *shards_reply = MRReply_ArrayElement(replies[i], profile_data_idx);
    MRReply *shards_array_profile = MRReply_ArrayElement(shards_reply, 1);
    MRReply *shard_profile = MRReply_ArrayElement(shards_array_profile, 0);
    MR_ReplyWithMRReply(reply, shard_profile);
  }
}

static void PrintShardProfile_resp3(RedisModule_Reply *reply, int count, MRReply **replies, bool isSearch) {
  for (int i = 0; i < count; ++i) {
    MRReply *profile;
    if (!isSearch) {
      // On aggregate commands, take the results from the response (second component is the cursor-id)
      MRReply *results = MRReply_ArrayElement(replies[i], 0);
      profile = MRReply_MapElement(results, PROFILE_STR);
    } else {
      profile = MRReply_MapElement(replies[i], PROFILE_STR);
    }
    MRReply *shards = MRReply_MapElement(profile, PROFILE_SHARDS_STR);
    MRReply *shard = MRReply_ArrayElement(shards, 0);

    MR_ReplyWithMRReply(reply, shard);
  }
}

void PrintShardProfile(RedisModule_Reply *reply, void *ctx) {
  PrintShardProfile_ctx *pCtx = ctx;
  if (reply->resp3) {
    PrintShardProfile_resp3(reply, pCtx->count, pCtx->replies, pCtx->isSearch);
  } else {
    PrintShardProfile_resp2(reply, pCtx->count, pCtx->replies, pCtx->isSearch);
  }
}

struct PrintCoordProfile_ctx {
  clock_t totalTime;
  clock_t postProcessTime;
};
static void profileSearchReplyCoordinator(RedisModule_Reply *reply, void *ctx) {
  struct PrintCoordProfile_ctx *pCtx = ctx;
  RedisModule_Reply_Map(reply);
  RedisModule_ReplyKV_Double(reply, "Total Coordinator time", (double)(clock() - pCtx->totalTime) / CLOCKS_PER_MILLISEC);
  RedisModule_ReplyKV_Double(reply, "Post Processing time", (double)(clock() - pCtx->postProcessTime) / CLOCKS_PER_MILLISEC);
  RedisModule_Reply_MapEnd(reply);
}

static void profileSearchReply(RedisModule_Reply *reply, searchReducerCtx *rCtx,
                               int count, MRReply **replies,
                               clock_t totalTime, clock_t postProcessTime) {
  bool has_map = RedisModule_HasMap(reply);
  RedisModule_Reply_Map(reply); // root
    // Have a named map for the results for RESP3
    if (has_map) {
      RedisModule_Reply_SimpleString(reply, "Results"); // >results
    }
    sendSearchResults(reply, rCtx);

    // print profile of shards & coordinator
    PrintShardProfile_ctx shardsCtx = {
        .count = count,
        .replies = replies,
        .isSearch = true,
    };
    struct PrintCoordProfile_ctx coordCtx = {
        .totalTime = totalTime,
        .postProcessTime = postProcessTime,
    };
    Profile_PrintInFormat(reply, PrintShardProfile, &shardsCtx, profileSearchReplyCoordinator, &coordCtx);

    RedisModule_Reply_MapEnd(reply); // >root
}

static void searchResultReducer_wrapper(void *mc_v) {
  struct MRCtx *mc = mc_v;
  searchResultReducer(mc, MRCtx_GetNumReplied(mc), MRCtx_GetReplies(mc));
}

static int searchResultReducer_background(struct MRCtx *mc, int count, MRReply **replies) {
  ConcurrentSearch_ThreadPoolRun(searchResultReducer_wrapper, mc, DIST_THREADPOOL);
  return REDISMODULE_OK;
}

static bool should_return_error(MRReply *reply) {
  // TODO: Replace third condition with a var instead of hard-coded string
  const char *errStr = MRReply_String(reply, NULL);
  return (!errStr
          || RSGlobalConfig.requestConfigParams.timeoutPolicy == TimeoutPolicy_Fail
          || strcmp(errStr, "Timeout limit was reached"));
}

static bool should_return_timeout_error(searchRequestCtx *req) {
  return RSGlobalConfig.requestConfigParams.timeoutPolicy == TimeoutPolicy_Fail
         && req->timeout != 0
         && ((double)(clock() - req->initClock) / CLOCKS_PER_MILLISEC) > req->timeout;
}

static int searchResultReducer(struct MRCtx *mc, int count, MRReply **replies) {
  clock_t postProcessTime;
  RedisModuleBlockedClient *bc = MRCtx_GetBlockedClient(mc);
  RedisModuleCtx *ctx = RedisModule_GetThreadSafeContext(bc);
  searchRequestCtx *req = MRCtx_GetPrivData(mc);
  searchReducerCtx rCtx = {NULL};
  int profile = req->profileArgs > 0;
  RedisModule_Reply _reply = RedisModule_NewReply(ctx), *reply = &_reply;

  int res = REDISMODULE_OK;
  // got no replies - this means timeout
  if (count == 0 || req->limit < 0) {
    res = RedisModule_Reply_Error(reply, "Could not send query to cluster");
    goto cleanup;
  }

  // Traverse the replies, check for early bail-out which we want for all errors
  // but timeout+non-strict timeout policy.
  for (int i = 0; i < count; i++) {
    MRReply *curr_rep = replies[i];
    if (MRReply_Type(curr_rep) == MR_REPLY_ERROR) {
      rCtx.errorOccurred = true;
      rCtx.lastError = curr_rep;
      if (should_return_error(curr_rep)) {
        res = MR_ReplyWithMRReply(reply, curr_rep);
        goto cleanup;
      }
    }
  }

  rCtx.searchCtx = req;

  // Get reply offsets
  getReplyOffsets(rCtx.searchCtx, &rCtx.offsets);

  // Init results heap.
  size_t num = req->requestedResultsCount;
  rCtx.pq = rm_malloc(heap_sizeof(num));
  heap_init(rCtx.pq, cmp_results, req, num);

  // Default result process and post process operations
  rCtx.processReply = (processReplyCB) processSearchReply;
  rCtx.postProcess = (postProcessReplyCB) noOpPostProcess;

  if (req->specialCases) {
    size_t nSpecialCases = array_len(req->specialCases);
    for (size_t i = 0; i < nSpecialCases; ++i) {
      if (req->specialCases[i]->specialCaseType == SPECIAL_CASE_KNN) {
        specialCaseCtx* knnCtx = req->specialCases[i];
        rCtx.postProcess = (postProcessReplyCB) knnPostProcess;
        rCtx.reduceSpecialCaseCtxKnn = knnCtx;
        if (knnCtx->knn.shouldSort) {
          knnCtx->knn.pq = rm_malloc(heap_sizeof(knnCtx->knn.k));
          heap_init(knnCtx->knn.pq, cmp_scored_results, NULL, knnCtx->knn.k);
          rCtx.processReply = (processReplyCB) ProcessKNNSearchReply;
          break;
        }
      } else if (req->specialCases[i]->specialCaseType == SPECIAL_CASE_SORTBY) {
        rCtx.reduceSpecialCaseCtxSortby = req->specialCases[i];
      }
    }
  }

  if (!profile) {
    for (int i = 0; i < count; ++i) {
      rCtx.processReply(replies[i], (struct searchReducerCtx *)&rCtx, ctx);

      // If we timed out on strict timeout policy, return a timeout error
      if (should_return_timeout_error(req)) {
        RedisModule_Reply_Error(reply, QueryError_Strerror(QUERY_ETIMEDOUT));
        goto cleanup;
      }
    }
  } else {
    for (int i = 0; i < count; ++i) {
      MRReply *mr_reply;
      if (reply->resp3) {
        mr_reply = MRReply_MapElement(replies[i], "Results");
      } else {
        mr_reply = MRReply_ArrayElement(replies[i], 0);
      }
      rCtx.processReply(mr_reply, (struct searchReducerCtx *)&rCtx, ctx);

      // If we timed out on strict timeout policy, return a timeout error
      if (should_return_timeout_error(req)) {
        RedisModule_Reply_Error(reply, QueryError_Strerror(QUERY_ETIMEDOUT));
        goto cleanup;
      }
    }
  }

  if (rCtx.cachedResult) {
    rm_free(rCtx.cachedResult);
  }

  if (rCtx.errorOccurred && !rCtx.lastError) {
    RedisModule_Reply_Error(reply, "could not parse redisearch results");
    goto cleanup;
  }

  if (!profile) {
    sendSearchResults(reply, &rCtx);
  } else {
    profileSearchReply(reply, &rCtx, count, replies, req->profileClock, clock());
  }

  TotalGlobalStats_CountQuery(QEXEC_F_IS_SEARCH, clock() - req->initClock);

cleanup:
  RedisModule_EndReply(reply);

  if (rCtx.pq) {
    heap_destroy(rCtx.pq);
  }
  if (rCtx.reduceSpecialCaseCtxKnn &&
      rCtx.reduceSpecialCaseCtxKnn->knn.pq) {
    heap_destroy(rCtx.reduceSpecialCaseCtxKnn->knn.pq);
  }

  RedisModule_BlockedClientMeasureTimeEnd(bc);
  RedisModule_UnblockClient(bc, NULL);
  RedisModule_FreeThreadSafeContext(ctx);
  // We could pass `mc` to the unblock function to perform the next 3 cleanup steps, but
  // this way we free the memory from the background after the client is unblocked,
  // which is a bit more efficient.
  // The unblocking callback also replies with error if there was 0 replies from the shards,
  // and since we already replied with error in this case (in the beginning of this function),
  // we can't pass `mc` to the unblock function.
  searchRequestCtx_Free(req);
  MR_requestCompleted();
  MRCtx_Free(mc);
  return res;
}

static inline bool cannotBlockCtx(RedisModuleCtx *ctx) {
  return RedisModule_GetContextFlags(ctx) & REDISMODULE_CTX_FLAGS_DENY_BLOCKING;
}

static inline int ReplyBlockDeny(RedisModuleCtx *ctx, const RedisModuleString *cmd) {
  return RMUtil_ReplyWithErrorFmt(ctx, "Cannot perform `%s`: Cannot block", RedisModule_StringPtrLen(cmd, NULL));
}

static int genericCallUnderscoreVariant(RedisModuleCtx *ctx, RedisModuleString **argv, int argc) {
  size_t len;
  const char *cmd = RedisModule_StringPtrLen(argv[0], &len);
  RS_ASSERT(!strncasecmp(cmd, "FT.", 3));
  char *localCmd;
  rm_asprintf(&localCmd, "_%.*s", len, cmd);
  /*
   * v - argv input array of RedisModuleString
   * E - return errors as RedisModuleCallReply object (instead of NULL)
   * M - respect OOM
   * 0 - same RESP protocol
   * ! - replicate the command if needed (allows for replication)
   * NOTICE: We don't add the `C` flag, such that the user that runs the internal
   * command is the unrestricted user. Such that it can execute internal commands
   * even if the dispatching user does not have such permissions (we reach here
   * only on OSS with 1 shard due to the mechanism of this function).
   * This is OK because the user already passed the ACL command validation (keys - TBD)
   * before reaching the non-underscored command command-handler.
   */

  RedisModuleCallReply *r = RedisModule_Call(ctx, localCmd, "vEM0!", argv + 1, argc - 1);
  RedisModule_ReplyWithCallReply(ctx, r); // Pass the reply to the client
  rm_free(localCmd);
  RedisModule_FreeCallReply(r);
  return REDISMODULE_OK;
}

/* FT.MGET {idx} {key} ... */
int MGetCommandHandler(RedisModuleCtx *ctx, RedisModuleString **argv, int argc) {
  if (argc < 3) {
    return RedisModule_WrongArity(ctx);
  } else if (!SearchCluster_Ready()) {
    // Check that the cluster state is valid
    return RedisModule_ReplyWithError(ctx, CLUSTERDOWN_ERR);
  }
  RS_AutoMemory(ctx);

  VERIFY_ACL(ctx, argv[1])

  if (NumShards == 1) {
    return genericCallUnderscoreVariant(ctx, argv, argc);
  } else if (cannotBlockCtx(ctx)) {
    return ReplyBlockDeny(ctx, argv[0]);
  }

  MRCommand cmd = MR_NewCommandFromRedisStrings(argc, argv);
  MRCommand_SetProtocol(&cmd, ctx);
  /* Replace our own FT command with _FT. command */
  MRCommand_SetPrefix(&cmd, "_FT");

  struct MRCtx *mrctx = MR_CreateCtx(ctx, 0, NULL, NumShards);
  MR_Fanout(mrctx, mergeArraysReducer, cmd, true);
  return REDISMODULE_OK;
}

int SpellCheckCommandHandler(RedisModuleCtx *ctx, RedisModuleString **argv, int argc) {
  if (NumShards == 0) {
    // Cluster state is not ready
    return RedisModule_ReplyWithError(ctx, CLUSTERDOWN_ERR);
  } else if (argc < 3) {
    return RedisModule_WrongArity(ctx);
  }
  RS_AutoMemory(ctx);

  VERIFY_ACL(ctx, argv[1])

  if (NumShards == 1) {
    return SpellCheckCommand(ctx, argv, argc);
  } else if (cannotBlockCtx(ctx)) {
    return ReplyBlockDeny(ctx, argv[0]);
  }

  MRCommand cmd = MR_NewCommandFromRedisStrings(argc, argv);
  MRCommand_SetProtocol(&cmd, ctx);
  /* Replace our own FT command with _FT. command */
  MRCommand_SetPrefix(&cmd, "_FT");

  MRCommand_Insert(&cmd, 3, "FULLSCOREINFO", sizeof("FULLSCOREINFO") - 1);

  struct MRCtx *mrctx = MR_CreateCtx(ctx, 0, NULL, NumShards);
  MR_Fanout(mrctx, is_resp3(ctx) ? spellCheckReducer_resp3 : spellCheckReducer_resp2, cmd, true);
  return REDISMODULE_OK;
}

static int MastersFanoutCommandHandler(RedisModuleCtx *ctx,
  RedisModuleString **argv, int argc, int indexNamePos) {
  if (argc < 2) {
    return RedisModule_WrongArity(ctx);
  } else if (!SearchCluster_Ready()) {
    // Check that the cluster state is valid
    return RedisModule_ReplyWithError(ctx, CLUSTERDOWN_ERR);
  }
  RS_AutoMemory(ctx);

  // Validate ACL key permissions if needed (for commands that access an index)
  if (indexNamePos != -1) {
    if (indexNamePos >= argc) {
      return RedisModule_WrongArity(ctx);
    }
    VERIFY_ACL(ctx, argv[indexNamePos])
  }

  if (NumShards == 1) {
    // There is only one shard in the cluster. We can handle the command locally.
    return genericCallUnderscoreVariant(ctx, argv, argc);
  } else if (cannotBlockCtx(ctx)) {
    return ReplyBlockDeny(ctx, argv[0]);
  }

  MRCommand cmd = MR_NewCommandFromRedisStrings(argc, argv);
  MRCommand_SetProtocol(&cmd, ctx);
  /* Replace our own FT command with _FT. command */
  MRCommand_SetPrefix(&cmd, "_FT");
  struct MRCtx *mrctx = MR_CreateCtx(ctx, 0, NULL, NumShards);

  MR_Fanout(mrctx, allOKReducer, cmd, true);
  return REDISMODULE_OK;
}

static int FanoutCommandHandlerWithIndexAtFirstArg(RedisModuleCtx *ctx,
  RedisModuleString **argv, int argc) {
  return MastersFanoutCommandHandler(ctx, argv, argc, 1);
}

static int FanoutCommandHandlerWithIndexAtSecondArg(RedisModuleCtx *ctx,
  RedisModuleString **argv, int argc) {
  return MastersFanoutCommandHandler(ctx, argv, argc, 2);
}

static int FanoutCommandHandlerIndexless(RedisModuleCtx *ctx,
  RedisModuleString **argv, int argc) {
  return MastersFanoutCommandHandler(ctx, argv, argc, -1);
}

// Supports FT.ADD, FT.DEL, FT.GET, FT.SUGADD, FT.SUGGET, FT.SUGDEL, FT.SUGLEN.
// If needed for more commands, make sure `MRCommand_GetShardingKey` is implemented for them.
// Notice that only OSS cluster should deal with such redirections.
static int SingleShardCommandHandler(RedisModuleCtx *ctx,
  RedisModuleString **argv, int argc, int indexNamePos) {
  if (argc < 2) {
    return RedisModule_WrongArity(ctx);
  } else if (!SearchCluster_Ready()) {
    return RedisModule_ReplyWithError(ctx, CLUSTERDOWN_ERR);
  }
  RS_AutoMemory(ctx);

  // Validate ACL key permissions if needed (for commands that access an index)
  if (indexNamePos != -1) {
    if (indexNamePos >= argc) {
      return RedisModule_WrongArity(ctx);
    }
    VERIFY_ACL(ctx, argv[indexNamePos])
  }

  if (NumShards == 1) {
    // There is only one shard in the cluster. We can handle the command locally.
    return genericCallUnderscoreVariant(ctx, argv, argc);
  } else if (cannotBlockCtx(ctx)) {
    return ReplyBlockDeny(ctx, argv[0]);
  }

  MRCommand cmd = MR_NewCommandFromRedisStrings(argc, argv);
  MRCommand_SetProtocol(&cmd, ctx);
  /* Replace our own FT command with _FT. command */
  MRCommand_SetPrefix(&cmd, "_FT");

  MR_MapSingle(MR_CreateCtx(ctx, 0, NULL, NumShards), singleReplyReducer, cmd);

  return REDISMODULE_OK;
}

static int SingleShardCommandHandlerWithIndexAtFirstArg(RedisModuleCtx *ctx,
  RedisModuleString **argv, int argc) {
  return SingleShardCommandHandler(ctx, argv, argc, 1);
}

void RSExecDistAggregate(RedisModuleCtx *ctx, RedisModuleString **argv, int argc,
                         struct ConcurrentCmdCtx *cmdCtx);
int RSAggregateCommand(RedisModuleCtx *ctx, RedisModuleString **argv, int argc);

/** Debug */
void DEBUG_RSExecDistAggregate(RedisModuleCtx *ctx, RedisModuleString **argv, int argc,
                         struct ConcurrentCmdCtx *cmdCtx);

int DistAggregateCommand(RedisModuleCtx *ctx, RedisModuleString **argv, int argc) {
  if (NumShards == 0) {
    return RedisModule_ReplyWithError(ctx, CLUSTERDOWN_ERR);
  } else if (argc < 3) {
    return RedisModule_WrongArity(ctx);
  }

  // Coord callback
  ConcurrentCmdHandler dist_callback = RSExecDistAggregate;

  bool isDebug = (RMUtil_ArgIndex("_FT.DEBUG", argv, 1) != -1);
  if (isDebug) {
    argv++;
    argc--;
    dist_callback = DEBUG_RSExecDistAggregate;
  }

  // Prepare the spec ref for the background thread
  const char *idx = RedisModule_StringPtrLen(argv[1], NULL);
  IndexLoadOptions lopts = {.nameC = idx, .flags = INDEXSPEC_LOAD_NOCOUNTERINC};
  StrongRef spec_ref = IndexSpec_LoadUnsafeEx(&lopts);
  IndexSpec *sp = StrongRef_Get(spec_ref);
  if (!sp) {
    // Reply with error
    return RedisModule_ReplyWithErrorFormat(ctx, "%s: no such index", idx);
  }

  bool isProfile = (RMUtil_ArgIndex("FT.PROFILE", argv, 1) != -1);
  // Check the ACL key permissions of the user w.r.t the queried index (only if
  // not profiling, as it was already checked earlier).
  if (!isProfile && !ACLUserMayAccessIndex(ctx, sp)) {
    return RedisModule_ReplyWithError(ctx, NOPERM_ERR);
  }

  if (NumShards == 1) {
    // There is only one shard in the cluster. We can handle the command locally.
    return RSAggregateCommand(ctx, argv, argc);
  } else if (cannotBlockCtx(ctx)) {
    return ReplyBlockDeny(ctx, argv[0]);
  }

<<<<<<< HEAD
  return ConcurrentSearch_HandleRedisCommandEx(DIST_THREADPOOL, CMDCTX_NO_GIL,
                                               RSExecDistAggregate, ctx, argv, argc,
=======
  return ConcurrentSearch_HandleRedisCommandEx(DIST_AGG_THREADPOOL, CMDCTX_NO_GIL,
                                               dist_callback, ctx, argv, argc,
>>>>>>> d45701ec
                                               StrongRef_Demote(spec_ref));
}

static void CursorCommandInternal(RedisModuleCtx *ctx, RedisModuleString **argv, int argc, struct ConcurrentCmdCtx *cmdCtx) {
  RSCursorCommand(ctx, argv, argc);
}

static int CursorCommand(RedisModuleCtx *ctx, RedisModuleString **argv, int argc) {
  if (argc < 4) {
    return RedisModule_WrongArity(ctx);
  } else if (!SearchCluster_Ready()) {
    return RedisModule_ReplyWithError(ctx, CLUSTERDOWN_ERR);
  }

  VERIFY_ACL(ctx, argv[2])

  if (NumShards == 1) {
    // There is only one shard in the cluster. We can handle the command locally.
    return RSCursorCommand(ctx, argv, argc);
  } else if (cannotBlockCtx(ctx)) {
    return ReplyBlockDeny(ctx, argv[0]);
  }

  return ConcurrentSearch_HandleRedisCommandEx(DIST_THREADPOOL, CMDCTX_NO_GIL,
                                               CursorCommandInternal, ctx, argv, argc,
                                               (WeakRef){0});
}

int TagValsCommandHandler(RedisModuleCtx *ctx, RedisModuleString **argv, int argc) {
  if (argc < 3) {
    return RedisModule_WrongArity(ctx);
  } else if (!SearchCluster_Ready()) {
    // Check that the cluster state is valid
    return RedisModule_ReplyWithError(ctx, CLUSTERDOWN_ERR);
  }
  RS_AutoMemory(ctx);

  VERIFY_ACL(ctx, argv[1])

  if (NumShards == 1) {
    return genericCallUnderscoreVariant(ctx, argv, argc);
  } else if (cannotBlockCtx(ctx)) {
    return ReplyBlockDeny(ctx, argv[0]);
  }

  MRCommand cmd = MR_NewCommandFromRedisStrings(argc, argv);
  MRCommand_SetProtocol(&cmd, ctx);
  /* Replace our own FT command with _FT. command */
  MRCommand_SetPrefix(&cmd, "_FT");

  MR_Fanout(MR_CreateCtx(ctx, 0, NULL, NumShards), uniqueStringsReducer, cmd, true);
  return REDISMODULE_OK;
}

int InfoCommandHandler(RedisModuleCtx *ctx, RedisModuleString **argv, int argc) {
  if (argc != 2) {
    // FT.INFO {index}
    return RedisModule_WrongArity(ctx);
  } else if (!SearchCluster_Ready()) {
    // Check that the cluster state is valid
    return RedisModule_ReplyWithError(ctx, CLUSTERDOWN_ERR);
  }
  RS_AutoMemory(ctx);

  VERIFY_ACL(ctx, argv[1])

  if (NumShards == 1) {
    // There is only one shard in the cluster. We can handle the command locally.
    return IndexInfoCommand(ctx, argv, argc);
  } else if (cannotBlockCtx(ctx)) {
    return ReplyBlockDeny(ctx, argv[0]);
  }

  MRCommand cmd = MR_NewCommandFromRedisStrings(argc, argv);
  MRCommand_Append(&cmd, WITH_INDEX_ERROR_TIME, strlen(WITH_INDEX_ERROR_TIME));
  MRCommand_SetProtocol(&cmd, ctx);
  MRCommand_SetPrefix(&cmd, "_FT");

  struct MRCtx *mctx = MR_CreateCtx(ctx, 0, NULL, NumShards);
  MR_SetCoordinationStrategy(mctx, false); // send to all shards (not just the masters)
  MR_Fanout(mctx, InfoReplyReducer, cmd, true);
  return REDISMODULE_OK;
}

void sendRequiredFields(searchRequestCtx *req, MRCommand *cmd) {
  size_t specialCasesLen = array_len(req->specialCases);
  size_t offset = 0;
  for(size_t i=0; i < specialCasesLen; i++) {
    specialCaseCtx* ctx = req->specialCases[i];
    switch (ctx->specialCaseType) {
      // Handle sortby
      case SPECIAL_CASE_SORTBY: {
        // Sort by is always the first case.
        RS_ASSERT(i==0);
        if(req->requiredFields == NULL) {
          req->requiredFields = array_new(const char*, 1);
        }
        array_append(req->requiredFields, ctx->sortby.sortKey);
        // Sortkey is the first required key value to return
        ctx->sortby.offset = 0;
        offset++;
        break;
      }
      case SPECIAL_CASE_KNN: {
        // Before requesting for a new field, see if it is not the sortkey.
        if(!ctx->knn.shouldSort) {
            // We have already requested this field, we will not append it.
            ctx->knn.offset = 0;
            break;;
        }
        // Fall back into appending new required field.
        if(req->requiredFields == NULL) {
          req->requiredFields = array_new(const char*, 1);
        }
        array_append(req->requiredFields, ctx->knn.fieldName);
        ctx->knn.offset = offset++;
        break;
      }
      default:
        break;
    }
  }

  if(req->requiredFields) {
    MRCommand_Append(cmd, "_REQUIRED_FIELDS", strlen("_REQUIRED_FIELDS"));
    int numberOfFields = array_len(req->requiredFields);
    char snum[8];
    int len = sprintf(snum, "%d", numberOfFields);
    MRCommand_Append(cmd, snum, len);
    for(size_t i = 0; i < numberOfFields; i++) {
        MRCommand_Append(cmd, req->requiredFields[i], strlen(req->requiredFields[i]));
    }
  }
}

static void bailOut(RedisModuleBlockedClient *bc, QueryError *status) {
  RedisModuleCtx* clientCtx = RedisModule_GetThreadSafeContext(bc);
  QueryError_ReplyAndClear(clientCtx, status);
  RedisModule_BlockedClientMeasureTimeEnd(bc);
  RedisModule_UnblockClient(bc, NULL);
  RedisModule_FreeThreadSafeContext(clientCtx);
}

static int prepareCommand(MRCommand *cmd, searchRequestCtx *req, RedisModuleBlockedClient *bc, int protocol,
  RedisModuleString **argv, int argc, WeakRef spec_ref, QueryError *status) {

  cmd->protocol = protocol;

  // replace the LIMIT {offset} {limit} with LIMIT 0 {limit}, because we need all top N to merge
  int limitIndex = RMUtil_ArgExists("LIMIT", argv, argc, 3);
  if (limitIndex && req->limit > 0 && limitIndex < argc - 2) {
    size_t k =0;
    MRCommand_ReplaceArg(cmd, limitIndex + 1, "0", 1);
    char buf[32];
    snprintf(buf, sizeof(buf), "%lld", req->requestedResultsCount);
    MRCommand_ReplaceArg(cmd, limitIndex + 2, buf, strlen(buf));
  }

  /* Replace our own FT command with _FT. command */
  if (req->profileArgs == 0) {
    MRCommand_ReplaceArg(cmd, 0, "_FT.SEARCH", sizeof("_FT.SEARCH") - 1);
  } else {
    MRCommand_ReplaceArg(cmd, 0, "_FT.PROFILE", sizeof("_FT.PROFILE") - 1);
  }

  // adding the WITHSCORES option only if there is no SORTBY (hence the score is the default sort key)
  if (!req->withSortby) {
    MRCommand_Insert(cmd, 3 + req->profileArgs, "WITHSCORES", sizeof("WITHSCORES") - 1);
  }

  if(req->specialCases) {
    sendRequiredFields(req, cmd);
  }

  // Append the prefixes of the index to the command
  StrongRef strong_ref = WeakRef_Promote(spec_ref);
  IndexSpec *sp = StrongRef_Get(strong_ref);
  if (!sp) {
    MRCommand_Free(cmd);
    QueryError_SetCode(status, QUERY_EDROPPEDBACKGROUND);

    bailOut(bc, status);
    return REDISMODULE_ERR;
  }

  uint16_t arg_pos = 3 + req->profileArgs;
  MRCommand_Insert(cmd, arg_pos++, "_INDEX_PREFIXES", sizeof("_INDEX_PREFIXES") - 1);
  arrayof(sds) prefixes = sp->rule->prefixes;
  char *n_prefixes;
  int string_len = rm_asprintf(&n_prefixes, "%u", array_len(prefixes));
  MRCommand_Insert(cmd, arg_pos++, n_prefixes, string_len);
  rm_free(n_prefixes);

  for (uint i = 0; i < array_len(prefixes); i++) {
    MRCommand_Insert(cmd, arg_pos++, (char *)prefixes[i], sdslen(prefixes[i]));
  }

  // Return spec references, no longer needed
  StrongRef_Release(strong_ref);
  WeakRef_Release(spec_ref);


  return REDISMODULE_OK;
}

static searchRequestCtx *createReq(RedisModuleString **argv, int argc, RedisModuleBlockedClient *bc, QueryError *status) {
  searchRequestCtx *req = rscParseRequest(argv, argc, status);

  if (!req) {
    bailOut(bc, status);
    return NULL;
  }
  return req;
}

int FlatSearchCommandHandler(RedisModuleBlockedClient *bc, int protocol,
  RedisModuleString **argv, int argc, WeakRef spec_ref) {
  QueryError status = {0};

  searchRequestCtx *req = createReq(argv, argc, bc, &status);

  if (!req) {
    return REDISMODULE_OK;
  }

  MRCommand cmd = MR_NewCommandFromRedisStrings(argc, argv);
  int rc = prepareCommand(&cmd, req, bc, protocol, argv, argc, spec_ref, &status);
  if (!(rc == REDISMODULE_OK)) {
    return REDISMODULE_OK;
  }
  // Here we have an unsafe read of `NumShards`. This is fine because its just a hint.
  struct MRCtx *mrctx = MR_CreateCtx(0, bc, req, NumShards);

  MRCtx_SetReduceFunction(mrctx, searchResultReducer_background);
  MR_Fanout(mrctx, NULL, cmd, false);
  return REDISMODULE_OK;
}

typedef struct SearchCmdCtx {
  RedisModuleString **argv;
  int argc;
  RedisModuleBlockedClient* bc;
  int protocol;
  WeakRef spec_ref;
} SearchCmdCtx;

static void DistSearchCommandHandler(void* pd) {
  SearchCmdCtx* sCmdCtx = pd;
  FlatSearchCommandHandler(sCmdCtx->bc, sCmdCtx->protocol, sCmdCtx->argv, sCmdCtx->argc, sCmdCtx->spec_ref);
  for (size_t i = 0 ; i < sCmdCtx->argc ; ++i) {
    RedisModule_FreeString(NULL, sCmdCtx->argv[i]);
  }
  rm_free(sCmdCtx->argv);
  rm_free(sCmdCtx);
}

// If the client is unblocked with a private data, we have to free it.
// This currently happens only when the client is unblocked without calling its reduce function,
// because we expect 0 replies. This function handles this case as well.
static int DistSearchUnblockClient(RedisModuleCtx *ctx, RedisModuleString **argv, int argc) {
  struct MRCtx *mrctx = RedisModule_GetBlockedClientPrivateData(ctx);
  if (mrctx) {
    if (MRCtx_GetNumReplied(mrctx) == 0) {
      RedisModule_ReplyWithError(ctx, "Could not send query to cluster");
    }
    searchRequestCtx_Free(MRCtx_GetPrivData(mrctx));
    MR_requestCompleted();
    MRCtx_Free(mrctx);
  }
  return REDISMODULE_OK;
}

int RSSearchCommand(RedisModuleCtx *ctx, RedisModuleString **argv, int argc);

int DistSearchCommand(RedisModuleCtx *ctx, RedisModuleString **argv, int argc) {
  if (NumShards == 0) {
    return RedisModule_ReplyWithError(ctx, CLUSTERDOWN_ERR);
  } else if (argc < 3) {
    return RedisModule_WrongArity(ctx);
  }

  // Coord callback
  void (*dist_callback)(void *) = DistSearchCommandHandler;

  bool isDebug = (RMUtil_ArgIndex("_FT.DEBUG", argv, 1) != -1);
  if (isDebug) {
    argv++;
    argc--;
    dist_callback = DEBUG_DistSearchCommandHandler;
  }

  // Prepare spec ref for the background thread
  const char *idx = RedisModule_StringPtrLen(argv[1], NULL);
  IndexLoadOptions lopts = {.nameC = idx, .flags = INDEXSPEC_LOAD_NOCOUNTERINC};
  StrongRef spec_ref = IndexSpec_LoadUnsafeEx(&lopts);
  IndexSpec *sp = StrongRef_Get(spec_ref);
  if (!sp) {
    // Reply with error
    return RedisModule_ReplyWithErrorFormat(ctx, "%s: no such index", idx);
  }

  bool isProfile = (RMUtil_ArgIndex("FT.PROFILE", argv, 1) != -1);
  // Check the ACL key permissions of the user w.r.t the queried index (only if
  // not profiling, as it was already checked).
  if (!isProfile && !ACLUserMayAccessIndex(ctx, sp)) {
    return RedisModule_ReplyWithError(ctx, NOPERM_ERR);
  }

  if (NumShards == 1) {
    // There is only one shard in the cluster. We can handle the command locally.
    return RSSearchCommand(ctx, argv, argc);
  } else if (cannotBlockCtx(ctx)) {
    return ReplyBlockDeny(ctx, argv[0]);
  }

  SearchCmdCtx* sCmdCtx = rm_malloc(sizeof(*sCmdCtx));
  sCmdCtx->spec_ref = StrongRef_Demote(spec_ref);

  RedisModuleBlockedClient* bc = RedisModule_BlockClient(ctx, DistSearchUnblockClient, NULL, NULL, 0);
  sCmdCtx->argv = rm_malloc(sizeof(RedisModuleString*) * argc);
  for (size_t i = 0 ; i < argc ; ++i) {
    // We need to copy the argv because it will be freed in the callback (from another thread).
    sCmdCtx->argv[i] = RedisModule_CreateStringFromString(ctx, argv[i]);
  }
  sCmdCtx->argc = argc;
  sCmdCtx->bc = bc;
  sCmdCtx->protocol = is_resp3(ctx) ? 3 : 2;
  RedisModule_BlockedClientMeasureTimeStart(bc);

<<<<<<< HEAD
  ConcurrentSearch_ThreadPoolRun(DistSearchCommandHandler, sCmdCtx, DIST_THREADPOOL);
=======
  ConcurrentSearch_ThreadPoolRun(dist_callback, sCmdCtx, DIST_AGG_THREADPOOL);
>>>>>>> d45701ec

  return REDISMODULE_OK;
}

int RSProfileCommand(RedisModuleCtx *ctx, RedisModuleString **argv, int argc);
int ProfileCommandHandler(RedisModuleCtx *ctx, RedisModuleString **argv, int argc) {
  if (argc < 5) {
    return RedisModule_WrongArity(ctx);
  }

  if (RMUtil_ArgExists("WITHCURSOR", argv, argc, 3)) {
    return RedisModule_ReplyWithError(ctx, "FT.PROFILE does not support cursor");
  }

  VERIFY_ACL(ctx, argv[1])

  if (NumShards == 1) {
    // There is only one shard in the cluster. We can handle the command locally.
    // We must first check that we don't have a cursor, as the local command handler allows cursors
    // for multi-shard clusters support.
    return RSProfileCommand(ctx, argv, argc);
  }

  if (RMUtil_ArgExists("SEARCH", argv, 3, 2)) {
    return DistSearchCommand(ctx, argv, argc);
  }
  if (RMUtil_ArgExists("AGGREGATE", argv, 3, 2)) {
    return DistAggregateCommand(ctx, argv, argc);
  }
  return RedisModule_ReplyWithError(ctx, "No `SEARCH` or `AGGREGATE` provided");
}

int ClusterInfoCommand(RedisModuleCtx *ctx, RedisModuleString **argv, int argc) {
  if (MR_CurrentTopologyExists()) {
    // If we have a topology, we must read it from the uv thread
    MR_uvReplyClusterInfo(ctx);
  } else {
    // If we don't have a topology, we can reply immediately
    MR_ReplyClusterInfo(ctx, NULL);
  }
  return REDISMODULE_OK;
}

// A special command for redis cluster OSS, that refreshes the cluster state
int RefreshClusterCommand(RedisModuleCtx *ctx, RedisModuleString **argv, int argc) {
  UpdateTopology(ctx);
  return RedisModule_ReplyWithSimpleString(ctx, "OK");
}

int SetClusterCommand(RedisModuleCtx *ctx, RedisModuleString **argv, int argc) {
  MRClusterTopology *topo = RedisEnterprise_ParseTopology(ctx, argv, argc);
  // this means a parsing error, the parser already sent the explicit error to the client
  if (!topo) {
    return REDISMODULE_ERR;
  }

  RedisModule_Log(ctx, "debug", "Setting number of partitions to %ld", topo->numShards);
  NumShards = topo->numShards;

  // send the topology to the cluster
  MR_UpdateTopology(topo);
  return RedisModule_ReplyWithSimpleString(ctx, "OK");
}

/* Perform basic configurations and init all threads and global structures */
static int initSearchCluster(RedisModuleCtx *ctx, RedisModuleString **argv, int argc, bool isClusterEnabled) {
  RedisModule_Log(ctx, "notice",
                  "Cluster configuration: AUTO partitions, type: %d, coordinator timeout: %dms",
                  clusterConfig.type, clusterConfig.timeoutMS);

  if (clusterConfig.type == ClusterType_RedisOSS) {
    if (isClusterEnabled) {
      // Init the topology updater cron loop.
      InitRedisTopologyUpdater(ctx);
    } else {
      // We are not in cluster mode. No need to init the topology updater cron loop.
      // Set the number of shards to 1 to indicate the topology is "set"
      NumShards = 1;
    }
  }

  size_t num_connections_per_shard;
  if (clusterConfig.connPerShard) {
    num_connections_per_shard = clusterConfig.connPerShard;
  } else {
    // default
    num_connections_per_shard = RSGlobalConfig.numWorkerThreads + 1;
  }

  MRCluster *cl = MR_NewCluster(NULL, num_connections_per_shard);
  MR_Init(cl, clusterConfig.timeoutMS);

  return REDISMODULE_OK;
}

size_t GetNumShards_UnSafe() {
  return NumShards;
}

/** A dummy command handler, for commands that are disabled when running the module in OSS
 * clusters
 * when it is not an internal OSS build. */
int DisabledCommandHandler(RedisModuleCtx *ctx, RedisModuleString **argv, int argc) {
  return RedisModule_ReplyWithError(ctx, "Module Disabled in Open Source Redis");
}

/** A wrapper function that safely checks whether we are running in OSS cluster when registering
 * commands.
 * If we are, and the module was not compiled for oss clusters, this wrapper will return a pointer
 * to a dummy function disabling the actual handler.
 *
 * If we are running in RLEC or in a special OSS build - we simply return the original command.
 *
 * All coordinator handlers must be wrapped in this decorator.
 */
static RedisModuleCmdFunc SafeCmd(RedisModuleCmdFunc f) {
  if (IsEnterprise() && clusterConfig.type != ClusterType_RedisLabs) {
    /* If we are running inside OSS cluster and not built for oss, we return the dummy handler */
    return DisabledCommandHandler;
  }

  /* Valid - we return the original function */
  return f;
}

/**
 * A wrapper function to override hiredis allocators with redis allocators.
 * It should be called after RedisModule_Init.
 */
void setHiredisAllocators(){
  hiredisAllocFuncs ha = {
    .mallocFn = rm_malloc,
    .callocFn = rm_calloc,
    .reallocFn = rm_realloc,
    .strdupFn = rm_strdup,
    .freeFn = rm_free,
  };

  hiredisSetAllocators(&ha);
}

void Coordinator_ShutdownEvent(RedisModuleCtx *ctx, RedisModuleEvent eid, uint64_t subevent, void *data) {
  RedisModule_Log(ctx, "notice", "%s", "Begin releasing RediSearch resources on shutdown");
  RediSearch_CleanupModule();
  RedisModule_Log(ctx, "notice", "%s", "End releasing RediSearch resources");
}

void Initialize_CoordKeyspaceNotifications(RedisModuleCtx *ctx) {
  // To be called after `Initialize_KeyspaceNotifications` as callbacks are overridden.
  if (RedisModule_SubscribeToServerEvent && getenv("RS_GLOBAL_DTORS")) {
    // clear resources when the server exits
    // used only with sanitizer or valgrind
    RedisModule_Log(ctx, "notice", "%s", "Subscribe to clear resources on shutdown");
    RedisModule_SubscribeToServerEvent(ctx, RedisModuleEvent_Shutdown, Coordinator_ShutdownEvent);
  }
}

static bool checkClusterEnabled(RedisModuleCtx *ctx) {
  RedisModuleCallReply *rep = RedisModule_Call(ctx, "CONFIG", "cc", "GET", "cluster-enabled");
  RS_ASSERT_ALWAYS(rep && RedisModule_CallReplyType(rep) == REDISMODULE_REPLY_ARRAY &&
                     RedisModule_CallReplyLength(rep) == 2);
  size_t len;
  const char *isCluster = RedisModule_CallReplyStringPtr(RedisModule_CallReplyArrayElement(rep, 1), &len);
  bool isClusterEnabled = STR_EQCASE(isCluster, len, "yes");
  RedisModule_FreeCallReply(rep);
  return isClusterEnabled;
}

int ConfigCommand(RedisModuleCtx *ctx, RedisModuleString **argv, int argc);

int RediSearch_InitModuleConfig(RedisModuleCtx *ctx, RedisModuleString **argv, int argc, int registerConfiguration, int isClusterEnabled) {
  // register the module configuration with redis, use loaded values from command line as defaults
  if (registerConfiguration) {
    if (RegisterModuleConfig(ctx) == REDISMODULE_ERR) {
      RedisModule_Log(ctx, "warning", "Error registering module configuration");
      return REDISMODULE_ERR;
    }
    if (isClusterEnabled) {
      // Register module configuration parameters for cluster
      RM_TRY_F(RegisterClusterModuleConfig, ctx);
    }
  }

  // Load default values
  RM_TRY_F(RedisModule_LoadDefaultConfigs, ctx);

  char *err = NULL;
  // Read module configuration from module ARGS
  if (ReadConfig(argv, argc, &err) == REDISMODULE_ERR) {
    RedisModule_Log(ctx, "warning", "Invalid Configurations: %s", err);
    rm_free(err);
    return REDISMODULE_ERR;
  }
  // Apply configuration redis has loaded from the configuration file
  RM_TRY_F(RedisModule_LoadConfigs, ctx);
  return REDISMODULE_OK;
}

int __attribute__((visibility("default")))
RedisModule_OnLoad(RedisModuleCtx *ctx, RedisModuleString **argv, int argc) {

  if (RedisModule_Init(ctx, REDISEARCH_MODULE_NAME, REDISEARCH_MODULE_VERSION,
                       REDISMODULE_APIVER_1) == REDISMODULE_ERR) {
    return REDISMODULE_ERR;
  }

  setHiredisAllocators();
  uv_replace_allocator(rm_malloc, rm_realloc, rm_calloc, rm_free);

  if (!RSDummyContext) {
    RSDummyContext = RedisModule_GetDetachedThreadSafeContext(ctx);
  }

  // Chain the config into RediSearch's global config and set the default values
  clusterConfig = DEFAULT_CLUSTER_CONFIG;
  RSConfigOptions_AddConfigs(&RSGlobalConfigOptions, GetClusterConfigOptions());
  ClusterConfig_RegisterTriggers();

  // Register the module configuration parameters
  GetRedisVersion(ctx);

  // Check if we are actually in cluster mode
  const bool isClusterEnabled = checkClusterEnabled(ctx);
  const Version unstableRedis = {7, 9, 227};
  const bool unprefixedConfigSupported = (CompareVersions(redisVersion, unstableRedis) >= 0) ? true : false;

  legacySpecRules = dictCreate(&dictTypeHeapStrings, NULL);

  if (RediSearch_InitModuleConfig(ctx, argv, argc, unprefixedConfigSupported, isClusterEnabled) == REDISMODULE_ERR) {
    return REDISMODULE_ERR;
  }

  // Init RediSearch internal search
  if (RediSearch_InitModuleInternal(ctx) == REDISMODULE_ERR) {
    RedisModule_Log(ctx, "warning", "Could not init search library...");
    return REDISMODULE_ERR;
  }

  // Init the global cluster structs
  if (initSearchCluster(ctx, argv, argc, isClusterEnabled) == REDISMODULE_ERR) {
    RedisModule_Log(ctx, "warning", "Could not init MR search cluster");
    return REDISMODULE_ERR;
  }

  // Init the aggregation thread pool
  DIST_THREADPOOL = ConcurrentSearch_CreatePool(clusterConfig.coordinatorPoolSize);

  Initialize_CoordKeyspaceNotifications(ctx);

  if (RedisModule_ACLCheckKeyPrefixPermissions == NULL) {
    // Running against a Redis version that does not support module ACL protection
    RedisModule_Log(ctx, "warning", "Redis version does not support ACL API necessary for index protection");
  }

  // read commands
  if (clusterConfig.type == ClusterType_RedisLabs) {
    RM_TRY(RMCreateSearchCommand(ctx, "FT.AGGREGATE",
           SafeCmd(DistAggregateCommand), "readonly", 0, 1, -2, "read", false))
  } else {
    RM_TRY(RMCreateSearchCommand(ctx, "FT.AGGREGATE",
           SafeCmd(DistAggregateCommand), "readonly", 0, 0, -1, "read", false))
  }
  RM_TRY(RMCreateSearchCommand(ctx, "FT.INFO", SafeCmd(InfoCommandHandler), "readonly", 0, 0, -1, "", false))
  RM_TRY(RMCreateSearchCommand(ctx, "FT.SEARCH", SafeCmd(DistSearchCommand), "readonly", 0, 0, -1, "read", false))
  RM_TRY(RMCreateSearchCommand(ctx, "FT.PROFILE", SafeCmd(ProfileCommandHandler), "readonly", 0, 0, -1, "read", false))
  if (clusterConfig.type == ClusterType_RedisLabs) {
    RM_TRY(RMCreateSearchCommand(ctx, "FT.CURSOR", SafeCmd(CursorCommand), "readonly", 3, 1, -3, "read", false))
  } else {
    RM_TRY(RMCreateSearchCommand(ctx, "FT.CURSOR", SafeCmd(CursorCommand), "readonly", 0, 0, -1, "read", false))
  }
  RM_TRY(RMCreateSearchCommand(ctx, "FT.SPELLCHECK", SafeCmd(SpellCheckCommandHandler), "readonly", 0, 0, -1, "", false))
  // Assumes "_FT.DEBUG" is registered (from `RediSearch_InitModuleInternal`)
  RM_TRY(RegisterCoordDebugCommands(RedisModule_GetCommand(ctx, "_FT.DEBUG")));

// OSS commands (registered via proxy in Enterprise)
#ifndef RS_CLUSTER_ENTERPRISE
    if (!isClusterEnabled) {
      // Register the config command with `FT.` prefix only if we are not in cluster mode as an alias
      RM_TRY(RMCreateSearchCommand(ctx, "FT.CONFIG", SafeCmd(ConfigCommand), "readonly", 0, 0, 0, "admin", false));
    }
    RedisModule_Log(ctx, "notice", "Register write commands");
    // write commands (on enterprise we do not define them, the dmc take care of them)
    RM_TRY(RMCreateSearchCommand(ctx, "FT.CREATE", SafeCmd(FanoutCommandHandlerIndexless), "write deny-oom", 0, 0, -1, "", false))
    RM_TRY(RMCreateSearchCommand(ctx, "FT._CREATEIFNX", SafeCmd(FanoutCommandHandlerIndexless), "write deny-oom", 0, 0, -1, "", false))
    RM_TRY(RMCreateSearchCommand(ctx, "FT.ALTER", SafeCmd(FanoutCommandHandlerWithIndexAtFirstArg), "write deny-oom", 0, 0, -1, "", false))
    RM_TRY(RMCreateSearchCommand(ctx, "FT._ALTERIFNX", SafeCmd(FanoutCommandHandlerWithIndexAtFirstArg), "write deny-oom", 0, 0, -1, "", false))
    RM_TRY(RMCreateSearchCommand(ctx, "FT.DROPINDEX", SafeCmd(FanoutCommandHandlerWithIndexAtFirstArg), "write",0, 0, -1, "write slow dangerous", false))
    // TODO: Either make ALL replication commands internal (such that no need for ACL check), or add ACL check.
    RM_TRY(RMCreateSearchCommand(ctx, "FT._DROPINDEXIFX", SafeCmd(FanoutCommandHandlerIndexless), "write",0, 0, -1, "write slow dangerous", false))
    // search write slow dangerous
    RM_TRY(RMCreateSearchCommand(ctx, "FT.DICTADD", SafeCmd(FanoutCommandHandlerIndexless), "write deny-oom", 0, 0, -1, "", false))
    RM_TRY(RMCreateSearchCommand(ctx, "FT.DICTDEL", SafeCmd(FanoutCommandHandlerIndexless), "write", 0, 0, -1, "", false))
    RM_TRY(RMCreateSearchCommand(ctx, "FT.ALIASADD", SafeCmd(FanoutCommandHandlerWithIndexAtSecondArg), "write deny-oom", 0, 0, -1, "", false))
    RM_TRY(RMCreateSearchCommand(ctx, "FT._ALIASADDIFNX", SafeCmd(FanoutCommandHandlerIndexless), "write deny-oom", 0, 0, -1, "", false))
    RM_TRY(RMCreateSearchCommand(ctx, "FT.ALIASDEL", SafeCmd(FanoutCommandHandlerIndexless), "write", 0, 0, -1, "", false))
    RM_TRY(RMCreateSearchCommand(ctx, "FT._ALIASDELIFX", SafeCmd(FanoutCommandHandlerIndexless), "write", 0, 0, -1, "", false))
    RM_TRY(RMCreateSearchCommand(ctx, "FT.ALIASUPDATE", SafeCmd(FanoutCommandHandlerWithIndexAtSecondArg), "write deny-oom", 0, 0, -1, "", false))
    RM_TRY(RMCreateSearchCommand(ctx, "FT.SYNUPDATE", SafeCmd(FanoutCommandHandlerWithIndexAtFirstArg),"write deny-oom", 0, 0, -1, "", false))

    // Deprecated OSS commands
    RM_TRY(RMCreateSearchCommand(ctx, "FT.GET", SafeCmd(SingleShardCommandHandlerWithIndexAtFirstArg), "readonly", 0, 0, -1, "read", false))
    RM_TRY(RMCreateSearchCommand(ctx, "FT.ADD", SafeCmd(SingleShardCommandHandlerWithIndexAtFirstArg), "write deny-oom", 0, 0, -1, "write", false))
    RM_TRY(RMCreateSearchCommand(ctx, "FT.DEL", SafeCmd(SingleShardCommandHandlerWithIndexAtFirstArg), "write", 0, 0, -1, "write", false))
    RM_TRY(RMCreateSearchCommand(ctx, "FT.DROP", SafeCmd(FanoutCommandHandlerWithIndexAtFirstArg), "write", 0, 0, -1, "write slow dangerous", false))
    RM_TRY(RMCreateSearchCommand(ctx, "FT._DROPIFX", SafeCmd(FanoutCommandHandlerIndexless), "write", 0, 0, -1, "write", false))
#endif

  // cluster set commands. We filter from the proxy, but do not mark them as internal.
  RM_TRY(RMCreateSearchCommand(ctx, REDISEARCH_MODULE_NAME".CLUSTERSET",
         SafeCmd(SetClusterCommand),
         IsEnterprise() ? "readonly allow-loading deny-script " CMD_PROXY_FILTERED : "readonly allow-loading deny-script",
         0, 0, -1, "", false))
  RM_TRY(RMCreateSearchCommand(ctx, REDISEARCH_MODULE_NAME".CLUSTERREFRESH",
         SafeCmd(RefreshClusterCommand),
         IsEnterprise() ? "readonly deny-script " CMD_PROXY_FILTERED : "readonly deny-script",
         0, 0, -1, "", false))
  RM_TRY(RMCreateSearchCommand(ctx, REDISEARCH_MODULE_NAME".CLUSTERINFO",
         SafeCmd(ClusterInfoCommand),
         IsEnterprise() ? "readonly allow-loading deny-script " CMD_PROXY_FILTERED : "readonly allow-loading deny-script",
         0, 0, -1, "", false))

  // Deprecated commands. Grouped here for easy tracking
  RM_TRY(RMCreateSearchCommand(ctx, "FT.MGET", SafeCmd(MGetCommandHandler), "readonly", 0, 0, -1, "read", false))
  RM_TRY(RMCreateSearchCommand(ctx, "FT.TAGVALS", SafeCmd(TagValsCommandHandler), "readonly", 0, 0, -1, "read slow dangerous", false))

  return REDISMODULE_OK;
}

int RedisModule_OnUnload(RedisModuleCtx *ctx) {
  if (config_ext_load) {
    RedisModule_FreeString(ctx, config_ext_load);
    config_ext_load = NULL;
  }
  if (config_friso_ini) {
    RedisModule_FreeString(ctx, config_friso_ini);
    config_friso_ini = NULL;
  }
  if (RSGlobalConfig.extLoad) {
    rm_free((void *)RSGlobalConfig.extLoad);
    RSGlobalConfig.extLoad = NULL;
  }
  if (RSGlobalConfig.frisoIni) {
    rm_free((void *)RSGlobalConfig.frisoIni);
    RSGlobalConfig.frisoIni = NULL;
  }

  return REDISMODULE_OK;
}
/* ======================= DEBUG ONLY ======================= */

static int DEBUG_FlatSearchCommandHandler(RedisModuleBlockedClient *bc, int protocol,
  RedisModuleString **argv, int argc, WeakRef spec_ref) {
  QueryError status = {0};
  AREQ_Debug_params debug_params = parseDebugParamsCount(argv, argc, &status);

  if (debug_params.debug_params_count == 0) {
    bailOut(bc, &status);
    return REDISMODULE_OK;
  }

  int debug_argv_count = debug_params.debug_params_count + 2;
  int base_argc = argc - debug_argv_count;
  searchRequestCtx *req = createReq(argv, base_argc, bc, &status);

  if (!req) {
    return REDISMODULE_OK;
  }

  MRCommand cmd = MR_NewCommandFromRedisStrings(base_argc, argv);
  int rc = prepareCommand(&cmd, req, bc, protocol, argv, argc, spec_ref, &status);
  if (!(rc == REDISMODULE_OK)) {
    return REDISMODULE_OK;
  }

  MRCommand_Insert(&cmd, 0, "_FT.DEBUG", sizeof("_FT.DEBUG") - 1);
  // insert also debug params at the end
  for (size_t i = 0; i < debug_argv_count; i++) {
    size_t n;
    const char *arg = RedisModule_StringPtrLen(debug_params.debug_argv[i], &n);
    MRCommand_Append(&cmd, arg, n);
  }

  struct MRCtx *mrctx = MR_CreateCtx(0, bc, req, NumShards);

  MRCtx_SetReduceFunction(mrctx, searchResultReducer_background);
  MR_Fanout(mrctx, NULL, cmd, false);
  return REDISMODULE_OK;
}

static void DEBUG_DistSearchCommandHandler(void* pd) {
  SearchCmdCtx* sCmdCtx = pd;
  // send argv not including the _FT.DEBUG
  DEBUG_FlatSearchCommandHandler(sCmdCtx->bc, sCmdCtx->protocol, sCmdCtx->argv, sCmdCtx->argc, sCmdCtx->spec_ref);
  for (size_t i = 0 ; i < sCmdCtx->argc ; ++i) {
    RedisModule_FreeString(NULL, sCmdCtx->argv[i]);
  }
  rm_free(sCmdCtx->argv);
  rm_free(sCmdCtx);
}<|MERGE_RESOLUTION|>--- conflicted
+++ resolved
@@ -58,11 +58,8 @@
 #include "coord/info_command.h"
 #include "info/global_stats.h"
 #include "util/units.h"
-<<<<<<< HEAD
+#include "aggregate/aggregate_debug.h"
 #include "active_queries/thread_info.h"
-=======
-#include "aggregate/aggregate_debug.h"
->>>>>>> d45701ec
 
 #define VERIFY_ACL(ctx, idxR)                                                  \
   do {                                                                         \
@@ -3158,13 +3155,8 @@
     return ReplyBlockDeny(ctx, argv[0]);
   }
 
-<<<<<<< HEAD
   return ConcurrentSearch_HandleRedisCommandEx(DIST_THREADPOOL, CMDCTX_NO_GIL,
-                                               RSExecDistAggregate, ctx, argv, argc,
-=======
-  return ConcurrentSearch_HandleRedisCommandEx(DIST_AGG_THREADPOOL, CMDCTX_NO_GIL,
                                                dist_callback, ctx, argv, argc,
->>>>>>> d45701ec
                                                StrongRef_Demote(spec_ref));
 }
 
@@ -3494,11 +3486,7 @@
   sCmdCtx->protocol = is_resp3(ctx) ? 3 : 2;
   RedisModule_BlockedClientMeasureTimeStart(bc);
 
-<<<<<<< HEAD
-  ConcurrentSearch_ThreadPoolRun(DistSearchCommandHandler, sCmdCtx, DIST_THREADPOOL);
-=======
-  ConcurrentSearch_ThreadPoolRun(dist_callback, sCmdCtx, DIST_AGG_THREADPOOL);
->>>>>>> d45701ec
+  ConcurrentSearch_ThreadPoolRun(dist_callback, sCmdCtx, DIST_THREADPOOL);
 
   return REDISMODULE_OK;
 }
