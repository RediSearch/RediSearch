--- conflicted
+++ resolved
@@ -574,11 +574,7 @@
   QueryError status = QueryError_Default();
 
   if (!SearchDisk_CheckLimitNumberOfIndexes(Indexes_Count() + 1)) {
-<<<<<<< HEAD
-    QueryError_SetWithoutUserDataFmt(&status, QUERY_ERROR_CODE_FLEX_LIMIT_NUMBER_OF_INDEXES, "Max number of indexes reached for Flex indexes: %llu", Indexes_Count());
-=======
     QueryError_SetWithoutUserDataFmt(&status, QUERY_ERROR_CODE_FLEX_LIMIT_NUMBER_OF_INDEXES, "Max number of indexes reached for Flex indexes: %zu", Indexes_Count());
->>>>>>> b912bd7e
     RedisModule_ReplyWithError(ctx, QueryError_GetUserError(&status));
     QueryError_ClearError(&status);
     return REDISMODULE_OK;
@@ -1145,11 +1141,7 @@
   }
 
   if (!SearchDisk_CheckLimitNumberOfIndexes(Indexes_Count() + 1)) {
-<<<<<<< HEAD
-    return RedisModule_ReplyWithErrorFormat(ctx, "ERRBADVAL Max number of indexes reached for Flex indexes: %lu", Indexes_Count());
-=======
     return RedisModule_ReplyWithErrorFormat(ctx, "ERRBADVAL Max number of indexes reached for Flex indexes: %zu", Indexes_Count());
->>>>>>> b912bd7e
   }
 
   int rc = IndexSpec_Deserialize(argv[3], encodeVersion);
