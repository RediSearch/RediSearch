/*
 * Copyright Redis Ltd. 2016 - present
 * Licensed under your choice of the Redis Source Available License 2.0 (RSALv2) or
 * the Server Side Public License v1 (SSPLv1).
 */

#define REDISMODULE_MAIN

#include <stdio.h>
#include <stdlib.h>
#include <string.h>
#include <sys/param.h>
#include <time.h>

#include "commands.h"
#include "document.h"
#include "tag_index.h"
#include "index.h"
#include "query.h"
#include "redis_index.h"
#include "redismodule.h"
#include "rmutil/strings.h"
#include "rmutil/util.h"
#include "rmutil/args.h"
#include "spec.h"
#include "util/logging.h"
#include "util/workers.h"
#include "util/references.h"
#include "config.h"
#include "aggregate/aggregate.h"
#include "rmalloc.h"
#include "cursor.h"
#include "debug_commands.h"
#include "spell_check.h"
#include "dictionary.h"
#include "suggest.h"
#include "numeric_index.h"
#include "redisearch_api.h"
#include "alias.h"
#include "module.h"
#include "rwlock.h"
#include "info/info_command.h"
#include "rejson_api.h"
#include "geometry/geometry_api.h"
#include "reply.h"
#include "resp3.h"
#include "coord/rmr/rmr.h"
#include "hiredis/async.h"
#include "coord/rmr/reply.h"
#include "coord/rmr/redis_cluster.h"
#include "coord/rmr/redise.h"
#include "coord/config.h"
#include "coord/debug_commands.h"
#include "libuv/include/uv.h"
#include "profile.h"
#include "coord/dist_profile.h"
#include "coord/cluster_spell_check.h"
#include "coord/info_command.h"
#include "info/global_stats.h"
#include "util/units.h"
#include "active_queries/thread_info.h"

#define VERIFY_ACL(ctx, idxR)                                                  \
  do {                                                                         \
    const char *idxName = RedisModule_StringPtrLen(idxR, NULL);                \
    IndexLoadOptions lopts =                                                   \
      {.nameC = idxName, .flags = INDEXSPEC_LOAD_NOCOUNTERINC};                \
    StrongRef spec_ref = IndexSpec_LoadUnsafeEx(&lopts);                       \
    IndexSpec *sp = StrongRef_Get(spec_ref);                                   \
    if (!sp) {                                                                 \
      return RedisModule_ReplyWithErrorFormat(ctx, "%s: no such index", idxName);\
    }                                                                          \
    if (!ACLUserMayAccessIndex(ctx, sp)) {                                     \
      return RedisModule_ReplyWithError(ctx, NOPERM_ERR);                      \
    }                                                                          \
  } while(0);

extern RSConfig RSGlobalConfig;

extern RedisModuleCtx *RSDummyContext;

static int DIST_THREADPOOL = -1;

// Number of shards in the cluster. Hint we can read and modify from the main thread
size_t NumShards = 0;

// Strings returned by CONFIG GET functions
RedisModuleString *config_ext_load = NULL;
RedisModuleString *config_friso_ini = NULL;

static inline bool SearchCluster_Ready() {
  return NumShards != 0;
}

bool ACLUserMayAccessIndex(RedisModuleCtx *ctx, IndexSpec *sp) {
  if (RedisModule_ACLCheckKeyPrefixPermissions == NULL) {
    // API not supported -> allow access (ACL will not be enforced).
    return true;
  }
  RedisModuleString *user_name = RedisModule_GetCurrentUserName(ctx);
  RedisModuleUser *user = RedisModule_GetModuleUserFromUserName(user_name);

  if (!user) {
    RedisModule_Log(ctx, "verbose", "No user found");
    RedisModule_FreeString(ctx, user_name);
    return false;
  }

  bool ret = true;
  sds *prefixes = sp->rule->prefixes;
  RedisModuleString *prefix;
  for (uint i = 0; i < array_len(prefixes); i++) {
    prefix = RedisModule_CreateString(ctx, (const char *)prefixes[i], strlen(prefixes[i]));
    if (RedisModule_ACLCheckKeyPrefixPermissions(user, prefix, REDISMODULE_CMD_KEY_ACCESS) != REDISMODULE_OK) {
      ret = false;
      RedisModule_FreeString(ctx, prefix);
      break;
    }
    RedisModule_FreeString(ctx, prefix);
  }

  RedisModule_FreeModuleUser(user);
  RedisModule_FreeString(ctx, user_name);
  return ret;
}

// Validates ACL key-space permissions w.r.t the given index spec for Redis
// Enterprise environments only.
static inline bool checkEnterpriseACL(RedisModuleCtx *ctx, IndexSpec *sp) {
  return !IsEnterprise() || ACLUserMayAccessIndex(ctx, sp);
}

// Returns true if the current context has permission to execute debug commands
// See redis docs regarding `enable-debug-command` for more information
// Falls back to true when the redis version is below the one we started
// supporting this feature
bool debugCommandsEnabled(RedisModuleCtx *ctx) {
  int flags = RedisModule_GetContextFlags(ctx);
  int allFlags = RedisModule_GetContextFlagsAll();
  return (!(allFlags & REDISMODULE_CTX_FLAGS_DEBUG_ENABLED)) || (flags & REDISMODULE_CTX_FLAGS_DEBUG_ENABLED);
}

/* FT.MGET {index} {key} ...
 * Get document(s) by their id.
 * Currentlt it just performs HGETALL, but it's a future proof alternative allowing us to later on
 * replace the internal representation of the documents.
 *
 * If referred docs are missing or not HASH keys, we simply reply with Null, but the result will
 * be an array the same size of the ids list
 */
int GetDocumentsCommand(RedisModuleCtx *ctx, RedisModuleString **argv, int argc) {
  if (argc < 3) {
    return RedisModule_WrongArity(ctx);
  }

  RedisSearchCtx *sctx = NewSearchCtx(ctx, argv[1], true);
  if (sctx == NULL) {
    return RedisModule_ReplyWithError(ctx, "Unknown Index name");
  }

  CurrentThread_SetIndexSpec(sctx->spec->own_ref);

  const DocTable *dt = &sctx->spec->docs;
  RedisModule_ReplyWithArray(ctx, argc - 2);
  for (size_t i = 2; i < argc; i++) {

    if (DocTable_GetIdR(dt, argv[i]) == 0) {
      // Document does not exist in index; even though it exists in keyspace
      RedisModule_ReplyWithNull(ctx);
      continue;
    }
    Document_ReplyAllFields(ctx, sctx->spec, argv[i]);
  }

  CurrentThread_ClearIndexSpec();

  SearchCtx_Free(sctx);

  return REDISMODULE_OK;
}

/* FT.GET {index} {key} ...
 * Get a single document by their id.
 * Currentlt it just performs HGETALL, but it's a future proof alternative allowing us to later on
 * replace the internal representation of the documents.
 *
 * If referred docs are missing or not HASH keys, we simply reply with Null
 */
int GetSingleDocumentCommand(RedisModuleCtx *ctx, RedisModuleString **argv, int argc) {
  if (argc != 3) {
    return RedisModule_WrongArity(ctx);
  }

  RedisSearchCtx *sctx = NewSearchCtx(ctx, argv[1], true);
  if (sctx == NULL) {
    return RedisModule_ReplyWithError(ctx, "Unknown Index name");
  }

<<<<<<< HEAD
  CurrentThread_SetIndexSpec(sctx->spec->own_ref);
=======
  if (!checkEnterpriseACL(ctx, sctx->spec)) {
    SearchCtx_Free(sctx);
    return RedisModule_ReplyWithError(ctx, NOPERM_ERR);
  }
>>>>>>> c60a364e

  if (DocTable_GetIdR(&sctx->spec->docs, argv[2]) == 0) {
    RedisModule_ReplyWithNull(ctx);
  } else {
    Document_ReplyAllFields(ctx, sctx->spec, argv[2]);
  }
  SearchCtx_Free(sctx);
  CurrentThread_ClearIndexSpec();
  return REDISMODULE_OK;
}

#define __STRINGIFY(x) #x
#define STRINGIFY(x) __STRINGIFY(x)

int SpellCheckCommand(RedisModuleCtx *ctx, RedisModuleString **argv, int argc) {

#define DICT_INITIAL_SIZE 5
#define DEFAULT_LEV_DISTANCE 1
#define MAX_LEV_DISTANCE 4

  if (argc < 3) {
    return RedisModule_WrongArity(ctx);
  }

  int argvOffset = 3;
  unsigned int dialect = RSGlobalConfig.requestConfigParams.dialectVersion;
  int dialectArgIndex = RMUtil_ArgExists("DIALECT", argv, argc, argvOffset);
  if(dialectArgIndex > 0) {
    dialectArgIndex++;
    ArgsCursor ac;
    ArgsCursor_InitRString(&ac, argv+dialectArgIndex, argc-dialectArgIndex);
    QueryError status = {0};
    if(parseDialect(&dialect, &ac, &status) != REDISMODULE_OK) {
      RedisModule_ReplyWithError(ctx, QueryError_GetError(&status));
      QueryError_ClearError(&status);
      return REDISMODULE_OK;
    }
  }

  RedisSearchCtx *sctx = NewSearchCtx(ctx, argv[1], true);
  if (sctx == NULL) {
    return RedisModule_ReplyWithError(ctx, "Unknown Index name");
  }
  CurrentThread_SetIndexSpec(sctx->spec->own_ref);
  QueryError status = {0};
  size_t len;
  const char *rawQuery = RedisModule_StringPtrLen(argv[2], &len);
  const char **includeDict = NULL, **excludeDict = NULL;
  RSSearchOptions opts = {0};
  QueryAST qast = {0};
  int rc = QAST_Parse(&qast, sctx, &opts, rawQuery, len, dialect, &status);

  if (rc != REDISMODULE_OK) {
    RedisModule_ReplyWithError(ctx, QueryError_GetError(&status));
    goto end;
  }

  includeDict = array_new(const char *, DICT_INITIAL_SIZE);
  excludeDict = array_new(const char *, DICT_INITIAL_SIZE);

  int distanceArgPos = 0;
  long long distance = DEFAULT_LEV_DISTANCE;
  if ((distanceArgPos = RMUtil_ArgExists("DISTANCE", argv, argc, 0))) {
    if (distanceArgPos + 1 >= argc) {
      RedisModule_ReplyWithError(ctx, "DISTANCE arg is given but no DISTANCE comes after");
      goto end;
    }
    if (RedisModule_StringToLongLong(argv[distanceArgPos + 1], &distance) != REDISMODULE_OK ||
        distance < 1 || distance > MAX_LEV_DISTANCE) {
      RedisModule_ReplyWithError(
          ctx, "bad distance given, distance must be a natural number between 1 to " STRINGIFY(
                   MAX_LEV_DISTANCE));
      goto end;
    }
  }  // LCOV_EXCL_LINE

  int nextPos = 0;
  while ((nextPos = RMUtil_ArgExists("TERMS", argv, argc, nextPos + 1))) {
    if (nextPos + 2 >= argc) {
      RedisModule_ReplyWithError(ctx, "TERM arg is given but no TERM params comes after");
      goto end;
    }
    const char *operation = RedisModule_StringPtrLen(argv[nextPos + 1], NULL);
    const char *dictName = RedisModule_StringPtrLen(argv[nextPos + 2], NULL);
    if (strcasecmp(operation, "INCLUDE") == 0) {
      array_append(includeDict, (char *)dictName);
    } else if (strcasecmp(operation, "EXCLUDE") == 0) {
      array_append(excludeDict, (char *)dictName);
    } else {
      RedisModule_ReplyWithError(ctx, "bad format, exclude/include operation was not given");
      goto end;
    }
  }

  SET_DIALECT(sctx->spec->used_dialects, dialect);
  SET_DIALECT(RSGlobalStats.totalStats.used_dialects, dialect);

  bool fullScoreInfo = false;
  if (RMUtil_ArgExists("FULLSCOREINFO", argv, argc, 0)) {
    fullScoreInfo = true;
  }

  SpellCheckCtx scCtx = {.sctx = sctx,
                         .includeDict = includeDict,
                         .excludeDict = excludeDict,
                         .distance = distance,
                         .fullScoreInfo = fullScoreInfo};

  SpellCheck_Reply(&scCtx, &qast);

end:
  QueryError_ClearError(&status);
  if (includeDict != NULL) {
    array_free(includeDict);
  }
  if (excludeDict != NULL) {
    array_free(excludeDict);
  }
  QAST_Destroy(&qast);
  CurrentThread_ClearIndexSpec();
  SearchCtx_Free(sctx);
  return REDISMODULE_OK;
}

char *RS_GetExplainOutput(RedisModuleCtx *ctx, RedisModuleString **argv, int argc,
                          QueryError *status);

static int queryExplainCommon(RedisModuleCtx *ctx, RedisModuleString **argv, int argc,
                              int newlinesAsElements) {
  if (argc < 3) {
    return RedisModule_WrongArity(ctx);
  }
  VERIFY_ACL(ctx, argv[1])

  QueryError status = {0};
  char *explainRoot = RS_GetExplainOutput(ctx, argv, argc, &status);
  if (!explainRoot) {
    return QueryError_ReplyAndClear(ctx, &status);
  }
  if (newlinesAsElements) {
    size_t numElems = 0;
    RedisModule_ReplyWithArray(ctx, REDISMODULE_POSTPONED_ARRAY_LEN);
    char *explain = explainRoot;
    char *curLine = NULL;
    while ((curLine = strsep(&explain, "\n")) != NULL) {
      char *line = isUnsafeForSimpleString(curLine) ? escapeSimpleString(curLine): curLine;
      RedisModule_ReplyWithSimpleString(ctx, line);
      if (line != curLine) rm_free(line);
      numElems++;
    }
    RedisModule_ReplySetArrayLength(ctx, numElems);
  } else {
    RedisModule_ReplyWithStringBuffer(ctx, explainRoot, strlen(explainRoot));
  }

  rm_free(explainRoot);
  return REDISMODULE_OK;
}

/* FT.EXPLAIN {index_name} {query} */
int QueryExplainCommand(RedisModuleCtx *ctx, RedisModuleString **argv, int argc) {
  return queryExplainCommon(ctx, argv, argc, 0);
}
int QueryExplainCLICommand(RedisModuleCtx *ctx, RedisModuleString **argv, int argc) {
  return queryExplainCommon(ctx, argv, argc, 1);
}

int RSAggregateCommand(RedisModuleCtx *ctx, RedisModuleString **argv, int argc);
int RSSearchCommand(RedisModuleCtx *ctx, RedisModuleString **argv, int argc);
int RSCursorCommand(RedisModuleCtx *ctx, RedisModuleString **argv, int argc);
int RSProfileCommand(RedisModuleCtx *ctx, RedisModuleString **argv, int argc);

/* FT.DEL {index} {doc_id}
 *  Delete a document from the index. Returns 1 if the document was in the index, or 0 if not.
 *
 *  **NOTE**: This does not actually delete the document from the index, just marks it as deleted
 *  If DD (Delete Document) is set, we also delete the document.
 *  Since v2.0, document is deleted by default.
 */
int DeleteCommand(RedisModuleCtx *ctx, RedisModuleString **argv, int argc) {
  // allow 'DD' for back support and ignore it.
  if (argc < 3 || argc > 4) return RedisModule_WrongArity(ctx);
  StrongRef ref = IndexSpec_LoadUnsafe(RedisModule_StringPtrLen(argv[1], NULL));
  IndexSpec *sp = StrongRef_Get(ref);
  if (sp == NULL) {
    return RedisModule_ReplyWithError(ctx, "Unknown Index name");
  }

<<<<<<< HEAD
  CurrentThread_SetIndexSpec(ref);
=======
  // On Enterprise, we validate ACL permission to the index
  if (!checkEnterpriseACL(ctx, sp)) {
    return RedisModule_ReplyWithError(ctx, NOPERM_ERR);
  }
>>>>>>> c60a364e

  RedisModuleCallReply *rep = NULL;
  RedisModuleString *doc_id = argv[2];
  rep = RedisModule_Call(ctx, "DEL", "!s", doc_id);
  if (rep == NULL || RedisModule_CallReplyType(rep) != REDISMODULE_REPLY_INTEGER ||
      RedisModule_CallReplyInteger(rep) != 1) {
    RedisModule_ReplyWithLongLong(ctx, 0);
  } else {
    RedisModule_ReplyWithLongLong(ctx, 1);
  }

  if (rep) {
    RedisModule_FreeCallReply(rep);
  }

  CurrentThread_ClearIndexSpec();

  return REDISMODULE_OK;
}

/* FT.TAGVALS {idx} {field}
 * Return all the values of a tag field.
 * There is no sorting or paging, so be careful with high-cradinality tag fields */

int TagValsCommand(RedisModuleCtx *ctx, RedisModuleString **argv, int argc) {
  // at least one field, and number of field/text args must be even
  if (argc != 3) {
    return RedisModule_WrongArity(ctx);
  }

  RedisSearchCtx *sctx = NewSearchCtx(ctx, argv[1], true);
  if (sctx == NULL) {
    return RedisModule_ReplyWithError(ctx, "Unknown Index name");
  }

  CurrentThread_SetIndexSpec(sctx->spec->own_ref);

  size_t len;
  const char *field = RedisModule_StringPtrLen(argv[2], &len);
  const FieldSpec *sp = IndexSpec_GetFieldWithLength(sctx->spec, field, len);
  if (!sp) {
    RedisModule_ReplyWithError(ctx, "No such field");
    goto cleanup;
  }
  if (!FIELD_IS(sp, INDEXFLD_T_TAG)) {
    RedisModule_ReplyWithError(ctx, "Not a tag field");
    goto cleanup;
  }

  RedisModuleString *rstr = TagIndex_FormatName(sctx, field);
  TagIndex *idx = TagIndex_Open(sctx, rstr, DONT_CREATE_INDEX);
  RedisModule_FreeString(ctx, rstr);
  if (!idx) {
    RedisModule_ReplyWithSetOrArray(ctx, 0);
    goto cleanup;
  }

  TagIndex_SerializeValues(idx, ctx);

cleanup:
  CurrentThread_ClearIndexSpec();
  SearchCtx_Free(sctx);
  return REDISMODULE_OK;
}
/*
## FT.CREATE {index} [NOOFFSETS] [NOFIELDS]
    SCHEMA {field} [TEXT [NOSTEM] [WEIGHT {weight}]] | [NUMERIC] ...

Creates an index with the given spec. The index name will be used in all the
key
names
so keep it short!

### Parameters:

    - index: the index name to create. If it exists the old spec will be
overwritten

    - NOOFFSETS: If set, we do not store term offsets for documents (saves memory, does not allow
      exact searches)

    - NOFIELDS: If set, we do not store field bits for each term. Saves memory, does not allow
      filtering by specific fields.

    - SCHEMA: After the SCHEMA keyword we define the index fields. They can be either numeric or
      textual.
      For textual fields we optionally specify a weight. The default weight is 1.0
      The weight is a double, but does not need to be normalized.

### Returns:

    OK or an error
*/
int CreateIndexCommand(RedisModuleCtx *ctx, RedisModuleString **argv, int argc) {
  // at least one field, the SCHEMA keyword, and number of field/text args must be even
  if (argc < 5) {
    return RedisModule_WrongArity(ctx);
  }

  if (RedisModule_GetSelectedDb(ctx) != 0) {
    return RedisModule_ReplyWithError(ctx, "Cannot create index on db != 0");
  }
  QueryError status = {0};

  IndexSpec *sp = IndexSpec_CreateNew(ctx, argv, argc, &status);
  if (sp == NULL) {
    RedisModule_ReplyWithError(ctx, QueryError_GetError(&status));
    QueryError_ClearError(&status);
    return REDISMODULE_OK;
  }

  /*
   * We replicate CreateIfNotExists command for replica of support.
   * On replica of the destination will get the ft.create command from
   * all the src shards and not need to recreate it.
   */
  RedisModule_Replicate(ctx, RS_CREATE_IF_NX_CMD, "v", argv + 1, (size_t)argc - 1);

  return RedisModule_ReplyWithSimpleString(ctx, "OK");
}

int CreateIndexIfNotExistsCommand(RedisModuleCtx *ctx, RedisModuleString **argv, int argc) {
  // at least one field, the SCHEMA keyword, and number of field/text args must be even
  if (argc < 5) {
    return RedisModule_WrongArity(ctx);
  }

  const char *specName = RedisModule_StringPtrLen(argv[1], NULL);
  if (dictFetchValue(specDict_g, specName)) {
    return RedisModule_ReplyWithSimpleString(ctx, "OK");
  }

  return CreateIndexCommand(ctx, argv, argc);
}

/*
 * FT.DROP <index> [KEEPDOCS]
 * FT.DROPINDEX <index> [DD]
 * Deletes index and possibly all the keys associated with the index.
 * If no other data is on the redis instance, this is equivalent to FLUSHDB,
 * apart from the fact that the index specification is not deleted.
 *
 * FT.DROP, deletes all keys by default. If KEEPDOCS exists, we do not delete the actual docs
 * FT.DROPINDEX, keeps all keys by default. If DD exists, we delete the actual docs
 */
int DropIndexCommand(RedisModuleCtx *ctx, RedisModuleString **argv, int argc) {
  // at least one field, and number of field/text args must be even
  if (argc < 2 || argc > 3) {
    return RedisModule_WrongArity(ctx);
  }

  const char* spec_name = RedisModule_StringPtrLen(argv[1], NULL);
  StrongRef global_ref = IndexSpec_LoadUnsafe(spec_name);
  IndexSpec *sp = StrongRef_Get(global_ref);
  if (!sp) {
    return RedisModule_ReplyWithError(ctx, "Unknown Index name");
  }

<<<<<<< HEAD
  CurrentThread_SetIndexSpec(global_ref);

  int delDocs;
  if (RMUtil_StringEqualsCaseC(argv[0], "FT.DROP") ||
      RMUtil_StringEqualsCaseC(argv[0], "_FT.DROP")) {
    delDocs = 1;
    if (argc == 3 && RMUtil_StringEqualsCaseC(argv[2], "KEEPDOCS")) {
      delDocs = 0;
    }
  } else {  // FT.DROPINDEX
    delDocs = 0;
    if (argc == 3 && RMUtil_StringEqualsCaseC(argv[2], "DD")) {
      delDocs = 1;
    }
=======
  if (!checkEnterpriseACL(ctx, sp)) {
    return RedisModule_ReplyWithError(ctx, NOPERM_ERR);
>>>>>>> c60a364e
  }

  bool dropCommand = RMUtil_StringEqualsCaseC(argv[0], "FT.DROP") ||
               RMUtil_StringEqualsCaseC(argv[0], "_FT.DROP");
  bool delDocs = dropCommand;
  if (argc == 3){
    if (RMUtil_StringEqualsCaseC(argv[2], "_FORCEKEEPDOCS")) {
      delDocs = false;
    } else if (dropCommand && RMUtil_StringEqualsCaseC(argv[2], "KEEPDOCS")) {
      delDocs = false;
    } else if (!dropCommand && RMUtil_StringEqualsCaseC(argv[2], "DD")) {
      delDocs = true;
    } else {
      return RedisModule_ReplyWithError(ctx, "Unknown argument");
    }
  }


  if((delDocs || sp->flags & Index_Temporary)) {
    // We take a strong reference to the index, so it will not be freed
    // and we can still use it's doc table to delete the keys.
    StrongRef own_ref = StrongRef_Clone(global_ref);
    // We remove the index from the globals first, so it will not be found by the
    // delete key notification callbacks.
    IndexSpec_RemoveFromGlobals(global_ref, false);

    DocTable *dt = &sp->docs;
    DOCTABLE_FOREACH(dt, Redis_DeleteKeyC(ctx, dmd->keyPtr));

    // Return call's references
    CurrentThread_ClearIndexSpec();
    StrongRef_Release(own_ref);
  } else {
    // If we don't delete the docs, we just remove the index from the global dict
    IndexSpec_RemoveFromGlobals(global_ref, true);
  }

  RedisModule_Replicate(ctx, RS_DROP_INDEX_IF_X_CMD, "sc", argv[1], "_FORCEKEEPDOCS");

  return RedisModule_ReplyWithSimpleString(ctx, "OK");
}

int DropIfExistsIndexCommand(RedisModuleCtx *ctx, RedisModuleString **argv, int argc) {
  // at least one field, and number of field/text args must be even
  if (argc < 2 || argc > 3) {
    return RedisModule_WrongArity(ctx);
  }

  StrongRef ref = IndexSpec_LoadUnsafe(RedisModule_StringPtrLen(argv[1], NULL));
  IndexSpec *sp = StrongRef_Get(ref);
  if (!sp) {
    return RedisModule_ReplyWithSimpleString(ctx, "OK");
  }

  if (!checkEnterpriseACL(ctx, sp)) {
    return RedisModule_ReplyWithError(ctx, NOPERM_ERR);
  }

  RedisModuleString *oldCommand = argv[0];
  if (RMUtil_StringEqualsCaseC(argv[0], RS_DROP_IF_X_CMD)) {
    argv[0] = RedisModule_CreateString(ctx, RS_DROP_CMD, strlen(RS_DROP_CMD));
  } else {
    argv[0] = RedisModule_CreateString(ctx, RS_DROP_INDEX_CMD, strlen(RS_DROP_INDEX_CMD));
  }
  int ret = DropIndexCommand(ctx, argv, argc);
  RedisModule_FreeString(ctx, argv[0]);
  argv[0] = oldCommand;
  return ret;
}

/**
 * FT.SYNADD <index> <term1> <term2> ...
 *
 * Add a synonym group to the given index. The synonym data structure is compose of synonyms
 * groups. Each Synonym group has a unique id. The SYNADD command creates a new synonym group with
 * the given terms and return its id.
 */
int SynAddCommand(RedisModuleCtx *ctx, RedisModuleString **argv, int argc) {
  RedisModule_ReplyWithError(ctx, "No longer supported, use FT.SYNUPDATE");
  return REDISMODULE_OK;
}

/**
 * FT.SYNUPDATE <index> <group id> [SKIPINITIALSCAN] <term1> <term2> ...
 *
 * Update an already existing synonym group with the given terms.
 * It can be used only to add new terms to a synonym group.
 * Returns `OK` on success.
 */
int SynUpdateCommand(RedisModuleCtx *ctx, RedisModuleString **argv, int argc) {
  if (argc < 4) return RedisModule_WrongArity(ctx);

  const char *id = RedisModule_StringPtrLen(argv[2], NULL);

  StrongRef ref = IndexSpec_LoadUnsafe(RedisModule_StringPtrLen(argv[1], NULL));
  IndexSpec *sp = StrongRef_Get(ref);
  if (!sp) {
    return RedisModule_ReplyWithError(ctx, "Unknown index name");
  }

<<<<<<< HEAD
  CurrentThread_SetIndexSpec(ref);
=======
  if (!checkEnterpriseACL(ctx, sp)) {
    return RedisModule_ReplyWithError(ctx, NOPERM_ERR);
  }
>>>>>>> c60a364e

  bool initialScan = true;
  int offset = 3;
  int loc = RMUtil_ArgIndex(SPEC_SKIPINITIALSCAN_STR, &argv[3], 1);
  if (loc == 0) {  // if doesn't exist, `-1` is returned
    initialScan = false;
    offset = 4;
  }

  RedisSearchCtx sctx = SEARCH_CTX_STATIC(ctx, sp);
  RedisSearchCtx_LockSpecWrite(&sctx);

  IndexSpec_InitializeSynonym(sp);

  SynonymMap_UpdateRedisStr(sp->smap, argv + offset, argc - offset, id);

  if (initialScan) {
    IndexSpec_ScanAndReindex(ctx, ref);
  }

  RedisSearchCtx_UnlockSpec(&sctx);
  CurrentThread_ClearIndexSpec();

  RedisModule_ReplyWithSimpleString(ctx, "OK");

  RedisModule_ReplicateVerbatim(ctx);
  return REDISMODULE_OK;
}

/**
 * FT.SYNDUMP <index>
 *
 * Dump the synonym data structure in the following format:
 *    - term1
 *        - id1
 *        - id2
 *    - term2
 *        - id3
 *    - term3
 *        - id4
 */
int SynDumpCommand(RedisModuleCtx *ctx, RedisModuleString **argv, int argc) {
  if (argc != 2) return RedisModule_WrongArity(ctx);

  const char *idx = RedisModule_StringPtrLen(argv[1], NULL);
  StrongRef ref = IndexSpec_LoadUnsafe(idx);
  IndexSpec *sp = StrongRef_Get(ref);
  if (!sp) {
    return RedisModule_ReplyWithErrorFormat(ctx, "%s: no such index", idx);
  }

  // Verify ACL keys permission
  if (!ACLUserMayAccessIndex(ctx, sp)) {
    return RedisModule_ReplyWithError(ctx, NOPERM_ERR);
  }

  CurrentThread_SetIndexSpec(ref);

  if (!sp->smap) {
    return RedisModule_ReplyWithMapOrArray(ctx, 0, false);
  }

  RedisSearchCtx sctx = SEARCH_CTX_STATIC(ctx, sp);
  RedisSearchCtx_LockSpecRead(&sctx);

  size_t size;
  TermData **terms_data = SynonymMap_DumpAllTerms(sp->smap, &size);

  RedisModule_ReplyWithMapOrArray(ctx, size * 2, true);

  for (int i = 0; i < size; ++i) {
    TermData *t_data = terms_data[i];
    RedisModule_ReplyWithStringBuffer(ctx, t_data->term, strlen(t_data->term));
    RedisModule_ReplyWithArray(ctx, array_len(t_data->groupIds));
    for (size_t j = 0; j < array_len(t_data->groupIds); ++j) {
      // do not return the ~
      RedisModule_ReplyWithStringBuffer(ctx, t_data->groupIds[j] + 1,
                                        strlen(t_data->groupIds[j] + 1));
    }
  }

  RedisSearchCtx_UnlockSpec(&sctx);
  CurrentThread_ClearIndexSpec();

  rm_free(terms_data);
  return REDISMODULE_OK;
}

static int AlterIndexInternalCommand(RedisModuleCtx *ctx, RedisModuleString **argv, int argc,
                                     bool ifnx) {
  ArgsCursor ac = {0};
  ArgsCursor_InitRString(&ac, argv + 1, argc - 1);

  // Need at least <cmd> <index> <subcommand> <args...>

  if (argc < 5) {
    return RedisModule_WrongArity(ctx);
  }
  QueryError status = {0};

  const char *ixname = AC_GetStringNC(&ac, NULL);
  StrongRef ref = IndexSpec_LoadUnsafe(ixname);
  IndexSpec *sp = StrongRef_Get(ref);
  if (!sp) {
    return RedisModule_ReplyWithError(ctx, "Unknown index name");
  }

  if (!checkEnterpriseACL(ctx, sp)) {
    return RedisModule_ReplyWithError(ctx, NOPERM_ERR);
  }

  RedisSearchCtx sctx = SEARCH_CTX_STATIC(ctx, sp);

  bool initialScan = true;
  if (AC_AdvanceIfMatch(&ac, SPEC_SKIPINITIALSCAN_STR)) {
    initialScan = false;
  }

  if (!AC_AdvanceIfMatch(&ac, "SCHEMA")) {
    return RedisModule_ReplyWithError(ctx, "ALTER must be followed by SCHEMA");
  }

  if (!AC_AdvanceIfMatch(&ac, "ADD")) {
    return RedisModule_ReplyWithError(ctx, "Unknown action passed to ALTER SCHEMA");
  }

  if (!AC_NumRemaining(&ac)) {
    return RedisModule_ReplyWithError(ctx, "No fields provided");
  }

  CurrentThread_SetIndexSpec(ref);

  if (ifnx) {
    const char *fieldName;
    size_t fieldNameSize;

    AC_GetString(&ac, &fieldName, &fieldNameSize, AC_F_NOADVANCE);
    RedisSearchCtx_LockSpecRead(&sctx);
    const FieldSpec *field_exists = IndexSpec_GetFieldWithLength(sp, fieldName, fieldNameSize);
    RedisSearchCtx_UnlockSpec(&sctx);

    if (field_exists) {
      RedisModule_Replicate(ctx, RS_ALTER_IF_NX_CMD, "v", argv + 1, (size_t)argc - 1);
      CurrentThread_ClearIndexSpec();
      return RedisModule_ReplyWithSimpleString(ctx, "OK");
    }
  }
  RedisSearchCtx_LockSpecWrite(&sctx);
  IndexSpec_AddFields(ref, sp, ctx, &ac, initialScan, &status);

  // if adding the fields has failed we return without updating statistics.
  if (QueryError_HasError(&status)) {
    RedisSearchCtx_UnlockSpec(&sctx);
    CurrentThread_ClearIndexSpec();
    return QueryError_ReplyAndClear(ctx, &status);
  }

  RedisSearchCtx_UnlockSpec(&sctx);
  CurrentThread_ClearIndexSpec();

  RedisModule_Replicate(ctx, RS_ALTER_IF_NX_CMD, "v", argv + 1, (size_t)argc - 1);
  return RedisModule_ReplyWithSimpleString(ctx, "OK");

}

/* FT.ALTER */
int AlterIndexIfNXCommand(RedisModuleCtx *ctx, RedisModuleString **argv, int argc) {
  return AlterIndexInternalCommand(ctx, argv, argc, true);
}

int AlterIndexCommand(RedisModuleCtx *ctx, RedisModuleString **argv, int argc) {
  return AlterIndexInternalCommand(ctx, argv, argc, false);
}

static int aliasAddCommon(RedisModuleCtx *ctx, RedisModuleString **argv, int argc,
                          QueryError *error, bool skipIfExists) {
  ArgsCursor ac = {0};
  ArgsCursor_InitRString(&ac, argv + 1, argc - 1);
  IndexLoadOptions loadOpts = {
      .nameR = argv[2],
      .flags = INDEXSPEC_LOAD_NOALIAS | INDEXSPEC_LOAD_KEY_RSTRING};
  StrongRef ref = IndexSpec_LoadUnsafeEx(&loadOpts);
  IndexSpec *sp = StrongRef_Get(ref);
  if (!sp) {
    QueryError_SetError(error, QUERY_ENOINDEX, "Unknown index name (or name is an alias itself)");
    return REDISMODULE_ERR;
  }

<<<<<<< HEAD
  CurrentThread_SetIndexSpec(ref);
=======
  if (!checkEnterpriseACL(ctx, sp)) {
    QueryError_SetError(error, QUERY_EGENERIC, NOPERM_ERR);
    return REDISMODULE_ERR;
  }
>>>>>>> c60a364e

  const char *alias = RedisModule_StringPtrLen(argv[1], NULL);
  if (dictFetchValue(specDict_g, alias)) {
    QueryError_SetCode(error, QUERY_EALIASCONFLICT);
    return REDISMODULE_ERR;
  }

  StrongRef alias_ref = IndexAlias_Get(alias);
  if (!skipIfExists || !StrongRef_Equals(alias_ref, ref)) {
    CurrentThread_ClearIndexSpec();
    return IndexAlias_Add(alias, ref, 0, error);
  }

  CurrentThread_ClearIndexSpec();
  return REDISMODULE_OK;
}

static int AliasAddCommandCommon(RedisModuleCtx *ctx, RedisModuleString **argv, int argc,
                                 bool ifNx) {
  if (argc != 3) {
    return RedisModule_WrongArity(ctx);
  }
  QueryError e = {0};
  if (aliasAddCommon(ctx, argv, argc, &e, ifNx) != REDISMODULE_OK) {
    return QueryError_ReplyAndClear(ctx, &e);
  } else {
    RedisModule_Replicate(ctx, RS_ALIASADD_IF_NX, "v", argv + 1, (size_t)argc - 1);
    return RedisModule_ReplyWithSimpleString(ctx, "OK");
  }
}

static int AliasAddCommandIfNX(RedisModuleCtx *ctx, RedisModuleString **argv, int argc) {
  return AliasAddCommandCommon(ctx, argv, argc, true);
}

// FT.ALIASADD <NAME> <TARGET>
static int AliasAddCommand(RedisModuleCtx *ctx, RedisModuleString **argv, int argc) {
  return AliasAddCommandCommon(ctx, argv, argc, false);
}

static int AliasDelCommand(RedisModuleCtx *ctx, RedisModuleString **argv, int argc) {
  if (argc != 2) {
    return RedisModule_WrongArity(ctx);
  }
  IndexLoadOptions lOpts = {.nameR = argv[1],
                            .flags = INDEXSPEC_LOAD_KEY_RSTRING};
  StrongRef ref = IndexSpec_LoadUnsafeEx(&lOpts);
  IndexSpec *sp = StrongRef_Get(ref);
  if (!sp) {
    return RedisModule_ReplyWithError(ctx, "Alias does not exist");
  }

<<<<<<< HEAD
  CurrentThread_SetIndexSpec(ref);
=======
  // On Enterprise, we validate ACL permission to the index
  if (!checkEnterpriseACL(ctx, sp)) {
    return RedisModule_ReplyWithError(ctx, NOPERM_ERR);
  }
>>>>>>> c60a364e

  QueryError status = {0};
  if (IndexAlias_Del(RedisModule_StringPtrLen(argv[1], NULL), ref, 0, &status) != REDISMODULE_OK) {
    CurrentThread_ClearIndexSpec();
    return QueryError_ReplyAndClear(ctx, &status);
  } else {
    RedisModule_Replicate(ctx, RS_ALIASDEL_IF_EX, "v", argv + 1, (size_t)argc - 1);
    CurrentThread_ClearIndexSpec();
    return RedisModule_ReplyWithSimpleString(ctx, "OK");
  }
}

static int AliasDelIfExCommand(RedisModuleCtx *ctx, RedisModuleString **argv, int argc) {
  if (argc != 2) {
    return RedisModule_WrongArity(ctx);
  }
  IndexLoadOptions lOpts = {.nameR = argv[1],
                            .flags = INDEXSPEC_LOAD_KEY_RSTRING};
  StrongRef ref = IndexSpec_LoadUnsafeEx(&lOpts);
  if (!StrongRef_Get(ref)) {
    return RedisModule_ReplyWithSimpleString(ctx, "OK");
  }
  return AliasDelCommand(ctx, argv, argc);
}

static int AliasUpdateCommand(RedisModuleCtx *ctx, RedisModuleString **argv, int argc) {
  if (argc != 3) {
    return RedisModule_WrongArity(ctx);
  }

  QueryError status = {0};
  IndexLoadOptions lOpts = {.nameR = argv[1],
                            .flags = INDEXSPEC_LOAD_KEY_RSTRING};
  StrongRef Orig_ref = IndexSpec_LoadUnsafeEx(&lOpts);
  IndexSpec *spOrig = StrongRef_Get(Orig_ref);
  if (spOrig) {
<<<<<<< HEAD
    CurrentThread_SetIndexSpec(Orig_ref);
=======
    // On Enterprise, we validate ACL permission to the index
    if (!checkEnterpriseACL(ctx, spOrig)) {
      return RedisModule_ReplyWithError(ctx, NOPERM_ERR);
    }

>>>>>>> c60a364e
    if (IndexAlias_Del(RedisModule_StringPtrLen(argv[1], NULL), Orig_ref, 0, &status) != REDISMODULE_OK) {
      CurrentThread_ClearIndexSpec();
      return QueryError_ReplyAndClear(ctx, &status);
    }
    CurrentThread_ClearIndexSpec();
  }
  if (aliasAddCommon(ctx, argv, argc, &status, false) != REDISMODULE_OK) {
    // Add back the previous index. this shouldn't fail
    if (spOrig) {
      QueryError e2 = {0};
      const char *alias = RedisModule_StringPtrLen(argv[1], NULL);
      IndexAlias_Add(alias, Orig_ref, 0, &e2);
      QueryError_ClearError(&e2);
    }
    return QueryError_ReplyAndClear(ctx, &status);
  } else {
    RedisModule_ReplicateVerbatim(ctx);
    return RedisModule_ReplyWithSimpleString(ctx, "OK");
  }
}

int ConfigCommand(RedisModuleCtx *ctx, RedisModuleString **argv, int argc) {
  // Not bound to a specific index, so...
  QueryError status = {0};

  // CONFIG <GET|SET> <NAME> [value]
  if (argc < 3) {
    return RedisModule_WrongArity(ctx);
  }

  RedisModule_Log(ctx, "warning", "FT.CONFIG is deprecated, please use CONFIG instead");

  RedisModule_Reply _reply = RedisModule_NewReply(ctx), *reply = &_reply;

  const char *action = RedisModule_StringPtrLen(argv[1], NULL);
  const char *name = RedisModule_StringPtrLen(argv[2], NULL);
  if (!strcasecmp(action, "GET")) {
    RSConfig_DumpProto(&RSGlobalConfig, &RSGlobalConfigOptions, name, reply, false);
  } else if (!strcasecmp(action, "HELP")) {
    RSConfig_DumpProto(&RSGlobalConfig, &RSGlobalConfigOptions, name, reply, true);
  } else if (!strcasecmp(action, "SET")) {
    size_t offset = 3;  // Might be == argc. SetOption deals with it.
    int rc = RSConfig_SetOption(&RSGlobalConfig, &RSGlobalConfigOptions, name, argv, argc,
                                &offset, &status);
    if (rc == REDISMODULE_ERR) {
      RedisModule_Reply_QueryError(reply, &status);
      QueryError_ClearError(&status);
      RedisModule_EndReply(reply);
      return REDISMODULE_OK;
    }
    if (offset != argc) {
      RedisModule_Reply_SimpleString(reply, "EXCESSARGS");
    } else {
      RedisModule_Log(ctx, "notice", "Successfully changed configuration for `%s`", name);
      RedisModule_Reply_SimpleString(reply, "OK");
    }
  } else {
    RedisModule_Reply_SimpleString(reply, "No such configuration action");
  }

  RedisModule_EndReply(reply);
  return REDISMODULE_OK;
}

int IndexList(RedisModuleCtx *ctx, RedisModuleString **argv, int argc) {
  if (argc != 1) {
    return RedisModule_WrongArity(ctx);
  }

  RedisModule_Reply _reply = RedisModule_NewReply(ctx), *reply = &_reply;
  RedisModule_Reply_Set(reply);
    dictIterator *iter = dictGetIterator(specDict_g);
    dictEntry *entry = NULL;
    while ((entry = dictNext(iter))) {
      StrongRef ref = dictGetRef(entry);
      IndexSpec *sp = StrongRef_Get(ref);
      CurrentThread_SetIndexSpec(ref);
      if (isUnsafeForSimpleString(sp->name)) {
        char *escaped = escapeSimpleString(sp->name);
        RedisModule_Reply_SimpleString(reply, escaped);
        rm_free(escaped);
      } else {
        RedisModule_Reply_SimpleString(reply, sp->name);
      }
      CurrentThread_ClearIndexSpec();
    }
    dictReleaseIterator(iter);
  RedisModule_Reply_SetEnd(reply);
  RedisModule_EndReply(reply);
  return REDISMODULE_OK;
}

#define RM_TRY_F(f, ...)                                                       \
  if (f(__VA_ARGS__) == REDISMODULE_ERR) {                                     \
    RedisModule_Log(ctx, "warning", "Could not run " #f "(" #__VA_ARGS__ ")"); \
    return REDISMODULE_ERR;                                                    \
  } else {                                                                     \
    RedisModule_Log(ctx, "verbose", "Successfully executed " #f);              \
  }

Version supportedVersion = {
    .majorVersion = 7,
    .minorVersion = 1,
    .patchVersion = 0,
};

static void GetRedisVersion(RedisModuleCtx *ctx) {
  RedisModuleCallReply *reply = RedisModule_Call(ctx, "info", "c", "server");
  if (!reply) {
    // could not get version, it can only happened when running the tests.
    // set redis version to supported version.
    redisVersion = supportedVersion;
    return;
  }
  RedisModule_Assert(RedisModule_CallReplyType(reply) == REDISMODULE_REPLY_STRING);
  size_t len;
  const char *replyStr = RedisModule_CallReplyStringPtr(reply, &len);

  int n = sscanf(replyStr, "# Server\nredis_version:%d.%d.%d", &redisVersion.majorVersion,
                 &redisVersion.minorVersion, &redisVersion.patchVersion);

  RedisModule_Assert(n == 3);

  rlecVersion.majorVersion = -1;
  rlecVersion.minorVersion = -1;
  rlecVersion.patchVersion = -1;
  rlecVersion.buildVersion = -1;
  char *enterpriseStr = strstr(replyStr, "rlec_version:");
  if (enterpriseStr) {
    n = sscanf(enterpriseStr, "rlec_version:%d.%d.%d-%d", &rlecVersion.majorVersion,
               &rlecVersion.minorVersion, &rlecVersion.buildVersion, &rlecVersion.patchVersion);
    if (n != 4) {
      RedisModule_Log(ctx, "warning", "Could not extract enterprise version");
    }
  }

  RedisModule_FreeCallReply(reply);

  isCrdt = true;
  reply = RedisModule_Call(ctx, "CRDT.CONFIG", "cc", "GET", "active-gc");
  if (!reply || RedisModule_CallReplyType(reply) == REDISMODULE_REPLY_ERROR) {
    isCrdt = false;
  }

  if (reply) {
    RedisModule_FreeCallReply(reply);
  }

}

void GetFormattedRedisVersion(char *buf, size_t len) {
    snprintf(buf, len, "%d.%d.%d - %s",
             redisVersion.majorVersion, redisVersion.minorVersion, redisVersion.patchVersion,
             IsEnterprise() ? (isCrdt ? "enterprise-crdt" : "enterprise") : "oss");
}

void GetFormattedRedisEnterpriseVersion(char *buf, size_t len) {
    snprintf(buf, len, "%d.%d.%d-%d",
             rlecVersion.majorVersion, rlecVersion.minorVersion, rlecVersion.patchVersion,
             rlecVersion.buildVersion);
}

int IsMaster() {
  if (RedisModule_GetContextFlags(RSDummyContext) & REDISMODULE_CTX_FLAGS_MASTER) {
    return 1;
  } else {
    return 0;
  }
}

bool IsEnterprise() {
  return rlecVersion.majorVersion != -1;
}

int CheckSupportedVestion() {
  if (CompareVersions(redisVersion, supportedVersion) < 0) {
    return REDISMODULE_ERR;
  }
  return REDISMODULE_OK;
}

// Creates a command and registers it to its corresponding ACL categories
static int RMCreateSearchCommand(RedisModuleCtx *ctx, const char *name,
                  RedisModuleCmdFunc callback, const char *flags, int firstkey,
                  int lastkey, int keystep, const char *aclCategories,
                  bool internalCommand) {
  int rc = REDISMODULE_OK;
  char *internalFlags;
  char *categories;

  if (internalCommand) {
    // Do not register to ANY ACL command category
    categories = "";
    // We don't want the user running internal commands. For that, we mark the
    // command internal on OSS, or exclude it from the proxy on Enterprise.
    if (IsEnterprise()) {
        rm_asprintf(&internalFlags, "%s %s", flags, CMD_PROXY_FILTERED);
    } else {
        rm_asprintf(&internalFlags, "%s %s", flags, CMD_INTERNAL);
    }
  } else {
    // Flags are not enhanced.
    internalFlags = (char *)flags;
    // Register non-internal commands to the `search` ACL category.
    rm_asprintf(&categories, strcmp(aclCategories, "") != 0 ? "%s %s" : "%.0s%s", aclCategories, SEARCH_ACL_CATEGORY);
  }

  if (RedisModule_CreateCommand(ctx, name, callback, internalFlags, firstkey, lastkey, keystep) == REDISMODULE_ERR) {
    RedisModule_Log(ctx, "warning", "Could not create command: %s", name);
    rc = REDISMODULE_ERR;
    goto cleanup;
  }

  RedisModuleCommand *command = RedisModule_GetCommand(ctx, name);
  if (!command) {
    RedisModule_Log(ctx, "warning", "Could not find command: %s", name);
    rc = REDISMODULE_ERR;
    goto cleanup;
  }

  if (RedisModule_SetCommandACLCategories(command, categories) == REDISMODULE_ERR) {
    RedisModule_Log(ctx, "warning", "Failed to set ACL categories for command: %s. Got error code: %d", name, errno);
    rc = REDISMODULE_ERR;
  }

cleanup:
  if (internalCommand) {
    rm_free(internalFlags);
  } else {
    rm_free(categories);
  }
  return rc;
}

<<<<<<< HEAD
int RediSearch_InitModuleInternal(RedisModuleCtx *ctx, RedisModuleString **argv, int argc) {
  char *err;

  legacySpecRules = dictCreate(&dictTypeHeapStrings, NULL);
  // Prepare thread local storage for future threads
  ThreadLocalStorage_Init();

  // Read module configuration from module ARGS
  if (ReadConfig(argv, argc, &err) == REDISMODULE_ERR) {
    RedisModule_Log(ctx, "warning", "Invalid Configurations: %s", err);
    rm_free(err);
    return REDISMODULE_ERR;
  }

=======
int RediSearch_InitModuleInternal(RedisModuleCtx *ctx) {
>>>>>>> c60a364e
  GetRedisVersion(ctx);

  char ver[64];
  GetFormattedRedisVersion(ver, sizeof(ver));
  RedisModule_Log(ctx, "notice", "Redis version found by RedisSearch : %s", ver);
  if (IsEnterprise()) {
    GetFormattedRedisEnterpriseVersion(ver, sizeof(ver));
    RedisModule_Log(ctx, "notice", "Redis Enterprise version found by RedisSearch : %s", ver);
  }

  if (CheckSupportedVestion() != REDISMODULE_OK) {
    RedisModule_Log(ctx, "warning",
                    "Redis version is too old, please upgrade to redis %d.%d.%d and above.",
                    supportedVersion.majorVersion, supportedVersion.minorVersion,
                    supportedVersion.patchVersion);

    // On memory sanity check do not failed the start
    // because our redis version there is old.
    if (!getenv("RS_GLOBAL_DTORS")) {
      return REDISMODULE_ERR;
    }
  }

  if (RediSearch_Init(ctx, REDISEARCH_INIT_MODULE) != REDISMODULE_OK) {
    return REDISMODULE_ERR;
  }

  // register trie type
  RM_TRY_F(DictRegister, ctx);

  RM_TRY_F(TrieType_Register, ctx);

  RM_TRY_F(IndexSpec_RegisterType, ctx);

  RM_TRY_F(TagIndex_RegisterType, ctx);

  RM_TRY_F(InvertedIndex_RegisterType, ctx);

  RM_TRY_F(NumericIndexType_Register, ctx);


// With coordinator we do not want to raise a move error for index commands so we do not specify
// any key.
#define INDEX_ONLY_CMD_ARGS 0, 0, 0
#define INDEX_DOC_CMD_ARGS 2, 2, 1

  // Create the `search` ACL command category
  if (RedisModule_AddACLCategory(ctx, SEARCH_ACL_CATEGORY) == REDISMODULE_ERR) {
      RedisModule_Log(ctx, "warning", "Could not add " SEARCH_ACL_CATEGORY " ACL category, errno: %d\n", errno);
      return REDISMODULE_ERR;
  }

  RM_TRY(RMCreateSearchCommand(ctx, RS_INDEX_LIST_CMD, IndexList, "readonly",
         0, 0, 0, "slow admin", false))

  RM_TRY(RMCreateSearchCommand(ctx, RS_ADD_CMD, RSAddDocumentCommand,
         "write deny-oom", INDEX_DOC_CMD_ARGS, "write", !IsEnterprise()))

#ifdef RS_CLUSTER_ENTERPRISE
  // on enterprise cluster we need to keep the _ft.safeadd/_ft.del command
  // to be able to replicate from an old RediSearch version.
  // If this is the light version then the _ft.safeadd/_ft.del does not exist
  // and we will get the normal ft.safeadd/ft.del command.
  RM_TRY(RMCreateSearchCommand(ctx, LEGACY_RS_SAFEADD_CMD, RSAddDocumentCommand,
         "write deny-oom", INDEX_DOC_CMD_ARGS, "write", true))
  RM_TRY(RMCreateSearchCommand(ctx, LEGACY_RS_DEL_CMD, DeleteCommand,
         "write", INDEX_DOC_CMD_ARGS, "write", true))
#endif

  RM_TRY(RMCreateSearchCommand(ctx, RS_SAFEADD_CMD, RSAddDocumentCommand,
        "write deny-oom", INDEX_DOC_CMD_ARGS, "write", false))

  RM_TRY(RMCreateSearchCommand(ctx, RS_DEL_CMD, DeleteCommand, "write",
         INDEX_DOC_CMD_ARGS, "write", !IsEnterprise()))

  RM_TRY(RMCreateSearchCommand(ctx, RS_SEARCH_CMD, RSSearchCommand, "readonly",
         INDEX_ONLY_CMD_ARGS, "", true))

  RM_TRY(RMCreateSearchCommand(ctx, RS_AGGREGATE_CMD, RSAggregateCommand,
         "readonly", INDEX_ONLY_CMD_ARGS, "read", true))

  RM_TRY(RMCreateSearchCommand(ctx, RS_GET_CMD, GetSingleDocumentCommand,
         "readonly", INDEX_DOC_CMD_ARGS, "read", !IsEnterprise()))

  // Do not force cross slot validation since coordinator will handle it.
  RM_TRY(RMCreateSearchCommand(ctx, RS_MGET_CMD, GetDocumentsCommand,
         "readonly", 0, 0, 0, "read", true))

  RM_TRY(RMCreateSearchCommand(ctx, RS_CREATE_CMD, CreateIndexCommand,
         "write deny-oom", INDEX_ONLY_CMD_ARGS, "", !IsEnterprise()))

  RM_TRY(RMCreateSearchCommand(ctx, RS_CREATE_IF_NX_CMD, CreateIndexIfNotExistsCommand,
         "write deny-oom", INDEX_ONLY_CMD_ARGS, "", !IsEnterprise()))

  RM_TRY(RMCreateSearchCommand(ctx, RS_DROP_CMD, DropIndexCommand, "write",
         INDEX_ONLY_CMD_ARGS, "write slow dangerous", !IsEnterprise()))

  RM_TRY(RMCreateSearchCommand(ctx, RS_DROP_INDEX_CMD, DropIndexCommand,
         "write", INDEX_ONLY_CMD_ARGS, "write slow dangerous", !IsEnterprise()))

  RM_TRY(RMCreateSearchCommand(ctx, RS_DROP_IF_X_CMD, DropIfExistsIndexCommand,
         "write", INDEX_ONLY_CMD_ARGS, "write slow dangerous", !IsEnterprise()))

  RM_TRY(RMCreateSearchCommand(ctx, RS_DROP_INDEX_IF_X_CMD, DropIfExistsIndexCommand,
         "write", INDEX_ONLY_CMD_ARGS, "write slow dangerous", !IsEnterprise()))

  RM_TRY(RMCreateSearchCommand(ctx, RS_INFO_CMD, IndexInfoCommand,
         "readonly", INDEX_ONLY_CMD_ARGS, "", true))

  RM_TRY(RMCreateSearchCommand(ctx, RS_TAGVALS_CMD, TagValsCommand,
         "readonly", INDEX_ONLY_CMD_ARGS, "read slow dangerous", true))

  RM_TRY(RMCreateSearchCommand(ctx, RS_PROFILE_CMD, RSProfileCommand,
         "readonly", INDEX_ONLY_CMD_ARGS, "read", true))

  RM_TRY(RMCreateSearchCommand(ctx, RS_EXPLAIN_CMD, QueryExplainCommand,
         "readonly", INDEX_ONLY_CMD_ARGS, "", false))

  RM_TRY(RMCreateSearchCommand(ctx, RS_EXPLAINCLI_CMD, QueryExplainCLICommand,
         "readonly", INDEX_ONLY_CMD_ARGS, "", false))

  RM_TRY(RMCreateSearchCommand(ctx, RS_SUGADD_CMD, RSSuggestAddCommand,
         "write deny-oom", 1, 1, 1, "write", false))

  RM_TRY(RMCreateSearchCommand(ctx, RS_SUGDEL_CMD, RSSuggestDelCommand, "write",
         1, 1, 1, "write", false))

  RM_TRY(RMCreateSearchCommand(ctx, RS_SUGLEN_CMD, RSSuggestLenCommand,
         "readonly", 1, 1, 1, "read", false))

  RM_TRY(RMCreateSearchCommand(ctx, RS_SUGGET_CMD, RSSuggestGetCommand,
         "readonly", 1, 1, 1, "read", false))

  // Do not force cross slot validation since coordinator will handle it.
  RM_TRY(RMCreateSearchCommand(ctx, RS_CURSOR_CMD, RSCursorCommand, "readonly",
         0, 0, 0, "read", true));

  // todo: what to do with this?
  RM_TRY(RMCreateSearchCommand(ctx, RS_SYNADD_CMD, SynAddCommand,
         "write deny-oom", INDEX_ONLY_CMD_ARGS, "", false))

  RM_TRY(RMCreateSearchCommand(ctx, RS_SYNUPDATE_CMD, SynUpdateCommand,
         "write deny-oom", INDEX_ONLY_CMD_ARGS, "", !IsEnterprise()))

  RM_TRY(RMCreateSearchCommand(ctx, RS_SYNDUMP_CMD, SynDumpCommand, "readonly",
         INDEX_ONLY_CMD_ARGS, "", false))

  RM_TRY(RMCreateSearchCommand(ctx, RS_ALTER_CMD, AlterIndexCommand,
         "write deny-oom", INDEX_ONLY_CMD_ARGS, "", !IsEnterprise()))

  RM_TRY(RMCreateSearchCommand(ctx, RS_ALTER_IF_NX_CMD, AlterIndexIfNXCommand,
         "write deny-oom", INDEX_ONLY_CMD_ARGS, "", !IsEnterprise()))

  // "Special" case - we do not allow debug commands from the user on RE, while
  // we also don't want them to be internal on OSS.
  RM_TRY(RMCreateSearchCommand(ctx, RS_DEBUG, NULL,
         IsEnterprise() ? "readonly " CMD_PROXY_FILTERED : "readonly",
         RS_DEBUG_FLAGS, "admin", false))
  RM_TRY_F(RegisterDebugCommands, RedisModule_GetCommand(ctx, RS_DEBUG))

  RM_TRY(RMCreateSearchCommand(ctx, RS_SPELL_CHECK, SpellCheckCommand,
         "readonly", INDEX_ONLY_CMD_ARGS, "", true))

  RM_TRY(RMCreateSearchCommand(ctx, RS_DICT_ADD, DictAddCommand,
         "write deny-oom", 0, 0, 0, "", !IsEnterprise()))

  RM_TRY(RMCreateSearchCommand(ctx, RS_DICT_DEL, DictDelCommand, "write", 0, 0,
         0, "", !IsEnterprise()))

  RM_TRY(RMCreateSearchCommand(ctx, RS_DICT_DUMP, DictDumpCommand, "readonly",
         0, 0, 0, "", false))

  // "Special" case - similar to `_FT.DEBUG` (see above).
  RM_TRY(RMCreateSearchCommand(ctx, RS_CONFIG, ConfigCommand,
         IsEnterprise() ? "readonly " CMD_PROXY_FILTERED : "readonly",
         0, 0, 0, "admin", false))

  // Alias is a special case, we can not use the INDEX_ONLY_CMD_ARGS/INDEX_DOC_CMD_ARGS macros
  // Cluster is managed outside of module lets trust it and not raise cross slot error.
  RM_TRY(RMCreateSearchCommand(ctx, RS_ALIASADD, AliasAddCommand,
         "write deny-oom", 0, 0, 0, "", !IsEnterprise()))
  RM_TRY(RMCreateSearchCommand(ctx, RS_ALIASADD_IF_NX, AliasAddCommandIfNX,
         "write deny-oom", 0, 0, 0, "", !IsEnterprise()))
  RM_TRY(RMCreateSearchCommand(ctx, RS_ALIASUPDATE, AliasUpdateCommand,
         "write deny-oom", 0, 0, 0, "", !IsEnterprise()))

  RM_TRY(RMCreateSearchCommand(ctx, RS_ALIASDEL, AliasDelCommand, "write", 0, 0,
         0, "", !IsEnterprise()))
  RM_TRY(RMCreateSearchCommand(ctx, RS_ALIASDEL_IF_EX, AliasDelIfExCommand,
         "write", 0, 0, 0, "", !IsEnterprise()))
  return REDISMODULE_OK;
}

void ReindexPool_ThreadPoolDestroy();
extern dict *legacySpecDict, *legacySpecRules;

void RediSearch_CleanupModule(void) {
  static int invoked = 0;
  if (invoked || !RS_Initialized) {
    return;
  }
  invoked = 1;

  // First free all indexes
  Indexes_Free(specDict_g);
  dictRelease(specDict_g);
  specDict_g = NULL;

  // Let the workers finish BEFORE we call CursorList_Destroy, since it frees a global
  // data structure that is accessed upon releasing the spec (and running thread might hold
  // a reference to the spec bat this time).
  workersThreadPool_Drain(RSDummyContext, 0);
  workersThreadPool_Destroy();

  // At this point, the thread local storage is no longer needed, since all threads
  // finished their work.
  ThreadLocalStorage_Destroy();

  if (legacySpecDict) {
    dictRelease(legacySpecDict);
    legacySpecDict = NULL;
  }
  LegacySchemaRulesArgs_Free(RSDummyContext);

  // free thread pools
  GC_ThreadPoolDestroy();
  CleanPool_ThreadPoolDestroy();
  ReindexPool_ThreadPoolDestroy();
  ConcurrentSearch_ThreadPoolDestroy();

  // free global structures
  Extensions_Free();
  StopWordList_FreeGlobals();
  FunctionRegistry_Free();
  mempool_free_global();
  IndexAlias_DestroyGlobal(&AliasTable_g);
  freeGlobalAddStrings();
  SchemaPrefixes_Free(SchemaPrefixes_g);
  // GeometryApi_Free();

  Dictionary_Free();
  RediSearch_LockDestory();
}

// A reducer that just merges N sets of strings by chaining them into one big array with no
// duplicates

int uniqueStringsReducer(struct MRCtx *mc, int count, MRReply **replies) {
  RedisModuleCtx *ctx = MRCtx_GetRedisCtx(mc);
  RedisModule_Reply _reply = RedisModule_NewReply(ctx), *reply = &_reply;

  MRReply *err = NULL;

  TrieMap *dict = NewTrieMap();
  int nArrs = 0;
  // Add all the set elements into the dedup dict
  for (int i = 0; i < count; i++) {
    if (replies[i] && (MRReply_Type(replies[i]) == MR_REPLY_ARRAY
    || MRReply_Type(replies[i]) == MR_REPLY_SET)) {
      nArrs++;
      for (size_t j = 0; j < MRReply_Length(replies[i]); j++) {
        size_t sl = 0;
        const char *s = MRReply_String(MRReply_ArrayElement(replies[i], j), &sl);
        if (s && sl) {
          TrieMap_Add(dict, s, sl, NULL, NULL);
        }
      }
    } else if (MRReply_Type(replies[i]) == MR_REPLY_ERROR && err == NULL) {
      err = replies[i];
    }
  }

  // if there are no values - either reply with an empty set or an error
  if (dict->cardinality == 0) {

    if (nArrs > 0) {
      // the sets were empty - return an empty set
      RedisModule_Reply_Set(reply);
      RedisModule_Reply_SetEnd(reply);
    } else {
      RedisModule_ReplyWithError(ctx, err ? (const char *)err : "Could not perform query");
    }
    goto cleanup;
  }

  // Iterate the dict and reply with all values
  RedisModule_Reply_Set(reply);
    char *s;
    tm_len_t sl;
    void *p;
    TrieMapIterator *it = TrieMap_Iterate(dict, "", 0);
    while (TrieMapIterator_Next(it, &s, &sl, &p)) {
      RedisModule_Reply_StringBuffer(reply, s, sl);
    }
    TrieMapIterator_Free(it);
  RedisModule_Reply_SetEnd(reply);

cleanup:
  TrieMap_Free(dict, NULL);
  RedisModule_EndReply(reply);

  return REDISMODULE_OK;
}

// A reducer that just merges N arrays of the same length, selecting the first non NULL reply from
// each

int mergeArraysReducer(struct MRCtx *mc, int count, MRReply **replies) {
  RedisModuleCtx *ctx = MRCtx_GetRedisCtx(mc);
  RedisModule_Reply _reply = RedisModule_NewReply(ctx), *reply = &_reply;

  for (size_t i = 0; i < count; ++i) {
    if (MRReply_Type(replies[i]) == MR_REPLY_ERROR) {
      // we got an error reply, something goes wrong so we return the error to the user.
      int rc = MR_ReplyWithMRReply(reply, replies[i]);
      RedisModule_EndReply(reply);
      return rc;
    }
  }

  int j = 0;
  int stillValid;
  do {
    // the number of still valid arrays in the response
    stillValid = 0;

    for (int i = 0; i < count; i++) {
      // if this is not an array - ignore it
      if (MRReply_Type(replies[i]) != MR_REPLY_ARRAY) continue;
      // if we've overshot the array length - ignore this one
      if (MRReply_Length(replies[i]) <= j) continue;
      // increase the number of valid replies
      stillValid++;

      // get the j element of array i
      MRReply *ele = MRReply_ArrayElement(replies[i], j);
      // if it's a valid response OR this is the last array we are scanning -
      // add this element to the merged array
      if (MRReply_Type(ele) != MR_REPLY_NIL || i + 1 == count) {
        // if this is the first reply - we need to crack open a new array reply
        if (j == 0) {
          RedisModule_Reply_Array(reply);
        }

        MR_ReplyWithMRReply(reply, ele);
        j++;
        break;
      }
    }
  } while (stillValid > 0);

  // j 0 means we could not process a single reply element from any reply
  if (j == 0) {
    int rc = RedisModule_Reply_Error(reply, "Could not process replies");
    RedisModule_EndReply(reply);
    return rc;
  }
  RedisModule_Reply_ArrayEnd(reply);

  RedisModule_EndReply(reply);
  return REDISMODULE_OK;
}

int singleReplyReducer(struct MRCtx *mc, int count, MRReply **replies) {
  RedisModuleCtx *ctx = MRCtx_GetRedisCtx(mc);
  RedisModule_Reply _reply = RedisModule_NewReply(ctx), *reply = &_reply;

  if (count == 0) {
    RedisModule_Reply_Null(reply);
  } else {
    MR_ReplyWithMRReply(reply, replies[0]);
  }

  RedisModule_EndReply(reply);
  return REDISMODULE_OK;
}

// a reducer that expects "OK" reply for all replies, and stops at the first error and returns it
int allOKReducer(struct MRCtx *mc, int count, MRReply **replies) {
  RedisModuleCtx *ctx = MRCtx_GetRedisCtx(mc);
  RedisModule_Reply _reply = RedisModule_NewReply(ctx), *reply = &_reply;

  if (count == 0) {
    RedisModule_Reply_Error(reply, "Could not distribute command");
    goto end;
  }

  bool isIntegerReply = false, isDoubleReply = false;
  long long integerReply = 0;
  double doubleReply = 0;
  for (int i = 0; i < count; i++) {
    if (MRReply_Type(replies[i]) == MR_REPLY_ERROR) {
      MR_ReplyWithMRReply(reply, replies[i]);
      goto end;
    }
    if (MRReply_Type(replies[i]) == MR_REPLY_INTEGER) {
      long long n = MRReply_Integer(replies[i]);
      if (!isIntegerReply) {
        integerReply = n;
        isIntegerReply = true;
      } else if (n != integerReply) {
        RedisModule_Reply_SimpleString(reply, "not all results are the same");
        goto end;
      }
    } else if (MRReply_Type(replies[i]) == MR_REPLY_DOUBLE) {
      double n = MRReply_Double(replies[i]);
      if (!isDoubleReply) {
        doubleReply = n;
        isDoubleReply = true;
      } else if (n != doubleReply) {
        RedisModule_Reply_SimpleString(reply, "not all results are the same");
        goto end;
      }
    }
  }

  if (isIntegerReply) {
    RedisModule_Reply_LongLong(reply, integerReply);
  } else if (isDoubleReply) {
    RedisModule_Reply_Double(reply, doubleReply);
  } else {
    RedisModule_Reply_SimpleString(reply, "OK");
  }

end:
  RedisModule_EndReply(reply);
  return REDISMODULE_OK;
}

typedef struct {
  char *id;
  size_t idLen;
  double score;
  MRReply *explainScores;
  MRReply *fields;
  MRReply *payload;
  const char *sortKey;
  size_t sortKeyLen;
  double sortKeyNum;
} searchResult;

struct searchReducerCtx; // Predecleration
typedef void (*processReplyCB)(MRReply *arr, struct searchReducerCtx *rCtx, RedisModuleCtx *ctx);
typedef void (*postProcessReplyCB)( struct searchReducerCtx *rCtx);

typedef struct {
  int step;  // offset for next reply
  int score;
  int firstField;
  int payload;
  int sortKey;
} searchReplyOffsets;

typedef struct{
  MRReply *fieldNames;
  MRReply *lastError;
  searchResult *cachedResult;
  searchRequestCtx *searchCtx;
  heap_t *pq;
  size_t totalReplies;
  bool errorOccurred;
  searchReplyOffsets offsets;

  processReplyCB processReply;
  postProcessReplyCB postProcess;
  specialCaseCtx* reduceSpecialCaseCtxKnn;
  specialCaseCtx* reduceSpecialCaseCtxSortby;

  MRReply *warning;
} searchReducerCtx;

typedef struct {
  searchResult* result;
  double score;
} scoredSearchResultWrapper;

specialCaseCtx* SpecialCaseCtx_New() {
  specialCaseCtx* ctx = rm_calloc(1, sizeof(specialCaseCtx));
  return ctx;
}

void SpecialCaseCtx_Free(specialCaseCtx* ctx) {
  if (!ctx) return;
  if(ctx->specialCaseType == SPECIAL_CASE_KNN) {
    QueryNode_Free(ctx->knn.queryNode);
  } else if(ctx->specialCaseType == SPECIAL_CASE_SORTBY) {
    rm_free((void*)ctx->sortby.sortKey);
  }
  rm_free(ctx);
}

static searchRequestCtx* searchRequestCtx_New(void) {
  return rm_calloc(1, sizeof(searchRequestCtx));
}

static void searchRequestCtx_Free(searchRequestCtx *r) {
  if(r->queryString) {
    rm_free(r->queryString);
  }
  if(r->specialCases) {
    size_t specialCasesLen = array_len(r->specialCases);
    for(size_t i = 0; i< specialCasesLen; i ++) {
      specialCaseCtx* ctx = r->specialCases[i];
      SpecialCaseCtx_Free(ctx);
    }
    array_free(r->specialCases);
  }
  if(r->requiredFields) {
    array_free(r->requiredFields);
  }
  rm_free(r);
}

static int searchResultReducer(struct MRCtx *mc, int count, MRReply **replies);

static int rscParseProfile(searchRequestCtx *req, RedisModuleString **argv) {
  req->profileArgs = 0;
  if (RMUtil_ArgIndex("FT.PROFILE", argv, 1) != -1) {
    req->profileArgs += 2;
    req->profileClock = clock();
    if (RMUtil_ArgIndex("LIMITED", argv + 3, 1) != -1) {
      req->profileLimited = 1;
      req->profileArgs++;
    }
    if (RMUtil_ArgIndex("QUERY", argv + 3, 2) == -1) {
      return REDISMODULE_ERR;
    }
  }
  return REDISMODULE_OK;
}

void setKNNSpecialCase(searchRequestCtx *req, specialCaseCtx *knn_ctx) {
  if(!req->specialCases) {
    req->specialCases = array_new(specialCaseCtx*, 1);
  }
  array_append(req->specialCases, knn_ctx);
  // Default: No SORTBY is given, or SORTBY is given by other field
  // When first sorting by different field, the topk vectors should be passed to the coordinator heap
  knn_ctx->knn.shouldSort = true;
  // We need to get K results from the shards
  // For example the command request SORTBY text_field LIMIT 2 3
  // In this case the top 5 results relevant for this sort might be the in the last 5 results of the TOPK
  long long requestedResultsCount = req->requestedResultsCount;
  req->requestedResultsCount = MAX(knn_ctx->knn.k, requestedResultsCount);
  if(array_len(req->specialCases) > 1) {
    specialCaseCtx* optionalSortCtx = req->specialCases[0];
    if(optionalSortCtx->specialCaseType == SPECIAL_CASE_SORTBY) {
      if(strcmp(optionalSortCtx->sortby.sortKey, knn_ctx->knn.fieldName) == 0){
        // If SORTBY is done by the vector score field, the coordinator will do it and no special operation is needed.
        knn_ctx->knn.shouldSort = false;
        // The requested results should be at most K
        req->requestedResultsCount = MIN(knn_ctx->knn.k, requestedResultsCount);
      }
    }
  }
}


// Prepare a TOPK special case, return a context with the required KNN fields if query is
// valid and contains KNN section, NULL otherwise (and set proper error in *status* if error
// was found).
specialCaseCtx *prepareOptionalTopKCase(const char *query_string, RedisModuleString **argv, int argc, uint dialectVersion,
                                        QueryError *status) {

  // First, parse the query params if exists, to set the params in the query parser ctx.
  dict *params = NULL;
  QueryNode* queryNode = NULL;
  int paramsOffset = RMUtil_ArgExists("PARAMS", argv, argc, 1);
  if (paramsOffset > 0) {
    ArgsCursor ac;
    ArgsCursor_InitRString(&ac, argv+paramsOffset+1, argc-(paramsOffset+1));
    if (parseParams(&params, &ac, status) != REDISMODULE_OK) {
        return NULL;
    }
  }
  RedisSearchCtx sctx = {0};
  RSSearchOptions opts = {0};
  opts.params = params;
  QueryParseCtx qpCtx = {
      .raw = query_string,
      .len = strlen(query_string),
      .sctx = &sctx,
      .opts = &opts,
      .status = status,
#ifdef PARSER_DEBUG
      .trace_log = NULL
#endif
  };

  // KNN queries are parsed only on dialect versions >=2
  queryNode = RSQuery_ParseRaw_v2(&qpCtx);
  if (QueryError_GetCode(status) != QUERY_OK || queryNode == NULL) {
    // Query parsing failed.
    goto cleanup;
  }
  if (QueryNode_NumParams(queryNode) > 0 && paramsOffset == 0) {
    // Query expects params, but no params were given.
    goto cleanup;
  }
  if (QueryNode_NumParams(queryNode) > 0) {
      int ret = QueryNode_EvalParamsCommon(params, queryNode, dialectVersion, status);
      if (ret != REDISMODULE_OK || QueryError_GetCode(status) != QUERY_OK) {
        // Params evaluation failed.
        goto cleanup;
      }
      Param_DictFree(params);
      params = NULL;
  }

  if (queryNode->type == QN_VECTOR) {
    QueryVectorNode queryVectorNode = queryNode->vn;
    size_t k = queryVectorNode.vq->knn.k;
    if (k > MAX_KNN_K) {
      QueryError_SetErrorFmt(status, QUERY_ELIMIT, VECSIM_KNN_K_TOO_LARGE_ERR_MSG ", max supported K value is %zu", MAX_KNN_K);
      goto cleanup;
    }
    specialCaseCtx *ctx = SpecialCaseCtx_New();
    ctx->knn.k = k;
    ctx->knn.fieldName = queryNode->opts.distField ? queryNode->opts.distField : queryVectorNode.vq->scoreField;
    ctx->knn.pq = NULL;
    ctx->knn.queryNode = queryNode;  // take ownership
    ctx->specialCaseType = SPECIAL_CASE_KNN;
    return ctx;
  }

cleanup:
  if (params) {
    Param_DictFree(params);
  }
  if (queryNode) {
    QueryNode_Free(queryNode);
  }
  return NULL;
}

// Prepare a sortby special case.
void prepareSortbyCase(searchRequestCtx *req, RedisModuleString **argv, int argc, int sortByIndex) {
  const char* sortkey = RedisModule_StringPtrLen(argv[sortByIndex + 1], NULL);
  specialCaseCtx *ctx = SpecialCaseCtx_New();
  ctx->specialCaseType = SPECIAL_CASE_SORTBY;
  ctx->sortby.sortKey = rm_strdup(sortkey);
  ctx->sortby.asc = true;
  req->sortAscending = true;
  if (req->withSortby && sortByIndex + 2 < argc) {
    if (RMUtil_StringEqualsCaseC(argv[sortByIndex + 2], "DESC")) {
      ctx->sortby.asc = false;
      req->sortAscending = false;
    }
  }
  if(!req->specialCases) {
      req->specialCases = array_new(specialCaseCtx*, 1);
    }
  array_append(req->specialCases, ctx);
}

searchRequestCtx *rscParseRequest(RedisModuleString **argv, int argc, QueryError* status) {

  searchRequestCtx *req = searchRequestCtx_New();

  req->initClock = clock();

  if (rscParseProfile(req, argv) != REDISMODULE_OK) {
    searchRequestCtx_Free(req);
    return NULL;
  }

  int argvOffset = 2 + req->profileArgs;
  req->queryString = rm_strdup(RedisModule_StringPtrLen(argv[argvOffset++], NULL));
  req->limit = 10;
  req->offset = 0;
  // marks the user set WITHSCORES. internally it's always set
  req->withScores = RMUtil_ArgExists("WITHSCORES", argv, argc, argvOffset) != 0;
  req->withExplainScores = RMUtil_ArgExists("EXPLAINSCORE", argv, argc, argvOffset) != 0;
  req->specialCases = NULL;
  req->requiredFields = NULL;

  req->withSortingKeys = RMUtil_ArgExists("WITHSORTKEYS", argv, argc, argvOffset) != 0;
  // fprintf(stderr, "Sortby: %d, asc: %d withsort: %d\n", req->withSortby, req->sortAscending,
  //         req->withSortingKeys);

  // Detect "NOCONTENT"
  req->noContent = RMUtil_ArgExists("NOCONTENT", argv, argc, argvOffset) != 0;

  // if RETURN exists - make sure we don't have RETURN 0
  if (!req->noContent && RMUtil_ArgExists("RETURN", argv, argc, argvOffset)) {
    long long numReturns = -1;
    RMUtil_ParseArgsAfter("RETURN", argv, argc, "l", &numReturns);
    // RETURN 0 equals NOCONTENT
    if (numReturns <= 0) {
      req->noContent = 1;
    }
  }

  req->withPayload = RMUtil_ArgExists("WITHPAYLOADS", argv, argc, argvOffset) != 0;

  // Parse LIMIT argument
  RMUtil_ParseArgsAfter("LIMIT", argv + argvOffset, argc - argvOffset, "ll", &req->offset, &req->limit);
  if (req->limit < 0 || req->offset < 0) {
    searchRequestCtx_Free(req);
    return NULL;
  }
  req->requestedResultsCount = req->limit + req->offset;

  // Handle special cases
  // Parse SORTBY ... ASC.
  // Parse it ALWAYS first so the sortkey will be send first
  int sortByIndex = RMUtil_ArgIndex("SORTBY", argv, argc);
  if (sortByIndex > 2) {
    req->withSortby = true;
    // Check for command error where no sortkey is given.
    if(sortByIndex + 1 >= argc) {
      searchRequestCtx_Free(req);
      return NULL;
    }
    prepareSortbyCase(req, argv, argc, sortByIndex);
  } else {
    req->withSortby = false;
  }

  unsigned int dialect = RSGlobalConfig.requestConfigParams.dialectVersion;
  int argIndex = RMUtil_ArgExists("DIALECT", argv, argc, argvOffset);
  if(argIndex > 0) {
      argIndex++;
      ArgsCursor ac;
      ArgsCursor_InitRString(&ac, argv+argIndex, argc-argIndex);
      if (parseDialect(&dialect, &ac, status) != REDISMODULE_OK) {
        searchRequestCtx_Free(req);
        return NULL;
      }
  }

  if(dialect >= 2) {
    // Note: currently there is only one single case. For extending those cases we should use a trie here.
    if(strcasestr(req->queryString, "KNN")) {
      specialCaseCtx *knnCtx = prepareOptionalTopKCase(req->queryString, argv, argc, dialect, status);
      if (QueryError_HasError(status)) {
        searchRequestCtx_Free(req);
        return NULL;
      }
      if (knnCtx != NULL) {
        setKNNSpecialCase(req, knnCtx);
      }
    }
  }

  req->format = QEXEC_FORMAT_DEFAULT;
  argIndex = RMUtil_ArgExists("FORMAT", argv, argc, argvOffset);
  if(argIndex > 0) {
    argIndex++;
    ArgsCursor ac;
    ArgsCursor_InitRString(&ac, argv+argIndex, argc-argIndex);
    if (parseValueFormat(&req->format, &ac, status) != REDISMODULE_OK) {
      searchRequestCtx_Free(req);
      return NULL;
    }
  }

  // Get timeout parameter, if set in the command
  argIndex = RMUtil_ArgIndex("TIMEOUT", argv, argc);
  if (argIndex > -1) {
    argIndex++;
    ArgsCursor ac;
    ArgsCursor_InitRString(&ac, argv+argIndex, argc-argIndex);
    if (parseTimeout(&req->timeout, &ac, status)) {
      searchRequestCtx_Free(req);
      return NULL;
    }
  } else {
    req->timeout = RSGlobalConfig.requestConfigParams.queryTimeoutMS;
  }

  return req;
}

static int cmpStrings(const char *s1, size_t l1, const char *s2, size_t l2) {
  int cmp = memcmp(s1, s2, MIN(l1, l2));
  if (l1 == l2) {
    // if the strings are the same length, just return the result of strcmp
    return cmp;
  }

  // if the strings are identical but the lengths aren't, return the longer string
  if (cmp == 0) {
    return l1 > l2 ? 1 : -1;
  } else {  // the strings are lexically different, just return that
    return cmp;
  }
}

static int cmp_results(const void *p1, const void *p2, const void *udata) {

  const searchResult *r1 = p1, *r2 = p2;
  const searchRequestCtx *req = udata;
  // Compary by sorting keys
  if (req->withSortby) {
    int cmp = 0;
    if ((r1->sortKey || r2->sortKey)) {
      // Sort by numeric sorting keys
      if (r1->sortKeyNum != HUGE_VAL && r2->sortKeyNum != HUGE_VAL) {
        double diff = r2->sortKeyNum - r1->sortKeyNum;
        cmp = diff < 0 ? -1 : (diff > 0 ? 1 : 0);
      } else if (r1->sortKey && r2->sortKey) {

        // Sort by string sort keys
        cmp = cmpStrings(r2->sortKey, r2->sortKeyLen, r1->sortKey, r1->sortKeyLen);
        // printf("Using sortKey!! <N=%lu> %.*s vs <N=%lu> %.*s. Result=%d\n", r2->sortKeyLen,
        //        (int)r2->sortKeyLen, r2->sortKey, r1->sortKeyLen, (int)r1->sortKeyLen, r1->sortKey,
        //        cmp);
      } else {
        // If at least one of these has no sort key, it gets high value regardless of asc/desc
        return r2->sortKey ? 1 : -1;
      }
    }
    // in case of a tie or missing both sorting keys - compare ids
    if (!cmp) {
      // printf("It's a tie! Comparing <N=%lu> %.*s vs <N=%lu> %.*s\n", r2->idLen, (int)r2->idLen,
      //        r2->id, r1->idLen, (int)r1->idLen, r1->id);
      cmp = cmpStrings(r2->id, r2->idLen, r1->id, r1->idLen);
    }
    return (req->sortAscending ? -cmp : cmp);
  }

  double s1 = r1->score, s2 = r2->score;
  // printf("Scores: %lf vs %lf. WithSortBy: %d. SK1=%p. SK2=%p\n", s1, s2, req->withSortby,
  //        r1->sortKey, r2->sortKey);
  if (s1 < s2) {
    return 1;
  } else if (s1 > s2) {
    return -1;
  } else {
    // printf("Scores are tied. Will compare ID Strings instead\n");

    // This was reversed to be more compatible with OSS version where tie breaker was changed
    // to return the lower doc ID to reduce sorting heap work. Doc name might not be ascending
    // or descending but this still may reduce heap work.
    // Our tests are usually ascending so this will create similarity between RS and RSC.
    int rv = -cmpStrings(r2->id, r2->idLen, r1->id, r1->idLen);

    // printf("ID Strings: Comparing <N=%lu> %.*s vs <N=%lu> %.*s => %d\n", r2->idLen,
    // (int)r2->idLen,
    //        r2->id, r1->idLen, (int)r1->idLen, r1->id, rv);
    return rv;
  }
}

searchResult *newResult_resp2(searchResult *cached, MRReply *arr, int j, searchReplyOffsets* offsets, int explainScores) {
  int scoreOffset = offsets->score;
  int fieldsOffset = offsets->firstField;
  int payloadOffset = offsets->payload;
  int sortKeyOffset = offsets->sortKey;
  searchResult *res = cached ? cached : rm_malloc(sizeof *res);
  res->sortKey = NULL;
  res->sortKeyNum = HUGE_VAL;
  if (MRReply_Type(MRReply_ArrayElement(arr, j)) != MR_REPLY_STRING) {
    res->id = NULL;
    return res;
  }
  res->id = (char*)MRReply_String(MRReply_ArrayElement(arr, j), &res->idLen);
  if (!res->id) {
    return res;
  }
  // parse score
  if (explainScores) {
    MRReply *scoreReply = MRReply_ArrayElement(arr, j + scoreOffset);
    if (MRReply_Type(scoreReply) != MR_REPLY_ARRAY) {
      res->id = NULL;
      return res;
    }
    if (MRReply_Length(scoreReply) != 2) {
      res->id = NULL;
      return res;
    }
    if (!MRReply_ToDouble(MRReply_ArrayElement(scoreReply, 0), &res->score)) {
      res->id = NULL;
      return res;
    }
    res->explainScores = MRReply_ArrayElement(scoreReply, 1);
    // Parse scores only if they were are part of the shard's response.
  } else if (scoreOffset > 0 &&
             !MRReply_ToDouble(MRReply_ArrayElement(arr, j + scoreOffset), &res->score)) {
      res->id = NULL;
      return res;
  }
  // get fields
  res->fields = fieldsOffset > 0 ? MRReply_ArrayElement(arr, j + fieldsOffset) : NULL;
  // get payloads
  res->payload = payloadOffset > 0 ? MRReply_ArrayElement(arr, j + payloadOffset) : NULL;
  if (sortKeyOffset > 0) {
    res->sortKey = MRReply_String(MRReply_ArrayElement(arr, j + sortKeyOffset), &res->sortKeyLen);
  }
  if (res->sortKey) {
    if (res->sortKey[0] == '#') {
      char *endptr;
      res->sortKeyNum = strtod(res->sortKey + 1, &endptr);
      RedisModule_Assert(endptr == res->sortKey + res->sortKeyLen);
    }
    // fprintf(stderr, "Sort key string '%s', num '%f\n", res->sortKey, res->sortKeyNum);
  }
  return res;
}

searchResult *newResult_resp3(searchResult *cached, MRReply *results, int j, searchReplyOffsets* offsets, bool explainScores, specialCaseCtx *reduceSpecialCaseCtxSortBy) {
  searchResult *res = cached ? cached : rm_malloc(sizeof *res);
  res->sortKey = NULL;
  res->sortKeyNum = HUGE_VAL;

  MRReply *result_j = MRReply_ArrayElement(results, j);
  if (MRReply_Type(result_j) != MR_REPLY_MAP) {
    res->id = NULL;
    return res;
  }

  MRReply *result_id = MRReply_MapElement(result_j, "id");
  res->id = (char*)MRReply_String(result_id, &res->idLen);
  if (!res->id) {
    return res;
  }

  // parse score
  MRReply *score = MRReply_MapElement(result_j, "score");
  if (explainScores) {
    if (MRReply_Type(score) != MR_REPLY_ARRAY) {
      res->id = NULL;
      return res;
    }
    if (!MRReply_ToDouble(MRReply_ArrayElement(score, 0), &res->score)) {
      res->id = NULL;
      return res;
    }
    res->explainScores = MRReply_ArrayElement(score, 1);

  } else if (offsets->score > 0 && !MRReply_ToDouble(score, &res->score)) {
      res->id = NULL;
      return res;
  }

  // get fields
  res->fields = MRReply_MapElement(result_j, "extra_attributes");

  // get payloads
  res->payload = MRReply_MapElement(result_j, "payload");

  if (offsets->sortKey > 0) {
    MRReply *sortkey = NULL;
    if (reduceSpecialCaseCtxSortBy) {
      MRReply *require_fields = MRReply_MapElement(result_j, "required_fields");
      if (require_fields) {
        sortkey = MRReply_MapElement(require_fields, reduceSpecialCaseCtxSortBy->sortby.sortKey);
      }
    }
    if (!sortkey) {
      // If sortkey is the only special case, it will not be in the required_fields map
      sortkey = MRReply_MapElement(result_j, "sortkey");
    }
    if (!sortkey) {
      // Fail if sortkey is required but not found
      res->id = NULL;
      return res;
    }
    if (sortkey) {
      res->sortKey = MRReply_String(sortkey, &res->sortKeyLen);
      if (res->sortKey) {
        if (res->sortKey[0] == '#') {
          char *endptr;
          res->sortKeyNum = strtod(res->sortKey + 1, &endptr);
          RedisModule_Assert(endptr == res->sortKey + res->sortKeyLen);
        }
        // fprintf(stderr, "Sort key string '%s', num '%f\n", res->sortKey, res->sortKeyNum);
      }
    }
  }

  return res;
}

static void getReplyOffsets(const searchRequestCtx *ctx, searchReplyOffsets *offsets) {

  /**
   * Reply format
   *
   * ID
   * SCORE         ---| optional - only if WITHSCORES was given, or SORTBY section was not given.
   * Payload
   * Sort field    ---|
   * ...              | special cases - SORTBY, TOPK. Sort key is always first for backwards compatibility.
   * ...           ---|
   * First field
   *
   *
   */

  if (ctx->withScores || !ctx->withSortby) {
    offsets->step = 3;  // 1 for key, 1 for score, 1 for fields
    offsets->score = 1;
    offsets->firstField = 2;
  } else {
    offsets->score = -1;
    offsets->step = 2;  // 1 for key, 1 for fields
    offsets->firstField = 1;
  }
  offsets->payload = -1;
  offsets->sortKey = -1;

  if (ctx->withPayload) {  // save an extra step for payloads
    offsets->step++;
    offsets->payload = offsets->firstField;
    offsets->firstField++;
  }

  // Update the offsets for the special case after determining score, payload, field.
  size_t specialCaseStartOffset = offsets->firstField;
  size_t specialCasesMaxOffset = 0;
  if (ctx->specialCases) {
    size_t nSpecialCases = array_len(ctx->specialCases);
    for(size_t i = 0; i < nSpecialCases; i++) {
      switch (ctx->specialCases[i]->specialCaseType)
      {
      case SPECIAL_CASE_KNN: {
        ctx->specialCases[i]->knn.offset += specialCaseStartOffset;
        specialCasesMaxOffset = MAX(specialCasesMaxOffset, ctx->specialCases[i]->knn.offset);
        break;
      }
      case SPECIAL_CASE_SORTBY: {
        ctx->specialCases[i]->sortby.offset += specialCaseStartOffset;
        offsets->sortKey = ctx->specialCases[i]->sortby.offset;
        specialCasesMaxOffset = MAX(specialCasesMaxOffset, ctx->specialCases[i]->sortby.offset);
        break;
      }
      case SPECIAL_CASE_NONE:
      default:
        break;
      }
    }
  }

  if(specialCasesMaxOffset > 0) {
    offsets->firstField=specialCasesMaxOffset+1;
    offsets->step=offsets->firstField+1;
  }
  else if(ctx->withSortingKeys) {
    offsets->step++;
    offsets->sortKey = offsets->firstField++;
  }

  // nocontent - one less field, and the offset is -1 to avoid parsing it
  if (ctx->noContent) {
    offsets->step--;
    offsets->firstField = -1;
  }
}


/************************** Result processing callbacks **********************/

static int cmp_scored_results(const void *p1, const void *p2, const void *udata) {
  const scoredSearchResultWrapper* s1= p1;
  const scoredSearchResultWrapper* s2 = p2;
  double score1 = s1->score;
  double score2 = s2->score;
  if (score1 < score2) {
    return -1;
  } else if (score1 > score2) {
    return 1;
  }
  return cmpStrings(s1->result->id, s1->result->idLen, s2->result->id, s2->result->idLen);
}

static double parseNumeric(const char *str, const char *sortKey) {
    RedisModule_Assert(str[0] == '#');
    char *eptr;
    double d = strtod(str + 1, &eptr);
    RedisModule_Assert(eptr != sortKey + 1 && *eptr == 0);
    return d;
}

#define GET_NUMERIC_SCORE(d, searchResult_var, score_exp) \
  do {                                                    \
    if (res->sortKeyNum != HUGE_VAL) {                    \
      d = searchResult_var->sortKeyNum;                   \
    } else {                                              \
      const char *score = (score_exp);                    \
      d = parseNumeric(score, res->sortKey);              \
    }                                                     \
  } while (0);

static void ProcessKNNSearchResult(searchResult *res, searchReducerCtx *rCtx, double score, knnContext *knnCtx) {
  // As long as we don't have k results, keep insert
    if (heap_count(knnCtx->pq) < knnCtx->k) {
      scoredSearchResultWrapper* resWrapper = rm_malloc(sizeof(scoredSearchResultWrapper));
      resWrapper->result = res;
      resWrapper->score = score;
      heap_offerx(knnCtx->pq, resWrapper);
    } else {
      // Check for upper bound
      scoredSearchResultWrapper tmpWrapper;
      tmpWrapper.result = res;
      tmpWrapper.score = score;
      scoredSearchResultWrapper *largest = heap_peek(knnCtx->pq);
      int c = cmp_scored_results(&tmpWrapper, largest, rCtx->searchCtx);
      if (c < 0) {
        scoredSearchResultWrapper* resWrapper = rm_malloc(sizeof(scoredSearchResultWrapper));
        resWrapper->result = res;
        resWrapper->score = score;
        // Current result is smaller then upper bound, replace them.
        largest = heap_poll(knnCtx->pq);
        heap_offerx(knnCtx->pq, resWrapper);
        rCtx->cachedResult = largest->result;
        rm_free(largest);
      } else {
        rCtx->cachedResult = res;
      }
    }
}

static void ProcessKNNSearchReply(MRReply *arr, searchReducerCtx *rCtx, RedisModuleCtx *ctx) {
  if (arr == NULL) {
    return;
  }
  if (MRReply_Type(arr) == MR_REPLY_ERROR) {
    return;
  }

  bool resp3 = MRReply_Type(arr) == MR_REPLY_MAP;
  if (!resp3 && (MRReply_Type(arr) != MR_REPLY_ARRAY || MRReply_Length(arr) == 0)) {
    // Empty reply??
    return;
  }

  searchRequestCtx *req = rCtx->searchCtx;
  specialCaseCtx* reduceSpecialCaseCtxKnn = rCtx->reduceSpecialCaseCtxKnn;
  specialCaseCtx* reduceSpecialCaseCtxSortBy = rCtx->reduceSpecialCaseCtxSortby;
  searchResult *res;
  if (resp3) {
    // Check for a warning
    MRReply *warning = MRReply_MapElement(arr, "warning");
    RS_LOG_ASSERT(warning && MRReply_Type(warning) == MR_REPLY_ARRAY, "invalid warning record");
    if (!rCtx->warning && MRReply_Length(warning) > 0) {
      rCtx->warning = warning;
    }

    MRReply *results = MRReply_MapElement(arr, "results");
    RS_LOG_ASSERT(results && MRReply_Type(results) == MR_REPLY_ARRAY, "invalid results record");
    size_t len = MRReply_Length(results);
    for (int j = 0; j < len; ++j) {
      res = newResult_resp3(rCtx->cachedResult, results, j, &rCtx->offsets, rCtx->searchCtx->withExplainScores, reduceSpecialCaseCtxSortBy);
      if (res && res->id) {
        rCtx->cachedResult = NULL;
      } else {
        RedisModule_Log(ctx, "warning", "missing required_field when parsing redisearch results");
        goto error;
      }
      MRReply *require_fields = MRReply_MapElement(MRReply_ArrayElement(results, j), "required_fields");
      if (!require_fields) {
        RedisModule_Log(ctx, "warning", "missing required_fields when parsing redisearch results");
        goto error;
      }
      MRReply *score_value = MRReply_MapElement(require_fields, reduceSpecialCaseCtxKnn->knn.fieldName);
      if (!score_value) {
        RedisModule_Log(ctx, "warning", "missing knn required_field when parsing redisearch results");
        goto error;
      }
      double d;
      GET_NUMERIC_SCORE(d, res, MRReply_String(score_value, NULL));
      ProcessKNNSearchResult(res, rCtx, d, &reduceSpecialCaseCtxKnn->knn);
    }
    processResultFormat(&req->format, arr);

  } else {
    size_t len = MRReply_Length(arr);

    int step = rCtx->offsets.step;
    int scoreOffset = reduceSpecialCaseCtxKnn->knn.offset;
    for (int j = 1; j < len; j += step) {
      if (j + step > len) {
        RedisModule_Log(
            ctx, "warning",
            "got a bad reply from redisearch, reply contains less parameters then expected");
        rCtx->errorOccurred = true;
        break;
      }
      res = newResult_resp2(rCtx->cachedResult, arr, j, &rCtx->offsets, rCtx->searchCtx->withExplainScores);
      if (res && res->id) {
        rCtx->cachedResult = NULL;
      } else {
        RedisModule_Log(ctx, "warning", "missing required_field when parsing redisearch results");
        goto error;
      }

      double d;
      GET_NUMERIC_SCORE(d, res, MRReply_String(MRReply_ArrayElement(arr, j + scoreOffset), NULL));
      ProcessKNNSearchResult(res, rCtx, d, &reduceSpecialCaseCtxKnn->knn);
    }
  }
  return;

error:
  rCtx->errorOccurred = true;
  // invalid result - usually means something is off with the response, and we should just
  // quit this response
  rCtx->cachedResult = res;
}

static void processSearchReplyResult(searchResult *res, searchReducerCtx *rCtx, RedisModuleCtx *ctx) {
  if (!res || !res->id) {
    RedisModule_Log(ctx, "warning", "got an unexpected argument when parsing redisearch results");
    rCtx->errorOccurred = true;
    // invalid result - usually means something is off with the response, and we should just
    // quit this response
    rCtx->cachedResult = res;
    return;
  }

  rCtx->cachedResult = NULL;

  // fprintf(stderr, "Result %d Reply docId %s score: %f sortkey %f\n", i, res->id, res->score, res->sortKeyNum);

  // TODO: minmax_heap?
  if (heap_count(rCtx->pq) < heap_size(rCtx->pq)) {
    // printf("Offering result score %f\n", res->score);
    heap_offerx(rCtx->pq, res);
  } else {
    searchResult *smallest = heap_peek(rCtx->pq);
    int c = cmp_results(res, smallest, rCtx->searchCtx);
    if (c < 0) {
      smallest = heap_poll(rCtx->pq);
      heap_offerx(rCtx->pq, res);
      rCtx->cachedResult = smallest;
    } else {
      rCtx->cachedResult = res;
      if (rCtx->searchCtx->withSortby) {
        // If the result is lower than the last result in the heap,
        // AND there is a user-defined sort order - we can stop now
        return;
      }
    }
  }
}

static void processSearchReply(MRReply *arr, searchReducerCtx *rCtx, RedisModuleCtx *ctx) {
  if (arr == NULL) {
    return;
  }
  if (MRReply_Type(arr) == MR_REPLY_ERROR) {
    return;
  }

  bool resp3 = MRReply_Type(arr) == MR_REPLY_MAP;
  if (!resp3 && (MRReply_Type(arr) != MR_REPLY_ARRAY || MRReply_Length(arr) == 0)) {
    // Empty reply??
    return;
  }

  searchRequestCtx *req = rCtx->searchCtx;

  if (resp3) // RESP3
  {
    // Check for a warning
    MRReply *warning = MRReply_MapElement(arr, "warning");
    RS_LOG_ASSERT(warning && MRReply_Type(warning) == MR_REPLY_ARRAY, "invalid warning record");
    if (!rCtx->warning && MRReply_Length(warning) > 0) {
      rCtx->warning = warning;
    }

    MRReply *total_results = MRReply_MapElement(arr, "total_results");
    if (!total_results) {
      rCtx->errorOccurred = true;
      return;
    }
    rCtx->totalReplies += MRReply_Integer(total_results);
    MRReply *results = MRReply_MapElement(arr, "results");
    if (!results) {
      rCtx->errorOccurred = true;
      return;
    }
    size_t len = MRReply_Length(results);

    bool needScore = rCtx->offsets.score > 0;
    for (int i = 0; i < len; ++i) {
      searchResult *res = newResult_resp3(rCtx->cachedResult, results, i, &rCtx->offsets, rCtx->searchCtx->withExplainScores, rCtx->reduceSpecialCaseCtxSortby);
      processSearchReplyResult(res, rCtx, ctx);
    }
    processResultFormat(&rCtx->searchCtx->format, arr);
  }
  else // RESP2
  {
    size_t len = MRReply_Length(arr);

    // first element is the total count
    rCtx->totalReplies += MRReply_Integer(MRReply_ArrayElement(arr, 0));

    int step = rCtx->offsets.step;
    // fprintf(stderr, "Step %d, scoreOffset %d, fieldsOffset %d, sortKeyOffset %d\n", step,
    //         scoreOffset, fieldsOffset, sortKeyOffset);

    for (int j = 1; j < len; j += step) {
      if (j + step > len) {
        RedisModule_Log(ctx, "warning",
          "got a bad reply from redisearch, reply contains less parameters then expected");
        rCtx->errorOccurred = true;
        break;
      }
      searchResult *res = newResult_resp2(rCtx->cachedResult, arr, j, &rCtx->offsets , rCtx->searchCtx->withExplainScores);
      processSearchReplyResult(res, rCtx, ctx);
    }
  }
}

/************************ Result post processing callbacks ********************/


static void noOpPostProcess(searchReducerCtx *rCtx){
  return;
}

static void knnPostProcess(searchReducerCtx *rCtx) {
  specialCaseCtx* reducerSpecialCaseCtx = rCtx->reduceSpecialCaseCtxKnn;
  RedisModule_Assert(reducerSpecialCaseCtx->specialCaseType == SPECIAL_CASE_KNN);
  if(reducerSpecialCaseCtx->knn.pq) {
    size_t numberOfResults = heap_count(reducerSpecialCaseCtx->knn.pq);
    for (size_t i = 0; i < numberOfResults; i++) {
      scoredSearchResultWrapper* wrappedResult = heap_poll(reducerSpecialCaseCtx->knn.pq);
      searchResult* res = wrappedResult->result;
      rm_free(wrappedResult);
      if(heap_count(rCtx->pq) < heap_size(rCtx->pq)) {
        heap_offerx(rCtx->pq, res);
      }
      else {
        searchResult *smallest = heap_peek(rCtx->pq);
        int c = cmp_results(res, smallest, rCtx->searchCtx);
        if (c < 0) {
          smallest = heap_poll(rCtx->pq);
          heap_offerx(rCtx->pq, res);
          rm_free(smallest);
        } else {
          rm_free(res);
        }
      }
    }
  }
  // We can always get at most K results
  rCtx->totalReplies = heap_count(rCtx->pq);

}

static void sendSearchResults(RedisModule_Reply *reply, searchReducerCtx *rCtx) {
  // Reverse the top N results

  rCtx->postProcess((struct searchReducerCtx *)rCtx);

  searchRequestCtx *req = rCtx->searchCtx;

  // Number of results to actually return
  size_t num = req->requestedResultsCount;

  size_t qlen = heap_count(rCtx->pq);
  size_t pos = qlen;

  // Load the results from the heap into a sorted array. Free the items in
  // the heap one-by-one so that we don't have to go through them again
  searchResult **results = rm_malloc(sizeof(*results) * qlen);
  while (pos) {
    results[--pos] = heap_poll(rCtx->pq);
  }
  heap_free(rCtx->pq);
  rCtx->pq = NULL;

  //-------------------------------------------------------------------------------------------
  RedisModule_Reply_Map(reply);
  if (reply->resp3) // RESP3
  {
    RedisModule_Reply_SimpleString(reply, "attributes");
    if (rCtx->fieldNames) {
      MR_ReplyWithMRReply(reply, rCtx->fieldNames);
    } else {
      RedisModule_Reply_EmptyArray(reply);
    }

    RedisModule_Reply_SimpleString(reply, "warning"); // >warning
    if (rCtx->warning) {
      MR_ReplyWithMRReply(reply, rCtx->warning);
    } else {
      RedisModule_Reply_EmptyArray(reply);
    }

    RedisModule_ReplyKV_LongLong(reply, "total_results", rCtx->totalReplies);

    if (rCtx->searchCtx->format & QEXEC_FORMAT_EXPAND) {
      RedisModule_ReplyKV_SimpleString(reply, "format", "EXPAND"); // >format
    } else {
      RedisModule_ReplyKV_SimpleString(reply, "format", "STRING"); // >format
    }

    RedisModule_ReplyKV_Array(reply, "results"); // >results

    for (int i = 0; i < qlen && i < num; ++i) {
      RedisModule_Reply_Map(reply); // >> result
        searchResult *res = results[i];

        RedisModule_ReplyKV_StringBuffer(reply, "id", res->id, res->idLen);

        if (req->withScores) {
          RedisModule_Reply_SimpleString(reply, "score");

          if (req->withExplainScores) {
            RedisModule_Reply_Array(reply);
              RedisModule_Reply_Double(reply, res->score);
              MR_ReplyWithMRReply(reply, res->explainScores);
            RedisModule_Reply_ArrayEnd(reply);
          } else {
            RedisModule_Reply_Double(reply, res->score);
          }
        }

        if (req->withPayload) {
          RedisModule_Reply_SimpleString(reply, "payload");
          MR_ReplyWithMRReply(reply, res->payload);
        }

        if (req->withSortingKeys && req->withSortby) {
          RedisModule_Reply_SimpleString(reply, "sortkey");
          if (res->sortKey) {
            RedisModule_Reply_StringBuffer(reply, res->sortKey, res->sortKeyLen);
          } else {
            RedisModule_Reply_Null(reply);
          }
        }
        if (!req->noContent) {
          RedisModule_ReplyKV_MRReply(reply, "extra_attributes", res->fields); // >> extra_attributes
        }

        RedisModule_Reply_SimpleString(reply, "values");
        RedisModule_Reply_EmptyArray(reply);
      RedisModule_Reply_MapEnd(reply); // >>result
    }

    RedisModule_Reply_ArrayEnd(reply); // >results
  }
  //-------------------------------------------------------------------------------------------
  else // RESP2
  {
    RedisModule_Reply_LongLong(reply, rCtx->totalReplies);

    for (pos = rCtx->searchCtx->offset; pos < qlen && pos < num; pos++) {
      searchResult *res = results[pos];
      RedisModule_Reply_StringBuffer(reply, res->id, res->idLen);
      if (req->withScores) {
        if (req->withExplainScores) {
          RedisModule_Reply_Array(reply);
            RedisModule_Reply_Double(reply, res->score);
            MR_ReplyWithMRReply(reply, res->explainScores);
          RedisModule_Reply_ArrayEnd(reply);
        } else {
          RedisModule_Reply_Double(reply, res->score);
        }
      }
      if (req->withPayload) {
        MR_ReplyWithMRReply(reply, res->payload);
      }
      if (req->withSortingKeys && req->withSortby) {
        if (res->sortKey) {
          RedisModule_Reply_StringBuffer(reply, res->sortKey, res->sortKeyLen);
        } else {
          RedisModule_Reply_Null(reply);
        }
      }
      if (!req->noContent) {
        MR_ReplyWithMRReply(reply, res->fields);
      }
    }
  }
  RedisModule_Reply_MapEnd(reply);
  //-------------------------------------------------------------------------------------------

  // Free the sorted results
  for (pos = 0; pos < qlen; pos++) {
    rm_free(results[pos]);
  }
  rm_free(results);
}

/**
 * This function is used to print profiles received from the shards.
 * It is used by both SEARCH and AGGREGATE.
 */
static void PrintShardProfile_resp2(RedisModule_Reply *reply, int count, MRReply **replies, bool isSearch) {
  // The 1st location always stores the results. On FT.AGGREGATE, the next place stores the
  // cursor ID. The last location (2nd for FT.SEARCH and 3rd for FT.AGGREGATE) stores the
  // profile information of the shard.
  const int profile_data_idx = isSearch ? 1 : 2;
  for (int i = 0; i < count; ++i) {
    MRReply *shards_reply = MRReply_ArrayElement(replies[i], profile_data_idx);
    MRReply *shards_array_profile = MRReply_ArrayElement(shards_reply, 1);
    MRReply *shard_profile = MRReply_ArrayElement(shards_array_profile, 0);
    MR_ReplyWithMRReply(reply, shard_profile);
  }
}

static void PrintShardProfile_resp3(RedisModule_Reply *reply, int count, MRReply **replies, bool isSearch) {
  for (int i = 0; i < count; ++i) {
    MRReply *profile;
    if (!isSearch) {
      // On aggregate commands, take the results from the response (second component is the cursor-id)
      MRReply *results = MRReply_ArrayElement(replies[i], 0);
      profile = MRReply_MapElement(results, PROFILE_STR);
    } else {
      profile = MRReply_MapElement(replies[i], PROFILE_STR);
    }
    MRReply *shards = MRReply_MapElement(profile, PROFILE_SHARDS_STR);
    MRReply *shard = MRReply_ArrayElement(shards, 0);

    MR_ReplyWithMRReply(reply, shard);
  }
}

void PrintShardProfile(RedisModule_Reply *reply, void *ctx) {
  PrintShardProfile_ctx *pCtx = ctx;
  if (reply->resp3) {
    PrintShardProfile_resp3(reply, pCtx->count, pCtx->replies, pCtx->isSearch);
  } else {
    PrintShardProfile_resp2(reply, pCtx->count, pCtx->replies, pCtx->isSearch);
  }
}

struct PrintCoordProfile_ctx {
  clock_t totalTime;
  clock_t postProcessTime;
};
static void profileSearchReplyCoordinator(RedisModule_Reply *reply, void *ctx) {
  struct PrintCoordProfile_ctx *pCtx = ctx;
  RedisModule_Reply_Map(reply);
  RedisModule_ReplyKV_Double(reply, "Total Coordinator time", (double)(clock() - pCtx->totalTime) / CLOCKS_PER_MILLISEC);
  RedisModule_ReplyKV_Double(reply, "Post Processing time", (double)(clock() - pCtx->postProcessTime) / CLOCKS_PER_MILLISEC);
  RedisModule_Reply_MapEnd(reply);
}

static void profileSearchReply(RedisModule_Reply *reply, searchReducerCtx *rCtx,
                               int count, MRReply **replies,
                               clock_t totalTime, clock_t postProcessTime) {
  bool has_map = RedisModule_HasMap(reply);
  RedisModule_Reply_Map(reply); // root
    // Have a named map for the results for RESP3
    if (has_map) {
      RedisModule_Reply_SimpleString(reply, "Results"); // >results
    }
    sendSearchResults(reply, rCtx);

    // print profile of shards & coordinator
    PrintShardProfile_ctx shardsCtx = {
        .count = count,
        .replies = replies,
        .isSearch = true,
    };
    struct PrintCoordProfile_ctx coordCtx = {
        .totalTime = totalTime,
        .postProcessTime = postProcessTime,
    };
    Profile_PrintInFormat(reply, PrintShardProfile, &shardsCtx, profileSearchReplyCoordinator, &coordCtx);

    RedisModule_Reply_MapEnd(reply); // >root
}

static void searchResultReducer_wrapper(void *mc_v) {
  struct MRCtx *mc = mc_v;
  searchResultReducer(mc, MRCtx_GetNumReplied(mc), MRCtx_GetReplies(mc));
}

static int searchResultReducer_background(struct MRCtx *mc, int count, MRReply **replies) {
  ConcurrentSearch_ThreadPoolRun(searchResultReducer_wrapper, mc, DIST_THREADPOOL);
  return REDISMODULE_OK;
}

static bool should_return_error(MRReply *reply) {
  // TODO: Replace third condition with a var instead of hard-coded string
  const char *errStr = MRReply_String(reply, NULL);
  return (!errStr
          || RSGlobalConfig.requestConfigParams.timeoutPolicy == TimeoutPolicy_Fail
          || strcmp(errStr, "Timeout limit was reached"));
}

static bool should_return_timeout_error(searchRequestCtx *req) {
  return RSGlobalConfig.requestConfigParams.timeoutPolicy == TimeoutPolicy_Fail
         && req->timeout != 0
         && ((double)(clock() - req->initClock) / CLOCKS_PER_MILLISEC) > req->timeout;
}

static int searchResultReducer(struct MRCtx *mc, int count, MRReply **replies) {
  clock_t postProcessTime;
  RedisModuleBlockedClient *bc = MRCtx_GetBlockedClient(mc);
  RedisModuleCtx *ctx = RedisModule_GetThreadSafeContext(bc);
  searchRequestCtx *req = MRCtx_GetPrivData(mc);
  searchReducerCtx rCtx = {NULL};
  int profile = req->profileArgs > 0;
  RedisModule_Reply _reply = RedisModule_NewReply(ctx), *reply = &_reply;

  int res = REDISMODULE_OK;
  // got no replies - this means timeout
  if (count == 0 || req->limit < 0) {
    res = RedisModule_Reply_Error(reply, "Could not send query to cluster");
    goto cleanup;
  }

  // Traverse the replies, check for early bail-out which we want for all errors
  // but timeout+non-strict timeout policy.
  for (int i = 0; i < count; i++) {
    MRReply *curr_rep = replies[i];
    if (MRReply_Type(curr_rep) == MR_REPLY_ERROR) {
      rCtx.errorOccurred = true;
      rCtx.lastError = curr_rep;
      if (should_return_error(curr_rep)) {
        res = MR_ReplyWithMRReply(reply, curr_rep);
        goto cleanup;
      }
    }
  }

  rCtx.searchCtx = req;

  // Get reply offsets
  getReplyOffsets(rCtx.searchCtx, &rCtx.offsets);

  // Init results heap.
  size_t num = req->requestedResultsCount;
  rCtx.pq = rm_malloc(heap_sizeof(num));
  heap_init(rCtx.pq, cmp_results, req, num);

  // Default result process and post process operations
  rCtx.processReply = (processReplyCB) processSearchReply;
  rCtx.postProcess = (postProcessReplyCB) noOpPostProcess;

  if (req->specialCases) {
    size_t nSpecialCases = array_len(req->specialCases);
    for (size_t i = 0; i < nSpecialCases; ++i) {
      if (req->specialCases[i]->specialCaseType == SPECIAL_CASE_KNN) {
        specialCaseCtx* knnCtx = req->specialCases[i];
        rCtx.postProcess = (postProcessReplyCB) knnPostProcess;
        rCtx.reduceSpecialCaseCtxKnn = knnCtx;
        if (knnCtx->knn.shouldSort) {
          knnCtx->knn.pq = rm_malloc(heap_sizeof(knnCtx->knn.k));
          heap_init(knnCtx->knn.pq, cmp_scored_results, NULL, knnCtx->knn.k);
          rCtx.processReply = (processReplyCB) ProcessKNNSearchReply;
          break;
        }
      } else if (req->specialCases[i]->specialCaseType == SPECIAL_CASE_SORTBY) {
        rCtx.reduceSpecialCaseCtxSortby = req->specialCases[i];
      }
    }
  }

  if (!profile) {
    for (int i = 0; i < count; ++i) {
      rCtx.processReply(replies[i], (struct searchReducerCtx *)&rCtx, ctx);

      // If we timed out on strict timeout policy, return a timeout error
      if (should_return_timeout_error(req)) {
        RedisModule_Reply_Error(reply, QueryError_Strerror(QUERY_ETIMEDOUT));
        goto cleanup;
      }
    }
  } else {
    for (int i = 0; i < count; ++i) {
      MRReply *mr_reply;
      if (reply->resp3) {
        mr_reply = MRReply_MapElement(replies[i], "Results");
      } else {
        mr_reply = MRReply_ArrayElement(replies[i], 0);
      }
      rCtx.processReply(mr_reply, (struct searchReducerCtx *)&rCtx, ctx);

      // If we timed out on strict timeout policy, return a timeout error
      if (should_return_timeout_error(req)) {
        RedisModule_Reply_Error(reply, QueryError_Strerror(QUERY_ETIMEDOUT));
        goto cleanup;
      }
    }
  }

  if (rCtx.cachedResult) {
    rm_free(rCtx.cachedResult);
  }

  if (rCtx.errorOccurred && !rCtx.lastError) {
    RedisModule_Reply_Error(reply, "could not parse redisearch results");
    goto cleanup;
  }

  if (!profile) {
    sendSearchResults(reply, &rCtx);
  } else {
    profileSearchReply(reply, &rCtx, count, replies, req->profileClock, clock());
  }

  TotalGlobalStats_CountQuery(QEXEC_F_IS_SEARCH, clock() - req->initClock);

cleanup:
  RedisModule_EndReply(reply);

  if (rCtx.pq) {
    heap_destroy(rCtx.pq);
  }
  if (rCtx.reduceSpecialCaseCtxKnn &&
      rCtx.reduceSpecialCaseCtxKnn->knn.pq) {
    heap_destroy(rCtx.reduceSpecialCaseCtxKnn->knn.pq);
  }

  RedisModule_BlockedClientMeasureTimeEnd(bc);
  RedisModule_UnblockClient(bc, NULL);
  RedisModule_FreeThreadSafeContext(ctx);
  // We could pass `mc` to the unblock function to perform the next 3 cleanup steps, but
  // this way we free the memory from the background after the client is unblocked,
  // which is a bit more efficient.
  // The unblocking callback also replies with error if there was 0 replies from the shards,
  // and since we already replied with error in this case (in the beginning of this function),
  // we can't pass `mc` to the unblock function.
  searchRequestCtx_Free(req);
  MR_requestCompleted();
  MRCtx_Free(mc);
  return res;
}

static inline bool cannotBlockCtx(RedisModuleCtx *ctx) {
  return RedisModule_GetContextFlags(ctx) & REDISMODULE_CTX_FLAGS_DENY_BLOCKING;
}

static inline int ReplyBlockDeny(RedisModuleCtx *ctx, const RedisModuleString *cmd) {
  return RMUtil_ReplyWithErrorFmt(ctx, "Cannot perform `%s`: Cannot block", RedisModule_StringPtrLen(cmd, NULL));
}

static int genericCallUnderscoreVariant(RedisModuleCtx *ctx, RedisModuleString **argv, int argc) {
  size_t len;
  const char *cmd = RedisModule_StringPtrLen(argv[0], &len);
  RedisModule_Assert(!strncasecmp(cmd, "FT.", 3));
  char *localCmd;
  rm_asprintf(&localCmd, "_%.*s", len, cmd);
  /*
   * v - argv input array of RedisModuleString
   * E - return errors as RedisModuleCallReply object (instead of NULL)
   * M - respect OOM
   * 0 - same RESP protocol
   * ! - replicate the command if needed (allows for replication)
   * NOTICE: We don't add the `C` flag, such that the user that runs the internal
   * command is the unrestricted user. Such that it can execute internal commands
   * even if the dispatching user does not have such permissions (we reach here
   * only on OSS with 1 shard due to the mechanism of this function).
   * This is OK because the user already passed the ACL command validation (keys - TBD)
   * before reaching the non-underscored command command-handler.
   */

  RedisModuleCallReply *r = RedisModule_Call(ctx, localCmd, "vEM0!", argv + 1, argc - 1);
  RedisModule_ReplyWithCallReply(ctx, r); // Pass the reply to the client
  rm_free(localCmd);
  RedisModule_FreeCallReply(r);
  return REDISMODULE_OK;
}

/* FT.MGET {idx} {key} ... */
int MGetCommandHandler(RedisModuleCtx *ctx, RedisModuleString **argv, int argc) {
  if (argc < 3) {
    return RedisModule_WrongArity(ctx);
  } else if (!SearchCluster_Ready()) {
    // Check that the cluster state is valid
    return RedisModule_ReplyWithError(ctx, CLUSTERDOWN_ERR);
  }
  RS_AutoMemory(ctx);

  VERIFY_ACL(ctx, argv[1])

  if (NumShards == 1) {
    return genericCallUnderscoreVariant(ctx, argv, argc);
  } else if (cannotBlockCtx(ctx)) {
    return ReplyBlockDeny(ctx, argv[0]);
  }

  MRCommand cmd = MR_NewCommandFromRedisStrings(argc, argv);
  MRCommand_SetProtocol(&cmd, ctx);
  /* Replace our own FT command with _FT. command */
  MRCommand_SetPrefix(&cmd, "_FT");

  struct MRCtx *mrctx = MR_CreateCtx(ctx, 0, NULL, NumShards);
  MR_Fanout(mrctx, mergeArraysReducer, cmd, true);
  return REDISMODULE_OK;
}

int SpellCheckCommandHandler(RedisModuleCtx *ctx, RedisModuleString **argv, int argc) {
  if (NumShards == 0) {
    // Cluster state is not ready
    return RedisModule_ReplyWithError(ctx, CLUSTERDOWN_ERR);
  } else if (argc < 3) {
    return RedisModule_WrongArity(ctx);
  }
  RS_AutoMemory(ctx);

  VERIFY_ACL(ctx, argv[1])

  if (NumShards == 1) {
    return SpellCheckCommand(ctx, argv, argc);
  } else if (cannotBlockCtx(ctx)) {
    return ReplyBlockDeny(ctx, argv[0]);
  }

  MRCommand cmd = MR_NewCommandFromRedisStrings(argc, argv);
  MRCommand_SetProtocol(&cmd, ctx);
  /* Replace our own FT command with _FT. command */
  MRCommand_SetPrefix(&cmd, "_FT");

  MRCommand_Insert(&cmd, 3, "FULLSCOREINFO", sizeof("FULLSCOREINFO") - 1);

  struct MRCtx *mrctx = MR_CreateCtx(ctx, 0, NULL, NumShards);
  MR_Fanout(mrctx, is_resp3(ctx) ? spellCheckReducer_resp3 : spellCheckReducer_resp2, cmd, true);
  return REDISMODULE_OK;
}

static int MastersFanoutCommandHandler(RedisModuleCtx *ctx,
  RedisModuleString **argv, int argc, int indexNamePos) {
  if (argc < 2) {
    return RedisModule_WrongArity(ctx);
  } else if (!SearchCluster_Ready()) {
    // Check that the cluster state is valid
    return RedisModule_ReplyWithError(ctx, CLUSTERDOWN_ERR);
  }
  RS_AutoMemory(ctx);

  // Validate ACL key permissions if needed (for commands that access an index)
  if (indexNamePos != -1) {
    if (indexNamePos >= argc) {
      return RedisModule_WrongArity(ctx);
    }
    VERIFY_ACL(ctx, argv[indexNamePos])
  }

  if (NumShards == 1) {
    // There is only one shard in the cluster. We can handle the command locally.
    return genericCallUnderscoreVariant(ctx, argv, argc);
  } else if (cannotBlockCtx(ctx)) {
    return ReplyBlockDeny(ctx, argv[0]);
  }

  MRCommand cmd = MR_NewCommandFromRedisStrings(argc, argv);
  MRCommand_SetProtocol(&cmd, ctx);
  /* Replace our own FT command with _FT. command */
  MRCommand_SetPrefix(&cmd, "_FT");
  struct MRCtx *mrctx = MR_CreateCtx(ctx, 0, NULL, NumShards);

  MR_Fanout(mrctx, allOKReducer, cmd, true);
  return REDISMODULE_OK;
}

static int FanoutCommandHandlerWithIndexAtFirstArg(RedisModuleCtx *ctx,
  RedisModuleString **argv, int argc) {
  return MastersFanoutCommandHandler(ctx, argv, argc, 1);
}

static int FanoutCommandHandlerWithIndexAtSecondArg(RedisModuleCtx *ctx,
  RedisModuleString **argv, int argc) {
  return MastersFanoutCommandHandler(ctx, argv, argc, 2);
}

static int FanoutCommandHandlerIndexless(RedisModuleCtx *ctx,
  RedisModuleString **argv, int argc) {
  return MastersFanoutCommandHandler(ctx, argv, argc, -1);
}

// Supports FT.ADD, FT.DEL, FT.GET, FT.SUGADD, FT.SUGGET, FT.SUGDEL, FT.SUGLEN.
// If needed for more commands, make sure `MRCommand_GetShardingKey` is implemented for them.
// Notice that only OSS cluster should deal with such redirections.
static int SingleShardCommandHandler(RedisModuleCtx *ctx,
  RedisModuleString **argv, int argc, int indexNamePos) {
  if (argc < 2) {
    return RedisModule_WrongArity(ctx);
  } else if (!SearchCluster_Ready()) {
    return RedisModule_ReplyWithError(ctx, CLUSTERDOWN_ERR);
  }
  RS_AutoMemory(ctx);

  // Validate ACL key permissions if needed (for commands that access an index)
  if (indexNamePos != -1) {
    if (indexNamePos >= argc) {
      return RedisModule_WrongArity(ctx);
    }
    VERIFY_ACL(ctx, argv[indexNamePos])
  }

  if (NumShards == 1) {
    // There is only one shard in the cluster. We can handle the command locally.
    return genericCallUnderscoreVariant(ctx, argv, argc);
  } else if (cannotBlockCtx(ctx)) {
    return ReplyBlockDeny(ctx, argv[0]);
  }

  MRCommand cmd = MR_NewCommandFromRedisStrings(argc, argv);
  MRCommand_SetProtocol(&cmd, ctx);
  /* Replace our own FT command with _FT. command */
  MRCommand_SetPrefix(&cmd, "_FT");

  MR_MapSingle(MR_CreateCtx(ctx, 0, NULL, NumShards), singleReplyReducer, cmd);

  return REDISMODULE_OK;
}

static int SingleShardCommandHandlerWithIndexAtFirstArg(RedisModuleCtx *ctx,
  RedisModuleString **argv, int argc) {
  return SingleShardCommandHandler(ctx, argv, argc, 1);
}

void RSExecDistAggregate(RedisModuleCtx *ctx, RedisModuleString **argv, int argc,
                         struct ConcurrentCmdCtx *cmdCtx);
int RSAggregateCommand(RedisModuleCtx *ctx, RedisModuleString **argv, int argc);

static int DistAggregateCommand(RedisModuleCtx *ctx, RedisModuleString **argv, int argc) {
  if (NumShards == 0) {
    return RedisModule_ReplyWithError(ctx, CLUSTERDOWN_ERR);
  } else if (argc < 3) {
    return RedisModule_WrongArity(ctx);
  }

  // Prepare the spec ref for the background thread
  const char *idx = RedisModule_StringPtrLen(argv[1], NULL);
  IndexLoadOptions lopts = {.nameC = idx, .flags = INDEXSPEC_LOAD_NOCOUNTERINC};
  StrongRef spec_ref = IndexSpec_LoadUnsafeEx(&lopts);
  IndexSpec *sp = StrongRef_Get(spec_ref);
  if (!sp) {
    // Reply with error
    return RedisModule_ReplyWithErrorFormat(ctx, "%s: no such index", idx);
  }

  bool isProfile = (RMUtil_ArgIndex("FT.PROFILE", argv, 1) != -1);
  // Check the ACL key permissions of the user w.r.t the queried index (only if
  // not profiling, as it was already checked earlier).
  if (!isProfile && !ACLUserMayAccessIndex(ctx, sp)) {
    return RedisModule_ReplyWithError(ctx, NOPERM_ERR);
  }

  if (NumShards == 1) {
    // There is only one shard in the cluster. We can handle the command locally.
    return RSAggregateCommand(ctx, argv, argc);
  } else if (cannotBlockCtx(ctx)) {
    return ReplyBlockDeny(ctx, argv[0]);
  }

  return ConcurrentSearch_HandleRedisCommandEx(DIST_THREADPOOL, CMDCTX_NO_GIL,
                                               RSExecDistAggregate, ctx, argv, argc,
                                               StrongRef_Demote(spec_ref));
}

static void CursorCommandInternal(RedisModuleCtx *ctx, RedisModuleString **argv, int argc, struct ConcurrentCmdCtx *cmdCtx) {
  RSCursorCommand(ctx, argv, argc);
}

static int CursorCommand(RedisModuleCtx *ctx, RedisModuleString **argv, int argc) {
  if (argc < 4) {
    return RedisModule_WrongArity(ctx);
  } else if (!SearchCluster_Ready()) {
    return RedisModule_ReplyWithError(ctx, CLUSTERDOWN_ERR);
  }

  VERIFY_ACL(ctx, argv[2])

  if (NumShards == 1) {
    // There is only one shard in the cluster. We can handle the command locally.
    return RSCursorCommand(ctx, argv, argc);
  } else if (cannotBlockCtx(ctx)) {
    return ReplyBlockDeny(ctx, argv[0]);
  }

  return ConcurrentSearch_HandleRedisCommandEx(DIST_THREADPOOL, CMDCTX_NO_GIL,
                                               CursorCommandInternal, ctx, argv, argc,
                                               (WeakRef){0});
}

int TagValsCommandHandler(RedisModuleCtx *ctx, RedisModuleString **argv, int argc) {
  if (argc < 3) {
    return RedisModule_WrongArity(ctx);
  } else if (!SearchCluster_Ready()) {
    // Check that the cluster state is valid
    return RedisModule_ReplyWithError(ctx, CLUSTERDOWN_ERR);
  }
  RS_AutoMemory(ctx);

  VERIFY_ACL(ctx, argv[1])

  if (NumShards == 1) {
    return genericCallUnderscoreVariant(ctx, argv, argc);
  } else if (cannotBlockCtx(ctx)) {
    return ReplyBlockDeny(ctx, argv[0]);
  }

  MRCommand cmd = MR_NewCommandFromRedisStrings(argc, argv);
  MRCommand_SetProtocol(&cmd, ctx);
  /* Replace our own FT command with _FT. command */
  MRCommand_SetPrefix(&cmd, "_FT");

  MR_Fanout(MR_CreateCtx(ctx, 0, NULL, NumShards), uniqueStringsReducer, cmd, true);
  return REDISMODULE_OK;
}

int InfoCommandHandler(RedisModuleCtx *ctx, RedisModuleString **argv, int argc) {
  if (argc != 2) {
    // FT.INFO {index}
    return RedisModule_WrongArity(ctx);
  } else if (!SearchCluster_Ready()) {
    // Check that the cluster state is valid
    return RedisModule_ReplyWithError(ctx, CLUSTERDOWN_ERR);
  }
  RS_AutoMemory(ctx);

  VERIFY_ACL(ctx, argv[1])

  if (NumShards == 1) {
    // There is only one shard in the cluster. We can handle the command locally.
    return IndexInfoCommand(ctx, argv, argc);
  } else if (cannotBlockCtx(ctx)) {
    return ReplyBlockDeny(ctx, argv[0]);
  }

  MRCommand cmd = MR_NewCommandFromRedisStrings(argc, argv);
  MRCommand_Append(&cmd, WITH_INDEX_ERROR_TIME, strlen(WITH_INDEX_ERROR_TIME));
  MRCommand_SetProtocol(&cmd, ctx);
  MRCommand_SetPrefix(&cmd, "_FT");

  struct MRCtx *mctx = MR_CreateCtx(ctx, 0, NULL, NumShards);
  MR_SetCoordinationStrategy(mctx, false); // send to all shards (not just the masters)
  MR_Fanout(mctx, InfoReplyReducer, cmd, true);
  return REDISMODULE_OK;
}

void sendRequiredFields(searchRequestCtx *req, MRCommand *cmd) {
  size_t specialCasesLen = array_len(req->specialCases);
  size_t offset = 0;
  for(size_t i=0; i < specialCasesLen; i++) {
    specialCaseCtx* ctx = req->specialCases[i];
    switch (ctx->specialCaseType) {
      // Handle sortby
      case SPECIAL_CASE_SORTBY: {
        // Sort by is always the first case.
        RedisModule_Assert(i==0);
        if(req->requiredFields == NULL) {
          req->requiredFields = array_new(const char*, 1);
        }
        array_append(req->requiredFields, ctx->sortby.sortKey);
        // Sortkey is the first required key value to return
        ctx->sortby.offset = 0;
        offset++;
        break;
      }
      case SPECIAL_CASE_KNN: {
        // Before requesting for a new field, see if it is not the sortkey.
        if(!ctx->knn.shouldSort) {
            // We have already requested this field, we will not append it.
            ctx->knn.offset = 0;
            break;;
        }
        // Fall back into appending new required field.
        if(req->requiredFields == NULL) {
          req->requiredFields = array_new(const char*, 1);
        }
        array_append(req->requiredFields, ctx->knn.fieldName);
        ctx->knn.offset = offset++;
        break;
      }
      default:
        break;
    }
  }

  if(req->requiredFields) {
    MRCommand_Append(cmd, "_REQUIRED_FIELDS", strlen("_REQUIRED_FIELDS"));
    int numberOfFields = array_len(req->requiredFields);
    char snum[8];
    int len = sprintf(snum, "%d", numberOfFields);
    MRCommand_Append(cmd, snum, len);
    for(size_t i = 0; i < numberOfFields; i++) {
        MRCommand_Append(cmd, req->requiredFields[i], strlen(req->requiredFields[i]));
    }
  }
}

int FlatSearchCommandHandler(RedisModuleBlockedClient *bc, int protocol,
      RedisModuleString **argv, int argc, WeakRef spec_ref) {
  QueryError status = {0};
  searchRequestCtx *req = rscParseRequest(argv, argc, &status);

  if (!req) {
    RedisModuleCtx* clientCtx = RedisModule_GetThreadSafeContext(bc);
    RedisModule_ReplyWithError(clientCtx, QueryError_GetError(&status));
    QueryError_ClearError(&status);
    RedisModule_BlockedClientMeasureTimeEnd(bc);
    RedisModule_UnblockClient(bc, NULL);
    RedisModule_FreeThreadSafeContext(clientCtx);
    return REDISMODULE_OK;
  }

  MRCommand cmd = MR_NewCommandFromRedisStrings(argc, argv);
  cmd.protocol = protocol;

  // replace the LIMIT {offset} {limit} with LIMIT 0 {limit}, because we need all top N to merge
  int limitIndex = RMUtil_ArgExists("LIMIT", argv, argc, 3);
  if (limitIndex && req->limit > 0 && limitIndex < argc - 2) {
    size_t k =0;
    MRCommand_ReplaceArg(&cmd, limitIndex + 1, "0", 1);
    char buf[32];
    snprintf(buf, sizeof(buf), "%lld", req->requestedResultsCount);
    MRCommand_ReplaceArg(&cmd, limitIndex + 2, buf, strlen(buf));
  }

  /* Replace our own FT command with _FT. command */
  if (req->profileArgs == 0) {
    MRCommand_ReplaceArg(&cmd, 0, "_FT.SEARCH", sizeof("_FT.SEARCH") - 1);
  } else {
    MRCommand_ReplaceArg(&cmd, 0, "_FT.PROFILE", sizeof("_FT.PROFILE") - 1);
  }

  // adding the WITHSCORES option only if there is no SORTBY (hence the score is the default sort key)
  if (!req->withSortby) {
    MRCommand_Insert(&cmd, 3 + req->profileArgs, "WITHSCORES", sizeof("WITHSCORES") - 1);
  }

  if(req->specialCases) {
    sendRequiredFields(req, &cmd);
  }

  // Append the prefixes of the index to the command
  StrongRef strong_ref = WeakRef_Promote(spec_ref);
  IndexSpec *sp = StrongRef_Get(strong_ref);
  if (!sp) {
    MRCommand_Free(&cmd);

    RedisModuleCtx* clientCtx = RedisModule_GetThreadSafeContext(bc);
    QueryError_SetCode(&status, QUERY_EDROPPEDBACKGROUND);
    QueryError_ReplyAndClear(clientCtx, &status);
    RedisModule_BlockedClientMeasureTimeEnd(bc);
    RedisModule_UnblockClient(bc, NULL);
    RedisModule_FreeThreadSafeContext(clientCtx);
    return REDISMODULE_OK;
  }

  uint16_t arg_pos = 3 + req->profileArgs;
  MRCommand_Insert(&cmd, arg_pos++, "_INDEX_PREFIXES", sizeof("_INDEX_PREFIXES") - 1);
  arrayof(sds) prefixes = sp->rule->prefixes;
  char *n_prefixes;
  rm_asprintf(&n_prefixes, "%u", array_len(prefixes));
  MRCommand_Insert(&cmd, arg_pos++, n_prefixes, sizeof(n_prefixes) - 1);
  rm_free(n_prefixes);

  for (uint i = 0; i < array_len(prefixes); i++) {
    MRCommand_Insert(&cmd, arg_pos++, (char *)prefixes[i], sdslen(prefixes[i]));
  }

  // Return spec references, no longer needed
  StrongRef_Release(strong_ref);
  WeakRef_Release(spec_ref);

  // Here we have an unsafe read of `NumShards`. This is fine because its just a hint.
  struct MRCtx *mrctx = MR_CreateCtx(0, bc, req, NumShards);

  MRCtx_SetReduceFunction(mrctx, searchResultReducer_background);
  MR_Fanout(mrctx, NULL, cmd, false);
  return REDISMODULE_OK;
}

typedef struct SearchCmdCtx {
  RedisModuleString **argv;
  int argc;
  RedisModuleBlockedClient* bc;
  int protocol;
  WeakRef spec_ref;
} SearchCmdCtx;

static void DistSearchCommandHandler(void* pd) {
  SearchCmdCtx* sCmdCtx = pd;
  FlatSearchCommandHandler(sCmdCtx->bc, sCmdCtx->protocol, sCmdCtx->argv, sCmdCtx->argc, sCmdCtx->spec_ref);
  for (size_t i = 0 ; i < sCmdCtx->argc ; ++i) {
    RedisModule_FreeString(NULL, sCmdCtx->argv[i]);
  }
  rm_free(sCmdCtx->argv);
  rm_free(sCmdCtx);
}

// If the client is unblocked with a private data, we have to free it.
// This currently happens only when the client is unblocked without calling its reduce function,
// because we expect 0 replies. This function handles this case as well.
static int DistSearchUnblockClient(RedisModuleCtx *ctx, RedisModuleString **argv, int argc) {
  struct MRCtx *mrctx = RedisModule_GetBlockedClientPrivateData(ctx);
  if (mrctx) {
    if (MRCtx_GetNumReplied(mrctx) == 0) {
      RedisModule_ReplyWithError(ctx, "Could not send query to cluster");
    }
    searchRequestCtx_Free(MRCtx_GetPrivData(mrctx));
    MR_requestCompleted();
    MRCtx_Free(mrctx);
  }
  return REDISMODULE_OK;
}

int RSSearchCommand(RedisModuleCtx *ctx, RedisModuleString **argv, int argc);

static int DistSearchCommand(RedisModuleCtx *ctx, RedisModuleString **argv, int argc) {
  if (NumShards == 0) {
    return RedisModule_ReplyWithError(ctx, CLUSTERDOWN_ERR);
  } else if (argc < 3) {
    return RedisModule_WrongArity(ctx);
  }

  // Prepare spec ref for the background thread
  const char *idx = RedisModule_StringPtrLen(argv[1], NULL);
  IndexLoadOptions lopts = {.nameC = idx, .flags = INDEXSPEC_LOAD_NOCOUNTERINC};
  StrongRef spec_ref = IndexSpec_LoadUnsafeEx(&lopts);
  IndexSpec *sp = StrongRef_Get(spec_ref);
  if (!sp) {
    // Reply with error
    return RedisModule_ReplyWithErrorFormat(ctx, "%s: no such index", idx);
  }

  bool isProfile = (RMUtil_ArgIndex("FT.PROFILE", argv, 1) != -1);
  // Check the ACL key permissions of the user w.r.t the queried index (only if
  // not profiling, as it was already checked).
  if (!isProfile && !ACLUserMayAccessIndex(ctx, sp)) {
    return RedisModule_ReplyWithError(ctx, NOPERM_ERR);
  }

  if (NumShards == 1) {
    // There is only one shard in the cluster. We can handle the command locally.
    return RSSearchCommand(ctx, argv, argc);
  } else if (cannotBlockCtx(ctx)) {
    return ReplyBlockDeny(ctx, argv[0]);
  }

  SearchCmdCtx* sCmdCtx = rm_malloc(sizeof(*sCmdCtx));
  sCmdCtx->spec_ref = StrongRef_Demote(spec_ref);

  RedisModuleBlockedClient* bc = RedisModule_BlockClient(ctx, DistSearchUnblockClient, NULL, NULL, 0);
  sCmdCtx->argv = rm_malloc(sizeof(RedisModuleString*) * argc);
  for (size_t i = 0 ; i < argc ; ++i) {
    // We need to copy the argv because it will be freed in the callback (from another thread).
    sCmdCtx->argv[i] = RedisModule_CreateStringFromString(ctx, argv[i]);
  }
  sCmdCtx->argc = argc;
  sCmdCtx->bc = bc;
  sCmdCtx->protocol = is_resp3(ctx) ? 3 : 2;
  RedisModule_BlockedClientMeasureTimeStart(bc);

  ConcurrentSearch_ThreadPoolRun(DistSearchCommandHandler, sCmdCtx, DIST_THREADPOOL);

  return REDISMODULE_OK;
}

int RSProfileCommand(RedisModuleCtx *ctx, RedisModuleString **argv, int argc);
int ProfileCommandHandler(RedisModuleCtx *ctx, RedisModuleString **argv, int argc) {
  if (argc < 5) {
    return RedisModule_WrongArity(ctx);
  }

  if (RMUtil_ArgExists("WITHCURSOR", argv, argc, 3)) {
    return RedisModule_ReplyWithError(ctx, "FT.PROFILE does not support cursor");
  }

  VERIFY_ACL(ctx, argv[1])

  if (NumShards == 1) {
    // There is only one shard in the cluster. We can handle the command locally.
    // We must first check that we don't have a cursor, as the local command handler allows cursors
    // for multi-shard clusters support.
    return RSProfileCommand(ctx, argv, argc);
  }

  if (RMUtil_ArgExists("SEARCH", argv, 3, 2)) {
    return DistSearchCommand(ctx, argv, argc);
  }
  if (RMUtil_ArgExists("AGGREGATE", argv, 3, 2)) {
    return DistAggregateCommand(ctx, argv, argc);
  }
  return RedisModule_ReplyWithError(ctx, "No `SEARCH` or `AGGREGATE` provided");
}

int ClusterInfoCommand(RedisModuleCtx *ctx, RedisModuleString **argv, int argc) {
  if (MR_CurrentTopologyExists()) {
    // If we have a topology, we must read it from the uv thread
    MR_uvReplyClusterInfo(ctx);
  } else {
    // If we don't have a topology, we can reply immediately
    MR_ReplyClusterInfo(ctx, NULL);
  }
  return REDISMODULE_OK;
}

// A special command for redis cluster OSS, that refreshes the cluster state
int RefreshClusterCommand(RedisModuleCtx *ctx, RedisModuleString **argv, int argc) {
  UpdateTopology(ctx);
  return RedisModule_ReplyWithSimpleString(ctx, "OK");
}

int SetClusterCommand(RedisModuleCtx *ctx, RedisModuleString **argv, int argc) {
  MRClusterTopology *topo = RedisEnterprise_ParseTopology(ctx, argv, argc);
  // this means a parsing error, the parser already sent the explicit error to the client
  if (!topo) {
    return REDISMODULE_ERR;
  }

  RedisModule_Log(ctx, "debug", "Setting number of partitions to %ld", topo->numShards);
  NumShards = topo->numShards;

  // send the topology to the cluster
  MR_UpdateTopology(topo);
  return RedisModule_ReplyWithSimpleString(ctx, "OK");
}

/* Perform basic configurations and init all threads and global structures */
static int initSearchCluster(RedisModuleCtx *ctx, RedisModuleString **argv, int argc, bool isClusterEnabled) {
  RedisModule_Log(ctx, "notice",
                  "Cluster configuration: AUTO partitions, type: %d, coordinator timeout: %dms",
                  clusterConfig.type, clusterConfig.timeoutMS);

  if (clusterConfig.type == ClusterType_RedisOSS) {
    if (isClusterEnabled) {
      // Init the topology updater cron loop.
      InitRedisTopologyUpdater(ctx);
    } else {
      // We are not in cluster mode. No need to init the topology updater cron loop.
      // Set the number of shards to 1 to indicate the topology is "set"
      NumShards = 1;
    }
  }

  size_t num_connections_per_shard;
  if (clusterConfig.connPerShard) {
    num_connections_per_shard = clusterConfig.connPerShard;
  } else {
    // default
    num_connections_per_shard = RSGlobalConfig.numWorkerThreads + 1;
  }

  MRCluster *cl = MR_NewCluster(NULL, num_connections_per_shard);
  MR_Init(cl, clusterConfig.timeoutMS);

  return REDISMODULE_OK;
}

/** A dummy command handler, for commands that are disabled when running the module in OSS
 * clusters
 * when it is not an internal OSS build. */
int DisabledCommandHandler(RedisModuleCtx *ctx, RedisModuleString **argv, int argc) {
  return RedisModule_ReplyWithError(ctx, "Module Disabled in Open Source Redis");
}

/** A wrapper function that safely checks whether we are running in OSS cluster when registering
 * commands.
 * If we are, and the module was not compiled for oss clusters, this wrapper will return a pointer
 * to a dummy function disabling the actual handler.
 *
 * If we are running in RLEC or in a special OSS build - we simply return the original command.
 *
 * All coordinator handlers must be wrapped in this decorator.
 */
static RedisModuleCmdFunc SafeCmd(RedisModuleCmdFunc f) {
  if (IsEnterprise() && clusterConfig.type != ClusterType_RedisLabs) {
    /* If we are running inside OSS cluster and not built for oss, we return the dummy handler */
    return DisabledCommandHandler;
  }

  /* Valid - we return the original function */
  return f;
}

/**
 * A wrapper function to override hiredis allocators with redis allocators.
 * It should be called after RedisModule_Init.
 */
void setHiredisAllocators(){
  hiredisAllocFuncs ha = {
    .mallocFn = rm_malloc,
    .callocFn = rm_calloc,
    .reallocFn = rm_realloc,
    .strdupFn = rm_strdup,
    .freeFn = rm_free,
  };

  hiredisSetAllocators(&ha);
}

void Coordinator_ShutdownEvent(RedisModuleCtx *ctx, RedisModuleEvent eid, uint64_t subevent, void *data) {
  RedisModule_Log(ctx, "notice", "%s", "Begin releasing RediSearch resources on shutdown");
  RediSearch_CleanupModule();
  RedisModule_Log(ctx, "notice", "%s", "End releasing RediSearch resources");
}

void Initialize_CoordKeyspaceNotifications(RedisModuleCtx *ctx) {
  // To be called after `Initialize_KeyspaceNotifications` as callbacks are overridden.
  if (RedisModule_SubscribeToServerEvent && getenv("RS_GLOBAL_DTORS")) {
    // clear resources when the server exits
    // used only with sanitizer or valgrind
    RedisModule_Log(ctx, "notice", "%s", "Subscribe to clear resources on shutdown");
    RedisModule_SubscribeToServerEvent(ctx, RedisModuleEvent_Shutdown, Coordinator_ShutdownEvent);
  }
}

static bool checkClusterEnabled(RedisModuleCtx *ctx) {
  RedisModuleCallReply *rep = RedisModule_Call(ctx, "CONFIG", "cc", "GET", "cluster-enabled");
  RedisModule_Assert(rep && RedisModule_CallReplyType(rep) == REDISMODULE_REPLY_ARRAY &&
                     RedisModule_CallReplyLength(rep) == 2);
  size_t len;
  const char *isCluster = RedisModule_CallReplyStringPtr(RedisModule_CallReplyArrayElement(rep, 1), &len);
  bool isClusterEnabled = STR_EQCASE(isCluster, len, "yes");
  RedisModule_FreeCallReply(rep);
  return isClusterEnabled;
}

int ConfigCommand(RedisModuleCtx *ctx, RedisModuleString **argv, int argc);

int RediSearch_InitModuleConfig(RedisModuleCtx *ctx, RedisModuleString **argv, int argc, int registerConfiguration, int isClusterEnabled) {
  // register the module configuration with redis, use loaded values from command line as defaults
  if (registerConfiguration) {
    if (RegisterModuleConfig(ctx) == REDISMODULE_ERR) {
      RedisModule_Log(ctx, "warning", "Error registering module configuration");
      return REDISMODULE_ERR;
    }
    if (isClusterEnabled) {
      // Register module configuration parameters for cluster
      RM_TRY_F(RegisterClusterModuleConfig, ctx);
    }
  }

  // Load default values
  RM_TRY_F(RedisModule_LoadDefaultConfigs, ctx);

  char *err = NULL;
  // Read module configuration from module ARGS
  if (ReadConfig(argv, argc, &err) == REDISMODULE_ERR) {
    RedisModule_Log(ctx, "warning", "Invalid Configurations: %s", err);
    rm_free(err);
    return REDISMODULE_ERR;
  }
  // Apply configuration redis has loaded from the configuration file
  RM_TRY_F(RedisModule_LoadConfigs, ctx);
  return REDISMODULE_OK;
}

int __attribute__((visibility("default")))
RedisModule_OnLoad(RedisModuleCtx *ctx, RedisModuleString **argv, int argc) {

  if (RedisModule_Init(ctx, REDISEARCH_MODULE_NAME, REDISEARCH_MODULE_VERSION,
                       REDISMODULE_APIVER_1) == REDISMODULE_ERR) {
    return REDISMODULE_ERR;
  }

  setHiredisAllocators();
  uv_replace_allocator(rm_malloc, rm_realloc, rm_calloc, rm_free);

  if (!RSDummyContext) {
    RSDummyContext = RedisModule_GetDetachedThreadSafeContext(ctx);
  }

  // Chain the config into RediSearch's global config and set the default values
  clusterConfig = DEFAULT_CLUSTER_CONFIG;
  RSConfigOptions_AddConfigs(&RSGlobalConfigOptions, GetClusterConfigOptions());
  ClusterConfig_RegisterTriggers();

  // Register the module configuration parameters
  GetRedisVersion(ctx);

  // Check if we are actually in cluster mode
  const bool isClusterEnabled = checkClusterEnabled(ctx);
  const Version unstableRedis = {7, 9, 227};
  const bool unprefixedConfigSupported = (CompareVersions(redisVersion, unstableRedis) >= 0) ? true : false;

  legacySpecRules = dictCreate(&dictTypeHeapStrings, NULL);

  if (RediSearch_InitModuleConfig(ctx, argv, argc, unprefixedConfigSupported, isClusterEnabled) == REDISMODULE_ERR) {
    return REDISMODULE_ERR;
  }

  // Init RediSearch internal search
  if (RediSearch_InitModuleInternal(ctx) == REDISMODULE_ERR) {
    RedisModule_Log(ctx, "warning", "Could not init search library...");
    return REDISMODULE_ERR;
  }

  // Init the global cluster structs
  if (initSearchCluster(ctx, argv, argc, isClusterEnabled) == REDISMODULE_ERR) {
    RedisModule_Log(ctx, "warning", "Could not init MR search cluster");
    return REDISMODULE_ERR;
  }

  // Init the aggregation thread pool
  DIST_THREADPOOL = ConcurrentSearch_CreatePool(clusterConfig.coordinatorPoolSize);

  Initialize_CoordKeyspaceNotifications(ctx);

  if (RedisModule_ACLCheckKeyPrefixPermissions == NULL) {
    // Running against a Redis version that does not support module ACL protection
    RedisModule_Log(ctx, "warning", "Redis version does not support ACL API necessary for index protection");
  }

  // read commands
  if (clusterConfig.type == ClusterType_RedisLabs) {
    RM_TRY(RMCreateSearchCommand(ctx, "FT.AGGREGATE",
           SafeCmd(DistAggregateCommand), "readonly", 0, 1, -2, "read", false))
  } else {
    RM_TRY(RMCreateSearchCommand(ctx, "FT.AGGREGATE",
           SafeCmd(DistAggregateCommand), "readonly", 0, 0, -1, "read", false))
  }
  RM_TRY(RMCreateSearchCommand(ctx, "FT.INFO", SafeCmd(InfoCommandHandler), "readonly", 0, 0, -1, "", false))
  RM_TRY(RMCreateSearchCommand(ctx, "FT.SEARCH", SafeCmd(DistSearchCommand), "readonly", 0, 0, -1, "read", false))
  RM_TRY(RMCreateSearchCommand(ctx, "FT.PROFILE", SafeCmd(ProfileCommandHandler), "readonly", 0, 0, -1, "read", false))
  if (clusterConfig.type == ClusterType_RedisLabs) {
    RM_TRY(RMCreateSearchCommand(ctx, "FT.CURSOR", SafeCmd(CursorCommand), "readonly", 3, 1, -3, "read", false))
  } else {
    RM_TRY(RMCreateSearchCommand(ctx, "FT.CURSOR", SafeCmd(CursorCommand), "readonly", 0, 0, -1, "read", false))
  }
  RM_TRY(RMCreateSearchCommand(ctx, "FT.SPELLCHECK", SafeCmd(SpellCheckCommandHandler), "readonly", 0, 0, -1, "", false))
  // Assumes "_FT.DEBUG" is registered (from `RediSearch_InitModuleInternal`)
  RM_TRY(RegisterCoordDebugCommands(RedisModule_GetCommand(ctx, "_FT.DEBUG")));

// OSS commands (registered via proxy in Enterprise)
#ifndef RS_CLUSTER_ENTERPRISE
    if (!isClusterEnabled) {
      // Register the config command with `FT.` prefix only if we are not in cluster mode as an alias
      RM_TRY(RMCreateSearchCommand(ctx, "FT.CONFIG", SafeCmd(ConfigCommand), "readonly", 0, 0, 0, "admin", false));
    }
    RedisModule_Log(ctx, "notice", "Register write commands");
    // write commands (on enterprise we do not define them, the dmc take care of them)
    RM_TRY(RMCreateSearchCommand(ctx, "FT.CREATE", SafeCmd(FanoutCommandHandlerIndexless), "write deny-oom", 0, 0, -1, "", false))
    RM_TRY(RMCreateSearchCommand(ctx, "FT._CREATEIFNX", SafeCmd(FanoutCommandHandlerIndexless), "write deny-oom", 0, 0, -1, "", false))
    RM_TRY(RMCreateSearchCommand(ctx, "FT.ALTER", SafeCmd(FanoutCommandHandlerWithIndexAtFirstArg), "write deny-oom", 0, 0, -1, "", false))
    RM_TRY(RMCreateSearchCommand(ctx, "FT._ALTERIFNX", SafeCmd(FanoutCommandHandlerWithIndexAtFirstArg), "write deny-oom", 0, 0, -1, "", false))
    RM_TRY(RMCreateSearchCommand(ctx, "FT.DROPINDEX", SafeCmd(FanoutCommandHandlerWithIndexAtFirstArg), "write",0, 0, -1, "write slow dangerous", false))
    // TODO: Either make ALL replication commands internal (such that no need for ACL check), or add ACL check.
    RM_TRY(RMCreateSearchCommand(ctx, "FT._DROPINDEXIFX", SafeCmd(FanoutCommandHandlerIndexless), "write",0, 0, -1, "write slow dangerous", false))
    // search write slow dangerous
    RM_TRY(RMCreateSearchCommand(ctx, "FT.DICTADD", SafeCmd(FanoutCommandHandlerIndexless), "write deny-oom", 0, 0, -1, "", false))
    RM_TRY(RMCreateSearchCommand(ctx, "FT.DICTDEL", SafeCmd(FanoutCommandHandlerIndexless), "write", 0, 0, -1, "", false))
    RM_TRY(RMCreateSearchCommand(ctx, "FT.ALIASADD", SafeCmd(FanoutCommandHandlerWithIndexAtSecondArg), "write deny-oom", 0, 0, -1, "", false))
    RM_TRY(RMCreateSearchCommand(ctx, "FT._ALIASADDIFNX", SafeCmd(FanoutCommandHandlerIndexless), "write deny-oom", 0, 0, -1, "", false))
    RM_TRY(RMCreateSearchCommand(ctx, "FT.ALIASDEL", SafeCmd(FanoutCommandHandlerIndexless), "write", 0, 0, -1, "", false))
    RM_TRY(RMCreateSearchCommand(ctx, "FT._ALIASDELIFX", SafeCmd(FanoutCommandHandlerIndexless), "write", 0, 0, -1, "", false))
    RM_TRY(RMCreateSearchCommand(ctx, "FT.ALIASUPDATE", SafeCmd(FanoutCommandHandlerWithIndexAtSecondArg), "write deny-oom", 0, 0, -1, "", false))
    RM_TRY(RMCreateSearchCommand(ctx, "FT.SYNUPDATE", SafeCmd(FanoutCommandHandlerWithIndexAtFirstArg),"write deny-oom", 0, 0, -1, "", false))

    // Deprecated OSS commands
    RM_TRY(RMCreateSearchCommand(ctx, "FT.GET", SafeCmd(SingleShardCommandHandlerWithIndexAtFirstArg), "readonly", 0, 0, -1, "read", false))
    RM_TRY(RMCreateSearchCommand(ctx, "FT.ADD", SafeCmd(SingleShardCommandHandlerWithIndexAtFirstArg), "write deny-oom", 0, 0, -1, "write", false))
    RM_TRY(RMCreateSearchCommand(ctx, "FT.DEL", SafeCmd(SingleShardCommandHandlerWithIndexAtFirstArg), "write", 0, 0, -1, "write", false))
    RM_TRY(RMCreateSearchCommand(ctx, "FT.DROP", SafeCmd(FanoutCommandHandlerWithIndexAtFirstArg), "write", 0, 0, -1, "write slow dangerous", false))
    RM_TRY(RMCreateSearchCommand(ctx, "FT._DROPIFX", SafeCmd(FanoutCommandHandlerIndexless), "write", 0, 0, -1, "write", false))
#endif

  // cluster set commands. We filter from the proxy, but do not mark them as internal.
  RM_TRY(RMCreateSearchCommand(ctx, REDISEARCH_MODULE_NAME".CLUSTERSET",
         SafeCmd(SetClusterCommand),
         IsEnterprise() ? "readonly allow-loading deny-script " CMD_PROXY_FILTERED : "readonly allow-loading deny-script",
         0, 0, -1, "", false))
  RM_TRY(RMCreateSearchCommand(ctx, REDISEARCH_MODULE_NAME".CLUSTERREFRESH",
         SafeCmd(RefreshClusterCommand),
         IsEnterprise() ? "readonly deny-script " CMD_PROXY_FILTERED : "readonly deny-script",
         0, 0, -1, "", false))
  RM_TRY(RMCreateSearchCommand(ctx, REDISEARCH_MODULE_NAME".CLUSTERINFO",
         SafeCmd(ClusterInfoCommand),
         IsEnterprise() ? "readonly allow-loading deny-script " CMD_PROXY_FILTERED : "readonly allow-loading deny-script",
         0, 0, -1, "", false))

  // Deprecated commands. Grouped here for easy tracking
  RM_TRY(RMCreateSearchCommand(ctx, "FT.MGET", SafeCmd(MGetCommandHandler), "readonly", 0, 0, -1, "read", false))
  RM_TRY(RMCreateSearchCommand(ctx, "FT.TAGVALS", SafeCmd(TagValsCommandHandler), "readonly", 0, 0, -1, "read slow dangerous", false))

  return REDISMODULE_OK;
}

int RedisModule_OnUnload(RedisModuleCtx *ctx) {
  if (config_ext_load) {
    RedisModule_FreeString(ctx, config_ext_load);
    config_ext_load = NULL;
  }
  if (config_friso_ini) {
    RedisModule_FreeString(ctx, config_friso_ini);
    config_friso_ini = NULL;
  }
  if (RSGlobalConfig.extLoad) {
    rm_free((void *)RSGlobalConfig.extLoad);
    RSGlobalConfig.extLoad = NULL;
  }
  if (RSGlobalConfig.frisoIni) {
    rm_free((void *)RSGlobalConfig.frisoIni);
    RSGlobalConfig.frisoIni = NULL;
  }

  return REDISMODULE_OK;
}<|MERGE_RESOLUTION|>--- conflicted
+++ resolved
@@ -196,14 +196,12 @@
     return RedisModule_ReplyWithError(ctx, "Unknown Index name");
   }
 
-<<<<<<< HEAD
-  CurrentThread_SetIndexSpec(sctx->spec->own_ref);
-=======
   if (!checkEnterpriseACL(ctx, sctx->spec)) {
     SearchCtx_Free(sctx);
     return RedisModule_ReplyWithError(ctx, NOPERM_ERR);
   }
->>>>>>> c60a364e
+
+  CurrentThread_SetIndexSpec(sctx->spec->own_ref);
 
   if (DocTable_GetIdR(&sctx->spec->docs, argv[2]) == 0) {
     RedisModule_ReplyWithNull(ctx);
@@ -392,14 +390,12 @@
     return RedisModule_ReplyWithError(ctx, "Unknown Index name");
   }
 
-<<<<<<< HEAD
-  CurrentThread_SetIndexSpec(ref);
-=======
   // On Enterprise, we validate ACL permission to the index
   if (!checkEnterpriseACL(ctx, sp)) {
     return RedisModule_ReplyWithError(ctx, NOPERM_ERR);
   }
->>>>>>> c60a364e
+
+  CurrentThread_SetIndexSpec(ref);
 
   RedisModuleCallReply *rep = NULL;
   RedisModuleString *doc_id = argv[2];
@@ -558,26 +554,11 @@
     return RedisModule_ReplyWithError(ctx, "Unknown Index name");
   }
 
-<<<<<<< HEAD
-  CurrentThread_SetIndexSpec(global_ref);
-
-  int delDocs;
-  if (RMUtil_StringEqualsCaseC(argv[0], "FT.DROP") ||
-      RMUtil_StringEqualsCaseC(argv[0], "_FT.DROP")) {
-    delDocs = 1;
-    if (argc == 3 && RMUtil_StringEqualsCaseC(argv[2], "KEEPDOCS")) {
-      delDocs = 0;
-    }
-  } else {  // FT.DROPINDEX
-    delDocs = 0;
-    if (argc == 3 && RMUtil_StringEqualsCaseC(argv[2], "DD")) {
-      delDocs = 1;
-    }
-=======
   if (!checkEnterpriseACL(ctx, sp)) {
     return RedisModule_ReplyWithError(ctx, NOPERM_ERR);
->>>>>>> c60a364e
-  }
+  }
+
+  CurrentThread_SetIndexSpec(global_ref);
 
   bool dropCommand = RMUtil_StringEqualsCaseC(argv[0], "FT.DROP") ||
                RMUtil_StringEqualsCaseC(argv[0], "_FT.DROP");
@@ -677,13 +658,11 @@
     return RedisModule_ReplyWithError(ctx, "Unknown index name");
   }
 
-<<<<<<< HEAD
-  CurrentThread_SetIndexSpec(ref);
-=======
   if (!checkEnterpriseACL(ctx, sp)) {
     return RedisModule_ReplyWithError(ctx, NOPERM_ERR);
   }
->>>>>>> c60a364e
+
+  CurrentThread_SetIndexSpec(ref);
 
   bool initialScan = true;
   int offset = 3;
@@ -872,14 +851,12 @@
     return REDISMODULE_ERR;
   }
 
-<<<<<<< HEAD
-  CurrentThread_SetIndexSpec(ref);
-=======
   if (!checkEnterpriseACL(ctx, sp)) {
     QueryError_SetError(error, QUERY_EGENERIC, NOPERM_ERR);
     return REDISMODULE_ERR;
   }
->>>>>>> c60a364e
+
+  CurrentThread_SetIndexSpec(ref);
 
   const char *alias = RedisModule_StringPtrLen(argv[1], NULL);
   if (dictFetchValue(specDict_g, alias)) {
@@ -932,14 +909,12 @@
     return RedisModule_ReplyWithError(ctx, "Alias does not exist");
   }
 
-<<<<<<< HEAD
-  CurrentThread_SetIndexSpec(ref);
-=======
   // On Enterprise, we validate ACL permission to the index
   if (!checkEnterpriseACL(ctx, sp)) {
     return RedisModule_ReplyWithError(ctx, NOPERM_ERR);
   }
->>>>>>> c60a364e
+
+  CurrentThread_SetIndexSpec(ref);
 
   QueryError status = {0};
   if (IndexAlias_Del(RedisModule_StringPtrLen(argv[1], NULL), ref, 0, &status) != REDISMODULE_OK) {
@@ -976,15 +951,12 @@
   StrongRef Orig_ref = IndexSpec_LoadUnsafeEx(&lOpts);
   IndexSpec *spOrig = StrongRef_Get(Orig_ref);
   if (spOrig) {
-<<<<<<< HEAD
-    CurrentThread_SetIndexSpec(Orig_ref);
-=======
     // On Enterprise, we validate ACL permission to the index
     if (!checkEnterpriseACL(ctx, spOrig)) {
       return RedisModule_ReplyWithError(ctx, NOPERM_ERR);
     }
 
->>>>>>> c60a364e
+    CurrentThread_SetIndexSpec(Orig_ref);
     if (IndexAlias_Del(RedisModule_StringPtrLen(argv[1], NULL), Orig_ref, 0, &status) != REDISMODULE_OK) {
       CurrentThread_ClearIndexSpec();
       return QueryError_ReplyAndClear(ctx, &status);
@@ -1219,25 +1191,11 @@
   return rc;
 }
 
-<<<<<<< HEAD
-int RediSearch_InitModuleInternal(RedisModuleCtx *ctx, RedisModuleString **argv, int argc) {
-  char *err;
-
-  legacySpecRules = dictCreate(&dictTypeHeapStrings, NULL);
+int RediSearch_InitModuleInternal(RedisModuleCtx *ctx) {
+  GetRedisVersion(ctx);
+
   // Prepare thread local storage for future threads
   ThreadLocalStorage_Init();
-
-  // Read module configuration from module ARGS
-  if (ReadConfig(argv, argc, &err) == REDISMODULE_ERR) {
-    RedisModule_Log(ctx, "warning", "Invalid Configurations: %s", err);
-    rm_free(err);
-    return REDISMODULE_ERR;
-  }
-
-=======
-int RediSearch_InitModuleInternal(RedisModuleCtx *ctx) {
->>>>>>> c60a364e
-  GetRedisVersion(ctx);
 
   char ver[64];
   GetFormattedRedisVersion(ver, sizeof(ver));
