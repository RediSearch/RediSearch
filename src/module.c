--- conflicted
+++ resolved
@@ -81,158 +81,6 @@
   return REDISMODULE_OK;
 }
 
-<<<<<<< HEAD
-#define REPLY_KVNUM(n, k, v)                   \
-  RedisModule_ReplyWithSimpleString(ctx, k);   \
-  RedisModule_ReplyWithDouble(ctx, (double)v); \
-  n += 2
-#define REPLY_KVSTR(n, k, v)                 \
-  RedisModule_ReplyWithSimpleString(ctx, k); \
-  RedisModule_ReplyWithSimpleString(ctx, v); \
-  n += 2
-
-static int renderIndexOptions(RedisModuleCtx *ctx, IndexSpec *sp) {
-
-#define ADD_NEGATIVE_OPTION(flag, str)                        \
-  if (!(sp->flags & flag)) {                                  \
-    RedisModule_ReplyWithStringBuffer(ctx, str, strlen(str)); \
-    n++;                                                      \
-  }
-
-  RedisModule_ReplyWithSimpleString(ctx, "index_options");
-  RedisModule_ReplyWithArray(ctx, REDISMODULE_POSTPONED_ARRAY_LEN);
-  int n = 0;
-  ADD_NEGATIVE_OPTION(Index_StoreFreqs, SPEC_NOFREQS_STR);
-  ADD_NEGATIVE_OPTION(Index_StoreFieldFlags, SPEC_NOFIELDS_STR);
-  ADD_NEGATIVE_OPTION(Index_StoreTermOffsets, SPEC_NOOFFSETS_STR);
-  if (sp->flags & Index_WideSchema) {
-    RedisModule_ReplyWithSimpleString(ctx, SPEC_SCHEMA_EXPANDABLE_STR);
-    n++;
-  }
-  RedisModule_ReplySetArrayLength(ctx, n);
-  return 2;
-}
-
-/* FT.INFO {index}
- *  Provide info and stats about an index
- */
-int IndexInfoCommand(RedisModuleCtx *ctx, RedisModuleString **argv, int argc) {
-  RedisModule_AutoMemory(ctx);
-  if (argc < 2) return RedisModule_WrongArity(ctx);
-
-  IndexSpec *sp = IndexSpec_Load(ctx, RedisModule_StringPtrLen(argv[1], NULL), 1);
-  if (sp == NULL) {
-    return RedisModule_ReplyWithError(ctx, "Unknown Index name");
-  }
-
-  RedisModule_ReplyWithArray(ctx, REDISMODULE_POSTPONED_ARRAY_LEN);
-  int n = 0;
-
-  REPLY_KVSTR(n, "index_name", sp->name);
-
-  n += renderIndexOptions(ctx, sp);
-
-  RedisModule_ReplyWithSimpleString(ctx, "fields");
-  RedisModule_ReplyWithArray(ctx, sp->numFields);
-  for (int i = 0; i < sp->numFields; i++) {
-    RedisModule_ReplyWithArray(ctx, REDISMODULE_POSTPONED_ARRAY_LEN);
-    RedisModule_ReplyWithSimpleString(ctx, sp->fields[i].name);
-    int nn = 1;
-    const FieldSpec *fs = sp->fields + i;
-
-    // RediSearch_api - No coverage
-    if (fs->options & FieldSpec_Dynamic) {
-      REPLY_KVSTR(nn, "type", "<DYNAMIC>");
-      size_t ntypes = 0;
-
-      nn += 2;
-      RedisModule_ReplyWithSimpleString(ctx, "types");
-      RedisModule_ReplyWithArray(ctx, REDISMODULE_POSTPONED_ARRAY_LEN);
-      for (size_t jj = 0; jj < INDEXFLD_NUM_TYPES; ++jj) {
-        if (FIELD_IS(fs, INDEXTYPE_FROM_POS(jj))) {
-          ntypes++;
-          RedisModule_ReplyWithSimpleString(ctx, SpecTypeNames[jj]);
-        }
-      }
-      RedisModule_ReplySetArrayLength(ctx, ntypes);
-    } else {
-      REPLY_KVSTR(nn, "type", SpecTypeNames[INDEXTYPE_TO_POS(fs->types)]);
-    }
-
-    if (FIELD_IS(fs, INDEXFLD_T_FULLTEXT)) {
-      REPLY_KVNUM(nn, SPEC_WEIGHT_STR, fs->ftWeight);
-    }
-
-    if (FIELD_IS(fs, INDEXFLD_T_TAG)) {
-      char buf[2];
-      sprintf(buf, "%c", fs->tagSep);
-      REPLY_KVSTR(nn, SPEC_SEPARATOR_STR, buf);
-    }
-    if (FieldSpec_IsSortable(fs)) {
-      RedisModule_ReplyWithSimpleString(ctx, SPEC_SORTABLE_STR);
-      ++nn;
-    }
-    if (FieldSpec_IsNoStem(fs)) {
-      RedisModule_ReplyWithSimpleString(ctx, SPEC_NOSTEM_STR);
-      ++nn;
-    }
-    if (!FieldSpec_IsIndexable(fs)) {
-      RedisModule_ReplyWithSimpleString(ctx, SPEC_NOINDEX_STR);
-      ++nn;
-    }
-    RedisModule_ReplySetArrayLength(ctx, nn);
-  }
-  n += 2;
-
-  REPLY_KVNUM(n, "num_docs", sp->stats.numDocuments);
-  REPLY_KVNUM(n, "max_doc_id", sp->docs.maxDocId);
-  REPLY_KVNUM(n, "num_terms", sp->stats.numTerms);
-  REPLY_KVNUM(n, "num_records", sp->stats.numRecords);
-  REPLY_KVNUM(n, "inverted_sz_mb", sp->stats.invertedSize / (float)0x100000);
-  REPLY_KVNUM(n, "total_inverted_index_blocks", TotalIIBlocks);
-  // REPLY_KVNUM(n, "inverted_cap_mb", sp->stats.invertedCap / (float)0x100000);
-
-  // REPLY_KVNUM(n, "inverted_cap_ovh", 0);
-  //(float)(sp->stats.invertedCap - sp->stats.invertedSize) / (float)sp->stats.invertedCap);
-
-  REPLY_KVNUM(n, "offset_vectors_sz_mb", sp->stats.offsetVecsSize / (float)0x100000);
-  // REPLY_KVNUM(n, "skip_index_size_mb", sp->stats.skipIndexesSize / (float)0x100000);
-  //  REPLY_KVNUM(n, "score_index_size_mb", sp->stats.scoreIndexesSize / (float)0x100000);
-
-  REPLY_KVNUM(n, "doc_table_size_mb", sp->docs.memsize / (float)0x100000);
-  REPLY_KVNUM(n, "sortable_values_size_mb", sp->docs.sortablesSize / (float)0x100000);
-
-  REPLY_KVNUM(n, "key_table_size_mb", TrieMap_MemUsage(sp->docs.dim.tm) / (float)0x100000);
-  REPLY_KVNUM(n, "records_per_doc_avg",
-              (float)sp->stats.numRecords / (float)sp->stats.numDocuments);
-  REPLY_KVNUM(n, "bytes_per_record_avg",
-              (float)sp->stats.invertedSize / (float)sp->stats.numRecords);
-  REPLY_KVNUM(n, "offsets_per_term_avg",
-              (float)sp->stats.offsetVecRecords / (float)sp->stats.numRecords);
-  REPLY_KVNUM(n, "offset_bits_per_record_avg",
-              8.0F * (float)sp->stats.offsetVecsSize / (float)sp->stats.offsetVecRecords);
-
-  if (sp->gc) {
-    RedisModule_ReplyWithSimpleString(ctx, "gc_stats");
-    GCContext_RenderStats(sp->gc, ctx);
-    n += 2;
-  }
-
-  RedisModule_ReplyWithSimpleString(ctx, "cursor_stats");
-  Cursors_RenderStats(&RSCursors, sp->name, ctx);
-  n += 2;
-
-  if (sp->flags & Index_HasCustomStopwords) {
-    ReplyWithStopWordsList(ctx, sp->stopwords);
-    n += 2;
-  }
-  
-  RedisModule_ReplySetArrayLength(ctx, n);
-  return REDISMODULE_OK;
-}
-
-=======
->>>>>>> 6e3a5b88
 /* FT.MGET {index} {key} ...
  * Get document(s) by their id.
  * Currentlt it just performs HGETALL, but it's a future proof alternative allowing us to later on
