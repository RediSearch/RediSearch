/*
 * Copyright Redis Ltd. 2016 - present
 * Licensed under your choice of the Redis Source Available License 2.0 (RSALv2) or
 * the Server Side Public License v1 (SSPLv1).
 */

#define REDISMODULE_MAIN

#include <stdio.h>
#include <stdlib.h>
#include <string.h>
#include <sys/param.h>
#include <time.h>

#include "commands.h"
#include "document.h"
#include "tag_index.h"
#include "index.h"
#include "query.h"
#include "redis_index.h"
#include "redismodule.h"
#include "rmutil/strings.h"
#include "rmutil/util.h"
#include "rmutil/args.h"
#include "spec.h"
#include "util/logging.h"
#include "util/workers.h"
#include "util/references.h"
#include "config.h"
#include "aggregate/aggregate.h"
#include "rmalloc.h"
#include "cursor.h"
#include "debug_commands.h"
#include "spell_check.h"
#include "dictionary.h"
#include "suggest.h"
#include "numeric_index.h"
#include "redisearch_api.h"
#include "alias.h"
#include "module.h"
#include "rwlock.h"
#include "info/info_command.h"
#include "rejson_api.h"
#include "geometry/geometry_api.h"
#include "reply.h"
#include "reply_macros.h"
#include "resp3.h"
#include "coord/rmr/rmr.h"
#include "hiredis/async.h"
#include "coord/rmr/reply.h"
#include "coord/rmr/redis_cluster.h"
#include "coord/rmr/redise.h"
#include "coord/config.h"
#include "coord/debug_commands.h"
#include "libuv/include/uv.h"
#include "profile.h"
#include "coord/dist_profile.h"
#include "coord/cluster_spell_check.h"
#include "coord/info_command.h"
#include "info/global_stats.h"
#include "util/units.h"

#define VERIFY_ACL(ctx, idxR)                                                  \
  do {                                                                         \
    const char *idxName = RedisModule_StringPtrLen(idxR, NULL);                \
    IndexLoadOptions lopts =                                                   \
      {.nameC = idxName, .flags = INDEXSPEC_LOAD_NOCOUNTERINC};                \
    StrongRef spec_ref = IndexSpec_LoadUnsafeEx(&lopts);                       \
    IndexSpec *sp = StrongRef_Get(spec_ref);                                   \
    if (!sp) {                                                                 \
      return RedisModule_ReplyWithErrorFormat(ctx, "%s: no such index", idxName);\
    }                                                                          \
    if (!ACLUserMayAccessIndex(ctx, sp)) {                                     \
      return RedisModule_ReplyWithError(ctx, NOPERM_ERR);                      \
    }                                                                          \
  } while(0);

extern RSConfig RSGlobalConfig;

extern RedisModuleCtx *RSDummyContext;

static int DIST_AGG_THREADPOOL = -1;

// Number of shards in the cluster. Hint we can read and modify from the main thread
size_t NumShards = 0;

// Strings returned by CONFIG GET functions
RedisModuleString *config_ext_load = NULL;
RedisModuleString *config_friso_ini = NULL;

static inline bool SearchCluster_Ready() {
  return NumShards != 0;
}

bool ACLUserMayAccessIndex(RedisModuleCtx *ctx, IndexSpec *sp) {
  if (RedisModule_ACLCheckKeyPrefixPermissions == NULL) {
    // API not supported -> allow access (ACL will not be enforced).
    return true;
  }
  RedisModuleString *user_name = RedisModule_GetCurrentUserName(ctx);
  RedisModuleUser *user = RedisModule_GetModuleUserFromUserName(user_name);

  if (!user) {
    RedisModule_Log(ctx, "verbose", "No user found");
    RedisModule_FreeString(ctx, user_name);
    return false;
  }

  bool ret = true;
  HiddenUnicodeString **prefixes = sp->rule->prefixes;
  RedisModuleString *prefix;
  for (uint i = 0; i < array_len(prefixes); i++) {
    prefix = HiddenUnicodeString_CreateRedisModuleString(prefixes[i], ctx);
    if (RedisModule_ACLCheckKeyPrefixPermissions(user, prefix, REDISMODULE_CMD_KEY_ACCESS) != REDISMODULE_OK) {
      ret = false;
      RedisModule_FreeString(ctx, prefix);
      break;
    }
    RedisModule_FreeString(ctx, prefix);
  }

  RedisModule_FreeModuleUser(user);
  RedisModule_FreeString(ctx, user_name);
  return ret;
}

// Validates ACL key-space permissions w.r.t the given index spec for Redis
// Enterprise environments only.
static inline bool checkEnterpriseACL(RedisModuleCtx *ctx, IndexSpec *sp) {
  return !IsEnterprise() || ACLUserMayAccessIndex(ctx, sp);
}

// Returns true if the current context has permission to execute debug commands
// See redis docs regarding `enable-debug-command` for more information
// Falls back to true when the redis version is below the one we started
// supporting this feature
bool debugCommandsEnabled(RedisModuleCtx *ctx) {
  int flags = RedisModule_GetContextFlags(ctx);
  int allFlags = RedisModule_GetContextFlagsAll();
  return (!(allFlags & REDISMODULE_CTX_FLAGS_DEBUG_ENABLED)) || (flags & REDISMODULE_CTX_FLAGS_DEBUG_ENABLED);
}

/* FT.MGET {index} {key} ...
 * Get document(s) by their id.
 * Currentlt it just performs HGETALL, but it's a future proof alternative allowing us to later on
 * replace the internal representation of the documents.
 *
 * If referred docs are missing or not HASH keys, we simply reply with Null, but the result will
 * be an array the same size of the ids list
 */
int GetDocumentsCommand(RedisModuleCtx *ctx, RedisModuleString **argv, int argc) {
  if (argc < 3) {
    return RedisModule_WrongArity(ctx);
  }

  RedisSearchCtx *sctx = NewSearchCtx(ctx, argv[1], true);
  if (sctx == NULL) {
    return RedisModule_ReplyWithError(ctx, "Unknown Index name");
  }

  const DocTable *dt = &sctx->spec->docs;
  RedisModule_ReplyWithArray(ctx, argc - 2);
  for (size_t i = 2; i < argc; i++) {

    if (DocTable_GetIdR(dt, argv[i]) == 0) {
      // Document does not exist in index; even though it exists in keyspace
      RedisModule_ReplyWithNull(ctx);
      continue;
    }
    Document_ReplyAllFields(ctx, sctx->spec, argv[i]);
  }

  SearchCtx_Free(sctx);

  return REDISMODULE_OK;
}

/* FT.GET {index} {key} ...
 * Get a single document by their id.
 * Currentlt it just performs HGETALL, but it's a future proof alternative allowing us to later on
 * replace the internal representation of the documents.
 *
 * If referred docs are missing or not HASH keys, we simply reply with Null
 */
int GetSingleDocumentCommand(RedisModuleCtx *ctx, RedisModuleString **argv, int argc) {
  if (argc != 3) {
    return RedisModule_WrongArity(ctx);
  }

  RedisSearchCtx *sctx = NewSearchCtx(ctx, argv[1], true);
  if (sctx == NULL) {
    return RedisModule_ReplyWithError(ctx, "Unknown Index name");
  }

  if (!checkEnterpriseACL(ctx, sctx->spec)) {
    SearchCtx_Free(sctx);
    return RedisModule_ReplyWithError(ctx, NOPERM_ERR);
  }

  if (DocTable_GetIdR(&sctx->spec->docs, argv[2]) == 0) {
    RedisModule_ReplyWithNull(ctx);
  } else {
    Document_ReplyAllFields(ctx, sctx->spec, argv[2]);
  }
  SearchCtx_Free(sctx);
  return REDISMODULE_OK;
}

#define __STRINGIFY(x) #x
#define STRINGIFY(x) __STRINGIFY(x)

int SpellCheckCommand(RedisModuleCtx *ctx, RedisModuleString **argv, int argc) {

#define DICT_INITIAL_SIZE 5
#define DEFAULT_LEV_DISTANCE 1
#define MAX_LEV_DISTANCE 4

  if (argc < 3) {
    return RedisModule_WrongArity(ctx);
  }

  int argvOffset = 3;
  unsigned int dialect = RSGlobalConfig.requestConfigParams.dialectVersion;
  int dialectArgIndex = RMUtil_ArgExists("DIALECT", argv, argc, argvOffset);
  if(dialectArgIndex > 0) {
    dialectArgIndex++;
    ArgsCursor ac;
    ArgsCursor_InitRString(&ac, argv+dialectArgIndex, argc-dialectArgIndex);
    QueryError status = {0};
    if(parseDialect(&dialect, &ac, &status) != REDISMODULE_OK) {
      RedisModule_ReplyWithError(ctx, QueryError_GetUserError(&status));
      QueryError_ClearError(&status);
      return REDISMODULE_OK;
    }
  }

  RedisSearchCtx *sctx = NewSearchCtx(ctx, argv[1], true);
  if (sctx == NULL) {
    return RedisModule_ReplyWithError(ctx, "Unknown Index name");
  }
  QueryError status = {0};
  size_t len;
  const char *rawQuery = RedisModule_StringPtrLen(argv[2], &len);
  const char **includeDict = NULL, **excludeDict = NULL;
  RSSearchOptions opts = {0};
  QueryAST qast = {0};
  int rc = QAST_Parse(&qast, sctx, &opts, rawQuery, len, dialect, &status);

  if (rc != REDISMODULE_OK) {
    RedisModule_ReplyWithError(ctx, QueryError_GetUserError(&status));
    goto end;
  }

  includeDict = array_new(const char *, DICT_INITIAL_SIZE);
  excludeDict = array_new(const char *, DICT_INITIAL_SIZE);

  int distanceArgPos = 0;
  long long distance = DEFAULT_LEV_DISTANCE;
  if ((distanceArgPos = RMUtil_ArgExists("DISTANCE", argv, argc, 0))) {
    if (distanceArgPos + 1 >= argc) {
      RedisModule_ReplyWithError(ctx, "DISTANCE arg is given but no DISTANCE comes after");
      goto end;
    }
    if (RedisModule_StringToLongLong(argv[distanceArgPos + 1], &distance) != REDISMODULE_OK ||
        distance < 1 || distance > MAX_LEV_DISTANCE) {
      RedisModule_ReplyWithError(
          ctx, "bad distance given, distance must be a natural number between 1 to " STRINGIFY(
                   MAX_LEV_DISTANCE));
      goto end;
    }
  }  // LCOV_EXCL_LINE

  int nextPos = 0;
  while ((nextPos = RMUtil_ArgExists("TERMS", argv, argc, nextPos + 1))) {
    if (nextPos + 2 >= argc) {
      RedisModule_ReplyWithError(ctx, "TERM arg is given but no TERM params comes after");
      goto end;
    }
    const char *operation = RedisModule_StringPtrLen(argv[nextPos + 1], NULL);
    const char *dictName = RedisModule_StringPtrLen(argv[nextPos + 2], NULL);
    if (strcasecmp(operation, "INCLUDE") == 0) {
      array_append(includeDict, (char *)dictName);
    } else if (strcasecmp(operation, "EXCLUDE") == 0) {
      array_append(excludeDict, (char *)dictName);
    } else {
      RedisModule_ReplyWithError(ctx, "bad format, exlude/include operation was not given");
      goto end;
    }
  }

  SET_DIALECT(sctx->spec->used_dialects, dialect);
  SET_DIALECT(RSGlobalStats.totalStats.used_dialects, dialect);

  bool fullScoreInfo = false;
  if (RMUtil_ArgExists("FULLSCOREINFO", argv, argc, 0)) {
    fullScoreInfo = true;
  }

  SpellCheckCtx scCtx = {.sctx = sctx,
                         .includeDict = includeDict,
                         .excludeDict = excludeDict,
                         .distance = distance,
                         .fullScoreInfo = fullScoreInfo};

  SpellCheck_Reply(&scCtx, &qast);

end:
  QueryError_ClearError(&status);
  if (includeDict != NULL) {
    array_free(includeDict);
  }
  if (excludeDict != NULL) {
    array_free(excludeDict);
  }
  QAST_Destroy(&qast);
  SearchCtx_Free(sctx);
  return REDISMODULE_OK;
}

char *RS_GetExplainOutput(RedisModuleCtx *ctx, RedisModuleString **argv, int argc,
                          QueryError *status);

static int queryExplainCommon(RedisModuleCtx *ctx, RedisModuleString **argv, int argc,
                              int newlinesAsElements) {
  if (argc < 3) {
    return RedisModule_WrongArity(ctx);
  }
  VERIFY_ACL(ctx, argv[1])

  QueryError status = {0};
  char *explainRoot = RS_GetExplainOutput(ctx, argv, argc, &status);
  if (!explainRoot) {
    return QueryError_ReplyAndClear(ctx, &status);
  }
  if (newlinesAsElements) {
    size_t numElems = 0;
    RedisModule_ReplyWithArray(ctx, REDISMODULE_POSTPONED_ARRAY_LEN);
    char *explain = explainRoot;
    char *curLine = NULL;
    while ((curLine = strsep(&explain, "\n")) != NULL) {
      char *line = isUnsafeForSimpleString(curLine) ? escapeSimpleString(curLine): curLine;
      RedisModule_ReplyWithSimpleString(ctx, line);
      if (line != curLine) rm_free(line);
      numElems++;
    }
    RedisModule_ReplySetArrayLength(ctx, numElems);
  } else {
    RedisModule_ReplyWithStringBuffer(ctx, explainRoot, strlen(explainRoot));
  }

  rm_free(explainRoot);
  return REDISMODULE_OK;
}

/* FT.EXPLAIN {index_name} {query} */
int QueryExplainCommand(RedisModuleCtx *ctx, RedisModuleString **argv, int argc) {
  return queryExplainCommon(ctx, argv, argc, 0);
}
int QueryExplainCLICommand(RedisModuleCtx *ctx, RedisModuleString **argv, int argc) {
  return queryExplainCommon(ctx, argv, argc, 1);
}

int RSAggregateCommand(RedisModuleCtx *ctx, RedisModuleString **argv, int argc);
int RSSearchCommand(RedisModuleCtx *ctx, RedisModuleString **argv, int argc);
int RSCursorCommand(RedisModuleCtx *ctx, RedisModuleString **argv, int argc);
int RSProfileCommand(RedisModuleCtx *ctx, RedisModuleString **argv, int argc);

/* FT.DEL {index} {doc_id}
 *  Delete a document from the index. Returns 1 if the document was in the index, or 0 if not.
 *
 *  **NOTE**: This does not actually delete the document from the index, just marks it as deleted
 *  If DD (Delete Document) is set, we also delete the document.
 *  Since v2.0, document is deleted by default.
 */
int DeleteCommand(RedisModuleCtx *ctx, RedisModuleString **argv, int argc) {
  // allow 'DD' for back support and ignore it.
  if (argc < 3 || argc > 4) return RedisModule_WrongArity(ctx);
  StrongRef ref = IndexSpec_LoadUnsafe(RedisModule_StringPtrLen(argv[1], NULL));
  IndexSpec *sp = StrongRef_Get(ref);
  if (sp == NULL) {
    return RedisModule_ReplyWithError(ctx, "Unknown Index name");
  }

  // On Enterprise, we validate ACL permission to the index
  if (!checkEnterpriseACL(ctx, sp)) {
    return RedisModule_ReplyWithError(ctx, NOPERM_ERR);
  }

  RedisModuleCallReply *rep = NULL;
  RedisModuleString *doc_id = argv[2];
  rep = RedisModule_Call(ctx, "DEL", "!s", doc_id);
  if (rep == NULL || RedisModule_CallReplyType(rep) != REDISMODULE_REPLY_INTEGER ||
      RedisModule_CallReplyInteger(rep) != 1) {
    RedisModule_ReplyWithLongLong(ctx, 0);
  } else {
    RedisModule_ReplyWithLongLong(ctx, 1);
  }

  if (rep) {
    RedisModule_FreeCallReply(rep);
  }
  return REDISMODULE_OK;
}

/* FT.TAGVALS {idx} {field}
 * Return all the values of a tag field.
 * There is no sorting or paging, so be careful with high-cradinality tag fields */

int TagValsCommand(RedisModuleCtx *ctx, RedisModuleString **argv, int argc) {
  // at least one field, and number of field/text args must be even
  if (argc != 3) {
    return RedisModule_WrongArity(ctx);
  }

  RedisSearchCtx *sctx = NewSearchCtx(ctx, argv[1], true);
  if (sctx == NULL) {
    return RedisModule_ReplyWithError(ctx, "Unknown Index name");
  }

  size_t len;
  const char *field = RedisModule_StringPtrLen(argv[2], &len);
  const FieldSpec *fs = IndexSpec_GetFieldWithLength(sctx->spec, field, len);
  if (!fs) {
    RedisModule_ReplyWithError(ctx, "No such field");
    goto cleanup;
  }
  if (!FIELD_IS(fs, INDEXFLD_T_TAG)) {
    RedisModule_ReplyWithError(ctx, "Not a tag field");
    goto cleanup;
  }

  RedisModuleString *rstr = TagIndex_FormatName(sctx->spec, fs->fieldName);
  TagIndex *idx = TagIndex_Open(sctx->spec, rstr, DONT_CREATE_INDEX);
  RedisModule_FreeString(ctx, rstr);
  if (!idx) {
    RedisModule_ReplyWithSetOrArray(ctx, 0);
    goto cleanup;
  }

  TagIndex_SerializeValues(idx, ctx);

cleanup:
  SearchCtx_Free(sctx);
  return REDISMODULE_OK;
}
/*
## FT.CREATE {index} [NOOFFSETS] [NOFIELDS]
    SCHEMA {field} [TEXT [NOSTEM] [WEIGHT {weight}]] | [NUMERIC] ...

Creates an index with the given spec. The index name will be used in all the
key
names
so keep it short!

### Parameters:

    - index: the index name to create. If it exists the old spec will be
overwritten

    - NOOFFSETS: If set, we do not store term offsets for documents (saves memory, does not allow
      exact searches)

    - NOFIELDS: If set, we do not store field bits for each term. Saves memory, does not allow
      filtering by specific fields.

    - SCHEMA: After the SCHEMA keyword we define the index fields. They can be either numeric or
      textual.
      For textual fields we optionally specify a weight. The default weight is 1.0
      The weight is a double, but does not need to be normalized.

### Returns:

    OK or an error
*/
int CreateIndexCommand(RedisModuleCtx *ctx, RedisModuleString **argv, int argc) {
  // at least one field, the SCHEMA keyword, and number of field/text args must be even
  if (argc < 5) {
    return RedisModule_WrongArity(ctx);
  }

  if (RedisModule_GetSelectedDb(ctx) != 0) {
    return RedisModule_ReplyWithError(ctx, "Cannot create index on db != 0");
  }
  QueryError status = {0};

  IndexSpec *sp = IndexSpec_CreateNew(ctx, argv, argc, &status);
  if (sp == NULL) {
    RedisModule_ReplyWithError(ctx, QueryError_GetUserError(&status));
    QueryError_ClearError(&status);
    return REDISMODULE_OK;
  }

  /*
   * We replicate CreateIfNotExists command for replica of support.
   * On replica of the destination will get the ft.create command from
   * all the src shards and not need to recreate it.
   */
  RedisModule_Replicate(ctx, RS_CREATE_IF_NX_CMD, "v", argv + 1, (size_t)argc - 1);

  return RedisModule_ReplyWithSimpleString(ctx, "OK");
}

int CreateIndexIfNotExistsCommand(RedisModuleCtx *ctx, RedisModuleString **argv, int argc) {
  // at least one field, the SCHEMA keyword, and number of field/text args must be even
  if (argc < 5) {
    return RedisModule_WrongArity(ctx);
  }

  const char *rawSpecName = RedisModule_StringPtrLen(argv[1], NULL);
  HiddenString *specName = NewHiddenString(rawSpecName, strlen(rawSpecName), false);
  const bool found = dictFetchValue(specDict_g, specName);
  HiddenString_Free(specName, false);
  if (found) {
    return RedisModule_ReplyWithSimpleString(ctx, "OK");
  }

  return CreateIndexCommand(ctx, argv, argc);
}

/*
 * FT.DROP <index> [KEEPDOCS]
 * FT.DROPINDEX <index> [DD]
 * Deletes index and possibly all the keys associated with the index.
 * If no other data is on the redis instance, this is equivalent to FLUSHDB,
 * apart from the fact that the index specification is not deleted.
 *
 * FT.DROP, deletes all keys by default. If KEEPDOCS exists, we do not delete the actual docs
 * FT.DROPINDEX, keeps all keys by default. If DD exists, we delete the actual docs
 */
int DropIndexCommand(RedisModuleCtx *ctx, RedisModuleString **argv, int argc) {
  // at least one field, and number of field/text args must be even
  if (argc < 2 || argc > 3) {
    return RedisModule_WrongArity(ctx);
  }

  const char* spec_name = RedisModule_StringPtrLen(argv[1], NULL);
  StrongRef global_ref = IndexSpec_LoadUnsafe(spec_name);
  IndexSpec *sp = StrongRef_Get(global_ref);
  if (!sp) {
    return RedisModule_ReplyWithError(ctx, "Unknown Index name");
  }

  if (!checkEnterpriseACL(ctx, sp)) {
    return RedisModule_ReplyWithError(ctx, NOPERM_ERR);
  }

  bool dropCommand = RMUtil_StringEqualsCaseC(argv[0], "FT.DROP") ||
               RMUtil_StringEqualsCaseC(argv[0], "_FT.DROP");
  bool delDocs = dropCommand;
  if (argc == 3){
    if (RMUtil_StringEqualsCaseC(argv[2], "_FORCEKEEPDOCS")) {
      delDocs = false;
    } else if (dropCommand && RMUtil_StringEqualsCaseC(argv[2], "KEEPDOCS")) {
      delDocs = false;
    } else if (!dropCommand && RMUtil_StringEqualsCaseC(argv[2], "DD")) {
      delDocs = true;
    } else {
      return RedisModule_ReplyWithError(ctx, "Unknown argument");
    }
  }


  if((delDocs || sp->flags & Index_Temporary)) {
    // We take a strong reference to the index, so it will not be freed
    // and we can still use it's doc table to delete the keys.
    StrongRef own_ref = StrongRef_Clone(global_ref);
    // We remove the index from the globals first, so it will not be found by the
    // delete key notification callbacks.
    IndexSpec_RemoveFromGlobals(global_ref);

    DocTable *dt = &sp->docs;
    DOCTABLE_FOREACH(dt, Redis_DeleteKeyC(ctx, dmd->keyPtr));

    // Return call's references
    StrongRef_Release(own_ref);
  } else {
    // If we don't delete the docs, we just remove the index from the global dict
    IndexSpec_RemoveFromGlobals(global_ref);
  }

  RedisModule_Replicate(ctx, RS_DROP_INDEX_IF_X_CMD, "sc", argv[1], "_FORCEKEEPDOCS");

  return RedisModule_ReplyWithSimpleString(ctx, "OK");
}

int DropIfExistsIndexCommand(RedisModuleCtx *ctx, RedisModuleString **argv, int argc) {
  // at least one field, and number of field/text args must be even
  if (argc < 2 || argc > 3) {
    return RedisModule_WrongArity(ctx);
  }

  StrongRef ref = IndexSpec_LoadUnsafe(RedisModule_StringPtrLen(argv[1], NULL));
  IndexSpec *sp = StrongRef_Get(ref);
  if (!sp) {
    return RedisModule_ReplyWithSimpleString(ctx, "OK");
  }

  if (!checkEnterpriseACL(ctx, sp)) {
    return RedisModule_ReplyWithError(ctx, NOPERM_ERR);
  }

  RedisModuleString *oldCommand = argv[0];
  if (RMUtil_StringEqualsCaseC(argv[0], RS_DROP_IF_X_CMD)) {
    argv[0] = RedisModule_CreateString(ctx, RS_DROP_CMD, strlen(RS_DROP_CMD));
  } else {
    argv[0] = RedisModule_CreateString(ctx, RS_DROP_INDEX_CMD, strlen(RS_DROP_INDEX_CMD));
  }
  int ret = DropIndexCommand(ctx, argv, argc);
  RedisModule_FreeString(ctx, argv[0]);
  argv[0] = oldCommand;
  return ret;
}

/**
 * FT.SYNADD <index> <term1> <term2> ...
 *
 * Add a synonym group to the given index. The synonym data structure is compose of synonyms
 * groups. Each Synonym group has a unique id. The SYNADD command creates a new synonym group with
 * the given terms and return its id.
 */
int SynAddCommand(RedisModuleCtx *ctx, RedisModuleString **argv, int argc) {
  RedisModule_ReplyWithError(ctx, "No longer supported, use FT.SYNUPDATE");
  return REDISMODULE_OK;
}

/**
 * FT.SYNUPDATE <index> <group id> [SKIPINITIALSCAN] <term1> <term2> ...
 *
 * Update an already existing synonym group with the given terms.
 * It can be used only to add new terms to a synonym group.
 * Returns `OK` on success.
 */
int SynUpdateCommand(RedisModuleCtx *ctx, RedisModuleString **argv, int argc) {
  if (argc < 4) return RedisModule_WrongArity(ctx);

  const char *id = RedisModule_StringPtrLen(argv[2], NULL);

  StrongRef ref = IndexSpec_LoadUnsafe(RedisModule_StringPtrLen(argv[1], NULL));
  IndexSpec *sp = StrongRef_Get(ref);
  if (!sp) {
    return RedisModule_ReplyWithError(ctx, "Unknown index name");
  }

  if (!checkEnterpriseACL(ctx, sp)) {
    return RedisModule_ReplyWithError(ctx, NOPERM_ERR);
  }

  bool initialScan = true;
  int offset = 3;
  int loc = RMUtil_ArgIndex(SPEC_SKIPINITIALSCAN_STR, &argv[3], 1);
  if (loc == 0) {  // if doesn't exist, `-1` is returned
    initialScan = false;
    offset = 4;
  }

  RedisSearchCtx sctx = SEARCH_CTX_STATIC(ctx, sp);
  RedisSearchCtx_LockSpecWrite(&sctx);

  IndexSpec_InitializeSynonym(sp);

  SynonymMap_UpdateRedisStr(sp->smap, argv + offset, argc - offset, id);

  if (initialScan) {
    IndexSpec_ScanAndReindex(ctx, ref);
  }

  RedisSearchCtx_UnlockSpec(&sctx);

  RedisModule_ReplyWithSimpleString(ctx, "OK");

  RedisModule_ReplicateVerbatim(ctx);
  return REDISMODULE_OK;
}

/**
 * FT.SYNDUMP <index>
 *
 * Dump the synonym data structure in the following format:
 *    - term1
 *        - id1
 *        - id2
 *    - term2
 *        - id3
 *    - term3
 *        - id4
 */
int SynDumpCommand(RedisModuleCtx *ctx, RedisModuleString **argv, int argc) {
  if (argc != 2) return RedisModule_WrongArity(ctx);

  const char *idx = RedisModule_StringPtrLen(argv[1], NULL);
  StrongRef ref = IndexSpec_LoadUnsafe(idx);
  IndexSpec *sp = StrongRef_Get(ref);
  if (!sp) {
    return RedisModule_ReplyWithErrorFormat(ctx, "%s: no such index", idx);
  }

  // Verify ACL keys permission
  if (!ACLUserMayAccessIndex(ctx, sp)) {
    return RedisModule_ReplyWithError(ctx, NOPERM_ERR);
  }

  if (!sp->smap) {
    return RedisModule_ReplyWithMapOrArray(ctx, 0, false);
  }

  RedisSearchCtx sctx = SEARCH_CTX_STATIC(ctx, sp);
  RedisSearchCtx_LockSpecRead(&sctx);

  size_t size;
  TermData **terms_data = SynonymMap_DumpAllTerms(sp->smap, &size);

  RedisModule_ReplyWithMapOrArray(ctx, size * 2, true);

  for (int i = 0; i < size; ++i) {
    TermData *t_data = terms_data[i];
    RedisModule_ReplyWithStringBuffer(ctx, t_data->term, strlen(t_data->term));
    RedisModule_ReplyWithArray(ctx, array_len(t_data->groupIds));
    for (size_t j = 0; j < array_len(t_data->groupIds); ++j) {
      // do not return the ~
      RedisModule_ReplyWithStringBuffer(ctx, t_data->groupIds[j] + 1,
                                        strlen(t_data->groupIds[j] + 1));
    }
  }

  RedisSearchCtx_UnlockSpec(&sctx);

  rm_free(terms_data);
  return REDISMODULE_OK;
}

static int AlterIndexInternalCommand(RedisModuleCtx *ctx, RedisModuleString **argv, int argc,
                                     bool ifnx) {
  ArgsCursor ac = {0};
  ArgsCursor_InitRString(&ac, argv + 1, argc - 1);

  // Need at least <cmd> <index> <subcommand> <args...>

  if (argc < 5) {
    return RedisModule_WrongArity(ctx);
  }
  QueryError status = {0};

  const char *ixname = AC_GetStringNC(&ac, NULL);
  StrongRef ref = IndexSpec_LoadUnsafe(ixname);
  IndexSpec *sp = StrongRef_Get(ref);
  if (!sp) {
    return RedisModule_ReplyWithError(ctx, "Unknown index name");
  }

  if (!checkEnterpriseACL(ctx, sp)) {
    return RedisModule_ReplyWithError(ctx, NOPERM_ERR);
  }

  RedisSearchCtx sctx = SEARCH_CTX_STATIC(ctx, sp);

  bool initialScan = true;
  if (AC_AdvanceIfMatch(&ac, SPEC_SKIPINITIALSCAN_STR)) {
    initialScan = false;
  }

  if (!AC_AdvanceIfMatch(&ac, "SCHEMA")) {
    return RedisModule_ReplyWithError(ctx, "ALTER must be followed by SCHEMA");
  }

  if (!AC_AdvanceIfMatch(&ac, "ADD")) {
    return RedisModule_ReplyWithError(ctx, "Unknown action passed to ALTER SCHEMA");
  }

  if (!AC_NumRemaining(&ac)) {
    return RedisModule_ReplyWithError(ctx, "No fields provided");
  }

  if (ifnx) {
    const char *fieldName;
    size_t fieldNameSize;

    AC_GetString(&ac, &fieldName, &fieldNameSize, AC_F_NOADVANCE);
    RedisSearchCtx_LockSpecRead(&sctx);
    const FieldSpec *field_exists = IndexSpec_GetFieldWithLength(sp, fieldName, fieldNameSize);
    RedisSearchCtx_UnlockSpec(&sctx);

    if (field_exists) {
      RedisModule_Replicate(ctx, RS_ALTER_IF_NX_CMD, "v", argv + 1, (size_t)argc - 1);
      return RedisModule_ReplyWithSimpleString(ctx, "OK");
    }
  }
  RedisSearchCtx_LockSpecWrite(&sctx);
  IndexSpec_AddFields(ref, sp, ctx, &ac, initialScan, &status);

  // if adding the fields has failed we return without updating statistics.
  if (QueryError_HasError(&status)) {
    RedisSearchCtx_UnlockSpec(&sctx);
    return QueryError_ReplyAndClear(ctx, &status);
  }

  RedisSearchCtx_UnlockSpec(&sctx);

  RedisModule_Replicate(ctx, RS_ALTER_IF_NX_CMD, "v", argv + 1, (size_t)argc - 1);
  return RedisModule_ReplyWithSimpleString(ctx, "OK");

}

/* FT.ALTER */
int AlterIndexIfNXCommand(RedisModuleCtx *ctx, RedisModuleString **argv, int argc) {
  return AlterIndexInternalCommand(ctx, argv, argc, true);
}

int AlterIndexCommand(RedisModuleCtx *ctx, RedisModuleString **argv, int argc) {
  return AlterIndexInternalCommand(ctx, argv, argc, false);
}

static int aliasAddCommon(RedisModuleCtx *ctx, RedisModuleString **argv, int argc,
                          QueryError *error, bool skipIfExists) {
  ArgsCursor ac = {0};
  ArgsCursor_InitRString(&ac, argv + 1, argc - 1);
  IndexLoadOptions loadOpts = {
      .nameR = argv[2],
      .flags = INDEXSPEC_LOAD_NOALIAS | INDEXSPEC_LOAD_KEY_RSTRING};
  StrongRef ref = IndexSpec_LoadUnsafeEx(&loadOpts);
  IndexSpec *sp = StrongRef_Get(ref);
  if (!sp) {
    QueryError_SetError(error, QUERY_ENOINDEX, "Unknown index name (or name is an alias itself)");
    return REDISMODULE_ERR;
  }

<<<<<<< HEAD
  size_t length = 0;
  const char *rawAlias = RedisModule_StringPtrLen(argv[1], &length);
  HiddenString *alias = NewHiddenString(rawAlias, length, false);
=======
  if (!checkEnterpriseACL(ctx, sp)) {
    QueryError_SetError(error, QUERY_EGENERIC, NOPERM_ERR);
    return REDISMODULE_ERR;
  }

  const char *alias = RedisModule_StringPtrLen(argv[1], NULL);
>>>>>>> 853b8d13
  if (dictFetchValue(specDict_g, alias)) {
    QueryError_SetCode(error, QUERY_EALIASCONFLICT);
    return REDISMODULE_ERR;
  }
  StrongRef alias_ref = IndexAlias_Get(alias);
  int rc = REDISMODULE_OK;
  if (!skipIfExists || !StrongRef_Equals(alias_ref, ref)) {
    rc = IndexAlias_Add(alias, ref, 0, error);
  }
  HiddenString_Free(alias, false);
  return rc;
}

static int AliasAddCommandCommon(RedisModuleCtx *ctx, RedisModuleString **argv, int argc,
                                 bool ifNx) {
  if (argc != 3) {
    return RedisModule_WrongArity(ctx);
  }
  QueryError e = {0};
  if (aliasAddCommon(ctx, argv, argc, &e, ifNx) != REDISMODULE_OK) {
    return QueryError_ReplyAndClear(ctx, &e);
  } else {
    RedisModule_Replicate(ctx, RS_ALIASADD_IF_NX, "v", argv + 1, (size_t)argc - 1);
    return RedisModule_ReplyWithSimpleString(ctx, "OK");
  }
}

static int AliasAddCommandIfNX(RedisModuleCtx *ctx, RedisModuleString **argv, int argc) {
  return AliasAddCommandCommon(ctx, argv, argc, true);
}

// FT.ALIASADD <NAME> <TARGET>
static int AliasAddCommand(RedisModuleCtx *ctx, RedisModuleString **argv, int argc) {
  return AliasAddCommandCommon(ctx, argv, argc, false);
}

static int AliasDelCommand(RedisModuleCtx *ctx, RedisModuleString **argv, int argc) {
  if (argc != 2) {
    return RedisModule_WrongArity(ctx);
  }
  IndexLoadOptions lOpts = {.nameR = argv[1],
                            .flags = INDEXSPEC_LOAD_KEY_RSTRING};
  StrongRef ref = IndexSpec_LoadUnsafeEx(&lOpts);
  IndexSpec *sp = StrongRef_Get(ref);
  if (!sp) {
    return RedisModule_ReplyWithError(ctx, "Alias does not exist");
  }

<<<<<<< HEAD
  size_t length = 0;
  const char *rawAlias = RedisModule_StringPtrLen(argv[1], &length);
  HiddenString *alias = NewHiddenString(rawAlias, length, false);
=======
  // On Enterprise, we validate ACL permission to the index
  if (!checkEnterpriseACL(ctx, sp)) {
    return RedisModule_ReplyWithError(ctx, NOPERM_ERR);
  }

>>>>>>> 853b8d13
  QueryError status = {0};
  const int rc = IndexAlias_Del(alias, ref, 0, &status);
  HiddenString_Free(alias, false);
  if (rc != REDISMODULE_OK) {
    return QueryError_ReplyAndClear(ctx, &status);
  } else {
    RedisModule_Replicate(ctx, RS_ALIASDEL_IF_EX, "v", argv + 1, (size_t)argc - 1);
    return RedisModule_ReplyWithSimpleString(ctx, "OK");
  }
}

static int AliasDelIfExCommand(RedisModuleCtx *ctx, RedisModuleString **argv, int argc) {
  if (argc != 2) {
    return RedisModule_WrongArity(ctx);
  }
  IndexLoadOptions lOpts = {.nameR = argv[1],
                            .flags = INDEXSPEC_LOAD_KEY_RSTRING};
  StrongRef ref = IndexSpec_LoadUnsafeEx(&lOpts);
  if (!StrongRef_Get(ref)) {
    return RedisModule_ReplyWithSimpleString(ctx, "OK");
  }
  return AliasDelCommand(ctx, argv, argc);
}

static int AliasUpdateCommand(RedisModuleCtx *ctx, RedisModuleString **argv, int argc) {
  if (argc != 3) {
    return RedisModule_WrongArity(ctx);
  }

  QueryError status = {0};
  IndexLoadOptions lOpts = {.nameR = argv[1],
                            .flags = INDEXSPEC_LOAD_KEY_RSTRING};
  StrongRef Orig_ref = IndexSpec_LoadUnsafeEx(&lOpts);
  IndexSpec *spOrig = StrongRef_Get(Orig_ref);
<<<<<<< HEAD
  size_t length = 0;
  const char* rawAlias = RedisModule_StringPtrLen(argv[1], &length);
  HiddenString *alias = NewHiddenString(rawAlias, length, false);
  if (spOrig && IndexAlias_Del(alias, Orig_ref, 0, &status) != REDISMODULE_OK) {
    HiddenString_Free(alias, false);
    return QueryError_ReplyAndClear(ctx, &status);
=======
  if (spOrig) {
    // On Enterprise, we validate ACL permission to the index
    if (!checkEnterpriseACL(ctx, spOrig)) {
      return RedisModule_ReplyWithError(ctx, NOPERM_ERR);
    }

    if (IndexAlias_Del(RedisModule_StringPtrLen(argv[1], NULL), Orig_ref, 0, &status) != REDISMODULE_OK) {
      return QueryError_ReplyAndClear(ctx, &status);
    }
>>>>>>> 853b8d13
  }
  int rc = 0;
  if (aliasAddCommon(ctx, argv, argc, &status, false) != REDISMODULE_OK) {
    // Add back the previous index.. this shouldn't fail
    if (spOrig) {
      QueryError e2 = {0};
      IndexAlias_Add(alias, Orig_ref, 0, &e2);
      QueryError_ClearError(&e2);
    }
    rc = QueryError_ReplyAndClear(ctx, &status);
  } else {
    RedisModule_ReplicateVerbatim(ctx);
    rc = RedisModule_ReplyWithSimpleString(ctx, "OK");
  }
  HiddenString_Free(alias, false);
  return rc;
}

int ConfigCommand(RedisModuleCtx *ctx, RedisModuleString **argv, int argc) {
  // Not bound to a specific index, so...
  QueryError status = {0};

  // CONFIG <GET|SET> <NAME> [value]
  if (argc < 3) {
    return RedisModule_WrongArity(ctx);
  }

  RedisModule_Log(ctx, "warning", "FT.CONFIG is deprecated, please use CONFIG instead");

  RedisModule_Reply _reply = RedisModule_NewReply(ctx), *reply = &_reply;

  const char *action = RedisModule_StringPtrLen(argv[1], NULL);
  const char *name = RedisModule_StringPtrLen(argv[2], NULL);
  if (!strcasecmp(action, "GET")) {
    RSConfig_DumpProto(&RSGlobalConfig, &RSGlobalConfigOptions, name, reply, false);
  } else if (!strcasecmp(action, "HELP")) {
    RSConfig_DumpProto(&RSGlobalConfig, &RSGlobalConfigOptions, name, reply, true);
  } else if (!strcasecmp(action, "SET")) {
    size_t offset = 3;  // Might be == argc. SetOption deals with it.
    int rc = RSConfig_SetOption(&RSGlobalConfig, &RSGlobalConfigOptions, name, argv, argc,
                                &offset, &status);
    if (rc == REDISMODULE_ERR) {
      RedisModule_Reply_QueryError(reply, &status);
      QueryError_ClearError(&status);
      RedisModule_EndReply(reply);
      return REDISMODULE_OK;
    }
    if (offset != argc) {
      RedisModule_Reply_SimpleString(reply, "EXCESSARGS");
    } else {
      RedisModule_Log(ctx, "notice", "Successfully changed configuration for `%s`", name);
      RedisModule_Reply_SimpleString(reply, "OK");
    }
  } else {
    RedisModule_Reply_SimpleString(reply, "No such configuration action");
  }

  RedisModule_EndReply(reply);
  return REDISMODULE_OK;
}

int IndexList(RedisModuleCtx *ctx, RedisModuleString **argv, int argc) {
  if (argc > 2) {
    return RedisModule_WrongArity(ctx);
  }

  const bool obfuscate = argc == 2 && RMUtil_StringEqualsCaseC(argv[1], "OBFUSCATE");

  RedisModule_Reply _reply = RedisModule_NewReply(ctx);
  Indexes_List(&_reply, false);
  return REDISMODULE_OK;
}

#define RM_TRY_F(f, ...)                                                         \
  if (f(__VA_ARGS__) == REDISMODULE_ERR) {                                     \
    RedisModule_Log(ctx, "warning", "Could not run " #f "(" #__VA_ARGS__ ")"); \
    return REDISMODULE_ERR;                                                    \
  } else {                                                                     \
    RedisModule_Log(ctx, "verbose", "Successfully executed " #f);              \
  }

Version supportedVersion = {
    .majorVersion = 7,
    .minorVersion = 1,
    .patchVersion = 0,
};

static void GetRedisVersion(RedisModuleCtx *ctx) {
  RedisModuleCallReply *reply = RedisModule_Call(ctx, "info", "c", "server");
  if (!reply) {
    // could not get version, it can only happened when running the tests.
    // set redis version to supported version.
    redisVersion = supportedVersion;
    return;
  }
  RedisModule_Assert(RedisModule_CallReplyType(reply) == REDISMODULE_REPLY_STRING);
  size_t len;
  const char *replyStr = RedisModule_CallReplyStringPtr(reply, &len);

  int n = sscanf(replyStr, "# Server\nredis_version:%d.%d.%d", &redisVersion.majorVersion,
                 &redisVersion.minorVersion, &redisVersion.patchVersion);

  RedisModule_Assert(n == 3);

  rlecVersion.majorVersion = -1;
  rlecVersion.minorVersion = -1;
  rlecVersion.patchVersion = -1;
  rlecVersion.buildVersion = -1;
  char *enterpriseStr = strstr(replyStr, "rlec_version:");
  if (enterpriseStr) {
    n = sscanf(enterpriseStr, "rlec_version:%d.%d.%d-%d", &rlecVersion.majorVersion,
               &rlecVersion.minorVersion, &rlecVersion.buildVersion, &rlecVersion.patchVersion);
    if (n != 4) {
      RedisModule_Log(ctx, "warning", "Could not extract enterprise version");
    }
  }

  RedisModule_FreeCallReply(reply);

  isCrdt = true;
  reply = RedisModule_Call(ctx, "CRDT.CONFIG", "cc", "GET", "active-gc");
  if (!reply || RedisModule_CallReplyType(reply) == REDISMODULE_REPLY_ERROR) {
    isCrdt = false;
  }

  if (reply) {
    RedisModule_FreeCallReply(reply);
  }

}

void GetFormattedRedisVersion(char *buf, size_t len) {
    snprintf(buf, len, "%d.%d.%d - %s",
             redisVersion.majorVersion, redisVersion.minorVersion, redisVersion.patchVersion,
             IsEnterprise() ? (isCrdt ? "enterprise-crdt" : "enterprise") : "oss");
}

void GetFormattedRedisEnterpriseVersion(char *buf, size_t len) {
    snprintf(buf, len, "%d.%d.%d-%d",
             rlecVersion.majorVersion, rlecVersion.minorVersion, rlecVersion.patchVersion,
             rlecVersion.buildVersion);
}

int IsMaster() {
  if (RedisModule_GetContextFlags(RSDummyContext) & REDISMODULE_CTX_FLAGS_MASTER) {
    return 1;
  } else {
    return 0;
  }
}

bool IsEnterprise() {
  return rlecVersion.majorVersion != -1;
}

int CheckSupportedVestion() {
  if (CompareVersions(redisVersion, supportedVersion) < 0) {
    return REDISMODULE_ERR;
  }
  return REDISMODULE_OK;
}

// Creates a command and registers it to its corresponding ACL categories
static int RMCreateSearchCommand(RedisModuleCtx *ctx, const char *name,
                  RedisModuleCmdFunc callback, const char *flags, int firstkey,
                  int lastkey, int keystep, const char *aclCategories,
                  bool internalCommand) {
  int rc = REDISMODULE_OK;
  char *internalFlags;
  char *categories;

  if (internalCommand) {
    // Do not register to ANY ACL command category
    categories = "";
    // We don't want the user running internal commands. For that, we mark the
    // command internal on OSS, or exclude it from the proxy on Enterprise.
    if (IsEnterprise()) {
        rm_asprintf(&internalFlags, "%s %s", flags, CMD_PROXY_FILTERED);
    } else {
        rm_asprintf(&internalFlags, "%s %s", flags, CMD_INTERNAL);
    }
  } else {
    // Flags are not enhanced.
    internalFlags = (char *)flags;
    // Register non-internal commands to the `search` ACL category.
    rm_asprintf(&categories, strcmp(aclCategories, "") != 0 ? "%s %s" : "%.0s%s", aclCategories, SEARCH_ACL_CATEGORY);
  }

  if (RedisModule_CreateCommand(ctx, name, callback, internalFlags, firstkey, lastkey, keystep) == REDISMODULE_ERR) {
    RedisModule_Log(ctx, "warning", "Could not create command: %s", name);
    rc = REDISMODULE_ERR;
    goto cleanup;
  }

  RedisModuleCommand *command = RedisModule_GetCommand(ctx, name);
  if (!command) {
    RedisModule_Log(ctx, "warning", "Could not find command: %s", name);
    rc = REDISMODULE_ERR;
    goto cleanup;
  }

  if (RedisModule_SetCommandACLCategories(command, categories) == REDISMODULE_ERR) {
    RedisModule_Log(ctx, "warning", "Failed to set ACL categories for command: %s. Got error code: %d", name, errno);
    rc = REDISMODULE_ERR;
  }

cleanup:
  if (internalCommand) {
    rm_free(internalFlags);
  } else {
    rm_free(categories);
  }
  return rc;
}

<<<<<<< HEAD
int RediSearch_InitModuleInternal(RedisModuleCtx *ctx, RedisModuleString **argv, int argc) {
  char *err;

  legacySpecRules = dictCreate(&dictTypeHeapHiddenStrings, NULL);

  // Read module configuration from module ARGS
  if (ReadConfig(argv, argc, &err) == REDISMODULE_ERR) {
    RedisModule_Log(ctx, "warning", "Invalid Configurations: %s", err);
    rm_free(err);
    return REDISMODULE_ERR;
  }

=======
int RediSearch_InitModuleInternal(RedisModuleCtx *ctx) {
>>>>>>> 853b8d13
  GetRedisVersion(ctx);

  char ver[64];
  GetFormattedRedisVersion(ver, sizeof(ver));
  RedisModule_Log(ctx, "notice", "Redis version found by RedisSearch : %s", ver);
  if (IsEnterprise()) {
    GetFormattedRedisEnterpriseVersion(ver, sizeof(ver));
    RedisModule_Log(ctx, "notice", "Redis Enterprise version found by RedisSearch : %s", ver);
  }

  if (CheckSupportedVestion() != REDISMODULE_OK) {
    RedisModule_Log(ctx, "warning",
                    "Redis version is too old, please upgrade to redis %d.%d.%d and above.",
                    supportedVersion.majorVersion, supportedVersion.minorVersion,
                    supportedVersion.patchVersion);

    // On memory sanity check do not failed the start
    // because our redis version there is old.
    if (!getenv("RS_GLOBAL_DTORS")) {
      return REDISMODULE_ERR;
    }
  }

  if (RediSearch_Init(ctx, REDISEARCH_INIT_MODULE) != REDISMODULE_OK) {
    return REDISMODULE_ERR;
  }

  // register trie type
  RM_TRY_F(DictRegister, ctx);

  RM_TRY_F(TrieType_Register, ctx);

  RM_TRY_F(IndexSpec_RegisterType, ctx);

  RM_TRY_F(TagIndex_RegisterType, ctx);

  RM_TRY_F(InvertedIndex_RegisterType, ctx);

  RM_TRY_F(NumericIndexType_Register, ctx);


// With coordinator we do not want to raise a move error for index commands so we do not specify
// any key.
#define INDEX_ONLY_CMD_ARGS 0, 0, 0
#define INDEX_DOC_CMD_ARGS 2, 2, 1

  // Create the `search` ACL command category
  if (RedisModule_AddACLCategory(ctx, SEARCH_ACL_CATEGORY) == REDISMODULE_ERR) {
      RedisModule_Log(ctx, "warning", "Could not add " SEARCH_ACL_CATEGORY " ACL category, errno: %d\n", errno);
      return REDISMODULE_ERR;
  }

  RM_TRY(RMCreateSearchCommand(ctx, RS_INDEX_LIST_CMD, IndexList, "readonly",
         0, 0, 0, "slow admin", false))

  RM_TRY(RMCreateSearchCommand(ctx, RS_ADD_CMD, RSAddDocumentCommand,
         "write deny-oom", INDEX_DOC_CMD_ARGS, "write", !IsEnterprise()))

#ifdef RS_CLUSTER_ENTERPRISE
  // on enterprise cluster we need to keep the _ft.safeadd/_ft.del command
  // to be able to replicate from an old RediSearch version.
  // If this is the light version then the _ft.safeadd/_ft.del does not exist
  // and we will get the normal ft.safeadd/ft.del command.
  RM_TRY(RMCreateSearchCommand(ctx, LEGACY_RS_SAFEADD_CMD, RSAddDocumentCommand,
         "write deny-oom", INDEX_DOC_CMD_ARGS, "write", true))
  RM_TRY(RMCreateSearchCommand(ctx, LEGACY_RS_DEL_CMD, DeleteCommand,
         "write", INDEX_DOC_CMD_ARGS, "write", true))
#endif

  RM_TRY(RMCreateSearchCommand(ctx, RS_SAFEADD_CMD, RSAddDocumentCommand,
        "write deny-oom", INDEX_DOC_CMD_ARGS, "write", false))

  RM_TRY(RMCreateSearchCommand(ctx, RS_DEL_CMD, DeleteCommand, "write",
         INDEX_DOC_CMD_ARGS, "write", !IsEnterprise()))

  RM_TRY(RMCreateSearchCommand(ctx, RS_SEARCH_CMD, RSSearchCommand, "readonly",
         INDEX_ONLY_CMD_ARGS, "", true))

  RM_TRY(RMCreateSearchCommand(ctx, RS_AGGREGATE_CMD, RSAggregateCommand,
         "readonly", INDEX_ONLY_CMD_ARGS, "read", true))

  RM_TRY(RMCreateSearchCommand(ctx, RS_GET_CMD, GetSingleDocumentCommand,
         "readonly", INDEX_DOC_CMD_ARGS, "read", !IsEnterprise()))

  // Do not force cross slot validation since coordinator will handle it.
  RM_TRY(RMCreateSearchCommand(ctx, RS_MGET_CMD, GetDocumentsCommand,
         "readonly", 0, 0, 0, "read", true))

  RM_TRY(RMCreateSearchCommand(ctx, RS_CREATE_CMD, CreateIndexCommand,
         "write deny-oom", INDEX_ONLY_CMD_ARGS, "", !IsEnterprise()))

  RM_TRY(RMCreateSearchCommand(ctx, RS_CREATE_IF_NX_CMD, CreateIndexIfNotExistsCommand,
         "write deny-oom", INDEX_ONLY_CMD_ARGS, "", !IsEnterprise()))

  RM_TRY(RMCreateSearchCommand(ctx, RS_DROP_CMD, DropIndexCommand, "write",
         INDEX_ONLY_CMD_ARGS, "write slow dangerous", !IsEnterprise()))

  RM_TRY(RMCreateSearchCommand(ctx, RS_DROP_INDEX_CMD, DropIndexCommand,
         "write", INDEX_ONLY_CMD_ARGS, "write slow dangerous", !IsEnterprise()))

  RM_TRY(RMCreateSearchCommand(ctx, RS_DROP_IF_X_CMD, DropIfExistsIndexCommand,
         "write", INDEX_ONLY_CMD_ARGS, "write slow dangerous", !IsEnterprise()))

  RM_TRY(RMCreateSearchCommand(ctx, RS_DROP_INDEX_IF_X_CMD, DropIfExistsIndexCommand,
         "write", INDEX_ONLY_CMD_ARGS, "write slow dangerous", !IsEnterprise()))

  RM_TRY(RMCreateSearchCommand(ctx, RS_INFO_CMD, IndexInfoCommand,
         "readonly", INDEX_ONLY_CMD_ARGS, "", true))

  RM_TRY(RMCreateSearchCommand(ctx, RS_TAGVALS_CMD, TagValsCommand,
         "readonly", INDEX_ONLY_CMD_ARGS, "read slow dangerous", true))

  RM_TRY(RMCreateSearchCommand(ctx, RS_PROFILE_CMD, RSProfileCommand,
         "readonly", INDEX_ONLY_CMD_ARGS, "read", true))

  RM_TRY(RMCreateSearchCommand(ctx, RS_EXPLAIN_CMD, QueryExplainCommand,
         "readonly", INDEX_ONLY_CMD_ARGS, "", false))

  RM_TRY(RMCreateSearchCommand(ctx, RS_EXPLAINCLI_CMD, QueryExplainCLICommand,
         "readonly", INDEX_ONLY_CMD_ARGS, "", false))

  RM_TRY(RMCreateSearchCommand(ctx, RS_SUGADD_CMD, RSSuggestAddCommand,
         "write deny-oom", 1, 1, 1, "write", false))

  RM_TRY(RMCreateSearchCommand(ctx, RS_SUGDEL_CMD, RSSuggestDelCommand, "write",
         1, 1, 1, "write", false))

  RM_TRY(RMCreateSearchCommand(ctx, RS_SUGLEN_CMD, RSSuggestLenCommand,
         "readonly", 1, 1, 1, "read", false))

  RM_TRY(RMCreateSearchCommand(ctx, RS_SUGGET_CMD, RSSuggestGetCommand,
         "readonly", 1, 1, 1, "read", false))

  // Do not force cross slot validation since coordinator will handle it.
  RM_TRY(RMCreateSearchCommand(ctx, RS_CURSOR_CMD, RSCursorCommand, "readonly",
         0, 0, 0, "read", true));

  // todo: what to do with this?
  RM_TRY(RMCreateSearchCommand(ctx, RS_SYNADD_CMD, SynAddCommand,
         "write deny-oom", INDEX_ONLY_CMD_ARGS, "", false))

  RM_TRY(RMCreateSearchCommand(ctx, RS_SYNUPDATE_CMD, SynUpdateCommand,
         "write deny-oom", INDEX_ONLY_CMD_ARGS, "", !IsEnterprise()))

  RM_TRY(RMCreateSearchCommand(ctx, RS_SYNDUMP_CMD, SynDumpCommand, "readonly",
         INDEX_ONLY_CMD_ARGS, "", false))

  RM_TRY(RMCreateSearchCommand(ctx, RS_ALTER_CMD, AlterIndexCommand,
         "write deny-oom", INDEX_ONLY_CMD_ARGS, "", !IsEnterprise()))

  RM_TRY(RMCreateSearchCommand(ctx, RS_ALTER_IF_NX_CMD, AlterIndexIfNXCommand,
         "write deny-oom", INDEX_ONLY_CMD_ARGS, "", !IsEnterprise()))

  // "Special" case - we do not allow debug commands from the user on RE, while
  // we also don't want them to be internal on OSS.
  RM_TRY(RMCreateSearchCommand(ctx, RS_DEBUG, NULL,
         IsEnterprise() ? "readonly " CMD_PROXY_FILTERED : "readonly",
         RS_DEBUG_FLAGS, "admin", false))
  RM_TRY_F(RegisterDebugCommands, RedisModule_GetCommand(ctx, RS_DEBUG))

  RM_TRY(RMCreateSearchCommand(ctx, RS_SPELL_CHECK, SpellCheckCommand,
         "readonly", INDEX_ONLY_CMD_ARGS, "", true))

  RM_TRY(RMCreateSearchCommand(ctx, RS_DICT_ADD, DictAddCommand,
         "write deny-oom", 0, 0, 0, "", !IsEnterprise()))

  RM_TRY(RMCreateSearchCommand(ctx, RS_DICT_DEL, DictDelCommand, "write", 0, 0,
         0, "", !IsEnterprise()))

  RM_TRY(RMCreateSearchCommand(ctx, RS_DICT_DUMP, DictDumpCommand, "readonly",
         0, 0, 0, "", false))

  // "Special" case - similar to `_FT.DEBUG` (see above).
  RM_TRY(RMCreateSearchCommand(ctx, RS_CONFIG, ConfigCommand,
         IsEnterprise() ? "readonly " CMD_PROXY_FILTERED : "readonly",
         0, 0, 0, "admin", false))

  // Alias is a special case, we can not use the INDEX_ONLY_CMD_ARGS/INDEX_DOC_CMD_ARGS macros
  // Cluster is managed outside of module lets trust it and not raise cross slot error.
  RM_TRY(RMCreateSearchCommand(ctx, RS_ALIASADD, AliasAddCommand,
         "write deny-oom", 0, 0, 0, "", !IsEnterprise()))
  RM_TRY(RMCreateSearchCommand(ctx, RS_ALIASADD_IF_NX, AliasAddCommandIfNX,
         "write deny-oom", 0, 0, 0, "", !IsEnterprise()))
  RM_TRY(RMCreateSearchCommand(ctx, RS_ALIASUPDATE, AliasUpdateCommand,
         "write deny-oom", 0, 0, 0, "", !IsEnterprise()))

  RM_TRY(RMCreateSearchCommand(ctx, RS_ALIASDEL, AliasDelCommand, "write", 0, 0,
         0, "", !IsEnterprise()))
  RM_TRY(RMCreateSearchCommand(ctx, RS_ALIASDEL_IF_EX, AliasDelIfExCommand,
         "write", 0, 0, 0, "", !IsEnterprise()))
  return REDISMODULE_OK;
}

void ReindexPool_ThreadPoolDestroy();
extern dict *legacySpecDict, *legacySpecRules;

void RediSearch_CleanupModule(void) {
  static int invoked = 0;
  if (invoked || !RS_Initialized) {
    return;
  }
  invoked = 1;

  // First free all indexes
  Indexes_Free(specDict_g);
  dictRelease(specDict_g);
  specDict_g = NULL;

  // Let the workers finish BEFORE we call CursorList_Destroy, since it frees a global
  // data structure that is accessed upon releasing the spec (and running thread might hold
  // a reference to the spec bat this time).
  workersThreadPool_Drain(RSDummyContext, 0);
  workersThreadPool_Destroy();

  if (legacySpecDict) {
    dictRelease(legacySpecDict);
    legacySpecDict = NULL;
  }
  LegacySchemaRulesArgs_Free(RSDummyContext);

  // free thread pools
  GC_ThreadPoolDestroy();
  CleanPool_ThreadPoolDestroy();
  ReindexPool_ThreadPoolDestroy();
  ConcurrentSearch_ThreadPoolDestroy();

  // free global structures
  Extensions_Free();
  StopWordList_FreeGlobals();
  FunctionRegistry_Free();
  mempool_free_global();
  IndexAlias_DestroyGlobal(&AliasTable_g);
  freeGlobalAddStrings();
  SchemaPrefixes_Free(SchemaPrefixes_g);
  // GeometryApi_Free();

  Dictionary_Free();
  RediSearch_LockDestory();
}

// A reducer that just merges N sets of strings by chaining them into one big array with no
// duplicates

int uniqueStringsReducer(struct MRCtx *mc, int count, MRReply **replies) {
  RedisModuleCtx *ctx = MRCtx_GetRedisCtx(mc);
  RedisModule_Reply _reply = RedisModule_NewReply(ctx), *reply = &_reply;

  MRReply *err = NULL;

  TrieMap *dict = NewTrieMap();
  int nArrs = 0;
  // Add all the set elements into the dedup dict
  for (int i = 0; i < count; i++) {
    if (replies[i] && (MRReply_Type(replies[i]) == MR_REPLY_ARRAY
    || MRReply_Type(replies[i]) == MR_REPLY_SET)) {
      nArrs++;
      for (size_t j = 0; j < MRReply_Length(replies[i]); j++) {
        size_t sl = 0;
        const char *s = MRReply_String(MRReply_ArrayElement(replies[i], j), &sl);
        if (s && sl) {
          TrieMap_Add(dict, s, sl, NULL, NULL);
        }
      }
    } else if (MRReply_Type(replies[i]) == MR_REPLY_ERROR && err == NULL) {
      err = replies[i];
    }
  }

  // if there are no values - either reply with an empty set or an error
  if (dict->cardinality == 0) {

    if (nArrs > 0) {
      // the sets were empty - return an empty set
      RedisModule_Reply_Set(reply);
      RedisModule_Reply_SetEnd(reply);
    } else {
      RedisModule_ReplyWithError(ctx, err ? (const char *)err : "Could not perform query");
    }
    goto cleanup;
  }

  // Iterate the dict and reply with all values
  RedisModule_Reply_Set(reply);
    char *s;
    tm_len_t sl;
    void *p;
    TrieMapIterator *it = TrieMap_Iterate(dict, "", 0);
    while (TrieMapIterator_Next(it, &s, &sl, &p)) {
      RedisModule_Reply_StringBuffer(reply, s, sl);
    }
    TrieMapIterator_Free(it);
  RedisModule_Reply_SetEnd(reply);

cleanup:
  TrieMap_Free(dict, NULL);
  RedisModule_EndReply(reply);

  return REDISMODULE_OK;
}

// A reducer that just merges N arrays of the same length, selecting the first non NULL reply from
// each

int mergeArraysReducer(struct MRCtx *mc, int count, MRReply **replies) {
  RedisModuleCtx *ctx = MRCtx_GetRedisCtx(mc);
  RedisModule_Reply _reply = RedisModule_NewReply(ctx), *reply = &_reply;

  for (size_t i = 0; i < count; ++i) {
    if (MRReply_Type(replies[i]) == MR_REPLY_ERROR) {
      // we got an error reply, something goes wrong so we return the error to the user.
      int rc = MR_ReplyWithMRReply(reply, replies[i]);
      RedisModule_EndReply(reply);
      return rc;
    }
  }

  int j = 0;
  int stillValid;
  do {
    // the number of still valid arrays in the response
    stillValid = 0;

    for (int i = 0; i < count; i++) {
      // if this is not an array - ignore it
      if (MRReply_Type(replies[i]) != MR_REPLY_ARRAY) continue;
      // if we've overshot the array length - ignore this one
      if (MRReply_Length(replies[i]) <= j) continue;
      // increase the number of valid replies
      stillValid++;

      // get the j element of array i
      MRReply *ele = MRReply_ArrayElement(replies[i], j);
      // if it's a valid response OR this is the last array we are scanning -
      // add this element to the merged array
      if (MRReply_Type(ele) != MR_REPLY_NIL || i + 1 == count) {
        // if this is the first reply - we need to crack open a new array reply
        if (j == 0) {
          RedisModule_Reply_Array(reply);
        }

        MR_ReplyWithMRReply(reply, ele);
        j++;
        break;
      }
    }
  } while (stillValid > 0);

  // j 0 means we could not process a single reply element from any reply
  if (j == 0) {
    int rc = RedisModule_Reply_Error(reply, "Could not process replies");
    RedisModule_EndReply(reply);
    return rc;
  }
  RedisModule_Reply_ArrayEnd(reply);

  RedisModule_EndReply(reply);
  return REDISMODULE_OK;
}

int singleReplyReducer(struct MRCtx *mc, int count, MRReply **replies) {
  RedisModuleCtx *ctx = MRCtx_GetRedisCtx(mc);
  RedisModule_Reply _reply = RedisModule_NewReply(ctx), *reply = &_reply;

  if (count == 0) {
    RedisModule_Reply_Null(reply);
  } else {
    MR_ReplyWithMRReply(reply, replies[0]);
  }

  RedisModule_EndReply(reply);
  return REDISMODULE_OK;
}

// a reducer that expects "OK" reply for all replies, and stops at the first error and returns it
int allOKReducer(struct MRCtx *mc, int count, MRReply **replies) {
  RedisModuleCtx *ctx = MRCtx_GetRedisCtx(mc);
  RedisModule_Reply _reply = RedisModule_NewReply(ctx), *reply = &_reply;

  if (count == 0) {
    RedisModule_Reply_Error(reply, "Could not distribute command");
    goto end;
  }

  bool isIntegerReply = false, isDoubleReply = false;
  long long integerReply = 0;
  double doubleReply = 0;
  for (int i = 0; i < count; i++) {
    if (MRReply_Type(replies[i]) == MR_REPLY_ERROR) {
      MR_ReplyWithMRReply(reply, replies[i]);
      goto end;
    }
    if (MRReply_Type(replies[i]) == MR_REPLY_INTEGER) {
      long long n = MRReply_Integer(replies[i]);
      if (!isIntegerReply) {
        integerReply = n;
        isIntegerReply = true;
      } else if (n != integerReply) {
        RedisModule_Reply_SimpleString(reply, "not all results are the same");
        goto end;
      }
    } else if (MRReply_Type(replies[i]) == MR_REPLY_DOUBLE) {
      double n = MRReply_Double(replies[i]);
      if (!isDoubleReply) {
        doubleReply = n;
        isDoubleReply = true;
      } else if (n != doubleReply) {
        RedisModule_Reply_SimpleString(reply, "not all results are the same");
        goto end;
      }
    }
  }

  if (isIntegerReply) {
    RedisModule_Reply_LongLong(reply, integerReply);
  } else if (isDoubleReply) {
    RedisModule_Reply_Double(reply, doubleReply);
  } else {
    RedisModule_Reply_SimpleString(reply, "OK");
  }

end:
  RedisModule_EndReply(reply);
  return REDISMODULE_OK;
}

typedef struct {
  char *id;
  size_t idLen;
  double score;
  MRReply *explainScores;
  MRReply *fields;
  MRReply *payload;
  const char *sortKey;
  size_t sortKeyLen;
  double sortKeyNum;
} searchResult;

struct searchReducerCtx; // Predecleration
typedef void (*processReplyCB)(MRReply *arr, struct searchReducerCtx *rCtx, RedisModuleCtx *ctx);
typedef void (*postProcessReplyCB)( struct searchReducerCtx *rCtx);

typedef struct {
  int step;  // offset for next reply
  int score;
  int firstField;
  int payload;
  int sortKey;
} searchReplyOffsets;

typedef struct{
  MRReply *fieldNames;
  MRReply *lastError;
  searchResult *cachedResult;
  searchRequestCtx *searchCtx;
  heap_t *pq;
  size_t totalReplies;
  bool errorOccurred;
  searchReplyOffsets offsets;

  processReplyCB processReply;
  postProcessReplyCB postProcess;
  specialCaseCtx* reduceSpecialCaseCtxKnn;
  specialCaseCtx* reduceSpecialCaseCtxSortby;

  MRReply *warning;
} searchReducerCtx;

typedef struct {
  searchResult* result;
  double score;
} scoredSearchResultWrapper;

specialCaseCtx* SpecialCaseCtx_New() {
  specialCaseCtx* ctx = rm_calloc(1, sizeof(specialCaseCtx));
  return ctx;
}

void SpecialCaseCtx_Free(specialCaseCtx* ctx) {
  if (!ctx) return;
  if(ctx->specialCaseType == SPECIAL_CASE_KNN) {
    QueryNode_Free(ctx->knn.queryNode);
  } else if(ctx->specialCaseType == SPECIAL_CASE_SORTBY) {
    rm_free((void*)ctx->sortby.sortKey);
  }
  rm_free(ctx);
}

static searchRequestCtx* searchRequestCtx_New(void) {
  return rm_calloc(1, sizeof(searchRequestCtx));
}

static void searchRequestCtx_Free(searchRequestCtx *r) {
  if(r->queryString) {
    rm_free(r->queryString);
  }
  if(r->specialCases) {
    size_t specialCasesLen = array_len(r->specialCases);
    for(size_t i = 0; i< specialCasesLen; i ++) {
      specialCaseCtx* ctx = r->specialCases[i];
      SpecialCaseCtx_Free(ctx);
    }
    array_free(r->specialCases);
  }
  if(r->requiredFields) {
    array_free(r->requiredFields);
  }
  rm_free(r);
}

static int searchResultReducer(struct MRCtx *mc, int count, MRReply **replies);

static int rscParseProfile(searchRequestCtx *req, RedisModuleString **argv) {
  req->profileArgs = 0;
  if (RMUtil_ArgIndex("FT.PROFILE", argv, 1) != -1) {
    req->profileArgs += 2;
    req->profileClock = clock();
    if (RMUtil_ArgIndex("LIMITED", argv + 3, 1) != -1) {
      req->profileLimited = 1;
      req->profileArgs++;
    }
    if (RMUtil_ArgIndex("QUERY", argv + 3, 2) == -1) {
      return REDISMODULE_ERR;
    }
  }
  return REDISMODULE_OK;
}

void setKNNSpecialCase(searchRequestCtx *req, specialCaseCtx *knn_ctx) {
  if(!req->specialCases) {
    req->specialCases = array_new(specialCaseCtx*, 1);
  }
  array_append(req->specialCases, knn_ctx);
  // Default: No SORTBY is given, or SORTBY is given by other field
  // When first sorting by different field, the topk vectors should be passed to the coordinator heap
  knn_ctx->knn.shouldSort = true;
  // We need to get K results from the shards
  // For example the command request SORTBY text_field LIMIT 2 3
  // In this case the top 5 results relevant for this sort might be the in the last 5 results of the TOPK
  long long requestedResultsCount = req->requestedResultsCount;
  req->requestedResultsCount = MAX(knn_ctx->knn.k, requestedResultsCount);
  if(array_len(req->specialCases) > 1) {
    specialCaseCtx* optionalSortCtx = req->specialCases[0];
    if(optionalSortCtx->specialCaseType == SPECIAL_CASE_SORTBY) {
      if(strcmp(optionalSortCtx->sortby.sortKey, knn_ctx->knn.fieldName) == 0){
        // If SORTBY is done by the vector score field, the coordinator will do it and no special operation is needed.
        knn_ctx->knn.shouldSort = false;
        // The requested results should be at most K
        req->requestedResultsCount = MIN(knn_ctx->knn.k, requestedResultsCount);
      }
    }
  }
}


// Prepare a TOPK special case, return a context with the required KNN fields if query is
// valid and contains KNN section, NULL otherwise (and set proper error in *status* if error
// was found).
specialCaseCtx *prepareOptionalTopKCase(const char *query_string, RedisModuleString **argv, int argc, uint dialectVersion,
                                        QueryError *status) {

  // First, parse the query params if exists, to set the params in the query parser ctx.
  dict *params = NULL;
  QueryNode* queryNode = NULL;
  int paramsOffset = RMUtil_ArgExists("PARAMS", argv, argc, 1);
  if (paramsOffset > 0) {
    ArgsCursor ac;
    ArgsCursor_InitRString(&ac, argv+paramsOffset+1, argc-(paramsOffset+1));
    if (parseParams(&params, &ac, status) != REDISMODULE_OK) {
        return NULL;
    }
  }
  RedisSearchCtx sctx = {0};
  RSSearchOptions opts = {0};
  opts.params = params;
  QueryParseCtx qpCtx = {
      .raw = query_string,
      .len = strlen(query_string),
      .sctx = &sctx,
      .opts = &opts,
      .status = status,
#ifdef PARSER_DEBUG
      .trace_log = NULL
#endif
  };

  // KNN queries are parsed only on dialect versions >=2
  queryNode = RSQuery_ParseRaw_v2(&qpCtx);
  if (QueryError_GetCode(status) != QUERY_OK || queryNode == NULL) {
    // Query parsing failed.
    goto cleanup;
  }
  if (QueryNode_NumParams(queryNode) > 0 && paramsOffset == 0) {
    // Query expects params, but no params were given.
    goto cleanup;
  }
  if (QueryNode_NumParams(queryNode) > 0) {
      int ret = QueryNode_EvalParamsCommon(params, queryNode, dialectVersion, status);
      if (ret != REDISMODULE_OK || QueryError_GetCode(status) != QUERY_OK) {
        // Params evaluation failed.
        goto cleanup;
      }
      Param_DictFree(params);
      params = NULL;
  }

  if (queryNode->type == QN_VECTOR) {
    QueryVectorNode queryVectorNode = queryNode->vn;
    size_t k = queryVectorNode.vq->knn.k;
    if (k > MAX_KNN_K) {
      QueryError_SetUserDataAgnosticErrorFmt(status, QUERY_ELIMIT, VECSIM_KNN_K_TOO_LARGE_ERR_MSG ", max supported K value is %zu", MAX_KNN_K);
      goto cleanup;
    }
    specialCaseCtx *ctx = SpecialCaseCtx_New();
    ctx->knn.k = k;
    ctx->knn.fieldName = queryNode->opts.distField ? queryNode->opts.distField : queryVectorNode.vq->scoreField;
    ctx->knn.pq = NULL;
    ctx->knn.queryNode = queryNode;  // take ownership
    ctx->specialCaseType = SPECIAL_CASE_KNN;
    return ctx;
  }

cleanup:
  if (params) {
    Param_DictFree(params);
  }
  if (queryNode) {
    QueryNode_Free(queryNode);
  }
  return NULL;
}

// Prepare a sortby special case.
void prepareSortbyCase(searchRequestCtx *req, RedisModuleString **argv, int argc, int sortByIndex) {
  const char* sortkey = RedisModule_StringPtrLen(argv[sortByIndex + 1], NULL);
  specialCaseCtx *ctx = SpecialCaseCtx_New();
  ctx->specialCaseType = SPECIAL_CASE_SORTBY;
  ctx->sortby.sortKey = rm_strdup(sortkey);
  ctx->sortby.asc = true;
  req->sortAscending = true;
  if (req->withSortby && sortByIndex + 2 < argc) {
    if (RMUtil_StringEqualsCaseC(argv[sortByIndex + 2], "DESC")) {
      ctx->sortby.asc = false;
      req->sortAscending = false;
    }
  }
  if(!req->specialCases) {
      req->specialCases = array_new(specialCaseCtx*, 1);
    }
  array_append(req->specialCases, ctx);
}

searchRequestCtx *rscParseRequest(RedisModuleString **argv, int argc, QueryError* status) {

  searchRequestCtx *req = searchRequestCtx_New();

  req->initClock = clock();

  if (rscParseProfile(req, argv) != REDISMODULE_OK) {
    searchRequestCtx_Free(req);
    return NULL;
  }

  int argvOffset = 2 + req->profileArgs;
  req->queryString = rm_strdup(RedisModule_StringPtrLen(argv[argvOffset++], NULL));
  req->limit = 10;
  req->offset = 0;
  // marks the user set WITHSCORES. internally it's always set
  req->withScores = RMUtil_ArgExists("WITHSCORES", argv, argc, argvOffset) != 0;
  req->withExplainScores = RMUtil_ArgExists("EXPLAINSCORE", argv, argc, argvOffset) != 0;
  req->specialCases = NULL;
  req->requiredFields = NULL;

  req->withSortingKeys = RMUtil_ArgExists("WITHSORTKEYS", argv, argc, argvOffset) != 0;
  // fprintf(stderr, "Sortby: %d, asc: %d withsort: %d\n", req->withSortby, req->sortAscending,
  //         req->withSortingKeys);

  // Detect "NOCONTENT"
  req->noContent = RMUtil_ArgExists("NOCONTENT", argv, argc, argvOffset) != 0;

  // if RETURN exists - make sure we don't have RETURN 0
  if (!req->noContent && RMUtil_ArgExists("RETURN", argv, argc, argvOffset)) {
    long long numReturns = -1;
    RMUtil_ParseArgsAfter("RETURN", argv, argc, "l", &numReturns);
    // RETURN 0 equals NOCONTENT
    if (numReturns <= 0) {
      req->noContent = 1;
    }
  }

  req->withPayload = RMUtil_ArgExists("WITHPAYLOADS", argv, argc, argvOffset) != 0;

  // Parse LIMIT argument
  RMUtil_ParseArgsAfter("LIMIT", argv + argvOffset, argc - argvOffset, "ll", &req->offset, &req->limit);
  if (req->limit < 0 || req->offset < 0) {
    searchRequestCtx_Free(req);
    return NULL;
  }
  req->requestedResultsCount = req->limit + req->offset;

  // Handle special cases
  // Parse SORTBY ... ASC.
  // Parse it ALWAYS first so the sortkey will be send first
  int sortByIndex = RMUtil_ArgIndex("SORTBY", argv, argc);
  if (sortByIndex > 2) {
    req->withSortby = true;
    // Check for command error where no sortkey is given.
    if(sortByIndex + 1 >= argc) {
      searchRequestCtx_Free(req);
      return NULL;
    }
    prepareSortbyCase(req, argv, argc, sortByIndex);
  } else {
    req->withSortby = false;
  }

  unsigned int dialect = RSGlobalConfig.requestConfigParams.dialectVersion;
  int argIndex = RMUtil_ArgExists("DIALECT", argv, argc, argvOffset);
  if(argIndex > 0) {
      argIndex++;
      ArgsCursor ac;
      ArgsCursor_InitRString(&ac, argv+argIndex, argc-argIndex);
      if (parseDialect(&dialect, &ac, status) != REDISMODULE_OK) {
        searchRequestCtx_Free(req);
        return NULL;
      }
  }

  if(dialect >= 2) {
    // Note: currently there is only one single case. For extending those cases we should use a trie here.
    if(strcasestr(req->queryString, "KNN")) {
      specialCaseCtx *knnCtx = prepareOptionalTopKCase(req->queryString, argv, argc, dialect, status);
      if (QueryError_HasError(status)) {
        searchRequestCtx_Free(req);
        return NULL;
      }
      if (knnCtx != NULL) {
        setKNNSpecialCase(req, knnCtx);
      }
    }
  }

  req->format = QEXEC_FORMAT_DEFAULT;
  argIndex = RMUtil_ArgExists("FORMAT", argv, argc, argvOffset);
  if(argIndex > 0) {
    argIndex++;
    ArgsCursor ac;
    ArgsCursor_InitRString(&ac, argv+argIndex, argc-argIndex);
    if (parseValueFormat(&req->format, &ac, status) != REDISMODULE_OK) {
      searchRequestCtx_Free(req);
      return NULL;
    }
  }

  // Get timeout parameter, if set in the command
  argIndex = RMUtil_ArgIndex("TIMEOUT", argv, argc);
  if (argIndex > -1) {
    argIndex++;
    ArgsCursor ac;
    ArgsCursor_InitRString(&ac, argv+argIndex, argc-argIndex);
    if (parseTimeout(&req->timeout, &ac, status)) {
      searchRequestCtx_Free(req);
      return NULL;
    }
  } else {
    req->timeout = RSGlobalConfig.requestConfigParams.queryTimeoutMS;
  }

  return req;
}

static int cmpStrings(const char *s1, size_t l1, const char *s2, size_t l2) {
  int cmp = memcmp(s1, s2, MIN(l1, l2));
  if (l1 == l2) {
    // if the strings are the same length, just return the result of strcmp
    return cmp;
  }

  // if the strings are identical but the lengths aren't, return the longer string
  if (cmp == 0) {
    return l1 > l2 ? 1 : -1;
  } else {  // the strings are lexically different, just return that
    return cmp;
  }
}

static int cmp_results(const void *p1, const void *p2, const void *udata) {

  const searchResult *r1 = p1, *r2 = p2;
  const searchRequestCtx *req = udata;
  // Compary by sorting keys
  if (req->withSortby) {
    int cmp = 0;
    if ((r1->sortKey || r2->sortKey)) {
      // Sort by numeric sorting keys
      if (r1->sortKeyNum != HUGE_VAL && r2->sortKeyNum != HUGE_VAL) {
        double diff = r2->sortKeyNum - r1->sortKeyNum;
        cmp = diff < 0 ? -1 : (diff > 0 ? 1 : 0);
      } else if (r1->sortKey && r2->sortKey) {

        // Sort by string sort keys
        cmp = cmpStrings(r2->sortKey, r2->sortKeyLen, r1->sortKey, r1->sortKeyLen);
        // printf("Using sortKey!! <N=%lu> %.*s vs <N=%lu> %.*s. Result=%d\n", r2->sortKeyLen,
        //        (int)r2->sortKeyLen, r2->sortKey, r1->sortKeyLen, (int)r1->sortKeyLen, r1->sortKey,
        //        cmp);
      } else {
        // If at least one of these has no sort key, it gets high value regardless of asc/desc
        return r2->sortKey ? 1 : -1;
      }
    }
    // in case of a tie or missing both sorting keys - compare ids
    if (!cmp) {
      // printf("It's a tie! Comparing <N=%lu> %.*s vs <N=%lu> %.*s\n", r2->idLen, (int)r2->idLen,
      //        r2->id, r1->idLen, (int)r1->idLen, r1->id);
      cmp = cmpStrings(r2->id, r2->idLen, r1->id, r1->idLen);
    }
    return (req->sortAscending ? -cmp : cmp);
  }

  double s1 = r1->score, s2 = r2->score;
  // printf("Scores: %lf vs %lf. WithSortBy: %d. SK1=%p. SK2=%p\n", s1, s2, req->withSortby,
  //        r1->sortKey, r2->sortKey);
  if (s1 < s2) {
    return 1;
  } else if (s1 > s2) {
    return -1;
  } else {
    // printf("Scores are tied. Will compare ID Strings instead\n");

    // This was reversed to be more compatible with OSS version where tie breaker was changed
    // to return the lower doc ID to reduce sorting heap work. Doc name might not be ascending
    // or decending but this still may reduce heap work.
    // Our tests are usually ascending so this will create similarity between RS and RSC.
    int rv = -cmpStrings(r2->id, r2->idLen, r1->id, r1->idLen);

    // printf("ID Strings: Comparing <N=%lu> %.*s vs <N=%lu> %.*s => %d\n", r2->idLen,
    // (int)r2->idLen,
    //        r2->id, r1->idLen, (int)r1->idLen, r1->id, rv);
    return rv;
  }
}

searchResult *newResult_resp2(searchResult *cached, MRReply *arr, int j, searchReplyOffsets* offsets, int explainScores) {
  int scoreOffset = offsets->score;
  int fieldsOffset = offsets->firstField;
  int payloadOffset = offsets->payload;
  int sortKeyOffset = offsets->sortKey;
  searchResult *res = cached ? cached : rm_malloc(sizeof *res);
  res->sortKey = NULL;
  res->sortKeyNum = HUGE_VAL;
  if (MRReply_Type(MRReply_ArrayElement(arr, j)) != MR_REPLY_STRING) {
    res->id = NULL;
    return res;
  }
  res->id = (char*)MRReply_String(MRReply_ArrayElement(arr, j), &res->idLen);
  if (!res->id) {
    return res;
  }
  // parse score
  if (explainScores) {
    MRReply *scoreReply = MRReply_ArrayElement(arr, j + scoreOffset);
    if (MRReply_Type(scoreReply) != MR_REPLY_ARRAY) {
      res->id = NULL;
      return res;
    }
    if (MRReply_Length(scoreReply) != 2) {
      res->id = NULL;
      return res;
    }
    if (!MRReply_ToDouble(MRReply_ArrayElement(scoreReply, 0), &res->score)) {
      res->id = NULL;
      return res;
    }
    res->explainScores = MRReply_ArrayElement(scoreReply, 1);
    // Parse scores only if they were are part of the shard's response.
  } else if (scoreOffset > 0 &&
             !MRReply_ToDouble(MRReply_ArrayElement(arr, j + scoreOffset), &res->score)) {
      res->id = NULL;
      return res;
  }
  // get fields
  res->fields = fieldsOffset > 0 ? MRReply_ArrayElement(arr, j + fieldsOffset) : NULL;
  // get payloads
  res->payload = payloadOffset > 0 ? MRReply_ArrayElement(arr, j + payloadOffset) : NULL;
  if (sortKeyOffset > 0) {
    res->sortKey = MRReply_String(MRReply_ArrayElement(arr, j + sortKeyOffset), &res->sortKeyLen);
  }
  if (res->sortKey) {
    if (res->sortKey[0] == '#') {
      char *endptr;
      res->sortKeyNum = strtod(res->sortKey + 1, &endptr);
      RedisModule_Assert(endptr == res->sortKey + res->sortKeyLen);
    }
    // fprintf(stderr, "Sort key string '%s', num '%f\n", res->sortKey, res->sortKeyNum);
  }
  return res;
}

searchResult *newResult_resp3(searchResult *cached, MRReply *results, int j, searchReplyOffsets* offsets, bool explainScores, specialCaseCtx *reduceSpecialCaseCtxSortBy) {
  searchResult *res = cached ? cached : rm_malloc(sizeof *res);
  res->sortKey = NULL;
  res->sortKeyNum = HUGE_VAL;

  MRReply *result_j = MRReply_ArrayElement(results, j);
  if (MRReply_Type(result_j) != MR_REPLY_MAP) {
    res->id = NULL;
    return res;
  }

  MRReply *result_id = MRReply_MapElement(result_j, "id");
  res->id = (char*)MRReply_String(result_id, &res->idLen);
  if (!res->id) {
    return res;
  }

  // parse socre
  MRReply *score = MRReply_MapElement(result_j, "score");
  if (explainScores) {
    if (MRReply_Type(score) != MR_REPLY_ARRAY) {
      res->id = NULL;
      return res;
    }
    if (!MRReply_ToDouble(MRReply_ArrayElement(score, 0), &res->score)) {
      res->id = NULL;
      return res;
    }
    res->explainScores = MRReply_ArrayElement(score, 1);

  } else if (offsets->score > 0 && !MRReply_ToDouble(score, &res->score)) {
      res->id = NULL;
      return res;
  }

  // get fields
  res->fields = MRReply_MapElement(result_j, "extra_attributes");

  // get payloads
  res->payload = MRReply_MapElement(result_j, "payload");

  if (offsets->sortKey > 0) {
    MRReply *sortkey = NULL;
    if (reduceSpecialCaseCtxSortBy) {
      MRReply *require_fields = MRReply_MapElement(result_j, "required_fields");
      if (require_fields) {
        sortkey = MRReply_MapElement(require_fields, reduceSpecialCaseCtxSortBy->sortby.sortKey);
      }
    }
    if (!sortkey) {
      // If sortkey is the only special case, it will not be in the required_fields map
      sortkey = MRReply_MapElement(result_j, "sortkey");
    }
    if (!sortkey) {
      // Fail if sortkey is required but not found
      res->id = NULL;
      return res;
    }
    if (sortkey) {
      res->sortKey = MRReply_String(sortkey, &res->sortKeyLen);
      if (res->sortKey) {
        if (res->sortKey[0] == '#') {
          char *endptr;
          res->sortKeyNum = strtod(res->sortKey + 1, &endptr);
          RedisModule_Assert(endptr == res->sortKey + res->sortKeyLen);
        }
        // fprintf(stderr, "Sort key string '%s', num '%f\n", res->sortKey, res->sortKeyNum);
      }
    }
  }

  return res;
}

static void getReplyOffsets(const searchRequestCtx *ctx, searchReplyOffsets *offsets) {

  /**
   * Reply format
   *
   * ID
   * SCORE         ---| optional - only if WITHSCORES was given, or SORTBY section was not given.
   * Payload
   * Sort field    ---|
   * ...              | special cases - SORTBY, TOPK. Sort key is always first for backwards comptability.
   * ...           ---|
   * First field
   *
   *
   */

  if (ctx->withScores || !ctx->withSortby) {
    offsets->step = 3;  // 1 for key, 1 for score, 1 for fields
    offsets->score = 1;
    offsets->firstField = 2;
  } else {
    offsets->score = -1;
    offsets->step = 2;  // 1 for key, 1 for fields
    offsets->firstField = 1;
  }
  offsets->payload = -1;
  offsets->sortKey = -1;

  if (ctx->withPayload) {  // save an extra step for payloads
    offsets->step++;
    offsets->payload = offsets->firstField;
    offsets->firstField++;
  }

  // Update the offsets for the special case after determining score, payload, field.
  size_t specialCaseStartOffset = offsets->firstField;
  size_t specialCasesMaxOffset = 0;
  if (ctx->specialCases) {
    size_t nSpecialCases = array_len(ctx->specialCases);
    for(size_t i = 0; i < nSpecialCases; i++) {
      switch (ctx->specialCases[i]->specialCaseType)
      {
      case SPECIAL_CASE_KNN: {
        ctx->specialCases[i]->knn.offset += specialCaseStartOffset;
        specialCasesMaxOffset = MAX(specialCasesMaxOffset, ctx->specialCases[i]->knn.offset);
        break;
      }
      case SPECIAL_CASE_SORTBY: {
        ctx->specialCases[i]->sortby.offset += specialCaseStartOffset;
        offsets->sortKey = ctx->specialCases[i]->sortby.offset;
        specialCasesMaxOffset = MAX(specialCasesMaxOffset, ctx->specialCases[i]->sortby.offset);
        break;
      }
      case SPECIAL_CASE_NONE:
      default:
        break;
      }
    }
  }

  if(specialCasesMaxOffset > 0) {
    offsets->firstField=specialCasesMaxOffset+1;
    offsets->step=offsets->firstField+1;
  }
  else if(ctx->withSortingKeys) {
    offsets->step++;
    offsets->sortKey = offsets->firstField++;
  }

  // nocontent - one less field, and the offset is -1 to avoid parsing it
  if (ctx->noContent) {
    offsets->step--;
    offsets->firstField = -1;
  }
}


/************************** Result processing callbacks **********************/

static int cmp_scored_results(const void *p1, const void *p2, const void *udata) {
  const scoredSearchResultWrapper* s1= p1;
  const scoredSearchResultWrapper* s2 = p2;
  double score1 = s1->score;
  double score2 = s2->score;
  if (score1 < score2) {
    return -1;
  } else if (score1 > score2) {
    return 1;
  }
  return cmpStrings(s1->result->id, s1->result->idLen, s2->result->id, s2->result->idLen);
}

static double parseNumeric(const char *str, const char *sortKey) {
    RedisModule_Assert(str[0] == '#');
    char *eptr;
    double d = strtod(str + 1, &eptr);
    RedisModule_Assert(eptr != sortKey + 1 && *eptr == 0);
    return d;
}

#define GET_NUMERIC_SCORE(d, searchResult_var, score_exp) \
  do {                                                    \
    if (res->sortKeyNum != HUGE_VAL) {                    \
      d = searchResult_var->sortKeyNum;                   \
    } else {                                              \
      const char *score = (score_exp);                    \
      d = parseNumeric(score, res->sortKey);              \
    }                                                     \
  } while (0);

static void ProcessKNNSearchResult(searchResult *res, searchReducerCtx *rCtx, double score, knnContext *knnCtx) {
  // As long as we don't have k results, keep insert
    if (heap_count(knnCtx->pq) < knnCtx->k) {
      scoredSearchResultWrapper* resWrapper = rm_malloc(sizeof(scoredSearchResultWrapper));
      resWrapper->result = res;
      resWrapper->score = score;
      heap_offerx(knnCtx->pq, resWrapper);
    } else {
      // Check for upper bound
      scoredSearchResultWrapper tmpWrapper;
      tmpWrapper.result = res;
      tmpWrapper.score = score;
      scoredSearchResultWrapper *largest = heap_peek(knnCtx->pq);
      int c = cmp_scored_results(&tmpWrapper, largest, rCtx->searchCtx);
      if (c < 0) {
        scoredSearchResultWrapper* resWrapper = rm_malloc(sizeof(scoredSearchResultWrapper));
        resWrapper->result = res;
        resWrapper->score = score;
        // Current result is smaller then upper bound, replace them.
        largest = heap_poll(knnCtx->pq);
        heap_offerx(knnCtx->pq, resWrapper);
        rCtx->cachedResult = largest->result;
        rm_free(largest);
      } else {
        rCtx->cachedResult = res;
      }
    }
}

static void ProcessKNNSearchReply(MRReply *arr, searchReducerCtx *rCtx, RedisModuleCtx *ctx) {
  if (arr == NULL) {
    return;
  }
  if (MRReply_Type(arr) == MR_REPLY_ERROR) {
    return;
  }

  bool resp3 = MRReply_Type(arr) == MR_REPLY_MAP;
  if (!resp3 && (MRReply_Type(arr) != MR_REPLY_ARRAY || MRReply_Length(arr) == 0)) {
    // Empty reply??
    return;
  }

  searchRequestCtx *req = rCtx->searchCtx;
  specialCaseCtx* reduceSpecialCaseCtxKnn = rCtx->reduceSpecialCaseCtxKnn;
  specialCaseCtx* reduceSpecialCaseCtxSortBy = rCtx->reduceSpecialCaseCtxSortby;
  searchResult *res;
  if (resp3) {
    // Check for a warning
    MRReply *warning = MRReply_MapElement(arr, "warning");
    RS_LOG_ASSERT(warning && MRReply_Type(warning) == MR_REPLY_ARRAY, "invalid warning record");
    if (!rCtx->warning && MRReply_Length(warning) > 0) {
      rCtx->warning = warning;
    }

    MRReply *results = MRReply_MapElement(arr, "results");
    RS_LOG_ASSERT(results && MRReply_Type(results) == MR_REPLY_ARRAY, "invalid results record");
    size_t len = MRReply_Length(results);
    for (int j = 0; j < len; ++j) {
      res = newResult_resp3(rCtx->cachedResult, results, j, &rCtx->offsets, rCtx->searchCtx->withExplainScores, reduceSpecialCaseCtxSortBy);
      if (res && res->id) {
        rCtx->cachedResult = NULL;
      } else {
        RedisModule_Log(ctx, "warning", "missing required_field when parsing redisearch results");
        goto error;
      }
      MRReply *require_fields = MRReply_MapElement(MRReply_ArrayElement(results, j), "required_fields");
      if (!require_fields) {
        RedisModule_Log(ctx, "warning", "missing required_fields when parsing redisearch results");
        goto error;
      }
      MRReply *score_value = MRReply_MapElement(require_fields, reduceSpecialCaseCtxKnn->knn.fieldName);
      if (!score_value) {
        RedisModule_Log(ctx, "warning", "missing knn required_field when parsing redisearch results");
        goto error;
      }
      double d;
      GET_NUMERIC_SCORE(d, res, MRReply_String(score_value, NULL));
      ProcessKNNSearchResult(res, rCtx, d, &reduceSpecialCaseCtxKnn->knn);
    }
    processResultFormat(&req->format, arr);

  } else {
    size_t len = MRReply_Length(arr);

    int step = rCtx->offsets.step;
    int scoreOffset = reduceSpecialCaseCtxKnn->knn.offset;
    for (int j = 1; j < len; j += step) {
      if (j + step > len) {
        RedisModule_Log(
            ctx, "warning",
            "got a bad reply from redisearch, reply contains less parameters then expected");
        rCtx->errorOccurred = true;
        break;
      }
      res = newResult_resp2(rCtx->cachedResult, arr, j, &rCtx->offsets, rCtx->searchCtx->withExplainScores);
      if (res && res->id) {
        rCtx->cachedResult = NULL;
      } else {
        RedisModule_Log(ctx, "warning", "missing required_field when parsing redisearch results");
        goto error;
      }

      double d;
      GET_NUMERIC_SCORE(d, res, MRReply_String(MRReply_ArrayElement(arr, j + scoreOffset), NULL));
      ProcessKNNSearchResult(res, rCtx, d, &reduceSpecialCaseCtxKnn->knn);
    }
  }
  return;

error:
  rCtx->errorOccurred = true;
  // invalid result - usually means something is off with the response, and we should just
  // quit this response
  rCtx->cachedResult = res;
}

static void processSearchReplyResult(searchResult *res, searchReducerCtx *rCtx, RedisModuleCtx *ctx) {
  if (!res || !res->id) {
    RedisModule_Log(ctx, "warning", "got an unexpected argument when parsing redisearch results");
    rCtx->errorOccurred = true;
    // invalid result - usually means something is off with the response, and we should just
    // quit this response
    rCtx->cachedResult = res;
    return;
  }

  rCtx->cachedResult = NULL;

  // fprintf(stderr, "Result %d Reply docId %s score: %f sortkey %f\n", i, res->id, res->score, res->sortKeyNum);

  // TODO: minmax_heap?
  if (heap_count(rCtx->pq) < heap_size(rCtx->pq)) {
    // printf("Offering result score %f\n", res->score);
    heap_offerx(rCtx->pq, res);
  } else {
    searchResult *smallest = heap_peek(rCtx->pq);
    int c = cmp_results(res, smallest, rCtx->searchCtx);
    if (c < 0) {
      smallest = heap_poll(rCtx->pq);
      heap_offerx(rCtx->pq, res);
      rCtx->cachedResult = smallest;
    } else {
      rCtx->cachedResult = res;
      if (rCtx->searchCtx->withSortby) {
        // If the result is lower than the last result in the heap,
        // AND there is a user-defined sort order - we can stop now
        return;
      }
    }
  }
}

static void processSearchReply(MRReply *arr, searchReducerCtx *rCtx, RedisModuleCtx *ctx) {
  if (arr == NULL) {
    return;
  }
  if (MRReply_Type(arr) == MR_REPLY_ERROR) {
    return;
  }

  bool resp3 = MRReply_Type(arr) == MR_REPLY_MAP;
  if (!resp3 && (MRReply_Type(arr) != MR_REPLY_ARRAY || MRReply_Length(arr) == 0)) {
    // Empty reply??
    return;
  }

  searchRequestCtx *req = rCtx->searchCtx;

  if (resp3) // RESP3
  {
    // Check for a warning
    MRReply *warning = MRReply_MapElement(arr, "warning");
    RS_LOG_ASSERT(warning && MRReply_Type(warning) == MR_REPLY_ARRAY, "invalid warning record");
    if (!rCtx->warning && MRReply_Length(warning) > 0) {
      rCtx->warning = warning;
    }

    MRReply *total_results = MRReply_MapElement(arr, "total_results");
    if (!total_results) {
      rCtx->errorOccurred = true;
      return;
    }
    rCtx->totalReplies += MRReply_Integer(total_results);
    MRReply *results = MRReply_MapElement(arr, "results");
    if (!results) {
      rCtx->errorOccurred = true;
      return;
    }
    size_t len = MRReply_Length(results);

    bool needScore = rCtx->offsets.score > 0;
    for (int i = 0; i < len; ++i) {
      searchResult *res = newResult_resp3(rCtx->cachedResult, results, i, &rCtx->offsets, rCtx->searchCtx->withExplainScores, rCtx->reduceSpecialCaseCtxSortby);
      processSearchReplyResult(res, rCtx, ctx);
    }
    processResultFormat(&rCtx->searchCtx->format, arr);
  }
  else // RESP2
  {
    size_t len = MRReply_Length(arr);

    // first element is the total count
    rCtx->totalReplies += MRReply_Integer(MRReply_ArrayElement(arr, 0));

    int step = rCtx->offsets.step;
    // fprintf(stderr, "Step %d, scoreOffset %d, fieldsOffset %d, sortKeyOffset %d\n", step,
    //         scoreOffset, fieldsOffset, sortKeyOffset);

    for (int j = 1; j < len; j += step) {
      if (j + step > len) {
        RedisModule_Log(ctx, "warning",
          "got a bad reply from redisearch, reply contains less parameters then expected");
        rCtx->errorOccurred = true;
        break;
      }
      searchResult *res = newResult_resp2(rCtx->cachedResult, arr, j, &rCtx->offsets , rCtx->searchCtx->withExplainScores);
      processSearchReplyResult(res, rCtx, ctx);
    }
  }
}

/************************ Result post processing callbacks ********************/


static void noOpPostProcess(searchReducerCtx *rCtx){
  return;
}

static void knnPostProcess(searchReducerCtx *rCtx) {
  specialCaseCtx* reducerSpecialCaseCtx = rCtx->reduceSpecialCaseCtxKnn;
  RedisModule_Assert(reducerSpecialCaseCtx->specialCaseType == SPECIAL_CASE_KNN);
  if(reducerSpecialCaseCtx->knn.pq) {
    size_t numberOfResults = heap_count(reducerSpecialCaseCtx->knn.pq);
    for (size_t i = 0; i < numberOfResults; i++) {
      scoredSearchResultWrapper* wrappedResult = heap_poll(reducerSpecialCaseCtx->knn.pq);
      searchResult* res = wrappedResult->result;
      rm_free(wrappedResult);
      if(heap_count(rCtx->pq) < heap_size(rCtx->pq)) {
        heap_offerx(rCtx->pq, res);
      }
      else {
        searchResult *smallest = heap_peek(rCtx->pq);
        int c = cmp_results(res, smallest, rCtx->searchCtx);
        if (c < 0) {
          smallest = heap_poll(rCtx->pq);
          heap_offerx(rCtx->pq, res);
          rm_free(smallest);
        } else {
          rm_free(res);
        }
      }
    }
  }
  // We can always get at most K results
  rCtx->totalReplies = heap_count(rCtx->pq);

}

static void sendSearchResults(RedisModule_Reply *reply, searchReducerCtx *rCtx) {
  // Reverse the top N results

  rCtx->postProcess((struct searchReducerCtx *)rCtx);

  searchRequestCtx *req = rCtx->searchCtx;

  // Number of results to actually return
  size_t num = req->requestedResultsCount;

  size_t qlen = heap_count(rCtx->pq);
  size_t pos = qlen;

  // Load the results from the heap into a sorted array. Free the items in
  // the heap one-by-one so that we don't have to go through them again
  searchResult **results = rm_malloc(sizeof(*results) * qlen);
  while (pos) {
    results[--pos] = heap_poll(rCtx->pq);
  }
  heap_free(rCtx->pq);
  rCtx->pq = NULL;

  //-------------------------------------------------------------------------------------------
  RedisModule_Reply_Map(reply);
  if (reply->resp3) // RESP3
  {
    RedisModule_Reply_SimpleString(reply, "attributes");
    if (rCtx->fieldNames) {
      MR_ReplyWithMRReply(reply, rCtx->fieldNames);
    } else {
      RedisModule_Reply_EmptyArray(reply);
    }

    RedisModule_Reply_SimpleString(reply, "warning"); // >warning
    if (rCtx->warning) {
      MR_ReplyWithMRReply(reply, rCtx->warning);
    } else {
      RedisModule_Reply_EmptyArray(reply);
    }

    RedisModule_ReplyKV_LongLong(reply, "total_results", rCtx->totalReplies);

    if (rCtx->searchCtx->format & QEXEC_FORMAT_EXPAND) {
      RedisModule_ReplyKV_SimpleString(reply, "format", "EXPAND"); // >format
    } else {
      RedisModule_ReplyKV_SimpleString(reply, "format", "STRING"); // >format
    }

    RedisModule_ReplyKV_Array(reply, "results"); // >results

    for (int i = 0; i < qlen && i < num; ++i) {
      RedisModule_Reply_Map(reply); // >> result
        searchResult *res = results[i];

        RedisModule_ReplyKV_StringBuffer(reply, "id", res->id, res->idLen);

        if (req->withScores) {
          RedisModule_Reply_SimpleString(reply, "score");

          if (req->withExplainScores) {
            RedisModule_Reply_Array(reply);
              RedisModule_Reply_Double(reply, res->score);
              MR_ReplyWithMRReply(reply, res->explainScores);
            RedisModule_Reply_ArrayEnd(reply);
          } else {
            RedisModule_Reply_Double(reply, res->score);
          }
        }

        if (req->withPayload) {
          RedisModule_Reply_SimpleString(reply, "payload");
          MR_ReplyWithMRReply(reply, res->payload);
        }

        if (req->withSortingKeys && req->withSortby) {
          RedisModule_Reply_SimpleString(reply, "sortkey");
          if (res->sortKey) {
            RedisModule_Reply_StringBuffer(reply, res->sortKey, res->sortKeyLen);
          } else {
            RedisModule_Reply_Null(reply);
          }
        }
        if (!req->noContent) {
          RedisModule_ReplyKV_MRReply(reply, "extra_attributes", res->fields); // >> extra_attributes
        }

        RedisModule_Reply_SimpleString(reply, "values");
        RedisModule_Reply_EmptyArray(reply);
      RedisModule_Reply_MapEnd(reply); // >>result
    }

    RedisModule_Reply_ArrayEnd(reply); // >results
  }
  //-------------------------------------------------------------------------------------------
  else // RESP2
  {
    RedisModule_Reply_LongLong(reply, rCtx->totalReplies);

    for (pos = rCtx->searchCtx->offset; pos < qlen && pos < num; pos++) {
      searchResult *res = results[pos];
      RedisModule_Reply_StringBuffer(reply, res->id, res->idLen);
      if (req->withScores) {
        if (req->withExplainScores) {
          RedisModule_Reply_Array(reply);
            RedisModule_Reply_Double(reply, res->score);
            MR_ReplyWithMRReply(reply, res->explainScores);
          RedisModule_Reply_ArrayEnd(reply);
        } else {
          RedisModule_Reply_Double(reply, res->score);
        }
      }
      if (req->withPayload) {
        MR_ReplyWithMRReply(reply, res->payload);
      }
      if (req->withSortingKeys && req->withSortby) {
        if (res->sortKey) {
          RedisModule_Reply_StringBuffer(reply, res->sortKey, res->sortKeyLen);
        } else {
          RedisModule_Reply_Null(reply);
        }
      }
      if (!req->noContent) {
        MR_ReplyWithMRReply(reply, res->fields);
      }
    }
  }
  RedisModule_Reply_MapEnd(reply);
  //-------------------------------------------------------------------------------------------

  // Free the sorted results
  for (pos = 0; pos < qlen; pos++) {
    rm_free(results[pos]);
  }
  rm_free(results);
}

/**
 * This function is used to print profiles received from the shards.
 * It is used by both SEARCH and AGGREGATE.
 */
static void PrintShardProfile_resp2(RedisModule_Reply *reply, int count, MRReply **replies, bool isSearch) {
  // The 1st location always stores the results. On FT.AGGREGATE, the next place stores the
  // cursor ID. The last location (2nd for FT.SEARCH and 3rd for FT.AGGREGATE) stores the
  // profile information of the shard.
  const int profile_data_idx = isSearch ? 1 : 2;
  for (int i = 0; i < count; ++i) {
    MRReply *shards_reply = MRReply_ArrayElement(replies[i], profile_data_idx);
    MRReply *shards_array_profile = MRReply_ArrayElement(shards_reply, 1);
    MRReply *shard_profile = MRReply_ArrayElement(shards_array_profile, 0);
    MR_ReplyWithMRReply(reply, shard_profile);
  }
}

static void PrintShardProfile_resp3(RedisModule_Reply *reply, int count, MRReply **replies, bool isSearch) {
  for (int i = 0; i < count; ++i) {
    MRReply *profile;
    if (!isSearch) {
      // On aggregate commands, take the results from the response (second component is the cursor-id)
      MRReply *results = MRReply_ArrayElement(replies[i], 0);
      profile = MRReply_MapElement(results, PROFILE_STR);
    } else {
      profile = MRReply_MapElement(replies[i], PROFILE_STR);
    }
    MRReply *shards = MRReply_MapElement(profile, PROFILE_SHARDS_STR);
    MRReply *shard = MRReply_ArrayElement(shards, 0);

    MR_ReplyWithMRReply(reply, shard);
  }
}

void PrintShardProfile(RedisModule_Reply *reply, void *ctx) {
  PrintShardProfile_ctx *pCtx = ctx;
  if (reply->resp3) {
    PrintShardProfile_resp3(reply, pCtx->count, pCtx->replies, pCtx->isSearch);
  } else {
    PrintShardProfile_resp2(reply, pCtx->count, pCtx->replies, pCtx->isSearch);
  }
}

struct PrintCoordProfile_ctx {
  clock_t totalTime;
  clock_t postProcessTime;
};
static void profileSearchReplyCoordinator(RedisModule_Reply *reply, void *ctx) {
  struct PrintCoordProfile_ctx *pCtx = ctx;
  RedisModule_Reply_Map(reply);
  RedisModule_ReplyKV_Double(reply, "Total Coordinator time", (double)(clock() - pCtx->totalTime) / CLOCKS_PER_MILLISEC);
  RedisModule_ReplyKV_Double(reply, "Post Processing time", (double)(clock() - pCtx->postProcessTime) / CLOCKS_PER_MILLISEC);
  RedisModule_Reply_MapEnd(reply);
}

static void profileSearchReply(RedisModule_Reply *reply, searchReducerCtx *rCtx,
                               int count, MRReply **replies,
                               clock_t totalTime, clock_t postProcessTime) {
  bool has_map = RedisModule_HasMap(reply);
  RedisModule_Reply_Map(reply); // root
    // Have a named map for the results for RESP3
    if (has_map) {
      RedisModule_Reply_SimpleString(reply, "Results"); // >results
    }
    sendSearchResults(reply, rCtx);

    // print profile of shards & coordinator
    PrintShardProfile_ctx shardsCtx = {
        .count = count,
        .replies = replies,
        .isSearch = true,
    };
    struct PrintCoordProfile_ctx coordCtx = {
        .totalTime = totalTime,
        .postProcessTime = postProcessTime,
    };
    Profile_PrintInFormat(reply, PrintShardProfile, &shardsCtx, profileSearchReplyCoordinator, &coordCtx);

    RedisModule_Reply_MapEnd(reply); // >root
}

static void searchResultReducer_wrapper(void *mc_v) {
  struct MRCtx *mc = mc_v;
  searchResultReducer(mc, MRCtx_GetNumReplied(mc), MRCtx_GetReplies(mc));
}

static int searchResultReducer_background(struct MRCtx *mc, int count, MRReply **replies) {
  ConcurrentSearch_ThreadPoolRun(searchResultReducer_wrapper, mc, DIST_AGG_THREADPOOL);
  return REDISMODULE_OK;
}

static bool should_return_error(MRReply *reply) {
  // TODO: Replace third condition with a var instead of hard-coded string
  const char *errStr = MRReply_String(reply, NULL);
  return (!errStr
          || RSGlobalConfig.requestConfigParams.timeoutPolicy == TimeoutPolicy_Fail
          || strcmp(errStr, "Timeout limit was reached"));
}

static bool should_return_timeout_error(searchRequestCtx *req) {
  return RSGlobalConfig.requestConfigParams.timeoutPolicy == TimeoutPolicy_Fail
         && req->timeout != 0
         && ((double)(clock() - req->initClock) / CLOCKS_PER_MILLISEC) > req->timeout;
}

static int searchResultReducer(struct MRCtx *mc, int count, MRReply **replies) {
  clock_t postProcessTime;
  RedisModuleBlockedClient *bc = MRCtx_GetBlockedClient(mc);
  RedisModuleCtx *ctx = RedisModule_GetThreadSafeContext(bc);
  searchRequestCtx *req = MRCtx_GetPrivData(mc);
  searchReducerCtx rCtx = {NULL};
  int profile = req->profileArgs > 0;
  RedisModule_Reply _reply = RedisModule_NewReply(ctx), *reply = &_reply;

  int res = REDISMODULE_OK;
  // got no replies - this means timeout
  if (count == 0 || req->limit < 0) {
    res = RedisModule_Reply_Error(reply, "Could not send query to cluster");
    goto cleanup;
  }

  // Traverse the replies, check for early bail-out which we want for all errors
  // but timeout+non-strict timeout policy.
  for (int i = 0; i < count; i++) {
    MRReply *curr_rep = replies[i];
    if (MRReply_Type(curr_rep) == MR_REPLY_ERROR) {
      rCtx.errorOccurred = true;
      rCtx.lastError = curr_rep;
      if (should_return_error(curr_rep)) {
        res = MR_ReplyWithMRReply(reply, curr_rep);
        goto cleanup;
      }
    }
  }

  rCtx.searchCtx = req;

  // Get reply offsets
  getReplyOffsets(rCtx.searchCtx, &rCtx.offsets);

  // Init results heap.
  size_t num = req->requestedResultsCount;
  rCtx.pq = rm_malloc(heap_sizeof(num));
  heap_init(rCtx.pq, cmp_results, req, num);

  // Default result process and post process operations
  rCtx.processReply = (processReplyCB) processSearchReply;
  rCtx.postProcess = (postProcessReplyCB) noOpPostProcess;

  if (req->specialCases) {
    size_t nSpecialCases = array_len(req->specialCases);
    for (size_t i = 0; i < nSpecialCases; ++i) {
      if (req->specialCases[i]->specialCaseType == SPECIAL_CASE_KNN) {
        specialCaseCtx* knnCtx = req->specialCases[i];
        rCtx.postProcess = (postProcessReplyCB) knnPostProcess;
        rCtx.reduceSpecialCaseCtxKnn = knnCtx;
        if (knnCtx->knn.shouldSort) {
          knnCtx->knn.pq = rm_malloc(heap_sizeof(knnCtx->knn.k));
          heap_init(knnCtx->knn.pq, cmp_scored_results, NULL, knnCtx->knn.k);
          rCtx.processReply = (processReplyCB) ProcessKNNSearchReply;
          break;
        }
      } else if (req->specialCases[i]->specialCaseType == SPECIAL_CASE_SORTBY) {
        rCtx.reduceSpecialCaseCtxSortby = req->specialCases[i];
      }
    }
  }

  if (!profile) {
    for (int i = 0; i < count; ++i) {
      rCtx.processReply(replies[i], (struct searchReducerCtx *)&rCtx, ctx);

      // If we timed out on strict timeout policy, return a timeout error
      if (should_return_timeout_error(req)) {
        RedisModule_Reply_Error(reply, QueryError_Strerror(QUERY_ETIMEDOUT));
        goto cleanup;
      }
    }
  } else {
    for (int i = 0; i < count; ++i) {
      MRReply *mr_reply;
      if (reply->resp3) {
        mr_reply = MRReply_MapElement(replies[i], "Results");
      } else {
        mr_reply = MRReply_ArrayElement(replies[i], 0);
      }
      rCtx.processReply(mr_reply, (struct searchReducerCtx *)&rCtx, ctx);

      // If we timed out on strict timeout policy, return a timeout error
      if (should_return_timeout_error(req)) {
        RedisModule_Reply_Error(reply, QueryError_Strerror(QUERY_ETIMEDOUT));
        goto cleanup;
      }
    }
  }

  if (rCtx.cachedResult) {
    rm_free(rCtx.cachedResult);
  }

  if (rCtx.errorOccurred && !rCtx.lastError) {
    RedisModule_Reply_Error(reply, "could not parse redisearch results");
    goto cleanup;
  }

  if (!profile) {
    sendSearchResults(reply, &rCtx);
  } else {
    profileSearchReply(reply, &rCtx, count, replies, req->profileClock, clock());
  }

  TotalGlobalStats_CountQuery(QEXEC_F_IS_SEARCH, clock() - req->initClock);

cleanup:
  RedisModule_EndReply(reply);

  if (rCtx.pq) {
    heap_destroy(rCtx.pq);
  }
  if (rCtx.reduceSpecialCaseCtxKnn &&
      rCtx.reduceSpecialCaseCtxKnn->knn.pq) {
    heap_destroy(rCtx.reduceSpecialCaseCtxKnn->knn.pq);
  }

  RedisModule_BlockedClientMeasureTimeEnd(bc);
  RedisModule_UnblockClient(bc, NULL);
  RedisModule_FreeThreadSafeContext(ctx);
  // We could pass `mc` to the unblock function to perform the next 3 cleanup steps, but
  // this way we free the memory from the background after the client is unblocked,
  // which is a bit more efficient.
  // The unblocking callback also replies with error if there was 0 replies from the shards,
  // and since we already replied with error in this case (in the beginning of this function),
  // we can't pass `mc` to the unblock function.
  searchRequestCtx_Free(req);
  MR_requestCompleted();
  MRCtx_Free(mc);
  return res;
}

static inline bool cannotBlockCtx(RedisModuleCtx *ctx) {
  return RedisModule_GetContextFlags(ctx) & REDISMODULE_CTX_FLAGS_DENY_BLOCKING;
}

static inline int ReplyBlockDeny(RedisModuleCtx *ctx, const RedisModuleString *cmd) {
  return RMUtil_ReplyWithErrorFmt(ctx, "Cannot perform `%s`: Cannot block", RedisModule_StringPtrLen(cmd, NULL));
}

static int genericCallUnderscoreVariant(RedisModuleCtx *ctx, RedisModuleString **argv, int argc) {
  size_t len;
  const char *cmd = RedisModule_StringPtrLen(argv[0], &len);
  RedisModule_Assert(!strncasecmp(cmd, "FT.", 3));
  char *localCmd;
  rm_asprintf(&localCmd, "_%.*s", len, cmd);
  /*
   * v - argv input array of RedisModuleString
   * E - return errors as RedisModuleCallReply object (instead of NULL)
   * M - respect OOM
   * 0 - same RESP protocol
   * ! - replicate the command if needed (allows for replication)
   * NOTICE: We don't add the `C` flag, such that the user that runs the internal
   * command is the unrestricted user. Such that it can execute internal commands
   * even if the dispatching user does not have such permissions (we reach here
   * only on OSS with 1 shard due to the mechanism of this function).
   * This is OK because the user already passed the ACL command validation (keys - TBD)
   * before reaching the non-underscored command command-handler.
   */

  RedisModuleCallReply *r = RedisModule_Call(ctx, localCmd, "vEM0!", argv + 1, argc - 1);
  RedisModule_ReplyWithCallReply(ctx, r); // Pass the reply to the client
  rm_free(localCmd);
  RedisModule_FreeCallReply(r);
  return REDISMODULE_OK;
}

/* FT.MGET {idx} {key} ... */
int MGetCommandHandler(RedisModuleCtx *ctx, RedisModuleString **argv, int argc) {
  if (argc < 3) {
    return RedisModule_WrongArity(ctx);
  } else if (!SearchCluster_Ready()) {
    // Check that the cluster state is valid
    return RedisModule_ReplyWithError(ctx, CLUSTERDOWN_ERR);
  }
  RS_AutoMemory(ctx);

  VERIFY_ACL(ctx, argv[1])

  if (NumShards == 1) {
    return genericCallUnderscoreVariant(ctx, argv, argc);
  } else if (cannotBlockCtx(ctx)) {
    return ReplyBlockDeny(ctx, argv[0]);
  }

  MRCommand cmd = MR_NewCommandFromRedisStrings(argc, argv);
  MRCommand_SetProtocol(&cmd, ctx);
  /* Replace our own FT command with _FT. command */
  MRCommand_SetPrefix(&cmd, "_FT");

  struct MRCtx *mrctx = MR_CreateCtx(ctx, 0, NULL, NumShards);
  MR_Fanout(mrctx, mergeArraysReducer, cmd, true);
  return REDISMODULE_OK;
}

int SpellCheckCommandHandler(RedisModuleCtx *ctx, RedisModuleString **argv, int argc) {
  if (NumShards == 0) {
    // Cluster state is not ready
    return RedisModule_ReplyWithError(ctx, CLUSTERDOWN_ERR);
  } else if (argc < 3) {
    return RedisModule_WrongArity(ctx);
  }
  RS_AutoMemory(ctx);

  VERIFY_ACL(ctx, argv[1])

  if (NumShards == 1) {
    return SpellCheckCommand(ctx, argv, argc);
  } else if (cannotBlockCtx(ctx)) {
    return ReplyBlockDeny(ctx, argv[0]);
  }

  MRCommand cmd = MR_NewCommandFromRedisStrings(argc, argv);
  MRCommand_SetProtocol(&cmd, ctx);
  /* Replace our own FT command with _FT. command */
  MRCommand_SetPrefix(&cmd, "_FT");

  MRCommand_Insert(&cmd, 3, "FULLSCOREINFO", sizeof("FULLSCOREINFO") - 1);

  struct MRCtx *mrctx = MR_CreateCtx(ctx, 0, NULL, NumShards);
  MR_Fanout(mrctx, is_resp3(ctx) ? spellCheckReducer_resp3 : spellCheckReducer_resp2, cmd, true);
  return REDISMODULE_OK;
}

static int MastersFanoutCommandHandler(RedisModuleCtx *ctx,
  RedisModuleString **argv, int argc, int indexNamePos) {
  if (argc < 2) {
    return RedisModule_WrongArity(ctx);
  } else if (!SearchCluster_Ready()) {
    // Check that the cluster state is valid
    return RedisModule_ReplyWithError(ctx, CLUSTERDOWN_ERR);
  }
  RS_AutoMemory(ctx);

  // Validate ACL key permissions if needed (for commands that access an index)
  if (indexNamePos != -1) {
    if (indexNamePos >= argc) {
      return RedisModule_WrongArity(ctx);
    }
    VERIFY_ACL(ctx, argv[indexNamePos])
  }

  if (NumShards == 1) {
    // There is only one shard in the cluster. We can handle the command locally.
    return genericCallUnderscoreVariant(ctx, argv, argc);
  } else if (cannotBlockCtx(ctx)) {
    return ReplyBlockDeny(ctx, argv[0]);
  }

  MRCommand cmd = MR_NewCommandFromRedisStrings(argc, argv);
  MRCommand_SetProtocol(&cmd, ctx);
  /* Replace our own FT command with _FT. command */
  MRCommand_SetPrefix(&cmd, "_FT");
  struct MRCtx *mrctx = MR_CreateCtx(ctx, 0, NULL, NumShards);

  MR_Fanout(mrctx, allOKReducer, cmd, true);
  return REDISMODULE_OK;
}

static int FanoutCommandHandlerWithIndexAtFirstArg(RedisModuleCtx *ctx,
  RedisModuleString **argv, int argc) {
  return MastersFanoutCommandHandler(ctx, argv, argc, 1);
}

static int FanoutCommandHandlerWithIndexAtSecondArg(RedisModuleCtx *ctx,
  RedisModuleString **argv, int argc) {
  return MastersFanoutCommandHandler(ctx, argv, argc, 2);
}

static int FanoutCommandHandlerIndexless(RedisModuleCtx *ctx,
  RedisModuleString **argv, int argc) {
  return MastersFanoutCommandHandler(ctx, argv, argc, -1);
}

// Supports FT.ADD, FT.DEL, FT.GET, FT.SUGADD, FT.SUGGET, FT.SUGDEL, FT.SUGLEN.
// If needed for more commands, make sure `MRCommand_GetShardingKey` is implemented for them.
// Notice that only OSS cluster should deal with such redirections.
static int SingleShardCommandHandler(RedisModuleCtx *ctx,
  RedisModuleString **argv, int argc, int indexNamePos) {
  if (argc < 2) {
    return RedisModule_WrongArity(ctx);
  } else if (!SearchCluster_Ready()) {
    return RedisModule_ReplyWithError(ctx, CLUSTERDOWN_ERR);
  }
  RS_AutoMemory(ctx);

  // Validate ACL key permissions if needed (for commands that access an index)
  if (indexNamePos != -1) {
    if (indexNamePos >= argc) {
      return RedisModule_WrongArity(ctx);
    }
    VERIFY_ACL(ctx, argv[indexNamePos])
  }

  if (NumShards == 1) {
    // There is only one shard in the cluster. We can handle the command locally.
    return genericCallUnderscoreVariant(ctx, argv, argc);
  } else if (cannotBlockCtx(ctx)) {
    return ReplyBlockDeny(ctx, argv[0]);
  }

  MRCommand cmd = MR_NewCommandFromRedisStrings(argc, argv);
  MRCommand_SetProtocol(&cmd, ctx);
  /* Replace our own FT command with _FT. command */
  MRCommand_SetPrefix(&cmd, "_FT");

  MR_MapSingle(MR_CreateCtx(ctx, 0, NULL, NumShards), singleReplyReducer, cmd);

  return REDISMODULE_OK;
}

static int SingleShardCommandHandlerWithIndexAtFirstArg(RedisModuleCtx *ctx,
  RedisModuleString **argv, int argc) {
  return SingleShardCommandHandler(ctx, argv, argc, 1);
}

void RSExecDistAggregate(RedisModuleCtx *ctx, RedisModuleString **argv, int argc,
                         struct ConcurrentCmdCtx *cmdCtx);
int RSAggregateCommand(RedisModuleCtx *ctx, RedisModuleString **argv, int argc);

static int DistAggregateCommand(RedisModuleCtx *ctx, RedisModuleString **argv, int argc) {
  if (NumShards == 0) {
    return RedisModule_ReplyWithError(ctx, CLUSTERDOWN_ERR);
  } else if (argc < 3) {
    return RedisModule_WrongArity(ctx);
  }

  // Prepare the spec ref for the background thread
  const char *idx = RedisModule_StringPtrLen(argv[1], NULL);
  IndexLoadOptions lopts = {.nameC = idx, .flags = INDEXSPEC_LOAD_NOCOUNTERINC};
  StrongRef spec_ref = IndexSpec_LoadUnsafeEx(&lopts);
  IndexSpec *sp = StrongRef_Get(spec_ref);
  if (!sp) {
    // Reply with error
    return RedisModule_ReplyWithErrorFormat(ctx, "No index exists with provided name %s", idx);
  }

  bool isProfile = (RMUtil_ArgIndex("FT.PROFILE", argv, 1) != -1);
  // Check the ACL key permissions of the user w.r.t the queried index (only if
  // not profiling, as it was already checked earlier).
  if (!isProfile && !ACLUserMayAccessIndex(ctx, sp)) {
    return RedisModule_ReplyWithError(ctx, NOPERM_ERR);
  }

  if (NumShards == 1) {
    // There is only one shard in the cluster. We can handle the command locally.
    return RSAggregateCommand(ctx, argv, argc);
  } else if (cannotBlockCtx(ctx)) {
    return ReplyBlockDeny(ctx, argv[0]);
  }

  return ConcurrentSearch_HandleRedisCommandEx(DIST_AGG_THREADPOOL, CMDCTX_NO_GIL,
                                               RSExecDistAggregate, ctx, argv, argc,
                                               StrongRef_Demote(spec_ref));
}

static void CursorCommandInternal(RedisModuleCtx *ctx, RedisModuleString **argv, int argc, struct ConcurrentCmdCtx *cmdCtx) {
  RSCursorCommand(ctx, argv, argc);
}

static int CursorCommand(RedisModuleCtx *ctx, RedisModuleString **argv, int argc) {
  if (argc < 4) {
    return RedisModule_WrongArity(ctx);
  } else if (!SearchCluster_Ready()) {
    return RedisModule_ReplyWithError(ctx, CLUSTERDOWN_ERR);
  }

  VERIFY_ACL(ctx, argv[2])

  if (NumShards == 1) {
    // There is only one shard in the cluster. We can handle the command locally.
    return RSCursorCommand(ctx, argv, argc);
  } else if (cannotBlockCtx(ctx)) {
    return ReplyBlockDeny(ctx, argv[0]);
  }

  return ConcurrentSearch_HandleRedisCommandEx(DIST_AGG_THREADPOOL, CMDCTX_NO_GIL,
                                               CursorCommandInternal, ctx, argv, argc,
                                               (WeakRef){0});
}

int TagValsCommandHandler(RedisModuleCtx *ctx, RedisModuleString **argv, int argc) {
  if (argc < 3) {
    return RedisModule_WrongArity(ctx);
  } else if (!SearchCluster_Ready()) {
    // Check that the cluster state is valid
    return RedisModule_ReplyWithError(ctx, CLUSTERDOWN_ERR);
  }
  RS_AutoMemory(ctx);

  VERIFY_ACL(ctx, argv[1])

  if (NumShards == 1) {
    return genericCallUnderscoreVariant(ctx, argv, argc);
  } else if (cannotBlockCtx(ctx)) {
    return ReplyBlockDeny(ctx, argv[0]);
  }

  MRCommand cmd = MR_NewCommandFromRedisStrings(argc, argv);
  MRCommand_SetProtocol(&cmd, ctx);
  /* Replace our own FT command with _FT. command */
  MRCommand_SetPrefix(&cmd, "_FT");

  MR_Fanout(MR_CreateCtx(ctx, 0, NULL, NumShards), uniqueStringsReducer, cmd, true);
  return REDISMODULE_OK;
}

int InfoCommandHandler(RedisModuleCtx *ctx, RedisModuleString **argv, int argc) {
  if (argc != 2) {
    // FT.INFO {index}
    return RedisModule_WrongArity(ctx);
  } else if (!SearchCluster_Ready()) {
    // Check that the cluster state is valid
    return RedisModule_ReplyWithError(ctx, CLUSTERDOWN_ERR);
  }
  RS_AutoMemory(ctx);

  VERIFY_ACL(ctx, argv[1])

  if (NumShards == 1) {
    // There is only one shard in the cluster. We can handle the command locally.
    return IndexInfoCommand(ctx, argv, argc);
  } else if (cannotBlockCtx(ctx)) {
    return ReplyBlockDeny(ctx, argv[0]);
  }

  MRCommand cmd = MR_NewCommandFromRedisStrings(argc, argv);
  MRCommand_Append(&cmd, WITH_INDEX_ERROR_TIME, strlen(WITH_INDEX_ERROR_TIME));
  MRCommand_SetProtocol(&cmd, ctx);
  MRCommand_SetPrefix(&cmd, "_FT");

  struct MRCtx *mctx = MR_CreateCtx(ctx, 0, NULL, NumShards);
  MR_SetCoordinationStrategy(mctx, false); // send to all shards (not just the masters)
  MR_Fanout(mctx, InfoReplyReducer, cmd, true);
  return REDISMODULE_OK;
}

void sendRequiredFields(searchRequestCtx *req, MRCommand *cmd) {
  size_t specialCasesLen = array_len(req->specialCases);
  size_t offset = 0;
  for(size_t i=0; i < specialCasesLen; i++) {
    specialCaseCtx* ctx = req->specialCases[i];
    switch (ctx->specialCaseType) {
      // Handle sortby
      case SPECIAL_CASE_SORTBY: {
        // Sort by is always the first case.
        RedisModule_Assert(i==0);
        if(req->requiredFields == NULL) {
          req->requiredFields = array_new(const char*, 1);
        }
        array_append(req->requiredFields, ctx->sortby.sortKey);
        // Sortkey is the first required key value to return
        ctx->sortby.offset = 0;
        offset++;
        break;
      }
      case SPECIAL_CASE_KNN: {
        // Before requesting for a new field, see if it is not the sortkey.
        if(!ctx->knn.shouldSort) {
            // We have already requested this field, we will not append it.
            ctx->knn.offset = 0;
            break;;
        }
        // Fall back into appending new required field.
        if(req->requiredFields == NULL) {
          req->requiredFields = array_new(const char*, 1);
        }
        array_append(req->requiredFields, ctx->knn.fieldName);
        ctx->knn.offset = offset++;
        break;
      }
      default:
        break;
    }
  }

  if(req->requiredFields) {
    MRCommand_Append(cmd, "_REQUIRED_FIELDS", strlen("_REQUIRED_FIELDS"));
    int numberOfFields = array_len(req->requiredFields);
    char snum[8];
    int len = sprintf(snum, "%d", numberOfFields);
    MRCommand_Append(cmd, snum, len);
    for(size_t i = 0; i < numberOfFields; i++) {
        MRCommand_Append(cmd, req->requiredFields[i], strlen(req->requiredFields[i]));
    }
  }
}

int FlatSearchCommandHandler(RedisModuleBlockedClient *bc, int protocol,
      RedisModuleString **argv, int argc, WeakRef spec_ref) {
  QueryError status = {0};
  searchRequestCtx *req = rscParseRequest(argv, argc, &status);

  if (!req) {
    RedisModuleCtx* clientCtx = RedisModule_GetThreadSafeContext(bc);
    RedisModule_ReplyWithError(clientCtx, QueryError_GetUserError(&status));
    QueryError_ClearError(&status);
    RedisModule_BlockedClientMeasureTimeEnd(bc);
    RedisModule_UnblockClient(bc, NULL);
    RedisModule_FreeThreadSafeContext(clientCtx);
    return REDISMODULE_OK;
  }

  MRCommand cmd = MR_NewCommandFromRedisStrings(argc, argv);
  cmd.protocol = protocol;

  // replace the LIMIT {offset} {limit} with LIMIT 0 {limit}, because we need all top N to merge
  int limitIndex = RMUtil_ArgExists("LIMIT", argv, argc, 3);
  if (limitIndex && req->limit > 0 && limitIndex < argc - 2) {
    size_t k =0;
    MRCommand_ReplaceArg(&cmd, limitIndex + 1, "0", 1);
    char buf[32];
    snprintf(buf, sizeof(buf), "%lld", req->requestedResultsCount);
    MRCommand_ReplaceArg(&cmd, limitIndex + 2, buf, strlen(buf));
  }

  /* Replace our own FT command with _FT. command */
  if (req->profileArgs == 0) {
    MRCommand_ReplaceArg(&cmd, 0, "_FT.SEARCH", sizeof("_FT.SEARCH") - 1);
  } else {
    MRCommand_ReplaceArg(&cmd, 0, "_FT.PROFILE", sizeof("_FT.PROFILE") - 1);
  }

  // adding the WITHSCORES option only if there is no SORTBY (hence the score is the default sort key)
  if (!req->withSortby) {
    MRCommand_Insert(&cmd, 3 + req->profileArgs, "WITHSCORES", sizeof("WITHSCORES") - 1);
  }

  if(req->specialCases) {
    sendRequiredFields(req, &cmd);
  }

  // Append the prefixes of the index to the command
  StrongRef strong_ref = WeakRef_Promote(spec_ref);
  IndexSpec *sp = StrongRef_Get(strong_ref);
  if (!sp) {
    MRCommand_Free(&cmd);

    RedisModuleCtx* clientCtx = RedisModule_GetThreadSafeContext(bc);
    QueryError_SetCode(&status, QUERY_EDROPPEDBACKGROUND);
    QueryError_ReplyAndClear(clientCtx, &status);
    RedisModule_BlockedClientMeasureTimeEnd(bc);
    RedisModule_UnblockClient(bc, NULL);
    RedisModule_FreeThreadSafeContext(clientCtx);
    return REDISMODULE_OK;
  }

  uint16_t arg_pos = 3 + req->profileArgs;
  MRCommand_Insert(&cmd, arg_pos++, "_INDEX_PREFIXES", sizeof("_INDEX_PREFIXES") - 1);
  arrayof(HiddenUnicodeString*) prefixes = sp->rule->prefixes;
  char *n_prefixes;
  rm_asprintf(&n_prefixes, "%u", array_len(prefixes));
  MRCommand_Insert(&cmd, arg_pos++, n_prefixes, sizeof(n_prefixes) - 1);
  rm_free(n_prefixes);

  for (uint i = 0; i < array_len(prefixes); i++) {
    size_t len;
    const char* prefix = HiddenUnicodeString_GetUnsafe(prefixes[i], &len);
    MRCommand_Insert(&cmd, arg_pos++, prefix, len);
  }

  // Return spec references, no longer needed
  StrongRef_Release(strong_ref);
  WeakRef_Release(spec_ref);

  // Here we have an unsafe read of `NumShards`. This is fine because its just a hint.
  struct MRCtx *mrctx = MR_CreateCtx(0, bc, req, NumShards);

  MRCtx_SetReduceFunction(mrctx, searchResultReducer_background);
  MR_Fanout(mrctx, NULL, cmd, false);
  return REDISMODULE_OK;
}

typedef struct SearchCmdCtx {
  RedisModuleString **argv;
  int argc;
  RedisModuleBlockedClient* bc;
  int protocol;
  WeakRef spec_ref;
} SearchCmdCtx;

static void DistSearchCommandHandler(void* pd) {
  SearchCmdCtx* sCmdCtx = pd;
  FlatSearchCommandHandler(sCmdCtx->bc, sCmdCtx->protocol, sCmdCtx->argv, sCmdCtx->argc, sCmdCtx->spec_ref);
  for (size_t i = 0 ; i < sCmdCtx->argc ; ++i) {
    RedisModule_FreeString(NULL, sCmdCtx->argv[i]);
  }
  rm_free(sCmdCtx->argv);
  rm_free(sCmdCtx);
}

// If the client is unblocked with a private data, we have to free it.
// This currently happens only when the client is unblocked without calling its reduce function,
// because we expect 0 replies. This function handles this case as well.
static int DistSearchUnblockClient(RedisModuleCtx *ctx, RedisModuleString **argv, int argc) {
  struct MRCtx *mrctx = RedisModule_GetBlockedClientPrivateData(ctx);
  if (mrctx) {
    if (MRCtx_GetNumReplied(mrctx) == 0) {
      RedisModule_ReplyWithError(ctx, "Could not send query to cluster");
    }
    searchRequestCtx_Free(MRCtx_GetPrivData(mrctx));
    MR_requestCompleted();
    MRCtx_Free(mrctx);
  }
  return REDISMODULE_OK;
}

int RSSearchCommand(RedisModuleCtx *ctx, RedisModuleString **argv, int argc);

static int DistSearchCommand(RedisModuleCtx *ctx, RedisModuleString **argv, int argc) {
  if (NumShards == 0) {
    return RedisModule_ReplyWithError(ctx, CLUSTERDOWN_ERR);
  } else if (argc < 3) {
    return RedisModule_WrongArity(ctx);
  }

  // Prepare spec ref for the background thread
  const char *idx = RedisModule_StringPtrLen(argv[1], NULL);
  IndexLoadOptions lopts = {.nameC = idx, .flags = INDEXSPEC_LOAD_NOCOUNTERINC};
  StrongRef spec_ref = IndexSpec_LoadUnsafeEx(&lopts);
  IndexSpec *sp = StrongRef_Get(spec_ref);
  if (!sp) {
    // Reply with error
    return RedisModule_ReplyWithErrorFormat(ctx, "No index exists with provided name %s", idx);
  }

  bool isProfile = (RMUtil_ArgIndex("FT.PROFILE", argv, 1) != -1);
  // Check the ACL key permissions of the user w.r.t the queried index (only if
  // not profiling, as it was already checked).
  if (!isProfile && !ACLUserMayAccessIndex(ctx, sp)) {
    return RedisModule_ReplyWithError(ctx, NOPERM_ERR);
  }

  if (NumShards == 1) {
    // There is only one shard in the cluster. We can handle the command locally.
    return RSSearchCommand(ctx, argv, argc);
  } else if (cannotBlockCtx(ctx)) {
    return ReplyBlockDeny(ctx, argv[0]);
  }

  SearchCmdCtx* sCmdCtx = rm_malloc(sizeof(*sCmdCtx));
  sCmdCtx->spec_ref = StrongRef_Demote(spec_ref);

  RedisModuleBlockedClient* bc = RedisModule_BlockClient(ctx, DistSearchUnblockClient, NULL, NULL, 0);
  sCmdCtx->argv = rm_malloc(sizeof(RedisModuleString*) * argc);
  for (size_t i = 0 ; i < argc ; ++i) {
    // We need to copy the argv because it will be freed in the callback (from another thread).
    sCmdCtx->argv[i] = RedisModule_CreateStringFromString(ctx, argv[i]);
  }
  sCmdCtx->argc = argc;
  sCmdCtx->bc = bc;
  sCmdCtx->protocol = is_resp3(ctx) ? 3 : 2;
  RedisModule_BlockedClientMeasureTimeStart(bc);

  ConcurrentSearch_ThreadPoolRun(DistSearchCommandHandler, sCmdCtx, DIST_AGG_THREADPOOL);

  return REDISMODULE_OK;
}

int RSProfileCommand(RedisModuleCtx *ctx, RedisModuleString **argv, int argc);
int ProfileCommandHandler(RedisModuleCtx *ctx, RedisModuleString **argv, int argc) {
  if (argc < 5) {
    return RedisModule_WrongArity(ctx);
  }

  if (RMUtil_ArgExists("WITHCURSOR", argv, argc, 3)) {
    return RedisModule_ReplyWithError(ctx, "FT.PROFILE does not support cursor");
  }

  VERIFY_ACL(ctx, argv[1])

  if (NumShards == 1) {
    // There is only one shard in the cluster. We can handle the command locally.
    // We must first check that we don't have a cursor, as the local command handler allows cursors
    // for multi-shard clusters support.
    return RSProfileCommand(ctx, argv, argc);
  }

  if (RMUtil_ArgExists("SEARCH", argv, 3, 2)) {
    return DistSearchCommand(ctx, argv, argc);
  }
  if (RMUtil_ArgExists("AGGREGATE", argv, 3, 2)) {
    return DistAggregateCommand(ctx, argv, argc);
  }
  return RedisModule_ReplyWithError(ctx, "No `SEARCH` or `AGGREGATE` provided");
}

int ClusterInfoCommand(RedisModuleCtx *ctx, RedisModuleString **argv, int argc) {
  if (MR_CurrentTopologyExists()) {
    // If we have a topology, we must read it from the uv thread
    MR_uvReplyClusterInfo(ctx);
  } else {
    // If we don't have a topology, we can reply immediately
    MR_ReplyClusterInfo(ctx, NULL);
  }
  return REDISMODULE_OK;
}

// A special command for redis cluster OSS, that refreshes the cluster state
int RefreshClusterCommand(RedisModuleCtx *ctx, RedisModuleString **argv, int argc) {
  UpdateTopology(ctx);
  return RedisModule_ReplyWithSimpleString(ctx, "OK");
}

int SetClusterCommand(RedisModuleCtx *ctx, RedisModuleString **argv, int argc) {
  MRClusterTopology *topo = RedisEnterprise_ParseTopology(ctx, argv, argc);
  // this means a parsing error, the parser already sent the explicit error to the client
  if (!topo) {
    return REDISMODULE_ERR;
  }

  RedisModule_Log(ctx, "debug", "Setting number of partitions to %ld", topo->numShards);
  NumShards = topo->numShards;

  // send the topology to the cluster
  MR_UpdateTopology(topo);
  return RedisModule_ReplyWithSimpleString(ctx, "OK");
}

/* Perform basic configurations and init all threads and global structures */
static int initSearchCluster(RedisModuleCtx *ctx, RedisModuleString **argv, int argc, bool isClusterEnabled) {
  RedisModule_Log(ctx, "notice",
                  "Cluster configuration: AUTO partitions, type: %d, coordinator timeout: %dms",
                  clusterConfig.type, clusterConfig.timeoutMS);

  if (clusterConfig.type == ClusterType_RedisOSS) {
    if (isClusterEnabled) {
      // Init the topology updater cron loop.
      InitRedisTopologyUpdater(ctx);
    } else {
      // We are not in cluster mode. No need to init the topology updater cron loop.
      // Set the number of shards to 1 to indicate the topology is "set"
      NumShards = 1;
    }
  }

  size_t num_connections_per_shard;
  if (clusterConfig.connPerShard) {
    num_connections_per_shard = clusterConfig.connPerShard;
  } else {
    // default
    num_connections_per_shard = RSGlobalConfig.numWorkerThreads + 1;
  }

  MRCluster *cl = MR_NewCluster(NULL, num_connections_per_shard);
  MR_Init(cl, clusterConfig.timeoutMS);

  return REDISMODULE_OK;
}

/** A dummy command handler, for commands that are disabled when running the module in OSS
 * clusters
 * when it is not an internal OSS build. */
int DisabledCommandHandler(RedisModuleCtx *ctx, RedisModuleString **argv, int argc) {
  return RedisModule_ReplyWithError(ctx, "Module Disabled in Open Source Redis");
}

/** A wrapper function that safely checks whether we are running in OSS cluster when registering
 * commands.
 * If we are, and the module was not compiled for oss clusters, this wrapper will return a pointer
 * to a dummy function disabling the actual handler.
 *
 * If we are running in RLEC or in a special OSS build - we simply return the original command.
 *
 * All coordinator handlers must be wrapped in this decorator.
 */
static RedisModuleCmdFunc SafeCmd(RedisModuleCmdFunc f) {
  if (IsEnterprise() && clusterConfig.type != ClusterType_RedisLabs) {
    /* If we are running inside OSS cluster and not built for oss, we return the dummy handler */
    return DisabledCommandHandler;
  }

  /* Valid - we return the original function */
  return f;
}

/**
 * A wrapper function to override hiredis allocators with redis allocators.
 * It should be called after RedisModule_Init.
 */
void setHiredisAllocators(){
  hiredisAllocFuncs ha = {
    .mallocFn = rm_malloc,
    .callocFn = rm_calloc,
    .reallocFn = rm_realloc,
    .strdupFn = rm_strdup,
    .freeFn = rm_free,
  };

  hiredisSetAllocators(&ha);
}

void Coordinator_ShutdownEvent(RedisModuleCtx *ctx, RedisModuleEvent eid, uint64_t subevent, void *data) {
  RedisModule_Log(ctx, "notice", "%s", "Begin releasing RediSearch resources on shutdown");
  RediSearch_CleanupModule();
  RedisModule_Log(ctx, "notice", "%s", "End releasing RediSearch resources");
}

void Initialize_CoordKeyspaceNotifications(RedisModuleCtx *ctx) {
  // To be called after `Initialize_KeyspaceNotifications` as callbacks are overridden.
  if (RedisModule_SubscribeToServerEvent && getenv("RS_GLOBAL_DTORS")) {
    // clear resources when the server exits
    // used only with sanitizer or valgrind
    RedisModule_Log(ctx, "notice", "%s", "Subscribe to clear resources on shutdown");
    RedisModule_SubscribeToServerEvent(ctx, RedisModuleEvent_Shutdown, Coordinator_ShutdownEvent);
  }
}

static bool checkClusterEnabled(RedisModuleCtx *ctx) {
  RedisModuleCallReply *rep = RedisModule_Call(ctx, "CONFIG", "cc", "GET", "cluster-enabled");
  RedisModule_Assert(rep && RedisModule_CallReplyType(rep) == REDISMODULE_REPLY_ARRAY &&
                     RedisModule_CallReplyLength(rep) == 2);
  size_t len;
  const char *isCluster = RedisModule_CallReplyStringPtr(RedisModule_CallReplyArrayElement(rep, 1), &len);
  bool isClusterEnabled = STR_EQCASE(isCluster, len, "yes");
  RedisModule_FreeCallReply(rep);
  return isClusterEnabled;
}

int ConfigCommand(RedisModuleCtx *ctx, RedisModuleString **argv, int argc);

int RediSearch_InitModuleConfig(RedisModuleCtx *ctx, RedisModuleString **argv, int argc, int registerConfiguration, int isClusterEnabled) {
  // register the module configuration with redis, use loaded values from command line as defaults
  if (registerConfiguration) {
    if (RegisterModuleConfig(ctx) == REDISMODULE_ERR) {
      RedisModule_Log(ctx, "warning", "Error registering module configuration");
      return REDISMODULE_ERR;
    }
    if (isClusterEnabled) {
      // Register module configuration parameters for cluster
      RM_TRY_F(RegisterClusterModuleConfig, ctx);
    }
  }

  // Load default values
  RM_TRY_F(RedisModule_LoadDefaultConfigs, ctx);

  char *err = NULL;
  // Read module configuration from module ARGS
  if (ReadConfig(argv, argc, &err) == REDISMODULE_ERR) {
    RedisModule_Log(ctx, "warning", "Invalid Configurations: %s", err);
    rm_free(err);
    return REDISMODULE_ERR;
  }
  // Apply configuration redis has loaded from the configuration file
  RM_TRY_F(RedisModule_LoadConfigs, ctx);
  return REDISMODULE_OK;
}

int __attribute__((visibility("default")))
RedisModule_OnLoad(RedisModuleCtx *ctx, RedisModuleString **argv, int argc) {

  if (RedisModule_Init(ctx, REDISEARCH_MODULE_NAME, REDISEARCH_MODULE_VERSION,
                       REDISMODULE_APIVER_1) == REDISMODULE_ERR) {
    return REDISMODULE_ERR;
  }

  setHiredisAllocators();
  uv_replace_allocator(rm_malloc, rm_realloc, rm_calloc, rm_free);

  if (!RSDummyContext) {
    RSDummyContext = RedisModule_GetDetachedThreadSafeContext(ctx);
  }

  // Chain the config into RediSearch's global config and set the default values
  clusterConfig = DEFAULT_CLUSTER_CONFIG;
  RSConfigOptions_AddConfigs(&RSGlobalConfigOptions, GetClusterConfigOptions());
  ClusterConfig_RegisterTriggers();

  // Register the module configuration parameters
  GetRedisVersion(ctx);

  // Check if we are actually in cluster mode
  const bool isClusterEnabled = checkClusterEnabled(ctx);
  const Version unstableRedis = {7, 9, 227};
  const bool unprefixedConfigSupported = (CompareVersions(redisVersion, unstableRedis) >= 0) ? true : false;

  legacySpecRules = dictCreate(&dictTypeHeapStrings, NULL);

  if (RediSearch_InitModuleConfig(ctx, argv, argc, unprefixedConfigSupported, isClusterEnabled) == REDISMODULE_ERR) {
    return REDISMODULE_ERR;
  }

  // Init RediSearch internal search
  if (RediSearch_InitModuleInternal(ctx) == REDISMODULE_ERR) {
    RedisModule_Log(ctx, "warning", "Could not init search library...");
    return REDISMODULE_ERR;
  }

  // Init the global cluster structs
  if (initSearchCluster(ctx, argv, argc, isClusterEnabled) == REDISMODULE_ERR) {
    RedisModule_Log(ctx, "warning", "Could not init MR search cluster");
    return REDISMODULE_ERR;
  }

  // Init the aggregation thread pool
  DIST_AGG_THREADPOOL = ConcurrentSearch_CreatePool(clusterConfig.coordinatorPoolSize);

  Initialize_CoordKeyspaceNotifications(ctx);

  if (RedisModule_ACLCheckKeyPrefixPermissions == NULL) {
    // Running against a Redis version that does not support module ACL protection
    RedisModule_Log(ctx, "warning", "Redis version does not support ACL API necessary for index protection");
  }

  // read commands
  if (clusterConfig.type == ClusterType_RedisLabs) {
    RM_TRY(RMCreateSearchCommand(ctx, "FT.AGGREGATE",
           SafeCmd(DistAggregateCommand), "readonly", 0, 1, -2, "read", false))
  } else {
    RM_TRY(RMCreateSearchCommand(ctx, "FT.AGGREGATE",
           SafeCmd(DistAggregateCommand), "readonly", 0, 0, -1, "read", false))
  }
  RM_TRY(RMCreateSearchCommand(ctx, "FT.INFO", SafeCmd(InfoCommandHandler), "readonly", 0, 0, -1, "", false))
  RM_TRY(RMCreateSearchCommand(ctx, "FT.SEARCH", SafeCmd(DistSearchCommand), "readonly", 0, 0, -1, "read", false))
  RM_TRY(RMCreateSearchCommand(ctx, "FT.PROFILE", SafeCmd(ProfileCommandHandler), "readonly", 0, 0, -1, "read", false))
  if (clusterConfig.type == ClusterType_RedisLabs) {
    RM_TRY(RMCreateSearchCommand(ctx, "FT.CURSOR", SafeCmd(CursorCommand), "readonly", 3, 1, -3, "read", false))
  } else {
    RM_TRY(RMCreateSearchCommand(ctx, "FT.CURSOR", SafeCmd(CursorCommand), "readonly", 0, 0, -1, "read", false))
  }
  RM_TRY(RMCreateSearchCommand(ctx, "FT.SPELLCHECK", SafeCmd(SpellCheckCommandHandler), "readonly", 0, 0, -1, "", false))
  // Assumes "_FT.DEBUG" is registered (from `RediSearch_InitModuleInternal`)
  RM_TRY(RegisterCoordDebugCommands(RedisModule_GetCommand(ctx, "_FT.DEBUG")));

// OSS commands (registered via proxy in Enterprise)
#ifndef RS_CLUSTER_ENTERPRISE
    if (!isClusterEnabled) {
      // Register the config command with `FT.` prefix only if we are not in cluster mode as an alias
      RM_TRY(RMCreateSearchCommand(ctx, "FT.CONFIG", SafeCmd(ConfigCommand), "readonly", 0, 0, 0, "admin", false));
    }
    RedisModule_Log(ctx, "notice", "Register write commands");
    // write commands (on enterprise we do not define them, the dmc take care of them)
    RM_TRY(RMCreateSearchCommand(ctx, "FT.CREATE", SafeCmd(FanoutCommandHandlerIndexless), "write deny-oom", 0, 0, -1, "", false))
    RM_TRY(RMCreateSearchCommand(ctx, "FT._CREATEIFNX", SafeCmd(FanoutCommandHandlerIndexless), "write deny-oom", 0, 0, -1, "", false))
    RM_TRY(RMCreateSearchCommand(ctx, "FT.ALTER", SafeCmd(FanoutCommandHandlerWithIndexAtFirstArg), "write deny-oom", 0, 0, -1, "", false))
    RM_TRY(RMCreateSearchCommand(ctx, "FT._ALTERIFNX", SafeCmd(FanoutCommandHandlerWithIndexAtFirstArg), "write deny-oom", 0, 0, -1, "", false))
    RM_TRY(RMCreateSearchCommand(ctx, "FT.DROPINDEX", SafeCmd(FanoutCommandHandlerWithIndexAtFirstArg), "write",0, 0, -1, "write slow dangerous", false))
    // TODO: Either make ALL replication commands internal (such that no need for ACL check), or add ACL check.
    RM_TRY(RMCreateSearchCommand(ctx, "FT._DROPINDEXIFX", SafeCmd(FanoutCommandHandlerIndexless), "write",0, 0, -1, "write slow dangerous", false))
    // search write slow dangerous
    RM_TRY(RMCreateSearchCommand(ctx, "FT.DICTADD", SafeCmd(FanoutCommandHandlerIndexless), "write deny-oom", 0, 0, -1, "", false))
    RM_TRY(RMCreateSearchCommand(ctx, "FT.DICTDEL", SafeCmd(FanoutCommandHandlerIndexless), "write", 0, 0, -1, "", false))
    RM_TRY(RMCreateSearchCommand(ctx, "FT.ALIASADD", SafeCmd(FanoutCommandHandlerWithIndexAtSecondArg), "write deny-oom", 0, 0, -1, "", false))
    RM_TRY(RMCreateSearchCommand(ctx, "FT._ALIASADDIFNX", SafeCmd(FanoutCommandHandlerIndexless), "write deny-oom", 0, 0, -1, "", false))
    RM_TRY(RMCreateSearchCommand(ctx, "FT.ALIASDEL", SafeCmd(FanoutCommandHandlerIndexless), "write", 0, 0, -1, "", false))
    RM_TRY(RMCreateSearchCommand(ctx, "FT._ALIASDELIFX", SafeCmd(FanoutCommandHandlerIndexless), "write", 0, 0, -1, "", false))
    RM_TRY(RMCreateSearchCommand(ctx, "FT.ALIASUPDATE", SafeCmd(FanoutCommandHandlerWithIndexAtSecondArg), "write deny-oom", 0, 0, -1, "", false))
    RM_TRY(RMCreateSearchCommand(ctx, "FT.SYNUPDATE", SafeCmd(FanoutCommandHandlerWithIndexAtFirstArg),"write deny-oom", 0, 0, -1, "", false))

    // Deprecated OSS commands
    RM_TRY(RMCreateSearchCommand(ctx, "FT.GET", SafeCmd(SingleShardCommandHandlerWithIndexAtFirstArg), "readonly", 0, 0, -1, "read", false))
    RM_TRY(RMCreateSearchCommand(ctx, "FT.ADD", SafeCmd(SingleShardCommandHandlerWithIndexAtFirstArg), "write deny-oom", 0, 0, -1, "write", false))
    RM_TRY(RMCreateSearchCommand(ctx, "FT.DEL", SafeCmd(SingleShardCommandHandlerWithIndexAtFirstArg), "write", 0, 0, -1, "write", false))
    RM_TRY(RMCreateSearchCommand(ctx, "FT.DROP", SafeCmd(FanoutCommandHandlerWithIndexAtFirstArg), "write", 0, 0, -1, "write slow dangerous", false))
    RM_TRY(RMCreateSearchCommand(ctx, "FT._DROPIFX", SafeCmd(FanoutCommandHandlerIndexless), "write", 0, 0, -1, "write", false))
#endif

  // cluster set commands. We filter from the proxy, but do not mark them as internal.
  RM_TRY(RMCreateSearchCommand(ctx, REDISEARCH_MODULE_NAME".CLUSTERSET",
         SafeCmd(SetClusterCommand),
         IsEnterprise() ? "readonly allow-loading deny-script " CMD_PROXY_FILTERED : "readonly allow-loading deny-script",
         0, 0, -1, "", false))
  RM_TRY(RMCreateSearchCommand(ctx, REDISEARCH_MODULE_NAME".CLUSTERREFRESH",
         SafeCmd(RefreshClusterCommand),
         IsEnterprise() ? "readonly deny-script " CMD_PROXY_FILTERED : "readonly deny-script",
         0, 0, -1, "", false))
  RM_TRY(RMCreateSearchCommand(ctx, REDISEARCH_MODULE_NAME".CLUSTERINFO",
         SafeCmd(ClusterInfoCommand),
         IsEnterprise() ? "readonly allow-loading deny-script " CMD_PROXY_FILTERED : "readonly allow-loading deny-script",
         0, 0, -1, "", false))

  // Deprecated commands. Grouped here for easy tracking
  RM_TRY(RMCreateSearchCommand(ctx, "FT.MGET", SafeCmd(MGetCommandHandler), "readonly", 0, 0, -1, "read", false))
  RM_TRY(RMCreateSearchCommand(ctx, "FT.TAGVALS", SafeCmd(TagValsCommandHandler), "readonly", 0, 0, -1, "read slow dangerous", false))

  return REDISMODULE_OK;
}

int RedisModule_OnUnload(RedisModuleCtx *ctx) {
  if (config_ext_load) {
    RedisModule_FreeString(ctx, config_ext_load);
    config_ext_load = NULL;
  }
  if (config_friso_ini) {
    RedisModule_FreeString(ctx, config_friso_ini);
    config_friso_ini = NULL;
  }
  if (RSGlobalConfig.extLoad) {
    rm_free((void *)RSGlobalConfig.extLoad);
    RSGlobalConfig.extLoad = NULL;
  }
  if (RSGlobalConfig.frisoIni) {
    rm_free((void *)RSGlobalConfig.frisoIni);
    RSGlobalConfig.frisoIni = NULL;
  }

  return REDISMODULE_OK;
}<|MERGE_RESOLUTION|>--- conflicted
+++ resolved
@@ -823,18 +823,14 @@
     return REDISMODULE_ERR;
   }
 
-<<<<<<< HEAD
+  if (!checkEnterpriseACL(ctx, sp)) {
+    QueryError_SetError(error, QUERY_EGENERIC, NOPERM_ERR);
+    return REDISMODULE_ERR;
+  }
+
   size_t length = 0;
   const char *rawAlias = RedisModule_StringPtrLen(argv[1], &length);
   HiddenString *alias = NewHiddenString(rawAlias, length, false);
-=======
-  if (!checkEnterpriseACL(ctx, sp)) {
-    QueryError_SetError(error, QUERY_EGENERIC, NOPERM_ERR);
-    return REDISMODULE_ERR;
-  }
-
-  const char *alias = RedisModule_StringPtrLen(argv[1], NULL);
->>>>>>> 853b8d13
   if (dictFetchValue(specDict_g, alias)) {
     QueryError_SetCode(error, QUERY_EALIASCONFLICT);
     return REDISMODULE_ERR;
@@ -883,17 +879,14 @@
     return RedisModule_ReplyWithError(ctx, "Alias does not exist");
   }
 
-<<<<<<< HEAD
+  // On Enterprise, we validate ACL permission to the index
+  if (!checkEnterpriseACL(ctx, sp)) {
+    return RedisModule_ReplyWithError(ctx, NOPERM_ERR);
+  }
+
   size_t length = 0;
   const char *rawAlias = RedisModule_StringPtrLen(argv[1], &length);
   HiddenString *alias = NewHiddenString(rawAlias, length, false);
-=======
-  // On Enterprise, we validate ACL permission to the index
-  if (!checkEnterpriseACL(ctx, sp)) {
-    return RedisModule_ReplyWithError(ctx, NOPERM_ERR);
-  }
-
->>>>>>> 853b8d13
   QueryError status = {0};
   const int rc = IndexAlias_Del(alias, ref, 0, &status);
   HiddenString_Free(alias, false);
@@ -928,24 +921,18 @@
                             .flags = INDEXSPEC_LOAD_KEY_RSTRING};
   StrongRef Orig_ref = IndexSpec_LoadUnsafeEx(&lOpts);
   IndexSpec *spOrig = StrongRef_Get(Orig_ref);
-<<<<<<< HEAD
   size_t length = 0;
   const char* rawAlias = RedisModule_StringPtrLen(argv[1], &length);
   HiddenString *alias = NewHiddenString(rawAlias, length, false);
-  if (spOrig && IndexAlias_Del(alias, Orig_ref, 0, &status) != REDISMODULE_OK) {
-    HiddenString_Free(alias, false);
-    return QueryError_ReplyAndClear(ctx, &status);
-=======
   if (spOrig) {
     // On Enterprise, we validate ACL permission to the index
     if (!checkEnterpriseACL(ctx, spOrig)) {
+      HiddenString_Free(alias, false);
       return RedisModule_ReplyWithError(ctx, NOPERM_ERR);
-    }
-
-    if (IndexAlias_Del(RedisModule_StringPtrLen(argv[1], NULL), Orig_ref, 0, &status) != REDISMODULE_OK) {
+    } else if (IndexAlias_Del(RedisModule_StringPtrLen(argv[1], NULL), Orig_ref, 0, &status) != REDISMODULE_OK) {
+      HiddenString_Free(alias, false);
       return QueryError_ReplyAndClear(ctx, &status);
     }
->>>>>>> 853b8d13
   }
   int rc = 0;
   if (aliasAddCommon(ctx, argv, argc, &status, false) != REDISMODULE_OK) {
@@ -1161,22 +1148,7 @@
   return rc;
 }
 
-<<<<<<< HEAD
-int RediSearch_InitModuleInternal(RedisModuleCtx *ctx, RedisModuleString **argv, int argc) {
-  char *err;
-
-  legacySpecRules = dictCreate(&dictTypeHeapHiddenStrings, NULL);
-
-  // Read module configuration from module ARGS
-  if (ReadConfig(argv, argc, &err) == REDISMODULE_ERR) {
-    RedisModule_Log(ctx, "warning", "Invalid Configurations: %s", err);
-    rm_free(err);
-    return REDISMODULE_ERR;
-  }
-
-=======
 int RediSearch_InitModuleInternal(RedisModuleCtx *ctx) {
->>>>>>> 853b8d13
   GetRedisVersion(ctx);
 
   char ver[64];
@@ -3637,7 +3609,7 @@
   const Version unstableRedis = {7, 9, 227};
   const bool unprefixedConfigSupported = (CompareVersions(redisVersion, unstableRedis) >= 0) ? true : false;
 
-  legacySpecRules = dictCreate(&dictTypeHeapStrings, NULL);
+  legacySpecRules = dictCreate(&dictTypeHeapHiddenStrings, NULL);
 
   if (RediSearch_InitModuleConfig(ctx, argv, argc, unprefixedConfigSupported, isClusterEnabled) == REDISMODULE_ERR) {
     return REDISMODULE_ERR;
