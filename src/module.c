/*
 * Copyright Redis Ltd. 2016 - present
 * Licensed under your choice of the Redis Source Available License 2.0 (RSALv2) or
 * the Server Side Public License v1 (SSPLv1).
 */

#define REDISMODULE_MAIN

#include <stdio.h>
#include <string.h>
#include <sys/param.h>
#include <time.h>

#include "commands.h"
#include "document.h"
#include "tag_index.h"
#include "index.h"
#include "query.h"
#include "redis_index.h"
#include "redismodule.h"
#include "rmutil/strings.h"
#include "rmutil/util.h"
#include "rmutil/args.h"
#include "spec.h"
#include "util/logging.h"
#include "util/workers.h"
#include "util/references.h"
#include "config.h"
#include "aggregate/aggregate.h"
#include "rmalloc.h"
#include "cursor.h"
#include "debug_commands.h"
#include "spell_check.h"
#include "dictionary.h"
#include "suggest.h"
#include "numeric_index.h"
#include "redisearch_api.h"
#include "alias.h"
#include "module.h"
#include "rwlock.h"
#include "info/info_command.h"
#include "rejson_api.h"
#include "geometry/geometry_api.h"
#include "reply.h"
#include "resp3.h"
#include "coord/rmr/rmr.h"
#include "hiredis/async.h"
#include "coord/rmr/reply.h"
#include "coord/rmr/redis_cluster.h"
#include "coord/rmr/redise.h"
#include "coord/config.h"
#include "coord/debug_commands.h"
#include "libuv/include/uv.h"
#include "profile.h"
#include "coord/dist_profile.h"
#include "coord/cluster_spell_check.h"
#include "coord/info_command.h"
#include "info/global_stats.h"
#include "util/units.h"
#include "fast_float/fast_float_strtod.h"
#include "aggregate/aggregate_debug.h"
#include "info/info_redis/threads/current_thread.h"
#include "info/info_redis/threads/main_thread.h"

#define VERIFY_ACL(ctx, idxR)                                                  \
  do {                                                                         \
    const char *idxName = RedisModule_StringPtrLen(idxR, NULL);                \
    IndexLoadOptions lopts =                                                   \
      {.nameC = idxName, .flags = INDEXSPEC_LOAD_NOCOUNTERINC};                \
    StrongRef spec_ref = IndexSpec_LoadUnsafeEx(&lopts);                       \
    IndexSpec *sp = StrongRef_Get(spec_ref);                                   \
    if (!sp) {                                                                 \
      return RedisModule_ReplyWithErrorFormat(ctx, "%s: no such index", idxName);\
    }                                                                          \
    if (!ACLUserMayAccessIndex(ctx, sp)) {                                     \
      return RedisModule_ReplyWithError(ctx, NOPERM_ERR);                      \
    }                                                                          \
  } while(0);

extern RSConfig RSGlobalConfig;

extern RedisModuleCtx *RSDummyContext;

static int DIST_THREADPOOL = -1;

// Number of shards in the cluster. Hint we can read and modify from the main thread
size_t NumShards = 0;

// Strings returned by CONFIG GET functions
RedisModuleString *config_ext_load = NULL;
RedisModuleString *config_friso_ini = NULL;

/* ======================= DEBUG ONLY DECLARATIONS ======================= */
static void DEBUG_DistSearchCommandHandler(void* pd);
/* ======================= DEBUG ONLY DECLARATIONS ======================= */

static inline bool SearchCluster_Ready() {
  return NumShards != 0;
}

bool ACLUserMayAccessIndex(RedisModuleCtx *ctx, IndexSpec *sp) {
  if (RedisModule_ACLCheckKeyPrefixPermissions == NULL) {
    // API not supported -> allow access (ACL will not be enforced).
    return true;
  }
  RedisModuleString *user_name = RedisModule_GetCurrentUserName(ctx);
  RedisModuleUser *user = RedisModule_GetModuleUserFromUserName(user_name);

  if (!user) {
    RedisModule_Log(ctx, "verbose", "No user found");
    RedisModule_FreeString(ctx, user_name);
    return false;
  }

  bool ret = true;
  HiddenUnicodeString **prefixes = sp->rule->prefixes;
  RedisModuleString *prefix;
  for (uint i = 0; i < array_len(prefixes); i++) {
    prefix = HiddenUnicodeString_CreateRedisModuleString(prefixes[i], ctx);
    if (RedisModule_ACLCheckKeyPrefixPermissions(user, prefix, REDISMODULE_CMD_KEY_ACCESS) != REDISMODULE_OK) {
      ret = false;
      RedisModule_FreeString(ctx, prefix);
      break;
    }
    RedisModule_FreeString(ctx, prefix);
  }

  RedisModule_FreeModuleUser(user);
  RedisModule_FreeString(ctx, user_name);
  return ret;
}

// Validates ACL key-space permissions w.r.t the given index spec for Redis
// Enterprise environments only.
static inline bool checkEnterpriseACL(RedisModuleCtx *ctx, IndexSpec *sp) {
  return !IsEnterprise() || ACLUserMayAccessIndex(ctx, sp);
}

// Returns true if the current context has permission to execute debug commands
// See redis docs regarding `enable-debug-command` for more information
// Falls back to true when the redis version is below the one we started
// supporting this feature
bool debugCommandsEnabled(RedisModuleCtx *ctx) {
  int flags = RedisModule_GetContextFlags(ctx);
  int allFlags = RedisModule_GetContextFlagsAll();
  return (!(allFlags & REDISMODULE_CTX_FLAGS_DEBUG_ENABLED)) || (flags & REDISMODULE_CTX_FLAGS_DEBUG_ENABLED);
}

/* FT.MGET {index} {key} ...
 * Get document(s) by their id.
 * Currentlt it just performs HGETALL, but it's a future proof alternative allowing us to later on
 * replace the internal representation of the documents.
 *
 * If referred docs are missing or not HASH keys, we simply reply with Null, but the result will
 * be an array the same size of the ids list
 */
int GetDocumentsCommand(RedisModuleCtx *ctx, RedisModuleString **argv, int argc) {
  if (argc < 3) {
    return RedisModule_WrongArity(ctx);
  }

  RedisSearchCtx *sctx = NewSearchCtx(ctx, argv[1], true);
  if (sctx == NULL) {
    return RedisModule_ReplyWithError(ctx, "Unknown Index name");
  }

  CurrentThread_SetIndexSpec(sctx->spec->own_ref);

  const DocTable *dt = &sctx->spec->docs;
  RedisModule_ReplyWithArray(ctx, argc - 2);
  for (size_t i = 2; i < argc; i++) {

    if (DocTable_GetIdR(dt, argv[i]) == 0) {
      // Document does not exist in index; even though it exists in keyspace
      RedisModule_ReplyWithNull(ctx);
      continue;
    }
    Document_ReplyAllFields(ctx, sctx->spec, argv[i]);
  }

  CurrentThread_ClearIndexSpec();

  SearchCtx_Free(sctx);

  return REDISMODULE_OK;
}

/* FT.GET {index} {key} ...
 * Get a single document by their id.
 * Currentlt it just performs HGETALL, but it's a future proof alternative allowing us to later on
 * replace the internal representation of the documents.
 *
 * If referred docs are missing or not HASH keys, we simply reply with Null
 */
int GetSingleDocumentCommand(RedisModuleCtx *ctx, RedisModuleString **argv, int argc) {
  if (argc != 3) {
    return RedisModule_WrongArity(ctx);
  }

  RedisSearchCtx *sctx = NewSearchCtx(ctx, argv[1], true);
  if (sctx == NULL) {
    return RedisModule_ReplyWithError(ctx, "Unknown Index name");
  }

  if (!checkEnterpriseACL(ctx, sctx->spec)) {
    SearchCtx_Free(sctx);
    return RedisModule_ReplyWithError(ctx, NOPERM_ERR);
  }

  CurrentThread_SetIndexSpec(sctx->spec->own_ref);

  if (DocTable_GetIdR(&sctx->spec->docs, argv[2]) == 0) {
    RedisModule_ReplyWithNull(ctx);
  } else {
    Document_ReplyAllFields(ctx, sctx->spec, argv[2]);
  }
  SearchCtx_Free(sctx);
  CurrentThread_ClearIndexSpec();
  return REDISMODULE_OK;
}

#define __STRINGIFY(x) #x
#define STRINGIFY(x) __STRINGIFY(x)

int SpellCheckCommand(RedisModuleCtx *ctx, RedisModuleString **argv, int argc) {

#define DICT_INITIAL_SIZE 5
#define DEFAULT_LEV_DISTANCE 1
#define MAX_LEV_DISTANCE 4

  if (argc < 3) {
    return RedisModule_WrongArity(ctx);
  }

  int argvOffset = 3;
  unsigned int dialect = RSGlobalConfig.requestConfigParams.dialectVersion;
  int dialectArgIndex = RMUtil_ArgExists("DIALECT", argv, argc, argvOffset);
  if(dialectArgIndex > 0) {
    dialectArgIndex++;
    ArgsCursor ac;
    ArgsCursor_InitRString(&ac, argv+dialectArgIndex, argc-dialectArgIndex);
    QueryError status = {0};
    if(parseDialect(&dialect, &ac, &status) != REDISMODULE_OK) {
      RedisModule_ReplyWithError(ctx, QueryError_GetUserError(&status));
      QueryError_ClearError(&status);
      return REDISMODULE_OK;
    }
  }

  RedisSearchCtx *sctx = NewSearchCtx(ctx, argv[1], true);
  if (sctx == NULL) {
    return RedisModule_ReplyWithError(ctx, "Unknown Index name");
  }
  CurrentThread_SetIndexSpec(sctx->spec->own_ref);
  QueryError status = {0};
  size_t len;
  const char *rawQuery = RedisModule_StringPtrLen(argv[2], &len);
  const char **includeDict = NULL, **excludeDict = NULL;
  RSSearchOptions opts = {0};
  QueryAST qast = {0};
  int rc = QAST_Parse(&qast, sctx, &opts, rawQuery, len, dialect, &status);

  if (rc != REDISMODULE_OK) {
    RedisModule_ReplyWithError(ctx, QueryError_GetUserError(&status));
    goto end;
  }

  includeDict = array_new(const char *, DICT_INITIAL_SIZE);
  excludeDict = array_new(const char *, DICT_INITIAL_SIZE);

  int distanceArgPos = 0;
  long long distance = DEFAULT_LEV_DISTANCE;
  if ((distanceArgPos = RMUtil_ArgExists("DISTANCE", argv, argc, 0))) {
    if (distanceArgPos + 1 >= argc) {
      RedisModule_ReplyWithError(ctx, "DISTANCE arg is given but no DISTANCE comes after");
      goto end;
    }
    if (RedisModule_StringToLongLong(argv[distanceArgPos + 1], &distance) != REDISMODULE_OK ||
        distance < 1 || distance > MAX_LEV_DISTANCE) {
      RedisModule_ReplyWithError(
          ctx, "bad distance given, distance must be a natural number between 1 to " STRINGIFY(
                   MAX_LEV_DISTANCE));
      goto end;
    }
  }  // LCOV_EXCL_LINE

  int nextPos = 0;
  while ((nextPos = RMUtil_ArgExists("TERMS", argv, argc, nextPos + 1))) {
    if (nextPos + 2 >= argc) {
      RedisModule_ReplyWithError(ctx, "TERM arg is given but no TERM params comes after");
      goto end;
    }
    const char *operation = RedisModule_StringPtrLen(argv[nextPos + 1], NULL);
    const char *dictName = RedisModule_StringPtrLen(argv[nextPos + 2], NULL);
    if (strcasecmp(operation, "INCLUDE") == 0) {
      array_append(includeDict, (char *)dictName);
    } else if (strcasecmp(operation, "EXCLUDE") == 0) {
      array_append(excludeDict, (char *)dictName);
    } else {
      RedisModule_ReplyWithError(ctx, "bad format, exclude/include operation was not given");
      goto end;
    }
  }

  SET_DIALECT(sctx->spec->used_dialects, dialect);
  SET_DIALECT(RSGlobalStats.totalStats.used_dialects, dialect);

  bool fullScoreInfo = false;
  if (RMUtil_ArgExists("FULLSCOREINFO", argv, argc, 0)) {
    fullScoreInfo = true;
  }

  SpellCheckCtx scCtx = {.sctx = sctx,
                         .includeDict = includeDict,
                         .excludeDict = excludeDict,
                         .distance = distance,
                         .fullScoreInfo = fullScoreInfo};

  SpellCheck_Reply(&scCtx, &qast);

end:
  QueryError_ClearError(&status);
  if (includeDict != NULL) {
    array_free(includeDict);
  }
  if (excludeDict != NULL) {
    array_free(excludeDict);
  }
  QAST_Destroy(&qast);
  CurrentThread_ClearIndexSpec();
  SearchCtx_Free(sctx);
  return REDISMODULE_OK;
}

char *RS_GetExplainOutput(RedisModuleCtx *ctx, RedisModuleString **argv, int argc,
                          QueryError *status);

static int queryExplainCommon(RedisModuleCtx *ctx, RedisModuleString **argv, int argc,
                              int newlinesAsElements) {
  if (argc < 3) {
    return RedisModule_WrongArity(ctx);
  }
  VERIFY_ACL(ctx, argv[1])

  QueryError status = {0};
  char *explainRoot = RS_GetExplainOutput(ctx, argv, argc, &status);
  if (!explainRoot) {
    return QueryError_ReplyAndClear(ctx, &status);
  }
  if (newlinesAsElements) {
    size_t numElems = 0;
    RedisModule_ReplyWithArray(ctx, REDISMODULE_POSTPONED_ARRAY_LEN);
    char *explain = explainRoot;
    char *curLine = NULL;
    while ((curLine = strsep(&explain, "\n")) != NULL) {
      char *line = isUnsafeForSimpleString(curLine) ? escapeSimpleString(curLine): curLine;
      RedisModule_ReplyWithSimpleString(ctx, line);
      if (line != curLine) rm_free(line);
      numElems++;
    }
    RedisModule_ReplySetArrayLength(ctx, numElems);
  } else {
    RedisModule_ReplyWithStringBuffer(ctx, explainRoot, strlen(explainRoot));
  }

  rm_free(explainRoot);
  return REDISMODULE_OK;
}

/* FT.EXPLAIN {index_name} {query} */
int QueryExplainCommand(RedisModuleCtx *ctx, RedisModuleString **argv, int argc) {
  return queryExplainCommon(ctx, argv, argc, 0);
}
int QueryExplainCLICommand(RedisModuleCtx *ctx, RedisModuleString **argv, int argc) {
  return queryExplainCommon(ctx, argv, argc, 1);
}

int RSAggregateCommand(RedisModuleCtx *ctx, RedisModuleString **argv, int argc);
int RSSearchCommand(RedisModuleCtx *ctx, RedisModuleString **argv, int argc);
int RSCursorCommand(RedisModuleCtx *ctx, RedisModuleString **argv, int argc);
int RSProfileCommand(RedisModuleCtx *ctx, RedisModuleString **argv, int argc);

/* FT.DEL {index} {doc_id}
 *  Delete a document from the index. Returns 1 if the document was in the index, or 0 if not.
 *
 *  **NOTE**: This does not actually delete the document from the index, just marks it as deleted
 *  If DD (Delete Document) is set, we also delete the document.
 *  Since v2.0, document is deleted by default.
 */
int DeleteCommand(RedisModuleCtx *ctx, RedisModuleString **argv, int argc) {
  // allow 'DD' for back support and ignore it.
  if (argc < 3 || argc > 4) return RedisModule_WrongArity(ctx);
  StrongRef ref = IndexSpec_LoadUnsafe(RedisModule_StringPtrLen(argv[1], NULL));
  IndexSpec *sp = StrongRef_Get(ref);
  if (sp == NULL) {
    return RedisModule_ReplyWithError(ctx, "Unknown Index name");
  }

  // On Enterprise, we validate ACL permission to the index
  if (!checkEnterpriseACL(ctx, sp)) {
    return RedisModule_ReplyWithError(ctx, NOPERM_ERR);
  }

  CurrentThread_SetIndexSpec(ref);

  RedisModuleCallReply *rep = NULL;
  RedisModuleString *doc_id = argv[2];
  rep = RedisModule_Call(ctx, "DEL", "!s", doc_id);
  if (rep == NULL || RedisModule_CallReplyType(rep) != REDISMODULE_REPLY_INTEGER ||
      RedisModule_CallReplyInteger(rep) != 1) {
    RedisModule_ReplyWithLongLong(ctx, 0);
  } else {
    RedisModule_ReplyWithLongLong(ctx, 1);
  }

  if (rep) {
    RedisModule_FreeCallReply(rep);
  }

  CurrentThread_ClearIndexSpec();

  return REDISMODULE_OK;
}

/* FT.TAGVALS {idx} {field}
 * Return all the values of a tag field.
 * There is no sorting or paging, so be careful with high-cradinality tag fields */

int TagValsCommand(RedisModuleCtx *ctx, RedisModuleString **argv, int argc) {
  // at least one field, and number of field/text args must be even
  if (argc != 3) {
    return RedisModule_WrongArity(ctx);
  }

  RedisSearchCtx *sctx = NewSearchCtx(ctx, argv[1], true);
  if (sctx == NULL) {
    return RedisModule_ReplyWithError(ctx, "Unknown Index name");
  }

  CurrentThread_SetIndexSpec(sctx->spec->own_ref);

  size_t len;
  const char *field = RedisModule_StringPtrLen(argv[2], &len);
  const FieldSpec *fs = IndexSpec_GetFieldWithLength(sctx->spec, field, len);
  if (!fs) {
    RedisModule_ReplyWithError(ctx, "No such field");
    goto cleanup;
  }
  if (!FIELD_IS(fs, INDEXFLD_T_TAG)) {
    RedisModule_ReplyWithError(ctx, "Not a tag field");
    goto cleanup;
  }

  RedisModuleString *rstr = TagIndex_FormatName(sctx->spec, fs->fieldName);
  TagIndex *idx = TagIndex_Open(sctx->spec, rstr, DONT_CREATE_INDEX);
  RedisModule_FreeString(ctx, rstr);
  if (!idx) {
    RedisModule_ReplyWithSetOrArray(ctx, 0);
    goto cleanup;
  }

  TagIndex_SerializeValues(idx, ctx);

cleanup:
  CurrentThread_ClearIndexSpec();
  SearchCtx_Free(sctx);
  return REDISMODULE_OK;
}
/*
## FT.CREATE {index} [NOOFFSETS] [NOFIELDS]
    SCHEMA {field} [TEXT [NOSTEM] [WEIGHT {weight}]] | [NUMERIC] ...

Creates an index with the given spec. The index name will be used in all the
key
names
so keep it short!

### Parameters:

    - index: the index name to create. If it exists the old spec will be
overwritten

    - NOOFFSETS: If set, we do not store term offsets for documents (saves memory, does not allow
      exact searches)

    - NOFIELDS: If set, we do not store field bits for each term. Saves memory, does not allow
      filtering by specific fields.

    - SCHEMA: After the SCHEMA keyword we define the index fields. They can be either numeric or
      textual.
      For textual fields we optionally specify a weight. The default weight is 1.0
      The weight is a double, but does not need to be normalized.

### Returns:

    OK or an error
*/
int CreateIndexCommand(RedisModuleCtx *ctx, RedisModuleString **argv, int argc) {
  // at least one field, the SCHEMA keyword, and number of field/text args must be even
  if (argc < 5) {
    return RedisModule_WrongArity(ctx);
  }

  if (RedisModule_GetSelectedDb(ctx) != 0) {
    return RedisModule_ReplyWithError(ctx, "Cannot create index on db != 0");
  }
  QueryError status = {0};

  IndexSpec *sp = IndexSpec_CreateNew(ctx, argv, argc, &status);
  if (sp == NULL) {
    RedisModule_ReplyWithError(ctx, QueryError_GetUserError(&status));
    QueryError_ClearError(&status);
    return REDISMODULE_OK;
  }

  /*
   * We replicate CreateIfNotExists command for replica of support.
   * On replica of the destination will get the ft.create command from
   * all the src shards and not need to recreate it.
   */
  RedisModule_Replicate(ctx, RS_CREATE_IF_NX_CMD, "v", argv + 1, (size_t)argc - 1);

  return RedisModule_ReplyWithSimpleString(ctx, "OK");
}

int CreateIndexIfNotExistsCommand(RedisModuleCtx *ctx, RedisModuleString **argv, int argc) {
  // at least one field, the SCHEMA keyword, and number of field/text args must be even
  if (argc < 5) {
    return RedisModule_WrongArity(ctx);
  }

  const char *rawSpecName = RedisModule_StringPtrLen(argv[1], NULL);
  HiddenString *specName = NewHiddenString(rawSpecName, strlen(rawSpecName), false);
  const bool found = dictFetchValue(specDict_g, specName);
  HiddenString_Free(specName, false);
  if (found) {
    return RedisModule_ReplyWithSimpleString(ctx, "OK");
  }

  return CreateIndexCommand(ctx, argv, argc);
}

/*
 * FT.DROP <index> [KEEPDOCS]
 * FT.DROPINDEX <index> [DD]
 * Deletes index and possibly all the keys associated with the index.
 * If no other data is on the redis instance, this is equivalent to FLUSHDB,
 * apart from the fact that the index specification is not deleted.
 *
 * FT.DROP, deletes all keys by default. If KEEPDOCS exists, we do not delete the actual docs
 * FT.DROPINDEX, keeps all keys by default. If DD exists, we delete the actual docs
 */
int DropIndexCommand(RedisModuleCtx *ctx, RedisModuleString **argv, int argc) {
  // at least one field, and number of field/text args must be even
  if (argc < 2 || argc > 3) {
    return RedisModule_WrongArity(ctx);
  }

  const char* spec_name = RedisModule_StringPtrLen(argv[1], NULL);
  StrongRef global_ref = IndexSpec_LoadUnsafe(spec_name);
  IndexSpec *sp = StrongRef_Get(global_ref);
  if (!sp) {
    return RedisModule_ReplyWithError(ctx, "Unknown Index name");
  }

  if (!checkEnterpriseACL(ctx, sp)) {
    return RedisModule_ReplyWithError(ctx, NOPERM_ERR);
  }

  bool dropCommand = RMUtil_StringEqualsCaseC(argv[0], "FT.DROP") ||
               RMUtil_StringEqualsCaseC(argv[0], "_FT.DROP");
  bool delDocs = dropCommand;
  if (argc == 3){
    if (RMUtil_StringEqualsCaseC(argv[2], "_FORCEKEEPDOCS")) {
      delDocs = false;
    } else if (dropCommand && RMUtil_StringEqualsCaseC(argv[2], "KEEPDOCS")) {
      delDocs = false;
    } else if (!dropCommand && RMUtil_StringEqualsCaseC(argv[2], "DD")) {
      delDocs = true;
    } else {
      return RedisModule_ReplyWithError(ctx, "Unknown argument");
    }
  }

  CurrentThread_SetIndexSpec(global_ref);

  if((delDocs || sp->flags & Index_Temporary)) {
    // We take a strong reference to the index, so it will not be freed
    // and we can still use it's doc table to delete the keys.
    StrongRef own_ref = StrongRef_Clone(global_ref);
    // We remove the index from the globals first, so it will not be found by the
    // delete key notification callbacks.
    IndexSpec_RemoveFromGlobals(global_ref, false);

    DocTable *dt = &sp->docs;
    DOCTABLE_FOREACH(dt, Redis_DeleteKeyC(ctx, dmd->keyPtr));

    // Return call's references
    CurrentThread_ClearIndexSpec();
    StrongRef_Release(own_ref);
  } else {
    // If we don't delete the docs, we just remove the index from the global dict
    IndexSpec_RemoveFromGlobals(global_ref, true);
  }

  RedisModule_Replicate(ctx, RS_DROP_INDEX_IF_X_CMD, "sc", argv[1], "_FORCEKEEPDOCS");

  return RedisModule_ReplyWithSimpleString(ctx, "OK");
}

int DropIfExistsIndexCommand(RedisModuleCtx *ctx, RedisModuleString **argv, int argc) {
  // at least one field, and number of field/text args must be even
  if (argc < 2 || argc > 3) {
    return RedisModule_WrongArity(ctx);
  }

  StrongRef ref = IndexSpec_LoadUnsafe(RedisModule_StringPtrLen(argv[1], NULL));
  IndexSpec *sp = StrongRef_Get(ref);
  if (!sp) {
    return RedisModule_ReplyWithSimpleString(ctx, "OK");
  }

  if (!checkEnterpriseACL(ctx, sp)) {
    return RedisModule_ReplyWithError(ctx, NOPERM_ERR);
  }

  RedisModuleString *oldCommand = argv[0];
  if (RMUtil_StringEqualsCaseC(argv[0], RS_DROP_IF_X_CMD)) {
    argv[0] = RedisModule_CreateString(ctx, RS_DROP_CMD, strlen(RS_DROP_CMD));
  } else {
    argv[0] = RedisModule_CreateString(ctx, RS_DROP_INDEX_CMD, strlen(RS_DROP_INDEX_CMD));
  }
  int ret = DropIndexCommand(ctx, argv, argc);
  RedisModule_FreeString(ctx, argv[0]);
  argv[0] = oldCommand;
  return ret;
}

/**
 * FT.SYNADD <index> <term1> <term2> ...
 *
 * Add a synonym group to the given index. The synonym data structure is compose of synonyms
 * groups. Each Synonym group has a unique id. The SYNADD command creates a new synonym group with
 * the given terms and return its id.
 */
int SynAddCommand(RedisModuleCtx *ctx, RedisModuleString **argv, int argc) {
  RedisModule_ReplyWithError(ctx, "No longer supported, use FT.SYNUPDATE");
  return REDISMODULE_OK;
}

/**
 * FT.SYNUPDATE <index> <group id> [SKIPINITIALSCAN] <term1> <term2> ...
 *
 * Update an already existing synonym group with the given terms.
 * It can be used only to add new terms to a synonym group.
 * Returns `OK` on success.
 */
int SynUpdateCommand(RedisModuleCtx *ctx, RedisModuleString **argv, int argc) {
  if (argc < 4) return RedisModule_WrongArity(ctx);

  const char *id = RedisModule_StringPtrLen(argv[2], NULL);

  StrongRef ref = IndexSpec_LoadUnsafe(RedisModule_StringPtrLen(argv[1], NULL));
  IndexSpec *sp = StrongRef_Get(ref);
  if (!sp) {
    return RedisModule_ReplyWithError(ctx, "Unknown index name");
  }

  if (!checkEnterpriseACL(ctx, sp)) {
    return RedisModule_ReplyWithError(ctx, NOPERM_ERR);
  }

  CurrentThread_SetIndexSpec(ref);

  bool initialScan = true;
  int offset = 3;
  int loc = RMUtil_ArgIndex(SPEC_SKIPINITIALSCAN_STR, &argv[3], 1);
  if (loc == 0) {  // if doesn't exist, `-1` is returned
    initialScan = false;
    offset = 4;
  }

  RedisSearchCtx sctx = SEARCH_CTX_STATIC(ctx, sp);
  RedisSearchCtx_LockSpecWrite(&sctx);

  IndexSpec_InitializeSynonym(sp);

  SynonymMap_UpdateRedisStr(sp->smap, argv + offset, argc - offset, id);

  if (initialScan) {
    IndexSpec_ScanAndReindex(ctx, ref);
  }

  RedisSearchCtx_UnlockSpec(&sctx);
  CurrentThread_ClearIndexSpec();

  RedisModule_ReplyWithSimpleString(ctx, "OK");

  RedisModule_ReplicateVerbatim(ctx);
  return REDISMODULE_OK;
}

/**
 * FT.SYNDUMP <index>
 *
 * Dump the synonym data structure in the following format:
 *    - term1
 *        - id1
 *        - id2
 *    - term2
 *        - id3
 *    - term3
 *        - id4
 */
int SynDumpCommand(RedisModuleCtx *ctx, RedisModuleString **argv, int argc) {
  if (argc != 2) return RedisModule_WrongArity(ctx);

  const char *idx = RedisModule_StringPtrLen(argv[1], NULL);
  StrongRef ref = IndexSpec_LoadUnsafe(idx);
  IndexSpec *sp = StrongRef_Get(ref);
  if (!sp) {
    return RedisModule_ReplyWithErrorFormat(ctx, "%s: no such index", idx);
  }

  // Verify ACL keys permission
  if (!ACLUserMayAccessIndex(ctx, sp)) {
    return RedisModule_ReplyWithError(ctx, NOPERM_ERR);
  }

  CurrentThread_SetIndexSpec(ref);

  if (!sp->smap) {
    return RedisModule_ReplyWithMapOrArray(ctx, 0, false);
  }

  RedisSearchCtx sctx = SEARCH_CTX_STATIC(ctx, sp);
  RedisSearchCtx_LockSpecRead(&sctx);

  size_t size;
  TermData **terms_data = SynonymMap_DumpAllTerms(sp->smap, &size);

  RedisModule_ReplyWithMapOrArray(ctx, size * 2, true);

  for (int i = 0; i < size; ++i) {
    TermData *t_data = terms_data[i];
    RedisModule_ReplyWithStringBuffer(ctx, t_data->term, strlen(t_data->term));
    RedisModule_ReplyWithArray(ctx, array_len(t_data->groupIds));
    for (size_t j = 0; j < array_len(t_data->groupIds); ++j) {
      // do not return the ~
      RedisModule_ReplyWithStringBuffer(ctx, t_data->groupIds[j] + 1,
                                        strlen(t_data->groupIds[j] + 1));
    }
  }

  RedisSearchCtx_UnlockSpec(&sctx);
  CurrentThread_ClearIndexSpec();

  rm_free(terms_data);
  return REDISMODULE_OK;
}

static int AlterIndexInternalCommand(RedisModuleCtx *ctx, RedisModuleString **argv, int argc,
                                     bool ifnx) {
  ArgsCursor ac = {0};
  ArgsCursor_InitRString(&ac, argv + 1, argc - 1);

  // Need at least <cmd> <index> <subcommand> <args...>

  if (argc < 5) {
    return RedisModule_WrongArity(ctx);
  }
  QueryError status = {0};

  const char *ixname = AC_GetStringNC(&ac, NULL);
  StrongRef ref = IndexSpec_LoadUnsafe(ixname);
  IndexSpec *sp = StrongRef_Get(ref);
  if (!sp) {
    return RedisModule_ReplyWithError(ctx, "Unknown index name");
  }

  if (!checkEnterpriseACL(ctx, sp)) {
    return RedisModule_ReplyWithError(ctx, NOPERM_ERR);
  }

  RedisSearchCtx sctx = SEARCH_CTX_STATIC(ctx, sp);

  bool initialScan = true;
  if (AC_AdvanceIfMatch(&ac, SPEC_SKIPINITIALSCAN_STR)) {
    initialScan = false;
  }

  if (!AC_AdvanceIfMatch(&ac, "SCHEMA")) {
    return RedisModule_ReplyWithError(ctx, "ALTER must be followed by SCHEMA");
  }

  if (!AC_AdvanceIfMatch(&ac, "ADD")) {
    return RedisModule_ReplyWithError(ctx, "Unknown action passed to ALTER SCHEMA");
  }

  if (!AC_NumRemaining(&ac)) {
    return RedisModule_ReplyWithError(ctx, "No fields provided");
  }

  CurrentThread_SetIndexSpec(ref);

  if (ifnx) {
    const char *fieldName;
    size_t fieldNameSize;

    AC_GetString(&ac, &fieldName, &fieldNameSize, AC_F_NOADVANCE);
    RedisSearchCtx_LockSpecRead(&sctx);
    const FieldSpec *field_exists = IndexSpec_GetFieldWithLength(sp, fieldName, fieldNameSize);
    RedisSearchCtx_UnlockSpec(&sctx);

    if (field_exists) {
      RedisModule_Replicate(ctx, RS_ALTER_IF_NX_CMD, "v", argv + 1, (size_t)argc - 1);
      CurrentThread_ClearIndexSpec();
      return RedisModule_ReplyWithSimpleString(ctx, "OK");
    }
  }
  RedisSearchCtx_LockSpecWrite(&sctx);
  IndexSpec_AddFields(ref, sp, ctx, &ac, initialScan, &status);

  // if adding the fields has failed we return without updating statistics.
  if (QueryError_HasError(&status)) {
    RedisSearchCtx_UnlockSpec(&sctx);
    CurrentThread_ClearIndexSpec();
    return QueryError_ReplyAndClear(ctx, &status);
  }

  RedisSearchCtx_UnlockSpec(&sctx);
  CurrentThread_ClearIndexSpec();

  RedisModule_Replicate(ctx, RS_ALTER_IF_NX_CMD, "v", argv + 1, (size_t)argc - 1);
  return RedisModule_ReplyWithSimpleString(ctx, "OK");

}

/* FT.ALTER */
int AlterIndexIfNXCommand(RedisModuleCtx *ctx, RedisModuleString **argv, int argc) {
  return AlterIndexInternalCommand(ctx, argv, argc, true);
}

int AlterIndexCommand(RedisModuleCtx *ctx, RedisModuleString **argv, int argc) {
  return AlterIndexInternalCommand(ctx, argv, argc, false);
}

static int aliasAddCommon(RedisModuleCtx *ctx, RedisModuleString **argv, int argc,
                          QueryError *error, bool skipIfExists) {
  ArgsCursor ac = {0};
  ArgsCursor_InitRString(&ac, argv + 1, argc - 1);
  IndexLoadOptions loadOpts = {
      .nameR = argv[2],
      .flags = INDEXSPEC_LOAD_NOALIAS | INDEXSPEC_LOAD_KEY_RSTRING};
  StrongRef ref = IndexSpec_LoadUnsafeEx(&loadOpts);
  IndexSpec *sp = StrongRef_Get(ref);
  if (!sp) {
    QueryError_SetError(error, QUERY_ENOINDEX, "Unknown index name (or name is an alias itself)");
    return REDISMODULE_ERR;
  }

  if (!checkEnterpriseACL(ctx, sp)) {
    QueryError_SetError(error, QUERY_EGENERIC, NOPERM_ERR);
    return REDISMODULE_ERR;
  }

<<<<<<< HEAD
  CurrentThread_SetIndexSpec(ref);
  const char *alias = RedisModule_StringPtrLen(argv[1], NULL);
=======
  size_t length = 0;
  const char *rawAlias = RedisModule_StringPtrLen(argv[1], &length);
  HiddenString *alias = NewHiddenString(rawAlias, length, false);
>>>>>>> 614b4400
  if (dictFetchValue(specDict_g, alias)) {
    HiddenString_Free(alias, false);
    QueryError_SetCode(error, QUERY_EALIASCONFLICT);
    CurrentThread_ClearIndexSpec();
    return REDISMODULE_ERR;
  }
  StrongRef alias_ref = IndexAlias_Get(alias);
  int rc = REDISMODULE_OK;
  if (!skipIfExists || !StrongRef_Equals(alias_ref, ref)) {
<<<<<<< HEAD
    CurrentThread_ClearIndexSpec();
    return IndexAlias_Add(alias, ref, 0, error);
  }

  CurrentThread_ClearIndexSpec();
  return REDISMODULE_OK;
=======
    rc = IndexAlias_Add(alias, ref, 0, error);
  }
  HiddenString_Free(alias, false);
  return rc;
>>>>>>> 614b4400
}

static int AliasAddCommandCommon(RedisModuleCtx *ctx, RedisModuleString **argv, int argc,
                                 bool ifNx) {
  if (argc != 3) {
    return RedisModule_WrongArity(ctx);
  }
  QueryError e = {0};
  if (aliasAddCommon(ctx, argv, argc, &e, ifNx) != REDISMODULE_OK) {
    return QueryError_ReplyAndClear(ctx, &e);
  } else {
    RedisModule_Replicate(ctx, RS_ALIASADD_IF_NX, "v", argv + 1, (size_t)argc - 1);
    return RedisModule_ReplyWithSimpleString(ctx, "OK");
  }
}

static int AliasAddCommandIfNX(RedisModuleCtx *ctx, RedisModuleString **argv, int argc) {
  return AliasAddCommandCommon(ctx, argv, argc, true);
}

// FT.ALIASADD <NAME> <TARGET>
static int AliasAddCommand(RedisModuleCtx *ctx, RedisModuleString **argv, int argc) {
  return AliasAddCommandCommon(ctx, argv, argc, false);
}

static int AliasDelCommand(RedisModuleCtx *ctx, RedisModuleString **argv, int argc) {
  if (argc != 2) {
    return RedisModule_WrongArity(ctx);
  }
  IndexLoadOptions lOpts = {.nameR = argv[1],
                            .flags = INDEXSPEC_LOAD_KEY_RSTRING};
  StrongRef ref = IndexSpec_LoadUnsafeEx(&lOpts);
  IndexSpec *sp = StrongRef_Get(ref);
  if (!sp) {
    return RedisModule_ReplyWithError(ctx, "Alias does not exist");
  }

  // On Enterprise, we validate ACL permission to the index
  if (!checkEnterpriseACL(ctx, sp)) {
    return RedisModule_ReplyWithError(ctx, NOPERM_ERR);
  }

<<<<<<< HEAD
  CurrentThread_SetIndexSpec(ref);

  QueryError status = {0};
  if (IndexAlias_Del(RedisModule_StringPtrLen(argv[1], NULL), ref, 0, &status) != REDISMODULE_OK) {
    CurrentThread_ClearIndexSpec();
=======
  size_t length = 0;
  const char *rawAlias = RedisModule_StringPtrLen(argv[1], &length);
  HiddenString *alias = NewHiddenString(rawAlias, length, false);
  QueryError status = {0};
  const int rc = IndexAlias_Del(alias, ref, 0, &status);
  HiddenString_Free(alias, false);
  if (rc != REDISMODULE_OK) {
>>>>>>> 614b4400
    return QueryError_ReplyAndClear(ctx, &status);
  } else {
    RedisModule_Replicate(ctx, RS_ALIASDEL_IF_EX, "v", argv + 1, (size_t)argc - 1);
    CurrentThread_ClearIndexSpec();
    return RedisModule_ReplyWithSimpleString(ctx, "OK");
  }
}

static int AliasDelIfExCommand(RedisModuleCtx *ctx, RedisModuleString **argv, int argc) {
  if (argc != 2) {
    return RedisModule_WrongArity(ctx);
  }
  IndexLoadOptions lOpts = {.nameR = argv[1],
                            .flags = INDEXSPEC_LOAD_KEY_RSTRING};
  StrongRef ref = IndexSpec_LoadUnsafeEx(&lOpts);
  if (!StrongRef_Get(ref)) {
    return RedisModule_ReplyWithSimpleString(ctx, "OK");
  }
  return AliasDelCommand(ctx, argv, argc);
}

static int AliasUpdateCommand(RedisModuleCtx *ctx, RedisModuleString **argv, int argc) {
  if (argc != 3) {
    return RedisModule_WrongArity(ctx);
  }

  QueryError status = {0};
  IndexLoadOptions lOpts = {.nameR = argv[1],
                            .flags = INDEXSPEC_LOAD_KEY_RSTRING};
  StrongRef Orig_ref = IndexSpec_LoadUnsafeEx(&lOpts);
  IndexSpec *spOrig = StrongRef_Get(Orig_ref);
  size_t length = 0;
  const char* rawAlias = RedisModule_StringPtrLen(argv[1], &length);
  HiddenString *alias = NewHiddenString(rawAlias, length, false);
  if (spOrig) {
    // On Enterprise, we validate ACL permission to the index
    if (!checkEnterpriseACL(ctx, spOrig)) {
      HiddenString_Free(alias, false);
      return RedisModule_ReplyWithError(ctx, NOPERM_ERR);
<<<<<<< HEAD
    }

    CurrentThread_SetIndexSpec(Orig_ref);
    if (IndexAlias_Del(RedisModule_StringPtrLen(argv[1], NULL), Orig_ref, 0, &status) != REDISMODULE_OK) {
      CurrentThread_ClearIndexSpec();
=======
    } else if (IndexAlias_Del(alias, Orig_ref, 0, &status) != REDISMODULE_OK) {
      HiddenString_Free(alias, false);
>>>>>>> 614b4400
      return QueryError_ReplyAndClear(ctx, &status);
    }
    CurrentThread_ClearIndexSpec();
  }
  int rc = 0;
  if (aliasAddCommon(ctx, argv, argc, &status, false) != REDISMODULE_OK) {
    // Add back the previous index. this shouldn't fail
    if (spOrig) {
      QueryError e2 = {0};
      IndexAlias_Add(alias, Orig_ref, 0, &e2);
      QueryError_ClearError(&e2);
    }
    rc = QueryError_ReplyAndClear(ctx, &status);
  } else {
    RedisModule_ReplicateVerbatim(ctx);
    rc = RedisModule_ReplyWithSimpleString(ctx, "OK");
  }
  HiddenString_Free(alias, false);
  return rc;
}

int ConfigCommand(RedisModuleCtx *ctx, RedisModuleString **argv, int argc) {
  // Not bound to a specific index, so...
  QueryError status = {0};

  // CONFIG <GET|SET> <NAME> [value]
  if (argc < 3) {
    return RedisModule_WrongArity(ctx);
  }

  RedisModule_Reply _reply = RedisModule_NewReply(ctx), *reply = &_reply;

  const char *action = RedisModule_StringPtrLen(argv[1], NULL);
  const char *name = RedisModule_StringPtrLen(argv[2], NULL);
  if (!strcasecmp(action, "GET")) {
    LogWarningDeprecatedFTConfig(ctx, "GET", name);
    RSConfig_DumpProto(&RSGlobalConfig, &RSGlobalConfigOptions, name, reply, false);
  } else if (!strcasecmp(action, "HELP")) {
    RSConfig_DumpProto(&RSGlobalConfig, &RSGlobalConfigOptions, name, reply, true);
  } else if (!strcasecmp(action, "SET")) {
    LogWarningDeprecatedFTConfig(ctx, "SET", name);
    size_t offset = 3;  // Might be == argc. SetOption deals with it.
    int rc = RSConfig_SetOption(&RSGlobalConfig, &RSGlobalConfigOptions, name, argv, argc,
                                &offset, &status);
    if (rc == REDISMODULE_ERR) {
      RedisModule_Reply_QueryError(reply, &status);
      QueryError_ClearError(&status);
      RedisModule_EndReply(reply);
      return REDISMODULE_OK;
    }
    if (offset != argc) {
      RedisModule_Reply_SimpleString(reply, "EXCESSARGS");
    } else {
      RedisModule_Log(ctx, "notice", "Successfully changed configuration for `%s`", name);
      RedisModule_Reply_SimpleString(reply, "OK");
    }
  } else {
    RedisModule_Reply_SimpleString(reply, "No such configuration action");
  }

  RedisModule_EndReply(reply);
  return REDISMODULE_OK;
}

int IndexList(RedisModuleCtx *ctx, RedisModuleString **argv, int argc) {
  if (argc > 2) {
    return RedisModule_WrongArity(ctx);
  }

<<<<<<< HEAD
  RedisModule_Reply _reply = RedisModule_NewReply(ctx), *reply = &_reply;
  RedisModule_Reply_Set(reply);
    dictIterator *iter = dictGetIterator(specDict_g);
    dictEntry *entry = NULL;
    while ((entry = dictNext(iter))) {
      StrongRef ref = dictGetRef(entry);
      IndexSpec *sp = StrongRef_Get(ref);
      CurrentThread_SetIndexSpec(ref);
      if (isUnsafeForSimpleString(sp->name)) {
        char *escaped = escapeSimpleString(sp->name);
        RedisModule_Reply_SimpleString(reply, escaped);
        rm_free(escaped);
      } else {
        RedisModule_Reply_SimpleString(reply, sp->name);
      }
      CurrentThread_ClearIndexSpec();
    }
    dictReleaseIterator(iter);
  RedisModule_Reply_SetEnd(reply);
  RedisModule_EndReply(reply);
=======
  RedisModule_Reply _reply = RedisModule_NewReply(ctx);
  Indexes_List(&_reply, false);
>>>>>>> 614b4400
  return REDISMODULE_OK;
}

#define RM_TRY_F(f, ...)                                                       \
  if (f(__VA_ARGS__) == REDISMODULE_ERR) {                                     \
    RedisModule_Log(ctx, "warning", "Could not run " #f "(" #__VA_ARGS__ ")"); \
    return REDISMODULE_ERR;                                                    \
  } else {                                                                     \
    RedisModule_Log(ctx, "verbose", "Successfully executed " #f);              \
  }

Version supportedVersion = {
    .majorVersion = 7,
    .minorVersion = 1,
    .patchVersion = 0,
};

static void GetRedisVersion(RedisModuleCtx *ctx) {
  RedisModuleCallReply *reply = RedisModule_Call(ctx, "info", "c", "server");
  if (!reply) {
    // could not get version, it can only happened when running the tests.
    // set redis version to supported version.
    redisVersion = supportedVersion;
    return;
  }
  RS_ASSERT(RedisModule_CallReplyType(reply) == REDISMODULE_REPLY_STRING);
  size_t len;
  const char *replyStr = RedisModule_CallReplyStringPtr(reply, &len);

  int n = sscanf(replyStr, "# Server\nredis_version:%d.%d.%d", &redisVersion.majorVersion,
                 &redisVersion.minorVersion, &redisVersion.patchVersion);

  RS_ASSERT(n == 3);

  rlecVersion.majorVersion = -1;
  rlecVersion.minorVersion = -1;
  rlecVersion.patchVersion = -1;
  rlecVersion.buildVersion = -1;
  char *enterpriseStr = strstr(replyStr, "rlec_version:");
  if (enterpriseStr) {
    n = sscanf(enterpriseStr, "rlec_version:%d.%d.%d-%d", &rlecVersion.majorVersion,
               &rlecVersion.minorVersion, &rlecVersion.buildVersion, &rlecVersion.patchVersion);
    if (n != 4) {
      RedisModule_Log(ctx, "warning", "Could not extract enterprise version");
    }
  }

  RedisModule_FreeCallReply(reply);

  isCrdt = true;
  reply = RedisModule_Call(ctx, "CRDT.CONFIG", "cc", "GET", "active-gc");
  if (!reply || RedisModule_CallReplyType(reply) == REDISMODULE_REPLY_ERROR) {
    isCrdt = false;
  }

  if (reply) {
    RedisModule_FreeCallReply(reply);
  }

}

void GetFormattedRedisVersion(char *buf, size_t len) {
    snprintf(buf, len, "%d.%d.%d - %s",
             redisVersion.majorVersion, redisVersion.minorVersion, redisVersion.patchVersion,
             IsEnterprise() ? (isCrdt ? "enterprise-crdt" : "enterprise") : "oss");
}

void GetFormattedRedisEnterpriseVersion(char *buf, size_t len) {
    snprintf(buf, len, "%d.%d.%d-%d",
             rlecVersion.majorVersion, rlecVersion.minorVersion, rlecVersion.patchVersion,
             rlecVersion.buildVersion);
}

int IsMaster() {
  if (RedisModule_GetContextFlags(RSDummyContext) & REDISMODULE_CTX_FLAGS_MASTER) {
    return 1;
  } else {
    return 0;
  }
}

bool IsEnterprise() {
  return rlecVersion.majorVersion != -1;
}

int CheckSupportedVestion() {
  if (CompareVersions(redisVersion, supportedVersion) < 0) {
    return REDISMODULE_ERR;
  }
  return REDISMODULE_OK;
}

// Creates a command and registers it to its corresponding ACL categories
static int RMCreateSearchCommand(RedisModuleCtx *ctx, const char *name,
                  RedisModuleCmdFunc callback, const char *flags, int firstkey,
                  int lastkey, int keystep, const char *aclCategories,
                  bool internalCommand) {
  int rc = REDISMODULE_OK;
  char *internalFlags;
  char *categories;

  if (internalCommand) {
    // Do not register to ANY ACL command category
    categories = "";
    // We don't want the user running internal commands. For that, we mark the
    // command internal on OSS, or exclude it from the proxy on Enterprise.
    if (IsEnterprise()) {
        rm_asprintf(&internalFlags, "%s %s", flags, CMD_PROXY_FILTERED);
    } else {
        rm_asprintf(&internalFlags, "%s %s", flags, CMD_INTERNAL);
    }
  } else {
    // Flags are not enhanced.
    internalFlags = (char *)flags;
    // Register non-internal commands to the `search` ACL category.
    rm_asprintf(&categories, strcmp(aclCategories, "") != 0 ? "%s %s" : "%.0s%s", aclCategories, SEARCH_ACL_CATEGORY);
  }

  if (RedisModule_CreateCommand(ctx, name, callback, internalFlags, firstkey, lastkey, keystep) == REDISMODULE_ERR) {
    RedisModule_Log(ctx, "warning", "Could not create command: %s", name);
    rc = REDISMODULE_ERR;
    goto cleanup;
  }

  RedisModuleCommand *command = RedisModule_GetCommand(ctx, name);
  if (!command) {
    RedisModule_Log(ctx, "warning", "Could not find command: %s", name);
    rc = REDISMODULE_ERR;
    goto cleanup;
  }

  if (RedisModule_SetCommandACLCategories(command, categories) == REDISMODULE_ERR) {
    RedisModule_Log(ctx, "warning", "Failed to set ACL categories for command: %s. Got error code: %d", name, errno);
    rc = REDISMODULE_ERR;
  }

cleanup:
  if (internalCommand) {
    rm_free(internalFlags);
  } else {
    rm_free(categories);
  }
  return rc;
}

int RediSearch_InitModuleInternal(RedisModuleCtx *ctx) {
  GetRedisVersion(ctx);

  // Prepare thread local storage for storing active queries/cursors
  int error = MainThread_InitBlockedQueries();
  if (error) {
    RedisModule_Log(ctx, "warning", "Failed to initialize thread local data, error: %d", error);
    return REDISMODULE_ERR;
  }

  char ver[64];
  GetFormattedRedisVersion(ver, sizeof(ver));
  RedisModule_Log(ctx, "notice", "Redis version found by RedisSearch : %s", ver);
  if (IsEnterprise()) {
    GetFormattedRedisEnterpriseVersion(ver, sizeof(ver));
    RedisModule_Log(ctx, "notice", "Redis Enterprise version found by RedisSearch : %s", ver);
  }

  if (CheckSupportedVestion() != REDISMODULE_OK) {
    RedisModule_Log(ctx, "warning",
                    "Redis version is too old, please upgrade to redis %d.%d.%d and above.",
                    supportedVersion.majorVersion, supportedVersion.minorVersion,
                    supportedVersion.patchVersion);

    // On memory sanity check do not failed the start
    // because our redis version there is old.
    if (!getenv("RS_GLOBAL_DTORS")) {
      return REDISMODULE_ERR;
    }
  }

  if (RediSearch_Init(ctx, REDISEARCH_INIT_MODULE) != REDISMODULE_OK) {
    return REDISMODULE_ERR;
  }

  // register trie type
  RM_TRY_F(DictRegister, ctx);

  RM_TRY_F(TrieType_Register, ctx);

  RM_TRY_F(IndexSpec_RegisterType, ctx);

  RM_TRY_F(TagIndex_RegisterType, ctx);

  RM_TRY_F(InvertedIndex_RegisterType, ctx);

  RM_TRY_F(NumericIndexType_Register, ctx);


// With coordinator we do not want to raise a move error for index commands so we do not specify
// any key.
#define INDEX_ONLY_CMD_ARGS 0, 0, 0
#define INDEX_DOC_CMD_ARGS 2, 2, 1

  // Create the `search` ACL command category
  if (RedisModule_AddACLCategory(ctx, SEARCH_ACL_CATEGORY) == REDISMODULE_ERR) {
      RedisModule_Log(ctx, "warning", "Could not add " SEARCH_ACL_CATEGORY " ACL category, errno: %d\n", errno);
      return REDISMODULE_ERR;
  }

  RM_TRY(RMCreateSearchCommand(ctx, RS_INDEX_LIST_CMD, IndexList, "readonly",
         0, 0, 0, "slow admin", false))

  RM_TRY(RMCreateSearchCommand(ctx, RS_ADD_CMD, RSAddDocumentCommand,
         "write deny-oom", INDEX_DOC_CMD_ARGS, "write", !IsEnterprise()))

#ifdef RS_CLUSTER_ENTERPRISE
  // on enterprise cluster we need to keep the _ft.safeadd/_ft.del command
  // to be able to replicate from an old RediSearch version.
  // If this is the light version then the _ft.safeadd/_ft.del does not exist
  // and we will get the normal ft.safeadd/ft.del command.
  RM_TRY(RMCreateSearchCommand(ctx, LEGACY_RS_SAFEADD_CMD, RSAddDocumentCommand,
         "write deny-oom", INDEX_DOC_CMD_ARGS, "write", true))
  RM_TRY(RMCreateSearchCommand(ctx, LEGACY_RS_DEL_CMD, DeleteCommand,
         "write", INDEX_DOC_CMD_ARGS, "write", true))
#endif

  RM_TRY(RMCreateSearchCommand(ctx, RS_SAFEADD_CMD, RSAddDocumentCommand,
        "write deny-oom", INDEX_DOC_CMD_ARGS, "write", false))

  RM_TRY(RMCreateSearchCommand(ctx, RS_DEL_CMD, DeleteCommand, "write",
         INDEX_DOC_CMD_ARGS, "write", !IsEnterprise()))

  RM_TRY(RMCreateSearchCommand(ctx, RS_SEARCH_CMD, RSSearchCommand, "readonly",
         INDEX_ONLY_CMD_ARGS, "", true))

  RM_TRY(RMCreateSearchCommand(ctx, RS_AGGREGATE_CMD, RSAggregateCommand,
         "readonly", INDEX_ONLY_CMD_ARGS, "read", true))

  RM_TRY(RMCreateSearchCommand(ctx, RS_GET_CMD, GetSingleDocumentCommand,
         "readonly", INDEX_DOC_CMD_ARGS, "read", !IsEnterprise()))

  // Do not force cross slot validation since coordinator will handle it.
  RM_TRY(RMCreateSearchCommand(ctx, RS_MGET_CMD, GetDocumentsCommand,
         "readonly", 0, 0, 0, "read", true))

  RM_TRY(RMCreateSearchCommand(ctx, RS_CREATE_CMD, CreateIndexCommand,
         "write deny-oom", INDEX_ONLY_CMD_ARGS, "", !IsEnterprise()))

  RM_TRY(RMCreateSearchCommand(ctx, RS_CREATE_IF_NX_CMD, CreateIndexIfNotExistsCommand,
         "write deny-oom", INDEX_ONLY_CMD_ARGS, "", !IsEnterprise()))

  RM_TRY(RMCreateSearchCommand(ctx, RS_DROP_CMD, DropIndexCommand, "write",
         INDEX_ONLY_CMD_ARGS, "write slow dangerous", !IsEnterprise()))

  RM_TRY(RMCreateSearchCommand(ctx, RS_DROP_INDEX_CMD, DropIndexCommand,
         "write", INDEX_ONLY_CMD_ARGS, "write slow dangerous", !IsEnterprise()))

  RM_TRY(RMCreateSearchCommand(ctx, RS_DROP_IF_X_CMD, DropIfExistsIndexCommand,
         "write", INDEX_ONLY_CMD_ARGS, "write slow dangerous", !IsEnterprise()))

  RM_TRY(RMCreateSearchCommand(ctx, RS_DROP_INDEX_IF_X_CMD, DropIfExistsIndexCommand,
         "write", INDEX_ONLY_CMD_ARGS, "write slow dangerous", !IsEnterprise()))

  RM_TRY(RMCreateSearchCommand(ctx, RS_INFO_CMD, IndexInfoCommand,
         "readonly", INDEX_ONLY_CMD_ARGS, "", true))

  RM_TRY(RMCreateSearchCommand(ctx, RS_TAGVALS_CMD, TagValsCommand,
         "readonly", INDEX_ONLY_CMD_ARGS, "read slow dangerous", true))

  RM_TRY(RMCreateSearchCommand(ctx, RS_PROFILE_CMD, RSProfileCommand,
         "readonly", INDEX_ONLY_CMD_ARGS, "read", true))

  RM_TRY(RMCreateSearchCommand(ctx, RS_EXPLAIN_CMD, QueryExplainCommand,
         "readonly", INDEX_ONLY_CMD_ARGS, "", false))

  RM_TRY(RMCreateSearchCommand(ctx, RS_EXPLAINCLI_CMD, QueryExplainCLICommand,
         "readonly", INDEX_ONLY_CMD_ARGS, "", false))

  RM_TRY(RMCreateSearchCommand(ctx, RS_SUGADD_CMD, RSSuggestAddCommand,
         "write deny-oom", 1, 1, 1, "write", false))

  RM_TRY(RMCreateSearchCommand(ctx, RS_SUGDEL_CMD, RSSuggestDelCommand, "write",
         1, 1, 1, "write", false))

  RM_TRY(RMCreateSearchCommand(ctx, RS_SUGLEN_CMD, RSSuggestLenCommand,
         "readonly", 1, 1, 1, "read", false))

  RM_TRY(RMCreateSearchCommand(ctx, RS_SUGGET_CMD, RSSuggestGetCommand,
         "readonly", 1, 1, 1, "read", false))

  // Do not force cross slot validation since coordinator will handle it.
  RM_TRY(RMCreateSearchCommand(ctx, RS_CURSOR_CMD, RSCursorCommand, "readonly",
         0, 0, 0, "read", true));

  // todo: what to do with this?
  RM_TRY(RMCreateSearchCommand(ctx, RS_SYNADD_CMD, SynAddCommand,
         "write deny-oom", INDEX_ONLY_CMD_ARGS, "", false))

  RM_TRY(RMCreateSearchCommand(ctx, RS_SYNUPDATE_CMD, SynUpdateCommand,
         "write deny-oom", INDEX_ONLY_CMD_ARGS, "", !IsEnterprise()))

  RM_TRY(RMCreateSearchCommand(ctx, RS_SYNDUMP_CMD, SynDumpCommand, "readonly",
         INDEX_ONLY_CMD_ARGS, "", false))

  RM_TRY(RMCreateSearchCommand(ctx, RS_ALTER_CMD, AlterIndexCommand,
         "write deny-oom", INDEX_ONLY_CMD_ARGS, "", !IsEnterprise()))

  RM_TRY(RMCreateSearchCommand(ctx, RS_ALTER_IF_NX_CMD, AlterIndexIfNXCommand,
         "write deny-oom", INDEX_ONLY_CMD_ARGS, "", !IsEnterprise()))

  // "Special" case - we do not allow debug commands from the user on RE, while
  // we also don't want them to be internal on OSS.
  RM_TRY(RMCreateSearchCommand(ctx, RS_DEBUG, NULL,
         IsEnterprise() ? "readonly " CMD_PROXY_FILTERED : "readonly",
         RS_DEBUG_FLAGS, "admin", false))
  RM_TRY_F(RegisterDebugCommands, RedisModule_GetCommand(ctx, RS_DEBUG))

  RM_TRY(RMCreateSearchCommand(ctx, RS_SPELL_CHECK, SpellCheckCommand,
         "readonly", INDEX_ONLY_CMD_ARGS, "", true))

  RM_TRY(RMCreateSearchCommand(ctx, RS_DICT_ADD, DictAddCommand,
         "write deny-oom", 0, 0, 0, "", !IsEnterprise()))

  RM_TRY(RMCreateSearchCommand(ctx, RS_DICT_DEL, DictDelCommand, "write", 0, 0,
         0, "", !IsEnterprise()))

  RM_TRY(RMCreateSearchCommand(ctx, RS_DICT_DUMP, DictDumpCommand, "readonly",
         0, 0, 0, "", false))

  // "Special" case - similar to `_FT.DEBUG` (see above).
  RM_TRY(RMCreateSearchCommand(ctx, RS_CONFIG, ConfigCommand,
         IsEnterprise() ? "readonly " CMD_PROXY_FILTERED : "readonly",
         0, 0, 0, "admin", false))

  // Alias is a special case, we can not use the INDEX_ONLY_CMD_ARGS/INDEX_DOC_CMD_ARGS macros
  // Cluster is managed outside of module lets trust it and not raise cross slot error.
  RM_TRY(RMCreateSearchCommand(ctx, RS_ALIASADD, AliasAddCommand,
         "write deny-oom", 0, 0, 0, "", !IsEnterprise()))
  RM_TRY(RMCreateSearchCommand(ctx, RS_ALIASADD_IF_NX, AliasAddCommandIfNX,
         "write deny-oom", 0, 0, 0, "", !IsEnterprise()))
  RM_TRY(RMCreateSearchCommand(ctx, RS_ALIASUPDATE, AliasUpdateCommand,
         "write deny-oom", 0, 0, 0, "", !IsEnterprise()))

  RM_TRY(RMCreateSearchCommand(ctx, RS_ALIASDEL, AliasDelCommand, "write", 0, 0,
         0, "", !IsEnterprise()))
  RM_TRY(RMCreateSearchCommand(ctx, RS_ALIASDEL_IF_EX, AliasDelIfExCommand,
         "write", 0, 0, 0, "", !IsEnterprise()))
  return REDISMODULE_OK;
}

void ReindexPool_ThreadPoolDestroy();
extern dict *legacySpecDict, *legacySpecRules;

void RediSearch_CleanupModule(void) {
  static int invoked = 0;
  if (invoked || !RS_Initialized) {
    return;
  }
  invoked = 1;

  // First free all indexes
  Indexes_Free(specDict_g);
  dictRelease(specDict_g);
  specDict_g = NULL;

  // Let the workers finish BEFORE we call CursorList_Destroy, since it frees a global
  // data structure that is accessed upon releasing the spec (and running thread might hold
  // a reference to the spec bat this time).
  workersThreadPool_Drain(RSDummyContext, 0);
  workersThreadPool_Destroy();

  // At this point, the thread local storage is no longer needed, since all threads
  // finished their work.
  MainThread_DestroyBlockedQueries();

  if (legacySpecDict) {
    dictRelease(legacySpecDict);
    legacySpecDict = NULL;
  }
  LegacySchemaRulesArgs_Free(RSDummyContext);

  // free thread pools
  GC_ThreadPoolDestroy();
  CleanPool_ThreadPoolDestroy();
  ReindexPool_ThreadPoolDestroy();
  ConcurrentSearch_ThreadPoolDestroy();

  // free global structures
  Extensions_Free();
  StopWordList_FreeGlobals();
  FunctionRegistry_Free();
  mempool_free_global();
  IndexAlias_DestroyGlobal(&AliasTable_g);
  freeGlobalAddStrings();
  SchemaPrefixes_Free(SchemaPrefixes_g);
  // GeometryApi_Free();

  Dictionary_Free();
  RediSearch_LockDestory();
}

// A reducer that just merges N sets of strings by chaining them into one big array with no
// duplicates

int uniqueStringsReducer(struct MRCtx *mc, int count, MRReply **replies) {
  RedisModuleCtx *ctx = MRCtx_GetRedisCtx(mc);
  RedisModule_Reply _reply = RedisModule_NewReply(ctx), *reply = &_reply;

  MRReply *err = NULL;

  TrieMap *dict = NewTrieMap();
  int nArrs = 0;
  // Add all the set elements into the dedup dict
  for (int i = 0; i < count; i++) {
    if (replies[i] && (MRReply_Type(replies[i]) == MR_REPLY_ARRAY
    || MRReply_Type(replies[i]) == MR_REPLY_SET)) {
      nArrs++;
      for (size_t j = 0; j < MRReply_Length(replies[i]); j++) {
        size_t sl = 0;
        const char *s = MRReply_String(MRReply_ArrayElement(replies[i], j), &sl);
        if (s && sl) {
          TrieMap_Add(dict, s, sl, NULL, NULL);
        }
      }
    } else if (MRReply_Type(replies[i]) == MR_REPLY_ERROR && err == NULL) {
      err = replies[i];
    }
  }

  // if there are no values - either reply with an empty set or an error
  if (dict->cardinality == 0) {

    if (nArrs > 0) {
      // the sets were empty - return an empty set
      RedisModule_Reply_Set(reply);
      RedisModule_Reply_SetEnd(reply);
    } else {
      RedisModule_ReplyWithError(ctx, err ? (const char *)err : "Could not perform query");
    }
    goto cleanup;
  }

  // Iterate the dict and reply with all values
  RedisModule_Reply_Set(reply);
    char *s;
    tm_len_t sl;
    void *p;
    TrieMapIterator *it = TrieMap_Iterate(dict, "", 0);
    while (TrieMapIterator_Next(it, &s, &sl, &p)) {
      RedisModule_Reply_StringBuffer(reply, s, sl);
    }
    TrieMapIterator_Free(it);
  RedisModule_Reply_SetEnd(reply);

cleanup:
  TrieMap_Free(dict, NULL);
  RedisModule_EndReply(reply);

  return REDISMODULE_OK;
}

// A reducer that just merges N arrays of the same length, selecting the first non NULL reply from
// each

int mergeArraysReducer(struct MRCtx *mc, int count, MRReply **replies) {
  RedisModuleCtx *ctx = MRCtx_GetRedisCtx(mc);
  RedisModule_Reply _reply = RedisModule_NewReply(ctx), *reply = &_reply;

  for (size_t i = 0; i < count; ++i) {
    if (MRReply_Type(replies[i]) == MR_REPLY_ERROR) {
      // we got an error reply, something goes wrong so we return the error to the user.
      int rc = MR_ReplyWithMRReply(reply, replies[i]);
      RedisModule_EndReply(reply);
      return rc;
    }
  }

  int j = 0;
  int stillValid;
  do {
    // the number of still valid arrays in the response
    stillValid = 0;

    for (int i = 0; i < count; i++) {
      // if this is not an array - ignore it
      if (MRReply_Type(replies[i]) != MR_REPLY_ARRAY) continue;
      // if we've overshot the array length - ignore this one
      if (MRReply_Length(replies[i]) <= j) continue;
      // increase the number of valid replies
      stillValid++;

      // get the j element of array i
      MRReply *ele = MRReply_ArrayElement(replies[i], j);
      // if it's a valid response OR this is the last array we are scanning -
      // add this element to the merged array
      if (MRReply_Type(ele) != MR_REPLY_NIL || i + 1 == count) {
        // if this is the first reply - we need to crack open a new array reply
        if (j == 0) {
          RedisModule_Reply_Array(reply);
        }

        MR_ReplyWithMRReply(reply, ele);
        j++;
        break;
      }
    }
  } while (stillValid > 0);

  // j 0 means we could not process a single reply element from any reply
  if (j == 0) {
    int rc = RedisModule_Reply_Error(reply, "Could not process replies");
    RedisModule_EndReply(reply);
    return rc;
  }
  RedisModule_Reply_ArrayEnd(reply);

  RedisModule_EndReply(reply);
  return REDISMODULE_OK;
}

int singleReplyReducer(struct MRCtx *mc, int count, MRReply **replies) {
  RedisModuleCtx *ctx = MRCtx_GetRedisCtx(mc);
  RedisModule_Reply _reply = RedisModule_NewReply(ctx), *reply = &_reply;

  if (count == 0) {
    RedisModule_Reply_Null(reply);
  } else {
    MR_ReplyWithMRReply(reply, replies[0]);
  }

  RedisModule_EndReply(reply);
  return REDISMODULE_OK;
}

// a reducer that expects "OK" reply for all replies, and stops at the first error and returns it
int allOKReducer(struct MRCtx *mc, int count, MRReply **replies) {
  RedisModuleCtx *ctx = MRCtx_GetRedisCtx(mc);
  RedisModule_Reply _reply = RedisModule_NewReply(ctx), *reply = &_reply;

  if (count == 0) {
    RedisModule_Reply_Error(reply, "Could not distribute command");
    goto end;
  }

  bool isIntegerReply = false, isDoubleReply = false;
  long long integerReply = 0;
  double doubleReply = 0;
  for (int i = 0; i < count; i++) {
    if (MRReply_Type(replies[i]) == MR_REPLY_ERROR) {
      MR_ReplyWithMRReply(reply, replies[i]);
      goto end;
    }
    if (MRReply_Type(replies[i]) == MR_REPLY_INTEGER) {
      long long n = MRReply_Integer(replies[i]);
      if (!isIntegerReply) {
        integerReply = n;
        isIntegerReply = true;
      } else if (n != integerReply) {
        RedisModule_Reply_SimpleString(reply, "not all results are the same");
        goto end;
      }
    } else if (MRReply_Type(replies[i]) == MR_REPLY_DOUBLE) {
      double n = MRReply_Double(replies[i]);
      if (!isDoubleReply) {
        doubleReply = n;
        isDoubleReply = true;
      } else if (n != doubleReply) {
        RedisModule_Reply_SimpleString(reply, "not all results are the same");
        goto end;
      }
    }
  }

  if (isIntegerReply) {
    RedisModule_Reply_LongLong(reply, integerReply);
  } else if (isDoubleReply) {
    RedisModule_Reply_Double(reply, doubleReply);
  } else {
    RedisModule_Reply_SimpleString(reply, "OK");
  }

end:
  RedisModule_EndReply(reply);
  return REDISMODULE_OK;
}

typedef struct {
  char *id;
  size_t idLen;
  double score;
  MRReply *explainScores;
  MRReply *fields;
  MRReply *payload;
  const char *sortKey;
  size_t sortKeyLen;
  double sortKeyNum;
} searchResult;

struct searchReducerCtx; // Predecleration
typedef void (*processReplyCB)(MRReply *arr, struct searchReducerCtx *rCtx, RedisModuleCtx *ctx);
typedef void (*postProcessReplyCB)( struct searchReducerCtx *rCtx);

typedef struct {
  int step;  // offset for next reply
  int score;
  int firstField;
  int payload;
  int sortKey;
} searchReplyOffsets;

typedef struct{
  MRReply *fieldNames;
  MRReply *lastError;
  searchResult *cachedResult;
  searchRequestCtx *searchCtx;
  heap_t *pq;
  size_t totalReplies;
  bool errorOccurred;
  searchReplyOffsets offsets;

  processReplyCB processReply;
  postProcessReplyCB postProcess;
  specialCaseCtx* reduceSpecialCaseCtxKnn;
  specialCaseCtx* reduceSpecialCaseCtxSortby;

  MRReply *warning;
} searchReducerCtx;

typedef struct {
  searchResult* result;
  double score;
} scoredSearchResultWrapper;

specialCaseCtx* SpecialCaseCtx_New() {
  specialCaseCtx* ctx = rm_calloc(1, sizeof(specialCaseCtx));
  return ctx;
}

void SpecialCaseCtx_Free(specialCaseCtx* ctx) {
  if (!ctx) return;
  if(ctx->specialCaseType == SPECIAL_CASE_KNN) {
    QueryNode_Free(ctx->knn.queryNode);
  } else if(ctx->specialCaseType == SPECIAL_CASE_SORTBY) {
    rm_free((void*)ctx->sortby.sortKey);
  }
  rm_free(ctx);
}

static searchRequestCtx* searchRequestCtx_New(void) {
  return rm_calloc(1, sizeof(searchRequestCtx));
}

static void searchRequestCtx_Free(searchRequestCtx *r) {
  if(r->queryString) {
    rm_free(r->queryString);
  }
  if(r->specialCases) {
    size_t specialCasesLen = array_len(r->specialCases);
    for(size_t i = 0; i< specialCasesLen; i ++) {
      specialCaseCtx* ctx = r->specialCases[i];
      SpecialCaseCtx_Free(ctx);
    }
    array_free(r->specialCases);
  }
  if(r->requiredFields) {
    array_free(r->requiredFields);
  }
  rm_free(r);
}

static int searchResultReducer(struct MRCtx *mc, int count, MRReply **replies);

static int rscParseProfile(searchRequestCtx *req, RedisModuleString **argv) {
  req->profileArgs = 0;
  if (RMUtil_ArgIndex("FT.PROFILE", argv, 1) != -1) {
    req->profileArgs += 2;
    req->profileClock = clock();
    if (RMUtil_ArgIndex("LIMITED", argv + 3, 1) != -1) {
      req->profileLimited = 1;
      req->profileArgs++;
    }
    if (RMUtil_ArgIndex("QUERY", argv + 3, 2) == -1) {
      return REDISMODULE_ERR;
    }
  }
  return REDISMODULE_OK;
}

void setKNNSpecialCase(searchRequestCtx *req, specialCaseCtx *knn_ctx) {
  if(!req->specialCases) {
    req->specialCases = array_new(specialCaseCtx*, 1);
  }
  array_append(req->specialCases, knn_ctx);
  // Default: No SORTBY is given, or SORTBY is given by other field
  // When first sorting by different field, the topk vectors should be passed to the coordinator heap
  knn_ctx->knn.shouldSort = true;
  // We need to get K results from the shards
  // For example the command request SORTBY text_field LIMIT 2 3
  // In this case the top 5 results relevant for this sort might be the in the last 5 results of the TOPK
  long long requestedResultsCount = req->requestedResultsCount;
  req->requestedResultsCount = MAX(knn_ctx->knn.k, requestedResultsCount);
  if(array_len(req->specialCases) > 1) {
    specialCaseCtx* optionalSortCtx = req->specialCases[0];
    if(optionalSortCtx->specialCaseType == SPECIAL_CASE_SORTBY) {
      if(strcmp(optionalSortCtx->sortby.sortKey, knn_ctx->knn.fieldName) == 0){
        // If SORTBY is done by the vector score field, the coordinator will do it and no special operation is needed.
        knn_ctx->knn.shouldSort = false;
        // The requested results should be at most K
        req->requestedResultsCount = MIN(knn_ctx->knn.k, requestedResultsCount);
      }
    }
  }
}


// Prepare a TOPK special case, return a context with the required KNN fields if query is
// valid and contains KNN section, NULL otherwise (and set proper error in *status* if error
// was found).
specialCaseCtx *prepareOptionalTopKCase(const char *query_string, RedisModuleString **argv, int argc, uint dialectVersion,
                                        QueryError *status) {

  // First, parse the query params if exists, to set the params in the query parser ctx.
  dict *params = NULL;
  QueryNode* queryNode = NULL;
  int paramsOffset = RMUtil_ArgExists("PARAMS", argv, argc, 1);
  if (paramsOffset > 0) {
    ArgsCursor ac;
    ArgsCursor_InitRString(&ac, argv+paramsOffset+1, argc-(paramsOffset+1));
    if (parseParams(&params, &ac, status) != REDISMODULE_OK) {
        return NULL;
    }
  }
  RedisSearchCtx sctx = {0};
  RSSearchOptions opts = {0};
  opts.params = params;
  QueryParseCtx qpCtx = {
      .raw = query_string,
      .len = strlen(query_string),
      .sctx = &sctx,
      .opts = &opts,
      .status = status,
#ifdef PARSER_DEBUG
      .trace_log = NULL
#endif
  };

  // KNN queries are parsed only on dialect versions >=2
  queryNode = RSQuery_ParseRaw_v2(&qpCtx);
  if (QueryError_GetCode(status) != QUERY_OK || queryNode == NULL) {
    // Query parsing failed.
    goto cleanup;
  }
  if (QueryNode_NumParams(queryNode) > 0 && paramsOffset == 0) {
    // Query expects params, but no params were given.
    goto cleanup;
  }
  if (QueryNode_NumParams(queryNode) > 0) {
      int ret = QueryNode_EvalParamsCommon(params, queryNode, dialectVersion, status);
      if (ret != REDISMODULE_OK || QueryError_GetCode(status) != QUERY_OK) {
        // Params evaluation failed.
        goto cleanup;
      }
      Param_DictFree(params);
      params = NULL;
  }

  if (queryNode->type == QN_VECTOR) {
    QueryVectorNode queryVectorNode = queryNode->vn;
    size_t k = queryVectorNode.vq->knn.k;
    if (k > MAX_KNN_K) {
      QueryError_SetWithoutUserDataFmt(status, QUERY_ELIMIT, VECSIM_KNN_K_TOO_LARGE_ERR_MSG ", max supported K value is %zu", MAX_KNN_K);
      goto cleanup;
    }
    specialCaseCtx *ctx = SpecialCaseCtx_New();
    ctx->knn.k = k;
    ctx->knn.fieldName = queryNode->opts.distField ? queryNode->opts.distField : queryVectorNode.vq->scoreField;
    ctx->knn.pq = NULL;
    ctx->knn.queryNode = queryNode;  // take ownership
    ctx->specialCaseType = SPECIAL_CASE_KNN;
    return ctx;
  }

cleanup:
  if (params) {
    Param_DictFree(params);
  }
  if (queryNode) {
    QueryNode_Free(queryNode);
  }
  return NULL;
}

// Prepare a sortby special case.
void prepareSortbyCase(searchRequestCtx *req, RedisModuleString **argv, int argc, int sortByIndex) {
  const char* sortkey = RedisModule_StringPtrLen(argv[sortByIndex + 1], NULL);
  specialCaseCtx *ctx = SpecialCaseCtx_New();
  ctx->specialCaseType = SPECIAL_CASE_SORTBY;
  ctx->sortby.sortKey = rm_strdup(sortkey);
  ctx->sortby.asc = true;
  req->sortAscending = true;
  if (req->withSortby && sortByIndex + 2 < argc) {
    if (RMUtil_StringEqualsCaseC(argv[sortByIndex + 2], "DESC")) {
      ctx->sortby.asc = false;
      req->sortAscending = false;
    }
  }
  if(!req->specialCases) {
      req->specialCases = array_new(specialCaseCtx*, 1);
    }
  array_append(req->specialCases, ctx);
}

searchRequestCtx *rscParseRequest(RedisModuleString **argv, int argc, QueryError* status) {

  searchRequestCtx *req = searchRequestCtx_New();

  req->initClock = clock();

  if (rscParseProfile(req, argv) != REDISMODULE_OK) {
    searchRequestCtx_Free(req);
    return NULL;
  }

  int argvOffset = 2 + req->profileArgs;
  req->queryString = rm_strdup(RedisModule_StringPtrLen(argv[argvOffset++], NULL));
  req->limit = 10;
  req->offset = 0;
  // marks the user set WITHSCORES. internally it's always set
  req->withScores = RMUtil_ArgExists("WITHSCORES", argv, argc, argvOffset) != 0;
  req->withExplainScores = RMUtil_ArgExists("EXPLAINSCORE", argv, argc, argvOffset) != 0;
  req->specialCases = NULL;
  req->requiredFields = NULL;

  req->withSortingKeys = RMUtil_ArgExists("WITHSORTKEYS", argv, argc, argvOffset) != 0;
  // fprintf(stderr, "Sortby: %d, asc: %d withsort: %d\n", req->withSortby, req->sortAscending,
  //         req->withSortingKeys);

  // Detect "NOCONTENT"
  req->noContent = RMUtil_ArgExists("NOCONTENT", argv, argc, argvOffset) != 0;

  // if RETURN exists - make sure we don't have RETURN 0
  if (!req->noContent && RMUtil_ArgExists("RETURN", argv, argc, argvOffset)) {
    long long numReturns = -1;
    RMUtil_ParseArgsAfter("RETURN", argv, argc, "l", &numReturns);
    // RETURN 0 equals NOCONTENT
    if (numReturns <= 0) {
      req->noContent = 1;
    }
  }

  req->withPayload = RMUtil_ArgExists("WITHPAYLOADS", argv, argc, argvOffset) != 0;

  // Parse LIMIT argument
  RMUtil_ParseArgsAfter("LIMIT", argv + argvOffset, argc - argvOffset, "ll", &req->offset, &req->limit);
  if (req->limit < 0 || req->offset < 0) {
    searchRequestCtx_Free(req);
    return NULL;
  }
  req->requestedResultsCount = req->limit + req->offset;

  // Handle special cases
  // Parse SORTBY ... ASC.
  // Parse it ALWAYS first so the sortkey will be send first
  int sortByIndex = RMUtil_ArgIndex("SORTBY", argv, argc);
  if (sortByIndex > 2) {
    req->withSortby = true;
    // Check for command error where no sortkey is given.
    if(sortByIndex + 1 >= argc) {
      searchRequestCtx_Free(req);
      return NULL;
    }
    prepareSortbyCase(req, argv, argc, sortByIndex);
  } else {
    req->withSortby = false;
  }

  unsigned int dialect = RSGlobalConfig.requestConfigParams.dialectVersion;
  int argIndex = RMUtil_ArgExists("DIALECT", argv, argc, argvOffset);
  if(argIndex > 0) {
      argIndex++;
      ArgsCursor ac;
      ArgsCursor_InitRString(&ac, argv+argIndex, argc-argIndex);
      if (parseDialect(&dialect, &ac, status) != REDISMODULE_OK) {
        searchRequestCtx_Free(req);
        return NULL;
      }
  }

  if(dialect >= 2) {
    // Note: currently there is only one single case. For extending those cases we should use a trie here.
    if(strcasestr(req->queryString, "KNN")) {
      specialCaseCtx *knnCtx = prepareOptionalTopKCase(req->queryString, argv, argc, dialect, status);
      if (QueryError_HasError(status)) {
        searchRequestCtx_Free(req);
        return NULL;
      }
      if (knnCtx != NULL) {
        setKNNSpecialCase(req, knnCtx);
      }
    }
  }

  req->format = QEXEC_FORMAT_DEFAULT;
  argIndex = RMUtil_ArgExists("FORMAT", argv, argc, argvOffset);
  if(argIndex > 0) {
    argIndex++;
    ArgsCursor ac;
    ArgsCursor_InitRString(&ac, argv+argIndex, argc-argIndex);
    if (parseValueFormat(&req->format, &ac, status) != REDISMODULE_OK) {
      searchRequestCtx_Free(req);
      return NULL;
    }
  }

  // Get timeout parameter, if set in the command
  argIndex = RMUtil_ArgIndex("TIMEOUT", argv, argc);
  if (argIndex > -1) {
    argIndex++;
    ArgsCursor ac;
    ArgsCursor_InitRString(&ac, argv+argIndex, argc-argIndex);
    if (parseTimeout(&req->timeout, &ac, status)) {
      searchRequestCtx_Free(req);
      return NULL;
    }
  } else {
    req->timeout = RSGlobalConfig.requestConfigParams.queryTimeoutMS;
  }

  return req;
}

static int cmpStrings(const char *s1, size_t l1, const char *s2, size_t l2) {
  int cmp = memcmp(s1, s2, MIN(l1, l2));
  if (l1 == l2) {
    // if the strings are the same length, just return the result of strcmp
    return cmp;
  }

  // if the strings are identical but the lengths aren't, return the longer string
  if (cmp == 0) {
    return l1 > l2 ? 1 : -1;
  } else {  // the strings are lexically different, just return that
    return cmp;
  }
}

static int cmp_results(const void *p1, const void *p2, const void *udata) {

  const searchResult *r1 = p1, *r2 = p2;
  const searchRequestCtx *req = udata;
  // Compary by sorting keys
  if (req->withSortby) {
    int cmp = 0;
    if ((r1->sortKey || r2->sortKey)) {
      // Sort by numeric sorting keys
      if (r1->sortKeyNum != HUGE_VAL && r2->sortKeyNum != HUGE_VAL) {
        double diff = r2->sortKeyNum - r1->sortKeyNum;
        cmp = diff < 0 ? -1 : (diff > 0 ? 1 : 0);
      } else if (r1->sortKey && r2->sortKey) {

        // Sort by string sort keys
        cmp = cmpStrings(r2->sortKey, r2->sortKeyLen, r1->sortKey, r1->sortKeyLen);
        // printf("Using sortKey!! <N=%lu> %.*s vs <N=%lu> %.*s. Result=%d\n", r2->sortKeyLen,
        //        (int)r2->sortKeyLen, r2->sortKey, r1->sortKeyLen, (int)r1->sortKeyLen, r1->sortKey,
        //        cmp);
      } else {
        // If at least one of these has no sort key, it gets high value regardless of asc/desc
        return r2->sortKey ? 1 : -1;
      }
    }
    // in case of a tie or missing both sorting keys - compare ids
    if (!cmp) {
      // printf("It's a tie! Comparing <N=%lu> %.*s vs <N=%lu> %.*s\n", r2->idLen, (int)r2->idLen,
      //        r2->id, r1->idLen, (int)r1->idLen, r1->id);
      cmp = cmpStrings(r2->id, r2->idLen, r1->id, r1->idLen);
    }
    return (req->sortAscending ? -cmp : cmp);
  }

  double s1 = r1->score, s2 = r2->score;
  // printf("Scores: %lf vs %lf. WithSortBy: %d. SK1=%p. SK2=%p\n", s1, s2, req->withSortby,
  //        r1->sortKey, r2->sortKey);
  if (s1 < s2) {
    return 1;
  } else if (s1 > s2) {
    return -1;
  } else {
    // printf("Scores are tied. Will compare ID Strings instead\n");

    // This was reversed to be more compatible with OSS version where tie breaker was changed
    // to return the lower doc ID to reduce sorting heap work. Doc name might not be ascending
    // or descending but this still may reduce heap work.
    // Our tests are usually ascending so this will create similarity between RS and RSC.
    int rv = -cmpStrings(r2->id, r2->idLen, r1->id, r1->idLen);

    // printf("ID Strings: Comparing <N=%lu> %.*s vs <N=%lu> %.*s => %d\n", r2->idLen,
    // (int)r2->idLen,
    //        r2->id, r1->idLen, (int)r1->idLen, r1->id, rv);
    return rv;
  }
}

searchResult *newResult_resp2(searchResult *cached, MRReply *arr, int j, searchReplyOffsets* offsets, int explainScores) {
  int scoreOffset = offsets->score;
  int fieldsOffset = offsets->firstField;
  int payloadOffset = offsets->payload;
  int sortKeyOffset = offsets->sortKey;
  searchResult *res = cached ? cached : rm_malloc(sizeof *res);
  res->sortKey = NULL;
  res->sortKeyNum = HUGE_VAL;
  if (MRReply_Type(MRReply_ArrayElement(arr, j)) != MR_REPLY_STRING) {
    res->id = NULL;
    return res;
  }
  res->id = (char*)MRReply_String(MRReply_ArrayElement(arr, j), &res->idLen);
  if (!res->id) {
    return res;
  }
  // parse score
  if (explainScores) {
    MRReply *scoreReply = MRReply_ArrayElement(arr, j + scoreOffset);
    if (MRReply_Type(scoreReply) != MR_REPLY_ARRAY) {
      res->id = NULL;
      return res;
    }
    if (MRReply_Length(scoreReply) != 2) {
      res->id = NULL;
      return res;
    }
    if (!MRReply_ToDouble(MRReply_ArrayElement(scoreReply, 0), &res->score)) {
      res->id = NULL;
      return res;
    }
    res->explainScores = MRReply_ArrayElement(scoreReply, 1);
    // Parse scores only if they were are part of the shard's response.
  } else if (scoreOffset > 0 &&
             !MRReply_ToDouble(MRReply_ArrayElement(arr, j + scoreOffset), &res->score)) {
      res->id = NULL;
      return res;
  }
  // get fields
  res->fields = fieldsOffset > 0 ? MRReply_ArrayElement(arr, j + fieldsOffset) : NULL;
  // get payloads
  res->payload = payloadOffset > 0 ? MRReply_ArrayElement(arr, j + payloadOffset) : NULL;
  if (sortKeyOffset > 0) {
    res->sortKey = MRReply_String(MRReply_ArrayElement(arr, j + sortKeyOffset), &res->sortKeyLen);
  }
  if (res->sortKey) {
    if (res->sortKey[0] == '#') {
      char *endptr;
      res->sortKeyNum = fast_float_strtod(res->sortKey + 1, &endptr);
      RS_ASSERT(endptr == res->sortKey + res->sortKeyLen);
    }
    // fprintf(stderr, "Sort key string '%s', num '%f\n", res->sortKey, res->sortKeyNum);
  }
  return res;
}

searchResult *newResult_resp3(searchResult *cached, MRReply *results, int j, searchReplyOffsets* offsets, bool explainScores, specialCaseCtx *reduceSpecialCaseCtxSortBy) {
  searchResult *res = cached ? cached : rm_malloc(sizeof *res);
  res->sortKey = NULL;
  res->sortKeyNum = HUGE_VAL;

  MRReply *result_j = MRReply_ArrayElement(results, j);
  if (MRReply_Type(result_j) != MR_REPLY_MAP) {
    res->id = NULL;
    return res;
  }

  MRReply *result_id = MRReply_MapElement(result_j, "id");
  res->id = (char*)MRReply_String(result_id, &res->idLen);
  if (!res->id) {
    return res;
  }

  // parse score
  MRReply *score = MRReply_MapElement(result_j, "score");
  if (explainScores) {
    if (MRReply_Type(score) != MR_REPLY_ARRAY) {
      res->id = NULL;
      return res;
    }
    if (!MRReply_ToDouble(MRReply_ArrayElement(score, 0), &res->score)) {
      res->id = NULL;
      return res;
    }
    res->explainScores = MRReply_ArrayElement(score, 1);

  } else if (offsets->score > 0 && !MRReply_ToDouble(score, &res->score)) {
      res->id = NULL;
      return res;
  }

  // get fields
  res->fields = MRReply_MapElement(result_j, "extra_attributes");

  // get payloads
  res->payload = MRReply_MapElement(result_j, "payload");

  if (offsets->sortKey > 0) {
    MRReply *sortkey = NULL;
    if (reduceSpecialCaseCtxSortBy) {
      MRReply *require_fields = MRReply_MapElement(result_j, "required_fields");
      if (require_fields) {
        sortkey = MRReply_MapElement(require_fields, reduceSpecialCaseCtxSortBy->sortby.sortKey);
      }
    }
    if (!sortkey) {
      // If sortkey is the only special case, it will not be in the required_fields map
      sortkey = MRReply_MapElement(result_j, "sortkey");
    }
    if (!sortkey) {
      // Fail if sortkey is required but not found
      res->id = NULL;
      return res;
    }
    if (sortkey) {
      res->sortKey = MRReply_String(sortkey, &res->sortKeyLen);
      if (res->sortKey) {
        if (res->sortKey[0] == '#') {
          char *endptr;
          res->sortKeyNum = fast_float_strtod(res->sortKey + 1, &endptr);
          RS_ASSERT(endptr == res->sortKey + res->sortKeyLen);
        }
        // fprintf(stderr, "Sort key string '%s', num '%f\n", res->sortKey, res->sortKeyNum);
      }
    }
  }

  return res;
}

static void getReplyOffsets(const searchRequestCtx *ctx, searchReplyOffsets *offsets) {

  /**
   * Reply format
   *
   * ID
   * SCORE         ---| optional - only if WITHSCORES was given, or SORTBY section was not given.
   * Payload
   * Sort field    ---|
   * ...              | special cases - SORTBY, TOPK. Sort key is always first for backwards compatibility.
   * ...           ---|
   * First field
   *
   *
   */

  if (ctx->withScores || !ctx->withSortby) {
    offsets->step = 3;  // 1 for key, 1 for score, 1 for fields
    offsets->score = 1;
    offsets->firstField = 2;
  } else {
    offsets->score = -1;
    offsets->step = 2;  // 1 for key, 1 for fields
    offsets->firstField = 1;
  }
  offsets->payload = -1;
  offsets->sortKey = -1;

  if (ctx->withPayload) {  // save an extra step for payloads
    offsets->step++;
    offsets->payload = offsets->firstField;
    offsets->firstField++;
  }

  // Update the offsets for the special case after determining score, payload, field.
  size_t specialCaseStartOffset = offsets->firstField;
  size_t specialCasesMaxOffset = 0;
  if (ctx->specialCases) {
    size_t nSpecialCases = array_len(ctx->specialCases);
    for(size_t i = 0; i < nSpecialCases; i++) {
      switch (ctx->specialCases[i]->specialCaseType)
      {
      case SPECIAL_CASE_KNN: {
        ctx->specialCases[i]->knn.offset += specialCaseStartOffset;
        specialCasesMaxOffset = MAX(specialCasesMaxOffset, ctx->specialCases[i]->knn.offset);
        break;
      }
      case SPECIAL_CASE_SORTBY: {
        ctx->specialCases[i]->sortby.offset += specialCaseStartOffset;
        offsets->sortKey = ctx->specialCases[i]->sortby.offset;
        specialCasesMaxOffset = MAX(specialCasesMaxOffset, ctx->specialCases[i]->sortby.offset);
        break;
      }
      case SPECIAL_CASE_NONE:
      default:
        break;
      }
    }
  }

  if(specialCasesMaxOffset > 0) {
    offsets->firstField=specialCasesMaxOffset+1;
    offsets->step=offsets->firstField+1;
  }
  else if(ctx->withSortingKeys) {
    offsets->step++;
    offsets->sortKey = offsets->firstField++;
  }

  // nocontent - one less field, and the offset is -1 to avoid parsing it
  if (ctx->noContent) {
    offsets->step--;
    offsets->firstField = -1;
  }
}


/************************** Result processing callbacks **********************/

static int cmp_scored_results(const void *p1, const void *p2, const void *udata) {
  const scoredSearchResultWrapper* s1= p1;
  const scoredSearchResultWrapper* s2 = p2;
  double score1 = s1->score;
  double score2 = s2->score;
  if (score1 < score2) {
    return -1;
  } else if (score1 > score2) {
    return 1;
  }
  return cmpStrings(s1->result->id, s1->result->idLen, s2->result->id, s2->result->idLen);
}

static double parseNumeric(const char *str, const char *sortKey) {
    RS_ASSERT(str[0] == '#');
    char *eptr;
    double d = fast_float_strtod(str + 1, &eptr);
    RS_ASSERT(eptr != sortKey + 1 && *eptr == 0);
    return d;
}

#define GET_NUMERIC_SCORE(d, searchResult_var, score_exp) \
  do {                                                    \
    if (res->sortKeyNum != HUGE_VAL) {                    \
      d = searchResult_var->sortKeyNum;                   \
    } else {                                              \
      const char *score = (score_exp);                    \
      d = parseNumeric(score, res->sortKey);              \
    }                                                     \
  } while (0);

static void ProcessKNNSearchResult(searchResult *res, searchReducerCtx *rCtx, double score, knnContext *knnCtx) {
  // As long as we don't have k results, keep insert
    if (heap_count(knnCtx->pq) < knnCtx->k) {
      scoredSearchResultWrapper* resWrapper = rm_malloc(sizeof(scoredSearchResultWrapper));
      resWrapper->result = res;
      resWrapper->score = score;
      heap_offerx(knnCtx->pq, resWrapper);
    } else {
      // Check for upper bound
      scoredSearchResultWrapper tmpWrapper;
      tmpWrapper.result = res;
      tmpWrapper.score = score;
      scoredSearchResultWrapper *largest = heap_peek(knnCtx->pq);
      int c = cmp_scored_results(&tmpWrapper, largest, rCtx->searchCtx);
      if (c < 0) {
        scoredSearchResultWrapper* resWrapper = rm_malloc(sizeof(scoredSearchResultWrapper));
        resWrapper->result = res;
        resWrapper->score = score;
        // Current result is smaller then upper bound, replace them.
        largest = heap_poll(knnCtx->pq);
        heap_offerx(knnCtx->pq, resWrapper);
        rCtx->cachedResult = largest->result;
        rm_free(largest);
      } else {
        rCtx->cachedResult = res;
      }
    }
}

static void ProcessKNNSearchReply(MRReply *arr, searchReducerCtx *rCtx, RedisModuleCtx *ctx) {
  if (arr == NULL) {
    return;
  }
  if (MRReply_Type(arr) == MR_REPLY_ERROR) {
    return;
  }

  bool resp3 = MRReply_Type(arr) == MR_REPLY_MAP;
  if (!resp3 && (MRReply_Type(arr) != MR_REPLY_ARRAY || MRReply_Length(arr) == 0)) {
    // Empty reply??
    return;
  }

  searchRequestCtx *req = rCtx->searchCtx;
  specialCaseCtx* reduceSpecialCaseCtxKnn = rCtx->reduceSpecialCaseCtxKnn;
  specialCaseCtx* reduceSpecialCaseCtxSortBy = rCtx->reduceSpecialCaseCtxSortby;
  searchResult *res;
  if (resp3) {
    // Check for a warning
    MRReply *warning = MRReply_MapElement(arr, "warning");
    RS_LOG_ASSERT(warning && MRReply_Type(warning) == MR_REPLY_ARRAY, "invalid warning record");
    if (!rCtx->warning && MRReply_Length(warning) > 0) {
      rCtx->warning = warning;
    }

    MRReply *results = MRReply_MapElement(arr, "results");
    RS_LOG_ASSERT(results && MRReply_Type(results) == MR_REPLY_ARRAY, "invalid results record");
    size_t len = MRReply_Length(results);
    for (int j = 0; j < len; ++j) {
      res = newResult_resp3(rCtx->cachedResult, results, j, &rCtx->offsets, rCtx->searchCtx->withExplainScores, reduceSpecialCaseCtxSortBy);
      if (res && res->id) {
        rCtx->cachedResult = NULL;
      } else {
        RedisModule_Log(ctx, "warning", "missing required_field when parsing redisearch results");
        goto error;
      }
      MRReply *require_fields = MRReply_MapElement(MRReply_ArrayElement(results, j), "required_fields");
      if (!require_fields) {
        RedisModule_Log(ctx, "warning", "missing required_fields when parsing redisearch results");
        goto error;
      }
      MRReply *score_value = MRReply_MapElement(require_fields, reduceSpecialCaseCtxKnn->knn.fieldName);
      if (!score_value) {
        RedisModule_Log(ctx, "warning", "missing knn required_field when parsing redisearch results");
        goto error;
      }
      double d;
      GET_NUMERIC_SCORE(d, res, MRReply_String(score_value, NULL));
      ProcessKNNSearchResult(res, rCtx, d, &reduceSpecialCaseCtxKnn->knn);
    }
    processResultFormat(&req->format, arr);

  } else {
    size_t len = MRReply_Length(arr);

    int step = rCtx->offsets.step;
    int scoreOffset = reduceSpecialCaseCtxKnn->knn.offset;
    for (int j = 1; j < len; j += step) {
      if (j + step > len) {
        RedisModule_Log(
            ctx, "warning",
            "got a bad reply from redisearch, reply contains less parameters then expected");
        rCtx->errorOccurred = true;
        break;
      }
      res = newResult_resp2(rCtx->cachedResult, arr, j, &rCtx->offsets, rCtx->searchCtx->withExplainScores);
      if (res && res->id) {
        rCtx->cachedResult = NULL;
      } else {
        RedisModule_Log(ctx, "warning", "missing required_field when parsing redisearch results");
        goto error;
      }

      double d;
      GET_NUMERIC_SCORE(d, res, MRReply_String(MRReply_ArrayElement(arr, j + scoreOffset), NULL));
      ProcessKNNSearchResult(res, rCtx, d, &reduceSpecialCaseCtxKnn->knn);
    }
  }
  return;

error:
  rCtx->errorOccurred = true;
  // invalid result - usually means something is off with the response, and we should just
  // quit this response
  rCtx->cachedResult = res;
}

static void processSearchReplyResult(searchResult *res, searchReducerCtx *rCtx, RedisModuleCtx *ctx) {
  if (!res || !res->id) {
    RedisModule_Log(ctx, "warning", "got an unexpected argument when parsing redisearch results");
    rCtx->errorOccurred = true;
    // invalid result - usually means something is off with the response, and we should just
    // quit this response
    rCtx->cachedResult = res;
    return;
  }

  rCtx->cachedResult = NULL;

  // fprintf(stderr, "Result %d Reply docId %s score: %f sortkey %f\n", i, res->id, res->score, res->sortKeyNum);

  // TODO: minmax_heap?
  if (heap_count(rCtx->pq) < heap_size(rCtx->pq)) {
    // printf("Offering result score %f\n", res->score);
    heap_offerx(rCtx->pq, res);
  } else {
    searchResult *smallest = heap_peek(rCtx->pq);
    int c = cmp_results(res, smallest, rCtx->searchCtx);
    if (c < 0) {
      smallest = heap_poll(rCtx->pq);
      heap_offerx(rCtx->pq, res);
      rCtx->cachedResult = smallest;
    } else {
      rCtx->cachedResult = res;
      if (rCtx->searchCtx->withSortby) {
        // If the result is lower than the last result in the heap,
        // AND there is a user-defined sort order - we can stop now
        return;
      }
    }
  }
}

static void processSearchReply(MRReply *arr, searchReducerCtx *rCtx, RedisModuleCtx *ctx) {
  if (arr == NULL) {
    return;
  }
  if (MRReply_Type(arr) == MR_REPLY_ERROR) {
    return;
  }

  bool resp3 = MRReply_Type(arr) == MR_REPLY_MAP;
  if (!resp3 && (MRReply_Type(arr) != MR_REPLY_ARRAY || MRReply_Length(arr) == 0)) {
    // Empty reply??
    return;
  }

  searchRequestCtx *req = rCtx->searchCtx;

  if (resp3) // RESP3
  {
    // Check for a warning
    MRReply *warning = MRReply_MapElement(arr, "warning");
    RS_LOG_ASSERT(warning && MRReply_Type(warning) == MR_REPLY_ARRAY, "invalid warning record");
    if (!rCtx->warning && MRReply_Length(warning) > 0) {
      rCtx->warning = warning;
    }

    MRReply *total_results = MRReply_MapElement(arr, "total_results");
    if (!total_results) {
      rCtx->errorOccurred = true;
      return;
    }
    rCtx->totalReplies += MRReply_Integer(total_results);
    MRReply *results = MRReply_MapElement(arr, "results");
    if (!results) {
      rCtx->errorOccurred = true;
      return;
    }
    size_t len = MRReply_Length(results);

    bool needScore = rCtx->offsets.score > 0;
    for (int i = 0; i < len; ++i) {
      searchResult *res = newResult_resp3(rCtx->cachedResult, results, i, &rCtx->offsets, rCtx->searchCtx->withExplainScores, rCtx->reduceSpecialCaseCtxSortby);
      processSearchReplyResult(res, rCtx, ctx);
    }
    processResultFormat(&rCtx->searchCtx->format, arr);
  }
  else // RESP2
  {
    size_t len = MRReply_Length(arr);

    // first element is the total count
    rCtx->totalReplies += MRReply_Integer(MRReply_ArrayElement(arr, 0));

    int step = rCtx->offsets.step;
    // fprintf(stderr, "Step %d, scoreOffset %d, fieldsOffset %d, sortKeyOffset %d\n", step,
    //         scoreOffset, fieldsOffset, sortKeyOffset);

    for (int j = 1; j < len; j += step) {
      if (j + step > len) {
        RedisModule_Log(ctx, "warning",
          "got a bad reply from redisearch, reply contains less parameters then expected");
        rCtx->errorOccurred = true;
        break;
      }
      searchResult *res = newResult_resp2(rCtx->cachedResult, arr, j, &rCtx->offsets , rCtx->searchCtx->withExplainScores);
      processSearchReplyResult(res, rCtx, ctx);
    }
  }
}

/************************ Result post processing callbacks ********************/


static void noOpPostProcess(searchReducerCtx *rCtx){
  return;
}

static void knnPostProcess(searchReducerCtx *rCtx) {
  specialCaseCtx* reducerSpecialCaseCtx = rCtx->reduceSpecialCaseCtxKnn;
  RS_ASSERT(reducerSpecialCaseCtx->specialCaseType == SPECIAL_CASE_KNN);
  if(reducerSpecialCaseCtx->knn.pq) {
    size_t numberOfResults = heap_count(reducerSpecialCaseCtx->knn.pq);
    for (size_t i = 0; i < numberOfResults; i++) {
      scoredSearchResultWrapper* wrappedResult = heap_poll(reducerSpecialCaseCtx->knn.pq);
      searchResult* res = wrappedResult->result;
      rm_free(wrappedResult);
      if(heap_count(rCtx->pq) < heap_size(rCtx->pq)) {
        heap_offerx(rCtx->pq, res);
      }
      else {
        searchResult *smallest = heap_peek(rCtx->pq);
        int c = cmp_results(res, smallest, rCtx->searchCtx);
        if (c < 0) {
          smallest = heap_poll(rCtx->pq);
          heap_offerx(rCtx->pq, res);
          rm_free(smallest);
        } else {
          rm_free(res);
        }
      }
    }
  }
  // We can always get at most K results
  rCtx->totalReplies = heap_count(rCtx->pq);

}

static void sendSearchResults(RedisModule_Reply *reply, searchReducerCtx *rCtx) {
  // Reverse the top N results

  rCtx->postProcess((struct searchReducerCtx *)rCtx);

  searchRequestCtx *req = rCtx->searchCtx;

  // Number of results to actually return
  size_t num = req->requestedResultsCount;

  size_t qlen = heap_count(rCtx->pq);
  size_t pos = qlen;

  // Load the results from the heap into a sorted array. Free the items in
  // the heap one-by-one so that we don't have to go through them again
  searchResult **results = rm_malloc(sizeof(*results) * qlen);
  while (pos) {
    results[--pos] = heap_poll(rCtx->pq);
  }
  heap_free(rCtx->pq);
  rCtx->pq = NULL;

  //-------------------------------------------------------------------------------------------
  RedisModule_Reply_Map(reply);
  if (reply->resp3) // RESP3
  {
    RedisModule_Reply_SimpleString(reply, "attributes");
    if (rCtx->fieldNames) {
      MR_ReplyWithMRReply(reply, rCtx->fieldNames);
    } else {
      RedisModule_Reply_EmptyArray(reply);
    }

    RedisModule_Reply_SimpleString(reply, "warning"); // >warning
    if (rCtx->warning) {
      MR_ReplyWithMRReply(reply, rCtx->warning);
    } else {
      RedisModule_Reply_EmptyArray(reply);
    }

    RedisModule_ReplyKV_LongLong(reply, "total_results", rCtx->totalReplies);

    if (rCtx->searchCtx->format & QEXEC_FORMAT_EXPAND) {
      RedisModule_ReplyKV_SimpleString(reply, "format", "EXPAND"); // >format
    } else {
      RedisModule_ReplyKV_SimpleString(reply, "format", "STRING"); // >format
    }

    RedisModule_ReplyKV_Array(reply, "results"); // >results

    for (int i = 0; i < qlen && i < num; ++i) {
      RedisModule_Reply_Map(reply); // >> result
        searchResult *res = results[i];

        RedisModule_ReplyKV_StringBuffer(reply, "id", res->id, res->idLen);

        if (req->withScores) {
          RedisModule_Reply_SimpleString(reply, "score");

          if (req->withExplainScores) {
            RedisModule_Reply_Array(reply);
              RedisModule_Reply_Double(reply, res->score);
              MR_ReplyWithMRReply(reply, res->explainScores);
            RedisModule_Reply_ArrayEnd(reply);
          } else {
            RedisModule_Reply_Double(reply, res->score);
          }
        }

        if (req->withPayload) {
          RedisModule_Reply_SimpleString(reply, "payload");
          MR_ReplyWithMRReply(reply, res->payload);
        }

        if (req->withSortingKeys && req->withSortby) {
          RedisModule_Reply_SimpleString(reply, "sortkey");
          if (res->sortKey) {
            RedisModule_Reply_StringBuffer(reply, res->sortKey, res->sortKeyLen);
          } else {
            RedisModule_Reply_Null(reply);
          }
        }
        if (!req->noContent) {
          RedisModule_ReplyKV_MRReply(reply, "extra_attributes", res->fields); // >> extra_attributes
        }

        RedisModule_Reply_SimpleString(reply, "values");
        RedisModule_Reply_EmptyArray(reply);
      RedisModule_Reply_MapEnd(reply); // >>result
    }

    RedisModule_Reply_ArrayEnd(reply); // >results
  }
  //-------------------------------------------------------------------------------------------
  else // RESP2
  {
    RedisModule_Reply_LongLong(reply, rCtx->totalReplies);

    for (pos = rCtx->searchCtx->offset; pos < qlen && pos < num; pos++) {
      searchResult *res = results[pos];
      RedisModule_Reply_StringBuffer(reply, res->id, res->idLen);
      if (req->withScores) {
        if (req->withExplainScores) {
          RedisModule_Reply_Array(reply);
            RedisModule_Reply_Double(reply, res->score);
            MR_ReplyWithMRReply(reply, res->explainScores);
          RedisModule_Reply_ArrayEnd(reply);
        } else {
          RedisModule_Reply_Double(reply, res->score);
        }
      }
      if (req->withPayload) {
        MR_ReplyWithMRReply(reply, res->payload);
      }
      if (req->withSortingKeys && req->withSortby) {
        if (res->sortKey) {
          RedisModule_Reply_StringBuffer(reply, res->sortKey, res->sortKeyLen);
        } else {
          RedisModule_Reply_Null(reply);
        }
      }
      if (!req->noContent) {
        MR_ReplyWithMRReply(reply, res->fields);
      }
    }
  }
  RedisModule_Reply_MapEnd(reply);
  //-------------------------------------------------------------------------------------------

  // Free the sorted results
  for (pos = 0; pos < qlen; pos++) {
    rm_free(results[pos]);
  }
  rm_free(results);
}

/**
 * This function is used to print profiles received from the shards.
 * It is used by both SEARCH and AGGREGATE.
 */
static void PrintShardProfile_resp2(RedisModule_Reply *reply, int count, MRReply **replies, bool isSearch) {
  // The 1st location always stores the results. On FT.AGGREGATE, the next place stores the
  // cursor ID. The last location (2nd for FT.SEARCH and 3rd for FT.AGGREGATE) stores the
  // profile information of the shard.
  const int profile_data_idx = isSearch ? 1 : 2;
  for (int i = 0; i < count; ++i) {
    MRReply *shards_reply = MRReply_ArrayElement(replies[i], profile_data_idx);
    MRReply *shards_array_profile = MRReply_ArrayElement(shards_reply, 1);
    MRReply *shard_profile = MRReply_ArrayElement(shards_array_profile, 0);
    MR_ReplyWithMRReply(reply, shard_profile);
  }
}

static void PrintShardProfile_resp3(RedisModule_Reply *reply, int count, MRReply **replies, bool isSearch) {
  for (int i = 0; i < count; ++i) {
    MRReply *profile;
    if (!isSearch) {
      // On aggregate commands, take the results from the response (second component is the cursor-id)
      MRReply *results = MRReply_ArrayElement(replies[i], 0);
      profile = MRReply_MapElement(results, PROFILE_STR);
    } else {
      profile = MRReply_MapElement(replies[i], PROFILE_STR);
    }
    MRReply *shards = MRReply_MapElement(profile, PROFILE_SHARDS_STR);
    MRReply *shard = MRReply_ArrayElement(shards, 0);

    MR_ReplyWithMRReply(reply, shard);
  }
}

void PrintShardProfile(RedisModule_Reply *reply, void *ctx) {
  PrintShardProfile_ctx *pCtx = ctx;
  if (reply->resp3) {
    PrintShardProfile_resp3(reply, pCtx->count, pCtx->replies, pCtx->isSearch);
  } else {
    PrintShardProfile_resp2(reply, pCtx->count, pCtx->replies, pCtx->isSearch);
  }
}

struct PrintCoordProfile_ctx {
  clock_t totalTime;
  clock_t postProcessTime;
};
static void profileSearchReplyCoordinator(RedisModule_Reply *reply, void *ctx) {
  struct PrintCoordProfile_ctx *pCtx = ctx;
  RedisModule_Reply_Map(reply);
  RedisModule_ReplyKV_Double(reply, "Total Coordinator time", (double)(clock() - pCtx->totalTime) / CLOCKS_PER_MILLISEC);
  RedisModule_ReplyKV_Double(reply, "Post Processing time", (double)(clock() - pCtx->postProcessTime) / CLOCKS_PER_MILLISEC);
  RedisModule_Reply_MapEnd(reply);
}

static void profileSearchReply(RedisModule_Reply *reply, searchReducerCtx *rCtx,
                               int count, MRReply **replies,
                               clock_t totalTime, clock_t postProcessTime) {
  bool has_map = RedisModule_HasMap(reply);
  RedisModule_Reply_Map(reply); // root
    // Have a named map for the results for RESP3
    if (has_map) {
      RedisModule_Reply_SimpleString(reply, "Results"); // >results
    }
    sendSearchResults(reply, rCtx);

    // print profile of shards & coordinator
    PrintShardProfile_ctx shardsCtx = {
        .count = count,
        .replies = replies,
        .isSearch = true,
    };
    struct PrintCoordProfile_ctx coordCtx = {
        .totalTime = totalTime,
        .postProcessTime = postProcessTime,
    };
    Profile_PrintInFormat(reply, PrintShardProfile, &shardsCtx, profileSearchReplyCoordinator, &coordCtx);

    RedisModule_Reply_MapEnd(reply); // >root
}

static void searchResultReducer_wrapper(void *mc_v) {
  struct MRCtx *mc = mc_v;
  searchResultReducer(mc, MRCtx_GetNumReplied(mc), MRCtx_GetReplies(mc));
}

static int searchResultReducer_background(struct MRCtx *mc, int count, MRReply **replies) {
  ConcurrentSearch_ThreadPoolRun(searchResultReducer_wrapper, mc, DIST_THREADPOOL);
  return REDISMODULE_OK;
}

static bool should_return_error(MRReply *reply) {
  // TODO: Replace third condition with a var instead of hard-coded string
  const char *errStr = MRReply_String(reply, NULL);
  return (!errStr
          || RSGlobalConfig.requestConfigParams.timeoutPolicy == TimeoutPolicy_Fail
          || strcmp(errStr, "Timeout limit was reached"));
}

static bool should_return_timeout_error(searchRequestCtx *req) {
  return RSGlobalConfig.requestConfigParams.timeoutPolicy == TimeoutPolicy_Fail
         && req->timeout != 0
         && ((double)(clock() - req->initClock) / CLOCKS_PER_MILLISEC) > req->timeout;
}

static int searchResultReducer(struct MRCtx *mc, int count, MRReply **replies) {
  clock_t postProcessTime;
  RedisModuleBlockedClient *bc = MRCtx_GetBlockedClient(mc);
  RedisModuleCtx *ctx = RedisModule_GetThreadSafeContext(bc);
  searchRequestCtx *req = MRCtx_GetPrivData(mc);
  searchReducerCtx rCtx = {NULL};
  int profile = req->profileArgs > 0;
  RedisModule_Reply _reply = RedisModule_NewReply(ctx), *reply = &_reply;

  int res = REDISMODULE_OK;
  // got no replies - this means timeout
  if (count == 0 || req->limit < 0) {
    res = RedisModule_Reply_Error(reply, "Could not send query to cluster");
    goto cleanup;
  }

  // Traverse the replies, check for early bail-out which we want for all errors
  // but timeout+non-strict timeout policy.
  for (int i = 0; i < count; i++) {
    MRReply *curr_rep = replies[i];
    if (MRReply_Type(curr_rep) == MR_REPLY_ERROR) {
      rCtx.errorOccurred = true;
      rCtx.lastError = curr_rep;
      if (should_return_error(curr_rep)) {
        res = MR_ReplyWithMRReply(reply, curr_rep);
        goto cleanup;
      }
    }
  }

  rCtx.searchCtx = req;

  // Get reply offsets
  getReplyOffsets(rCtx.searchCtx, &rCtx.offsets);

  // Init results heap.
  size_t num = req->requestedResultsCount;
  rCtx.pq = rm_malloc(heap_sizeof(num));
  heap_init(rCtx.pq, cmp_results, req, num);

  // Default result process and post process operations
  rCtx.processReply = (processReplyCB) processSearchReply;
  rCtx.postProcess = (postProcessReplyCB) noOpPostProcess;

  if (req->specialCases) {
    size_t nSpecialCases = array_len(req->specialCases);
    for (size_t i = 0; i < nSpecialCases; ++i) {
      if (req->specialCases[i]->specialCaseType == SPECIAL_CASE_KNN) {
        specialCaseCtx* knnCtx = req->specialCases[i];
        rCtx.postProcess = (postProcessReplyCB) knnPostProcess;
        rCtx.reduceSpecialCaseCtxKnn = knnCtx;
        if (knnCtx->knn.shouldSort) {
          knnCtx->knn.pq = rm_malloc(heap_sizeof(knnCtx->knn.k));
          heap_init(knnCtx->knn.pq, cmp_scored_results, NULL, knnCtx->knn.k);
          rCtx.processReply = (processReplyCB) ProcessKNNSearchReply;
          break;
        }
      } else if (req->specialCases[i]->specialCaseType == SPECIAL_CASE_SORTBY) {
        rCtx.reduceSpecialCaseCtxSortby = req->specialCases[i];
      }
    }
  }

  if (!profile) {
    for (int i = 0; i < count; ++i) {
      rCtx.processReply(replies[i], (struct searchReducerCtx *)&rCtx, ctx);

      // If we timed out on strict timeout policy, return a timeout error
      if (should_return_timeout_error(req)) {
        RedisModule_Reply_Error(reply, QueryError_Strerror(QUERY_ETIMEDOUT));
        goto cleanup;
      }
    }
  } else {
    for (int i = 0; i < count; ++i) {
      MRReply *mr_reply;
      if (reply->resp3) {
        mr_reply = MRReply_MapElement(replies[i], "Results");
      } else {
        mr_reply = MRReply_ArrayElement(replies[i], 0);
      }
      rCtx.processReply(mr_reply, (struct searchReducerCtx *)&rCtx, ctx);

      // If we timed out on strict timeout policy, return a timeout error
      if (should_return_timeout_error(req)) {
        RedisModule_Reply_Error(reply, QueryError_Strerror(QUERY_ETIMEDOUT));
        goto cleanup;
      }
    }
  }

  if (rCtx.cachedResult) {
    rm_free(rCtx.cachedResult);
  }

  if (rCtx.errorOccurred && !rCtx.lastError) {
    RedisModule_Reply_Error(reply, "could not parse redisearch results");
    goto cleanup;
  }

  if (!profile) {
    sendSearchResults(reply, &rCtx);
  } else {
    profileSearchReply(reply, &rCtx, count, replies, req->profileClock, clock());
  }

  TotalGlobalStats_CountQuery(QEXEC_F_IS_SEARCH, clock() - req->initClock);

cleanup:
  RedisModule_EndReply(reply);

  if (rCtx.pq) {
    heap_destroy(rCtx.pq);
  }
  if (rCtx.reduceSpecialCaseCtxKnn &&
      rCtx.reduceSpecialCaseCtxKnn->knn.pq) {
    heap_destroy(rCtx.reduceSpecialCaseCtxKnn->knn.pq);
  }

  RedisModule_BlockedClientMeasureTimeEnd(bc);
  RedisModule_UnblockClient(bc, NULL);
  RedisModule_FreeThreadSafeContext(ctx);
  // We could pass `mc` to the unblock function to perform the next 3 cleanup steps, but
  // this way we free the memory from the background after the client is unblocked,
  // which is a bit more efficient.
  // The unblocking callback also replies with error if there was 0 replies from the shards,
  // and since we already replied with error in this case (in the beginning of this function),
  // we can't pass `mc` to the unblock function.
  searchRequestCtx_Free(req);
  MR_requestCompleted();
  MRCtx_Free(mc);
  return res;
}

static inline bool cannotBlockCtx(RedisModuleCtx *ctx) {
  return RedisModule_GetContextFlags(ctx) & REDISMODULE_CTX_FLAGS_DENY_BLOCKING;
}

static inline int ReplyBlockDeny(RedisModuleCtx *ctx, const RedisModuleString *cmd) {
  return RMUtil_ReplyWithErrorFmt(ctx, "Cannot perform `%s`: Cannot block", RedisModule_StringPtrLen(cmd, NULL));
}

static int genericCallUnderscoreVariant(RedisModuleCtx *ctx, RedisModuleString **argv, int argc) {
  size_t len;
  const char *cmd = RedisModule_StringPtrLen(argv[0], &len);
  RS_ASSERT(!strncasecmp(cmd, "FT.", 3));
  char *localCmd;
  rm_asprintf(&localCmd, "_%.*s", len, cmd);
  /*
   * v - argv input array of RedisModuleString
   * E - return errors as RedisModuleCallReply object (instead of NULL)
   * M - respect OOM
   * 0 - same RESP protocol
   * ! - replicate the command if needed (allows for replication)
   * NOTICE: We don't add the `C` flag, such that the user that runs the internal
   * command is the unrestricted user. Such that it can execute internal commands
   * even if the dispatching user does not have such permissions (we reach here
   * only on OSS with 1 shard due to the mechanism of this function).
   * This is OK because the user already passed the ACL command validation (keys - TBD)
   * before reaching the non-underscored command command-handler.
   */

  RedisModuleCallReply *r = RedisModule_Call(ctx, localCmd, "vEM0!", argv + 1, argc - 1);
  RedisModule_ReplyWithCallReply(ctx, r); // Pass the reply to the client
  rm_free(localCmd);
  RedisModule_FreeCallReply(r);
  return REDISMODULE_OK;
}

/* FT.MGET {idx} {key} ... */
int MGetCommandHandler(RedisModuleCtx *ctx, RedisModuleString **argv, int argc) {
  if (argc < 3) {
    return RedisModule_WrongArity(ctx);
  } else if (!SearchCluster_Ready()) {
    // Check that the cluster state is valid
    return RedisModule_ReplyWithError(ctx, CLUSTERDOWN_ERR);
  }
  RS_AutoMemory(ctx);

  VERIFY_ACL(ctx, argv[1])

  if (NumShards == 1) {
    return genericCallUnderscoreVariant(ctx, argv, argc);
  } else if (cannotBlockCtx(ctx)) {
    return ReplyBlockDeny(ctx, argv[0]);
  }

  MRCommand cmd = MR_NewCommandFromRedisStrings(argc, argv);
  MRCommand_SetProtocol(&cmd, ctx);
  /* Replace our own FT command with _FT. command */
  MRCommand_SetPrefix(&cmd, "_FT");

  struct MRCtx *mrctx = MR_CreateCtx(ctx, 0, NULL, NumShards);
  MR_Fanout(mrctx, mergeArraysReducer, cmd, true);
  return REDISMODULE_OK;
}

int SpellCheckCommandHandler(RedisModuleCtx *ctx, RedisModuleString **argv, int argc) {
  if (NumShards == 0) {
    // Cluster state is not ready
    return RedisModule_ReplyWithError(ctx, CLUSTERDOWN_ERR);
  } else if (argc < 3) {
    return RedisModule_WrongArity(ctx);
  }
  RS_AutoMemory(ctx);

  VERIFY_ACL(ctx, argv[1])

  if (NumShards == 1) {
    return SpellCheckCommand(ctx, argv, argc);
  } else if (cannotBlockCtx(ctx)) {
    return ReplyBlockDeny(ctx, argv[0]);
  }

  MRCommand cmd = MR_NewCommandFromRedisStrings(argc, argv);
  MRCommand_SetProtocol(&cmd, ctx);
  /* Replace our own FT command with _FT. command */
  MRCommand_SetPrefix(&cmd, "_FT");

  MRCommand_Insert(&cmd, 3, "FULLSCOREINFO", sizeof("FULLSCOREINFO") - 1);

  struct MRCtx *mrctx = MR_CreateCtx(ctx, 0, NULL, NumShards);
  MR_Fanout(mrctx, is_resp3(ctx) ? spellCheckReducer_resp3 : spellCheckReducer_resp2, cmd, true);
  return REDISMODULE_OK;
}

static int MastersFanoutCommandHandler(RedisModuleCtx *ctx,
  RedisModuleString **argv, int argc, int indexNamePos) {
  if (argc < 2) {
    return RedisModule_WrongArity(ctx);
  } else if (!SearchCluster_Ready()) {
    // Check that the cluster state is valid
    return RedisModule_ReplyWithError(ctx, CLUSTERDOWN_ERR);
  }
  RS_AutoMemory(ctx);

  // Validate ACL key permissions if needed (for commands that access an index)
  if (indexNamePos != -1) {
    if (indexNamePos >= argc) {
      return RedisModule_WrongArity(ctx);
    }
    VERIFY_ACL(ctx, argv[indexNamePos])
  }

  if (NumShards == 1) {
    // There is only one shard in the cluster. We can handle the command locally.
    return genericCallUnderscoreVariant(ctx, argv, argc);
  } else if (cannotBlockCtx(ctx)) {
    return ReplyBlockDeny(ctx, argv[0]);
  }

  MRCommand cmd = MR_NewCommandFromRedisStrings(argc, argv);
  MRCommand_SetProtocol(&cmd, ctx);
  /* Replace our own FT command with _FT. command */
  MRCommand_SetPrefix(&cmd, "_FT");
  struct MRCtx *mrctx = MR_CreateCtx(ctx, 0, NULL, NumShards);

  MR_Fanout(mrctx, allOKReducer, cmd, true);
  return REDISMODULE_OK;
}

static int FanoutCommandHandlerWithIndexAtFirstArg(RedisModuleCtx *ctx,
  RedisModuleString **argv, int argc) {
  return MastersFanoutCommandHandler(ctx, argv, argc, 1);
}

static int FanoutCommandHandlerWithIndexAtSecondArg(RedisModuleCtx *ctx,
  RedisModuleString **argv, int argc) {
  return MastersFanoutCommandHandler(ctx, argv, argc, 2);
}

static int FanoutCommandHandlerIndexless(RedisModuleCtx *ctx,
  RedisModuleString **argv, int argc) {
  return MastersFanoutCommandHandler(ctx, argv, argc, -1);
}

// Supports FT.ADD, FT.DEL, FT.GET, FT.SUGADD, FT.SUGGET, FT.SUGDEL, FT.SUGLEN.
// If needed for more commands, make sure `MRCommand_GetShardingKey` is implemented for them.
// Notice that only OSS cluster should deal with such redirections.
static int SingleShardCommandHandler(RedisModuleCtx *ctx,
  RedisModuleString **argv, int argc, int indexNamePos) {
  if (argc < 2) {
    return RedisModule_WrongArity(ctx);
  } else if (!SearchCluster_Ready()) {
    return RedisModule_ReplyWithError(ctx, CLUSTERDOWN_ERR);
  }
  RS_AutoMemory(ctx);

  // Validate ACL key permissions if needed (for commands that access an index)
  if (indexNamePos != -1) {
    if (indexNamePos >= argc) {
      return RedisModule_WrongArity(ctx);
    }
    VERIFY_ACL(ctx, argv[indexNamePos])
  }

  if (NumShards == 1) {
    // There is only one shard in the cluster. We can handle the command locally.
    return genericCallUnderscoreVariant(ctx, argv, argc);
  } else if (cannotBlockCtx(ctx)) {
    return ReplyBlockDeny(ctx, argv[0]);
  }

  MRCommand cmd = MR_NewCommandFromRedisStrings(argc, argv);
  MRCommand_SetProtocol(&cmd, ctx);
  /* Replace our own FT command with _FT. command */
  MRCommand_SetPrefix(&cmd, "_FT");

  MR_MapSingle(MR_CreateCtx(ctx, 0, NULL, NumShards), singleReplyReducer, cmd);

  return REDISMODULE_OK;
}

static int SingleShardCommandHandlerWithIndexAtFirstArg(RedisModuleCtx *ctx,
  RedisModuleString **argv, int argc) {
  return SingleShardCommandHandler(ctx, argv, argc, 1);
}

void RSExecDistAggregate(RedisModuleCtx *ctx, RedisModuleString **argv, int argc,
                         struct ConcurrentCmdCtx *cmdCtx);
int RSAggregateCommand(RedisModuleCtx *ctx, RedisModuleString **argv, int argc);

/** Debug */
void DEBUG_RSExecDistAggregate(RedisModuleCtx *ctx, RedisModuleString **argv, int argc,
                         struct ConcurrentCmdCtx *cmdCtx);

int DistAggregateCommand(RedisModuleCtx *ctx, RedisModuleString **argv, int argc) {
  if (NumShards == 0) {
    return RedisModule_ReplyWithError(ctx, CLUSTERDOWN_ERR);
  } else if (argc < 3) {
    return RedisModule_WrongArity(ctx);
  }

  // Coord callback
  ConcurrentCmdHandler dist_callback = RSExecDistAggregate;

  bool isDebug = (RMUtil_ArgIndex("_FT.DEBUG", argv, 1) != -1);
  if (isDebug) {
    argv++;
    argc--;
    dist_callback = DEBUG_RSExecDistAggregate;
  }

  // Prepare the spec ref for the background thread
  const char *idx = RedisModule_StringPtrLen(argv[1], NULL);
  IndexLoadOptions lopts = {.nameC = idx, .flags = INDEXSPEC_LOAD_NOCOUNTERINC};
  StrongRef spec_ref = IndexSpec_LoadUnsafeEx(&lopts);
  IndexSpec *sp = StrongRef_Get(spec_ref);
  if (!sp) {
    // Reply with error
    return RedisModule_ReplyWithErrorFormat(ctx, "No such index %s", idx);
  }

  bool isProfile = (RMUtil_ArgIndex("FT.PROFILE", argv, 1) != -1);
  // Check the ACL key permissions of the user w.r.t the queried index (only if
  // not profiling, as it was already checked earlier).
  if (!isProfile && !ACLUserMayAccessIndex(ctx, sp)) {
    return RedisModule_ReplyWithError(ctx, NOPERM_ERR);
  }

  if (NumShards == 1) {
    // There is only one shard in the cluster. We can handle the command locally.
    return RSAggregateCommand(ctx, argv, argc);
  } else if (cannotBlockCtx(ctx)) {
    return ReplyBlockDeny(ctx, argv[0]);
  }

  return ConcurrentSearch_HandleRedisCommandEx(DIST_THREADPOOL, CMDCTX_NO_GIL,
                                               dist_callback, ctx, argv, argc,
                                               StrongRef_Demote(spec_ref));
}

static void CursorCommandInternal(RedisModuleCtx *ctx, RedisModuleString **argv, int argc, struct ConcurrentCmdCtx *cmdCtx) {
  RSCursorCommand(ctx, argv, argc);
}

static int CursorCommand(RedisModuleCtx *ctx, RedisModuleString **argv, int argc) {
  if (argc < 4) {
    return RedisModule_WrongArity(ctx);
  } else if (!SearchCluster_Ready()) {
    return RedisModule_ReplyWithError(ctx, CLUSTERDOWN_ERR);
  }

  VERIFY_ACL(ctx, argv[2])

  if (NumShards == 1) {
    // There is only one shard in the cluster. We can handle the command locally.
    return RSCursorCommand(ctx, argv, argc);
  } else if (cannotBlockCtx(ctx)) {
    return ReplyBlockDeny(ctx, argv[0]);
  }

  return ConcurrentSearch_HandleRedisCommandEx(DIST_THREADPOOL, CMDCTX_NO_GIL,
                                               CursorCommandInternal, ctx, argv, argc,
                                               (WeakRef){0});
}

int TagValsCommandHandler(RedisModuleCtx *ctx, RedisModuleString **argv, int argc) {
  if (argc < 3) {
    return RedisModule_WrongArity(ctx);
  } else if (!SearchCluster_Ready()) {
    // Check that the cluster state is valid
    return RedisModule_ReplyWithError(ctx, CLUSTERDOWN_ERR);
  }
  RS_AutoMemory(ctx);

  VERIFY_ACL(ctx, argv[1])

  if (NumShards == 1) {
    return genericCallUnderscoreVariant(ctx, argv, argc);
  } else if (cannotBlockCtx(ctx)) {
    return ReplyBlockDeny(ctx, argv[0]);
  }

  MRCommand cmd = MR_NewCommandFromRedisStrings(argc, argv);
  MRCommand_SetProtocol(&cmd, ctx);
  /* Replace our own FT command with _FT. command */
  MRCommand_SetPrefix(&cmd, "_FT");

  MR_Fanout(MR_CreateCtx(ctx, 0, NULL, NumShards), uniqueStringsReducer, cmd, true);
  return REDISMODULE_OK;
}

int InfoCommandHandler(RedisModuleCtx *ctx, RedisModuleString **argv, int argc) {
  if (argc != 2) {
    // FT.INFO {index}
    return RedisModule_WrongArity(ctx);
  } else if (!SearchCluster_Ready()) {
    // Check that the cluster state is valid
    return RedisModule_ReplyWithError(ctx, CLUSTERDOWN_ERR);
  }
  RS_AutoMemory(ctx);

  VERIFY_ACL(ctx, argv[1])

  if (NumShards == 1) {
    // There is only one shard in the cluster. We can handle the command locally.
    return IndexInfoCommand(ctx, argv, argc);
  } else if (cannotBlockCtx(ctx)) {
    return ReplyBlockDeny(ctx, argv[0]);
  }

  MRCommand cmd = MR_NewCommandFromRedisStrings(argc, argv);
  MRCommand_Append(&cmd, WITH_INDEX_ERROR_TIME, strlen(WITH_INDEX_ERROR_TIME));
  MRCommand_SetProtocol(&cmd, ctx);
  MRCommand_SetPrefix(&cmd, "_FT");

  struct MRCtx *mctx = MR_CreateCtx(ctx, 0, NULL, NumShards);
  MR_SetCoordinationStrategy(mctx, false); // send to all shards (not just the masters)
  MR_Fanout(mctx, InfoReplyReducer, cmd, true);
  return REDISMODULE_OK;
}

void sendRequiredFields(searchRequestCtx *req, MRCommand *cmd) {
  size_t specialCasesLen = array_len(req->specialCases);
  size_t offset = 0;
  for(size_t i=0; i < specialCasesLen; i++) {
    specialCaseCtx* ctx = req->specialCases[i];
    switch (ctx->specialCaseType) {
      // Handle sortby
      case SPECIAL_CASE_SORTBY: {
        // Sort by is always the first case.
        RS_ASSERT(i==0);
        if(req->requiredFields == NULL) {
          req->requiredFields = array_new(const char*, 1);
        }
        array_append(req->requiredFields, ctx->sortby.sortKey);
        // Sortkey is the first required key value to return
        ctx->sortby.offset = 0;
        offset++;
        break;
      }
      case SPECIAL_CASE_KNN: {
        // Before requesting for a new field, see if it is not the sortkey.
        if(!ctx->knn.shouldSort) {
            // We have already requested this field, we will not append it.
            ctx->knn.offset = 0;
            break;;
        }
        // Fall back into appending new required field.
        if(req->requiredFields == NULL) {
          req->requiredFields = array_new(const char*, 1);
        }
        array_append(req->requiredFields, ctx->knn.fieldName);
        ctx->knn.offset = offset++;
        break;
      }
      default:
        break;
    }
  }

  if(req->requiredFields) {
    MRCommand_Append(cmd, "_REQUIRED_FIELDS", strlen("_REQUIRED_FIELDS"));
    int numberOfFields = array_len(req->requiredFields);
    char snum[8];
    int len = sprintf(snum, "%d", numberOfFields);
    MRCommand_Append(cmd, snum, len);
    for(size_t i = 0; i < numberOfFields; i++) {
        MRCommand_Append(cmd, req->requiredFields[i], strlen(req->requiredFields[i]));
    }
  }
}

static void bailOut(RedisModuleBlockedClient *bc, QueryError *status) {
  RedisModuleCtx* clientCtx = RedisModule_GetThreadSafeContext(bc);
  QueryError_ReplyAndClear(clientCtx, status);
  RedisModule_BlockedClientMeasureTimeEnd(bc);
  RedisModule_UnblockClient(bc, NULL);
  RedisModule_FreeThreadSafeContext(clientCtx);
}

static int prepareCommand(MRCommand *cmd, searchRequestCtx *req, RedisModuleBlockedClient *bc, int protocol,
  RedisModuleString **argv, int argc, WeakRef spec_ref, QueryError *status) {

  cmd->protocol = protocol;

  // replace the LIMIT {offset} {limit} with LIMIT 0 {limit}, because we need all top N to merge
  int limitIndex = RMUtil_ArgExists("LIMIT", argv, argc, 3);
  if (limitIndex && req->limit > 0 && limitIndex < argc - 2) {
    size_t k =0;
    MRCommand_ReplaceArg(cmd, limitIndex + 1, "0", 1);
    char buf[32];
    snprintf(buf, sizeof(buf), "%lld", req->requestedResultsCount);
    MRCommand_ReplaceArg(cmd, limitIndex + 2, buf, strlen(buf));
  }

  /* Replace our own FT command with _FT. command */
  if (req->profileArgs == 0) {
    MRCommand_ReplaceArg(cmd, 0, "_FT.SEARCH", sizeof("_FT.SEARCH") - 1);
  } else {
    MRCommand_ReplaceArg(cmd, 0, "_FT.PROFILE", sizeof("_FT.PROFILE") - 1);
  }

  // adding the WITHSCORES option only if there is no SORTBY (hence the score is the default sort key)
  if (!req->withSortby) {
    MRCommand_Insert(cmd, 3 + req->profileArgs, "WITHSCORES", sizeof("WITHSCORES") - 1);
  }

  if(req->specialCases) {
    sendRequiredFields(req, cmd);
  }

  // Append the prefixes of the index to the command
  StrongRef strong_ref = IndexSpecRef_Promote(spec_ref);
  IndexSpec *sp = StrongRef_Get(strong_ref);
  if (!sp) {
    MRCommand_Free(cmd);
    QueryError_SetCode(status, QUERY_EDROPPEDBACKGROUND);

    bailOut(bc, status);
    return REDISMODULE_ERR;
  }

  uint16_t arg_pos = 3 + req->profileArgs;
  MRCommand_Insert(cmd, arg_pos++, "_INDEX_PREFIXES", sizeof("_INDEX_PREFIXES") - 1);
  arrayof(HiddenUnicodeString*) prefixes = sp->rule->prefixes;
  char *n_prefixes;
  int string_len = rm_asprintf(&n_prefixes, "%u", array_len(prefixes));
  MRCommand_Insert(cmd, arg_pos++, n_prefixes, string_len);
  rm_free(n_prefixes);

  for (uint i = 0; i < array_len(prefixes); i++) {
    size_t len;
    const char* prefix = HiddenUnicodeString_GetUnsafe(prefixes[i], &len);
    MRCommand_Insert(cmd, arg_pos++, prefix, len);
  }

  // Return spec references, no longer needed
  IndexSpecRef_Release(strong_ref);
  WeakRef_Release(spec_ref);


  return REDISMODULE_OK;
}

static searchRequestCtx *createReq(RedisModuleString **argv, int argc, RedisModuleBlockedClient *bc, QueryError *status) {
  searchRequestCtx *req = rscParseRequest(argv, argc, status);

  if (!req) {
    bailOut(bc, status);
    return NULL;
  }
  return req;
}

int FlatSearchCommandHandler(RedisModuleBlockedClient *bc, int protocol,
  RedisModuleString **argv, int argc, WeakRef spec_ref) {
  QueryError status = {0};

  searchRequestCtx *req = createReq(argv, argc, bc, &status);

  if (!req) {
    return REDISMODULE_OK;
  }

  MRCommand cmd = MR_NewCommandFromRedisStrings(argc, argv);
  int rc = prepareCommand(&cmd, req, bc, protocol, argv, argc, spec_ref, &status);
  if (!(rc == REDISMODULE_OK)) {
    return REDISMODULE_OK;
  }
  // Here we have an unsafe read of `NumShards`. This is fine because its just a hint.
  struct MRCtx *mrctx = MR_CreateCtx(0, bc, req, NumShards);

  MRCtx_SetReduceFunction(mrctx, searchResultReducer_background);
  MR_Fanout(mrctx, NULL, cmd, false);
  return REDISMODULE_OK;
}

typedef struct SearchCmdCtx {
  RedisModuleString **argv;
  int argc;
  RedisModuleBlockedClient* bc;
  int protocol;
  WeakRef spec_ref;
} SearchCmdCtx;

static void DistSearchCommandHandler(void* pd) {
  SearchCmdCtx* sCmdCtx = pd;
  FlatSearchCommandHandler(sCmdCtx->bc, sCmdCtx->protocol, sCmdCtx->argv, sCmdCtx->argc, sCmdCtx->spec_ref);
  for (size_t i = 0 ; i < sCmdCtx->argc ; ++i) {
    RedisModule_FreeString(NULL, sCmdCtx->argv[i]);
  }
  rm_free(sCmdCtx->argv);
  rm_free(sCmdCtx);
}

// If the client is unblocked with a private data, we have to free it.
// This currently happens only when the client is unblocked without calling its reduce function,
// because we expect 0 replies. This function handles this case as well.
static int DistSearchUnblockClient(RedisModuleCtx *ctx, RedisModuleString **argv, int argc) {
  struct MRCtx *mrctx = RedisModule_GetBlockedClientPrivateData(ctx);
  if (mrctx) {
    if (MRCtx_GetNumReplied(mrctx) == 0) {
      RedisModule_ReplyWithError(ctx, "Could not send query to cluster");
    }
    searchRequestCtx_Free(MRCtx_GetPrivData(mrctx));
    MR_requestCompleted();
    MRCtx_Free(mrctx);
  }
  return REDISMODULE_OK;
}

int RSSearchCommand(RedisModuleCtx *ctx, RedisModuleString **argv, int argc);

int DistSearchCommand(RedisModuleCtx *ctx, RedisModuleString **argv, int argc) {
  if (NumShards == 0) {
    return RedisModule_ReplyWithError(ctx, CLUSTERDOWN_ERR);
  } else if (argc < 3) {
    return RedisModule_WrongArity(ctx);
  }

  // Coord callback
  void (*dist_callback)(void *) = DistSearchCommandHandler;

  bool isDebug = (RMUtil_ArgIndex("_FT.DEBUG", argv, 1) != -1);
  if (isDebug) {
    argv++;
    argc--;
    dist_callback = DEBUG_DistSearchCommandHandler;
  }

  // Prepare spec ref for the background thread
  const char *idx = RedisModule_StringPtrLen(argv[1], NULL);
  IndexLoadOptions lopts = {.nameC = idx, .flags = INDEXSPEC_LOAD_NOCOUNTERINC};
  StrongRef spec_ref = IndexSpec_LoadUnsafeEx(&lopts);
  IndexSpec *sp = StrongRef_Get(spec_ref);
  if (!sp) {
    // Reply with error
    return RedisModule_ReplyWithErrorFormat(ctx, "No such index %s", idx);
  }

  bool isProfile = (RMUtil_ArgIndex("FT.PROFILE", argv, 1) != -1);
  // Check the ACL key permissions of the user w.r.t the queried index (only if
  // not profiling, as it was already checked).
  if (!isProfile && !ACLUserMayAccessIndex(ctx, sp)) {
    return RedisModule_ReplyWithError(ctx, NOPERM_ERR);
  }

  if (NumShards == 1) {
    // There is only one shard in the cluster. We can handle the command locally.
    return RSSearchCommand(ctx, argv, argc);
  } else if (cannotBlockCtx(ctx)) {
    return ReplyBlockDeny(ctx, argv[0]);
  }

  SearchCmdCtx* sCmdCtx = rm_malloc(sizeof(*sCmdCtx));
  sCmdCtx->spec_ref = StrongRef_Demote(spec_ref);

  RedisModuleBlockedClient* bc = RedisModule_BlockClient(ctx, DistSearchUnblockClient, NULL, NULL, 0);
  sCmdCtx->argv = rm_malloc(sizeof(RedisModuleString*) * argc);
  for (size_t i = 0 ; i < argc ; ++i) {
    // We need to copy the argv because it will be freed in the callback (from another thread).
    sCmdCtx->argv[i] = RedisModule_CreateStringFromString(ctx, argv[i]);
  }
  sCmdCtx->argc = argc;
  sCmdCtx->bc = bc;
  sCmdCtx->protocol = is_resp3(ctx) ? 3 : 2;
  RedisModule_BlockedClientMeasureTimeStart(bc);

  ConcurrentSearch_ThreadPoolRun(dist_callback, sCmdCtx, DIST_THREADPOOL);

  return REDISMODULE_OK;
}

int RSProfileCommand(RedisModuleCtx *ctx, RedisModuleString **argv, int argc);
int ProfileCommandHandler(RedisModuleCtx *ctx, RedisModuleString **argv, int argc) {
  if (argc < 5) {
    return RedisModule_WrongArity(ctx);
  }

  if (RMUtil_ArgExists("WITHCURSOR", argv, argc, 3)) {
    return RedisModule_ReplyWithError(ctx, "FT.PROFILE does not support cursor");
  }

  VERIFY_ACL(ctx, argv[1])

  if (NumShards == 1) {
    // There is only one shard in the cluster. We can handle the command locally.
    // We must first check that we don't have a cursor, as the local command handler allows cursors
    // for multi-shard clusters support.
    return RSProfileCommand(ctx, argv, argc);
  }

  if (RMUtil_ArgExists("SEARCH", argv, 3, 2)) {
    return DistSearchCommand(ctx, argv, argc);
  }
  if (RMUtil_ArgExists("AGGREGATE", argv, 3, 2)) {
    return DistAggregateCommand(ctx, argv, argc);
  }
  return RedisModule_ReplyWithError(ctx, "No `SEARCH` or `AGGREGATE` provided");
}

int ClusterInfoCommand(RedisModuleCtx *ctx, RedisModuleString **argv, int argc) {
  if (MR_CurrentTopologyExists()) {
    // If we have a topology, we must read it from the uv thread
    MR_uvReplyClusterInfo(ctx);
  } else {
    // If we don't have a topology, we can reply immediately
    MR_ReplyClusterInfo(ctx, NULL);
  }
  return REDISMODULE_OK;
}

// A special command for redis cluster OSS, that refreshes the cluster state
int RefreshClusterCommand(RedisModuleCtx *ctx, RedisModuleString **argv, int argc) {
  UpdateTopology(ctx);
  return RedisModule_ReplyWithSimpleString(ctx, "OK");
}

int SetClusterCommand(RedisModuleCtx *ctx, RedisModuleString **argv, int argc) {
  MRClusterTopology *topo = RedisEnterprise_ParseTopology(ctx, argv, argc);
  // this means a parsing error, the parser already sent the explicit error to the client
  if (!topo) {
    return REDISMODULE_ERR;
  }

  RedisModule_Log(ctx, "debug", "Setting number of partitions to %ld", topo->numShards);
  NumShards = topo->numShards;

  // send the topology to the cluster
  MR_UpdateTopology(topo);
  return RedisModule_ReplyWithSimpleString(ctx, "OK");
}

/* Perform basic configurations and init all threads and global structures */
static int initSearchCluster(RedisModuleCtx *ctx, RedisModuleString **argv, int argc, bool isClusterEnabled) {
  RedisModule_Log(ctx, "notice",
                  "Cluster configuration: AUTO partitions, type: %d, coordinator timeout: %dms",
                  clusterConfig.type, clusterConfig.timeoutMS);

  if (clusterConfig.type == ClusterType_RedisOSS) {
    if (isClusterEnabled) {
      // Init the topology updater cron loop.
      InitRedisTopologyUpdater(ctx);
    } else {
      // We are not in cluster mode. No need to init the topology updater cron loop.
      // Set the number of shards to 1 to indicate the topology is "set"
      NumShards = 1;
    }
  }

  size_t num_connections_per_shard;
  if (clusterConfig.connPerShard) {
    num_connections_per_shard = clusterConfig.connPerShard;
  } else {
    // default
    num_connections_per_shard = RSGlobalConfig.numWorkerThreads + 1;
  }

  MRCluster *cl = MR_NewCluster(NULL, num_connections_per_shard);
  MR_Init(cl, clusterConfig.timeoutMS);

  return REDISMODULE_OK;
}

size_t GetNumShards_UnSafe() {
  return NumShards;
}

/** A dummy command handler, for commands that are disabled when running the module in OSS
 * clusters
 * when it is not an internal OSS build. */
int DisabledCommandHandler(RedisModuleCtx *ctx, RedisModuleString **argv, int argc) {
  return RedisModule_ReplyWithError(ctx, "Module Disabled in Open Source Redis");
}

/** A wrapper function that safely checks whether we are running in OSS cluster when registering
 * commands.
 * If we are, and the module was not compiled for oss clusters, this wrapper will return a pointer
 * to a dummy function disabling the actual handler.
 *
 * If we are running in RLEC or in a special OSS build - we simply return the original command.
 *
 * All coordinator handlers must be wrapped in this decorator.
 */
static RedisModuleCmdFunc SafeCmd(RedisModuleCmdFunc f) {
  if (IsEnterprise() && clusterConfig.type != ClusterType_RedisLabs) {
    /* If we are running inside OSS cluster and not built for oss, we return the dummy handler */
    return DisabledCommandHandler;
  }

  /* Valid - we return the original function */
  return f;
}

/**
 * A wrapper function to override hiredis allocators with redis allocators.
 * It should be called after RedisModule_Init.
 */
void setHiredisAllocators(){
  hiredisAllocFuncs ha = {
    .mallocFn = rm_malloc,
    .callocFn = rm_calloc,
    .reallocFn = rm_realloc,
    .strdupFn = rm_strdup,
    .freeFn = rm_free,
  };

  hiredisSetAllocators(&ha);
}

void Coordinator_ShutdownEvent(RedisModuleCtx *ctx, RedisModuleEvent eid, uint64_t subevent, void *data) {
  RedisModule_Log(ctx, "notice", "%s", "Begin releasing RediSearch resources on shutdown");
  RediSearch_CleanupModule();
  RedisModule_Log(ctx, "notice", "%s", "End releasing RediSearch resources");
}

void Initialize_CoordKeyspaceNotifications(RedisModuleCtx *ctx) {
  // To be called after `Initialize_KeyspaceNotifications` as callbacks are overridden.
  if (RedisModule_SubscribeToServerEvent && getenv("RS_GLOBAL_DTORS")) {
    // clear resources when the server exits
    // used only with sanitizer or valgrind
    RedisModule_Log(ctx, "notice", "%s", "Subscribe to clear resources on shutdown");
    RedisModule_SubscribeToServerEvent(ctx, RedisModuleEvent_Shutdown, Coordinator_ShutdownEvent);
  }
}

static bool checkClusterEnabled(RedisModuleCtx *ctx) {
  RedisModuleCallReply *rep = RedisModule_Call(ctx, "CONFIG", "cc", "GET", "cluster-enabled");
  RS_ASSERT_ALWAYS(rep && RedisModule_CallReplyType(rep) == REDISMODULE_REPLY_ARRAY &&
                     RedisModule_CallReplyLength(rep) == 2);
  size_t len;
  const char *isCluster = RedisModule_CallReplyStringPtr(RedisModule_CallReplyArrayElement(rep, 1), &len);
  bool isClusterEnabled = STR_EQCASE(isCluster, len, "yes");
  RedisModule_FreeCallReply(rep);
  return isClusterEnabled;
}

int ConfigCommand(RedisModuleCtx *ctx, RedisModuleString **argv, int argc);

int RediSearch_InitModuleConfig(RedisModuleCtx *ctx, RedisModuleString **argv, int argc, int registerConfiguration, int isClusterEnabled) {
  // register the module configuration with redis, use loaded values from command line as defaults
  if (registerConfiguration) {
    if (RegisterModuleConfig(ctx) == REDISMODULE_ERR) {
      RedisModule_Log(ctx, "warning", "Error registering module configuration");
      return REDISMODULE_ERR;
    }
    if (isClusterEnabled) {
      // Register module configuration parameters for cluster
      RM_TRY_F(RegisterClusterModuleConfig, ctx);
    }
  }

  // Load default values
  RM_TRY_F(RedisModule_LoadDefaultConfigs, ctx);

  char *err = NULL;
  // Read module configuration from module ARGS
  if (ReadConfig(argv, argc, &err) == REDISMODULE_ERR) {
    RedisModule_Log(ctx, "warning", "Invalid Configurations: %s", err);
    rm_free(err);
    return REDISMODULE_ERR;
  }
  // Apply configuration redis has loaded from the configuration file
  RM_TRY_F(RedisModule_LoadConfigs, ctx);
  return REDISMODULE_OK;
}

int __attribute__((visibility("default")))
RedisModule_OnLoad(RedisModuleCtx *ctx, RedisModuleString **argv, int argc) {

  if (RedisModule_Init(ctx, REDISEARCH_MODULE_NAME, REDISEARCH_MODULE_VERSION,
                       REDISMODULE_APIVER_1) == REDISMODULE_ERR) {
    return REDISMODULE_ERR;
  }

  setHiredisAllocators();
  uv_replace_allocator(rm_malloc, rm_realloc, rm_calloc, rm_free);

  if (!RSDummyContext) {
    RSDummyContext = RedisModule_GetDetachedThreadSafeContext(ctx);
  }

  // Chain the config into RediSearch's global config and set the default values
  clusterConfig = DEFAULT_CLUSTER_CONFIG;
  RSConfigOptions_AddConfigs(&RSGlobalConfigOptions, GetClusterConfigOptions());
  ClusterConfig_RegisterTriggers();

  // Register the module configuration parameters
  GetRedisVersion(ctx);

  // Check if we are actually in cluster mode
  const bool isClusterEnabled = checkClusterEnabled(ctx);
  const Version unstableRedis = {7, 9, 227};
  const bool unprefixedConfigSupported = (CompareVersions(redisVersion, unstableRedis) >= 0) ? true : false;

  legacySpecRules = dictCreate(&dictTypeHeapHiddenStrings, NULL);

  if (RediSearch_InitModuleConfig(ctx, argv, argc, unprefixedConfigSupported, isClusterEnabled) == REDISMODULE_ERR) {
    return REDISMODULE_ERR;
  }

  // Init RediSearch internal search
  if (RediSearch_InitModuleInternal(ctx) == REDISMODULE_ERR) {
    RedisModule_Log(ctx, "warning", "Could not init search library...");
    return REDISMODULE_ERR;
  }

  // Init the global cluster structs
  if (initSearchCluster(ctx, argv, argc, isClusterEnabled) == REDISMODULE_ERR) {
    RedisModule_Log(ctx, "warning", "Could not init MR search cluster");
    return REDISMODULE_ERR;
  }

  // Init the aggregation thread pool
  DIST_THREADPOOL = ConcurrentSearch_CreatePool(clusterConfig.coordinatorPoolSize);

  Initialize_CoordKeyspaceNotifications(ctx);

  if (RedisModule_ACLCheckKeyPrefixPermissions == NULL) {
    // Running against a Redis version that does not support module ACL protection
    RedisModule_Log(ctx, "warning", "Redis version does not support ACL API necessary for index protection");
  }

  // read commands
  if (clusterConfig.type == ClusterType_RedisLabs) {
    RM_TRY(RMCreateSearchCommand(ctx, "FT.AGGREGATE",
           SafeCmd(DistAggregateCommand), "readonly", 0, 1, -2, "read", false))
  } else {
    RM_TRY(RMCreateSearchCommand(ctx, "FT.AGGREGATE",
           SafeCmd(DistAggregateCommand), "readonly", 0, 0, -1, "read", false))
  }
  RM_TRY(RMCreateSearchCommand(ctx, "FT.INFO", SafeCmd(InfoCommandHandler), "readonly", 0, 0, -1, "", false))
  RM_TRY(RMCreateSearchCommand(ctx, "FT.SEARCH", SafeCmd(DistSearchCommand), "readonly", 0, 0, -1, "read", false))
  RM_TRY(RMCreateSearchCommand(ctx, "FT.PROFILE", SafeCmd(ProfileCommandHandler), "readonly", 0, 0, -1, "read", false))
  if (clusterConfig.type == ClusterType_RedisLabs) {
    RM_TRY(RMCreateSearchCommand(ctx, "FT.CURSOR", SafeCmd(CursorCommand), "readonly", 3, 1, -3, "read", false))
  } else {
    RM_TRY(RMCreateSearchCommand(ctx, "FT.CURSOR", SafeCmd(CursorCommand), "readonly", 0, 0, -1, "read", false))
  }
  RM_TRY(RMCreateSearchCommand(ctx, "FT.SPELLCHECK", SafeCmd(SpellCheckCommandHandler), "readonly", 0, 0, -1, "", false))
  // Assumes "_FT.DEBUG" is registered (from `RediSearch_InitModuleInternal`)
  RM_TRY(RegisterCoordDebugCommands(RedisModule_GetCommand(ctx, "_FT.DEBUG")));

// OSS commands (registered via proxy in Enterprise)
#ifndef RS_CLUSTER_ENTERPRISE
    if (!isClusterEnabled) {
      // Register the config command with `FT.` prefix only if we are not in cluster mode as an alias
      RM_TRY(RMCreateSearchCommand(ctx, "FT.CONFIG", SafeCmd(ConfigCommand), "readonly", 0, 0, 0, "admin", false));
    }
    RedisModule_Log(ctx, "notice", "Register write commands");
    // write commands (on enterprise we do not define them, the dmc take care of them)
    RM_TRY(RMCreateSearchCommand(ctx, "FT.CREATE", SafeCmd(FanoutCommandHandlerIndexless), "write deny-oom", 0, 0, -1, "", false))
    RM_TRY(RMCreateSearchCommand(ctx, "FT._CREATEIFNX", SafeCmd(FanoutCommandHandlerIndexless), "write deny-oom", 0, 0, -1, "", false))
    RM_TRY(RMCreateSearchCommand(ctx, "FT.ALTER", SafeCmd(FanoutCommandHandlerWithIndexAtFirstArg), "write deny-oom", 0, 0, -1, "", false))
    RM_TRY(RMCreateSearchCommand(ctx, "FT._ALTERIFNX", SafeCmd(FanoutCommandHandlerWithIndexAtFirstArg), "write deny-oom", 0, 0, -1, "", false))
    RM_TRY(RMCreateSearchCommand(ctx, "FT.DROPINDEX", SafeCmd(FanoutCommandHandlerWithIndexAtFirstArg), "write",0, 0, -1, "write slow dangerous", false))
    // TODO: Either make ALL replication commands internal (such that no need for ACL check), or add ACL check.
    RM_TRY(RMCreateSearchCommand(ctx, "FT._DROPINDEXIFX", SafeCmd(FanoutCommandHandlerIndexless), "write",0, 0, -1, "write slow dangerous", false))
    // search write slow dangerous
    RM_TRY(RMCreateSearchCommand(ctx, "FT.DICTADD", SafeCmd(FanoutCommandHandlerIndexless), "write deny-oom", 0, 0, -1, "", false))
    RM_TRY(RMCreateSearchCommand(ctx, "FT.DICTDEL", SafeCmd(FanoutCommandHandlerIndexless), "write", 0, 0, -1, "", false))
    RM_TRY(RMCreateSearchCommand(ctx, "FT.ALIASADD", SafeCmd(FanoutCommandHandlerWithIndexAtSecondArg), "write deny-oom", 0, 0, -1, "", false))
    RM_TRY(RMCreateSearchCommand(ctx, "FT._ALIASADDIFNX", SafeCmd(FanoutCommandHandlerIndexless), "write deny-oom", 0, 0, -1, "", false))
    RM_TRY(RMCreateSearchCommand(ctx, "FT.ALIASDEL", SafeCmd(FanoutCommandHandlerIndexless), "write", 0, 0, -1, "", false))
    RM_TRY(RMCreateSearchCommand(ctx, "FT._ALIASDELIFX", SafeCmd(FanoutCommandHandlerIndexless), "write", 0, 0, -1, "", false))
    RM_TRY(RMCreateSearchCommand(ctx, "FT.ALIASUPDATE", SafeCmd(FanoutCommandHandlerWithIndexAtSecondArg), "write deny-oom", 0, 0, -1, "", false))
    RM_TRY(RMCreateSearchCommand(ctx, "FT.SYNUPDATE", SafeCmd(FanoutCommandHandlerWithIndexAtFirstArg),"write deny-oom", 0, 0, -1, "", false))

    // Deprecated OSS commands
    RM_TRY(RMCreateSearchCommand(ctx, "FT.GET", SafeCmd(SingleShardCommandHandlerWithIndexAtFirstArg), "readonly", 0, 0, -1, "read", false))
    RM_TRY(RMCreateSearchCommand(ctx, "FT.ADD", SafeCmd(SingleShardCommandHandlerWithIndexAtFirstArg), "write deny-oom", 0, 0, -1, "write", false))
    RM_TRY(RMCreateSearchCommand(ctx, "FT.DEL", SafeCmd(SingleShardCommandHandlerWithIndexAtFirstArg), "write", 0, 0, -1, "write", false))
    RM_TRY(RMCreateSearchCommand(ctx, "FT.DROP", SafeCmd(FanoutCommandHandlerWithIndexAtFirstArg), "write", 0, 0, -1, "write slow dangerous", false))
    RM_TRY(RMCreateSearchCommand(ctx, "FT._DROPIFX", SafeCmd(FanoutCommandHandlerIndexless), "write", 0, 0, -1, "write", false))
#endif

  // cluster set commands. We filter from the proxy, but do not mark them as internal.
  RM_TRY(RMCreateSearchCommand(ctx, REDISEARCH_MODULE_NAME".CLUSTERSET",
         SafeCmd(SetClusterCommand),
         IsEnterprise() ? "readonly allow-loading deny-script " CMD_PROXY_FILTERED : "readonly allow-loading deny-script",
         0, 0, -1, "", false))
  RM_TRY(RMCreateSearchCommand(ctx, REDISEARCH_MODULE_NAME".CLUSTERREFRESH",
         SafeCmd(RefreshClusterCommand),
         IsEnterprise() ? "readonly deny-script " CMD_PROXY_FILTERED : "readonly deny-script",
         0, 0, -1, "", false))
  RM_TRY(RMCreateSearchCommand(ctx, REDISEARCH_MODULE_NAME".CLUSTERINFO",
         SafeCmd(ClusterInfoCommand),
         IsEnterprise() ? "readonly allow-loading deny-script " CMD_PROXY_FILTERED : "readonly allow-loading deny-script",
         0, 0, -1, "", false))

  // Deprecated commands. Grouped here for easy tracking
  RM_TRY(RMCreateSearchCommand(ctx, "FT.MGET", SafeCmd(MGetCommandHandler), "readonly", 0, 0, -1, "read", false))
  RM_TRY(RMCreateSearchCommand(ctx, "FT.TAGVALS", SafeCmd(TagValsCommandHandler), "readonly", 0, 0, -1, "read slow dangerous", false))

  return REDISMODULE_OK;
}

int RedisModule_OnUnload(RedisModuleCtx *ctx) {
  if (config_ext_load) {
    RedisModule_FreeString(ctx, config_ext_load);
    config_ext_load = NULL;
  }
  if (config_friso_ini) {
    RedisModule_FreeString(ctx, config_friso_ini);
    config_friso_ini = NULL;
  }
  if (RSGlobalConfig.extLoad) {
    rm_free((void *)RSGlobalConfig.extLoad);
    RSGlobalConfig.extLoad = NULL;
  }
  if (RSGlobalConfig.frisoIni) {
    rm_free((void *)RSGlobalConfig.frisoIni);
    RSGlobalConfig.frisoIni = NULL;
  }

  return REDISMODULE_OK;
}
/* ======================= DEBUG ONLY ======================= */

static int DEBUG_FlatSearchCommandHandler(RedisModuleBlockedClient *bc, int protocol,
  RedisModuleString **argv, int argc, WeakRef spec_ref) {
  QueryError status = {0};
  AREQ_Debug_params debug_params = parseDebugParamsCount(argv, argc, &status);

  if (debug_params.debug_params_count == 0) {
    bailOut(bc, &status);
    return REDISMODULE_OK;
  }

  int debug_argv_count = debug_params.debug_params_count + 2;
  int base_argc = argc - debug_argv_count;
  searchRequestCtx *req = createReq(argv, base_argc, bc, &status);

  if (!req) {
    return REDISMODULE_OK;
  }

  MRCommand cmd = MR_NewCommandFromRedisStrings(base_argc, argv);
  int rc = prepareCommand(&cmd, req, bc, protocol, argv, argc, spec_ref, &status);
  if (!(rc == REDISMODULE_OK)) {
    return REDISMODULE_OK;
  }

  MRCommand_Insert(&cmd, 0, "_FT.DEBUG", sizeof("_FT.DEBUG") - 1);
  // insert also debug params at the end
  for (size_t i = 0; i < debug_argv_count; i++) {
    size_t n;
    const char *arg = RedisModule_StringPtrLen(debug_params.debug_argv[i], &n);
    MRCommand_Append(&cmd, arg, n);
  }

  struct MRCtx *mrctx = MR_CreateCtx(0, bc, req, NumShards);

  MRCtx_SetReduceFunction(mrctx, searchResultReducer_background);
  MR_Fanout(mrctx, NULL, cmd, false);
  return REDISMODULE_OK;
}

static void DEBUG_DistSearchCommandHandler(void* pd) {
  SearchCmdCtx* sCmdCtx = pd;
  // send argv not including the _FT.DEBUG
  DEBUG_FlatSearchCommandHandler(sCmdCtx->bc, sCmdCtx->protocol, sCmdCtx->argv, sCmdCtx->argc, sCmdCtx->spec_ref);
  for (size_t i = 0 ; i < sCmdCtx->argc ; ++i) {
    RedisModule_FreeString(NULL, sCmdCtx->argv[i]);
  }
  rm_free(sCmdCtx->argv);
  rm_free(sCmdCtx);
}<|MERGE_RESOLUTION|>--- conflicted
+++ resolved
@@ -864,14 +864,11 @@
     return REDISMODULE_ERR;
   }
 
-<<<<<<< HEAD
   CurrentThread_SetIndexSpec(ref);
-  const char *alias = RedisModule_StringPtrLen(argv[1], NULL);
-=======
+
   size_t length = 0;
   const char *rawAlias = RedisModule_StringPtrLen(argv[1], &length);
   HiddenString *alias = NewHiddenString(rawAlias, length, false);
->>>>>>> 614b4400
   if (dictFetchValue(specDict_g, alias)) {
     HiddenString_Free(alias, false);
     QueryError_SetCode(error, QUERY_EALIASCONFLICT);
@@ -881,19 +878,11 @@
   StrongRef alias_ref = IndexAlias_Get(alias);
   int rc = REDISMODULE_OK;
   if (!skipIfExists || !StrongRef_Equals(alias_ref, ref)) {
-<<<<<<< HEAD
-    CurrentThread_ClearIndexSpec();
-    return IndexAlias_Add(alias, ref, 0, error);
-  }
-
+    rc = IndexAlias_Add(alias, ref, 0, error);
+  }
+  HiddenString_Free(alias, false);
   CurrentThread_ClearIndexSpec();
-  return REDISMODULE_OK;
-=======
-    rc = IndexAlias_Add(alias, ref, 0, error);
-  }
-  HiddenString_Free(alias, false);
   return rc;
->>>>>>> 614b4400
 }
 
 static int AliasAddCommandCommon(RedisModuleCtx *ctx, RedisModuleString **argv, int argc,
@@ -936,13 +925,8 @@
     return RedisModule_ReplyWithError(ctx, NOPERM_ERR);
   }
 
-<<<<<<< HEAD
   CurrentThread_SetIndexSpec(ref);
 
-  QueryError status = {0};
-  if (IndexAlias_Del(RedisModule_StringPtrLen(argv[1], NULL), ref, 0, &status) != REDISMODULE_OK) {
-    CurrentThread_ClearIndexSpec();
-=======
   size_t length = 0;
   const char *rawAlias = RedisModule_StringPtrLen(argv[1], &length);
   HiddenString *alias = NewHiddenString(rawAlias, length, false);
@@ -950,7 +934,7 @@
   const int rc = IndexAlias_Del(alias, ref, 0, &status);
   HiddenString_Free(alias, false);
   if (rc != REDISMODULE_OK) {
->>>>>>> 614b4400
+    CurrentThread_ClearIndexSpec();
     return QueryError_ReplyAndClear(ctx, &status);
   } else {
     RedisModule_Replicate(ctx, RS_ALIASDEL_IF_EX, "v", argv + 1, (size_t)argc - 1);
@@ -990,16 +974,11 @@
     if (!checkEnterpriseACL(ctx, spOrig)) {
       HiddenString_Free(alias, false);
       return RedisModule_ReplyWithError(ctx, NOPERM_ERR);
-<<<<<<< HEAD
-    }
-
+    }
     CurrentThread_SetIndexSpec(Orig_ref);
-    if (IndexAlias_Del(RedisModule_StringPtrLen(argv[1], NULL), Orig_ref, 0, &status) != REDISMODULE_OK) {
+    if (IndexAlias_Del(alias, Orig_ref, 0, &status) != REDISMODULE_OK) {
+      HiddenString_Free(alias, false);
       CurrentThread_ClearIndexSpec();
-=======
-    } else if (IndexAlias_Del(alias, Orig_ref, 0, &status) != REDISMODULE_OK) {
-      HiddenString_Free(alias, false);
->>>>>>> 614b4400
       return QueryError_ReplyAndClear(ctx, &status);
     }
     CurrentThread_ClearIndexSpec();
@@ -1069,31 +1048,8 @@
     return RedisModule_WrongArity(ctx);
   }
 
-<<<<<<< HEAD
-  RedisModule_Reply _reply = RedisModule_NewReply(ctx), *reply = &_reply;
-  RedisModule_Reply_Set(reply);
-    dictIterator *iter = dictGetIterator(specDict_g);
-    dictEntry *entry = NULL;
-    while ((entry = dictNext(iter))) {
-      StrongRef ref = dictGetRef(entry);
-      IndexSpec *sp = StrongRef_Get(ref);
-      CurrentThread_SetIndexSpec(ref);
-      if (isUnsafeForSimpleString(sp->name)) {
-        char *escaped = escapeSimpleString(sp->name);
-        RedisModule_Reply_SimpleString(reply, escaped);
-        rm_free(escaped);
-      } else {
-        RedisModule_Reply_SimpleString(reply, sp->name);
-      }
-      CurrentThread_ClearIndexSpec();
-    }
-    dictReleaseIterator(iter);
-  RedisModule_Reply_SetEnd(reply);
-  RedisModule_EndReply(reply);
-=======
   RedisModule_Reply _reply = RedisModule_NewReply(ctx);
   Indexes_List(&_reply, false);
->>>>>>> 614b4400
   return REDISMODULE_OK;
 }
 
