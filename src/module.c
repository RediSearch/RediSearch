--- conflicted
+++ resolved
@@ -3244,20 +3244,8 @@
   RedisModule_FreeThreadSafeContext(clientCtx);
 }
 
-<<<<<<< HEAD
-  if (!req) {
-    RedisModuleCtx* clientCtx = RedisModule_GetThreadSafeContext(bc);
-    RedisModule_ReplyWithError(clientCtx, QueryError_GetUserError(&status));
-    QueryError_ClearError(&status);
-    RedisModule_BlockedClientMeasureTimeEnd(bc);
-    RedisModule_UnblockClient(bc, NULL);
-    RedisModule_FreeThreadSafeContext(clientCtx);
-    return REDISMODULE_OK;
-  }
-=======
 static int prepareCommand(MRCommand *cmd, searchRequestCtx *req, RedisModuleBlockedClient *bc, int protocol,
   RedisModuleString **argv, int argc, WeakRef spec_ref, QueryError *status) {
->>>>>>> 5f4d046b
 
   cmd->protocol = protocol;
 
