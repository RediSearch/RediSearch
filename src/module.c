/*
 * Copyright (c) 2006-Present, Redis Ltd.
 * All rights reserved.
 *
 * Licensed under your choice of the Redis Source Available License 2.0
 * (RSALv2); or (b) the Server Side Public License v1 (SSPLv1); or (c) the
 * GNU Affero General Public License v3 (AGPLv3).
*/
#define REDISMODULE_MAIN

#include <stdio.h>
#include <string.h>
#include <sys/param.h>
#include <time.h>

#include "commands.h"
#include "command_info/command_info.h"
#include "document.h"
#include "tag_index.h"
#include "index.h"
#include "triemap.h"
#include "query.h"
#include "redis_index.h"
#include "redismodule.h"
#include "rmutil/strings.h"
#include "rmutil/util.h"
#include "rmutil/args.h"
#include "spec.h"
#include "util/logging.h"
#include "util/workers.h"
#include "util/references.h"
#include "config.h"
#include "aggregate/aggregate.h"
#include "rmalloc.h"
#include "cursor.h"
#include "debug_commands.h"
#include "spell_check.h"
#include "dictionary.h"
#include "suggest.h"
#include "numeric_index.h"
#include "redisearch_api.h"
#include "alias.h"
#include "module.h"
#include "rwlock.h"
#include "info/info_command.h"
#include "rejson_api.h"
#include "geometry/geometry_api.h"
#include "reply.h"
#include "resp3.h"
#include "coord/rmr/rmr.h"
#include "hiredis/async.h"
#include "coord/rmr/reply.h"
#include "coord/rmr/redis_cluster.h"
#include "coord/rmr/redise.h"
#include "coord/config.h"
#include "coord/debug_commands.h"
#include "libuv/include/uv.h"
#include "profile.h"
#include "coord/dist_profile.h"
#include "coord/cluster_spell_check.h"
#include "coord/info_command.h"
#include "info/global_stats.h"
#include "util/units.h"
#include "fast_float/fast_float_strtod.h"
#include "aggregate/aggregate_debug.h"
#include "info/info_redis/threads/current_thread.h"
#include "info/info_redis/threads/main_thread.h"

#define VERIFY_ACL(ctx, idxR)                                                                     \
  do {                                                                                                      \
    const char *idxName = RedisModule_StringPtrLen(idxR, NULL);                                             \
    IndexLoadOptions lopts =                                                                                \
      {.nameC = idxName, .flags = INDEXSPEC_LOAD_NOCOUNTERINC};                                             \
    StrongRef spec_ref = IndexSpec_LoadUnsafeEx(&lopts);                                                    \
    IndexSpec *sp = StrongRef_Get(spec_ref);                                                                \
    if (!sp) {                                                                                              \
      return RedisModule_ReplyWithErrorFormat(ctx, "%s: no such index", idxName);                           \
    }                                                                                                       \
    if (!ACLUserMayAccessIndex(ctx, sp)) {                                                                  \
      return RedisModule_ReplyWithError(ctx, NOPERM_ERR);                                                   \
    }                                                                                                       \
  } while(0);


extern RSConfig RSGlobalConfig;

extern RedisModuleCtx *RSDummyContext;

static int DIST_THREADPOOL = -1;

// Number of shards in the cluster. Hint we can read and modify from the main thread
size_t NumShards = 0;

// Strings returned by CONFIG GET functions
RedisModuleString *config_ext_load = NULL;
RedisModuleString *config_friso_ini = NULL;

/* ======================= DEBUG ONLY DECLARATIONS ======================= */
static void DEBUG_DistSearchCommandHandler(void* pd);
/* ======================= DEBUG ONLY DECLARATIONS ======================= */

static inline bool SearchCluster_Ready() {
  return NumShards != 0;
}

bool ACLUserMayAccessIndex(RedisModuleCtx *ctx, IndexSpec *sp) {
  if (RedisModule_ACLCheckKeyPrefixPermissions == NULL) {
    // API not supported -> allow access (ACL will not be enforced).
    return true;
  }
  RedisModuleString *user_name = RedisModule_GetCurrentUserName(ctx);
  RedisModuleUser *user = RedisModule_GetModuleUserFromUserName(user_name);

  if (!user) {
    RedisModule_Log(ctx, "verbose", "No user found");
    RedisModule_FreeString(ctx, user_name);
    return false;
  }

  bool ret = true;
  HiddenUnicodeString **prefixes = sp->rule->prefixes;
  RedisModuleString *prefix;
  for (uint i = 0; i < array_len(prefixes); i++) {
    prefix = HiddenUnicodeString_CreateRedisModuleString(prefixes[i], ctx);
    if (RedisModule_ACLCheckKeyPrefixPermissions(user, prefix, REDISMODULE_CMD_KEY_ACCESS) != REDISMODULE_OK) {
      ret = false;
      RedisModule_FreeString(ctx, prefix);
      break;
    }
    RedisModule_FreeString(ctx, prefix);
  }

  RedisModule_FreeModuleUser(user);
  RedisModule_FreeString(ctx, user_name);
  return ret;
}

// Validates ACL key-space permissions w.r.t the given index spec for Redis
// Enterprise environments only.
static inline bool checkEnterpriseACL(RedisModuleCtx *ctx, IndexSpec *sp) {
  return !IsEnterprise() || ACLUserMayAccessIndex(ctx, sp);
}

// Returns true if the current context has permission to execute debug commands
// See redis docs regarding `enable-debug-command` for more information
// Falls back to true when the redis version is below the one we started
// supporting this feature
bool debugCommandsEnabled(RedisModuleCtx *ctx) {
  int flags = RedisModule_GetContextFlags(ctx);
  int allFlags = RedisModule_GetContextFlagsAll();
  return (!(allFlags & REDISMODULE_CTX_FLAGS_DEBUG_ENABLED)) || (flags & REDISMODULE_CTX_FLAGS_DEBUG_ENABLED);
}

/* FT.MGET {index} {key} ...
 * Get document(s) by their id.
 * Currentlt it just performs HGETALL, but it's a future proof alternative allowing us to later on
 * replace the internal representation of the documents.
 *
 * If referred docs are missing or not HASH keys, we simply reply with Null, but the result will
 * be an array the same size of the ids list
 */
int GetDocumentsCommand(RedisModuleCtx *ctx, RedisModuleString **argv, int argc) {
  if (argc < 3) {
    return RedisModule_WrongArity(ctx);
  }

  RedisSearchCtx *sctx = NewSearchCtx(ctx, argv[1], true);
  if (sctx == NULL) {
    return RedisModule_ReplyWithError(ctx, "Unknown Index name");
  }

  CurrentThread_SetIndexSpec(sctx->spec->own_ref);

  const DocTable *dt = &sctx->spec->docs;
  RedisModule_ReplyWithArray(ctx, argc - 2);
  for (size_t i = 2; i < argc; i++) {

    if (DocTable_GetIdR(dt, argv[i]) == 0) {
      // Document does not exist in index; even though it exists in keyspace
      RedisModule_ReplyWithNull(ctx);
      continue;
    }
    Document_ReplyAllFields(ctx, sctx->spec, argv[i]);
  }

  CurrentThread_ClearIndexSpec();

  SearchCtx_Free(sctx);

  return REDISMODULE_OK;
}

/* FT.GET {index} {key} ...
 * Get a single document by their id.
 * Currentlt it just performs HGETALL, but it's a future proof alternative allowing us to later on
 * replace the internal representation of the documents.
 *
 * If referred docs are missing or not HASH keys, we simply reply with Null
 */
int GetSingleDocumentCommand(RedisModuleCtx *ctx, RedisModuleString **argv, int argc) {
  if (argc != 3) {
    return RedisModule_WrongArity(ctx);
  }

  RedisSearchCtx *sctx = NewSearchCtx(ctx, argv[1], true);
  if (sctx == NULL) {
    return RedisModule_ReplyWithError(ctx, "Unknown Index name");
  }

  if (!checkEnterpriseACL(ctx, sctx->spec)) {
    SearchCtx_Free(sctx);
    return RedisModule_ReplyWithError(ctx, NOPERM_ERR);
  }

  CurrentThread_SetIndexSpec(sctx->spec->own_ref);

  if (DocTable_GetIdR(&sctx->spec->docs, argv[2]) == 0) {
    RedisModule_ReplyWithNull(ctx);
  } else {
    Document_ReplyAllFields(ctx, sctx->spec, argv[2]);
  }
  SearchCtx_Free(sctx);
  CurrentThread_ClearIndexSpec();
  return REDISMODULE_OK;
}

#define __STRINGIFY(x) #x
#define STRINGIFY(x) __STRINGIFY(x)

int SpellCheckCommand(RedisModuleCtx *ctx, RedisModuleString **argv, int argc) {

#define DICT_INITIAL_SIZE 5
#define DEFAULT_LEV_DISTANCE 1
#define MAX_LEV_DISTANCE 4

  if (argc < 3) {
    return RedisModule_WrongArity(ctx);
  }

  int argvOffset = 3;
  unsigned int dialect = RSGlobalConfig.requestConfigParams.dialectVersion;
  int dialectArgIndex = RMUtil_ArgExists("DIALECT", argv, argc, argvOffset);
  if(dialectArgIndex > 0) {
    dialectArgIndex++;
    ArgsCursor ac;
    ArgsCursor_InitRString(&ac, argv+dialectArgIndex, argc-dialectArgIndex);
    QueryError status = {0};
    if(parseDialect(&dialect, &ac, &status) != REDISMODULE_OK) {
      RedisModule_ReplyWithError(ctx, QueryError_GetUserError(&status));
      QueryError_ClearError(&status);
      return REDISMODULE_OK;
    }
  }

  RedisSearchCtx *sctx = NewSearchCtx(ctx, argv[1], true);
  if (sctx == NULL) {
    return RedisModule_ReplyWithError(ctx, "Unknown Index name");
  }
  CurrentThread_SetIndexSpec(sctx->spec->own_ref);
  QueryError status = {0};
  size_t len;
  const char *rawQuery = RedisModule_StringPtrLen(argv[2], &len);
  const char **includeDict = NULL, **excludeDict = NULL;
  RSSearchOptions opts = {0};
  QueryAST qast = {0};
  int rc = QAST_Parse(&qast, sctx, &opts, rawQuery, len, dialect, &status);

  if (rc != REDISMODULE_OK) {
    RedisModule_ReplyWithError(ctx, QueryError_GetUserError(&status));
    goto end;
  }

  includeDict = array_new(const char *, DICT_INITIAL_SIZE);
  excludeDict = array_new(const char *, DICT_INITIAL_SIZE);

  int distanceArgPos = 0;
  long long distance = DEFAULT_LEV_DISTANCE;
  if ((distanceArgPos = RMUtil_ArgExists("DISTANCE", argv, argc, 0))) {
    if (distanceArgPos + 1 >= argc) {
      RedisModule_ReplyWithError(ctx, "DISTANCE arg is given but no DISTANCE comes after");
      goto end;
    }
    if (RedisModule_StringToLongLong(argv[distanceArgPos + 1], &distance) != REDISMODULE_OK ||
        distance < 1 || distance > MAX_LEV_DISTANCE) {
      RedisModule_ReplyWithError(
          ctx, "bad distance given, distance must be a natural number between 1 to " STRINGIFY(
                   MAX_LEV_DISTANCE));
      goto end;
    }
  }  // LCOV_EXCL_LINE

  int nextPos = 0;
  while ((nextPos = RMUtil_ArgExists("TERMS", argv, argc, nextPos + 1))) {
    if (nextPos + 2 >= argc) {
      RedisModule_ReplyWithError(ctx, "TERM arg is given but no TERM params comes after");
      goto end;
    }
    const char *operation = RedisModule_StringPtrLen(argv[nextPos + 1], NULL);
    const char *dictName = RedisModule_StringPtrLen(argv[nextPos + 2], NULL);
    if (strcasecmp(operation, "INCLUDE") == 0) {
      array_append(includeDict, (char *)dictName);
    } else if (strcasecmp(operation, "EXCLUDE") == 0) {
      array_append(excludeDict, (char *)dictName);
    } else {
      RedisModule_ReplyWithError(ctx, "bad format, exclude/include operation was not given");
      goto end;
    }
  }

  SET_DIALECT(sctx->spec->used_dialects, dialect);
  SET_DIALECT(RSGlobalStats.totalStats.used_dialects, dialect);

  bool fullScoreInfo = false;
  if (RMUtil_ArgExists("FULLSCOREINFO", argv, argc, 0)) {
    fullScoreInfo = true;
  }

  SpellCheckCtx scCtx = {.sctx = sctx,
                         .includeDict = includeDict,
                         .excludeDict = excludeDict,
                         .distance = distance,
                         .fullScoreInfo = fullScoreInfo};

  SpellCheck_Reply(&scCtx, &qast);

end:
  QueryError_ClearError(&status);
  if (includeDict != NULL) {
    array_free(includeDict);
  }
  if (excludeDict != NULL) {
    array_free(excludeDict);
  }
  QAST_Destroy(&qast);
  CurrentThread_ClearIndexSpec();
  SearchCtx_Free(sctx);
  return REDISMODULE_OK;
}

char *RS_GetExplainOutput(RedisModuleCtx *ctx, RedisModuleString **argv, int argc,
                          QueryError *status);

static int queryExplainCommon(RedisModuleCtx *ctx, RedisModuleString **argv, int argc,
                              int newlinesAsElements) {
  if (argc < 3) {
    return RedisModule_WrongArity(ctx);
  }
  VERIFY_ACL(ctx, argv[1])

  QueryError status = {0};
  char *explainRoot = RS_GetExplainOutput(ctx, argv, argc, &status);
  if (!explainRoot) {
    return QueryError_ReplyAndClear(ctx, &status);
  }
  if (newlinesAsElements) {
    size_t numElems = 0;
    RedisModule_ReplyWithArray(ctx, REDISMODULE_POSTPONED_ARRAY_LEN);
    char *explain = explainRoot;
    char *curLine = NULL;
    while ((curLine = strsep(&explain, "\n")) != NULL) {
      char *line = isUnsafeForSimpleString(curLine) ? escapeSimpleString(curLine): curLine;
      RedisModule_ReplyWithSimpleString(ctx, line);
      if (line != curLine) rm_free(line);
      numElems++;
    }
    RedisModule_ReplySetArrayLength(ctx, numElems);
  } else {
    RedisModule_ReplyWithStringBuffer(ctx, explainRoot, strlen(explainRoot));
  }

  rm_free(explainRoot);
  return REDISMODULE_OK;
}

/* FT.EXPLAIN {index_name} {query} */
int QueryExplainCommand(RedisModuleCtx *ctx, RedisModuleString **argv, int argc) {
  return queryExplainCommon(ctx, argv, argc, 0);
}
int QueryExplainCLICommand(RedisModuleCtx *ctx, RedisModuleString **argv, int argc) {
  return queryExplainCommon(ctx, argv, argc, 1);
}

int RSAggregateCommand(RedisModuleCtx *ctx, RedisModuleString **argv, int argc);
int RSSearchCommand(RedisModuleCtx *ctx, RedisModuleString **argv, int argc);
int RSCursorCommand(RedisModuleCtx *ctx, RedisModuleString **argv, int argc);
int RSProfileCommand(RedisModuleCtx *ctx, RedisModuleString **argv, int argc);

/* FT.DEL {index} {doc_id}
 *  Delete a document from the index. Returns 1 if the document was in the index, or 0 if not.
 *
 *  **NOTE**: This does not actually delete the document from the index, just marks it as deleted
 *  If DD (Delete Document) is set, we also delete the document.
 *  Since v2.0, document is deleted by default.
 */
int DeleteCommand(RedisModuleCtx *ctx, RedisModuleString **argv, int argc) {
  // allow 'DD' for back support and ignore it.
  if (argc < 3 || argc > 4) return RedisModule_WrongArity(ctx);
  StrongRef ref = IndexSpec_LoadUnsafe(RedisModule_StringPtrLen(argv[1], NULL));
  IndexSpec *sp = StrongRef_Get(ref);
  if (sp == NULL) {
    return RedisModule_ReplyWithError(ctx, "Unknown Index name");
  }

  // On Enterprise, we validate ACL permission to the index
  if (!checkEnterpriseACL(ctx, sp)) {
    return RedisModule_ReplyWithError(ctx, NOPERM_ERR);
  }

  CurrentThread_SetIndexSpec(ref);

  RedisModuleCallReply *rep = NULL;
  RedisModuleString *doc_id = argv[2];
  rep = RedisModule_Call(ctx, "DEL", "!s", doc_id);
  if (rep == NULL || RedisModule_CallReplyType(rep) != REDISMODULE_REPLY_INTEGER ||
      RedisModule_CallReplyInteger(rep) != 1) {
    RedisModule_ReplyWithLongLong(ctx, 0);
  } else {
    RedisModule_ReplyWithLongLong(ctx, 1);
  }

  if (rep) {
    RedisModule_FreeCallReply(rep);
  }

  CurrentThread_ClearIndexSpec();

  return REDISMODULE_OK;
}

/* FT.TAGVALS {idx} {field}
 * Return all the values of a tag field.
 * There is no sorting or paging, so be careful with high-cradinality tag fields */

int TagValsCommand(RedisModuleCtx *ctx, RedisModuleString **argv, int argc) {
  // at least one field, and number of field/text args must be even
  if (argc != 3) {
    return RedisModule_WrongArity(ctx);
  }

  RedisSearchCtx *sctx = NewSearchCtx(ctx, argv[1], true);
  if (sctx == NULL) {
    return RedisModule_ReplyWithError(ctx, "Unknown Index name");
  }

  CurrentThread_SetIndexSpec(sctx->spec->own_ref);

  size_t len;
  const char *field = RedisModule_StringPtrLen(argv[2], &len);
  const FieldSpec *fs = IndexSpec_GetFieldWithLength(sctx->spec, field, len);
  if (!fs) {
    RedisModule_ReplyWithError(ctx, "No such field");
    goto cleanup;
  }
  if (!FIELD_IS(fs, INDEXFLD_T_TAG)) {
    RedisModule_ReplyWithError(ctx, "Not a tag field");
    goto cleanup;
  }

  RedisModuleString *rstr = TagIndex_FormatName(sctx->spec, fs->fieldName);
  TagIndex *idx = TagIndex_Open(sctx->spec, rstr, DONT_CREATE_INDEX);
  RedisModule_FreeString(ctx, rstr);
  if (!idx) {
    RedisModule_ReplyWithSetOrArray(ctx, 0);
    goto cleanup;
  }

  TagIndex_SerializeValues(idx, ctx);

cleanup:
  CurrentThread_ClearIndexSpec();
  SearchCtx_Free(sctx);
  return REDISMODULE_OK;
}
/*
## FT.CREATE {index} [NOOFFSETS] [NOFIELDS]
    SCHEMA {field} [TEXT [NOSTEM] [WEIGHT {weight}]] | [NUMERIC] ...

Creates an index with the given spec. The index name will be used in all the
key
names
so keep it short!

### Parameters:

    - index: the index name to create. If it exists the old spec will be
overwritten

    - NOOFFSETS: If set, we do not store term offsets for documents (saves memory, does not allow
      exact searches)

    - NOFIELDS: If set, we do not store field bits for each term. Saves memory, does not allow
      filtering by specific fields.

    - SCHEMA: After the SCHEMA keyword we define the index fields. They can be either numeric or
      textual.
      For textual fields we optionally specify a weight. The default weight is 1.0
      The weight is a double, but does not need to be normalized.

### Returns:

    OK or an error
*/
int CreateIndexCommand(RedisModuleCtx *ctx, RedisModuleString **argv, int argc) {
  // at least one field, the SCHEMA keyword, and number of field/text args must be even
  if (argc < 5) {
    return RedisModule_WrongArity(ctx);
  }

  if (RedisModule_GetSelectedDb(ctx) != 0) {
    return RedisModule_ReplyWithError(ctx, "Cannot create index on db != 0");
  }
  QueryError status = {0};

  IndexSpec *sp = IndexSpec_CreateNew(ctx, argv, argc, &status);
  if (sp == NULL) {
    RedisModule_ReplyWithError(ctx, QueryError_GetUserError(&status));
    QueryError_ClearError(&status);
    return REDISMODULE_OK;
  }

  /*
   * We replicate CreateIfNotExists command for replica of support.
   * On replica of the destination will get the ft.create command from
   * all the src shards and not need to recreate it.
   */
  RedisModule_Replicate(ctx, RS_CREATE_IF_NX_CMD, "v", argv + 1, (size_t)argc - 1);

  return RedisModule_ReplyWithSimpleString(ctx, "OK");
}

int CreateIndexIfNotExistsCommand(RedisModuleCtx *ctx, RedisModuleString **argv, int argc) {
  // at least one field, the SCHEMA keyword, and number of field/text args must be even
  if (argc < 5) {
    return RedisModule_WrongArity(ctx);
  }

  const char *rawSpecName = RedisModule_StringPtrLen(argv[1], NULL);
  HiddenString *specName = NewHiddenString(rawSpecName, strlen(rawSpecName), false);
  const bool found = dictFetchValue(specDict_g, specName);
  HiddenString_Free(specName, false);
  if (found) {
    return RedisModule_ReplyWithSimpleString(ctx, "OK");
  }

  return CreateIndexCommand(ctx, argv, argc);
}

/*
 * FT.DROP <index> [KEEPDOCS]
 * FT.DROPINDEX <index> [DD]
 * Deletes index and possibly all the keys associated with the index.
 * If no other data is on the redis instance, this is equivalent to FLUSHDB,
 * apart from the fact that the index specification is not deleted.
 *
 * FT.DROP, deletes all keys by default. If KEEPDOCS exists, we do not delete the actual docs
 * FT.DROPINDEX, keeps all keys by default. If DD exists, we delete the actual docs
 */
int DropIndexCommand(RedisModuleCtx *ctx, RedisModuleString **argv, int argc) {
  // at least one field, and number of field/text args must be even
  if (argc < 2 || argc > 3) {
    return RedisModule_WrongArity(ctx);
  }

  const char* spec_name = RedisModule_StringPtrLen(argv[1], NULL);
  StrongRef global_ref = IndexSpec_LoadUnsafe(spec_name);
  IndexSpec *sp = StrongRef_Get(global_ref);
  if (!sp) {
    return RedisModule_ReplyWithError(ctx, "Unknown Index name");
  }

  if (!checkEnterpriseACL(ctx, sp)) {
    return RedisModule_ReplyWithError(ctx, NOPERM_ERR);
  }

  bool dropCommand = RMUtil_StringEqualsCaseC(argv[0], "FT.DROP") ||
               RMUtil_StringEqualsCaseC(argv[0], "_FT.DROP");
  bool delDocs = dropCommand;
  if (argc == 3){
    if (RMUtil_StringEqualsCaseC(argv[2], "_FORCEKEEPDOCS")) {
      delDocs = false;
    } else if (dropCommand && RMUtil_StringEqualsCaseC(argv[2], "KEEPDOCS")) {
      delDocs = false;
    } else if (!dropCommand && RMUtil_StringEqualsCaseC(argv[2], "DD")) {
      delDocs = true;
    } else {
      return RedisModule_ReplyWithError(ctx, "Unknown argument");
    }
  }

  CurrentThread_SetIndexSpec(global_ref);

  if((delDocs || sp->flags & Index_Temporary)) {
    // We take a strong reference to the index, so it will not be freed
    // and we can still use it's doc table to delete the keys.
    StrongRef own_ref = StrongRef_Clone(global_ref);
    // We remove the index from the globals first, so it will not be found by the
    // delete key notification callbacks.
    IndexSpec_RemoveFromGlobals(global_ref, false);

    DocTable *dt = &sp->docs;
    DOCTABLE_FOREACH(dt, Redis_DeleteKeyC(ctx, dmd->keyPtr));

    // Return call's references
    CurrentThread_ClearIndexSpec();
    StrongRef_Release(own_ref);
  } else {
    // If we don't delete the docs, we just remove the index from the global dict
    IndexSpec_RemoveFromGlobals(global_ref, true);
  }

  RedisModule_Replicate(ctx, RS_DROP_INDEX_IF_X_CMD, "sc", argv[1], "_FORCEKEEPDOCS");

  return RedisModule_ReplyWithSimpleString(ctx, "OK");
}

int DropIfExistsIndexCommand(RedisModuleCtx *ctx, RedisModuleString **argv, int argc) {
  // at least one field, and number of field/text args must be even
  if (argc < 2 || argc > 3) {
    return RedisModule_WrongArity(ctx);
  }

  StrongRef ref = IndexSpec_LoadUnsafe(RedisModule_StringPtrLen(argv[1], NULL));
  IndexSpec *sp = StrongRef_Get(ref);
  if (!sp) {
    return RedisModule_ReplyWithSimpleString(ctx, "OK");
  }

  if (!checkEnterpriseACL(ctx, sp)) {
    return RedisModule_ReplyWithError(ctx, NOPERM_ERR);
  }

  RedisModuleString *oldCommand = argv[0];
  if (RMUtil_StringEqualsCaseC(argv[0], RS_DROP_IF_X_CMD)) {
    argv[0] = RedisModule_CreateString(ctx, RS_DROP_CMD, strlen(RS_DROP_CMD));
  } else {
    argv[0] = RedisModule_CreateString(ctx, RS_DROP_INDEX_CMD, strlen(RS_DROP_INDEX_CMD));
  }
  int ret = DropIndexCommand(ctx, argv, argc);
  RedisModule_FreeString(ctx, argv[0]);
  argv[0] = oldCommand;
  return ret;
}

/**
 * FT.SYNADD <index> <term1> <term2> ...
 *
 * Add a synonym group to the given index. The synonym data structure is compose of synonyms
 * groups. Each Synonym group has a unique id. The SYNADD command creates a new synonym group with
 * the given terms and return its id.
 */
int SynAddCommand(RedisModuleCtx *ctx, RedisModuleString **argv, int argc) {
  RedisModule_ReplyWithError(ctx, "No longer supported, use FT.SYNUPDATE");
  return REDISMODULE_OK;
}

/**
 * FT.SYNUPDATE <index> <group id> [SKIPINITIALSCAN] <term1> <term2> ...
 *
 * Update an already existing synonym group with the given terms.
 * It can be used only to add new terms to a synonym group.
 * Returns `OK` on success.
 */
int SynUpdateCommand(RedisModuleCtx *ctx, RedisModuleString **argv, int argc) {
  if (argc < 4) return RedisModule_WrongArity(ctx);

  const char *id = RedisModule_StringPtrLen(argv[2], NULL);

  StrongRef ref = IndexSpec_LoadUnsafe(RedisModule_StringPtrLen(argv[1], NULL));
  IndexSpec *sp = StrongRef_Get(ref);
  if (!sp) {
    return RedisModule_ReplyWithError(ctx, "Unknown index name");
  }

  if (!checkEnterpriseACL(ctx, sp)) {
    return RedisModule_ReplyWithError(ctx, NOPERM_ERR);
  }

  CurrentThread_SetIndexSpec(ref);

  bool initialScan = true;
  int offset = 3;
  int loc = RMUtil_ArgIndex(SPEC_SKIPINITIALSCAN_STR, &argv[3], 1);
  if (loc == 0) {  // if doesn't exist, `-1` is returned
    initialScan = false;
    offset = 4;
  }

  RedisSearchCtx sctx = SEARCH_CTX_STATIC(ctx, sp);
  RedisSearchCtx_LockSpecWrite(&sctx);

  IndexSpec_InitializeSynonym(sp);

  SynonymMap_UpdateRedisStr(sp->smap, argv + offset, argc - offset, id);

  if (initialScan) {
    IndexSpec_ScanAndReindex(ctx, ref);
  }

  RedisSearchCtx_UnlockSpec(&sctx);
  CurrentThread_ClearIndexSpec();

  RedisModule_ReplyWithSimpleString(ctx, "OK");

  RedisModule_ReplicateVerbatim(ctx);
  return REDISMODULE_OK;
}

/**
 * FT.SYNDUMP <index>
 *
 * Dump the synonym data structure in the following format:
 *    - term1
 *        - id1
 *        - id2
 *    - term2
 *        - id3
 *    - term3
 *        - id4
 */
int SynDumpCommand(RedisModuleCtx *ctx, RedisModuleString **argv, int argc) {
  if (argc != 2) return RedisModule_WrongArity(ctx);

  const char *idx = RedisModule_StringPtrLen(argv[1], NULL);
  StrongRef ref = IndexSpec_LoadUnsafe(idx);
  IndexSpec *sp = StrongRef_Get(ref);
  if (!sp) {
    return RedisModule_ReplyWithErrorFormat(ctx, "%s: no such index", idx);
  }

  // Verify ACL keys permission
  if (!ACLUserMayAccessIndex(ctx, sp)) {
    return RedisModule_ReplyWithError(ctx, NOPERM_ERR);
  }

  CurrentThread_SetIndexSpec(ref);

  if (!sp->smap) {
    return RedisModule_ReplyWithMapOrArray(ctx, 0, false);
  }

  RedisSearchCtx sctx = SEARCH_CTX_STATIC(ctx, sp);
  RedisSearchCtx_LockSpecRead(&sctx);

  size_t size;
  TermData **terms_data = SynonymMap_DumpAllTerms(sp->smap, &size);

  RedisModule_ReplyWithMapOrArray(ctx, size * 2, true);

  for (int i = 0; i < size; ++i) {
    TermData *t_data = terms_data[i];
    RedisModule_ReplyWithStringBuffer(ctx, t_data->term, strlen(t_data->term));
    RedisModule_ReplyWithArray(ctx, array_len(t_data->groupIds));
    for (size_t j = 0; j < array_len(t_data->groupIds); ++j) {
      // do not return the ~
      RedisModule_ReplyWithStringBuffer(ctx, t_data->groupIds[j] + 1,
                                        strlen(t_data->groupIds[j] + 1));
    }
  }

  RedisSearchCtx_UnlockSpec(&sctx);
  CurrentThread_ClearIndexSpec();

  rm_free(terms_data);
  return REDISMODULE_OK;
}

static int AlterIndexInternalCommand(RedisModuleCtx *ctx, RedisModuleString **argv, int argc,
                                     bool ifnx) {
  ArgsCursor ac = {0};
  ArgsCursor_InitRString(&ac, argv + 1, argc - 1);

  // Need at least <cmd> <index> <subcommand> <args...>

  if (argc < 5) {
    return RedisModule_WrongArity(ctx);
  }
  QueryError status = {0};

  const char *ixname = AC_GetStringNC(&ac, NULL);
  StrongRef ref = IndexSpec_LoadUnsafe(ixname);
  IndexSpec *sp = StrongRef_Get(ref);
  if (!sp) {
    return RedisModule_ReplyWithError(ctx, "Unknown index name");
  }

  if (!checkEnterpriseACL(ctx, sp)) {
    return RedisModule_ReplyWithError(ctx, NOPERM_ERR);
  }

  RedisSearchCtx sctx = SEARCH_CTX_STATIC(ctx, sp);

  bool initialScan = true;
  if (AC_AdvanceIfMatch(&ac, SPEC_SKIPINITIALSCAN_STR)) {
    initialScan = false;
  }

  if (!AC_AdvanceIfMatch(&ac, "SCHEMA")) {
    return RedisModule_ReplyWithError(ctx, "ALTER must be followed by SCHEMA");
  }

  if (!AC_AdvanceIfMatch(&ac, "ADD")) {
    return RedisModule_ReplyWithError(ctx, "Unknown action passed to ALTER SCHEMA");
  }

  if (!AC_NumRemaining(&ac)) {
    return RedisModule_ReplyWithError(ctx, "No fields provided");
  }

  CurrentThread_SetIndexSpec(ref);

  if (ifnx) {
    const char *fieldName;
    size_t fieldNameSize;

    AC_GetString(&ac, &fieldName, &fieldNameSize, AC_F_NOADVANCE);
    RedisSearchCtx_LockSpecRead(&sctx);
    const FieldSpec *field_exists = IndexSpec_GetFieldWithLength(sp, fieldName, fieldNameSize);
    RedisSearchCtx_UnlockSpec(&sctx);

    if (field_exists) {
      RedisModule_Replicate(ctx, RS_ALTER_IF_NX_CMD, "v", argv + 1, (size_t)argc - 1);
      CurrentThread_ClearIndexSpec();
      return RedisModule_ReplyWithSimpleString(ctx, "OK");
    }
  }
  RedisSearchCtx_LockSpecWrite(&sctx);
  IndexSpec_AddFields(ref, sp, ctx, &ac, initialScan, &status);

  // if adding the fields has failed we return without updating statistics.
  if (QueryError_HasError(&status)) {
    RedisSearchCtx_UnlockSpec(&sctx);
    CurrentThread_ClearIndexSpec();
    return QueryError_ReplyAndClear(ctx, &status);
  }

  RedisSearchCtx_UnlockSpec(&sctx);
  CurrentThread_ClearIndexSpec();

  RedisModule_Replicate(ctx, RS_ALTER_IF_NX_CMD, "v", argv + 1, (size_t)argc - 1);
  return RedisModule_ReplyWithSimpleString(ctx, "OK");

}

/* FT.ALTER */
int AlterIndexIfNXCommand(RedisModuleCtx *ctx, RedisModuleString **argv, int argc) {
  return AlterIndexInternalCommand(ctx, argv, argc, true);
}

int AlterIndexCommand(RedisModuleCtx *ctx, RedisModuleString **argv, int argc) {
  return AlterIndexInternalCommand(ctx, argv, argc, false);
}

static int aliasAddCommon(RedisModuleCtx *ctx, RedisModuleString **argv, int argc,
                          QueryError *error, bool skipIfExists) {
  ArgsCursor ac = {0};
  ArgsCursor_InitRString(&ac, argv + 1, argc - 1);
  IndexLoadOptions loadOpts = {
      .nameR = argv[2],
      .flags = INDEXSPEC_LOAD_NOALIAS | INDEXSPEC_LOAD_KEY_RSTRING};
  StrongRef ref = IndexSpec_LoadUnsafeEx(&loadOpts);
  IndexSpec *sp = StrongRef_Get(ref);
  if (!sp) {
    QueryError_SetError(error, QUERY_ENOINDEX, "Unknown index name (or name is an alias itself)");
    return REDISMODULE_ERR;
  }

  if (!checkEnterpriseACL(ctx, sp)) {
    QueryError_SetError(error, QUERY_EGENERIC, NOPERM_ERR);
    return REDISMODULE_ERR;
  }

  CurrentThread_SetIndexSpec(ref);

  size_t length = 0;
  const char *rawAlias = RedisModule_StringPtrLen(argv[1], &length);
  HiddenString *alias = NewHiddenString(rawAlias, length, false);
  if (dictFetchValue(specDict_g, alias)) {
    HiddenString_Free(alias, false);
    QueryError_SetCode(error, QUERY_EALIASCONFLICT);
    CurrentThread_ClearIndexSpec();
    return REDISMODULE_ERR;
  }
  StrongRef alias_ref = IndexAlias_Get(alias);
  int rc = REDISMODULE_OK;
  if (!skipIfExists || !StrongRef_Equals(alias_ref, ref)) {
    rc = IndexAlias_Add(alias, ref, 0, error);
  }
  HiddenString_Free(alias, false);
  CurrentThread_ClearIndexSpec();
  return rc;
}

static int AliasAddCommandCommon(RedisModuleCtx *ctx, RedisModuleString **argv, int argc,
                                 bool ifNx) {
  if (argc != 3) {
    return RedisModule_WrongArity(ctx);
  }
  QueryError e = {0};
  if (aliasAddCommon(ctx, argv, argc, &e, ifNx) != REDISMODULE_OK) {
    return QueryError_ReplyAndClear(ctx, &e);
  } else {
    RedisModule_Replicate(ctx, RS_ALIASADD_IF_NX, "v", argv + 1, (size_t)argc - 1);
    return RedisModule_ReplyWithSimpleString(ctx, "OK");
  }
}

static int AliasAddCommandIfNX(RedisModuleCtx *ctx, RedisModuleString **argv, int argc) {
  return AliasAddCommandCommon(ctx, argv, argc, true);
}

// FT.ALIASADD <NAME> <TARGET>
static int AliasAddCommand(RedisModuleCtx *ctx, RedisModuleString **argv, int argc) {
  return AliasAddCommandCommon(ctx, argv, argc, false);
}

static int AliasDelCommand(RedisModuleCtx *ctx, RedisModuleString **argv, int argc) {
  if (argc != 2) {
    return RedisModule_WrongArity(ctx);
  }
  IndexLoadOptions lOpts = {.nameR = argv[1],
                            .flags = INDEXSPEC_LOAD_KEY_RSTRING};
  StrongRef ref = IndexSpec_LoadUnsafeEx(&lOpts);
  IndexSpec *sp = StrongRef_Get(ref);
  if (!sp) {
    return RedisModule_ReplyWithError(ctx, "Alias does not exist");
  }

  // On Enterprise, we validate ACL permission to the index
  if (!checkEnterpriseACL(ctx, sp)) {
    return RedisModule_ReplyWithError(ctx, NOPERM_ERR);
  }

  CurrentThread_SetIndexSpec(ref);

  size_t length = 0;
  const char *rawAlias = RedisModule_StringPtrLen(argv[1], &length);
  HiddenString *alias = NewHiddenString(rawAlias, length, false);
  QueryError status = {0};
  const int rc = IndexAlias_Del(alias, ref, 0, &status);
  HiddenString_Free(alias, false);
  if (rc != REDISMODULE_OK) {
    CurrentThread_ClearIndexSpec();
    return QueryError_ReplyAndClear(ctx, &status);
  } else {
    RedisModule_Replicate(ctx, RS_ALIASDEL_IF_EX, "v", argv + 1, (size_t)argc - 1);
    CurrentThread_ClearIndexSpec();
    return RedisModule_ReplyWithSimpleString(ctx, "OK");
  }
}

static int AliasDelIfExCommand(RedisModuleCtx *ctx, RedisModuleString **argv, int argc) {
  if (argc != 2) {
    return RedisModule_WrongArity(ctx);
  }
  IndexLoadOptions lOpts = {.nameR = argv[1],
                            .flags = INDEXSPEC_LOAD_KEY_RSTRING};
  StrongRef ref = IndexSpec_LoadUnsafeEx(&lOpts);
  if (!StrongRef_Get(ref)) {
    return RedisModule_ReplyWithSimpleString(ctx, "OK");
  }
  return AliasDelCommand(ctx, argv, argc);
}

static int AliasUpdateCommand(RedisModuleCtx *ctx, RedisModuleString **argv, int argc) {
  if (argc != 3) {
    return RedisModule_WrongArity(ctx);
  }

  QueryError status = {0};
  IndexLoadOptions lOpts = {.nameR = argv[1],
                            .flags = INDEXSPEC_LOAD_KEY_RSTRING};
  StrongRef Orig_ref = IndexSpec_LoadUnsafeEx(&lOpts);
  IndexSpec *spOrig = StrongRef_Get(Orig_ref);
  size_t length = 0;
  const char* rawAlias = RedisModule_StringPtrLen(argv[1], &length);
  HiddenString *alias = NewHiddenString(rawAlias, length, false);
  if (spOrig) {
    // On Enterprise, we validate ACL permission to the index
    if (!checkEnterpriseACL(ctx, spOrig)) {
      HiddenString_Free(alias, false);
      return RedisModule_ReplyWithError(ctx, NOPERM_ERR);
    }
    CurrentThread_SetIndexSpec(Orig_ref);
    if (IndexAlias_Del(alias, Orig_ref, 0, &status) != REDISMODULE_OK) {
      HiddenString_Free(alias, false);
      CurrentThread_ClearIndexSpec();
      return QueryError_ReplyAndClear(ctx, &status);
    }
    CurrentThread_ClearIndexSpec();
  }
  int rc = 0;
  if (aliasAddCommon(ctx, argv, argc, &status, false) != REDISMODULE_OK) {
    // Add back the previous index. this shouldn't fail
    if (spOrig) {
      QueryError e2 = {0};
      IndexAlias_Add(alias, Orig_ref, 0, &e2);
      QueryError_ClearError(&e2);
    }
    rc = QueryError_ReplyAndClear(ctx, &status);
  } else {
    RedisModule_ReplicateVerbatim(ctx);
    rc = RedisModule_ReplyWithSimpleString(ctx, "OK");
  }
  HiddenString_Free(alias, false);
  return rc;
}

int ConfigCommand(RedisModuleCtx *ctx, RedisModuleString **argv, int argc) {
  // Not bound to a specific index, so...
  QueryError status = {0};

  // CONFIG <GET|SET> <NAME> [value]
  if (argc < 3) {
    return RedisModule_WrongArity(ctx);
  }

  RedisModule_Reply _reply = RedisModule_NewReply(ctx), *reply = &_reply;

  const char *action = RedisModule_StringPtrLen(argv[1], NULL);
  const char *name = RedisModule_StringPtrLen(argv[2], NULL);
  if (!strcasecmp(action, "GET")) {
    LogWarningDeprecatedFTConfig(ctx, "GET", name);
    RSConfig_DumpProto(&RSGlobalConfig, &RSGlobalConfigOptions, name, reply, false);
  } else if (!strcasecmp(action, "HELP")) {
    RSConfig_DumpProto(&RSGlobalConfig, &RSGlobalConfigOptions, name, reply, true);
  } else if (!strcasecmp(action, "SET")) {
    LogWarningDeprecatedFTConfig(ctx, "SET", name);
    size_t offset = 3;  // Might be == argc. SetOption deals with it.
    int rc = RSConfig_SetOption(&RSGlobalConfig, &RSGlobalConfigOptions, name, argv, argc,
                                &offset, &status);
    if (rc == REDISMODULE_ERR) {
      RedisModule_Reply_QueryError(reply, &status);
      QueryError_ClearError(&status);
      RedisModule_EndReply(reply);
      return REDISMODULE_OK;
    }
    if (offset != argc) {
      RedisModule_Reply_SimpleString(reply, "EXCESSARGS");
    } else {
      RedisModule_Log(ctx, "notice", "Successfully changed configuration for `%s`", name);
      RedisModule_Reply_SimpleString(reply, "OK");
    }
  } else {
    RedisModule_Reply_SimpleString(reply, "No such configuration action");
  }

  RedisModule_EndReply(reply);
  return REDISMODULE_OK;
}

int IndexList(RedisModuleCtx *ctx, RedisModuleString **argv, int argc) {
  if (argc > 2) {
    return RedisModule_WrongArity(ctx);
  }

  RedisModule_Reply _reply = RedisModule_NewReply(ctx);
  Indexes_List(&_reply, false);
  return REDISMODULE_OK;
}

#define RM_TRY_F(f, ...)                                                       \
  if (f(__VA_ARGS__) == REDISMODULE_ERR) {                                     \
    RedisModule_Log(ctx, "warning", "Could not run " #f "(" #__VA_ARGS__ ")"); \
    return REDISMODULE_ERR;                                                    \
  } else {                                                                     \
    RedisModule_Log(ctx, "verbose", "Successfully executed " #f);              \
  }

Version supportedVersion = {
    .majorVersion = 7,
    .minorVersion = 1,
    .patchVersion = 0,
};

static void GetRedisVersion(RedisModuleCtx *ctx) {
  RedisModuleCallReply *reply = RedisModule_Call(ctx, "info", "c", "server");
  if (!reply) {
    // could not get version, it can only happened when running the tests.
    // set redis version to supported version.
    redisVersion = supportedVersion;
    return;
  }
  RS_ASSERT(RedisModule_CallReplyType(reply) == REDISMODULE_REPLY_STRING);
  size_t len;
  const char *replyStr = RedisModule_CallReplyStringPtr(reply, &len);

  int n = sscanf(replyStr, "# Server\nredis_version:%d.%d.%d", &redisVersion.majorVersion,
                 &redisVersion.minorVersion, &redisVersion.patchVersion);

  RS_ASSERT(n == 3);

  rlecVersion.majorVersion = -1;
  rlecVersion.minorVersion = -1;
  rlecVersion.patchVersion = -1;
  rlecVersion.buildVersion = -1;
  char *enterpriseStr = strstr(replyStr, "rlec_version:");
  if (enterpriseStr) {
    n = sscanf(enterpriseStr, "rlec_version:%d.%d.%d-%d", &rlecVersion.majorVersion,
               &rlecVersion.minorVersion, &rlecVersion.buildVersion, &rlecVersion.patchVersion);
    if (n != 4) {
      RedisModule_Log(ctx, "warning", "Could not extract enterprise version");
    }
  }

  RedisModule_FreeCallReply(reply);

  isCrdt = true;
  reply = RedisModule_Call(ctx, "CRDT.CONFIG", "cc", "GET", "active-gc");
  if (!reply || RedisModule_CallReplyType(reply) == REDISMODULE_REPLY_ERROR) {
    isCrdt = false;
  }

  if (reply) {
    RedisModule_FreeCallReply(reply);
  }

}

void GetFormattedRedisVersion(char *buf, size_t len) {
    snprintf(buf, len, "%d.%d.%d - %s",
             redisVersion.majorVersion, redisVersion.minorVersion, redisVersion.patchVersion,
             IsEnterprise() ? (isCrdt ? "enterprise-crdt" : "enterprise") : "oss");
}

void GetFormattedRedisEnterpriseVersion(char *buf, size_t len) {
    snprintf(buf, len, "%d.%d.%d-%d",
             rlecVersion.majorVersion, rlecVersion.minorVersion, rlecVersion.patchVersion,
             rlecVersion.buildVersion);
}

int IsMaster() {
  if (RedisModule_GetContextFlags(RSDummyContext) & REDISMODULE_CTX_FLAGS_MASTER) {
    return 1;
  } else {
    return 0;
  }
}

bool IsEnterprise() {
  return rlecVersion.majorVersion != -1;
}

int CheckSupportedVestion() {
  if (CompareVersions(redisVersion, supportedVersion) < 0) {
    return REDISMODULE_ERR;
  }
  return REDISMODULE_OK;
}

typedef struct {
  int firstkey, lastkey, keystep;
} CommandKeys;

typedef enum {
  NONE,
  SET_COMMAND_INFO,
  SUBSCRIBE_SUBCOMMANDS
} SelectedCallbackType;

typedef int (*SetCommandInfo)(RedisModuleCommand *);
typedef int (*SubscribeSubCommands)(RedisModuleCtx *, RedisModuleCommand *);

typedef union {
  void *ptr;
  SetCommandInfo setCommandInfo;
  SubscribeSubCommands subscribeSubCommands;
} MutuallyExclusiveCommandCallbacks;

typedef struct {
  const char *name;
  const char *flags;
  // if false, the command will not be registered as a module command
  bool shouldRegister;
  const char *aclCategories;
  RedisModuleCmdFunc handler;
  MutuallyExclusiveCommandCallbacks callback;
  SelectedCallbackType selectedCallbackType;
  CommandKeys position;
} SearchCommand;

typedef struct {
  const char *name;
  const char *fullName;
  const char *flags;
  RedisModuleCmdFunc handler;
  SetCommandInfo setCommandInfo;
  CommandKeys position;
} SubCommand;

int CreateSubCommands(RedisModuleCtx* ctx, RedisModuleCommand *command, const SubCommand* subcommands, size_t count) {
  for (size_t i = 0; i < count; i++) {
    const SubCommand* subcommand = &subcommands[i];
    if (RedisModule_CreateSubcommand(command, subcommand->name, subcommand->handler, subcommand->flags, subcommand->position.firstkey, subcommand->position.lastkey, subcommand->position.keystep) == REDISMODULE_ERR) {
      RedisModule_Log(ctx, "warning", "Could not create subcommand %s, flags: %s", subcommand->fullName, subcommand->flags); \
      return REDISMODULE_ERR;
    }
    RedisModuleCommand *subCommand = RedisModule_GetCommand(ctx, subcommand->fullName);
    if (!subCommand) {
      RedisModule_Log(ctx, "warning", "Could not find subcommand %s", subcommand->fullName);
      return REDISMODULE_ERR;
    }
    if (subcommand->setCommandInfo && subcommand->setCommandInfo(subCommand) != REDISMODULE_OK) {
      RedisModule_Log(ctx, "warning", "Could not set command info for subcommand %s", subcommand->fullName);
      return REDISMODULE_ERR;
    }
  }
  return REDISMODULE_OK;
}

// Creates a command and registers it to its corresponding ACL categories
<<<<<<< HEAD
static int RMCreateSearchCommand(RedisModuleCtx *ctx, const char *name,
                  RedisModuleCmdFunc callback, const char *flags, int firstkey,
                  int lastkey, int keystep, const char *aclCategories,
                  bool internalCommand) {
  int rc = REDISMODULE_OK;
  char *internalFlags;
  char *categories;

  if (internalCommand) {
    // Do not register to ANY ACL command category
    categories = "";
    // We don't want the user running internal commands. For that, we mark the
    // command internal on OSS, or exclude it from the proxy on Enterprise.
    if (IsEnterprise()) {
        rm_asprintf(&internalFlags, "%s %s", flags, CMD_PROXY_FILTERED);
    } else {
        rm_asprintf(&internalFlags, "%s %s", flags, CMD_INTERNAL);
    }
  } else {
    // Flags are not enhanced.
    internalFlags = (char *)flags;
    // Register non-internal commands to the `search` ACL category.
    rm_asprintf(&categories, strcmp(aclCategories, "") != 0 ? "%s %s" : "%.0s%s", aclCategories, SEARCH_ACL_CATEGORY);
  }

  if (RedisModule_CreateCommand(ctx, name, callback, internalFlags, firstkey, lastkey, keystep) == REDISMODULE_ERR) {
    RedisModule_Log(ctx, "warning", "Could not create command: %s", name);
    rc = REDISMODULE_ERR;
    goto cleanup;
=======
// Also sets the command info if setCommandInfo is not NULL
static RedisModuleCommand *CreateCommandWithAcl(RedisModuleCtx *ctx, const char *name, RedisModuleCmdFunc handler,
                                                const char *flags, CommandKeys position, const char *aclCategories) {
  if (RedisModule_CreateCommand(ctx, name, handler, flags, position.firstkey, position.lastkey, position.keystep) == REDISMODULE_ERR) {
    RedisModule_Log(ctx, "warning", "Could not create command: %s", name);
    return NULL;
>>>>>>> 3f2892d4
  }

  RedisModuleCommand *command = RedisModule_GetCommand(ctx, name);
  if (!command) {
    RedisModule_Log(ctx, "warning", "Could not find command: %s", name);
<<<<<<< HEAD
    rc = REDISMODULE_ERR;
    goto cleanup;
=======
    return NULL;
  }

  char *categories;
  bool is_internal = false;

  if (IS_INTERNAL_COMMAND(name)) {
    // Internal command, register to the internal ACL category ONLY
    categories = SEARCH_ACL_INTERNAL_CATEGORY;
    is_internal = true;
  } else {
    rm_asprintf(&categories, strcmp(aclCategories, "") != 0 ? "%s %s" : "%.0s%s", aclCategories, SEARCH_ACL_CATEGORY);
>>>>>>> 3f2892d4
  }

  if (RedisModule_SetCommandACLCategories(command, categories) == REDISMODULE_ERR) {
    RedisModule_Log(ctx, "warning", "Failed to set ACL categories for command: %s. Got error code: %d", name, errno);
    command = NULL;
  }

cleanup:
  if (internalCommand) {
    rm_free(internalFlags);
  } else {
    rm_free(categories);
  }
<<<<<<< HEAD
  return rc;
}

int RediSearch_InitModuleInternal(RedisModuleCtx *ctx) {
  GetRedisVersion(ctx);
=======
  return command;
}

static int CreateSearchCommand(RedisModuleCtx *ctx, const SearchCommand *details) {
  RedisModule_Log(ctx, "verbose", "Command %s, flags: %s, register: %d", details->name, details->flags, (int)details->shouldRegister);
  if (!details->shouldRegister) {
    return REDISMODULE_OK;
  }

  RedisModuleCommand *cmd = CreateCommandWithAcl(ctx, details->name, details->handler, details->flags, details->position, details->aclCategories);
  if (!cmd) {
    return REDISMODULE_ERR;
  }
  switch(details->selectedCallbackType) {
    case SET_COMMAND_INFO:
        if (details->callback.setCommandInfo(cmd) != REDISMODULE_OK) {
            RedisModule_Log(ctx, "warning", "Could not set command info for command %s", details->name);
            return REDISMODULE_ERR;
        }
        break;
    case SUBSCRIBE_SUBCOMMANDS:
        if (details->callback.subscribeSubCommands(ctx, cmd) != REDISMODULE_OK) {
            RedisModule_Log(ctx, "warning", "Could not subscribe subcommands for command %s", details->name);
            return REDISMODULE_ERR;
        }
        break;
    case NONE:
      RS_LOG_ASSERT_FMT(!details->callback.ptr, "Command registration callback was specified but the type of callback was not set for: %s", details->name);
      break;
  }
  return REDISMODULE_OK;
}

/** A dummy command handler, for commands that are disabled when running the module in OSS
 * clusters
 * when it is not an internal OSS build. */
int DisabledCommandHandler(RedisModuleCtx *ctx, RedisModuleString **argv, int argc) {
  return RedisModule_ReplyWithError(ctx, "Module Disabled in Open Source Redis");
}

/** A wrapper function that safely checks whether we are running in OSS cluster when registering
 * commands.
 * If we are, and the module was not compiled for oss clusters, this wrapper will return a pointer
 * to a dummy function disabling the actual handler.
 *
 * If we are running in RLEC or in a special OSS build - we simply return the original command.
 *
 * All coordinator handlers must be wrapped in this decorator.
 */
static RedisModuleCmdFunc SafeCmd(RedisModuleCmdFunc f) {
  if (IsEnterprise() && clusterConfig.type != ClusterType_RedisLabs) {
    /* If we are running inside OSS cluster and not built for oss, we return the dummy handler */
    return DisabledCommandHandler;
  }

  /* Valid - we return the original function */
  return f;
}

#define CONFIG_SUBCOMMANDS(command_, func_, readonly_)                                                                                                                           \
  SubCommand subcommands[] = {                                                                                                                                      \
    {.name = "GET", .fullName = command_ "|GET", .flags = readonly_, .handler = func_, .setCommandInfo = SetFtConfigGetInfo, .position = {0, 0, 0}},    \
    {.name = "SET", .fullName = command_ "|SET", .flags = "write", .handler = func_, .setCommandInfo = SetFtConfigSetInfo, .position = {0, 0, 0}},       \
    {.name = "HELP", .fullName = command_ "|HELP", .flags = readonly_, .handler = func_, .setCommandInfo = SetFtConfigHelpInfo, .position = {0, 0, 0}}, \
  }

#define RS_READ_ONLY_FLAGS_DEFAULT IsEnterprise() ? "readonly " PROXY_FILTERED : "readonly"
static int RegisterConfigSubCommands(RedisModuleCtx* ctx, RedisModuleCommand *configCommand) {
  CONFIG_SUBCOMMANDS(RS_CONFIG, ConfigCommand, RS_READ_ONLY_FLAGS_DEFAULT);
  return CreateSubCommands(ctx, configCommand, subcommands, sizeof(subcommands) / sizeof(SubCommand));
}

static int RegisterCoordConfigSubCommands(RedisModuleCtx* ctx, RedisModuleCommand *configCommand) {
  RedisModuleCmdFunc func = SafeCmd(ConfigCommand);
  CONFIG_SUBCOMMANDS("FT.CONFIG", func, "readonly");
  return CreateSubCommands(ctx, configCommand, subcommands, sizeof(subcommands) / sizeof(SubCommand));
}

static int RegisterAllDebugCommands(RedisModuleCtx* ctx, RedisModuleCommand *debugCommand) {
  int rc = RegisterDebugCommands(debugCommand);
  if (rc != REDISMODULE_OK) {
    return rc;
  }
  return RegisterCoordDebugCommands(debugCommand);
}

static int RegisterCursorCommands(RedisModuleCtx* ctx, RedisModuleCommand *cursorCommand);

#define RS_WRITE_FLAGS_DEFAULT(flags) IsEnterprise() ? flags " " PROXY_FILTERED : flags

static int CreateSearchCommands(RedisModuleCtx *ctx, const SearchCommand *commands, size_t count) {
  for (size_t i = 0; i < count; i++) {
    const SearchCommand *command = &commands[i];
    if (CreateSearchCommand(ctx, command) != REDISMODULE_OK) {
      RedisModule_Log(ctx, "warning", "Could not create search command %s", command->name);
      return REDISMODULE_ERR;
    }
  }
  return REDISMODULE_OK;
}

#define DEFINE_COMMAND_KEYS(firstkey_, lastkey_, keystep_) \
  (CommandKeys){.firstkey = firstkey_, .lastkey = lastkey_, .keystep = keystep_}

#define DEFINE_COMMAND(name_, func_, flags_, callback_, callback_type_, acl_, register_condition_, keys_) \
  { .name = name_, .flags = flags_, .shouldRegister = register_condition_,                                \
    .aclCategories = acl_, .handler = func_, .callback.ptr = callback_,                                   \
    .selectedCallbackType = callback_type_,                                                               \
    .position = keys_}


int RediSearch_InitModuleInternal(RedisModuleCtx *ctx, RedisModuleString **argv, int argc) {
  char *err;

  legacySpecRules = dictCreate(&dictTypeHeapStrings, NULL);
>>>>>>> 3f2892d4

  // Prepare thread local storage for storing active queries/cursors
  int error = MainThread_InitBlockedQueries();
  if (error) {
    RedisModule_Log(ctx, "warning", "Failed to initialize thread local data, error: %d", error);
    return REDISMODULE_ERR;
  }

  char ver[64];
  GetFormattedRedisVersion(ver, sizeof(ver));
  RedisModule_Log(ctx, "notice", "Redis version found by RedisSearch : %s", ver);
  if (IsEnterprise()) {
    GetFormattedRedisEnterpriseVersion(ver, sizeof(ver));
    RedisModule_Log(ctx, "notice", "Redis Enterprise version found by RedisSearch : %s", ver);
  }

  if (CheckSupportedVestion() != REDISMODULE_OK) {
    RedisModule_Log(ctx, "warning",
                    "Redis version is too old, please upgrade to redis %d.%d.%d and above.",
                    supportedVersion.majorVersion, supportedVersion.minorVersion,
                    supportedVersion.patchVersion);

    // On memory sanity check do not failed the start
    // because our redis version there is old.
    if (!getenv("RS_GLOBAL_DTORS")) {
      return REDISMODULE_ERR;
    }
  }

  if (RediSearch_Init(ctx, REDISEARCH_INIT_MODULE) != REDISMODULE_OK) {
    return REDISMODULE_ERR;
  }

  // register trie type
  RM_TRY_F(DictRegister, ctx);

  RM_TRY_F(TrieType_Register, ctx);

  RM_TRY_F(IndexSpec_RegisterType, ctx);

  RM_TRY_F(TagIndex_RegisterType, ctx);

  RM_TRY_F(InvertedIndex_RegisterType, ctx);

  RM_TRY_F(NumericIndexType_Register, ctx);

  // Create the `search` ACL command category
  if (RedisModule_AddACLCategory(ctx, SEARCH_ACL_CATEGORY) == REDISMODULE_ERR) {
    RedisModule_Log(ctx, "warning", "Could not add " SEARCH_ACL_CATEGORY " ACL category, errno: %d\n", errno);
    return REDISMODULE_ERR;
  }

<<<<<<< HEAD
  RM_TRY(RMCreateSearchCommand(ctx, RS_INDEX_LIST_CMD, IndexList, "readonly",
         0, 0, 0, "slow admin", false))

  RM_TRY(RMCreateSearchCommand(ctx, RS_ADD_CMD, RSAddDocumentCommand,
         "write deny-oom", INDEX_DOC_CMD_ARGS, "write", !IsEnterprise()))

#ifdef RS_CLUSTER_ENTERPRISE
  // on enterprise cluster we need to keep the _ft.safeadd/_ft.del command
  // to be able to replicate from an old RediSearch version.
  // If this is the light version then the _ft.safeadd/_ft.del does not exist
  // and we will get the normal ft.safeadd/ft.del command.
  RM_TRY(RMCreateSearchCommand(ctx, LEGACY_RS_SAFEADD_CMD, RSAddDocumentCommand,
         "write deny-oom", INDEX_DOC_CMD_ARGS, "write", true))
  RM_TRY(RMCreateSearchCommand(ctx, LEGACY_RS_DEL_CMD, DeleteCommand,
         "write", INDEX_DOC_CMD_ARGS, "write", true))
#endif

  RM_TRY(RMCreateSearchCommand(ctx, RS_SAFEADD_CMD, RSAddDocumentCommand,
        "write deny-oom", INDEX_DOC_CMD_ARGS, "write", false))

  RM_TRY(RMCreateSearchCommand(ctx, RS_DEL_CMD, DeleteCommand, "write",
         INDEX_DOC_CMD_ARGS, "write", !IsEnterprise()))

  RM_TRY(RMCreateSearchCommand(ctx, RS_SEARCH_CMD, RSSearchCommand, "readonly",
         INDEX_ONLY_CMD_ARGS, "", true))

  RM_TRY(RMCreateSearchCommand(ctx, RS_AGGREGATE_CMD, RSAggregateCommand,
         "readonly", INDEX_ONLY_CMD_ARGS, "read", true))

  RM_TRY(RMCreateSearchCommand(ctx, RS_GET_CMD, GetSingleDocumentCommand,
         "readonly", INDEX_DOC_CMD_ARGS, "read", !IsEnterprise()))

  // Do not force cross slot validation since coordinator will handle it.
  RM_TRY(RMCreateSearchCommand(ctx, RS_MGET_CMD, GetDocumentsCommand,
         "readonly", 0, 0, 0, "read", true))

  RM_TRY(RMCreateSearchCommand(ctx, RS_CREATE_CMD, CreateIndexCommand,
         "write deny-oom", INDEX_ONLY_CMD_ARGS, "", !IsEnterprise()))

  RM_TRY(RMCreateSearchCommand(ctx, RS_CREATE_IF_NX_CMD, CreateIndexIfNotExistsCommand,
         "write deny-oom", INDEX_ONLY_CMD_ARGS, "", !IsEnterprise()))

  RM_TRY(RMCreateSearchCommand(ctx, RS_DROP_CMD, DropIndexCommand, "write",
         INDEX_ONLY_CMD_ARGS, "write slow dangerous", !IsEnterprise()))

  RM_TRY(RMCreateSearchCommand(ctx, RS_DROP_INDEX_CMD, DropIndexCommand,
         "write", INDEX_ONLY_CMD_ARGS, "write slow dangerous", !IsEnterprise()))

  RM_TRY(RMCreateSearchCommand(ctx, RS_DROP_IF_X_CMD, DropIfExistsIndexCommand,
         "write", INDEX_ONLY_CMD_ARGS, "write slow dangerous", !IsEnterprise()))

  RM_TRY(RMCreateSearchCommand(ctx, RS_DROP_INDEX_IF_X_CMD, DropIfExistsIndexCommand,
         "write", INDEX_ONLY_CMD_ARGS, "write slow dangerous", !IsEnterprise()))

  RM_TRY(RMCreateSearchCommand(ctx, RS_INFO_CMD, IndexInfoCommand,
         "readonly", INDEX_ONLY_CMD_ARGS, "", true))

  RM_TRY(RMCreateSearchCommand(ctx, RS_TAGVALS_CMD, TagValsCommand,
         "readonly", INDEX_ONLY_CMD_ARGS, "read slow dangerous", true))

  RM_TRY(RMCreateSearchCommand(ctx, RS_PROFILE_CMD, RSProfileCommand,
         "readonly", INDEX_ONLY_CMD_ARGS, "read", true))

  RM_TRY(RMCreateSearchCommand(ctx, RS_EXPLAIN_CMD, QueryExplainCommand,
         "readonly", INDEX_ONLY_CMD_ARGS, "", false))

  RM_TRY(RMCreateSearchCommand(ctx, RS_EXPLAINCLI_CMD, QueryExplainCLICommand,
         "readonly", INDEX_ONLY_CMD_ARGS, "", false))

  RM_TRY(RMCreateSearchCommand(ctx, RS_SUGADD_CMD, RSSuggestAddCommand,
         "write deny-oom", 1, 1, 1, "write", false))

  RM_TRY(RMCreateSearchCommand(ctx, RS_SUGDEL_CMD, RSSuggestDelCommand, "write",
         1, 1, 1, "write", false))

  RM_TRY(RMCreateSearchCommand(ctx, RS_SUGLEN_CMD, RSSuggestLenCommand,
         "readonly", 1, 1, 1, "read", false))

  RM_TRY(RMCreateSearchCommand(ctx, RS_SUGGET_CMD, RSSuggestGetCommand,
         "readonly", 1, 1, 1, "read", false))

  // Do not force cross slot validation since coordinator will handle it.
  RM_TRY(RMCreateSearchCommand(ctx, RS_CURSOR_CMD, RSCursorCommand, "readonly",
         0, 0, 0, "read", true));

  // todo: what to do with this?
  RM_TRY(RMCreateSearchCommand(ctx, RS_SYNADD_CMD, SynAddCommand,
         "write deny-oom", INDEX_ONLY_CMD_ARGS, "", false))

  RM_TRY(RMCreateSearchCommand(ctx, RS_SYNUPDATE_CMD, SynUpdateCommand,
         "write deny-oom", INDEX_ONLY_CMD_ARGS, "", !IsEnterprise()))

  RM_TRY(RMCreateSearchCommand(ctx, RS_SYNDUMP_CMD, SynDumpCommand, "readonly",
         INDEX_ONLY_CMD_ARGS, "", false))

  RM_TRY(RMCreateSearchCommand(ctx, RS_ALTER_CMD, AlterIndexCommand,
         "write deny-oom", INDEX_ONLY_CMD_ARGS, "", !IsEnterprise()))

  RM_TRY(RMCreateSearchCommand(ctx, RS_ALTER_IF_NX_CMD, AlterIndexIfNXCommand,
         "write deny-oom", INDEX_ONLY_CMD_ARGS, "", !IsEnterprise()))

  // "Special" case - we do not allow debug commands from the user on RE, while
  // we also don't want them to be internal on OSS.
  RM_TRY(RMCreateSearchCommand(ctx, RS_DEBUG, NULL,
         IsEnterprise() ? "readonly " CMD_PROXY_FILTERED : "readonly",
         RS_DEBUG_FLAGS, "admin", false))
  RM_TRY_F(RegisterDebugCommands, RedisModule_GetCommand(ctx, RS_DEBUG))

  RM_TRY(RMCreateSearchCommand(ctx, RS_SPELL_CHECK, SpellCheckCommand,
         "readonly", INDEX_ONLY_CMD_ARGS, "", true))

  RM_TRY(RMCreateSearchCommand(ctx, RS_DICT_ADD, DictAddCommand,
         "write deny-oom", 0, 0, 0, "", !IsEnterprise()))

  RM_TRY(RMCreateSearchCommand(ctx, RS_DICT_DEL, DictDelCommand, "write", 0, 0,
         0, "", !IsEnterprise()))

  RM_TRY(RMCreateSearchCommand(ctx, RS_DICT_DUMP, DictDumpCommand, "readonly",
         0, 0, 0, "", false))

  // "Special" case - similar to `_FT.DEBUG` (see above).
  RM_TRY(RMCreateSearchCommand(ctx, RS_CONFIG, ConfigCommand,
         IsEnterprise() ? "readonly " CMD_PROXY_FILTERED : "readonly",
         0, 0, 0, "admin", false))

  // Alias is a special case, we can not use the INDEX_ONLY_CMD_ARGS/INDEX_DOC_CMD_ARGS macros
  // Cluster is managed outside of module lets trust it and not raise cross slot error.
  RM_TRY(RMCreateSearchCommand(ctx, RS_ALIASADD, AliasAddCommand,
         "write deny-oom", 0, 0, 0, "", !IsEnterprise()))
  RM_TRY(RMCreateSearchCommand(ctx, RS_ALIASADD_IF_NX, AliasAddCommandIfNX,
         "write deny-oom", 0, 0, 0, "", !IsEnterprise()))
  RM_TRY(RMCreateSearchCommand(ctx, RS_ALIASUPDATE, AliasUpdateCommand,
         "write deny-oom", 0, 0, 0, "", !IsEnterprise()))

  RM_TRY(RMCreateSearchCommand(ctx, RS_ALIASDEL, AliasDelCommand, "write", 0, 0,
         0, "", !IsEnterprise()))
  RM_TRY(RMCreateSearchCommand(ctx, RS_ALIASDEL_IF_EX, AliasDelIfExCommand,
         "write", 0, 0, 0, "", !IsEnterprise()))
  return REDISMODULE_OK;
=======
  // Create the ACL command category for our internal commands
  if (RedisModule_AddACLCategory(ctx, SEARCH_ACL_INTERNAL_CATEGORY) == REDISMODULE_ERR) {
    RedisModule_Log(ctx, "warning", "Could not add " SEARCH_ACL_INTERNAL_CATEGORY " ACL category, errno: %d\n", errno);
    return REDISMODULE_ERR;
  }

  const CommandKeys indexOnlyCmdArgs = DEFINE_COMMAND_KEYS(0, 0, 0);
  const CommandKeys indexDocCmdArgs = DEFINE_COMMAND_KEYS(2, 2, 1);
  const CommandKeys indexSugCmdArgs = DEFINE_COMMAND_KEYS(1, 1, 1);
  SearchCommand commands[] = {
          // on enterprise cluster we need to keep the _ft.safeadd/_ft.del command
    // to be able to replicate from an old RediSearch version.
    // If this is the light version then the _ft.safeadd/_ft.del does not exist
    // and we will get the normal ft.safeadd/ft.del command.
    DEFINE_COMMAND(RS_ADD_CMD,            RSAddDocumentCommand, "write deny-oom",                         NULL, NONE, "write admin", true,           indexDocCmdArgs),
    DEFINE_COMMAND(LEGACY_RS_SAFEADD_CMD, RSAddDocumentCommand, RS_WRITE_FLAGS_DEFAULT("write deny-oom"), NULL, NONE, "write admin", IsEnterprise(), indexDocCmdArgs),
    DEFINE_COMMAND(LEGACY_RS_DEL_CMD,     DeleteCommand,        RS_WRITE_FLAGS_DEFAULT("write"),          NULL, NONE, "write admin", IsEnterprise(), indexDocCmdArgs),
    DEFINE_COMMAND(RS_DEL_CMD,            DeleteCommand,        RS_WRITE_FLAGS_DEFAULT("write"),          NULL, NONE, "write admin", true,           indexDocCmdArgs),
    DEFINE_COMMAND(RS_SAFEADD_CMD,        RSAddDocumentCommand, "write deny-oom",                         NULL, NONE, "write admin", true,           indexDocCmdArgs),

    // write commands (on enterprise we do not define them, the dmc take care of them)
    // search write slow dangerous
    DEFINE_COMMAND(RS_CREATE_CMD,          CreateIndexCommand,            "write deny-oom", SetFtCreateInfo,      SET_COMMAND_INFO, "",                           true, indexOnlyCmdArgs),
    DEFINE_COMMAND(RS_CREATE_IF_NX_CMD,    CreateIndexIfNotExistsCommand, "write deny-oom", NULL,                 NONE,             "write",                      true, indexOnlyCmdArgs),
    DEFINE_COMMAND(RS_DROP_CMD,            DropIndexCommand,              "write",          SetFtDropindexInfo,   SET_COMMAND_INFO, "write slow dangerous admin", true, indexOnlyCmdArgs),
    DEFINE_COMMAND(RS_DROP_INDEX_CMD,      DropIndexCommand,              "write",          SetFtDropindexInfo,   SET_COMMAND_INFO, "write slow dangerous",       true, indexOnlyCmdArgs),
    DEFINE_COMMAND(RS_DROP_IF_X_CMD,       DropIfExistsIndexCommand,      "write",          SetFtDropindexInfo,   SET_COMMAND_INFO, "write slow dangerous admin", true, indexOnlyCmdArgs),
    DEFINE_COMMAND(RS_DROP_INDEX_IF_X_CMD, DropIfExistsIndexCommand,      "write",          SetFtDropindexInfo,   SET_COMMAND_INFO, "write slow dangerous",       true, indexOnlyCmdArgs),
    DEFINE_COMMAND(RS_SYNUPDATE_CMD,       SynUpdateCommand,              "write",          SetFtSynupdateInfo,   SET_COMMAND_INFO,  "",                          true, indexOnlyCmdArgs),
    DEFINE_COMMAND(RS_ALTER_CMD,           AlterIndexCommand,             "write",          SetFtAlterInfo,       SET_COMMAND_INFO,  "",                          true, indexOnlyCmdArgs),
    DEFINE_COMMAND(RS_ALTER_IF_NX_CMD,     AlterIndexIfNXCommand,         "write",          SetFtAlterInfo,       SET_COMMAND_INFO,  "",                          true, indexOnlyCmdArgs),
    DEFINE_COMMAND(RS_DICT_ADD,            DictAddCommand,                "readonly",       SetFtDictaddInfo,     SET_COMMAND_INFO,  "",                          true, indexOnlyCmdArgs),
    DEFINE_COMMAND(RS_DICT_DEL,            DictDelCommand,                "readonly",       SetFtDictdelInfo,     SET_COMMAND_INFO,  "",                          true, indexOnlyCmdArgs),
    DEFINE_COMMAND(RS_ALIASADD,            AliasAddCommand,               "readonly",       SetFtAliasaddInfo,    SET_COMMAND_INFO,  "",                          true, indexOnlyCmdArgs),
    DEFINE_COMMAND(RS_ALIASADD_IF_NX,      AliasAddCommandIfNX,           "readonly",       SetFtAliasaddInfo,    SET_COMMAND_INFO,  "",                          true, indexOnlyCmdArgs),
    DEFINE_COMMAND(RS_ALIASUPDATE,         AliasUpdateCommand,            "readonly",       SetFtAliasupdateInfo, SET_COMMAND_INFO,  "",                          true, indexOnlyCmdArgs),
    DEFINE_COMMAND(RS_ALIASDEL,            AliasDelCommand,               "readonly",       SetFtAliasdelInfo,    SET_COMMAND_INFO,  "",                          true, indexOnlyCmdArgs),
    DEFINE_COMMAND(RS_ALIASDEL_IF_EX,      AliasDelIfExCommand,           "readonly",       SetFtAliasdelInfo,    SET_COMMAND_INFO,  "",                          true, indexOnlyCmdArgs),

    // Suggestion commands key specs should be 1, 1, 1
    DEFINE_COMMAND(RS_SUGADD_CMD,     RSSuggestAddCommand,    "write deny-oom", SetFtSugaddInfo, SET_COMMAND_INFO, "write", true, indexSugCmdArgs),
    DEFINE_COMMAND(RS_SUGGET_CMD,     RSSuggestGetCommand,    "readonly",       SetFtSuggetInfo, SET_COMMAND_INFO, "read",  true, indexSugCmdArgs),
    DEFINE_COMMAND(RS_SUGDEL_CMD,     RSSuggestDelCommand,    "write",          SetFtSugdelInfo, SET_COMMAND_INFO, "write", true, indexSugCmdArgs),
    DEFINE_COMMAND(RS_SUGLEN_CMD,     RSSuggestLenCommand,    "readonly",       SetFtSuglenInfo, SET_COMMAND_INFO, "read",  true, indexSugCmdArgs),
    // Local commands
    DEFINE_COMMAND(RS_EXPLAIN_CMD,    QueryExplainCommand,    "readonly",       SetFtExplainInfo,    SET_COMMAND_INFO, "",           true, indexOnlyCmdArgs),
    DEFINE_COMMAND(RS_EXPLAINCLI_CMD, QueryExplainCLICommand, "readonly",       SetFtExplaincliInfo, SET_COMMAND_INFO, "",           true, indexOnlyCmdArgs),
    DEFINE_COMMAND(RS_DICT_DUMP,      DictDumpCommand,        "readonly",       SetFtDictdumpInfo,   SET_COMMAND_INFO, "",           true, indexOnlyCmdArgs),
    DEFINE_COMMAND(RS_SYNDUMP_CMD,    SynDumpCommand,         "readonly",       SetFtSyndumpInfo,    SET_COMMAND_INFO, "",           true, indexOnlyCmdArgs),
    DEFINE_COMMAND(RS_INDEX_LIST_CMD, IndexList,              "readonly",       NULL,                NONE,             "slow admin", true, indexOnlyCmdArgs),
    DEFINE_COMMAND(RS_SYNADD_CMD,     SynAddCommand,          "write",          NULL,                NONE,             "admin",      true, indexOnlyCmdArgs),
    // read only commands
    DEFINE_COMMAND(RS_INFO_CMD,      IndexInfoCommand,         RS_READ_ONLY_FLAGS_DEFAULT, SetFtInfoInfo,             SET_COMMAND_INFO,      "",                     true, indexOnlyCmdArgs),
    DEFINE_COMMAND(RS_SEARCH_CMD,    RSSearchCommand,          RS_READ_ONLY_FLAGS_DEFAULT, SetFtSearchInfo,           SET_COMMAND_INFO,      "read",                 true, indexOnlyCmdArgs),
    DEFINE_COMMAND(RS_AGGREGATE_CMD, RSAggregateCommand,       RS_READ_ONLY_FLAGS_DEFAULT, SetFtAggregateInfo,        SET_COMMAND_INFO,      "read",                 true, indexOnlyCmdArgs),
    DEFINE_COMMAND(RS_PROFILE_CMD,   RSProfileCommand,         RS_READ_ONLY_FLAGS_DEFAULT, SetFtProfileInfo,          SET_COMMAND_INFO,      "read",                 true, indexOnlyCmdArgs),
    DEFINE_COMMAND(RS_GET_CMD,       GetSingleDocumentCommand, "readonly",                 NULL,                      NONE,                  "read admin",           true, indexOnlyCmdArgs),
    DEFINE_COMMAND(RS_MGET_CMD,      GetDocumentsCommand,      RS_READ_ONLY_FLAGS_DEFAULT, NULL,                      NONE,                  "read admin",           true, indexOnlyCmdArgs),
    DEFINE_COMMAND(RS_TAGVALS_CMD,   TagValsCommand,           RS_READ_ONLY_FLAGS_DEFAULT, SetFtTagvalsInfo,          SET_COMMAND_INFO,      "read admin dangerous", true, indexOnlyCmdArgs),
    DEFINE_COMMAND(RS_CURSOR_CMD,    NULL,                     RS_READ_ONLY_FLAGS_DEFAULT, RegisterCursorCommands,    SUBSCRIBE_SUBCOMMANDS, "read",                 true, indexOnlyCmdArgs),
    DEFINE_COMMAND(RS_DEBUG,         NULL,                     RS_READ_ONLY_FLAGS_DEFAULT, RegisterAllDebugCommands,  SUBSCRIBE_SUBCOMMANDS, "",                     true, indexOnlyCmdArgs),
    DEFINE_COMMAND(RS_SPELL_CHECK,   SpellCheckCommand,        RS_READ_ONLY_FLAGS_DEFAULT, SetFtSpellcheckInfo,       SET_COMMAND_INFO,      "",                     true, indexOnlyCmdArgs),
    DEFINE_COMMAND(RS_CONFIG,        NULL,                     RS_READ_ONLY_FLAGS_DEFAULT, RegisterConfigSubCommands, SUBSCRIBE_SUBCOMMANDS, "admin",                true, indexOnlyCmdArgs),
  };

  return CreateSearchCommands(ctx, commands, sizeof(commands) / sizeof(SearchCommand));
>>>>>>> 3f2892d4
}

extern dict *legacySpecDict, *legacySpecRules;

void RediSearch_CleanupModule(void) {
  static int invoked = 0;
  if (invoked || !RS_Initialized) {
    return;
  }
  invoked = 1;

  // First free all indexes
  Indexes_Free(specDict_g);
  dictRelease(specDict_g);
  specDict_g = NULL;

  // Let the workers finish BEFORE we call CursorList_Destroy, since it frees a global
  // data structure that is accessed upon releasing the spec (and running thread might hold
  // a reference to the spec bat this time).
  workersThreadPool_Drain(RSDummyContext, 0);
  workersThreadPool_Destroy();

  // At this point, the thread local storage is no longer needed, since all threads
  // finished their work.
  MainThread_DestroyBlockedQueries();

  if (legacySpecDict) {
    dictRelease(legacySpecDict);
    legacySpecDict = NULL;
  }
  LegacySchemaRulesArgs_Free(RSDummyContext);

  // free thread pools
  GC_ThreadPoolDestroy();
  CleanPool_ThreadPoolDestroy();
  ReindexPool_ThreadPoolDestroy();
  ConcurrentSearch_ThreadPoolDestroy();

  // free global structures
  Extensions_Free();
  StopWordList_FreeGlobals();
  FunctionRegistry_Free();
  mempool_free_global();
  IndexAlias_DestroyGlobal(&AliasTable_g);
  freeGlobalAddStrings();
  SchemaPrefixes_Free(SchemaPrefixes_g);
  // GeometryApi_Free();

  Dictionary_Free();
  RediSearch_LockDestory();

  IndexError_GlobalCleanup();
}

// A reducer that just merges N sets of strings by chaining them into one big array with no
// duplicates

int uniqueStringsReducer(struct MRCtx *mc, int count, MRReply **replies) {
  RedisModuleCtx *ctx = MRCtx_GetRedisCtx(mc);
  RedisModule_Reply _reply = RedisModule_NewReply(ctx), *reply = &_reply;

  MRReply *err = NULL;

  TrieMap *dict = NewTrieMap();
  int nArrs = 0;
  // Add all the set elements into the dedup dict
  for (int i = 0; i < count; i++) {
    if (replies[i] && (MRReply_Type(replies[i]) == MR_REPLY_ARRAY
    || MRReply_Type(replies[i]) == MR_REPLY_SET)) {
      nArrs++;
      for (size_t j = 0; j < MRReply_Length(replies[i]); j++) {
        size_t sl = 0;
        const char *s = MRReply_String(MRReply_ArrayElement(replies[i], j), &sl);
        if (s && sl) {
          TrieMap_Add(dict, s, sl, NULL, NULL);
        }
      }
    } else if (MRReply_Type(replies[i]) == MR_REPLY_ERROR && err == NULL) {
      err = replies[i];
    }
  }

  // if there are no values - either reply with an empty set or an error
  if (TrieMap_NUniqueKeys(dict) == 0) {

    if (nArrs > 0) {
      // the sets were empty - return an empty set
      RedisModule_Reply_Set(reply);
      RedisModule_Reply_SetEnd(reply);
    } else {
      RedisModule_ReplyWithError(ctx, err ? (const char *)err : "Could not perform query");
    }
    goto cleanup;
  }

  // Iterate the dict and reply with all values
  RedisModule_Reply_Set(reply);
    char *s;
    tm_len_t sl;
    void *p;
    TrieMapIterator *it = TrieMap_Iterate(dict);
    while (TrieMapIterator_Next(it, &s, &sl, &p)) {
      RedisModule_Reply_StringBuffer(reply, s, sl);
    }
    TrieMapIterator_Free(it);
  RedisModule_Reply_SetEnd(reply);

cleanup:
  TrieMap_Free(dict, NULL);
  RedisModule_EndReply(reply);

  return REDISMODULE_OK;
}

// A reducer that just merges N arrays of the same length, selecting the first non NULL reply from
// each

int mergeArraysReducer(struct MRCtx *mc, int count, MRReply **replies) {
  RedisModuleCtx *ctx = MRCtx_GetRedisCtx(mc);
  RedisModule_Reply _reply = RedisModule_NewReply(ctx), *reply = &_reply;

  for (size_t i = 0; i < count; ++i) {
    if (MRReply_Type(replies[i]) == MR_REPLY_ERROR) {
      // we got an error reply, something goes wrong so we return the error to the user.
      int rc = MR_ReplyWithMRReply(reply, replies[i]);
      RedisModule_EndReply(reply);
      return rc;
    }
  }

  int j = 0;
  int stillValid;
  do {
    // the number of still valid arrays in the response
    stillValid = 0;

    for (int i = 0; i < count; i++) {
      // if this is not an array - ignore it
      if (MRReply_Type(replies[i]) != MR_REPLY_ARRAY) continue;
      // if we've overshot the array length - ignore this one
      if (MRReply_Length(replies[i]) <= j) continue;
      // increase the number of valid replies
      stillValid++;

      // get the j element of array i
      MRReply *ele = MRReply_ArrayElement(replies[i], j);
      // if it's a valid response OR this is the last array we are scanning -
      // add this element to the merged array
      if (MRReply_Type(ele) != MR_REPLY_NIL || i + 1 == count) {
        // if this is the first reply - we need to crack open a new array reply
        if (j == 0) {
          RedisModule_Reply_Array(reply);
        }

        MR_ReplyWithMRReply(reply, ele);
        j++;
        break;
      }
    }
  } while (stillValid > 0);

  // j 0 means we could not process a single reply element from any reply
  if (j == 0) {
    int rc = RedisModule_Reply_Error(reply, "Could not process replies");
    RedisModule_EndReply(reply);
    return rc;
  }
  RedisModule_Reply_ArrayEnd(reply);

  RedisModule_EndReply(reply);
  return REDISMODULE_OK;
}

int singleReplyReducer(struct MRCtx *mc, int count, MRReply **replies) {
  RedisModuleCtx *ctx = MRCtx_GetRedisCtx(mc);
  RedisModule_Reply _reply = RedisModule_NewReply(ctx), *reply = &_reply;

  if (count == 0) {
    RedisModule_Reply_Null(reply);
  } else {
    MR_ReplyWithMRReply(reply, replies[0]);
  }

  RedisModule_EndReply(reply);
  return REDISMODULE_OK;
}

// a reducer that expects "OK" reply for all replies, and stops at the first error and returns it
int allOKReducer(struct MRCtx *mc, int count, MRReply **replies) {
  RedisModuleCtx *ctx = MRCtx_GetRedisCtx(mc);
  RedisModule_Reply _reply = RedisModule_NewReply(ctx), *reply = &_reply;

  if (count == 0) {
    RedisModule_Reply_Error(reply, "Could not distribute command");
    goto end;
  }

  bool isIntegerReply = false, isDoubleReply = false;
  long long integerReply = 0;
  double doubleReply = 0;
  for (int i = 0; i < count; i++) {
    if (MRReply_Type(replies[i]) == MR_REPLY_ERROR) {
      MR_ReplyWithMRReply(reply, replies[i]);
      goto end;
    }
    if (MRReply_Type(replies[i]) == MR_REPLY_INTEGER) {
      long long n = MRReply_Integer(replies[i]);
      if (!isIntegerReply) {
        integerReply = n;
        isIntegerReply = true;
      } else if (n != integerReply) {
        RedisModule_Reply_SimpleString(reply, "not all results are the same");
        goto end;
      }
    } else if (MRReply_Type(replies[i]) == MR_REPLY_DOUBLE) {
      double n = MRReply_Double(replies[i]);
      if (!isDoubleReply) {
        doubleReply = n;
        isDoubleReply = true;
      } else if (n != doubleReply) {
        RedisModule_Reply_SimpleString(reply, "not all results are the same");
        goto end;
      }
    }
  }

  if (isIntegerReply) {
    RedisModule_Reply_LongLong(reply, integerReply);
  } else if (isDoubleReply) {
    RedisModule_Reply_Double(reply, doubleReply);
  } else {
    RedisModule_Reply_SimpleString(reply, "OK");
  }

end:
  RedisModule_EndReply(reply);
  return REDISMODULE_OK;
}

typedef struct {
  char *id;
  size_t idLen;
  double score;
  MRReply *explainScores;
  MRReply *fields;
  MRReply *payload;
  const char *sortKey;
  size_t sortKeyLen;
  double sortKeyNum;
} searchResult;

struct searchReducerCtx; // Predecleration
typedef void (*processReplyCB)(MRReply *arr, struct searchReducerCtx *rCtx, RedisModuleCtx *ctx);
typedef void (*postProcessReplyCB)( struct searchReducerCtx *rCtx);

typedef struct {
  int step;  // offset for next reply
  int score;
  int firstField;
  int payload;
  int sortKey;
} searchReplyOffsets;

typedef struct{
  MRReply *fieldNames;
  MRReply *lastError;
  searchResult *cachedResult;
  searchRequestCtx *searchCtx;
  heap_t *pq;
  size_t totalReplies;
  bool errorOccurred;
  searchReplyOffsets offsets;

  processReplyCB processReply;
  postProcessReplyCB postProcess;
  specialCaseCtx* reduceSpecialCaseCtxKnn;
  specialCaseCtx* reduceSpecialCaseCtxSortby;

  MRReply *warning;
} searchReducerCtx;

typedef struct {
  searchResult* result;
  double score;
} scoredSearchResultWrapper;

specialCaseCtx* SpecialCaseCtx_New() {
  specialCaseCtx* ctx = rm_calloc(1, sizeof(specialCaseCtx));
  return ctx;
}

void SpecialCaseCtx_Free(specialCaseCtx* ctx) {
  if (!ctx) return;
  if(ctx->specialCaseType == SPECIAL_CASE_KNN) {
    QueryNode_Free(ctx->knn.queryNode);
  } else if(ctx->specialCaseType == SPECIAL_CASE_SORTBY) {
    rm_free((void*)ctx->sortby.sortKey);
  }
  rm_free(ctx);
}

static searchRequestCtx* searchRequestCtx_New(void) {
  return rm_calloc(1, sizeof(searchRequestCtx));
}

static void searchRequestCtx_Free(searchRequestCtx *r) {
  if(r->queryString) {
    rm_free(r->queryString);
  }
  if(r->specialCases) {
    size_t specialCasesLen = array_len(r->specialCases);
    for(size_t i = 0; i< specialCasesLen; i ++) {
      specialCaseCtx* ctx = r->specialCases[i];
      SpecialCaseCtx_Free(ctx);
    }
    array_free(r->specialCases);
  }
  if(r->requiredFields) {
    array_free(r->requiredFields);
  }
  rm_free(r);
}

static int searchResultReducer(struct MRCtx *mc, int count, MRReply **replies);

static int rscParseProfile(searchRequestCtx *req, RedisModuleString **argv) {
  req->profileArgs = 0;
  if (RMUtil_ArgIndex("FT.PROFILE", argv, 1) != -1) {
    req->profileArgs += 2;
    req->profileClock = clock();
    if (RMUtil_ArgIndex("LIMITED", argv + 3, 1) != -1) {
      req->profileLimited = 1;
      req->profileArgs++;
    }
    if (RMUtil_ArgIndex("QUERY", argv + 3, 2) == -1) {
      return REDISMODULE_ERR;
    }
  }
  return REDISMODULE_OK;
}

void setKNNSpecialCase(searchRequestCtx *req, specialCaseCtx *knn_ctx) {
  if(!req->specialCases) {
    req->specialCases = array_new(specialCaseCtx*, 1);
  }
  array_append(req->specialCases, knn_ctx);
  // Default: No SORTBY is given, or SORTBY is given by other field
  // When first sorting by different field, the topk vectors should be passed to the coordinator heap
  knn_ctx->knn.shouldSort = true;
  // We need to get K results from the shards
  // For example the command request SORTBY text_field LIMIT 2 3
  // In this case the top 5 results relevant for this sort might be the in the last 5 results of the TOPK
  long long requestedResultsCount = req->requestedResultsCount;
  req->requestedResultsCount = MAX(knn_ctx->knn.k, requestedResultsCount);
  if(array_len(req->specialCases) > 1) {
    specialCaseCtx* optionalSortCtx = req->specialCases[0];
    if(optionalSortCtx->specialCaseType == SPECIAL_CASE_SORTBY) {
      if(strcmp(optionalSortCtx->sortby.sortKey, knn_ctx->knn.fieldName) == 0){
        // If SORTBY is done by the vector score field, the coordinator will do it and no special operation is needed.
        knn_ctx->knn.shouldSort = false;
        // The requested results should be at most K
        req->requestedResultsCount = MIN(knn_ctx->knn.k, requestedResultsCount);
      }
    }
  }
}


// Prepare a TOPK special case, return a context with the required KNN fields if query is
// valid and contains KNN section, NULL otherwise (and set proper error in *status* if error
// was found).
specialCaseCtx *prepareOptionalTopKCase(const char *query_string, RedisModuleString **argv, int argc, uint dialectVersion,
                                        QueryError *status) {

  // First, parse the query params if exists, to set the params in the query parser ctx.
  dict *params = NULL;
  QueryNode* queryNode = NULL;
  int paramsOffset = RMUtil_ArgExists("PARAMS", argv, argc, 1);
  if (paramsOffset > 0) {
    ArgsCursor ac;
    ArgsCursor_InitRString(&ac, argv+paramsOffset+1, argc-(paramsOffset+1));
    if (parseParams(&params, &ac, status) != REDISMODULE_OK) {
        return NULL;
    }
  }
  RedisSearchCtx sctx = {0};
  RSSearchOptions opts = {0};
  opts.params = params;
  QueryParseCtx qpCtx = {
      .raw = query_string,
      .len = strlen(query_string),
      .sctx = &sctx,
      .opts = &opts,
      .status = status,
#ifdef PARSER_DEBUG
      .trace_log = NULL
#endif
  };

  // KNN queries are parsed only on dialect versions >=2
  queryNode = RSQuery_ParseRaw_v2(&qpCtx);
  if (QueryError_GetCode(status) != QUERY_OK || queryNode == NULL) {
    // Query parsing failed.
    goto cleanup;
  }
  if (QueryNode_NumParams(queryNode) > 0 && paramsOffset == 0) {
    // Query expects params, but no params were given.
    goto cleanup;
  }
  if (QueryNode_NumParams(queryNode) > 0) {
      int ret = QueryNode_EvalParamsCommon(params, queryNode, dialectVersion, status);
      if (ret != REDISMODULE_OK || QueryError_GetCode(status) != QUERY_OK) {
        // Params evaluation failed.
        goto cleanup;
      }
      Param_DictFree(params);
      params = NULL;
  }

  if (queryNode->type == QN_VECTOR) {
    QueryVectorNode queryVectorNode = queryNode->vn;
    size_t k = queryVectorNode.vq->knn.k;
    if (k > MAX_KNN_K) {
      QueryError_SetWithoutUserDataFmt(status, QUERY_ELIMIT, VECSIM_KNN_K_TOO_LARGE_ERR_MSG ", max supported K value is %zu", MAX_KNN_K);
      goto cleanup;
    }
    specialCaseCtx *ctx = SpecialCaseCtx_New();
    ctx->knn.k = k;
    ctx->knn.fieldName = queryNode->opts.distField ? queryNode->opts.distField : queryVectorNode.vq->scoreField;
    ctx->knn.pq = NULL;
    ctx->knn.queryNode = queryNode;  // take ownership
    ctx->specialCaseType = SPECIAL_CASE_KNN;
    return ctx;
  }

cleanup:
  if (params) {
    Param_DictFree(params);
  }
  if (queryNode) {
    QueryNode_Free(queryNode);
  }
  return NULL;
}

// Prepare a sortby special case.
void prepareSortbyCase(searchRequestCtx *req, RedisModuleString **argv, int argc, int sortByIndex) {
  const char* sortkey = RedisModule_StringPtrLen(argv[sortByIndex + 1], NULL);
  specialCaseCtx *ctx = SpecialCaseCtx_New();
  ctx->specialCaseType = SPECIAL_CASE_SORTBY;
  ctx->sortby.sortKey = rm_strdup(sortkey);
  ctx->sortby.asc = true;
  req->sortAscending = true;
  if (req->withSortby && sortByIndex + 2 < argc) {
    if (RMUtil_StringEqualsCaseC(argv[sortByIndex + 2], "DESC")) {
      ctx->sortby.asc = false;
      req->sortAscending = false;
    }
  }
  if(!req->specialCases) {
      req->specialCases = array_new(specialCaseCtx*, 1);
    }
  array_append(req->specialCases, ctx);
}

searchRequestCtx *rscParseRequest(RedisModuleString **argv, int argc, QueryError* status) {

  searchRequestCtx *req = searchRequestCtx_New();

  req->initClock = clock();

  if (rscParseProfile(req, argv) != REDISMODULE_OK) {
    searchRequestCtx_Free(req);
    return NULL;
  }

  int argvOffset = 2 + req->profileArgs;
  req->queryString = rm_strdup(RedisModule_StringPtrLen(argv[argvOffset++], NULL));
  req->limit = 10;
  req->offset = 0;
  // marks the user set WITHSCORES. internally it's always set
  req->withScores = RMUtil_ArgExists("WITHSCORES", argv, argc, argvOffset) != 0;
  req->withExplainScores = RMUtil_ArgExists("EXPLAINSCORE", argv, argc, argvOffset) != 0;
  req->specialCases = NULL;
  req->requiredFields = NULL;

  req->withSortingKeys = RMUtil_ArgExists("WITHSORTKEYS", argv, argc, argvOffset) != 0;
  // fprintf(stderr, "Sortby: %d, asc: %d withsort: %d\n", req->withSortby, req->sortAscending,
  //         req->withSortingKeys);

  // Detect "NOCONTENT"
  req->noContent = RMUtil_ArgExists("NOCONTENT", argv, argc, argvOffset) != 0;

  // if RETURN exists - make sure we don't have RETURN 0
  if (!req->noContent && RMUtil_ArgExists("RETURN", argv, argc, argvOffset)) {
    long long numReturns = -1;
    RMUtil_ParseArgsAfter("RETURN", argv, argc, "l", &numReturns);
    // RETURN 0 equals NOCONTENT
    if (numReturns <= 0) {
      req->noContent = 1;
    }
  }

  req->withPayload = RMUtil_ArgExists("WITHPAYLOADS", argv, argc, argvOffset) != 0;

  // Parse LIMIT argument
  RMUtil_ParseArgsAfter("LIMIT", argv + argvOffset, argc - argvOffset, "ll", &req->offset, &req->limit);
  if (req->limit < 0 || req->offset < 0) {
    searchRequestCtx_Free(req);
    return NULL;
  }
  req->requestedResultsCount = req->limit + req->offset;

  // Handle special cases
  // Parse SORTBY ... ASC.
  // Parse it ALWAYS first so the sortkey will be send first
  int sortByIndex = RMUtil_ArgIndex("SORTBY", argv, argc);
  if (sortByIndex > 2) {
    req->withSortby = true;
    // Check for command error where no sortkey is given.
    if(sortByIndex + 1 >= argc) {
      searchRequestCtx_Free(req);
      return NULL;
    }
    prepareSortbyCase(req, argv, argc, sortByIndex);
  } else {
    req->withSortby = false;
  }

  unsigned int dialect = RSGlobalConfig.requestConfigParams.dialectVersion;
  int argIndex = RMUtil_ArgExists("DIALECT", argv, argc, argvOffset);
  if(argIndex > 0) {
      argIndex++;
      ArgsCursor ac;
      ArgsCursor_InitRString(&ac, argv+argIndex, argc-argIndex);
      if (parseDialect(&dialect, &ac, status) != REDISMODULE_OK) {
        searchRequestCtx_Free(req);
        return NULL;
      }
  }

  if(dialect >= 2) {
    // Note: currently there is only one single case. For extending those cases we should use a trie here.
    if(strcasestr(req->queryString, "KNN")) {
      specialCaseCtx *knnCtx = prepareOptionalTopKCase(req->queryString, argv, argc, dialect, status);
      if (QueryError_HasError(status)) {
        searchRequestCtx_Free(req);
        return NULL;
      }
      if (knnCtx != NULL) {
        setKNNSpecialCase(req, knnCtx);
      }
    }
  }

  req->format = QEXEC_FORMAT_DEFAULT;
  argIndex = RMUtil_ArgExists("FORMAT", argv, argc, argvOffset);
  if(argIndex > 0) {
    argIndex++;
    ArgsCursor ac;
    ArgsCursor_InitRString(&ac, argv+argIndex, argc-argIndex);
    if (parseValueFormat(&req->format, &ac, status) != REDISMODULE_OK) {
      searchRequestCtx_Free(req);
      return NULL;
    }
  }

  // Get timeout parameter, if set in the command
  argIndex = RMUtil_ArgIndex("TIMEOUT", argv, argc);
  if (argIndex > -1) {
    argIndex++;
    ArgsCursor ac;
    ArgsCursor_InitRString(&ac, argv+argIndex, argc-argIndex);
    if (parseTimeout(&req->timeout, &ac, status)) {
      searchRequestCtx_Free(req);
      return NULL;
    }
  } else {
    req->timeout = RSGlobalConfig.requestConfigParams.queryTimeoutMS;
  }

  return req;
}

static int cmpStrings(const char *s1, size_t l1, const char *s2, size_t l2) {
  int cmp = memcmp(s1, s2, MIN(l1, l2));
  if (l1 == l2) {
    // if the strings are the same length, just return the result of strcmp
    return cmp;
  }

  // if the strings are identical but the lengths aren't, return the longer string
  if (cmp == 0) {
    return l1 > l2 ? 1 : -1;
  } else {  // the strings are lexically different, just return that
    return cmp;
  }
}

static int cmp_results(const void *p1, const void *p2, const void *udata) {

  const searchResult *r1 = p1, *r2 = p2;
  const searchRequestCtx *req = udata;
  // Compary by sorting keys
  if (req->withSortby) {
    int cmp = 0;
    if ((r1->sortKey || r2->sortKey)) {
      // Sort by numeric sorting keys
      if (r1->sortKeyNum != HUGE_VAL && r2->sortKeyNum != HUGE_VAL) {
        double diff = r2->sortKeyNum - r1->sortKeyNum;
        cmp = diff < 0 ? -1 : (diff > 0 ? 1 : 0);
      } else if (r1->sortKey && r2->sortKey) {

        // Sort by string sort keys
        cmp = cmpStrings(r2->sortKey, r2->sortKeyLen, r1->sortKey, r1->sortKeyLen);
        // printf("Using sortKey!! <N=%lu> %.*s vs <N=%lu> %.*s. Result=%d\n", r2->sortKeyLen,
        //        (int)r2->sortKeyLen, r2->sortKey, r1->sortKeyLen, (int)r1->sortKeyLen, r1->sortKey,
        //        cmp);
      } else {
        // If at least one of these has no sort key, it gets high value regardless of asc/desc
        return r2->sortKey ? 1 : -1;
      }
    }
    // in case of a tie or missing both sorting keys - compare ids
    if (!cmp) {
      // printf("It's a tie! Comparing <N=%lu> %.*s vs <N=%lu> %.*s\n", r2->idLen, (int)r2->idLen,
      //        r2->id, r1->idLen, (int)r1->idLen, r1->id);
      cmp = cmpStrings(r2->id, r2->idLen, r1->id, r1->idLen);
    }
    return (req->sortAscending ? -cmp : cmp);
  }

  double s1 = r1->score, s2 = r2->score;
  // printf("Scores: %lf vs %lf. WithSortBy: %d. SK1=%p. SK2=%p\n", s1, s2, req->withSortby,
  //        r1->sortKey, r2->sortKey);
  if (s1 < s2) {
    return 1;
  } else if (s1 > s2) {
    return -1;
  } else {
    // printf("Scores are tied. Will compare ID Strings instead\n");

    // This was reversed to be more compatible with OSS version where tie breaker was changed
    // to return the lower doc ID to reduce sorting heap work. Doc name might not be ascending
    // or descending but this still may reduce heap work.
    // Our tests are usually ascending so this will create similarity between RS and RSC.
    int rv = -cmpStrings(r2->id, r2->idLen, r1->id, r1->idLen);

    // printf("ID Strings: Comparing <N=%lu> %.*s vs <N=%lu> %.*s => %d\n", r2->idLen,
    // (int)r2->idLen,
    //        r2->id, r1->idLen, (int)r1->idLen, r1->id, rv);
    return rv;
  }
}

searchResult *newResult_resp2(searchResult *cached, MRReply *arr, int j, searchReplyOffsets* offsets, int explainScores) {
  int scoreOffset = offsets->score;
  int fieldsOffset = offsets->firstField;
  int payloadOffset = offsets->payload;
  int sortKeyOffset = offsets->sortKey;
  searchResult *res = cached ? cached : rm_malloc(sizeof *res);
  res->sortKey = NULL;
  res->sortKeyNum = HUGE_VAL;
  if (MRReply_Type(MRReply_ArrayElement(arr, j)) != MR_REPLY_STRING) {
    res->id = NULL;
    return res;
  }
  res->id = (char*)MRReply_String(MRReply_ArrayElement(arr, j), &res->idLen);
  if (!res->id) {
    return res;
  }
  // parse score
  if (explainScores) {
    MRReply *scoreReply = MRReply_ArrayElement(arr, j + scoreOffset);
    if (MRReply_Type(scoreReply) != MR_REPLY_ARRAY) {
      res->id = NULL;
      return res;
    }
    if (MRReply_Length(scoreReply) != 2) {
      res->id = NULL;
      return res;
    }
    if (!MRReply_ToDouble(MRReply_ArrayElement(scoreReply, 0), &res->score)) {
      res->id = NULL;
      return res;
    }
    res->explainScores = MRReply_ArrayElement(scoreReply, 1);
    // Parse scores only if they were are part of the shard's response.
  } else if (scoreOffset > 0 &&
             !MRReply_ToDouble(MRReply_ArrayElement(arr, j + scoreOffset), &res->score)) {
      res->id = NULL;
      return res;
  }
  // get fields
  res->fields = fieldsOffset > 0 ? MRReply_ArrayElement(arr, j + fieldsOffset) : NULL;
  // get payloads
  res->payload = payloadOffset > 0 ? MRReply_ArrayElement(arr, j + payloadOffset) : NULL;
  if (sortKeyOffset > 0) {
    res->sortKey = MRReply_String(MRReply_ArrayElement(arr, j + sortKeyOffset), &res->sortKeyLen);
  }
  if (res->sortKey) {
    if (res->sortKey[0] == '#') {
      char *endptr;
      res->sortKeyNum = fast_float_strtod(res->sortKey + 1, &endptr);
      RS_ASSERT(endptr == res->sortKey + res->sortKeyLen);
    }
    // fprintf(stderr, "Sort key string '%s', num '%f\n", res->sortKey, res->sortKeyNum);
  }
  return res;
}

searchResult *newResult_resp3(searchResult *cached, MRReply *results, int j, searchReplyOffsets* offsets, bool explainScores, specialCaseCtx *reduceSpecialCaseCtxSortBy) {
  searchResult *res = cached ? cached : rm_malloc(sizeof *res);
  res->sortKey = NULL;
  res->sortKeyNum = HUGE_VAL;

  MRReply *result_j = MRReply_ArrayElement(results, j);
  if (MRReply_Type(result_j) != MR_REPLY_MAP) {
    res->id = NULL;
    return res;
  }

  MRReply *result_id = MRReply_MapElement(result_j, "id");
  if (!result_id || !MRReply_Type(result_id) == MR_REPLY_STRING) {
    // We crash in development env, and return NULL (such that an error is raised)
    // in production.
    RS_LOG_ASSERT_FMT(false, "Expected id %d to exist, and be a string", j);
    res->id = NULL;
    return res;
  }
  res->id = (char*)MRReply_String(result_id, &res->idLen);
  if (!res->id) {
    return res;
  }

  // parse score
  MRReply *score = MRReply_MapElement(result_j, "score");
  if (explainScores) {
    if (MRReply_Type(score) != MR_REPLY_ARRAY) {
      res->id = NULL;
      return res;
    }
    if (!MRReply_ToDouble(MRReply_ArrayElement(score, 0), &res->score)) {
      res->id = NULL;
      return res;
    }
    res->explainScores = MRReply_ArrayElement(score, 1);

  } else if (offsets->score > 0 && !MRReply_ToDouble(score, &res->score)) {
      res->id = NULL;
      return res;
  }

  // get fields
  res->fields = MRReply_MapElement(result_j, "extra_attributes");

  // get payloads
  res->payload = MRReply_MapElement(result_j, "payload");

  if (offsets->sortKey > 0) {
    MRReply *sortkey = NULL;
    if (reduceSpecialCaseCtxSortBy) {
      MRReply *require_fields = MRReply_MapElement(result_j, "required_fields");
      if (require_fields) {
        sortkey = MRReply_MapElement(require_fields, reduceSpecialCaseCtxSortBy->sortby.sortKey);
      }
    }
    if (!sortkey) {
      // If sortkey is the only special case, it will not be in the required_fields map
      sortkey = MRReply_MapElement(result_j, "sortkey");
    }
    if (!sortkey) {
      // Fail if sortkey is required but not found
      res->id = NULL;
      return res;
    }
    if (sortkey) {
      res->sortKey = MRReply_String(sortkey, &res->sortKeyLen);
      if (res->sortKey) {
        if (res->sortKey[0] == '#') {
          char *endptr;
          res->sortKeyNum = fast_float_strtod(res->sortKey + 1, &endptr);
          RS_ASSERT(endptr == res->sortKey + res->sortKeyLen);
        }
        // fprintf(stderr, "Sort key string '%s', num '%f\n", res->sortKey, res->sortKeyNum);
      }
    }
  }

  return res;
}

static void getReplyOffsets(const searchRequestCtx *ctx, searchReplyOffsets *offsets) {

  /**
   * Reply format
   *
   * ID
   * SCORE         ---| optional - only if WITHSCORES was given, or SORTBY section was not given.
   * Payload
   * Sort field    ---|
   * ...              | special cases - SORTBY, TOPK. Sort key is always first for backwards compatibility.
   * ...           ---|
   * First field
   *
   *
   */

  if (ctx->withScores || !ctx->withSortby) {
    offsets->step = 3;  // 1 for key, 1 for score, 1 for fields
    offsets->score = 1;
    offsets->firstField = 2;
  } else {
    offsets->score = -1;
    offsets->step = 2;  // 1 for key, 1 for fields
    offsets->firstField = 1;
  }
  offsets->payload = -1;
  offsets->sortKey = -1;

  if (ctx->withPayload) {  // save an extra step for payloads
    offsets->step++;
    offsets->payload = offsets->firstField;
    offsets->firstField++;
  }

  // Update the offsets for the special case after determining score, payload, field.
  size_t specialCaseStartOffset = offsets->firstField;
  size_t specialCasesMaxOffset = 0;
  if (ctx->specialCases) {
    size_t nSpecialCases = array_len(ctx->specialCases);
    for(size_t i = 0; i < nSpecialCases; i++) {
      switch (ctx->specialCases[i]->specialCaseType)
      {
      case SPECIAL_CASE_KNN: {
        ctx->specialCases[i]->knn.offset += specialCaseStartOffset;
        specialCasesMaxOffset = MAX(specialCasesMaxOffset, ctx->specialCases[i]->knn.offset);
        break;
      }
      case SPECIAL_CASE_SORTBY: {
        ctx->specialCases[i]->sortby.offset += specialCaseStartOffset;
        offsets->sortKey = ctx->specialCases[i]->sortby.offset;
        specialCasesMaxOffset = MAX(specialCasesMaxOffset, ctx->specialCases[i]->sortby.offset);
        break;
      }
      case SPECIAL_CASE_NONE:
      default:
        break;
      }
    }
  }

  if(specialCasesMaxOffset > 0) {
    offsets->firstField=specialCasesMaxOffset+1;
    offsets->step=offsets->firstField+1;
  }
  else if(ctx->withSortingKeys) {
    offsets->step++;
    offsets->sortKey = offsets->firstField++;
  }

  // nocontent - one less field, and the offset is -1 to avoid parsing it
  if (ctx->noContent) {
    offsets->step--;
    offsets->firstField = -1;
  }
}


/************************** Result processing callbacks **********************/

static int cmp_scored_results(const void *p1, const void *p2, const void *udata) {
  const scoredSearchResultWrapper* s1= p1;
  const scoredSearchResultWrapper* s2 = p2;
  double score1 = s1->score;
  double score2 = s2->score;
  if (score1 < score2) {
    return -1;
  } else if (score1 > score2) {
    return 1;
  }
  return cmpStrings(s1->result->id, s1->result->idLen, s2->result->id, s2->result->idLen);
}

static double parseNumeric(const char *str, const char *sortKey) {
    RS_ASSERT(str[0] == '#');
    char *eptr;
    double d = fast_float_strtod(str + 1, &eptr);
    RS_ASSERT(eptr != sortKey + 1 && *eptr == 0);
    return d;
}

#define GET_NUMERIC_SCORE(d, searchResult_var, score_exp) \
  do {                                                    \
    if (res->sortKeyNum != HUGE_VAL) {                    \
      d = searchResult_var->sortKeyNum;                   \
    } else {                                              \
      const char *score = (score_exp);                    \
      d = parseNumeric(score, res->sortKey);              \
    }                                                     \
  } while (0);

static void ProcessKNNSearchResult(searchResult *res, searchReducerCtx *rCtx, double score, knnContext *knnCtx) {
  // As long as we don't have k results, keep insert
    if (heap_count(knnCtx->pq) < knnCtx->k) {
      scoredSearchResultWrapper* resWrapper = rm_malloc(sizeof(scoredSearchResultWrapper));
      resWrapper->result = res;
      resWrapper->score = score;
      heap_offerx(knnCtx->pq, resWrapper);
    } else {
      // Check for upper bound
      scoredSearchResultWrapper tmpWrapper;
      tmpWrapper.result = res;
      tmpWrapper.score = score;
      scoredSearchResultWrapper *largest = heap_peek(knnCtx->pq);
      int c = cmp_scored_results(&tmpWrapper, largest, rCtx->searchCtx);
      if (c < 0) {
        scoredSearchResultWrapper* resWrapper = rm_malloc(sizeof(scoredSearchResultWrapper));
        resWrapper->result = res;
        resWrapper->score = score;
        // Current result is smaller then upper bound, replace them.
        largest = heap_poll(knnCtx->pq);
        heap_offerx(knnCtx->pq, resWrapper);
        rCtx->cachedResult = largest->result;
        rm_free(largest);
      } else {
        rCtx->cachedResult = res;
      }
    }
}

static void ProcessKNNSearchReply(MRReply *arr, searchReducerCtx *rCtx, RedisModuleCtx *ctx) {
  if (arr == NULL) {
    return;
  }
  if (MRReply_Type(arr) == MR_REPLY_ERROR) {
    return;
  }

  bool resp3 = MRReply_Type(arr) == MR_REPLY_MAP;
  if (!resp3 && (MRReply_Type(arr) != MR_REPLY_ARRAY || MRReply_Length(arr) == 0)) {
    // Empty reply??
    return;
  }

  searchRequestCtx *req = rCtx->searchCtx;
  specialCaseCtx* reduceSpecialCaseCtxKnn = rCtx->reduceSpecialCaseCtxKnn;
  specialCaseCtx* reduceSpecialCaseCtxSortBy = rCtx->reduceSpecialCaseCtxSortby;
  searchResult *res;
  if (resp3) {
    // Check for a warning
    MRReply *warning = MRReply_MapElement(arr, "warning");
    RS_LOG_ASSERT(warning && MRReply_Type(warning) == MR_REPLY_ARRAY, "invalid warning record");
    if (!rCtx->warning && MRReply_Length(warning) > 0) {
      rCtx->warning = warning;
    }

    MRReply *results = MRReply_MapElement(arr, "results");
    RS_LOG_ASSERT(results && MRReply_Type(results) == MR_REPLY_ARRAY, "invalid results record");
    size_t len = MRReply_Length(results);
    for (int j = 0; j < len; ++j) {
      res = newResult_resp3(rCtx->cachedResult, results, j, &rCtx->offsets, rCtx->searchCtx->withExplainScores, reduceSpecialCaseCtxSortBy);
      if (res && res->id) {
        rCtx->cachedResult = NULL;
      } else {
        RedisModule_Log(ctx, "warning", "missing required_field when parsing redisearch results");
        goto error;
      }
      MRReply *require_fields = MRReply_MapElement(MRReply_ArrayElement(results, j), "required_fields");
      if (!require_fields) {
        RedisModule_Log(ctx, "warning", "missing required_fields when parsing redisearch results");
        goto error;
      }
      MRReply *score_value = MRReply_MapElement(require_fields, reduceSpecialCaseCtxKnn->knn.fieldName);
      if (!score_value) {
        RedisModule_Log(ctx, "warning", "missing knn required_field when parsing redisearch results");
        goto error;
      }
      double d;
      GET_NUMERIC_SCORE(d, res, MRReply_String(score_value, NULL));
      ProcessKNNSearchResult(res, rCtx, d, &reduceSpecialCaseCtxKnn->knn);
    }
    processResultFormat(&req->format, arr);

  } else {
    size_t len = MRReply_Length(arr);

    int step = rCtx->offsets.step;
    int scoreOffset = reduceSpecialCaseCtxKnn->knn.offset;
    for (int j = 1; j < len; j += step) {
      if (j + step > len) {
        RedisModule_Log(
            ctx, "warning",
            "got a bad reply from redisearch, reply contains less parameters then expected");
        rCtx->errorOccurred = true;
        break;
      }
      res = newResult_resp2(rCtx->cachedResult, arr, j, &rCtx->offsets, rCtx->searchCtx->withExplainScores);
      if (res && res->id) {
        rCtx->cachedResult = NULL;
      } else {
        RedisModule_Log(ctx, "warning", "missing required_field when parsing redisearch results");
        goto error;
      }

      double d;
      GET_NUMERIC_SCORE(d, res, MRReply_String(MRReply_ArrayElement(arr, j + scoreOffset), NULL));
      ProcessKNNSearchResult(res, rCtx, d, &reduceSpecialCaseCtxKnn->knn);
    }
  }
  return;

error:
  rCtx->errorOccurred = true;
  // invalid result - usually means something is off with the response, and we should just
  // quit this response
  rCtx->cachedResult = res;
}

static void processSearchReplyResult(searchResult *res, searchReducerCtx *rCtx, RedisModuleCtx *ctx) {
  if (!res || !res->id) {
    RedisModule_Log(ctx, "warning", "got an unexpected argument when parsing redisearch results");
    rCtx->errorOccurred = true;
    // invalid result - usually means something is off with the response, and we should just
    // quit this response
    rCtx->cachedResult = res;
    return;
  }

  rCtx->cachedResult = NULL;

  // fprintf(stderr, "Result %d Reply docId %s score: %f sortkey %f\n", i, res->id, res->score, res->sortKeyNum);

  // TODO: minmax_heap?
  if (heap_count(rCtx->pq) < heap_size(rCtx->pq)) {
    // printf("Offering result score %f\n", res->score);
    heap_offerx(rCtx->pq, res);
  } else {
    searchResult *smallest = heap_peek(rCtx->pq);
    int c = cmp_results(res, smallest, rCtx->searchCtx);
    if (c < 0) {
      smallest = heap_poll(rCtx->pq);
      heap_offerx(rCtx->pq, res);
      rCtx->cachedResult = smallest;
    } else {
      rCtx->cachedResult = res;
      if (rCtx->searchCtx->withSortby) {
        // If the result is lower than the last result in the heap,
        // AND there is a user-defined sort order - we can stop now
        return;
      }
    }
  }
}

static void processSearchReply(MRReply *arr, searchReducerCtx *rCtx, RedisModuleCtx *ctx) {
  if (arr == NULL) {
    return;
  }
  if (MRReply_Type(arr) == MR_REPLY_ERROR) {
    return;
  }

  bool resp3 = MRReply_Type(arr) == MR_REPLY_MAP;
  if (!resp3 && (MRReply_Type(arr) != MR_REPLY_ARRAY || MRReply_Length(arr) == 0)) {
    // Empty reply??
    return;
  }

  searchRequestCtx *req = rCtx->searchCtx;

  if (resp3) // RESP3
  {
    // Check for a warning
    MRReply *warning = MRReply_MapElement(arr, "warning");
    RS_LOG_ASSERT(warning && MRReply_Type(warning) == MR_REPLY_ARRAY, "invalid warning record");
    if (!rCtx->warning && MRReply_Length(warning) > 0) {
      rCtx->warning = warning;
    }

    MRReply *total_results = MRReply_MapElement(arr, "total_results");
    if (!total_results) {
      rCtx->errorOccurred = true;
      return;
    }
    rCtx->totalReplies += MRReply_Integer(total_results);
    MRReply *results = MRReply_MapElement(arr, "results");
    if (!results) {
      rCtx->errorOccurred = true;
      return;
    }
    size_t len = MRReply_Length(results);

    bool needScore = rCtx->offsets.score > 0;
    for (int i = 0; i < len; ++i) {
      searchResult *res = newResult_resp3(rCtx->cachedResult, results, i, &rCtx->offsets, rCtx->searchCtx->withExplainScores, rCtx->reduceSpecialCaseCtxSortby);
      processSearchReplyResult(res, rCtx, ctx);
    }
    processResultFormat(&rCtx->searchCtx->format, arr);
  }
  else // RESP2
  {
    size_t len = MRReply_Length(arr);

    // first element is the total count
    rCtx->totalReplies += MRReply_Integer(MRReply_ArrayElement(arr, 0));

    int step = rCtx->offsets.step;
    // fprintf(stderr, "Step %d, scoreOffset %d, fieldsOffset %d, sortKeyOffset %d\n", step,
    //         scoreOffset, fieldsOffset, sortKeyOffset);

    for (int j = 1; j < len; j += step) {
      if (j + step > len) {
        RedisModule_Log(ctx, "warning",
          "got a bad reply from redisearch, reply contains less parameters then expected");
        rCtx->errorOccurred = true;
        break;
      }
      searchResult *res = newResult_resp2(rCtx->cachedResult, arr, j, &rCtx->offsets , rCtx->searchCtx->withExplainScores);
      processSearchReplyResult(res, rCtx, ctx);
    }
  }
}

/************************ Result post processing callbacks ********************/


static void noOpPostProcess(searchReducerCtx *rCtx){
  return;
}

static void knnPostProcess(searchReducerCtx *rCtx) {
  specialCaseCtx* reducerSpecialCaseCtx = rCtx->reduceSpecialCaseCtxKnn;
  RS_ASSERT(reducerSpecialCaseCtx->specialCaseType == SPECIAL_CASE_KNN);
  if(reducerSpecialCaseCtx->knn.pq) {
    size_t numberOfResults = heap_count(reducerSpecialCaseCtx->knn.pq);
    for (size_t i = 0; i < numberOfResults; i++) {
      scoredSearchResultWrapper* wrappedResult = heap_poll(reducerSpecialCaseCtx->knn.pq);
      searchResult* res = wrappedResult->result;
      rm_free(wrappedResult);
      if(heap_count(rCtx->pq) < heap_size(rCtx->pq)) {
        heap_offerx(rCtx->pq, res);
      }
      else {
        searchResult *smallest = heap_peek(rCtx->pq);
        int c = cmp_results(res, smallest, rCtx->searchCtx);
        if (c < 0) {
          smallest = heap_poll(rCtx->pq);
          heap_offerx(rCtx->pq, res);
          rm_free(smallest);
        } else {
          rm_free(res);
        }
      }
    }
  }
  // We can always get at most K results
  rCtx->totalReplies = heap_count(rCtx->pq);

}

static void sendSearchResults(RedisModule_Reply *reply, searchReducerCtx *rCtx) {
  // Reverse the top N results

  rCtx->postProcess((struct searchReducerCtx *)rCtx);

  searchRequestCtx *req = rCtx->searchCtx;

  // Number of results to actually return
  size_t num = req->requestedResultsCount;

  size_t qlen = heap_count(rCtx->pq);
  size_t pos = qlen;

  // Load the results from the heap into a sorted array. Free the items in
  // the heap one-by-one so that we don't have to go through them again
  searchResult **results = rm_malloc(sizeof(*results) * qlen);
  while (pos) {
    results[--pos] = heap_poll(rCtx->pq);
  }
  heap_free(rCtx->pq);
  rCtx->pq = NULL;

  //-------------------------------------------------------------------------------------------
  RedisModule_Reply_Map(reply);
  if (reply->resp3) // RESP3
  {
    RedisModule_Reply_SimpleString(reply, "attributes");
    if (rCtx->fieldNames) {
      MR_ReplyWithMRReply(reply, rCtx->fieldNames);
    } else {
      RedisModule_Reply_EmptyArray(reply);
    }

    RedisModule_Reply_SimpleString(reply, "warning"); // >warning
    if (rCtx->warning) {
      MR_ReplyWithMRReply(reply, rCtx->warning);
    } else {
      RedisModule_Reply_EmptyArray(reply);
    }

    RedisModule_ReplyKV_LongLong(reply, "total_results", rCtx->totalReplies);

    if (rCtx->searchCtx->format & QEXEC_FORMAT_EXPAND) {
      RedisModule_ReplyKV_SimpleString(reply, "format", "EXPAND"); // >format
    } else {
      RedisModule_ReplyKV_SimpleString(reply, "format", "STRING"); // >format
    }

    RedisModule_ReplyKV_Array(reply, "results"); // >results

    for (int i = 0; i < qlen && i < num; ++i) {
      RedisModule_Reply_Map(reply); // >> result
        searchResult *res = results[i];

        RedisModule_ReplyKV_StringBuffer(reply, "id", res->id, res->idLen);

        if (req->withScores) {
          RedisModule_Reply_SimpleString(reply, "score");

          if (req->withExplainScores) {
            RedisModule_Reply_Array(reply);
              RedisModule_Reply_Double(reply, res->score);
              MR_ReplyWithMRReply(reply, res->explainScores);
            RedisModule_Reply_ArrayEnd(reply);
          } else {
            RedisModule_Reply_Double(reply, res->score);
          }
        }

        if (req->withPayload) {
          RedisModule_Reply_SimpleString(reply, "payload");
          MR_ReplyWithMRReply(reply, res->payload);
        }

        if (req->withSortingKeys && req->withSortby) {
          RedisModule_Reply_SimpleString(reply, "sortkey");
          if (res->sortKey) {
            RedisModule_Reply_StringBuffer(reply, res->sortKey, res->sortKeyLen);
          } else {
            RedisModule_Reply_Null(reply);
          }
        }
        if (!req->noContent) {
          RedisModule_ReplyKV_MRReply(reply, "extra_attributes", res->fields); // >> extra_attributes
        }

        RedisModule_Reply_SimpleString(reply, "values");
        RedisModule_Reply_EmptyArray(reply);
      RedisModule_Reply_MapEnd(reply); // >>result
    }

    RedisModule_Reply_ArrayEnd(reply); // >results
  }
  //-------------------------------------------------------------------------------------------
  else // RESP2
  {
    RedisModule_Reply_LongLong(reply, rCtx->totalReplies);

    for (pos = rCtx->searchCtx->offset; pos < qlen && pos < num; pos++) {
      searchResult *res = results[pos];
      RedisModule_Reply_StringBuffer(reply, res->id, res->idLen);
      if (req->withScores) {
        if (req->withExplainScores) {
          RedisModule_Reply_Array(reply);
            RedisModule_Reply_Double(reply, res->score);
            MR_ReplyWithMRReply(reply, res->explainScores);
          RedisModule_Reply_ArrayEnd(reply);
        } else {
          RedisModule_Reply_Double(reply, res->score);
        }
      }
      if (req->withPayload) {
        MR_ReplyWithMRReply(reply, res->payload);
      }
      if (req->withSortingKeys && req->withSortby) {
        if (res->sortKey) {
          RedisModule_Reply_StringBuffer(reply, res->sortKey, res->sortKeyLen);
        } else {
          RedisModule_Reply_Null(reply);
        }
      }
      if (!req->noContent) {
        MR_ReplyWithMRReply(reply, res->fields);
      }
    }
  }
  RedisModule_Reply_MapEnd(reply);
  //-------------------------------------------------------------------------------------------

  // Free the sorted results
  for (pos = 0; pos < qlen; pos++) {
    rm_free(results[pos]);
  }
  rm_free(results);
}

/**
 * This function is used to print profiles received from the shards.
 * It is used by both SEARCH and AGGREGATE.
 */
static void PrintShardProfile_resp2(RedisModule_Reply *reply, int count, MRReply **replies, bool isSearch) {
  // The 1st location always stores the results. On FT.AGGREGATE, the next place stores the
  // cursor ID. The last location (2nd for FT.SEARCH and 3rd for FT.AGGREGATE) stores the
  // profile information of the shard.
  const int profile_data_idx = isSearch ? 1 : 2;
  for (int i = 0; i < count; ++i) {
    MRReply *shards_reply = MRReply_ArrayElement(replies[i], profile_data_idx);
    MRReply *shards_array_profile = MRReply_ArrayElement(shards_reply, 1);
    MRReply *shard_profile = MRReply_ArrayElement(shards_array_profile, 0);
    MR_ReplyWithMRReply(reply, shard_profile);
  }
}

static void PrintShardProfile_resp3(RedisModule_Reply *reply, int count, MRReply **replies, bool isSearch) {
  for (int i = 0; i < count; ++i) {
    MRReply *profile;
    if (!isSearch) {
      // On aggregate commands, take the results from the response (second component is the cursor-id)
      MRReply *results = MRReply_ArrayElement(replies[i], 0);
      profile = MRReply_MapElement(results, PROFILE_STR);
    } else {
      profile = MRReply_MapElement(replies[i], PROFILE_STR);
    }
    MRReply *shards = MRReply_MapElement(profile, PROFILE_SHARDS_STR);
    MRReply *shard = MRReply_ArrayElement(shards, 0);

    MR_ReplyWithMRReply(reply, shard);
  }
}

void PrintShardProfile(RedisModule_Reply *reply, void *ctx) {
  PrintShardProfile_ctx *pCtx = ctx;
  if (reply->resp3) {
    PrintShardProfile_resp3(reply, pCtx->count, pCtx->replies, pCtx->isSearch);
  } else {
    PrintShardProfile_resp2(reply, pCtx->count, pCtx->replies, pCtx->isSearch);
  }
}

struct PrintCoordProfile_ctx {
  clock_t totalTime;
  clock_t postProcessTime;
};
static void profileSearchReplyCoordinator(RedisModule_Reply *reply, void *ctx) {
  struct PrintCoordProfile_ctx *pCtx = ctx;
  RedisModule_Reply_Map(reply);
  RedisModule_ReplyKV_Double(reply, "Total Coordinator time", (double)(clock() - pCtx->totalTime) / CLOCKS_PER_MILLISEC);
  RedisModule_ReplyKV_Double(reply, "Post Processing time", (double)(clock() - pCtx->postProcessTime) / CLOCKS_PER_MILLISEC);
  RedisModule_Reply_MapEnd(reply);
}

static void profileSearchReply(RedisModule_Reply *reply, searchReducerCtx *rCtx,
                               int count, MRReply **replies,
                               clock_t totalTime, clock_t postProcessTime) {
  bool has_map = RedisModule_HasMap(reply);
  RedisModule_Reply_Map(reply); // root
    // Have a named map for the results for RESP3
    if (has_map) {
      RedisModule_Reply_SimpleString(reply, "Results"); // >results
    }
    sendSearchResults(reply, rCtx);

    // print profile of shards & coordinator
    PrintShardProfile_ctx shardsCtx = {
        .count = count,
        .replies = replies,
        .isSearch = true,
    };
    struct PrintCoordProfile_ctx coordCtx = {
        .totalTime = totalTime,
        .postProcessTime = postProcessTime,
    };
    Profile_PrintInFormat(reply, PrintShardProfile, &shardsCtx, profileSearchReplyCoordinator, &coordCtx);

    RedisModule_Reply_MapEnd(reply); // >root
}

static void searchResultReducer_wrapper(void *mc_v) {
  struct MRCtx *mc = mc_v;
  searchResultReducer(mc, MRCtx_GetNumReplied(mc), MRCtx_GetReplies(mc));
}

static int searchResultReducer_background(struct MRCtx *mc, int count, MRReply **replies) {
  ConcurrentSearch_ThreadPoolRun(searchResultReducer_wrapper, mc, DIST_THREADPOOL);
  return REDISMODULE_OK;
}

static bool should_return_error(MRReply *reply) {
  // TODO: Replace third condition with a var instead of hard-coded string
  const char *errStr = MRReply_String(reply, NULL);
  return (!errStr
          || RSGlobalConfig.requestConfigParams.timeoutPolicy == TimeoutPolicy_Fail
          || strcmp(errStr, "Timeout limit was reached"));
}

static bool should_return_timeout_error(searchRequestCtx *req) {
  return RSGlobalConfig.requestConfigParams.timeoutPolicy == TimeoutPolicy_Fail
         && req->timeout != 0
         && ((double)(clock() - req->initClock) / CLOCKS_PER_MILLISEC) > req->timeout;
}

static int searchResultReducer(struct MRCtx *mc, int count, MRReply **replies) {
  clock_t postProcessTime;
  RedisModuleBlockedClient *bc = MRCtx_GetBlockedClient(mc);
  RedisModuleCtx *ctx = RedisModule_GetThreadSafeContext(bc);
  searchRequestCtx *req = MRCtx_GetPrivData(mc);
  searchReducerCtx rCtx = {NULL};
  int profile = req->profileArgs > 0;
  RedisModule_Reply _reply = RedisModule_NewReply(ctx), *reply = &_reply;

  int res = REDISMODULE_OK;
  // got no replies - this means timeout
  if (count == 0 || req->limit < 0) {
    res = RedisModule_Reply_Error(reply, "Could not send query to cluster");
    goto cleanup;
  }

  // Traverse the replies, check for early bail-out which we want for all errors
  // but timeout+non-strict timeout policy.
  for (int i = 0; i < count; i++) {
    MRReply *curr_rep = replies[i];
    if (MRReply_Type(curr_rep) == MR_REPLY_ERROR) {
      rCtx.errorOccurred = true;
      rCtx.lastError = curr_rep;
      if (should_return_error(curr_rep)) {
        res = MR_ReplyWithMRReply(reply, curr_rep);
        goto cleanup;
      }
    }
  }

  rCtx.searchCtx = req;

  // Get reply offsets
  getReplyOffsets(rCtx.searchCtx, &rCtx.offsets);

  // Init results heap.
  size_t num = req->requestedResultsCount;
  rCtx.pq = rm_malloc(heap_sizeof(num));
  heap_init(rCtx.pq, cmp_results, req, num);

  // Default result process and post process operations
  rCtx.processReply = (processReplyCB) processSearchReply;
  rCtx.postProcess = (postProcessReplyCB) noOpPostProcess;

  if (req->specialCases) {
    size_t nSpecialCases = array_len(req->specialCases);
    for (size_t i = 0; i < nSpecialCases; ++i) {
      if (req->specialCases[i]->specialCaseType == SPECIAL_CASE_KNN) {
        specialCaseCtx* knnCtx = req->specialCases[i];
        rCtx.postProcess = (postProcessReplyCB) knnPostProcess;
        rCtx.reduceSpecialCaseCtxKnn = knnCtx;
        if (knnCtx->knn.shouldSort) {
          knnCtx->knn.pq = rm_malloc(heap_sizeof(knnCtx->knn.k));
          heap_init(knnCtx->knn.pq, cmp_scored_results, NULL, knnCtx->knn.k);
          rCtx.processReply = (processReplyCB) ProcessKNNSearchReply;
          break;
        }
      } else if (req->specialCases[i]->specialCaseType == SPECIAL_CASE_SORTBY) {
        rCtx.reduceSpecialCaseCtxSortby = req->specialCases[i];
      }
    }
  }

  if (!profile) {
    for (int i = 0; i < count; ++i) {
      rCtx.processReply(replies[i], (struct searchReducerCtx *)&rCtx, ctx);

      // If we timed out on strict timeout policy, return a timeout error
      if (should_return_timeout_error(req)) {
        RedisModule_Reply_Error(reply, QueryError_Strerror(QUERY_ETIMEDOUT));
        goto cleanup;
      }
    }
  } else {
    for (int i = 0; i < count; ++i) {
      MRReply *mr_reply;
      if (reply->resp3) {
        mr_reply = MRReply_MapElement(replies[i], "Results");
      } else {
        mr_reply = MRReply_ArrayElement(replies[i], 0);
      }
      rCtx.processReply(mr_reply, (struct searchReducerCtx *)&rCtx, ctx);

      // If we timed out on strict timeout policy, return a timeout error
      if (should_return_timeout_error(req)) {
        RedisModule_Reply_Error(reply, QueryError_Strerror(QUERY_ETIMEDOUT));
        goto cleanup;
      }
    }
  }

  if (rCtx.cachedResult) {
    rm_free(rCtx.cachedResult);
  }

  if (rCtx.errorOccurred && !rCtx.lastError) {
    RedisModule_Reply_Error(reply, "could not parse redisearch results");
    goto cleanup;
  }

  if (!profile) {
    sendSearchResults(reply, &rCtx);
  } else {
    profileSearchReply(reply, &rCtx, count, replies, req->profileClock, clock());
  }

  TotalGlobalStats_CountQuery(QEXEC_F_IS_SEARCH, clock() - req->initClock);

cleanup:
  RedisModule_EndReply(reply);

  if (rCtx.pq) {
    heap_destroy(rCtx.pq);
  }
  if (rCtx.reduceSpecialCaseCtxKnn &&
      rCtx.reduceSpecialCaseCtxKnn->knn.pq) {
    heap_destroy(rCtx.reduceSpecialCaseCtxKnn->knn.pq);
  }

  RedisModule_BlockedClientMeasureTimeEnd(bc);
  RedisModule_UnblockClient(bc, NULL);
  RedisModule_FreeThreadSafeContext(ctx);
  // We could pass `mc` to the unblock function to perform the next 3 cleanup steps, but
  // this way we free the memory from the background after the client is unblocked,
  // which is a bit more efficient.
  // The unblocking callback also replies with error if there was 0 replies from the shards,
  // and since we already replied with error in this case (in the beginning of this function),
  // we can't pass `mc` to the unblock function.
  searchRequestCtx_Free(req);
  MR_requestCompleted();
  MRCtx_Free(mc);
  return res;
}

static inline bool cannotBlockCtx(RedisModuleCtx *ctx) {
  return RedisModule_GetContextFlags(ctx) & REDISMODULE_CTX_FLAGS_DENY_BLOCKING;
}

static inline int ReplyBlockDeny(RedisModuleCtx *ctx, const RedisModuleString *cmd) {
  return RMUtil_ReplyWithErrorFmt(ctx, "Cannot perform `%s`: Cannot block", RedisModule_StringPtrLen(cmd, NULL));
}

static int genericCallUnderscoreVariant(RedisModuleCtx *ctx, RedisModuleString **argv, int argc) {
  size_t len;
  const char *cmd = RedisModule_StringPtrLen(argv[0], &len);
  RS_ASSERT(!strncasecmp(cmd, "FT.", 3));
  char *localCmd;
  rm_asprintf(&localCmd, "_%.*s", len, cmd);
  /*
   * v - argv input array of RedisModuleString
   * E - return errors as RedisModuleCallReply object (instead of NULL)
   * M - respect OOM
   * 0 - same RESP protocol
   * ! - replicate the command if needed (allows for replication)
   * NOTICE: We don't add the `C` flag, such that the user that runs the internal
   * command is the unrestricted user. Such that it can execute internal commands
   * even if the dispatching user does not have such permissions (we reach here
   * only on OSS with 1 shard due to the mechanism of this function).
   * This is OK because the user already passed the ACL command validation (keys - TBD)
   * before reaching the non-underscored command command-handler.
   */

  RedisModuleCallReply *r = RedisModule_Call(ctx, localCmd, "vEM0!", argv + 1, argc - 1);
  RedisModule_ReplyWithCallReply(ctx, r); // Pass the reply to the client
  rm_free(localCmd);
  RedisModule_FreeCallReply(r);
  return REDISMODULE_OK;
}

/* FT.MGET {idx} {key} ... */
int MGetCommandHandler(RedisModuleCtx *ctx, RedisModuleString **argv, int argc) {
  if (argc < 3) {
    return RedisModule_WrongArity(ctx);
  } else if (!SearchCluster_Ready()) {
    // Check that the cluster state is valid
    return RedisModule_ReplyWithError(ctx, CLUSTERDOWN_ERR);
  }
  RS_AutoMemory(ctx);

  VERIFY_ACL(ctx, argv[1])

  if (NumShards == 1) {
    return genericCallUnderscoreVariant(ctx, argv, argc);
  } else if (cannotBlockCtx(ctx)) {
    return ReplyBlockDeny(ctx, argv[0]);
  }

  MRCommand cmd = MR_NewCommandFromRedisStrings(argc, argv);
  MRCommand_SetProtocol(&cmd, ctx);
  /* Replace our own FT command with _FT. command */
  MRCommand_SetPrefix(&cmd, "_FT");

  struct MRCtx *mrctx = MR_CreateCtx(ctx, 0, NULL, NumShards);
  MR_Fanout(mrctx, mergeArraysReducer, cmd, true);
  return REDISMODULE_OK;
}

int SpellCheckCommandHandler(RedisModuleCtx *ctx, RedisModuleString **argv, int argc) {
  if (NumShards == 0) {
    // Cluster state is not ready
    return RedisModule_ReplyWithError(ctx, CLUSTERDOWN_ERR);
  } else if (argc < 3) {
    return RedisModule_WrongArity(ctx);
  }
  RS_AutoMemory(ctx);

  VERIFY_ACL(ctx, argv[1])

  if (NumShards == 1) {
    return SpellCheckCommand(ctx, argv, argc);
  } else if (cannotBlockCtx(ctx)) {
    return ReplyBlockDeny(ctx, argv[0]);
  }

  MRCommand cmd = MR_NewCommandFromRedisStrings(argc, argv);
  MRCommand_SetProtocol(&cmd, ctx);
  /* Replace our own FT command with _FT. command */
  MRCommand_SetPrefix(&cmd, "_FT");

  MRCommand_Insert(&cmd, 3, "FULLSCOREINFO", sizeof("FULLSCOREINFO") - 1);

  struct MRCtx *mrctx = MR_CreateCtx(ctx, 0, NULL, NumShards);
  MR_Fanout(mrctx, is_resp3(ctx) ? spellCheckReducer_resp3 : spellCheckReducer_resp2, cmd, true);
  return REDISMODULE_OK;
}

static int MastersFanoutCommandHandler(RedisModuleCtx *ctx,
  RedisModuleString **argv, int argc, int indexNamePos) {
  if (argc < 2) {
    return RedisModule_WrongArity(ctx);
  } else if (!SearchCluster_Ready()) {
    // Check that the cluster state is valid
    return RedisModule_ReplyWithError(ctx, CLUSTERDOWN_ERR);
  }
  RS_AutoMemory(ctx);

  // Validate ACL key permissions if needed (for commands that access an index)
  if (indexNamePos != -1) {
    if (indexNamePos >= argc) {
      return RedisModule_WrongArity(ctx);
    }
    VERIFY_ACL(ctx, argv[indexNamePos])
  }

  if (NumShards == 1) {
    // There is only one shard in the cluster. We can handle the command locally.
    return genericCallUnderscoreVariant(ctx, argv, argc);
  } else if (cannotBlockCtx(ctx)) {
    return ReplyBlockDeny(ctx, argv[0]);
  }

  MRCommand cmd = MR_NewCommandFromRedisStrings(argc, argv);
  MRCommand_SetProtocol(&cmd, ctx);
  /* Replace our own FT command with _FT. command */
  MRCommand_SetPrefix(&cmd, "_FT");
  struct MRCtx *mrctx = MR_CreateCtx(ctx, 0, NULL, NumShards);

  MR_Fanout(mrctx, allOKReducer, cmd, true);
  return REDISMODULE_OK;
}

static int FanoutCommandHandlerWithIndexAtFirstArg(RedisModuleCtx *ctx,
  RedisModuleString **argv, int argc) {
  return MastersFanoutCommandHandler(ctx, argv, argc, 1);
}

static int FanoutCommandHandlerWithIndexAtSecondArg(RedisModuleCtx *ctx,
  RedisModuleString **argv, int argc) {
  return MastersFanoutCommandHandler(ctx, argv, argc, 2);
}

static int FanoutCommandHandlerIndexless(RedisModuleCtx *ctx,
  RedisModuleString **argv, int argc) {
  return MastersFanoutCommandHandler(ctx, argv, argc, -1);
}

// Supports FT.ADD, FT.DEL, FT.GET, FT.SUGADD, FT.SUGGET, FT.SUGDEL, FT.SUGLEN.
// If needed for more commands, make sure `MRCommand_GetShardingKey` is implemented for them.
// Notice that only OSS cluster should deal with such redirections.
static int SingleShardCommandHandler(RedisModuleCtx *ctx,
  RedisModuleString **argv, int argc, int indexNamePos) {
  if (argc < 2) {
    return RedisModule_WrongArity(ctx);
  } else if (!SearchCluster_Ready()) {
    return RedisModule_ReplyWithError(ctx, CLUSTERDOWN_ERR);
  }
  RS_AutoMemory(ctx);

  // Validate ACL key permissions if needed (for commands that access an index)
  if (indexNamePos != -1) {
    if (indexNamePos >= argc) {
      return RedisModule_WrongArity(ctx);
    }
    VERIFY_ACL(ctx, argv[indexNamePos])
  }

  if (NumShards == 1) {
    // There is only one shard in the cluster. We can handle the command locally.
    return genericCallUnderscoreVariant(ctx, argv, argc);
  } else if (cannotBlockCtx(ctx)) {
    return ReplyBlockDeny(ctx, argv[0]);
  }

  MRCommand cmd = MR_NewCommandFromRedisStrings(argc, argv);
  MRCommand_SetProtocol(&cmd, ctx);
  /* Replace our own FT command with _FT. command */
  MRCommand_SetPrefix(&cmd, "_FT");

  MR_MapSingle(MR_CreateCtx(ctx, 0, NULL, NumShards), singleReplyReducer, cmd);

  return REDISMODULE_OK;
}

static int SingleShardCommandHandlerWithIndexAtFirstArg(RedisModuleCtx *ctx,
  RedisModuleString **argv, int argc) {
  return SingleShardCommandHandler(ctx, argv, argc, 1);
}

void RSExecDistAggregate(RedisModuleCtx *ctx, RedisModuleString **argv, int argc,
                         struct ConcurrentCmdCtx *cmdCtx);
int RSAggregateCommand(RedisModuleCtx *ctx, RedisModuleString **argv, int argc);

/** Debug */
void DEBUG_RSExecDistAggregate(RedisModuleCtx *ctx, RedisModuleString **argv, int argc,
                         struct ConcurrentCmdCtx *cmdCtx);

int DistAggregateCommand(RedisModuleCtx *ctx, RedisModuleString **argv, int argc) {
  if (NumShards == 0) {
    return RedisModule_ReplyWithError(ctx, CLUSTERDOWN_ERR);
  } else if (argc < 3) {
    return RedisModule_WrongArity(ctx);
  }

  // Coord callback
  ConcurrentCmdHandler dist_callback = RSExecDistAggregate;

  bool isDebug = (RMUtil_ArgIndex("_FT.DEBUG", argv, 1) != -1);
  if (isDebug) {
    argv++;
    argc--;
    dist_callback = DEBUG_RSExecDistAggregate;
  }

  // Prepare the spec ref for the background thread
  const char *idx = RedisModule_StringPtrLen(argv[1], NULL);
  IndexLoadOptions lopts = {.nameC = idx, .flags = INDEXSPEC_LOAD_NOCOUNTERINC};
  StrongRef spec_ref = IndexSpec_LoadUnsafeEx(&lopts);
  IndexSpec *sp = StrongRef_Get(spec_ref);
  if (!sp) {
    // Reply with error
    return RedisModule_ReplyWithErrorFormat(ctx, "No such index %s", idx);
  }

  bool isProfile = (RMUtil_ArgIndex("FT.PROFILE", argv, 1) != -1);
  // Check the ACL key permissions of the user w.r.t the queried index (only if
  // not profiling, as it was already checked earlier).
  if (!isProfile && !ACLUserMayAccessIndex(ctx, sp)) {
    return RedisModule_ReplyWithError(ctx, NOPERM_ERR);
  }

  if (NumShards == 1) {
    // There is only one shard in the cluster. We can handle the command locally.
    return RSAggregateCommand(ctx, argv, argc);
  } else if (cannotBlockCtx(ctx)) {
    return ReplyBlockDeny(ctx, argv[0]);
  }

  return ConcurrentSearch_HandleRedisCommandEx(DIST_THREADPOOL, CMDCTX_NO_GIL,
                                               dist_callback, ctx, argv, argc,
                                               StrongRef_Demote(spec_ref));
}

static void CursorCommandInternal(RedisModuleCtx *ctx, RedisModuleString **argv, int argc, struct ConcurrentCmdCtx *cmdCtx) {
  RSCursorCommand(ctx, argv, argc);
}

static int CursorCommand(RedisModuleCtx *ctx, RedisModuleString **argv, int argc) {
  if (argc < 4) {
    return RedisModule_WrongArity(ctx);
  } else if (!SearchCluster_Ready()) {
    return RedisModule_ReplyWithError(ctx, CLUSTERDOWN_ERR);
  }

  VERIFY_ACL(ctx, argv[2])

  if (NumShards == 1) {
    // There is only one shard in the cluster. We can handle the command locally.
    return RSCursorCommand(ctx, argv, argc);
  } else if (cannotBlockCtx(ctx)) {
    return ReplyBlockDeny(ctx, argv[0]);
  }

  return ConcurrentSearch_HandleRedisCommandEx(DIST_THREADPOOL, CMDCTX_NO_GIL,
                                               CursorCommandInternal, ctx, argv, argc,
                                               (WeakRef){0});
}

#define CURSOR_SUBCOMMANDS(command, func)                                                                                                                           \
  SubCommand subcommands[] = {                                                                                                                                      \
    {.name = "READ", .fullName = command "|READ", .flags = "readonly", .handler = func, .setCommandInfo = SetFtCursorReadInfo, .position = {0, 0, 0}}, \
    {.name = "DEL", .fullName = command "|DEL", .flags = "write", .handler = func, .setCommandInfo = SetFtCursorDelInfo, .position = {0, 0, 0}},       \
    {.name = "GC", .fullName = command "|GC", .flags = "write", .handler = func, .setCommandInfo = NULL, .position = {0, 0, 0}},                       \
  }

// This function sits next to RegisterCoordCursorCommands fucntion
// RegisterCoordCursorCommands currently has too many dependencies to be easily moved up where CreateSubCommands is defined
static int RegisterCursorCommands(RedisModuleCtx* ctx, RedisModuleCommand *cursorCommand) {
  CURSOR_SUBCOMMANDS(RS_CURSOR_CMD, RSCursorCommand);
  return CreateSubCommands(ctx, cursorCommand, subcommands, sizeof(subcommands) / sizeof(SubCommand));
}

static int RegisterCoordCursorCommands(RedisModuleCtx* ctx, RedisModuleCommand *cursorCommand) {
  RedisModuleCmdFunc func = SafeCmd(CursorCommand);
  CURSOR_SUBCOMMANDS("FT.CURSOR", func);
  return CreateSubCommands(ctx, cursorCommand, subcommands, sizeof(subcommands) / sizeof(SubCommand));
}

int TagValsCommandHandler(RedisModuleCtx *ctx, RedisModuleString **argv, int argc) {
  if (argc < 3) {
    return RedisModule_WrongArity(ctx);
  } else if (!SearchCluster_Ready()) {
    // Check that the cluster state is valid
    return RedisModule_ReplyWithError(ctx, CLUSTERDOWN_ERR);
  }
  RS_AutoMemory(ctx);

  VERIFY_ACL(ctx, argv[1])

  if (NumShards == 1) {
    return genericCallUnderscoreVariant(ctx, argv, argc);
  } else if (cannotBlockCtx(ctx)) {
    return ReplyBlockDeny(ctx, argv[0]);
  }

  MRCommand cmd = MR_NewCommandFromRedisStrings(argc, argv);
  MRCommand_SetProtocol(&cmd, ctx);
  /* Replace our own FT command with _FT. command */
  MRCommand_SetPrefix(&cmd, "_FT");

  MR_Fanout(MR_CreateCtx(ctx, 0, NULL, NumShards), uniqueStringsReducer, cmd, true);
  return REDISMODULE_OK;
}

int InfoCommandHandler(RedisModuleCtx *ctx, RedisModuleString **argv, int argc) {
  if (argc != 2) {
    // FT.INFO {index}
    return RedisModule_WrongArity(ctx);
  } else if (!SearchCluster_Ready()) {
    // Check that the cluster state is valid
    return RedisModule_ReplyWithError(ctx, CLUSTERDOWN_ERR);
  }
  RS_AutoMemory(ctx);

  VERIFY_ACL(ctx, argv[1])

  if (NumShards == 1) {
    // There is only one shard in the cluster. We can handle the command locally.
    return IndexInfoCommand(ctx, argv, argc);
  } else if (cannotBlockCtx(ctx)) {
    return ReplyBlockDeny(ctx, argv[0]);
  }

  MRCommand cmd = MR_NewCommandFromRedisStrings(argc, argv);
  MRCommand_Append(&cmd, WITH_INDEX_ERROR_TIME, strlen(WITH_INDEX_ERROR_TIME));
  MRCommand_SetProtocol(&cmd, ctx);
  MRCommand_SetPrefix(&cmd, "_FT");

  struct MRCtx *mctx = MR_CreateCtx(ctx, 0, NULL, NumShards);
  MR_SetCoordinationStrategy(mctx, false); // send to all shards (not just the masters)
  MR_Fanout(mctx, InfoReplyReducer, cmd, true);
  return REDISMODULE_OK;
}

void sendRequiredFields(searchRequestCtx *req, MRCommand *cmd) {
  size_t specialCasesLen = array_len(req->specialCases);
  size_t offset = 0;
  for(size_t i=0; i < specialCasesLen; i++) {
    specialCaseCtx* ctx = req->specialCases[i];
    switch (ctx->specialCaseType) {
      // Handle sortby
      case SPECIAL_CASE_SORTBY: {
        // Sort by is always the first case.
        RS_ASSERT(i==0);
        if(req->requiredFields == NULL) {
          req->requiredFields = array_new(const char*, 1);
        }
        array_append(req->requiredFields, ctx->sortby.sortKey);
        // Sortkey is the first required key value to return
        ctx->sortby.offset = 0;
        offset++;
        break;
      }
      case SPECIAL_CASE_KNN: {
        // Before requesting for a new field, see if it is not the sortkey.
        if(!ctx->knn.shouldSort) {
            // We have already requested this field, we will not append it.
            ctx->knn.offset = 0;
            break;;
        }
        // Fall back into appending new required field.
        if(req->requiredFields == NULL) {
          req->requiredFields = array_new(const char*, 1);
        }
        array_append(req->requiredFields, ctx->knn.fieldName);
        ctx->knn.offset = offset++;
        break;
      }
      default:
        break;
    }
  }

  if(req->requiredFields) {
    MRCommand_Append(cmd, "_REQUIRED_FIELDS", strlen("_REQUIRED_FIELDS"));
    int numberOfFields = array_len(req->requiredFields);
    char snum[8];
    int len = sprintf(snum, "%d", numberOfFields);
    MRCommand_Append(cmd, snum, len);
    for(size_t i = 0; i < numberOfFields; i++) {
        MRCommand_Append(cmd, req->requiredFields[i], strlen(req->requiredFields[i]));
    }
  }
}

static void bailOut(RedisModuleBlockedClient *bc, QueryError *status) {
  RedisModuleCtx* clientCtx = RedisModule_GetThreadSafeContext(bc);
  QueryError_ReplyAndClear(clientCtx, status);
  RedisModule_BlockedClientMeasureTimeEnd(bc);
  RedisModule_UnblockClient(bc, NULL);
  RedisModule_FreeThreadSafeContext(clientCtx);
}

static int prepareCommand(MRCommand *cmd, searchRequestCtx *req, RedisModuleBlockedClient *bc, int protocol,
  RedisModuleString **argv, int argc, WeakRef spec_ref, QueryError *status) {

  cmd->protocol = protocol;

  // replace the LIMIT {offset} {limit} with LIMIT 0 {limit}, because we need all top N to merge
  int limitIndex = RMUtil_ArgExists("LIMIT", argv, argc, 3);
  if (limitIndex && req->limit > 0 && limitIndex < argc - 2) {
    size_t k =0;
    MRCommand_ReplaceArg(cmd, limitIndex + 1, "0", 1);
    char buf[32];
    snprintf(buf, sizeof(buf), "%lld", req->requestedResultsCount);
    MRCommand_ReplaceArg(cmd, limitIndex + 2, buf, strlen(buf));
  }

  /* Replace our own FT command with _FT. command */
  if (req->profileArgs == 0) {
    MRCommand_ReplaceArg(cmd, 0, "_FT.SEARCH", sizeof("_FT.SEARCH") - 1);
  } else {
    MRCommand_ReplaceArg(cmd, 0, "_FT.PROFILE", sizeof("_FT.PROFILE") - 1);
  }

  // adding the WITHSCORES option only if there is no SORTBY (hence the score is the default sort key)
  if (!req->withSortby) {
    MRCommand_Insert(cmd, 3 + req->profileArgs, "WITHSCORES", sizeof("WITHSCORES") - 1);
  }

  if(req->specialCases) {
    sendRequiredFields(req, cmd);
  }

  // Append the prefixes of the index to the command
  StrongRef strong_ref = IndexSpecRef_Promote(spec_ref);
  IndexSpec *sp = StrongRef_Get(strong_ref);
  if (!sp) {
    MRCommand_Free(cmd);
    QueryError_SetCode(status, QUERY_EDROPPEDBACKGROUND);

    bailOut(bc, status);
    return REDISMODULE_ERR;
  }

  uint16_t arg_pos = 3 + req->profileArgs;
  MRCommand_Insert(cmd, arg_pos++, "_INDEX_PREFIXES", sizeof("_INDEX_PREFIXES") - 1);
  arrayof(HiddenUnicodeString*) prefixes = sp->rule->prefixes;
  char *n_prefixes;
  int string_len = rm_asprintf(&n_prefixes, "%u", array_len(prefixes));
  MRCommand_Insert(cmd, arg_pos++, n_prefixes, string_len);
  rm_free(n_prefixes);

  for (uint i = 0; i < array_len(prefixes); i++) {
    size_t len;
    const char* prefix = HiddenUnicodeString_GetUnsafe(prefixes[i], &len);
    MRCommand_Insert(cmd, arg_pos++, prefix, len);
  }

  // Return spec references, no longer needed
  IndexSpecRef_Release(strong_ref);
  WeakRef_Release(spec_ref);


  return REDISMODULE_OK;
}

static searchRequestCtx *createReq(RedisModuleString **argv, int argc, RedisModuleBlockedClient *bc, QueryError *status) {
  searchRequestCtx *req = rscParseRequest(argv, argc, status);

  if (!req) {
    bailOut(bc, status);
    return NULL;
  }
  return req;
}

int FlatSearchCommandHandler(RedisModuleBlockedClient *bc, int protocol,
  RedisModuleString **argv, int argc, WeakRef spec_ref) {
  QueryError status = {0};

  searchRequestCtx *req = createReq(argv, argc, bc, &status);

  if (!req) {
    return REDISMODULE_OK;
  }

  MRCommand cmd = MR_NewCommandFromRedisStrings(argc, argv);
  int rc = prepareCommand(&cmd, req, bc, protocol, argv, argc, spec_ref, &status);
  if (!(rc == REDISMODULE_OK)) {
    return REDISMODULE_OK;
  }
  // Here we have an unsafe read of `NumShards`. This is fine because its just a hint.
  struct MRCtx *mrctx = MR_CreateCtx(0, bc, req, NumShards);

  MRCtx_SetReduceFunction(mrctx, searchResultReducer_background);
  MR_Fanout(mrctx, NULL, cmd, false);
  return REDISMODULE_OK;
}

typedef struct SearchCmdCtx {
  RedisModuleString **argv;
  int argc;
  RedisModuleBlockedClient* bc;
  int protocol;
  WeakRef spec_ref;
} SearchCmdCtx;

static void DistSearchCommandHandler(void* pd) {
  SearchCmdCtx* sCmdCtx = pd;
  FlatSearchCommandHandler(sCmdCtx->bc, sCmdCtx->protocol, sCmdCtx->argv, sCmdCtx->argc, sCmdCtx->spec_ref);
  for (size_t i = 0 ; i < sCmdCtx->argc ; ++i) {
    RedisModule_FreeString(NULL, sCmdCtx->argv[i]);
  }
  rm_free(sCmdCtx->argv);
  rm_free(sCmdCtx);
}

// If the client is unblocked with a private data, we have to free it.
// This currently happens only when the client is unblocked without calling its reduce function,
// because we expect 0 replies. This function handles this case as well.
static int DistSearchUnblockClient(RedisModuleCtx *ctx, RedisModuleString **argv, int argc) {
  struct MRCtx *mrctx = RedisModule_GetBlockedClientPrivateData(ctx);
  if (mrctx) {
    if (MRCtx_GetNumReplied(mrctx) == 0) {
      RedisModule_ReplyWithError(ctx, "Could not send query to cluster");
    }
    searchRequestCtx_Free(MRCtx_GetPrivData(mrctx));
    MR_requestCompleted();
    MRCtx_Free(mrctx);
  }
  return REDISMODULE_OK;
}

int RSSearchCommand(RedisModuleCtx *ctx, RedisModuleString **argv, int argc);

int DistSearchCommand(RedisModuleCtx *ctx, RedisModuleString **argv, int argc) {
  if (NumShards == 0) {
    return RedisModule_ReplyWithError(ctx, CLUSTERDOWN_ERR);
  } else if (argc < 3) {
    return RedisModule_WrongArity(ctx);
  }

  // Coord callback
  void (*dist_callback)(void *) = DistSearchCommandHandler;

  bool isDebug = (RMUtil_ArgIndex("_FT.DEBUG", argv, 1) != -1);
  if (isDebug) {
    argv++;
    argc--;
    dist_callback = DEBUG_DistSearchCommandHandler;
  }

  // Prepare spec ref for the background thread
  const char *idx = RedisModule_StringPtrLen(argv[1], NULL);
  IndexLoadOptions lopts = {.nameC = idx, .flags = INDEXSPEC_LOAD_NOCOUNTERINC};
  StrongRef spec_ref = IndexSpec_LoadUnsafeEx(&lopts);
  IndexSpec *sp = StrongRef_Get(spec_ref);
  if (!sp) {
    // Reply with error
    return RedisModule_ReplyWithErrorFormat(ctx, "No such index %s", idx);
  }

  bool isProfile = (RMUtil_ArgIndex("FT.PROFILE", argv, 1) != -1);
  // Check the ACL key permissions of the user w.r.t the queried index (only if
  // not profiling, as it was already checked).
  if (!isProfile && !ACLUserMayAccessIndex(ctx, sp)) {
    return RedisModule_ReplyWithError(ctx, NOPERM_ERR);
  }

  if (NumShards == 1) {
    // There is only one shard in the cluster. We can handle the command locally.
    return RSSearchCommand(ctx, argv, argc);
  } else if (cannotBlockCtx(ctx)) {
    return ReplyBlockDeny(ctx, argv[0]);
  }

  SearchCmdCtx* sCmdCtx = rm_malloc(sizeof(*sCmdCtx));
  sCmdCtx->spec_ref = StrongRef_Demote(spec_ref);

  RedisModuleBlockedClient* bc = RedisModule_BlockClient(ctx, DistSearchUnblockClient, NULL, NULL, 0);
  sCmdCtx->argv = rm_malloc(sizeof(RedisModuleString*) * argc);
  for (size_t i = 0 ; i < argc ; ++i) {
    // We need to copy the argv because it will be freed in the callback (from another thread).
    sCmdCtx->argv[i] = RedisModule_CreateStringFromString(ctx, argv[i]);
  }
  sCmdCtx->argc = argc;
  sCmdCtx->bc = bc;
  sCmdCtx->protocol = is_resp3(ctx) ? 3 : 2;
  RedisModule_BlockedClientMeasureTimeStart(bc);

  ConcurrentSearch_ThreadPoolRun(dist_callback, sCmdCtx, DIST_THREADPOOL);

  return REDISMODULE_OK;
}

int RSProfileCommand(RedisModuleCtx *ctx, RedisModuleString **argv, int argc);
int ProfileCommandHandler(RedisModuleCtx *ctx, RedisModuleString **argv, int argc) {
  if (argc < 5) {
    return RedisModule_WrongArity(ctx);
  }

  if (RMUtil_ArgExists("WITHCURSOR", argv, argc, 3)) {
    return RedisModule_ReplyWithError(ctx, "FT.PROFILE does not support cursor");
  }

  VERIFY_ACL(ctx, argv[1])

  if (NumShards == 1) {
    // There is only one shard in the cluster. We can handle the command locally.
    // We must first check that we don't have a cursor, as the local command handler allows cursors
    // for multi-shard clusters support.
    return RSProfileCommand(ctx, argv, argc);
  }

  if (RMUtil_ArgExists("SEARCH", argv, 3, 2)) {
    return DistSearchCommand(ctx, argv, argc);
  }
  if (RMUtil_ArgExists("AGGREGATE", argv, 3, 2)) {
    return DistAggregateCommand(ctx, argv, argc);
  }
  return RedisModule_ReplyWithError(ctx, "No `SEARCH` or `AGGREGATE` provided");
}

int ClusterInfoCommand(RedisModuleCtx *ctx, RedisModuleString **argv, int argc) {
  if (MR_CurrentTopologyExists()) {
    // If we have a topology, we must read it from the uv thread
    MR_uvReplyClusterInfo(ctx);
  } else {
    // If we don't have a topology, we can reply immediately
    MR_ReplyClusterInfo(ctx, NULL);
  }
  return REDISMODULE_OK;
}

// A special command for redis cluster OSS, that refreshes the cluster state
int RefreshClusterCommand(RedisModuleCtx *ctx, RedisModuleString **argv, int argc) {
  UpdateTopology(ctx);
  return RedisModule_ReplyWithSimpleString(ctx, "OK");
}

int SetClusterCommand(RedisModuleCtx *ctx, RedisModuleString **argv, int argc) {
  MRClusterTopology *topo = RedisEnterprise_ParseTopology(ctx, argv, argc);
  // this means a parsing error, the parser already sent the explicit error to the client
  if (!topo) {
    return REDISMODULE_ERR;
  }

  RedisModule_Log(ctx, "debug", "Setting number of partitions to %ld", topo->numShards);
  NumShards = topo->numShards;

  // send the topology to the cluster
  MR_UpdateTopology(topo);
  return RedisModule_ReplyWithSimpleString(ctx, "OK");
}

/* Perform basic configurations and init all threads and global structures */
static int initSearchCluster(RedisModuleCtx *ctx, RedisModuleString **argv, int argc, bool isClusterEnabled) {
  RedisModule_Log(ctx, "notice",
                  "Cluster configuration: AUTO partitions, type: %d, coordinator timeout: %dms",
                  clusterConfig.type, clusterConfig.timeoutMS);

  if (clusterConfig.type == ClusterType_RedisOSS) {
    if (isClusterEnabled) {
      // Init the topology updater cron loop.
      InitRedisTopologyUpdater(ctx);
    } else {
      // We are not in cluster mode. No need to init the topology updater cron loop.
      // Set the number of shards to 1 to indicate the topology is "set"
      NumShards = 1;
    }
  }

  size_t num_connections_per_shard;
  if (clusterConfig.connPerShard) {
    num_connections_per_shard = clusterConfig.connPerShard;
  } else {
    // default
    num_connections_per_shard = RSGlobalConfig.numWorkerThreads + 1;
  }

  MRCluster *cl = MR_NewCluster(NULL, num_connections_per_shard);
  MR_Init(cl, clusterConfig.timeoutMS);

  return REDISMODULE_OK;
}

<<<<<<< HEAD
size_t GetNumShards_UnSafe() {
  return NumShards;
}

/** A dummy command handler, for commands that are disabled when running the module in OSS
 * clusters
 * when it is not an internal OSS build. */
int DisabledCommandHandler(RedisModuleCtx *ctx, RedisModuleString **argv, int argc) {
  return RedisModule_ReplyWithError(ctx, "Module Disabled in Open Source Redis");
}

/** A wrapper function that safely checks whether we are running in OSS cluster when registering
 * commands.
 * If we are, and the module was not compiled for oss clusters, this wrapper will return a pointer
 * to a dummy function disabling the actual handler.
 *
 * If we are running in RLEC or in a special OSS build - we simply return the original command.
 *
 * All coordinator handlers must be wrapped in this decorator.
 */
static RedisModuleCmdFunc SafeCmd(RedisModuleCmdFunc f) {
  if (IsEnterprise() && clusterConfig.type != ClusterType_RedisLabs) {
    /* If we are running inside OSS cluster and not built for oss, we return the dummy handler */
    return DisabledCommandHandler;
  }

  /* Valid - we return the original function */
  return f;
}

=======
>>>>>>> 3f2892d4
/**
 * A wrapper function to override hiredis allocators with redis allocators.
 * It should be called after RedisModule_Init.
 */
void setHiredisAllocators(){
  hiredisAllocFuncs ha = {
    .mallocFn = rm_malloc,
    .callocFn = rm_calloc,
    .reallocFn = rm_realloc,
    .strdupFn = rm_strdup,
    .freeFn = rm_free,
  };

  hiredisSetAllocators(&ha);
}

void Coordinator_ShutdownEvent(RedisModuleCtx *ctx, RedisModuleEvent eid, uint64_t subevent, void *data) {
  RedisModule_Log(ctx, "notice", "%s", "Begin releasing RediSearch resources on shutdown");
  RediSearch_CleanupModule();
  RedisModule_Log(ctx, "notice", "%s", "End releasing RediSearch resources");
}

void Initialize_CoordKeyspaceNotifications(RedisModuleCtx *ctx) {
  // To be called after `Initialize_ServerEventNotifications` as callbacks are overridden.
  if (RedisModule_SubscribeToServerEvent && getenv("RS_GLOBAL_DTORS")) {
    // clear resources when the server exits
    // used only with sanitizer or valgrind
    RedisModule_Log(ctx, "notice", "%s", "Subscribe to clear resources on shutdown");
    RedisModule_SubscribeToServerEvent(ctx, RedisModuleEvent_Shutdown, Coordinator_ShutdownEvent);
  }
}

static bool checkClusterEnabled(RedisModuleCtx *ctx) {
  RedisModuleCallReply *rep = RedisModule_Call(ctx, "CONFIG", "cc", "GET", "cluster-enabled");
  RS_ASSERT_ALWAYS(rep && RedisModule_CallReplyType(rep) == REDISMODULE_REPLY_ARRAY &&
                     RedisModule_CallReplyLength(rep) == 2);
  size_t len;
  const char *isCluster = RedisModule_CallReplyStringPtr(RedisModule_CallReplyArrayElement(rep, 1), &len);
  bool isClusterEnabled = STR_EQCASE(isCluster, len, "yes");
  RedisModule_FreeCallReply(rep);
  return isClusterEnabled;
}

int ConfigCommand(RedisModuleCtx *ctx, RedisModuleString **argv, int argc);

int RediSearch_InitModuleConfig(RedisModuleCtx *ctx, RedisModuleString **argv, int argc, int registerConfiguration, int isClusterEnabled) {
  // register the module configuration with redis, use loaded values from command line as defaults
  if (registerConfiguration) {
    if (RegisterModuleConfig(ctx) == REDISMODULE_ERR) {
      RedisModule_Log(ctx, "warning", "Error registering module configuration");
      return REDISMODULE_ERR;
    }
    if (isClusterEnabled) {
      // Register module configuration parameters for cluster
      RM_TRY_F(RegisterClusterModuleConfig, ctx);
    }
  }

  // Load default values
  RM_TRY_F(RedisModule_LoadDefaultConfigs, ctx);

  char *err = NULL;
  // Read module configuration from module ARGS
  if (ReadConfig(argv, argc, &err) == REDISMODULE_ERR) {
    RedisModule_Log(ctx, "warning", "Invalid Configurations: %s", err);
    rm_free(err);
    return REDISMODULE_ERR;
  }
  // Apply configuration redis has loaded from the configuration file
  RM_TRY_F(RedisModule_LoadConfigs, ctx);
  return REDISMODULE_OK;
}

int __attribute__((visibility("default")))
RedisModule_OnLoad(RedisModuleCtx *ctx, RedisModuleString **argv, int argc) {

  if (RedisModule_Init(ctx, REDISEARCH_MODULE_NAME, REDISEARCH_MODULE_VERSION,
                       REDISMODULE_APIVER_1) == REDISMODULE_ERR) {
    return REDISMODULE_ERR;
  }

  setHiredisAllocators();
  uv_replace_allocator(rm_malloc, rm_realloc, rm_calloc, rm_free);

  if (!RSDummyContext) {
    RSDummyContext = RedisModule_GetDetachedThreadSafeContext(ctx);
  }

  // Chain the config into RediSearch's global config and set the default values
  clusterConfig = DEFAULT_CLUSTER_CONFIG;
  RSConfigOptions_AddConfigs(&RSGlobalConfigOptions, GetClusterConfigOptions());
  ClusterConfig_RegisterTriggers();

  // Register the module configuration parameters
  GetRedisVersion(ctx);

  // Check if we are actually in cluster mode
  const bool isClusterEnabled = checkClusterEnabled(ctx);
  const Version unstableRedis = {7, 9, 227};
  const bool unprefixedConfigSupported = (CompareVersions(redisVersion, unstableRedis) >= 0) ? true : false;

  legacySpecRules = dictCreate(&dictTypeHeapHiddenStrings, NULL);

  if (RediSearch_InitModuleConfig(ctx, argv, argc, unprefixedConfigSupported, isClusterEnabled) == REDISMODULE_ERR) {
    return REDISMODULE_ERR;
  }

  // Init RediSearch internal search
  if (RediSearch_InitModuleInternal(ctx) == REDISMODULE_ERR) {
    RedisModule_Log(ctx, "warning", "Could not init search library...");
    return REDISMODULE_ERR;
  }

  // Init the global cluster structs
  if (initSearchCluster(ctx, argv, argc, isClusterEnabled) == REDISMODULE_ERR) {
    RedisModule_Log(ctx, "warning", "Could not init MR search cluster");
    return REDISMODULE_ERR;
  }

  // Init the aggregation thread pool
  DIST_THREADPOOL = ConcurrentSearch_CreatePool(clusterConfig.coordinatorPoolSize);

  Initialize_CoordKeyspaceNotifications(ctx);

  if (RedisModule_ACLCheckKeyPrefixPermissions == NULL) {
    // Running against a Redis version that does not support module ACL protection
    RedisModule_Log(ctx, "warning", "Redis version does not support ACL API necessary for index protection");
  }

<<<<<<< HEAD
  // read commands
  if (clusterConfig.type == ClusterType_RedisLabs) {
    RM_TRY(RMCreateSearchCommand(ctx, "FT.AGGREGATE",
           SafeCmd(DistAggregateCommand), "readonly", 0, 1, -2, "read", false))
  } else {
    RM_TRY(RMCreateSearchCommand(ctx, "FT.AGGREGATE",
           SafeCmd(DistAggregateCommand), "readonly", 0, 0, -1, "read", false))
  }
  RM_TRY(RMCreateSearchCommand(ctx, "FT.INFO", SafeCmd(InfoCommandHandler), "readonly", 0, 0, -1, "", false))
  RM_TRY(RMCreateSearchCommand(ctx, "FT.SEARCH", SafeCmd(DistSearchCommand), "readonly", 0, 0, -1, "read", false))
  RM_TRY(RMCreateSearchCommand(ctx, "FT.PROFILE", SafeCmd(ProfileCommandHandler), "readonly", 0, 0, -1, "read", false))
  if (clusterConfig.type == ClusterType_RedisLabs) {
    RM_TRY(RMCreateSearchCommand(ctx, "FT.CURSOR", SafeCmd(CursorCommand), "readonly", 3, 1, -3, "read", false))
  } else {
    RM_TRY(RMCreateSearchCommand(ctx, "FT.CURSOR", SafeCmd(CursorCommand), "readonly", 0, 0, -1, "read", false))
  }
  RM_TRY(RMCreateSearchCommand(ctx, "FT.SPELLCHECK", SafeCmd(SpellCheckCommandHandler), "readonly", 0, 0, -1, "", false))
  // Assumes "_FT.DEBUG" is registered (from `RediSearch_InitModuleInternal`)
  RM_TRY(RegisterCoordDebugCommands(RedisModule_GetCommand(ctx, "_FT.DEBUG")));

// OSS commands (registered via proxy in Enterprise)
#ifndef RS_CLUSTER_ENTERPRISE
    if (!isClusterEnabled) {
      // Register the config command with `FT.` prefix only if we are not in cluster mode as an alias
      RM_TRY(RMCreateSearchCommand(ctx, "FT.CONFIG", SafeCmd(ConfigCommand), "readonly", 0, 0, 0, "admin", false));
    }
    RedisModule_Log(ctx, "notice", "Register write commands");
    // write commands (on enterprise we do not define them, the dmc take care of them)
    RM_TRY(RMCreateSearchCommand(ctx, "FT.CREATE", SafeCmd(FanoutCommandHandlerIndexless), "write deny-oom", 0, 0, -1, "", false))
    RM_TRY(RMCreateSearchCommand(ctx, "FT._CREATEIFNX", SafeCmd(FanoutCommandHandlerIndexless), "write deny-oom", 0, 0, -1, "", false))
    RM_TRY(RMCreateSearchCommand(ctx, "FT.ALTER", SafeCmd(FanoutCommandHandlerWithIndexAtFirstArg), "write deny-oom", 0, 0, -1, "", false))
    RM_TRY(RMCreateSearchCommand(ctx, "FT._ALTERIFNX", SafeCmd(FanoutCommandHandlerWithIndexAtFirstArg), "write deny-oom", 0, 0, -1, "", false))
    RM_TRY(RMCreateSearchCommand(ctx, "FT.DROPINDEX", SafeCmd(FanoutCommandHandlerWithIndexAtFirstArg), "write",0, 0, -1, "write slow dangerous", false))
    // TODO: Either make ALL replication commands internal (such that no need for ACL check), or add ACL check.
    RM_TRY(RMCreateSearchCommand(ctx, "FT._DROPINDEXIFX", SafeCmd(FanoutCommandHandlerIndexless), "write",0, 0, -1, "write slow dangerous", false))
    // search write slow dangerous
    RM_TRY(RMCreateSearchCommand(ctx, "FT.DICTADD", SafeCmd(FanoutCommandHandlerIndexless), "write deny-oom", 0, 0, -1, "", false))
    RM_TRY(RMCreateSearchCommand(ctx, "FT.DICTDEL", SafeCmd(FanoutCommandHandlerIndexless), "write", 0, 0, -1, "", false))
    RM_TRY(RMCreateSearchCommand(ctx, "FT.ALIASADD", SafeCmd(FanoutCommandHandlerWithIndexAtSecondArg), "write deny-oom", 0, 0, -1, "", false))
    RM_TRY(RMCreateSearchCommand(ctx, "FT._ALIASADDIFNX", SafeCmd(FanoutCommandHandlerIndexless), "write deny-oom", 0, 0, -1, "", false))
    RM_TRY(RMCreateSearchCommand(ctx, "FT.ALIASDEL", SafeCmd(FanoutCommandHandlerIndexless), "write", 0, 0, -1, "", false))
    RM_TRY(RMCreateSearchCommand(ctx, "FT._ALIASDELIFX", SafeCmd(FanoutCommandHandlerIndexless), "write", 0, 0, -1, "", false))
    RM_TRY(RMCreateSearchCommand(ctx, "FT.ALIASUPDATE", SafeCmd(FanoutCommandHandlerWithIndexAtSecondArg), "write deny-oom", 0, 0, -1, "", false))
    RM_TRY(RMCreateSearchCommand(ctx, "FT.SYNUPDATE", SafeCmd(FanoutCommandHandlerWithIndexAtFirstArg),"write deny-oom", 0, 0, -1, "", false))

    // Deprecated OSS commands
    RM_TRY(RMCreateSearchCommand(ctx, "FT.GET", SafeCmd(SingleShardCommandHandlerWithIndexAtFirstArg), "readonly", 0, 0, -1, "read", false))
    RM_TRY(RMCreateSearchCommand(ctx, "FT.ADD", SafeCmd(SingleShardCommandHandlerWithIndexAtFirstArg), "write deny-oom", 0, 0, -1, "write", false))
    RM_TRY(RMCreateSearchCommand(ctx, "FT.DEL", SafeCmd(SingleShardCommandHandlerWithIndexAtFirstArg), "write", 0, 0, -1, "write", false))
    RM_TRY(RMCreateSearchCommand(ctx, "FT.DROP", SafeCmd(FanoutCommandHandlerWithIndexAtFirstArg), "write", 0, 0, -1, "write slow dangerous", false))
    RM_TRY(RMCreateSearchCommand(ctx, "FT._DROPIFX", SafeCmd(FanoutCommandHandlerIndexless), "write", 0, 0, -1, "write", false))
#endif

  // cluster set commands. We filter from the proxy, but do not mark them as internal.
  RM_TRY(RMCreateSearchCommand(ctx, REDISEARCH_MODULE_NAME".CLUSTERSET",
         SafeCmd(SetClusterCommand),
         IsEnterprise() ? "readonly allow-loading deny-script " CMD_PROXY_FILTERED : "readonly allow-loading deny-script",
         0, 0, -1, "", false))
  RM_TRY(RMCreateSearchCommand(ctx, REDISEARCH_MODULE_NAME".CLUSTERREFRESH",
         SafeCmd(RefreshClusterCommand),
         IsEnterprise() ? "readonly deny-script " CMD_PROXY_FILTERED : "readonly deny-script",
         0, 0, -1, "", false))
  RM_TRY(RMCreateSearchCommand(ctx, REDISEARCH_MODULE_NAME".CLUSTERINFO",
         SafeCmd(ClusterInfoCommand),
         IsEnterprise() ? "readonly allow-loading deny-script " CMD_PROXY_FILTERED : "readonly allow-loading deny-script",
         0, 0, -1, "", false))

  // Deprecated commands. Grouped here for easy tracking
  RM_TRY(RMCreateSearchCommand(ctx, "FT.MGET", SafeCmd(MGetCommandHandler), "readonly", 0, 0, -1, "read", false))
  RM_TRY(RMCreateSearchCommand(ctx, "FT.TAGVALS", SafeCmd(TagValsCommandHandler), "readonly", 0, 0, -1, "read slow dangerous", false))

  return REDISMODULE_OK;
}

int RedisModule_OnUnload(RedisModuleCtx *ctx) {
  if (config_ext_load) {
    RedisModule_FreeString(ctx, config_ext_load);
    config_ext_load = NULL;
  }
  if (config_friso_ini) {
    RedisModule_FreeString(ctx, config_friso_ini);
    config_friso_ini = NULL;
  }
  if (RSGlobalConfig.extLoad) {
    rm_free((void *)RSGlobalConfig.extLoad);
    RSGlobalConfig.extLoad = NULL;
  }
  if (RSGlobalConfig.frisoIni) {
    rm_free((void *)RSGlobalConfig.frisoIni);
    RSGlobalConfig.frisoIni = NULL;
  }

=======

  const CommandKeys ossCmdArgs = DEFINE_COMMAND_KEYS(0, 0, -1);
  const CommandKeys noCmdArgs = DEFINE_COMMAND_KEYS(0, 0, 0);
  SearchCommand aggregate = DEFINE_COMMAND("FT.AGGREGATE", SafeCmd(DistAggregateCommand), "readonly", SetFtAggregateInfo,          SET_COMMAND_INFO,      "read", true, ossCmdArgs);
  SearchCommand cursor =    DEFINE_COMMAND("FT.CURSOR",    NULL,                          "readonly", RegisterCoordCursorCommands, SUBSCRIBE_SUBCOMMANDS, "read", true, ossCmdArgs);
  if (clusterConfig.type == ClusterType_RedisLabs) {
    const CommandKeys aggregateKeys = {0, 1, -2};
    const CommandKeys cursorKeys = {3, 1, -3};
    aggregate.position = aggregateKeys;
    cursor.position = cursorKeys;
  }

  SearchCommand commands[] = {
    // read commands
    DEFINE_COMMAND("FT.INFO",       SafeCmd(InfoCommandHandler),       "readonly", SetFtInfoInfo,       SET_COMMAND_INFO, "read", true, ossCmdArgs),
    DEFINE_COMMAND("FT.SEARCH",     SafeCmd(DistSearchCommand),        "readonly", SetFtSearchInfo,     SET_COMMAND_INFO, "read", true, ossCmdArgs),
    DEFINE_COMMAND("FT.PROFILE",    SafeCmd(ProfileCommandHandler),    "readonly", SetFtProfileInfo,    SET_COMMAND_INFO, "read", true, ossCmdArgs),
    DEFINE_COMMAND("FT.SPELLCHECK", SafeCmd(SpellCheckCommandHandler), "readonly", SetFtSpellcheckInfo, SET_COMMAND_INFO, "read", true, ossCmdArgs),
    aggregate,
    cursor,
    // oss commands
    DEFINE_COMMAND("FT.CREATE",         SafeCmd(FanoutCommandHandlerIndexless),                  "readonly", SetFtCreateInfo,                SET_COMMAND_INFO,      "",                     !IsEnterprise(),                      ossCmdArgs),
    DEFINE_COMMAND("FT._CREATEIFNX",    SafeCmd(FanoutCommandHandlerIndexless),                  "readonly", SetFtCreateInfo,                SET_COMMAND_INFO,      "",                     !IsEnterprise(),                      ossCmdArgs),
    DEFINE_COMMAND("FT.ALTER",          SafeCmd(FanoutCommandHandlerWithIndexAtFirstArg),        "readonly", SetFtAlterInfo,                 SET_COMMAND_INFO,      "",                     !IsEnterprise(),                      ossCmdArgs),
    DEFINE_COMMAND("FT._ALTERIFNX",     SafeCmd(FanoutCommandHandlerIndexless),                  "readonly", SetFtAlterInfo,                 SET_COMMAND_INFO,      "",                     !IsEnterprise(),                      ossCmdArgs),
    DEFINE_COMMAND("FT.DROPINDEX",      SafeCmd(FanoutCommandHandlerWithIndexAtFirstArg),        "readonly", SetFtDropindexInfo,             SET_COMMAND_INFO,      "write slow dangerous", !IsEnterprise(),                      ossCmdArgs),
    DEFINE_COMMAND("FT._DROPINDEXIFX",  SafeCmd(FanoutCommandHandlerIndexless),                  "readonly", SetFtDropindexInfo,             SET_COMMAND_INFO,      "write slow dangerous", !IsEnterprise(),                      ossCmdArgs),
    DEFINE_COMMAND("FT.DICTADD",        SafeCmd(FanoutCommandHandlerIndexless),                  "readonly", SetFtDictaddInfo,               SET_COMMAND_INFO,      "",                     !IsEnterprise(),                      ossCmdArgs),
    DEFINE_COMMAND("FT.DICTDEL",        SafeCmd(FanoutCommandHandlerIndexless),                  "readonly", SetFtDictdelInfo,               SET_COMMAND_INFO,      "",                     !IsEnterprise(),                      ossCmdArgs),
    DEFINE_COMMAND("FT.ALIASADD",       SafeCmd(FanoutCommandHandlerWithIndexAtSecondArg),       "readonly", SetFtAliasaddInfo,              SET_COMMAND_INFO,      "",                     !IsEnterprise(),                      ossCmdArgs),
    DEFINE_COMMAND("FT._ALIASADDIFNX",  SafeCmd(FanoutCommandHandlerIndexless),                  "readonly", SetFtAliasaddInfo,              SET_COMMAND_INFO,      "",                     !IsEnterprise(),                      ossCmdArgs),
    DEFINE_COMMAND("FT.ALIASDEL",       SafeCmd(FanoutCommandHandlerIndexless),                  "readonly", SetFtAliasdelInfo,              SET_COMMAND_INFO,      "",                     !IsEnterprise(),                      ossCmdArgs),
    DEFINE_COMMAND("FT._ALIASDELIFX",   SafeCmd(FanoutCommandHandlerIndexless),                  "readonly", SetFtAliasdelInfo,              SET_COMMAND_INFO,      "",                     !IsEnterprise(),                      ossCmdArgs),
    DEFINE_COMMAND("FT.ALIASUPDATE",    SafeCmd(FanoutCommandHandlerWithIndexAtSecondArg),       "readonly", SetFtAliasupdateInfo,           SET_COMMAND_INFO,      "",                     !IsEnterprise(),                      ossCmdArgs),
    DEFINE_COMMAND("FT.SYNUPDATE",      SafeCmd(FanoutCommandHandlerWithIndexAtFirstArg),        "readonly", SetFtSynupdateInfo,             SET_COMMAND_INFO,      "",                     !IsEnterprise(),                      ossCmdArgs),
    DEFINE_COMMAND("FT.GET",            SafeCmd(SingleShardCommandHandlerWithIndexAtFirstArg),   "readonly", NULL,                           NONE,                  "read admin",           !IsEnterprise(),                      ossCmdArgs),
    DEFINE_COMMAND("FT.ADD",            SafeCmd(SingleShardCommandHandlerWithIndexAtFirstArg),   "readonly", NULL,                           NONE,                  "write admin",          !IsEnterprise(),                      ossCmdArgs),
    DEFINE_COMMAND("FT.DEL",            SafeCmd(SingleShardCommandHandlerWithIndexAtFirstArg),   "readonly", NULL,                           NONE,                  "write admin",          !IsEnterprise(),                      ossCmdArgs),
    DEFINE_COMMAND("FT.DROP",           SafeCmd(FanoutCommandHandlerWithIndexAtFirstArg),        "readonly", NULL,                           NONE,                  "write admin",          !IsEnterprise(),                      ossCmdArgs),
    DEFINE_COMMAND("FT._DROPIFX",       SafeCmd(FanoutCommandHandlerIndexless),                  "readonly", NULL,                           NONE,                  "write admin",          !IsEnterprise(),                      ossCmdArgs),
    DEFINE_COMMAND("FT.CONFIG",         NULL,                                                    "readonly", RegisterCoordConfigSubCommands, SUBSCRIBE_SUBCOMMANDS, "admin",                !IsEnterprise() && !isClusterEnabled, noCmdArgs),

    // cluster set commands
    DEFINE_COMMAND(REDISEARCH_MODULE_NAME ".CLUSTERSET",     SafeCmd(SetClusterCommand),     "readonly allow-loading deny-script", NULL, NONE, "", true, ossCmdArgs),
    DEFINE_COMMAND(REDISEARCH_MODULE_NAME ".CLUSTERREFRESH", SafeCmd(RefreshClusterCommand), "readonly deny-script",               NULL, NONE, "", true, ossCmdArgs),
    DEFINE_COMMAND(REDISEARCH_MODULE_NAME ".CLUSTERINFO",    SafeCmd(ClusterInfoCommand),    "readonly allow-loading deny-script", NULL, NONE, "", true, ossCmdArgs),

    // Deprecated commands. Grouped here for easy tracking
    DEFINE_COMMAND("FT.MGET",           SafeCmd(MGetCommandHandler),    "readonly", NULL,             NONE,             "read admin",           true, ossCmdArgs),
    DEFINE_COMMAND("FT.TAGVALS",        SafeCmd(TagValsCommandHandler), "readonly", SetFtTagvalsInfo, SET_COMMAND_INFO, "read admin dangerous", true, ossCmdArgs)
  };
  if (CreateSearchCommands(ctx, commands, sizeof(commands) / sizeof(SearchCommand)) != REDISMODULE_OK) {
    return REDISMODULE_ERR;
  }
>>>>>>> 3f2892d4
  return REDISMODULE_OK;
}
/* ======================= DEBUG ONLY ======================= */

static int DEBUG_FlatSearchCommandHandler(RedisModuleBlockedClient *bc, int protocol,
  RedisModuleString **argv, int argc, WeakRef spec_ref) {
  QueryError status = {0};
  AREQ_Debug_params debug_params = parseDebugParamsCount(argv, argc, &status);

  if (debug_params.debug_params_count == 0) {
    bailOut(bc, &status);
    return REDISMODULE_OK;
  }

  int debug_argv_count = debug_params.debug_params_count + 2;
  int base_argc = argc - debug_argv_count;
  searchRequestCtx *req = createReq(argv, base_argc, bc, &status);

  if (!req) {
    return REDISMODULE_OK;
  }

  MRCommand cmd = MR_NewCommandFromRedisStrings(base_argc, argv);
  int rc = prepareCommand(&cmd, req, bc, protocol, argv, argc, spec_ref, &status);
  if (!(rc == REDISMODULE_OK)) {
    return REDISMODULE_OK;
  }

  MRCommand_Insert(&cmd, 0, "_FT.DEBUG", sizeof("_FT.DEBUG") - 1);
  // insert also debug params at the end
  for (size_t i = 0; i < debug_argv_count; i++) {
    size_t n;
    const char *arg = RedisModule_StringPtrLen(debug_params.debug_argv[i], &n);
    MRCommand_Append(&cmd, arg, n);
  }

  struct MRCtx *mrctx = MR_CreateCtx(0, bc, req, NumShards);

  MRCtx_SetReduceFunction(mrctx, searchResultReducer_background);
  MR_Fanout(mrctx, NULL, cmd, false);
  return REDISMODULE_OK;
}

static void DEBUG_DistSearchCommandHandler(void* pd) {
  SearchCmdCtx* sCmdCtx = pd;
  // send argv not including the _FT.DEBUG
  DEBUG_FlatSearchCommandHandler(sCmdCtx->bc, sCmdCtx->protocol, sCmdCtx->argv, sCmdCtx->argc, sCmdCtx->spec_ref);
  for (size_t i = 0 ; i < sCmdCtx->argc ; ++i) {
    RedisModule_FreeString(NULL, sCmdCtx->argv[i]);
  }
  rm_free(sCmdCtx->argv);
  rm_free(sCmdCtx);
}<|MERGE_RESOLUTION|>--- conflicted
+++ resolved
@@ -1208,53 +1208,17 @@
 }
 
 // Creates a command and registers it to its corresponding ACL categories
-<<<<<<< HEAD
-static int RMCreateSearchCommand(RedisModuleCtx *ctx, const char *name,
-                  RedisModuleCmdFunc callback, const char *flags, int firstkey,
-                  int lastkey, int keystep, const char *aclCategories,
-                  bool internalCommand) {
-  int rc = REDISMODULE_OK;
-  char *internalFlags;
-  char *categories;
-
-  if (internalCommand) {
-    // Do not register to ANY ACL command category
-    categories = "";
-    // We don't want the user running internal commands. For that, we mark the
-    // command internal on OSS, or exclude it from the proxy on Enterprise.
-    if (IsEnterprise()) {
-        rm_asprintf(&internalFlags, "%s %s", flags, CMD_PROXY_FILTERED);
-    } else {
-        rm_asprintf(&internalFlags, "%s %s", flags, CMD_INTERNAL);
-    }
-  } else {
-    // Flags are not enhanced.
-    internalFlags = (char *)flags;
-    // Register non-internal commands to the `search` ACL category.
-    rm_asprintf(&categories, strcmp(aclCategories, "") != 0 ? "%s %s" : "%.0s%s", aclCategories, SEARCH_ACL_CATEGORY);
-  }
-
-  if (RedisModule_CreateCommand(ctx, name, callback, internalFlags, firstkey, lastkey, keystep) == REDISMODULE_ERR) {
-    RedisModule_Log(ctx, "warning", "Could not create command: %s", name);
-    rc = REDISMODULE_ERR;
-    goto cleanup;
-=======
 // Also sets the command info if setCommandInfo is not NULL
 static RedisModuleCommand *CreateCommandWithAcl(RedisModuleCtx *ctx, const char *name, RedisModuleCmdFunc handler,
                                                 const char *flags, CommandKeys position, const char *aclCategories) {
   if (RedisModule_CreateCommand(ctx, name, handler, flags, position.firstkey, position.lastkey, position.keystep) == REDISMODULE_ERR) {
     RedisModule_Log(ctx, "warning", "Could not create command: %s", name);
     return NULL;
->>>>>>> 3f2892d4
   }
 
   RedisModuleCommand *command = RedisModule_GetCommand(ctx, name);
   if (!command) {
     RedisModule_Log(ctx, "warning", "Could not find command: %s", name);
-<<<<<<< HEAD
-    rc = REDISMODULE_ERR;
-    goto cleanup;
-=======
     return NULL;
   }
 
@@ -1267,7 +1231,6 @@
     is_internal = true;
   } else {
     rm_asprintf(&categories, strcmp(aclCategories, "") != 0 ? "%s %s" : "%.0s%s", aclCategories, SEARCH_ACL_CATEGORY);
->>>>>>> 3f2892d4
   }
 
   if (RedisModule_SetCommandACLCategories(command, categories) == REDISMODULE_ERR) {
@@ -1281,13 +1244,6 @@
   } else {
     rm_free(categories);
   }
-<<<<<<< HEAD
-  return rc;
-}
-
-int RediSearch_InitModuleInternal(RedisModuleCtx *ctx) {
-  GetRedisVersion(ctx);
-=======
   return command;
 }
 
@@ -1402,9 +1358,6 @@
 int RediSearch_InitModuleInternal(RedisModuleCtx *ctx, RedisModuleString **argv, int argc) {
   char *err;
 
-  legacySpecRules = dictCreate(&dictTypeHeapStrings, NULL);
->>>>>>> 3f2892d4
-
   // Prepare thread local storage for storing active queries/cursors
   int error = MainThread_InitBlockedQueries();
   if (error) {
@@ -1456,147 +1409,6 @@
     return REDISMODULE_ERR;
   }
 
-<<<<<<< HEAD
-  RM_TRY(RMCreateSearchCommand(ctx, RS_INDEX_LIST_CMD, IndexList, "readonly",
-         0, 0, 0, "slow admin", false))
-
-  RM_TRY(RMCreateSearchCommand(ctx, RS_ADD_CMD, RSAddDocumentCommand,
-         "write deny-oom", INDEX_DOC_CMD_ARGS, "write", !IsEnterprise()))
-
-#ifdef RS_CLUSTER_ENTERPRISE
-  // on enterprise cluster we need to keep the _ft.safeadd/_ft.del command
-  // to be able to replicate from an old RediSearch version.
-  // If this is the light version then the _ft.safeadd/_ft.del does not exist
-  // and we will get the normal ft.safeadd/ft.del command.
-  RM_TRY(RMCreateSearchCommand(ctx, LEGACY_RS_SAFEADD_CMD, RSAddDocumentCommand,
-         "write deny-oom", INDEX_DOC_CMD_ARGS, "write", true))
-  RM_TRY(RMCreateSearchCommand(ctx, LEGACY_RS_DEL_CMD, DeleteCommand,
-         "write", INDEX_DOC_CMD_ARGS, "write", true))
-#endif
-
-  RM_TRY(RMCreateSearchCommand(ctx, RS_SAFEADD_CMD, RSAddDocumentCommand,
-        "write deny-oom", INDEX_DOC_CMD_ARGS, "write", false))
-
-  RM_TRY(RMCreateSearchCommand(ctx, RS_DEL_CMD, DeleteCommand, "write",
-         INDEX_DOC_CMD_ARGS, "write", !IsEnterprise()))
-
-  RM_TRY(RMCreateSearchCommand(ctx, RS_SEARCH_CMD, RSSearchCommand, "readonly",
-         INDEX_ONLY_CMD_ARGS, "", true))
-
-  RM_TRY(RMCreateSearchCommand(ctx, RS_AGGREGATE_CMD, RSAggregateCommand,
-         "readonly", INDEX_ONLY_CMD_ARGS, "read", true))
-
-  RM_TRY(RMCreateSearchCommand(ctx, RS_GET_CMD, GetSingleDocumentCommand,
-         "readonly", INDEX_DOC_CMD_ARGS, "read", !IsEnterprise()))
-
-  // Do not force cross slot validation since coordinator will handle it.
-  RM_TRY(RMCreateSearchCommand(ctx, RS_MGET_CMD, GetDocumentsCommand,
-         "readonly", 0, 0, 0, "read", true))
-
-  RM_TRY(RMCreateSearchCommand(ctx, RS_CREATE_CMD, CreateIndexCommand,
-         "write deny-oom", INDEX_ONLY_CMD_ARGS, "", !IsEnterprise()))
-
-  RM_TRY(RMCreateSearchCommand(ctx, RS_CREATE_IF_NX_CMD, CreateIndexIfNotExistsCommand,
-         "write deny-oom", INDEX_ONLY_CMD_ARGS, "", !IsEnterprise()))
-
-  RM_TRY(RMCreateSearchCommand(ctx, RS_DROP_CMD, DropIndexCommand, "write",
-         INDEX_ONLY_CMD_ARGS, "write slow dangerous", !IsEnterprise()))
-
-  RM_TRY(RMCreateSearchCommand(ctx, RS_DROP_INDEX_CMD, DropIndexCommand,
-         "write", INDEX_ONLY_CMD_ARGS, "write slow dangerous", !IsEnterprise()))
-
-  RM_TRY(RMCreateSearchCommand(ctx, RS_DROP_IF_X_CMD, DropIfExistsIndexCommand,
-         "write", INDEX_ONLY_CMD_ARGS, "write slow dangerous", !IsEnterprise()))
-
-  RM_TRY(RMCreateSearchCommand(ctx, RS_DROP_INDEX_IF_X_CMD, DropIfExistsIndexCommand,
-         "write", INDEX_ONLY_CMD_ARGS, "write slow dangerous", !IsEnterprise()))
-
-  RM_TRY(RMCreateSearchCommand(ctx, RS_INFO_CMD, IndexInfoCommand,
-         "readonly", INDEX_ONLY_CMD_ARGS, "", true))
-
-  RM_TRY(RMCreateSearchCommand(ctx, RS_TAGVALS_CMD, TagValsCommand,
-         "readonly", INDEX_ONLY_CMD_ARGS, "read slow dangerous", true))
-
-  RM_TRY(RMCreateSearchCommand(ctx, RS_PROFILE_CMD, RSProfileCommand,
-         "readonly", INDEX_ONLY_CMD_ARGS, "read", true))
-
-  RM_TRY(RMCreateSearchCommand(ctx, RS_EXPLAIN_CMD, QueryExplainCommand,
-         "readonly", INDEX_ONLY_CMD_ARGS, "", false))
-
-  RM_TRY(RMCreateSearchCommand(ctx, RS_EXPLAINCLI_CMD, QueryExplainCLICommand,
-         "readonly", INDEX_ONLY_CMD_ARGS, "", false))
-
-  RM_TRY(RMCreateSearchCommand(ctx, RS_SUGADD_CMD, RSSuggestAddCommand,
-         "write deny-oom", 1, 1, 1, "write", false))
-
-  RM_TRY(RMCreateSearchCommand(ctx, RS_SUGDEL_CMD, RSSuggestDelCommand, "write",
-         1, 1, 1, "write", false))
-
-  RM_TRY(RMCreateSearchCommand(ctx, RS_SUGLEN_CMD, RSSuggestLenCommand,
-         "readonly", 1, 1, 1, "read", false))
-
-  RM_TRY(RMCreateSearchCommand(ctx, RS_SUGGET_CMD, RSSuggestGetCommand,
-         "readonly", 1, 1, 1, "read", false))
-
-  // Do not force cross slot validation since coordinator will handle it.
-  RM_TRY(RMCreateSearchCommand(ctx, RS_CURSOR_CMD, RSCursorCommand, "readonly",
-         0, 0, 0, "read", true));
-
-  // todo: what to do with this?
-  RM_TRY(RMCreateSearchCommand(ctx, RS_SYNADD_CMD, SynAddCommand,
-         "write deny-oom", INDEX_ONLY_CMD_ARGS, "", false))
-
-  RM_TRY(RMCreateSearchCommand(ctx, RS_SYNUPDATE_CMD, SynUpdateCommand,
-         "write deny-oom", INDEX_ONLY_CMD_ARGS, "", !IsEnterprise()))
-
-  RM_TRY(RMCreateSearchCommand(ctx, RS_SYNDUMP_CMD, SynDumpCommand, "readonly",
-         INDEX_ONLY_CMD_ARGS, "", false))
-
-  RM_TRY(RMCreateSearchCommand(ctx, RS_ALTER_CMD, AlterIndexCommand,
-         "write deny-oom", INDEX_ONLY_CMD_ARGS, "", !IsEnterprise()))
-
-  RM_TRY(RMCreateSearchCommand(ctx, RS_ALTER_IF_NX_CMD, AlterIndexIfNXCommand,
-         "write deny-oom", INDEX_ONLY_CMD_ARGS, "", !IsEnterprise()))
-
-  // "Special" case - we do not allow debug commands from the user on RE, while
-  // we also don't want them to be internal on OSS.
-  RM_TRY(RMCreateSearchCommand(ctx, RS_DEBUG, NULL,
-         IsEnterprise() ? "readonly " CMD_PROXY_FILTERED : "readonly",
-         RS_DEBUG_FLAGS, "admin", false))
-  RM_TRY_F(RegisterDebugCommands, RedisModule_GetCommand(ctx, RS_DEBUG))
-
-  RM_TRY(RMCreateSearchCommand(ctx, RS_SPELL_CHECK, SpellCheckCommand,
-         "readonly", INDEX_ONLY_CMD_ARGS, "", true))
-
-  RM_TRY(RMCreateSearchCommand(ctx, RS_DICT_ADD, DictAddCommand,
-         "write deny-oom", 0, 0, 0, "", !IsEnterprise()))
-
-  RM_TRY(RMCreateSearchCommand(ctx, RS_DICT_DEL, DictDelCommand, "write", 0, 0,
-         0, "", !IsEnterprise()))
-
-  RM_TRY(RMCreateSearchCommand(ctx, RS_DICT_DUMP, DictDumpCommand, "readonly",
-         0, 0, 0, "", false))
-
-  // "Special" case - similar to `_FT.DEBUG` (see above).
-  RM_TRY(RMCreateSearchCommand(ctx, RS_CONFIG, ConfigCommand,
-         IsEnterprise() ? "readonly " CMD_PROXY_FILTERED : "readonly",
-         0, 0, 0, "admin", false))
-
-  // Alias is a special case, we can not use the INDEX_ONLY_CMD_ARGS/INDEX_DOC_CMD_ARGS macros
-  // Cluster is managed outside of module lets trust it and not raise cross slot error.
-  RM_TRY(RMCreateSearchCommand(ctx, RS_ALIASADD, AliasAddCommand,
-         "write deny-oom", 0, 0, 0, "", !IsEnterprise()))
-  RM_TRY(RMCreateSearchCommand(ctx, RS_ALIASADD_IF_NX, AliasAddCommandIfNX,
-         "write deny-oom", 0, 0, 0, "", !IsEnterprise()))
-  RM_TRY(RMCreateSearchCommand(ctx, RS_ALIASUPDATE, AliasUpdateCommand,
-         "write deny-oom", 0, 0, 0, "", !IsEnterprise()))
-
-  RM_TRY(RMCreateSearchCommand(ctx, RS_ALIASDEL, AliasDelCommand, "write", 0, 0,
-         0, "", !IsEnterprise()))
-  RM_TRY(RMCreateSearchCommand(ctx, RS_ALIASDEL_IF_EX, AliasDelIfExCommand,
-         "write", 0, 0, 0, "", !IsEnterprise()))
-  return REDISMODULE_OK;
-=======
   // Create the ACL command category for our internal commands
   if (RedisModule_AddACLCategory(ctx, SEARCH_ACL_INTERNAL_CATEGORY) == REDISMODULE_ERR) {
     RedisModule_Log(ctx, "warning", "Could not add " SEARCH_ACL_INTERNAL_CATEGORY " ACL category, errno: %d\n", errno);
@@ -1663,7 +1475,6 @@
   };
 
   return CreateSearchCommands(ctx, commands, sizeof(commands) / sizeof(SearchCommand));
->>>>>>> 3f2892d4
 }
 
 extern dict *legacySpecDict, *legacySpecRules;
@@ -3882,39 +3693,6 @@
   return REDISMODULE_OK;
 }
 
-<<<<<<< HEAD
-size_t GetNumShards_UnSafe() {
-  return NumShards;
-}
-
-/** A dummy command handler, for commands that are disabled when running the module in OSS
- * clusters
- * when it is not an internal OSS build. */
-int DisabledCommandHandler(RedisModuleCtx *ctx, RedisModuleString **argv, int argc) {
-  return RedisModule_ReplyWithError(ctx, "Module Disabled in Open Source Redis");
-}
-
-/** A wrapper function that safely checks whether we are running in OSS cluster when registering
- * commands.
- * If we are, and the module was not compiled for oss clusters, this wrapper will return a pointer
- * to a dummy function disabling the actual handler.
- *
- * If we are running in RLEC or in a special OSS build - we simply return the original command.
- *
- * All coordinator handlers must be wrapped in this decorator.
- */
-static RedisModuleCmdFunc SafeCmd(RedisModuleCmdFunc f) {
-  if (IsEnterprise() && clusterConfig.type != ClusterType_RedisLabs) {
-    /* If we are running inside OSS cluster and not built for oss, we return the dummy handler */
-    return DisabledCommandHandler;
-  }
-
-  /* Valid - we return the original function */
-  return f;
-}
-
-=======
->>>>>>> 3f2892d4
 /**
  * A wrapper function to override hiredis allocators with redis allocators.
  * It should be called after RedisModule_Init.
@@ -4044,100 +3822,6 @@
     RedisModule_Log(ctx, "warning", "Redis version does not support ACL API necessary for index protection");
   }
 
-<<<<<<< HEAD
-  // read commands
-  if (clusterConfig.type == ClusterType_RedisLabs) {
-    RM_TRY(RMCreateSearchCommand(ctx, "FT.AGGREGATE",
-           SafeCmd(DistAggregateCommand), "readonly", 0, 1, -2, "read", false))
-  } else {
-    RM_TRY(RMCreateSearchCommand(ctx, "FT.AGGREGATE",
-           SafeCmd(DistAggregateCommand), "readonly", 0, 0, -1, "read", false))
-  }
-  RM_TRY(RMCreateSearchCommand(ctx, "FT.INFO", SafeCmd(InfoCommandHandler), "readonly", 0, 0, -1, "", false))
-  RM_TRY(RMCreateSearchCommand(ctx, "FT.SEARCH", SafeCmd(DistSearchCommand), "readonly", 0, 0, -1, "read", false))
-  RM_TRY(RMCreateSearchCommand(ctx, "FT.PROFILE", SafeCmd(ProfileCommandHandler), "readonly", 0, 0, -1, "read", false))
-  if (clusterConfig.type == ClusterType_RedisLabs) {
-    RM_TRY(RMCreateSearchCommand(ctx, "FT.CURSOR", SafeCmd(CursorCommand), "readonly", 3, 1, -3, "read", false))
-  } else {
-    RM_TRY(RMCreateSearchCommand(ctx, "FT.CURSOR", SafeCmd(CursorCommand), "readonly", 0, 0, -1, "read", false))
-  }
-  RM_TRY(RMCreateSearchCommand(ctx, "FT.SPELLCHECK", SafeCmd(SpellCheckCommandHandler), "readonly", 0, 0, -1, "", false))
-  // Assumes "_FT.DEBUG" is registered (from `RediSearch_InitModuleInternal`)
-  RM_TRY(RegisterCoordDebugCommands(RedisModule_GetCommand(ctx, "_FT.DEBUG")));
-
-// OSS commands (registered via proxy in Enterprise)
-#ifndef RS_CLUSTER_ENTERPRISE
-    if (!isClusterEnabled) {
-      // Register the config command with `FT.` prefix only if we are not in cluster mode as an alias
-      RM_TRY(RMCreateSearchCommand(ctx, "FT.CONFIG", SafeCmd(ConfigCommand), "readonly", 0, 0, 0, "admin", false));
-    }
-    RedisModule_Log(ctx, "notice", "Register write commands");
-    // write commands (on enterprise we do not define them, the dmc take care of them)
-    RM_TRY(RMCreateSearchCommand(ctx, "FT.CREATE", SafeCmd(FanoutCommandHandlerIndexless), "write deny-oom", 0, 0, -1, "", false))
-    RM_TRY(RMCreateSearchCommand(ctx, "FT._CREATEIFNX", SafeCmd(FanoutCommandHandlerIndexless), "write deny-oom", 0, 0, -1, "", false))
-    RM_TRY(RMCreateSearchCommand(ctx, "FT.ALTER", SafeCmd(FanoutCommandHandlerWithIndexAtFirstArg), "write deny-oom", 0, 0, -1, "", false))
-    RM_TRY(RMCreateSearchCommand(ctx, "FT._ALTERIFNX", SafeCmd(FanoutCommandHandlerWithIndexAtFirstArg), "write deny-oom", 0, 0, -1, "", false))
-    RM_TRY(RMCreateSearchCommand(ctx, "FT.DROPINDEX", SafeCmd(FanoutCommandHandlerWithIndexAtFirstArg), "write",0, 0, -1, "write slow dangerous", false))
-    // TODO: Either make ALL replication commands internal (such that no need for ACL check), or add ACL check.
-    RM_TRY(RMCreateSearchCommand(ctx, "FT._DROPINDEXIFX", SafeCmd(FanoutCommandHandlerIndexless), "write",0, 0, -1, "write slow dangerous", false))
-    // search write slow dangerous
-    RM_TRY(RMCreateSearchCommand(ctx, "FT.DICTADD", SafeCmd(FanoutCommandHandlerIndexless), "write deny-oom", 0, 0, -1, "", false))
-    RM_TRY(RMCreateSearchCommand(ctx, "FT.DICTDEL", SafeCmd(FanoutCommandHandlerIndexless), "write", 0, 0, -1, "", false))
-    RM_TRY(RMCreateSearchCommand(ctx, "FT.ALIASADD", SafeCmd(FanoutCommandHandlerWithIndexAtSecondArg), "write deny-oom", 0, 0, -1, "", false))
-    RM_TRY(RMCreateSearchCommand(ctx, "FT._ALIASADDIFNX", SafeCmd(FanoutCommandHandlerIndexless), "write deny-oom", 0, 0, -1, "", false))
-    RM_TRY(RMCreateSearchCommand(ctx, "FT.ALIASDEL", SafeCmd(FanoutCommandHandlerIndexless), "write", 0, 0, -1, "", false))
-    RM_TRY(RMCreateSearchCommand(ctx, "FT._ALIASDELIFX", SafeCmd(FanoutCommandHandlerIndexless), "write", 0, 0, -1, "", false))
-    RM_TRY(RMCreateSearchCommand(ctx, "FT.ALIASUPDATE", SafeCmd(FanoutCommandHandlerWithIndexAtSecondArg), "write deny-oom", 0, 0, -1, "", false))
-    RM_TRY(RMCreateSearchCommand(ctx, "FT.SYNUPDATE", SafeCmd(FanoutCommandHandlerWithIndexAtFirstArg),"write deny-oom", 0, 0, -1, "", false))
-
-    // Deprecated OSS commands
-    RM_TRY(RMCreateSearchCommand(ctx, "FT.GET", SafeCmd(SingleShardCommandHandlerWithIndexAtFirstArg), "readonly", 0, 0, -1, "read", false))
-    RM_TRY(RMCreateSearchCommand(ctx, "FT.ADD", SafeCmd(SingleShardCommandHandlerWithIndexAtFirstArg), "write deny-oom", 0, 0, -1, "write", false))
-    RM_TRY(RMCreateSearchCommand(ctx, "FT.DEL", SafeCmd(SingleShardCommandHandlerWithIndexAtFirstArg), "write", 0, 0, -1, "write", false))
-    RM_TRY(RMCreateSearchCommand(ctx, "FT.DROP", SafeCmd(FanoutCommandHandlerWithIndexAtFirstArg), "write", 0, 0, -1, "write slow dangerous", false))
-    RM_TRY(RMCreateSearchCommand(ctx, "FT._DROPIFX", SafeCmd(FanoutCommandHandlerIndexless), "write", 0, 0, -1, "write", false))
-#endif
-
-  // cluster set commands. We filter from the proxy, but do not mark them as internal.
-  RM_TRY(RMCreateSearchCommand(ctx, REDISEARCH_MODULE_NAME".CLUSTERSET",
-         SafeCmd(SetClusterCommand),
-         IsEnterprise() ? "readonly allow-loading deny-script " CMD_PROXY_FILTERED : "readonly allow-loading deny-script",
-         0, 0, -1, "", false))
-  RM_TRY(RMCreateSearchCommand(ctx, REDISEARCH_MODULE_NAME".CLUSTERREFRESH",
-         SafeCmd(RefreshClusterCommand),
-         IsEnterprise() ? "readonly deny-script " CMD_PROXY_FILTERED : "readonly deny-script",
-         0, 0, -1, "", false))
-  RM_TRY(RMCreateSearchCommand(ctx, REDISEARCH_MODULE_NAME".CLUSTERINFO",
-         SafeCmd(ClusterInfoCommand),
-         IsEnterprise() ? "readonly allow-loading deny-script " CMD_PROXY_FILTERED : "readonly allow-loading deny-script",
-         0, 0, -1, "", false))
-
-  // Deprecated commands. Grouped here for easy tracking
-  RM_TRY(RMCreateSearchCommand(ctx, "FT.MGET", SafeCmd(MGetCommandHandler), "readonly", 0, 0, -1, "read", false))
-  RM_TRY(RMCreateSearchCommand(ctx, "FT.TAGVALS", SafeCmd(TagValsCommandHandler), "readonly", 0, 0, -1, "read slow dangerous", false))
-
-  return REDISMODULE_OK;
-}
-
-int RedisModule_OnUnload(RedisModuleCtx *ctx) {
-  if (config_ext_load) {
-    RedisModule_FreeString(ctx, config_ext_load);
-    config_ext_load = NULL;
-  }
-  if (config_friso_ini) {
-    RedisModule_FreeString(ctx, config_friso_ini);
-    config_friso_ini = NULL;
-  }
-  if (RSGlobalConfig.extLoad) {
-    rm_free((void *)RSGlobalConfig.extLoad);
-    RSGlobalConfig.extLoad = NULL;
-  }
-  if (RSGlobalConfig.frisoIni) {
-    rm_free((void *)RSGlobalConfig.frisoIni);
-    RSGlobalConfig.frisoIni = NULL;
-  }
-
-=======
 
   const CommandKeys ossCmdArgs = DEFINE_COMMAND_KEYS(0, 0, -1);
   const CommandKeys noCmdArgs = DEFINE_COMMAND_KEYS(0, 0, 0);
@@ -4155,44 +3839,68 @@
     DEFINE_COMMAND("FT.INFO",       SafeCmd(InfoCommandHandler),       "readonly", SetFtInfoInfo,       SET_COMMAND_INFO, "read", true, ossCmdArgs),
     DEFINE_COMMAND("FT.SEARCH",     SafeCmd(DistSearchCommand),        "readonly", SetFtSearchInfo,     SET_COMMAND_INFO, "read", true, ossCmdArgs),
     DEFINE_COMMAND("FT.PROFILE",    SafeCmd(ProfileCommandHandler),    "readonly", SetFtProfileInfo,    SET_COMMAND_INFO, "read", true, ossCmdArgs),
-    DEFINE_COMMAND("FT.SPELLCHECK", SafeCmd(SpellCheckCommandHandler), "readonly", SetFtSpellcheckInfo, SET_COMMAND_INFO, "read", true, ossCmdArgs),
+    DEFINE_COMMAND("FT.SPELLCHECK", SafeCmd(SpellCheckCommandHandler), "readonly", SetFtSpellcheckInfo, SET_COMMAND_INFO, "", true, ossCmdArgs),
     aggregate,
     cursor,
     // oss commands
-    DEFINE_COMMAND("FT.CREATE",         SafeCmd(FanoutCommandHandlerIndexless),                  "readonly", SetFtCreateInfo,                SET_COMMAND_INFO,      "",                     !IsEnterprise(),                      ossCmdArgs),
-    DEFINE_COMMAND("FT._CREATEIFNX",    SafeCmd(FanoutCommandHandlerIndexless),                  "readonly", SetFtCreateInfo,                SET_COMMAND_INFO,      "",                     !IsEnterprise(),                      ossCmdArgs),
-    DEFINE_COMMAND("FT.ALTER",          SafeCmd(FanoutCommandHandlerWithIndexAtFirstArg),        "readonly", SetFtAlterInfo,                 SET_COMMAND_INFO,      "",                     !IsEnterprise(),                      ossCmdArgs),
-    DEFINE_COMMAND("FT._ALTERIFNX",     SafeCmd(FanoutCommandHandlerIndexless),                  "readonly", SetFtAlterInfo,                 SET_COMMAND_INFO,      "",                     !IsEnterprise(),                      ossCmdArgs),
-    DEFINE_COMMAND("FT.DROPINDEX",      SafeCmd(FanoutCommandHandlerWithIndexAtFirstArg),        "readonly", SetFtDropindexInfo,             SET_COMMAND_INFO,      "write slow dangerous", !IsEnterprise(),                      ossCmdArgs),
-    DEFINE_COMMAND("FT._DROPINDEXIFX",  SafeCmd(FanoutCommandHandlerIndexless),                  "readonly", SetFtDropindexInfo,             SET_COMMAND_INFO,      "write slow dangerous", !IsEnterprise(),                      ossCmdArgs),
-    DEFINE_COMMAND("FT.DICTADD",        SafeCmd(FanoutCommandHandlerIndexless),                  "readonly", SetFtDictaddInfo,               SET_COMMAND_INFO,      "",                     !IsEnterprise(),                      ossCmdArgs),
-    DEFINE_COMMAND("FT.DICTDEL",        SafeCmd(FanoutCommandHandlerIndexless),                  "readonly", SetFtDictdelInfo,               SET_COMMAND_INFO,      "",                     !IsEnterprise(),                      ossCmdArgs),
-    DEFINE_COMMAND("FT.ALIASADD",       SafeCmd(FanoutCommandHandlerWithIndexAtSecondArg),       "readonly", SetFtAliasaddInfo,              SET_COMMAND_INFO,      "",                     !IsEnterprise(),                      ossCmdArgs),
-    DEFINE_COMMAND("FT._ALIASADDIFNX",  SafeCmd(FanoutCommandHandlerIndexless),                  "readonly", SetFtAliasaddInfo,              SET_COMMAND_INFO,      "",                     !IsEnterprise(),                      ossCmdArgs),
-    DEFINE_COMMAND("FT.ALIASDEL",       SafeCmd(FanoutCommandHandlerIndexless),                  "readonly", SetFtAliasdelInfo,              SET_COMMAND_INFO,      "",                     !IsEnterprise(),                      ossCmdArgs),
-    DEFINE_COMMAND("FT._ALIASDELIFX",   SafeCmd(FanoutCommandHandlerIndexless),                  "readonly", SetFtAliasdelInfo,              SET_COMMAND_INFO,      "",                     !IsEnterprise(),                      ossCmdArgs),
-    DEFINE_COMMAND("FT.ALIASUPDATE",    SafeCmd(FanoutCommandHandlerWithIndexAtSecondArg),       "readonly", SetFtAliasupdateInfo,           SET_COMMAND_INFO,      "",                     !IsEnterprise(),                      ossCmdArgs),
-    DEFINE_COMMAND("FT.SYNUPDATE",      SafeCmd(FanoutCommandHandlerWithIndexAtFirstArg),        "readonly", SetFtSynupdateInfo,             SET_COMMAND_INFO,      "",                     !IsEnterprise(),                      ossCmdArgs),
-    DEFINE_COMMAND("FT.GET",            SafeCmd(SingleShardCommandHandlerWithIndexAtFirstArg),   "readonly", NULL,                           NONE,                  "read admin",           !IsEnterprise(),                      ossCmdArgs),
-    DEFINE_COMMAND("FT.ADD",            SafeCmd(SingleShardCommandHandlerWithIndexAtFirstArg),   "readonly", NULL,                           NONE,                  "write admin",          !IsEnterprise(),                      ossCmdArgs),
-    DEFINE_COMMAND("FT.DEL",            SafeCmd(SingleShardCommandHandlerWithIndexAtFirstArg),   "readonly", NULL,                           NONE,                  "write admin",          !IsEnterprise(),                      ossCmdArgs),
-    DEFINE_COMMAND("FT.DROP",           SafeCmd(FanoutCommandHandlerWithIndexAtFirstArg),        "readonly", NULL,                           NONE,                  "write admin",          !IsEnterprise(),                      ossCmdArgs),
-    DEFINE_COMMAND("FT._DROPIFX",       SafeCmd(FanoutCommandHandlerIndexless),                  "readonly", NULL,                           NONE,                  "write admin",          !IsEnterprise(),                      ossCmdArgs),
-    DEFINE_COMMAND("FT.CONFIG",         NULL,                                                    "readonly", RegisterCoordConfigSubCommands, SUBSCRIBE_SUBCOMMANDS, "admin",                !IsEnterprise() && !isClusterEnabled, noCmdArgs),
+    DEFINE_COMMAND("FT.CREATE",         SafeCmd(FanoutCommandHandlerIndexless),                  "write deny-oom", SetFtCreateInfo,                SET_COMMAND_INFO,      "",                     !IsEnterprise(),                      ossCmdArgs),
+    DEFINE_COMMAND("FT._CREATEIFNX",    SafeCmd(FanoutCommandHandlerIndexless),                  "write deny-oom", SetFtCreateInfo,                SET_COMMAND_INFO,      "",                     !IsEnterprise(),                      ossCmdArgs),
+    DEFINE_COMMAND("FT.ALTER",          SafeCmd(FanoutCommandHandlerWithIndexAtFirstArg),        "write deny-oom", SetFtAlterInfo,                 SET_COMMAND_INFO,      "",                     !IsEnterprise(),                      ossCmdArgs),
+    DEFINE_COMMAND("FT._ALTERIFNX",     SafeCmd(FanoutCommandHandlerIndexless),                  "write deny-oom", SetFtAlterInfo,                 SET_COMMAND_INFO,      "",                     !IsEnterprise(),                      ossCmdArgs),
+    DEFINE_COMMAND("FT.DROPINDEX",      SafeCmd(FanoutCommandHandlerWithIndexAtFirstArg),        "write",          SetFtDropindexInfo,             SET_COMMAND_INFO,      "write slow dangerous", !IsEnterprise(),                      ossCmdArgs),
+    DEFINE_COMMAND("FT._DROPINDEXIFX",  SafeCmd(FanoutCommandHandlerIndexless),                  "write",          SetFtDropindexInfo,             SET_COMMAND_INFO,      "write slow dangerous", !IsEnterprise(),                      ossCmdArgs),
+    DEFINE_COMMAND("FT.DICTADD",        SafeCmd(FanoutCommandHandlerIndexless),                  "write deny-oom", SetFtDictaddInfo,               SET_COMMAND_INFO,      "",                     !IsEnterprise(),                      ossCmdArgs),
+    DEFINE_COMMAND("FT.DICTDEL",        SafeCmd(FanoutCommandHandlerIndexless),                  "write",          SetFtDictdelInfo,               SET_COMMAND_INFO,      "",                     !IsEnterprise(),                      ossCmdArgs),
+    DEFINE_COMMAND("FT.ALIASADD",       SafeCmd(FanoutCommandHandlerWithIndexAtSecondArg),       "write deny-oom", SetFtAliasaddInfo,              SET_COMMAND_INFO,      "",                     !IsEnterprise(),                      ossCmdArgs),
+    DEFINE_COMMAND("FT._ALIASADDIFNX",  SafeCmd(FanoutCommandHandlerIndexless),                  "write deny-oom", SetFtAliasaddInfo,              SET_COMMAND_INFO,      "",                     !IsEnterprise(),                      ossCmdArgs),
+    DEFINE_COMMAND("FT.ALIASDEL",       SafeCmd(FanoutCommandHandlerIndexless),                  "write",          SetFtAliasdelInfo,              SET_COMMAND_INFO,      "",                     !IsEnterprise(),                      ossCmdArgs),
+    DEFINE_COMMAND("FT._ALIASDELIFX",   SafeCmd(FanoutCommandHandlerIndexless),                  "write",          SetFtAliasdelInfo,              SET_COMMAND_INFO,      "",                     !IsEnterprise(),                      ossCmdArgs),
+    DEFINE_COMMAND("FT.ALIASUPDATE",    SafeCmd(FanoutCommandHandlerWithIndexAtSecondArg),       "write deny-oom", SetFtAliasupdateInfo,           SET_COMMAND_INFO,      "",                     !IsEnterprise(),                      ossCmdArgs),
+    DEFINE_COMMAND("FT.SYNUPDATE",      SafeCmd(FanoutCommandHandlerWithIndexAtFirstArg),        "write deny-oom", SetFtSynupdateInfo,             SET_COMMAND_INFO,      "",                     !IsEnterprise(),                      ossCmdArgs),
+    DEFINE_COMMAND("FT.GET",            SafeCmd(SingleShardCommandHandlerWithIndexAtFirstArg),   "readonly",       NULL,                           NONE,                  "read",                 !IsEnterprise(),                      ossCmdArgs),
+    DEFINE_COMMAND("FT.ADD",            SafeCmd(SingleShardCommandHandlerWithIndexAtFirstArg),   "write deny-oom", NULL,                           NONE,                  "write",                !IsEnterprise(),                      ossCmdArgs),
+    DEFINE_COMMAND("FT.DEL",            SafeCmd(SingleShardCommandHandlerWithIndexAtFirstArg),   "write",          NULL,                           NONE,                  "write",                !IsEnterprise(),                      ossCmdArgs),
+    DEFINE_COMMAND("FT.DROP",           SafeCmd(FanoutCommandHandlerWithIndexAtFirstArg),        "write",          NULL,                           NONE,                  "write slow dangerous", !IsEnterprise(),                      ossCmdArgs),
+    DEFINE_COMMAND("FT._DROPIFX",       SafeCmd(FanoutCommandHandlerIndexless),                  "write",          NULL,                           NONE,                  "write",                !IsEnterprise(),                      ossCmdArgs),
+    DEFINE_COMMAND("FT.CONFIG",         NULL,                                                    "readonly",       RegisterCoordConfigSubCommands, SUBSCRIBE_SUBCOMMANDS, "admin",                !IsEnterprise() && !isClusterEnabled, noCmdArgs),
 
     // cluster set commands
-    DEFINE_COMMAND(REDISEARCH_MODULE_NAME ".CLUSTERSET",     SafeCmd(SetClusterCommand),     "readonly allow-loading deny-script", NULL, NONE, "", true, ossCmdArgs),
-    DEFINE_COMMAND(REDISEARCH_MODULE_NAME ".CLUSTERREFRESH", SafeCmd(RefreshClusterCommand), "readonly deny-script",               NULL, NONE, "", true, ossCmdArgs),
-    DEFINE_COMMAND(REDISEARCH_MODULE_NAME ".CLUSTERINFO",    SafeCmd(ClusterInfoCommand),    "readonly allow-loading deny-script", NULL, NONE, "", true, ossCmdArgs),
+    DEFINE_COMMAND(REDISEARCH_MODULE_NAME ".CLUSTERSET",     SafeCmd(SetClusterCommand),     IsEnterprise() ? "readonly allow-loading deny-script " CMD_PROXY_FILTERED : "readonly allow-loading deny-script", NULL, NONE, "", true, ossCmdArgs),
+    DEFINE_COMMAND(REDISEARCH_MODULE_NAME ".CLUSTERREFRESH", SafeCmd(RefreshClusterCommand), IsEnterprise() ? "readonly deny-script " CMD_PROXY_FILTERED : "readonly deny-script",               NULL, NONE, "", true, ossCmdArgs),
+    DEFINE_COMMAND(REDISEARCH_MODULE_NAME ".CLUSTERINFO",    SafeCmd(ClusterInfoCommand),    IsEnterprise() ? "readonly allow-loading deny-script " CMD_PROXY_FILTERED : "readonly allow-loading deny-script", NULL, NONE, "", true, ossCmdArgs),
 
     // Deprecated commands. Grouped here for easy tracking
-    DEFINE_COMMAND("FT.MGET",           SafeCmd(MGetCommandHandler),    "readonly", NULL,             NONE,             "read admin",           true, ossCmdArgs),
-    DEFINE_COMMAND("FT.TAGVALS",        SafeCmd(TagValsCommandHandler), "readonly", SetFtTagvalsInfo, SET_COMMAND_INFO, "read admin dangerous", true, ossCmdArgs)
+    DEFINE_COMMAND("FT.MGET",           SafeCmd(MGetCommandHandler),    "readonly", NULL,             NONE,             "read",           true, ossCmdArgs),
+    DEFINE_COMMAND("FT.TAGVALS",        SafeCmd(TagValsCommandHandler), "readonly", SetFtTagvalsInfo, SET_COMMAND_INFO, "read slow dangerous", true, ossCmdArgs)
   };
   if (CreateSearchCommands(ctx, commands, sizeof(commands) / sizeof(SearchCommand)) != REDISMODULE_OK) {
     return REDISMODULE_ERR;
   }
->>>>>>> 3f2892d4
+
+  // Assumes "_FT.DEBUG" is registered (from `RediSearch_InitModuleInternal`)
+  RM_TRY(RegisterCoordDebugCommands(RedisModule_GetCommand(ctx, "_FT.DEBUG")));
+
+  return REDISMODULE_OK;
+}
+
+int RedisModule_OnUnload(RedisModuleCtx *ctx) {
+  if (config_ext_load) {
+    RedisModule_FreeString(ctx, config_ext_load);
+    config_ext_load = NULL;
+  }
+  if (config_friso_ini) {
+    RedisModule_FreeString(ctx, config_friso_ini);
+    config_friso_ini = NULL;
+  }
+  if (RSGlobalConfig.extLoad) {
+    rm_free((void *)RSGlobalConfig.extLoad);
+    RSGlobalConfig.extLoad = NULL;
+  }
+  if (RSGlobalConfig.frisoIni) {
+    rm_free((void *)RSGlobalConfig.frisoIni);
+    RSGlobalConfig.frisoIni = NULL;
+  }
+
   return REDISMODULE_OK;
 }
 /* ======================= DEBUG ONLY ======================= */
