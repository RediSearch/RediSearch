--- conflicted
+++ resolved
@@ -900,7 +900,6 @@
     return REDISMODULE_ERR;
   }
 
-<<<<<<< HEAD
   GetRedisVersion();
 
   RedisModule_Log(ctx, "notice", "Redis version found by RedisSearch : %d.%d.%d - %s",
@@ -925,8 +924,6 @@
     }
   }
 
-=======
->>>>>>> 0ac5f6ba
   if (RediSearch_Init(ctx, REDISEARCH_INIT_MODULE) != REDISMODULE_OK) {
     return REDISMODULE_ERR;
   }
