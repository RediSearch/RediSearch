--- conflicted
+++ resolved
@@ -3289,26 +3289,17 @@
   }
 
   uint16_t arg_pos = 3 + req->profileArgs;
-<<<<<<< HEAD
-  MRCommand_Insert(&cmd, arg_pos++, "_INDEX_PREFIXES", sizeof("_INDEX_PREFIXES") - 1);
+  MRCommand_Insert(cmd, arg_pos++, "_INDEX_PREFIXES", sizeof("_INDEX_PREFIXES") - 1);
   arrayof(HiddenUnicodeString*) prefixes = sp->rule->prefixes;
-=======
-  MRCommand_Insert(cmd, arg_pos++, "_INDEX_PREFIXES", sizeof("_INDEX_PREFIXES") - 1);
-  arrayof(sds) prefixes = sp->rule->prefixes;
->>>>>>> b89652da
   char *n_prefixes;
   int string_len = rm_asprintf(&n_prefixes, "%u", array_len(prefixes));
   MRCommand_Insert(cmd, arg_pos++, n_prefixes, string_len);
   rm_free(n_prefixes);
 
   for (uint i = 0; i < array_len(prefixes); i++) {
-<<<<<<< HEAD
     size_t len;
     const char* prefix = HiddenUnicodeString_GetUnsafe(prefixes[i], &len);
     MRCommand_Insert(&cmd, arg_pos++, prefix, len);
-=======
-    MRCommand_Insert(cmd, arg_pos++, (char *)prefixes[i], sdslen(prefixes[i]));
->>>>>>> b89652da
   }
 
   // Return spec references, no longer needed
