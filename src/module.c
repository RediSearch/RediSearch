--- conflicted
+++ resolved
@@ -73,11 +73,8 @@
 #include "util/redis_mem_info.h"
 #include "notifications.h"
 #include "aggregate/reply_empty.h"
-<<<<<<< HEAD
+#include "tracing_redismodule.h"
 #include "asm_state_machine.h"
-=======
-#include "tracing_redismodule.h"
->>>>>>> c9c50f12
 
 #define VERIFY_ACL(ctx, idxR)                                                                     \
   do {                                                                                                      \
