--- conflicted
+++ resolved
@@ -647,11 +647,7 @@
   }
   RedisSearchCtx_LockSpecWrite(&sctx);
   IndexSpec_AddFields(ref, sp, ctx, &ac, initialScan, &status);
-<<<<<<< HEAD
-  
-=======
-
->>>>>>> cdf27eeb
+
   // if adding the fields has failed we return without updating statistics.
   if (QueryError_HasError(&status)) {
     RedisSearchCtx_UnlockSpec(&sctx);
@@ -1153,14 +1149,10 @@
   CleanPool_ThreadPoolDestroy();
   ReindexPool_ThreadPoolDestroy();
   ConcurrentSearch_ThreadPoolDestroy();
-<<<<<<< HEAD
-  workersThreadPool_Destroy();
-=======
 #ifdef POWER_TO_THE_WORKERS
-  workersThreadPool_Wait();
+  workersThreadPool_Wait(RSDummyContext);
   workersThreadPool_Destroy();
 #endif
->>>>>>> cdf27eeb
 
   // free global structures
   Extensions_Free();
