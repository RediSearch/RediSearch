--- conflicted
+++ resolved
@@ -67,11 +67,8 @@
 #include "info/info_redis/threads/current_thread.h"
 #include "info/info_redis/threads/main_thread.h"
 #include "legacy_types.h"
-<<<<<<< HEAD
 #include "search_disk.h"
-=======
 #include "rs_wall_clock.h"
->>>>>>> c2731a16
 
 #define VERIFY_ACL(ctx, idxR)                                                                     \
   do {                                                                                                      \
