/*
 * Copyright (c) 2006-Present, Redis Ltd.
 * All rights reserved.
 *
 * Licensed under your choice of the Redis Source Available License 2.0
 * (RSALv2); or (b) the Server Side Public License v1 (SSPLv1); or (c) the
 * GNU Affero General Public License v3 (AGPLv3).
*/
#define REDISMODULE_MAIN

#include <stdio.h>
#include <string.h>
#include <sys/param.h>
#include <time.h>

#include "commands.h"
#include "document.h"
#include "tag_index.h"
#include "triemap.h"
#include "query.h"
#include "redis_index.h"
#include "redismodule.h"
#include "rmutil/strings.h"
#include "rmutil/util.h"
#include "rmutil/args.h"
#include "spec.h"
#include "util/logging.h"
#include "util/workers.h"
#include "util/references.h"
#include "util/mempool.h"
#include "config.h"
#include "aggregate/aggregate.h"
#include "rmalloc.h"
#include "cursor.h"
#include "debug_commands.h"
#include "spell_check.h"
#include "dictionary.h"
#include "suggest.h"
#include "numeric_index.h"
#include "redisearch_api.h"
#include "alias.h"
#include "module.h"
#include "rwlock.h"
#include "info/info_command.h"
#include "rejson_api.h"
#include "geometry/geometry_api.h"
#include "reply.h"
#include "resp3.h"
#include "coord/rmr/rmr.h"
#include "shard_window_ratio.h"

#include "hiredis/async.h"
#include "coord/rmr/reply.h"
#include "coord/rmr/redis_cluster.h"
#include "coord/rmr/redise.h"
#include "coord/config.h"
#include "coord/debug_commands.h"
#include "libuv/include/uv.h"
#include "profile.h"
#include "coord/dist_profile.h"
#include "coord/cluster_spell_check.h"
#include "coord/info_command.h"
#include "info/global_stats.h"
#include "util/units.h"
#include "fast_float/fast_float_strtod.h"
#include "aggregate/aggregate_debug.h"
#include "info/info_redis/threads/current_thread.h"
#include "info/info_redis/threads/main_thread.h"
<<<<<<< HEAD
#include "hybrid/hybrid_exec.h"
=======
#include "legacy_types.h"
#include "rs_wall_clock.h"
>>>>>>> ef5c9273

#define VERIFY_ACL(ctx, idxR)                                                                     \
  do {                                                                                                      \
    const char *idxName = RedisModule_StringPtrLen(idxR, NULL);                                             \
    IndexLoadOptions lopts =                                                                                \
      {.nameC = idxName, .flags = INDEXSPEC_LOAD_NOCOUNTERINC};                                             \
    StrongRef spec_ref = IndexSpec_LoadUnsafeEx(&lopts);                                                    \
    IndexSpec *sp = StrongRef_Get(spec_ref);                                                                \
    if (!sp) {                                                                                              \
      return RedisModule_ReplyWithErrorFormat(ctx, "%s: no such index", idxName);                           \
    }                                                                                                       \
    if (!ACLUserMayAccessIndex(ctx, sp)) {                                                                  \
      return RedisModule_ReplyWithError(ctx, NOPERM_ERR);                                                   \
    }                                                                                                       \
  } while(0);

#define CEIL_DIV(a, b) ((a + b - 1) / b)

extern RSConfig RSGlobalConfig;

extern RedisModuleCtx *RSDummyContext;

redisearch_thpool_t *depleterPool = NULL;

static int DIST_THREADPOOL = -1;

// Number of shards in the cluster. Hint we can read and modify from the main thread
size_t NumShards = 0;

// Strings returned by CONFIG GET functions
RedisModuleString *config_ext_load = NULL;
RedisModuleString *config_friso_ini = NULL;

/* ======================= DEBUG ONLY DECLARATIONS ======================= */
static void DEBUG_DistSearchCommandHandler(void* pd);
/* ======================= DEBUG ONLY DECLARATIONS ======================= */

static inline bool SearchCluster_Ready() {
  return NumShards != 0;
}

bool ACLUserMayAccessIndex(RedisModuleCtx *ctx, IndexSpec *sp) {
  if (RedisModule_ACLCheckKeyPrefixPermissions == NULL) {
    // API not supported -> allow access (ACL will not be enforced).
    return true;
  }
  RedisModuleString *user_name = RedisModule_GetCurrentUserName(ctx);

  if (!user_name) {
    // In Redis, the "master" client (such as replication or internal server
    // operations) may not have an associated user, and
    // RedisModule_GetCurrentUserName will return NULL in such cases.
    // We thus allow full access to the super-user.
    return true;
  }

  RedisModuleUser *user = RedisModule_GetModuleUserFromUserName(user_name);

  if (!user) {
    RedisModule_Log(ctx, "warning", "No user found for current client");
    RedisModule_FreeString(ctx, user_name);
    return false;
  }

  bool ret = true;
  HiddenUnicodeString **prefixes = sp->rule->prefixes;
  RedisModuleString *prefix;
  for (uint i = 0; i < array_len(prefixes); i++) {
    prefix = HiddenUnicodeString_CreateRedisModuleString(prefixes[i], ctx);
    if (RedisModule_ACLCheckKeyPrefixPermissions(user, prefix, REDISMODULE_CMD_KEY_ACCESS) != REDISMODULE_OK) {
      ret = false;
      RedisModule_FreeString(ctx, prefix);
      break;
    }
    RedisModule_FreeString(ctx, prefix);
  }

  RedisModule_FreeModuleUser(user);
  RedisModule_FreeString(ctx, user_name);
  return ret;
}

// Validates ACL key-space permissions w.r.t the given index spec for Redis
// Enterprise environments only.
static inline bool checkEnterpriseACL(RedisModuleCtx *ctx, IndexSpec *sp) {
  return !IsEnterprise() || ACLUserMayAccessIndex(ctx, sp);
}

// Returns true if the current context has permission to execute debug commands
// See redis docs regarding `enable-debug-command` for more information
// Falls back to true when the redis version is below the one we started
// supporting this feature
bool debugCommandsEnabled(RedisModuleCtx *ctx) {
  int flags = RedisModule_GetContextFlags(ctx);
  int allFlags = RedisModule_GetContextFlagsAll();
  return (!(allFlags & REDISMODULE_CTX_FLAGS_DEBUG_ENABLED)) || (flags & REDISMODULE_CTX_FLAGS_DEBUG_ENABLED);
}

/* FT.MGET {index} {key} ...
 * Get document(s) by their id.
 * Currentlt it just performs HGETALL, but it's a future proof alternative allowing us to later on
 * replace the internal representation of the documents.
 *
 * If referred docs are missing or not HASH keys, we simply reply with Null, but the result will
 * be an array the same size of the ids list
 */
int GetDocumentsCommand(RedisModuleCtx *ctx, RedisModuleString **argv, int argc) {
  if (argc < 3) {
    return RedisModule_WrongArity(ctx);
  }

  RedisSearchCtx *sctx = NewSearchCtx(ctx, argv[1], true);
  if (sctx == NULL) {
    return RedisModule_ReplyWithError(ctx, "Unknown Index name");
  }

  CurrentThread_SetIndexSpec(sctx->spec->own_ref);

  const DocTable *dt = &sctx->spec->docs;
  RedisModule_ReplyWithArray(ctx, argc - 2);
  for (size_t i = 2; i < argc; i++) {

    if (DocTable_GetIdR(dt, argv[i]) == 0) {
      // Document does not exist in index; even though it exists in keyspace
      RedisModule_ReplyWithNull(ctx);
      continue;
    }
    Document_ReplyAllFields(ctx, sctx->spec, argv[i]);
  }

  CurrentThread_ClearIndexSpec();

  SearchCtx_Free(sctx);

  return REDISMODULE_OK;
}

/* FT.GET {index} {key} ...
 * Get a single document by their id.
 * Currentlt it just performs HGETALL, but it's a future proof alternative allowing us to later on
 * replace the internal representation of the documents.
 *
 * If referred docs are missing or not HASH keys, we simply reply with Null
 */
int GetSingleDocumentCommand(RedisModuleCtx *ctx, RedisModuleString **argv, int argc) {
  if (argc != 3) {
    return RedisModule_WrongArity(ctx);
  }

  RedisSearchCtx *sctx = NewSearchCtx(ctx, argv[1], true);
  if (sctx == NULL) {
    return RedisModule_ReplyWithError(ctx, "Unknown Index name");
  }

  if (!checkEnterpriseACL(ctx, sctx->spec)) {
    SearchCtx_Free(sctx);
    return RedisModule_ReplyWithError(ctx, NOPERM_ERR);
  }

  CurrentThread_SetIndexSpec(sctx->spec->own_ref);

  if (DocTable_GetIdR(&sctx->spec->docs, argv[2]) == 0) {
    RedisModule_ReplyWithNull(ctx);
  } else {
    Document_ReplyAllFields(ctx, sctx->spec, argv[2]);
  }
  SearchCtx_Free(sctx);
  CurrentThread_ClearIndexSpec();
  return REDISMODULE_OK;
}

#define __STRINGIFY(x) #x
#define STRINGIFY(x) __STRINGIFY(x)

int SpellCheckCommand(RedisModuleCtx *ctx, RedisModuleString **argv, int argc) {

#define DICT_INITIAL_SIZE 5
#define DEFAULT_LEV_DISTANCE 1
#define MAX_LEV_DISTANCE 4

  if (argc < 3) {
    return RedisModule_WrongArity(ctx);
  }

  int argvOffset = 3;
  unsigned int dialect = RSGlobalConfig.requestConfigParams.dialectVersion;
  int dialectArgIndex = RMUtil_ArgExists("DIALECT", argv, argc, argvOffset);
  if(dialectArgIndex > 0) {
    dialectArgIndex++;
    ArgsCursor ac;
    ArgsCursor_InitRString(&ac, argv+dialectArgIndex, argc-dialectArgIndex);
    QueryError status = {0};
    if(parseDialect(&dialect, &ac, &status) != REDISMODULE_OK) {
      RedisModule_ReplyWithError(ctx, QueryError_GetUserError(&status));
      QueryError_ClearError(&status);
      return REDISMODULE_OK;
    }
  }

  RedisSearchCtx *sctx = NewSearchCtx(ctx, argv[1], true);
  if (sctx == NULL) {
    return RedisModule_ReplyWithError(ctx, "Unknown Index name");
  }
  CurrentThread_SetIndexSpec(sctx->spec->own_ref);
  QueryError status = {0};
  size_t len;
  const char *rawQuery = RedisModule_StringPtrLen(argv[2], &len);
  const char **includeDict = NULL, **excludeDict = NULL;
  RSSearchOptions opts = {0};
  QueryAST qast = {0};
  int rc = QAST_Parse(&qast, sctx, &opts, rawQuery, len, dialect, &status);

  if (rc != REDISMODULE_OK) {
    RedisModule_ReplyWithError(ctx, QueryError_GetUserError(&status));
    goto end;
  }

  includeDict = array_new(const char *, DICT_INITIAL_SIZE);
  excludeDict = array_new(const char *, DICT_INITIAL_SIZE);

  int distanceArgPos = 0;
  long long distance = DEFAULT_LEV_DISTANCE;
  if ((distanceArgPos = RMUtil_ArgExists("DISTANCE", argv, argc, 0))) {
    if (distanceArgPos + 1 >= argc) {
      RedisModule_ReplyWithError(ctx, "DISTANCE arg is given but no DISTANCE comes after");
      goto end;
    }
    if (RedisModule_StringToLongLong(argv[distanceArgPos + 1], &distance) != REDISMODULE_OK ||
        distance < 1 || distance > MAX_LEV_DISTANCE) {
      RedisModule_ReplyWithError(
          ctx, "bad distance given, distance must be a natural number between 1 to " STRINGIFY(
                   MAX_LEV_DISTANCE));
      goto end;
    }
  }  // LCOV_EXCL_LINE

  int nextPos = 0;
  while ((nextPos = RMUtil_ArgExists("TERMS", argv, argc, nextPos + 1))) {
    if (nextPos + 2 >= argc) {
      RedisModule_ReplyWithError(ctx, "TERM arg is given but no TERM params comes after");
      goto end;
    }
    const char *operation = RedisModule_StringPtrLen(argv[nextPos + 1], NULL);
    const char *dictName = RedisModule_StringPtrLen(argv[nextPos + 2], NULL);
    if (strcasecmp(operation, "INCLUDE") == 0) {
      array_append(includeDict, (char *)dictName);
    } else if (strcasecmp(operation, "EXCLUDE") == 0) {
      array_append(excludeDict, (char *)dictName);
    } else {
      RedisModule_ReplyWithError(ctx, "bad format, exclude/include operation was not given");
      goto end;
    }
  }

  SET_DIALECT(sctx->spec->used_dialects, dialect);
  SET_DIALECT(RSGlobalStats.totalStats.used_dialects, dialect);

  bool fullScoreInfo = false;
  if (RMUtil_ArgExists("FULLSCOREINFO", argv, argc, 0)) {
    fullScoreInfo = true;
  }

  SpellCheckCtx scCtx = {.sctx = sctx,
                         .includeDict = includeDict,
                         .excludeDict = excludeDict,
                         .distance = distance,
                         .fullScoreInfo = fullScoreInfo};

  SpellCheck_Reply(&scCtx, &qast);

end:
  QueryError_ClearError(&status);
  if (includeDict != NULL) {
    array_free(includeDict);
  }
  if (excludeDict != NULL) {
    array_free(excludeDict);
  }
  QAST_Destroy(&qast);
  CurrentThread_ClearIndexSpec();
  SearchCtx_Free(sctx);
  return REDISMODULE_OK;
}

char *RS_GetExplainOutput(RedisModuleCtx *ctx, RedisModuleString **argv, int argc,
                          QueryError *status);

static int queryExplainCommon(RedisModuleCtx *ctx, RedisModuleString **argv, int argc,
                              int newlinesAsElements) {
  if (argc < 3) {
    return RedisModule_WrongArity(ctx);
  }
  VERIFY_ACL(ctx, argv[1])

  QueryError status = {0};
  char *explainRoot = RS_GetExplainOutput(ctx, argv, argc, &status);
  if (!explainRoot) {
    return QueryError_ReplyAndClear(ctx, &status);
  }
  if (newlinesAsElements) {
    size_t numElems = 0;
    RedisModule_ReplyWithArray(ctx, REDISMODULE_POSTPONED_ARRAY_LEN);
    char *explain = explainRoot;
    char *curLine = NULL;
    while ((curLine = strsep(&explain, "\n")) != NULL) {
      char *line = isUnsafeForSimpleString(curLine) ? escapeSimpleString(curLine): curLine;
      RedisModule_ReplyWithSimpleString(ctx, line);
      if (line != curLine) rm_free(line);
      numElems++;
    }
    RedisModule_ReplySetArrayLength(ctx, numElems);
  } else {
    RedisModule_ReplyWithStringBuffer(ctx, explainRoot, strlen(explainRoot));
  }

  rm_free(explainRoot);
  return REDISMODULE_OK;
}

/* FT.EXPLAIN {index_name} {query} */
int QueryExplainCommand(RedisModuleCtx *ctx, RedisModuleString **argv, int argc) {
  return queryExplainCommon(ctx, argv, argc, 0);
}
int QueryExplainCLICommand(RedisModuleCtx *ctx, RedisModuleString **argv, int argc) {
  return queryExplainCommon(ctx, argv, argc, 1);
}

int RSAggregateCommand(RedisModuleCtx *ctx, RedisModuleString **argv, int argc);
int RSSearchCommand(RedisModuleCtx *ctx, RedisModuleString **argv, int argc);
int RSCursorCommand(RedisModuleCtx *ctx, RedisModuleString **argv, int argc);
int RSProfileCommand(RedisModuleCtx *ctx, RedisModuleString **argv, int argc);

/* FT.DEL {index} {doc_id}
 *  Delete a document from the index. Returns 1 if the document was in the index, or 0 if not.
 *
 *  **NOTE**: This does not actually delete the document from the index, just marks it as deleted
 *  If DD (Delete Document) is set, we also delete the document.
 *  Since v2.0, document is deleted by default.
 */
int DeleteCommand(RedisModuleCtx *ctx, RedisModuleString **argv, int argc) {
  // allow 'DD' for back support and ignore it.
  if (argc < 3 || argc > 4) return RedisModule_WrongArity(ctx);
  StrongRef ref = IndexSpec_LoadUnsafe(RedisModule_StringPtrLen(argv[1], NULL));
  IndexSpec *sp = StrongRef_Get(ref);
  if (sp == NULL) {
    return RedisModule_ReplyWithError(ctx, "Unknown Index name");
  }

  // On Enterprise, we validate ACL permission to the index
  if (!checkEnterpriseACL(ctx, sp)) {
    return RedisModule_ReplyWithError(ctx, NOPERM_ERR);
  }

  CurrentThread_SetIndexSpec(ref);

  RedisModuleCallReply *rep = NULL;
  RedisModuleString *doc_id = argv[2];
  rep = RedisModule_Call(ctx, "DEL", "!s", doc_id);
  if (rep == NULL || RedisModule_CallReplyType(rep) != REDISMODULE_REPLY_INTEGER ||
      RedisModule_CallReplyInteger(rep) != 1) {
    RedisModule_ReplyWithLongLong(ctx, 0);
  } else {
    RedisModule_ReplyWithLongLong(ctx, 1);
  }

  if (rep) {
    RedisModule_FreeCallReply(rep);
  }

  CurrentThread_ClearIndexSpec();

  return REDISMODULE_OK;
}

/* FT.TAGVALS {idx} {field}
 * Return all the values of a tag field.
 * There is no sorting or paging, so be careful with high-cradinality tag fields */

int TagValsCommand(RedisModuleCtx *ctx, RedisModuleString **argv, int argc) {
  // at least one field, and number of field/text args must be even
  if (argc != 3) {
    return RedisModule_WrongArity(ctx);
  }

  RedisSearchCtx *sctx = NewSearchCtx(ctx, argv[1], true);
  if (sctx == NULL) {
    return RedisModule_ReplyWithError(ctx, "Unknown Index name");
  }

  CurrentThread_SetIndexSpec(sctx->spec->own_ref);

  size_t len;
  const char *field = RedisModule_StringPtrLen(argv[2], &len);
  const FieldSpec *fs = IndexSpec_GetFieldWithLength(sctx->spec, field, len);
  if (!fs) {
    RedisModule_ReplyWithError(ctx, "No such field");
    goto cleanup;
  }
  if (!FIELD_IS(fs, INDEXFLD_T_TAG)) {
    RedisModule_ReplyWithError(ctx, "Not a tag field");
    goto cleanup;
  }

  RedisModuleString *rstr = TagIndex_FormatName(sctx->spec, fs->fieldName);
  TagIndex *idx = TagIndex_Open(sctx->spec, rstr, DONT_CREATE_INDEX);
  RedisModule_FreeString(ctx, rstr);
  if (!idx) {
    RedisModule_ReplyWithSet(ctx, 0);
    goto cleanup;
  }

  TagIndex_SerializeValues(idx, ctx);

cleanup:
  CurrentThread_ClearIndexSpec();
  SearchCtx_Free(sctx);
  return REDISMODULE_OK;
}
/*
## FT.CREATE {index} [NOOFFSETS] [NOFIELDS]
    SCHEMA {field} [TEXT [NOSTEM] [WEIGHT {weight}]] | [NUMERIC] ...

Creates an index with the given spec. The index name will be used in all the
key
names
so keep it short!

### Parameters:

    - index: the index name to create. If it exists the old spec will be
overwritten

    - NOOFFSETS: If set, we do not store term offsets for documents (saves memory, does not allow
      exact searches)

    - NOFIELDS: If set, we do not store field bits for each term. Saves memory, does not allow
      filtering by specific fields.

    - SCHEMA: After the SCHEMA keyword we define the index fields. They can be either numeric or
      textual.
      For textual fields we optionally specify a weight. The default weight is 1.0
      The weight is a double, but does not need to be normalized.

### Returns:

    OK or an error
*/
int CreateIndexCommand(RedisModuleCtx *ctx, RedisModuleString **argv, int argc) {
  // at least one field, the SCHEMA keyword, and number of field/text args must be even
  if (argc < 5) {
    return RedisModule_WrongArity(ctx);
  }

  if (RedisModule_GetSelectedDb(ctx) != 0) {
    return RedisModule_ReplyWithError(ctx, "Cannot create index on db != 0");
  }
  QueryError status = {0};

  IndexSpec *sp = IndexSpec_CreateNew(ctx, argv, argc, &status);
  if (sp == NULL) {
    RedisModule_ReplyWithError(ctx, QueryError_GetUserError(&status));
    QueryError_ClearError(&status);
    return REDISMODULE_OK;
  }

  /*
   * We replicate CreateIfNotExists command for replica of support.
   * On replica of the destination will get the ft.create command from
   * all the src shards and not need to recreate it.
   */
  RedisModule_Replicate(ctx, RS_CREATE_IF_NX_CMD, "v", argv + 1, (size_t)argc - 1);

  return RedisModule_ReplyWithSimpleString(ctx, "OK");
}

int CreateIndexIfNotExistsCommand(RedisModuleCtx *ctx, RedisModuleString **argv, int argc) {
  // at least one field, the SCHEMA keyword, and number of field/text args must be even
  if (argc < 5) {
    return RedisModule_WrongArity(ctx);
  }

  const char *rawSpecName = RedisModule_StringPtrLen(argv[1], NULL);
  HiddenString *specName = NewHiddenString(rawSpecName, strlen(rawSpecName), false);
  const bool found = dictFetchValue(specDict_g, specName);
  HiddenString_Free(specName, false);
  if (found) {
    return RedisModule_ReplyWithSimpleString(ctx, "OK");
  }

  return CreateIndexCommand(ctx, argv, argc);
}

/*
 * FT.DROP <index> [KEEPDOCS]
 * FT.DROPINDEX <index> [DD]
 * Deletes index and possibly all the keys associated with the index.
 * If no other data is on the redis instance, this is equivalent to FLUSHDB,
 * apart from the fact that the index specification is not deleted.
 *
 * FT.DROP, deletes all keys by default. If KEEPDOCS exists, we do not delete the actual docs
 * FT.DROPINDEX, keeps all keys by default. If DD exists, we delete the actual docs
 */
int DropIndexCommand(RedisModuleCtx *ctx, RedisModuleString **argv, int argc) {
  // at least one field, and number of field/text args must be even
  if (argc < 2 || argc > 3) {
    return RedisModule_WrongArity(ctx);
  }

  const char* spec_name = RedisModule_StringPtrLen(argv[1], NULL);
  StrongRef global_ref = IndexSpec_LoadUnsafe(spec_name);
  IndexSpec *sp = StrongRef_Get(global_ref);
  if (!sp) {
    return RedisModule_ReplyWithError(ctx, "Unknown Index name");
  }

  if (!checkEnterpriseACL(ctx, sp)) {
    return RedisModule_ReplyWithError(ctx, NOPERM_ERR);
  }

  bool dropCommand = RMUtil_StringEqualsCaseC(argv[0], "FT.DROP") ||
               RMUtil_StringEqualsCaseC(argv[0], "_FT.DROP");
  bool delDocs = dropCommand;
  if (argc == 3){
    if (RMUtil_StringEqualsCaseC(argv[2], "_FORCEKEEPDOCS")) {
      delDocs = false;
    } else if (dropCommand && RMUtil_StringEqualsCaseC(argv[2], "KEEPDOCS")) {
      delDocs = false;
    } else if (!dropCommand && RMUtil_StringEqualsCaseC(argv[2], "DD")) {
      delDocs = true;
    } else {
      return RedisModule_ReplyWithError(ctx, "Unknown argument");
    }
  }

  CurrentThread_SetIndexSpec(global_ref);

  if((delDocs || sp->flags & Index_Temporary)) {
    // We take a strong reference to the index, so it will not be freed
    // and we can still use it's doc table to delete the keys.
    StrongRef own_ref = StrongRef_Clone(global_ref);
    // We remove the index from the globals first, so it will not be found by the
    // delete key notification callbacks.
    IndexSpec_RemoveFromGlobals(global_ref, false);

    DocTable *dt = &sp->docs;
    DOCTABLE_FOREACH(dt, Redis_DeleteKeyC(ctx, dmd->keyPtr));

    // Return call's references
    CurrentThread_ClearIndexSpec();
    StrongRef_Release(own_ref);
  } else {
    // If we don't delete the docs, we just remove the index from the global dict
    IndexSpec_RemoveFromGlobals(global_ref, true);
  }

  RedisModule_Replicate(ctx, RS_DROP_INDEX_IF_X_CMD, "sc", argv[1], "_FORCEKEEPDOCS");

  return RedisModule_ReplyWithSimpleString(ctx, "OK");
}

int DropIfExistsIndexCommand(RedisModuleCtx *ctx, RedisModuleString **argv, int argc) {
  // at least one field, and number of field/text args must be even
  if (argc < 2 || argc > 3) {
    return RedisModule_WrongArity(ctx);
  }

  StrongRef ref = IndexSpec_LoadUnsafe(RedisModule_StringPtrLen(argv[1], NULL));
  IndexSpec *sp = StrongRef_Get(ref);
  if (!sp) {
    return RedisModule_ReplyWithSimpleString(ctx, "OK");
  }

  if (!checkEnterpriseACL(ctx, sp)) {
    return RedisModule_ReplyWithError(ctx, NOPERM_ERR);
  }

  RedisModuleString *oldCommand = argv[0];
  if (RMUtil_StringEqualsCaseC(argv[0], RS_DROP_IF_X_CMD)) {
    argv[0] = RedisModule_CreateString(ctx, RS_DROP_CMD, strlen(RS_DROP_CMD));
  } else {
    argv[0] = RedisModule_CreateString(ctx, RS_DROP_INDEX_CMD, strlen(RS_DROP_INDEX_CMD));
  }
  int ret = DropIndexCommand(ctx, argv, argc);
  RedisModule_FreeString(ctx, argv[0]);
  argv[0] = oldCommand;
  return ret;
}

/**
 * FT.SYNADD <index> <term1> <term2> ...
 *
 * Add a synonym group to the given index. The synonym data structure is compose of synonyms
 * groups. Each Synonym group has a unique id. The SYNADD command creates a new synonym group with
 * the given terms and return its id.
 */
int SynAddCommand(RedisModuleCtx *ctx, RedisModuleString **argv, int argc) {
  RedisModule_ReplyWithError(ctx, "No longer supported, use FT.SYNUPDATE");
  return REDISMODULE_OK;
}

/**
 * FT.SYNUPDATE <index> <group id> [SKIPINITIALSCAN] <term1> <term2> ...
 *
 * Update an already existing synonym group with the given terms.
 * It can be used only to add new terms to a synonym group.
 * Returns `OK` on success.
 */
int SynUpdateCommand(RedisModuleCtx *ctx, RedisModuleString **argv, int argc) {
  if (argc < 4) return RedisModule_WrongArity(ctx);

  const char *id = RedisModule_StringPtrLen(argv[2], NULL);

  StrongRef ref = IndexSpec_LoadUnsafe(RedisModule_StringPtrLen(argv[1], NULL));
  IndexSpec *sp = StrongRef_Get(ref);
  if (!sp) {
    return RedisModule_ReplyWithError(ctx, "Unknown index name");
  }

  if (!checkEnterpriseACL(ctx, sp)) {
    return RedisModule_ReplyWithError(ctx, NOPERM_ERR);
  }

  CurrentThread_SetIndexSpec(ref);

  bool initialScan = true;
  int offset = 3;
  int loc = RMUtil_ArgIndex(SPEC_SKIPINITIALSCAN_STR, &argv[3], 1);
  if (loc == 0) {  // if doesn't exist, `-1` is returned
    initialScan = false;
    offset = 4;
  }

  RedisSearchCtx sctx = SEARCH_CTX_STATIC(ctx, sp);
  RedisSearchCtx_LockSpecWrite(&sctx);

  IndexSpec_InitializeSynonym(sp);

  SynonymMap_UpdateRedisStr(sp->smap, argv + offset, argc - offset, id);

  if (initialScan) {
    IndexSpec_ScanAndReindex(ctx, ref);
  }

  RedisSearchCtx_UnlockSpec(&sctx);
  CurrentThread_ClearIndexSpec();

  RedisModule_ReplyWithSimpleString(ctx, "OK");

  RedisModule_ReplicateVerbatim(ctx);
  return REDISMODULE_OK;
}

/**
 * FT.SYNDUMP <index>
 *
 * Dump the synonym data structure in the following format:
 *    - term1
 *        - id1
 *        - id2
 *    - term2
 *        - id3
 *    - term3
 *        - id4
 */
int SynDumpCommand(RedisModuleCtx *ctx, RedisModuleString **argv, int argc) {
  if (argc != 2) return RedisModule_WrongArity(ctx);

  const char *idx = RedisModule_StringPtrLen(argv[1], NULL);
  StrongRef ref = IndexSpec_LoadUnsafe(idx);
  IndexSpec *sp = StrongRef_Get(ref);
  if (!sp) {
    return RedisModule_ReplyWithErrorFormat(ctx, "%s: no such index", idx);
  }

  // Verify ACL keys permission
  if (!ACLUserMayAccessIndex(ctx, sp)) {
    return RedisModule_ReplyWithError(ctx, NOPERM_ERR);
  }

  CurrentThread_SetIndexSpec(ref);

  if (!sp->smap) {
    return RedisModule_ReplyWithMap(ctx, 0);
  }

  RedisSearchCtx sctx = SEARCH_CTX_STATIC(ctx, sp);
  RedisSearchCtx_LockSpecRead(&sctx);

  size_t size;
  TermData **terms_data = SynonymMap_DumpAllTerms(sp->smap, &size);

  RedisModule_ReplyWithMap(ctx, size);

  for (int i = 0; i < size; ++i) {
    TermData *t_data = terms_data[i];
    RedisModule_ReplyWithStringBuffer(ctx, t_data->term, strlen(t_data->term));
    RedisModule_ReplyWithArray(ctx, array_len(t_data->groupIds));
    for (size_t j = 0; j < array_len(t_data->groupIds); ++j) {
      // do not return the ~
      RedisModule_ReplyWithStringBuffer(ctx, t_data->groupIds[j] + 1,
                                        strlen(t_data->groupIds[j] + 1));
    }
  }

  RedisSearchCtx_UnlockSpec(&sctx);
  CurrentThread_ClearIndexSpec();

  rm_free(terms_data);
  return REDISMODULE_OK;
}

static int AlterIndexInternalCommand(RedisModuleCtx *ctx, RedisModuleString **argv, int argc,
                                     bool ifnx) {
  ArgsCursor ac = {0};
  ArgsCursor_InitRString(&ac, argv + 1, argc - 1);

  // Need at least <cmd> <index> <subcommand> <args...>

  if (argc < 5) {
    return RedisModule_WrongArity(ctx);
  }
  QueryError status = {0};

  const char *ixname = AC_GetStringNC(&ac, NULL);
  StrongRef ref = IndexSpec_LoadUnsafe(ixname);
  IndexSpec *sp = StrongRef_Get(ref);
  if (!sp) {
    return RedisModule_ReplyWithError(ctx, "Unknown index name");
  }

  if (!checkEnterpriseACL(ctx, sp)) {
    return RedisModule_ReplyWithError(ctx, NOPERM_ERR);
  }

  RedisSearchCtx sctx = SEARCH_CTX_STATIC(ctx, sp);

  bool initialScan = true;
  if (AC_AdvanceIfMatch(&ac, SPEC_SKIPINITIALSCAN_STR)) {
    initialScan = false;
  }

  if (!AC_AdvanceIfMatch(&ac, "SCHEMA")) {
    return RedisModule_ReplyWithError(ctx, "ALTER must be followed by SCHEMA");
  }

  if (!AC_AdvanceIfMatch(&ac, "ADD")) {
    return RedisModule_ReplyWithError(ctx, "Unknown action passed to ALTER SCHEMA");
  }

  if (!AC_NumRemaining(&ac)) {
    return RedisModule_ReplyWithError(ctx, "No fields provided");
  }

  CurrentThread_SetIndexSpec(ref);

  if (ifnx) {
    const char *fieldName;
    size_t fieldNameSize;

    AC_GetString(&ac, &fieldName, &fieldNameSize, AC_F_NOADVANCE);
    RedisSearchCtx_LockSpecRead(&sctx);
    const FieldSpec *field_exists = IndexSpec_GetFieldWithLength(sp, fieldName, fieldNameSize);
    RedisSearchCtx_UnlockSpec(&sctx);

    if (field_exists) {
      RedisModule_Replicate(ctx, RS_ALTER_IF_NX_CMD, "v", argv + 1, (size_t)argc - 1);
      CurrentThread_ClearIndexSpec();
      return RedisModule_ReplyWithSimpleString(ctx, "OK");
    }
  }
  RedisSearchCtx_LockSpecWrite(&sctx);
  IndexSpec_AddFields(ref, sp, ctx, &ac, initialScan, &status);

  // if adding the fields has failed we return without updating statistics.
  if (QueryError_HasError(&status)) {
    RedisSearchCtx_UnlockSpec(&sctx);
    CurrentThread_ClearIndexSpec();
    return QueryError_ReplyAndClear(ctx, &status);
  }

  RedisSearchCtx_UnlockSpec(&sctx);
  CurrentThread_ClearIndexSpec();

  RedisModule_Replicate(ctx, RS_ALTER_IF_NX_CMD, "v", argv + 1, (size_t)argc - 1);
  return RedisModule_ReplyWithSimpleString(ctx, "OK");

}

/* FT.ALTER */
int AlterIndexIfNXCommand(RedisModuleCtx *ctx, RedisModuleString **argv, int argc) {
  return AlterIndexInternalCommand(ctx, argv, argc, true);
}

int AlterIndexCommand(RedisModuleCtx *ctx, RedisModuleString **argv, int argc) {
  return AlterIndexInternalCommand(ctx, argv, argc, false);
}

static int aliasAddCommon(RedisModuleCtx *ctx, RedisModuleString **argv, int argc,
                          QueryError *error, bool skipIfExists) {
  ArgsCursor ac = {0};
  ArgsCursor_InitRString(&ac, argv + 1, argc - 1);
  IndexLoadOptions loadOpts = {
      .nameR = argv[2],
      .flags = INDEXSPEC_LOAD_NOALIAS | INDEXSPEC_LOAD_KEY_RSTRING};
  StrongRef ref = IndexSpec_LoadUnsafeEx(&loadOpts);
  IndexSpec *sp = StrongRef_Get(ref);
  if (!sp) {
    QueryError_SetError(error, QUERY_ENOINDEX, "Unknown index name (or name is an alias itself)");
    return REDISMODULE_ERR;
  }

  if (!checkEnterpriseACL(ctx, sp)) {
    QueryError_SetError(error, QUERY_EGENERIC, NOPERM_ERR);
    return REDISMODULE_ERR;
  }

  CurrentThread_SetIndexSpec(ref);

  size_t length = 0;
  const char *rawAlias = RedisModule_StringPtrLen(argv[1], &length);
  HiddenString *alias = NewHiddenString(rawAlias, length, false);
  if (dictFetchValue(specDict_g, alias)) {
    HiddenString_Free(alias, false);
    QueryError_SetCode(error, QUERY_EALIASCONFLICT);
    CurrentThread_ClearIndexSpec();
    return REDISMODULE_ERR;
  }
  StrongRef alias_ref = IndexAlias_Get(alias);
  int rc = REDISMODULE_OK;
  if (!skipIfExists || !StrongRef_Equals(alias_ref, ref)) {
    rc = IndexAlias_Add(alias, ref, 0, error);
  }
  HiddenString_Free(alias, false);
  CurrentThread_ClearIndexSpec();
  return rc;
}

static int AliasAddCommandCommon(RedisModuleCtx *ctx, RedisModuleString **argv, int argc,
                                 bool ifNx) {
  if (argc != 3) {
    return RedisModule_WrongArity(ctx);
  }
  QueryError e = {0};
  if (aliasAddCommon(ctx, argv, argc, &e, ifNx) != REDISMODULE_OK) {
    return QueryError_ReplyAndClear(ctx, &e);
  } else {
    RedisModule_Replicate(ctx, RS_ALIASADD_IF_NX, "v", argv + 1, (size_t)argc - 1);
    return RedisModule_ReplyWithSimpleString(ctx, "OK");
  }
}

static int AliasAddCommandIfNX(RedisModuleCtx *ctx, RedisModuleString **argv, int argc) {
  return AliasAddCommandCommon(ctx, argv, argc, true);
}

// FT.ALIASADD <NAME> <TARGET>
static int AliasAddCommand(RedisModuleCtx *ctx, RedisModuleString **argv, int argc) {
  return AliasAddCommandCommon(ctx, argv, argc, false);
}

static int AliasDelCommand(RedisModuleCtx *ctx, RedisModuleString **argv, int argc) {
  if (argc != 2) {
    return RedisModule_WrongArity(ctx);
  }
  IndexLoadOptions lOpts = {.nameR = argv[1],
                            .flags = INDEXSPEC_LOAD_KEY_RSTRING};
  StrongRef ref = IndexSpec_LoadUnsafeEx(&lOpts);
  IndexSpec *sp = StrongRef_Get(ref);
  if (!sp) {
    return RedisModule_ReplyWithError(ctx, "Alias does not exist");
  }

  // On Enterprise, we validate ACL permission to the index
  if (!checkEnterpriseACL(ctx, sp)) {
    return RedisModule_ReplyWithError(ctx, NOPERM_ERR);
  }

  CurrentThread_SetIndexSpec(ref);

  size_t length = 0;
  const char *rawAlias = RedisModule_StringPtrLen(argv[1], &length);
  HiddenString *alias = NewHiddenString(rawAlias, length, false);
  QueryError status = {0};
  const int rc = IndexAlias_Del(alias, ref, 0, &status);
  HiddenString_Free(alias, false);
  if (rc != REDISMODULE_OK) {
    CurrentThread_ClearIndexSpec();
    return QueryError_ReplyAndClear(ctx, &status);
  } else {
    RedisModule_Replicate(ctx, RS_ALIASDEL_IF_EX, "v", argv + 1, (size_t)argc - 1);
    CurrentThread_ClearIndexSpec();
    return RedisModule_ReplyWithSimpleString(ctx, "OK");
  }
}

static int AliasDelIfExCommand(RedisModuleCtx *ctx, RedisModuleString **argv, int argc) {
  if (argc != 2) {
    return RedisModule_WrongArity(ctx);
  }
  IndexLoadOptions lOpts = {.nameR = argv[1],
                            .flags = INDEXSPEC_LOAD_KEY_RSTRING};
  StrongRef ref = IndexSpec_LoadUnsafeEx(&lOpts);
  if (!StrongRef_Get(ref)) {
    return RedisModule_ReplyWithSimpleString(ctx, "OK");
  }
  return AliasDelCommand(ctx, argv, argc);
}

static int AliasUpdateCommand(RedisModuleCtx *ctx, RedisModuleString **argv, int argc) {
  if (argc != 3) {
    return RedisModule_WrongArity(ctx);
  }

  QueryError status = {0};
  IndexLoadOptions lOpts = {.nameR = argv[1],
                            .flags = INDEXSPEC_LOAD_KEY_RSTRING};
  StrongRef Orig_ref = IndexSpec_LoadUnsafeEx(&lOpts);
  IndexSpec *spOrig = StrongRef_Get(Orig_ref);
  size_t length = 0;
  const char* rawAlias = RedisModule_StringPtrLen(argv[1], &length);
  HiddenString *alias = NewHiddenString(rawAlias, length, false);
  if (spOrig) {
    // On Enterprise, we validate ACL permission to the index
    if (!checkEnterpriseACL(ctx, spOrig)) {
      HiddenString_Free(alias, false);
      return RedisModule_ReplyWithError(ctx, NOPERM_ERR);
    }
    CurrentThread_SetIndexSpec(Orig_ref);
    if (IndexAlias_Del(alias, Orig_ref, 0, &status) != REDISMODULE_OK) {
      HiddenString_Free(alias, false);
      CurrentThread_ClearIndexSpec();
      return QueryError_ReplyAndClear(ctx, &status);
    }
    CurrentThread_ClearIndexSpec();
  }
  int rc = 0;
  if (aliasAddCommon(ctx, argv, argc, &status, false) != REDISMODULE_OK) {
    // Add back the previous index. this shouldn't fail
    if (spOrig) {
      QueryError e2 = {0};
      IndexAlias_Add(alias, Orig_ref, 0, &e2);
      QueryError_ClearError(&e2);
    }
    rc = QueryError_ReplyAndClear(ctx, &status);
  } else {
    RedisModule_ReplicateVerbatim(ctx);
    rc = RedisModule_ReplyWithSimpleString(ctx, "OK");
  }
  HiddenString_Free(alias, false);
  return rc;
}

int ConfigCommand(RedisModuleCtx *ctx, RedisModuleString **argv, int argc) {
  // Not bound to a specific index, so...
  QueryError status = {0};

  // CONFIG <GET|SET> <NAME> [value]
  if (argc < 3) {
    return RedisModule_WrongArity(ctx);
  }

  RedisModule_Reply _reply = RedisModule_NewReply(ctx), *reply = &_reply;

  const char *action = RedisModule_StringPtrLen(argv[1], NULL);
  const char *name = RedisModule_StringPtrLen(argv[2], NULL);
  if (!strcasecmp(action, "GET")) {
    LogWarningDeprecatedFTConfig(ctx, "GET", name);
    RSConfig_DumpProto(&RSGlobalConfig, &RSGlobalConfigOptions, name, reply, false);
  } else if (!strcasecmp(action, "HELP")) {
    RSConfig_DumpProto(&RSGlobalConfig, &RSGlobalConfigOptions, name, reply, true);
  } else if (!strcasecmp(action, "SET")) {
    LogWarningDeprecatedFTConfig(ctx, "SET", name);
    size_t offset = 3;  // Might be == argc. SetOption deals with it.
    int rc = RSConfig_SetOption(&RSGlobalConfig, &RSGlobalConfigOptions, name, argv, argc,
                                &offset, &status);
    if (rc == REDISMODULE_ERR) {
      RedisModule_Reply_QueryError(reply, &status);
      QueryError_ClearError(&status);
      RedisModule_EndReply(reply);
      return REDISMODULE_OK;
    }
    if (offset != argc) {
      RedisModule_Reply_SimpleString(reply, "EXCESSARGS");
    } else {
      RedisModule_Log(ctx, "notice", "Successfully changed configuration for `%s`", name);
      RedisModule_Reply_SimpleString(reply, "OK");
    }
  } else {
    RedisModule_Reply_SimpleString(reply, "No such configuration action");
  }

  RedisModule_EndReply(reply);
  return REDISMODULE_OK;
}

int IndexList(RedisModuleCtx *ctx, RedisModuleString **argv, int argc) {
  if (argc > 2) {
    return RedisModule_WrongArity(ctx);
  }

  RedisModule_Reply _reply = RedisModule_NewReply(ctx);
  Indexes_List(&_reply, false);
  return REDISMODULE_OK;
}

#define RM_TRY_F(f, ...)                                                       \
  if (f(__VA_ARGS__) == REDISMODULE_ERR) {                                     \
    RedisModule_Log(ctx, "warning", "Could not run " #f "(" #__VA_ARGS__ ")"); \
    return REDISMODULE_ERR;                                                    \
  } else {                                                                     \
    RedisModule_Log(ctx, "verbose", "Successfully executed " #f);              \
  }

Version supportedVersion = {
    .majorVersion = 8,
    .minorVersion = 0,
    .patchVersion = 0,
};

static void GetRedisVersion(RedisModuleCtx *ctx) {
  RedisModuleCallReply *reply = RedisModule_Call(ctx, "info", "c", "server");
  if (!reply) {
    // could not get version, it can only happened when running the tests.
    // set redis version to supported version.
    redisVersion = supportedVersion;
    return;
  }
  RS_ASSERT(RedisModule_CallReplyType(reply) == REDISMODULE_REPLY_STRING);
  size_t len;
  const char *replyStr = RedisModule_CallReplyStringPtr(reply, &len);

  int n = sscanf(replyStr, "# Server\nredis_version:%d.%d.%d", &redisVersion.majorVersion,
                 &redisVersion.minorVersion, &redisVersion.patchVersion);

  RS_ASSERT(n == 3);

  rlecVersion.majorVersion = -1;
  rlecVersion.minorVersion = -1;
  rlecVersion.patchVersion = -1;
  rlecVersion.buildVersion = -1;
  char *enterpriseStr = strstr(replyStr, "rlec_version:");
  if (enterpriseStr) {
    n = sscanf(enterpriseStr, "rlec_version:%d.%d.%d-%d", &rlecVersion.majorVersion,
               &rlecVersion.minorVersion, &rlecVersion.buildVersion, &rlecVersion.patchVersion);
    if (n != 4) {
      RedisModule_Log(ctx, "warning", "Could not extract enterprise version");
    }
  }

  RedisModule_FreeCallReply(reply);

  isCrdt = true;
  reply = RedisModule_Call(ctx, "CRDT.CONFIG", "cc", "GET", "active-gc");
  if (!reply || RedisModule_CallReplyType(reply) == REDISMODULE_REPLY_ERROR) {
    isCrdt = false;
  }

  if (reply) {
    RedisModule_FreeCallReply(reply);
  }

}

void GetFormattedRedisVersion(char *buf, size_t len) {
    snprintf(buf, len, "%d.%d.%d - %s",
             redisVersion.majorVersion, redisVersion.minorVersion, redisVersion.patchVersion,
             IsEnterprise() ? (isCrdt ? "enterprise-crdt" : "enterprise") : "oss");
}

void GetFormattedRedisEnterpriseVersion(char *buf, size_t len) {
    snprintf(buf, len, "%d.%d.%d-%d",
             rlecVersion.majorVersion, rlecVersion.minorVersion, rlecVersion.patchVersion,
             rlecVersion.buildVersion);
}

int IsMaster() {
  if (RedisModule_GetContextFlags(RSDummyContext) & REDISMODULE_CTX_FLAGS_MASTER) {
    return 1;
  } else {
    return 0;
  }
}

bool IsEnterprise() {
  return rlecVersion.majorVersion != -1;
}

int CheckSupportedVestion() {
  if (CompareVersions(redisVersion, supportedVersion) < 0) {
    return REDISMODULE_ERR;
  }
  return REDISMODULE_OK;
}

// Creates a command and registers it to its corresponding ACL categories
static int RMCreateSearchCommand(RedisModuleCtx *ctx, const char *name,
                  RedisModuleCmdFunc callback, const char *flags, int firstkey,
                  int lastkey, int keystep, const char *aclCategories,
                  bool internalCommand) {
  int rc = REDISMODULE_OK;
  char *internalFlags;
  char *categories;

  if (internalCommand) {
    // Do not register to ANY ACL command category
    categories = "";
    // We don't want the user running internal commands. For that, we mark the
    // command internal on OSS, or exclude it from the proxy on Enterprise.
    if (IsEnterprise()) {
        rm_asprintf(&internalFlags, "%s %s", flags, CMD_PROXY_FILTERED);
    } else {
        rm_asprintf(&internalFlags, "%s %s", flags, CMD_INTERNAL);
    }
  } else {
    // Flags are not enhanced.
    internalFlags = (char *)flags;
    // Register non-internal commands to the `search` ACL category.
    rm_asprintf(&categories, strcmp(aclCategories, "") != 0 ? "%s %s" : "%.0s%s", aclCategories, SEARCH_ACL_CATEGORY);
  }

  if (RedisModule_CreateCommand(ctx, name, callback, internalFlags, firstkey, lastkey, keystep) == REDISMODULE_ERR) {
    RedisModule_Log(ctx, "warning", "Could not create command: %s", name);
    rc = REDISMODULE_ERR;
    goto cleanup;
  }

  RedisModuleCommand *command = RedisModule_GetCommand(ctx, name);
  if (!command) {
    RedisModule_Log(ctx, "warning", "Could not find command: %s", name);
    rc = REDISMODULE_ERR;
    goto cleanup;
  }

  if (RedisModule_SetCommandACLCategories(command, categories) == REDISMODULE_ERR) {
    RedisModule_Log(ctx, "warning", "Failed to set ACL categories for command: %s. Got error code: %d", name, errno);
    rc = REDISMODULE_ERR;
  }

cleanup:
  if (internalCommand) {
    rm_free(internalFlags);
  } else {
    rm_free(categories);
  }
  return rc;
}

int RSShardedHybridCommand(RedisModuleCtx *ctx, RedisModuleString **argv, int argc) {
  return hybridCommandHandler(ctx, argv, argc, true);
}

int RSClientHybridCommand(RedisModuleCtx *ctx, RedisModuleString **argv, int argc) {
  return hybridCommandHandler(ctx, argv, argc, false);
}

int RediSearch_InitModuleInternal(RedisModuleCtx *ctx) {
  GetRedisVersion(ctx);

  // Prepare thread local storage for storing active queries/cursors
  int error = MainThread_InitBlockedQueries();
  if (error) {
    RedisModule_Log(ctx, "warning", "Failed to initialize thread local data, error: %d", error);
    return REDISMODULE_ERR;
  }

  char ver[64];
  GetFormattedRedisVersion(ver, sizeof(ver));
  RedisModule_Log(ctx, "notice", "Redis version found by RedisSearch : %s", ver);
  if (IsEnterprise()) {
    GetFormattedRedisEnterpriseVersion(ver, sizeof(ver));
    RedisModule_Log(ctx, "notice", "Redis Enterprise version found by RedisSearch : %s", ver);
  }

  if (CheckSupportedVestion() != REDISMODULE_OK) {
    RedisModule_Log(ctx, "warning",
                    "Redis version is too old, please upgrade to redis %d.%d.%d and above.",
                    supportedVersion.majorVersion, supportedVersion.minorVersion,
                    supportedVersion.patchVersion);

    // On memory sanity check do not failed the start
    // because our redis version there is old.
    if (!getenv("RS_GLOBAL_DTORS")) {
      return REDISMODULE_ERR;
    }
  }

  if (RediSearch_Init(ctx, REDISEARCH_INIT_MODULE) != REDISMODULE_OK) {
    return REDISMODULE_ERR;
  }

  // register trie-dictionary type
  RM_TRY_F(DictRegister, ctx);

  // register the trie type (half-legacy, still used by `FT.SUG*` commands)
  RM_TRY_F(TrieType_Register, ctx);

  RM_TRY_F(IndexSpec_RegisterType, ctx);

  RM_TRY_F(RegisterLegacyTypes, ctx);

// With coordinator we do not want to raise a move error for index commands so we do not specify
// any key.
#define INDEX_ONLY_CMD_ARGS 0, 0, 0
#define INDEX_DOC_CMD_ARGS 2, 2, 1

  // Create the `search` ACL command category
  if (RedisModule_AddACLCategory(ctx, SEARCH_ACL_CATEGORY) == REDISMODULE_ERR) {
      RedisModule_Log(ctx, "warning", "Could not add " SEARCH_ACL_CATEGORY " ACL category, errno: %d\n", errno);
      return REDISMODULE_ERR;
  }

  RM_TRY(RMCreateSearchCommand(ctx, RS_INDEX_LIST_CMD, IndexList, "readonly",
         0, 0, 0, "slow admin", false))

  RM_TRY(RMCreateSearchCommand(ctx, RS_ADD_CMD, RSAddDocumentCommand,
         "write deny-oom", INDEX_DOC_CMD_ARGS, "write", !IsEnterprise()))

#ifdef RS_CLUSTER_ENTERPRISE
  // on enterprise cluster we need to keep the _ft.safeadd/_ft.del command
  // to be able to replicate from an old RediSearch version.
  // If this is the light version then the _ft.safeadd/_ft.del does not exist
  // and we will get the normal ft.safeadd/ft.del command.
  RM_TRY(RMCreateSearchCommand(ctx, LEGACY_RS_SAFEADD_CMD, RSAddDocumentCommand,
         "write deny-oom", INDEX_DOC_CMD_ARGS, "write", true))
  RM_TRY(RMCreateSearchCommand(ctx, LEGACY_RS_DEL_CMD, DeleteCommand,
         "write", INDEX_DOC_CMD_ARGS, "write", true))
#endif

  RM_TRY(RMCreateSearchCommand(ctx, RS_SAFEADD_CMD, RSAddDocumentCommand,
        "write deny-oom", INDEX_DOC_CMD_ARGS, "write", false))

  RM_TRY(RMCreateSearchCommand(ctx, RS_DEL_CMD, DeleteCommand, "write",
         INDEX_DOC_CMD_ARGS, "write", !IsEnterprise()))

  RM_TRY(RMCreateSearchCommand(ctx, RS_SEARCH_CMD, RSSearchCommand, "readonly",
         INDEX_ONLY_CMD_ARGS, "", true))

  RM_TRY(RMCreateSearchCommand(ctx, RS_HYBRID_CMD, RSShardedHybridCommand, "readonly",
         INDEX_ONLY_CMD_ARGS, "", true))

  RM_TRY(RMCreateSearchCommand(ctx, RS_AGGREGATE_CMD, RSAggregateCommand,
         "readonly", INDEX_ONLY_CMD_ARGS, "read", true))

  RM_TRY(RMCreateSearchCommand(ctx, RS_GET_CMD, GetSingleDocumentCommand,
         "readonly", INDEX_DOC_CMD_ARGS, "read", !IsEnterprise()))

  // Do not force cross slot validation since coordinator will handle it.
  RM_TRY(RMCreateSearchCommand(ctx, RS_MGET_CMD, GetDocumentsCommand,
         "readonly", 0, 0, 0, "read", true))

  RM_TRY(RMCreateSearchCommand(ctx, RS_CREATE_CMD, CreateIndexCommand,
         "write deny-oom", INDEX_ONLY_CMD_ARGS, "", !IsEnterprise()))

  RM_TRY(RMCreateSearchCommand(ctx, RS_CREATE_IF_NX_CMD, CreateIndexIfNotExistsCommand,
         "write deny-oom", INDEX_ONLY_CMD_ARGS, "", !IsEnterprise()))

  RM_TRY(RMCreateSearchCommand(ctx, RS_DROP_CMD, DropIndexCommand, "write",
         INDEX_ONLY_CMD_ARGS, "write slow dangerous", !IsEnterprise()))

  RM_TRY(RMCreateSearchCommand(ctx, RS_DROP_INDEX_CMD, DropIndexCommand,
         "write", INDEX_ONLY_CMD_ARGS, "write slow dangerous", !IsEnterprise()))

  RM_TRY(RMCreateSearchCommand(ctx, RS_DROP_IF_X_CMD, DropIfExistsIndexCommand,
         "write", INDEX_ONLY_CMD_ARGS, "write slow dangerous", !IsEnterprise()))

  RM_TRY(RMCreateSearchCommand(ctx, RS_DROP_INDEX_IF_X_CMD, DropIfExistsIndexCommand,
         "write", INDEX_ONLY_CMD_ARGS, "write slow dangerous", !IsEnterprise()))

  RM_TRY(RMCreateSearchCommand(ctx, RS_INFO_CMD, IndexInfoCommand,
         "readonly", INDEX_ONLY_CMD_ARGS, "", true))

  RM_TRY(RMCreateSearchCommand(ctx, RS_TAGVALS_CMD, TagValsCommand,
         "readonly", INDEX_ONLY_CMD_ARGS, "read slow dangerous", true))

  RM_TRY(RMCreateSearchCommand(ctx, RS_PROFILE_CMD, RSProfileCommand,
         "readonly", INDEX_ONLY_CMD_ARGS, "read", true))

  RM_TRY(RMCreateSearchCommand(ctx, RS_EXPLAIN_CMD, QueryExplainCommand,
         "readonly", INDEX_ONLY_CMD_ARGS, "", false))

  RM_TRY(RMCreateSearchCommand(ctx, RS_EXPLAINCLI_CMD, QueryExplainCLICommand,
         "readonly", INDEX_ONLY_CMD_ARGS, "", false))

  RM_TRY(RMCreateSearchCommand(ctx, RS_SUGADD_CMD, RSSuggestAddCommand,
         "write deny-oom", 1, 1, 1, "write", false))

  RM_TRY(RMCreateSearchCommand(ctx, RS_SUGDEL_CMD, RSSuggestDelCommand, "write",
         1, 1, 1, "write", false))

  RM_TRY(RMCreateSearchCommand(ctx, RS_SUGLEN_CMD, RSSuggestLenCommand,
         "readonly", 1, 1, 1, "read", false))

  RM_TRY(RMCreateSearchCommand(ctx, RS_SUGGET_CMD, RSSuggestGetCommand,
         "readonly", 1, 1, 1, "read", false))

  // Do not force cross slot validation since coordinator will handle it.
  RM_TRY(RMCreateSearchCommand(ctx, RS_CURSOR_CMD, RSCursorCommand, "readonly",
         0, 0, 0, "read", true));

  // todo: what to do with this?
  RM_TRY(RMCreateSearchCommand(ctx, RS_SYNADD_CMD, SynAddCommand,
         "write deny-oom", INDEX_ONLY_CMD_ARGS, "", false))

  RM_TRY(RMCreateSearchCommand(ctx, RS_SYNUPDATE_CMD, SynUpdateCommand,
         "write deny-oom", INDEX_ONLY_CMD_ARGS, "", !IsEnterprise()))

  RM_TRY(RMCreateSearchCommand(ctx, RS_SYNDUMP_CMD, SynDumpCommand, "readonly",
         INDEX_ONLY_CMD_ARGS, "", false))

  RM_TRY(RMCreateSearchCommand(ctx, RS_ALTER_CMD, AlterIndexCommand,
         "write deny-oom", INDEX_ONLY_CMD_ARGS, "", !IsEnterprise()))

  RM_TRY(RMCreateSearchCommand(ctx, RS_ALTER_IF_NX_CMD, AlterIndexIfNXCommand,
         "write deny-oom", INDEX_ONLY_CMD_ARGS, "", !IsEnterprise()))

  // "Special" case - we do not allow debug commands from the user on RE, while
  // we also don't want them to be internal on OSS.
  RM_TRY(RMCreateSearchCommand(ctx, RS_DEBUG, NULL,
         IsEnterprise() ? "readonly " CMD_PROXY_FILTERED : "readonly",
         RS_DEBUG_FLAGS, "admin", false))
  RM_TRY_F(RegisterDebugCommands, RedisModule_GetCommand(ctx, RS_DEBUG))

  RM_TRY(RMCreateSearchCommand(ctx, RS_SPELL_CHECK, SpellCheckCommand,
         "readonly", INDEX_ONLY_CMD_ARGS, "", true))

  RM_TRY(RMCreateSearchCommand(ctx, RS_DICT_ADD, DictAddCommand,
         "write deny-oom", 0, 0, 0, "", !IsEnterprise()))

  RM_TRY(RMCreateSearchCommand(ctx, RS_DICT_DEL, DictDelCommand, "write", 0, 0,
         0, "", !IsEnterprise()))

  RM_TRY(RMCreateSearchCommand(ctx, RS_DICT_DUMP, DictDumpCommand, "readonly",
         0, 0, 0, "", false))

  // "Special" case - similar to `_FT.DEBUG` (see above).
  RM_TRY(RMCreateSearchCommand(ctx, RS_CONFIG, ConfigCommand,
         IsEnterprise() ? "readonly " CMD_PROXY_FILTERED : "readonly",
         0, 0, 0, "admin", false))

  // Alias is a special case, we can not use the INDEX_ONLY_CMD_ARGS/INDEX_DOC_CMD_ARGS macros
  // Cluster is managed outside of module lets trust it and not raise cross slot error.
  RM_TRY(RMCreateSearchCommand(ctx, RS_ALIASADD, AliasAddCommand,
         "write deny-oom", 0, 0, 0, "", !IsEnterprise()))
  RM_TRY(RMCreateSearchCommand(ctx, RS_ALIASADD_IF_NX, AliasAddCommandIfNX,
         "write deny-oom", 0, 0, 0, "", !IsEnterprise()))
  RM_TRY(RMCreateSearchCommand(ctx, RS_ALIASUPDATE, AliasUpdateCommand,
         "write deny-oom", 0, 0, 0, "", !IsEnterprise()))

  RM_TRY(RMCreateSearchCommand(ctx, RS_ALIASDEL, AliasDelCommand, "write", 0, 0,
         0, "", !IsEnterprise()))
  RM_TRY(RMCreateSearchCommand(ctx, RS_ALIASDEL_IF_EX, AliasDelIfExCommand,
         "write", 0, 0, 0, "", !IsEnterprise()))
  return REDISMODULE_OK;
}

extern dict *legacySpecDict, *legacySpecRules;

void RediSearch_CleanupModule(void) {
  static int invoked = 0;
  if (invoked || !RS_Initialized) {
    return;
  }
  invoked = 1;

  // First free all indexes
  Indexes_Free(specDict_g);
  dictRelease(specDict_g);
  specDict_g = NULL;

  // Let the workers finish BEFORE we call CursorList_Destroy, since it frees a global
  // data structure that is accessed upon releasing the spec (and running thread might hold
  // a reference to the spec bat this time).
  workersThreadPool_Drain(RSDummyContext, 0);
  workersThreadPool_Destroy();

  // At this point, the thread local storage is no longer needed, since all threads
  // finished their work.
  MainThread_DestroyBlockedQueries();

  if (legacySpecDict) {
    dictRelease(legacySpecDict);
    legacySpecDict = NULL;
  }
  LegacySchemaRulesArgs_Free(RSDummyContext);

  // free thread pools
  GC_ThreadPoolDestroy();
  CleanPool_ThreadPoolDestroy();
  ReindexPool_ThreadPoolDestroy();
  ConcurrentSearch_ThreadPoolDestroy();
  MR_FreeCluster();

  // free global structures
  Extensions_Free();
  StopWordList_FreeGlobals();
  FunctionRegistry_Free();
  mempool_free_global();
  IndexAlias_DestroyGlobal(&AliasTable_g);
  freeGlobalAddStrings();
  SchemaPrefixes_Free(SchemaPrefixes_g);
  // GeometryApi_Free();

  Dictionary_Free();
  RediSearch_LockDestory();

  IndexError_GlobalCleanup();
}

// A reducer that just merges N sets of strings by chaining them into one big array with no
// duplicates

int uniqueStringsReducer(struct MRCtx *mc, int count, MRReply **replies) {
  RedisModuleCtx *ctx = MRCtx_GetRedisCtx(mc);
  RedisModule_Reply _reply = RedisModule_NewReply(ctx), *reply = &_reply;

  MRReply *err = NULL;

  TrieMap *dict = NewTrieMap();
  int nArrs = 0;
  // Add all the set elements into the dedup dict
  for (int i = 0; i < count; i++) {
    if (replies[i] && (MRReply_Type(replies[i]) == MR_REPLY_ARRAY
    || MRReply_Type(replies[i]) == MR_REPLY_SET)) {
      nArrs++;
      for (size_t j = 0; j < MRReply_Length(replies[i]); j++) {
        size_t sl = 0;
        const char *s = MRReply_String(MRReply_ArrayElement(replies[i], j), &sl);
        if (s && sl) {
          TrieMap_Add(dict, s, sl, NULL, NULL);
        }
      }
    } else if (MRReply_Type(replies[i]) == MR_REPLY_ERROR && err == NULL) {
      err = replies[i];
    }
  }

  // if there are no values - either reply with an empty set or an error
  if (TrieMap_NUniqueKeys(dict) == 0) {

    if (nArrs > 0) {
      // the sets were empty - return an empty set
      RedisModule_Reply_Set(reply);
      RedisModule_Reply_SetEnd(reply);
    } else {
      RedisModule_ReplyWithError(ctx, err ? (const char *)err : "Could not perform query");
    }
    goto cleanup;
  }

  // Iterate the dict and reply with all values
  RedisModule_Reply_Set(reply);
    char *s;
    tm_len_t sl;
    void *p;
    TrieMapIterator *it = TrieMap_Iterate(dict);
    while (TrieMapIterator_Next(it, &s, &sl, &p)) {
      RedisModule_Reply_StringBuffer(reply, s, sl);
    }
    TrieMapIterator_Free(it);
  RedisModule_Reply_SetEnd(reply);

cleanup:
  TrieMap_Free(dict, NULL);
  RedisModule_EndReply(reply);

  return REDISMODULE_OK;
}

// A reducer that just merges N arrays of the same length, selecting the first non NULL reply from
// each

int mergeArraysReducer(struct MRCtx *mc, int count, MRReply **replies) {
  RedisModuleCtx *ctx = MRCtx_GetRedisCtx(mc);
  RedisModule_Reply _reply = RedisModule_NewReply(ctx), *reply = &_reply;

  for (size_t i = 0; i < count; ++i) {
    if (MRReply_Type(replies[i]) == MR_REPLY_ERROR) {
      // we got an error reply, something goes wrong so we return the error to the user.
      int rc = MR_ReplyWithMRReply(reply, replies[i]);
      RedisModule_EndReply(reply);
      return rc;
    }
  }

  int j = 0;
  int stillValid;
  do {
    // the number of still valid arrays in the response
    stillValid = 0;

    for (int i = 0; i < count; i++) {
      // if this is not an array - ignore it
      if (MRReply_Type(replies[i]) != MR_REPLY_ARRAY) continue;
      // if we've overshot the array length - ignore this one
      if (MRReply_Length(replies[i]) <= j) continue;
      // increase the number of valid replies
      stillValid++;

      // get the j element of array i
      MRReply *ele = MRReply_ArrayElement(replies[i], j);
      // if it's a valid response OR this is the last array we are scanning -
      // add this element to the merged array
      if (MRReply_Type(ele) != MR_REPLY_NIL || i + 1 == count) {
        // if this is the first reply - we need to crack open a new array reply
        if (j == 0) {
          RedisModule_Reply_Array(reply);
        }

        MR_ReplyWithMRReply(reply, ele);
        j++;
        break;
      }
    }
  } while (stillValid > 0);

  // j 0 means we could not process a single reply element from any reply
  if (j == 0) {
    int rc = RedisModule_Reply_Error(reply, "Could not process replies");
    RedisModule_EndReply(reply);
    return rc;
  }
  RedisModule_Reply_ArrayEnd(reply);

  RedisModule_EndReply(reply);
  return REDISMODULE_OK;
}

int singleReplyReducer(struct MRCtx *mc, int count, MRReply **replies) {
  RedisModuleCtx *ctx = MRCtx_GetRedisCtx(mc);
  RedisModule_Reply _reply = RedisModule_NewReply(ctx), *reply = &_reply;

  if (count == 0) {
    RedisModule_Reply_Null(reply);
  } else {
    MR_ReplyWithMRReply(reply, replies[0]);
  }

  RedisModule_EndReply(reply);
  return REDISMODULE_OK;
}

// a reducer that expects "OK" reply for all replies, and stops at the first error and returns it
int allOKReducer(struct MRCtx *mc, int count, MRReply **replies) {
  RedisModuleCtx *ctx = MRCtx_GetRedisCtx(mc);
  RedisModule_Reply _reply = RedisModule_NewReply(ctx), *reply = &_reply;

  if (count == 0) {
    RedisModule_Reply_Error(reply, "Could not distribute command");
    goto end;
  }

  bool isIntegerReply = false, isDoubleReply = false;
  long long integerReply = 0;
  double doubleReply = 0;
  for (int i = 0; i < count; i++) {
    if (MRReply_Type(replies[i]) == MR_REPLY_ERROR) {
      MR_ReplyWithMRReply(reply, replies[i]);
      goto end;
    }
    if (MRReply_Type(replies[i]) == MR_REPLY_INTEGER) {
      long long n = MRReply_Integer(replies[i]);
      if (!isIntegerReply) {
        integerReply = n;
        isIntegerReply = true;
      } else if (n != integerReply) {
        RedisModule_Reply_SimpleString(reply, "not all results are the same");
        goto end;
      }
    } else if (MRReply_Type(replies[i]) == MR_REPLY_DOUBLE) {
      double n = MRReply_Double(replies[i]);
      if (!isDoubleReply) {
        doubleReply = n;
        isDoubleReply = true;
      } else if (n != doubleReply) {
        RedisModule_Reply_SimpleString(reply, "not all results are the same");
        goto end;
      }
    }
  }

  if (isIntegerReply) {
    RedisModule_Reply_LongLong(reply, integerReply);
  } else if (isDoubleReply) {
    RedisModule_Reply_Double(reply, doubleReply);
  } else {
    RedisModule_Reply_SimpleString(reply, "OK");
  }

end:
  RedisModule_EndReply(reply);
  return REDISMODULE_OK;
}

typedef struct {
  char *id;
  size_t idLen;
  double score;
  MRReply *explainScores;
  MRReply *fields;
  MRReply *payload;
  const char *sortKey;
  size_t sortKeyLen;
  double sortKeyNum;
} searchResult;

struct searchReducerCtx; // Predecleration
typedef void (*processReplyCB)(MRReply *arr, struct searchReducerCtx *rCtx, RedisModuleCtx *ctx);
typedef void (*postProcessReplyCB)( struct searchReducerCtx *rCtx);

typedef struct {
  int step;  // offset for next reply
  int score;
  int firstField;
  int payload;
  int sortKey;
} searchReplyOffsets;

typedef struct{
  MRReply *fieldNames;
  MRReply *lastError;
  searchResult *cachedResult;
  searchRequestCtx *searchCtx;
  heap_t *pq;
  size_t totalReplies;
  bool errorOccurred;
  searchReplyOffsets offsets;

  processReplyCB processReply;
  postProcessReplyCB postProcess;
  specialCaseCtx* reduceSpecialCaseCtxKnn;
  specialCaseCtx* reduceSpecialCaseCtxSortby;

  MRReply *warning;
} searchReducerCtx;

typedef struct {
  searchResult* result;
  double score;
} scoredSearchResultWrapper;

specialCaseCtx* SpecialCaseCtx_New() {
  specialCaseCtx* ctx = rm_calloc(1, sizeof(specialCaseCtx));
  return ctx;
}

void SpecialCaseCtx_Free(specialCaseCtx* ctx) {
  if (!ctx) return;
  if(ctx->specialCaseType == SPECIAL_CASE_KNN) {
    QueryNode_Free(ctx->knn.queryNode);
  } else if(ctx->specialCaseType == SPECIAL_CASE_SORTBY) {
    rm_free((void*)ctx->sortby.sortKey);
  }
  rm_free(ctx);
}

static searchRequestCtx* searchRequestCtx_New(void) {
  return rm_calloc(1, sizeof(searchRequestCtx));
}

static void searchRequestCtx_Free(searchRequestCtx *r) {
  if(r->queryString) {
    rm_free(r->queryString);
  }
  if(r->specialCases) {
    size_t specialCasesLen = array_len(r->specialCases);
    for(size_t i = 0; i< specialCasesLen; i ++) {
      specialCaseCtx* ctx = r->specialCases[i];
      SpecialCaseCtx_Free(ctx);
    }
    array_free(r->specialCases);
  }
  if(r->requiredFields) {
    array_free(r->requiredFields);
  }
  rm_free(r);
}

static int searchResultReducer(struct MRCtx *mc, int count, MRReply **replies);

static int rscParseProfile(searchRequestCtx *req, RedisModuleString **argv) {
  req->profileArgs = 0;
  if (RMUtil_ArgIndex("FT.PROFILE", argv, 1) != -1) {
    req->profileArgs += 2;
    rs_wall_clock_init(&req->profileClock);
    if (RMUtil_ArgIndex("LIMITED", argv + 3, 1) != -1) {
      req->profileLimited = 1;
      req->profileArgs++;
    }
    if (RMUtil_ArgIndex("QUERY", argv + 3, 2) == -1) {
      return REDISMODULE_ERR;
    }
  }
  return REDISMODULE_OK;
}

void setKNNSpecialCase(searchRequestCtx *req, specialCaseCtx *knn_ctx) {
  if(!req->specialCases) {
    req->specialCases = array_new(specialCaseCtx*, 1);
  }
  array_append(req->specialCases, knn_ctx);
  // Default: No SORTBY is given, or SORTBY is given by other field
  // When first sorting by different field, the topk vectors should be passed to the coordinator heap
  knn_ctx->knn.shouldSort = true;
  // We need to get K results from the shards
  // For example the command request SORTBY text_field LIMIT 2 3
  // In this case the top 5 results relevant for this sort might be the in the last 5 results of the TOPK
  long long requestedResultsCount = req->requestedResultsCount;
  req->requestedResultsCount = MAX(knn_ctx->knn.k, requestedResultsCount);
  if(array_len(req->specialCases) > 1) {
    specialCaseCtx* optionalSortCtx = req->specialCases[0];
    if(optionalSortCtx->specialCaseType == SPECIAL_CASE_SORTBY) {
      if(strcmp(optionalSortCtx->sortby.sortKey, knn_ctx->knn.fieldName) == 0){
        // If SORTBY is done by the vector score field, the coordinator will do it and no special operation is needed.
        knn_ctx->knn.shouldSort = false;
        // The requested results should be at most K
        req->requestedResultsCount = MIN(knn_ctx->knn.k, requestedResultsCount);
      }
    }
  }
}


// Prepare a TOPK special case, return a context with the required KNN fields if query is
// valid and contains KNN section, NULL otherwise (and set proper error in *status* if error
// was found).
specialCaseCtx *prepareOptionalTopKCase(const char *query_string, RedisModuleString **argv, int argc, uint dialectVersion,
                                        QueryError *status) {

  // First, parse the query params if exists, to set the params in the query parser ctx.
  dict *params = NULL;
  QueryNode* queryNode = NULL;
  int paramsOffset = RMUtil_ArgExists("PARAMS", argv, argc, 1);
  if (paramsOffset > 0) {
    ArgsCursor ac;
    ArgsCursor_InitRString(&ac, argv+paramsOffset+1, argc-(paramsOffset+1));
    if (parseParams(&params, &ac, status) != REDISMODULE_OK) {
        return NULL;
    }
  }
  RedisSearchCtx sctx = {0};
  RSSearchOptions opts = {0};
  opts.params = params;
  QueryParseCtx qpCtx = {
      .raw = query_string,
      .len = strlen(query_string),
      .sctx = &sctx,
      .opts = &opts,
      .status = status,
#ifdef PARSER_DEBUG
      .trace_log = NULL
#endif
  };

  // KNN queries are parsed only on dialect versions >=2
  queryNode = RSQuery_ParseRaw_v2(&qpCtx);
  if (QueryError_GetCode(status) != QUERY_OK || queryNode == NULL) {
    // Query parsing failed.
    goto cleanup;
  }
  if (QueryNode_NumParams(queryNode) > 0 && paramsOffset == 0) {
    // Query expects params, but no params were given.
    goto cleanup;
  }
  if (QueryNode_NumParams(queryNode) > 0) {
      int ret = QueryNode_EvalParamsCommon(params, queryNode, dialectVersion, status);
      if (ret != REDISMODULE_OK || QueryError_GetCode(status) != QUERY_OK) {
        // Params evaluation failed.
        goto cleanup;
      }
      Param_DictFree(params);
      params = NULL;
  }

  if (queryNode->type == QN_VECTOR) {
    QueryVectorNode queryVectorNode = queryNode->vn;
    size_t k = queryVectorNode.vq->knn.k;
    if (k > MAX_KNN_K) {
      QueryError_SetWithoutUserDataFmt(status, QUERY_ELIMIT, VECSIM_KNN_K_TOO_LARGE_ERR_MSG ", max supported K value is %zu", MAX_KNN_K);
      goto cleanup;
    }
    specialCaseCtx *ctx = SpecialCaseCtx_New();
    ctx->knn.k = k;
    ctx->knn.fieldName = queryNode->opts.distField ? queryNode->opts.distField : queryVectorNode.vq->scoreField;
    ctx->knn.pq = NULL;
    ctx->knn.queryNode = queryNode;  // take ownership
    ctx->specialCaseType = SPECIAL_CASE_KNN;
    return ctx;
  }

cleanup:
  if (params) {
    Param_DictFree(params);
  }
  if (queryNode) {
    QueryNode_Free(queryNode);
  }
  return NULL;
}

// Prepare a sortby special case.
void prepareSortbyCase(searchRequestCtx *req, RedisModuleString **argv, int argc, int sortByIndex) {
  const char* sortkey = RedisModule_StringPtrLen(argv[sortByIndex + 1], NULL);
  specialCaseCtx *ctx = SpecialCaseCtx_New();
  ctx->specialCaseType = SPECIAL_CASE_SORTBY;
  ctx->sortby.sortKey = rm_strdup(sortkey);
  ctx->sortby.asc = true;
  req->sortAscending = true;
  if (req->withSortby && sortByIndex + 2 < argc) {
    if (RMUtil_StringEqualsCaseC(argv[sortByIndex + 2], "DESC")) {
      ctx->sortby.asc = false;
      req->sortAscending = false;
    }
  }
  if(!req->specialCases) {
      req->specialCases = array_new(specialCaseCtx*, 1);
    }
  array_append(req->specialCases, ctx);
}

searchRequestCtx *rscParseRequest(RedisModuleString **argv, int argc, QueryError* status) {

  searchRequestCtx *req = searchRequestCtx_New();

  rs_wall_clock_init(&req->initClock);

  if (rscParseProfile(req, argv) != REDISMODULE_OK) {
    searchRequestCtx_Free(req);
    return NULL;
  }

  int argvOffset = 2 + req->profileArgs;
  req->queryString = rm_strdup(RedisModule_StringPtrLen(argv[argvOffset++], NULL));
  req->limit = 10;
  req->offset = 0;
  // marks the user set WITHSCORES. internally it's always set
  req->withScores = RMUtil_ArgExists("WITHSCORES", argv, argc, argvOffset) != 0;
  req->withExplainScores = RMUtil_ArgExists("EXPLAINSCORE", argv, argc, argvOffset) != 0;
  req->specialCases = NULL;
  req->requiredFields = NULL;

  req->withSortingKeys = RMUtil_ArgExists("WITHSORTKEYS", argv, argc, argvOffset) != 0;

  // Detect "NOCONTENT"
  req->noContent = RMUtil_ArgExists("NOCONTENT", argv, argc, argvOffset) != 0;

  // if RETURN exists - make sure we don't have RETURN 0
  if (!req->noContent && RMUtil_ArgExists("RETURN", argv, argc, argvOffset)) {
    long long numReturns = -1;
    RMUtil_ParseArgsAfter("RETURN", argv, argc, "l", &numReturns);
    // RETURN 0 equals NOCONTENT
    if (numReturns <= 0) {
      req->noContent = 1;
    }
  }

  req->withPayload = RMUtil_ArgExists("WITHPAYLOADS", argv, argc, argvOffset) != 0;

  // Parse LIMIT argument
  RMUtil_ParseArgsAfter("LIMIT", argv + argvOffset, argc - argvOffset, "ll", &req->offset, &req->limit);
  if (req->limit < 0 || req->offset < 0) {
    searchRequestCtx_Free(req);
    return NULL;
  }
  req->requestedResultsCount = req->limit + req->offset;

  // Handle special cases
  // Parse SORTBY ... ASC.
  // Parse it ALWAYS first so the sortkey will be send first
  int sortByIndex = RMUtil_ArgIndex("SORTBY", argv, argc);
  if (sortByIndex > 2) {
    req->withSortby = true;
    // Check for command error where no sortkey is given.
    if(sortByIndex + 1 >= argc) {
      searchRequestCtx_Free(req);
      return NULL;
    }
    prepareSortbyCase(req, argv, argc, sortByIndex);
  } else {
    req->withSortby = false;
  }

  unsigned int dialect = RSGlobalConfig.requestConfigParams.dialectVersion;
  int argIndex = RMUtil_ArgExists("DIALECT", argv, argc, argvOffset);
  if(argIndex > 0) {
      argIndex++;
      ArgsCursor ac;
      ArgsCursor_InitRString(&ac, argv+argIndex, argc-argIndex);
      if (parseDialect(&dialect, &ac, status) != REDISMODULE_OK) {
        searchRequestCtx_Free(req);
        return NULL;
      }
  }

  if(dialect >= 2) {
    // Note: currently there is only one single case. For extending those cases we should use a trie here.
    if(strcasestr(req->queryString, "KNN")) {
      specialCaseCtx *knnCtx = prepareOptionalTopKCase(req->queryString, argv, argc, dialect, status);
      if (QueryError_HasError(status)) {
        searchRequestCtx_Free(req);
        return NULL;
      }
      if (knnCtx != NULL) {
        setKNNSpecialCase(req, knnCtx);
      }
    }
  }

  req->format = QEXEC_FORMAT_DEFAULT;
  argIndex = RMUtil_ArgExists("FORMAT", argv, argc, argvOffset);
  if(argIndex > 0) {
    argIndex++;
    ArgsCursor ac;
    ArgsCursor_InitRString(&ac, argv+argIndex, argc-argIndex);
    if (parseValueFormat(&req->format, &ac, status) != REDISMODULE_OK) {
      searchRequestCtx_Free(req);
      return NULL;
    }
  }

  // Get timeout parameter, if set in the command
  argIndex = RMUtil_ArgIndex("TIMEOUT", argv, argc);
  if (argIndex > -1) {
    argIndex++;
    ArgsCursor ac;
    ArgsCursor_InitRString(&ac, argv+argIndex, argc-argIndex);
    if (parseTimeout(&req->timeout, &ac, status)) {
      searchRequestCtx_Free(req);
      return NULL;
    }
  } else {
    req->timeout = RSGlobalConfig.requestConfigParams.queryTimeoutMS;
  }

  return req;
}

static int cmpStrings(const char *s1, size_t l1, const char *s2, size_t l2) {
  int cmp = memcmp(s1, s2, MIN(l1, l2));
  if (l1 == l2) {
    // if the strings are the same length, just return the result of strcmp
    return cmp;
  }

  // if the strings are identical but the lengths aren't, return the longer string
  if (cmp == 0) {
    return l1 > l2 ? 1 : -1;
  } else {  // the strings are lexically different, just return that
    return cmp;
  }
}

static int cmp_results(const void *p1, const void *p2, const void *udata) {

  const searchResult *r1 = p1, *r2 = p2;
  const searchRequestCtx *req = udata;
  // Compary by sorting keys
  if (req->withSortby) {
    int cmp = 0;
    if ((r1->sortKey || r2->sortKey)) {
      // Sort by numeric sorting keys
      if (r1->sortKeyNum != HUGE_VAL && r2->sortKeyNum != HUGE_VAL) {
        double diff = r2->sortKeyNum - r1->sortKeyNum;
        cmp = diff < 0 ? -1 : (diff > 0 ? 1 : 0);
      } else if (r1->sortKey && r2->sortKey) {

        // Sort by string sort keys
        cmp = cmpStrings(r2->sortKey, r2->sortKeyLen, r1->sortKey, r1->sortKeyLen);
      } else {
        // If at least one of these has no sort key, it gets high value regardless of asc/desc
        return r2->sortKey ? 1 : -1;
      }
    }
    // in case of a tie or missing both sorting keys - compare ids
    if (!cmp) {
      cmp = cmpStrings(r2->id, r2->idLen, r1->id, r1->idLen);
    }
    return (req->sortAscending ? -cmp : cmp);
  }

  double s1 = r1->score, s2 = r2->score;
  if (s1 < s2) {
    return 1;
  } else if (s1 > s2) {
    return -1;
  } else {
    // This was reversed to be more compatible with OSS version where tie breaker was changed
    // to return the lower doc ID to reduce sorting heap work. Doc name might not be ascending
    // or descending but this still may reduce heap work.
    // Our tests are usually ascending so this will create similarity between RS and RSC.
    int rv = -cmpStrings(r2->id, r2->idLen, r1->id, r1->idLen);
    return rv;
  }
}

searchResult *newResult_resp2(searchResult *cached, MRReply *arr, int j, searchReplyOffsets* offsets, int explainScores) {
  int scoreOffset = offsets->score;
  int fieldsOffset = offsets->firstField;
  int payloadOffset = offsets->payload;
  int sortKeyOffset = offsets->sortKey;
  searchResult *res = cached ? cached : rm_malloc(sizeof *res);
  res->sortKey = NULL;
  res->sortKeyNum = HUGE_VAL;
  if (MRReply_Type(MRReply_ArrayElement(arr, j)) != MR_REPLY_STRING) {
    res->id = NULL;
    return res;
  }
  res->id = (char*)MRReply_String(MRReply_ArrayElement(arr, j), &res->idLen);
  if (!res->id) {
    return res;
  }
  // parse score
  if (explainScores) {
    MRReply *scoreReply = MRReply_ArrayElement(arr, j + scoreOffset);
    if (MRReply_Type(scoreReply) != MR_REPLY_ARRAY) {
      res->id = NULL;
      return res;
    }
    if (MRReply_Length(scoreReply) != 2) {
      res->id = NULL;
      return res;
    }
    if (!MRReply_ToDouble(MRReply_ArrayElement(scoreReply, 0), &res->score)) {
      res->id = NULL;
      return res;
    }
    res->explainScores = MRReply_ArrayElement(scoreReply, 1);
    // Parse scores only if they were are part of the shard's response.
  } else if (scoreOffset > 0 &&
             !MRReply_ToDouble(MRReply_ArrayElement(arr, j + scoreOffset), &res->score)) {
      res->id = NULL;
      return res;
  }
  // get fields
  res->fields = fieldsOffset > 0 ? MRReply_ArrayElement(arr, j + fieldsOffset) : NULL;
  // get payloads
  res->payload = payloadOffset > 0 ? MRReply_ArrayElement(arr, j + payloadOffset) : NULL;
  if (sortKeyOffset > 0) {
    res->sortKey = MRReply_String(MRReply_ArrayElement(arr, j + sortKeyOffset), &res->sortKeyLen);
  }
  if (res->sortKey) {
    if (res->sortKey[0] == '#') {
      char *endptr;
      res->sortKeyNum = fast_float_strtod(res->sortKey + 1, &endptr);
      RS_ASSERT(endptr == res->sortKey + res->sortKeyLen);
    }
  }
  return res;
}

searchResult *newResult_resp3(searchResult *cached, MRReply *results, int j, searchReplyOffsets* offsets, bool explainScores, specialCaseCtx *reduceSpecialCaseCtxSortBy) {
  searchResult *res = cached ? cached : rm_malloc(sizeof *res);
  res->sortKey = NULL;
  res->sortKeyNum = HUGE_VAL;

  MRReply *result_j = MRReply_ArrayElement(results, j);
  if (MRReply_Type(result_j) != MR_REPLY_MAP) {
    res->id = NULL;
    return res;
  }

  MRReply *result_id = MRReply_MapElement(result_j, "id");
  if (!result_id || MRReply_Type(result_id) != MR_REPLY_STRING) {
    // We crash in development env, and return NULL (such that an error is raised)
    // in production.
    RS_LOG_ASSERT_FMT(false, "Expected id %d to exist, and be a string", j);
    res->id = NULL;
    return res;
  }
  res->id = (char*)MRReply_String(result_id, &res->idLen);
  if (!res->id) {
    return res;
  }

  // parse score
  MRReply *score = MRReply_MapElement(result_j, "score");
  if (explainScores) {
    if (MRReply_Type(score) != MR_REPLY_ARRAY) {
      res->id = NULL;
      return res;
    }
    if (!MRReply_ToDouble(MRReply_ArrayElement(score, 0), &res->score)) {
      res->id = NULL;
      return res;
    }
    res->explainScores = MRReply_ArrayElement(score, 1);

  } else if (offsets->score > 0 && !MRReply_ToDouble(score, &res->score)) {
      res->id = NULL;
      return res;
  }

  // get fields
  res->fields = MRReply_MapElement(result_j, "extra_attributes");

  // get payloads
  res->payload = MRReply_MapElement(result_j, "payload");

  if (offsets->sortKey > 0) {
    MRReply *sortkey = NULL;
    if (reduceSpecialCaseCtxSortBy) {
      MRReply *require_fields = MRReply_MapElement(result_j, "required_fields");
      if (require_fields) {
        sortkey = MRReply_MapElement(require_fields, reduceSpecialCaseCtxSortBy->sortby.sortKey);
      }
    }
    if (!sortkey) {
      // If sortkey is the only special case, it will not be in the required_fields map
      sortkey = MRReply_MapElement(result_j, "sortkey");
    }
    if (!sortkey) {
      // Fail if sortkey is required but not found
      res->id = NULL;
      return res;
    }
    if (sortkey) {
      res->sortKey = MRReply_String(sortkey, &res->sortKeyLen);
      if (res->sortKey) {
        if (res->sortKey[0] == '#') {
          char *endptr;
          res->sortKeyNum = fast_float_strtod(res->sortKey + 1, &endptr);
          RS_ASSERT(endptr == res->sortKey + res->sortKeyLen);
        }
      }
    }
  }

  return res;
}

static void getReplyOffsets(const searchRequestCtx *ctx, searchReplyOffsets *offsets) {

  /**
   * Reply format
   *
   * ID
   * SCORE         ---| optional - only if WITHSCORES was given, or SORTBY section was not given.
   * Payload
   * Sort field    ---|
   * ...              | special cases - SORTBY, TOPK. Sort key is always first for backwards compatibility.
   * ...           ---|
   * First field
   *
   *
   */

  if (ctx->withScores || !ctx->withSortby) {
    offsets->step = 3;  // 1 for key, 1 for score, 1 for fields
    offsets->score = 1;
    offsets->firstField = 2;
  } else {
    offsets->score = -1;
    offsets->step = 2;  // 1 for key, 1 for fields
    offsets->firstField = 1;
  }
  offsets->payload = -1;
  offsets->sortKey = -1;

  if (ctx->withPayload) {  // save an extra step for payloads
    offsets->step++;
    offsets->payload = offsets->firstField;
    offsets->firstField++;
  }

  // Update the offsets for the special case after determining score, payload, field.
  size_t specialCaseStartOffset = offsets->firstField;
  size_t specialCasesMaxOffset = 0;
  if (ctx->specialCases) {
    size_t nSpecialCases = array_len(ctx->specialCases);
    for(size_t i = 0; i < nSpecialCases; i++) {
      switch (ctx->specialCases[i]->specialCaseType)
      {
      case SPECIAL_CASE_KNN: {
        ctx->specialCases[i]->knn.offset += specialCaseStartOffset;
        specialCasesMaxOffset = MAX(specialCasesMaxOffset, ctx->specialCases[i]->knn.offset);
        break;
      }
      case SPECIAL_CASE_SORTBY: {
        ctx->specialCases[i]->sortby.offset += specialCaseStartOffset;
        offsets->sortKey = ctx->specialCases[i]->sortby.offset;
        specialCasesMaxOffset = MAX(specialCasesMaxOffset, ctx->specialCases[i]->sortby.offset);
        break;
      }
      case SPECIAL_CASE_NONE:
      default:
        break;
      }
    }
  }

  if(specialCasesMaxOffset > 0) {
    offsets->firstField=specialCasesMaxOffset+1;
    offsets->step=offsets->firstField+1;
  }
  else if(ctx->withSortingKeys) {
    offsets->step++;
    offsets->sortKey = offsets->firstField++;
  }

  // nocontent - one less field, and the offset is -1 to avoid parsing it
  if (ctx->noContent) {
    offsets->step--;
    offsets->firstField = -1;
  }
}


/************************** Result processing callbacks **********************/

static int cmp_scored_results(const void *p1, const void *p2, const void *udata) {
  const scoredSearchResultWrapper* s1= p1;
  const scoredSearchResultWrapper* s2 = p2;
  double score1 = s1->score;
  double score2 = s2->score;
  if (score1 < score2) {
    return -1;
  } else if (score1 > score2) {
    return 1;
  }
  return cmpStrings(s1->result->id, s1->result->idLen, s2->result->id, s2->result->idLen);
}

static double parseNumeric(const char *str, const char *sortKey) {
    RS_ASSERT(str[0] == '#');
    char *eptr;
    double d = fast_float_strtod(str + 1, &eptr);
    RS_ASSERT(eptr != sortKey + 1 && *eptr == 0);
    return d;
}

#define GET_NUMERIC_SCORE(d, searchResult_var, score_exp) \
  do {                                                    \
    if (res->sortKeyNum != HUGE_VAL) {                    \
      d = searchResult_var->sortKeyNum;                   \
    } else {                                              \
      const char *score = (score_exp);                    \
      d = parseNumeric(score, res->sortKey);              \
    }                                                     \
  } while (0);

static void ProcessKNNSearchResult(searchResult *res, searchReducerCtx *rCtx, double score, knnContext *knnCtx) {
  // As long as we don't have k results, keep insert
    if (heap_count(knnCtx->pq) < knnCtx->k) {
      scoredSearchResultWrapper* resWrapper = rm_malloc(sizeof(scoredSearchResultWrapper));
      resWrapper->result = res;
      resWrapper->score = score;
      heap_offerx(knnCtx->pq, resWrapper);
    } else {
      // Check for upper bound
      scoredSearchResultWrapper tmpWrapper;
      tmpWrapper.result = res;
      tmpWrapper.score = score;
      scoredSearchResultWrapper *largest = heap_peek(knnCtx->pq);
      int c = cmp_scored_results(&tmpWrapper, largest, rCtx->searchCtx);
      if (c < 0) {
        scoredSearchResultWrapper* resWrapper = rm_malloc(sizeof(scoredSearchResultWrapper));
        resWrapper->result = res;
        resWrapper->score = score;
        // Current result is smaller then upper bound, replace them.
        largest = heap_poll(knnCtx->pq);
        heap_offerx(knnCtx->pq, resWrapper);
        rCtx->cachedResult = largest->result;
        rm_free(largest);
      } else {
        rCtx->cachedResult = res;
      }
    }
}

static void ProcessKNNSearchReply(MRReply *arr, searchReducerCtx *rCtx, RedisModuleCtx *ctx) {
  if (arr == NULL) {
    return;
  }
  if (MRReply_Type(arr) == MR_REPLY_ERROR) {
    return;
  }

  bool resp3 = MRReply_Type(arr) == MR_REPLY_MAP;
  if (!resp3 && (MRReply_Type(arr) != MR_REPLY_ARRAY || MRReply_Length(arr) == 0)) {
    // Empty reply??
    return;
  }

  searchRequestCtx *req = rCtx->searchCtx;
  specialCaseCtx* reduceSpecialCaseCtxKnn = rCtx->reduceSpecialCaseCtxKnn;
  specialCaseCtx* reduceSpecialCaseCtxSortBy = rCtx->reduceSpecialCaseCtxSortby;
  searchResult *res;
  if (resp3) {
    // Check for a warning
    MRReply *warning = MRReply_MapElement(arr, "warning");
    RS_LOG_ASSERT(warning && MRReply_Type(warning) == MR_REPLY_ARRAY, "invalid warning record");
    if (!rCtx->warning && MRReply_Length(warning) > 0) {
      rCtx->warning = warning;
    }

    MRReply *results = MRReply_MapElement(arr, "results");
    RS_LOG_ASSERT(results && MRReply_Type(results) == MR_REPLY_ARRAY, "invalid results record");
    size_t len = MRReply_Length(results);
    for (int j = 0; j < len; ++j) {
      res = newResult_resp3(rCtx->cachedResult, results, j, &rCtx->offsets, rCtx->searchCtx->withExplainScores, reduceSpecialCaseCtxSortBy);
      if (res && res->id) {
        rCtx->cachedResult = NULL;
      } else {
        RedisModule_Log(ctx, "warning", "missing required_field when parsing redisearch results");
        goto error;
      }
      MRReply *require_fields = MRReply_MapElement(MRReply_ArrayElement(results, j), "required_fields");
      if (!require_fields) {
        RedisModule_Log(ctx, "warning", "missing required_fields when parsing redisearch results");
        goto error;
      }
      MRReply *score_value = MRReply_MapElement(require_fields, reduceSpecialCaseCtxKnn->knn.fieldName);
      if (!score_value) {
        RedisModule_Log(ctx, "warning", "missing knn required_field when parsing redisearch results");
        goto error;
      }
      double d;
      GET_NUMERIC_SCORE(d, res, MRReply_String(score_value, NULL));
      ProcessKNNSearchResult(res, rCtx, d, &reduceSpecialCaseCtxKnn->knn);
    }
    processResultFormat(&req->format, arr);

  } else {
    size_t len = MRReply_Length(arr);

    int step = rCtx->offsets.step;
    int scoreOffset = reduceSpecialCaseCtxKnn->knn.offset;
    for (int j = 1; j < len; j += step) {
      if (j + step > len) {
        RedisModule_Log(
            ctx, "warning",
            "got a bad reply from redisearch, reply contains less parameters then expected");
        rCtx->errorOccurred = true;
        break;
      }
      res = newResult_resp2(rCtx->cachedResult, arr, j, &rCtx->offsets, rCtx->searchCtx->withExplainScores);
      if (res && res->id) {
        rCtx->cachedResult = NULL;
      } else {
        RedisModule_Log(ctx, "warning", "missing required_field when parsing redisearch results");
        goto error;
      }

      double d;
      GET_NUMERIC_SCORE(d, res, MRReply_String(MRReply_ArrayElement(arr, j + scoreOffset), NULL));
      ProcessKNNSearchResult(res, rCtx, d, &reduceSpecialCaseCtxKnn->knn);
    }
  }
  return;

error:
  rCtx->errorOccurred = true;
  // invalid result - usually means something is off with the response, and we should just
  // quit this response
  rCtx->cachedResult = res;
}

static void processSearchReplyResult(searchResult *res, searchReducerCtx *rCtx, RedisModuleCtx *ctx) {
  if (!res || !res->id) {
    RedisModule_Log(ctx, "warning", "got an unexpected argument when parsing redisearch results");
    rCtx->errorOccurred = true;
    // invalid result - usually means something is off with the response, and we should just
    // quit this response
    rCtx->cachedResult = res;
    return;
  }

  rCtx->cachedResult = NULL;

  // TODO: minmax_heap?
  if (heap_count(rCtx->pq) < heap_size(rCtx->pq)) {
    heap_offerx(rCtx->pq, res);
  } else {
    searchResult *smallest = heap_peek(rCtx->pq);
    int c = cmp_results(res, smallest, rCtx->searchCtx);
    if (c < 0) {
      smallest = heap_poll(rCtx->pq);
      heap_offerx(rCtx->pq, res);
      rCtx->cachedResult = smallest;
    } else {
      rCtx->cachedResult = res;
      if (rCtx->searchCtx->withSortby) {
        // If the result is lower than the last result in the heap,
        // AND there is a user-defined sort order - we can stop now
        return;
      }
    }
  }
}

static void processSearchReply(MRReply *arr, searchReducerCtx *rCtx, RedisModuleCtx *ctx) {
  if (arr == NULL) {
    return;
  }
  if (MRReply_Type(arr) == MR_REPLY_ERROR) {
    return;
  }

  bool resp3 = MRReply_Type(arr) == MR_REPLY_MAP;
  if (!resp3 && (MRReply_Type(arr) != MR_REPLY_ARRAY || MRReply_Length(arr) == 0)) {
    // Empty reply??
    return;
  }

  searchRequestCtx *req = rCtx->searchCtx;

  if (resp3) // RESP3
  {
    // Check for a warning
    MRReply *warning = MRReply_MapElement(arr, "warning");
    RS_LOG_ASSERT(warning && MRReply_Type(warning) == MR_REPLY_ARRAY, "invalid warning record");
    if (!rCtx->warning && MRReply_Length(warning) > 0) {
      rCtx->warning = warning;
    }

    MRReply *total_results = MRReply_MapElement(arr, "total_results");
    if (!total_results) {
      rCtx->errorOccurred = true;
      return;
    }
    rCtx->totalReplies += MRReply_Integer(total_results);
    MRReply *results = MRReply_MapElement(arr, "results");
    if (!results) {
      rCtx->errorOccurred = true;
      return;
    }
    size_t len = MRReply_Length(results);

    bool needScore = rCtx->offsets.score > 0;
    for (int i = 0; i < len; ++i) {
      searchResult *res = newResult_resp3(rCtx->cachedResult, results, i, &rCtx->offsets, rCtx->searchCtx->withExplainScores, rCtx->reduceSpecialCaseCtxSortby);
      processSearchReplyResult(res, rCtx, ctx);
    }
    processResultFormat(&rCtx->searchCtx->format, arr);
  }
  else // RESP2
  {
    size_t len = MRReply_Length(arr);

    // first element is the total count
    rCtx->totalReplies += MRReply_Integer(MRReply_ArrayElement(arr, 0));

    int step = rCtx->offsets.step;

    for (int j = 1; j < len; j += step) {
      if (j + step > len) {
        RedisModule_Log(ctx, "warning",
          "got a bad reply from redisearch, reply contains less parameters then expected");
        rCtx->errorOccurred = true;
        break;
      }
      searchResult *res = newResult_resp2(rCtx->cachedResult, arr, j, &rCtx->offsets , rCtx->searchCtx->withExplainScores);
      processSearchReplyResult(res, rCtx, ctx);
    }
  }
}

/************************ Result post processing callbacks ********************/


static void noOpPostProcess(searchReducerCtx *rCtx){
  return;
}

static void knnPostProcess(searchReducerCtx *rCtx) {
  specialCaseCtx* reducerSpecialCaseCtx = rCtx->reduceSpecialCaseCtxKnn;
  RS_ASSERT(reducerSpecialCaseCtx->specialCaseType == SPECIAL_CASE_KNN);
  if(reducerSpecialCaseCtx->knn.pq) {
    size_t numberOfResults = heap_count(reducerSpecialCaseCtx->knn.pq);
    for (size_t i = 0; i < numberOfResults; i++) {
      scoredSearchResultWrapper* wrappedResult = heap_poll(reducerSpecialCaseCtx->knn.pq);
      searchResult* res = wrappedResult->result;
      rm_free(wrappedResult);
      if(heap_count(rCtx->pq) < heap_size(rCtx->pq)) {
        heap_offerx(rCtx->pq, res);
      }
      else {
        searchResult *smallest = heap_peek(rCtx->pq);
        int c = cmp_results(res, smallest, rCtx->searchCtx);
        if (c < 0) {
          smallest = heap_poll(rCtx->pq);
          heap_offerx(rCtx->pq, res);
          rm_free(smallest);
        } else {
          rm_free(res);
        }
      }
    }
  }
  // We can always get at most K results
  rCtx->totalReplies = heap_count(rCtx->pq);

}

static void sendSearchResults(RedisModule_Reply *reply, searchReducerCtx *rCtx) {
  // Reverse the top N results

  rCtx->postProcess((struct searchReducerCtx *)rCtx);

  searchRequestCtx *req = rCtx->searchCtx;

  // Number of results to actually return
  size_t num = req->requestedResultsCount;

  size_t qlen = heap_count(rCtx->pq);
  size_t pos = qlen;

  // Load the results from the heap into a sorted array. Free the items in
  // the heap one-by-one so that we don't have to go through them again
  searchResult **results = rm_malloc(sizeof(*results) * qlen);
  while (pos) {
    results[--pos] = heap_poll(rCtx->pq);
  }
  heap_free(rCtx->pq);
  rCtx->pq = NULL;

  //-------------------------------------------------------------------------------------------
  RedisModule_Reply_Map(reply);
  if (reply->resp3) // RESP3
  {
    RedisModule_Reply_SimpleString(reply, "attributes");
    if (rCtx->fieldNames) {
      MR_ReplyWithMRReply(reply, rCtx->fieldNames);
    } else {
      RedisModule_Reply_EmptyArray(reply);
    }

    RedisModule_Reply_SimpleString(reply, "warning"); // >warning
    if (rCtx->warning) {
      MR_ReplyWithMRReply(reply, rCtx->warning);
    } else {
      RedisModule_Reply_EmptyArray(reply);
    }

    RedisModule_ReplyKV_LongLong(reply, "total_results", rCtx->totalReplies);

    if (rCtx->searchCtx->format & QEXEC_FORMAT_EXPAND) {
      RedisModule_ReplyKV_SimpleString(reply, "format", "EXPAND"); // >format
    } else {
      RedisModule_ReplyKV_SimpleString(reply, "format", "STRING"); // >format
    }

    RedisModule_ReplyKV_Array(reply, "results"); // >results

    for (int i = 0; i < qlen && i < num; ++i) {
      RedisModule_Reply_Map(reply); // >> result
        searchResult *res = results[i];

        RedisModule_ReplyKV_StringBuffer(reply, "id", res->id, res->idLen);

        if (req->withScores) {
          RedisModule_Reply_SimpleString(reply, "score");

          if (req->withExplainScores) {
            RedisModule_Reply_Array(reply);
              RedisModule_Reply_Double(reply, res->score);
              MR_ReplyWithMRReply(reply, res->explainScores);
            RedisModule_Reply_ArrayEnd(reply);
          } else {
            RedisModule_Reply_Double(reply, res->score);
          }
        }

        if (req->withPayload) {
          RedisModule_Reply_SimpleString(reply, "payload");
          MR_ReplyWithMRReply(reply, res->payload);
        }

        if (req->withSortingKeys && req->withSortby) {
          RedisModule_Reply_SimpleString(reply, "sortkey");
          if (res->sortKey) {
            RedisModule_Reply_StringBuffer(reply, res->sortKey, res->sortKeyLen);
          } else {
            RedisModule_Reply_Null(reply);
          }
        }
        if (!req->noContent) {
          RedisModule_ReplyKV_MRReply(reply, "extra_attributes", res->fields); // >> extra_attributes
        }

        RedisModule_Reply_SimpleString(reply, "values");
        RedisModule_Reply_EmptyArray(reply);
      RedisModule_Reply_MapEnd(reply); // >>result
    }

    RedisModule_Reply_ArrayEnd(reply); // >results
  }
  //-------------------------------------------------------------------------------------------
  else // RESP2
  {
    RedisModule_Reply_LongLong(reply, rCtx->totalReplies);

    for (pos = rCtx->searchCtx->offset; pos < qlen && pos < num; pos++) {
      searchResult *res = results[pos];
      RedisModule_Reply_StringBuffer(reply, res->id, res->idLen);
      if (req->withScores) {
        if (req->withExplainScores) {
          RedisModule_Reply_Array(reply);
            RedisModule_Reply_Double(reply, res->score);
            MR_ReplyWithMRReply(reply, res->explainScores);
          RedisModule_Reply_ArrayEnd(reply);
        } else {
          RedisModule_Reply_Double(reply, res->score);
        }
      }
      if (req->withPayload) {
        MR_ReplyWithMRReply(reply, res->payload);
      }
      if (req->withSortingKeys && req->withSortby) {
        if (res->sortKey) {
          RedisModule_Reply_StringBuffer(reply, res->sortKey, res->sortKeyLen);
        } else {
          RedisModule_Reply_Null(reply);
        }
      }
      if (!req->noContent) {
        MR_ReplyWithMRReply(reply, res->fields);
      }
    }
  }
  RedisModule_Reply_MapEnd(reply);
  //-------------------------------------------------------------------------------------------

  // Free the sorted results
  for (pos = 0; pos < qlen; pos++) {
    rm_free(results[pos]);
  }
  rm_free(results);
}

/**
 * This function is used to print profiles received from the shards.
 * It is used by both SEARCH and AGGREGATE.
 */
static void PrintShardProfile_resp2(RedisModule_Reply *reply, int count, MRReply **replies, bool isSearch) {
  // On FT.SEARCH, `replies` is an array of replies from the shards.
  // On FT.AGGREGATE, `replies` is already the profile part only
  for (int i = 0; i < count; ++i) {
    MRReply *current = replies[i];
    if (isSearch) {
      // On FT.SEARCH, extract the profile information from the reply. (should be the second element)
      current = MRReply_ArrayElement(current, 1);
    }
    MRReply *shards_array_profile = MRReply_ArrayElement(current, 1);
    MRReply *shard_profile = MRReply_ArrayElement(shards_array_profile, 0);
    MR_ReplyWithMRReply(reply, shard_profile);
  }
}

static void PrintShardProfile_resp3(RedisModule_Reply *reply, int count, MRReply **replies, bool isSearch) {
  for (int i = 0; i < count; ++i) {
    MRReply *current = replies[i];
    if (isSearch) { // On aggregate commands, we get the profile info directly.
      current = MRReply_MapElement(current, PROFILE_STR);
    }
    MRReply *shards = MRReply_MapElement(current, PROFILE_SHARDS_STR);
    MRReply *shard = MRReply_ArrayElement(shards, 0);

    MR_ReplyWithMRReply(reply, shard);
  }
}

void PrintShardProfile(RedisModule_Reply *reply, void *ctx) {
  PrintShardProfile_ctx *pCtx = ctx;
  if (reply->resp3) {
    PrintShardProfile_resp3(reply, pCtx->count, pCtx->replies, pCtx->isSearch);
  } else {
    PrintShardProfile_resp2(reply, pCtx->count, pCtx->replies, pCtx->isSearch);
  }
}

struct PrintCoordProfile_ctx {
  rs_wall_clock *totalTime;
  rs_wall_clock_ns_t postProcessTime;
};
static void profileSearchReplyCoordinator(RedisModule_Reply *reply, void *ctx) {
  struct PrintCoordProfile_ctx *pCtx = ctx;
  RedisModule_Reply_Map(reply);
  RedisModule_ReplyKV_Double(reply, "Total Coordinator time", rs_wall_clock_convert_ns_to_ms_d(rs_wall_clock_elapsed_ns(pCtx->totalTime)));
  RedisModule_ReplyKV_Double(reply, "Post Processing time", rs_wall_clock_convert_ns_to_ms_d(rs_wall_clock_now_ns() - pCtx->postProcessTime));
  RedisModule_Reply_MapEnd(reply);
}

static void profileSearchReply(RedisModule_Reply *reply, searchReducerCtx *rCtx,
                               int count, MRReply **replies,
                               rs_wall_clock *totalTime, rs_wall_clock_ns_t postProcessTime) {
  bool has_map = RedisModule_IsRESP3(reply);
  RedisModule_Reply_Map(reply); // root
    // Have a named map for the results for RESP3
    if (has_map) {
      RedisModule_Reply_SimpleString(reply, "Results"); // >results
    }
    sendSearchResults(reply, rCtx);

    // print profile of shards & coordinator
    PrintShardProfile_ctx shardsCtx = {
        .count = count,
        .replies = replies,
        .isSearch = true,
    };
    struct PrintCoordProfile_ctx coordCtx = {
        .totalTime = totalTime,
        .postProcessTime = postProcessTime,
    };
    Profile_PrintInFormat(reply, PrintShardProfile, &shardsCtx, profileSearchReplyCoordinator, &coordCtx);

    RedisModule_Reply_MapEnd(reply); // >root
}

static void searchResultReducer_wrapper(void *mc_v) {
  struct MRCtx *mc = mc_v;
  searchResultReducer(mc, MRCtx_GetNumReplied(mc), MRCtx_GetReplies(mc));
}

static int searchResultReducer_background(struct MRCtx *mc, int count, MRReply **replies) {
  ConcurrentSearch_ThreadPoolRun(searchResultReducer_wrapper, mc, DIST_THREADPOOL);
  return REDISMODULE_OK;
}

static bool should_return_error(MRReply *reply) {
  // TODO: Replace third condition with a var instead of hard-coded string
  const char *errStr = MRReply_String(reply, NULL);
  return (!errStr
          || RSGlobalConfig.requestConfigParams.timeoutPolicy == TimeoutPolicy_Fail
          || strcmp(errStr, "Timeout limit was reached"));
}

static bool should_return_timeout_error(searchRequestCtx *req) {
  return RSGlobalConfig.requestConfigParams.timeoutPolicy == TimeoutPolicy_Fail
         && req->timeout != 0
         && (rs_wall_clock_convert_ns_to_ms_d(rs_wall_clock_elapsed_ns(&req->initClock))) > req->timeout;
}

static int searchResultReducer(struct MRCtx *mc, int count, MRReply **replies) {
  RedisModuleBlockedClient *bc = MRCtx_GetBlockedClient(mc);
  RedisModuleCtx *ctx = RedisModule_GetThreadSafeContext(bc);
  searchRequestCtx *req = MRCtx_GetPrivData(mc);
  searchReducerCtx rCtx = {NULL};
  int profile = req->profileArgs > 0;
  RedisModule_Reply _reply = RedisModule_NewReply(ctx), *reply = &_reply;

  int res = REDISMODULE_OK;
  // got no replies - this means timeout
  if (count == 0 || req->limit < 0) {
    res = RedisModule_Reply_Error(reply, "Could not send query to cluster");
    goto cleanup;
  }

  // Traverse the replies, check for early bail-out which we want for all errors
  // but timeout+non-strict timeout policy.
  for (int i = 0; i < count; i++) {
    MRReply *curr_rep = replies[i];
    if (MRReply_Type(curr_rep) == MR_REPLY_ERROR) {
      rCtx.errorOccurred = true;
      rCtx.lastError = curr_rep;
      if (should_return_error(curr_rep)) {
        res = MR_ReplyWithMRReply(reply, curr_rep);
        goto cleanup;
      }
    }
  }

  rCtx.searchCtx = req;

  // Get reply offsets
  getReplyOffsets(rCtx.searchCtx, &rCtx.offsets);

  // Init results heap.
  size_t num = req->requestedResultsCount;
  rCtx.pq = rm_malloc(heap_sizeof(num));
  heap_init(rCtx.pq, cmp_results, req, num);

  // Default result process and post process operations
  rCtx.processReply = (processReplyCB) processSearchReply;
  rCtx.postProcess = (postProcessReplyCB) noOpPostProcess;

  if (req->specialCases) {
    size_t nSpecialCases = array_len(req->specialCases);
    for (size_t i = 0; i < nSpecialCases; ++i) {
      if (req->specialCases[i]->specialCaseType == SPECIAL_CASE_KNN) {
        specialCaseCtx* knnCtx = req->specialCases[i];
        rCtx.postProcess = (postProcessReplyCB) knnPostProcess;
        rCtx.reduceSpecialCaseCtxKnn = knnCtx;
        if (knnCtx->knn.shouldSort) {
          knnCtx->knn.pq = rm_malloc(heap_sizeof(knnCtx->knn.k));
          heap_init(knnCtx->knn.pq, cmp_scored_results, NULL, knnCtx->knn.k);
          rCtx.processReply = (processReplyCB) ProcessKNNSearchReply;
          break;
        }
      } else if (req->specialCases[i]->specialCaseType == SPECIAL_CASE_SORTBY) {
        rCtx.reduceSpecialCaseCtxSortby = req->specialCases[i];
      }
    }
  }

  if (!profile) {
    for (int i = 0; i < count; ++i) {
      rCtx.processReply(replies[i], (struct searchReducerCtx *)&rCtx, ctx);

      // If we timed out on strict timeout policy, return a timeout error
      if (should_return_timeout_error(req)) {
        RedisModule_Reply_Error(reply, QueryError_Strerror(QUERY_ETIMEDOUT));
        goto cleanup;
      }
    }
  } else {
    for (int i = 0; i < count; ++i) {
      MRReply *mr_reply;
      if (reply->resp3) {
        mr_reply = MRReply_MapElement(replies[i], "Results");
      } else {
        mr_reply = MRReply_ArrayElement(replies[i], 0);
      }
      rCtx.processReply(mr_reply, (struct searchReducerCtx *)&rCtx, ctx);

      // If we timed out on strict timeout policy, return a timeout error
      if (should_return_timeout_error(req)) {
        RedisModule_Reply_Error(reply, QueryError_Strerror(QUERY_ETIMEDOUT));
        goto cleanup;
      }
    }
  }

  if (rCtx.cachedResult) {
    rm_free(rCtx.cachedResult);
  }

  if (rCtx.errorOccurred && !rCtx.lastError) {
    RedisModule_Reply_Error(reply, "could not parse redisearch results");
    goto cleanup;
  }

  if (!profile) {
    sendSearchResults(reply, &rCtx);
  } else {
    profileSearchReply(reply, &rCtx, count, replies, &req->profileClock, rs_wall_clock_now_ns());
  }
  rs_wall_clock_ns_t duration = rs_wall_clock_elapsed_ns(&req->initClock);
  TotalGlobalStats_CountQuery(QEXEC_F_IS_SEARCH, duration);

cleanup:
  RedisModule_EndReply(reply);

  if (rCtx.pq) {
    heap_destroy(rCtx.pq);
  }
  if (rCtx.reduceSpecialCaseCtxKnn &&
      rCtx.reduceSpecialCaseCtxKnn->knn.pq) {
    heap_destroy(rCtx.reduceSpecialCaseCtxKnn->knn.pq);
    rCtx.reduceSpecialCaseCtxKnn->knn.pq = NULL;
  }

  RedisModule_BlockedClientMeasureTimeEnd(bc);
  RedisModule_UnblockClient(bc, NULL);
  RedisModule_FreeThreadSafeContext(ctx);
  // We could pass `mc` to the unblock function to perform the next 3 cleanup steps, but
  // this way we free the memory from the background after the client is unblocked,
  // which is a bit more efficient.
  // The unblocking callback also replies with error if there was 0 replies from the shards,
  // and since we already replied with error in this case (in the beginning of this function),
  // we can't pass `mc` to the unblock function.
  searchRequestCtx_Free(req);
  MRCtx_RequestCompleted(mc);
  MRCtx_Free(mc);
  return res;
}

static inline bool cannotBlockCtx(RedisModuleCtx *ctx) {
  return RedisModule_GetContextFlags(ctx) & REDISMODULE_CTX_FLAGS_DENY_BLOCKING;
}

static inline int ReplyBlockDeny(RedisModuleCtx *ctx, const RedisModuleString *cmd) {
  return RMUtil_ReplyWithErrorFmt(ctx, "Cannot perform `%s`: Cannot block", RedisModule_StringPtrLen(cmd, NULL));
}

static int genericCallUnderscoreVariant(RedisModuleCtx *ctx, RedisModuleString **argv, int argc) {
  size_t len;
  const char *cmd = RedisModule_StringPtrLen(argv[0], &len);
  RS_ASSERT(!strncasecmp(cmd, "FT.", 3));
  char *localCmd;
  rm_asprintf(&localCmd, "_%.*s", len, cmd);
  /*
   * v - argv input array of RedisModuleString
   * E - return errors as RedisModuleCallReply object (instead of NULL)
   * M - respect OOM
   * 0 - same RESP protocol
   * ! - replicate the command if needed (allows for replication)
   * NOTICE: We don't add the `C` flag, such that the user that runs the internal
   * command is the unrestricted user. Such that it can execute internal commands
   * even if the dispatching user does not have such permissions (we reach here
   * only on OSS with 1 shard due to the mechanism of this function).
   * This is OK because the user already passed the ACL command validation (keys - TBD)
   * before reaching the non-underscored command command-handler.
   */

  RedisModuleCallReply *r = RedisModule_Call(ctx, localCmd, "vEM0!", argv + 1, argc - 1);
  RedisModule_ReplyWithCallReply(ctx, r); // Pass the reply to the client
  rm_free(localCmd);
  RedisModule_FreeCallReply(r);
  return REDISMODULE_OK;
}

/* FT.MGET {idx} {key} ... */
int MGetCommandHandler(RedisModuleCtx *ctx, RedisModuleString **argv, int argc) {
  if (argc < 3) {
    return RedisModule_WrongArity(ctx);
  } else if (!SearchCluster_Ready()) {
    // Check that the cluster state is valid
    return RedisModule_ReplyWithError(ctx, CLUSTERDOWN_ERR);
  }
  RS_AutoMemory(ctx);

  VERIFY_ACL(ctx, argv[1])

  if (NumShards == 1) {
    return genericCallUnderscoreVariant(ctx, argv, argc);
  } else if (cannotBlockCtx(ctx)) {
    return ReplyBlockDeny(ctx, argv[0]);
  }

  MRCommand cmd = MR_NewCommandFromRedisStrings(argc, argv);
  MRCommand_SetProtocol(&cmd, ctx);
  /* Replace our own FT command with _FT. command */
  MRCommand_SetPrefix(&cmd, "_FT");

  struct MRCtx *mrctx = MR_CreateCtx(ctx, 0, NULL, NumShards);
  MR_Fanout(mrctx, mergeArraysReducer, cmd, true);
  return REDISMODULE_OK;
}

int SpellCheckCommandHandler(RedisModuleCtx *ctx, RedisModuleString **argv, int argc) {
  if (NumShards == 0) {
    // Cluster state is not ready
    return RedisModule_ReplyWithError(ctx, CLUSTERDOWN_ERR);
  } else if (argc < 3) {
    return RedisModule_WrongArity(ctx);
  }
  RS_AutoMemory(ctx);

  VERIFY_ACL(ctx, argv[1])

  if (NumShards == 1) {
    return SpellCheckCommand(ctx, argv, argc);
  } else if (cannotBlockCtx(ctx)) {
    return ReplyBlockDeny(ctx, argv[0]);
  }

  MRCommand cmd = MR_NewCommandFromRedisStrings(argc, argv);
  MRCommand_SetProtocol(&cmd, ctx);
  /* Replace our own FT command with _FT. command */
  MRCommand_SetPrefix(&cmd, "_FT");

  MRCommand_Insert(&cmd, 3, "FULLSCOREINFO", sizeof("FULLSCOREINFO") - 1);

  struct MRCtx *mrctx = MR_CreateCtx(ctx, 0, NULL, NumShards);
  MR_Fanout(mrctx, is_resp3(ctx) ? spellCheckReducer_resp3 : spellCheckReducer_resp2, cmd, true);
  return REDISMODULE_OK;
}

static int MastersFanoutCommandHandler(RedisModuleCtx *ctx,
  RedisModuleString **argv, int argc, int indexNamePos) {
  if (argc < 2) {
    return RedisModule_WrongArity(ctx);
  } else if (!SearchCluster_Ready()) {
    // Check that the cluster state is valid
    return RedisModule_ReplyWithError(ctx, CLUSTERDOWN_ERR);
  }
  RS_AutoMemory(ctx);

  // Validate ACL key permissions if needed (for commands that access an index)
  if (indexNamePos != -1) {
    if (indexNamePos >= argc) {
      return RedisModule_WrongArity(ctx);
    }
    VERIFY_ACL(ctx, argv[indexNamePos])
  }

  if (NumShards == 1) {
    // There is only one shard in the cluster. We can handle the command locally.
    return genericCallUnderscoreVariant(ctx, argv, argc);
  } else if (cannotBlockCtx(ctx)) {
    return ReplyBlockDeny(ctx, argv[0]);
  }

  MRCommand cmd = MR_NewCommandFromRedisStrings(argc, argv);
  MRCommand_SetProtocol(&cmd, ctx);
  /* Replace our own FT command with _FT. command */
  MRCommand_SetPrefix(&cmd, "_FT");
  struct MRCtx *mrctx = MR_CreateCtx(ctx, 0, NULL, NumShards);

  MR_Fanout(mrctx, allOKReducer, cmd, true);
  return REDISMODULE_OK;
}

static int FanoutCommandHandlerWithIndexAtFirstArg(RedisModuleCtx *ctx,
  RedisModuleString **argv, int argc) {
  return MastersFanoutCommandHandler(ctx, argv, argc, 1);
}

static int FanoutCommandHandlerWithIndexAtSecondArg(RedisModuleCtx *ctx,
  RedisModuleString **argv, int argc) {
  return MastersFanoutCommandHandler(ctx, argv, argc, 2);
}

static int FanoutCommandHandlerIndexless(RedisModuleCtx *ctx,
  RedisModuleString **argv, int argc) {
  return MastersFanoutCommandHandler(ctx, argv, argc, -1);
}

// Supports FT.ADD, FT.DEL, FT.GET, FT.SUGADD, FT.SUGGET, FT.SUGDEL, FT.SUGLEN.
// If needed for more commands, make sure `MRCommand_GetShardingKey` is implemented for them.
// Notice that only OSS cluster should deal with such redirections.
static int SingleShardCommandHandler(RedisModuleCtx *ctx,
  RedisModuleString **argv, int argc, int indexNamePos) {
  if (argc < 2) {
    return RedisModule_WrongArity(ctx);
  } else if (!SearchCluster_Ready()) {
    return RedisModule_ReplyWithError(ctx, CLUSTERDOWN_ERR);
  }
  RS_AutoMemory(ctx);

  // Validate ACL key permissions if needed (for commands that access an index)
  if (indexNamePos != -1) {
    if (indexNamePos >= argc) {
      return RedisModule_WrongArity(ctx);
    }
    VERIFY_ACL(ctx, argv[indexNamePos])
  }

  if (NumShards == 1) {
    // There is only one shard in the cluster. We can handle the command locally.
    return genericCallUnderscoreVariant(ctx, argv, argc);
  } else if (cannotBlockCtx(ctx)) {
    return ReplyBlockDeny(ctx, argv[0]);
  }

  MRCommand cmd = MR_NewCommandFromRedisStrings(argc, argv);
  MRCommand_SetProtocol(&cmd, ctx);
  /* Replace our own FT command with _FT. command */
  MRCommand_SetPrefix(&cmd, "_FT");

  MR_MapSingle(MR_CreateCtx(ctx, 0, NULL, NumShards), singleReplyReducer, cmd);

  return REDISMODULE_OK;
}

static int SingleShardCommandHandlerWithIndexAtFirstArg(RedisModuleCtx *ctx,
  RedisModuleString **argv, int argc) {
  return SingleShardCommandHandler(ctx, argv, argc, 1);
}

void RSExecDistAggregate(RedisModuleCtx *ctx, RedisModuleString **argv, int argc,
                         struct ConcurrentCmdCtx *cmdCtx);
int RSAggregateCommand(RedisModuleCtx *ctx, RedisModuleString **argv, int argc);

/** Debug */
void DEBUG_RSExecDistAggregate(RedisModuleCtx *ctx, RedisModuleString **argv, int argc,
                         struct ConcurrentCmdCtx *cmdCtx);

int DistAggregateCommand(RedisModuleCtx *ctx, RedisModuleString **argv, int argc) {
  if (NumShards == 0) {
    return RedisModule_ReplyWithError(ctx, CLUSTERDOWN_ERR);
  } else if (argc < 3) {
    return RedisModule_WrongArity(ctx);
  }

  // Coord callback
  ConcurrentCmdHandler dist_callback = RSExecDistAggregate;

  bool isDebug = (RMUtil_ArgIndex("_FT.DEBUG", argv, 1) != -1);
  if (isDebug) {
    argv++;
    argc--;
    dist_callback = DEBUG_RSExecDistAggregate;
  }

  // Prepare the spec ref for the background thread
  const char *idx = RedisModule_StringPtrLen(argv[1], NULL);
  IndexLoadOptions lopts = {.nameC = idx, .flags = INDEXSPEC_LOAD_NOCOUNTERINC};
  StrongRef spec_ref = IndexSpec_LoadUnsafeEx(&lopts);
  IndexSpec *sp = StrongRef_Get(spec_ref);
  if (!sp) {
    // Reply with error
    return RedisModule_ReplyWithErrorFormat(ctx, "No such index %s", idx);
  }

  bool isProfile = (RMUtil_ArgIndex("FT.PROFILE", argv, 1) != -1);
  // Check the ACL key permissions of the user w.r.t the queried index (only if
  // not profiling, as it was already checked earlier).
  if (!isProfile && !ACLUserMayAccessIndex(ctx, sp)) {
    return RedisModule_ReplyWithError(ctx, NOPERM_ERR);
  }

  if (NumShards == 1) {
    // There is only one shard in the cluster. We can handle the command locally.
    return RSAggregateCommand(ctx, argv, argc);
  } else if (cannotBlockCtx(ctx)) {
    return ReplyBlockDeny(ctx, argv[0]);
  }

  return ConcurrentSearch_HandleRedisCommandEx(DIST_THREADPOOL, CMDCTX_NO_GIL,
                                               dist_callback, ctx, argv, argc,
                                               StrongRef_Demote(spec_ref));
}

static void CursorCommandInternal(RedisModuleCtx *ctx, RedisModuleString **argv, int argc, struct ConcurrentCmdCtx *cmdCtx) {
  RSCursorCommand(ctx, argv, argc);
}

static int CursorCommand(RedisModuleCtx *ctx, RedisModuleString **argv, int argc) {
  if (argc < 4) {
    return RedisModule_WrongArity(ctx);
  } else if (!SearchCluster_Ready()) {
    return RedisModule_ReplyWithError(ctx, CLUSTERDOWN_ERR);
  }

  VERIFY_ACL(ctx, argv[2])

  if (NumShards == 1) {
    // There is only one shard in the cluster. We can handle the command locally.
    return RSCursorCommand(ctx, argv, argc);
  } else if (cannotBlockCtx(ctx)) {
    return ReplyBlockDeny(ctx, argv[0]);
  }

  return ConcurrentSearch_HandleRedisCommandEx(DIST_THREADPOOL, CMDCTX_NO_GIL,
                                               CursorCommandInternal, ctx, argv, argc,
                                               (WeakRef){0});
}

int TagValsCommandHandler(RedisModuleCtx *ctx, RedisModuleString **argv, int argc) {
  if (argc < 3) {
    return RedisModule_WrongArity(ctx);
  } else if (!SearchCluster_Ready()) {
    // Check that the cluster state is valid
    return RedisModule_ReplyWithError(ctx, CLUSTERDOWN_ERR);
  }
  RS_AutoMemory(ctx);

  VERIFY_ACL(ctx, argv[1])

  if (NumShards == 1) {
    return genericCallUnderscoreVariant(ctx, argv, argc);
  } else if (cannotBlockCtx(ctx)) {
    return ReplyBlockDeny(ctx, argv[0]);
  }

  MRCommand cmd = MR_NewCommandFromRedisStrings(argc, argv);
  MRCommand_SetProtocol(&cmd, ctx);
  /* Replace our own FT command with _FT. command */
  MRCommand_SetPrefix(&cmd, "_FT");

  MR_Fanout(MR_CreateCtx(ctx, 0, NULL, NumShards), uniqueStringsReducer, cmd, true);
  return REDISMODULE_OK;
}

int InfoCommandHandler(RedisModuleCtx *ctx, RedisModuleString **argv, int argc) {
  if (argc != 2) {
    // FT.INFO {index}
    return RedisModule_WrongArity(ctx);
  } else if (!SearchCluster_Ready()) {
    // Check that the cluster state is valid
    return RedisModule_ReplyWithError(ctx, CLUSTERDOWN_ERR);
  }
  RS_AutoMemory(ctx);

  VERIFY_ACL(ctx, argv[1])

  if (NumShards == 1) {
    // There is only one shard in the cluster. We can handle the command locally.
    return IndexInfoCommand(ctx, argv, argc);
  } else if (cannotBlockCtx(ctx)) {
    return ReplyBlockDeny(ctx, argv[0]);
  }

  MRCommand cmd = MR_NewCommandFromRedisStrings(argc, argv);
  MRCommand_Append(&cmd, WITH_INDEX_ERROR_TIME, strlen(WITH_INDEX_ERROR_TIME));
  MRCommand_SetProtocol(&cmd, ctx);
  MRCommand_SetPrefix(&cmd, "_FT");

  struct MRCtx *mctx = MR_CreateCtx(ctx, 0, NULL, NumShards);
  MR_SetCoordinationStrategy(mctx, false); // send to all shards (not just the masters)
  MR_Fanout(mctx, InfoReplyReducer, cmd, true);
  return REDISMODULE_OK;
}

void sendRequiredFields(searchRequestCtx *req, MRCommand *cmd) {
  size_t specialCasesLen = array_len(req->specialCases);
  size_t offset = 0;
  for(size_t i=0; i < specialCasesLen; i++) {
    specialCaseCtx* ctx = req->specialCases[i];
    switch (ctx->specialCaseType) {
      // Handle sortby
      case SPECIAL_CASE_SORTBY: {
        // Sort by is always the first case.
        RS_ASSERT(i==0);
        if(req->requiredFields == NULL) {
          req->requiredFields = array_new(const char*, 1);
        }
        array_append(req->requiredFields, ctx->sortby.sortKey);
        // Sortkey is the first required key value to return
        ctx->sortby.offset = 0;
        offset++;
        break;
      }
      case SPECIAL_CASE_KNN: {
        // Before requesting for a new field, see if it is not the sortkey.
        if(!ctx->knn.shouldSort) {
            // We have already requested this field, we will not append it.
            ctx->knn.offset = 0;
            break;;
        }
        // Fall back into appending new required field.
        if(req->requiredFields == NULL) {
          req->requiredFields = array_new(const char*, 1);
        }
        array_append(req->requiredFields, ctx->knn.fieldName);
        ctx->knn.offset = offset++;
        break;
      }
      default:
        break;
    }
  }

  if(req->requiredFields) {
    MRCommand_Append(cmd, "_REQUIRED_FIELDS", strlen("_REQUIRED_FIELDS"));
    int numberOfFields = array_len(req->requiredFields);
    char snum[8];
    int len = sprintf(snum, "%d", numberOfFields);
    MRCommand_Append(cmd, snum, len);
    for(size_t i = 0; i < numberOfFields; i++) {
        MRCommand_Append(cmd, req->requiredFields[i], strlen(req->requiredFields[i]));
    }
  }
}

static void bailOut(RedisModuleBlockedClient *bc, QueryError *status) {
  RedisModuleCtx* clientCtx = RedisModule_GetThreadSafeContext(bc);
  QueryError_ReplyAndClear(clientCtx, status);
  RedisModule_BlockedClientMeasureTimeEnd(bc);
  RedisModule_UnblockClient(bc, NULL);
  RedisModule_FreeThreadSafeContext(clientCtx);
}

static int prepareCommand(MRCommand *cmd, searchRequestCtx *req, RedisModuleBlockedClient *bc, int protocol,
  RedisModuleString **argv, int argc, WeakRef spec_ref, QueryError *status) {

  cmd->protocol = protocol;

  // Handle KNN with shard ratio optimization for both multi-shard and standalone
  if (req->specialCases) {
    for (size_t i = 0; i < array_len(req->specialCases); ++i) {
      if (req->specialCases[i]->specialCaseType == SPECIAL_CASE_KNN) {
        specialCaseCtx* knnCtx = req->specialCases[i];
        KNNVectorQuery *knn_query = &knnCtx->knn.queryNode->vn.vq->knn;
        double ratio = knn_query->shardWindowRatio;

        // Apply optimization only if ratio is valid and < 1.0 (ratio = 1.0 means no optimization)
        if (ratio < MAX_SHARD_WINDOW_RATIO) {
          // Calculate effective K based on deployment mode
          size_t effectiveK = calculateEffectiveK(knn_query->k, ratio, NumShards);
          // No modification needed if K values are the same
          if (knn_query->k == effectiveK) break;
          // Modify the command to replace KNN k (shards will ignore $SHARD_K_RATIO)
          modifyKNNCommand(cmd, 2 + req->profileArgs, effectiveK, knnCtx->knn.queryNode->vn.vq);
        }
        break; // Only handle KNN context
      }
    }
  }

  // replace the LIMIT {offset} {limit} with LIMIT 0 {limit}, because we need all top N to merge
  int limitIndex = RMUtil_ArgExists("LIMIT", argv, argc, 3);
  if (limitIndex && req->limit > 0 && limitIndex < argc - 2) {
    size_t k =0;
    MRCommand_ReplaceArg(cmd, limitIndex + 1, "0", 1);
    char buf[32];
    snprintf(buf, sizeof(buf), "%lld", req->requestedResultsCount);
    MRCommand_ReplaceArg(cmd, limitIndex + 2, buf, strlen(buf));
  }

  /* Replace our own FT command with _FT. command */
  if (req->profileArgs == 0) {
    MRCommand_ReplaceArg(cmd, 0, "_FT.SEARCH", sizeof("_FT.SEARCH") - 1);
  } else {
    MRCommand_ReplaceArg(cmd, 0, "_FT.PROFILE", sizeof("_FT.PROFILE") - 1);
  }

  // adding the WITHSCORES option only if there is no SORTBY (hence the score is the default sort key)
  if (!req->withSortby) {
    MRCommand_Insert(cmd, 3 + req->profileArgs, "WITHSCORES", sizeof("WITHSCORES") - 1);
  }

  if(req->specialCases) {
    sendRequiredFields(req, cmd);
  }

  // Append the prefixes of the index to the command
  StrongRef strong_ref = IndexSpecRef_Promote(spec_ref);
  IndexSpec *sp = StrongRef_Get(strong_ref);
  if (!sp) {
    MRCommand_Free(cmd);
    QueryError_SetCode(status, QUERY_EDROPPEDBACKGROUND);

    bailOut(bc, status);
    return REDISMODULE_ERR;
  }

  uint16_t arg_pos = 3 + req->profileArgs;
  MRCommand_Insert(cmd, arg_pos++, "_INDEX_PREFIXES", sizeof("_INDEX_PREFIXES") - 1);
  arrayof(HiddenUnicodeString*) prefixes = sp->rule->prefixes;
  char *n_prefixes;
  int string_len = rm_asprintf(&n_prefixes, "%u", array_len(prefixes));
  MRCommand_Insert(cmd, arg_pos++, n_prefixes, string_len);
  rm_free(n_prefixes);

  for (uint i = 0; i < array_len(prefixes); i++) {
    size_t len;
    const char* prefix = HiddenUnicodeString_GetUnsafe(prefixes[i], &len);
    MRCommand_Insert(cmd, arg_pos++, prefix, len);
  }

  // Return spec references, no longer needed
  IndexSpecRef_Release(strong_ref);
  WeakRef_Release(spec_ref);


  return REDISMODULE_OK;
}

static searchRequestCtx *createReq(RedisModuleString **argv, int argc, RedisModuleBlockedClient *bc, QueryError *status) {
  searchRequestCtx *req = rscParseRequest(argv, argc, status);

  if (!req) {
    bailOut(bc, status);
    return NULL;
  }
  return req;
}

int FlatSearchCommandHandler(RedisModuleBlockedClient *bc, int protocol,
  RedisModuleString **argv, int argc, WeakRef spec_ref) {
  QueryError status = {0};

  searchRequestCtx *req = createReq(argv, argc, bc, &status);

  if (!req) {
    return REDISMODULE_OK;
  }

  MRCommand cmd = MR_NewCommandFromRedisStrings(argc, argv);
  int rc = prepareCommand(&cmd, req, bc, protocol, argv, argc, spec_ref, &status);
  if (!(rc == REDISMODULE_OK)) {
    return REDISMODULE_OK;
  }
  // Here we have an unsafe read of `NumShards`. This is fine because its just a hint.
  struct MRCtx *mrctx = MR_CreateCtx(0, bc, req, NumShards);

  MRCtx_SetReduceFunction(mrctx, searchResultReducer_background);
  MR_Fanout(mrctx, NULL, cmd, false);
  return REDISMODULE_OK;
}

typedef struct SearchCmdCtx {
  RedisModuleString **argv;
  int argc;
  RedisModuleBlockedClient* bc;
  int protocol;
  WeakRef spec_ref;
} SearchCmdCtx;

static void DistSearchCommandHandler(void* pd) {
  SearchCmdCtx* sCmdCtx = pd;
  FlatSearchCommandHandler(sCmdCtx->bc, sCmdCtx->protocol, sCmdCtx->argv, sCmdCtx->argc, sCmdCtx->spec_ref);
  for (size_t i = 0 ; i < sCmdCtx->argc ; ++i) {
    RedisModule_FreeString(NULL, sCmdCtx->argv[i]);
  }
  rm_free(sCmdCtx->argv);
  rm_free(sCmdCtx);
}

// If the client is unblocked with a private data, we have to free it.
// This currently happens only when the client is unblocked without calling its reduce function,
// because we expect 0 replies. This function handles this case as well.
static int DistSearchUnblockClient(RedisModuleCtx *ctx, RedisModuleString **argv, int argc) {
  struct MRCtx *mrctx = RedisModule_GetBlockedClientPrivateData(ctx);
  if (mrctx) {
    if (MRCtx_GetNumReplied(mrctx) == 0) {
      RedisModule_ReplyWithError(ctx, "Could not send query to cluster");
    }
    searchRequestCtx_Free(MRCtx_GetPrivData(mrctx));
    MRCtx_RequestCompleted(mrctx);
    MRCtx_Free(mrctx);
  }
  return REDISMODULE_OK;
}

int RSSearchCommand(RedisModuleCtx *ctx, RedisModuleString **argv, int argc);

int DistSearchCommand(RedisModuleCtx *ctx, RedisModuleString **argv, int argc) {
  if (NumShards == 0) {
    return RedisModule_ReplyWithError(ctx, CLUSTERDOWN_ERR);
  } else if (argc < 3) {
    return RedisModule_WrongArity(ctx);
  }

  // Coord callback
  void (*dist_callback)(void *) = DistSearchCommandHandler;

  bool isDebug = (RMUtil_ArgIndex("_FT.DEBUG", argv, 1) != -1);
  if (isDebug) {
    argv++;
    argc--;
    dist_callback = DEBUG_DistSearchCommandHandler;
  }

  // Prepare spec ref for the background thread
  const char *idx = RedisModule_StringPtrLen(argv[1], NULL);
  IndexLoadOptions lopts = {.nameC = idx, .flags = INDEXSPEC_LOAD_NOCOUNTERINC};
  StrongRef spec_ref = IndexSpec_LoadUnsafeEx(&lopts);
  IndexSpec *sp = StrongRef_Get(spec_ref);
  if (!sp) {
    // Reply with error
    return RedisModule_ReplyWithErrorFormat(ctx, "No such index %s", idx);
  }

  bool isProfile = (RMUtil_ArgIndex("FT.PROFILE", argv, 1) != -1);
  // Check the ACL key permissions of the user w.r.t the queried index (only if
  // not profiling, as it was already checked).
  if (!isProfile && !ACLUserMayAccessIndex(ctx, sp)) {
    return RedisModule_ReplyWithError(ctx, NOPERM_ERR);
  }

  if (NumShards == 1) {
    // There is only one shard in the cluster. We can handle the command locally.
    return RSSearchCommand(ctx, argv, argc);
  } else if (cannotBlockCtx(ctx)) {
    return ReplyBlockDeny(ctx, argv[0]);
  }

  SearchCmdCtx* sCmdCtx = rm_malloc(sizeof(*sCmdCtx));
  sCmdCtx->spec_ref = StrongRef_Demote(spec_ref);

  RedisModuleBlockedClient* bc = RedisModule_BlockClient(ctx, DistSearchUnblockClient, NULL, NULL, 0);
  sCmdCtx->argv = rm_malloc(sizeof(RedisModuleString*) * argc);
  for (size_t i = 0 ; i < argc ; ++i) {
    // We need to copy the argv because it will be freed in the callback (from another thread).
    sCmdCtx->argv[i] = RedisModule_CreateStringFromString(ctx, argv[i]);
  }
  sCmdCtx->argc = argc;
  sCmdCtx->bc = bc;
  sCmdCtx->protocol = is_resp3(ctx) ? 3 : 2;
  RedisModule_BlockedClientMeasureTimeStart(bc);

  ConcurrentSearch_ThreadPoolRun(dist_callback, sCmdCtx, DIST_THREADPOOL);

  return REDISMODULE_OK;
}

int RSProfileCommand(RedisModuleCtx *ctx, RedisModuleString **argv, int argc);
int ProfileCommandHandler(RedisModuleCtx *ctx, RedisModuleString **argv, int argc) {
  if (argc < 5) {
    return RedisModule_WrongArity(ctx);
  }

  if (RMUtil_ArgExists("WITHCURSOR", argv, argc, 3)) {
    return RedisModule_ReplyWithError(ctx, "FT.PROFILE does not support cursor");
  }

  VERIFY_ACL(ctx, argv[1])

  if (NumShards == 1) {
    // There is only one shard in the cluster. We can handle the command locally.
    // We must first check that we don't have a cursor, as the local command handler allows cursors
    // for multi-shard clusters support.
    return RSProfileCommand(ctx, argv, argc);
  }

  if (RMUtil_ArgExists("SEARCH", argv, 3, 2)) {
    return DistSearchCommand(ctx, argv, argc);
  }
  if (RMUtil_ArgExists("AGGREGATE", argv, 3, 2)) {
    return DistAggregateCommand(ctx, argv, argc);
  }
  return RedisModule_ReplyWithError(ctx, "No `SEARCH` or `AGGREGATE` provided");
}

int ClusterInfoCommand(RedisModuleCtx *ctx, RedisModuleString **argv, int argc) {
  MR_uvReplyClusterInfo(ctx);
  return REDISMODULE_OK;
}

// A special command for redis cluster OSS, that refreshes the cluster state
int RefreshClusterCommand(RedisModuleCtx *ctx, RedisModuleString **argv, int argc) {
  UpdateTopology(ctx);
  return RedisModule_ReplyWithSimpleString(ctx, "OK");
}

int SetClusterCommand(RedisModuleCtx *ctx, RedisModuleString **argv, int argc) {
  MRClusterTopology *topo = RedisEnterprise_ParseTopology(ctx, argv, argc);
  // this means a parsing error, the parser already sent the explicit error to the client
  if (!topo) {
    return REDISMODULE_ERR;
  }

  RedisModule_Log(ctx, "debug", "SetClusterCommand: Setting number of partitions to %ld", topo->numShards);
  NumShards = topo->numShards;

  // send the topology to the cluster
  MR_UpdateTopology(topo);
  return RedisModule_ReplyWithSimpleString(ctx, "OK");
}

/* Perform basic configurations and init all threads and global structures */
static int initSearchCluster(RedisModuleCtx *ctx, RedisModuleString **argv, int argc, bool isClusterEnabled) {
  RedisModule_Log(ctx, "notice",
                  "Cluster configuration: AUTO partitions, type: %d, coordinator timeout: %dms",
                  clusterConfig.type, clusterConfig.timeoutMS);

  if (clusterConfig.type == ClusterType_RedisOSS) {
    if (isClusterEnabled) {
      // Init the topology updater cron loop.
      InitRedisTopologyUpdater(ctx);
    } else {
      // We are not in cluster mode. No need to init the topology updater cron loop.
      // Set the number of shards to 1 to indicate the topology is "set"
      NumShards = 1;
    }
  }

  size_t num_connections_per_shard;
  if (clusterConfig.connPerShard) {
    num_connections_per_shard = clusterConfig.connPerShard;
  } else {
    // default
    num_connections_per_shard = RSGlobalConfig.numWorkerThreads + 1;
  }

  size_t num_io_threads = clusterConfig.coordinatorIOThreads;
  size_t conn_pool_size = CEIL_DIV(num_connections_per_shard, num_io_threads);

  MR_Init(num_io_threads, conn_pool_size, clusterConfig.timeoutMS);

  return REDISMODULE_OK;
}

size_t GetNumShards_UnSafe() {
  return NumShards;
}

/** A dummy command handler, for commands that are disabled when running the module in OSS
 * clusters
 * when it is not an internal OSS build. */
int DisabledCommandHandler(RedisModuleCtx *ctx, RedisModuleString **argv, int argc) {
  return RedisModule_ReplyWithError(ctx, "Module Disabled in Open Source Redis");
}

/** A wrapper function that safely checks whether we are running in OSS cluster when registering
 * commands.
 * If we are, and the module was not compiled for oss clusters, this wrapper will return a pointer
 * to a dummy function disabling the actual handler.
 *
 * If we are running in RLEC or in a special OSS build - we simply return the original command.
 *
 * All coordinator handlers must be wrapped in this decorator.
 */
static RedisModuleCmdFunc SafeCmd(RedisModuleCmdFunc f) {
  if (IsEnterprise() && clusterConfig.type != ClusterType_RedisLabs) {
    /* If we are running inside OSS cluster and not built for oss, we return the dummy handler */
    return DisabledCommandHandler;
  }

  /* Valid - we return the original function */
  return f;
}

/**
 * A wrapper function to override hiredis allocators with redis allocators.
 * It should be called after RedisModule_Init.
 */
void setHiredisAllocators(){
  hiredisAllocFuncs ha = {
    .mallocFn = rm_malloc,
    .callocFn = rm_calloc,
    .reallocFn = rm_realloc,
    .strdupFn = rm_strdup,
    .freeFn = rm_free,
  };

  hiredisSetAllocators(&ha);
}

void Coordinator_ShutdownEvent(RedisModuleCtx *ctx, RedisModuleEvent eid, uint64_t subevent, void *data) {
  RedisModule_Log(ctx, "notice", "%s", "Begin releasing RediSearch resources on shutdown");
  RediSearch_CleanupModule();
  RedisModule_Log(ctx, "notice", "%s", "End releasing RediSearch resources");
}

void Initialize_CoordKeyspaceNotifications(RedisModuleCtx *ctx) {
  // To be called after `Initialize_ServerEventNotifications` as callbacks are overridden.
  if (RedisModule_SubscribeToServerEvent && getenv("RS_GLOBAL_DTORS")) {
    // clear resources when the server exits
    // used only with sanitizer or valgrind
    RedisModule_Log(ctx, "notice", "%s", "Subscribe to clear resources on shutdown");
    RedisModule_SubscribeToServerEvent(ctx, RedisModuleEvent_Shutdown, Coordinator_ShutdownEvent);
  }
}

static bool checkClusterEnabled(RedisModuleCtx *ctx) {
  RedisModuleCallReply *rep = RedisModule_Call(ctx, "CONFIG", "cc", "GET", "cluster-enabled");
  RS_ASSERT_ALWAYS(rep && RedisModule_CallReplyType(rep) == REDISMODULE_REPLY_ARRAY &&
                     RedisModule_CallReplyLength(rep) == 2);
  size_t len;
  const char *isCluster = RedisModule_CallReplyStringPtr(RedisModule_CallReplyArrayElement(rep, 1), &len);
  bool isClusterEnabled = STR_EQCASE(isCluster, len, "yes");
  RedisModule_FreeCallReply(rep);
  return isClusterEnabled;
}

int ConfigCommand(RedisModuleCtx *ctx, RedisModuleString **argv, int argc);

int RediSearch_InitModuleConfig(RedisModuleCtx *ctx, RedisModuleString **argv, int argc, int registerConfiguration, int isClusterEnabled) {
  // register the module configuration with redis, use loaded values from command line as defaults
  if (registerConfiguration) {
    if (RegisterModuleConfig(ctx) == REDISMODULE_ERR) {
      RedisModule_Log(ctx, "warning", "Error registering module configuration");
      return REDISMODULE_ERR;
    }
    if (isClusterEnabled) {
      // Register module configuration parameters for cluster
      RM_TRY_F(RegisterClusterModuleConfig, ctx);
    }
  }

  // Load default values
  RM_TRY_F(RedisModule_LoadDefaultConfigs, ctx);

  char *err = NULL;
  // Read module configuration from module ARGS
  if (ReadConfig(argv, argc, &err) == REDISMODULE_ERR) {
    RedisModule_Log(ctx, "warning", "Invalid Configurations: %s", err);
    rm_free(err);
    return REDISMODULE_ERR;
  }
  // Apply configuration redis has loaded from the configuration file
  RM_TRY_F(RedisModule_LoadConfigs, ctx);
  return REDISMODULE_OK;
}

int __attribute__((visibility("default")))
RedisModule_OnLoad(RedisModuleCtx *ctx, RedisModuleString **argv, int argc) {

  if (RedisModule_Init(ctx, REDISEARCH_MODULE_NAME, REDISEARCH_MODULE_VERSION,
                       REDISMODULE_APIVER_1) == REDISMODULE_ERR) {
    return REDISMODULE_ERR;
  }

  setHiredisAllocators();
  uv_replace_allocator(rm_malloc, rm_realloc, rm_calloc, rm_free);

  if (!RSDummyContext) {
    RSDummyContext = RedisModule_GetDetachedThreadSafeContext(ctx);
  }

  // Chain the config into RediSearch's global config and set the default values
  clusterConfig = DEFAULT_CLUSTER_CONFIG;
  RSConfigOptions_AddConfigs(&RSGlobalConfigOptions, GetClusterConfigOptions());
  ClusterConfig_RegisterTriggers();

  // Register the module configuration parameters
  GetRedisVersion(ctx);

  // Check if we are actually in cluster mode
  const bool isClusterEnabled = checkClusterEnabled(ctx);
  const Version unstableRedis = {7, 9, 227};
  const bool unprefixedConfigSupported = (CompareVersions(redisVersion, unstableRedis) >= 0) ? true : false;

  legacySpecRules = dictCreate(&dictTypeHeapHiddenStrings, NULL);

  if (RediSearch_InitModuleConfig(ctx, argv, argc, unprefixedConfigSupported, isClusterEnabled) == REDISMODULE_ERR) {
    return REDISMODULE_ERR;
  }

  // Init RediSearch internal search
  if (RediSearch_InitModuleInternal(ctx) == REDISMODULE_ERR) {
    RedisModule_Log(ctx, "warning", "Could not init search library...");
    return REDISMODULE_ERR;
  }

  // Init the global cluster structs
  if (initSearchCluster(ctx, argv, argc, isClusterEnabled) == REDISMODULE_ERR) {
    RedisModule_Log(ctx, "warning", "Could not init MR search cluster");
    return REDISMODULE_ERR;
  }

  // Init the aggregation thread pool
  DIST_THREADPOOL = ConcurrentSearch_CreatePool(clusterConfig.coordinatorPoolSize);

  Initialize_CoordKeyspaceNotifications(ctx);

  if (RedisModule_ACLCheckKeyPrefixPermissions == NULL) {
    // Running against a Redis version that does not support module ACL protection
    RedisModule_Log(ctx, "warning", "Redis version does not support ACL API necessary for index protection");
  }

  // read commands
  if (clusterConfig.type == ClusterType_RedisLabs) {
    RM_TRY(RMCreateSearchCommand(ctx, "FT.AGGREGATE",
           SafeCmd(DistAggregateCommand), "readonly", 0, 1, -2, "read", false))
  } else {
    RM_TRY(RMCreateSearchCommand(ctx, "FT.AGGREGATE",
           SafeCmd(DistAggregateCommand), "readonly", 0, 0, -1, "read", false))
  }
  RM_TRY(RMCreateSearchCommand(ctx, "FT.HYBRID",
    SafeCmd(RSClientHybridCommand), "readonly", 0, 0, -1, "read", false))
  RM_TRY(RMCreateSearchCommand(ctx, "FT.INFO", SafeCmd(InfoCommandHandler), "readonly", 0, 0, -1, "", false))
  RM_TRY(RMCreateSearchCommand(ctx, "FT.SEARCH", SafeCmd(DistSearchCommand), "readonly", 0, 0, -1, "read", false))
  RM_TRY(RMCreateSearchCommand(ctx, "FT.PROFILE", SafeCmd(ProfileCommandHandler), "readonly", 0, 0, -1, "read", false))
  if (clusterConfig.type == ClusterType_RedisLabs) {
    RM_TRY(RMCreateSearchCommand(ctx, "FT.CURSOR", SafeCmd(CursorCommand), "readonly", 3, 1, -3, "read", false))
  } else {
    RM_TRY(RMCreateSearchCommand(ctx, "FT.CURSOR", SafeCmd(CursorCommand), "readonly", 0, 0, -1, "read", false))
  }
  RM_TRY(RMCreateSearchCommand(ctx, "FT.SPELLCHECK", SafeCmd(SpellCheckCommandHandler), "readonly", 0, 0, -1, "", false))
  // Assumes "_FT.DEBUG" is registered (from `RediSearch_InitModuleInternal`)
  RM_TRY(RegisterCoordDebugCommands(RedisModule_GetCommand(ctx, "_FT.DEBUG")));

// OSS commands (registered via proxy in Enterprise)
#ifndef RS_CLUSTER_ENTERPRISE
    if (!isClusterEnabled) {
      // Register the config command with `FT.` prefix only if we are not in cluster mode as an alias
      RM_TRY(RMCreateSearchCommand(ctx, "FT.CONFIG", SafeCmd(ConfigCommand), "readonly", 0, 0, 0, "admin", false));
    }
    RedisModule_Log(ctx, "notice", "Register write commands");
    // write commands (on enterprise we do not define them, the dmc take care of them)
    RM_TRY(RMCreateSearchCommand(ctx, "FT.CREATE", SafeCmd(FanoutCommandHandlerIndexless), "write deny-oom", 0, 0, -1, "", false))
    RM_TRY(RMCreateSearchCommand(ctx, "FT._CREATEIFNX", SafeCmd(FanoutCommandHandlerIndexless), "write deny-oom", 0, 0, -1, "", false))
    RM_TRY(RMCreateSearchCommand(ctx, "FT.ALTER", SafeCmd(FanoutCommandHandlerWithIndexAtFirstArg), "write deny-oom", 0, 0, -1, "", false))
    RM_TRY(RMCreateSearchCommand(ctx, "FT._ALTERIFNX", SafeCmd(FanoutCommandHandlerWithIndexAtFirstArg), "write deny-oom", 0, 0, -1, "", false))
    RM_TRY(RMCreateSearchCommand(ctx, "FT.DROPINDEX", SafeCmd(FanoutCommandHandlerWithIndexAtFirstArg), "write",0, 0, -1, "write slow dangerous", false))
    // TODO: Either make ALL replication commands internal (such that no need for ACL check), or add ACL check.
    RM_TRY(RMCreateSearchCommand(ctx, "FT._DROPINDEXIFX", SafeCmd(FanoutCommandHandlerIndexless), "write",0, 0, -1, "write slow dangerous", false))
    // search write slow dangerous
    RM_TRY(RMCreateSearchCommand(ctx, "FT.DICTADD", SafeCmd(FanoutCommandHandlerIndexless), "write deny-oom", 0, 0, -1, "", false))
    RM_TRY(RMCreateSearchCommand(ctx, "FT.DICTDEL", SafeCmd(FanoutCommandHandlerIndexless), "write", 0, 0, -1, "", false))
    RM_TRY(RMCreateSearchCommand(ctx, "FT.ALIASADD", SafeCmd(FanoutCommandHandlerWithIndexAtSecondArg), "write deny-oom", 0, 0, -1, "", false))
    RM_TRY(RMCreateSearchCommand(ctx, "FT._ALIASADDIFNX", SafeCmd(FanoutCommandHandlerIndexless), "write deny-oom", 0, 0, -1, "", false))
    RM_TRY(RMCreateSearchCommand(ctx, "FT.ALIASDEL", SafeCmd(FanoutCommandHandlerIndexless), "write", 0, 0, -1, "", false))
    RM_TRY(RMCreateSearchCommand(ctx, "FT._ALIASDELIFX", SafeCmd(FanoutCommandHandlerIndexless), "write", 0, 0, -1, "", false))
    RM_TRY(RMCreateSearchCommand(ctx, "FT.ALIASUPDATE", SafeCmd(FanoutCommandHandlerWithIndexAtSecondArg), "write deny-oom", 0, 0, -1, "", false))
    RM_TRY(RMCreateSearchCommand(ctx, "FT.SYNUPDATE", SafeCmd(FanoutCommandHandlerWithIndexAtFirstArg),"write deny-oom", 0, 0, -1, "", false))

    // Deprecated OSS commands
    RM_TRY(RMCreateSearchCommand(ctx, "FT.GET", SafeCmd(SingleShardCommandHandlerWithIndexAtFirstArg), "readonly", 0, 0, -1, "read", false))
    RM_TRY(RMCreateSearchCommand(ctx, "FT.ADD", SafeCmd(SingleShardCommandHandlerWithIndexAtFirstArg), "write deny-oom", 0, 0, -1, "write", false))
    RM_TRY(RMCreateSearchCommand(ctx, "FT.DEL", SafeCmd(SingleShardCommandHandlerWithIndexAtFirstArg), "write", 0, 0, -1, "write", false))
    RM_TRY(RMCreateSearchCommand(ctx, "FT.DROP", SafeCmd(FanoutCommandHandlerWithIndexAtFirstArg), "write", 0, 0, -1, "write slow dangerous", false))
    RM_TRY(RMCreateSearchCommand(ctx, "FT._DROPIFX", SafeCmd(FanoutCommandHandlerIndexless), "write", 0, 0, -1, "write", false))
#endif

  // cluster set commands. We filter from the proxy, but do not mark them as internal.
  RM_TRY(RMCreateSearchCommand(ctx, REDISEARCH_MODULE_NAME".CLUSTERSET",
         SafeCmd(SetClusterCommand),
         IsEnterprise() ? "readonly allow-loading deny-script " CMD_PROXY_FILTERED : "readonly allow-loading deny-script",
         0, 0, -1, "", false))
  RM_TRY(RMCreateSearchCommand(ctx, REDISEARCH_MODULE_NAME".CLUSTERREFRESH",
         SafeCmd(RefreshClusterCommand),
         IsEnterprise() ? "readonly deny-script " CMD_PROXY_FILTERED : "readonly deny-script",
         0, 0, -1, "", false))
  RM_TRY(RMCreateSearchCommand(ctx, REDISEARCH_MODULE_NAME".CLUSTERINFO",
         SafeCmd(ClusterInfoCommand),
         IsEnterprise() ? "readonly allow-loading deny-script " CMD_PROXY_FILTERED : "readonly allow-loading deny-script",
         0, 0, -1, "", false))

  // Deprecated commands. Grouped here for easy tracking
  RM_TRY(RMCreateSearchCommand(ctx, "FT.MGET", SafeCmd(MGetCommandHandler), "readonly", 0, 0, -1, "read", false))
  RM_TRY(RMCreateSearchCommand(ctx, "FT.TAGVALS", SafeCmd(TagValsCommandHandler), "readonly", 0, 0, -1, "read slow dangerous", false))

  return REDISMODULE_OK;
}

int RedisModule_OnUnload(RedisModuleCtx *ctx) {
  if (config_ext_load) {
    RedisModule_FreeString(ctx, config_ext_load);
    config_ext_load = NULL;
  }
  if (config_friso_ini) {
    RedisModule_FreeString(ctx, config_friso_ini);
    config_friso_ini = NULL;
  }
  if (RSGlobalConfig.extLoad) {
    rm_free((void *)RSGlobalConfig.extLoad);
    RSGlobalConfig.extLoad = NULL;
  }
  if (RSGlobalConfig.frisoIni) {
    rm_free((void *)RSGlobalConfig.frisoIni);
    RSGlobalConfig.frisoIni = NULL;
  }

  return REDISMODULE_OK;
}
/* ======================= DEBUG ONLY ======================= */

static int DEBUG_FlatSearchCommandHandler(RedisModuleBlockedClient *bc, int protocol,
  RedisModuleString **argv, int argc, WeakRef spec_ref) {
  QueryError status = {0};
  AREQ_Debug_params debug_params = parseDebugParamsCount(argv, argc, &status);

  if (debug_params.debug_params_count == 0) {
    bailOut(bc, &status);
    return REDISMODULE_OK;
  }

  int debug_argv_count = debug_params.debug_params_count + 2;
  int base_argc = argc - debug_argv_count;
  searchRequestCtx *req = createReq(argv, base_argc, bc, &status);

  if (!req) {
    return REDISMODULE_OK;
  }

  MRCommand cmd = MR_NewCommandFromRedisStrings(base_argc, argv);
  int rc = prepareCommand(&cmd, req, bc, protocol, argv, argc, spec_ref, &status);
  if (!(rc == REDISMODULE_OK)) {
    return REDISMODULE_OK;
  }

  MRCommand_Insert(&cmd, 0, "_FT.DEBUG", sizeof("_FT.DEBUG") - 1);
  // insert also debug params at the end
  for (size_t i = 0; i < debug_argv_count; i++) {
    size_t n;
    const char *arg = RedisModule_StringPtrLen(debug_params.debug_argv[i], &n);
    MRCommand_Append(&cmd, arg, n);
  }

  struct MRCtx *mrctx = MR_CreateCtx(0, bc, req, NumShards);

  MRCtx_SetReduceFunction(mrctx, searchResultReducer_background);
  MR_Fanout(mrctx, NULL, cmd, false);
  return REDISMODULE_OK;
}

static void DEBUG_DistSearchCommandHandler(void* pd) {
  SearchCmdCtx* sCmdCtx = pd;
  // send argv not including the _FT.DEBUG
  DEBUG_FlatSearchCommandHandler(sCmdCtx->bc, sCmdCtx->protocol, sCmdCtx->argv, sCmdCtx->argc, sCmdCtx->spec_ref);
  for (size_t i = 0 ; i < sCmdCtx->argc ; ++i) {
    RedisModule_FreeString(NULL, sCmdCtx->argv[i]);
  }
  rm_free(sCmdCtx->argv);
  rm_free(sCmdCtx);
}

// Structure to pass context cleanup data to main thread
typedef struct ContextCleanupData{
  RedisModuleCtx *thctx;
  RedisSearchCtx *sctx;
} ContextCleanupData;

// Callback to safely free contexts from main thread
static void freeContextsCallback(void *data) {
  ContextCleanupData *cleanup = (ContextCleanupData *)data;

  if (cleanup->sctx) {
    SearchCtx_Free(cleanup->sctx);
  }

  if (cleanup->thctx) {
    RedisModule_FreeThreadSafeContext(cleanup->thctx);
  }

  rm_free(cleanup);
}

// Public function to schedule context cleanup
void ScheduleContextCleanup(RedisModuleCtx *thctx, struct RedisSearchCtx *sctx) {
  ContextCleanupData *cleanup = rm_malloc(sizeof(ContextCleanupData));
  cleanup->thctx = thctx;
  cleanup->sctx = sctx;

  ConcurrentSearch_ThreadPoolRun(freeContextsCallback, cleanup, DIST_THREADPOOL);
}<|MERGE_RESOLUTION|>--- conflicted
+++ resolved
@@ -66,12 +66,9 @@
 #include "aggregate/aggregate_debug.h"
 #include "info/info_redis/threads/current_thread.h"
 #include "info/info_redis/threads/main_thread.h"
-<<<<<<< HEAD
-#include "hybrid/hybrid_exec.h"
-=======
 #include "legacy_types.h"
 #include "rs_wall_clock.h"
->>>>>>> ef5c9273
+#include "hybrid/hybrid_exec.h"
 
 #define VERIFY_ACL(ctx, idxR)                                                                     \
   do {                                                                                                      \
