/*
 * Copyright Redis Ltd. 2016 - present
 * Licensed under your choice of the Redis Source Available License 2.0 (RSALv2) or
 * the Server Side Public License v1 (SSPLv1).
 */

#define REDISMODULE_MAIN

#include <stdio.h>
#include <string.h>
#include <sys/param.h>
#include <time.h>

#include "commands.h"
#include "document.h"
#include "tag_index.h"
#include "index.h"
#include "query.h"
#include "redis_index.h"
#include "redismodule.h"
#include "rmutil/strings.h"
#include "rmutil/util.h"
#include "rmutil/args.h"
#include "spec.h"
#include "util/logging.h"
#include "util/workers.h"
#include "util/references.h"
#include "config.h"
#include "aggregate/aggregate.h"
#include "rmalloc.h"
#include "cursor.h"
#include "debug_commands.h"
#include "spell_check.h"
#include "dictionary.h"
#include "suggest.h"
#include "numeric_index.h"
#include "redisearch_api.h"
#include "alias.h"
#include "module.h"
#include "rwlock.h"
#include "info/info_command.h"
#include "rejson_api.h"
#include "geometry/geometry_api.h"
#include "reply.h"
#include "reply_macros.h"
#include "resp3.h"
#include "coord/rmr/rmr.h"
#include "hiredis/async.h"
#include "coord/rmr/reply.h"
#include "coord/rmr/redis_cluster.h"
#include "coord/rmr/redise.h"
#include "coord/config.h"
#include "coord/debug_commands.h"
#include "libuv/include/uv.h"
#include "profile.h"
#include "coord/dist_profile.h"
#include "coord/cluster_spell_check.h"
#include "coord/info_command.h"
#include "info/global_stats.h"
#include "util/units.h"
#include "fast_float/fast_float_strtod.h"
#include "aggregate/aggregate_debug.h"

#define VERIFY_ACL(ctx, idxR)                                                  \
  do {                                                                         \
    const char *idxName = RedisModule_StringPtrLen(idxR, NULL);                \
    IndexLoadOptions lopts =                                                   \
      {.nameC = idxName, .flags = INDEXSPEC_LOAD_NOCOUNTERINC};                \
    StrongRef spec_ref = IndexSpec_LoadUnsafeEx(&lopts);                       \
    IndexSpec *sp = StrongRef_Get(spec_ref);                                   \
    if (!sp) {                                                                 \
      return RedisModule_ReplyWithErrorFormat(ctx, "%s: no such index", idxName);\
    }                                                                          \
    if (!ACLUserMayAccessIndex(ctx, sp)) {                                     \
      return RedisModule_ReplyWithError(ctx, NOPERM_ERR);                      \
    }                                                                          \
  } while(0);

extern RSConfig RSGlobalConfig;

extern RedisModuleCtx *RSDummyContext;

static int DIST_AGG_THREADPOOL = -1;

// Number of shards in the cluster. Hint we can read and modify from the main thread
size_t NumShards = 0;

// Strings returned by CONFIG GET functions
RedisModuleString *config_ext_load = NULL;
RedisModuleString *config_friso_ini = NULL;

/* ======================= DEBUG ONLY DECLARATIONS ======================= */
static void DEBUG_DistSearchCommandHandler(void* pd);
/* ======================= DEBUG ONLY DECLARATIONS ======================= */

static inline bool SearchCluster_Ready() {
  return NumShards != 0;
}

bool ACLUserMayAccessIndex(RedisModuleCtx *ctx, IndexSpec *sp) {
  if (RedisModule_ACLCheckKeyPrefixPermissions == NULL) {
    // API not supported -> allow access (ACL will not be enforced).
    return true;
  }
  RedisModuleString *user_name = RedisModule_GetCurrentUserName(ctx);
  RedisModuleUser *user = RedisModule_GetModuleUserFromUserName(user_name);

  if (!user) {
    RedisModule_Log(ctx, "verbose", "No user found");
    RedisModule_FreeString(ctx, user_name);
    return false;
  }

  bool ret = true;
  HiddenUnicodeString **prefixes = sp->rule->prefixes;
  RedisModuleString *prefix;
  for (uint i = 0; i < array_len(prefixes); i++) {
    prefix = HiddenUnicodeString_CreateRedisModuleString(prefixes[i], ctx);
    if (RedisModule_ACLCheckKeyPrefixPermissions(user, prefix, REDISMODULE_CMD_KEY_ACCESS) != REDISMODULE_OK) {
      ret = false;
      RedisModule_FreeString(ctx, prefix);
      break;
    }
    RedisModule_FreeString(ctx, prefix);
  }

  RedisModule_FreeModuleUser(user);
  RedisModule_FreeString(ctx, user_name);
  return ret;
}

// Validates ACL key-space permissions w.r.t the given index spec for Redis
// Enterprise environments only.
static inline bool checkEnterpriseACL(RedisModuleCtx *ctx, IndexSpec *sp) {
  return !IsEnterprise() || ACLUserMayAccessIndex(ctx, sp);
}

// Returns true if the current context has permission to execute debug commands
// See redis docs regarding `enable-debug-command` for more information
// Falls back to true when the redis version is below the one we started
// supporting this feature
bool debugCommandsEnabled(RedisModuleCtx *ctx) {
  int flags = RedisModule_GetContextFlags(ctx);
  int allFlags = RedisModule_GetContextFlagsAll();
  return (!(allFlags & REDISMODULE_CTX_FLAGS_DEBUG_ENABLED)) || (flags & REDISMODULE_CTX_FLAGS_DEBUG_ENABLED);
}

/* FT.MGET {index} {key} ...
 * Get document(s) by their id.
 * Currentlt it just performs HGETALL, but it's a future proof alternative allowing us to later on
 * replace the internal representation of the documents.
 *
 * If referred docs are missing or not HASH keys, we simply reply with Null, but the result will
 * be an array the same size of the ids list
 */
int GetDocumentsCommand(RedisModuleCtx *ctx, RedisModuleString **argv, int argc) {
  if (argc < 3) {
    return RedisModule_WrongArity(ctx);
  }

  RedisSearchCtx *sctx = NewSearchCtx(ctx, argv[1], true);
  if (sctx == NULL) {
    return RedisModule_ReplyWithError(ctx, "Unknown Index name");
  }

  const DocTable *dt = &sctx->spec->docs;
  RedisModule_ReplyWithArray(ctx, argc - 2);
  for (size_t i = 2; i < argc; i++) {

    if (DocTable_GetIdR(dt, argv[i]) == 0) {
      // Document does not exist in index; even though it exists in keyspace
      RedisModule_ReplyWithNull(ctx);
      continue;
    }
    Document_ReplyAllFields(ctx, sctx->spec, argv[i]);
  }

  SearchCtx_Free(sctx);

  return REDISMODULE_OK;
}

/* FT.GET {index} {key} ...
 * Get a single document by their id.
 * Currentlt it just performs HGETALL, but it's a future proof alternative allowing us to later on
 * replace the internal representation of the documents.
 *
 * If referred docs are missing or not HASH keys, we simply reply with Null
 */
int GetSingleDocumentCommand(RedisModuleCtx *ctx, RedisModuleString **argv, int argc) {
  if (argc != 3) {
    return RedisModule_WrongArity(ctx);
  }

  RedisSearchCtx *sctx = NewSearchCtx(ctx, argv[1], true);
  if (sctx == NULL) {
    return RedisModule_ReplyWithError(ctx, "Unknown Index name");
  }

  if (!checkEnterpriseACL(ctx, sctx->spec)) {
    SearchCtx_Free(sctx);
    return RedisModule_ReplyWithError(ctx, NOPERM_ERR);
  }

  if (DocTable_GetIdR(&sctx->spec->docs, argv[2]) == 0) {
    RedisModule_ReplyWithNull(ctx);
  } else {
    Document_ReplyAllFields(ctx, sctx->spec, argv[2]);
  }
  SearchCtx_Free(sctx);
  return REDISMODULE_OK;
}

#define __STRINGIFY(x) #x
#define STRINGIFY(x) __STRINGIFY(x)

int SpellCheckCommand(RedisModuleCtx *ctx, RedisModuleString **argv, int argc) {

#define DICT_INITIAL_SIZE 5
#define DEFAULT_LEV_DISTANCE 1
#define MAX_LEV_DISTANCE 4

  if (argc < 3) {
    return RedisModule_WrongArity(ctx);
  }

  int argvOffset = 3;
  unsigned int dialect = RSGlobalConfig.requestConfigParams.dialectVersion;
  int dialectArgIndex = RMUtil_ArgExists("DIALECT", argv, argc, argvOffset);
  if(dialectArgIndex > 0) {
    dialectArgIndex++;
    ArgsCursor ac;
    ArgsCursor_InitRString(&ac, argv+dialectArgIndex, argc-dialectArgIndex);
    QueryError status = {0};
    if(parseDialect(&dialect, &ac, &status) != REDISMODULE_OK) {
      RedisModule_ReplyWithError(ctx, QueryError_GetUserError(&status));
      QueryError_ClearError(&status);
      return REDISMODULE_OK;
    }
  }

  RedisSearchCtx *sctx = NewSearchCtx(ctx, argv[1], true);
  if (sctx == NULL) {
    return RedisModule_ReplyWithError(ctx, "Unknown Index name");
  }
  QueryError status = {0};
  size_t len;
  const char *rawQuery = RedisModule_StringPtrLen(argv[2], &len);
  const char **includeDict = NULL, **excludeDict = NULL;
  RSSearchOptions opts = {0};
  QueryAST qast = {0};
  int rc = QAST_Parse(&qast, sctx, &opts, rawQuery, len, dialect, &status);

  if (rc != REDISMODULE_OK) {
    RedisModule_ReplyWithError(ctx, QueryError_GetUserError(&status));
    goto end;
  }

  includeDict = array_new(const char *, DICT_INITIAL_SIZE);
  excludeDict = array_new(const char *, DICT_INITIAL_SIZE);

  int distanceArgPos = 0;
  long long distance = DEFAULT_LEV_DISTANCE;
  if ((distanceArgPos = RMUtil_ArgExists("DISTANCE", argv, argc, 0))) {
    if (distanceArgPos + 1 >= argc) {
      RedisModule_ReplyWithError(ctx, "DISTANCE arg is given but no DISTANCE comes after");
      goto end;
    }
    if (RedisModule_StringToLongLong(argv[distanceArgPos + 1], &distance) != REDISMODULE_OK ||
        distance < 1 || distance > MAX_LEV_DISTANCE) {
      RedisModule_ReplyWithError(
          ctx, "bad distance given, distance must be a natural number between 1 to " STRINGIFY(
                   MAX_LEV_DISTANCE));
      goto end;
    }
  }  // LCOV_EXCL_LINE

  int nextPos = 0;
  while ((nextPos = RMUtil_ArgExists("TERMS", argv, argc, nextPos + 1))) {
    if (nextPos + 2 >= argc) {
      RedisModule_ReplyWithError(ctx, "TERM arg is given but no TERM params comes after");
      goto end;
    }
    const char *operation = RedisModule_StringPtrLen(argv[nextPos + 1], NULL);
    const char *dictName = RedisModule_StringPtrLen(argv[nextPos + 2], NULL);
    if (strcasecmp(operation, "INCLUDE") == 0) {
      array_append(includeDict, (char *)dictName);
    } else if (strcasecmp(operation, "EXCLUDE") == 0) {
      array_append(excludeDict, (char *)dictName);
    } else {
      RedisModule_ReplyWithError(ctx, "bad format, exclude/include operation was not given");
      goto end;
    }
  }

  SET_DIALECT(sctx->spec->used_dialects, dialect);
  SET_DIALECT(RSGlobalStats.totalStats.used_dialects, dialect);

  bool fullScoreInfo = false;
  if (RMUtil_ArgExists("FULLSCOREINFO", argv, argc, 0)) {
    fullScoreInfo = true;
  }

  SpellCheckCtx scCtx = {.sctx = sctx,
                         .includeDict = includeDict,
                         .excludeDict = excludeDict,
                         .distance = distance,
                         .fullScoreInfo = fullScoreInfo};

  SpellCheck_Reply(&scCtx, &qast);

end:
  QueryError_ClearError(&status);
  if (includeDict != NULL) {
    array_free(includeDict);
  }
  if (excludeDict != NULL) {
    array_free(excludeDict);
  }
  QAST_Destroy(&qast);
  SearchCtx_Free(sctx);
  return REDISMODULE_OK;
}

char *RS_GetExplainOutput(RedisModuleCtx *ctx, RedisModuleString **argv, int argc,
                          QueryError *status);

static int queryExplainCommon(RedisModuleCtx *ctx, RedisModuleString **argv, int argc,
                              int newlinesAsElements) {
  if (argc < 3) {
    return RedisModule_WrongArity(ctx);
  }
  VERIFY_ACL(ctx, argv[1])

  QueryError status = {0};
  char *explainRoot = RS_GetExplainOutput(ctx, argv, argc, &status);
  if (!explainRoot) {
    return QueryError_ReplyAndClear(ctx, &status);
  }
  if (newlinesAsElements) {
    size_t numElems = 0;
    RedisModule_ReplyWithArray(ctx, REDISMODULE_POSTPONED_ARRAY_LEN);
    char *explain = explainRoot;
    char *curLine = NULL;
    while ((curLine = strsep(&explain, "\n")) != NULL) {
      char *line = isUnsafeForSimpleString(curLine) ? escapeSimpleString(curLine): curLine;
      RedisModule_ReplyWithSimpleString(ctx, line);
      if (line != curLine) rm_free(line);
      numElems++;
    }
    RedisModule_ReplySetArrayLength(ctx, numElems);
  } else {
    RedisModule_ReplyWithStringBuffer(ctx, explainRoot, strlen(explainRoot));
  }

  rm_free(explainRoot);
  return REDISMODULE_OK;
}

/* FT.EXPLAIN {index_name} {query} */
int QueryExplainCommand(RedisModuleCtx *ctx, RedisModuleString **argv, int argc) {
  return queryExplainCommon(ctx, argv, argc, 0);
}
int QueryExplainCLICommand(RedisModuleCtx *ctx, RedisModuleString **argv, int argc) {
  return queryExplainCommon(ctx, argv, argc, 1);
}

int RSAggregateCommand(RedisModuleCtx *ctx, RedisModuleString **argv, int argc);
int RSSearchCommand(RedisModuleCtx *ctx, RedisModuleString **argv, int argc);
int RSCursorCommand(RedisModuleCtx *ctx, RedisModuleString **argv, int argc);
int RSProfileCommand(RedisModuleCtx *ctx, RedisModuleString **argv, int argc);

/* FT.DEL {index} {doc_id}
 *  Delete a document from the index. Returns 1 if the document was in the index, or 0 if not.
 *
 *  **NOTE**: This does not actually delete the document from the index, just marks it as deleted
 *  If DD (Delete Document) is set, we also delete the document.
 *  Since v2.0, document is deleted by default.
 */
int DeleteCommand(RedisModuleCtx *ctx, RedisModuleString **argv, int argc) {
  // allow 'DD' for back support and ignore it.
  if (argc < 3 || argc > 4) return RedisModule_WrongArity(ctx);
  StrongRef ref = IndexSpec_LoadUnsafe(RedisModule_StringPtrLen(argv[1], NULL));
  IndexSpec *sp = StrongRef_Get(ref);
  if (sp == NULL) {
    return RedisModule_ReplyWithError(ctx, "Unknown Index name");
  }

  // On Enterprise, we validate ACL permission to the index
  if (!checkEnterpriseACL(ctx, sp)) {
    return RedisModule_ReplyWithError(ctx, NOPERM_ERR);
  }

  RedisModuleCallReply *rep = NULL;
  RedisModuleString *doc_id = argv[2];
  rep = RedisModule_Call(ctx, "DEL", "!s", doc_id);
  if (rep == NULL || RedisModule_CallReplyType(rep) != REDISMODULE_REPLY_INTEGER ||
      RedisModule_CallReplyInteger(rep) != 1) {
    RedisModule_ReplyWithLongLong(ctx, 0);
  } else {
    RedisModule_ReplyWithLongLong(ctx, 1);
  }

  if (rep) {
    RedisModule_FreeCallReply(rep);
  }
  return REDISMODULE_OK;
}

/* FT.TAGVALS {idx} {field}
 * Return all the values of a tag field.
 * There is no sorting or paging, so be careful with high-cradinality tag fields */

int TagValsCommand(RedisModuleCtx *ctx, RedisModuleString **argv, int argc) {
  // at least one field, and number of field/text args must be even
  if (argc != 3) {
    return RedisModule_WrongArity(ctx);
  }

  RedisSearchCtx *sctx = NewSearchCtx(ctx, argv[1], true);
  if (sctx == NULL) {
    return RedisModule_ReplyWithError(ctx, "Unknown Index name");
  }

  size_t len;
  const char *field = RedisModule_StringPtrLen(argv[2], &len);
  const FieldSpec *fs = IndexSpec_GetFieldWithLength(sctx->spec, field, len);
  if (!fs) {
    RedisModule_ReplyWithError(ctx, "No such field");
    goto cleanup;
  }
  if (!FIELD_IS(fs, INDEXFLD_T_TAG)) {
    RedisModule_ReplyWithError(ctx, "Not a tag field");
    goto cleanup;
  }

<<<<<<< HEAD
  RedisModuleString *rstr = TagIndex_FormatName(sctx->spec, fs->fieldName);
=======
  RedisModuleString *rstr = TagIndex_FormatName(sctx->spec, field);
>>>>>>> 34a3dee8
  TagIndex *idx = TagIndex_Open(sctx->spec, rstr, DONT_CREATE_INDEX);
  RedisModule_FreeString(ctx, rstr);
  if (!idx) {
    RedisModule_ReplyWithSetOrArray(ctx, 0);
    goto cleanup;
  }

  TagIndex_SerializeValues(idx, ctx);

cleanup:
  SearchCtx_Free(sctx);
  return REDISMODULE_OK;
}
/*
## FT.CREATE {index} [NOOFFSETS] [NOFIELDS]
    SCHEMA {field} [TEXT [NOSTEM] [WEIGHT {weight}]] | [NUMERIC] ...

Creates an index with the given spec. The index name will be used in all the
key
names
so keep it short!

### Parameters:

    - index: the index name to create. If it exists the old spec will be
overwritten

    - NOOFFSETS: If set, we do not store term offsets for documents (saves memory, does not allow
      exact searches)

    - NOFIELDS: If set, we do not store field bits for each term. Saves memory, does not allow
      filtering by specific fields.

    - SCHEMA: After the SCHEMA keyword we define the index fields. They can be either numeric or
      textual.
      For textual fields we optionally specify a weight. The default weight is 1.0
      The weight is a double, but does not need to be normalized.

### Returns:

    OK or an error
*/
int CreateIndexCommand(RedisModuleCtx *ctx, RedisModuleString **argv, int argc) {
  // at least one field, the SCHEMA keyword, and number of field/text args must be even
  if (argc < 5) {
    return RedisModule_WrongArity(ctx);
  }

  if (RedisModule_GetSelectedDb(ctx) != 0) {
    return RedisModule_ReplyWithError(ctx, "Cannot create index on db != 0");
  }
  QueryError status = {0};

  IndexSpec *sp = IndexSpec_CreateNew(ctx, argv, argc, &status);
  if (sp == NULL) {
    RedisModule_ReplyWithError(ctx, QueryError_GetUserError(&status));
    QueryError_ClearError(&status);
    return REDISMODULE_OK;
  }

  /*
   * We replicate CreateIfNotExists command for replica of support.
   * On replica of the destination will get the ft.create command from
   * all the src shards and not need to recreate it.
   */
  RedisModule_Replicate(ctx, RS_CREATE_IF_NX_CMD, "v", argv + 1, (size_t)argc - 1);

  return RedisModule_ReplyWithSimpleString(ctx, "OK");
}

int CreateIndexIfNotExistsCommand(RedisModuleCtx *ctx, RedisModuleString **argv, int argc) {
  // at least one field, the SCHEMA keyword, and number of field/text args must be even
  if (argc < 5) {
    return RedisModule_WrongArity(ctx);
  }

  const char *rawSpecName = RedisModule_StringPtrLen(argv[1], NULL);
  HiddenString *specName = NewHiddenString(rawSpecName, strlen(rawSpecName), false);
  const bool found = dictFetchValue(specDict_g, specName);
  HiddenString_Free(specName);
  if (found) {
    return RedisModule_ReplyWithSimpleString(ctx, "OK");
  }

  return CreateIndexCommand(ctx, argv, argc);
}

/*
 * FT.DROP <index> [KEEPDOCS]
 * FT.DROPINDEX <index> [DD]
 * Deletes index and possibly all the keys associated with the index.
 * If no other data is on the redis instance, this is equivalent to FLUSHDB,
 * apart from the fact that the index specification is not deleted.
 *
 * FT.DROP, deletes all keys by default. If KEEPDOCS exists, we do not delete the actual docs
 * FT.DROPINDEX, keeps all keys by default. If DD exists, we delete the actual docs
 */
int DropIndexCommand(RedisModuleCtx *ctx, RedisModuleString **argv, int argc) {
  // at least one field, and number of field/text args must be even
  if (argc < 2 || argc > 3) {
    return RedisModule_WrongArity(ctx);
  }

  const char* spec_name = RedisModule_StringPtrLen(argv[1], NULL);
  StrongRef global_ref = IndexSpec_LoadUnsafe(spec_name);
  IndexSpec *sp = StrongRef_Get(global_ref);
  if (!sp) {
    return RedisModule_ReplyWithError(ctx, "Unknown Index name");
  }

  if (!checkEnterpriseACL(ctx, sp)) {
    return RedisModule_ReplyWithError(ctx, NOPERM_ERR);
  }

  bool dropCommand = RMUtil_StringEqualsCaseC(argv[0], "FT.DROP") ||
               RMUtil_StringEqualsCaseC(argv[0], "_FT.DROP");
  bool delDocs = dropCommand;
  if (argc == 3){
    if (RMUtil_StringEqualsCaseC(argv[2], "_FORCEKEEPDOCS")) {
      delDocs = false;
    } else if (dropCommand && RMUtil_StringEqualsCaseC(argv[2], "KEEPDOCS")) {
      delDocs = false;
    } else if (!dropCommand && RMUtil_StringEqualsCaseC(argv[2], "DD")) {
      delDocs = true;
    } else {
      return RedisModule_ReplyWithError(ctx, "Unknown argument");
    }
  }


  if((delDocs || sp->flags & Index_Temporary)) {
    // We take a strong reference to the index, so it will not be freed
    // and we can still use it's doc table to delete the keys.
    StrongRef own_ref = StrongRef_Clone(global_ref);
    // We remove the index from the globals first, so it will not be found by the
    // delete key notification callbacks.
    IndexSpec_RemoveFromGlobals(global_ref);

    DocTable *dt = &sp->docs;
    DOCTABLE_FOREACH(dt, Redis_DeleteKeyC(ctx, dmd->keyPtr));

    // Return call's references
    StrongRef_Release(own_ref);
  } else {
    // If we don't delete the docs, we just remove the index from the global dict
    IndexSpec_RemoveFromGlobals(global_ref);
  }

  RedisModule_Replicate(ctx, RS_DROP_INDEX_IF_X_CMD, "sc", argv[1], "_FORCEKEEPDOCS");

  return RedisModule_ReplyWithSimpleString(ctx, "OK");
}

int DropIfExistsIndexCommand(RedisModuleCtx *ctx, RedisModuleString **argv, int argc) {
  // at least one field, and number of field/text args must be even
  if (argc < 2 || argc > 3) {
    return RedisModule_WrongArity(ctx);
  }

  StrongRef ref = IndexSpec_LoadUnsafe(RedisModule_StringPtrLen(argv[1], NULL));
  IndexSpec *sp = StrongRef_Get(ref);
  if (!sp) {
    return RedisModule_ReplyWithSimpleString(ctx, "OK");
  }

  if (!checkEnterpriseACL(ctx, sp)) {
    return RedisModule_ReplyWithError(ctx, NOPERM_ERR);
  }

  RedisModuleString *oldCommand = argv[0];
  if (RMUtil_StringEqualsCaseC(argv[0], RS_DROP_IF_X_CMD)) {
    argv[0] = RedisModule_CreateString(ctx, RS_DROP_CMD, strlen(RS_DROP_CMD));
  } else {
    argv[0] = RedisModule_CreateString(ctx, RS_DROP_INDEX_CMD, strlen(RS_DROP_INDEX_CMD));
  }
  int ret = DropIndexCommand(ctx, argv, argc);
  RedisModule_FreeString(ctx, argv[0]);
  argv[0] = oldCommand;
  return ret;
}

/**
 * FT.SYNADD <index> <term1> <term2> ...
 *
 * Add a synonym group to the given index. The synonym data structure is compose of synonyms
 * groups. Each Synonym group has a unique id. The SYNADD command creates a new synonym group with
 * the given terms and return its id.
 */
int SynAddCommand(RedisModuleCtx *ctx, RedisModuleString **argv, int argc) {
  RedisModule_ReplyWithError(ctx, "No longer supported, use FT.SYNUPDATE");
  return REDISMODULE_OK;
}

/**
 * FT.SYNUPDATE <index> <group id> [SKIPINITIALSCAN] <term1> <term2> ...
 *
 * Update an already existing synonym group with the given terms.
 * It can be used only to add new terms to a synonym group.
 * Returns `OK` on success.
 */
int SynUpdateCommand(RedisModuleCtx *ctx, RedisModuleString **argv, int argc) {
  if (argc < 4) return RedisModule_WrongArity(ctx);

  const char *id = RedisModule_StringPtrLen(argv[2], NULL);

  StrongRef ref = IndexSpec_LoadUnsafe(RedisModule_StringPtrLen(argv[1], NULL));
  IndexSpec *sp = StrongRef_Get(ref);
  if (!sp) {
    return RedisModule_ReplyWithError(ctx, "Unknown index name");
  }

  if (!checkEnterpriseACL(ctx, sp)) {
    return RedisModule_ReplyWithError(ctx, NOPERM_ERR);
  }

  bool initialScan = true;
  int offset = 3;
  int loc = RMUtil_ArgIndex(SPEC_SKIPINITIALSCAN_STR, &argv[3], 1);
  if (loc == 0) {  // if doesn't exist, `-1` is returned
    initialScan = false;
    offset = 4;
  }

  RedisSearchCtx sctx = SEARCH_CTX_STATIC(ctx, sp);
  RedisSearchCtx_LockSpecWrite(&sctx);

  IndexSpec_InitializeSynonym(sp);

  SynonymMap_UpdateRedisStr(sp->smap, argv + offset, argc - offset, id);

  if (initialScan) {
    IndexSpec_ScanAndReindex(ctx, ref);
  }

  RedisSearchCtx_UnlockSpec(&sctx);

  RedisModule_ReplyWithSimpleString(ctx, "OK");

  RedisModule_ReplicateVerbatim(ctx);
  return REDISMODULE_OK;
}

/**
 * FT.SYNDUMP <index>
 *
 * Dump the synonym data structure in the following format:
 *    - term1
 *        - id1
 *        - id2
 *    - term2
 *        - id3
 *    - term3
 *        - id4
 */
int SynDumpCommand(RedisModuleCtx *ctx, RedisModuleString **argv, int argc) {
  if (argc != 2) return RedisModule_WrongArity(ctx);

  const char *idx = RedisModule_StringPtrLen(argv[1], NULL);
  StrongRef ref = IndexSpec_LoadUnsafe(idx);
  IndexSpec *sp = StrongRef_Get(ref);
  if (!sp) {
    return RedisModule_ReplyWithErrorFormat(ctx, "%s: no such index", idx);
  }

  // Verify ACL keys permission
  if (!ACLUserMayAccessIndex(ctx, sp)) {
    return RedisModule_ReplyWithError(ctx, NOPERM_ERR);
  }

  if (!sp->smap) {
    return RedisModule_ReplyWithMapOrArray(ctx, 0, false);
  }

  RedisSearchCtx sctx = SEARCH_CTX_STATIC(ctx, sp);
  RedisSearchCtx_LockSpecRead(&sctx);

  size_t size;
  TermData **terms_data = SynonymMap_DumpAllTerms(sp->smap, &size);

  RedisModule_ReplyWithMapOrArray(ctx, size * 2, true);

  for (int i = 0; i < size; ++i) {
    TermData *t_data = terms_data[i];
    RedisModule_ReplyWithStringBuffer(ctx, t_data->term, strlen(t_data->term));
    RedisModule_ReplyWithArray(ctx, array_len(t_data->groupIds));
    for (size_t j = 0; j < array_len(t_data->groupIds); ++j) {
      // do not return the ~
      RedisModule_ReplyWithStringBuffer(ctx, t_data->groupIds[j] + 1,
                                        strlen(t_data->groupIds[j] + 1));
    }
  }

  RedisSearchCtx_UnlockSpec(&sctx);

  rm_free(terms_data);
  return REDISMODULE_OK;
}

static int AlterIndexInternalCommand(RedisModuleCtx *ctx, RedisModuleString **argv, int argc,
                                     bool ifnx) {
  ArgsCursor ac = {0};
  ArgsCursor_InitRString(&ac, argv + 1, argc - 1);

  // Need at least <cmd> <index> <subcommand> <args...>

  if (argc < 5) {
    return RedisModule_WrongArity(ctx);
  }
  QueryError status = {0};

  const char *ixname = AC_GetStringNC(&ac, NULL);
  StrongRef ref = IndexSpec_LoadUnsafe(ixname);
  IndexSpec *sp = StrongRef_Get(ref);
  if (!sp) {
    return RedisModule_ReplyWithError(ctx, "Unknown index name");
  }

  if (!checkEnterpriseACL(ctx, sp)) {
    return RedisModule_ReplyWithError(ctx, NOPERM_ERR);
  }

  RedisSearchCtx sctx = SEARCH_CTX_STATIC(ctx, sp);

  bool initialScan = true;
  if (AC_AdvanceIfMatch(&ac, SPEC_SKIPINITIALSCAN_STR)) {
    initialScan = false;
  }

  if (!AC_AdvanceIfMatch(&ac, "SCHEMA")) {
    return RedisModule_ReplyWithError(ctx, "ALTER must be followed by SCHEMA");
  }

  if (!AC_AdvanceIfMatch(&ac, "ADD")) {
    return RedisModule_ReplyWithError(ctx, "Unknown action passed to ALTER SCHEMA");
  }

  if (!AC_NumRemaining(&ac)) {
    return RedisModule_ReplyWithError(ctx, "No fields provided");
  }

  if (ifnx) {
    const char *fieldName;
    size_t fieldNameSize;

    AC_GetString(&ac, &fieldName, &fieldNameSize, AC_F_NOADVANCE);
    RedisSearchCtx_LockSpecRead(&sctx);
    const FieldSpec *field_exists = IndexSpec_GetFieldWithLength(sp, fieldName, fieldNameSize);
    RedisSearchCtx_UnlockSpec(&sctx);

    if (field_exists) {
      RedisModule_Replicate(ctx, RS_ALTER_IF_NX_CMD, "v", argv + 1, (size_t)argc - 1);
      return RedisModule_ReplyWithSimpleString(ctx, "OK");
    }
  }
  RedisSearchCtx_LockSpecWrite(&sctx);
  IndexSpec_AddFields(ref, sp, ctx, &ac, initialScan, &status);

  // if adding the fields has failed we return without updating statistics.
  if (QueryError_HasError(&status)) {
    RedisSearchCtx_UnlockSpec(&sctx);
    return QueryError_ReplyAndClear(ctx, &status);
  }

  RedisSearchCtx_UnlockSpec(&sctx);

  RedisModule_Replicate(ctx, RS_ALTER_IF_NX_CMD, "v", argv + 1, (size_t)argc - 1);
  return RedisModule_ReplyWithSimpleString(ctx, "OK");

}

/* FT.ALTER */
int AlterIndexIfNXCommand(RedisModuleCtx *ctx, RedisModuleString **argv, int argc) {
  return AlterIndexInternalCommand(ctx, argv, argc, true);
}

int AlterIndexCommand(RedisModuleCtx *ctx, RedisModuleString **argv, int argc) {
  return AlterIndexInternalCommand(ctx, argv, argc, false);
}

static int aliasAddCommon(RedisModuleCtx *ctx, RedisModuleString **argv, int argc,
                          QueryError *error, bool skipIfExists) {
  ArgsCursor ac = {0};
  ArgsCursor_InitRString(&ac, argv + 1, argc - 1);
  IndexLoadOptions loadOpts = {
      .nameR = argv[2],
      .flags = INDEXSPEC_LOAD_NOALIAS | INDEXSPEC_LOAD_KEY_RSTRING};
  StrongRef ref = IndexSpec_LoadUnsafeEx(&loadOpts);
  IndexSpec *sp = StrongRef_Get(ref);
  if (!sp) {
    QueryError_SetError(error, QUERY_ENOINDEX, "Unknown index name (or name is an alias itself)");
    return REDISMODULE_ERR;
  }

  if (!checkEnterpriseACL(ctx, sp)) {
    QueryError_SetError(error, QUERY_EGENERIC, NOPERM_ERR);
    return REDISMODULE_ERR;
  }

  size_t length = 0;
  const char *rawAlias = RedisModule_StringPtrLen(argv[1], &length);
  HiddenString *alias = NewHiddenString(rawAlias, length, false);
  if (dictFetchValue(specDict_g, alias)) {
    HiddenString_Free(alias);
    QueryError_SetCode(error, QUERY_EALIASCONFLICT);
    return REDISMODULE_ERR;
  }
  StrongRef alias_ref = IndexAlias_Get(alias);
  int rc = REDISMODULE_OK;
  if (!skipIfExists || !StrongRef_Equals(alias_ref, ref)) {
    rc = IndexAlias_Add(alias, ref, 0, error);
  }
  HiddenString_Free(alias);
  return rc;
}

static int AliasAddCommandCommon(RedisModuleCtx *ctx, RedisModuleString **argv, int argc,
                                 bool ifNx) {
  if (argc != 3) {
    return RedisModule_WrongArity(ctx);
  }
  QueryError e = {0};
  if (aliasAddCommon(ctx, argv, argc, &e, ifNx) != REDISMODULE_OK) {
    return QueryError_ReplyAndClear(ctx, &e);
  } else {
    RedisModule_Replicate(ctx, RS_ALIASADD_IF_NX, "v", argv + 1, (size_t)argc - 1);
    return RedisModule_ReplyWithSimpleString(ctx, "OK");
  }
}

static int AliasAddCommandIfNX(RedisModuleCtx *ctx, RedisModuleString **argv, int argc) {
  return AliasAddCommandCommon(ctx, argv, argc, true);
}

// FT.ALIASADD <NAME> <TARGET>
static int AliasAddCommand(RedisModuleCtx *ctx, RedisModuleString **argv, int argc) {
  return AliasAddCommandCommon(ctx, argv, argc, false);
}

static int AliasDelCommand(RedisModuleCtx *ctx, RedisModuleString **argv, int argc) {
  if (argc != 2) {
    return RedisModule_WrongArity(ctx);
  }
  IndexLoadOptions lOpts = {.nameR = argv[1],
                            .flags = INDEXSPEC_LOAD_KEY_RSTRING};
  StrongRef ref = IndexSpec_LoadUnsafeEx(&lOpts);
  IndexSpec *sp = StrongRef_Get(ref);
  if (!sp) {
    return RedisModule_ReplyWithError(ctx, "Alias does not exist");
  }

  // On Enterprise, we validate ACL permission to the index
  if (!checkEnterpriseACL(ctx, sp)) {
    return RedisModule_ReplyWithError(ctx, NOPERM_ERR);
  }

  size_t length = 0;
  const char *rawAlias = RedisModule_StringPtrLen(argv[1], &length);
  HiddenString *alias = NewHiddenString(rawAlias, length, false);
  QueryError status = {0};
  const int rc = IndexAlias_Del(alias, ref, 0, &status);
  HiddenString_Free(alias);
  if (rc != REDISMODULE_OK) {
    return QueryError_ReplyAndClear(ctx, &status);
  } else {
    RedisModule_Replicate(ctx, RS_ALIASDEL_IF_EX, "v", argv + 1, (size_t)argc - 1);
    return RedisModule_ReplyWithSimpleString(ctx, "OK");
  }
}

static int AliasDelIfExCommand(RedisModuleCtx *ctx, RedisModuleString **argv, int argc) {
  if (argc != 2) {
    return RedisModule_WrongArity(ctx);
  }
  IndexLoadOptions lOpts = {.nameR = argv[1],
                            .flags = INDEXSPEC_LOAD_KEY_RSTRING};
  StrongRef ref = IndexSpec_LoadUnsafeEx(&lOpts);
  if (!StrongRef_Get(ref)) {
    return RedisModule_ReplyWithSimpleString(ctx, "OK");
  }
  return AliasDelCommand(ctx, argv, argc);
}

static int AliasUpdateCommand(RedisModuleCtx *ctx, RedisModuleString **argv, int argc) {
  if (argc != 3) {
    return RedisModule_WrongArity(ctx);
  }

  QueryError status = {0};
  IndexLoadOptions lOpts = {.nameR = argv[1],
                            .flags = INDEXSPEC_LOAD_KEY_RSTRING};
  StrongRef Orig_ref = IndexSpec_LoadUnsafeEx(&lOpts);
  IndexSpec *spOrig = StrongRef_Get(Orig_ref);
  size_t length = 0;
  const char* rawAlias = RedisModule_StringPtrLen(argv[1], &length);
  HiddenString *alias = NewHiddenString(rawAlias, length, false);
  if (spOrig) {
    // On Enterprise, we validate ACL permission to the index
    if (!checkEnterpriseACL(ctx, spOrig)) {
      HiddenString_Free(alias);
      return RedisModule_ReplyWithError(ctx, NOPERM_ERR);
    } else if (IndexAlias_Del(alias, Orig_ref, 0, &status) != REDISMODULE_OK) {
      HiddenString_Free(alias);
      return QueryError_ReplyAndClear(ctx, &status);
    }
  }
  int rc = 0;
  if (aliasAddCommon(ctx, argv, argc, &status, false) != REDISMODULE_OK) {
    // Add back the previous index.. this shouldn't fail
    if (spOrig) {
      QueryError e2 = {0};
      IndexAlias_Add(alias, Orig_ref, 0, &e2);
      QueryError_ClearError(&e2);
    }
    rc = QueryError_ReplyAndClear(ctx, &status);
  } else {
    RedisModule_ReplicateVerbatim(ctx);
    rc = RedisModule_ReplyWithSimpleString(ctx, "OK");
  }
  HiddenString_Free(alias);
  return rc;
}

int ConfigCommand(RedisModuleCtx *ctx, RedisModuleString **argv, int argc) {
  // Not bound to a specific index, so...
  QueryError status = {0};

  // CONFIG <GET|SET> <NAME> [value]
  if (argc < 3) {
    return RedisModule_WrongArity(ctx);
  }

  RedisModule_Reply _reply = RedisModule_NewReply(ctx), *reply = &_reply;

  const char *action = RedisModule_StringPtrLen(argv[1], NULL);
  const char *name = RedisModule_StringPtrLen(argv[2], NULL);
  if (!strcasecmp(action, "GET")) {
    LogWarningDeprecatedFTConfig(ctx, "GET", name);
    RSConfig_DumpProto(&RSGlobalConfig, &RSGlobalConfigOptions, name, reply, false);
  } else if (!strcasecmp(action, "HELP")) {
    RSConfig_DumpProto(&RSGlobalConfig, &RSGlobalConfigOptions, name, reply, true);
  } else if (!strcasecmp(action, "SET")) {
    LogWarningDeprecatedFTConfig(ctx, "SET", name);
    size_t offset = 3;  // Might be == argc. SetOption deals with it.
    int rc = RSConfig_SetOption(&RSGlobalConfig, &RSGlobalConfigOptions, name, argv, argc,
                                &offset, &status);
    if (rc == REDISMODULE_ERR) {
      RedisModule_Reply_QueryError(reply, &status);
      QueryError_ClearError(&status);
      RedisModule_EndReply(reply);
      return REDISMODULE_OK;
    }
    if (offset != argc) {
      RedisModule_Reply_SimpleString(reply, "EXCESSARGS");
    } else {
      RedisModule_Log(ctx, "notice", "Successfully changed configuration for `%s`", name);
      RedisModule_Reply_SimpleString(reply, "OK");
    }
  } else {
    RedisModule_Reply_SimpleString(reply, "No such configuration action");
  }

  RedisModule_EndReply(reply);
  return REDISMODULE_OK;
}

int IndexList(RedisModuleCtx *ctx, RedisModuleString **argv, int argc) {
  if (argc > 2) {
    return RedisModule_WrongArity(ctx);
  }

<<<<<<< HEAD
  const bool obfuscate = argc == 2 && RMUtil_StringEqualsCaseC(argv[1], "OBFUSCATE");

=======
>>>>>>> 34a3dee8
  RedisModule_Reply _reply = RedisModule_NewReply(ctx);
  Indexes_List(&_reply, false);
  return REDISMODULE_OK;
}

#define RM_TRY_F(f, ...)                                                         \
  if (f(__VA_ARGS__) == REDISMODULE_ERR) {                                     \
    RedisModule_Log(ctx, "warning", "Could not run " #f "(" #__VA_ARGS__ ")"); \
    return REDISMODULE_ERR;                                                    \
  } else {                                                                     \
    RedisModule_Log(ctx, "verbose", "Successfully executed " #f);              \
  }

Version supportedVersion = {
    .majorVersion = 7,
    .minorVersion = 1,
    .patchVersion = 0,
};

static void GetRedisVersion(RedisModuleCtx *ctx) {
  RedisModuleCallReply *reply = RedisModule_Call(ctx, "info", "c", "server");
  if (!reply) {
    // could not get version, it can only happened when running the tests.
    // set redis version to supported version.
    redisVersion = supportedVersion;
    return;
  }
  RS_ASSERT(RedisModule_CallReplyType(reply) == REDISMODULE_REPLY_STRING);
  size_t len;
  const char *replyStr = RedisModule_CallReplyStringPtr(reply, &len);

  int n = sscanf(replyStr, "# Server\nredis_version:%d.%d.%d", &redisVersion.majorVersion,
                 &redisVersion.minorVersion, &redisVersion.patchVersion);

  RS_ASSERT(n == 3);

  rlecVersion.majorVersion = -1;
  rlecVersion.minorVersion = -1;
  rlecVersion.patchVersion = -1;
  rlecVersion.buildVersion = -1;
  char *enterpriseStr = strstr(replyStr, "rlec_version:");
  if (enterpriseStr) {
    n = sscanf(enterpriseStr, "rlec_version:%d.%d.%d-%d", &rlecVersion.majorVersion,
               &rlecVersion.minorVersion, &rlecVersion.buildVersion, &rlecVersion.patchVersion);
    if (n != 4) {
      RedisModule_Log(ctx, "warning", "Could not extract enterprise version");
    }
  }

  RedisModule_FreeCallReply(reply);

  isCrdt = true;
  reply = RedisModule_Call(ctx, "CRDT.CONFIG", "cc", "GET", "active-gc");
  if (!reply || RedisModule_CallReplyType(reply) == REDISMODULE_REPLY_ERROR) {
    isCrdt = false;
  }

  if (reply) {
    RedisModule_FreeCallReply(reply);
  }

}

void GetFormattedRedisVersion(char *buf, size_t len) {
    snprintf(buf, len, "%d.%d.%d - %s",
             redisVersion.majorVersion, redisVersion.minorVersion, redisVersion.patchVersion,
             IsEnterprise() ? (isCrdt ? "enterprise-crdt" : "enterprise") : "oss");
}

void GetFormattedRedisEnterpriseVersion(char *buf, size_t len) {
    snprintf(buf, len, "%d.%d.%d-%d",
             rlecVersion.majorVersion, rlecVersion.minorVersion, rlecVersion.patchVersion,
             rlecVersion.buildVersion);
}

int IsMaster() {
  if (RedisModule_GetContextFlags(RSDummyContext) & REDISMODULE_CTX_FLAGS_MASTER) {
    return 1;
  } else {
    return 0;
  }
}

bool IsEnterprise() {
  return rlecVersion.majorVersion != -1;
}

int CheckSupportedVestion() {
  if (CompareVersions(redisVersion, supportedVersion) < 0) {
    return REDISMODULE_ERR;
  }
  return REDISMODULE_OK;
}

// Creates a command and registers it to its corresponding ACL categories
static int RMCreateSearchCommand(RedisModuleCtx *ctx, const char *name,
                  RedisModuleCmdFunc callback, const char *flags, int firstkey,
                  int lastkey, int keystep, const char *aclCategories,
                  bool internalCommand) {
  int rc = REDISMODULE_OK;
  char *internalFlags;
  char *categories;

  if (internalCommand) {
    // Do not register to ANY ACL command category
    categories = "";
    // We don't want the user running internal commands. For that, we mark the
    // command internal on OSS, or exclude it from the proxy on Enterprise.
    if (IsEnterprise()) {
        rm_asprintf(&internalFlags, "%s %s", flags, CMD_PROXY_FILTERED);
    } else {
        rm_asprintf(&internalFlags, "%s %s", flags, CMD_INTERNAL);
    }
  } else {
    // Flags are not enhanced.
    internalFlags = (char *)flags;
    // Register non-internal commands to the `search` ACL category.
    rm_asprintf(&categories, strcmp(aclCategories, "") != 0 ? "%s %s" : "%.0s%s", aclCategories, SEARCH_ACL_CATEGORY);
  }

  if (RedisModule_CreateCommand(ctx, name, callback, internalFlags, firstkey, lastkey, keystep) == REDISMODULE_ERR) {
    RedisModule_Log(ctx, "warning", "Could not create command: %s", name);
    rc = REDISMODULE_ERR;
    goto cleanup;
  }

  RedisModuleCommand *command = RedisModule_GetCommand(ctx, name);
  if (!command) {
    RedisModule_Log(ctx, "warning", "Could not find command: %s", name);
    rc = REDISMODULE_ERR;
    goto cleanup;
  }

  if (RedisModule_SetCommandACLCategories(command, categories) == REDISMODULE_ERR) {
    RedisModule_Log(ctx, "warning", "Failed to set ACL categories for command: %s. Got error code: %d", name, errno);
    rc = REDISMODULE_ERR;
  }

cleanup:
  if (internalCommand) {
    rm_free(internalFlags);
  } else {
    rm_free(categories);
  }
  return rc;
}

int RediSearch_InitModuleInternal(RedisModuleCtx *ctx) {
  GetRedisVersion(ctx);

  char ver[64];
  GetFormattedRedisVersion(ver, sizeof(ver));
  RedisModule_Log(ctx, "notice", "Redis version found by RedisSearch : %s", ver);
  if (IsEnterprise()) {
    GetFormattedRedisEnterpriseVersion(ver, sizeof(ver));
    RedisModule_Log(ctx, "notice", "Redis Enterprise version found by RedisSearch : %s", ver);
  }

  if (CheckSupportedVestion() != REDISMODULE_OK) {
    RedisModule_Log(ctx, "warning",
                    "Redis version is too old, please upgrade to redis %d.%d.%d and above.",
                    supportedVersion.majorVersion, supportedVersion.minorVersion,
                    supportedVersion.patchVersion);

    // On memory sanity check do not failed the start
    // because our redis version there is old.
    if (!getenv("RS_GLOBAL_DTORS")) {
      return REDISMODULE_ERR;
    }
  }

  if (RediSearch_Init(ctx, REDISEARCH_INIT_MODULE) != REDISMODULE_OK) {
    return REDISMODULE_ERR;
  }

  // register trie type
  RM_TRY_F(DictRegister, ctx);

  RM_TRY_F(TrieType_Register, ctx);

  RM_TRY_F(IndexSpec_RegisterType, ctx);

  RM_TRY_F(TagIndex_RegisterType, ctx);

  RM_TRY_F(InvertedIndex_RegisterType, ctx);

  RM_TRY_F(NumericIndexType_Register, ctx);


// With coordinator we do not want to raise a move error for index commands so we do not specify
// any key.
#define INDEX_ONLY_CMD_ARGS 0, 0, 0
#define INDEX_DOC_CMD_ARGS 2, 2, 1

  // Create the `search` ACL command category
  if (RedisModule_AddACLCategory(ctx, SEARCH_ACL_CATEGORY) == REDISMODULE_ERR) {
      RedisModule_Log(ctx, "warning", "Could not add " SEARCH_ACL_CATEGORY " ACL category, errno: %d\n", errno);
      return REDISMODULE_ERR;
  }

  RM_TRY(RMCreateSearchCommand(ctx, RS_INDEX_LIST_CMD, IndexList, "readonly",
         0, 0, 0, "slow admin", false))

  RM_TRY(RMCreateSearchCommand(ctx, RS_ADD_CMD, RSAddDocumentCommand,
         "write deny-oom", INDEX_DOC_CMD_ARGS, "write", !IsEnterprise()))

#ifdef RS_CLUSTER_ENTERPRISE
  // on enterprise cluster we need to keep the _ft.safeadd/_ft.del command
  // to be able to replicate from an old RediSearch version.
  // If this is the light version then the _ft.safeadd/_ft.del does not exist
  // and we will get the normal ft.safeadd/ft.del command.
  RM_TRY(RMCreateSearchCommand(ctx, LEGACY_RS_SAFEADD_CMD, RSAddDocumentCommand,
         "write deny-oom", INDEX_DOC_CMD_ARGS, "write", true))
  RM_TRY(RMCreateSearchCommand(ctx, LEGACY_RS_DEL_CMD, DeleteCommand,
         "write", INDEX_DOC_CMD_ARGS, "write", true))
#endif

  RM_TRY(RMCreateSearchCommand(ctx, RS_SAFEADD_CMD, RSAddDocumentCommand,
        "write deny-oom", INDEX_DOC_CMD_ARGS, "write", false))

  RM_TRY(RMCreateSearchCommand(ctx, RS_DEL_CMD, DeleteCommand, "write",
         INDEX_DOC_CMD_ARGS, "write", !IsEnterprise()))

  RM_TRY(RMCreateSearchCommand(ctx, RS_SEARCH_CMD, RSSearchCommand, "readonly",
         INDEX_ONLY_CMD_ARGS, "", true))

  RM_TRY(RMCreateSearchCommand(ctx, RS_AGGREGATE_CMD, RSAggregateCommand,
         "readonly", INDEX_ONLY_CMD_ARGS, "read", true))

  RM_TRY(RMCreateSearchCommand(ctx, RS_GET_CMD, GetSingleDocumentCommand,
         "readonly", INDEX_DOC_CMD_ARGS, "read", !IsEnterprise()))

  // Do not force cross slot validation since coordinator will handle it.
  RM_TRY(RMCreateSearchCommand(ctx, RS_MGET_CMD, GetDocumentsCommand,
         "readonly", 0, 0, 0, "read", true))

  RM_TRY(RMCreateSearchCommand(ctx, RS_CREATE_CMD, CreateIndexCommand,
         "write deny-oom", INDEX_ONLY_CMD_ARGS, "", !IsEnterprise()))

  RM_TRY(RMCreateSearchCommand(ctx, RS_CREATE_IF_NX_CMD, CreateIndexIfNotExistsCommand,
         "write deny-oom", INDEX_ONLY_CMD_ARGS, "", !IsEnterprise()))

  RM_TRY(RMCreateSearchCommand(ctx, RS_DROP_CMD, DropIndexCommand, "write",
         INDEX_ONLY_CMD_ARGS, "write slow dangerous", !IsEnterprise()))

  RM_TRY(RMCreateSearchCommand(ctx, RS_DROP_INDEX_CMD, DropIndexCommand,
         "write", INDEX_ONLY_CMD_ARGS, "write slow dangerous", !IsEnterprise()))

  RM_TRY(RMCreateSearchCommand(ctx, RS_DROP_IF_X_CMD, DropIfExistsIndexCommand,
         "write", INDEX_ONLY_CMD_ARGS, "write slow dangerous", !IsEnterprise()))

  RM_TRY(RMCreateSearchCommand(ctx, RS_DROP_INDEX_IF_X_CMD, DropIfExistsIndexCommand,
         "write", INDEX_ONLY_CMD_ARGS, "write slow dangerous", !IsEnterprise()))

  RM_TRY(RMCreateSearchCommand(ctx, RS_INFO_CMD, IndexInfoCommand,
         "readonly", INDEX_ONLY_CMD_ARGS, "", true))

  RM_TRY(RMCreateSearchCommand(ctx, RS_TAGVALS_CMD, TagValsCommand,
         "readonly", INDEX_ONLY_CMD_ARGS, "read slow dangerous", true))

  RM_TRY(RMCreateSearchCommand(ctx, RS_PROFILE_CMD, RSProfileCommand,
         "readonly", INDEX_ONLY_CMD_ARGS, "read", true))

  RM_TRY(RMCreateSearchCommand(ctx, RS_EXPLAIN_CMD, QueryExplainCommand,
         "readonly", INDEX_ONLY_CMD_ARGS, "", false))

  RM_TRY(RMCreateSearchCommand(ctx, RS_EXPLAINCLI_CMD, QueryExplainCLICommand,
         "readonly", INDEX_ONLY_CMD_ARGS, "", false))

  RM_TRY(RMCreateSearchCommand(ctx, RS_SUGADD_CMD, RSSuggestAddCommand,
         "write deny-oom", 1, 1, 1, "write", false))

  RM_TRY(RMCreateSearchCommand(ctx, RS_SUGDEL_CMD, RSSuggestDelCommand, "write",
         1, 1, 1, "write", false))

  RM_TRY(RMCreateSearchCommand(ctx, RS_SUGLEN_CMD, RSSuggestLenCommand,
         "readonly", 1, 1, 1, "read", false))

  RM_TRY(RMCreateSearchCommand(ctx, RS_SUGGET_CMD, RSSuggestGetCommand,
         "readonly", 1, 1, 1, "read", false))

  // Do not force cross slot validation since coordinator will handle it.
  RM_TRY(RMCreateSearchCommand(ctx, RS_CURSOR_CMD, RSCursorCommand, "readonly",
         0, 0, 0, "read", true));

  // todo: what to do with this?
  RM_TRY(RMCreateSearchCommand(ctx, RS_SYNADD_CMD, SynAddCommand,
         "write deny-oom", INDEX_ONLY_CMD_ARGS, "", false))

  RM_TRY(RMCreateSearchCommand(ctx, RS_SYNUPDATE_CMD, SynUpdateCommand,
         "write deny-oom", INDEX_ONLY_CMD_ARGS, "", !IsEnterprise()))

  RM_TRY(RMCreateSearchCommand(ctx, RS_SYNDUMP_CMD, SynDumpCommand, "readonly",
         INDEX_ONLY_CMD_ARGS, "", false))

  RM_TRY(RMCreateSearchCommand(ctx, RS_ALTER_CMD, AlterIndexCommand,
         "write deny-oom", INDEX_ONLY_CMD_ARGS, "", !IsEnterprise()))

  RM_TRY(RMCreateSearchCommand(ctx, RS_ALTER_IF_NX_CMD, AlterIndexIfNXCommand,
         "write deny-oom", INDEX_ONLY_CMD_ARGS, "", !IsEnterprise()))

  // "Special" case - we do not allow debug commands from the user on RE, while
  // we also don't want them to be internal on OSS.
  RM_TRY(RMCreateSearchCommand(ctx, RS_DEBUG, NULL,
         IsEnterprise() ? "readonly " CMD_PROXY_FILTERED : "readonly",
         RS_DEBUG_FLAGS, "admin", false))
  RM_TRY_F(RegisterDebugCommands, RedisModule_GetCommand(ctx, RS_DEBUG))

  RM_TRY(RMCreateSearchCommand(ctx, RS_SPELL_CHECK, SpellCheckCommand,
         "readonly", INDEX_ONLY_CMD_ARGS, "", true))

  RM_TRY(RMCreateSearchCommand(ctx, RS_DICT_ADD, DictAddCommand,
         "write deny-oom", 0, 0, 0, "", !IsEnterprise()))

  RM_TRY(RMCreateSearchCommand(ctx, RS_DICT_DEL, DictDelCommand, "write", 0, 0,
         0, "", !IsEnterprise()))

  RM_TRY(RMCreateSearchCommand(ctx, RS_DICT_DUMP, DictDumpCommand, "readonly",
         0, 0, 0, "", false))

  // "Special" case - similar to `_FT.DEBUG` (see above).
  RM_TRY(RMCreateSearchCommand(ctx, RS_CONFIG, ConfigCommand,
         IsEnterprise() ? "readonly " CMD_PROXY_FILTERED : "readonly",
         0, 0, 0, "admin", false))

  // Alias is a special case, we can not use the INDEX_ONLY_CMD_ARGS/INDEX_DOC_CMD_ARGS macros
  // Cluster is managed outside of module lets trust it and not raise cross slot error.
  RM_TRY(RMCreateSearchCommand(ctx, RS_ALIASADD, AliasAddCommand,
         "write deny-oom", 0, 0, 0, "", !IsEnterprise()))
  RM_TRY(RMCreateSearchCommand(ctx, RS_ALIASADD_IF_NX, AliasAddCommandIfNX,
         "write deny-oom", 0, 0, 0, "", !IsEnterprise()))
  RM_TRY(RMCreateSearchCommand(ctx, RS_ALIASUPDATE, AliasUpdateCommand,
         "write deny-oom", 0, 0, 0, "", !IsEnterprise()))

  RM_TRY(RMCreateSearchCommand(ctx, RS_ALIASDEL, AliasDelCommand, "write", 0, 0,
         0, "", !IsEnterprise()))
  RM_TRY(RMCreateSearchCommand(ctx, RS_ALIASDEL_IF_EX, AliasDelIfExCommand,
         "write", 0, 0, 0, "", !IsEnterprise()))
  return REDISMODULE_OK;
}

void ReindexPool_ThreadPoolDestroy();
extern dict *legacySpecDict, *legacySpecRules;

void RediSearch_CleanupModule(void) {
  static int invoked = 0;
  if (invoked || !RS_Initialized) {
    return;
  }
  invoked = 1;

  // First free all indexes
  Indexes_Free(specDict_g);
  dictRelease(specDict_g);
  specDict_g = NULL;

  // Let the workers finish BEFORE we call CursorList_Destroy, since it frees a global
  // data structure that is accessed upon releasing the spec (and running thread might hold
  // a reference to the spec bat this time).
  workersThreadPool_Drain(RSDummyContext, 0);
  workersThreadPool_Destroy();

  if (legacySpecDict) {
    dictRelease(legacySpecDict);
    legacySpecDict = NULL;
  }
  LegacySchemaRulesArgs_Free(RSDummyContext);

  // free thread pools
  GC_ThreadPoolDestroy();
  CleanPool_ThreadPoolDestroy();
  ReindexPool_ThreadPoolDestroy();
  ConcurrentSearch_ThreadPoolDestroy();

  // free global structures
  Extensions_Free();
  StopWordList_FreeGlobals();
  FunctionRegistry_Free();
  mempool_free_global();
  IndexAlias_DestroyGlobal(&AliasTable_g);
  freeGlobalAddStrings();
  SchemaPrefixes_Free(SchemaPrefixes_g);
  // GeometryApi_Free();

  Dictionary_Free();
  RediSearch_LockDestory();
}

// A reducer that just merges N sets of strings by chaining them into one big array with no
// duplicates

int uniqueStringsReducer(struct MRCtx *mc, int count, MRReply **replies) {
  RedisModuleCtx *ctx = MRCtx_GetRedisCtx(mc);
  RedisModule_Reply _reply = RedisModule_NewReply(ctx), *reply = &_reply;

  MRReply *err = NULL;

  TrieMap *dict = NewTrieMap();
  int nArrs = 0;
  // Add all the set elements into the dedup dict
  for (int i = 0; i < count; i++) {
    if (replies[i] && (MRReply_Type(replies[i]) == MR_REPLY_ARRAY
    || MRReply_Type(replies[i]) == MR_REPLY_SET)) {
      nArrs++;
      for (size_t j = 0; j < MRReply_Length(replies[i]); j++) {
        size_t sl = 0;
        const char *s = MRReply_String(MRReply_ArrayElement(replies[i], j), &sl);
        if (s && sl) {
          TrieMap_Add(dict, s, sl, NULL, NULL);
        }
      }
    } else if (MRReply_Type(replies[i]) == MR_REPLY_ERROR && err == NULL) {
      err = replies[i];
    }
  }

  // if there are no values - either reply with an empty set or an error
  if (dict->cardinality == 0) {

    if (nArrs > 0) {
      // the sets were empty - return an empty set
      RedisModule_Reply_Set(reply);
      RedisModule_Reply_SetEnd(reply);
    } else {
      RedisModule_ReplyWithError(ctx, err ? (const char *)err : "Could not perform query");
    }
    goto cleanup;
  }

  // Iterate the dict and reply with all values
  RedisModule_Reply_Set(reply);
    char *s;
    tm_len_t sl;
    void *p;
    TrieMapIterator *it = TrieMap_Iterate(dict, "", 0);
    while (TrieMapIterator_Next(it, &s, &sl, &p)) {
      RedisModule_Reply_StringBuffer(reply, s, sl);
    }
    TrieMapIterator_Free(it);
  RedisModule_Reply_SetEnd(reply);

cleanup:
  TrieMap_Free(dict, NULL);
  RedisModule_EndReply(reply);

  return REDISMODULE_OK;
}

// A reducer that just merges N arrays of the same length, selecting the first non NULL reply from
// each

int mergeArraysReducer(struct MRCtx *mc, int count, MRReply **replies) {
  RedisModuleCtx *ctx = MRCtx_GetRedisCtx(mc);
  RedisModule_Reply _reply = RedisModule_NewReply(ctx), *reply = &_reply;

  for (size_t i = 0; i < count; ++i) {
    if (MRReply_Type(replies[i]) == MR_REPLY_ERROR) {
      // we got an error reply, something goes wrong so we return the error to the user.
      int rc = MR_ReplyWithMRReply(reply, replies[i]);
      RedisModule_EndReply(reply);
      return rc;
    }
  }

  int j = 0;
  int stillValid;
  do {
    // the number of still valid arrays in the response
    stillValid = 0;

    for (int i = 0; i < count; i++) {
      // if this is not an array - ignore it
      if (MRReply_Type(replies[i]) != MR_REPLY_ARRAY) continue;
      // if we've overshot the array length - ignore this one
      if (MRReply_Length(replies[i]) <= j) continue;
      // increase the number of valid replies
      stillValid++;

      // get the j element of array i
      MRReply *ele = MRReply_ArrayElement(replies[i], j);
      // if it's a valid response OR this is the last array we are scanning -
      // add this element to the merged array
      if (MRReply_Type(ele) != MR_REPLY_NIL || i + 1 == count) {
        // if this is the first reply - we need to crack open a new array reply
        if (j == 0) {
          RedisModule_Reply_Array(reply);
        }

        MR_ReplyWithMRReply(reply, ele);
        j++;
        break;
      }
    }
  } while (stillValid > 0);

  // j 0 means we could not process a single reply element from any reply
  if (j == 0) {
    int rc = RedisModule_Reply_Error(reply, "Could not process replies");
    RedisModule_EndReply(reply);
    return rc;
  }
  RedisModule_Reply_ArrayEnd(reply);

  RedisModule_EndReply(reply);
  return REDISMODULE_OK;
}

int singleReplyReducer(struct MRCtx *mc, int count, MRReply **replies) {
  RedisModuleCtx *ctx = MRCtx_GetRedisCtx(mc);
  RedisModule_Reply _reply = RedisModule_NewReply(ctx), *reply = &_reply;

  if (count == 0) {
    RedisModule_Reply_Null(reply);
  } else {
    MR_ReplyWithMRReply(reply, replies[0]);
  }

  RedisModule_EndReply(reply);
  return REDISMODULE_OK;
}

// a reducer that expects "OK" reply for all replies, and stops at the first error and returns it
int allOKReducer(struct MRCtx *mc, int count, MRReply **replies) {
  RedisModuleCtx *ctx = MRCtx_GetRedisCtx(mc);
  RedisModule_Reply _reply = RedisModule_NewReply(ctx), *reply = &_reply;

  if (count == 0) {
    RedisModule_Reply_Error(reply, "Could not distribute command");
    goto end;
  }

  bool isIntegerReply = false, isDoubleReply = false;
  long long integerReply = 0;
  double doubleReply = 0;
  for (int i = 0; i < count; i++) {
    if (MRReply_Type(replies[i]) == MR_REPLY_ERROR) {
      MR_ReplyWithMRReply(reply, replies[i]);
      goto end;
    }
    if (MRReply_Type(replies[i]) == MR_REPLY_INTEGER) {
      long long n = MRReply_Integer(replies[i]);
      if (!isIntegerReply) {
        integerReply = n;
        isIntegerReply = true;
      } else if (n != integerReply) {
        RedisModule_Reply_SimpleString(reply, "not all results are the same");
        goto end;
      }
    } else if (MRReply_Type(replies[i]) == MR_REPLY_DOUBLE) {
      double n = MRReply_Double(replies[i]);
      if (!isDoubleReply) {
        doubleReply = n;
        isDoubleReply = true;
      } else if (n != doubleReply) {
        RedisModule_Reply_SimpleString(reply, "not all results are the same");
        goto end;
      }
    }
  }

  if (isIntegerReply) {
    RedisModule_Reply_LongLong(reply, integerReply);
  } else if (isDoubleReply) {
    RedisModule_Reply_Double(reply, doubleReply);
  } else {
    RedisModule_Reply_SimpleString(reply, "OK");
  }

end:
  RedisModule_EndReply(reply);
  return REDISMODULE_OK;
}

typedef struct {
  char *id;
  size_t idLen;
  double score;
  MRReply *explainScores;
  MRReply *fields;
  MRReply *payload;
  const char *sortKey;
  size_t sortKeyLen;
  double sortKeyNum;
} searchResult;

struct searchReducerCtx; // Predecleration
typedef void (*processReplyCB)(MRReply *arr, struct searchReducerCtx *rCtx, RedisModuleCtx *ctx);
typedef void (*postProcessReplyCB)( struct searchReducerCtx *rCtx);

typedef struct {
  int step;  // offset for next reply
  int score;
  int firstField;
  int payload;
  int sortKey;
} searchReplyOffsets;

typedef struct{
  MRReply *fieldNames;
  MRReply *lastError;
  searchResult *cachedResult;
  searchRequestCtx *searchCtx;
  heap_t *pq;
  size_t totalReplies;
  bool errorOccurred;
  searchReplyOffsets offsets;

  processReplyCB processReply;
  postProcessReplyCB postProcess;
  specialCaseCtx* reduceSpecialCaseCtxKnn;
  specialCaseCtx* reduceSpecialCaseCtxSortby;

  MRReply *warning;
} searchReducerCtx;

typedef struct {
  searchResult* result;
  double score;
} scoredSearchResultWrapper;

specialCaseCtx* SpecialCaseCtx_New() {
  specialCaseCtx* ctx = rm_calloc(1, sizeof(specialCaseCtx));
  return ctx;
}

void SpecialCaseCtx_Free(specialCaseCtx* ctx) {
  if (!ctx) return;
  if(ctx->specialCaseType == SPECIAL_CASE_KNN) {
    QueryNode_Free(ctx->knn.queryNode);
  } else if(ctx->specialCaseType == SPECIAL_CASE_SORTBY) {
    rm_free((void*)ctx->sortby.sortKey);
  }
  rm_free(ctx);
}

static searchRequestCtx* searchRequestCtx_New(void) {
  return rm_calloc(1, sizeof(searchRequestCtx));
}

static void searchRequestCtx_Free(searchRequestCtx *r) {
  if(r->queryString) {
    rm_free(r->queryString);
  }
  if(r->specialCases) {
    size_t specialCasesLen = array_len(r->specialCases);
    for(size_t i = 0; i< specialCasesLen; i ++) {
      specialCaseCtx* ctx = r->specialCases[i];
      SpecialCaseCtx_Free(ctx);
    }
    array_free(r->specialCases);
  }
  if(r->requiredFields) {
    array_free(r->requiredFields);
  }
  rm_free(r);
}

static int searchResultReducer(struct MRCtx *mc, int count, MRReply **replies);

static int rscParseProfile(searchRequestCtx *req, RedisModuleString **argv) {
  req->profileArgs = 0;
  if (RMUtil_ArgIndex("FT.PROFILE", argv, 1) != -1) {
    req->profileArgs += 2;
    req->profileClock = clock();
    if (RMUtil_ArgIndex("LIMITED", argv + 3, 1) != -1) {
      req->profileLimited = 1;
      req->profileArgs++;
    }
    if (RMUtil_ArgIndex("QUERY", argv + 3, 2) == -1) {
      return REDISMODULE_ERR;
    }
  }
  return REDISMODULE_OK;
}

void setKNNSpecialCase(searchRequestCtx *req, specialCaseCtx *knn_ctx) {
  if(!req->specialCases) {
    req->specialCases = array_new(specialCaseCtx*, 1);
  }
  array_append(req->specialCases, knn_ctx);
  // Default: No SORTBY is given, or SORTBY is given by other field
  // When first sorting by different field, the topk vectors should be passed to the coordinator heap
  knn_ctx->knn.shouldSort = true;
  // We need to get K results from the shards
  // For example the command request SORTBY text_field LIMIT 2 3
  // In this case the top 5 results relevant for this sort might be the in the last 5 results of the TOPK
  long long requestedResultsCount = req->requestedResultsCount;
  req->requestedResultsCount = MAX(knn_ctx->knn.k, requestedResultsCount);
  if(array_len(req->specialCases) > 1) {
    specialCaseCtx* optionalSortCtx = req->specialCases[0];
    if(optionalSortCtx->specialCaseType == SPECIAL_CASE_SORTBY) {
      if(strcmp(optionalSortCtx->sortby.sortKey, knn_ctx->knn.fieldName) == 0){
        // If SORTBY is done by the vector score field, the coordinator will do it and no special operation is needed.
        knn_ctx->knn.shouldSort = false;
        // The requested results should be at most K
        req->requestedResultsCount = MIN(knn_ctx->knn.k, requestedResultsCount);
      }
    }
  }
}


// Prepare a TOPK special case, return a context with the required KNN fields if query is
// valid and contains KNN section, NULL otherwise (and set proper error in *status* if error
// was found).
specialCaseCtx *prepareOptionalTopKCase(const char *query_string, RedisModuleString **argv, int argc, uint dialectVersion,
                                        QueryError *status) {

  // First, parse the query params if exists, to set the params in the query parser ctx.
  dict *params = NULL;
  QueryNode* queryNode = NULL;
  int paramsOffset = RMUtil_ArgExists("PARAMS", argv, argc, 1);
  if (paramsOffset > 0) {
    ArgsCursor ac;
    ArgsCursor_InitRString(&ac, argv+paramsOffset+1, argc-(paramsOffset+1));
    if (parseParams(&params, &ac, status) != REDISMODULE_OK) {
        return NULL;
    }
  }
  RedisSearchCtx sctx = {0};
  RSSearchOptions opts = {0};
  opts.params = params;
  QueryParseCtx qpCtx = {
      .raw = query_string,
      .len = strlen(query_string),
      .sctx = &sctx,
      .opts = &opts,
      .status = status,
#ifdef PARSER_DEBUG
      .trace_log = NULL
#endif
  };

  // KNN queries are parsed only on dialect versions >=2
  queryNode = RSQuery_ParseRaw_v2(&qpCtx);
  if (QueryError_GetCode(status) != QUERY_OK || queryNode == NULL) {
    // Query parsing failed.
    goto cleanup;
  }
  if (QueryNode_NumParams(queryNode) > 0 && paramsOffset == 0) {
    // Query expects params, but no params were given.
    goto cleanup;
  }
  if (QueryNode_NumParams(queryNode) > 0) {
      int ret = QueryNode_EvalParamsCommon(params, queryNode, dialectVersion, status);
      if (ret != REDISMODULE_OK || QueryError_GetCode(status) != QUERY_OK) {
        // Params evaluation failed.
        goto cleanup;
      }
      Param_DictFree(params);
      params = NULL;
  }

  if (queryNode->type == QN_VECTOR) {
    QueryVectorNode queryVectorNode = queryNode->vn;
    size_t k = queryVectorNode.vq->knn.k;
    if (k > MAX_KNN_K) {
<<<<<<< HEAD
      QueryError_SetUserDataAgnosticErrorFmt(status, QUERY_ELIMIT, VECSIM_KNN_K_TOO_LARGE_ERR_MSG ", max supported K value is %zu", MAX_KNN_K);
=======
      QueryError_SetWithoutUserDataFmt(status, QUERY_ELIMIT, VECSIM_KNN_K_TOO_LARGE_ERR_MSG ", max supported K value is %zu", MAX_KNN_K);
>>>>>>> 34a3dee8
      goto cleanup;
    }
    specialCaseCtx *ctx = SpecialCaseCtx_New();
    ctx->knn.k = k;
    ctx->knn.fieldName = queryNode->opts.distField ? queryNode->opts.distField : queryVectorNode.vq->scoreField;
    ctx->knn.pq = NULL;
    ctx->knn.queryNode = queryNode;  // take ownership
    ctx->specialCaseType = SPECIAL_CASE_KNN;
    return ctx;
  }

cleanup:
  if (params) {
    Param_DictFree(params);
  }
  if (queryNode) {
    QueryNode_Free(queryNode);
  }
  return NULL;
}

// Prepare a sortby special case.
void prepareSortbyCase(searchRequestCtx *req, RedisModuleString **argv, int argc, int sortByIndex) {
  const char* sortkey = RedisModule_StringPtrLen(argv[sortByIndex + 1], NULL);
  specialCaseCtx *ctx = SpecialCaseCtx_New();
  ctx->specialCaseType = SPECIAL_CASE_SORTBY;
  ctx->sortby.sortKey = rm_strdup(sortkey);
  ctx->sortby.asc = true;
  req->sortAscending = true;
  if (req->withSortby && sortByIndex + 2 < argc) {
    if (RMUtil_StringEqualsCaseC(argv[sortByIndex + 2], "DESC")) {
      ctx->sortby.asc = false;
      req->sortAscending = false;
    }
  }
  if(!req->specialCases) {
      req->specialCases = array_new(specialCaseCtx*, 1);
    }
  array_append(req->specialCases, ctx);
}

searchRequestCtx *rscParseRequest(RedisModuleString **argv, int argc, QueryError* status) {

  searchRequestCtx *req = searchRequestCtx_New();

  req->initClock = clock();

  if (rscParseProfile(req, argv) != REDISMODULE_OK) {
    searchRequestCtx_Free(req);
    return NULL;
  }

  int argvOffset = 2 + req->profileArgs;
  req->queryString = rm_strdup(RedisModule_StringPtrLen(argv[argvOffset++], NULL));
  req->limit = 10;
  req->offset = 0;
  // marks the user set WITHSCORES. internally it's always set
  req->withScores = RMUtil_ArgExists("WITHSCORES", argv, argc, argvOffset) != 0;
  req->withExplainScores = RMUtil_ArgExists("EXPLAINSCORE", argv, argc, argvOffset) != 0;
  req->specialCases = NULL;
  req->requiredFields = NULL;

  req->withSortingKeys = RMUtil_ArgExists("WITHSORTKEYS", argv, argc, argvOffset) != 0;
  // fprintf(stderr, "Sortby: %d, asc: %d withsort: %d\n", req->withSortby, req->sortAscending,
  //         req->withSortingKeys);

  // Detect "NOCONTENT"
  req->noContent = RMUtil_ArgExists("NOCONTENT", argv, argc, argvOffset) != 0;

  // if RETURN exists - make sure we don't have RETURN 0
  if (!req->noContent && RMUtil_ArgExists("RETURN", argv, argc, argvOffset)) {
    long long numReturns = -1;
    RMUtil_ParseArgsAfter("RETURN", argv, argc, "l", &numReturns);
    // RETURN 0 equals NOCONTENT
    if (numReturns <= 0) {
      req->noContent = 1;
    }
  }

  req->withPayload = RMUtil_ArgExists("WITHPAYLOADS", argv, argc, argvOffset) != 0;

  // Parse LIMIT argument
  RMUtil_ParseArgsAfter("LIMIT", argv + argvOffset, argc - argvOffset, "ll", &req->offset, &req->limit);
  if (req->limit < 0 || req->offset < 0) {
    searchRequestCtx_Free(req);
    return NULL;
  }
  req->requestedResultsCount = req->limit + req->offset;

  // Handle special cases
  // Parse SORTBY ... ASC.
  // Parse it ALWAYS first so the sortkey will be send first
  int sortByIndex = RMUtil_ArgIndex("SORTBY", argv, argc);
  if (sortByIndex > 2) {
    req->withSortby = true;
    // Check for command error where no sortkey is given.
    if(sortByIndex + 1 >= argc) {
      searchRequestCtx_Free(req);
      return NULL;
    }
    prepareSortbyCase(req, argv, argc, sortByIndex);
  } else {
    req->withSortby = false;
  }

  unsigned int dialect = RSGlobalConfig.requestConfigParams.dialectVersion;
  int argIndex = RMUtil_ArgExists("DIALECT", argv, argc, argvOffset);
  if(argIndex > 0) {
      argIndex++;
      ArgsCursor ac;
      ArgsCursor_InitRString(&ac, argv+argIndex, argc-argIndex);
      if (parseDialect(&dialect, &ac, status) != REDISMODULE_OK) {
        searchRequestCtx_Free(req);
        return NULL;
      }
  }

  if(dialect >= 2) {
    // Note: currently there is only one single case. For extending those cases we should use a trie here.
    if(strcasestr(req->queryString, "KNN")) {
      specialCaseCtx *knnCtx = prepareOptionalTopKCase(req->queryString, argv, argc, dialect, status);
      if (QueryError_HasError(status)) {
        searchRequestCtx_Free(req);
        return NULL;
      }
      if (knnCtx != NULL) {
        setKNNSpecialCase(req, knnCtx);
      }
    }
  }

  req->format = QEXEC_FORMAT_DEFAULT;
  argIndex = RMUtil_ArgExists("FORMAT", argv, argc, argvOffset);
  if(argIndex > 0) {
    argIndex++;
    ArgsCursor ac;
    ArgsCursor_InitRString(&ac, argv+argIndex, argc-argIndex);
    if (parseValueFormat(&req->format, &ac, status) != REDISMODULE_OK) {
      searchRequestCtx_Free(req);
      return NULL;
    }
  }

  // Get timeout parameter, if set in the command
  argIndex = RMUtil_ArgIndex("TIMEOUT", argv, argc);
  if (argIndex > -1) {
    argIndex++;
    ArgsCursor ac;
    ArgsCursor_InitRString(&ac, argv+argIndex, argc-argIndex);
    if (parseTimeout(&req->timeout, &ac, status)) {
      searchRequestCtx_Free(req);
      return NULL;
    }
  } else {
    req->timeout = RSGlobalConfig.requestConfigParams.queryTimeoutMS;
  }

  return req;
}

static int cmpStrings(const char *s1, size_t l1, const char *s2, size_t l2) {
  int cmp = memcmp(s1, s2, MIN(l1, l2));
  if (l1 == l2) {
    // if the strings are the same length, just return the result of strcmp
    return cmp;
  }

  // if the strings are identical but the lengths aren't, return the longer string
  if (cmp == 0) {
    return l1 > l2 ? 1 : -1;
  } else {  // the strings are lexically different, just return that
    return cmp;
  }
}

static int cmp_results(const void *p1, const void *p2, const void *udata) {

  const searchResult *r1 = p1, *r2 = p2;
  const searchRequestCtx *req = udata;
  // Compary by sorting keys
  if (req->withSortby) {
    int cmp = 0;
    if ((r1->sortKey || r2->sortKey)) {
      // Sort by numeric sorting keys
      if (r1->sortKeyNum != HUGE_VAL && r2->sortKeyNum != HUGE_VAL) {
        double diff = r2->sortKeyNum - r1->sortKeyNum;
        cmp = diff < 0 ? -1 : (diff > 0 ? 1 : 0);
      } else if (r1->sortKey && r2->sortKey) {

        // Sort by string sort keys
        cmp = cmpStrings(r2->sortKey, r2->sortKeyLen, r1->sortKey, r1->sortKeyLen);
        // printf("Using sortKey!! <N=%lu> %.*s vs <N=%lu> %.*s. Result=%d\n", r2->sortKeyLen,
        //        (int)r2->sortKeyLen, r2->sortKey, r1->sortKeyLen, (int)r1->sortKeyLen, r1->sortKey,
        //        cmp);
      } else {
        // If at least one of these has no sort key, it gets high value regardless of asc/desc
        return r2->sortKey ? 1 : -1;
      }
    }
    // in case of a tie or missing both sorting keys - compare ids
    if (!cmp) {
      // printf("It's a tie! Comparing <N=%lu> %.*s vs <N=%lu> %.*s\n", r2->idLen, (int)r2->idLen,
      //        r2->id, r1->idLen, (int)r1->idLen, r1->id);
      cmp = cmpStrings(r2->id, r2->idLen, r1->id, r1->idLen);
    }
    return (req->sortAscending ? -cmp : cmp);
  }

  double s1 = r1->score, s2 = r2->score;
  // printf("Scores: %lf vs %lf. WithSortBy: %d. SK1=%p. SK2=%p\n", s1, s2, req->withSortby,
  //        r1->sortKey, r2->sortKey);
  if (s1 < s2) {
    return 1;
  } else if (s1 > s2) {
    return -1;
  } else {
    // printf("Scores are tied. Will compare ID Strings instead\n");

    // This was reversed to be more compatible with OSS version where tie breaker was changed
    // to return the lower doc ID to reduce sorting heap work. Doc name might not be ascending
    // or descending but this still may reduce heap work.
    // Our tests are usually ascending so this will create similarity between RS and RSC.
    int rv = -cmpStrings(r2->id, r2->idLen, r1->id, r1->idLen);

    // printf("ID Strings: Comparing <N=%lu> %.*s vs <N=%lu> %.*s => %d\n", r2->idLen,
    // (int)r2->idLen,
    //        r2->id, r1->idLen, (int)r1->idLen, r1->id, rv);
    return rv;
  }
}

searchResult *newResult_resp2(searchResult *cached, MRReply *arr, int j, searchReplyOffsets* offsets, int explainScores) {
  int scoreOffset = offsets->score;
  int fieldsOffset = offsets->firstField;
  int payloadOffset = offsets->payload;
  int sortKeyOffset = offsets->sortKey;
  searchResult *res = cached ? cached : rm_malloc(sizeof *res);
  res->sortKey = NULL;
  res->sortKeyNum = HUGE_VAL;
  if (MRReply_Type(MRReply_ArrayElement(arr, j)) != MR_REPLY_STRING) {
    res->id = NULL;
    return res;
  }
  res->id = (char*)MRReply_String(MRReply_ArrayElement(arr, j), &res->idLen);
  if (!res->id) {
    return res;
  }
  // parse score
  if (explainScores) {
    MRReply *scoreReply = MRReply_ArrayElement(arr, j + scoreOffset);
    if (MRReply_Type(scoreReply) != MR_REPLY_ARRAY) {
      res->id = NULL;
      return res;
    }
    if (MRReply_Length(scoreReply) != 2) {
      res->id = NULL;
      return res;
    }
    if (!MRReply_ToDouble(MRReply_ArrayElement(scoreReply, 0), &res->score)) {
      res->id = NULL;
      return res;
    }
    res->explainScores = MRReply_ArrayElement(scoreReply, 1);
    // Parse scores only if they were are part of the shard's response.
  } else if (scoreOffset > 0 &&
             !MRReply_ToDouble(MRReply_ArrayElement(arr, j + scoreOffset), &res->score)) {
      res->id = NULL;
      return res;
  }
  // get fields
  res->fields = fieldsOffset > 0 ? MRReply_ArrayElement(arr, j + fieldsOffset) : NULL;
  // get payloads
  res->payload = payloadOffset > 0 ? MRReply_ArrayElement(arr, j + payloadOffset) : NULL;
  if (sortKeyOffset > 0) {
    res->sortKey = MRReply_String(MRReply_ArrayElement(arr, j + sortKeyOffset), &res->sortKeyLen);
  }
  if (res->sortKey) {
    if (res->sortKey[0] == '#') {
      char *endptr;
      res->sortKeyNum = fast_float_strtod(res->sortKey + 1, &endptr);
      RS_ASSERT(endptr == res->sortKey + res->sortKeyLen);
    }
    // fprintf(stderr, "Sort key string '%s', num '%f\n", res->sortKey, res->sortKeyNum);
  }
  return res;
}

searchResult *newResult_resp3(searchResult *cached, MRReply *results, int j, searchReplyOffsets* offsets, bool explainScores, specialCaseCtx *reduceSpecialCaseCtxSortBy) {
  searchResult *res = cached ? cached : rm_malloc(sizeof *res);
  res->sortKey = NULL;
  res->sortKeyNum = HUGE_VAL;

  MRReply *result_j = MRReply_ArrayElement(results, j);
  if (MRReply_Type(result_j) != MR_REPLY_MAP) {
    res->id = NULL;
    return res;
  }

  MRReply *result_id = MRReply_MapElement(result_j, "id");
  res->id = (char*)MRReply_String(result_id, &res->idLen);
  if (!res->id) {
    return res;
  }

  // parse score
  MRReply *score = MRReply_MapElement(result_j, "score");
  if (explainScores) {
    if (MRReply_Type(score) != MR_REPLY_ARRAY) {
      res->id = NULL;
      return res;
    }
    if (!MRReply_ToDouble(MRReply_ArrayElement(score, 0), &res->score)) {
      res->id = NULL;
      return res;
    }
    res->explainScores = MRReply_ArrayElement(score, 1);

  } else if (offsets->score > 0 && !MRReply_ToDouble(score, &res->score)) {
      res->id = NULL;
      return res;
  }

  // get fields
  res->fields = MRReply_MapElement(result_j, "extra_attributes");

  // get payloads
  res->payload = MRReply_MapElement(result_j, "payload");

  if (offsets->sortKey > 0) {
    MRReply *sortkey = NULL;
    if (reduceSpecialCaseCtxSortBy) {
      MRReply *require_fields = MRReply_MapElement(result_j, "required_fields");
      if (require_fields) {
        sortkey = MRReply_MapElement(require_fields, reduceSpecialCaseCtxSortBy->sortby.sortKey);
      }
    }
    if (!sortkey) {
      // If sortkey is the only special case, it will not be in the required_fields map
      sortkey = MRReply_MapElement(result_j, "sortkey");
    }
    if (!sortkey) {
      // Fail if sortkey is required but not found
      res->id = NULL;
      return res;
    }
    if (sortkey) {
      res->sortKey = MRReply_String(sortkey, &res->sortKeyLen);
      if (res->sortKey) {
        if (res->sortKey[0] == '#') {
          char *endptr;
          res->sortKeyNum = fast_float_strtod(res->sortKey + 1, &endptr);
          RS_ASSERT(endptr == res->sortKey + res->sortKeyLen);
        }
        // fprintf(stderr, "Sort key string '%s', num '%f\n", res->sortKey, res->sortKeyNum);
      }
    }
  }

  return res;
}

static void getReplyOffsets(const searchRequestCtx *ctx, searchReplyOffsets *offsets) {

  /**
   * Reply format
   *
   * ID
   * SCORE         ---| optional - only if WITHSCORES was given, or SORTBY section was not given.
   * Payload
   * Sort field    ---|
   * ...              | special cases - SORTBY, TOPK. Sort key is always first for backwards compatibility.
   * ...           ---|
   * First field
   *
   *
   */

  if (ctx->withScores || !ctx->withSortby) {
    offsets->step = 3;  // 1 for key, 1 for score, 1 for fields
    offsets->score = 1;
    offsets->firstField = 2;
  } else {
    offsets->score = -1;
    offsets->step = 2;  // 1 for key, 1 for fields
    offsets->firstField = 1;
  }
  offsets->payload = -1;
  offsets->sortKey = -1;

  if (ctx->withPayload) {  // save an extra step for payloads
    offsets->step++;
    offsets->payload = offsets->firstField;
    offsets->firstField++;
  }

  // Update the offsets for the special case after determining score, payload, field.
  size_t specialCaseStartOffset = offsets->firstField;
  size_t specialCasesMaxOffset = 0;
  if (ctx->specialCases) {
    size_t nSpecialCases = array_len(ctx->specialCases);
    for(size_t i = 0; i < nSpecialCases; i++) {
      switch (ctx->specialCases[i]->specialCaseType)
      {
      case SPECIAL_CASE_KNN: {
        ctx->specialCases[i]->knn.offset += specialCaseStartOffset;
        specialCasesMaxOffset = MAX(specialCasesMaxOffset, ctx->specialCases[i]->knn.offset);
        break;
      }
      case SPECIAL_CASE_SORTBY: {
        ctx->specialCases[i]->sortby.offset += specialCaseStartOffset;
        offsets->sortKey = ctx->specialCases[i]->sortby.offset;
        specialCasesMaxOffset = MAX(specialCasesMaxOffset, ctx->specialCases[i]->sortby.offset);
        break;
      }
      case SPECIAL_CASE_NONE:
      default:
        break;
      }
    }
  }

  if(specialCasesMaxOffset > 0) {
    offsets->firstField=specialCasesMaxOffset+1;
    offsets->step=offsets->firstField+1;
  }
  else if(ctx->withSortingKeys) {
    offsets->step++;
    offsets->sortKey = offsets->firstField++;
  }

  // nocontent - one less field, and the offset is -1 to avoid parsing it
  if (ctx->noContent) {
    offsets->step--;
    offsets->firstField = -1;
  }
}


/************************** Result processing callbacks **********************/

static int cmp_scored_results(const void *p1, const void *p2, const void *udata) {
  const scoredSearchResultWrapper* s1= p1;
  const scoredSearchResultWrapper* s2 = p2;
  double score1 = s1->score;
  double score2 = s2->score;
  if (score1 < score2) {
    return -1;
  } else if (score1 > score2) {
    return 1;
  }
  return cmpStrings(s1->result->id, s1->result->idLen, s2->result->id, s2->result->idLen);
}

static double parseNumeric(const char *str, const char *sortKey) {
    RS_ASSERT(str[0] == '#');
    char *eptr;
    double d = fast_float_strtod(str + 1, &eptr);
    RS_ASSERT(eptr != sortKey + 1 && *eptr == 0);
    return d;
}

#define GET_NUMERIC_SCORE(d, searchResult_var, score_exp) \
  do {                                                    \
    if (res->sortKeyNum != HUGE_VAL) {                    \
      d = searchResult_var->sortKeyNum;                   \
    } else {                                              \
      const char *score = (score_exp);                    \
      d = parseNumeric(score, res->sortKey);              \
    }                                                     \
  } while (0);

static void ProcessKNNSearchResult(searchResult *res, searchReducerCtx *rCtx, double score, knnContext *knnCtx) {
  // As long as we don't have k results, keep insert
    if (heap_count(knnCtx->pq) < knnCtx->k) {
      scoredSearchResultWrapper* resWrapper = rm_malloc(sizeof(scoredSearchResultWrapper));
      resWrapper->result = res;
      resWrapper->score = score;
      heap_offerx(knnCtx->pq, resWrapper);
    } else {
      // Check for upper bound
      scoredSearchResultWrapper tmpWrapper;
      tmpWrapper.result = res;
      tmpWrapper.score = score;
      scoredSearchResultWrapper *largest = heap_peek(knnCtx->pq);
      int c = cmp_scored_results(&tmpWrapper, largest, rCtx->searchCtx);
      if (c < 0) {
        scoredSearchResultWrapper* resWrapper = rm_malloc(sizeof(scoredSearchResultWrapper));
        resWrapper->result = res;
        resWrapper->score = score;
        // Current result is smaller then upper bound, replace them.
        largest = heap_poll(knnCtx->pq);
        heap_offerx(knnCtx->pq, resWrapper);
        rCtx->cachedResult = largest->result;
        rm_free(largest);
      } else {
        rCtx->cachedResult = res;
      }
    }
}

static void ProcessKNNSearchReply(MRReply *arr, searchReducerCtx *rCtx, RedisModuleCtx *ctx) {
  if (arr == NULL) {
    return;
  }
  if (MRReply_Type(arr) == MR_REPLY_ERROR) {
    return;
  }

  bool resp3 = MRReply_Type(arr) == MR_REPLY_MAP;
  if (!resp3 && (MRReply_Type(arr) != MR_REPLY_ARRAY || MRReply_Length(arr) == 0)) {
    // Empty reply??
    return;
  }

  searchRequestCtx *req = rCtx->searchCtx;
  specialCaseCtx* reduceSpecialCaseCtxKnn = rCtx->reduceSpecialCaseCtxKnn;
  specialCaseCtx* reduceSpecialCaseCtxSortBy = rCtx->reduceSpecialCaseCtxSortby;
  searchResult *res;
  if (resp3) {
    // Check for a warning
    MRReply *warning = MRReply_MapElement(arr, "warning");
    RS_LOG_ASSERT(warning && MRReply_Type(warning) == MR_REPLY_ARRAY, "invalid warning record");
    if (!rCtx->warning && MRReply_Length(warning) > 0) {
      rCtx->warning = warning;
    }

    MRReply *results = MRReply_MapElement(arr, "results");
    RS_LOG_ASSERT(results && MRReply_Type(results) == MR_REPLY_ARRAY, "invalid results record");
    size_t len = MRReply_Length(results);
    for (int j = 0; j < len; ++j) {
      res = newResult_resp3(rCtx->cachedResult, results, j, &rCtx->offsets, rCtx->searchCtx->withExplainScores, reduceSpecialCaseCtxSortBy);
      if (res && res->id) {
        rCtx->cachedResult = NULL;
      } else {
        RedisModule_Log(ctx, "warning", "missing required_field when parsing redisearch results");
        goto error;
      }
      MRReply *require_fields = MRReply_MapElement(MRReply_ArrayElement(results, j), "required_fields");
      if (!require_fields) {
        RedisModule_Log(ctx, "warning", "missing required_fields when parsing redisearch results");
        goto error;
      }
      MRReply *score_value = MRReply_MapElement(require_fields, reduceSpecialCaseCtxKnn->knn.fieldName);
      if (!score_value) {
        RedisModule_Log(ctx, "warning", "missing knn required_field when parsing redisearch results");
        goto error;
      }
      double d;
      GET_NUMERIC_SCORE(d, res, MRReply_String(score_value, NULL));
      ProcessKNNSearchResult(res, rCtx, d, &reduceSpecialCaseCtxKnn->knn);
    }
    processResultFormat(&req->format, arr);

  } else {
    size_t len = MRReply_Length(arr);

    int step = rCtx->offsets.step;
    int scoreOffset = reduceSpecialCaseCtxKnn->knn.offset;
    for (int j = 1; j < len; j += step) {
      if (j + step > len) {
        RedisModule_Log(
            ctx, "warning",
            "got a bad reply from redisearch, reply contains less parameters then expected");
        rCtx->errorOccurred = true;
        break;
      }
      res = newResult_resp2(rCtx->cachedResult, arr, j, &rCtx->offsets, rCtx->searchCtx->withExplainScores);
      if (res && res->id) {
        rCtx->cachedResult = NULL;
      } else {
        RedisModule_Log(ctx, "warning", "missing required_field when parsing redisearch results");
        goto error;
      }

      double d;
      GET_NUMERIC_SCORE(d, res, MRReply_String(MRReply_ArrayElement(arr, j + scoreOffset), NULL));
      ProcessKNNSearchResult(res, rCtx, d, &reduceSpecialCaseCtxKnn->knn);
    }
  }
  return;

error:
  rCtx->errorOccurred = true;
  // invalid result - usually means something is off with the response, and we should just
  // quit this response
  rCtx->cachedResult = res;
}

static void processSearchReplyResult(searchResult *res, searchReducerCtx *rCtx, RedisModuleCtx *ctx) {
  if (!res || !res->id) {
    RedisModule_Log(ctx, "warning", "got an unexpected argument when parsing redisearch results");
    rCtx->errorOccurred = true;
    // invalid result - usually means something is off with the response, and we should just
    // quit this response
    rCtx->cachedResult = res;
    return;
  }

  rCtx->cachedResult = NULL;

  // fprintf(stderr, "Result %d Reply docId %s score: %f sortkey %f\n", i, res->id, res->score, res->sortKeyNum);

  // TODO: minmax_heap?
  if (heap_count(rCtx->pq) < heap_size(rCtx->pq)) {
    // printf("Offering result score %f\n", res->score);
    heap_offerx(rCtx->pq, res);
  } else {
    searchResult *smallest = heap_peek(rCtx->pq);
    int c = cmp_results(res, smallest, rCtx->searchCtx);
    if (c < 0) {
      smallest = heap_poll(rCtx->pq);
      heap_offerx(rCtx->pq, res);
      rCtx->cachedResult = smallest;
    } else {
      rCtx->cachedResult = res;
      if (rCtx->searchCtx->withSortby) {
        // If the result is lower than the last result in the heap,
        // AND there is a user-defined sort order - we can stop now
        return;
      }
    }
  }
}

static void processSearchReply(MRReply *arr, searchReducerCtx *rCtx, RedisModuleCtx *ctx) {
  if (arr == NULL) {
    return;
  }
  if (MRReply_Type(arr) == MR_REPLY_ERROR) {
    return;
  }

  bool resp3 = MRReply_Type(arr) == MR_REPLY_MAP;
  if (!resp3 && (MRReply_Type(arr) != MR_REPLY_ARRAY || MRReply_Length(arr) == 0)) {
    // Empty reply??
    return;
  }

  searchRequestCtx *req = rCtx->searchCtx;

  if (resp3) // RESP3
  {
    // Check for a warning
    MRReply *warning = MRReply_MapElement(arr, "warning");
    RS_LOG_ASSERT(warning && MRReply_Type(warning) == MR_REPLY_ARRAY, "invalid warning record");
    if (!rCtx->warning && MRReply_Length(warning) > 0) {
      rCtx->warning = warning;
    }

    MRReply *total_results = MRReply_MapElement(arr, "total_results");
    if (!total_results) {
      rCtx->errorOccurred = true;
      return;
    }
    rCtx->totalReplies += MRReply_Integer(total_results);
    MRReply *results = MRReply_MapElement(arr, "results");
    if (!results) {
      rCtx->errorOccurred = true;
      return;
    }
    size_t len = MRReply_Length(results);

    bool needScore = rCtx->offsets.score > 0;
    for (int i = 0; i < len; ++i) {
      searchResult *res = newResult_resp3(rCtx->cachedResult, results, i, &rCtx->offsets, rCtx->searchCtx->withExplainScores, rCtx->reduceSpecialCaseCtxSortby);
      processSearchReplyResult(res, rCtx, ctx);
    }
    processResultFormat(&rCtx->searchCtx->format, arr);
  }
  else // RESP2
  {
    size_t len = MRReply_Length(arr);

    // first element is the total count
    rCtx->totalReplies += MRReply_Integer(MRReply_ArrayElement(arr, 0));

    int step = rCtx->offsets.step;
    // fprintf(stderr, "Step %d, scoreOffset %d, fieldsOffset %d, sortKeyOffset %d\n", step,
    //         scoreOffset, fieldsOffset, sortKeyOffset);

    for (int j = 1; j < len; j += step) {
      if (j + step > len) {
        RedisModule_Log(ctx, "warning",
          "got a bad reply from redisearch, reply contains less parameters then expected");
        rCtx->errorOccurred = true;
        break;
      }
      searchResult *res = newResult_resp2(rCtx->cachedResult, arr, j, &rCtx->offsets , rCtx->searchCtx->withExplainScores);
      processSearchReplyResult(res, rCtx, ctx);
    }
  }
}

/************************ Result post processing callbacks ********************/


static void noOpPostProcess(searchReducerCtx *rCtx){
  return;
}

static void knnPostProcess(searchReducerCtx *rCtx) {
  specialCaseCtx* reducerSpecialCaseCtx = rCtx->reduceSpecialCaseCtxKnn;
  RS_ASSERT(reducerSpecialCaseCtx->specialCaseType == SPECIAL_CASE_KNN);
  if(reducerSpecialCaseCtx->knn.pq) {
    size_t numberOfResults = heap_count(reducerSpecialCaseCtx->knn.pq);
    for (size_t i = 0; i < numberOfResults; i++) {
      scoredSearchResultWrapper* wrappedResult = heap_poll(reducerSpecialCaseCtx->knn.pq);
      searchResult* res = wrappedResult->result;
      rm_free(wrappedResult);
      if(heap_count(rCtx->pq) < heap_size(rCtx->pq)) {
        heap_offerx(rCtx->pq, res);
      }
      else {
        searchResult *smallest = heap_peek(rCtx->pq);
        int c = cmp_results(res, smallest, rCtx->searchCtx);
        if (c < 0) {
          smallest = heap_poll(rCtx->pq);
          heap_offerx(rCtx->pq, res);
          rm_free(smallest);
        } else {
          rm_free(res);
        }
      }
    }
  }
  // We can always get at most K results
  rCtx->totalReplies = heap_count(rCtx->pq);

}

static void sendSearchResults(RedisModule_Reply *reply, searchReducerCtx *rCtx) {
  // Reverse the top N results

  rCtx->postProcess((struct searchReducerCtx *)rCtx);

  searchRequestCtx *req = rCtx->searchCtx;

  // Number of results to actually return
  size_t num = req->requestedResultsCount;

  size_t qlen = heap_count(rCtx->pq);
  size_t pos = qlen;

  // Load the results from the heap into a sorted array. Free the items in
  // the heap one-by-one so that we don't have to go through them again
  searchResult **results = rm_malloc(sizeof(*results) * qlen);
  while (pos) {
    results[--pos] = heap_poll(rCtx->pq);
  }
  heap_free(rCtx->pq);
  rCtx->pq = NULL;

  //-------------------------------------------------------------------------------------------
  RedisModule_Reply_Map(reply);
  if (reply->resp3) // RESP3
  {
    RedisModule_Reply_SimpleString(reply, "attributes");
    if (rCtx->fieldNames) {
      MR_ReplyWithMRReply(reply, rCtx->fieldNames);
    } else {
      RedisModule_Reply_EmptyArray(reply);
    }

    RedisModule_Reply_SimpleString(reply, "warning"); // >warning
    if (rCtx->warning) {
      MR_ReplyWithMRReply(reply, rCtx->warning);
    } else {
      RedisModule_Reply_EmptyArray(reply);
    }

    RedisModule_ReplyKV_LongLong(reply, "total_results", rCtx->totalReplies);

    if (rCtx->searchCtx->format & QEXEC_FORMAT_EXPAND) {
      RedisModule_ReplyKV_SimpleString(reply, "format", "EXPAND"); // >format
    } else {
      RedisModule_ReplyKV_SimpleString(reply, "format", "STRING"); // >format
    }

    RedisModule_ReplyKV_Array(reply, "results"); // >results

    for (int i = 0; i < qlen && i < num; ++i) {
      RedisModule_Reply_Map(reply); // >> result
        searchResult *res = results[i];

        RedisModule_ReplyKV_StringBuffer(reply, "id", res->id, res->idLen);

        if (req->withScores) {
          RedisModule_Reply_SimpleString(reply, "score");

          if (req->withExplainScores) {
            RedisModule_Reply_Array(reply);
              RedisModule_Reply_Double(reply, res->score);
              MR_ReplyWithMRReply(reply, res->explainScores);
            RedisModule_Reply_ArrayEnd(reply);
          } else {
            RedisModule_Reply_Double(reply, res->score);
          }
        }

        if (req->withPayload) {
          RedisModule_Reply_SimpleString(reply, "payload");
          MR_ReplyWithMRReply(reply, res->payload);
        }

        if (req->withSortingKeys && req->withSortby) {
          RedisModule_Reply_SimpleString(reply, "sortkey");
          if (res->sortKey) {
            RedisModule_Reply_StringBuffer(reply, res->sortKey, res->sortKeyLen);
          } else {
            RedisModule_Reply_Null(reply);
          }
        }
        if (!req->noContent) {
          RedisModule_ReplyKV_MRReply(reply, "extra_attributes", res->fields); // >> extra_attributes
        }

        RedisModule_Reply_SimpleString(reply, "values");
        RedisModule_Reply_EmptyArray(reply);
      RedisModule_Reply_MapEnd(reply); // >>result
    }

    RedisModule_Reply_ArrayEnd(reply); // >results
  }
  //-------------------------------------------------------------------------------------------
  else // RESP2
  {
    RedisModule_Reply_LongLong(reply, rCtx->totalReplies);

    for (pos = rCtx->searchCtx->offset; pos < qlen && pos < num; pos++) {
      searchResult *res = results[pos];
      RedisModule_Reply_StringBuffer(reply, res->id, res->idLen);
      if (req->withScores) {
        if (req->withExplainScores) {
          RedisModule_Reply_Array(reply);
            RedisModule_Reply_Double(reply, res->score);
            MR_ReplyWithMRReply(reply, res->explainScores);
          RedisModule_Reply_ArrayEnd(reply);
        } else {
          RedisModule_Reply_Double(reply, res->score);
        }
      }
      if (req->withPayload) {
        MR_ReplyWithMRReply(reply, res->payload);
      }
      if (req->withSortingKeys && req->withSortby) {
        if (res->sortKey) {
          RedisModule_Reply_StringBuffer(reply, res->sortKey, res->sortKeyLen);
        } else {
          RedisModule_Reply_Null(reply);
        }
      }
      if (!req->noContent) {
        MR_ReplyWithMRReply(reply, res->fields);
      }
    }
  }
  RedisModule_Reply_MapEnd(reply);
  //-------------------------------------------------------------------------------------------

  // Free the sorted results
  for (pos = 0; pos < qlen; pos++) {
    rm_free(results[pos]);
  }
  rm_free(results);
}

/**
 * This function is used to print profiles received from the shards.
 * It is used by both SEARCH and AGGREGATE.
 */
static void PrintShardProfile_resp2(RedisModule_Reply *reply, int count, MRReply **replies, bool isSearch) {
  // The 1st location always stores the results. On FT.AGGREGATE, the next place stores the
  // cursor ID. The last location (2nd for FT.SEARCH and 3rd for FT.AGGREGATE) stores the
  // profile information of the shard.
  const int profile_data_idx = isSearch ? 1 : 2;
  for (int i = 0; i < count; ++i) {
    MRReply *shards_reply = MRReply_ArrayElement(replies[i], profile_data_idx);
    MRReply *shards_array_profile = MRReply_ArrayElement(shards_reply, 1);
    MRReply *shard_profile = MRReply_ArrayElement(shards_array_profile, 0);
    MR_ReplyWithMRReply(reply, shard_profile);
  }
}

static void PrintShardProfile_resp3(RedisModule_Reply *reply, int count, MRReply **replies, bool isSearch) {
  for (int i = 0; i < count; ++i) {
    MRReply *profile;
    if (!isSearch) {
      // On aggregate commands, take the results from the response (second component is the cursor-id)
      MRReply *results = MRReply_ArrayElement(replies[i], 0);
      profile = MRReply_MapElement(results, PROFILE_STR);
    } else {
      profile = MRReply_MapElement(replies[i], PROFILE_STR);
    }
    MRReply *shards = MRReply_MapElement(profile, PROFILE_SHARDS_STR);
    MRReply *shard = MRReply_ArrayElement(shards, 0);

    MR_ReplyWithMRReply(reply, shard);
  }
}

void PrintShardProfile(RedisModule_Reply *reply, void *ctx) {
  PrintShardProfile_ctx *pCtx = ctx;
  if (reply->resp3) {
    PrintShardProfile_resp3(reply, pCtx->count, pCtx->replies, pCtx->isSearch);
  } else {
    PrintShardProfile_resp2(reply, pCtx->count, pCtx->replies, pCtx->isSearch);
  }
}

struct PrintCoordProfile_ctx {
  clock_t totalTime;
  clock_t postProcessTime;
};
static void profileSearchReplyCoordinator(RedisModule_Reply *reply, void *ctx) {
  struct PrintCoordProfile_ctx *pCtx = ctx;
  RedisModule_Reply_Map(reply);
  RedisModule_ReplyKV_Double(reply, "Total Coordinator time", (double)(clock() - pCtx->totalTime) / CLOCKS_PER_MILLISEC);
  RedisModule_ReplyKV_Double(reply, "Post Processing time", (double)(clock() - pCtx->postProcessTime) / CLOCKS_PER_MILLISEC);
  RedisModule_Reply_MapEnd(reply);
}

static void profileSearchReply(RedisModule_Reply *reply, searchReducerCtx *rCtx,
                               int count, MRReply **replies,
                               clock_t totalTime, clock_t postProcessTime) {
  bool has_map = RedisModule_HasMap(reply);
  RedisModule_Reply_Map(reply); // root
    // Have a named map for the results for RESP3
    if (has_map) {
      RedisModule_Reply_SimpleString(reply, "Results"); // >results
    }
    sendSearchResults(reply, rCtx);

    // print profile of shards & coordinator
    PrintShardProfile_ctx shardsCtx = {
        .count = count,
        .replies = replies,
        .isSearch = true,
    };
    struct PrintCoordProfile_ctx coordCtx = {
        .totalTime = totalTime,
        .postProcessTime = postProcessTime,
    };
    Profile_PrintInFormat(reply, PrintShardProfile, &shardsCtx, profileSearchReplyCoordinator, &coordCtx);

    RedisModule_Reply_MapEnd(reply); // >root
}

static void searchResultReducer_wrapper(void *mc_v) {
  struct MRCtx *mc = mc_v;
  searchResultReducer(mc, MRCtx_GetNumReplied(mc), MRCtx_GetReplies(mc));
}

static int searchResultReducer_background(struct MRCtx *mc, int count, MRReply **replies) {
  ConcurrentSearch_ThreadPoolRun(searchResultReducer_wrapper, mc, DIST_AGG_THREADPOOL);
  return REDISMODULE_OK;
}

static bool should_return_error(MRReply *reply) {
  // TODO: Replace third condition with a var instead of hard-coded string
  const char *errStr = MRReply_String(reply, NULL);
  return (!errStr
          || RSGlobalConfig.requestConfigParams.timeoutPolicy == TimeoutPolicy_Fail
          || strcmp(errStr, "Timeout limit was reached"));
}

static bool should_return_timeout_error(searchRequestCtx *req) {
  return RSGlobalConfig.requestConfigParams.timeoutPolicy == TimeoutPolicy_Fail
         && req->timeout != 0
         && ((double)(clock() - req->initClock) / CLOCKS_PER_MILLISEC) > req->timeout;
}

static int searchResultReducer(struct MRCtx *mc, int count, MRReply **replies) {
  clock_t postProcessTime;
  RedisModuleBlockedClient *bc = MRCtx_GetBlockedClient(mc);
  RedisModuleCtx *ctx = RedisModule_GetThreadSafeContext(bc);
  searchRequestCtx *req = MRCtx_GetPrivData(mc);
  searchReducerCtx rCtx = {NULL};
  int profile = req->profileArgs > 0;
  RedisModule_Reply _reply = RedisModule_NewReply(ctx), *reply = &_reply;

  int res = REDISMODULE_OK;
  // got no replies - this means timeout
  if (count == 0 || req->limit < 0) {
    res = RedisModule_Reply_Error(reply, "Could not send query to cluster");
    goto cleanup;
  }

  // Traverse the replies, check for early bail-out which we want for all errors
  // but timeout+non-strict timeout policy.
  for (int i = 0; i < count; i++) {
    MRReply *curr_rep = replies[i];
    if (MRReply_Type(curr_rep) == MR_REPLY_ERROR) {
      rCtx.errorOccurred = true;
      rCtx.lastError = curr_rep;
      if (should_return_error(curr_rep)) {
        res = MR_ReplyWithMRReply(reply, curr_rep);
        goto cleanup;
      }
    }
  }

  rCtx.searchCtx = req;

  // Get reply offsets
  getReplyOffsets(rCtx.searchCtx, &rCtx.offsets);

  // Init results heap.
  size_t num = req->requestedResultsCount;
  rCtx.pq = rm_malloc(heap_sizeof(num));
  heap_init(rCtx.pq, cmp_results, req, num);

  // Default result process and post process operations
  rCtx.processReply = (processReplyCB) processSearchReply;
  rCtx.postProcess = (postProcessReplyCB) noOpPostProcess;

  if (req->specialCases) {
    size_t nSpecialCases = array_len(req->specialCases);
    for (size_t i = 0; i < nSpecialCases; ++i) {
      if (req->specialCases[i]->specialCaseType == SPECIAL_CASE_KNN) {
        specialCaseCtx* knnCtx = req->specialCases[i];
        rCtx.postProcess = (postProcessReplyCB) knnPostProcess;
        rCtx.reduceSpecialCaseCtxKnn = knnCtx;
        if (knnCtx->knn.shouldSort) {
          knnCtx->knn.pq = rm_malloc(heap_sizeof(knnCtx->knn.k));
          heap_init(knnCtx->knn.pq, cmp_scored_results, NULL, knnCtx->knn.k);
          rCtx.processReply = (processReplyCB) ProcessKNNSearchReply;
          break;
        }
      } else if (req->specialCases[i]->specialCaseType == SPECIAL_CASE_SORTBY) {
        rCtx.reduceSpecialCaseCtxSortby = req->specialCases[i];
      }
    }
  }

  if (!profile) {
    for (int i = 0; i < count; ++i) {
      rCtx.processReply(replies[i], (struct searchReducerCtx *)&rCtx, ctx);

      // If we timed out on strict timeout policy, return a timeout error
      if (should_return_timeout_error(req)) {
        RedisModule_Reply_Error(reply, QueryError_Strerror(QUERY_ETIMEDOUT));
        goto cleanup;
      }
    }
  } else {
    for (int i = 0; i < count; ++i) {
      MRReply *mr_reply;
      if (reply->resp3) {
        mr_reply = MRReply_MapElement(replies[i], "Results");
      } else {
        mr_reply = MRReply_ArrayElement(replies[i], 0);
      }
      rCtx.processReply(mr_reply, (struct searchReducerCtx *)&rCtx, ctx);

      // If we timed out on strict timeout policy, return a timeout error
      if (should_return_timeout_error(req)) {
        RedisModule_Reply_Error(reply, QueryError_Strerror(QUERY_ETIMEDOUT));
        goto cleanup;
      }
    }
  }

  if (rCtx.cachedResult) {
    rm_free(rCtx.cachedResult);
  }

  if (rCtx.errorOccurred && !rCtx.lastError) {
    RedisModule_Reply_Error(reply, "could not parse redisearch results");
    goto cleanup;
  }

  if (!profile) {
    sendSearchResults(reply, &rCtx);
  } else {
    profileSearchReply(reply, &rCtx, count, replies, req->profileClock, clock());
  }

  TotalGlobalStats_CountQuery(QEXEC_F_IS_SEARCH, clock() - req->initClock);

cleanup:
  RedisModule_EndReply(reply);

  if (rCtx.pq) {
    heap_destroy(rCtx.pq);
  }
  if (rCtx.reduceSpecialCaseCtxKnn &&
      rCtx.reduceSpecialCaseCtxKnn->knn.pq) {
    heap_destroy(rCtx.reduceSpecialCaseCtxKnn->knn.pq);
  }

  RedisModule_BlockedClientMeasureTimeEnd(bc);
  RedisModule_UnblockClient(bc, NULL);
  RedisModule_FreeThreadSafeContext(ctx);
  // We could pass `mc` to the unblock function to perform the next 3 cleanup steps, but
  // this way we free the memory from the background after the client is unblocked,
  // which is a bit more efficient.
  // The unblocking callback also replies with error if there was 0 replies from the shards,
  // and since we already replied with error in this case (in the beginning of this function),
  // we can't pass `mc` to the unblock function.
  searchRequestCtx_Free(req);
  MR_requestCompleted();
  MRCtx_Free(mc);
  return res;
}

static inline bool cannotBlockCtx(RedisModuleCtx *ctx) {
  return RedisModule_GetContextFlags(ctx) & REDISMODULE_CTX_FLAGS_DENY_BLOCKING;
}

static inline int ReplyBlockDeny(RedisModuleCtx *ctx, const RedisModuleString *cmd) {
  return RMUtil_ReplyWithErrorFmt(ctx, "Cannot perform `%s`: Cannot block", RedisModule_StringPtrLen(cmd, NULL));
}

static int genericCallUnderscoreVariant(RedisModuleCtx *ctx, RedisModuleString **argv, int argc) {
  size_t len;
  const char *cmd = RedisModule_StringPtrLen(argv[0], &len);
  RS_ASSERT(!strncasecmp(cmd, "FT.", 3));
  char *localCmd;
  rm_asprintf(&localCmd, "_%.*s", len, cmd);
  /*
   * v - argv input array of RedisModuleString
   * E - return errors as RedisModuleCallReply object (instead of NULL)
   * M - respect OOM
   * 0 - same RESP protocol
   * ! - replicate the command if needed (allows for replication)
   * NOTICE: We don't add the `C` flag, such that the user that runs the internal
   * command is the unrestricted user. Such that it can execute internal commands
   * even if the dispatching user does not have such permissions (we reach here
   * only on OSS with 1 shard due to the mechanism of this function).
   * This is OK because the user already passed the ACL command validation (keys - TBD)
   * before reaching the non-underscored command command-handler.
   */

  RedisModuleCallReply *r = RedisModule_Call(ctx, localCmd, "vEM0!", argv + 1, argc - 1);
  RedisModule_ReplyWithCallReply(ctx, r); // Pass the reply to the client
  rm_free(localCmd);
  RedisModule_FreeCallReply(r);
  return REDISMODULE_OK;
}

/* FT.MGET {idx} {key} ... */
int MGetCommandHandler(RedisModuleCtx *ctx, RedisModuleString **argv, int argc) {
  if (argc < 3) {
    return RedisModule_WrongArity(ctx);
  } else if (!SearchCluster_Ready()) {
    // Check that the cluster state is valid
    return RedisModule_ReplyWithError(ctx, CLUSTERDOWN_ERR);
  }
  RS_AutoMemory(ctx);

  VERIFY_ACL(ctx, argv[1])

  if (NumShards == 1) {
    return genericCallUnderscoreVariant(ctx, argv, argc);
  } else if (cannotBlockCtx(ctx)) {
    return ReplyBlockDeny(ctx, argv[0]);
  }

  MRCommand cmd = MR_NewCommandFromRedisStrings(argc, argv);
  MRCommand_SetProtocol(&cmd, ctx);
  /* Replace our own FT command with _FT. command */
  MRCommand_SetPrefix(&cmd, "_FT");

  struct MRCtx *mrctx = MR_CreateCtx(ctx, 0, NULL, NumShards);
  MR_Fanout(mrctx, mergeArraysReducer, cmd, true);
  return REDISMODULE_OK;
}

int SpellCheckCommandHandler(RedisModuleCtx *ctx, RedisModuleString **argv, int argc) {
  if (NumShards == 0) {
    // Cluster state is not ready
    return RedisModule_ReplyWithError(ctx, CLUSTERDOWN_ERR);
  } else if (argc < 3) {
    return RedisModule_WrongArity(ctx);
  }
  RS_AutoMemory(ctx);

  VERIFY_ACL(ctx, argv[1])

  if (NumShards == 1) {
    return SpellCheckCommand(ctx, argv, argc);
  } else if (cannotBlockCtx(ctx)) {
    return ReplyBlockDeny(ctx, argv[0]);
  }

  MRCommand cmd = MR_NewCommandFromRedisStrings(argc, argv);
  MRCommand_SetProtocol(&cmd, ctx);
  /* Replace our own FT command with _FT. command */
  MRCommand_SetPrefix(&cmd, "_FT");

  MRCommand_Insert(&cmd, 3, "FULLSCOREINFO", sizeof("FULLSCOREINFO") - 1);

  struct MRCtx *mrctx = MR_CreateCtx(ctx, 0, NULL, NumShards);
  MR_Fanout(mrctx, is_resp3(ctx) ? spellCheckReducer_resp3 : spellCheckReducer_resp2, cmd, true);
  return REDISMODULE_OK;
}

static int MastersFanoutCommandHandler(RedisModuleCtx *ctx,
  RedisModuleString **argv, int argc, int indexNamePos) {
  if (argc < 2) {
    return RedisModule_WrongArity(ctx);
  } else if (!SearchCluster_Ready()) {
    // Check that the cluster state is valid
    return RedisModule_ReplyWithError(ctx, CLUSTERDOWN_ERR);
  }
  RS_AutoMemory(ctx);

  // Validate ACL key permissions if needed (for commands that access an index)
  if (indexNamePos != -1) {
    if (indexNamePos >= argc) {
      return RedisModule_WrongArity(ctx);
    }
    VERIFY_ACL(ctx, argv[indexNamePos])
  }

  if (NumShards == 1) {
    // There is only one shard in the cluster. We can handle the command locally.
    return genericCallUnderscoreVariant(ctx, argv, argc);
  } else if (cannotBlockCtx(ctx)) {
    return ReplyBlockDeny(ctx, argv[0]);
  }

  MRCommand cmd = MR_NewCommandFromRedisStrings(argc, argv);
  MRCommand_SetProtocol(&cmd, ctx);
  /* Replace our own FT command with _FT. command */
  MRCommand_SetPrefix(&cmd, "_FT");
  struct MRCtx *mrctx = MR_CreateCtx(ctx, 0, NULL, NumShards);

  MR_Fanout(mrctx, allOKReducer, cmd, true);
  return REDISMODULE_OK;
}

static int FanoutCommandHandlerWithIndexAtFirstArg(RedisModuleCtx *ctx,
  RedisModuleString **argv, int argc) {
  return MastersFanoutCommandHandler(ctx, argv, argc, 1);
}

static int FanoutCommandHandlerWithIndexAtSecondArg(RedisModuleCtx *ctx,
  RedisModuleString **argv, int argc) {
  return MastersFanoutCommandHandler(ctx, argv, argc, 2);
}

static int FanoutCommandHandlerIndexless(RedisModuleCtx *ctx,
  RedisModuleString **argv, int argc) {
  return MastersFanoutCommandHandler(ctx, argv, argc, -1);
}

// Supports FT.ADD, FT.DEL, FT.GET, FT.SUGADD, FT.SUGGET, FT.SUGDEL, FT.SUGLEN.
// If needed for more commands, make sure `MRCommand_GetShardingKey` is implemented for them.
// Notice that only OSS cluster should deal with such redirections.
static int SingleShardCommandHandler(RedisModuleCtx *ctx,
  RedisModuleString **argv, int argc, int indexNamePos) {
  if (argc < 2) {
    return RedisModule_WrongArity(ctx);
  } else if (!SearchCluster_Ready()) {
    return RedisModule_ReplyWithError(ctx, CLUSTERDOWN_ERR);
  }
  RS_AutoMemory(ctx);

  // Validate ACL key permissions if needed (for commands that access an index)
  if (indexNamePos != -1) {
    if (indexNamePos >= argc) {
      return RedisModule_WrongArity(ctx);
    }
    VERIFY_ACL(ctx, argv[indexNamePos])
  }

  if (NumShards == 1) {
    // There is only one shard in the cluster. We can handle the command locally.
    return genericCallUnderscoreVariant(ctx, argv, argc);
  } else if (cannotBlockCtx(ctx)) {
    return ReplyBlockDeny(ctx, argv[0]);
  }

  MRCommand cmd = MR_NewCommandFromRedisStrings(argc, argv);
  MRCommand_SetProtocol(&cmd, ctx);
  /* Replace our own FT command with _FT. command */
  MRCommand_SetPrefix(&cmd, "_FT");

  MR_MapSingle(MR_CreateCtx(ctx, 0, NULL, NumShards), singleReplyReducer, cmd);

  return REDISMODULE_OK;
}

static int SingleShardCommandHandlerWithIndexAtFirstArg(RedisModuleCtx *ctx,
  RedisModuleString **argv, int argc) {
  return SingleShardCommandHandler(ctx, argv, argc, 1);
}

void RSExecDistAggregate(RedisModuleCtx *ctx, RedisModuleString **argv, int argc,
                         struct ConcurrentCmdCtx *cmdCtx);
int RSAggregateCommand(RedisModuleCtx *ctx, RedisModuleString **argv, int argc);

/** Debug */
void DEBUG_RSExecDistAggregate(RedisModuleCtx *ctx, RedisModuleString **argv, int argc,
                         struct ConcurrentCmdCtx *cmdCtx);

int DistAggregateCommand(RedisModuleCtx *ctx, RedisModuleString **argv, int argc) {
  if (NumShards == 0) {
    return RedisModule_ReplyWithError(ctx, CLUSTERDOWN_ERR);
  } else if (argc < 3) {
    return RedisModule_WrongArity(ctx);
  }

  // Coord callback
  ConcurrentCmdHandler dist_callback = RSExecDistAggregate;

  bool isDebug = (RMUtil_ArgIndex("_FT.DEBUG", argv, 1) != -1);
  if (isDebug) {
    argv++;
    argc--;
    dist_callback = DEBUG_RSExecDistAggregate;
  }

  // Prepare the spec ref for the background thread
  const char *idx = RedisModule_StringPtrLen(argv[1], NULL);
  IndexLoadOptions lopts = {.nameC = idx, .flags = INDEXSPEC_LOAD_NOCOUNTERINC};
  StrongRef spec_ref = IndexSpec_LoadUnsafeEx(&lopts);
  IndexSpec *sp = StrongRef_Get(spec_ref);
  if (!sp) {
    // Reply with error
<<<<<<< HEAD
    return RedisModule_ReplyWithErrorFormat(ctx, "No index exists with provided name %s", idx);
=======
    return RedisModule_ReplyWithErrorFormat(ctx, "No such index %s", idx);
>>>>>>> 34a3dee8
  }

  bool isProfile = (RMUtil_ArgIndex("FT.PROFILE", argv, 1) != -1);
  // Check the ACL key permissions of the user w.r.t the queried index (only if
  // not profiling, as it was already checked earlier).
  if (!isProfile && !ACLUserMayAccessIndex(ctx, sp)) {
    return RedisModule_ReplyWithError(ctx, NOPERM_ERR);
  }

  if (NumShards == 1) {
    // There is only one shard in the cluster. We can handle the command locally.
    return RSAggregateCommand(ctx, argv, argc);
  } else if (cannotBlockCtx(ctx)) {
    return ReplyBlockDeny(ctx, argv[0]);
  }

  return ConcurrentSearch_HandleRedisCommandEx(DIST_AGG_THREADPOOL, CMDCTX_NO_GIL,
                                               dist_callback, ctx, argv, argc,
                                               StrongRef_Demote(spec_ref));
}

static void CursorCommandInternal(RedisModuleCtx *ctx, RedisModuleString **argv, int argc, struct ConcurrentCmdCtx *cmdCtx) {
  RSCursorCommand(ctx, argv, argc);
}

static int CursorCommand(RedisModuleCtx *ctx, RedisModuleString **argv, int argc) {
  if (argc < 4) {
    return RedisModule_WrongArity(ctx);
  } else if (!SearchCluster_Ready()) {
    return RedisModule_ReplyWithError(ctx, CLUSTERDOWN_ERR);
  }

  VERIFY_ACL(ctx, argv[2])

  if (NumShards == 1) {
    // There is only one shard in the cluster. We can handle the command locally.
    return RSCursorCommand(ctx, argv, argc);
  } else if (cannotBlockCtx(ctx)) {
    return ReplyBlockDeny(ctx, argv[0]);
  }

  return ConcurrentSearch_HandleRedisCommandEx(DIST_AGG_THREADPOOL, CMDCTX_NO_GIL,
                                               CursorCommandInternal, ctx, argv, argc,
                                               (WeakRef){0});
}

int TagValsCommandHandler(RedisModuleCtx *ctx, RedisModuleString **argv, int argc) {
  if (argc < 3) {
    return RedisModule_WrongArity(ctx);
  } else if (!SearchCluster_Ready()) {
    // Check that the cluster state is valid
    return RedisModule_ReplyWithError(ctx, CLUSTERDOWN_ERR);
  }
  RS_AutoMemory(ctx);

  VERIFY_ACL(ctx, argv[1])

  if (NumShards == 1) {
    return genericCallUnderscoreVariant(ctx, argv, argc);
  } else if (cannotBlockCtx(ctx)) {
    return ReplyBlockDeny(ctx, argv[0]);
  }

  MRCommand cmd = MR_NewCommandFromRedisStrings(argc, argv);
  MRCommand_SetProtocol(&cmd, ctx);
  /* Replace our own FT command with _FT. command */
  MRCommand_SetPrefix(&cmd, "_FT");

  MR_Fanout(MR_CreateCtx(ctx, 0, NULL, NumShards), uniqueStringsReducer, cmd, true);
  return REDISMODULE_OK;
}

int InfoCommandHandler(RedisModuleCtx *ctx, RedisModuleString **argv, int argc) {
  if (argc != 2) {
    // FT.INFO {index}
    return RedisModule_WrongArity(ctx);
  } else if (!SearchCluster_Ready()) {
    // Check that the cluster state is valid
    return RedisModule_ReplyWithError(ctx, CLUSTERDOWN_ERR);
  }
  RS_AutoMemory(ctx);

  VERIFY_ACL(ctx, argv[1])

  if (NumShards == 1) {
    // There is only one shard in the cluster. We can handle the command locally.
    return IndexInfoCommand(ctx, argv, argc);
  } else if (cannotBlockCtx(ctx)) {
    return ReplyBlockDeny(ctx, argv[0]);
  }

  MRCommand cmd = MR_NewCommandFromRedisStrings(argc, argv);
  MRCommand_Append(&cmd, WITH_INDEX_ERROR_TIME, strlen(WITH_INDEX_ERROR_TIME));
  MRCommand_SetProtocol(&cmd, ctx);
  MRCommand_SetPrefix(&cmd, "_FT");

  struct MRCtx *mctx = MR_CreateCtx(ctx, 0, NULL, NumShards);
  MR_SetCoordinationStrategy(mctx, false); // send to all shards (not just the masters)
  MR_Fanout(mctx, InfoReplyReducer, cmd, true);
  return REDISMODULE_OK;
}

void sendRequiredFields(searchRequestCtx *req, MRCommand *cmd) {
  size_t specialCasesLen = array_len(req->specialCases);
  size_t offset = 0;
  for(size_t i=0; i < specialCasesLen; i++) {
    specialCaseCtx* ctx = req->specialCases[i];
    switch (ctx->specialCaseType) {
      // Handle sortby
      case SPECIAL_CASE_SORTBY: {
        // Sort by is always the first case.
        RS_ASSERT(i==0);
        if(req->requiredFields == NULL) {
          req->requiredFields = array_new(const char*, 1);
        }
        array_append(req->requiredFields, ctx->sortby.sortKey);
        // Sortkey is the first required key value to return
        ctx->sortby.offset = 0;
        offset++;
        break;
      }
      case SPECIAL_CASE_KNN: {
        // Before requesting for a new field, see if it is not the sortkey.
        if(!ctx->knn.shouldSort) {
            // We have already requested this field, we will not append it.
            ctx->knn.offset = 0;
            break;;
        }
        // Fall back into appending new required field.
        if(req->requiredFields == NULL) {
          req->requiredFields = array_new(const char*, 1);
        }
        array_append(req->requiredFields, ctx->knn.fieldName);
        ctx->knn.offset = offset++;
        break;
      }
      default:
        break;
    }
  }

  if(req->requiredFields) {
    MRCommand_Append(cmd, "_REQUIRED_FIELDS", strlen("_REQUIRED_FIELDS"));
    int numberOfFields = array_len(req->requiredFields);
    char snum[8];
    int len = sprintf(snum, "%d", numberOfFields);
    MRCommand_Append(cmd, snum, len);
    for(size_t i = 0; i < numberOfFields; i++) {
        MRCommand_Append(cmd, req->requiredFields[i], strlen(req->requiredFields[i]));
    }
  }
}

static void bailOut(RedisModuleBlockedClient *bc, QueryError *status) {
  RedisModuleCtx* clientCtx = RedisModule_GetThreadSafeContext(bc);
  QueryError_ReplyAndClear(clientCtx, status);
  RedisModule_BlockedClientMeasureTimeEnd(bc);
  RedisModule_UnblockClient(bc, NULL);
  RedisModule_FreeThreadSafeContext(clientCtx);
}

<<<<<<< HEAD
  if (!req) {
    RedisModuleCtx* clientCtx = RedisModule_GetThreadSafeContext(bc);
    RedisModule_ReplyWithError(clientCtx, QueryError_GetUserError(&status));
    QueryError_ClearError(&status);
    RedisModule_BlockedClientMeasureTimeEnd(bc);
    RedisModule_UnblockClient(bc, NULL);
    RedisModule_FreeThreadSafeContext(clientCtx);
    return REDISMODULE_OK;
  }
=======
static int prepareCommand(MRCommand *cmd, searchRequestCtx *req, RedisModuleBlockedClient *bc, int protocol,
  RedisModuleString **argv, int argc, WeakRef spec_ref, QueryError *status) {
>>>>>>> 34a3dee8

  cmd->protocol = protocol;

  // replace the LIMIT {offset} {limit} with LIMIT 0 {limit}, because we need all top N to merge
  int limitIndex = RMUtil_ArgExists("LIMIT", argv, argc, 3);
  if (limitIndex && req->limit > 0 && limitIndex < argc - 2) {
    size_t k =0;
    MRCommand_ReplaceArg(cmd, limitIndex + 1, "0", 1);
    char buf[32];
    snprintf(buf, sizeof(buf), "%lld", req->requestedResultsCount);
    MRCommand_ReplaceArg(cmd, limitIndex + 2, buf, strlen(buf));
  }

  /* Replace our own FT command with _FT. command */
  if (req->profileArgs == 0) {
    MRCommand_ReplaceArg(cmd, 0, "_FT.SEARCH", sizeof("_FT.SEARCH") - 1);
  } else {
    MRCommand_ReplaceArg(cmd, 0, "_FT.PROFILE", sizeof("_FT.PROFILE") - 1);
  }

  // adding the WITHSCORES option only if there is no SORTBY (hence the score is the default sort key)
  if (!req->withSortby) {
    MRCommand_Insert(cmd, 3 + req->profileArgs, "WITHSCORES", sizeof("WITHSCORES") - 1);
  }

  if(req->specialCases) {
    sendRequiredFields(req, cmd);
  }

  // Append the prefixes of the index to the command
  StrongRef strong_ref = WeakRef_Promote(spec_ref);
  IndexSpec *sp = StrongRef_Get(strong_ref);
  if (!sp) {
    MRCommand_Free(cmd);
    QueryError_SetCode(status, QUERY_EDROPPEDBACKGROUND);

    bailOut(bc, status);
    return REDISMODULE_ERR;
  }

  uint16_t arg_pos = 3 + req->profileArgs;
<<<<<<< HEAD
  MRCommand_Insert(&cmd, arg_pos++, "_INDEX_PREFIXES", sizeof("_INDEX_PREFIXES") - 1);
  arrayof(HiddenUnicodeString*) prefixes = sp->rule->prefixes;
=======
  MRCommand_Insert(cmd, arg_pos++, "_INDEX_PREFIXES", sizeof("_INDEX_PREFIXES") - 1);
  arrayof(sds) prefixes = sp->rule->prefixes;
>>>>>>> 34a3dee8
  char *n_prefixes;
  int string_len = rm_asprintf(&n_prefixes, "%u", array_len(prefixes));
  MRCommand_Insert(cmd, arg_pos++, n_prefixes, string_len);
  rm_free(n_prefixes);

  for (uint i = 0; i < array_len(prefixes); i++) {
<<<<<<< HEAD
    size_t len;
    const char* prefix = HiddenUnicodeString_GetUnsafe(prefixes[i], &len);
    MRCommand_Insert(&cmd, arg_pos++, prefix, len);
=======
    MRCommand_Insert(cmd, arg_pos++, (char *)prefixes[i], sdslen(prefixes[i]));
>>>>>>> 34a3dee8
  }

  // Return spec references, no longer needed
  StrongRef_Release(strong_ref);
  WeakRef_Release(spec_ref);


  return REDISMODULE_OK;
}

static searchRequestCtx *createReq(RedisModuleString **argv, int argc, RedisModuleBlockedClient *bc, QueryError *status) {
  searchRequestCtx *req = rscParseRequest(argv, argc, status);

  if (!req) {
    bailOut(bc, status);
    return NULL;
  }
  return req;
}

int FlatSearchCommandHandler(RedisModuleBlockedClient *bc, int protocol,
  RedisModuleString **argv, int argc, WeakRef spec_ref) {
  QueryError status = {0};

  searchRequestCtx *req = createReq(argv, argc, bc, &status);

  if (!req) {
    return REDISMODULE_OK;
  }

  MRCommand cmd = MR_NewCommandFromRedisStrings(argc, argv);
  int rc = prepareCommand(&cmd, req, bc, protocol, argv, argc, spec_ref, &status);
  if (!(rc == REDISMODULE_OK)) {
    return REDISMODULE_OK;
  }
  // Here we have an unsafe read of `NumShards`. This is fine because its just a hint.
  struct MRCtx *mrctx = MR_CreateCtx(0, bc, req, NumShards);

  MRCtx_SetReduceFunction(mrctx, searchResultReducer_background);
  MR_Fanout(mrctx, NULL, cmd, false);
  return REDISMODULE_OK;
}

typedef struct SearchCmdCtx {
  RedisModuleString **argv;
  int argc;
  RedisModuleBlockedClient* bc;
  int protocol;
  WeakRef spec_ref;
} SearchCmdCtx;

static void DistSearchCommandHandler(void* pd) {
  SearchCmdCtx* sCmdCtx = pd;
  FlatSearchCommandHandler(sCmdCtx->bc, sCmdCtx->protocol, sCmdCtx->argv, sCmdCtx->argc, sCmdCtx->spec_ref);
  for (size_t i = 0 ; i < sCmdCtx->argc ; ++i) {
    RedisModule_FreeString(NULL, sCmdCtx->argv[i]);
  }
  rm_free(sCmdCtx->argv);
  rm_free(sCmdCtx);
}

// If the client is unblocked with a private data, we have to free it.
// This currently happens only when the client is unblocked without calling its reduce function,
// because we expect 0 replies. This function handles this case as well.
static int DistSearchUnblockClient(RedisModuleCtx *ctx, RedisModuleString **argv, int argc) {
  struct MRCtx *mrctx = RedisModule_GetBlockedClientPrivateData(ctx);
  if (mrctx) {
    if (MRCtx_GetNumReplied(mrctx) == 0) {
      RedisModule_ReplyWithError(ctx, "Could not send query to cluster");
    }
    searchRequestCtx_Free(MRCtx_GetPrivData(mrctx));
    MR_requestCompleted();
    MRCtx_Free(mrctx);
  }
  return REDISMODULE_OK;
}

int RSSearchCommand(RedisModuleCtx *ctx, RedisModuleString **argv, int argc);

int DistSearchCommand(RedisModuleCtx *ctx, RedisModuleString **argv, int argc) {
  if (NumShards == 0) {
    return RedisModule_ReplyWithError(ctx, CLUSTERDOWN_ERR);
  } else if (argc < 3) {
    return RedisModule_WrongArity(ctx);
  }

  // Coord callback
  void (*dist_callback)(void *) = DistSearchCommandHandler;

  bool isDebug = (RMUtil_ArgIndex("_FT.DEBUG", argv, 1) != -1);
  if (isDebug) {
    argv++;
    argc--;
    dist_callback = DEBUG_DistSearchCommandHandler;
  }

  // Prepare spec ref for the background thread
  const char *idx = RedisModule_StringPtrLen(argv[1], NULL);
  IndexLoadOptions lopts = {.nameC = idx, .flags = INDEXSPEC_LOAD_NOCOUNTERINC};
  StrongRef spec_ref = IndexSpec_LoadUnsafeEx(&lopts);
  IndexSpec *sp = StrongRef_Get(spec_ref);
  if (!sp) {
    // Reply with error
<<<<<<< HEAD
    return RedisModule_ReplyWithErrorFormat(ctx, "No index exists with provided name %s", idx);
=======
    return RedisModule_ReplyWithErrorFormat(ctx, "No such index %s", idx);
>>>>>>> 34a3dee8
  }

  bool isProfile = (RMUtil_ArgIndex("FT.PROFILE", argv, 1) != -1);
  // Check the ACL key permissions of the user w.r.t the queried index (only if
  // not profiling, as it was already checked).
  if (!isProfile && !ACLUserMayAccessIndex(ctx, sp)) {
    return RedisModule_ReplyWithError(ctx, NOPERM_ERR);
  }

  if (NumShards == 1) {
    // There is only one shard in the cluster. We can handle the command locally.
    return RSSearchCommand(ctx, argv, argc);
  } else if (cannotBlockCtx(ctx)) {
    return ReplyBlockDeny(ctx, argv[0]);
  }

  SearchCmdCtx* sCmdCtx = rm_malloc(sizeof(*sCmdCtx));
  sCmdCtx->spec_ref = StrongRef_Demote(spec_ref);

  RedisModuleBlockedClient* bc = RedisModule_BlockClient(ctx, DistSearchUnblockClient, NULL, NULL, 0);
  sCmdCtx->argv = rm_malloc(sizeof(RedisModuleString*) * argc);
  for (size_t i = 0 ; i < argc ; ++i) {
    // We need to copy the argv because it will be freed in the callback (from another thread).
    sCmdCtx->argv[i] = RedisModule_CreateStringFromString(ctx, argv[i]);
  }
  sCmdCtx->argc = argc;
  sCmdCtx->bc = bc;
  sCmdCtx->protocol = is_resp3(ctx) ? 3 : 2;
  RedisModule_BlockedClientMeasureTimeStart(bc);

  ConcurrentSearch_ThreadPoolRun(dist_callback, sCmdCtx, DIST_AGG_THREADPOOL);

  return REDISMODULE_OK;
}

int RSProfileCommand(RedisModuleCtx *ctx, RedisModuleString **argv, int argc);
int ProfileCommandHandler(RedisModuleCtx *ctx, RedisModuleString **argv, int argc) {
  if (argc < 5) {
    return RedisModule_WrongArity(ctx);
  }

  if (RMUtil_ArgExists("WITHCURSOR", argv, argc, 3)) {
    return RedisModule_ReplyWithError(ctx, "FT.PROFILE does not support cursor");
  }

  VERIFY_ACL(ctx, argv[1])

  if (NumShards == 1) {
    // There is only one shard in the cluster. We can handle the command locally.
    // We must first check that we don't have a cursor, as the local command handler allows cursors
    // for multi-shard clusters support.
    return RSProfileCommand(ctx, argv, argc);
  }

  if (RMUtil_ArgExists("SEARCH", argv, 3, 2)) {
    return DistSearchCommand(ctx, argv, argc);
  }
  if (RMUtil_ArgExists("AGGREGATE", argv, 3, 2)) {
    return DistAggregateCommand(ctx, argv, argc);
  }
  return RedisModule_ReplyWithError(ctx, "No `SEARCH` or `AGGREGATE` provided");
}

int ClusterInfoCommand(RedisModuleCtx *ctx, RedisModuleString **argv, int argc) {
  if (MR_CurrentTopologyExists()) {
    // If we have a topology, we must read it from the uv thread
    MR_uvReplyClusterInfo(ctx);
  } else {
    // If we don't have a topology, we can reply immediately
    MR_ReplyClusterInfo(ctx, NULL);
  }
  return REDISMODULE_OK;
}

// A special command for redis cluster OSS, that refreshes the cluster state
int RefreshClusterCommand(RedisModuleCtx *ctx, RedisModuleString **argv, int argc) {
  UpdateTopology(ctx);
  return RedisModule_ReplyWithSimpleString(ctx, "OK");
}

int SetClusterCommand(RedisModuleCtx *ctx, RedisModuleString **argv, int argc) {
  MRClusterTopology *topo = RedisEnterprise_ParseTopology(ctx, argv, argc);
  // this means a parsing error, the parser already sent the explicit error to the client
  if (!topo) {
    return REDISMODULE_ERR;
  }

  RedisModule_Log(ctx, "debug", "Setting number of partitions to %ld", topo->numShards);
  NumShards = topo->numShards;

  // send the topology to the cluster
  MR_UpdateTopology(topo);
  return RedisModule_ReplyWithSimpleString(ctx, "OK");
}

/* Perform basic configurations and init all threads and global structures */
static int initSearchCluster(RedisModuleCtx *ctx, RedisModuleString **argv, int argc, bool isClusterEnabled) {
  RedisModule_Log(ctx, "notice",
                  "Cluster configuration: AUTO partitions, type: %d, coordinator timeout: %dms",
                  clusterConfig.type, clusterConfig.timeoutMS);

  if (clusterConfig.type == ClusterType_RedisOSS) {
    if (isClusterEnabled) {
      // Init the topology updater cron loop.
      InitRedisTopologyUpdater(ctx);
    } else {
      // We are not in cluster mode. No need to init the topology updater cron loop.
      // Set the number of shards to 1 to indicate the topology is "set"
      NumShards = 1;
    }
  }

  size_t num_connections_per_shard;
  if (clusterConfig.connPerShard) {
    num_connections_per_shard = clusterConfig.connPerShard;
  } else {
    // default
    num_connections_per_shard = RSGlobalConfig.numWorkerThreads + 1;
  }

  MRCluster *cl = MR_NewCluster(NULL, num_connections_per_shard);
  MR_Init(cl, clusterConfig.timeoutMS);

  return REDISMODULE_OK;
}

size_t GetNumShards_UnSafe() {
  return NumShards;
}

/** A dummy command handler, for commands that are disabled when running the module in OSS
 * clusters
 * when it is not an internal OSS build. */
int DisabledCommandHandler(RedisModuleCtx *ctx, RedisModuleString **argv, int argc) {
  return RedisModule_ReplyWithError(ctx, "Module Disabled in Open Source Redis");
}

/** A wrapper function that safely checks whether we are running in OSS cluster when registering
 * commands.
 * If we are, and the module was not compiled for oss clusters, this wrapper will return a pointer
 * to a dummy function disabling the actual handler.
 *
 * If we are running in RLEC or in a special OSS build - we simply return the original command.
 *
 * All coordinator handlers must be wrapped in this decorator.
 */
static RedisModuleCmdFunc SafeCmd(RedisModuleCmdFunc f) {
  if (IsEnterprise() && clusterConfig.type != ClusterType_RedisLabs) {
    /* If we are running inside OSS cluster and not built for oss, we return the dummy handler */
    return DisabledCommandHandler;
  }

  /* Valid - we return the original function */
  return f;
}

/**
 * A wrapper function to override hiredis allocators with redis allocators.
 * It should be called after RedisModule_Init.
 */
void setHiredisAllocators(){
  hiredisAllocFuncs ha = {
    .mallocFn = rm_malloc,
    .callocFn = rm_calloc,
    .reallocFn = rm_realloc,
    .strdupFn = rm_strdup,
    .freeFn = rm_free,
  };

  hiredisSetAllocators(&ha);
}

void Coordinator_ShutdownEvent(RedisModuleCtx *ctx, RedisModuleEvent eid, uint64_t subevent, void *data) {
  RedisModule_Log(ctx, "notice", "%s", "Begin releasing RediSearch resources on shutdown");
  RediSearch_CleanupModule();
  RedisModule_Log(ctx, "notice", "%s", "End releasing RediSearch resources");
}

void Initialize_CoordKeyspaceNotifications(RedisModuleCtx *ctx) {
  // To be called after `Initialize_KeyspaceNotifications` as callbacks are overridden.
  if (RedisModule_SubscribeToServerEvent && getenv("RS_GLOBAL_DTORS")) {
    // clear resources when the server exits
    // used only with sanitizer or valgrind
    RedisModule_Log(ctx, "notice", "%s", "Subscribe to clear resources on shutdown");
    RedisModule_SubscribeToServerEvent(ctx, RedisModuleEvent_Shutdown, Coordinator_ShutdownEvent);
  }
}

static bool checkClusterEnabled(RedisModuleCtx *ctx) {
  RedisModuleCallReply *rep = RedisModule_Call(ctx, "CONFIG", "cc", "GET", "cluster-enabled");
  RS_ASSERT_ALWAYS(rep && RedisModule_CallReplyType(rep) == REDISMODULE_REPLY_ARRAY &&
                     RedisModule_CallReplyLength(rep) == 2);
  size_t len;
  const char *isCluster = RedisModule_CallReplyStringPtr(RedisModule_CallReplyArrayElement(rep, 1), &len);
  bool isClusterEnabled = STR_EQCASE(isCluster, len, "yes");
  RedisModule_FreeCallReply(rep);
  return isClusterEnabled;
}

int ConfigCommand(RedisModuleCtx *ctx, RedisModuleString **argv, int argc);

int RediSearch_InitModuleConfig(RedisModuleCtx *ctx, RedisModuleString **argv, int argc, int registerConfiguration, int isClusterEnabled) {
  // register the module configuration with redis, use loaded values from command line as defaults
  if (registerConfiguration) {
    if (RegisterModuleConfig(ctx) == REDISMODULE_ERR) {
      RedisModule_Log(ctx, "warning", "Error registering module configuration");
      return REDISMODULE_ERR;
    }
    if (isClusterEnabled) {
      // Register module configuration parameters for cluster
      RM_TRY_F(RegisterClusterModuleConfig, ctx);
    }
  }

  // Load default values
  RM_TRY_F(RedisModule_LoadDefaultConfigs, ctx);

  char *err = NULL;
  // Read module configuration from module ARGS
  if (ReadConfig(argv, argc, &err) == REDISMODULE_ERR) {
    RedisModule_Log(ctx, "warning", "Invalid Configurations: %s", err);
    rm_free(err);
    return REDISMODULE_ERR;
  }
  // Apply configuration redis has loaded from the configuration file
  RM_TRY_F(RedisModule_LoadConfigs, ctx);
  return REDISMODULE_OK;
}

int __attribute__((visibility("default")))
RedisModule_OnLoad(RedisModuleCtx *ctx, RedisModuleString **argv, int argc) {

  if (RedisModule_Init(ctx, REDISEARCH_MODULE_NAME, REDISEARCH_MODULE_VERSION,
                       REDISMODULE_APIVER_1) == REDISMODULE_ERR) {
    return REDISMODULE_ERR;
  }

  setHiredisAllocators();
  uv_replace_allocator(rm_malloc, rm_realloc, rm_calloc, rm_free);

  if (!RSDummyContext) {
    RSDummyContext = RedisModule_GetDetachedThreadSafeContext(ctx);
  }

  // Chain the config into RediSearch's global config and set the default values
  clusterConfig = DEFAULT_CLUSTER_CONFIG;
  RSConfigOptions_AddConfigs(&RSGlobalConfigOptions, GetClusterConfigOptions());
  ClusterConfig_RegisterTriggers();

  // Register the module configuration parameters
  GetRedisVersion(ctx);

  // Check if we are actually in cluster mode
  const bool isClusterEnabled = checkClusterEnabled(ctx);
  const Version unstableRedis = {7, 9, 227};
  const bool unprefixedConfigSupported = (CompareVersions(redisVersion, unstableRedis) >= 0) ? true : false;

  legacySpecRules = dictCreate(&dictTypeHeapHiddenStrings, NULL);

  if (RediSearch_InitModuleConfig(ctx, argv, argc, unprefixedConfigSupported, isClusterEnabled) == REDISMODULE_ERR) {
    return REDISMODULE_ERR;
  }

  // Init RediSearch internal search
  if (RediSearch_InitModuleInternal(ctx) == REDISMODULE_ERR) {
    RedisModule_Log(ctx, "warning", "Could not init search library...");
    return REDISMODULE_ERR;
  }

  // Init the global cluster structs
  if (initSearchCluster(ctx, argv, argc, isClusterEnabled) == REDISMODULE_ERR) {
    RedisModule_Log(ctx, "warning", "Could not init MR search cluster");
    return REDISMODULE_ERR;
  }

  // Init the aggregation thread pool
  DIST_AGG_THREADPOOL = ConcurrentSearch_CreatePool(clusterConfig.coordinatorPoolSize);

  Initialize_CoordKeyspaceNotifications(ctx);

  if (RedisModule_ACLCheckKeyPrefixPermissions == NULL) {
    // Running against a Redis version that does not support module ACL protection
    RedisModule_Log(ctx, "warning", "Redis version does not support ACL API necessary for index protection");
  }

  // read commands
  if (clusterConfig.type == ClusterType_RedisLabs) {
    RM_TRY(RMCreateSearchCommand(ctx, "FT.AGGREGATE",
           SafeCmd(DistAggregateCommand), "readonly", 0, 1, -2, "read", false))
  } else {
    RM_TRY(RMCreateSearchCommand(ctx, "FT.AGGREGATE",
           SafeCmd(DistAggregateCommand), "readonly", 0, 0, -1, "read", false))
  }
  RM_TRY(RMCreateSearchCommand(ctx, "FT.INFO", SafeCmd(InfoCommandHandler), "readonly", 0, 0, -1, "", false))
  RM_TRY(RMCreateSearchCommand(ctx, "FT.SEARCH", SafeCmd(DistSearchCommand), "readonly", 0, 0, -1, "read", false))
  RM_TRY(RMCreateSearchCommand(ctx, "FT.PROFILE", SafeCmd(ProfileCommandHandler), "readonly", 0, 0, -1, "read", false))
  if (clusterConfig.type == ClusterType_RedisLabs) {
    RM_TRY(RMCreateSearchCommand(ctx, "FT.CURSOR", SafeCmd(CursorCommand), "readonly", 3, 1, -3, "read", false))
  } else {
    RM_TRY(RMCreateSearchCommand(ctx, "FT.CURSOR", SafeCmd(CursorCommand), "readonly", 0, 0, -1, "read", false))
  }
  RM_TRY(RMCreateSearchCommand(ctx, "FT.SPELLCHECK", SafeCmd(SpellCheckCommandHandler), "readonly", 0, 0, -1, "", false))
  // Assumes "_FT.DEBUG" is registered (from `RediSearch_InitModuleInternal`)
  RM_TRY(RegisterCoordDebugCommands(RedisModule_GetCommand(ctx, "_FT.DEBUG")));

// OSS commands (registered via proxy in Enterprise)
#ifndef RS_CLUSTER_ENTERPRISE
    if (!isClusterEnabled) {
      // Register the config command with `FT.` prefix only if we are not in cluster mode as an alias
      RM_TRY(RMCreateSearchCommand(ctx, "FT.CONFIG", SafeCmd(ConfigCommand), "readonly", 0, 0, 0, "admin", false));
    }
    RedisModule_Log(ctx, "notice", "Register write commands");
    // write commands (on enterprise we do not define them, the dmc take care of them)
    RM_TRY(RMCreateSearchCommand(ctx, "FT.CREATE", SafeCmd(FanoutCommandHandlerIndexless), "write deny-oom", 0, 0, -1, "", false))
    RM_TRY(RMCreateSearchCommand(ctx, "FT._CREATEIFNX", SafeCmd(FanoutCommandHandlerIndexless), "write deny-oom", 0, 0, -1, "", false))
    RM_TRY(RMCreateSearchCommand(ctx, "FT.ALTER", SafeCmd(FanoutCommandHandlerWithIndexAtFirstArg), "write deny-oom", 0, 0, -1, "", false))
    RM_TRY(RMCreateSearchCommand(ctx, "FT._ALTERIFNX", SafeCmd(FanoutCommandHandlerWithIndexAtFirstArg), "write deny-oom", 0, 0, -1, "", false))
    RM_TRY(RMCreateSearchCommand(ctx, "FT.DROPINDEX", SafeCmd(FanoutCommandHandlerWithIndexAtFirstArg), "write",0, 0, -1, "write slow dangerous", false))
    // TODO: Either make ALL replication commands internal (such that no need for ACL check), or add ACL check.
    RM_TRY(RMCreateSearchCommand(ctx, "FT._DROPINDEXIFX", SafeCmd(FanoutCommandHandlerIndexless), "write",0, 0, -1, "write slow dangerous", false))
    // search write slow dangerous
    RM_TRY(RMCreateSearchCommand(ctx, "FT.DICTADD", SafeCmd(FanoutCommandHandlerIndexless), "write deny-oom", 0, 0, -1, "", false))
    RM_TRY(RMCreateSearchCommand(ctx, "FT.DICTDEL", SafeCmd(FanoutCommandHandlerIndexless), "write", 0, 0, -1, "", false))
    RM_TRY(RMCreateSearchCommand(ctx, "FT.ALIASADD", SafeCmd(FanoutCommandHandlerWithIndexAtSecondArg), "write deny-oom", 0, 0, -1, "", false))
    RM_TRY(RMCreateSearchCommand(ctx, "FT._ALIASADDIFNX", SafeCmd(FanoutCommandHandlerIndexless), "write deny-oom", 0, 0, -1, "", false))
    RM_TRY(RMCreateSearchCommand(ctx, "FT.ALIASDEL", SafeCmd(FanoutCommandHandlerIndexless), "write", 0, 0, -1, "", false))
    RM_TRY(RMCreateSearchCommand(ctx, "FT._ALIASDELIFX", SafeCmd(FanoutCommandHandlerIndexless), "write", 0, 0, -1, "", false))
    RM_TRY(RMCreateSearchCommand(ctx, "FT.ALIASUPDATE", SafeCmd(FanoutCommandHandlerWithIndexAtSecondArg), "write deny-oom", 0, 0, -1, "", false))
    RM_TRY(RMCreateSearchCommand(ctx, "FT.SYNUPDATE", SafeCmd(FanoutCommandHandlerWithIndexAtFirstArg),"write deny-oom", 0, 0, -1, "", false))

    // Deprecated OSS commands
    RM_TRY(RMCreateSearchCommand(ctx, "FT.GET", SafeCmd(SingleShardCommandHandlerWithIndexAtFirstArg), "readonly", 0, 0, -1, "read", false))
    RM_TRY(RMCreateSearchCommand(ctx, "FT.ADD", SafeCmd(SingleShardCommandHandlerWithIndexAtFirstArg), "write deny-oom", 0, 0, -1, "write", false))
    RM_TRY(RMCreateSearchCommand(ctx, "FT.DEL", SafeCmd(SingleShardCommandHandlerWithIndexAtFirstArg), "write", 0, 0, -1, "write", false))
    RM_TRY(RMCreateSearchCommand(ctx, "FT.DROP", SafeCmd(FanoutCommandHandlerWithIndexAtFirstArg), "write", 0, 0, -1, "write slow dangerous", false))
    RM_TRY(RMCreateSearchCommand(ctx, "FT._DROPIFX", SafeCmd(FanoutCommandHandlerIndexless), "write", 0, 0, -1, "write", false))
#endif

  // cluster set commands. We filter from the proxy, but do not mark them as internal.
  RM_TRY(RMCreateSearchCommand(ctx, REDISEARCH_MODULE_NAME".CLUSTERSET",
         SafeCmd(SetClusterCommand),
         IsEnterprise() ? "readonly allow-loading deny-script " CMD_PROXY_FILTERED : "readonly allow-loading deny-script",
         0, 0, -1, "", false))
  RM_TRY(RMCreateSearchCommand(ctx, REDISEARCH_MODULE_NAME".CLUSTERREFRESH",
         SafeCmd(RefreshClusterCommand),
         IsEnterprise() ? "readonly deny-script " CMD_PROXY_FILTERED : "readonly deny-script",
         0, 0, -1, "", false))
  RM_TRY(RMCreateSearchCommand(ctx, REDISEARCH_MODULE_NAME".CLUSTERINFO",
         SafeCmd(ClusterInfoCommand),
         IsEnterprise() ? "readonly allow-loading deny-script " CMD_PROXY_FILTERED : "readonly allow-loading deny-script",
         0, 0, -1, "", false))

  // Deprecated commands. Grouped here for easy tracking
  RM_TRY(RMCreateSearchCommand(ctx, "FT.MGET", SafeCmd(MGetCommandHandler), "readonly", 0, 0, -1, "read", false))
  RM_TRY(RMCreateSearchCommand(ctx, "FT.TAGVALS", SafeCmd(TagValsCommandHandler), "readonly", 0, 0, -1, "read slow dangerous", false))

  return REDISMODULE_OK;
}

int RedisModule_OnUnload(RedisModuleCtx *ctx) {
  if (config_ext_load) {
    RedisModule_FreeString(ctx, config_ext_load);
    config_ext_load = NULL;
  }
  if (config_friso_ini) {
    RedisModule_FreeString(ctx, config_friso_ini);
    config_friso_ini = NULL;
  }
  if (RSGlobalConfig.extLoad) {
    rm_free((void *)RSGlobalConfig.extLoad);
    RSGlobalConfig.extLoad = NULL;
  }
  if (RSGlobalConfig.frisoIni) {
    rm_free((void *)RSGlobalConfig.frisoIni);
    RSGlobalConfig.frisoIni = NULL;
  }

  return REDISMODULE_OK;
}
/* ======================= DEBUG ONLY ======================= */

static int DEBUG_FlatSearchCommandHandler(RedisModuleBlockedClient *bc, int protocol,
  RedisModuleString **argv, int argc, WeakRef spec_ref) {
  QueryError status = {0};
  AREQ_Debug_params debug_params = parseDebugParamsCount(argv, argc, &status);

  if (debug_params.debug_params_count == 0) {
    bailOut(bc, &status);
    return REDISMODULE_OK;
  }

  int debug_argv_count = debug_params.debug_params_count + 2;
  int base_argc = argc - debug_argv_count;
  searchRequestCtx *req = createReq(argv, base_argc, bc, &status);

  if (!req) {
    return REDISMODULE_OK;
  }

  MRCommand cmd = MR_NewCommandFromRedisStrings(base_argc, argv);
  int rc = prepareCommand(&cmd, req, bc, protocol, argv, argc, spec_ref, &status);
  if (!(rc == REDISMODULE_OK)) {
    return REDISMODULE_OK;
  }

  MRCommand_Insert(&cmd, 0, "_FT.DEBUG", sizeof("_FT.DEBUG") - 1);
  // insert also debug params at the end
  for (size_t i = 0; i < debug_argv_count; i++) {
    size_t n;
    const char *arg = RedisModule_StringPtrLen(debug_params.debug_argv[i], &n);
    MRCommand_Append(&cmd, arg, n);
  }

  struct MRCtx *mrctx = MR_CreateCtx(0, bc, req, NumShards);

  MRCtx_SetReduceFunction(mrctx, searchResultReducer_background);
  MR_Fanout(mrctx, NULL, cmd, false);
  return REDISMODULE_OK;
}

static void DEBUG_DistSearchCommandHandler(void* pd) {
  SearchCmdCtx* sCmdCtx = pd;
  // send argv not including the _FT.DEBUG
  DEBUG_FlatSearchCommandHandler(sCmdCtx->bc, sCmdCtx->protocol, sCmdCtx->argv, sCmdCtx->argc, sCmdCtx->spec_ref);
  for (size_t i = 0 ; i < sCmdCtx->argc ; ++i) {
    RedisModule_FreeString(NULL, sCmdCtx->argv[i]);
  }
  rm_free(sCmdCtx->argv);
  rm_free(sCmdCtx);
}<|MERGE_RESOLUTION|>--- conflicted
+++ resolved
@@ -434,11 +434,7 @@
     goto cleanup;
   }
 
-<<<<<<< HEAD
   RedisModuleString *rstr = TagIndex_FormatName(sctx->spec, fs->fieldName);
-=======
-  RedisModuleString *rstr = TagIndex_FormatName(sctx->spec, field);
->>>>>>> 34a3dee8
   TagIndex *idx = TagIndex_Open(sctx->spec, rstr, DONT_CREATE_INDEX);
   RedisModule_FreeString(ctx, rstr);
   if (!idx) {
@@ -1009,11 +1005,8 @@
     return RedisModule_WrongArity(ctx);
   }
 
-<<<<<<< HEAD
   const bool obfuscate = argc == 2 && RMUtil_StringEqualsCaseC(argv[1], "OBFUSCATE");
 
-=======
->>>>>>> 34a3dee8
   RedisModule_Reply _reply = RedisModule_NewReply(ctx);
   Indexes_List(&_reply, false);
   return REDISMODULE_OK;
@@ -1771,11 +1764,7 @@
     QueryVectorNode queryVectorNode = queryNode->vn;
     size_t k = queryVectorNode.vq->knn.k;
     if (k > MAX_KNN_K) {
-<<<<<<< HEAD
-      QueryError_SetUserDataAgnosticErrorFmt(status, QUERY_ELIMIT, VECSIM_KNN_K_TOO_LARGE_ERR_MSG ", max supported K value is %zu", MAX_KNN_K);
-=======
       QueryError_SetWithoutUserDataFmt(status, QUERY_ELIMIT, VECSIM_KNN_K_TOO_LARGE_ERR_MSG ", max supported K value is %zu", MAX_KNN_K);
->>>>>>> 34a3dee8
       goto cleanup;
     }
     specialCaseCtx *ctx = SpecialCaseCtx_New();
@@ -3097,11 +3086,7 @@
   IndexSpec *sp = StrongRef_Get(spec_ref);
   if (!sp) {
     // Reply with error
-<<<<<<< HEAD
-    return RedisModule_ReplyWithErrorFormat(ctx, "No index exists with provided name %s", idx);
-=======
     return RedisModule_ReplyWithErrorFormat(ctx, "No such index %s", idx);
->>>>>>> 34a3dee8
   }
 
   bool isProfile = (RMUtil_ArgIndex("FT.PROFILE", argv, 1) != -1);
@@ -3263,20 +3248,8 @@
   RedisModule_FreeThreadSafeContext(clientCtx);
 }
 
-<<<<<<< HEAD
-  if (!req) {
-    RedisModuleCtx* clientCtx = RedisModule_GetThreadSafeContext(bc);
-    RedisModule_ReplyWithError(clientCtx, QueryError_GetUserError(&status));
-    QueryError_ClearError(&status);
-    RedisModule_BlockedClientMeasureTimeEnd(bc);
-    RedisModule_UnblockClient(bc, NULL);
-    RedisModule_FreeThreadSafeContext(clientCtx);
-    return REDISMODULE_OK;
-  }
-=======
 static int prepareCommand(MRCommand *cmd, searchRequestCtx *req, RedisModuleBlockedClient *bc, int protocol,
   RedisModuleString **argv, int argc, WeakRef spec_ref, QueryError *status) {
->>>>>>> 34a3dee8
 
   cmd->protocol = protocol;
 
@@ -3318,26 +3291,17 @@
   }
 
   uint16_t arg_pos = 3 + req->profileArgs;
-<<<<<<< HEAD
-  MRCommand_Insert(&cmd, arg_pos++, "_INDEX_PREFIXES", sizeof("_INDEX_PREFIXES") - 1);
+  MRCommand_Insert(cmd, arg_pos++, "_INDEX_PREFIXES", sizeof("_INDEX_PREFIXES") - 1);
   arrayof(HiddenUnicodeString*) prefixes = sp->rule->prefixes;
-=======
-  MRCommand_Insert(cmd, arg_pos++, "_INDEX_PREFIXES", sizeof("_INDEX_PREFIXES") - 1);
-  arrayof(sds) prefixes = sp->rule->prefixes;
->>>>>>> 34a3dee8
   char *n_prefixes;
   int string_len = rm_asprintf(&n_prefixes, "%u", array_len(prefixes));
   MRCommand_Insert(cmd, arg_pos++, n_prefixes, string_len);
   rm_free(n_prefixes);
 
   for (uint i = 0; i < array_len(prefixes); i++) {
-<<<<<<< HEAD
     size_t len;
     const char* prefix = HiddenUnicodeString_GetUnsafe(prefixes[i], &len);
     MRCommand_Insert(&cmd, arg_pos++, prefix, len);
-=======
-    MRCommand_Insert(cmd, arg_pos++, (char *)prefixes[i], sdslen(prefixes[i]));
->>>>>>> 34a3dee8
   }
 
   // Return spec references, no longer needed
@@ -3441,11 +3405,7 @@
   IndexSpec *sp = StrongRef_Get(spec_ref);
   if (!sp) {
     // Reply with error
-<<<<<<< HEAD
-    return RedisModule_ReplyWithErrorFormat(ctx, "No index exists with provided name %s", idx);
-=======
     return RedisModule_ReplyWithErrorFormat(ctx, "No such index %s", idx);
->>>>>>> 34a3dee8
   }
 
   bool isProfile = (RMUtil_ArgIndex("FT.PROFILE", argv, 1) != -1);
