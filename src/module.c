/*
 * Copyright Redis Ltd. 2016 - present
 * Licensed under your choice of the Redis Source Available License 2.0 (RSALv2) or
 * the Server Side Public License v1 (SSPLv1).
 */

#define REDISMODULE_MAIN

#include <stdio.h>
#include <stdlib.h>
#include <string.h>
#include <sys/param.h>
#include <time.h>

#include "commands.h"
#include "document.h"
#include "tag_index.h"
#include "index.h"
#include "query.h"
#include "redis_index.h"
#include "redismodule.h"
#include "rmutil/strings.h"
#include "rmutil/util.h"
#include "rmutil/args.h"
#include "spec.h"
#include "util/logging.h"
#include "util/workers.h"
#include "util/references.h"
#include "config.h"
#include "aggregate/aggregate.h"
#include "rmalloc.h"
#include "cursor.h"
#include "debug_commands.h"
#include "spell_check.h"
#include "dictionary.h"
#include "suggest.h"
#include "numeric_index.h"
#include "redisearch_api.h"
#include "alias.h"
#include "module.h"
#include "rwlock.h"
#include "info/info_command.h"
#include "rejson_api.h"
#include "geometry/geometry_api.h"
#include "reply.h"
#include "resp3.h"
#include "coord/rmr/rmr.h"
#include "hiredis/async.h"
#include "coord/rmr/reply.h"
#include "coord/rmr/redis_cluster.h"
#include "coord/rmr/redise.h"
#include "coord/config.h"
#include "coord/debug_commands.h"
#include "libuv/include/uv.h"
#include "profile.h"
#include "coord/dist_profile.h"
#include "coord/cluster_spell_check.h"
#include "coord/info_command.h"
#include "info/global_stats.h"
#include "util/units.h"

#define VERIFY_ACL(ctx, idxR)                                                  \
  do {                                                                         \
    const char *idxName = RedisModule_StringPtrLen(idxR, NULL);                \
    IndexLoadOptions lopts =                                                   \
      {.nameC = idxName, .flags = INDEXSPEC_LOAD_NOCOUNTERINC};                \
    StrongRef spec_ref = IndexSpec_LoadUnsafeEx(&lopts);                       \
    IndexSpec *sp = StrongRef_Get(spec_ref);                                   \
    if (!sp) {                                                                 \
      return RedisModule_ReplyWithErrorFormat(ctx, "%s: no such index", idxName);\
    }                                                                          \
    if (!ACLUserMayAccessIndex(ctx, sp)) {                                     \
      return RedisModule_ReplyWithError(ctx, NOPERM_ERR);                      \
    }                                                                          \
  } while(0);

extern RSConfig RSGlobalConfig;

extern RedisModuleCtx *RSDummyContext;

static int DIST_AGG_THREADPOOL = -1;

// Number of shards in the cluster. Hint we can read and modify from the main thread
size_t NumShards = 0;

// Strings returned by CONFIG GET functions
RedisModuleString *config_ext_load = NULL;
RedisModuleString *config_friso_ini = NULL;

static inline bool SearchCluster_Ready() {
  return NumShards != 0;
}

bool ACLUserMayAccessIndex(RedisModuleCtx *ctx, IndexSpec *sp) {
  if (RedisModule_ACLCheckKeyPrefixPermissions == NULL) {
    // API not supported -> allow access (ACL will not be enforced).
    return true;
  }
  RedisModuleString *user_name = RedisModule_GetCurrentUserName(ctx);
  RedisModuleUser *user = RedisModule_GetModuleUserFromUserName(user_name);

  if (!user) {
    RedisModule_Log(ctx, "verbose", "No user found");
    RedisModule_FreeString(ctx, user_name);
    return false;
  }

  bool ret = true;
  sds *prefixes = sp->rule->prefixes;
  RedisModuleString *prefix;
  for (uint i = 0; i < array_len(prefixes); i++) {
    prefix = RedisModule_CreateString(ctx, (const char *)prefixes[i], strlen(prefixes[i]));
    if (RedisModule_ACLCheckKeyPrefixPermissions(user, prefix, REDISMODULE_CMD_KEY_ACCESS) != REDISMODULE_OK) {
      ret = false;
      RedisModule_FreeString(ctx, prefix);
      break;
    }
    RedisModule_FreeString(ctx, prefix);
  }

  RedisModule_FreeModuleUser(user);
  RedisModule_FreeString(ctx, user_name);
  return ret;
}

// Validates ACL key-space permissions w.r.t the given index spec for Redis
// Enterprise environments only.
static inline bool checkEnterpriseACL(RedisModuleCtx *ctx, IndexSpec *sp) {
  return !IsEnterprise() || ACLUserMayAccessIndex(ctx, sp);
}

// Returns true if the current context has permission to execute debug commands
// See redis docs regarding `enable-debug-command` for more information
// Falls back to true when the redis version is below the one we started
// supporting this feature
bool debugCommandsEnabled(RedisModuleCtx *ctx) {
  int flags = RedisModule_GetContextFlags(ctx);
  int allFlags = RedisModule_GetContextFlagsAll();
  return (!(allFlags & REDISMODULE_CTX_FLAGS_DEBUG_ENABLED)) || (flags & REDISMODULE_CTX_FLAGS_DEBUG_ENABLED);
}

/* FT.MGET {index} {key} ...
 * Get document(s) by their id.
 * Currentlt it just performs HGETALL, but it's a future proof alternative allowing us to later on
 * replace the internal representation of the documents.
 *
 * If referred docs are missing or not HASH keys, we simply reply with Null, but the result will
 * be an array the same size of the ids list
 */
int GetDocumentsCommand(RedisModuleCtx *ctx, RedisModuleString **argv, int argc) {
  if (argc < 3) {
    return RedisModule_WrongArity(ctx);
  }

  RedisSearchCtx *sctx = NewSearchCtx(ctx, argv[1], true);
  if (sctx == NULL) {
    return RedisModule_ReplyWithError(ctx, "Unknown Index name");
  }

  const DocTable *dt = &sctx->spec->docs;
  RedisModule_ReplyWithArray(ctx, argc - 2);
  for (size_t i = 2; i < argc; i++) {

    if (DocTable_GetIdR(dt, argv[i]) == 0) {
      // Document does not exist in index; even though it exists in keyspace
      RedisModule_ReplyWithNull(ctx);
      continue;
    }
    Document_ReplyAllFields(ctx, sctx->spec, argv[i]);
  }

  SearchCtx_Free(sctx);

  return REDISMODULE_OK;
}

/* FT.GET {index} {key} ...
 * Get a single document by their id.
 * Currentlt it just performs HGETALL, but it's a future proof alternative allowing us to later on
 * replace the internal representation of the documents.
 *
 * If referred docs are missing or not HASH keys, we simply reply with Null
 */
int GetSingleDocumentCommand(RedisModuleCtx *ctx, RedisModuleString **argv, int argc) {
  if (argc != 3) {
    return RedisModule_WrongArity(ctx);
  }

  RedisSearchCtx *sctx = NewSearchCtx(ctx, argv[1], true);
  if (sctx == NULL) {
    return RedisModule_ReplyWithError(ctx, "Unknown Index name");
  }

  if (!checkEnterpriseACL(ctx, sctx->spec)) {
    SearchCtx_Free(sctx);
    return RedisModule_ReplyWithError(ctx, NOPERM_ERR);
  }

  if (DocTable_GetIdR(&sctx->spec->docs, argv[2]) == 0) {
    RedisModule_ReplyWithNull(ctx);
  } else {
    Document_ReplyAllFields(ctx, sctx->spec, argv[2]);
  }
  SearchCtx_Free(sctx);
  return REDISMODULE_OK;
}

#define __STRINGIFY(x) #x
#define STRINGIFY(x) __STRINGIFY(x)

int SpellCheckCommand(RedisModuleCtx *ctx, RedisModuleString **argv, int argc) {

#define DICT_INITIAL_SIZE 5
#define DEFAULT_LEV_DISTANCE 1
#define MAX_LEV_DISTANCE 4

  if (argc < 3) {
    return RedisModule_WrongArity(ctx);
  }

  int argvOffset = 3;
  unsigned int dialect = RSGlobalConfig.requestConfigParams.dialectVersion;
  int dialectArgIndex = RMUtil_ArgExists("DIALECT", argv, argc, argvOffset);
  if(dialectArgIndex > 0) {
    dialectArgIndex++;
    ArgsCursor ac;
    ArgsCursor_InitRString(&ac, argv+dialectArgIndex, argc-dialectArgIndex);
    QueryError status = {0};
    if(parseDialect(&dialect, &ac, &status) != REDISMODULE_OK) {
      RedisModule_ReplyWithError(ctx, QueryError_GetError(&status));
      QueryError_ClearError(&status);
      return REDISMODULE_OK;
    }
  }

  RedisSearchCtx *sctx = NewSearchCtx(ctx, argv[1], true);
  if (sctx == NULL) {
    return RedisModule_ReplyWithError(ctx, "Unknown Index name");
  }
  QueryError status = {0};
  size_t len;
  const char *rawQuery = RedisModule_StringPtrLen(argv[2], &len);
  const char **includeDict = NULL, **excludeDict = NULL;
  RSSearchOptions opts = {0};
  QueryAST qast = {0};
  int rc = QAST_Parse(&qast, sctx, &opts, rawQuery, len, dialect, &status);

  if (rc != REDISMODULE_OK) {
    RedisModule_ReplyWithError(ctx, QueryError_GetError(&status));
    goto end;
  }

  includeDict = array_new(const char *, DICT_INITIAL_SIZE);
  excludeDict = array_new(const char *, DICT_INITIAL_SIZE);

  int distanceArgPos = 0;
  long long distance = DEFAULT_LEV_DISTANCE;
  if ((distanceArgPos = RMUtil_ArgExists("DISTANCE", argv, argc, 0))) {
    if (distanceArgPos + 1 >= argc) {
      RedisModule_ReplyWithError(ctx, "DISTANCE arg is given but no DISTANCE comes after");
      goto end;
    }
    if (RedisModule_StringToLongLong(argv[distanceArgPos + 1], &distance) != REDISMODULE_OK ||
        distance < 1 || distance > MAX_LEV_DISTANCE) {
      RedisModule_ReplyWithError(
          ctx, "bad distance given, distance must be a natural number between 1 to " STRINGIFY(
                   MAX_LEV_DISTANCE));
      goto end;
    }
  }  // LCOV_EXCL_LINE

  int nextPos = 0;
  while ((nextPos = RMUtil_ArgExists("TERMS", argv, argc, nextPos + 1))) {
    if (nextPos + 2 >= argc) {
      RedisModule_ReplyWithError(ctx, "TERM arg is given but no TERM params comes after");
      goto end;
    }
    const char *operation = RedisModule_StringPtrLen(argv[nextPos + 1], NULL);
    const char *dictName = RedisModule_StringPtrLen(argv[nextPos + 2], NULL);
    if (strcasecmp(operation, "INCLUDE") == 0) {
      array_append(includeDict, (char *)dictName);
    } else if (strcasecmp(operation, "EXCLUDE") == 0) {
      array_append(excludeDict, (char *)dictName);
    } else {
      RedisModule_ReplyWithError(ctx, "bad format, exlude/include operation was not given");
      goto end;
    }
  }

  SET_DIALECT(sctx->spec->used_dialects, dialect);
  SET_DIALECT(RSGlobalStats.totalStats.used_dialects, dialect);

  bool fullScoreInfo = false;
  if (RMUtil_ArgExists("FULLSCOREINFO", argv, argc, 0)) {
    fullScoreInfo = true;
  }

  SpellCheckCtx scCtx = {.sctx = sctx,
                         .includeDict = includeDict,
                         .excludeDict = excludeDict,
                         .distance = distance,
                         .fullScoreInfo = fullScoreInfo};

  SpellCheck_Reply(&scCtx, &qast);

end:
  QueryError_ClearError(&status);
  if (includeDict != NULL) {
    array_free(includeDict);
  }
  if (excludeDict != NULL) {
    array_free(excludeDict);
  }
  QAST_Destroy(&qast);
  SearchCtx_Free(sctx);
  return REDISMODULE_OK;
}

char *RS_GetExplainOutput(RedisModuleCtx *ctx, RedisModuleString **argv, int argc,
                          QueryError *status);

static int queryExplainCommon(RedisModuleCtx *ctx, RedisModuleString **argv, int argc,
                              int newlinesAsElements) {
  if (argc < 3) {
    return RedisModule_WrongArity(ctx);
  }
  VERIFY_ACL(ctx, argv[1])

  QueryError status = {0};
  char *explainRoot = RS_GetExplainOutput(ctx, argv, argc, &status);
  if (!explainRoot) {
    return QueryError_ReplyAndClear(ctx, &status);
  }
  if (newlinesAsElements) {
    size_t numElems = 0;
    RedisModule_ReplyWithArray(ctx, REDISMODULE_POSTPONED_ARRAY_LEN);
    char *explain = explainRoot;
    char *curLine = NULL;
    while ((curLine = strsep(&explain, "\n")) != NULL) {
      char *line = isUnsafeForSimpleString(curLine) ? escapeSimpleString(curLine): curLine;
      RedisModule_ReplyWithSimpleString(ctx, line);
      if (line != curLine) rm_free(line);
      numElems++;
    }
    RedisModule_ReplySetArrayLength(ctx, numElems);
  } else {
    RedisModule_ReplyWithStringBuffer(ctx, explainRoot, strlen(explainRoot));
  }

  rm_free(explainRoot);
  return REDISMODULE_OK;
}

/* FT.EXPLAIN {index_name} {query} */
int QueryExplainCommand(RedisModuleCtx *ctx, RedisModuleString **argv, int argc) {
  return queryExplainCommon(ctx, argv, argc, 0);
}
int QueryExplainCLICommand(RedisModuleCtx *ctx, RedisModuleString **argv, int argc) {
  return queryExplainCommon(ctx, argv, argc, 1);
}

int RSAggregateCommand(RedisModuleCtx *ctx, RedisModuleString **argv, int argc);
int RSSearchCommand(RedisModuleCtx *ctx, RedisModuleString **argv, int argc);
int RSCursorCommand(RedisModuleCtx *ctx, RedisModuleString **argv, int argc);
int RSProfileCommand(RedisModuleCtx *ctx, RedisModuleString **argv, int argc);

/* FT.DEL {index} {doc_id}
 *  Delete a document from the index. Returns 1 if the document was in the index, or 0 if not.
 *
 *  **NOTE**: This does not actually delete the document from the index, just marks it as deleted
 *  If DD (Delete Document) is set, we also delete the document.
 *  Since v2.0, document is deleted by default.
 */
int DeleteCommand(RedisModuleCtx *ctx, RedisModuleString **argv, int argc) {
  // allow 'DD' for back support and ignore it.
  if (argc < 3 || argc > 4) return RedisModule_WrongArity(ctx);
  StrongRef ref = IndexSpec_LoadUnsafe(RedisModule_StringPtrLen(argv[1], NULL));
  IndexSpec *sp = StrongRef_Get(ref);
  if (sp == NULL) {
    return RedisModule_ReplyWithError(ctx, "Unknown Index name");
  }

  // On Enterprise, we validate ACL permission to the index
  if (!checkEnterpriseACL(ctx, sp)) {
    return RedisModule_ReplyWithError(ctx, NOPERM_ERR);
  }

  RedisModuleCallReply *rep = NULL;
  RedisModuleString *doc_id = argv[2];
  rep = RedisModule_Call(ctx, "DEL", "!s", doc_id);
  if (rep == NULL || RedisModule_CallReplyType(rep) != REDISMODULE_REPLY_INTEGER ||
      RedisModule_CallReplyInteger(rep) != 1) {
    RedisModule_ReplyWithLongLong(ctx, 0);
  } else {
    RedisModule_ReplyWithLongLong(ctx, 1);
  }

  if (rep) {
    RedisModule_FreeCallReply(rep);
  }
  return REDISMODULE_OK;
}

/* FT.TAGVALS {idx} {field}
 * Return all the values of a tag field.
 * There is no sorting or paging, so be careful with high-cradinality tag fields */

int TagValsCommand(RedisModuleCtx *ctx, RedisModuleString **argv, int argc) {
  // at least one field, and number of field/text args must be even
  if (argc != 3) {
    return RedisModule_WrongArity(ctx);
  }

  RedisSearchCtx *sctx = NewSearchCtx(ctx, argv[1], true);
  if (sctx == NULL) {
    return RedisModule_ReplyWithError(ctx, "Unknown Index name");
  }

  size_t len;
  const char *field = RedisModule_StringPtrLen(argv[2], &len);
  const FieldSpec *sp = IndexSpec_GetFieldWithLength(sctx->spec, field, len);
  if (!sp) {
    RedisModule_ReplyWithError(ctx, "No such field");
    goto cleanup;
  }
  if (!FIELD_IS(sp, INDEXFLD_T_TAG)) {
    RedisModule_ReplyWithError(ctx, "Not a tag field");
    goto cleanup;
  }

  RedisModuleString *rstr = TagIndex_FormatName(sctx, field);
  TagIndex *idx = TagIndex_Open(sctx, rstr, DONT_CREATE_INDEX);
  RedisModule_FreeString(ctx, rstr);
  if (!idx) {
    RedisModule_ReplyWithSetOrArray(ctx, 0);
    goto cleanup;
  }

  TagIndex_SerializeValues(idx, ctx);

cleanup:
  SearchCtx_Free(sctx);
  return REDISMODULE_OK;
}
/*
## FT.CREATE {index} [NOOFFSETS] [NOFIELDS]
    SCHEMA {field} [TEXT [NOSTEM] [WEIGHT {weight}]] | [NUMERIC] ...

Creates an index with the given spec. The index name will be used in all the
key
names
so keep it short!

### Parameters:

    - index: the index name to create. If it exists the old spec will be
overwritten

    - NOOFFSETS: If set, we do not store term offsets for documents (saves memory, does not allow
      exact searches)

    - NOFIELDS: If set, we do not store field bits for each term. Saves memory, does not allow
      filtering by specific fields.

    - SCHEMA: After the SCHEMA keyword we define the index fields. They can be either numeric or
      textual.
      For textual fields we optionally specify a weight. The default weight is 1.0
      The weight is a double, but does not need to be normalized.

### Returns:

    OK or an error
*/
int CreateIndexCommand(RedisModuleCtx *ctx, RedisModuleString **argv, int argc) {
  // at least one field, the SCHEMA keyword, and number of field/text args must be even
  if (argc < 5) {
    return RedisModule_WrongArity(ctx);
  }

  if (RedisModule_GetSelectedDb(ctx) != 0) {
    return RedisModule_ReplyWithError(ctx, "Cannot create index on db != 0");
  }
  QueryError status = {0};

  IndexSpec *sp = IndexSpec_CreateNew(ctx, argv, argc, &status);
  if (sp == NULL) {
    RedisModule_ReplyWithError(ctx, QueryError_GetError(&status));
    QueryError_ClearError(&status);
    return REDISMODULE_OK;
  }

  /*
   * We replicate CreateIfNotExists command for replica of support.
   * On replica of the destination will get the ft.create command from
   * all the src shards and not need to recreate it.
   */
  RedisModule_Replicate(ctx, RS_CREATE_IF_NX_CMD, "v", argv + 1, (size_t)argc - 1);

  return RedisModule_ReplyWithSimpleString(ctx, "OK");
}

int CreateIndexIfNotExistsCommand(RedisModuleCtx *ctx, RedisModuleString **argv, int argc) {
  // at least one field, the SCHEMA keyword, and number of field/text args must be even
  if (argc < 5) {
    return RedisModule_WrongArity(ctx);
  }

  const char *specName = RedisModule_StringPtrLen(argv[1], NULL);
  if (dictFetchValue(specDict_g, specName)) {
    return RedisModule_ReplyWithSimpleString(ctx, "OK");
  }

  return CreateIndexCommand(ctx, argv, argc);
}

/*
 * FT.DROP <index> [KEEPDOCS]
 * FT.DROPINDEX <index> [DD]
 * Deletes index and possibly all the keys associated with the index.
 * If no other data is on the redis instance, this is equivalent to FLUSHDB,
 * apart from the fact that the index specification is not deleted.
 *
 * FT.DROP, deletes all keys by default. If KEEPDOCS exists, we do not delete the actual docs
 * FT.DROPINDEX, keeps all keys by default. If DD exists, we delete the actual docs
 */
int DropIndexCommand(RedisModuleCtx *ctx, RedisModuleString **argv, int argc) {
  // at least one field, and number of field/text args must be even
  if (argc < 2 || argc > 3) {
    return RedisModule_WrongArity(ctx);
  }

  const char* spec_name = RedisModule_StringPtrLen(argv[1], NULL);
  StrongRef global_ref = IndexSpec_LoadUnsafe(spec_name);
  IndexSpec *sp = StrongRef_Get(global_ref);
  if (!sp) {
    return RedisModule_ReplyWithError(ctx, "Unknown Index name");
  }

  if (!checkEnterpriseACL(ctx, sp)) {
    return RedisModule_ReplyWithError(ctx, NOPERM_ERR);
  }

  bool dropCommand = RMUtil_StringEqualsCaseC(argv[0], "FT.DROP") ||
               RMUtil_StringEqualsCaseC(argv[0], "_FT.DROP");
  bool delDocs = dropCommand;
  if (argc == 3){
    if (RMUtil_StringEqualsCaseC(argv[2], "_FORCEKEEPDOCS")) {
      delDocs = false;
    } else if (dropCommand && RMUtil_StringEqualsCaseC(argv[2], "KEEPDOCS")) {
      delDocs = false;
    } else if (!dropCommand && RMUtil_StringEqualsCaseC(argv[2], "DD")) {
      delDocs = true;
    } else {
      return RedisModule_ReplyWithError(ctx, "Unknown argument");
    }
  }


  if((delDocs || sp->flags & Index_Temporary)) {
    // We take a strong reference to the index, so it will not be freed
    // and we can still use it's doc table to delete the keys.
    StrongRef own_ref = StrongRef_Clone(global_ref);
    // We remove the index from the globals first, so it will not be found by the
    // delete key notification callbacks.
    IndexSpec_RemoveFromGlobals(global_ref);

    DocTable *dt = &sp->docs;
    DOCTABLE_FOREACH(dt, Redis_DeleteKeyC(ctx, dmd->keyPtr));

    // Return call's references
    StrongRef_Release(own_ref);
  } else {
    // If we don't delete the docs, we just remove the index from the global dict
    IndexSpec_RemoveFromGlobals(global_ref);
  }

  RedisModule_Replicate(ctx, RS_DROP_INDEX_IF_X_CMD, "sc", argv[1], "_FORCEKEEPDOCS");

  return RedisModule_ReplyWithSimpleString(ctx, "OK");
}

int DropIfExistsIndexCommand(RedisModuleCtx *ctx, RedisModuleString **argv, int argc) {
  // at least one field, and number of field/text args must be even
  if (argc < 2 || argc > 3) {
    return RedisModule_WrongArity(ctx);
  }

  StrongRef ref = IndexSpec_LoadUnsafe(RedisModule_StringPtrLen(argv[1], NULL));
  IndexSpec *sp = StrongRef_Get(ref);
  if (!sp) {
    return RedisModule_ReplyWithSimpleString(ctx, "OK");
  }

  if (!checkEnterpriseACL(ctx, sp)) {
    return RedisModule_ReplyWithError(ctx, NOPERM_ERR);
  }

  RedisModuleString *oldCommand = argv[0];
  if (RMUtil_StringEqualsCaseC(argv[0], RS_DROP_IF_X_CMD)) {
    argv[0] = RedisModule_CreateString(ctx, RS_DROP_CMD, strlen(RS_DROP_CMD));
  } else {
    argv[0] = RedisModule_CreateString(ctx, RS_DROP_INDEX_CMD, strlen(RS_DROP_INDEX_CMD));
  }
  int ret = DropIndexCommand(ctx, argv, argc);
  RedisModule_FreeString(ctx, argv[0]);
  argv[0] = oldCommand;
  return ret;
}

/**
 * FT.SYNADD <index> <term1> <term2> ...
 *
 * Add a synonym group to the given index. The synonym data structure is compose of synonyms
 * groups. Each Synonym group has a unique id. The SYNADD command creates a new synonym group with
 * the given terms and return its id.
 */
int SynAddCommand(RedisModuleCtx *ctx, RedisModuleString **argv, int argc) {
  RedisModule_ReplyWithError(ctx, "No longer supported, use FT.SYNUPDATE");
  return REDISMODULE_OK;
}

/**
 * FT.SYNUPDATE <index> <group id> [SKIPINITIALSCAN] <term1> <term2> ...
 *
 * Update an already existing synonym group with the given terms.
 * It can be used only to add new terms to a synonym group.
 * Returns `OK` on success.
 */
int SynUpdateCommand(RedisModuleCtx *ctx, RedisModuleString **argv, int argc) {
  if (argc < 4) return RedisModule_WrongArity(ctx);

  const char *id = RedisModule_StringPtrLen(argv[2], NULL);

  StrongRef ref = IndexSpec_LoadUnsafe(RedisModule_StringPtrLen(argv[1], NULL));
  IndexSpec *sp = StrongRef_Get(ref);
  if (!sp) {
    return RedisModule_ReplyWithError(ctx, "Unknown index name");
  }

  if (!checkEnterpriseACL(ctx, sp)) {
    return RedisModule_ReplyWithError(ctx, NOPERM_ERR);
  }

  bool initialScan = true;
  int offset = 3;
  int loc = RMUtil_ArgIndex(SPEC_SKIPINITIALSCAN_STR, &argv[3], 1);
  if (loc == 0) {  // if doesn't exist, `-1` is returned
    initialScan = false;
    offset = 4;
  }

  RedisSearchCtx sctx = SEARCH_CTX_STATIC(ctx, sp);
  RedisSearchCtx_LockSpecWrite(&sctx);

  IndexSpec_InitializeSynonym(sp);

  SynonymMap_UpdateRedisStr(sp->smap, argv + offset, argc - offset, id);

  if (initialScan) {
    IndexSpec_ScanAndReindex(ctx, ref);
  }

  RedisSearchCtx_UnlockSpec(&sctx);

  RedisModule_ReplyWithSimpleString(ctx, "OK");

  RedisModule_ReplicateVerbatim(ctx);
  return REDISMODULE_OK;
}

/**
 * FT.SYNDUMP <index>
 *
 * Dump the synonym data structure in the following format:
 *    - term1
 *        - id1
 *        - id2
 *    - term2
 *        - id3
 *    - term3
 *        - id4
 */
int SynDumpCommand(RedisModuleCtx *ctx, RedisModuleString **argv, int argc) {
  if (argc != 2) return RedisModule_WrongArity(ctx);

  const char *idx = RedisModule_StringPtrLen(argv[1], NULL);
  StrongRef ref = IndexSpec_LoadUnsafe(idx);
  IndexSpec *sp = StrongRef_Get(ref);
  if (!sp) {
    return RedisModule_ReplyWithErrorFormat(ctx, "%s: no such index", idx);
  }

  // Verify ACL keys permission
  if (!ACLUserMayAccessIndex(ctx, sp)) {
    return RedisModule_ReplyWithError(ctx, NOPERM_ERR);
  }

  if (!sp->smap) {
    return RedisModule_ReplyWithMapOrArray(ctx, 0, false);
  }

  RedisSearchCtx sctx = SEARCH_CTX_STATIC(ctx, sp);
  RedisSearchCtx_LockSpecRead(&sctx);

  size_t size;
  TermData **terms_data = SynonymMap_DumpAllTerms(sp->smap, &size);

  RedisModule_ReplyWithMapOrArray(ctx, size * 2, true);

  for (int i = 0; i < size; ++i) {
    TermData *t_data = terms_data[i];
    RedisModule_ReplyWithStringBuffer(ctx, t_data->term, strlen(t_data->term));
    RedisModule_ReplyWithArray(ctx, array_len(t_data->groupIds));
    for (size_t j = 0; j < array_len(t_data->groupIds); ++j) {
      // do not return the ~
      RedisModule_ReplyWithStringBuffer(ctx, t_data->groupIds[j] + 1,
                                        strlen(t_data->groupIds[j] + 1));
    }
  }

  RedisSearchCtx_UnlockSpec(&sctx);

  rm_free(terms_data);
  return REDISMODULE_OK;
}

static int AlterIndexInternalCommand(RedisModuleCtx *ctx, RedisModuleString **argv, int argc,
                                     bool ifnx) {
  ArgsCursor ac = {0};
  ArgsCursor_InitRString(&ac, argv + 1, argc - 1);

  // Need at least <cmd> <index> <subcommand> <args...>

  if (argc < 5) {
    return RedisModule_WrongArity(ctx);
  }
  QueryError status = {0};

  const char *ixname = AC_GetStringNC(&ac, NULL);
  StrongRef ref = IndexSpec_LoadUnsafe(ixname);
  IndexSpec *sp = StrongRef_Get(ref);
  if (!sp) {
    return RedisModule_ReplyWithError(ctx, "Unknown index name");
  }

  if (!checkEnterpriseACL(ctx, sp)) {
    return RedisModule_ReplyWithError(ctx, NOPERM_ERR);
  }

  RedisSearchCtx sctx = SEARCH_CTX_STATIC(ctx, sp);

  bool initialScan = true;
  if (AC_AdvanceIfMatch(&ac, SPEC_SKIPINITIALSCAN_STR)) {
    initialScan = false;
  }

  if (!AC_AdvanceIfMatch(&ac, "SCHEMA")) {
    return RedisModule_ReplyWithError(ctx, "ALTER must be followed by SCHEMA");
  }

  if (!AC_AdvanceIfMatch(&ac, "ADD")) {
    return RedisModule_ReplyWithError(ctx, "Unknown action passed to ALTER SCHEMA");
  }

  if (!AC_NumRemaining(&ac)) {
    return RedisModule_ReplyWithError(ctx, "No fields provided");
  }

  if (ifnx) {
    const char *fieldName;
    size_t fieldNameSize;

    AC_GetString(&ac, &fieldName, &fieldNameSize, AC_F_NOADVANCE);
    RedisSearchCtx_LockSpecRead(&sctx);
    const FieldSpec *field_exists = IndexSpec_GetFieldWithLength(sp, fieldName, fieldNameSize);
    RedisSearchCtx_UnlockSpec(&sctx);

    if (field_exists) {
      RedisModule_Replicate(ctx, RS_ALTER_IF_NX_CMD, "v", argv + 1, (size_t)argc - 1);
      return RedisModule_ReplyWithSimpleString(ctx, "OK");
    }
  }
  RedisSearchCtx_LockSpecWrite(&sctx);
  IndexSpec_AddFields(ref, sp, ctx, &ac, initialScan, &status);

  // if adding the fields has failed we return without updating statistics.
  if (QueryError_HasError(&status)) {
    RedisSearchCtx_UnlockSpec(&sctx);
    return QueryError_ReplyAndClear(ctx, &status);
  }

  RedisSearchCtx_UnlockSpec(&sctx);

  RedisModule_Replicate(ctx, RS_ALTER_IF_NX_CMD, "v", argv + 1, (size_t)argc - 1);
  return RedisModule_ReplyWithSimpleString(ctx, "OK");

}

/* FT.ALTER */
int AlterIndexIfNXCommand(RedisModuleCtx *ctx, RedisModuleString **argv, int argc) {
  return AlterIndexInternalCommand(ctx, argv, argc, true);
}

int AlterIndexCommand(RedisModuleCtx *ctx, RedisModuleString **argv, int argc) {
  return AlterIndexInternalCommand(ctx, argv, argc, false);
}

static int aliasAddCommon(RedisModuleCtx *ctx, RedisModuleString **argv, int argc,
                          QueryError *error, bool skipIfExists) {
  ArgsCursor ac = {0};
  ArgsCursor_InitRString(&ac, argv + 1, argc - 1);
  IndexLoadOptions loadOpts = {
      .nameR = argv[2],
      .flags = INDEXSPEC_LOAD_NOALIAS | INDEXSPEC_LOAD_KEY_RSTRING};
  StrongRef ref = IndexSpec_LoadUnsafeEx(&loadOpts);
  IndexSpec *sp = StrongRef_Get(ref);
  if (!sp) {
    QueryError_SetError(error, QUERY_ENOINDEX, "Unknown index name (or name is an alias itself)");
    return REDISMODULE_ERR;
  }

  if (!checkEnterpriseACL(ctx, sp)) {
    QueryError_SetError(error, QUERY_EGENERIC, NOPERM_ERR);
  }

  const char *alias = RedisModule_StringPtrLen(argv[1], NULL);
  if (dictFetchValue(specDict_g, alias)) {
    QueryError_SetCode(error, QUERY_EALIASCONFLICT);
    return REDISMODULE_ERR;
  }

  StrongRef alias_ref = IndexAlias_Get(alias);
  if (!skipIfExists || !StrongRef_Equals(alias_ref, ref)) {
    return IndexAlias_Add(alias, ref, 0, error);
  }
  return REDISMODULE_OK;
}

static int AliasAddCommandCommon(RedisModuleCtx *ctx, RedisModuleString **argv, int argc,
                                 bool ifNx) {
  if (argc != 3) {
    return RedisModule_WrongArity(ctx);
  }
  QueryError e = {0};
  if (aliasAddCommon(ctx, argv, argc, &e, ifNx) != REDISMODULE_OK) {
    return QueryError_ReplyAndClear(ctx, &e);
  } else {
    RedisModule_Replicate(ctx, RS_ALIASADD_IF_NX, "v", argv + 1, (size_t)argc - 1);
    return RedisModule_ReplyWithSimpleString(ctx, "OK");
  }
}

static int AliasAddCommandIfNX(RedisModuleCtx *ctx, RedisModuleString **argv, int argc) {
  return AliasAddCommandCommon(ctx, argv, argc, true);
}

// FT.ALIASADD <NAME> <TARGET>
static int AliasAddCommand(RedisModuleCtx *ctx, RedisModuleString **argv, int argc) {
  return AliasAddCommandCommon(ctx, argv, argc, false);
}

static int AliasDelCommand(RedisModuleCtx *ctx, RedisModuleString **argv, int argc) {
  if (argc != 2) {
    return RedisModule_WrongArity(ctx);
  }
  IndexLoadOptions lOpts = {.nameR = argv[1],
                            .flags = INDEXSPEC_LOAD_KEY_RSTRING};
  StrongRef ref = IndexSpec_LoadUnsafeEx(&lOpts);
  IndexSpec *sp = StrongRef_Get(ref);
  if (!sp) {
    return RedisModule_ReplyWithError(ctx, "Alias does not exist");
  }

  // On Enterprise, we validate ACL permission to the index
  if (!checkEnterpriseACL(ctx, sp)) {
    return RedisModule_ReplyWithError(ctx, NOPERM_ERR);
  }

  QueryError status = {0};
  if (IndexAlias_Del(RedisModule_StringPtrLen(argv[1], NULL), ref, 0, &status) != REDISMODULE_OK) {
    return QueryError_ReplyAndClear(ctx, &status);
  } else {
    RedisModule_Replicate(ctx, RS_ALIASDEL_IF_EX, "v", argv + 1, (size_t)argc - 1);
    return RedisModule_ReplyWithSimpleString(ctx, "OK");
  }
}

static int AliasDelIfExCommand(RedisModuleCtx *ctx, RedisModuleString **argv, int argc) {
  if (argc != 2) {
    return RedisModule_WrongArity(ctx);
  }
  IndexLoadOptions lOpts = {.nameR = argv[1],
                            .flags = INDEXSPEC_LOAD_KEY_RSTRING};
  StrongRef ref = IndexSpec_LoadUnsafeEx(&lOpts);
  if (!StrongRef_Get(ref)) {
    return RedisModule_ReplyWithSimpleString(ctx, "OK");
  }
  return AliasDelCommand(ctx, argv, argc);
}

static int AliasUpdateCommand(RedisModuleCtx *ctx, RedisModuleString **argv, int argc) {
  if (argc != 3) {
    return RedisModule_WrongArity(ctx);
  }

  QueryError status = {0};
  IndexLoadOptions lOpts = {.nameR = argv[1],
                            .flags = INDEXSPEC_LOAD_KEY_RSTRING};
  StrongRef Orig_ref = IndexSpec_LoadUnsafeEx(&lOpts);
  IndexSpec *spOrig = StrongRef_Get(Orig_ref);
  if (spOrig) {
    // On Enterprise, we validate ACL permission to the index
    if (!checkEnterpriseACL(ctx, spOrig)) {
      return RedisModule_ReplyWithError(ctx, NOPERM_ERR);
    }

    if (IndexAlias_Del(RedisModule_StringPtrLen(argv[1], NULL), Orig_ref, 0, &status) != REDISMODULE_OK) {
      return QueryError_ReplyAndClear(ctx, &status);
    }
  }
  if (aliasAddCommon(ctx, argv, argc, &status, false) != REDISMODULE_OK) {
    // Add back the previous index.. this shouldn't fail
    if (spOrig) {
      QueryError e2 = {0};
      const char *alias = RedisModule_StringPtrLen(argv[1], NULL);
      IndexAlias_Add(alias, Orig_ref, 0, &e2);
      QueryError_ClearError(&e2);
    }
    return QueryError_ReplyAndClear(ctx, &status);
  } else {
    RedisModule_ReplicateVerbatim(ctx);
    return RedisModule_ReplyWithSimpleString(ctx, "OK");
  }
}

int ConfigCommand(RedisModuleCtx *ctx, RedisModuleString **argv, int argc) {
  // Not bound to a specific index, so...
  QueryError status = {0};

  // CONFIG <GET|SET> <NAME> [value]
  if (argc < 3) {
    return RedisModule_WrongArity(ctx);
  }

  RedisModule_Log(ctx, "warning", "FT.CONFIG is deprecated, please use CONFIG instead");

  RedisModule_Reply _reply = RedisModule_NewReply(ctx), *reply = &_reply;

  const char *action = RedisModule_StringPtrLen(argv[1], NULL);
  const char *name = RedisModule_StringPtrLen(argv[2], NULL);
  if (!strcasecmp(action, "GET")) {
    RSConfig_DumpProto(&RSGlobalConfig, &RSGlobalConfigOptions, name, reply, false);
  } else if (!strcasecmp(action, "HELP")) {
    RSConfig_DumpProto(&RSGlobalConfig, &RSGlobalConfigOptions, name, reply, true);
  } else if (!strcasecmp(action, "SET")) {
    size_t offset = 3;  // Might be == argc. SetOption deals with it.
    int rc = RSConfig_SetOption(&RSGlobalConfig, &RSGlobalConfigOptions, name, argv, argc,
                                &offset, &status);
    if (rc == REDISMODULE_ERR) {
      RedisModule_Reply_QueryError(reply, &status);
      QueryError_ClearError(&status);
      RedisModule_EndReply(reply);
      return REDISMODULE_OK;
    }
    if (offset != argc) {
      RedisModule_Reply_SimpleString(reply, "EXCESSARGS");
    } else {
      RedisModule_Log(ctx, "notice", "Successfully changed configuration for `%s`", name);
      RedisModule_Reply_SimpleString(reply, "OK");
    }
  } else {
    RedisModule_Reply_SimpleString(reply, "No such configuration action");
  }

  RedisModule_EndReply(reply);
  return REDISMODULE_OK;
}

int IndexList(RedisModuleCtx *ctx, RedisModuleString **argv, int argc) {
  if (argc != 1) {
    return RedisModule_WrongArity(ctx);
  }

  RedisModule_Reply _reply = RedisModule_NewReply(ctx), *reply = &_reply;
  RedisModule_Reply_Set(reply);
    dictIterator *iter = dictGetIterator(specDict_g);
    dictEntry *entry = NULL;
    while ((entry = dictNext(iter))) {
      StrongRef ref = dictGetRef(entry);
      IndexSpec *sp = StrongRef_Get(ref);
      if (isUnsafeForSimpleString(sp->name)) {
        char *escaped = escapeSimpleString(sp->name);
        RedisModule_Reply_SimpleString(reply, escaped);
        rm_free(escaped);
      } else {
        RedisModule_Reply_SimpleString(reply, sp->name);
      }
    }
    dictReleaseIterator(iter);
  RedisModule_Reply_SetEnd(reply);
  RedisModule_EndReply(reply);
  return REDISMODULE_OK;
}

#define RM_TRY_F(f, ...)                                                         \
  if (f(__VA_ARGS__) == REDISMODULE_ERR) {                                     \
    RedisModule_Log(ctx, "warning", "Could not run " #f "(" #__VA_ARGS__ ")"); \
    return REDISMODULE_ERR;                                                    \
  } else {                                                                     \
    RedisModule_Log(ctx, "verbose", "Successfully executed " #f);              \
  }

Version supportedVersion = {
    .majorVersion = 7,
    .minorVersion = 1,
    .patchVersion = 0,
};

static void GetRedisVersion(RedisModuleCtx *ctx) {
  RedisModuleCallReply *reply = RedisModule_Call(ctx, "info", "c", "server");
  if (!reply) {
    // could not get version, it can only happened when running the tests.
    // set redis version to supported version.
    redisVersion = supportedVersion;
    return;
  }
  RedisModule_Assert(RedisModule_CallReplyType(reply) == REDISMODULE_REPLY_STRING);
  size_t len;
  const char *replyStr = RedisModule_CallReplyStringPtr(reply, &len);

  int n = sscanf(replyStr, "# Server\nredis_version:%d.%d.%d", &redisVersion.majorVersion,
                 &redisVersion.minorVersion, &redisVersion.patchVersion);

  RedisModule_Assert(n == 3);

  rlecVersion.majorVersion = -1;
  rlecVersion.minorVersion = -1;
  rlecVersion.patchVersion = -1;
  rlecVersion.buildVersion = -1;
  char *enterpriseStr = strstr(replyStr, "rlec_version:");
  if (enterpriseStr) {
    n = sscanf(enterpriseStr, "rlec_version:%d.%d.%d-%d", &rlecVersion.majorVersion,
               &rlecVersion.minorVersion, &rlecVersion.buildVersion, &rlecVersion.patchVersion);
    if (n != 4) {
      RedisModule_Log(ctx, "warning", "Could not extract enterprise version");
    }
  }

  RedisModule_FreeCallReply(reply);

  isCrdt = true;
  reply = RedisModule_Call(ctx, "CRDT.CONFIG", "cc", "GET", "active-gc");
  if (!reply || RedisModule_CallReplyType(reply) == REDISMODULE_REPLY_ERROR) {
    isCrdt = false;
  }

  if (reply) {
    RedisModule_FreeCallReply(reply);
  }

}

void GetFormattedRedisVersion(char *buf, size_t len) {
    snprintf(buf, len, "%d.%d.%d - %s",
             redisVersion.majorVersion, redisVersion.minorVersion, redisVersion.patchVersion,
             IsEnterprise() ? (isCrdt ? "enterprise-crdt" : "enterprise") : "oss");
}

void GetFormattedRedisEnterpriseVersion(char *buf, size_t len) {
    snprintf(buf, len, "%d.%d.%d-%d",
             rlecVersion.majorVersion, rlecVersion.minorVersion, rlecVersion.patchVersion,
             rlecVersion.buildVersion);
}

int IsMaster() {
  if (RedisModule_GetContextFlags(RSDummyContext) & REDISMODULE_CTX_FLAGS_MASTER) {
    return 1;
  } else {
    return 0;
  }
}

bool IsEnterprise() {
  return rlecVersion.majorVersion != -1;
}

int CheckSupportedVestion() {
  if (CompareVersions(redisVersion, supportedVersion) < 0) {
    return REDISMODULE_ERR;
  }
  return REDISMODULE_OK;
}

// Creates a command and registers it to its corresponding ACL categories
static int RMCreateSearchCommand(RedisModuleCtx *ctx, const char *name,
                  RedisModuleCmdFunc callback, const char *flags, int firstkey,
                  int lastkey, int keystep, const char *aclCategories,
                  bool internalCommand) {
  int rc = REDISMODULE_OK;
  char *internalFlags;
  char *categories;

  if (internalCommand) {
    // Do not register to ANY ACL command category
    categories = "";
    // We don't want the user running internal commands. For that, we mark the
    // command internal on OSS, or exclude it from the proxy on Enterprise.
    if (IsEnterprise()) {
        rm_asprintf(&internalFlags, "%s %s", flags, CMD_PROXY_FILTERED);
    } else {
        rm_asprintf(&internalFlags, "%s %s", flags, CMD_INTERNAL);
    }
  } else {
    // Flags are not enhanced.
    internalFlags = (char *)flags;
    // Register non-internal commands to the `search` ACL category.
    rm_asprintf(&categories, strcmp(aclCategories, "") != 0 ? "%s %s" : "%.0s%s", aclCategories, SEARCH_ACL_CATEGORY);
  }

  if (RedisModule_CreateCommand(ctx, name, callback, internalFlags, firstkey, lastkey, keystep) == REDISMODULE_ERR) {
    RedisModule_Log(ctx, "warning", "Could not create command: %s", name);
    rc = REDISMODULE_ERR;
    goto cleanup;
  }

  RedisModuleCommand *command = RedisModule_GetCommand(ctx, name);
  if (!command) {
    RedisModule_Log(ctx, "warning", "Could not find command: %s", name);
    rc = REDISMODULE_ERR;
    goto cleanup;
  }

  if (RedisModule_SetCommandACLCategories(command, categories) == REDISMODULE_ERR) {
    RedisModule_Log(ctx, "warning", "Failed to set ACL categories for command: %s. Got error code: %d", name, errno);
    rc = REDISMODULE_ERR;
  }

cleanup:
  if (internalCommand) {
    rm_free(internalFlags);
  } else {
    rm_free(categories);
  }
  return rc;
}

int RediSearch_InitModuleInternal(RedisModuleCtx *ctx) {
  GetRedisVersion(ctx);

  char ver[64];
  GetFormattedRedisVersion(ver, sizeof(ver));
  RedisModule_Log(ctx, "notice", "Redis version found by RedisSearch : %s", ver);
  if (IsEnterprise()) {
    GetFormattedRedisEnterpriseVersion(ver, sizeof(ver));
    RedisModule_Log(ctx, "notice", "Redis Enterprise version found by RedisSearch : %s", ver);
  }

  if (CheckSupportedVestion() != REDISMODULE_OK) {
    RedisModule_Log(ctx, "warning",
                    "Redis version is too old, please upgrade to redis %d.%d.%d and above.",
                    supportedVersion.majorVersion, supportedVersion.minorVersion,
                    supportedVersion.patchVersion);

    // On memory sanity check do not failed the start
    // because our redis version there is old.
    if (!getenv("RS_GLOBAL_DTORS")) {
      return REDISMODULE_ERR;
    }
  }

  if (RediSearch_Init(ctx, REDISEARCH_INIT_MODULE) != REDISMODULE_OK) {
    return REDISMODULE_ERR;
  }

  // register trie type
  RM_TRY_F(DictRegister, ctx);

  RM_TRY_F(TrieType_Register, ctx);

  RM_TRY_F(IndexSpec_RegisterType, ctx);

  RM_TRY_F(TagIndex_RegisterType, ctx);

  RM_TRY_F(InvertedIndex_RegisterType, ctx);

  RM_TRY_F(NumericIndexType_Register, ctx);


// With coordinator we do not want to raise a move error for index commands so we do not specify
// any key.
#define INDEX_ONLY_CMD_ARGS 0, 0, 0
#define INDEX_DOC_CMD_ARGS 2, 2, 1

  // Create the `search` ACL command category
  if (RedisModule_AddACLCategory(ctx, SEARCH_ACL_CATEGORY) == REDISMODULE_ERR) {
      RedisModule_Log(ctx, "warning", "Could not add " SEARCH_ACL_CATEGORY " ACL category, errno: %d\n", errno);
      return REDISMODULE_ERR;
  }

  RM_TRY(RMCreateSearchCommand(ctx, RS_INDEX_LIST_CMD, IndexList, "readonly",
         0, 0, 0, "slow admin", false))

  RM_TRY(RMCreateSearchCommand(ctx, RS_ADD_CMD, RSAddDocumentCommand,
         "write deny-oom", INDEX_DOC_CMD_ARGS, "write", !IsEnterprise()))

#ifdef RS_CLUSTER_ENTERPRISE
  // on enterprise cluster we need to keep the _ft.safeadd/_ft.del command
  // to be able to replicate from an old RediSearch version.
  // If this is the light version then the _ft.safeadd/_ft.del does not exist
  // and we will get the normal ft.safeadd/ft.del command.
  RM_TRY(RMCreateSearchCommand(ctx, LEGACY_RS_SAFEADD_CMD, RSAddDocumentCommand,
         "write deny-oom", INDEX_DOC_CMD_ARGS, "write", true))
  RM_TRY(RMCreateSearchCommand(ctx, LEGACY_RS_DEL_CMD, DeleteCommand,
         "write", INDEX_DOC_CMD_ARGS, "write", true))
#endif

  RM_TRY(RMCreateSearchCommand(ctx, RS_SAFEADD_CMD, RSAddDocumentCommand,
        "write deny-oom", INDEX_DOC_CMD_ARGS, "write", false))

  RM_TRY(RMCreateSearchCommand(ctx, RS_DEL_CMD, DeleteCommand, "write",
         INDEX_DOC_CMD_ARGS, "write", !IsEnterprise()))

  RM_TRY(RMCreateSearchCommand(ctx, RS_SEARCH_CMD, RSSearchCommand, "readonly",
         INDEX_ONLY_CMD_ARGS, "", true))

  RM_TRY(RMCreateSearchCommand(ctx, RS_AGGREGATE_CMD, RSAggregateCommand,
         "readonly", INDEX_ONLY_CMD_ARGS, "read", true))

  RM_TRY(RMCreateSearchCommand(ctx, RS_GET_CMD, GetSingleDocumentCommand,
         "readonly", INDEX_DOC_CMD_ARGS, "read", !IsEnterprise()))

  // Do not force cross slot validation since coordinator will handle it.
  RM_TRY(RMCreateSearchCommand(ctx, RS_MGET_CMD, GetDocumentsCommand,
         "readonly", 0, 0, 0, "read", true))

  RM_TRY(RMCreateSearchCommand(ctx, RS_CREATE_CMD, CreateIndexCommand,
         "write deny-oom", INDEX_ONLY_CMD_ARGS, "", !IsEnterprise()))

  RM_TRY(RMCreateSearchCommand(ctx, RS_CREATE_IF_NX_CMD, CreateIndexIfNotExistsCommand,
         "write deny-oom", INDEX_ONLY_CMD_ARGS, "", !IsEnterprise()))

  RM_TRY(RMCreateSearchCommand(ctx, RS_DROP_CMD, DropIndexCommand, "write",
         INDEX_ONLY_CMD_ARGS, "write slow dangerous", !IsEnterprise()))

  RM_TRY(RMCreateSearchCommand(ctx, RS_DROP_INDEX_CMD, DropIndexCommand,
         "write", INDEX_ONLY_CMD_ARGS, "write slow dangerous", !IsEnterprise()))

  RM_TRY(RMCreateSearchCommand(ctx, RS_DROP_IF_X_CMD, DropIfExistsIndexCommand,
         "write", INDEX_ONLY_CMD_ARGS, "write slow dangerous", !IsEnterprise()))

  RM_TRY(RMCreateSearchCommand(ctx, RS_DROP_INDEX_IF_X_CMD, DropIfExistsIndexCommand,
         "write", INDEX_ONLY_CMD_ARGS, "write slow dangerous", !IsEnterprise()))

  RM_TRY(RMCreateSearchCommand(ctx, RS_INFO_CMD, IndexInfoCommand,
         "readonly", INDEX_ONLY_CMD_ARGS, "", true))

  RM_TRY(RMCreateSearchCommand(ctx, RS_TAGVALS_CMD, TagValsCommand,
         "readonly", INDEX_ONLY_CMD_ARGS, "read slow dangerous", true))

  RM_TRY(RMCreateSearchCommand(ctx, RS_PROFILE_CMD, RSProfileCommand,
         "readonly", INDEX_ONLY_CMD_ARGS, "read", true))

  RM_TRY(RMCreateSearchCommand(ctx, RS_EXPLAIN_CMD, QueryExplainCommand,
         "readonly", INDEX_ONLY_CMD_ARGS, "", false))

  RM_TRY(RMCreateSearchCommand(ctx, RS_EXPLAINCLI_CMD, QueryExplainCLICommand,
         "readonly", INDEX_ONLY_CMD_ARGS, "", false))

  RM_TRY(RMCreateSearchCommand(ctx, RS_SUGADD_CMD, RSSuggestAddCommand,
         "write deny-oom", 1, 1, 1, "write", false))

  RM_TRY(RMCreateSearchCommand(ctx, RS_SUGDEL_CMD, RSSuggestDelCommand, "write",
         1, 1, 1, "write", false))

  RM_TRY(RMCreateSearchCommand(ctx, RS_SUGLEN_CMD, RSSuggestLenCommand,
         "readonly", 1, 1, 1, "read", false))

  RM_TRY(RMCreateSearchCommand(ctx, RS_SUGGET_CMD, RSSuggestGetCommand,
         "readonly", 1, 1, 1, "read", false))

  // Do not force cross slot validation since coordinator will handle it.
  RM_TRY(RMCreateSearchCommand(ctx, RS_CURSOR_CMD, RSCursorCommand, "readonly",
         0, 0, 0, "read", true));

  // todo: what to do with this?
  RM_TRY(RMCreateSearchCommand(ctx, RS_SYNADD_CMD, SynAddCommand,
         "write deny-oom", INDEX_ONLY_CMD_ARGS, "", false))

  RM_TRY(RMCreateSearchCommand(ctx, RS_SYNUPDATE_CMD, SynUpdateCommand,
         "write deny-oom", INDEX_ONLY_CMD_ARGS, "", !IsEnterprise()))

  RM_TRY(RMCreateSearchCommand(ctx, RS_SYNDUMP_CMD, SynDumpCommand, "readonly",
         INDEX_ONLY_CMD_ARGS, "", false))

  RM_TRY(RMCreateSearchCommand(ctx, RS_ALTER_CMD, AlterIndexCommand,
         "write deny-oom", INDEX_ONLY_CMD_ARGS, "", !IsEnterprise()))

  RM_TRY(RMCreateSearchCommand(ctx, RS_ALTER_IF_NX_CMD, AlterIndexIfNXCommand,
         "write deny-oom", INDEX_ONLY_CMD_ARGS, "", !IsEnterprise()))

  // "Special" case - we do not allow debug commands from the user on RE, while
  // we also don't want them to be internal on OSS.
  RM_TRY(RMCreateSearchCommand(ctx, RS_DEBUG, NULL,
         IsEnterprise() ? "readonly " CMD_PROXY_FILTERED : "readonly",
         RS_DEBUG_FLAGS, "admin", false))
  RM_TRY_F(RegisterDebugCommands, RedisModule_GetCommand(ctx, RS_DEBUG))

  RM_TRY(RMCreateSearchCommand(ctx, RS_SPELL_CHECK, SpellCheckCommand,
         "readonly", INDEX_ONLY_CMD_ARGS, "", true))

  RM_TRY(RMCreateSearchCommand(ctx, RS_DICT_ADD, DictAddCommand,
         "write deny-oom", 0, 0, 0, "", !IsEnterprise()))

  RM_TRY(RMCreateSearchCommand(ctx, RS_DICT_DEL, DictDelCommand, "write", 0, 0,
         0, "", !IsEnterprise()))

  RM_TRY(RMCreateSearchCommand(ctx, RS_DICT_DUMP, DictDumpCommand, "readonly",
         0, 0, 0, "", false))

  // "Special" case - similar to `_FT.DEBUG` (see above).
  RM_TRY(RMCreateSearchCommand(ctx, RS_CONFIG, ConfigCommand,
         IsEnterprise() ? "readonly " CMD_PROXY_FILTERED : "readonly",
         0, 0, 0, "admin", false))

  // Alias is a special case, we can not use the INDEX_ONLY_CMD_ARGS/INDEX_DOC_CMD_ARGS macros
  // Cluster is managed outside of module lets trust it and not raise cross slot error.
  RM_TRY(RMCreateSearchCommand(ctx, RS_ALIASADD, AliasAddCommand,
         "write deny-oom", 0, 0, 0, "", !IsEnterprise()))
  RM_TRY(RMCreateSearchCommand(ctx, RS_ALIASADD_IF_NX, AliasAddCommandIfNX,
         "write deny-oom", 0, 0, 0, "", !IsEnterprise()))
  RM_TRY(RMCreateSearchCommand(ctx, RS_ALIASUPDATE, AliasUpdateCommand,
         "write deny-oom", 0, 0, 0, "", !IsEnterprise()))

  RM_TRY(RMCreateSearchCommand(ctx, RS_ALIASDEL, AliasDelCommand, "write", 0, 0,
         0, "", !IsEnterprise()))
  RM_TRY(RMCreateSearchCommand(ctx, RS_ALIASDEL_IF_EX, AliasDelIfExCommand,
         "write", 0, 0, 0, "", !IsEnterprise()))
  return REDISMODULE_OK;
}

void ReindexPool_ThreadPoolDestroy();
extern dict *legacySpecDict, *legacySpecRules;

void RediSearch_CleanupModule(void) {
  static int invoked = 0;
  if (invoked || !RS_Initialized) {
    return;
  }
  invoked = 1;

  // First free all indexes
  Indexes_Free(specDict_g);
  dictRelease(specDict_g);
  specDict_g = NULL;

  // Let the workers finish BEFORE we call CursorList_Destroy, since it frees a global
  // data structure that is accessed upon releasing the spec (and running thread might hold
  // a reference to the spec bat this time).
  workersThreadPool_Drain(RSDummyContext, 0);
  workersThreadPool_Destroy();

  if (legacySpecDict) {
    dictRelease(legacySpecDict);
    legacySpecDict = NULL;
  }
  LegacySchemaRulesArgs_Free(RSDummyContext);

  // free thread pools
  GC_ThreadPoolDestroy();
  CleanPool_ThreadPoolDestroy();
  ReindexPool_ThreadPoolDestroy();
  ConcurrentSearch_ThreadPoolDestroy();

  // free global structures
  Extensions_Free();
  StopWordList_FreeGlobals();
  FunctionRegistry_Free();
  mempool_free_global();
  IndexAlias_DestroyGlobal(&AliasTable_g);
  freeGlobalAddStrings();
  SchemaPrefixes_Free(SchemaPrefixes_g);
  // GeometryApi_Free();

  Dictionary_Free();
  RediSearch_LockDestory();
}

// A reducer that just merges N sets of strings by chaining them into one big array with no
// duplicates

int uniqueStringsReducer(struct MRCtx *mc, int count, MRReply **replies) {
  RedisModuleCtx *ctx = MRCtx_GetRedisCtx(mc);
  RedisModule_Reply _reply = RedisModule_NewReply(ctx), *reply = &_reply;

  MRReply *err = NULL;

  TrieMap *dict = NewTrieMap();
  int nArrs = 0;
  // Add all the set elements into the dedup dict
  for (int i = 0; i < count; i++) {
    if (replies[i] && (MRReply_Type(replies[i]) == MR_REPLY_ARRAY
    || MRReply_Type(replies[i]) == MR_REPLY_SET)) {
      nArrs++;
      for (size_t j = 0; j < MRReply_Length(replies[i]); j++) {
        size_t sl = 0;
        const char *s = MRReply_String(MRReply_ArrayElement(replies[i], j), &sl);
        if (s && sl) {
          TrieMap_Add(dict, s, sl, NULL, NULL);
        }
      }
    } else if (MRReply_Type(replies[i]) == MR_REPLY_ERROR && err == NULL) {
      err = replies[i];
    }
  }

  // if there are no values - either reply with an empty set or an error
  if (dict->cardinality == 0) {

    if (nArrs > 0) {
      // the sets were empty - return an empty set
      RedisModule_Reply_Set(reply);
      RedisModule_Reply_SetEnd(reply);
    } else {
      RedisModule_ReplyWithError(ctx, err ? (const char *)err : "Could not perform query");
    }
    goto cleanup;
  }

  // Iterate the dict and reply with all values
  RedisModule_Reply_Set(reply);
    char *s;
    tm_len_t sl;
    void *p;
    TrieMapIterator *it = TrieMap_Iterate(dict, "", 0);
    while (TrieMapIterator_Next(it, &s, &sl, &p)) {
      RedisModule_Reply_StringBuffer(reply, s, sl);
    }
    TrieMapIterator_Free(it);
  RedisModule_Reply_SetEnd(reply);

cleanup:
  TrieMap_Free(dict, NULL);
  RedisModule_EndReply(reply);

  return REDISMODULE_OK;
}

// A reducer that just merges N arrays of the same length, selecting the first non NULL reply from
// each

int mergeArraysReducer(struct MRCtx *mc, int count, MRReply **replies) {
  RedisModuleCtx *ctx = MRCtx_GetRedisCtx(mc);
  RedisModule_Reply _reply = RedisModule_NewReply(ctx), *reply = &_reply;

  for (size_t i = 0; i < count; ++i) {
    if (MRReply_Type(replies[i]) == MR_REPLY_ERROR) {
      // we got an error reply, something goes wrong so we return the error to the user.
      int rc = MR_ReplyWithMRReply(reply, replies[i]);
      RedisModule_EndReply(reply);
      return rc;
    }
  }

  int j = 0;
  int stillValid;
  do {
    // the number of still valid arrays in the response
    stillValid = 0;

    for (int i = 0; i < count; i++) {
      // if this is not an array - ignore it
      if (MRReply_Type(replies[i]) != MR_REPLY_ARRAY) continue;
      // if we've overshot the array length - ignore this one
      if (MRReply_Length(replies[i]) <= j) continue;
      // increase the number of valid replies
      stillValid++;

      // get the j element of array i
      MRReply *ele = MRReply_ArrayElement(replies[i], j);
      // if it's a valid response OR this is the last array we are scanning -
      // add this element to the merged array
      if (MRReply_Type(ele) != MR_REPLY_NIL || i + 1 == count) {
        // if this is the first reply - we need to crack open a new array reply
        if (j == 0) {
          RedisModule_Reply_Array(reply);
        }

        MR_ReplyWithMRReply(reply, ele);
        j++;
        break;
      }
    }
  } while (stillValid > 0);

  // j 0 means we could not process a single reply element from any reply
  if (j == 0) {
    int rc = RedisModule_Reply_Error(reply, "Could not process replies");
    RedisModule_EndReply(reply);
    return rc;
  }
  RedisModule_Reply_ArrayEnd(reply);

  RedisModule_EndReply(reply);
  return REDISMODULE_OK;
}

int singleReplyReducer(struct MRCtx *mc, int count, MRReply **replies) {
  RedisModuleCtx *ctx = MRCtx_GetRedisCtx(mc);
  RedisModule_Reply _reply = RedisModule_NewReply(ctx), *reply = &_reply;

  if (count == 0) {
    RedisModule_Reply_Null(reply);
  } else {
    MR_ReplyWithMRReply(reply, replies[0]);
  }

  RedisModule_EndReply(reply);
  return REDISMODULE_OK;
}

// a reducer that expects "OK" reply for all replies, and stops at the first error and returns it
int allOKReducer(struct MRCtx *mc, int count, MRReply **replies) {
  RedisModuleCtx *ctx = MRCtx_GetRedisCtx(mc);
  RedisModule_Reply _reply = RedisModule_NewReply(ctx), *reply = &_reply;

  if (count == 0) {
    RedisModule_Reply_Error(reply, "Could not distribute command");
    goto end;
  }

  bool isIntegerReply = false, isDoubleReply = false;
  long long integerReply = 0;
  double doubleReply = 0;
  for (int i = 0; i < count; i++) {
    if (MRReply_Type(replies[i]) == MR_REPLY_ERROR) {
      MR_ReplyWithMRReply(reply, replies[i]);
      goto end;
    }
    if (MRReply_Type(replies[i]) == MR_REPLY_INTEGER) {
      long long n = MRReply_Integer(replies[i]);
      if (!isIntegerReply) {
        integerReply = n;
        isIntegerReply = true;
      } else if (n != integerReply) {
        RedisModule_Reply_SimpleString(reply, "not all results are the same");
        goto end;
      }
    } else if (MRReply_Type(replies[i]) == MR_REPLY_DOUBLE) {
      double n = MRReply_Double(replies[i]);
      if (!isDoubleReply) {
        doubleReply = n;
        isDoubleReply = true;
      } else if (n != doubleReply) {
        RedisModule_Reply_SimpleString(reply, "not all results are the same");
        goto end;
      }
    }
  }

  if (isIntegerReply) {
    RedisModule_Reply_LongLong(reply, integerReply);
  } else if (isDoubleReply) {
    RedisModule_Reply_Double(reply, doubleReply);
  } else {
    RedisModule_Reply_SimpleString(reply, "OK");
  }

end:
  RedisModule_EndReply(reply);
  return REDISMODULE_OK;
}

typedef struct {
  char *id;
  size_t idLen;
  double score;
  MRReply *explainScores;
  MRReply *fields;
  MRReply *payload;
  const char *sortKey;
  size_t sortKeyLen;
  double sortKeyNum;
} searchResult;

struct searchReducerCtx; // Predecleration
typedef void (*processReplyCB)(MRReply *arr, struct searchReducerCtx *rCtx, RedisModuleCtx *ctx);
typedef void (*postProcessReplyCB)( struct searchReducerCtx *rCtx);

typedef struct {
  int step;  // offset for next reply
  int score;
  int firstField;
  int payload;
  int sortKey;
} searchReplyOffsets;

typedef struct{
  MRReply *fieldNames;
  MRReply *lastError;
  searchResult *cachedResult;
  searchRequestCtx *searchCtx;
  heap_t *pq;
  size_t totalReplies;
  bool errorOccurred;
  searchReplyOffsets offsets;

  processReplyCB processReply;
  postProcessReplyCB postProcess;
  specialCaseCtx* reduceSpecialCaseCtxKnn;
  specialCaseCtx* reduceSpecialCaseCtxSortby;

  MRReply *warning;
} searchReducerCtx;

typedef struct {
  searchResult* result;
  double score;
} scoredSearchResultWrapper;

specialCaseCtx* SpecialCaseCtx_New() {
  specialCaseCtx* ctx = rm_calloc(1, sizeof(specialCaseCtx));
  return ctx;
}

void SpecialCaseCtx_Free(specialCaseCtx* ctx) {
  if (!ctx) return;
  if(ctx->specialCaseType == SPECIAL_CASE_KNN) {
    QueryNode_Free(ctx->knn.queryNode);
  } else if(ctx->specialCaseType == SPECIAL_CASE_SORTBY) {
    rm_free((void*)ctx->sortby.sortKey);
  }
  rm_free(ctx);
}

static searchRequestCtx* searchRequestCtx_New(void) {
  return rm_calloc(1, sizeof(searchRequestCtx));
}

static void searchRequestCtx_Free(searchRequestCtx *r) {
  if(r->queryString) {
    rm_free(r->queryString);
  }
  if(r->specialCases) {
    size_t specialCasesLen = array_len(r->specialCases);
    for(size_t i = 0; i< specialCasesLen; i ++) {
      specialCaseCtx* ctx = r->specialCases[i];
      SpecialCaseCtx_Free(ctx);
    }
    array_free(r->specialCases);
  }
  if(r->requiredFields) {
    array_free(r->requiredFields);
  }
  rm_free(r);
}

static int searchResultReducer(struct MRCtx *mc, int count, MRReply **replies);

static int rscParseProfile(searchRequestCtx *req, RedisModuleString **argv) {
  req->profileArgs = 0;
  if (RMUtil_ArgIndex("FT.PROFILE", argv, 1) != -1) {
    req->profileArgs += 2;
    req->profileClock = clock();
    if (RMUtil_ArgIndex("LIMITED", argv + 3, 1) != -1) {
      req->profileLimited = 1;
      req->profileArgs++;
    }
    if (RMUtil_ArgIndex("QUERY", argv + 3, 2) == -1) {
      return REDISMODULE_ERR;
    }
  }
  return REDISMODULE_OK;
}

void setKNNSpecialCase(searchRequestCtx *req, specialCaseCtx *knn_ctx) {
  if(!req->specialCases) {
    req->specialCases = array_new(specialCaseCtx*, 1);
  }
  array_append(req->specialCases, knn_ctx);
  // Default: No SORTBY is given, or SORTBY is given by other field
  // When first sorting by different field, the topk vectors should be passed to the coordinator heap
  knn_ctx->knn.shouldSort = true;
  // We need to get K results from the shards
  // For example the command request SORTBY text_field LIMIT 2 3
  // In this case the top 5 results relevant for this sort might be the in the last 5 results of the TOPK
  long long requestedResultsCount = req->requestedResultsCount;
  req->requestedResultsCount = MAX(knn_ctx->knn.k, requestedResultsCount);
  if(array_len(req->specialCases) > 1) {
    specialCaseCtx* optionalSortCtx = req->specialCases[0];
    if(optionalSortCtx->specialCaseType == SPECIAL_CASE_SORTBY) {
      if(strcmp(optionalSortCtx->sortby.sortKey, knn_ctx->knn.fieldName) == 0){
        // If SORTBY is done by the vector score field, the coordinator will do it and no special operation is needed.
        knn_ctx->knn.shouldSort = false;
        // The requested results should be at most K
        req->requestedResultsCount = MIN(knn_ctx->knn.k, requestedResultsCount);
      }
    }
  }
}


// Prepare a TOPK special case, return a context with the required KNN fields if query is
// valid and contains KNN section, NULL otherwise (and set proper error in *status* if error
// was found).
specialCaseCtx *prepareOptionalTopKCase(const char *query_string, RedisModuleString **argv, int argc, uint dialectVersion,
                                        QueryError *status) {

  // First, parse the query params if exists, to set the params in the query parser ctx.
  dict *params = NULL;
  QueryNode* queryNode = NULL;
  int paramsOffset = RMUtil_ArgExists("PARAMS", argv, argc, 1);
  if (paramsOffset > 0) {
    ArgsCursor ac;
    ArgsCursor_InitRString(&ac, argv+paramsOffset+1, argc-(paramsOffset+1));
    if (parseParams(&params, &ac, status) != REDISMODULE_OK) {
        return NULL;
    }
  }
  RedisSearchCtx sctx = {0};
  RSSearchOptions opts = {0};
  opts.params = params;
  QueryParseCtx qpCtx = {
      .raw = query_string,
      .len = strlen(query_string),
      .sctx = &sctx,
      .opts = &opts,
      .status = status,
#ifdef PARSER_DEBUG
      .trace_log = NULL
#endif
  };

  // KNN queries are parsed only on dialect versions >=2
  queryNode = RSQuery_ParseRaw_v2(&qpCtx);
  if (QueryError_GetCode(status) != QUERY_OK || queryNode == NULL) {
    // Query parsing failed.
    goto cleanup;
  }
  if (QueryNode_NumParams(queryNode) > 0 && paramsOffset == 0) {
    // Query expects params, but no params were given.
    goto cleanup;
  }
  if (QueryNode_NumParams(queryNode) > 0) {
      int ret = QueryNode_EvalParamsCommon(params, queryNode, dialectVersion, status);
      if (ret != REDISMODULE_OK || QueryError_GetCode(status) != QUERY_OK) {
        // Params evaluation failed.
        goto cleanup;
      }
      Param_DictFree(params);
      params = NULL;
  }

  if (queryNode->type == QN_VECTOR) {
    QueryVectorNode queryVectorNode = queryNode->vn;
    size_t k = queryVectorNode.vq->knn.k;
    if (k > MAX_KNN_K) {
      QueryError_SetErrorFmt(status, QUERY_ELIMIT, VECSIM_KNN_K_TOO_LARGE_ERR_MSG ", max supported K value is %zu", MAX_KNN_K);
      goto cleanup;
    }
    specialCaseCtx *ctx = SpecialCaseCtx_New();
    ctx->knn.k = k;
    ctx->knn.fieldName = queryNode->opts.distField ? queryNode->opts.distField : queryVectorNode.vq->scoreField;
    ctx->knn.pq = NULL;
    ctx->knn.queryNode = queryNode;  // take ownership
    ctx->specialCaseType = SPECIAL_CASE_KNN;
    return ctx;
  }

cleanup:
  if (params) {
    Param_DictFree(params);
  }
  if (queryNode) {
    QueryNode_Free(queryNode);
  }
  return NULL;
}

// Prepare a sortby special case.
void prepareSortbyCase(searchRequestCtx *req, RedisModuleString **argv, int argc, int sortByIndex) {
  const char* sortkey = RedisModule_StringPtrLen(argv[sortByIndex + 1], NULL);
  specialCaseCtx *ctx = SpecialCaseCtx_New();
  ctx->specialCaseType = SPECIAL_CASE_SORTBY;
  ctx->sortby.sortKey = rm_strdup(sortkey);
  ctx->sortby.asc = true;
  req->sortAscending = true;
  if (req->withSortby && sortByIndex + 2 < argc) {
    if (RMUtil_StringEqualsCaseC(argv[sortByIndex + 2], "DESC")) {
      ctx->sortby.asc = false;
      req->sortAscending = false;
    }
  }
  if(!req->specialCases) {
      req->specialCases = array_new(specialCaseCtx*, 1);
    }
  array_append(req->specialCases, ctx);
}

searchRequestCtx *rscParseRequest(RedisModuleString **argv, int argc, QueryError* status) {

  searchRequestCtx *req = searchRequestCtx_New();

  req->initClock = clock();

  if (rscParseProfile(req, argv) != REDISMODULE_OK) {
    searchRequestCtx_Free(req);
    return NULL;
  }

  int argvOffset = 2 + req->profileArgs;
  req->queryString = rm_strdup(RedisModule_StringPtrLen(argv[argvOffset++], NULL));
  req->limit = 10;
  req->offset = 0;
  // marks the user set WITHSCORES. internally it's always set
  req->withScores = RMUtil_ArgExists("WITHSCORES", argv, argc, argvOffset) != 0;
  req->withExplainScores = RMUtil_ArgExists("EXPLAINSCORE", argv, argc, argvOffset) != 0;
  req->specialCases = NULL;
  req->requiredFields = NULL;

  req->withSortingKeys = RMUtil_ArgExists("WITHSORTKEYS", argv, argc, argvOffset) != 0;
  // fprintf(stderr, "Sortby: %d, asc: %d withsort: %d\n", req->withSortby, req->sortAscending,
  //         req->withSortingKeys);

  // Detect "NOCONTENT"
  req->noContent = RMUtil_ArgExists("NOCONTENT", argv, argc, argvOffset) != 0;

  // if RETURN exists - make sure we don't have RETURN 0
  if (!req->noContent && RMUtil_ArgExists("RETURN", argv, argc, argvOffset)) {
    long long numReturns = -1;
    RMUtil_ParseArgsAfter("RETURN", argv, argc, "l", &numReturns);
    // RETURN 0 equals NOCONTENT
    if (numReturns <= 0) {
      req->noContent = 1;
    }
  }

  req->withPayload = RMUtil_ArgExists("WITHPAYLOADS", argv, argc, argvOffset) != 0;

  // Parse LIMIT argument
  RMUtil_ParseArgsAfter("LIMIT", argv + argvOffset, argc - argvOffset, "ll", &req->offset, &req->limit);
  if (req->limit < 0 || req->offset < 0) {
    searchRequestCtx_Free(req);
    return NULL;
  }
  req->requestedResultsCount = req->limit + req->offset;

  // Handle special cases
  // Parse SORTBY ... ASC.
  // Parse it ALWAYS first so the sortkey will be send first
  int sortByIndex = RMUtil_ArgIndex("SORTBY", argv, argc);
  if (sortByIndex > 2) {
    req->withSortby = true;
    // Check for command error where no sortkey is given.
    if(sortByIndex + 1 >= argc) {
      searchRequestCtx_Free(req);
      return NULL;
    }
    prepareSortbyCase(req, argv, argc, sortByIndex);
  } else {
    req->withSortby = false;
  }

  unsigned int dialect = RSGlobalConfig.requestConfigParams.dialectVersion;
  int argIndex = RMUtil_ArgExists("DIALECT", argv, argc, argvOffset);
  if(argIndex > 0) {
      argIndex++;
      ArgsCursor ac;
      ArgsCursor_InitRString(&ac, argv+argIndex, argc-argIndex);
      if (parseDialect(&dialect, &ac, status) != REDISMODULE_OK) {
        searchRequestCtx_Free(req);
        return NULL;
      }
  }

  if(dialect >= 2) {
    // Note: currently there is only one single case. For extending those cases we should use a trie here.
    if(strcasestr(req->queryString, "KNN")) {
      specialCaseCtx *knnCtx = prepareOptionalTopKCase(req->queryString, argv, argc, dialect, status);
      if (QueryError_HasError(status)) {
        searchRequestCtx_Free(req);
        return NULL;
      }
      if (knnCtx != NULL) {
        setKNNSpecialCase(req, knnCtx);
      }
    }
  }

  req->format = QEXEC_FORMAT_DEFAULT;
  argIndex = RMUtil_ArgExists("FORMAT", argv, argc, argvOffset);
  if(argIndex > 0) {
    argIndex++;
    ArgsCursor ac;
    ArgsCursor_InitRString(&ac, argv+argIndex, argc-argIndex);
    if (parseValueFormat(&req->format, &ac, status) != REDISMODULE_OK) {
      searchRequestCtx_Free(req);
      return NULL;
    }
  }

  // Get timeout parameter, if set in the command
  argIndex = RMUtil_ArgIndex("TIMEOUT", argv, argc);
  if (argIndex > -1) {
    argIndex++;
    ArgsCursor ac;
    ArgsCursor_InitRString(&ac, argv+argIndex, argc-argIndex);
    if (parseTimeout(&req->timeout, &ac, status)) {
      searchRequestCtx_Free(req);
      return NULL;
    }
  } else {
    req->timeout = RSGlobalConfig.requestConfigParams.queryTimeoutMS;
  }

  return req;
}

static int cmpStrings(const char *s1, size_t l1, const char *s2, size_t l2) {
  int cmp = memcmp(s1, s2, MIN(l1, l2));
  if (l1 == l2) {
    // if the strings are the same length, just return the result of strcmp
    return cmp;
  }

  // if the strings are identical but the lengths aren't, return the longer string
  if (cmp == 0) {
    return l1 > l2 ? 1 : -1;
  } else {  // the strings are lexically different, just return that
    return cmp;
  }
}

static int cmp_results(const void *p1, const void *p2, const void *udata) {

  const searchResult *r1 = p1, *r2 = p2;
  const searchRequestCtx *req = udata;
  // Compary by sorting keys
  if (req->withSortby) {
    int cmp = 0;
    if ((r1->sortKey || r2->sortKey)) {
      // Sort by numeric sorting keys
      if (r1->sortKeyNum != HUGE_VAL && r2->sortKeyNum != HUGE_VAL) {
        double diff = r2->sortKeyNum - r1->sortKeyNum;
        cmp = diff < 0 ? -1 : (diff > 0 ? 1 : 0);
      } else if (r1->sortKey && r2->sortKey) {

        // Sort by string sort keys
        cmp = cmpStrings(r2->sortKey, r2->sortKeyLen, r1->sortKey, r1->sortKeyLen);
        // printf("Using sortKey!! <N=%lu> %.*s vs <N=%lu> %.*s. Result=%d\n", r2->sortKeyLen,
        //        (int)r2->sortKeyLen, r2->sortKey, r1->sortKeyLen, (int)r1->sortKeyLen, r1->sortKey,
        //        cmp);
      } else {
        // If at least one of these has no sort key, it gets high value regardless of asc/desc
        return r2->sortKey ? 1 : -1;
      }
    }
    // in case of a tie or missing both sorting keys - compare ids
    if (!cmp) {
      // printf("It's a tie! Comparing <N=%lu> %.*s vs <N=%lu> %.*s\n", r2->idLen, (int)r2->idLen,
      //        r2->id, r1->idLen, (int)r1->idLen, r1->id);
      cmp = cmpStrings(r2->id, r2->idLen, r1->id, r1->idLen);
    }
    return (req->sortAscending ? -cmp : cmp);
  }

  double s1 = r1->score, s2 = r2->score;
  // printf("Scores: %lf vs %lf. WithSortBy: %d. SK1=%p. SK2=%p\n", s1, s2, req->withSortby,
  //        r1->sortKey, r2->sortKey);
  if (s1 < s2) {
    return 1;
  } else if (s1 > s2) {
    return -1;
  } else {
    // printf("Scores are tied. Will compare ID Strings instead\n");

    // This was reversed to be more compatible with OSS version where tie breaker was changed
    // to return the lower doc ID to reduce sorting heap work. Doc name might not be ascending
    // or decending but this still may reduce heap work.
    // Our tests are usually ascending so this will create similarity between RS and RSC.
    int rv = -cmpStrings(r2->id, r2->idLen, r1->id, r1->idLen);

    // printf("ID Strings: Comparing <N=%lu> %.*s vs <N=%lu> %.*s => %d\n", r2->idLen,
    // (int)r2->idLen,
    //        r2->id, r1->idLen, (int)r1->idLen, r1->id, rv);
    return rv;
  }
}

searchResult *newResult_resp2(searchResult *cached, MRReply *arr, int j, searchReplyOffsets* offsets, int explainScores) {
  int scoreOffset = offsets->score;
  int fieldsOffset = offsets->firstField;
  int payloadOffset = offsets->payload;
  int sortKeyOffset = offsets->sortKey;
  searchResult *res = cached ? cached : rm_malloc(sizeof *res);
  res->sortKey = NULL;
  res->sortKeyNum = HUGE_VAL;
  if (MRReply_Type(MRReply_ArrayElement(arr, j)) != MR_REPLY_STRING) {
    res->id = NULL;
    return res;
  }
  res->id = (char*)MRReply_String(MRReply_ArrayElement(arr, j), &res->idLen);
  if (!res->id) {
    return res;
  }
  // parse score
  if (explainScores) {
    MRReply *scoreReply = MRReply_ArrayElement(arr, j + scoreOffset);
    if (MRReply_Type(scoreReply) != MR_REPLY_ARRAY) {
      res->id = NULL;
      return res;
    }
    if (MRReply_Length(scoreReply) != 2) {
      res->id = NULL;
      return res;
    }
    if (!MRReply_ToDouble(MRReply_ArrayElement(scoreReply, 0), &res->score)) {
      res->id = NULL;
      return res;
    }
    res->explainScores = MRReply_ArrayElement(scoreReply, 1);
    // Parse scores only if they were are part of the shard's response.
  } else if (scoreOffset > 0 &&
             !MRReply_ToDouble(MRReply_ArrayElement(arr, j + scoreOffset), &res->score)) {
      res->id = NULL;
      return res;
  }
  // get fields
  res->fields = fieldsOffset > 0 ? MRReply_ArrayElement(arr, j + fieldsOffset) : NULL;
  // get payloads
  res->payload = payloadOffset > 0 ? MRReply_ArrayElement(arr, j + payloadOffset) : NULL;
  if (sortKeyOffset > 0) {
    res->sortKey = MRReply_String(MRReply_ArrayElement(arr, j + sortKeyOffset), &res->sortKeyLen);
  }
  if (res->sortKey) {
    if (res->sortKey[0] == '#') {
      char *endptr;
      res->sortKeyNum = strtod(res->sortKey + 1, &endptr);
      RedisModule_Assert(endptr == res->sortKey + res->sortKeyLen);
    }
    // fprintf(stderr, "Sort key string '%s', num '%f\n", res->sortKey, res->sortKeyNum);
  }
  return res;
}

searchResult *newResult_resp3(searchResult *cached, MRReply *results, int j, searchReplyOffsets* offsets, bool explainScores, specialCaseCtx *reduceSpecialCaseCtxSortBy) {
  searchResult *res = cached ? cached : rm_malloc(sizeof *res);
  res->sortKey = NULL;
  res->sortKeyNum = HUGE_VAL;

  MRReply *result_j = MRReply_ArrayElement(results, j);
  if (MRReply_Type(result_j) != MR_REPLY_MAP) {
    res->id = NULL;
    return res;
  }

  MRReply *result_id = MRReply_MapElement(result_j, "id");
  res->id = (char*)MRReply_String(result_id, &res->idLen);
  if (!res->id) {
    return res;
  }

  // parse socre
  MRReply *score = MRReply_MapElement(result_j, "score");
  if (explainScores) {
    if (MRReply_Type(score) != MR_REPLY_ARRAY) {
      res->id = NULL;
      return res;
    }
    if (!MRReply_ToDouble(MRReply_ArrayElement(score, 0), &res->score)) {
      res->id = NULL;
      return res;
    }
    res->explainScores = MRReply_ArrayElement(score, 1);

  } else if (offsets->score > 0 && !MRReply_ToDouble(score, &res->score)) {
      res->id = NULL;
      return res;
  }

  // get fields
  res->fields = MRReply_MapElement(result_j, "extra_attributes");

  // get payloads
  res->payload = MRReply_MapElement(result_j, "payload");

  if (offsets->sortKey > 0) {
    MRReply *sortkey = NULL;
    if (reduceSpecialCaseCtxSortBy) {
      MRReply *require_fields = MRReply_MapElement(result_j, "required_fields");
      if (require_fields) {
        sortkey = MRReply_MapElement(require_fields, reduceSpecialCaseCtxSortBy->sortby.sortKey);
      }
    }
    if (!sortkey) {
      // If sortkey is the only special case, it will not be in the required_fields map
      sortkey = MRReply_MapElement(result_j, "sortkey");
    }
    if (!sortkey) {
      // Fail if sortkey is required but not found
      res->id = NULL;
      return res;
    }
    if (sortkey) {
      res->sortKey = MRReply_String(sortkey, &res->sortKeyLen);
      if (res->sortKey) {
        if (res->sortKey[0] == '#') {
          char *endptr;
          res->sortKeyNum = strtod(res->sortKey + 1, &endptr);
          RedisModule_Assert(endptr == res->sortKey + res->sortKeyLen);
        }
        // fprintf(stderr, "Sort key string '%s', num '%f\n", res->sortKey, res->sortKeyNum);
      }
    }
  }

  return res;
}

static void getReplyOffsets(const searchRequestCtx *ctx, searchReplyOffsets *offsets) {

  /**
   * Reply format
   *
   * ID
   * SCORE         ---| optional - only if WITHSCORES was given, or SORTBY section was not given.
   * Payload
   * Sort field    ---|
   * ...              | special cases - SORTBY, TOPK. Sort key is always first for backwards comptability.
   * ...           ---|
   * First field
   *
   *
   */

  if (ctx->withScores || !ctx->withSortby) {
    offsets->step = 3;  // 1 for key, 1 for score, 1 for fields
    offsets->score = 1;
    offsets->firstField = 2;
  } else {
    offsets->score = -1;
    offsets->step = 2;  // 1 for key, 1 for fields
    offsets->firstField = 1;
  }
  offsets->payload = -1;
  offsets->sortKey = -1;

  if (ctx->withPayload) {  // save an extra step for payloads
    offsets->step++;
    offsets->payload = offsets->firstField;
    offsets->firstField++;
  }

  // Update the offsets for the special case after determining score, payload, field.
  size_t specialCaseStartOffset = offsets->firstField;
  size_t specialCasesMaxOffset = 0;
  if (ctx->specialCases) {
    size_t nSpecialCases = array_len(ctx->specialCases);
    for(size_t i = 0; i < nSpecialCases; i++) {
      switch (ctx->specialCases[i]->specialCaseType)
      {
      case SPECIAL_CASE_KNN: {
        ctx->specialCases[i]->knn.offset += specialCaseStartOffset;
        specialCasesMaxOffset = MAX(specialCasesMaxOffset, ctx->specialCases[i]->knn.offset);
        break;
      }
      case SPECIAL_CASE_SORTBY: {
        ctx->specialCases[i]->sortby.offset += specialCaseStartOffset;
        offsets->sortKey = ctx->specialCases[i]->sortby.offset;
        specialCasesMaxOffset = MAX(specialCasesMaxOffset, ctx->specialCases[i]->sortby.offset);
        break;
      }
      case SPECIAL_CASE_NONE:
      default:
        break;
      }
    }
  }

  if(specialCasesMaxOffset > 0) {
    offsets->firstField=specialCasesMaxOffset+1;
    offsets->step=offsets->firstField+1;
  }
  else if(ctx->withSortingKeys) {
    offsets->step++;
    offsets->sortKey = offsets->firstField++;
  }

  // nocontent - one less field, and the offset is -1 to avoid parsing it
  if (ctx->noContent) {
    offsets->step--;
    offsets->firstField = -1;
  }
}


/************************** Result processing callbacks **********************/

static int cmp_scored_results(const void *p1, const void *p2, const void *udata) {
  const scoredSearchResultWrapper* s1= p1;
  const scoredSearchResultWrapper* s2 = p2;
  double score1 = s1->score;
  double score2 = s2->score;
  if (score1 < score2) {
    return -1;
  } else if (score1 > score2) {
    return 1;
  }
  return cmpStrings(s1->result->id, s1->result->idLen, s2->result->id, s2->result->idLen);
}

static double parseNumeric(const char *str, const char *sortKey) {
    RedisModule_Assert(str[0] == '#');
    char *eptr;
    double d = strtod(str + 1, &eptr);
    RedisModule_Assert(eptr != sortKey + 1 && *eptr == 0);
    return d;
}

#define GET_NUMERIC_SCORE(d, searchResult_var, score_exp) \
  do {                                                    \
    if (res->sortKeyNum != HUGE_VAL) {                    \
      d = searchResult_var->sortKeyNum;                   \
    } else {                                              \
      const char *score = (score_exp);                    \
      d = parseNumeric(score, res->sortKey);              \
    }                                                     \
  } while (0);

static void ProcessKNNSearchResult(searchResult *res, searchReducerCtx *rCtx, double score, knnContext *knnCtx) {
  // As long as we don't have k results, keep insert
    if (heap_count(knnCtx->pq) < knnCtx->k) {
      scoredSearchResultWrapper* resWrapper = rm_malloc(sizeof(scoredSearchResultWrapper));
      resWrapper->result = res;
      resWrapper->score = score;
      heap_offerx(knnCtx->pq, resWrapper);
    } else {
      // Check for upper bound
      scoredSearchResultWrapper tmpWrapper;
      tmpWrapper.result = res;
      tmpWrapper.score = score;
      scoredSearchResultWrapper *largest = heap_peek(knnCtx->pq);
      int c = cmp_scored_results(&tmpWrapper, largest, rCtx->searchCtx);
      if (c < 0) {
        scoredSearchResultWrapper* resWrapper = rm_malloc(sizeof(scoredSearchResultWrapper));
        resWrapper->result = res;
        resWrapper->score = score;
        // Current result is smaller then upper bound, replace them.
        largest = heap_poll(knnCtx->pq);
        heap_offerx(knnCtx->pq, resWrapper);
        rCtx->cachedResult = largest->result;
        rm_free(largest);
      } else {
        rCtx->cachedResult = res;
      }
    }
}

static void ProcessKNNSearchReply(MRReply *arr, searchReducerCtx *rCtx, RedisModuleCtx *ctx) {
  if (arr == NULL) {
    return;
  }
  if (MRReply_Type(arr) == MR_REPLY_ERROR) {
    return;
  }

  bool resp3 = MRReply_Type(arr) == MR_REPLY_MAP;
  if (!resp3 && (MRReply_Type(arr) != MR_REPLY_ARRAY || MRReply_Length(arr) == 0)) {
    // Empty reply??
    return;
  }

  searchRequestCtx *req = rCtx->searchCtx;
  specialCaseCtx* reduceSpecialCaseCtxKnn = rCtx->reduceSpecialCaseCtxKnn;
  specialCaseCtx* reduceSpecialCaseCtxSortBy = rCtx->reduceSpecialCaseCtxSortby;
  searchResult *res;
  if (resp3) {
    // Check for a warning
    MRReply *warning = MRReply_MapElement(arr, "warning");
    RS_LOG_ASSERT(warning && MRReply_Type(warning) == MR_REPLY_ARRAY, "invalid warning record");
    if (!rCtx->warning && MRReply_Length(warning) > 0) {
      rCtx->warning = warning;
    }

    MRReply *results = MRReply_MapElement(arr, "results");
    RS_LOG_ASSERT(results && MRReply_Type(results) == MR_REPLY_ARRAY, "invalid results record");
    size_t len = MRReply_Length(results);
    for (int j = 0; j < len; ++j) {
      res = newResult_resp3(rCtx->cachedResult, results, j, &rCtx->offsets, rCtx->searchCtx->withExplainScores, reduceSpecialCaseCtxSortBy);
      if (res && res->id) {
        rCtx->cachedResult = NULL;
      } else {
        RedisModule_Log(ctx, "warning", "missing required_field when parsing redisearch results");
        goto error;
      }
      MRReply *require_fields = MRReply_MapElement(MRReply_ArrayElement(results, j), "required_fields");
      if (!require_fields) {
        RedisModule_Log(ctx, "warning", "missing required_fields when parsing redisearch results");
        goto error;
      }
      MRReply *score_value = MRReply_MapElement(require_fields, reduceSpecialCaseCtxKnn->knn.fieldName);
      if (!score_value) {
        RedisModule_Log(ctx, "warning", "missing knn required_field when parsing redisearch results");
        goto error;
      }
      double d;
      GET_NUMERIC_SCORE(d, res, MRReply_String(score_value, NULL));
      ProcessKNNSearchResult(res, rCtx, d, &reduceSpecialCaseCtxKnn->knn);
    }
    processResultFormat(&req->format, arr);

  } else {
    size_t len = MRReply_Length(arr);

    int step = rCtx->offsets.step;
    int scoreOffset = reduceSpecialCaseCtxKnn->knn.offset;
    for (int j = 1; j < len; j += step) {
      if (j + step > len) {
        RedisModule_Log(
            ctx, "warning",
            "got a bad reply from redisearch, reply contains less parameters then expected");
        rCtx->errorOccurred = true;
        break;
      }
      res = newResult_resp2(rCtx->cachedResult, arr, j, &rCtx->offsets, rCtx->searchCtx->withExplainScores);
      if (res && res->id) {
        rCtx->cachedResult = NULL;
      } else {
        RedisModule_Log(ctx, "warning", "missing required_field when parsing redisearch results");
        goto error;
      }

      double d;
      GET_NUMERIC_SCORE(d, res, MRReply_String(MRReply_ArrayElement(arr, j + scoreOffset), NULL));
      ProcessKNNSearchResult(res, rCtx, d, &reduceSpecialCaseCtxKnn->knn);
    }
  }
  return;

error:
  rCtx->errorOccurred = true;
  // invalid result - usually means something is off with the response, and we should just
  // quit this response
  rCtx->cachedResult = res;
}

static void processSearchReplyResult(searchResult *res, searchReducerCtx *rCtx, RedisModuleCtx *ctx) {
  if (!res || !res->id) {
    RedisModule_Log(ctx, "warning", "got an unexpected argument when parsing redisearch results");
    rCtx->errorOccurred = true;
    // invalid result - usually means something is off with the response, and we should just
    // quit this response
    rCtx->cachedResult = res;
    return;
  }

  rCtx->cachedResult = NULL;

  // fprintf(stderr, "Result %d Reply docId %s score: %f sortkey %f\n", i, res->id, res->score, res->sortKeyNum);

  // TODO: minmax_heap?
  if (heap_count(rCtx->pq) < heap_size(rCtx->pq)) {
    // printf("Offering result score %f\n", res->score);
    heap_offerx(rCtx->pq, res);
  } else {
    searchResult *smallest = heap_peek(rCtx->pq);
    int c = cmp_results(res, smallest, rCtx->searchCtx);
    if (c < 0) {
      smallest = heap_poll(rCtx->pq);
      heap_offerx(rCtx->pq, res);
      rCtx->cachedResult = smallest;
    } else {
      rCtx->cachedResult = res;
      if (rCtx->searchCtx->withSortby) {
        // If the result is lower than the last result in the heap,
        // AND there is a user-defined sort order - we can stop now
        return;
      }
    }
  }
}

static void processSearchReply(MRReply *arr, searchReducerCtx *rCtx, RedisModuleCtx *ctx) {
  if (arr == NULL) {
    return;
  }
  if (MRReply_Type(arr) == MR_REPLY_ERROR) {
    return;
  }

  bool resp3 = MRReply_Type(arr) == MR_REPLY_MAP;
  if (!resp3 && (MRReply_Type(arr) != MR_REPLY_ARRAY || MRReply_Length(arr) == 0)) {
    // Empty reply??
    return;
  }

  searchRequestCtx *req = rCtx->searchCtx;

  if (resp3) // RESP3
  {
    // Check for a warning
    MRReply *warning = MRReply_MapElement(arr, "warning");
    RS_LOG_ASSERT(warning && MRReply_Type(warning) == MR_REPLY_ARRAY, "invalid warning record");
    if (!rCtx->warning && MRReply_Length(warning) > 0) {
      rCtx->warning = warning;
    }

    MRReply *total_results = MRReply_MapElement(arr, "total_results");
    if (!total_results) {
      rCtx->errorOccurred = true;
      return;
    }
    rCtx->totalReplies += MRReply_Integer(total_results);
    MRReply *results = MRReply_MapElement(arr, "results");
    if (!results) {
      rCtx->errorOccurred = true;
      return;
    }
    size_t len = MRReply_Length(results);

    bool needScore = rCtx->offsets.score > 0;
    for (int i = 0; i < len; ++i) {
      searchResult *res = newResult_resp3(rCtx->cachedResult, results, i, &rCtx->offsets, rCtx->searchCtx->withExplainScores, rCtx->reduceSpecialCaseCtxSortby);
      processSearchReplyResult(res, rCtx, ctx);
    }
    processResultFormat(&rCtx->searchCtx->format, arr);
  }
  else // RESP2
  {
    size_t len = MRReply_Length(arr);

    // first element is the total count
    rCtx->totalReplies += MRReply_Integer(MRReply_ArrayElement(arr, 0));

    int step = rCtx->offsets.step;
    // fprintf(stderr, "Step %d, scoreOffset %d, fieldsOffset %d, sortKeyOffset %d\n", step,
    //         scoreOffset, fieldsOffset, sortKeyOffset);

    for (int j = 1; j < len; j += step) {
      if (j + step > len) {
        RedisModule_Log(ctx, "warning",
          "got a bad reply from redisearch, reply contains less parameters then expected");
        rCtx->errorOccurred = true;
        break;
      }
      searchResult *res = newResult_resp2(rCtx->cachedResult, arr, j, &rCtx->offsets , rCtx->searchCtx->withExplainScores);
      processSearchReplyResult(res, rCtx, ctx);
    }
  }
}

/************************ Result post processing callbacks ********************/


static void noOpPostProcess(searchReducerCtx *rCtx){
  return;
}

static void knnPostProcess(searchReducerCtx *rCtx) {
  specialCaseCtx* reducerSpecialCaseCtx = rCtx->reduceSpecialCaseCtxKnn;
  RedisModule_Assert(reducerSpecialCaseCtx->specialCaseType == SPECIAL_CASE_KNN);
  if(reducerSpecialCaseCtx->knn.pq) {
    size_t numberOfResults = heap_count(reducerSpecialCaseCtx->knn.pq);
    for (size_t i = 0; i < numberOfResults; i++) {
      scoredSearchResultWrapper* wrappedResult = heap_poll(reducerSpecialCaseCtx->knn.pq);
      searchResult* res = wrappedResult->result;
      rm_free(wrappedResult);
      if(heap_count(rCtx->pq) < heap_size(rCtx->pq)) {
        heap_offerx(rCtx->pq, res);
      }
      else {
        searchResult *smallest = heap_peek(rCtx->pq);
        int c = cmp_results(res, smallest, rCtx->searchCtx);
        if (c < 0) {
          smallest = heap_poll(rCtx->pq);
          heap_offerx(rCtx->pq, res);
          rm_free(smallest);
        } else {
          rm_free(res);
        }
      }
    }
  }
  // We can always get at most K results
  rCtx->totalReplies = heap_count(rCtx->pq);

}

static void sendSearchResults(RedisModule_Reply *reply, searchReducerCtx *rCtx) {
  // Reverse the top N results

  rCtx->postProcess((struct searchReducerCtx *)rCtx);

  searchRequestCtx *req = rCtx->searchCtx;

  // Number of results to actually return
  size_t num = req->requestedResultsCount;

  size_t qlen = heap_count(rCtx->pq);
  size_t pos = qlen;

  // Load the results from the heap into a sorted array. Free the items in
  // the heap one-by-one so that we don't have to go through them again
  searchResult **results = rm_malloc(sizeof(*results) * qlen);
  while (pos) {
    results[--pos] = heap_poll(rCtx->pq);
  }
  heap_free(rCtx->pq);
  rCtx->pq = NULL;

  //-------------------------------------------------------------------------------------------
  RedisModule_Reply_Map(reply);
  if (reply->resp3) // RESP3
  {
    RedisModule_Reply_SimpleString(reply, "attributes");
    if (rCtx->fieldNames) {
      MR_ReplyWithMRReply(reply, rCtx->fieldNames);
    } else {
      RedisModule_Reply_EmptyArray(reply);
    }

    RedisModule_Reply_SimpleString(reply, "warning"); // >warning
    if (rCtx->warning) {
      MR_ReplyWithMRReply(reply, rCtx->warning);
    } else {
      RedisModule_Reply_EmptyArray(reply);
    }

    RedisModule_ReplyKV_LongLong(reply, "total_results", rCtx->totalReplies);

    if (rCtx->searchCtx->format & QEXEC_FORMAT_EXPAND) {
      RedisModule_ReplyKV_SimpleString(reply, "format", "EXPAND"); // >format
    } else {
      RedisModule_ReplyKV_SimpleString(reply, "format", "STRING"); // >format
    }

    RedisModule_ReplyKV_Array(reply, "results"); // >results

    for (int i = 0; i < qlen && i < num; ++i) {
      RedisModule_Reply_Map(reply); // >> result
        searchResult *res = results[i];

        RedisModule_ReplyKV_StringBuffer(reply, "id", res->id, res->idLen);

        if (req->withScores) {
          RedisModule_Reply_SimpleString(reply, "score");

          if (req->withExplainScores) {
            RedisModule_Reply_Array(reply);
              RedisModule_Reply_Double(reply, res->score);
              MR_ReplyWithMRReply(reply, res->explainScores);
            RedisModule_Reply_ArrayEnd(reply);
          } else {
            RedisModule_Reply_Double(reply, res->score);
          }
        }

        if (req->withPayload) {
          RedisModule_Reply_SimpleString(reply, "payload");
          MR_ReplyWithMRReply(reply, res->payload);
        }

        if (req->withSortingKeys && req->withSortby) {
          RedisModule_Reply_SimpleString(reply, "sortkey");
          if (res->sortKey) {
            RedisModule_Reply_StringBuffer(reply, res->sortKey, res->sortKeyLen);
          } else {
            RedisModule_Reply_Null(reply);
          }
        }
        if (!req->noContent) {
          RedisModule_ReplyKV_MRReply(reply, "extra_attributes", res->fields); // >> extra_attributes
        }

        RedisModule_Reply_SimpleString(reply, "values");
        RedisModule_Reply_EmptyArray(reply);
      RedisModule_Reply_MapEnd(reply); // >>result
    }

    RedisModule_Reply_ArrayEnd(reply); // >results
  }
  //-------------------------------------------------------------------------------------------
  else // RESP2
  {
    RedisModule_Reply_LongLong(reply, rCtx->totalReplies);

    for (pos = rCtx->searchCtx->offset; pos < qlen && pos < num; pos++) {
      searchResult *res = results[pos];
      RedisModule_Reply_StringBuffer(reply, res->id, res->idLen);
      if (req->withScores) {
        if (req->withExplainScores) {
          RedisModule_Reply_Array(reply);
            RedisModule_Reply_Double(reply, res->score);
            MR_ReplyWithMRReply(reply, res->explainScores);
          RedisModule_Reply_ArrayEnd(reply);
        } else {
          RedisModule_Reply_Double(reply, res->score);
        }
      }
      if (req->withPayload) {
        MR_ReplyWithMRReply(reply, res->payload);
      }
      if (req->withSortingKeys && req->withSortby) {
        if (res->sortKey) {
          RedisModule_Reply_StringBuffer(reply, res->sortKey, res->sortKeyLen);
        } else {
          RedisModule_Reply_Null(reply);
        }
      }
      if (!req->noContent) {
        MR_ReplyWithMRReply(reply, res->fields);
      }
    }
  }
  RedisModule_Reply_MapEnd(reply);
  //-------------------------------------------------------------------------------------------

  // Free the sorted results
  for (pos = 0; pos < qlen; pos++) {
    rm_free(results[pos]);
  }
  rm_free(results);
}

/**
 * This function is used to print profiles received from the shards.
 * It is used by both SEARCH and AGGREGATE.
 */
static void PrintShardProfile_resp2(RedisModule_Reply *reply, int count, MRReply **replies, bool isSearch) {
  // The 1st location always stores the results. On FT.AGGREGATE, the next place stores the
  // cursor ID. The last location (2nd for FT.SEARCH and 3rd for FT.AGGREGATE) stores the
  // profile information of the shard.
  const int profile_data_idx = isSearch ? 1 : 2;
  for (int i = 0; i < count; ++i) {
    MRReply *shards_reply = MRReply_ArrayElement(replies[i], profile_data_idx);
    MRReply *shards_array_profile = MRReply_ArrayElement(shards_reply, 1);
    MRReply *shard_profile = MRReply_ArrayElement(shards_array_profile, 0);
    MR_ReplyWithMRReply(reply, shard_profile);
  }
}

static void PrintShardProfile_resp3(RedisModule_Reply *reply, int count, MRReply **replies, bool isSearch) {
  for (int i = 0; i < count; ++i) {
    MRReply *profile;
    if (!isSearch) {
      // On aggregate commands, take the results from the response (second component is the cursor-id)
      MRReply *results = MRReply_ArrayElement(replies[i], 0);
      profile = MRReply_MapElement(results, PROFILE_STR);
    } else {
      profile = MRReply_MapElement(replies[i], PROFILE_STR);
    }
    MRReply *shards = MRReply_MapElement(profile, PROFILE_SHARDS_STR);
    MRReply *shard = MRReply_ArrayElement(shards, 0);

    MR_ReplyWithMRReply(reply, shard);
  }
}

void PrintShardProfile(RedisModule_Reply *reply, void *ctx) {
  PrintShardProfile_ctx *pCtx = ctx;
  if (reply->resp3) {
    PrintShardProfile_resp3(reply, pCtx->count, pCtx->replies, pCtx->isSearch);
  } else {
    PrintShardProfile_resp2(reply, pCtx->count, pCtx->replies, pCtx->isSearch);
  }
}

struct PrintCoordProfile_ctx {
  clock_t totalTime;
  clock_t postProcessTime;
};
static void profileSearchReplyCoordinator(RedisModule_Reply *reply, void *ctx) {
  struct PrintCoordProfile_ctx *pCtx = ctx;
  RedisModule_Reply_Map(reply);
  RedisModule_ReplyKV_Double(reply, "Total Coordinator time", (double)(clock() - pCtx->totalTime) / CLOCKS_PER_MILLISEC);
  RedisModule_ReplyKV_Double(reply, "Post Processing time", (double)(clock() - pCtx->postProcessTime) / CLOCKS_PER_MILLISEC);
  RedisModule_Reply_MapEnd(reply);
}

static void profileSearchReply(RedisModule_Reply *reply, searchReducerCtx *rCtx,
                               int count, MRReply **replies,
                               clock_t totalTime, clock_t postProcessTime) {
  bool has_map = RedisModule_HasMap(reply);
  RedisModule_Reply_Map(reply); // root
    // Have a named map for the results for RESP3
    if (has_map) {
      RedisModule_Reply_SimpleString(reply, "Results"); // >results
    }
    sendSearchResults(reply, rCtx);

    // print profile of shards & coordinator
    PrintShardProfile_ctx shardsCtx = {
        .count = count,
        .replies = replies,
        .isSearch = true,
    };
    struct PrintCoordProfile_ctx coordCtx = {
        .totalTime = totalTime,
        .postProcessTime = postProcessTime,
    };
    Profile_PrintInFormat(reply, PrintShardProfile, &shardsCtx, profileSearchReplyCoordinator, &coordCtx);

    RedisModule_Reply_MapEnd(reply); // >root
}

static void searchResultReducer_wrapper(void *mc_v) {
  struct MRCtx *mc = mc_v;
  searchResultReducer(mc, MRCtx_GetNumReplied(mc), MRCtx_GetReplies(mc));
}

static int searchResultReducer_background(struct MRCtx *mc, int count, MRReply **replies) {
  ConcurrentSearch_ThreadPoolRun(searchResultReducer_wrapper, mc, DIST_AGG_THREADPOOL);
  return REDISMODULE_OK;
}

static bool should_return_error(MRReply *reply) {
  // TODO: Replace third condition with a var instead of hard-coded string
  const char *errStr = MRReply_String(reply, NULL);
  return (!errStr
          || RSGlobalConfig.requestConfigParams.timeoutPolicy == TimeoutPolicy_Fail
          || strcmp(errStr, "Timeout limit was reached"));
}

static bool should_return_timeout_error(searchRequestCtx *req) {
  return RSGlobalConfig.requestConfigParams.timeoutPolicy == TimeoutPolicy_Fail
         && req->timeout != 0
         && ((double)(clock() - req->initClock) / CLOCKS_PER_MILLISEC) > req->timeout;
}

static int searchResultReducer(struct MRCtx *mc, int count, MRReply **replies) {
  clock_t postProcessTime;
  RedisModuleBlockedClient *bc = MRCtx_GetBlockedClient(mc);
  RedisModuleCtx *ctx = RedisModule_GetThreadSafeContext(bc);
  searchRequestCtx *req = MRCtx_GetPrivData(mc);
  searchReducerCtx rCtx = {NULL};
  int profile = req->profileArgs > 0;
  RedisModule_Reply _reply = RedisModule_NewReply(ctx), *reply = &_reply;

  int res = REDISMODULE_OK;
  // got no replies - this means timeout
  if (count == 0 || req->limit < 0) {
    res = RedisModule_Reply_Error(reply, "Could not send query to cluster");
    goto cleanup;
  }

  // Traverse the replies, check for early bail-out which we want for all errors
  // but timeout+non-strict timeout policy.
  for (int i = 0; i < count; i++) {
    MRReply *curr_rep = replies[i];
    if (MRReply_Type(curr_rep) == MR_REPLY_ERROR) {
      rCtx.errorOccurred = true;
      rCtx.lastError = curr_rep;
      if (should_return_error(curr_rep)) {
        res = MR_ReplyWithMRReply(reply, curr_rep);
        goto cleanup;
      }
    }
  }

  rCtx.searchCtx = req;

  // Get reply offsets
  getReplyOffsets(rCtx.searchCtx, &rCtx.offsets);

  // Init results heap.
  size_t num = req->requestedResultsCount;
  rCtx.pq = rm_malloc(heap_sizeof(num));
  heap_init(rCtx.pq, cmp_results, req, num);

  // Default result process and post process operations
  rCtx.processReply = (processReplyCB) processSearchReply;
  rCtx.postProcess = (postProcessReplyCB) noOpPostProcess;

  if (req->specialCases) {
    size_t nSpecialCases = array_len(req->specialCases);
    for (size_t i = 0; i < nSpecialCases; ++i) {
      if (req->specialCases[i]->specialCaseType == SPECIAL_CASE_KNN) {
        specialCaseCtx* knnCtx = req->specialCases[i];
        rCtx.postProcess = (postProcessReplyCB) knnPostProcess;
        rCtx.reduceSpecialCaseCtxKnn = knnCtx;
        if (knnCtx->knn.shouldSort) {
          knnCtx->knn.pq = rm_malloc(heap_sizeof(knnCtx->knn.k));
          heap_init(knnCtx->knn.pq, cmp_scored_results, NULL, knnCtx->knn.k);
          rCtx.processReply = (processReplyCB) ProcessKNNSearchReply;
          break;
        }
      } else if (req->specialCases[i]->specialCaseType == SPECIAL_CASE_SORTBY) {
        rCtx.reduceSpecialCaseCtxSortby = req->specialCases[i];
      }
    }
  }

  if (!profile) {
    for (int i = 0; i < count; ++i) {
      rCtx.processReply(replies[i], (struct searchReducerCtx *)&rCtx, ctx);

      // If we timed out on strict timeout policy, return a timeout error
      if (should_return_timeout_error(req)) {
        RedisModule_Reply_Error(reply, QueryError_Strerror(QUERY_ETIMEDOUT));
        goto cleanup;
      }
    }
  } else {
    for (int i = 0; i < count; ++i) {
      MRReply *mr_reply;
      if (reply->resp3) {
        mr_reply = MRReply_MapElement(replies[i], "Results");
      } else {
        mr_reply = MRReply_ArrayElement(replies[i], 0);
      }
      rCtx.processReply(mr_reply, (struct searchReducerCtx *)&rCtx, ctx);

      // If we timed out on strict timeout policy, return a timeout error
      if (should_return_timeout_error(req)) {
        RedisModule_Reply_Error(reply, QueryError_Strerror(QUERY_ETIMEDOUT));
        goto cleanup;
      }
    }
  }

  if (rCtx.cachedResult) {
    rm_free(rCtx.cachedResult);
  }

  if (rCtx.errorOccurred && !rCtx.lastError) {
    RedisModule_Reply_Error(reply, "could not parse redisearch results");
    goto cleanup;
  }

  if (!profile) {
    sendSearchResults(reply, &rCtx);
  } else {
    profileSearchReply(reply, &rCtx, count, replies, req->profileClock, clock());
  }

  TotalGlobalStats_CountQuery(QEXEC_F_IS_SEARCH, clock() - req->initClock);

cleanup:
  RedisModule_EndReply(reply);

  if (rCtx.pq) {
    heap_destroy(rCtx.pq);
  }
  if (rCtx.reduceSpecialCaseCtxKnn &&
      rCtx.reduceSpecialCaseCtxKnn->knn.pq) {
    heap_destroy(rCtx.reduceSpecialCaseCtxKnn->knn.pq);
  }

  RedisModule_BlockedClientMeasureTimeEnd(bc);
  RedisModule_UnblockClient(bc, NULL);
  RedisModule_FreeThreadSafeContext(ctx);
  // We could pass `mc` to the unblock function to perform the next 3 cleanup steps, but
  // this way we free the memory from the background after the client is unblocked,
  // which is a bit more efficient.
  // The unblocking callback also replies with error if there was 0 replies from the shards,
  // and since we already replied with error in this case (in the beginning of this function),
  // we can't pass `mc` to the unblock function.
  searchRequestCtx_Free(req);
  MR_requestCompleted();
  MRCtx_Free(mc);
  return res;
}

static inline bool cannotBlockCtx(RedisModuleCtx *ctx) {
  return RedisModule_GetContextFlags(ctx) & REDISMODULE_CTX_FLAGS_DENY_BLOCKING;
}

static inline int ReplyBlockDeny(RedisModuleCtx *ctx, const RedisModuleString *cmd) {
  return RMUtil_ReplyWithErrorFmt(ctx, "Cannot perform `%s`: Cannot block", RedisModule_StringPtrLen(cmd, NULL));
}

static int genericCallUnderscoreVariant(RedisModuleCtx *ctx, RedisModuleString **argv, int argc) {
  size_t len;
  const char *cmd = RedisModule_StringPtrLen(argv[0], &len);
  RedisModule_Assert(!strncasecmp(cmd, "FT.", 3));
  char *localCmd;
  rm_asprintf(&localCmd, "_%.*s", len, cmd);
  /*
   * v - argv input array of RedisModuleString
   * E - return errors as RedisModuleCallReply object (instead of NULL)
   * M - respect OOM
   * 0 - same RESP protocol
   * ! - replicate the command if needed (allows for replication)
   * NOTICE: We don't add the `C` flag, such that the user that runs the internal
   * command is the unrestricted user. Such that it can execute internal commands
   * even if the dispatching user does not have such permissions (we reach here
   * only on OSS with 1 shard due to the mechanism of this function).
   * This is OK because the user already passed the ACL command validation (keys - TBD)
   * before reaching the non-underscored command command-handler.
   */

  RedisModuleCallReply *r = RedisModule_Call(ctx, localCmd, "vEM0!", argv + 1, argc - 1);
  RedisModule_ReplyWithCallReply(ctx, r); // Pass the reply to the client
  rm_free(localCmd);
  RedisModule_FreeCallReply(r);
  return REDISMODULE_OK;
}

/* FT.MGET {idx} {key} ... */
int MGetCommandHandler(RedisModuleCtx *ctx, RedisModuleString **argv, int argc) {
  if (argc < 3) {
    return RedisModule_WrongArity(ctx);
  } else if (!SearchCluster_Ready()) {
    // Check that the cluster state is valid
    return RedisModule_ReplyWithError(ctx, CLUSTERDOWN_ERR);
  }
  RS_AutoMemory(ctx);

  VERIFY_ACL(ctx, argv[1])

  if (NumShards == 1) {
    return genericCallUnderscoreVariant(ctx, argv, argc);
  } else if (cannotBlockCtx(ctx)) {
    return ReplyBlockDeny(ctx, argv[0]);
  }

  MRCommand cmd = MR_NewCommandFromRedisStrings(argc, argv);
  MRCommand_SetProtocol(&cmd, ctx);
  /* Replace our own FT command with _FT. command */
  MRCommand_SetPrefix(&cmd, "_FT");

  struct MRCtx *mrctx = MR_CreateCtx(ctx, 0, NULL, NumShards);
  MR_Fanout(mrctx, mergeArraysReducer, cmd, true);
  return REDISMODULE_OK;
}

int SpellCheckCommandHandler(RedisModuleCtx *ctx, RedisModuleString **argv, int argc) {
  if (NumShards == 0) {
    // Cluster state is not ready
    return RedisModule_ReplyWithError(ctx, CLUSTERDOWN_ERR);
  } else if (argc < 3) {
    return RedisModule_WrongArity(ctx);
  }
  RS_AutoMemory(ctx);

  VERIFY_ACL(ctx, argv[1])

  if (NumShards == 1) {
    return SpellCheckCommand(ctx, argv, argc);
  } else if (cannotBlockCtx(ctx)) {
    return ReplyBlockDeny(ctx, argv[0]);
  }

  MRCommand cmd = MR_NewCommandFromRedisStrings(argc, argv);
  MRCommand_SetProtocol(&cmd, ctx);
  /* Replace our own FT command with _FT. command */
  MRCommand_SetPrefix(&cmd, "_FT");

  MRCommand_Insert(&cmd, 3, "FULLSCOREINFO", sizeof("FULLSCOREINFO") - 1);

  struct MRCtx *mrctx = MR_CreateCtx(ctx, 0, NULL, NumShards);
  MR_Fanout(mrctx, is_resp3(ctx) ? spellCheckReducer_resp3 : spellCheckReducer_resp2, cmd, true);
  return REDISMODULE_OK;
}

static int MastersFanoutCommandHandler(RedisModuleCtx *ctx,
  RedisModuleString **argv, int argc, int indexNamePos) {
  if (argc < 2) {
    return RedisModule_WrongArity(ctx);
  } else if (!SearchCluster_Ready()) {
    // Check that the cluster state is valid
    return RedisModule_ReplyWithError(ctx, CLUSTERDOWN_ERR);
  }
  RS_AutoMemory(ctx);

  // Validate ACL key permissions if needed (for commands that access an index)
  if (indexNamePos != -1) {
    if (indexNamePos >= argc) {
      return RedisModule_WrongArity(ctx);
    }
    VERIFY_ACL(ctx, argv[indexNamePos])
  }

  if (NumShards == 1) {
    // There is only one shard in the cluster. We can handle the command locally.
    return genericCallUnderscoreVariant(ctx, argv, argc);
  } else if (cannotBlockCtx(ctx)) {
    return ReplyBlockDeny(ctx, argv[0]);
  }

  MRCommand cmd = MR_NewCommandFromRedisStrings(argc, argv);
  MRCommand_SetProtocol(&cmd, ctx);
  /* Replace our own FT command with _FT. command */
  MRCommand_SetPrefix(&cmd, "_FT");
  struct MRCtx *mrctx = MR_CreateCtx(ctx, 0, NULL, NumShards);

  MR_Fanout(mrctx, allOKReducer, cmd, true);
  return REDISMODULE_OK;
}

static int FanoutCommandHandlerWithIndexAtFirstArg(RedisModuleCtx *ctx,
  RedisModuleString **argv, int argc) {
  return MastersFanoutCommandHandler(ctx, argv, argc, 1);
}

static int FanoutCommandHandlerWithIndexAtSecondArg(RedisModuleCtx *ctx,
  RedisModuleString **argv, int argc) {
  return MastersFanoutCommandHandler(ctx, argv, argc, 2);
}

static int FanoutCommandHandlerIndexless(RedisModuleCtx *ctx,
  RedisModuleString **argv, int argc) {
  return MastersFanoutCommandHandler(ctx, argv, argc, -1);
}

// Supports FT.ADD, FT.DEL, FT.GET, FT.SUGADD, FT.SUGGET, FT.SUGDEL, FT.SUGLEN.
// If needed for more commands, make sure `MRCommand_GetShardingKey` is implemented for them.
// Notice that only OSS cluster should deal with such redirections.
static int SingleShardCommandHandler(RedisModuleCtx *ctx,
  RedisModuleString **argv, int argc, int indexNamePos) {
  if (argc < 2) {
    return RedisModule_WrongArity(ctx);
  } else if (!SearchCluster_Ready()) {
    return RedisModule_ReplyWithError(ctx, CLUSTERDOWN_ERR);
  }
  RS_AutoMemory(ctx);

  // Validate ACL key permissions if needed (for commands that access an index)
  if (indexNamePos != -1) {
    if (indexNamePos >= argc) {
      return RedisModule_WrongArity(ctx);
    }
    VERIFY_ACL(ctx, argv[indexNamePos])
  }

  if (NumShards == 1) {
    // There is only one shard in the cluster. We can handle the command locally.
    return genericCallUnderscoreVariant(ctx, argv, argc);
  } else if (cannotBlockCtx(ctx)) {
    return ReplyBlockDeny(ctx, argv[0]);
  }

  MRCommand cmd = MR_NewCommandFromRedisStrings(argc, argv);
  MRCommand_SetProtocol(&cmd, ctx);
  /* Replace our own FT command with _FT. command */
  MRCommand_SetPrefix(&cmd, "_FT");

  MR_MapSingle(MR_CreateCtx(ctx, 0, NULL, NumShards), singleReplyReducer, cmd);

  return REDISMODULE_OK;
}

static int SingleShardCommandHandlerWithIndexAtFirstArg(RedisModuleCtx *ctx,
  RedisModuleString **argv, int argc) {
  return SingleShardCommandHandler(ctx, argv, argc, 1);
}

void RSExecDistAggregate(RedisModuleCtx *ctx, RedisModuleString **argv, int argc,
                         struct ConcurrentCmdCtx *cmdCtx);
int RSAggregateCommand(RedisModuleCtx *ctx, RedisModuleString **argv, int argc);

static int DistAggregateCommand(RedisModuleCtx *ctx, RedisModuleString **argv, int argc) {
  if (NumShards == 0) {
    return RedisModule_ReplyWithError(ctx, CLUSTERDOWN_ERR);
  } else if (argc < 3) {
    return RedisModule_WrongArity(ctx);
  }

  // Prepare the spec ref for the background thread
  const char *idx = RedisModule_StringPtrLen(argv[1], NULL);
  IndexLoadOptions lopts = {.nameC = idx, .flags = INDEXSPEC_LOAD_NOCOUNTERINC};
  StrongRef spec_ref = IndexSpec_LoadUnsafeEx(&lopts);
  IndexSpec *sp = StrongRef_Get(spec_ref);
  if (!sp) {
    // Reply with error
    return RedisModule_ReplyWithErrorFormat(ctx, "%s: no such index", idx);
  }

  bool isProfile = (RMUtil_ArgIndex("FT.PROFILE", argv, 1) != -1);
  // Check the ACL key permissions of the user w.r.t the queried index (only if
  // not profiling, as it was already checked earlier).
  if (!isProfile && !ACLUserMayAccessIndex(ctx, sp)) {
    return RedisModule_ReplyWithError(ctx, NOPERM_ERR);
  }

  if (NumShards == 1) {
    // There is only one shard in the cluster. We can handle the command locally.
    return RSAggregateCommand(ctx, argv, argc);
  } else if (cannotBlockCtx(ctx)) {
    return ReplyBlockDeny(ctx, argv[0]);
  }

  return ConcurrentSearch_HandleRedisCommandEx(DIST_AGG_THREADPOOL, CMDCTX_NO_GIL,
                                               RSExecDistAggregate, ctx, argv, argc,
                                               StrongRef_Demote(spec_ref));
}

static void CursorCommandInternal(RedisModuleCtx *ctx, RedisModuleString **argv, int argc, struct ConcurrentCmdCtx *cmdCtx) {
  RSCursorCommand(ctx, argv, argc);
}

static int CursorCommand(RedisModuleCtx *ctx, RedisModuleString **argv, int argc) {
  if (argc < 4) {
    return RedisModule_WrongArity(ctx);
  } else if (!SearchCluster_Ready()) {
    return RedisModule_ReplyWithError(ctx, CLUSTERDOWN_ERR);
  }

  VERIFY_ACL(ctx, argv[2])

  if (NumShards == 1) {
    // There is only one shard in the cluster. We can handle the command locally.
    return RSCursorCommand(ctx, argv, argc);
  } else if (cannotBlockCtx(ctx)) {
    return ReplyBlockDeny(ctx, argv[0]);
  }

  return ConcurrentSearch_HandleRedisCommandEx(DIST_AGG_THREADPOOL, CMDCTX_NO_GIL,
                                               CursorCommandInternal, ctx, argv, argc,
                                               (WeakRef){0});
}

int TagValsCommandHandler(RedisModuleCtx *ctx, RedisModuleString **argv, int argc) {
  if (argc < 3) {
    return RedisModule_WrongArity(ctx);
  } else if (!SearchCluster_Ready()) {
    // Check that the cluster state is valid
    return RedisModule_ReplyWithError(ctx, CLUSTERDOWN_ERR);
  }
  RS_AutoMemory(ctx);

  VERIFY_ACL(ctx, argv[1])

  if (NumShards == 1) {
    return genericCallUnderscoreVariant(ctx, argv, argc);
  } else if (cannotBlockCtx(ctx)) {
    return ReplyBlockDeny(ctx, argv[0]);
  }

  MRCommand cmd = MR_NewCommandFromRedisStrings(argc, argv);
  MRCommand_SetProtocol(&cmd, ctx);
  /* Replace our own FT command with _FT. command */
  MRCommand_SetPrefix(&cmd, "_FT");

  MR_Fanout(MR_CreateCtx(ctx, 0, NULL, NumShards), uniqueStringsReducer, cmd, true);
  return REDISMODULE_OK;
}

int InfoCommandHandler(RedisModuleCtx *ctx, RedisModuleString **argv, int argc) {
  if (argc != 2) {
    // FT.INFO {index}
    return RedisModule_WrongArity(ctx);
  } else if (!SearchCluster_Ready()) {
    // Check that the cluster state is valid
    return RedisModule_ReplyWithError(ctx, CLUSTERDOWN_ERR);
  }
  RS_AutoMemory(ctx);

  VERIFY_ACL(ctx, argv[1])

  if (NumShards == 1) {
    // There is only one shard in the cluster. We can handle the command locally.
    return IndexInfoCommand(ctx, argv, argc);
  } else if (cannotBlockCtx(ctx)) {
    return ReplyBlockDeny(ctx, argv[0]);
  }

  MRCommand cmd = MR_NewCommandFromRedisStrings(argc, argv);
  MRCommand_Append(&cmd, WITH_INDEX_ERROR_TIME, strlen(WITH_INDEX_ERROR_TIME));
  MRCommand_SetProtocol(&cmd, ctx);
  MRCommand_SetPrefix(&cmd, "_FT");

  struct MRCtx *mctx = MR_CreateCtx(ctx, 0, NULL, NumShards);
  MR_SetCoordinationStrategy(mctx, false); // send to all shards (not just the masters)
  MR_Fanout(mctx, InfoReplyReducer, cmd, true);
  return REDISMODULE_OK;
}

void sendRequiredFields(searchRequestCtx *req, MRCommand *cmd) {
  size_t specialCasesLen = array_len(req->specialCases);
  size_t offset = 0;
  for(size_t i=0; i < specialCasesLen; i++) {
    specialCaseCtx* ctx = req->specialCases[i];
    switch (ctx->specialCaseType) {
      // Handle sortby
      case SPECIAL_CASE_SORTBY: {
        // Sort by is always the first case.
        RedisModule_Assert(i==0);
        if(req->requiredFields == NULL) {
          req->requiredFields = array_new(const char*, 1);
        }
        array_append(req->requiredFields, ctx->sortby.sortKey);
        // Sortkey is the first required key value to return
        ctx->sortby.offset = 0;
        offset++;
        break;
      }
      case SPECIAL_CASE_KNN: {
        // Before requesting for a new field, see if it is not the sortkey.
        if(!ctx->knn.shouldSort) {
            // We have already requested this field, we will not append it.
            ctx->knn.offset = 0;
            break;;
        }
        // Fall back into appending new required field.
        if(req->requiredFields == NULL) {
          req->requiredFields = array_new(const char*, 1);
        }
        array_append(req->requiredFields, ctx->knn.fieldName);
        ctx->knn.offset = offset++;
        break;
      }
      default:
        break;
    }
  }

  if(req->requiredFields) {
    MRCommand_Append(cmd, "_REQUIRED_FIELDS", strlen("_REQUIRED_FIELDS"));
    int numberOfFields = array_len(req->requiredFields);
    char snum[8];
    int len = sprintf(snum, "%d", numberOfFields);
    MRCommand_Append(cmd, snum, len);
    for(size_t i = 0; i < numberOfFields; i++) {
        MRCommand_Append(cmd, req->requiredFields[i], strlen(req->requiredFields[i]));
    }
  }
}

int FlatSearchCommandHandler(RedisModuleBlockedClient *bc, int protocol,
      RedisModuleString **argv, int argc, WeakRef spec_ref) {
  QueryError status = {0};
  searchRequestCtx *req = rscParseRequest(argv, argc, &status);

  if (!req) {
    RedisModuleCtx* clientCtx = RedisModule_GetThreadSafeContext(bc);
    RedisModule_ReplyWithError(clientCtx, QueryError_GetError(&status));
    QueryError_ClearError(&status);
    RedisModule_BlockedClientMeasureTimeEnd(bc);
    RedisModule_UnblockClient(bc, NULL);
    RedisModule_FreeThreadSafeContext(clientCtx);
    return REDISMODULE_OK;
  }

  MRCommand cmd = MR_NewCommandFromRedisStrings(argc, argv);
  cmd.protocol = protocol;

  // replace the LIMIT {offset} {limit} with LIMIT 0 {limit}, because we need all top N to merge
  int limitIndex = RMUtil_ArgExists("LIMIT", argv, argc, 3);
  if (limitIndex && req->limit > 0 && limitIndex < argc - 2) {
    size_t k =0;
    MRCommand_ReplaceArg(&cmd, limitIndex + 1, "0", 1);
    char buf[32];
    snprintf(buf, sizeof(buf), "%lld", req->requestedResultsCount);
    MRCommand_ReplaceArg(&cmd, limitIndex + 2, buf, strlen(buf));
  }

  /* Replace our own FT command with _FT. command */
  if (req->profileArgs == 0) {
    MRCommand_ReplaceArg(&cmd, 0, "_FT.SEARCH", sizeof("_FT.SEARCH") - 1);
  } else {
    MRCommand_ReplaceArg(&cmd, 0, "_FT.PROFILE", sizeof("_FT.PROFILE") - 1);
  }

  // adding the WITHSCORES option only if there is no SORTBY (hence the score is the default sort key)
  if (!req->withSortby) {
    MRCommand_Insert(&cmd, 3 + req->profileArgs, "WITHSCORES", sizeof("WITHSCORES") - 1);
  }

  if(req->specialCases) {
    sendRequiredFields(req, &cmd);
  }

  // Append the prefixes of the index to the command
  StrongRef strong_ref = WeakRef_Promote(spec_ref);
  IndexSpec *sp = StrongRef_Get(strong_ref);
  if (!sp) {
    MRCommand_Free(&cmd);

    RedisModuleCtx* clientCtx = RedisModule_GetThreadSafeContext(bc);
    QueryError_SetCode(&status, QUERY_EDROPPEDBACKGROUND);
    QueryError_ReplyAndClear(clientCtx, &status);
    RedisModule_BlockedClientMeasureTimeEnd(bc);
    RedisModule_UnblockClient(bc, NULL);
    RedisModule_FreeThreadSafeContext(clientCtx);
    return REDISMODULE_OK;
  }

  uint16_t arg_pos = 3 + req->profileArgs;
  MRCommand_Insert(&cmd, arg_pos++, "_INDEX_PREFIXES", sizeof("_INDEX_PREFIXES") - 1);
  arrayof(sds) prefixes = sp->rule->prefixes;
  char *n_prefixes;
  rm_asprintf(&n_prefixes, "%u", array_len(prefixes));
  MRCommand_Insert(&cmd, arg_pos++, n_prefixes, sizeof(n_prefixes) - 1);
  rm_free(n_prefixes);

  for (uint i = 0; i < array_len(prefixes); i++) {
    MRCommand_Insert(&cmd, arg_pos++, (char *)prefixes[i], sdslen(prefixes[i]));
  }

  // Return spec references, no longer needed
  StrongRef_Release(strong_ref);
  WeakRef_Release(spec_ref);

  // Here we have an unsafe read of `NumShards`. This is fine because its just a hint.
  struct MRCtx *mrctx = MR_CreateCtx(0, bc, req, NumShards);

  MRCtx_SetReduceFunction(mrctx, searchResultReducer_background);
  MR_Fanout(mrctx, NULL, cmd, false);
  return REDISMODULE_OK;
}

typedef struct SearchCmdCtx {
  RedisModuleString **argv;
  int argc;
  RedisModuleBlockedClient* bc;
  int protocol;
  WeakRef spec_ref;
} SearchCmdCtx;

static void DistSearchCommandHandler(void* pd) {
  SearchCmdCtx* sCmdCtx = pd;
  FlatSearchCommandHandler(sCmdCtx->bc, sCmdCtx->protocol, sCmdCtx->argv, sCmdCtx->argc, sCmdCtx->spec_ref);
  for (size_t i = 0 ; i < sCmdCtx->argc ; ++i) {
    RedisModule_FreeString(NULL, sCmdCtx->argv[i]);
  }
  rm_free(sCmdCtx->argv);
  rm_free(sCmdCtx);
}

// If the client is unblocked with a private data, we have to free it.
// This currently happens only when the client is unblocked without calling its reduce function,
// because we expect 0 replies. This function handles this case as well.
static int DistSearchUnblockClient(RedisModuleCtx *ctx, RedisModuleString **argv, int argc) {
  struct MRCtx *mrctx = RedisModule_GetBlockedClientPrivateData(ctx);
  if (mrctx) {
    if (MRCtx_GetNumReplied(mrctx) == 0) {
      RedisModule_ReplyWithError(ctx, "Could not send query to cluster");
    }
    searchRequestCtx_Free(MRCtx_GetPrivData(mrctx));
    MR_requestCompleted();
    MRCtx_Free(mrctx);
  }
  return REDISMODULE_OK;
}

int RSSearchCommand(RedisModuleCtx *ctx, RedisModuleString **argv, int argc);

static int DistSearchCommand(RedisModuleCtx *ctx, RedisModuleString **argv, int argc) {
  if (NumShards == 0) {
    return RedisModule_ReplyWithError(ctx, CLUSTERDOWN_ERR);
  } else if (argc < 3) {
    return RedisModule_WrongArity(ctx);
  }

  // Prepare spec ref for the background thread
  const char *idx = RedisModule_StringPtrLen(argv[1], NULL);
  IndexLoadOptions lopts = {.nameC = idx, .flags = INDEXSPEC_LOAD_NOCOUNTERINC};
  StrongRef spec_ref = IndexSpec_LoadUnsafeEx(&lopts);
  IndexSpec *sp = StrongRef_Get(spec_ref);
  if (!sp) {
    // Reply with error
    return RedisModule_ReplyWithErrorFormat(ctx, "%s: no such index", idx);
  }

  bool isProfile = (RMUtil_ArgIndex("FT.PROFILE", argv, 1) != -1);
  // Check the ACL key permissions of the user w.r.t the queried index (only if
  // not profiling, as it was already checked).
  if (!isProfile && !ACLUserMayAccessIndex(ctx, sp)) {
    return RedisModule_ReplyWithError(ctx, NOPERM_ERR);
  }

  if (NumShards == 1) {
    // There is only one shard in the cluster. We can handle the command locally.
    return RSSearchCommand(ctx, argv, argc);
  } else if (cannotBlockCtx(ctx)) {
    return ReplyBlockDeny(ctx, argv[0]);
  }

  SearchCmdCtx* sCmdCtx = rm_malloc(sizeof(*sCmdCtx));
  sCmdCtx->spec_ref = StrongRef_Demote(spec_ref);

  RedisModuleBlockedClient* bc = RedisModule_BlockClient(ctx, DistSearchUnblockClient, NULL, NULL, 0);
  sCmdCtx->argv = rm_malloc(sizeof(RedisModuleString*) * argc);
  for (size_t i = 0 ; i < argc ; ++i) {
    // We need to copy the argv because it will be freed in the callback (from another thread).
    sCmdCtx->argv[i] = RedisModule_CreateStringFromString(ctx, argv[i]);
  }
  sCmdCtx->argc = argc;
  sCmdCtx->bc = bc;
  sCmdCtx->protocol = is_resp3(ctx) ? 3 : 2;
  RedisModule_BlockedClientMeasureTimeStart(bc);

  ConcurrentSearch_ThreadPoolRun(DistSearchCommandHandler, sCmdCtx, DIST_AGG_THREADPOOL);

  return REDISMODULE_OK;
}

int RSProfileCommand(RedisModuleCtx *ctx, RedisModuleString **argv, int argc);
int ProfileCommandHandler(RedisModuleCtx *ctx, RedisModuleString **argv, int argc) {
  if (argc < 5) {
    return RedisModule_WrongArity(ctx);
  }

  if (RMUtil_ArgExists("WITHCURSOR", argv, argc, 3)) {
    return RedisModule_ReplyWithError(ctx, "FT.PROFILE does not support cursor");
  }

  VERIFY_ACL(ctx, argv[1])

  if (NumShards == 1) {
    // There is only one shard in the cluster. We can handle the command locally.
    // We must first check that we don't have a cursor, as the local command handler allows cursors
    // for multi-shard clusters support.
    return RSProfileCommand(ctx, argv, argc);
  }

  if (RMUtil_ArgExists("SEARCH", argv, 3, 2)) {
    return DistSearchCommand(ctx, argv, argc);
  }
  if (RMUtil_ArgExists("AGGREGATE", argv, 3, 2)) {
    return DistAggregateCommand(ctx, argv, argc);
  }
  return RedisModule_ReplyWithError(ctx, "No `SEARCH` or `AGGREGATE` provided");
}

int ClusterInfoCommand(RedisModuleCtx *ctx, RedisModuleString **argv, int argc) {
  if (MR_CurrentTopologyExists()) {
    // If we have a topology, we must read it from the uv thread
    MR_uvReplyClusterInfo(ctx);
  } else {
    // If we don't have a topology, we can reply immediately
    MR_ReplyClusterInfo(ctx, NULL);
  }
  return REDISMODULE_OK;
}

// A special command for redis cluster OSS, that refreshes the cluster state
int RefreshClusterCommand(RedisModuleCtx *ctx, RedisModuleString **argv, int argc) {
  UpdateTopology(ctx);
  return RedisModule_ReplyWithSimpleString(ctx, "OK");
}

int SetClusterCommand(RedisModuleCtx *ctx, RedisModuleString **argv, int argc) {
  MRClusterTopology *topo = RedisEnterprise_ParseTopology(ctx, argv, argc);
  // this means a parsing error, the parser already sent the explicit error to the client
  if (!topo) {
    return REDISMODULE_ERR;
  }

  RedisModule_Log(ctx, "debug", "Setting number of partitions to %ld", topo->numShards);
  NumShards = topo->numShards;

  // send the topology to the cluster
  MR_UpdateTopology(topo);
  return RedisModule_ReplyWithSimpleString(ctx, "OK");
}

/* Perform basic configurations and init all threads and global structures */
static int initSearchCluster(RedisModuleCtx *ctx, RedisModuleString **argv, int argc, bool isClusterEnabled) {
  RedisModule_Log(ctx, "notice",
                  "Cluster configuration: AUTO partitions, type: %d, coordinator timeout: %dms",
                  clusterConfig.type, clusterConfig.timeoutMS);

  if (clusterConfig.type == ClusterType_RedisOSS) {
    if (isClusterEnabled) {
      // Init the topology updater cron loop.
      InitRedisTopologyUpdater(ctx);
    } else {
      // We are not in cluster mode. No need to init the topology updater cron loop.
      // Set the number of shards to 1 to indicate the topology is "set"
      NumShards = 1;
    }
  }

  size_t num_connections_per_shard;
  if (clusterConfig.connPerShard) {
    num_connections_per_shard = clusterConfig.connPerShard;
  } else {
    // default
    num_connections_per_shard = RSGlobalConfig.numWorkerThreads + 1;
  }

  MRCluster *cl = MR_NewCluster(NULL, num_connections_per_shard);
  MR_Init(cl, clusterConfig.timeoutMS);

  return REDISMODULE_OK;
}

/** A dummy command handler, for commands that are disabled when running the module in OSS
 * clusters
 * when it is not an internal OSS build. */
int DisabledCommandHandler(RedisModuleCtx *ctx, RedisModuleString **argv, int argc) {
  return RedisModule_ReplyWithError(ctx, "Module Disabled in Open Source Redis");
}

/** A wrapper function that safely checks whether we are running in OSS cluster when registering
 * commands.
 * If we are, and the module was not compiled for oss clusters, this wrapper will return a pointer
 * to a dummy function disabling the actual handler.
 *
 * If we are running in RLEC or in a special OSS build - we simply return the original command.
 *
 * All coordinator handlers must be wrapped in this decorator.
 */
static RedisModuleCmdFunc SafeCmd(RedisModuleCmdFunc f) {
  if (IsEnterprise() && clusterConfig.type != ClusterType_RedisLabs) {
    /* If we are running inside OSS cluster and not built for oss, we return the dummy handler */
    return DisabledCommandHandler;
  }

  /* Valid - we return the original function */
  return f;
}

/**
 * A wrapper function to override hiredis allocators with redis allocators.
 * It should be called after RedisModule_Init.
 */
void setHiredisAllocators(){
  hiredisAllocFuncs ha = {
    .mallocFn = rm_malloc,
    .callocFn = rm_calloc,
    .reallocFn = rm_realloc,
    .strdupFn = rm_strdup,
    .freeFn = rm_free,
  };

  hiredisSetAllocators(&ha);
}

void Coordinator_ShutdownEvent(RedisModuleCtx *ctx, RedisModuleEvent eid, uint64_t subevent, void *data) {
  RedisModule_Log(ctx, "notice", "%s", "Begin releasing RediSearch resources on shutdown");
  RediSearch_CleanupModule();
  RedisModule_Log(ctx, "notice", "%s", "End releasing RediSearch resources");
}

void Initialize_CoordKeyspaceNotifications(RedisModuleCtx *ctx) {
  // To be called after `Initialize_KeyspaceNotifications` as callbacks are overridden.
  if (RedisModule_SubscribeToServerEvent && getenv("RS_GLOBAL_DTORS")) {
    // clear resources when the server exits
    // used only with sanitizer or valgrind
    RedisModule_Log(ctx, "notice", "%s", "Subscribe to clear resources on shutdown");
    RedisModule_SubscribeToServerEvent(ctx, RedisModuleEvent_Shutdown, Coordinator_ShutdownEvent);
  }
}

static bool checkClusterEnabled(RedisModuleCtx *ctx) {
  RedisModuleCallReply *rep = RedisModule_Call(ctx, "CONFIG", "cc", "GET", "cluster-enabled");
  RedisModule_Assert(rep && RedisModule_CallReplyType(rep) == REDISMODULE_REPLY_ARRAY &&
                     RedisModule_CallReplyLength(rep) == 2);
  size_t len;
  const char *isCluster = RedisModule_CallReplyStringPtr(RedisModule_CallReplyArrayElement(rep, 1), &len);
  bool isClusterEnabled = STR_EQCASE(isCluster, len, "yes");
  RedisModule_FreeCallReply(rep);
  return isClusterEnabled;
}

int ConfigCommand(RedisModuleCtx *ctx, RedisModuleString **argv, int argc);

int RediSearch_InitModuleConfig(RedisModuleCtx *ctx, RedisModuleString **argv, int argc, int registerConfiguration, int isClusterEnabled) {
  // needed for setUpgradeIndex which can get called during this function
  legacySpecRules = dictCreate(&dictTypeHeapStrings, NULL);

  // register the module configuration with redis, use loaded values from command line as defaults
  if (!registerConfiguration) {
    // For backward compatibility, if the new API is not available, set the
    // default username
    clusterConfig.aclUsername = rm_strdup(DEFAULT_ACL_USERNAME);
  } else {
    if (RegisterModuleConfig(ctx) == REDISMODULE_ERR) {
      RedisModule_Log(ctx, "warning", "Error registering module configuration");
      return REDISMODULE_ERR;
    }
    if (isClusterEnabled) {
      // Register module configuration parameters for cluster
      RM_TRY_F(RegisterClusterModuleConfig, ctx);
    }
  }

  // Load default values
  RM_TRY_F(RedisModule_LoadDefaultConfigs, ctx);

  char *err = NULL;
  // Read module configuration from module ARGS
  if (ReadConfig(argv, argc, &err) == REDISMODULE_ERR) {
    RedisModule_Log(ctx, "warning", "Invalid Configurations: %s", err);
    rm_free(err);
    return REDISMODULE_ERR;
  }
  // Apply configuration redis has loaded from the configuration file
  RM_TRY_F(RedisModule_LoadConfigs, ctx);
  return REDISMODULE_OK;
}

int __attribute__((visibility("default")))
RedisModule_OnLoad(RedisModuleCtx *ctx, RedisModuleString **argv, int argc) {

  if (RedisModule_Init(ctx, REDISEARCH_MODULE_NAME, REDISEARCH_MODULE_VERSION,
                       REDISMODULE_APIVER_1) == REDISMODULE_ERR) {
    return REDISMODULE_ERR;
  }

  setHiredisAllocators();
  uv_replace_allocator(rm_malloc, rm_realloc, rm_calloc, rm_free);

  if (!RSDummyContext) {
    RSDummyContext = RedisModule_GetDetachedThreadSafeContext(ctx);
  }

  // Chain the config into RediSearch's global config and set the default values
  clusterConfig = DEFAULT_CLUSTER_CONFIG;
  RSConfigOptions_AddConfigs(&RSGlobalConfigOptions, GetClusterConfigOptions());
  ClusterConfig_RegisterTriggers();

  // Register the module configuration parameters
  GetRedisVersion(ctx);
<<<<<<< HEAD

  // Check if we are actually in cluster mode
  const bool isClusterEnabled = checkClusterEnabled(ctx);
  const Version unstableRedis = {7, 9, 226};
  const bool unprefixedConfigSupported = (CompareVersions(redisVersion, unstableRedis) >= 0) ? true : false;
  if (RediSearch_InitModuleConfig(ctx, argv, argc, unprefixedConfigSupported, isClusterEnabled) == REDISMODULE_ERR) {
    return REDISMODULE_ERR;
=======
  const Version unstableRedis = {7, 9, 227};
  const bool unprefixedConfigSupported = (CompareVersions(redisVersion, unstableRedis) >= 0) ? true : false;
  if (unprefixedConfigSupported) {
    if (RegisterModuleConfig(ctx) == REDISMODULE_ERR) {
      RedisModule_Log(ctx, "warning", "Error registering module configuration");
      return REDISMODULE_ERR;
    }
  }

  // Check if we are actually in cluster mode
  const bool isClusterEnabled = checkClusterEnabled(ctx);

  // Apply configuration
  if (unprefixedConfigSupported) {
    if (isClusterEnabled) {
      // Register module configuration parameters for cluster
      RM_TRY_F(RegisterClusterModuleConfig, ctx);
    }
    RM_TRY_F(RedisModule_LoadConfigs, ctx);
>>>>>>> 0c642217
  }

  // Init RediSearch internal search
  if (RediSearch_InitModuleInternal(ctx) == REDISMODULE_ERR) {
    RedisModule_Log(ctx, "warning", "Could not init search library...");
    return REDISMODULE_ERR;
  }

  // Init the global cluster structs
  if (initSearchCluster(ctx, argv, argc, isClusterEnabled) == REDISMODULE_ERR) {
    RedisModule_Log(ctx, "warning", "Could not init MR search cluster");
    return REDISMODULE_ERR;
  }

  // Init the aggregation thread pool
  DIST_AGG_THREADPOOL = ConcurrentSearch_CreatePool(clusterConfig.coordinatorPoolSize);

  Initialize_CoordKeyspaceNotifications(ctx);

  if (RedisModule_ACLCheckKeyPrefixPermissions == NULL) {
    // Running against a Redis version that does not support module ACL protection
    RedisModule_Log(ctx, "warning", "Redis version does not support ACL API necessary for index protection");
  }

  // read commands
  if (clusterConfig.type == ClusterType_RedisLabs) {
    RM_TRY(RMCreateSearchCommand(ctx, "FT.AGGREGATE",
           SafeCmd(DistAggregateCommand), "readonly", 0, 1, -2, "read", false))
  } else {
    RM_TRY(RMCreateSearchCommand(ctx, "FT.AGGREGATE",
           SafeCmd(DistAggregateCommand), "readonly", 0, 0, -1, "read", false))
  }
  RM_TRY(RMCreateSearchCommand(ctx, "FT.INFO", SafeCmd(InfoCommandHandler), "readonly", 0, 0, -1, "", false))
  RM_TRY(RMCreateSearchCommand(ctx, "FT.SEARCH", SafeCmd(DistSearchCommand), "readonly", 0, 0, -1, "read", false))
  RM_TRY(RMCreateSearchCommand(ctx, "FT.PROFILE", SafeCmd(ProfileCommandHandler), "readonly", 0, 0, -1, "read", false))
  if (clusterConfig.type == ClusterType_RedisLabs) {
    RM_TRY(RMCreateSearchCommand(ctx, "FT.CURSOR", SafeCmd(CursorCommand), "readonly", 3, 1, -3, "read", false))
  } else {
    RM_TRY(RMCreateSearchCommand(ctx, "FT.CURSOR", SafeCmd(CursorCommand), "readonly", 0, 0, -1, "read", false))
  }
  RM_TRY(RMCreateSearchCommand(ctx, "FT.SPELLCHECK", SafeCmd(SpellCheckCommandHandler), "readonly", 0, 0, -1, "", false))
  // Assumes "_FT.DEBUG" is registered (from `RediSearch_InitModuleInternal`)
  RM_TRY(RegisterCoordDebugCommands(RedisModule_GetCommand(ctx, "_FT.DEBUG")));

// OSS commands (registered via proxy in Enterprise)
#ifndef RS_CLUSTER_ENTERPRISE
    if (!isClusterEnabled) {
      // Register the config command with `FT.` prefix only if we are not in cluster mode as an alias
      RM_TRY(RMCreateSearchCommand(ctx, "FT.CONFIG", SafeCmd(ConfigCommand), "readonly", 0, 0, 0, "admin", false));
    }
    RedisModule_Log(ctx, "notice", "Register write commands");
    // write commands (on enterprise we do not define them, the dmc take care of them)
    RM_TRY(RMCreateSearchCommand(ctx, "FT.CREATE", SafeCmd(FanoutCommandHandlerIndexless), "write deny-oom", 0, 0, -1, "", false))
    RM_TRY(RMCreateSearchCommand(ctx, "FT._CREATEIFNX", SafeCmd(FanoutCommandHandlerIndexless), "write deny-oom", 0, 0, -1, "", false))
    RM_TRY(RMCreateSearchCommand(ctx, "FT.ALTER", SafeCmd(FanoutCommandHandlerWithIndexAtFirstArg), "write deny-oom", 0, 0, -1, "", false))
    RM_TRY(RMCreateSearchCommand(ctx, "FT._ALTERIFNX", SafeCmd(FanoutCommandHandlerWithIndexAtFirstArg), "write deny-oom", 0, 0, -1, "", false))
    RM_TRY(RMCreateSearchCommand(ctx, "FT.DROPINDEX", SafeCmd(FanoutCommandHandlerWithIndexAtFirstArg), "write",0, 0, -1, "write slow dangerous", false))
    // TODO: Either make ALL replication commands internal (such that no need for ACL check), or add ACL check.
    RM_TRY(RMCreateSearchCommand(ctx, "FT._DROPINDEXIFX", SafeCmd(FanoutCommandHandlerIndexless), "write",0, 0, -1, "write slow dangerous", false))
    // search write slow dangerous
    RM_TRY(RMCreateSearchCommand(ctx, "FT.DICTADD", SafeCmd(FanoutCommandHandlerIndexless), "write deny-oom", 0, 0, -1, "", false))
    RM_TRY(RMCreateSearchCommand(ctx, "FT.DICTDEL", SafeCmd(FanoutCommandHandlerIndexless), "write", 0, 0, -1, "", false))
    RM_TRY(RMCreateSearchCommand(ctx, "FT.ALIASADD", SafeCmd(FanoutCommandHandlerWithIndexAtSecondArg), "write deny-oom", 0, 0, -1, "", false))
    RM_TRY(RMCreateSearchCommand(ctx, "FT._ALIASADDIFNX", SafeCmd(FanoutCommandHandlerIndexless), "write deny-oom", 0, 0, -1, "", false))
    RM_TRY(RMCreateSearchCommand(ctx, "FT.ALIASDEL", SafeCmd(FanoutCommandHandlerIndexless), "write", 0, 0, -1, "", false))
    RM_TRY(RMCreateSearchCommand(ctx, "FT._ALIASDELIFX", SafeCmd(FanoutCommandHandlerIndexless), "write", 0, 0, -1, "", false))
    RM_TRY(RMCreateSearchCommand(ctx, "FT.ALIASUPDATE", SafeCmd(FanoutCommandHandlerWithIndexAtSecondArg), "write deny-oom", 0, 0, -1, "", false))
    RM_TRY(RMCreateSearchCommand(ctx, "FT.SYNUPDATE", SafeCmd(FanoutCommandHandlerWithIndexAtFirstArg),"write deny-oom", 0, 0, -1, "", false))

    // Deprecated OSS commands
    RM_TRY(RMCreateSearchCommand(ctx, "FT.GET", SafeCmd(SingleShardCommandHandlerWithIndexAtFirstArg), "readonly", 0, 0, -1, "read", false))
    RM_TRY(RMCreateSearchCommand(ctx, "FT.ADD", SafeCmd(SingleShardCommandHandlerWithIndexAtFirstArg), "write deny-oom", 0, 0, -1, "write", false))
    RM_TRY(RMCreateSearchCommand(ctx, "FT.DEL", SafeCmd(SingleShardCommandHandlerWithIndexAtFirstArg), "write", 0, 0, -1, "write", false))
    RM_TRY(RMCreateSearchCommand(ctx, "FT.DROP", SafeCmd(FanoutCommandHandlerWithIndexAtFirstArg), "write", 0, 0, -1, "write slow dangerous", false))
    RM_TRY(RMCreateSearchCommand(ctx, "FT._DROPIFX", SafeCmd(FanoutCommandHandlerIndexless), "write", 0, 0, -1, "write", false))
#endif

  // cluster set commands. We filter from the proxy, but do not mark them as internal.
  RM_TRY(RMCreateSearchCommand(ctx, REDISEARCH_MODULE_NAME".CLUSTERSET",
         SafeCmd(SetClusterCommand),
         IsEnterprise() ? "readonly allow-loading deny-script " CMD_PROXY_FILTERED : "readonly allow-loading deny-script",
         0, 0, -1, "", false))
  RM_TRY(RMCreateSearchCommand(ctx, REDISEARCH_MODULE_NAME".CLUSTERREFRESH",
         SafeCmd(RefreshClusterCommand),
         IsEnterprise() ? "readonly deny-script " CMD_PROXY_FILTERED : "readonly deny-script",
         0, 0, -1, "", false))
  RM_TRY(RMCreateSearchCommand(ctx, REDISEARCH_MODULE_NAME".CLUSTERINFO",
         SafeCmd(ClusterInfoCommand),
         IsEnterprise() ? "readonly allow-loading deny-script " CMD_PROXY_FILTERED : "readonly allow-loading deny-script",
         0, 0, -1, "", false))

  // Deprecated commands. Grouped here for easy tracking
  RM_TRY(RMCreateSearchCommand(ctx, "FT.MGET", SafeCmd(MGetCommandHandler), "readonly", 0, 0, -1, "read", false))
  RM_TRY(RMCreateSearchCommand(ctx, "FT.TAGVALS", SafeCmd(TagValsCommandHandler), "readonly", 0, 0, -1, "read slow dangerous", false))

  return REDISMODULE_OK;
}

int RedisModule_OnUnload(RedisModuleCtx *ctx) {
  if (config_ext_load) {
    RedisModule_FreeString(ctx, config_ext_load);
    config_ext_load = NULL;
  }
  if (config_friso_ini) {
    RedisModule_FreeString(ctx, config_friso_ini);
    config_friso_ini = NULL;
  }
  if (RSGlobalConfig.extLoad) {
    rm_free((void *)RSGlobalConfig.extLoad);
    RSGlobalConfig.extLoad = NULL;
  }
  if (RSGlobalConfig.frisoIni) {
    rm_free((void *)RSGlobalConfig.frisoIni);
    RSGlobalConfig.frisoIni = NULL;
  }

  return REDISMODULE_OK;
}<|MERGE_RESOLUTION|>--- conflicted
+++ resolved
@@ -3552,11 +3552,7 @@
   legacySpecRules = dictCreate(&dictTypeHeapStrings, NULL);
 
   // register the module configuration with redis, use loaded values from command line as defaults
-  if (!registerConfiguration) {
-    // For backward compatibility, if the new API is not available, set the
-    // default username
-    clusterConfig.aclUsername = rm_strdup(DEFAULT_ACL_USERNAME);
-  } else {
+  if (registerConfiguration) {
     if (RegisterModuleConfig(ctx) == REDISMODULE_ERR) {
       RedisModule_Log(ctx, "warning", "Error registering module configuration");
       return REDISMODULE_ERR;
@@ -3604,35 +3600,13 @@
 
   // Register the module configuration parameters
   GetRedisVersion(ctx);
-<<<<<<< HEAD
 
   // Check if we are actually in cluster mode
   const bool isClusterEnabled = checkClusterEnabled(ctx);
-  const Version unstableRedis = {7, 9, 226};
+  const Version unstableRedis = {7, 9, 227};
   const bool unprefixedConfigSupported = (CompareVersions(redisVersion, unstableRedis) >= 0) ? true : false;
   if (RediSearch_InitModuleConfig(ctx, argv, argc, unprefixedConfigSupported, isClusterEnabled) == REDISMODULE_ERR) {
     return REDISMODULE_ERR;
-=======
-  const Version unstableRedis = {7, 9, 227};
-  const bool unprefixedConfigSupported = (CompareVersions(redisVersion, unstableRedis) >= 0) ? true : false;
-  if (unprefixedConfigSupported) {
-    if (RegisterModuleConfig(ctx) == REDISMODULE_ERR) {
-      RedisModule_Log(ctx, "warning", "Error registering module configuration");
-      return REDISMODULE_ERR;
-    }
-  }
-
-  // Check if we are actually in cluster mode
-  const bool isClusterEnabled = checkClusterEnabled(ctx);
-
-  // Apply configuration
-  if (unprefixedConfigSupported) {
-    if (isClusterEnabled) {
-      // Register module configuration parameters for cluster
-      RM_TRY_F(RegisterClusterModuleConfig, ctx);
-    }
-    RM_TRY_F(RedisModule_LoadConfigs, ctx);
->>>>>>> 0c642217
   }
 
   // Init RediSearch internal search
