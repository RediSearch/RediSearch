/*
 * Copyright Redis Ltd. 2016 - present
 * Licensed under your choice of the Redis Source Available License 2.0 (RSALv2) or
 * the Server Side Public License v1 (SSPLv1).
 */

#define REDISMODULE_MAIN

#include <stdio.h>
#include <string.h>
#include <sys/param.h>
#include <time.h>

#include "commands.h"
#include "document.h"
#include "tag_index.h"
#include "index.h"
#include "query.h"
#include "redis_index.h"
#include "redismodule.h"
#include "rmutil/strings.h"
#include "rmutil/util.h"
#include "rmutil/args.h"
#include "spec.h"
#include "util/logging.h"
#include "util/workers.h"
#include "util/references.h"
#include "config.h"
#include "aggregate/aggregate.h"
#include "rmalloc.h"
#include "cursor.h"
#include "debug_commands.h"
#include "spell_check.h"
#include "dictionary.h"
#include "suggest.h"
#include "numeric_index.h"
#include "redisearch_api.h"
#include "alias.h"
#include "module.h"
#include "rwlock.h"
#include "info/info_command.h"
#include "rejson_api.h"
#include "geometry/geometry_api.h"
#include "reply.h"
#include "reply_macros.h"
#include "resp3.h"
#include "coord/rmr/rmr.h"
#include "hiredis/async.h"
#include "coord/rmr/reply.h"
#include "coord/rmr/redis_cluster.h"
#include "coord/rmr/redise.h"
#include "coord/config.h"
#include "coord/debug_commands.h"
#include "libuv/include/uv.h"
#include "profile.h"
#include "coord/dist_profile.h"
#include "coord/cluster_spell_check.h"
#include "coord/info_command.h"
#include "info/global_stats.h"
#include "util/units.h"
#include "fast_float/fast_float_strtod.h"
#include "aggregate/aggregate_debug.h"

#define VERIFY_ACL(ctx, idxR)                                                  \
  do {                                                                         \
    const char *idxName = RedisModule_StringPtrLen(idxR, NULL);                \
    IndexLoadOptions lopts =                                                   \
      {.nameC = idxName, .flags = INDEXSPEC_LOAD_NOCOUNTERINC};                \
    StrongRef spec_ref = IndexSpec_LoadUnsafeEx(&lopts);                       \
    IndexSpec *sp = StrongRef_Get(spec_ref);                                   \
    if (!sp) {                                                                 \
      return RedisModule_ReplyWithErrorFormat(ctx, "%s: no such index", idxName);\
    }                                                                          \
    if (!ACLUserMayAccessIndex(ctx, sp)) {                                     \
      return RedisModule_ReplyWithError(ctx, NOPERM_ERR);                      \
    }                                                                          \
  } while(0);

extern RSConfig RSGlobalConfig;

extern RedisModuleCtx *RSDummyContext;

static int DIST_AGG_THREADPOOL = -1;

// Number of shards in the cluster. Hint we can read and modify from the main thread
size_t NumShards = 0;

// Strings returned by CONFIG GET functions
RedisModuleString *config_ext_load = NULL;
RedisModuleString *config_friso_ini = NULL;

/* ======================= DEBUG ONLY DECLARATIONS ======================= */
static void DEBUG_DistSearchCommandHandler(void* pd);
/* ======================= DEBUG ONLY DECLARATIONS ======================= */

static inline bool SearchCluster_Ready() {
  return NumShards != 0;
}

bool ACLUserMayAccessIndex(RedisModuleCtx *ctx, IndexSpec *sp) {
  if (RedisModule_ACLCheckKeyPrefixPermissions == NULL) {
    // API not supported -> allow access (ACL will not be enforced).
    return true;
  }
  RedisModuleString *user_name = RedisModule_GetCurrentUserName(ctx);
  RedisModuleUser *user = RedisModule_GetModuleUserFromUserName(user_name);

  if (!user) {
    RedisModule_Log(ctx, "verbose", "No user found");
    RedisModule_FreeString(ctx, user_name);
    return false;
  }

  bool ret = true;
  sds *prefixes = sp->rule->prefixes;
  RedisModuleString *prefix;
  for (uint i = 0; i < array_len(prefixes); i++) {
    prefix = RedisModule_CreateString(ctx, (const char *)prefixes[i], strlen(prefixes[i]));
    if (RedisModule_ACLCheckKeyPrefixPermissions(user, prefix, REDISMODULE_CMD_KEY_ACCESS) != REDISMODULE_OK) {
      ret = false;
      RedisModule_FreeString(ctx, prefix);
      break;
    }
    RedisModule_FreeString(ctx, prefix);
  }

  RedisModule_FreeModuleUser(user);
  RedisModule_FreeString(ctx, user_name);
  return ret;
}

// Validates ACL key-space permissions w.r.t the given index spec for Redis
// Enterprise environments only.
static inline bool checkEnterpriseACL(RedisModuleCtx *ctx, IndexSpec *sp) {
  return !IsEnterprise() || ACLUserMayAccessIndex(ctx, sp);
}

// Returns true if the current context has permission to execute debug commands
// See redis docs regarding `enable-debug-command` for more information
// Falls back to true when the redis version is below the one we started
// supporting this feature
bool debugCommandsEnabled(RedisModuleCtx *ctx) {
  int flags = RedisModule_GetContextFlags(ctx);
  int allFlags = RedisModule_GetContextFlagsAll();
  return (!(allFlags & REDISMODULE_CTX_FLAGS_DEBUG_ENABLED)) || (flags & REDISMODULE_CTX_FLAGS_DEBUG_ENABLED);
}

/* FT.MGET {index} {key} ...
 * Get document(s) by their id.
 * Currentlt it just performs HGETALL, but it's a future proof alternative allowing us to later on
 * replace the internal representation of the documents.
 *
 * If referred docs are missing or not HASH keys, we simply reply with Null, but the result will
 * be an array the same size of the ids list
 */
int GetDocumentsCommand(RedisModuleCtx *ctx, RedisModuleString **argv, int argc) {
  if (argc < 3) {
    return RedisModule_WrongArity(ctx);
  }

  RedisSearchCtx *sctx = NewSearchCtx(ctx, argv[1], true);
  if (sctx == NULL) {
    return RedisModule_ReplyWithError(ctx, "Unknown Index name");
  }

  const DocTable *dt = &sctx->spec->docs;
  RedisModule_ReplyWithArray(ctx, argc - 2);
  for (size_t i = 2; i < argc; i++) {

    if (DocTable_GetIdR(dt, argv[i]) == 0) {
      // Document does not exist in index; even though it exists in keyspace
      RedisModule_ReplyWithNull(ctx);
      continue;
    }
    Document_ReplyAllFields(ctx, sctx->spec, argv[i]);
  }

  SearchCtx_Free(sctx);

  return REDISMODULE_OK;
}

/* FT.GET {index} {key} ...
 * Get a single document by their id.
 * Currentlt it just performs HGETALL, but it's a future proof alternative allowing us to later on
 * replace the internal representation of the documents.
 *
 * If referred docs are missing or not HASH keys, we simply reply with Null
 */
int GetSingleDocumentCommand(RedisModuleCtx *ctx, RedisModuleString **argv, int argc) {
  if (argc != 3) {
    return RedisModule_WrongArity(ctx);
  }

  RedisSearchCtx *sctx = NewSearchCtx(ctx, argv[1], true);
  if (sctx == NULL) {
    return RedisModule_ReplyWithError(ctx, "Unknown Index name");
  }

  if (!checkEnterpriseACL(ctx, sctx->spec)) {
    SearchCtx_Free(sctx);
    return RedisModule_ReplyWithError(ctx, NOPERM_ERR);
  }

  if (DocTable_GetIdR(&sctx->spec->docs, argv[2]) == 0) {
    RedisModule_ReplyWithNull(ctx);
  } else {
    Document_ReplyAllFields(ctx, sctx->spec, argv[2]);
  }
  SearchCtx_Free(sctx);
  return REDISMODULE_OK;
}

#define __STRINGIFY(x) #x
#define STRINGIFY(x) __STRINGIFY(x)

int SpellCheckCommand(RedisModuleCtx *ctx, RedisModuleString **argv, int argc) {

#define DICT_INITIAL_SIZE 5
#define DEFAULT_LEV_DISTANCE 1
#define MAX_LEV_DISTANCE 4

  if (argc < 3) {
    return RedisModule_WrongArity(ctx);
  }

  int argvOffset = 3;
  unsigned int dialect = RSGlobalConfig.requestConfigParams.dialectVersion;
  int dialectArgIndex = RMUtil_ArgExists("DIALECT", argv, argc, argvOffset);
  if(dialectArgIndex > 0) {
    dialectArgIndex++;
    ArgsCursor ac;
    ArgsCursor_InitRString(&ac, argv+dialectArgIndex, argc-dialectArgIndex);
    QueryError status = {0};
    if(parseDialect(&dialect, &ac, &status) != REDISMODULE_OK) {
      RedisModule_ReplyWithError(ctx, QueryError_GetUserError(&status));
      QueryError_ClearError(&status);
      return REDISMODULE_OK;
    }
  }

  RedisSearchCtx *sctx = NewSearchCtx(ctx, argv[1], true);
  if (sctx == NULL) {
    return RedisModule_ReplyWithError(ctx, "Unknown Index name");
  }
  QueryError status = {0};
  size_t len;
  const char *rawQuery = RedisModule_StringPtrLen(argv[2], &len);
  const char **includeDict = NULL, **excludeDict = NULL;
  RSSearchOptions opts = {0};
  QueryAST qast = {0};
  int rc = QAST_Parse(&qast, sctx, &opts, rawQuery, len, dialect, &status);

  if (rc != REDISMODULE_OK) {
    RedisModule_ReplyWithError(ctx, QueryError_GetUserError(&status));
    goto end;
  }

  includeDict = array_new(const char *, DICT_INITIAL_SIZE);
  excludeDict = array_new(const char *, DICT_INITIAL_SIZE);

  int distanceArgPos = 0;
  long long distance = DEFAULT_LEV_DISTANCE;
  if ((distanceArgPos = RMUtil_ArgExists("DISTANCE", argv, argc, 0))) {
    if (distanceArgPos + 1 >= argc) {
      RedisModule_ReplyWithError(ctx, "DISTANCE arg is given but no DISTANCE comes after");
      goto end;
    }
    if (RedisModule_StringToLongLong(argv[distanceArgPos + 1], &distance) != REDISMODULE_OK ||
        distance < 1 || distance > MAX_LEV_DISTANCE) {
      RedisModule_ReplyWithError(
          ctx, "bad distance given, distance must be a natural number between 1 to " STRINGIFY(
                   MAX_LEV_DISTANCE));
      goto end;
    }
  }  // LCOV_EXCL_LINE

  int nextPos = 0;
  while ((nextPos = RMUtil_ArgExists("TERMS", argv, argc, nextPos + 1))) {
    if (nextPos + 2 >= argc) {
      RedisModule_ReplyWithError(ctx, "TERM arg is given but no TERM params comes after");
      goto end;
    }
    const char *operation = RedisModule_StringPtrLen(argv[nextPos + 1], NULL);
    const char *dictName = RedisModule_StringPtrLen(argv[nextPos + 2], NULL);
    if (strcasecmp(operation, "INCLUDE") == 0) {
      array_append(includeDict, (char *)dictName);
    } else if (strcasecmp(operation, "EXCLUDE") == 0) {
      array_append(excludeDict, (char *)dictName);
    } else {
      RedisModule_ReplyWithError(ctx, "bad format, exclude/include operation was not given");
      goto end;
    }
  }

  SET_DIALECT(sctx->spec->used_dialects, dialect);
  SET_DIALECT(RSGlobalStats.totalStats.used_dialects, dialect);

  bool fullScoreInfo = false;
  if (RMUtil_ArgExists("FULLSCOREINFO", argv, argc, 0)) {
    fullScoreInfo = true;
  }

  SpellCheckCtx scCtx = {.sctx = sctx,
                         .includeDict = includeDict,
                         .excludeDict = excludeDict,
                         .distance = distance,
                         .fullScoreInfo = fullScoreInfo};

  SpellCheck_Reply(&scCtx, &qast);

end:
  QueryError_ClearError(&status);
  if (includeDict != NULL) {
    array_free(includeDict);
  }
  if (excludeDict != NULL) {
    array_free(excludeDict);
  }
  QAST_Destroy(&qast);
  SearchCtx_Free(sctx);
  return REDISMODULE_OK;
}

char *RS_GetExplainOutput(RedisModuleCtx *ctx, RedisModuleString **argv, int argc,
                          QueryError *status);

static int queryExplainCommon(RedisModuleCtx *ctx, RedisModuleString **argv, int argc,
                              int newlinesAsElements) {
  if (argc < 3) {
    return RedisModule_WrongArity(ctx);
  }
  VERIFY_ACL(ctx, argv[1])

  QueryError status = {0};
  char *explainRoot = RS_GetExplainOutput(ctx, argv, argc, &status);
  if (!explainRoot) {
    return QueryError_ReplyAndClear(ctx, &status);
  }
  if (newlinesAsElements) {
    size_t numElems = 0;
    RedisModule_ReplyWithArray(ctx, REDISMODULE_POSTPONED_ARRAY_LEN);
    char *explain = explainRoot;
    char *curLine = NULL;
    while ((curLine = strsep(&explain, "\n")) != NULL) {
      char *line = isUnsafeForSimpleString(curLine) ? escapeSimpleString(curLine): curLine;
      RedisModule_ReplyWithSimpleString(ctx, line);
      if (line != curLine) rm_free(line);
      numElems++;
    }
    RedisModule_ReplySetArrayLength(ctx, numElems);
  } else {
    RedisModule_ReplyWithStringBuffer(ctx, explainRoot, strlen(explainRoot));
  }

  rm_free(explainRoot);
  return REDISMODULE_OK;
}

/* FT.EXPLAIN {index_name} {query} */
int QueryExplainCommand(RedisModuleCtx *ctx, RedisModuleString **argv, int argc) {
  return queryExplainCommon(ctx, argv, argc, 0);
}
int QueryExplainCLICommand(RedisModuleCtx *ctx, RedisModuleString **argv, int argc) {
  return queryExplainCommon(ctx, argv, argc, 1);
}

int RSAggregateCommand(RedisModuleCtx *ctx, RedisModuleString **argv, int argc);
int RSSearchCommand(RedisModuleCtx *ctx, RedisModuleString **argv, int argc);
int RSCursorCommand(RedisModuleCtx *ctx, RedisModuleString **argv, int argc);
int RSProfileCommand(RedisModuleCtx *ctx, RedisModuleString **argv, int argc);

/* FT.DEL {index} {doc_id}
 *  Delete a document from the index. Returns 1 if the document was in the index, or 0 if not.
 *
 *  **NOTE**: This does not actually delete the document from the index, just marks it as deleted
 *  If DD (Delete Document) is set, we also delete the document.
 *  Since v2.0, document is deleted by default.
 */
int DeleteCommand(RedisModuleCtx *ctx, RedisModuleString **argv, int argc) {
  // allow 'DD' for back support and ignore it.
  if (argc < 3 || argc > 4) return RedisModule_WrongArity(ctx);
  StrongRef ref = IndexSpec_LoadUnsafe(RedisModule_StringPtrLen(argv[1], NULL));
  IndexSpec *sp = StrongRef_Get(ref);
  if (sp == NULL) {
    return RedisModule_ReplyWithError(ctx, "Unknown Index name");
  }

  // On Enterprise, we validate ACL permission to the index
  if (!checkEnterpriseACL(ctx, sp)) {
    return RedisModule_ReplyWithError(ctx, NOPERM_ERR);
  }

  RedisModuleCallReply *rep = NULL;
  RedisModuleString *doc_id = argv[2];
  rep = RedisModule_Call(ctx, "DEL", "!s", doc_id);
  if (rep == NULL || RedisModule_CallReplyType(rep) != REDISMODULE_REPLY_INTEGER ||
      RedisModule_CallReplyInteger(rep) != 1) {
    RedisModule_ReplyWithLongLong(ctx, 0);
  } else {
    RedisModule_ReplyWithLongLong(ctx, 1);
  }

  if (rep) {
    RedisModule_FreeCallReply(rep);
  }
  return REDISMODULE_OK;
}

/* FT.TAGVALS {idx} {field}
 * Return all the values of a tag field.
 * There is no sorting or paging, so be careful with high-cradinality tag fields */

int TagValsCommand(RedisModuleCtx *ctx, RedisModuleString **argv, int argc) {
  // at least one field, and number of field/text args must be even
  if (argc != 3) {
    return RedisModule_WrongArity(ctx);
  }

  RedisSearchCtx *sctx = NewSearchCtx(ctx, argv[1], true);
  if (sctx == NULL) {
    return RedisModule_ReplyWithError(ctx, "Unknown Index name");
  }

  size_t len;
  const char *field = RedisModule_StringPtrLen(argv[2], &len);
  const FieldSpec *sp = IndexSpec_GetFieldWithLength(sctx->spec, field, len);
  if (!sp) {
    RedisModule_ReplyWithError(ctx, "No such field");
    goto cleanup;
  }
  if (!FIELD_IS(sp, INDEXFLD_T_TAG)) {
    RedisModule_ReplyWithError(ctx, "Not a tag field");
    goto cleanup;
  }

  RedisModuleString *rstr = TagIndex_FormatName(sctx->spec, field);
  TagIndex *idx = TagIndex_Open(sctx->spec, rstr, DONT_CREATE_INDEX);
  RedisModule_FreeString(ctx, rstr);
  if (!idx) {
    RedisModule_ReplyWithSetOrArray(ctx, 0);
    goto cleanup;
  }

  TagIndex_SerializeValues(idx, ctx);

cleanup:
  SearchCtx_Free(sctx);
  return REDISMODULE_OK;
}
/*
## FT.CREATE {index} [NOOFFSETS] [NOFIELDS]
    SCHEMA {field} [TEXT [NOSTEM] [WEIGHT {weight}]] | [NUMERIC] ...

Creates an index with the given spec. The index name will be used in all the
key
names
so keep it short!

### Parameters:

    - index: the index name to create. If it exists the old spec will be
overwritten

    - NOOFFSETS: If set, we do not store term offsets for documents (saves memory, does not allow
      exact searches)

    - NOFIELDS: If set, we do not store field bits for each term. Saves memory, does not allow
      filtering by specific fields.

    - SCHEMA: After the SCHEMA keyword we define the index fields. They can be either numeric or
      textual.
      For textual fields we optionally specify a weight. The default weight is 1.0
      The weight is a double, but does not need to be normalized.

### Returns:

    OK or an error
*/
int CreateIndexCommand(RedisModuleCtx *ctx, RedisModuleString **argv, int argc) {
  // at least one field, the SCHEMA keyword, and number of field/text args must be even
  if (argc < 5) {
    return RedisModule_WrongArity(ctx);
  }

  if (RedisModule_GetSelectedDb(ctx) != 0) {
    return RedisModule_ReplyWithError(ctx, "Cannot create index on db != 0");
  }
  QueryError status = {0};

  IndexSpec *sp = IndexSpec_CreateNew(ctx, argv, argc, &status);
  if (sp == NULL) {
    RedisModule_ReplyWithError(ctx, QueryError_GetUserError(&status));
    QueryError_ClearError(&status);
    return REDISMODULE_OK;
  }

  /*
   * We replicate CreateIfNotExists command for replica of support.
   * On replica of the destination will get the ft.create command from
   * all the src shards and not need to recreate it.
   */
  RedisModule_Replicate(ctx, RS_CREATE_IF_NX_CMD, "v", argv + 1, (size_t)argc - 1);

  return RedisModule_ReplyWithSimpleString(ctx, "OK");
}

int CreateIndexIfNotExistsCommand(RedisModuleCtx *ctx, RedisModuleString **argv, int argc) {
  // at least one field, the SCHEMA keyword, and number of field/text args must be even
  if (argc < 5) {
    return RedisModule_WrongArity(ctx);
  }

  const char *specName = RedisModule_StringPtrLen(argv[1], NULL);
  if (dictFetchValue(specDict_g, specName)) {
    return RedisModule_ReplyWithSimpleString(ctx, "OK");
  }

  return CreateIndexCommand(ctx, argv, argc);
}

/*
 * FT.DROP <index> [KEEPDOCS]
 * FT.DROPINDEX <index> [DD]
 * Deletes index and possibly all the keys associated with the index.
 * If no other data is on the redis instance, this is equivalent to FLUSHDB,
 * apart from the fact that the index specification is not deleted.
 *
 * FT.DROP, deletes all keys by default. If KEEPDOCS exists, we do not delete the actual docs
 * FT.DROPINDEX, keeps all keys by default. If DD exists, we delete the actual docs
 */
int DropIndexCommand(RedisModuleCtx *ctx, RedisModuleString **argv, int argc) {
  // at least one field, and number of field/text args must be even
  if (argc < 2 || argc > 3) {
    return RedisModule_WrongArity(ctx);
  }

  const char* spec_name = RedisModule_StringPtrLen(argv[1], NULL);
  StrongRef global_ref = IndexSpec_LoadUnsafe(spec_name);
  IndexSpec *sp = StrongRef_Get(global_ref);
  if (!sp) {
    return RedisModule_ReplyWithError(ctx, "Unknown Index name");
  }

  if (!checkEnterpriseACL(ctx, sp)) {
    return RedisModule_ReplyWithError(ctx, NOPERM_ERR);
  }

  bool dropCommand = RMUtil_StringEqualsCaseC(argv[0], "FT.DROP") ||
               RMUtil_StringEqualsCaseC(argv[0], "_FT.DROP");
  bool delDocs = dropCommand;
  if (argc == 3){
    if (RMUtil_StringEqualsCaseC(argv[2], "_FORCEKEEPDOCS")) {
      delDocs = false;
    } else if (dropCommand && RMUtil_StringEqualsCaseC(argv[2], "KEEPDOCS")) {
      delDocs = false;
    } else if (!dropCommand && RMUtil_StringEqualsCaseC(argv[2], "DD")) {
      delDocs = true;
    } else {
      return RedisModule_ReplyWithError(ctx, "Unknown argument");
    }
  }


  if((delDocs || sp->flags & Index_Temporary)) {
    // We take a strong reference to the index, so it will not be freed
    // and we can still use it's doc table to delete the keys.
    StrongRef own_ref = StrongRef_Clone(global_ref);
    // We remove the index from the globals first, so it will not be found by the
    // delete key notification callbacks.
    IndexSpec_RemoveFromGlobals(global_ref);

    DocTable *dt = &sp->docs;
    DOCTABLE_FOREACH(dt, Redis_DeleteKeyC(ctx, dmd->keyPtr));

    // Return call's references
    StrongRef_Release(own_ref);
  } else {
    // If we don't delete the docs, we just remove the index from the global dict
    IndexSpec_RemoveFromGlobals(global_ref);
  }

  RedisModule_Replicate(ctx, RS_DROP_INDEX_IF_X_CMD, "sc", argv[1], "_FORCEKEEPDOCS");

  return RedisModule_ReplyWithSimpleString(ctx, "OK");
}

int DropIfExistsIndexCommand(RedisModuleCtx *ctx, RedisModuleString **argv, int argc) {
  // at least one field, and number of field/text args must be even
  if (argc < 2 || argc > 3) {
    return RedisModule_WrongArity(ctx);
  }

  StrongRef ref = IndexSpec_LoadUnsafe(RedisModule_StringPtrLen(argv[1], NULL));
  IndexSpec *sp = StrongRef_Get(ref);
  if (!sp) {
    return RedisModule_ReplyWithSimpleString(ctx, "OK");
  }

  if (!checkEnterpriseACL(ctx, sp)) {
    return RedisModule_ReplyWithError(ctx, NOPERM_ERR);
  }

  RedisModuleString *oldCommand = argv[0];
  if (RMUtil_StringEqualsCaseC(argv[0], RS_DROP_IF_X_CMD)) {
    argv[0] = RedisModule_CreateString(ctx, RS_DROP_CMD, strlen(RS_DROP_CMD));
  } else {
    argv[0] = RedisModule_CreateString(ctx, RS_DROP_INDEX_CMD, strlen(RS_DROP_INDEX_CMD));
  }
  int ret = DropIndexCommand(ctx, argv, argc);
  RedisModule_FreeString(ctx, argv[0]);
  argv[0] = oldCommand;
  return ret;
}

/**
 * FT.SYNADD <index> <term1> <term2> ...
 *
 * Add a synonym group to the given index. The synonym data structure is compose of synonyms
 * groups. Each Synonym group has a unique id. The SYNADD command creates a new synonym group with
 * the given terms and return its id.
 */
int SynAddCommand(RedisModuleCtx *ctx, RedisModuleString **argv, int argc) {
  RedisModule_ReplyWithError(ctx, "No longer supported, use FT.SYNUPDATE");
  return REDISMODULE_OK;
}

/**
 * FT.SYNUPDATE <index> <group id> [SKIPINITIALSCAN] <term1> <term2> ...
 *
 * Update an already existing synonym group with the given terms.
 * It can be used only to add new terms to a synonym group.
 * Returns `OK` on success.
 */
int SynUpdateCommand(RedisModuleCtx *ctx, RedisModuleString **argv, int argc) {
  if (argc < 4) return RedisModule_WrongArity(ctx);

  const char *id = RedisModule_StringPtrLen(argv[2], NULL);

  StrongRef ref = IndexSpec_LoadUnsafe(RedisModule_StringPtrLen(argv[1], NULL));
  IndexSpec *sp = StrongRef_Get(ref);
  if (!sp) {
    return RedisModule_ReplyWithError(ctx, "Unknown index name");
  }

  if (!checkEnterpriseACL(ctx, sp)) {
    return RedisModule_ReplyWithError(ctx, NOPERM_ERR);
  }

  bool initialScan = true;
  int offset = 3;
  int loc = RMUtil_ArgIndex(SPEC_SKIPINITIALSCAN_STR, &argv[3], 1);
  if (loc == 0) {  // if doesn't exist, `-1` is returned
    initialScan = false;
    offset = 4;
  }

  RedisSearchCtx sctx = SEARCH_CTX_STATIC(ctx, sp);
  RedisSearchCtx_LockSpecWrite(&sctx);

  IndexSpec_InitializeSynonym(sp);

  SynonymMap_UpdateRedisStr(sp->smap, argv + offset, argc - offset, id);

  if (initialScan) {
    IndexSpec_ScanAndReindex(ctx, ref);
  }

  RedisSearchCtx_UnlockSpec(&sctx);

  RedisModule_ReplyWithSimpleString(ctx, "OK");

  RedisModule_ReplicateVerbatim(ctx);
  return REDISMODULE_OK;
}

/**
 * FT.SYNDUMP <index>
 *
 * Dump the synonym data structure in the following format:
 *    - term1
 *        - id1
 *        - id2
 *    - term2
 *        - id3
 *    - term3
 *        - id4
 */
int SynDumpCommand(RedisModuleCtx *ctx, RedisModuleString **argv, int argc) {
  if (argc != 2) return RedisModule_WrongArity(ctx);

  const char *idx = RedisModule_StringPtrLen(argv[1], NULL);
  StrongRef ref = IndexSpec_LoadUnsafe(idx);
  IndexSpec *sp = StrongRef_Get(ref);
  if (!sp) {
    return RedisModule_ReplyWithErrorFormat(ctx, "%s: no such index", idx);
  }

  // Verify ACL keys permission
  if (!ACLUserMayAccessIndex(ctx, sp)) {
    return RedisModule_ReplyWithError(ctx, NOPERM_ERR);
  }

  if (!sp->smap) {
    return RedisModule_ReplyWithMapOrArray(ctx, 0, false);
  }

  RedisSearchCtx sctx = SEARCH_CTX_STATIC(ctx, sp);
  RedisSearchCtx_LockSpecRead(&sctx);

  size_t size;
  TermData **terms_data = SynonymMap_DumpAllTerms(sp->smap, &size);

  RedisModule_ReplyWithMapOrArray(ctx, size * 2, true);

  for (int i = 0; i < size; ++i) {
    TermData *t_data = terms_data[i];
    RedisModule_ReplyWithStringBuffer(ctx, t_data->term, strlen(t_data->term));
    RedisModule_ReplyWithArray(ctx, array_len(t_data->groupIds));
    for (size_t j = 0; j < array_len(t_data->groupIds); ++j) {
      // do not return the ~
      RedisModule_ReplyWithStringBuffer(ctx, t_data->groupIds[j] + 1,
                                        strlen(t_data->groupIds[j] + 1));
    }
  }

  RedisSearchCtx_UnlockSpec(&sctx);

  rm_free(terms_data);
  return REDISMODULE_OK;
}

static int AlterIndexInternalCommand(RedisModuleCtx *ctx, RedisModuleString **argv, int argc,
                                     bool ifnx) {
  ArgsCursor ac = {0};
  ArgsCursor_InitRString(&ac, argv + 1, argc - 1);

  // Need at least <cmd> <index> <subcommand> <args...>

  if (argc < 5) {
    return RedisModule_WrongArity(ctx);
  }
  QueryError status = {0};

  const char *ixname = AC_GetStringNC(&ac, NULL);
  StrongRef ref = IndexSpec_LoadUnsafe(ixname);
  IndexSpec *sp = StrongRef_Get(ref);
  if (!sp) {
    return RedisModule_ReplyWithError(ctx, "Unknown index name");
  }

  if (!checkEnterpriseACL(ctx, sp)) {
    return RedisModule_ReplyWithError(ctx, NOPERM_ERR);
  }

  RedisSearchCtx sctx = SEARCH_CTX_STATIC(ctx, sp);

  bool initialScan = true;
  if (AC_AdvanceIfMatch(&ac, SPEC_SKIPINITIALSCAN_STR)) {
    initialScan = false;
  }

  if (!AC_AdvanceIfMatch(&ac, "SCHEMA")) {
    return RedisModule_ReplyWithError(ctx, "ALTER must be followed by SCHEMA");
  }

  if (!AC_AdvanceIfMatch(&ac, "ADD")) {
    return RedisModule_ReplyWithError(ctx, "Unknown action passed to ALTER SCHEMA");
  }

  if (!AC_NumRemaining(&ac)) {
    return RedisModule_ReplyWithError(ctx, "No fields provided");
  }

  if (ifnx) {
    const char *fieldName;
    size_t fieldNameSize;

    AC_GetString(&ac, &fieldName, &fieldNameSize, AC_F_NOADVANCE);
    RedisSearchCtx_LockSpecRead(&sctx);
    const FieldSpec *field_exists = IndexSpec_GetFieldWithLength(sp, fieldName, fieldNameSize);
    RedisSearchCtx_UnlockSpec(&sctx);

    if (field_exists) {
      RedisModule_Replicate(ctx, RS_ALTER_IF_NX_CMD, "v", argv + 1, (size_t)argc - 1);
      return RedisModule_ReplyWithSimpleString(ctx, "OK");
    }
  }
  RedisSearchCtx_LockSpecWrite(&sctx);
  IndexSpec_AddFields(ref, sp, ctx, &ac, initialScan, &status);

  // if adding the fields has failed we return without updating statistics.
  if (QueryError_HasError(&status)) {
    RedisSearchCtx_UnlockSpec(&sctx);
    return QueryError_ReplyAndClear(ctx, &status);
  }

  RedisSearchCtx_UnlockSpec(&sctx);

  RedisModule_Replicate(ctx, RS_ALTER_IF_NX_CMD, "v", argv + 1, (size_t)argc - 1);
  return RedisModule_ReplyWithSimpleString(ctx, "OK");

}

/* FT.ALTER */
int AlterIndexIfNXCommand(RedisModuleCtx *ctx, RedisModuleString **argv, int argc) {
  return AlterIndexInternalCommand(ctx, argv, argc, true);
}

int AlterIndexCommand(RedisModuleCtx *ctx, RedisModuleString **argv, int argc) {
  return AlterIndexInternalCommand(ctx, argv, argc, false);
}

static int aliasAddCommon(RedisModuleCtx *ctx, RedisModuleString **argv, int argc,
                          QueryError *error, bool skipIfExists) {
  ArgsCursor ac = {0};
  ArgsCursor_InitRString(&ac, argv + 1, argc - 1);
  IndexLoadOptions loadOpts = {
      .nameR = argv[2],
      .flags = INDEXSPEC_LOAD_NOALIAS | INDEXSPEC_LOAD_KEY_RSTRING};
  StrongRef ref = IndexSpec_LoadUnsafeEx(&loadOpts);
  IndexSpec *sp = StrongRef_Get(ref);
  if (!sp) {
    QueryError_SetError(error, QUERY_ENOINDEX, "Unknown index name (or name is an alias itself)");
    return REDISMODULE_ERR;
  }

  if (!checkEnterpriseACL(ctx, sp)) {
    QueryError_SetError(error, QUERY_EGENERIC, NOPERM_ERR);
    return REDISMODULE_ERR;
  }

  const char *alias = RedisModule_StringPtrLen(argv[1], NULL);
  if (dictFetchValue(specDict_g, alias)) {
    QueryError_SetCode(error, QUERY_EALIASCONFLICT);
    return REDISMODULE_ERR;
  }

  StrongRef alias_ref = IndexAlias_Get(alias);
  if (!skipIfExists || !StrongRef_Equals(alias_ref, ref)) {
    return IndexAlias_Add(alias, ref, 0, error);
  }
  return REDISMODULE_OK;
}

static int AliasAddCommandCommon(RedisModuleCtx *ctx, RedisModuleString **argv, int argc,
                                 bool ifNx) {
  if (argc != 3) {
    return RedisModule_WrongArity(ctx);
  }
  QueryError e = {0};
  if (aliasAddCommon(ctx, argv, argc, &e, ifNx) != REDISMODULE_OK) {
    return QueryError_ReplyAndClear(ctx, &e);
  } else {
    RedisModule_Replicate(ctx, RS_ALIASADD_IF_NX, "v", argv + 1, (size_t)argc - 1);
    return RedisModule_ReplyWithSimpleString(ctx, "OK");
  }
}

static int AliasAddCommandIfNX(RedisModuleCtx *ctx, RedisModuleString **argv, int argc) {
  return AliasAddCommandCommon(ctx, argv, argc, true);
}

// FT.ALIASADD <NAME> <TARGET>
static int AliasAddCommand(RedisModuleCtx *ctx, RedisModuleString **argv, int argc) {
  return AliasAddCommandCommon(ctx, argv, argc, false);
}

static int AliasDelCommand(RedisModuleCtx *ctx, RedisModuleString **argv, int argc) {
  if (argc != 2) {
    return RedisModule_WrongArity(ctx);
  }
  IndexLoadOptions lOpts = {.nameR = argv[1],
                            .flags = INDEXSPEC_LOAD_KEY_RSTRING};
  StrongRef ref = IndexSpec_LoadUnsafeEx(&lOpts);
  IndexSpec *sp = StrongRef_Get(ref);
  if (!sp) {
    return RedisModule_ReplyWithError(ctx, "Alias does not exist");
  }

  // On Enterprise, we validate ACL permission to the index
  if (!checkEnterpriseACL(ctx, sp)) {
    return RedisModule_ReplyWithError(ctx, NOPERM_ERR);
  }

  QueryError status = {0};
  if (IndexAlias_Del(RedisModule_StringPtrLen(argv[1], NULL), ref, 0, &status) != REDISMODULE_OK) {
    return QueryError_ReplyAndClear(ctx, &status);
  } else {
    RedisModule_Replicate(ctx, RS_ALIASDEL_IF_EX, "v", argv + 1, (size_t)argc - 1);
    return RedisModule_ReplyWithSimpleString(ctx, "OK");
  }
}

static int AliasDelIfExCommand(RedisModuleCtx *ctx, RedisModuleString **argv, int argc) {
  if (argc != 2) {
    return RedisModule_WrongArity(ctx);
  }
  IndexLoadOptions lOpts = {.nameR = argv[1],
                            .flags = INDEXSPEC_LOAD_KEY_RSTRING};
  StrongRef ref = IndexSpec_LoadUnsafeEx(&lOpts);
  if (!StrongRef_Get(ref)) {
    return RedisModule_ReplyWithSimpleString(ctx, "OK");
  }
  return AliasDelCommand(ctx, argv, argc);
}

static int AliasUpdateCommand(RedisModuleCtx *ctx, RedisModuleString **argv, int argc) {
  if (argc != 3) {
    return RedisModule_WrongArity(ctx);
  }

  QueryError status = {0};
  IndexLoadOptions lOpts = {.nameR = argv[1],
                            .flags = INDEXSPEC_LOAD_KEY_RSTRING};
  StrongRef Orig_ref = IndexSpec_LoadUnsafeEx(&lOpts);
  IndexSpec *spOrig = StrongRef_Get(Orig_ref);
  if (spOrig) {
    // On Enterprise, we validate ACL permission to the index
    if (!checkEnterpriseACL(ctx, spOrig)) {
      return RedisModule_ReplyWithError(ctx, NOPERM_ERR);
    }

    if (IndexAlias_Del(RedisModule_StringPtrLen(argv[1], NULL), Orig_ref, 0, &status) != REDISMODULE_OK) {
      return QueryError_ReplyAndClear(ctx, &status);
    }
  }
  if (aliasAddCommon(ctx, argv, argc, &status, false) != REDISMODULE_OK) {
    // Add back the previous index.. this shouldn't fail
    if (spOrig) {
      QueryError e2 = {0};
      const char *alias = RedisModule_StringPtrLen(argv[1], NULL);
      IndexAlias_Add(alias, Orig_ref, 0, &e2);
      QueryError_ClearError(&e2);
    }
    return QueryError_ReplyAndClear(ctx, &status);
  } else {
    RedisModule_ReplicateVerbatim(ctx);
    return RedisModule_ReplyWithSimpleString(ctx, "OK");
  }
}

int ConfigCommand(RedisModuleCtx *ctx, RedisModuleString **argv, int argc) {
  // Not bound to a specific index, so...
  QueryError status = {0};

  // CONFIG <GET|SET> <NAME> [value]
  if (argc < 3) {
    return RedisModule_WrongArity(ctx);
  }

  RedisModule_Reply _reply = RedisModule_NewReply(ctx), *reply = &_reply;

  const char *action = RedisModule_StringPtrLen(argv[1], NULL);
  const char *name = RedisModule_StringPtrLen(argv[2], NULL);
  if (!strcasecmp(action, "GET")) {
    LogWarningDeprecatedFTConfig(ctx, "GET", name);
    RSConfig_DumpProto(&RSGlobalConfig, &RSGlobalConfigOptions, name, reply, false);
  } else if (!strcasecmp(action, "HELP")) {
    RSConfig_DumpProto(&RSGlobalConfig, &RSGlobalConfigOptions, name, reply, true);
  } else if (!strcasecmp(action, "SET")) {
    LogWarningDeprecatedFTConfig(ctx, "SET", name);
    size_t offset = 3;  // Might be == argc. SetOption deals with it.
    int rc = RSConfig_SetOption(&RSGlobalConfig, &RSGlobalConfigOptions, name, argv, argc,
                                &offset, &status);
    if (rc == REDISMODULE_ERR) {
      RedisModule_Reply_QueryError(reply, &status);
      QueryError_ClearError(&status);
      RedisModule_EndReply(reply);
      return REDISMODULE_OK;
    }
    if (offset != argc) {
      RedisModule_Reply_SimpleString(reply, "EXCESSARGS");
    } else {
      RedisModule_Log(ctx, "notice", "Successfully changed configuration for `%s`", name);
      RedisModule_Reply_SimpleString(reply, "OK");
    }
  } else {
    RedisModule_Reply_SimpleString(reply, "No such configuration action");
  }

  RedisModule_EndReply(reply);
  return REDISMODULE_OK;
}

int IndexList(RedisModuleCtx *ctx, RedisModuleString **argv, int argc) {
  if (argc > 2) {
    return RedisModule_WrongArity(ctx);
  }

  RedisModule_Reply _reply = RedisModule_NewReply(ctx);
  Indexes_List(&_reply, false);
  return REDISMODULE_OK;
}

#define RM_TRY_F(f, ...)                                                         \
  if (f(__VA_ARGS__) == REDISMODULE_ERR) {                                     \
    RedisModule_Log(ctx, "warning", "Could not run " #f "(" #__VA_ARGS__ ")"); \
    return REDISMODULE_ERR;                                                    \
  } else {                                                                     \
    RedisModule_Log(ctx, "verbose", "Successfully executed " #f);              \
  }

Version supportedVersion = {
    .majorVersion = 7,
    .minorVersion = 1,
    .patchVersion = 0,
};

static void GetRedisVersion(RedisModuleCtx *ctx) {
  RedisModuleCallReply *reply = RedisModule_Call(ctx, "info", "c", "server");
  if (!reply) {
    // could not get version, it can only happened when running the tests.
    // set redis version to supported version.
    redisVersion = supportedVersion;
    return;
  }
  RS_ASSERT(RedisModule_CallReplyType(reply) == REDISMODULE_REPLY_STRING);
  size_t len;
  const char *replyStr = RedisModule_CallReplyStringPtr(reply, &len);

  int n = sscanf(replyStr, "# Server\nredis_version:%d.%d.%d", &redisVersion.majorVersion,
                 &redisVersion.minorVersion, &redisVersion.patchVersion);

  RS_ASSERT(n == 3);

  rlecVersion.majorVersion = -1;
  rlecVersion.minorVersion = -1;
  rlecVersion.patchVersion = -1;
  rlecVersion.buildVersion = -1;
  char *enterpriseStr = strstr(replyStr, "rlec_version:");
  if (enterpriseStr) {
    n = sscanf(enterpriseStr, "rlec_version:%d.%d.%d-%d", &rlecVersion.majorVersion,
               &rlecVersion.minorVersion, &rlecVersion.buildVersion, &rlecVersion.patchVersion);
    if (n != 4) {
      RedisModule_Log(ctx, "warning", "Could not extract enterprise version");
    }
  }

  RedisModule_FreeCallReply(reply);

  isCrdt = true;
  reply = RedisModule_Call(ctx, "CRDT.CONFIG", "cc", "GET", "active-gc");
  if (!reply || RedisModule_CallReplyType(reply) == REDISMODULE_REPLY_ERROR) {
    isCrdt = false;
  }

  if (reply) {
    RedisModule_FreeCallReply(reply);
  }

}

void GetFormattedRedisVersion(char *buf, size_t len) {
    snprintf(buf, len, "%d.%d.%d - %s",
             redisVersion.majorVersion, redisVersion.minorVersion, redisVersion.patchVersion,
             IsEnterprise() ? (isCrdt ? "enterprise-crdt" : "enterprise") : "oss");
}

void GetFormattedRedisEnterpriseVersion(char *buf, size_t len) {
    snprintf(buf, len, "%d.%d.%d-%d",
             rlecVersion.majorVersion, rlecVersion.minorVersion, rlecVersion.patchVersion,
             rlecVersion.buildVersion);
}

int IsMaster() {
  if (RedisModule_GetContextFlags(RSDummyContext) & REDISMODULE_CTX_FLAGS_MASTER) {
    return 1;
  } else {
    return 0;
  }
}

bool IsEnterprise() {
  return rlecVersion.majorVersion != -1;
}

int CheckSupportedVestion() {
  if (CompareVersions(redisVersion, supportedVersion) < 0) {
    return REDISMODULE_ERR;
  }
  return REDISMODULE_OK;
}

// Creates a command and registers it to its corresponding ACL categories
static int RMCreateSearchCommand(RedisModuleCtx *ctx, const char *name,
                  RedisModuleCmdFunc callback, const char *flags, int firstkey,
                  int lastkey, int keystep, const char *aclCategories,
                  bool internalCommand) {
  int rc = REDISMODULE_OK;
  char *internalFlags;
  char *categories;

  if (internalCommand) {
    // Do not register to ANY ACL command category
    categories = "";
    // We don't want the user running internal commands. For that, we mark the
    // command internal on OSS, or exclude it from the proxy on Enterprise.
    if (IsEnterprise()) {
        rm_asprintf(&internalFlags, "%s %s", flags, CMD_PROXY_FILTERED);
    } else {
        rm_asprintf(&internalFlags, "%s %s", flags, CMD_INTERNAL);
    }
  } else {
    // Flags are not enhanced.
    internalFlags = (char *)flags;
    // Register non-internal commands to the `search` ACL category.
    rm_asprintf(&categories, strcmp(aclCategories, "") != 0 ? "%s %s" : "%.0s%s", aclCategories, SEARCH_ACL_CATEGORY);
  }

  if (RedisModule_CreateCommand(ctx, name, callback, internalFlags, firstkey, lastkey, keystep) == REDISMODULE_ERR) {
    RedisModule_Log(ctx, "warning", "Could not create command: %s", name);
    rc = REDISMODULE_ERR;
    goto cleanup;
  }

  RedisModuleCommand *command = RedisModule_GetCommand(ctx, name);
  if (!command) {
    RedisModule_Log(ctx, "warning", "Could not find command: %s", name);
    rc = REDISMODULE_ERR;
    goto cleanup;
  }

  if (RedisModule_SetCommandACLCategories(command, categories) == REDISMODULE_ERR) {
    RedisModule_Log(ctx, "warning", "Failed to set ACL categories for command: %s. Got error code: %d", name, errno);
    rc = REDISMODULE_ERR;
  }

cleanup:
  if (internalCommand) {
    rm_free(internalFlags);
  } else {
    rm_free(categories);
  }
  return rc;
}

int RediSearch_InitModuleInternal(RedisModuleCtx *ctx) {
  GetRedisVersion(ctx);

  char ver[64];
  GetFormattedRedisVersion(ver, sizeof(ver));
  RedisModule_Log(ctx, "notice", "Redis version found by RedisSearch : %s", ver);
  if (IsEnterprise()) {
    GetFormattedRedisEnterpriseVersion(ver, sizeof(ver));
    RedisModule_Log(ctx, "notice", "Redis Enterprise version found by RedisSearch : %s", ver);
  }

  if (CheckSupportedVestion() != REDISMODULE_OK) {
    RedisModule_Log(ctx, "warning",
                    "Redis version is too old, please upgrade to redis %d.%d.%d and above.",
                    supportedVersion.majorVersion, supportedVersion.minorVersion,
                    supportedVersion.patchVersion);

    // On memory sanity check do not failed the start
    // because our redis version there is old.
    if (!getenv("RS_GLOBAL_DTORS")) {
      return REDISMODULE_ERR;
    }
  }

  if (RediSearch_Init(ctx, REDISEARCH_INIT_MODULE) != REDISMODULE_OK) {
    return REDISMODULE_ERR;
  }

  // register trie type
  RM_TRY_F(DictRegister, ctx);

  RM_TRY_F(TrieType_Register, ctx);

  RM_TRY_F(IndexSpec_RegisterType, ctx);

  RM_TRY_F(TagIndex_RegisterType, ctx);

  RM_TRY_F(InvertedIndex_RegisterType, ctx);

  RM_TRY_F(NumericIndexType_Register, ctx);


// With coordinator we do not want to raise a move error for index commands so we do not specify
// any key.
#define INDEX_ONLY_CMD_ARGS 0, 0, 0
#define INDEX_DOC_CMD_ARGS 2, 2, 1

  // Create the `search` ACL command category
  if (RedisModule_AddACLCategory(ctx, SEARCH_ACL_CATEGORY) == REDISMODULE_ERR) {
      RedisModule_Log(ctx, "warning", "Could not add " SEARCH_ACL_CATEGORY " ACL category, errno: %d\n", errno);
      return REDISMODULE_ERR;
  }

  RM_TRY(RMCreateSearchCommand(ctx, RS_INDEX_LIST_CMD, IndexList, "readonly",
         0, 0, 0, "slow admin", false))

  RM_TRY(RMCreateSearchCommand(ctx, RS_ADD_CMD, RSAddDocumentCommand,
         "write deny-oom", INDEX_DOC_CMD_ARGS, "write", !IsEnterprise()))

#ifdef RS_CLUSTER_ENTERPRISE
  // on enterprise cluster we need to keep the _ft.safeadd/_ft.del command
  // to be able to replicate from an old RediSearch version.
  // If this is the light version then the _ft.safeadd/_ft.del does not exist
  // and we will get the normal ft.safeadd/ft.del command.
  RM_TRY(RMCreateSearchCommand(ctx, LEGACY_RS_SAFEADD_CMD, RSAddDocumentCommand,
         "write deny-oom", INDEX_DOC_CMD_ARGS, "write", true))
  RM_TRY(RMCreateSearchCommand(ctx, LEGACY_RS_DEL_CMD, DeleteCommand,
         "write", INDEX_DOC_CMD_ARGS, "write", true))
#endif

  RM_TRY(RMCreateSearchCommand(ctx, RS_SAFEADD_CMD, RSAddDocumentCommand,
        "write deny-oom", INDEX_DOC_CMD_ARGS, "write", false))

  RM_TRY(RMCreateSearchCommand(ctx, RS_DEL_CMD, DeleteCommand, "write",
         INDEX_DOC_CMD_ARGS, "write", !IsEnterprise()))

  RM_TRY(RMCreateSearchCommand(ctx, RS_SEARCH_CMD, RSSearchCommand, "readonly",
         INDEX_ONLY_CMD_ARGS, "", true))

  RM_TRY(RMCreateSearchCommand(ctx, RS_AGGREGATE_CMD, RSAggregateCommand,
         "readonly", INDEX_ONLY_CMD_ARGS, "read", true))

  RM_TRY(RMCreateSearchCommand(ctx, RS_GET_CMD, GetSingleDocumentCommand,
         "readonly", INDEX_DOC_CMD_ARGS, "read", !IsEnterprise()))

  // Do not force cross slot validation since coordinator will handle it.
  RM_TRY(RMCreateSearchCommand(ctx, RS_MGET_CMD, GetDocumentsCommand,
         "readonly", 0, 0, 0, "read", true))

  RM_TRY(RMCreateSearchCommand(ctx, RS_CREATE_CMD, CreateIndexCommand,
         "write deny-oom", INDEX_ONLY_CMD_ARGS, "", !IsEnterprise()))

  RM_TRY(RMCreateSearchCommand(ctx, RS_CREATE_IF_NX_CMD, CreateIndexIfNotExistsCommand,
         "write deny-oom", INDEX_ONLY_CMD_ARGS, "", !IsEnterprise()))

  RM_TRY(RMCreateSearchCommand(ctx, RS_DROP_CMD, DropIndexCommand, "write",
         INDEX_ONLY_CMD_ARGS, "write slow dangerous", !IsEnterprise()))

  RM_TRY(RMCreateSearchCommand(ctx, RS_DROP_INDEX_CMD, DropIndexCommand,
         "write", INDEX_ONLY_CMD_ARGS, "write slow dangerous", !IsEnterprise()))

  RM_TRY(RMCreateSearchCommand(ctx, RS_DROP_IF_X_CMD, DropIfExistsIndexCommand,
         "write", INDEX_ONLY_CMD_ARGS, "write slow dangerous", !IsEnterprise()))

  RM_TRY(RMCreateSearchCommand(ctx, RS_DROP_INDEX_IF_X_CMD, DropIfExistsIndexCommand,
         "write", INDEX_ONLY_CMD_ARGS, "write slow dangerous", !IsEnterprise()))

  RM_TRY(RMCreateSearchCommand(ctx, RS_INFO_CMD, IndexInfoCommand,
         "readonly", INDEX_ONLY_CMD_ARGS, "", true))

  RM_TRY(RMCreateSearchCommand(ctx, RS_TAGVALS_CMD, TagValsCommand,
         "readonly", INDEX_ONLY_CMD_ARGS, "read slow dangerous", true))

  RM_TRY(RMCreateSearchCommand(ctx, RS_PROFILE_CMD, RSProfileCommand,
         "readonly", INDEX_ONLY_CMD_ARGS, "read", true))

  RM_TRY(RMCreateSearchCommand(ctx, RS_EXPLAIN_CMD, QueryExplainCommand,
         "readonly", INDEX_ONLY_CMD_ARGS, "", false))

  RM_TRY(RMCreateSearchCommand(ctx, RS_EXPLAINCLI_CMD, QueryExplainCLICommand,
         "readonly", INDEX_ONLY_CMD_ARGS, "", false))

  RM_TRY(RMCreateSearchCommand(ctx, RS_SUGADD_CMD, RSSuggestAddCommand,
         "write deny-oom", 1, 1, 1, "write", false))

  RM_TRY(RMCreateSearchCommand(ctx, RS_SUGDEL_CMD, RSSuggestDelCommand, "write",
         1, 1, 1, "write", false))

  RM_TRY(RMCreateSearchCommand(ctx, RS_SUGLEN_CMD, RSSuggestLenCommand,
         "readonly", 1, 1, 1, "read", false))

  RM_TRY(RMCreateSearchCommand(ctx, RS_SUGGET_CMD, RSSuggestGetCommand,
         "readonly", 1, 1, 1, "read", false))

  // Do not force cross slot validation since coordinator will handle it.
  RM_TRY(RMCreateSearchCommand(ctx, RS_CURSOR_CMD, RSCursorCommand, "readonly",
         0, 0, 0, "read", true));

  // todo: what to do with this?
  RM_TRY(RMCreateSearchCommand(ctx, RS_SYNADD_CMD, SynAddCommand,
         "write deny-oom", INDEX_ONLY_CMD_ARGS, "", false))

  RM_TRY(RMCreateSearchCommand(ctx, RS_SYNUPDATE_CMD, SynUpdateCommand,
         "write deny-oom", INDEX_ONLY_CMD_ARGS, "", !IsEnterprise()))

  RM_TRY(RMCreateSearchCommand(ctx, RS_SYNDUMP_CMD, SynDumpCommand, "readonly",
         INDEX_ONLY_CMD_ARGS, "", false))

  RM_TRY(RMCreateSearchCommand(ctx, RS_ALTER_CMD, AlterIndexCommand,
         "write deny-oom", INDEX_ONLY_CMD_ARGS, "", !IsEnterprise()))

  RM_TRY(RMCreateSearchCommand(ctx, RS_ALTER_IF_NX_CMD, AlterIndexIfNXCommand,
         "write deny-oom", INDEX_ONLY_CMD_ARGS, "", !IsEnterprise()))

  // "Special" case - we do not allow debug commands from the user on RE, while
  // we also don't want them to be internal on OSS.
  RM_TRY(RMCreateSearchCommand(ctx, RS_DEBUG, NULL,
         IsEnterprise() ? "readonly " CMD_PROXY_FILTERED : "readonly",
         RS_DEBUG_FLAGS, "admin", false))
  RM_TRY_F(RegisterDebugCommands, RedisModule_GetCommand(ctx, RS_DEBUG))

  RM_TRY(RMCreateSearchCommand(ctx, RS_SPELL_CHECK, SpellCheckCommand,
         "readonly", INDEX_ONLY_CMD_ARGS, "", true))

  RM_TRY(RMCreateSearchCommand(ctx, RS_DICT_ADD, DictAddCommand,
         "write deny-oom", 0, 0, 0, "", !IsEnterprise()))

  RM_TRY(RMCreateSearchCommand(ctx, RS_DICT_DEL, DictDelCommand, "write", 0, 0,
         0, "", !IsEnterprise()))

  RM_TRY(RMCreateSearchCommand(ctx, RS_DICT_DUMP, DictDumpCommand, "readonly",
         0, 0, 0, "", false))

  // "Special" case - similar to `_FT.DEBUG` (see above).
  RM_TRY(RMCreateSearchCommand(ctx, RS_CONFIG, ConfigCommand,
         IsEnterprise() ? "readonly " CMD_PROXY_FILTERED : "readonly",
         0, 0, 0, "admin", false))

  // Alias is a special case, we can not use the INDEX_ONLY_CMD_ARGS/INDEX_DOC_CMD_ARGS macros
  // Cluster is managed outside of module lets trust it and not raise cross slot error.
  RM_TRY(RMCreateSearchCommand(ctx, RS_ALIASADD, AliasAddCommand,
         "write deny-oom", 0, 0, 0, "", !IsEnterprise()))
  RM_TRY(RMCreateSearchCommand(ctx, RS_ALIASADD_IF_NX, AliasAddCommandIfNX,
         "write deny-oom", 0, 0, 0, "", !IsEnterprise()))
  RM_TRY(RMCreateSearchCommand(ctx, RS_ALIASUPDATE, AliasUpdateCommand,
         "write deny-oom", 0, 0, 0, "", !IsEnterprise()))

  RM_TRY(RMCreateSearchCommand(ctx, RS_ALIASDEL, AliasDelCommand, "write", 0, 0,
         0, "", !IsEnterprise()))
  RM_TRY(RMCreateSearchCommand(ctx, RS_ALIASDEL_IF_EX, AliasDelIfExCommand,
         "write", 0, 0, 0, "", !IsEnterprise()))
  return REDISMODULE_OK;
}

void ReindexPool_ThreadPoolDestroy();
extern dict *legacySpecDict, *legacySpecRules;

void RediSearch_CleanupModule(void) {
  static int invoked = 0;
  if (invoked || !RS_Initialized) {
    return;
  }
  invoked = 1;

  // First free all indexes
  Indexes_Free(specDict_g);
  dictRelease(specDict_g);
  specDict_g = NULL;

  // Let the workers finish BEFORE we call CursorList_Destroy, since it frees a global
  // data structure that is accessed upon releasing the spec (and running thread might hold
  // a reference to the spec bat this time).
  workersThreadPool_Drain(RSDummyContext, 0);
  workersThreadPool_Destroy();

  if (legacySpecDict) {
    dictRelease(legacySpecDict);
    legacySpecDict = NULL;
  }
  LegacySchemaRulesArgs_Free(RSDummyContext);

  // free thread pools
  GC_ThreadPoolDestroy();
  CleanPool_ThreadPoolDestroy();
  ReindexPool_ThreadPoolDestroy();
  ConcurrentSearch_ThreadPoolDestroy();

  // free global structures
  Extensions_Free();
  StopWordList_FreeGlobals();
  FunctionRegistry_Free();
  mempool_free_global();
  IndexAlias_DestroyGlobal(&AliasTable_g);
  freeGlobalAddStrings();
  SchemaPrefixes_Free(SchemaPrefixes_g);
  // GeometryApi_Free();

  Dictionary_Free();
  RediSearch_LockDestory();
}

// A reducer that just merges N sets of strings by chaining them into one big array with no
// duplicates

int uniqueStringsReducer(struct MRCtx *mc, int count, MRReply **replies) {
  RedisModuleCtx *ctx = MRCtx_GetRedisCtx(mc);
  RedisModule_Reply _reply = RedisModule_NewReply(ctx), *reply = &_reply;

  MRReply *err = NULL;

  TrieMap *dict = NewTrieMap();
  int nArrs = 0;
  // Add all the set elements into the dedup dict
  for (int i = 0; i < count; i++) {
    if (replies[i] && (MRReply_Type(replies[i]) == MR_REPLY_ARRAY
    || MRReply_Type(replies[i]) == MR_REPLY_SET)) {
      nArrs++;
      for (size_t j = 0; j < MRReply_Length(replies[i]); j++) {
        size_t sl = 0;
        const char *s = MRReply_String(MRReply_ArrayElement(replies[i], j), &sl);
        if (s && sl) {
          TrieMap_Add(dict, s, sl, NULL, NULL);
        }
      }
    } else if (MRReply_Type(replies[i]) == MR_REPLY_ERROR && err == NULL) {
      err = replies[i];
    }
  }

  // if there are no values - either reply with an empty set or an error
  if (dict->cardinality == 0) {

    if (nArrs > 0) {
      // the sets were empty - return an empty set
      RedisModule_Reply_Set(reply);
      RedisModule_Reply_SetEnd(reply);
    } else {
      RedisModule_ReplyWithError(ctx, err ? (const char *)err : "Could not perform query");
    }
    goto cleanup;
  }

  // Iterate the dict and reply with all values
  RedisModule_Reply_Set(reply);
    char *s;
    tm_len_t sl;
    void *p;
    TrieMapIterator *it = TrieMap_Iterate(dict, "", 0);
    while (TrieMapIterator_Next(it, &s, &sl, &p)) {
      RedisModule_Reply_StringBuffer(reply, s, sl);
    }
    TrieMapIterator_Free(it);
  RedisModule_Reply_SetEnd(reply);

cleanup:
  TrieMap_Free(dict, NULL);
  RedisModule_EndReply(reply);

  return REDISMODULE_OK;
}

// A reducer that just merges N arrays of the same length, selecting the first non NULL reply from
// each

int mergeArraysReducer(struct MRCtx *mc, int count, MRReply **replies) {
  RedisModuleCtx *ctx = MRCtx_GetRedisCtx(mc);
  RedisModule_Reply _reply = RedisModule_NewReply(ctx), *reply = &_reply;

  for (size_t i = 0; i < count; ++i) {
    if (MRReply_Type(replies[i]) == MR_REPLY_ERROR) {
      // we got an error reply, something goes wrong so we return the error to the user.
      int rc = MR_ReplyWithMRReply(reply, replies[i]);
      RedisModule_EndReply(reply);
      return rc;
    }
  }

  int j = 0;
  int stillValid;
  do {
    // the number of still valid arrays in the response
    stillValid = 0;

    for (int i = 0; i < count; i++) {
      // if this is not an array - ignore it
      if (MRReply_Type(replies[i]) != MR_REPLY_ARRAY) continue;
      // if we've overshot the array length - ignore this one
      if (MRReply_Length(replies[i]) <= j) continue;
      // increase the number of valid replies
      stillValid++;

      // get the j element of array i
      MRReply *ele = MRReply_ArrayElement(replies[i], j);
      // if it's a valid response OR this is the last array we are scanning -
      // add this element to the merged array
      if (MRReply_Type(ele) != MR_REPLY_NIL || i + 1 == count) {
        // if this is the first reply - we need to crack open a new array reply
        if (j == 0) {
          RedisModule_Reply_Array(reply);
        }

        MR_ReplyWithMRReply(reply, ele);
        j++;
        break;
      }
    }
  } while (stillValid > 0);

  // j 0 means we could not process a single reply element from any reply
  if (j == 0) {
    int rc = RedisModule_Reply_Error(reply, "Could not process replies");
    RedisModule_EndReply(reply);
    return rc;
  }
  RedisModule_Reply_ArrayEnd(reply);

  RedisModule_EndReply(reply);
  return REDISMODULE_OK;
}

int singleReplyReducer(struct MRCtx *mc, int count, MRReply **replies) {
  RedisModuleCtx *ctx = MRCtx_GetRedisCtx(mc);
  RedisModule_Reply _reply = RedisModule_NewReply(ctx), *reply = &_reply;

  if (count == 0) {
    RedisModule_Reply_Null(reply);
  } else {
    MR_ReplyWithMRReply(reply, replies[0]);
  }

  RedisModule_EndReply(reply);
  return REDISMODULE_OK;
}

// a reducer that expects "OK" reply for all replies, and stops at the first error and returns it
int allOKReducer(struct MRCtx *mc, int count, MRReply **replies) {
  RedisModuleCtx *ctx = MRCtx_GetRedisCtx(mc);
  RedisModule_Reply _reply = RedisModule_NewReply(ctx), *reply = &_reply;

  if (count == 0) {
    RedisModule_Reply_Error(reply, "Could not distribute command");
    goto end;
  }

  bool isIntegerReply = false, isDoubleReply = false;
  long long integerReply = 0;
  double doubleReply = 0;
  for (int i = 0; i < count; i++) {
    if (MRReply_Type(replies[i]) == MR_REPLY_ERROR) {
      MR_ReplyWithMRReply(reply, replies[i]);
      goto end;
    }
    if (MRReply_Type(replies[i]) == MR_REPLY_INTEGER) {
      long long n = MRReply_Integer(replies[i]);
      if (!isIntegerReply) {
        integerReply = n;
        isIntegerReply = true;
      } else if (n != integerReply) {
        RedisModule_Reply_SimpleString(reply, "not all results are the same");
        goto end;
      }
    } else if (MRReply_Type(replies[i]) == MR_REPLY_DOUBLE) {
      double n = MRReply_Double(replies[i]);
      if (!isDoubleReply) {
        doubleReply = n;
        isDoubleReply = true;
      } else if (n != doubleReply) {
        RedisModule_Reply_SimpleString(reply, "not all results are the same");
        goto end;
      }
    }
  }

  if (isIntegerReply) {
    RedisModule_Reply_LongLong(reply, integerReply);
  } else if (isDoubleReply) {
    RedisModule_Reply_Double(reply, doubleReply);
  } else {
    RedisModule_Reply_SimpleString(reply, "OK");
  }

end:
  RedisModule_EndReply(reply);
  return REDISMODULE_OK;
}

typedef struct {
  char *id;
  size_t idLen;
  double score;
  MRReply *explainScores;
  MRReply *fields;
  MRReply *payload;
  const char *sortKey;
  size_t sortKeyLen;
  double sortKeyNum;
} searchResult;

struct searchReducerCtx; // Predecleration
typedef void (*processReplyCB)(MRReply *arr, struct searchReducerCtx *rCtx, RedisModuleCtx *ctx);
typedef void (*postProcessReplyCB)( struct searchReducerCtx *rCtx);

typedef struct {
  int step;  // offset for next reply
  int score;
  int firstField;
  int payload;
  int sortKey;
} searchReplyOffsets;

typedef struct{
  MRReply *fieldNames;
  MRReply *lastError;
  searchResult *cachedResult;
  searchRequestCtx *searchCtx;
  heap_t *pq;
  size_t totalReplies;
  bool errorOccurred;
  searchReplyOffsets offsets;

  processReplyCB processReply;
  postProcessReplyCB postProcess;
  specialCaseCtx* reduceSpecialCaseCtxKnn;
  specialCaseCtx* reduceSpecialCaseCtxSortby;

  MRReply *warning;
} searchReducerCtx;

typedef struct {
  searchResult* result;
  double score;
} scoredSearchResultWrapper;

specialCaseCtx* SpecialCaseCtx_New() {
  specialCaseCtx* ctx = rm_calloc(1, sizeof(specialCaseCtx));
  return ctx;
}

void SpecialCaseCtx_Free(specialCaseCtx* ctx) {
  if (!ctx) return;
  if(ctx->specialCaseType == SPECIAL_CASE_KNN) {
    QueryNode_Free(ctx->knn.queryNode);
  } else if(ctx->specialCaseType == SPECIAL_CASE_SORTBY) {
    rm_free((void*)ctx->sortby.sortKey);
  }
  rm_free(ctx);
}

static searchRequestCtx* searchRequestCtx_New(void) {
  return rm_calloc(1, sizeof(searchRequestCtx));
}

static void searchRequestCtx_Free(searchRequestCtx *r) {
  if(r->queryString) {
    rm_free(r->queryString);
  }
  if(r->specialCases) {
    size_t specialCasesLen = array_len(r->specialCases);
    for(size_t i = 0; i< specialCasesLen; i ++) {
      specialCaseCtx* ctx = r->specialCases[i];
      SpecialCaseCtx_Free(ctx);
    }
    array_free(r->specialCases);
  }
  if(r->requiredFields) {
    array_free(r->requiredFields);
  }
  rm_free(r);
}

static int searchResultReducer(struct MRCtx *mc, int count, MRReply **replies);

static int rscParseProfile(searchRequestCtx *req, RedisModuleString **argv) {
  req->profileArgs = 0;
  if (RMUtil_ArgIndex("FT.PROFILE", argv, 1) != -1) {
    req->profileArgs += 2;
    req->profileClock = clock();
    if (RMUtil_ArgIndex("LIMITED", argv + 3, 1) != -1) {
      req->profileLimited = 1;
      req->profileArgs++;
    }
    if (RMUtil_ArgIndex("QUERY", argv + 3, 2) == -1) {
      return REDISMODULE_ERR;
    }
  }
  return REDISMODULE_OK;
}

void setKNNSpecialCase(searchRequestCtx *req, specialCaseCtx *knn_ctx) {
  if(!req->specialCases) {
    req->specialCases = array_new(specialCaseCtx*, 1);
  }
  array_append(req->specialCases, knn_ctx);
  // Default: No SORTBY is given, or SORTBY is given by other field
  // When first sorting by different field, the topk vectors should be passed to the coordinator heap
  knn_ctx->knn.shouldSort = true;
  // We need to get K results from the shards
  // For example the command request SORTBY text_field LIMIT 2 3
  // In this case the top 5 results relevant for this sort might be the in the last 5 results of the TOPK
  long long requestedResultsCount = req->requestedResultsCount;
  req->requestedResultsCount = MAX(knn_ctx->knn.k, requestedResultsCount);
  if(array_len(req->specialCases) > 1) {
    specialCaseCtx* optionalSortCtx = req->specialCases[0];
    if(optionalSortCtx->specialCaseType == SPECIAL_CASE_SORTBY) {
      if(strcmp(optionalSortCtx->sortby.sortKey, knn_ctx->knn.fieldName) == 0){
        // If SORTBY is done by the vector score field, the coordinator will do it and no special operation is needed.
        knn_ctx->knn.shouldSort = false;
        // The requested results should be at most K
        req->requestedResultsCount = MIN(knn_ctx->knn.k, requestedResultsCount);
      }
    }
  }
}


// Prepare a TOPK special case, return a context with the required KNN fields if query is
// valid and contains KNN section, NULL otherwise (and set proper error in *status* if error
// was found).
specialCaseCtx *prepareOptionalTopKCase(const char *query_string, RedisModuleString **argv, int argc, uint dialectVersion,
                                        QueryError *status) {

  // First, parse the query params if exists, to set the params in the query parser ctx.
  dict *params = NULL;
  QueryNode* queryNode = NULL;
  int paramsOffset = RMUtil_ArgExists("PARAMS", argv, argc, 1);
  if (paramsOffset > 0) {
    ArgsCursor ac;
    ArgsCursor_InitRString(&ac, argv+paramsOffset+1, argc-(paramsOffset+1));
    if (parseParams(&params, &ac, status) != REDISMODULE_OK) {
        return NULL;
    }
  }
  RedisSearchCtx sctx = {0};
  RSSearchOptions opts = {0};
  opts.params = params;
  QueryParseCtx qpCtx = {
      .raw = query_string,
      .len = strlen(query_string),
      .sctx = &sctx,
      .opts = &opts,
      .status = status,
#ifdef PARSER_DEBUG
      .trace_log = NULL
#endif
  };

  // KNN queries are parsed only on dialect versions >=2
  queryNode = RSQuery_ParseRaw_v2(&qpCtx);
  if (QueryError_GetCode(status) != QUERY_OK || queryNode == NULL) {
    // Query parsing failed.
    goto cleanup;
  }
  if (QueryNode_NumParams(queryNode) > 0 && paramsOffset == 0) {
    // Query expects params, but no params were given.
    goto cleanup;
  }
  if (QueryNode_NumParams(queryNode) > 0) {
      int ret = QueryNode_EvalParamsCommon(params, queryNode, dialectVersion, status);
      if (ret != REDISMODULE_OK || QueryError_GetCode(status) != QUERY_OK) {
        // Params evaluation failed.
        goto cleanup;
      }
      Param_DictFree(params);
      params = NULL;
  }

  if (queryNode->type == QN_VECTOR) {
    QueryVectorNode queryVectorNode = queryNode->vn;
    size_t k = queryVectorNode.vq->knn.k;
    if (k > MAX_KNN_K) {
      QueryError_SetWithoutUserDataFmt(status, QUERY_ELIMIT, VECSIM_KNN_K_TOO_LARGE_ERR_MSG ", max supported K value is %zu", MAX_KNN_K);
      goto cleanup;
    }
    specialCaseCtx *ctx = SpecialCaseCtx_New();
    ctx->knn.k = k;
    ctx->knn.fieldName = queryNode->opts.distField ? queryNode->opts.distField : queryVectorNode.vq->scoreField;
    ctx->knn.pq = NULL;
    ctx->knn.queryNode = queryNode;  // take ownership
    ctx->specialCaseType = SPECIAL_CASE_KNN;
    return ctx;
  }

cleanup:
  if (params) {
    Param_DictFree(params);
  }
  if (queryNode) {
    QueryNode_Free(queryNode);
  }
  return NULL;
}

// Prepare a sortby special case.
void prepareSortbyCase(searchRequestCtx *req, RedisModuleString **argv, int argc, int sortByIndex) {
  const char* sortkey = RedisModule_StringPtrLen(argv[sortByIndex + 1], NULL);
  specialCaseCtx *ctx = SpecialCaseCtx_New();
  ctx->specialCaseType = SPECIAL_CASE_SORTBY;
  ctx->sortby.sortKey = rm_strdup(sortkey);
  ctx->sortby.asc = true;
  req->sortAscending = true;
  if (req->withSortby && sortByIndex + 2 < argc) {
    if (RMUtil_StringEqualsCaseC(argv[sortByIndex + 2], "DESC")) {
      ctx->sortby.asc = false;
      req->sortAscending = false;
    }
  }
  if(!req->specialCases) {
      req->specialCases = array_new(specialCaseCtx*, 1);
    }
  array_append(req->specialCases, ctx);
}

searchRequestCtx *rscParseRequest(RedisModuleString **argv, int argc, QueryError* status) {

  searchRequestCtx *req = searchRequestCtx_New();

  req->initClock = clock();

  if (rscParseProfile(req, argv) != REDISMODULE_OK) {
    searchRequestCtx_Free(req);
    return NULL;
  }

  int argvOffset = 2 + req->profileArgs;
  req->queryString = rm_strdup(RedisModule_StringPtrLen(argv[argvOffset++], NULL));
  req->limit = 10;
  req->offset = 0;
  // marks the user set WITHSCORES. internally it's always set
  req->withScores = RMUtil_ArgExists("WITHSCORES", argv, argc, argvOffset) != 0;
  req->withExplainScores = RMUtil_ArgExists("EXPLAINSCORE", argv, argc, argvOffset) != 0;
  req->specialCases = NULL;
  req->requiredFields = NULL;

  req->withSortingKeys = RMUtil_ArgExists("WITHSORTKEYS", argv, argc, argvOffset) != 0;
  // fprintf(stderr, "Sortby: %d, asc: %d withsort: %d\n", req->withSortby, req->sortAscending,
  //         req->withSortingKeys);

  // Detect "NOCONTENT"
  req->noContent = RMUtil_ArgExists("NOCONTENT", argv, argc, argvOffset) != 0;

  // if RETURN exists - make sure we don't have RETURN 0
  if (!req->noContent && RMUtil_ArgExists("RETURN", argv, argc, argvOffset)) {
    long long numReturns = -1;
    RMUtil_ParseArgsAfter("RETURN", argv, argc, "l", &numReturns);
    // RETURN 0 equals NOCONTENT
    if (numReturns <= 0) {
      req->noContent = 1;
    }
  }

  req->withPayload = RMUtil_ArgExists("WITHPAYLOADS", argv, argc, argvOffset) != 0;

  // Parse LIMIT argument
  RMUtil_ParseArgsAfter("LIMIT", argv + argvOffset, argc - argvOffset, "ll", &req->offset, &req->limit);
  if (req->limit < 0 || req->offset < 0) {
    searchRequestCtx_Free(req);
    return NULL;
  }
  req->requestedResultsCount = req->limit + req->offset;

  // Handle special cases
  // Parse SORTBY ... ASC.
  // Parse it ALWAYS first so the sortkey will be send first
  int sortByIndex = RMUtil_ArgIndex("SORTBY", argv, argc);
  if (sortByIndex > 2) {
    req->withSortby = true;
    // Check for command error where no sortkey is given.
    if(sortByIndex + 1 >= argc) {
      searchRequestCtx_Free(req);
      return NULL;
    }
    prepareSortbyCase(req, argv, argc, sortByIndex);
  } else {
    req->withSortby = false;
  }

  unsigned int dialect = RSGlobalConfig.requestConfigParams.dialectVersion;
  int argIndex = RMUtil_ArgExists("DIALECT", argv, argc, argvOffset);
  if(argIndex > 0) {
      argIndex++;
      ArgsCursor ac;
      ArgsCursor_InitRString(&ac, argv+argIndex, argc-argIndex);
      if (parseDialect(&dialect, &ac, status) != REDISMODULE_OK) {
        searchRequestCtx_Free(req);
        return NULL;
      }
  }

  if(dialect >= 2) {
    // Note: currently there is only one single case. For extending those cases we should use a trie here.
    if(strcasestr(req->queryString, "KNN")) {
      specialCaseCtx *knnCtx = prepareOptionalTopKCase(req->queryString, argv, argc, dialect, status);
      if (QueryError_HasError(status)) {
        searchRequestCtx_Free(req);
        return NULL;
      }
      if (knnCtx != NULL) {
        setKNNSpecialCase(req, knnCtx);
      }
    }
  }

  req->format = QEXEC_FORMAT_DEFAULT;
  argIndex = RMUtil_ArgExists("FORMAT", argv, argc, argvOffset);
  if(argIndex > 0) {
    argIndex++;
    ArgsCursor ac;
    ArgsCursor_InitRString(&ac, argv+argIndex, argc-argIndex);
    if (parseValueFormat(&req->format, &ac, status) != REDISMODULE_OK) {
      searchRequestCtx_Free(req);
      return NULL;
    }
  }

  // Get timeout parameter, if set in the command
  argIndex = RMUtil_ArgIndex("TIMEOUT", argv, argc);
  if (argIndex > -1) {
    argIndex++;
    ArgsCursor ac;
    ArgsCursor_InitRString(&ac, argv+argIndex, argc-argIndex);
    if (parseTimeout(&req->timeout, &ac, status)) {
      searchRequestCtx_Free(req);
      return NULL;
    }
  } else {
    req->timeout = RSGlobalConfig.requestConfigParams.queryTimeoutMS;
  }

  return req;
}

static int cmpStrings(const char *s1, size_t l1, const char *s2, size_t l2) {
  int cmp = memcmp(s1, s2, MIN(l1, l2));
  if (l1 == l2) {
    // if the strings are the same length, just return the result of strcmp
    return cmp;
  }

  // if the strings are identical but the lengths aren't, return the longer string
  if (cmp == 0) {
    return l1 > l2 ? 1 : -1;
  } else {  // the strings are lexically different, just return that
    return cmp;
  }
}

static int cmp_results(const void *p1, const void *p2, const void *udata) {

  const searchResult *r1 = p1, *r2 = p2;
  const searchRequestCtx *req = udata;
  // Compary by sorting keys
  if (req->withSortby) {
    int cmp = 0;
    if ((r1->sortKey || r2->sortKey)) {
      // Sort by numeric sorting keys
      if (r1->sortKeyNum != HUGE_VAL && r2->sortKeyNum != HUGE_VAL) {
        double diff = r2->sortKeyNum - r1->sortKeyNum;
        cmp = diff < 0 ? -1 : (diff > 0 ? 1 : 0);
      } else if (r1->sortKey && r2->sortKey) {

        // Sort by string sort keys
        cmp = cmpStrings(r2->sortKey, r2->sortKeyLen, r1->sortKey, r1->sortKeyLen);
        // printf("Using sortKey!! <N=%lu> %.*s vs <N=%lu> %.*s. Result=%d\n", r2->sortKeyLen,
        //        (int)r2->sortKeyLen, r2->sortKey, r1->sortKeyLen, (int)r1->sortKeyLen, r1->sortKey,
        //        cmp);
      } else {
        // If at least one of these has no sort key, it gets high value regardless of asc/desc
        return r2->sortKey ? 1 : -1;
      }
    }
    // in case of a tie or missing both sorting keys - compare ids
    if (!cmp) {
      // printf("It's a tie! Comparing <N=%lu> %.*s vs <N=%lu> %.*s\n", r2->idLen, (int)r2->idLen,
      //        r2->id, r1->idLen, (int)r1->idLen, r1->id);
      cmp = cmpStrings(r2->id, r2->idLen, r1->id, r1->idLen);
    }
    return (req->sortAscending ? -cmp : cmp);
  }

  double s1 = r1->score, s2 = r2->score;
  // printf("Scores: %lf vs %lf. WithSortBy: %d. SK1=%p. SK2=%p\n", s1, s2, req->withSortby,
  //        r1->sortKey, r2->sortKey);
  if (s1 < s2) {
    return 1;
  } else if (s1 > s2) {
    return -1;
  } else {
    // printf("Scores are tied. Will compare ID Strings instead\n");

    // This was reversed to be more compatible with OSS version where tie breaker was changed
    // to return the lower doc ID to reduce sorting heap work. Doc name might not be ascending
    // or descending but this still may reduce heap work.
    // Our tests are usually ascending so this will create similarity between RS and RSC.
    int rv = -cmpStrings(r2->id, r2->idLen, r1->id, r1->idLen);

    // printf("ID Strings: Comparing <N=%lu> %.*s vs <N=%lu> %.*s => %d\n", r2->idLen,
    // (int)r2->idLen,
    //        r2->id, r1->idLen, (int)r1->idLen, r1->id, rv);
    return rv;
  }
}

searchResult *newResult_resp2(searchResult *cached, MRReply *arr, int j, searchReplyOffsets* offsets, int explainScores) {
  int scoreOffset = offsets->score;
  int fieldsOffset = offsets->firstField;
  int payloadOffset = offsets->payload;
  int sortKeyOffset = offsets->sortKey;
  searchResult *res = cached ? cached : rm_malloc(sizeof *res);
  res->sortKey = NULL;
  res->sortKeyNum = HUGE_VAL;
  if (MRReply_Type(MRReply_ArrayElement(arr, j)) != MR_REPLY_STRING) {
    res->id = NULL;
    return res;
  }
  res->id = (char*)MRReply_String(MRReply_ArrayElement(arr, j), &res->idLen);
  if (!res->id) {
    return res;
  }
  // parse score
  if (explainScores) {
    MRReply *scoreReply = MRReply_ArrayElement(arr, j + scoreOffset);
    if (MRReply_Type(scoreReply) != MR_REPLY_ARRAY) {
      res->id = NULL;
      return res;
    }
    if (MRReply_Length(scoreReply) != 2) {
      res->id = NULL;
      return res;
    }
    if (!MRReply_ToDouble(MRReply_ArrayElement(scoreReply, 0), &res->score)) {
      res->id = NULL;
      return res;
    }
    res->explainScores = MRReply_ArrayElement(scoreReply, 1);
    // Parse scores only if they were are part of the shard's response.
  } else if (scoreOffset > 0 &&
             !MRReply_ToDouble(MRReply_ArrayElement(arr, j + scoreOffset), &res->score)) {
      res->id = NULL;
      return res;
  }
  // get fields
  res->fields = fieldsOffset > 0 ? MRReply_ArrayElement(arr, j + fieldsOffset) : NULL;
  // get payloads
  res->payload = payloadOffset > 0 ? MRReply_ArrayElement(arr, j + payloadOffset) : NULL;
  if (sortKeyOffset > 0) {
    res->sortKey = MRReply_String(MRReply_ArrayElement(arr, j + sortKeyOffset), &res->sortKeyLen);
  }
  if (res->sortKey) {
    if (res->sortKey[0] == '#') {
      char *endptr;
      res->sortKeyNum = fast_float_strtod(res->sortKey + 1, &endptr);
      RS_ASSERT(endptr == res->sortKey + res->sortKeyLen);
    }
    // fprintf(stderr, "Sort key string '%s', num '%f\n", res->sortKey, res->sortKeyNum);
  }
  return res;
}

searchResult *newResult_resp3(searchResult *cached, MRReply *results, int j, searchReplyOffsets* offsets, bool explainScores, specialCaseCtx *reduceSpecialCaseCtxSortBy) {
  searchResult *res = cached ? cached : rm_malloc(sizeof *res);
  res->sortKey = NULL;
  res->sortKeyNum = HUGE_VAL;

  MRReply *result_j = MRReply_ArrayElement(results, j);
  if (MRReply_Type(result_j) != MR_REPLY_MAP) {
    res->id = NULL;
    return res;
  }

  MRReply *result_id = MRReply_MapElement(result_j, "id");
  res->id = (char*)MRReply_String(result_id, &res->idLen);
  if (!res->id) {
    return res;
  }

  // parse score
  MRReply *score = MRReply_MapElement(result_j, "score");
  if (explainScores) {
    if (MRReply_Type(score) != MR_REPLY_ARRAY) {
      res->id = NULL;
      return res;
    }
    if (!MRReply_ToDouble(MRReply_ArrayElement(score, 0), &res->score)) {
      res->id = NULL;
      return res;
    }
    res->explainScores = MRReply_ArrayElement(score, 1);

  } else if (offsets->score > 0 && !MRReply_ToDouble(score, &res->score)) {
      res->id = NULL;
      return res;
  }

  // get fields
  res->fields = MRReply_MapElement(result_j, "extra_attributes");

  // get payloads
  res->payload = MRReply_MapElement(result_j, "payload");

  if (offsets->sortKey > 0) {
    MRReply *sortkey = NULL;
    if (reduceSpecialCaseCtxSortBy) {
      MRReply *require_fields = MRReply_MapElement(result_j, "required_fields");
      if (require_fields) {
        sortkey = MRReply_MapElement(require_fields, reduceSpecialCaseCtxSortBy->sortby.sortKey);
      }
    }
    if (!sortkey) {
      // If sortkey is the only special case, it will not be in the required_fields map
      sortkey = MRReply_MapElement(result_j, "sortkey");
    }
    if (!sortkey) {
      // Fail if sortkey is required but not found
      res->id = NULL;
      return res;
    }
    if (sortkey) {
      res->sortKey = MRReply_String(sortkey, &res->sortKeyLen);
      if (res->sortKey) {
        if (res->sortKey[0] == '#') {
          char *endptr;
          res->sortKeyNum = fast_float_strtod(res->sortKey + 1, &endptr);
          RS_ASSERT(endptr == res->sortKey + res->sortKeyLen);
        }
        // fprintf(stderr, "Sort key string '%s', num '%f\n", res->sortKey, res->sortKeyNum);
      }
    }
  }

  return res;
}

static void getReplyOffsets(const searchRequestCtx *ctx, searchReplyOffsets *offsets) {

  /**
   * Reply format
   *
   * ID
   * SCORE         ---| optional - only if WITHSCORES was given, or SORTBY section was not given.
   * Payload
   * Sort field    ---|
   * ...              | special cases - SORTBY, TOPK. Sort key is always first for backwards compatibility.
   * ...           ---|
   * First field
   *
   *
   */

  if (ctx->withScores || !ctx->withSortby) {
    offsets->step = 3;  // 1 for key, 1 for score, 1 for fields
    offsets->score = 1;
    offsets->firstField = 2;
  } else {
    offsets->score = -1;
    offsets->step = 2;  // 1 for key, 1 for fields
    offsets->firstField = 1;
  }
  offsets->payload = -1;
  offsets->sortKey = -1;

  if (ctx->withPayload) {  // save an extra step for payloads
    offsets->step++;
    offsets->payload = offsets->firstField;
    offsets->firstField++;
  }

  // Update the offsets for the special case after determining score, payload, field.
  size_t specialCaseStartOffset = offsets->firstField;
  size_t specialCasesMaxOffset = 0;
  if (ctx->specialCases) {
    size_t nSpecialCases = array_len(ctx->specialCases);
    for(size_t i = 0; i < nSpecialCases; i++) {
      switch (ctx->specialCases[i]->specialCaseType)
      {
      case SPECIAL_CASE_KNN: {
        ctx->specialCases[i]->knn.offset += specialCaseStartOffset;
        specialCasesMaxOffset = MAX(specialCasesMaxOffset, ctx->specialCases[i]->knn.offset);
        break;
      }
      case SPECIAL_CASE_SORTBY: {
        ctx->specialCases[i]->sortby.offset += specialCaseStartOffset;
        offsets->sortKey = ctx->specialCases[i]->sortby.offset;
        specialCasesMaxOffset = MAX(specialCasesMaxOffset, ctx->specialCases[i]->sortby.offset);
        break;
      }
      case SPECIAL_CASE_NONE:
      default:
        break;
      }
    }
  }

  if(specialCasesMaxOffset > 0) {
    offsets->firstField=specialCasesMaxOffset+1;
    offsets->step=offsets->firstField+1;
  }
  else if(ctx->withSortingKeys) {
    offsets->step++;
    offsets->sortKey = offsets->firstField++;
  }

  // nocontent - one less field, and the offset is -1 to avoid parsing it
  if (ctx->noContent) {
    offsets->step--;
    offsets->firstField = -1;
  }
}


/************************** Result processing callbacks **********************/

static int cmp_scored_results(const void *p1, const void *p2, const void *udata) {
  const scoredSearchResultWrapper* s1= p1;
  const scoredSearchResultWrapper* s2 = p2;
  double score1 = s1->score;
  double score2 = s2->score;
  if (score1 < score2) {
    return -1;
  } else if (score1 > score2) {
    return 1;
  }
  return cmpStrings(s1->result->id, s1->result->idLen, s2->result->id, s2->result->idLen);
}

static double parseNumeric(const char *str, const char *sortKey) {
    RS_ASSERT(str[0] == '#');
    char *eptr;
    double d = fast_float_strtod(str + 1, &eptr);
    RS_ASSERT(eptr != sortKey + 1 && *eptr == 0);
    return d;
}

#define GET_NUMERIC_SCORE(d, searchResult_var, score_exp) \
  do {                                                    \
    if (res->sortKeyNum != HUGE_VAL) {                    \
      d = searchResult_var->sortKeyNum;                   \
    } else {                                              \
      const char *score = (score_exp);                    \
      d = parseNumeric(score, res->sortKey);              \
    }                                                     \
  } while (0);

static void ProcessKNNSearchResult(searchResult *res, searchReducerCtx *rCtx, double score, knnContext *knnCtx) {
  // As long as we don't have k results, keep insert
    if (heap_count(knnCtx->pq) < knnCtx->k) {
      scoredSearchResultWrapper* resWrapper = rm_malloc(sizeof(scoredSearchResultWrapper));
      resWrapper->result = res;
      resWrapper->score = score;
      heap_offerx(knnCtx->pq, resWrapper);
    } else {
      // Check for upper bound
      scoredSearchResultWrapper tmpWrapper;
      tmpWrapper.result = res;
      tmpWrapper.score = score;
      scoredSearchResultWrapper *largest = heap_peek(knnCtx->pq);
      int c = cmp_scored_results(&tmpWrapper, largest, rCtx->searchCtx);
      if (c < 0) {
        scoredSearchResultWrapper* resWrapper = rm_malloc(sizeof(scoredSearchResultWrapper));
        resWrapper->result = res;
        resWrapper->score = score;
        // Current result is smaller then upper bound, replace them.
        largest = heap_poll(knnCtx->pq);
        heap_offerx(knnCtx->pq, resWrapper);
        rCtx->cachedResult = largest->result;
        rm_free(largest);
      } else {
        rCtx->cachedResult = res;
      }
    }
}

static void ProcessKNNSearchReply(MRReply *arr, searchReducerCtx *rCtx, RedisModuleCtx *ctx) {
  if (arr == NULL) {
    return;
  }
  if (MRReply_Type(arr) == MR_REPLY_ERROR) {
    return;
  }

  bool resp3 = MRReply_Type(arr) == MR_REPLY_MAP;
  if (!resp3 && (MRReply_Type(arr) != MR_REPLY_ARRAY || MRReply_Length(arr) == 0)) {
    // Empty reply??
    return;
  }

  searchRequestCtx *req = rCtx->searchCtx;
  specialCaseCtx* reduceSpecialCaseCtxKnn = rCtx->reduceSpecialCaseCtxKnn;
  specialCaseCtx* reduceSpecialCaseCtxSortBy = rCtx->reduceSpecialCaseCtxSortby;
  searchResult *res;
  if (resp3) {
    // Check for a warning
    MRReply *warning = MRReply_MapElement(arr, "warning");
    RS_LOG_ASSERT(warning && MRReply_Type(warning) == MR_REPLY_ARRAY, "invalid warning record");
    if (!rCtx->warning && MRReply_Length(warning) > 0) {
      rCtx->warning = warning;
    }

    MRReply *results = MRReply_MapElement(arr, "results");
    RS_LOG_ASSERT(results && MRReply_Type(results) == MR_REPLY_ARRAY, "invalid results record");
    size_t len = MRReply_Length(results);
    for (int j = 0; j < len; ++j) {
      res = newResult_resp3(rCtx->cachedResult, results, j, &rCtx->offsets, rCtx->searchCtx->withExplainScores, reduceSpecialCaseCtxSortBy);
      if (res && res->id) {
        rCtx->cachedResult = NULL;
      } else {
        RedisModule_Log(ctx, "warning", "missing required_field when parsing redisearch results");
        goto error;
      }
      MRReply *require_fields = MRReply_MapElement(MRReply_ArrayElement(results, j), "required_fields");
      if (!require_fields) {
        RedisModule_Log(ctx, "warning", "missing required_fields when parsing redisearch results");
        goto error;
      }
      MRReply *score_value = MRReply_MapElement(require_fields, reduceSpecialCaseCtxKnn->knn.fieldName);
      if (!score_value) {
        RedisModule_Log(ctx, "warning", "missing knn required_field when parsing redisearch results");
        goto error;
      }
      double d;
      GET_NUMERIC_SCORE(d, res, MRReply_String(score_value, NULL));
      ProcessKNNSearchResult(res, rCtx, d, &reduceSpecialCaseCtxKnn->knn);
    }
    processResultFormat(&req->format, arr);

  } else {
    size_t len = MRReply_Length(arr);

    int step = rCtx->offsets.step;
    int scoreOffset = reduceSpecialCaseCtxKnn->knn.offset;
    for (int j = 1; j < len; j += step) {
      if (j + step > len) {
        RedisModule_Log(
            ctx, "warning",
            "got a bad reply from redisearch, reply contains less parameters then expected");
        rCtx->errorOccurred = true;
        break;
      }
      res = newResult_resp2(rCtx->cachedResult, arr, j, &rCtx->offsets, rCtx->searchCtx->withExplainScores);
      if (res && res->id) {
        rCtx->cachedResult = NULL;
      } else {
        RedisModule_Log(ctx, "warning", "missing required_field when parsing redisearch results");
        goto error;
      }

      double d;
      GET_NUMERIC_SCORE(d, res, MRReply_String(MRReply_ArrayElement(arr, j + scoreOffset), NULL));
      ProcessKNNSearchResult(res, rCtx, d, &reduceSpecialCaseCtxKnn->knn);
    }
  }
  return;

error:
  rCtx->errorOccurred = true;
  // invalid result - usually means something is off with the response, and we should just
  // quit this response
  rCtx->cachedResult = res;
}

static void processSearchReplyResult(searchResult *res, searchReducerCtx *rCtx, RedisModuleCtx *ctx) {
  if (!res || !res->id) {
    RedisModule_Log(ctx, "warning", "got an unexpected argument when parsing redisearch results");
    rCtx->errorOccurred = true;
    // invalid result - usually means something is off with the response, and we should just
    // quit this response
    rCtx->cachedResult = res;
    return;
  }

  rCtx->cachedResult = NULL;

  // fprintf(stderr, "Result %d Reply docId %s score: %f sortkey %f\n", i, res->id, res->score, res->sortKeyNum);

  // TODO: minmax_heap?
  if (heap_count(rCtx->pq) < heap_size(rCtx->pq)) {
    // printf("Offering result score %f\n", res->score);
    heap_offerx(rCtx->pq, res);
  } else {
    searchResult *smallest = heap_peek(rCtx->pq);
    int c = cmp_results(res, smallest, rCtx->searchCtx);
    if (c < 0) {
      smallest = heap_poll(rCtx->pq);
      heap_offerx(rCtx->pq, res);
      rCtx->cachedResult = smallest;
    } else {
      rCtx->cachedResult = res;
      if (rCtx->searchCtx->withSortby) {
        // If the result is lower than the last result in the heap,
        // AND there is a user-defined sort order - we can stop now
        return;
      }
    }
  }
}

static void processSearchReply(MRReply *arr, searchReducerCtx *rCtx, RedisModuleCtx *ctx) {
  if (arr == NULL) {
    return;
  }
  if (MRReply_Type(arr) == MR_REPLY_ERROR) {
    return;
  }

  bool resp3 = MRReply_Type(arr) == MR_REPLY_MAP;
  if (!resp3 && (MRReply_Type(arr) != MR_REPLY_ARRAY || MRReply_Length(arr) == 0)) {
    // Empty reply??
    return;
  }

  searchRequestCtx *req = rCtx->searchCtx;

  if (resp3) // RESP3
  {
    // Check for a warning
    MRReply *warning = MRReply_MapElement(arr, "warning");
    RS_LOG_ASSERT(warning && MRReply_Type(warning) == MR_REPLY_ARRAY, "invalid warning record");
    if (!rCtx->warning && MRReply_Length(warning) > 0) {
      rCtx->warning = warning;
    }

    MRReply *total_results = MRReply_MapElement(arr, "total_results");
    if (!total_results) {
      rCtx->errorOccurred = true;
      return;
    }
    rCtx->totalReplies += MRReply_Integer(total_results);
    MRReply *results = MRReply_MapElement(arr, "results");
    if (!results) {
      rCtx->errorOccurred = true;
      return;
    }
    size_t len = MRReply_Length(results);

    bool needScore = rCtx->offsets.score > 0;
    for (int i = 0; i < len; ++i) {
      searchResult *res = newResult_resp3(rCtx->cachedResult, results, i, &rCtx->offsets, rCtx->searchCtx->withExplainScores, rCtx->reduceSpecialCaseCtxSortby);
      processSearchReplyResult(res, rCtx, ctx);
    }
    processResultFormat(&rCtx->searchCtx->format, arr);
  }
  else // RESP2
  {
    size_t len = MRReply_Length(arr);

    // first element is the total count
    rCtx->totalReplies += MRReply_Integer(MRReply_ArrayElement(arr, 0));

    int step = rCtx->offsets.step;
    // fprintf(stderr, "Step %d, scoreOffset %d, fieldsOffset %d, sortKeyOffset %d\n", step,
    //         scoreOffset, fieldsOffset, sortKeyOffset);

    for (int j = 1; j < len; j += step) {
      if (j + step > len) {
        RedisModule_Log(ctx, "warning",
          "got a bad reply from redisearch, reply contains less parameters then expected");
        rCtx->errorOccurred = true;
        break;
      }
      searchResult *res = newResult_resp2(rCtx->cachedResult, arr, j, &rCtx->offsets , rCtx->searchCtx->withExplainScores);
      processSearchReplyResult(res, rCtx, ctx);
    }
  }
}

/************************ Result post processing callbacks ********************/


static void noOpPostProcess(searchReducerCtx *rCtx){
  return;
}

static void knnPostProcess(searchReducerCtx *rCtx) {
  specialCaseCtx* reducerSpecialCaseCtx = rCtx->reduceSpecialCaseCtxKnn;
  RS_ASSERT(reducerSpecialCaseCtx->specialCaseType == SPECIAL_CASE_KNN);
  if(reducerSpecialCaseCtx->knn.pq) {
    size_t numberOfResults = heap_count(reducerSpecialCaseCtx->knn.pq);
    for (size_t i = 0; i < numberOfResults; i++) {
      scoredSearchResultWrapper* wrappedResult = heap_poll(reducerSpecialCaseCtx->knn.pq);
      searchResult* res = wrappedResult->result;
      rm_free(wrappedResult);
      if(heap_count(rCtx->pq) < heap_size(rCtx->pq)) {
        heap_offerx(rCtx->pq, res);
      }
      else {
        searchResult *smallest = heap_peek(rCtx->pq);
        int c = cmp_results(res, smallest, rCtx->searchCtx);
        if (c < 0) {
          smallest = heap_poll(rCtx->pq);
          heap_offerx(rCtx->pq, res);
          rm_free(smallest);
        } else {
          rm_free(res);
        }
      }
    }
  }
  // We can always get at most K results
  rCtx->totalReplies = heap_count(rCtx->pq);

}

static void sendSearchResults(RedisModule_Reply *reply, searchReducerCtx *rCtx) {
  // Reverse the top N results

  rCtx->postProcess((struct searchReducerCtx *)rCtx);

  searchRequestCtx *req = rCtx->searchCtx;

  // Number of results to actually return
  size_t num = req->requestedResultsCount;

  size_t qlen = heap_count(rCtx->pq);
  size_t pos = qlen;

  // Load the results from the heap into a sorted array. Free the items in
  // the heap one-by-one so that we don't have to go through them again
  searchResult **results = rm_malloc(sizeof(*results) * qlen);
  while (pos) {
    results[--pos] = heap_poll(rCtx->pq);
  }
  heap_free(rCtx->pq);
  rCtx->pq = NULL;

  //-------------------------------------------------------------------------------------------
  RedisModule_Reply_Map(reply);
  if (reply->resp3) // RESP3
  {
    RedisModule_Reply_SimpleString(reply, "attributes");
    if (rCtx->fieldNames) {
      MR_ReplyWithMRReply(reply, rCtx->fieldNames);
    } else {
      RedisModule_Reply_EmptyArray(reply);
    }

    RedisModule_Reply_SimpleString(reply, "warning"); // >warning
    if (rCtx->warning) {
      MR_ReplyWithMRReply(reply, rCtx->warning);
    } else {
      RedisModule_Reply_EmptyArray(reply);
    }

    RedisModule_ReplyKV_LongLong(reply, "total_results", rCtx->totalReplies);

    if (rCtx->searchCtx->format & QEXEC_FORMAT_EXPAND) {
      RedisModule_ReplyKV_SimpleString(reply, "format", "EXPAND"); // >format
    } else {
      RedisModule_ReplyKV_SimpleString(reply, "format", "STRING"); // >format
    }

    RedisModule_ReplyKV_Array(reply, "results"); // >results

    for (int i = 0; i < qlen && i < num; ++i) {
      RedisModule_Reply_Map(reply); // >> result
        searchResult *res = results[i];

        RedisModule_ReplyKV_StringBuffer(reply, "id", res->id, res->idLen);

        if (req->withScores) {
          RedisModule_Reply_SimpleString(reply, "score");

          if (req->withExplainScores) {
            RedisModule_Reply_Array(reply);
              RedisModule_Reply_Double(reply, res->score);
              MR_ReplyWithMRReply(reply, res->explainScores);
            RedisModule_Reply_ArrayEnd(reply);
          } else {
            RedisModule_Reply_Double(reply, res->score);
          }
        }

        if (req->withPayload) {
          RedisModule_Reply_SimpleString(reply, "payload");
          MR_ReplyWithMRReply(reply, res->payload);
        }

        if (req->withSortingKeys && req->withSortby) {
          RedisModule_Reply_SimpleString(reply, "sortkey");
          if (res->sortKey) {
            RedisModule_Reply_StringBuffer(reply, res->sortKey, res->sortKeyLen);
          } else {
            RedisModule_Reply_Null(reply);
          }
        }
        if (!req->noContent) {
          RedisModule_ReplyKV_MRReply(reply, "extra_attributes", res->fields); // >> extra_attributes
        }

        RedisModule_Reply_SimpleString(reply, "values");
        RedisModule_Reply_EmptyArray(reply);
      RedisModule_Reply_MapEnd(reply); // >>result
    }

    RedisModule_Reply_ArrayEnd(reply); // >results
  }
  //-------------------------------------------------------------------------------------------
  else // RESP2
  {
    RedisModule_Reply_LongLong(reply, rCtx->totalReplies);

    for (pos = rCtx->searchCtx->offset; pos < qlen && pos < num; pos++) {
      searchResult *res = results[pos];
      RedisModule_Reply_StringBuffer(reply, res->id, res->idLen);
      if (req->withScores) {
        if (req->withExplainScores) {
          RedisModule_Reply_Array(reply);
            RedisModule_Reply_Double(reply, res->score);
            MR_ReplyWithMRReply(reply, res->explainScores);
          RedisModule_Reply_ArrayEnd(reply);
        } else {
          RedisModule_Reply_Double(reply, res->score);
        }
      }
      if (req->withPayload) {
        MR_ReplyWithMRReply(reply, res->payload);
      }
      if (req->withSortingKeys && req->withSortby) {
        if (res->sortKey) {
          RedisModule_Reply_StringBuffer(reply, res->sortKey, res->sortKeyLen);
        } else {
          RedisModule_Reply_Null(reply);
        }
      }
      if (!req->noContent) {
        MR_ReplyWithMRReply(reply, res->fields);
      }
    }
  }
  RedisModule_Reply_MapEnd(reply);
  //-------------------------------------------------------------------------------------------

  // Free the sorted results
  for (pos = 0; pos < qlen; pos++) {
    rm_free(results[pos]);
  }
  rm_free(results);
}

/**
 * This function is used to print profiles received from the shards.
 * It is used by both SEARCH and AGGREGATE.
 */
static void PrintShardProfile_resp2(RedisModule_Reply *reply, int count, MRReply **replies, bool isSearch) {
  // The 1st location always stores the results. On FT.AGGREGATE, the next place stores the
  // cursor ID. The last location (2nd for FT.SEARCH and 3rd for FT.AGGREGATE) stores the
  // profile information of the shard.
  const int profile_data_idx = isSearch ? 1 : 2;
  for (int i = 0; i < count; ++i) {
    MRReply *shards_reply = MRReply_ArrayElement(replies[i], profile_data_idx);
    MRReply *shards_array_profile = MRReply_ArrayElement(shards_reply, 1);
    MRReply *shard_profile = MRReply_ArrayElement(shards_array_profile, 0);
    MR_ReplyWithMRReply(reply, shard_profile);
  }
}

static void PrintShardProfile_resp3(RedisModule_Reply *reply, int count, MRReply **replies, bool isSearch) {
  for (int i = 0; i < count; ++i) {
    MRReply *profile;
    if (!isSearch) {
      // On aggregate commands, take the results from the response (second component is the cursor-id)
      MRReply *results = MRReply_ArrayElement(replies[i], 0);
      profile = MRReply_MapElement(results, PROFILE_STR);
    } else {
      profile = MRReply_MapElement(replies[i], PROFILE_STR);
    }
    MRReply *shards = MRReply_MapElement(profile, PROFILE_SHARDS_STR);
    MRReply *shard = MRReply_ArrayElement(shards, 0);

    MR_ReplyWithMRReply(reply, shard);
  }
}

void PrintShardProfile(RedisModule_Reply *reply, void *ctx) {
  PrintShardProfile_ctx *pCtx = ctx;
  if (reply->resp3) {
    PrintShardProfile_resp3(reply, pCtx->count, pCtx->replies, pCtx->isSearch);
  } else {
    PrintShardProfile_resp2(reply, pCtx->count, pCtx->replies, pCtx->isSearch);
  }
}

struct PrintCoordProfile_ctx {
  clock_t totalTime;
  clock_t postProcessTime;
};
static void profileSearchReplyCoordinator(RedisModule_Reply *reply, void *ctx) {
  struct PrintCoordProfile_ctx *pCtx = ctx;
  RedisModule_Reply_Map(reply);
  RedisModule_ReplyKV_Double(reply, "Total Coordinator time", (double)(clock() - pCtx->totalTime) / CLOCKS_PER_MILLISEC);
  RedisModule_ReplyKV_Double(reply, "Post Processing time", (double)(clock() - pCtx->postProcessTime) / CLOCKS_PER_MILLISEC);
  RedisModule_Reply_MapEnd(reply);
}

static void profileSearchReply(RedisModule_Reply *reply, searchReducerCtx *rCtx,
                               int count, MRReply **replies,
                               clock_t totalTime, clock_t postProcessTime) {
  bool has_map = RedisModule_HasMap(reply);
  RedisModule_Reply_Map(reply); // root
    // Have a named map for the results for RESP3
    if (has_map) {
      RedisModule_Reply_SimpleString(reply, "Results"); // >results
    }
    sendSearchResults(reply, rCtx);

    // print profile of shards & coordinator
    PrintShardProfile_ctx shardsCtx = {
        .count = count,
        .replies = replies,
        .isSearch = true,
    };
    struct PrintCoordProfile_ctx coordCtx = {
        .totalTime = totalTime,
        .postProcessTime = postProcessTime,
    };
    Profile_PrintInFormat(reply, PrintShardProfile, &shardsCtx, profileSearchReplyCoordinator, &coordCtx);

    RedisModule_Reply_MapEnd(reply); // >root
}

static void searchResultReducer_wrapper(void *mc_v) {
  struct MRCtx *mc = mc_v;
  searchResultReducer(mc, MRCtx_GetNumReplied(mc), MRCtx_GetReplies(mc));
}

static int searchResultReducer_background(struct MRCtx *mc, int count, MRReply **replies) {
  ConcurrentSearch_ThreadPoolRun(searchResultReducer_wrapper, mc, DIST_AGG_THREADPOOL);
  return REDISMODULE_OK;
}

static bool should_return_error(MRReply *reply) {
  // TODO: Replace third condition with a var instead of hard-coded string
  const char *errStr = MRReply_String(reply, NULL);
  return (!errStr
          || RSGlobalConfig.requestConfigParams.timeoutPolicy == TimeoutPolicy_Fail
          || strcmp(errStr, "Timeout limit was reached"));
}

static bool should_return_timeout_error(searchRequestCtx *req) {
  return RSGlobalConfig.requestConfigParams.timeoutPolicy == TimeoutPolicy_Fail
         && req->timeout != 0
         && ((double)(clock() - req->initClock) / CLOCKS_PER_MILLISEC) > req->timeout;
}

static int searchResultReducer(struct MRCtx *mc, int count, MRReply **replies) {
  clock_t postProcessTime;
  RedisModuleBlockedClient *bc = MRCtx_GetBlockedClient(mc);
  RedisModuleCtx *ctx = RedisModule_GetThreadSafeContext(bc);
  searchRequestCtx *req = MRCtx_GetPrivData(mc);
  searchReducerCtx rCtx = {NULL};
  int profile = req->profileArgs > 0;
  RedisModule_Reply _reply = RedisModule_NewReply(ctx), *reply = &_reply;

  int res = REDISMODULE_OK;
  // got no replies - this means timeout
  if (count == 0 || req->limit < 0) {
    res = RedisModule_Reply_Error(reply, "Could not send query to cluster");
    goto cleanup;
  }

  // Traverse the replies, check for early bail-out which we want for all errors
  // but timeout+non-strict timeout policy.
  for (int i = 0; i < count; i++) {
    MRReply *curr_rep = replies[i];
    if (MRReply_Type(curr_rep) == MR_REPLY_ERROR) {
      rCtx.errorOccurred = true;
      rCtx.lastError = curr_rep;
      if (should_return_error(curr_rep)) {
        res = MR_ReplyWithMRReply(reply, curr_rep);
        goto cleanup;
      }
    }
  }

  rCtx.searchCtx = req;

  // Get reply offsets
  getReplyOffsets(rCtx.searchCtx, &rCtx.offsets);

  // Init results heap.
  size_t num = req->requestedResultsCount;
  rCtx.pq = rm_malloc(heap_sizeof(num));
  heap_init(rCtx.pq, cmp_results, req, num);

  // Default result process and post process operations
  rCtx.processReply = (processReplyCB) processSearchReply;
  rCtx.postProcess = (postProcessReplyCB) noOpPostProcess;

  if (req->specialCases) {
    size_t nSpecialCases = array_len(req->specialCases);
    for (size_t i = 0; i < nSpecialCases; ++i) {
      if (req->specialCases[i]->specialCaseType == SPECIAL_CASE_KNN) {
        specialCaseCtx* knnCtx = req->specialCases[i];
        rCtx.postProcess = (postProcessReplyCB) knnPostProcess;
        rCtx.reduceSpecialCaseCtxKnn = knnCtx;
        if (knnCtx->knn.shouldSort) {
          knnCtx->knn.pq = rm_malloc(heap_sizeof(knnCtx->knn.k));
          heap_init(knnCtx->knn.pq, cmp_scored_results, NULL, knnCtx->knn.k);
          rCtx.processReply = (processReplyCB) ProcessKNNSearchReply;
          break;
        }
      } else if (req->specialCases[i]->specialCaseType == SPECIAL_CASE_SORTBY) {
        rCtx.reduceSpecialCaseCtxSortby = req->specialCases[i];
      }
    }
  }

  if (!profile) {
    for (int i = 0; i < count; ++i) {
      rCtx.processReply(replies[i], (struct searchReducerCtx *)&rCtx, ctx);

      // If we timed out on strict timeout policy, return a timeout error
      if (should_return_timeout_error(req)) {
        RedisModule_Reply_Error(reply, QueryError_Strerror(QUERY_ETIMEDOUT));
        goto cleanup;
      }
    }
  } else {
    for (int i = 0; i < count; ++i) {
      MRReply *mr_reply;
      if (reply->resp3) {
        mr_reply = MRReply_MapElement(replies[i], "Results");
      } else {
        mr_reply = MRReply_ArrayElement(replies[i], 0);
      }
      rCtx.processReply(mr_reply, (struct searchReducerCtx *)&rCtx, ctx);

      // If we timed out on strict timeout policy, return a timeout error
      if (should_return_timeout_error(req)) {
        RedisModule_Reply_Error(reply, QueryError_Strerror(QUERY_ETIMEDOUT));
        goto cleanup;
      }
    }
  }

  if (rCtx.cachedResult) {
    rm_free(rCtx.cachedResult);
  }

  if (rCtx.errorOccurred && !rCtx.lastError) {
    RedisModule_Reply_Error(reply, "could not parse redisearch results");
    goto cleanup;
  }

  if (!profile) {
    sendSearchResults(reply, &rCtx);
  } else {
    profileSearchReply(reply, &rCtx, count, replies, req->profileClock, clock());
  }

  TotalGlobalStats_CountQuery(QEXEC_F_IS_SEARCH, clock() - req->initClock);

cleanup:
  RedisModule_EndReply(reply);

  if (rCtx.pq) {
    heap_destroy(rCtx.pq);
  }
  if (rCtx.reduceSpecialCaseCtxKnn &&
      rCtx.reduceSpecialCaseCtxKnn->knn.pq) {
    heap_destroy(rCtx.reduceSpecialCaseCtxKnn->knn.pq);
  }

  RedisModule_BlockedClientMeasureTimeEnd(bc);
  RedisModule_UnblockClient(bc, NULL);
  RedisModule_FreeThreadSafeContext(ctx);
  // We could pass `mc` to the unblock function to perform the next 3 cleanup steps, but
  // this way we free the memory from the background after the client is unblocked,
  // which is a bit more efficient.
  // The unblocking callback also replies with error if there was 0 replies from the shards,
  // and since we already replied with error in this case (in the beginning of this function),
  // we can't pass `mc` to the unblock function.
  searchRequestCtx_Free(req);
  MR_requestCompleted();
  MRCtx_Free(mc);
  return res;
}

static inline bool cannotBlockCtx(RedisModuleCtx *ctx) {
  return RedisModule_GetContextFlags(ctx) & REDISMODULE_CTX_FLAGS_DENY_BLOCKING;
}

static inline int ReplyBlockDeny(RedisModuleCtx *ctx, const RedisModuleString *cmd) {
  return RMUtil_ReplyWithErrorFmt(ctx, "Cannot perform `%s`: Cannot block", RedisModule_StringPtrLen(cmd, NULL));
}

static int genericCallUnderscoreVariant(RedisModuleCtx *ctx, RedisModuleString **argv, int argc) {
  size_t len;
  const char *cmd = RedisModule_StringPtrLen(argv[0], &len);
  RS_ASSERT(!strncasecmp(cmd, "FT.", 3));
  char *localCmd;
  rm_asprintf(&localCmd, "_%.*s", len, cmd);
  /*
   * v - argv input array of RedisModuleString
   * E - return errors as RedisModuleCallReply object (instead of NULL)
   * M - respect OOM
   * 0 - same RESP protocol
   * ! - replicate the command if needed (allows for replication)
   * NOTICE: We don't add the `C` flag, such that the user that runs the internal
   * command is the unrestricted user. Such that it can execute internal commands
   * even if the dispatching user does not have such permissions (we reach here
   * only on OSS with 1 shard due to the mechanism of this function).
   * This is OK because the user already passed the ACL command validation (keys - TBD)
   * before reaching the non-underscored command command-handler.
   */

  RedisModuleCallReply *r = RedisModule_Call(ctx, localCmd, "vEM0!", argv + 1, argc - 1);
  RedisModule_ReplyWithCallReply(ctx, r); // Pass the reply to the client
  rm_free(localCmd);
  RedisModule_FreeCallReply(r);
  return REDISMODULE_OK;
}

/* FT.MGET {idx} {key} ... */
int MGetCommandHandler(RedisModuleCtx *ctx, RedisModuleString **argv, int argc) {
  if (argc < 3) {
    return RedisModule_WrongArity(ctx);
  } else if (!SearchCluster_Ready()) {
    // Check that the cluster state is valid
    return RedisModule_ReplyWithError(ctx, CLUSTERDOWN_ERR);
  }
  RS_AutoMemory(ctx);

  VERIFY_ACL(ctx, argv[1])

  if (NumShards == 1) {
    return genericCallUnderscoreVariant(ctx, argv, argc);
  } else if (cannotBlockCtx(ctx)) {
    return ReplyBlockDeny(ctx, argv[0]);
  }

  MRCommand cmd = MR_NewCommandFromRedisStrings(argc, argv);
  MRCommand_SetProtocol(&cmd, ctx);
  /* Replace our own FT command with _FT. command */
  MRCommand_SetPrefix(&cmd, "_FT");

  struct MRCtx *mrctx = MR_CreateCtx(ctx, 0, NULL, NumShards);
  MR_Fanout(mrctx, mergeArraysReducer, cmd, true);
  return REDISMODULE_OK;
}

int SpellCheckCommandHandler(RedisModuleCtx *ctx, RedisModuleString **argv, int argc) {
  if (NumShards == 0) {
    // Cluster state is not ready
    return RedisModule_ReplyWithError(ctx, CLUSTERDOWN_ERR);
  } else if (argc < 3) {
    return RedisModule_WrongArity(ctx);
  }
  RS_AutoMemory(ctx);

  VERIFY_ACL(ctx, argv[1])

  if (NumShards == 1) {
    return SpellCheckCommand(ctx, argv, argc);
  } else if (cannotBlockCtx(ctx)) {
    return ReplyBlockDeny(ctx, argv[0]);
  }

  MRCommand cmd = MR_NewCommandFromRedisStrings(argc, argv);
  MRCommand_SetProtocol(&cmd, ctx);
  /* Replace our own FT command with _FT. command */
  MRCommand_SetPrefix(&cmd, "_FT");

  MRCommand_Insert(&cmd, 3, "FULLSCOREINFO", sizeof("FULLSCOREINFO") - 1);

  struct MRCtx *mrctx = MR_CreateCtx(ctx, 0, NULL, NumShards);
  MR_Fanout(mrctx, is_resp3(ctx) ? spellCheckReducer_resp3 : spellCheckReducer_resp2, cmd, true);
  return REDISMODULE_OK;
}

static int MastersFanoutCommandHandler(RedisModuleCtx *ctx,
  RedisModuleString **argv, int argc, int indexNamePos) {
  if (argc < 2) {
    return RedisModule_WrongArity(ctx);
  } else if (!SearchCluster_Ready()) {
    // Check that the cluster state is valid
    return RedisModule_ReplyWithError(ctx, CLUSTERDOWN_ERR);
  }
  RS_AutoMemory(ctx);

  // Validate ACL key permissions if needed (for commands that access an index)
  if (indexNamePos != -1) {
    if (indexNamePos >= argc) {
      return RedisModule_WrongArity(ctx);
    }
    VERIFY_ACL(ctx, argv[indexNamePos])
  }

  if (NumShards == 1) {
    // There is only one shard in the cluster. We can handle the command locally.
    return genericCallUnderscoreVariant(ctx, argv, argc);
  } else if (cannotBlockCtx(ctx)) {
    return ReplyBlockDeny(ctx, argv[0]);
  }

  MRCommand cmd = MR_NewCommandFromRedisStrings(argc, argv);
  MRCommand_SetProtocol(&cmd, ctx);
  /* Replace our own FT command with _FT. command */
  MRCommand_SetPrefix(&cmd, "_FT");
  struct MRCtx *mrctx = MR_CreateCtx(ctx, 0, NULL, NumShards);

  MR_Fanout(mrctx, allOKReducer, cmd, true);
  return REDISMODULE_OK;
}

static int FanoutCommandHandlerWithIndexAtFirstArg(RedisModuleCtx *ctx,
  RedisModuleString **argv, int argc) {
  return MastersFanoutCommandHandler(ctx, argv, argc, 1);
}

static int FanoutCommandHandlerWithIndexAtSecondArg(RedisModuleCtx *ctx,
  RedisModuleString **argv, int argc) {
  return MastersFanoutCommandHandler(ctx, argv, argc, 2);
}

static int FanoutCommandHandlerIndexless(RedisModuleCtx *ctx,
  RedisModuleString **argv, int argc) {
  return MastersFanoutCommandHandler(ctx, argv, argc, -1);
}

// Supports FT.ADD, FT.DEL, FT.GET, FT.SUGADD, FT.SUGGET, FT.SUGDEL, FT.SUGLEN.
// If needed for more commands, make sure `MRCommand_GetShardingKey` is implemented for them.
// Notice that only OSS cluster should deal with such redirections.
static int SingleShardCommandHandler(RedisModuleCtx *ctx,
  RedisModuleString **argv, int argc, int indexNamePos) {
  if (argc < 2) {
    return RedisModule_WrongArity(ctx);
  } else if (!SearchCluster_Ready()) {
    return RedisModule_ReplyWithError(ctx, CLUSTERDOWN_ERR);
  }
  RS_AutoMemory(ctx);

  // Validate ACL key permissions if needed (for commands that access an index)
  if (indexNamePos != -1) {
    if (indexNamePos >= argc) {
      return RedisModule_WrongArity(ctx);
    }
    VERIFY_ACL(ctx, argv[indexNamePos])
  }

  if (NumShards == 1) {
    // There is only one shard in the cluster. We can handle the command locally.
    return genericCallUnderscoreVariant(ctx, argv, argc);
  } else if (cannotBlockCtx(ctx)) {
    return ReplyBlockDeny(ctx, argv[0]);
  }

  MRCommand cmd = MR_NewCommandFromRedisStrings(argc, argv);
  MRCommand_SetProtocol(&cmd, ctx);
  /* Replace our own FT command with _FT. command */
  MRCommand_SetPrefix(&cmd, "_FT");

  MR_MapSingle(MR_CreateCtx(ctx, 0, NULL, NumShards), singleReplyReducer, cmd);

  return REDISMODULE_OK;
}

static int SingleShardCommandHandlerWithIndexAtFirstArg(RedisModuleCtx *ctx,
  RedisModuleString **argv, int argc) {
  return SingleShardCommandHandler(ctx, argv, argc, 1);
}

void RSExecDistAggregate(RedisModuleCtx *ctx, RedisModuleString **argv, int argc,
                         struct ConcurrentCmdCtx *cmdCtx);
int RSAggregateCommand(RedisModuleCtx *ctx, RedisModuleString **argv, int argc);

/** Debug */
void DEBUG_RSExecDistAggregate(RedisModuleCtx *ctx, RedisModuleString **argv, int argc,
                         struct ConcurrentCmdCtx *cmdCtx);

int DistAggregateCommand(RedisModuleCtx *ctx, RedisModuleString **argv, int argc) {
  if (NumShards == 0) {
    return RedisModule_ReplyWithError(ctx, CLUSTERDOWN_ERR);
  } else if (argc < 3) {
    return RedisModule_WrongArity(ctx);
  }

  // Coord callback
  ConcurrentCmdHandler dist_callback = RSExecDistAggregate;

  bool isDebug = (RMUtil_ArgIndex("_FT.DEBUG", argv, 1) != -1);
  if (isDebug) {
    argv++;
    argc--;
    dist_callback = DEBUG_RSExecDistAggregate;
  }

  // Prepare the spec ref for the background thread
  const char *idx = RedisModule_StringPtrLen(argv[1], NULL);
  IndexLoadOptions lopts = {.nameC = idx, .flags = INDEXSPEC_LOAD_NOCOUNTERINC};
  StrongRef spec_ref = IndexSpec_LoadUnsafeEx(&lopts);
  IndexSpec *sp = StrongRef_Get(spec_ref);
  if (!sp) {
    // Reply with error
<<<<<<< HEAD
    return RedisModule_ReplyWithErrorFormat(ctx, "No index exists with provided name %s", idx);
=======
    return RedisModule_ReplyWithErrorFormat(ctx, "No such index %s", idx);
>>>>>>> 6325059e
  }

  bool isProfile = (RMUtil_ArgIndex("FT.PROFILE", argv, 1) != -1);
  // Check the ACL key permissions of the user w.r.t the queried index (only if
  // not profiling, as it was already checked earlier).
  if (!isProfile && !ACLUserMayAccessIndex(ctx, sp)) {
    return RedisModule_ReplyWithError(ctx, NOPERM_ERR);
  }

  if (NumShards == 1) {
    // There is only one shard in the cluster. We can handle the command locally.
    return RSAggregateCommand(ctx, argv, argc);
  } else if (cannotBlockCtx(ctx)) {
    return ReplyBlockDeny(ctx, argv[0]);
  }

  return ConcurrentSearch_HandleRedisCommandEx(DIST_AGG_THREADPOOL, CMDCTX_NO_GIL,
                                               dist_callback, ctx, argv, argc,
                                               StrongRef_Demote(spec_ref));
}

static void CursorCommandInternal(RedisModuleCtx *ctx, RedisModuleString **argv, int argc, struct ConcurrentCmdCtx *cmdCtx) {
  RSCursorCommand(ctx, argv, argc);
}

static int CursorCommand(RedisModuleCtx *ctx, RedisModuleString **argv, int argc) {
  if (argc < 4) {
    return RedisModule_WrongArity(ctx);
  } else if (!SearchCluster_Ready()) {
    return RedisModule_ReplyWithError(ctx, CLUSTERDOWN_ERR);
  }

  VERIFY_ACL(ctx, argv[2])

  if (NumShards == 1) {
    // There is only one shard in the cluster. We can handle the command locally.
    return RSCursorCommand(ctx, argv, argc);
  } else if (cannotBlockCtx(ctx)) {
    return ReplyBlockDeny(ctx, argv[0]);
  }

  return ConcurrentSearch_HandleRedisCommandEx(DIST_AGG_THREADPOOL, CMDCTX_NO_GIL,
                                               CursorCommandInternal, ctx, argv, argc,
                                               (WeakRef){0});
}

int TagValsCommandHandler(RedisModuleCtx *ctx, RedisModuleString **argv, int argc) {
  if (argc < 3) {
    return RedisModule_WrongArity(ctx);
  } else if (!SearchCluster_Ready()) {
    // Check that the cluster state is valid
    return RedisModule_ReplyWithError(ctx, CLUSTERDOWN_ERR);
  }
  RS_AutoMemory(ctx);

  VERIFY_ACL(ctx, argv[1])

  if (NumShards == 1) {
    return genericCallUnderscoreVariant(ctx, argv, argc);
  } else if (cannotBlockCtx(ctx)) {
    return ReplyBlockDeny(ctx, argv[0]);
  }

  MRCommand cmd = MR_NewCommandFromRedisStrings(argc, argv);
  MRCommand_SetProtocol(&cmd, ctx);
  /* Replace our own FT command with _FT. command */
  MRCommand_SetPrefix(&cmd, "_FT");

  MR_Fanout(MR_CreateCtx(ctx, 0, NULL, NumShards), uniqueStringsReducer, cmd, true);
  return REDISMODULE_OK;
}

int InfoCommandHandler(RedisModuleCtx *ctx, RedisModuleString **argv, int argc) {
  if (argc != 2) {
    // FT.INFO {index}
    return RedisModule_WrongArity(ctx);
  } else if (!SearchCluster_Ready()) {
    // Check that the cluster state is valid
    return RedisModule_ReplyWithError(ctx, CLUSTERDOWN_ERR);
  }
  RS_AutoMemory(ctx);

  VERIFY_ACL(ctx, argv[1])

  if (NumShards == 1) {
    // There is only one shard in the cluster. We can handle the command locally.
    return IndexInfoCommand(ctx, argv, argc);
  } else if (cannotBlockCtx(ctx)) {
    return ReplyBlockDeny(ctx, argv[0]);
  }

  MRCommand cmd = MR_NewCommandFromRedisStrings(argc, argv);
  MRCommand_Append(&cmd, WITH_INDEX_ERROR_TIME, strlen(WITH_INDEX_ERROR_TIME));
  MRCommand_SetProtocol(&cmd, ctx);
  MRCommand_SetPrefix(&cmd, "_FT");

  struct MRCtx *mctx = MR_CreateCtx(ctx, 0, NULL, NumShards);
  MR_SetCoordinationStrategy(mctx, false); // send to all shards (not just the masters)
  MR_Fanout(mctx, InfoReplyReducer, cmd, true);
  return REDISMODULE_OK;
}

void sendRequiredFields(searchRequestCtx *req, MRCommand *cmd) {
  size_t specialCasesLen = array_len(req->specialCases);
  size_t offset = 0;
  for(size_t i=0; i < specialCasesLen; i++) {
    specialCaseCtx* ctx = req->specialCases[i];
    switch (ctx->specialCaseType) {
      // Handle sortby
      case SPECIAL_CASE_SORTBY: {
        // Sort by is always the first case.
        RS_ASSERT(i==0);
        if(req->requiredFields == NULL) {
          req->requiredFields = array_new(const char*, 1);
        }
        array_append(req->requiredFields, ctx->sortby.sortKey);
        // Sortkey is the first required key value to return
        ctx->sortby.offset = 0;
        offset++;
        break;
      }
      case SPECIAL_CASE_KNN: {
        // Before requesting for a new field, see if it is not the sortkey.
        if(!ctx->knn.shouldSort) {
            // We have already requested this field, we will not append it.
            ctx->knn.offset = 0;
            break;;
        }
        // Fall back into appending new required field.
        if(req->requiredFields == NULL) {
          req->requiredFields = array_new(const char*, 1);
        }
        array_append(req->requiredFields, ctx->knn.fieldName);
        ctx->knn.offset = offset++;
        break;
      }
      default:
        break;
    }
  }

  if(req->requiredFields) {
    MRCommand_Append(cmd, "_REQUIRED_FIELDS", strlen("_REQUIRED_FIELDS"));
    int numberOfFields = array_len(req->requiredFields);
    char snum[8];
    int len = sprintf(snum, "%d", numberOfFields);
    MRCommand_Append(cmd, snum, len);
    for(size_t i = 0; i < numberOfFields; i++) {
        MRCommand_Append(cmd, req->requiredFields[i], strlen(req->requiredFields[i]));
    }
  }
}

static void bailOut(RedisModuleBlockedClient *bc, QueryError *status) {
  RedisModuleCtx* clientCtx = RedisModule_GetThreadSafeContext(bc);
  QueryError_ReplyAndClear(clientCtx, status);
  RedisModule_BlockedClientMeasureTimeEnd(bc);
  RedisModule_UnblockClient(bc, NULL);
  RedisModule_FreeThreadSafeContext(clientCtx);
}

static int prepareCommand(MRCommand *cmd, searchRequestCtx *req, RedisModuleBlockedClient *bc, int protocol,
  RedisModuleString **argv, int argc, WeakRef spec_ref, QueryError *status) {

  cmd->protocol = protocol;

  // replace the LIMIT {offset} {limit} with LIMIT 0 {limit}, because we need all top N to merge
  int limitIndex = RMUtil_ArgExists("LIMIT", argv, argc, 3);
  if (limitIndex && req->limit > 0 && limitIndex < argc - 2) {
    size_t k =0;
    MRCommand_ReplaceArg(cmd, limitIndex + 1, "0", 1);
    char buf[32];
    snprintf(buf, sizeof(buf), "%lld", req->requestedResultsCount);
    MRCommand_ReplaceArg(cmd, limitIndex + 2, buf, strlen(buf));
  }

  /* Replace our own FT command with _FT. command */
  if (req->profileArgs == 0) {
    MRCommand_ReplaceArg(cmd, 0, "_FT.SEARCH", sizeof("_FT.SEARCH") - 1);
  } else {
    MRCommand_ReplaceArg(cmd, 0, "_FT.PROFILE", sizeof("_FT.PROFILE") - 1);
  }

  // adding the WITHSCORES option only if there is no SORTBY (hence the score is the default sort key)
  if (!req->withSortby) {
    MRCommand_Insert(cmd, 3 + req->profileArgs, "WITHSCORES", sizeof("WITHSCORES") - 1);
  }

  if(req->specialCases) {
    sendRequiredFields(req, cmd);
  }

  // Append the prefixes of the index to the command
  StrongRef strong_ref = WeakRef_Promote(spec_ref);
  IndexSpec *sp = StrongRef_Get(strong_ref);
  if (!sp) {
    MRCommand_Free(cmd);
    QueryError_SetCode(status, QUERY_EDROPPEDBACKGROUND);

    bailOut(bc, status);
    return REDISMODULE_ERR;
  }

  uint16_t arg_pos = 3 + req->profileArgs;
  MRCommand_Insert(cmd, arg_pos++, "_INDEX_PREFIXES", sizeof("_INDEX_PREFIXES") - 1);
  arrayof(sds) prefixes = sp->rule->prefixes;
  char *n_prefixes;
  int string_len = rm_asprintf(&n_prefixes, "%u", array_len(prefixes));
  MRCommand_Insert(cmd, arg_pos++, n_prefixes, string_len);
  rm_free(n_prefixes);

  for (uint i = 0; i < array_len(prefixes); i++) {
    MRCommand_Insert(cmd, arg_pos++, (char *)prefixes[i], sdslen(prefixes[i]));
  }

  // Return spec references, no longer needed
  StrongRef_Release(strong_ref);
  WeakRef_Release(spec_ref);


  return REDISMODULE_OK;
}

static searchRequestCtx *createReq(RedisModuleString **argv, int argc, RedisModuleBlockedClient *bc, QueryError *status) {
  searchRequestCtx *req = rscParseRequest(argv, argc, status);

  if (!req) {
    bailOut(bc, status);
    return NULL;
  }
  return req;
}

int FlatSearchCommandHandler(RedisModuleBlockedClient *bc, int protocol,
  RedisModuleString **argv, int argc, WeakRef spec_ref) {
  QueryError status = {0};

  searchRequestCtx *req = createReq(argv, argc, bc, &status);

  if (!req) {
    return REDISMODULE_OK;
  }

  MRCommand cmd = MR_NewCommandFromRedisStrings(argc, argv);
  int rc = prepareCommand(&cmd, req, bc, protocol, argv, argc, spec_ref, &status);
  if (!(rc == REDISMODULE_OK)) {
    return REDISMODULE_OK;
  }
  // Here we have an unsafe read of `NumShards`. This is fine because its just a hint.
  struct MRCtx *mrctx = MR_CreateCtx(0, bc, req, NumShards);

  MRCtx_SetReduceFunction(mrctx, searchResultReducer_background);
  MR_Fanout(mrctx, NULL, cmd, false);
  return REDISMODULE_OK;
}

typedef struct SearchCmdCtx {
  RedisModuleString **argv;
  int argc;
  RedisModuleBlockedClient* bc;
  int protocol;
  WeakRef spec_ref;
} SearchCmdCtx;

static void DistSearchCommandHandler(void* pd) {
  SearchCmdCtx* sCmdCtx = pd;
  FlatSearchCommandHandler(sCmdCtx->bc, sCmdCtx->protocol, sCmdCtx->argv, sCmdCtx->argc, sCmdCtx->spec_ref);
  for (size_t i = 0 ; i < sCmdCtx->argc ; ++i) {
    RedisModule_FreeString(NULL, sCmdCtx->argv[i]);
  }
  rm_free(sCmdCtx->argv);
  rm_free(sCmdCtx);
}

// If the client is unblocked with a private data, we have to free it.
// This currently happens only when the client is unblocked without calling its reduce function,
// because we expect 0 replies. This function handles this case as well.
static int DistSearchUnblockClient(RedisModuleCtx *ctx, RedisModuleString **argv, int argc) {
  struct MRCtx *mrctx = RedisModule_GetBlockedClientPrivateData(ctx);
  if (mrctx) {
    if (MRCtx_GetNumReplied(mrctx) == 0) {
      RedisModule_ReplyWithError(ctx, "Could not send query to cluster");
    }
    searchRequestCtx_Free(MRCtx_GetPrivData(mrctx));
    MR_requestCompleted();
    MRCtx_Free(mrctx);
  }
  return REDISMODULE_OK;
}

int RSSearchCommand(RedisModuleCtx *ctx, RedisModuleString **argv, int argc);

int DistSearchCommand(RedisModuleCtx *ctx, RedisModuleString **argv, int argc) {
  if (NumShards == 0) {
    return RedisModule_ReplyWithError(ctx, CLUSTERDOWN_ERR);
  } else if (argc < 3) {
    return RedisModule_WrongArity(ctx);
  }

  // Coord callback
  void (*dist_callback)(void *) = DistSearchCommandHandler;

  bool isDebug = (RMUtil_ArgIndex("_FT.DEBUG", argv, 1) != -1);
  if (isDebug) {
    argv++;
    argc--;
    dist_callback = DEBUG_DistSearchCommandHandler;
  }

  // Prepare spec ref for the background thread
  const char *idx = RedisModule_StringPtrLen(argv[1], NULL);
  IndexLoadOptions lopts = {.nameC = idx, .flags = INDEXSPEC_LOAD_NOCOUNTERINC};
  StrongRef spec_ref = IndexSpec_LoadUnsafeEx(&lopts);
  IndexSpec *sp = StrongRef_Get(spec_ref);
  if (!sp) {
    // Reply with error
<<<<<<< HEAD
    return RedisModule_ReplyWithErrorFormat(ctx, "No index exists with provided name %s", idx);
=======
    return RedisModule_ReplyWithErrorFormat(ctx, "No such index %s", idx);
>>>>>>> 6325059e
  }

  bool isProfile = (RMUtil_ArgIndex("FT.PROFILE", argv, 1) != -1);
  // Check the ACL key permissions of the user w.r.t the queried index (only if
  // not profiling, as it was already checked).
  if (!isProfile && !ACLUserMayAccessIndex(ctx, sp)) {
    return RedisModule_ReplyWithError(ctx, NOPERM_ERR);
  }

  if (NumShards == 1) {
    // There is only one shard in the cluster. We can handle the command locally.
    return RSSearchCommand(ctx, argv, argc);
  } else if (cannotBlockCtx(ctx)) {
    return ReplyBlockDeny(ctx, argv[0]);
  }

  SearchCmdCtx* sCmdCtx = rm_malloc(sizeof(*sCmdCtx));
  sCmdCtx->spec_ref = StrongRef_Demote(spec_ref);

  RedisModuleBlockedClient* bc = RedisModule_BlockClient(ctx, DistSearchUnblockClient, NULL, NULL, 0);
  sCmdCtx->argv = rm_malloc(sizeof(RedisModuleString*) * argc);
  for (size_t i = 0 ; i < argc ; ++i) {
    // We need to copy the argv because it will be freed in the callback (from another thread).
    sCmdCtx->argv[i] = RedisModule_CreateStringFromString(ctx, argv[i]);
  }
  sCmdCtx->argc = argc;
  sCmdCtx->bc = bc;
  sCmdCtx->protocol = is_resp3(ctx) ? 3 : 2;
  RedisModule_BlockedClientMeasureTimeStart(bc);

  ConcurrentSearch_ThreadPoolRun(dist_callback, sCmdCtx, DIST_AGG_THREADPOOL);

  return REDISMODULE_OK;
}

int RSProfileCommand(RedisModuleCtx *ctx, RedisModuleString **argv, int argc);
int ProfileCommandHandler(RedisModuleCtx *ctx, RedisModuleString **argv, int argc) {
  if (argc < 5) {
    return RedisModule_WrongArity(ctx);
  }

  if (RMUtil_ArgExists("WITHCURSOR", argv, argc, 3)) {
    return RedisModule_ReplyWithError(ctx, "FT.PROFILE does not support cursor");
  }

  VERIFY_ACL(ctx, argv[1])

  if (NumShards == 1) {
    // There is only one shard in the cluster. We can handle the command locally.
    // We must first check that we don't have a cursor, as the local command handler allows cursors
    // for multi-shard clusters support.
    return RSProfileCommand(ctx, argv, argc);
  }

  if (RMUtil_ArgExists("SEARCH", argv, 3, 2)) {
    return DistSearchCommand(ctx, argv, argc);
  }
  if (RMUtil_ArgExists("AGGREGATE", argv, 3, 2)) {
    return DistAggregateCommand(ctx, argv, argc);
  }
  return RedisModule_ReplyWithError(ctx, "No `SEARCH` or `AGGREGATE` provided");
}

int ClusterInfoCommand(RedisModuleCtx *ctx, RedisModuleString **argv, int argc) {
  if (MR_CurrentTopologyExists()) {
    // If we have a topology, we must read it from the uv thread
    MR_uvReplyClusterInfo(ctx);
  } else {
    // If we don't have a topology, we can reply immediately
    MR_ReplyClusterInfo(ctx, NULL);
  }
  return REDISMODULE_OK;
}

// A special command for redis cluster OSS, that refreshes the cluster state
int RefreshClusterCommand(RedisModuleCtx *ctx, RedisModuleString **argv, int argc) {
  UpdateTopology(ctx);
  return RedisModule_ReplyWithSimpleString(ctx, "OK");
}

int SetClusterCommand(RedisModuleCtx *ctx, RedisModuleString **argv, int argc) {
  MRClusterTopology *topo = RedisEnterprise_ParseTopology(ctx, argv, argc);
  // this means a parsing error, the parser already sent the explicit error to the client
  if (!topo) {
    return REDISMODULE_ERR;
  }

  RedisModule_Log(ctx, "debug", "Setting number of partitions to %ld", topo->numShards);
  NumShards = topo->numShards;

  // send the topology to the cluster
  MR_UpdateTopology(topo);
  return RedisModule_ReplyWithSimpleString(ctx, "OK");
}

/* Perform basic configurations and init all threads and global structures */
static int initSearchCluster(RedisModuleCtx *ctx, RedisModuleString **argv, int argc, bool isClusterEnabled) {
  RedisModule_Log(ctx, "notice",
                  "Cluster configuration: AUTO partitions, type: %d, coordinator timeout: %dms",
                  clusterConfig.type, clusterConfig.timeoutMS);

  if (clusterConfig.type == ClusterType_RedisOSS) {
    if (isClusterEnabled) {
      // Init the topology updater cron loop.
      InitRedisTopologyUpdater(ctx);
    } else {
      // We are not in cluster mode. No need to init the topology updater cron loop.
      // Set the number of shards to 1 to indicate the topology is "set"
      NumShards = 1;
    }
  }

  size_t num_connections_per_shard;
  if (clusterConfig.connPerShard) {
    num_connections_per_shard = clusterConfig.connPerShard;
  } else {
    // default
    num_connections_per_shard = RSGlobalConfig.numWorkerThreads + 1;
  }

  MRCluster *cl = MR_NewCluster(NULL, num_connections_per_shard);
  MR_Init(cl, clusterConfig.timeoutMS);

  return REDISMODULE_OK;
}

size_t GetNumShards_UnSafe() {
  return NumShards;
}

/** A dummy command handler, for commands that are disabled when running the module in OSS
 * clusters
 * when it is not an internal OSS build. */
int DisabledCommandHandler(RedisModuleCtx *ctx, RedisModuleString **argv, int argc) {
  return RedisModule_ReplyWithError(ctx, "Module Disabled in Open Source Redis");
}

/** A wrapper function that safely checks whether we are running in OSS cluster when registering
 * commands.
 * If we are, and the module was not compiled for oss clusters, this wrapper will return a pointer
 * to a dummy function disabling the actual handler.
 *
 * If we are running in RLEC or in a special OSS build - we simply return the original command.
 *
 * All coordinator handlers must be wrapped in this decorator.
 */
static RedisModuleCmdFunc SafeCmd(RedisModuleCmdFunc f) {
  if (IsEnterprise() && clusterConfig.type != ClusterType_RedisLabs) {
    /* If we are running inside OSS cluster and not built for oss, we return the dummy handler */
    return DisabledCommandHandler;
  }

  /* Valid - we return the original function */
  return f;
}

/**
 * A wrapper function to override hiredis allocators with redis allocators.
 * It should be called after RedisModule_Init.
 */
void setHiredisAllocators(){
  hiredisAllocFuncs ha = {
    .mallocFn = rm_malloc,
    .callocFn = rm_calloc,
    .reallocFn = rm_realloc,
    .strdupFn = rm_strdup,
    .freeFn = rm_free,
  };

  hiredisSetAllocators(&ha);
}

void Coordinator_ShutdownEvent(RedisModuleCtx *ctx, RedisModuleEvent eid, uint64_t subevent, void *data) {
  RedisModule_Log(ctx, "notice", "%s", "Begin releasing RediSearch resources on shutdown");
  RediSearch_CleanupModule();
  RedisModule_Log(ctx, "notice", "%s", "End releasing RediSearch resources");
}

void Initialize_CoordKeyspaceNotifications(RedisModuleCtx *ctx) {
  // To be called after `Initialize_KeyspaceNotifications` as callbacks are overridden.
  if (RedisModule_SubscribeToServerEvent && getenv("RS_GLOBAL_DTORS")) {
    // clear resources when the server exits
    // used only with sanitizer or valgrind
    RedisModule_Log(ctx, "notice", "%s", "Subscribe to clear resources on shutdown");
    RedisModule_SubscribeToServerEvent(ctx, RedisModuleEvent_Shutdown, Coordinator_ShutdownEvent);
  }
}

static bool checkClusterEnabled(RedisModuleCtx *ctx) {
  RedisModuleCallReply *rep = RedisModule_Call(ctx, "CONFIG", "cc", "GET", "cluster-enabled");
  RS_ASSERT_ALWAYS(rep && RedisModule_CallReplyType(rep) == REDISMODULE_REPLY_ARRAY &&
                     RedisModule_CallReplyLength(rep) == 2);
  size_t len;
  const char *isCluster = RedisModule_CallReplyStringPtr(RedisModule_CallReplyArrayElement(rep, 1), &len);
  bool isClusterEnabled = STR_EQCASE(isCluster, len, "yes");
  RedisModule_FreeCallReply(rep);
  return isClusterEnabled;
}

int ConfigCommand(RedisModuleCtx *ctx, RedisModuleString **argv, int argc);

int RediSearch_InitModuleConfig(RedisModuleCtx *ctx, RedisModuleString **argv, int argc, int registerConfiguration, int isClusterEnabled) {
  // register the module configuration with redis, use loaded values from command line as defaults
  if (registerConfiguration) {
    if (RegisterModuleConfig(ctx) == REDISMODULE_ERR) {
      RedisModule_Log(ctx, "warning", "Error registering module configuration");
      return REDISMODULE_ERR;
    }
    if (isClusterEnabled) {
      // Register module configuration parameters for cluster
      RM_TRY_F(RegisterClusterModuleConfig, ctx);
    }
  }

  // Load default values
  RM_TRY_F(RedisModule_LoadDefaultConfigs, ctx);

  char *err = NULL;
  // Read module configuration from module ARGS
  if (ReadConfig(argv, argc, &err) == REDISMODULE_ERR) {
    RedisModule_Log(ctx, "warning", "Invalid Configurations: %s", err);
    rm_free(err);
    return REDISMODULE_ERR;
  }
  // Apply configuration redis has loaded from the configuration file
  RM_TRY_F(RedisModule_LoadConfigs, ctx);
  return REDISMODULE_OK;
}

int __attribute__((visibility("default")))
RedisModule_OnLoad(RedisModuleCtx *ctx, RedisModuleString **argv, int argc) {

  if (RedisModule_Init(ctx, REDISEARCH_MODULE_NAME, REDISEARCH_MODULE_VERSION,
                       REDISMODULE_APIVER_1) == REDISMODULE_ERR) {
    return REDISMODULE_ERR;
  }

  setHiredisAllocators();
  uv_replace_allocator(rm_malloc, rm_realloc, rm_calloc, rm_free);

  if (!RSDummyContext) {
    RSDummyContext = RedisModule_GetDetachedThreadSafeContext(ctx);
  }

  // Chain the config into RediSearch's global config and set the default values
  clusterConfig = DEFAULT_CLUSTER_CONFIG;
  RSConfigOptions_AddConfigs(&RSGlobalConfigOptions, GetClusterConfigOptions());
  ClusterConfig_RegisterTriggers();

  // Register the module configuration parameters
  GetRedisVersion(ctx);

  // Check if we are actually in cluster mode
  const bool isClusterEnabled = checkClusterEnabled(ctx);
  const Version unstableRedis = {7, 9, 227};
  const bool unprefixedConfigSupported = (CompareVersions(redisVersion, unstableRedis) >= 0) ? true : false;

  legacySpecRules = dictCreate(&dictTypeHeapStrings, NULL);

  if (RediSearch_InitModuleConfig(ctx, argv, argc, unprefixedConfigSupported, isClusterEnabled) == REDISMODULE_ERR) {
    return REDISMODULE_ERR;
  }

  // Init RediSearch internal search
  if (RediSearch_InitModuleInternal(ctx) == REDISMODULE_ERR) {
    RedisModule_Log(ctx, "warning", "Could not init search library...");
    return REDISMODULE_ERR;
  }

  // Init the global cluster structs
  if (initSearchCluster(ctx, argv, argc, isClusterEnabled) == REDISMODULE_ERR) {
    RedisModule_Log(ctx, "warning", "Could not init MR search cluster");
    return REDISMODULE_ERR;
  }

  // Init the aggregation thread pool
  DIST_AGG_THREADPOOL = ConcurrentSearch_CreatePool(clusterConfig.coordinatorPoolSize);

  Initialize_CoordKeyspaceNotifications(ctx);

  if (RedisModule_ACLCheckKeyPrefixPermissions == NULL) {
    // Running against a Redis version that does not support module ACL protection
    RedisModule_Log(ctx, "warning", "Redis version does not support ACL API necessary for index protection");
  }

  // read commands
  if (clusterConfig.type == ClusterType_RedisLabs) {
    RM_TRY(RMCreateSearchCommand(ctx, "FT.AGGREGATE",
           SafeCmd(DistAggregateCommand), "readonly", 0, 1, -2, "read", false))
  } else {
    RM_TRY(RMCreateSearchCommand(ctx, "FT.AGGREGATE",
           SafeCmd(DistAggregateCommand), "readonly", 0, 0, -1, "read", false))
  }
  RM_TRY(RMCreateSearchCommand(ctx, "FT.INFO", SafeCmd(InfoCommandHandler), "readonly", 0, 0, -1, "", false))
  RM_TRY(RMCreateSearchCommand(ctx, "FT.SEARCH", SafeCmd(DistSearchCommand), "readonly", 0, 0, -1, "read", false))
  RM_TRY(RMCreateSearchCommand(ctx, "FT.PROFILE", SafeCmd(ProfileCommandHandler), "readonly", 0, 0, -1, "read", false))
  if (clusterConfig.type == ClusterType_RedisLabs) {
    RM_TRY(RMCreateSearchCommand(ctx, "FT.CURSOR", SafeCmd(CursorCommand), "readonly", 3, 1, -3, "read", false))
  } else {
    RM_TRY(RMCreateSearchCommand(ctx, "FT.CURSOR", SafeCmd(CursorCommand), "readonly", 0, 0, -1, "read", false))
  }
  RM_TRY(RMCreateSearchCommand(ctx, "FT.SPELLCHECK", SafeCmd(SpellCheckCommandHandler), "readonly", 0, 0, -1, "", false))
  // Assumes "_FT.DEBUG" is registered (from `RediSearch_InitModuleInternal`)
  RM_TRY(RegisterCoordDebugCommands(RedisModule_GetCommand(ctx, "_FT.DEBUG")));

// OSS commands (registered via proxy in Enterprise)
#ifndef RS_CLUSTER_ENTERPRISE
    if (!isClusterEnabled) {
      // Register the config command with `FT.` prefix only if we are not in cluster mode as an alias
      RM_TRY(RMCreateSearchCommand(ctx, "FT.CONFIG", SafeCmd(ConfigCommand), "readonly", 0, 0, 0, "admin", false));
    }
    RedisModule_Log(ctx, "notice", "Register write commands");
    // write commands (on enterprise we do not define them, the dmc take care of them)
    RM_TRY(RMCreateSearchCommand(ctx, "FT.CREATE", SafeCmd(FanoutCommandHandlerIndexless), "write deny-oom", 0, 0, -1, "", false))
    RM_TRY(RMCreateSearchCommand(ctx, "FT._CREATEIFNX", SafeCmd(FanoutCommandHandlerIndexless), "write deny-oom", 0, 0, -1, "", false))
    RM_TRY(RMCreateSearchCommand(ctx, "FT.ALTER", SafeCmd(FanoutCommandHandlerWithIndexAtFirstArg), "write deny-oom", 0, 0, -1, "", false))
    RM_TRY(RMCreateSearchCommand(ctx, "FT._ALTERIFNX", SafeCmd(FanoutCommandHandlerWithIndexAtFirstArg), "write deny-oom", 0, 0, -1, "", false))
    RM_TRY(RMCreateSearchCommand(ctx, "FT.DROPINDEX", SafeCmd(FanoutCommandHandlerWithIndexAtFirstArg), "write",0, 0, -1, "write slow dangerous", false))
    // TODO: Either make ALL replication commands internal (such that no need for ACL check), or add ACL check.
    RM_TRY(RMCreateSearchCommand(ctx, "FT._DROPINDEXIFX", SafeCmd(FanoutCommandHandlerIndexless), "write",0, 0, -1, "write slow dangerous", false))
    // search write slow dangerous
    RM_TRY(RMCreateSearchCommand(ctx, "FT.DICTADD", SafeCmd(FanoutCommandHandlerIndexless), "write deny-oom", 0, 0, -1, "", false))
    RM_TRY(RMCreateSearchCommand(ctx, "FT.DICTDEL", SafeCmd(FanoutCommandHandlerIndexless), "write", 0, 0, -1, "", false))
    RM_TRY(RMCreateSearchCommand(ctx, "FT.ALIASADD", SafeCmd(FanoutCommandHandlerWithIndexAtSecondArg), "write deny-oom", 0, 0, -1, "", false))
    RM_TRY(RMCreateSearchCommand(ctx, "FT._ALIASADDIFNX", SafeCmd(FanoutCommandHandlerIndexless), "write deny-oom", 0, 0, -1, "", false))
    RM_TRY(RMCreateSearchCommand(ctx, "FT.ALIASDEL", SafeCmd(FanoutCommandHandlerIndexless), "write", 0, 0, -1, "", false))
    RM_TRY(RMCreateSearchCommand(ctx, "FT._ALIASDELIFX", SafeCmd(FanoutCommandHandlerIndexless), "write", 0, 0, -1, "", false))
    RM_TRY(RMCreateSearchCommand(ctx, "FT.ALIASUPDATE", SafeCmd(FanoutCommandHandlerWithIndexAtSecondArg), "write deny-oom", 0, 0, -1, "", false))
    RM_TRY(RMCreateSearchCommand(ctx, "FT.SYNUPDATE", SafeCmd(FanoutCommandHandlerWithIndexAtFirstArg),"write deny-oom", 0, 0, -1, "", false))

    // Deprecated OSS commands
    RM_TRY(RMCreateSearchCommand(ctx, "FT.GET", SafeCmd(SingleShardCommandHandlerWithIndexAtFirstArg), "readonly", 0, 0, -1, "read", false))
    RM_TRY(RMCreateSearchCommand(ctx, "FT.ADD", SafeCmd(SingleShardCommandHandlerWithIndexAtFirstArg), "write deny-oom", 0, 0, -1, "write", false))
    RM_TRY(RMCreateSearchCommand(ctx, "FT.DEL", SafeCmd(SingleShardCommandHandlerWithIndexAtFirstArg), "write", 0, 0, -1, "write", false))
    RM_TRY(RMCreateSearchCommand(ctx, "FT.DROP", SafeCmd(FanoutCommandHandlerWithIndexAtFirstArg), "write", 0, 0, -1, "write slow dangerous", false))
    RM_TRY(RMCreateSearchCommand(ctx, "FT._DROPIFX", SafeCmd(FanoutCommandHandlerIndexless), "write", 0, 0, -1, "write", false))
#endif

  // cluster set commands. We filter from the proxy, but do not mark them as internal.
  RM_TRY(RMCreateSearchCommand(ctx, REDISEARCH_MODULE_NAME".CLUSTERSET",
         SafeCmd(SetClusterCommand),
         IsEnterprise() ? "readonly allow-loading deny-script " CMD_PROXY_FILTERED : "readonly allow-loading deny-script",
         0, 0, -1, "", false))
  RM_TRY(RMCreateSearchCommand(ctx, REDISEARCH_MODULE_NAME".CLUSTERREFRESH",
         SafeCmd(RefreshClusterCommand),
         IsEnterprise() ? "readonly deny-script " CMD_PROXY_FILTERED : "readonly deny-script",
         0, 0, -1, "", false))
  RM_TRY(RMCreateSearchCommand(ctx, REDISEARCH_MODULE_NAME".CLUSTERINFO",
         SafeCmd(ClusterInfoCommand),
         IsEnterprise() ? "readonly allow-loading deny-script " CMD_PROXY_FILTERED : "readonly allow-loading deny-script",
         0, 0, -1, "", false))

  // Deprecated commands. Grouped here for easy tracking
  RM_TRY(RMCreateSearchCommand(ctx, "FT.MGET", SafeCmd(MGetCommandHandler), "readonly", 0, 0, -1, "read", false))
  RM_TRY(RMCreateSearchCommand(ctx, "FT.TAGVALS", SafeCmd(TagValsCommandHandler), "readonly", 0, 0, -1, "read slow dangerous", false))

  return REDISMODULE_OK;
}

int RedisModule_OnUnload(RedisModuleCtx *ctx) {
  if (config_ext_load) {
    RedisModule_FreeString(ctx, config_ext_load);
    config_ext_load = NULL;
  }
  if (config_friso_ini) {
    RedisModule_FreeString(ctx, config_friso_ini);
    config_friso_ini = NULL;
  }
  if (RSGlobalConfig.extLoad) {
    rm_free((void *)RSGlobalConfig.extLoad);
    RSGlobalConfig.extLoad = NULL;
  }
  if (RSGlobalConfig.frisoIni) {
    rm_free((void *)RSGlobalConfig.frisoIni);
    RSGlobalConfig.frisoIni = NULL;
  }

  return REDISMODULE_OK;
}
/* ======================= DEBUG ONLY ======================= */

static int DEBUG_FlatSearchCommandHandler(RedisModuleBlockedClient *bc, int protocol,
  RedisModuleString **argv, int argc, WeakRef spec_ref) {
  QueryError status = {0};
  AREQ_Debug_params debug_params = parseDebugParamsCount(argv, argc, &status);

  if (debug_params.debug_params_count == 0) {
    bailOut(bc, &status);
    return REDISMODULE_OK;
  }

  int debug_argv_count = debug_params.debug_params_count + 2;
  int base_argc = argc - debug_argv_count;
  searchRequestCtx *req = createReq(argv, base_argc, bc, &status);

  if (!req) {
    return REDISMODULE_OK;
  }

  MRCommand cmd = MR_NewCommandFromRedisStrings(base_argc, argv);
  int rc = prepareCommand(&cmd, req, bc, protocol, argv, argc, spec_ref, &status);
  if (!(rc == REDISMODULE_OK)) {
    return REDISMODULE_OK;
  }

  MRCommand_Insert(&cmd, 0, "_FT.DEBUG", sizeof("_FT.DEBUG") - 1);
  // insert also debug params at the end
  for (size_t i = 0; i < debug_argv_count; i++) {
    size_t n;
    const char *arg = RedisModule_StringPtrLen(debug_params.debug_argv[i], &n);
    MRCommand_Append(&cmd, arg, n);
  }

  struct MRCtx *mrctx = MR_CreateCtx(0, bc, req, NumShards);

  MRCtx_SetReduceFunction(mrctx, searchResultReducer_background);
  MR_Fanout(mrctx, NULL, cmd, false);
  return REDISMODULE_OK;
}

static void DEBUG_DistSearchCommandHandler(void* pd) {
  SearchCmdCtx* sCmdCtx = pd;
  // send argv not including the _FT.DEBUG
  DEBUG_FlatSearchCommandHandler(sCmdCtx->bc, sCmdCtx->protocol, sCmdCtx->argv, sCmdCtx->argc, sCmdCtx->spec_ref);
  for (size_t i = 0 ; i < sCmdCtx->argc ; ++i) {
    RedisModule_FreeString(NULL, sCmdCtx->argv[i]);
  }
  rm_free(sCmdCtx->argv);
  rm_free(sCmdCtx);
}<|MERGE_RESOLUTION|>--- conflicted
+++ resolved
@@ -42,7 +42,6 @@
 #include "rejson_api.h"
 #include "geometry/geometry_api.h"
 #include "reply.h"
-#include "reply_macros.h"
 #include "resp3.h"
 #include "coord/rmr/rmr.h"
 #include "hiredis/async.h"
@@ -3067,11 +3066,7 @@
   IndexSpec *sp = StrongRef_Get(spec_ref);
   if (!sp) {
     // Reply with error
-<<<<<<< HEAD
-    return RedisModule_ReplyWithErrorFormat(ctx, "No index exists with provided name %s", idx);
-=======
     return RedisModule_ReplyWithErrorFormat(ctx, "No such index %s", idx);
->>>>>>> 6325059e
   }
 
   bool isProfile = (RMUtil_ArgIndex("FT.PROFILE", argv, 1) != -1);
@@ -3388,11 +3383,7 @@
   IndexSpec *sp = StrongRef_Get(spec_ref);
   if (!sp) {
     // Reply with error
-<<<<<<< HEAD
-    return RedisModule_ReplyWithErrorFormat(ctx, "No index exists with provided name %s", idx);
-=======
     return RedisModule_ReplyWithErrorFormat(ctx, "No such index %s", idx);
->>>>>>> 6325059e
   }
 
   bool isProfile = (RMUtil_ArgIndex("FT.PROFILE", argv, 1) != -1);
