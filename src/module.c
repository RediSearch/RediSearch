/*
 * Copyright (c) 2006-Present, Redis Ltd.
 * All rights reserved.
 *
 * Licensed under your choice of the Redis Source Available License 2.0
 * (RSALv2); or (b) the Server Side Public License v1 (SSPLv1); or (c) the
 * GNU Affero General Public License v3 (AGPLv3).
*/
#define REDISMODULE_MAIN

#include <stdio.h>
#include <string.h>
#include <sys/param.h>
#include <time.h>

#include "commands.h"
#include "document.h"
#include "tag_index.h"
#include "triemap.h"
#include "query.h"
#include "redis_index.h"
#include "redismodule.h"
#include "rmutil/strings.h"
#include "rmutil/util.h"
#include "rmutil/args.h"
#include "spec.h"
#include "util/logging.h"
#include "util/workers.h"
#include "util/references.h"
#include "util/mempool.h"
#include "config.h"
#include "aggregate/aggregate.h"
#include "rmalloc.h"
#include "cursor.h"
#include "debug_commands.h"
#include "spell_check.h"
#include "dictionary.h"
#include "suggest.h"
#include "numeric_index.h"
#include "redisearch_api.h"
#include "alias.h"
#include "module.h"
#include "rwlock.h"
#include "info/info_command.h"
#include "rejson_api.h"
#include "geometry/geometry_api.h"
#include "reply.h"
#include "resp3.h"
#include "coord/rmr/rmr.h"
#include "shard_window_ratio.h"

#include "hiredis/async.h"
#include "coord/rmr/reply.h"
#include "coord/rmr/redis_cluster.h"
#include "coord/rmr/redise.h"
#include "coord/config.h"
#include "coord/debug_commands.h"
#include "libuv/include/uv.h"
#include "profile.h"
#include "coord/dist_profile.h"
#include "coord/cluster_spell_check.h"
#include "coord/info_command.h"
#include "info/global_stats.h"
#include "util/units.h"
#include "fast_float/fast_float_strtod.h"
#include "aggregate/aggregate_debug.h"
#include "info/info_redis/threads/current_thread.h"
#include "info/info_redis/threads/main_thread.h"
#include "legacy_types.h"
#include "search_disk.h"
#include "rs_wall_clock.h"
#include "hybrid/hybrid_exec.h"
#include "util/redis_mem_info.h"
#include "notifications.h"
<<<<<<< HEAD
#include "util/shared_exclusive_lock.h"
=======
#include "aggregate/reply_empty.h"
>>>>>>> 3d9a8cbd

#define VERIFY_ACL(ctx, idxR)                                                                     \
  do {                                                                                                      \
    const char *idxName = RedisModule_StringPtrLen(idxR, NULL);                                             \
    IndexLoadOptions lopts =                                                                                \
      {.nameC = idxName, .flags = INDEXSPEC_LOAD_NOCOUNTERINC};                                             \
    StrongRef spec_ref = IndexSpec_LoadUnsafeEx(&lopts);                                                    \
    IndexSpec *sp = StrongRef_Get(spec_ref);                                                                \
    if (!sp) {                                                                                              \
      return RedisModule_ReplyWithErrorFormat(ctx, "%s: no such index", idxName);                           \
    }                                                                                                       \
    if (!ACLUserMayAccessIndex(ctx, sp)) {                                                                  \
      return RedisModule_ReplyWithError(ctx, NOPERM_ERR);                                                   \
    }                                                                                                       \
  } while(0);

#define CEIL_DIV(a, b) ((a + b - 1) / b)

extern RSConfig RSGlobalConfig;

extern RedisModuleCtx *RSDummyContext;

redisearch_thpool_t *depleterPool = NULL;

static int DIST_THREADPOOL = -1;

// Number of shards in the cluster. Hint we can read and modify from the main thread
size_t NumShards = 0;

// Strings returned by CONFIG GET functions
RedisModuleString *config_ext_load = NULL;
RedisModuleString *config_friso_ini = NULL;
RedisModuleString *config_default_scorer = NULL;

/* ======================= DEBUG ONLY DECLARATIONS ======================= */
static void DEBUG_DistSearchCommandHandler(void* pd);
/* ======================= DEBUG ONLY DECLARATIONS ======================= */

static inline bool SearchCluster_Ready() {
  return NumShards != 0;
}

bool ACLUserMayAccessIndex(RedisModuleCtx *ctx, IndexSpec *sp) {
  if (RedisModule_ACLCheckKeyPrefixPermissions == NULL) {
    // API not supported -> allow access (ACL will not be enforced).
    return true;
  }
  RedisModuleString *user_name = RedisModule_GetCurrentUserName(ctx);

  if (!user_name) {
    // In Redis, the "master" client (such as replication or internal server
    // operations) may not have an associated user, and
    // RedisModule_GetCurrentUserName will return NULL in such cases.
    // We thus allow full access to the super-user.
    return true;
  }

  RedisModuleUser *user = RedisModule_GetModuleUserFromUserName(user_name);

  if (!user) {
    RedisModule_Log(ctx, "warning", "No user found for current client");
    RedisModule_FreeString(ctx, user_name);
    return false;
  }

  bool ret = true;
  HiddenUnicodeString **prefixes = sp->rule->prefixes;
  RedisModuleString *prefix;
  for (uint i = 0; i < array_len(prefixes); i++) {
    prefix = HiddenUnicodeString_CreateRedisModuleString(prefixes[i], ctx);
    if (RedisModule_ACLCheckKeyPrefixPermissions(user, prefix, REDISMODULE_CMD_KEY_ACCESS) != REDISMODULE_OK) {
      ret = false;
      RedisModule_FreeString(ctx, prefix);
      break;
    }
    RedisModule_FreeString(ctx, prefix);
  }

  RedisModule_FreeModuleUser(user);
  RedisModule_FreeString(ctx, user_name);
  return ret;
}

// Validates ACL key-space permissions w.r.t the given index spec for Redis
// Enterprise environments only.
static inline bool checkEnterpriseACL(RedisModuleCtx *ctx, IndexSpec *sp) {
  return !IsEnterprise() || ACLUserMayAccessIndex(ctx, sp);
}

// OOM check with heuristics
// TODO: add heuristics
// Assumes the GIL is held by the caller
static inline bool estimateOOM(RedisModuleCtx *ctx) {
  return RedisMemory_GetUsedMemoryRatioUnified(ctx) > 1;
}

// OOM guardrail for queries function
// Such as DistSearchCommand/DistAggregateCommand and hybridCommandHandler
// Assumes the GIL is held by the caller
// Returns true if the query should be aborted due to OOM
bool QueryMemoryGuard(RedisModuleCtx *ctx) {
  // Check OOM if OOM policy is not ignore
  if (RSGlobalConfig.requestConfigParams.oomPolicy != OomPolicy_Ignore) {
    // No need to hold the GIL since we are not in a background thread
    return estimateOOM(ctx);
  }
  return false;
}

int QueryMemoryGuardFailure_WithReply(RedisModuleCtx *ctx) {
  RedisModule_Log(ctx, "notice", "Not enough memory available to execute the query");
  return RedisModule_ReplyWithError(ctx, QueryError_Strerror(QUERY_ERROR_CODE_OUT_OF_MEMORY));
}

// Returns true if the current context has permission to execute debug commands
// See redis docs regarding `enable-debug-command` for more information
// Falls back to true when the redis version is below the one we started
// supporting this feature
bool debugCommandsEnabled(RedisModuleCtx *ctx) {
  int flags = RedisModule_GetContextFlags(ctx);
  int allFlags = RedisModule_GetContextFlagsAll();
  return (!(allFlags & REDISMODULE_CTX_FLAGS_DEBUG_ENABLED)) || (flags & REDISMODULE_CTX_FLAGS_DEBUG_ENABLED);
}

/* FT.MGET {index} {key} ...
 * Get document(s) by their id.
 * Currentlt it just performs HGETALL, but it's a future proof alternative allowing us to later on
 * replace the internal representation of the documents.
 *
 * If referred docs are missing or not HASH keys, we simply reply with Null, but the result will
 * be an array the same size of the ids list
 */
int GetDocumentsCommand(RedisModuleCtx *ctx, RedisModuleString **argv, int argc) {
  if (argc < 3) {
    return RedisModule_WrongArity(ctx);
  }

  RedisSearchCtx *sctx = NewSearchCtx(ctx, argv[1], true);
  if (sctx == NULL) {
    return RedisModule_ReplyWithError(ctx, "Unknown Index name");
  }

  CurrentThread_SetIndexSpec(sctx->spec->own_ref);

  const DocTable *dt = &sctx->spec->docs;
  RedisModule_ReplyWithArray(ctx, argc - 2);
  for (size_t i = 2; i < argc; i++) {

    if (DocTable_GetIdR(dt, argv[i]) == 0) {
      // Document does not exist in index; even though it exists in keyspace
      RedisModule_ReplyWithNull(ctx);
      continue;
    }
    Document_ReplyAllFields(ctx, sctx->spec, argv[i]);
  }

  CurrentThread_ClearIndexSpec();

  SearchCtx_Free(sctx);

  return REDISMODULE_OK;
}

/* FT.GET {index} {key} ...
 * Get a single document by their id.
 * Currentlt it just performs HGETALL, but it's a future proof alternative allowing us to later on
 * replace the internal representation of the documents.
 *
 * If referred docs are missing or not HASH keys, we simply reply with Null
 */
int GetSingleDocumentCommand(RedisModuleCtx *ctx, RedisModuleString **argv, int argc) {
  if (argc != 3) {
    return RedisModule_WrongArity(ctx);
  }

  RedisSearchCtx *sctx = NewSearchCtx(ctx, argv[1], true);
  if (sctx == NULL) {
    return RedisModule_ReplyWithError(ctx, "Unknown Index name");
  }

  if (!ACLUserMayAccessIndex(ctx, sctx->spec)) {
    SearchCtx_Free(sctx);
    return RedisModule_ReplyWithError(ctx, NOPERM_ERR);
  }

  CurrentThread_SetIndexSpec(sctx->spec->own_ref);

  if (DocTable_GetIdR(&sctx->spec->docs, argv[2]) == 0) {
    RedisModule_ReplyWithNull(ctx);
  } else {
    Document_ReplyAllFields(ctx, sctx->spec, argv[2]);
  }
  SearchCtx_Free(sctx);
  CurrentThread_ClearIndexSpec();
  return REDISMODULE_OK;
}

#define __STRINGIFY(x) #x
#define STRINGIFY(x) __STRINGIFY(x)

int SpellCheckCommand(RedisModuleCtx *ctx, RedisModuleString **argv, int argc) {

#define DICT_INITIAL_SIZE 5
#define DEFAULT_LEV_DISTANCE 1
#define MAX_LEV_DISTANCE 4

  if (argc < 3) {
    return RedisModule_WrongArity(ctx);
  }

  int argvOffset = 3;
  unsigned int dialect = RSGlobalConfig.requestConfigParams.dialectVersion;
  int dialectArgIndex = RMUtil_ArgExists("DIALECT", argv, argc, argvOffset);
  if(dialectArgIndex > 0) {
    dialectArgIndex++;
    ArgsCursor ac;
    ArgsCursor_InitRString(&ac, argv+dialectArgIndex, argc-dialectArgIndex);
    QueryError status = QueryError_Default();
    if(parseDialect(&dialect, &ac, &status) != REDISMODULE_OK) {
      RedisModule_ReplyWithError(ctx, QueryError_GetUserError(&status));
      QueryError_ClearError(&status);
      return REDISMODULE_OK;
    }
  }

  RedisSearchCtx *sctx = NewSearchCtx(ctx, argv[1], true);
  if (sctx == NULL) {
    return RedisModule_ReplyWithError(ctx, "Unknown Index name");
  }
  CurrentThread_SetIndexSpec(sctx->spec->own_ref);
  QueryError status = QueryError_Default();
  size_t len;
  const char *rawQuery = RedisModule_StringPtrLen(argv[2], &len);
  const char **includeDict = NULL, **excludeDict = NULL;
  RSSearchOptions opts = {0};
  QueryAST qast = {0};
  int rc = QAST_Parse(&qast, sctx, &opts, rawQuery, len, dialect, &status);

  if (rc != REDISMODULE_OK) {
    RedisModule_ReplyWithError(ctx, QueryError_GetUserError(&status));
    goto end;
  }

  includeDict = array_new(const char *, DICT_INITIAL_SIZE);
  excludeDict = array_new(const char *, DICT_INITIAL_SIZE);

  int distanceArgPos = 0;
  long long distance = DEFAULT_LEV_DISTANCE;
  if ((distanceArgPos = RMUtil_ArgExists("DISTANCE", argv, argc, 0))) {
    if (distanceArgPos + 1 >= argc) {
      RedisModule_ReplyWithError(ctx, "DISTANCE arg is given but no DISTANCE comes after");
      goto end;
    }
    if (RedisModule_StringToLongLong(argv[distanceArgPos + 1], &distance) != REDISMODULE_OK ||
        distance < 1 || distance > MAX_LEV_DISTANCE) {
      RedisModule_ReplyWithError(
          ctx, "bad distance given, distance must be a natural number between 1 to " STRINGIFY(
                   MAX_LEV_DISTANCE));
      goto end;
    }
  }  // LCOV_EXCL_LINE

  int nextPos = 0;
  while ((nextPos = RMUtil_ArgExists("TERMS", argv, argc, nextPos + 1))) {
    if (nextPos + 2 >= argc) {
      RedisModule_ReplyWithError(ctx, "TERM arg is given but no TERM params comes after");
      goto end;
    }
    const char *operation = RedisModule_StringPtrLen(argv[nextPos + 1], NULL);
    const char *dictName = RedisModule_StringPtrLen(argv[nextPos + 2], NULL);
    if (strcasecmp(operation, "INCLUDE") == 0) {
      array_append(includeDict, (char *)dictName);
    } else if (strcasecmp(operation, "EXCLUDE") == 0) {
      array_append(excludeDict, (char *)dictName);
    } else {
      RedisModule_ReplyWithError(ctx, "bad format, exclude/include operation was not given");
      goto end;
    }
  }

  SET_DIALECT(sctx->spec->used_dialects, dialect);
  SET_DIALECT(RSGlobalStats.totalStats.used_dialects, dialect);

  bool fullScoreInfo = false;
  if (RMUtil_ArgExists("FULLSCOREINFO", argv, argc, 0)) {
    fullScoreInfo = true;
  }

  SpellCheckCtx scCtx = {.sctx = sctx,
                         .includeDict = includeDict,
                         .excludeDict = excludeDict,
                         .distance = distance,
                         .fullScoreInfo = fullScoreInfo};

  SpellCheck_Reply(&scCtx, &qast);

end:
  QueryError_ClearError(&status);
  if (includeDict != NULL) {
    array_free(includeDict);
  }
  if (excludeDict != NULL) {
    array_free(excludeDict);
  }
  QAST_Destroy(&qast);
  CurrentThread_ClearIndexSpec();
  SearchCtx_Free(sctx);
  return REDISMODULE_OK;
}

char *RS_GetExplainOutput(RedisModuleCtx *ctx, RedisModuleString **argv, int argc,
                          QueryError *status);

static int queryExplainCommon(RedisModuleCtx *ctx, RedisModuleString **argv, int argc,
                              int newlinesAsElements) {
  if (argc < 3) {
    return RedisModule_WrongArity(ctx);
  }
  VERIFY_ACL(ctx, argv[1])

  QueryError status = QueryError_Default();
  char *explainRoot = RS_GetExplainOutput(ctx, argv, argc, &status);
  if (!explainRoot) {
    return QueryError_ReplyAndClear(ctx, &status);
  }
  if (newlinesAsElements) {
    size_t numElems = 0;
    RedisModule_ReplyWithArray(ctx, REDISMODULE_POSTPONED_ARRAY_LEN);
    char *explain = explainRoot;
    char *curLine = NULL;
    while ((curLine = strsep(&explain, "\n")) != NULL) {
      char *line = isUnsafeForSimpleString(curLine) ? escapeSimpleString(curLine): curLine;
      RedisModule_ReplyWithSimpleString(ctx, line);
      if (line != curLine) rm_free(line);
      numElems++;
    }
    RedisModule_ReplySetArrayLength(ctx, numElems);
  } else {
    RedisModule_ReplyWithStringBuffer(ctx, explainRoot, strlen(explainRoot));
  }

  rm_free(explainRoot);
  return REDISMODULE_OK;
}

/* FT.EXPLAIN {index_name} {query} */
int QueryExplainCommand(RedisModuleCtx *ctx, RedisModuleString **argv, int argc) {
  return queryExplainCommon(ctx, argv, argc, 0);
}
int QueryExplainCLICommand(RedisModuleCtx *ctx, RedisModuleString **argv, int argc) {
  return queryExplainCommon(ctx, argv, argc, 1);
}

int RSAggregateCommand(RedisModuleCtx *ctx, RedisModuleString **argv, int argc);
int RSSearchCommand(RedisModuleCtx *ctx, RedisModuleString **argv, int argc);
int RSCursorCommand(RedisModuleCtx *ctx, RedisModuleString **argv, int argc);
int RSProfileCommand(RedisModuleCtx *ctx, RedisModuleString **argv, int argc);

/* FT.DEL {index} {doc_id}
 *  Delete a document from the index. Returns 1 if the document was in the index, or 0 if not.
 *
 *  **NOTE**: This does not actually delete the document from the index, just marks it as deleted
 *  If DD (Delete Document) is set, we also delete the document.
 *  Since v2.0, document is deleted by default.
 */
int DeleteCommand(RedisModuleCtx *ctx, RedisModuleString **argv, int argc) {
  // allow 'DD' for back support and ignore it.
  if (argc < 3 || argc > 4) return RedisModule_WrongArity(ctx);
  StrongRef ref = IndexSpec_LoadUnsafe(RedisModule_StringPtrLen(argv[1], NULL));
  IndexSpec *sp = StrongRef_Get(ref);
  if (sp == NULL) {
    return RedisModule_ReplyWithError(ctx, "Unknown Index name");
  }

  // Validate ACL permission to the index
  if (!ACLUserMayAccessIndex(ctx, sp)) {
    return RedisModule_ReplyWithError(ctx, NOPERM_ERR);
  }

  CurrentThread_SetIndexSpec(ref);

  RedisModuleCallReply *rep = NULL;
  RedisModuleString *doc_id = argv[2];
  rep = RedisModule_Call(ctx, "DEL", "!s", doc_id);
  if (rep == NULL || RedisModule_CallReplyType(rep) != REDISMODULE_REPLY_INTEGER ||
      RedisModule_CallReplyInteger(rep) != 1) {
    RedisModule_ReplyWithLongLong(ctx, 0);
  } else {
    RedisModule_ReplyWithLongLong(ctx, 1);
  }

  if (rep) {
    RedisModule_FreeCallReply(rep);
  }

  CurrentThread_ClearIndexSpec();

  return REDISMODULE_OK;
}

/* FT.TAGVALS {idx} {field}
 * Return all the values of a tag field.
 * There is no sorting or paging, so be careful with high-cradinality tag fields */

int TagValsCommand(RedisModuleCtx *ctx, RedisModuleString **argv, int argc) {
  // at least one field, and number of field/text args must be even
  if (argc != 3) {
    return RedisModule_WrongArity(ctx);
  }

  RedisSearchCtx *sctx = NewSearchCtx(ctx, argv[1], true);
  if (sctx == NULL) {
    return RedisModule_ReplyWithError(ctx, "Unknown Index name");
  }

  CurrentThread_SetIndexSpec(sctx->spec->own_ref);

  size_t len;
  const char *field = RedisModule_StringPtrLen(argv[2], &len);
  const FieldSpec *fs = IndexSpec_GetFieldWithLength(sctx->spec, field, len);
  if (!fs) {
    RedisModule_ReplyWithError(ctx, "No such field");
    goto cleanup;
  }
  if (!FIELD_IS(fs, INDEXFLD_T_TAG)) {
    RedisModule_ReplyWithError(ctx, "Not a tag field");
    goto cleanup;
  }

  RedisModuleString *rstr = TagIndex_FormatName(sctx->spec, fs->fieldName);
  TagIndex *idx = TagIndex_Open(sctx->spec, rstr, DONT_CREATE_INDEX);
  RedisModule_FreeString(ctx, rstr);
  if (!idx) {
    RedisModule_ReplyWithSet(ctx, 0);
    goto cleanup;
  }

  TagIndex_SerializeValues(idx, ctx);

cleanup:
  CurrentThread_ClearIndexSpec();
  SearchCtx_Free(sctx);
  return REDISMODULE_OK;
}
/*
## FT.CREATE {index} [NOOFFSETS] [NOFIELDS]
    SCHEMA {field} [TEXT [NOSTEM] [WEIGHT {weight}]] | [NUMERIC] ...

Creates an index with the given spec. The index name will be used in all the
key
names
so keep it short!

### Parameters:

    - index: the index name to create. If it exists the old spec will be
overwritten

    - NOOFFSETS: If set, we do not store term offsets for documents (saves memory, does not allow
      exact searches)

    - NOFIELDS: If set, we do not store field bits for each term. Saves memory, does not allow
      filtering by specific fields.

    - SCHEMA: After the SCHEMA keyword we define the index fields. They can be either numeric or
      textual.
      For textual fields we optionally specify a weight. The default weight is 1.0
      The weight is a double, but does not need to be normalized.

### Returns:

    OK or an error
*/
int CreateIndexCommand(RedisModuleCtx *ctx, RedisModuleString **argv, int argc) {
  // at least one field, the SCHEMA keyword, and number of field/text args must be even
  if (argc < 5) {
    return RedisModule_WrongArity(ctx);
  }

  if (RedisModule_GetSelectedDb(ctx) != 0) {
    return RedisModule_ReplyWithError(ctx, "Cannot create index on db != 0");
  }
  QueryError status = QueryError_Default();

  IndexSpec *sp = IndexSpec_CreateNew(ctx, argv, argc, &status);
  if (sp == NULL) {
    RedisModule_ReplyWithError(ctx, QueryError_GetUserError(&status));
    QueryError_ClearError(&status);
    return REDISMODULE_OK;
  }

  /*
   * We replicate CreateIfNotExists command for replica of support.
   * On replica of the destination will get the ft.create command from
   * all the src shards and not need to recreate it.
   */
  RedisModule_Replicate(ctx, RS_CREATE_IF_NX_CMD, "v", argv + 1, (size_t)argc - 1);

  return RedisModule_ReplyWithSimpleString(ctx, "OK");
}

int CreateIndexIfNotExistsCommand(RedisModuleCtx *ctx, RedisModuleString **argv, int argc) {
  // at least one field, the SCHEMA keyword, and number of field/text args must be even
  if (argc < 5) {
    return RedisModule_WrongArity(ctx);
  }

  const char *rawSpecName = RedisModule_StringPtrLen(argv[1], NULL);
  HiddenString *specName = NewHiddenString(rawSpecName, strlen(rawSpecName), false);
  const bool found = dictFetchValue(specDict_g, specName);
  HiddenString_Free(specName, false);
  if (found) {
    return RedisModule_ReplyWithSimpleString(ctx, "OK");
  }

  return CreateIndexCommand(ctx, argv, argc);
}

/*
 * FT.DROP <index> [KEEPDOCS]
 * FT.DROPINDEX <index> [DD]
 * Deletes index and possibly all the keys associated with the index.
 * If no other data is on the redis instance, this is equivalent to FLUSHDB,
 * apart from the fact that the index specification is not deleted.
 *
 * FT.DROP, deletes all keys by default. If KEEPDOCS exists, we do not delete the actual docs
 * FT.DROPINDEX, keeps all keys by default. If DD exists, we delete the actual docs
 */
int DropIndexCommand(RedisModuleCtx *ctx, RedisModuleString **argv, int argc) {
  // at least one field, and number of field/text args must be even
  if (argc < 2 || argc > 3) {
    return RedisModule_WrongArity(ctx);
  }

  const char* spec_name = RedisModule_StringPtrLen(argv[1], NULL);
  StrongRef global_ref = IndexSpec_LoadUnsafe(spec_name);
  IndexSpec *sp = StrongRef_Get(global_ref);
  if (!sp) {
    return RedisModule_ReplyWithError(ctx, "Unknown Index name");
  }

  if (!checkEnterpriseACL(ctx, sp)) {
    return RedisModule_ReplyWithError(ctx, NOPERM_ERR);
  }

  bool dropCommand = RMUtil_StringEqualsCaseC(argv[0], "FT.DROP") ||
               RMUtil_StringEqualsCaseC(argv[0], "_FT.DROP");
  bool delDocs = dropCommand;
  if (argc == 3){
    if (RMUtil_StringEqualsCaseC(argv[2], "_FORCEKEEPDOCS")) {
      delDocs = false;
    } else if (dropCommand && RMUtil_StringEqualsCaseC(argv[2], "KEEPDOCS")) {
      delDocs = false;
    } else if (!dropCommand && RMUtil_StringEqualsCaseC(argv[2], "DD")) {
      delDocs = true;
    } else {
      return RedisModule_ReplyWithError(ctx, "Unknown argument");
    }
  }

  CurrentThread_SetIndexSpec(global_ref);

  if((delDocs || sp->flags & Index_Temporary)) {
    // We take a strong reference to the index, so it will not be freed
    // and we can still use it's doc table to delete the keys.
    StrongRef own_ref = StrongRef_Clone(global_ref);
    // We remove the index from the globals first, so it will not be found by the
    // delete key notification callbacks.
    IndexSpec_RemoveFromGlobals(global_ref, false);

    DocTable *dt = &sp->docs;
    DOCTABLE_FOREACH(dt, Redis_DeleteKeyC(ctx, dmd->keyPtr));

    // Return call's references
    CurrentThread_ClearIndexSpec();
    StrongRef_Release(own_ref);
  } else {
    // If we don't delete the docs, we just remove the index from the global dict
    IndexSpec_RemoveFromGlobals(global_ref, true);
  }

  RedisModule_Replicate(ctx, RS_DROP_INDEX_IF_X_CMD, "sc", argv[1], "_FORCEKEEPDOCS");

  return RedisModule_ReplyWithSimpleString(ctx, "OK");
}

int DropIfExistsIndexCommand(RedisModuleCtx *ctx, RedisModuleString **argv, int argc) {
  // at least one field, and number of field/text args must be even
  if (argc < 2 || argc > 3) {
    return RedisModule_WrongArity(ctx);
  }

  StrongRef ref = IndexSpec_LoadUnsafe(RedisModule_StringPtrLen(argv[1], NULL));
  IndexSpec *sp = StrongRef_Get(ref);
  if (!sp) {
    return RedisModule_ReplyWithSimpleString(ctx, "OK");
  }

  if (!checkEnterpriseACL(ctx, sp)) {
    return RedisModule_ReplyWithError(ctx, NOPERM_ERR);
  }

  RedisModuleString *oldCommand = argv[0];
  if (RMUtil_StringEqualsCaseC(argv[0], RS_DROP_IF_X_CMD)) {
    argv[0] = RedisModule_CreateString(ctx, RS_DROP_CMD, strlen(RS_DROP_CMD));
  } else {
    argv[0] = RedisModule_CreateString(ctx, RS_DROP_INDEX_CMD, strlen(RS_DROP_INDEX_CMD));
  }
  int ret = DropIndexCommand(ctx, argv, argc);
  RedisModule_FreeString(ctx, argv[0]);
  argv[0] = oldCommand;
  return ret;
}

/**
 * FT.SYNADD <index> <term1> <term2> ...
 *
 * Add a synonym group to the given index. The synonym data structure is compose of synonyms
 * groups. Each Synonym group has a unique id. The SYNADD command creates a new synonym group with
 * the given terms and return its id.
 */
int SynAddCommand(RedisModuleCtx *ctx, RedisModuleString **argv, int argc) {
  RedisModule_ReplyWithError(ctx, "No longer supported, use FT.SYNUPDATE");
  return REDISMODULE_OK;
}

/**
 * FT.SYNUPDATE <index> <group id> [SKIPINITIALSCAN] <term1> <term2> ...
 *
 * Update an already existing synonym group with the given terms.
 * It can be used only to add new terms to a synonym group.
 * Returns `OK` on success.
 */
int SynUpdateCommand(RedisModuleCtx *ctx, RedisModuleString **argv, int argc) {
  if (argc < 4) return RedisModule_WrongArity(ctx);

  const char *id = RedisModule_StringPtrLen(argv[2], NULL);

  StrongRef ref = IndexSpec_LoadUnsafe(RedisModule_StringPtrLen(argv[1], NULL));
  IndexSpec *sp = StrongRef_Get(ref);
  if (!sp) {
    return RedisModule_ReplyWithError(ctx, "Unknown index name");
  }

  if (!checkEnterpriseACL(ctx, sp)) {
    return RedisModule_ReplyWithError(ctx, NOPERM_ERR);
  }

  CurrentThread_SetIndexSpec(ref);

  bool initialScan = true;
  int offset = 3;
  int loc = RMUtil_ArgIndex(SPEC_SKIPINITIALSCAN_STR, &argv[3], 1);
  if (loc == 0) {  // if doesn't exist, `-1` is returned
    initialScan = false;
    offset = 4;
  }

  RedisSearchCtx sctx = SEARCH_CTX_STATIC(ctx, sp);
  RedisSearchCtx_LockSpecWrite(&sctx);

  IndexSpec_InitializeSynonym(sp);

  SynonymMap_UpdateRedisStr(sp->smap, argv + offset, argc - offset, id);

  if (initialScan) {
    IndexSpec_ScanAndReindex(ctx, ref);
  }

  RedisSearchCtx_UnlockSpec(&sctx);
  CurrentThread_ClearIndexSpec();

  RedisModule_ReplyWithSimpleString(ctx, "OK");

  RedisModule_ReplicateVerbatim(ctx);
  return REDISMODULE_OK;
}

/**
 * FT.SYNDUMP <index>
 *
 * Dump the synonym data structure in the following format:
 *    - term1
 *        - id1
 *        - id2
 *    - term2
 *        - id3
 *    - term3
 *        - id4
 */
int SynDumpCommand(RedisModuleCtx *ctx, RedisModuleString **argv, int argc) {
  if (argc != 2) return RedisModule_WrongArity(ctx);

  const char *idx = RedisModule_StringPtrLen(argv[1], NULL);
  StrongRef ref = IndexSpec_LoadUnsafe(idx);
  IndexSpec *sp = StrongRef_Get(ref);
  if (!sp) {
    return RedisModule_ReplyWithErrorFormat(ctx, "%s: no such index", idx);
  }

  // Verify ACL keys permission
  if (!ACLUserMayAccessIndex(ctx, sp)) {
    return RedisModule_ReplyWithError(ctx, NOPERM_ERR);
  }

  CurrentThread_SetIndexSpec(ref);

  if (!sp->smap) {
    return RedisModule_ReplyWithMap(ctx, 0);
  }

  RedisSearchCtx sctx = SEARCH_CTX_STATIC(ctx, sp);
  RedisSearchCtx_LockSpecRead(&sctx);

  size_t size;
  TermData **terms_data = SynonymMap_DumpAllTerms(sp->smap, &size);

  RedisModule_ReplyWithMap(ctx, size);

  for (int i = 0; i < size; ++i) {
    TermData *t_data = terms_data[i];
    RedisModule_ReplyWithStringBuffer(ctx, t_data->term, strlen(t_data->term));
    RedisModule_ReplyWithArray(ctx, array_len(t_data->groupIds));
    for (size_t j = 0; j < array_len(t_data->groupIds); ++j) {
      // do not return the ~
      RedisModule_ReplyWithStringBuffer(ctx, t_data->groupIds[j] + 1,
                                        strlen(t_data->groupIds[j] + 1));
    }
  }

  RedisSearchCtx_UnlockSpec(&sctx);
  CurrentThread_ClearIndexSpec();

  rm_free(terms_data);
  return REDISMODULE_OK;
}

static int AlterIndexInternalCommand(RedisModuleCtx *ctx, RedisModuleString **argv, int argc,
                                     bool ifnx) {
  ArgsCursor ac = {0};
  ArgsCursor_InitRString(&ac, argv + 1, argc - 1);

  // Need at least <cmd> <index> <subcommand> <args...>

  if (argc < 5) {
    return RedisModule_WrongArity(ctx);
  }
  QueryError status = QueryError_Default();

  const char *ixname = AC_GetStringNC(&ac, NULL);
  StrongRef ref = IndexSpec_LoadUnsafe(ixname);
  IndexSpec *sp = StrongRef_Get(ref);
  if (!sp) {
    return RedisModule_ReplyWithError(ctx, "Unknown index name");
  }

  if (!checkEnterpriseACL(ctx, sp)) {
    return RedisModule_ReplyWithError(ctx, NOPERM_ERR);
  }

  RedisSearchCtx sctx = SEARCH_CTX_STATIC(ctx, sp);

  bool initialScan = true;
  if (AC_AdvanceIfMatch(&ac, SPEC_SKIPINITIALSCAN_STR)) {
    initialScan = false;
  }

  if (!AC_AdvanceIfMatch(&ac, "SCHEMA")) {
    return RedisModule_ReplyWithError(ctx, "ALTER must be followed by SCHEMA");
  }

  if (!AC_AdvanceIfMatch(&ac, "ADD")) {
    return RedisModule_ReplyWithError(ctx, "Unknown action passed to ALTER SCHEMA");
  }

  if (!AC_NumRemaining(&ac)) {
    return RedisModule_ReplyWithError(ctx, "No fields provided");
  }

  CurrentThread_SetIndexSpec(ref);

  if (ifnx) {
    const char *fieldName;
    size_t fieldNameSize;

    AC_GetString(&ac, &fieldName, &fieldNameSize, AC_F_NOADVANCE);
    RedisSearchCtx_LockSpecRead(&sctx);
    const FieldSpec *field_exists = IndexSpec_GetFieldWithLength(sp, fieldName, fieldNameSize);
    RedisSearchCtx_UnlockSpec(&sctx);

    if (field_exists) {
      RedisModule_Replicate(ctx, RS_ALTER_IF_NX_CMD, "v", argv + 1, (size_t)argc - 1);
      CurrentThread_ClearIndexSpec();
      return RedisModule_ReplyWithSimpleString(ctx, "OK");
    }
  }
  RedisSearchCtx_LockSpecWrite(&sctx);
  IndexSpec_AddFields(ref, sp, ctx, &ac, initialScan, &status);

  // if adding the fields has failed we return without updating statistics.
  if (QueryError_HasError(&status)) {
    RedisSearchCtx_UnlockSpec(&sctx);
    CurrentThread_ClearIndexSpec();
    return QueryError_ReplyAndClear(ctx, &status);
  }

  RedisSearchCtx_UnlockSpec(&sctx);
  CurrentThread_ClearIndexSpec();

  RedisModule_Replicate(ctx, RS_ALTER_IF_NX_CMD, "v", argv + 1, (size_t)argc - 1);
  return RedisModule_ReplyWithSimpleString(ctx, "OK");

}

/* FT.ALTER */
int AlterIndexIfNXCommand(RedisModuleCtx *ctx, RedisModuleString **argv, int argc) {
  return AlterIndexInternalCommand(ctx, argv, argc, true);
}

int AlterIndexCommand(RedisModuleCtx *ctx, RedisModuleString **argv, int argc) {
  return AlterIndexInternalCommand(ctx, argv, argc, false);
}

static int aliasAddCommon(RedisModuleCtx *ctx, RedisModuleString **argv, int argc,
                          QueryError *error, bool skipIfExists) {
  ArgsCursor ac = {0};
  ArgsCursor_InitRString(&ac, argv + 1, argc - 1);
  IndexLoadOptions loadOpts = {
      .nameR = argv[2],
      .flags = INDEXSPEC_LOAD_NOALIAS | INDEXSPEC_LOAD_KEY_RSTRING};
  StrongRef ref = IndexSpec_LoadUnsafeEx(&loadOpts);
  IndexSpec *sp = StrongRef_Get(ref);
  if (!sp) {
    QueryError_SetError(error, QUERY_ERROR_CODE_NO_INDEX, "Unknown index name (or name is an alias itself)");
    return REDISMODULE_ERR;
  }

  if (!checkEnterpriseACL(ctx, sp)) {
    QueryError_SetError(error, QUERY_ERROR_CODE_GENERIC, NOPERM_ERR);
    return REDISMODULE_ERR;
  }

  CurrentThread_SetIndexSpec(ref);

  size_t length = 0;
  const char *rawAlias = RedisModule_StringPtrLen(argv[1], &length);
  HiddenString *alias = NewHiddenString(rawAlias, length, false);
  if (dictFetchValue(specDict_g, alias)) {
    HiddenString_Free(alias, false);
    QueryError_SetCode(error, QUERY_ERROR_CODE_ALIAS_CONFLICT);
    CurrentThread_ClearIndexSpec();
    return REDISMODULE_ERR;
  }
  StrongRef alias_ref = IndexAlias_Get(alias);
  int rc = REDISMODULE_OK;
  if (!skipIfExists || !StrongRef_Equals(alias_ref, ref)) {
    rc = IndexAlias_Add(alias, ref, 0, error);
  }
  HiddenString_Free(alias, false);
  CurrentThread_ClearIndexSpec();
  return rc;
}

static int AliasAddCommandCommon(RedisModuleCtx *ctx, RedisModuleString **argv, int argc,
                                 bool ifNx) {
  if (argc != 3) {
    return RedisModule_WrongArity(ctx);
  }
  QueryError e = QueryError_Default();
  if (aliasAddCommon(ctx, argv, argc, &e, ifNx) != REDISMODULE_OK) {
    return QueryError_ReplyAndClear(ctx, &e);
  } else {
    RedisModule_Replicate(ctx, RS_ALIASADD_IF_NX, "v", argv + 1, (size_t)argc - 1);
    return RedisModule_ReplyWithSimpleString(ctx, "OK");
  }
}

static int AliasAddCommandIfNX(RedisModuleCtx *ctx, RedisModuleString **argv, int argc) {
  return AliasAddCommandCommon(ctx, argv, argc, true);
}

// FT.ALIASADD <NAME> <TARGET>
static int AliasAddCommand(RedisModuleCtx *ctx, RedisModuleString **argv, int argc) {
  return AliasAddCommandCommon(ctx, argv, argc, false);
}

static int AliasDelCommand(RedisModuleCtx *ctx, RedisModuleString **argv, int argc) {
  if (argc != 2) {
    return RedisModule_WrongArity(ctx);
  }
  IndexLoadOptions lOpts = {.nameR = argv[1],
                            .flags = INDEXSPEC_LOAD_KEY_RSTRING};
  StrongRef ref = IndexSpec_LoadUnsafeEx(&lOpts);
  IndexSpec *sp = StrongRef_Get(ref);
  if (!sp) {
    return RedisModule_ReplyWithError(ctx, "Alias does not exist");
  }

  // On Enterprise, we validate ACL permission to the index
  if (!checkEnterpriseACL(ctx, sp)) {
    return RedisModule_ReplyWithError(ctx, NOPERM_ERR);
  }

  CurrentThread_SetIndexSpec(ref);

  size_t length = 0;
  const char *rawAlias = RedisModule_StringPtrLen(argv[1], &length);
  HiddenString *alias = NewHiddenString(rawAlias, length, false);
  QueryError status = QueryError_Default();
  const int rc = IndexAlias_Del(alias, ref, 0, &status);
  HiddenString_Free(alias, false);
  if (rc != REDISMODULE_OK) {
    CurrentThread_ClearIndexSpec();
    return QueryError_ReplyAndClear(ctx, &status);
  } else {
    RedisModule_Replicate(ctx, RS_ALIASDEL_IF_EX, "v", argv + 1, (size_t)argc - 1);
    CurrentThread_ClearIndexSpec();
    return RedisModule_ReplyWithSimpleString(ctx, "OK");
  }
}

static int AliasDelIfExCommand(RedisModuleCtx *ctx, RedisModuleString **argv, int argc) {
  if (argc != 2) {
    return RedisModule_WrongArity(ctx);
  }
  IndexLoadOptions lOpts = {.nameR = argv[1],
                            .flags = INDEXSPEC_LOAD_KEY_RSTRING};
  StrongRef ref = IndexSpec_LoadUnsafeEx(&lOpts);
  if (!StrongRef_Get(ref)) {
    return RedisModule_ReplyWithSimpleString(ctx, "OK");
  }
  return AliasDelCommand(ctx, argv, argc);
}

static int AliasUpdateCommand(RedisModuleCtx *ctx, RedisModuleString **argv, int argc) {
  if (argc != 3) {
    return RedisModule_WrongArity(ctx);
  }

  QueryError status = QueryError_Default();
  IndexLoadOptions lOpts = {.nameR = argv[1],
                            .flags = INDEXSPEC_LOAD_KEY_RSTRING};
  StrongRef Orig_ref = IndexSpec_LoadUnsafeEx(&lOpts);
  IndexSpec *spOrig = StrongRef_Get(Orig_ref);
  size_t length = 0;
  const char* rawAlias = RedisModule_StringPtrLen(argv[1], &length);
  HiddenString *alias = NewHiddenString(rawAlias, length, false);
  if (spOrig) {
    // On Enterprise, we validate ACL permission to the index
    if (!checkEnterpriseACL(ctx, spOrig)) {
      HiddenString_Free(alias, false);
      return RedisModule_ReplyWithError(ctx, NOPERM_ERR);
    }
    CurrentThread_SetIndexSpec(Orig_ref);
    if (IndexAlias_Del(alias, Orig_ref, 0, &status) != REDISMODULE_OK) {
      HiddenString_Free(alias, false);
      CurrentThread_ClearIndexSpec();
      return QueryError_ReplyAndClear(ctx, &status);
    }
    CurrentThread_ClearIndexSpec();
  }
  int rc = 0;
  if (aliasAddCommon(ctx, argv, argc, &status, false) != REDISMODULE_OK) {
    // Add back the previous index. this shouldn't fail
    if (spOrig) {
      QueryError e2 = QueryError_Default();
      IndexAlias_Add(alias, Orig_ref, 0, &e2);
      QueryError_ClearError(&e2);
    }
    rc = QueryError_ReplyAndClear(ctx, &status);
  } else {
    RedisModule_ReplicateVerbatim(ctx);
    rc = RedisModule_ReplyWithSimpleString(ctx, "OK");
  }
  HiddenString_Free(alias, false);
  return rc;
}

int ConfigCommand(RedisModuleCtx *ctx, RedisModuleString **argv, int argc) {
  // Not bound to a specific index, so...
  QueryError status = QueryError_Default();

  // CONFIG <GET|SET> <NAME> [value]
  if (argc < 3) {
    return RedisModule_WrongArity(ctx);
  }

  RedisModule_Reply _reply = RedisModule_NewReply(ctx), *reply = &_reply;

  const char *action = RedisModule_StringPtrLen(argv[1], NULL);
  const char *name = RedisModule_StringPtrLen(argv[2], NULL);
  if (!strcasecmp(action, "GET")) {
    LogWarningDeprecatedFTConfig(ctx, "GET", name);
    RSConfig_DumpProto(&RSGlobalConfig, &RSGlobalConfigOptions, name, reply, false);
  } else if (!strcasecmp(action, "HELP")) {
    RSConfig_DumpProto(&RSGlobalConfig, &RSGlobalConfigOptions, name, reply, true);
  } else if (!strcasecmp(action, "SET")) {
    LogWarningDeprecatedFTConfig(ctx, "SET", name);
    size_t offset = 3;  // Might be == argc. SetOption deals with it.
    int rc = RSConfig_SetOption(&RSGlobalConfig, &RSGlobalConfigOptions, name, argv, argc,
                                &offset, &status);
    if (rc == REDISMODULE_ERR) {
      RedisModule_Reply_QueryError(reply, &status);
      QueryError_ClearError(&status);
      RedisModule_EndReply(reply);
      return REDISMODULE_OK;
    }
    if (offset != argc) {
      RedisModule_Reply_SimpleString(reply, "EXCESSARGS");
    } else {
      RedisModule_Log(ctx, "notice", "Successfully changed configuration for `%s`", name);
      RedisModule_Reply_SimpleString(reply, "OK");
    }
  } else {
    RedisModule_Reply_SimpleString(reply, "No such configuration action");
  }

  RedisModule_EndReply(reply);
  return REDISMODULE_OK;
}

int IndexList(RedisModuleCtx *ctx, RedisModuleString **argv, int argc) {
  if (argc > 2) {
    return RedisModule_WrongArity(ctx);
  }

  RedisModule_Reply _reply = RedisModule_NewReply(ctx);
  Indexes_List(&_reply, false);
  return REDISMODULE_OK;
}

// Restore an index schema from the given string.
// Currently behaves as FT._CREATEIFNX (No error if index exists).
// FT._RESTOREIFNX SCHEMA {encode version} {schema string}
int RestoreSchema(RedisModuleCtx *ctx, RedisModuleString **argv, int argc) {
  if (argc != 4) {
    return RedisModule_WrongArity(ctx);
  }

  long long encodeVersion;
  if (RedisModule_StringToLongLong(argv[2], &encodeVersion) != REDISMODULE_OK) {
    return RedisModule_ReplyWithError(ctx, "ERRBADVAL Invalid encoding version");
  }

  int rc = IndexSpec_Deserialize(argv[3], encodeVersion);

  if (rc != REDISMODULE_OK) {
    return RedisModule_ReplyWithError(ctx, "ERRBADVAL Failed to deserialize schema");
  }

  return RedisModule_ReplyWithSimpleString(ctx, "OK");
}

int RegisterRestoreIfNxCommands(RedisModuleCommand *restoreCmd) {
  int rc;

  const char *schema_flags = IsEnterprise() ? "write "CMD_PROXY_FILTERED : "write "CMD_INTERNAL;
  rc = RedisModule_CreateSubcommand(restoreCmd, "SCHEMA", RestoreSchema, schema_flags, 0, 0, 0);
  if (rc != REDISMODULE_OK) return rc;

  return REDISMODULE_OK;
}

#define RM_TRY_F(f, ...)                                                       \
  if (f(__VA_ARGS__) == REDISMODULE_ERR) {                                     \
    RedisModule_Log(ctx, "warning", "Could not run " #f "(" #__VA_ARGS__ ")"); \
    return REDISMODULE_ERR;                                                    \
  } else {                                                                     \
    RedisModule_Log(ctx, "verbose", "Successfully executed " #f);              \
  }

Version supportedVersion = {
    .majorVersion = 8,
    .minorVersion = 3,
    .patchVersion = 200,
};

static void GetRedisVersion(RedisModuleCtx *ctx) {
  RedisModuleCallReply *reply = RedisModule_Call(ctx, "info", "c", "server");
  if (!reply) {
    // could not get version, it can only happened when running the tests.
    // set redis version to supported version.
    redisVersion = supportedVersion;
    return;
  }
  RS_ASSERT(RedisModule_CallReplyType(reply) == REDISMODULE_REPLY_STRING);
  size_t len;
  const char *replyStr = RedisModule_CallReplyStringPtr(reply, &len);

  int n = sscanf(replyStr, "# Server\nredis_version:%d.%d.%d", &redisVersion.majorVersion,
                 &redisVersion.minorVersion, &redisVersion.patchVersion);

  RS_ASSERT(n == 3);

  rlecVersion.majorVersion = -1;
  rlecVersion.minorVersion = -1;
  rlecVersion.patchVersion = -1;
  rlecVersion.buildVersion = -1;
  char *enterpriseStr = strstr(replyStr, "rlec_version:");
  if (enterpriseStr) {
    n = sscanf(enterpriseStr, "rlec_version:%d.%d.%d-%d", &rlecVersion.majorVersion,
               &rlecVersion.minorVersion, &rlecVersion.patchVersion, &rlecVersion.buildVersion);
    if (n != 4) {
      RedisModule_Log(ctx, "warning", "Could not extract enterprise version");
    }
  }

  RedisModule_FreeCallReply(reply);

  isCrdt = true;
  reply = RedisModule_Call(ctx, "CRDT.CONFIG", "cc", "GET", "active-gc");
  if (!reply || RedisModule_CallReplyType(reply) == REDISMODULE_REPLY_ERROR) {
    isCrdt = false;
  }

  if (reply) {
    RedisModule_FreeCallReply(reply);
  }

  isFlex = SearchDisk_IsEnabled(ctx);
}

void GetFormattedRedisVersion(char *buf, size_t len) {
    snprintf(buf, len, "%d.%d.%d - %s",
             redisVersion.majorVersion, redisVersion.minorVersion, redisVersion.patchVersion,
             IsEnterprise() ? (isCrdt ? "enterprise-crdt" : "enterprise") : "oss");
}

void GetFormattedRedisEnterpriseVersion(char *buf, size_t len) {
    snprintf(buf, len, "%d.%d.%d-%d",
             rlecVersion.majorVersion, rlecVersion.minorVersion, rlecVersion.patchVersion,
             rlecVersion.buildVersion);
}

int IsMaster() {
  if (RedisModule_GetContextFlags(RSDummyContext) & REDISMODULE_CTX_FLAGS_MASTER) {
    return 1;
  } else {
    return 0;
  }
}

bool IsEnterprise() {
  return rlecVersion.majorVersion != -1;
}

int CheckSupportedVestion() {
  if (CompareVersions(redisVersion, supportedVersion) < 0) {
    return REDISMODULE_ERR;
  }
  return REDISMODULE_OK;
}

// Creates a command and registers it to its corresponding ACL categories
static int RMCreateSearchCommand(RedisModuleCtx *ctx, const char *name,
                  RedisModuleCmdFunc callback, const char *flags, int firstkey,
                  int lastkey, int keystep, const char *aclCategories,
                  bool internalCommand) {
  int rc = REDISMODULE_OK;
  char *internalFlags;
  char *categories;

  if (internalCommand) {
    // Do not register to ANY ACL command category
    categories = "";
    // We don't want the user running internal commands. For that, we mark the
    // command internal on OSS, or exclude it from the proxy on Enterprise.
    if (IsEnterprise()) {
        rm_asprintf(&internalFlags, "%s %s", flags, CMD_PROXY_FILTERED);
    } else {
        rm_asprintf(&internalFlags, "%s %s", flags, CMD_INTERNAL);
    }
  } else {
    // Flags are not enhanced.
    internalFlags = (char *)flags;
    // Register non-internal commands to the `search` ACL category.
    rm_asprintf(&categories, strcmp(aclCategories, "") != 0 ? "%s %s" : "%.0s%s", aclCategories, SEARCH_ACL_CATEGORY);
  }

  if (RedisModule_CreateCommand(ctx, name, callback, internalFlags, firstkey, lastkey, keystep) == REDISMODULE_ERR) {
    RedisModule_Log(ctx, "warning", "Could not create command: %s", name);
    rc = REDISMODULE_ERR;
    goto cleanup;
  }

  RedisModuleCommand *command = RedisModule_GetCommand(ctx, name);
  if (!command) {
    RedisModule_Log(ctx, "warning", "Could not find command: %s", name);
    rc = REDISMODULE_ERR;
    goto cleanup;
  }

  if (RedisModule_SetCommandACLCategories(command, categories) == REDISMODULE_ERR) {
    RedisModule_Log(ctx, "warning", "Failed to set ACL categories for command: %s. Got error code: %d", name, errno);
    rc = REDISMODULE_ERR;
  }

cleanup:
  if (internalCommand) {
    rm_free(internalFlags);
  } else {
    rm_free(categories);
  }
  return rc;
}

// Helper function to register commands that write arbitrary keys
// Attempt to use an additional flag `touches-arbitrary-keys` and if this fails, falls back to the original flags.
static int RMCreateArbitraryWriteSearchCommand(RedisModuleCtx *ctx, const char *name,
                                             RedisModuleCmdFunc callback,
                                             const char *flags,
                                             int firstkey, int lastkey, int keystep,
                                             const char *aclCategories, bool internalCommand) {
  // Build flag combinations
  char flagCombinations[2][256];
  int flagCount = 0;

  // Primary flags with touches-arbitrary-keys
  snprintf(flagCombinations[flagCount], sizeof(flagCombinations[flagCount]), "%s touches-arbitrary-keys", flags);
  flagCount++;

  // Fallback flags (original flags only)
  snprintf(flagCombinations[flagCount], sizeof(flagCombinations[flagCount]), "%s", flags);
  flagCount++;

  // Try each flag combination
  for (int i = 0; i < flagCount; i++) {
    int rc = RMCreateSearchCommand(ctx, name, callback, flagCombinations[i],
                                 firstkey, lastkey, keystep, aclCategories, internalCommand);
    if (rc == REDISMODULE_OK) {
      if (i > 0) {
        RedisModule_Log(ctx, "notice", "Registered command %s with flags: %s",
                       name, flagCombinations[i]);
      }
      return REDISMODULE_OK;
    }
  }

  return REDISMODULE_ERR;
}

int RSShardedHybridCommand(RedisModuleCtx *ctx, RedisModuleString **argv, int argc) {
  return hybridCommandHandler(ctx, argv, argc, true);
}

int RSClientHybridCommand(RedisModuleCtx *ctx, RedisModuleString **argv, int argc) {
  return hybridCommandHandler(ctx, argv, argc, false);
}

int RediSearch_InitModuleInternal(RedisModuleCtx *ctx) {
  GetRedisVersion(ctx);

  // Prepare thread local storage for storing active queries/cursors
  int error = MainThread_InitBlockedQueries();
  if (error) {
    RedisModule_Log(ctx, "warning", "Failed to initialize thread local data, error: %d", error);
    return REDISMODULE_ERR;
  }

  char ver[64];
  GetFormattedRedisVersion(ver, sizeof(ver));
  RedisModule_Log(ctx, "notice", "Redis version found by RedisSearch : %s", ver);
  if (IsEnterprise()) {
    GetFormattedRedisEnterpriseVersion(ver, sizeof(ver));
    RedisModule_Log(ctx, "notice", "Redis Enterprise version found by RedisSearch : %s", ver);
  }

  if (CheckSupportedVestion() != REDISMODULE_OK) {
    RedisModule_Log(ctx, "warning",
                    "Redis version is too old, please upgrade to redis %d.%d.%d and above.",
                    supportedVersion.majorVersion, supportedVersion.minorVersion,
                    supportedVersion.patchVersion);

    // On memory sanity check do not failed the start
    // because our redis version there is old.
    if (!getenv("RS_GLOBAL_DTORS")) {
      return REDISMODULE_ERR;
    }
  }

  if (RediSearch_Init(ctx, REDISEARCH_INIT_MODULE) != REDISMODULE_OK) {
    return REDISMODULE_ERR;
  }

  if (isFlex) {
    bool disk_initialized = SearchDisk_Initialize(ctx);
    if (!disk_initialized) {
      RedisModule_Log(ctx, "error", "Search Disk is enabled but could not be initialized");
      return REDISMODULE_ERR;
    }
  }

  // register trie-dictionary type
  RM_TRY_F(DictRegister, ctx);

  // register the trie type (half-legacy, still used by `FT.SUG*` commands)
  RM_TRY_F(TrieType_Register, ctx);

  RM_TRY_F(IndexSpec_RegisterType, ctx);

  RM_TRY_F(RegisterLegacyTypes, ctx);

  RedisModule_SubscribeToServerEvent(ctx, RedisModuleEvent_Loading, RDB_LoadingEvent);
  RedisModule_SubscribeToServerEvent(ctx, RedisModuleEvent_LoadingProgress, LoadingProgressCallback);

// With coordinator we do not want to raise a move error for index commands so we do not specify
// any key.
#define INDEX_ONLY_CMD_ARGS 0, 0, 0
#define INDEX_DOC_CMD_ARGS 2, 2, 1

  // Create the `search` ACL command category
  if (RedisModule_AddACLCategory(ctx, SEARCH_ACL_CATEGORY) == REDISMODULE_ERR) {
      RedisModule_Log(ctx, "warning", "Could not add " SEARCH_ACL_CATEGORY " ACL category, errno: %d\n", errno);
      return REDISMODULE_ERR;
  }

  RM_TRY(RMCreateSearchCommand(ctx, RS_INDEX_LIST_CMD, IndexList, "readonly",
         0, 0, 0, "slow admin", false))

  RM_TRY(RMCreateSearchCommand(ctx, RS_ADD_CMD, RSAddDocumentCommand,
         "write deny-oom", INDEX_DOC_CMD_ARGS, "write", false))

#ifdef RS_CLUSTER_ENTERPRISE
  // on enterprise cluster we need to keep the _ft.safeadd/_ft.del command
  // to be able to replicate from an old RediSearch version.
  // If this is the light version then the _ft.safeadd/_ft.del does not exist
  // and we will get the normal ft.safeadd/ft.del command.
  RM_TRY(RMCreateSearchCommand(ctx, LEGACY_RS_SAFEADD_CMD, RSAddDocumentCommand,
         "write deny-oom", INDEX_DOC_CMD_ARGS, "write", true))
  RM_TRY(RMCreateSearchCommand(ctx, LEGACY_RS_DEL_CMD, DeleteCommand,
         "write", INDEX_DOC_CMD_ARGS, "write", true))
#endif

  RM_TRY(RMCreateSearchCommand(ctx, RS_SAFEADD_CMD, RSAddDocumentCommand,
        "write deny-oom", INDEX_DOC_CMD_ARGS, "write", false))

  RM_TRY(RMCreateSearchCommand(ctx, RS_DEL_CMD, DeleteCommand, "write",
         INDEX_DOC_CMD_ARGS, "write", false))

  RM_TRY(RMCreateSearchCommand(ctx, RS_SEARCH_CMD, RSSearchCommand, "readonly",
         INDEX_ONLY_CMD_ARGS, "", true))

  RM_TRY(RMCreateSearchCommand(ctx, RS_HYBRID_CMD, RSShardedHybridCommand, "readonly",
         INDEX_ONLY_CMD_ARGS, "", true))

  RM_TRY(RMCreateSearchCommand(ctx, RS_AGGREGATE_CMD, RSAggregateCommand,
         "readonly", INDEX_ONLY_CMD_ARGS, "read", true))

  RM_TRY(RMCreateSearchCommand(ctx, RS_GET_CMD, GetSingleDocumentCommand,
         "readonly", INDEX_DOC_CMD_ARGS, "read", false))

  // Do not force cross slot validation since coordinator will handle it.
  RM_TRY(RMCreateSearchCommand(ctx, RS_MGET_CMD, GetDocumentsCommand,
         "readonly", 0, 0, 0, "read", true))

  RM_TRY(RMCreateSearchCommand(ctx, RS_CREATE_CMD, CreateIndexCommand,
         "write deny-oom", INDEX_ONLY_CMD_ARGS, "", !IsEnterprise()))

  RM_TRY(RMCreateSearchCommand(ctx, RS_CREATE_IF_NX_CMD, CreateIndexIfNotExistsCommand,
         "write deny-oom", INDEX_ONLY_CMD_ARGS, "", !IsEnterprise()))

  RM_TRY(RMCreateSearchCommand(ctx, RS_RESTORE_IF_NX, NULL,
         "write", INDEX_ONLY_CMD_ARGS, "", true))
  RM_TRY_F(RegisterRestoreIfNxCommands, RedisModule_GetCommand(ctx, RS_RESTORE_IF_NX))

  // Special cases: Register drop commands which write to arbitrary keys
  RM_TRY(RMCreateArbitraryWriteSearchCommand(ctx, RS_DROP_CMD, DropIndexCommand,
         "write", INDEX_ONLY_CMD_ARGS, "write slow dangerous", !IsEnterprise()))

  RM_TRY(RMCreateArbitraryWriteSearchCommand(ctx, RS_DROP_INDEX_CMD, DropIndexCommand,
         "write", INDEX_ONLY_CMD_ARGS, "write slow dangerous", !IsEnterprise()))

  RM_TRY(RMCreateArbitraryWriteSearchCommand(ctx, RS_DROP_IF_X_CMD, DropIfExistsIndexCommand,
         "write", INDEX_ONLY_CMD_ARGS, "write slow dangerous", !IsEnterprise()))

  RM_TRY(RMCreateArbitraryWriteSearchCommand(ctx, RS_DROP_INDEX_IF_X_CMD, DropIfExistsIndexCommand,
         "write", INDEX_ONLY_CMD_ARGS, "write slow dangerous", !IsEnterprise()))


  RM_TRY(RMCreateSearchCommand(ctx, RS_INFO_CMD, IndexInfoCommand,
         "readonly", INDEX_ONLY_CMD_ARGS, "", true))

  RM_TRY(RMCreateSearchCommand(ctx, RS_TAGVALS_CMD, TagValsCommand,
         "readonly", INDEX_ONLY_CMD_ARGS, "read slow dangerous", true))

  RM_TRY(RMCreateSearchCommand(ctx, RS_PROFILE_CMD, RSProfileCommand,
         "readonly", INDEX_ONLY_CMD_ARGS, "read", true))

  RM_TRY(RMCreateSearchCommand(ctx, RS_EXPLAIN_CMD, QueryExplainCommand,
         "readonly", INDEX_ONLY_CMD_ARGS, "", false))

  RM_TRY(RMCreateSearchCommand(ctx, RS_EXPLAINCLI_CMD, QueryExplainCLICommand,
         "readonly", INDEX_ONLY_CMD_ARGS, "", false))

  RM_TRY(RMCreateSearchCommand(ctx, RS_SUGADD_CMD, RSSuggestAddCommand,
         "write deny-oom", 1, 1, 1, "write", false))

  RM_TRY(RMCreateSearchCommand(ctx, RS_SUGDEL_CMD, RSSuggestDelCommand, "write",
         1, 1, 1, "write", false))

  RM_TRY(RMCreateSearchCommand(ctx, RS_SUGLEN_CMD, RSSuggestLenCommand,
         "readonly", 1, 1, 1, "read", false))

  RM_TRY(RMCreateSearchCommand(ctx, RS_SUGGET_CMD, RSSuggestGetCommand,
         "readonly", 1, 1, 1, "read", false))

  // Do not force cross slot validation since coordinator will handle it.
  RM_TRY(RMCreateSearchCommand(ctx, RS_CURSOR_CMD, RSCursorCommand, "readonly",
         0, 0, 0, "read", true));

  // todo: what to do with this?
  RM_TRY(RMCreateSearchCommand(ctx, RS_SYNADD_CMD, SynAddCommand,
         "write deny-oom", INDEX_ONLY_CMD_ARGS, "", false))

  RM_TRY(RMCreateSearchCommand(ctx, RS_SYNUPDATE_CMD, SynUpdateCommand,
         "write deny-oom", INDEX_ONLY_CMD_ARGS, "", !IsEnterprise()))

  RM_TRY(RMCreateSearchCommand(ctx, RS_SYNDUMP_CMD, SynDumpCommand, "readonly",
         INDEX_ONLY_CMD_ARGS, "", false))

  RM_TRY(RMCreateSearchCommand(ctx, RS_ALTER_CMD, AlterIndexCommand,
         "write deny-oom", INDEX_ONLY_CMD_ARGS, "", !IsEnterprise()))

  RM_TRY(RMCreateSearchCommand(ctx, RS_ALTER_IF_NX_CMD, AlterIndexIfNXCommand,
         "write deny-oom", INDEX_ONLY_CMD_ARGS, "", !IsEnterprise()))

  // "Special" case - we do not allow debug commands from the user on RE, while
  // we also don't want them to be internal on OSS.
  RM_TRY(RMCreateSearchCommand(ctx, RS_DEBUG, NULL,
         IsEnterprise() ? "readonly " CMD_PROXY_FILTERED : "readonly",
         RS_DEBUG_FLAGS, "admin", false))
  RM_TRY_F(RegisterDebugCommands, RedisModule_GetCommand(ctx, RS_DEBUG))

  RM_TRY(RMCreateSearchCommand(ctx, RS_SPELL_CHECK, SpellCheckCommand,
         "readonly", INDEX_ONLY_CMD_ARGS, "", true))

  RM_TRY(RMCreateSearchCommand(ctx, RS_DICT_ADD, DictAddCommand,
         "write deny-oom", 0, 0, 0, "", !IsEnterprise()))

  RM_TRY(RMCreateSearchCommand(ctx, RS_DICT_DEL, DictDelCommand, "write", 0, 0,
         0, "", !IsEnterprise()))

  RM_TRY(RMCreateSearchCommand(ctx, RS_DICT_DUMP, DictDumpCommand, "readonly",
         0, 0, 0, "", false))

  // "Special" case - similar to `_FT.DEBUG` (see above).
  RM_TRY(RMCreateSearchCommand(ctx, RS_CONFIG, ConfigCommand,
         IsEnterprise() ? "readonly " CMD_PROXY_FILTERED : "readonly",
         0, 0, 0, "admin", false))

  // Alias is a special case, we can not use the INDEX_ONLY_CMD_ARGS/INDEX_DOC_CMD_ARGS macros
  // Cluster is managed outside of module lets trust it and not raise cross slot error.
  RM_TRY(RMCreateSearchCommand(ctx, RS_ALIASADD, AliasAddCommand,
         "write deny-oom", 0, 0, 0, "", !IsEnterprise()))
  RM_TRY(RMCreateSearchCommand(ctx, RS_ALIASADD_IF_NX, AliasAddCommandIfNX,
         "write deny-oom", 0, 0, 0, "", !IsEnterprise()))
  RM_TRY(RMCreateSearchCommand(ctx, RS_ALIASUPDATE, AliasUpdateCommand,
         "write deny-oom", 0, 0, 0, "", !IsEnterprise()))

  RM_TRY(RMCreateSearchCommand(ctx, RS_ALIASDEL, AliasDelCommand, "write", 0, 0,
         0, "", !IsEnterprise()))
  RM_TRY(RMCreateSearchCommand(ctx, RS_ALIASDEL_IF_EX, AliasDelIfExCommand,
         "write", 0, 0, 0, "", !IsEnterprise()))
  return REDISMODULE_OK;
}

extern dict *legacySpecDict, *legacySpecRules;

void RediSearch_CleanupModule(void) {
  static int invoked = 0;
  if (invoked || !RS_Initialized) {
    return;
  }
  invoked = 1;

  // First free all indexes
  Indexes_Free(specDict_g);
  dictRelease(specDict_g);
  specDict_g = NULL;

  // Let the workers finish BEFORE we call CursorList_Destroy, since it frees a global
  // data structure that is accessed upon releasing the spec (and running thread might hold
  // a reference to the spec bat this time).
  workersThreadPool_Drain(RSDummyContext, 0);
  workersThreadPool_Destroy();

  // At this point, the thread local storage is no longer needed, since all threads
  // finished their work.
  MainThread_DestroyBlockedQueries();

  if (legacySpecDict) {
    dictRelease(legacySpecDict);
    legacySpecDict = NULL;
  }
  LegacySchemaRulesArgs_Free(RSDummyContext);

  // free thread pools
  GC_ThreadPoolDestroy();
  CleanPool_ThreadPoolDestroy();
  ReindexPool_ThreadPoolDestroy();
  ConcurrentSearch_ThreadPoolDestroy();
  MR_FreeCluster();

  // free global structures
  Extensions_Free();
  StopWordList_FreeGlobals();
  FunctionRegistry_Free();
  mempool_free_global();
  IndexAlias_DestroyGlobal(&AliasTable_g);
  freeGlobalAddStrings();
  SchemaPrefixes_Free(SchemaPrefixes_g);
  SharedExclusiveLock_Destroy();
  // GeometryApi_Free();

  Dictionary_Free();
  RediSearch_LockDestory();

  IndexError_GlobalCleanup();
}

// A reducer that just merges N sets of strings by chaining them into one big array with no
// duplicates

int uniqueStringsReducer(struct MRCtx *mc, int count, MRReply **replies) {
  RedisModuleCtx *ctx = MRCtx_GetRedisCtx(mc);
  RedisModule_Reply _reply = RedisModule_NewReply(ctx), *reply = &_reply;

  MRReply *err = NULL;

  TrieMap *dict = NewTrieMap();
  int nArrs = 0;
  // Add all the set elements into the dedup dict
  for (int i = 0; i < count; i++) {
    if (replies[i] && (MRReply_Type(replies[i]) == MR_REPLY_ARRAY
    || MRReply_Type(replies[i]) == MR_REPLY_SET)) {
      nArrs++;
      for (size_t j = 0; j < MRReply_Length(replies[i]); j++) {
        size_t sl = 0;
        const char *s = MRReply_String(MRReply_ArrayElement(replies[i], j), &sl);
        if (s && sl) {
          TrieMap_Add(dict, s, sl, NULL, NULL);
        }
      }
    } else if (MRReply_Type(replies[i]) == MR_REPLY_ERROR && err == NULL) {
      err = replies[i];
    }
  }

  // if there are no values - either reply with an empty set or an error
  if (TrieMap_NUniqueKeys(dict) == 0) {

    if (nArrs > 0) {
      // the sets were empty - return an empty set
      RedisModule_Reply_Set(reply);
      RedisModule_Reply_SetEnd(reply);
    } else {
      RedisModule_ReplyWithError(ctx, err ? (const char *)err : "Could not perform query");
    }
    goto cleanup;
  }

  // Iterate the dict and reply with all values
  RedisModule_Reply_Set(reply);
    char *s;
    tm_len_t sl;
    void *p;
    TrieMapIterator *it = TrieMap_Iterate(dict);
    while (TrieMapIterator_Next(it, &s, &sl, &p)) {
      RedisModule_Reply_StringBuffer(reply, s, sl);
    }
    TrieMapIterator_Free(it);
  RedisModule_Reply_SetEnd(reply);

cleanup:
  TrieMap_Free(dict, NULL);
  RedisModule_EndReply(reply);

  return REDISMODULE_OK;
}

// A reducer that just merges N arrays of the same length, selecting the first non NULL reply from
// each

int mergeArraysReducer(struct MRCtx *mc, int count, MRReply **replies) {
  RedisModuleCtx *ctx = MRCtx_GetRedisCtx(mc);
  RedisModule_Reply _reply = RedisModule_NewReply(ctx), *reply = &_reply;

  for (size_t i = 0; i < count; ++i) {
    if (MRReply_Type(replies[i]) == MR_REPLY_ERROR) {
      // we got an error reply, something goes wrong so we return the error to the user.
      int rc = MR_ReplyWithMRReply(reply, replies[i]);
      RedisModule_EndReply(reply);
      return rc;
    }
  }

  int j = 0;
  int stillValid;
  do {
    // the number of still valid arrays in the response
    stillValid = 0;

    for (int i = 0; i < count; i++) {
      // if this is not an array - ignore it
      if (MRReply_Type(replies[i]) != MR_REPLY_ARRAY) continue;
      // if we've overshot the array length - ignore this one
      if (MRReply_Length(replies[i]) <= j) continue;
      // increase the number of valid replies
      stillValid++;

      // get the j element of array i
      MRReply *ele = MRReply_ArrayElement(replies[i], j);
      // if it's a valid response OR this is the last array we are scanning -
      // add this element to the merged array
      if (MRReply_Type(ele) != MR_REPLY_NIL || i + 1 == count) {
        // if this is the first reply - we need to crack open a new array reply
        if (j == 0) {
          RedisModule_Reply_Array(reply);
        }

        MR_ReplyWithMRReply(reply, ele);
        j++;
        break;
      }
    }
  } while (stillValid > 0);

  // j 0 means we could not process a single reply element from any reply
  if (j == 0) {
    int rc = RedisModule_Reply_Error(reply, "Could not process replies");
    RedisModule_EndReply(reply);
    return rc;
  }
  RedisModule_Reply_ArrayEnd(reply);

  RedisModule_EndReply(reply);
  return REDISMODULE_OK;
}

// a reducer that expects "OK" reply for all replies, and stops at the first error and returns it
int allOKReducer(struct MRCtx *mc, int count, MRReply **replies) {
  RedisModuleCtx *ctx = MRCtx_GetRedisCtx(mc);
  RedisModule_Reply _reply = RedisModule_NewReply(ctx), *reply = &_reply;

  if (count == 0) {
    RedisModule_Reply_Error(reply, "Could not distribute command");
    goto end;
  }

  bool isIntegerReply = false, isDoubleReply = false;
  long long integerReply = 0;
  double doubleReply = 0;
  for (int i = 0; i < count; i++) {
    if (MRReply_Type(replies[i]) == MR_REPLY_ERROR) {
      MR_ReplyWithMRReply(reply, replies[i]);
      goto end;
    }
    if (MRReply_Type(replies[i]) == MR_REPLY_INTEGER) {
      long long n = MRReply_Integer(replies[i]);
      if (!isIntegerReply) {
        integerReply = n;
        isIntegerReply = true;
      } else if (n != integerReply) {
        RedisModule_Reply_SimpleString(reply, "not all results are the same");
        goto end;
      }
    } else if (MRReply_Type(replies[i]) == MR_REPLY_DOUBLE) {
      double n = MRReply_Double(replies[i]);
      if (!isDoubleReply) {
        doubleReply = n;
        isDoubleReply = true;
      } else if (n != doubleReply) {
        RedisModule_Reply_SimpleString(reply, "not all results are the same");
        goto end;
      }
    }
  }

  if (isIntegerReply) {
    RedisModule_Reply_LongLong(reply, integerReply);
  } else if (isDoubleReply) {
    RedisModule_Reply_Double(reply, doubleReply);
  } else {
    RedisModule_Reply_SimpleString(reply, "OK");
  }

end:
  RedisModule_EndReply(reply);
  return REDISMODULE_OK;
}

typedef struct {
  char *id;
  size_t idLen;
  double score;
  MRReply *explainScores;
  MRReply *fields;
  MRReply *payload;
  const char *sortKey;
  size_t sortKeyLen;
  double sortKeyNum;
} searchResult;

struct searchReducerCtx; // Predecleration
typedef void (*processReplyCB)(MRReply *arr, struct searchReducerCtx *rCtx, RedisModuleCtx *ctx);
typedef void (*postProcessReplyCB)( struct searchReducerCtx *rCtx);

typedef struct {
  int step;  // offset for next reply
  int score;
  int firstField;
  int payload;
  int sortKey;
} searchReplyOffsets;

typedef struct{
  MRReply *fieldNames;
  MRReply *lastError;
  searchResult *cachedResult;
  searchRequestCtx *searchCtx;
  heap_t *pq;
  size_t totalReplies;
  bool errorOccurred;
  searchReplyOffsets offsets;

  processReplyCB processReply;
  postProcessReplyCB postProcess;
  specialCaseCtx* reduceSpecialCaseCtxKnn;
  specialCaseCtx* reduceSpecialCaseCtxSortby;

  MRReply *warning;
} searchReducerCtx;

typedef struct {
  searchResult* result;
  double score;
} scoredSearchResultWrapper;

specialCaseCtx* SpecialCaseCtx_New() {
  specialCaseCtx* ctx = rm_calloc(1, sizeof(specialCaseCtx));
  return ctx;
}

void SpecialCaseCtx_Free(specialCaseCtx* ctx) {
  if (!ctx) return;
  if(ctx->specialCaseType == SPECIAL_CASE_KNN) {
    QueryNode_Free(ctx->knn.queryNode);
  } else if(ctx->specialCaseType == SPECIAL_CASE_SORTBY) {
    rm_free((void*)ctx->sortby.sortKey);
  }
  rm_free(ctx);
}

static searchRequestCtx* searchRequestCtx_New(void) {
  return rm_calloc(1, sizeof(searchRequestCtx));
}

static void searchRequestCtx_Free(searchRequestCtx *r) {
  if(r->queryString) {
    rm_free(r->queryString);
  }
  if(r->specialCases) {
    size_t specialCasesLen = array_len(r->specialCases);
    for(size_t i = 0; i< specialCasesLen; i ++) {
      specialCaseCtx* ctx = r->specialCases[i];
      SpecialCaseCtx_Free(ctx);
    }
    array_free(r->specialCases);
  }
  if(r->requiredFields) {
    array_free(r->requiredFields);
  }
  rm_free(r);
}

static int searchResultReducer(struct MRCtx *mc, int count, MRReply **replies);

int rscParseProfile(searchRequestCtx *req, RedisModuleString **argv) {
  req->profileArgs = 0;
  if (RMUtil_ArgIndex("FT.PROFILE", argv, 1) != -1) {
    req->profileArgs += 2;
    rs_wall_clock_init(&req->profileClock);
    if (RMUtil_ArgIndex("LIMITED", argv + 3, 1) != -1) {
      req->profileLimited = 1;
      req->profileArgs++;
    }
    if (RMUtil_ArgIndex("QUERY", argv + 3, 2) == -1) {
      return REDISMODULE_ERR;
    }
  }
  return REDISMODULE_OK;
}

void setKNNSpecialCase(searchRequestCtx *req, specialCaseCtx *knn_ctx) {
  if(!req->specialCases) {
    req->specialCases = array_new(specialCaseCtx*, 1);
  }
  array_append(req->specialCases, knn_ctx);
  // Default: No SORTBY is given, or SORTBY is given by other field
  // When first sorting by different field, the topk vectors should be passed to the coordinator heap
  knn_ctx->knn.shouldSort = true;
  // We need to get K results from the shards
  // For example the command request SORTBY text_field LIMIT 2 3
  // In this case the top 5 results relevant for this sort might be the in the last 5 results of the TOPK
  long long requestedResultsCount = req->requestedResultsCount;
  req->requestedResultsCount = MAX(knn_ctx->knn.k, requestedResultsCount);
  if(array_len(req->specialCases) > 1) {
    specialCaseCtx* optionalSortCtx = req->specialCases[0];
    if(optionalSortCtx->specialCaseType == SPECIAL_CASE_SORTBY) {
      if(strcmp(optionalSortCtx->sortby.sortKey, knn_ctx->knn.fieldName) == 0){
        // If SORTBY is done by the vector score field, the coordinator will do it and no special operation is needed.
        knn_ctx->knn.shouldSort = false;
        // The requested results should be at most K
        req->requestedResultsCount = MIN(knn_ctx->knn.k, requestedResultsCount);
      }
    }
  }
}


// Prepare a TOPK special case, return a context with the required KNN fields if query is
// valid and contains KNN section, NULL otherwise (and set proper error in *status* if error
// was found).
specialCaseCtx *prepareOptionalTopKCase(const char *query_string, RedisModuleString **argv, int argc, uint dialectVersion,
                                        QueryError *status) {

  // First, parse the query params if exists, to set the params in the query parser ctx.
  dict *params = NULL;
  QueryNode* queryNode = NULL;
  int paramsOffset = RMUtil_ArgExists("PARAMS", argv, argc, 1);
  if (paramsOffset > 0) {
    ArgsCursor ac;
    ArgsCursor_InitRString(&ac, argv+paramsOffset+1, argc-(paramsOffset+1));
    if (parseParams(&params, &ac, status) != REDISMODULE_OK) {
        return NULL;
    }
  }
  RedisSearchCtx sctx = {0};
  RSSearchOptions opts = {0};
  opts.params = params;
  QueryParseCtx qpCtx = {
      .raw = query_string,
      .len = strlen(query_string),
      .sctx = &sctx,
      .opts = &opts,
      .status = status,
#ifdef PARSER_DEBUG
      .trace_log = NULL
#endif
  };

  // KNN queries are parsed only on dialect versions >=2
  queryNode = RSQuery_ParseRaw_v2(&qpCtx);
  if (QueryError_HasError(status) || queryNode == NULL) {
    // Query parsing failed.
    goto cleanup;
  }
  if (QueryNode_NumParams(queryNode) > 0 && paramsOffset == 0) {
    // Query expects params, but no params were given.
    goto cleanup;
  }
  if (QueryNode_NumParams(queryNode) > 0) {
      int ret = QueryNode_EvalParamsCommon(params, queryNode, dialectVersion, status);
      if (ret != REDISMODULE_OK || QueryError_HasError(status)) {
        // Params evaluation failed.
        goto cleanup;
      }
      Param_DictFree(params);
      params = NULL;
  }

  if (queryNode->type == QN_VECTOR) {
    QueryVectorNode queryVectorNode = queryNode->vn;
    size_t k = queryVectorNode.vq->knn.k;
    if (k > MAX_KNN_K) {
      QueryError_SetWithoutUserDataFmt(status, QUERY_ERROR_CODE_LIMIT, VECSIM_KNN_K_TOO_LARGE_ERR_MSG ", max supported K value is %zu", MAX_KNN_K);
      goto cleanup;
    }
    specialCaseCtx *ctx = SpecialCaseCtx_New();
    ctx->knn.k = k;
    ctx->knn.fieldName = queryNode->opts.distField ? queryNode->opts.distField : queryVectorNode.vq->scoreField;
    ctx->knn.pq = NULL;
    ctx->knn.queryNode = queryNode;  // take ownership
    ctx->specialCaseType = SPECIAL_CASE_KNN;
    return ctx;
  }

cleanup:
  if (params) {
    Param_DictFree(params);
  }
  if (queryNode) {
    QueryNode_Free(queryNode);
  }
  return NULL;
}

// Prepare a sortby special case.
void prepareSortbyCase(searchRequestCtx *req, RedisModuleString **argv, int argc, int sortByIndex) {
  const char* sortkey = RedisModule_StringPtrLen(argv[sortByIndex + 1], NULL);
  specialCaseCtx *ctx = SpecialCaseCtx_New();
  ctx->specialCaseType = SPECIAL_CASE_SORTBY;
  ctx->sortby.sortKey = rm_strdup(sortkey);
  ctx->sortby.asc = true;
  req->sortAscending = true;
  if (req->withSortby && sortByIndex + 2 < argc) {
    if (RMUtil_StringEqualsCaseC(argv[sortByIndex + 2], "DESC")) {
      ctx->sortby.asc = false;
      req->sortAscending = false;
    }
  }
  if(!req->specialCases) {
      req->specialCases = array_new(specialCaseCtx*, 1);
    }
  array_append(req->specialCases, ctx);
}

searchRequestCtx *rscParseRequest(RedisModuleString **argv, int argc, QueryError* status) {

  searchRequestCtx *req = searchRequestCtx_New();

  rs_wall_clock_init(&req->initClock);

  if (rscParseProfile(req, argv) != REDISMODULE_OK) {
    searchRequestCtx_Free(req);
    return NULL;
  }

  int argvOffset = 2 + req->profileArgs;
  req->queryString = rm_strdup(RedisModule_StringPtrLen(argv[argvOffset++], NULL));
  req->limit = 10;
  req->offset = 0;
  // marks the user set WITHSCORES. internally it's always set
  req->withScores = RMUtil_ArgExists("WITHSCORES", argv, argc, argvOffset) != 0;
  req->withExplainScores = RMUtil_ArgExists("EXPLAINSCORE", argv, argc, argvOffset) != 0;
  req->specialCases = NULL;
  req->requiredFields = NULL;

  req->withSortingKeys = RMUtil_ArgExists("WITHSORTKEYS", argv, argc, argvOffset) != 0;

  // Detect "NOCONTENT"
  req->noContent = RMUtil_ArgExists("NOCONTENT", argv, argc, argvOffset) != 0;

  // if RETURN exists - make sure we don't have RETURN 0
  if (!req->noContent && RMUtil_ArgExists("RETURN", argv, argc, argvOffset)) {
    long long numReturns = -1;
    RMUtil_ParseArgsAfter("RETURN", argv, argc, "l", &numReturns);
    // RETURN 0 equals NOCONTENT
    if (numReturns <= 0) {
      req->noContent = 1;
    }
  }

  req->withPayload = RMUtil_ArgExists("WITHPAYLOADS", argv, argc, argvOffset) != 0;

  // Parse LIMIT argument
  RMUtil_ParseArgsAfter("LIMIT", argv + argvOffset, argc - argvOffset, "ll", &req->offset, &req->limit);
  if (req->limit < 0 || req->offset < 0) {
    searchRequestCtx_Free(req);
    return NULL;
  }
  req->requestedResultsCount = req->limit + req->offset;

  // Handle special cases
  // Parse SORTBY ... ASC.
  // Parse it ALWAYS first so the sortkey will be send first
  int sortByIndex = RMUtil_ArgIndex("SORTBY", argv, argc);
  if (sortByIndex > 2) {
    req->withSortby = true;
    // Check for command error where no sortkey is given.
    if(sortByIndex + 1 >= argc) {
      searchRequestCtx_Free(req);
      return NULL;
    }
    prepareSortbyCase(req, argv, argc, sortByIndex);
  } else {
    req->withSortby = false;
  }

  unsigned int dialect = RSGlobalConfig.requestConfigParams.dialectVersion;
  int argIndex = RMUtil_ArgExists("DIALECT", argv, argc, argvOffset);
  if(argIndex > 0) {
      argIndex++;
      ArgsCursor ac;
      ArgsCursor_InitRString(&ac, argv+argIndex, argc-argIndex);
      if (parseDialect(&dialect, &ac, status) != REDISMODULE_OK) {
        searchRequestCtx_Free(req);
        return NULL;
      }
  }

  if(dialect >= 2) {
    // Note: currently there is only one single case. For extending those cases we should use a trie here.
    if(strcasestr(req->queryString, "KNN")) {
      specialCaseCtx *knnCtx = prepareOptionalTopKCase(req->queryString, argv, argc, dialect, status);
      if (QueryError_HasError(status)) {
        searchRequestCtx_Free(req);
        return NULL;
      }
      if (knnCtx != NULL) {
        setKNNSpecialCase(req, knnCtx);
      }
    }
  }

  req->format = QEXEC_FORMAT_DEFAULT;
  argIndex = RMUtil_ArgExists("FORMAT", argv, argc, argvOffset);
  if(argIndex > 0) {
    argIndex++;
    ArgsCursor ac;
    ArgsCursor_InitRString(&ac, argv+argIndex, argc-argIndex);
    if (parseValueFormat(&req->format, &ac, status) != REDISMODULE_OK) {
      searchRequestCtx_Free(req);
      return NULL;
    }
  }

  // Get timeout parameter, if set in the command
  argIndex = RMUtil_ArgIndex("TIMEOUT", argv, argc);
  if (argIndex > -1) {
    argIndex++;
    ArgsCursor ac;
    ArgsCursor_InitRString(&ac, argv+argIndex, argc-argIndex);
    if (parseTimeout(&req->timeout, &ac, status)) {
      searchRequestCtx_Free(req);
      return NULL;
    }
  } else {
    req->timeout = RSGlobalConfig.requestConfigParams.queryTimeoutMS;
  }

  return req;
}

static int cmpStrings(const char *s1, size_t l1, const char *s2, size_t l2) {
  int cmp = memcmp(s1, s2, MIN(l1, l2));
  if (l1 == l2) {
    // if the strings are the same length, just return the result of strcmp
    return cmp;
  }

  // if the strings are identical but the lengths aren't, return the longer string
  if (cmp == 0) {
    return l1 > l2 ? 1 : -1;
  } else {  // the strings are lexically different, just return that
    return cmp;
  }
}

static int cmp_results(const void *p1, const void *p2, const void *udata) {

  const searchResult *r1 = p1, *r2 = p2;
  const searchRequestCtx *req = udata;
  // Compary by sorting keys
  if (req->withSortby) {
    int cmp = 0;
    if ((r1->sortKey || r2->sortKey)) {
      // Sort by numeric sorting keys
      if (r1->sortKeyNum != HUGE_VAL && r2->sortKeyNum != HUGE_VAL) {
        double diff = r2->sortKeyNum - r1->sortKeyNum;
        cmp = diff < 0 ? -1 : (diff > 0 ? 1 : 0);
      } else if (r1->sortKey && r2->sortKey) {

        // Sort by string sort keys
        cmp = cmpStrings(r2->sortKey, r2->sortKeyLen, r1->sortKey, r1->sortKeyLen);
      } else {
        // If at least one of these has no sort key, it gets high value regardless of asc/desc
        return r2->sortKey ? 1 : -1;
      }
    }
    // in case of a tie or missing both sorting keys - compare ids
    if (!cmp) {
      cmp = cmpStrings(r2->id, r2->idLen, r1->id, r1->idLen);
    }
    return (req->sortAscending ? -cmp : cmp);
  }

  double s1 = r1->score, s2 = r2->score;
  if (s1 < s2) {
    return 1;
  } else if (s1 > s2) {
    return -1;
  } else {
    // This was reversed to be more compatible with OSS version where tie breaker was changed
    // to return the lower doc ID to reduce sorting heap work. Doc name might not be ascending
    // or descending but this still may reduce heap work.
    // Our tests are usually ascending so this will create similarity between RS and RSC.
    int rv = -cmpStrings(r2->id, r2->idLen, r1->id, r1->idLen);
    return rv;
  }
}

searchResult *newResult_resp2(searchResult *cached, MRReply *arr, int j, searchReplyOffsets* offsets, int explainScores) {
  int scoreOffset = offsets->score;
  int fieldsOffset = offsets->firstField;
  int payloadOffset = offsets->payload;
  int sortKeyOffset = offsets->sortKey;
  searchResult *res = cached ? cached : rm_malloc(sizeof *res);
  res->sortKey = NULL;
  res->sortKeyNum = HUGE_VAL;
  if (MRReply_Type(MRReply_ArrayElement(arr, j)) != MR_REPLY_STRING) {
    res->id = NULL;
    return res;
  }
  res->id = (char*)MRReply_String(MRReply_ArrayElement(arr, j), &res->idLen);
  if (!res->id) {
    return res;
  }
  // parse score
  if (explainScores) {
    MRReply *scoreReply = MRReply_ArrayElement(arr, j + scoreOffset);
    if (MRReply_Type(scoreReply) != MR_REPLY_ARRAY) {
      res->id = NULL;
      return res;
    }
    if (MRReply_Length(scoreReply) != 2) {
      res->id = NULL;
      return res;
    }
    if (!MRReply_ToDouble(MRReply_ArrayElement(scoreReply, 0), &res->score)) {
      res->id = NULL;
      return res;
    }
    res->explainScores = MRReply_ArrayElement(scoreReply, 1);
    // Parse scores only if they were are part of the shard's response.
  } else if (scoreOffset > 0 &&
             !MRReply_ToDouble(MRReply_ArrayElement(arr, j + scoreOffset), &res->score)) {
      res->id = NULL;
      return res;
  }
  // get fields
  res->fields = fieldsOffset > 0 ? MRReply_ArrayElement(arr, j + fieldsOffset) : NULL;
  // get payloads
  res->payload = payloadOffset > 0 ? MRReply_ArrayElement(arr, j + payloadOffset) : NULL;
  if (sortKeyOffset > 0) {
    res->sortKey = MRReply_String(MRReply_ArrayElement(arr, j + sortKeyOffset), &res->sortKeyLen);
  }
  if (res->sortKey) {
    if (res->sortKey[0] == '#') {
      char *endptr;
      res->sortKeyNum = fast_float_strtod(res->sortKey + 1, &endptr);
      RS_ASSERT(endptr == res->sortKey + res->sortKeyLen);
    }
  }
  return res;
}

searchResult *newResult_resp3(searchResult *cached, MRReply *results, int j, searchReplyOffsets* offsets, bool explainScores, specialCaseCtx *reduceSpecialCaseCtxSortBy) {
  searchResult *res = cached ? cached : rm_malloc(sizeof *res);
  res->sortKey = NULL;
  res->sortKeyNum = HUGE_VAL;

  MRReply *result_j = MRReply_ArrayElement(results, j);
  if (MRReply_Type(result_j) != MR_REPLY_MAP) {
    res->id = NULL;
    return res;
  }

  MRReply *result_id = MRReply_MapElement(result_j, "id");
  if (!result_id || MRReply_Type(result_id) != MR_REPLY_STRING) {
    // We crash in development env, and return NULL (such that an error is raised)
    // in production.
    RS_LOG_ASSERT_FMT(false, "Expected id %d to exist, and be a string", j);
    res->id = NULL;
    return res;
  }
  res->id = (char*)MRReply_String(result_id, &res->idLen);
  if (!res->id) {
    return res;
  }

  // parse score
  MRReply *score = MRReply_MapElement(result_j, "score");
  if (explainScores) {
    if (MRReply_Type(score) != MR_REPLY_ARRAY) {
      res->id = NULL;
      return res;
    }
    if (!MRReply_ToDouble(MRReply_ArrayElement(score, 0), &res->score)) {
      res->id = NULL;
      return res;
    }
    res->explainScores = MRReply_ArrayElement(score, 1);

  } else if (offsets->score > 0 && !MRReply_ToDouble(score, &res->score)) {
      res->id = NULL;
      return res;
  }

  // get fields
  res->fields = MRReply_MapElement(result_j, "extra_attributes");

  // get payloads
  res->payload = MRReply_MapElement(result_j, "payload");

  if (offsets->sortKey > 0) {
    MRReply *sortkey = NULL;
    if (reduceSpecialCaseCtxSortBy) {
      MRReply *require_fields = MRReply_MapElement(result_j, "required_fields");
      if (require_fields) {
        sortkey = MRReply_MapElement(require_fields, reduceSpecialCaseCtxSortBy->sortby.sortKey);
      }
    }
    if (!sortkey) {
      // If sortkey is the only special case, it will not be in the required_fields map
      sortkey = MRReply_MapElement(result_j, "sortkey");
    }
    if (!sortkey) {
      // Fail if sortkey is required but not found
      res->id = NULL;
      return res;
    }
    if (sortkey) {
      res->sortKey = MRReply_String(sortkey, &res->sortKeyLen);
      if (res->sortKey) {
        if (res->sortKey[0] == '#') {
          char *endptr;
          res->sortKeyNum = fast_float_strtod(res->sortKey + 1, &endptr);
          RS_ASSERT(endptr == res->sortKey + res->sortKeyLen);
        }
      }
    }
  }

  return res;
}

static void getReplyOffsets(const searchRequestCtx *ctx, searchReplyOffsets *offsets) {

  /**
   * Reply format
   *
   * ID
   * SCORE         ---| optional - only if WITHSCORES was given, or SORTBY section was not given.
   * Payload
   * Sort field    ---|
   * ...              | special cases - SORTBY, TOPK. Sort key is always first for backwards compatibility.
   * ...           ---|
   * First field
   *
   *
   */

  if (ctx->withScores || !ctx->withSortby) {
    offsets->step = 3;  // 1 for key, 1 for score, 1 for fields
    offsets->score = 1;
    offsets->firstField = 2;
  } else {
    offsets->score = -1;
    offsets->step = 2;  // 1 for key, 1 for fields
    offsets->firstField = 1;
  }
  offsets->payload = -1;
  offsets->sortKey = -1;

  if (ctx->withPayload) {  // save an extra step for payloads
    offsets->step++;
    offsets->payload = offsets->firstField;
    offsets->firstField++;
  }

  // Update the offsets for the special case after determining score, payload, field.
  size_t specialCaseStartOffset = offsets->firstField;
  size_t specialCasesMaxOffset = 0;
  if (ctx->specialCases) {
    size_t nSpecialCases = array_len(ctx->specialCases);
    for(size_t i = 0; i < nSpecialCases; i++) {
      switch (ctx->specialCases[i]->specialCaseType)
      {
      case SPECIAL_CASE_KNN: {
        ctx->specialCases[i]->knn.offset += specialCaseStartOffset;
        specialCasesMaxOffset = MAX(specialCasesMaxOffset, ctx->specialCases[i]->knn.offset);
        break;
      }
      case SPECIAL_CASE_SORTBY: {
        ctx->specialCases[i]->sortby.offset += specialCaseStartOffset;
        offsets->sortKey = ctx->specialCases[i]->sortby.offset;
        specialCasesMaxOffset = MAX(specialCasesMaxOffset, ctx->specialCases[i]->sortby.offset);
        break;
      }
      case SPECIAL_CASE_NONE:
      default:
        break;
      }
    }
  }

  if(specialCasesMaxOffset > 0) {
    offsets->firstField=specialCasesMaxOffset+1;
    offsets->step=offsets->firstField+1;
  }
  else if(ctx->withSortingKeys) {
    offsets->step++;
    offsets->sortKey = offsets->firstField++;
  }

  // nocontent - one less field, and the offset is -1 to avoid parsing it
  if (ctx->noContent) {
    offsets->step--;
    offsets->firstField = -1;
  }
}


/************************** Result processing callbacks **********************/

static int cmp_scored_results(const void *p1, const void *p2, const void *udata) {
  const scoredSearchResultWrapper* s1= p1;
  const scoredSearchResultWrapper* s2 = p2;
  double score1 = s1->score;
  double score2 = s2->score;
  if (score1 < score2) {
    return -1;
  } else if (score1 > score2) {
    return 1;
  }
  return cmpStrings(s1->result->id, s1->result->idLen, s2->result->id, s2->result->idLen);
}

static double parseNumeric(const char *str, const char *sortKey) {
    RS_ASSERT(str[0] == '#');
    char *eptr;
    double d = fast_float_strtod(str + 1, &eptr);
    RS_ASSERT(eptr != sortKey + 1 && *eptr == 0);
    return d;
}

#define GET_NUMERIC_SCORE(d, searchResult_var, score_exp) \
  do {                                                    \
    if (res->sortKeyNum != HUGE_VAL) {                    \
      d = searchResult_var->sortKeyNum;                   \
    } else {                                              \
      const char *score = (score_exp);                    \
      d = parseNumeric(score, res->sortKey);              \
    }                                                     \
  } while (0);

static void ProcessKNNSearchResult(searchResult *res, searchReducerCtx *rCtx, double score, knnContext *knnCtx) {
  // As long as we don't have k results, keep insert
    if (heap_count(knnCtx->pq) < knnCtx->k) {
      scoredSearchResultWrapper* resWrapper = rm_malloc(sizeof(scoredSearchResultWrapper));
      resWrapper->result = res;
      resWrapper->score = score;
      heap_offerx(knnCtx->pq, resWrapper);
    } else {
      // Check for upper bound
      scoredSearchResultWrapper tmpWrapper;
      tmpWrapper.result = res;
      tmpWrapper.score = score;
      scoredSearchResultWrapper *largest = heap_peek(knnCtx->pq);
      int c = cmp_scored_results(&tmpWrapper, largest, rCtx->searchCtx);
      if (c < 0) {
        scoredSearchResultWrapper* resWrapper = rm_malloc(sizeof(scoredSearchResultWrapper));
        resWrapper->result = res;
        resWrapper->score = score;
        // Current result is smaller then upper bound, replace them.
        largest = heap_poll(knnCtx->pq);
        heap_offerx(knnCtx->pq, resWrapper);
        rCtx->cachedResult = largest->result;
        rm_free(largest);
      } else {
        rCtx->cachedResult = res;
      }
    }
}

static void ProcessKNNSearchReply(MRReply *arr, searchReducerCtx *rCtx, RedisModuleCtx *ctx) {
  if (arr == NULL) {
    return;
  }
  if (MRReply_Type(arr) == MR_REPLY_ERROR) {
    return;
  }

  bool resp3 = MRReply_Type(arr) == MR_REPLY_MAP;
  if (!resp3 && (MRReply_Type(arr) != MR_REPLY_ARRAY || MRReply_Length(arr) == 0)) {
    // Empty reply??
    return;
  }

  searchRequestCtx *req = rCtx->searchCtx;
  specialCaseCtx* reduceSpecialCaseCtxKnn = rCtx->reduceSpecialCaseCtxKnn;
  specialCaseCtx* reduceSpecialCaseCtxSortBy = rCtx->reduceSpecialCaseCtxSortby;
  searchResult *res;
  if (resp3) {
    // Check for a warning
    MRReply *warning = MRReply_MapElement(arr, "warning");
    RS_LOG_ASSERT(warning && MRReply_Type(warning) == MR_REPLY_ARRAY, "invalid warning record");
    if (!rCtx->warning && MRReply_Length(warning) > 0) {
      rCtx->warning = warning;
    }

    MRReply *results = MRReply_MapElement(arr, "results");
    RS_LOG_ASSERT(results && MRReply_Type(results) == MR_REPLY_ARRAY, "invalid results record");
    size_t len = MRReply_Length(results);
    for (int j = 0; j < len; ++j) {
      res = newResult_resp3(rCtx->cachedResult, results, j, &rCtx->offsets, rCtx->searchCtx->withExplainScores, reduceSpecialCaseCtxSortBy);
      if (res && res->id) {
        rCtx->cachedResult = NULL;
      } else {
        RedisModule_Log(ctx, "warning", "missing required_field when parsing redisearch results");
        goto error;
      }
      MRReply *require_fields = MRReply_MapElement(MRReply_ArrayElement(results, j), "required_fields");
      if (!require_fields) {
        RedisModule_Log(ctx, "warning", "missing required_fields when parsing redisearch results");
        goto error;
      }
      MRReply *score_value = MRReply_MapElement(require_fields, reduceSpecialCaseCtxKnn->knn.fieldName);
      if (!score_value) {
        RedisModule_Log(ctx, "warning", "missing knn required_field when parsing redisearch results");
        goto error;
      }
      double d;
      GET_NUMERIC_SCORE(d, res, MRReply_String(score_value, NULL));
      ProcessKNNSearchResult(res, rCtx, d, &reduceSpecialCaseCtxKnn->knn);
    }
    processResultFormat(&req->format, arr);

  } else {
    size_t len = MRReply_Length(arr);

    int step = rCtx->offsets.step;
    int scoreOffset = reduceSpecialCaseCtxKnn->knn.offset;
    for (int j = 1; j < len; j += step) {
      if (j + step > len) {
        RedisModule_Log(
            ctx, "warning",
            "got a bad reply from redisearch, reply contains less parameters then expected");
        rCtx->errorOccurred = true;
        break;
      }
      res = newResult_resp2(rCtx->cachedResult, arr, j, &rCtx->offsets, rCtx->searchCtx->withExplainScores);
      if (res && res->id) {
        rCtx->cachedResult = NULL;
      } else {
        RedisModule_Log(ctx, "warning", "missing required_field when parsing redisearch results");
        goto error;
      }

      double d;
      GET_NUMERIC_SCORE(d, res, MRReply_String(MRReply_ArrayElement(arr, j + scoreOffset), NULL));
      ProcessKNNSearchResult(res, rCtx, d, &reduceSpecialCaseCtxKnn->knn);
    }
  }
  return;

error:
  rCtx->errorOccurred = true;
  // invalid result - usually means something is off with the response, and we should just
  // quit this response
  rCtx->cachedResult = res;
}

static void processSearchReplyResult(searchResult *res, searchReducerCtx *rCtx, RedisModuleCtx *ctx) {
  if (!res || !res->id) {
    RedisModule_Log(ctx, "warning", "got an unexpected argument when parsing redisearch results");
    rCtx->errorOccurred = true;
    // invalid result - usually means something is off with the response, and we should just
    // quit this response
    rCtx->cachedResult = res;
    return;
  }

  rCtx->cachedResult = NULL;

  // TODO: minmax_heap?
  if (heap_count(rCtx->pq) < heap_size(rCtx->pq)) {
    heap_offerx(rCtx->pq, res);
  } else {
    searchResult *smallest = heap_peek(rCtx->pq);
    int c = cmp_results(res, smallest, rCtx->searchCtx);
    if (c < 0) {
      smallest = heap_poll(rCtx->pq);
      heap_offerx(rCtx->pq, res);
      rCtx->cachedResult = smallest;
    } else {
      rCtx->cachedResult = res;
      if (rCtx->searchCtx->withSortby) {
        // If the result is lower than the last result in the heap,
        // AND there is a user-defined sort order - we can stop now
        return;
      }
    }
  }
}

static void processSearchReply(MRReply *arr, searchReducerCtx *rCtx, RedisModuleCtx *ctx) {
  if (arr == NULL) {
    return;
  }
  if (MRReply_Type(arr) == MR_REPLY_ERROR) {
    return;
  }

  bool resp3 = MRReply_Type(arr) == MR_REPLY_MAP;
  if (!resp3 && (MRReply_Type(arr) != MR_REPLY_ARRAY || MRReply_Length(arr) == 0)) {
    // Empty reply??
    return;
  }

  searchRequestCtx *req = rCtx->searchCtx;

  if (resp3) // RESP3
  {
    // Check for a warning
    MRReply *warning = MRReply_MapElement(arr, "warning");
    RS_LOG_ASSERT(warning && MRReply_Type(warning) == MR_REPLY_ARRAY, "invalid warning record");
    if (!rCtx->warning && MRReply_Length(warning) > 0) {
      rCtx->warning = warning;
    }

    MRReply *total_results = MRReply_MapElement(arr, "total_results");
    if (!total_results) {
      rCtx->errorOccurred = true;
      return;
    }
    rCtx->totalReplies += MRReply_Integer(total_results);
    MRReply *results = MRReply_MapElement(arr, "results");
    if (!results) {
      rCtx->errorOccurred = true;
      return;
    }
    size_t len = MRReply_Length(results);

    bool needScore = rCtx->offsets.score > 0;
    for (int i = 0; i < len; ++i) {
      searchResult *res = newResult_resp3(rCtx->cachedResult, results, i, &rCtx->offsets, rCtx->searchCtx->withExplainScores, rCtx->reduceSpecialCaseCtxSortby);
      processSearchReplyResult(res, rCtx, ctx);
    }
    processResultFormat(&rCtx->searchCtx->format, arr);
  }
  else // RESP2
  {
    size_t len = MRReply_Length(arr);

    // first element is the total count
    rCtx->totalReplies += MRReply_Integer(MRReply_ArrayElement(arr, 0));

    int step = rCtx->offsets.step;

    for (int j = 1; j < len; j += step) {
      if (j + step > len) {
        RedisModule_Log(ctx, "warning",
          "got a bad reply from redisearch, reply contains less parameters then expected");
        rCtx->errorOccurred = true;
        break;
      }
      searchResult *res = newResult_resp2(rCtx->cachedResult, arr, j, &rCtx->offsets , rCtx->searchCtx->withExplainScores);
      processSearchReplyResult(res, rCtx, ctx);
    }
  }
}

/************************ Result post processing callbacks ********************/


static void noOpPostProcess(searchReducerCtx *rCtx){
  return;
}

static void knnPostProcess(searchReducerCtx *rCtx) {
  specialCaseCtx* reducerSpecialCaseCtx = rCtx->reduceSpecialCaseCtxKnn;
  RS_ASSERT(reducerSpecialCaseCtx->specialCaseType == SPECIAL_CASE_KNN);
  if(reducerSpecialCaseCtx->knn.pq) {
    size_t numberOfResults = heap_count(reducerSpecialCaseCtx->knn.pq);
    for (size_t i = 0; i < numberOfResults; i++) {
      scoredSearchResultWrapper* wrappedResult = heap_poll(reducerSpecialCaseCtx->knn.pq);
      searchResult* res = wrappedResult->result;
      rm_free(wrappedResult);
      if(heap_count(rCtx->pq) < heap_size(rCtx->pq)) {
        heap_offerx(rCtx->pq, res);
      }
      else {
        searchResult *smallest = heap_peek(rCtx->pq);
        int c = cmp_results(res, smallest, rCtx->searchCtx);
        if (c < 0) {
          smallest = heap_poll(rCtx->pq);
          heap_offerx(rCtx->pq, res);
          rm_free(smallest);
        } else {
          rm_free(res);
        }
      }
    }
  }
  // We can always get at most K results
  rCtx->totalReplies = heap_count(rCtx->pq);

}

static void sendSearchResults(RedisModule_Reply *reply, searchReducerCtx *rCtx) {
  // Reverse the top N results

  rCtx->postProcess((struct searchReducerCtx *)rCtx);

  searchRequestCtx *req = rCtx->searchCtx;

  // Number of results to actually return
  size_t num = req->requestedResultsCount;

  size_t qlen = heap_count(rCtx->pq);
  size_t pos = qlen;

  // Load the results from the heap into a sorted array. Free the items in
  // the heap one-by-one so that we don't have to go through them again
  searchResult **results = rm_malloc(sizeof(*results) * qlen);
  while (pos) {
    results[--pos] = heap_poll(rCtx->pq);
  }
  heap_free(rCtx->pq);
  rCtx->pq = NULL;

  //-------------------------------------------------------------------------------------------
  RedisModule_Reply_Map(reply);
  if (reply->resp3) // RESP3
  {
    RedisModule_Reply_SimpleString(reply, "attributes");
    if (rCtx->fieldNames) {
      MR_ReplyWithMRReply(reply, rCtx->fieldNames);
    } else {
      RedisModule_Reply_EmptyArray(reply);
    }

    RedisModule_Reply_SimpleString(reply, "warning"); // >warning
    if (rCtx->warning) {
      MR_ReplyWithMRReply(reply, rCtx->warning);
    } else if (req->queryOOM) {
      RedisModule_Reply_SimpleString(reply, QUERY_WOOM_CLUSTER);
    } else {
      RedisModule_Reply_EmptyArray(reply);
    }

    RedisModule_ReplyKV_LongLong(reply, "total_results", rCtx->totalReplies);

    if (rCtx->searchCtx->format & QEXEC_FORMAT_EXPAND) {
      RedisModule_ReplyKV_SimpleString(reply, "format", "EXPAND"); // >format
    } else {
      RedisModule_ReplyKV_SimpleString(reply, "format", "STRING"); // >format
    }

    RedisModule_ReplyKV_Array(reply, "results"); // >results

    for (int i = 0; i < qlen && i < num; ++i) {
      RedisModule_Reply_Map(reply); // >> result
        searchResult *res = results[i];

        RedisModule_ReplyKV_StringBuffer(reply, "id", res->id, res->idLen);

        if (req->withScores) {
          RedisModule_Reply_SimpleString(reply, "score");

          if (req->withExplainScores) {
            RedisModule_Reply_Array(reply);
              RedisModule_Reply_Double(reply, res->score);
              MR_ReplyWithMRReply(reply, res->explainScores);
            RedisModule_Reply_ArrayEnd(reply);
          } else {
            RedisModule_Reply_Double(reply, res->score);
          }
        }

        if (req->withPayload) {
          RedisModule_Reply_SimpleString(reply, "payload");
          MR_ReplyWithMRReply(reply, res->payload);
        }

        if (req->withSortingKeys && req->withSortby) {
          RedisModule_Reply_SimpleString(reply, "sortkey");
          if (res->sortKey) {
            RedisModule_Reply_StringBuffer(reply, res->sortKey, res->sortKeyLen);
          } else {
            RedisModule_Reply_Null(reply);
          }
        }
        if (!req->noContent) {
          RedisModule_ReplyKV_MRReply(reply, "extra_attributes", res->fields); // >> extra_attributes
        }

        RedisModule_Reply_SimpleString(reply, "values");
        RedisModule_Reply_EmptyArray(reply);
      RedisModule_Reply_MapEnd(reply); // >>result
    }

    RedisModule_Reply_ArrayEnd(reply); // >results
  }
  //-------------------------------------------------------------------------------------------
  else // RESP2
  {
    RedisModule_Reply_LongLong(reply, rCtx->totalReplies);

    for (pos = rCtx->searchCtx->offset; pos < qlen && pos < num; pos++) {
      searchResult *res = results[pos];
      RedisModule_Reply_StringBuffer(reply, res->id, res->idLen);
      if (req->withScores) {
        if (req->withExplainScores) {
          RedisModule_Reply_Array(reply);
            RedisModule_Reply_Double(reply, res->score);
            MR_ReplyWithMRReply(reply, res->explainScores);
          RedisModule_Reply_ArrayEnd(reply);
        } else {
          RedisModule_Reply_Double(reply, res->score);
        }
      }
      if (req->withPayload) {
        MR_ReplyWithMRReply(reply, res->payload);
      }
      if (req->withSortingKeys && req->withSortby) {
        if (res->sortKey) {
          RedisModule_Reply_StringBuffer(reply, res->sortKey, res->sortKeyLen);
        } else {
          RedisModule_Reply_Null(reply);
        }
      }
      if (!req->noContent) {
        MR_ReplyWithMRReply(reply, res->fields);
      }
    }
  }
  RedisModule_Reply_MapEnd(reply);
  //-------------------------------------------------------------------------------------------

  // Free the sorted results
  for (pos = 0; pos < qlen; pos++) {
    rm_free(results[pos]);
  }
  rm_free(results);
}

/**
 * This function is used to print profiles received from the shards.
 * It is used by both SEARCH and AGGREGATE.
 */
static void PrintShardProfile_resp2(RedisModule_Reply *reply, int count, MRReply **replies, bool isSearch) {
  // On FT.SEARCH, `replies` is an array of replies from the shards.
  // On FT.AGGREGATE, `replies` is already the profile part only
  for (int i = 0; i < count; ++i) {
    MRReply *current = replies[i];
    // Check if reply is error
    if (MRReply_Type(current) == MR_REPLY_ERROR) {
      MR_ReplyWithMRReply(reply, current);
      continue;
    }
    if (isSearch) {
      // On FT.SEARCH, extract the profile information from the reply. (should be the second element)
      current = MRReply_ArrayElement(current, 1);
    }
    MRReply *shards_array_profile = MRReply_ArrayElement(current, 1);
    MRReply *shard_profile = MRReply_ArrayElement(shards_array_profile, 0);
    MR_ReplyWithMRReply(reply, shard_profile);
  }
}

static void PrintShardProfile_resp3(RedisModule_Reply *reply, int count, MRReply **replies, bool isSearch) {
  for (int i = 0; i < count; ++i) {
    MRReply *current = replies[i];
    // Check if reply is error
    if (MRReply_Type(current) == MR_REPLY_ERROR) {
      MR_ReplyWithMRReply(reply, current);
      continue;
    }
    if (isSearch) { // On aggregate commands, we get the profile info directly.
      current = MRReply_MapElement(current, PROFILE_STR);
    }
    MRReply *shards = MRReply_MapElement(current, PROFILE_SHARDS_STR);
    MRReply *shard = MRReply_ArrayElement(shards, 0);

    MR_ReplyWithMRReply(reply, shard);
  }
}

void PrintShardProfile(RedisModule_Reply *reply, void *ctx) {
  PrintShardProfile_ctx *pCtx = ctx;
  if (reply->resp3) {
    PrintShardProfile_resp3(reply, pCtx->count, pCtx->replies, pCtx->isSearch);
  } else {
    PrintShardProfile_resp2(reply, pCtx->count, pCtx->replies, pCtx->isSearch);
  }
}

struct PrintCoordProfile_ctx {
  rs_wall_clock *totalTime;
  rs_wall_clock_ns_t postProcessTime;
};
static void profileSearchReplyCoordinator(RedisModule_Reply *reply, void *ctx) {
  struct PrintCoordProfile_ctx *pCtx = ctx;
  RedisModule_Reply_Map(reply);
  RedisModule_ReplyKV_Double(reply, "Total Coordinator time", rs_wall_clock_convert_ns_to_ms_d(rs_wall_clock_elapsed_ns(pCtx->totalTime)));
  RedisModule_ReplyKV_Double(reply, "Post Processing time", rs_wall_clock_convert_ns_to_ms_d(rs_wall_clock_now_ns() - pCtx->postProcessTime));
  RedisModule_Reply_MapEnd(reply);
}

static void profileSearchReply(RedisModule_Reply *reply, searchReducerCtx *rCtx,
                               int count, MRReply **replies,
                               rs_wall_clock *totalTime, rs_wall_clock_ns_t postProcessTime) {
  bool has_map = RedisModule_IsRESP3(reply);
  RedisModule_Reply_Map(reply); // root
    // Have a named map for the results for RESP3
    if (has_map) {
      RedisModule_Reply_SimpleString(reply, "Results"); // >results
    }
    sendSearchResults(reply, rCtx);

    // print profile of shards & coordinator
    PrintShardProfile_ctx shardsCtx = {
        .count = count,
        .replies = replies,
        .isSearch = true,
    };
    struct PrintCoordProfile_ctx coordCtx = {
        .totalTime = totalTime,
        .postProcessTime = postProcessTime,
    };
    Profile_PrintInFormat(reply, PrintShardProfile, &shardsCtx, profileSearchReplyCoordinator, &coordCtx);

    RedisModule_Reply_MapEnd(reply); // >root
}

// Coordinator reply with empty search results for FT.SEARCH command.
// Creates a dummy searchReducerCtx with empty heap to use existing sendSearchResults logic.
// Handles RESP2/RESP3 protocol and formatting.
// Currently used during OOM conditions for early bailout and return empty results instead of failing.
void sendSearchResults_EmptyResults(RedisModule_Reply *reply, searchRequestCtx *req) {
    // Setup a dummy searchReducerCtx that will be used by sendSearchResults
    searchReducerCtx rCtx = {NULL};
    rCtx.postProcess = (postProcessReplyCB)(noOpPostProcess);
    rCtx.searchCtx = req;
    // Create empty heap (dynamic allocation is necessary for heap_free in sendSearchResults)
    heap_t* emptyHeap = heap_new(cmp_results, req);
    // The empty heap will result in an empty reply
    rCtx.pq = emptyHeap;

    if (req->profileArgs > 0) {
      profileSearchReply(reply, &rCtx, 0, NULL, &req->profileClock, rs_wall_clock_now_ns());
    } else {
      sendSearchResults(reply, &rCtx);
    }
}

static void searchResultReducer_wrapper(void *mc_v) {
  struct MRCtx *mc = mc_v;
  searchResultReducer(mc, MRCtx_GetNumReplied(mc), MRCtx_GetReplies(mc));
}

static int searchResultReducer_background(struct MRCtx *mc, int count, MRReply **replies) {
  ConcurrentSearch_ThreadPoolRun(searchResultReducer_wrapper, mc, DIST_THREADPOOL);
  return REDISMODULE_OK;
}

// TODO - get RequestConfig ptr as parameter instead of global config
bool should_return_error(QueryErrorCode errCode) {
  // Check if this is a timeout error with non-fail policy
  if (errCode == QUERY_ERROR_CODE_TIMED_OUT) {
    return RSGlobalConfig.requestConfigParams.timeoutPolicy == TimeoutPolicy_Fail;
  }
  // Check if this is an OOM error with non-fail policy
  if (errCode == QUERY_ERROR_CODE_OUT_OF_MEMORY) {
    return RSGlobalConfig.requestConfigParams.oomPolicy == OomPolicy_Fail;
  }

  // For any other error, return it
  return true;
}

static bool should_return_timeout_error(searchRequestCtx *req) {
  return RSGlobalConfig.requestConfigParams.timeoutPolicy == TimeoutPolicy_Fail
         && req->timeout != 0
         && (rs_wall_clock_convert_ns_to_ms_d(rs_wall_clock_elapsed_ns(&req->initClock))) > req->timeout;
}

static int searchResultReducer(struct MRCtx *mc, int count, MRReply **replies) {
  RedisModuleBlockedClient *bc = MRCtx_GetBlockedClient(mc);
  RedisModuleCtx *ctx = RedisModule_GetThreadSafeContext(bc);
  searchRequestCtx *req = MRCtx_GetPrivData(mc);
  searchReducerCtx rCtx = {NULL};
  int profile = req->profileArgs > 0;
  RedisModule_Reply _reply = RedisModule_NewReply(ctx), *reply = &_reply;

  int res = REDISMODULE_OK;
  // got no replies - this means timeout
  if (count == 0 || req->limit < 0) {
    res = RedisModule_Reply_Error(reply, "Could not send query to cluster");
    goto cleanup;
  }

  // Traverse the replies, check for early bail-out which we want for all errors
  // but timeout+non-strict timeout policy.
  for (int i = 0; i < count; i++) {
    MRReply *curr_rep = replies[i];
    if (MRReply_Type(curr_rep) == MR_REPLY_ERROR) {
      rCtx.errorOccurred = true;
      rCtx.lastError = curr_rep;
      QueryErrorCode errCode = QueryError_GetCodeFromMessage(MRReply_String(curr_rep, NULL));
      if (should_return_error(errCode)) {
        res = MR_ReplyWithMRReply(reply, curr_rep);
        goto cleanup;
      }
    }
  }

  rCtx.searchCtx = req;

  // Get reply offsets
  getReplyOffsets(rCtx.searchCtx, &rCtx.offsets);

  // Init results heap.
  size_t num = req->requestedResultsCount;
  rCtx.pq = rm_malloc(heap_sizeof(num));
  heap_init(rCtx.pq, cmp_results, req, num);

  // Default result process and post process operations
  rCtx.processReply = (processReplyCB) processSearchReply;
  rCtx.postProcess = (postProcessReplyCB) noOpPostProcess;

  if (req->specialCases) {
    size_t nSpecialCases = array_len(req->specialCases);
    for (size_t i = 0; i < nSpecialCases; ++i) {
      if (req->specialCases[i]->specialCaseType == SPECIAL_CASE_KNN) {
        specialCaseCtx* knnCtx = req->specialCases[i];
        rCtx.postProcess = (postProcessReplyCB) knnPostProcess;
        rCtx.reduceSpecialCaseCtxKnn = knnCtx;
        if (knnCtx->knn.shouldSort) {
          knnCtx->knn.pq = rm_malloc(heap_sizeof(knnCtx->knn.k));
          heap_init(knnCtx->knn.pq, cmp_scored_results, NULL, knnCtx->knn.k);
          rCtx.processReply = (processReplyCB) ProcessKNNSearchReply;
          break;
        }
      } else if (req->specialCases[i]->specialCaseType == SPECIAL_CASE_SORTBY) {
        rCtx.reduceSpecialCaseCtxSortby = req->specialCases[i];
      }
    }
  }

  if (!profile) {
    for (int i = 0; i < count; ++i) {
      rCtx.processReply(replies[i], (struct searchReducerCtx *)&rCtx, ctx);

      // If we timed out on strict timeout policy, return a timeout error
      if (should_return_timeout_error(req)) {
        RedisModule_Reply_Error(reply, QueryError_Strerror(QUERY_ERROR_CODE_TIMED_OUT));
        goto cleanup;
      }
    }
  } else {
    for (int i = 0; i < count; ++i) {
      MRReply *mr_reply;

      // Check that the reply is not an error, can be caused if a shard failed to execute the query
      if (MRReply_Type(replies[i]) == MR_REPLY_ERROR) {
        continue;
      }

      if (reply->resp3) {
        mr_reply = MRReply_MapElement(replies[i], "Results");
      } else {
        mr_reply = MRReply_ArrayElement(replies[i], 0);
      }
      rCtx.processReply(mr_reply, (struct searchReducerCtx *)&rCtx, ctx);

      // If we timed out on strict timeout policy, return a timeout error
      if (should_return_timeout_error(req)) {
        RedisModule_Reply_Error(reply, QueryError_Strerror(QUERY_ERROR_CODE_TIMED_OUT));
        goto cleanup;
      }
    }
  }

  if (rCtx.cachedResult) {
    rm_free(rCtx.cachedResult);
  }

  if (rCtx.errorOccurred && !rCtx.lastError) {
    RedisModule_Reply_Error(reply, "could not parse redisearch results");
    goto cleanup;
  }

  if (!profile) {
    sendSearchResults(reply, &rCtx);
  } else {
    profileSearchReply(reply, &rCtx, count, replies, &req->profileClock, rs_wall_clock_now_ns());
  }
  rs_wall_clock_ns_t duration = rs_wall_clock_elapsed_ns(&req->initClock);
  TotalGlobalStats_CountQuery(QEXEC_F_IS_SEARCH, duration);

cleanup:
  RedisModule_EndReply(reply);

  if (rCtx.pq) {
    heap_destroy(rCtx.pq);
  }
  if (rCtx.reduceSpecialCaseCtxKnn &&
      rCtx.reduceSpecialCaseCtxKnn->knn.pq) {
    heap_destroy(rCtx.reduceSpecialCaseCtxKnn->knn.pq);
    rCtx.reduceSpecialCaseCtxKnn->knn.pq = NULL;
  }

  RedisModule_BlockedClientMeasureTimeEnd(bc);
  RedisModule_UnblockClient(bc, NULL);
  RedisModule_FreeThreadSafeContext(ctx);
  // We could pass `mc` to the unblock function to perform the next 3 cleanup steps, but
  // this way we free the memory from the background after the client is unblocked,
  // which is a bit more efficient.
  // The unblocking callback also replies with error if there was 0 replies from the shards,
  // and since we already replied with error in this case (in the beginning of this function),
  // we can't pass `mc` to the unblock function.
  searchRequestCtx_Free(req);
  MRCtx_RequestCompleted(mc);
  MRCtx_Free(mc);
  return res;
}

static inline bool cannotBlockCtx(RedisModuleCtx *ctx) {
  return RedisModule_GetContextFlags(ctx) & REDISMODULE_CTX_FLAGS_DENY_BLOCKING;
}

static inline int ReplyBlockDeny(RedisModuleCtx *ctx, const RedisModuleString *cmd) {
  return RMUtil_ReplyWithErrorFmt(ctx, "Cannot perform `%s`: Cannot block", RedisModule_StringPtrLen(cmd, NULL));
}

static int genericCallUnderscoreVariant(RedisModuleCtx *ctx, RedisModuleString **argv, int argc) {
  size_t len;
  const char *cmd = RedisModule_StringPtrLen(argv[0], &len);
  RS_ASSERT(!strncasecmp(cmd, "FT.", 3));
  char *localCmd;
  rm_asprintf(&localCmd, "_%.*s", len, cmd);
  /*
   * v - argv input array of RedisModuleString
   * E - return errors as RedisModuleCallReply object (instead of NULL)
   * M - respect OOM
   * 0 - same RESP protocol
   * ! - replicate the command if needed (allows for replication)
   * NOTICE: We don't add the `C` flag, such that the user that runs the internal
   * command is the unrestricted user. Such that it can execute internal commands
   * even if the dispatching user does not have such permissions (we reach here
   * only on OSS with 1 shard due to the mechanism of this function).
   * This is OK because the user already passed the ACL command validation (keys - TBD)
   * before reaching the non-underscored command command-handler.
   */

  RedisModuleCallReply *r = RedisModule_Call(ctx, localCmd, "vEM0!", argv + 1, argc - 1);
  RedisModule_ReplyWithCallReply(ctx, r); // Pass the reply to the client
  rm_free(localCmd);
  RedisModule_FreeCallReply(r);
  return REDISMODULE_OK;
}

/* FT.MGET {idx} {key} ... */
int MGetCommandHandler(RedisModuleCtx *ctx, RedisModuleString **argv, int argc) {
  if (argc < 3) {
    return RedisModule_WrongArity(ctx);
  } else if (!SearchCluster_Ready()) {
    // Check that the cluster state is valid
    return RedisModule_ReplyWithError(ctx, CLUSTERDOWN_ERR);
  }
  RS_AutoMemory(ctx);

  VERIFY_ACL(ctx, argv[1])

  if (NumShards == 1) {
    return genericCallUnderscoreVariant(ctx, argv, argc);
  } else if (cannotBlockCtx(ctx)) {
    return ReplyBlockDeny(ctx, argv[0]);
  }

  MRCommand cmd = MR_NewCommandFromRedisStrings(argc, argv);
  MRCommand_SetProtocol(&cmd, ctx);
  /* Replace our own FT command with _FT. command */
  MRCommand_SetPrefix(&cmd, "_FT");

  struct MRCtx *mrctx = MR_CreateCtx(ctx, 0, NULL, NumShards);
  MR_Fanout(mrctx, mergeArraysReducer, cmd, true);
  return REDISMODULE_OK;
}

int SpellCheckCommandHandler(RedisModuleCtx *ctx, RedisModuleString **argv, int argc) {
  if (NumShards == 0) {
    // Cluster state is not ready
    return RedisModule_ReplyWithError(ctx, CLUSTERDOWN_ERR);
  } else if (argc < 3) {
    return RedisModule_WrongArity(ctx);
  }
  RS_AutoMemory(ctx);

  VERIFY_ACL(ctx, argv[1])

  if (NumShards == 1) {
    return SpellCheckCommand(ctx, argv, argc);
  } else if (cannotBlockCtx(ctx)) {
    return ReplyBlockDeny(ctx, argv[0]);
  }

  MRCommand cmd = MR_NewCommandFromRedisStrings(argc, argv);
  MRCommand_SetProtocol(&cmd, ctx);
  /* Replace our own FT command with _FT. command */
  MRCommand_SetPrefix(&cmd, "_FT");

  MRCommand_Insert(&cmd, 3, "FULLSCOREINFO", sizeof("FULLSCOREINFO") - 1);

  struct MRCtx *mrctx = MR_CreateCtx(ctx, 0, NULL, NumShards);
  MR_Fanout(mrctx, is_resp3(ctx) ? spellCheckReducer_resp3 : spellCheckReducer_resp2, cmd, true);
  return REDISMODULE_OK;
}

static int MastersFanoutCommandHandler(RedisModuleCtx *ctx,
  RedisModuleString **argv, int argc, int indexNamePos) {
  if (argc < 2) {
    return RedisModule_WrongArity(ctx);
  } else if (!SearchCluster_Ready()) {
    // Check that the cluster state is valid
    return RedisModule_ReplyWithError(ctx, CLUSTERDOWN_ERR);
  }
  RS_AutoMemory(ctx);

  // Validate ACL key permissions if needed (for commands that access an index)
  if (indexNamePos != -1) {
    if (indexNamePos >= argc) {
      return RedisModule_WrongArity(ctx);
    }
    VERIFY_ACL(ctx, argv[indexNamePos])
  }

  if (NumShards == 1) {
    // There is only one shard in the cluster. We can handle the command locally.
    return genericCallUnderscoreVariant(ctx, argv, argc);
  } else if (cannotBlockCtx(ctx)) {
    return ReplyBlockDeny(ctx, argv[0]);
  }

  MRCommand cmd = MR_NewCommandFromRedisStrings(argc, argv);
  MRCommand_SetProtocol(&cmd, ctx);
  /* Replace our own FT command with _FT. command */
  MRCommand_SetPrefix(&cmd, "_FT");
  struct MRCtx *mrctx = MR_CreateCtx(ctx, 0, NULL, NumShards);

  MR_Fanout(mrctx, allOKReducer, cmd, true);
  return REDISMODULE_OK;
}

static int FanoutCommandHandlerWithIndexAtFirstArg(RedisModuleCtx *ctx,
  RedisModuleString **argv, int argc) {
  return MastersFanoutCommandHandler(ctx, argv, argc, 1);
}

static int FanoutCommandHandlerWithIndexAtSecondArg(RedisModuleCtx *ctx,
  RedisModuleString **argv, int argc) {
  return MastersFanoutCommandHandler(ctx, argv, argc, 2);
}

static int FanoutCommandHandlerIndexless(RedisModuleCtx *ctx,
  RedisModuleString **argv, int argc) {
  return MastersFanoutCommandHandler(ctx, argv, argc, -1);
}

void RSExecDistAggregate(RedisModuleCtx *ctx, RedisModuleString **argv, int argc,
                         struct ConcurrentCmdCtx *cmdCtx);
int RSAggregateCommand(RedisModuleCtx *ctx, RedisModuleString **argv, int argc);

/** Debug */
void DEBUG_RSExecDistAggregate(RedisModuleCtx *ctx, RedisModuleString **argv, int argc,
                         struct ConcurrentCmdCtx *cmdCtx);

int DistAggregateCommand(RedisModuleCtx *ctx, RedisModuleString **argv, int argc) {

  if (NumShards == 0) {
    return RedisModule_ReplyWithError(ctx, CLUSTERDOWN_ERR);
  } else if (argc < 3) {
    return RedisModule_WrongArity(ctx);
  }

  // Memory guardrail
  if (QueryMemoryGuard(ctx)) {
    // If we are in a single shard cluster, we should fail the query if we are out of memory
    if (RSGlobalConfig.requestConfigParams.oomPolicy == OomPolicy_Fail) {
      return QueryMemoryGuardFailure_WithReply(ctx);
    }
    // Assuming OOM policy is return since we didn't ignore the memory guardrail
    RS_ASSERT(RSGlobalConfig.requestConfigParams.oomPolicy == OomPolicy_Return);
    if (NumShards > 1) {
      // Handle OOM policy return in Coord, return empty results
      return coord_aggregate_query_reply_empty(ctx, argv, argc, QUERY_ERROR_CODE_OUT_OF_MEMORY);
    } else {
      // Handle OOM policy return in single-shard, return empty results
      return single_shard_common_query_reply_empty(ctx, argv, argc, 0, QUERY_ERROR_CODE_OUT_OF_MEMORY);
    }
  }

  // Coord callback
  ConcurrentCmdHandler dist_callback = RSExecDistAggregate;

  bool isDebug = (RMUtil_ArgIndex("_FT.DEBUG", argv, 1) != -1);
  if (isDebug) {
    argv++;
    argc--;
    dist_callback = DEBUG_RSExecDistAggregate;
  }

  // Prepare the spec ref for the background thread
  const char *idx = RedisModule_StringPtrLen(argv[1], NULL);
  IndexLoadOptions lopts = {.nameC = idx, .flags = INDEXSPEC_LOAD_NOCOUNTERINC};
  StrongRef spec_ref = IndexSpec_LoadUnsafeEx(&lopts);
  IndexSpec *sp = StrongRef_Get(spec_ref);
  if (!sp) {
    // Reply with error
    return RedisModule_ReplyWithErrorFormat(ctx, "No such index %s", idx);
  }

  bool isProfile = (RMUtil_ArgIndex("FT.PROFILE", argv, 1) != -1);
  // Check the ACL key permissions of the user w.r.t the queried index (only if
  // not profiling, as it was already checked earlier).
  if (!isProfile && !ACLUserMayAccessIndex(ctx, sp)) {
    return RedisModule_ReplyWithError(ctx, NOPERM_ERR);
  }

  if (NumShards == 1) {
    // There is only one shard in the cluster. We can handle the command locally.
    return RSAggregateCommand(ctx, argv, argc);
  } else if (cannotBlockCtx(ctx)) {
    return ReplyBlockDeny(ctx, argv[0]);
  }

  return ConcurrentSearch_HandleRedisCommandEx(DIST_THREADPOOL, dist_callback, ctx, argv, argc,
                                               StrongRef_Demote(spec_ref));
}

void RSExecDistHybrid(RedisModuleCtx *ctx, RedisModuleString **argv, int argc,
                      struct ConcurrentCmdCtx *cmdCtx);

int DistHybridCommand(RedisModuleCtx *ctx, RedisModuleString **argv, int argc) {
  if (NumShards == 0) {
    return RedisModule_ReplyWithError(ctx, CLUSTERDOWN_ERR);
  } else if (argc < 3) {
    return RedisModule_WrongArity(ctx);
  }

  // Memory guardrail
  if (QueryMemoryGuard(ctx)) {
    // If we are in a single shard cluster, we should fail the query if we are out of memory
    if (RSGlobalConfig.requestConfigParams.oomPolicy == OomPolicy_Fail) {
      return QueryMemoryGuardFailure_WithReply(ctx);
    }
    // Assuming OOM policy is return since we didn't ignore the memory guardrail
    RS_ASSERT(RSGlobalConfig.requestConfigParams.oomPolicy == OomPolicy_Return);
    return common_hybrid_query_reply_empty(ctx, QUERY_ERROR_CODE_OUT_OF_MEMORY, false);
  }

  // Coord callback
  ConcurrentCmdHandler dist_callback = RSExecDistHybrid;

  // Prepare the spec ref for the background thread
  const char *idx = RedisModule_StringPtrLen(argv[1], NULL);
  IndexLoadOptions lopts = {.nameC = idx, .flags = INDEXSPEC_LOAD_NOCOUNTERINC};
  StrongRef spec_ref = IndexSpec_LoadUnsafeEx(&lopts);
  IndexSpec *sp = StrongRef_Get(spec_ref);
  if (!sp) {
    return RedisModule_ReplyWithErrorFormat(ctx, "No such index %s", idx);
  }

  // Check ACL permissions
  if (!ACLUserMayAccessIndex(ctx, sp)) {
    return RedisModule_ReplyWithError(ctx, NOPERM_ERR);
  }

  if (NumShards == 1) {
    return RSClientHybridCommand(ctx, argv, argc);
  } else if (cannotBlockCtx(ctx)) {
    return ReplyBlockDeny(ctx, argv[0]);
  }

  return ConcurrentSearch_HandleRedisCommandEx(DIST_THREADPOOL, dist_callback, ctx, argv, argc,
                                               StrongRef_Demote(spec_ref));
}

static void CursorCommandInternal(RedisModuleCtx *ctx, RedisModuleString **argv, int argc, struct ConcurrentCmdCtx *cmdCtx) {
  RSCursorCommand(ctx, argv, argc);
}

static int CursorCommand(RedisModuleCtx *ctx, RedisModuleString **argv, int argc) {
  if (argc < 4) {
    return RedisModule_WrongArity(ctx);
  } else if (!SearchCluster_Ready()) {
    return RedisModule_ReplyWithError(ctx, CLUSTERDOWN_ERR);
  }

  VERIFY_ACL(ctx, argv[2])

  if (NumShards == 1) {
    // There is only one shard in the cluster. We can handle the command locally.
    return RSCursorCommand(ctx, argv, argc);
  } else if (cannotBlockCtx(ctx)) {
    return ReplyBlockDeny(ctx, argv[0]);
  }

  return ConcurrentSearch_HandleRedisCommandEx(DIST_THREADPOOL, CursorCommandInternal, ctx, argv, argc,
                                               (WeakRef){0});
}

int TagValsCommandHandler(RedisModuleCtx *ctx, RedisModuleString **argv, int argc) {
  if (argc < 3) {
    return RedisModule_WrongArity(ctx);
  } else if (!SearchCluster_Ready()) {
    // Check that the cluster state is valid
    return RedisModule_ReplyWithError(ctx, CLUSTERDOWN_ERR);
  }
  RS_AutoMemory(ctx);

  VERIFY_ACL(ctx, argv[1])

  if (NumShards == 1) {
    return genericCallUnderscoreVariant(ctx, argv, argc);
  } else if (cannotBlockCtx(ctx)) {
    return ReplyBlockDeny(ctx, argv[0]);
  }

  MRCommand cmd = MR_NewCommandFromRedisStrings(argc, argv);
  MRCommand_SetProtocol(&cmd, ctx);
  /* Replace our own FT command with _FT. command */
  MRCommand_SetPrefix(&cmd, "_FT");

  MR_Fanout(MR_CreateCtx(ctx, 0, NULL, NumShards), uniqueStringsReducer, cmd, true);
  return REDISMODULE_OK;
}

int InfoCommandHandler(RedisModuleCtx *ctx, RedisModuleString **argv, int argc) {
  if (argc != 2) {
    // FT.INFO {index}
    return RedisModule_WrongArity(ctx);
  } else if (!SearchCluster_Ready()) {
    // Check that the cluster state is valid
    return RedisModule_ReplyWithError(ctx, CLUSTERDOWN_ERR);
  }
  RS_AutoMemory(ctx);

  VERIFY_ACL(ctx, argv[1])

  if (NumShards == 1) {
    // There is only one shard in the cluster. We can handle the command locally.
    return IndexInfoCommand(ctx, argv, argc);
  } else if (cannotBlockCtx(ctx)) {
    return ReplyBlockDeny(ctx, argv[0]);
  }

  MRCommand cmd = MR_NewCommandFromRedisStrings(argc, argv);
  MRCommand_Append(&cmd, WITH_INDEX_ERROR_TIME, strlen(WITH_INDEX_ERROR_TIME));
  MRCommand_SetProtocol(&cmd, ctx);
  MRCommand_SetPrefix(&cmd, "_FT");

  struct MRCtx *mctx = MR_CreateCtx(ctx, 0, NULL, NumShards);
  MR_Fanout(mctx, InfoReplyReducer, cmd, true);
  return REDISMODULE_OK;
}

void sendRequiredFields(searchRequestCtx *req, MRCommand *cmd) {
  size_t specialCasesLen = array_len(req->specialCases);
  size_t offset = 0;
  for(size_t i=0; i < specialCasesLen; i++) {
    specialCaseCtx* ctx = req->specialCases[i];
    switch (ctx->specialCaseType) {
      // Handle sortby
      case SPECIAL_CASE_SORTBY: {
        // Sort by is always the first case.
        RS_ASSERT(i==0);
        if(req->requiredFields == NULL) {
          req->requiredFields = array_new(const char*, 1);
        }
        array_append(req->requiredFields, ctx->sortby.sortKey);
        // Sortkey is the first required key value to return
        ctx->sortby.offset = 0;
        offset++;
        break;
      }
      case SPECIAL_CASE_KNN: {
        // Before requesting for a new field, see if it is not the sortkey.
        if(!ctx->knn.shouldSort) {
            // We have already requested this field, we will not append it.
            ctx->knn.offset = 0;
            break;;
        }
        // Fall back into appending new required field.
        if(req->requiredFields == NULL) {
          req->requiredFields = array_new(const char*, 1);
        }
        array_append(req->requiredFields, ctx->knn.fieldName);
        ctx->knn.offset = offset++;
        break;
      }
      default:
        break;
    }
  }

  if(req->requiredFields) {
    MRCommand_Append(cmd, "_REQUIRED_FIELDS", strlen("_REQUIRED_FIELDS"));
    int numberOfFields = array_len(req->requiredFields);
    char snum[8];
    int len = sprintf(snum, "%d", numberOfFields);
    MRCommand_Append(cmd, snum, len);
    for(size_t i = 0; i < numberOfFields; i++) {
        MRCommand_Append(cmd, req->requiredFields[i], strlen(req->requiredFields[i]));
    }
  }
}

static void bailOut(RedisModuleBlockedClient *bc, QueryError *status) {
  RedisModuleCtx* clientCtx = RedisModule_GetThreadSafeContext(bc);
  QueryError_ReplyAndClear(clientCtx, status);
  RedisModule_BlockedClientMeasureTimeEnd(bc);
  RedisModule_UnblockClient(bc, NULL);
  RedisModule_FreeThreadSafeContext(clientCtx);
}

static int prepareCommand(MRCommand *cmd, searchRequestCtx *req, RedisModuleBlockedClient *bc, int protocol,
  RedisModuleString **argv, int argc, WeakRef spec_ref, QueryError *status) {

  cmd->protocol = protocol;

  // Handle KNN with shard ratio optimization for both multi-shard and standalone
  if (req->specialCases) {
    for (size_t i = 0; i < array_len(req->specialCases); ++i) {
      if (req->specialCases[i]->specialCaseType == SPECIAL_CASE_KNN) {
        specialCaseCtx* knnCtx = req->specialCases[i];
        KNNVectorQuery *knn_query = &knnCtx->knn.queryNode->vn.vq->knn;
        double ratio = knn_query->shardWindowRatio;

        // Apply optimization only if ratio is valid and < 1.0 (ratio = 1.0 means no optimization)
        if (ratio < MAX_SHARD_WINDOW_RATIO) {
          // Calculate effective K based on deployment mode
          size_t effectiveK = calculateEffectiveK(knn_query->k, ratio, NumShards);
          // No modification needed if K values are the same
          if (knn_query->k == effectiveK) break;
          // Modify the command to replace KNN k (shards will ignore $SHARD_K_RATIO)
          modifyKNNCommand(cmd, 2 + req->profileArgs, effectiveK, knnCtx->knn.queryNode->vn.vq);
        }
        break; // Only handle KNN context
      }
    }
  }

  // replace the LIMIT {offset} {limit} with LIMIT 0 {limit}, because we need all top N to merge
  int limitIndex = RMUtil_ArgExists("LIMIT", argv, argc, 3);
  if (limitIndex && req->limit > 0 && limitIndex < argc - 2) {
    size_t k =0;
    MRCommand_ReplaceArg(cmd, limitIndex + 1, "0", 1);
    char buf[32];
    snprintf(buf, sizeof(buf), "%lld", req->requestedResultsCount);
    MRCommand_ReplaceArg(cmd, limitIndex + 2, buf, strlen(buf));
  }

  /* Replace our own FT command with _FT. command */
  if (req->profileArgs == 0) {
    MRCommand_ReplaceArg(cmd, 0, "_FT.SEARCH", sizeof("_FT.SEARCH") - 1);
  } else {
    MRCommand_ReplaceArg(cmd, 0, "_FT.PROFILE", sizeof("_FT.PROFILE") - 1);
  }

  // adding the WITHSCORES option only if there is no SORTBY (hence the score is the default sort key)
  if (!req->withSortby) {
    MRCommand_Insert(cmd, 3 + req->profileArgs, "WITHSCORES", sizeof("WITHSCORES") - 1);
  }

  if(req->specialCases) {
    sendRequiredFields(req, cmd);
  }

  // Append the prefixes of the index to the command
  StrongRef strong_ref = IndexSpecRef_Promote(spec_ref);
  IndexSpec *sp = StrongRef_Get(strong_ref);
  if (!sp) {
    MRCommand_Free(cmd);
    QueryError_SetCode(status, QUERY_ERROR_CODE_DROPPED_BACKGROUND);

    bailOut(bc, status);
    return REDISMODULE_ERR;
  }

  uint16_t arg_pos = 3 + req->profileArgs;
  MRCommand_Insert(cmd, arg_pos++, "_INDEX_PREFIXES", sizeof("_INDEX_PREFIXES") - 1);
  arrayof(HiddenUnicodeString*) prefixes = sp->rule->prefixes;
  char *n_prefixes;
  int string_len = rm_asprintf(&n_prefixes, "%u", array_len(prefixes));
  MRCommand_Insert(cmd, arg_pos++, n_prefixes, string_len);
  rm_free(n_prefixes);

  for (uint32_t i = 0; i < array_len(prefixes); i++) {
    size_t len;
    const char* prefix = HiddenUnicodeString_GetUnsafe(prefixes[i], &len);
    MRCommand_Insert(cmd, arg_pos++, prefix, len);
  }

  // Prepare command for slot info (Cluster mode)
  MRCommand_PrepareForSlotInfo(cmd, arg_pos);
  arg_pos += 2;

  // Return spec references, no longer needed
  IndexSpecRef_Release(strong_ref);
  WeakRef_Release(spec_ref);


  return REDISMODULE_OK;
}

static searchRequestCtx *createReq(RedisModuleString **argv, int argc, RedisModuleBlockedClient *bc, QueryError *status) {
  searchRequestCtx *req = rscParseRequest(argv, argc, status);

  if (!req) {
    bailOut(bc, status);
    return NULL;
  }
  return req;
}

int FlatSearchCommandHandler(RedisModuleBlockedClient *bc, int protocol,
  RedisModuleString **argv, int argc, WeakRef spec_ref) {
  QueryError status = QueryError_Default();

  searchRequestCtx *req = createReq(argv, argc, bc, &status);

  if (!req) {
    return REDISMODULE_OK;
  }

  MRCommand cmd = MR_NewCommandFromRedisStrings(argc, argv);
  int rc = prepareCommand(&cmd, req, bc, protocol, argv, argc, spec_ref, &status);
  if (!(rc == REDISMODULE_OK)) {
    return REDISMODULE_OK;
  }
  // Here we have an unsafe read of `NumShards`. This is fine because its just a hint.
  struct MRCtx *mrctx = MR_CreateCtx(0, bc, req, NumShards);

  MRCtx_SetReduceFunction(mrctx, searchResultReducer_background);
  MR_Fanout(mrctx, NULL, cmd, false);
  return REDISMODULE_OK;
}

typedef struct SearchCmdCtx {
  RedisModuleString **argv;
  int argc;
  RedisModuleBlockedClient* bc;
  int protocol;
  WeakRef spec_ref;
} SearchCmdCtx;

static void DistSearchCommandHandler(void* pd) {
  SearchCmdCtx* sCmdCtx = pd;
  FlatSearchCommandHandler(sCmdCtx->bc, sCmdCtx->protocol, sCmdCtx->argv, sCmdCtx->argc, sCmdCtx->spec_ref);
  for (size_t i = 0 ; i < sCmdCtx->argc ; ++i) {
    RedisModule_FreeString(NULL, sCmdCtx->argv[i]);
  }
  rm_free(sCmdCtx->argv);
  rm_free(sCmdCtx);
}

// If the client is unblocked with a private data, we have to free it.
// This currently happens only when the client is unblocked without calling its reduce function,
// because we expect 0 replies. This function handles this case as well.
static int DistSearchUnblockClient(RedisModuleCtx *ctx, RedisModuleString **argv, int argc) {
  struct MRCtx *mrctx = RedisModule_GetBlockedClientPrivateData(ctx);
  if (mrctx) {
    if (MRCtx_GetNumReplied(mrctx) == 0) {
      RedisModule_ReplyWithError(ctx, "Could not send query to cluster");
    }
    searchRequestCtx_Free(MRCtx_GetPrivData(mrctx));
    MRCtx_RequestCompleted(mrctx);
    MRCtx_Free(mrctx);
  }
  return REDISMODULE_OK;
}

int RSSearchCommand(RedisModuleCtx *ctx, RedisModuleString **argv, int argc);

int DistSearchCommand(RedisModuleCtx *ctx, RedisModuleString **argv, int argc) {
  if (NumShards == 0) {
    return RedisModule_ReplyWithError(ctx, CLUSTERDOWN_ERR);
  } else if (argc < 3) {
    return RedisModule_WrongArity(ctx);
  }

  // Memory guardrail
  if (QueryMemoryGuard(ctx)) {
    if (RSGlobalConfig.requestConfigParams.oomPolicy == OomPolicy_Fail) {
      return QueryMemoryGuardFailure_WithReply(ctx);
    }
    // Assuming policy is return, since we didn't ignore the memory guardrail
    RS_ASSERT(RSGlobalConfig.requestConfigParams.oomPolicy == OomPolicy_Return);
    if (NumShards > 1) {
      // Handle OOM policy return in Coord, return empty results
      return coord_search_query_reply_empty(ctx, argv, argc, QUERY_ERROR_CODE_OUT_OF_MEMORY);
    } else {
      // Handle OOM policy return in single-shard, return empty results
      return single_shard_common_query_reply_empty(ctx, argv, argc, 0, QUERY_ERROR_CODE_OUT_OF_MEMORY);
    }
  }

  // Coord callback
  void (*dist_callback)(void *) = DistSearchCommandHandler;

  bool isDebug = (RMUtil_ArgIndex("_FT.DEBUG", argv, 1) != -1);
  if (isDebug) {
    argv++;
    argc--;
    dist_callback = DEBUG_DistSearchCommandHandler;
  }

  // Prepare spec ref for the background thread
  const char *idx = RedisModule_StringPtrLen(argv[1], NULL);
  IndexLoadOptions lopts = {.nameC = idx, .flags = INDEXSPEC_LOAD_NOCOUNTERINC};
  StrongRef spec_ref = IndexSpec_LoadUnsafeEx(&lopts);
  IndexSpec *sp = StrongRef_Get(spec_ref);
  if (!sp) {
    // Reply with error
    return RedisModule_ReplyWithErrorFormat(ctx, "No such index %s", idx);
  }

  bool isProfile = (RMUtil_ArgIndex("FT.PROFILE", argv, 1) != -1);
  // Check the ACL key permissions of the user w.r.t the queried index (only if
  // not profiling, as it was already checked).
  if (!isProfile && !ACLUserMayAccessIndex(ctx, sp)) {
    return RedisModule_ReplyWithError(ctx, NOPERM_ERR);
  }

  if (NumShards == 1) {
    // There is only one shard in the cluster. We can handle the command locally.
    return RSSearchCommand(ctx, argv, argc);
  } else if (cannotBlockCtx(ctx)) {
    return ReplyBlockDeny(ctx, argv[0]);
  }

  SearchCmdCtx* sCmdCtx = rm_malloc(sizeof(*sCmdCtx));
  sCmdCtx->spec_ref = StrongRef_Demote(spec_ref);

  RedisModuleBlockedClient* bc = RedisModule_BlockClient(ctx, DistSearchUnblockClient, NULL, NULL, 0);
  sCmdCtx->argv = rm_malloc(sizeof(RedisModuleString*) * argc);
  for (size_t i = 0 ; i < argc ; ++i) {
    // We need to copy the argv because it will be freed in the callback (from another thread).
    sCmdCtx->argv[i] = RedisModule_CreateStringFromString(ctx, argv[i]);
  }
  sCmdCtx->argc = argc;
  sCmdCtx->bc = bc;
  sCmdCtx->protocol = is_resp3(ctx) ? 3 : 2;
  RedisModule_BlockedClientMeasureTimeStart(bc);

  ConcurrentSearch_ThreadPoolRun(dist_callback, sCmdCtx, DIST_THREADPOOL);
  return REDISMODULE_OK;
}

int RSProfileCommand(RedisModuleCtx *ctx, RedisModuleString **argv, int argc);
int ProfileCommandHandler(RedisModuleCtx *ctx, RedisModuleString **argv, int argc) {
  if (argc < 5) {
    return RedisModule_WrongArity(ctx);
  }

  if (RMUtil_ArgExists("WITHCURSOR", argv, argc, 3)) {
    return RedisModule_ReplyWithError(ctx, "FT.PROFILE does not support cursor");
  }

  VERIFY_ACL(ctx, argv[1])

  if (NumShards == 1) {
    // There is only one shard in the cluster. We can handle the command locally.
    // We must first check that we don't have a cursor, as the local command handler allows cursors
    // for multi-shard clusters support.
    return RSProfileCommand(ctx, argv, argc);
  }

  if (RMUtil_ArgExists("SEARCH", argv, 3, 2)) {
    return DistSearchCommand(ctx, argv, argc);
  }
  if (RMUtil_ArgExists("AGGREGATE", argv, 3, 2)) {
    return DistAggregateCommand(ctx, argv, argc);
  }
  return RedisModule_ReplyWithError(ctx, "No `SEARCH` or `AGGREGATE` provided");
}

int ClusterInfoCommand(RedisModuleCtx *ctx, RedisModuleString **argv, int argc) {
  MR_uvReplyClusterInfo(ctx);
  return REDISMODULE_OK;
}

// A special command for redis cluster OSS, that refreshes the cluster state
int RefreshClusterCommand(RedisModuleCtx *ctx, RedisModuleString **argv, int argc) {
  UpdateTopology(ctx);
  return RedisModule_ReplyWithSimpleString(ctx, "OK");
}

int SetClusterCommand(RedisModuleCtx *ctx, RedisModuleString **argv, int argc) {
  uint32_t my_shard_idx = UINT32_MAX;
  MRClusterTopology *topo = RedisEnterprise_ParseTopology(ctx, argv, argc, &my_shard_idx);
  // this means a parsing error, the parser already sent the explicit error to the client
  if (!topo) {
    return REDISMODULE_ERR;
  }

  // Take a reference to our own shard slot ranges (MR_UpdateTopology won't consume it)
  RS_ASSERT(my_shard_idx < topo->numShards);
  const RedisModuleSlotRangeArray *my_slots = topo->shards[my_shard_idx].slotRanges;

  // send the topology to the cluster
  MR_UpdateTopology(topo, my_slots);
  return RedisModule_ReplyWithSimpleString(ctx, "OK");
}

/* Perform basic configurations and init all threads and global structures */
static int initSearchCluster(RedisModuleCtx *ctx, RedisModuleString **argv, int argc, bool isClusterEnabled) {
  RedisModule_Log(ctx, "notice",
                  "Cluster configuration: AUTO partitions, type: %d, coordinator timeout: %dms",
                  clusterConfig.type, clusterConfig.timeoutMS);

  if (clusterConfig.type == ClusterType_RedisOSS) {
    if (isClusterEnabled) {
      // Init the topology updater cron loop.
      InitRedisTopologyUpdater(ctx);
    } else {
      // We are not in cluster mode. No need to init the topology updater cron loop.
      // Set the number of shards to 1 to indicate the topology is "set"
      NumShards = 1;
    }
  }

  size_t num_connections_per_shard;
  if (clusterConfig.connPerShard) {
    num_connections_per_shard = clusterConfig.connPerShard;
  } else {
    // default
    num_connections_per_shard = RSGlobalConfig.numWorkerThreads + 1;
  }

  size_t num_io_threads = clusterConfig.coordinatorIOThreads;
  size_t conn_pool_size = CEIL_DIV(num_connections_per_shard, num_io_threads);

  MR_Init(num_io_threads, conn_pool_size, clusterConfig.timeoutMS);

  return REDISMODULE_OK;
}

size_t GetNumShards_UnSafe() {
  return NumShards;
}

/** A dummy command handler, for commands that are disabled when running the module in OSS
 * clusters
 * when it is not an internal OSS build. */
int DisabledCommandHandler(RedisModuleCtx *ctx, RedisModuleString **argv, int argc) {
  return RedisModule_ReplyWithError(ctx, "Module Disabled in Open Source Redis");
}

/** A wrapper function that safely checks whether we are running in OSS cluster when registering
 * commands.
 * If we are, and the module was not compiled for oss clusters, this wrapper will return a pointer
 * to a dummy function disabling the actual handler.
 *
 * If we are running in RLEC or in a special OSS build - we simply return the original command.
 *
 * All coordinator handlers must be wrapped in this decorator.
 */
static RedisModuleCmdFunc SafeCmd(RedisModuleCmdFunc f) {
  if (IsEnterprise() && clusterConfig.type != ClusterType_RedisLabs) {
    /* If we are running inside OSS cluster and not built for oss, we return the dummy handler */
    return DisabledCommandHandler;
  }

  /* Valid - we return the original function */
  return f;
}

/**
 * A wrapper function to override hiredis allocators with redis allocators.
 * It should be called after RedisModule_Init.
 */
void setHiredisAllocators(){
  hiredisAllocFuncs ha = {
    .mallocFn = rm_malloc,
    .callocFn = rm_calloc,
    .reallocFn = rm_realloc,
    .strdupFn = rm_strdup,
    .freeFn = rm_free,
  };

  hiredisSetAllocators(&ha);
}

void Coordinator_ShutdownEvent(RedisModuleCtx *ctx, RedisModuleEvent eid, uint64_t subevent, void *data) {
  RedisModule_Log(ctx, "notice", "%s", "Begin releasing RediSearch resources on shutdown");
  RediSearch_CleanupModule();
  RedisModule_Log(ctx, "notice", "%s", "End releasing RediSearch resources");
}

void Initialize_CoordKeyspaceNotifications(RedisModuleCtx *ctx) {
  // To be called after `Initialize_ServerEventNotifications` as callbacks are overridden.
  if (RedisModule_SubscribeToServerEvent && getenv("RS_GLOBAL_DTORS")) {
    // clear resources when the server exits
    // used only with sanitizer or valgrind
    RedisModule_Log(ctx, "notice", "%s", "Subscribe to clear resources on shutdown");
    RedisModule_SubscribeToServerEvent(ctx, RedisModuleEvent_Shutdown, Coordinator_ShutdownEvent);
  }
}

static bool checkClusterEnabled(RedisModuleCtx *ctx) {
  RedisModuleCallReply *rep = RedisModule_Call(ctx, "CONFIG", "cc", "GET", "cluster-enabled");
  RS_ASSERT_ALWAYS(rep && RedisModule_CallReplyType(rep) == REDISMODULE_REPLY_ARRAY &&
                     RedisModule_CallReplyLength(rep) == 2);
  size_t len;
  const char *isCluster = RedisModule_CallReplyStringPtr(RedisModule_CallReplyArrayElement(rep, 1), &len);
  bool isClusterEnabled = STR_EQCASE(isCluster, len, "yes");
  RedisModule_FreeCallReply(rep);
  return isClusterEnabled;
}

int ConfigCommand(RedisModuleCtx *ctx, RedisModuleString **argv, int argc);

int RediSearch_InitModuleConfig(RedisModuleCtx *ctx, RedisModuleString **argv, int argc, int registerConfiguration, int isClusterEnabled) {
  // register the module configuration with redis, use loaded values from command line as defaults
  if (registerConfiguration) {
    if (RegisterModuleConfig(ctx) == REDISMODULE_ERR) {
      RedisModule_Log(ctx, "warning", "Error registering module configuration");
      return REDISMODULE_ERR;
    }
    if (isClusterEnabled) {
      // Register module configuration parameters for cluster
      RM_TRY_F(RegisterClusterModuleConfig, ctx);
    }
  }

  // Load default values
  RM_TRY_F(RedisModule_LoadDefaultConfigs, ctx);

  char *err = NULL;
  // Read module configuration from module ARGS
  if (ReadConfig(argv, argc, &err) == REDISMODULE_ERR) {
    RedisModule_Log(ctx, "warning", "Invalid Configurations: %s", err);
    rm_free(err);
    return REDISMODULE_ERR;
  }
  // Apply configuration redis has loaded from the configuration file
  RM_TRY_F(RedisModule_LoadConfigs, ctx);
  return REDISMODULE_OK;
}

int __attribute__((visibility("default")))
RedisModule_OnLoad(RedisModuleCtx *ctx, RedisModuleString **argv, int argc) {

  if (RedisModule_Init(ctx, REDISEARCH_MODULE_NAME, REDISEARCH_MODULE_VERSION,
                       REDISMODULE_APIVER_1) == REDISMODULE_ERR) {
    return REDISMODULE_ERR;
  }

  setHiredisAllocators();
  uv_replace_allocator(rm_malloc, rm_realloc, rm_calloc, rm_free);

  if (!RSDummyContext) {
    RSDummyContext = RedisModule_GetDetachedThreadSafeContext(ctx);
  }

  // Chain the config into RediSearch's global config and set the default values
  clusterConfig = DEFAULT_CLUSTER_CONFIG;
  RSConfigOptions_AddConfigs(&RSGlobalConfigOptions, GetClusterConfigOptions());
  ClusterConfig_RegisterTriggers();

  // Register the module configuration parameters
  GetRedisVersion(ctx);

  // Check if we are actually in cluster mode
  const bool isClusterEnabled = checkClusterEnabled(ctx);
  const Version unstableRedis = {7, 9, 227};
  const bool unprefixedConfigSupported = (CompareVersions(redisVersion, unstableRedis) >= 0) ? true : false;

  legacySpecRules = dictCreate(&dictTypeHeapHiddenStrings, NULL);

  if (RediSearch_InitModuleConfig(ctx, argv, argc, unprefixedConfigSupported, isClusterEnabled) == REDISMODULE_ERR) {
    return REDISMODULE_ERR;
  }

  // Init RediSearch internal search
  if (RediSearch_InitModuleInternal(ctx) == REDISMODULE_ERR) {
    RedisModule_Log(ctx, "warning", "Could not init search library...");
    return REDISMODULE_ERR;
  }

  // Init the global cluster structs
  if (initSearchCluster(ctx, argv, argc, isClusterEnabled) == REDISMODULE_ERR) {
    RedisModule_Log(ctx, "warning", "Could not init MR search cluster");
    return REDISMODULE_ERR;
  }

  // Init the aggregation thread pool
  DIST_THREADPOOL = ConcurrentSearch_CreatePool(clusterConfig.coordinatorPoolSize);

  Initialize_CoordKeyspaceNotifications(ctx);

  if (RedisModule_ACLCheckKeyPrefixPermissions == NULL) {
    // Running against a Redis version that does not support module ACL protection
    RedisModule_Log(ctx, "warning", "Redis version does not support ACL API necessary for index protection");
  }

  // read commands
  if (clusterConfig.type == ClusterType_RedisLabs) {
    RM_TRY(RMCreateSearchCommand(ctx, "FT.AGGREGATE",
           SafeCmd(DistAggregateCommand), "readonly", 0, 1, -2, "read", false))
  } else {
    RM_TRY(RMCreateSearchCommand(ctx, "FT.AGGREGATE",
           SafeCmd(DistAggregateCommand), "readonly", 0, 0, -1, "read", false))
  }
  if (clusterConfig.type == ClusterType_RedisLabs) {
    RM_TRY(RMCreateSearchCommand(ctx, "FT.HYBRID",
           SafeCmd(DistHybridCommand), "readonly", 0, 1, -2, "read", false))
  } else {
    RM_TRY(RMCreateSearchCommand(ctx, "FT.HYBRID",
           SafeCmd(DistHybridCommand), "readonly", 0, 0, -1, "read", false))
  }
  RM_TRY(RMCreateSearchCommand(ctx, "FT.INFO", SafeCmd(InfoCommandHandler), "readonly", 0, 0, -1, "", false))
  RM_TRY(RMCreateSearchCommand(ctx, "FT.SEARCH", SafeCmd(DistSearchCommand), "readonly", 0, 0, -1, "read", false))
  RM_TRY(RMCreateSearchCommand(ctx, "FT.PROFILE", SafeCmd(ProfileCommandHandler), "readonly", 0, 0, -1, "read", false))
  if (clusterConfig.type == ClusterType_RedisLabs) {
    RM_TRY(RMCreateSearchCommand(ctx, "FT.CURSOR", SafeCmd(CursorCommand), "readonly", 3, 1, -3, "read", false))
  } else {
    RM_TRY(RMCreateSearchCommand(ctx, "FT.CURSOR", SafeCmd(CursorCommand), "readonly", 0, 0, -1, "read", false))
  }
  RM_TRY(RMCreateSearchCommand(ctx, "FT.SPELLCHECK", SafeCmd(SpellCheckCommandHandler), "readonly", 0, 0, -1, "", false))
  // Assumes "_FT.DEBUG" is registered (from `RediSearch_InitModuleInternal`)
  RM_TRY(RegisterCoordDebugCommands(RedisModule_GetCommand(ctx, "_FT.DEBUG")));

// OSS commands (registered via proxy in Enterprise)
#ifndef RS_CLUSTER_ENTERPRISE
    if (!isClusterEnabled) {
      // Register the config command with `FT.` prefix only if we are not in cluster mode as an alias
      RM_TRY(RMCreateSearchCommand(ctx, "FT.CONFIG", SafeCmd(ConfigCommand), "readonly", 0, 0, 0, "admin", false));
    }
    RedisModule_Log(ctx, "notice", "Register write commands");
    // write commands (on enterprise we do not define them, the dmc take care of them)
    RM_TRY(RMCreateSearchCommand(ctx, "FT.CREATE", SafeCmd(FanoutCommandHandlerIndexless), "write deny-oom", 0, 0, -1, "", false))
    RM_TRY(RMCreateSearchCommand(ctx, "FT._CREATEIFNX", SafeCmd(FanoutCommandHandlerIndexless), "write deny-oom", 0, 0, -1, "", false))
    RM_TRY(RMCreateSearchCommand(ctx, "FT.ALTER", SafeCmd(FanoutCommandHandlerWithIndexAtFirstArg), "write deny-oom", 0, 0, -1, "", false))
    RM_TRY(RMCreateSearchCommand(ctx, "FT._ALTERIFNX", SafeCmd(FanoutCommandHandlerWithIndexAtFirstArg), "write deny-oom", 0, 0, -1, "", false))
    RM_TRY(RMCreateSearchCommand(ctx, "FT.DROPINDEX", SafeCmd(FanoutCommandHandlerWithIndexAtFirstArg), "write",0, 0, -1, "write slow dangerous", false))
    // TODO: Either make ALL replication commands internal (such that no need for ACL check), or add ACL check.
    RM_TRY(RMCreateSearchCommand(ctx, "FT._DROPINDEXIFX", SafeCmd(FanoutCommandHandlerIndexless), "write",0, 0, -1, "write slow dangerous", false))
    // search write slow dangerous
    RM_TRY(RMCreateSearchCommand(ctx, "FT.DICTADD", SafeCmd(FanoutCommandHandlerIndexless), "write deny-oom", 0, 0, -1, "", false))
    RM_TRY(RMCreateSearchCommand(ctx, "FT.DICTDEL", SafeCmd(FanoutCommandHandlerIndexless), "write", 0, 0, -1, "", false))
    RM_TRY(RMCreateSearchCommand(ctx, "FT.ALIASADD", SafeCmd(FanoutCommandHandlerWithIndexAtSecondArg), "write deny-oom", 0, 0, -1, "", false))
    RM_TRY(RMCreateSearchCommand(ctx, "FT._ALIASADDIFNX", SafeCmd(FanoutCommandHandlerIndexless), "write deny-oom", 0, 0, -1, "", false))
    RM_TRY(RMCreateSearchCommand(ctx, "FT.ALIASDEL", SafeCmd(FanoutCommandHandlerIndexless), "write", 0, 0, -1, "", false))
    RM_TRY(RMCreateSearchCommand(ctx, "FT._ALIASDELIFX", SafeCmd(FanoutCommandHandlerIndexless), "write", 0, 0, -1, "", false))
    RM_TRY(RMCreateSearchCommand(ctx, "FT.ALIASUPDATE", SafeCmd(FanoutCommandHandlerWithIndexAtSecondArg), "write deny-oom", 0, 0, -1, "", false))
    RM_TRY(RMCreateSearchCommand(ctx, "FT.SYNUPDATE", SafeCmd(FanoutCommandHandlerWithIndexAtFirstArg),"write deny-oom", 0, 0, -1, "", false))

    // Deprecated OSS commands
    RM_TRY(RMCreateSearchCommand(ctx, "FT.DROP", SafeCmd(FanoutCommandHandlerWithIndexAtFirstArg), "write", 0, 0, -1, "write slow dangerous", false))
    RM_TRY(RMCreateSearchCommand(ctx, "FT._DROPIFX", SafeCmd(FanoutCommandHandlerIndexless), "write", 0, 0, -1, "write", false))
#endif

  // cluster set commands. We filter from the proxy, but do not mark them as internal.
  RM_TRY(RMCreateSearchCommand(ctx, REDISEARCH_MODULE_NAME".CLUSTERSET",
         SafeCmd(SetClusterCommand),
         IsEnterprise() ? "readonly allow-loading deny-script " CMD_PROXY_FILTERED : "readonly allow-loading deny-script",
         0, 0, -1, "", false))
  RM_TRY(RMCreateSearchCommand(ctx, REDISEARCH_MODULE_NAME".CLUSTERREFRESH",
         SafeCmd(RefreshClusterCommand),
         IsEnterprise() ? "readonly deny-script " CMD_PROXY_FILTERED : "readonly deny-script",
         0, 0, -1, "", false))
  RM_TRY(RMCreateSearchCommand(ctx, REDISEARCH_MODULE_NAME".CLUSTERINFO",
         SafeCmd(ClusterInfoCommand),
         IsEnterprise() ? "readonly allow-loading deny-script " CMD_PROXY_FILTERED : "readonly allow-loading deny-script",
         0, 0, -1, "", false))

  // Deprecated commands. Grouped here for easy tracking
  RM_TRY(RMCreateSearchCommand(ctx, "FT.MGET", SafeCmd(MGetCommandHandler), "readonly", 0, 0, -1, "read", false))
  RM_TRY(RMCreateSearchCommand(ctx, "FT.TAGVALS", SafeCmd(TagValsCommandHandler), "readonly", 0, 0, -1, "read slow dangerous", false))

  return REDISMODULE_OK;
}

int RedisModule_OnUnload(RedisModuleCtx *ctx) {
  if (config_ext_load) {
    RedisModule_FreeString(ctx, config_ext_load);
    config_ext_load = NULL;
  }
  if (config_friso_ini) {
    RedisModule_FreeString(ctx, config_friso_ini);
    config_friso_ini = NULL;
  }
  if (config_default_scorer) {
    RedisModule_FreeString(ctx, config_default_scorer);
    config_default_scorer = NULL;
  }
  if (RSGlobalConfig.extLoad) {
    rm_free((void *)RSGlobalConfig.extLoad);
    RSGlobalConfig.extLoad = NULL;
  }
  if (RSGlobalConfig.frisoIni) {
    rm_free((void *)RSGlobalConfig.frisoIni);
    RSGlobalConfig.frisoIni = NULL;
  }
  if (RSGlobalConfig.defaultScorer) {
    rm_free((void *)RSGlobalConfig.defaultScorer);
    RSGlobalConfig.defaultScorer = NULL;
  }

  SearchDisk_Close();

  return REDISMODULE_OK;
}
/* ======================= DEBUG ONLY ======================= */

static int DEBUG_FlatSearchCommandHandler(RedisModuleBlockedClient *bc, int protocol,
  RedisModuleString **argv, int argc, WeakRef spec_ref) {
  QueryError status = QueryError_Default();
  AREQ_Debug_params debug_params = parseDebugParamsCount(argv, argc, &status);

  if (debug_params.debug_params_count == 0) {
    bailOut(bc, &status);
    return REDISMODULE_OK;
  }

  int debug_argv_count = debug_params.debug_params_count + 2;
  int base_argc = argc - debug_argv_count;
  searchRequestCtx *req = createReq(argv, base_argc, bc, &status);

  if (!req) {
    return REDISMODULE_OK;
  }

  MRCommand cmd = MR_NewCommandFromRedisStrings(base_argc, argv);
  int rc = prepareCommand(&cmd, req, bc, protocol, argv, argc, spec_ref, &status);
  if (!(rc == REDISMODULE_OK)) {
    return REDISMODULE_OK;
  }

  MRCommand_Insert(&cmd, 0, "_FT.DEBUG", sizeof("_FT.DEBUG") - 1);
  // insert also debug params at the end
  for (size_t i = 0; i < debug_argv_count; i++) {
    size_t n;
    const char *arg = RedisModule_StringPtrLen(debug_params.debug_argv[i], &n);
    MRCommand_Append(&cmd, arg, n);
  }

  struct MRCtx *mrctx = MR_CreateCtx(0, bc, req, NumShards);

  MRCtx_SetReduceFunction(mrctx, searchResultReducer_background);
  MR_Fanout(mrctx, NULL, cmd, false);
  return REDISMODULE_OK;
}

static void DEBUG_DistSearchCommandHandler(void* pd) {
  SearchCmdCtx* sCmdCtx = pd;
  // send argv not including the _FT.DEBUG
  DEBUG_FlatSearchCommandHandler(sCmdCtx->bc, sCmdCtx->protocol, sCmdCtx->argv, sCmdCtx->argc, sCmdCtx->spec_ref);
  for (size_t i = 0 ; i < sCmdCtx->argc ; ++i) {
    RedisModule_FreeString(NULL, sCmdCtx->argv[i]);
  }
  rm_free(sCmdCtx->argv);
  rm_free(sCmdCtx);
}

// Structure to pass context cleanup data to main thread
typedef struct ContextCleanupData{
  RedisModuleCtx *thctx;
  RedisSearchCtx *sctx;
} ContextCleanupData;

// Callback to safely free contexts from main thread
static void freeContextsCallback(void *data) {
  ContextCleanupData *cleanup = (ContextCleanupData *)data;

  if (cleanup->sctx) {
    SearchCtx_Free(cleanup->sctx);
  }

  if (cleanup->thctx) {
    RedisModule_FreeThreadSafeContext(cleanup->thctx);
  }

  rm_free(cleanup);
}

// Public function to schedule context cleanup
void ScheduleContextCleanup(RedisModuleCtx *thctx, struct RedisSearchCtx *sctx) {
  ContextCleanupData *cleanup = rm_malloc(sizeof(ContextCleanupData));
  cleanup->thctx = thctx;
  cleanup->sctx = sctx;

  ConcurrentSearch_ThreadPoolRun(freeContextsCallback, cleanup, DIST_THREADPOOL);
}<|MERGE_RESOLUTION|>--- conflicted
+++ resolved
@@ -72,11 +72,8 @@
 #include "hybrid/hybrid_exec.h"
 #include "util/redis_mem_info.h"
 #include "notifications.h"
-<<<<<<< HEAD
 #include "util/shared_exclusive_lock.h"
-=======
 #include "aggregate/reply_empty.h"
->>>>>>> 3d9a8cbd
 
 #define VERIFY_ACL(ctx, idxR)                                                                     \
   do {                                                                                                      \
