/*
 * Copyright Redis Ltd. 2016 - present
 * Licensed under your choice of the Redis Source Available License 2.0 (RSALv2) or
 * the Server Side Public License v1 (SSPLv1).
 */


#include <stdio.h>
#include <stdlib.h>
#include <string.h>
#include <sys/param.h>
#include <time.h>

#include "commands.h"
#include "document.h"
#include "tag_index.h"
#include "index.h"
#include "query.h"
#include "redis_index.h"
#include "redismodule.h"
#include "rmutil/strings.h"
#include "rmutil/util.h"
#include "rmutil/args.h"
#include "spec.h"
#include "util/logging.h"
#include "util/workers.h"
#include "util/references.h"
#include "config.h"
#include "aggregate/aggregate.h"
#include "rmalloc.h"
#include "cursor.h"
#include "debug_commads.h"
#include "spell_check.h"
#include "dictionary.h"
#include "suggest.h"
#include "numeric_index.h"
#include "redisearch_api.h"
#include "alias.h"
#include "module.h"
#include "rwlock.h"
#include "info_command.h"
#include "rejson_api.h"


/* FT.MGET {index} {key} ...
 * Get document(s) by their id.
 * Currentlt it just performs HGETALL, but it's a future proof alternative allowing us to later on
 * replace the internal representation of the documents.
 *
 * If referred docs are missing or not HASH keys, we simply reply with Null, but the result will
 * be an array the same size of the ids list
 */
int GetDocumentsCommand(RedisModuleCtx *ctx, RedisModuleString **argv, int argc) {
  if (argc < 3) {
    return RedisModule_WrongArity(ctx);
  }

  RedisSearchCtx *sctx = NewSearchCtx(ctx, argv[1], true);
  if (sctx == NULL) {
    return RedisModule_ReplyWithError(ctx, "Unknown Index name");
  }

  const DocTable *dt = &sctx->spec->docs;
  RedisModule_ReplyWithArray(ctx, argc - 2);
  for (size_t i = 2; i < argc; i++) {

    if (DocTable_GetIdR(dt, argv[i]) == 0) {
      // Document does not exist in index; even though it exists in keyspace
      RedisModule_ReplyWithNull(ctx);
      continue;
    }
    Document_ReplyAllFields(ctx, sctx->spec, argv[i]);
  }

  SearchCtx_Free(sctx);

  return REDISMODULE_OK;
}

/* FT.GET {index} {key} ...
 * Get a single document by their id.
 * Currentlt it just performs HGETALL, but it's a future proof alternative allowing us to later on
 * replace the internal representation of the documents.
 *
 * If referred docs are missing or not HASH keys, we simply reply with Null
 */
int GetSingleDocumentCommand(RedisModuleCtx *ctx, RedisModuleString **argv, int argc) {
  if (argc != 3) {
    return RedisModule_WrongArity(ctx);
  }

  RedisSearchCtx *sctx = NewSearchCtx(ctx, argv[1], true);
  if (sctx == NULL) {
    return RedisModule_ReplyWithError(ctx, "Unknown Index name");
  }

  if (DocTable_GetIdR(&sctx->spec->docs, argv[2]) == 0) {
    RedisModule_ReplyWithNull(ctx);
  } else {
    Document_ReplyAllFields(ctx, sctx->spec, argv[2]);
  }
  SearchCtx_Free(sctx);
  return REDISMODULE_OK;
}

#define __STRINGIFY(x) #x
#define STRINGIFY(x) __STRINGIFY(x)

int SpellCheckCommand(RedisModuleCtx *ctx, RedisModuleString **argv, int argc) {
#define DICT_INITIAL_SIZE 5
#define DEFAULT_LEV_DISTANCE 1
#define MAX_LEV_DISTANCE 4
  if (argc < 3) {
    return RedisModule_WrongArity(ctx);
  }

  int argvOffset = 3;
  unsigned int dialect = RSGlobalConfig.requestConfigParams.dialectVersion;
  int dialectArgIndex = RMUtil_ArgExists("DIALECT", argv, argc, argvOffset);
  if(dialectArgIndex > 0) {
    dialectArgIndex++;
    ArgsCursor ac;
    ArgsCursor_InitRString(&ac, argv+dialectArgIndex, argc-dialectArgIndex);
    QueryError status = {0};
    if(parseDialect(&dialect, &ac, &status) != REDISMODULE_OK) {
      RedisModule_ReplyWithError(ctx, QueryError_GetError(&status));
      QueryError_ClearError(&status);
      return REDISMODULE_OK;
    }
  }

  RedisSearchCtx *sctx = NewSearchCtx(ctx, argv[1], true);
  if (sctx == NULL) {
    return RedisModule_ReplyWithError(ctx, "Unknown Index name");
  }
  QueryError status = {0};
  size_t len;
  const char *rawQuery = RedisModule_StringPtrLen(argv[2], &len);
  const char **includeDict = NULL, **excludeDict = NULL;
  RSSearchOptions opts = {0};
  QueryAST qast = {0};
  int rc = QAST_Parse(&qast, sctx, &opts, rawQuery, len, dialect, &status);

  if (rc != REDISMODULE_OK) {
    RedisModule_ReplyWithError(ctx, QueryError_GetError(&status));
    goto end;
  }

  includeDict = array_new(const char *, DICT_INITIAL_SIZE);
  excludeDict = array_new(const char *, DICT_INITIAL_SIZE);

  int distanceArgPos = 0;
  long long distance = DEFAULT_LEV_DISTANCE;
  if ((distanceArgPos = RMUtil_ArgExists("DISTANCE", argv, argc, 0))) {
    if (distanceArgPos + 1 >= argc) {
      RedisModule_ReplyWithError(ctx, "DISTANCE arg is given but no DISTANCE comes after");
      goto end;
    }
    if (RedisModule_StringToLongLong(argv[distanceArgPos + 1], &distance) != REDISMODULE_OK ||
        distance < 1 || distance > MAX_LEV_DISTANCE) {
      RedisModule_ReplyWithError(
          ctx, "bad distance given, distance must be a natural number between 1 to " STRINGIFY(
                   MAX_LEV_DISTANCE));
      goto end;
    }
  }  // LCOV_EXCL_LINE

  int nextPos = 0;
  while ((nextPos = RMUtil_ArgExists("TERMS", argv, argc, nextPos + 1))) {
    if (nextPos + 2 >= argc) {
      RedisModule_ReplyWithError(ctx, "TERM arg is given but no TERM params comes after");
      goto end;
    }
    const char *operation = RedisModule_StringPtrLen(argv[nextPos + 1], NULL);
    const char *dictName = RedisModule_StringPtrLen(argv[nextPos + 2], NULL);
    if (strcasecmp(operation, "INCLUDE") == 0) {
      includeDict = array_append(includeDict, (char *)dictName);
    } else if (strcasecmp(operation, "EXCLUDE") == 0) {
      excludeDict = array_append(excludeDict, (char *)dictName);
    } else {
      RedisModule_ReplyWithError(ctx, "bad format, exlude/include operation was not given");
      goto end;
    }
  }

  SET_DIALECT(sctx->spec->used_dialects, dialect);
  SET_DIALECT(RSGlobalConfig.used_dialects, dialect);

  bool fullScoreInfo = false;
  if (RMUtil_ArgExists("FULLSCOREINFO", argv, argc, 0)) {
    fullScoreInfo = true;
  }

  SpellCheckCtx scCtx = {.sctx = sctx,
                         .includeDict = includeDict,
                         .excludeDict = excludeDict,
                         .distance = distance,
                         .fullScoreInfo = fullScoreInfo};

  SpellCheck_Reply(&scCtx, &qast);

end:
  QueryError_ClearError(&status);
  if (includeDict != NULL) {
    array_free(includeDict);
  }
  if (excludeDict != NULL) {
    array_free(excludeDict);
  }
  QAST_Destroy(&qast);
  SearchCtx_Free(sctx);
  return REDISMODULE_OK;
}

char *RS_GetExplainOutput(RedisModuleCtx *ctx, RedisModuleString **argv, int argc,
                          QueryError *status);

static int queryExplainCommon(RedisModuleCtx *ctx, RedisModuleString **argv, int argc,
                              int newlinesAsElements) {
  if (argc < 3) {
    return RedisModule_WrongArity(ctx);
  }
  QueryError status = {0};
  char *explainRoot = RS_GetExplainOutput(ctx, argv, argc, &status);
  if (!explainRoot) {
    return QueryError_ReplyAndClear(ctx, &status);
  }
  if (newlinesAsElements) {
    size_t numElems = 0;
    RedisModule_ReplyWithArray(ctx, REDISMODULE_POSTPONED_ARRAY_LEN);
    char *explain = explainRoot;
    char *curLine = NULL;
    while ((curLine = strsep(&explain, "\n")) != NULL) {
      RedisModule_ReplyWithSimpleString(ctx, curLine);
      numElems++;
    }
    RedisModule_ReplySetArrayLength(ctx, numElems);
  } else {
    RedisModule_ReplyWithStringBuffer(ctx, explainRoot, strlen(explainRoot));
  }

  rm_free(explainRoot);
  return REDISMODULE_OK;
}

/* FT.EXPLAIN {index_name} {query} */
int QueryExplainCommand(RedisModuleCtx *ctx, RedisModuleString **argv, int argc) {
  return queryExplainCommon(ctx, argv, argc, 0);
}
int QueryExplainCLICommand(RedisModuleCtx *ctx, RedisModuleString **argv, int argc) {
  return queryExplainCommon(ctx, argv, argc, 1);
}

int RSAggregateCommand(RedisModuleCtx *ctx, RedisModuleString **argv, int argc);
int RSSearchCommand(RedisModuleCtx *ctx, RedisModuleString **argv, int argc);
int RSCursorCommand(RedisModuleCtx *ctx, RedisModuleString **argv, int argc);
int RSProfileCommand(RedisModuleCtx *ctx, RedisModuleString **argv, int argc);

/* FT.DEL {index} {doc_id}
 *  Delete a document from the index. Returns 1 if the document was in the index, or 0 if not.
 *
 *  **NOTE**: This does not actually delete the document from the index, just marks it as deleted
 *  If DD (Delete Document) is set, we also delete the document.
 *  Since v2.0, document is deleted by default.
 */
int DeleteCommand(RedisModuleCtx *ctx, RedisModuleString **argv, int argc) {
  // allow 'DD' for back support and ignore it.
  if (argc < 3 || argc > 4) return RedisModule_WrongArity(ctx);
  StrongRef ref = IndexSpec_LoadUnsafe(ctx, RedisModule_StringPtrLen(argv[1], NULL), 1);
  IndexSpec *sp = StrongRef_Get(ref);
  if (sp == NULL) {
    return RedisModule_ReplyWithError(ctx, "Unknown Index name");
  }

  RedisModuleCallReply *rep = NULL;
  RedisModuleString *doc_id = argv[2];
  rep = RedisModule_Call(ctx, "DEL", "!s", doc_id);
  if (rep == NULL || RedisModule_CallReplyType(rep) != REDISMODULE_REPLY_INTEGER ||
      RedisModule_CallReplyInteger(rep) != 1) {
    RedisModule_ReplyWithLongLong(ctx, 0);
  } else {
    RedisModule_ReplyWithLongLong(ctx, 1);
  }

  if (rep) {
    RedisModule_FreeCallReply(rep);
  }
  return REDISMODULE_OK;
}

/* FT.TAGVALS {idx} {field}
 * Return all the values of a tag field.
 * There is no sorting or paging, so be careful with high-cradinality tag fields */
int TagValsCommand(RedisModuleCtx *ctx, RedisModuleString **argv, int argc) {
  // at least one field, and number of field/text args must be even
  if (argc != 3) {
    return RedisModule_WrongArity(ctx);
  }

  RedisSearchCtx *sctx = NewSearchCtx(ctx, argv[1], true);
  if (sctx == NULL) {
    return RedisModule_ReplyWithError(ctx, "Unknown Index name");
  }

  size_t len;
  const char *field = RedisModule_StringPtrLen(argv[2], &len);
  const FieldSpec *sp = IndexSpec_GetField(sctx->spec, field, len);
  if (!sp) {
    RedisModule_ReplyWithError(ctx, "No such field");
    goto cleanup;
  }
  if (!FIELD_IS(sp, INDEXFLD_T_TAG)) {
    RedisModule_ReplyWithError(ctx, "Not a tag field");
    goto cleanup;
  }

  RedisModuleString *rstr = TagIndex_FormatName(sctx, field);
  TagIndex *idx = TagIndex_Open(sctx, rstr, 0, NULL);
  RedisModule_FreeString(ctx, rstr);
  if (!idx) {
    RedisModule_ReplyWithArray(ctx, 0);
    goto cleanup;
  }

  TagIndex_SerializeValues(idx, ctx);

cleanup:
  SearchCtx_Free(sctx);
  return REDISMODULE_OK;
}
/*
## FT.CREATE {index} [NOOFFSETS] [NOFIELDS]
    SCHEMA {field} [TEXT [NOSTEM] [WEIGHT {weight}]] | [NUMERIC] ...

Creates an index with the given spec. The index name will be used in all the
key
names
so keep it short!

### Parameters:

    - index: the index name to create. If it exists the old spec will be
overwritten

    - NOOFFSETS: If set, we do not store term offsets for documents (saves memory, does not allow
      exact searches)

    - NOFIELDS: If set, we do not store field bits for each term. Saves memory, does not allow
      filtering by specific fields.

    - SCHEMA: After the SCHEMA keyword we define the index fields. They can be either numeric or
      textual.
      For textual fields we optionally specify a weight. The default weight is 1.0
      The weight is a double, but does not need to be normalized.

### Returns:

    OK or an error
*/
int CreateIndexCommand(RedisModuleCtx *ctx, RedisModuleString **argv, int argc) {
  // at least one field, the SCHEMA keyword, and number of field/text args must be even
  if (argc < 5) {
    return RedisModule_WrongArity(ctx);
  }

  if (RedisModule_GetSelectedDb(ctx) != 0) {
    return RedisModule_ReplyWithError(ctx, "Cannot create index on db != 0");
  }
  QueryError status = {0};

  IndexSpec *sp = IndexSpec_CreateNew(ctx, argv, argc, &status);
  if (sp == NULL) {
    RedisModule_ReplyWithError(ctx, QueryError_GetError(&status));
    QueryError_ClearError(&status);
    return REDISMODULE_OK;
  }

  /*
   * We replicate CreateIfNotExists command for replica of support.
   * On replica of the destination will get the ft.create command from
   * all the src shards and not need to recreate it.
   */
  RedisModule_Replicate(ctx, RS_CREATE_IF_NX_CMD, "v", argv + 1, (size_t)argc - 1);

  return RedisModule_ReplyWithSimpleString(ctx, "OK");
}

int CreateIndexIfNotExistsCommand(RedisModuleCtx *ctx, RedisModuleString **argv, int argc) {
  // at least one field, the SCHEMA keyword, and number of field/text args must be even
  if (argc < 5) {
    return RedisModule_WrongArity(ctx);
  }

  const char *specName = RedisModule_StringPtrLen(argv[1], NULL);
  if (dictFetchValue(specDict_g, specName)) {
    return RedisModule_ReplyWithSimpleString(ctx, "OK");
  }

  return CreateIndexCommand(ctx, argv, argc);
}

/*
 * FT.DROP <index> [KEEPDOCS]
 * FT.DROPINDEX <index> [DD]
 * Deletes index and possibly all the keys associated with the index.
 * If no other data is on the redis instance, this is equivalent to FLUSHDB,
 * apart from the fact that the index specification is not deleted.
 *
 * FT.DROP, deletes all keys by default. If KEEPDOCS exists, we do not delete the actual docs
 * FT.DROPINDEX, keeps all keys by default. If DD exists, we delete the actual docs
 */
int DropIndexCommand(RedisModuleCtx *ctx, RedisModuleString **argv, int argc) {
  // at least one field, and number of field/text args must be even
  if (argc < 2 || argc > 3) {
    return RedisModule_WrongArity(ctx);
  }

  const char* spec_name = RedisModule_StringPtrLen(argv[1], NULL);
  StrongRef global_ref = IndexSpec_LoadUnsafe(ctx, spec_name, 0);
  IndexSpec *sp = StrongRef_Get(global_ref);
  if (!sp) {
    return RedisModule_ReplyWithError(ctx, "Unknown Index name");
  }

  int delDocs;
  if (RMUtil_StringEqualsCaseC(argv[0], "FT.DROP") ||
      RMUtil_StringEqualsCaseC(argv[0], "_FT.DROP")) {
    delDocs = 1;
    if (argc == 3 && RMUtil_StringEqualsCaseC(argv[2], "KEEPDOCS")) {
      delDocs = 0;
    }
  } else {  // FT.DROPINDEX
    delDocs = 0;
    if (argc == 3 && RMUtil_StringEqualsCaseC(argv[2], "DD")) {
      delDocs = 1;
    }
  }

  int keepDocs = 0;
  if (argc == 3 && RMUtil_StringEqualsCaseC(argv[2], "_FORCEKEEPDOCS")) {
    keepDocs = 1;
  }

  if((delDocs || sp->flags & Index_Temporary) && !keepDocs) {
    // We take a strong reference to the index, so it will not be freed
    // and we can still use it's doc table to delete the keys.
    StrongRef own_ref = StrongRef_Clone(global_ref);
    // We remove the index from the globals first, so it will not be found by the
    // delete key notification callbacks.
    IndexSpec_RemoveFromGlobals(global_ref);

    DocTable *dt = &sp->docs;
    DOCTABLE_FOREACH(dt, Redis_DeleteKeyC(ctx, dmd->keyPtr));

    // Return call's references
    StrongRef_Release(own_ref);
  } else {
    // If we don't delete the docs, we just remove the index from the global dict
    IndexSpec_RemoveFromGlobals(global_ref);
  }

  RedisModule_Replicate(ctx, RS_DROP_INDEX_IF_X_CMD, "sc", argv[1], "_FORCEKEEPDOCS");

  return RedisModule_ReplyWithSimpleString(ctx, "OK");
}

int DropIfExistsIndexCommand(RedisModuleCtx *ctx, RedisModuleString **argv, int argc) {
  // at least one field, and number of field/text args must be even
  if (argc < 2 || argc > 3) {
    return RedisModule_WrongArity(ctx);
  }

  StrongRef ref = IndexSpec_LoadUnsafe(ctx, RedisModule_StringPtrLen(argv[1], NULL), 0);
  IndexSpec *sp = StrongRef_Get(ref);
  if (!sp) {
    return RedisModule_ReplyWithSimpleString(ctx, "OK");
  }
  RedisModuleString *oldCommand = argv[0];
  if (RMUtil_StringEqualsCaseC(argv[0], RS_DROP_IF_X_CMD)) {
    argv[0] = RedisModule_CreateString(ctx, RS_DROP_CMD, strlen(RS_DROP_CMD));
  } else {
    argv[0] = RedisModule_CreateString(ctx, RS_DROP_INDEX_CMD, strlen(RS_DROP_INDEX_CMD));
  }
  int ret = DropIndexCommand(ctx, argv, argc);
  RedisModule_FreeString(ctx, argv[0]);
  argv[0] = oldCommand;
  return ret;
}

/**
 * FT.SYNADD <index> <term1> <term2> ...
 *
 * Add a synonym group to the given index. The synonym data structure is compose of synonyms
 * groups. Each Synonym group has a unique id. The SYNADD command creates a new synonym group with
 * the given terms and return its id.
 */
int SynAddCommand(RedisModuleCtx *ctx, RedisModuleString **argv, int argc) {
  RedisModule_ReplyWithError(ctx, "No longer suppoted, use FT.SYNUPDATE");
  return REDISMODULE_OK;
}

/**
 * FT.SYNUPDATE <index> <group id> [SKIPINITIALSCAN] <term1> <term2> ...
 *
 * Update an already existing synonym group with the given terms.
 * It can be used only to add new terms to a synonym group.
 * Returns `OK` on success.
 */
int SynUpdateCommand(RedisModuleCtx *ctx, RedisModuleString **argv, int argc) {
  if (argc < 4) return RedisModule_WrongArity(ctx);

  const char *id = RedisModule_StringPtrLen(argv[2], NULL);

  StrongRef ref = IndexSpec_LoadUnsafe(ctx, RedisModule_StringPtrLen(argv[1], NULL), 0);
  IndexSpec *sp = StrongRef_Get(ref);
  if (!sp) {
    return RedisModule_ReplyWithError(ctx, "Unknown index name");
  }

  bool initialScan = true;
  int offset = 3;
  int loc = RMUtil_ArgIndex(SPEC_SKIPINITIALSCAN_STR, &argv[3], 1);
  if (loc == 0) {  // if doesn't exist, `-1` is returned
    initialScan = false;
    offset = 4;
  }

  RedisSearchCtx sctx = SEARCH_CTX_STATIC(ctx, sp);
  RedisSearchCtx_LockSpecWrite(&sctx);

  IndexSpec_InitializeSynonym(sp);

  SynonymMap_UpdateRedisStr(sp->smap, argv + offset, argc - offset, id);

  if (initialScan) {
    IndexSpec_ScanAndReindex(ctx, ref);
  }
  IndexSpec_UpdateVersion(sp);
  RedisSearchCtx_UnlockSpec(&sctx);

  RedisModule_ReplyWithSimpleString(ctx, "OK");

  RedisModule_ReplicateVerbatim(ctx);
  return REDISMODULE_OK;
}

/**
 * FT.SYNDUMP <index>
 *
 * Dump the synonym data structure in the following format:
 *    - term1
 *        - id1
 *        - id2
 *    - term2
 *        - id3
 *    - term3
 *        - id4
 */
int SynDumpCommand(RedisModuleCtx *ctx, RedisModuleString **argv, int argc) {
  if (argc != 2) return RedisModule_WrongArity(ctx);

  StrongRef ref = IndexSpec_LoadUnsafe(ctx, RedisModule_StringPtrLen(argv[1], NULL), 0);
  IndexSpec *sp = StrongRef_Get(ref);
  if (!sp) {
    return RedisModule_ReplyWithError(ctx, "Unknown index name");
  }

  if (!sp->smap) {
    return RedisModule_ReplyWithArray(ctx, 0);
  }

  RedisSearchCtx sctx = SEARCH_CTX_STATIC(ctx, sp);
  RedisSearchCtx_LockSpecRead(&sctx);

  size_t size;
  TermData **terms_data = SynonymMap_DumpAllTerms(sp->smap, &size);

  RedisModule_ReplyWithArray(ctx, size * 2);

  for (int i = 0; i < size; ++i) {
    TermData *t_data = terms_data[i];
    RedisModule_ReplyWithStringBuffer(ctx, t_data->term, strlen(t_data->term));
    RedisModule_ReplyWithArray(ctx, array_len(t_data->groupIds));
    for (size_t j = 0; j < array_len(t_data->groupIds); ++j) {
      // do not return the ~
      RedisModule_ReplyWithStringBuffer(ctx, t_data->groupIds[j] + 1,
                                        strlen(t_data->groupIds[j] + 1));
    }
  }

  RedisSearchCtx_UnlockSpec(&sctx);

  rm_free(terms_data);
  return REDISMODULE_OK;
}

static int AlterIndexInternalCommand(RedisModuleCtx *ctx, RedisModuleString **argv, int argc,
                                     bool ifnx) {
  ArgsCursor ac = {0};
  ArgsCursor_InitRString(&ac, argv + 1, argc - 1);

  // Need at least <cmd> <index> <subcommand> <args...>

  if (argc < 5) {
    return RedisModule_WrongArity(ctx);
  }
  QueryError status = {0};

  const char *ixname = AC_GetStringNC(&ac, NULL);
  StrongRef ref = IndexSpec_LoadUnsafe(ctx, ixname, 1);
  IndexSpec *sp = StrongRef_Get(ref);
  if (!sp) {
    return RedisModule_ReplyWithError(ctx, "Unknown index name");
  }
  RedisSearchCtx sctx = SEARCH_CTX_STATIC(ctx, sp);

  bool initialScan = true;
  if (AC_AdvanceIfMatch(&ac, SPEC_SKIPINITIALSCAN_STR)) {
    initialScan = false;
  }

  if (!AC_AdvanceIfMatch(&ac, "SCHEMA")) {
    return RedisModule_ReplyWithError(ctx, "ALTER must be followed by SCHEMA");
  }

  if (!AC_AdvanceIfMatch(&ac, "ADD")) {
    return RedisModule_ReplyWithError(ctx, "Unknown action passed to ALTER SCHEMA");
  }

  if (!AC_NumRemaining(&ac)) {
    return RedisModule_ReplyWithError(ctx, "No fields provided");
  }

  if (ifnx) {
    const char *fieldName;
    size_t fieldNameSize;

    AC_GetString(&ac, &fieldName, &fieldNameSize, AC_F_NOADVANCE);
    RedisSearchCtx_LockSpecRead(&sctx);
    const FieldSpec *field_exists = IndexSpec_GetField(sp, fieldName, fieldNameSize);
    RedisSearchCtx_UnlockSpec(&sctx);

    if (field_exists) {
      RedisModule_Replicate(ctx, RS_ALTER_IF_NX_CMD, "v", argv + 1, (size_t)argc - 1);
      return RedisModule_ReplyWithSimpleString(ctx, "OK");
    }
  }
  RedisSearchCtx_LockSpecWrite(&sctx);
  IndexSpec_AddFields(ref, sp, ctx, &ac, initialScan, &status);
  
  // if adding the fields has failed we return without updating statistics.
  if (QueryError_HasError(&status)) {
    RedisSearchCtx_UnlockSpec(&sctx);
    return QueryError_ReplyAndClear(ctx, &status);
  }
  IndexSpec_UpdateVersion(sp);
  FieldsGlobalStats_UpdateStats(sp->fields + (sp->numFields - 1), 1);
  RedisSearchCtx_UnlockSpec(&sctx);

  RedisModule_Replicate(ctx, RS_ALTER_IF_NX_CMD, "v", argv + 1, (size_t)argc - 1);
  return RedisModule_ReplyWithSimpleString(ctx, "OK");

}

/* FT.ALTER */
int AlterIndexIfNXCommand(RedisModuleCtx *ctx, RedisModuleString **argv, int argc) {
  return AlterIndexInternalCommand(ctx, argv, argc, true);
}

int AlterIndexCommand(RedisModuleCtx *ctx, RedisModuleString **argv, int argc) {
  return AlterIndexInternalCommand(ctx, argv, argc, false);
}

static int aliasAddCommon(RedisModuleCtx *ctx, RedisModuleString **argv, int argc,
                          QueryError *error, bool skipIfExists) {
  ArgsCursor ac = {0};
  ArgsCursor_InitRString(&ac, argv + 1, argc - 1);
  IndexLoadOptions loadOpts = {
      .name = {.rstring = argv[2]},
      .flags = INDEXSPEC_LOAD_NOALIAS | INDEXSPEC_LOAD_KEYLESS | INDEXSPEC_LOAD_KEY_RSTRING};
  StrongRef ref = IndexSpec_LoadUnsafeEx(ctx, &loadOpts);
  IndexSpec *sp = StrongRef_Get(ref);
  if (!sp) {
    QueryError_SetError(error, QUERY_ENOINDEX, "Unknown index name (or name is an alias itself)");
    return REDISMODULE_ERR;
  }

  const char *alias = RedisModule_StringPtrLen(argv[1], NULL);
  StrongRef alias_ref = IndexAlias_Get(alias);
  if (!skipIfExists || !StrongRef_Equals(alias_ref, ref)) {
    return IndexAlias_Add(alias, ref, 0, error);
  }
  return REDISMODULE_OK;
}

static int AliasAddCommandCommon(RedisModuleCtx *ctx, RedisModuleString **argv, int argc,
                                 bool ifNx) {
  if (argc != 3) {
    return RedisModule_WrongArity(ctx);
  }
  QueryError e = {0};
  if (aliasAddCommon(ctx, argv, argc, &e, ifNx) != REDISMODULE_OK) {
    return QueryError_ReplyAndClear(ctx, &e);
  } else {
    RedisModule_Replicate(ctx, RS_ALIASADD_IF_NX, "v", argv + 1, (size_t)argc - 1);
    return RedisModule_ReplyWithSimpleString(ctx, "OK");
  }
}

static int AliasAddCommandIfNX(RedisModuleCtx *ctx, RedisModuleString **argv, int argc) {
  return AliasAddCommandCommon(ctx, argv, argc, true);
}

// FT.ALIASADD <NAME> <TARGET>
static int AliasAddCommand(RedisModuleCtx *ctx, RedisModuleString **argv, int argc) {
  return AliasAddCommandCommon(ctx, argv, argc, false);
}

static int AliasDelCommand(RedisModuleCtx *ctx, RedisModuleString **argv, int argc) {
  if (argc != 2) {
    return RedisModule_WrongArity(ctx);
  }
  IndexLoadOptions lOpts = {.name = {.rstring = argv[1]},
                            .flags = INDEXSPEC_LOAD_KEYLESS | INDEXSPEC_LOAD_KEY_RSTRING};
  StrongRef ref = IndexSpec_LoadUnsafeEx(ctx, &lOpts);
  IndexSpec *sp = StrongRef_Get(ref);
  if (!sp) {
    return RedisModule_ReplyWithError(ctx, "Alias does not exist");
  }

  QueryError status = {0};
  if (IndexAlias_Del(RedisModule_StringPtrLen(argv[1], NULL), ref, 0, &status) != REDISMODULE_OK) {
    return QueryError_ReplyAndClear(ctx, &status);
  } else {
    RedisModule_Replicate(ctx, RS_ALIASDEL_IF_EX, "v", argv + 1, (size_t)argc - 1);
    return RedisModule_ReplyWithSimpleString(ctx, "OK");
  }
}

static int AliasDelIfExCommand(RedisModuleCtx *ctx, RedisModuleString **argv, int argc) {
  if (argc != 2) {
    return RedisModule_WrongArity(ctx);
  }
  IndexLoadOptions lOpts = {.name = {.rstring = argv[1]},
                            .flags = INDEXSPEC_LOAD_KEYLESS | INDEXSPEC_LOAD_KEY_RSTRING};
  StrongRef ref = IndexSpec_LoadUnsafeEx(ctx, &lOpts);
  if (!StrongRef_Get(ref)) {
    return RedisModule_ReplyWithSimpleString(ctx, "OK");
  }
  return AliasDelCommand(ctx, argv, argc);
}

static int AliasUpdateCommand(RedisModuleCtx *ctx, RedisModuleString **argv, int argc) {
  if (argc != 3) {
    return RedisModule_WrongArity(ctx);
  }

  QueryError status = {0};
  IndexLoadOptions lOpts = {.name = {.rstring = argv[1]},
                            .flags = INDEXSPEC_LOAD_KEYLESS | INDEXSPEC_LOAD_KEY_RSTRING};
  StrongRef Orig_ref = IndexSpec_LoadUnsafeEx(ctx, &lOpts);
  IndexSpec *spOrig = StrongRef_Get(Orig_ref);
  if (spOrig) {
    if (IndexAlias_Del(RedisModule_StringPtrLen(argv[1], NULL), Orig_ref, 0, &status) != REDISMODULE_OK) {
      return QueryError_ReplyAndClear(ctx, &status);
    }
  }
  if (aliasAddCommon(ctx, argv, argc, &status, false) != REDISMODULE_OK) {
    // Add back the previous index.. this shouldn't fail
    if (spOrig) {
      QueryError e2 = {0};
      const char *alias = RedisModule_StringPtrLen(argv[1], NULL);
      IndexAlias_Add(alias, Orig_ref, 0, &e2);
      QueryError_ClearError(&e2);
    }
    return QueryError_ReplyAndClear(ctx, &status);
  } else {
    RedisModule_ReplicateVerbatim(ctx);
    return RedisModule_ReplyWithSimpleString(ctx, "OK");
  }
}

int ConfigCommand(RedisModuleCtx *ctx, RedisModuleString **argv, int argc) {
  // Not bound to a specific index, so...
  QueryError status = {0};

  // CONFIG <GET|SET> <NAME> [value]
  if (argc < 3) {
    return RedisModule_WrongArity(ctx);
  }
  const char *action = RedisModule_StringPtrLen(argv[1], NULL);
  const char *name = RedisModule_StringPtrLen(argv[2], NULL);
  if (!strcasecmp(action, "GET")) {
    RSConfig_DumpProto(&RSGlobalConfig, &RSGlobalConfigOptions, name, ctx, 0);
  } else if (!strcasecmp(action, "HELP")) {
    RSConfig_DumpProto(&RSGlobalConfig, &RSGlobalConfigOptions, name, ctx, 1);
  } else if (!strcasecmp(action, "SET")) {
    size_t offset = 3;  // Might be == argc. SetOption deals with it.
    if (RSConfig_SetOption(&RSGlobalConfig, &RSGlobalConfigOptions, name, argv, argc, &offset,
                           &status) == REDISMODULE_ERR) {
      return QueryError_ReplyAndClear(ctx, &status);
    }
    if (offset != argc) {
      RedisModule_ReplyWithSimpleString(ctx, "EXCESSARGS");
    } else {
      RedisModule_Log(ctx, "notice", "Successfully changed configuration for `%s`", name);
      RedisModule_ReplyWithSimpleString(ctx, "OK");
    }
    return REDISMODULE_OK;
  } else {
    RedisModule_ReplyWithSimpleString(ctx, "No such configuration action");
    return REDISMODULE_OK;
  }

  return REDISMODULE_OK;
}

int IndexList(RedisModuleCtx *ctx, RedisModuleString **argv, int argc) {
  if (argc != 1) {
    return RedisModule_WrongArity(ctx);
  }

  RedisModule_ReplyWithArray(ctx, dictSize(specDict_g));

  dictIterator *iter = dictGetIterator(specDict_g);
  dictEntry *entry = NULL;
  while ((entry = dictNext(iter))) {
    StrongRef ref = dictGetRef(entry);
    IndexSpec *sp = StrongRef_Get(ref);
    RedisModule_ReplyWithCString(ctx, sp->name);
  }
  dictReleaseIterator(iter);

  return REDISMODULE_OK;
}

#define RM_TRY(f, ...)                                                         \
  if (f(__VA_ARGS__) == REDISMODULE_ERR) {                                     \
    RedisModule_Log(ctx, "warning", "Could not run " #f "(" #__VA_ARGS__ ")"); \
    return REDISMODULE_ERR;                                                    \
  } else {                                                                     \
    RedisModule_Log(ctx, "verbose", "Successfully executed " #f);              \
  }

Version supportedVersion = {
    .majorVersion = 6,
    .minorVersion = 0,
    .patchVersion = 0,
};

static void GetRedisVersion() {
  RedisModuleCtx *ctx = RedisModule_GetThreadSafeContext(NULL);
  RedisModuleCallReply *reply = RedisModule_Call(ctx, "info", "c", "server");
  if (!reply) {
    // could not get version, it can only happened when running the tests.
    // set redis version to supported version.
    redisVersion = supportedVersion;
    RedisModule_FreeThreadSafeContext(ctx);
    return;
  }
  RedisModule_Assert(RedisModule_CallReplyType(reply) == REDISMODULE_REPLY_STRING);
  size_t len;
  const char *replyStr = RedisModule_CallReplyStringPtr(reply, &len);

  int n = sscanf(replyStr, "# Server\nredis_version:%d.%d.%d", &redisVersion.majorVersion,
                 &redisVersion.minorVersion, &redisVersion.patchVersion);

  RedisModule_Assert(n == 3);

  rlecVersion.majorVersion = -1;
  rlecVersion.minorVersion = -1;
  rlecVersion.patchVersion = -1;
  rlecVersion.buildVersion = -1;
  char *enterpriseStr = strstr(replyStr, "rlec_version:");
  if (enterpriseStr) {
    n = sscanf(enterpriseStr, "rlec_version:%d.%d.%d-%d", &rlecVersion.majorVersion,
               &rlecVersion.minorVersion, &rlecVersion.buildVersion, &rlecVersion.patchVersion);
    if (n != 4) {
      RedisModule_Log(NULL, "warning", "Could not extract enterprise version");
    }
  }

  RedisModule_FreeCallReply(reply);

  isCrdt = true;
  reply = RedisModule_Call(ctx, "CRDT.CONFIG", "cc", "GET", "active-gc");
  if (!reply || RedisModule_CallReplyType(reply) == REDISMODULE_REPLY_ERROR) {
    isCrdt = false;
  }

  if (reply) {
    RedisModule_FreeCallReply(reply);
  }

  RedisModule_FreeThreadSafeContext(ctx);
}

void GetFormattedRedisVersion(char *buf, size_t len) {
    snprintf(buf, len, "%d.%d.%d - %s",
             redisVersion.majorVersion, redisVersion.minorVersion, redisVersion.patchVersion,
             IsEnterprise() ? (isCrdt ? "enterprise-crdt" : "enterprise") : "oss");
}

void GetFormattedRedisEnterpriseVersion(char *buf, size_t len) {
    snprintf(buf, len, "%d.%d.%d-%d",
             rlecVersion.majorVersion, rlecVersion.minorVersion, rlecVersion.patchVersion,
             rlecVersion.buildVersion);
}

int IsMaster() {
  if (RedisModule_GetContextFlags(RSDummyContext) & REDISMODULE_CTX_FLAGS_MASTER) {
    return 1;
  } else {
    return 0;
  }
}

int IsEnterprise() {
  return rlecVersion.majorVersion != -1;
}

int CheckSupportedVestion() {
  if (CompareVestions(redisVersion, supportedVersion) < 0) {
    return REDISMODULE_ERR;
  }
  return REDISMODULE_OK;
}

int RediSearch_InitModuleInternal(RedisModuleCtx *ctx, RedisModuleString **argv, int argc) {
  char *err;

  legacySpecRules = dictCreate(&dictTypeHeapStrings, NULL);

  if (ReadConfig(argv, argc, &err) == REDISMODULE_ERR) {
    RedisModule_Log(ctx, "warning", "Invalid Configurations: %s", err);
    rm_free(err);
    return REDISMODULE_ERR;
  }

  GetRedisVersion();

  char ver[64];
  GetFormattedRedisVersion(ver, sizeof(ver));
  RedisModule_Log(ctx, "notice", "Redis version found by RedisSearch : %s", ver);
  if (IsEnterprise()) {
    GetFormattedRedisEnterpriseVersion(ver, sizeof(ver));
    RedisModule_Log(ctx, "notice", "Redis Enterprise version found by RedisSearch : %s", ver);
  }

  if (CheckSupportedVestion() != REDISMODULE_OK) {
    RedisModule_Log(ctx, "warning",
                    "Redis version is too old, please upgrade to redis %d.%d.%d and above.",
                    supportedVersion.majorVersion, supportedVersion.minorVersion,
                    supportedVersion.patchVersion);

    // On memory sanity check do not failed the start
    // because our redis version there is old.
    if (!getenv("RS_GLOBAL_DTORS")) {
      return REDISMODULE_ERR;
    }
  }

  if (RediSearch_Init(ctx, REDISEARCH_INIT_MODULE) != REDISMODULE_OK) {
    return REDISMODULE_ERR;
  }

  // register trie type
  RM_TRY(DictRegister, ctx);

  RM_TRY(TrieType_Register, ctx);

  RM_TRY(IndexSpec_RegisterType, ctx);

  RM_TRY(TagIndex_RegisterType, ctx);

  RM_TRY(InvertedIndex_RegisterType, ctx);

  RM_TRY(NumericIndexType_Register, ctx);

#ifndef RS_COORDINATOR
// on a none coordinator version (for RS light/lite) we want to raise cross slot if
// the index and the document do not go to the same shard
#define INDEX_ONLY_CMD_ARGS 1, 1, 1
#define INDEX_DOC_CMD_ARGS 1, 2, 1
#else
// on coordinator we do not want to raise a move error so we do not specify any key
#define INDEX_ONLY_CMD_ARGS 0, 0, 0
#define INDEX_DOC_CMD_ARGS 2, 2, 1
#endif

  RM_TRY(RedisModule_CreateCommand, ctx, RS_INDEX_LIST_CMD, IndexList, "readonly", 0, 0, 0);

  RM_TRY(RedisModule_CreateCommand, ctx, RS_ADD_CMD, RSAddDocumentCommand, "write deny-oom",
         INDEX_DOC_CMD_ARGS);

#ifdef RS_CLUSTER_ENTERPRISE
  // on enterprise cluster we need to keep the _ft.safeadd/_ft.del command
  // to be able to replicate from an old RediSearch version.
  // If this is the light version then the _ft.safeadd/_ft.del does not exists
  // and we will get the normal ft.safeadd/ft.del command.
  RM_TRY(RedisModule_CreateCommand, ctx, LEGACY_RS_SAFEADD_CMD, RSSafeAddDocumentCommand,
         "write deny-oom", INDEX_DOC_CMD_ARGS);
  RM_TRY(RedisModule_CreateCommand, ctx, LEGACY_RS_DEL_CMD, DeleteCommand, "write",
         INDEX_DOC_CMD_ARGS);
#endif

  RM_TRY(RedisModule_CreateCommand, ctx, RS_SAFEADD_CMD, RSSafeAddDocumentCommand, "write deny-oom",
         INDEX_DOC_CMD_ARGS);

  RM_TRY(RedisModule_CreateCommand, ctx, RS_DEL_CMD, DeleteCommand, "write", INDEX_DOC_CMD_ARGS);

  RM_TRY(RedisModule_CreateCommand, ctx, RS_SEARCH_CMD, RSSearchCommand, "readonly",
         INDEX_ONLY_CMD_ARGS);
  RM_TRY(RedisModule_CreateCommand, ctx, RS_AGGREGATE_CMD, RSAggregateCommand, "readonly",
         INDEX_ONLY_CMD_ARGS);

  RM_TRY(RedisModule_CreateCommand, ctx, RS_GET_CMD, GetSingleDocumentCommand, "readonly",
         INDEX_DOC_CMD_ARGS);

#ifndef RS_COORDINATOR
  // in case not coordinator is defined, all docs and index name should go to the same slot
  RM_TRY(RedisModule_CreateCommand, ctx, RS_MGET_CMD, GetDocumentsCommand, "readonly", 1, -1, 1);
#else
  // in case coordinator is defined, do not force cross slot validation
  RM_TRY(RedisModule_CreateCommand, ctx, RS_MGET_CMD, GetDocumentsCommand, "readonly", 0, 0, 0);
#endif

  RM_TRY(RedisModule_CreateCommand, ctx, RS_CREATE_CMD, CreateIndexCommand, "write deny-oom",
         INDEX_ONLY_CMD_ARGS);
  RM_TRY(RedisModule_CreateCommand, ctx, RS_CREATE_IF_NX_CMD, CreateIndexIfNotExistsCommand,
         "write deny-oom", INDEX_ONLY_CMD_ARGS);

  RM_TRY(RedisModule_CreateCommand, ctx, RS_DROP_CMD, DropIndexCommand, "write",
         INDEX_ONLY_CMD_ARGS);
  RM_TRY(RedisModule_CreateCommand, ctx, RS_DROP_INDEX_CMD, DropIndexCommand, "write",
         INDEX_ONLY_CMD_ARGS);
  RM_TRY(RedisModule_CreateCommand, ctx, RS_DROP_IF_X_CMD, DropIfExistsIndexCommand, "write",
         INDEX_ONLY_CMD_ARGS);
  RM_TRY(RedisModule_CreateCommand, ctx, RS_DROP_INDEX_IF_X_CMD, DropIfExistsIndexCommand, "write",
         INDEX_ONLY_CMD_ARGS);

  RM_TRY(RedisModule_CreateCommand, ctx, RS_INFO_CMD, IndexInfoCommand, "readonly",
         INDEX_ONLY_CMD_ARGS);

  RM_TRY(RedisModule_CreateCommand, ctx, RS_TAGVALS_CMD, TagValsCommand, "readonly",
         INDEX_ONLY_CMD_ARGS);

  RM_TRY(RedisModule_CreateCommand, ctx, RS_PROFILE_CMD, RSProfileCommand, "readonly",
         INDEX_ONLY_CMD_ARGS);
  RM_TRY(RedisModule_CreateCommand, ctx, RS_EXPLAIN_CMD, QueryExplainCommand, "readonly",
         INDEX_ONLY_CMD_ARGS);
  RM_TRY(RedisModule_CreateCommand, ctx, RS_EXPLAINCLI_CMD, QueryExplainCLICommand, "readonly",
         INDEX_ONLY_CMD_ARGS);

  RM_TRY(RedisModule_CreateCommand, ctx, RS_SUGADD_CMD, RSSuggestAddCommand, "write deny-oom", 1, 1,
         1);

  RM_TRY(RedisModule_CreateCommand, ctx, RS_SUGDEL_CMD, RSSuggestDelCommand, "write", 1, 1, 1);

  RM_TRY(RedisModule_CreateCommand, ctx, RS_SUGLEN_CMD, RSSuggestLenCommand, "readonly", 1, 1, 1);

  RM_TRY(RedisModule_CreateCommand, ctx, RS_SUGGET_CMD, RSSuggestGetCommand, "readonly", 1, 1, 1);

#ifndef RS_COORDINATOR
  RM_TRY(RedisModule_CreateCommand, ctx, RS_CURSOR_CMD, RSCursorCommand, "readonly", 2, 2, 1);
#else
  // we do not want to raise a move error on cluster with coordinator
  RM_TRY(RedisModule_CreateCommand, ctx, RS_CURSOR_CMD, RSCursorCommand, "readonly", 0, 0, 0);
#endif

  // todo: what to do with this?
  RM_TRY(RedisModule_CreateCommand, ctx, RS_SYNADD_CMD, SynAddCommand, "write",
         INDEX_ONLY_CMD_ARGS);

  RM_TRY(RedisModule_CreateCommand, ctx, RS_SYNUPDATE_CMD, SynUpdateCommand, "write",
         INDEX_ONLY_CMD_ARGS);

  RM_TRY(RedisModule_CreateCommand, ctx, RS_SYNDUMP_CMD, SynDumpCommand, "readonly",
         INDEX_ONLY_CMD_ARGS);

  RM_TRY(RedisModule_CreateCommand, ctx, RS_ALTER_CMD, AlterIndexCommand, "write",
         INDEX_ONLY_CMD_ARGS);
  RM_TRY(RedisModule_CreateCommand, ctx, RS_ALTER_IF_NX_CMD, AlterIndexIfNXCommand, "write",
         INDEX_ONLY_CMD_ARGS);

  RM_TRY(RedisModule_CreateCommand, ctx, RS_DEBUG, DebugCommand, "readonly", 0, 0, 0);

  RM_TRY(RedisModule_CreateCommand, ctx, RS_SPELL_CHECK, SpellCheckCommand, "readonly",
         INDEX_ONLY_CMD_ARGS);

  RM_TRY(RedisModule_CreateCommand, ctx, RS_DICT_ADD, DictAddCommand, "readonly", 0, 0, 0);

  RM_TRY(RedisModule_CreateCommand, ctx, RS_DICT_DEL, DictDelCommand, "readonly", 0, 0, 0);

  RM_TRY(RedisModule_CreateCommand, ctx, RS_DICT_DUMP, DictDumpCommand, "readonly", 0, 0, 0);

  RM_TRY(RedisModule_CreateCommand, ctx, RS_CONFIG, ConfigCommand, "readonly", 0, 0, 0);

// alias is a special case, we can not use the INDEX_ONLY_CMD_ARGS/INDEX_DOC_CMD_ARGS macros
#ifndef RS_COORDINATOR
  // we are running in a normal mode so we should raise cross slot error on alias commands
  RM_TRY(RedisModule_CreateCommand, ctx, RS_ALIASADD, AliasAddCommand, "readonly", 1, 2, 1);
  RM_TRY(RedisModule_CreateCommand, ctx, RS_ALIASADD_IF_NX, AliasAddCommandIfNX, "readonly", 1, 2,
         1);
  RM_TRY(RedisModule_CreateCommand, ctx, RS_ALIASUPDATE, AliasUpdateCommand, "readonly", 1, 2, 1);

  RM_TRY(RedisModule_CreateCommand, ctx, RS_ALIASDEL, AliasDelCommand, "readonly", 1, 1, 1);
  RM_TRY(RedisModule_CreateCommand, ctx, RS_ALIASDEL_IF_EX, AliasDelIfExCommand, "readonly", 1, 1,
         1);
#else
  // Cluster is manage outside of module lets trust it and not raise cross slot error.
  RM_TRY(RedisModule_CreateCommand, ctx, RS_ALIASADD, AliasAddCommand, "readonly", 0, 0, 0);
  RM_TRY(RedisModule_CreateCommand, ctx, RS_ALIASADD_IF_NX, AliasAddCommandIfNX, "readonly", 0, 0,
         0);
  RM_TRY(RedisModule_CreateCommand, ctx, RS_ALIASUPDATE, AliasUpdateCommand, "readonly", 0, 0, 0);

  RM_TRY(RedisModule_CreateCommand, ctx, RS_ALIASDEL, AliasDelCommand, "readonly", 0, 0, 0);
  RM_TRY(RedisModule_CreateCommand, ctx, RS_ALIASDEL_IF_EX, AliasDelIfExCommand, "readonly", 0, 0,
         0);
#endif
  return REDISMODULE_OK;
}

void ReindexPool_ThreadPoolDestroy();
extern dict *legacySpecDict, *legacySpecRules;

void RediSearch_CleanupModule(void) {
  static int invoked = 0;
  if (invoked || !RS_Initialized) {
    return;
  }
  invoked = 1;

  // First free all indexes
  Indexes_Free(specDict_g);
  dictRelease(specDict_g);
  specDict_g = NULL;

  CursorList_Destroy(&RSCursors);

  if (legacySpecDict) {
    dictRelease(legacySpecDict);
    legacySpecDict = NULL;
  }
  LegacySchemaRulesArgs_Free(RSDummyContext);

  // free thread pools
  GC_ThreadPoolDestroy();
  CleanPool_ThreadPoolDestroy();
  ReindexPool_ThreadPoolDestroy();
  ConcurrentSearch_ThreadPoolDestroy();
<<<<<<< HEAD
  workersThreadPool_Destroy();
=======
#ifdef POWER_TO_THE_WORKERS
  workersThreadPool_Destroy();
#endif
>>>>>>> 79a8578d

  // free global structures
  Extensions_Free();
  StopWordList_FreeGlobals();
  FunctionRegistry_Free();
  mempool_free_global();
  IndexAlias_DestroyGlobal(&AliasTable_g);
  freeGlobalAddStrings();
  SchemaPrefixes_Free(ScemaPrefixes_g);

  RedisModule_FreeThreadSafeContext(RSDummyContext);
  Dictionary_Free();
  RediSearch_LockDestory();
}<|MERGE_RESOLUTION|>--- conflicted
+++ resolved
@@ -1149,13 +1149,9 @@
   CleanPool_ThreadPoolDestroy();
   ReindexPool_ThreadPoolDestroy();
   ConcurrentSearch_ThreadPoolDestroy();
-<<<<<<< HEAD
-  workersThreadPool_Destroy();
-=======
 #ifdef POWER_TO_THE_WORKERS
   workersThreadPool_Destroy();
 #endif
->>>>>>> 79a8578d
 
   // free global structures
   Extensions_Free();
