--- conflicted
+++ resolved
@@ -1356,14 +1356,11 @@
 
   RM_TRY_F(RegisterLegacyTypes, ctx);
 
-<<<<<<< HEAD
   if (isFlex) {
     RM_TRY_F(SearchDisk_RegisterType, ctx);
   }
-=======
   RedisModule_SubscribeToServerEvent(ctx, RedisModuleEvent_Loading, RDB_LoadingEvent);
   RedisModule_SubscribeToServerEvent(ctx, RedisModuleEvent_LoadingProgress, LoadingProgressCallback);
->>>>>>> 427b044a
 
 // With coordinator we do not want to raise a move error for index commands so we do not specify
 // any key.
