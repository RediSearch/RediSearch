/*
 * Copyright (c) 2006-Present, Redis Ltd.
 * All rights reserved.
 *
 * Licensed under your choice of the Redis Source Available License 2.0
 * (RSALv2); or (b) the Server Side Public License v1 (SSPLv1); or (c) the
 * GNU Affero General Public License v3 (AGPLv3).
*/

#pragma once

#include <stdint.h>
#include <stdbool.h>
#include <stddef.h>

#ifdef __cplusplus
extern "C" {
#endif

#ifdef __cplusplus
extern "C" {
#endif

typedef struct SharedSlotRangeArray SharedSlotRangeArray;
typedef struct RedisModuleSlotRangeArray RedisModuleSlotRangeArray;
<<<<<<< HEAD
=======

typedef enum {
  SLOT_RANGES_MATCH,
  SLOT_RANGES_SUBSET,
  SLOT_RANGES_DOES_NOT_INCLUDE
} SlotRangesComparisonResult;
>>>>>>> 70486dca

/// @brief Get slot ranges for the local node. The returned value must be freed using FreeLocalSlots
/// @returns A pointer to the shared slot range array, or NULL if not in cluster mode
/// @warning MUST be called from the main thread
const SharedSlotRangeArray *Slots_GetLocalSlots(void);

/// @brief Free the shared slot range array
/// @param slots The slot range array to free (can be NULL)
/// @note Safe to call from any thread
void Slots_FreeLocalSlots(const SharedSlotRangeArray *slots);

/// Drops the cached local slot ranges
/// @warning MUST be called from the main thread
void Slots_DropCachedLocalSlots(void);

/// @brief Check if the given slot can be accessed according to the given slot ranges
/// @param slotRanges The slot ranges to check against
/// @param slot The slot to check
/// @returns true if the slot is in one of the ranges, false otherwise
bool Slots_CanAccessKeysInSlot(const SharedSlotRangeArray *slotRanges, uint16_t slot);

<<<<<<< HEAD
/* Size helper for binary wire format: 4 + 4*n bytes */
size_t RedisModuleSlotRangeArray_SerializedSize_Binary(uint32_t num_ranges);

/* -------- Binary -------- */
/// @brief Serialize slot range array to binary format using client-provided buffer
/// - It is expected that the client has called RedisModuleSlotRangeArray_SerializedSize_Binary to determine the required buffer size and allocate the buffer
/// @param a The slot range array to serialize
/// @param out_buf Client-allocated buffer to write to
/// @param buf_len Size of the client-allocated buffer
/// @returns true on success, false on error (including insufficient buffer size)
bool RedisModuleSlotRangeArray_SerializeBinary(
      const RedisModuleSlotRangeArray *a,
      uint8_t *out_buf,
      size_t buf_len);

/// @brief Deserialize slot range array from binary format using client-provided buffer
/// @param in_buf Input buffer containing serialized data
/// @param in_len Size of input buffer
/// @param out Client-allocated RedisModuleSlotRangeArray with sufficient space for ranges
/// @returns true on success, false on error
bool RedisModuleSlotRangeArray_DeserializeBinary(
      const uint8_t *in_buf,
      size_t in_len,
      RedisModuleSlotRangeArray *out);
=======
/// @brief Compare two slot range arrays.

/// This has some assumptions:
///
/// - The ranges are sorted
/// - The ranges are non-overlapping
/// - The ranges come in merged form (adjacent ranges are merged into a single range)
///
/// @param ranges1 The slot range array from which we expect the keys to be
/// @param ranges2 The slot range from which we actually have keys
/// @returns SLOT_RANGES_MATCH if the ranges are identical, SLOT_RANGES_SUBSET if ranges_expected is a subset of ranges_actual,
/// and SLOT_RANGES_DOES_NOT_INCLUDE if any of the range in ranges_expected is not in ranges_actual
SlotRangesComparisonResult CompareSlotRanges(const RedisModuleSlotRangeArray *ranges_expected,
                                             const RedisModuleSlotRangeArray *ranges_actual);
>>>>>>> 70486dca

#ifdef __cplusplus
}
#endif<|MERGE_RESOLUTION|>--- conflicted
+++ resolved
@@ -17,21 +17,14 @@
 extern "C" {
 #endif
 
-#ifdef __cplusplus
-extern "C" {
-#endif
-
 typedef struct SharedSlotRangeArray SharedSlotRangeArray;
 typedef struct RedisModuleSlotRangeArray RedisModuleSlotRangeArray;
-<<<<<<< HEAD
-=======
 
 typedef enum {
   SLOT_RANGES_MATCH,
   SLOT_RANGES_SUBSET,
   SLOT_RANGES_DOES_NOT_INCLUDE
 } SlotRangesComparisonResult;
->>>>>>> 70486dca
 
 /// @brief Get slot ranges for the local node. The returned value must be freed using FreeLocalSlots
 /// @returns A pointer to the shared slot range array, or NULL if not in cluster mode
@@ -53,7 +46,6 @@
 /// @returns true if the slot is in one of the ranges, false otherwise
 bool Slots_CanAccessKeysInSlot(const SharedSlotRangeArray *slotRanges, uint16_t slot);
 
-<<<<<<< HEAD
 /* Size helper for binary wire format: 4 + 4*n bytes */
 size_t RedisModuleSlotRangeArray_SerializedSize_Binary(uint32_t num_ranges);
 
@@ -78,9 +70,8 @@
       const uint8_t *in_buf,
       size_t in_len,
       RedisModuleSlotRangeArray *out);
-=======
+
 /// @brief Compare two slot range arrays.
-
 /// This has some assumptions:
 ///
 /// - The ranges are sorted
@@ -93,7 +84,6 @@
 /// and SLOT_RANGES_DOES_NOT_INCLUDE if any of the range in ranges_expected is not in ranges_actual
 SlotRangesComparisonResult CompareSlotRanges(const RedisModuleSlotRangeArray *ranges_expected,
                                              const RedisModuleSlotRangeArray *ranges_actual);
->>>>>>> 70486dca
 
 #ifdef __cplusplus
 }
