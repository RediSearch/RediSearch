/*
 * Copyright Redis Ltd. 2016 - present
 * Licensed under your choice of the Redis Source Available License 2.0 (RSALv2) or
 * the Server Side Public License v1 (SSPLv1).
 */

#include "query_error.h"
#include "rmutil/rm_assert.h"
#include "rmalloc.h"

void QueryError_Init(QueryError *qerr) {
  RS_LOG_ASSERT(qerr, "QueryError should not be NULL");
  qerr->code = QUERY_OK;
  qerr->detail = NULL;
}

void QueryError_FmtUnknownArg(QueryError *err, ArgsCursor *ac, const char *name) {
  RS_LOG_ASSERT(!AC_IsAtEnd(ac), "cursor should not be at the end");
  const char *s;
  size_t n;
  if (AC_GetString(ac, &s, &n, AC_F_NOADVANCE) != AC_OK) {
    s = "Unknown (FIXME)";
    n = strlen(s);
  }

<<<<<<< HEAD
  QueryError_SetErrorFmt(err, QUERY_EPARSEARGS, "Unknown argument", " `%.*s` at position %lu for %s",
=======
  QueryError_SetWithUserDataFmt(err, QUERY_EPARSEARGS, "Unknown argument", " `%.*s` at position %lu for %s",
>>>>>>> 34a3dee8
                         (int)n, s, ac->offset, name);
}

const char *QueryError_Strerror(QueryErrorCode code) {
  if (code == QUERY_OK) {
    return "Success (not an error)";
  }
#define X(N, M)    \
  if (code == N) { \
    return M;      \
  }
  QUERY_XERRS(X)
#undef X
  return "Unknown status code";
}

void QueryError_SetError(QueryError *status, QueryErrorCode code, const char *err) {
  if (status->code != QUERY_OK) {
    return;
  }
  RS_LOG_ASSERT(!status->detail, "detail of error is missing");
  status->code = code;

  if (err) {
    status->detail = rm_strdup(err);
  } else {
    status->detail = rm_strdup(QueryError_Strerror(code));
  }
  status->message = status->detail;
}

void QueryError_SetCode(QueryError *status, QueryErrorCode code) {
  if (status->code == QUERY_OK) {
    status->code = code;
  }
}

void QueryError_ClearError(QueryError *err) {
  if (err->detail) {
    rm_free(err->detail);
    err->detail = NULL;
  }
  err->code = QUERY_OK;
}

<<<<<<< HEAD
void QueryError_SetErrorFmt(QueryError *status, QueryErrorCode code, const char *message, const char *fmt, ...) {
=======
void QueryError_SetWithUserDataFmt(QueryError *status, QueryErrorCode code, const char *message, const char *fmt, ...) {
>>>>>>> 34a3dee8
  if (status->code != QUERY_OK) {
    return;
  }

  char *formatted = NULL;
  va_list ap;
  va_start(ap, fmt);
  rm_vasprintf(&formatted, fmt, ap);
  va_end(ap);

  rm_asprintf(&status->detail, "%s%s", message, formatted);
  rm_free(formatted);
  status->code = code;
  status->message = message;
}

<<<<<<< HEAD
void QueryError_SetUserDataAgnosticErrorFmt(QueryError *status, QueryErrorCode code, const char *fmt, ...) {
=======
void QueryError_SetWithoutUserDataFmt(QueryError *status, QueryErrorCode code, const char *fmt, ...) {
>>>>>>> 34a3dee8
  if (status->code != QUERY_OK) {
    return;
  }
  va_list ap;
  va_start(ap, fmt);
  rm_vasprintf(&status->detail, fmt, ap);
  va_end(ap);
  status->code = code;
  status->message = status->detail;
}

void QueryError_MaybeSetCode(QueryError *status, QueryErrorCode code) {
  // Set the code if not previously set. This should be used by code which makes
  // use of the ::detail field, and is a placeholder for something like:
  // functionWithCharPtr(&status->detail);
  // if (status->detail && status->code == QUERY_OK) {
  //    status->code = MYCODE;
  // }
  if (status->detail == NULL) {
    return;
  }
  if (status->code != QUERY_OK) {
    return;
  }
  status->code = code;
}

const char *QueryError_GetUserError(const QueryError *status) {
  return status->detail ? status->detail : QueryError_Strerror(status->code);
}

const char *QueryError_GetDisplayableError(const QueryError *status, bool obfuscate) {
  if (status->detail == NULL || obfuscate) {
    return status->message ? status->message : QueryError_Strerror(status->code);
  } else {
    return status->detail ? status->detail : QueryError_Strerror(status->code);
  }
}

QueryErrorCode QueryError_GetCode(const QueryError *status) {
  return status->code;
}<|MERGE_RESOLUTION|>--- conflicted
+++ resolved
@@ -23,11 +23,7 @@
     n = strlen(s);
   }
 
-<<<<<<< HEAD
-  QueryError_SetErrorFmt(err, QUERY_EPARSEARGS, "Unknown argument", " `%.*s` at position %lu for %s",
-=======
   QueryError_SetWithUserDataFmt(err, QUERY_EPARSEARGS, "Unknown argument", " `%.*s` at position %lu for %s",
->>>>>>> 34a3dee8
                          (int)n, s, ac->offset, name);
 }
 
@@ -73,11 +69,7 @@
   err->code = QUERY_OK;
 }
 
-<<<<<<< HEAD
-void QueryError_SetErrorFmt(QueryError *status, QueryErrorCode code, const char *message, const char *fmt, ...) {
-=======
 void QueryError_SetWithUserDataFmt(QueryError *status, QueryErrorCode code, const char *message, const char *fmt, ...) {
->>>>>>> 34a3dee8
   if (status->code != QUERY_OK) {
     return;
   }
@@ -94,11 +86,24 @@
   status->message = message;
 }
 
-<<<<<<< HEAD
+void QueryError_SetWithoutUserDataFmt(QueryError *status, QueryErrorCode code, const char *message, const char *fmt, ...) {
+  if (status->code != QUERY_OK) {
+    return;
+  }
+
+  char *formatted = NULL;
+  va_list ap;
+  va_start(ap, fmt);
+  rm_vasprintf(&formatted, fmt, ap);
+  va_end(ap);
+
+  rm_asprintf(&status->detail, "%s%s", message, formatted);
+  rm_free(formatted);
+  status->code = code;
+  status->message = message;
+}
+
 void QueryError_SetUserDataAgnosticErrorFmt(QueryError *status, QueryErrorCode code, const char *fmt, ...) {
-=======
-void QueryError_SetWithoutUserDataFmt(QueryError *status, QueryErrorCode code, const char *fmt, ...) {
->>>>>>> 34a3dee8
   if (status->code != QUERY_OK) {
     return;
   }
