/*
 * Copyright (c) 2006-Present, Redis Ltd.
 * All rights reserved.
 *
 * Licensed under your choice of the Redis Source Available License 2.0
 * (RSALv2); or (b) the Server Side Public License v1 (SSPLv1); or (c) the
 * GNU Affero General Public License v3 (AGPLv3).
*/
#include "index_result.h"
#include "index_iterator.h"
#include "rmalloc.h"

typedef struct {
  IndexIterator base;
  t_docId *docIds;
  t_docId lastDocId;
  t_offset size;
  t_offset offset;
} IdListIterator;

static inline void setEof(IdListIterator *it, int value) {
  it->base.isValid = !value;
}

static inline int isEof(const IdListIterator *it) {
  return !it->base.isValid;
}

size_t IL_NumEstimated(void *ctx) {
  IdListIterator *it = ctx;
  return (size_t)it->size;
}

/* Read the next entry from the iterator, into hit *e.
 *  Returns INDEXREAD_EOF if at the end */
int IL_Read(void *ctx, RSIndexResult **r) {
  IdListIterator *it = ctx;
  if (isEof(it) || it->offset >= it->size) {
    setEof(it, 1);
    return INDEXREAD_EOF;
  }

  it->lastDocId = it->docIds[it->offset++];

  // TODO: Filter here
  it->base.current->docId = it->lastDocId;
  *r = it->base.current;
  return INDEXREAD_OK;
}

void IL_Abort(void *ctx) {
  ((IdListIterator *)ctx)->base.isValid = 0;
}

/* Skip to a docid, potentially reading the entry into hit, if the docId
 * matches */
int IL_SkipTo(void *ctx, t_docId docId, RSIndexResult **r) {
  IdListIterator *it = ctx;
  if (isEof(it) || it->offset >= it->size) {
    return INDEXREAD_EOF;
  }

  if (docId > it->docIds[it->size - 1]) {
    it->base.isValid = 0;
    return INDEXREAD_EOF;
  }

  t_offset top = it->size - 1, bottom = it->offset;
  t_offset i = 0;

  while (bottom <= top) {
    i = (bottom + top) / 2;
    t_docId did = it->docIds[i];

    if (did == docId) {
      break;
    }
    if (docId < did) {
      if (i == 0) break;
      top = i - 1;
    } else {
      bottom = i + 1;
    }
  }
  it->offset = i + 1;
  if (it->offset >= it->size) {
    setEof(it, 1);
  }

  it->lastDocId = it->docIds[i];
  it->base.current->docId = it->lastDocId;

  *r = it->base.current;

  if (it->lastDocId == docId) {
    return INDEXREAD_OK;
  }
  return INDEXREAD_NOTFOUND;
}

/* the last docId read */
t_docId IL_LastDocId(void *ctx) {
  return ((IdListIterator *)ctx)->lastDocId;
}

/* release the iterator's context and free everything needed */
void IL_Free(struct indexIterator *self) {
  IdListIterator *it = self->ctx;
  IndexResult_Free(it->base.current);
  if (it->docIds) {
    rm_free(it->docIds);
  }
  rm_free(self);
}

/* Return the number of results in this iterator. Used by the query execution
 * on the top iterator */
size_t IL_Len(void *ctx) {
  return (size_t)((IdListIterator *)ctx)->size;
}

void IL_Rewind(void *p) {
  IdListIterator *il = p;
  setEof(il, 0);
  il->lastDocId = 0;
  il->base.current->docId = 0;
  il->offset = 0;
}

IndexIterator *NewIdListIterator(t_docId *ids, t_offset num, double weight) {
  IdListIterator *it = rm_new(IdListIterator);

  it->size = num;
<<<<<<< HEAD
=======
  it->docIds = ids;
>>>>>>> b2b93876
  setEof(it, 0);
  it->docIds = ids;
  it->lastDocId = 0;
  it->base.current = NewVirtualResult(weight, RS_FIELDMASK_ALL);

  it->offset = 0;

  IndexIterator *ret = &it->base;
  ret->ctx = it;
  ret->type = ID_LIST_ITERATOR;
  ret->NumEstimated = IL_NumEstimated;
  ret->Free = IL_Free;
  ret->LastDocId = IL_LastDocId;
  ret->Len = IL_Len;
  ret->Read = IL_Read;
  ret->SkipTo = IL_SkipTo;
  ret->Abort = IL_Abort;
  ret->Rewind = IL_Rewind;

  ret->HasNext = NULL;
  return ret;
}<|MERGE_RESOLUTION|>--- conflicted
+++ resolved
@@ -131,12 +131,8 @@
   IdListIterator *it = rm_new(IdListIterator);
 
   it->size = num;
-<<<<<<< HEAD
-=======
   it->docIds = ids;
->>>>>>> b2b93876
   setEof(it, 0);
-  it->docIds = ids;
   it->lastDocId = 0;
   it->base.current = NewVirtualResult(weight, RS_FIELDMASK_ALL);
 
