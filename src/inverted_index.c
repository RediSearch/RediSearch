#define QINT_API static
#include "inverted_index.h"
#include "math.h"
#include "varint.h"
#include <stdio.h>
#include <float.h>
#include "rmalloc.h"
#include "qint.h"
#include "qint.c"
#include "redis_index.h"
#include "numeric_filter.h"
#include "redismodule.h"
<<<<<<< HEAD
#include "yielder.h"
=======
#include "rmutil/rm_assert.h"
>>>>>>> a03081df

uint64_t TotalIIBlocks = 0;

// The number of entries in each index block. A new block will be created after every N entries
#define INDEX_BLOCK_SIZE 100

// Initial capacity (in bytes) of a new block
#define INDEX_BLOCK_INITIAL_CAP 6

// The last block of the index
#define INDEX_LAST_BLOCK(idx) (idx->blocks[idx->size - 1])

// pointer to the current block while reading the index
#define IR_CURRENT_BLOCK(ir) (ir->idx->blocks[ir->currentBlock])

static IndexReader *NewIndexReaderGeneric(const IndexSpec *sp, InvertedIndex *idx,
                                          IndexDecoderProcs decoder, IndexDecoderCtx decoderCtx,
                                          RSIndexResult *record, double weight);

/**
 * Get the real ID, given the current delta
 * @param lastId[in, out] The last ID processed. This is updated with the
 *  current ID after computing
 * @param delta the raw delta read
 * @param isFirst whether this is the first ID in the block
 */
static t_docId calculateId(t_docId lastId, uint32_t delta, int isFirst);

/* Add a new block to the index with a given document id as the initial id */
IndexBlock *InvertedIndex_AddBlock(InvertedIndex *idx, t_docId firstId) {
  TotalIIBlocks++;
  idx->size++;
  idx->blocks = rm_realloc(idx->blocks, idx->size * sizeof(IndexBlock));
  IndexBlock *last = idx->blocks + (idx->size - 1);
  memset(last, 0, sizeof(*last));  // for msan
  last->firstId = last->lastId = firstId;
  Buffer_Init(&INDEX_LAST_BLOCK(idx).buf, INDEX_BLOCK_INITIAL_CAP);
  return &INDEX_LAST_BLOCK(idx);
}

InvertedIndex *NewInvertedIndex(IndexFlags flags, int initBlock) {
  InvertedIndex *idx = rm_malloc(sizeof(InvertedIndex));
  idx->blocks = NULL;
  idx->size = 0;
  idx->lastId = 0;
  idx->gcMarker = 0;
  idx->flags = flags;
  idx->numDocs = 0;
  if (initBlock) {
    InvertedIndex_AddBlock(idx, 0);
  }
  return idx;
}

void indexBlock_Free(IndexBlock *blk) {
  Buffer_Free(&blk->buf);
}

void InvertedIndex_Free(void *ctx) {
  InvertedIndex *idx = ctx;
  TotalIIBlocks -= idx->size;
  for (uint32_t i = 0; i < idx->size; i++) {
    indexBlock_Free(&idx->blocks[i]);
  }
  rm_free(idx->blocks);
  rm_free(idx);
}

static void IR_SetAtEnd(IndexReader *r, int value) {
  if (r->isValidP) {
    *r->isValidP = !value;
  }
  r->atEnd_ = value;
}
#define IR_IS_AT_END(ir) (ir)->atEnd_

/* A callback called from the ConcurrentSearchCtx after regaining execution and reopening the
 * underlying term key. We check for changes in the underlying key, or possible deletion of it */
static int yldCallback(IndexSpec *sp, YielderArg *arg, void *idxp) {
  IndexReader *ir = idxp;

  // the gc marker tells us if there is a chance the keys has undergone GC while we were asleep
  if (ir->gcMarker == ir->idx->gcMarker) {
    // no GC - we just go to the same offset we were at
    size_t offset = ir->br.pos;
    ir->br = NewBufferReader(&IR_CURRENT_BLOCK(ir).buf);
    ir->br.pos = offset;
  } else {
    // if there has been a GC cycle on this key while we were asleep, the offset might not be valid
    // anymore. This means that we need to seek to last docId we were at

    // reset the state of the reader
    t_docId lastId = ir->lastId;
    ir->currentBlock = 0;
    ir->br = NewBufferReader(&IR_CURRENT_BLOCK(ir).buf);
    ir->lastId = IR_CURRENT_BLOCK(ir).firstId;

    // seek to the previous last id
    RSIndexResult *dummy = NULL;
    IR_SkipTo(ir, lastId, &dummy);
  }
  return 1;
}

IndexReader *IDX_OpenTerm(IndexSpec *spec, RSQueryTerm *term, t_fieldMask fieldMask, Yielder *yld,
                          double weight) {

  InvertedIndex *idx = IDX_LoadTerm(spec, term->str, term->len, REDISMODULE_READ);
  if (!idx || !idx->numDocs) {
    // empty index! pass
    return NULL;
  }

  IndexReader *ret = NewTermIndexReader(idx, spec, fieldMask, term, weight);
  if (yld) {
    YLD_Add(yld, yldCallback, NULL, (YielderArg){}, ret);
  }
  return ret;
}

/******************************************************************************
 * Index Encoders Implementations.
 *
 * We have 9 distinct ways to encode the index records. Based on the index flags we select the
 * correct encoder when writing to the index
 *
 ******************************************************************************/

#define ENCODER(f) static size_t f(BufferWriter *bw, uint32_t delta, RSIndexResult *res)

// 1. Encode the full data of the record, delta, frequency, field mask and offset vector
ENCODER(encodeFull) {
  size_t sz = qint_encode4(bw, delta, res->freq, (uint32_t)res->fieldMask, res->offsetsSz);
  sz += Buffer_Write(bw, res->term.offsets.data, res->term.offsets.len);
  return sz;
}

ENCODER(encodeFullWide) {
  size_t sz = qint_encode3(bw, delta, res->freq, res->offsetsSz);
  sz += WriteVarintFieldMask(res->fieldMask, bw);
  sz += Buffer_Write(bw, res->term.offsets.data, res->term.offsets.len);
  return sz;
}

// 2. (Frequency, Field)
ENCODER(encodeFreqsFields) {
  return qint_encode3(bw, (uint32_t)delta, (uint32_t)res->freq, (uint32_t)res->fieldMask);
}

ENCODER(encodeFreqsFieldsWide) {
  size_t sz = qint_encode2(bw, (uint32_t)delta, (uint32_t)res->freq);
  sz += WriteVarintFieldMask(res->fieldMask, bw);
  return sz;
}

// 3. Frequencies only
ENCODER(encodeFreqsOnly) {
  return qint_encode2(bw, (uint32_t)delta, (uint32_t)res->freq);
}

// 4. Field mask only
ENCODER(encodeFieldsOnly) {
  return qint_encode2(bw, (uint32_t)delta, (uint32_t)res->fieldMask);
}

ENCODER(encodeFieldsOnlyWide) {
  size_t sz = WriteVarint((uint32_t)delta, bw);
  sz += WriteVarintFieldMask(res->fieldMask, bw);
  return sz;
}

// 5. (field, offset)
ENCODER(encodeFieldsOffsets) {
  size_t sz = qint_encode3(bw, delta, (uint32_t)res->fieldMask, res->term.offsets.len);
  sz += Buffer_Write(bw, res->term.offsets.data, res->term.offsets.len);
  return sz;
}

ENCODER(encodeFieldsOffsetsWide) {
  size_t sz = qint_encode2(bw, delta, res->term.offsets.len);
  sz += WriteVarintFieldMask(res->fieldMask, bw);
  sz += Buffer_Write(bw, res->term.offsets.data, res->term.offsets.len);
  return sz;
}

// 6. Offsets only
ENCODER(encodeOffsetsOnly) {

  size_t sz = qint_encode2(bw, delta, res->term.offsets.len);
  sz += Buffer_Write(bw, res->term.offsets.data, res->term.offsets.len);
  return sz;
}

// 7. Offsets and freqs
ENCODER(encodeFreqsOffsets) {
  size_t sz = qint_encode3(bw, delta, (uint32_t)res->freq, (uint32_t)res->term.offsets.len);
  sz += Buffer_Write(bw, res->term.offsets.data, res->term.offsets.len);
  return sz;
}

// 8. Encode only the doc ids
ENCODER(encodeDocIdsOnly) {
  return WriteVarint(delta, bw);
}

/**
 * DeltaType{1,2} Float{3}(=1), IsInf{4}   -  Sign{5} IsDouble{6} Unused{7,8}
 * DeltaType{1,2} Float{3}(=0), Tiny{4}(1) -  Number{5,6,7,8}
 * DeltaType{1,2} Float{3}(=0), Tiny{4}(0) -  NumEncoding{5,6,7} Sign{8}
 */

#define NUM_TINYENC_MASK 0x07  // This flag is set if the number is 'tiny'

typedef struct {
  uint8_t deltaEncoding : 2;
  uint8_t zero : 2;
  uint8_t valueByteCount : 3;
  uint8_t sign : 1;
} NumEncodingInt;

typedef struct {
  uint8_t deltaEncoding : 2;
  uint8_t zero : 1;
  uint8_t isTiny : 1;
  uint8_t tinyValue : 4;
} NumEncodingTiny;

typedef struct {
  uint8_t deltaEncoding : 2;
  uint8_t isFloat : 1;  // Always set to 1
  uint8_t isInf : 1;    // -INFINITY has the 'sign' bit set too
  uint8_t sign : 1;
  uint8_t isDouble : 1;  // Read 8 bytes rather than 4
} NumEncodingFloat;

typedef struct {
  uint8_t deltaEncoding : 2;
  uint8_t isFloat : 1;
  uint8_t specific : 5;
} NumEncodingCommon;

typedef union {
  uint8_t storage;
  NumEncodingCommon encCommon;
  NumEncodingInt encInt;
  NumEncodingTiny encTiny;
  NumEncodingFloat encFloat;
} EncodingHeader;

#define NUM_TINY_MAX 0xF  // Mask/Limit for 'Tiny' value
static void dumpBits(uint64_t value, size_t numBits, FILE *fp) {
  while (numBits) {
    fprintf(fp, "%d", !!(value & (1 << (numBits - 1))));
    numBits--;
  }
}

static void dumpEncoding(EncodingHeader header, FILE *fp) {
  fprintf(fp, "DeltaBytes: %u\n", header.encCommon.deltaEncoding + 1);
  fprintf(fp, "Type: ");
  if (header.encCommon.isFloat) {
    fprintf(fp, " FLOAT\n");
    fprintf(fp, "  SubType: %s\n", header.encFloat.isDouble ? "Double" : "Float");
    fprintf(fp, "  INF: %s\n", header.encFloat.isInf ? "Yes" : "No");
    fprintf(fp, "  Sign: %c\n", header.encFloat.sign ? '-' : '+');
  } else if (header.encTiny.isTiny) {
    fprintf(fp, " TINY\n");
    fprintf(fp, "  Value: %u\n", header.encTiny.tinyValue);
  } else {
    fprintf(fp, " INT\n");
    fprintf(fp, "  Size: %u\n", header.encInt.valueByteCount + 1);
    fprintf(fp, "  Sign: %c\n", header.encInt.sign ? '-' : '+');
  }
}

// 9. Special encoder for numeric values
ENCODER(encodeNumeric) {
  const double absVal = fabs(res->num.value);
  const double realVal = res->num.value;
  const float f32Num = absVal;
  uint64_t u64Num = (uint64_t)absVal;
  const uint8_t tinyNum = ((uint8_t)absVal) & NUM_TINYENC_MASK;

  EncodingHeader header = {.storage = 0};

  size_t pos = BufferWriter_Offset(bw);
  size_t sz = Buffer_Write(bw, "\0", 1);

  // Write the delta
  size_t numDeltaBytes = 0;
  do {
    sz += Buffer_Write(bw, &delta, 1);
    numDeltaBytes++;
    delta >>= 8;
  } while (delta);
  header.encCommon.deltaEncoding = numDeltaBytes - 1;

  if ((double)tinyNum == realVal) {
    // Number is small enough to fit?
    header.encTiny.tinyValue = tinyNum;
    header.encTiny.isTiny = 1;

  } else if ((double)(uint64_t)absVal == absVal) {
    // Is a whole number
    uint64_t wholeNum = absVal;
    NumEncodingInt *encInt = &header.encInt;

    if (realVal < 0) {
      encInt->sign = 1;
    }

    size_t numValueBytes = 0;
    do {
      sz += Buffer_Write(bw, &u64Num, 1);
      numValueBytes++;
      u64Num >>= 8;
    } while (u64Num);
    encInt->valueByteCount = numValueBytes - 1;

  } else if (!isfinite(realVal)) {
    header.encCommon.isFloat = 1;
    header.encFloat.isInf = 1;
    if (realVal == -INFINITY) {
      header.encFloat.sign = 1;
    }

  } else {
    // Floating point
    NumEncodingFloat *encFloat = &header.encFloat;
    if (fabs(absVal - f32Num) < 0.01) {
      sz += Buffer_Write(bw, (void *)&f32Num, 4);
      encFloat->isDouble = 0;
    } else {
      sz += Buffer_Write(bw, (void *)&absVal, 8);
      encFloat->isDouble = 1;
    }

    encFloat->isFloat = 1;
    if (realVal < 0) {
      encFloat->sign = 1;
    }
  }

  *BufferWriter_PtrAt(bw, pos) = header.storage;
  // printf("== Encoded ==\n");
  // dumpEncoding(header, stdout);

  return sz;
}

/* Get the appropriate encoder based on index flags */
IndexEncoder InvertedIndex_GetEncoder(IndexFlags flags) {
  switch (flags & INDEX_STORAGE_MASK) {
    // 1. Full encoding - docId, freq, flags, offset
    case Index_StoreFreqs | Index_StoreTermOffsets | Index_StoreFieldFlags:
      return encodeFull;

    case Index_StoreFreqs | Index_StoreTermOffsets | Index_StoreFieldFlags | Index_WideSchema:
      return encodeFullWide;

    // 2. (Frequency, Field)
    case Index_StoreFreqs | Index_StoreFieldFlags:
      return encodeFreqsFields;

    case Index_StoreFreqs | Index_StoreFieldFlags | Index_WideSchema:
      return encodeFreqsFieldsWide;

    // 3. Frequencies only
    case Index_StoreFreqs:
      return encodeFreqsOnly;

    // 4. Field only
    case Index_StoreFieldFlags:
      return encodeFieldsOnly;

    case Index_StoreFieldFlags | Index_WideSchema:
      return encodeFieldsOnlyWide;

    // 5. (field, offset)
    case Index_StoreFieldFlags | Index_StoreTermOffsets:
      return encodeFieldsOffsets;

    case Index_StoreFieldFlags | Index_StoreTermOffsets | Index_WideSchema:
      return encodeFieldsOffsetsWide;

    // 6. (offset)
    case Index_StoreTermOffsets:
      return encodeOffsetsOnly;

    // 7. (freq, offset) Store term offsets but not field flags
    case Index_StoreFreqs | Index_StoreTermOffsets:
      return encodeFreqsOffsets;

    // 0. docid only
    case Index_DocIdsOnly:
      return encodeDocIdsOnly;

    case Index_StoreNumeric:
      return encodeNumeric;

    // invalid encoder - we will fail
    default:
      break;
  }

  return NULL;
}

/* Write a forward-index entry to an index writer */
size_t InvertedIndex_WriteEntryGeneric(InvertedIndex *idx, IndexEncoder encoder, t_docId docId,
                                       RSIndexResult *entry) {

  // do not allow the same document to be written to the same index twice.
  // this can happen with duplicate tags for example
  if (idx->lastId && idx->lastId == docId) return 0;

  t_docId delta = 0;
  IndexBlock *blk = &INDEX_LAST_BLOCK(idx);

  // see if we need to grow the current block
  if (blk->numDocs >= INDEX_BLOCK_SIZE) {
    blk = InvertedIndex_AddBlock(idx, docId);
  } else if (blk->numDocs == 0) {
    blk->firstId = blk->lastId = docId;
  }

  delta = docId - blk->lastId;
  if (delta > UINT32_MAX) {
    blk = InvertedIndex_AddBlock(idx, docId);
    delta = 0;
  }

  BufferWriter bw = NewBufferWriter(&blk->buf);

  // printf("Writing docId %llu, delta %llu, flags %x\n", docId, delta, (int)idx->flags);
  size_t ret = encoder(&bw, delta, entry);

  idx->lastId = docId;
  blk->lastId = docId;
  ++blk->numDocs;
  ++idx->numDocs;

  return ret;
}

/** Write a forward-index entry to the index */
size_t InvertedIndex_WriteForwardIndexEntry(InvertedIndex *idx, IndexEncoder encoder,
                                            ForwardIndexEntry *ent) {
  RSIndexResult rec = {.type = RSResultType_Term,
                       .docId = ent->docId,
                       .offsetsSz = VVW_GetByteLength(ent->vw),
                       .freq = ent->freq,
                       .fieldMask = ent->fieldMask};

  rec.term.term = NULL;
  if (ent->vw) {
    rec.term.offsets.data = VVW_GetByteData(ent->vw);
    rec.term.offsets.len = VVW_GetByteLength(ent->vw);
  }
  return InvertedIndex_WriteEntryGeneric(idx, encoder, ent->docId, &rec);
}

/* Write a numeric entry to the index */
size_t InvertedIndex_WriteNumericEntry(InvertedIndex *idx, t_docId docId, double value) {

  RSIndexResult rec = (RSIndexResult){
      .docId = docId,
      .type = RSResultType_Numeric,
      .num = (RSNumericRecord){.value = value},
  };
  return InvertedIndex_WriteEntryGeneric(idx, encodeNumeric, docId, &rec);
}

static void IndexReader_AdvanceBlock(IndexReader *ir) {
  ir->currentBlock++;
  ir->br = NewBufferReader(&IR_CURRENT_BLOCK(ir).buf);
  ir->lastId = IR_CURRENT_BLOCK(ir).firstId;
}

/******************************************************************************
 * Index Decoder Implementations.
 *
 * We have 9 distinct ways to decode the index records. Based on the index flags we select the
 * correct decoder for creating an index reader. A decoder both decodes the entry and does initial
 * filtering, returning 1 if the record is ok or 0 if it is filtered.
 *
 * Term indexes can filter based on fieldMask, and
 *
 ******************************************************************************/

#define DECODER(name) \
  static int name(BufferReader *br, const IndexDecoderCtx *ctx, RSIndexResult *res)

/**
 * Skipper implements SkipTo. It is an optimized version of DECODER which reads
 * the document ID first, and skips ahead if the result does not match the
 * expected one.
 */
#define SKIPPER(name)                                                                           \
  static int name(BufferReader *br, const IndexDecoderCtx *ctx, IndexReader *ir, t_docId expid, \
                  RSIndexResult *res)

#define CHECK_FLAGS(ctx, res) return ((res->fieldMask & ctx->num) != 0)

DECODER(readFreqsFlags) {
  qint_decode3(br, (uint32_t *)&res->docId, &res->freq, (uint32_t *)&res->fieldMask);
  // qint_decode3(br, &res->docId, &res->freq, &res->fieldMask);
  CHECK_FLAGS(ctx, res);
}

DECODER(readFreqsFlagsWide) {
  uint32_t maskSz;
  qint_decode2(br, (uint32_t *)&res->docId, &res->freq);
  res->fieldMask = ReadVarintFieldMask(br);
  CHECK_FLAGS(ctx, res);
}

DECODER(readFreqOffsetsFlags) {
  qint_decode4(br, (uint32_t *)&res->docId, &res->freq, (uint32_t *)&res->fieldMask,
               &res->offsetsSz);
  res->term.offsets.data = BufferReader_Current(br);
  res->term.offsets.len = res->offsetsSz;
  Buffer_Skip(br, res->offsetsSz);
  CHECK_FLAGS(ctx, res);
}

SKIPPER(seekFreqOffsetsFlags) {
  uint32_t did = 0, freq = 0, offsz = 0;
  t_fieldMask fm = 0;
  t_docId lastId = ir->lastId;
  int rc = 0;

  t_fieldMask num = ctx->num;

  if (!BufferReader_AtEnd(br)) {
    size_t oldpos = br->pos;
    qint_decode4(br, &did, &freq, (uint32_t *)&fm, &offsz);
    Buffer_Skip(br, offsz);

    if (oldpos == 0 && did != 0) {
      // Old RDB: Delta is not 0, but the docid itself
      lastId = did;
    } else {
      lastId = (did += lastId);
    }

    if (num & fm) {
      if (did >= expid) {
        // overshoot
        rc = 1;
        goto done;
      }
    }
  }

  if (!BufferReader_AtEnd(br)) {
    while (!BufferReader_AtEnd(br)) {
      qint_decode4(br, &did, &freq, (uint32_t *)&fm, &offsz);
      Buffer_Skip(br, offsz);
      lastId = (did += lastId);
      if (!(num & fm)) {
        continue;  // we just ignore it if it does not match the field mask
      }
      if (did >= expid) {
        // Overshoot!
        rc = 1;
        break;
      }
    }
  }

done:
  res->docId = did;
  res->freq = freq;
  res->fieldMask = fm;
  res->offsetsSz = offsz;
  res->term.offsets.data = BufferReader_Current(br) - offsz;
  res->term.offsets.len = offsz;

  // sync back!
  ir->lastId = lastId;
  return rc;
}

DECODER(readFreqOffsetsFlagsWide) {
  uint32_t maskSz;

  qint_decode3(br, (uint32_t *)&res->docId, &res->freq, &res->offsetsSz);
  res->fieldMask = ReadVarintFieldMask(br);
  res->term.offsets = (RSOffsetVector){.data = BufferReader_Current(br), .len = res->offsetsSz};
  Buffer_Skip(br, res->offsetsSz);
  CHECK_FLAGS(ctx, res);
}

// special decoder for decoding numeric results
DECODER(readNumeric) {
  EncodingHeader header;
  Buffer_Read(br, &header, 1);

  res->docId = 0;
  Buffer_Read(br, &res->docId, header.encCommon.deltaEncoding + 1);

  if (header.encCommon.isFloat) {
    if (header.encFloat.isInf) {
      res->num.value = INFINITY;
    } else if (header.encFloat.isDouble) {
      Buffer_Read(br, &res->num.value, 8);
    } else {
      float f;
      Buffer_Read(br, &f, 4);
      res->num.value = f;
    }
    if (header.encFloat.sign) {
      res->num.value = -res->num.value;
    }
  } else if (header.encTiny.isTiny) {
    // Is embedded into the header
    res->num.value = header.encTiny.tinyValue;

  } else {
    // Is a whole number
    uint64_t num = 0;
    Buffer_Read(br, &num, header.encInt.valueByteCount + 1);
    res->num.value = num;
    if (header.encInt.sign) {
      res->num.value = -res->num.value;
    }
  }

  // printf("res->num.value: %lf\n", res->num.value);

  NumericFilter *f = ctx->ptr;
  if (f) {
    int rv = NumericFilter_Match(f, res->num.value);
    // printf("Checking against filter: %d\n", rv);
    return rv;
  }
  // printf("Field matches.. hurray!\n");
  return 1;
}

DECODER(readFreqs) {
  qint_decode2(br, (uint32_t *)&res->docId, &res->freq);
  return 1;
}

DECODER(readFlags) {
  qint_decode2(br, (uint32_t *)&res->docId, (uint32_t *)&res->fieldMask);
  CHECK_FLAGS(ctx, res);
}

DECODER(readFlagsWide) {
  res->docId = ReadVarint(br);
  res->freq = 1;
  res->fieldMask = ReadVarintFieldMask(br);
  CHECK_FLAGS(ctx, res);
}

DECODER(readFlagsOffsets) {
  qint_decode3(br, (uint32_t *)&res->docId, (uint32_t *)&res->fieldMask, &res->offsetsSz);
  res->term.offsets = (RSOffsetVector){.data = BufferReader_Current(br), .len = res->offsetsSz};
  Buffer_Skip(br, res->offsetsSz);
  CHECK_FLAGS(ctx, res);
}

DECODER(readFlagsOffsetsWide) {

  qint_decode2(br, (uint32_t *)&res->docId, &res->offsetsSz);
  res->fieldMask = ReadVarintFieldMask(br);
  res->term.offsets = (RSOffsetVector){.data = BufferReader_Current(br), .len = res->offsetsSz};

  Buffer_Skip(br, res->offsetsSz);
  CHECK_FLAGS(ctx, res);
}

DECODER(readOffsets) {
  qint_decode2(br, (uint32_t *)&res->docId, &res->offsetsSz);
  res->term.offsets = (RSOffsetVector){.data = BufferReader_Current(br), .len = res->offsetsSz};
  Buffer_Skip(br, res->offsetsSz);
  return 1;
}

DECODER(readFreqsOffsets) {
  qint_decode3(br, (uint32_t *)&res->docId, &res->freq, &res->offsetsSz);
  res->term.offsets = (RSOffsetVector){.data = BufferReader_Current(br), .len = res->offsetsSz};
  Buffer_Skip(br, res->offsetsSz);
  return 1;
}

DECODER(readDocIdsOnly) {
  res->docId = ReadVarint(br);
  res->freq = 1;
  return 1;  // Don't care about field mask
}

IndexDecoderProcs InvertedIndex_GetDecoder(uint32_t flags) {
#define RETURN_DECODERS(reader, seeker_) \
  procs.decoder = reader;                \
  procs.seeker = seeker_;                \
  return procs;
  IndexDecoderProcs procs = {0};
  switch (flags & INDEX_STORAGE_MASK) {

    // (freqs, fields, offset)
    case Index_StoreFreqs | Index_StoreFieldFlags | Index_StoreTermOffsets:
      RETURN_DECODERS(readFreqOffsetsFlags, seekFreqOffsetsFlags);

    case Index_StoreFreqs | Index_StoreFieldFlags | Index_StoreTermOffsets | Index_WideSchema:
      RETURN_DECODERS(readFreqOffsetsFlagsWide, NULL);

    // (freqs)
    case Index_StoreFreqs:
      RETURN_DECODERS(readFreqs, NULL);

    // (offsets)
    case Index_StoreTermOffsets:
      RETURN_DECODERS(readOffsets, NULL);

    // (fields)
    case Index_StoreFieldFlags:
      RETURN_DECODERS(readFlags, NULL);

    case Index_StoreFieldFlags | Index_WideSchema:
      RETURN_DECODERS(readFlagsWide, NULL);

    // ()
    case Index_DocIdsOnly:
      RETURN_DECODERS(readDocIdsOnly, NULL);

    // (freqs, offsets)
    case Index_StoreFreqs | Index_StoreTermOffsets:
      RETURN_DECODERS(readFreqsOffsets, NULL);

    // (freqs, fields)
    case Index_StoreFreqs | Index_StoreFieldFlags:
      RETURN_DECODERS(readFreqsFlags, NULL);

    case Index_StoreFreqs | Index_StoreFieldFlags | Index_WideSchema:
      RETURN_DECODERS(readFreqsFlagsWide, NULL);

    // (fields, offsets)
    case Index_StoreFieldFlags | Index_StoreTermOffsets:
      RETURN_DECODERS(readFlagsOffsets, NULL);

    case Index_StoreFieldFlags | Index_StoreTermOffsets | Index_WideSchema:
      RETURN_DECODERS(readFlagsOffsetsWide, NULL);

    case Index_StoreNumeric:
      RETURN_DECODERS(readNumeric, NULL);

    default:
      fprintf(stderr, "No decoder for flags %x\n", flags & INDEX_STORAGE_MASK);
      RETURN_DECODERS(NULL, NULL);
  }
}

IndexReader *NewNumericReader(const IndexSpec *sp, InvertedIndex *idx, const NumericFilter *flt) {
  RSIndexResult *res = NewNumericResult();
  res->freq = 1;
  res->fieldMask = RS_FIELDMASK_ALL;
  res->num.value = 0;

  IndexDecoderCtx ctx = {.ptr = (void *)flt};
  IndexDecoderProcs procs = {.decoder = readNumeric};
  return NewIndexReaderGeneric(sp, idx, procs, ctx, res, 1);
}

static t_docId calculateId(t_docId lastId, uint32_t delta, int isFirst) {
  t_docId ret;

  if (isFirst && delta != 0) {
    // this is an old version rdb, the first entry is the docid itself and
    // not the delta
    ret = delta;
  } else {
    ret = delta + lastId;
  }
  return ret;
}

typedef struct {
  IndexCriteriaTester base;
  union {
    NumericFilter nf;
    struct {
      char *term;
      size_t termLen;
      t_fieldMask fieldMask;
    } tf;
  };
  const IndexSpec *spec;
} IR_CriteriaTester;

static int IR_TestNumeric(IndexCriteriaTester *ct, t_docId id) {
  IR_CriteriaTester *irct = (IR_CriteriaTester *)ct;
  const IndexSpec *sp = irct->spec;
  size_t len;
  const char *externalId = DocTable_GetKey((DocTable *)&sp->docs, id, &len);
  double doubleValue;
  int ret = sp->getValue(sp->getValueCtx, irct->nf.fieldName, externalId, NULL, &doubleValue);
  RS_LOG_ASSERT(ret == RSVALTYPE_DOUBLE, "RSvalue type should be a double");
  return ((irct->nf.min < doubleValue || (irct->nf.inclusiveMin && irct->nf.min == doubleValue)) &&
          (irct->nf.max > doubleValue || (irct->nf.inclusiveMax && irct->nf.max == doubleValue)));
}

static void IR_TesterFreeNumeric(IndexCriteriaTester *ct) {
  IR_CriteriaTester *irct = (IR_CriteriaTester *)ct;
  rm_free(irct->nf.fieldName);
  rm_free(irct);
}

static int IR_TestTerm(IndexCriteriaTester *ct, t_docId id) {
  IR_CriteriaTester *irct = (IR_CriteriaTester *)ct;
  const IndexSpec *sp = irct->spec;
  size_t len;
  const char *externalId = DocTable_GetKey((DocTable *)&sp->docs, id, &len);
  for (int i = 0; i < sp->numFields; ++i) {
    FieldSpec *field = sp->fields + i;
    if (!(FIELD_BIT(field) & irct->tf.fieldMask)) {
      // field is not requested, we are not checking this field!!
      continue;
    }
    char *strValue;
    int ret = sp->getValue(sp->getValueCtx, field->name, externalId, &strValue, NULL);
    RS_LOG_ASSERT(ret == RSVALTYPE_STRING, "RSvalue type should be a string");
    if (strcmp(irct->tf.term, strValue) == 0) {
      return 1;
    }
  }
  return 0;
}

static void IR_TesterFreeTerm(IndexCriteriaTester *ct) {
  IR_CriteriaTester *irct = (IR_CriteriaTester *)ct;
  rm_free(irct->tf.term);
  rm_free(irct);
}

IndexCriteriaTester *IR_GetCriteriaTester(void *ctx) {
  IndexReader *ir = ctx;
  if (!ir->sp || !ir->sp->getValue) {
    return NULL;  // CriteriaTester is not supported!!!
  }
  if (ir->decoders.decoder == readNumeric) {
    // for now, if the iterator did not took the numric filter
    // we will avoid using the CT.
    // TODO: save the numeric filter in the numeric iterator to support CT anyway.
    if (!ir->decoderCtx.ptr) {
      return NULL;
    }
  }
  IR_CriteriaTester *irct = rm_malloc(sizeof(*irct));
  irct->spec = ir->sp;
  if (ir->decoders.decoder == readNumeric) {
    irct->nf = *(NumericFilter *)ir->decoderCtx.ptr;
    irct->nf.fieldName = rm_strdup(irct->nf.fieldName);
    irct->base.Test = IR_TestNumeric;
    irct->base.Free = IR_TesterFreeNumeric;
  } else {
    irct->tf.term = rm_strdup(ir->record->term.term->str);
    irct->tf.termLen = ir->record->term.term->len;
    irct->tf.fieldMask = ir->decoderCtx.num;
    irct->base.Test = IR_TestTerm;
    irct->base.Free = IR_TesterFreeTerm;
  }
  return &irct->base;
}

size_t IR_NumEstimated(void *ctx) {
  IndexReader *ir = ctx;
  return ir->idx->numDocs;
}

int IR_Read(void *ctx, RSIndexResult **e) {

  IndexReader *ir = ctx;
  if (IR_IS_AT_END(ir)) {
    goto eof;
  }
  do {

    // if needed - skip to the next block (skipping empty blocks that may appear here due to GC)
    while (BufferReader_AtEnd(&ir->br)) {
      // We're at the end of the last block...
      if (ir->currentBlock + 1 == ir->idx->size) {
        goto eof;
      }
      IndexReader_AdvanceBlock(ir);
    }

    size_t pos = ir->br.pos;
    int rv = ir->decoders.decoder(&ir->br, &ir->decoderCtx, ir->record);
    RSIndexResult *record = ir->record;

    // We write the docid as a 32 bit number when decoding it with qint.
    uint32_t delta = *(uint32_t *)&record->docId;
    ir->lastId = record->docId = calculateId(ir->lastId, delta, pos == 0);

    // The decoder also acts as a filter. A zero return value means that the
    // current record should not be processed.
    if (!rv) {
      continue;
    }

    ++ir->len;
    *e = record;
    return INDEXREAD_OK;

  } while (1);
eof:
  IR_SetAtEnd(ir, 1);
  return INDEXREAD_EOF;
}

#define BLOCK_MATCHES(blk, docId) ((blk).firstId <= docId && docId <= (blk).lastId)

static int IndexReader_SkipToBlock(IndexReader *ir, t_docId docId) {
  int rc = 0;
  InvertedIndex *idx = ir->idx;

  // the current block doesn't match and it's the last one - no point in searching
  if (ir->currentBlock + 1 == idx->size) {
    return 0;
  }

  uint32_t top = idx->size - 1;
  uint32_t bottom = ir->currentBlock + 1;
  uint32_t i = bottom;  //(bottom + top) / 2;
  while (bottom <= top) {
    const IndexBlock *blk = idx->blocks + i;
    if (BLOCK_MATCHES(*blk, docId)) {
      ir->currentBlock = i;
      rc = 1;
      goto new_block;
    }

    if (docId < blk->firstId) {
      top = i - 1;
    } else {
      bottom = i + 1;
    }
    i = (bottom + top) / 2;
  }

  ir->currentBlock = i;

new_block:
  ir->lastId = IR_CURRENT_BLOCK(ir).firstId;
  ir->br = NewBufferReader(&IR_CURRENT_BLOCK(ir).buf);
  return rc;
}

int IR_SkipTo(void *ctx, t_docId docId, RSIndexResult **hit) {
  IndexReader *ir = ctx;
  if (!docId) {
    return IR_Read(ctx, hit);
  }

  if (IR_IS_AT_END(ir)) {
    goto eof;
  }

  if (docId > ir->idx->lastId || ir->idx->size == 0) {
    goto eof;
  }

  if (!BLOCK_MATCHES(IR_CURRENT_BLOCK(ir), docId)) {
    IndexReader_SkipToBlock(ir, docId);
  } else if (BufferReader_AtEnd(&ir->br)) {
    // Current block, but there's nothing here
    if (IR_Read(ir, hit) == INDEXREAD_EOF) {
      goto eof;
    } else {
      return INDEXREAD_NOTFOUND;
    }
  }

  /**
   * We need to replicate the effects of IR_Read() without actually calling it
   * continuously.
   *
   * The seeker function saves CPU by avoiding unnecessary function
   * calls and pointer derefences/accesses if the requested ID is
   * not found. Because less checking is required
   *
   * We:
   * 1. Call IR_Read() at least once
   * 2. IR_Read seeks ahead to the first non-empty block
   * 3. IR_Read reads the current record
   * 4. If the current record's flags do not match the fieldmask, it
   *    continues to step 2
   * 5. If the current record's flags match, the function exits
   * 6. The returned ID is examined. If:
   *    - ID is smaller than requested, continue to step 1
   *    - ID is larger than requested, return NOTFOUND
   *    - ID is equal, return OK
   */

  if (ir->decoders.seeker) {
    // // if needed - skip to the next block (skipping empty blocks that may appear here due to GC)
    while (BufferReader_AtEnd(&ir->br)) {
      // We're at the end of the last block...
      if (ir->currentBlock + 1 == ir->idx->size) {
        goto eof;
      }
      IndexReader_AdvanceBlock(ir);
    }

    // the seeker will return 1 only when it found a docid which is greater or equals the
    // searched docid and the field mask matches the searched fields mask. We need to continue
    // scanning only when we found such an id or we reached the end of the inverted index.
    while (!ir->decoders.seeker(&ir->br, &ir->decoderCtx, ir, docId, ir->record)) {
      if (BufferReader_AtEnd(&ir->br)) {
        if (ir->currentBlock < ir->idx->size - 1) {
          IndexReader_AdvanceBlock(ir);
        } else {
          return INDEXREAD_EOF;
        }
      }
    }
    // Found a document that match the field mask and greater or equal the searched docid
    *hit = ir->record;
    return (ir->record->docId == docId) ? INDEXREAD_OK : INDEXREAD_NOTFOUND;
  } else {
    int rc;
    t_docId rid;
    while (INDEXREAD_EOF != (rc = IR_Read(ir, hit))) {
      rid = ir->lastId;
      if (rid < docId) continue;
      if (rid == docId) return INDEXREAD_OK;
      return INDEXREAD_NOTFOUND;
    }
  }
eof:
  IR_SetAtEnd(ir, 1);
  return INDEXREAD_EOF;
}

size_t IR_NumDocs(void *ctx) {
  IndexReader *ir = ctx;
  // otherwise we use our counter
  return ir->len;
}

static void IndexReader_Init(const IndexSpec *sp, IndexReader *ret, InvertedIndex *idx,
                             IndexDecoderProcs decoder, IndexDecoderCtx decoderCtx,
                             RSIndexResult *record, double weight) {
  ret->currentBlock = 0;
  ret->idx = idx;
  ret->gcMarker = idx->gcMarker;
  ret->record = record;
  ret->len = 0;
  ret->weight = weight;
  ret->lastId = IR_CURRENT_BLOCK(ret).firstId;
  ret->br = NewBufferReader(&IR_CURRENT_BLOCK(ret).buf);
  ret->decoders = decoder;
  ret->decoderCtx = decoderCtx;
  ret->isValidP = NULL;
  ret->sp = sp;
  IR_SetAtEnd(ret, 0);
}

static IndexReader *NewIndexReaderGeneric(const IndexSpec *sp, InvertedIndex *idx,
                                          IndexDecoderProcs decoder, IndexDecoderCtx decoderCtx,
                                          RSIndexResult *record, double weight) {
  IndexReader *ret = rm_malloc(sizeof(IndexReader));
  IndexReader_Init(sp, ret, idx, decoder, decoderCtx, record, weight);
  return ret;
}

IndexReader *NewTermIndexReader(InvertedIndex *idx, IndexSpec *sp, t_fieldMask fieldMask,
                                RSQueryTerm *term, double weight) {
  if (term && sp) {
    // compute IDF based on num of docs in the header
    term->idf = CalculateIDF(sp->docs.size, idx->numDocs);
  }

  // Get the decoder
  IndexDecoderProcs decoder = InvertedIndex_GetDecoder((uint32_t)idx->flags & INDEX_STORAGE_MASK);
  if (!decoder.decoder) {
    return NULL;
  }

  RSIndexResult *record = NewTokenRecord(term, weight);
  record->fieldMask = RS_FIELDMASK_ALL;
  record->freq = 1;

  IndexDecoderCtx dctx = {.num = fieldMask};

  return NewIndexReaderGeneric(sp, idx, decoder, dctx, record, weight);
}

void IR_Free(IndexReader *ir) {

  IndexResult_Free(ir->record);
  rm_free(ir);
}

void IR_Abort(void *ctx) {
  IndexReader *it = ctx;
  IR_SetAtEnd(it, 1);
}

void ReadIterator_Free(IndexIterator *it) {
  if (it == NULL) {
    return;
  }

  IR_Free(it->ctx);
  rm_free(it);
}

inline t_docId IR_LastDocId(void *ctx) {
  return ((IndexReader *)ctx)->lastId;
}

void IR_Rewind(void *ctx) {

  IndexReader *ir = ctx;
  IR_SetAtEnd(ir, 0);
  ir->currentBlock = 0;
  ir->gcMarker = ir->idx->gcMarker;
  ir->br = NewBufferReader(&IR_CURRENT_BLOCK(ir).buf);
  ir->lastId = IR_CURRENT_BLOCK(ir).firstId;
}

typedef struct {
  IndexIterator it;
  IndexReader ir;
} IRIndexIterator;

IndexIterator *NewReadIterator(IndexReader *ir) {
  IndexIterator *ri = rm_malloc(sizeof(IndexIterator));
  ri->ctx = ir;
  ri->mode = MODE_SORTED;
  ri->NumEstimated = IR_NumEstimated;
  ri->GetCriteriaTester = IR_GetCriteriaTester;
  ri->Read = IR_Read;
  ri->SkipTo = IR_SkipTo;
  ri->LastDocId = IR_LastDocId;
  ri->Free = ReadIterator_Free;
  ri->Len = IR_NumDocs;
  ri->Abort = IR_Abort;
  ri->Rewind = IR_Rewind;
  ri->HasNext = NULL;
  ri->isValid = !ir->atEnd_;
  ri->current = ir->record;

  ir->isValidP = &ri->isValid;
  return ri;
}

/* Repair an index block by removing garbage - records pointing at deleted documents.
 * Returns the number of records collected, and puts the number of bytes collected in the given
 * pointer. If an error occurred - returns -1
 */
int IndexBlock_Repair(IndexBlock *blk, DocTable *dt, IndexFlags flags, IndexRepairParams *params) {
  t_docId lastReadId = blk->firstId;
  bool isFirstRes = true;

  t_docId oldFirstBlock = blk->lastId;
  blk->lastId = blk->firstId = 0;
  Buffer repair = {0};
  BufferReader br = NewBufferReader(&blk->buf);
  BufferWriter bw = NewBufferWriter(&repair);

  RSIndexResult *res = flags == Index_StoreNumeric ? NewNumericResult() : NewTokenRecord(NULL, 1);
  size_t frags = 0;
  int isLastValid = 0;

  uint32_t readFlags = flags & INDEX_STORAGE_MASK;
  IndexDecoderProcs decoders = InvertedIndex_GetDecoder(readFlags);
  IndexEncoder encoder = InvertedIndex_GetEncoder(readFlags);

  if (!encoder || !decoders.decoder) {
    fprintf(stderr, "Could not get decoder/encoder for index\n");
    return -1;
  }

  while (!BufferReader_AtEnd(&br)) {
    static const IndexDecoderCtx empty = {0};
    const char *bufBegin = BufferReader_Current(&br);
    decoders.decoder(&br, &empty, res);
    size_t sz = BufferReader_Current(&br) - bufBegin;
    if (!(isFirstRes && res->docId != 0)) {
      // if we are entering this here
      // then its not the first entry or its
      // not an old rdb version
      // on an old rdb version, the first entry is the docid itself and not
      // the delta, so no need to increase by the lastReadId
      res->docId = (*(uint32_t *)&res->docId) + lastReadId;
    }
    isFirstRes = false;
    lastReadId = res->docId;
    int docExists = DocTable_Exists(dt, res->docId);

    // If we found a deleted document, we increment the number of found "frags",
    // and not write anything, so the reader will advance but the writer won't.
    // this will close the "hole" in the index
    if (!docExists) {
      if (params->RepairCallback) {
        params->RepairCallback(res, blk, params->arg);
      }
      if (!frags++) {
        // First invalid doc; copy everything prior to this to the repair
        // buffer
        Buffer_Write(&bw, blk->buf.data, bufBegin - blk->buf.data);
      }
      params->bytesCollected += sz;
      isLastValid = 0;
    } else {
      // Valid document, but we're rewriting the block:
      if (frags) {

        // In this case we are already closing holes, so we need to write back the record at the
        // writer's position. We also calculate the delta again
        if (!blk->lastId) {
          blk->lastId = res->docId;
        }
        if (isLastValid) {
          Buffer_Write(&bw, bufBegin, sz);
        } else {
          encoder(&bw, res->docId - blk->lastId, res);
        }
      }

      // Update these for every valid document, even for those which
      // are not repaired
      if (blk->firstId == 0) {
        blk->firstId = res->docId;
      }
      blk->lastId = res->docId;
      isLastValid = 1;
    }
  }
  if (frags) {
    // If we deleted stuff from this block, we need to change the number of docs and the data
    // pointer
    blk->numDocs -= frags;
    Buffer_Free(&blk->buf);
    blk->buf = repair;
    Buffer_ShrinkToSize(&blk->buf);
  }
  if (blk->numDocs == 0) {
    // if we left with no elements we do need to keep the
    // first id so the binary search on the block will still working.
    // The last_id will turn zero indicating there is no records in
    // this block. We will not save empty blocks in rdb and also we
    // will not read empty block from rdb (in case we read a corrunpted
    // rdb from older versions).
    blk->firstId = oldFirstBlock;
  }
  IndexResult_Free(res);
  return frags;
}

int InvertedIndex_Repair(InvertedIndex *idx, DocTable *dt, uint32_t startBlock,
                         IndexRepairParams *params) {
  size_t limit = params->limit ? params->limit : SIZE_MAX;
  size_t blocksProcessed = 0;
  for (; startBlock < idx->size && blocksProcessed < limit; ++startBlock, ++blocksProcessed) {
    IndexBlock *blk = idx->blocks + startBlock;
    if (blk->lastId - blk->firstId > UINT32_MAX) {
      // Skip over blocks which have a wide variation. In the future we might
      // want to split a block into two (or more) on high-delta boundaries.
      continue;
    }
    int repaired = IndexBlock_Repair(&idx->blocks[startBlock], dt, idx->flags, params);
    // We couldn't repair the block - return 0
    if (repaired == -1) {
      return 0;
    } else if (repaired > 0) {
      // Record the number of records removed for gc stats
      params->docsCollected += repaired;
      idx->numDocs -= repaired;

      // Increase the GC marker so other queries can tell that we did something
      ++idx->gcMarker;
    }
  }

  return startBlock < idx->size ? startBlock : 0;
}<|MERGE_RESOLUTION|>--- conflicted
+++ resolved
@@ -10,11 +10,8 @@
 #include "redis_index.h"
 #include "numeric_filter.h"
 #include "redismodule.h"
-<<<<<<< HEAD
 #include "yielder.h"
-=======
 #include "rmutil/rm_assert.h"
->>>>>>> a03081df
 
 uint64_t TotalIIBlocks = 0;
 
