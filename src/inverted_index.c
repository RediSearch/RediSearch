--- conflicted
+++ resolved
@@ -1198,19 +1198,10 @@
 }
 
 IndexReader *NewMissingIndexReader(InvertedIndex *idx, IndexSpec *sp) {
-<<<<<<< HEAD
-  // TODO: Check if we need the `weight` argument here?
-
-=======
->>>>>>> 45b84dde
   IndexDecoderCtx dctx = {.num = RS_FIELDMASK_ALL};
   RSIndexResult *record = NewVirtualResult(0, RS_FIELDMASK_ALL);
   return NewIndexReaderGeneric(sp, idx, InvertedIndex_GetDecoder((uint32_t)idx->flags & INDEX_STORAGE_MASK),
                                dctx, false, record);
-<<<<<<< HEAD
-  // TODO: Check out the `skip-multi` argument, and the `weight` argument (to this function, which is also passed to `NewVirtualResult(weight)`).
-=======
->>>>>>> 45b84dde
 }
 
 void IR_Free(IndexReader *ir) {
