--- conflicted
+++ resolved
@@ -976,7 +976,6 @@
 
 #define BLOCK_MATCHES(blk, docId) ((blk).firstId <= docId && docId <= (blk).lastId)
 
-<<<<<<< HEAD
 static bool IndexReader_ReadWithSeeker(IndexReader *ir, t_docId docId) {
   bool found = false;
   while (!found) {
@@ -1001,12 +1000,8 @@
   return found;
 }
 
-static int IndexReader_SkipToBlock(IndexReader *ir, t_docId docId) {
-  int rc = 0;
-=======
 // Assumes there is a valid block to skip to (maching or past the requested docId)
 static void IndexReader_SkipToBlock(IndexReader *ir, t_docId docId) {
->>>>>>> eb14b957
   InvertedIndex *idx = ir->idx;
   uint32_t top = idx->size - 1;
   uint32_t bottom = ir->currentBlock + 1;
@@ -1097,17 +1092,8 @@
     // the seeker will return 1 only when it found a docid which is greater or equals the
     // searched docid and the field mask matches the searched fields mask. We need to continue
     // scanning only when we found such an id or we reached the end of the inverted index.
-<<<<<<< HEAD
     if (!IndexReader_ReadWithSeeker(ir, docId)) {
       goto eof;
-=======
-    while (!ir->decoders.seeker(&ir->br, &ir->decoderCtx, ir, docId, ir->record)) {
-      if (ir->currentBlock < ir->idx->size - 1) {
-        IndexReader_AdvanceBlock(ir);
-      } else {
-        goto eof;
-      }
->>>>>>> eb14b957
     }
     // Found a document that match the field mask and greater or equal the searched docid
     *hit = ir->record;
