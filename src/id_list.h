
#include "index_result.h"
#include "index_iterator.h"
#include "rmalloc.h"

///////////////////////////////////////////////////////////////////////////////////////////////

struct IdListIterator : public IndexIterator {
  Vector<t_docId> docIds;
  t_docId lastDocId;
  t_offset size;
  t_offset offset;

<<<<<<< HEAD
  IdListIterator(Vector<t_docId> docIds, double weight);
=======
  IdListIterator(Vector<t_docId> &ids, double weight);
>>>>>>> bcbc12a9
  ~IdListIterator();

  virtual IndexResult *GetCurrent();
  virtual size_t NumEstimated() const ;
  virtual IndexCriteriaTester *GetCriteriaTester();
  virtual int Read(IndexResult **e);
  virtual int SkipTo(t_docId docId, IndexResult **hit);
  virtual t_docId LastDocId() const ;
  virtual bool HasNext() const ;
  virtual size_t Len() const ;
  virtual void Abort();
  virtual void Rewind();

  void setEof(int value) { isValid = !value; }
  int isEof() const { return !isValid; }

  //-------------------------------------------------------------------------------------------

  struct CriteriaTester : public IndexCriteriaTester {
    Vector<t_docId> &docIds;

    CriteriaTester(IdListIterator *it);

    bool Test(t_docId id);
  };
};

///////////////////////////////////////////////////////////////////////////////////////////////<|MERGE_RESOLUTION|>--- conflicted
+++ resolved
@@ -11,11 +11,7 @@
   t_offset size;
   t_offset offset;
 
-<<<<<<< HEAD
-  IdListIterator(Vector<t_docId> docIds, double weight);
-=======
   IdListIterator(Vector<t_docId> &ids, double weight);
->>>>>>> bcbc12a9
   ~IdListIterator();
 
   virtual IndexResult *GetCurrent();
