#pragma once

#include "redisearch.h"
#include "redismodule.h"
#include "json.h"

extern RedisJSONAPI_V1 *japi;
extern RedisModuleCtx *RSDummyContext;

#ifdef __cplusplus
extern "C" {
#endif

static inline DocumentType getDocType(RedisModuleKey *key) {
  int keyType = RedisModule_KeyType(key);
  if (keyType == REDISMODULE_KEYTYPE_HASH) {
    return DocumentType_Hash;
  } else if (keyType == REDISMODULE_KEYTYPE_MODULE && japi && japi->isJSON(key)) {
    return DocumentType_Json;
  }
<<<<<<< HEAD
=======
  // All other types, including REDISMODULE_KEYTYPE_EMPTY, are not supported
>>>>>>> cc357ef1
  return DocumentType_Unsupported;
}

static inline DocumentType getDocTypeFromString(RedisModuleString *keyStr) {
  RedisModuleKey *key = RedisModule_OpenKey(RSDummyContext, keyStr, REDISMODULE_READ);
  DocumentType type = getDocType(key);
  RedisModule_CloseKey(key);
  return type;
}

#ifdef __cplusplus
}
#endif<|MERGE_RESOLUTION|>--- conflicted
+++ resolved
@@ -18,10 +18,8 @@
   } else if (keyType == REDISMODULE_KEYTYPE_MODULE && japi && japi->isJSON(key)) {
     return DocumentType_Json;
   }
-<<<<<<< HEAD
-=======
+
   // All other types, including REDISMODULE_KEYTYPE_EMPTY, are not supported
->>>>>>> cc357ef1
   return DocumentType_Unsupported;
 }
 
