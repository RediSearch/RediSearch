--- conflicted
+++ resolved
@@ -18,10 +18,7 @@
   } else if (keyType == REDISMODULE_KEYTYPE_MODULE && japi && japi->isJSON(key)) {
     return DocumentType_Json;
   }
-<<<<<<< HEAD
-=======
   // All other types, including REDISMODULE_KEYTYPE_EMPTY, are not supported
->>>>>>> f98fd7f8
   return DocumentType_Unsupported;
 }
 
