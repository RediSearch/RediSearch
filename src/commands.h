--- conflicted
+++ resolved
@@ -21,17 +21,7 @@
 
 // write commands
 #define RS_CREATE_CMD RS_CMD_WRITE_PREFIX ".CREATE"
-<<<<<<< HEAD
-#define RS_CREATE_IF_NX_CMD RS_CMD_WRITE_PREFIX "._CREATEIFNX"        // for replica of support
-#define RS_ADD_CMD RS_CMD_WRITE_PREFIX ".ADD"
-#define RS_SAFEADD_CMD RS_CMD_WRITE_PREFIX ".SAFEADD"
-#define LEGACY_RS_SAFEADD_CMD "_FT.SAFEADD"
-#define RS_SETPAYLOAD_CMD RS_CMD_WRITE_PREFIX ".SETPAYLOAD"
-#define RS_DEL_CMD RS_CMD_WRITE_PREFIX ".DEL"
-#define LEGACY_RS_DEL_CMD "_FT.DEL"
-=======
 #define RS_CREATE_IF_NX_CMD RS_CMD_WRITE_PREFIX "._CREATEIFNX"  // for replica of support
->>>>>>> 3f2892d4
 #define RS_DROP_CMD RS_CMD_WRITE_PREFIX ".DROP"
 #define RS_DROP_INDEX_CMD RS_CMD_WRITE_PREFIX ".DROPINDEX"
 #define RS_DROP_IF_X_CMD RS_CMD_WRITE_PREFIX "._DROPIFX"             // for replica of support
