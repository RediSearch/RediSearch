/*
 * Copyright (c) 2006-Present, Redis Ltd.
 * All rights reserved.
 *
 * Licensed under your choice of the Redis Source Available License 2.0
 * (RSALv2); or (b) the Server Side Public License v1 (SSPLv1); or (c) the
 * GNU Affero General Public License v3 (AGPLv3).
*/
#pragma once

/** RS_CMD_PREFIX can be defined with -D from the Makefile */
#ifdef RS_CLUSTER_ENTERPRISE
#define RS_CMD_WRITE_PREFIX "FT"
#define RS_CMD_READ_PREFIX "_FT"
#else  // OSS Cluster
#define RS_CMD_WRITE_PREFIX "_FT"
#define RS_CMD_READ_PREFIX "_FT"
#endif

#define PROXY_FILTERED "_proxy-filtered"

// write commands
#define RS_CREATE_CMD RS_CMD_WRITE_PREFIX ".CREATE"
<<<<<<< HEAD
#define RS_CREATE_IF_NX_CMD RS_CMD_WRITE_PREFIX "._CREATEIFNX"  // for replica of support
=======
#define RS_CREATE_IF_NX_CMD RS_CMD_WRITE_PREFIX "._CREATEIFNX"        // for replica of support
#define RS_SETPAYLOAD_CMD RS_CMD_WRITE_PREFIX ".SETPAYLOAD"
>>>>>>> 89754332
#define RS_DROP_CMD RS_CMD_WRITE_PREFIX ".DROP"
#define RS_DROP_INDEX_CMD RS_CMD_WRITE_PREFIX ".DROPINDEX"
#define RS_DROP_IF_X_CMD RS_CMD_WRITE_PREFIX "._DROPIFX"             // for replica of support
#define RS_DROP_INDEX_IF_X_CMD RS_CMD_WRITE_PREFIX "._DROPINDEXIFX"  // for replica of support
#define RS_SYNUPDATE_CMD RS_CMD_WRITE_PREFIX ".SYNUPDATE"
#define RS_ALTER_CMD RS_CMD_WRITE_PREFIX ".ALTER"
#define RS_ALTER_IF_NX_CMD RS_CMD_WRITE_PREFIX "._ALTERIFNX"         // for replica of support
#define RS_DICT_ADD RS_CMD_WRITE_PREFIX ".DICTADD"
#define RS_DICT_DEL RS_CMD_WRITE_PREFIX ".DICTDEL"
#define RS_ALIASADD RS_CMD_WRITE_PREFIX ".ALIASADD"
#define RS_ALIASADD_IF_NX RS_CMD_WRITE_PREFIX "._ALIASADDIFNX"       // for replica of support
#define RS_ALIASDEL RS_CMD_WRITE_PREFIX ".ALIASDEL"
#define RS_ALIASDEL_IF_EX RS_CMD_WRITE_PREFIX "._ALIASDELIFX"        // for replica of support
#define RS_ALIASUPDATE RS_CMD_WRITE_PREFIX ".ALIASUPDATE"
#define RS_RESTORE_IF_NX RS_CMD_WRITE_PREFIX "._RESTOREIFNX"         // for replica of support (Currently there is no FT.RESTORE command)

// Legacy write commands that are key-bounded (+ extra legacy commands that have to be registered for enterprise)
#define RS_ADD_CMD "FT.ADD"
#define RS_DEL_CMD "FT.DEL"
#define RS_GET_CMD "FT.GET"
#define RS_SAFEADD_CMD "FT.SAFEADD"
#define LEGACY_RS_SAFEADD_CMD "_FT.SAFEADD"
#define LEGACY_RS_DEL_CMD "_FT.DEL"

// document write commands
#define RS_ADD_CMD RS_CMD_WRITE_PREFIX ".ADD"
#define RS_SAFEADD_CMD RS_CMD_WRITE_PREFIX ".SAFEADD"
#define LEGACY_RS_SAFEADD_CMD "_FT.SAFEADD"
#define RS_DEL_CMD RS_CMD_WRITE_PREFIX ".DEL"
#define LEGACY_RS_DEL_CMD "_FT.DEL"

// Suggestion commands are key-bounded, so they are already directed to the correct shard
#define RS_SUGADD_CMD "FT.SUGADD"
#define RS_SUGGET_CMD "FT.SUGGET"
#define RS_SUGDEL_CMD "FT.SUGDEL"
#define RS_SUGLEN_CMD "FT.SUGLEN"

// read commands that are always performed locally
#define RS_EXPLAIN_CMD "FT.EXPLAIN"
#define RS_EXPLAINCLI_CMD "FT.EXPLAINCLI"
#define RS_DICT_DUMP "FT.DICTDUMP"
#define RS_SYNDUMP_CMD "FT.SYNDUMP"
#define RS_INDEX_LIST_CMD "FT._LIST"
#define RS_SYNADD_CMD "FT.SYNADD" // Deprecated, always returns an error

// read commands
#define RS_INFO_CMD RS_CMD_READ_PREFIX ".INFO"
#define RS_SEARCH_CMD RS_CMD_READ_PREFIX ".SEARCH"
#define RS_HYBRID_CMD RS_CMD_READ_PREFIX ".HYBRID"
#define RS_AGGREGATE_CMD RS_CMD_READ_PREFIX ".AGGREGATE"
#define RS_PROFILE_CMD RS_CMD_READ_PREFIX ".PROFILE"
#define RS_MGET_CMD RS_CMD_READ_PREFIX ".MGET"
#define RS_TAGVALS_CMD RS_CMD_READ_PREFIX ".TAGVALS"
#define RS_CURSOR_CMD RS_CMD_READ_PREFIX ".CURSOR"
#define RS_DEBUG RS_CMD_READ_PREFIX ".DEBUG"
#define RS_SPELL_CHECK RS_CMD_READ_PREFIX ".SPELLCHECK"
#define RS_CONFIG RS_CMD_READ_PREFIX ".CONFIG"<|MERGE_RESOLUTION|>--- conflicted
+++ resolved
@@ -21,12 +21,9 @@
 
 // write commands
 #define RS_CREATE_CMD RS_CMD_WRITE_PREFIX ".CREATE"
-<<<<<<< HEAD
-#define RS_CREATE_IF_NX_CMD RS_CMD_WRITE_PREFIX "._CREATEIFNX"  // for replica of support
-=======
 #define RS_CREATE_IF_NX_CMD RS_CMD_WRITE_PREFIX "._CREATEIFNX"        // for replica of support
+// Itzik - check if RS_SETPAYLOAD_CMD is used or defined somewhere else and can be removed
 #define RS_SETPAYLOAD_CMD RS_CMD_WRITE_PREFIX ".SETPAYLOAD"
->>>>>>> 89754332
 #define RS_DROP_CMD RS_CMD_WRITE_PREFIX ".DROP"
 #define RS_DROP_INDEX_CMD RS_CMD_WRITE_PREFIX ".DROPINDEX"
 #define RS_DROP_IF_X_CMD RS_CMD_WRITE_PREFIX "._DROPIFX"             // for replica of support
