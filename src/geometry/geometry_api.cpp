/*
 * Copyright Redis Ltd. 2016 - present
 * Licensed under your choice of the Redis Source Available License 2.0 (RSALv2) or
 * the Server Side Public License v1 (SSPLv1).
 */

#include "geometry_api.h"
#include "geometry.h"
#include "rmalloc.h"

// TOD: remove
#include "s2/s2point_index.h"

GeometryApi* apis[GEOMETRY_LIB_TYPE__NUM] = {0};

void bg_freeIndex(GeometryIndex *index) {
  RTree_Free(reinterpret_cast<RTree*>(index));
}

struct GeometryIndex* bg_createIndex() {
  return reinterpret_cast<GeometryIndex*>(RTree_New());
}

IndexIterator* bg_query(struct GeometryIndex *index, enum QueryType queryType, GEOMETRY_FORMAT format, const char *str, size_t len, RedisModuleString **err_msg) {
  switch (format) {
  case GEOMETRY_FORMAT_WKT:
    return RTree_Query_WKT((struct RTree*)index, str, len, queryType, err_msg);
  
  case GEOMETRY_FORMAT_GEOJSON:
  default:
    return NULL;
  }
}

int bg_addGeomStr(struct GeometryIndex *index, GEOMETRY_FORMAT format, const char *str, size_t len, t_docId docId, RedisModuleString **err_msg) {
  
  switch (format) {
  case GEOMETRY_FORMAT_WKT:
    return !RTree_Insert_WKT((struct RTree*)index, str, len, docId, err_msg);

  default:
  case GEOMETRY_FORMAT_GEOJSON:
    // TODO: GEOMETRY Support GeoJSON
    return 1;

  }
  return 0;
}

<<<<<<< HEAD
int bg_addGeom(GeometryIndex *index_, GEOMETRY geom_) {
  auto index = reinterpret_cast<RTree*>(index_);
  auto geom = reinterpret_cast<const RTDoc*>(geom_);
  RTree_Insert(index, geom);
  return 1;
}

int bg_delGeom(struct GeometryIndex *index, GEOMETRY geom, void *data) {
  // TODO: GEOMETRY
  return 0;
}

GEOMETRY s2_createGeom(GEOMETRY_FORMAT format, const char *str, size_t len, RedisModuleString **err_msg) {
  // TODO: GEOMETRY
  return NULL;
=======
int bg_delGeom(struct GeometryIndex *index, t_docId docId) {
  return RTree_RemoveByDocId(reinterpret_cast<RTree*>(index), docId);
}

void bg_dumpIndex(GeometryIndex *index, RedisModuleCtx *ctx) {
  RTree_Dump(reinterpret_cast<RTree*>(index), ctx);
>>>>>>> 233f391b
}

void s2_freeIndex(GeometryIndex *index) {
  // TODO: GEOMETRY
}

extern "C"
GeometryApi* GeometryApi_GetOrCreate(GEOMETRY_LIB_TYPE type, __attribute__((__unused__)) void *pdata) {
  if (type == GEOMETRY_LIB_TYPE_NONE) {
    return NULL;
  }
  if (apis[type]) {
    return apis[type];
  }
  
  GeometryApi *api = (GeometryApi*)rm_malloc(sizeof(*api));
  switch (type) {
   case GEOMETRY_LIB_TYPE_BOOST_GEOMETRY:
    api->createIndex = bg_createIndex;
    api->freeIndex = bg_freeIndex;
    api->addGeomStr = bg_addGeomStr;
    api->delGeom = bg_delGeom;
    api->query = bg_query;
    api->dump = bg_dumpIndex;
    break;
   case GEOMETRY_LIB_TYPE_S2:
    api->freeIndex = s2_freeIndex;
    // TODO: GEOMETRY
    break;
   default:
    rm_free(api);
    return NULL;
  }

  apis[type] = api;
  return api;
}

extern "C"
void GeometryApi_Free() {
  for (int i = 0; i < GEOMETRY_LIB_TYPE__NUM; ++i) {
    if (apis[i]) {
      rm_free(apis[i]);
    }
  }
}<|MERGE_RESOLUTION|>--- conflicted
+++ resolved
@@ -47,30 +47,12 @@
   return 0;
 }
 
-<<<<<<< HEAD
-int bg_addGeom(GeometryIndex *index_, GEOMETRY geom_) {
-  auto index = reinterpret_cast<RTree*>(index_);
-  auto geom = reinterpret_cast<const RTDoc*>(geom_);
-  RTree_Insert(index, geom);
-  return 1;
-}
-
-int bg_delGeom(struct GeometryIndex *index, GEOMETRY geom, void *data) {
-  // TODO: GEOMETRY
-  return 0;
-}
-
-GEOMETRY s2_createGeom(GEOMETRY_FORMAT format, const char *str, size_t len, RedisModuleString **err_msg) {
-  // TODO: GEOMETRY
-  return NULL;
-=======
 int bg_delGeom(struct GeometryIndex *index, t_docId docId) {
   return RTree_RemoveByDocId(reinterpret_cast<RTree*>(index), docId);
 }
 
 void bg_dumpIndex(GeometryIndex *index, RedisModuleCtx *ctx) {
   RTree_Dump(reinterpret_cast<RTree*>(index), ctx);
->>>>>>> 233f391b
 }
 
 void s2_freeIndex(GeometryIndex *index) {
