--- conflicted
+++ resolved
@@ -8,12 +8,6 @@
 #include "geometry.h"
 #include "rmalloc.h"
 
-<<<<<<< HEAD
-// TOD: remove
-// #include "s2/s2point_index.h"
-
-=======
->>>>>>> 9debd579
 GeometryApi* apis[GEOMETRY_LIB_TYPE__NUM] = {0};
 
 void bg_freeIndex(GeometryIndex *index) {
