--- conflicted
+++ resolved
@@ -7,18 +7,6 @@
 namespace bgm = bg::model;
 
 struct Polygon {
-<<<<<<< HEAD
-  using point_type = Point::point_internal;
-  using polygon_internal = bgm::polygon<
-      /* point_type       */ point_type,
-      /* is_clockwise     */ true,
-      /* is_closed        */ true,
-      /* points container */ std::vector,
-      /* rings_container  */ std::vector,
-      /* points_allocator */ rm_allocator,
-      /* rings_allocator  */ rm_allocator>;
-  polygon_internal poly_;
-=======
 	using point_type = Point::point_internal;
 	using polygon_internal = bgm::polygon<
 		/* point_type       */ point_type,
@@ -30,7 +18,6 @@
 		/* rings_allocator  */ rm_allocator
 	>;
 	polygon_internal poly_;
->>>>>>> 5d991248
 
   [[nodiscard]] explicit Polygon() = default;
   [[nodiscard]] explicit Polygon(int num_points, ...) {
