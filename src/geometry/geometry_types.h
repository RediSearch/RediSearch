/*
 * Copyright Redis Ltd. 2016 - present
 * Licensed under your choice of the Redis Source Available License 2.0 (RSALv2) or
 * the Server Side Public License v1 (SSPLv1).
 */

#pragma once

<<<<<<< HEAD
#define GEO_VARIANTS(X) X(CartesianPoint) X(GeographicPoint) X(CartesianPolygon) X(GeographicPolygon)

typedef struct GeometryIndex GeometryIndex;
typedef struct GeometryApi GeometryApi;

=======
typedef void* GEOMETRY; // TODO: GEOMETRY Not uppercase
#define GEO_VARIANTS(X) X(Cartesian) X(Geographic)
#define GEO_VARIANT_NAMES(X) X(Cartesian,FLAT) X(Geographic,SPHERICAL)
>>>>>>> 5a9417f5
typedef enum {
  GEOMETRY_LIB_TYPE_NONE = 0,
  GEOMETRY_LIB_TYPE_BOOST_GEOMETRY = 1,
  GEOMETRY_LIB_TYPE_S2 = 2,
  GEOMETRY_LIB_TYPE__NUM,
} GEOMETRY_LIB_TYPE; // TODO: GEOMETRY Not uppercase

typedef enum {
  GEOMETRY_FORMAT_NONE = 0,
  GEOMETRY_FORMAT_WKT = 1,
  GEOMETRY_FORMAT_GEOJSON = 2,
} GEOMETRY_FORMAT; // TODO: GEOMETRY Not uppercase

#define X(variant) \
  GEOMETRY_COORDS_##variant,
typedef enum {
  GEO_VARIANTS(X)
  GEOMETRY_COORDS__NUM,
} GEOMETRY_COORDS;
#undef X

typedef enum QueryType {
  CONTAINS,
  WITHIN,
} QueryType;


static inline const char *GeometryCoordsToName(GEOMETRY_COORDS coords) {
#define X(variant,name) \
  case GEOMETRY_COORDS_##variant: return #name;
  switch(coords) {
    GEO_VARIANT_NAMES(X)
    default: return "UNKNOWN";
  }
#undef X
}<|MERGE_RESOLUTION|>--- conflicted
+++ resolved
@@ -6,17 +6,11 @@
 
 #pragma once
 
-<<<<<<< HEAD
 #define GEO_VARIANTS(X) X(CartesianPoint) X(GeographicPoint) X(CartesianPolygon) X(GeographicPolygon)
 
 typedef struct GeometryIndex GeometryIndex;
 typedef struct GeometryApi GeometryApi;
 
-=======
-typedef void* GEOMETRY; // TODO: GEOMETRY Not uppercase
-#define GEO_VARIANTS(X) X(Cartesian) X(Geographic)
-#define GEO_VARIANT_NAMES(X) X(Cartesian,FLAT) X(Geographic,SPHERICAL)
->>>>>>> 5a9417f5
 typedef enum {
   GEOMETRY_LIB_TYPE_NONE = 0,
   GEOMETRY_LIB_TYPE_BOOST_GEOMETRY = 1,
@@ -41,15 +35,4 @@
 typedef enum QueryType {
   CONTAINS,
   WITHIN,
-} QueryType;
-
-
-static inline const char *GeometryCoordsToName(GEOMETRY_COORDS coords) {
-#define X(variant,name) \
-  case GEOMETRY_COORDS_##variant: return #name;
-  switch(coords) {
-    GEO_VARIANT_NAMES(X)
-    default: return "UNKNOWN";
-  }
-#undef X
-}+} QueryType;