--- conflicted
+++ resolved
@@ -66,18 +66,8 @@
   rtree_type rtree_;
   LUT_type docLookup_;
 
-<<<<<<< HEAD
  public:
   explicit RTree();
-=======
-  RTree() = delete;
-  explicit RTree(size_t& alloc_ref);
-
-  [[nodiscard]] auto lookup(t_docId id) const
-      -> std::optional<std::reference_wrapper<const geom_type>>;
-  [[nodiscard]] auto lookup(doc_type const& doc) const
-      -> std::optional<std::reference_wrapper<const geom_type>>;
->>>>>>> 562e7114
 
   int insertWKT(std::string_view wkt, t_docId id, RedisModuleString** err_msg);
   bool remove(t_docId id);
