
#include <ranges>
#include "query_iterator.hpp"

<<<<<<< HEAD
void QIter_Free(QueryIterator *iter) noexcept {
  delete iter;
}

RTDoc const *QIter_Next(QueryIterator *iter) {
  return iter->index_ < iter->iter_.size() ? &iter->iter_[iter->index_++] : nullptr;
}

[[nodiscard]] size_t QIter_Remaining(QueryIterator const *iter) {
  return iter->iter_.size() - iter->index_;
}

void QIter_Sort(QueryIterator *iter) {
  std::ranges::sort(iter->iter_,
                    [](auto const &doc1, auto const &doc2) { return doc1.id_ < doc2.id_; });
=======
void QIter_Free(GeometryQueryIterator *iter) noexcept {
	delete iter;
}

RTDoc const *QIter_Next(GeometryQueryIterator *iter) {
	return iter->index_ < iter->iter_.size() ? &iter->iter_[iter->index_++] : nullptr;
}

[[nodiscard]] size_t QIter_Remaining(GeometryQueryIterator const *iter) {
	return iter->iter_.size() - iter->index_;
}

void QIter_Sort(GeometryQueryIterator *iter) {
	std::ranges::sort(iter->iter_, [](auto const& doc1, auto const& doc2) {
		return doc1.id_ < doc2.id_;
	});
>>>>>>> 5d991248
}<|MERGE_RESOLUTION|>--- conflicted
+++ resolved
@@ -2,23 +2,6 @@
 #include <ranges>
 #include "query_iterator.hpp"
 
-<<<<<<< HEAD
-void QIter_Free(QueryIterator *iter) noexcept {
-  delete iter;
-}
-
-RTDoc const *QIter_Next(QueryIterator *iter) {
-  return iter->index_ < iter->iter_.size() ? &iter->iter_[iter->index_++] : nullptr;
-}
-
-[[nodiscard]] size_t QIter_Remaining(QueryIterator const *iter) {
-  return iter->iter_.size() - iter->index_;
-}
-
-void QIter_Sort(QueryIterator *iter) {
-  std::ranges::sort(iter->iter_,
-                    [](auto const &doc1, auto const &doc2) { return doc1.id_ < doc2.id_; });
-=======
 void QIter_Free(GeometryQueryIterator *iter) noexcept {
 	delete iter;
 }
@@ -35,5 +18,4 @@
 	std::ranges::sort(iter->iter_, [](auto const& doc1, auto const& doc2) {
 		return doc1.id_ < doc2.id_;
 	});
->>>>>>> 5d991248
 }