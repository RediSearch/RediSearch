#pragma once

#include <vector>
#include <algorithm>
#include "rtdoc.hpp"
#include "query_iterator.h"

<<<<<<< HEAD
struct QueryIterator {
  using container = std::vector<RTDoc, rm_allocator<RTDoc>>;
  container iter_;
  size_t index_;

  explicit QueryIterator() = default;
  explicit QueryIterator(container&& iter) : iter_{std::move(iter)}, index_{0} {
  }

  using Self = QueryIterator;
  [[nodiscard]] void* operator new(std::size_t) {
    return rm_allocator<Self>().allocate(1);
  }
  void operator delete(void* p) noexcept {
    rm_allocator<Self>().deallocate(static_cast<Self*>(p), 1);
  }
=======
struct GeometryQueryIterator {
	using container = std::vector<RTDoc, rm_allocator<RTDoc>>;
	container iter_;
	size_t index_;

	explicit GeometryQueryIterator() = default;
	explicit GeometryQueryIterator(container&& iter) : iter_{std::move(iter)}, index_{0} {}

	using Self = GeometryQueryIterator;
  [[nodiscard]] void* operator new(std::size_t sz) { return rm_allocator<Self>().allocate(sz); }
  void operator delete(void *p) noexcept { rm_allocator<Self>().deallocate(static_cast<Self*>(p), sizeof(Self)); }
>>>>>>> 5d991248
};<|MERGE_RESOLUTION|>--- conflicted
+++ resolved
@@ -5,24 +5,6 @@
 #include "rtdoc.hpp"
 #include "query_iterator.h"
 
-<<<<<<< HEAD
-struct QueryIterator {
-  using container = std::vector<RTDoc, rm_allocator<RTDoc>>;
-  container iter_;
-  size_t index_;
-
-  explicit QueryIterator() = default;
-  explicit QueryIterator(container&& iter) : iter_{std::move(iter)}, index_{0} {
-  }
-
-  using Self = QueryIterator;
-  [[nodiscard]] void* operator new(std::size_t) {
-    return rm_allocator<Self>().allocate(1);
-  }
-  void operator delete(void* p) noexcept {
-    rm_allocator<Self>().deallocate(static_cast<Self*>(p), 1);
-  }
-=======
 struct GeometryQueryIterator {
 	using container = std::vector<RTDoc, rm_allocator<RTDoc>>;
 	container iter_;
@@ -32,7 +14,6 @@
 	explicit GeometryQueryIterator(container&& iter) : iter_{std::move(iter)}, index_{0} {}
 
 	using Self = GeometryQueryIterator;
-  [[nodiscard]] void* operator new(std::size_t sz) { return rm_allocator<Self>().allocate(sz); }
-  void operator delete(void *p) noexcept { rm_allocator<Self>().deallocate(static_cast<Self*>(p), sizeof(Self)); }
->>>>>>> 5d991248
+  [[nodiscard]] void* operator new(std::size_t) { return rm_allocator<Self>().allocate(1); }
+  void operator delete(void *p) noexcept { rm_allocator<Self>().deallocate(static_cast<Self*>(p), 1); }
 };