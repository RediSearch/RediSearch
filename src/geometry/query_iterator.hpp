--- conflicted
+++ resolved
@@ -10,14 +10,10 @@
 	container iter_;
 	size_t index_;
 
-<<<<<<< HEAD
+	explicit GeometryQueryIterator() = default;
 	explicit GeometryQueryIterator(container&& iter) : iter_{std::move(iter)}, index_{0} {}
-=======
-	explicit QueryIterator() = default;
-	explicit QueryIterator(container&& iter) : iter_{std::move(iter)}, index_{0} {}
->>>>>>> ffa3d46a
 
-	using Self = QueryIterator;
+	using Self = GeometryQueryIterator;
   [[nodiscard]] void* operator new(std::size_t sz) { return rm_allocator<Self>().allocate(sz); }
   void operator delete(void *p) noexcept { rm_allocator<Self>().deallocate(static_cast<Self*>(p), sizeof(Self)); }
 };