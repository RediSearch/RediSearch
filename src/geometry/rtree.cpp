
#include <fstream>
#include "rtree.hpp"

[[nodiscard]] RTree *RTree_New() {
  return new RTree{};
}

RTree *Load_WKT_File(RTree *rtree, const char *path) {
  if (nullptr == rtree) {
    rtree = RTree_New();
  }

  auto file = std::ifstream{path};
  for (string wkt{}; std::getline(file, wkt, '\n');) {
    rtree->insert(RTDoc{wkt});
  }

  return rtree;
}

void RTree_Free(RTree *rtree) noexcept {
  delete rtree;
}

void RTree_Insert(RTree *rtree, RTDoc const *doc) {
  rtree->insert(*doc);
}

int RTree_Insert_WKT(RTree *rtree, const char *wkt, size_t len, docID_t id) {
  try {
    rtree->insert(RTDoc{std::string_view{wkt, len}, id});
    return 0;
  } catch (...) {
    return 1;
  }
}

bool RTree_Remove(RTree *rtree, RTDoc const *doc) {
  return rtree->remove(*doc);
}

int RTree_Remove_WKT(RTree *rtree, const char *wkt, size_t len, docID_t id) {
  try {
    return rtree->remove(RTDoc{std::string_view{wkt, len}, id});
  } catch (...) {
    return -1;
  }
}

[[nodiscard]] QueryIterator *RTree_Query(RTree const *rtree, RTDoc const *queryDoc,
                                         QueryType queryType) {
  return new QueryIterator{rtree->query(*queryDoc, queryType)};
}

<<<<<<< HEAD
[[nodiscard]] QueryIterator *RTree_Query_WKT(struct RTree const *rtree, const char *wkt, size_t len,
                                             docID_t id, enum QueryType queryType) {
  return new QueryIterator{rtree->query(RTDoc{std::string_view{wkt, len}, id}, queryType)};
=======
[[nodiscard]] GeometryQueryIterator *RTree_Query(RTree const *rtree, RTDoc const *queryDoc, QueryType queryType) {
	auto qi = new GeometryQueryIterator{};
	switch (queryType) {
		case QueryType::CONTAINS: qi->iter_ = std::move(rtree->contains(queryDoc)); break;
		case QueryType::WITHIN  : qi->iter_ = std::move(rtree->within  (queryDoc)); break;
		default: __builtin_unreachable();
	}
	return qi;
>>>>>>> 5d991248
}

[[nodiscard]] RTDoc *RTree_Bounds(RTree const *rtree) {
  return new RTDoc{rtree->rtree_.bounds()};
}

[[nodiscard]] size_t RTree_Size(RTree const *rtree) noexcept {
  return rtree->size();
}

[[nodiscard]] bool RTree_IsEmpty(RTree const *rtree) noexcept {
  return rtree->is_empty();
}

void RTree_Clear(RTree *rtree) noexcept {
  rtree->clear();
}

[[nodiscard]] size_t RTree_MemUsage(RTree const *rtree) {
  return rtree->report();
}<|MERGE_RESOLUTION|>--- conflicted
+++ resolved
@@ -48,25 +48,14 @@
   }
 }
 
-[[nodiscard]] QueryIterator *RTree_Query(RTree const *rtree, RTDoc const *queryDoc,
+[[nodiscard]] GeometryQueryIterator *RTree_Query(RTree const *rtree, RTDoc const *queryDoc,
                                          QueryType queryType) {
-  return new QueryIterator{rtree->query(*queryDoc, queryType)};
+  return new GeometryQueryIterator{rtree->query(*queryDoc, queryType)};
 }
 
-<<<<<<< HEAD
-[[nodiscard]] QueryIterator *RTree_Query_WKT(struct RTree const *rtree, const char *wkt, size_t len,
+[[nodiscard]] GeometryQueryIterator *RTree_Query_WKT(struct RTree const *rtree, const char *wkt, size_t len,
                                              docID_t id, enum QueryType queryType) {
-  return new QueryIterator{rtree->query(RTDoc{std::string_view{wkt, len}, id}, queryType)};
-=======
-[[nodiscard]] GeometryQueryIterator *RTree_Query(RTree const *rtree, RTDoc const *queryDoc, QueryType queryType) {
-	auto qi = new GeometryQueryIterator{};
-	switch (queryType) {
-		case QueryType::CONTAINS: qi->iter_ = std::move(rtree->contains(queryDoc)); break;
-		case QueryType::WITHIN  : qi->iter_ = std::move(rtree->within  (queryDoc)); break;
-		default: __builtin_unreachable();
-	}
-	return qi;
->>>>>>> 5d991248
+  return new GeometryQueryIterator{rtree->query(RTDoc{std::string_view{wkt, len}, id}, queryType)};
 }
 
 [[nodiscard]] RTDoc *RTree_Bounds(RTree const *rtree) {
