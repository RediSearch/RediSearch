--- conflicted
+++ resolved
@@ -31,12 +31,8 @@
 	return rtree->remove(*doc);
 }
 
-<<<<<<< HEAD
 [[nodiscard]] GeometryQueryIterator *RTree_Query(RTree const *rtree, RTDoc const *queryDoc, QueryType queryType) {
-=======
-[[nodiscard]] QueryIterator *RTree_Query(RTree const *rtree, RTDoc const *queryDoc, QueryType queryType) {
-	auto qi = new QueryIterator{};
->>>>>>> ffa3d46a
+	auto qi = new GeometryQueryIterator{};
 	switch (queryType) {
 		case QueryType::CONTAINS: qi->iter_ = std::move(rtree->contains(queryDoc)); break;
 		case QueryType::WITHIN  : qi->iter_ = std::move(rtree->within  (queryDoc)); break;
