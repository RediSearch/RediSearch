/*
 * Copyright Redis Ltd. 2016 - present
 * Licensed under your choice of the Redis Source Available License 2.0 (RSALv2) or
 * the Server Side Public License v1 (SSPLv1).
 */

#include "spec.h"
#include "field_spec.h"
#include "document.h"
#include "rmutil/rm_assert.h"
#include "util/dict.h"
#include "util/references.h"
#include "query_node.h"
#include "search_options.h"
#include "query_internal.h"
#include "numeric_filter.h"
#include "suffix.h"
#include "query.h"
#include "indexer.h"
#include "extension.h"
#include "ext/default.h"
#include <float.h>
#include "rwlock.h"
#include "fork_gc.h"
#include "module.h"

/**
 * Most of the spec interaction is done through the RefManager, which is wrapped by a strong or weak reference struct.
 * In the LLAPI we return a pointer to an RSIndex. In order to not break the API, we typedef the RSIndex to be RefManager
 * and we return it instead of the strong reference that should wrap it. we can assume that every time we get a RefManager,
 * we can cast it to (wrap it with) a strong reference and use it as such.
 */

int RediSearch_GetCApiVersion() {
  return REDISEARCH_CAPI_VERSION;
}

RefManager* RediSearch_CreateIndex(const char* name, const RSIndexOptions* options) {
  RSIndexOptions opts_s = {.gcPolicy = GC_POLICY_FORK, .stopwordsLen = -1};
  if (!options) {
    options = &opts_s;
  }
  IndexSpec* spec = NewIndexSpec(name);
  StrongRef ref = StrongRef_New(spec, (RefManager_Free)IndexSpec_Free);
  IndexSpec_MakeKeyless(spec);
  spec->flags |= Index_Temporary;  // temporary is so that we will not use threads!!
  spec->flags |= Index_FromLLAPI;
  if (!spec->indexer) {
    spec->indexer = NewIndexer(spec);
  }

  if (options->score || options->lang) {
    spec->rule = rm_calloc(1, sizeof *spec->rule);
    spec->rule->score_default = options->score ? options->score : DEFAULT_SCORE;
    spec->rule->lang_default = RSLanguage_Find(options->lang, 0);
  }

  spec->getValue = options->gvcb;
  spec->getValueCtx = options->gvcbData;
  if (options->flags & RSIDXOPT_DOCTBLSIZE_UNLIMITED) {
    spec->docs.maxSize = DOCID_MAX;
  }
  if (options->gcPolicy != GC_POLICY_NONE) {
    IndexSpec_StartGCFromSpec(ref, spec, options->gcPolicy);
  }
  if (options->stopwordsLen != -1) {
    // replace default list which is a global so no need to free anything.
    spec->stopwords = NewStopWordListCStr((const char **)options->stopwords,
                                                         options->stopwordsLen);
  }
  return ref.rm;
}

void RediSearch_DropIndex(RefManager* rm) {
  RWLOCK_ACQUIRE_WRITE();
  StrongRef ref = {rm};
  StrongRef_Invalidate(ref);
  StrongRef_Release(ref);
  RWLOCK_RELEASE();
}

char **RediSearch_IndexGetStopwords(RefManager* rm, size_t *size) {
  IndexSpec *spec = __RefManager_Get_Object(rm);
  return GetStopWordsList(spec->stopwords, size);
}

void RediSearch_StopwordsList_Free(char **list, size_t size) {
  for (int i = 0; i < size; ++i) {
    rm_free(list[i]);
  }
  rm_free(list);
}

double RediSearch_IndexGetScore(RefManager* rm) {
  IndexSpec *spec = __RefManager_Get_Object(rm);
  if (spec->rule) {
    return spec->rule->score_default;
  }
  return DEFAULT_SCORE;
}

const char *RediSearch_IndexGetLanguage(RefManager* rm) {
  IndexSpec *spec = __RefManager_Get_Object(rm);
  if (spec->rule) {
    return RSLanguage_ToString(spec->rule->lang_default);
  }
  return RSLanguage_ToString(DEFAULT_LANGUAGE);
}

int RediSearch_ValidateLanguage(const char *lang) {
  if (!lang || RSLanguage_Find(lang, 0) == RS_LANG_UNSUPPORTED) {
    return REDISEARCH_ERR;
  }
  return REDISEARCH_OK;
}

RSFieldID RediSearch_CreateField(RefManager* rm, const char* name, unsigned types,
                                 unsigned options) {
  RS_LOG_ASSERT(types, "types should not be RSFLDTYPE_DEFAULT");
  RWLOCK_ACQUIRE_WRITE();
  IndexSpec *sp = __RefManager_Get_Object(rm);

  // TODO: add a function which can take both path and name
  FieldSpec* fs = IndexSpec_CreateField(sp, name, NULL);
  int numTypes = 0;

  if (types & RSFLDTYPE_FULLTEXT) {
    numTypes++;
    int txtId = IndexSpec_CreateTextId(sp);
    if (txtId < 0) {
      RWLOCK_RELEASE();
      return RSFIELD_INVALID;
    }
    fs->ftId = txtId;
    fs->types |= INDEXFLD_T_FULLTEXT;
  }

  if (types & RSFLDTYPE_NUMERIC) {
    numTypes++;
    fs->types |= INDEXFLD_T_NUMERIC;
  }
  if (types & RSFLDTYPE_GEO) {
    fs->types |= INDEXFLD_T_GEO;
    numTypes++;
  }
  if (types & RSFLDTYPE_VECTOR) {
    fs->types |= INDEXFLD_T_VECTOR;
    numTypes++;
  }
  if (types & RSFLDTYPE_TAG) {
    fs->types |= INDEXFLD_T_TAG;
    numTypes++;
  }

  if (numTypes > 1) {
    fs->options |= FieldSpec_Dynamic;
  }

  if (options & RSFLDOPT_NOINDEX) {
    fs->options |= FieldSpec_NotIndexable;
  }
  if (options & RSFLDOPT_SORTABLE) {
    fs->options |= FieldSpec_Sortable;
    fs->sortIdx = RSSortingTable_Add(&sp->sortables, fs->name, fieldTypeToValueType(fs->types));
  }
  if (options & RSFLDOPT_TXTNOSTEM) {
    fs->options |= FieldSpec_NoStemming;
  }
  if (options & RSFLDOPT_TXTPHONETIC) {
    fs->options |= FieldSpec_Phonetics;
    sp->flags |= Index_HasPhonetic;
  }
  if (options & RSFLDOPT_WITHSUFFIXTRIE) {
    fs->options |= FieldSpec_WithSuffixTrie;
    if (fs->types == INDEXFLD_T_FULLTEXT) {
      sp->suffixMask |= FIELD_BIT(fs);
      if (!sp->suffix) {
        sp->suffix = NewTrie(suffixTrie_freeCallback, Trie_Sort_Lex);
        sp->flags |= Index_HasSuffixTrie;
      }
    }
  }

  RWLOCK_RELEASE();
  return fs->index;
}

void RediSearch_TextFieldSetWeight(RefManager* rm, RSFieldID id, double w) {
  IndexSpec *sp = __RefManager_Get_Object(rm);
  FieldSpec* fs = sp->fields + id;
  RS_LOG_ASSERT(FIELD_IS(fs, INDEXFLD_T_FULLTEXT), "types should be INDEXFLD_T_FULLTEXT");
  fs->ftWeight = w;
}

void RediSearch_TagFieldSetSeparator(RefManager* rm, RSFieldID id, char sep) {
  IndexSpec *sp = __RefManager_Get_Object(rm);
  FieldSpec* fs = sp->fields + id;
  RS_LOG_ASSERT(FIELD_IS(fs, INDEXFLD_T_TAG), "types should be INDEXFLD_T_TAG");
  fs->tagOpts.tagSep = sep;
}

void RediSearch_TagFieldSetCaseSensitive(RefManager* rm, RSFieldID id, int enable) {
  IndexSpec *sp = __RefManager_Get_Object(rm);
  FieldSpec* fs = sp->fields + id;
  RS_LOG_ASSERT(FIELD_IS(fs, INDEXFLD_T_TAG), "types should be INDEXFLD_T_TAG");
  if (enable) {
    fs->tagOpts.tagFlags |= TagField_CaseSensitive;
  } else {
    fs->tagOpts.tagFlags &= ~TagField_CaseSensitive;
  }
}

RSDoc* RediSearch_CreateDocument(const void* docKey, size_t len, double score, const char* lang) {
  RedisModuleString* docKeyStr = RedisModule_CreateString(NULL, docKey, len);
  RSLanguage language = lang ? RSLanguage_Find(lang, 0) : DEFAULT_LANGUAGE;
  Document* ret = rm_calloc(1, sizeof(*ret));
  Document_Init(ret, docKeyStr, score, language, DocumentType_Hash);
  Document_MakeStringsOwner(ret);
  RedisModule_FreeString(RSDummyContext, docKeyStr);
  return ret;
}

RSDoc* RediSearch_CreateDocument2(const void* docKey, size_t len, RefManager* rm,
                                  double score, const char* lang) {
  IndexSpec* sp = __RefManager_Get_Object(rm);
  RedisModuleString* docKeyStr = RedisModule_CreateString(NULL, docKey, len);

  RSLanguage language = lang ? RSLanguage_Find(lang, 0) :
             (sp && sp->rule) ? sp->rule->lang_default : DEFAULT_LANGUAGE;
  double docScore = !isnan(score) ? score :
             (sp && sp->rule) ? sp->rule->score_default : DEFAULT_SCORE;

  Document* ret = rm_calloc(1, sizeof(*ret));
  Document_Init(ret, docKeyStr, docScore, language, DocumentType_Hash);
  Document_MakeStringsOwner(ret);
  RedisModule_FreeString(RSDummyContext, docKeyStr);
  return ret;
}

void RediSearch_FreeDocument(RSDoc* doc) {
  Document_Free(doc);
  rm_free(doc);
}

int RediSearch_DeleteDocument(RefManager* rm, const void* docKey, size_t len) {
  RWLOCK_ACQUIRE_WRITE();
  IndexSpec* sp = __RefManager_Get_Object(rm);
  int rc = REDISMODULE_OK;
  t_docId id = DocTable_GetId(&sp->docs, docKey, len);
  if (id == 0) {
    rc = REDISMODULE_ERR;
  } else {
    if (DocTable_Delete(&sp->docs, docKey, len)) {
      // Delete returns true/false, not RM_{OK,ERR}
      sp->stats.numDocuments--;
      if (sp->gc) {
        GCContext_OnDelete(sp->gc);
      }
    } else {
      rc = REDISMODULE_ERR;
    }
  }

  RWLOCK_RELEASE();
  return rc;
}

void RediSearch_DocumentAddField(Document* d, const char* fieldName, RedisModuleString* value,
                                 unsigned as) {
  Document_AddField(d, fieldName, value, as);
}

void RediSearch_DocumentAddFieldString(Document* d, const char* fieldname, const char* s, size_t n,
                                       unsigned as) {
  Document_AddFieldC(d, fieldname, s, n, as);
}

void RediSearch_DocumentAddFieldNumber(Document* d, const char* fieldname, double val, unsigned as) {
  if (as == RSFLDTYPE_NUMERIC) {
    Document_AddNumericField(d, fieldname, val, as);
  } else {
    char buf[512];
    size_t len = sprintf(buf, "%lf", val);
    Document_AddFieldC(d, fieldname, buf, len, as);
  }
}

int RediSearch_DocumentAddFieldGeo(Document* d, const char* fieldname,
                                    double lat, double lon, unsigned as) {
  if (lat > GEO_LAT_MAX || lat < GEO_LAT_MIN || lon > GEO_LONG_MAX || lon < GEO_LONG_MIN) {
    // out of range
    return REDISMODULE_ERR;
  }

  if (as == RSFLDTYPE_GEO) {
    Document_AddGeoField(d, fieldname, lon, lat, as);
  } else {
    char buf[24];
    size_t len = sprintf(buf, "%.6lf,%.6lf", lon, lat);
    Document_AddFieldC(d, fieldname, buf, len, as);
  }

  return REDISMODULE_OK;
}

typedef struct {
  char** s;
  int hasErr;
} RSError;

void RediSearch_AddDocDone(RSAddDocumentCtx* aCtx, RedisModuleCtx* ctx, void* err) {
  RSError* ourErr = err;
  if (QueryError_HasError(&aCtx->status)) {
    if (ourErr->s) {
      *ourErr->s = rm_strdup(QueryError_GetError(&aCtx->status));
    }
    ourErr->hasErr = aCtx->status.code;
  }
}

int RediSearch_IndexAddDocument(RefManager* rm, Document* d, int options, char** errs) {
  RWLOCK_ACQUIRE_WRITE();
  IndexSpec* sp = __RefManager_Get_Object(rm);

  RSError err = {.s = errs};
  QueryError status = {0};
  RSAddDocumentCtx* aCtx = NewAddDocumentCtx(sp, d, &status);
  if (aCtx == NULL) {
    if (status.detail) {
      QueryError_ClearError(&status);
    }
    RWLOCK_RELEASE();
    return REDISMODULE_ERR;
  }
  aCtx->donecb = RediSearch_AddDocDone;
  aCtx->donecbData = &err;
  RedisSearchCtx sctx = {.redisCtx = NULL, .spec = sp};
  int exists = !!DocTable_GetIdR(&sp->docs, d->docKey);
  if (exists) {
    if (options & REDISEARCH_ADD_REPLACE) {
      options |= DOCUMENT_ADD_REPLACE;
    } else {
      if (errs) {
        *errs = rm_strdup("Document already exists");
      }
      AddDocumentCtx_Free(aCtx);
      RWLOCK_RELEASE();
      return REDISMODULE_ERR;
    }
  }

  options |= DOCUMENT_ADD_NOSAVE;
  aCtx->stateFlags |= ACTX_F_NOBLOCK;
  AddDocumentCtx_Submit(aCtx, &sctx, options);
  rm_free(d);

  RWLOCK_RELEASE();
  return err.hasErr ? REDISMODULE_ERR : REDISMODULE_OK;
}

QueryNode* RediSearch_CreateTokenNode(RefManager* rm, const char* fieldName, const char* token) {
  IndexSpec* sp = __RefManager_Get_Object(rm);
  if (StopWordList_Contains(sp->stopwords, token, strlen(token))) {
    return NULL;
  }
  QueryNode* ret = NewQueryNode(QN_TOKEN);

  ret->tn = (QueryTokenNode){
      .str = (char*)rm_strdup(token), .len = strlen(token), .expanded = 0, .flags = 0};
  if (fieldName) {
    ret->opts.fieldMask = IndexSpec_GetFieldBit(sp, fieldName, strlen(fieldName));
  }
  return ret;
}

QueryNode* RediSearch_CreateTagTokenNode(RefManager* rm, const char* token) {
  QueryNode* ret = NewQueryNode(QN_TOKEN);
  ret->tn = (QueryTokenNode){
      .str = (char*)rm_strdup(token), .len = strlen(token), .expanded = 0, .flags = 0};
  return ret;
}

QueryNode* RediSearch_CreateNumericNode(RefManager* rm, const char* field, double max, double min,
                                        int includeMax, int includeMin) {
  QueryNode* ret = NewQueryNode(QN_NUMERIC);
  ret->nn.nf = NewNumericFilter(min, max, includeMin, includeMax, true);
  ret->nn.nf->fieldName = rm_strdup(field);
  ret->opts.fieldMask = IndexSpec_GetFieldBit(__RefManager_Get_Object(rm), field, strlen(field));
  return ret;
}

QueryNode* RediSearch_CreateGeoNode(RefManager* rm, const char* field, double lat, double lon,
                                        double radius, RSGeoDistance unitType) {
  QueryNode* ret = NewQueryNode(QN_GEO);
  ret->opts.fieldMask = IndexSpec_GetFieldBit(__RefManager_Get_Object(rm), field, strlen(field));

  GeoFilter *flt = rm_malloc(sizeof(*flt));
  flt->lat = lat;
  flt->lon = lon;
  flt->radius = radius;
  flt->numericFilters = NULL;
  flt->property = rm_strdup(field);
  flt->unitType = (GeoDistance)unitType;

  ret->gn.gf = flt;

  return ret;
}

#define NODE_PREFIX 0x1
#define NODE_SUFFIX 0x2

static QueryNode* RediSearch_CreateAffixNode(IndexSpec* sp, const char* fieldName,
                                             const char* s, int flags) {
  QueryNode* ret = NewQueryNode(QN_PREFIX);
  ret->pfx = (QueryPrefixNode){
    .tok = (RSToken){.str = (char*)rm_strdup(s), .len = strlen(s), .expanded = 0, .flags = 0},
    .prefix = flags & NODE_PREFIX,
    .suffix = flags & NODE_SUFFIX,
  };
  if (fieldName) {
    ret->opts.fieldMask = IndexSpec_GetFieldBit(sp, fieldName, strlen(fieldName));
  }
  return ret;
}

QueryNode* RediSearch_CreatePrefixNode(RefManager* rm, const char* fieldName, const char* s) {
  return RediSearch_CreateAffixNode(__RefManager_Get_Object(rm), fieldName, s, NODE_PREFIX);
}

QueryNode* RediSearch_CreateContainsNode(RefManager* rm, const char* fieldName, const char* s) {
  return RediSearch_CreateAffixNode(__RefManager_Get_Object(rm), fieldName, s, NODE_PREFIX | NODE_SUFFIX);
}

QueryNode* RediSearch_CreateSuffixNode(RefManager* rm, const char* fieldName, const char* s) {
  return RediSearch_CreateAffixNode(__RefManager_Get_Object(rm), fieldName, s, NODE_SUFFIX);
}

static QueryNode* RediSearch_CreateTagAffixNode(IndexSpec* sp, const char* s, int flags) {
  QueryNode* ret = NewQueryNode(QN_PREFIX);
  ret->pfx = (QueryPrefixNode){
    .tok = (RSToken){.str = (char*)rm_strdup(s), .len = strlen(s), .expanded = 0, .flags = 0},
    .prefix = flags & NODE_PREFIX,
    .suffix = flags & NODE_SUFFIX,
  };
  return ret;
}

QueryNode* RediSearch_CreateTagPrefixNode(RefManager* rm, const char* s) {
  return RediSearch_CreateTagAffixNode(__RefManager_Get_Object(rm), s, NODE_PREFIX);
}

QueryNode* RediSearch_CreateTagContainsNode(RefManager* rm, const char* s) {
  return RediSearch_CreateTagAffixNode(__RefManager_Get_Object(rm), s, NODE_PREFIX | NODE_SUFFIX);
}

QueryNode* RediSearch_CreateTagSuffixNode(RefManager* rm, const char* s) {
  return RediSearch_CreateTagAffixNode(__RefManager_Get_Object(rm), s, NODE_SUFFIX);
}

QueryNode* RediSearch_CreateLexRangeNode(RefManager* rm, const char* fieldName, const char* begin,
                                         const char* end, int includeBegin, int includeEnd) {
  QueryNode* ret = NewQueryNode(QN_LEXRANGE);
  if (begin) {
    ret->lxrng.begin = begin ? rm_strdup(begin) : NULL;
    ret->lxrng.includeBegin = includeBegin;
  }
  if (end) {
    ret->lxrng.end = end ? rm_strdup(end) : NULL;
    ret->lxrng.includeEnd = includeEnd;
  }
  if (fieldName) {
    ret->opts.fieldMask = IndexSpec_GetFieldBit(__RefManager_Get_Object(rm), fieldName, strlen(fieldName));
  }
  return ret;
}

QueryNode* RediSearch_CreateTagLexRangeNode(RefManager* rm, const char* begin,
                                         const char* end, int includeBegin, int includeEnd) {
  QueryNode* ret = NewQueryNode(QN_LEXRANGE);
  if (begin) {
    ret->lxrng.begin = begin ? rm_strdup(begin) : NULL;
    ret->lxrng.includeBegin = includeBegin;
  }
  if (end) {
    ret->lxrng.end = end ? rm_strdup(end) : NULL;
    ret->lxrng.includeEnd = includeEnd;
  }
  return ret;
}

QueryNode* RediSearch_CreateTagNode(RefManager* rm, const char* field) {
  QueryNode* ret = NewQueryNode(QN_TAG);
  ret->tag.fieldName = rm_strdup(field);
  ret->tag.len = strlen(field);
  ret->opts.fieldMask = IndexSpec_GetFieldBit(__RefManager_Get_Object(rm), field, strlen(field));
  return ret;
}

QueryNode* RediSearch_CreateIntersectNode(RefManager* rm, int exact) {
  QueryNode* ret = NewQueryNode(QN_PHRASE);
  ret->pn.exact = exact;
  return ret;
}

QueryNode* RediSearch_CreateUnionNode(RefManager* rm) {
  return NewQueryNode(QN_UNION);
}

QueryNode* RediSearch_CreateEmptyNode(RefManager* rm) {
  return NewQueryNode(QN_NULL);
}

QueryNode* RediSearch_CreateNotNode(RefManager* rm) {
  return NewQueryNode(QN_NOT);
}

int RediSearch_QueryNodeGetFieldMask(QueryNode* qn) {
  return qn->opts.fieldMask;
}

void RediSearch_QueryNodeAddChild(QueryNode* parent, QueryNode* child) {
  QueryNode_AddChild(parent, child);
}

void RediSearch_QueryNodeClearChildren(QueryNode* qn) {
  QueryNode_ClearChildren(qn, 1);
}

QueryNode* RediSearch_QueryNodeGetChild(const QueryNode* qn, size_t ix) {
  return QueryNode_GetChild(qn, ix);
}

size_t RediSearch_QueryNodeNumChildren(const QueryNode* qn) {
  return QueryNode_NumChildren(qn);
}

typedef struct RS_ApiIter {
  IndexIterator* internal;
  RSIndexResult* res;
  const RSDocumentMetadata* lastmd;
  ScoringFunctionArgs scargs;
  RSScoringFunction scorer;
  RSFreeFunction scorerFree;
  double minscore;  // Used for scoring
  QueryAST qast;    // Used for string queries..
  IndexSpec* sp;
} RS_ApiIter;

#define QUERY_INPUT_STRING 1
#define QUERY_INPUT_NODE 2

typedef struct {
  int qtype;
  union {
    struct {
      const char* qs;
      size_t n;
      unsigned int dialect;
    } s;
    QueryNode* qn;
  } u;
} QueryInput;

static RS_ApiIter* handleIterCommon(IndexSpec* sp, QueryInput* input, char** error) {
  // here we only take the read lock and we will free it when the iterator will be freed
  RWLOCK_ACQUIRE_READ();
  /* We might have multiple readers that reads from the index,
   * Avoid rehashing the terms dictionary */
  dictPauseRehashing(sp->keysDict);

  RedisSearchCtx sctx = SEARCH_CTX_STATIC(NULL, sp);
  RSSearchOptions options = {0};
  QueryError status = {0};
  RSSearchOptions_Init(&options);
  RS_ApiIter* it = rm_calloc(1, sizeof(*it));

  if (input->qtype == QUERY_INPUT_STRING) {
    if (QAST_Parse(&it->qast, &sctx, &options, input->u.s.qs, input->u.s.n, input->u.s.dialect, &status) !=
        REDISMODULE_OK) {
      goto end;
    }
  } else {
    it->qast.root = input->u.qn;
  }

  if (QAST_Expand(&it->qast, NULL, &options, &sctx, &status) != REDISMODULE_OK) {
    goto end;
  }

  it->internal = QAST_Iterate(&it->qast, &options, &sctx, NULL, 0, &status);
  if (!it->internal) {
    goto end;
  }

  IndexSpec_GetStats(sp, &it->scargs.indexStats);
  ExtScoringFunctionCtx* scoreCtx = Extensions_GetScoringFunction(&it->scargs, DEFAULT_SCORER_NAME);
  RS_LOG_ASSERT(scoreCtx, "GetScoringFunction failed");
  it->scorer = scoreCtx->sf;
  it->scorerFree = scoreCtx->ff;
  it->minscore = DBL_MAX;
  it->sp = sp;

  // dummy statement for goto
  ;
end:

  if (QueryError_HasError(&status) || it->internal == NULL) {
    if (it) {
      RediSearch_ResultsIteratorFree(it);
      it = NULL;
    }
    if (error) {
      *error = rm_strdup(QueryError_GetError(&status));
    }
  }
  QueryError_ClearError(&status);
  return it;
}

int RediSearch_DocumentExists(RefManager* rm, const void* docKey, size_t len) {
  IndexSpec* sp = __RefManager_Get_Object(rm);
  return DocTable_GetId(&sp->docs, docKey, len) != 0;
}

RS_ApiIter* RediSearch_IterateQuery(RefManager* rm, const char* s, size_t n, char** error) {
  QueryInput input = {.qtype = QUERY_INPUT_STRING, .u = {.s = {.qs = s, .n = n, .dialect = 1}}};
  return handleIterCommon(__RefManager_Get_Object(rm), &input, error);
}

RS_ApiIter* RediSearch_IterateQueryWithDialect(RefManager* rm, const char* s, size_t n, unsigned int dialect, char** error) {
  QueryInput input = {.qtype = QUERY_INPUT_STRING, .u = {.s = {.qs = s, .n = n, .dialect = dialect}}};
  return handleIterCommon(__RefManager_Get_Object(rm), &input, error);
}

RS_ApiIter* RediSearch_GetResultsIterator(QueryNode* qn, RefManager* rm) {
  QueryInput input = {.qtype = QUERY_INPUT_NODE, .u = {.qn = qn}};
  return handleIterCommon(__RefManager_Get_Object(rm), &input, NULL);
}

void RediSearch_QueryNodeFree(QueryNode* qn) {
  QueryNode_Free(qn);
}

int RediSearch_QueryNodeType(QueryNode* qn) {
  return qn->type;
}

// use only by LLAPI + unittest
const void* RediSearch_ResultsIteratorNext(RS_ApiIter* iter, RefManager* rm, size_t* len) {
  IndexSpec *sp = __RefManager_Get_Object(rm);
  while (iter->internal->Read(iter->internal->ctx, &iter->res) != INDEXREAD_EOF) {
    const RSDocumentMetadata* md = DocTable_Borrow(&sp->docs, iter->res->docId);
    if (md == NULL || ((md)->flags & Document_Deleted)) {
      DMD_Return(md);
      continue;
    }
    DMD_Return(iter->lastmd);
    iter->lastmd = md;
    if (len) {
      *len = sdslen(md->keyPtr);
    }
    return md->keyPtr;
  }
  return NULL;
}

double RediSearch_ResultsIteratorGetScore(const RS_ApiIter* it) {
  return it->scorer(&it->scargs, it->res, it->lastmd, 0);
}

void RediSearch_ResultsIteratorFree(RS_ApiIter* iter) {
  if (iter->internal) {
    iter->internal->Free(iter->internal);
  } else {
    printf("Not freeing internal iterator. internal iterator is null\n");
  }
  if (iter->scorerFree) {
    iter->scorerFree(iter->scargs.extdata);
  }
  QAST_Destroy(&iter->qast);
<<<<<<< HEAD
  DMD_Return(iter->lastmd);
  dictResumeRehashing(iter->sp->keysDict);
=======
  if (iter->sp && iter->sp->keysDict) {
    dictResumeRehashing(iter->sp->keysDict);
  }
>>>>>>> bad6a075
  rm_free(iter);
  RWLOCK_RELEASE();
}

void RediSearch_ResultsIteratorReset(RS_ApiIter* iter) {
  iter->internal->Rewind(iter->internal->ctx);
}

RSIndexOptions* RediSearch_CreateIndexOptions() {
  RSIndexOptions* ret = rm_calloc(1, sizeof(RSIndexOptions));
  ret->gcPolicy = GC_POLICY_NONE;
  ret->stopwordsLen = -1;
  return ret;
}

void RediSearch_FreeIndexOptions(RSIndexOptions* options) {
  if (options->stopwordsLen > 0) {
    for (int i = 0; i < options->stopwordsLen; i++) {
      rm_free(options->stopwords[i]);
    }
    rm_free(options->stopwords);
  }
  rm_free(options);
}

void RediSearch_IndexOptionsSetGetValueCallback(RSIndexOptions* options, RSGetValueCallback cb,
                                                void* ctx) {
  options->gvcb = cb;
  options->gvcbData = ctx;
}

void RediSearch_IndexOptionsSetStopwords(RSIndexOptions* opts, const char **stopwords, int stopwordsLen) {
  if (opts->stopwordsLen > 0) {
    for (int i = 0; i < opts->stopwordsLen; i++) {
      rm_free(opts->stopwords[i]);
    }
    rm_free(opts->stopwords);
  }

  opts->stopwords = NULL;

  if (stopwordsLen > 0) {
    opts->stopwords = rm_malloc(sizeof(*opts->stopwords) * stopwordsLen);
    for (int i = 0; i < stopwordsLen; i++) {
      opts->stopwords[i] = rm_strdup(stopwords[i]);
    }
  }
  opts->stopwordsLen = stopwordsLen;
}

void RediSearch_IndexOptionsSetFlags(RSIndexOptions* options, uint32_t flags) {
  options->flags = flags;
}

void RediSearch_IndexOptionsSetGCPolicy(RSIndexOptions* options, int policy) {
  options->gcPolicy = policy;
}

int RediSearch_IndexOptionsSetScore(RSIndexOptions* options, double score) {
  if (score < 0 || score > 1) {
    return REDISEARCH_ERR;
  }
  options->score = score;
  return REDISEARCH_OK;
}

int RediSearch_IndexOptionsSetLanguage(RSIndexOptions* options, const char *lang) {
  if (!lang || RediSearch_ValidateLanguage(lang) != REDISEARCH_OK) {
    return REDISEARCH_ERR;
  }
  options->lang = lang;
  return REDISEARCH_OK;
}

#define REGISTER_API(name)                                                          \
  if (RedisModule_ExportSharedAPI(ctx, "RediSearch_" #name, RediSearch_##name) !=   \
      REDISMODULE_OK) {                                                             \
    RedisModule_Log(ctx, "warning", "could not register RediSearch_" #name "\r\n"); \
    return REDISMODULE_ERR;                                                         \
  }

int RediSearch_ExportCapi(RedisModuleCtx* ctx) {
  if (RedisModule_ExportSharedAPI == NULL) {
    RedisModule_Log(ctx, "warning", "Upgrade redis-server to use Redis Search's C API");
    return REDISMODULE_ERR;
  }
  RS_XAPIFUNC(REGISTER_API)
  return REDISMODULE_OK;
}

void RediSearch_SetCriteriaTesterThreshold(size_t num) {
  if (num == 0) {
    RSGlobalConfig.maxResultsToUnsortedMode = DEFAULT_MAX_RESULTS_TO_UNSORTED_MODE;
  } else {
    RSGlobalConfig.maxResultsToUnsortedMode = num;
  }
}

int RediSearch_StopwordsList_Contains(RSIndex* idx, const char *term, size_t len) {
  IndexSpec *sp = __RefManager_Get_Object(idx);
  return StopWordList_Contains(sp->stopwords, term, len);
}

void RediSearch_FieldInfo(struct RSIdxField *infoField, FieldSpec *specField) {
  infoField->name = rm_strdup(specField->name);
  infoField->path = rm_strdup(specField->path);
  if (specField->types & INDEXFLD_T_FULLTEXT) {
    infoField->types |= RSFLDTYPE_FULLTEXT;
    infoField->textWeight = specField->ftWeight;
  }
  if (specField->types & INDEXFLD_T_NUMERIC) {
    infoField->types |= RSFLDTYPE_NUMERIC;
  }
  if (specField->types & INDEXFLD_T_TAG) {
    infoField->types |= RSFLDTYPE_TAG;
    infoField->tagSeperator = specField->tagOpts.tagSep;
    infoField->tagCaseSensitive = specField->tagOpts.tagFlags & TagField_CaseSensitive ? 1 : 0;
  }
  if (specField->types & INDEXFLD_T_GEO) {
    infoField->types |= RSFLDTYPE_GEO;
  }

  if (FieldSpec_IsSortable(specField)) {
    infoField->options |= RSFLDOPT_SORTABLE;
  }
  if (FieldSpec_IsNoStem(specField)) {
    infoField->options |= RSFLDOPT_TXTNOSTEM;
  }
  if (FieldSpec_IsPhonetics(specField)) {
    infoField->options |= RSFLDOPT_TXTPHONETIC;
  }
  if (!FieldSpec_IsIndexable(specField)) {
    infoField->options |= RSFLDOPT_NOINDEX;
  }
}

int RediSearch_IndexInfo(RSIndex* rm, RSIdxInfo *info) {
  if (info->version < RS_INFO_INIT_VERSION || info->version > RS_INFO_CURRENT_VERSION) {
    return REDISEARCH_ERR;
  }

  RWLOCK_ACQUIRE_READ();
  IndexSpec *sp = __RefManager_Get_Object(rm);
  /* We might have multiple readers that reads from the index,
   * Avoid rehashing the terms dictionary */
  dictPauseRehashing(sp->keysDict);

  info->gcPolicy = sp->gc ? GC_POLICY_FORK : GC_POLICY_NONE;
  if (sp->rule) {
    info->score = sp->rule->score_default;
    info->lang = RSLanguage_ToString(sp->rule->lang_default);
  } else {
    info->score = DEFAULT_SCORE;
    info->lang = RSLanguage_ToString(DEFAULT_LANGUAGE);
  }

  info->numFields = sp->numFields;
  info->fields = rm_calloc(sp->numFields, sizeof(*info->fields));
  for (int i = 0; i < info->numFields; ++i) {
    RediSearch_FieldInfo(&info->fields[i], &sp->fields[i]);
  }

  info->numDocuments = sp->stats.numDocuments;
  info->maxDocId = sp->docs.maxDocId;
  info->docTableSize = sp->docs.memsize;
  info->sortablesSize = sp->docs.sortablesSize;
  info->docTrieSize = TrieMap_MemUsage(sp->docs.dim.tm);
  info->numTerms = sp->stats.numTerms;
  info->numRecords = sp->stats.numRecords;
  info->invertedSize = sp->stats.invertedSize;
  info->invertedCap = sp->stats.invertedCap;
  info->skipIndexesSize = sp->stats.skipIndexesSize;
  info->scoreIndexesSize = sp->stats.scoreIndexesSize;
  info->offsetVecsSize = sp->stats.offsetVecsSize;
  info->offsetVecRecords = sp->stats.offsetVecRecords;
  info->termsSize = sp->stats.termsSize;
  info->indexingFailures = sp->stats.indexingFailures;

  if (sp->gc) {
    // LLAPI always uses ForkGC
    ForkGCStats gcStats = ((ForkGC *)sp->gc->gcCtx)->stats;

    info->totalCollected = gcStats.totalCollected;
    info->numCycles = gcStats.numCycles;
    info->totalMSRun = gcStats.totalMSRun;
    info->lastRunTimeMs = gcStats.lastRunTimeMs;
  }

  dictResumeRehashing(sp->keysDict);
  RWLOCK_RELEASE();

  return REDISEARCH_OK;
}

size_t RediSearch_MemUsage(RSIndex* rm) {
  IndexSpec *sp = __RefManager_Get_Object(rm);
  size_t res = 0;
  res += sp->docs.memsize;
  res += sp->docs.sortablesSize;
  res += TrieMap_MemUsage(sp->docs.dim.tm);
  res += sp->stats.invertedSize;
  res += sp->stats.skipIndexesSize;
  res += sp->stats.scoreIndexesSize;
  res += sp->stats.offsetVecsSize;
  res += sp->stats.termsSize;
  return res;
}

void RediSearch_IndexInfoFree(RSIdxInfo *info) {
  for (int i = 0; i < info->numFields; ++i) {
    rm_free(info->fields[i].name);
    rm_free(info->fields[i].path);
  }
  rm_free((void *)info->fields);
}<|MERGE_RESOLUTION|>--- conflicted
+++ resolved
@@ -679,14 +679,10 @@
     iter->scorerFree(iter->scargs.extdata);
   }
   QAST_Destroy(&iter->qast);
-<<<<<<< HEAD
   DMD_Return(iter->lastmd);
-  dictResumeRehashing(iter->sp->keysDict);
-=======
-  if (iter->sp && iter->sp->keysDict) {
+  if (iter->sp && iter->sp->keysDict) {
     dictResumeRehashing(iter->sp->keysDict);
-  }
->>>>>>> bad6a075
+  }
   rm_free(iter);
   RWLOCK_RELEASE();
 }
