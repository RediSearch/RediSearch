--- conflicted
+++ resolved
@@ -418,11 +418,7 @@
   flt->lon = lon;
   flt->radius = radius;
   flt->numericFilters = NULL;
-<<<<<<< HEAD
-  flt->spec = IndexSpec_GetFieldWithLength(__RefManager_Get_Object(rm), field, strlen(field));
-=======
   flt->fieldSpec = IndexSpec_GetFieldWithLength(__RefManager_Get_Object(rm), field, strlen(field));
->>>>>>> 6325059e
   flt->unitType = (GeoDistance)unitType;
 
   ret->gn.gf = flt;
