--- conflicted
+++ resolved
@@ -569,19 +569,8 @@
   }
   RS_XAPIFUNC(REGISTER_API)
   return REDISMODULE_OK;
-<<<<<<< HEAD
-=======
-}
-
-void RediSearch_SetCriteriaTesterThreshold(size_t num) {
-  if (num == 0) {
-    RSGlobalConfig.maxResultsToUnsortedMode = DEFAULT_MAX_RESULTS_TO_UNSORTED_MODE;
-  } else {
-    RSGlobalConfig.maxResultsToUnsortedMode = num;
-  }
 }
 
 int RediSearch_StopwordsList_Contains(RSIndex* idx, const char *term, size_t len) {
   return StopWordList_Contains(idx->stopwords, term, len);
->>>>>>> c669491e
 }