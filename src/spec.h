--- conflicted
+++ resolved
@@ -83,7 +83,6 @@
        .len = &dummy2,                                                      \
        .type = AC_ARGTYPE_STRING},
 
-<<<<<<< HEAD
 /**
  * If wishing to represent field types positionally, use this
  * enum. Since field types are a bitmask, it's pointless to waste
@@ -96,8 +95,6 @@
                                       [IXFLDPOS_TAG] = SPEC_TAG_STR,
                                       [IXFLDPOS_VECTOR] = SPEC_VECTOR_STR};
 
-=======
->>>>>>> 63b8a452
 // TODO: remove usage of keyspace prefix now that RediSearch is out of keyspace 
 #define INDEX_SPEC_KEY_PREFIX "idx:"
 #define INDEX_SPEC_KEY_FMT INDEX_SPEC_KEY_PREFIX "%s"
@@ -147,12 +144,9 @@
   Index_HasPhonetic = 0x400,
   Index_Async = 0x800,
   Index_SkipInitialScan = 0x1000,
-<<<<<<< HEAD
-  Index_HasVecSim = 0x2000,
-=======
   Index_FromLLAPI = 0x2000,
   Index_HasFieldAlias = 0x4000,
->>>>>>> 63b8a452
+  Index_HasVecSim = 0x8000,
 } IndexFlags;
 
 // redis version (its here because most file include it with no problem,
