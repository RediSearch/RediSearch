--- conflicted
+++ resolved
@@ -264,11 +264,7 @@
   GCContext *gc;                  // Garbage collection
 
   SynonymMap *smap;               // List of synonym
-<<<<<<< HEAD
-  char **aliases;  // Aliases to self-remove when the index is deleted
-=======
   char **aliases;                 // Aliases to self-remove when the index is deleted
->>>>>>> 748bd03a
 
   struct SchemaRule *rule;        // Contains schema rules for follow-the-hash/JSON
   struct IndexesScanner *scanner; // Scans new hash/JSON documents or rescan
