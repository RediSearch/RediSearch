/*
 * Copyright Redis Ltd. 2016 - present
 * Licensed under your choice of the Redis Source Available License 2.0 (RSALv2) or
 * the Server Side Public License v1 (SSPLv1).
 */

#include "rules.h"
#include "aggregate/expr/expression.h"
#include "aggregate/expr/exprast.h"
#include "json.h"
#include "rdb.h"
#include "fast_float/fast_float_strtod.h"

TrieMap *SchemaPrefixes_g;

///////////////////////////////////////////////////////////////////////////////////////////////

const char *DocumentType_ToString(DocumentType type) {
  switch (type) {
    case DocumentType_Hash:
      return "HASH";
    case DocumentType_Json:
      return "JSON";
    case DocumentType_Unsupported:
    default:
      return "";
  }
}

int DocumentType_Parse(const char *type_str, DocumentType *type, QueryError *status) {
  if (!type_str || !strcasecmp(type_str, RULE_TYPE_HASH)) {
    *type = DocumentType_Hash;
    return REDISMODULE_OK;
  } else if (japi && !strcasecmp(type_str, RULE_TYPE_JSON)) {
    *type = DocumentType_Json;
    return REDISMODULE_OK;
  }
<<<<<<< HEAD
  QueryError_SetErrorFmt(status, QUERY_EADDARGS, "Invalid rule type", ": %s", type_str);
=======
  QueryError_SetWithUserDataFmt(status, QUERY_EADDARGS, "Invalid rule type", ": %s", type_str);
>>>>>>> 34a3dee8
  return REDISMODULE_ERR;
}

///////////////////////////////////////////////////////////////////////////////////////////////

void SchemaRuleArgs_Free(SchemaRuleArgs *rule_args) {
  // free rule_args
  if (!rule_args) return;
#define FREE_IF_NEEDED(arg) \
  if (arg) rm_free(arg)
  FREE_IF_NEEDED(rule_args->filter_exp_str);
  FREE_IF_NEEDED(rule_args->lang_default);
  FREE_IF_NEEDED(rule_args->lang_field);
  FREE_IF_NEEDED(rule_args->payload_field);
  FREE_IF_NEEDED(rule_args->score_default);
  FREE_IF_NEEDED(rule_args->score_field);
  FREE_IF_NEEDED((char *)rule_args->type);
  for (size_t i = 0; i < rule_args->nprefixes; ++i) {
    rm_free((char *)rule_args->prefixes[i]);
  }
  rm_free(rule_args->prefixes);
  rm_free(rule_args);
}

void LegacySchemaRulesArgs_Free(RedisModuleCtx *ctx) {
  if (!legacySpecRules) return;
  dictIterator *iter = dictGetIterator(legacySpecRules);
  dictEntry *entry = NULL;
  size_t upgradeFailures = 0;
  while ((entry = dictNext(iter))) {
    SchemaRuleArgs *rule_args = dictGetVal(entry);
    SchemaRuleArgs_Free(rule_args);
    ++upgradeFailures;
  }
  if (upgradeFailures) {
    RedisModule_Log(ctx, "warning", "Indexes were defined for upgrade but failed to find %zu of them", upgradeFailures);
  }
  dictReleaseIterator(iter);
  dictEmpty(legacySpecRules, NULL);
  dictRelease(legacySpecRules);
  legacySpecRules = NULL;
}

SchemaRule *SchemaRule_Create(SchemaRuleArgs *args, StrongRef ref, QueryError *status) {
  SchemaRule *rule = rm_calloc(1, sizeof(*rule));

  if (DocumentType_Parse(args->type, &rule->type, status) == REDISMODULE_ERR) {
    goto error;
  }

  rule->filter_exp_str = args->filter_exp_str ? NewHiddenString(args->filter_exp_str, strlen(args->filter_exp_str), true) : NULL;
  rule->lang_field = args->lang_field ? rm_strdup(args->lang_field) : NULL;
  rule->score_field = args->score_field ? rm_strdup(args->score_field) : NULL;
  rule->payload_field = args->payload_field ? rm_strdup(args->payload_field) : NULL;

  if (args->score_default) {
    double score;
    char *endptr = {0};
    score = fast_float_strtod(args->score_default, &endptr);
    if (args->score_default == endptr || score < 0 || score > 1) {
      QueryError_SetError(status, QUERY_EADDARGS, "Invalid score");
      goto error;
    }
    rule->score_default = score;
  } else {
    rule->score_default = DEFAULT_SCORE;
  }

  if (args->lang_default) {
    RSLanguage lang = RSLanguage_Find(args->lang_default, 0);
    if (lang == RS_LANG_UNSUPPORTED) {
      QueryError_SetError(status, QUERY_EADDARGS, "Invalid language");
      goto error;
    }
    rule->lang_default = lang;
  } else {
    rule->lang_default = DEFAULT_LANGUAGE;
  }

  rule->prefixes = array_new(HiddenUnicodeString*, args->nprefixes);
  for (int i = 0; i < args->nprefixes; ++i) {
    HiddenUnicodeString* p = NewHiddenUnicodeString(args->prefixes[i]);
    array_append(rule->prefixes, p);
  }

  if (rule->filter_exp_str) {
    rule->filter_exp = ExprAST_Parse(rule->filter_exp_str, status);
    if (!rule->filter_exp) {
      QueryError_SetError(status, QUERY_EADDARGS, "Invalid expression");
      goto error;
    }
  }

  if (args->index_all) {
    // Validate the arg (if it's not ENABLE or DISABLE -> throw an error)
    if (!strcasecmp(args->index_all, "enable")) {
      rule->index_all = true;
    } else if (!strcasecmp(args->index_all, "disable")) {
      rule->index_all = false;
    } else {
      QueryError_SetError(status, QUERY_EADDARGS, "Invalid argument for `INDEXALL`, use ENABLE/DISABLE");
      goto error;
    }
  }

  for (int i = 0; i < array_len(rule->prefixes); ++i) {
    SchemaPrefixes_Add(rule->prefixes[i], ref);
  }

  return rule;

error:
  SchemaRule_Free(rule);
  return NULL;
}

/*.
 * RSExpr_GetProperties receives from the rule filter a list off all fields within it.
 *
 * The fields within the list are compared to the list of fieldSpecs and find
 * the index for each field.
 *
 * At documentation, the field index is used to load required fields instead of
 * expensive comparisons.
 */
void SchemaRule_FilterFields(IndexSpec *spec) {
  HiddenString **properties = array_new(HiddenString *, 8);
  SchemaRule *rule = spec->rule;
  RSExpr_GetProperties(rule->filter_exp, &properties);
  int propLen = array_len(properties);
  if (array_len(properties) > 0) {
    rule->filter_fields = properties;
    rule->filter_fields_index = rm_calloc(propLen, sizeof(int));
    for (int i = 0; i < propLen; ++i) {
      for (int j = 0; j < spec->numFields; ++j) {
        // a match. save the field index for fast access
        FieldSpec *fs = spec->fields + j;
        const HiddenString* property = properties[i];
        if (!HiddenString_Compare(fs->fieldName, property)
            || !HiddenString_Compare(fs->fieldPath, property)) {
          rule->filter_fields_index[i] = j;
          break;
        }
        // no match was found we will load the field by the name provided.
        rule->filter_fields_index[i] = -1;
      }
    }
  } else {
    array_free(properties);
  }
}

void SchemaRule_Free(SchemaRule *rule) {
  rm_free((void *)rule->lang_field);
  rm_free((void *)rule->score_field);
  rm_free((void *)rule->payload_field);
  if (rule->filter_exp_str) {
    HiddenString_Free(rule->filter_exp_str);
  }
  if (rule->filter_exp) {
    ExprAST_Free((RSExpr *)rule->filter_exp);
  }
  array_free_ex(rule->prefixes, HiddenUnicodeString_Free(*(HiddenUnicodeString**)ptr));
  array_free_ex(rule->filter_fields, HiddenString_Free(*(HiddenString**)ptr));
  rm_free(rule->filter_fields_index);
  rm_free((void *)rule);
}

//---------------------------------------------------------------------------------------------

static SchemaPrefixNode *SchemaPrefixNode_Create(const char *prefix, StrongRef ref) {
  SchemaPrefixNode *node = rm_calloc(1, sizeof(*node));
  node->prefix = rm_strdup(prefix);
  node->index_specs = array_new(StrongRef, 1);
  array_append(node->index_specs, ref);
  return node;
}

static void SchemaPrefixNode_Free(SchemaPrefixNode *node) {
  array_free(node->index_specs);
  rm_free(node->prefix);
  rm_free(node);
}

//---------------------------------------------------------------------------------------------

RSLanguage SchemaRule_HashLang(RedisModuleCtx *rctx, const SchemaRule *rule, RedisModuleKey *key,
                               const char *kname) {
  RSLanguage lang = rule->lang_default;
  RedisModuleString *lang_rms = NULL;
  if (!rule->lang_field) {
    goto done;
  }
  int rv = RedisModule_HashGet(key, REDISMODULE_HASH_CFIELDS, rule->lang_field, &lang_rms, NULL);
  if (rv != REDISMODULE_OK) {
    goto done;
  }
  if (lang_rms == NULL) {
    goto done;
  }
  size_t len;
  const char *lang_s = RedisModule_StringPtrLen(lang_rms, &len);
  lang = RSLanguage_Find(lang_s, len);
  if (lang == RS_LANG_UNSUPPORTED) {
    RedisModule_Log(rctx, "warning", "invalid language for key %s", kname);
    lang = rule->lang_default;
  }
done:
  if (lang_rms) {
    RedisModule_FreeString(rctx, lang_rms);
  }
  return lang;
}

RSLanguage SchemaRule_JsonLang(RedisModuleCtx *ctx, const SchemaRule *rule,
                               RedisJSON jsonRoot, const char *kname) {
  int rv = REDISMODULE_ERR;
  JSONResultsIterator jsonIter = NULL;
  RSLanguage lang = rule->lang_default;
  if (!rule->lang_field) {
    goto done;
  }

  RS_ASSERT(japi);
  if (!japi) {
    goto done;
  }

  jsonIter = japi->get(jsonRoot, rule->lang_field);
  if (!jsonIter) {
    goto done;
  }

  const char *langStr;
  size_t len;
  RedisJSON langJson = japi->next(jsonIter);
  if (!langJson || japi->getString(langJson, &langStr, &len) != REDISMODULE_OK) {
    RedisModule_Log(ctx, "warning", "invalid field %s for key %s: not a string", rule->lang_field, kname);
    goto done;
  }

  lang = RSLanguage_Find(langStr, len);
  if (lang == RS_LANG_UNSUPPORTED) {
    RedisModule_Log(ctx, "warning", "invalid language for key %s", kname);
    lang = rule->lang_default;
    goto done;
  }

done:
  if (jsonIter) {
    japi->freeIter(jsonIter);
  }
  return lang;
}

double SchemaRule_HashScore(RedisModuleCtx *rctx, const SchemaRule *rule, RedisModuleKey *key,
                            const char *kname) {
  double score = rule->score_default;
  RedisModuleString *score_rms = NULL;
  if (!rule->score_field) {
    goto done;
  }
  int rv = RedisModule_HashGet(key, REDISMODULE_HASH_CFIELDS, rule->score_field, &score_rms, NULL);
  if (rv != REDISMODULE_OK) {
    goto done;
  }
  // score of 1.0 is not saved in hash
  if (score_rms == NULL) {
    goto done;
  }

  rv = RedisModule_StringToDouble(score_rms, &score);
  if (rv != REDISMODULE_OK) {
    RedisModule_Log(rctx, "warning", "invalid score for key %s", kname);
    score = rule->score_default;
  }
done:
  if (score_rms) {
    RedisModule_FreeString(rctx, score_rms);
  }
  return score;
}

double SchemaRule_JsonScore(RedisModuleCtx *ctx, const SchemaRule *rule,
                                RedisJSON jsonRoot, const char *kname) {
  double score = rule->score_default;
  JSONResultsIterator jsonIter = NULL;
  if (!rule->score_field) {
    goto done;
  }

  RS_ASSERT(japi);
  if (!japi) {
    goto done;
  }

  jsonIter = japi->get(jsonRoot, rule->score_field);
  if (jsonIter == NULL) {
    goto done;
  }

  RedisJSON scoreJson = japi->next(jsonIter);
  if (!scoreJson || japi->getDouble(scoreJson, &score) != REDISMODULE_OK) {
    RedisModule_Log(ctx, "warning", "invalid field %s for key %s", rule->score_field, kname);
  }

done:
  if (jsonIter) {
    japi->freeIter(jsonIter);
  }
  return score;
}

RedisModuleString *SchemaRule_HashPayload(RedisModuleCtx *rctx, const SchemaRule *rule,
                                          RedisModuleKey *key, const char *kname) {
  RedisModuleString *payload_rms = NULL;
  if (!rule->payload_field) {
    return NULL;
  }
  const char *payload_field = rule->payload_field ? rule->payload_field : UNDERSCORE_PAYLOAD;
  int rv = RedisModule_HashGet(key, REDISMODULE_HASH_CFIELDS, payload_field, &payload_rms, NULL);
  if (rv != REDISMODULE_OK) {
    if (payload_rms != NULL) RedisModule_FreeString(rctx, payload_rms);
    return NULL;
  }
  return payload_rms;
}

//---------------------------------------------------------------------------------------------

int SchemaRule_RdbLoad(StrongRef ref, RedisModuleIO *rdb, int encver, QueryError *status) {
  SchemaRuleArgs args = {0};
  size_t len;
#define RULEARGS_INITIAL_NUM_PREFIXES_ON_STACK 32
  char *prefixes[RULEARGS_INITIAL_NUM_PREFIXES_ON_STACK];

  int ret = REDISMODULE_OK;
  args.type = LoadStringBuffer_IOError(rdb, &len, goto cleanup);

  args.nprefixes = LoadUnsigned_IOError(rdb, goto cleanup);
  if (args.nprefixes <= RULEARGS_INITIAL_NUM_PREFIXES_ON_STACK) {
    args.prefixes = (const char **)prefixes;
    memset(args.prefixes, 0, args.nprefixes * sizeof(*args.prefixes));
  } else {
    args.prefixes = rm_calloc(args.nprefixes, sizeof(*args.prefixes));
  }

  for (size_t i = 0; i < args.nprefixes; ++i) {
    args.prefixes[i] = LoadStringBuffer_IOError(rdb, &len, goto cleanup);
  }

  uint64_t exist = LoadUnsigned_IOError(rdb, goto cleanup);
  if (exist) {
    args.filter_exp_str = LoadStringBuffer_IOError(rdb, &len, goto cleanup);
  }
  exist = LoadUnsigned_IOError(rdb, goto cleanup);
  if (exist) {
    args.lang_field = LoadStringBuffer_IOError(rdb, &len, goto cleanup);
  }
  exist = LoadUnsigned_IOError(rdb, goto cleanup);
  if (exist) {
    args.score_field = LoadStringBuffer_IOError(rdb, &len, goto cleanup);
  }
  exist = LoadUnsigned_IOError(rdb, goto cleanup);
  if (exist) {
    args.payload_field = LoadStringBuffer_IOError(rdb, &len, goto cleanup);
  }
  double score_default = LoadDouble_IOError(rdb, goto cleanup);
  RSLanguage lang_default = LoadUnsigned_IOError(rdb, goto cleanup);
  bool index_all = false;
  if (encver >= INDEX_INDEXALL_VERSION) {
    index_all = LoadUnsigned_IOError(rdb, goto cleanup);
  }

  SchemaRule *rule = SchemaRule_Create(&args, ref, status);
  if (!rule) {
    ret = REDISMODULE_ERR;
    goto cleanup;
  }
  rule->score_default = score_default;
  rule->lang_default = lang_default;
  rule->index_all = index_all;

  // No need to validate the reference here, since we are loading it from the RDB
  IndexSpec *sp = StrongRef_Get(ref);
  sp->rule = rule;
  SchemaRule_FilterFields(sp);

cleanup:
  if (args.type) {
    RedisModule_Free((char *)args.type);
  }
  for (size_t i = 0; i < args.nprefixes; ++i) {
    if (args.prefixes[i]) {
      RedisModule_Free((char *)args.prefixes[i]);
    }
  }
  if (args.nprefixes > RULEARGS_INITIAL_NUM_PREFIXES_ON_STACK)
    rm_free(args.prefixes);
  if (args.filter_exp_str) {
    RedisModule_Free(args.filter_exp_str);
  }
  if (args.lang_field) {
    RedisModule_Free(args.lang_field);
  }
  if (args.score_field) {
    RedisModule_Free(args.score_field);
  }
  if (args.payload_field) {
    RedisModule_Free(args.payload_field);
  }
  if (!RedisModule_IsIOError(rdb))
    return ret;
  return REDISMODULE_ERR;
}

void SchemaRule_RdbSave(SchemaRule *rule, RedisModuleIO *rdb) {
  // the +1 is so we will save the \0
  const char *ruleTypeStr = DocumentType_ToString(rule->type);
  RedisModule_SaveStringBuffer(rdb, ruleTypeStr, strlen(ruleTypeStr) + 1);
  RedisModule_SaveUnsigned(rdb, array_len(rule->prefixes));
  for (size_t i = 0; i < array_len(rule->prefixes); ++i) {
    HiddenUnicodeString_SaveToRdb(rule->prefixes[i], rdb);
  }
  if (rule->filter_exp_str) {
    RedisModule_SaveUnsigned(rdb, 1);
    HiddenString_SaveToRdb(rule->filter_exp_str, rdb);
  } else {
    RedisModule_SaveUnsigned(rdb, 0);
  }
  if (rule->lang_field) {
    RedisModule_SaveUnsigned(rdb, 1);
    RedisModule_SaveStringBuffer(rdb, rule->lang_field, strlen(rule->lang_field) + 1);
  } else {
    RedisModule_SaveUnsigned(rdb, 0);
  }
  if (rule->score_field) {
    RedisModule_SaveUnsigned(rdb, 1);
    RedisModule_SaveStringBuffer(rdb, rule->score_field, strlen(rule->score_field) + 1);
  } else {
    RedisModule_SaveUnsigned(rdb, 0);
  }
  if (rule->payload_field) {
    RedisModule_SaveUnsigned(rdb, 1);
    RedisModule_SaveStringBuffer(rdb, rule->payload_field, strlen(rule->payload_field) + 1);
  } else {
    RedisModule_SaveUnsigned(rdb, 0);
  }
  RedisModule_SaveDouble(rdb, rule->score_default);
  RedisModule_SaveUnsigned(rdb, rule->lang_default);
  RedisModule_SaveUnsigned(rdb, rule->index_all);
}

bool SchemaRule_ShouldIndex(struct IndexSpec *sp, RedisModuleString *keyname, DocumentType type) {
  // check type
  if (type != sp->rule->type) {
    return false;
  }

  const char *keyCstr = RedisModule_StringPtrLen(keyname, NULL);

  // check prefixes (always found for an index with no prefixes)
  bool match = false;
  HiddenUnicodeString **prefixes = sp->rule->prefixes;
  for (int i = 0; i < array_len(prefixes); ++i) {
    // Using `strncmp` to compare the prefix, since the key might be longer than the prefix
    size_t length = 0;
    const char* prefix = HiddenUnicodeString_GetUnsafe(prefixes[i], &length);
    if (!strncmp(keyCstr, prefix, length)) {
      match = true;
      break;
    }
  }
  if (!match) {
    return false;
  }

  // check filters
  int ret = true;
  SchemaRule *rule = sp->rule;
  if (rule->filter_exp) {
    EvalCtx *r = NULL;
    // load hash only if required
    r = EvalCtx_Create();

    RLookup_LoadRuleFields(RSDummyContext, &r->lk, &r->row, sp, keyCstr);

    if (EvalCtx_EvalExpr(r, rule->filter_exp) != EXPR_EVAL_OK ||
        !RSValue_BoolTest(&r->res)) {
      ret = false;
    }
    QueryError_ClearError(r->ee.err);
    EvalCtx_Destroy(r);
  }

  return ret;
}


///////////////////////////////////////////////////////////////////////////////////////////////

void SchemaPrefixes_Create() {
  SchemaPrefixes_g = NewTrieMap();
}

static void freePrefixNode(void *ctx) {
  SchemaPrefixNode_Free(ctx);
}

void SchemaPrefixes_Free(TrieMap *t) {
  TrieMap_Free(t, freePrefixNode);
}

void SchemaPrefixes_Add(HiddenUnicodeString *prefix, StrongRef ref) {
  size_t len = 0;
  const char *prefix_cstr = HiddenUnicodeString_GetUnsafe(prefix, &len);
  void *p = TrieMap_Find(SchemaPrefixes_g, prefix_cstr, len);
  if (p == TRIEMAP_NOTFOUND) {
    SchemaPrefixNode *node = SchemaPrefixNode_Create(prefix_cstr, ref);
    TrieMap_Add(SchemaPrefixes_g, prefix_cstr, len, node, NULL);
  } else {
    SchemaPrefixNode *node = (SchemaPrefixNode *)p;
    array_append(node->index_specs, ref);
  }
}

void SchemaPrefixes_RemoveSpec(StrongRef ref) {
  IndexSpec *spec = StrongRef_Get(ref);
  if (!spec || !spec->rule || !spec->rule->prefixes) return;

  arrayof(HiddenUnicodeString *) prefixes = spec->rule->prefixes;
  for (int i = 0; i < array_len(prefixes); ++i) {
    // retrieve list of specs matching the prefix
    size_t len = 0;
    const char* prefix = HiddenUnicodeString_GetUnsafe(prefixes[i], &len);
    SchemaPrefixNode *node = TrieMap_Find(SchemaPrefixes_g, prefix, len);
    if (node == TRIEMAP_NOTFOUND) {
      continue;
    }
    // iterate over specs list and remove
    for (int j = 0; j < array_len(node->index_specs); ++j) {
      if (StrongRef_Equals(node->index_specs[j], ref)) {
        array_del_fast(node->index_specs, j);
        if (array_len(node->index_specs) == 0) {
          // if all specs were deleted, remove the node
          TrieMap_Delete(SchemaPrefixes_g, prefix, len, (freeCB)SchemaPrefixNode_Free);
        }
        break;
      }
    }
  }
}

///////////////////////////////////////////////////////////////////////////////////////////////<|MERGE_RESOLUTION|>--- conflicted
+++ resolved
@@ -35,11 +35,7 @@
     *type = DocumentType_Json;
     return REDISMODULE_OK;
   }
-<<<<<<< HEAD
-  QueryError_SetErrorFmt(status, QUERY_EADDARGS, "Invalid rule type", ": %s", type_str);
-=======
   QueryError_SetWithUserDataFmt(status, QUERY_EADDARGS, "Invalid rule type", ": %s", type_str);
->>>>>>> 34a3dee8
   return REDISMODULE_ERR;
 }
 
