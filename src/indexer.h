--- conflicted
+++ resolved
@@ -12,32 +12,15 @@
   union {
     // Single value
     double numeric;  // i.e. the numeric value of the field
-<<<<<<< HEAD
-    struct {
-      const char *geoSlon;
-      const char *geoSlat;
-    };
-=======
->>>>>>> 886e6aa6
     char **tags;
     struct {
       const void *vector;
       size_t vecLen;
-<<<<<<< HEAD
-=======
       size_t numVec;
->>>>>>> 886e6aa6
     };
 
     // Multi value
     arrayof(double) arrNumeric;
-<<<<<<< HEAD
-    struct {
-      array_t arrGeoSlon;
-      array_t arrGeoSlat;
-    };
-=======
->>>>>>> 886e6aa6
   };
 
 } FieldIndexerData;
