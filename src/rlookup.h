--- conflicted
+++ resolved
@@ -266,6 +266,16 @@
 void RLookup_WriteOwnKey(const RLookupKey *key, RLookupRow *row, RSValue *value);
 
 /**
+ * Move data from the source row to the destination row. The source row is cleared.
+ * The destination row should be pre-cleared (though its cache may still
+ * exist).
+ * @param lk lookup common to both rows
+ * @param src the source row
+ * @param dst the destination row
+ */
+void RLookupRow_Move(const RLookup *lk, RLookupRow *src, RLookupRow *dst);
+
+/**
  * Write a value by-name to the lookup table. This is useful for 'dynamic' keys
  * for which it is not necessary to use the boilerplate of getting an explicit
  * key.
@@ -290,21 +300,16 @@
  * @return the value if found, NULL otherwise.
  */
 static inline RSValue *RLookup_GetItem(const RLookupKey *key, const RLookupRow *row) {
-  
+
   RSValue *ret = NULL;
   if (row->dyn && array_len(row->dyn) > key->dstidx) {
     ret = row->dyn[key->dstidx];
   }
   if (!ret) {
     if (key->flags & RLOOKUP_F_SVSRC) {
-<<<<<<< HEAD
-      if (row->sv && RSSortingVector_Length(row->sv) > key->svidx) {
-        ret = RSSortingVector_Get(row->sv, key->svidx);
-=======
       const RSSortingVector* sv = RLookupRow_GetSortingVector(row);
       if (sv && RSSortingVector_Length(sv) > key->svidx) {
         ret = RSSortingVector_Get(sv, key->svidx);
->>>>>>> ef5c9273
         if (ret != NULL && ret == RS_NullVal()) {
           ret = NULL;
         }
