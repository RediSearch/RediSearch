--- conflicted
+++ resolved
@@ -121,13 +121,8 @@
 
   RedisModule_ReplyKV_Array(reply, "attributes"); // >attributes
   size_t geom_idx_sz = 0;
-<<<<<<< HEAD
-  
-  
-=======
-
-
->>>>>>> ef5c9273
+
+
   for (int i = 0; i < sp->numFields; i++) {
     RedisModule_Reply_Map(reply); // >>field
 
