/*
 * Copyright Redis Ltd. 2016 - present
 * Licensed under your choice of the Redis Source Available License 2.0 (RSALv2) or
 * the Server Side Public License v1 (SSPLv1).
 */

#include "spec.h"
#include "inverted_index.h"
#include "vector_index.h"
#include "cursor.h"
#include "resp3.h"
#include "geometry/geometry_api.h"
#include "geometry_index.h"
#include "redismodule.h"
#include "reply_macros.h"
#include "info/global_stats.h"
#include "util/units.h"
#include "field_spec_info.h"
#include "obfuscation/obfuscation_api.h"

static void renderIndexOptions(RedisModule_Reply *reply, const IndexSpec *sp) {

#define ADD_NEGATIVE_OPTION(flag, str)               \
  do {                                               \
    if (!(sp->flags & (flag))) {                     \
      RedisModule_Reply_SimpleString(reply, (str));  \
    }                                                \
  } while (0)

  RedisModule_ReplyKV_Array(reply, "index_options");
  ADD_NEGATIVE_OPTION(Index_StoreFreqs, SPEC_NOFREQS_STR);
  ADD_NEGATIVE_OPTION(Index_StoreFieldFlags, SPEC_NOFIELDS_STR);
  ADD_NEGATIVE_OPTION((Index_StoreTermOffsets|Index_StoreByteOffsets), SPEC_NOOFFSETS_STR);
  ADD_NEGATIVE_OPTION(Index_StoreByteOffsets, SPEC_NOHL_STR);
  if (sp->flags & Index_WideSchema) {
    RedisModule_Reply_SimpleString(reply, SPEC_SCHEMA_EXPANDABLE_STR);
  }
  RedisModule_Reply_ArrayEnd(reply);
}

static void renderIndexDefinitions(RedisModule_Reply *reply, const IndexSpec *sp, bool obfuscate) {
  SchemaRule *rule = sp->rule;

  RedisModule_ReplyKV_Map(reply, "index_definition"); // index_definition

  REPLY_KVSTR("key_type", DocumentType_ToString(rule->type));


  int num_prefixes = array_len(rule->prefixes);
  if (num_prefixes) {
    RedisModule_ReplyKV_Array(reply, "prefixes");
    for (int i = 0; i < num_prefixes; ++i) {
      REPLY_SIMPLE_SAFE(rule->prefixes[i]);
    }
    RedisModule_Reply_ArrayEnd(reply);
  }

  if (rule->filter_exp_str) {
    REPLY_KVSTR_SAFE("filter", rule->filter_exp_str);
  }

  if (rule->lang_default) {
    REPLY_KVSTR("default_language", RSLanguage_ToString(rule->lang_default));
  }

  if (rule->lang_field) {
    REPLY_KVSTR_SAFE("language_field", rule->lang_field);
  }

  if (rule->score_default) {
    REPLY_KVNUM("default_score", rule->score_default);
  }

  if (rule->score_field) {
    REPLY_KVSTR_SAFE("score_field", rule->score_field);
  }

  if (rule->payload_field) {
    REPLY_KVSTR_SAFE("payload_field", rule->payload_field);
  }

  if (rule->index_all) {
    REPLY_KVSTR_SAFE("indexes_all", "true");
  } else {
    REPLY_KVSTR_SAFE("indexes_all", "false");
  }

  RedisModule_Reply_MapEnd(reply); // index_definition
}

void fillReplyWithIndexInfo(RedisSearchCtx* sctx, RedisModule_Reply *reply, bool obfuscate, bool withTimes) {
  const bool has_map = RedisModule_HasMap(reply);

  RedisModule_Reply_Map(reply); // top

  // Safe to access the spec directly since it is was already validated as a strong reference by the caller
  const IndexSpec *sp = sctx->spec;
  IndexSpec *specForOpeningIndexes = sctx->spec;
  const char* specName = IndexSpec_FormatName(sp, obfuscate);
  REPLY_KVSTR_SAFE("index_name", specName);

  renderIndexOptions(reply, sp);
  renderIndexDefinitions(reply, sp, obfuscate);

  RedisModule_ReplyKV_Array(reply, "attributes"); // >attributes
  size_t geom_idx_sz = 0;

  for (int i = 0; i < sp->numFields; i++) {
    RedisModule_Reply_Map(reply); // >>field

    REPLY_KVSTR_SAFE("identifier", sp->fields[i].path);
    REPLY_KVSTR_SAFE("attribute", sp->fields[i].name);

    const FieldSpec *fs = &sp->fields[i];

    // RediSearch_api - No coverage
    if (fs->options & FieldSpec_Dynamic) {
      REPLY_KVSTR("type", "<DYNAMIC>");
      size_t ntypes = 0;

      RedisModule_ReplyKV_Array(reply, "types"); // >>>types
      for (size_t jj = 0; jj < INDEXFLD_NUM_TYPES; ++jj) {
        if (FIELD_IS(fs, INDEXTYPE_FROM_POS(jj))) {
          ntypes++;
          RedisModule_Reply_SimpleString(reply, FieldSpec_GetTypeNames(jj));
        }
      }
      RedisModule_Reply_ArrayEnd(reply); // >>>types
    } else {
      REPLY_KVSTR("type", FieldSpec_GetTypeNames(INDEXTYPE_TO_POS(fs->types)));
    }

    if (FIELD_IS(fs, INDEXFLD_T_FULLTEXT)) {
      REPLY_KVNUM(SPEC_WEIGHT_STR, fs->ftWeight);
    }

    bool reply_SPEC_TAG_CASE_SENSITIVE_STR = false;
    if (FIELD_IS(fs, INDEXFLD_T_TAG)) {
      char buf[2] = {fs->tagOpts.tagSep, 0}; // Convert the separator to a C string
      REPLY_KVSTR_SAFE(SPEC_TAG_SEPARATOR_STR, buf);

      if (fs->tagOpts.tagFlags & TagField_CaseSensitive) {
        reply_SPEC_TAG_CASE_SENSITIVE_STR = true;
      }
    }

    if (FIELD_IS(fs, INDEXFLD_T_GEOMETRY)) {
      REPLY_KVSTR("coord_system", GeometryCoordsToName(fs->geometryOpts.geometryCoords));
      const GeometryIndex *idx = OpenGeometryIndex(specForOpeningIndexes, fs, DONT_CREATE_INDEX);
      if (idx) {
        const GeometryApi *api = GeometryApi_Get(idx);
        geom_idx_sz += api->report(idx);
      }
    }

    if (FIELD_IS(fs, INDEXFLD_T_VECTOR)) {
      VecSimParams vec_params = fs->vectorOpts.vecSimParams;
      VecSimAlgo field_algo = vec_params.algo;
      AlgoParams algo_params = vec_params.algoParams;

      if (field_algo == VecSimAlgo_TIERED) {
        VecSimParams *primary_params = algo_params.tieredParams.primaryIndexParams;
        if (primary_params->algo == VecSimAlgo_HNSWLIB) {
          REPLY_KVSTR("algorithm", VecSimAlgorithm_ToString(primary_params->algo));
          HNSWParams hnsw_params = primary_params->algoParams.hnswParams;
          REPLY_KVSTR("data_type", VecSimType_ToString(hnsw_params.type));
          REPLY_KVINT("dim", hnsw_params.dim);
          REPLY_KVSTR("distance_metric", VecSimMetric_ToString(hnsw_params.metric));
          REPLY_KVINT("M", hnsw_params.M);
          REPLY_KVINT("ef_construction", hnsw_params.efConstruction);
        }
      } else if (field_algo == VecSimAlgo_BF) {
        REPLY_KVSTR("algorithm", VecSimAlgorithm_ToString(field_algo));
        REPLY_KVSTR("data_type", VecSimType_ToString(algo_params.bfParams.type));
        REPLY_KVINT("dim", algo_params.bfParams.dim);
        REPLY_KVSTR("distance_metric", VecSimMetric_ToString(algo_params.bfParams.metric));
      }
    }

    if (has_map) {
      RedisModule_ReplyKV_Array(reply, "flags"); // >>>flags
    }

    if (reply_SPEC_TAG_CASE_SENSITIVE_STR) {
        RedisModule_Reply_SimpleString(reply, SPEC_TAG_CASE_SENSITIVE_STR);
    }
    if (FieldSpec_IsSortable(fs)) {
      RedisModule_Reply_SimpleString(reply, SPEC_SORTABLE_STR);
    }
    if (FieldSpec_IsUnf(fs)) {
      RedisModule_Reply_SimpleString(reply, SPEC_UNF_STR);
    }
    if (FieldSpec_IsNoStem(fs)) {
      RedisModule_Reply_SimpleString(reply, SPEC_NOSTEM_STR);
    }
    if (!FieldSpec_IsIndexable(fs)) {
      RedisModule_Reply_SimpleString(reply, SPEC_NOINDEX_STR);
    }
    if (FieldSpec_HasSuffixTrie(fs)) {
      RedisModule_Reply_SimpleString(reply, SPEC_WITHSUFFIXTRIE_STR);
    }
    if (FieldSpec_IndexesEmpty(fs)) {
      RedisModule_Reply_SimpleString(reply, SPEC_INDEXEMPTY_STR);
    }
    if (FieldSpec_IndexesMissing(fs)) {
      RedisModule_Reply_SimpleString(reply, SPEC_INDEXMISSING_STR);
    }

    if (has_map) {
      RedisModule_Reply_ArrayEnd(reply); // >>>flags
    }
    RedisModule_Reply_MapEnd(reply); // >>field
  }

  RedisModule_Reply_ArrayEnd(reply); // >attributes

  // Lock the spec
  RedisSearchCtx_LockSpecRead(sctx);

  REPLY_KVINT("num_docs", sp->stats.numDocuments);
  REPLY_KVINT("max_doc_id", sp->docs.maxDocId);
  REPLY_KVINT("num_terms", sp->stats.numTerms);
  REPLY_KVINT("num_records", sp->stats.numRecords);
  REPLY_KVNUM("inverted_sz_mb", sp->stats.invertedSize / (float)0x100000);
  REPLY_KVNUM("vector_index_sz_mb", IndexSpec_VectorIndexesSize(specForOpeningIndexes) / (float)0x100000);
  REPLY_KVINT("total_inverted_index_blocks", TotalIIBlocks);

  REPLY_KVNUM("offset_vectors_sz_mb", sp->stats.offsetVecsSize / (float)0x100000);

  REPLY_KVNUM("doc_table_size_mb", sp->docs.memsize / (float)0x100000);
  REPLY_KVNUM("sortable_values_size_mb", sp->docs.sortablesSize / (float)0x100000);

  size_t dt_tm_size = TrieMap_MemUsage(sp->docs.dim.tm);
  REPLY_KVNUM("key_table_size_mb", dt_tm_size / (float)0x100000);
  size_t tags_overhead = IndexSpec_collect_tags_overhead(sp);
  REPLY_KVNUM("tag_overhead_sz_mb", tags_overhead / (float)0x100000);
  size_t text_overhead = IndexSpec_collect_text_overhead(sp);
  REPLY_KVNUM("text_overhead_sz_mb", text_overhead / (float)0x100000);
  REPLY_KVNUM("total_index_memory_sz_mb", IndexSpec_TotalMemUsage(specForOpeningIndexes, dt_tm_size,
    tags_overhead, text_overhead) / (float)0x100000);
  REPLY_KVNUM("geoshapes_sz_mb", geom_idx_sz / (float)0x100000);
  REPLY_KVNUM("records_per_doc_avg",
              (float)sp->stats.numRecords / (float)sp->stats.numDocuments);
  REPLY_KVNUM("bytes_per_record_avg",
              (float)sp->stats.invertedSize / (float)sp->stats.numRecords);
  REPLY_KVNUM("offsets_per_term_avg",
              (float)sp->stats.offsetVecRecords / (float)sp->stats.numRecords);
  REPLY_KVNUM("offset_bits_per_record_avg",
              8.0F * (float)sp->stats.offsetVecsSize / (float)sp->stats.offsetVecRecords);
  // TODO: remove this once "hash_indexing_failures" is deprecated
  // Legacy for not breaking changes
  REPLY_KVINT("hash_indexing_failures", sp->stats.indexError.error_count);
  REPLY_KVNUM("total_indexing_time", (float)(sp->stats.totalIndexTime / (float)CLOCKS_PER_MILLISEC));
  REPLY_KVINT("indexing", !!global_spec_scanner || sp->scan_in_progress);

  IndexesScanner *scanner = global_spec_scanner ? global_spec_scanner : sp->scanner;
  double percent_indexed = IndexesScanner_IndexedPercent(sctx->redisCtx, scanner, sp);
  REPLY_KVNUM("percent_indexed", percent_indexed);

  REPLY_KVINT("number_of_uses", sp->counter);

  REPLY_KVINT("cleaning", CleanInProgressOrPending());

  if (sp->gc) {
    RedisModule_ReplyKV_Map(reply, "gc_stats");
    GCContext_RenderStats(sp->gc, reply);
    RedisModule_Reply_MapEnd(reply);
  }

  Cursors_RenderStats(&g_CursorsList, &g_CursorsListCoord, sp, reply);

  // Unlock spec
  RedisSearchCtx_UnlockSpec(sctx);

  if (sp->flags & Index_HasCustomStopwords) {
    ReplyWithStopWordsList(reply, sp->stopwords);
  }

  REPLY_KVMAP("dialect_stats");
  for (int dialect = MIN_DIALECT_VERSION; dialect <= MAX_DIALECT_VERSION; ++dialect) {
    char *dialect_i;
    rm_asprintf(&dialect_i, "dialect_%d", dialect);
    REPLY_KVINT(dialect_i, GET_DIALECT(sp->used_dialects, dialect));
    rm_free(dialect_i);
  }
  REPLY_MAP_END;

  // Global index error stats
  RedisModule_Reply_SimpleString(reply, IndexError_ObjectName);
<<<<<<< HEAD
  IndexError_Reply(&sp->stats.indexError, reply, withTimes, obfuscate);
=======
  IndexError_Reply(&sp->stats.indexError, reply, with_times, false);
>>>>>>> 6325059e

  REPLY_KVARRAY("field statistics"); // Field statistics
  for (int i = 0; i < sp->numFields; i++) {
    const FieldSpec *fs = &sp->fields[i];
    FieldSpecInfo info = FieldSpec_GetInfo(fs, specForOpeningIndexes, obfuscate);
    FieldSpecInfo_Reply(&info, reply, withTimes, obfuscate);
    FieldSpecInfo_Clear(&info);
  }
  REPLY_ARRAY_END; // >Field statistics

  RedisModule_Reply_MapEnd(reply); // top
}

/* FT.INFO {index}
 *  Provide info and stats about an index
 */
int IndexInfoCommand(RedisModuleCtx *ctx, RedisModuleString **argv, int argc) {
  if (argc < 2) return RedisModule_WrongArity(ctx);

  StrongRef ref = IndexSpec_LoadUnsafe(RedisModule_StringPtrLen(argv[1], NULL));
  IndexSpec *sp = StrongRef_Get(ref);
  if (!sp) {
    return RedisModule_ReplyWithError(ctx, "Unknown index name");
  }
  const bool with_times = (argc > 2 && !strcmp(RedisModule_StringPtrLen(argv[2], NULL), WITH_INDEX_ERROR_TIME));
  RedisSearchCtx sctx = SEARCH_CTX_STATIC(ctx, sp);
  RedisModule_Reply _reply = RedisModule_NewReply(ctx);
  fillReplyWithIndexInfo(&sctx, &_reply, false, with_times);
  RedisModule_EndReply(&_reply);
  return REDISMODULE_OK;
}

// Lookup indexes based on am obfuscated name in O(n) time
// Output the info for all the indexes whose obfuscated name matches
// This function might use an optimization at a later date to not run in O(n) time
int IndexObfuscatedInfo(RedisModuleCtx *ctx, RedisModuleString **argv, int argc) {
  if (!debugCommandsEnabled(ctx)) {
    return RedisModule_ReplyWithError(ctx, NODEBUG_ERR);
  }
  if (argc < 3) return RedisModule_WrongArity(ctx);
  const char *nameOrAll = RedisModule_StringPtrLen(argv[2], NULL);
  const bool everything = !strcasecmp(nameOrAll, "ALL");
  dictIterator *iter = dictGetIterator(specDict_g);
  dictEntry *entry = NULL;
  bool found = false;
  RedisModule_Reply _reply = RedisModule_NewReply(ctx);
  RedisModule_Reply_Array(&_reply);
  while ((entry = dictNext(iter))) {
    StrongRef ref = dictGetRef(entry);
    IndexSpec *sp = StrongRef_Get(ref);
    if (sp && (everything || !strcasecmp(sp->obfuscatedName, nameOrAll))) {
      RedisSearchCtx sctx = SEARCH_CTX_STATIC(ctx, sp);
      fillReplyWithIndexInfo(&sctx, &_reply, true, true);
      found = true;
    } else if (found) {
      // we are out of the bucket for the obfuscated name, can do this small optimization
      break;
    }
  }
  RedisModule_Reply_ArrayEnd(&_reply);
  RedisModule_EndReply(&_reply);
  dictReleaseIterator(iter);
  if (!found) {
    return RedisModule_ReplyWithError(ctx, "Unknown obfuscated index name");
  }
  return REDISMODULE_OK;
}<|MERGE_RESOLUTION|>--- conflicted
+++ resolved
@@ -44,7 +44,6 @@
   RedisModule_ReplyKV_Map(reply, "index_definition"); // index_definition
 
   REPLY_KVSTR("key_type", DocumentType_ToString(rule->type));
-
 
   int num_prefixes = array_len(rule->prefixes);
   if (num_prefixes) {
@@ -287,11 +286,7 @@
 
   // Global index error stats
   RedisModule_Reply_SimpleString(reply, IndexError_ObjectName);
-<<<<<<< HEAD
   IndexError_Reply(&sp->stats.indexError, reply, withTimes, obfuscate);
-=======
-  IndexError_Reply(&sp->stats.indexError, reply, with_times, false);
->>>>>>> 6325059e
 
   REPLY_KVARRAY("field statistics"); // Field statistics
   for (int i = 0; i < sp->numFields; i++) {
