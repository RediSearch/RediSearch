--- conflicted
+++ resolved
@@ -73,11 +73,8 @@
   size_t active_io_threads; // number of I/O thread callbacks currently executing
   size_t active_worker_threads; // number of worker threads currently executing jobs
   size_t active_coord_threads; // number of coordinator threads currently executing jobs
-<<<<<<< HEAD
   size_t low_priority_pending_jobs; // number of low priority jobs waiting to be executed (currently only vecsim background indexing)
   size_t high_priority_pending_jobs; // number of high priority jobs waiting to be executed (currently only queries)
-=======
->>>>>>> b0fc4ea1
 } MultiThreadingStats;
 
 typedef struct {
