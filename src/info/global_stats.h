/*
 * Copyright (c) 2006-Present, Redis Ltd.
 * All rights reserved.
 *
 * Licensed under your choice of the Redis Source Available License 2.0
 * (RSALv2); or (b) the Server Side Public License v1 (SSPLv1); or (c) the
 * GNU Affero General Public License v3 (AGPLv3).
*/
#pragma once

#include "spec.h"
#include "rs_wall_clock.h"

#ifdef __cplusplus
extern "C" {
#endif
#define DIALECT_OFFSET(d) (1ULL << (d - MIN_DIALECT_VERSION))// offset of the d'th bit. begins at MIN_DIALECT_VERSION (bit 0) up to MAX_DIALECT_VERSION.
#define GET_DIALECT(barr, d) (!!(barr & DIALECT_OFFSET(d)))  // return the truth value of the d'th dialect in the dialect bitarray.
#define SET_DIALECT(barr, d) (barr |= DIALECT_OFFSET(d))     // set the d'th dialect in the dialect bitarray to true.

// Coord/Shard error or warning
#define COORD_ERR_WARN true
#define SHARD_ERR_WARN !COORD_ERR_WARN

typedef struct {
  size_t numTextFields;
  size_t numTextFieldsSortable;
  size_t numTextFieldsNoIndex;
  size_t numNumericFields;
  size_t numNumericFieldsSortable;
  size_t numNumericFieldsNoIndex;
  size_t numGeoFields;
  size_t numGeoFieldsSortable;
  size_t numGeoFieldsNoIndex;
  size_t numGeometryFields;
  size_t numGeometryFieldsSortable;
  size_t numGeometryFieldsNoIndex;
  size_t numTagFields;
  size_t numTagFieldsSortable;
  size_t numTagFieldsNoIndex;
  size_t numTagFieldsCaseSensitive;
  size_t numVectorFields;
  size_t numVectorFieldsFlat;
  size_t numVectorFieldsHNSW;
  size_t numVectorFieldsSvsVamana;
  size_t numVectorFieldsSvsVamanaCompressed;
} FieldsGlobalStats;

typedef struct {
  size_t syntax; // Number of syntax errors
  size_t arguments; // Number of parse arguments errors
  size_t timeout; // Number of timeout errors
  size_t oom; // Number of OOM errors
} QueryErrorsGlobalStats;

typedef struct {
  size_t timeout;
  size_t oom;
} QueryWarningGlobalStats;

typedef struct {
  size_t total_queries_processed;       // Number of successful queries. If using cursors, not counting reading from the cursor
  size_t total_query_commands;          // Number of successful query commands, including `FT.CURSOR READ`
  rs_wall_clock_ns_t total_query_execution_time;   // Total time spent on queries, aggregated in ns and reported in ms

  QueryErrorsGlobalStats shard_errors;        // Shard query errors statistics
  QueryErrorsGlobalStats coord_errors;  // Coordinator query errors statistics
  QueryWarningGlobalStats shard_warnings;        // Shard query warnings statistics
  QueryWarningGlobalStats coord_warnings;  // Coordinator query warnings statistics
} QueriesGlobalStats;

typedef struct {
  size_t active_io_threads; // number of I/O thread callbacks currently executing
  size_t active_worker_threads; // number of worker threads currently executing jobs
<<<<<<< HEAD
  size_t active_coord_threads; // number of coordinator threads currently executing jobs
=======
>>>>>>> d9574d8b
} MultiThreadingStats;

typedef struct {
  QueriesGlobalStats queries;   // Queries statistics. values should be fetched by calling `TotalGlobalStats_GetQueryStats`, otherwise not safe.
  uint_least8_t used_dialects;  // bitarray of dialects used by all indices
  size_t logically_deleted;     // Number of logically deleted documents in all indices
                                // (i.e., marked with DELETED flag but their memory was not yet cleaned by the GC)
  MultiThreadingStats multi_threading;
} TotalGlobalStats;

// The global stats object type
typedef struct {
  FieldsGlobalStats fieldsStats;
  TotalGlobalStats totalStats;
} GlobalStats;

extern GlobalStats RSGlobalStats;

/**
 * Check the type of the the given field and update RSGlobalConfig.fieldsStats
 * according to the given toAdd value.
 */
void FieldsGlobalStats_UpdateStats(FieldSpec *fs, int toAdd);

/**
 * Add or increase `toAdd` number of errors to the global index errors counter of field_type.
 * `toAdd` can be negative to decrease the counter.
 */
void FieldsGlobalStats_UpdateIndexError(FieldType field_type, int toAdd);

/**
 * Get the total count of index errors caused by field_type.
 * Assuming the GIL is locked.
 */
size_t FieldsGlobalStats_GetIndexErrorCount(FieldType field_type);

/**
 * Increase all relevant counters in the global stats object.
 * Note that duration is aggregated in nanoseconds but later converted to milliseconds.
 */
void TotalGlobalStats_CountQuery(uint32_t reqflags, rs_wall_clock_ns_t duration);

/**
 * Safely reads and returns a copy of the global queries stats.
 */
QueriesGlobalStats TotalGlobalStats_GetQueryStats();

/**
 * Increase the number of logically deleted documents in all indices by `toAdd`.
 */
void IndexsGlobalStats_UpdateLogicallyDeleted(int64_t toAdd);

/**
 * Get the number of logically deleted documents in all indices.
 */
size_t IndexesGlobalStats_GetLogicallyDeletedDocs();

/**
* Updates the global query errors statistics.
* `coord` indicates whether the error occurred on the coordinator or on a shard.
* Standalone shards are considered as coords.
* Will ignore not supported error codes.
* Currently supports : syntax, parse_args
* `toAdd` can be negative to decrease the counter.
*/
void QueryErrorsGlobalStats_UpdateError(QueryErrorCode error, int toAdd, bool coord);

// Updates the global query warnings statistics.
// `coord` indicates whether the warning occurred on the coordinator or on a shard.
// Standalone shards are considered as coords
// Will ignore not supported warning codes.
// Currently supports : timeout
// `toAdd` can be negative to decrease the counter.
void QueryWarningsGlobalStats_UpdateWarning(QueryWarningCode code, int toAdd, bool coord);

// Update the number of active io threads.
void GlobalStats_UpdateActiveIoThreads(int toAdd);

// Get multiThreadingStats
MultiThreadingStats GlobalStats_GetMultiThreadingStats();

#ifdef __cplusplus
}
#endif<|MERGE_RESOLUTION|>--- conflicted
+++ resolved
@@ -72,10 +72,7 @@
 typedef struct {
   size_t active_io_threads; // number of I/O thread callbacks currently executing
   size_t active_worker_threads; // number of worker threads currently executing jobs
-<<<<<<< HEAD
   size_t active_coord_threads; // number of coordinator threads currently executing jobs
-=======
->>>>>>> d9574d8b
 } MultiThreadingStats;
 
 typedef struct {
