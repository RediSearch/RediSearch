/*
 * Copyright Redis Ltd. 2016 - present
 * Licensed under your choice of the Redis Source Available License 2.0 (RSALv2) or
 * the Server Side Public License v1 (SSPLv1).
 */

#include "index_error.h"
#include "rmalloc.h"
#include "reply_macros.h"
#include "util/timeout.h"
#include "util/strconv.h"
#include "rmutil/rm_assert.h"
#include "obfuscation/obfuscation_api.h"
#include "query_error.h"

extern RedisModuleCtx *RSDummyContext;

char* const NA = "N/A";
char* const OK = "OK";
char* const IndexError_ObjectName = "Index Errors";
char* const IndexingFailure_String = "indexing failures";
char* const IndexingError_String = "last indexing error";
char* const IndexingErrorKey_String = "last indexing error key";
char* const IndexingErrorTime_String = "last indexing error time";
char* const BackgroundIndexingOOMfailure_String = "background indexing status";
char* const outOfMemoryFailure = "OOM failure";
RedisModuleString* NA_rstr = NULL;

static void initDefaultKey() {
    NA_rstr = RedisModule_CreateString(RSDummyContext, NA, strlen(NA));
    RedisModule_TrimStringAllocation(NA_rstr);
}

void IndexError_RaiseBackgroundIndexFailureFlag(IndexError *error) {
    // Change the background_indexing_OOM_failure flag to true.
    error->background_indexing_OOM_failure = true;
}

IndexError IndexError_Init() {
    if (!NA_rstr) initDefaultKey();
    IndexError error = {0}; // Initialize all fields to 0.
    error.last_error_without_user_data = NA;  // Last error message set to NA.
    error.last_error_with_user_data = NA;  // Last error message set to NA.
    // Key of the document that caused the error set to NA.
    error.key = RedisModule_HoldString(RSDummyContext, NA_rstr);
    if (error.key != NA_rstr) {
        RedisModule_Log(RSDummyContext, REDISMODULE_LOGLEVEL_WARNING,
                        "NA_rstr was re-allocated");
    }
    return error;
}

static inline void IndexError_ClearLastError(IndexError *error) {
    if (error->last_error_without_user_data != NA) {
        rm_free(error->last_error_without_user_data);
    }
    if (error->last_error_with_user_data != NA) {
        rm_free(error->last_error_with_user_data);
    }
}

void IndexError_AddError(IndexError *error, ConstErrorMessage withoutUserData, ConstErrorMessage withUserData, RedisModuleString *key) {
    if (!NA_rstr) initDefaultKey();
    if (!withoutUserData || !withUserData) {
        RedisModule_Log(RSDummyContext, REDISMODULE_LOGLEVEL_DEBUG,
                        "Index error occurred but no index error message was set.");
    }
    IndexError_ClearLastError(error);
    RedisModule_FreeString(RSDummyContext, error->key);
    error->last_error_without_user_data = withoutUserData ? rm_strdup(withoutUserData) : NA; // Don't strdup NULL.
    error->last_error_with_user_data = withUserData ? rm_strdup(withUserData) : NA; // Don't strdup NULL.
    error->key = RedisModule_HoldString(RSDummyContext, key);
    RedisModule_TrimStringAllocation(error->key);
    // Atomically increment the error_count by 1, since this might be called when spec is unlocked.
    __atomic_add_fetch(&error->error_count, 1, __ATOMIC_RELAXED);
    clock_gettime(CLOCK_MONOTONIC_RAW, &error->last_error_time);
}

void IndexError_Clear(IndexError error) {
    RS_ASSERT(error.last_error_without_user_data && error.last_error_with_user_data);
    if (!NA_rstr) initDefaultKey();
    if (error.last_error_without_user_data != NA) {
        rm_free(error.last_error_without_user_data);
    }
    if (error.last_error_with_user_data != NA) {
      rm_free(error.last_error_with_user_data);
<<<<<<< HEAD
      error.last_error_with_user_data = NA;
    }
    if (error.key && error.key != NA_rstr) {
        RedisModule_FreeString(RSDummyContext, error.key);
        error.key = RedisModule_HoldString(RSDummyContext, NA_rstr);
=======
>>>>>>> d056a400
    }
    RS_ASSERT(error.key);
    RedisModule_FreeString(RSDummyContext, error.key);
}

void IndexError_Reply(const IndexError *error, RedisModule_Reply *reply, bool withTimestamp, bool obfuscate, bool withOOMstatus) {
    RedisModule_Reply_Map(reply);
    REPLY_KVINT(IndexingFailure_String, IndexError_ErrorCount(error));
    RedisModuleString *lastErrorKey = NULL;
    if (obfuscate) {
      lastErrorKey = IndexError_LastErrorKeyObfuscated(error);
      REPLY_KVSTR_SAFE(IndexingError_String, IndexError_LastErrorObfuscated(error));
    } else {
      lastErrorKey = IndexError_LastErrorKey(error);
      REPLY_KVSTR_SAFE(IndexingError_String, IndexError_LastError(error));
    }
    REPLY_KVRSTR(IndexingErrorKey_String, lastErrorKey);
    RedisModule_FreeString(RSDummyContext, lastErrorKey);
    if (withTimestamp) {
        struct timespec ts = IndexError_LastErrorTime(error);
        REPLY_KVARRAY(IndexingErrorTime_String);
        RedisModule_Reply_LongLong(reply, ts.tv_sec);
        RedisModule_Reply_LongLong(reply, ts.tv_nsec);
        REPLY_ARRAY_END;
    }
        // Should only be displayed in "Index Errors", and not in, for example, "Field Statistics".
    if (withOOMstatus)
        REPLY_KVSTR_SAFE(BackgroundIndexingOOMfailure_String, IndexError_HasBackgroundIndexingOOMFailure(error) ? outOfMemoryFailure : OK);
    RedisModule_Reply_MapEnd(reply);
}

// Returns the number of errors in the IndexError.
size_t IndexError_ErrorCount(const IndexError *error) {
    return error->error_count;
}

// Returns the last error message in the IndexError.
const char *IndexError_LastError(const IndexError *error) {
    return error->last_error_with_user_data;
}

const char *IndexError_LastErrorObfuscated(const IndexError *error) {
  return error->last_error_without_user_data;
}

// Returns the key of the document that caused the error.
RedisModuleString *IndexError_LastErrorKey(const IndexError *error) {
  // We use hold string so the caller can always call free string regardless which clause of the if was reached
  return RedisModule_HoldString(RSDummyContext, error->key);
}

RedisModuleString *IndexError_LastErrorKeyObfuscated(const IndexError *error) {
  if (error->key == NA_rstr) {
    return RedisModule_HoldString(RSDummyContext, error->key);
  } else {
    char documentName[MAX_OBFUSCATED_KEY_NAME];
    // When a document indexing error occurs we will not assign the document with an id
    // There is nothing for us to pass around between the shard and the coordinator
    // We use the last error time to obfuscate the document name
    Obfuscate_KeyWithTime(error->last_error_time, documentName);
    return RedisModule_CreateString(RSDummyContext, documentName, strlen(documentName));
  }
}

// Returns the last error time in the IndexError.
struct timespec IndexError_LastErrorTime(const IndexError *error) {
    return error->last_error_time;
}

void IndexError_GlobalCleanup() {
    if (NA_rstr) {
        RedisModule_FreeString(RSDummyContext, NA_rstr);
        NA_rstr = NULL;
    }
}

bool IndexError_HasBackgroundIndexingOOMFailure(const IndexError *error) {
    return error->background_indexing_OOM_failure;
}

#ifdef RS_COORDINATOR

void IndexError_OpPlusEquals(IndexError *error, const IndexError *other) {
    if (!NA_rstr) initDefaultKey();
    // Condition is valid even if one or both errors are NA (`last_error_time` is 0).
    if (!rs_timer_ge(&error->last_error_time, &other->last_error_time)) {
        // Prefer the other error.
        // copy/add error count later.
        IndexError_ClearLastError(error);
        RedisModule_FreeString(RSDummyContext, error->key);
        error->last_error_without_user_data = rm_strdup(other->last_error_without_user_data);
        error->last_error_with_user_data = rm_strdup(other->last_error_with_user_data);
        error->key = RedisModule_HoldString(RSDummyContext, other->key);
        error->last_error_time = other->last_error_time;
    }
    // Currently `error` is not a shared object, so we don't need to use atomic add.
    error->error_count += other->error_count;
    error->background_indexing_OOM_failure |= other->background_indexing_OOM_failure;
}

// Setters
// Set the error_count of the IndexError.
void IndexError_SetErrorCount(IndexError *error, size_t error_count) {
    error->error_count = error_count;
}

// Set the last_error of the IndexError.
void IndexError_SetLastError(IndexError *error, const char *last_error) {
    IndexError_ClearLastError(error);
    // Don't strdup NULL.
    error->last_error_without_user_data = (last_error != NULL && last_error != NA) ? rm_strdup(last_error) : NA;
    error->last_error_with_user_data = (last_error != NULL && last_error != NA) ? rm_strdup(last_error) : NA;
}

// Set the key of the IndexError. The key should be owned by the error already.
void IndexError_SetKey(IndexError *error, RedisModuleString *key) {
    if (!NA_rstr) initDefaultKey();
    RedisModule_FreeString(RSDummyContext, error->key);
    error->key = key;
}
void IndexError_SetErrorTime(IndexError *error, struct timespec error_time) {
    error->last_error_time = error_time;
}

IndexError IndexError_Deserialize(MRReply *reply, bool withOOMstatus) {
    IndexError error = IndexError_Init();

    // Validate the reply. It should be a map with 3 elements.
    RS_ASSERT(reply && (MRReply_Type(reply) == MR_REPLY_MAP || (MRReply_Type(reply) == MR_REPLY_ARRAY && MRReply_Length(reply) % 2 == 0)));
    // Make sure the reply is a map, regardless of the protocol.
    MRReply_ArrayToMap(reply);

    MRReply *error_count = MRReply_MapElement(reply, IndexingFailure_String);
    RS_ASSERT(error_count);
    RS_ASSERT(MRReply_Type(error_count) == MR_REPLY_INTEGER);
    IndexError_SetErrorCount(&error, MRReply_Integer(error_count));

    MRReply *last_error = MRReply_MapElement(reply, IndexingError_String);
    RS_ASSERT(last_error);
    // In hiredis with resp2 '+' is a status reply.
    RS_ASSERT(MRReply_Type(last_error) == MR_REPLY_STRING || MRReply_Type(last_error) == MR_REPLY_STATUS);
    size_t error_len;
    const char *last_error_str = MRReply_String(last_error, &error_len);

    MRReply *key = MRReply_MapElement(reply, IndexingErrorKey_String);
    RS_ASSERT(key);
    // In hiredis with resp2 '+' is a status reply.
    RS_ASSERT(MRReply_Type(key) == MR_REPLY_STRING || MRReply_Type(key) == MR_REPLY_STATUS);
    size_t key_len;
    const char *key_str = MRReply_String(key, &key_len);

    MRReply *last_error_time = MRReply_MapElement(reply, IndexingErrorTime_String);
    RS_ASSERT(last_error_time);
    RS_ASSERT(MRReply_Type(last_error_time) == MR_REPLY_ARRAY && MRReply_Length(last_error_time) == 2);
    struct timespec ts = {MRReply_Integer(MRReply_ArrayElement(last_error_time, 0)),
                          MRReply_Integer(MRReply_ArrayElement(last_error_time, 1))};
    IndexError_SetErrorTime(&error, ts);
    if (withOOMstatus) {
        MRReply *oomFailure = MRReply_MapElement(reply, BackgroundIndexingOOMfailure_String);
        RS_ASSERT(oomFailure);
        RS_ASSERT(MRReply_Type(oomFailure) == MR_REPLY_STRING || MRReply_Type(oomFailure) == MR_REPLY_STATUS);
        if (MRReply_StringEquals(oomFailure, outOfMemoryFailure, 1)) {
            IndexError_RaiseBackgroundIndexFailureFlag(&error);
        }
    }

    if (!STR_EQ(last_error_str, error_len, NA)) {
        IndexError_SetLastError(&error, last_error_str);
        RedisModuleString *key_rstr = RedisModule_CreateString(RSDummyContext, key_str, key_len);
        IndexError_SetKey(&error, key_rstr);
    } else {
        if (!NA_rstr) initDefaultKey();
        IndexError_SetLastError(&error, NA);
        IndexError_SetKey(&error, RedisModule_HoldString(RSDummyContext, NA_rstr));
    }

    return error;
}

#endif<|MERGE_RESOLUTION|>--- conflicted
+++ resolved
@@ -84,14 +84,11 @@
     }
     if (error.last_error_with_user_data != NA) {
       rm_free(error.last_error_with_user_data);
-<<<<<<< HEAD
       error.last_error_with_user_data = NA;
     }
     if (error.key && error.key != NA_rstr) {
         RedisModule_FreeString(RSDummyContext, error.key);
         error.key = RedisModule_HoldString(RSDummyContext, NA_rstr);
-=======
->>>>>>> d056a400
     }
     RS_ASSERT(error.key);
     RedisModule_FreeString(RSDummyContext, error.key);
