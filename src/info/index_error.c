/*
 * Copyright Redis Ltd. 2016 - present
 * Licensed under your choice of the Redis Source Available License 2.0 (RSALv2) or
 * the Server Side Public License v1 (SSPLv1).
 */

#include "index_error.h"
#include "rmalloc.h"
#include "reply_macros.h"
#include "util/timeout.h"
#include "util/strconv.h"
#include "rmutil/rm_assert.h"
#include "obfuscation/obfuscation_api.h"
#include "query_error.h"

extern RedisModuleCtx *RSDummyContext;

char* const NA = "N/A";
char* const OK = "OK";
char* const IndexError_ObjectName = "Index Errors";
char* const IndexingFailure_String = "indexing failures";
char* const IndexingError_String = "last indexing error";
char* const IndexingErrorKey_String = "last indexing error key";
char* const IndexingErrorTime_String = "last indexing error time";
char* const BackgroundIndexingOOMfailure_String = "background indexing status";
char* const outOfMemoryFailure = "OOM failure";
RedisModuleString* NA_rstr = NULL;

static void initDefaultKey() {
    NA_rstr = RedisModule_CreateString(RSDummyContext, NA, strlen(NA));
    RedisModule_TrimStringAllocation(NA_rstr);
}

IndexError IndexError_Init() {
    if (!NA_rstr) initDefaultKey();
    IndexError error = {0}; // Initialize all fields to 0.
    error.last_error_without_user_data = NA;  // Last error message set to NA.
    error.last_error_with_user_data = NA;  // Last error message set to NA.
    // Key of the document that caused the error set to NA.
    error.key = RedisModule_HoldString(RSDummyContext, NA_rstr);
    return error;
}

static inline void IndexError_ClearLastError(IndexError *error) {
    if (error->last_error_without_user_data != NA) {
        rm_free(error->last_error_without_user_data);
    }
    if (error->last_error_with_user_data != NA) {
        rm_free(error->last_error_with_user_data);
    }
}

void IndexError_AddError(IndexError *error, ConstErrorMessage withoutUserData, ConstErrorMessage withUserData, RedisModuleString *key) {
    if (!NA_rstr) initDefaultKey();
    if (!withoutUserData || !withUserData) {
        RedisModule_Log(RSDummyContext, REDISMODULE_LOGLEVEL_WARNING,
                        "Index error occurred but no index error message was set.");
    }
    IndexError_ClearLastError(error);
    RedisModule_FreeString(RSDummyContext, error->key);
    error->last_error_without_user_data = withoutUserData ? rm_strdup(withoutUserData) : NA; // Don't strdup NULL.
    error->last_error_with_user_data = withUserData ? rm_strdup(withUserData) : NA; // Don't strdup NULL.
    error->key = RedisModule_HoldString(RSDummyContext, key);
    RedisModule_TrimStringAllocation(error->key);
    // Atomically increment the error_count by 1, since this might be called when spec is unlocked.
    __atomic_add_fetch(&error->error_count, 1, __ATOMIC_RELAXED);
    clock_gettime(CLOCK_MONOTONIC_RAW, &error->last_error_time);
}

void IndexError_RaiseBackgroundIndexFailureFlag(IndexError *error) {
    // Change the background_indexing_OOM_failure flag to true.
    error->background_indexing_OOM_failure = true;
}

void IndexError_Clear(IndexError error) {
    if (!NA_rstr) initDefaultKey();
    if (error.last_error_without_user_data != NA && error.last_error_without_user_data != NULL) {
        rm_free(error.last_error_without_user_data);
        error.last_error_without_user_data = NA;
    }
    if (error.last_error_with_user_data != NA && error.last_error_with_user_data != NULL) {
      rm_free(error.last_error_with_user_data);
      error.last_error_with_user_data = NA;
    }
    if (error.key != NA_rstr) {
        RedisModule_FreeString(RSDummyContext, error.key);
        error.key = RedisModule_HoldString(RSDummyContext, NA_rstr);
    }
}

<<<<<<< HEAD
void IndexError_Reply(const IndexError *error, RedisModule_Reply *reply, bool with_timestamp, bool withOOMstatus) {
=======
void IndexError_Reply(const IndexError *error, RedisModule_Reply *reply, bool withTimestamp, bool obfuscate) {
>>>>>>> 34a3dee8
    RedisModule_Reply_Map(reply);
    REPLY_KVINT(IndexingFailure_String, IndexError_ErrorCount(error));
    RedisModuleString *lastErrorKey = NULL;
    if (obfuscate) {
      lastErrorKey = IndexError_LastErrorKeyObfuscated(error);
      REPLY_KVSTR_SAFE(IndexingError_String, IndexError_LastErrorObfuscated(error));
    } else {
      lastErrorKey = IndexError_LastErrorKey(error);
      REPLY_KVSTR_SAFE(IndexingError_String, IndexError_LastError(error));
    }
    REPLY_KVRSTR(IndexingErrorKey_String, lastErrorKey);
    RedisModule_FreeString(RSDummyContext, lastErrorKey);
    if (withTimestamp) {
        struct timespec ts = IndexError_LastErrorTime(error);
        REPLY_KVARRAY(IndexingErrorTime_String);
        RedisModule_Reply_LongLong(reply, ts.tv_sec);
        RedisModule_Reply_LongLong(reply, ts.tv_nsec);
        REPLY_ARRAY_END;
    }
    // Should only be displayed in "Index Errors", and not in, for example, "Field Statistics".
    if (withOOMstatus)
        REPLY_KVSTR_SAFE(BackgroundIndexingOOMfailure_String, IndexError_HasBackgroundIndexingOOMFailure(error) ? outOfMemoryFailure : OK);

    RedisModule_Reply_MapEnd(reply);
}

// Returns the number of errors in the IndexError.
size_t IndexError_ErrorCount(const IndexError *error) {
    return error->error_count;
}

// Returns the last error message in the IndexError.
const char *IndexError_LastError(const IndexError *error) {
    return error->last_error_with_user_data;
}

const char *IndexError_LastErrorObfuscated(const IndexError *error) {
  return error->last_error_without_user_data;
}

// Returns the key of the document that caused the error.
RedisModuleString *IndexError_LastErrorKey(const IndexError *error) {
  // We use hold string so the caller can always call free string regardless which clause of the if was reached
  return RedisModule_HoldString(RSDummyContext, error->key);
}

RedisModuleString *IndexError_LastErrorKeyObfuscated(const IndexError *error) {
  if (error->key == NA_rstr) {
    return RedisModule_HoldString(RSDummyContext, error->key);
  } else {
    char documentName[MAX_OBFUSCATED_KEY_NAME];
    // When a document indexing error occurs we will not assign the document with an id
    // There is nothing for us to pass around between the shard and the coordinator
    // We use the last error time to obfuscate the document name
    Obfuscate_KeyWithTime(error->last_error_time, documentName);
    return RedisModule_CreateString(RSDummyContext, documentName, strlen(documentName));
  }
}

// Returns the last error time in the IndexError.
struct timespec IndexError_LastErrorTime(const IndexError *error) {
    return error->last_error_time;
}

void IndexError_Combine(IndexError *error, const IndexError *other) {
    if (!NA_rstr) initDefaultKey();
    // Condition is valid even if one or both errors are NA (`last_error_time` is 0).
    if (!rs_timer_ge(&error->last_error_time, &other->last_error_time)) {
        // Prefer the other error.
        // copy/add error count later.
        IndexError_ClearLastError(error);
        RedisModule_FreeString(RSDummyContext, error->key);
        error->last_error_without_user_data = rm_strdup(other->last_error_without_user_data);
        error->last_error_with_user_data = rm_strdup(other->last_error_with_user_data);
        error->key = RedisModule_HoldString(RSDummyContext, other->key);
        error->last_error_time = other->last_error_time;
    }
    // Currently `error` is not a shared object, so we don't need to use atomic add.
    error->error_count += other->error_count;
    error->background_indexing_OOM_failure |= other->background_indexing_OOM_failure;

}

// Setters
// Set the error_count of the IndexError.
void IndexError_SetErrorCount(IndexError *error, size_t error_count) {
    error->error_count = error_count;
}

// Set the last_error of the IndexError.
void IndexError_SetLastError(IndexError *error, const char *last_error) {
    IndexError_ClearLastError(error);
    // Don't strdup NULL.
    error->last_error_without_user_data = (last_error != NULL && last_error != NA) ? rm_strdup(last_error) : NA;
    error->last_error_with_user_data = (last_error != NULL && last_error != NA) ? rm_strdup(last_error) : NA;
}

// Set the key of the IndexError. The key should be owned by the error already.
void IndexError_SetKey(IndexError *error, RedisModuleString *key) {
    if (!NA_rstr) initDefaultKey();
    RedisModule_FreeString(RSDummyContext, error->key);
    error->key = key;
}
void IndexError_SetErrorTime(IndexError *error, struct timespec error_time) {
    error->last_error_time = error_time;
}

bool IndexError_HasBackgroundIndexingOOMFailure(const IndexError *error) {
    return error->background_indexing_OOM_failure;
}

IndexError IndexError_Deserialize(MRReply *reply, bool withOOMstatus) {
    IndexError error = IndexError_Init();

    // Validate the reply. It should be a map with 3 elements.
    RS_ASSERT(reply && (MRReply_Type(reply) == MR_REPLY_MAP || (MRReply_Type(reply) == MR_REPLY_ARRAY && MRReply_Length(reply) % 2 == 0)));
    // Make sure the reply is a map, regardless of the protocol.
    MRReply_ArrayToMap(reply);

    MRReply *error_count = MRReply_MapElement(reply, IndexingFailure_String);
    RS_ASSERT(error_count);
    RS_ASSERT(MRReply_Type(error_count) == MR_REPLY_INTEGER);
    IndexError_SetErrorCount(&error, MRReply_Integer(error_count));

    MRReply *last_error = MRReply_MapElement(reply, IndexingError_String);
    RS_ASSERT(last_error);
    // In hiredis with resp2 '+' is a status reply.
    RS_ASSERT(MRReply_Type(last_error) == MR_REPLY_STRING || MRReply_Type(last_error) == MR_REPLY_STATUS);
    size_t error_len;
    const char *last_error_str = MRReply_String(last_error, &error_len);

    MRReply *key = MRReply_MapElement(reply, IndexingErrorKey_String);
    RS_ASSERT(key);
    // In hiredis with resp2 '+' is a status reply.
    RS_ASSERT(MRReply_Type(key) == MR_REPLY_STRING || MRReply_Type(key) == MR_REPLY_STATUS);
    size_t key_len;
    const char *key_str = MRReply_String(key, &key_len);
    MRReply *last_error_time = MRReply_MapElement(reply, IndexingErrorTime_String);
    RS_ASSERT(last_error_time);
    RS_ASSERT(MRReply_Type(last_error_time) == MR_REPLY_ARRAY && MRReply_Length(last_error_time) == 2);
    struct timespec ts = {MRReply_Integer(MRReply_ArrayElement(last_error_time, 0)),
                          MRReply_Integer(MRReply_ArrayElement(last_error_time, 1))};
    IndexError_SetErrorTime(&error, ts);

    if (!STR_EQ(last_error_str, error_len, NA)) {
        IndexError_SetLastError(&error, last_error_str);
        RedisModuleString *key_rstr = RedisModule_CreateString(RSDummyContext, key_str, key_len);
        IndexError_SetKey(&error, key_rstr);
    } else {
        if (!NA_rstr) initDefaultKey();
        IndexError_SetLastError(&error, NA);
        IndexError_SetKey(&error, RedisModule_HoldString(RSDummyContext, NA_rstr));
    }
    if (withOOMstatus) {
        MRReply *oomFailure = MRReply_MapElement(reply, BackgroundIndexingOOMfailure_String);
        RS_ASSERT(oomFailure);
        RS_ASSERT(MRReply_Type(oomFailure) == MR_REPLY_STRING || MRReply_Type(oomFailure) == MR_REPLY_STATUS);
        if (MRReply_StringEquals(oomFailure, outOfMemoryFailure, 1)) {
            IndexError_RaiseBackgroundIndexFailureFlag(&error);
        }
    }

    return error;
}<|MERGE_RESOLUTION|>--- conflicted
+++ resolved
@@ -88,11 +88,7 @@
     }
 }
 
-<<<<<<< HEAD
-void IndexError_Reply(const IndexError *error, RedisModule_Reply *reply, bool with_timestamp, bool withOOMstatus) {
-=======
-void IndexError_Reply(const IndexError *error, RedisModule_Reply *reply, bool withTimestamp, bool obfuscate) {
->>>>>>> 34a3dee8
+void IndexError_Reply(const IndexError *error, RedisModule_Reply *reply, bool withTimestamp, bool obfuscate, bool withOOMstatus) {
     RedisModule_Reply_Map(reply);
     REPLY_KVINT(IndexingFailure_String, IndexError_ErrorCount(error));
     RedisModuleString *lastErrorKey = NULL;
