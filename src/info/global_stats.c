/*
 * Copyright Redis Ltd. 2016 - present
 * Licensed under your choice of the Redis Source Available License 2.0 (RSALv2) or
 * the Server Side Public License v1 (SSPLv1).
 */

#include "global_stats.h"
#include "aggregate/aggregate.h"
#include "util/units.h"
#include "rs_wall_clock.h"
#include "util/workers.h"

#define INCR_BY(x,y) __atomic_add_fetch(&(x), (y), __ATOMIC_RELAXED)
#define INCR(x) INCR_BY(x, 1)
#define READ(x) __atomic_load_n(&(x), __ATOMIC_RELAXED)

GlobalStats RSGlobalStats = {0};
size_t FieldIndexErrorCounter[INDEXFLD_NUM_TYPES] = {0};

// Assuming that the GIL is already acquired
void FieldsGlobalStats_UpdateStats(FieldSpec *fs, int toAdd) {
  if (fs->types & INDEXFLD_T_FULLTEXT) {  // text field
    RSGlobalStats.fieldsStats.numTextFields += toAdd;
  } else if (fs->types & INDEXFLD_T_NUMERIC) {  // numeric field
    RSGlobalStats.fieldsStats.numNumericFields += toAdd;
  } else if (fs->types & INDEXFLD_T_GEO) {  // geo field
    RSGlobalStats.fieldsStats.numGeoFields += toAdd;
  } else if (fs->types & INDEXFLD_T_VECTOR) {  // vector field
    RSGlobalStats.fieldsStats.numVectorFields += toAdd;
    if (fs->vectorOpts.vecSimParams.algo == VecSimAlgo_BF)
      RSGlobalStats.fieldsStats.numVectorFieldsFlat += toAdd;
    else if (fs->vectorOpts.vecSimParams.algo == VecSimAlgo_TIERED) {
      if (fs->vectorOpts.vecSimParams.algoParams.tieredParams.primaryIndexParams->algo == VecSimAlgo_HNSWLIB)
        RSGlobalStats.fieldsStats.numVectorFieldsHNSW += toAdd;
    }
  } else if (fs->types & INDEXFLD_T_TAG) {  // tag field
    RSGlobalStats.fieldsStats.numTagFields += toAdd;
    if (fs->tagOpts.tagFlags & TagField_CaseSensitive) {
      RSGlobalStats.fieldsStats.numTagFieldsCaseSensitive += toAdd;
    }
  } else if (fs->types & INDEXFLD_T_GEOMETRY) {  // geometry field
    RSGlobalStats.fieldsStats.numGeometryFields += toAdd;
  }

  if (fs->options & FieldSpec_Sortable) {
    if (fs->types & INDEXFLD_T_FULLTEXT) RSGlobalStats.fieldsStats.numTextFieldsSortable += toAdd;
    else if (fs->types & INDEXFLD_T_NUMERIC) RSGlobalStats.fieldsStats.numNumericFieldsSortable += toAdd;
    else if (fs->types & INDEXFLD_T_GEO) RSGlobalStats.fieldsStats.numGeoFieldsSortable += toAdd;
    else if (fs->types & INDEXFLD_T_TAG) RSGlobalStats.fieldsStats.numTagFieldsSortable += toAdd;
    else if (fs->types & INDEXFLD_T_GEOMETRY) RSGlobalStats.fieldsStats.numGeometryFieldsSortable += toAdd;
  }
  if (fs->options & FieldSpec_NotIndexable) {
    if (fs->types & INDEXFLD_T_FULLTEXT) RSGlobalStats.fieldsStats.numTextFieldsNoIndex += toAdd;
    else if (fs->types & INDEXFLD_T_NUMERIC) RSGlobalStats.fieldsStats.numNumericFieldsNoIndex += toAdd;
    else if (fs->types & INDEXFLD_T_GEO) RSGlobalStats.fieldsStats.numGeoFieldsNoIndex += toAdd;
    else if (fs->types & INDEXFLD_T_TAG) RSGlobalStats.fieldsStats.numTagFieldsNoIndex += toAdd;
    else if (fs->types & INDEXFLD_T_GEOMETRY) RSGlobalStats.fieldsStats.numGeometryFieldsNoIndex += toAdd;
  }
}

void FieldsGlobalStats_UpdateIndexError(FieldType field_type, int toAdd) {
  FieldIndexErrorCounter[INDEXTYPE_TO_POS(field_type)] += toAdd;
}

size_t FieldsGlobalStats_GetIndexErrorCount(FieldType field_type) {
  return FieldIndexErrorCounter[INDEXTYPE_TO_POS(field_type)];
}

void TotalGlobalStats_CountQuery(uint32_t reqflags, rs_wall_clock_ns_t duration) {
  if (reqflags & QEXEC_F_INTERNAL) return; // internal queries are not counted

  INCR(RSGlobalStats.totalStats.queries.total_query_commands);

  // Implicit conversion from ns type to ms type, but it is the same type (uint64_t)
  INCR_BY(RSGlobalStats.totalStats.queries.total_query_execution_time, duration);

  if (!(QEXEC_F_IS_CURSOR & reqflags) || (QEXEC_F_IS_AGGREGATE & reqflags)) {
    // Count only unique queries, not iterations of a previous query (FT.CURSOR READ)
    INCR(RSGlobalStats.totalStats.queries.total_queries_processed);
  }
}

QueriesGlobalStats TotalGlobalStats_GetQueryStats() {
  QueriesGlobalStats stats = {0};
  stats.total_queries_processed = READ(RSGlobalStats.totalStats.queries.total_queries_processed);
  stats.total_query_commands = READ(RSGlobalStats.totalStats.queries.total_query_commands);
  stats.total_query_execution_time = rs_wall_clock_convert_ns_to_ms(READ(RSGlobalStats.totalStats.queries.total_query_execution_time));
  return stats;
}

void IndexsGlobalStats_UpdateLogicallyDeleted(int64_t toAdd) {
    INCR_BY(RSGlobalStats.totalStats.logically_deleted, toAdd);
}

size_t IndexesGlobalStats_GetLogicallyDeletedDocs() {
  return READ(RSGlobalStats.totalStats.logically_deleted);
}

// Update the number of active io threads.
void GlobalStats_UpdateActiveIoThreads(int toAdd) {
#ifdef ENABLE_ASSERT
  RS_LOG_ASSERT(toAdd != 0, "Attempt to change active_io_threads by 0");
  size_t current = READ(RSGlobalStats.totalStats.multi_threading.active_io_threads);
  RS_LOG_ASSERT_FMT(toAdd > 0 || current > 0,
    "Cannot decrease active_io_threads below 0. toAdd: %d, current: %zu", toAdd, current);
#endif
  INCR_BY(RSGlobalStats.totalStats.multi_threading.active_io_threads, toAdd);
}

#ifdef RS_COORDINATOR
// Function pointer for coordinator thread count (NULL by default, set by coordinator at init)
size_t (*CoordThreadCount_Func)(void) = NULL;
#endif

// Get multiThreadingStats
MultiThreadingStats GlobalStats_GetMultiThreadingStats() {
  MultiThreadingStats stats = {0};
  stats.active_io_threads = READ(RSGlobalStats.totalStats.multi_threading.active_io_threads);
#ifdef MT_BUILD
  // Workers stats
  // We don't use workersThreadPool_getStats here to avoid the overhead of locking the thread pool.
  if (RSGlobalConfig.numWorkerThreads) {
    stats.active_worker_threads = workersThreadPool_WorkingThreadCount();
    stats.workers_low_priority_pending_jobs = workersThreadPool_LowPriorityPendingJobsCount();
    stats.workers_high_priority_pending_jobs = workersThreadPool_HighPriorityPendingJobsCount();
  }
#endif // MT_BUILD

<<<<<<< HEAD
  // Coordinator stats
=======
#ifdef RS_COORDINATOR
  if (CoordThreadCount_Func) {
    stats.active_coord_threads = CoordThreadCount_Func();
  }
#endif
>>>>>>> a5b55a3d
  return stats;
}<|MERGE_RESOLUTION|>--- conflicted
+++ resolved
@@ -126,14 +126,11 @@
   }
 #endif // MT_BUILD
 
-<<<<<<< HEAD
+#ifdef RS_COORDINATOR
   // Coordinator stats
-=======
-#ifdef RS_COORDINATOR
   if (CoordThreadCount_Func) {
     stats.active_coord_threads = CoordThreadCount_Func();
   }
 #endif
->>>>>>> a5b55a3d
   return stats;
 }