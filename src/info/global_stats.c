/*
 * Copyright (c) 2006-Present, Redis Ltd.
 * All rights reserved.
 *
 * Licensed under your choice of the Redis Source Available License 2.0
 * (RSALv2); or (b) the Server Side Public License v1 (SSPLv1); or (c) the
 * GNU Affero General Public License v3 (AGPLv3).
*/
#include "global_stats.h"
#include "aggregate/aggregate.h"
#include "util/units.h"
#include "rs_wall_clock.h"
#include "util/workers.h"
#include "concurrent_ctx.h"

#define INCR_BY(x,y) __atomic_add_fetch(&(x), (y), __ATOMIC_RELAXED)
#define INCR(x) INCR_BY(x, 1)
#define READ(x) __atomic_load_n(&(x), __ATOMIC_RELAXED)

GlobalStats RSGlobalStats = {0};
size_t FieldIndexErrorCounter[INDEXFLD_NUM_TYPES] = {0};

// Assuming that the GIL is already acquired
void FieldsGlobalStats_UpdateStats(FieldSpec *fs, int toAdd) {
  if (fs->types & INDEXFLD_T_FULLTEXT) {  // text field
    RSGlobalStats.fieldsStats.numTextFields += toAdd;
  } else if (fs->types & INDEXFLD_T_NUMERIC) {  // numeric field
    RSGlobalStats.fieldsStats.numNumericFields += toAdd;
  } else if (fs->types & INDEXFLD_T_GEO) {  // geo field
    RSGlobalStats.fieldsStats.numGeoFields += toAdd;
  } else if (fs->types & INDEXFLD_T_VECTOR) {  // vector field
    RSGlobalStats.fieldsStats.numVectorFields += toAdd;
    if (fs->vectorOpts.vecSimParams.algo == VecSimAlgo_BF)
      RSGlobalStats.fieldsStats.numVectorFieldsFlat += toAdd;
    else if (fs->vectorOpts.vecSimParams.algo == VecSimAlgo_TIERED) {
      if (fs->vectorOpts.vecSimParams.algoParams.tieredParams.primaryIndexParams->algo == VecSimAlgo_HNSWLIB)
        RSGlobalStats.fieldsStats.numVectorFieldsHNSW += toAdd;
      if (fs->vectorOpts.vecSimParams.algoParams.tieredParams.primaryIndexParams->algo == VecSimAlgo_SVS) {
        RSGlobalStats.fieldsStats.numVectorFieldsSvsVamana += toAdd;
        if (fs->vectorOpts.vecSimParams.algoParams.tieredParams.primaryIndexParams->algoParams.svsParams.quantBits)
          RSGlobalStats.fieldsStats.numVectorFieldsSvsVamanaCompressed += toAdd;
      }
    }
  } else if (fs->types & INDEXFLD_T_TAG) {  // tag field
    RSGlobalStats.fieldsStats.numTagFields += toAdd;
    if (fs->tagOpts.tagFlags & TagField_CaseSensitive) {
      RSGlobalStats.fieldsStats.numTagFieldsCaseSensitive += toAdd;
    }
  } else if (fs->types & INDEXFLD_T_GEOMETRY) {  // geometry field
    RSGlobalStats.fieldsStats.numGeometryFields += toAdd;
  }

  if (fs->options & FieldSpec_Sortable) {
    if (fs->types & INDEXFLD_T_FULLTEXT) RSGlobalStats.fieldsStats.numTextFieldsSortable += toAdd;
    else if (fs->types & INDEXFLD_T_NUMERIC) RSGlobalStats.fieldsStats.numNumericFieldsSortable += toAdd;
    else if (fs->types & INDEXFLD_T_GEO) RSGlobalStats.fieldsStats.numGeoFieldsSortable += toAdd;
    else if (fs->types & INDEXFLD_T_TAG) RSGlobalStats.fieldsStats.numTagFieldsSortable += toAdd;
    else if (fs->types & INDEXFLD_T_GEOMETRY) RSGlobalStats.fieldsStats.numGeometryFieldsSortable += toAdd;
  }
  if (fs->options & FieldSpec_NotIndexable) {
    if (fs->types & INDEXFLD_T_FULLTEXT) RSGlobalStats.fieldsStats.numTextFieldsNoIndex += toAdd;
    else if (fs->types & INDEXFLD_T_NUMERIC) RSGlobalStats.fieldsStats.numNumericFieldsNoIndex += toAdd;
    else if (fs->types & INDEXFLD_T_GEO) RSGlobalStats.fieldsStats.numGeoFieldsNoIndex += toAdd;
    else if (fs->types & INDEXFLD_T_TAG) RSGlobalStats.fieldsStats.numTagFieldsNoIndex += toAdd;
    else if (fs->types & INDEXFLD_T_GEOMETRY) RSGlobalStats.fieldsStats.numGeometryFieldsNoIndex += toAdd;
  }
}

void FieldsGlobalStats_UpdateIndexError(FieldType field_type, int toAdd) {
  FieldIndexErrorCounter[INDEXTYPE_TO_POS(field_type)] += toAdd;
}

size_t FieldsGlobalStats_GetIndexErrorCount(FieldType field_type) {
  return FieldIndexErrorCounter[INDEXTYPE_TO_POS(field_type)];
}

void TotalGlobalStats_CountQuery(uint32_t reqflags, rs_wall_clock_ns_t duration) {
  if (reqflags & QEXEC_F_INTERNAL) return; // internal queries are not counted

  INCR(RSGlobalStats.totalStats.queries.total_query_commands);

  // Implicit conversion from ns type to ms type, but it is the same type (uint64_t)
  INCR_BY(RSGlobalStats.totalStats.queries.total_query_execution_time, duration);

  if (!(QEXEC_F_IS_CURSOR & reqflags) || (QEXEC_F_IS_AGGREGATE & reqflags)) {
    // Count only unique queries, not iterations of a previous query (FT.CURSOR READ)
    INCR(RSGlobalStats.totalStats.queries.total_queries_processed);
  }
}

QueriesGlobalStats TotalGlobalStats_GetQueryStats() {
  QueriesGlobalStats stats = {0};
  stats.total_queries_processed = READ(RSGlobalStats.totalStats.queries.total_queries_processed);
  stats.total_query_commands = READ(RSGlobalStats.totalStats.queries.total_query_commands);
  stats.total_query_execution_time = rs_wall_clock_convert_ns_to_ms(READ(RSGlobalStats.totalStats.queries.total_query_execution_time));
  // Errors
  stats.shard_errors.syntax = READ(RSGlobalStats.totalStats.queries.shard_errors.syntax);
  stats.shard_errors.arguments = READ(RSGlobalStats.totalStats.queries.shard_errors.arguments);
  stats.shard_errors.timeout = READ(RSGlobalStats.totalStats.queries.shard_errors.timeout);
  stats.coord_errors.syntax = READ(RSGlobalStats.totalStats.queries.coord_errors.syntax);
  stats.coord_errors.arguments = READ(RSGlobalStats.totalStats.queries.coord_errors.arguments);
  stats.coord_errors.timeout = READ(RSGlobalStats.totalStats.queries.coord_errors.timeout);
  stats.shard_errors.oom = READ(RSGlobalStats.totalStats.queries.shard_errors.oom);
  stats.coord_errors.oom = READ(RSGlobalStats.totalStats.queries.coord_errors.oom);
  // Warnings
  stats.shard_warnings.timeout = READ(RSGlobalStats.totalStats.queries.shard_warnings.timeout);
  stats.coord_warnings.timeout = READ(RSGlobalStats.totalStats.queries.coord_warnings.timeout);
  stats.shard_warnings.oom = READ(RSGlobalStats.totalStats.queries.shard_warnings.oom);
  stats.coord_warnings.oom = READ(RSGlobalStats.totalStats.queries.coord_warnings.oom);
  return stats;
}

void IndexsGlobalStats_UpdateLogicallyDeleted(int64_t toAdd) {
    INCR_BY(RSGlobalStats.totalStats.logically_deleted, toAdd);
}

size_t IndexesGlobalStats_GetLogicallyDeletedDocs() {
  return READ(RSGlobalStats.totalStats.logically_deleted);
}

// Updates the global query errors statistics.
// `coord` indicates whether the error occurred on the coordinator or on a shard.
// Standalone shards are considered as coords
// Will ignore not supported error codes.
// Currently supports : syntax, parse_args, timeout
// `toAdd` can be negative to decrease the counter.
void QueryErrorsGlobalStats_UpdateError(QueryErrorCode code, int toAdd, bool coord) {
  QueryErrorsGlobalStats *queries_errors = coord ? &RSGlobalStats.totalStats.queries.coord_errors : &RSGlobalStats.totalStats.queries.shard_errors;
  switch (code) {
    case QUERY_ERROR_CODE_SYNTAX:
      INCR_BY(queries_errors->syntax, toAdd);
      break;
    case QUERY_ERROR_CODE_PARSE_ARGS:
      INCR_BY(queries_errors->arguments, toAdd);
      break;
    case QUERY_ERROR_CODE_TIMED_OUT:
      INCR_BY(queries_errors->timeout, toAdd);
      break;
    case QUERY_ERROR_CODE_OUT_OF_MEMORY:
      INCR_BY(queries_errors->oom, toAdd);
      break;
  }
}

// Updates the global query warnings statistics.
// `coord` indicates whether the warning occurred on the coordinator or on a shard.
// Standalone shards are considered as coords
// Will ignore not supported warning codes.
// Currently supports : timeout
// `toAdd` can be negative to decrease the counter.
void QueryWarningsGlobalStats_UpdateWarning(QueryWarningCode code, int toAdd, bool coord) {
  QueryWarningGlobalStats *queries_warnings = coord ? &RSGlobalStats.totalStats.queries.coord_warnings : &RSGlobalStats.totalStats.queries.shard_warnings;
  switch (code) {
    case QUERY_WARNING_CODE_TIMED_OUT:
      INCR_BY(queries_warnings->timeout, toAdd);
      break;
    case QUERY_WARNING_CODE_OUT_OF_MEMORY_SHARD:
      INCR_BY(queries_warnings->oom, toAdd);
      break;
    case QUERY_WARNING_CODE_OUT_OF_MEMORY_COORD:
      INCR_BY(queries_warnings->oom, toAdd);
      break;
  }
}

// Update the number of active io threads.
void GlobalStats_UpdateActiveIoThreads(int toAdd) {
#ifdef ENABLE_ASSERT
  RS_LOG_ASSERT(toAdd != 0, "Attempt to change active_io_threads by 0");
  size_t current = READ(RSGlobalStats.totalStats.multi_threading.active_io_threads);
  RS_LOG_ASSERT_FMT(toAdd > 0 || current > 0,
    "Cannot decrease active_io_threads below 0. toAdd: %d, current: %zu", toAdd, current);
#endif
  INCR_BY(RSGlobalStats.totalStats.multi_threading.active_io_threads, toAdd);
}

// Get multiThreadingStats
MultiThreadingStats GlobalStats_GetMultiThreadingStats() {
  MultiThreadingStats stats;
  stats.active_io_threads = READ(RSGlobalStats.totalStats.multi_threading.active_io_threads);
<<<<<<< HEAD

  // Workers stats
  // We don't use workersThreadPool_getStats here to avoid the overhead of locking the thread pool.
  RS_ASSERT(workersThreadPool_isInitialized()); // In production workers threadpool is initialized at startup.
  stats.active_worker_threads = workersThreadPool_WorkingThreadCount();
  stats.low_priority_pending_jobs = workersThreadPool_LowPriorityPendingJobsCount();
  stats.high_priority_pending_jobs = workersThreadPool_HighPriorityPendingJobsCount();

  // Coordinator stats
  RS_ASSERT(ConcurrentSearchPool_IsCreated()); // In production concurrent search pool is initialized at startup.
=======
  stats.active_worker_threads = workersThreadPool_WorkingThreadCount();
>>>>>>> b0fc4ea1
  stats.active_coord_threads = ConcurrentSearchPool_WorkingThreadCount();
  return stats;
}<|MERGE_RESOLUTION|>--- conflicted
+++ resolved
@@ -178,7 +178,6 @@
 MultiThreadingStats GlobalStats_GetMultiThreadingStats() {
   MultiThreadingStats stats;
   stats.active_io_threads = READ(RSGlobalStats.totalStats.multi_threading.active_io_threads);
-<<<<<<< HEAD
 
   // Workers stats
   // We don't use workersThreadPool_getStats here to avoid the overhead of locking the thread pool.
@@ -189,9 +188,6 @@
 
   // Coordinator stats
   RS_ASSERT(ConcurrentSearchPool_IsCreated()); // In production concurrent search pool is initialized at startup.
-=======
-  stats.active_worker_threads = workersThreadPool_WorkingThreadCount();
->>>>>>> b0fc4ea1
   stats.active_coord_threads = ConcurrentSearchPool_WorkingThreadCount();
   return stats;
 }