--- conflicted
+++ resolved
@@ -133,17 +133,10 @@
 }
 
 // Adds the index error of the other FieldSpecInfo to the FieldSpecInfo.
-<<<<<<< HEAD
 void AggregatedFieldSpecInfo_Combine(AggregatedFieldSpecInfo *info, const AggregatedFieldSpecInfo *other) {
-    RedisModule_Assert(info);
-    RedisModule_Assert(other);
-    if (!info->identifier) {
-=======
-void FieldSpecInfo_Combine(FieldSpecInfo *info, const FieldSpecInfo *other) {
     RS_ASSERT(info);
     RS_ASSERT(other);
-    if(!info->identifier) {
->>>>>>> b89652da
+    if (!info->identifier) {
         info->identifier = other->identifier;
     }
     if (!info->attribute) {
@@ -154,15 +147,9 @@
 }
 
 // Deserializes a FieldSpecInfo from a MRReply.
-<<<<<<< HEAD
 AggregatedFieldSpecInfo AggregatedFieldSpecInfo_Deserialize(const MRReply *reply) {
     AggregatedFieldSpecInfo info = AggregatedFieldSpecInfo_Init();
-    RedisModule_Assert(reply);
-=======
-FieldSpecInfo FieldSpecInfo_Deserialize(const MRReply *reply) {
-    FieldSpecInfo info = FieldSpecInfo_Init();
     RS_ASSERT(reply);
->>>>>>> b89652da
     // Validate the reply type - array or map.
     RS_ASSERT(MRReply_Type(reply) == MR_REPLY_MAP || (MRReply_Type(reply) == MR_REPLY_ARRAY && MRReply_Length(reply) % 2 == 0));
     // Make sure the reply is a map, regardless of the protocol.
