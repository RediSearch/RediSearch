--- conflicted
+++ resolved
@@ -111,10 +111,7 @@
     REPLY_KVSTR_SAFE("attribute", info->attribute);
     // Set the error as a new object.
     RedisModule_Reply_SimpleString(reply, IndexError_ObjectName);
-<<<<<<< HEAD
-    IndexError_Reply(&info->error, reply, with_timestamp, false);
-=======
-    IndexError_Reply(&info->error, reply, withTimestamp, obfuscate);
+    IndexError_Reply(&info->error, reply, withTimestamp, obfuscate, false);
     FieldSpecStats_Reply(&info->stats, reply);
 
     RedisModule_Reply_MapEnd(reply);
@@ -128,7 +125,6 @@
     // Set the error as a new object.
     RedisModule_Reply_SimpleString(reply, IndexError_ObjectName);
     IndexError_Reply(&info->error, reply, withTimestamp, obfuscate);
->>>>>>> 34a3dee8
     FieldSpecStats_Reply(&info->stats, reply);
 
     RedisModule_Reply_MapEnd(reply);
