--- conflicted
+++ resolved
@@ -100,12 +100,8 @@
     REPLY_KVSTR_SAFE("attribute", info->attribute);
     // Set the error as a new object.
     RedisModule_Reply_SimpleString(reply, IndexError_ObjectName);
-<<<<<<< HEAD
     IndexError_Reply(&info->error, reply, with_timestamp, false);
-=======
-    IndexError_Reply(&info->error, reply, with_timestamp);
     FieldSpecStats_Reply(&info->stats, reply);
->>>>>>> da9adbf3
 
     RedisModule_Reply_MapEnd(reply);
 }
