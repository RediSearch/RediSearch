/*
 * Copyright Redis Ltd. 2016 - present
 * Licensed under your choice of the Redis Source Available License 2.0 (RSALv2) or
 * the Server Side Public License v1 (SSPLv1).
 */

#include "debug_commands.h"
#include "coord/debug_command_names.h"
#include "VecSim/vec_sim_debug.h"
#include "inverted_index.h"
#include "index.h"
#include "redis_index.h"
#include "tag_index.h"
#include "numeric_index.h"
#include "geometry/geometry_api.h"
#include "geometry_index.h"
#include "phonetic_manager.h"
#include "gc.h"
#include "module.h"
#include "suffix.h"
#include "util/workers.h"
#include "cursor.h"
#include "module.h"
#include "aggregate/aggregate_debug.h"
#include "reply.h"
#include "reply_macros.h"
#include "obfuscation/obfuscation_api.h"
#include "info/info_command.h"

DebugCTX globalDebugCtx = {0};

void validateDebugMode(DebugCTX *debugCtx) {
  // Debug mode is enabled if any of its field is non-default
  // Should be called after each debug command that changes the debugCtx
  debugCtx->debugMode =
    (debugCtx->bgIndexing.maxDocsTBscanned > 0) ||
    (debugCtx->bgIndexing.maxDocsTBscannedPause > 0) ||
    (debugCtx->bgIndexing.pauseBeforeScan);

}

#define GET_SEARCH_CTX(name)                                        \
  RedisSearchCtx *sctx = NewSearchCtx(ctx, name, true);             \
  if (!sctx) {                                                      \
    RedisModule_ReplyWithError(ctx, "Can not create a search ctx"); \
    return REDISMODULE_OK;                                          \
  }

#define REPLY_WITH_LONG_LONG(name, val, len)                  \
  RedisModule_ReplyWithStringBuffer(ctx, name, strlen(name)); \
  RedisModule_ReplyWithLongLong(ctx, val);                    \
  len += 2;

#define REPLY_WITH_DOUBLE(name, val, len)                     \
  RedisModule_ReplyWithStringBuffer(ctx, name, strlen(name)); \
  RedisModule_ReplyWithDouble(ctx, val);                      \
  len += 2;

#define REPLY_WITH_STR(name, len)                        \
  RedisModule_ReplyWithStringBuffer(ctx, name, strlen(name)); \
  len += 1;

#define START_POSTPONED_LEN_ARRAY(array_name) \
  size_t len_##array_name = 0;                \
  RedisModule_ReplyWithArray(ctx, REDISMODULE_POSTPONED_ARRAY_LEN)

#define ARRAY_LEN_VAR(array_name) len_##array_name

#define END_POSTPONED_LEN_ARRAY(array_name) \
  RedisModule_ReplySetArrayLength(ctx, len_##array_name)

static void ReplyReaderResults(IndexReader *reader, RedisModuleCtx *ctx) {
  IndexIterator *iter = NewReadIterator(reader);
  RSIndexResult *r;
  size_t resultSize = 0;
  RedisModule_ReplyWithArray(ctx, REDISMODULE_POSTPONED_ARRAY_LEN);
  while (iter->Read(iter->ctx, &r) != INDEXREAD_EOF) {
    RedisModule_ReplyWithLongLong(ctx, r->docId);
    ++resultSize;
  }
  RedisModule_ReplySetArrayLength(ctx, resultSize);
  ReadIterator_Free(iter);
}

static RedisModuleString *getFieldKeyName(IndexSpec *spec, RedisModuleString *fieldNameRS,
                                          FieldType t) {
  size_t len;
  const char *fieldName = RedisModule_StringPtrLen(fieldNameRS, &len);
  const FieldSpec *fieldSpec = IndexSpec_GetFieldWithLength(spec, fieldName, len);
  if (!fieldSpec) {
    return NULL;
  }
  return IndexSpec_GetFormattedKey(spec, fieldSpec, t);
}

typedef struct {
  // The ratio between *num entries to the index size (in blocks)* an inverted index.
  double blocks_efficiency;
} InvertedIndexStats;

DEBUG_COMMAND(DumpTerms) {
  if (!debugCommandsEnabled(ctx)) {
    return RedisModule_ReplyWithError(ctx, NODEBUG_ERR);
  }
  if (argc != 3) {
    return RedisModule_WrongArity(ctx);
  }
  GET_SEARCH_CTX(argv[2])

  rune *rstr = NULL;
  t_len slen = 0;
  float score = 0;
  int dist = 0;
  size_t termLen;

  RedisModule_ReplyWithArray(ctx, sctx->spec->terms->size);

  TrieIterator *it = Trie_Iterate(sctx->spec->terms, "", 0, 0, 1);
  while (TrieIterator_Next(it, &rstr, &slen, NULL, &score, &dist)) {
    char *res = runesToStr(rstr, slen, &termLen);
    RedisModule_ReplyWithStringBuffer(ctx, res, termLen);
    rm_free(res);
  }
  TrieIterator_Free(it);

  SearchCtx_Free(sctx);
  return REDISMODULE_OK;
}

static double InvertedIndexGetEfficiency(InvertedIndex *invidx) {
  return ((double)invidx->numEntries)/(invidx->size);
}

static size_t InvertedIndexSummaryHeader(RedisModuleCtx *ctx, InvertedIndex *invidx) {
  size_t invIdxBulkLen = 0;
  REPLY_WITH_LONG_LONG("numDocs", invidx->numDocs, invIdxBulkLen);
  REPLY_WITH_LONG_LONG("numEntries", invidx->numEntries, invIdxBulkLen);
  REPLY_WITH_LONG_LONG("lastId", invidx->lastId, invIdxBulkLen);
  REPLY_WITH_LONG_LONG("flags", invidx->flags, invIdxBulkLen);
  REPLY_WITH_LONG_LONG("numberOfBlocks", invidx->size, invIdxBulkLen);
  if (invidx->flags & Index_StoreNumeric) {
    REPLY_WITH_DOUBLE("blocks_efficiency (numEntries/numberOfBlocks)", InvertedIndexGetEfficiency(invidx), invIdxBulkLen);
  }
  return invIdxBulkLen;
}

DEBUG_COMMAND(InvertedIndexSummary) {
  if (!debugCommandsEnabled(ctx)) {
    return RedisModule_ReplyWithError(ctx, NODEBUG_ERR);
  }
  if (argc != 4) {
    return RedisModule_WrongArity(ctx);
  }
  GET_SEARCH_CTX(argv[2])
  size_t len;
  const char *invIdxName = RedisModule_StringPtrLen(argv[3], &len);
  InvertedIndex *invidx = Redis_OpenInvertedIndex(sctx, invIdxName, len, 0, NULL);
  if (!invidx) {
    RedisModule_ReplyWithError(sctx->redisCtx, "Can not find the inverted index");
    goto end;
  }

  RedisModule_ReplyWithArray(ctx, REDISMODULE_POSTPONED_ARRAY_LEN);
  size_t invIdxBulkLen = InvertedIndexSummaryHeader(ctx, invidx);

  RedisModule_ReplyWithStringBuffer(ctx, "blocks", strlen("blocks"));

  for (uint32_t i = 0; i < invidx->size; ++i) {
    size_t blockBulkLen = 0;
    IndexBlock *block = invidx->blocks + i;
    RedisModule_ReplyWithArray(ctx, REDISMODULE_POSTPONED_ARRAY_LEN);

    REPLY_WITH_LONG_LONG("firstId", block->firstId, blockBulkLen);
    REPLY_WITH_LONG_LONG("lastId", block->lastId, blockBulkLen);
    REPLY_WITH_LONG_LONG("numEntries", block->numEntries, blockBulkLen);

    RedisModule_ReplySetArrayLength(ctx, blockBulkLen);
  }

  invIdxBulkLen += 2;

  RedisModule_ReplySetArrayLength(ctx, invIdxBulkLen);

end:
  SearchCtx_Free(sctx);
  return REDISMODULE_OK;
}

DEBUG_COMMAND(DumpInvertedIndex) {
  if (!debugCommandsEnabled(ctx)) {
    return RedisModule_ReplyWithError(ctx, NODEBUG_ERR);
  }
  if (argc != 4) {
    return RedisModule_WrongArity(ctx);
  }
  GET_SEARCH_CTX(argv[2])
  size_t len;
  const char *invIdxName = RedisModule_StringPtrLen(argv[3], &len);
  InvertedIndex *invidx = Redis_OpenInvertedIndex(sctx, invIdxName, len, 0, NULL);
  if (!invidx) {
    RedisModule_ReplyWithError(sctx->redisCtx, "Can not find the inverted index");
    goto end;
  }
  IndexReader *reader = NewTermIndexReader(invidx);
  ReplyReaderResults(reader, sctx->redisCtx);

end:
  SearchCtx_Free(sctx);
  return REDISMODULE_OK;
}

// FT.DEBUG NUMIDX_SUMMARY INDEX_NAME NUMERIC_FIELD_NAME
DEBUG_COMMAND(NumericIndexSummary) {
  if (!debugCommandsEnabled(ctx)) {
    return RedisModule_ReplyWithError(ctx, NODEBUG_ERR);
  }
  if (argc != 4) {
    return RedisModule_WrongArity(ctx);
  }
  GET_SEARCH_CTX(argv[2])
  RedisModuleString *keyName = getFieldKeyName(sctx->spec, argv[3], INDEXFLD_T_NUMERIC);
  if (!keyName) {
    RedisModule_ReplyWithError(sctx->redisCtx, "Could not find given field in index spec");
    goto end;
  }
  NumericRangeTree rt_info = {0};
  int root_max_depth = 0;

  NumericRangeTree *rt = openNumericKeysDict(sctx->spec, keyName, DONT_CREATE_INDEX);
  // If we failed to open the numeric index, it was not initialized yet.
  // Else, we copy the data to a local variable.
  if (rt) {
    rt_info = *rt;
    root_max_depth = rt->root->maxDepth;
  }

  START_POSTPONED_LEN_ARRAY(numIdxSum);
  REPLY_WITH_LONG_LONG("numRanges", rt_info.numRanges, ARRAY_LEN_VAR(numIdxSum));
  REPLY_WITH_LONG_LONG("numLeaves", rt_info.numLeaves, ARRAY_LEN_VAR(numIdxSum));
  REPLY_WITH_LONG_LONG("numEntries", rt_info.numEntries, ARRAY_LEN_VAR(numIdxSum));
  REPLY_WITH_LONG_LONG("lastDocId", rt_info.lastDocId, ARRAY_LEN_VAR(numIdxSum));
  REPLY_WITH_LONG_LONG("revisionId", rt_info.revisionId, ARRAY_LEN_VAR(numIdxSum));
  REPLY_WITH_LONG_LONG("emptyLeaves", rt_info.emptyLeaves, ARRAY_LEN_VAR(numIdxSum));
  REPLY_WITH_LONG_LONG("RootMaxDepth", root_max_depth, ARRAY_LEN_VAR(numIdxSum));
  REPLY_WITH_LONG_LONG("MemoryUsage", rt ? NumericIndexType_MemUsage(rt) : 0, ARRAY_LEN_VAR(numIdxSum));
  END_POSTPONED_LEN_ARRAY(numIdxSum);

end:
  SearchCtx_Free(sctx);
  return REDISMODULE_OK;
}

// FT.DEBUG DUMP_NUMIDX <INDEX_NAME> <NUMERIC_FIELD_NAME> [WITH_HEADERS]
DEBUG_COMMAND(DumpNumericIndex) {
  if (!debugCommandsEnabled(ctx)) {
    return RedisModule_ReplyWithError(ctx, NODEBUG_ERR);
  }
  if (argc < 4) {
    return RedisModule_WrongArity(ctx);
  }
  GET_SEARCH_CTX(argv[2])
  RedisModuleString *keyName = getFieldKeyName(sctx->spec, argv[3], INDEXFLD_T_NUMERIC);
  if (!keyName) {
    RedisModule_ReplyWithError(sctx->redisCtx, "Could not find given field in index spec");
    goto end;
  }

  // It's a debug command... lets not waste time on string comparison.
  int with_headers = argc == 5 ? true : false;

  NumericRangeTree *rt = openNumericKeysDict(sctx->spec, keyName, DONT_CREATE_INDEX);
  // If we failed to open the numeric index, it was not initialized yet.
  if (!rt) {
    RedisModule_ReplyWithEmptyArray(sctx->redisCtx);
    goto end;
  }

  NumericRangeNode *currNode;
  NumericRangeTreeIterator *iter = NumericRangeTreeIterator_New(rt);
  size_t InvertedIndexNumber = 0;
  START_POSTPONED_LEN_ARRAY(numericInvertedIndex);
  while ((currNode = NumericRangeTreeIterator_Next(iter))) {
    NumericRange *range = currNode->range;
    if (range) {
      if (with_headers) {
        RedisModule_ReplyWithArray(sctx->redisCtx, 2); // start 1) Header 2)entries

        START_POSTPONED_LEN_ARRAY(numericHeader); // Header array
        InvertedIndex* invidx = range->entries;
        ARRAY_LEN_VAR(numericHeader) += InvertedIndexSummaryHeader(sctx->redisCtx, invidx);
        END_POSTPONED_LEN_ARRAY(numericHeader);
      }
      FieldFilterContext fieldCtx = {.field.isFieldMask = false, .field.value.index = RS_INVALID_FIELD_INDEX, .predicate = FIELD_EXPIRATION_DEFAULT};
      IndexReader *reader = NewNumericReader(NULL, range->entries, NULL, range->minVal, range->maxVal, true, &fieldCtx);
      ReplyReaderResults(reader, sctx->redisCtx);
      ++ARRAY_LEN_VAR(numericInvertedIndex); // end (1)Header 2)entries (header is optional)
    }
  }
  END_POSTPONED_LEN_ARRAY(numericInvertedIndex); // end InvIdx array
  NumericRangeTreeIterator_Free(iter);
end:
  SearchCtx_Free(sctx);
  return REDISMODULE_OK;
}

DEBUG_COMMAND(DumpGeometryIndex) {
  if (!debugCommandsEnabled(ctx)) {
    return RedisModule_ReplyWithError(ctx, NODEBUG_ERR);
  }
  if (argc != 4) {
    return RedisModule_WrongArity(ctx);
  }
  GET_SEARCH_CTX(argv[2])
  size_t len;
  const char *fieldName = RedisModule_StringPtrLen(argv[3], &len);
  const FieldSpec *fs = IndexSpec_GetFieldWithLength(sctx->spec, fieldName, len);
  if (!fs) {
    RedisModule_ReplyWithError(sctx->redisCtx, "Could not find given field in index spec");
    goto end;
  }

  // TODO: use DONT_CREATE_INDEX and imitate the reply struct of an empty index.
  const GeometryIndex *idx = OpenGeometryIndex(sctx->spec, fs, CREATE_INDEX);
  if (!idx) {
    RedisModule_ReplyWithError(sctx->redisCtx, "Could not open geoshape index");
    goto end;
  }
  const GeometryApi *api = GeometryApi_Get(idx);
  api->dump(idx, ctx);

end:
  SearchCtx_Free(sctx);
  return REDISMODULE_OK;
}

// TODO: Elaborate prefixes dictionary information
// FT.DEBUG DUMP_PREFIX_TRIE
DEBUG_COMMAND(DumpPrefixTrie) {
  if (!debugCommandsEnabled(ctx)) {
    return RedisModule_ReplyWithError(ctx, NODEBUG_ERR);
  }

  TrieMap *prefixes_map = SchemaPrefixes_g;

  START_POSTPONED_LEN_ARRAY(prefixesMapDump);
  REPLY_WITH_LONG_LONG("prefixes_count", prefixes_map->cardinality, ARRAY_LEN_VAR(prefixesMapDump));
  REPLY_WITH_LONG_LONG("prefixes_trie_nodes", prefixes_map->size, ARRAY_LEN_VAR(prefixesMapDump));
  END_POSTPONED_LEN_ARRAY(prefixesMapDump);

  return REDISMODULE_OK;
}

InvertedIndexStats InvertedIndex_DebugReply(RedisModuleCtx *ctx, InvertedIndex *idx) {
  InvertedIndexStats indexStats = {.blocks_efficiency = InvertedIndexGetEfficiency(idx)};
  START_POSTPONED_LEN_ARRAY(invertedIndexDump);

  REPLY_WITH_LONG_LONG("numDocs", idx->numDocs, ARRAY_LEN_VAR(invertedIndexDump));
  REPLY_WITH_LONG_LONG("numEntries", idx->numEntries, ARRAY_LEN_VAR(invertedIndexDump));
  REPLY_WITH_LONG_LONG("lastId", idx->lastId, ARRAY_LEN_VAR(invertedIndexDump));
  REPLY_WITH_LONG_LONG("size", idx->size, ARRAY_LEN_VAR(invertedIndexDump));
  REPLY_WITH_DOUBLE("blocks_efficiency (numEntries/size)", indexStats.blocks_efficiency, ARRAY_LEN_VAR(invertedIndexDump));

  REPLY_WITH_STR("values", ARRAY_LEN_VAR(invertedIndexDump));
  START_POSTPONED_LEN_ARRAY(invertedIndexValues);
  RSIndexResult *res = NULL;
  IndexReader *ir = NewMinimalNumericReader(idx, false);
  while (INDEXREAD_OK == IR_Read(ir, &res)) {
    REPLY_WITH_DOUBLE("value", res->num.value, ARRAY_LEN_VAR(invertedIndexValues));
    REPLY_WITH_LONG_LONG("docId", res->docId, ARRAY_LEN_VAR(invertedIndexValues));
  }
  IR_Free(ir);
  END_POSTPONED_LEN_ARRAY(invertedIndexValues);
  ARRAY_LEN_VAR(invertedIndexDump)++;

  END_POSTPONED_LEN_ARRAY(invertedIndexDump);
  return indexStats;
}

InvertedIndexStats NumericRange_DebugReply(RedisModuleCtx *ctx, NumericRange *r) {
  InvertedIndexStats ret = {0};
  START_POSTPONED_LEN_ARRAY(numericRangeInfo);
  if (r) {
    REPLY_WITH_DOUBLE("minVal", r->minVal, ARRAY_LEN_VAR(numericRangeInfo));
    REPLY_WITH_DOUBLE("maxVal", r->maxVal, ARRAY_LEN_VAR(numericRangeInfo));
    REPLY_WITH_DOUBLE("invertedIndexSize [bytes]", r->invertedIndexSize, ARRAY_LEN_VAR(numericRangeInfo));
    REPLY_WITH_LONG_LONG("card", NumericRange_GetCardinality(r), ARRAY_LEN_VAR(numericRangeInfo));

    REPLY_WITH_STR("entries", ARRAY_LEN_VAR(numericRangeInfo))
    ret = InvertedIndex_DebugReply(ctx, r->entries);
    ++ARRAY_LEN_VAR(numericRangeInfo);
  }

  END_POSTPONED_LEN_ARRAY(numericRangeInfo);
  return ret;
}

/**
 * It is safe to use @param n equals to NULL.
 */
static InvertedIndexStats NumericRangeNode_DebugReply(RedisModuleCtx *ctx, NumericRangeNode *n, bool minimal) {
  InvertedIndexStats invIdxStats = {0};
  if (!n) {
    RedisModule_ReplyWithMap(ctx, 0);
    return invIdxStats;
  }
  size_t len = 0;
  RedisModule_ReplyWithMap(ctx, REDISMODULE_POSTPONED_LEN);

  if (n->range) {
    RedisModule_ReplyWithLiteral(ctx, "range");
    if (minimal) {
      RedisModule_ReplyWithEmptyArray(ctx);
    } else {
      invIdxStats.blocks_efficiency += NumericRange_DebugReply(ctx, n->range).blocks_efficiency;
    }
    len++;
  }
  if (!NumericRangeNode_IsLeaf(n)) {
    RedisModule_ReplyWithLiteral(ctx, "value");
    RedisModule_ReplyWithDouble(ctx, n->value);
    len++;
    RedisModule_ReplyWithLiteral(ctx, "maxDepth");
    RedisModule_ReplyWithLongLong(ctx, n->maxDepth);
    len++;

    RedisModule_ReplyWithLiteral(ctx, "left");
    invIdxStats.blocks_efficiency += NumericRangeNode_DebugReply(ctx, n->left, minimal).blocks_efficiency;
    len++;

    RedisModule_ReplyWithLiteral(ctx, "right");
    invIdxStats.blocks_efficiency += NumericRangeNode_DebugReply(ctx, n->right, minimal).blocks_efficiency;
    len++;
  }

  RedisModule_ReplySetMapLength(ctx, len);

  return invIdxStats;
}

/**
 * It is safe to use @param rt with all fields initialized to 0, including a NULL root.
 */
void NumericRangeTree_DebugReply(RedisModuleCtx *ctx, NumericRangeTree *rt, bool minimal) {

  RedisModule_ReplyWithMap(ctx, 8);

  RedisModule_ReplyWithLiteral(ctx, "numRanges");
  RedisModule_ReplyWithLongLong(ctx, rt->numRanges);

  RedisModule_ReplyWithLiteral(ctx, "numEntries");
  RedisModule_ReplyWithLongLong(ctx, rt->numEntries);

  RedisModule_ReplyWithLiteral(ctx, "lastDocId");
  RedisModule_ReplyWithLongLong(ctx, rt->lastDocId);

  RedisModule_ReplyWithLiteral(ctx, "revisionId");
  RedisModule_ReplyWithLongLong(ctx, rt->revisionId);

  RedisModule_ReplyWithLiteral(ctx, "uniqueId");
  RedisModule_ReplyWithLongLong(ctx, rt->uniqueId);

  RedisModule_ReplyWithLiteral(ctx, "emptyLeaves");
  RedisModule_ReplyWithLongLong(ctx, rt->emptyLeaves);

  RedisModule_ReplyWithLiteral(ctx, "root");
  InvertedIndexStats invIndexStats = NumericRangeNode_DebugReply(ctx, rt->root, minimal);

  RedisModule_ReplyWithLiteral(ctx, "Tree stats");
  RedisModule_ReplyWithMap(ctx, 1);
  RedisModule_ReplyWithLiteral(ctx, "Average memory efficiency (numEntries/size)/numRanges");
  RedisModule_ReplyWithDouble(ctx, (invIndexStats.blocks_efficiency)/rt->numRanges);

}

// FT.DEBUG DUMP_NUMIDXTREE INDEX_NAME NUMERIC_FIELD_NAME [MINIMAL]
DEBUG_COMMAND(DumpNumericIndexTree) {
  if (!debugCommandsEnabled(ctx)) {
    return RedisModule_ReplyWithError(ctx, NODEBUG_ERR);
  }
  if (argc < 4 || argc > 5) {
    return RedisModule_WrongArity(ctx);
  }
  GET_SEARCH_CTX(argv[2])
  RedisModuleString *keyName = getFieldKeyName(sctx->spec, argv[3], INDEXFLD_T_NUMERIC);
  if (!keyName) {
    RedisModule_ReplyWithError(sctx->redisCtx, "Could not find given field in index spec");
    goto end;
  }
  NumericRangeTree dummy_rt = {0};
  NumericRangeTree *rt = openNumericKeysDict(sctx->spec, keyName, DONT_CREATE_INDEX);
  // If we failed to open the numeric index, it was not initialized yet,
  // reply as if the tree is empty.
  if (!rt) {
    rt = &dummy_rt;
  }
  bool minimal = argc > 4 && !strcasecmp(RedisModule_StringPtrLen(argv[4], NULL), "minimal");

  NumericRangeTree_DebugReply(sctx->redisCtx, rt, minimal);

  end:
  SearchCtx_Free(sctx);
  return REDISMODULE_OK;
}

// FT.DEBUG SPEC_INVIDXES_INFO INDEX_NAME
DEBUG_COMMAND(SpecInvertedIndexesInfo) {
  if (!debugCommandsEnabled(ctx)) {
    return RedisModule_ReplyWithError(ctx, NODEBUG_ERR);
  }
  if (argc != 3) {
    return RedisModule_WrongArity(ctx);
  }
  GET_SEARCH_CTX(argv[2])
  START_POSTPONED_LEN_ARRAY(specInvertedIndexesInfo);
	REPLY_WITH_LONG_LONG("inverted_indexes_dict_size", dictSize(sctx->spec->keysDict), ARRAY_LEN_VAR(specInvertedIndexesInfo));
	REPLY_WITH_LONG_LONG("inverted_indexes_memory", sctx->spec->stats.invertedSize, ARRAY_LEN_VAR(specInvertedIndexesInfo));
  END_POSTPONED_LEN_ARRAY(specInvertedIndexesInfo);

  SearchCtx_Free(sctx);
  return REDISMODULE_OK;
}

DEBUG_COMMAND(DumpTagIndex) {
  if (!debugCommandsEnabled(ctx)) {
    return RedisModule_ReplyWithError(ctx, NODEBUG_ERR);
  }
  if (argc != 4) {
    return RedisModule_WrongArity(ctx);
  }
  GET_SEARCH_CTX(argv[2])
  RedisModuleString *keyName = getFieldKeyName(sctx->spec, argv[3], INDEXFLD_T_TAG);
  if (!keyName) {
    RedisModule_ReplyWithError(sctx->redisCtx, "Could not find given field in index spec");
    goto end;
  }
  const TagIndex *tagIndex = TagIndex_Open(sctx->spec, keyName, DONT_CREATE_INDEX);

  // Field was not initialized yet
  if (!tagIndex) {
    RedisModule_ReplyWithEmptyArray(sctx->redisCtx);
    goto end;
  }

  TrieMapIterator *iter = TrieMap_Iterate(tagIndex->values, "", 0);

  char *tag;
  tm_len_t len;
  InvertedIndex *iv;

  size_t resultSize = 0;
  RedisModule_ReplyWithArray(sctx->redisCtx, REDISMODULE_POSTPONED_ARRAY_LEN);
  while (TrieMapIterator_Next(iter, &tag, &len, (void **)&iv)) {
    RedisModule_ReplyWithArray(sctx->redisCtx, 2);
    RedisModule_ReplyWithStringBuffer(sctx->redisCtx, tag, len);
    IndexReader *reader = NewTermIndexReader(iv);
    ReplyReaderResults(reader, sctx->redisCtx);
    ++resultSize;
  }
  RedisModule_ReplySetArrayLength(sctx->redisCtx, resultSize);
  TrieMapIterator_Free(iter);

end:
  SearchCtx_Free(sctx);
  return REDISMODULE_OK;
}

DEBUG_COMMAND(DumpSuffix) {
  if (!debugCommandsEnabled(ctx)) {
    return RedisModule_ReplyWithError(ctx, NODEBUG_ERR);
  }
  if (argc != 3 && argc != 4) {
    return RedisModule_WrongArity(ctx);
  }
  GET_SEARCH_CTX(argv[2]);
  if (argc == 3) { // suffix trie of global text field
    Trie *suffix = sctx->spec->suffix;
    if (!suffix) {
      RedisModule_ReplyWithError(ctx, "Index does not have suffix trie");
      goto end;
    }

    RedisModule_ReplyWithArray(ctx, REDISMODULE_POSTPONED_ARRAY_LEN);
    long resultSize = 0;

    // iterate trie and reply with terms
    TrieIterator *it = TrieNode_Iterate(suffix->root, NULL, NULL, NULL);
    rune *rstr;
    t_len len;
    float score;

    while (TrieIterator_Next(it, &rstr, &len, NULL, &score, NULL)) {
      size_t slen;
      char *s = runesToStr(rstr, len, &slen);
      RedisModule_ReplyWithStringBuffer(ctx, s, slen);
      rm_free(s);
      ++resultSize;
    }

    TrieIterator_Free(it);

    RedisModule_ReplySetArrayLength(ctx, resultSize);

  } else { // suffix triemap of tag field
    RedisModuleString *keyName = getFieldKeyName(sctx->spec, argv[3], INDEXFLD_T_TAG);
    if (!keyName) {
      RedisModule_ReplyWithError(sctx->redisCtx, "Could not find given field in index spec");
      goto end;
    }
    const TagIndex *idx = TagIndex_Open(sctx->spec, keyName, DONT_CREATE_INDEX);

    // Field was not initialized yet
    if (!idx) {
      RedisModule_ReplyWithEmptyArray(sctx->redisCtx);
      goto end;
    }
    if (!idx->suffix) {
      RedisModule_ReplyWithError(sctx->redisCtx, "tag field does have suffix trie");
      goto end;
    }

    RedisModule_ReplyWithArray(ctx, REDISMODULE_POSTPONED_ARRAY_LEN);
    long resultSize = 0;

    TrieMapIterator *it = TrieMap_Iterate(idx->suffix, "", 0);
    char *str;
    tm_len_t len;
    void *value;
    while (TrieMapIterator_Next(it, &str, &len, &value)) {
      str[len] = '\0';
      RedisModule_ReplyWithStringBuffer(ctx, str, len);
      ++resultSize;
    }

    TrieMapIterator_Free(it);

    RedisModule_ReplySetArrayLength(ctx, resultSize);
  }
end:
  SearchCtx_Free(sctx);
  return REDISMODULE_OK;
}

DEBUG_COMMAND(IdToDocId) {
  if (!debugCommandsEnabled(ctx)) {
    return RedisModule_ReplyWithError(ctx, NODEBUG_ERR);
  }
  if (argc != 4) {
    return RedisModule_WrongArity(ctx);
  }
  GET_SEARCH_CTX(argv[2])
  long long id;
  if (RedisModule_StringToLongLong(argv[3], &id) != REDISMODULE_OK) {
    RedisModule_ReplyWithError(sctx->redisCtx, "bad id given");
    goto end;
  }
  const RSDocumentMetadata *doc = DocTable_Borrow(&sctx->spec->docs, id);
  if (!doc || (doc->flags & Document_Deleted)) {
    RedisModule_ReplyWithError(sctx->redisCtx, "document was removed");
  } else {
    RedisModule_ReplyWithStringBuffer(sctx->redisCtx, doc->keyPtr, strlen(doc->keyPtr));
  }
  DMD_Return(doc);
end:
  SearchCtx_Free(sctx);
  return REDISMODULE_OK;
}

DEBUG_COMMAND(DocIdToId) {
  if (!debugCommandsEnabled(ctx)) {
    return RedisModule_ReplyWithError(ctx, NODEBUG_ERR);
  }
  if (argc != 4) {
    return RedisModule_WrongArity(ctx);
  }
  GET_SEARCH_CTX(argv[2])
  size_t n;
  const char *key = RedisModule_StringPtrLen(argv[3], &n);
  t_docId id = DocTable_GetId(&sctx->spec->docs, key, n);
  RedisModule_ReplyWithLongLong(sctx->redisCtx, id);
  SearchCtx_Free(sctx);
  return REDISMODULE_OK;
}

DEBUG_COMMAND(DumpPhoneticHash) {
  if (!debugCommandsEnabled(ctx)) {
    return RedisModule_ReplyWithError(ctx, NODEBUG_ERR);
  }
  if (argc != 3) {
    return RedisModule_WrongArity(ctx);
  }
  size_t len;
  const char *term_c = RedisModule_StringPtrLen(argv[2], &len);

  char *primary = NULL;
  char *secondary = NULL;

  PhoneticManager_ExpandPhonetics(NULL, term_c, len, &primary, &secondary);

  RedisModule_ReplyWithArray(ctx, 2);
  RedisModule_ReplyWithStringBuffer(ctx, primary, strlen(primary));
  RedisModule_ReplyWithStringBuffer(ctx, secondary, strlen(secondary));

  rm_free(primary);
  rm_free(secondary);
  return REDISMODULE_OK;
}

static int GCForceInvokeReply(RedisModuleCtx *ctx, RedisModuleString **argv, int argc) {
  if (!debugCommandsEnabled(ctx)) {
    return RedisModule_ReplyWithError(ctx, NODEBUG_ERR);
  }
  return RedisModule_ReplyWithSimpleString(ctx, "DONE");
}

static int GCForceInvokeReplyTimeout(RedisModuleCtx *ctx, RedisModuleString **argv, int argc) {
  if (!debugCommandsEnabled(ctx)) {
    return RedisModule_ReplyWithError(ctx, NODEBUG_ERR);
  }
  return RedisModule_ReplyWithError(ctx, "INVOCATION FAILED");
}

// FT.DEBUG GC_FORCEINVOKE [TIMEOUT]
DEBUG_COMMAND(GCForceInvoke) {
  if (!debugCommandsEnabled(ctx)) {
    return RedisModule_ReplyWithError(ctx, NODEBUG_ERR);
  }
  if (argc < 3 || argc > 4) {
    return RedisModule_WrongArity(ctx);
  }
  long long timeout = 30000;

  if (argc == 4) {
    RedisModule_StringToLongLong(argv[3], &timeout);
  }
  StrongRef ref = IndexSpec_LoadUnsafe(RedisModule_StringPtrLen(argv[2], NULL));
  IndexSpec *sp = StrongRef_Get(ref);
  if (!sp) {
    return RedisModule_ReplyWithError(ctx, "Unknown index name");
  }

  RedisModuleBlockedClient *bc = RedisModule_BlockClient(
      ctx, GCForceInvokeReply, GCForceInvokeReplyTimeout, NULL, timeout);
  GCContext_ForceInvoke(sp->gc, bc);
  return REDISMODULE_OK;
}

DEBUG_COMMAND(GCForceBGInvoke) {
  if (!debugCommandsEnabled(ctx)) {
    return RedisModule_ReplyWithError(ctx, NODEBUG_ERR);
  }
  if (argc < 3) {
    return RedisModule_WrongArity(ctx);
  }
  StrongRef ref = IndexSpec_LoadUnsafe(RedisModule_StringPtrLen(argv[2], NULL));
  IndexSpec *sp = StrongRef_Get(ref);
  if (!sp) {
    return RedisModule_ReplyWithError(ctx, "Unknown index name");
  }
  GCContext_ForceBGInvoke(sp->gc);
  RedisModule_ReplyWithSimpleString(ctx, "OK");
  return REDISMODULE_OK;
}

DEBUG_COMMAND(GCStopFutureRuns) {
  if (!debugCommandsEnabled(ctx)) {
    return RedisModule_ReplyWithError(ctx, NODEBUG_ERR);
  }
  if (argc < 3) {
    return RedisModule_WrongArity(ctx);
  }
  StrongRef ref = IndexSpec_LoadUnsafe(RedisModule_StringPtrLen(argv[2], NULL));
  IndexSpec *sp = StrongRef_Get(ref);
  if (!sp) {
    return RedisModule_ReplyWithError(ctx, "Unknown index name");
  }
  // Make sure there is no pending timer
  RedisModule_StopTimer(RSDummyContext, sp->gc->timerID, NULL);
  // mark as stopped. This will prevent the GC from scheduling itself again if it was already running.
  sp->gc->timerID = 0;
  RedisModule_Log(ctx, "verbose", "Stopped GC %p periodic run for index %s", sp->gc, IndexSpec_FormatName(sp, RSGlobalConfig.hideUserDataFromLog));
  return RedisModule_ReplyWithSimpleString(ctx, "OK");
}

DEBUG_COMMAND(GCContinueFutureRuns) {
  if (!debugCommandsEnabled(ctx)) {
    return RedisModule_ReplyWithError(ctx, NODEBUG_ERR);
  }
  if (argc < 3) {
    return RedisModule_WrongArity(ctx);
  }
  StrongRef ref = IndexSpec_LoadUnsafe(RedisModule_StringPtrLen(argv[2], NULL));
  IndexSpec *sp = StrongRef_Get(ref);
  if (!sp) {
    return RedisModule_ReplyWithError(ctx, "Unknown index name");
  }
  if (sp->gc->timerID) {
    return RedisModule_ReplyWithError(ctx, "GC is already running periodically");
  }
  GCContext_StartNow(sp->gc);
  return RedisModule_ReplyWithSimpleString(ctx, "OK");
}

// Wait for all GC jobs **THAT CURRENTLY IN THE QUEUE** to finish.
// This command blocks the client and adds a job to the end of the GC queue, that will later unblock it.
DEBUG_COMMAND(GCWaitForAllJobs) {
  if (!debugCommandsEnabled(ctx)) {
    return RedisModule_ReplyWithError(ctx, NODEBUG_ERR);
  }
  RedisModuleBlockedClient *bc = RedisModule_BlockClient(ctx, GCForceInvokeReply, NULL, NULL, 0);
  RedisModule_BlockedClientMeasureTimeStart(bc);
  GCContext_WaitForAllOperations(bc);
  return REDISMODULE_OK;
}

// GC_CLEAN_NUMERIC INDEX_NAME NUMERIC_FIELD_NAME
DEBUG_COMMAND(GCCleanNumeric) {
  if (!debugCommandsEnabled(ctx)) {
    return RedisModule_ReplyWithError(ctx, NODEBUG_ERR);
  }

  if (argc != 4) {
    return RedisModule_WrongArity(ctx);
  }
  GET_SEARCH_CTX(argv[2])
  RedisModuleString *keyName = getFieldKeyName(sctx->spec, argv[3], INDEXFLD_T_NUMERIC);
  if (!keyName) {
    RedisModule_ReplyWithError(sctx->redisCtx, "Could not find given field in index spec");
    goto end;
  }
  NumericRangeTree *rt = openNumericKeysDict(sctx->spec, keyName, DONT_CREATE_INDEX);
  if (!rt) {
    goto end;
  }

  NRN_AddRv rv = NumericRangeTree_TrimEmptyLeaves(rt);

end:
  SearchCtx_Free(sctx);
  RedisModule_ReplyWithSimpleString(ctx, "OK");
  return REDISMODULE_OK;
}

DEBUG_COMMAND(ttl) {
  if (!debugCommandsEnabled(ctx)) {
    return RedisModule_ReplyWithError(ctx, NODEBUG_ERR);
  }
  if (argc < 3) {
    return RedisModule_WrongArity(ctx);
  }
  IndexLoadOptions lopts = {.nameC = RedisModule_StringPtrLen(argv[2], NULL),
                            .flags = INDEXSPEC_LOAD_NOTIMERUPDATE};

  StrongRef ref = IndexSpec_LoadUnsafeEx(&lopts);
  IndexSpec *sp = StrongRef_Get(ref);
  if (!sp) {
    return RedisModule_ReplyWithError(ctx, "Unknown index name");
  }

  if (!(sp->flags & Index_Temporary)) {
    return RedisModule_ReplyWithError(ctx, "Index is not temporary");
  }

  uint64_t remaining = 0;
  if (RedisModule_GetTimerInfo(RSDummyContext, sp->timerId, &remaining, NULL) != REDISMODULE_OK) {
    // timer was called but free operation is async so its gone be free each moment.
    // lets return 0 timeout.
    return RedisModule_ReplyWithLongLong(ctx, 0);
  }

  return RedisModule_ReplyWithLongLong(ctx, remaining / 1000);  // return the results in seconds
}

DEBUG_COMMAND(ttlPause) {
  if (!debugCommandsEnabled(ctx)) {
    return RedisModule_ReplyWithError(ctx, NODEBUG_ERR);
  }
  if (argc < 3) {
    return RedisModule_WrongArity(ctx);
  }
  IndexLoadOptions lopts = {.nameC = RedisModule_StringPtrLen(argv[2], NULL),
                            .flags = INDEXSPEC_LOAD_NOTIMERUPDATE};

  StrongRef ref = IndexSpec_LoadUnsafeEx(&lopts);
  IndexSpec *sp = StrongRef_Get(ref);
  if (!sp) {
    return RedisModule_ReplyWithError(ctx, "Unknown index name");
  }

  if (!(sp->flags & Index_Temporary)) {
    return RedisModule_ReplyWithError(ctx, "Index is not temporary");
  }

  if (!sp->isTimerSet) {
    return RedisModule_ReplyWithError(ctx, "Index does not have a timer");
  }

  WeakRef timer_ref;
  // The timed-out callback is called from the main thread and removes the index from the global
  // dictionary, so at this point we know that the timer exists.
  int rc = RedisModule_StopTimer(RSDummyContext, sp->timerId, (void**)&timer_ref);
  RS_ASSERT(rc == REDISMODULE_OK);
  WeakRef_Release(timer_ref);
  sp->timerId = 0;
  sp->isTimerSet = false;

  return RedisModule_ReplyWithSimpleString(ctx, "OK");
}

DEBUG_COMMAND(ttlExpire) {
  if (!debugCommandsEnabled(ctx)) {
    return RedisModule_ReplyWithError(ctx, NODEBUG_ERR);
  }
  if (argc < 3) {
    return RedisModule_WrongArity(ctx);
  }
  IndexLoadOptions lopts = {.nameC = RedisModule_StringPtrLen(argv[2], NULL),
                            .flags = INDEXSPEC_LOAD_NOTIMERUPDATE};

  StrongRef ref = IndexSpec_LoadUnsafeEx(&lopts);
  IndexSpec *sp = StrongRef_Get(ref);
  if (!sp) {
    return RedisModule_ReplyWithError(ctx, "Unknown index name");
  }

  if (!(sp->flags & Index_Temporary)) {
    return RedisModule_ReplyWithError(ctx, "Index is not temporary");
  }

  long long timeout = sp->timeout;
  sp->timeout = 1; // Expire in 1ms
  lopts.flags &= ~INDEXSPEC_LOAD_NOTIMERUPDATE; // Re-enable timer updates
  // We validated that the index exists and is temporary, so we know that
  // calling this function will set or reset a timer.
  IndexSpec_LoadUnsafeEx(&lopts);
  sp->timeout = timeout; // Restore the original timeout

  return RedisModule_ReplyWithSimpleString(ctx, "OK");
}

typedef struct {
  int docs;
  int notDocs;
  int fields;
  int notFields;
} MonitorExpirationOptions;

DEBUG_COMMAND(setMonitorExpiration) {
  if (!debugCommandsEnabled(ctx)) {
    return RedisModule_ReplyWithError(ctx, NODEBUG_ERR);
  }
  if (argc < 3) {
    return RedisModule_WrongArity(ctx);
  }

  IndexLoadOptions lopts = {.nameC = RedisModule_StringPtrLen(argv[2], NULL),
                            .flags = INDEXSPEC_LOAD_NOTIMERUPDATE};

  StrongRef ref = IndexSpec_LoadUnsafeEx(&lopts);
  IndexSpec *sp = StrongRef_Get(ref);
  if (!sp) {
    return RedisModule_ReplyWithError(ctx, "Unknown index name");
  }

  MonitorExpirationOptions options = {0};
  ACArgSpec argspecs[] = {
      {.name = "not-documents", .type = AC_ARGTYPE_BOOLFLAG, .target = &options.notDocs},
      {.name = "documents", .type = AC_ARGTYPE_BOOLFLAG, .target = &options.docs},
      {.name = "fields", .type = AC_ARGTYPE_BOOLFLAG, .target = &options.fields},
      {.name = "not-fields", .type = AC_ARGTYPE_BOOLFLAG, .target = &options.notFields},
      {NULL}};
  RedisModuleKey *keyp = NULL;
  ArgsCursor ac = {0};
  ACArgSpec *errSpec = NULL;
  ArgsCursor_InitRString(&ac, argv + 3, argc - 3);
  int rv = AC_ParseArgSpec(&ac, argspecs, &errSpec);
  if (rv != AC_OK) {
    return RedisModule_ReplyWithError(ctx, "Could not parse argument (argspec fixme)");
  }
  if (options.docs && options.notDocs) {
    return RedisModule_ReplyWithError(ctx, "Can't set both documents and not-documents");
  }
  if (options.fields && options.notFields) {
    return RedisModule_ReplyWithError(ctx, "Can't set both fields and not-fields");
  }

  if (options.docs || options.notDocs) {
    sp->monitorDocumentExpiration = options.docs && !options.notDocs;
  }
  if (options.fields || options.notFields) {
    sp->monitorFieldExpiration = options.fields && !options.notFields && RedisModule_HashFieldMinExpire != NULL;
  }
  RedisModule_ReplyWithSimpleString(ctx, "OK");
  return REDISMODULE_OK;
}

DEBUG_COMMAND(GitSha) {
  if (!debugCommandsEnabled(ctx)) {
    return RedisModule_ReplyWithError(ctx, NODEBUG_ERR);
  }
#ifdef GIT_SHA
  RedisModule_ReplyWithStringBuffer(ctx, GIT_SHA, strlen(GIT_SHA));
#else
  RedisModule_ReplyWithError(ctx, "GIT SHA was not defined on compilation");
#endif
  return REDISMODULE_OK;
}

typedef struct {
  // Whether to enumerate the number of docids per entry
  int countValueEntries;

  // Whether to enumerate the *actual* document IDs in the entry
  int dumpIdEntries;

  // offset and limit for the tag entry
  unsigned offset, limit;

  // only inspect this value
  const char *prefix;
} DumpOptions;

static void seekTagIterator(TrieMapIterator *it, size_t offset) {
  char *tag;
  tm_len_t len;
  InvertedIndex *iv;

  for (size_t n = 0; n < offset; n++) {
    if (!TrieMapIterator_Next(it, &tag, &len, (void **)&iv)) {
      break;
    }
  }
}

/**
 * INFO_TAGIDX <index> <field> [OPTIONS...]
 */
DEBUG_COMMAND(InfoTagIndex) {
  if (!debugCommandsEnabled(ctx)) {
    return RedisModule_ReplyWithError(ctx, NODEBUG_ERR);
  }
  if (argc < 4) {
    return RedisModule_WrongArity(ctx);
  }
  GET_SEARCH_CTX(argv[2]);
  DumpOptions options = {0};
  ACArgSpec argspecs[] = {
      {.name = "count_value_entries",
       .type = AC_ARGTYPE_BOOLFLAG,
       .target = &options.countValueEntries},
      {.name = "dump_id_entries", .type = AC_ARGTYPE_BOOLFLAG, .target = &options.dumpIdEntries},
      {.name = "prefix", .type = AC_ARGTYPE_STRING, .target = &options.prefix},
      {.name = "offset", .type = AC_ARGTYPE_UINT, .target = &options.offset},
      {.name = "limit", .type = AC_ARGTYPE_UINT, .target = &options.limit},
      {NULL}};
  ArgsCursor ac = {0};
  ACArgSpec *errSpec = NULL;
  ArgsCursor_InitRString(&ac, argv + 4, argc - 4);
  int rv = AC_ParseArgSpec(&ac, argspecs, &errSpec);
  if (rv != AC_OK) {
    RedisModule_ReplyWithError(ctx, "Could not parse argument (argspec fixme)");
    goto end;
  }

  RedisModuleString *keyName = getFieldKeyName(sctx->spec, argv[3], INDEXFLD_T_TAG);
  if (!keyName) {
    RedisModule_ReplyWithError(sctx->redisCtx, "Could not find given field in index spec");
    goto end;
  }

  const TagIndex *idx = TagIndex_Open(sctx->spec, keyName, DONT_CREATE_INDEX);

  // Field was not initialized yet
  if (!idx) {
    RedisModule_ReplyWithEmptyArray(sctx->redisCtx);
    goto end;
  }

  size_t nelem = 0;
  RedisModule_ReplyWithArray(ctx, REDISMODULE_POSTPONED_ARRAY_LEN);
  RedisModule_ReplyWithLiteral(ctx, "num_values");
  RedisModule_ReplyWithLongLong(ctx, idx->values->cardinality);
  nelem += 2;

  if (options.dumpIdEntries) {
    options.countValueEntries = 1;
  }
  int shouldDescend = options.countValueEntries || options.dumpIdEntries;
  if (!shouldDescend) {
    goto reply_done;
  }

  size_t limit = options.limit ? options.limit : 0;
  TrieMapIterator *iter = TrieMap_Iterate(idx->values, "", 0);
  char *tag;
  tm_len_t len;
  InvertedIndex *iv;

  nelem += 2;
  RedisModule_ReplyWithLiteral(ctx, "values");
  RedisModule_ReplyWithArray(ctx, REDISMODULE_POSTPONED_ARRAY_LEN);

  seekTagIterator(iter, options.offset);
  size_t nvalues = 0;
  while (nvalues++ < limit && TrieMapIterator_Next(iter, &tag, &len, (void **)&iv)) {
    size_t nsubelem = 8;
    if (!options.dumpIdEntries) {
      nsubelem -= 2;
    }
    RedisModule_ReplyWithArray(ctx, REDISMODULE_POSTPONED_ARRAY_LEN);

    RedisModule_ReplyWithLiteral(ctx, "value");
    RedisModule_ReplyWithStringBuffer(ctx, tag, len);

    RedisModule_ReplyWithLiteral(ctx, "num_entries");
    RedisModule_ReplyWithLongLong(ctx, iv->numDocs);

    RedisModule_ReplyWithLiteral(ctx, "num_blocks");
    RedisModule_ReplyWithLongLong(ctx, iv->size);

    if (options.dumpIdEntries) {
      RedisModule_ReplyWithLiteral(ctx, "entries");
      IndexReader *reader = NewTermIndexReader(iv);
      ReplyReaderResults(reader, sctx->redisCtx);
    }

    RedisModule_ReplySetArrayLength(ctx, nsubelem);
  }
  TrieMapIterator_Free(iter);
  RedisModule_ReplySetArrayLength(ctx, nvalues - 1);

reply_done:
  RedisModule_ReplySetArrayLength(ctx, nelem);

end:
  SearchCtx_Free(sctx);
  return REDISMODULE_OK;
}

static void replyDocFlags(const char *name, const RSDocumentMetadata *dmd, RedisModule_Reply *reply) {
  char buf[1024] = {0};
  sprintf(buf, "(0x%x):", dmd->flags);
  if (dmd->flags & Document_Deleted) {
    strcat(buf, "Deleted,");
  }
  if (dmd->flags & Document_HasPayload) {
    strcat(buf, "HasPayload,");
  }
  if (dmd->flags & Document_HasSortVector) {
    strcat(buf, "HasSortVector,");
  }
  if (dmd->flags & Document_HasOffsetVector) {
    strcat(buf, "HasOffsetVector,");
  }
  RedisModule_Reply_CString(reply, name);
  RedisModule_Reply_CString(reply, buf);
}

static void replySortVector(const char *name, const RSDocumentMetadata *dmd,
                            RedisSearchCtx *sctx, bool obfuscate, RedisModule_Reply *reply) {
  RSSortingVector *sv = dmd->sortVector;
  RedisModule_ReplyKV_Array(reply, name);
  for (size_t ii = 0; ii < sv->len; ++ii) {
    if (!sv->values[ii]) {
      continue;
    }
    RedisModule_Reply_Array(reply);
      RedisModule_ReplyKV_LongLong(reply, "index", ii);

      RedisModule_Reply_CString(reply, "field");
      const FieldSpec *fs = IndexSpec_GetFieldBySortingIndex(sctx->spec, ii);

      if (!fs) {
        RedisModule_Reply_CString(reply, "!!! AS ???");
      } else if (!fs->path) {
        RedisModule_Reply_CString(reply, fs->name);
      } else {
        RedisModule_Reply_Stringf(reply, "%s AS %s", fs->path, fs->name);
      }

      RedisModule_Reply_CString(reply, "value");
      RSValue_SendReply(reply, sv->values[ii], 0);
    RedisModule_Reply_ArrayEnd(reply);
  }
  RedisModule_Reply_ArrayEnd(reply);
}

/**
 * FT.DEBUG DOC_INFO <index> <doc> [OBFUSCATE/REVEAL]
 */
DEBUG_COMMAND(DocInfo) {
  if (!debugCommandsEnabled(ctx)) {
    return RedisModule_ReplyWithError(ctx, NODEBUG_ERR);
  }
  if (argc < 5) {
    return RedisModule_WrongArity(ctx);
  }
  GET_SEARCH_CTX(argv[2]);

  const RSDocumentMetadata *dmd = DocTable_BorrowByKeyR(&sctx->spec->docs, argv[3]);
  if (!dmd) {
    SearchCtx_Free(sctx);
    return RedisModule_ReplyWithError(ctx, "Document not found in index");
  }

  const char *obfuscateOrReveal = RedisModule_StringPtrLen(argv[4], NULL);
  const bool reveal = !strcasecmp(obfuscateOrReveal, "REVEAL");
  const bool obfuscate = !strcasecmp(obfuscateOrReveal, "OBFUSCATE");
  if (!reveal && !obfuscate) {
    SearchCtx_Free(sctx);
    return RedisModule_ReplyWithError(ctx, "Invalid argument. Expected REVEAL or OBFUSCATE as the last argument");
  }

  RedisModule_Reply _reply = RedisModule_NewReply(ctx), *reply = &_reply;

  RedisModule_Reply_Map(reply);
    RedisModule_ReplyKV_LongLong(reply, "internal_id", dmd->id);
    replyDocFlags("flags", dmd, reply);
    RedisModule_ReplyKV_Double(reply, "score", dmd->score);
    RedisModule_ReplyKV_LongLong(reply, "num_tokens", dmd->len);
    RedisModule_ReplyKV_LongLong(reply, "max_freq", dmd->maxFreq);
    RedisModule_ReplyKV_LongLong(reply, "refcount", dmd->ref_count - 1); // TODO: should include the refcount of the command call?
    if (dmd->sortVector) {
      replySortVector("sortables", dmd, sctx, obfuscate, reply);
    }
  RedisModule_Reply_MapEnd(reply);

  RedisModule_EndReply(reply);
  DMD_Return(dmd);
  SearchCtx_Free(sctx);

  return REDISMODULE_OK;
}

static void VecSim_Reply_Info_Iterator(RedisModuleCtx *ctx, VecSimInfoIterator *infoIter) {
  RedisModule_ReplyWithArray(ctx, VecSimInfoIterator_NumberOfFields(infoIter)*2);
  while(VecSimInfoIterator_HasNextField(infoIter)) {
    VecSim_InfoField* infoField = VecSimInfoIterator_NextField(infoIter);
    RedisModule_ReplyWithCString(ctx, infoField->fieldName);
    switch (infoField->fieldType) {
    case INFOFIELD_STRING:
      RedisModule_ReplyWithCString(ctx, infoField->fieldValue.stringValue);
      break;
    case INFOFIELD_FLOAT64:
      RedisModule_ReplyWithDouble(ctx, infoField->fieldValue.floatingPointValue);
      break;
    case INFOFIELD_INT64:
      RedisModule_ReplyWithLongLong(ctx, infoField->fieldValue.integerValue);
      break;
    case INFOFIELD_UINT64:
      RedisModule_ReplyWithLongLong(ctx, infoField->fieldValue.uintegerValue);
      break;
    case INFOFIELD_ITERATOR:
      VecSim_Reply_Info_Iterator(ctx, infoField->fieldValue.iteratorValue);
      break;
    }
  }
}

/**
 * FT.DEBUG VECSIM_INFO <index> <field>
 */
DEBUG_COMMAND(VecsimInfo) {
  if (!debugCommandsEnabled(ctx)) {
    return RedisModule_ReplyWithError(ctx, NODEBUG_ERR);
  }
  if (argc != 4) {
    return RedisModule_WrongArity(ctx);
  }
  GET_SEARCH_CTX(argv[2]);

  RedisModuleString *keyName = getFieldKeyName(sctx->spec, argv[3], INDEXFLD_T_VECTOR);
  if (!keyName) {
    SearchCtx_Free(sctx);
    return RedisModule_ReplyWithError(ctx, "Vector index not found");
  }
  // This call can't fail, since we already checked that the key exists
  // (or should exist, and this call will create it).
  VecSimIndex *vecsimIndex = openVectorIndex(sctx->spec, keyName, CREATE_INDEX);
  if(!vecsimIndex) {
    SearchCtx_Free(sctx);
    return RedisModule_ReplyWithError(ctx, "Can't open vector index");
  }

  VecSimInfoIterator *infoIter = VecSimIndex_InfoIterator(vecsimIndex);
  // Recursively reply with the info iterator
  VecSim_Reply_Info_Iterator(ctx, infoIter);

  // Cleanup
  VecSimInfoIterator_Free(infoIter); // Free the iterator (and all its nested children)
  SearchCtx_Free(sctx);
  return REDISMODULE_OK;
}

/**
 * FT.DEBUG DEL_CURSORS
 * Deletes the local cursors of the shard.
*/
DEBUG_COMMAND(DeleteCursors) {
  if (!debugCommandsEnabled(ctx)) {
    return RedisModule_ReplyWithError(ctx, NODEBUG_ERR);
  }
  if (argc != 2) {
    return RedisModule_WrongArity(ctx);
  }

  RedisModule_Log(ctx, "warning", "Deleting local cursors!");
  CursorList_Empty(&g_CursorsList);
  RedisModule_Log(ctx, "warning", "Done deleting local cursors.");
  return RedisModule_ReplyWithSimpleString(ctx, "OK");
}

void replyDumpHNSW(RedisModuleCtx *ctx, VecSimIndex *index, t_docId doc_id) {
	int **neighbours_data = NULL;
	VecSimDebugCommandCode res = VecSimDebug_GetElementNeighborsInHNSWGraph(index, doc_id, &neighbours_data);
	RedisModule_Reply reply = RedisModule_NewReply(ctx);
	if (res == VecSimDebugCommandCode_LabelNotExists){
		RedisModule_Reply_Stringf(&reply, "Doc id %d doesn't contain the given field", doc_id);
		RedisModule_EndReply(&reply);
		return;
	}
	START_POSTPONED_LEN_ARRAY(response);
	REPLY_WITH_LONG_LONG("Doc id", (long long)doc_id, ARRAY_LEN_VAR(response));

	size_t level = 0;
	while (neighbours_data[level]) {
		RedisModule_ReplyWithArray(ctx, neighbours_data[level][0] + 1);
		RedisModule_Reply_Stringf(&reply, "Neighbors in level %d", level);
		for (size_t i = 0; i < neighbours_data[level][0]; i++) {
			RedisModule_ReplyWithLongLong(ctx, neighbours_data[level][i + 1]);
		}
    level++; ARRAY_LEN_VAR(response)++;
	}
	END_POSTPONED_LEN_ARRAY(response);
	VecSimDebug_ReleaseElementNeighborsInHNSWGraph(neighbours_data);
	RedisModule_EndReply(&reply);
}

DEBUG_COMMAND(dumpHNSWData) {
  if (!debugCommandsEnabled(ctx)) {
    return RedisModule_ReplyWithError(ctx, NODEBUG_ERR);
  }
  if (argc < 4 || argc > 5) { // it should be 4 or 5 (allowing specifying a certain doc)
    return RedisModule_WrongArity(ctx);
  }
  GET_SEARCH_CTX(argv[2])

  RedisModuleString *keyName = getFieldKeyName(sctx->spec, argv[3], INDEXFLD_T_VECTOR);
  if (!keyName) {
    RedisModule_ReplyWithError(ctx, "Vector index not found");
	  goto cleanup;
  }
  // This call can't fail, since we already checked that the key exists
  // (or should exist, and this call will create it).
  VecSimIndex *vecsimIndex = openVectorIndex(sctx->spec, keyName, CREATE_INDEX);
  if(!vecsimIndex) {
    RedisModule_ReplyWithError(ctx, "Can't open vector index");
    goto cleanup;
  }


  VecSimIndexBasicInfo info = VecSimIndex_BasicInfo(vecsimIndex);
  if (info.algo != VecSimAlgo_HNSWLIB) {
	  RedisModule_ReplyWithError(ctx, "Vector index is not an HNSW index");
	  goto cleanup;
  }
  if (info.isMulti) {
	  RedisModule_ReplyWithError(ctx, "Command not supported for HNSW multi-value index");
	  goto cleanup;
  }

  if (argc == 5) {  // we want the neighbors of a specific vector only
	  size_t key_len;
	  const char *key_name = RedisModule_StringPtrLen(argv[4], &key_len);
	  t_docId doc_id = DocTable_GetId(&sctx->spec->docs, key_name, key_len);
	  if (doc_id == 0) {
		  RedisModule_ReplyWithError(ctx, "The given key does not exist in index");
		  goto cleanup;
	  }
	  replyDumpHNSW(ctx, vecsimIndex, doc_id);
	  goto cleanup;
  }
  // Otherwise, dump neighbors for every document in the index.
  START_POSTPONED_LEN_ARRAY(num_docs);
  DOCTABLE_FOREACH((&sctx->spec->docs), {replyDumpHNSW(ctx, vecsimIndex, dmd->id); (ARRAY_LEN_VAR(num_docs))++;})
  END_POSTPONED_LEN_ARRAY(num_docs);

  cleanup:
  SearchCtx_Free(sctx);
  return REDISMODULE_OK;
}

/**
 * FT.DEBUG WORKERS [PAUSE / RESUME / DRAIN / STATS / N_THREADS]
 */
DEBUG_COMMAND(WorkerThreadsSwitch) {
  if (!debugCommandsEnabled(ctx)) {
    return RedisModule_ReplyWithError(ctx, NODEBUG_ERR);
  }
  if (argc != 3) {
    return RedisModule_WrongArity(ctx);
  }
  const char* op = RedisModule_StringPtrLen(argv[2], NULL);
  if (!strcasecmp(op, "pause")) {
    if (workersThreadPool_pause() != REDISMODULE_OK) {
      return RedisModule_ReplyWithError(ctx, "Operation failed: workers thread pool doesn't exists"
                                      " or is not running");
    }
  } else if (!strcasecmp(op, "resume")) {
    if (workersThreadPool_resume() != REDISMODULE_OK) {
      return RedisModule_ReplyWithError(ctx, "Operation failed: workers thread pool doesn't exists"
                                        " or is already running");
    }
  } else if (!strcasecmp(op, "drain")) {
    if (workerThreadPool_isPaused()) {
      return RedisModule_ReplyWithError(ctx, "Operation failed: workers thread pool is not running");
    }
    workersThreadPool_Drain(RSDummyContext, 0);
    // After we drained the thread pool and there are no more jobs in the queue, we wait until all
    // threads are idle, so we can be sure that all jobs were executed.
    workersThreadPool_wait();
  } else if (!strcasecmp(op, "stats")) {
    thpool_stats stats = workersThreadPool_getStats();
    START_POSTPONED_LEN_ARRAY(num_stats_fields);
    REPLY_WITH_LONG_LONG("totalJobsDone", stats.total_jobs_done, ARRAY_LEN_VAR(num_stats_fields));
    REPLY_WITH_LONG_LONG("totalPendingJobs", stats.total_pending_jobs, ARRAY_LEN_VAR(num_stats_fields));
    REPLY_WITH_LONG_LONG("highPriorityPendingJobs", stats.high_priority_pending_jobs, ARRAY_LEN_VAR(num_stats_fields));
    REPLY_WITH_LONG_LONG("lowPriorityPendingJobs", stats.low_priority_pending_jobs, ARRAY_LEN_VAR(num_stats_fields));
    REPLY_WITH_LONG_LONG("numThreadsAlive", stats.num_threads_alive, ARRAY_LEN_VAR(num_stats_fields));
    END_POSTPONED_LEN_ARRAY(num_stats_fields);
    return REDISMODULE_OK;
  }  else if (!strcasecmp(op, "n_threads")) {
    return RedisModule_ReplyWithLongLong(ctx, workersThreadPool_NumThreads());
  } else {
    return RedisModule_ReplyWithError(ctx, "Invalid argument for 'WORKERS' subcommand");
  }
  return RedisModule_ReplyWithSimpleString(ctx, "OK");
}

DEBUG_COMMAND(DistSearchCommand_DebugWrapper) {
  if (!debugCommandsEnabled(ctx)) {
    return RedisModule_ReplyWithError(ctx, NODEBUG_ERR);
  }
  // at least one debug_param should be provided
  // (1)_FT.DEBUG (2)FT.SEARCH (3)<index> (4)<query> [query_options] (5)[debug_params] (6)DEBUG_PARAMS_COUNT (7)<debug_params_count>
  if (argc < 7) {
    return RedisModule_WrongArity(ctx);
  }

  if (GetNumShards_UnSafe() == 1) {
    // skip _FT.DEBUG
    return DEBUG_RSSearchCommand(ctx, ++argv, --argc);
  }

  return DistSearchCommand(ctx, argv, argc);
}

DEBUG_COMMAND(DistAggregateCommand_DebugWrapper) {
  if (!debugCommandsEnabled(ctx)) {
    return RedisModule_ReplyWithError(ctx, NODEBUG_ERR);
  }
  // at least one debug_param should be provided
  // (1)_FT.DEBUG (2)FT.AGGREGATE (3)<index> (4)<query> [query_options] (5)[debug_params] (6)DEBUG_PARAMS_COUNT (7)<debug_params_count>
  if (argc < 7) {
    return RedisModule_WrongArity(ctx);
  }

  if (GetNumShards_UnSafe() == 1) {
    // skip _FT.DEBUG
    return DEBUG_RSAggregateCommand(ctx, ++argv, --argc);
  }

  return DistAggregateCommand(ctx, argv, argc);
}

DEBUG_COMMAND(RSSearchCommandShard) {
  if (!debugCommandsEnabled(ctx)) {
    return RedisModule_ReplyWithError(ctx, NODEBUG_ERR);
  }
  return DEBUG_RSSearchCommand(ctx, ++argv, --argc);
}

DEBUG_COMMAND(RSAggregateCommandShard) {
  if (!debugCommandsEnabled(ctx)) {
    return RedisModule_ReplyWithError(ctx, NODEBUG_ERR);
  }
  return DEBUG_RSAggregateCommand(ctx, ++argv, --argc);
}

DEBUG_COMMAND(setMaxScannedDocs) {
  if (!debugCommandsEnabled(ctx)) {
    return RedisModule_ReplyWithError(ctx, NODEBUG_ERR);
  }
  if (argc != 3) {
    return RedisModule_WrongArity(ctx);
  }
  long long max_scanned_docs;
  if (RedisModule_StringToLongLong(argv[2], &max_scanned_docs) != REDISMODULE_OK) {
    return RedisModule_ReplyWithError(ctx, "Invalid argument for 'SET_MAX_SCANNED_DOCS'");
  }

  // Negative maxDocsTBscanned represents no limit

  globalDebugCtx.bgIndexing.maxDocsTBscanned = (int) max_scanned_docs;

  // Check if we need to enable debug mode
  validateDebugMode(&globalDebugCtx);

  return RedisModule_ReplyWithSimpleString(ctx, "OK");
}

DEBUG_COMMAND(setPauseOnScannedDocs) {
  if (!debugCommandsEnabled(ctx)) {
    return RedisModule_ReplyWithError(ctx, NODEBUG_ERR);
  }
  if (argc != 3) {
    return RedisModule_WrongArity(ctx);
  }
  long long pause_scanned_docs;
  if (RedisModule_StringToLongLong(argv[2], &pause_scanned_docs) != REDISMODULE_OK) {
    return RedisModule_ReplyWithError(ctx, "Invalid argument for 'SET_PAUSE_ON_SCANNED_DOCS'");
  }

  globalDebugCtx.bgIndexing.maxDocsTBscannedPause = (int) pause_scanned_docs;

  // Check if we need to enable debug mode
  validateDebugMode(&globalDebugCtx);

  return RedisModule_ReplyWithSimpleString(ctx, "OK");
}

DEBUG_COMMAND(setBgIndexResume) {
  if (!debugCommandsEnabled(ctx)) {
    return RedisModule_ReplyWithError(ctx, NODEBUG_ERR);
  }
  if (argc != 3) {
    return RedisModule_WrongArity(ctx);
  }
  const char* op = RedisModule_StringPtrLen(argv[2], NULL);

  if (!strcasecmp(op, "true")) {
    globalDebugCtx.bgIndexing.pause = false;
  } else {
    return RedisModule_ReplyWithError(ctx, "Invalid argument for 'SET_BG_INDEX_RESUME'");
  }

  return RedisModule_ReplyWithSimpleString(ctx, "OK");
}

DEBUG_COMMAND(getDebugScannerStatus) {
  if (!debugCommandsEnabled(ctx)) {
    return RedisModule_ReplyWithError(ctx, NODEBUG_ERR);
  }
  if (argc != 3) {
    return RedisModule_WrongArity(ctx);
  }

  IndexLoadOptions lopts = {.nameC = RedisModule_StringPtrLen(argv[2], NULL),
                            .flags = INDEXSPEC_LOAD_NOTIMERUPDATE};

  StrongRef ref = IndexSpec_LoadUnsafeEx(&lopts);
  IndexSpec *sp = StrongRef_Get(ref);

  if (!sp) {
    return RedisModule_ReplyWithError(ctx, "Unknown index name");
  }

  if (!sp->scanner) {
    return RedisModule_ReplyWithError(ctx, "Scanner is not initialized");
  }

  if(!(sp->scanner->isDebug)) {
    return RedisModule_ReplyWithError(ctx, "Debug mode enabled but scanner is not a debug scanner");
  }

  // Assuming this file is aware of spec.h, via direct or in-direct include
  DebugIndexesScanner *dScanner = (DebugIndexesScanner*)sp->scanner;


  return RedisModule_ReplyWithSimpleString(ctx, DEBUG_INDEX_SCANNER_STATUS_STRS[dScanner->status]);
}

DEBUG_COMMAND(setPauseBeforeScan) {
  if (!debugCommandsEnabled(ctx)) {
    return RedisModule_ReplyWithError(ctx, NODEBUG_ERR);
  }
  if (argc != 3) {
    return RedisModule_WrongArity(ctx);
  }
  const char* op = RedisModule_StringPtrLen(argv[2], NULL);

  if (!strcasecmp(op, "true")) {
    globalDebugCtx.bgIndexing.pauseBeforeScan = true;
  } else if (!strcasecmp(op, "false")) {
    globalDebugCtx.bgIndexing.pauseBeforeScan = false;
  } else {
    return RedisModule_ReplyWithError(ctx, "Invalid argument for 'SET_PAUSE_BEFORE_SCAN'");
  }

  validateDebugMode(&globalDebugCtx);

  return RedisModule_ReplyWithSimpleString(ctx, "OK");
}

DEBUG_COMMAND(bgScanController) {
  if (!debugCommandsEnabled(ctx)) {
    return RedisModule_ReplyWithError(ctx, NODEBUG_ERR);
  }
  if (argc < 3) {
    return RedisModule_WrongArity(ctx);
  }
  const char* op = RedisModule_StringPtrLen(argv[2], NULL);

  // Check here all background indexing possible commands
  if (!strcmp("SET_MAX_SCANNED_DOCS", op)) {
    return setMaxScannedDocs(ctx, argv+1, argc-1);
  }
  if (!strcmp("SET_PAUSE_ON_SCANNED_DOCS", op)) {
    return setPauseOnScannedDocs(ctx, argv+1, argc-1);
  }
  if (!strcmp("SET_BG_INDEX_RESUME", op)) {
    return setBgIndexResume(ctx, argv+1, argc-1);
  }
  if (!strcmp("GET_DEBUG_SCANNER_STATUS", op)) {
    return getDebugScannerStatus(ctx, argv+1, argc-1);
  }
  if (!strcmp("SET_PAUSE_BEFORE_SCAN", op)) {
    return setPauseBeforeScan(ctx, argv+1, argc-1);
  }
  return RedisModule_ReplyWithError(ctx, "Invalid command for 'BG_SCAN_CONTROLLER'");

}
DEBUG_COMMAND(ListIndexesSwitch) {
  if (!debugCommandsEnabled(ctx)) {
    return RedisModule_ReplyWithError(ctx, NODEBUG_ERR);
  }
  RedisModule_Reply _reply = RedisModule_NewReply(ctx);
  Indexes_List(&_reply, true);
  return REDISMODULE_OK;
}

DEBUG_COMMAND(getHideUserDataFromLogs) {
  if (!debugCommandsEnabled(ctx)) {
    return RedisModule_ReplyWithError(ctx, NODEBUG_ERR);
  }
  const long long value = RSGlobalConfig.hideUserDataFromLog;
  return RedisModule_ReplyWithLongLong(ctx, value);
}

DEBUG_COMMAND(getHideUserDataFromLogs) {
  if (!debugCommandsEnabled(ctx)) {
    return RedisModule_ReplyWithError(ctx, NODEBUG_ERR);
  }
  const long long value = RSGlobalConfig.hideUserDataFromLog;
  return RedisModule_ReplyWithLongLong(ctx, value);
}

DebugCommandType commands[] = {{"DUMP_INVIDX", DumpInvertedIndex}, // Print all the inverted index entries.
                               {"DUMP_NUMIDX", DumpNumericIndex}, // Print all the headers (optional) + entries of the numeric tree.
                               {"DUMP_NUMIDXTREE", DumpNumericIndexTree}, // Print tree general info, all leaves + nodes + stats
                               {"DUMP_TAGIDX", DumpTagIndex},
                               {"INFO_TAGIDX", InfoTagIndex},
                               {"DUMP_GEOMIDX", DumpGeometryIndex},
                               {"DUMP_PREFIX_TRIE", DumpPrefixTrie},
                               {"IDTODOCID", IdToDocId},
                               {"DOCIDTOID", DocIdToId},
                               {"DOCINFO", DocInfo},
                               {"DUMP_PHONETIC_HASH", DumpPhoneticHash},
                               {"DUMP_SUFFIX_TRIE", DumpSuffix},
                               {"DUMP_TERMS", DumpTerms},
                               {"INVIDX_SUMMARY", InvertedIndexSummary}, // Print info about an inverted index and each of its blocks.
                               {"NUMIDX_SUMMARY", NumericIndexSummary}, // Quick summary of the numeric index
                               {"SPEC_INVIDXES_INFO", SpecInvertedIndexesInfo}, // Print general information about the inverted indexes in the spec
                               {"GC_FORCEINVOKE", GCForceInvoke},
                               {"GC_FORCEBGINVOKE", GCForceBGInvoke},
                               {"GC_CLEAN_NUMERIC", GCCleanNumeric},
                               {"GC_STOP_SCHEDULE", GCStopFutureRuns},
                               {"GC_CONTINUE_SCHEDULE", GCContinueFutureRuns},
                               {"GC_WAIT_FOR_JOBS", GCWaitForAllJobs},
                               {"GIT_SHA", GitSha},
                               {"TTL", ttl},
                               {"TTL_PAUSE", ttlPause},
                               {"TTL_EXPIRE", ttlExpire},
                               {"VECSIM_INFO", VecsimInfo},
                               {"DELETE_LOCAL_CURSORS", DeleteCursors},
                               {"DUMP_HNSW", dumpHNSWData},
                               {"SET_MONITOR_EXPIRATION", setMonitorExpiration},
                               {"WORKERS", WorkerThreadsSwitch},
                               {"BG_SCAN_CONTROLLER", bgScanController},
<<<<<<< HEAD
                               {"INDEXES", ListIndexesSwitch},
                               {"INFO", IndexObfuscatedInfo},
=======
>>>>>>> 6325059e
                               {"GET_HIDE_USER_DATA_FROM_LOGS", getHideUserDataFromLogs},
                               /**
                                * The following commands are for debugging distributed search/aggregation.
                                */
                               {"FT.AGGREGATE", DistAggregateCommand_DebugWrapper},
                               {"_FT.AGGREGATE", RSAggregateCommandShard}, // internal use only, in SA use FT.AGGREGATE
                               {"FT.SEARCH", DistSearchCommand_DebugWrapper},
                               {"_FT.SEARCH", RSSearchCommandShard}, // internal use only, in SA use FT.SEARCH
                               /* IMPORTANT NOTE: Every debug command starts with
                                * checking if redis allows this context to execute
                                * debug commands by calling `debugCommandsEnabled(ctx)`.
                                * If you add a new debug command, make sure to add it.
                               */
                               {NULL, NULL}};

int DebugHelpCommand(RedisModuleCtx *ctx, RedisModuleString **argv, int argc) {
  RedisModule_ReplyWithArray(ctx, REDISMODULE_POSTPONED_ARRAY_LEN);
  size_t len = 0;
  for (DebugCommandType *c = &commands[0]; c->name != NULL; c++) {
    RedisModule_ReplyWithCString(ctx, c->name);
    ++len;
  }
  for (size_t i = 0; coordCommandsNames[i]; i++) {
    RedisModule_ReplyWithCString(ctx, coordCommandsNames[i]);
    ++len;
  }
  RedisModule_ReplySetArrayLength(ctx, len);
  return REDISMODULE_OK;
}

int RegisterDebugCommands(RedisModuleCommand *debugCommand) {
  for (DebugCommandType *c = &commands[0]; c->name != NULL; c++) {
    int rc = RedisModule_CreateSubcommand(debugCommand, c->name, c->callback,
              IsEnterprise() ? "readonly " CMD_PROXY_FILTERED : "readonly",
              RS_DEBUG_FLAGS);
    if (rc != REDISMODULE_OK) return rc;
  }
  return RedisModule_CreateSubcommand(debugCommand, "HELP", DebugHelpCommand,
          IsEnterprise() ? "readonly " CMD_PROXY_FILTERED : "readonly",
          RS_DEBUG_FLAGS);
}

#if (defined(DEBUG) || defined(_DEBUG)) && !defined(NDEBUG)
#include "readies/cetara/diag/gdb.c"
#endif<|MERGE_RESOLUTION|>--- conflicted
+++ resolved
@@ -777,7 +777,7 @@
   RedisModule_StopTimer(RSDummyContext, sp->gc->timerID, NULL);
   // mark as stopped. This will prevent the GC from scheduling itself again if it was already running.
   sp->gc->timerID = 0;
-  RedisModule_Log(ctx, "verbose", "Stopped GC %p periodic run for index %s", sp->gc, IndexSpec_FormatName(sp, RSGlobalConfig.hideUserDataFromLog));
+  RedisModule_Log(ctx, "verbose", "Stopped GC %p periodic run for index %s", sp->gc, sp->name);
   return RedisModule_ReplyWithSimpleString(ctx, "OK");
 }
 
@@ -1646,14 +1646,6 @@
   return RedisModule_ReplyWithLongLong(ctx, value);
 }
 
-DEBUG_COMMAND(getHideUserDataFromLogs) {
-  if (!debugCommandsEnabled(ctx)) {
-    return RedisModule_ReplyWithError(ctx, NODEBUG_ERR);
-  }
-  const long long value = RSGlobalConfig.hideUserDataFromLog;
-  return RedisModule_ReplyWithLongLong(ctx, value);
-}
-
 DebugCommandType commands[] = {{"DUMP_INVIDX", DumpInvertedIndex}, // Print all the inverted index entries.
                                {"DUMP_NUMIDX", DumpNumericIndex}, // Print all the headers (optional) + entries of the numeric tree.
                                {"DUMP_NUMIDXTREE", DumpNumericIndexTree}, // Print tree general info, all leaves + nodes + stats
@@ -1686,11 +1678,8 @@
                                {"SET_MONITOR_EXPIRATION", setMonitorExpiration},
                                {"WORKERS", WorkerThreadsSwitch},
                                {"BG_SCAN_CONTROLLER", bgScanController},
-<<<<<<< HEAD
                                {"INDEXES", ListIndexesSwitch},
                                {"INFO", IndexObfuscatedInfo},
-=======
->>>>>>> 6325059e
                                {"GET_HIDE_USER_DATA_FROM_LOGS", getHideUserDataFromLogs},
                                /**
                                 * The following commands are for debugging distributed search/aggregation.
