--- conflicted
+++ resolved
@@ -1112,7 +1112,6 @@
   return RedisModule_ReplyWithSimpleString(ctx, "OK");
 }
 
-<<<<<<< HEAD
 DEBUG_COMMAND(dumpHNSWData) {
   if (argc < 2) { // TODO: it should probably be 2 or 3 (allowing specifying vectors for a certain doc)
     return RedisModule_WrongArity(ctx);
@@ -1151,8 +1150,21 @@
   return REDISMODULE_OK;
 }
 
-=======
->>>>>>> 7350c34e
+/**
+ * FT.DEBUG DEL_CURSORS
+ * Deletes the local cursors of the shard.
+*/
+DEBUG_COMMAND(DeleteCursors) {
+  if (argc != 0) {
+    return RedisModule_WrongArity(ctx);
+  }
+
+  RedisModule_Log(ctx, "warning", "Deleting local cursors!");
+  CursorList_Empty(&g_CursorsList);
+  RedisModule_Log(ctx, "warning", "Done deleting local cursors.");
+  return RedisModule_ReplyWithSimpleString(ctx, "OK");
+}
+
 #ifdef MT_BUILD
 /**
  * FT.DEBUG WORKER_THREADS [PAUSE / RESUME / DRAIN / STATS]
@@ -1228,10 +1240,7 @@
                                {"TTL_EXPIRE", ttlExpire},
                                {"VECSIM_INFO", VecsimInfo},
                                {"DELETE_LOCAL_CURSORS", DeleteCursors},
-<<<<<<< HEAD
                                {"DUMP_HNSW", dumpHNSWData},
-=======
->>>>>>> 7350c34e
 #ifdef MT_BUILD
                                {"WORKER_THREADS", WorkerThreadsSwitch},
 #endif
