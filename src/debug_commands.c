/*
<<<<<<< HEAD
 * Copyright (c) 2006-Present, Redis Ltd.
 * All rights reserved.
 *
 * Licensed under your choice of the Redis Source Available License 2.0
 * (RSALv2); or (b) the Server Side Public License v1 (SSPLv1); or (c) the
 * GNU Affero General Public License v3 (AGPLv3).
*/
=======
 * Copyright Redis Ltd. 2016 - present
 * Licensed under your choice of the Redis Source Available License 2.0 (RSALv2) or
 * the Server Side Public License v1 (SSPLv1).
 */

#include "commands.h"
>>>>>>> 3f2892d4
#include "debug_commands.h"
#include "coord/debug_command_names.h"
#include "VecSim/vec_sim_debug.h"
#include "inverted_index.h"
#include "index.h"
#include "redis_index.h"
#include "tag_index.h"
#include "numeric_index.h"
#include "geometry/geometry_api.h"
#include "geometry_index.h"
#include "phonetic_manager.h"
#include "gc.h"
#include "module.h"
#include "suffix.h"
#include "triemap.h"
#include "util/workers.h"
#include "cursor.h"
#include "module.h"
#include "aggregate/aggregate_debug.h"
#include "reply.h"
#include "reply_macros.h"
#include "obfuscation/obfuscation_api.h"
#include "info/info_command.h"

DebugCTX globalDebugCtx = {0};

void validateDebugMode(DebugCTX *debugCtx) {
  // Debug mode is enabled if any of its field is non-default
  // Should be called after each debug command that changes the debugCtx
  debugCtx->debugMode =
    (debugCtx->bgIndexing.maxDocsTBscanned > 0) ||
    (debugCtx->bgIndexing.maxDocsTBscannedPause > 0) ||
    (debugCtx->bgIndexing.pauseBeforeScan) ||
    (debugCtx->bgIndexing.pauseOnOOM) ||
    (debugCtx->bgIndexing.pauseBeforeOOMretry);

}

#define GET_SEARCH_CTX(name)                                        \
  RedisSearchCtx *sctx = NewSearchCtx(ctx, name, true);             \
  if (!sctx) {                                                      \
    RedisModule_ReplyWithError(ctx, "Can not create a search ctx"); \
    return REDISMODULE_OK;                                          \
  }

#define REPLY_WITH_LONG_LONG(name, val, len)                  \
  RedisModule_ReplyWithStringBuffer(ctx, name, strlen(name)); \
  RedisModule_ReplyWithLongLong(ctx, val);                    \
  len += 2;

#define REPLY_WITH_DOUBLE(name, val, len)                     \
  RedisModule_ReplyWithStringBuffer(ctx, name, strlen(name)); \
  RedisModule_ReplyWithDouble(ctx, val);                      \
  len += 2;

#define REPLY_WITH_STR(name, len)                        \
  RedisModule_ReplyWithStringBuffer(ctx, name, strlen(name)); \
  len += 1;

#define START_POSTPONED_LEN_ARRAY(array_name) \
  size_t len_##array_name = 0;                \
  RedisModule_ReplyWithArray(ctx, REDISMODULE_POSTPONED_ARRAY_LEN)

#define ARRAY_LEN_VAR(array_name) len_##array_name

#define END_POSTPONED_LEN_ARRAY(array_name) \
  RedisModule_ReplySetArrayLength(ctx, len_##array_name)

static void ReplyReaderResults(IndexReader *reader, RedisModuleCtx *ctx) {
  IndexIterator *iter = NewReadIterator(reader);
  RSIndexResult *r;
  size_t resultSize = 0;
  RedisModule_ReplyWithArray(ctx, REDISMODULE_POSTPONED_ARRAY_LEN);
  while (iter->Read(iter->ctx, &r) != INDEXREAD_EOF) {
    RedisModule_ReplyWithLongLong(ctx, r->docId);
    ++resultSize;
  }
  RedisModule_ReplySetArrayLength(ctx, resultSize);
  ReadIterator_Free(iter);
}

static RedisModuleString *getFieldKeyName(IndexSpec *spec, RedisModuleString *fieldNameRS,
                                          FieldType t) {
  size_t len;
  const char *fieldName = RedisModule_StringPtrLen(fieldNameRS, &len);
  const FieldSpec *fieldSpec = IndexSpec_GetFieldWithLength(spec, fieldName, len);
  if (!fieldSpec) {
    return NULL;
  }
  return IndexSpec_GetFormattedKey(spec, fieldSpec, t);
}

typedef struct {
  // The ratio between *num entries to the index size (in blocks)* an inverted index.
  double blocks_efficiency;
} InvertedIndexStats;

DEBUG_COMMAND(DumpTerms) {
  if (!debugCommandsEnabled(ctx)) {
    return RedisModule_ReplyWithError(ctx, NODEBUG_ERR);
  }
  if (argc != 3) {
    return RedisModule_WrongArity(ctx);
  }
  GET_SEARCH_CTX(argv[2])

  rune *rstr = NULL;
  t_len slen = 0;
  float score = 0;
  int dist = 0;
  size_t termLen;

  RedisModule_ReplyWithArray(ctx, sctx->spec->terms->size);

  TrieIterator *it = Trie_Iterate(sctx->spec->terms, "", 0, 0, 1);
  while (TrieIterator_Next(it, &rstr, &slen, NULL, &score, &dist)) {
    char *res = runesToStr(rstr, slen, &termLen);
    RedisModule_ReplyWithStringBuffer(ctx, res, termLen);
    rm_free(res);
  }
  TrieIterator_Free(it);

  SearchCtx_Free(sctx);
  return REDISMODULE_OK;
}

static double InvertedIndexGetEfficiency(InvertedIndex *invidx) {
  return ((double)invidx->numEntries)/(invidx->size);
}

static size_t InvertedIndexSummaryHeader(RedisModuleCtx *ctx, InvertedIndex *invidx) {
  size_t invIdxBulkLen = 0;
  REPLY_WITH_LONG_LONG("numDocs", invidx->numDocs, invIdxBulkLen);
  REPLY_WITH_LONG_LONG("numEntries", invidx->numEntries, invIdxBulkLen);
  REPLY_WITH_LONG_LONG("lastId", invidx->lastId, invIdxBulkLen);
  REPLY_WITH_LONG_LONG("flags", invidx->flags, invIdxBulkLen);
  REPLY_WITH_LONG_LONG("numberOfBlocks", invidx->size, invIdxBulkLen);
  if (invidx->flags & Index_StoreNumeric) {
    REPLY_WITH_DOUBLE("blocks_efficiency (numEntries/numberOfBlocks)", InvertedIndexGetEfficiency(invidx), invIdxBulkLen);
  }
  return invIdxBulkLen;
}

DEBUG_COMMAND(InvertedIndexSummary) {
  if (!debugCommandsEnabled(ctx)) {
    return RedisModule_ReplyWithError(ctx, NODEBUG_ERR);
  }
  if (argc != 4) {
    return RedisModule_WrongArity(ctx);
  }
  GET_SEARCH_CTX(argv[2])
  size_t len;
  const char *invIdxName = RedisModule_StringPtrLen(argv[3], &len);
  InvertedIndex *invidx = Redis_OpenInvertedIndex(sctx, invIdxName, len, 0, NULL);
  if (!invidx) {
    RedisModule_ReplyWithError(sctx->redisCtx, "Can not find the inverted index");
    goto end;
  }

  RedisModule_ReplyWithArray(ctx, REDISMODULE_POSTPONED_ARRAY_LEN);
  size_t invIdxBulkLen = InvertedIndexSummaryHeader(ctx, invidx);

  RedisModule_ReplyWithStringBuffer(ctx, "blocks", strlen("blocks"));

  for (uint32_t i = 0; i < invidx->size; ++i) {
    size_t blockBulkLen = 0;
    IndexBlock *block = invidx->blocks + i;
    RedisModule_ReplyWithArray(ctx, REDISMODULE_POSTPONED_ARRAY_LEN);

    REPLY_WITH_LONG_LONG("firstId", block->firstId, blockBulkLen);
    REPLY_WITH_LONG_LONG("lastId", block->lastId, blockBulkLen);
    REPLY_WITH_LONG_LONG("numEntries", block->numEntries, blockBulkLen);

    RedisModule_ReplySetArrayLength(ctx, blockBulkLen);
  }

  invIdxBulkLen += 2;

  RedisModule_ReplySetArrayLength(ctx, invIdxBulkLen);

end:
  SearchCtx_Free(sctx);
  return REDISMODULE_OK;
}

DEBUG_COMMAND(DumpInvertedIndex) {
  if (!debugCommandsEnabled(ctx)) {
    return RedisModule_ReplyWithError(ctx, NODEBUG_ERR);
  }
  if (argc != 4) {
    return RedisModule_WrongArity(ctx);
  }
  GET_SEARCH_CTX(argv[2])
  size_t len;
  const char *invIdxName = RedisModule_StringPtrLen(argv[3], &len);
  InvertedIndex *invidx = Redis_OpenInvertedIndex(sctx, invIdxName, len, 0, NULL);
  if (!invidx) {
    RedisModule_ReplyWithError(sctx->redisCtx, "Can not find the inverted index");
    goto end;
  }
  IndexReader *reader = NewTermIndexReader(invidx);
  ReplyReaderResults(reader, sctx->redisCtx);

end:
  SearchCtx_Free(sctx);
  return REDISMODULE_OK;
}

// FT.DEBUG NUMIDX_SUMMARY INDEX_NAME NUMERIC_FIELD_NAME
DEBUG_COMMAND(NumericIndexSummary) {
  if (!debugCommandsEnabled(ctx)) {
    return RedisModule_ReplyWithError(ctx, NODEBUG_ERR);
  }
  if (argc != 4) {
    return RedisModule_WrongArity(ctx);
  }
  GET_SEARCH_CTX(argv[2])
  RedisModuleString *keyName = getFieldKeyName(sctx->spec, argv[3], INDEXFLD_T_NUMERIC);
  if (!keyName) {
    RedisModule_ReplyWithError(sctx->redisCtx, "Could not find given field in index spec");
    goto end;
  }
  NumericRangeTree rt_info = {0};
  int root_max_depth = 0;

  NumericRangeTree *rt = openNumericKeysDict(sctx->spec, keyName, DONT_CREATE_INDEX);
  // If we failed to open the numeric index, it was not initialized yet.
  // Else, we copy the data to a local variable.
  if (rt) {
    rt_info = *rt;
    root_max_depth = rt->root->maxDepth;
  }

  START_POSTPONED_LEN_ARRAY(numIdxSum);
  REPLY_WITH_LONG_LONG("numRanges", rt_info.numRanges, ARRAY_LEN_VAR(numIdxSum));
  REPLY_WITH_LONG_LONG("numLeaves", rt_info.numLeaves, ARRAY_LEN_VAR(numIdxSum));
  REPLY_WITH_LONG_LONG("numEntries", rt_info.numEntries, ARRAY_LEN_VAR(numIdxSum));
  REPLY_WITH_LONG_LONG("lastDocId", rt_info.lastDocId, ARRAY_LEN_VAR(numIdxSum));
  REPLY_WITH_LONG_LONG("revisionId", rt_info.revisionId, ARRAY_LEN_VAR(numIdxSum));
  REPLY_WITH_LONG_LONG("emptyLeaves", rt_info.emptyLeaves, ARRAY_LEN_VAR(numIdxSum));
  REPLY_WITH_LONG_LONG("RootMaxDepth", root_max_depth, ARRAY_LEN_VAR(numIdxSum));
  REPLY_WITH_LONG_LONG("MemoryUsage", rt ? NumericIndexType_MemUsage(rt) : 0, ARRAY_LEN_VAR(numIdxSum));
  END_POSTPONED_LEN_ARRAY(numIdxSum);

end:
  SearchCtx_Free(sctx);
  return REDISMODULE_OK;
}

// FT.DEBUG DUMP_NUMIDX <INDEX_NAME> <NUMERIC_FIELD_NAME> [WITH_HEADERS]
DEBUG_COMMAND(DumpNumericIndex) {
  if (!debugCommandsEnabled(ctx)) {
    return RedisModule_ReplyWithError(ctx, NODEBUG_ERR);
  }
  if (argc < 4) {
    return RedisModule_WrongArity(ctx);
  }
  GET_SEARCH_CTX(argv[2])
  RedisModuleString *keyName = getFieldKeyName(sctx->spec, argv[3], INDEXFLD_T_NUMERIC);
  if (!keyName) {
    RedisModule_ReplyWithError(sctx->redisCtx, "Could not find given field in index spec");
    goto end;
  }

  // It's a debug command... lets not waste time on string comparison.
  int with_headers = argc == 5 ? true : false;

  NumericRangeTree *rt = openNumericKeysDict(sctx->spec, keyName, DONT_CREATE_INDEX);
  // If we failed to open the numeric index, it was not initialized yet.
  if (!rt) {
    RedisModule_ReplyWithEmptyArray(sctx->redisCtx);
    goto end;
  }

  NumericRangeNode *currNode;
  NumericRangeTreeIterator *iter = NumericRangeTreeIterator_New(rt);
  size_t InvertedIndexNumber = 0;
  START_POSTPONED_LEN_ARRAY(numericInvertedIndex);
  while ((currNode = NumericRangeTreeIterator_Next(iter))) {
    NumericRange *range = currNode->range;
    if (range) {
      if (with_headers) {
        RedisModule_ReplyWithArray(sctx->redisCtx, 2); // start 1) Header 2)entries

        START_POSTPONED_LEN_ARRAY(numericHeader); // Header array
        InvertedIndex* invidx = range->entries;
        ARRAY_LEN_VAR(numericHeader) += InvertedIndexSummaryHeader(sctx->redisCtx, invidx);
        END_POSTPONED_LEN_ARRAY(numericHeader);
      }
      FieldFilterContext fieldCtx = {.field.isFieldMask = false, .field.value.index = RS_INVALID_FIELD_INDEX, .predicate = FIELD_EXPIRATION_DEFAULT};
      IndexReader *reader = NewNumericReader(NULL, range->entries, NULL, range->minVal, range->maxVal, true, &fieldCtx);
      ReplyReaderResults(reader, sctx->redisCtx);
      ++ARRAY_LEN_VAR(numericInvertedIndex); // end (1)Header 2)entries (header is optional)
    }
  }
  END_POSTPONED_LEN_ARRAY(numericInvertedIndex); // end InvIdx array
  NumericRangeTreeIterator_Free(iter);
end:
  SearchCtx_Free(sctx);
  return REDISMODULE_OK;
}

DEBUG_COMMAND(DumpGeometryIndex) {
  if (!debugCommandsEnabled(ctx)) {
    return RedisModule_ReplyWithError(ctx, NODEBUG_ERR);
  }
  if (argc != 4) {
    return RedisModule_WrongArity(ctx);
  }
  GET_SEARCH_CTX(argv[2])
  size_t len;
  const char *fieldName = RedisModule_StringPtrLen(argv[3], &len);
  const FieldSpec *fs = IndexSpec_GetFieldWithLength(sctx->spec, fieldName, len);
  if (!fs) {
    RedisModule_ReplyWithError(sctx->redisCtx, "Could not find given field in index spec");
    goto end;
  }

  // TODO: use DONT_CREATE_INDEX and imitate the reply struct of an empty index.
  const GeometryIndex *idx = OpenGeometryIndex(sctx->spec, fs, CREATE_INDEX);
  if (!idx) {
    RedisModule_ReplyWithError(sctx->redisCtx, "Could not open geoshape index");
    goto end;
  }
  const GeometryApi *api = GeometryApi_Get(idx);
  api->dump(idx, ctx);

end:
  SearchCtx_Free(sctx);
  return REDISMODULE_OK;
}

// TODO: Elaborate prefixes dictionary information
// FT.DEBUG DUMP_PREFIX_TRIE
DEBUG_COMMAND(DumpPrefixTrie) {
  if (!debugCommandsEnabled(ctx)) {
    return RedisModule_ReplyWithError(ctx, NODEBUG_ERR);
  }

  TrieMap *prefixes_map = SchemaPrefixes_g;

  START_POSTPONED_LEN_ARRAY(prefixesMapDump);
  REPLY_WITH_LONG_LONG("prefixes_count", TrieMap_NUniqueKeys(prefixes_map), ARRAY_LEN_VAR(prefixesMapDump));
  REPLY_WITH_LONG_LONG("prefixes_trie_nodes", TrieMap_NNodes(prefixes_map), ARRAY_LEN_VAR(prefixesMapDump));
  END_POSTPONED_LEN_ARRAY(prefixesMapDump);

  return REDISMODULE_OK;
}

InvertedIndexStats InvertedIndex_DebugReply(RedisModuleCtx *ctx, InvertedIndex *idx) {
  InvertedIndexStats indexStats = {.blocks_efficiency = InvertedIndexGetEfficiency(idx)};
  START_POSTPONED_LEN_ARRAY(invertedIndexDump);

  REPLY_WITH_LONG_LONG("numDocs", idx->numDocs, ARRAY_LEN_VAR(invertedIndexDump));
  REPLY_WITH_LONG_LONG("numEntries", idx->numEntries, ARRAY_LEN_VAR(invertedIndexDump));
  REPLY_WITH_LONG_LONG("lastId", idx->lastId, ARRAY_LEN_VAR(invertedIndexDump));
  REPLY_WITH_LONG_LONG("size", idx->size, ARRAY_LEN_VAR(invertedIndexDump));
  REPLY_WITH_DOUBLE("blocks_efficiency (numEntries/size)", indexStats.blocks_efficiency, ARRAY_LEN_VAR(invertedIndexDump));

  REPLY_WITH_STR("values", ARRAY_LEN_VAR(invertedIndexDump));
  START_POSTPONED_LEN_ARRAY(invertedIndexValues);
  RSIndexResult *res = NULL;
  IndexReader *ir = NewMinimalNumericReader(idx, false);
  while (INDEXREAD_OK == IR_Read(ir, &res)) {
    REPLY_WITH_DOUBLE("value", res->data.num.value, ARRAY_LEN_VAR(invertedIndexValues));
    REPLY_WITH_LONG_LONG("docId", res->docId, ARRAY_LEN_VAR(invertedIndexValues));
  }
  IR_Free(ir);
  END_POSTPONED_LEN_ARRAY(invertedIndexValues);
  ARRAY_LEN_VAR(invertedIndexDump)++;

  END_POSTPONED_LEN_ARRAY(invertedIndexDump);
  return indexStats;
}

InvertedIndexStats NumericRange_DebugReply(RedisModuleCtx *ctx, NumericRange *r) {
  InvertedIndexStats ret = {0};
  START_POSTPONED_LEN_ARRAY(numericRangeInfo);
  if (r) {
    REPLY_WITH_DOUBLE("minVal", r->minVal, ARRAY_LEN_VAR(numericRangeInfo));
    REPLY_WITH_DOUBLE("maxVal", r->maxVal, ARRAY_LEN_VAR(numericRangeInfo));
    REPLY_WITH_DOUBLE("invertedIndexSize [bytes]", r->invertedIndexSize, ARRAY_LEN_VAR(numericRangeInfo));
    REPLY_WITH_LONG_LONG("card", NumericRange_GetCardinality(r), ARRAY_LEN_VAR(numericRangeInfo));

    REPLY_WITH_STR("entries", ARRAY_LEN_VAR(numericRangeInfo))
    ret = InvertedIndex_DebugReply(ctx, r->entries);
    ++ARRAY_LEN_VAR(numericRangeInfo);
  }

  END_POSTPONED_LEN_ARRAY(numericRangeInfo);
  return ret;
}

/**
 * It is safe to use @param n equals to NULL.
 */
static InvertedIndexStats NumericRangeNode_DebugReply(RedisModuleCtx *ctx, NumericRangeNode *n, bool minimal) {
  InvertedIndexStats invIdxStats = {0};
  if (!n) {
    RedisModule_ReplyWithMap(ctx, 0);
    return invIdxStats;
  }
  size_t len = 0;
  RedisModule_ReplyWithMap(ctx, REDISMODULE_POSTPONED_LEN);

  if (n->range) {
    RedisModule_ReplyWithLiteral(ctx, "range");
    if (minimal) {
      RedisModule_ReplyWithEmptyArray(ctx);
    } else {
      invIdxStats.blocks_efficiency += NumericRange_DebugReply(ctx, n->range).blocks_efficiency;
    }
    len++;
  }
  if (!NumericRangeNode_IsLeaf(n)) {
    RedisModule_ReplyWithLiteral(ctx, "value");
    RedisModule_ReplyWithDouble(ctx, n->value);
    len++;
    RedisModule_ReplyWithLiteral(ctx, "maxDepth");
    RedisModule_ReplyWithLongLong(ctx, n->maxDepth);
    len++;

    RedisModule_ReplyWithLiteral(ctx, "left");
    invIdxStats.blocks_efficiency += NumericRangeNode_DebugReply(ctx, n->left, minimal).blocks_efficiency;
    len++;

    RedisModule_ReplyWithLiteral(ctx, "right");
    invIdxStats.blocks_efficiency += NumericRangeNode_DebugReply(ctx, n->right, minimal).blocks_efficiency;
    len++;
  }

  RedisModule_ReplySetMapLength(ctx, len);

  return invIdxStats;
}

/**
 * It is safe to use @param rt with all fields initialized to 0, including a NULL root.
 */
void NumericRangeTree_DebugReply(RedisModuleCtx *ctx, NumericRangeTree *rt, bool minimal) {

  RedisModule_ReplyWithMap(ctx, 8);

  RedisModule_ReplyWithLiteral(ctx, "numRanges");
  RedisModule_ReplyWithLongLong(ctx, rt->numRanges);

  RedisModule_ReplyWithLiteral(ctx, "numEntries");
  RedisModule_ReplyWithLongLong(ctx, rt->numEntries);

  RedisModule_ReplyWithLiteral(ctx, "lastDocId");
  RedisModule_ReplyWithLongLong(ctx, rt->lastDocId);

  RedisModule_ReplyWithLiteral(ctx, "revisionId");
  RedisModule_ReplyWithLongLong(ctx, rt->revisionId);

  RedisModule_ReplyWithLiteral(ctx, "uniqueId");
  RedisModule_ReplyWithLongLong(ctx, rt->uniqueId);

  RedisModule_ReplyWithLiteral(ctx, "emptyLeaves");
  RedisModule_ReplyWithLongLong(ctx, rt->emptyLeaves);

  RedisModule_ReplyWithLiteral(ctx, "root");
  InvertedIndexStats invIndexStats = NumericRangeNode_DebugReply(ctx, rt->root, minimal);

  RedisModule_ReplyWithLiteral(ctx, "Tree stats");
  RedisModule_ReplyWithMap(ctx, 1);
  RedisModule_ReplyWithLiteral(ctx, "Average memory efficiency (numEntries/size)/numRanges");
  RedisModule_ReplyWithDouble(ctx, (invIndexStats.blocks_efficiency)/rt->numRanges);

}

// FT.DEBUG DUMP_NUMIDXTREE INDEX_NAME NUMERIC_FIELD_NAME [MINIMAL]
DEBUG_COMMAND(DumpNumericIndexTree) {
  if (!debugCommandsEnabled(ctx)) {
    return RedisModule_ReplyWithError(ctx, NODEBUG_ERR);
  }
  if (argc < 4 || argc > 5) {
    return RedisModule_WrongArity(ctx);
  }
  GET_SEARCH_CTX(argv[2])
  RedisModuleString *keyName = getFieldKeyName(sctx->spec, argv[3], INDEXFLD_T_NUMERIC);
  if (!keyName) {
    RedisModule_ReplyWithError(sctx->redisCtx, "Could not find given field in index spec");
    goto end;
  }
  NumericRangeTree dummy_rt = {0};
  NumericRangeTree *rt = openNumericKeysDict(sctx->spec, keyName, DONT_CREATE_INDEX);
  // If we failed to open the numeric index, it was not initialized yet,
  // reply as if the tree is empty.
  if (!rt) {
    rt = &dummy_rt;
  }
  bool minimal = argc > 4 && !strcasecmp(RedisModule_StringPtrLen(argv[4], NULL), "minimal");

  NumericRangeTree_DebugReply(sctx->redisCtx, rt, minimal);

  end:
  SearchCtx_Free(sctx);
  return REDISMODULE_OK;
}

// FT.DEBUG SPEC_INVIDXES_INFO INDEX_NAME
DEBUG_COMMAND(SpecInvertedIndexesInfo) {
  if (!debugCommandsEnabled(ctx)) {
    return RedisModule_ReplyWithError(ctx, NODEBUG_ERR);
  }
  if (argc != 3) {
    return RedisModule_WrongArity(ctx);
  }
  GET_SEARCH_CTX(argv[2])
  START_POSTPONED_LEN_ARRAY(specInvertedIndexesInfo);
	REPLY_WITH_LONG_LONG("inverted_indexes_dict_size", dictSize(sctx->spec->keysDict), ARRAY_LEN_VAR(specInvertedIndexesInfo));
	REPLY_WITH_LONG_LONG("inverted_indexes_memory", sctx->spec->stats.invertedSize, ARRAY_LEN_VAR(specInvertedIndexesInfo));
  END_POSTPONED_LEN_ARRAY(specInvertedIndexesInfo);

  SearchCtx_Free(sctx);
  return REDISMODULE_OK;
}

DEBUG_COMMAND(DumpTagIndex) {
  if (!debugCommandsEnabled(ctx)) {
    return RedisModule_ReplyWithError(ctx, NODEBUG_ERR);
  }
  if (argc != 4) {
    return RedisModule_WrongArity(ctx);
  }
  GET_SEARCH_CTX(argv[2])
  RedisModuleString *keyName = getFieldKeyName(sctx->spec, argv[3], INDEXFLD_T_TAG);
  if (!keyName) {
    RedisModule_ReplyWithError(sctx->redisCtx, "Could not find given field in index spec");
    goto end;
  }
  const TagIndex *tagIndex = TagIndex_Open(sctx->spec, keyName, DONT_CREATE_INDEX);

  // Field was not initialized yet
  if (!tagIndex) {
    RedisModule_ReplyWithEmptyArray(sctx->redisCtx);
    goto end;
  }

  TrieMapIterator *iter = TrieMap_Iterate(tagIndex->values);

  char *tag;
  tm_len_t len;
  InvertedIndex *iv;

  size_t resultSize = 0;
  RedisModule_ReplyWithArray(sctx->redisCtx, REDISMODULE_POSTPONED_ARRAY_LEN);
  while (TrieMapIterator_Next(iter, &tag, &len, (void **)&iv)) {
    RedisModule_ReplyWithArray(sctx->redisCtx, 2);
    RedisModule_ReplyWithStringBuffer(sctx->redisCtx, tag, len);
    IndexReader *reader = NewTermIndexReader(iv);
    ReplyReaderResults(reader, sctx->redisCtx);
    ++resultSize;
  }
  RedisModule_ReplySetArrayLength(sctx->redisCtx, resultSize);
  TrieMapIterator_Free(iter);

end:
  SearchCtx_Free(sctx);
  return REDISMODULE_OK;
}

DEBUG_COMMAND(DumpSuffix) {
  if (!debugCommandsEnabled(ctx)) {
    return RedisModule_ReplyWithError(ctx, NODEBUG_ERR);
  }
  if (argc != 3 && argc != 4) {
    return RedisModule_WrongArity(ctx);
  }
  GET_SEARCH_CTX(argv[2]);
  if (argc == 3) { // suffix trie of global text field
    Trie *suffix = sctx->spec->suffix;
    if (!suffix) {
      RedisModule_ReplyWithError(ctx, "Index does not have suffix trie");
      goto end;
    }

    RedisModule_ReplyWithArray(ctx, REDISMODULE_POSTPONED_ARRAY_LEN);
    long resultSize = 0;

    // iterate trie and reply with terms
    TrieIterator *it = TrieNode_Iterate(suffix->root, NULL, NULL, NULL);
    rune *rstr;
    t_len len;
    float score;

    while (TrieIterator_Next(it, &rstr, &len, NULL, &score, NULL)) {
      size_t slen;
      char *s = runesToStr(rstr, len, &slen);
      RedisModule_ReplyWithStringBuffer(ctx, s, slen);
      rm_free(s);
      ++resultSize;
    }

    TrieIterator_Free(it);

    RedisModule_ReplySetArrayLength(ctx, resultSize);

  } else { // suffix triemap of tag field
    RedisModuleString *keyName = getFieldKeyName(sctx->spec, argv[3], INDEXFLD_T_TAG);
    if (!keyName) {
      RedisModule_ReplyWithError(sctx->redisCtx, "Could not find given field in index spec");
      goto end;
    }
    const TagIndex *idx = TagIndex_Open(sctx->spec, keyName, DONT_CREATE_INDEX);

    // Field was not initialized yet
    if (!idx) {
      RedisModule_ReplyWithEmptyArray(sctx->redisCtx);
      goto end;
    }
    if (!idx->suffix) {
      RedisModule_ReplyWithError(sctx->redisCtx, "tag field does have suffix trie");
      goto end;
    }

    RedisModule_ReplyWithArray(ctx, REDISMODULE_POSTPONED_ARRAY_LEN);
    long resultSize = 0;

    TrieMapIterator *it = TrieMap_Iterate(idx->suffix);
    char *str;
    tm_len_t len;
    void *value;
    while (TrieMapIterator_Next(it, &str, &len, &value)) {
      str[len] = '\0';
      RedisModule_ReplyWithStringBuffer(ctx, str, len);
      ++resultSize;
    }

    TrieMapIterator_Free(it);

    RedisModule_ReplySetArrayLength(ctx, resultSize);
  }
end:
  SearchCtx_Free(sctx);
  return REDISMODULE_OK;
}

DEBUG_COMMAND(IdToDocId) {
  if (!debugCommandsEnabled(ctx)) {
    return RedisModule_ReplyWithError(ctx, NODEBUG_ERR);
  }
  if (argc != 4) {
    return RedisModule_WrongArity(ctx);
  }
  GET_SEARCH_CTX(argv[2])
  long long id;
  if (RedisModule_StringToLongLong(argv[3], &id) != REDISMODULE_OK) {
    RedisModule_ReplyWithError(sctx->redisCtx, "bad id given");
    goto end;
  }
  const RSDocumentMetadata *doc = DocTable_Borrow(&sctx->spec->docs, id);
  if (!doc || (doc->flags & Document_Deleted)) {
    RedisModule_ReplyWithError(sctx->redisCtx, "document was removed");
  } else {
    RedisModule_ReplyWithStringBuffer(sctx->redisCtx, doc->keyPtr, strlen(doc->keyPtr));
  }
  DMD_Return(doc);
end:
  SearchCtx_Free(sctx);
  return REDISMODULE_OK;
}

DEBUG_COMMAND(DocIdToId) {
  if (!debugCommandsEnabled(ctx)) {
    return RedisModule_ReplyWithError(ctx, NODEBUG_ERR);
  }
  if (argc != 4) {
    return RedisModule_WrongArity(ctx);
  }
  GET_SEARCH_CTX(argv[2])
  size_t n;
  const char *key = RedisModule_StringPtrLen(argv[3], &n);
  t_docId id = DocTable_GetId(&sctx->spec->docs, key, n);
  RedisModule_ReplyWithLongLong(sctx->redisCtx, id);
  SearchCtx_Free(sctx);
  return REDISMODULE_OK;
}

DEBUG_COMMAND(DumpPhoneticHash) {
  if (!debugCommandsEnabled(ctx)) {
    return RedisModule_ReplyWithError(ctx, NODEBUG_ERR);
  }
  if (argc != 3) {
    return RedisModule_WrongArity(ctx);
  }
  size_t len;
  const char *term_c = RedisModule_StringPtrLen(argv[2], &len);

  char *primary = NULL;
  char *secondary = NULL;

  PhoneticManager_ExpandPhonetics(NULL, term_c, len, &primary, &secondary);

  RedisModule_ReplyWithArray(ctx, 2);
  RedisModule_ReplyWithStringBuffer(ctx, primary, strlen(primary));
  RedisModule_ReplyWithStringBuffer(ctx, secondary, strlen(secondary));

  rm_free(primary);
  rm_free(secondary);
  return REDISMODULE_OK;
}

static int GCForceInvokeReply(RedisModuleCtx *ctx, RedisModuleString **argv, int argc) {
  if (!debugCommandsEnabled(ctx)) {
    return RedisModule_ReplyWithError(ctx, NODEBUG_ERR);
  }
  return RedisModule_ReplyWithSimpleString(ctx, "DONE");
}

static int GCForceInvokeReplyTimeout(RedisModuleCtx *ctx, RedisModuleString **argv, int argc) {
  if (!debugCommandsEnabled(ctx)) {
    return RedisModule_ReplyWithError(ctx, NODEBUG_ERR);
  }
  return RedisModule_ReplyWithError(ctx, "INVOCATION FAILED");
}

// FT.DEBUG GC_FORCEINVOKE [TIMEOUT]
DEBUG_COMMAND(GCForceInvoke) {
  if (!debugCommandsEnabled(ctx)) {
    return RedisModule_ReplyWithError(ctx, NODEBUG_ERR);
  }
  if (argc < 3 || argc > 4) {
    return RedisModule_WrongArity(ctx);
  }
  long long timeout = 30000;

  if (argc == 4) {
    RedisModule_StringToLongLong(argv[3], &timeout);
  }
  StrongRef ref = IndexSpec_LoadUnsafe(RedisModule_StringPtrLen(argv[2], NULL));
  IndexSpec *sp = StrongRef_Get(ref);
  if (!sp) {
    return RedisModule_ReplyWithError(ctx, "Unknown index name");
  }

  RedisModuleBlockedClient *bc = RedisModule_BlockClient(
      ctx, GCForceInvokeReply, GCForceInvokeReplyTimeout, NULL, timeout);
  GCContext_ForceInvoke(sp->gc, bc);
  return REDISMODULE_OK;
}

DEBUG_COMMAND(GCForceBGInvoke) {
  if (!debugCommandsEnabled(ctx)) {
    return RedisModule_ReplyWithError(ctx, NODEBUG_ERR);
  }
  if (argc < 3) {
    return RedisModule_WrongArity(ctx);
  }
  StrongRef ref = IndexSpec_LoadUnsafe(RedisModule_StringPtrLen(argv[2], NULL));
  IndexSpec *sp = StrongRef_Get(ref);
  if (!sp) {
    return RedisModule_ReplyWithError(ctx, "Unknown index name");
  }
  GCContext_ForceBGInvoke(sp->gc);
  RedisModule_ReplyWithSimpleString(ctx, "OK");
  return REDISMODULE_OK;
}

DEBUG_COMMAND(GCStopFutureRuns) {
  if (!debugCommandsEnabled(ctx)) {
    return RedisModule_ReplyWithError(ctx, NODEBUG_ERR);
  }
  if (argc < 3) {
    return RedisModule_WrongArity(ctx);
  }
  StrongRef ref = IndexSpec_LoadUnsafe(RedisModule_StringPtrLen(argv[2], NULL));
  IndexSpec *sp = StrongRef_Get(ref);
  if (!sp) {
    return RedisModule_ReplyWithError(ctx, "Unknown index name");
  }
  // Make sure there is no pending timer
  RedisModule_StopTimer(RSDummyContext, sp->gc->timerID, NULL);
  // mark as stopped. This will prevent the GC from scheduling itself again if it was already running.
  sp->gc->timerID = 0;
  RedisModule_Log(ctx, "verbose", "Stopped GC %p periodic run for index %s", sp->gc, IndexSpec_FormatName(sp, RSGlobalConfig.hideUserDataFromLog));
  return RedisModule_ReplyWithSimpleString(ctx, "OK");
}

DEBUG_COMMAND(GCContinueFutureRuns) {
  if (!debugCommandsEnabled(ctx)) {
    return RedisModule_ReplyWithError(ctx, NODEBUG_ERR);
  }
  if (argc < 3) {
    return RedisModule_WrongArity(ctx);
  }
  StrongRef ref = IndexSpec_LoadUnsafe(RedisModule_StringPtrLen(argv[2], NULL));
  IndexSpec *sp = StrongRef_Get(ref);
  if (!sp) {
    return RedisModule_ReplyWithError(ctx, "Unknown index name");
  }
  if (sp->gc->timerID) {
    return RedisModule_ReplyWithError(ctx, "GC is already running periodically");
  }
  GCContext_StartNow(sp->gc);
  return RedisModule_ReplyWithSimpleString(ctx, "OK");
}

// Wait for all GC jobs **THAT CURRENTLY IN THE QUEUE** to finish.
// This command blocks the client and adds a job to the end of the GC queue, that will later unblock it.
DEBUG_COMMAND(GCWaitForAllJobs) {
  if (!debugCommandsEnabled(ctx)) {
    return RedisModule_ReplyWithError(ctx, NODEBUG_ERR);
  }
  RedisModuleBlockedClient *bc = RedisModule_BlockClient(ctx, GCForceInvokeReply, NULL, NULL, 0);
  RedisModule_BlockedClientMeasureTimeStart(bc);
  GCContext_WaitForAllOperations(bc);
  return REDISMODULE_OK;
}

// GC_CLEAN_NUMERIC INDEX_NAME NUMERIC_FIELD_NAME
DEBUG_COMMAND(GCCleanNumeric) {
  if (!debugCommandsEnabled(ctx)) {
    return RedisModule_ReplyWithError(ctx, NODEBUG_ERR);
  }

  if (argc != 4) {
    return RedisModule_WrongArity(ctx);
  }
  GET_SEARCH_CTX(argv[2])
  RedisModuleString *keyName = getFieldKeyName(sctx->spec, argv[3], INDEXFLD_T_NUMERIC);
  if (!keyName) {
    RedisModule_ReplyWithError(sctx->redisCtx, "Could not find given field in index spec");
    goto end;
  }
  NumericRangeTree *rt = openNumericKeysDict(sctx->spec, keyName, DONT_CREATE_INDEX);
  if (!rt) {
    goto end;
  }

  NRN_AddRv rv = NumericRangeTree_TrimEmptyLeaves(rt);

end:
  SearchCtx_Free(sctx);
  RedisModule_ReplyWithSimpleString(ctx, "OK");
  return REDISMODULE_OK;
}

DEBUG_COMMAND(ttl) {
  if (!debugCommandsEnabled(ctx)) {
    return RedisModule_ReplyWithError(ctx, NODEBUG_ERR);
  }
  if (argc < 3) {
    return RedisModule_WrongArity(ctx);
  }
  IndexLoadOptions lopts = {.nameC = RedisModule_StringPtrLen(argv[2], NULL),
                            .flags = INDEXSPEC_LOAD_NOTIMERUPDATE};

  StrongRef ref = IndexSpec_LoadUnsafeEx(&lopts);
  IndexSpec *sp = StrongRef_Get(ref);
  if (!sp) {
    return RedisModule_ReplyWithError(ctx, "Unknown index name");
  }

  if (!(sp->flags & Index_Temporary)) {
    return RedisModule_ReplyWithError(ctx, "Index is not temporary");
  }

  uint64_t remaining = 0;
  if (RedisModule_GetTimerInfo(RSDummyContext, sp->timerId, &remaining, NULL) != REDISMODULE_OK) {
    // timer was called but free operation is async so its gone be free each moment.
    // lets return 0 timeout.
    return RedisModule_ReplyWithLongLong(ctx, 0);
  }

  return RedisModule_ReplyWithLongLong(ctx, remaining / 1000);  // return the results in seconds
}

DEBUG_COMMAND(ttlPause) {
  if (!debugCommandsEnabled(ctx)) {
    return RedisModule_ReplyWithError(ctx, NODEBUG_ERR);
  }
  if (argc < 3) {
    return RedisModule_WrongArity(ctx);
  }
  IndexLoadOptions lopts = {.nameC = RedisModule_StringPtrLen(argv[2], NULL),
                            .flags = INDEXSPEC_LOAD_NOTIMERUPDATE};

  StrongRef ref = IndexSpec_LoadUnsafeEx(&lopts);
  IndexSpec *sp = StrongRef_Get(ref);
  if (!sp) {
    return RedisModule_ReplyWithError(ctx, "Unknown index name");
  }

  if (!(sp->flags & Index_Temporary)) {
    return RedisModule_ReplyWithError(ctx, "Index is not temporary");
  }

  if (!sp->isTimerSet) {
    return RedisModule_ReplyWithError(ctx, "Index does not have a timer");
  }

  WeakRef timer_ref;
  // The timed-out callback is called from the main thread and removes the index from the global
  // dictionary, so at this point we know that the timer exists.
  int rc = RedisModule_StopTimer(RSDummyContext, sp->timerId, (void**)&timer_ref);
  RS_ASSERT(rc == REDISMODULE_OK);
  WeakRef_Release(timer_ref);
  sp->timerId = 0;
  sp->isTimerSet = false;

  return RedisModule_ReplyWithSimpleString(ctx, "OK");
}

DEBUG_COMMAND(ttlExpire) {
  if (!debugCommandsEnabled(ctx)) {
    return RedisModule_ReplyWithError(ctx, NODEBUG_ERR);
  }
  if (argc < 3) {
    return RedisModule_WrongArity(ctx);
  }
  IndexLoadOptions lopts = {.nameC = RedisModule_StringPtrLen(argv[2], NULL),
                            .flags = INDEXSPEC_LOAD_NOTIMERUPDATE};

  StrongRef ref = IndexSpec_LoadUnsafeEx(&lopts);
  IndexSpec *sp = StrongRef_Get(ref);
  if (!sp) {
    return RedisModule_ReplyWithError(ctx, "Unknown index name");
  }

  if (!(sp->flags & Index_Temporary)) {
    return RedisModule_ReplyWithError(ctx, "Index is not temporary");
  }

  long long timeout = sp->timeout;
  sp->timeout = 1; // Expire in 1ms
  lopts.flags &= ~INDEXSPEC_LOAD_NOTIMERUPDATE; // Re-enable timer updates
  // We validated that the index exists and is temporary, so we know that
  // calling this function will set or reset a timer.
  IndexSpec_LoadUnsafeEx(&lopts);
  sp->timeout = timeout; // Restore the original timeout

  return RedisModule_ReplyWithSimpleString(ctx, "OK");
}

typedef struct {
  int docs;
  int notDocs;
  int fields;
  int notFields;
} MonitorExpirationOptions;

DEBUG_COMMAND(setMonitorExpiration) {
  if (!debugCommandsEnabled(ctx)) {
    return RedisModule_ReplyWithError(ctx, NODEBUG_ERR);
  }
  if (argc < 3) {
    return RedisModule_WrongArity(ctx);
  }

  IndexLoadOptions lopts = {.nameC = RedisModule_StringPtrLen(argv[2], NULL),
                            .flags = INDEXSPEC_LOAD_NOTIMERUPDATE};

  StrongRef ref = IndexSpec_LoadUnsafeEx(&lopts);
  IndexSpec *sp = StrongRef_Get(ref);
  if (!sp) {
    return RedisModule_ReplyWithError(ctx, "Unknown index name");
  }

  MonitorExpirationOptions options = {0};
  ACArgSpec argspecs[] = {
      {.name = "not-documents", .type = AC_ARGTYPE_BOOLFLAG, .target = &options.notDocs},
      {.name = "documents", .type = AC_ARGTYPE_BOOLFLAG, .target = &options.docs},
      {.name = "fields", .type = AC_ARGTYPE_BOOLFLAG, .target = &options.fields},
      {.name = "not-fields", .type = AC_ARGTYPE_BOOLFLAG, .target = &options.notFields},
      {NULL}};
  RedisModuleKey *keyp = NULL;
  ArgsCursor ac = {0};
  ACArgSpec *errSpec = NULL;
  ArgsCursor_InitRString(&ac, argv + 3, argc - 3);
  int rv = AC_ParseArgSpec(&ac, argspecs, &errSpec);
  if (rv != AC_OK) {
    return RedisModule_ReplyWithError(ctx, "Could not parse argument (argspec fixme)");
  }
  if (options.docs && options.notDocs) {
    return RedisModule_ReplyWithError(ctx, "Can't set both documents and not-documents");
  }
  if (options.fields && options.notFields) {
    return RedisModule_ReplyWithError(ctx, "Can't set both fields and not-fields");
  }

  if (options.docs || options.notDocs) {
    sp->monitorDocumentExpiration = options.docs && !options.notDocs;
  }
  if (options.fields || options.notFields) {
    sp->monitorFieldExpiration = options.fields && !options.notFields && RedisModule_HashFieldMinExpire != NULL;
  }
  RedisModule_ReplyWithSimpleString(ctx, "OK");
  return REDISMODULE_OK;
}

DEBUG_COMMAND(GitSha) {
  if (!debugCommandsEnabled(ctx)) {
    return RedisModule_ReplyWithError(ctx, NODEBUG_ERR);
  }
#ifdef GIT_SHA
  RedisModule_ReplyWithStringBuffer(ctx, GIT_SHA, strlen(GIT_SHA));
#else
  RedisModule_ReplyWithError(ctx, "GIT SHA was not defined on compilation");
#endif
  return REDISMODULE_OK;
}

typedef struct {
  // Whether to enumerate the number of docids per entry
  int countValueEntries;

  // Whether to enumerate the *actual* document IDs in the entry
  int dumpIdEntries;

  // offset and limit for the tag entry
  unsigned offset, limit;

  // only inspect this value
  const char *prefix;
} DumpOptions;

static void seekTagIterator(TrieMapIterator *it, size_t offset) {
  char *tag;
  tm_len_t len;
  InvertedIndex *iv;

  for (size_t n = 0; n < offset; n++) {
    if (!TrieMapIterator_Next(it, &tag, &len, (void **)&iv)) {
      break;
    }
  }
}

/**
 * INFO_TAGIDX <index> <field> [OPTIONS...]
 */
DEBUG_COMMAND(InfoTagIndex) {
  if (!debugCommandsEnabled(ctx)) {
    return RedisModule_ReplyWithError(ctx, NODEBUG_ERR);
  }
  if (argc < 4) {
    return RedisModule_WrongArity(ctx);
  }
  GET_SEARCH_CTX(argv[2]);
  DumpOptions options = {0};
  ACArgSpec argspecs[] = {
      {.name = "count_value_entries",
       .type = AC_ARGTYPE_BOOLFLAG,
       .target = &options.countValueEntries},
      {.name = "dump_id_entries", .type = AC_ARGTYPE_BOOLFLAG, .target = &options.dumpIdEntries},
      {.name = "prefix", .type = AC_ARGTYPE_STRING, .target = &options.prefix},
      {.name = "offset", .type = AC_ARGTYPE_UINT, .target = &options.offset},
      {.name = "limit", .type = AC_ARGTYPE_UINT, .target = &options.limit},
      {NULL}};
  ArgsCursor ac = {0};
  ACArgSpec *errSpec = NULL;
  ArgsCursor_InitRString(&ac, argv + 4, argc - 4);
  int rv = AC_ParseArgSpec(&ac, argspecs, &errSpec);
  if (rv != AC_OK) {
    RedisModule_ReplyWithError(ctx, "Could not parse argument (argspec fixme)");
    goto end;
  }

  RedisModuleString *keyName = getFieldKeyName(sctx->spec, argv[3], INDEXFLD_T_TAG);
  if (!keyName) {
    RedisModule_ReplyWithError(sctx->redisCtx, "Could not find given field in index spec");
    goto end;
  }

  const TagIndex *idx = TagIndex_Open(sctx->spec, keyName, DONT_CREATE_INDEX);

  // Field was not initialized yet
  if (!idx) {
    RedisModule_ReplyWithEmptyArray(sctx->redisCtx);
    goto end;
  }

  size_t nelem = 0;
  RedisModule_ReplyWithArray(ctx, REDISMODULE_POSTPONED_ARRAY_LEN);
  RedisModule_ReplyWithLiteral(ctx, "num_values");
  RedisModule_ReplyWithLongLong(ctx, TrieMap_NUniqueKeys(idx->values));
  nelem += 2;

  if (options.dumpIdEntries) {
    options.countValueEntries = 1;
  }
  int shouldDescend = options.countValueEntries || options.dumpIdEntries;
  if (!shouldDescend) {
    goto reply_done;
  }

  size_t limit = options.limit ? options.limit : 0;
  TrieMapIterator *iter = TrieMap_Iterate(idx->values);
  char *tag;
  tm_len_t len;
  InvertedIndex *iv;

  nelem += 2;
  RedisModule_ReplyWithLiteral(ctx, "values");
  RedisModule_ReplyWithArray(ctx, REDISMODULE_POSTPONED_ARRAY_LEN);

  seekTagIterator(iter, options.offset);
  size_t nvalues = 0;
  while (nvalues++ < limit && TrieMapIterator_Next(iter, &tag, &len, (void **)&iv)) {
    size_t nsubelem = 8;
    if (!options.dumpIdEntries) {
      nsubelem -= 2;
    }
    RedisModule_ReplyWithArray(ctx, REDISMODULE_POSTPONED_ARRAY_LEN);

    RedisModule_ReplyWithLiteral(ctx, "value");
    RedisModule_ReplyWithStringBuffer(ctx, tag, len);

    RedisModule_ReplyWithLiteral(ctx, "num_entries");
    RedisModule_ReplyWithLongLong(ctx, iv->numDocs);

    RedisModule_ReplyWithLiteral(ctx, "num_blocks");
    RedisModule_ReplyWithLongLong(ctx, iv->size);

    if (options.dumpIdEntries) {
      RedisModule_ReplyWithLiteral(ctx, "entries");
      IndexReader *reader = NewTermIndexReader(iv);
      ReplyReaderResults(reader, sctx->redisCtx);
    }

    RedisModule_ReplySetArrayLength(ctx, nsubelem);
  }
  TrieMapIterator_Free(iter);
  RedisModule_ReplySetArrayLength(ctx, nvalues - 1);

reply_done:
  RedisModule_ReplySetArrayLength(ctx, nelem);

end:
  SearchCtx_Free(sctx);
  return REDISMODULE_OK;
}

static void replyDocFlags(const char *name, const RSDocumentMetadata *dmd, RedisModule_Reply *reply) {
  char buf[1024] = {0};
  sprintf(buf, "(0x%x):", dmd->flags);
  if (dmd->flags & Document_Deleted) {
    strcat(buf, "Deleted,");
  }
  if (dmd->flags & Document_HasPayload) {
    strcat(buf, "HasPayload,");
  }
  if (dmd->flags & Document_HasSortVector) {
    strcat(buf, "HasSortVector,");
  }
  if (dmd->flags & Document_HasOffsetVector) {
    strcat(buf, "HasOffsetVector,");
  }
  RedisModule_Reply_CString(reply, name);
  RedisModule_Reply_CString(reply, buf);
}

static void replySortVector(const char *name, const RSDocumentMetadata *dmd,
                            RedisSearchCtx *sctx, bool obfuscate, RedisModule_Reply *reply) {
  RSSortingVector *sv = dmd->sortVector;
  RedisModule_ReplyKV_Array(reply, name);
  for (size_t ii = 0; ii < sv->len; ++ii) {
    if (!sv->values[ii]) {
      continue;
    }
    RedisModule_Reply_Array(reply);
      RedisModule_ReplyKV_LongLong(reply, "index", ii);

      RedisModule_Reply_CString(reply, "field");
      const FieldSpec *fs = IndexSpec_GetFieldBySortingIndex(sctx->spec, ii);

      if (!fs) {
        RedisModule_Reply_CString(reply, "!!! AS ???");
      } else if (!fs->fieldPath) {
        char *name = FieldSpec_FormatName(fs, obfuscate);
        RedisModule_Reply_CString(reply, name);
        rm_free(name);
      } else {
        char *path = FieldSpec_FormatPath(fs, obfuscate);
        char *name = FieldSpec_FormatName(fs, obfuscate);
        RedisModule_Reply_Stringf(reply, "%s AS %s", path, name);
        rm_free(path);
        rm_free(name);
      }

      RedisModule_Reply_CString(reply, "value");
      RSValue_SendReply(reply, sv->values[ii], 0);
    RedisModule_Reply_ArrayEnd(reply);
  }
  RedisModule_Reply_ArrayEnd(reply);
}

/**
 * FT.DEBUG DOC_INFO <index> <doc> [OBFUSCATE/REVEAL]
 */
DEBUG_COMMAND(DocInfo) {
  if (!debugCommandsEnabled(ctx)) {
    return RedisModule_ReplyWithError(ctx, NODEBUG_ERR);
  }
  if (argc < 5) {
    return RedisModule_WrongArity(ctx);
  }
  GET_SEARCH_CTX(argv[2]);

  const RSDocumentMetadata *dmd = DocTable_BorrowByKeyR(&sctx->spec->docs, argv[3]);
  if (!dmd) {
    SearchCtx_Free(sctx);
    return RedisModule_ReplyWithError(ctx, "Document not found in index");
  }

  const char *obfuscateOrReveal = RedisModule_StringPtrLen(argv[4], NULL);
  const bool reveal = !strcasecmp(obfuscateOrReveal, "REVEAL");
  const bool obfuscate = !strcasecmp(obfuscateOrReveal, "OBFUSCATE");
  if (!reveal && !obfuscate) {
    SearchCtx_Free(sctx);
    return RedisModule_ReplyWithError(ctx, "Invalid argument. Expected REVEAL or OBFUSCATE as the last argument");
  }
  RedisModule_Reply _reply = RedisModule_NewReply(ctx), *reply = &_reply;

  RedisModule_Reply_Map(reply);
    RedisModule_ReplyKV_LongLong(reply, "internal_id", dmd->id);
    replyDocFlags("flags", dmd, reply);
    RedisModule_ReplyKV_Double(reply, "score", dmd->score);
    RedisModule_ReplyKV_LongLong(reply, "num_tokens", dmd->len);
    RedisModule_ReplyKV_LongLong(reply, "max_freq", dmd->maxFreq);
    RedisModule_ReplyKV_LongLong(reply, "refcount", dmd->ref_count - 1); // TODO: should include the refcount of the command call?
    if (dmd->sortVector) {
      replySortVector("sortables", dmd, sctx, obfuscate, reply);
    }
  RedisModule_Reply_MapEnd(reply);

  RedisModule_EndReply(reply);
  DMD_Return(dmd);
  SearchCtx_Free(sctx);

  return REDISMODULE_OK;
}

static void VecSim_Reply_Info_Iterator(RedisModuleCtx *ctx, VecSimDebugInfoIterator *infoIter) {
  RedisModule_ReplyWithArray(ctx, VecSimDebugInfoIterator_NumberOfFields(infoIter)*2);
  while(VecSimDebugInfoIterator_HasNextField(infoIter)) {
    VecSim_InfoField* infoField = VecSimDebugInfoIterator_NextField(infoIter);
    RedisModule_ReplyWithCString(ctx, infoField->fieldName);
    switch (infoField->fieldType) {
    case INFOFIELD_STRING:
      RedisModule_ReplyWithCString(ctx, infoField->fieldValue.stringValue);
      break;
    case INFOFIELD_FLOAT64:
      RedisModule_ReplyWithDouble(ctx, infoField->fieldValue.floatingPointValue);
      break;
    case INFOFIELD_INT64:
      RedisModule_ReplyWithLongLong(ctx, infoField->fieldValue.integerValue);
      break;
    case INFOFIELD_UINT64:
      RedisModule_ReplyWithLongLong(ctx, infoField->fieldValue.uintegerValue);
      break;
    case INFOFIELD_ITERATOR:
      VecSim_Reply_Info_Iterator(ctx, infoField->fieldValue.iteratorValue);
      break;
    }
  }
}

/**
 * FT.DEBUG VECSIM_INFO <index> <field>
 */
DEBUG_COMMAND(VecsimInfo) {
  if (!debugCommandsEnabled(ctx)) {
    return RedisModule_ReplyWithError(ctx, NODEBUG_ERR);
  }
  if (argc != 4) {
    return RedisModule_WrongArity(ctx);
  }
  GET_SEARCH_CTX(argv[2]);

  RedisModuleString *keyName = getFieldKeyName(sctx->spec, argv[3], INDEXFLD_T_VECTOR);
  if (!keyName) {
    SearchCtx_Free(sctx);
    return RedisModule_ReplyWithError(ctx, "Vector index not found");
  }
  // This call can't fail, since we already checked that the key exists
  // (or should exist, and this call will create it).
  VecSimIndex *vecsimIndex = openVectorIndex(sctx->spec, keyName, CREATE_INDEX);
  if(!vecsimIndex) {
    SearchCtx_Free(sctx);
    return RedisModule_ReplyWithError(ctx, "Can't open vector index");
  }

  VecSimDebugInfoIterator *infoIter = VecSimIndex_DebugInfoIterator(vecsimIndex);
  // Recursively reply with the info iterator
  VecSim_Reply_Info_Iterator(ctx, infoIter);

  // Cleanup
  VecSimDebugInfoIterator_Free(infoIter); // Free the iterator (and all its nested children)
  SearchCtx_Free(sctx);
  return REDISMODULE_OK;
}

/**
 * FT.DEBUG DEL_CURSORS
 * Deletes the local cursors of the shard.
*/
DEBUG_COMMAND(DeleteCursors) {
  if (!debugCommandsEnabled(ctx)) {
    return RedisModule_ReplyWithError(ctx, NODEBUG_ERR);
  }
  if (argc != 2) {
    return RedisModule_WrongArity(ctx);
  }

  RedisModule_Log(ctx, "warning", "Deleting local cursors!");
  CursorList_Empty(&g_CursorsList);
  RedisModule_Log(ctx, "warning", "Done deleting local cursors.");
  return RedisModule_ReplyWithSimpleString(ctx, "OK");
}

void replyDumpHNSW(RedisModuleCtx *ctx, VecSimIndex *index, t_docId doc_id) {
	int **neighbours_data = NULL;
	VecSimDebugCommandCode res = VecSimDebug_GetElementNeighborsInHNSWGraph(index, doc_id, &neighbours_data);
	RedisModule_Reply reply = RedisModule_NewReply(ctx);
	if (res == VecSimDebugCommandCode_LabelNotExists){
		RedisModule_Reply_Stringf(&reply, "Doc id %d doesn't contain the given field", doc_id);
		RedisModule_EndReply(&reply);
		return;
	}
	START_POSTPONED_LEN_ARRAY(response);
	REPLY_WITH_LONG_LONG("Doc id", (long long)doc_id, ARRAY_LEN_VAR(response));

	size_t level = 0;
	while (neighbours_data[level]) {
		RedisModule_ReplyWithArray(ctx, neighbours_data[level][0] + 1);
		RedisModule_Reply_Stringf(&reply, "Neighbors in level %d", level);
		for (size_t i = 0; i < neighbours_data[level][0]; i++) {
			RedisModule_ReplyWithLongLong(ctx, neighbours_data[level][i + 1]);
		}
    level++; ARRAY_LEN_VAR(response)++;
	}
	END_POSTPONED_LEN_ARRAY(response);
	VecSimDebug_ReleaseElementNeighborsInHNSWGraph(neighbours_data);
	RedisModule_EndReply(&reply);
}

DEBUG_COMMAND(dumpHNSWData) {
  if (!debugCommandsEnabled(ctx)) {
    return RedisModule_ReplyWithError(ctx, NODEBUG_ERR);
  }
  if (argc < 4 || argc > 5) { // it should be 4 or 5 (allowing specifying a certain doc)
    return RedisModule_WrongArity(ctx);
  }
  GET_SEARCH_CTX(argv[2])

  RedisModuleString *keyName = getFieldKeyName(sctx->spec, argv[3], INDEXFLD_T_VECTOR);
  if (!keyName) {
    RedisModule_ReplyWithError(ctx, "Vector index not found");
	  goto cleanup;
  }
  // This call can't fail, since we already checked that the key exists
  // (or should exist, and this call will create it).
  VecSimIndex *vecsimIndex = openVectorIndex(sctx->spec, keyName, CREATE_INDEX);
  if(!vecsimIndex) {
    RedisModule_ReplyWithError(ctx, "Can't open vector index");
    goto cleanup;
  }


  VecSimIndexBasicInfo info = VecSimIndex_BasicInfo(vecsimIndex);
  if (info.algo != VecSimAlgo_HNSWLIB) {
	  RedisModule_ReplyWithError(ctx, "Vector index is not an HNSW index");
	  goto cleanup;
  }
  if (info.isMulti) {
	  RedisModule_ReplyWithError(ctx, "Command not supported for HNSW multi-value index");
	  goto cleanup;
  }

  if (argc == 5) {  // we want the neighbors of a specific vector only
	  size_t key_len;
	  const char *key_name = RedisModule_StringPtrLen(argv[4], &key_len);
	  t_docId doc_id = DocTable_GetId(&sctx->spec->docs, key_name, key_len);
	  if (doc_id == 0) {
		  RedisModule_ReplyWithError(ctx, "The given key does not exist in index");
		  goto cleanup;
	  }
	  replyDumpHNSW(ctx, vecsimIndex, doc_id);
	  goto cleanup;
  }
  // Otherwise, dump neighbors for every document in the index.
  START_POSTPONED_LEN_ARRAY(num_docs);
  DOCTABLE_FOREACH((&sctx->spec->docs), {replyDumpHNSW(ctx, vecsimIndex, dmd->id); (ARRAY_LEN_VAR(num_docs))++;})
  END_POSTPONED_LEN_ARRAY(num_docs);

  cleanup:
  SearchCtx_Free(sctx);
  return REDISMODULE_OK;
}

/**
 * FT.DEBUG WORKERS [PAUSE / RESUME / DRAIN / STATS / N_THREADS]
 */
DEBUG_COMMAND(WorkerThreadsSwitch) {
  if (!debugCommandsEnabled(ctx)) {
    return RedisModule_ReplyWithError(ctx, NODEBUG_ERR);
  }
  if (argc != 3) {
    return RedisModule_WrongArity(ctx);
  }
  const char* op = RedisModule_StringPtrLen(argv[2], NULL);
  if (!strcasecmp(op, "pause")) {
    if (workersThreadPool_pause() != REDISMODULE_OK) {
      return RedisModule_ReplyWithError(ctx, "Operation failed: workers thread pool doesn't exists"
                                      " or is not running");
    }
  } else if (!strcasecmp(op, "resume")) {
    if (workersThreadPool_resume() != REDISMODULE_OK) {
      return RedisModule_ReplyWithError(ctx, "Operation failed: workers thread pool doesn't exists"
                                        " or is already running");
    }
  } else if (!strcasecmp(op, "drain")) {
    if (workerThreadPool_isPaused()) {
      return RedisModule_ReplyWithError(ctx, "Operation failed: workers thread pool is not running");
    }
    workersThreadPool_Drain(RSDummyContext, 0);
    // After we drained the thread pool and there are no more jobs in the queue, we wait until all
    // threads are idle, so we can be sure that all jobs were executed.
    workersThreadPool_wait();
  } else if (!strcasecmp(op, "stats")) {
    thpool_stats stats = workersThreadPool_getStats();
    START_POSTPONED_LEN_ARRAY(num_stats_fields);
    REPLY_WITH_LONG_LONG("totalJobsDone", stats.total_jobs_done, ARRAY_LEN_VAR(num_stats_fields));
    REPLY_WITH_LONG_LONG("totalPendingJobs", stats.total_pending_jobs, ARRAY_LEN_VAR(num_stats_fields));
    REPLY_WITH_LONG_LONG("highPriorityPendingJobs", stats.high_priority_pending_jobs, ARRAY_LEN_VAR(num_stats_fields));
    REPLY_WITH_LONG_LONG("lowPriorityPendingJobs", stats.low_priority_pending_jobs, ARRAY_LEN_VAR(num_stats_fields));
    REPLY_WITH_LONG_LONG("numThreadsAlive", stats.num_threads_alive, ARRAY_LEN_VAR(num_stats_fields));
    END_POSTPONED_LEN_ARRAY(num_stats_fields);
    return REDISMODULE_OK;
  }  else if (!strcasecmp(op, "n_threads")) {
    return RedisModule_ReplyWithLongLong(ctx, workersThreadPool_NumThreads());
  } else {
    return RedisModule_ReplyWithError(ctx, "Invalid argument for 'WORKERS' subcommand");
  }
  return RedisModule_ReplyWithSimpleString(ctx, "OK");
}

DEBUG_COMMAND(DistSearchCommand_DebugWrapper) {
  if (!debugCommandsEnabled(ctx)) {
    return RedisModule_ReplyWithError(ctx, NODEBUG_ERR);
  }
  // at least one debug_param should be provided
  // (1)_FT.DEBUG (2)FT.SEARCH (3)<index> (4)<query> [query_options] (5)[debug_params] (6)DEBUG_PARAMS_COUNT (7)<debug_params_count>
  if (argc < 7) {
    return RedisModule_WrongArity(ctx);
  }

  if (GetNumShards_UnSafe() == 1) {
    // skip _FT.DEBUG
    return DEBUG_RSSearchCommand(ctx, ++argv, --argc);
  }

  return DistSearchCommand(ctx, argv, argc);
}

DEBUG_COMMAND(DistAggregateCommand_DebugWrapper) {
  if (!debugCommandsEnabled(ctx)) {
    return RedisModule_ReplyWithError(ctx, NODEBUG_ERR);
  }
  // at least one debug_param should be provided
  // (1)_FT.DEBUG (2)FT.AGGREGATE (3)<index> (4)<query> [query_options] (5)[debug_params] (6)DEBUG_PARAMS_COUNT (7)<debug_params_count>
  if (argc < 7) {
    return RedisModule_WrongArity(ctx);
  }

  if (GetNumShards_UnSafe() == 1) {
    // skip _FT.DEBUG
    return DEBUG_RSAggregateCommand(ctx, ++argv, --argc);
  }

  return DistAggregateCommand(ctx, argv, argc);
}

DEBUG_COMMAND(RSSearchCommandShard) {
  if (!debugCommandsEnabled(ctx)) {
    return RedisModule_ReplyWithError(ctx, NODEBUG_ERR);
  }
  return DEBUG_RSSearchCommand(ctx, ++argv, --argc);
}

DEBUG_COMMAND(RSAggregateCommandShard) {
  if (!debugCommandsEnabled(ctx)) {
    return RedisModule_ReplyWithError(ctx, NODEBUG_ERR);
  }
  return DEBUG_RSAggregateCommand(ctx, ++argv, --argc);
}

/**
 * FT.DEBUG BG_SCAN_CONTROLLER SET_MAX_SCANNED_DOCS <max_scanned_docs>
 */
DEBUG_COMMAND(setMaxScannedDocs) {
  if (!debugCommandsEnabled(ctx)) {
    return RedisModule_ReplyWithError(ctx, NODEBUG_ERR);
  }
  if (argc != 3) {
    return RedisModule_WrongArity(ctx);
  }
  long long max_scanned_docs;
  if (RedisModule_StringToLongLong(argv[2], &max_scanned_docs) != REDISMODULE_OK) {
    return RedisModule_ReplyWithError(ctx, "Invalid argument for 'SET_MAX_SCANNED_DOCS'");
  }

  // Negative maxDocsTBscanned represents no limit

  globalDebugCtx.bgIndexing.maxDocsTBscanned = (int) max_scanned_docs;

  // Check if we need to enable debug mode
  validateDebugMode(&globalDebugCtx);

  return RedisModule_ReplyWithSimpleString(ctx, "OK");
}

/**
 * FT.DEBUG BG_SCAN_CONTROLLER SET_PAUSE_ON_SCANNED_DOCS <pause_scanned_docs>
 */
DEBUG_COMMAND(setPauseOnScannedDocs) {
  if (!debugCommandsEnabled(ctx)) {
    return RedisModule_ReplyWithError(ctx, NODEBUG_ERR);
  }
  if (argc != 3) {
    return RedisModule_WrongArity(ctx);
  }
  long long pause_scanned_docs;
  if (RedisModule_StringToLongLong(argv[2], &pause_scanned_docs) != REDISMODULE_OK) {
    return RedisModule_ReplyWithError(ctx, "Invalid argument for 'SET_PAUSE_ON_SCANNED_DOCS'");
  }

  globalDebugCtx.bgIndexing.maxDocsTBscannedPause = (int) pause_scanned_docs;

  // Check if we need to enable debug mode
  validateDebugMode(&globalDebugCtx);

  return RedisModule_ReplyWithSimpleString(ctx, "OK");
}

/**
 * FT.DEBUG BG_SCAN_CONTROLLER SET_BG_INDEX_RESUME
 */
DEBUG_COMMAND(setBgIndexResume) {
  if (!debugCommandsEnabled(ctx)) {
    return RedisModule_ReplyWithError(ctx, NODEBUG_ERR);
  }
  if (argc != 2) {
    return RedisModule_WrongArity(ctx);
  }

  globalDebugCtx.bgIndexing.pause = false;

  return RedisModule_ReplyWithSimpleString(ctx, "OK");
}

/**
 * FT.DEBUG BG_SCAN_CONTROLLER GET_DEBUG_SCANNER_STATUS <index_name>
 */
DEBUG_COMMAND(getDebugScannerStatus) {
  if (!debugCommandsEnabled(ctx)) {
    return RedisModule_ReplyWithError(ctx, NODEBUG_ERR);
  }
  if (argc != 3) {
    return RedisModule_WrongArity(ctx);
  }

  IndexLoadOptions lopts = {.nameC = RedisModule_StringPtrLen(argv[2], NULL),
                            .flags = INDEXSPEC_LOAD_NOTIMERUPDATE};

  StrongRef ref = IndexSpec_LoadUnsafeEx(&lopts);
  IndexSpec *sp = StrongRef_Get(ref);

  if (!sp) {
    return RedisModule_ReplyWithError(ctx, "Unknown index name");
  }

  if (!sp->scanner) {
    return RedisModule_ReplyWithError(ctx, "Scanner is not initialized");
  }

  if(!(sp->scanner->isDebug)) {
    return RedisModule_ReplyWithError(ctx, "Debug mode enabled but scanner is not a debug scanner");
  }

  // Assuming this file is aware of spec.h, via direct or in-direct include
  DebugIndexesScanner *dScanner = (DebugIndexesScanner*)sp->scanner;


  return RedisModule_ReplyWithSimpleString(ctx, DEBUG_INDEX_SCANNER_STATUS_STRS[dScanner->status]);
}

/**
 * FT.DEBUG BG_SCAN_CONTROLLER SET_PAUSE_BEFORE_SCAN <true/false>
 */
DEBUG_COMMAND(setPauseBeforeScan) {
  if (!debugCommandsEnabled(ctx)) {
    return RedisModule_ReplyWithError(ctx, NODEBUG_ERR);
  }
  if (argc != 3) {
    return RedisModule_WrongArity(ctx);
  }
  const char* op = RedisModule_StringPtrLen(argv[2], NULL);

  if (!strcasecmp(op, "true")) {
    globalDebugCtx.bgIndexing.pauseBeforeScan = true;
  } else if (!strcasecmp(op, "false")) {
    globalDebugCtx.bgIndexing.pauseBeforeScan = false;
  } else {
    return RedisModule_ReplyWithError(ctx, "Invalid argument for 'SET_PAUSE_BEFORE_SCAN'");
  }

  validateDebugMode(&globalDebugCtx);

  return RedisModule_ReplyWithSimpleString(ctx, "OK");
}

/**
 * FT.DEBUG BG_SCAN_CONTROLLER SET_PAUSE_ON_OOM <true/false>
 */
DEBUG_COMMAND(setPauseOnOOM) {
  if (!debugCommandsEnabled(ctx)) {
    return RedisModule_ReplyWithError(ctx, NODEBUG_ERR);
  }
  if (argc != 3) {
    return RedisModule_WrongArity(ctx);
  }
  const char* op = RedisModule_StringPtrLen(argv[2], NULL);

  if (!strcasecmp(op, "true")) {
    globalDebugCtx.bgIndexing.pauseOnOOM = true;
  } else if (!strcasecmp(op, "false")) {
    globalDebugCtx.bgIndexing.pauseOnOOM = false;
  } else {
    return RedisModule_ReplyWithError(ctx, "Invalid argument for 'SET_PAUSE_ON_OOM'");
  }

  validateDebugMode(&globalDebugCtx);

  return RedisModule_ReplyWithSimpleString(ctx, "OK");
}

/**
 * FT.DEBUG BG_SCAN_CONTROLLER TERMINATE_BG_POOL
 */
DEBUG_COMMAND(terminateBgPool) {
  if (!debugCommandsEnabled(ctx)) {
    return RedisModule_ReplyWithError(ctx, NODEBUG_ERR);
  }
  if (argc != 2) {
    return RedisModule_WrongArity(ctx);
  }

  ReindexPool_ThreadPoolDestroy();
  // We do not create a new thread pool here, as it will automatically be created on the next background indexing job

  return RedisModule_ReplyWithSimpleString(ctx, "OK");
}

/**
 * FT.DEBUG BG_SCAN_CONTROLLER SET_PAUSE_BEFORE_OOM_RETRY <true/false>
 */
DEBUG_COMMAND(setPauseBeforeOOMretry) {
  if (!debugCommandsEnabled(ctx)) {
    return RedisModule_ReplyWithError(ctx, NODEBUG_ERR);
  }
  if (argc != 3) {
    return RedisModule_WrongArity(ctx);
  }
  const char* op = RedisModule_StringPtrLen(argv[2], NULL);

  if (!strcasecmp(op, "true")) {
    globalDebugCtx.bgIndexing.pauseBeforeOOMretry = true;
  } else if (!strcasecmp(op, "false")) {
    globalDebugCtx.bgIndexing.pauseBeforeOOMretry = false;
  } else {
    return RedisModule_ReplyWithError(ctx, "Invalid argument for 'SET_PAUSE_BEFORE_OOM_RETRY'");
  }

  validateDebugMode(&globalDebugCtx);

  return RedisModule_ReplyWithSimpleString(ctx, "OK");
}

/**
 * FT.DEBUG BG_SCAN_CONTROLLER DEBUG_SCANNER_UPDATE_CONFIG <index_name>
 */
DEBUG_COMMAND(debugScannerUpdateConfig) {
  if (!debugCommandsEnabled(ctx)) {
    return RedisModule_ReplyWithError(ctx, NODEBUG_ERR);
  }
  if (argc != 3) {
    return RedisModule_WrongArity(ctx);
  }

  IndexLoadOptions lopts = {.nameC = RedisModule_StringPtrLen(argv[2], NULL),
                            .flags = INDEXSPEC_LOAD_NOTIMERUPDATE};

  StrongRef ref = IndexSpec_LoadUnsafeEx(&lopts);
  IndexSpec *sp = StrongRef_Get(ref);

  if (!sp) {
    return RedisModule_ReplyWithError(ctx, "Unknown index name");
  }

  if (!sp->scanner) {
    return RedisModule_ReplyWithError(ctx, "Scanner is not initialized");
  }

  if(!(sp->scanner->isDebug)) {
    return RedisModule_ReplyWithError(ctx, "Debug mode enabled but scanner is not a debug scanner");
  }

  // Assuming this file is aware of spec.h, via direct or in-direct include
  DebugIndexesScanner *dScanner = (DebugIndexesScanner*)sp->scanner;
  // Update the scanner with the new settings
  dScanner->maxDocsTBscanned = globalDebugCtx.bgIndexing.maxDocsTBscanned;
  dScanner->maxDocsTBscannedPause = globalDebugCtx.bgIndexing.maxDocsTBscannedPause;
  dScanner->wasPaused = false;
  dScanner->pauseOnOOM = globalDebugCtx.bgIndexing.pauseOnOOM;
  dScanner->pauseBeforeOOMRetry = globalDebugCtx.bgIndexing.pauseBeforeOOMretry;

  return RedisModule_ReplyWithSimpleString(ctx, "OK");
}


/**
 * FT.DEBUG BG_SCAN_CONTROLLER <command> [options]
 */
DEBUG_COMMAND(bgScanController) {
  if (!debugCommandsEnabled(ctx)) {
    return RedisModule_ReplyWithError(ctx, NODEBUG_ERR);
  }
  if (argc < 3) {
    return RedisModule_WrongArity(ctx);
  }
  const char* op = RedisModule_StringPtrLen(argv[2], NULL);

  // Check here all background indexing possible commands
  if (!strcmp("SET_MAX_SCANNED_DOCS", op)) {
    return setMaxScannedDocs(ctx, argv+1, argc-1);
  }
  if (!strcmp("SET_PAUSE_ON_SCANNED_DOCS", op)) {
    return setPauseOnScannedDocs(ctx, argv+1, argc-1);
  }
  if (!strcmp("SET_BG_INDEX_RESUME", op)) {
    return setBgIndexResume(ctx, argv+1, argc-1);
  }
  if (!strcmp("GET_DEBUG_SCANNER_STATUS", op)) {
    return getDebugScannerStatus(ctx, argv+1, argc-1);
  }
  if (!strcmp("SET_PAUSE_BEFORE_SCAN", op)) {
    return setPauseBeforeScan(ctx, argv+1, argc-1);
  }
  if (!strcmp("SET_PAUSE_ON_OOM", op)) {
    return setPauseOnOOM(ctx, argv+1, argc-1);
  }
  if (!strcmp("TERMINATE_BG_POOL", op)) {
    return terminateBgPool(ctx, argv+1, argc-1);
  }
  if (!strcmp("SET_PAUSE_BEFORE_OOM_RETRY", op)) {
    return setPauseBeforeOOMretry(ctx, argv+1, argc-1);
  }
  if (!strcmp("DEBUG_SCANNER_UPDATE_CONFIG", op)) {
    return debugScannerUpdateConfig(ctx, argv+1, argc-1);
  }
  return RedisModule_ReplyWithError(ctx, "Invalid command for 'BG_SCAN_CONTROLLER'");

}
DEBUG_COMMAND(ListIndexesSwitch) {
  if (!debugCommandsEnabled(ctx)) {
    return RedisModule_ReplyWithError(ctx, NODEBUG_ERR);
  }
  RedisModule_Reply _reply = RedisModule_NewReply(ctx);
  Indexes_List(&_reply, true);
  return REDISMODULE_OK;
}

DEBUG_COMMAND(getHideUserDataFromLogs) {
  if (!debugCommandsEnabled(ctx)) {
    return RedisModule_ReplyWithError(ctx, NODEBUG_ERR);
  }
  const long long value = RSGlobalConfig.hideUserDataFromLog;
  return RedisModule_ReplyWithLongLong(ctx, value);
}

// Global counter for tracking yield calls during loading
static size_t g_yieldCallCounter = 0;

// Function to increment the yield counter (to be called from IndexerBulkAdd)
void IncrementYieldCounter(void) {
  g_yieldCallCounter++;
}

// Reset the yield counter
void ResetYieldCounter(void) {
  g_yieldCallCounter = 0;
}

/**
 * FT.DEBUG YIELDS_ON_LOAD_COUNTER [RESET]
 * Get or reset the counter for yields during loading operations
 */
DEBUG_COMMAND(YieldCounter) {
  if (!debugCommandsEnabled(ctx)) {
    return RedisModule_ReplyWithError(ctx, NODEBUG_ERR);
  }
  
  if (argc > 3) {
    return RedisModule_WrongArity(ctx);
  }
  
  // Check if we need to reset the counter
  if (argc == 3) {
    size_t len;
    const char *subCmd = RedisModule_StringPtrLen(argv[2], &len);
    if (STR_EQCASE(subCmd, len, "RESET")) {
      ResetYieldCounter();
      return RedisModule_ReplyWithSimpleString(ctx, "OK");
    } else {
      return RedisModule_ReplyWithError(ctx, "Unknown subcommand");
    }
  }
  
  // Return the current counter value
  return RedisModule_ReplyWithLongLong(ctx, g_yieldCallCounter);
}

DebugCommandType commands[] = {{"DUMP_INVIDX", DumpInvertedIndex}, // Print all the inverted index entries.
                               {"DUMP_NUMIDX", DumpNumericIndex}, // Print all the headers (optional) + entries of the numeric tree.
                               {"DUMP_NUMIDXTREE", DumpNumericIndexTree}, // Print tree general info, all leaves + nodes + stats
                               {"DUMP_TAGIDX", DumpTagIndex},
                               {"INFO_TAGIDX", InfoTagIndex},
                               {"DUMP_GEOMIDX", DumpGeometryIndex},
                               {"DUMP_PREFIX_TRIE", DumpPrefixTrie},
                               {"IDTODOCID", IdToDocId},
                               {"DOCIDTOID", DocIdToId},
                               {"DOCINFO", DocInfo},
                               {"DUMP_PHONETIC_HASH", DumpPhoneticHash},
                               {"DUMP_SUFFIX_TRIE", DumpSuffix},
                               {"DUMP_TERMS", DumpTerms},
                               {"INVIDX_SUMMARY", InvertedIndexSummary}, // Print info about an inverted index and each of its blocks.
                               {"NUMIDX_SUMMARY", NumericIndexSummary}, // Quick summary of the numeric index
                               {"SPEC_INVIDXES_INFO", SpecInvertedIndexesInfo}, // Print general information about the inverted indexes in the spec
                               {"GC_FORCEINVOKE", GCForceInvoke},
                               {"GC_FORCEBGINVOKE", GCForceBGInvoke},
                               {"GC_CLEAN_NUMERIC", GCCleanNumeric},
                               {"GC_STOP_SCHEDULE", GCStopFutureRuns},
                               {"GC_CONTINUE_SCHEDULE", GCContinueFutureRuns},
                               {"GC_WAIT_FOR_JOBS", GCWaitForAllJobs},
                               {"GIT_SHA", GitSha},
                               {"TTL", ttl},
                               {"TTL_PAUSE", ttlPause},
                               {"TTL_EXPIRE", ttlExpire},
                               {"VECSIM_INFO", VecsimInfo},
                               {"DELETE_LOCAL_CURSORS", DeleteCursors},
                               {"DUMP_HNSW", dumpHNSWData},
                               {"SET_MONITOR_EXPIRATION", setMonitorExpiration},
                               {"WORKERS", WorkerThreadsSwitch},
                               {"BG_SCAN_CONTROLLER", bgScanController},
                               {"INDEXES", ListIndexesSwitch},
                               {"INFO", IndexObfuscatedInfo},
                               {"GET_HIDE_USER_DATA_FROM_LOGS", getHideUserDataFromLogs},
                               {"YIELDS_ON_LOAD_COUNTER", YieldCounter},
                               /**
                                * The following commands are for debugging distributed search/aggregation.
                                */
                               {"FT.AGGREGATE", DistAggregateCommand_DebugWrapper},
                               {"_FT.AGGREGATE", RSAggregateCommandShard}, // internal use only, in SA use FT.AGGREGATE
                               {"FT.SEARCH", DistSearchCommand_DebugWrapper},
                               {"_FT.SEARCH", RSSearchCommandShard}, // internal use only, in SA use FT.SEARCH
                               /* IMPORTANT NOTE: Every debug command starts with
                                * checking if redis allows this context to execute
                                * debug commands by calling `debugCommandsEnabled(ctx)`.
                                * If you add a new debug command, make sure to add it.
                               */
                               {NULL, NULL}};

int DebugHelpCommand(RedisModuleCtx *ctx, RedisModuleString **argv, int argc) {
  RedisModule_ReplyWithArray(ctx, REDISMODULE_POSTPONED_ARRAY_LEN);
  size_t len = 0;
  for (DebugCommandType *c = &commands[0]; c->name != NULL; c++) {
    RedisModule_ReplyWithCString(ctx, c->name);
    ++len;
  }
  for (size_t i = 0; coordCommandsNames[i]; i++) {
    RedisModule_ReplyWithCString(ctx, coordCommandsNames[i]);
    ++len;
  }
  RedisModule_ReplySetArrayLength(ctx, len);
  return REDISMODULE_OK;
}

int RegisterDebugCommands(RedisModuleCommand *debugCommand) {
  for (DebugCommandType *c = &commands[0]; c->name != NULL; c++) {
    int rc = RedisModule_CreateSubcommand(debugCommand, c->name, c->callback,
              IsEnterprise() ? "readonly " CMD_PROXY_FILTERED : "readonly",
              RS_DEBUG_FLAGS);
    if (rc != REDISMODULE_OK) return rc;
  }
  return RedisModule_CreateSubcommand(debugCommand, "HELP", DebugHelpCommand,
          IsEnterprise() ? "readonly " CMD_PROXY_FILTERED : "readonly",
          RS_DEBUG_FLAGS);
}

#if (defined(DEBUG) || defined(_DEBUG)) && !defined(NDEBUG)
#include "readies/cetara/diag/gdb.c"
#endif<|MERGE_RESOLUTION|>--- conflicted
+++ resolved
@@ -1,5 +1,4 @@
 /*
-<<<<<<< HEAD
  * Copyright (c) 2006-Present, Redis Ltd.
  * All rights reserved.
  *
@@ -7,14 +6,8 @@
  * (RSALv2); or (b) the Server Side Public License v1 (SSPLv1); or (c) the
  * GNU Affero General Public License v3 (AGPLv3).
 */
-=======
- * Copyright Redis Ltd. 2016 - present
- * Licensed under your choice of the Redis Source Available License 2.0 (RSALv2) or
- * the Server Side Public License v1 (SSPLv1).
- */
 
 #include "commands.h"
->>>>>>> 3f2892d4
 #include "debug_commands.h"
 #include "coord/debug_command_names.h"
 #include "VecSim/vec_sim_debug.h"
