/*
 * Copyright Redis Ltd. 2016 - present
 * Licensed under your choice of the Redis Source Available License 2.0 (RSALv2) or
 * the Server Side Public License v1 (SSPLv1).
 */

#include "debug_commands.h"
#include "coord/src/debug_command_names.h"
#include "VecSim/vec_sim_debug.h"
#include "inverted_index.h"
#include "index.h"
#include "redis_index.h"
#include "tag_index.h"
#include "numeric_index.h"
#include "geometry/geometry_api.h"
#include "geometry_index.h"
#include "phonetic_manager.h"
#include "gc.h"
#include "module.h"
#include "suffix.h"
#include "util/workers.h"
#include "cursor.h"
#include "module.h"
#include "aggregate/aggregate_debug.h"
#include "reply.h"
#include "reply_macros.h"
#include "obfuscation/obfuscation_api.h"
#include "info/info_command.h"
#ifdef RS_COORDINATOR
#ifndef RS_CLUSTER_ENTERPRISE
#define RS_CLUSTER_OSS
#endif
#endif

#include "commands.h"


DebugCTX globalDebugCtx = {0};

// QueryDebugCtx API implementations
bool QueryDebugCtx_IsPaused(void) {
  return globalDebugCtx.query.pause;
}

void QueryDebugCtx_SetPause(bool pause) {
  globalDebugCtx.query.pause = pause;
}

ResultProcessor* QueryDebugCtx_GetDebugRP(void) {
  return globalDebugCtx.query.debugRP;
}

void QueryDebugCtx_SetDebugRP(ResultProcessor* debugRP) {
  globalDebugCtx.query.debugRP = debugRP;
}

bool QueryDebugCtx_HasDebugRP(void) {
  return globalDebugCtx.query.debugRP != NULL;
}

void validateDebugMode(DebugCTX *debugCtx) {
  // Debug mode is enabled if any of its field is non-default
  // Should be called after each debug command that changes the debugCtx
  debugCtx->debugMode =
    (debugCtx->bgIndexing.maxDocsTBscanned > 0) ||
    (debugCtx->bgIndexing.maxDocsTBscannedPause > 0) ||
    (debugCtx->bgIndexing.pauseBeforeScan) ||
    (debugCtx->bgIndexing.pauseOnOOM) ||
    (debugCtx->bgIndexing.pauseBeforeOOMretry);

}


#define GET_SEARCH_CTX(name)                                        \
  RedisSearchCtx *sctx = NewSearchCtx(ctx, name, true);             \
  if (!sctx) {                                                      \
    RedisModule_ReplyWithError(ctx, "Can not create a search ctx"); \
    return REDISMODULE_OK;                                          \
  }

#define REPLY_WITH_LONG_LONG(name, val, len)                  \
  RedisModule_ReplyWithStringBuffer(ctx, name, strlen(name)); \
  RedisModule_ReplyWithLongLong(ctx, val);                    \
  len += 2;

#define REPLY_WITH_DOUBLE(name, val, len)                     \
  RedisModule_ReplyWithStringBuffer(ctx, name, strlen(name)); \
  RedisModule_ReplyWithDouble(ctx, val);                      \
  len += 2;

#define REPLY_WITH_STR(name, len)                        \
  RedisModule_ReplyWithStringBuffer(ctx, name, strlen(name)); \
  len += 1;

#define START_POSTPONED_LEN_ARRAY(array_name) \
  size_t len_##array_name = 0;                \
  RedisModule_ReplyWithArray(ctx, REDISMODULE_POSTPONED_ARRAY_LEN)

#define ARRAY_LEN_VAR(array_name) len_##array_name

#define END_POSTPONED_LEN_ARRAY(array_name) \
  RedisModule_ReplySetArrayLength(ctx, len_##array_name)

static void ReplyReaderResults(IndexReader *reader, RedisModuleCtx *ctx) {
  IndexIterator *iter = NewReadIterator(reader);
  RSIndexResult *r;
  size_t resultSize = 0;
  RedisModule_ReplyWithArray(ctx, REDISMODULE_POSTPONED_ARRAY_LEN);
  while (iter->Read(iter->ctx, &r) != INDEXREAD_EOF) {
    RedisModule_ReplyWithLongLong(ctx, r->docId);
    ++resultSize;
  }
  RedisModule_ReplySetArrayLength(ctx, resultSize);
  ReadIterator_Free(iter);
}

static RedisModuleString *getFieldKeyName(IndexSpec *spec, RedisModuleString *fieldNameRS,
                                          FieldType t) {
  const char *fieldName = RedisModule_StringPtrLen(fieldNameRS, NULL);
  const FieldSpec *fieldSpec = IndexSpec_GetField(spec, fieldName, strlen(fieldName));
  if (!fieldSpec) {
    return NULL;
  }
  return IndexSpec_GetFormattedKey(spec, fieldSpec, t);
}

typedef struct {
  // The ratio between *num entries to the index size (in blocks)* an inverted index.
  double blocks_efficiency;
} InvertedIndexStats;

DEBUG_COMMAND(DumpTerms) {
  if (argc != 3) {
    return RedisModule_WrongArity(ctx);
  }
  GET_SEARCH_CTX(argv[2])

  rune *rstr = NULL;
  t_len slen = 0;
  float score = 0;
  int dist = 0;
  size_t termLen;

  RedisModule_ReplyWithArray(ctx, sctx->spec->terms->size);

  TrieIterator *it = Trie_Iterate(sctx->spec->terms, "", 0, 0, 1);
  while (TrieIterator_Next(it, &rstr, &slen, NULL, &score, &dist)) {
    char *res = runesToStr(rstr, slen, &termLen);
    RedisModule_ReplyWithStringBuffer(ctx, res, termLen);
    rm_free(res);
  }
  TrieIterator_Free(it);

  SearchCtx_Free(sctx);
  return REDISMODULE_OK;
}

static double InvertedIndexGetEfficiency(InvertedIndex *invidx) {
  return ((double)invidx->numEntries)/(invidx->size);
}

static size_t InvertedIndexSummaryHeader(RedisModuleCtx *ctx, InvertedIndex *invidx) {
  size_t invIdxBulkLen = 0;
  REPLY_WITH_LONG_LONG("numDocs", invidx->numDocs, invIdxBulkLen);
  REPLY_WITH_LONG_LONG("numEntries", invidx->numEntries, invIdxBulkLen);
  REPLY_WITH_LONG_LONG("lastId", invidx->lastId, invIdxBulkLen);
  REPLY_WITH_LONG_LONG("flags", invidx->flags, invIdxBulkLen);
  REPLY_WITH_LONG_LONG("numberOfBlocks", invidx->size, invIdxBulkLen);
  if (invidx->flags & Index_StoreNumeric) {
    REPLY_WITH_DOUBLE("blocks_efficiency (numEntries/numberOfBlocks)", InvertedIndexGetEfficiency(invidx), invIdxBulkLen);
  }
  return invIdxBulkLen;
}

DEBUG_COMMAND(InvertedIndexSummary) {
  if (argc != 4) {
    return RedisModule_WrongArity(ctx);
  }
  GET_SEARCH_CTX(argv[2])
  size_t len;
  const char *invIdxName = RedisModule_StringPtrLen(argv[3], &len);
  InvertedIndex *invidx = Redis_OpenInvertedIndex(sctx, invIdxName, len, 0, NULL);
  if (!invidx) {
    RedisModule_ReplyWithError(sctx->redisCtx, "Can not find the inverted index");
    goto end;
  }

  RedisModule_ReplyWithArray(ctx, REDISMODULE_POSTPONED_ARRAY_LEN);
  size_t invIdxBulkLen = InvertedIndexSummaryHeader(ctx, invidx);

  RedisModule_ReplyWithStringBuffer(ctx, "blocks", strlen("blocks"));

  for (uint32_t i = 0; i < invidx->size; ++i) {
    size_t blockBulkLen = 0;
    IndexBlock *block = invidx->blocks + i;
    RedisModule_ReplyWithArray(ctx, REDISMODULE_POSTPONED_ARRAY_LEN);

    REPLY_WITH_LONG_LONG("firstId", block->firstId, blockBulkLen);
    REPLY_WITH_LONG_LONG("lastId", block->lastId, blockBulkLen);
    REPLY_WITH_LONG_LONG("numEntries", block->numEntries, blockBulkLen);

    RedisModule_ReplySetArrayLength(ctx, blockBulkLen);
  }

  invIdxBulkLen += 2;

  RedisModule_ReplySetArrayLength(ctx, invIdxBulkLen);

end:
  SearchCtx_Free(sctx);
  return REDISMODULE_OK;
}

DEBUG_COMMAND(DumpInvertedIndex) {
  if (argc != 4) {
    return RedisModule_WrongArity(ctx);
  }
  GET_SEARCH_CTX(argv[2])
  size_t len;
  const char *invIdxName = RedisModule_StringPtrLen(argv[3], &len);
  InvertedIndex *invidx = Redis_OpenInvertedIndex(sctx, invIdxName, len, 0, NULL);
  if (!invidx) {
    RedisModule_ReplyWithError(sctx->redisCtx, "Can not find the inverted index");
    goto end;
  }
  IndexReader *reader = NewTermIndexReader(invidx, NULL, RS_FIELDMASK_ALL, NULL, 1);
  ReplyReaderResults(reader, sctx->redisCtx);

end:
  SearchCtx_Free(sctx);
  return REDISMODULE_OK;
}

// FT.DEBUG NUMIDX_SUMMARY INDEX_NAME NUMERIC_FIELD_NAME
DEBUG_COMMAND(NumericIndexSummary) {
  if (argc != 4) {
    return RedisModule_WrongArity(ctx);
  }
  GET_SEARCH_CTX(argv[2])
  RedisModuleString *keyName = getFieldKeyName(sctx->spec, argv[3], INDEXFLD_T_NUMERIC);
  if (!keyName) {
    RedisModule_ReplyWithError(sctx->redisCtx, "Could not find given field in index spec");
    goto end;
  }
  NumericRangeTree rt_info = {0};
  int root_max_depth = 0;

  NumericRangeTree *rt = openNumericKeysDict(sctx->spec, keyName, DONT_CREATE_INDEX);
  // If we failed to open the numeric index, it was not initialized yet.
  // Else, we copy the data to a local variable.
  if (rt) {
    rt_info = *rt;
    root_max_depth = rt->root->maxDepth;
  }

  START_POSTPONED_LEN_ARRAY(numIdxSum);
  REPLY_WITH_LONG_LONG("numRanges", rt_info.numRanges, ARRAY_LEN_VAR(numIdxSum));
  REPLY_WITH_LONG_LONG("numEntries", rt_info.numEntries, ARRAY_LEN_VAR(numIdxSum));
  REPLY_WITH_LONG_LONG("lastDocId", rt_info.lastDocId, ARRAY_LEN_VAR(numIdxSum));
  REPLY_WITH_LONG_LONG("revisionId", rt_info.revisionId, ARRAY_LEN_VAR(numIdxSum));
  REPLY_WITH_LONG_LONG("emptyLeaves", rt_info.emptyLeaves, ARRAY_LEN_VAR(numIdxSum));
  REPLY_WITH_LONG_LONG("RootMaxDepth", root_max_depth, ARRAY_LEN_VAR(numIdxSum));
  END_POSTPONED_LEN_ARRAY(numIdxSum);

end:
  SearchCtx_Free(sctx);
  return REDISMODULE_OK;
}

// FT.DEBUG DUMP_NUMIDX <INDEX_NAME> <NUMERIC_FIELD_NAME> [WITH_HEADERS]
DEBUG_COMMAND(DumpNumericIndex) {
  if (argc < 4) {
    return RedisModule_WrongArity(ctx);
  }
  GET_SEARCH_CTX(argv[2])
  RedisModuleString *keyName = getFieldKeyName(sctx->spec, argv[3], INDEXFLD_T_NUMERIC);
  if (!keyName) {
    RedisModule_ReplyWithError(sctx->redisCtx, "Could not find given field in index spec");
    goto end;
  }

  // It's a debug command... lets not waste time on string comparison.
  int with_headers = argc == 5 ? true : false;

  NumericRangeTree *rt = openNumericKeysDict(sctx->spec, keyName, DONT_CREATE_INDEX);
  // If we failed to open the numeric index, it was not initialized yet.
  if (!rt) {
    RedisModule_ReplyWithEmptyArray(sctx->redisCtx);
    goto end;
  }

  NumericRangeNode *currNode;
  NumericRangeTreeIterator *iter = NumericRangeTreeIterator_New(rt);
  size_t InvertedIndexNumber = 0;
  START_POSTPONED_LEN_ARRAY(numericInvertedIndex);
  while ((currNode = NumericRangeTreeIterator_Next(iter))) {
    NumericRange *range = currNode->range;
    if (range) {
      if (with_headers) {
        RedisModule_ReplyWithArray(sctx->redisCtx, 2); // start 1) Header 2)entries

        START_POSTPONED_LEN_ARRAY(numericHeader); // Header array
        InvertedIndex* invidx = range->entries;
        ARRAY_LEN_VAR(numericHeader) += InvertedIndexSummaryHeader(sctx->redisCtx, invidx);
        END_POSTPONED_LEN_ARRAY(numericHeader);
      }
      IndexReader *reader = NewNumericReader(NULL, range->entries, NULL, range->minVal, range->maxVal, true);
      ReplyReaderResults(reader, sctx->redisCtx);
      ++ARRAY_LEN_VAR(numericInvertedIndex); // end (1)Header 2)entries (header is optional)
    }
  }
  END_POSTPONED_LEN_ARRAY(numericInvertedIndex); // end InvIdx array
  NumericRangeTreeIterator_Free(iter);
end:
  SearchCtx_Free(sctx);
  return REDISMODULE_OK;
}

DEBUG_COMMAND(DumpGeometryIndex) {
  if (argc != 4) {
    return RedisModule_WrongArity(ctx);
  }
  GET_SEARCH_CTX(argv[2])
  const char *fieldName = RedisModule_StringPtrLen(argv[3], NULL);
  const FieldSpec *fs = IndexSpec_GetField(sctx->spec, fieldName, strlen(fieldName));
  if (!fs) {
    RedisModule_ReplyWithError(sctx->redisCtx, "Could not find given field in index spec");
    goto end;
  }

  // TODO: use DONT_CREATE_INDEX and imitate the reply struct of an empty index.
  const GeometryIndex *idx = OpenGeometryIndex(sctx->spec, fs, CREATE_INDEX);
  if (!idx) {
    RedisModule_ReplyWithError(sctx->redisCtx, "Could not open geoshape index");
    goto end;
  }
  const GeometryApi *api = GeometryApi_Get(idx);
  api->dump(idx, ctx);

end:
  SearchCtx_Free(sctx);
  return REDISMODULE_OK;
}

// TODO: Elaborate prefixes dictionary information
// FT.DEBUG DUMP_PREFIX_TRIE
DEBUG_COMMAND(DumpPrefixTrie) {

  TrieMap *prefixes_map = SchemaPrefixes_g;

  START_POSTPONED_LEN_ARRAY(prefixesMapDump);
  REPLY_WITH_LONG_LONG("prefixes_count", prefixes_map->cardinality, ARRAY_LEN_VAR(prefixesMapDump));
  REPLY_WITH_LONG_LONG("prefixes_trie_nodes", prefixes_map->size, ARRAY_LEN_VAR(prefixesMapDump));
  END_POSTPONED_LEN_ARRAY(prefixesMapDump);

  return REDISMODULE_OK;
}

InvertedIndexStats InvertedIndex_DebugReply(RedisModuleCtx *ctx, InvertedIndex *idx) {
  InvertedIndexStats indexStats = {.blocks_efficiency = InvertedIndexGetEfficiency(idx)};
  START_POSTPONED_LEN_ARRAY(invertedIndexDump);

  REPLY_WITH_LONG_LONG("numDocs", idx->numDocs, ARRAY_LEN_VAR(invertedIndexDump));
  REPLY_WITH_LONG_LONG("numEntries", idx->numEntries, ARRAY_LEN_VAR(invertedIndexDump));
  REPLY_WITH_LONG_LONG("lastId", idx->lastId, ARRAY_LEN_VAR(invertedIndexDump));
  REPLY_WITH_LONG_LONG("size", idx->size, ARRAY_LEN_VAR(invertedIndexDump));
  REPLY_WITH_DOUBLE("blocks_efficiency (numEntries/size)", indexStats.blocks_efficiency, ARRAY_LEN_VAR(invertedIndexDump));

  REPLY_WITH_STR("values", ARRAY_LEN_VAR(invertedIndexDump));
  START_POSTPONED_LEN_ARRAY(invertedIndexValues);
  RSIndexResult *res = NULL;
  IndexReader *ir = NewNumericReader(NULL, idx, NULL ,0, 0, false);
  while (INDEXREAD_OK == IR_Read(ir, &res)) {
    REPLY_WITH_DOUBLE("value", res->num.value, ARRAY_LEN_VAR(invertedIndexValues));
    REPLY_WITH_LONG_LONG("docId", res->docId, ARRAY_LEN_VAR(invertedIndexValues));
  }
  IR_Free(ir);
  END_POSTPONED_LEN_ARRAY(invertedIndexValues);
  ARRAY_LEN_VAR(invertedIndexDump)++;

  END_POSTPONED_LEN_ARRAY(invertedIndexDump);
  return indexStats;
}

InvertedIndexStats NumericRange_DebugReply(RedisModuleCtx *ctx, NumericRange *r) {
  InvertedIndexStats ret = {0};
  START_POSTPONED_LEN_ARRAY(numericRangeInfo);
  if (r) {
    REPLY_WITH_DOUBLE("minVal", r->minVal, ARRAY_LEN_VAR(numericRangeInfo));
    REPLY_WITH_DOUBLE("maxVal", r->maxVal, ARRAY_LEN_VAR(numericRangeInfo));
    REPLY_WITH_DOUBLE("unique_sum", r->unique_sum, ARRAY_LEN_VAR(numericRangeInfo));
    REPLY_WITH_DOUBLE("invertedIndexSize [bytes]", r->invertedIndexSize, ARRAY_LEN_VAR(numericRangeInfo));
    REPLY_WITH_LONG_LONG("card", r->card, ARRAY_LEN_VAR(numericRangeInfo));
    REPLY_WITH_LONG_LONG("cardCheck", r->cardCheck, ARRAY_LEN_VAR(numericRangeInfo));
    REPLY_WITH_LONG_LONG("splitCard", r->splitCard, ARRAY_LEN_VAR(numericRangeInfo));

    REPLY_WITH_STR("entries", ARRAY_LEN_VAR(numericRangeInfo))
    ret = InvertedIndex_DebugReply(ctx, r->entries);
    ++ARRAY_LEN_VAR(numericRangeInfo);
  }

  END_POSTPONED_LEN_ARRAY(numericRangeInfo);
  return ret;
}

/**
 * It is safe to use @param n equals to NULL.
 */
InvertedIndexStats NumericRangeNode_DebugReply(RedisModuleCtx *ctx, NumericRangeNode *n) {

  size_t len = 0;
  RedisModule_ReplyWithArray(ctx, REDISMODULE_POSTPONED_ARRAY_LEN);
  InvertedIndexStats invIdxStats = {0};
  if (n) {
    if (n->range) {
      RedisModule_ReplyWithStringBuffer(ctx, "range", strlen("range"));
      invIdxStats.blocks_efficiency += NumericRange_DebugReply(ctx, n->range).blocks_efficiency;
      len += 2;
    }
    if (!NumericRangeNode_IsLeaf(n)) {
      REPLY_WITH_DOUBLE("value", n->value, len);
      REPLY_WITH_LONG_LONG("maxDepth", n->maxDepth, len);

      RedisModule_ReplyWithStringBuffer(ctx, "left", strlen("left"));
      invIdxStats.blocks_efficiency += NumericRangeNode_DebugReply(ctx, n->left).blocks_efficiency;
      len += 2;

      RedisModule_ReplyWithStringBuffer(ctx, "right", strlen("right"));
      invIdxStats.blocks_efficiency += NumericRangeNode_DebugReply(ctx, n->right).blocks_efficiency;
      len += 2;
    }
  }

  RedisModule_ReplySetArrayLength(ctx, len);

  return invIdxStats;
}

/**
 * It is safe to use @param rt with all fields initialized to 0, including a NULL root.
 */
void NumericRangeTree_DebugReply(RedisModuleCtx *ctx, NumericRangeTree *rt) {

  size_t len = 0;
  START_POSTPONED_LEN_ARRAY(NumericTreeSum);

  REPLY_WITH_LONG_LONG("numRanges", rt->numRanges, ARRAY_LEN_VAR(NumericTreeSum));
  REPLY_WITH_LONG_LONG("numEntries", rt->numEntries, ARRAY_LEN_VAR(NumericTreeSum));
  REPLY_WITH_LONG_LONG("lastDocId", rt->lastDocId, ARRAY_LEN_VAR(NumericTreeSum));
  REPLY_WITH_LONG_LONG("revisionId", rt->revisionId, ARRAY_LEN_VAR(NumericTreeSum));
  REPLY_WITH_LONG_LONG("uniqueId", rt->uniqueId, ARRAY_LEN_VAR(NumericTreeSum));
  REPLY_WITH_LONG_LONG("emptyLeaves", rt->emptyLeaves, ARRAY_LEN_VAR(NumericTreeSum));

  REPLY_WITH_STR("root", ARRAY_LEN_VAR(NumericTreeSum));
  InvertedIndexStats invIndexStats = NumericRangeNode_DebugReply(ctx, rt->root);
  ++ARRAY_LEN_VAR(NumericTreeSum);

  REPLY_WITH_STR("Tree stats:", ARRAY_LEN_VAR(NumericTreeSum));

  START_POSTPONED_LEN_ARRAY(tree_stats);
  REPLY_WITH_DOUBLE("Average memory efficiency (numEntries/size)/numRanges", (invIndexStats.blocks_efficiency)/rt->numRanges, ARRAY_LEN_VAR(tree_stats));
  END_POSTPONED_LEN_ARRAY(tree_stats);
  ++ARRAY_LEN_VAR(NumericTreeSum);

  END_POSTPONED_LEN_ARRAY(NumericTreeSum);
}

// FT.DEBUG DUMP_NUMIDXTREE INDEX_NAME NUMERIC_FIELD_NAME
DEBUG_COMMAND(DumpNumericIndexTree) {
  if (argc != 4) {
    return RedisModule_WrongArity(ctx);
  }
  GET_SEARCH_CTX(argv[2])
  RedisModuleString *keyName = getFieldKeyName(sctx->spec, argv[3], INDEXFLD_T_NUMERIC);
  if (!keyName) {
    RedisModule_ReplyWithError(sctx->redisCtx, "Could not find given field in index spec");
    goto end;
  }
  NumericRangeTree dummy_rt = {0};
  NumericRangeTree *rt = openNumericKeysDict(sctx->spec, keyName, DONT_CREATE_INDEX);
  // If we failed to open the numeric index, it was not initialized yet,
  // reply as if the tree is empty.
  if (!rt) {
    rt = &dummy_rt;
  }

  NumericRangeTree_DebugReply(sctx->redisCtx, rt);

  end:
  SearchCtx_Free(sctx);
  return REDISMODULE_OK;
}

// FT.DEBUG SPEC_INVIDXES_INFO INDEX_NAME
DEBUG_COMMAND(SpecInvertedIndexesInfo) {
  if (argc != 3) {
    return RedisModule_WrongArity(ctx);
  }
  GET_SEARCH_CTX(argv[2])
  START_POSTPONED_LEN_ARRAY(specInvertedIndexesInfo);
	REPLY_WITH_LONG_LONG("inverted_indexes_dict_size", dictSize(sctx->spec->keysDict), ARRAY_LEN_VAR(specInvertedIndexesInfo));
	REPLY_WITH_LONG_LONG("inverted_indexes_memory", sctx->spec->stats.invertedSize, ARRAY_LEN_VAR(specInvertedIndexesInfo));
  END_POSTPONED_LEN_ARRAY(specInvertedIndexesInfo);

  SearchCtx_Free(sctx);
  return REDISMODULE_OK;
}

DEBUG_COMMAND(DumpTagIndex) {
  if (argc != 4) {
    return RedisModule_WrongArity(ctx);
  }
  GET_SEARCH_CTX(argv[2])
  RedisModuleString *keyName = getFieldKeyName(sctx->spec, argv[3], INDEXFLD_T_TAG);
  if (!keyName) {
    RedisModule_ReplyWithError(sctx->redisCtx, "Could not find given field in index spec");
    goto end;
  }
  const TagIndex *tagIndex = TagIndex_Open(sctx->spec, keyName, DONT_CREATE_INDEX);

  // Field was not initialized yet
  if (!tagIndex) {
    RedisModule_ReplyWithEmptyArray(sctx->redisCtx);
    goto end;
  }

  TrieMapIterator *iter = TrieMap_Iterate(tagIndex->values, "", 0);

  char *tag;
  tm_len_t len;
  InvertedIndex *iv;

  size_t resultSize = 0;
  RedisModule_ReplyWithArray(sctx->redisCtx, REDISMODULE_POSTPONED_ARRAY_LEN);
  while (TrieMapIterator_Next(iter, &tag, &len, (void **)&iv)) {
    RedisModule_ReplyWithArray(sctx->redisCtx, 2);
    RedisModule_ReplyWithStringBuffer(sctx->redisCtx, tag, len);
    IndexReader *reader = NewTermIndexReader(iv, NULL, RS_FIELDMASK_ALL, NULL, 1);
    ReplyReaderResults(reader, sctx->redisCtx);
    ++resultSize;
  }
  RedisModule_ReplySetArrayLength(sctx->redisCtx, resultSize);
  TrieMapIterator_Free(iter);

end:
  SearchCtx_Free(sctx);
  return REDISMODULE_OK;
}

DEBUG_COMMAND(DumpSuffix) {
  if (argc != 3 && argc != 4) {
    return RedisModule_WrongArity(ctx);
  }
  GET_SEARCH_CTX(argv[2]);
  if (argc == 3) { // suffix trie of global text field
    Trie *suffix = sctx->spec->suffix;
    if (!suffix) {
      RedisModule_ReplyWithError(ctx, "Index does not have suffix trie");
      goto end;
    }

    RedisModule_ReplyWithArray(ctx, REDISMODULE_POSTPONED_ARRAY_LEN);
    long resultSize = 0;

    // iterate trie and reply with terms
    TrieIterator *it = TrieNode_Iterate(suffix->root, NULL, NULL, NULL);
    rune *rstr;
    t_len len;
    float score;

    while (TrieIterator_Next(it, &rstr, &len, NULL, &score, NULL)) {
      size_t slen;
      char *s = runesToStr(rstr, len, &slen);
      RedisModule_ReplyWithStringBuffer(ctx, s, slen);
      rm_free(s);
      ++resultSize;
    }

    TrieIterator_Free(it);

    RedisModule_ReplySetArrayLength(ctx, resultSize);

  } else { // suffix triemap of tag field
    RedisModuleString *keyName = getFieldKeyName(sctx->spec, argv[3], INDEXFLD_T_TAG);
    if (!keyName) {
      RedisModule_ReplyWithError(sctx->redisCtx, "Could not find given field in index spec");
      goto end;
    }
    const TagIndex *idx = TagIndex_Open(sctx->spec, keyName, DONT_CREATE_INDEX);

    // Field was not initialized yet
    if (!idx) {
      RedisModule_ReplyWithEmptyArray(sctx->redisCtx);
      goto end;
    }
    if (!idx->suffix) {
      RedisModule_ReplyWithError(sctx->redisCtx, "tag field does have suffix trie");
      goto end;
    }

    RedisModule_ReplyWithArray(ctx, REDISMODULE_POSTPONED_ARRAY_LEN);
    long resultSize = 0;

    TrieMapIterator *it = TrieMap_Iterate(idx->suffix, "", 0);
    char *str;
    tm_len_t len;
    void *value;
    while (TrieMapIterator_Next(it, &str, &len, &value)) {
      str[len] = '\0';
      RedisModule_ReplyWithStringBuffer(ctx, str, len);
      ++resultSize;
    }

    TrieMapIterator_Free(it);

    RedisModule_ReplySetArrayLength(ctx, resultSize);
  }
end:
  SearchCtx_Free(sctx);
  return REDISMODULE_OK;
}

DEBUG_COMMAND(IdToDocId) {
  if (argc != 4) {
    return RedisModule_WrongArity(ctx);
  }
  GET_SEARCH_CTX(argv[2])
  long long id;
  if (RedisModule_StringToLongLong(argv[3], &id) != REDISMODULE_OK) {
    RedisModule_ReplyWithError(sctx->redisCtx, "bad id given");
    goto end;
  }
  const RSDocumentMetadata *doc = DocTable_Borrow(&sctx->spec->docs, id);
  if (!doc || (doc->flags & Document_Deleted)) {
    RedisModule_ReplyWithError(sctx->redisCtx, "document was removed");
  } else {
    RedisModule_ReplyWithStringBuffer(sctx->redisCtx, doc->keyPtr, strlen(doc->keyPtr));
  }
  DMD_Return(doc);
end:
  SearchCtx_Free(sctx);
  return REDISMODULE_OK;
}

DEBUG_COMMAND(DocIdToId) {
  if (argc != 4) {
    return RedisModule_WrongArity(ctx);
  }
  GET_SEARCH_CTX(argv[2])
  size_t n;
  const char *key = RedisModule_StringPtrLen(argv[3], &n);
  t_docId id = DocTable_GetId(&sctx->spec->docs, key, n);
  RedisModule_ReplyWithLongLong(sctx->redisCtx, id);
  SearchCtx_Free(sctx);
  return REDISMODULE_OK;
}

DEBUG_COMMAND(DumpPhoneticHash) {
  if (argc != 3) {
    return RedisModule_WrongArity(ctx);
  }
  size_t len;
  const char *term_c = RedisModule_StringPtrLen(argv[2], &len);

  char *primary = NULL;
  char *secondary = NULL;

  PhoneticManager_ExpandPhonetics(NULL, term_c, len, &primary, &secondary);

  RedisModule_ReplyWithArray(ctx, 2);
  RedisModule_ReplyWithStringBuffer(ctx, primary, strlen(primary));
  RedisModule_ReplyWithStringBuffer(ctx, secondary, strlen(secondary));

  rm_free(primary);
  rm_free(secondary);
  return REDISMODULE_OK;
}

static int GCForceInvokeReply(RedisModuleCtx *ctx, RedisModuleString **argv, int argc) {
  return RedisModule_ReplyWithSimpleString(ctx, "DONE");
}

static int GCForceInvokeReplyTimeout(RedisModuleCtx *ctx, RedisModuleString **argv, int argc) {
  return RedisModule_ReplyWithError(ctx, "INVOCATION FAILED");
}

// FT.DEBUG GC_FORCEINVOKE [TIMEOUT]
DEBUG_COMMAND(GCForceInvoke) {
  if (argc < 3 || argc > 4) {
    return RedisModule_WrongArity(ctx);
  }
  long long timeout = 30000;

  if (argc == 4) {
    RedisModule_StringToLongLong(argv[3], &timeout);
  }
  StrongRef ref = IndexSpec_LoadUnsafe(ctx, RedisModule_StringPtrLen(argv[2], NULL));
  IndexSpec *sp = StrongRef_Get(ref);
  if (!sp) {
    return RedisModule_ReplyWithError(ctx, "Unknown index name");
  }

  RedisModuleBlockedClient *bc = RedisModule_BlockClient(
      ctx, GCForceInvokeReply, GCForceInvokeReplyTimeout, NULL, timeout);
  GCContext_ForceInvoke(sp->gc, bc);
  return REDISMODULE_OK;
}

DEBUG_COMMAND(GCForceBGInvoke) {
  if (argc < 3) {
    return RedisModule_WrongArity(ctx);
  }
  StrongRef ref = IndexSpec_LoadUnsafe(ctx, RedisModule_StringPtrLen(argv[2], NULL));
  IndexSpec *sp = StrongRef_Get(ref);
  if (!sp) {
    return RedisModule_ReplyWithError(ctx, "Unknown index name");
  }
  GCContext_ForceBGInvoke(sp->gc);
  RedisModule_ReplyWithSimpleString(ctx, "OK");
  return REDISMODULE_OK;
}

DEBUG_COMMAND(GCStopFutureRuns) {
  if (argc < 3) {
    return RedisModule_WrongArity(ctx);
  }
  StrongRef ref = IndexSpec_LoadUnsafe(ctx, RedisModule_StringPtrLen(argv[2], NULL));
  IndexSpec *sp = StrongRef_Get(ref);
  if (!sp) {
    return RedisModule_ReplyWithError(ctx, "Unknown index name");
  }
  // Make sure there is no pending timer
  RedisModule_StopTimer(RSDummyContext, sp->gc->timerID, NULL);
  // mark as stopped. This will prevent the GC from scheduling itself again if it was already running.
  sp->gc->timerID = 0;
  RedisModule_Log(ctx, "verbose", "Stopped GC %p periodic run for index %s", sp->gc, sp->name);
  return RedisModule_ReplyWithSimpleString(ctx, "OK");
}

DEBUG_COMMAND(GCContinueFutureRuns) {
  if (argc < 3) {
    return RedisModule_WrongArity(ctx);
  }
  StrongRef ref = IndexSpec_LoadUnsafe(ctx, RedisModule_StringPtrLen(argv[2], NULL));
  IndexSpec *sp = StrongRef_Get(ref);
  if (!sp) {
    return RedisModule_ReplyWithError(ctx, "Unknown index name");
  }
  if (sp->gc->timerID) {
    return RedisModule_ReplyWithError(ctx, "GC is already running periodically");
  }
  GCContext_StartNow(sp->gc);
  return RedisModule_ReplyWithSimpleString(ctx, "OK");
}

// Wait for all GC jobs **THAT CURRENTLY IN THE QUEUE** to finish.
// This command blocks the client and adds a job to the end of the GC queue, that will later unblock it.
DEBUG_COMMAND(GCWaitForAllJobs) {
  RedisModuleBlockedClient *bc = RedisModule_BlockClient(ctx, GCForceInvokeReply, NULL, NULL, 0);
  RedisModule_BlockedClientMeasureTimeStart(bc);
  GCContext_WaitForAllOperations(bc);
  return REDISMODULE_OK;
}

// GC_CLEAN_NUMERIC INDEX_NAME NUMERIC_FIELD_NAME
DEBUG_COMMAND(GCCleanNumeric) {

  if (argc != 4) {
    return RedisModule_WrongArity(ctx);
  }
  GET_SEARCH_CTX(argv[2])
  RedisModuleString *keyName = getFieldKeyName(sctx->spec, argv[3], INDEXFLD_T_NUMERIC);
  if (!keyName) {
    RedisModule_ReplyWithError(sctx->redisCtx, "Could not find given field in index spec");
    goto end;
  }
  NumericRangeTree *rt = openNumericKeysDict(sctx->spec, keyName, DONT_CREATE_INDEX);
  if (!rt) {
    goto end;
  }

  NRN_AddRv rv = NumericRangeTree_TrimEmptyLeaves(rt);

end:
  SearchCtx_Free(sctx);
  RedisModule_ReplyWithSimpleString(ctx, "OK");
  return REDISMODULE_OK;
}

DEBUG_COMMAND(ttl) {
  if (argc < 3) {
    return RedisModule_WrongArity(ctx);
  }
  IndexLoadOptions lopts = {.nameC = RedisModule_StringPtrLen(argv[2], NULL),
                            .flags = INDEXSPEC_LOAD_NOTIMERUPDATE};

  StrongRef ref = IndexSpec_LoadUnsafeEx(ctx, &lopts);
  IndexSpec *sp = StrongRef_Get(ref);
  if (!sp) {
    return RedisModule_ReplyWithError(ctx, "Unknown index name");
  }

  if (!(sp->flags & Index_Temporary)) {
    return RedisModule_ReplyWithError(ctx, "Index is not temporary");
  }

  uint64_t remaining = 0;
  if (RedisModule_GetTimerInfo(RSDummyContext, sp->timerId, &remaining, NULL) != REDISMODULE_OK) {
    // timer was called but free operation is async so its gone be free each moment.
    // lets return 0 timeout.
    return RedisModule_ReplyWithLongLong(ctx, 0);
  }

  return RedisModule_ReplyWithLongLong(ctx, remaining / 1000);  // return the results in seconds
}

DEBUG_COMMAND(ttlPause) {
  if (argc < 3) {
    return RedisModule_WrongArity(ctx);
  }
  IndexLoadOptions lopts = {.nameC = RedisModule_StringPtrLen(argv[2], NULL),
                            .flags = INDEXSPEC_LOAD_NOTIMERUPDATE};

  StrongRef ref = IndexSpec_LoadUnsafeEx(ctx, &lopts);
  IndexSpec *sp = StrongRef_Get(ref);
  if (!sp) {
    return RedisModule_ReplyWithError(ctx, "Unknown index name");
  }

  if (!(sp->flags & Index_Temporary)) {
    return RedisModule_ReplyWithError(ctx, "Index is not temporary");
  }

  if (!sp->isTimerSet) {
    return RedisModule_ReplyWithError(ctx, "Index does not have a timer");
  }

  WeakRef timer_ref;
  // The timed-out callback is called from the main thread and removes the index from the global
  // dictionary, so at this point we know that the timer exists.
  int rc = RedisModule_StopTimer(RSDummyContext, sp->timerId, (void**)&timer_ref);
  RS_ASSERT(rc == REDISMODULE_OK);
  WeakRef_Release(timer_ref);
  sp->timerId = 0;
  sp->isTimerSet = false;

  return RedisModule_ReplyWithSimpleString(ctx, "OK");
}

DEBUG_COMMAND(ttlExpire) {
  if (argc < 3) {
    return RedisModule_WrongArity(ctx);
  }
  IndexLoadOptions lopts = {.nameC = RedisModule_StringPtrLen(argv[2], NULL),
                            .flags = INDEXSPEC_LOAD_NOTIMERUPDATE};

  StrongRef ref = IndexSpec_LoadUnsafeEx(ctx, &lopts);
  IndexSpec *sp = StrongRef_Get(ref);
  if (!sp) {
    return RedisModule_ReplyWithError(ctx, "Unknown index name");
  }

  if (!(sp->flags & Index_Temporary)) {
    return RedisModule_ReplyWithError(ctx, "Index is not temporary");
  }

  long long timeout = sp->timeout;
  sp->timeout = 1; // Expire in 1ms
  lopts.flags &= ~INDEXSPEC_LOAD_NOTIMERUPDATE; // Re-enable timer updates
  // We validated that the index exists and is temporary, so we know that
  // calling this function will set or reset a timer.
  IndexSpec_LoadUnsafeEx(ctx, &lopts);
  sp->timeout = timeout; // Restore the original timeout

  return RedisModule_ReplyWithSimpleString(ctx, "OK");
}

DEBUG_COMMAND(GitSha) {
#ifdef GIT_SHA
  RedisModule_ReplyWithStringBuffer(ctx, GIT_SHA, strlen(GIT_SHA));
#else
  RedisModule_ReplyWithError(ctx, "GIT SHA was not defined on compilation");
#endif
  return REDISMODULE_OK;
}

typedef struct {
  // Whether to enumerate the number of docids per entry
  int countValueEntries;

  // Whether to enumerate the *actual* document IDs in the entry
  int dumpIdEntries;

  // offset and limit for the tag entry
  unsigned offset, limit;

  // only inspect this value
  const char *prefix;
} DumpOptions;

static void seekTagIterator(TrieMapIterator *it, size_t offset) {
  char *tag;
  tm_len_t len;
  InvertedIndex *iv;

  for (size_t n = 0; n < offset; n++) {
    if (!TrieMapIterator_Next(it, &tag, &len, (void **)&iv)) {
      break;
    }
  }
}

/**
 * INFO_TAGIDX <index> <field> [OPTIONS...]
 */
DEBUG_COMMAND(InfoTagIndex) {
  if (argc < 4) {
    return RedisModule_WrongArity(ctx);
  }
  GET_SEARCH_CTX(argv[2]);
  DumpOptions options = {0};
  ACArgSpec argspecs[] = {
      {.name = "count_value_entries",
       .type = AC_ARGTYPE_BOOLFLAG,
       .target = &options.countValueEntries},
      {.name = "dump_id_entries", .type = AC_ARGTYPE_BOOLFLAG, .target = &options.dumpIdEntries},
      {.name = "prefix", .type = AC_ARGTYPE_STRING, .target = &options.prefix},
      {.name = "offset", .type = AC_ARGTYPE_UINT, .target = &options.offset},
      {.name = "limit", .type = AC_ARGTYPE_UINT, .target = &options.limit},
      {NULL}};
  ArgsCursor ac = {0};
  ACArgSpec *errSpec = NULL;
  ArgsCursor_InitRString(&ac, argv + 4, argc - 4);
  int rv = AC_ParseArgSpec(&ac, argspecs, &errSpec);
  if (rv != AC_OK) {
    RedisModule_ReplyWithError(ctx, "Could not parse argument (argspec fixme)");
    goto end;
  }

  RedisModuleString *keyName = getFieldKeyName(sctx->spec, argv[3], INDEXFLD_T_TAG);
  if (!keyName) {
    RedisModule_ReplyWithError(sctx->redisCtx, "Could not find given field in index spec");
    goto end;
  }

  const TagIndex *idx = TagIndex_Open(sctx->spec, keyName, DONT_CREATE_INDEX);

  // Field was not initialized yet
  if (!idx) {
    RedisModule_ReplyWithEmptyArray(sctx->redisCtx);
    goto end;
  }

  size_t nelem = 0;
  RedisModule_ReplyWithArray(ctx, REDISMODULE_POSTPONED_ARRAY_LEN);
  RedisModule_ReplyWithLiteral(ctx, "num_values");
  RedisModule_ReplyWithLongLong(ctx, idx->values->cardinality);
  nelem += 2;

  if (options.dumpIdEntries) {
    options.countValueEntries = 1;
  }
  int shouldDescend = options.countValueEntries || options.dumpIdEntries;
  if (!shouldDescend) {
    goto reply_done;
  }

  size_t limit = options.limit ? options.limit : 0;
  TrieMapIterator *iter = TrieMap_Iterate(idx->values, "", 0);
  char *tag;
  tm_len_t len;
  InvertedIndex *iv;

  nelem += 2;
  RedisModule_ReplyWithLiteral(ctx, "values");
  RedisModule_ReplyWithArray(ctx, REDISMODULE_POSTPONED_ARRAY_LEN);

  seekTagIterator(iter, options.offset);
  size_t nvalues = 0;
  while (nvalues++ < limit && TrieMapIterator_Next(iter, &tag, &len, (void **)&iv)) {
    size_t nsubelem = 8;
    if (!options.dumpIdEntries) {
      nsubelem -= 2;
    }
    RedisModule_ReplyWithArray(ctx, REDISMODULE_POSTPONED_ARRAY_LEN);

    RedisModule_ReplyWithLiteral(ctx, "value");
    RedisModule_ReplyWithStringBuffer(ctx, tag, len);

    RedisModule_ReplyWithLiteral(ctx, "num_entries");
    RedisModule_ReplyWithLongLong(ctx, iv->numDocs);

    RedisModule_ReplyWithLiteral(ctx, "num_blocks");
    RedisModule_ReplyWithLongLong(ctx, iv->size);

    if (options.dumpIdEntries) {
      RedisModule_ReplyWithLiteral(ctx, "entries");
      IndexReader *reader = NewTermIndexReader(iv, NULL, RS_FIELDMASK_ALL, NULL, 1);
      ReplyReaderResults(reader, sctx->redisCtx);
    }

    RedisModule_ReplySetArrayLength(ctx, nsubelem);
  }
  TrieMapIterator_Free(iter);
  RedisModule_ReplySetArrayLength(ctx, nvalues - 1);

reply_done:
  RedisModule_ReplySetArrayLength(ctx, nelem);

end:
  SearchCtx_Free(sctx);
  return REDISMODULE_OK;
}

static void replyDocFlags(const char *name, const RSDocumentMetadata *dmd, RedisModule_Reply *reply) {
  char buf[1024] = {0};
  sprintf(buf, "(0x%x):", dmd->flags);
  if (dmd->flags & Document_Deleted) {
    strcat(buf, "Deleted,");
  }
  if (dmd->flags & Document_HasPayload) {
    strcat(buf, "HasPayload,");
  }
  if (dmd->flags & Document_HasSortVector) {
    strcat(buf, "HasSortVector,");
  }
  if (dmd->flags & Document_HasOffsetVector) {
    strcat(buf, "HasOffsetVector,");
  }
  RedisModule_Reply_CString(reply, name);
  RedisModule_Reply_CString(reply, buf);
}

static void replySortVector(const char *name, const RSDocumentMetadata *dmd,
                            RedisSearchCtx *sctx, bool obfuscate, RedisModule_Reply *reply) {
  RSSortingVector *sv = dmd->sortVector;
  RedisModule_ReplyKV_Array(reply, name);
  for (size_t ii = 0; ii < sv->len; ++ii) {
    if (!sv->values[ii]) {
      continue;
    }
    RedisModule_Reply_Array(reply);
      RedisModule_ReplyKV_LongLong(reply, "index", ii);

      RedisModule_Reply_CString(reply, "field");
      const FieldSpec *fs = IndexSpec_GetFieldBySortingIndex(sctx->spec, ii);

      if (!fs) {
        RedisModule_Reply_CString(reply, "!!! AS ???");
      } else if (!fs->path) {
        RedisModule_Reply_CString(reply, fs->name);
      } else {
        RedisModule_Reply_Stringf(reply, "%s AS %s", fs->path, fs->name);
      }

      RedisModule_Reply_CString(reply, "value");
      RSValue_SendReply(reply, sv->values[ii], 0);
    RedisModule_Reply_ArrayEnd(reply);
  }
  RedisModule_Reply_ArrayEnd(reply);
}

/**
 * FT.DEBUG DOC_INFO <index> <doc> [OBFUSCATE/REVEAL]
 */
DEBUG_COMMAND(DocInfo) {
  if (argc < 5) {
    return RedisModule_WrongArity(ctx);
  }
  GET_SEARCH_CTX(argv[2]);

  const RSDocumentMetadata *dmd = DocTable_BorrowByKeyR(&sctx->spec->docs, argv[3]);
  if (!dmd) {
    SearchCtx_Free(sctx);
    return RedisModule_ReplyWithError(ctx, "Document not found in index");
  }

  const char *obfuscateOrReveal = RedisModule_StringPtrLen(argv[4], NULL);
  const bool reveal = !strcasecmp(obfuscateOrReveal, "REVEAL");
  const bool obfuscate = !strcasecmp(obfuscateOrReveal, "OBFUSCATE");
  if (!reveal && !obfuscate) {
    SearchCtx_Free(sctx);
    return RedisModule_ReplyWithError(ctx, "Invalid argument. Expected REVEAL or OBFUSCATE as the last argument");
  }

  RedisModule_Reply _reply = RedisModule_NewReply(ctx), *reply = &_reply;

  RedisModule_Reply_Map(reply);
    RedisModule_ReplyKV_LongLong(reply, "internal_id", dmd->id);
    replyDocFlags("flags", dmd, reply);
    RedisModule_ReplyKV_Double(reply, "score", dmd->score);
    RedisModule_ReplyKV_LongLong(reply, "num_tokens", dmd->len);
    RedisModule_ReplyKV_LongLong(reply, "max_freq", dmd->maxFreq);
    RedisModule_ReplyKV_LongLong(reply, "refcount", dmd->ref_count - 1); // TODO: should include the refcount of the command call?
    if (dmd->sortVector) {
      replySortVector("sortables", dmd, sctx, obfuscate, reply);
    }
  RedisModule_Reply_MapEnd(reply);

  RedisModule_EndReply(reply);
  DMD_Return(dmd);
  SearchCtx_Free(sctx);

  return REDISMODULE_OK;
}

static void VecSim_Reply_Info_Iterator(RedisModuleCtx *ctx, VecSimDebugInfoIterator *infoIter) {
  RedisModule_ReplyWithArray(ctx, VecSimDebugInfoIterator_NumberOfFields(infoIter)*2);
  while(VecSimDebugInfoIterator_HasNextField(infoIter)) {
    VecSim_InfoField* infoField = VecSimDebugInfoIterator_NextField(infoIter);
    RedisModule_ReplyWithCString(ctx, infoField->fieldName);
    switch (infoField->fieldType) {
    case INFOFIELD_STRING:
      RedisModule_ReplyWithCString(ctx, infoField->fieldValue.stringValue);
      break;
    case INFOFIELD_FLOAT64:
      RedisModule_ReplyWithDouble(ctx, infoField->fieldValue.floatingPointValue);
      break;
    case INFOFIELD_INT64:
      RedisModule_ReplyWithLongLong(ctx, infoField->fieldValue.integerValue);
      break;
    case INFOFIELD_UINT64:
      RedisModule_ReplyWithLongLong(ctx, infoField->fieldValue.uintegerValue);
      break;
    case INFOFIELD_ITERATOR:
      VecSim_Reply_Info_Iterator(ctx, infoField->fieldValue.iteratorValue);
      break;
    }
  }
}

/**
 * FT.DEBUG VECSIM_INFO <index> <field>
 */
DEBUG_COMMAND(VecsimInfo) {
  if (argc != 4) {
    return RedisModule_WrongArity(ctx);
  }
  GET_SEARCH_CTX(argv[2]);

  RedisModuleString *keyName = getFieldKeyName(sctx->spec, argv[3], INDEXFLD_T_VECTOR);
  if (!keyName) {
    SearchCtx_Free(sctx);
    return RedisModule_ReplyWithError(ctx, "Vector index not found");
  }
  // This call can't fail, since we already checked that the key exists
  // (or should exist, and this call will create it).
  VecSimIndex *vecsimIndex = openVectorIndex(sctx->spec, keyName, CREATE_INDEX);
  if(!vecsimIndex) {
    SearchCtx_Free(sctx);
    return RedisModule_ReplyWithError(ctx, "Can't open vector index");
  }

  VecSimDebugInfoIterator *infoIter = VecSimIndex_DebugInfoIterator(vecsimIndex);
  // Recursively reply with the info iterator
  VecSim_Reply_Info_Iterator(ctx, infoIter);

  // Cleanup
  VecSimDebugInfoIterator_Free(infoIter); // Free the iterator (and all its nested children)
  SearchCtx_Free(sctx);
  return REDISMODULE_OK;
}

/**
 * FT.DEBUG DEL_CURSORS
 * Deletes the local cursors of the shard.
*/
DEBUG_COMMAND(DeleteCursors) {
  if (argc != 2) {
    return RedisModule_WrongArity(ctx);
  }

  RedisModule_Log(ctx, "warning", "Deleting local cursors!");
  CursorList_Empty(&g_CursorsList);
  RedisModule_Log(ctx, "warning", "Done deleting local cursors.");
  return RedisModule_ReplyWithSimpleString(ctx, "OK");
}

void replyDumpHNSW(RedisModuleCtx *ctx, VecSimIndex *index, t_docId doc_id) {
	int **neighbours_data = NULL;
	VecSimDebugCommandCode res = VecSimDebug_GetElementNeighborsInHNSWGraph(index, doc_id, &neighbours_data);
	RedisModule_Reply reply = RedisModule_NewReply(ctx);
	if (res == VecSimDebugCommandCode_LabelNotExists){
		RedisModule_Reply_Stringf(&reply, "Doc id %d doesn't contain the given field", doc_id);
		RedisModule_EndReply(&reply);
		return;
	}
	START_POSTPONED_LEN_ARRAY(response);
	REPLY_WITH_LONG_LONG("Doc id", (long long)doc_id, ARRAY_LEN_VAR(response));

	size_t level = 0;
	while (neighbours_data[level]) {
		RedisModule_ReplyWithArray(ctx, neighbours_data[level][0] + 1);
		RedisModule_Reply_Stringf(&reply, "Neighbors in level %d", level);
		for (size_t i = 0; i < neighbours_data[level][0]; i++) {
			RedisModule_ReplyWithLongLong(ctx, neighbours_data[level][i + 1]);
		}
    level++; ARRAY_LEN_VAR(response)++;
	}
	END_POSTPONED_LEN_ARRAY(response);
	VecSimDebug_ReleaseElementNeighborsInHNSWGraph(neighbours_data);
	RedisModule_EndReply(&reply);
}

DEBUG_COMMAND(dumpHNSWData) {
  if (argc < 4 || argc > 5) { // it should be 4 or 5 (allowing specifying a certain doc)
    return RedisModule_WrongArity(ctx);
  }
  GET_SEARCH_CTX(argv[2])

  RedisModuleString *keyName = getFieldKeyName(sctx->spec, argv[3], INDEXFLD_T_VECTOR);
  if (!keyName) {
    RedisModule_ReplyWithError(ctx, "Vector index not found");
	  goto cleanup;
  }
  // This call can't fail, since we already checked that the key exists
  // (or should exist, and this call will create it).
  VecSimIndex *vecsimIndex = openVectorIndex(sctx->spec, keyName, CREATE_INDEX);
  if(!vecsimIndex) {
    RedisModule_ReplyWithError(ctx, "Can't open vector index");
    goto cleanup;
  }


  VecSimIndexBasicInfo info = VecSimIndex_BasicInfo(vecsimIndex);
  if (info.algo != VecSimAlgo_HNSWLIB) {
	  RedisModule_ReplyWithError(ctx, "Vector index is not an HNSW index");
	  goto cleanup;
  }
  if (info.isMulti) {
	  RedisModule_ReplyWithError(ctx, "Command not supported for HNSW multi-value index");
	  goto cleanup;
  }

  if (argc == 5) {  // we want the neighbors of a specific vector only
	  size_t key_len;
	  const char *key_name = RedisModule_StringPtrLen(argv[4], &key_len);
	  t_docId doc_id = DocTable_GetId(&sctx->spec->docs, key_name, key_len);
	  if (doc_id == 0) {
		  RedisModule_ReplyWithError(ctx, "The given key does not exist in index");
		  goto cleanup;
	  }
	  replyDumpHNSW(ctx, vecsimIndex, doc_id);
	  goto cleanup;
  }
  // Otherwise, dump neighbors for every document in the index.
  START_POSTPONED_LEN_ARRAY(num_docs);
  DOCTABLE_FOREACH((&sctx->spec->docs), {replyDumpHNSW(ctx, vecsimIndex, dmd->id); (ARRAY_LEN_VAR(num_docs))++;})
  END_POSTPONED_LEN_ARRAY(num_docs);

  cleanup:
  SearchCtx_Free(sctx);
  return REDISMODULE_OK;
}

#ifdef MT_BUILD
/**
 * FT.DEBUG WORKERS [PAUSE / RESUME / DRAIN / STATS / N_THREADS]
 *
 * @warning Calling FT.DEBUG WORKERS DRAIN will block the main thread until all workers are idle, this could lead to a deadlock,
 *          if there are pending jobs that require to acquire the GIL (like when LOAD is called from a worker thread)
 */
DEBUG_COMMAND(WorkerThreadsSwitch) {
  if (argc != 3) {
    return RedisModule_WrongArity(ctx);
  }
  const char* op = RedisModule_StringPtrLen(argv[2], NULL);
  if (!strcasecmp(op, "pause")) {
    if (workersThreadPool_pause() != REDISMODULE_OK) {
      return RedisModule_ReplyWithError(ctx, "Operation failed: workers thread pool doesn't exists"
                                      " or is not running");
    }
  } else if (!strcasecmp(op, "resume")) {
    if (workersThreadPool_resume() != REDISMODULE_OK) {
      return RedisModule_ReplyWithError(ctx, "Operation failed: workers thread pool doesn't exists"
                                        " or is already running");
    }
  } else if (!strcasecmp(op, "drain")) {
    if (workerThreadPool_isPaused()) {
      return RedisModule_ReplyWithError(ctx, "Operation failed: workers thread pool is not running");
    }
    workersThreadPool_Drain(RSDummyContext, 0);
    // After we drained the thread pool and there are no more jobs in the queue, we wait until all
    // threads are idle, so we can be sure that all jobs were executed.
    workersThreadPool_wait();
  } else if (!strcasecmp(op, "stats")) {
    thpool_stats stats = workersThreadPool_getStats();
    START_POSTPONED_LEN_ARRAY(num_stats_fields);
    REPLY_WITH_LONG_LONG("totalJobsDone", stats.total_jobs_done, ARRAY_LEN_VAR(num_stats_fields));
    REPLY_WITH_LONG_LONG("totalPendingJobs", stats.total_pending_jobs, ARRAY_LEN_VAR(num_stats_fields));
    REPLY_WITH_LONG_LONG("highPriorityPendingJobs", stats.high_priority_pending_jobs, ARRAY_LEN_VAR(num_stats_fields));
    REPLY_WITH_LONG_LONG("lowPriorityPendingJobs", stats.low_priority_pending_jobs, ARRAY_LEN_VAR(num_stats_fields));
    REPLY_WITH_LONG_LONG("numThreadsAlive", stats.num_threads_alive, ARRAY_LEN_VAR(num_stats_fields));
    END_POSTPONED_LEN_ARRAY(num_stats_fields);
    return REDISMODULE_OK;
  }  else if (!strcasecmp(op, "n_threads")) {
    return RedisModule_ReplyWithLongLong(ctx, workersThreadPool_NumThreads());
  } else {
    return RedisModule_ReplyWithError(ctx, "Invalid argument for 'WORKERS' subcommand");
  }
  return RedisModule_ReplyWithSimpleString(ctx, "OK");
}
#endif

DEBUG_COMMAND(RSSearchCommandShard) {
  // at least one debug_param should be provided
  // (1)FT.DEBUG (2)FT.SEARCH (3)<index> (4)<query> [query_options] (5)[debug_params] (6)DEBUG_PARAMS_COUNT (7)<debug_params_count>
  if (argc < 7) {
    return RedisModule_WrongArity(ctx);
  }

  // skip _FT.DEBUG
  return DEBUG_RSSearchCommand(ctx, ++argv, --argc);
}

DEBUG_COMMAND(RSAggregateCommandShard) {
  // at least one debug_param should be provided
  // (1)FT.DEBUG (2)FT.AGGREGATE (3)<index> (4)<query> [query_options] (5)[debug_params] (6)DEBUG_PARAMS_COUNT (7)<debug_params_count>
  if (argc < 7) {
    return RedisModule_WrongArity(ctx);
  }

  return DEBUG_RSAggregateCommand(ctx, ++argv, --argc);
}

DEBUG_COMMAND(ListIndexesSwitch) {
  RedisModule_Reply _reply = RedisModule_NewReply(ctx);
  Indexes_List(&_reply, true);
  return REDISMODULE_OK;
}

DEBUG_COMMAND(getHideUserDataFromLogs) {
  const long long value = RSGlobalConfig.hideUserDataFromLog;
  return RedisModule_ReplyWithLongLong(ctx, value);
}

// Global counter for tracking yield calls during loading
static size_t g_yieldCallCounter = 0;

// Function to increment the yield counter (to be called from IndexerBulkAdd)
void IncrementYieldCounter(void) {
  g_yieldCallCounter++;
}

// Reset the yield counter
void ResetYieldCounter(void) {
  g_yieldCallCounter = 0;
}

/**
 * FT.DEBUG YIELDS_ON_LOAD_COUNTER [RESET]
 * Get or reset the counter for yields during loading operations
 */
DEBUG_COMMAND(YieldCounter) {
  if (argc > 3) {
    return RedisModule_WrongArity(ctx);
  }

  // Check if we need to reset the counter
  if (argc == 3) {
    size_t len;
    const char *subCmd = RedisModule_StringPtrLen(argv[2], &len);
    if (STR_EQCASE(subCmd, len, "RESET")) {
      ResetYieldCounter();
      return RedisModule_ReplyWithSimpleString(ctx, "OK");
    } else {
      return RedisModule_ReplyWithError(ctx, "Unknown subcommand");
    }
  }

  // Return the current counter value
  return RedisModule_ReplyWithLongLong(ctx, g_yieldCallCounter);
}

/**
 * FT.DEBUG BG_SCAN_CONTROLLER SET_MAX_SCANNED_DOCS <max_scanned_docs>
 */
DEBUG_COMMAND(setMaxScannedDocs) {
  if (argc != 3) {
    return RedisModule_WrongArity(ctx);
  }
  long long max_scanned_docs;
  if (RedisModule_StringToLongLong(argv[2], &max_scanned_docs) != REDISMODULE_OK) {
    return RedisModule_ReplyWithError(ctx, "Invalid argument for 'SET_MAX_SCANNED_DOCS'");
  }

  // Negative maxDocsTBscanned represents no limit

  globalDebugCtx.bgIndexing.maxDocsTBscanned = (int) max_scanned_docs;

  // Check if we need to enable debug mode
  validateDebugMode(&globalDebugCtx);

  return RedisModule_ReplyWithSimpleString(ctx, "OK");
}

/**
 * FT.DEBUG BG_SCAN_CONTROLLER SET_PAUSE_ON_SCANNED_DOCS <pause_scanned_docs>
 */
DEBUG_COMMAND(setPauseOnScannedDocs) {
  if (argc != 3) {
    return RedisModule_WrongArity(ctx);
  }
  long long pause_scanned_docs;
  if (RedisModule_StringToLongLong(argv[2], &pause_scanned_docs) != REDISMODULE_OK) {
    return RedisModule_ReplyWithError(ctx, "Invalid argument for 'SET_PAUSE_ON_SCANNED_DOCS'");
  }

  globalDebugCtx.bgIndexing.maxDocsTBscannedPause = (int) pause_scanned_docs;

  // Check if we need to enable debug mode
  validateDebugMode(&globalDebugCtx);

  return RedisModule_ReplyWithSimpleString(ctx, "OK");
}

/**
 * FT.DEBUG BG_SCAN_CONTROLLER SET_BG_INDEX_RESUME
 */
DEBUG_COMMAND(setBgIndexResume) {
  if (argc != 2) {
    return RedisModule_WrongArity(ctx);
  }

  globalDebugCtx.bgIndexing.pause = false;

  return RedisModule_ReplyWithSimpleString(ctx, "OK");
}

/**
 * FT.DEBUG BG_SCAN_CONTROLLER GET_DEBUG_SCANNER_STATUS <index_name>
 */
DEBUG_COMMAND(getDebugScannerStatus) {
  if (argc != 3) {
    return RedisModule_WrongArity(ctx);
  }

  IndexLoadOptions lopts = {.nameC = RedisModule_StringPtrLen(argv[2], NULL),
                            .flags = INDEXSPEC_LOAD_NOTIMERUPDATE};

  StrongRef ref = IndexSpec_LoadUnsafeEx(ctx, &lopts);
  IndexSpec *sp = StrongRef_Get(ref);

  if (!sp) {
    return RedisModule_ReplyWithError(ctx, "Unknown index name");
  }

  if (!sp->scanner) {
    return RedisModule_ReplyWithError(ctx, "Scanner is not initialized");
  }

  if(!(sp->scanner->isDebug)) {
    return RedisModule_ReplyWithError(ctx, "Debug mode enabled but scanner is not a debug scanner");
  }

  // Assuming this file is aware of spec.h, via direct or in-direct include
  DebugIndexesScanner *dScanner = (DebugIndexesScanner*)sp->scanner;


  return RedisModule_ReplyWithSimpleString(ctx, DEBUG_INDEX_SCANNER_STATUS_STRS[dScanner->status]);
}

/**
 * FT.DEBUG BG_SCAN_CONTROLLER SET_PAUSE_BEFORE_SCAN <true/false>
 */
DEBUG_COMMAND(setPauseBeforeScan) {
  if (argc != 3) {
    return RedisModule_WrongArity(ctx);
  }
  const char* op = RedisModule_StringPtrLen(argv[2], NULL);

  if (!strcasecmp(op, "true")) {
    globalDebugCtx.bgIndexing.pauseBeforeScan = true;
  } else if (!strcasecmp(op, "false")) {
    globalDebugCtx.bgIndexing.pauseBeforeScan = false;
  } else {
    return RedisModule_ReplyWithError(ctx, "Invalid argument for 'SET_PAUSE_BEFORE_SCAN'");
  }

  validateDebugMode(&globalDebugCtx);

  return RedisModule_ReplyWithSimpleString(ctx, "OK");
}

/**
 * FT.DEBUG BG_SCAN_CONTROLLER SET_PAUSE_ON_OOM <true/false>
 */
DEBUG_COMMAND(setPauseOnOOM) {
  if (argc != 3) {
    return RedisModule_WrongArity(ctx);
  }
  const char* op = RedisModule_StringPtrLen(argv[2], NULL);

  if (!strcasecmp(op, "true")) {
    globalDebugCtx.bgIndexing.pauseOnOOM = true;
  } else if (!strcasecmp(op, "false")) {
    globalDebugCtx.bgIndexing.pauseOnOOM = false;
  } else {
    return RedisModule_ReplyWithError(ctx, "Invalid argument for 'SET_PAUSE_ON_OOM'");
  }

  validateDebugMode(&globalDebugCtx);

  return RedisModule_ReplyWithSimpleString(ctx, "OK");
}

/**
 * FT.DEBUG BG_SCAN_CONTROLLER TERMINATE_BG_POOL
 */
DEBUG_COMMAND(terminateBgPool) {
  if (argc != 2) {
    return RedisModule_WrongArity(ctx);
  }

  ReindexPool_ThreadPoolDestroy();
  // We do not create a new thread pool here, as it will automatically be created on the next background indexing job

  return RedisModule_ReplyWithSimpleString(ctx, "OK");
}

/**
 * FT.DEBUG BG_SCAN_CONTROLLER SET_PAUSE_BEFORE_OOM_RETRY <true/false>
 */
DEBUG_COMMAND(setPauseBeforeOOMretry) {
  if (argc != 3) {
    return RedisModule_WrongArity(ctx);
  }
  const char* op = RedisModule_StringPtrLen(argv[2], NULL);

  if (!strcasecmp(op, "true")) {
    globalDebugCtx.bgIndexing.pauseBeforeOOMretry = true;
  } else if (!strcasecmp(op, "false")) {
    globalDebugCtx.bgIndexing.pauseBeforeOOMretry = false;
  } else {
    return RedisModule_ReplyWithError(ctx, "Invalid argument for 'SET_PAUSE_BEFORE_OOM_RETRY'");
  }

  validateDebugMode(&globalDebugCtx);

  return RedisModule_ReplyWithSimpleString(ctx, "OK");
}

/**
 * FT.DEBUG BG_SCAN_CONTROLLER DEBUG_SCANNER_UPDATE_CONFIG <index_name>
 */
DEBUG_COMMAND(debugScannerUpdateConfig) {
  if (argc != 3) {
    return RedisModule_WrongArity(ctx);
  }

  IndexLoadOptions lopts = {.nameC = RedisModule_StringPtrLen(argv[2], NULL),
                            .flags = INDEXSPEC_LOAD_NOTIMERUPDATE};

  StrongRef ref = IndexSpec_LoadUnsafeEx(ctx, &lopts);
  IndexSpec *sp = StrongRef_Get(ref);

  if (!sp) {
    return RedisModule_ReplyWithError(ctx, "Unknown index name");
  }

  if (!sp->scanner) {
    return RedisModule_ReplyWithError(ctx, "Scanner is not initialized");
  }

  if(!(sp->scanner->isDebug)) {
    return RedisModule_ReplyWithError(ctx, "Debug mode enabled but scanner is not a debug scanner");
  }

  // Assuming this file is aware of spec.h, via direct or in-direct include
  DebugIndexesScanner *dScanner = (DebugIndexesScanner*)sp->scanner;
  // Update the scanner with the new settings
  dScanner->maxDocsTBscanned = globalDebugCtx.bgIndexing.maxDocsTBscanned;
  dScanner->maxDocsTBscannedPause = globalDebugCtx.bgIndexing.maxDocsTBscannedPause;
  dScanner->wasPaused = false;
  dScanner->pauseOnOOM = globalDebugCtx.bgIndexing.pauseOnOOM;
  dScanner->pauseBeforeOOMRetry = globalDebugCtx.bgIndexing.pauseBeforeOOMretry;

  return RedisModule_ReplyWithSimpleString(ctx, "OK");
}

/**
 * FT.DEBUG BG_SCAN_CONTROLLER <command> [options]
 */
DEBUG_COMMAND(bgScanController) {
  if (argc < 3) {
    return RedisModule_WrongArity(ctx);
  }
  const char* op = RedisModule_StringPtrLen(argv[2], NULL);

  // Check here all background indexing possible commands
  if (!strcmp("SET_MAX_SCANNED_DOCS", op)) {
    return setMaxScannedDocs(ctx, argv+1, argc-1);
  }
  if (!strcmp("SET_PAUSE_ON_SCANNED_DOCS", op)) {
    return setPauseOnScannedDocs(ctx, argv+1, argc-1);
  }
  if (!strcmp("SET_BG_INDEX_RESUME", op)) {
    return setBgIndexResume(ctx, argv+1, argc-1);
  }
  if (!strcmp("GET_DEBUG_SCANNER_STATUS", op)) {
    return getDebugScannerStatus(ctx, argv+1, argc-1);
  }
  if (!strcmp("SET_PAUSE_BEFORE_SCAN", op)) {
    return setPauseBeforeScan(ctx, argv+1, argc-1);
  }
  if (!strcmp("SET_PAUSE_ON_OOM", op)) {
    return setPauseOnOOM(ctx, argv+1, argc-1);
  }
  if (!strcmp("TERMINATE_BG_POOL", op)) {
    return terminateBgPool(ctx, argv+1, argc-1);
  }
  if (!strcmp("SET_PAUSE_BEFORE_OOM_RETRY", op)) {
    return setPauseBeforeOOMretry(ctx, argv+1, argc-1);
  }
  if (!strcmp("DEBUG_SCANNER_UPDATE_CONFIG", op)) {
    return debugScannerUpdateConfig(ctx, argv+1, argc-1);
  }
  return RedisModule_ReplyWithError(ctx, "Invalid command for 'BG_SCAN_CONTROLLER'");

}

// Global variable for sleep time before yielding (in microseconds)
static unsigned int g_indexerSleepBeforeYieldMicros = 0;

unsigned int GetIndexerSleepBeforeYieldMicros(void) {
  return g_indexerSleepBeforeYieldMicros;
}

/**
 * FT.DEBUG INDEXER_SLEEP_BEFORE_YIELD [<microseconds>]
 * Get or set the sleep time in microseconds before yielding during indexing while loading
 */
DEBUG_COMMAND(IndexerSleepBeforeYieldMicros) {
  if (argc > 3) {
    return RedisModule_WrongArity(ctx);
  }

  // Set new sleep time
  if (argc == 3) {
    long long sleepMicros;
    if (RedisModule_StringToLongLong(argv[2], &sleepMicros) != REDISMODULE_OK || sleepMicros < 0) {
      return RedisModule_ReplyWithError(ctx, "Invalid sleep time. Must be a non-negative integer.");
    }

    g_indexerSleepBeforeYieldMicros = (unsigned int)sleepMicros;
    return RedisModule_ReplyWithSimpleString(ctx, "OK");
  }

  return RedisModule_WrongArity(ctx);
}

<<<<<<< HEAD
/**
 * FT.DEBUG QUERY_CONTROLLER SET_PAUSE_RP_RESUME
 */
DEBUG_COMMAND(setPauseRPResume) {
  if (argc != 2) {
    return RedisModule_WrongArity(ctx);
  }

  if (!QueryDebugCtx_IsPaused()) {
    return RedisModule_ReplyWithError(ctx, "Query is not paused");
  }

  QueryDebugCtx_SetPause(false);

  return RedisModule_ReplyWithSimpleString(ctx, "OK");
}

/**
 * FT.DEBUG QUERY_CONTROLLER GET_IS_RP_PAUSED
 */
DEBUG_COMMAND(getIsRPPaused) {
  if (argc != 2) {
    return RedisModule_WrongArity(ctx);
  }

  return RedisModule_ReplyWithLongLong(ctx, QueryDebugCtx_IsPaused());
}

/**
 * FT.DEBUG QUERY_CONTROLLER PRINT_RP_STREAM
 */
DEBUG_COMMAND(printRPStream) {
  if (argc != 2) {
    return RedisModule_WrongArity(ctx);
  }

  if (!QueryDebugCtx_HasDebugRP()) {
    return RedisModule_ReplyWithError(ctx, "No debug RP is set");
  }

  ResultProcessor* root = QueryDebugCtx_GetDebugRP()->parent->endProc;
  ResultProcessor *cur = root;

  RedisModule_ReplyWithArray(ctx, REDISMODULE_POSTPONED_ARRAY_LEN);


  size_t resultSize = 0;

  while (cur) {
    if (cur->type < RP_MAX) {
      RedisModule_ReplyWithSimpleString(ctx, RPTypeToString(cur->type));
    }
    else {
      RedisModule_ReplyWithSimpleString(ctx, "DEBUG_RP");
    }
    cur = cur->upstream;
    resultSize++;
  }
  RedisModule_ReplySetArrayLength(ctx, resultSize);

  return REDISMODULE_OK;
}

/**
 * FT.DEBUG QUERY_CONTROLLER <command> [options]
 */
DEBUG_COMMAND(queryController) {
  if (argc < 3) {
    return RedisModule_WrongArity(ctx);
  }
  const char *op = RedisModule_StringPtrLen(argv[2], NULL);

  // Check here all background indexing possible commands
  if (!strcmp("SET_PAUSE_RP_RESUME", op)) {
    return setPauseRPResume(ctx, argv + 1, argc - 1);
  }
  if (!strcmp("GET_IS_RP_PAUSED", op)) {
    return getIsRPPaused(ctx, argv + 1, argc - 1);
  }
  if (!strcmp("PRINT_RP_STREAM", op)) {
    return printRPStream(ctx, argv + 1, argc - 1);
  }
  return RedisModule_ReplyWithError(ctx, "Invalid command for 'QUERY_CONTROLLER'");
=======
static inline int TimedOut_Always(TimeoutCtx *ctx) {
  (void)ctx; // Unused parameter
  return TIMED_OUT;
}

// Global timeout callback for VecSim searches.
// Need the redirection so tests can pass a mock function to test timeout behavior.
// Used in hybrid_reader.c in computeDistances
extern int (*vecsimTimeoutCallback)(TimeoutCtx *ctx);

/**
 * FT.DEBUG VECSIM_MOCK_TIMEOUT <enable|disable>
 * Set the timeout callback for VecSim searches globally
 * enable - will cause an immediate timeout for all VecSim searches
 * disable - will remove the timeout callback and restore normal behavior
 */
DEBUG_COMMAND(VecSimMockTimeout) {
  if (argc != 3) {
    return RedisModule_WrongArity(ctx);
  }
  const char *op = RedisModule_StringPtrLen(argv[2], NULL);
  if (!strcmp("enable", op)) {
    vecsimTimeoutCallback = TimedOut_Always;
    VecSim_SetTimeoutCallbackFunction((timeoutCallbackFunction)TimedOut_Always);
    return RedisModule_ReplyWithSimpleString(ctx, "OK");
  } else if (!strcmp("disable", op)) {
    vecsimTimeoutCallback = TimedOut_WithCtx;
    VecSim_SetTimeoutCallbackFunction((timeoutCallbackFunction)TimedOut_WithCtx);
    return RedisModule_ReplyWithSimpleString(ctx, "OK");
  } else {
    return RedisModule_ReplyWithError(ctx, "Invalid command for 'VECSIM_MOCK_TIMEOUT'");
  }
>>>>>>> 16035ece
}

DebugCommandType commands[] = {{"DUMP_INVIDX", DumpInvertedIndex}, // Print all the inverted index entries.
                               {"DUMP_NUMIDX", DumpNumericIndex}, // Print all the headers (optional) + entries of the numeric tree.
                               {"DUMP_NUMIDXTREE", DumpNumericIndexTree}, // Print tree general info, all leaves + nodes + stats
                               {"DUMP_TAGIDX", DumpTagIndex},
                               {"INFO_TAGIDX", InfoTagIndex},
                               {"DUMP_GEOMIDX", DumpGeometryIndex},
                               {"DUMP_PREFIX_TRIE", DumpPrefixTrie},
                               {"IDTODOCID", IdToDocId},
                               {"DOCIDTOID", DocIdToId},
                               {"DOCINFO", DocInfo},
                               {"DUMP_PHONETIC_HASH", DumpPhoneticHash},
                               {"DUMP_SUFFIX_TRIE", DumpSuffix},
                               {"DUMP_TERMS", DumpTerms},
                               {"INVIDX_SUMMARY", InvertedIndexSummary}, // Print info about an inverted index and each of its blocks.
                               {"NUMIDX_SUMMARY", NumericIndexSummary}, // Quick summary of the numeric index
                               {"SPEC_INVIDXES_INFO", SpecInvertedIndexesInfo}, // Print general information about the inverted indexes in the spec
                               {"GC_FORCEINVOKE", GCForceInvoke},
                               {"GC_FORCEBGINVOKE", GCForceBGInvoke},
                               {"GC_CLEAN_NUMERIC", GCCleanNumeric},
                               {"GC_STOP_SCHEDULE", GCStopFutureRuns},
                               {"GC_CONTINUE_SCHEDULE", GCContinueFutureRuns},
                               {"GC_WAIT_FOR_JOBS", GCWaitForAllJobs},
                               {"GIT_SHA", GitSha},
                               {"TTL", ttl},
                               {"TTL_PAUSE", ttlPause},
                               {"TTL_EXPIRE", ttlExpire},
                               {"VECSIM_INFO", VecsimInfo},
                               {"DELETE_LOCAL_CURSORS", DeleteCursors},
                               {"DUMP_HNSW", dumpHNSWData},
                               {"INDEXES", ListIndexesSwitch},
                               {"INFO", IndexObfuscatedInfo},
                               {"GET_HIDE_USER_DATA_FROM_LOGS", getHideUserDataFromLogs},
                               {"YIELDS_ON_LOAD_COUNTER", YieldCounter},
                               {"BG_SCAN_CONTROLLER", bgScanController},
                               {"INDEXER_SLEEP_BEFORE_YIELD_MICROS", IndexerSleepBeforeYieldMicros},
<<<<<<< HEAD
                               {"QUERY_CONTROLLER", queryController},
=======
                               {"VECSIM_MOCK_TIMEOUT", VecSimMockTimeout},
>>>>>>> 16035ece
                               /**
                                * The following commands are for debugging distributed search/aggregation.
                                */
                               {RS_AGGREGATE_CMD, RSAggregateCommandShard},
                               {RS_SEARCH_CMD, RSSearchCommandShard},
#ifdef MT_BUILD
                               {"WORKERS", WorkerThreadsSwitch},
#endif
                               {NULL, NULL}};

int DebugHelpCommand(RedisModuleCtx *ctx, RedisModuleString **argv, int argc) {
  RedisModule_ReplyWithArray(ctx, REDISMODULE_POSTPONED_ARRAY_LEN);
  size_t len = 0;
  for (DebugCommandType *c = &commands[0]; c->name != NULL; c++) {
    RedisModule_ReplyWithCString(ctx, c->name);
    ++len;
  }
#ifdef RS_COORDINATOR
  for (size_t i = 0; coordCommandsNames[i]; i++) {
    RedisModule_ReplyWithCString(ctx, coordCommandsNames[i]);
    ++len;
  }
#endif
  RedisModule_ReplySetArrayLength(ctx, len);
  return REDISMODULE_OK;
}

int RegisterDebugCommands(RedisModuleCommand *debugCommand) {
  for (DebugCommandType *c = &commands[0]; c->name != NULL; c++) {
    int rc = RedisModule_CreateSubcommand(debugCommand, c->name, c->callback, RS_DEBUG_FLAGS);
    if (rc != REDISMODULE_OK) return rc;
  }
  return RedisModule_CreateSubcommand(debugCommand, "HELP", DebugHelpCommand, RS_DEBUG_FLAGS);
}

#if (defined(DEBUG) || defined(_DEBUG)) && !defined(NDEBUG)
#include "readies/cetara/diag/gdb.c"
#endif<|MERGE_RESOLUTION|>--- conflicted
+++ resolved
@@ -1649,91 +1649,6 @@
   return RedisModule_WrongArity(ctx);
 }
 
-<<<<<<< HEAD
-/**
- * FT.DEBUG QUERY_CONTROLLER SET_PAUSE_RP_RESUME
- */
-DEBUG_COMMAND(setPauseRPResume) {
-  if (argc != 2) {
-    return RedisModule_WrongArity(ctx);
-  }
-
-  if (!QueryDebugCtx_IsPaused()) {
-    return RedisModule_ReplyWithError(ctx, "Query is not paused");
-  }
-
-  QueryDebugCtx_SetPause(false);
-
-  return RedisModule_ReplyWithSimpleString(ctx, "OK");
-}
-
-/**
- * FT.DEBUG QUERY_CONTROLLER GET_IS_RP_PAUSED
- */
-DEBUG_COMMAND(getIsRPPaused) {
-  if (argc != 2) {
-    return RedisModule_WrongArity(ctx);
-  }
-
-  return RedisModule_ReplyWithLongLong(ctx, QueryDebugCtx_IsPaused());
-}
-
-/**
- * FT.DEBUG QUERY_CONTROLLER PRINT_RP_STREAM
- */
-DEBUG_COMMAND(printRPStream) {
-  if (argc != 2) {
-    return RedisModule_WrongArity(ctx);
-  }
-
-  if (!QueryDebugCtx_HasDebugRP()) {
-    return RedisModule_ReplyWithError(ctx, "No debug RP is set");
-  }
-
-  ResultProcessor* root = QueryDebugCtx_GetDebugRP()->parent->endProc;
-  ResultProcessor *cur = root;
-
-  RedisModule_ReplyWithArray(ctx, REDISMODULE_POSTPONED_ARRAY_LEN);
-
-
-  size_t resultSize = 0;
-
-  while (cur) {
-    if (cur->type < RP_MAX) {
-      RedisModule_ReplyWithSimpleString(ctx, RPTypeToString(cur->type));
-    }
-    else {
-      RedisModule_ReplyWithSimpleString(ctx, "DEBUG_RP");
-    }
-    cur = cur->upstream;
-    resultSize++;
-  }
-  RedisModule_ReplySetArrayLength(ctx, resultSize);
-
-  return REDISMODULE_OK;
-}
-
-/**
- * FT.DEBUG QUERY_CONTROLLER <command> [options]
- */
-DEBUG_COMMAND(queryController) {
-  if (argc < 3) {
-    return RedisModule_WrongArity(ctx);
-  }
-  const char *op = RedisModule_StringPtrLen(argv[2], NULL);
-
-  // Check here all background indexing possible commands
-  if (!strcmp("SET_PAUSE_RP_RESUME", op)) {
-    return setPauseRPResume(ctx, argv + 1, argc - 1);
-  }
-  if (!strcmp("GET_IS_RP_PAUSED", op)) {
-    return getIsRPPaused(ctx, argv + 1, argc - 1);
-  }
-  if (!strcmp("PRINT_RP_STREAM", op)) {
-    return printRPStream(ctx, argv + 1, argc - 1);
-  }
-  return RedisModule_ReplyWithError(ctx, "Invalid command for 'QUERY_CONTROLLER'");
-=======
 static inline int TimedOut_Always(TimeoutCtx *ctx) {
   (void)ctx; // Unused parameter
   return TIMED_OUT;
@@ -1766,7 +1681,91 @@
   } else {
     return RedisModule_ReplyWithError(ctx, "Invalid command for 'VECSIM_MOCK_TIMEOUT'");
   }
->>>>>>> 16035ece
+}
+
+/**
+ * FT.DEBUG QUERY_CONTROLLER SET_PAUSE_RP_RESUME
+ */
+DEBUG_COMMAND(setPauseRPResume) {
+  if (argc != 2) {
+    return RedisModule_WrongArity(ctx);
+  }
+
+  if (!QueryDebugCtx_IsPaused()) {
+    return RedisModule_ReplyWithError(ctx, "Query is not paused");
+  }
+
+  QueryDebugCtx_SetPause(false);
+
+  return RedisModule_ReplyWithSimpleString(ctx, "OK");
+}
+
+/**
+ * FT.DEBUG QUERY_CONTROLLER GET_IS_RP_PAUSED
+ */
+DEBUG_COMMAND(getIsRPPaused) {
+  if (argc != 2) {
+    return RedisModule_WrongArity(ctx);
+  }
+
+  return RedisModule_ReplyWithLongLong(ctx, QueryDebugCtx_IsPaused());
+}
+
+/**
+ * FT.DEBUG QUERY_CONTROLLER PRINT_RP_STREAM
+ */
+DEBUG_COMMAND(printRPStream) {
+  if (argc != 2) {
+    return RedisModule_WrongArity(ctx);
+  }
+
+  if (!QueryDebugCtx_HasDebugRP()) {
+    return RedisModule_ReplyWithError(ctx, "No debug RP is set");
+  }
+
+  ResultProcessor* root = QueryDebugCtx_GetDebugRP()->parent->endProc;
+  ResultProcessor *cur = root;
+
+  RedisModule_ReplyWithArray(ctx, REDISMODULE_POSTPONED_ARRAY_LEN);
+
+
+  size_t resultSize = 0;
+
+  while (cur) {
+    if (cur->type < RP_MAX) {
+      RedisModule_ReplyWithSimpleString(ctx, RPTypeToString(cur->type));
+    }
+    else {
+      RedisModule_ReplyWithSimpleString(ctx, "DEBUG_RP");
+    }
+    cur = cur->upstream;
+    resultSize++;
+  }
+  RedisModule_ReplySetArrayLength(ctx, resultSize);
+
+  return REDISMODULE_OK;
+}
+
+/**
+ * FT.DEBUG QUERY_CONTROLLER <command> [options]
+ */
+DEBUG_COMMAND(queryController) {
+  if (argc < 3) {
+    return RedisModule_WrongArity(ctx);
+  }
+  const char *op = RedisModule_StringPtrLen(argv[2], NULL);
+
+  // Check here all background indexing possible commands
+  if (!strcmp("SET_PAUSE_RP_RESUME", op)) {
+    return setPauseRPResume(ctx, argv + 1, argc - 1);
+  }
+  if (!strcmp("GET_IS_RP_PAUSED", op)) {
+    return getIsRPPaused(ctx, argv + 1, argc - 1);
+  }
+  if (!strcmp("PRINT_RP_STREAM", op)) {
+    return printRPStream(ctx, argv + 1, argc - 1);
+  }
+  return RedisModule_ReplyWithError(ctx, "Invalid command for 'QUERY_CONTROLLER'");
 }
 
 DebugCommandType commands[] = {{"DUMP_INVIDX", DumpInvertedIndex}, // Print all the inverted index entries.
@@ -1804,11 +1803,8 @@
                                {"YIELDS_ON_LOAD_COUNTER", YieldCounter},
                                {"BG_SCAN_CONTROLLER", bgScanController},
                                {"INDEXER_SLEEP_BEFORE_YIELD_MICROS", IndexerSleepBeforeYieldMicros},
-<<<<<<< HEAD
                                {"QUERY_CONTROLLER", queryController},
-=======
                                {"VECSIM_MOCK_TIMEOUT", VecSimMockTimeout},
->>>>>>> 16035ece
                                /**
                                 * The following commands are for debugging distributed search/aggregation.
                                 */
