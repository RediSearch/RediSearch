--- conflicted
+++ resolved
@@ -126,13 +126,9 @@
   void *reducer;
 } searchRequestCtx;
 
-<<<<<<< HEAD
 bool debugCommandsEnabled(RedisModuleCtx *ctx);
 
-specialCaseCtx *prepareOptionalTopKCase(const char *query_string, RedisModuleString **argv, int argc,
-=======
 specialCaseCtx *prepareOptionalTopKCase(const char *query_string, RedisModuleString **argv, int argc, uint dialectVersion,
->>>>>>> 8fe68709
                              QueryError *status);
 
 void SpecialCaseCtx_Free(specialCaseCtx* ctx);
