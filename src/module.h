--- conflicted
+++ resolved
@@ -13,12 +13,8 @@
 #include <query_node.h>
 #include <coord/rmr/reply.h>
 #include <util/heap.h>
-<<<<<<< HEAD
-#include "rmutil/rm_assert.h"
 #include "shard_window_ratio.h"
 #include "special_case_ctx.h"
-=======
->>>>>>> 6ce87862
 
 // Hack to support Alpine Linux 3 where __STRING is not defined
 #if !defined(__GLIBC__) && !defined(__STRING)
