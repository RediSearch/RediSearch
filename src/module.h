--- conflicted
+++ resolved
@@ -24,7 +24,6 @@
 extern "C" {
 #endif
 
-<<<<<<< HEAD
 // Filter from proxy listing and statistics (e.g., command-stats, latency report etc.)
 #define CMD_PROXY_FILTERED "_proxy-filtered"
 // Internal command - for internal use, i.e., should NOT be executed by the user
@@ -35,10 +34,7 @@
 #define CMD_INTERNAL "internal"
 
 int RediSearch_InitModuleConfig(RedisModuleCtx *ctx, RedisModuleString **argv, int argc, int registerConfig, int isClusterEnabled);
-int RediSearch_InitModuleInternal(RedisModuleCtx *ctx);
-=======
 int RediSearch_InitModuleInternal(RedisModuleCtx *ctx, RedisModuleString **argv, int argc);
->>>>>>> 3f2892d4
 
 int IsMaster();
 bool IsEnterprise();
@@ -54,11 +50,7 @@
 // Local spellcheck command
 int SpellCheckCommand(RedisModuleCtx *ctx, RedisModuleString **argv, int argc);
 
-<<<<<<< HEAD
-// Module-level dummy context for certain dummy RM_XXX operations
-=======
 /** Module-level dummy context for certain dummy RM_XXX operations */
->>>>>>> 3f2892d4
 extern RedisModuleCtx *RSDummyContext;
 // Indicates that RediSearch_Init was called
 extern int RS_Initialized;
