--- conflicted
+++ resolved
@@ -111,16 +111,14 @@
                             ARG_OPT_CALLBACK, handleWithScores, ctx,
                             ARG_OPT_OPTIONAL, ARG_OPT_END);
 
-<<<<<<< HEAD
-        //TODO : add NUMSSTRING and INDEX_PREFIXES
-=======
         // _NUM_SSTRING flag - sets QEXEC_F_TYPED
         ArgParser_AddBitflagV(parser, "_NUM_SSTRING",
                           "Do not stringify result values. Send them in their proper types",
                           ctx->reqFlags, sizeof(*ctx->reqFlags), QEXEC_F_TYPED,
                           ARG_OPT_CALLBACK, handleNumSString, ctx,
                           ARG_OPT_OPTIONAL, ARG_OPT_END);
->>>>>>> 741e34fb
+
+        //TODO : add INDEX_PREFIXES
     }
     // EXPLAINSCORE flag - sets QEXEC_F_SEND_SCOREEXPLAIN
     ArgParser_AddBitflagV(parser, "EXPLAINSCORE", "Include score explanations in results",
