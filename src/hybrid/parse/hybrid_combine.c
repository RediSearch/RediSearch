--- conflicted
+++ resolved
@@ -63,16 +63,15 @@
   // Define the required arguments
   ArgParser_AddDouble(parser, "ALPHA", "Alpha weight value", &alphaValue);
   ArgParser_AddDouble(parser, "BETA", "Beta weight value", &betaValue);
-<<<<<<< HEAD
+
   int windowValue = HYBRID_DEFAULT_WINDOW;
   ArgParser_AddIntV(parser, "WINDOW", "LINEAR window size (must be positive)",
                     &windowValue, ARG_OPT_OPTIONAL,
                     ARG_OPT_DEFAULT_INT, HYBRID_DEFAULT_WINDOW,
                     ARG_OPT_RANGE, 1LL, LLONG_MAX,
                     ARG_OPT_END);
-=======
+
   ArgParser_AddString(parser, "YIELD_SCORE_AS", "Alias for the combined score", &searchOpts->scoreAlias);
->>>>>>> 653656bd
 
   // Parse the arguments
   ArgParseResult result = ArgParser_Parse(parser);
@@ -187,12 +186,7 @@
   if (parsedScoringType == HYBRID_SCORING_LINEAR) {
     combineCtx->linearCtx.linearWeights = rm_calloc(numWeights, sizeof(double));
     combineCtx->linearCtx.numWeights = numWeights;
-<<<<<<< HEAD
-    combineCtx->linearCtx.window = HYBRID_DEFAULT_WINDOW;
-    parseLinearClause(ac, &combineCtx->linearCtx, status);
-=======
     parseLinearClause(ac, &combineCtx->linearCtx, ctx->searchopts, status);
->>>>>>> 653656bd
   } else if (parsedScoringType == HYBRID_SCORING_RRF) {
     parseRRFClause(ac, &combineCtx->rrfCtx, ctx->searchopts, status);
   }
