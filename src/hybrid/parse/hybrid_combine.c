/*
 * Copyright (c) 2006-Present, Redis Ltd.
 * All rights reserved.
 *
 * Licensed under your choice of the Redis Source Available License 2.0
 * (RSALv2); or (b) the Server Side Public License v1 (SSPLv1); or (c) the
 * GNU Affero General Public License v3 (AGPLv3).
*/
#include "hybrid_callbacks.h"
#include "hybrid/hybrid_scoring.h"
#include "query_error.h"
#include "util/arg_parser.h"
#include <string.h>

<<<<<<< HEAD
static void parseLinearClause(ArgsCursor *ac, HybridLinearContext *linearCtx, RSSearchOptions* searchOpts, QueryError *status) {
  // LINEAR 4 ALPHA 0.1 BETA 0.9 ...
  //        ^

  // Variables to hold parsed values
  double alphaValue = 0.0;
  double betaValue = 0.0;

  
=======
static inline bool getVarArgsForClause(ArgsCursor* ac, ArgsCursor* target, const char *clause, QueryError* status) {
>>>>>>> db22e585
  unsigned int count = 0; 
  int rc = AC_GetUnsigned(ac, &count, 0);
  if (rc == AC_ERR_NOARG) {
    QueryError_SetWithoutUserDataFmt(status, QUERY_EPARSEARGS, "Missing %s argument count", clause);
    return false;
  } else if (rc != AC_OK) {
    QueryError_SetWithoutUserDataFmt(status, QUERY_EPARSEARGS, "Invalid %s argument count, error: %s", clause, AC_Strerror(rc));
    return false;
  } else if (count == 0) {
    QueryError_SetWithoutUserDataFmt(status, QUERY_EPARSEARGS, "Explicitly specifying %s requires at least one argument, argument count must be positive", clause);
    return false;
  } else if (count % 2 != 0) {
    QueryError_SetWithoutUserDataFmt(status, QUERY_EPARSEARGS, "%s expects pairs of key value arguments, argument count must be an even number", clause);
    return false;
  }

  rc = AC_GetSlice(ac, target, count);
  if (rc == AC_ERR_NOARG) {
    QueryError_SetWithUserDataFmt(status, QUERY_ESYNTAX, "Not enough arguments", " in %s, specified %u but provided only %u", clause, count, AC_NumRemaining(ac));
    return false;
  } else if (rc != AC_OK) {
    QueryError_SetWithUserDataFmt(status, QUERY_ESYNTAX, "Bad arguments", " in %s: %s", clause, AC_Strerror(rc));
    return false;
  }
  return true;
}

static void parseLinearClause(ArgsCursor *ac, HybridLinearContext *linearCtx, QueryError *status) {
  // LINEAR 4 ALPHA 0.1 BETA 0.9 ...
  //        ^

  // Variables to hold parsed values
  double alphaValue = 0.0;
  double betaValue = 0.0;

  ArgsCursor linear = {0};
  if (!getVarArgsForClause(ac, &linear, "LINEAR", status)) {
    return;
  }

  // Create ArgParser for clean argument parsing
  ArgParser *parser = ArgParser_New(&linear, "LINEAR");
  if (!parser) {
    QueryError_SetError(status, QUERY_EPARSEARGS, "Failed to create LINEAR argument parser");
    return;
  }

  // Define the required arguments
  ArgParser_AddDouble(parser, "ALPHA", "Alpha weight value", &alphaValue);
  ArgParser_AddDouble(parser, "BETA", "Beta weight value", &betaValue);
  ArgParser_AddString(parser, "YIELD_SCORE_AS", "Alias for the combined score", &searchOpts->scoreAlias);

  // Parse the arguments
  ArgParseResult result = ArgParser_Parse(parser);
  if (!result.success) {
    QueryError_SetError(status, QUERY_EPARSEARGS, ArgParser_GetErrorString(parser));
    ArgParser_Free(parser);
    return;
  }

  // Check that both required arguments were parsed
  if (!ArgParser_WasParsed(parser, "ALPHA")) {
    QueryError_SetError(status, QUERY_ESYNTAX, "Missing value for ALPHA");
    ArgParser_Free(parser);
    return;
  }
  if (!ArgParser_WasParsed(parser, "BETA")) {
    QueryError_SetError(status, QUERY_ESYNTAX, "Missing value for BETA");
    ArgParser_Free(parser);
    return;
  }

  // Store the parsed values
  linearCtx->linearWeights[0] = alphaValue;
  linearCtx->linearWeights[1] = betaValue;

  ArgParser_Free(parser);
}

<<<<<<< HEAD
static bool parseRRFArgs(ArgsCursor *ac, double *constant, int *window, bool *hasExplicitWindow, RSSearchOptions* searchOpts, QueryError *status) {
  *hasExplicitWindow = false;
  ArgsCursor rrf;
  int rc = AC_GetVarArgs(ac, &rrf);
  if (rc == AC_ERR_NOARG) {
    // Apparently we allow no arguments for RRF
    *constant = HYBRID_DEFAULT_RRF_CONSTANT;
    *window = HYBRID_DEFAULT_WINDOW;
    return true;
  } else if (rc == AC_ERR_PARSE) {
    // We also allow a different keyword after it, e.g LIMIT
    // This means if it a different keyword the error will be more ambiguous
    *constant = HYBRID_DEFAULT_RRF_CONSTANT;
    *window = HYBRID_DEFAULT_WINDOW;
    return true;
  } else if (rc != AC_OK) {
    QueryError_SetWithUserDataFmt(status, QUERY_EPARSEARGS, "Bad arguments", " for RRF: %s", AC_Strerror(rc));
=======
static bool parseRRFArgs(ArgsCursor *ac, double *constant, int *window, bool *hasExplicitWindow, QueryError *status) {
  *hasExplicitWindow = false;
  ArgsCursor rrf = {0};
  if (!getVarArgsForClause(ac, &rrf, "RRF", status)) {
>>>>>>> db22e585
    return false;
  }

  ArgParser *parser = ArgParser_New(&rrf, "RRF");
  if (!parser) {
    QueryError_SetError(status, QUERY_EPARSEARGS, "Failed to create RRF argument parser");
    return false;
  }

  double defaultConstant = HYBRID_DEFAULT_RRF_CONSTANT;
  // Define the optional arguments with validation
  ArgParser_AddDoubleV(parser, "CONSTANT", "RRF constant value (must be positive)", 
                       constant, ARG_OPT_OPTIONAL,
                       ARG_OPT_DEFAULT_DOUBLE, defaultConstant,
                       ARG_OPT_END);
  ArgParser_AddIntV(parser, "WINDOW", "RRF window size (must be positive)", 
                    window, ARG_OPT_OPTIONAL,
                    ARG_OPT_DEFAULT_INT, HYBRID_DEFAULT_WINDOW,
                    ARG_OPT_RANGE, 1LL, LLONG_MAX,
                    ARG_OPT_END);
  ArgParser_AddString(parser, "YIELD_SCORE_AS", "Alias for the combined score", &searchOpts->scoreAlias);

  // Parse the arguments
  ArgParseResult result = ArgParser_Parse(parser);
  if (!result.success) {
    QueryError_SetError(status, QUERY_EPARSEARGS, ArgParser_GetErrorString(parser));
    ArgParser_Free(parser);
    return false;
  }
  *hasExplicitWindow = ArgParser_WasParsed(parser, "WINDOW");
  ArgParser_Free(parser);
  return true;
}


static void parseRRFClause(ArgsCursor *ac, HybridRRFContext *rrfCtx, RSSearchOptions *searchOpts, QueryError *status) {
  // RRF 4 CONSTANT 6 WINDOW 20 ...
  //     ^
  // RRF LIMIT

  // Variables to hold parsed values
  double constantValue = HYBRID_DEFAULT_RRF_CONSTANT;
  int windowValue = HYBRID_DEFAULT_WINDOW;
  bool hasExplicitWindow = false;

<<<<<<< HEAD
  if (!parseRRFArgs(ac, &constantValue, &windowValue, &hasExplicitWindow, searchOpts, status)) {
=======
  if (!parseRRFArgs(ac, &constantValue, &windowValue, &hasExplicitWindow, status)) {
>>>>>>> db22e585
    return;
  }
  
  // Store the parsed values
  rrfCtx->constant = constantValue;
  rrfCtx->window = windowValue;
  rrfCtx->hasExplicitWindow = hasExplicitWindow;
}

// COMBINE callback - implements exact ParseCombine behavior from hybrid_args.c
void handleCombine(ArgParser *parser, const void *value, void *user_data) {
  HybridParseContext *ctx = (HybridParseContext*)user_data;
  const char *method = *(const char**)value;
  QueryError *status = ctx->status;
  HybridScoringContext *combineCtx = ctx->hybridScoringCtx;
  ctx->specifiedArgs |= SPECIFIED_ARG_COMBINE;
  size_t numWeights = ctx->numSubqueries;

  // Exact implementation of ParseCombine from hybrid_args.c
  // Check if a specific method is provided
  HybridScoringType parsedScoringType;
  if (strcasecmp(method, "LINEAR") == 0) {
    parsedScoringType = HYBRID_SCORING_LINEAR;
  } else if (strcasecmp(method, "RRF") == 0) {
    parsedScoringType = HYBRID_SCORING_RRF;
  } else {
    QueryError_SetWithUserDataFmt(status, QUERY_ESYNTAX, "Unknown COMBINE method", " `%s`", method);
    return;
  }

  combineCtx->scoringType = parsedScoringType;
  ArgsCursor *ac = parser->cursor;
  if (parsedScoringType == HYBRID_SCORING_LINEAR) {
    combineCtx->linearCtx.linearWeights = rm_calloc(numWeights, sizeof(double));
    combineCtx->linearCtx.numWeights = numWeights;
    parseLinearClause(ac, &combineCtx->linearCtx, ctx->searchopts, status);
  } else if (parsedScoringType == HYBRID_SCORING_RRF) {
    parseRRFClause(ac, &combineCtx->rrfCtx, ctx->searchopts, status);
  }
}<|MERGE_RESOLUTION|>--- conflicted
+++ resolved
@@ -12,19 +12,7 @@
 #include "util/arg_parser.h"
 #include <string.h>
 
-<<<<<<< HEAD
-static void parseLinearClause(ArgsCursor *ac, HybridLinearContext *linearCtx, RSSearchOptions* searchOpts, QueryError *status) {
-  // LINEAR 4 ALPHA 0.1 BETA 0.9 ...
-  //        ^
-
-  // Variables to hold parsed values
-  double alphaValue = 0.0;
-  double betaValue = 0.0;
-
-  
-=======
 static inline bool getVarArgsForClause(ArgsCursor* ac, ArgsCursor* target, const char *clause, QueryError* status) {
->>>>>>> db22e585
   unsigned int count = 0; 
   int rc = AC_GetUnsigned(ac, &count, 0);
   if (rc == AC_ERR_NOARG) {
@@ -52,7 +40,7 @@
   return true;
 }
 
-static void parseLinearClause(ArgsCursor *ac, HybridLinearContext *linearCtx, QueryError *status) {
+static void parseLinearClause(ArgsCursor *ac, HybridLinearContext *linearCtx, RSSearchOptions* searchOpts, QueryError *status) {
   // LINEAR 4 ALPHA 0.1 BETA 0.9 ...
   //        ^
 
@@ -104,30 +92,10 @@
   ArgParser_Free(parser);
 }
 
-<<<<<<< HEAD
 static bool parseRRFArgs(ArgsCursor *ac, double *constant, int *window, bool *hasExplicitWindow, RSSearchOptions* searchOpts, QueryError *status) {
-  *hasExplicitWindow = false;
-  ArgsCursor rrf;
-  int rc = AC_GetVarArgs(ac, &rrf);
-  if (rc == AC_ERR_NOARG) {
-    // Apparently we allow no arguments for RRF
-    *constant = HYBRID_DEFAULT_RRF_CONSTANT;
-    *window = HYBRID_DEFAULT_WINDOW;
-    return true;
-  } else if (rc == AC_ERR_PARSE) {
-    // We also allow a different keyword after it, e.g LIMIT
-    // This means if it a different keyword the error will be more ambiguous
-    *constant = HYBRID_DEFAULT_RRF_CONSTANT;
-    *window = HYBRID_DEFAULT_WINDOW;
-    return true;
-  } else if (rc != AC_OK) {
-    QueryError_SetWithUserDataFmt(status, QUERY_EPARSEARGS, "Bad arguments", " for RRF: %s", AC_Strerror(rc));
-=======
-static bool parseRRFArgs(ArgsCursor *ac, double *constant, int *window, bool *hasExplicitWindow, QueryError *status) {
   *hasExplicitWindow = false;
   ArgsCursor rrf = {0};
   if (!getVarArgsForClause(ac, &rrf, "RRF", status)) {
->>>>>>> db22e585
     return false;
   }
 
@@ -173,11 +141,7 @@
   int windowValue = HYBRID_DEFAULT_WINDOW;
   bool hasExplicitWindow = false;
 
-<<<<<<< HEAD
   if (!parseRRFArgs(ac, &constantValue, &windowValue, &hasExplicitWindow, searchOpts, status)) {
-=======
-  if (!parseRRFArgs(ac, &constantValue, &windowValue, &hasExplicitWindow, status)) {
->>>>>>> db22e585
     return;
   }
   
