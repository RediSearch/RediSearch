/*
 * Copyright (c) 2006-Present, Redis Ltd.
 * All rights reserved.
 *
 * Licensed under your choice of the Redis Source Available License 2.0
 * (RSALv2); or (b) the Server Side Public License v1 (SSPLv1); or (c) the
 * GNU Affero General Public License v3 (AGPLv3).
 */

#include "hybrid_exec.h"
#include "parse_hybrid.h"
#include "hybrid_request.h"
#include "aggregate/aggregate_exec_common.h"

#include "redismodule.h"
#include "redisearch.h"
#include "search_ctx.h"
#include "aggregate/aggregate.h"
#include "query_error.h"
#include "spec.h"
#include "rmalloc.h"
#include "cursor.h"
#include "score_explain.h"
#include "util/timeout.h"
#include "util/workers.h"
#include "info/global_stats.h"
#include "info/info_redis/block_client.h"
#include "info/info_redis/threads/current_thread.h"
#include "pipeline/pipeline.h"
#include "util/units.h"
#include "value.h"
#include "module.h"

#include <time.h>

#define SEARCH_SUFFIX "(SEARCH)"
#define VSIM_SUFFIX "(VSIM)"
#define POST_PROCESSING_SUFFIX "(POST PROCESSING)"

// Send a warning message to the client, optionally appending a suffix to identify the source
static inline void ReplyWarning(RedisModule_Reply *reply, const char *message, const char *suffix) {
  if (suffix) {
    RS_ASSERT(strlen(suffix) > 0);
    char *expanded_warning = NULL;
    rm_asprintf(&expanded_warning, "%s %s", message, suffix);
    RedisModule_Reply_SimpleString(reply, expanded_warning);
    rm_free(expanded_warning);
  } else {
    RedisModule_Reply_SimpleString(reply, message);
  }
}

// Handles query errors and sends warnings to client.
// ignoreTimeout: ignore timeout in tail if there's a timeout in subquery
// suffix: identifies where the error occurred ("SEARCH"/"VSIM"/"POST PROCESSING")
// Returns true if a timeout occurred and was processed as a warning
static inline bool handleAndReplyWarning(RedisModule_Reply *reply, QueryError *err, int returnCode, const char *suffix, bool ignoreTimeout) {
  bool timeoutOccurred = false;

  if (returnCode == RS_RESULT_TIMEDOUT && !ignoreTimeout) {
    ReplyWarning(reply, QueryError_Strerror(QUERY_ETIMEDOUT), suffix);
    timeoutOccurred = true;
  } else if (returnCode == RS_RESULT_ERROR) {
    // Non-fatal error
    ReplyWarning(reply, QueryError_GetUserError(err), suffix);
  } else if (QueryError_HasReachedMaxPrefixExpansionsWarning(err)) {
    ReplyWarning(reply, QUERY_WMAXPREFIXEXPANSIONS, suffix);
  }

  return timeoutOccurred;
}

static void HREQ_Execute_Callback(blockedClientHybridCtx *BCHCtx);

// Serializes a result for the `FT.HYBRID` command.
// The format is consistent, i.e., does not change according to the values of
// the reply, or the RESP protocol used.
static void serializeResult_hybrid(HybridRequest *hreq, RedisModule_Reply *reply, const SearchResult *r,
                              const cachedVars *cv) {
  const uint32_t options = HREQ_RequestFlags(hreq);
  const RSDocumentMetadata *dmd = SearchResult_GetDocumentMetadata(r);

  RedisModule_Reply_Map(reply); // >result

  // Reply should have the same structure of an FT.AGGREGATE reply

  if (options & QEXEC_F_SEND_SCORES) {
    RedisModule_Reply_SimpleString(reply, "score");
    if (!(options & QEXEC_F_SEND_SCOREEXPLAIN)) {
      // This will become a string in RESP2
      RedisModule_Reply_Double(reply, SearchResult_GetScore(r));
    } else {
      RedisModule_Reply_Array(reply);
      RedisModule_Reply_Double(reply, SearchResult_GetScore(r));
      SEReply(reply, SearchResult_GetScoreExplain(r));
      RedisModule_Reply_ArrayEnd(reply);
    }
  }

  if (!(options & QEXEC_F_SEND_NOFIELDS)) {
    const RLookup *lk = cv->lastLookup;

    if (SearchResult_GetFlags(r) & Result_ExpiredDoc) {
      RedisModule_Reply_Null(reply);
    } else {
      RedisSearchCtx *sctx = HREQ_SearchCtx(hreq);
      // Get the number of fields in the reply.
      // Excludes hidden fields, fields not included in RETURN and, score and language fields.
      SchemaRule *rule = (sctx && sctx->spec) ? sctx->spec->rule : NULL;
      int excludeFlags = RLOOKUP_F_HIDDEN;
      int requiredFlags = RLOOKUP_F_NOFLAGS;  //Hybrid does not use RETURN fields; it uses LOAD fields instead
      int skipFieldIndex[lk->rowlen]; // Array has `0` for fields which will be skipped
      memset(skipFieldIndex, 0, lk->rowlen * sizeof(*skipFieldIndex));
      size_t nfields = RLookup_GetLength(lk, SearchResult_GetRowData(r), skipFieldIndex, requiredFlags, excludeFlags, rule);

      int i = 0;
      for (const RLookupKey *kk = lk->head; kk; kk = kk->next) {
        if (!kk->name || !skipFieldIndex[i++]) {
          continue;
        }
        const RSValue *v = RLookup_GetItem(kk, SearchResult_GetRowData(r));
        RS_LOG_ASSERT(v, "v was found in RLookup_GetLength iteration")

        RedisModule_Reply_StringBuffer(reply, kk->name, kk->name_len);

        SendReplyFlags flags = (options & QEXEC_F_TYPED) ? SENDREPLY_FLAG_TYPED : 0;
        flags |= (options & QEXEC_FORMAT_EXPAND) ? SENDREPLY_FLAG_EXPAND : 0;

        unsigned int apiVersion = sctx->apiVersion;
        if (RSValue_IsTrio(v)) {
          // Which value to use for duo value
          if (!(flags & SENDREPLY_FLAG_EXPAND)) {
            // STRING
            if (apiVersion >= APIVERSION_RETURN_MULTI_CMP_FIRST) {
              // Multi
              v = RSValue_Trio_GetMiddle(v);
            } else {
              // Single
              v = RSValue_Trio_GetLeft(v);
            }
          } else {
            // EXPAND
            v = RSValue_Trio_GetRight(v);
          }
        }
        RedisModule_Reply_RSValue(reply, v, flags);
      }
    }
  }
  RedisModule_Reply_MapEnd(reply); // >result
}

static void startPipelineHybrid(HybridRequest *hreq, ResultProcessor *rp, SearchResult ***results, SearchResult *r, int *rc) {
  CommonPipelineCtx ctx = {
    .timeoutPolicy = hreq->reqConfig.timeoutPolicy,
    .timeout = &hreq->sctx->time.timeout,
    .oomPolicy = hreq->reqConfig.oomPolicy,
  };
  startPipelineCommon(&ctx, rp, results, r, rc);
}

static void finishSendChunk_HREQ(HybridRequest *hreq, SearchResult **results, SearchResult *r, clock_t duration) {
  if (results) {
    destroyResults(results);
  } else {
    SearchResult_Destroy(r);
  }

  // TODO: take to error using HybridRequest_GetError
  QueryProcessingCtx *qctx = &hreq->tailPipeline->qctx;
  if (QueryError_IsOk(qctx->err) || hasTimeoutError(qctx->err)) {
    uint32_t reqflags = HREQ_RequestFlags(hreq);
    TotalGlobalStats_CountQuery(reqflags, duration);
  }

  // Reset the total results length
  qctx->totalResults = 0;
  QueryError_ClearError(qctx->err);
}

static int HREQ_populateReplyWithResults(RedisModule_Reply *reply,
  SearchResult **results, HybridRequest *hreq, cachedVars *cv) {
    // populate the reply with an array containing the serialized results
    int len = array_len(results);
    array_foreach(results, res, {
      serializeResult_hybrid(hreq, reply, res, cv);
      SearchResult_Destroy(res);
      rm_free(res);
    });
    array_free(results);
    return len;
}

/**
 * Activates the pipeline embedded in `hreq`, and serializes the appropriate
 * response to the client, according to the RESP protocol used (2/3).
 *
 * Note: Currently this is used only by the `FT.HYBRID` command, that does
 * not support cursors and profiling, thus this function does not handle
 * those cases. Support should be added as these features are added.
 *
 * @param hreq The hybrid request with built pipeline
 * @param reply Redis module reply object
 * @param limit Maximum number of results to return
 * @param cv Cached variables for result processing
 */
static void sendChunk_hybrid(HybridRequest *hreq, RedisModule_Reply *reply, size_t limit, cachedVars cv) {
    SearchResult r = {0};
    int rc = RS_RESULT_EOF;
    QueryProcessingCtx *qctx = &hreq->tailPipeline->qctx;
    ResultProcessor *rp = qctx->endProc;
    SearchResult **results = NULL;

    // Set the chunk size limit for the query
    rp->parent->resultLimit = limit;

    startPipelineHybrid(hreq, rp, &results, &r, &rc);

    // If an error occurred, or a timeout in strict mode - return a simple error
    QueryError err = QueryError_Default();
    HybridRequest_GetError(hreq, &err);
    if (ShouldReplyWithError(&err, hreq->reqConfig.timeoutPolicy, false)) {
      RedisModule_Reply_Error(reply, QueryError_GetUserError(&err));
      goto done_err;
    } else if (ShouldReplyWithTimeoutError(rc, hreq->reqConfig.timeoutPolicy, false)) {
      ReplyWithTimeoutError(reply);
      goto done_err;
    }

    RedisModule_Reply_Map(reply);

    // <total_results>
    RedisModule_ReplyKV_LongLong(reply, "total_results", qctx->totalResults);

    RedisModule_ReplyKV_Array(reply, "results"); // >results

    if (results != NULL) {
      HREQ_populateReplyWithResults(reply, results, hreq, &cv);
      results = NULL;
    } else {
      if (rp->parent->resultLimit && rc == RS_RESULT_OK) {
        serializeResult_hybrid(hreq, reply, &r, &cv);
      }

      SearchResult_Clear(&r);
      if (rc != RS_RESULT_OK || !rp->parent->resultLimit) {
        goto done;
      }

      while (--rp->parent->resultLimit && (rc = rp->Next(rp, &r)) == RS_RESULT_OK) {
        serializeResult_hybrid(hreq, reply, &r, &cv);
        // Serialize it as a search result
        SearchResult_Clear(&r);
      }
    }

done:
    RedisModule_Reply_ArrayEnd(reply); // >results

    // warnings
    RedisModule_ReplyKV_Array(reply, "warnings"); // >warnings
    RedisSearchCtx *sctx = HREQ_SearchCtx(hreq);
    if (sctx->spec && sctx->spec->scan_failed_OOM) {
      RedisModule_Reply_SimpleString(reply, QUERY_WINDEXING_FAILURE);
    }

    bool timeoutInSubquery = false;
    for (size_t i = 0; i < hreq->nrequests; ++i) {
      QueryError* err = &hreq->errors[i];
      const char* suffix = i == 0 ? SEARCH_SUFFIX : VSIM_SUFFIX;
      const int subQueryReturnCode = hreq->subqueriesReturnCodes[i];
      timeoutInSubquery = handleAndReplyWarning(reply, err, subQueryReturnCode, suffix, false) || timeoutInSubquery;
    }
    // Handle main query errors (POST PROCESSING)
    handleAndReplyWarning(reply, qctx->err, rc, POST_PROCESSING_SUFFIX, timeoutInSubquery);

    RedisModule_Reply_ArrayEnd(reply); // >warnings

    // execution_time
    clock_t duration = clock() - hreq->initClock;
    double executionTime = (double)duration / CLOCKS_PER_MILLISEC;
    RedisModule_ReplyKV_Double(reply, "execution_time", executionTime);

    RedisModule_Reply_MapEnd(reply);

done_err:
    finishSendChunk_HREQ(hreq, results, &r, clock() - hreq->initClock);
}

static inline void freeHybridParams(HybridPipelineParams *hybridParams) {
  if (hybridParams == NULL) {
    return;
  }
  if (hybridParams->scoringCtx) {
    HybridScoringContext_Free(hybridParams->scoringCtx);
    hybridParams->scoringCtx = NULL;
  }
  rm_free(hybridParams);
}

/**
 * Execute the hybrid search pipeline and send results to the client.
 * This function uses the hybrid-specific result serialization functions.
 * @param hreq The HybridRequest with built pipeline
 * @param ctx Redis module context for sending the reply
 * @param sctx Redis search context
 */
void HybridRequest_Execute(HybridRequest *hreq, RedisModuleCtx *ctx, RedisSearchCtx *sctx) {
    AGGPlan *plan = &hreq->tailPipeline->ap;
    cachedVars cv = {
        .lastLookup = AGPLN_GetLookup(plan, NULL, AGPLN_GETLOOKUP_LAST),
        .lastAstp = AGPLN_GetArrangeStep(plan)
    };

    RedisModule_Reply _reply = RedisModule_NewReply(ctx), *reply = &_reply;
    sendChunk_hybrid(hreq, reply, UINT64_MAX, cv);
    RedisModule_EndReply(reply);
}

static void FreeHybridRequest(void *ptr) {
  HybridRequest_Free((HybridRequest *)ptr);
}

int HybridRequest_StartSingleCursor(StrongRef hybrid_ref, RedisModule_Reply *reply, bool coord) {
    HybridRequest *req = StrongRef_Get(hybrid_ref);
    // We don't have depleters, we will create a single cursor just for the hybrid request
    // This is needed for client facing API, client expects a single cursor id to receive the merged result set
    AREQ *first = req->requests[0];
    Cursor *cursor = Cursors_Reserve(getCursorList(coord), first->sctx->spec->own_ref, first->cursorConfig.maxIdle, &req->tailPipelineError);
    if (!cursor) {
      return REDISMODULE_ERR;
    }
    cursor->hybrid_ref = hybrid_ref;
    RedisModule_Reply_LongLong(reply, cursor->id);;
    return REDISMODULE_OK;
}

static inline void replyWithCursors(RedisModuleCtx *replyCtx, arrayof(Cursor*) cursors) {
    RedisModule_Reply _reply = RedisModule_NewReply(replyCtx), *reply = &_reply;
    // Send map of cursor IDs as response
    RedisModule_Reply_Map(reply);
    for (size_t i = 0; i < array_len(cursors); i++) {
      Cursor *cursor = cursors[i];
      Cursor_Pause(cursor);
      AREQ *areq = cursor->execState;
      if (IsHybridSearchSubquery(areq)) {
        RedisModule_ReplyKV_LongLong(reply, "SEARCH", cursor->id);
      } else if (IsHybridVectorSubquery(areq)) {
        RedisModule_ReplyKV_LongLong(reply, "VSIM", cursor->id);
      } else {
        // This should never happen, we currently only support SEARCH and VSIM subqueries
        RS_ABORT_ALWAYS("Unknown subquery type");
      }
    }
    RedisModule_Reply_MapEnd(reply);
    RedisModule_EndReply(reply);
}

int HybridRequest_StartCursors(StrongRef hybrid_ref, RedisModuleCtx *replyCtx, QueryError *status) {
    HybridRequest *req = StrongRef_Get(hybrid_ref);
    if (req->nrequests == 0) {
      QueryError_SetError(&req->tailPipelineError, QUERY_EGENERIC, "No subqueries in hybrid request");
      return REDISMODULE_ERR;
    }
    arrayof(ResultProcessor*) depleters = array_new(ResultProcessor*, req->nrequests);
    arrayof(Cursor*) cursors = array_new(Cursor*, req->nrequests);
    for (size_t i = 0; i < req->nrequests; i++) {
      AREQ *areq = req->requests[i];
      if (areq->pipeline.qctx.endProc->type != RP_DEPLETER) {
         break;
      }
      array_ensure_append_1(depleters, areq->pipeline.qctx.endProc);
      Cursor *cursor = Cursors_Reserve(getCursorList(false), areq->sctx->spec->own_ref, areq->cursorConfig.maxIdle, status);
      if (!cursor) {
        break;
      }
      // The cursor lifetime will determine the hybrid request lifetime
      cursor->execState = areq;
      cursor->hybrid_ref = StrongRef_Clone(hybrid_ref);
      areq->cursor_id = cursor->id;
      array_ensure_append_1(cursors, cursor);
    }

    if (array_len(cursors) != req->nrequests) {
      array_free_ex(cursors, Cursor_Free(*(Cursor**)ptr));
      array_free(depleters);
      // verify error exists
      RS_ASSERT(QueryError_HasError(status));
      return REDISMODULE_ERR;
    }

    int rc = RPDepleter_DepleteAll(depleters);
    array_free(depleters);
    if (rc != RS_RESULT_OK) {
      array_free_ex(cursors, Cursor_Free(*(Cursor**)ptr));
      if (rc == RS_RESULT_TIMEDOUT) {
        QueryError_SetWithoutUserDataFmt(status, QUERY_ETIMEDOUT, "Depleting timed out");
      } else {
        QueryError_SetWithoutUserDataFmt(status, QUERY_EGENERIC, "Failed to deplete set of results, rc=%d", rc);
      }
      return REDISMODULE_ERR;
    }
    replyWithCursors(replyCtx, cursors);
    array_free(cursors);
    return REDISMODULE_OK;
}

/*
 * Internal function to build the pipeline and execute the hybrid request.
 * This function is used by both the foreground and background execution paths.
 * @param hreq The HybridRequest to build and execute
 * @param hybridParams The pipeline parameters for building the hybrid request - must be allocated with rm_calloc, freed by this function on success
 * @param ctx Redis module context for sending the reply
 * @param sctx Redis search context
 * @param status Output parameter for error reporting
 * @param internal Whether the request is internal (not exposed to the user)
 * @return REDISMODULE_OK on success, REDISMODULE_ERR on error
*/
static int buildPipelineAndExecute(StrongRef hybrid_ref, HybridPipelineParams *hybridParams,
                                   RedisModuleCtx *ctx, RedisSearchCtx *sctx, QueryError *status,
                                   bool internal) {
  // Build the pipeline and execute
  HybridRequest *hreq = StrongRef_Get(hybrid_ref);
  hreq->reqflags = hybridParams->aggregationParams.common.reqflags;
  bool isCursor = hreq->reqflags & QEXEC_F_IS_CURSOR;
  // Internal commands do not have a hybrid merger and only have a depletion pipeline
  if (internal) {
    RS_LOG_ASSERT(isCursor, "Internal hybrid command must be a cursor request from a coordinator");
    isCursor = true;
    if (HybridRequest_BuildDepletionPipeline(hreq, hybridParams) != REDISMODULE_OK) {
      return REDISMODULE_ERR;
    }
  } else if (HybridRequest_BuildPipeline(hreq, hybridParams) != REDISMODULE_OK) {
    return REDISMODULE_ERR;
  }

  if (!isCursor) {
    HybridRequest_Execute(hreq, ctx, sctx);
  } else if (HybridRequest_StartCursors(hybrid_ref, ctx, status) != REDISMODULE_OK) {
    return REDISMODULE_ERR;
  }

  freeHybridParams(hybridParams);
  return REDISMODULE_OK;
}

// Background execution functions implementation
static blockedClientHybridCtx *blockedClientHybridCtx_New(StrongRef hybrid_ref,
                                                   HybridPipelineParams *hybridParams,
                                                   RedisModuleBlockedClient *blockedClient,
                                                   StrongRef spec, bool internal) {
  blockedClientHybridCtx *ret = rm_new(blockedClientHybridCtx);
  ret->hybrid_ref = hybrid_ref;
  ret->blockedClient = blockedClient;
  ret->spec_ref = StrongRef_Demote(spec);
  ret->hybridParams = hybridParams;
  ret->internal = internal;
  return ret;
}

// Build the pipeline and execute
// if result is REDISMODULE_OK, the hreq and hybridParams are freed by the function thread
// otherwise, the caller is responsible for freeing them
static int HybridRequest_BuildPipelineAndExecute(StrongRef hybrid_ref, HybridPipelineParams *hybridParams, RedisModuleCtx *ctx,
                    RedisSearchCtx *sctx, QueryError* status, bool internal) {
  HybridRequest *hreq = StrongRef_Get(hybrid_ref);
  if (RunInThread()) {
    // Multi-threaded execution path
    StrongRef spec_ref = IndexSpec_GetStrongRefUnsafe(sctx->spec);

    // TODO: Dump the entire hreq when explain is implemented
    // Create a dummy AREQ for BlockQueryClient (it expects an AREQ but we'll use the first one)
    AREQ *dummy_req = hreq->requests[0];
    RedisModuleBlockedClient* blockedClient = BlockQueryClient(ctx, spec_ref, dummy_req, 0);

    blockedClientHybridCtx *BCHCtx = blockedClientHybridCtx_New(StrongRef_Clone(hybrid_ref), hybridParams, blockedClient, spec_ref, internal);

    // Mark the hreq as running in the background
    hreq->reqflags |= QEXEC_F_RUN_IN_BACKGROUND;
    // Mark the requests as thread safe, so that the pipeline will be built in a thread safe manner
    for (size_t i = 0; i < hreq->nrequests; i++) {
      AREQ_AddRequestFlags(hreq->requests[i], QEXEC_F_RUN_IN_BACKGROUND);
    }

    const int rc = workersThreadPool_AddWork((redisearch_thpool_proc)HREQ_Execute_Callback, BCHCtx);
    RS_ASSERT(rc == 0);

    return REDISMODULE_OK;
  } else {
    // Single-threaded execution path
    return buildPipelineAndExecute(hybrid_ref, hybridParams, ctx, sctx, status, internal);
  }
}

static inline void DefaultCleanup(StrongRef hybrid_ref) {
  StrongRef_Release(hybrid_ref);
  CurrentThread_ClearIndexSpec();
}

// We only want to free the hybrid params in case an error happened
static inline int CleanupAndReplyStatus(RedisModuleCtx *ctx, StrongRef hybrid_ref, HybridPipelineParams *hybridParams, QueryError *status) {
    freeHybridParams(hybridParams);
    DefaultCleanup(hybrid_ref);
    return QueryError_ReplyAndClear(ctx, status);
}

/**
 * Main command handler for FT.HYBRID command.
 *
 * Parses command arguments, builds hybrid request structure, constructs execution pipeline,
 * and prepares for hybrid search execution.
 */
int hybridCommandHandler(RedisModuleCtx *ctx, RedisModuleString **argv, int argc, bool internal) {
  // Index name is argv[1]
  if (argc < 2) {
    return RedisModule_WrongArity(ctx);
  }

  QueryError status = {0};

  if (RSGlobalConfig.requestConfigParams.oomPolicy != OomPolicy_Ignore) {
    // OOM guardrail
    if (estimateOOM(ctx)) {
      RedisModule_Log(ctx, "notice", "Not enough memory available to execute the query");
      QueryError_SetCode(&status, QUERY_EOOM);
      return QueryError_ReplyAndClear(ctx, &status);
    }
  }

  const char *indexname = RedisModule_StringPtrLen(argv[1], NULL);
  RedisSearchCtx *sctx = NewSearchCtxC(ctx, indexname, true);
  if (!sctx) {
<<<<<<< HEAD
=======
    QueryError status = QueryError_Default();
>>>>>>> 54e2d96b
    QueryError_SetWithUserDataFmt(&status, QUERY_ENOINDEX, "No such index", " %s", indexname);
    return QueryError_ReplyAndClear(ctx, &status);
  }

  StrongRef spec_ref = IndexSpec_GetStrongRefUnsafe(sctx->spec);
  CurrentThread_SetIndexSpec(spec_ref);

<<<<<<< HEAD
=======
  QueryError status = QueryError_Default();
>>>>>>> 54e2d96b
  HybridRequest *hybridRequest = MakeDefaultHybridRequest(sctx);
  StrongRef hybrid_ref = StrongRef_New(hybridRequest, &FreeHybridRequest);
  HybridPipelineParams hybridParams = {0};

  ParseHybridCommandCtx cmd = {0};
  cmd.search = hybridRequest->requests[SEARCH_INDEX];
  cmd.vector = hybridRequest->requests[VECTOR_INDEX];
  cmd.reqConfig = &hybridRequest->reqConfig;
  cmd.cursorConfig = &hybridRequest->cursorConfig;
  cmd.hybridParams = rm_calloc(1, sizeof(HybridPipelineParams));
  cmd.tailPlan = &hybridRequest->tailPipeline->ap;

  if (parseHybridCommand(ctx, argv, argc, sctx, indexname, &cmd, &status, internal) != REDISMODULE_OK) {
    return CleanupAndReplyStatus(ctx, hybrid_ref, cmd.hybridParams, &status);
  }

  if (HybridRequest_BuildPipelineAndExecute(hybrid_ref, cmd.hybridParams, ctx, hybridRequest->sctx, &status, internal) != REDISMODULE_OK) {
    HybridRequest_GetError(hybridRequest, &status);
    HybridRequest_ClearErrors(hybridRequest);
    return CleanupAndReplyStatus(ctx, hybrid_ref, cmd.hybridParams, &status);
  }

  // Update dialect statistics only after successful execution
  SET_DIALECT(sctx->spec->used_dialects, hybridRequest->reqConfig.dialectVersion);
  SET_DIALECT(RSGlobalStats.totalStats.used_dialects, hybridRequest->reqConfig.dialectVersion);

  DefaultCleanup(hybrid_ref);
  return REDISMODULE_OK;
}

/**
 * Destroy a blocked client hybrid context and clean up resources.
 *
 * @param BCHCtx The blocked client context to destroy
 */
static void blockedClientHybridCtx_destroy(blockedClientHybridCtx *BCHCtx) {
  StrongRef_Release(BCHCtx->hybrid_ref);
  freeHybridParams(BCHCtx->hybridParams);
  RedisModule_BlockedClientMeasureTimeEnd(BCHCtx->blockedClient);
  void *privdata = RedisModule_BlockClientGetPrivateData(BCHCtx->blockedClient);
  RedisModule_UnblockClient(BCHCtx->blockedClient, privdata);
  WeakRef_Release(BCHCtx->spec_ref);
  rm_free(BCHCtx);
}

/**
 * Background execution callback for hybrid requests.
 * This function is called by the worker thread to execute hybrid requests.
 *
 * @param BCHCtx The blocked client context containing the request
 */
static void HREQ_Execute_Callback(blockedClientHybridCtx *BCHCtx) {
  StrongRef hybrid_ref = BCHCtx->hybrid_ref;
  HybridRequest *hreq = StrongRef_Get(hybrid_ref);
  HybridPipelineParams *hybridParams = BCHCtx->hybridParams;
  RedisModuleCtx *outctx = RedisModule_GetThreadSafeContext(BCHCtx->blockedClient);
  QueryError status = QueryError_Default();

  StrongRef execution_ref = IndexSpecRef_Promote(BCHCtx->spec_ref);
  if (!StrongRef_Get(execution_ref)) {
    // The index was dropped while the query was in the job queue.
    // Notify the client that the query was aborted
    QueryError_SetCode(&status, QUERY_EDROPPEDBACKGROUND);
    QueryError_ReplyAndClear(outctx, &status);
    RedisModule_FreeThreadSafeContext(outctx);
    blockedClientHybridCtx_destroy(BCHCtx);
    return;
  }

  RedisSearchCtx *sctx = HREQ_SearchCtx(hreq);
  if (!(hreq->reqflags & QEXEC_F_IS_CURSOR)) {
    // Update the main search context with the thread-safe context
    sctx->redisCtx = outctx;
  }

  if (buildPipelineAndExecute(hybrid_ref, hybridParams, outctx, sctx, &status, BCHCtx->internal) == REDISMODULE_OK) {
    // Set hybridParams to NULL so they won't be freed in destroy
    BCHCtx->hybridParams = NULL;
  } else if (QueryError_HasError(&status)) {
    QueryError_ReplyAndClear(outctx, &status);
  }
  RedisModule_FreeThreadSafeContext(outctx);
  IndexSpecRef_Release(execution_ref);
  blockedClientHybridCtx_destroy(BCHCtx);
}<|MERGE_RESOLUTION|>--- conflicted
+++ resolved
@@ -516,7 +516,7 @@
     return RedisModule_WrongArity(ctx);
   }
 
-  QueryError status = {0};
+  QueryError status = QueryError_Default();
 
   if (RSGlobalConfig.requestConfigParams.oomPolicy != OomPolicy_Ignore) {
     // OOM guardrail
@@ -530,10 +530,6 @@
   const char *indexname = RedisModule_StringPtrLen(argv[1], NULL);
   RedisSearchCtx *sctx = NewSearchCtxC(ctx, indexname, true);
   if (!sctx) {
-<<<<<<< HEAD
-=======
-    QueryError status = QueryError_Default();
->>>>>>> 54e2d96b
     QueryError_SetWithUserDataFmt(&status, QUERY_ENOINDEX, "No such index", " %s", indexname);
     return QueryError_ReplyAndClear(ctx, &status);
   }
@@ -541,10 +537,6 @@
   StrongRef spec_ref = IndexSpec_GetStrongRefUnsafe(sctx->spec);
   CurrentThread_SetIndexSpec(spec_ref);
 
-<<<<<<< HEAD
-=======
-  QueryError status = QueryError_Default();
->>>>>>> 54e2d96b
   HybridRequest *hybridRequest = MakeDefaultHybridRequest(sctx);
   StrongRef hybrid_ref = StrongRef_New(hybridRequest, &FreeHybridRequest);
   HybridPipelineParams hybridParams = {0};
