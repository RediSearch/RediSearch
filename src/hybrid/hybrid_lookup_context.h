--- conflicted
+++ resolved
@@ -27,11 +27,7 @@
  */
 typedef struct {
   arrayof(const RLookup*) sourceLookups;  // Source lookups from each request
-<<<<<<< HEAD
-  RLookup *tailLookup;              // Unified destination lookup
-=======
   RLookup *tailLookup;                    // Unified destination lookup
->>>>>>> fc404277
 } HybridLookupContext;
 
 #ifdef __cplusplus
