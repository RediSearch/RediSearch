--- conflicted
+++ resolved
@@ -3,10 +3,7 @@
 #include "hybrid/hybrid_scoring.h"
 #include "document.h"
 #include "aggregate/aggregate_plan.h"
-<<<<<<< HEAD
 #include "aggregate/aggregate.h"
-=======
->>>>>>> 4fc201dd
 #include "rmutil/args.h"
 
 #ifdef __cplusplus
@@ -61,11 +58,7 @@
 
         QueryProcessingCtx *qctx = AREQ_QueryProcessingCtx(areq);
         RLookup *lookup = AGPLN_GetLookup(&areq->pipeline.ap, NULL, AGPLN_GETLOOKUP_FIRST);
-<<<<<<< HEAD
-        const RLookupKey **keys;
-=======
         RLookupKey **keys;
->>>>>>> 4fc201dd
         size_t nkeys;
         RLookupKey *implicitLoadKeys[1];
         if (loadStep) {
