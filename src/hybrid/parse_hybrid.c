--- conflicted
+++ resolved
@@ -643,15 +643,12 @@
   }
 
   if (hybridParams->scoringCtx->scoringType == HYBRID_SCORING_LINEAR) {
-<<<<<<< HEAD
     PLN_VectorNormalizerStep *vnStep = PLNVectorNormalizerStep_New(vectorRequest->parsedVectorData->fieldName);
     AGPLN_AddStep(&vectorRequest->pipeline.ap, &vnStep->base);
-=======
     if (!searchRequest->searchopts.scorerName) {
       // if no explicit scorer, set the default one
       searchRequest->searchopts.scorerName = BM25_STD_NORMALIZED_MAX_SCORER_NAME;
     }
->>>>>>> 5d41d9e4
   }
 
   // Save the current position to determine remaining arguments for the merge part
