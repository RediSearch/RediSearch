/*
 * Copyright (c) 2006-Present, Redis Ltd.
 * All rights reserved.
 *
 * Licensed under your choice of the Redis Source Available License 2.0
 * (RSALv2); or (b) the Server Side Public License v1 (SSPLv1); or (c) the
 * GNU Affero General Public License v3 (AGPLv3).
*/

#include "parse_hybrid.h"

#include <string.h>
#include <strings.h>
#include <ctype.h>

#include "aggregate/aggregate.h"
#include "vector_query_utils.h"
#include "vector_index.h"
#include "query_error.h"
#include "spec.h"
#include "param.h"
#include "resp3.h"
#include "rmalloc.h"

#include "rmutil/args.h"
#include "rmutil/rm_assert.h"
#include "util/references.h"
#include "info/info_redis/threads/current_thread.h"


static VecSimRawParam createVecSimRawParam(const char *name, size_t nameLen, const char *value, size_t valueLen) {
  return (VecSimRawParam){
    .name = rm_strndup(name, nameLen),
    .nameLen = nameLen,
    .value = rm_strndup(value, valueLen),
    .valLen = valueLen
  };
}

static void addVectorQueryParam(VectorQuery *vq, const char *name, size_t nameLen, const char *value, size_t valueLen) {
  VecSimRawParam rawParam = createVecSimRawParam(name, nameLen, value, valueLen);
  vq->params.params = array_ensure_append_1(vq->params.params, rawParam);
  bool needResolve = false;
  vq->params.needResolve = array_ensure_append_1(vq->params.needResolve, needResolve);
}

static int parseSearchSubquery(ArgsCursor *ac, AREQ *sreq, QueryError *status) {
  if (AC_IsAtEnd(ac)) {
    QueryError_SetError(status, QUERY_EPARSEARGS, "No query string provided for SEARCH");
    return REDISMODULE_ERR;
  }

  sreq->query = AC_GetStringNC(ac, NULL);
  AGPLN_Init(AREQ_AGGPlan(sreq));

  RSSearchOptions *searchOpts = &sreq->searchopts;
  RSSearchOptions_Init(searchOpts);

  // Currently only SCORER is possible in SEARCH. Maybe will add support for SORTBY and others later
  ACArgSpec querySpecs[] = {
    {.name = "SCORER", .type = AC_ARGTYPE_STRING, .target = &searchOpts->scorerName},
    {NULL}
  };

  // Parse all querySpecs until we hit VSIM, unknown argument, or the end
  while (!AC_IsAtEnd(ac)) {
    ACArgSpec *errSpec = NULL;
    int rv = AC_ParseArgSpec(ac, querySpecs, &errSpec);
    if (rv == AC_OK) {
      continue;
    }

    if (rv != AC_ERR_ENOENT) {
      QERR_MKBADARGS_AC(status, errSpec->name, rv);
      return REDISMODULE_ERR;
    }

    // AC_ERR_ENOENT - check if it's VSIM or just an unknown argument
    const char *cur;
    if (AC_GetString(ac, &cur, NULL, AC_F_NOADVANCE) == AC_OK && !strcasecmp("VSIM", cur)) {
      // Hit VSIM, we're done with search options
      return REDISMODULE_OK;
    }

    // Unknown argument that's not VSIM - this is an error
    QueryError_SetWithUserDataFmt(status, QUERY_EPARSEARGS, "Unknown parameter", " `%s` in SEARCH", cur);
    return REDISMODULE_ERR;
  }

  return REDISMODULE_OK;
}

static int parseKNNClause(ArgsCursor *ac, VectorQuery *vq, QueryAttribute **attributes, QueryError *status) {
  // VSIM @vectorfield vector KNN ...
  //                              ^
  // Try to get number of parameters
  long long params;
  if (AC_GetLongLong(ac, &params, 0) != AC_OK ) {
    QueryError_SetError(status, QUERY_ESYNTAX, "Missing parameter count");
    return REDISMODULE_ERR;
  } else if (params == 0 || params % 2 != 0) {
    QueryError_SetError(status, QUERY_EPARSEARGS, "Invalid parameter count");
    return REDISMODULE_ERR;
  }

  bool hasK = false;  // codespell:ignore
  bool hasEF = false;
  bool hasYieldDistanceAs = false;

  for (int i=0; i<params; i+=2) {
    if (AC_IsAtEnd(ac)) {
      QueryError_SetError(status, QUERY_EPARSEARGS, "Missing parameter");
      return REDISMODULE_ERR;
    }

    if (AC_AdvanceIfMatch(ac, "K")) {
      if (hasK) { // codespell:ignore
        QueryError_SetError(status, QUERY_EDUPPARAM, "Duplicate K parameter");
        return REDISMODULE_ERR;
      }
      long long kValue;
      if (AC_GetLongLong(ac, &kValue, AC_F_GE1) != AC_OK) {
        QueryError_SetError(status, QUERY_ESYNTAX, "Invalid K value");
        return REDISMODULE_ERR;
      }
      vq->knn.k = (size_t)kValue;
      hasK = true;  // codespell:ignore

    } else if (AC_AdvanceIfMatch(ac, "EF_RUNTIME")) {
      if (hasEF) {
        QueryError_SetError(status, QUERY_EDUPPARAM, "Duplicate EF_RUNTIME parameter");
        return REDISMODULE_ERR;
      }
      const char *value;
      if (AC_GetString(ac, &value, NULL, 0) != AC_OK) {
        QueryError_SetError(status, QUERY_ESYNTAX, "Invalid EF_RUNTIME value");
        return REDISMODULE_ERR;
      }
      // Add directly to VectorQuery params
      addVectorQueryParam(vq, VECSIM_EFRUNTIME, strlen(VECSIM_EFRUNTIME), value, strlen(value));
      hasEF = true;

    } else if (AC_AdvanceIfMatch(ac, "YIELD_DISTANCE_AS")) {
      if (hasYieldDistanceAs) {
        QueryError_SetError(status, QUERY_EDUPPARAM, "Duplicate YIELD_DISTANCE_AS parameter");
        return REDISMODULE_ERR;
      }
      const char *value;
      if (AC_GetString(ac, &value, NULL, 0) != AC_OK) {
        QueryError_SetError(status, QUERY_ESYNTAX, "Missing distance field name");
        return REDISMODULE_ERR;
      }
      // Add as QueryAttribute (for query node processing, not vector-specific)
      QueryAttribute attr = {
        .name = YIELD_DISTANCE_ATTR,
        .namelen = strlen(YIELD_DISTANCE_ATTR),
        .value = rm_strdup(value),
        .vallen = strlen(value)
      };
      *attributes = array_ensure_append_1(*attributes, attr);
      hasYieldDistanceAs = true;

    } else {
      const char *current;
      AC_GetString(ac, &current, NULL, AC_F_NOADVANCE);
      QueryError_SetWithUserDataFmt(status, QUERY_EPARSEARGS, "Unknown parameter", " `%s` in KNN", current);
      return REDISMODULE_ERR;
    }
  }
  if (!hasK) { // codespell:ignore
    QueryError_SetError(status, QUERY_EPARSEARGS, "Missing K parameter");
    return REDISMODULE_ERR;
  }
  return REDISMODULE_OK;
}


static int parseRangeClause(ArgsCursor *ac, VectorQuery *vq, QueryAttribute **attributes, QueryError *status) {
  // VSIM @vectorfield vector RANGE ...
  //                                ^
  long long params;
  if (AC_GetLongLong(ac, &params, 0) != AC_OK ) {
    QueryError_SetError(status, QUERY_ESYNTAX, "Missing parameter count");
    return REDISMODULE_ERR;
  } else if (params == 0 || params % 2 != 0) {
    QueryError_SetError(status, QUERY_EPARSEARGS, "Invalid parameter count");
    return REDISMODULE_ERR;
  }
  bool hasRadius = false;
  bool hasEpsilon = false;
  bool hasYieldDistanceAs = false;

  for (int i=0; i<params; i+=2) {
    if (AC_IsAtEnd(ac)) {
      QueryError_SetError(status, QUERY_EPARSEARGS, "Missing parameter");
      return REDISMODULE_ERR;
    }

    if (AC_AdvanceIfMatch(ac, "RADIUS")) {
      if (hasRadius) {
        QueryError_SetError(status, QUERY_EDUPPARAM, "Duplicate RADIUS parameter");
        return REDISMODULE_ERR;
      }
      double radiusValue;
      if (AC_GetDouble(ac, &radiusValue, 0) != AC_OK) {
        QueryError_SetError(status, QUERY_ESYNTAX, "Invalid RADIUS value");
        return REDISMODULE_ERR;
      }
      vq->range.radius = radiusValue;
      hasRadius = true;

    } else if (AC_AdvanceIfMatch(ac, "EPSILON")) {
      if (hasEpsilon) {
        QueryError_SetError(status, QUERY_EDUPPARAM, "Duplicate EPSILON parameter");
        return REDISMODULE_ERR;
      }
      const char *value;
      if (AC_GetString(ac, &value, NULL, 0) != AC_OK) {
        QueryError_SetError(status, QUERY_ESYNTAX, "Invalid EPSILON value");
        return REDISMODULE_ERR;
      }
      // Add directly to VectorQuery params
      addVectorQueryParam(vq, VECSIM_EPSILON, strlen(VECSIM_EPSILON), value, strlen(value));
      hasEpsilon = true;

    } else if (AC_AdvanceIfMatch(ac, "YIELD_DISTANCE_AS")) {
      if (hasYieldDistanceAs) {
        QueryError_SetError(status, QUERY_EDUPPARAM, "Duplicate YIELD_DISTANCE_AS parameter");
        return REDISMODULE_ERR;
      }
      const char *value;
      if (AC_GetString(ac, &value, NULL, 0) != AC_OK) {
        QueryError_SetError(status, QUERY_ESYNTAX, "Missing distance field name");
        return REDISMODULE_ERR;
      }
      // Add as QueryAttribute (for query node processing, not vector-specific)
      QueryAttribute attr = {
        .name = YIELD_DISTANCE_ATTR,
        .namelen = strlen(YIELD_DISTANCE_ATTR),
        .value = rm_strdup(value),
        .vallen = strlen(value)
      };
      *attributes = array_ensure_append_1(*attributes, attr);
      hasYieldDistanceAs = true;

    } else {
      const char *current;
      AC_GetString(ac, &current, NULL, AC_F_NOADVANCE);
      QueryError_SetWithUserDataFmt(status, QUERY_EPARSEARGS, "Unknown parameter", " `%s` in RANGE", current);
      return REDISMODULE_ERR;
    }
  }
  if (!hasRadius) {
    QueryError_SetError(status, QUERY_EPARSEARGS, "Missing RADIUS parameter");
    return REDISMODULE_ERR;
  }
  return REDISMODULE_OK;
}
static int parseFilterClause(ArgsCursor *ac, AREQ *vreq, QueryError *status) {
  // VSIM @vectorfield vector [KNN/RANGE ...] FILTER ...
  //                                                 ^
  vreq->query = AC_GetStringNC(ac, NULL);
  return REDISMODULE_OK;
}

static int parseVectorSubquery(ArgsCursor *ac, AREQ *vreq, QueryError *status) {
  // Check for required VSIM keyword
  if (!AC_AdvanceIfMatch(ac, "VSIM")) {
    QueryError_SetError(status, QUERY_ESYNTAX, "VSIM parameter is required");
    return REDISMODULE_ERR;
  }
  // Initialize aggregation plan for vector request
  AGPLN_Init(AREQ_AGGPlan(vreq));

  // Create ParsedVectorData struct at the beginning for cleaner error handling
  ParsedVectorData *pvd = rm_calloc(1, sizeof(ParsedVectorData));

<<<<<<< HEAD
  // Initialize aggregation plan for vector request
  AGPLN_Init(AREQ_AGGPlan(vectorRequest));

  // Allocate ParsedVectorQuery
  ParsedVectorQuery *pvq = rm_calloc(1, sizeof(ParsedVectorQuery));
=======
  // Allocate VectorQuery directly (params arrays will be created lazily by array_ensure_append_1)
  VectorQuery *vq = rm_calloc(1, sizeof(VectorQuery));
  pvd->query = vq;
>>>>>>> 05ab5b8d

  // Parse vector field name and store it for later resolution
  const char *fieldNameWithPrefix;
  size_t fieldNameLen;
  if (AC_GetString(ac, &fieldNameWithPrefix, &fieldNameLen, 0) != AC_OK) {
    QueryError_SetError(status, QUERY_ESYNTAX, "Missing vector field name");
    goto error;
  }

  // Check if field name starts with @ prefix
  if (fieldNameLen == 0 || fieldNameWithPrefix[0] != '@') {
    QueryError_SetError(status, QUERY_ESYNTAX, "Missing @ prefix for vector field name");
    goto error;
  }

  // Skip the @ prefix and store the field name
  pvd->fieldName = fieldNameWithPrefix + 1;

  const char *vectorParam;
  if (AC_GetString(ac, &vectorParam, NULL, 0) != AC_OK) {
    QueryError_SetError(status, QUERY_ESYNTAX, "Missing vector parameter");
    goto error;
  }

  if (vectorParam[0] == '$') {
    // PARAMETER CASE: store parameter name for later resolution
    vectorParam++;  // Skip '$'
    pvd->isParameter = true;
  }



  // Set default KNN values before checking for more parameters
  vq->type = VECSIM_QT_KNN;
  vq->knn.k = 10;  // Default k value
  vq->knn.order = BY_SCORE;

  if (AC_IsAtEnd(ac)) goto final;

  // Parse optional KNN or RANGE clause
  if (AC_AdvanceIfMatch(ac, "KNN")) {
    if (parseKNNClause(ac, vq, &pvd->attributes, status) != REDISMODULE_OK) {
      goto error;
    }
    vq->type = VECSIM_QT_KNN;
    vq->knn.order = BY_SCORE;
  } else if (AC_AdvanceIfMatch(ac, "RANGE")) {
    if (parseRangeClause(ac, vq, &pvd->attributes, status) != REDISMODULE_OK) {
      goto error;
    }
    vq->type = VECSIM_QT_RANGE;
    vq->range.order = BY_SCORE;
  }

  // Check for optional FILTER clause - parameter may not be in our scope
  if (AC_AdvanceIfMatch(ac, "FILTER")) {
    if (parseFilterClause(ac, vreq, status) != REDISMODULE_OK) {
      goto error;
    }
  }
  // If not FILTER, the parameter may be for the next parsing function (COMBINE, etc.)

  goto final;

final:
  if (!vreq->query) {  // meaning there is no filter clause
    vreq->query = "*";
  }

  // Set vector data in VectorQuery based on type (KNN vs RANGE)
  // The type should be set by now from parseKNNClause or parseRangeClause
  switch (vq->type) {
    case VECSIM_QT_KNN:
      vq->knn.vector = (void*)vectorParam;
      vq->knn.vecLen = strlen(vectorParam);
      break;
    case VECSIM_QT_RANGE:
      vq->range.vector = (void*)vectorParam;
      vq->range.vecLen = strlen(vectorParam);
      break;
  }

  // Set default scoreField using vector field name (can be done during parsing)
  VectorQuery_SetDefaultScoreField(vq, pvd->fieldName, strlen(pvd->fieldName));

  // Store the completed ParsedVectorData in AREQ
  vreq->parsedVectorData = pvd;

  return REDISMODULE_OK;

error:
  ParsedVectorData_Free(pvd);
  return REDISMODULE_ERR;
}

/**
 * Parse COMBINE clause parameters for hybrid scoring configuration.
 *
 * Supports LINEAR (requires HYBRID_REQUEST_NUM_SUBQUERIES weight values) and RRF (optional K and WINDOW parameters).
 * Defaults to RRF if no method specified.
 *
 * @param ac Arguments cursor positioned after "COMBINE"
 * @param combineCtx Hybrid scoring context to populate
 * @param status Output parameter for error reporting
 * @return REDISMODULE_OK on success, REDISMODULE_ERR on error
 */
static int parseCombine(ArgsCursor *ac, HybridScoringContext *combineCtx, QueryError *status) {
  // Check if a specific method is provided
  if (AC_AdvanceIfMatch(ac, "LINEAR")) {
    combineCtx->scoringType = HYBRID_SCORING_LINEAR;
  } else if (AC_AdvanceIfMatch(ac, "RRF")) {
    combineCtx->scoringType = HYBRID_SCORING_RRF;
  } else {
    combineCtx->scoringType = HYBRID_SCORING_RRF;
  }

  // Parse parameters based on scoring type
  if (combineCtx->scoringType == HYBRID_SCORING_LINEAR) {
    combineCtx->linearCtx.linearWeights = rm_calloc(HYBRID_REQUEST_NUM_SUBQUERIES, sizeof(double));
    combineCtx->linearCtx.numWeights = HYBRID_REQUEST_NUM_SUBQUERIES;

    // Parse the weight values directly
    for (size_t i = 0; i < HYBRID_REQUEST_NUM_SUBQUERIES; i++) {
      double weight;
      if (AC_GetDouble(ac, &weight, 0) != AC_OK) {
        QueryError_SetError(status, QUERY_ESYNTAX, "Missing or invalid weight value in LINEAR weights");
        goto error;
      }
      combineCtx->linearCtx.linearWeights[i] = weight;
    }
  } else if (combineCtx->scoringType == HYBRID_SCORING_RRF) {
    // For RRF, we need k and window parameters
    ArgsCursor params = {0};
    int rv = AC_GetVarArgs(ac, &params);

    // Initialize with defaults
    combineCtx->rrfCtx.k = 1;
    combineCtx->rrfCtx.window = 20;

    if (rv == AC_OK) {
      // Parameters were provided
      if (params.argc % 2 != 0) {
        QueryError_SetError(status, QUERY_ESYNTAX, "RRF parameters must be in name-value pairs");
        goto error;
      }

      // Parse the specified parameters
      while (!AC_IsAtEnd(&params)) {
        const char *paramName = AC_GetStringNC(&params, NULL);
        if (!paramName) {
          QueryError_SetError(status, QUERY_ESYNTAX, "Missing parameter name in RRF");
          goto error;
        }

        if (strcasecmp(paramName, "K") == 0) {
          double k;
          if (AC_GetDouble(&params, &k, 0) != AC_OK) {
            QueryError_SetError(status, QUERY_ESYNTAX, "Invalid K value in RRF");
            goto error;
          }
          combineCtx->rrfCtx.k = k;
        } else if (strcasecmp(paramName, "WINDOW") == 0) {
          long long window;
          if (AC_GetLongLong(&params, &window, 0) != AC_OK || window <= 0) {
            QueryError_SetError(status, QUERY_ESYNTAX, "Invalid WINDOW value in RRF");
            goto error;
          }
          combineCtx->rrfCtx.window = window;
        } else {
          QueryError_SetWithUserDataFmt(status, QUERY_EPARSEARGS, "Unknown parameter", " `%s` in RRF", paramName);
          goto error;
        }
      }
    }
  }

  return REDISMODULE_OK;

error:
  HybridScoringContext_Free(combineCtx);
  return REDISMODULE_ERR;
}


// Copy request configuration from source to destination
static void copyRequestConfig(RequestConfig *dest, const RequestConfig *src) {
  dest->queryTimeoutMS = src->queryTimeoutMS;
  dest->dialectVersion = src->dialectVersion;
  dest->timeoutPolicy = src->timeoutPolicy;
  dest->printProfileClock = src->printProfileClock;
  dest->BM25STD_TanhFactor = src->BM25STD_TanhFactor;
}

/**
 * Parse FT.HYBRID command arguments and build a complete HybridRequest structure.
 *
 * Expected format: FT.HYBRID <index> SEARCH <query> [SCORER <scorer>] VSIM <vector_args>
 *                  [COMBINE <method> [params]] [aggregation_options]
 *
 * @param ctx Redis module context
 * @param argv Command arguments array (starting with "FT.HYBRID")
 * @param argc Number of arguments in argv
 * @param sctx Search context for the index (takes ownership)
 * @param indexname Name of the index to search
 * @param status Output parameter for error reporting
 * @return HybridRequest* on success, NULL on error
 *
 * @note Takes ownership of sctx. Exposed for testing.
 */
HybridRequest* parseHybridCommand(RedisModuleCtx *ctx, RedisModuleString **argv, int argc,
                                 RedisSearchCtx *sctx, const char *indexname,
                                 QueryError *status) {
  AREQ *searchRequest = AREQ_New();
  AREQ *vectorRequest = AREQ_New();

  HybridPipelineParams *hybridParams = rm_calloc(1, sizeof(HybridPipelineParams));
  hybridParams->scoringCtx = rm_calloc(1, sizeof(HybridScoringContext));
  hybridParams->scoringCtx->scoringType = HYBRID_SCORING_RRF;
  hybridParams->scoringCtx->rrfCtx = (HybridRRFContext) {
    .k = 1,
    .window = 20
  };

  RedisModuleCtx *ctx1 = RedisModule_GetDetachedThreadSafeContext(ctx);
  RedisModule_SelectDb(ctx1, RedisModule_GetSelectedDb(ctx));
  searchRequest->sctx = NewSearchCtxC(ctx1, indexname, true);
  RedisModuleCtx *ctx2 = RedisModule_GetDetachedThreadSafeContext(ctx);
  RedisModule_SelectDb(ctx2, RedisModule_GetSelectedDb(ctx));
  vectorRequest->sctx = NewSearchCtxC(ctx2, indexname, true);

  // Individual variables used for parsing the tail of the command
  Pipeline *mergePipeline = NULL;
  uint32_t mergeReqflags = QEXEC_F_IS_HYBRID;
  RequestConfig mergeReqConfig = RSGlobalConfig.requestConfigParams;
  RSSearchOptions mergeSearchopts = {0};
  CursorConfig mergeCursorConfig = {0};
  size_t mergeMaxSearchResults = RSGlobalConfig.maxSearchResults;
  size_t mergeMaxAggregateResults = RSGlobalConfig.maxAggregateResults;

  AREQ **requests = NULL;
  searchRequest->reqflags |= QEXEC_F_IS_AGGREGATE;
  vectorRequest->reqflags |= QEXEC_F_IS_AGGREGATE;

  ArgsCursor ac;
  ArgsCursor_InitRString(&ac, argv + 2, argc - 2);
  if (AC_IsAtEnd(&ac) || !AC_AdvanceIfMatch(&ac, "SEARCH")) {
    QueryError_SetError(status, QUERY_ESYNTAX, "SEARCH parameter is required");
    goto error;
  }

  if (parseSearchSubquery(&ac, searchRequest, status) != REDISMODULE_OK) {
    goto error;
  }

  if (parseVectorSubquery(&ac, vectorRequest, status) != REDISMODULE_OK) {
    goto error;
  }

  // Look for optional COMBINE parameter
  if (AC_AdvanceIfMatch(&ac, "COMBINE")) {
    if (parseCombine(&ac, hybridParams->scoringCtx, status) != REDISMODULE_OK) {
      goto error;
    }
  }

  // Save the current position to determine remaining arguments for the merge part
  const int remainingOffset = (int) ac.offset;
  const int remainingArgs = argc - 2 - remainingOffset;

  // If there are remaining arguments, parse them into the aggregate plan
  bool hasMerge = false;
  if (remainingArgs > 0) {
    hasMerge = true;

    mergePipeline = rm_calloc(1, sizeof(Pipeline));
    AGPLN_Init(&mergePipeline->ap);
    RSSearchOptions_Init(&mergeSearchopts);

    ParseAggPlanContext papCtx = {
      .plan = &mergePipeline->ap,
      .reqflags = &mergeReqflags,
      .reqConfig = &mergeReqConfig,
      .searchopts = &mergeSearchopts,
      .prefixesOffset = NULL,               // Invalid in FT.HYBRID
      .cursorConfig = &mergeCursorConfig,   // TODO: Confirm if this is supported
      .requiredFields = NULL,               // Invalid in FT.HYBRID
      .maxSearchResults = &mergeMaxSearchResults,
      .maxAggregateResults = &mergeMaxAggregateResults
    };
    if (parseAggPlan(&papCtx, &ac, status) != REDISMODULE_OK) {
      goto error;
    }

    if (mergeSearchopts.params) {
      searchRequest->searchopts.params = Param_DictClone(mergeSearchopts.params);
      vectorRequest->searchopts.params = Param_DictClone(mergeSearchopts.params);
      Param_DictFree(mergeSearchopts.params);
    }

    // Copy request configuration using the helper function
    copyRequestConfig(&searchRequest->reqConfig, &mergeReqConfig);
    copyRequestConfig(&vectorRequest->reqConfig, &mergeReqConfig);

    // Copy max results limits
    searchRequest->maxSearchResults = mergeMaxSearchResults;
    searchRequest->maxAggregateResults = mergeMaxAggregateResults;
    vectorRequest->maxSearchResults = mergeMaxSearchResults;
    vectorRequest->maxAggregateResults = mergeMaxAggregateResults;

    if (QAST_EvalParams(&vectorRequest->ast, &vectorRequest->searchopts, 2, status) != REDISMODULE_OK) {
      goto error;
    }
  }

  // Create the hybrid request with proper structure
  requests = array_new(AREQ*, HYBRID_REQUEST_NUM_SUBQUERIES);
  array_ensure_append_1(requests, searchRequest);
  array_ensure_append_1(requests, vectorRequest);

  // Apply context to each request
  AREQ *req = NULL;
  array_foreach(requests, req, {
    if (AREQ_ApplyContext(req, req->sctx, status) != REDISMODULE_OK) {
      goto error;
    }
  });

  HybridRequest *hybridRequest = HybridRequest_New(requests, HYBRID_REQUEST_NUM_SUBQUERIES);
  hybridRequest->hybridParams = hybridParams;

  Pipeline_Initialize(mergePipeline, requests[0]->pipeline.qctx.timeoutPolicy, &hybridRequest->tailPipelineError);

  // thread safe context
  const AggregationPipelineParams params = {
      .common =
          {
              .sctx = sctx,  // should be a separate context?
              .reqflags = hasMerge ? mergeReqflags : 0,
              .optimizer = NULL,  // is it?
          },
      .outFields = NULL,
      .maxResultsLimit = mergeMaxAggregateResults,
      .language = searchRequest->searchopts.language,
  };

  hybridParams->aggregationParams = params;
  hybridParams->synchronize_read_locks = true;

  if (hasMerge) {
    // Create and transfer the pipeline
    if (hybridRequest->tailPipeline) {
      Pipeline_Clean(hybridRequest->tailPipeline);
      rm_free(hybridRequest->tailPipeline);
    }

    hybridRequest->tailPipeline = mergePipeline;
    mergePipeline = NULL;  // Prevent double free
  }

  return hybridRequest;

error:
  if (searchRequest) {
    if (searchRequest->sctx) {
      RedisModuleCtx *thctx = searchRequest->sctx->redisCtx;
      SearchCtx_Free(searchRequest->sctx);
      if (thctx) {
        RedisModule_FreeThreadSafeContext(thctx);
      }
      searchRequest->sctx = NULL;
    }
    AREQ_Free(searchRequest);
  }

  if (vectorRequest) {
    if (vectorRequest->sctx) {
      RedisModuleCtx *thctx = vectorRequest->sctx->redisCtx;
      SearchCtx_Free(vectorRequest->sctx);
      if (thctx) {
        RedisModule_FreeThreadSafeContext(thctx);
      }
      vectorRequest->sctx = NULL;
    }
    AREQ_Free(vectorRequest);
  }

  if (requests) {
    array_free(requests);
  }

  if (hybridParams) {
    HybridScoringContext_Free(hybridParams->scoringCtx);
    rm_free(hybridParams);
  }

  if (mergePipeline) {
    Pipeline_Clean(mergePipeline);
    rm_free(mergePipeline);
  }

  return NULL;
}


static int HREQ_BuildPipelineAndExecute(HybridRequest *hreq, RedisModuleCtx *ctx, QueryError *status) {
  RedisSearchCtx *sctx1 = hreq->requests[0]->sctx;
  RedisSearchCtx *sctx2 = hreq->requests[1]->sctx;

  if (RunInThread()) {
    // TODO: Implement multi-threaded execution
    return REDISMODULE_ERR;
  } else {
    // Lock both specs for read
    // RedisSearchCtx_LockSpecRead(sctx1);
    // RedisSearchCtx_LockSpecRead(sctx2);

    int result = REDISMODULE_OK;
    // Build the pipeline and execute
    if (HybridRequest_BuildPipeline(hreq, hreq->hybridParams) != REDISMODULE_OK) {
      result = REDISMODULE_ERR;
    } else {
      HybridRequest_Execute(hreq, ctx);
    }

    // Always unlock both specs
    // RedisSearchCtx_UnlockSpec(sctx1);
    // RedisSearchCtx_UnlockSpec(sctx2);
    CurrentThread_ClearIndexSpec();

    return result;
  }
}

/**
 * Main command handler for FT.HYBRID command.
 *
 * Parses command arguments, builds hybrid request structure, constructs execution pipeline,
 * and prepares for hybrid search execution.
 */
int hybridCommandHandler(RedisModuleCtx *ctx, RedisModuleString **argv, int argc) {
  // Index name is argv[1]
  if (argc < 2) {
    return RedisModule_WrongArity(ctx);
  }

  const char *indexname = RedisModule_StringPtrLen(argv[1], NULL);
  RedisSearchCtx *sctx = NewSearchCtxC(ctx, indexname, true);
  if (!sctx) {
    QueryError status = {0};
    QueryError_SetWithUserDataFmt(&status, QUERY_ENOINDEX, "No such index", " %s", indexname);
    return QueryError_ReplyAndClear(ctx, &status);
  }

  StrongRef spec_ref = IndexSpec_GetStrongRefUnsafe(sctx->spec);
  CurrentThread_SetIndexSpec(spec_ref);

  QueryError status = {0};

  HybridRequest *hybridRequest = parseHybridCommand(ctx, argv, argc, sctx, indexname, &status);
  if (!hybridRequest) {
    goto error;
  }

  if (HREQ_BuildPipelineAndExecute(hybridRequest, ctx, &status) != REDISMODULE_OK) {
    goto error;
  }

  StrongRef_Release(spec_ref);
  HybridRequest_Free(hybridRequest);
  return REDISMODULE_OK;

error:
  RS_LOG_ASSERT(QueryError_HasError(&status), "Hybrid query parsing error");

  // Clear the current thread's index spec if it was set
  CurrentThread_ClearIndexSpec();

  // Release our strong reference to the spec if it was acquired
  if (spec_ref.rm) {
    StrongRef_Release(spec_ref);
  }

  // Free the search context
  SearchCtx_Free(sctx);

  return QueryError_ReplyAndClear(ctx, &status);
}<|MERGE_RESOLUTION|>--- conflicted
+++ resolved
@@ -275,17 +275,9 @@
   // Create ParsedVectorData struct at the beginning for cleaner error handling
   ParsedVectorData *pvd = rm_calloc(1, sizeof(ParsedVectorData));
 
-<<<<<<< HEAD
-  // Initialize aggregation plan for vector request
-  AGPLN_Init(AREQ_AGGPlan(vectorRequest));
-
-  // Allocate ParsedVectorQuery
-  ParsedVectorQuery *pvq = rm_calloc(1, sizeof(ParsedVectorQuery));
-=======
   // Allocate VectorQuery directly (params arrays will be created lazily by array_ensure_append_1)
   VectorQuery *vq = rm_calloc(1, sizeof(VectorQuery));
   pvd->query = vq;
->>>>>>> 05ab5b8d
 
   // Parse vector field name and store it for later resolution
   const char *fieldNameWithPrefix;
