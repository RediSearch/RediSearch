--- conflicted
+++ resolved
@@ -140,15 +140,9 @@
       addVectorQueryParam(vq, VECSIM_EFRUNTIME, strlen(VECSIM_EFRUNTIME), value, strlen(value));
       hasEF = true;
 
-<<<<<<< HEAD
     } else if (AC_AdvanceIfMatch(ac, "YIELD_SCORE_AS")) {
       if (pvd->vectorScoreFieldAlias != NULL) {
         QueryError_SetError(status, QUERY_EDUPPARAM, "Duplicate YIELD_SCORE_AS parameter");
-=======
-    } else if (AC_AdvanceIfMatch(ac, "YIELD_DISTANCE_AS")) {
-      if (hasYieldDistanceAs) {
-        QueryError_SetError(status, QUERY_EDUPPARAM, "Duplicate YIELD_DISTANCE_AS parameter");
->>>>>>> 574a7709
         return REDISMODULE_ERR;
       }
       const char *value;
@@ -227,15 +221,9 @@
       addVectorQueryParam(vq, VECSIM_EPSILON, strlen(VECSIM_EPSILON), value, strlen(value));
       hasEpsilon = true;
 
-<<<<<<< HEAD
     } else if (AC_AdvanceIfMatch(ac, "YIELD_SCORE_AS")) {
       if (pvd->vectorScoreFieldAlias != NULL) {
         QueryError_SetError(status, QUERY_EDUPPARAM, "Duplicate YIELD_SCORE_AS parameter");
-=======
-    } else if (AC_AdvanceIfMatch(ac, "YIELD_DISTANCE_AS")) {
-      if (hasYieldDistanceAs) {
-        QueryError_SetError(status, QUERY_EDUPPARAM, "Duplicate YIELD_DISTANCE_AS parameter");
->>>>>>> 574a7709
         return REDISMODULE_ERR;
       }
       const char *value;
@@ -251,12 +239,7 @@
         .vallen = strlen(value)
       };
       pvd->attributes = array_ensure_append_1(pvd->attributes, attr);
-<<<<<<< HEAD
       pvd->vectorScoreFieldAlias = rm_strdup(value);
-=======
-      hasYieldDistanceAs = true;
-
->>>>>>> 574a7709
     } else {
       const char *current;
       AC_GetString(ac, &current, NULL, AC_F_NOADVANCE);
@@ -651,14 +634,6 @@
     }
   }
 
-<<<<<<< HEAD
-  if (hybridParams->scoringCtx->scoringType == HYBRID_SCORING_LINEAR) {
-    if (!searchRequest->searchopts.scorerName) {
-      // if no explicit scorer, set the default one
-      searchRequest->searchopts.scorerName = BM25_STD_NORMALIZED_MAX_SCORER_NAME;
-    }
-  }
-
   // If YIELD_SCORE_AS was specified, use its string (pass ownership from pvd to vnStep),
   // otherwise, store the vector score in a default key.
   const char *vectorScoreFieldAlias = NULL;
@@ -679,8 +654,6 @@
   );
   AGPLN_AddStep(&vectorRequest->pipeline.ap, &vnStep->base);
 
-=======
->>>>>>> 574a7709
   // Save the current position to determine remaining arguments for the merge part
   const int remainingOffset = (int) ac.offset;
   const int remainingArgs = argc - 2 - remainingOffset;
