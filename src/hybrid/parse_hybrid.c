--- conflicted
+++ resolved
@@ -446,51 +446,6 @@
 
   PLN_ArrangeStep *arrangeStep = AGPLN_GetArrangeStep(plan);
   return (arrangeStep && arrangeStep->isLimited);
-}
-
-/**
-<<<<<<< HEAD
- * Apply LIMIT argument fallback logic to KNN K argument.
- *
- * When LIMIT is explicitly provided but KNN K is not explicitly set,
- * this function applies the LIMIT value as a fallback for this arguments instead of its
-=======
- * Apply LIMIT argument fallback logic to WINDOW argument.
- *
- * When LIMIT is explicitly provided but WINDOW is not explicitly set,
- * this function applies the LIMIT value as a fallback for this argument instead of this
->>>>>>> 39ed591e
- * default (unless it has been explicitly set).
- * This ensures consistent behavior where LIMIT acts as a unified size hint
- * for hybrid search operations.
- *
- * @param tailPipeline The pipeline to extract LIMIT from
- * @param hybridParams The hybrid parameters containing WINDOW settings
- */
-<<<<<<< HEAD
-static void applyLimitKNNFallback(AGGPlan *tailPlan,
-                                  ParsedVectorData *pvd,
-                                  HybridPipelineParams *hybridParams) {
-  size_t limitValue = getLimitFromPlan(tailPlan);
-  bool hasExplicitLimit = tailHasExplicitLimitInPlan(tailPlan);
-
-  // Apply LIMIT → KNN K fallback ONLY if K was not explicitly set AND LIMIT was explicitly provided
-  if (pvd && pvd->query->type == VECSIM_QT_KNN &&
-      !pvd->hasExplicitK &&
-      hasExplicitLimit && limitValue > 0) {
-    pvd->query->knn.k = limitValue;
-=======
-static void applyLimitParameterFallbacks(AGGPlan *tailPlan, HybridPipelineParams *hybridParams) {
-  size_t limitValue = getLimitFromPlan(tailPlan);
-  bool hasExplicitLimit = tailHasExplicitLimitInPlan(tailPlan);
-
-  // Apply LIMIT → WINDOW fallback ONLY if WINDOW was not explicitly set AND LIMIT was explicitly provided
-  if (hybridParams->scoringCtx->scoringType == HYBRID_SCORING_RRF &&
-      !hybridParams->scoringCtx->rrfCtx.hasExplicitWindow &&
-      hasExplicitLimit && limitValue > 0) {
-    hybridParams->scoringCtx->rrfCtx.window = limitValue;
->>>>>>> 39ed591e
-  }
 }
 
 /**
@@ -679,12 +634,6 @@
     if (QAST_EvalParams(&vectorRequest->ast, &vectorRequest->searchopts, 2, status) != REDISMODULE_OK) {
       goto error;
     }
-
-<<<<<<< HEAD
-    applyLimitKNNFallback(parsedCmdCtx->tailPlan, vectorRequest->parsedVectorData, hybridParams);
-=======
-    applyLimitParameterFallbacks(parsedCmdCtx->tailPlan, hybridParams);
->>>>>>> 39ed591e
   }
 
   // In the search subquery we want the sorter result processor to be in the upstream of the loader
