/*
 * Copyright Redis Ltd. 2016 - present
 * Licensed under your choice of the Redis Source Available License 2.0 (RSALv2) or
 * the Server Side Public License v1 (SSPLv1).
 */

#include "redisearch.h"
#include "module.h"
#include "rmutil/util.h"
#include "rmutil/args.h"
#include "trie/trie_type.h"
#include "query_error.h"

extern bool isCrdt;

static int replyCrdtError(RedisModuleCtx *ctx) {
  return RedisModule_ReplyWithSimpleString(ctx, "Suggest commands are not available with CRDT");
}

#define RETURN_ERROR_ON_CRDT(ctx)     \
  if (isCrdt) {                       \
    return replyCrdtError(ctx);       \
  }

/*
## FT.SUGGADD key string score [INCR] [PAYLOAD {payload}]

Add a suggestion string to an auto-complete suggestion dictionary. This is
disconnected from the index definitions, and leaves creating and updating
suggestion dictionaries to the user.

### Parameters:

   - key: the suggestion dictionary key.

   - string: the suggestion string we index

   - score: a floating point number of the suggestion string's weight

   -INCR: if set, we increment the existing entry of the suggestion by the
    given score, instead of replacing the score. This is useful for updating
    the dictionary based on user queries in real time.

   - PAYLOAD: Add a payload to the suggestion string that will be used as additional information.

### Returns:

Integer reply: the current size of the suggestion dictionary.
*/
int RSSuggestAddCommand(RedisModuleCtx *ctx, RedisModuleString **argv, int argc) {
  if (argc < 4 || argc > 7) {
    return RedisModule_WrongArity(ctx);
  }
  RETURN_ERROR_ON_CRDT(ctx);

  int incr = 0, rv = AC_OK;
  RSPayload payload = {0};
  ArgsCursor ac = {0};
  ArgsCursor_InitRString(&ac, argv + 4, argc - 4);
  while (!AC_IsAtEnd(&ac)) {
    const char *s = AC_GetStringNC(&ac, NULL);
    if (!strcasecmp(s, "INCR")) {
      incr = 1;
    } else if (!strcasecmp(s, "PAYLOAD")) {
      if ((rv = AC_GetString(&ac, (const char **)&payload.data, &payload.len, 0)) != AC_OK) {
        return RMUtil_ReplyWithErrorFmt(ctx, "Invalid payload: %s", AC_Strerror(rv));
      }
    } else {
      return RMUtil_ReplyWithErrorFmt(ctx, "Unknown argument `%s`", s);
    }
  }

  RedisModuleKey *key = RedisModule_OpenKey(ctx, argv[1], REDISMODULE_READ | REDISMODULE_WRITE);
  int type = RedisModule_KeyType(key);
  if (type != REDISMODULE_KEYTYPE_EMPTY && RedisModule_ModuleTypeGetType(key) != TrieType) {
    RedisModule_ReplyWithError(ctx, REDISMODULE_ERRORMSG_WRONGTYPE);
    goto end;
  }

  RedisModuleString *val = argv[2];
  double score;
  if ((RedisModule_StringToDouble(argv[3], &score) != REDISMODULE_OK)) {
    RedisModule_ReplyWithError(ctx, "ERR invalid score");
    goto end;
  }

  /* Create an empty value object if the key is currently empty. */
  Trie *tree;
  if (type == REDISMODULE_KEYTYPE_EMPTY) {
    tree = NewTrie(NULL, Trie_Sort_Score);
    RedisModule_ModuleTypeSetValue(key, TrieType, tree);
  } else {
    tree = RedisModule_ModuleTypeGetValue(key);
  }

  /* Insert the new element. */
  Trie_Insert(tree, val, score, incr, &payload);

  RedisModule_ReplyWithLongLong(ctx, tree->size);
  RedisModule_ReplicateVerbatim(ctx);

end:
  if (key) {
    RedisModule_CloseKey(key);
  }
  return REDISMODULE_OK;
}

/*
## FT.SUGLEN key

Get the size of an autoc-complete suggestion dictionary

### Parameters:

   - key: the suggestion dictionary key.

### Returns:

Integer reply: the current size of the suggestion dictionary.
*/
int RSSuggestLenCommand(RedisModuleCtx *ctx, RedisModuleString **argv, int argc) {
  if (argc != 2) return RedisModule_WrongArity(ctx);
  RETURN_ERROR_ON_CRDT(ctx);

  RedisModuleKey *key = RedisModule_OpenKey(ctx, argv[1], REDISMODULE_READ);
  int type = RedisModule_KeyType(key);
  if (type != REDISMODULE_KEYTYPE_EMPTY && RedisModule_ModuleTypeGetType(key) != TrieType) {
    RedisModule_ReplyWithError(ctx, REDISMODULE_ERRORMSG_WRONGTYPE);
    goto end;
  }

  Trie *tree = RedisModule_ModuleTypeGetValue(key);
  RedisModule_ReplyWithLongLong(ctx, tree ? tree->size : 0);

end:
  if (key) {
    RedisModule_CloseKey(key);
  }
  return REDISMODULE_OK;
}

/*
## FT.SUGDEL key str

Delete a string from a suggestion index.

### Parameters:

   - key: the suggestion dictionary key.

   - str: the string to delete

### Returns:

Integer reply: 1 if the string was found and deleted, 0 otherwise.
*/
int RSSuggestDelCommand(RedisModuleCtx *ctx, RedisModuleString **argv, int argc) {

  if (argc != 3) return RedisModule_WrongArity(ctx);
  RETURN_ERROR_ON_CRDT(ctx);
  RedisModule_ReplicateVerbatim(ctx);

  RedisModuleKey *key = RedisModule_OpenKey(ctx, argv[1], REDISMODULE_READ | REDISMODULE_WRITE);
  int type = RedisModule_KeyType(key);
  if (type != REDISMODULE_KEYTYPE_EMPTY && RedisModule_ModuleTypeGetType(key) != TrieType) {
    RedisModule_ReplyWithError(ctx, REDISMODULE_ERRORMSG_WRONGTYPE);
    goto end;
  }

  Trie *tree = RedisModule_ModuleTypeGetValue(key);
  if (!tree) {
    RedisModule_ReplyWithLongLong(ctx, 0);
    goto end;
  }
  size_t len;
  const char *str = RedisModule_StringPtrLen(argv[2], &len);
  RedisModule_ReplyWithLongLong(ctx, Trie_Delete(tree, str, len));

  if (tree->size == 0) {
    RedisModule_DeleteKey(key);
  }

end:
  if (key) {
    RedisModule_CloseKey(key);
  }
  return REDISMODULE_OK;
}

/*
## FT.SUGGET key prefix [FUZZY] [MAX num] [WITHSCORES] [TRIM] [OPTIMIZE] [WITHPAYLOADS]

Get completion suggestions for a prefix

### Parameters:

   - key: the suggestion dictionary key

   - prefix: the prefix to complete on

   - FUZZY: if set,we do a fuzzy prefix search, including prefixes at
     levenshtein distance of 1  from the prefix sent

   - MAX num: If set, we limit the results to a maximum of `num`. The default
     is 5, and the number   cannot be greater than 10.

   - WITHSCORES: If set, we also return each entry's score

   - TRIM: If set, we remove very unlikely results

   - WITHPAYLOADS: If set, we also return each entry's payload as they were inserted, or nil if no
payload
    exists.
### Returns:

Array reply: a list of the top suggestions matching the prefix
*/

typedef struct {
  int fuzzy;
  int withScores;
  int trim;
  int optimize;
  int withPayloads;
  unsigned maxDistance;
  unsigned numResults;
} SuggestOptions;

int parseSuggestOptions(RedisModuleString **argv, int argc, SuggestOptions *options,
                        QueryError *status) {
  ACArgSpec argList[] = {
      {.name = "FUZZY", .type = AC_ARGTYPE_BOOLFLAG, .target = &options->fuzzy},
      {.name = "MAX",
       .type = AC_ARGTYPE_UINT,
       .target = &options->numResults,
       .intflags = AC_F_COALESCE | AC_F_GE1},
      {
          .name = "WITHSCORES",
          .type = AC_ARGTYPE_BOOLFLAG,
          .target = &options->withScores,
      },
      {.name = "OPTIMIZE", .type = AC_ARGTYPE_BOOLFLAG, .target = &options->optimize},
      {.name = "TRIM", .type = AC_ARGTYPE_BOOLFLAG, .target = &options->trim},
      {.name = "WITHPAYLOADS", .type = AC_ARGTYPE_BOOLFLAG, .target = &options->withPayloads},
      {NULL}};

  ACArgSpec *errArg = NULL;
  ArgsCursor ac = {0};
  ArgsCursor_InitRString(&ac, argv, argc);
  int rv = AC_ParseArgSpec(&ac, argList, &errArg);
  if (rv != AC_OK) {
    if (rv == AC_ERR_ENOENT) {
      // Argument not recognized
<<<<<<< HEAD
      QueryError_SetErrorFmt(status, QUERY_EPARSEARGS, "Unrecognized argument", ": %s",
                             AC_GetStringNC(&ac, NULL));
    } else if (errArg) {
      QueryError_SetErrorFmt(status, QUERY_EPARSEARGS, errArg->name, ": %s", AC_Strerror(rv));
    } else {
      QueryError_SetErrorFmt(status, QUERY_EPARSEARGS, "Error parsing arguments:", " %s",
=======
      QueryError_SetWithUserDataFmt(status, QUERY_EPARSEARGS, "Unrecognized argument", ": %s",
                             AC_GetStringNC(&ac, NULL));
    } else if (errArg) {
      QueryError_SetWithUserDataFmt(status, QUERY_EPARSEARGS, errArg->name, ": %s", AC_Strerror(rv));
    } else {
      QueryError_SetWithUserDataFmt(status, QUERY_EPARSEARGS, "Error parsing arguments:", " %s",
>>>>>>> 34a3dee8
                             AC_Strerror(rv));
    }
    return REDISMODULE_ERR;
  }

  return REDISMODULE_OK;
}

int RSSuggestGetCommand(RedisModuleCtx *ctx, RedisModuleString **argv, int argc) {
  if (argc < 3 || argc > 10) return RedisModule_WrongArity(ctx);
  RETURN_ERROR_ON_CRDT(ctx);

  // get the string to search for
  size_t len;
  const char *s = RedisModule_StringPtrLen(argv[2], &len);
  if (len >= TRIE_MAX_PREFIX * sizeof(rune)) {
    return RedisModule_ReplyWithError(ctx, "Invalid query length");
  }

  SuggestOptions options = {.numResults = 5};
  QueryError status = {0};
  if (parseSuggestOptions(argv + 3, argc - 3, &options, &status) != REDISMODULE_OK) {
    goto parse_error;
  }

  if (options.fuzzy) {
    options.maxDistance = 1;
  }

parse_error:
  if (QueryError_HasError(&status)) {
    RedisModule_ReplyWithError(ctx, QueryError_GetUserError(&status));
    QueryError_ClearError(&status);
    return REDISMODULE_OK;
  }

  RedisModuleKey *key = RedisModule_OpenKey(ctx, argv[1], REDISMODULE_READ);
  // make sure the key is a trie
  int type = RedisModule_KeyType(key);
  if (type != REDISMODULE_KEYTYPE_EMPTY && RedisModule_ModuleTypeGetType(key) != TrieType) {
    RedisModule_ReplyWithError(ctx, REDISMODULE_ERRORMSG_WRONGTYPE);
    goto end;
  }

  Trie *tree = RedisModule_ModuleTypeGetValue(key);
  if (tree == NULL) {
    RedisModule_ReplyWithArray(ctx, 0);
    goto end;
  }

  Vector *res = Trie_Search(tree, s, len, options.numResults, options.maxDistance, 1, options.trim,
                            options.optimize);
  if (!res) {
    RedisModule_ReplyWithError(ctx, "Invalid query");
    goto end;
  }
  // if we also need to return scores, we need double the records
  size_t mul = 1;
  mul = options.withScores ? mul + 1 : mul;
  mul = options.withPayloads ? mul + 1 : mul;
  RedisModule_ReplyWithArray(ctx, Vector_Size(res) * mul);

  for (size_t i = 0; i < Vector_Size(res); i++) {
    TrieSearchResult *e;
    Vector_Get(res, i, &e);

    RedisModule_ReplyWithStringBuffer(ctx, e->str, e->len);
    if (options.withScores) {
      RedisModule_ReplyWithDouble(ctx, e->score);
    }
    if (options.withPayloads) {
      if (e->payload)
        RedisModule_ReplyWithStringBuffer(ctx, e->payload, e->plen);
      else
        RedisModule_ReplyWithNull(ctx);
    }

    TrieSearchResult_Free(e);
  }
  Vector_Free(res);

end:
  if (key) {
    RedisModule_CloseKey(key);
  }
  return REDISMODULE_OK;
}<|MERGE_RESOLUTION|>--- conflicted
+++ resolved
@@ -252,21 +252,12 @@
   if (rv != AC_OK) {
     if (rv == AC_ERR_ENOENT) {
       // Argument not recognized
-<<<<<<< HEAD
-      QueryError_SetErrorFmt(status, QUERY_EPARSEARGS, "Unrecognized argument", ": %s",
-                             AC_GetStringNC(&ac, NULL));
-    } else if (errArg) {
-      QueryError_SetErrorFmt(status, QUERY_EPARSEARGS, errArg->name, ": %s", AC_Strerror(rv));
-    } else {
-      QueryError_SetErrorFmt(status, QUERY_EPARSEARGS, "Error parsing arguments:", " %s",
-=======
       QueryError_SetWithUserDataFmt(status, QUERY_EPARSEARGS, "Unrecognized argument", ": %s",
                              AC_GetStringNC(&ac, NULL));
     } else if (errArg) {
       QueryError_SetWithUserDataFmt(status, QUERY_EPARSEARGS, errArg->name, ": %s", AC_Strerror(rv));
     } else {
       QueryError_SetWithUserDataFmt(status, QUERY_EPARSEARGS, "Error parsing arguments:", " %s",
->>>>>>> 34a3dee8
                              AC_Strerror(rv));
     }
     return REDISMODULE_ERR;
