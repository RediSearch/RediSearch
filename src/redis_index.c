--- conflicted
+++ resolved
@@ -261,51 +261,7 @@
 InvertedIndex *Redis_OpenInvertedIndexEx(RedisSearchCtx *ctx, const char *term, size_t len,
                                          int write, bool *outIsNew, RedisModuleKey **keyp) {
   RedisModuleString *termKey = fmtRedisTermKey(ctx, term, len);
-<<<<<<< HEAD
   InvertedIndex *idx = openIndexKeysDict(ctx, termKey, write, outIsNew);
-=======
-  InvertedIndex *idx = NULL;
-
-  if (!ctx->spec->keysDict) {
-    RedisModuleKey *k = RedisModule_OpenKey(ctx->redisCtx, termKey,
-                                            REDISMODULE_READ | (write ? REDISMODULE_WRITE : 0));
-
-    // check that the key is empty
-    if (k == NULL) {
-      if (outIsNew) {
-        *outIsNew = false;
-      }
-      goto end;
-    }
-
-    int kType = RedisModule_KeyType(k);
-
-    if (kType == REDISMODULE_KEYTYPE_EMPTY) {
-      if (write) {
-        if (outIsNew) {
-          *outIsNew = true;
-        }
-        size_t index_size;
-        idx = NewInvertedIndex(ctx->spec->flags, 1, &index_size);
-        ctx->spec->stats.invertedSize += index_size;
-        RedisModule_ModuleTypeSetValue(k, InvertedIndexType, idx);
-      }
-    } else if (kType == REDISMODULE_KEYTYPE_MODULE &&
-               RedisModule_ModuleTypeGetType(k) == InvertedIndexType) {
-      idx = RedisModule_ModuleTypeGetValue(k);
-    }
-    if (idx == NULL) {
-      RedisModule_CloseKey(k);
-    } else {
-      if (keyp) {
-        *keyp = k;
-      }
-    }
-  } else {
-    idx = openIndexKeysDict(ctx, termKey, write, outIsNew);
-  }
-end:
->>>>>>> eb6a4b91
   RedisModule_FreeString(ctx->redisCtx, termKey);
   return idx;
 }
