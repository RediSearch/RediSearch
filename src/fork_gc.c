/*
 * Copyright Redis Ltd. 2016 - present
 * Licensed under your choice of the Redis Source Available License 2.0 (RSALv2) or
 * the Server Side Public License v1 (SSPLv1).
 */

#include "fork_gc.h"
#include "util/arr.h"
#include "search_ctx.h"
#include "inverted_index.h"
#include "redis_index.h"
#include "numeric_index.h"
#include "tag_index.h"
#include "time_sample.h"
#include <stdlib.h>
#include <stdbool.h>
#include <unistd.h>
#include <sys/wait.h>
#include <sys/resource.h>
#include <sys/socket.h>
#include "rwlock.h"
#include "util/khash.h"
#include <float.h>
#include "module.h"
#include "rmutil/rm_assert.h"
#include "suffix.h"

#ifdef __linux__
#include <sys/prctl.h>
#endif

#define GC_WRITERFD 1
#define GC_READERFD 0

typedef enum {
  // Terms have been collected
  FGC_COLLECTED,
  // No more terms remain
  FGC_DONE,
  // Pipe error, child probably crashed
  FGC_CHILD_ERROR,
  // Error on the parent
  FGC_PARENT_ERROR,
  // The spec was deleted
  FGC_SPEC_DELETED,
} FGCError;

// Assumes the spec is locked.
static void FGC_updateStats(ForkGC *gc, RedisSearchCtx *sctx, size_t recordsRemoved, size_t bytesCollected) {
  sctx->spec->stats.numRecords -= recordsRemoved;
  sctx->spec->stats.invertedSize -= bytesCollected;
  gc->stats.totalCollected += bytesCollected;
}

static void FGC_sendFixed(ForkGC *fgc, const void *buff, size_t len) {
  RS_LOG_ASSERT(len > 0, "buffer length cannot be 0");
  ssize_t size = write(fgc->pipefd[GC_WRITERFD], buff, len);
  if (size != len) {
    perror("broken pipe, exiting GC fork: write() failed");
    // just exit, do not abort(), which will trigger a watchdog on RLEC, causing adverse effects
    RedisModule_Log(NULL, "warning", "GC fork: broken pipe, exiting");
    exit(1);
  }
}

#define FGC_SEND_VAR(fgc, v) FGC_sendFixed(fgc, &v, sizeof v)

static void FGC_sendBuffer(ForkGC *fgc, const void *buff, size_t len) {
  FGC_SEND_VAR(fgc, len);
  if (len > 0) {
    FGC_sendFixed(fgc, buff, len);
  }
}

static int FGC_recvFixed(ForkGC *fgc, void *buf, size_t len);

/**
 * Send instead of a string to indicate that no more buffers are to be received
 */
static void FGC_sendTerminator(ForkGC *fgc) {
  size_t smax = SIZE_MAX;
  FGC_SEND_VAR(fgc, smax);
}

static int __attribute__((warn_unused_result)) FGC_recvFixed(ForkGC *fgc, void *buf, size_t len) {
  while (len) {
    ssize_t nrecvd = read(fgc->pipefd[GC_READERFD], buf, len);
    if (nrecvd > 0) {
      buf += nrecvd;
      len -= nrecvd;
    } else if (nrecvd < 0 && errno != EINTR) {
      printf("Got error while reading from pipe (%s)", strerror(errno));
      return REDISMODULE_ERR;
    }
  }
  return REDISMODULE_OK;
}

#define TRY_RECV_FIXED(gc, obj, len)                   \
  if (FGC_recvFixed(gc, obj, len) != REDISMODULE_OK) { \
    return REDISMODULE_ERR;                            \
  }

static void *RECV_BUFFER_EMPTY = (void *)0x0deadbeef;

static int __attribute__((warn_unused_result))
FGC_recvBuffer(ForkGC *fgc, void **buf, size_t *len) {
  TRY_RECV_FIXED(fgc, len, sizeof *len);
  if (*len == SIZE_MAX) {
    *buf = RECV_BUFFER_EMPTY;
    return REDISMODULE_OK;
  }
  if (*len == 0) {
    *buf = NULL;
    return REDISMODULE_OK;
  }

  *buf = rm_malloc(*len + 1);
  ((char *)(*buf))[*len] = 0;
  if (FGC_recvFixed(fgc, *buf, *len) != REDISMODULE_OK) {
    rm_free(buf);
    return REDISMODULE_ERR;
  }
  return REDISMODULE_OK;
}

#define TRY_RECV_BUFFER(gc, buf, len)                   \
  if (FGC_recvBuffer(gc, buf, len) != REDISMODULE_OK) { \
    return REDISMODULE_ERR;                             \
  }

typedef struct {
  // Number of blocks prior to repair
  uint32_t nblocksOrig;
  // Number of blocks repaired
  uint32_t nblocksRepaired;
  // Number of bytes cleaned in inverted index
  uint64_t nbytesCollected;
  // Number of document records removed
  uint64_t ndocsCollected;
  // Number of numeric records removed
  uint64_t nentriesCollected;

  /** Specific information about the _last_ index block */
  size_t lastblkDocsRemoved;
  size_t lastblkBytesCollected;
  size_t lastblkNumEntries;
  size_t lastblkEntriesRemoved;
} MSG_IndexInfo;

/** Structure sent describing an index block */
typedef struct {
  IndexBlock blk;
  int64_t oldix;  // Old position of the block
  int64_t newix;  // New position of the block
  // the actual content of the block follows...
} MSG_RepairedBlock;

typedef struct {
  void *ptr;       // Address of the buffer to free
  uint32_t oldix;  // Old index of deleted block
  uint32_t _pad;   // Uninitialized reads, otherwise
} MSG_DeletedBlock;

/**
 * headerCallback and hdrarg are invoked before the inverted index is sent, only
 * iff the inverted index was repaired.
 * RepairCallback and its argument are passed directly to IndexBlock_Repair; see
 * that function for more details.
 */
static bool FGC_childRepairInvidx(ForkGC *gc, RedisSearchCtx *sctx, InvertedIndex *idx,
                                  void (*headerCallback)(ForkGC *, void *), void *hdrarg,
                                  IndexRepairParams *params) {
  MSG_RepairedBlock *fixed = array_new(MSG_RepairedBlock, 10);
  MSG_DeletedBlock *deleted = array_new(MSG_DeletedBlock, 10);
  IndexBlock *blocklist = array_new(IndexBlock, idx->size);
  MSG_IndexInfo ixmsg = {.nblocksOrig = idx->size};
  IndexRepairParams params_s = {0};
  bool rv = false;
  if (!params) {
    params = &params_s;
  }

  for (size_t i = 0; i < idx->size; ++i) {
    params->bytesCollected = 0;
    params->bytesBeforFix = 0;
    params->bytesAfterFix = 0;
    params->entriesCollected = 0;
    IndexBlock *blk = idx->blocks + i;
    if (blk->lastId - blk->firstId > UINT32_MAX) {
      // Skip over blocks which have a wide variation. In the future we might
      // want to split a block into two (or more) on high-delta boundaries.
      // todo: is it ok??
      blocklist = array_append(blocklist, *blk);
      continue;
    }

    // Capture the pointer address before the block is cleared; otherwise
    // the pointer might be freed!
    void *bufptr = blk->buf.data;
    int nrepaired = IndexBlock_Repair(blk, &sctx->spec->docs, idx->flags, params);
    // We couldn't repair the block - return 0
    if (nrepaired == -1) {
      goto done;
    } else if (nrepaired == 0) {
      // unmodified block
      blocklist = array_append(blocklist, *blk);
      continue;
    }

    if (blk->numEntries == 0) {
      // this block should be removed
      MSG_DeletedBlock *delmsg = array_ensure_tail(&deleted, MSG_DeletedBlock);
      *delmsg = (MSG_DeletedBlock){.ptr = bufptr, .oldix = i};
    } else {
      blocklist = array_append(blocklist, *blk);
      MSG_RepairedBlock *fixmsg = array_ensure_tail(&fixed, MSG_RepairedBlock);
      fixmsg->newix = array_len(blocklist) - 1;
      fixmsg->oldix = i;
      fixmsg->blk = *blk;
      ixmsg.nblocksRepaired++;
    }

    ixmsg.nbytesCollected += (params->bytesBeforFix - params->bytesAfterFix);
    ixmsg.ndocsCollected += nrepaired;
    ixmsg.nentriesCollected += params->entriesCollected;
    if (i == idx->size - 1) {
      ixmsg.lastblkBytesCollected = ixmsg.nbytesCollected;
      ixmsg.lastblkDocsRemoved = nrepaired;
      ixmsg.lastblkEntriesRemoved = params->entriesCollected;
      ixmsg.lastblkNumEntries = blk->numEntries + params->entriesCollected;
    }
  }

  if (array_len(fixed) == 0 && array_len(deleted) == 0) {
    // No blocks were removed or repaired
    goto done;
  }

  headerCallback(gc, hdrarg);
  FGC_sendFixed(gc, &ixmsg, sizeof ixmsg);
  if (array_len(blocklist) == idx->size) {
    // no empty block, there is no need to send the blocks array. Don't send
    // any new blocks
    FGC_sendBuffer(gc, NULL, 0);
  } else {
    FGC_sendBuffer(gc, blocklist, array_len(blocklist) * sizeof(*blocklist));
  }
  FGC_sendBuffer(gc, deleted, array_len(deleted) * sizeof(*deleted));

  for (size_t i = 0; i < array_len(fixed); ++i) {
    // write fix block
    const MSG_RepairedBlock *msg = fixed + i;
    const IndexBlock *blk = blocklist + msg->newix;
    FGC_sendFixed(gc, msg, sizeof(*msg));
    FGC_sendBuffer(gc, IndexBlock_DataBuf(blk), IndexBlock_DataLen(blk));
  }
  rv = true;

done:
  array_free(fixed);
  array_free(blocklist);
  array_free(deleted);
  return rv;
}

static void sendHeaderString(ForkGC *gc, void *arg) {
  struct iovec *iov = arg;
  FGC_sendBuffer(gc, iov->iov_base, iov->iov_len);
}

static void FGC_childCollectTerms(ForkGC *gc, RedisSearchCtx *sctx) {
  TrieIterator *iter = Trie_Iterate(sctx->spec->terms, "", 0, 0, 1);
  rune *rstr = NULL;
  t_len slen = 0;
  float score = 0;
  int dist = 0;
  while (TrieIterator_Next(iter, &rstr, &slen, NULL, &score, &dist)) {
    size_t termLen;
    char *term = runesToStr(rstr, slen, &termLen);
    RedisModuleKey *idxKey = NULL;
    InvertedIndex *idx = Redis_OpenInvertedIndexEx(sctx, term, strlen(term), 1, NULL, &idxKey);
    if (idx) {
      struct iovec iov = {.iov_base = (void *)term, termLen};
      FGC_childRepairInvidx(gc, sctx, idx, sendHeaderString, &iov, NULL);
    }
    if (idxKey) {
      RedisModule_CloseKey(idxKey);
    }
    rm_free(term);
  }
  TrieIterator_Free(iter);

  // we are done with terms
  FGC_sendTerminator(gc);
}

KHASH_MAP_INIT_INT64(cardvals, size_t)

typedef struct {
  int collectIdx;
  khash_t(cardvals) * cardVals;
} numCbCtx;

typedef union {
  uint64_t u64;
  double d48;
} numUnion;

static void countRemain(const RSIndexResult *r, const IndexBlock *blk, void *arg) {
  numCbCtx *ctx = arg;

  // check cardinality every 10 elements
  if (--ctx->collectIdx != 0) {
    return;
  }
  ctx->collectIdx = NR_CARD_CHECK;

  khash_t(cardvals) *ht = NULL;
  if ((ht = ctx->cardVals) == NULL) {
    ht = ctx->cardVals = kh_init(cardvals);
  }
  RS_LOG_ASSERT(ht, "cardvals should not be NULL");
  int added = 0;
  numUnion u = {r->num.value};
  khiter_t it = kh_put(cardvals, ht, u.u64, &added);
  if (!added) {
    // i.e. already existed
    kh_val(ht, it)++;
  } else {
    kh_val(ht, it) = 1;
  }
}

typedef struct {
  int type;
  const char *field;
  const void *curPtr;
  char *tagValue;
  size_t tagLen;
  uint64_t uniqueId;
  int sentFieldName;
} tagNumHeader;

static void sendNumericTagHeader(ForkGC *fgc, void *arg) {
  tagNumHeader *info = arg;
  if (!info->sentFieldName) {
    info->sentFieldName = 1;
    FGC_sendBuffer(fgc, info->field, strlen(info->field));
    FGC_sendFixed(fgc, &info->uniqueId, sizeof info->uniqueId);
  }
  FGC_SEND_VAR(fgc, info->curPtr);
  if (info->type == RSFLDTYPE_TAG) {
    FGC_sendBuffer(fgc, info->tagValue, info->tagLen);
  }
}

// If anything other than FGC_COLLECTED is returned, it is an error or done
static FGCError recvNumericTagHeader(ForkGC *fgc, char **fieldName, size_t *fieldNameLen,
                                     uint64_t *id) {
  if (FGC_recvBuffer(fgc, (void **)fieldName, fieldNameLen) != REDISMODULE_OK) {
    return FGC_PARENT_ERROR;
  }
  if (*fieldName == RECV_BUFFER_EMPTY) {
    *fieldName = NULL;
    return FGC_DONE;
  }

  if (FGC_recvFixed(fgc, id, sizeof(*id)) != REDISMODULE_OK) {
    rm_free(*fieldName);
    *fieldName = NULL;
    return FGC_PARENT_ERROR;
  }
  return FGC_COLLECTED;
}

static void sendKht(ForkGC *gc, const khash_t(cardvals) * kh) {
  size_t n = 0;
  if (!kh) {
    FGC_SEND_VAR(gc, n);
    return;
  }
  n = kh_size(kh);
  size_t nsent = 0;

  double uniqueSum = 0;

  FGC_SEND_VAR(gc, n);
  for (khiter_t it = kh_begin(kh); it != kh_end(kh); ++it) {
    if (!kh_exist(kh, it)) {
      continue;
    }
    numUnion u = {kh_key(kh, it)};
    size_t count = kh_val(kh, it);
    CardinalityValue cu = {.value = u.d48, .appearances = count};
    FGC_SEND_VAR(gc, cu);
    nsent++;

    uniqueSum += cu.value;
  }

  FGC_SEND_VAR(gc, uniqueSum);
  RS_LOG_ASSERT(nsent == n, "Not all hashes has been sent");
}

static void FGC_childCollectNumeric(ForkGC *gc, RedisSearchCtx *sctx) {
  RedisModuleKey *idxKey = NULL;
  FieldSpec **numericFields = getFieldsByType(sctx->spec, INDEXFLD_T_NUMERIC | INDEXFLD_T_GEO);

  for (int i = 0; i < array_len(numericFields); ++i) {
    RedisModuleString *keyName =
        IndexSpec_GetFormattedKey(sctx->spec, numericFields[i], INDEXFLD_T_NUMERIC);
    NumericRangeTree *rt = OpenNumericIndex(sctx, keyName, &idxKey);

    NumericRangeTreeIterator *gcIterator = NumericRangeTreeIterator_New(rt);

    NumericRangeNode *currNode = NULL;
    tagNumHeader header = {.type = RSFLDTYPE_NUMERIC,
                           .field = numericFields[i]->name,
                           .uniqueId = rt->uniqueId};

    while ((currNode = NumericRangeTreeIterator_Next(gcIterator))) {
      if (!currNode->range) {
        continue;
      }
      numCbCtx nctx = {.cardVals = NULL, .collectIdx = 1};
      InvertedIndex *idx = currNode->range->entries;
      IndexRepairParams params = {.RepairCallback = countRemain, .arg = &nctx};
      header.curPtr = currNode;
      bool repaired = FGC_childRepairInvidx(gc, sctx, idx, sendNumericTagHeader, &header, &params);

      if (repaired) {
        sendKht(gc, nctx.cardVals);
      }
      if (nctx.cardVals) {
        kh_destroy(cardvals, nctx.cardVals);
      }
    }

    if (header.sentFieldName) {
      // If we've repaired at least one entry, send the terminator;
      // note that "terminator" just means a zero address and not the
      // "no more strings" terminator in FGC_sendTerminator
      void *pdummy = NULL;
      FGC_SEND_VAR(gc, pdummy);
    }

    if (idxKey) {
      RedisModule_CloseKey(idxKey);
    }

    NumericRangeTreeIterator_Free(gcIterator);
  }

  // we are done with numeric fields
  FGC_sendTerminator(gc);
}

static void FGC_childCollectTags(ForkGC *gc, RedisSearchCtx *sctx) {
  RedisModuleKey *idxKey = NULL;
  FieldSpec **tagFields = getFieldsByType(sctx->spec, INDEXFLD_T_TAG);
  if (array_len(tagFields) != 0) {
    for (int i = 0; i < array_len(tagFields); ++i) {
      RedisModuleString *keyName =
          IndexSpec_GetFormattedKey(sctx->spec, tagFields[i], INDEXFLD_T_TAG);
      TagIndex *tagIdx = TagIndex_Open(sctx, keyName, false, &idxKey);
      if (!tagIdx) {
        continue;
      }

      tagNumHeader header = {.type = RSFLDTYPE_TAG,
                             .field = tagFields[i]->name,
                             .uniqueId = tagIdx->uniqueId};

      TrieMapIterator *iter = TrieMap_Iterate(tagIdx->values, "", 0);
      char *ptr;
      tm_len_t len;
      InvertedIndex *value;
      while (TrieMapIterator_Next(iter, &ptr, &len, (void **)&value)) {
        header.curPtr = value;
        header.tagValue = ptr;
        header.tagLen = len;
        // send repaired data
        FGC_childRepairInvidx(gc, sctx, value, sendNumericTagHeader, &header, NULL);
      }

      // we are done with the current field
      if (header.sentFieldName) {
        void *pdummy = NULL;
        FGC_SEND_VAR(gc, pdummy);
      }

      if (idxKey) {
        RedisModule_CloseKey(idxKey);
      }
    }
  }
  // we are done with numeric fields
  FGC_sendTerminator(gc);
}

static void FGC_childScanIndexes(ForkGC *gc) {
  StrongRef cur_run_ref = WeakRef_Promote(gc->index);
  IndexSpec *spec = StrongRef_Get(cur_run_ref);
  if (!spec) {
    // write log here
    return;
  }

  RedisSearchCtx sctx = SEARCH_CTX_STATIC(gc->ctx, spec);

  FGC_childCollectTerms(gc, &sctx);
  FGC_childCollectNumeric(gc, &sctx);
  FGC_childCollectTags(gc, &sctx);

  StrongRef_Release(cur_run_ref);
}

typedef struct {
  MSG_DeletedBlock *delBlocks;
  size_t numDelBlocks;

  MSG_RepairedBlock *changedBlocks;

  IndexBlock *newBlocklist;
  size_t newBlocklistSize;
  int lastBlockIgnored;
} InvIdxBuffers;

static int __attribute__((warn_unused_result))
FGC_recvRepairedBlock(ForkGC *gc, MSG_RepairedBlock *binfo) {
  if (FGC_recvFixed(gc, binfo, sizeof(*binfo)) != REDISMODULE_OK) {
    return REDISMODULE_ERR;
  }
  Buffer *b = &binfo->blk.buf;
  if (FGC_recvBuffer(gc, (void **)&b->data, &b->offset) != REDISMODULE_OK) {
    return REDISMODULE_ERR;
  }
  b->cap = b->offset;
  return REDISMODULE_OK;
}

static int __attribute__((warn_unused_result))
FGC_recvInvIdx(ForkGC *gc, InvIdxBuffers *bufs, MSG_IndexInfo *info) {
  size_t nblocksRecvd = 0;
  if (FGC_recvFixed(gc, info, sizeof(*info)) != REDISMODULE_OK) {
    return REDISMODULE_ERR;
  }
  if (FGC_recvBuffer(gc, (void **)&bufs->newBlocklist, &bufs->newBlocklistSize) != REDISMODULE_OK) {
    return REDISMODULE_ERR;
  }

  if (bufs->newBlocklistSize) {
    bufs->newBlocklistSize /= sizeof(*bufs->newBlocklist);
  }
  if (FGC_recvBuffer(gc, (void **)&bufs->delBlocks, &bufs->numDelBlocks) != REDISMODULE_OK) {
    goto error;
  }
  bufs->numDelBlocks /= sizeof(*bufs->delBlocks);
  bufs->changedBlocks = rm_malloc(sizeof(*bufs->changedBlocks) * info->nblocksRepaired);
  for (size_t i = 0; i < info->nblocksRepaired; ++i) {
    if (FGC_recvRepairedBlock(gc, bufs->changedBlocks + i) != REDISMODULE_OK) {
      goto error;
    }
    nblocksRecvd++;
  }
  return REDISMODULE_OK;

error:
  rm_free(bufs->newBlocklist);
  for (size_t ii = 0; ii < nblocksRecvd; ++ii) {
    rm_free(bufs->changedBlocks[ii].blk.buf.data);
  }
  rm_free(bufs->changedBlocks);
  memset(bufs, 0, sizeof(*bufs));
  return REDISMODULE_ERR;
}

static void freeInvIdx(InvIdxBuffers *bufs, MSG_IndexInfo *info) {
  rm_free(bufs->newBlocklist);
  rm_free(bufs->delBlocks);

  if (bufs->changedBlocks) {
    // could be null because of pipe error
    for (size_t ii = 0; ii < info->nblocksRepaired; ++ii) {
      rm_free(bufs->changedBlocks[ii].blk.buf.data);
    }
  }
  rm_free(bufs->changedBlocks);
}

static void checkLastBlock(ForkGC *gc, InvIdxBuffers *idxData, MSG_IndexInfo *info,
                           InvertedIndex *idx) {
  IndexBlock *lastOld = idx->blocks + info->nblocksOrig - 1;
  if (info->lastblkDocsRemoved == 0) {
    // didn't touch last block in child
    return;
  }
  if (info->lastblkNumEntries == lastOld->numEntries) {
    // didn't touch last block in parent
    return;
  }

  if (info->lastblkEntriesRemoved == info->lastblkNumEntries) {
    // Last block was deleted entirely while updates on the main process.
    // We need to remove it from delBlocks list
    idxData->numDelBlocks--;

    // Then We need add it to the newBlocklist.
    idxData->newBlocklistSize++;
    idxData->newBlocklist = rm_realloc(idxData->newBlocklist,
                                       sizeof(*idxData->newBlocklist) * idxData->newBlocklistSize);
    idxData->newBlocklist[idxData->newBlocklistSize - 1] = *lastOld;
  } else {
    // Last block was modified on the child and on the parent.

    // we need to remove it from changedBlocks
    MSG_RepairedBlock *rb = idxData->changedBlocks + info->nblocksRepaired - 1;
    indexBlock_Free(&rb->blk);
    info->nblocksRepaired--;

    // Then add it to newBlocklist if newBlocklist is not NULL.
    // If newBlocklist!=NULL then the last block must be there (it was changed and not deleted)
    // If newBlocklist==NULL then by decreasing the nblocksOrig by one we make sure to keep the last
    // block
    if (idxData->newBlocklist) {
      idxData->newBlocklist[idxData->newBlocklistSize - 1] = *lastOld;
    } else {
      --info->nblocksOrig;
    }
  }

  info->ndocsCollected -= info->lastblkDocsRemoved;
  info->nbytesCollected -= info->lastblkBytesCollected;
  idxData->lastBlockIgnored = 1;
  gc->stats.gcBlocksDenied++;
}

static void FGC_applyInvertedIndex(ForkGC *gc, InvIdxBuffers *idxData, MSG_IndexInfo *info,
                                   InvertedIndex *idx) {
  checkLastBlock(gc, idxData, info, idx);
  for (size_t i = 0; i < info->nblocksRepaired; ++i) {
    MSG_RepairedBlock *blockModified = idxData->changedBlocks + i;
    indexBlock_Free(&idx->blocks[blockModified->oldix]);
  }
  for (size_t i = 0; i < idxData->numDelBlocks; ++i) {
    // Blocks that were deleted entirely:
    MSG_DeletedBlock *delinfo = idxData->delBlocks + i;
    rm_free(delinfo->ptr);
  }
  TotalIIBlocks -= idxData->numDelBlocks;
  rm_free(idxData->delBlocks);

  // Ensure the old index is at least as big as the new index' size
  RS_LOG_ASSERT(idx->size >= info->nblocksOrig, "Old index should be larger or equal to new index");

  if (idxData->newBlocklist) {
    /**
     * At this point, we check if the last block has had new data added to it,
     * but was _not_ repaired. We check for a repaired last block in
     * checkLastBlock().
     */

    if (!info->lastblkDocsRemoved) {
      /**
       * Last block was unmodified-- let's prefer the last block's pointer
       * over our own (which may be stale).
       * If the last block was repaired, this is handled above
       */
      idxData->newBlocklist[idxData->newBlocklistSize - 1] = idx->blocks[info->nblocksOrig - 1];
    }

    // Number of blocks added in the parent process since the last scan
    size_t newAddedLen = idx->size - info->nblocksOrig;

    // The final size is the reordered block size, plus the number of blocks
    // which we haven't scanned yet, because they were added in the parent
    size_t totalLen = idxData->newBlocklistSize + newAddedLen;

    idxData->newBlocklist =
        rm_realloc(idxData->newBlocklist, totalLen * sizeof(*idxData->newBlocklist));
    memcpy(idxData->newBlocklist + idxData->newBlocklistSize, (idx->blocks + info->nblocksOrig),
           newAddedLen * sizeof(*idxData->newBlocklist));

    rm_free(idx->blocks);
    idxData->newBlocklistSize += newAddedLen;
    idx->blocks = idxData->newBlocklist;
    idx->size = idxData->newBlocklistSize;
  } else if (idxData->numDelBlocks) {
    // In this case, all blocks the child has seen need to be deleted. We don't
    // get a new block list, because they are all gone..
    size_t newAddedLen = idx->size - info->nblocksOrig;
    if (newAddedLen) {
      memmove(idx->blocks, idx->blocks + info->nblocksOrig, sizeof(*idx->blocks) * newAddedLen);
    }
    idx->size = newAddedLen;
    if (idx->size == 0) {
      InvertedIndex_AddBlock(idx, 0);
    }
  }

  for (size_t i = 0; i < info->nblocksRepaired; ++i) {
    MSG_RepairedBlock *blockModified = idxData->changedBlocks + i;
    idx->blocks[blockModified->newix] = blockModified->blk;
  }

  idx->numDocs -= info->ndocsCollected;
  idx->gcMarker++;
}

<<<<<<< HEAD
=======
// TODO: this should be removed and replaced with `RedisSearchCtx_LockSpecWrite` only,
// once we lock the spec for read in the main thread for queries.
static void FGC_lock(RedisSearchCtx *sctx) {
  if (sctx->spec->flags & Index_FromLLAPI) {
    RWLOCK_ACQUIRE_WRITE();
  } else {
    RedisModule_ThreadSafeContextLock(sctx->redisCtx);
  }
  RedisSearchCtx_LockSpecWrite(sctx);
}

// TODO: this should be removed and replaced with `RedisSearchCtx_UnlockSpec` only,
// once we lock the spec for read in the main thread for queries.
static void FGC_unlock(RedisSearchCtx *sctx) {
  RedisSearchCtx_UnlockSpec(sctx);
  if (sctx->spec->flags & Index_FromLLAPI) {
    RWLOCK_RELEASE();
  } else {
    RedisModule_ThreadSafeContextUnlock(sctx->redisCtx);
  }
}

>>>>>>> 4e88b57f
static FGCError FGC_parentHandleTerms(ForkGC *gc) {
  FGCError status = FGC_COLLECTED;
  size_t len;
  char *term = NULL;
  if (FGC_recvBuffer(gc, (void **)&term, &len) != REDISMODULE_OK) {
    return FGC_CHILD_ERROR;
  }
  RedisModuleKey *idxKey = NULL;

  if (term == RECV_BUFFER_EMPTY) {
    return FGC_DONE;
  }

  InvIdxBuffers idxbufs = {0};
  MSG_IndexInfo info = {0};
  if (FGC_recvInvIdx(gc, &idxbufs, &info) != REDISMODULE_OK) {
    rm_free(term);
    return FGC_CHILD_ERROR;
  }

  StrongRef spec_ref = WeakRef_Promote(gc->index);
  IndexSpec *sp = StrongRef_Get(spec_ref);
  if (!sp) {
    status = FGC_SPEC_DELETED;
    goto cleanup;
  }

  RedisSearchCtx sctx_ = SEARCH_CTX_STATIC(gc->ctx, sp);
  RedisSearchCtx *sctx = &sctx_;

<<<<<<< HEAD
  RedisSearchCtx_LockSpecWrite(sctx);
=======
  FGC_lock(sctx);
>>>>>>> 4e88b57f

  InvertedIndex *idx = Redis_OpenInvertedIndexEx(sctx, term, len, 1, NULL, &idxKey);

  if (idx == NULL) {
    status = FGC_PARENT_ERROR;
    goto cleanup;
  }

  FGC_applyInvertedIndex(gc, &idxbufs, &info, idx);
  FGC_updateStats(gc, sctx, info.nentriesCollected, info.nbytesCollected);

  if (idx->numDocs == 0) {
    // inverted index was cleaned entirely lets free it
    RedisModuleString *termKey = fmtRedisTermKey(sctx, term, len);
    size_t formatedTremLen;
    const char *formatedTrem = RedisModule_StringPtrLen(termKey, &formatedTremLen);
    if (sctx->spec->keysDict) {
      dictDelete(sctx->spec->keysDict, termKey);
    }
    Trie_Delete(sctx->spec->terms, term, len);
    sctx->spec->stats.numTerms--;
    sctx->spec->stats.termsSize -= len;
    RedisModule_FreeString(sctx->redisCtx, termKey);
    if (sctx->spec->suffix) {
      deleteSuffixTrie(sctx->spec->suffix, term, len);
    }
  }

cleanup:

  if (idxKey) {
    RedisModule_CloseKey(idxKey);
  }
<<<<<<< HEAD
  RedisSearchCtx_UnlockSpec(sctx);
=======
  FGC_unlock(sctx);
>>>>>>> 4e88b57f
  if (sp) {
    StrongRef_Release(spec_ref);
  }
  rm_free(term);
  if (status != FGC_COLLECTED) {
    freeInvIdx(&idxbufs, &info);
  } else {
    rm_free(idxbufs.changedBlocks);
  }
  return status;
}

typedef struct {
  // Node in the tree that was GC'd
  NumericRangeNode *node;
  InvIdxBuffers idxbufs;
  MSG_IndexInfo info;

  arrayof(CardinalityValue) cardValsArr;
  size_t numCardVals;
  double uniqueSum;
} NumGcInfo;

static int recvCardvals(ForkGC *fgc, arrayof(CardinalityValue) *tgt, size_t *len,
                        double *uniqueSum) {
  if (FGC_recvFixed(fgc, len, sizeof(*len)) != REDISMODULE_OK) {
    return REDISMODULE_ERR;
  }
  *len *= sizeof(**tgt);
  if (!*len) {
    *tgt = NULL;
    return REDISMODULE_OK;
  }
  if (*tgt) {
    rm_free(*tgt);
  }
  *tgt = array_new(CardinalityValue, *len);

  if (FGC_recvFixed(fgc, *tgt, *len) != REDISMODULE_OK) {
    return REDISMODULE_ERR;
  }
  *len /= sizeof(**tgt);

  if (FGC_recvFixed(fgc, uniqueSum, sizeof(*uniqueSum)) != REDISMODULE_OK) {
    return REDISMODULE_ERR;
  }
  return REDISMODULE_OK;
}

static FGCError recvNumIdx(ForkGC *gc, NumGcInfo *ninfo) {
  if (FGC_recvFixed(gc, &ninfo->node, sizeof(ninfo->node)) != REDISMODULE_OK) {
    goto error;
  }
  if (ninfo->node == NULL) {
    return FGC_DONE;
  }

  if (FGC_recvInvIdx(gc, &ninfo->idxbufs, &ninfo->info) != REDISMODULE_OK) {
    goto error;
  }

  if (recvCardvals(gc, &ninfo->cardValsArr, &ninfo->numCardVals,
                       &ninfo->uniqueSum) != REDISMODULE_OK) {
    goto error;
  }
  return FGC_COLLECTED;

error:
  printf("Error receiving numeric index!\n");
  freeInvIdx(&ninfo->idxbufs, &ninfo->info);
  memset(ninfo, 0, sizeof(*ninfo));
  return FGC_CHILD_ERROR;
}

static void resetCardinality(NumGcInfo *info, NumericRangeNode *currNone) {
  arrayof(CardinalityValue) cardValsArr = info->cardValsArr;

  NumericRange *r = currNone->range;
  array_free(r->values);
  r->values = cardValsArr ? cardValsArr : array_new(CardinalityValue, 1);
  info->cardValsArr = NULL;

  r->unique_sum = info->uniqueSum;
  r->card = array_len(r->values);
}

static void applyNumIdx(ForkGC *gc, RedisSearchCtx *sctx, NumGcInfo *ninfo) {
  NumericRangeNode *currNode = ninfo->node;
  InvIdxBuffers *idxbufs = &ninfo->idxbufs;
  MSG_IndexInfo *info = &ninfo->info;
  FGC_applyInvertedIndex(gc, idxbufs, info, currNode->range->entries);

  currNode->range->invertedIndexSize -= info->nbytesCollected;
  FGC_updateStats(gc, sctx, info->nentriesCollected, info->nbytesCollected);

  // TODO: fix for NUMERIC similar to TAG fix PR#2269
  // if (currNode->range->entries->numDocs == 0) {
  //   NumericRangeTree_DeleteNode(rt, (currNode->range->minVal + currNode->range->maxVal) / 2);
  // }

  resetCardinality(ninfo, currNode);
}

static FGCError FGC_parentHandleNumeric(ForkGC *gc) {
  size_t fieldNameLen;
  char *fieldName = NULL;
  uint64_t rtUniqueId;
  NumericRangeTree *rt = NULL;
  FGCError status = recvNumericTagHeader(gc, &fieldName, &fieldNameLen, &rtUniqueId);
  if (status == FGC_DONE) {
    return FGC_DONE;
  }

  while (status == FGC_COLLECTED) {
    NumGcInfo ninfo = {0};
    RedisModuleKey *idxKey = NULL;
    FGCError status2 = recvNumIdx(gc, &ninfo);
    if (status2 == FGC_DONE) {
      break;
    } else if (status2 != FGC_COLLECTED) {
      status = status2;
      break;
    }

    StrongRef cur_iter_spec_ref = WeakRef_Promote(gc->index);
    IndexSpec *sp = StrongRef_Get(cur_iter_spec_ref);
    if (!sp) {
      status = FGC_SPEC_DELETED;
      goto loop_cleanup;
    }
    RedisSearchCtx _sctx = SEARCH_CTX_STATIC(gc->ctx, sp);
    RedisSearchCtx *sctx = &_sctx;

<<<<<<< HEAD
    RedisSearchCtx_LockSpecWrite(sctx);
=======
    FGC_lock(sctx);
>>>>>>> 4e88b57f

    RedisModuleString *keyName =
        IndexSpec_GetFormattedKeyByName(sctx->spec, fieldName, INDEXFLD_T_NUMERIC);
    rt = OpenNumericIndex(sctx, keyName, &idxKey);

    if (rt->uniqueId != rtUniqueId) {
      status = FGC_PARENT_ERROR;
      goto loop_cleanup;
    }

    if (!ninfo.node->range) {
      gc->stats.gcNumericNodesMissed++;
      goto loop_cleanup;
    }

    applyNumIdx(gc, sctx, &ninfo);
    rt->numEntries -= ninfo.info.nentriesCollected;

    if (ninfo.node->range->entries->numDocs == 0) {
      rt->emptyLeaves++;
    }

  loop_cleanup:
    if (status != FGC_COLLECTED) {
      freeInvIdx(&ninfo.idxbufs, &ninfo.info);
    } else {
      rm_free(ninfo.idxbufs.changedBlocks);
    }
    if (idxKey) {
      RedisModule_CloseKey(idxKey);
    }
<<<<<<< HEAD
    RedisSearchCtx_UnlockSpec(sctx);
=======
    FGC_unlock(sctx);
>>>>>>> 4e88b57f
    if (sp) {
      StrongRef_Release(cur_iter_spec_ref);
    }
  }

  rm_free(fieldName);

  if (rt && rt->emptyLeaves >= rt->numRanges / 2) {
    StrongRef spec_ref = WeakRef_Promote(gc->index);
    IndexSpec *sp = StrongRef_Get(spec_ref);
    if (!sp) {
      return FGC_SPEC_DELETED;
    }
    RedisSearchCtx sctx = SEARCH_CTX_STATIC(gc->ctx, sp);
<<<<<<< HEAD
    RedisSearchCtx_LockSpecWrite(&sctx);
=======
    FGC_lock(&sctx);
>>>>>>> 4e88b57f
    if (RSGlobalConfig.forkGCCleanNumericEmptyNodes) {
      NRN_AddRv rv = NumericRangeTree_TrimEmptyLeaves(rt);
      rt->numRanges += rv.numRanges;
      rt->emptyLeaves = 0;
    }
<<<<<<< HEAD
    RedisSearchCtx_UnlockSpec(&sctx);
=======
    FGC_unlock(&sctx);
>>>>>>> 4e88b57f
    StrongRef_Release(spec_ref);
  }

  return status;
}

static FGCError FGC_parentHandleTags(ForkGC *gc) {
  size_t fieldNameLen;
  char *fieldName;
  uint64_t tagUniqueId;
  InvertedIndex *value = NULL;
  FGCError status = recvNumericTagHeader(gc, &fieldName, &fieldNameLen, &tagUniqueId);

  while (status == FGC_COLLECTED) {
    RedisModuleString *keyName = NULL;
    RedisModuleKey *idxKey = NULL;
    MSG_IndexInfo info = {0};
    InvIdxBuffers idxbufs = {0};
    TagIndex *tagIdx = NULL;
    char *tagVal = NULL;
    size_t tagValLen;

    if (FGC_recvFixed(gc, &value, sizeof value) != REDISMODULE_OK) {
      status = FGC_CHILD_ERROR;
      break;
    }

    // No more tags values in tag field
    if (value == NULL) {
      RS_LOG_ASSERT(status == FGC_COLLECTED, "GC status is COLLECTED");
      break;
    }

    StrongRef cur_iter_spec_ref = WeakRef_Promote(gc->index);
    IndexSpec *sp = StrongRef_Get(cur_iter_spec_ref);
    if (!sp) {
      status = FGC_SPEC_DELETED;
      break;
    }
    RedisSearchCtx _sctx = SEARCH_CTX_STATIC(gc->ctx, sp);
    RedisSearchCtx *sctx = &_sctx;

    if (FGC_recvBuffer(gc, (void **)&tagVal, &tagValLen) != REDISMODULE_OK) {
      status = FGC_CHILD_ERROR;
      goto loop_cleanup;
    }

    if (FGC_recvInvIdx(gc, &idxbufs, &info) != REDISMODULE_OK) {
      status = FGC_CHILD_ERROR;
      goto loop_cleanup;
    }

<<<<<<< HEAD
    RedisSearchCtx_LockSpecWrite(sctx);
=======
    FGC_lock(sctx);
>>>>>>> 4e88b57f

    keyName = IndexSpec_GetFormattedKeyByName(sctx->spec, fieldName, INDEXFLD_T_TAG);
    tagIdx = TagIndex_Open(sctx, keyName, false, &idxKey);

    if (tagIdx->uniqueId != tagUniqueId) {
      status = FGC_CHILD_ERROR;
      goto loop_cleanup;
    }

    InvertedIndex *idx = TagIndex_OpenIndex(tagIdx, tagVal, tagValLen, 0);
    if (idx == TRIEMAP_NOTFOUND || idx != value) {
      status = FGC_PARENT_ERROR;
      goto loop_cleanup;
    }

    FGC_applyInvertedIndex(gc, &idxbufs, &info, idx);
    FGC_updateStats(gc, sctx, info.nentriesCollected, info.nbytesCollected);

    // if tag value is empty, let's remove it.
    if (idx->numDocs == 0) {
      TrieMap_Delete(tagIdx->values, tagVal, tagValLen, InvertedIndex_Free);

      if (tagIdx->suffix) {
        deleteSuffixTrieMap(tagIdx->suffix, tagVal, tagValLen);
      }
    }

  loop_cleanup:
    if (idxKey) {
      RedisModule_CloseKey(idxKey);
    }
<<<<<<< HEAD
    RedisSearchCtx_UnlockSpec(sctx);
=======
    FGC_unlock(sctx);
>>>>>>> 4e88b57f
    StrongRef_Release(cur_iter_spec_ref);
    if (status != FGC_COLLECTED) {
      freeInvIdx(&idxbufs, &info);
    } else {
      rm_free(idxbufs.changedBlocks);
    }
    if (tagVal) {
      rm_free(tagVal);
    }
  }

  rm_free(fieldName);
  return status;
}

FGCError FGC_parentHandleFromChild(ForkGC *gc) {
  FGCError status = FGC_COLLECTED;

#define COLLECT_FROM_CHILD(e)               \
  while ((status = (e)) == FGC_COLLECTED) { \
  }                                         \
  if (status != FGC_DONE) {                 \
    return status;                          \
  }

  COLLECT_FROM_CHILD(FGC_parentHandleTerms(gc));
  COLLECT_FROM_CHILD(FGC_parentHandleNumeric(gc));
  COLLECT_FROM_CHILD(FGC_parentHandleTags(gc));

  return status;
}

/**
 * In future versions of Redis, Redis will have its own fork() call.
 * The following two functions wrap this functionality.
 */
static int FGC_haveRedisFork() {
  return RedisModule_Fork != NULL;
}

static int FGC_fork(ForkGC *gc, RedisModuleCtx *ctx) {
  if (FGC_haveRedisFork()) {
    int ret = RedisModule_Fork(NULL, NULL);
    return ret;
  } else {
    return fork();
  }
}

static int periodicCb(RedisModuleCtx *ctx, void *privdata) {
  ForkGC *gc = privdata;

  StrongRef early_check = WeakRef_Promote(gc->index);
  if (!StrongRef_Get(early_check)) {
    // Index was deleted
    return 0;
  }
  StrongRef_Release(early_check);

  if (gc->deletedDocsFromLastRun < RSGlobalConfig.forkGcCleanThreshold) {
    return 1;
  }

  int gcrv = 1;
  pid_t cpid;
  TimeSample ts;

  while (gc->pauseState == FGC_PAUSED_CHILD) {
    gc->execState = FGC_STATE_WAIT_FORK;
    // spin or sleep
    usleep(500);
  }

  pid_t ppid_before_fork = getpid();

  TimeSampler_Start(&ts);
  int rc = pipe(gc->pipefd);  // create the pipe
  if (rc == -1) {
    return 1;
  }

  // We need to acquire the GIL to use the fork api
  RedisModule_ThreadSafeContextLock(ctx);

  gc->execState = FGC_STATE_SCANNING;

  cpid = FGC_fork(gc, ctx);  // duplicate the current process

  if (cpid == -1) {
    gc->retryInterval.tv_sec = RSGlobalConfig.forkGcRetryInterval;

    RedisModule_ThreadSafeContextUnlock(ctx);

    close(gc->pipefd[GC_READERFD]);
    close(gc->pipefd[GC_WRITERFD]);

    return 1;
  }

  gc->deletedDocsFromLastRun = 0;

  RedisModule_ThreadSafeContextUnlock(ctx);

  gc->retryInterval.tv_sec = RSGlobalConfig.forkGcRunIntervalSec;

  if (cpid == 0) {
    setpriority(PRIO_PROCESS, getpid(), 19);
    // fork process
    close(gc->pipefd[GC_READERFD]);
#ifdef __linux__
    if (!FGC_haveRedisFork()) {
      // set the parrent death signal to SIGTERM
      int r = prctl(PR_SET_PDEATHSIG, SIGKILL);
      if (r == -1) {
        exit(1);
      }
      // test in case the original parent exited just
      // before the prctl() call
      if (getppid() != ppid_before_fork) exit(1);
    }
#endif
    FGC_childScanIndexes(gc);
    close(gc->pipefd[GC_WRITERFD]);
    sleep(RSGlobalConfig.forkGcSleepBeforeExit);
    _exit(EXIT_SUCCESS);
  } else {
    // main process
    close(gc->pipefd[GC_WRITERFD]);
    while (gc->pauseState == FGC_PAUSED_PARENT) {
      gc->execState = FGC_STATE_WAIT_APPLY;
      // spin
      usleep(500);
    }

    gc->execState = FGC_STATE_APPLYING;
    if (FGC_parentHandleFromChild(gc) == FGC_SPEC_DELETED) {
      gcrv = 0;
    }
    close(gc->pipefd[GC_READERFD]);
    if (FGC_haveRedisFork()) {
      // We need to acquire the GIL to use the fork api
      RedisModule_ThreadSafeContextLock(ctx);

      // KillForkChild must be called when holding the GIL
      // otherwise it might cause a pipe leak and eventually run
      // out of file descriptor
      RedisModule_KillForkChild(cpid);

      RedisModule_ThreadSafeContextUnlock(ctx);

    } else {
      pid_t id = wait4(cpid, NULL, 0, NULL);
      if (id == -1) {
        printf("an error acquire when waiting for fork to terminate, pid:%d", cpid);
      }
    }
  }
  gc->execState = FGC_STATE_IDLE;
  TimeSampler_End(&ts);

  long long msRun = TimeSampler_DurationMS(&ts);

  gc->stats.numCycles++;
  gc->stats.totalMSRun += msRun;
  gc->stats.lastRunTimeMs = msRun;

  return gcrv;
}

#if defined(__has_feature)
#if __has_feature(thread_sanitizer)
#define NO_TSAN_CHECK __attribute__((no_sanitize("thread")))
#endif
#endif
#ifndef NO_TSAN_CHECK
#define NO_TSAN_CHECK
#endif

void FGC_WaitAtFork(ForkGC *gc) NO_TSAN_CHECK {
  RS_LOG_ASSERT(gc->pauseState == 0, "FGC pause state should be 0");
  gc->pauseState = FGC_PAUSED_CHILD;

  while (gc->execState != FGC_STATE_WAIT_FORK) {
    usleep(500);
  }
}

void FGC_WaitAtApply(ForkGC *gc) NO_TSAN_CHECK {
  // Ensure that we're waiting for the child to begin
  RS_LOG_ASSERT(gc->pauseState == FGC_PAUSED_CHILD, "FGC pause state should be CHILD");
  RS_LOG_ASSERT(gc->execState == FGC_STATE_WAIT_FORK, "FGC exec state should be WAIT_FORK");

  gc->pauseState = FGC_PAUSED_PARENT;
  while (gc->execState != FGC_STATE_WAIT_APPLY) {
    usleep(500);
  }
}

void FGC_WaitClear(ForkGC *gc) NO_TSAN_CHECK {
  gc->pauseState = FGC_PAUSED_UNPAUSED;
  while (gc->execState != FGC_STATE_IDLE) {
    usleep(500);
  }
}

static void onTerminateCb(void *privdata) {
  ForkGC *gc = privdata;
  WeakRef_Release(gc->index);
  RedisModule_FreeThreadSafeContext(gc->ctx);
  rm_free(gc);
}

static void statsCb(RedisModuleCtx *ctx, void *gcCtx) {
#define REPLY_KVNUM(n, k, v)                   \
  RedisModule_ReplyWithSimpleString(ctx, k);   \
  RedisModule_ReplyWithDouble(ctx, (double)v); \
  n += 2
  ForkGC *gc = gcCtx;

  int n = 0;
  RedisModule_ReplyWithArray(ctx, REDISMODULE_POSTPONED_ARRAY_LEN);
  if (gc) {
    REPLY_KVNUM(n, "bytes_collected", gc->stats.totalCollected);
    REPLY_KVNUM(n, "total_ms_run", gc->stats.totalMSRun);
    REPLY_KVNUM(n, "total_cycles", gc->stats.numCycles);
    REPLY_KVNUM(n, "average_cycle_time_ms", (double)gc->stats.totalMSRun / gc->stats.numCycles);
    REPLY_KVNUM(n, "last_run_time_ms", (double)gc->stats.lastRunTimeMs);
    REPLY_KVNUM(n, "gc_numeric_trees_missed", (double)gc->stats.gcNumericNodesMissed);
    REPLY_KVNUM(n, "gc_blocks_denied", (double)gc->stats.gcBlocksDenied);
  }
  RedisModule_ReplySetArrayLength(ctx, n);
}

#ifdef FTINFO_FOR_INFO_MODULES
static void statsForInfoCb(RedisModuleInfoCtx *ctx, void *gcCtx) {
  ForkGC *gc = gcCtx;
  RedisModule_InfoBeginDictField(ctx, "gc_stats");
  RedisModule_InfoAddFieldLongLong(ctx, "bytes_collected", gc->stats.totalCollected);
  RedisModule_InfoAddFieldLongLong(ctx, "total_ms_run", gc->stats.totalMSRun);
  RedisModule_InfoAddFieldLongLong(ctx, "total_cycles", gc->stats.numCycles);
  RedisModule_InfoAddFieldDouble(ctx, "average_cycle_time_ms", (double)gc->stats.totalMSRun / gc->stats.numCycles);
  RedisModule_InfoAddFieldDouble(ctx, "last_run_time_ms", (double)gc->stats.lastRunTimeMs);
  RedisModule_InfoAddFieldDouble(ctx, "gc_numeric_trees_missed", (double)gc->stats.gcNumericNodesMissed);
  RedisModule_InfoAddFieldDouble(ctx, "gc_blocks_denied", (double)gc->stats.gcBlocksDenied);
  RedisModule_InfoEndDictField(ctx);
}
#endif

static void deleteCb(void *ctx) {
  ForkGC *gc = ctx;
  ++gc->deletedDocsFromLastRun;
}

static struct timespec getIntervalCb(void *ctx) {
  ForkGC *gc = ctx;
  return gc->retryInterval;
}

ForkGC *FGC_New(StrongRef spec_ref, GCCallbacks *callbacks) {
  ForkGC *forkGc = rm_calloc(1, sizeof(*forkGc));
  *forkGc = (ForkGC){
      .index = StrongRef_Demote(spec_ref),
      .deletedDocsFromLastRun = 0,
  };
  forkGc->retryInterval.tv_sec = RSGlobalConfig.forkGcRunIntervalSec;
  forkGc->retryInterval.tv_nsec = 0;
  forkGc->ctx = RedisModule_GetThreadSafeContext(NULL);

  callbacks->onTerm = onTerminateCb;
  callbacks->periodicCallback = periodicCb;
  callbacks->renderStats = statsCb;
  #ifdef FTINFO_FOR_INFO_MODULES
  callbacks->renderStatsForInfo = statsForInfoCb;
  #endif
  callbacks->getInterval = getIntervalCb;
  callbacks->onDelete = deleteCb;

  return forkGc;
}<|MERGE_RESOLUTION|>--- conflicted
+++ resolved
@@ -708,8 +708,6 @@
   idx->gcMarker++;
 }
 
-<<<<<<< HEAD
-=======
 // TODO: this should be removed and replaced with `RedisSearchCtx_LockSpecWrite` only,
 // once we lock the spec for read in the main thread for queries.
 static void FGC_lock(RedisSearchCtx *sctx) {
@@ -732,7 +730,6 @@
   }
 }
 
->>>>>>> 4e88b57f
 static FGCError FGC_parentHandleTerms(ForkGC *gc) {
   FGCError status = FGC_COLLECTED;
   size_t len;
@@ -763,11 +760,7 @@
   RedisSearchCtx sctx_ = SEARCH_CTX_STATIC(gc->ctx, sp);
   RedisSearchCtx *sctx = &sctx_;
 
-<<<<<<< HEAD
-  RedisSearchCtx_LockSpecWrite(sctx);
-=======
   FGC_lock(sctx);
->>>>>>> 4e88b57f
 
   InvertedIndex *idx = Redis_OpenInvertedIndexEx(sctx, term, len, 1, NULL, &idxKey);
 
@@ -801,11 +794,7 @@
   if (idxKey) {
     RedisModule_CloseKey(idxKey);
   }
-<<<<<<< HEAD
-  RedisSearchCtx_UnlockSpec(sctx);
-=======
   FGC_unlock(sctx);
->>>>>>> 4e88b57f
   if (sp) {
     StrongRef_Release(spec_ref);
   }
@@ -939,11 +928,7 @@
     RedisSearchCtx _sctx = SEARCH_CTX_STATIC(gc->ctx, sp);
     RedisSearchCtx *sctx = &_sctx;
 
-<<<<<<< HEAD
-    RedisSearchCtx_LockSpecWrite(sctx);
-=======
     FGC_lock(sctx);
->>>>>>> 4e88b57f
 
     RedisModuleString *keyName =
         IndexSpec_GetFormattedKeyByName(sctx->spec, fieldName, INDEXFLD_T_NUMERIC);
@@ -975,11 +960,7 @@
     if (idxKey) {
       RedisModule_CloseKey(idxKey);
     }
-<<<<<<< HEAD
-    RedisSearchCtx_UnlockSpec(sctx);
-=======
     FGC_unlock(sctx);
->>>>>>> 4e88b57f
     if (sp) {
       StrongRef_Release(cur_iter_spec_ref);
     }
@@ -994,21 +975,13 @@
       return FGC_SPEC_DELETED;
     }
     RedisSearchCtx sctx = SEARCH_CTX_STATIC(gc->ctx, sp);
-<<<<<<< HEAD
-    RedisSearchCtx_LockSpecWrite(&sctx);
-=======
     FGC_lock(&sctx);
->>>>>>> 4e88b57f
     if (RSGlobalConfig.forkGCCleanNumericEmptyNodes) {
       NRN_AddRv rv = NumericRangeTree_TrimEmptyLeaves(rt);
       rt->numRanges += rv.numRanges;
       rt->emptyLeaves = 0;
     }
-<<<<<<< HEAD
-    RedisSearchCtx_UnlockSpec(&sctx);
-=======
     FGC_unlock(&sctx);
->>>>>>> 4e88b57f
     StrongRef_Release(spec_ref);
   }
 
@@ -1061,11 +1034,7 @@
       goto loop_cleanup;
     }
 
-<<<<<<< HEAD
-    RedisSearchCtx_LockSpecWrite(sctx);
-=======
     FGC_lock(sctx);
->>>>>>> 4e88b57f
 
     keyName = IndexSpec_GetFormattedKeyByName(sctx->spec, fieldName, INDEXFLD_T_TAG);
     tagIdx = TagIndex_Open(sctx, keyName, false, &idxKey);
@@ -1097,11 +1066,7 @@
     if (idxKey) {
       RedisModule_CloseKey(idxKey);
     }
-<<<<<<< HEAD
-    RedisSearchCtx_UnlockSpec(sctx);
-=======
     FGC_unlock(sctx);
->>>>>>> 4e88b57f
     StrongRef_Release(cur_iter_spec_ref);
     if (status != FGC_COLLECTED) {
       freeInvIdx(&idxbufs, &info);
