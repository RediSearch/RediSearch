/*
 * Copyright Redis Ltd. 2016 - present
 * Licensed under your choice of the Redis Source Available License 2.0 (RSALv2) or
 * the Server Side Public License v1 (SSPLv1).
 */

#include "fork_gc.h"
#include "util/arr.h"
#include "search_ctx.h"
#include "inverted_index.h"
#include "redis_index.h"
#include "numeric_index.h"
#include "tag_index.h"
#include "time_sample.h"
#include <stdlib.h>
#include <stdbool.h>
#include <unistd.h>
#include <sys/wait.h>
#include <sys/resource.h>
#include <sys/socket.h>
#include "rwlock.h"
#include "util/khash.h"
#include <float.h>
#include "module.h"
#include "rmutil/rm_assert.h"
#include "suffix.h"
#include "resp3.h"

#define GC_WRITERFD 1
#define GC_READERFD 0

typedef enum {
  // Terms have been collected
  FGC_COLLECTED,
  // No more terms remain
  FGC_DONE,
  // Pipe error, child probably crashed
  FGC_CHILD_ERROR,
  // Error on the parent
  FGC_PARENT_ERROR,
  // The spec was deleted
  FGC_SPEC_DELETED,
} FGCError;

// Assumes the spec is locked.
static void FGC_updateStats(ForkGC *gc, RedisSearchCtx *sctx,
            size_t recordsRemoved, size_t bytesCollected, size_t bytesAdded) {
  sctx->spec->stats.numRecords -= recordsRemoved;
  sctx->spec->stats.invertedSize += bytesAdded - bytesCollected;
  gc->stats.totalCollected += bytesCollected;
}

static void FGC_sendFixed(ForkGC *fgc, const void *buff, size_t len) {
  RS_LOG_ASSERT(len > 0, "buffer length cannot be 0");
  ssize_t size = write(fgc->pipefd[GC_WRITERFD], buff, len);
  if (size != len) {
    perror("broken pipe, exiting GC fork: write() failed");
    // just exit, do not abort(), which will trigger a watchdog on RLEC, causing adverse effects
    RedisModule_Log(NULL, "warning", "GC fork: broken pipe, exiting");
    exit(1);
  }
}

#define FGC_SEND_VAR(fgc, v) FGC_sendFixed(fgc, &v, sizeof v)

static void FGC_sendBuffer(ForkGC *fgc, const void *buff, size_t len) {
  FGC_SEND_VAR(fgc, len);
  if (len > 0) {
    FGC_sendFixed(fgc, buff, len);
  }
}

static int FGC_recvFixed(ForkGC *fgc, void *buf, size_t len);

/**
 * Send instead of a string to indicate that no more buffers are to be received
 */
static void FGC_sendTerminator(ForkGC *fgc) {
  size_t smax = SIZE_MAX;
  FGC_SEND_VAR(fgc, smax);
}

static int __attribute__((warn_unused_result)) FGC_recvFixed(ForkGC *fgc, void *buf, size_t len) {
  while (len) {
    ssize_t nrecvd = read(fgc->pipefd[GC_READERFD], buf, len);
    if (nrecvd > 0) {
      buf += nrecvd;
      len -= nrecvd;
    } else if (nrecvd < 0 && errno != EINTR) {
      RedisModule_Log(fgc->ctx, "verbose", "ForkGC - got error while reading from pipe (%s)", strerror(errno));
      return REDISMODULE_ERR;
    }
  }
  return REDISMODULE_OK;
}

#define TRY_RECV_FIXED(gc, obj, len)                   \
  if (FGC_recvFixed(gc, obj, len) != REDISMODULE_OK) { \
    return REDISMODULE_ERR;                            \
  }

static void *RECV_BUFFER_EMPTY = (void *)0x0deadbeef;

static int __attribute__((warn_unused_result))
FGC_recvBuffer(ForkGC *fgc, void **buf, size_t *len) {
  TRY_RECV_FIXED(fgc, len, sizeof *len);
  if (*len == SIZE_MAX) {
    *buf = RECV_BUFFER_EMPTY;
    return REDISMODULE_OK;
  }
  if (*len == 0) {
    *buf = NULL;
    return REDISMODULE_OK;
  }

  *buf = rm_malloc(*len + 1);
  ((char *)(*buf))[*len] = 0;
  if (FGC_recvFixed(fgc, *buf, *len) != REDISMODULE_OK) {
    rm_free(buf);
    return REDISMODULE_ERR;
  }
  return REDISMODULE_OK;
}

typedef struct {
  // Number of blocks prior to repair
  uint32_t nblocksOrig;
  // Number of blocks repaired
  uint32_t nblocksRepaired;
  // Number of bytes cleaned in inverted index
  uint64_t nbytesCollected;
  // Number of bytes added to inverted index
  uint64_t nbytesAdded;
  // Number of document records removed
  uint64_t ndocsCollected;
  // Number of numeric records removed
  uint64_t nentriesCollected;

  /** Specific information about the _last_ index block */
  size_t lastblkDocsRemoved;
  size_t lastblkBytesCollected;
  size_t lastblkNumEntries;
  size_t lastblkEntriesRemoved;
} MSG_IndexInfo;

/** Structure sent describing an index block */
typedef struct {
  IndexBlock blk;
  int64_t oldix;  // Old position of the block
  int64_t newix;  // New position of the block
  // the actual content of the block follows...
} MSG_RepairedBlock;

typedef struct {
  void *ptr;       // Address of the buffer to free
  uint32_t oldix;  // Old index of deleted block
  uint32_t _pad;   // Uninitialized reads, otherwise
} MSG_DeletedBlock;

/**
 * headerCallback and hdrarg are invoked before the inverted index is sent, only
 * if the inverted index was repaired.
 * This function sends the main process an info message with general info on the inverted index garbage collection.
 * In addition, for each fixed block it sends a repair message. For deleted blocks it send delete message.
 * If the index size (number of blocks) wasn't modified (no deleted blocks) we don't send a new block list.
 * In this case, the main process will get the modifications from the fix messages, that contains also a copy of the
 * repaired block.
 * RepairCallback and its argument are passed directly to IndexBlock_Repair; see
 * that function for more details.
 */
static bool FGC_childRepairInvidx(ForkGC *gc, RedisSearchCtx *sctx, InvertedIndex *idx,
                                  void (*headerCallback)(ForkGC *, void *), void *hdrarg,
                                  IndexRepairParams *params) {
  MSG_RepairedBlock *fixed = array_new(MSG_RepairedBlock, 10);
  MSG_DeletedBlock *deleted = array_new(MSG_DeletedBlock, 10);
  IndexBlock *blocklist = array_new(IndexBlock, idx->size);
  MSG_IndexInfo ixmsg = {.nblocksOrig = idx->size};
  IndexRepairParams params_s = {0};
  bool rv = false;
  if (!params) {
    params = &params_s;
  }

  for (size_t i = 0; i < idx->size; ++i) {
    params->bytesCollected = 0;
    params->bytesBeforFix = 0;
    params->bytesAfterFix = 0;
    params->entriesCollected = 0;
    IndexBlock *blk = idx->blocks + i;
    if (blk->lastId - blk->firstId > UINT32_MAX) {
      // Skip over blocks which have a wide variation. In the future we might
      // want to split a block into two (or more) on high-delta boundaries.
      // todo: is it ok??
      // The above TODO was written 5 years ago. We currently don't split blocks,
      // and it is also not clear why we care about high variations.
      blocklist = array_append(blocklist, *blk);
      continue;
    }

    // Capture the pointer address before the block is cleared; otherwise
    // the pointer might be freed! (IndexBlock_Repair rewrites blk->buf if there were repairs)
    void *bufptr = blk->buf.data;
    int nrepaired = IndexBlock_Repair(blk, &sctx->spec->docs, idx->flags, params);
    // We couldn't repair the block - return 0
    if (nrepaired == -1) {
      goto done;
    } else if (nrepaired == 0) {
      // unmodified block
      blocklist = array_append(blocklist, *blk);
      continue;
    }

    uint64_t curr_bytesCollected = params->bytesBeforFix - params->bytesAfterFix;

    if (blk->numEntries == 0) {
      // this block should be removed
      MSG_DeletedBlock *delmsg = array_ensure_tail(&deleted, MSG_DeletedBlock);
      *delmsg = (MSG_DeletedBlock){.ptr = bufptr, .oldix = i};
      curr_bytesCollected += sizeof(IndexBlock);
    } else {
      blocklist = array_append(blocklist, *blk);
      MSG_RepairedBlock *fixmsg = array_ensure_tail(&fixed, MSG_RepairedBlock);
      fixmsg->newix = array_len(blocklist) - 1;
      fixmsg->oldix = i;
      fixmsg->blk = *blk; // TODO: consider sending the blocklist even if there weren't any deleted blocks instead of this redundant copy.
      ixmsg.nblocksRepaired++;
    }
    ixmsg.nbytesCollected += curr_bytesCollected;
    ixmsg.ndocsCollected += nrepaired;
    ixmsg.nentriesCollected += params->entriesCollected;
    // Save last block statistics because the main process might want to ignore the changes if
    // the block was modified while the fork was running.
    if (i == idx->size - 1) {
      ixmsg.lastblkBytesCollected = curr_bytesCollected;
      ixmsg.lastblkDocsRemoved = nrepaired;
      ixmsg.lastblkEntriesRemoved = params->entriesCollected;
      // Save the original number of entries of the last block so we can compare
      // this value to the number of entries exist in the main process, to conclude if any new entries
      // were added during the fork process was running. If there were, the main process will discard the last block
      // fixes. We rely on the assumption that a block is small enough and it will be either handled in the next iteration,
      // or it will get to its maximum capacity and will no longer be the last block.
      ixmsg.lastblkNumEntries = blk->numEntries + params->entriesCollected;
    }
  }

  if (array_len(fixed) == 0 && array_len(deleted) == 0) {
    // No blocks were removed or repaired
    goto done;
  }

  headerCallback(gc, hdrarg);
  FGC_sendFixed(gc, &ixmsg, sizeof ixmsg);
  if (array_len(blocklist) == idx->size) {
    // no empty block, there is no need to send the blocks array. Don't send
    // any new blocks.
    FGC_sendBuffer(gc, NULL, 0);
  } else {
    FGC_sendBuffer(gc, blocklist, array_len(blocklist) * sizeof(*blocklist));
  }
  // TODO: can we move it inside the if?
  FGC_sendBuffer(gc, deleted, array_len(deleted) * sizeof(*deleted));

  for (size_t i = 0; i < array_len(fixed); ++i) {
    // write fix block
    const MSG_RepairedBlock *msg = fixed + i;
    const IndexBlock *blk = blocklist + msg->newix;
    FGC_sendFixed(gc, msg, sizeof(*msg));
    // TODO: check why we need to send the data if its part of the blk struct.
    FGC_sendBuffer(gc, IndexBlock_DataBuf(blk), IndexBlock_DataLen(blk));
  }
  rv = true;

done:
  array_free(fixed);
  array_free(blocklist);
  array_free(deleted);
  return rv;
}

static void sendHeaderString(ForkGC *gc, void *arg) {
  struct iovec *iov = arg;
  FGC_sendBuffer(gc, iov->iov_base, iov->iov_len);
}

static void FGC_childCollectTerms(ForkGC *gc, RedisSearchCtx *sctx) {
  TrieIterator *iter = Trie_Iterate(sctx->spec->terms, "", 0, 0, 1);
  rune *rstr = NULL;
  t_len slen = 0;
  float score = 0;
  int dist = 0;
  while (TrieIterator_Next(iter, &rstr, &slen, NULL, &score, &dist)) {
    size_t termLen;
    char *term = runesToStr(rstr, slen, &termLen);
    RedisModuleKey *idxKey = NULL;
    InvertedIndex *idx = Redis_OpenInvertedIndexEx(sctx, term, strlen(term), 1, NULL, &idxKey);
    if (idx) {
      struct iovec iov = {.iov_base = (void *)term, termLen};
      FGC_childRepairInvidx(gc, sctx, idx, sendHeaderString, &iov, NULL);
    }
    if (idxKey) {
      RedisModule_CloseKey(idxKey);
    }
    rm_free(term);
  }
  TrieIterator_Free(iter);

  // we are done with terms
  FGC_sendTerminator(gc);
}

KHASH_MAP_INIT_INT64(cardvals, size_t)

typedef struct {
  int collectIdx;
  khash_t(cardvals) * cardVals;
} numCbCtx;

typedef union {
  uint64_t u64;
  double d48;
} numUnion;

static void countRemain(const RSIndexResult *r, const IndexBlock *blk, void *arg) {
  numCbCtx *ctx = arg;

  // check cardinality every 10 elements
  if (--ctx->collectIdx != 0) {
    return;
  }
  ctx->collectIdx = NR_CARD_CHECK;

  khash_t(cardvals) *ht = NULL;
  if ((ht = ctx->cardVals) == NULL) {
    ht = ctx->cardVals = kh_init(cardvals);
  }
  RS_LOG_ASSERT(ht, "cardvals should not be NULL");
  int added = 0;
  // Save the floating-point binary representation of the value.
  numUnion u = {.d48 = r->num.value};
  //The hash table keys type is unsigned int. Since we used a union to save the value,
  // u.u64 contains floating-point binary representation of the value read as an unsigned int.
  // We will read it as a double when we retrieve the value from the hash table.
  khiter_t it = kh_put(cardvals, ht, u.u64, &added);
  if (!added) {
    // i.e. already existed
    kh_val(ht, it)++;
  } else {
    kh_val(ht, it) = 1;
  }
}

typedef struct {
  int type;
  const char *field;
  const void *curPtr;
  char *tagValue;
  size_t tagLen;
  uint64_t uniqueId;
  int sentFieldName;
} tagNumHeader;

static void sendNumericTagHeader(ForkGC *fgc, void *arg) {
  tagNumHeader *info = arg;
  if (!info->sentFieldName) {
    info->sentFieldName = 1;
    FGC_sendBuffer(fgc, info->field, strlen(info->field));
    FGC_sendFixed(fgc, &info->uniqueId, sizeof info->uniqueId);
  }
  FGC_SEND_VAR(fgc, info->curPtr);
  if (info->type == RSFLDTYPE_TAG) {
    FGC_sendBuffer(fgc, info->tagValue, info->tagLen);
  }
}

// If anything other than FGC_COLLECTED is returned, it is an error or done
static FGCError recvNumericTagHeader(ForkGC *fgc, char **fieldName, size_t *fieldNameLen,
                                     uint64_t *id) {
  if (FGC_recvBuffer(fgc, (void **)fieldName, fieldNameLen) != REDISMODULE_OK) {
    return FGC_PARENT_ERROR;
  }
  if (*fieldName == RECV_BUFFER_EMPTY) {
    *fieldName = NULL;
    return FGC_DONE;
  }

  if (FGC_recvFixed(fgc, id, sizeof(*id)) != REDISMODULE_OK) {
    rm_free(*fieldName);
    *fieldName = NULL;
    return FGC_PARENT_ERROR;
  }
  return FGC_COLLECTED;
}

static void sendKht(ForkGC *gc, const khash_t(cardvals) * kh) {
  size_t n = 0;
  if (!kh) {
    FGC_SEND_VAR(gc, n);
    return;
  }
  n = kh_size(kh);
  size_t nsent = 0;

  double uniqueSum = 0;

  FGC_SEND_VAR(gc, n);
  for (khiter_t it = kh_begin(kh); it != kh_end(kh); ++it) {
    if (!kh_exist(kh, it)) {
      continue;
    }
    numUnion u = {kh_key(kh, it)};
    size_t count = kh_val(kh, it);
    CardinalityValue cu = {.value = u.d48, .appearances = count};
    FGC_SEND_VAR(gc, cu);
    nsent++;

    uniqueSum += cu.value;
  }

  FGC_SEND_VAR(gc, uniqueSum);
  RS_LOG_ASSERT(nsent == n, "Not all hashes has been sent");
}

static void FGC_childCollectNumeric(ForkGC *gc, RedisSearchCtx *sctx) {
  RedisModuleKey *idxKey = NULL;
  arrayof(FieldSpec*) numericFields = getFieldsByType(sctx->spec, INDEXFLD_T_NUMERIC | INDEXFLD_T_GEO);

  for (int i = 0; i < array_len(numericFields); ++i) {
    RedisModuleString *keyName = IndexSpec_GetFormattedKey(sctx->spec, numericFields[i], INDEXFLD_T_NUMERIC);
    NumericRangeTree *rt = OpenNumericIndex(sctx, keyName, &idxKey);

    NumericRangeTreeIterator *gcIterator = NumericRangeTreeIterator_New(rt);

    NumericRangeNode *currNode = NULL;
    tagNumHeader header = {.type = RSFLDTYPE_NUMERIC,
                           .field = numericFields[i]->name,
                           .uniqueId = rt->uniqueId};

    while ((currNode = NumericRangeTreeIterator_Next(gcIterator))) {
      if (!currNode->range) {
        continue;
      }
      numCbCtx nctx = {.cardVals = NULL, .collectIdx = 1};
      InvertedIndex *idx = currNode->range->entries;
      IndexRepairParams params = {.RepairCallback = countRemain, .arg = &nctx};
      header.curPtr = currNode;
      bool repaired = FGC_childRepairInvidx(gc, sctx, idx, sendNumericTagHeader, &header, &params);

      if (repaired) {
        sendKht(gc, nctx.cardVals);
      }
      if (nctx.cardVals) {
        kh_destroy(cardvals, nctx.cardVals);
      }
    }

    if (header.sentFieldName) {
      // If we've repaired at least one entry, send the terminator;
      // note that "terminator" just means a zero address and not the
      // "no more strings" terminator in FGC_sendTerminator
      void *pdummy = NULL;
      FGC_SEND_VAR(gc, pdummy);
    }

    if (idxKey) {
      RedisModule_CloseKey(idxKey);
    }

    NumericRangeTreeIterator_Free(gcIterator);
  }

  array_free(numericFields);
  // we are done with numeric fields
  FGC_sendTerminator(gc);
}

static void FGC_childCollectTags(ForkGC *gc, RedisSearchCtx *sctx) {
  RedisModuleKey *idxKey = NULL;
  arrayof(FieldSpec*) tagFields = getFieldsByType(sctx->spec, INDEXFLD_T_TAG);
  if (array_len(tagFields) != 0) {
    for (int i = 0; i < array_len(tagFields); ++i) {
      RedisModuleString *keyName = IndexSpec_GetFormattedKey(sctx->spec, tagFields[i], INDEXFLD_T_TAG);
      TagIndex *tagIdx = TagIndex_Open(sctx, keyName, false, &idxKey);
      if (!tagIdx) {
        continue;
      }

      tagNumHeader header = {.type = RSFLDTYPE_TAG,
                             .field = tagFields[i]->name,
                             .uniqueId = tagIdx->uniqueId};

      TrieMapIterator *iter = TrieMap_Iterate(tagIdx->values, "", 0);
      char *ptr;
      tm_len_t len;
      InvertedIndex *value;
      while (TrieMapIterator_Next(iter, &ptr, &len, (void **)&value)) {
        header.curPtr = value;
        header.tagValue = ptr;
        header.tagLen = len;
        // send repaired data
        FGC_childRepairInvidx(gc, sctx, value, sendNumericTagHeader, &header, NULL);
      }

      // we are done with the current field
      if (header.sentFieldName) {
        void *pdummy = NULL;
        FGC_SEND_VAR(gc, pdummy);
      }

      if (idxKey) {
        RedisModule_CloseKey(idxKey);
      }
    }
  }

  array_free(tagFields);
  // we are done with numeric fields
  FGC_sendTerminator(gc);
}

static void FGC_childScanIndexes(ForkGC *gc, IndexSpec *spec) {
  RedisSearchCtx sctx = SEARCH_CTX_STATIC(gc->ctx, spec);
  RedisModule_Log(sctx.redisCtx, "debug", "ForkGC in index %s - child scanning indexes start", sctx.spec->name);
  FGC_childCollectTerms(gc, &sctx);
  FGC_childCollectNumeric(gc, &sctx);
  FGC_childCollectTags(gc, &sctx);
  RedisModule_Log(sctx.redisCtx, "debug", "ForkGC in index %s - child scanning indexes end", sctx.spec->name);
}

typedef struct {
  MSG_DeletedBlock *delBlocks;
  size_t numDelBlocks;

  MSG_RepairedBlock *changedBlocks;

  IndexBlock *newBlocklist;
  size_t newBlocklistSize;
  int lastBlockIgnored;
} InvIdxBuffers;

static int __attribute__((warn_unused_result))
FGC_recvRepairedBlock(ForkGC *gc, MSG_RepairedBlock *binfo) {
  if (FGC_recvFixed(gc, binfo, sizeof(*binfo)) != REDISMODULE_OK) {
    return REDISMODULE_ERR;
  }
  Buffer *b = &binfo->blk.buf;
  if (FGC_recvBuffer(gc, (void **)&b->data, &b->offset) != REDISMODULE_OK) {
    return REDISMODULE_ERR;
  }
  b->cap = b->offset;
  return REDISMODULE_OK;
}

static int __attribute__((warn_unused_result))
FGC_recvInvIdx(ForkGC *gc, InvIdxBuffers *bufs, MSG_IndexInfo *info) {
  size_t nblocksRecvd = 0;
  if (FGC_recvFixed(gc, info, sizeof(*info)) != REDISMODULE_OK) {
    return REDISMODULE_ERR;
  }
  if (FGC_recvBuffer(gc, (void **)&bufs->newBlocklist, &bufs->newBlocklistSize) != REDISMODULE_OK) {
    return REDISMODULE_ERR;
  }

  if (bufs->newBlocklistSize) {
    bufs->newBlocklistSize /= sizeof(*bufs->newBlocklist);
  }
  if (FGC_recvBuffer(gc, (void **)&bufs->delBlocks, &bufs->numDelBlocks) != REDISMODULE_OK) {
    goto error;
  }
  bufs->numDelBlocks /= sizeof(*bufs->delBlocks);
  bufs->changedBlocks = rm_malloc(sizeof(*bufs->changedBlocks) * info->nblocksRepaired);
  for (size_t i = 0; i < info->nblocksRepaired; ++i) {
    if (FGC_recvRepairedBlock(gc, bufs->changedBlocks + i) != REDISMODULE_OK) {
      goto error;
    }
    nblocksRecvd++;
  }
  return REDISMODULE_OK;

error:
  rm_free(bufs->newBlocklist);
  for (size_t ii = 0; ii < nblocksRecvd; ++ii) {
    rm_free(bufs->changedBlocks[ii].blk.buf.data);
  }
  rm_free(bufs->changedBlocks);
  memset(bufs, 0, sizeof(*bufs));
  return REDISMODULE_ERR;
}

static void freeInvIdx(InvIdxBuffers *bufs, MSG_IndexInfo *info) {
  rm_free(bufs->newBlocklist);
  rm_free(bufs->delBlocks);

  if (bufs->changedBlocks) {
    // could be null because of pipe error
    for (size_t ii = 0; ii < info->nblocksRepaired; ++ii) {
      rm_free(bufs->changedBlocks[ii].blk.buf.data);
    }
  }
  rm_free(bufs->changedBlocks);
}

static void checkLastBlock(ForkGC *gc, InvIdxBuffers *idxData, MSG_IndexInfo *info,
                           InvertedIndex *idx) {
  IndexBlock *lastOld = idx->blocks + info->nblocksOrig - 1;
  if (info->lastblkDocsRemoved == 0) {
    // didn't touch last block in child
    return;
  }
  if (info->lastblkNumEntries == lastOld->numEntries) {
    // didn't touch last block in parent
    return;
  }

  // Otherwise, we added new entries to the last block while the child was running. In this case we discard all
  // the child garbage collection, assuming they will take place in the next gc iteration.

  if (info->lastblkEntriesRemoved == info->lastblkNumEntries) {
    // Last block was deleted entirely while updates on the main process.
    // Remove it from delBlocks list
    idxData->numDelBlocks--;

    // If all the blocks were deleted, there is no newblocklist. Otherwise, we need to add it to the newBlocklist.
    if (idxData->newBlocklist) {
      idxData->newBlocklistSize++;
      idxData->newBlocklist = rm_realloc(idxData->newBlocklist,
                                        sizeof(*idxData->newBlocklist) * idxData->newBlocklistSize);
      idxData->newBlocklist[idxData->newBlocklistSize - 1] = *lastOld;
    }
  } else {
    // Last block was modified on the child and on the parent. (but not entirely deleted)

    // we need to remove it from changedBlocks
    MSG_RepairedBlock *rb = idxData->changedBlocks + info->nblocksRepaired - 1;
    indexBlock_Free(&rb->blk);
    info->nblocksRepaired--;

    // If newBlocklist!=NULL then the last block must be there (it was changed and not deleted),
    // prefer the parent's block.
    if (idxData->newBlocklist) {
      idxData->newBlocklist[idxData->newBlocklistSize - 1] = *lastOld;
    }
  }

  info->ndocsCollected -= info->lastblkDocsRemoved;
  info->nbytesCollected -= info->lastblkBytesCollected;
  info->nentriesCollected -= info->lastblkEntriesRemoved;
  idxData->lastBlockIgnored = 1;
  gc->stats.gcBlocksDenied++;
}

static void FGC_applyInvertedIndex(ForkGC *gc, InvIdxBuffers *idxData, MSG_IndexInfo *info,
                                   InvertedIndex *idx) {
  checkLastBlock(gc, idxData, info, idx);
  for (size_t i = 0; i < info->nblocksRepaired; ++i) {
    MSG_RepairedBlock *blockModified = idxData->changedBlocks + i;
    indexBlock_Free(&idx->blocks[blockModified->oldix]);
  }
  for (size_t i = 0; i < idxData->numDelBlocks; ++i) {
    // Blocks that were deleted entirely:
    MSG_DeletedBlock *delinfo = idxData->delBlocks + i;
    rm_free(delinfo->ptr);
  }
  TotalIIBlocks -= idxData->numDelBlocks;
  rm_free(idxData->delBlocks);

  // Ensure the old index is at least as big as the new index' size
  RS_LOG_ASSERT(idx->size >= info->nblocksOrig, "Current index size should be larger or equal to original index size");

  if (idxData->newBlocklist) { // the child removed some of the blocks, but not all of them
    /**
     * At this point, we check if the last block has had new data added to it,
     * but was _not_ repaired. We check for a repaired last block in
     * checkLastBlock().
     */

    if (!info->lastblkDocsRemoved) {
      /**
       * Last block was unmodified-- let's prefer the last block's pointer
       * over our own (which may be stale).
       * If the last block was repaired, this is handled above in checkLastBlock()
       */
      idxData->newBlocklist[idxData->newBlocklistSize - 1] = idx->blocks[info->nblocksOrig - 1];
    }

    // Number of blocks added in the parent process since the last scan
    size_t newAddedLen = idx->size - info->nblocksOrig; // TODO: can we just decrease by numer of deleted.

    // The final size is the reordered block size, plus the number of blocks
    // which we haven't scanned yet, because they were added in the parent
    size_t totalLen = idxData->newBlocklistSize + newAddedLen;

    idxData->newBlocklist =
        rm_realloc(idxData->newBlocklist, totalLen * sizeof(*idxData->newBlocklist));
    memcpy(idxData->newBlocklist + idxData->newBlocklistSize, (idx->blocks + info->nblocksOrig),
           newAddedLen * sizeof(*idxData->newBlocklist));

    rm_free(idx->blocks);
    idxData->newBlocklistSize += newAddedLen;
    idx->blocks = idxData->newBlocklist;
    idx->size = idxData->newBlocklistSize;
  } else if (idxData->numDelBlocks) {
    // if idxData->newBlocklist == NULL it's either because all the blocks the child has seen are gone or we didn't change the
    // size of the index (idxData->numDelBlocks == 0).
    // So if we enter here (idxData->numDelBlocks != 0) it's the first case, all blocks the child has seen need to be deleted.
    // Note that we might want to keep the last block, although deleted by the child. In this case numDelBlocks will *not include*
    // the last block.
    idx->size -= idxData->numDelBlocks;

    // There were new blocks added to the index in the main process while the child was running,
    // and/or we decided to ignore changes made to the last block, we copy the blocks data starting from
    // the first valid block we want to keep.

    memmove(idx->blocks, idx->blocks + idxData->numDelBlocks, sizeof(*idx->blocks) * idx->size);

    if (idx->size == 0) {
      InvertedIndex_AddBlock(idx, 0, &info->nbytesAdded);
    }
  }

  // TODO : can we skip if we have newBlocklist?
  for (size_t i = 0; i < info->nblocksRepaired; ++i) {
    MSG_RepairedBlock *blockModified = idxData->changedBlocks + i;
    idx->blocks[blockModified->newix] = blockModified->blk;
  }

  idx->numDocs -= info->ndocsCollected;
  idx->gcMarker++;
}

static FGCError FGC_parentHandleTerms(ForkGC *gc) {
  FGCError status = FGC_COLLECTED;
  size_t len;
  char *term = NULL;
  if (FGC_recvBuffer(gc, (void **)&term, &len) != REDISMODULE_OK) {
    return FGC_CHILD_ERROR;
  }
  RedisModuleKey *idxKey = NULL;

  if (term == RECV_BUFFER_EMPTY) {
    return FGC_DONE;
  }

  InvIdxBuffers idxbufs = {0};
  MSG_IndexInfo info = {0};
  if (FGC_recvInvIdx(gc, &idxbufs, &info) != REDISMODULE_OK) {
    rm_free(term);
    return FGC_CHILD_ERROR;
  }

  StrongRef spec_ref = WeakRef_Promote(gc->index);
  IndexSpec *sp = StrongRef_Get(spec_ref);
  if (!sp) {
    status = FGC_SPEC_DELETED;
    goto cleanup;
  }

  RedisSearchCtx sctx_ = SEARCH_CTX_STATIC(gc->ctx, sp);
  RedisSearchCtx *sctx = &sctx_;

  RedisSearchCtx_LockSpecWrite(sctx);

  InvertedIndex *idx = Redis_OpenInvertedIndexEx(sctx, term, len, 1, NULL, &idxKey);

  if (idx == NULL) {
    status = FGC_PARENT_ERROR;
    goto cleanup;
  }

  FGC_applyInvertedIndex(gc, &idxbufs, &info, idx);

  if (idx->numDocs == 0) {
    info.nbytesCollected += sizeof_InvertedIndex(idx->flags);

    // inverted index was cleaned entirely lets free it
    RedisModuleString *termKey = fmtRedisTermKey(sctx, term, len);
    size_t formatedTremLen;
    const char *formatedTrem = RedisModule_StringPtrLen(termKey, &formatedTremLen);
    if (sctx->spec->keysDict) {
      dictDelete(sctx->spec->keysDict, termKey);
    }
    if (!Trie_Delete(sctx->spec->terms, term, len)) {
      RedisModule_Log(sctx->redisCtx, "warning", "RedisSearch fork GC: deleting the term '%s' from"
                      " trie in index '%s' failed", term, sctx->spec->name);
    }
    sctx->spec->stats.numTerms--;
    sctx->spec->stats.termsSize -= len;
    RedisModule_FreeString(sctx->redisCtx, termKey);
    if (sctx->spec->suffix) {
      deleteSuffixTrie(sctx->spec->suffix, term, len);
    }
  }

  FGC_updateStats(gc, sctx, info.nentriesCollected, info.nbytesCollected, info.nbytesAdded);

cleanup:

  if (idxKey) {
    RedisModule_CloseKey(idxKey);
  }
  if (sp) {
    RedisSearchCtx_UnlockSpec(sctx);
    StrongRef_Release(spec_ref);
  }
  rm_free(term);
  if (status != FGC_COLLECTED) {
    freeInvIdx(&idxbufs, &info);
  } else {
    rm_free(idxbufs.changedBlocks);
  }
  return status;
}

typedef struct {
  // Node in the tree that was GC'd
  NumericRangeNode *node;
  InvIdxBuffers idxbufs;
  MSG_IndexInfo info;

  arrayof(CardinalityValue) cardValsArr;
  size_t numCardVals;
  double uniqueSum;
} NumGcInfo;

static int recvCardvals(ForkGC *fgc, arrayof(CardinalityValue) *tgt, size_t *len, double *uniqueSum) {
  // len = CardinalityValue count
  if (FGC_recvFixed(fgc, len, sizeof(*len)) != REDISMODULE_OK) {
    return REDISMODULE_ERR;
  }
  if (!*len) {
    *tgt = NULL;
    return REDISMODULE_OK;
  }
  if (*tgt) {
    rm_free(*tgt);
  }

  // We use array_newlen since we read the cardinality values entries directly to the memory in tgt.
  // Meaning the header of the array will not be updates, including the length.
  // The length of the array will be used to update the range cardinality. If we don't update the len, it will be 0.
  *tgt = array_newlen(CardinalityValue, *len);

  size_t tgt_size_bytes = *len * sizeof(**tgt);
  if (FGC_recvFixed(fgc, *tgt, tgt_size_bytes) != REDISMODULE_OK) {
    return REDISMODULE_ERR;
  }

  if (FGC_recvFixed(fgc, uniqueSum, sizeof(*uniqueSum)) != REDISMODULE_OK) {
    return REDISMODULE_ERR;
  }
  return REDISMODULE_OK;
}

static FGCError recvNumIdx(ForkGC *gc, NumGcInfo *ninfo) {
  if (FGC_recvFixed(gc, &ninfo->node, sizeof(ninfo->node)) != REDISMODULE_OK) {
    goto error;
  }
  if (ninfo->node == NULL) {
    return FGC_DONE;
  }

  if (FGC_recvInvIdx(gc, &ninfo->idxbufs, &ninfo->info) != REDISMODULE_OK) {
    goto error;
  }

  if (recvCardvals(gc, &ninfo->cardValsArr, &ninfo->numCardVals,
                       &ninfo->uniqueSum) != REDISMODULE_OK) {
    goto error;
  }
  return FGC_COLLECTED;

error:
  printf("Error receiving numeric index!\n");
  freeInvIdx(&ninfo->idxbufs, &ninfo->info);
  memset(ninfo, 0, sizeof(*ninfo));
  return FGC_CHILD_ERROR;
}

static void resetCardinality(NumGcInfo *info, NumericRangeNode *currNone) {
  arrayof(CardinalityValue) cardValsArr = info->cardValsArr;

  NumericRange *r = currNone->range;
  array_free(r->values);
  r->values = cardValsArr ? cardValsArr : array_new(CardinalityValue, 1);
  info->cardValsArr = NULL;

  r->unique_sum = info->uniqueSum;
  r->card = array_len(r->values);
}

static void applyNumIdx(ForkGC *gc, RedisSearchCtx *sctx, NumGcInfo *ninfo) {
  NumericRangeNode *currNode = ninfo->node;
  InvIdxBuffers *idxbufs = &ninfo->idxbufs;
  MSG_IndexInfo *info = &ninfo->info;
  FGC_applyInvertedIndex(gc, idxbufs, info, currNode->range->entries);
  currNode->range->entries->numEntries -= info->nentriesCollected;
  currNode->range->invertedIndexSize -= info->nbytesCollected;
  currNode->range->invertedIndexSize += info->nbytesAdded;
  FGC_updateStats(gc, sctx, info->nentriesCollected, info->nbytesCollected, info->nbytesAdded);

  // TODO: fix for NUMERIC similar to TAG fix PR#2269
  // if (currNode->range->entries->numDocs == 0) {
  //   NumericRangeTree_DeleteNode(rt, (currNode->range->minVal + currNode->range->maxVal) / 2);
  // }

  resetCardinality(ninfo, currNode);
}

static FGCError FGC_parentHandleNumeric(ForkGC *gc) {
  size_t fieldNameLen;
  char *fieldName = NULL;
  uint64_t rtUniqueId;
  NumericRangeTree *rt = NULL;
  FGCError status = recvNumericTagHeader(gc, &fieldName, &fieldNameLen, &rtUniqueId);
  if (status == FGC_DONE) {
    return FGC_DONE;
  }

  while (status == FGC_COLLECTED) {
    NumGcInfo ninfo = {0};
    RedisModuleKey *idxKey = NULL;
    // Read from GC process
    FGCError status2 = recvNumIdx(gc, &ninfo);
    if (status2 == FGC_DONE) {
      break;
    } else if (status2 != FGC_COLLECTED) {
      status = status2;
      break;
    }

    StrongRef cur_iter_spec_ref = WeakRef_Promote(gc->index);
    IndexSpec *sp = StrongRef_Get(cur_iter_spec_ref);
    if (!sp) {
      status = FGC_SPEC_DELETED;
      goto loop_cleanup;
    }
    RedisSearchCtx _sctx = SEARCH_CTX_STATIC(gc->ctx, sp);
    RedisSearchCtx *sctx = &_sctx;

    RedisSearchCtx_LockSpecWrite(sctx);

    RedisModuleString *keyName = IndexSpec_GetFormattedKeyByName(sctx->spec, fieldName, INDEXFLD_T_NUMERIC);
    rt = OpenNumericIndex(sctx, keyName, &idxKey);

    if (rt->uniqueId != rtUniqueId) {
      status = FGC_PARENT_ERROR;
      goto loop_cleanup;
    }

    if (!ninfo.node->range) {
      gc->stats.gcNumericNodesMissed++;
      goto loop_cleanup;
    }

    applyNumIdx(gc, sctx, &ninfo);
    rt->numEntries -= ninfo.info.nentriesCollected;

    if (ninfo.node->range->entries->numDocs == 0) {
      rt->emptyLeaves++;
    }

  loop_cleanup:
    if (status != FGC_COLLECTED) {
      freeInvIdx(&ninfo.idxbufs, &ninfo.info);
    } else {
      rm_free(ninfo.idxbufs.changedBlocks);
    }
    if (idxKey) {
      RedisModule_CloseKey(idxKey);
    }
    if (sp) {
      RedisSearchCtx_UnlockSpec(sctx);
      StrongRef_Release(cur_iter_spec_ref);
    }
  }

  rm_free(fieldName);

  if (rt && rt->emptyLeaves >= rt->numRanges / 2) {
    StrongRef spec_ref = WeakRef_Promote(gc->index);
    IndexSpec *sp = StrongRef_Get(spec_ref);
    if (!sp) {
      return FGC_SPEC_DELETED;
    }
    RedisSearchCtx sctx = SEARCH_CTX_STATIC(gc->ctx, sp);
    RedisSearchCtx_LockSpecWrite(&sctx);
    if (gc->cleanNumericEmptyNodes) {
      NRN_AddRv rv = NumericRangeTree_TrimEmptyLeaves(rt);
<<<<<<< HEAD
      rt->numRanges += rv.numRanges;
      rt->emptyLeaves = 0;
      FGC_updateStats(gc, &sctx, 0, -rv.sz, 0);
=======
>>>>>>> 73e717f2
    }
    RedisSearchCtx_UnlockSpec(&sctx);
    StrongRef_Release(spec_ref);
  }

  return status;
}

static FGCError FGC_parentHandleTags(ForkGC *gc) {
  size_t fieldNameLen;
  char *fieldName;
  uint64_t tagUniqueId;
  InvertedIndex *value = NULL;
  FGCError status = recvNumericTagHeader(gc, &fieldName, &fieldNameLen, &tagUniqueId);

  while (status == FGC_COLLECTED) {
    RedisModuleString *keyName = NULL;
    RedisModuleKey *idxKey = NULL;
    MSG_IndexInfo info = {0};
    InvIdxBuffers idxbufs = {0};
    TagIndex *tagIdx = NULL;
    char *tagVal = NULL;
    size_t tagValLen;

    if (FGC_recvFixed(gc, &value, sizeof value) != REDISMODULE_OK) {
      status = FGC_CHILD_ERROR;
      break;
    }

    // No more tags values in tag field
    if (value == NULL) {
      RS_LOG_ASSERT(status == FGC_COLLECTED, "GC status is COLLECTED");
      break;
    }

    StrongRef cur_iter_spec_ref = WeakRef_Promote(gc->index);
    IndexSpec *sp = StrongRef_Get(cur_iter_spec_ref);
    if (!sp) {
      status = FGC_SPEC_DELETED;
      break;
    }
    RedisSearchCtx _sctx = SEARCH_CTX_STATIC(gc->ctx, sp);
    RedisSearchCtx *sctx = &_sctx;

    if (FGC_recvBuffer(gc, (void **)&tagVal, &tagValLen) != REDISMODULE_OK) {
      status = FGC_CHILD_ERROR;
      goto loop_cleanup;
    }

    if (FGC_recvInvIdx(gc, &idxbufs, &info) != REDISMODULE_OK) {
      status = FGC_CHILD_ERROR;
      goto loop_cleanup;
    }

    RedisSearchCtx_LockSpecWrite(sctx);

    keyName = IndexSpec_GetFormattedKeyByName(sctx->spec, fieldName, INDEXFLD_T_TAG);
    tagIdx = TagIndex_Open(sctx, keyName, false, &idxKey);

    if (tagIdx->uniqueId != tagUniqueId) {
      status = FGC_CHILD_ERROR;
      goto loop_cleanup;
    }

    size_t dummy_size;
    InvertedIndex *idx = TagIndex_OpenIndex(tagIdx, tagVal, tagValLen, 0, &dummy_size);
    if (idx == TRIEMAP_NOTFOUND || idx != value) {
      status = FGC_PARENT_ERROR;
      goto loop_cleanup;
    }

    FGC_applyInvertedIndex(gc, &idxbufs, &info, idx);

    // if tag value is empty, let's remove it.
    if (idx->numDocs == 0) {
      info.nbytesCollected += sizeof_InvertedIndex(idx->flags);
      TrieMap_Delete(tagIdx->values, tagVal, tagValLen, InvertedIndex_Free);

      if (tagIdx->suffix) {
        deleteSuffixTrieMap(tagIdx->suffix, tagVal, tagValLen);
      }
    }

    FGC_updateStats(gc, sctx, info.nentriesCollected, info.nbytesCollected, info.nbytesAdded);

  loop_cleanup:
    if (idxKey) {
      RedisModule_CloseKey(idxKey);
    }
    RedisSearchCtx_UnlockSpec(sctx);
    StrongRef_Release(cur_iter_spec_ref);
    if (status != FGC_COLLECTED) {
      freeInvIdx(&idxbufs, &info);
    } else {
      rm_free(idxbufs.changedBlocks);
    }
    if (tagVal) {
      rm_free(tagVal);
    }
  }

  rm_free(fieldName);
  return status;
}

FGCError FGC_parentHandleFromChild(ForkGC *gc) {
  FGCError status = FGC_COLLECTED;
  RedisModule_Log(gc->ctx, "debug", "ForkGC - parent start applying changes");

#define COLLECT_FROM_CHILD(e)               \
  while ((status = (e)) == FGC_COLLECTED) { \
  }                                         \
  if (status != FGC_DONE) {                 \
    return status;                          \
  }

  COLLECT_FROM_CHILD(FGC_parentHandleTerms(gc));
  COLLECT_FROM_CHILD(FGC_parentHandleNumeric(gc));
  COLLECT_FROM_CHILD(FGC_parentHandleTags(gc));
  RedisModule_Log(gc->ctx, "debug", "ForkGC - parent ends applying changes");

  return status;
}

static int periodicCb(void *privdata) {
  ForkGC *gc = privdata;
  RedisModuleCtx *ctx = gc->ctx;

  // This check must be done first, because some values (like `deletedDocsFromLastRun`) that are used for
  // early termination might never change after index deletion and will cause periodicCb to always return 1,
  // which will cause the GC to never stop rescheduling itself.
  // If the index was deleted, we don't want to reschedule the GC, so we return 0.
  // If the index is still valid, we MUST hold the strong reference to it until after the fork, to make sure
  // the child process has a valid reference to the index.
  // If we were to try and revalidate the index after the fork, it might already be droped and the child
  // will exit before sending any data, and might left the parent waiting for data that will never arrive.
  // Attempting to revalidate the index after the fork is also problematic because the parent and child are
  // not synchronized, and the parent might see the index alive while the child sees it as deleted.
  StrongRef early_check = WeakRef_Promote(gc->index);
  if (!StrongRef_Get(early_check)) {
    // Index was deleted
    return 0;
  }

  if (gc->deletedDocsFromLastRun < RSGlobalConfig.gcConfigParams.forkGc.forkGcCleanThreshold) {
    StrongRef_Release(early_check);
    return 1;
  }

  int gcrv = 1;
  pid_t cpid;
  TimeSample ts;

  while (gc->pauseState == FGC_PAUSED_CHILD) {
    gc->execState = FGC_STATE_WAIT_FORK;
    // spin or sleep
    usleep(500);
  }

  pid_t ppid_before_fork = getpid();

  TimeSampler_Start(&ts);
  int rc = pipe(gc->pipefd);  // create the pipe
  if (rc == -1) {
    RedisModule_Log(ctx, "warning", "Couldn't create pipe - got errno %d, aborting fork GC", errno);
    StrongRef_Release(early_check);
    return 1;
  }

  // We need to acquire the GIL to use the fork api
  RedisModule_ThreadSafeContextLock(ctx);

  gc->execState = FGC_STATE_SCANNING;

  cpid = RedisModule_Fork(NULL, NULL);  // duplicate the current process

  if (cpid == -1) {
    RedisModule_Log(ctx, "warning", "fork failed - got errno %d, aborting fork GC", errno);
    gc->retryInterval.tv_sec = RSGlobalConfig.gcConfigParams.forkGc.forkGcRetryInterval;
    StrongRef_Release(early_check);

    RedisModule_ThreadSafeContextUnlock(ctx);

    close(gc->pipefd[GC_READERFD]);
    close(gc->pipefd[GC_WRITERFD]);

    return 1;
  }

  gc->deletedDocsFromLastRun = 0;

  gc->retryInterval.tv_sec = RSGlobalConfig.gcConfigParams.forkGc.forkGcRunIntervalSec;

  RedisModule_ThreadSafeContextUnlock(ctx);


  if (cpid == 0) {
    // fork process
    setpriority(PRIO_PROCESS, getpid(), 19);
    close(gc->pipefd[GC_READERFD]);
    // Pass the index to the child process
    FGC_childScanIndexes(gc, StrongRef_Get(early_check));
    close(gc->pipefd[GC_WRITERFD]);
    sleep(RSGlobalConfig.gcConfigParams.forkGc.forkGcSleepBeforeExit);
    RedisModule_ExitFromChild(EXIT_SUCCESS);
  } else {
    // main process
    // release the strong reference to the index for the main process (see comment above)
    StrongRef_Release(early_check);
    close(gc->pipefd[GC_WRITERFD]);
    while (gc->pauseState == FGC_PAUSED_PARENT) {
      gc->execState = FGC_STATE_WAIT_APPLY;
      // spin
      usleep(500);
    }

    gc->execState = FGC_STATE_APPLYING;
    gc->cleanNumericEmptyNodes = RSGlobalConfig.gcConfigParams.forkGc.forkGCCleanNumericEmptyNodes;
    if (FGC_parentHandleFromChild(gc) == FGC_SPEC_DELETED) {
      gcrv = 0;
    }
    close(gc->pipefd[GC_READERFD]);
    // KillForkChild must be called when holding the GIL
    // otherwise it might cause a pipe leak and eventually run
    // out of file descriptor
    RedisModule_ThreadSafeContextLock(ctx);
    RedisModule_KillForkChild(cpid);
    RedisModule_ThreadSafeContextUnlock(ctx);

#ifdef MT_BUILD
    if (gcrv) {
      gcrv = VecSim_CallTieredIndexesGC(gc->index);
    }
#endif
  }

  gc->execState = FGC_STATE_IDLE;
  TimeSampler_End(&ts);
  long long msRun = TimeSampler_DurationMS(&ts);

  gc->stats.numCycles++;
  gc->stats.totalMSRun += msRun;
  gc->stats.lastRunTimeMs = msRun;

  return gcrv;
}

#if defined(__has_feature)
#if __has_feature(thread_sanitizer)
#define NO_TSAN_CHECK __attribute__((no_sanitize("thread")))
#endif
#endif
#ifndef NO_TSAN_CHECK
#define NO_TSAN_CHECK
#endif

void FGC_WaitBeforeFork(ForkGC *gc) NO_TSAN_CHECK {
  RS_LOG_ASSERT(gc->pauseState == 0, "FGC pause state should be 0");
  gc->pauseState = FGC_PAUSED_CHILD;

  while (gc->execState != FGC_STATE_WAIT_FORK) {
    usleep(500);
  }
}

void FGC_ForkAndWaitBeforeApply(ForkGC *gc) NO_TSAN_CHECK {
  // Ensure that we're waiting for the child to begin
  RS_LOG_ASSERT(gc->pauseState == FGC_PAUSED_CHILD, "FGC pause state should be CHILD");
  RS_LOG_ASSERT(gc->execState == FGC_STATE_WAIT_FORK, "FGC exec state should be WAIT_FORK");

  gc->pauseState = FGC_PAUSED_PARENT;
  while (gc->execState != FGC_STATE_WAIT_APPLY) {
    usleep(500);
  }
}

void FGC_Apply(ForkGC *gc) NO_TSAN_CHECK {
  gc->pauseState = FGC_PAUSED_UNPAUSED;
  while (gc->execState != FGC_STATE_IDLE) {
    usleep(500);
  }
}

static void onTerminateCb(void *privdata) {
  ForkGC *gc = privdata;
  WeakRef_Release(gc->index);
  RedisModule_FreeThreadSafeContext(gc->ctx);
  rm_free(gc);
}

static void statsCb(RedisModule_Reply *reply, void *gcCtx) {
#define REPLY_KVNUM(k, v) RedisModule_ReplyKV_Double(reply, (k), (v))
  ForkGC *gc = gcCtx;
  if (!gc) return;
  REPLY_KVNUM("bytes_collected", gc->stats.totalCollected);
  REPLY_KVNUM("total_ms_run", gc->stats.totalMSRun);
  REPLY_KVNUM("total_cycles", gc->stats.numCycles);
  REPLY_KVNUM("average_cycle_time_ms", (double)gc->stats.totalMSRun / gc->stats.numCycles);
  REPLY_KVNUM("last_run_time_ms", (double)gc->stats.lastRunTimeMs);
  REPLY_KVNUM("gc_numeric_trees_missed", (double)gc->stats.gcNumericNodesMissed);
  REPLY_KVNUM("gc_blocks_denied", (double)gc->stats.gcBlocksDenied);
}

#ifdef FTINFO_FOR_INFO_MODULES
static void statsForInfoCb(RedisModuleInfoCtx *ctx, void *gcCtx) {
  ForkGC *gc = gcCtx;
  RedisModule_InfoBeginDictField(ctx, "gc_stats");
  RedisModule_InfoAddFieldLongLong(ctx, "bytes_collected", gc->stats.totalCollected);
  RedisModule_InfoAddFieldLongLong(ctx, "total_ms_run", gc->stats.totalMSRun);
  RedisModule_InfoAddFieldLongLong(ctx, "total_cycles", gc->stats.numCycles);
  RedisModule_InfoAddFieldDouble(ctx, "average_cycle_time_ms", (double)gc->stats.totalMSRun / gc->stats.numCycles);
  RedisModule_InfoAddFieldDouble(ctx, "last_run_time_ms", (double)gc->stats.lastRunTimeMs);
  RedisModule_InfoAddFieldDouble(ctx, "gc_numeric_trees_missed", (double)gc->stats.gcNumericNodesMissed);
  RedisModule_InfoAddFieldDouble(ctx, "gc_blocks_denied", (double)gc->stats.gcBlocksDenied);
  RedisModule_InfoEndDictField(ctx);
}
#endif

static void deleteCb(void *ctx) {
  ForkGC *gc = ctx;
  ++gc->deletedDocsFromLastRun;
}

static struct timespec getIntervalCb(void *ctx) {
  ForkGC *gc = ctx;
  return gc->retryInterval;
}

ForkGC *FGC_New(StrongRef spec_ref, GCCallbacks *callbacks) {
  ForkGC *forkGc = rm_calloc(1, sizeof(*forkGc));
  *forkGc = (ForkGC){
      .index = StrongRef_Demote(spec_ref),
      .deletedDocsFromLastRun = 0,
  };
  forkGc->retryInterval.tv_sec = RSGlobalConfig.gcConfigParams.forkGc.forkGcRunIntervalSec;
  forkGc->retryInterval.tv_nsec = 0;

  forkGc->cleanNumericEmptyNodes = RSGlobalConfig.gcConfigParams.forkGc.forkGCCleanNumericEmptyNodes;
  forkGc->ctx = RedisModule_GetThreadSafeContext(NULL);

  callbacks->onTerm = onTerminateCb;
  callbacks->periodicCallback = periodicCb;
  callbacks->renderStats = statsCb;
  #ifdef FTINFO_FOR_INFO_MODULES
  callbacks->renderStatsForInfo = statsForInfoCb;
  #endif
  callbacks->getInterval = getIntervalCb;
  callbacks->onDelete = deleteCb;

  return forkGc;
}<|MERGE_RESOLUTION|>--- conflicted
+++ resolved
@@ -985,12 +985,7 @@
     RedisSearchCtx_LockSpecWrite(&sctx);
     if (gc->cleanNumericEmptyNodes) {
       NRN_AddRv rv = NumericRangeTree_TrimEmptyLeaves(rt);
-<<<<<<< HEAD
-      rt->numRanges += rv.numRanges;
-      rt->emptyLeaves = 0;
       FGC_updateStats(gc, &sctx, 0, -rv.sz, 0);
-=======
->>>>>>> 73e717f2
     }
     RedisSearchCtx_UnlockSpec(&sctx);
     StrongRef_Release(spec_ref);
