/*
 * Copyright (c) 2006-Present, Redis Ltd.
 * All rights reserved.
 *
 * Licensed under your choice of the Redis Source Available License 2.0
 * (RSALv2); or (b) the Server Side Public License v1 (SSPLv1); or (c) the
 * GNU Affero General Public License v3 (AGPLv3).
*/
#include "fork_gc.h"
#include "triemap.h"
#include "util/arr.h"
#include "search_ctx.h"
#include "inverted_index.h"
#include "iterators/inverted_index_iterator.h"
#include "redis_index.h"
#include "numeric_index.h"
#include "tag_index.h"
#include "time_sample.h"
#include <stdlib.h>
#include <stdbool.h>
#include <unistd.h>
#include <sys/wait.h>
#include <sys/resource.h>
#include <sys/socket.h>
#include <poll.h>
#include "rwlock.h"
#include "hll/hll.h"
#include <float.h>
#include "module.h"
#include "rmutil/rm_assert.h"
#include "suffix.h"
#include "resp3.h"
#include "info/global_stats.h"
#include "info/info_redis/threads/current_thread.h"
#include "obfuscation/obfuscation_api.h"
#include "obfuscation/hidden.h"
#include "util/redis_mem_info.h"

#define GC_WRITERFD 1
#define GC_READERFD 0
// Number of attempts to wait for the child to exit gracefully before trying to terminate it
#define GC_WAIT_ATTEMPTS 4

typedef enum {
  // Terms have been collected
  FGC_COLLECTED,
  // No more terms remain
  FGC_DONE,
  // Pipe error, child probably crashed
  FGC_CHILD_ERROR,
  // Error on the parent
  FGC_PARENT_ERROR,
  // The spec was deleted
  FGC_SPEC_DELETED,
} FGCError;

// Assumes the spec is locked.
static void FGC_updateStats(ForkGC *gc, RedisSearchCtx *sctx,
            size_t recordsRemoved, size_t bytesCollected, size_t bytesAdded) {
  sctx->spec->stats.numRecords -= recordsRemoved;
  sctx->spec->stats.invertedSize += bytesAdded;
  sctx->spec->stats.invertedSize -= bytesCollected;
  gc->stats.totalCollected += bytesCollected;
  gc->stats.totalCollected -= bytesAdded;
}

// Buff shouldn't be NULL.
static void FGC_sendFixed(ForkGC *fgc, const void *buff, size_t len) {
  RS_LOG_ASSERT(len > 0, "buffer length cannot be 0");
  ssize_t size = write(fgc->pipe_write_fd, buff, len);
  if (size != len) {
    perror("broken pipe, exiting GC fork: write() failed");
    // just exit, do not abort(), which will trigger a watchdog on RLEC, causing adverse effects
    RedisModule_Log(fgc->ctx, "warning", "GC fork: broken pipe, exiting");
    RedisModule_ExitFromChild(1);
  }
}

#define FGC_SEND_VAR(fgc, v) FGC_sendFixed(fgc, &v, sizeof v)

static void FGC_sendBuffer(ForkGC *fgc, const void *buff, size_t len) {
  FGC_SEND_VAR(fgc, len);
  if (len > 0) {
    FGC_sendFixed(fgc, buff, len);
  }
}

static int FGC_recvFixed(ForkGC *fgc, void *buf, size_t len);

/**
 * Send instead of a string to indicate that no more buffers are to be received
 */
static void FGC_sendTerminator(ForkGC *fgc) {
  size_t smax = SIZE_MAX;
  FGC_SEND_VAR(fgc, smax);
}

static int __attribute__((warn_unused_result)) FGC_recvFixed(ForkGC *fgc, void *buf, size_t len) {
  // poll the pipe, so that we don't block while read, with timeout of 3 minutes
  while (poll(fgc->pollfd_read, 1, 180000) == 1) {
    ssize_t nrecvd = read(fgc->pipe_read_fd, buf, len);
    if (nrecvd > 0) {
      buf += nrecvd;
      len -= nrecvd;
    } else if (nrecvd <= 0 && errno != EINTR) {
      RedisModule_Log(fgc->ctx, "warning", "ForkGC - got error while reading from pipe (%s)", strerror(errno));
      return REDISMODULE_ERR;
    }
    if (len == 0) {
      return REDISMODULE_OK;
    }
  }
  RedisModule_Log(fgc->ctx, "warning", "ForkGC - got timeout while reading from pipe (%s)", strerror(errno));
  return REDISMODULE_ERR;
}

#define TRY_RECV_FIXED(gc, obj, len)                   \
  if (FGC_recvFixed(gc, obj, len) != REDISMODULE_OK) { \
    return REDISMODULE_ERR;                            \
  }

static void *RECV_BUFFER_EMPTY = (void *)0x0deadbeef;

static int __attribute__((warn_unused_result))
FGC_recvBuffer(ForkGC *fgc, void **buf, size_t *len) {
  TRY_RECV_FIXED(fgc, len, sizeof *len);
  if (*len == SIZE_MAX) {
    *buf = RECV_BUFFER_EMPTY;
    return REDISMODULE_OK;
  }
  if (*len == 0) {
    *buf = NULL;
    return REDISMODULE_OK;
  }

  *buf = rm_malloc(*len + 1);
  ((char *)(*buf))[*len] = 0;
  if (FGC_recvFixed(fgc, *buf, *len) != REDISMODULE_OK) {
    rm_free(buf);
    return REDISMODULE_ERR;
  }
  return REDISMODULE_OK;
}

typedef struct {
  // Number of blocks prior to repair
  uint32_t nblocksOrig;
  // Number of blocks repaired
  uint32_t nblocksRepaired;
  // Number of bytes cleaned in inverted index
  uint64_t nbytesCollected;
  // Number of bytes added to inverted index
  uint64_t nbytesAdded;
  // Number of document records removed
  uint64_t ndocsCollected;
  // Number of numeric records removed
  uint64_t nentriesCollected;

  /** Specific information about the _last_ index block */
  size_t lastblkDocsRemoved;
  size_t lastblkBytesCollected;
  size_t lastblkNumEntries;
  size_t lastblkEntriesRemoved;
} MSG_IndexInfo;

/** Structure sent describing an index block */
typedef struct {
  IndexBlock blk;
  int64_t oldix;  // Old position of the block
  int64_t newix;  // New position of the block
  // the actual content of the block follows...
} MSG_RepairedBlock;

typedef struct {
  void *ptr;       // Address of the buffer to free
  uint32_t oldix;  // Old index of deleted block
  uint32_t _pad;   // Uninitialized reads, otherwise
} MSG_DeletedBlock;

/**
 * headerCallback and hdrarg are invoked before the inverted index is sent, only
 * if the inverted index was repaired.
 * This function sends the main process an info message with general info on the inverted index garbage collection.
 * In addition, for each fixed block it sends a repair message. For deleted blocks it send delete message.
 * If the index size (number of blocks) wasn't modified (no deleted blocks) we don't send a new block list.
 * In this case, the main process will get the modifications from the fix messages, that contains also a copy of the
 * repaired block.
 * RepairCallback and its argument are passed directly to IndexBlock_Repair; see
 * that function for more details.
 */
static bool FGC_childRepairInvidx(ForkGC *gc, RedisSearchCtx *sctx, InvertedIndex *idx,
                                  void (*headerCallback)(ForkGC *, void *), void *hdrarg,
                                  IndexRepairParams *params) {
  size_t numBlocks = InvertedIndex_NumBlocks(idx);
  MSG_RepairedBlock *fixed = array_new(MSG_RepairedBlock, 10);
  MSG_DeletedBlock *deleted = array_new(MSG_DeletedBlock, 10);
  IndexBlock *blocklist = array_new(IndexBlock, numBlocks);
  MSG_IndexInfo ixmsg = {.nblocksOrig = numBlocks};
  bool rv = false;
  IndexRepairParams params_s = {0};
  if (!params) {
    params = &params_s;
  }

  for (size_t i = 0; i < numBlocks; ++i) {
    params->bytesCollected = 0;
    params->bytesBeforFix = 0;
    params->bytesAfterFix = 0;
    params->entriesCollected = 0;
    IndexBlock *blk = InvertedIndex_BlockRef(idx, i);
    t_docId firstId = IndexBlock_FirstId(blk);
    t_docId lastId = IndexBlock_LastId(blk);

    if (lastId - firstId > UINT32_MAX) {
      // Skip over blocks which have a wide variation. In the future we might
      // want to split a block into two (or more) on high-delta boundaries.
      // todo: is it ok??
      // The above TODO was written 5 years ago. We currently don't split blocks,
      // and it is also not clear why we care about high variations.
      array_append(blocklist, *blk);
      continue;
    }

    // Capture the pointer address before the block is cleared; otherwise
    // the pointer might be freed! (IndexBlock_Repair rewrites blk->buf if there were repairs)
    void *bufptr = IndexBlock_Data(blk);
    size_t nrepaired = IndexBlock_Repair(blk, &sctx->spec->docs, InvertedIndex_Flags(idx), params);
    if (nrepaired == 0) {
      // unmodified block
      array_append(blocklist, *blk);
      continue;
    }

    uint64_t curr_bytesCollected = params->bytesBeforFix - params->bytesAfterFix;

    uint16_t numEntries = IndexBlock_NumEntries(blk);
    if (numEntries == 0) {
      // this block should be removed
      MSG_DeletedBlock *delmsg = array_ensure_tail(&deleted, MSG_DeletedBlock);
      *delmsg = (MSG_DeletedBlock){.ptr = bufptr, .oldix = i};
      curr_bytesCollected += sizeof(IndexBlock);
    } else {
      array_append(blocklist, *blk);
      MSG_RepairedBlock *fixmsg = array_ensure_tail(&fixed, MSG_RepairedBlock);
      fixmsg->newix = array_len(blocklist) - 1;
      fixmsg->oldix = i;
      fixmsg->blk = *blk; // TODO: consider sending the blocklist even if there weren't any deleted blocks instead of this redundant copy.
      ixmsg.nblocksRepaired++;
    }
    ixmsg.nbytesCollected += curr_bytesCollected;
    ixmsg.ndocsCollected += nrepaired;
    ixmsg.nentriesCollected += params->entriesCollected;
    // Save last block statistics because the main process might want to ignore the changes if
    // the block was modified while the fork was running.
    if (i == numBlocks - 1) {
      ixmsg.lastblkBytesCollected = curr_bytesCollected;
      ixmsg.lastblkDocsRemoved = nrepaired;
      ixmsg.lastblkEntriesRemoved = params->entriesCollected;
      // Save the original number of entries of the last block so we can compare
      // this value to the number of entries exist in the main process, to conclude if any new entries
      // were added during the fork process was running. If there were, the main process will discard the last block
      // fixes. We rely on the assumption that a block is small enough and it will be either handled in the next iteration,
      // or it will get to its maximum capacity and will no longer be the last block.
      ixmsg.lastblkNumEntries = IndexBlock_NumEntries(blk) + params->entriesCollected;
    }
  }

  if (array_len(fixed) == 0 && array_len(deleted) == 0) {
    // No blocks were removed or repaired
    goto done;
  }

  headerCallback(gc, hdrarg);
  FGC_sendFixed(gc, &ixmsg, sizeof ixmsg);
  if (array_len(blocklist) == numBlocks) {
    // no empty block, there is no need to send the blocks array. Don't send
    // any new blocks.
    size_t len = 0;
    FGC_SEND_VAR(gc, len);
  } else {
    FGC_sendBuffer(gc, blocklist, array_len(blocklist) * sizeof(*blocklist));
  }
  // TODO: can we move it inside the if?
  FGC_sendBuffer(gc, deleted, array_len(deleted) * sizeof(*deleted));

  for (size_t i = 0; i < array_len(fixed); ++i) {
    // write fix block
    const MSG_RepairedBlock *msg = fixed + i;
    const IndexBlock *blk = blocklist + msg->newix;
    FGC_sendFixed(gc, msg, sizeof(*msg));
    // TODO: check why we need to send the data if its part of the blk struct.
    FGC_sendBuffer(gc, IndexBlock_Data(blk), IndexBlock_Len(blk));
  }
  rv = true;

done:
  array_free(fixed);
  array_free(blocklist);
  array_free(deleted);
  return rv;
}

static void sendHeaderString(ForkGC *gc, void *arg) {
  struct iovec *iov = arg;
  FGC_sendBuffer(gc, iov->iov_base, iov->iov_len);
}

static void FGC_reportProgress(ForkGC *gc) {
  RedisModule_SendChildHeartbeat(gc->progress);
}

static void FGC_setProgress(ForkGC *gc, float progress) {
  gc->progress = progress;
  FGC_reportProgress(gc);
}

static void FGC_childCollectTerms(ForkGC *gc, RedisSearchCtx *sctx) {
  TrieIterator *iter = Trie_Iterate(sctx->spec->terms, "", 0, 0, 1);
  rune *rstr = NULL;
  t_len slen = 0;
  float score = 0;
  int dist = 0;
  while (TrieIterator_Next(iter, &rstr, &slen, NULL, &score, &dist)) {
    size_t termLen;
    char *term = runesToStr(rstr, slen, &termLen);
    InvertedIndex *idx = Redis_OpenInvertedIndex(sctx, term, strlen(term), DONT_CREATE_INDEX, NULL);
    if (idx) {
      struct iovec iov = {.iov_base = (void *)term, termLen};
      FGC_childRepairInvidx(gc, sctx, idx, sendHeaderString, &iov, NULL);
      FGC_reportProgress(gc);
    }
    rm_free(term);
  }
  TrieIterator_Free(iter);

  // we are done with terms
  FGC_sendTerminator(gc);
}

typedef struct {
  struct HLL majority_card;     // Holds the majority cardinality of all the blocks we've seen so far
  struct HLL last_block_card;   // Holds the cardinality of the last block we've seen
  const IndexBlock *last_block; // The last block we've seen, to know when to merge the cardinalities
} numCbCtx;

static void countRemain(const RSIndexResult *r, const IndexBlock *blk, void *arg) {
  numCbCtx *ctx = arg;

  if (ctx->last_block != blk) {
    // We are in a new block, merge the last block's cardinality into the majority, and clear the last block
    hll_merge(&ctx->majority_card, &ctx->last_block_card);
    hll_clear(&ctx->last_block_card);
    ctx->last_block = blk;
  }
  // Add the current record to the last block's cardinality
  double value = IndexResult_NumValue(r);
  hll_add(&ctx->last_block_card, &value, sizeof(value));
}

typedef struct {
  int type;
  const char *field;
  const void *curPtr;
  char *tagValue;
  size_t tagLen;
  uint64_t uniqueId;
  int sentFieldName;
} tagNumHeader;

static void sendNumericTagHeader(ForkGC *fgc, void *arg) {
  tagNumHeader *info = arg;
  if (!info->sentFieldName) {
    info->sentFieldName = 1;
    FGC_sendBuffer(fgc, info->field, strlen(info->field));
    FGC_sendFixed(fgc, &info->uniqueId, sizeof info->uniqueId);
  }
  FGC_SEND_VAR(fgc, info->curPtr);
  if (info->type == RSFLDTYPE_TAG) {
    FGC_sendBuffer(fgc, info->tagValue, info->tagLen);
  }
}

// If anything other than FGC_COLLECTED is returned, it is an error or done
static FGCError recvNumericTagHeader(ForkGC *fgc, char **fieldName, size_t *fieldNameLen,
                                     uint64_t *id) {
  if (FGC_recvBuffer(fgc, (void **)fieldName, fieldNameLen) != REDISMODULE_OK) {
    return FGC_PARENT_ERROR;
  }
  if (*fieldName == RECV_BUFFER_EMPTY) {
    *fieldName = NULL;
    return FGC_DONE;
  }

  if (FGC_recvFixed(fgc, id, sizeof(*id)) != REDISMODULE_OK) {
    rm_free(*fieldName);
    *fieldName = NULL;
    return FGC_PARENT_ERROR;
  }
  return FGC_COLLECTED;
}

static void FGC_childCollectNumeric(ForkGC *gc, RedisSearchCtx *sctx) {
  arrayof(FieldSpec*) numericFields = getFieldsByType(sctx->spec, INDEXFLD_T_NUMERIC | INDEXFLD_T_GEO);

  for (int i = 0; i < array_len(numericFields); ++i) {
    RedisModuleString *keyName = IndexSpec_GetFormattedKey(sctx->spec, numericFields[i], INDEXFLD_T_NUMERIC);
    NumericRangeTree *rt = openNumericKeysDict(sctx->spec, keyName, DONT_CREATE_INDEX);

    // No entries were added to the numeric field, hence the tree was not initialized
    if (!rt) {
      continue;
    }

    NumericRangeTreeIterator *gcIterator = NumericRangeTreeIterator_New(rt);

    NumericRangeNode *currNode = NULL;
    tagNumHeader header = {.type = RSFLDTYPE_NUMERIC,
                           .field = HiddenString_GetUnsafe(numericFields[i]->fieldName, NULL),
                           .uniqueId = rt->uniqueId};

    numCbCtx nctx;
    IndexRepairParams params = {.RepairCallback = countRemain, .arg = &nctx};
    hll_init(&nctx.majority_card, NR_BIT_PRECISION);
    hll_init(&nctx.last_block_card, NR_BIT_PRECISION);
    while ((currNode = NumericRangeTreeIterator_Next(gcIterator))) {
      if (!currNode->range) {
        continue;
      }
      nctx.last_block = NULL;
      hll_clear(&nctx.majority_card);
      hll_clear(&nctx.last_block_card);

      InvertedIndex *idx = currNode->range->entries;
      header.curPtr = currNode;
      bool repaired = FGC_childRepairInvidx(gc, sctx, idx, sendNumericTagHeader, &header, &params);

      if (repaired) {
        // Instead of sending the majority cardinality and the last block's cardinality, we now
        // merge the majority cardinality into the last block's cardinality, and send its registers
        // as the cardinality WITH the last block's cardinality, and then send the majority registers
        // as the cardinality WITHOUT the last block's cardinality. This way, the main process can
        // choose which registers to use without having to merge them itself.
        hll_merge(&nctx.last_block_card, &nctx.majority_card);
        FGC_sendFixed(gc, nctx.last_block_card.registers, NR_REG_SIZE);
        FGC_sendFixed(gc, nctx.majority_card.registers, NR_REG_SIZE);
      }
      FGC_reportProgress(gc);
    }
    hll_destroy(&nctx.majority_card);
    hll_destroy(&nctx.last_block_card);

    if (header.sentFieldName) {
      // If we've repaired at least one entry, send the terminator;
      // note that "terminator" just means a zero address and not the
      // "no more strings" terminator in FGC_sendTerminator
      void *pdummy = NULL;
      FGC_SEND_VAR(gc, pdummy);
    }

    NumericRangeTreeIterator_Free(gcIterator);
  }

  array_free(numericFields);
  // we are done with numeric fields
  FGC_sendTerminator(gc);
}

static void FGC_childCollectTags(ForkGC *gc, RedisSearchCtx *sctx) {
  arrayof(FieldSpec*) tagFields = getFieldsByType(sctx->spec, INDEXFLD_T_TAG);
  if (array_len(tagFields) != 0) {
    for (int i = 0; i < array_len(tagFields); ++i) {
      RedisModuleString *keyName = IndexSpec_GetFormattedKey(sctx->spec, tagFields[i], INDEXFLD_T_TAG);
      TagIndex *tagIdx = TagIndex_Open(sctx->spec, keyName, DONT_CREATE_INDEX);
      if (!tagIdx) {
        continue;
      }

      tagNumHeader header = {.type = RSFLDTYPE_TAG,
                             .field = HiddenString_GetUnsafe(tagFields[i]->fieldName, NULL),
                             .uniqueId = tagIdx->uniqueId};

      TrieMapIterator *iter = TrieMap_Iterate(tagIdx->values);
      char *ptr;
      tm_len_t len;
      InvertedIndex *value;
      while (TrieMapIterator_Next(iter, &ptr, &len, (void **)&value)) {
        header.curPtr = value;
        header.tagValue = ptr;
        header.tagLen = len;
        // send repaired data
        FGC_childRepairInvidx(gc, sctx, value, sendNumericTagHeader, &header, NULL);
        FGC_reportProgress(gc);
      }

      // we are done with the current field
      if (header.sentFieldName) {
        void *pdummy = NULL;
        FGC_SEND_VAR(gc, pdummy);
      }
    }
  }

  array_free(tagFields);
  // we are done with tag fields
  FGC_sendTerminator(gc);
}

static void FGC_childCollectMissingDocs(ForkGC *gc, RedisSearchCtx *sctx) {
  IndexSpec *spec = sctx->spec;

  dictIterator* iter = dictGetIterator(spec->missingFieldDict);
  dictEntry* entry = NULL;
  while ((entry = dictNext(iter))) {
    const HiddenString *hiddenFieldName = dictGetKey(entry);
    InvertedIndex *idx = dictGetVal(entry);
    if(idx) {
      size_t length;
      const char* fieldName = HiddenString_GetUnsafe(hiddenFieldName, &length);
      struct iovec iov = {.iov_base = (void *)fieldName, length};
      FGC_childRepairInvidx(gc, sctx, idx, sendHeaderString, &iov, NULL);
      FGC_reportProgress(gc);
    }
  }
  dictReleaseIterator(iter);

  // we are done with missing field docs inverted indexes
  FGC_sendTerminator(gc);
}

static void FGC_childCollectExistingDocs(ForkGC *gc, RedisSearchCtx *sctx) {
  IndexSpec *spec = sctx->spec;

  InvertedIndex *idx = spec->existingDocs;
  if (idx) {
    struct iovec iov = {.iov_base = (void *)"", 0};
    FGC_childRepairInvidx(gc, sctx, idx, sendHeaderString, &iov, NULL);
  }

  // we are done with existing docs inverted index
  FGC_sendTerminator(gc);
}

static void FGC_childScanIndexes(ForkGC *gc, IndexSpec *spec) {
  RedisSearchCtx sctx = SEARCH_CTX_STATIC(gc->ctx, spec);
  const char* indexName = IndexSpec_FormatName(spec, RSGlobalConfig.hideUserDataFromLog);
  RedisModule_Log(sctx.redisCtx, "debug", "ForkGC in index %s - child scanning indexes start", indexName);
  FGC_setProgress(gc, 0);
  FGC_childCollectTerms(gc, &sctx);
  FGC_setProgress(gc, 0.2);
  FGC_childCollectNumeric(gc, &sctx);
  FGC_setProgress(gc, 0.4);
  FGC_childCollectTags(gc, &sctx);
  FGC_setProgress(gc, 0.6);
  FGC_childCollectMissingDocs(gc, &sctx);
  FGC_setProgress(gc, 0.8);
  FGC_childCollectExistingDocs(gc, &sctx);
  FGC_setProgress(gc, 1);
  RedisModule_Log(sctx.redisCtx, "debug", "ForkGC in index %s - child scanning indexes end", indexName);
}

typedef struct {
  MSG_DeletedBlock *delBlocks;
  size_t numDelBlocks;

  MSG_RepairedBlock *changedBlocks;

  IndexBlock *newBlocklist;
  size_t newBlocklistSize;
  bool lastBlockIgnored;
} InvIdxBuffers;

static int __attribute__((warn_unused_result))
FGC_recvRepairedBlock(ForkGC *gc, MSG_RepairedBlock *binfo) {
  if (FGC_recvFixed(gc, binfo, sizeof(*binfo)) != REDISMODULE_OK) {
    return REDISMODULE_ERR;
  }
  if (FGC_recvBuffer(gc, (void **)IndexBlock_DataPtr(&binfo->blk), IndexBlock_LenPtr(&binfo->blk)) != REDISMODULE_OK) {
    return REDISMODULE_ERR;
  }
  IndexBlock_SetCap(&binfo->blk, IndexBlock_Len(&binfo->blk));
  return REDISMODULE_OK;
}

static int __attribute__((warn_unused_result))
FGC_recvInvIdx(ForkGC *gc, InvIdxBuffers *bufs, MSG_IndexInfo *info) {
  size_t nblocksRecvd = 0;
  if (FGC_recvFixed(gc, info, sizeof(*info)) != REDISMODULE_OK) {
    return REDISMODULE_ERR;
  }
  if (FGC_recvBuffer(gc, (void **)&bufs->newBlocklist, &bufs->newBlocklistSize) != REDISMODULE_OK) {
    return REDISMODULE_ERR;
  }

  if (bufs->newBlocklistSize) {
    bufs->newBlocklistSize /= sizeof(*bufs->newBlocklist);
  }
  if (FGC_recvBuffer(gc, (void **)&bufs->delBlocks, &bufs->numDelBlocks) != REDISMODULE_OK) {
    goto error;
  }
  bufs->numDelBlocks /= sizeof(*bufs->delBlocks);
  bufs->changedBlocks = rm_malloc(sizeof(*bufs->changedBlocks) * info->nblocksRepaired);
  for (size_t i = 0; i < info->nblocksRepaired; ++i) {
    if (FGC_recvRepairedBlock(gc, bufs->changedBlocks + i) != REDISMODULE_OK) {
      goto error;
    }
    nblocksRecvd++;
  }
  return REDISMODULE_OK;

error:
  rm_free(bufs->newBlocklist);
  for (size_t ii = 0; ii < nblocksRecvd; ++ii) {
    IndexBlock_DataFree(&bufs->changedBlocks[ii].blk);
  }
  rm_free(bufs->changedBlocks);
  memset(bufs, 0, sizeof(*bufs));
  return REDISMODULE_ERR;
}

static void freeInvIdx(InvIdxBuffers *bufs, MSG_IndexInfo *info) {
  rm_free(bufs->newBlocklist);
  rm_free(bufs->delBlocks);

  if (bufs->changedBlocks) {
    // could be null because of pipe error
    for (size_t ii = 0; ii < info->nblocksRepaired; ++ii) {
      IndexBlock_DataFree(&bufs->changedBlocks[ii].blk);
    }
    rm_free(bufs->changedBlocks);
  }
}

static void checkLastBlock(ForkGC *gc, InvIdxBuffers *idxData, MSG_IndexInfo *info,
                           InvertedIndex *idx) {
  IndexBlock *lastOld = InvertedIndex_BlockRef(idx, info->nblocksOrig - 1);
  if (info->lastblkDocsRemoved == 0) {
    // didn't touch last block in child
    return;
  }
  if (info->lastblkNumEntries == IndexBlock_NumEntries(lastOld)) {
    // didn't touch last block in parent
    return;
  }

  // Otherwise, we added new entries to the last block while the child was running. In this case we discard all
  // the child garbage collection, assuming they will take place in the next gc iteration.

  if (info->lastblkEntriesRemoved == info->lastblkNumEntries) {
    // Last block was deleted entirely while updates on the main process.
    // Remove it from delBlocks list
    idxData->numDelBlocks--;

    // If all the blocks were deleted, there is no newblocklist. Otherwise, we need to add it to the newBlocklist.
    if (idxData->newBlocklist) {
      idxData->newBlocklistSize++;
      idxData->newBlocklist = rm_realloc(idxData->newBlocklist,
                                        sizeof(*idxData->newBlocklist) * idxData->newBlocklistSize);
      idxData->newBlocklist[idxData->newBlocklistSize - 1] = *lastOld;
    }
  } else {
    // Last block was modified on the child and on the parent. (but not entirely deleted)

    // we need to remove it from changedBlocks
    MSG_RepairedBlock *rb = idxData->changedBlocks + info->nblocksRepaired - 1;
    indexBlock_Free(&rb->blk);
    info->nblocksRepaired--;

    // If newBlocklist!=NULL then the last block must be there (it was changed and not deleted),
    // prefer the parent's block.
    if (idxData->newBlocklist) {
      idxData->newBlocklist[idxData->newBlocklistSize - 1] = *lastOld;
    }
  }

  info->ndocsCollected -= info->lastblkDocsRemoved;
  info->nbytesCollected -= info->lastblkBytesCollected;
  info->nentriesCollected -= info->lastblkEntriesRemoved;
  idxData->lastBlockIgnored = true;
  gc->stats.gcBlocksDenied++;
}

static void FGC_applyInvertedIndex(ForkGC *gc, InvIdxBuffers *idxData, MSG_IndexInfo *info,
                                   InvertedIndex *idx) {
  checkLastBlock(gc, idxData, info, idx);
  for (size_t i = 0; i < info->nblocksRepaired; ++i) {
    MSG_RepairedBlock *blockModified = idxData->changedBlocks + i;
    IndexBlock *block = InvertedIndex_BlockRef(idx, blockModified->oldix);
    indexBlock_Free(block);
  }
  for (size_t i = 0; i < idxData->numDelBlocks; ++i) {
    // Blocks that were deleted entirely:
    MSG_DeletedBlock *delinfo = idxData->delBlocks + i;
    rm_free(delinfo->ptr);
  }
  TotalIIBlocks -= idxData->numDelBlocks;
  rm_free(idxData->delBlocks); // Consume del block array
  idxData->delBlocks = NULL;

  // Ensure the old index is at least as big as the new index' size
  RS_LOG_ASSERT(idx->size >= info->nblocksOrig, "Current index size should be larger or equal to original index size");

  if (idxData->newBlocklist) { // the child removed some of the blocks, but not all of them
    /**
     * At this point, we check if the last block has had new data added to it,
     * but was _not_ repaired. We check for a repaired last block in
     * checkLastBlock().
     */

    if (!info->lastblkDocsRemoved) {
      /**
       * Last block was unmodified-- let's prefer the last block's pointer
       * over our own (which may be stale).
       * If the last block was repaired, this is handled above in checkLastBlock()
       */
      idxData->newBlocklist[idxData->newBlocklistSize - 1] = InvertedIndex_Block(idx, info->nblocksOrig - 1);
    }

    // Number of blocks added in the parent process since the last scan
    size_t newAddedLen = InvertedIndex_NumBlocks(idx) - info->nblocksOrig; // TODO: can we just decrease by number of deleted.

    // The final size is the reordered block size, plus the number of blocks
    // which we haven't scanned yet, because they were added in the parent
    size_t totalLen = idxData->newBlocklistSize + newAddedLen;

    idxData->newBlocklist =
        rm_realloc(idxData->newBlocklist, totalLen * sizeof(*idxData->newBlocklist));

    if (newAddedLen > 0) {
      memcpy(idxData->newBlocklist + idxData->newBlocklistSize, InvertedIndex_BlockRef(idx, info->nblocksOrig),
            newAddedLen * sizeof(*idxData->newBlocklist));
    }

    InvertedIndex_SetBlocks(idx, idxData->newBlocklist, totalLen); // Consume new blocks array
    idxData->newBlocklist = NULL;
    idxData->newBlocklistSize += newAddedLen;
  } else if (idxData->numDelBlocks) {
    // if idxData->newBlocklist == NULL it's either because all the blocks the child has seen are gone or we didn't change the
    // size of the index (idxData->numDelBlocks == 0).
    // So if we enter here (idxData->numDelBlocks != 0) it's the first case, all blocks the child has seen need to be deleted.
    // Note that we might want to keep the last block, although deleted by the child. In this case numDelBlocks will *not include*
    // the last block.
    size_t numBlocks = InvertedIndex_BlocksShift(idx, idxData->numDelBlocks);

    if (numBlocks == 0) {
      InvertedIndex_AddBlock(idx, 0, (size_t*)(&info->nbytesAdded));
    }
  }

  // TODO : can we skip if we have newBlocklist?
  for (size_t i = 0; i < info->nblocksRepaired; ++i) {
    MSG_RepairedBlock *blockModified = idxData->changedBlocks + i;
    InvertedIndex_SetBlock(idx, blockModified->newix, blockModified->blk);
  }
  // Consume changed blocks array
  rm_free(idxData->changedBlocks);
  idxData->changedBlocks = NULL;

  InvertedIndex_SetNumDocs(idx, InvertedIndex_NumDocs(idx) - info->ndocsCollected);
  InvertedIndex_SetGcMarker(idx, InvertedIndex_GcMarker(idx) + 1);
  RS_LOG_ASSERT(idx->size, "Index should have at least one block");
  IndexBlock *lastBlock = InvertedIndex_BlockRef(idx, InvertedIndex_NumBlocks(idx) - 1);
  InvertedIndex_SetLastId(idx, IndexBlock_LastId(lastBlock)); // Update lastId
}

typedef struct {
  // Node in the tree that was GC'd
  NumericRangeNode *node;
  InvIdxBuffers idxbufs;
  MSG_IndexInfo info;

  void *registersWithLastBlock;
  void *registersWithoutLastBlock; // In case the last block was modified
} NumGcInfo;

static int recvRegisters(ForkGC *fgc, NumGcInfo *ninfo) {
  if (FGC_recvFixed(fgc, ninfo->registersWithLastBlock, NR_REG_SIZE) != REDISMODULE_OK) {
    return REDISMODULE_ERR;
  }
  return FGC_recvFixed(fgc, ninfo->registersWithoutLastBlock, NR_REG_SIZE);
}

static FGCError recvNumIdx(ForkGC *gc, NumGcInfo *ninfo) {
  if (FGC_recvFixed(gc, &ninfo->node, sizeof(ninfo->node)) != REDISMODULE_OK) {
    goto error;
  }
  if (ninfo->node == NULL) {
    return FGC_DONE;
  }

  if (FGC_recvInvIdx(gc, &ninfo->idxbufs, &ninfo->info) != REDISMODULE_OK) {
    goto error;
  }

  if (recvRegisters(gc, ninfo) != REDISMODULE_OK) {
    goto error;
  }
  return FGC_COLLECTED;

error:
  return FGC_CHILD_ERROR;
}

static void resetCardinality(NumGcInfo *info, NumericRange *range, size_t blocksSinceFork) {
  if (!info->idxbufs.lastBlockIgnored) {
    hll_set_registers(&range->hll, info->registersWithLastBlock, NR_REG_SIZE);
    if (blocksSinceFork == 0) {
      return; // No blocks were added since the fork. We're done
    }
  } else {
    hll_set_registers(&range->hll, info->registersWithoutLastBlock, NR_REG_SIZE);
    blocksSinceFork++; // Count the ignored block as well
  }
  // Add the entries that were added since the fork to the HLL
  size_t startIdx = InvertedIndex_NumBlocks(range->entries) - blocksSinceFork; // Here `blocksSinceFork` > 0
  IndexBlock *startBlock = InvertedIndex_BlockRef(range->entries, startIdx);
  t_docId startId = IndexBlock_FirstId(startBlock);
  QueryIterator *iter = NewInvIndIterator_NumericFull(range->entries);
  // Skip to the starting ID
  IteratorStatus status = iter->SkipTo(iter, startId);

  // Continue reading the rest
  while (status == ITERATOR_OK) {
    double value = IndexResult_NumValue(iter->current);
    hll_add(&range->hll, &value, sizeof(value));
    status = iter->Read(iter);
  }
  iter->Free(iter);
}

static void applyNumIdx(ForkGC *gc, RedisSearchCtx *sctx, NumGcInfo *ninfo) {
  NumericRangeNode *currNode = ninfo->node;
  InvIdxBuffers *idxbufs = &ninfo->idxbufs;
  MSG_IndexInfo *info = &ninfo->info;
  size_t blocksSinceFork = InvertedIndex_NumBlocks(currNode->range->entries) - info->nblocksOrig; // record before applying changes
  FGC_applyInvertedIndex(gc, idxbufs, info, currNode->range->entries);
  InvertedIndex_SetNumEntries(currNode->range->entries, InvertedIndex_NumEntries(currNode->range->entries) - info->nentriesCollected);
  currNode->range->invertedIndexSize += info->nbytesAdded;
  currNode->range->invertedIndexSize -= info->nbytesCollected;

  FGC_updateStats(gc, sctx, info->nentriesCollected, info->nbytesCollected, info->nbytesAdded);

  resetCardinality(ninfo, currNode->range, blocksSinceFork);
}

static FGCError FGC_parentHandleTerms(ForkGC *gc) {
  FGCError status = FGC_COLLECTED;
  size_t len;
  char *term = NULL;
  if (FGC_recvBuffer(gc, (void **)&term, &len) != REDISMODULE_OK) {
    return FGC_CHILD_ERROR;
  }

  if (term == RECV_BUFFER_EMPTY) {
    return FGC_DONE;
  }

  InvIdxBuffers idxbufs = {0};
  MSG_IndexInfo info = {0};
  if (FGC_recvInvIdx(gc, &idxbufs, &info) != REDISMODULE_OK) {
    rm_free(term);
    return FGC_CHILD_ERROR;
  }

  StrongRef spec_ref = IndexSpecRef_Promote(gc->index);
  IndexSpec *sp = StrongRef_Get(spec_ref);
  if (!sp) {
    status = FGC_SPEC_DELETED;
    goto cleanup;
  }

  RedisSearchCtx sctx_ = SEARCH_CTX_STATIC(gc->ctx, sp);
  RedisSearchCtx *sctx = &sctx_;

  RedisSearchCtx_LockSpecWrite(sctx);

  InvertedIndex *idx = Redis_OpenInvertedIndex(sctx, term, len, DONT_CREATE_INDEX, NULL);

  if (idx == NULL) {
    status = FGC_PARENT_ERROR;
    goto cleanup;
  }

  FGC_applyInvertedIndex(gc, &idxbufs, &info, idx);

  if (InvertedIndex_NumDocs(idx) == 0) {

    // inverted index was cleaned entirely lets free it
    RedisModuleString *termKey = fmtRedisTermKey(sctx, term, len);
    size_t formatedTremLen;
    const char *formatedTrem = RedisModule_StringPtrLen(termKey, &formatedTremLen);
    if (sctx->spec->keysDict) {
      // get memory before deleting the inverted index
      size_t inv_idx_size = InvertedIndex_MemUsage(idx);
      if (dictDelete(sctx->spec->keysDict, termKey) == DICT_OK) {
        info.nbytesCollected += inv_idx_size;
      }
    }

    if (!Trie_Delete(sctx->spec->terms, term, len)) {
      const char* name = IndexSpec_FormatName(sctx->spec, RSGlobalConfig.hideUserDataFromLog);
      RedisModule_Log(sctx->redisCtx, "warning", "RedisSearch fork GC: deleting a term '%s' from"
                      " trie in index '%s' failed", RSGlobalConfig.hideUserDataFromLog ? Obfuscate_Text(term) : term, name);
    }
    sctx->spec->stats.numTerms--;
    sctx->spec->stats.termsSize -= len;
    RedisModule_FreeString(sctx->redisCtx, termKey);
    if (sctx->spec->suffix) {
      deleteSuffixTrie(sctx->spec->suffix, term, len);
    }
  }

  FGC_updateStats(gc, sctx, info.nentriesCollected, info.nbytesCollected, info.nbytesAdded);

cleanup:

  if (sp) {
    RedisSearchCtx_UnlockSpec(sctx);
    IndexSpecRef_Release(spec_ref);
  }
  rm_free(term);
  if (status != FGC_COLLECTED) {
    freeInvIdx(&idxbufs, &info);
  }
  return status;
}

static FGCError FGC_parentHandleNumeric(ForkGC *gc) {
  size_t fieldNameLen;
  char *fieldName = NULL;
  const FieldSpec *fs = NULL;
  RedisModuleString *keyName = NULL;
  uint64_t rtUniqueId;
  NumericRangeTree *rt = NULL;
  FGCError status = recvNumericTagHeader(gc, &fieldName, &fieldNameLen, &rtUniqueId);
  bool initialized = false;
  if (status == FGC_DONE) {
    return FGC_DONE;
  }

  NumGcInfo ninfo = {
    .registersWithLastBlock = rm_malloc(NR_REG_SIZE),
    .registersWithoutLastBlock = rm_malloc(NR_REG_SIZE),
  };
  while (status == FGC_COLLECTED) {
    // Read from GC process
    FGCError status2 = recvNumIdx(gc, &ninfo);
    if (status2 == FGC_DONE) {
      break;
    } else if (status2 != FGC_COLLECTED) {
      status = status2;
      break;
    }

    StrongRef spec_ref = IndexSpecRef_Promote(gc->index);
    IndexSpec *sp = StrongRef_Get(spec_ref);
    if (!sp) {
      status = FGC_SPEC_DELETED;
      goto loop_cleanup;
    }
    RedisSearchCtx _sctx = SEARCH_CTX_STATIC(gc->ctx, sp);
    RedisSearchCtx *sctx = &_sctx;

    RedisSearchCtx_LockSpecWrite(sctx);

    if (!initialized) {
      fs = IndexSpec_GetFieldWithLength(sctx->spec, fieldName, fieldNameLen);
      keyName = IndexSpec_GetFormattedKey(sctx->spec, fs, fs->types);
      rt = openNumericKeysDict(sctx->spec, keyName, DONT_CREATE_INDEX);
      initialized = true;
    }

    if (rt->uniqueId != rtUniqueId) {
      status = FGC_PARENT_ERROR;
      goto loop_cleanup;
    }

    if (!ninfo.node->range) {
      gc->stats.gcNumericNodesMissed++;
      goto loop_cleanup;
    }

    applyNumIdx(gc, sctx, &ninfo);
    rt->numEntries -= ninfo.info.nentriesCollected;
    rt->invertedIndexesSize -= ninfo.info.nbytesCollected;
    rt->invertedIndexesSize += ninfo.info.nbytesAdded;

    if (InvertedIndex_NumDocs(ninfo.node->range->entries) == 0) {
      rt->emptyLeaves++;
    }

  loop_cleanup:
    if (status != FGC_COLLECTED) {
      freeInvIdx(&ninfo.idxbufs, &ninfo.info);
    }
    if (sp) {
      RedisSearchCtx_UnlockSpec(sctx);
      IndexSpecRef_Release(spec_ref);
    }
  }

  rm_free(ninfo.registersWithLastBlock);
  rm_free(ninfo.registersWithoutLastBlock);
  rm_free(fieldName);

  if (status == FGC_COLLECTED && rt && gc->cleanNumericEmptyNodes) {
    // We need to have a valid strong reference to the spec in order to dereference rt
    StrongRef spec_ref = IndexSpecRef_Promote(gc->index);
    IndexSpec *sp = StrongRef_Get(spec_ref);
    if (!sp) return FGC_SPEC_DELETED;
    RedisSearchCtx sctx = SEARCH_CTX_STATIC(gc->ctx, sp);
    RedisSearchCtx_LockSpecWrite(&sctx);
    if (rt->emptyLeaves >= rt->numLeaves / 2) {
      NRN_AddRv rv = NumericRangeTree_TrimEmptyLeaves(rt);
      // rv.sz is the number of bytes added. Since we are cleaning empty leaves, it should be negative
      FGC_updateStats(gc, &sctx, 0, -rv.sz, 0);
    }
    RedisSearchCtx_UnlockSpec(&sctx);
    IndexSpecRef_Release(spec_ref);
  }

  return status;
}

static FGCError FGC_parentHandleTags(ForkGC *gc) {
  size_t fieldNameLen;
  char *fieldName;
  uint64_t tagUniqueId;
  InvertedIndex *value = NULL;
  FGCError status = recvNumericTagHeader(gc, &fieldName, &fieldNameLen, &tagUniqueId);

  while (status == FGC_COLLECTED) {
    RedisModuleString *keyName = NULL;
    MSG_IndexInfo info = {0};
    InvIdxBuffers idxbufs = {0};
    TagIndex *tagIdx = NULL;
    char *tagVal = NULL;
    size_t tagValLen;

    if (FGC_recvFixed(gc, &value, sizeof value) != REDISMODULE_OK) {
      status = FGC_CHILD_ERROR;
      break;
    }

    // No more tags values in tag field
    if (value == NULL) {
      RS_LOG_ASSERT(status == FGC_COLLECTED, "GC status is COLLECTED");
      break;
    }

    StrongRef spec_ref = IndexSpecRef_Promote(gc->index);
    IndexSpec *sp = StrongRef_Get(spec_ref);
    if (!sp) {
      status = FGC_SPEC_DELETED;
      break;
    }
    RedisSearchCtx _sctx = SEARCH_CTX_STATIC(gc->ctx, sp);
    RedisSearchCtx *sctx = &_sctx;

    if (FGC_recvBuffer(gc, (void **)&tagVal, &tagValLen) != REDISMODULE_OK) {
      status = FGC_CHILD_ERROR;
      goto loop_cleanup;
    }

    if (FGC_recvInvIdx(gc, &idxbufs, &info) != REDISMODULE_OK) {
      status = FGC_CHILD_ERROR;
      goto loop_cleanup;
    }

    RedisSearchCtx_LockSpecWrite(sctx);

    keyName = IndexSpec_GetFormattedKeyByName(sctx->spec, fieldName, INDEXFLD_T_TAG);
    tagIdx = TagIndex_Open(sctx->spec, keyName, DONT_CREATE_INDEX);

    if (tagIdx->uniqueId != tagUniqueId) {
      status = FGC_CHILD_ERROR;
      goto loop_cleanup;
    }

    size_t dummy_size;
    InvertedIndex *idx = TagIndex_OpenIndex(tagIdx, tagVal, tagValLen, DONT_CREATE_INDEX, &dummy_size);
    if (idx == TRIEMAP_NOTFOUND || idx != value) {
      status = FGC_PARENT_ERROR;
      goto loop_cleanup;
    }

    FGC_applyInvertedIndex(gc, &idxbufs, &info, idx);

    // if tag value is empty, let's remove it.
    if (InvertedIndex_NumDocs(idx) == 0) {
      // get memory before deleting the inverted index
      info.nbytesCollected += InvertedIndex_MemUsage(idx);
      TrieMap_Delete(tagIdx->values, tagVal, tagValLen, (void (*)(void *))InvertedIndex_Free);

      if (tagIdx->suffix) {
        deleteSuffixTrieMap(tagIdx->suffix, tagVal, tagValLen);
      }
    }

    FGC_updateStats(gc, sctx, info.nentriesCollected, info.nbytesCollected, info.nbytesAdded);

  loop_cleanup:
    RedisSearchCtx_UnlockSpec(sctx);
    IndexSpecRef_Release(spec_ref);
    if (status != FGC_COLLECTED) {
      freeInvIdx(&idxbufs, &info);
    }
    if (tagVal) {
      rm_free(tagVal);
    }
  }

  rm_free(fieldName);
  return status;
}

static FGCError FGC_parentHandleMissingDocs(ForkGC *gc) {
  FGCError status = FGC_COLLECTED;
  size_t fieldNameLen;
  char *rawFieldName = NULL;

  if (FGC_recvBuffer(gc, (void **)&rawFieldName, &fieldNameLen) != REDISMODULE_OK) {
    return FGC_CHILD_ERROR;
  }

  if (rawFieldName == RECV_BUFFER_EMPTY) {
    return FGC_DONE;
  }

  InvIdxBuffers idxbufs = {0};
  MSG_IndexInfo info = {0};
  if (FGC_recvInvIdx(gc, &idxbufs, &info) != REDISMODULE_OK) {
    rm_free(rawFieldName);
    return FGC_CHILD_ERROR;
  }

  HiddenString *fieldName = NewHiddenString(rawFieldName, fieldNameLen, false);
  StrongRef spec_ref = IndexSpecRef_Promote(gc->index);
  IndexSpec *sp = StrongRef_Get(spec_ref);
  if (!sp) {
    status = FGC_SPEC_DELETED;
    goto cleanup;
  }

  RedisSearchCtx sctx_ = SEARCH_CTX_STATIC(gc->ctx, sp);
  RedisSearchCtx *sctx = &sctx_;

  RedisSearchCtx_LockSpecWrite(sctx);
  InvertedIndex *idx = dictFetchValue(sctx->spec->missingFieldDict, fieldName);

  if (idx == NULL) {
    status = FGC_PARENT_ERROR;
    goto cleanup;
  }

  FGC_applyInvertedIndex(gc, &idxbufs, &info, idx);

  if (InvertedIndex_NumDocs(idx) == 0) {
    // inverted index was cleaned entirely lets free it
    info.nbytesCollected += InvertedIndex_MemUsage(idx);
    dictDelete(sctx->spec->missingFieldDict, fieldName);
  }
  FGC_updateStats(gc, sctx, info.nentriesCollected, info.nbytesCollected, info.nbytesAdded);

cleanup:

  if (sp) {
    RedisSearchCtx_UnlockSpec(sctx);
    IndexSpecRef_Release(spec_ref);
  }
  HiddenString_Free(fieldName, false);
  rm_free(rawFieldName);
  if (status != FGC_COLLECTED) {
    freeInvIdx(&idxbufs, &info);
  }
  return status;
}

static FGCError FGC_parentHandleExistingDocs(ForkGC *gc) {
  FGCError status = FGC_COLLECTED;

  size_t ei_len;
  char *empty_indicator = NULL;

  if (FGC_recvBuffer(gc, (void **)&empty_indicator, &ei_len) != REDISMODULE_OK) {
    return FGC_CHILD_ERROR;
  }

  if (empty_indicator == RECV_BUFFER_EMPTY) {
    return FGC_DONE;
  }

  InvIdxBuffers idxbufs = {0};
  MSG_IndexInfo info = {0};
  if (FGC_recvInvIdx(gc, &idxbufs, &info) != REDISMODULE_OK) {
    rm_free(empty_indicator);
    return FGC_CHILD_ERROR;
  }

  StrongRef spec_ref = IndexSpecRef_Promote(gc->index);
  IndexSpec *sp = StrongRef_Get(spec_ref);
  if (!sp) {
    status = FGC_SPEC_DELETED;
    goto cleanup;
  }

  RedisSearchCtx sctx_ = SEARCH_CTX_STATIC(gc->ctx, sp);
  RedisSearchCtx *sctx = &sctx_;

  RedisSearchCtx_LockSpecWrite(sctx);

  InvertedIndex *idx = sp->existingDocs;

  FGC_applyInvertedIndex(gc, &idxbufs, &info, idx);
  // We don't count the records that we removed, because we also don't count
  // their addition (they are duplications so we have no such desire).

  if (InvertedIndex_NumDocs(idx) == 0) {
    // inverted index was cleaned entirely, let's free it
    info.nbytesCollected += InvertedIndex_MemUsage(idx);
    InvertedIndex_Free(idx);
    sp->existingDocs = NULL;
  }
  FGC_updateStats(gc, sctx, 0, info.nbytesCollected, info.nbytesAdded);

cleanup:
  rm_free(empty_indicator);
  if (sp) {
    RedisSearchCtx_UnlockSpec(sctx);
    IndexSpecRef_Release(spec_ref);
  }
  if (status != FGC_COLLECTED)  {
    freeInvIdx(&idxbufs, &info);
  }
  return status;
}

FGCError FGC_parentHandleFromChild(ForkGC *gc) {
  FGCError status = FGC_COLLECTED;
  RedisModule_Log(gc->ctx, "debug", "ForkGC - parent start applying changes");

#define COLLECT_FROM_CHILD(e)               \
  while ((status = (e)) == FGC_COLLECTED) { \
  }                                         \
  if (status != FGC_DONE) {                 \
    return status;                          \
  }

  COLLECT_FROM_CHILD(FGC_parentHandleTerms(gc));
  COLLECT_FROM_CHILD(FGC_parentHandleNumeric(gc));
  COLLECT_FROM_CHILD(FGC_parentHandleTags(gc));
  COLLECT_FROM_CHILD(FGC_parentHandleMissingDocs(gc));
  COLLECT_FROM_CHILD(FGC_parentHandleExistingDocs(gc));
  RedisModule_Log(gc->ctx, "debug", "ForkGC - parent ends applying changes");

  return status;
}

// GIL must be held before calling this function
static inline bool isOutOfMemory(RedisModuleCtx *ctx) {
<<<<<<< HEAD
  return Unified_GetUsedMemoryRatio(ctx) > 1;
=======
  // Debug log the memory ratio
  float used_memory_ratio = RedisMemory_GetUsedMemoryRatioUnified(ctx);
  RedisModule_Log(ctx, "debug", "ForkGC - used memory ratio: %f", used_memory_ratio);

  return used_memory_ratio > 1;
>>>>>>> 797659b7
}

static int periodicCb(void *privdata) {
  ForkGC *gc = privdata;
  RedisModuleCtx *ctx = gc->ctx;

  // This check must be done first, because some values (like `deletedDocsFromLastRun`) that are used for
  // early termination might never change after index deletion and will cause periodicCb to always return 1,
  // which will cause the GC to never stop rescheduling itself.
  // If the index was deleted, we don't want to reschedule the GC, so we return 0.
  // If the index is still valid, we MUST hold the strong reference to it until after the fork, to make sure
  // the child process has a valid reference to the index.
  // If we were to try and revalidate the index after the fork, it might already be dropped and the child
  // will exit before sending any data, and might left the parent waiting for data that will never arrive.
  // Attempting to revalidate the index after the fork is also problematic because the parent and child are
  // not synchronized, and the parent might see the index alive while the child sees it as deleted.
  StrongRef early_check = IndexSpecRef_Promote(gc->index);
  if (!StrongRef_Get(early_check)) {
    // Index was deleted
    return 0;
  }

  if (gc->deletedDocsFromLastRun < RSGlobalConfig.gcConfigParams.forkGc.forkGcCleanThreshold) {
    IndexSpecRef_Release(early_check);
    return 1;
  }

  int gcrv = 1;
  pid_t cpid;
  TimeSample ts;

  while (gc->pauseState == FGC_PAUSED_CHILD) {
    gc->execState = FGC_STATE_WAIT_FORK;
    // spin or sleep
    usleep(500);
  }

  pid_t ppid_before_fork = getpid();

  TimeSampler_Start(&ts);
  int pipefd[2];
  int rc = pipe(pipefd);  // create the pipe
  if (rc == -1) {
    RedisModule_Log(ctx, "warning", "Couldn't create pipe - got errno %d, aborting fork GC", errno);
    IndexSpecRef_Release(early_check);
    return 1;
  }
  gc->pipe_read_fd = pipefd[GC_READERFD];
  gc->pipe_write_fd = pipefd[GC_WRITERFD];
  // initialize the pollfd for the read pipe
  gc->pollfd_read[0].fd = gc->pipe_read_fd;
  gc->pollfd_read[0].events = POLLIN;

  // We need to acquire the GIL to use the fork api
  RedisModule_ThreadSafeContextLock(ctx);

  // Check if we are out of memory before even trying to fork
  if (isOutOfMemory(ctx)) {
    RedisModule_Log(ctx, "warning", "Not enough memory for GC fork, skipping GC job");
    gc->retryInterval.tv_sec = RSGlobalConfig.gcConfigParams.forkGc.forkGcRetryInterval;
    IndexSpecRef_Release(early_check);
    RedisModule_ThreadSafeContextUnlock(ctx);
    close(gc->pipe_read_fd);
    close(gc->pipe_write_fd);
    return 1;
  }

  gc->execState = FGC_STATE_SCANNING;

  cpid = RedisModule_Fork(NULL, NULL);  // duplicate the current process

  if (cpid == -1) {
    RedisModule_Log(ctx, "warning", "fork failed - got errno %d, aborting fork GC", errno);
    gc->retryInterval.tv_sec = RSGlobalConfig.gcConfigParams.forkGc.forkGcRetryInterval;
    IndexSpecRef_Release(early_check);

    RedisModule_ThreadSafeContextUnlock(ctx);

    close(gc->pipe_read_fd);
    close(gc->pipe_write_fd);

    return 1;
  }

  // Now that we hold the GIL, we can cache this value knowing it won't change by the main thread
  // upon deleting a document (this is the actual number of documents to be cleaned by the fork).
  size_t num_docs_to_clean = gc->deletedDocsFromLastRun;
  gc->deletedDocsFromLastRun = 0;

  gc->retryInterval.tv_sec = RSGlobalConfig.gcConfigParams.forkGc.forkGcRunIntervalSec;

  RedisModule_ThreadSafeContextUnlock(ctx);


  if (cpid == 0) {
    // fork process
    setpriority(PRIO_PROCESS, getpid(), 19);
    close(gc->pipe_read_fd);
    // Pass the index to the child process
    FGC_childScanIndexes(gc, StrongRef_Get(early_check));
    close(gc->pipe_write_fd);
    sleep(RSGlobalConfig.gcConfigParams.forkGc.forkGcSleepBeforeExit);
    RedisModule_ExitFromChild(EXIT_SUCCESS);
  } else {
    // main process
    // release the strong reference to the index for the main process (see comment above)
    IndexSpecRef_Release(early_check);
    close(gc->pipe_write_fd);
    while (gc->pauseState == FGC_PAUSED_PARENT) {
      gc->execState = FGC_STATE_WAIT_APPLY;
      // spin
      usleep(500);
    }

    gc->execState = FGC_STATE_APPLYING;
    gc->cleanNumericEmptyNodes = RSGlobalConfig.gcConfigParams.forkGc.forkGCCleanNumericEmptyNodes;
    if (FGC_parentHandleFromChild(gc) == FGC_SPEC_DELETED) {
      gcrv = 0;
    }
    close(gc->pipe_read_fd);
    // give the child some time to exit gracefully
    for (int attempt = 0; attempt < GC_WAIT_ATTEMPTS; ++attempt) {
      if (waitpid(cpid, NULL, WNOHANG) == 0) {
        usleep(500);
      }
    }
    // KillForkChild must be called when holding the GIL
    // otherwise it might cause a pipe leak and eventually run
    // out of file descriptor
    RedisModule_ThreadSafeContextLock(ctx);
    RedisModule_KillForkChild(cpid);
    RedisModule_ThreadSafeContextUnlock(ctx);

    if (gcrv) {
      gcrv = VecSim_CallTieredIndexesGC(gc->index);
    }
  }

  IndexsGlobalStats_UpdateLogicallyDeleted(-num_docs_to_clean);
  gc->execState = FGC_STATE_IDLE;
  TimeSampler_End(&ts);
  long long msRun = TimeSampler_DurationMS(&ts);

  gc->stats.numCycles++;
  gc->stats.totalMSRun += msRun;
  gc->stats.lastRunTimeMs = msRun;

  return gcrv;
}

#if defined(__has_feature)
#if __has_feature(thread_sanitizer)
#define NO_TSAN_CHECK __attribute__((no_sanitize("thread")))
#endif
#endif
#ifndef NO_TSAN_CHECK
#define NO_TSAN_CHECK
#endif

void FGC_WaitBeforeFork(ForkGC *gc) NO_TSAN_CHECK {
  RS_LOG_ASSERT(gc->pauseState == 0, "FGC pause state should be 0");
  gc->pauseState = FGC_PAUSED_CHILD;

  while (gc->execState != FGC_STATE_WAIT_FORK) {
    usleep(500);
  }
}

void FGC_ForkAndWaitBeforeApply(ForkGC *gc) NO_TSAN_CHECK {
  // Ensure that we're waiting for the child to begin
  RS_LOG_ASSERT(gc->pauseState == FGC_PAUSED_CHILD, "FGC pause state should be CHILD");
  RS_LOG_ASSERT(gc->execState == FGC_STATE_WAIT_FORK, "FGC exec state should be WAIT_FORK");

  gc->pauseState = FGC_PAUSED_PARENT;
  while (gc->execState != FGC_STATE_WAIT_APPLY) {
    usleep(500);
  }
}

void FGC_Apply(ForkGC *gc) NO_TSAN_CHECK {
  gc->pauseState = FGC_PAUSED_UNPAUSED;
  while (gc->execState != FGC_STATE_IDLE) {
    usleep(500);
  }
}

static void onTerminateCb(void *privdata) {
  ForkGC *gc = privdata;
  IndexsGlobalStats_UpdateLogicallyDeleted(-gc->deletedDocsFromLastRun);
  WeakRef_Release(gc->index);
  RedisModule_FreeThreadSafeContext(gc->ctx);
  rm_free(gc);
}

static void statsCb(RedisModule_Reply *reply, void *gcCtx) {
#define REPLY_KVNUM(k, v) RedisModule_ReplyKV_Double(reply, (k), (v))
  ForkGC *gc = gcCtx;
  if (!gc) return;
  REPLY_KVNUM("bytes_collected", gc->stats.totalCollected);
  REPLY_KVNUM("total_ms_run", gc->stats.totalMSRun);
  REPLY_KVNUM("total_cycles", gc->stats.numCycles);
  REPLY_KVNUM("average_cycle_time_ms", (double)gc->stats.totalMSRun / gc->stats.numCycles);
  REPLY_KVNUM("last_run_time_ms", (double)gc->stats.lastRunTimeMs);
  REPLY_KVNUM("gc_numeric_trees_missed", (double)gc->stats.gcNumericNodesMissed);
  REPLY_KVNUM("gc_blocks_denied", (double)gc->stats.gcBlocksDenied);
}

#ifdef FTINFO_FOR_INFO_MODULES
static void statsForInfoCb(RedisModuleInfoCtx *ctx, void *gcCtx) {
  ForkGC *gc = gcCtx;
  RedisModule_InfoBeginDictField(ctx, "gc_stats");
  RedisModule_InfoAddFieldLongLong(ctx, "bytes_collected", gc->stats.totalCollected);
  RedisModule_InfoAddFieldLongLong(ctx, "total_ms_run", gc->stats.totalMSRun);
  RedisModule_InfoAddFieldLongLong(ctx, "total_cycles", gc->stats.numCycles);
  RedisModule_InfoAddFieldDouble(ctx, "average_cycle_time_ms", (double)gc->stats.totalMSRun / gc->stats.numCycles);
  RedisModule_InfoAddFieldDouble(ctx, "last_run_time_ms", (double)gc->stats.lastRunTimeMs);
  RedisModule_InfoAddFieldDouble(ctx, "gc_numeric_trees_missed", (double)gc->stats.gcNumericNodesMissed);
  RedisModule_InfoAddFieldDouble(ctx, "gc_blocks_denied", (double)gc->stats.gcBlocksDenied);
  RedisModule_InfoEndDictField(ctx);
}
#endif

static void deleteCb(void *ctx) {
  ForkGC *gc = ctx;
  ++gc->deletedDocsFromLastRun;
  IndexsGlobalStats_UpdateLogicallyDeleted(1);
}

static struct timespec getIntervalCb(void *ctx) {
  ForkGC *gc = ctx;
  return gc->retryInterval;
}

ForkGC *FGC_New(StrongRef spec_ref, GCCallbacks *callbacks) {
  ForkGC *forkGc = rm_calloc(1, sizeof(*forkGc));
  *forkGc = (ForkGC){
      .index = StrongRef_Demote(spec_ref),
      .deletedDocsFromLastRun = 0,
  };
  forkGc->retryInterval.tv_sec = RSGlobalConfig.gcConfigParams.forkGc.forkGcRunIntervalSec;
  forkGc->retryInterval.tv_nsec = 0;

  forkGc->cleanNumericEmptyNodes = RSGlobalConfig.gcConfigParams.forkGc.forkGCCleanNumericEmptyNodes;
  forkGc->ctx = RedisModule_GetDetachedThreadSafeContext(RSDummyContext);

  callbacks->onTerm = onTerminateCb;
  callbacks->periodicCallback = periodicCb;
  callbacks->renderStats = statsCb;
  #ifdef FTINFO_FOR_INFO_MODULES
  callbacks->renderStatsForInfo = statsForInfoCb;
  #endif
  callbacks->getInterval = getIntervalCb;
  callbacks->onDelete = deleteCb;

  return forkGc;
}<|MERGE_RESOLUTION|>--- conflicted
+++ resolved
@@ -1257,15 +1257,11 @@
 
 // GIL must be held before calling this function
 static inline bool isOutOfMemory(RedisModuleCtx *ctx) {
-<<<<<<< HEAD
-  return Unified_GetUsedMemoryRatio(ctx) > 1;
-=======
   // Debug log the memory ratio
   float used_memory_ratio = RedisMemory_GetUsedMemoryRatioUnified(ctx);
   RedisModule_Log(ctx, "debug", "ForkGC - used memory ratio: %f", used_memory_ratio);
 
   return used_memory_ratio > 1;
->>>>>>> 797659b7
 }
 
 static int periodicCb(void *privdata) {
