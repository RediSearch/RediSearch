--- conflicted
+++ resolved
@@ -927,18 +927,10 @@
     }
     RedisSearchCtx _sctx = SEARCH_CTX_STATIC(gc->ctx, sp);
     RedisSearchCtx *sctx = &_sctx;
-<<<<<<< HEAD
 
     FGC_lock(sctx);
 
-    RedisModuleString *keyName =
-        IndexSpec_GetFormattedKeyByName(sctx->spec, fieldName, INDEXFLD_T_NUMERIC);
-=======
-
-    FGC_lock(sctx);
-
     RedisModuleString *keyName = IndexSpec_GetFormattedKeyByName(sctx->spec, fieldName, INDEXFLD_T_NUMERIC);
->>>>>>> 79a8578d
     rt = OpenNumericIndex(sctx, keyName, &idxKey);
 
     if (rt->uniqueId != rtUniqueId) {
@@ -983,11 +975,7 @@
     }
     RedisSearchCtx sctx = SEARCH_CTX_STATIC(gc->ctx, sp);
     FGC_lock(&sctx);
-<<<<<<< HEAD
-    if (RSGlobalConfig.forkGCCleanNumericEmptyNodes) {
-=======
     if (gc->cleanNumericEmptyNodes) {
->>>>>>> 79a8578d
       NRN_AddRv rv = NumericRangeTree_TrimEmptyLeaves(rt);
       rt->numRanges += rv.numRanges;
       rt->emptyLeaves = 0;
@@ -1137,11 +1125,7 @@
   }
   StrongRef_Release(early_check);
 
-<<<<<<< HEAD
-  if (gc->deletedDocsFromLastRun < RSGlobalConfig.forkGcCleanThreshold) {
-=======
   if (gc->deletedDocsFromLastRun < RSGlobalConfig.gcConfigParams.forkGc.forkGcCleanThreshold) {
->>>>>>> 79a8578d
     return 1;
   }
 
@@ -1171,11 +1155,7 @@
   cpid = FGC_fork(gc, ctx);  // duplicate the current process
 
   if (cpid == -1) {
-<<<<<<< HEAD
-    gc->retryInterval.tv_sec = RSGlobalConfig.forkGcRetryInterval;
-=======
     gc->retryInterval.tv_sec = RSGlobalConfig.gcConfigParams.forkGc.forkGcRetryInterval;
->>>>>>> 79a8578d
 
     RedisModule_ThreadSafeContextUnlock(ctx);
 
@@ -1187,11 +1167,8 @@
 
   gc->deletedDocsFromLastRun = 0;
 
-<<<<<<< HEAD
-=======
   gc->retryInterval.tv_sec = RSGlobalConfig.gcConfigParams.forkGc.forkGcRunIntervalSec;
   
->>>>>>> 79a8578d
   RedisModule_ThreadSafeContextUnlock(ctx);
 
 
@@ -1225,10 +1202,7 @@
     }
 
     gc->execState = FGC_STATE_APPLYING;
-<<<<<<< HEAD
-=======
     gc->cleanNumericEmptyNodes = RSGlobalConfig.gcConfigParams.forkGc.forkGCCleanNumericEmptyNodes;
->>>>>>> 79a8578d
     if (FGC_parentHandleFromChild(gc) == FGC_SPEC_DELETED) {
       gcrv = 0;
     }
