/*
 * Copyright Redis Ltd. 2016 - present
 * Licensed under your choice of the Redis Source Available License 2.0 (RSALv2) or
 * the Server Side Public License v1 (SSPLv1).
 */

#include "fork_gc.h"
#include "util/arr.h"
#include "search_ctx.h"
#include "inverted_index.h"
#include "redis_index.h"
#include "numeric_index.h"
#include "tag_index.h"
#include "time_sample.h"
#include <stdlib.h>
#include <stdbool.h>
#include <unistd.h>
#include <sys/wait.h>
#include <sys/resource.h>
#include <sys/socket.h>
#include "rwlock.h"
#include "hll/hll.h"
#include <float.h>
#include "module.h"
#include "rmutil/rm_assert.h"
#include "suffix.h"
#include "resp3.h"
#include "info/global_stats.h"
#include "obfuscation/obfuscation_api.h"
#include "obfuscation/hidden.h"

#define GC_WRITERFD 1
#define GC_READERFD 0

typedef enum {
  // Terms have been collected
  FGC_COLLECTED,
  // No more terms remain
  FGC_DONE,
  // Pipe error, child probably crashed
  FGC_CHILD_ERROR,
  // Error on the parent
  FGC_PARENT_ERROR,
  // The spec was deleted
  FGC_SPEC_DELETED,
} FGCError;

// Assumes the spec is locked.
static void FGC_updateStats(ForkGC *gc, RedisSearchCtx *sctx,
            size_t recordsRemoved, size_t bytesCollected, size_t bytesAdded) {
  sctx->spec->stats.numRecords -= recordsRemoved;
  sctx->spec->stats.invertedSize += bytesAdded;
  sctx->spec->stats.invertedSize -= bytesCollected;
  gc->stats.totalCollected += bytesCollected;
  gc->stats.totalCollected -= bytesAdded;
}

// Buff shouldn't be NULL.
static void FGC_sendFixed(ForkGC *fgc, const void *buff, size_t len) {
  RS_LOG_ASSERT(len > 0, "buffer length cannot be 0");
  ssize_t size = write(fgc->pipefd[GC_WRITERFD], buff, len);
  if (size != len) {
    perror("broken pipe, exiting GC fork: write() failed");
    // just exit, do not abort(), which will trigger a watchdog on RLEC, causing adverse effects
    RedisModule_Log(fgc->ctx, "warning", "GC fork: broken pipe, exiting");
    exit(1);
  }
}

#define FGC_SEND_VAR(fgc, v) FGC_sendFixed(fgc, &v, sizeof v)

static void FGC_sendBuffer(ForkGC *fgc, const void *buff, size_t len) {
  FGC_SEND_VAR(fgc, len);
  if (len > 0) {
    FGC_sendFixed(fgc, buff, len);
  }
}

static int FGC_recvFixed(ForkGC *fgc, void *buf, size_t len);

/**
 * Send instead of a string to indicate that no more buffers are to be received
 */
static void FGC_sendTerminator(ForkGC *fgc) {
  size_t smax = SIZE_MAX;
  FGC_SEND_VAR(fgc, smax);
}

static int __attribute__((warn_unused_result)) FGC_recvFixed(ForkGC *fgc, void *buf, size_t len) {
  while (len) {
    ssize_t nrecvd = read(fgc->pipefd[GC_READERFD], buf, len);
    if (nrecvd > 0) {
      buf += nrecvd;
      len -= nrecvd;
    } else if (nrecvd < 0 && errno != EINTR) {
      RedisModule_Log(fgc->ctx, "verbose", "ForkGC - got error while reading from pipe (%s)", strerror(errno));
      return REDISMODULE_ERR;
    }
  }
  return REDISMODULE_OK;
}

#define TRY_RECV_FIXED(gc, obj, len)                   \
  if (FGC_recvFixed(gc, obj, len) != REDISMODULE_OK) { \
    return REDISMODULE_ERR;                            \
  }

static void *RECV_BUFFER_EMPTY = (void *)0x0deadbeef;

static int __attribute__((warn_unused_result))
FGC_recvBuffer(ForkGC *fgc, void **buf, size_t *len) {
  TRY_RECV_FIXED(fgc, len, sizeof *len);
  if (*len == SIZE_MAX) {
    *buf = RECV_BUFFER_EMPTY;
    return REDISMODULE_OK;
  }
  if (*len == 0) {
    *buf = NULL;
    return REDISMODULE_OK;
  }

  *buf = rm_malloc(*len + 1);
  ((char *)(*buf))[*len] = 0;
  if (FGC_recvFixed(fgc, *buf, *len) != REDISMODULE_OK) {
    rm_free(buf);
    return REDISMODULE_ERR;
  }
  return REDISMODULE_OK;
}

typedef struct {
  // Number of blocks prior to repair
  uint32_t nblocksOrig;
  // Number of blocks repaired
  uint32_t nblocksRepaired;
  // Number of bytes cleaned in inverted index
  uint64_t nbytesCollected;
  // Number of bytes added to inverted index
  uint64_t nbytesAdded;
  // Number of document records removed
  uint64_t ndocsCollected;
  // Number of numeric records removed
  uint64_t nentriesCollected;

  /** Specific information about the _last_ index block */
  size_t lastblkDocsRemoved;
  size_t lastblkBytesCollected;
  size_t lastblkNumEntries;
  size_t lastblkEntriesRemoved;
} MSG_IndexInfo;

/** Structure sent describing an index block */
typedef struct {
  IndexBlock blk;
  int64_t oldix;  // Old position of the block
  int64_t newix;  // New position of the block
  // the actual content of the block follows...
} MSG_RepairedBlock;

typedef struct {
  void *ptr;       // Address of the buffer to free
  uint32_t oldix;  // Old index of deleted block
  uint32_t _pad;   // Uninitialized reads, otherwise
} MSG_DeletedBlock;

/**
 * headerCallback and hdrarg are invoked before the inverted index is sent, only
 * if the inverted index was repaired.
 * This function sends the main process an info message with general info on the inverted index garbage collection.
 * In addition, for each fixed block it sends a repair message. For deleted blocks it send delete message.
 * If the index size (number of blocks) wasn't modified (no deleted blocks) we don't send a new block list.
 * In this case, the main process will get the modifications from the fix messages, that contains also a copy of the
 * repaired block.
 * RepairCallback and its argument are passed directly to IndexBlock_Repair; see
 * that function for more details.
 */
static bool FGC_childRepairInvidx(ForkGC *gc, RedisSearchCtx *sctx, InvertedIndex *idx,
                                  void (*headerCallback)(ForkGC *, void *), void *hdrarg,
                                  IndexRepairParams *params) {
  MSG_RepairedBlock *fixed = array_new(MSG_RepairedBlock, 10);
  MSG_DeletedBlock *deleted = array_new(MSG_DeletedBlock, 10);
  IndexBlock *blocklist = array_new(IndexBlock, idx->size);
  MSG_IndexInfo ixmsg = {.nblocksOrig = idx->size};
  bool rv = false;
  IndexRepairParams params_s = {0};
  if (!params) {
    params = &params_s;
  }

  for (size_t i = 0; i < idx->size; ++i) {
    params->bytesCollected = 0;
    params->bytesBeforFix = 0;
    params->bytesAfterFix = 0;
    params->entriesCollected = 0;
    IndexBlock *blk = idx->blocks + i;
    if (blk->lastId - blk->firstId > UINT32_MAX) {
      // Skip over blocks which have a wide variation. In the future we might
      // want to split a block into two (or more) on high-delta boundaries.
      // todo: is it ok??
      // The above TODO was written 5 years ago. We currently don't split blocks,
      // and it is also not clear why we care about high variations.
      array_append(blocklist, *blk);
      continue;
    }

    // Capture the pointer address before the block is cleared; otherwise
    // the pointer might be freed! (IndexBlock_Repair rewrites blk->buf if there were repairs)
    void *bufptr = blk->buf.data;
    size_t nrepaired = IndexBlock_Repair(blk, &sctx->spec->docs, idx->flags, params);
    if (nrepaired == 0) {
      // unmodified block
      array_append(blocklist, *blk);
      continue;
    }

    uint64_t curr_bytesCollected = params->bytesBeforFix - params->bytesAfterFix;

    if (blk->numEntries == 0) {
      // this block should be removed
      MSG_DeletedBlock *delmsg = array_ensure_tail(&deleted, MSG_DeletedBlock);
      *delmsg = (MSG_DeletedBlock){.ptr = bufptr, .oldix = i};
      curr_bytesCollected += sizeof(IndexBlock);
    } else {
      array_append(blocklist, *blk);
      MSG_RepairedBlock *fixmsg = array_ensure_tail(&fixed, MSG_RepairedBlock);
      fixmsg->newix = array_len(blocklist) - 1;
      fixmsg->oldix = i;
      fixmsg->blk = *blk; // TODO: consider sending the blocklist even if there weren't any deleted blocks instead of this redundant copy.
      ixmsg.nblocksRepaired++;
    }
    ixmsg.nbytesCollected += curr_bytesCollected;
    ixmsg.ndocsCollected += nrepaired;
    ixmsg.nentriesCollected += params->entriesCollected;
    // Save last block statistics because the main process might want to ignore the changes if
    // the block was modified while the fork was running.
    if (i == idx->size - 1) {
      ixmsg.lastblkBytesCollected = curr_bytesCollected;
      ixmsg.lastblkDocsRemoved = nrepaired;
      ixmsg.lastblkEntriesRemoved = params->entriesCollected;
      // Save the original number of entries of the last block so we can compare
      // this value to the number of entries exist in the main process, to conclude if any new entries
      // were added during the fork process was running. If there were, the main process will discard the last block
      // fixes. We rely on the assumption that a block is small enough and it will be either handled in the next iteration,
      // or it will get to its maximum capacity and will no longer be the last block.
      ixmsg.lastblkNumEntries = blk->numEntries + params->entriesCollected;
    }
  }

  if (array_len(fixed) == 0 && array_len(deleted) == 0) {
    // No blocks were removed or repaired
    goto done;
  }

  headerCallback(gc, hdrarg);
  FGC_sendFixed(gc, &ixmsg, sizeof ixmsg);
  if (array_len(blocklist) == idx->size) {
    // no empty block, there is no need to send the blocks array. Don't send
    // any new blocks.
    size_t len = 0;
    FGC_SEND_VAR(gc, len);
  } else {
    FGC_sendBuffer(gc, blocklist, array_len(blocklist) * sizeof(*blocklist));
  }
  // TODO: can we move it inside the if?
  FGC_sendBuffer(gc, deleted, array_len(deleted) * sizeof(*deleted));

  for (size_t i = 0; i < array_len(fixed); ++i) {
    // write fix block
    const MSG_RepairedBlock *msg = fixed + i;
    const IndexBlock *blk = blocklist + msg->newix;
    FGC_sendFixed(gc, msg, sizeof(*msg));
    // TODO: check why we need to send the data if its part of the blk struct.
    FGC_sendBuffer(gc, IndexBlock_DataBuf(blk), IndexBlock_DataLen(blk));
  }
  rv = true;

done:
  array_free(fixed);
  array_free(blocklist);
  array_free(deleted);
  return rv;
}

static void sendHeaderString(ForkGC *gc, void *arg) {
  struct iovec *iov = arg;
  FGC_sendBuffer(gc, iov->iov_base, iov->iov_len);
}

static void FGC_reportProgress(ForkGC *gc) {
  RedisModule_SendChildHeartbeat(gc->progress);
}

static void FGC_setProgress(ForkGC *gc, float progress) {
  gc->progress = progress;
  FGC_reportProgress(gc);
}

static void FGC_childCollectTerms(ForkGC *gc, RedisSearchCtx *sctx) {
  TrieIterator *iter = Trie_Iterate(sctx->spec->terms, "", 0, 0, 1);
  rune *rstr = NULL;
  t_len slen = 0;
  float score = 0;
  int dist = 0;
  while (TrieIterator_Next(iter, &rstr, &slen, NULL, &score, &dist)) {
    size_t termLen;
    char *term = runesToStr(rstr, slen, &termLen);
    InvertedIndex *idx = Redis_OpenInvertedIndex(sctx, term, strlen(term), DONT_CREATE_INDEX, NULL);
    if (idx) {
      struct iovec iov = {.iov_base = (void *)term, termLen};
      FGC_childRepairInvidx(gc, sctx, idx, sendHeaderString, &iov, NULL);
      FGC_reportProgress(gc);
    }
    rm_free(term);
  }
  TrieIterator_Free(iter);

  // we are done with terms
  FGC_sendTerminator(gc);
}

typedef struct {
  struct HLL majority_card;     // Holds the majority cardinality of all the blocks we've seen so far
  struct HLL last_block_card;   // Holds the cardinality of the last block we've seen
  const IndexBlock *last_block; // The last block we've seen, to know when to merge the cardinalities
} numCbCtx;

static void countRemain(const RSIndexResult *r, const IndexBlock *blk, void *arg) {
  numCbCtx *ctx = arg;

  if (ctx->last_block != blk) {
    // We are in a new block, merge the last block's cardinality into the majority, and clear the last block
    hll_merge(&ctx->majority_card, &ctx->last_block_card);
    hll_clear(&ctx->last_block_card);
    ctx->last_block = blk;
  }
  // Add the current record to the last block's cardinality
  hll_add(&ctx->last_block_card, &r->num.value, sizeof(r->num.value));
}

typedef struct {
  int type;
  const char *field;
  const void *curPtr;
  char *tagValue;
  size_t tagLen;
  uint64_t uniqueId;
  int sentFieldName;
} tagNumHeader;

static void sendNumericTagHeader(ForkGC *fgc, void *arg) {
  tagNumHeader *info = arg;
  if (!info->sentFieldName) {
    info->sentFieldName = 1;
    FGC_sendBuffer(fgc, info->field, strlen(info->field));
    FGC_sendFixed(fgc, &info->uniqueId, sizeof info->uniqueId);
  }
  FGC_SEND_VAR(fgc, info->curPtr);
  if (info->type == RSFLDTYPE_TAG) {
    FGC_sendBuffer(fgc, info->tagValue, info->tagLen);
  }
}

// If anything other than FGC_COLLECTED is returned, it is an error or done
static FGCError recvNumericTagHeader(ForkGC *fgc, char **fieldName, size_t *fieldNameLen,
                                     uint64_t *id) {
  if (FGC_recvBuffer(fgc, (void **)fieldName, fieldNameLen) != REDISMODULE_OK) {
    return FGC_PARENT_ERROR;
  }
  if (*fieldName == RECV_BUFFER_EMPTY) {
    *fieldName = NULL;
    return FGC_DONE;
  }

  if (FGC_recvFixed(fgc, id, sizeof(*id)) != REDISMODULE_OK) {
    rm_free(*fieldName);
    *fieldName = NULL;
    return FGC_PARENT_ERROR;
  }
  return FGC_COLLECTED;
}

static void FGC_childCollectNumeric(ForkGC *gc, RedisSearchCtx *sctx) {
  arrayof(FieldSpec*) numericFields = getFieldsByType(sctx->spec, INDEXFLD_T_NUMERIC | INDEXFLD_T_GEO);

  for (int i = 0; i < array_len(numericFields); ++i) {
    RedisModuleString *keyName = IndexSpec_GetFormattedKey(sctx->spec, numericFields[i], INDEXFLD_T_NUMERIC);
    NumericRangeTree *rt = openNumericKeysDict(sctx->spec, keyName, DONT_CREATE_INDEX);

    // No entries were added to the numeric field, hence the tree was not initialized
    if (!rt) {
      continue;
    }

    NumericRangeTreeIterator *gcIterator = NumericRangeTreeIterator_New(rt);

    NumericRangeNode *currNode = NULL;
    tagNumHeader header = {.type = RSFLDTYPE_NUMERIC,
                           .field = HiddenString_GetUnsafe(numericFields[i]->fieldName, NULL),
                           .uniqueId = rt->uniqueId};

    numCbCtx nctx;
    IndexRepairParams params = {.RepairCallback = countRemain, .arg = &nctx};
    hll_init(&nctx.majority_card, NR_BIT_PRECISION);
    hll_init(&nctx.last_block_card, NR_BIT_PRECISION);
    while ((currNode = NumericRangeTreeIterator_Next(gcIterator))) {
      if (!currNode->range) {
        continue;
      }
      nctx.last_block = NULL;
      hll_clear(&nctx.majority_card);
      hll_clear(&nctx.last_block_card);

      InvertedIndex *idx = currNode->range->entries;
      header.curPtr = currNode;
      bool repaired = FGC_childRepairInvidx(gc, sctx, idx, sendNumericTagHeader, &header, &params);

      if (repaired) {
        // Instead of sending the majority cardinality and the last block's cardinality, we now
        // merge the majority cardinality into the last block's cardinality, and send its registers
        // as the cardinality WITH the last block's cardinality, and then send the majority registers
        // as the cardinality WITHOUT the last block's cardinality. This way, the main process can
        // choose which registers to use without having to merge them itself.
        hll_merge(&nctx.last_block_card, &nctx.majority_card);
        FGC_sendFixed(gc, nctx.last_block_card.registers, NR_REG_SIZE);
        FGC_sendFixed(gc, nctx.majority_card.registers, NR_REG_SIZE);
      }
      FGC_reportProgress(gc);
    }
    hll_destroy(&nctx.majority_card);
    hll_destroy(&nctx.last_block_card);

    if (header.sentFieldName) {
      // If we've repaired at least one entry, send the terminator;
      // note that "terminator" just means a zero address and not the
      // "no more strings" terminator in FGC_sendTerminator
      void *pdummy = NULL;
      FGC_SEND_VAR(gc, pdummy);
    }

    NumericRangeTreeIterator_Free(gcIterator);
  }

  array_free(numericFields);
  // we are done with numeric fields
  FGC_sendTerminator(gc);
}

static void FGC_childCollectTags(ForkGC *gc, RedisSearchCtx *sctx) {
  arrayof(FieldSpec*) tagFields = getFieldsByType(sctx->spec, INDEXFLD_T_TAG);
  if (array_len(tagFields) != 0) {
    for (int i = 0; i < array_len(tagFields); ++i) {
      RedisModuleString *keyName = IndexSpec_GetFormattedKey(sctx->spec, tagFields[i], INDEXFLD_T_TAG);
      TagIndex *tagIdx = TagIndex_Open(sctx->spec, keyName, DONT_CREATE_INDEX);
      if (!tagIdx) {
        continue;
      }

      tagNumHeader header = {.type = RSFLDTYPE_TAG,
                             .field = HiddenString_GetUnsafe(tagFields[i]->fieldName, NULL),
                             .uniqueId = tagIdx->uniqueId};

      TrieMapIterator *iter = TrieMap_Iterate(tagIdx->values, "", 0);
      char *ptr;
      tm_len_t len;
      InvertedIndex *value;
      while (TrieMapIterator_Next(iter, &ptr, &len, (void **)&value)) {
        header.curPtr = value;
        header.tagValue = ptr;
        header.tagLen = len;
        // send repaired data
        FGC_childRepairInvidx(gc, sctx, value, sendNumericTagHeader, &header, NULL);
        FGC_reportProgress(gc);
      }

      // we are done with the current field
      if (header.sentFieldName) {
        void *pdummy = NULL;
        FGC_SEND_VAR(gc, pdummy);
      }
    }
  }

  array_free(tagFields);
  // we are done with tag fields
  FGC_sendTerminator(gc);
}

static void FGC_childCollectMissingDocs(ForkGC *gc, RedisSearchCtx *sctx) {
  IndexSpec *spec = sctx->spec;

  dictIterator* iter = dictGetIterator(spec->missingFieldDict);
  dictEntry* entry = NULL;
  while ((entry = dictNext(iter))) {
    const HiddenString *hiddenFieldName = dictGetKey(entry);
    InvertedIndex *idx = dictGetVal(entry);
    if(idx) {
      size_t length;
      const char* fieldName = HiddenString_GetUnsafe(hiddenFieldName, &length);
      struct iovec iov = {.iov_base = (void *)fieldName, length};
      FGC_childRepairInvidx(gc, sctx, idx, sendHeaderString, &iov, NULL);
      FGC_reportProgress(gc);
    }
  }
  dictReleaseIterator(iter);

  // we are done with missing field docs inverted indexes
  FGC_sendTerminator(gc);
}

static void FGC_childCollectExistingDocs(ForkGC *gc, RedisSearchCtx *sctx) {
  IndexSpec *spec = sctx->spec;

  InvertedIndex *idx = spec->existingDocs;
  if (idx) {
    struct iovec iov = {.iov_base = (void *)"", 0};
    FGC_childRepairInvidx(gc, sctx, idx, sendHeaderString, &iov, NULL);
  }

  // we are done with existing docs inverted index
  FGC_sendTerminator(gc);
}

static void FGC_childScanIndexes(ForkGC *gc, IndexSpec *spec) {
  RedisSearchCtx sctx = SEARCH_CTX_STATIC(gc->ctx, spec);
<<<<<<< HEAD
  const char* indexName = IndexSpec_FormatName(spec, RSGlobalConfig.hideUserDataFromLog);
  RedisModule_Log(sctx.redisCtx, "debug", "ForkGC in index %s - child scanning indexes start", indexName);
=======
  RedisModule_Log(sctx.redisCtx, "debug", "ForkGC in index %s - child scanning indexes start", sctx.spec->name);
  FGC_setProgress(gc, 0);
>>>>>>> 8fe68709
  FGC_childCollectTerms(gc, &sctx);
  FGC_setProgress(gc, 0.2);
  FGC_childCollectNumeric(gc, &sctx);
  FGC_setProgress(gc, 0.4);
  FGC_childCollectTags(gc, &sctx);
  FGC_setProgress(gc, 0.6);
  FGC_childCollectMissingDocs(gc, &sctx);
  FGC_setProgress(gc, 0.8);
  FGC_childCollectExistingDocs(gc, &sctx);
<<<<<<< HEAD
  RedisModule_Log(sctx.redisCtx, "debug", "ForkGC in index %s - child scanning indexes end", indexName);
=======
  FGC_setProgress(gc, 1);
  RedisModule_Log(sctx.redisCtx, "debug", "ForkGC in index %s - child scanning indexes end", sctx.spec->name);
>>>>>>> 8fe68709
}

typedef struct {
  MSG_DeletedBlock *delBlocks;
  size_t numDelBlocks;

  MSG_RepairedBlock *changedBlocks;

  IndexBlock *newBlocklist;
  size_t newBlocklistSize;
  bool lastBlockIgnored;
} InvIdxBuffers;

static int __attribute__((warn_unused_result))
FGC_recvRepairedBlock(ForkGC *gc, MSG_RepairedBlock *binfo) {
  if (FGC_recvFixed(gc, binfo, sizeof(*binfo)) != REDISMODULE_OK) {
    return REDISMODULE_ERR;
  }
  Buffer *b = &binfo->blk.buf;
  if (FGC_recvBuffer(gc, (void **)&b->data, &b->offset) != REDISMODULE_OK) {
    return REDISMODULE_ERR;
  }
  b->cap = b->offset;
  return REDISMODULE_OK;
}

static int __attribute__((warn_unused_result))
FGC_recvInvIdx(ForkGC *gc, InvIdxBuffers *bufs, MSG_IndexInfo *info) {
  size_t nblocksRecvd = 0;
  if (FGC_recvFixed(gc, info, sizeof(*info)) != REDISMODULE_OK) {
    return REDISMODULE_ERR;
  }
  if (FGC_recvBuffer(gc, (void **)&bufs->newBlocklist, &bufs->newBlocklistSize) != REDISMODULE_OK) {
    return REDISMODULE_ERR;
  }

  if (bufs->newBlocklistSize) {
    bufs->newBlocklistSize /= sizeof(*bufs->newBlocklist);
  }
  if (FGC_recvBuffer(gc, (void **)&bufs->delBlocks, &bufs->numDelBlocks) != REDISMODULE_OK) {
    goto error;
  }
  bufs->numDelBlocks /= sizeof(*bufs->delBlocks);
  bufs->changedBlocks = rm_malloc(sizeof(*bufs->changedBlocks) * info->nblocksRepaired);
  for (size_t i = 0; i < info->nblocksRepaired; ++i) {
    if (FGC_recvRepairedBlock(gc, bufs->changedBlocks + i) != REDISMODULE_OK) {
      goto error;
    }
    nblocksRecvd++;
  }
  return REDISMODULE_OK;

error:
  rm_free(bufs->newBlocklist);
  for (size_t ii = 0; ii < nblocksRecvd; ++ii) {
    rm_free(bufs->changedBlocks[ii].blk.buf.data);
  }
  rm_free(bufs->changedBlocks);
  memset(bufs, 0, sizeof(*bufs));
  return REDISMODULE_ERR;
}

static void freeInvIdx(InvIdxBuffers *bufs, MSG_IndexInfo *info) {
  rm_free(bufs->newBlocklist);
  rm_free(bufs->delBlocks);

  if (bufs->changedBlocks) {
    // could be null because of pipe error
    for (size_t ii = 0; ii < info->nblocksRepaired; ++ii) {
      rm_free(bufs->changedBlocks[ii].blk.buf.data);
    }
    rm_free(bufs->changedBlocks);
  }
}

static void checkLastBlock(ForkGC *gc, InvIdxBuffers *idxData, MSG_IndexInfo *info,
                           InvertedIndex *idx) {
  IndexBlock *lastOld = idx->blocks + info->nblocksOrig - 1;
  if (info->lastblkDocsRemoved == 0) {
    // didn't touch last block in child
    return;
  }
  if (info->lastblkNumEntries == lastOld->numEntries) {
    // didn't touch last block in parent
    return;
  }

  // Otherwise, we added new entries to the last block while the child was running. In this case we discard all
  // the child garbage collection, assuming they will take place in the next gc iteration.

  if (info->lastblkEntriesRemoved == info->lastblkNumEntries) {
    // Last block was deleted entirely while updates on the main process.
    // Remove it from delBlocks list
    idxData->numDelBlocks--;

    // If all the blocks were deleted, there is no newblocklist. Otherwise, we need to add it to the newBlocklist.
    if (idxData->newBlocklist) {
      idxData->newBlocklistSize++;
      idxData->newBlocklist = rm_realloc(idxData->newBlocklist,
                                        sizeof(*idxData->newBlocklist) * idxData->newBlocklistSize);
      idxData->newBlocklist[idxData->newBlocklistSize - 1] = *lastOld;
    }
  } else {
    // Last block was modified on the child and on the parent. (but not entirely deleted)

    // we need to remove it from changedBlocks
    MSG_RepairedBlock *rb = idxData->changedBlocks + info->nblocksRepaired - 1;
    indexBlock_Free(&rb->blk);
    info->nblocksRepaired--;

    // If newBlocklist!=NULL then the last block must be there (it was changed and not deleted),
    // prefer the parent's block.
    if (idxData->newBlocklist) {
      idxData->newBlocklist[idxData->newBlocklistSize - 1] = *lastOld;
    }
  }

  info->ndocsCollected -= info->lastblkDocsRemoved;
  info->nbytesCollected -= info->lastblkBytesCollected;
  info->nentriesCollected -= info->lastblkEntriesRemoved;
  idxData->lastBlockIgnored = true;
  gc->stats.gcBlocksDenied++;
}

static void FGC_applyInvertedIndex(ForkGC *gc, InvIdxBuffers *idxData, MSG_IndexInfo *info,
                                   InvertedIndex *idx) {
  checkLastBlock(gc, idxData, info, idx);
  for (size_t i = 0; i < info->nblocksRepaired; ++i) {
    MSG_RepairedBlock *blockModified = idxData->changedBlocks + i;
    indexBlock_Free(&idx->blocks[blockModified->oldix]);
  }
  for (size_t i = 0; i < idxData->numDelBlocks; ++i) {
    // Blocks that were deleted entirely:
    MSG_DeletedBlock *delinfo = idxData->delBlocks + i;
    rm_free(delinfo->ptr);
  }
  TotalIIBlocks -= idxData->numDelBlocks;
  rm_free(idxData->delBlocks); // Consume del block array
  idxData->delBlocks = NULL;

  // Ensure the old index is at least as big as the new index' size
  RS_LOG_ASSERT(idx->size >= info->nblocksOrig, "Current index size should be larger or equal to original index size");

  if (idxData->newBlocklist) { // the child removed some of the blocks, but not all of them
    /**
     * At this point, we check if the last block has had new data added to it,
     * but was _not_ repaired. We check for a repaired last block in
     * checkLastBlock().
     */

    if (!info->lastblkDocsRemoved) {
      /**
       * Last block was unmodified-- let's prefer the last block's pointer
       * over our own (which may be stale).
       * If the last block was repaired, this is handled above in checkLastBlock()
       */
      idxData->newBlocklist[idxData->newBlocklistSize - 1] = idx->blocks[info->nblocksOrig - 1];
    }

    // Number of blocks added in the parent process since the last scan
    size_t newAddedLen = idx->size - info->nblocksOrig; // TODO: can we just decrease by numer of deleted.

    // The final size is the reordered block size, plus the number of blocks
    // which we haven't scanned yet, because they were added in the parent
    size_t totalLen = idxData->newBlocklistSize + newAddedLen;

    idxData->newBlocklist =
        rm_realloc(idxData->newBlocklist, totalLen * sizeof(*idxData->newBlocklist));
    memcpy(idxData->newBlocklist + idxData->newBlocklistSize, (idx->blocks + info->nblocksOrig),
           newAddedLen * sizeof(*idxData->newBlocklist));

    rm_free(idx->blocks);
    idx->blocks = idxData->newBlocklist; // Consume new blocks array
    idxData->newBlocklist = NULL;
    idxData->newBlocklistSize += newAddedLen;
    idx->size = idxData->newBlocklistSize;
  } else if (idxData->numDelBlocks) {
    // if idxData->newBlocklist == NULL it's either because all the blocks the child has seen are gone or we didn't change the
    // size of the index (idxData->numDelBlocks == 0).
    // So if we enter here (idxData->numDelBlocks != 0) it's the first case, all blocks the child has seen need to be deleted.
    // Note that we might want to keep the last block, although deleted by the child. In this case numDelBlocks will *not include*
    // the last block.
    idx->size -= idxData->numDelBlocks;

    // There were new blocks added to the index in the main process while the child was running,
    // and/or we decided to ignore changes made to the last block, we copy the blocks data starting from
    // the first valid block we want to keep.

    memmove(idx->blocks, idx->blocks + idxData->numDelBlocks, sizeof(*idx->blocks) * idx->size);

    if (idx->size == 0) {
      InvertedIndex_AddBlock(idx, 0, (size_t*)(&info->nbytesAdded));
    }
  }

  // TODO : can we skip if we have newBlocklist?
  for (size_t i = 0; i < info->nblocksRepaired; ++i) {
    MSG_RepairedBlock *blockModified = idxData->changedBlocks + i;
    idx->blocks[blockModified->newix] = blockModified->blk;
  }
  // Consume changed blocks array
  rm_free(idxData->changedBlocks);
  idxData->changedBlocks = NULL;

  idx->numDocs -= info->ndocsCollected;
  idx->gcMarker++;
}

typedef struct {
  // Node in the tree that was GC'd
  NumericRangeNode *node;
  InvIdxBuffers idxbufs;
  MSG_IndexInfo info;

  void *registersWithLastBlock;
  void *registersWithoutLastBlock; // In case the last block was modified
} NumGcInfo;

static int recvRegisters(ForkGC *fgc, NumGcInfo *ninfo) {
  if (FGC_recvFixed(fgc, ninfo->registersWithLastBlock, NR_REG_SIZE) != REDISMODULE_OK) {
    return REDISMODULE_ERR;
  }
  return FGC_recvFixed(fgc, ninfo->registersWithoutLastBlock, NR_REG_SIZE);
}

static FGCError recvNumIdx(ForkGC *gc, NumGcInfo *ninfo) {
  if (FGC_recvFixed(gc, &ninfo->node, sizeof(ninfo->node)) != REDISMODULE_OK) {
    goto error;
  }
  if (ninfo->node == NULL) {
    return FGC_DONE;
  }

  if (FGC_recvInvIdx(gc, &ninfo->idxbufs, &ninfo->info) != REDISMODULE_OK) {
    goto error;
  }

  if (recvRegisters(gc, ninfo) != REDISMODULE_OK) {
    goto error;
  }
  return FGC_COLLECTED;

error:
  return FGC_CHILD_ERROR;
}

static void resetCardinality(NumGcInfo *info, NumericRange *range, size_t blocksSinceFork) {
  if (!info->idxbufs.lastBlockIgnored) {
    hll_set_registers(&range->hll, info->registersWithLastBlock, NR_REG_SIZE);
    if (blocksSinceFork == 0) {
      return; // No blocks were added since the fork. We're done
    }
  } else {
    hll_set_registers(&range->hll, info->registersWithoutLastBlock, NR_REG_SIZE);
    blocksSinceFork++; // Count the ignored block as well
  }
  // Add the entries that were added since the fork to the HLL
  RSIndexResult *cur;
  IndexReader *ir = NewMinimalNumericReader(range->entries, false);
  size_t startIdx = range->entries->size - blocksSinceFork; // Here `blocksSinceFork` > 0
  t_docId startId = range->entries->blocks[startIdx].firstId;
  int rc = IR_SkipTo(ir, startId, &cur);
  while (INDEXREAD_OK == rc) {
    hll_add(&range->hll, &cur->num.value, sizeof(cur->num.value));
    rc = IR_Read(ir, &cur);
  }
  IR_Free(ir);
}

static void applyNumIdx(ForkGC *gc, RedisSearchCtx *sctx, NumGcInfo *ninfo) {
  NumericRangeNode *currNode = ninfo->node;
  InvIdxBuffers *idxbufs = &ninfo->idxbufs;
  MSG_IndexInfo *info = &ninfo->info;
  size_t blocksSinceFork = currNode->range->entries->size - info->nblocksOrig; // record before applying changes
  FGC_applyInvertedIndex(gc, idxbufs, info, currNode->range->entries);
  currNode->range->entries->numEntries -= info->nentriesCollected;
  currNode->range->invertedIndexSize += info->nbytesAdded;
  currNode->range->invertedIndexSize -= info->nbytesCollected;

  FGC_updateStats(gc, sctx, info->nentriesCollected, info->nbytesCollected, info->nbytesAdded);

  resetCardinality(ninfo, currNode->range, blocksSinceFork);
}

static FGCError FGC_parentHandleTerms(ForkGC *gc) {
  FGCError status = FGC_COLLECTED;
  size_t len;
  char *term = NULL;
  if (FGC_recvBuffer(gc, (void **)&term, &len) != REDISMODULE_OK) {
    return FGC_CHILD_ERROR;
  }

  if (term == RECV_BUFFER_EMPTY) {
    return FGC_DONE;
  }

  InvIdxBuffers idxbufs = {0};
  MSG_IndexInfo info = {0};
  if (FGC_recvInvIdx(gc, &idxbufs, &info) != REDISMODULE_OK) {
    rm_free(term);
    return FGC_CHILD_ERROR;
  }

  StrongRef spec_ref = WeakRef_Promote(gc->index);
  IndexSpec *sp = StrongRef_Get(spec_ref);
  if (!sp) {
    status = FGC_SPEC_DELETED;
    goto cleanup;
  }

  RedisSearchCtx sctx_ = SEARCH_CTX_STATIC(gc->ctx, sp);
  RedisSearchCtx *sctx = &sctx_;

  RedisSearchCtx_LockSpecWrite(sctx);

  InvertedIndex *idx = Redis_OpenInvertedIndex(sctx, term, len, DONT_CREATE_INDEX, NULL);

  if (idx == NULL) {
    status = FGC_PARENT_ERROR;
    goto cleanup;
  }

  FGC_applyInvertedIndex(gc, &idxbufs, &info, idx);

  if (idx->numDocs == 0) {

    // inverted index was cleaned entirely lets free it
    RedisModuleString *termKey = fmtRedisTermKey(sctx, term, len);
    size_t formatedTremLen;
    const char *formatedTrem = RedisModule_StringPtrLen(termKey, &formatedTremLen);
    if (sctx->spec->keysDict) {
      // get memory before deleting the inverted index
      size_t inv_idx_size = InvertedIndex_MemUsage(idx);
      if (dictDelete(sctx->spec->keysDict, termKey) == DICT_OK) {
        info.nbytesCollected += inv_idx_size;
      }
    }

    if (!Trie_Delete(sctx->spec->terms, term, len)) {
      const char* name = IndexSpec_FormatName(sctx->spec, RSGlobalConfig.hideUserDataFromLog);
      RedisModule_Log(sctx->redisCtx, "warning", "RedisSearch fork GC: deleting a term '%s' from"
                      " trie in index '%s' failed", RSGlobalConfig.hideUserDataFromLog ? Obfuscate_Text(term) : term, name);
    }
    sctx->spec->stats.numTerms--;
    sctx->spec->stats.termsSize -= len;
    RedisModule_FreeString(sctx->redisCtx, termKey);
    if (sctx->spec->suffix) {
      deleteSuffixTrie(sctx->spec->suffix, term, len);
    }
  }

  FGC_updateStats(gc, sctx, info.nentriesCollected, info.nbytesCollected, info.nbytesAdded);

cleanup:

  if (sp) {
    RedisSearchCtx_UnlockSpec(sctx);
    StrongRef_Release(spec_ref);
  }
  rm_free(term);
  if (status != FGC_COLLECTED) {
    freeInvIdx(&idxbufs, &info);
  }
  return status;
}

static FGCError FGC_parentHandleNumeric(ForkGC *gc) {
  size_t fieldNameLen;
  char *fieldName = NULL;
  const FieldSpec *fs = NULL;
  RedisModuleString *keyName = NULL;
  uint64_t rtUniqueId;
  NumericRangeTree *rt = NULL;
  FGCError status = recvNumericTagHeader(gc, &fieldName, &fieldNameLen, &rtUniqueId);
  bool initialized = false;
  if (status == FGC_DONE) {
    return FGC_DONE;
  }

  NumGcInfo ninfo = {
    .registersWithLastBlock = rm_malloc(NR_REG_SIZE),
    .registersWithoutLastBlock = rm_malloc(NR_REG_SIZE),
  };
  while (status == FGC_COLLECTED) {
    // Read from GC process
    FGCError status2 = recvNumIdx(gc, &ninfo);
    if (status2 == FGC_DONE) {
      break;
    } else if (status2 != FGC_COLLECTED) {
      status = status2;
      break;
    }

    StrongRef cur_iter_spec_ref = WeakRef_Promote(gc->index);
    IndexSpec *sp = StrongRef_Get(cur_iter_spec_ref);
    if (!sp) {
      status = FGC_SPEC_DELETED;
      goto loop_cleanup;
    }
    RedisSearchCtx _sctx = SEARCH_CTX_STATIC(gc->ctx, sp);
    RedisSearchCtx *sctx = &_sctx;

    RedisSearchCtx_LockSpecWrite(sctx);

    if (!initialized) {
      fs = IndexSpec_GetFieldWithLength(sctx->spec, fieldName, fieldNameLen);
      keyName = IndexSpec_GetFormattedKey(sctx->spec, fs, fs->types);
      rt = openNumericKeysDict(sctx->spec, keyName, DONT_CREATE_INDEX);
      initialized = true;
    }

    if (rt->uniqueId != rtUniqueId) {
      status = FGC_PARENT_ERROR;
      goto loop_cleanup;
    }

    if (!ninfo.node->range) {
      gc->stats.gcNumericNodesMissed++;
      goto loop_cleanup;
    }

    applyNumIdx(gc, sctx, &ninfo);
    rt->numEntries -= ninfo.info.nentriesCollected;
    rt->invertedIndexesSize -= ninfo.info.nbytesCollected;
    rt->invertedIndexesSize += ninfo.info.nbytesAdded;

    if (ninfo.node->range->entries->numDocs == 0) {
      rt->emptyLeaves++;
    }

  loop_cleanup:
    if (status != FGC_COLLECTED) {
      freeInvIdx(&ninfo.idxbufs, &ninfo.info);
    }
    if (sp) {
      RedisSearchCtx_UnlockSpec(sctx);
      StrongRef_Release(cur_iter_spec_ref);
    }
  }

  rm_free(ninfo.registersWithLastBlock);
  rm_free(ninfo.registersWithoutLastBlock);
  rm_free(fieldName);

  if (status == FGC_COLLECTED && rt && gc->cleanNumericEmptyNodes) {
    // We need to have a valid strong reference to the spec in order to dereference rt
    StrongRef spec_ref = WeakRef_Promote(gc->index);
    IndexSpec *sp = StrongRef_Get(spec_ref);
    if (!sp) return FGC_SPEC_DELETED;
    RedisSearchCtx sctx = SEARCH_CTX_STATIC(gc->ctx, sp);
    RedisSearchCtx_LockSpecWrite(&sctx);
    if (rt->emptyLeaves >= rt->numLeaves / 2) {
      NRN_AddRv rv = NumericRangeTree_TrimEmptyLeaves(rt);
      // rv.sz is the number of bytes added. Since we are cleaning empty leaves, it should be negative
      FGC_updateStats(gc, &sctx, 0, -rv.sz, 0);
    }
    RedisSearchCtx_UnlockSpec(&sctx);
    StrongRef_Release(spec_ref);
  }

  return status;
}

static FGCError FGC_parentHandleTags(ForkGC *gc) {
  size_t fieldNameLen;
  char *fieldName;
  uint64_t tagUniqueId;
  InvertedIndex *value = NULL;
  FGCError status = recvNumericTagHeader(gc, &fieldName, &fieldNameLen, &tagUniqueId);

  while (status == FGC_COLLECTED) {
    RedisModuleString *keyName = NULL;
    MSG_IndexInfo info = {0};
    InvIdxBuffers idxbufs = {0};
    TagIndex *tagIdx = NULL;
    char *tagVal = NULL;
    size_t tagValLen;

    if (FGC_recvFixed(gc, &value, sizeof value) != REDISMODULE_OK) {
      status = FGC_CHILD_ERROR;
      break;
    }

    // No more tags values in tag field
    if (value == NULL) {
      RS_LOG_ASSERT(status == FGC_COLLECTED, "GC status is COLLECTED");
      break;
    }

    StrongRef cur_iter_spec_ref = WeakRef_Promote(gc->index);
    IndexSpec *sp = StrongRef_Get(cur_iter_spec_ref);
    if (!sp) {
      status = FGC_SPEC_DELETED;
      break;
    }
    RedisSearchCtx _sctx = SEARCH_CTX_STATIC(gc->ctx, sp);
    RedisSearchCtx *sctx = &_sctx;

    if (FGC_recvBuffer(gc, (void **)&tagVal, &tagValLen) != REDISMODULE_OK) {
      status = FGC_CHILD_ERROR;
      goto loop_cleanup;
    }

    if (FGC_recvInvIdx(gc, &idxbufs, &info) != REDISMODULE_OK) {
      status = FGC_CHILD_ERROR;
      goto loop_cleanup;
    }

    RedisSearchCtx_LockSpecWrite(sctx);

    keyName = IndexSpec_GetFormattedKeyByName(sctx->spec, fieldName, INDEXFLD_T_TAG);
    tagIdx = TagIndex_Open(sctx->spec, keyName, DONT_CREATE_INDEX);

    if (tagIdx->uniqueId != tagUniqueId) {
      status = FGC_CHILD_ERROR;
      goto loop_cleanup;
    }

    size_t dummy_size;
    InvertedIndex *idx = TagIndex_OpenIndex(tagIdx, tagVal, tagValLen, DONT_CREATE_INDEX, &dummy_size);
    if (idx == TRIEMAP_NOTFOUND || idx != value) {
      status = FGC_PARENT_ERROR;
      goto loop_cleanup;
    }

    FGC_applyInvertedIndex(gc, &idxbufs, &info, idx);

    // if tag value is empty, let's remove it.
    if (idx->numDocs == 0) {
      // get memory before deleting the inverted index
      info.nbytesCollected += InvertedIndex_MemUsage(idx);
      TrieMap_Delete(tagIdx->values, tagVal, tagValLen, InvertedIndex_Free);

      if (tagIdx->suffix) {
        deleteSuffixTrieMap(tagIdx->suffix, tagVal, tagValLen);
      }
    }

    FGC_updateStats(gc, sctx, info.nentriesCollected, info.nbytesCollected, info.nbytesAdded);

  loop_cleanup:
    RedisSearchCtx_UnlockSpec(sctx);
    StrongRef_Release(cur_iter_spec_ref);
    if (status != FGC_COLLECTED) {
      freeInvIdx(&idxbufs, &info);
    }
    if (tagVal) {
      rm_free(tagVal);
    }
  }

  rm_free(fieldName);
  return status;
}

static FGCError FGC_parentHandleMissingDocs(ForkGC *gc) {
  FGCError status = FGC_COLLECTED;
  size_t fieldNameLen;
  char *rawFieldName = NULL;

  if (FGC_recvBuffer(gc, (void **)&rawFieldName, &fieldNameLen) != REDISMODULE_OK) {
    return FGC_CHILD_ERROR;
  }

  if (rawFieldName == RECV_BUFFER_EMPTY) {
    return FGC_DONE;
  }

  InvIdxBuffers idxbufs = {0};
  MSG_IndexInfo info = {0};
  if (FGC_recvInvIdx(gc, &idxbufs, &info) != REDISMODULE_OK) {
    rm_free(rawFieldName);
    return FGC_CHILD_ERROR;
  }

  HiddenString *fieldName = NewHiddenString(rawFieldName, fieldNameLen, false);
  StrongRef spec_ref = WeakRef_Promote(gc->index);
  IndexSpec *sp = StrongRef_Get(spec_ref);
  if (!sp) {
    status = FGC_SPEC_DELETED;
    goto cleanup;
  }

  RedisSearchCtx sctx_ = SEARCH_CTX_STATIC(gc->ctx, sp);
  RedisSearchCtx *sctx = &sctx_;

  RedisSearchCtx_LockSpecWrite(sctx);
  InvertedIndex *idx = dictFetchValue(sctx->spec->missingFieldDict, fieldName);

  if (idx == NULL) {
    status = FGC_PARENT_ERROR;
    goto cleanup;
  }

  FGC_applyInvertedIndex(gc, &idxbufs, &info, idx);

  if (idx->numDocs == 0) {
    // inverted index was cleaned entirely lets free it
    if (sctx->spec->missingFieldDict) {
      info.nbytesCollected += InvertedIndex_MemUsage(idx);
      dictDelete(sctx->spec->missingFieldDict, fieldName);
    }
  }
  FGC_updateStats(gc, sctx, info.nentriesCollected, info.nbytesCollected, info.nbytesAdded);

cleanup:

  if (sp) {
    RedisSearchCtx_UnlockSpec(sctx);
    StrongRef_Release(spec_ref);
  }
  HiddenString_Free(fieldName, false);
  rm_free(rawFieldName);
  if (status != FGC_COLLECTED) {
    freeInvIdx(&idxbufs, &info);
  }
  return status;
}

static FGCError FGC_parentHandleExistingDocs(ForkGC *gc) {
  FGCError status = FGC_COLLECTED;

  size_t ei_len;
  char *empty_indicator = NULL;

  if (FGC_recvBuffer(gc, (void **)&empty_indicator, &ei_len) != REDISMODULE_OK) {
    return FGC_CHILD_ERROR;
  }

  if (empty_indicator == RECV_BUFFER_EMPTY) {
    return FGC_DONE;
  }

  InvIdxBuffers idxbufs = {0};
  MSG_IndexInfo info = {0};
  if (FGC_recvInvIdx(gc, &idxbufs, &info) != REDISMODULE_OK) {
    rm_free(empty_indicator);
    return FGC_CHILD_ERROR;
  }

  StrongRef spec_ref = WeakRef_Promote(gc->index);
  IndexSpec *sp = StrongRef_Get(spec_ref);
  if (!sp) {
    status = FGC_SPEC_DELETED;
    goto cleanup;
  }

  RedisSearchCtx sctx_ = SEARCH_CTX_STATIC(gc->ctx, sp);
  RedisSearchCtx *sctx = &sctx_;

  RedisSearchCtx_LockSpecWrite(sctx);

  InvertedIndex *idx = sp->existingDocs;

  FGC_applyInvertedIndex(gc, &idxbufs, &info, idx);
  // We don't count the records that we removed, because we also don't count
  // their addition (they are duplications so we have no such desire).

  if (idx->numDocs == 0) {
    // inverted index was cleaned entirely, let's free it
    info.nbytesCollected += InvertedIndex_MemUsage(idx);
    InvertedIndex_Free(idx);
    sp->existingDocs = NULL;
  }
  FGC_updateStats(gc, sctx, 0, info.nbytesCollected, info.nbytesAdded);

cleanup:
  rm_free(empty_indicator);
  if (sp) {
    RedisSearchCtx_UnlockSpec(sctx);
    StrongRef_Release(spec_ref);
  }
  if (status != FGC_COLLECTED)  {
    freeInvIdx(&idxbufs, &info);
  }
  return status;
}

FGCError FGC_parentHandleFromChild(ForkGC *gc) {
  FGCError status = FGC_COLLECTED;
  RedisModule_Log(gc->ctx, "debug", "ForkGC - parent start applying changes");

#define COLLECT_FROM_CHILD(e)               \
  while ((status = (e)) == FGC_COLLECTED) { \
  }                                         \
  if (status != FGC_DONE) {                 \
    return status;                          \
  }

  COLLECT_FROM_CHILD(FGC_parentHandleTerms(gc));
  COLLECT_FROM_CHILD(FGC_parentHandleNumeric(gc));
  COLLECT_FROM_CHILD(FGC_parentHandleTags(gc));
  COLLECT_FROM_CHILD(FGC_parentHandleMissingDocs(gc));
  COLLECT_FROM_CHILD(FGC_parentHandleExistingDocs(gc));
  RedisModule_Log(gc->ctx, "debug", "ForkGC - parent ends applying changes");

  return status;
}

static int periodicCb(void *privdata) {
  ForkGC *gc = privdata;
  RedisModuleCtx *ctx = gc->ctx;

  // This check must be done first, because some values (like `deletedDocsFromLastRun`) that are used for
  // early termination might never change after index deletion and will cause periodicCb to always return 1,
  // which will cause the GC to never stop rescheduling itself.
  // If the index was deleted, we don't want to reschedule the GC, so we return 0.
  // If the index is still valid, we MUST hold the strong reference to it until after the fork, to make sure
  // the child process has a valid reference to the index.
  // If we were to try and revalidate the index after the fork, it might already be droped and the child
  // will exit before sending any data, and might left the parent waiting for data that will never arrive.
  // Attempting to revalidate the index after the fork is also problematic because the parent and child are
  // not synchronized, and the parent might see the index alive while the child sees it as deleted.
  StrongRef early_check = WeakRef_Promote(gc->index);
  if (!StrongRef_Get(early_check)) {
    // Index was deleted
    return 0;
  }

  if (gc->deletedDocsFromLastRun < RSGlobalConfig.gcConfigParams.forkGc.forkGcCleanThreshold) {
    StrongRef_Release(early_check);
    return 1;
  }
  int gcrv = 1;
  pid_t cpid;
  TimeSample ts;

  while (gc->pauseState == FGC_PAUSED_CHILD) {
    gc->execState = FGC_STATE_WAIT_FORK;
    // spin or sleep
    usleep(500);
  }

  pid_t ppid_before_fork = getpid();

  TimeSampler_Start(&ts);
  int rc = pipe(gc->pipefd);  // create the pipe
  if (rc == -1) {
    RedisModule_Log(ctx, "warning", "Couldn't create pipe - got errno %d, aborting fork GC", errno);
    StrongRef_Release(early_check);
    return 1;
  }

  // We need to acquire the GIL to use the fork api
  RedisModule_ThreadSafeContextLock(ctx);

  gc->execState = FGC_STATE_SCANNING;

  cpid = RedisModule_Fork(NULL, NULL);  // duplicate the current process

  if (cpid == -1) {
    RedisModule_Log(ctx, "warning", "fork failed - got errno %d, aborting fork GC", errno);
    gc->retryInterval.tv_sec = RSGlobalConfig.gcConfigParams.forkGc.forkGcRetryInterval;
    StrongRef_Release(early_check);

    RedisModule_ThreadSafeContextUnlock(ctx);

    close(gc->pipefd[GC_READERFD]);
    close(gc->pipefd[GC_WRITERFD]);

    return 1;
  }

  // Now that we hold the GIL, we can cache this value knowing it won't change by the main thread
  // upon deleting a docuemnt (this is the actual number of documents to be cleaned by the fork).
  size_t num_docs_to_clean = gc->deletedDocsFromLastRun;
  gc->deletedDocsFromLastRun = 0;

  gc->retryInterval.tv_sec = RSGlobalConfig.gcConfigParams.forkGc.forkGcRunIntervalSec;

  RedisModule_ThreadSafeContextUnlock(ctx);


  if (cpid == 0) {
    // fork process
    setpriority(PRIO_PROCESS, getpid(), 19);
    close(gc->pipefd[GC_READERFD]);
    // Pass the index to the child process
    FGC_childScanIndexes(gc, StrongRef_Get(early_check));
    close(gc->pipefd[GC_WRITERFD]);
    sleep(RSGlobalConfig.gcConfigParams.forkGc.forkGcSleepBeforeExit);
    RedisModule_ExitFromChild(EXIT_SUCCESS);
  } else {
    // main process
    // release the strong reference to the index for the main process (see comment above)
    StrongRef_Release(early_check);
    close(gc->pipefd[GC_WRITERFD]);
    while (gc->pauseState == FGC_PAUSED_PARENT) {
      gc->execState = FGC_STATE_WAIT_APPLY;
      // spin
      usleep(500);
    }

    gc->execState = FGC_STATE_APPLYING;
    gc->cleanNumericEmptyNodes = RSGlobalConfig.gcConfigParams.forkGc.forkGCCleanNumericEmptyNodes;
    if (FGC_parentHandleFromChild(gc) == FGC_SPEC_DELETED) {
      gcrv = 0;
    }
    close(gc->pipefd[GC_READERFD]);
    // KillForkChild must be called when holding the GIL
    // otherwise it might cause a pipe leak and eventually run
    // out of file descriptor
    RedisModule_ThreadSafeContextLock(ctx);
    RedisModule_KillForkChild(cpid);
    RedisModule_ThreadSafeContextUnlock(ctx);

    if (gcrv) {
      gcrv = VecSim_CallTieredIndexesGC(gc->index);
    }
  }

  IndexsGlobalStats_UpdateLogicallyDeleted(-num_docs_to_clean);
  gc->execState = FGC_STATE_IDLE;
  TimeSampler_End(&ts);
  long long msRun = TimeSampler_DurationMS(&ts);

  gc->stats.numCycles++;
  gc->stats.totalMSRun += msRun;
  gc->stats.lastRunTimeMs = msRun;

  return gcrv;
}

#if defined(__has_feature)
#if __has_feature(thread_sanitizer)
#define NO_TSAN_CHECK __attribute__((no_sanitize("thread")))
#endif
#endif
#ifndef NO_TSAN_CHECK
#define NO_TSAN_CHECK
#endif

void FGC_WaitBeforeFork(ForkGC *gc) NO_TSAN_CHECK {
  RS_LOG_ASSERT(gc->pauseState == 0, "FGC pause state should be 0");
  gc->pauseState = FGC_PAUSED_CHILD;

  while (gc->execState != FGC_STATE_WAIT_FORK) {
    usleep(500);
  }
}

void FGC_ForkAndWaitBeforeApply(ForkGC *gc) NO_TSAN_CHECK {
  // Ensure that we're waiting for the child to begin
  RS_LOG_ASSERT(gc->pauseState == FGC_PAUSED_CHILD, "FGC pause state should be CHILD");
  RS_LOG_ASSERT(gc->execState == FGC_STATE_WAIT_FORK, "FGC exec state should be WAIT_FORK");

  gc->pauseState = FGC_PAUSED_PARENT;
  while (gc->execState != FGC_STATE_WAIT_APPLY) {
    usleep(500);
  }
}

void FGC_Apply(ForkGC *gc) NO_TSAN_CHECK {
  gc->pauseState = FGC_PAUSED_UNPAUSED;
  while (gc->execState != FGC_STATE_IDLE) {
    usleep(500);
  }
}

static void onTerminateCb(void *privdata) {
  ForkGC *gc = privdata;
  IndexsGlobalStats_UpdateLogicallyDeleted(-gc->deletedDocsFromLastRun);
  WeakRef_Release(gc->index);
  RedisModule_FreeThreadSafeContext(gc->ctx);
  rm_free(gc);
}

static void statsCb(RedisModule_Reply *reply, void *gcCtx) {
#define REPLY_KVNUM(k, v) RedisModule_ReplyKV_Double(reply, (k), (v))
  ForkGC *gc = gcCtx;
  if (!gc) return;
  REPLY_KVNUM("bytes_collected", gc->stats.totalCollected);
  REPLY_KVNUM("total_ms_run", gc->stats.totalMSRun);
  REPLY_KVNUM("total_cycles", gc->stats.numCycles);
  REPLY_KVNUM("average_cycle_time_ms", (double)gc->stats.totalMSRun / gc->stats.numCycles);
  REPLY_KVNUM("last_run_time_ms", (double)gc->stats.lastRunTimeMs);
  REPLY_KVNUM("gc_numeric_trees_missed", (double)gc->stats.gcNumericNodesMissed);
  REPLY_KVNUM("gc_blocks_denied", (double)gc->stats.gcBlocksDenied);
}

#ifdef FTINFO_FOR_INFO_MODULES
static void statsForInfoCb(RedisModuleInfoCtx *ctx, void *gcCtx) {
  ForkGC *gc = gcCtx;
  RedisModule_InfoBeginDictField(ctx, "gc_stats");
  RedisModule_InfoAddFieldLongLong(ctx, "bytes_collected", gc->stats.totalCollected);
  RedisModule_InfoAddFieldLongLong(ctx, "total_ms_run", gc->stats.totalMSRun);
  RedisModule_InfoAddFieldLongLong(ctx, "total_cycles", gc->stats.numCycles);
  RedisModule_InfoAddFieldDouble(ctx, "average_cycle_time_ms", (double)gc->stats.totalMSRun / gc->stats.numCycles);
  RedisModule_InfoAddFieldDouble(ctx, "last_run_time_ms", (double)gc->stats.lastRunTimeMs);
  RedisModule_InfoAddFieldDouble(ctx, "gc_numeric_trees_missed", (double)gc->stats.gcNumericNodesMissed);
  RedisModule_InfoAddFieldDouble(ctx, "gc_blocks_denied", (double)gc->stats.gcBlocksDenied);
  RedisModule_InfoEndDictField(ctx);
}
#endif

static void deleteCb(void *ctx) {
  ForkGC *gc = ctx;
  ++gc->deletedDocsFromLastRun;
  IndexsGlobalStats_UpdateLogicallyDeleted(1);
}

static struct timespec getIntervalCb(void *ctx) {
  ForkGC *gc = ctx;
  return gc->retryInterval;
}

ForkGC *FGC_New(StrongRef spec_ref, GCCallbacks *callbacks) {
  ForkGC *forkGc = rm_calloc(1, sizeof(*forkGc));
  *forkGc = (ForkGC){
      .index = StrongRef_Demote(spec_ref),
      .deletedDocsFromLastRun = 0,
  };
  forkGc->retryInterval.tv_sec = RSGlobalConfig.gcConfigParams.forkGc.forkGcRunIntervalSec;
  forkGc->retryInterval.tv_nsec = 0;

  forkGc->cleanNumericEmptyNodes = RSGlobalConfig.gcConfigParams.forkGc.forkGCCleanNumericEmptyNodes;
  forkGc->ctx = RedisModule_GetDetachedThreadSafeContext(RSDummyContext);

  callbacks->onTerm = onTerminateCb;
  callbacks->periodicCallback = periodicCb;
  callbacks->renderStats = statsCb;
  #ifdef FTINFO_FOR_INFO_MODULES
  callbacks->renderStatsForInfo = statsForInfoCb;
  #endif
  callbacks->getInterval = getIntervalCb;
  callbacks->onDelete = deleteCb;

  return forkGc;
}<|MERGE_RESOLUTION|>--- conflicted
+++ resolved
@@ -522,13 +522,9 @@
 
 static void FGC_childScanIndexes(ForkGC *gc, IndexSpec *spec) {
   RedisSearchCtx sctx = SEARCH_CTX_STATIC(gc->ctx, spec);
-<<<<<<< HEAD
   const char* indexName = IndexSpec_FormatName(spec, RSGlobalConfig.hideUserDataFromLog);
   RedisModule_Log(sctx.redisCtx, "debug", "ForkGC in index %s - child scanning indexes start", indexName);
-=======
-  RedisModule_Log(sctx.redisCtx, "debug", "ForkGC in index %s - child scanning indexes start", sctx.spec->name);
   FGC_setProgress(gc, 0);
->>>>>>> 8fe68709
   FGC_childCollectTerms(gc, &sctx);
   FGC_setProgress(gc, 0.2);
   FGC_childCollectNumeric(gc, &sctx);
@@ -538,12 +534,8 @@
   FGC_childCollectMissingDocs(gc, &sctx);
   FGC_setProgress(gc, 0.8);
   FGC_childCollectExistingDocs(gc, &sctx);
-<<<<<<< HEAD
+  FGC_setProgress(gc, 1);
   RedisModule_Log(sctx.redisCtx, "debug", "ForkGC in index %s - child scanning indexes end", indexName);
-=======
-  FGC_setProgress(gc, 1);
-  RedisModule_Log(sctx.redisCtx, "debug", "ForkGC in index %s - child scanning indexes end", sctx.spec->name);
->>>>>>> 8fe68709
 }
 
 typedef struct {
