/*
 * Copyright (c) 2006-Present, Redis Ltd.
 * All rights reserved.
 *
 * Licensed under your choice of the Redis Source Available License 2.0
 * (RSALv2); or (b) the Server Side Public License v1 (SSPLv1); or (c) the
 * GNU Affero General Public License v3 (AGPLv3).
*/
#include "fork_gc.h"
#include "triemap.h"
#include "util/arr.h"
#include "search_ctx.h"
#include "inverted_index.h"
#include "iterators/inverted_index_iterator.h"
#include "redis_index.h"
#include "numeric_index.h"
#include "tag_index.h"
#include "time_sample.h"
#include <stdlib.h>
#include <stdbool.h>
#include <unistd.h>
#include <sys/wait.h>
#include <sys/resource.h>
#include <sys/socket.h>
#include <poll.h>
#include "rwlock.h"
#include "hll/hll.h"
#include <float.h>
#include "module.h"
#include "rmutil/rm_assert.h"
#include "suffix.h"
#include "resp3.h"
#include "info/global_stats.h"
#include "info/info_redis/threads/current_thread.h"
#include "obfuscation/obfuscation_api.h"
#include "obfuscation/hidden.h"
#include "util/redis_mem_info.h"

#define GC_WRITERFD 1
#define GC_READERFD 0
// Number of attempts to wait for the child to exit gracefully before trying to terminate it
#define GC_WAIT_ATTEMPTS 4

typedef enum {
  // Terms have been collected
  FGC_COLLECTED,
  // No more terms remain
  FGC_DONE,
  // Pipe error, child probably crashed
  FGC_CHILD_ERROR,
  // Error on the parent
  FGC_PARENT_ERROR,
  // The spec was deleted
  FGC_SPEC_DELETED,
} FGCError;

// Assumes the spec is locked.
static void FGC_updateStats(ForkGC *gc, RedisSearchCtx *sctx,
            size_t recordsRemoved, size_t bytesCollected, size_t bytesAdded) {
  sctx->spec->stats.numRecords -= recordsRemoved;
  sctx->spec->stats.invertedSize += bytesAdded;
  sctx->spec->stats.invertedSize -= bytesCollected;
  gc->stats.totalCollected += bytesCollected;
  gc->stats.totalCollected -= bytesAdded;
}

// Buff shouldn't be NULL.
static void FGC_sendFixed(ForkGC *fgc, const void *buff, size_t len) {
  RS_LOG_ASSERT(len > 0, "buffer length cannot be 0");
  ssize_t size = write(fgc->pipe_write_fd, buff, len);
  if (size != len) {
    perror("broken pipe, exiting GC fork: write() failed");
    // just exit, do not abort(), which will trigger a watchdog on RLEC, causing adverse effects
    RedisModule_Log(fgc->ctx, "warning", "GC fork: broken pipe, exiting");
    RedisModule_ExitFromChild(1);
  }
}

#define FGC_SEND_VAR(fgc, v) FGC_sendFixed(fgc, &v, sizeof v)

static void FGC_sendBuffer(ForkGC *fgc, const void *buff, size_t len) {
  FGC_SEND_VAR(fgc, len);
  if (len > 0) {
    FGC_sendFixed(fgc, buff, len);
  }
}

static int FGC_recvFixed(ForkGC *fgc, void *buf, size_t len);

/**
 * Send instead of a string to indicate that no more buffers are to be received
 */
static void FGC_sendTerminator(ForkGC *fgc) {
  size_t smax = SIZE_MAX;
  FGC_SEND_VAR(fgc, smax);
}

static int __attribute__((warn_unused_result)) FGC_recvFixed(ForkGC *fgc, void *buf, size_t len) {
  // poll the pipe, so that we don't block while read, with timeout of 3 minutes
  while (poll(fgc->pollfd_read, 1, 180000) == 1) {
    ssize_t nrecvd = read(fgc->pipe_read_fd, buf, len);
    if (nrecvd > 0) {
      buf += nrecvd;
      len -= nrecvd;
    } else if (nrecvd <= 0 && errno != EINTR) {
      RedisModule_Log(fgc->ctx, "warning", "ForkGC - got error while reading from pipe (%s)", strerror(errno));
      return REDISMODULE_ERR;
    }
    if (len == 0) {
      return REDISMODULE_OK;
    }
  }
  RedisModule_Log(fgc->ctx, "warning", "ForkGC - got timeout while reading from pipe (%s)", strerror(errno));
  return REDISMODULE_ERR;
}

#define TRY_RECV_FIXED(gc, obj, len)                   \
  if (FGC_recvFixed(gc, obj, len) != REDISMODULE_OK) { \
    return REDISMODULE_ERR;                            \
  }

static void *RECV_BUFFER_EMPTY = (void *)0x0deadbeef;

static int __attribute__((warn_unused_result))
FGC_recvBuffer(ForkGC *fgc, void **buf, size_t *len) {
  TRY_RECV_FIXED(fgc, len, sizeof *len);
  if (*len == SIZE_MAX) {
    *buf = RECV_BUFFER_EMPTY;
    return REDISMODULE_OK;
  }
  if (*len == 0) {
    *buf = NULL;
    return REDISMODULE_OK;
  }

  *buf = rm_malloc(*len + 1);
  ((char *)(*buf))[*len] = 0;
  if (FGC_recvFixed(fgc, *buf, *len) != REDISMODULE_OK) {
    rm_free(buf);
    return REDISMODULE_ERR;
  }
  return REDISMODULE_OK;
}

typedef struct {
  // Number of blocks prior to repair
  uint32_t nblocksOrig;
  // Number of blocks repaired
  uint32_t nblocksRepaired;
  // Number of bytes cleaned in inverted index
  uint64_t nbytesCollected;
  // Number of bytes added to inverted index
  uint64_t nbytesAdded;
  // Number of document records removed
  uint64_t ndocsCollected;
  // Number of numeric records removed
  uint64_t nentriesCollected;

  /** Specific information about the _last_ index block */
  size_t lastblkDocsRemoved;
  size_t lastblkBytesCollected;
  size_t lastblkNumEntries;
  size_t lastblkEntriesRemoved;
} MSG_IndexInfo;

/** Structure sent describing an index block */
typedef struct {
  IndexBlock blk;
  int64_t oldix;  // Old position of the block
  int64_t newix;  // New position of the block
  // the actual content of the block follows...
} MSG_RepairedBlock;

typedef struct {
  void *ptr;       // Address of the buffer to free
  uint32_t oldix;  // Old index of deleted block
  uint32_t _pad;   // Uninitialized reads, otherwise
} MSG_DeletedBlock;

/**
 * headerCallback and hdrarg are invoked before the inverted index is sent, only
 * if the inverted index was repaired.
 * This function sends the main process an info message with general info on the inverted index garbage collection.
 * In addition, for each fixed block it sends a repair message. For deleted blocks it send delete message.
 * If the index size (number of blocks) wasn't modified (no deleted blocks) we don't send a new block list.
 * In this case, the main process will get the modifications from the fix messages, that contains also a copy of the
 * repaired block.
 * RepairCallback and its argument are passed directly to IndexBlock_Repair; see
 * that function for more details.
 */
static bool FGC_childRepairInvidx(ForkGC *gc, RedisSearchCtx *sctx, InvertedIndex *idx,
                                  void (*headerCallback)(ForkGC *, void *), void *hdrarg,
                                  IndexRepairParams *params) {
  size_t numBlocks = InvertedIndex_NumBlocks(idx);
  MSG_RepairedBlock *fixed = array_new(MSG_RepairedBlock, 10);
  MSG_DeletedBlock *deleted = array_new(MSG_DeletedBlock, 10);
  IndexBlock *blocklist = array_new(IndexBlock, numBlocks);
  MSG_IndexInfo ixmsg = {.nblocksOrig = numBlocks};
  bool rv = false;
  IndexRepairParams params_s = {0};
  if (!params) {
    params = &params_s;
  }

  for (size_t i = 0; i < numBlocks; ++i) {
    params->bytesCollected = 0;
    params->bytesBeforFix = 0;
    params->bytesAfterFix = 0;
    params->entriesCollected = 0;
    IndexBlock *blk = InvertedIndex_BlockRef(idx, i);
    t_docId firstId = IndexBlock_FirstId(blk);
    t_docId lastId = IndexBlock_LastId(blk);

    if (lastId - firstId > UINT32_MAX) {
      // Skip over blocks which have a wide variation. In the future we might
      // want to split a block into two (or more) on high-delta boundaries.
      // todo: is it ok??
      // The above TODO was written 5 years ago. We currently don't split blocks,
      // and it is also not clear why we care about high variations.
      array_append(blocklist, *blk);
      continue;
    }

    // Capture the pointer address before the block is cleared; otherwise
    // the pointer might be freed! (IndexBlock_Repair rewrites blk->buf if there were repairs)
    void *bufptr = IndexBlock_Data(blk);
    size_t nrepaired = IndexBlock_Repair(blk, &sctx->spec->docs, InvertedIndex_Flags(idx), params);
    if (nrepaired == 0) {
      // unmodified block
      array_append(blocklist, *blk);
      continue;
    }

    uint64_t curr_bytesCollected = params->bytesBeforFix - params->bytesAfterFix;

    uint16_t numEntries = IndexBlock_NumEntries(blk);
    if (numEntries == 0) {
      // this block should be removed
      MSG_DeletedBlock *delmsg = array_ensure_tail(&deleted, MSG_DeletedBlock);
      *delmsg = (MSG_DeletedBlock){.ptr = bufptr, .oldix = i};
      curr_bytesCollected += sizeof(IndexBlock);
    } else {
      array_append(blocklist, *blk);
      MSG_RepairedBlock *fixmsg = array_ensure_tail(&fixed, MSG_RepairedBlock);
      fixmsg->newix = array_len(blocklist) - 1;
      fixmsg->oldix = i;
      fixmsg->blk = *blk; // TODO: consider sending the blocklist even if there weren't any deleted blocks instead of this redundant copy.
      ixmsg.nblocksRepaired++;
    }
    ixmsg.nbytesCollected += curr_bytesCollected;
    ixmsg.ndocsCollected += nrepaired;
    ixmsg.nentriesCollected += params->entriesCollected;
    // Save last block statistics because the main process might want to ignore the changes if
    // the block was modified while the fork was running.
    if (i == numBlocks - 1) {
      ixmsg.lastblkBytesCollected = curr_bytesCollected;
      ixmsg.lastblkDocsRemoved = nrepaired;
      ixmsg.lastblkEntriesRemoved = params->entriesCollected;
      // Save the original number of entries of the last block so we can compare
      // this value to the number of entries exist in the main process, to conclude if any new entries
      // were added during the fork process was running. If there were, the main process will discard the last block
      // fixes. We rely on the assumption that a block is small enough and it will be either handled in the next iteration,
      // or it will get to its maximum capacity and will no longer be the last block.
      ixmsg.lastblkNumEntries = IndexBlock_NumEntries(blk) + params->entriesCollected;
    }
  }

  if (array_len(fixed) == 0 && array_len(deleted) == 0) {
    // No blocks were removed or repaired
    goto done;
  }

  headerCallback(gc, hdrarg);
  FGC_sendFixed(gc, &ixmsg, sizeof ixmsg);
  if (array_len(blocklist) == numBlocks) {
    // no empty block, there is no need to send the blocks array. Don't send
    // any new blocks.
    size_t len = 0;
    FGC_SEND_VAR(gc, len);
  } else {
    FGC_sendBuffer(gc, blocklist, array_len(blocklist) * sizeof(*blocklist));
  }
  // TODO: can we move it inside the if?
  FGC_sendBuffer(gc, deleted, array_len(deleted) * sizeof(*deleted));

  for (size_t i = 0; i < array_len(fixed); ++i) {
    // write fix block
    const MSG_RepairedBlock *msg = fixed + i;
    const IndexBlock *blk = blocklist + msg->newix;
    FGC_sendFixed(gc, msg, sizeof(*msg));
    // TODO: check why we need to send the data if its part of the blk struct.
    FGC_sendBuffer(gc, IndexBlock_Data(blk), IndexBlock_Len(blk));
  }
  rv = true;

done:
  array_free(fixed);
  array_free(blocklist);
  array_free(deleted);
  return rv;
}

static void sendHeaderString(ForkGC *gc, void *arg) {
  struct iovec *iov = arg;
  FGC_sendBuffer(gc, iov->iov_base, iov->iov_len);
}

static void FGC_reportProgress(ForkGC *gc) {
  RedisModule_SendChildHeartbeat(gc->progress);
}

static void FGC_setProgress(ForkGC *gc, float progress) {
  gc->progress = progress;
  FGC_reportProgress(gc);
}

static void FGC_childCollectTerms(ForkGC *gc, RedisSearchCtx *sctx) {
  TrieIterator *iter = Trie_Iterate(sctx->spec->terms, "", 0, 0, 1);
  rune *rstr = NULL;
  t_len slen = 0;
  float score = 0;
  int dist = 0;
  while (TrieIterator_Next(iter, &rstr, &slen, NULL, &score, &dist)) {
    size_t termLen;
    char *term = runesToStr(rstr, slen, &termLen);
    InvertedIndex *idx = Redis_OpenInvertedIndex(sctx, term, strlen(term), DONT_CREATE_INDEX, NULL);
    if (idx) {
      struct iovec iov = {.iov_base = (void *)term, termLen};
      FGC_childRepairInvidx(gc, sctx, idx, sendHeaderString, &iov, NULL);
      FGC_reportProgress(gc);
    }
    rm_free(term);
  }
  TrieIterator_Free(iter);

  // we are done with terms
  FGC_sendTerminator(gc);
}

typedef struct {
  struct HLL majority_card;     // Holds the majority cardinality of all the blocks we've seen so far
  struct HLL last_block_card;   // Holds the cardinality of the last block we've seen
  const IndexBlock *last_block; // The last block we've seen, to know when to merge the cardinalities
} numCbCtx;

static void countRemain(const RSIndexResult *r, const IndexBlock *blk, void *arg) {
  numCbCtx *ctx = arg;

  if (ctx->last_block != blk) {
    // We are in a new block, merge the last block's cardinality into the majority, and clear the last block
    hll_merge(&ctx->majority_card, &ctx->last_block_card);
    hll_clear(&ctx->last_block_card);
    ctx->last_block = blk;
  }
  // Add the current record to the last block's cardinality
<<<<<<< HEAD
  hll_add(&ctx->last_block_card, &r->data.num.value, sizeof(r->data.num.value));
=======
  double value = IndexResult_NumValue(r);
  hll_add(&ctx->last_block_card, &value, sizeof(value));
>>>>>>> ef5c9273
}

typedef struct {
  int type;
  const char *field;
  const void *curPtr;
  char *tagValue;
  size_t tagLen;
  uint64_t uniqueId;
  int sentFieldName;
} tagNumHeader;

static void sendNumericTagHeader(ForkGC *fgc, void *arg) {
  tagNumHeader *info = arg;
  if (!info->sentFieldName) {
    info->sentFieldName = 1;
    FGC_sendBuffer(fgc, info->field, strlen(info->field));
    FGC_sendFixed(fgc, &info->uniqueId, sizeof info->uniqueId);
  }
  FGC_SEND_VAR(fgc, info->curPtr);
  if (info->type == RSFLDTYPE_TAG) {
    FGC_sendBuffer(fgc, info->tagValue, info->tagLen);
  }
}

// If anything other than FGC_COLLECTED is returned, it is an error or done
static FGCError recvNumericTagHeader(ForkGC *fgc, char **fieldName, size_t *fieldNameLen,
                                     uint64_t *id) {
  if (FGC_recvBuffer(fgc, (void **)fieldName, fieldNameLen) != REDISMODULE_OK) {
    return FGC_PARENT_ERROR;
  }
  if (*fieldName == RECV_BUFFER_EMPTY) {
    *fieldName = NULL;
    return FGC_DONE;
  }

  if (FGC_recvFixed(fgc, id, sizeof(*id)) != REDISMODULE_OK) {
    rm_free(*fieldName);
    *fieldName = NULL;
    return FGC_PARENT_ERROR;
  }
  return FGC_COLLECTED;
}

static void FGC_childCollectNumeric(ForkGC *gc, RedisSearchCtx *sctx) {
  arrayof(FieldSpec*) numericFields = getFieldsByType(sctx->spec, INDEXFLD_T_NUMERIC | INDEXFLD_T_GEO);

  for (int i = 0; i < array_len(numericFields); ++i) {
    RedisModuleString *keyName = IndexSpec_GetFormattedKey(sctx->spec, numericFields[i], INDEXFLD_T_NUMERIC);
    NumericRangeTree *rt = openNumericKeysDict(sctx->spec, keyName, DONT_CREATE_INDEX);

    // No entries were added to the numeric field, hence the tree was not initialized
    if (!rt) {
      continue;
    }

    NumericRangeTreeIterator *gcIterator = NumericRangeTreeIterator_New(rt);

    NumericRangeNode *currNode = NULL;
    tagNumHeader header = {.type = RSFLDTYPE_NUMERIC,
                           .field = HiddenString_GetUnsafe(numericFields[i]->fieldName, NULL),
                           .uniqueId = rt->uniqueId};

    numCbCtx nctx;
    IndexRepairParams params = {.RepairCallback = countRemain, .arg = &nctx};
    hll_init(&nctx.majority_card, NR_BIT_PRECISION);
    hll_init(&nctx.last_block_card, NR_BIT_PRECISION);
    while ((currNode = NumericRangeTreeIterator_Next(gcIterator))) {
      if (!currNode->range) {
        continue;
      }
      nctx.last_block = NULL;
      hll_clear(&nctx.majority_card);
      hll_clear(&nctx.last_block_card);

      InvertedIndex *idx = currNode->range->entries;
      header.curPtr = currNode;
      bool repaired = FGC_childRepairInvidx(gc, sctx, idx, sendNumericTagHeader, &header, &params);

      if (repaired) {
        // Instead of sending the majority cardinality and the last block's cardinality, we now
        // merge the majority cardinality into the last block's cardinality, and send its registers
        // as the cardinality WITH the last block's cardinality, and then send the majority registers
        // as the cardinality WITHOUT the last block's cardinality. This way, the main process can
        // choose which registers to use without having to merge them itself.
        hll_merge(&nctx.last_block_card, &nctx.majority_card);
        FGC_sendFixed(gc, nctx.last_block_card.registers, NR_REG_SIZE);
        FGC_sendFixed(gc, nctx.majority_card.registers, NR_REG_SIZE);
      }
      FGC_reportProgress(gc);
    }
    hll_destroy(&nctx.majority_card);
    hll_destroy(&nctx.last_block_card);

    if (header.sentFieldName) {
      // If we've repaired at least one entry, send the terminator;
      // note that "terminator" just means a zero address and not the
      // "no more strings" terminator in FGC_sendTerminator
      void *pdummy = NULL;
      FGC_SEND_VAR(gc, pdummy);
    }

    NumericRangeTreeIterator_Free(gcIterator);
  }

  array_free(numericFields);
  // we are done with numeric fields
  FGC_sendTerminator(gc);
}

static void FGC_childCollectTags(ForkGC *gc, RedisSearchCtx *sctx) {
  arrayof(FieldSpec*) tagFields = getFieldsByType(sctx->spec, INDEXFLD_T_TAG);
  if (array_len(tagFields) != 0) {
    for (int i = 0; i < array_len(tagFields); ++i) {
      RedisModuleString *keyName = IndexSpec_GetFormattedKey(sctx->spec, tagFields[i], INDEXFLD_T_TAG);
      TagIndex *tagIdx = TagIndex_Open(sctx->spec, keyName, DONT_CREATE_INDEX);
      if (!tagIdx) {
        continue;
      }

      tagNumHeader header = {.type = RSFLDTYPE_TAG,
                             .field = HiddenString_GetUnsafe(tagFields[i]->fieldName, NULL),
                             .uniqueId = tagIdx->uniqueId};

      TrieMapIterator *iter = TrieMap_Iterate(tagIdx->values);
      char *ptr;
      tm_len_t len;
      InvertedIndex *value;
      while (TrieMapIterator_Next(iter, &ptr, &len, (void **)&value)) {
        header.curPtr = value;
        header.tagValue = ptr;
        header.tagLen = len;
        // send repaired data
        FGC_childRepairInvidx(gc, sctx, value, sendNumericTagHeader, &header, NULL);
        FGC_reportProgress(gc);
      }

      // we are done with the current field
      if (header.sentFieldName) {
        void *pdummy = NULL;
        FGC_SEND_VAR(gc, pdummy);
      }
    }
  }

  array_free(tagFields);
  // we are done with tag fields
  FGC_sendTerminator(gc);
}

static void FGC_childCollectMissingDocs(ForkGC *gc, RedisSearchCtx *sctx) {
  IndexSpec *spec = sctx->spec;

  dictIterator* iter = dictGetIterator(spec->missingFieldDict);
  dictEntry* entry = NULL;
  while ((entry = dictNext(iter))) {
    const HiddenString *hiddenFieldName = dictGetKey(entry);
    InvertedIndex *idx = dictGetVal(entry);
    if(idx) {
      size_t length;
      const char* fieldName = HiddenString_GetUnsafe(hiddenFieldName, &length);
      struct iovec iov = {.iov_base = (void *)fieldName, length};
      FGC_childRepairInvidx(gc, sctx, idx, sendHeaderString, &iov, NULL);
      FGC_reportProgress(gc);
    }
  }
  dictReleaseIterator(iter);

  // we are done with missing field docs inverted indexes
  FGC_sendTerminator(gc);
}

static void FGC_childCollectExistingDocs(ForkGC *gc, RedisSearchCtx *sctx) {
  IndexSpec *spec = sctx->spec;

  InvertedIndex *idx = spec->existingDocs;
  if (idx) {
    struct iovec iov = {.iov_base = (void *)"", 0};
    FGC_childRepairInvidx(gc, sctx, idx, sendHeaderString, &iov, NULL);
  }

  // we are done with existing docs inverted index
  FGC_sendTerminator(gc);
}

static void FGC_childScanIndexes(ForkGC *gc, IndexSpec *spec) {
  RedisSearchCtx sctx = SEARCH_CTX_STATIC(gc->ctx, spec);
  const char* indexName = IndexSpec_FormatName(spec, RSGlobalConfig.hideUserDataFromLog);
  RedisModule_Log(sctx.redisCtx, "debug", "ForkGC in index %s - child scanning indexes start", indexName);
  FGC_setProgress(gc, 0);
  FGC_childCollectTerms(gc, &sctx);
  FGC_setProgress(gc, 0.2);
  FGC_childCollectNumeric(gc, &sctx);
  FGC_setProgress(gc, 0.4);
  FGC_childCollectTags(gc, &sctx);
  FGC_setProgress(gc, 0.6);
  FGC_childCollectMissingDocs(gc, &sctx);
  FGC_setProgress(gc, 0.8);
  FGC_childCollectExistingDocs(gc, &sctx);
  FGC_setProgress(gc, 1);
  RedisModule_Log(sctx.redisCtx, "debug", "ForkGC in index %s - child scanning indexes end", indexName);
}

typedef struct {
  MSG_DeletedBlock *delBlocks;
  size_t numDelBlocks;

  MSG_RepairedBlock *changedBlocks;

  IndexBlock *newBlocklist;
  size_t newBlocklistSize;
  bool lastBlockIgnored;
} InvIdxBuffers;

static int __attribute__((warn_unused_result))
FGC_recvRepairedBlock(ForkGC *gc, MSG_RepairedBlock *binfo) {
  if (FGC_recvFixed(gc, binfo, sizeof(*binfo)) != REDISMODULE_OK) {
    return REDISMODULE_ERR;
  }
  if (FGC_recvBuffer(gc, (void **)IndexBlock_DataPtr(&binfo->blk), IndexBlock_LenPtr(&binfo->blk)) != REDISMODULE_OK) {
    return REDISMODULE_ERR;
  }
  IndexBlock_SetCap(&binfo->blk, IndexBlock_Len(&binfo->blk));
  return REDISMODULE_OK;
}

static int __attribute__((warn_unused_result))
FGC_recvInvIdx(ForkGC *gc, InvIdxBuffers *bufs, MSG_IndexInfo *info) {
  size_t nblocksRecvd = 0;
  if (FGC_recvFixed(gc, info, sizeof(*info)) != REDISMODULE_OK) {
    return REDISMODULE_ERR;
  }
  if (FGC_recvBuffer(gc, (void **)&bufs->newBlocklist, &bufs->newBlocklistSize) != REDISMODULE_OK) {
    return REDISMODULE_ERR;
  }

  if (bufs->newBlocklistSize) {
    bufs->newBlocklistSize /= sizeof(*bufs->newBlocklist);
  }
  if (FGC_recvBuffer(gc, (void **)&bufs->delBlocks, &bufs->numDelBlocks) != REDISMODULE_OK) {
    goto error;
  }
  bufs->numDelBlocks /= sizeof(*bufs->delBlocks);
  bufs->changedBlocks = rm_malloc(sizeof(*bufs->changedBlocks) * info->nblocksRepaired);
  for (size_t i = 0; i < info->nblocksRepaired; ++i) {
    if (FGC_recvRepairedBlock(gc, bufs->changedBlocks + i) != REDISMODULE_OK) {
      goto error;
    }
    nblocksRecvd++;
  }
  return REDISMODULE_OK;

error:
  rm_free(bufs->newBlocklist);
  for (size_t ii = 0; ii < nblocksRecvd; ++ii) {
    IndexBlock_DataFree(&bufs->changedBlocks[ii].blk);
  }
  rm_free(bufs->changedBlocks);
  memset(bufs, 0, sizeof(*bufs));
  return REDISMODULE_ERR;
}

static void freeInvIdx(InvIdxBuffers *bufs, MSG_IndexInfo *info) {
  rm_free(bufs->newBlocklist);
  rm_free(bufs->delBlocks);

  if (bufs->changedBlocks) {
    // could be null because of pipe error
    for (size_t ii = 0; ii < info->nblocksRepaired; ++ii) {
      IndexBlock_DataFree(&bufs->changedBlocks[ii].blk);
    }
    rm_free(bufs->changedBlocks);
  }
}

static void checkLastBlock(ForkGC *gc, InvIdxBuffers *idxData, MSG_IndexInfo *info,
                           InvertedIndex *idx) {
  IndexBlock *lastOld = InvertedIndex_BlockRef(idx, info->nblocksOrig - 1);
  if (info->lastblkDocsRemoved == 0) {
    // didn't touch last block in child
    return;
  }
  if (info->lastblkNumEntries == IndexBlock_NumEntries(lastOld)) {
    // didn't touch last block in parent
    return;
  }

  // Otherwise, we added new entries to the last block while the child was running. In this case we discard all
  // the child garbage collection, assuming they will take place in the next gc iteration.

  if (info->lastblkEntriesRemoved == info->lastblkNumEntries) {
    // Last block was deleted entirely while updates on the main process.
    // Remove it from delBlocks list
    idxData->numDelBlocks--;

    // If all the blocks were deleted, there is no newblocklist. Otherwise, we need to add it to the newBlocklist.
    if (idxData->newBlocklist) {
      idxData->newBlocklistSize++;
      idxData->newBlocklist = rm_realloc(idxData->newBlocklist,
                                        sizeof(*idxData->newBlocklist) * idxData->newBlocklistSize);
      idxData->newBlocklist[idxData->newBlocklistSize - 1] = *lastOld;
    }
  } else {
    // Last block was modified on the child and on the parent. (but not entirely deleted)

    // we need to remove it from changedBlocks
    MSG_RepairedBlock *rb = idxData->changedBlocks + info->nblocksRepaired - 1;
    indexBlock_Free(&rb->blk);
    info->nblocksRepaired--;

    // If newBlocklist!=NULL then the last block must be there (it was changed and not deleted),
    // prefer the parent's block.
    if (idxData->newBlocklist) {
      idxData->newBlocklist[idxData->newBlocklistSize - 1] = *lastOld;
    }
  }

  info->ndocsCollected -= info->lastblkDocsRemoved;
  info->nbytesCollected -= info->lastblkBytesCollected;
  info->nentriesCollected -= info->lastblkEntriesRemoved;
  idxData->lastBlockIgnored = true;
  gc->stats.gcBlocksDenied++;
}

static void FGC_applyInvertedIndex(ForkGC *gc, InvIdxBuffers *idxData, MSG_IndexInfo *info,
                                   InvertedIndex *idx) {
  checkLastBlock(gc, idxData, info, idx);

  // If the child did not touch the last block, prefer the parent's last block pointer
  if (idxData->newBlocklist && !info->lastblkDocsRemoved) {
    /*
     * Last block was unmodified-- let's prefer the last block's pointer
     * over our own (which may be stale).
     * If the last block was repaired, this is handled above in checkLastBlock()
     */
    idxData->newBlocklist[idxData->newBlocklistSize - 1] =
        InvertedIndex_Block(idx, info->nblocksOrig - 1);
  }

  // safety: ensure our shims match the wire structs (compile-time)
  // NOTE: in later phase we get rid of MSG entirely
  _Static_assert(sizeof(InvertedIndex_RepairedInput) == sizeof(MSG_RepairedBlock), "repaired layout mismatch");
  _Static_assert(sizeof(InvertedIndex_DeletedInput)  == sizeof(MSG_DeletedBlock), "deleted layout mismatch");

  InvertedIndexGcDelta *delta = InvertedIndex_GcDelta_New();

  InvertedIndex_GcDelta_SetNewBlocklist(delta, idxData->newBlocklist, idxData->newBlocklistSize);
  idxData->newBlocklist = NULL;
  idxData->newBlocklistSize = 0;

  InvertedIndex_GcDelta_SetDeleted(delta,
    (InvertedIndex_DeletedInput *)idxData->delBlocks, idxData->numDelBlocks);
  idxData->delBlocks = NULL;
  idxData->numDelBlocks = 0;

  InvertedIndex_GcDelta_SetRepaired(delta,
    (InvertedIndex_RepairedInput *)idxData->changedBlocks, info->nblocksRepaired);
  idxData->changedBlocks = NULL;
  info->nblocksRepaired = 0;

  InvertedIndex_ApplyGcDelta(idx, delta, info->nblocksOrig, &info->nbytesAdded);

  InvertedIndex_GcDelta_Free(delta);

  InvertedIndex_SetNumDocs(idx, InvertedIndex_NumDocs(idx) - info->ndocsCollected);
}

typedef struct {
  // Node in the tree that was GC'd
  NumericRangeNode *node;
  InvIdxBuffers idxbufs;
  MSG_IndexInfo info;

  void *registersWithLastBlock;
  void *registersWithoutLastBlock; // In case the last block was modified
} NumGcInfo;

static int recvRegisters(ForkGC *fgc, NumGcInfo *ninfo) {
  if (FGC_recvFixed(fgc, ninfo->registersWithLastBlock, NR_REG_SIZE) != REDISMODULE_OK) {
    return REDISMODULE_ERR;
  }
  return FGC_recvFixed(fgc, ninfo->registersWithoutLastBlock, NR_REG_SIZE);
}

static FGCError recvNumIdx(ForkGC *gc, NumGcInfo *ninfo) {
  if (FGC_recvFixed(gc, &ninfo->node, sizeof(ninfo->node)) != REDISMODULE_OK) {
    goto error;
  }
  if (ninfo->node == NULL) {
    return FGC_DONE;
  }

  if (FGC_recvInvIdx(gc, &ninfo->idxbufs, &ninfo->info) != REDISMODULE_OK) {
    goto error;
  }

  if (recvRegisters(gc, ninfo) != REDISMODULE_OK) {
    goto error;
  }
  return FGC_COLLECTED;

error:
  return FGC_CHILD_ERROR;
}

static void resetCardinality(NumGcInfo *info, NumericRange *range, size_t blocksSinceFork) {
  if (!info->idxbufs.lastBlockIgnored) {
    hll_set_registers(&range->hll, info->registersWithLastBlock, NR_REG_SIZE);
    if (blocksSinceFork == 0) {
      return; // No blocks were added since the fork. We're done
    }
  } else {
    hll_set_registers(&range->hll, info->registersWithoutLastBlock, NR_REG_SIZE);
    blocksSinceFork++; // Count the ignored block as well
  }
  // Add the entries that were added since the fork to the HLL
<<<<<<< HEAD
  RSIndexResult *cur;
  IndexReader *ir = NewMinimalNumericReader(range->entries, false);
  size_t startIdx = range->entries->size - blocksSinceFork; // Here `blocksSinceFork` > 0
  t_docId startId = range->entries->blocks[startIdx].firstId;
  int rc = IR_SkipTo(ir, startId, &cur);
  while (INDEXREAD_OK == rc) {
    hll_add(&range->hll, &cur->data.num.value, sizeof(cur->data.num.value));
    rc = IR_Read(ir, &cur);
  }
  IR_Free(ir);
=======
  size_t startIdx = InvertedIndex_NumBlocks(range->entries) - blocksSinceFork; // Here `blocksSinceFork` > 0
  IndexBlock *startBlock = InvertedIndex_BlockRef(range->entries, startIdx);
  t_docId startId = IndexBlock_FirstId(startBlock);
  QueryIterator *iter = NewInvIndIterator_NumericFull(range->entries);
  // Skip to the starting ID
  IteratorStatus status = iter->SkipTo(iter, startId);

  // Continue reading the rest
  while (status == ITERATOR_OK) {
    double value = IndexResult_NumValue(iter->current);
    hll_add(&range->hll, &value, sizeof(value));
    status = iter->Read(iter);
  }
  iter->Free(iter);
>>>>>>> ef5c9273
}

static void applyNumIdx(ForkGC *gc, RedisSearchCtx *sctx, NumGcInfo *ninfo) {
  NumericRangeNode *currNode = ninfo->node;
  InvIdxBuffers *idxbufs = &ninfo->idxbufs;
  MSG_IndexInfo *info = &ninfo->info;
  size_t blocksSinceFork = InvertedIndex_NumBlocks(currNode->range->entries) - info->nblocksOrig; // record before applying changes
  FGC_applyInvertedIndex(gc, idxbufs, info, currNode->range->entries);
  InvertedIndex_SetNumEntries(currNode->range->entries, InvertedIndex_NumEntries(currNode->range->entries) - info->nentriesCollected);
  currNode->range->invertedIndexSize += info->nbytesAdded;
  currNode->range->invertedIndexSize -= info->nbytesCollected;

  FGC_updateStats(gc, sctx, info->nentriesCollected, info->nbytesCollected, info->nbytesAdded);

  resetCardinality(ninfo, currNode->range, blocksSinceFork);
}

static FGCError FGC_parentHandleTerms(ForkGC *gc) {
  FGCError status = FGC_COLLECTED;
  size_t len;
  char *term = NULL;
  if (FGC_recvBuffer(gc, (void **)&term, &len) != REDISMODULE_OK) {
    return FGC_CHILD_ERROR;
  }

  if (term == RECV_BUFFER_EMPTY) {
    return FGC_DONE;
  }

  InvIdxBuffers idxbufs = {0};
  MSG_IndexInfo info = {0};
  if (FGC_recvInvIdx(gc, &idxbufs, &info) != REDISMODULE_OK) {
    rm_free(term);
    return FGC_CHILD_ERROR;
  }

  StrongRef spec_ref = IndexSpecRef_Promote(gc->index);
  IndexSpec *sp = StrongRef_Get(spec_ref);
  if (!sp) {
    status = FGC_SPEC_DELETED;
    goto cleanup;
  }

  RedisSearchCtx sctx_ = SEARCH_CTX_STATIC(gc->ctx, sp);
  RedisSearchCtx *sctx = &sctx_;

  RedisSearchCtx_LockSpecWrite(sctx);

  InvertedIndex *idx = Redis_OpenInvertedIndex(sctx, term, len, DONT_CREATE_INDEX, NULL);

  if (idx == NULL) {
    status = FGC_PARENT_ERROR;
    goto cleanup;
  }

  FGC_applyInvertedIndex(gc, &idxbufs, &info, idx);

  if (InvertedIndex_NumDocs(idx) == 0) {

    // inverted index was cleaned entirely lets free it
    RedisModuleString *termKey = fmtRedisTermKey(sctx, term, len);
    size_t formatedTremLen;
    const char *formatedTrem = RedisModule_StringPtrLen(termKey, &formatedTremLen);
    if (sctx->spec->keysDict) {
      // get memory before deleting the inverted index
      size_t inv_idx_size = InvertedIndex_MemUsage(idx);
      if (dictDelete(sctx->spec->keysDict, termKey) == DICT_OK) {
        info.nbytesCollected += inv_idx_size;
      }
    }

    if (!Trie_Delete(sctx->spec->terms, term, len)) {
      const char* name = IndexSpec_FormatName(sctx->spec, RSGlobalConfig.hideUserDataFromLog);
      RedisModule_Log(sctx->redisCtx, "warning", "RedisSearch fork GC: deleting a term '%s' from"
                      " trie in index '%s' failed", RSGlobalConfig.hideUserDataFromLog ? Obfuscate_Text(term) : term, name);
    }
    sctx->spec->stats.numTerms--;
    sctx->spec->stats.termsSize -= len;
    RedisModule_FreeString(sctx->redisCtx, termKey);
    if (sctx->spec->suffix) {
      deleteSuffixTrie(sctx->spec->suffix, term, len);
    }
  }

  FGC_updateStats(gc, sctx, info.nentriesCollected, info.nbytesCollected, info.nbytesAdded);

cleanup:

  if (sp) {
    RedisSearchCtx_UnlockSpec(sctx);
    IndexSpecRef_Release(spec_ref);
  }
  rm_free(term);
  if (status != FGC_COLLECTED) {
    freeInvIdx(&idxbufs, &info);
  }
  return status;
}

static FGCError FGC_parentHandleNumeric(ForkGC *gc) {
  size_t fieldNameLen;
  char *fieldName = NULL;
  const FieldSpec *fs = NULL;
  RedisModuleString *keyName = NULL;
  uint64_t rtUniqueId;
  NumericRangeTree *rt = NULL;
  FGCError status = recvNumericTagHeader(gc, &fieldName, &fieldNameLen, &rtUniqueId);
  bool initialized = false;
  if (status == FGC_DONE) {
    return FGC_DONE;
  }

  NumGcInfo ninfo = {
    .registersWithLastBlock = rm_malloc(NR_REG_SIZE),
    .registersWithoutLastBlock = rm_malloc(NR_REG_SIZE),
  };
  while (status == FGC_COLLECTED) {
    // Read from GC process
    FGCError status2 = recvNumIdx(gc, &ninfo);
    if (status2 == FGC_DONE) {
      break;
    } else if (status2 != FGC_COLLECTED) {
      status = status2;
      break;
    }

    StrongRef spec_ref = IndexSpecRef_Promote(gc->index);
    IndexSpec *sp = StrongRef_Get(spec_ref);
    if (!sp) {
      status = FGC_SPEC_DELETED;
      goto loop_cleanup;
    }
    RedisSearchCtx _sctx = SEARCH_CTX_STATIC(gc->ctx, sp);
    RedisSearchCtx *sctx = &_sctx;

    RedisSearchCtx_LockSpecWrite(sctx);

    if (!initialized) {
      fs = IndexSpec_GetFieldWithLength(sctx->spec, fieldName, fieldNameLen);
      keyName = IndexSpec_GetFormattedKey(sctx->spec, fs, fs->types);
      rt = openNumericKeysDict(sctx->spec, keyName, DONT_CREATE_INDEX);
      initialized = true;
    }

    if (rt->uniqueId != rtUniqueId) {
      status = FGC_PARENT_ERROR;
      goto loop_cleanup;
    }

    if (!ninfo.node->range) {
      gc->stats.gcNumericNodesMissed++;
      goto loop_cleanup;
    }

    applyNumIdx(gc, sctx, &ninfo);
    rt->numEntries -= ninfo.info.nentriesCollected;
    rt->invertedIndexesSize -= ninfo.info.nbytesCollected;
    rt->invertedIndexesSize += ninfo.info.nbytesAdded;

    if (InvertedIndex_NumDocs(ninfo.node->range->entries) == 0) {
      rt->emptyLeaves++;
    }

  loop_cleanup:
    if (status != FGC_COLLECTED) {
      freeInvIdx(&ninfo.idxbufs, &ninfo.info);
    }
    if (sp) {
      RedisSearchCtx_UnlockSpec(sctx);
      IndexSpecRef_Release(spec_ref);
    }
  }

  rm_free(ninfo.registersWithLastBlock);
  rm_free(ninfo.registersWithoutLastBlock);
  rm_free(fieldName);

  if (status == FGC_COLLECTED && rt && gc->cleanNumericEmptyNodes) {
    // We need to have a valid strong reference to the spec in order to dereference rt
    StrongRef spec_ref = IndexSpecRef_Promote(gc->index);
    IndexSpec *sp = StrongRef_Get(spec_ref);
    if (!sp) return FGC_SPEC_DELETED;
    RedisSearchCtx sctx = SEARCH_CTX_STATIC(gc->ctx, sp);
    RedisSearchCtx_LockSpecWrite(&sctx);
    if (rt->emptyLeaves >= rt->numLeaves / 2) {
      NRN_AddRv rv = NumericRangeTree_TrimEmptyLeaves(rt);
      // rv.sz is the number of bytes added. Since we are cleaning empty leaves, it should be negative
      FGC_updateStats(gc, &sctx, 0, -rv.sz, 0);
    }
    RedisSearchCtx_UnlockSpec(&sctx);
    IndexSpecRef_Release(spec_ref);
  }

  return status;
}

static FGCError FGC_parentHandleTags(ForkGC *gc) {
  size_t fieldNameLen;
  char *fieldName;
  uint64_t tagUniqueId;
  InvertedIndex *value = NULL;
  FGCError status = recvNumericTagHeader(gc, &fieldName, &fieldNameLen, &tagUniqueId);

  while (status == FGC_COLLECTED) {
    RedisModuleString *keyName = NULL;
    MSG_IndexInfo info = {0};
    InvIdxBuffers idxbufs = {0};
    TagIndex *tagIdx = NULL;
    char *tagVal = NULL;
    size_t tagValLen;

    if (FGC_recvFixed(gc, &value, sizeof value) != REDISMODULE_OK) {
      status = FGC_CHILD_ERROR;
      break;
    }

    // No more tags values in tag field
    if (value == NULL) {
      RS_LOG_ASSERT(status == FGC_COLLECTED, "GC status is COLLECTED");
      break;
    }

    StrongRef spec_ref = IndexSpecRef_Promote(gc->index);
    IndexSpec *sp = StrongRef_Get(spec_ref);
    if (!sp) {
      status = FGC_SPEC_DELETED;
      break;
    }
    RedisSearchCtx _sctx = SEARCH_CTX_STATIC(gc->ctx, sp);
    RedisSearchCtx *sctx = &_sctx;

    if (FGC_recvBuffer(gc, (void **)&tagVal, &tagValLen) != REDISMODULE_OK) {
      status = FGC_CHILD_ERROR;
      goto loop_cleanup;
    }

    if (FGC_recvInvIdx(gc, &idxbufs, &info) != REDISMODULE_OK) {
      status = FGC_CHILD_ERROR;
      goto loop_cleanup;
    }

    RedisSearchCtx_LockSpecWrite(sctx);

    keyName = IndexSpec_GetFormattedKeyByName(sctx->spec, fieldName, INDEXFLD_T_TAG);
    tagIdx = TagIndex_Open(sctx->spec, keyName, DONT_CREATE_INDEX);

    if (tagIdx->uniqueId != tagUniqueId) {
      status = FGC_CHILD_ERROR;
      goto loop_cleanup;
    }

    size_t dummy_size;
    InvertedIndex *idx = TagIndex_OpenIndex(tagIdx, tagVal, tagValLen, DONT_CREATE_INDEX, &dummy_size);
    if (idx == TRIEMAP_NOTFOUND || idx != value) {
      status = FGC_PARENT_ERROR;
      goto loop_cleanup;
    }

    FGC_applyInvertedIndex(gc, &idxbufs, &info, idx);

    // if tag value is empty, let's remove it.
    if (InvertedIndex_NumDocs(idx) == 0) {
      // get memory before deleting the inverted index
      info.nbytesCollected += InvertedIndex_MemUsage(idx);
      TrieMap_Delete(tagIdx->values, tagVal, tagValLen, (void (*)(void *))InvertedIndex_Free);

      if (tagIdx->suffix) {
        deleteSuffixTrieMap(tagIdx->suffix, tagVal, tagValLen);
      }
    }

    FGC_updateStats(gc, sctx, info.nentriesCollected, info.nbytesCollected, info.nbytesAdded);

  loop_cleanup:
    RedisSearchCtx_UnlockSpec(sctx);
    IndexSpecRef_Release(spec_ref);
    if (status != FGC_COLLECTED) {
      freeInvIdx(&idxbufs, &info);
    }
    if (tagVal) {
      rm_free(tagVal);
    }
  }

  rm_free(fieldName);
  return status;
}

static FGCError FGC_parentHandleMissingDocs(ForkGC *gc) {
  FGCError status = FGC_COLLECTED;
  size_t fieldNameLen;
  char *rawFieldName = NULL;

  if (FGC_recvBuffer(gc, (void **)&rawFieldName, &fieldNameLen) != REDISMODULE_OK) {
    return FGC_CHILD_ERROR;
  }

  if (rawFieldName == RECV_BUFFER_EMPTY) {
    return FGC_DONE;
  }

  InvIdxBuffers idxbufs = {0};
  MSG_IndexInfo info = {0};
  if (FGC_recvInvIdx(gc, &idxbufs, &info) != REDISMODULE_OK) {
    rm_free(rawFieldName);
    return FGC_CHILD_ERROR;
  }

  HiddenString *fieldName = NewHiddenString(rawFieldName, fieldNameLen, false);
  StrongRef spec_ref = IndexSpecRef_Promote(gc->index);
  IndexSpec *sp = StrongRef_Get(spec_ref);
  if (!sp) {
    status = FGC_SPEC_DELETED;
    goto cleanup;
  }

  RedisSearchCtx sctx_ = SEARCH_CTX_STATIC(gc->ctx, sp);
  RedisSearchCtx *sctx = &sctx_;

  RedisSearchCtx_LockSpecWrite(sctx);
  InvertedIndex *idx = dictFetchValue(sctx->spec->missingFieldDict, fieldName);

  if (idx == NULL) {
    status = FGC_PARENT_ERROR;
    goto cleanup;
  }

  FGC_applyInvertedIndex(gc, &idxbufs, &info, idx);

  if (InvertedIndex_NumDocs(idx) == 0) {
    // inverted index was cleaned entirely lets free it
    info.nbytesCollected += InvertedIndex_MemUsage(idx);
    dictDelete(sctx->spec->missingFieldDict, fieldName);
  }
  FGC_updateStats(gc, sctx, info.nentriesCollected, info.nbytesCollected, info.nbytesAdded);

cleanup:

  if (sp) {
    RedisSearchCtx_UnlockSpec(sctx);
    IndexSpecRef_Release(spec_ref);
  }
  HiddenString_Free(fieldName, false);
  rm_free(rawFieldName);
  if (status != FGC_COLLECTED) {
    freeInvIdx(&idxbufs, &info);
  }
  return status;
}

static FGCError FGC_parentHandleExistingDocs(ForkGC *gc) {
  FGCError status = FGC_COLLECTED;

  size_t ei_len;
  char *empty_indicator = NULL;

  if (FGC_recvBuffer(gc, (void **)&empty_indicator, &ei_len) != REDISMODULE_OK) {
    return FGC_CHILD_ERROR;
  }

  if (empty_indicator == RECV_BUFFER_EMPTY) {
    return FGC_DONE;
  }

  InvIdxBuffers idxbufs = {0};
  MSG_IndexInfo info = {0};
  if (FGC_recvInvIdx(gc, &idxbufs, &info) != REDISMODULE_OK) {
    rm_free(empty_indicator);
    return FGC_CHILD_ERROR;
  }

  StrongRef spec_ref = IndexSpecRef_Promote(gc->index);
  IndexSpec *sp = StrongRef_Get(spec_ref);
  if (!sp) {
    status = FGC_SPEC_DELETED;
    goto cleanup;
  }

  RedisSearchCtx sctx_ = SEARCH_CTX_STATIC(gc->ctx, sp);
  RedisSearchCtx *sctx = &sctx_;

  RedisSearchCtx_LockSpecWrite(sctx);

  InvertedIndex *idx = sp->existingDocs;

  FGC_applyInvertedIndex(gc, &idxbufs, &info, idx);
  // We don't count the records that we removed, because we also don't count
  // their addition (they are duplications so we have no such desire).

  if (InvertedIndex_NumDocs(idx) == 0) {
    // inverted index was cleaned entirely, let's free it
    info.nbytesCollected += InvertedIndex_MemUsage(idx);
    InvertedIndex_Free(idx);
    sp->existingDocs = NULL;
  }
  FGC_updateStats(gc, sctx, 0, info.nbytesCollected, info.nbytesAdded);

cleanup:
  rm_free(empty_indicator);
  if (sp) {
    RedisSearchCtx_UnlockSpec(sctx);
    IndexSpecRef_Release(spec_ref);
  }
  if (status != FGC_COLLECTED)  {
    freeInvIdx(&idxbufs, &info);
  }
  return status;
}

FGCError FGC_parentHandleFromChild(ForkGC *gc) {
  FGCError status = FGC_COLLECTED;
  RedisModule_Log(gc->ctx, "debug", "ForkGC - parent start applying changes");

#define COLLECT_FROM_CHILD(e)               \
  while ((status = (e)) == FGC_COLLECTED) { \
  }                                         \
  if (status != FGC_DONE) {                 \
    return status;                          \
  }

  COLLECT_FROM_CHILD(FGC_parentHandleTerms(gc));
  COLLECT_FROM_CHILD(FGC_parentHandleNumeric(gc));
  COLLECT_FROM_CHILD(FGC_parentHandleTags(gc));
  COLLECT_FROM_CHILD(FGC_parentHandleMissingDocs(gc));
  COLLECT_FROM_CHILD(FGC_parentHandleExistingDocs(gc));
  RedisModule_Log(gc->ctx, "debug", "ForkGC - parent ends applying changes");

  return status;
}

// GIL must be held before calling this function
static inline bool isOutOfMemory(RedisModuleCtx *ctx) {
  // Debug log the memory ratio
  float used_memory_ratio = RedisMemory_GetUsedMemoryRatioUnified(ctx);
  RedisModule_Log(ctx, "debug", "ForkGC - used memory ratio: %f", used_memory_ratio);

  return used_memory_ratio > 1;
}

static int periodicCb(void *privdata) {
  ForkGC *gc = privdata;
  RedisModuleCtx *ctx = gc->ctx;

  // This check must be done first, because some values (like `deletedDocsFromLastRun`) that are used for
  // early termination might never change after index deletion and will cause periodicCb to always return 1,
  // which will cause the GC to never stop rescheduling itself.
  // If the index was deleted, we don't want to reschedule the GC, so we return 0.
  // If the index is still valid, we MUST hold the strong reference to it until after the fork, to make sure
  // the child process has a valid reference to the index.
  // If we were to try and revalidate the index after the fork, it might already be dropped and the child
  // will exit before sending any data, and might left the parent waiting for data that will never arrive.
  // Attempting to revalidate the index after the fork is also problematic because the parent and child are
  // not synchronized, and the parent might see the index alive while the child sees it as deleted.
  StrongRef early_check = IndexSpecRef_Promote(gc->index);
  if (!StrongRef_Get(early_check)) {
    // Index was deleted
    return 0;
  }

  if (gc->deletedDocsFromLastRun < RSGlobalConfig.gcConfigParams.forkGc.forkGcCleanThreshold) {
    IndexSpecRef_Release(early_check);
    return 1;
  }

  int gcrv = 1;
  pid_t cpid;
  TimeSample ts;

  while (gc->pauseState == FGC_PAUSED_CHILD) {
    gc->execState = FGC_STATE_WAIT_FORK;
    // spin or sleep
    usleep(500);
  }

  pid_t ppid_before_fork = getpid();

  TimeSampler_Start(&ts);
  int pipefd[2];
  int rc = pipe(pipefd);  // create the pipe
  if (rc == -1) {
    RedisModule_Log(ctx, "warning", "Couldn't create pipe - got errno %d, aborting fork GC", errno);
    IndexSpecRef_Release(early_check);
    return 1;
  }
  gc->pipe_read_fd = pipefd[GC_READERFD];
  gc->pipe_write_fd = pipefd[GC_WRITERFD];
  // initialize the pollfd for the read pipe
  gc->pollfd_read[0].fd = gc->pipe_read_fd;
  gc->pollfd_read[0].events = POLLIN;

  // We need to acquire the GIL to use the fork api
  RedisModule_ThreadSafeContextLock(ctx);

  // Check if we are out of memory before even trying to fork
  if (isOutOfMemory(ctx)) {
    RedisModule_Log(ctx, "warning", "Not enough memory for GC fork, skipping GC job");
    gc->retryInterval.tv_sec = RSGlobalConfig.gcConfigParams.forkGc.forkGcRetryInterval;
    IndexSpecRef_Release(early_check);
    RedisModule_ThreadSafeContextUnlock(ctx);
    close(gc->pipe_read_fd);
    close(gc->pipe_write_fd);
    return 1;
  }

  gc->execState = FGC_STATE_SCANNING;

  cpid = RedisModule_Fork(NULL, NULL);  // duplicate the current process

  if (cpid == -1) {
    RedisModule_Log(ctx, "warning", "fork failed - got errno %d, aborting fork GC", errno);
    gc->retryInterval.tv_sec = RSGlobalConfig.gcConfigParams.forkGc.forkGcRetryInterval;
    IndexSpecRef_Release(early_check);

    RedisModule_ThreadSafeContextUnlock(ctx);

    close(gc->pipe_read_fd);
    close(gc->pipe_write_fd);

    return 1;
  }

  // Now that we hold the GIL, we can cache this value knowing it won't change by the main thread
  // upon deleting a document (this is the actual number of documents to be cleaned by the fork).
  size_t num_docs_to_clean = gc->deletedDocsFromLastRun;
  gc->deletedDocsFromLastRun = 0;

  gc->retryInterval.tv_sec = RSGlobalConfig.gcConfigParams.forkGc.forkGcRunIntervalSec;

  RedisModule_ThreadSafeContextUnlock(ctx);


  if (cpid == 0) {
    // fork process
    setpriority(PRIO_PROCESS, getpid(), 19);
    close(gc->pipe_read_fd);
    // Pass the index to the child process
    FGC_childScanIndexes(gc, StrongRef_Get(early_check));
    close(gc->pipe_write_fd);
    sleep(RSGlobalConfig.gcConfigParams.forkGc.forkGcSleepBeforeExit);
    RedisModule_ExitFromChild(EXIT_SUCCESS);
  } else {
    // main process
    // release the strong reference to the index for the main process (see comment above)
    IndexSpecRef_Release(early_check);
    close(gc->pipe_write_fd);
    while (gc->pauseState == FGC_PAUSED_PARENT) {
      gc->execState = FGC_STATE_WAIT_APPLY;
      // spin
      usleep(500);
    }

    gc->execState = FGC_STATE_APPLYING;
    gc->cleanNumericEmptyNodes = RSGlobalConfig.gcConfigParams.forkGc.forkGCCleanNumericEmptyNodes;
    if (FGC_parentHandleFromChild(gc) == FGC_SPEC_DELETED) {
      gcrv = 0;
    }
    close(gc->pipe_read_fd);
    // give the child some time to exit gracefully
    for (int attempt = 0; attempt < GC_WAIT_ATTEMPTS; ++attempt) {
      if (waitpid(cpid, NULL, WNOHANG) == 0) {
        usleep(500);
      }
    }
    // KillForkChild must be called when holding the GIL
    // otherwise it might cause a pipe leak and eventually run
    // out of file descriptor
    RedisModule_ThreadSafeContextLock(ctx);
    RedisModule_KillForkChild(cpid);
    RedisModule_ThreadSafeContextUnlock(ctx);

    if (gcrv) {
      gcrv = VecSim_CallTieredIndexesGC(gc->index);
    }
  }

  IndexsGlobalStats_UpdateLogicallyDeleted(-num_docs_to_clean);
  gc->execState = FGC_STATE_IDLE;
  TimeSampler_End(&ts);
  long long msRun = TimeSampler_DurationMS(&ts);

  gc->stats.numCycles++;
  gc->stats.totalMSRun += msRun;
  gc->stats.lastRunTimeMs = msRun;

  return gcrv;
}

#if defined(__has_feature)
#if __has_feature(thread_sanitizer)
#define NO_TSAN_CHECK __attribute__((no_sanitize("thread")))
#endif
#endif
#ifndef NO_TSAN_CHECK
#define NO_TSAN_CHECK
#endif

void FGC_WaitBeforeFork(ForkGC *gc) NO_TSAN_CHECK {
  RS_LOG_ASSERT(gc->pauseState == 0, "FGC pause state should be 0");
  gc->pauseState = FGC_PAUSED_CHILD;

  while (gc->execState != FGC_STATE_WAIT_FORK) {
    usleep(500);
  }
}

void FGC_ForkAndWaitBeforeApply(ForkGC *gc) NO_TSAN_CHECK {
  // Ensure that we're waiting for the child to begin
  RS_LOG_ASSERT(gc->pauseState == FGC_PAUSED_CHILD, "FGC pause state should be CHILD");
  RS_LOG_ASSERT(gc->execState == FGC_STATE_WAIT_FORK, "FGC exec state should be WAIT_FORK");

  gc->pauseState = FGC_PAUSED_PARENT;
  while (gc->execState != FGC_STATE_WAIT_APPLY) {
    usleep(500);
  }
}

void FGC_Apply(ForkGC *gc) NO_TSAN_CHECK {
  gc->pauseState = FGC_PAUSED_UNPAUSED;
  while (gc->execState != FGC_STATE_IDLE) {
    usleep(500);
  }
}

static void onTerminateCb(void *privdata) {
  ForkGC *gc = privdata;
  IndexsGlobalStats_UpdateLogicallyDeleted(-gc->deletedDocsFromLastRun);
  WeakRef_Release(gc->index);
  RedisModule_FreeThreadSafeContext(gc->ctx);
  rm_free(gc);
}

static void statsCb(RedisModule_Reply *reply, void *gcCtx) {
#define REPLY_KVNUM(k, v) RedisModule_ReplyKV_Double(reply, (k), (v))
  ForkGC *gc = gcCtx;
  if (!gc) return;
  REPLY_KVNUM("bytes_collected", gc->stats.totalCollected);
  REPLY_KVNUM("total_ms_run", gc->stats.totalMSRun);
  REPLY_KVNUM("total_cycles", gc->stats.numCycles);
  REPLY_KVNUM("average_cycle_time_ms", (double)gc->stats.totalMSRun / gc->stats.numCycles);
  REPLY_KVNUM("last_run_time_ms", (double)gc->stats.lastRunTimeMs);
  REPLY_KVNUM("gc_numeric_trees_missed", (double)gc->stats.gcNumericNodesMissed);
  REPLY_KVNUM("gc_blocks_denied", (double)gc->stats.gcBlocksDenied);
}

#ifdef FTINFO_FOR_INFO_MODULES
static void statsForInfoCb(RedisModuleInfoCtx *ctx, void *gcCtx) {
  ForkGC *gc = gcCtx;
  RedisModule_InfoBeginDictField(ctx, "gc_stats");
  RedisModule_InfoAddFieldLongLong(ctx, "bytes_collected", gc->stats.totalCollected);
  RedisModule_InfoAddFieldLongLong(ctx, "total_ms_run", gc->stats.totalMSRun);
  RedisModule_InfoAddFieldLongLong(ctx, "total_cycles", gc->stats.numCycles);
  RedisModule_InfoAddFieldDouble(ctx, "average_cycle_time_ms", (double)gc->stats.totalMSRun / gc->stats.numCycles);
  RedisModule_InfoAddFieldDouble(ctx, "last_run_time_ms", (double)gc->stats.lastRunTimeMs);
  RedisModule_InfoAddFieldDouble(ctx, "gc_numeric_trees_missed", (double)gc->stats.gcNumericNodesMissed);
  RedisModule_InfoAddFieldDouble(ctx, "gc_blocks_denied", (double)gc->stats.gcBlocksDenied);
  RedisModule_InfoEndDictField(ctx);
}
#endif

static void deleteCb(void *ctx) {
  ForkGC *gc = ctx;
  ++gc->deletedDocsFromLastRun;
  IndexsGlobalStats_UpdateLogicallyDeleted(1);
}

static struct timespec getIntervalCb(void *ctx) {
  ForkGC *gc = ctx;
  return gc->retryInterval;
}

ForkGC *FGC_New(StrongRef spec_ref, GCCallbacks *callbacks) {
  ForkGC *forkGc = rm_calloc(1, sizeof(*forkGc));
  *forkGc = (ForkGC){
      .index = StrongRef_Demote(spec_ref),
      .deletedDocsFromLastRun = 0,
  };
  forkGc->retryInterval.tv_sec = RSGlobalConfig.gcConfigParams.forkGc.forkGcRunIntervalSec;
  forkGc->retryInterval.tv_nsec = 0;

  forkGc->cleanNumericEmptyNodes = RSGlobalConfig.gcConfigParams.forkGc.forkGCCleanNumericEmptyNodes;
  forkGc->ctx = RedisModule_GetDetachedThreadSafeContext(RSDummyContext);

  callbacks->onTerm = onTerminateCb;
  callbacks->periodicCallback = periodicCb;
  callbacks->renderStats = statsCb;
  #ifdef FTINFO_FOR_INFO_MODULES
  callbacks->renderStatsForInfo = statsForInfoCb;
  #endif
  callbacks->getInterval = getIntervalCb;
  callbacks->onDelete = deleteCb;

  return forkGc;
}<|MERGE_RESOLUTION|>--- conflicted
+++ resolved
@@ -353,12 +353,8 @@
     ctx->last_block = blk;
   }
   // Add the current record to the last block's cardinality
-<<<<<<< HEAD
-  hll_add(&ctx->last_block_card, &r->data.num.value, sizeof(r->data.num.value));
-=======
   double value = IndexResult_NumValue(r);
   hll_add(&ctx->last_block_card, &value, sizeof(value));
->>>>>>> ef5c9273
 }
 
 typedef struct {
@@ -775,18 +771,6 @@
     blocksSinceFork++; // Count the ignored block as well
   }
   // Add the entries that were added since the fork to the HLL
-<<<<<<< HEAD
-  RSIndexResult *cur;
-  IndexReader *ir = NewMinimalNumericReader(range->entries, false);
-  size_t startIdx = range->entries->size - blocksSinceFork; // Here `blocksSinceFork` > 0
-  t_docId startId = range->entries->blocks[startIdx].firstId;
-  int rc = IR_SkipTo(ir, startId, &cur);
-  while (INDEXREAD_OK == rc) {
-    hll_add(&range->hll, &cur->data.num.value, sizeof(cur->data.num.value));
-    rc = IR_Read(ir, &cur);
-  }
-  IR_Free(ir);
-=======
   size_t startIdx = InvertedIndex_NumBlocks(range->entries) - blocksSinceFork; // Here `blocksSinceFork` > 0
   IndexBlock *startBlock = InvertedIndex_BlockRef(range->entries, startIdx);
   t_docId startId = IndexBlock_FirstId(startBlock);
@@ -801,7 +785,6 @@
     status = iter->Read(iter);
   }
   iter->Free(iter);
->>>>>>> ef5c9273
 }
 
 static void applyNumIdx(ForkGC *gc, RedisSearchCtx *sctx, NumGcInfo *ninfo) {
