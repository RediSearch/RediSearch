/*
 * Copyright Redis Ltd. 2016 - present
 * Licensed under your choice of the Redis Source Available License 2.0 (RSALv2) or
 * the Server Side Public License v1 (SSPLv1).
 */

#include "fork_gc.h"
#include "util/arr.h"
#include "search_ctx.h"
#include "inverted_index.h"
#include "redis_index.h"
#include "numeric_index.h"
#include "tag_index.h"
#include "time_sample.h"
#include <stdlib.h>
#include <stdbool.h>
#include <unistd.h>
#include <sys/wait.h>
#include <sys/resource.h>
#include <sys/socket.h>
#include "rwlock.h"
#include "util/khash.h"
#include <float.h>
#include "module.h"
#include "rmutil/rm_assert.h"
#include "suffix.h"

#ifdef __linux__
#include <sys/prctl.h>
#endif

#define GC_WRITERFD 1
#define GC_READERFD 0

typedef enum {
  // Terms have been collected
  FGC_COLLECTED,
  // No more terms remain
  FGC_DONE,
  // Pipe error, child probably crashed
  FGC_CHILD_ERROR,
  // Error on the parent
  FGC_PARENT_ERROR
} FGCError;

static int __attribute__((warn_unused_result)) FGC_lock(ForkGC *gc, RedisModuleCtx *ctx) {
  if (gc->type == FGC_TYPE_NOKEYSPACE) {
    RWLOCK_ACQUIRE_WRITE();
    if (gc->deleting) {
      RWLOCK_RELEASE();
      return 0;
    }
  } else {
    RedisModule_ThreadSafeContextLock(ctx);
    if (gc->deleting) {
      RedisModule_ThreadSafeContextUnlock(ctx);
      return 0;
    }
  }
  return 1;
}

static void FGC_unlock(ForkGC *gc, RedisModuleCtx *ctx) {
  if (gc->type == FGC_TYPE_NOKEYSPACE) {
    RWLOCK_RELEASE();
  } else {
    RedisModule_ThreadSafeContextUnlock(ctx);
  }
}

static RedisSearchCtx *FGC_getSctx(ForkGC *gc, RedisModuleCtx *ctx) {
  RedisSearchCtx *sctx = NULL;
  if (gc->type == FGC_TYPE_NOKEYSPACE) {
    sctx = rm_malloc(sizeof(*sctx));
    *sctx = (RedisSearchCtx)SEARCH_CTX_STATIC(ctx, gc->sp);
  } else if (gc->type == FGC_TYPE_INKEYSPACE) {
    sctx = NewSearchCtx(ctx, (RedisModuleString *)gc->keyName, false);
  }
  return sctx;
}

static void FGC_updateStats(RedisSearchCtx *sctx, ForkGC *gc, size_t recordsRemoved,
                            size_t bytesCollected) {
  sctx->spec->stats.numRecords -= recordsRemoved;
  sctx->spec->stats.invertedSize -= bytesCollected;
  gc->stats.totalCollected += bytesCollected;
}

static void FGC_sendFixed(ForkGC *fgc, const void *buff, size_t len) {
  RS_LOG_ASSERT(len > 0, "buffer length cannot be 0");
  ssize_t size = write(fgc->pipefd[GC_WRITERFD], buff, len);
  if (size != len) {
    perror("broken pipe, exiting GC fork: write() failed");
    // just exit, do not abort(), which will trigger a watchdog on RLEC, causing adverse effects
    RedisModule_Log(NULL, "warning", "GC fork: broken pipe, exiting");
    exit(1);
  }
}

#define FGC_SEND_VAR(fgc, v) FGC_sendFixed(fgc, &v, sizeof v)

static void FGC_sendBuffer(ForkGC *fgc, const void *buff, size_t len) {
  FGC_SEND_VAR(fgc, len);
  if (len > 0) {
    FGC_sendFixed(fgc, buff, len);
  }
}

static int FGC_recvFixed(ForkGC *fgc, void *buf, size_t len);

/**
 * Send instead of a string to indicate that no more buffers are to be received
 */
static void FGC_sendTerminator(ForkGC *fgc) {
  size_t smax = SIZE_MAX;
  FGC_SEND_VAR(fgc, smax);
}

static int __attribute__((warn_unused_result)) FGC_recvFixed(ForkGC *fgc, void *buf, size_t len) {
  while (len) {
    ssize_t nrecvd = read(fgc->pipefd[GC_READERFD], buf, len);
    if (nrecvd > 0) {
      buf += nrecvd;
      len -= nrecvd;
    } else if (nrecvd < 0 && errno != EINTR) {
      printf("Got error while reading from pipe (%s)", strerror(errno));
      return REDISMODULE_ERR;
    }
  }
  return REDISMODULE_OK;
}

#define TRY_RECV_FIXED(gc, obj, len)                   \
  if (FGC_recvFixed(gc, obj, len) != REDISMODULE_OK) { \
    return REDISMODULE_ERR;                            \
  }

static void *RECV_BUFFER_EMPTY = (void *)0x0deadbeef;

static int __attribute__((warn_unused_result))
FGC_recvBuffer(ForkGC *fgc, void **buf, size_t *len) {
  TRY_RECV_FIXED(fgc, len, sizeof *len);
  if (*len == SIZE_MAX) {
    *buf = RECV_BUFFER_EMPTY;
    return REDISMODULE_OK;
  }
  if (*len == 0) {
    *buf = NULL;
    return REDISMODULE_OK;
  }

  *buf = rm_malloc(*len + 1);
  ((char *)(*buf))[*len] = 0;
  if (FGC_recvFixed(fgc, *buf, *len) != REDISMODULE_OK) {
    rm_free(buf);
    return REDISMODULE_ERR;
  }
  return REDISMODULE_OK;
}

#define TRY_RECV_BUFFER(gc, buf, len)                   \
  if (FGC_recvBuffer(gc, buf, len) != REDISMODULE_OK) { \
    return REDISMODULE_ERR;                             \
  }

typedef struct {
  // Number of blocks prior to repair
  uint32_t nblocksOrig;
  // Number of blocks repaired
  uint32_t nblocksRepaired;
  // Number of bytes cleaned in inverted index
  uint64_t nbytesCollected;
  // Number of document records removed
  uint64_t ndocsCollected;
  // Number of numeric records removed
  uint64_t nentriesCollected;

  /** Specific information about the _last_ index block */
  size_t lastblkDocsRemoved;
  size_t lastblkBytesCollected;
  size_t lastblkNumEntries;
  size_t lastblkEntriesRemoved;
} MSG_IndexInfo;

/** Structure sent describing an index block */
typedef struct {
  IndexBlock blk;
  int64_t oldix;  // Old position of the block
  int64_t newix;  // New position of the block
  // the actual content of the block follows...
} MSG_RepairedBlock;

typedef struct {
  void *ptr;       // Address of the buffer to free
  uint32_t oldix;  // Old index of deleted block
  uint32_t _pad;   // Uninitialized reads, otherwise
} MSG_DeletedBlock;

/**
 * headerCallback and hdrarg are invoked before the inverted index is sent, only
 * iff the inverted index was repaired.
 * RepairCallback and its argument are passed directly to IndexBlock_Repair; see
 * that function for more details.
 */
static bool FGC_childRepairInvidx(ForkGC *gc, RedisSearchCtx *sctx, InvertedIndex *idx,
                                  void (*headerCallback)(ForkGC *, void *), void *hdrarg,
                                  IndexRepairParams *params) {
  MSG_RepairedBlock *fixed = array_new(MSG_RepairedBlock, 10);
  MSG_DeletedBlock *deleted = array_new(MSG_DeletedBlock, 10);
  IndexBlock *blocklist = array_new(IndexBlock, idx->size);
  MSG_IndexInfo ixmsg = {.nblocksOrig = idx->size};
  IndexRepairParams params_s = {0};
  bool rv = false;
  if (!params) {
    params = &params_s;
  }

  for (size_t i = 0; i < idx->size; ++i) {
    params->bytesCollected = 0;
    params->bytesBeforFix = 0;
    params->bytesAfterFix = 0;
    params->entriesCollected = 0;
    IndexBlock *blk = idx->blocks + i;
    if (blk->lastId - blk->firstId > UINT32_MAX) {
      // Skip over blocks which have a wide variation. In the future we might
      // want to split a block into two (or more) on high-delta boundaries.
      // todo: is it ok??
      blocklist = array_append(blocklist, *blk);
      continue;
    }

    // Capture the pointer address before the block is cleared; otherwise
    // the pointer might be freed!
    void *bufptr = blk->buf.data;
    int nrepaired = IndexBlock_Repair(blk, &sctx->spec->docs, idx->flags, params);
    // We couldn't repair the block - return 0
    if (nrepaired == -1) {
      goto done;
    } else if (nrepaired == 0) {
      // unmodified block
      blocklist = array_append(blocklist, *blk);
      continue;
    }

    if (blk->numEntries == 0) {
      // this block should be removed
      MSG_DeletedBlock *delmsg = array_ensure_tail(&deleted, MSG_DeletedBlock);
      *delmsg = (MSG_DeletedBlock){.ptr = bufptr, .oldix = i};
    } else {
      blocklist = array_append(blocklist, *blk);
      MSG_RepairedBlock *fixmsg = array_ensure_tail(&fixed, MSG_RepairedBlock);
      fixmsg->newix = array_len(blocklist) - 1;
      fixmsg->oldix = i;
      fixmsg->blk = *blk;
      ixmsg.nblocksRepaired++;
    }

    ixmsg.nbytesCollected += (params->bytesBeforFix - params->bytesAfterFix);
    ixmsg.ndocsCollected += nrepaired;
    ixmsg.nentriesCollected += params->entriesCollected;
    if (i == idx->size - 1) {
      ixmsg.lastblkBytesCollected = ixmsg.nbytesCollected;
      ixmsg.lastblkDocsRemoved = nrepaired;
      ixmsg.lastblkEntriesRemoved = params->entriesCollected;
      ixmsg.lastblkNumEntries = blk->numEntries + params->entriesCollected;
    }
  }

  if (array_len(fixed) == 0 && array_len(deleted) == 0) {
    // No blocks were removed or repaired
    goto done;
  }

  headerCallback(gc, hdrarg);
  FGC_sendFixed(gc, &ixmsg, sizeof ixmsg);
  if (array_len(blocklist) == idx->size) {
    // no empty block, there is no need to send the blocks array. Don't send
    // any new blocks
    FGC_sendBuffer(gc, NULL, 0);
  } else {
    FGC_sendBuffer(gc, blocklist, array_len(blocklist) * sizeof(*blocklist));
  }
  FGC_sendBuffer(gc, deleted, array_len(deleted) * sizeof(*deleted));

  for (size_t i = 0; i < array_len(fixed); ++i) {
    // write fix block
    const MSG_RepairedBlock *msg = fixed + i;
    const IndexBlock *blk = blocklist + msg->newix;
    FGC_sendFixed(gc, msg, sizeof(*msg));
    FGC_sendBuffer(gc, IndexBlock_DataBuf(blk), IndexBlock_DataLen(blk));
  }
  rv = true;

done:
  array_free(fixed);
  array_free(blocklist);
  array_free(deleted);
  return rv;
}

static void sendHeaderString(ForkGC *gc, void *arg) {
  struct iovec *iov = arg;
  FGC_sendBuffer(gc, iov->iov_base, iov->iov_len);
}

static void FGC_childCollectTerms(ForkGC *gc, RedisSearchCtx *sctx) {
  TrieIterator *iter = Trie_Iterate(sctx->spec->terms, "", 0, 0, 1);
  rune *rstr = NULL;
  t_len slen = 0;
  float score = 0;
  int dist = 0;
  while (TrieIterator_Next(iter, &rstr, &slen, NULL, &score, &dist)) {
    size_t termLen;
    char *term = runesToStr(rstr, slen, &termLen);
    RedisModuleKey *idxKey = NULL;
    InvertedIndex *idx = Redis_OpenInvertedIndexEx(sctx, term, strlen(term), 1, NULL, &idxKey);
    if (idx) {
      struct iovec iov = {.iov_base = (void *)term, termLen};
      FGC_childRepairInvidx(gc, sctx, idx, sendHeaderString, &iov, NULL);
    }
    if (idxKey) {
      RedisModule_CloseKey(idxKey);
    }
    rm_free(term);
  }
  TrieIterator_Free(iter);

  // we are done with terms
  FGC_sendTerminator(gc);
}

KHASH_MAP_INIT_INT64(cardvals, size_t)

typedef struct {
  int collectIdx;
  khash_t(cardvals) * cardVals;
} numCbCtx;

typedef union {
  uint64_t u64;
  double d48;
} numUnion;

static void countRemain(const RSIndexResult *r, const IndexBlock *blk, void *arg) {
  numCbCtx *ctx = arg;

  // check cardinality every 10 elements
  if (--ctx->collectIdx != 0) {
    return;
  }
  ctx->collectIdx = NR_CARD_CHECK;

  khash_t(cardvals) *ht = NULL;
  if ((ht = ctx->cardVals) == NULL) {
    ht = ctx->cardVals = kh_init(cardvals);
  }
  RS_LOG_ASSERT(ht, "cardvals should not be NULL");
  int added = 0;
  numUnion u = {r->num.value};
  khiter_t it = kh_put(cardvals, ht, u.u64, &added);
  if (!added) {
    // i.e. already existed
    kh_val(ht, it)++;
  } else {
    kh_val(ht, it) = 1;
  }
}

typedef struct {
  int type;
  const char *field;
  const void *curPtr;
  char *tagValue;
  size_t tagLen;
  uint64_t uniqueId;
  int sentFieldName;
} tagNumHeader;

static void sendNumericTagHeader(ForkGC *fgc, void *arg) {
  tagNumHeader *info = arg;
  if (!info->sentFieldName) {
    info->sentFieldName = 1;
    FGC_sendBuffer(fgc, info->field, strlen(info->field));
    FGC_sendFixed(fgc, &info->uniqueId, sizeof info->uniqueId);
  }
  FGC_SEND_VAR(fgc, info->curPtr);
  if (info->type == RSFLDTYPE_TAG) {
    FGC_sendBuffer(fgc, info->tagValue, info->tagLen);
  }
}

// If anything other than FGC_COLLECTED is returned, it is an error or done
static FGCError recvNumericTagHeader(ForkGC *fgc, char **fieldName, size_t *fieldNameLen,
                                     uint64_t *id) {
  if (FGC_recvBuffer(fgc, (void **)fieldName, fieldNameLen) != REDISMODULE_OK) {
    return FGC_PARENT_ERROR;
  }
  if (*fieldName == RECV_BUFFER_EMPTY) {
    *fieldName = NULL;
    return FGC_DONE;
  }

  if (FGC_recvFixed(fgc, id, sizeof(*id)) != REDISMODULE_OK) {
    rm_free(*fieldName);
    *fieldName = NULL;
    return FGC_PARENT_ERROR;
  }
  return FGC_COLLECTED;
}

static void sendKht(ForkGC *gc, const khash_t(cardvals) * kh) {
  size_t n = 0;
  if (!kh) {
    FGC_SEND_VAR(gc, n);
    return;
  }
  n = kh_size(kh);
  size_t nsent = 0;

  double uniqueSum = 0;

  FGC_SEND_VAR(gc, n);
  for (khiter_t it = kh_begin(kh); it != kh_end(kh); ++it) {
    if (!kh_exist(kh, it)) {
      continue;
    }
    numUnion u = {kh_key(kh, it)};
    size_t count = kh_val(kh, it);
    CardinalityValue cu = {.value = u.d48, .appearances = count};
    FGC_SEND_VAR(gc, cu);
    nsent++;

    uniqueSum += cu.value;
  }

  FGC_SEND_VAR(gc, uniqueSum);
  RS_LOG_ASSERT(nsent == n, "Not all hashes has been sent");
}

static void FGC_childCollectNumeric(ForkGC *gc, RedisSearchCtx *sctx) {
  RedisModuleKey *idxKey = NULL;
  FieldSpec **numericFields = getFieldsByType(sctx->spec, INDEXFLD_T_NUMERIC | INDEXFLD_T_GEO);

  for (int i = 0; i < array_len(numericFields); ++i) {
    RedisModuleString *keyName =
        IndexSpec_GetFormattedKey(sctx->spec, numericFields[i], INDEXFLD_T_NUMERIC);
    NumericRangeTree *rt = OpenNumericIndex(sctx, keyName, &idxKey);

    NumericRangeTreeIterator *gcIterator = NumericRangeTreeIterator_New(rt);

    NumericRangeNode *currNode = NULL;
    tagNumHeader header = {.type = RSFLDTYPE_NUMERIC,
                           .field = numericFields[i]->name,
                           .uniqueId = rt->uniqueId};

    while ((currNode = NumericRangeTreeIterator_Next(gcIterator))) {
      if (!currNode->range) {
        continue;
      }
      numCbCtx nctx = {.cardVals = NULL, .collectIdx = 1};
      InvertedIndex *idx = currNode->range->entries;
      IndexRepairParams params = {.RepairCallback = countRemain, .arg = &nctx};
      header.curPtr = currNode;
      bool repaired = FGC_childRepairInvidx(gc, sctx, idx, sendNumericTagHeader, &header, &params);

      if (repaired) {
        sendKht(gc, nctx.cardVals);
      }
      if (nctx.cardVals) {
        kh_destroy(cardvals, nctx.cardVals);
      }
    }

    if (header.sentFieldName) {
      // If we've repaired at least one entry, send the terminator;
      // note that "terminator" just means a zero address and not the
      // "no more strings" terminator in FGC_sendTerminator
      void *pdummy = NULL;
      FGC_SEND_VAR(gc, pdummy);
    }

    if (idxKey) {
      RedisModule_CloseKey(idxKey);
    }

    NumericRangeTreeIterator_Free(gcIterator);
  }

  // we are done with numeric fields
  FGC_sendTerminator(gc);
}

static void FGC_childCollectTags(ForkGC *gc, RedisSearchCtx *sctx) {
  RedisModuleKey *idxKey = NULL;
  FieldSpec **tagFields = getFieldsByType(sctx->spec, INDEXFLD_T_TAG);
  if (array_len(tagFields) != 0) {
    for (int i = 0; i < array_len(tagFields); ++i) {
      RedisModuleString *keyName =
          IndexSpec_GetFormattedKey(sctx->spec, tagFields[i], INDEXFLD_T_TAG);
      TagIndex *tagIdx = TagIndex_Open(sctx, keyName, false, &idxKey);
      if (!tagIdx) {
        continue;
      }

      tagNumHeader header = {.type = RSFLDTYPE_TAG,
                             .field = tagFields[i]->name,
                             .uniqueId = tagIdx->uniqueId};

      TrieMapIterator *iter = TrieMap_Iterate(tagIdx->values, "", 0);
      char *ptr;
      tm_len_t len;
      InvertedIndex *value;
      while (TrieMapIterator_Next(iter, &ptr, &len, (void **)&value)) {
        header.curPtr = value;
        header.tagValue = ptr;
        header.tagLen = len;
        // send repaired data
        FGC_childRepairInvidx(gc, sctx, value, sendNumericTagHeader, &header, NULL);
      }

      // we are done with the current field
      if (header.sentFieldName) {
        void *pdummy = NULL;
        FGC_SEND_VAR(gc, pdummy);
      }

      if (idxKey) {
        RedisModule_CloseKey(idxKey);
      }
    }
  }
  // we are done with numeric fields
  FGC_sendTerminator(gc);
}

static void FGC_childScanIndexes(ForkGC *gc) {
  RedisSearchCtx *sctx = FGC_getSctx(gc, gc->ctx);
  if (!sctx || sctx->spec->uniqueId != gc->specUniqueId) {
    // write log here
    return;
  }

  FGC_childCollectTerms(gc, sctx);
  FGC_childCollectNumeric(gc, sctx);
  FGC_childCollectTags(gc, sctx);

  SearchCtx_Free(sctx);
}

typedef struct {
  MSG_DeletedBlock *delBlocks;
  size_t numDelBlocks;

  MSG_RepairedBlock *changedBlocks;

  IndexBlock *newBlocklist;
  size_t newBlocklistSize;
  int lastBlockIgnored;
} InvIdxBuffers;

static int __attribute__((warn_unused_result))
FGC_recvRepairedBlock(ForkGC *gc, MSG_RepairedBlock *binfo) {
  if (FGC_recvFixed(gc, binfo, sizeof(*binfo)) != REDISMODULE_OK) {
    return REDISMODULE_ERR;
  }
  Buffer *b = &binfo->blk.buf;
  if (FGC_recvBuffer(gc, (void **)&b->data, &b->offset) != REDISMODULE_OK) {
    return REDISMODULE_ERR;
  }
  b->cap = b->offset;
  return REDISMODULE_OK;
}

static int __attribute__((warn_unused_result))
FGC_recvInvIdx(ForkGC *gc, InvIdxBuffers *bufs, MSG_IndexInfo *info) {
  size_t nblocksRecvd = 0;
  if (FGC_recvFixed(gc, info, sizeof(*info)) != REDISMODULE_OK) {
    return REDISMODULE_ERR;
  }
  if (FGC_recvBuffer(gc, (void **)&bufs->newBlocklist, &bufs->newBlocklistSize) != REDISMODULE_OK) {
    return REDISMODULE_ERR;
  }

  if (bufs->newBlocklistSize) {
    bufs->newBlocklistSize /= sizeof(*bufs->newBlocklist);
  }
  if (FGC_recvBuffer(gc, (void **)&bufs->delBlocks, &bufs->numDelBlocks) != REDISMODULE_OK) {
    goto error;
  }
  bufs->numDelBlocks /= sizeof(*bufs->delBlocks);
  bufs->changedBlocks = rm_malloc(sizeof(*bufs->changedBlocks) * info->nblocksRepaired);
  for (size_t i = 0; i < info->nblocksRepaired; ++i) {
    if (FGC_recvRepairedBlock(gc, bufs->changedBlocks + i) != REDISMODULE_OK) {
      goto error;
    }
    nblocksRecvd++;
  }
  return REDISMODULE_OK;

error:
  rm_free(bufs->newBlocklist);
  for (size_t ii = 0; ii < nblocksRecvd; ++ii) {
    rm_free(bufs->changedBlocks[ii].blk.buf.data);
  }
  rm_free(bufs->changedBlocks);
  memset(bufs, 0, sizeof(*bufs));
  return REDISMODULE_ERR;
}

static void freeInvIdx(InvIdxBuffers *bufs, MSG_IndexInfo *info) {
  rm_free(bufs->newBlocklist);
  rm_free(bufs->delBlocks);

  if (bufs->changedBlocks) {
    // could be null because of pipe error
    for (size_t ii = 0; ii < info->nblocksRepaired; ++ii) {
      rm_free(bufs->changedBlocks[ii].blk.buf.data);
    }
  }
  rm_free(bufs->changedBlocks);
}

static void checkLastBlock(ForkGC *gc, InvIdxBuffers *idxData, MSG_IndexInfo *info,
                           InvertedIndex *idx) {
  IndexBlock *lastOld = idx->blocks + info->nblocksOrig - 1;
  if (info->lastblkDocsRemoved == 0) {
    // didn't touch last block in child
    return;
  }
  if (info->lastblkNumEntries == lastOld->numEntries) {
    // didn't touch last block in parent
    return;
  }

  if (info->lastblkEntriesRemoved == info->lastblkNumEntries) {
    // Last block was deleted entirely while updates on the main process.
    // We need to remove it from delBlocks list
    idxData->numDelBlocks--;

    // Then We need add it to the newBlocklist.
    idxData->newBlocklistSize++;
    idxData->newBlocklist = rm_realloc(idxData->newBlocklist,
                                       sizeof(*idxData->newBlocklist) * idxData->newBlocklistSize);
    idxData->newBlocklist[idxData->newBlocklistSize - 1] = *lastOld;
  } else {
    // Last block was modified on the child and on the parent.

    // we need to remove it from changedBlocks
    MSG_RepairedBlock *rb = idxData->changedBlocks + info->nblocksRepaired - 1;
    indexBlock_Free(&rb->blk);
    info->nblocksRepaired--;

    // Then add it to newBlocklist if newBlocklist is not NULL.
    // If newBlocklist!=NULL then the last block must be there (it was changed and not deleted)
    // If newBlocklist==NULL then by decreasing the nblocksOrig by one we make sure to keep the last
    // block
    if (idxData->newBlocklist) {
      idxData->newBlocklist[idxData->newBlocklistSize - 1] = *lastOld;
    } else {
      --info->nblocksOrig;
    }
  }

  info->ndocsCollected -= info->lastblkDocsRemoved;
  info->nbytesCollected -= info->lastblkBytesCollected;
  idxData->lastBlockIgnored = 1;
  gc->stats.gcBlocksDenied++;
}

static void FGC_applyInvertedIndex(ForkGC *gc, InvIdxBuffers *idxData, MSG_IndexInfo *info,
                                   InvertedIndex *idx) {
  checkLastBlock(gc, idxData, info, idx);
  for (size_t i = 0; i < info->nblocksRepaired; ++i) {
    MSG_RepairedBlock *blockModified = idxData->changedBlocks + i;
    indexBlock_Free(&idx->blocks[blockModified->oldix]);
  }
  for (size_t i = 0; i < idxData->numDelBlocks; ++i) {
    // Blocks that were deleted entirely:
    MSG_DeletedBlock *delinfo = idxData->delBlocks + i;
    rm_free(delinfo->ptr);
  }
  TotalIIBlocks -= idxData->numDelBlocks;
  rm_free(idxData->delBlocks);

  // Ensure the old index is at least as big as the new index' size
  RS_LOG_ASSERT(idx->size >= info->nblocksOrig, "Old index should be larger or equal to new index");

  if (idxData->newBlocklist) {
    /**
     * At this point, we check if the last block has had new data added to it,
     * but was _not_ repaired. We check for a repaired last block in
     * checkLastBlock().
     */

    if (!info->lastblkDocsRemoved) {
      /**
       * Last block was unmodified-- let's prefer the last block's pointer
       * over our own (which may be stale).
       * If the last block was repaired, this is handled above
       */
      idxData->newBlocklist[idxData->newBlocklistSize - 1] = idx->blocks[info->nblocksOrig - 1];
    }

    // Number of blocks added in the parent process since the last scan
    size_t newAddedLen = idx->size - info->nblocksOrig;

    // The final size is the reordered block size, plus the number of blocks
    // which we haven't scanned yet, because they were added in the parent
    size_t totalLen = idxData->newBlocklistSize + newAddedLen;

    idxData->newBlocklist =
        rm_realloc(idxData->newBlocklist, totalLen * sizeof(*idxData->newBlocklist));
    memcpy(idxData->newBlocklist + idxData->newBlocklistSize, (idx->blocks + info->nblocksOrig),
           newAddedLen * sizeof(*idxData->newBlocklist));

    rm_free(idx->blocks);
    idxData->newBlocklistSize += newAddedLen;
    idx->blocks = idxData->newBlocklist;
    idx->size = idxData->newBlocklistSize;
  } else if (idxData->numDelBlocks) {
    // In this case, all blocks the child has seen need to be deleted. We don't
    // get a new block list, because they are all gone..
    size_t newAddedLen = idx->size - info->nblocksOrig;
    if (newAddedLen) {
      memmove(idx->blocks, idx->blocks + info->nblocksOrig, sizeof(*idx->blocks) * newAddedLen);
    }
    idx->size = newAddedLen;
    if (idx->size == 0) {
      InvertedIndex_AddBlock(idx, 0);
    }
  }

  for (size_t i = 0; i < info->nblocksRepaired; ++i) {
    MSG_RepairedBlock *blockModified = idxData->changedBlocks + i;
    idx->blocks[blockModified->newix] = blockModified->blk;
  }

  idx->numDocs -= info->ndocsCollected;
  idx->gcMarker++;
}

static FGCError FGC_parentHandleTerms(ForkGC *gc, RedisModuleCtx *rctx) {
  FGCError status = FGC_COLLECTED;
  size_t len;
  int hasLock = 0;
  char *term = NULL;
  if (FGC_recvBuffer(gc, (void **)&term, &len) != REDISMODULE_OK) {
    return FGC_CHILD_ERROR;
  }
  RedisModuleKey *idxKey = NULL;
  RedisSearchCtx *sctx = NULL;

  if (term == RECV_BUFFER_EMPTY) {
    return FGC_DONE;
  }

  InvIdxBuffers idxbufs = {0};
  MSG_IndexInfo info = {0};
  if (FGC_recvInvIdx(gc, &idxbufs, &info) != REDISMODULE_OK) {
    rm_free(term);
    return FGC_CHILD_ERROR;
  }

  if (!FGC_lock(gc, rctx)) {
    status = FGC_PARENT_ERROR;
    goto cleanup;
  }

  hasLock = 1;
  sctx = FGC_getSctx(gc, rctx);
  if (!sctx || sctx->spec->uniqueId != gc->specUniqueId) {
    status = FGC_PARENT_ERROR;
    goto cleanup;
  }

  InvertedIndex *idx = Redis_OpenInvertedIndexEx(sctx, term, len, 1, NULL, &idxKey);

  if (idx == NULL) {
    status = FGC_PARENT_ERROR;
    goto cleanup;
  }

  FGC_applyInvertedIndex(gc, &idxbufs, &info, idx);
  FGC_updateStats(sctx, gc, info.nentriesCollected, info.nbytesCollected);

  if (idx->numDocs == 0) {
    // inverted index was cleaned entirely lets free it
    RedisModuleString *termKey = fmtRedisTermKey(sctx, term, len);
    size_t formatedTremLen;
    const char *formatedTrem = RedisModule_StringPtrLen(termKey, &formatedTremLen);
    if (sctx->spec->keysDict) {
      dictDelete(sctx->spec->keysDict, termKey);
    }
    Trie_Delete(sctx->spec->terms, term, len);
    sctx->spec->stats.numTerms--;
    sctx->spec->stats.termsSize -= len;
    RedisModule_FreeString(sctx->redisCtx, termKey);
    if (sctx->spec->suffix) {
      deleteSuffixTrie(sctx->spec->suffix, term, len);
    }
  }

cleanup:

  if (idxKey) {
    RedisModule_CloseKey(idxKey);
  }
  if (sctx) {
    SearchCtx_Free(sctx);
  }
  if (hasLock) {
    FGC_unlock(gc, rctx);
  }
  rm_free(term);
  if (status != FGC_COLLECTED) {
    freeInvIdx(&idxbufs, &info);
  } else {
    rm_free(idxbufs.changedBlocks);
  }
  return status;
}

typedef struct {
  // Node in the tree that was GC'd
  NumericRangeNode *node;
<<<<<<< HEAD
//  CardinalityValue *lastBlockDeleted;
//  CardinalityValue *restBlockDeleted;
//  size_t nlastBlockDel;
//  size_t nrestBlockDel;
=======
>>>>>>> dc337016
  InvIdxBuffers idxbufs;
  MSG_IndexInfo info;

  arrayof(CardinalityValue) cardValsArr;
  size_t numCardVals;
  double uniqueSum;
} NumGcInfo;

static int recvCardvals(ForkGC *fgc, arrayof(CardinalityValue) *tgt, size_t *len,
                        double *uniqueSum) {
  if (FGC_recvFixed(fgc, len, sizeof(*len)) != REDISMODULE_OK) {
    return REDISMODULE_ERR;
  }
  *len *= sizeof(**tgt);
  if (!*len) {
    *tgt = NULL;
    return REDISMODULE_OK;
  }
  if (*tgt) {
    rm_free(*tgt);
  }
  if (*tgt) {
    rm_free(*tgt);
  }
  *tgt = array_new(CardinalityValue, *len);

  if (FGC_recvFixed(fgc, *tgt, *len) != REDISMODULE_OK) {
    return REDISMODULE_ERR;
  }
  *len /= sizeof(**tgt);

  if (FGC_recvFixed(fgc, uniqueSum, sizeof(*uniqueSum)) != REDISMODULE_OK) {
    return REDISMODULE_ERR;
  }
  return REDISMODULE_OK;
}

static FGCError recvNumIdx(ForkGC *gc, NumGcInfo *ninfo) {
  if (FGC_recvFixed(gc, &ninfo->node, sizeof(ninfo->node)) != REDISMODULE_OK) {
    goto error;
  }
  if (ninfo->node == NULL) {
    return FGC_DONE;
  }

  if (FGC_recvInvIdx(gc, &ninfo->idxbufs, &ninfo->info) != REDISMODULE_OK) {
    goto error;
  }

  if (recvCardvals(gc, &ninfo->cardValsArr, &ninfo->numCardVals,
                       &ninfo->uniqueSum) != REDISMODULE_OK) {
    goto error;
  }
  return FGC_COLLECTED;

error:
  printf("Error receiving numeric index!\n");
  freeInvIdx(&ninfo->idxbufs, &ninfo->info);
<<<<<<< HEAD
  //rm_free(ninfo->lastBlockDeleted);
  //rm_free(ninfo->restBlockDeleted);
=======
>>>>>>> dc337016
  memset(ninfo, 0, sizeof(*ninfo));
  return FGC_CHILD_ERROR;
}

static void resetCardinality(NumGcInfo *info, NumericRangeNode *currNone) {
  arrayof(CardinalityValue) cardValsArr = info->cardValsArr;

  NumericRange *r = currNone->range;
  array_free(r->values);
  r->values = cardValsArr ? cardValsArr : array_new(CardinalityValue, 1);
<<<<<<< HEAD
  info->cardValsArr = NULL;
=======
  info->cardValsArr = NULL;
>>>>>>> dc337016

  r->unique_sum = info->uniqueSum;
  r->card = array_len(r->values);
}

static void applyNumIdx(ForkGC *gc, RedisSearchCtx *sctx, NumGcInfo *ninfo) {
  NumericRangeNode *currNode = ninfo->node;
  InvIdxBuffers *idxbufs = &ninfo->idxbufs;
  MSG_IndexInfo *info = &ninfo->info;
  FGC_applyInvertedIndex(gc, idxbufs, info, currNode->range->entries);

  currNode->range->invertedIndexSize -= info->nbytesCollected;
  FGC_updateStats(sctx, gc, info->nentriesCollected, info->nbytesCollected);

  // TODO: fix for NUMERIC similar to TAG fix PR#2269
  // if (currNode->range->entries->numDocs == 0) {
  //   NumericRangeTree_DeleteNode(rt, (currNode->range->minVal + currNode->range->maxVal) / 2);
  // }

  resetCardinality(ninfo, currNode);
}

static FGCError FGC_parentHandleNumeric(ForkGC *gc, RedisModuleCtx *rctx) {
  int hasLock = 0;
  size_t fieldNameLen;
  char *fieldName = NULL;
  uint64_t rtUniqueId;
  NumericRangeTree *rt = NULL;
  FGCError status = recvNumericTagHeader(gc, &fieldName, &fieldNameLen, &rtUniqueId);
  if (status == FGC_DONE) {
    return FGC_DONE;
  }

  while (status == FGC_COLLECTED) {
    NumGcInfo ninfo = {0};
    RedisSearchCtx *sctx = NULL;
    RedisModuleKey *idxKey = NULL;
    FGCError status2 = recvNumIdx(gc, &ninfo);
    if (status2 == FGC_DONE) {
      break;
    } else if (status2 != FGC_COLLECTED) {
      status = status2;
      break;
    }

    if (!FGC_lock(gc, rctx)) {
      status = FGC_PARENT_ERROR;
      goto loop_cleanup;
    }

    hasLock = 1;
    sctx = FGC_getSctx(gc, rctx);
    if (!sctx || sctx->spec->uniqueId != gc->specUniqueId) {
      status = FGC_PARENT_ERROR;
      goto loop_cleanup;
    }
    RedisModuleString *keyName =
        IndexSpec_GetFormattedKeyByName(sctx->spec, fieldName, INDEXFLD_T_NUMERIC);
    rt = OpenNumericIndex(sctx, keyName, &idxKey);

    if (rt->uniqueId != rtUniqueId) {
      status = FGC_PARENT_ERROR;
      goto loop_cleanup;
    }

    if (!ninfo.node->range) {
      gc->stats.gcNumericNodesMissed++;
      goto loop_cleanup;
    }

    applyNumIdx(gc, sctx, &ninfo);
    rt->numEntries -= ninfo.info.nentriesCollected;

    if (ninfo.node->range->entries->numDocs == 0) {
      rt->emptyLeaves++;
    }

  loop_cleanup:
    if (sctx) {
      SearchCtx_Free(sctx);
    }
    if (status != FGC_COLLECTED) {
      freeInvIdx(&ninfo.idxbufs, &ninfo.info);
    } else {
      rm_free(ninfo.idxbufs.changedBlocks);
    }
    if (idxKey) {
      RedisModule_CloseKey(idxKey);
    }
    if (hasLock) {
      FGC_unlock(gc, rctx);
      hasLock = 0;
    }
<<<<<<< HEAD

    //rm_free(ninfo.restBlockDeleted);
    //rm_free(ninfo.lastBlockDeleted);
    //if (ninfo.cardValsArr) rm_free(ninfo.cardValsArr);
=======
>>>>>>> dc337016
  }

  rm_free(fieldName);

  if (rt && rt->emptyLeaves >= rt->numRanges / 2) {
    hasLock = 1;
    if (!FGC_lock(gc, rctx)) {
      return FGC_PARENT_ERROR;
    }
    if (RSGlobalConfig.forkGCCleanNumericEmptyNodes) {
      NRN_AddRv rv = NumericRangeTree_TrimEmptyLeaves(rt);
      rt->numRanges += rv.numRanges;
      rt->emptyLeaves = 0;
    }
    if (hasLock) {
      FGC_unlock(gc, rctx);
      hasLock = 0;
    }
  }
  
  return status;
}

static FGCError FGC_parentHandleTags(ForkGC *gc, RedisModuleCtx *rctx) {
  int hasLock = 0;
  size_t fieldNameLen;
  char *fieldName;
  uint64_t tagUniqueId;
  InvertedIndex *value = NULL;
  FGCError status = recvNumericTagHeader(gc, &fieldName, &fieldNameLen, &tagUniqueId);

  while (status == FGC_COLLECTED) {
    RedisModuleString *keyName = NULL;
    RedisModuleKey *idxKey = NULL;
    RedisSearchCtx *sctx = NULL;
    MSG_IndexInfo info = {0};
    InvIdxBuffers idxbufs = {0};
    TagIndex *tagIdx = NULL;
    char *tagVal = NULL;
    size_t tagValLen;

    if (FGC_recvFixed(gc, &value, sizeof value) != REDISMODULE_OK) {
      status = FGC_CHILD_ERROR;
      break;
    }

    // No more tags values in tag field
    if (value == NULL) {
      RS_LOG_ASSERT(status == FGC_COLLECTED, "GC status is COLLECTED");
      break;
    }

    if (FGC_recvBuffer(gc, (void **)&tagVal, &tagValLen) != REDISMODULE_OK) {
      status = FGC_CHILD_ERROR;
      goto loop_cleanup;
    }
    
    if (FGC_recvInvIdx(gc, &idxbufs, &info) != REDISMODULE_OK) {
      status = FGC_CHILD_ERROR;
      goto loop_cleanup;
    }

    if (!FGC_lock(gc, rctx)) {
      status = FGC_PARENT_ERROR;
      goto loop_cleanup;
    }

    hasLock = 1;
    sctx = FGC_getSctx(gc, rctx);
    if (!sctx || sctx->spec->uniqueId != gc->specUniqueId) {
      status = FGC_PARENT_ERROR;
      goto loop_cleanup;
    }
    keyName = IndexSpec_GetFormattedKeyByName(sctx->spec, fieldName, INDEXFLD_T_TAG);
    tagIdx = TagIndex_Open(sctx, keyName, false, &idxKey);

    if (tagIdx->uniqueId != tagUniqueId) {
      status = FGC_CHILD_ERROR;
      goto loop_cleanup;
    }

    InvertedIndex *idx = TagIndex_OpenIndex(tagIdx, tagVal, tagValLen, 0);
    if (idx == TRIEMAP_NOTFOUND || idx != value) {
      status = FGC_PARENT_ERROR;
      goto loop_cleanup;
    }

    FGC_applyInvertedIndex(gc, &idxbufs, &info, idx);
    FGC_updateStats(sctx, gc, info.nentriesCollected, info.nbytesCollected);

    // if tag value is empty, let's remove it.
    if (idx->numDocs == 0) {
      TrieMap_Delete(tagIdx->values, tagVal, tagValLen, InvertedIndex_Free);

      if (tagIdx->suffix) {
        deleteSuffixTrieMap(tagIdx->suffix, tagVal, tagValLen);
      }
    }

  loop_cleanup:
    if (sctx) {
      SearchCtx_Free(sctx);
    }
    if (idxKey) {
      RedisModule_CloseKey(idxKey);
    }
    if (hasLock) {
      FGC_unlock(gc, rctx);
      hasLock = 0;
    }
    if (status != FGC_COLLECTED) {
      freeInvIdx(&idxbufs, &info);
    } else {
      rm_free(idxbufs.changedBlocks);
    }
    if (tagVal) {
      rm_free(tagVal);
    }
  }

  rm_free(fieldName);
  return status;
}

int FGC_parentHandleFromChild(ForkGC *gc) {
  FGCError status = FGC_COLLECTED;

#define COLLECT_FROM_CHILD(e)               \
  while ((status = (e)) == FGC_COLLECTED) { \
  }                                         \
  if (status != FGC_DONE) {                 \
    return REDISMODULE_ERR;                 \
  }

  COLLECT_FROM_CHILD(FGC_parentHandleTerms(gc, gc->ctx));
  COLLECT_FROM_CHILD(FGC_parentHandleNumeric(gc, gc->ctx));
  COLLECT_FROM_CHILD(FGC_parentHandleTags(gc, gc->ctx));
  return REDISMODULE_OK;
}

/**
 * In future versions of Redis, Redis will have its own fork() call.
 * The following two functions wrap this functionality.
 */
static int FGC_haveRedisFork() {
  return RedisModule_Fork != NULL;
}

static int FGC_fork(ForkGC *gc, RedisModuleCtx *ctx) {
  if (FGC_haveRedisFork()) {
    int ret = RedisModule_Fork(NULL, NULL);
    return ret;
  } else {
    return fork();
  }
}

static int periodicCb(RedisModuleCtx *ctx, void *privdata) {
  ForkGC *gc = privdata;
  if (gc->deleting) {
    return 0;
  }
  if (gc->deletedDocsFromLastRun < RSGlobalConfig.forkGcCleanThreshold) {
    return 1;
  }

  int gcrv = 1;

  // Check if RDB is loading - not needed after the first time we find out that rdb is not
  // reloading
  if (gc->rdbPossiblyLoading && !gc->sp) {
    RedisModule_ThreadSafeContextLock(ctx);
    if (isRdbLoading(ctx)) {
      RedisModule_Log(ctx, "notice", "RDB Loading in progress, not performing GC");
      RedisModule_ThreadSafeContextUnlock(ctx);
      return 1;
    } else {
      // the RDB will not load again, so it's safe to ignore the info check in the next cycles
      gc->rdbPossiblyLoading = 0;
    }
    RedisModule_ThreadSafeContextUnlock(ctx);
  }

  pid_t cpid;
  TimeSample ts;

  while (gc->pauseState == FGC_PAUSED_CHILD) {
    gc->execState = FGC_STATE_WAIT_FORK;
    // spin or sleep
    usleep(500);
  }

  pid_t ppid_before_fork = getpid();

  TimeSampler_Start(&ts);
  int rc = pipe(gc->pipefd);  // create the pipe
  if (rc == -1) {
    return 1;
  }

  if (gc->type == FGC_TYPE_NOKEYSPACE) {
    // If we are not in key space we still need to acquire the GIL to use the fork api
    RedisModule_ThreadSafeContextLock(ctx);
  }

  if (!FGC_lock(gc, ctx)) {

    if (gc->type == FGC_TYPE_NOKEYSPACE) {
      RedisModule_ThreadSafeContextUnlock(ctx);
    }

    close(gc->pipefd[GC_READERFD]);
    close(gc->pipefd[GC_WRITERFD]);

    return 0;
  }

  gc->execState = FGC_STATE_SCANNING;

  cpid = FGC_fork(gc, ctx);  // duplicate the current process

  if (cpid == -1) {
    gc->retryInterval.tv_sec = RSGlobalConfig.forkGcRetryInterval;

    if (gc->type == FGC_TYPE_NOKEYSPACE) {
      RedisModule_ThreadSafeContextUnlock(ctx);
    }

    FGC_unlock(gc, ctx);

    close(gc->pipefd[GC_READERFD]);
    close(gc->pipefd[GC_WRITERFD]);

    return 1;
  }

  gc->deletedDocsFromLastRun = 0;

  if (gc->type == FGC_TYPE_NOKEYSPACE) {
    RedisModule_ThreadSafeContextUnlock(ctx);
  }

  FGC_unlock(gc, ctx);

  gc->retryInterval.tv_sec = RSGlobalConfig.forkGcRunIntervalSec;

  if (cpid == 0) {
    setpriority(PRIO_PROCESS, getpid(), 19);
    // fork process
    close(gc->pipefd[GC_READERFD]);
#ifdef __linux__
    if (!FGC_haveRedisFork()) {
      // set the parrent death signal to SIGTERM
      int r = prctl(PR_SET_PDEATHSIG, SIGKILL);
      if (r == -1) {
        exit(1);
      }
      // test in case the original parent exited just
      // before the prctl() call
      if (getppid() != ppid_before_fork) exit(1);
    }
#endif
    FGC_childScanIndexes(gc);
    close(gc->pipefd[GC_WRITERFD]);
    sleep(RSGlobalConfig.forkGcSleepBeforeExit);
    _exit(EXIT_SUCCESS);
  } else {
    // main process
    close(gc->pipefd[GC_WRITERFD]);
    while (gc->pauseState == FGC_PAUSED_PARENT) {
      gc->execState = FGC_STATE_WAIT_APPLY;
      // spin
      usleep(500);
    }

    gc->execState = FGC_STATE_APPLYING;
    if (FGC_parentHandleFromChild(gc) == REDISMODULE_ERR) {
      gcrv = 1;
    }
    close(gc->pipefd[GC_READERFD]);
    if (FGC_haveRedisFork()) {

      if (gc->type == FGC_TYPE_NOKEYSPACE) {
        // If we are not in key space we still need to acquire the GIL to use the fork api
        RedisModule_ThreadSafeContextLock(ctx);
      }

      if (!FGC_lock(gc, ctx)) {
        if (gc->type == FGC_TYPE_NOKEYSPACE) {
          RedisModule_ThreadSafeContextUnlock(ctx);
        }

        return 0;
      }

      // KillForkChild must be called when holding the GIL
      // otherwise it might cause a pipe leak and eventually run
      // out of file descriptor
      RedisModule_KillForkChild(cpid);

      if (gc->type == FGC_TYPE_NOKEYSPACE) {
        RedisModule_ThreadSafeContextUnlock(ctx);
      }

      FGC_unlock(gc, ctx);

    } else {
      pid_t id = wait4(cpid, NULL, 0, NULL);
      if (id == -1) {
        printf("an error acquire when waiting for fork to terminate, pid:%d", cpid);
      }
    }
  }
  gc->execState = FGC_STATE_IDLE;
  TimeSampler_End(&ts);

  long long msRun = TimeSampler_DurationMS(&ts);

  gc->stats.numCycles++;
  gc->stats.totalMSRun += msRun;
  gc->stats.lastRunTimeMs = msRun;

  return gcrv;
}

#if defined(__has_feature)
#if __has_feature(thread_sanitizer)
#define NO_TSAN_CHECK __attribute__((no_sanitize("thread")))
#endif
#endif
#ifndef NO_TSAN_CHECK
#define NO_TSAN_CHECK
#endif

void FGC_WaitAtFork(ForkGC *gc) NO_TSAN_CHECK {
  RS_LOG_ASSERT(gc->pauseState == 0, "FGC pause state should be 0");
  gc->pauseState = FGC_PAUSED_CHILD;

  while (gc->execState != FGC_STATE_WAIT_FORK) {
    usleep(500);
  }
}

void FGC_WaitAtApply(ForkGC *gc) NO_TSAN_CHECK {
  // Ensure that we're waiting for the child to begin
  RS_LOG_ASSERT(gc->pauseState == FGC_PAUSED_CHILD, "FGC pause state should be CHILD");
  RS_LOG_ASSERT(gc->execState == FGC_STATE_WAIT_FORK, "FGC exec state should be WAIT_FORK");

  gc->pauseState = FGC_PAUSED_PARENT;
  while (gc->execState != FGC_STATE_WAIT_APPLY) {
    usleep(500);
  }
}

void FGC_WaitClear(ForkGC *gc) NO_TSAN_CHECK {
  gc->pauseState = FGC_PAUSED_UNPAUSED;
  while (gc->execState != FGC_STATE_IDLE) {
    usleep(500);
  }
}

static void onTerminateCb(void *privdata) {
  ForkGC *gc = privdata;
  if (gc->keyName && gc->type == FGC_TYPE_INKEYSPACE) {
    RedisModule_FreeString(gc->ctx, (RedisModuleString *)gc->keyName);
  }

  RedisModule_FreeThreadSafeContext(gc->ctx);
  rm_free(gc);
}

static void statsCb(RedisModuleCtx *ctx, void *gcCtx) {
#define REPLY_KVNUM(n, k, v)                   \
  RedisModule_ReplyWithSimpleString(ctx, k);   \
  RedisModule_ReplyWithDouble(ctx, (double)v); \
  n += 2
  ForkGC *gc = gcCtx;

  int n = 0;
  RedisModule_ReplyWithArray(ctx, REDISMODULE_POSTPONED_ARRAY_LEN);
  if (gc) {
    REPLY_KVNUM(n, "bytes_collected", gc->stats.totalCollected);
    REPLY_KVNUM(n, "total_ms_run", gc->stats.totalMSRun);
    REPLY_KVNUM(n, "total_cycles", gc->stats.numCycles);
    REPLY_KVNUM(n, "average_cycle_time_ms", (double)gc->stats.totalMSRun / gc->stats.numCycles);
    REPLY_KVNUM(n, "last_run_time_ms", (double)gc->stats.lastRunTimeMs);
    REPLY_KVNUM(n, "gc_numeric_trees_missed", (double)gc->stats.gcNumericNodesMissed);
    REPLY_KVNUM(n, "gc_blocks_denied", (double)gc->stats.gcBlocksDenied);
  }
  RedisModule_ReplySetArrayLength(ctx, n);
}

#ifdef FTINFO_FOR_INFO_MODULES
static void statsForInfoCb(RedisModuleInfoCtx *ctx, void *gcCtx) {
  ForkGC *gc = gcCtx;
  RedisModule_InfoBeginDictField(ctx, "gc_stats");
  RedisModule_InfoAddFieldLongLong(ctx, "bytes_collected", gc->stats.totalCollected);
  RedisModule_InfoAddFieldLongLong(ctx, "total_ms_run", gc->stats.totalMSRun);
  RedisModule_InfoAddFieldLongLong(ctx, "total_cycles", gc->stats.numCycles);
  RedisModule_InfoAddFieldDouble(ctx, "average_cycle_time_ms", (double)gc->stats.totalMSRun / gc->stats.numCycles);
  RedisModule_InfoAddFieldDouble(ctx, "last_run_time_ms", (double)gc->stats.lastRunTimeMs);
  RedisModule_InfoAddFieldDouble(ctx, "gc_numeric_trees_missed", (double)gc->stats.gcNumericNodesMissed);
  RedisModule_InfoAddFieldDouble(ctx, "gc_blocks_denied", (double)gc->stats.gcBlocksDenied);
  RedisModule_InfoEndDictField(ctx);
}
#endif

static void killCb(void *ctx) {
  ForkGC *gc = ctx;
  gc->deleting = 1;
}

static void deleteCb(void *ctx) {
  ForkGC *gc = ctx;
  ++gc->deletedDocsFromLastRun;
}

static struct timespec getIntervalCb(void *ctx) {
  ForkGC *gc = ctx;
  return gc->retryInterval;
}

ForkGC *FGC_New(const RedisModuleString *k, uint64_t specUniqueId, GCCallbacks *callbacks) {
  ForkGC *forkGc = rm_calloc(1, sizeof(*forkGc));
  *forkGc = (ForkGC){
      .rdbPossiblyLoading = 1,
      .specUniqueId = specUniqueId,
      .type = FGC_TYPE_INKEYSPACE,
      .deletedDocsFromLastRun = 0,
  };
  forkGc->retryInterval.tv_sec = RSGlobalConfig.forkGcRunIntervalSec;
  forkGc->retryInterval.tv_nsec = 0;
  forkGc->ctx = RedisModule_GetThreadSafeContext(NULL);
  if (k) {
    forkGc->keyName = RedisModule_CreateStringFromString(forkGc->ctx, k);
    RedisModule_FreeString(forkGc->ctx, (RedisModuleString *)k);
  }

  callbacks->onTerm = onTerminateCb;
  callbacks->periodicCallback = periodicCb;
  callbacks->renderStats = statsCb;
  #ifdef FTINFO_FOR_INFO_MODULES
  callbacks->renderStatsForInfo = statsForInfoCb;
  #endif
  callbacks->getInterval = getIntervalCb;
  callbacks->kill = killCb;
  callbacks->onDelete = deleteCb;

  return forkGc;
}

ForkGC *FGC_NewFromSpec(IndexSpec *sp, uint64_t specUniqueId, GCCallbacks *callbacks) {
  ForkGC *ctx = FGC_New(NULL, specUniqueId, callbacks);
  ctx->sp = sp;
  ctx->type = FGC_TYPE_NOKEYSPACE;
  return ctx;
}<|MERGE_RESOLUTION|>--- conflicted
+++ resolved
@@ -1,9 +1,9 @@
-/*
- * Copyright Redis Ltd. 2016 - present
- * Licensed under your choice of the Redis Source Available License 2.0 (RSALv2) or
- * the Server Side Public License v1 (SSPLv1).
- */
-
+/*
+ * Copyright Redis Ltd. 2016 - present
+ * Licensed under your choice of the Redis Source Available License 2.0 (RSALv2) or
+ * the Server Side Public License v1 (SSPLv1).
+ */
+
 #include "fork_gc.h"
 #include "util/arr.h"
 #include "search_ctx.h"
@@ -823,13 +823,6 @@
 typedef struct {
   // Node in the tree that was GC'd
   NumericRangeNode *node;
-<<<<<<< HEAD
-//  CardinalityValue *lastBlockDeleted;
-//  CardinalityValue *restBlockDeleted;
-//  size_t nlastBlockDel;
-//  size_t nrestBlockDel;
-=======
->>>>>>> dc337016
   InvIdxBuffers idxbufs;
   MSG_IndexInfo info;
 
@@ -847,9 +840,9 @@
   if (!*len) {
     *tgt = NULL;
     return REDISMODULE_OK;
-  }
-  if (*tgt) {
-    rm_free(*tgt);
+  }
+  if (*tgt) {
+    rm_free(*tgt);
   }
   if (*tgt) {
     rm_free(*tgt);
@@ -888,11 +881,6 @@
 error:
   printf("Error receiving numeric index!\n");
   freeInvIdx(&ninfo->idxbufs, &ninfo->info);
-<<<<<<< HEAD
-  //rm_free(ninfo->lastBlockDeleted);
-  //rm_free(ninfo->restBlockDeleted);
-=======
->>>>>>> dc337016
   memset(ninfo, 0, sizeof(*ninfo));
   return FGC_CHILD_ERROR;
 }
@@ -903,11 +891,7 @@
   NumericRange *r = currNone->range;
   array_free(r->values);
   r->values = cardValsArr ? cardValsArr : array_new(CardinalityValue, 1);
-<<<<<<< HEAD
   info->cardValsArr = NULL;
-=======
-  info->cardValsArr = NULL;
->>>>>>> dc337016
 
   r->unique_sum = info->uniqueSum;
   r->card = array_len(r->values);
@@ -1001,13 +985,6 @@
       FGC_unlock(gc, rctx);
       hasLock = 0;
     }
-<<<<<<< HEAD
-
-    //rm_free(ninfo.restBlockDeleted);
-    //rm_free(ninfo.lastBlockDeleted);
-    //if (ninfo.cardValsArr) rm_free(ninfo.cardValsArr);
-=======
->>>>>>> dc337016
   }
 
   rm_free(fieldName);
