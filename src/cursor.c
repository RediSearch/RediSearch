--- conflicted
+++ resolved
@@ -212,11 +212,7 @@
     /** Collect idle cursors now */
     Cursors_GCInternal(cl, 0);
     if (spec->activeCursors >= RSGlobalConfig.indexCursorLimit) {
-<<<<<<< HEAD
-      QueryError_SetUserDataAgnosticErrorFmt(status, QUERY_ELIMIT, "INDEX_CURSOR_LIMIT of %lld has been reached for an index", RSGlobalConfig.indexCursorLimit);
-=======
       QueryError_SetWithoutUserDataFmt(status, QUERY_ELIMIT, "INDEX_CURSOR_LIMIT of %lld has been reached for an index", RSGlobalConfig.indexCursorLimit);
->>>>>>> 34a3dee8
       goto done;
     }
   }
