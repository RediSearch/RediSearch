/*
 * Copyright Redis Ltd. 2016 - present
 * Licensed under your choice of the Redis Source Available License 2.0 (RSALv2) or
 * the Server Side Public License v1 (SSPLv1).
 */

#ifndef __NUMERIC_INDEX_H__
#define __NUMERIC_INDEX_H__

#include <stdio.h>
#include <stdlib.h>
#include "rmutil/vector.h"
#include "redisearch.h"
#include "index_result.h"
#include "redismodule.h"
#include "search_ctx.h"
#include "concurrent_ctx.h"
#include "inverted_index.h"
#include "numeric_filter.h"
#include "hll/hll.h"

#ifdef __cplusplus
extern "C" {
#endif

#define NR_BIT_PRECISION 6 // For error rate of `1.04 / sqrt(2^6)` = 13%
#define NR_REG_SIZE (1 << NR_BIT_PRECISION)

typedef struct {
  double value;
  size_t appearances;
} CardinalityValue;

/* A numeric range is a node in a numeric range tree, representing a range of
 * values bunched together.
 * Since we do not know the distribution of scores ahead, we use a splitting
 * approach - we start with single value nodes, and when a node passes some
 * cardinality we split it.
 * We save the minimum and maximum values inside the node, and when we split we
 * split by finding the median value.
 */
typedef struct {
  double minVal;
  double maxVal;

  size_t invertedIndexSize;

  struct HLL hll;
  InvertedIndex *entries;
} NumericRange;

/* NumericRangeNode is a node in the range tree that can have a range in it or not, and can be a
 * leaf or not */
typedef struct rtNode {
  double value;
  int maxDepth;
  struct rtNode *left;
  struct rtNode *right;

  NumericRange *range;
} NumericRangeNode;

typedef struct {
  int sz;
  int numRecords;
  int changed;
  int numRanges;
} NRN_AddRv;

typedef struct {
  NumericRangeNode **nodesStack;
} NumericRangeTreeIterator;

/* The root tree and its metadata */
typedef struct {
  NumericRangeNode *root;
  size_t numRanges;
  size_t numEntries;
  t_docId lastDocId;

  uint32_t revisionId;

  uint32_t uniqueId;

  size_t emptyLeaves;

} NumericRangeTree;

#define NumericRangeNode_IsLeaf(n) (n->left == NULL && n->right == NULL)

struct indexIterator *NewNumericRangeIterator(const RedisSearchCtx *sctx, NumericRange *nr,
                                              const NumericFilter *f, int skipMulti,
                                              const FieldFilterContext* filterCtx);

struct indexIterator *NewNumericFilterIterator(const RedisSearchCtx *ctx, const NumericFilter *flt,
                                               ConcurrentSearchCtx *csx, FieldType forType,
                                               IteratorsConfig *config, const FieldFilterContext* filterCtx);

<<<<<<< HEAD
=======
/* Add an entry to a numeric range node. Returns the cardinality of the range after the
 * inserstion.
 * No deduplication is done */
size_t NumericRange_Add(NumericRange *r, t_docId docId, double value, int checkCard);

/* Create a new range node with the given capacity, minimum and maximum values */
NumericRangeNode *NewLeafNode(size_t cap, size_t splitCard);

>>>>>>> 58846872
/* Recursively find all the leaves under a node that correspond to a given min-max range. Returns a
 * vector with range node pointers.  */
Vector *NumericRangeNode_FindRange(NumericRangeNode *n, const NumericFilter *nf);

/* Recursively free a node and its children
 * rv will be updated with the number of cleaned up records and ranges in the subtree */
void NumericRangeNode_Free(NumericRangeNode *n, NRN_AddRv *rv);

/* Recursively trim empty nodes from tree  */
NRN_AddRv NumericRangeTree_TrimEmptyLeaves(NumericRangeTree *t);

/* Create a new tree */
NumericRangeTree *NewNumericRangeTree();

/* Add a value to a tree. Returns 0 if no nodes were split, 1 if we splitted nodes */
NRN_AddRv NumericRangeTree_Add(NumericRangeTree *t, t_docId docId, double value, int isMulti);

/* Remove a node containing a range with value.
   Returns 1 if node was found, 0 otherwise */
int NumericRangeTree_DeleteNode(NumericRangeTree *t, double value);

/* Recursively find all the leaves under tree's root, that correspond to a given min-max range.
 * Returns a vector with range node pointers. */
Vector *NumericRangeTree_Find(NumericRangeTree *t, const NumericFilter *nf);

/* Free the tree and all nodes */
void NumericRangeTree_Free(NumericRangeTree *t);

extern RedisModuleType *NumericIndexType;

NumericRangeTree *OpenNumericIndex(const RedisSearchCtx *ctx, RedisModuleString *keyName);

int NumericIndexType_Register(RedisModuleCtx *ctx);
void *NumericIndexType_RdbLoad(RedisModuleIO *rdb, int encver);
void NumericIndexType_RdbSave(RedisModuleIO *rdb, void *value);
void NumericIndexType_Digest(RedisModuleDigest *digest, void *value);
void NumericIndexType_Free(void *value);
unsigned long NumericIndexType_MemUsage(const void *value);

NumericRangeTreeIterator *NumericRangeTreeIterator_New(NumericRangeTree *t);
NumericRangeNode *NumericRangeTreeIterator_Next(NumericRangeTreeIterator *iter);
void NumericRangeTreeIterator_Free(NumericRangeTreeIterator *iter);

#ifdef __cplusplus
}
#endif
#endif<|MERGE_RESOLUTION|>--- conflicted
+++ resolved
@@ -96,17 +96,6 @@
                                                ConcurrentSearchCtx *csx, FieldType forType,
                                                IteratorsConfig *config, const FieldFilterContext* filterCtx);
 
-<<<<<<< HEAD
-=======
-/* Add an entry to a numeric range node. Returns the cardinality of the range after the
- * inserstion.
- * No deduplication is done */
-size_t NumericRange_Add(NumericRange *r, t_docId docId, double value, int checkCard);
-
-/* Create a new range node with the given capacity, minimum and maximum values */
-NumericRangeNode *NewLeafNode(size_t cap, size_t splitCard);
-
->>>>>>> 58846872
 /* Recursively find all the leaves under a node that correspond to a given min-max range. Returns a
  * vector with range node pointers.  */
 Vector *NumericRangeNode_FindRange(NumericRangeNode *n, const NumericFilter *nf);
