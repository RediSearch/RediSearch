--- conflicted
+++ resolved
@@ -113,137 +113,4 @@
 int ConcurrentSearch_HandleRedisCommand(int poolType, ConcurrentCmdHandler handler,
                                         RedisModuleCtx *ctx, RedisModuleString **argv, int argc) {
   return ConcurrentSearch_HandleRedisCommandEx(poolType, 0, handler, ctx, argv, argc);
-<<<<<<< HEAD
-=======
-}
-
-void ConcurrentSearchCtx_CloseKeys(ConcurrentSearchCtx *ctx) {
-  size_t sz = ctx->numOpenKeys;
-  for (size_t i = 0; i < sz; i++) {
-    if (ctx->openKeys[i].key) {
-      RedisModule_CloseKey(ctx->openKeys[i].key);
-      ctx->openKeys[i].key = NULL;
-    }
-  }
-}
-
-void ConcurrentSearchCtx_ReopenKeys(ConcurrentSearchCtx *ctx) {
-  size_t sz = ctx->numOpenKeys;
-  for (size_t i = 0; i < sz; i++) {
-    ConcurrentKeyCtx *kx = &ctx->openKeys[i];
-    kx->key = RedisModule_OpenKey(ctx->ctx, kx->keyName, kx->keyFlags);
-    // if the key is marked as shared, make sure it isn't now
-    kx->cb(kx->key, kx->privdata);
-  }
-}
-
-/** Check the elapsed timer, and release the lock if enough time has passed */
-int ConcurrentSearch_CheckTimer(ConcurrentSearchCtx *ctx) {
-  static struct timespec now;
-  clock_gettime(CLOCK_MONOTONIC_RAW, &now);
-
-  long long durationNS = (long long)1000000000 * (now.tv_sec - ctx->lastTime.tv_sec) +
-                         (now.tv_nsec - ctx->lastTime.tv_nsec);
-  // Timeout - release the thread safe context lock and let other threads run as well
-  if (durationNS > CONCURRENT_TIMEOUT_NS) {
-    ConcurrentSearchCtx_Unlock(ctx);
-
-    // Right after releasing, we try to acquire the lock again.
-    // If other threads are waiting on it, the kernel will decide which one
-    // will get the chance to run again. Calling sched_yield is not necessary here.
-    // See http://blog.firetree.net/2005/06/22/thread-yield-after-mutex-unlock/
-    ConcurrentSearchCtx_Lock(ctx);
-    // Right after re-acquiring the lock, we sample the current time.
-    // This will be used to calculate the elapsed running time
-    ConcurrentSearchCtx_ResetClock(ctx);
-    return 1;
-  }
-  return 0;
-}
-
-void ConcurrentSearchCtx_ResetClock(ConcurrentSearchCtx *ctx) {
-  clock_gettime(CLOCK_MONOTONIC_RAW, &ctx->lastTime);
-  ctx->ticker = 0;
-}
-
-/** Initialize a concurrent context */
-void ConcurrentSearchCtx_Init(RedisModuleCtx *rctx, ConcurrentSearchCtx *ctx) {
-  ctx->ctx = rctx;
-  ctx->isLocked = 0;
-  ctx->numOpenKeys = 0;
-  ctx->openKeys = NULL;
-  ConcurrentSearchCtx_ResetClock(ctx);
-}
-
-void ConcurrentSearchCtx_InitSingle(ConcurrentSearchCtx *ctx, RedisModuleCtx *rctx, int mode,
-                                    ConcurrentReopenCallback cb) {
-  ctx->ctx = rctx;
-  ctx->isLocked = 0;
-  ctx->numOpenKeys = 1;
-  ctx->openKeys = rm_calloc(1, sizeof(*ctx->openKeys));
-  ctx->openKeys->cb = cb;
-  ctx->openKeys->keyFlags = mode;
-}
-
-void ConcurrentSearchCtx_Free(ConcurrentSearchCtx *ctx) {
-  // Release the monitored open keys
-  for (size_t i = 0; i < ctx->numOpenKeys; i++) {
-    ConcurrentKeyCtx *cctx = ctx->openKeys + i;
-
-    RedisModule_FreeString(ctx->ctx, cctx->keyName);
-
-    if (cctx->key) {
-      RedisModule_CloseKey(cctx->key);
-      cctx->key = NULL;
-    }
-
-    // free the private data if needed
-    if (cctx->freePrivData) {
-      cctx->freePrivData(cctx->privdata);
-    }
-  }
-
-  rm_free(ctx->openKeys);
-  ctx->numOpenKeys = 0;
-}
-
-/* Add a "monitored" key to the context. When keys are open during concurrent execution, they need
- * to be closed before we yield execution and release the GIL, and reopened when we get back the
- * execution context.
- * To simplify this, each place in the program that holds a reference to a redis key
- * based data, registers itself and the key to be automatically reopened.
- *
- * After reopening, a callback
- * is being called to notify the key holder that it has been reopened, and handle the consequences.
- * This is used by index iterators to avoid holding reference to deleted keys or changed data.
- *
- * We register the key, the flags to reopen it, a string holding its name for reopening, a callback
- * for notification, and private callback data. if freePrivDataCallback is provided, we will call it
- * when the context is freed to release the private data. If NULL is passed, we do nothing */
-void ConcurrentSearch_AddKey(ConcurrentSearchCtx *ctx, RedisModuleKey *key, int openFlags,
-                             RedisModuleString *keyName, ConcurrentReopenCallback cb,
-                             void *privdata, void (*freePrivDataCallback)(void *)) {
-  ctx->numOpenKeys++;
-  ctx->openKeys = rm_realloc(ctx->openKeys, ctx->numOpenKeys * sizeof(ConcurrentKeyCtx));
-  ctx->openKeys[ctx->numOpenKeys - 1] = (ConcurrentKeyCtx){.key = key,
-                                                           .keyName = keyName,
-                                                           .keyFlags = openFlags,
-                                                           .cb = cb,
-                                                           .privdata = privdata,
-                                                           .freePrivData = freePrivDataCallback};
-  RedisModule_RetainString(ctx->ctx, keyName);
-}
-
-void ConcurrentSearchCtx_Lock(ConcurrentSearchCtx *ctx) {
-  RS_LOG_ASSERT(!ctx->isLocked, "Redis GIL shouldn't be locked");
-  RedisModule_ThreadSafeContextLock(ctx->ctx);
-  ctx->isLocked = 1;
-  ConcurrentSearchCtx_ReopenKeys(ctx);
-}
-
-void ConcurrentSearchCtx_Unlock(ConcurrentSearchCtx *ctx) {
-  ConcurrentSearchCtx_CloseKeys(ctx);
-  RedisModule_ThreadSafeContextUnlock(ctx->ctx);
-  ctx->isLocked = 0;
->>>>>>> a03081df
 }