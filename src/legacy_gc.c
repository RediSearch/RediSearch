
#define RS_GC_C_

#include <math.h>
#include <sys/param.h>
#include "inverted_index.h"
#include "redis_index.h"
#include "gc.h"
#include "redismodule.h"
#include "rmutil/util.h"
#include "default_gc.h"
#include "tests/time_sample.h"
#include "numeric_index.h"
#include "tag_index.h"
#include "config.h"
#include <unistd.h>
#include <sys/wait.h>
#include <stdbool.h>
#include "module.h"
#include "rmutil/rm_assert.h"

// convert a frequency to timespec
struct timespec hzToTimeSpec(float hz) {
  struct timespec ret;
  ret.tv_sec = (time_t)floor(1.0 / hz);
  ret.tv_nsec = (long)floor(1000000000.0 / hz) % 1000000000L;
  return ret;
}

typedef struct NumericFieldGCCtx {
  NumericRangeTree *rt;
  uint32_t revisionId;
  NumericRangeTreeIterator *gcIterator;
} NumericFieldGCCtx;

#define NUMERIC_GC_INITIAL_SIZE 4

#define SPEC_STATUS_OK 1
#define SPEC_STATUS_INVALID 2

/* Internal definition of the garbage collector context (each index has one) */
struct GarbageCollectorCtx {
  IndexSpec *sp;
  // current frequency
  float hz;

  // statistics for reporting
  GCStats stats;

  NumericFieldGCCtx **numericGCCtx;

  bool noLockMode;
};

/* Create a new garbage collector, with a string for the index name, and initial frequency */
GarbageCollectorCtx *NewGarbageCollector(IndexSpec *sp, float initialHZ, uint64_t specUniqueId,
                                         GCCallbacks *callbacks) {
  GarbageCollectorCtx *gcCtx = rm_malloc(sizeof(*gcCtx));

  *gcCtx = (GarbageCollectorCtx){
      .sp = sp,
      .hz = initialHZ,
      .stats = {0},
      .noLockMode = false,
      .numericGCCtx = array_new(NumericFieldGCCtx *, NUMERIC_GC_INITIAL_SIZE),
  };

  callbacks->onDelete = GC_OnDelete;
  callbacks->onTerm = GC_OnTerm;
  callbacks->periodicCallback = GC_PeriodicCallback;
  callbacks->renderStats = GC_RenderStats;
  callbacks->getInterval = GC_GetInterval;

  return gcCtx;
}

void gc_updateStats(GarbageCollectorCtx *gc, size_t recordsRemoved, size_t bytesCollected) {
  gc->sp->stats.numRecords -= recordsRemoved;
  gc->sp->stats.invertedSize -= bytesCollected;
  gc->stats.totalCollected += bytesCollected;
}

size_t gc_RandomTerm(RedisModuleCtx *ctx, GarbageCollectorCtx *gc, int *status) {
  IndexSpec *sp = gc->sp;
  RedisSearchCtx sctx = SEARCH_CTX_STATIC(ctx, gc->sp);
  size_t totalRemoved = 0;
  size_t totalCollected = 0;
  // Select a weighted random term
  TimeSample ts;
  char *term = IndexSpec_GetRandomTerm(gc->sp, 20);
  // if the index is empty we won't get anything here
  if (!term) {
    goto end;
  }
  RedisModule_Log(ctx, "debug", "Garbage collecting for term '%s'", term);
  // Open the term's index
  InvertedIndex *idx = IDX_LoadTerm(sp, term, strlen(term), REDISMODULE_WRITE);
  if (idx) {
    int blockNum = 0;
    while (1) {
      IndexRepairParams params = {.limit = RSGlobalConfig.gcScanSize};
      TimeSampler_Start(&ts);
      // repair 100 blocks at once
      blockNum = InvertedIndex_Repair(idx, &sp->docs, blockNum, &params);
      TimeSampler_End(&ts);
      RedisModule_Log(ctx, "debug", "Repair took %lldns", TimeSampler_DurationNS(&ts));
      /// update the statistics with the the number of records deleted
      totalRemoved += params.docsCollected;
      gc_updateStats(gc, params.docsCollected, params.bytesCollected);
      totalCollected += params.bytesCollected;
      // blockNum 0 means error or we've finished
      if (!blockNum) break;

      // After each iteration we yield execution
      if (!IDX_YieldWrite(gc->sp)) {
        *status = SPEC_STATUS_INVALID;
        break;
      }
    }
  }
  if (totalRemoved) {
    RedisModule_Log(ctx, "debug", "Garbage collected %zd bytes in %zd records for term '%s'",
                    totalCollected, totalRemoved, term);
  }
  rm_free(term);
  RedisModule_Log(ctx, "debug", "New HZ: %f\n", gc->hz);
end:
  return totalRemoved;
}

static NumericRangeNode *NextGcNode(NumericFieldGCCtx *numericGcCtx) {
  bool runFromStart = false;
  NumericRangeNode *node = NULL;
  do {
    while ((node = NumericRangeTreeIterator_Next(numericGcCtx->gcIterator))) {
      if (node->range) {
        return node;
      }
    }
    RS_LOG_ASSERT(!runFromStart, "Second iterator should return result");
    NumericRangeTreeIterator_Free(numericGcCtx->gcIterator);
    numericGcCtx->gcIterator = NumericRangeTreeIterator_New(numericGcCtx->rt);
    runFromStart = true;
  } while (true);

  // will never reach here
  return NULL;
}

static NumericFieldGCCtx *gc_NewNumericGcCtx(NumericRangeTree *rt) {
  NumericFieldGCCtx *ctx = rm_malloc(sizeof(NumericFieldGCCtx));
  ctx->rt = rt;
  ctx->revisionId = rt->revisionId;
  ctx->gcIterator = NumericRangeTreeIterator_New(rt);
  return ctx;
}

static void gc_FreeNumericGcCtx(NumericFieldGCCtx *ctx) {
  NumericRangeTreeIterator_Free(ctx->gcIterator);
  rm_free(ctx);
}

static void gc_FreeNumericGcCtxArray(GarbageCollectorCtx *gc) {
  for (int i = 0; i < array_len(gc->numericGCCtx); ++i) {
    gc_FreeNumericGcCtx(gc->numericGCCtx[i]);
  }
  array_trimm_len(gc->numericGCCtx, 0);
}

static TagIndex *getRandomTagFieldByType(IndexSpec *spec) {
  FieldSpec **tagFields = NULL;
  tagFields = getFieldsByType(spec, INDEXFLD_T_TAG);
  if (array_len(tagFields) == 0) {
    array_free(tagFields);
    return NULL;
  }

  // choose random tag field
  int randomIndex = rand() % array_len(tagFields);
  FieldSpec *fs = tagFields[randomIndex];
  array_free(tagFields);
  TagIndex *ret = IDX_LoadTags(spec, fs, REDISMODULE_WRITE);
  return ret;
}

size_t gc_TagIndex(RedisModuleCtx *ctx, GarbageCollectorCtx *gc, int *status) {
  size_t totalRemoved = 0;
  char *randomKey = NULL;
  IndexSpec *spec = gc->sp;
  if (!IDX_IsAlive(spec)) {
    goto end;
  }

  TagIndex *indexTag = getRandomTagFieldByType(spec);
  if (!indexTag) {
    goto end;
  }

  InvertedIndex *iv;
  tm_len_t len;

  if (!TrieMap_RandomKey(indexTag->values, &randomKey, &len, (void **)&iv)) {
    goto end;
  }

  int blockNum = 0;
  do {
    // repair 100 blocks at once
    IndexRepairParams params = {.limit = RSGlobalConfig.gcScanSize, .arg = NULL};
    blockNum = InvertedIndex_Repair(iv, &spec->docs, blockNum, &params);
    /// update the statistics with the the number of records deleted
    totalRemoved += params.docsCollected;
    gc_updateStats(gc, params.docsCollected, params.bytesCollected);
    // blockNum 0 means error or we've finished
    if (!blockNum) break;

    // After each iteration we yield execution
    // First we close the relevant keys we're touching
    if (!IDX_YieldWrite(spec)) {
      *status = SPEC_STATUS_INVALID;
      break;
    }

    iv = TrieMap_Find(indexTag->values, randomKey, len);
    if (iv == TRIEMAP_NOTFOUND) {
      break;
    }

  } while (true);

end:
  if (randomKey) {
    rm_free(randomKey);
  }
  return totalRemoved;
}

size_t gc_NumericIndex(RedisModuleCtx *ctx, GarbageCollectorCtx *gc, int *status) {
  size_t totalRemoved = 0;
  FieldSpec **numericFields = NULL;
  IndexSpec *spec = gc->sp;
  // find all the numeric fields
  if (!IDX_IsAlive(spec)) {
    goto end;
  }
  numericFields = getFieldsByType(spec, INDEXFLD_T_NUMERIC);

  if (array_len(numericFields) == 0) {
    goto end;
  }

  if (array_len(numericFields) != array_len(gc->numericGCCtx)) {
    // add all numeric fields to our gc
    RS_LOG_ASSERT(array_len(numericFields) > array_len(gc->numericGCCtx),
                  "it is not possible to remove fields");
    gc_FreeNumericGcCtxArray(gc);
    for (int i = 0; i < array_len(numericFields); ++i) {
      NumericRangeTree *rt = IDX_LoadRange(gc->sp, numericFields[i], REDISMODULE_WRITE);
      // if we could not open the numeric field we probably have a
      // corruption in our data, better to know it now.
      RS_LOG_ASSERT(rt, "numeric index failed to open");
      gc->numericGCCtx = array_append(gc->numericGCCtx, gc_NewNumericGcCtx(rt));
    }
  }

  // choose random numeric gc ctx
  int randomIndex = rand() % array_len(gc->numericGCCtx);
  NumericFieldGCCtx *numericGcCtx = gc->numericGCCtx[randomIndex];
  NumericRangeTree *rt = IDX_LoadRange(spec, numericFields[randomIndex], REDISMODULE_WRITE);
  if (numericGcCtx->rt != rt || numericGcCtx->revisionId != numericGcCtx->rt->revisionId) {
    // memory or revision changed, recreating our numeric gc ctx
    RS_LOG_ASSERT(numericGcCtx->rt != rt || numericGcCtx->revisionId < numericGcCtx->rt->revisionId,
                      "NumericRangeTree or revisionId are inncorrect");
    gc->numericGCCtx[randomIndex] = gc_NewNumericGcCtx(rt);
    gc_FreeNumericGcCtx(numericGcCtx);
    numericGcCtx = gc->numericGCCtx[randomIndex];
  }

  NumericRangeNode *nextNode = NextGcNode(numericGcCtx);

  int blockNum = 0;
  do {
    IndexRepairParams params = {.limit = RSGlobalConfig.gcScanSize, .arg = nextNode->range};
    // repair 100 blocks at once
    blockNum = InvertedIndex_Repair(nextNode->range->entries, &spec->docs, blockNum, &params);
    /// update the statistics with the the number of records deleted
    numericGcCtx->rt->numEntries -= params.docsCollected;
    totalRemoved += params.docsCollected;
    gc_updateStats(gc, params.docsCollected, params.bytesCollected);
    // blockNum 0 means error or we've finished
    if (!blockNum) break;
    if (!IDX_YieldWrite(spec)) {
      *status = SPEC_STATUS_INVALID;
      break;
    }
    if (numericGcCtx->revisionId != numericGcCtx->rt->revisionId) {
      break;
    }
  } while (true);

end:
  if (numericFields) {
    array_free(numericFields);
  }
  return totalRemoved;
}

/* The GC periodic callback, called in a separate thread. It selects a random term (using weighted
 * random) */
int GC_PeriodicCallback(RedisModuleCtx *ctx, void *privdata) {
  GarbageCollectorCtx *gc = privdata;
  RS_LOG_ASSERT(gc, "GC ctx should not be NULL");

  int status = SPEC_STATUS_OK;
  RedisModule_AutoMemory(ctx);
  RedisModule_ThreadSafeContextLock(ctx);

<<<<<<< HEAD
  assert(gc);
=======
  // Check if RDB is loading - not needed after the first time we find out that rdb is not reloading
  if (gc->rdbPossiblyLoading) {
    if (isRdbLoading(ctx)) {
      RedisModule_Log(ctx, "notice", "RDB Loading in progress, not performing GC");
      goto end;
    } else {
      // the RDB will not load again, so it's safe to ignore the info check in the next cycles
      gc->rdbPossiblyLoading = 0;
    }
  }
>>>>>>> a03081df

  size_t totalRemoved = 0;

  totalRemoved += gc_RandomTerm(ctx, gc, &status);

  totalRemoved += gc_NumericIndex(ctx, gc, &status);

  totalRemoved += gc_TagIndex(ctx, gc, &status);

  gc->stats.numCycles++;
  gc->stats.effectiveCycles += totalRemoved > 0 ? 1 : 0;

  // if we didn't remove anything - reduce the frequency a bit.
  // if we did  - increase the frequency a bit
  // the timer is NULL if we've been cancelled
  if (totalRemoved > 0) {
    gc->hz = MIN(gc->hz * 1.2, GC_MAX_HZ);
  } else {
    gc->hz = MAX(gc->hz * 0.99, GC_MIN_HZ); // why not lower value? we increase in two different places
  }

  RedisModule_ThreadSafeContextUnlock(ctx);

  return status == SPEC_STATUS_OK;
}

/* Termination callback for the GC. Called after we stop, and frees up all the resources. */
void GC_OnTerm(void *privdata) {
  GarbageCollectorCtx *gc = privdata;
<<<<<<< HEAD
  RedisModuleCtx *ctx = RedisModule_GetThreadSafeContext(NULL);
  RedisModule_ThreadSafeContextLock(ctx);
=======
  RedisModuleCtx *ctx = RSDummyContext;
  RedisModule_FreeString(ctx, (RedisModuleString *)gc->keyName);
>>>>>>> a03081df
  for (int i = 0; i < array_len(gc->numericGCCtx); ++i) {
    gc_FreeNumericGcCtx(gc->numericGCCtx[i]);
  }
  array_free(gc->numericGCCtx);
  rm_free(gc);
}

// called externally when the user deletes a document to hint at increasing the HZ
void GC_OnDelete(void *ctx) {
  GarbageCollectorCtx *gc = ctx;
  if (!gc) return;
  gc->hz = MIN(gc->hz * 1.5, GC_MAX_HZ);
}

struct timespec GC_GetInterval(void *ctx) {
  GarbageCollectorCtx *gc = ctx;
  return hzToTimeSpec(gc->hz);
}

void GC_RenderStats(RedisModuleCtx *ctx, void *gcCtx) {
#define REPLY_KVNUM(n, k, v)                   \
  RedisModule_ReplyWithSimpleString(ctx, k);   \
  RedisModule_ReplyWithDouble(ctx, (double)v); \
  n += 2

  GarbageCollectorCtx *gc = gcCtx;

  int n = 0;
  RedisModule_ReplyWithArray(ctx, REDISMODULE_POSTPONED_ARRAY_LEN);
  if (gc) {
    REPLY_KVNUM(n, "current_hz", gc->hz);
    REPLY_KVNUM(n, "bytes_collected", gc->stats.totalCollected);
    REPLY_KVNUM(n, "effectiv_cycles_rate",
                (double)gc->stats.effectiveCycles /
                    (double)(gc->stats.numCycles ? gc->stats.numCycles : 1));
  }
  RedisModule_ReplySetArrayLength(ctx, n);
}<|MERGE_RESOLUTION|>--- conflicted
+++ resolved
@@ -270,7 +270,7 @@
   if (numericGcCtx->rt != rt || numericGcCtx->revisionId != numericGcCtx->rt->revisionId) {
     // memory or revision changed, recreating our numeric gc ctx
     RS_LOG_ASSERT(numericGcCtx->rt != rt || numericGcCtx->revisionId < numericGcCtx->rt->revisionId,
-                      "NumericRangeTree or revisionId are inncorrect");
+                  "NumericRangeTree or revisionId are inncorrect");
     gc->numericGCCtx[randomIndex] = gc_NewNumericGcCtx(rt);
     gc_FreeNumericGcCtx(numericGcCtx);
     numericGcCtx = gc->numericGCCtx[randomIndex];
@@ -315,20 +315,7 @@
   RedisModule_AutoMemory(ctx);
   RedisModule_ThreadSafeContextLock(ctx);
 
-<<<<<<< HEAD
   assert(gc);
-=======
-  // Check if RDB is loading - not needed after the first time we find out that rdb is not reloading
-  if (gc->rdbPossiblyLoading) {
-    if (isRdbLoading(ctx)) {
-      RedisModule_Log(ctx, "notice", "RDB Loading in progress, not performing GC");
-      goto end;
-    } else {
-      // the RDB will not load again, so it's safe to ignore the info check in the next cycles
-      gc->rdbPossiblyLoading = 0;
-    }
-  }
->>>>>>> a03081df
 
   size_t totalRemoved = 0;
 
@@ -347,7 +334,8 @@
   if (totalRemoved > 0) {
     gc->hz = MIN(gc->hz * 1.2, GC_MAX_HZ);
   } else {
-    gc->hz = MAX(gc->hz * 0.99, GC_MIN_HZ); // why not lower value? we increase in two different places
+    gc->hz =
+        MAX(gc->hz * 0.99, GC_MIN_HZ);  // why not lower value? we increase in two different places
   }
 
   RedisModule_ThreadSafeContextUnlock(ctx);
@@ -358,13 +346,6 @@
 /* Termination callback for the GC. Called after we stop, and frees up all the resources. */
 void GC_OnTerm(void *privdata) {
   GarbageCollectorCtx *gc = privdata;
-<<<<<<< HEAD
-  RedisModuleCtx *ctx = RedisModule_GetThreadSafeContext(NULL);
-  RedisModule_ThreadSafeContextLock(ctx);
-=======
-  RedisModuleCtx *ctx = RSDummyContext;
-  RedisModule_FreeString(ctx, (RedisModuleString *)gc->keyName);
->>>>>>> a03081df
   for (int i = 0; i < array_len(gc->numericGCCtx); ++i) {
     gc_FreeNumericGcCtx(gc->numericGCCtx[i]);
   }
