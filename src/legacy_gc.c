--- conflicted
+++ resolved
@@ -16,11 +16,8 @@
 #include <unistd.h>
 #include <sys/wait.h>
 #include <stdbool.h>
-<<<<<<< HEAD
 #include "module.h"
-=======
 #include "rmutil/rm_assert.h"
->>>>>>> 45654ea2
 
 // convert a frequency to timespec
 struct timespec hzToTimeSpec(float hz) {
