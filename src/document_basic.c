--- conflicted
+++ resolved
@@ -132,11 +132,7 @@
   int rv = REDISMODULE_ERR;
   // This is possible if the key has expired for example in previous redis API calls in this notification flow.
   if (!k || RedisModule_KeyType(k) != REDISMODULE_KEYTYPE_HASH) {
-<<<<<<< HEAD
-    QueryError_SetErrorFmt(status, QUERY_EINVAL, "Key does not exist or is not a hash", ": %s", RedisModule_StringPtrLen(doc->docKey, NULL));
-=======
     QueryError_SetWithUserDataFmt(status, QUERY_EINVAL, "Key does not exist or is not a hash", ": %s", RedisModule_StringPtrLen(doc->docKey, NULL));
->>>>>>> 34a3dee8
     goto done;
   }
 
@@ -214,11 +210,7 @@
 
   RedisModuleKey *k = RedisModule_OpenKey(sctx->redisCtx, doc->docKey, DOCUMENT_OPEN_KEY_INDEXING_FLAGS);
   if (!k) {
-<<<<<<< HEAD
-    QueryError_SetErrorFmt(status, QUERY_EINVAL, "Key does not exist", ": %s", RedisModule_StringPtrLen(doc->docKey, NULL));
-=======
     QueryError_SetWithUserDataFmt(status, QUERY_EINVAL, "Key does not exist", ": %s", RedisModule_StringPtrLen(doc->docKey, NULL));
->>>>>>> 34a3dee8
     goto done;
   }
 
@@ -267,13 +259,9 @@
     // TODO: change `fs->text` to support hash or json not RedisModuleString
     if (JSON_LoadDocumentField(jsonIter, len, field, &doc->fields[oix], ctx, status) != REDISMODULE_OK) {
       FieldSpec_AddError(field, QueryError_GetDisplayableError(status, true), QueryError_GetDisplayableError(status, false), doc->docKey);
-<<<<<<< HEAD
       char* path = FieldSpec_FormatPath(field, RSGlobalConfig.hideUserDataFromLog);
       RedisModule_Log(ctx, "verbose", "Failed to load value from field %s", path);
       rm_free(path);
-=======
-      RedisModule_Log(ctx, "verbose", "Failed to load value from field %s", field->path);
->>>>>>> 34a3dee8
       goto done;
     }
     japi->freeIter(jsonIter);
