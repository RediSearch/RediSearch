#include "document.h"
#include "stemmer.h"
#include "rmalloc.h"
#include "module.h"
#include "rmutil/rm_assert.h"

void Document_Init(Document *doc, RedisModuleString *docKey, double score, RSLanguage lang, DocumentType type) {
  doc->docKey = docKey;
  doc->score = (float)score;
  doc->numFields = 0;
  doc->fields = NULL;
  doc->language = lang ? lang : DEFAULT_LANGUAGE;
  doc->payload = NULL;
  doc->payloadSize = 0;
  doc->type = type;
}

// Nor related to AS attribute. Used by LLAPI.
static DocumentField *addFieldCommon(Document *d, const char *fieldname, uint32_t typemask) {
  d->fields = rm_realloc(d->fields, (++d->numFields) * sizeof(*d->fields));
  DocumentField *f = d->fields + d->numFields - 1;
  f->indexAs = typemask;
  if (d->flags & DOCUMENT_F_OWNSTRINGS) {
    f->name = rm_strdup(fieldname);
  } else {
    f->name = fieldname;
  }
  f->path = NULL;
  return f;
}

void Document_AddField(Document *d, const char *fieldname, RedisModuleString *fieldval,
                       uint32_t typemask) {
  DocumentField *f = addFieldCommon(d, fieldname, typemask);
  if (d->flags & DOCUMENT_F_OWNSTRINGS) {
    f->text = RedisModule_CreateStringFromString(RSDummyContext, fieldval);
  } else {
    f->text = fieldval;
  }
}

void Document_AddFieldC(Document *d, const char *fieldname, const char *val, size_t vallen,
                        uint32_t typemask) {
  RS_LOG_ASSERT(d->flags & DOCUMENT_F_OWNSTRINGS, "Document should own strings");
  DocumentField *f = addFieldCommon(d, fieldname, typemask);
  f->strval = rm_strndup(val, vallen);
  f->strlen = vallen;
  f->unionType = FLD_VAR_T_CSTR;
}

void Document_AddNumericField(Document *d, const char *fieldname, double val,
                        uint32_t typemask) {
  DocumentField *f = addFieldCommon(d, fieldname, typemask);
  f->numval = val;
  f->unionType = FLD_VAR_T_NUM;
}

void Document_AddGeoField(Document *d, const char *fieldname,
                          double lon, double lat, uint32_t typemask) {
  DocumentField *f = addFieldCommon(d, fieldname, typemask);
  f->lat = lat;
  f->lon = lon;
  f->unionType = FLD_VAR_T_GEO;
}

void Document_SetPayload(Document *d, const void *p, size_t n) {
  d->payload = p;
  d->payloadSize = n;
  if (d->flags & DOCUMENT_F_OWNSTRINGS) {
    d->payload = rm_malloc(n);
    memcpy((void *)d->payload, p, n);
  }
}

void Document_MakeStringsOwner(Document *d) {
  if (d->flags & DOCUMENT_F_OWNSTRINGS) {
    // Already the owner
    return;
  }
  RedisModuleString *oldDocKey = d->docKey;
  d->docKey = RedisModule_CreateStringFromString(RSDummyContext, oldDocKey);
  if (d->flags & DOCUMENT_F_OWNREFS) {
    RedisModule_FreeString(RSDummyContext, oldDocKey);
  }

  for (size_t ii = 0; ii < d->numFields; ++ii) {
    DocumentField *f = d->fields + ii;
    if (f->path != f->name) {
      f->name = rm_strdup(f->name);
    }
    f->path = rm_strdup(f->path);
    if (f->text && f->unionType == FLD_VAR_T_RMS) {
      RedisModuleString *oldText = f->text;
      f->text = RedisModule_CreateStringFromString(RSDummyContext, oldText);
      if (d->flags & DOCUMENT_F_OWNREFS) {
        RedisModule_FreeString(RSDummyContext, oldText);
      }
    }
  }
  if (d->payload) {
    void *tmp = rm_malloc(d->payloadSize);
    memcpy(tmp, d->payload, d->payloadSize);
    d->payload = tmp;
  }
  d->flags |= DOCUMENT_F_OWNSTRINGS;
  d->flags &= ~DOCUMENT_F_OWNREFS;
}

// TODO remove uncovered and clean DOCUMENT_F_OWNREFS from all code
void Document_MakeRefOwner(Document *doc) {
  doc->flags |= DOCUMENT_F_OWNREFS;
}

int Document_LoadSchemaFieldHash(Document *doc, RedisSearchCtx *sctx) {
  RedisModuleKey *k = RedisModule_OpenKey(sctx->redisCtx, doc->docKey, REDISMODULE_READ);
  int rv = REDISMODULE_ERR;
  if (!k || RedisModule_KeyType(k) != REDISMODULE_KEYTYPE_HASH) {
    goto done;
  }

  size_t nitems = sctx->spec->numFields;
  IndexSpec *spec = sctx->spec;
  SchemaRule *rule = spec->rule;
  assert(rule);
  RedisModuleString *payload_rms = NULL;
  Document_MakeStringsOwner(doc); // TODO: necessary?
  const char *keyname = (const char *)RedisModule_StringPtrLen(doc->docKey, NULL);
  doc->language = SchemaRule_HashLang(sctx->redisCtx, rule, k, keyname);
  doc->score = SchemaRule_HashScore(sctx->redisCtx, rule, k, keyname);
  payload_rms = SchemaRule_HashPayload(sctx->redisCtx, rule, k, keyname);
  if (payload_rms) {
    const char *payload_str = RedisModule_StringPtrLen(payload_rms, &doc->payloadSize);
    doc->payload = rm_malloc(doc->payloadSize);
    memcpy((char *)doc->payload, payload_str, doc->payloadSize);
    RedisModule_FreeString(sctx->redisCtx, payload_rms);
  }

  doc->fields = rm_calloc(nitems, sizeof(*doc->fields));
  for (size_t ii = 0; ii < spec->numFields; ++ii) {
    FieldSpec *field = &spec->fields[ii];
    RedisModuleString *v = NULL;
    // Hash command is not related to other type such as JSON
    RedisModule_HashGet(k, REDISMODULE_HASH_CFIELDS, field->path, &v, NULL);
    if (v == NULL) {
      continue;
    }
    size_t oix = doc->numFields++;
    doc->fields[oix].path = rm_strdup(field->path);
    doc->fields[oix].name = (field->name == field->path) ? doc->fields[oix].path
                                                         : rm_strdup(field->name);
    // on crdt the return value might be the underline value, we must copy it!!!
    doc->fields[oix].text = RedisModule_CreateStringFromString(sctx->redisCtx, v);
    doc->fields[oix].unionType = FLD_VAR_T_RMS;
    RedisModule_FreeString(sctx->redisCtx, v);
  }
  rv = REDISMODULE_OK;

done:
  if (k) {
    RedisModule_CloseKey(k);
  }
  return rv;
}

int Document_LoadSchemaFieldJson(Document *doc, RedisSearchCtx *sctx) {
  int rv = REDISMODULE_ERR;
  if (!japi) {
    RedisModule_Log(sctx->redisCtx, "warning", "cannot operate on a JSON index as RedisJSON is not loaded");
    return REDISMODULE_ERR;
  }
  IndexSpec *spec = sctx->spec;
  SchemaRule *rule = spec->rule;
  RedisModuleCtx *ctx = sctx->redisCtx;
  size_t nitems = sctx->spec->numFields;
  JSONResultsIterator jsonIter = NULL;

  RedisJSON jsonRoot = japi->openKey(ctx, doc->docKey);
  if (!jsonRoot) {
    goto done;
  }
  Document_MakeStringsOwner(doc); // TODO: necessary??

  const char *keyName = RedisModule_StringPtrLen(doc->docKey, NULL);
  doc->language = SchemaRule_JsonLang(sctx->redisCtx, rule, jsonRoot, keyName);
  doc->score = SchemaRule_JsonScore(sctx->redisCtx, rule, jsonRoot, keyName);
  // No payload on JSON as RedisJSON does not support binary fields

  doc->fields = rm_calloc(nitems, sizeof(*doc->fields));
  size_t ii = 0;
  for (; ii < spec->numFields; ++ii) {
    FieldSpec *field = &spec->fields[ii];

    jsonIter = japi->get(jsonRoot, field->path);
    // if field does not exist or is empty (can happen after JSON.DEL)
    if (!jsonIter) {
        continue;
    }

<<<<<<< HEAD
    // Iterator with 0 paths is legal. Let's continue
    RedisJSON jsonValue = japi->next(jsonIter);
    if (!jsonValue) {
=======
    size_t len = japi->len(jsonIter);
    if (len == 0) {
>>>>>>> 05e4d4d8
      japi->freeIter(jsonIter);
      jsonIter = NULL;
      continue;
    }

    size_t oix = doc->numFields++;
    doc->fields[oix].path = rm_strdup(field->path);
    doc->fields[oix].name = (field->name == field->path) ? doc->fields[oix].path
                                                         : rm_strdup(field->name);

    // on crdt the return value might be the underline value, we must copy it!!!
    // TODO: change `fs->text` to support hash or json not RedisModuleString
    if (JSON_LoadDocumentField(jsonIter, len, field->types, &doc->fields[oix]) != REDISMODULE_OK) {
      RedisModule_Log(ctx, "verbose", "Failed to load value from field %s", field->path);
      goto done;
    }
    japi->freeIter(jsonIter);
    jsonIter = NULL;
  }
  rv = REDISMODULE_OK;

done:
  if (jsonIter) {
    japi->freeIter(jsonIter);
  }
  return rv;
}

/* used only by unit tests */
int Document_LoadAllFields(Document *doc, RedisModuleCtx *ctx) {
  int rc = REDISMODULE_ERR;
  RedisModuleCallReply *rep = NULL;

  // Hash command is not related to other type such as JSON
  rep = RedisModule_Call(ctx, "HGETALL", "s", doc->docKey);
  if (rep == NULL || RedisModule_CallReplyType(rep) != REDISMODULE_REPLY_ARRAY) {
    goto done;
  }

  size_t len = RedisModule_CallReplyLength(rep);
  // Zero means the document does not exist in redis
  if (len == 0) {
    goto done;
  }

  Document_MakeStringsOwner(doc);

  doc->fields = rm_calloc(len / 2, sizeof(DocumentField));
  doc->numFields = len / 2;
  size_t n = 0;
  RedisModuleCallReply *k, *v;
  for (size_t i = 0; i < len; i += 2, ++n) {
    k = RedisModule_CallReplyArrayElement(rep, i);
    v = RedisModule_CallReplyArrayElement(rep, i + 1);
    size_t nlen = 0;
    const char *name = RedisModule_CallReplyStringPtr(k, &nlen);
    doc->fields[n].name = rm_strndup(name, nlen);
    doc->fields[n].text = RedisModule_CreateStringFromCallReply(v);
    doc->fields[n].unionType = FLD_VAR_T_RMS;
  }
  rc = REDISMODULE_OK;

done:
  if (rep) {
    RedisModule_FreeCallReply(rep);
  }
  return rc;
}

int Document_ReplyAllFields(RedisModuleCtx *ctx, IndexSpec *spec, RedisModuleString *id) {
  int rc = REDISMODULE_ERR;
  RedisModuleCallReply *rep = NULL;

  // Hash command is not related to other type such as JSON. Used for FT.GET which is deprecated.
  rep = RedisModule_Call(ctx, "HGETALL", "s", id);
  if (rep == NULL || RedisModule_CallReplyType(rep) != REDISMODULE_REPLY_ARRAY) {
    RedisModule_ReplyWithArray(ctx, 0);
    goto done;
  }

  size_t hashLen = RedisModule_CallReplyLength(rep);
  RS_LOG_ASSERT(hashLen % 2 == 0, "Number of elements must be even");
  // Zero means the document does not exist in redis
  if (hashLen == 0) {
    RedisModule_ReplyWithArray(ctx, 0);
    goto done;
  }

  size_t strLen;
  RedisModuleCallReply *e;
  SchemaRule *rule = spec->rule;
  RedisModule_ReplyWithArray(ctx, REDISMODULE_POSTPONED_ARRAY_LEN);
  size_t numElems = 0;

  size_t lang_len = rule->lang_field ? strlen(rule->lang_field) : 0;
  size_t score_len = rule->score_field ? strlen(rule->score_field) : 0;
  size_t payload_len = rule->payload_field ? strlen(rule->payload_field) : 0;

  for (size_t i = 0; i < hashLen; i += 2) {
    // parse field
    e = RedisModule_CallReplyArrayElement(rep, i);
    const char *str = RedisModule_CallReplyStringPtr(e, &strLen);
    RS_LOG_ASSERT(strLen > 0, "field string cannot be empty");
    if ((lang_len == strLen && strncasecmp(str, rule->lang_field, strLen) == 0) ||
        (score_len == strLen && strncasecmp(str, rule->score_field, strLen) == 0) ||
        (payload_len == strLen && strncasecmp(str, rule->payload_field, strLen) == 0)) {
      continue;
    }
    RedisModule_ReplyWithStringBuffer(ctx, str, strLen);

    // parse value
    e = RedisModule_CallReplyArrayElement(rep, i + 1);
    str = RedisModule_CallReplyStringPtr(e, &strLen);
    if (strLen != 0) {
      RedisModule_ReplyWithStringBuffer(ctx, str, strLen);
    } else {
      RedisModule_ReplyWithNull(ctx);
    }
    numElems += 2;
  }
  RedisModule_ReplySetArrayLength(ctx, numElems);
  rc = REDISMODULE_OK;

done:
  if (rep) {
    RedisModule_FreeCallReply(rep);
  }
  return rc;
}

void Document_LoadPairwiseArgs(Document *d, RedisModuleString **args, size_t nargs) {
  d->fields = rm_calloc(nargs / 2, sizeof(*d->fields));
  d->numFields = nargs / 2;
  size_t oix = 0;
  for (size_t ii = 0; ii < nargs; ii += 2, oix++) {
    DocumentField *dst = d->fields + oix;
    const char *name = RedisModule_StringPtrLen(args[ii], NULL);
    dst->name = name;
    dst->text = args[ii + 1];
    dst->unionType = FLD_VAR_T_RMS;
  }
}

void Document_Clear(Document *d) {
  if (d->flags & (DOCUMENT_F_OWNSTRINGS | DOCUMENT_F_OWNREFS)) {
    for (size_t ii = 0; ii < d->numFields; ++ii) {
      DocumentField *field = &d->fields[ii];
      if (d->flags & DOCUMENT_F_OWNSTRINGS) {
        rm_free((void *)field->name);
        if (field->path && (field->path != field->name)) {
          rm_free((void *)field->path);
        }
      }
      switch (field->unionType) {
        case FLD_VAR_T_RMS:
          RedisModule_FreeString(RSDummyContext, field->text);
          break;
        case FLD_VAR_T_CSTR:
          rm_free(field->strval);
          break;
        case FLD_VAR_T_ARRAY:
          for (int i = 0; i < field->arrayLen; ++i) {
            rm_free(field->multiVal[i]);
          }
          rm_free(field->multiVal);
        default:
          break;
      }
    }
  }
  rm_free(d->fields);
  d->numFields = 0;
  d->fields = NULL;
}

void Document_Free(Document *doc) {
  Document_Clear(doc);
  if (doc->flags & (DOCUMENT_F_OWNREFS | DOCUMENT_F_OWNSTRINGS)) {
    RedisModule_FreeString(RSDummyContext, doc->docKey);
  }
  if (doc->flags & DOCUMENT_F_OWNSTRINGS) {
    if (doc->payload) {
      rm_free((void *)doc->payload);
    }
  }
}

#define globalAddRSstringsSize 3
static RedisModuleString *globalAddRSstrings[globalAddRSstringsSize] = {0};

static void initGlobalAddStrings() {
  const char *Sscore = UNDERSCORE_SCORE;
  const char *Slang = UNDERSCORE_LANGUAGE;
  const char *Spayload = UNDERSCORE_PAYLOAD;

  globalAddRSstrings[0] = RedisModule_CreateString(NULL, Sscore, strlen(Sscore));
  globalAddRSstrings[1] = RedisModule_CreateString(NULL, Slang, strlen(Slang));
  globalAddRSstrings[2] = RedisModule_CreateString(NULL, Spayload, strlen(Spayload));
}

void freeGlobalAddStrings() {
  if (globalAddRSstrings[0] == NULL) return;

  for (size_t i = 0; i < 3; ++i) {
    RedisModule_FreeString(NULL, globalAddRSstrings[i]);
    globalAddRSstrings[i] = NULL;
  }
}

int Redis_SaveDocument(RedisSearchCtx *ctx, const AddDocumentOptions *opts, QueryError *status) {
  if (globalAddRSstrings[0] == NULL) {
    initGlobalAddStrings();
  }

  // create an array for key + all field/value + score/language/payload
  arrayof(RedisModuleString *) arguments =
      array_new(RedisModuleString *, 1 + opts->numFieldElems + 6);

  arguments = array_append(arguments, opts->keyStr);
  arguments = array_ensure_append_n(arguments, opts->fieldsArray, opts->numFieldElems);

  if (opts->score != 1.0 || (opts->options & DOCUMENT_ADD_PARTIAL)) {
    arguments = array_append(arguments, globalAddRSstrings[0]);
    arguments = array_append(arguments, opts->scoreStr);
    if (ctx->spec->rule->score_field == NULL) {
      ctx->spec->rule->score_field = rm_strndup(UNDERSCORE_SCORE, strlen(UNDERSCORE_SCORE));
    }
  }

  if (opts->languageStr) {
    arguments = array_append(arguments, globalAddRSstrings[1]);
    arguments = array_append(arguments, opts->languageStr);
    if (ctx->spec->rule->lang_field == NULL) {
      ctx->spec->rule->lang_field = rm_strndup(UNDERSCORE_LANGUAGE, strlen(UNDERSCORE_LANGUAGE));
    }
  }

  if (opts->payload) {
    arguments = array_append(arguments, globalAddRSstrings[2]);
    arguments = array_append(arguments, opts->payload);
    if (ctx->spec->rule->payload_field == NULL) {
      ctx->spec->rule->payload_field = rm_strndup(UNDERSCORE_PAYLOAD, strlen(UNDERSCORE_PAYLOAD));
    }
  }

  RedisModuleCallReply *rep = NULL;
  if (isCrdt) {
    // crdt assumes that it gets its own copy of the arguments so lets give it to them
    for (size_t i = 0; i < array_len(arguments); ++i) {
      arguments[i] = RedisModule_CreateStringFromString(ctx->redisCtx, arguments[i]);
    }
  }
  rep = RedisModule_Call(ctx->redisCtx, "HSET", "!v", arguments, array_len(arguments));
  if (rep) {
    RedisModule_FreeCallReply(rep);
  }

  if (isCrdt) {
    for (size_t i = 0; i < array_len(arguments); ++i) {
      RedisModule_FreeString(ctx->redisCtx, arguments[i]);
    }
  }
  array_free(arguments);

  return REDISMODULE_OK;
}<|MERGE_RESOLUTION|>--- conflicted
+++ resolved
@@ -196,14 +196,8 @@
         continue;
     }
 
-<<<<<<< HEAD
-    // Iterator with 0 paths is legal. Let's continue
-    RedisJSON jsonValue = japi->next(jsonIter);
-    if (!jsonValue) {
-=======
     size_t len = japi->len(jsonIter);
     if (len == 0) {
->>>>>>> 05e4d4d8
       japi->freeIter(jsonIter);
       jsonIter = NULL;
       continue;
