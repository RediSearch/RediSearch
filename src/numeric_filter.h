/*
 * Copyright Redis Ltd. 2016 - present
 * Licensed under your choice of the Redis Source Available License 2.0 (RSALv2) or
 * the Server Side Public License v1 (SSPLv1).
 */


#pragma once

#include "redisearch.h"
#include "search_ctx.h"
#include "rmutil/args.h"
#include "query_error.h"
#include "query_node.h"
#include "obfuscation/hidden.h"

#ifdef __cplusplus
extern "C" {
#endif

typedef struct NumericFilter {
<<<<<<< HEAD
  Field field;   // the numeric field
=======
  const FieldSpec *fieldSpec;
>>>>>>> 34a3dee8
  double min;               // beginning of range
  double max;               // end of range
  const void *geoFilter;    // geo filter
  bool inclusiveMin;        // range includes min value
  bool inclusiveMax;        // range includes max val

  // used by optimizer
  bool asc;                 // order of SORTBY asc/desc
  size_t limit;             // minimum number of result needed
  size_t offset;            // record number of documents in iterated ranges. used to skip them
} NumericFilter;

// LegacyNumericFilter is a numeric filter that is used in the legacy query syntax
// it is a wrapper around the NumericFilter struct
// it is used to parse the legacy query syntax and convert it to the new query syntax
// When parsing the legacy filters we do not have the index spec and we only have the field name
// For that reason during the parsing phase the base.fieldSpec will be NULL
// We will fill the fieldSpec during the apply context phase where we will use the field name to find the field spec
// This struct was added in order to fix previous behaviour where the string pointer was stored inside the field spec pointer
typedef struct LegacyNumericFilter {
  NumericFilter base;     // the numeric filter base details
  HiddenString *field;    // the numeric field name
} LegacyNumericFilter;

#define NumericFilter_IsNumeric(f) (!(f)->geoFilter)

NumericFilter *NewNumericFilter(double min, double max, int inclusiveMin, int inclusiveMax,
                                bool asc, const FieldSpec *fs);
LegacyNumericFilter *NumericFilter_LegacyParse(ArgsCursor *ac, bool *hasEmptyFilterValue, QueryError *status);
int NumericFilter_EvalParams(dict *params, QueryNode *node, QueryError *status);
void NumericFilter_Free(NumericFilter *nf);
void LegacyNumericFilter_Free(LegacyNumericFilter *nf);

int parseDoubleRange(const char *s, bool *inclusive, double *target, int isMin,
                     int sign, QueryError *status);

/*
A numeric index allows indexing of documents by numeric ranges, and intersection
of them with fulltext indexes.
*/
static inline int NumericFilter_Match(const NumericFilter *f, double score) {

  int rc = 0;
  // match min - -inf or x >/>= score
  int matchMin = (f->inclusiveMin ? score >= f->min : score > f->min);

  if (matchMin) {
    // match max - +inf or x </<= score
    rc = (f->inclusiveMax ? score <= f->max : score < f->max);
  }
  return rc;
}

#ifdef __cplusplus
}
#endif<|MERGE_RESOLUTION|>--- conflicted
+++ resolved
@@ -19,11 +19,7 @@
 #endif
 
 typedef struct NumericFilter {
-<<<<<<< HEAD
-  Field field;   // the numeric field
-=======
   const FieldSpec *fieldSpec;
->>>>>>> 34a3dee8
   double min;               // beginning of range
   double max;               // end of range
   const void *geoFilter;    // geo filter
