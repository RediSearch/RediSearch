--- conflicted
+++ resolved
@@ -32,10 +32,6 @@
   size_t offset;            // record number of documents in iterated ranges. used to skip them
 } NumericFilter;
 
-<<<<<<< HEAD
-typedef struct LegacyNumericFilter {
-  NumericFilter base; // the numeric filter base details
-=======
 // LegacyNumericFilter is a numeric filter that is used in the legacy query syntax
 // it is a wrapper around the NumericFilter struct
 // it is used to parse the legacy query syntax and convert it to the new query syntax
@@ -45,7 +41,6 @@
 // This struct was added in order to fix previous behaviour where the string pointer was stored inside the field spec pointer
 typedef struct LegacyNumericFilter {
   NumericFilter base;     // the numeric filter base details
->>>>>>> 1c2ddb23
   HiddenString *field;    // the numeric field name
 } LegacyNumericFilter;
 
