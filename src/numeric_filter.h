
#pragma once

#include "redisearch.h"
#include "search_ctx.h"
#include "rmutil/args.h"
#include "query_error.h"
#include "query_node.h"

#ifdef __cplusplus
extern "C" {
#endif

#define NF_INFINITY (1.0 / 0.0)
#define NF_NEGATIVE_INFINITY (-1.0 / 0.0)

typedef struct NumericFilter {
  char *fieldName;          // name of numeric field
  double min;               // beginning of range
  double max;               // end of range
  int inclusiveMin;         // range includes min value
  int inclusiveMax;         // range includes max val
  const void *geoFilter;    // geo filter

  // used by optimizer
  bool asc;                 // order of SORTBY asc/desc
  size_t limit;             // minimum number of result needed
  size_t offset;            // record number of documents in iterated ranges. used to skip them
} NumericFilter;

<<<<<<< HEAD

NumericFilter *NewNumericFilter(double min, double max, int inclusiveMin, int inclusiveMax,
                                bool asc);
=======
#define NumericFilter_IsNumeric(f) (!(f)->geoFilter)

NumericFilter *NewNumericFilter(double min, double max, int inclusiveMin, int inclusiveMax);
>>>>>>> 886e6aa6
NumericFilter *NumericFilter_Parse(ArgsCursor *ac, QueryError *status);
int NumericFilter_EvalParams(dict *params, QueryNode *node, QueryError *status);
void NumericFilter_Free(NumericFilter *nf);

int parseDoubleRange(const char *s, int *inclusive, double *target, int isMin,
                     QueryError *status);

/*
A numeric index allows indexing of documents by numeric ranges, and intersection
of them with fulltext indexes.
*/
static inline int NumericFilter_Match(const NumericFilter *f, double score) {

  int rc = 0;
  // match min - -inf or x >/>= score
  int matchMin = (f->inclusiveMin ? score >= f->min : score > f->min);

  if (matchMin) {
    // match max - +inf or x </<= score
    rc = (f->inclusiveMax ? score <= f->max : score < f->max);
  }
  return rc;
}

#ifdef __cplusplus
}
#endif<|MERGE_RESOLUTION|>--- conflicted
+++ resolved
@@ -28,15 +28,10 @@
   size_t offset;            // record number of documents in iterated ranges. used to skip them
 } NumericFilter;
 
-<<<<<<< HEAD
+#define NumericFilter_IsNumeric(f) (!(f)->geoFilter)
 
 NumericFilter *NewNumericFilter(double min, double max, int inclusiveMin, int inclusiveMax,
                                 bool asc);
-=======
-#define NumericFilter_IsNumeric(f) (!(f)->geoFilter)
-
-NumericFilter *NewNumericFilter(double min, double max, int inclusiveMin, int inclusiveMax);
->>>>>>> 886e6aa6
 NumericFilter *NumericFilter_Parse(ArgsCursor *ac, QueryError *status);
 int NumericFilter_EvalParams(dict *params, QueryNode *node, QueryError *status);
 void NumericFilter_Free(NumericFilter *nf);
