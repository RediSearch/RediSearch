--- conflicted
+++ resolved
@@ -85,11 +85,8 @@
   {"WORKER_THREADS",                  ""},
   {"ENABLE_UNSTABLE_FEATURES",        "search-enable-unstable-features"},
   {"BM25STD_TANH_FACTOR",             "search-bm25std-tanh-factor"},
-<<<<<<< HEAD
+  {"_BG_INDEX_OOM_PAUSE_TIME",         "search-_bg-index-oom-pause-time"},
   {"INDEXER_YIELD_EVERY_OPS",         "search-indexer-yield-every-ops"},
-=======
-  {"_BG_INDEX_OOM_PAUSE_TIME",         "search-_bg-index-oom-pause-time"},
->>>>>>> f5d0e295
 };
 
 static const char* FTConfigNameToConfigName(const char *name) {
@@ -1291,19 +1288,16 @@
                       "The default value is 4.",
           .setValue = setBM25StdTanhFactor,
           .getValue = getBM25StdTanhFactor},
-<<<<<<< HEAD
-        {.name = "INDEXER_YIELD_EVERY_OPS",
-         .helpText = "The number of operations to perform before yielding to Redis during indexing while loading",
-         .setValue = setIndexerYieldEveryOps,
-         .getValue = getIndexerYieldEveryOps},
-=======
           // replace time with ms/sec
           {.name = "_BG_INDEX_OOM_PAUSE_TIME",
             .helpText = "Set the time (in seconds) given to the background indexing thread to sleep when it reaches the memory limit, giving time to reallocate memory."
                         "The default value is 5 seconds in Redis Enterprise, 0 in Redis OS.",
             .setValue = setBgOOMpauseTimeForRetry,
             .getValue = getBgOOMpauseTimeForRetry},
->>>>>>> f5d0e295
+        {.name = "INDEXER_YIELD_EVERY_OPS",
+         .helpText = "The number of operations to perform before yielding to Redis during indexing while loading",
+         .setValue = setIndexerYieldEveryOps,
+         .getValue = getIndexerYieldEveryOps},
         {.name = NULL}}};
 
 void RSConfigOptions_AddConfigs(RSConfigOptions *src, RSConfigOptions *dst) {
@@ -1779,15 +1773,6 @@
 
   RM_TRY(
     RedisModule_RegisterNumericConfig(
-<<<<<<< HEAD
-      ctx, "search-indexer-yield-every-ops", DEFAULT_INDEXER_YIELD_EVERY_OPS,
-      REDISMODULE_CONFIG_UNPREFIXED, 1,
-      UINT32_MAX, get_uint_numeric_config, set_uint_numeric_config, NULL,
-      (void *)&(RSGlobalConfig.indexerYieldEveryOpsWhileLoading)
-    )
-  )
-  
-=======
       ctx, "search-_bg-index-oom-pause-time",
       IsEnterprise() ? DEFAULT_BG_OOM_PAUSE_TIME_BEFOR_RETRY : 0,
       REDISMODULE_CONFIG_DEFAULT | REDISMODULE_CONFIG_UNPREFIXED, 0,
@@ -1796,7 +1781,15 @@
     )
   )
 
->>>>>>> f5d0e295
+  RM_TRY(
+    RedisModule_RegisterNumericConfig(
+      ctx, "search-indexer-yield-every-ops", DEFAULT_INDEXER_YIELD_EVERY_OPS,
+      REDISMODULE_CONFIG_UNPREFIXED, 1,
+      UINT32_MAX, get_uint_numeric_config, set_uint_numeric_config, NULL,
+      (void *)&(RSGlobalConfig.indexerYieldEveryOpsWhileLoading)
+    )
+  )
+  
   // String parameters
   RM_TRY(
     RedisModule_RegisterStringConfig(
