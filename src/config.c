#include "config.h"
#include "err.h"
#include "rmutil/util.h"
#include "rmutil/strings.h"
#include "rmutil/args.h"
#include <string.h>
#include <stdlib.h>
#include <limits.h>
#include "rmalloc.h"
#include "rules.h"
#include "spec.h"
#include "util/dict.h"

#define RETURN_ERROR(s) return REDISMODULE_ERR;
#define RETURN_PARSE_ERROR(rc)                                    \
  QueryError_SetError(status, QUERY_EPARSEARGS, AC_Strerror(rc)); \
  return REDISMODULE_ERR;

#define CHECK_RETURN_PARSE_ERROR(rc) \
  if (rc != AC_OK) {                 \
    RETURN_PARSE_ERROR(rc);          \
  }

#define RETURN_STATUS(rc)   \
  if (rc == AC_OK) {        \
    return REDISMODULE_OK;  \
  } else {                  \
    RETURN_PARSE_ERROR(rc); \
  }

#define CONFIG_SETTER(name) static int name(RSConfig *config, ArgsCursor *ac, QueryError *status)

#define CONFIG_GETTER(name) static sds name(const RSConfig *config)

#define CONFIG_BOOLEAN_GETTER(name, var, invert) \
  CONFIG_GETTER(name) {                          \
    int cv = config->var;                        \
    if (invert) {                                \
      cv = !cv;                                  \
    }                                            \
    return sdsnew(cv ? "true" : "false");        \
  }

#define CONFIG_BOOLEAN_SETTER(name, var)                        \
  CONFIG_SETTER(name) {                                         \
    const char *tf;                                             \
    int acrc = AC_GetString(ac, &tf, NULL, 0);                  \
    CHECK_RETURN_PARSE_ERROR(acrc);                             \
    if (!strcmp(tf, "true") || !strcmp(tf, "TRUE")) {           \
      config->var = 1;                                          \
    } else if (!strcmp(tf, "false") || !strcmp(tf, "FALSE")) {  \
      config->var = 0;                                          \
    } else {                                                    \
      acrc = AC_ERR_PARSE;                                      \
    }                                                           \
    RETURN_STATUS(acrc);                                        \
  }

// EXTLOAD
CONFIG_SETTER(setExtLoad) {
  int acrc = AC_GetString(ac, &config->extLoad, NULL, 0);
  RETURN_STATUS(acrc);
}

CONFIG_GETTER(getExtLoad) {
  if (config->extLoad) {
    return sdsnew(config->extLoad);
  } else {
    return NULL;
  }
}

// SAFEMODE
CONFIG_SETTER(setSafemode) {
  config->concurrentMode = 0;
  return REDISMODULE_OK;
}

CONFIG_BOOLEAN_GETTER(getSafemode, concurrentMode, 1)

CONFIG_SETTER(setConcurentWriteMode) {
  config->concurrentMode = 1;
  return REDISMODULE_OK;
}

CONFIG_BOOLEAN_GETTER(getConcurentWriteMode, concurrentMode, 0)

// NOGC
CONFIG_SETTER(setNoGc) {
  config->enableGC = 0;
  return REDISMODULE_OK;
}

CONFIG_BOOLEAN_GETTER(getNoGc, enableGC, 1)

CONFIG_SETTER(setNoMemPools) {
  config->noMemPool = 1;
  return REDISMODULE_OK;
}

CONFIG_BOOLEAN_GETTER(getNoMemPools, noMemPool, 0)

// MINPREFIX
CONFIG_SETTER(setMinPrefix) {
  int acrc = AC_GetLongLong(ac, &config->minTermPrefix, AC_F_GE1);
  RETURN_STATUS(acrc);
}

CONFIG_GETTER(getMinPrefix) {
  sds ss = sdsempty();
  return sdscatprintf(ss, "%lld", config->minTermPrefix);
}

CONFIG_SETTER(setForkGCSleep) {
  int acrc = AC_GetSize(ac, &config->forkGcSleepBeforeExit, AC_F_GE0);
  RETURN_STATUS(acrc);
}

CONFIG_GETTER(getForkGCSleep) {
  sds ss = sdsempty();
  return sdscatprintf(ss, "%zu", config->forkGcSleepBeforeExit);
}

// MAXDOCTABLESIZE
CONFIG_SETTER(setMaxDocTableSize) {
  size_t newsize = 0;
  int acrc = AC_GetSize(ac, &newsize, AC_F_GE1);
  CHECK_RETURN_PARSE_ERROR(acrc);
  if (newsize > MAX_DOC_TABLE_SIZE) {
    QueryError_SetError(status, QUERY_ELIMIT, "Value exceeds maximum possible document table size");
    return REDISMODULE_ERR;
  }
  config->maxDocTableSize = newsize;
  return REDISMODULE_OK;
}

CONFIG_GETTER(getMaxDocTableSize) {
  sds ss = sdsempty();
  return sdscatprintf(ss, "%lu", config->maxDocTableSize);
}

// MAXSEARCHRESULTS
CONFIG_SETTER(setMaxSearchResults) {
  long long newsize = 0;
  int acrc = AC_GetLongLong(ac, &newsize, 0);
  CHECK_RETURN_PARSE_ERROR(acrc);
  if (newsize == -1) {
    newsize = UINT64_MAX;
  }
  config->maxSearchResults = newsize;
  return REDISMODULE_OK;
}

CONFIG_GETTER(getMaxSearchResults) {
  sds ss = sdsempty();
  if (config->maxSearchResults == UINT64_MAX) {
    return sdscatprintf(ss, "unlimited");
  }
  return sdscatprintf(ss, "%lu", config->maxSearchResults);
}

// MAXAGGREGATERESULTS
CONFIG_SETTER(setMaxAggregateResults) {
  long long newsize = 0;
  int acrc = AC_GetLongLong(ac, &newsize, 0);
  CHECK_RETURN_PARSE_ERROR(acrc);
  if (newsize == -1) {
    newsize = UINT64_MAX;
  }
  config->maxAggregateResults = newsize;
  return REDISMODULE_OK;
}

CONFIG_GETTER(getMaxAggregateResults) {
  sds ss = sdsempty();
  if (config->maxAggregateResults == UINT64_MAX) {
    return sdscatprintf(ss, "unlimited");
  }
  return sdscatprintf(ss, "%lu", config->maxAggregateResults);
}

// MAXEXPANSIONS MAXPREFIXEXPANSIONS
CONFIG_SETTER(setMaxExpansions) {
  int acrc = AC_GetLongLong(ac, &config->maxPrefixExpansions, AC_F_GE1);
  RETURN_STATUS(acrc);
}

CONFIG_GETTER(getMaxExpansions) {
  sds ss = sdsempty();
  return sdscatprintf(ss, "%llu", config->maxPrefixExpansions);
}

// TIMEOUT
CONFIG_SETTER(setTimeout) {
  int acrc = AC_GetLongLong(ac, &config->queryTimeoutMS, AC_F_GE0);
  RETURN_STATUS(acrc);
}

CONFIG_GETTER(getTimeout) {
  sds ss = sdsempty();
  return sdscatprintf(ss, "%lld", config->queryTimeoutMS);
}

// INDEX_THREADS
CONFIG_SETTER(setIndexThreads) {
  int acrc = AC_GetSize(ac, &config->indexPoolSize, AC_F_GE1);
  CHECK_RETURN_PARSE_ERROR(acrc);
  config->poolSizeNoAuto = 1;
  return REDISMODULE_OK;
}

CONFIG_GETTER(getIndexthreads) {
  sds ss = sdsempty();
  return sdscatprintf(ss, "%lu", config->indexPoolSize);
}

// INDEX_THREADS
CONFIG_SETTER(setSearchThreads) {
  int acrc = AC_GetSize(ac, &config->searchPoolSize, AC_F_GE1);
  CHECK_RETURN_PARSE_ERROR(acrc);
  config->poolSizeNoAuto = 1;
  return REDISMODULE_OK;
}

CONFIG_GETTER(getSearchThreads) {
  sds ss = sdsempty();
  return sdscatprintf(ss, "%lu", config->searchPoolSize);
}

// FRISOINI
CONFIG_SETTER(setFrisoINI) {
  int acrc = AC_GetString(ac, &config->frisoIni, NULL, 0);
  RETURN_STATUS(acrc);
}
CONFIG_GETTER(getFrisoINI) {
  return config->frisoIni ? sdsnew(config->frisoIni) : NULL;
}

// ON_TIMEOUT
CONFIG_SETTER(setOnTimeout) {
  const char *policy;
  int acrc = AC_GetString(ac, &policy, NULL, 0);
  CHECK_RETURN_PARSE_ERROR(acrc);
  RSTimeoutPolicy top = TimeoutPolicy_Parse(policy, strlen(policy));
  if (top == TimeoutPolicy_Invalid) {
    RETURN_ERROR("Invalid ON_TIMEOUT value");
  }
  config->timeoutPolicy = top;
  return REDISMODULE_OK;
}

CONFIG_GETTER(getOnTimeout) {
  return sdsnew(TimeoutPolicy_ToString(config->timeoutPolicy));
}

// GC_SCANSIZE
CONFIG_SETTER(setGcScanSize) {
  int acrc = AC_GetSize(ac, &config->gcScanSize, AC_F_GE1);
  RETURN_STATUS(acrc);
}

CONFIG_GETTER(getGcScanSize) {
  sds ss = sdsempty();
  return sdscatprintf(ss, "%lu", config->gcScanSize);
}

// MIN_PHONETIC_TERM_LEN
CONFIG_SETTER(setForkGcInterval) {
  int acrc = AC_GetSize(ac, &config->forkGcRunIntervalSec, AC_F_GE1);
  RETURN_STATUS(acrc);
}

CONFIG_SETTER(setForkGcCleanThreshold) {
  int acrc = AC_GetSize(ac, &config->forkGcCleanThreshold, 0);
  RETURN_STATUS(acrc);
}

CONFIG_SETTER(setForkGcRetryInterval) {
  int acrc = AC_GetSize(ac, &config->forkGcRetryInterval, AC_F_GE1);
  RETURN_STATUS(acrc);
}

CONFIG_SETTER(setMaxResultsToUnsortedMode) {
  int acrc = AC_GetLongLong(ac, &config->maxResultsToUnsortedMode, AC_F_GE1);
  RETURN_STATUS(acrc);
}

CONFIG_SETTER(setMinUnionIteratorHeap) {
  int acrc = AC_GetLongLong(ac, &config->minUnionIterHeap, AC_F_GE1);
  RETURN_STATUS(acrc);
}

CONFIG_SETTER(setCursorMaxIdle) {
  int acrc = AC_GetLongLong(ac, &config->cursorMaxIdle, AC_F_GE1);
  RETURN_STATUS(acrc);
}

CONFIG_GETTER(getForkGcCleanThreshold) {
  sds ss = sdsempty();
  return sdscatprintf(ss, "%lu", config->forkGcCleanThreshold);
}

CONFIG_GETTER(getForkGcInterval) {
  sds ss = sdsempty();
  return sdscatprintf(ss, "%lu", config->forkGcRunIntervalSec);
}

CONFIG_GETTER(getForkGcRetryInterval) {
  sds ss = sdsempty();
  return sdscatprintf(ss, "%lu", config->forkGcRetryInterval);
}

CONFIG_GETTER(getMaxResultsToUnsortedMode) {
  sds ss = sdsempty();
  return sdscatprintf(ss, "%lld", config->maxResultsToUnsortedMode);
}

CONFIG_GETTER(getMinUnionIteratorHeap) {
  sds ss = sdsempty();
  return sdscatprintf(ss, "%lld", config->minUnionIterHeap);
}

CONFIG_GETTER(getCursorMaxIdle) {
  sds ss = sdsempty();
  return sdscatprintf(ss, "%lld", config->cursorMaxIdle);
}

CONFIG_SETTER(setMinPhoneticTermLen) {
  int acrc = AC_GetSize(ac, &config->minPhoneticTermLen, AC_F_GE1);
  RETURN_STATUS(acrc);
}

CONFIG_GETTER(getMinPhoneticTermLen) {
  sds ss = sdsempty();
  return sdscatprintf(ss, "%lu", config->minPhoneticTermLen);
}

// _NUMERIC_COMPRESS
CONFIG_BOOLEAN_SETTER(setNumericCompress, numericCompress)
CONFIG_BOOLEAN_GETTER(getNumericCompress, numericCompress, 0)

// _PRINT_PROFILE_CLOCK
CONFIG_BOOLEAN_SETTER(setPrintProfileClock, printProfileClock)
CONFIG_BOOLEAN_GETTER(getPrintProfileClock, printProfileClock, 0)

<<<<<<< HEAD
// INDEX_NO_SCHEMA_MATCH
CONFIG_BOOLEAN_SETTER(setIndexNoSchemaMatch, indexNoSchemaMatch)
CONFIG_BOOLEAN_GETTER(getIndexNoSchemaMatch, indexNoSchemaMatch, 0)
=======
// RAW_DOCID_ENCODING
CONFIG_BOOLEAN_SETTER(setRawDocIDEncoding, invertedIndexRawDocidEncoding)
CONFIG_BOOLEAN_GETTER(getRawDocIDEncoding, invertedIndexRawDocidEncoding, 0)
>>>>>>> c11eaffc

CONFIG_SETTER(setNumericTreeMaxDepthRange) {
  size_t maxDepthRange;
  int acrc = AC_GetSize(ac, &maxDepthRange, AC_F_GE0);
  // Prevent rebalancing/rotating of nodes with ranges since we use highest node with range.
  if (maxDepthRange > NR_MAX_DEPTH_BALANCE) {
    QueryError_SetError(status, QUERY_EPARSEARGS, "Max depth for range cannot be higher "
                                                  "than max depth for balance");
    return REDISMODULE_ERR;   
  }
  config->numericTreeMaxDepthRange = maxDepthRange;
  RETURN_STATUS(acrc);
}

CONFIG_GETTER(getNumericTreeMaxDepthRange) {
  sds ss = sdsempty();
  return sdscatprintf(ss, "%ld", config->numericTreeMaxDepthRange);
}

CONFIG_SETTER(setGcPolicy) {
  const char *policy;
  int acrc = AC_GetString(ac, &policy, NULL, 0);
  CHECK_RETURN_PARSE_ERROR(acrc);
  if (!strcasecmp(policy, "DEFAULT") || !strcasecmp(policy, "FORK")) {
    config->gcPolicy = GCPolicy_Fork;
  } else if (!strcasecmp(policy, "LEGACY")) {
    config->gcPolicy = GCPolicy_Sync;
  } else {
    RETURN_ERROR("Invalid GC Policy value");
    return REDISMODULE_ERR;
  }
  return REDISMODULE_OK;
}

CONFIG_GETTER(getGcPolicy) {
  return sdsnew(GCPolicy_ToString(config->gcPolicy));
}

CONFIG_SETTER(setFilterCommand) {
  int acrc = AC_GetInt(ac, &config->filterCommands, AC_F_GE0);
  RETURN_STATUS(acrc);
}

CONFIG_SETTER(setUpgradeIndex) {
  size_t dummy2;
  const char *indexName;
  SchemaRuleArgs *rule = NULL;
  int acrc = AC_GetString(ac, &indexName, NULL, 0);

  if (acrc != AC_OK) {
    QueryError_SetError(status, QUERY_EPARSEARGS, "Index name was not given to upgrade argument");
    return REDISMODULE_ERR;
  }

  if (dictFetchValue(legacySpecRules, indexName)) {
    QueryError_SetError(status, QUERY_EPARSEARGS,
                        "Upgrade index definition was given more then once on the same index");
    return REDISMODULE_ERR;
  }

  rule = rm_calloc(1, sizeof(*rule));

  ArgsCursor rule_prefixes = {0};

  ACArgSpec argopts[] = {
      SPEC_FOLLOW_HASH_ARGS_DEF(rule){.name = NULL},
  };

  ACArgSpec *errarg = NULL;
  int rc = AC_ParseArgSpec(ac, argopts, &errarg);
  // AC_ERR_ENOENT is OK it means that we got the next configuration element
  // and we can stop
  if (rc != AC_OK && rc != AC_ERR_ENOENT) {
    if (rc != AC_ERR_ENOENT) {
      QERR_MKBADARGS_AC(status, errarg->name, rc);
      rm_free(rule);
      return REDISMODULE_ERR;
    }
  }

  if (rule_prefixes.argc > 0) {
    rule->nprefixes = rule_prefixes.argc;
    rule->prefixes = rm_malloc(rule->nprefixes * sizeof(char *));
    for (size_t i = 0; i < rule->nprefixes; ++i) {
      rule->prefixes[i] = rm_strdup(RedisModule_StringPtrLen(rule_prefixes.objs[i], NULL));
    }
  } else {
    rule->nprefixes = 1;
    rule->prefixes = rm_malloc(sizeof(char *));
    rule->prefixes[0] = rm_strdup("");
  }

  // duplicate all rule arguments so it will leave after this function finish
#define DUP_IF_NEEDED(arg) \
  if (arg) arg = rm_strdup(arg)
  DUP_IF_NEEDED(rule->filter_exp_str);
  DUP_IF_NEEDED(rule->lang_default);
  DUP_IF_NEEDED(rule->lang_field);
  DUP_IF_NEEDED(rule->payload_field);
  DUP_IF_NEEDED(rule->score_default);
  DUP_IF_NEEDED(rule->score_field);
  rule->type = rm_strdup(RULE_TYPE_HASH);

  // add rule to rules dictionary
  dictAdd(legacySpecRules, (char *)indexName, rule);

  return REDISMODULE_OK;
}

CONFIG_GETTER(getUpgradeIndex) {
  return sdsnew("Upgrade config for upgrading");
}

CONFIG_BOOLEAN_GETTER(getFilterCommand, filterCommands, 0)

RSConfig RSGlobalConfig = RS_DEFAULT_CONFIG;

static RSConfigVar *findConfigVar(const RSConfigOptions *config, const char *name) {
  for (; config; config = config->next) {
    const RSConfigVar *vars = config->vars;
    for (; vars->name != NULL; vars++) {
      if (!strcasecmp(name, vars->name)) {
        return (RSConfigVar *)vars;
      }
    }
  }
  return NULL;
}

int ReadConfig(RedisModuleString **argv, int argc, char **err) {
  *err = NULL;
  QueryError status = {0};

  if (RedisModule_GetServerVersion) {   // for rstest
    RSGlobalConfig.serverVersion = RedisModule_GetServerVersion();
  }

  if (getenv("RS_MIN_THREADS")) {
    printf("Setting thread pool sizes to 1\n");
    RSGlobalConfig.searchPoolSize = 1;
    RSGlobalConfig.indexPoolSize = 1;
    RSGlobalConfig.poolSizeNoAuto = 1;
  }
  ArgsCursor ac = {0};
  ArgsCursor_InitRString(&ac, argv, argc);
  while (!AC_IsAtEnd(&ac)) {
    const char *name = AC_GetStringNC(&ac, NULL);
    RSConfigVar *curVar = findConfigVar(&RSGlobalConfigOptions, name);
    if (curVar == NULL) {
      rm_asprintf(err, "No such configuration option `%s`", name);
      return REDISMODULE_ERR;
    }
    if (curVar->setValue == NULL) {
      rm_asprintf(err, "%s: Option is read-only", name);
      return REDISMODULE_ERR;
    }

    if (curVar->setValue(&RSGlobalConfig, &ac, &status) != REDISMODULE_OK) {
      *err = rm_strdup(QueryError_GetError(&status));
      QueryError_ClearError(&status);
      return REDISMODULE_ERR;
    }
    // Mark the option as having been modified
    curVar->flags |= RSCONFIGVAR_F_MODIFIED;
  }

  return REDISMODULE_OK;
}

RSConfigOptions RSGlobalConfigOptions = {
    .vars = {
        {.name = "EXTLOAD",
         .helpText = "Load extension scoring/expansion module",
         .setValue = setExtLoad,
         .getValue = getExtLoad,
         .flags = RSCONFIGVAR_F_IMMUTABLE},
        {.name = "SAFEMODE",
         .helpText =
             "Perform all operations in main thread (deprecated, use CONCURRENT_WRITE_MODE)",
         .setValue = setSafemode,
         .getValue = getSafemode,
         .flags = RSCONFIGVAR_F_FLAG | RSCONFIGVAR_F_IMMUTABLE},
        {.name = "CONCURRENT_WRITE_MODE",
         .helpText = "Use multi threads for write operations.",
         .setValue = setConcurentWriteMode,
         .getValue = getConcurentWriteMode,
         .flags = RSCONFIGVAR_F_FLAG | RSCONFIGVAR_F_IMMUTABLE},
        {.name = "NOGC",
         .helpText = "Disable garbage collection (for this process)",
         .setValue = setNoGc,
         .getValue = getNoGc,
         .flags = RSCONFIGVAR_F_FLAG | RSCONFIGVAR_F_IMMUTABLE},
        {.name = "MINPREFIX",
         .helpText = "Set the minimum prefix for expansions (`*`)",
         .setValue = setMinPrefix,
         .getValue = getMinPrefix},
        {.name = "FORKGC_SLEEP_BEFORE_EXIT",
         .helpText = "set the amount of seconds for the fork GC to sleep before exists, should "
                     "always be set to 0 (other then on tests).",
         .setValue = setForkGCSleep,
         .getValue = getForkGCSleep},
        {.name = "MAXDOCTABLESIZE",
         .helpText = "Maximum runtime document table size (for this process)",
         .setValue = setMaxDocTableSize,
         .getValue = getMaxDocTableSize,
         .flags = RSCONFIGVAR_F_IMMUTABLE},
        {.name = "MAXSEARCHRESULTS",
         .helpText = "Maximum number of results from ft.search command",
         .setValue = setMaxSearchResults,
         .getValue = getMaxSearchResults},
        {.name = "MAXAGGREGATERESULTS",
         .helpText = "Maximum number of results from ft.aggregate command",
         .setValue = setMaxAggregateResults,
         .getValue = getMaxAggregateResults},
        {.name = "MAXEXPANSIONS",
         .helpText = "Maximum prefix expansions to be used in a query",
         .setValue = setMaxExpansions,
         .getValue = getMaxExpansions},
        {.name = "MAXPREFIXEXPANSIONS",
         .helpText = "Maximum prefix expansions to be used in a query",
         .setValue = setMaxExpansions,
         .getValue = getMaxExpansions},
        {.name = "TIMEOUT",
         .helpText = "Query (search) timeout",
         .setValue = setTimeout,
         .getValue = getTimeout},
        {.name = "INDEX_THREADS",
         .helpText = "Create at most this number of background indexing threads (will not "
                     "necessarily parallelize indexing)",
         .setValue = setIndexThreads,
         .getValue = getIndexthreads,
         .flags = RSCONFIGVAR_F_IMMUTABLE},
        {
            .name = "SEARCH_THREADS",
            .helpText = "Create at must this number of search threads (not, will not "
                        "necessarily parallelize search)",
            .setValue = setSearchThreads,
            .getValue = getSearchThreads,
            .flags = RSCONFIGVAR_F_IMMUTABLE,
        },
        {.name = "FRISOINI",
         .helpText = "Path to Chinese dictionary configuration file (for Chinese tokenization)",
         .setValue = setFrisoINI,
         .getValue = getFrisoINI,
         .flags = RSCONFIGVAR_F_IMMUTABLE},
        {.name = "ON_TIMEOUT",
         .helpText = "Action to perform when search timeout is exceeded (choose RETURN or FAIL)",
         .setValue = setOnTimeout,
         .getValue = getOnTimeout},
        {.name = "GCSCANSIZE",
         .helpText = "Scan this many documents at a time during every GC iteration",
         .setValue = setGcScanSize,
         .getValue = getGcScanSize},
        {.name = "MIN_PHONETIC_TERM_LEN",
         .helpText = "Minumum length of term to be considered for phonetic matching",
         .setValue = setMinPhoneticTermLen,
         .getValue = getMinPhoneticTermLen},
        {.name = "GC_POLICY",
         .helpText = "gc policy to use (DEFAULT/LEGACY)",
         .setValue = setGcPolicy,
         .getValue = getGcPolicy,
         .flags = RSCONFIGVAR_F_IMMUTABLE},
        {.name = "FORK_GC_RUN_INTERVAL",
         .helpText = "interval (in seconds) in which to run the fork gc (relevant only when fork "
                     "gc is used)",
         .setValue = setForkGcInterval,
         .getValue = getForkGcInterval},
        {.name = "FORK_GC_CLEAN_THRESHOLD",
         .helpText = "the fork gc will only start to clean when the number of not cleaned document "
                     "will acceded this threshold",
         .setValue = setForkGcCleanThreshold,
         .getValue = getForkGcCleanThreshold},
        {.name = "FORK_GC_RETRY_INTERVAL",
         .helpText = "interval (in seconds) in which to retry running the forkgc after failure.",
         .setValue = setForkGcRetryInterval,
         .getValue = getForkGcRetryInterval},
        {.name = "_MAX_RESULTS_TO_UNSORTED_MODE",
         .helpText = "max results for union interator in which the interator will switch to "
                     "unsorted mode, should be used for debug only.",
         .setValue = setMaxResultsToUnsortedMode,
         .getValue = getMaxResultsToUnsortedMode},
        {.name = "UNION_ITERATOR_HEAP",
         .helpText = "minimum number of interators in a union from which the interator will"
                     "switch to heap based implementation.",
         .setValue = setMinUnionIteratorHeap,
         .getValue = getMinUnionIteratorHeap},
        {.name = "CURSOR_MAX_IDLE",
         .helpText = "max idle time allowed to be set for cursor, setting it hight might cause "
                     "high memory consumption.",
         .setValue = setCursorMaxIdle,
         .getValue = getCursorMaxIdle},
        {.name = "NO_MEM_POOLS",
         .helpText = "Set RediSearch to run without memory pools",
         .setValue = setNoMemPools,
         .getValue = getNoMemPools,
         .flags = RSCONFIGVAR_F_IMMUTABLE},
        {.name = "PARTIAL_INDEXED_DOCS",
         .helpText = "Enable commands filter which optimize indexing on partial hash updates",
         .setValue = setFilterCommand,
         .getValue = getFilterCommand,
         .flags = RSCONFIGVAR_F_IMMUTABLE},
        {.name = "UPGRADE_INDEX",
         .helpText =
             "Relevant only when loading an v1.x rdb, specify argument for upgrading the index.",
         .setValue = setUpgradeIndex,
         .getValue = getUpgradeIndex,
         .flags = RSCONFIGVAR_F_IMMUTABLE},
        {.name = "_NUMERIC_COMPRESS",
         .helpText = "Enable legacy compression of double to float.",
         .setValue = setNumericCompress,
         .getValue = getNumericCompress},
        {.name = "_PRINT_PROFILE_CLOCK",
         .helpText = "Disable print of time for ft.profile. For testing only.",
         .setValue = setPrintProfileClock,
         .getValue = getPrintProfileClock},
<<<<<<< HEAD
        {.name = "INDEX_NO_SCHEMA_MATCH",
         .helpText = "Enable indexing of documents w/o a match to the index schema.",
         .setValue = setIndexNoSchemaMatch,
         .getValue = getIndexNoSchemaMatch},
=======
        {.name = "RAW_DOCID_ENCODING",
         .helpText = "Disable compression for DocID inverted index. Boost CPU performance.",
         .setValue = setRawDocIDEncoding,
         .getValue = getRawDocIDEncoding,
         .flags = RSCONFIGVAR_F_IMMUTABLE},
>>>>>>> c11eaffc
        {.name = "_NUMERIC_RANGES_PARENTS",
         .helpText = "Keep numeric ranges in numeric tree parent nodes of leafs " 
                     "for `x` generations.",
         .setValue = setNumericTreeMaxDepthRange,
         .getValue = getNumericTreeMaxDepthRange},
        {.name = NULL}}};

void RSConfigOptions_AddConfigs(RSConfigOptions *src, RSConfigOptions *dst) {
  while (src->next != NULL) {
    src = src->next;
  }
  src->next = dst;
  dst->next = NULL;
}

sds RSConfig_GetInfoString(const RSConfig *config) {
  sds ss = sdsempty();

  ss = sdscatprintf(ss, "concurrent writes: %s, ", config->concurrentMode ? "ON" : "OFF");
  ss = sdscatprintf(ss, "gc: %s, ", config->enableGC ? "ON" : "OFF");
  ss = sdscatprintf(ss, "prefix min length: %lld, ", config->minTermPrefix);
  ss = sdscatprintf(ss, "prefix max expansions: %lld, ", config->maxPrefixExpansions);
  ss = sdscatprintf(ss, "query timeout (ms): %lld, ", config->queryTimeoutMS);
  ss = sdscatprintf(ss, "timeout policy: %s, ", TimeoutPolicy_ToString(config->timeoutPolicy));
  ss = sdscatprintf(ss, "cursor read size: %lld, ", config->cursorReadSize);
  ss = sdscatprintf(ss, "cursor max idle (ms): %lld, ", config->cursorMaxIdle);
  ss = sdscatprintf(ss, "max doctable size: %lu, ", config->maxDocTableSize);
  ss = sdscatprintf(ss, "max number of search results: ");
  ss = (config->maxSearchResults == UINT64_MAX)
           ?  // value for MaxSearchResults
           sdscatprintf(ss, "unlimited, ")
           : sdscatprintf(ss, " %lu, ", config->maxSearchResults);
  ss = sdscatprintf(ss, "search pool size: %lu, ", config->searchPoolSize);
  ss = sdscatprintf(ss, "index pool size: %lu, ", config->indexPoolSize);

  if (config->extLoad) {
    ss = sdscatprintf(ss, "ext load: %s, ", config->extLoad);
  }

  if (config->frisoIni) {
    ss = sdscatprintf(ss, "friso ini: %s, ", config->frisoIni);
  }
  return ss;
}

static void dumpConfigOption(const RSConfig *config, const RSConfigVar *var, RedisModuleCtx *ctx,
                             int isHelp) {
  size_t numElems = 0;
  sds currValue = var->getValue(config);

  RedisModule_ReplyWithArray(ctx, REDISMODULE_POSTPONED_ARRAY_LEN);
  RedisModule_ReplyWithSimpleString(ctx, var->name);
  numElems++;
  if (isHelp) {
    RedisModule_ReplyWithSimpleString(ctx, "Description");
    RedisModule_ReplyWithSimpleString(ctx, var->helpText);
    RedisModule_ReplyWithSimpleString(ctx, "Value");
    if (currValue) {
      RedisModule_ReplyWithStringBuffer(ctx, currValue, sdslen(currValue));
    } else {
      RedisModule_ReplyWithNull(ctx);
    }
    numElems += 4;
  } else {
    if (currValue) {
      RedisModule_ReplyWithSimpleString(ctx, currValue);
    } else {
      RedisModule_ReplyWithNull(ctx);
    }
    numElems++;
  }
  sdsfree(currValue);
  RedisModule_ReplySetArrayLength(ctx, numElems);
}

void RSConfig_DumpProto(const RSConfig *config, const RSConfigOptions *options, const char *name,
                        RedisModuleCtx *ctx, int isHelp) {
  size_t numElems = 0;
  RedisModule_ReplyWithArray(ctx, REDISMODULE_POSTPONED_ARRAY_LEN);
  if (!strcmp("*", name)) {
    for (const RSConfigOptions *curOpts = options; curOpts; curOpts = curOpts->next) {
      for (const RSConfigVar *cur = &curOpts->vars[0]; cur->name; cur++) {
        dumpConfigOption(config, cur, ctx, isHelp);
        numElems++;
      }
    }
  } else {
    const RSConfigVar *v = findConfigVar(options, name);
    if (v) {
      numElems++;
      dumpConfigOption(config, v, ctx, isHelp);
    }
  }
  RedisModule_ReplySetArrayLength(ctx, numElems);
}

int RSConfig_SetOption(RSConfig *config, RSConfigOptions *options, const char *name,
                       RedisModuleString **argv, int argc, size_t *offset, QueryError *status) {
  RSConfigVar *var = findConfigVar(options, name);
  if (!var) {
    QueryError_SetError(status, QUERY_ENOOPTION, NULL);
    return REDISMODULE_ERR;
  }
  if (var->flags & RSCONFIGVAR_F_IMMUTABLE) {
    QueryError_SetError(status, QUERY_EINVAL, "Not modifiable at runtime");
    return REDISMODULE_ERR;
  }
  ArgsCursor ac;
  ArgsCursor_InitRString(&ac, argv + *offset, argc - *offset);
  int rc = var->setValue(config, &ac, status);
  *offset += ac.offset;
  return rc;
}

const char *TimeoutPolicy_ToString(RSTimeoutPolicy policy) {
  switch (policy) {
    case TimeoutPolicy_Return:
      return "return";
    case TimeoutPolicy_Fail:
      return "fail";
    default:
      return "huh?";
  }
}

RSTimeoutPolicy TimeoutPolicy_Parse(const char *s, size_t n) {
  if (!strncasecmp(s, "RETURN", n)) {
    return TimeoutPolicy_Return;
  } else if (!strncasecmp(s, "FAIL", n)) {
    return TimeoutPolicy_Fail;
  } else {
    return TimeoutPolicy_Invalid;
  }
}<|MERGE_RESOLUTION|>--- conflicted
+++ resolved
@@ -343,15 +343,13 @@
 CONFIG_BOOLEAN_SETTER(setPrintProfileClock, printProfileClock)
 CONFIG_BOOLEAN_GETTER(getPrintProfileClock, printProfileClock, 0)
 
-<<<<<<< HEAD
 // INDEX_NO_SCHEMA_MATCH
 CONFIG_BOOLEAN_SETTER(setIndexNoSchemaMatch, indexNoSchemaMatch)
 CONFIG_BOOLEAN_GETTER(getIndexNoSchemaMatch, indexNoSchemaMatch, 0)
-=======
+
 // RAW_DOCID_ENCODING
 CONFIG_BOOLEAN_SETTER(setRawDocIDEncoding, invertedIndexRawDocidEncoding)
 CONFIG_BOOLEAN_GETTER(getRawDocIDEncoding, invertedIndexRawDocidEncoding, 0)
->>>>>>> c11eaffc
 
 CONFIG_SETTER(setNumericTreeMaxDepthRange) {
   size_t maxDepthRange;
@@ -667,18 +665,15 @@
          .helpText = "Disable print of time for ft.profile. For testing only.",
          .setValue = setPrintProfileClock,
          .getValue = getPrintProfileClock},
-<<<<<<< HEAD
         {.name = "INDEX_NO_SCHEMA_MATCH",
          .helpText = "Enable indexing of documents w/o a match to the index schema.",
          .setValue = setIndexNoSchemaMatch,
          .getValue = getIndexNoSchemaMatch},
-=======
         {.name = "RAW_DOCID_ENCODING",
          .helpText = "Disable compression for DocID inverted index. Boost CPU performance.",
          .setValue = setRawDocIDEncoding,
          .getValue = getRawDocIDEncoding,
          .flags = RSCONFIGVAR_F_IMMUTABLE},
->>>>>>> c11eaffc
         {.name = "_NUMERIC_RANGES_PARENTS",
          .helpText = "Keep numeric ranges in numeric tree parent nodes of leafs " 
                      "for `x` generations.",
