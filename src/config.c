--- conflicted
+++ resolved
@@ -1521,12 +1521,6 @@
          .helpText = "Action to perform when search OOM is exceeded (choose RETURN, FAIL or IGNORE)",
          .setValue = setOnOom,
          .getValue = getOnOom},
-<<<<<<< HEAD
-        {.name = "DEBUG_DISABLE_TRIMMING",
-         .helpText = "Disable trimming of documents from the index. For debugging only.",
-         .setValue = set_DebugDisableTrimming,
-         .getValue = get_DebugDisableTrimming},
-=======
         {.name = "MIN_TRIM_DELAY_MS",
          .helpText = "Minimum delay before checking trimming state after slot migration (in milliseconds)",
          .setValue = setMinTrimDelay,
@@ -1535,7 +1529,10 @@
          .helpText = "Maximum delay before enabling trimming after slot migration (in milliseconds)",
          .setValue = setMaxTrimDelay,
          .getValue = getMaxTrimDelay},
->>>>>>> c9f645a7
+        {.name = "DEBUG_DISABLE_TRIMMING",
+         .helpText = "Disable trimming of documents from the index. For debugging only.",
+         .setValue = set_DebugDisableTrimming,
+         .getValue = get_DebugDisableTrimming},
         {.name = NULL}}};
 
 void RSConfigOptions_AddConfigs(RSConfigOptions *src, RSConfigOptions *dst) {
