/*
 * Copyright (c) 2006-Present, Redis Ltd.
 * All rights reserved.
 *
 * Licensed under your choice of the Redis Source Available License 2.0
 * (RSALv2); or (b) the Server Side Public License v1 (SSPLv1); or (c) the
 * GNU Affero General Public License v3 (AGPLv3).
*/
#include "config.h"
#include "deps/thpool/thpool.h"
#include "err.h"
#include "rmutil/util.h"
#include "rmutil/strings.h"
#include "rmutil/args.h"
#include <string.h>
#include <stdlib.h>
#include <limits.h>
#include "rmalloc.h"
#include "rules.h"
#include "spec.h"
#include "extension.h"
#include "util/dict.h"
#include "resp3.h"
#include "util/workers.h"
#include "module.h"

#define __STRINGIFY(x) #x
#define STRINGIFY(x) __STRINGIFY(x)

#define DEFAULT_UNSTABLE_FEATURES_ENABLE false
#define DEFAULT_DEBUG_DISABLE_TRIMMING false

#define RS_MAX_CONFIG_TRIGGERS 1 // Increase this if you need more triggers
RSConfigExternalTrigger RSGlobalConfigTriggers[RS_MAX_CONFIG_TRIGGERS];

typedef struct {
  const char *FTConfigName;
  const char *ConfigName;
} configPair_t;

// For deprecated FTConfigName, the ConfigName is an empty string
configPair_t __configPairs[] = {
  {"_FORK_GC_CLEAN_NUMERIC_EMPTY_NODES", ""},
  {"_FREE_RESOURCE_ON_THREAD",        "search-_free-resource-on-thread"},
  {"_NUMERIC_COMPRESS",               "search-_numeric-compress"},
  {"_NUMERIC_RANGES_PARENTS",         "search-_numeric-ranges-parents"},
  {"_PRINT_PROFILE_CLOCK",            "search-_print-profile-clock"},
  {"_PRIORITIZE_INTERSECT_UNION_CHILDREN", "search-_prioritize-intersect-union-children"},
  {"_BG_INDEX_MEM_PCT_THR",           "search-_bg-index-mem-pct-thr"},
  {"BG_INDEX_SLEEP_GAP",              "search-bg-index-sleep-gap"},
  {"CONN_PER_SHARD",                  "search-conn-per-shard"},
  {"CURSOR_MAX_IDLE",                 "search-cursor-max-idle"},
  {"CURSOR_REPLY_THRESHOLD",          "search-cursor-reply-threshold"},
  {"DEFAULT_DIALECT",                 "search-default-dialect"},
  {"DEFAULT_SCORER",                  "search-default-scorer"},
  {"EXTLOAD",                         "search-ext-load"},
  {"FORK_GC_CLEAN_NUMERIC_EMPTY_NODES", ""},
  {"FORK_GC_CLEAN_THRESHOLD",         "search-fork-gc-clean-threshold"},
  {"FORK_GC_RETRY_INTERVAL",          "search-fork-gc-retry-interval"},
  {"FORK_GC_RUN_INTERVAL",            "search-fork-gc-run-interval"},
  {"FORKGC_SLEEP_BEFORE_EXIT",        "search-fork-gc-sleep-before-exit"},
  {"FRISOINI",                        "search-friso-ini"},
  {"GC_POLICY",                       ""},
  {"GCSCANSIZE",                      "search-gc-scan-size"},
  {"INDEX_CURSOR_LIMIT",              "search-index-cursor-limit"},
  {"MAXAGGREGATERESULTS",             "search-max-aggregate-results"},
  {"MAXDOCTABLESIZE",                 "search-max-doctablesize"},
  {"MAXPREFIXEXPANSIONS",             "search-max-prefix-expansions"},
  {"MAXSEARCHRESULTS",                "search-max-search-results"},
  {"MIN_OPERATION_WORKERS",           "search-min-operation-workers"},
  {"MIN_PHONETIC_TERM_LEN",           "search-min-phonetic-term-len"},
  {"MINPREFIX",                       "search-min-prefix"},
  {"MINSTEMLEN",                      "search-min-stem-len"},
  {"MT_MODE",                         ""},
  {"NO_MEM_POOLS",                    "search-no-mem-pools"},
  {"NOGC",                            "search-no-gc"},
  {"ON_TIMEOUT",                      "search-on-timeout"},
  {"MULTI_TEXT_SLOP",                 "search-multi-text-slop"},
  {"PARTIAL_INDEXED_DOCS",            "search-partial-indexed-docs"},
  {"RAW_DOCID_ENCODING",              "search-raw-docid-encoding"},
  {"SEARCH_THREADS",                  "search-threads"},
  {"TIERED_HNSW_BUFFER_LIMIT",        "search-tiered-hnsw-buffer-limit"},
  {"TIMEOUT",                         "search-timeout"},
  {"TOPOLOGY_VALIDATION_TIMEOUT",     "search-topology-validation-timeout"},
  {"UNION_ITERATOR_HEAP",             "search-union-iterator-heap"},
  {"VSS_MAX_RESIZE",                  "search-vss-max-resize"},
  {"WORKERS",                         "search-workers"},
  {"WORKERS_PRIORITY_BIAS_THRESHOLD", "search-workers-priority-bias-threshold"},
  {"WORKER_THREADS",                  ""},
  {"ENABLE_UNSTABLE_FEATURES",        "search-enable-unstable-features"},
  {"BM25STD_TANH_FACTOR",             "search-bm25std-tanh-factor"},
  {"_BG_INDEX_OOM_PAUSE_TIME",         "search-_bg-index-oom-pause-time"},
  {"INDEXER_YIELD_EVERY_OPS",         "search-indexer-yield-every-ops"},
  {"ON_OOM",                          "search-on-oom"},
<<<<<<< HEAD
  {"DEBUG_DISABLE_TRIMMING",          "search-debug-disable-trimming"},
=======
  {"_MIN_TRIM_DELAY_MS",               "search-_min-trim-delay-ms"},
  {"_MAX_TRIM_DELAY_MS",               "search-_max-trim-delay-ms"},
  {"_TRIMMING_STATE_CHECK_DELAY_MS",   "search-_trimming-state-check-delay-ms"},
>>>>>>> 0a547270
};

static const char* FTConfigNameToConfigName(const char *name) {
  size_t num_configs = sizeof(__configPairs) / sizeof(configPair_t);
  for (size_t i = 0; i < num_configs; ++i) {
    if (!strcasecmp(__configPairs[i].FTConfigName, name)) {
      return __configPairs[i].ConfigName;
    }
  }
  return NULL;
}

int set_long_numeric_config(const char *name, long long val, void *privdata,
                  RedisModuleString **err) {
  REDISMODULE_NOT_USED(name);
  REDISMODULE_NOT_USED(err);
  *(long long *)privdata = val;
  return REDISMODULE_OK;
}

long long get_long_numeric_config(const char *name, void *privdata) {
  REDISMODULE_NOT_USED(name);
  return *(long long *)privdata;
}

int set_size_t_numeric_config(const char *name, long long val, void *privdata,
                           RedisModuleString **err) {
  REDISMODULE_NOT_USED(name);
  REDISMODULE_NOT_USED(err);
  *(size_t *)privdata = (size_t) val;
  return REDISMODULE_OK;
}

long long get_size_t_numeric_config(const char *name, void *privdata) {
  REDISMODULE_NOT_USED(name);
  return (long long)(*(size_t *)privdata);
}

int set_uint_numeric_config(const char *name, long long val,
                           void *privdata, RedisModuleString **err) {
  REDISMODULE_NOT_USED(name);
  REDISMODULE_NOT_USED(err);
  *(unsigned int *)privdata = (unsigned int) val;
  return REDISMODULE_OK;
}

long long get_uint_numeric_config(const char *name, void *privdata) {
  REDISMODULE_NOT_USED(name);
  return (long long)(*(unsigned int *)privdata);
}

// Custom setter for _MIN_TRIM_DELAY with validation
int set_min_trim_delay_numeric_config(const char *name, long long val,
                                     void *privdata, RedisModuleString **err) {
  REDISMODULE_NOT_USED(name);

  if (val >= (long long)RSGlobalConfig.maxTrimDelayMS) {
    if (err) {
      *err = RedisModule_CreateStringPrintf(NULL,
        "search-_min-trim-delay-ms (%lld) must be less than search-_max-trim-delay-ms (%u)",
        val, RSGlobalConfig.maxTrimDelayMS);
    }
    return REDISMODULE_ERR;
  }

  *(uint32_t *)privdata = (uint32_t)val;
  return REDISMODULE_OK;
}

// Custom setter for _MAX_TRIM_DELAY with validation
int set_max_trim_delay_numeric_config(const char *name, long long val,
                                     void *privdata, RedisModuleString **err) {
  REDISMODULE_NOT_USED(name);

  if (val <= (long long)RSGlobalConfig.minTrimDelayMS) {
    if (err) {
      *err = RedisModule_CreateStringPrintf(NULL,
        "search-_max-trim-delay-ms (%lld) must be greater than search-_min-trim-delay-ms (%u)",
        val, RSGlobalConfig.minTrimDelayMS);
    }
    return REDISMODULE_ERR;
  }

  *(uint32_t *)privdata = (uint32_t)val;
  return REDISMODULE_OK;
}

int set_uint8_numeric_config(const char *name, long long val,
                           void *privdata, RedisModuleString **err) {
  REDISMODULE_NOT_USED(name);
  REDISMODULE_NOT_USED(err);
  *(uint8_t *)privdata = (uint8_t) val;
  return REDISMODULE_OK;
}

long long get_uint8_numeric_config(const char *name, void *privdata) {
  REDISMODULE_NOT_USED(name);
  return (long long)(*(uint8_t *)privdata);
}

int set_bool_config(const char *name, int val, void *privdata,
                    RedisModuleString **err) {
  REDISMODULE_NOT_USED(name);
  REDISMODULE_NOT_USED(err);
  *(bool *)privdata = val;
  return REDISMODULE_OK;
}

int set_inverted_bool_config(const char *name, int val, void *privdata,
                             RedisModuleString **err) {
  REDISMODULE_NOT_USED(name);
  REDISMODULE_NOT_USED(err);
  *(bool *)privdata = (val == 0);
  return REDISMODULE_OK;
}

int get_bool_config(const char *name, void *privdata) {
  REDISMODULE_NOT_USED(name);
  return *(bool *)privdata;
}

int get_inverted_bool_config(const char *name, void *privdata) {
  REDISMODULE_NOT_USED(name);
  return !*(bool *)privdata;
}

int set_immutable_string_config(const char *name, RedisModuleString *val, void *privdata,
                      RedisModuleString **err) {
  REDISMODULE_NOT_USED(name);
  REDISMODULE_NOT_USED(err);
  char **ptr = (char **)privdata;
  if (*ptr) {
    rm_free(*ptr);
  }
  size_t len;
  const char *ret = RedisModule_StringPtrLen(val, &len);
  *ptr = rm_strndup(ret, len);
  return REDISMODULE_OK;
}

int set_default_scorer_config(const char *name, RedisModuleString *val, void *privdata, RedisModuleString **err) {
    REDISMODULE_NOT_USED(name);
    if (RSGlobalConfig.defaultScorer == NULL) {
      RSGlobalConfig.defaultScorer = rm_strdup(DEFAULT_SCORER_NAME);
    }

    // Get the scorer name from the Redis module string
    size_t len;
    const char *newScorerName = RedisModule_StringPtrLen(val, &len);

    // If Extension is not yet initialized, we will validate the defaultScorer after initialization for validation
    if (Extensions_InitDone()) {
      // Validate the scorer name against registered scorers only when the extension system is initialized
      ExtScoringFunctionCtx *scoreCtx = Extensions_GetScoringFunction(NULL, newScorerName);
      if (scoreCtx == NULL) {
          if (err) {
              *err = RedisModule_CreateStringPrintf(NULL, "Invalid default scorer value");
          }
          return REDISMODULE_ERR;
      }
    }

    // Validation passed, now allocate and apply it to RSGlobalConfig
    char **ptr = (char **)privdata;
    if (*ptr) {
        rm_free(*ptr);   // Free the existing default scorer string
    }
    *ptr = rm_strndup(newScorerName, len);;  // Transfer ownership
    return REDISMODULE_OK;
}

// EXTLOAD
CONFIG_SETTER(setExtLoad) {
  if (config->extLoad) {
    rm_free((void *)config->extLoad);
    config->extLoad = NULL;
  }
  int acrc = AC_GetString(ac, &config->extLoad, NULL, 0);
  if (acrc == AC_OK) {
    config->extLoad = rm_strdup(config->extLoad);
  }
  RETURN_STATUS(acrc);
}

CONFIG_GETTER(getExtLoad) {
  if (config->extLoad && strlen(config->extLoad) > 0) {
    return sdsnew(config->extLoad);
  } else {
    return NULL;
  }
}

// ext-load
RedisModuleString* get_ext_load(const char *name, void *privdata) {
  REDISMODULE_NOT_USED(name);
  char *str = *(char **)privdata;
  if (str == NULL) {
    return NULL;
  }
  if (config_ext_load) {
    RedisModule_FreeString(NULL, config_ext_load);
  }
  config_ext_load = RedisModule_CreateString(NULL, str, strlen(str));
  return config_ext_load;
}

// NOGC
CONFIG_SETTER(setNoGc) {
  config->gcConfigParams.enableGC = 0;
  return REDISMODULE_OK;
}

CONFIG_BOOLEAN_GETTER(getNoGc, gcConfigParams.enableGC, 1)

// NO_MEM_POOLS
CONFIG_SETTER(setNoMemPools) {
  config->noMemPool = 1;
  return REDISMODULE_OK;
}

CONFIG_BOOLEAN_GETTER(getNoMemPools, noMemPool, 0)

// MINPREFIX
CONFIG_SETTER(setMinPrefix) {
  int acrc = AC_GetLongLong(ac, &config->iteratorsConfigParams.minTermPrefix, AC_F_GE1);
  RETURN_STATUS(acrc);
}

CONFIG_GETTER(getMinPrefix) {
  sds ss = sdsempty();
  return sdscatprintf(ss, "%lld", config->iteratorsConfigParams.minTermPrefix);
}

// MINSTEMLEN
CONFIG_SETTER(setMinStemLen) {
  unsigned int minStemLen;
  int acrc = AC_GetUnsigned(ac, &minStemLen, AC_F_GE1);
  if (minStemLen < MIN_MIN_STEM_LENGTH) {
    QueryError_SetWithoutUserDataFmt(status, MIN_MIN_STEM_LENGTH, "Minimum stem length cannot be lower than %u", MIN_MIN_STEM_LENGTH);
    return REDISMODULE_ERR;
  }
  config->iteratorsConfigParams.minStemLength = minStemLen;
  RETURN_STATUS(acrc);
}

CONFIG_GETTER(getMinStemLen) {
  sds ss = sdsempty();
  return sdscatprintf(ss, "%u", config->iteratorsConfigParams.minStemLength);
}

// FORKGC_SLEEP_BEFORE_EXIT
CONFIG_SETTER(setForkGCSleep) {
  int acrc = AC_GetSize(ac, &config->gcConfigParams.forkGc.forkGcSleepBeforeExit, AC_F_GE0);
  RETURN_STATUS(acrc);
}

CONFIG_GETTER(getForkGCSleep) {
  sds ss = sdsempty();
  return sdscatprintf(ss, "%zu", config->gcConfigParams.forkGc.forkGcSleepBeforeExit);
}

// MAXDOCTABLESIZE
CONFIG_SETTER(setMaxDocTableSize) {
  size_t newsize = 0;
  int acrc = AC_GetSize(ac, &newsize, AC_F_GE1);
  CHECK_RETURN_PARSE_ERROR(acrc)
  if (newsize > MAX_DOC_TABLE_SIZE) {
    QueryError_SetError(status, QUERY_ERROR_CODE_LIMIT, "Value exceeds maximum possible document table size");
    return REDISMODULE_ERR;
  }
  config->maxDocTableSize = newsize;
  return REDISMODULE_OK;
}

CONFIG_GETTER(getMaxDocTableSize) {
  sds ss = sdsempty();
  return sdscatprintf(ss, "%lu", config->maxDocTableSize);
}

// MAXSEARCHRESULTS
CONFIG_SETTER(setMaxSearchResults) {
  long long newSize = 0;
  int acrc = AC_GetLongLong(ac, &newSize, 0);
  CHECK_RETURN_PARSE_ERROR(acrc)
  if (newSize < 0) {
    newSize = MAX_SEARCH_REQUEST_RESULTS;
  } else {
    newSize = MIN(newSize, MAX_SEARCH_REQUEST_RESULTS);
  }
  config->maxSearchResults = newSize;
  return REDISMODULE_OK;
}

CONFIG_GETTER(getMaxSearchResults) {
  sds ss = sdsempty();
  if (config->maxSearchResults == MAX_SEARCH_REQUEST_RESULTS) {
    return sdscatprintf(ss, "unlimited");
  }
  return sdscatprintf(ss, "%lu", config->maxSearchResults);
}

// MAXAGGREGATERESULTS
CONFIG_SETTER(setMaxAggregateResults) {
  long long newSize = 0;
  int acrc = AC_GetLongLong(ac, &newSize, 0);
  CHECK_RETURN_PARSE_ERROR(acrc)
  if (newSize < 0) {
    newSize = MAX_AGGREGATE_REQUEST_RESULTS;
  } else {
    newSize = MIN(newSize, MAX_AGGREGATE_REQUEST_RESULTS);
  }
  config->maxAggregateResults = newSize;
  return REDISMODULE_OK;
}

CONFIG_GETTER(getMaxAggregateResults) {
  sds ss = sdsempty();
  if (config->maxAggregateResults == MAX_AGGREGATE_REQUEST_RESULTS) {
    return sdscatprintf(ss, "unlimited");
  }
  return sdscatprintf(ss, "%lu", config->maxAggregateResults);
}

// MAXEXPANSIONS MAXPREFIXEXPANSIONS
CONFIG_SETTER(setMaxExpansions) {
  int acrc = AC_GetLongLong(ac, &config->iteratorsConfigParams.maxPrefixExpansions, AC_F_GE1);
  RETURN_STATUS(acrc);
}

CONFIG_GETTER(getMaxExpansions) {
  sds ss = sdsempty();
  return sdscatprintf(ss, "%llu", config->iteratorsConfigParams.maxPrefixExpansions);
}

// TIMEOUT
CONFIG_SETTER(setTimeout) {
  int acrc = AC_GetLongLong(ac, &config->requestConfigParams.queryTimeoutMS, AC_F_GE0);
  RETURN_STATUS(acrc);
}

CONFIG_GETTER(getTimeout) {
  sds ss = sdsempty();
  return sdscatprintf(ss, "%lld", config->requestConfigParams.queryTimeoutMS);
}

static inline int errorTooManyThreads(QueryError *status) {
  QueryError_SetWithoutUserDataFmt(status, QUERY_ERROR_CODE_LIMIT, "Number of worker threads cannot exceed %d", MAX_WORKER_THREADS);
  return REDISMODULE_ERR;
}

// WORKERS
CONFIG_SETTER(setWorkThreads) {
  size_t newNumThreads;
  int acrc = AC_GetSize(ac, &newNumThreads, AC_F_GE0);
  CHECK_RETURN_PARSE_ERROR(acrc);
  if (newNumThreads > MAX_WORKER_THREADS) {
    return errorTooManyThreads(status);
  }
  config->numWorkerThreads = newNumThreads;

  workersThreadPool_SetNumWorkers();
  // Trigger the connection per shard to be updated (only if we are in coordinator mode)
  // It is safe to set it even if change in worker threads is asynchronous, only the ration Connections/real threads may be not real for a transitional time
  COORDINATOR_TRIGGER();
  return REDISMODULE_OK;
}

CONFIG_GETTER(getWorkThreads) {
  sds ss = sdsempty();
  return sdscatprintf(ss, "%lu", config->numWorkerThreads);
}

// workers
int set_workers(const char *name, long long val, void *privdata,
RedisModuleString **err) {
  uint32_t externalTriggerId = 0;
  RSConfig *config = (RSConfig *)privdata;
  config->numWorkerThreads = val;
  workersThreadPool_SetNumWorkers();
  // Trigger the connection per shard to be updated (only if we are in coordinator mode)
  // It is safe to set it even if change in worker threads is asynchronous, only the ration Connections/real threads may be not real for a transitional time
  COORDINATOR_TRIGGER();
  return REDISMODULE_OK;
}

long long get_workers(const char *name, void *privdata) {
  RSConfig *config = (RSConfig *)privdata;
  return config->numWorkerThreads;
}

// MIN_OPERATION_WORKERS
CONFIG_SETTER(setMinOperationWorkers) {
  size_t newNumThreads;
  int acrc = AC_GetSize(ac, &newNumThreads, AC_F_GE0);
  CHECK_RETURN_PARSE_ERROR(acrc);
  if (newNumThreads > MAX_WORKER_THREADS) {
    return errorTooManyThreads(status);
  }
  config->minOperationWorkers = newNumThreads;
  // Will only change the number of workers if we are in an event,
  // and `numWorkerThreads` is less than `minOperationWorkers`.
  workersThreadPool_SetNumWorkers();
  return REDISMODULE_OK;
}

CONFIG_GETTER(getMinOperationWorkers) {
  sds ss = sdsempty();
  return sdscatprintf(ss, "%lu", config->minOperationWorkers);
}

// min-operation-workers
int set_min_operation_workers(const char *name,
                      long long val, void *privdata, RedisModuleString **err) {
  REDISMODULE_NOT_USED(name);
  REDISMODULE_NOT_USED(err);
  *(size_t *)privdata = (size_t) val;
  // Will only change the number of workers if we are in an event,
  // and `numWorkerThreads` is less than `minOperationWorkers`.
  workersThreadPool_SetNumWorkers();
  return REDISMODULE_OK;
}

long long get_min_operation_workers(const char *name, void *privdata) {
  REDISMODULE_NOT_USED(name);
  return (long long) (*(size_t *)privdata);
}

static inline int errorMemoryLimitG100(QueryError *status) {
  QueryError_SetWithoutUserDataFmt(status, QUERY_ERROR_CODE_LIMIT, "Memory limit for indexing cannot be greater then 100%%");
  return REDISMODULE_ERR;
}
// SET MEMORY LIMIT PERCENTAGE
CONFIG_SETTER(setIndexingMemoryLimit) {
  uint8_t newLimit;
  int acrc = AC_GetU8(ac, &newLimit, AC_F_GE0);
  CHECK_RETURN_PARSE_ERROR(acrc);
  if (newLimit > 100) {
    return errorMemoryLimitG100(status);
  }
  config->indexingMemoryLimit = newLimit;
  return REDISMODULE_OK;
}

CONFIG_GETTER(getIndexingMemoryLimit) {
  sds ss = sdsempty();
  return sdscatprintf(ss, "%u", config->indexingMemoryLimit);
}

// BM25STD_TANH_FACTOR
CONFIG_SETTER(setBM25StdTanhFactor) {
  unsigned int newFactor;
  int acrc = AC_GetUnsigned(ac, &newFactor, AC_F_GE1);
  CHECK_RETURN_PARSE_ERROR(acrc);
  if (newFactor > BM25STD_TANH_FACTOR_MAX) {
    QueryError_SetWithoutUserDataFmt(status, QUERY_ERROR_CODE_LIMIT,
      "BM25STD_TANH_FACTOR must be between %d and %d inclusive",
      BM25STD_TANH_FACTOR_MIN, BM25STD_TANH_FACTOR_MAX);
    return REDISMODULE_ERR;
  }
  config->requestConfigParams.BM25STD_TanhFactor = newFactor;
  return REDISMODULE_OK;
}

CONFIG_GETTER(getBM25StdTanhFactor) {
  sds ss = sdsempty();
  return sdscatprintf(ss, "%u", config->requestConfigParams.BM25STD_TanhFactor);
}

CONFIG_SETTER(setBgOOMpauseTimeForRetry) {
  uint32_t newPauseTime;
  int acrc = AC_GetU32(ac, &newPauseTime, AC_F_GE0);
  CHECK_RETURN_PARSE_ERROR(acrc);
  config->bgIndexingOomPauseTimeBeforeRetry = newPauseTime;
  return REDISMODULE_OK;
}

CONFIG_GETTER(getBgOOMpauseTimeForRetry) {
  sds ss = sdsempty();
  return sdscatprintf(ss, "%u", config->bgIndexingOomPauseTimeBeforeRetry);
}

/************************************ DEPRECATION CANDIDATES *************************************/

enum MTMode {
  MT_MODE_OFF,
  MT_MODE_ONLY_ON_OPERATIONS,
  MT_MODE_FULL,
};

// Old configuration
enum MTMode mt_mode_config = MT_MODE_OFF;
size_t numWorkerThreads_config = 0;

// WORKER_THREADS
CONFIG_SETTER(setDeprWorkThreads) {
  RedisModule_Log(RSDummyContext, "warning", "MT_MODE and WORKER_THREADS are deprecated, use WORKERS and MIN_OPERATION_WORKERS instead");
  size_t newNumThreads;
  int acrc = AC_GetSize(ac, &newNumThreads, AC_F_GE0);
  CHECK_RETURN_PARSE_ERROR(acrc);
  if (newNumThreads > MAX_WORKER_THREADS) {
    QueryError_SetWithoutUserDataFmt(status, QUERY_ERROR_CODE_LIMIT, "Number of worker threads cannot exceed %d", MAX_WORKER_THREADS);
    return REDISMODULE_ERR;
  }
  numWorkerThreads_config = newNumThreads;
  return REDISMODULE_OK;
}

CONFIG_GETTER(getDeprWorkThreads) {
  RedisModule_Log(RSDummyContext, "warning", "MT_MODE and WORKER_THREADS are deprecated, use WORKERS and MIN_OPERATION_WORKERS instead");
  sds ss = sdsempty();
  size_t numThreads;
  switch (mt_mode_config) {
  case MT_MODE_OFF:
    numThreads = 0;
    break;
  case MT_MODE_ONLY_ON_OPERATIONS:
    numThreads = config->minOperationWorkers;
    break;
  case MT_MODE_FULL:
    numThreads = config->numWorkerThreads;
    break;
  }
  return sdscatprintf(ss, "%lu", numThreads);
}

// MT_MODE
CONFIG_SETTER(setMtMode) {
  RedisModule_Log(RSDummyContext, "warning", "MT_MODE and WORKER_THREADS are deprecated, use WORKERS and MIN_OPERATION_WORKERS instead");
  const char *mt_mode;
  int acrc = AC_GetString(ac, &mt_mode, NULL, 0);
  CHECK_RETURN_PARSE_ERROR(acrc);
  if (!strcasecmp(mt_mode, "MT_MODE_OFF")) {
    mt_mode_config = MT_MODE_OFF;
  } else if (!strcasecmp(mt_mode, "MT_MODE_ONLY_ON_OPERATIONS")){
    mt_mode_config = MT_MODE_ONLY_ON_OPERATIONS;
  } else if (!strcasecmp(mt_mode, "MT_MODE_FULL")){
    mt_mode_config = MT_MODE_FULL;
  } else {
    QueryError_SetError(status, QUERY_ERROR_CODE_PARSE_ARGS, "Invalie MT mode");
    return REDISMODULE_ERR;
  }
  return REDISMODULE_OK;
}

static inline const char *MTMode_ToString(enum MTMode mt_mode) {
  switch (mt_mode) {
    case MT_MODE_OFF:
      return "MT_MODE_OFF";
    case MT_MODE_ONLY_ON_OPERATIONS:
      return "MT_MODE_ONLY_ON_OPERATIONS";
    case MT_MODE_FULL:
      return "MT_MODE_FULL";
  }
}

CONFIG_GETTER(getMtMode) {
  RedisModule_Log(RSDummyContext, "warning", "MT_MODE and WORKER_THREADS are deprecated, use WORKERS and MIN_OPERATION_WORKERS instead");
  return sdsnew(MTMode_ToString(mt_mode_config));
}

/********************************* END OF DEPRECATION CANDIDATES *********************************/

// TIERED_HNSW_BUFFER_LIMIT
CONFIG_SETTER(setTieredIndexBufferLimit) {
  int acrc = AC_GetSize(ac, &config->tieredVecSimIndexBufferLimit, AC_F_GE0);
  RETURN_STATUS(acrc);
}

CONFIG_GETTER(getTieredIndexBufferLimit) {
  sds ss = sdsempty();
  return sdscatprintf(ss, "%lu", config->tieredVecSimIndexBufferLimit);
}

// WORKERS_PRIORITY_BIAS_THRESHOLD
CONFIG_SETTER(setHighPriorityBiasNum) {
  int acrc = AC_GetSize(ac, &config->highPriorityBiasNum, AC_F_GE0);
  RETURN_STATUS(acrc);
}

CONFIG_GETTER(getHighPriorityBiasNum) {
  sds ss = sdsempty();
  return sdscatprintf(ss, "%lu", config->highPriorityBiasNum);
}

// PRIVILEGED_THREADS_NUM
CONFIG_SETTER(setPrivilegedThreadsNum) {
  RedisModule_Log(RSDummyContext, "warning", "PRIVILEGED_THREADS_NUM is deprecated. Setting WORKERS_PRIORITY_BIAS_THRESHOLD instead.");
  return setHighPriorityBiasNum(config, ac, -1, status);
}

// FRISOINI
CONFIG_SETTER(setFrisoINI) {
  if(config->frisoIni) {
    rm_free((void *) config->frisoIni);
    config->frisoIni = NULL;
  }
  int acrc = AC_GetString(ac, &config->frisoIni, NULL, 0);
  if (acrc == AC_OK) {
    config->frisoIni = rm_strdup(config->frisoIni);
  }
  RETURN_STATUS(acrc);
}
CONFIG_GETTER(getFrisoINI) {
  if (config->frisoIni && strlen(config->frisoIni) > 0) {
    return sdsnew(config->frisoIni);
  } else {
    return NULL;
  }
}

// friso-ini
RedisModuleString * get_friso_ini(const char *name, void *privdata) {
  char *str = *(char **)privdata;
  if (str == NULL) {
    return NULL;
  }
  if (config_friso_ini) {
    RedisModule_FreeString(NULL, config_friso_ini);
  }
  config_friso_ini = RedisModule_CreateString(NULL, str, strlen(str));
  return config_friso_ini;
}

RedisModuleString *get_default_scorer_config(const char *name, void *privdata) {
  char *str = *(char **)privdata;
  RS_ASSERT(str != NULL);
  if (config_default_scorer) {
    RedisModule_FreeString(NULL, config_default_scorer);
  }
  config_default_scorer = RedisModule_CreateString(NULL, str, strlen(str));
  return config_default_scorer;
}

// DEFAULT_SCORER
CONFIG_SETTER(setDefaultScorer) {
  const char *scorerName;
  int acrc = AC_GetString(ac, &scorerName, NULL, 0);
  if (acrc == AC_OK) {
    // Validate scorer name against registered scorers
    if (Extensions_InitDone()) {
      ExtScoringFunctionCtx *scoreCtx = Extensions_GetScoringFunction(NULL, scorerName);
      if (scoreCtx == NULL) {
        QueryError_SetError(status, QUERY_ERROR_CODE_BAD_VAL, "Invalid default scorer value");
        return REDISMODULE_ERR;
      }
    }
    // Free the old scorer name before assigning the new one
    if (config->defaultScorer) {
      rm_free((void *)config->defaultScorer);
    }
    config->defaultScorer = rm_strdup(scorerName);
  }
  RETURN_STATUS(acrc);
}

CONFIG_GETTER(getDefaultScorer) {
  RS_ASSERT(config->defaultScorer != NULL);
  if (config->defaultScorer && strlen(config->defaultScorer) > 0) {
    return sdsnew(config->defaultScorer);
  } else {
    return NULL;
  }
}

// ON_TIMEOUT
CONFIG_SETTER(setOnTimeout) {
  size_t len;
  const char *policy;
  int acrc = AC_GetString(ac, &policy, &len, 0);
  CHECK_RETURN_PARSE_ERROR(acrc);
  RSTimeoutPolicy top = TimeoutPolicy_Parse(policy, len);
  if (top == TimeoutPolicy_Invalid) {
    QueryError_SetError(status, QUERY_ERROR_CODE_BAD_VAL, "Invalid ON_TIMEOUT value");
    return REDISMODULE_ERR;
  }
  config->requestConfigParams.timeoutPolicy = top;
  return REDISMODULE_OK;
}

CONFIG_GETTER(getOnTimeout) {
  return sdsnew(TimeoutPolicy_ToString(config->requestConfigParams.timeoutPolicy));
}

// on-timeout
int set_on_timeout(const char *name, int val, void *privdata,
                   RedisModuleString **err) {
  REDISMODULE_NOT_USED(name);
  REDISMODULE_NOT_USED(err);
  *((RSTimeoutPolicy *)privdata) = (RSTimeoutPolicy)val;
  return REDISMODULE_OK;
}

int get_on_timeout(const char *name, void *privdata){
  REDISMODULE_NOT_USED(name);
  return *((RSTimeoutPolicy *)privdata);
}

// GC_SCANSIZE
CONFIG_SETTER(setGcScanSize) {
  int acrc = AC_GetSize(ac, &config->gcConfigParams.gcScanSize, AC_F_GE1);
  RETURN_STATUS(acrc);
}

CONFIG_GETTER(getGcScanSize) {
  sds ss = sdsempty();
  return sdscatprintf(ss, "%lu", config->gcConfigParams.gcScanSize);
}

// FORK_GC_RUN_INTERVAL
CONFIG_SETTER(setForkGcInterval) {
  int acrc = AC_GetSize(ac, &config->gcConfigParams.forkGc.forkGcRunIntervalSec, AC_F_GE1);
  RETURN_STATUS(acrc);
}

CONFIG_GETTER(getForkGcInterval) {
  sds ss = sdsempty();
  return sdscatprintf(ss, "%lu", config->gcConfigParams.forkGc.forkGcRunIntervalSec);
}

// FORK_GC_CLEAN_THRESHOLD
CONFIG_SETTER(setForkGcCleanThreshold) {
  int acrc = AC_GetSize(ac, &config->gcConfigParams.forkGc.forkGcCleanThreshold, 0);
  RETURN_STATUS(acrc);
}

CONFIG_GETTER(getForkGcCleanThreshold) {
  sds ss = sdsempty();
  return sdscatprintf(ss, "%lu", config->gcConfigParams.forkGc.forkGcCleanThreshold);
}

// FORK_GC_RETRY_INTERVAL
CONFIG_SETTER(setForkGcRetryInterval) {
  int acrc = AC_GetSize(ac, &config->gcConfigParams.forkGc.forkGcRetryInterval, AC_F_GE1);
  RETURN_STATUS(acrc);
}

CONFIG_GETTER(getForkGcRetryInterval) {
  sds ss = sdsempty();
  return sdscatprintf(ss, "%lu", config->gcConfigParams.forkGc.forkGcRetryInterval);
}

// UNION_ITERATOR_HEAP
CONFIG_SETTER(setMinUnionIteratorHeap) {
  int acrc = AC_GetLongLong(ac, &config->iteratorsConfigParams.minUnionIterHeap, AC_F_GE1);
  RETURN_STATUS(acrc);
}

CONFIG_GETTER(getMinUnionIteratorHeap) {
  sds ss = sdsempty();
  return sdscatprintf(ss, "%lld", config->iteratorsConfigParams.minUnionIterHeap);
}

// CURSOR_MAX_IDLE
CONFIG_SETTER(setCursorMaxIdle) {
  int acrc = AC_GetLongLong(ac, &config->cursorMaxIdle, AC_F_GE1);
  RETURN_STATUS(acrc);
}

CONFIG_GETTER(getCursorMaxIdle) {
  sds ss = sdsempty();
  return sdscatprintf(ss, "%lld", config->cursorMaxIdle);
}

// FORK_GC_CLEAN_NUMERIC_EMPTY_NODES
CONFIG_SETTER(setForkGCCleanNumericEmptyNodes) {
  config->gcConfigParams.forkGc.forkGCCleanNumericEmptyNodes = 1;
  return REDISMODULE_OK;
}

CONFIG_BOOLEAN_GETTER(getForkGCCleanNumericEmptyNodes, gcConfigParams.forkGc.forkGCCleanNumericEmptyNodes, 0)

// _FORK_GC_CLEAN_NUMERIC_EMPTY_NODES
CONFIG_BOOLEAN_SETTER(set_ForkGCCleanNumericEmptyNodes, gcConfigParams.forkGc.forkGCCleanNumericEmptyNodes)
CONFIG_BOOLEAN_GETTER(get_ForkGCCleanNumericEmptyNodes, gcConfigParams.forkGc.forkGCCleanNumericEmptyNodes, 0)

// MIN_PHONETIC_TERM_LEN
CONFIG_SETTER(setMinPhoneticTermLen) {
  int acrc = AC_GetSize(ac, &config->minPhoneticTermLen, AC_F_GE1);
  RETURN_STATUS(acrc);
}

CONFIG_GETTER(getMinPhoneticTermLen) {
  sds ss = sdsempty();
  return sdscatprintf(ss, "%lu", config->minPhoneticTermLen);
}

// _NUMERIC_COMPRESS
CONFIG_BOOLEAN_SETTER(setNumericCompress, numericCompress)
CONFIG_BOOLEAN_GETTER(getNumericCompress, numericCompress, 0)

// _FREE_RESOURCE_ON_THREAD
CONFIG_BOOLEAN_SETTER(setFreeResourcesThread, freeResourcesThread)
CONFIG_BOOLEAN_GETTER(getFreeResourcesThread, freeResourcesThread, 0)

// _PRINT_PROFILE_CLOCK
CONFIG_BOOLEAN_SETTER(setPrintProfileClock, requestConfigParams.printProfileClock)
CONFIG_BOOLEAN_GETTER(getPrintProfileClock, requestConfigParams.printProfileClock, 0)

// RAW_DOCID_ENCODING
CONFIG_BOOLEAN_SETTER(setRawDocIDEncoding, invertedIndexRawDocidEncoding)
CONFIG_BOOLEAN_GETTER(getRawDocIDEncoding, invertedIndexRawDocidEncoding, 0)

// _NUMERIC_RANGES_PARENTS
CONFIG_SETTER(setNumericTreeMaxDepthRange) {
  size_t maxDepthRange;
  int acrc = AC_GetSize(ac, &maxDepthRange, AC_F_GE0);
  // Prevent rebalancing/rotating of nodes with ranges since we use highest node with range.
  if (maxDepthRange > NR_MAX_DEPTH_BALANCE) {
    QueryError_SetError(status, QUERY_ERROR_CODE_PARSE_ARGS, "Max depth for range cannot be higher "
                                                  "than max depth for balance");
    return REDISMODULE_ERR;
  }
  config->numericTreeMaxDepthRange = maxDepthRange;
  RETURN_STATUS(acrc);
}

CONFIG_GETTER(getNumericTreeMaxDepthRange) {
  sds ss = sdsempty();
  return sdscatprintf(ss, "%ld", config->numericTreeMaxDepthRange);
}

// DEFAULT_DIALECT
CONFIG_SETTER(setDefaultDialectVersion) {
  unsigned int dialectVersion;
  int acrc = AC_GetUnsigned(ac, &dialectVersion, AC_F_GE1);
  if (dialectVersion > MAX_DIALECT_VERSION) {
    QueryError_SetWithoutUserDataFmt(status, MAX_DIALECT_VERSION, "Default dialect version cannot be higher than %u", MAX_DIALECT_VERSION);
    return REDISMODULE_ERR;
  }
  config->requestConfigParams.dialectVersion = dialectVersion;
  RETURN_STATUS(acrc);
}

CONFIG_GETTER(getDefaultDialectVersion) {
  sds ss = sdsempty();
  return sdscatprintf(ss, "%u", config->requestConfigParams.dialectVersion);
}

// VSS_MAX_RESIZE
CONFIG_SETTER(setVSSMaxResize) {
  size_t resize;
  int acrc = AC_GetSize(ac, &resize, AC_F_GE0);
  config->vssMaxResize = resize;
  RETURN_STATUS(acrc);
}

CONFIG_GETTER(getVSSMaxResize) {
  sds ss = sdsempty();
  return sdscatprintf(ss, "%u", config->vssMaxResize);
}

// MULTI_TEXT_SLOP
CONFIG_SETTER(setMultiTextOffsetDelta) {
  int acrc = AC_GetUnsigned(ac, &config->multiTextOffsetDelta, AC_F_GE0);
  RETURN_STATUS(acrc);
}

CONFIG_GETTER(getMultiTextOffsetDelta) {
  sds ss = sdsempty();
  return sdscatprintf(ss, "%u", config->multiTextOffsetDelta);
}

CONFIG_SETTER(setGcPolicy) {
  const char *policy;
  int acrc = AC_GetString(ac, &policy, NULL, 0);
  CHECK_RETURN_PARSE_ERROR(acrc);
  if (!strcasecmp(policy, "DEFAULT") || !strcasecmp(policy, "FORK")) {
    config->gcConfigParams.gcPolicy = GCPolicy_Fork;
  } else if (!strcasecmp(policy, "LEGACY")) {
    QueryError_SetError(status, QUERY_ERROR_CODE_PARSE_ARGS, "Legacy GC policy is no longer supported (since 2.6.0)");
    return REDISMODULE_ERR;
  } else {
    QueryError_SetError(status, QUERY_ERROR_CODE_PARSE_ARGS, "Invalid GC Policy value");
    return REDISMODULE_ERR;
  }
  return REDISMODULE_OK;
}

CONFIG_GETTER(getGcPolicy) {
  return sdsnew(GCPolicy_ToString(config->gcConfigParams.gcPolicy));
}

// PARTIAL_INDEXED_DOCS
CONFIG_SETTER(setFilterCommand) {
  int filterCommands;
  int acrc = AC_GetInt(ac, &filterCommands, AC_F_GE0);
  config->filterCommands = (bool)filterCommands;
  RETURN_STATUS(acrc);
}

CONFIG_BOOLEAN_GETTER(getFilterCommand, filterCommands, 0)

// UPGRADE_INDEX
CONFIG_SETTER(setUpgradeIndex) {
  size_t dummy2;
  const char *rawIndexName;
  SchemaRuleArgs *rule = NULL;
  size_t len;
  int acrc = AC_GetString(ac, &rawIndexName, &len, 0);

  if (acrc != AC_OK) {
    QueryError_SetError(status, QUERY_ERROR_CODE_PARSE_ARGS, "Index name was not given to upgrade argument");
    return REDISMODULE_ERR;
  }

  // We aren't taking ownership on the string we got from the user, less cost memory-wise
  HiddenString *indexName = NewHiddenString(rawIndexName, len, false);
  if (dictFetchValue(legacySpecRules, indexName)) {
    HiddenString_Free(indexName, false);
    QueryError_SetError(status, QUERY_ERROR_CODE_PARSE_ARGS,
                        "Upgrade index definition was given more then once on the same index");
    return REDISMODULE_ERR;
  }

  rule = rm_calloc(1, sizeof(*rule));

  ArgsCursor rule_prefixes = {0};

  ACArgSpec argopts[] = {
      SPEC_FOLLOW_HASH_ARGS_DEF(rule){.name = NULL},
  };

  ACArgSpec *errarg = NULL;
  int rc = AC_ParseArgSpec(ac, argopts, &errarg);
  // AC_ERR_ENOENT is OK it means that we got the next configuration element
  // and we can stop
  if (rc != AC_OK && rc != AC_ERR_ENOENT) {
    if (rc != AC_ERR_ENOENT) {
      QERR_MKBADARGS_AC(status, errarg->name, rc);
      rm_free(rule);
      HiddenString_Free(indexName, false);
      return REDISMODULE_ERR;
    }
  }

  if (rule_prefixes.argc > 0) {
    rule->nprefixes = rule_prefixes.argc;
    rule->prefixes = rm_malloc(rule->nprefixes * sizeof(char *));
    for (size_t i = 0; i < rule->nprefixes; ++i) {
      rule->prefixes[i] = rm_strdup(RedisModule_StringPtrLen(rule_prefixes.objs[i], NULL));
    }
  } else {
    rule->nprefixes = 1;
    rule->prefixes = rm_malloc(sizeof(char *));
    rule->prefixes[0] = rm_strdup("");
  }

  // duplicate all rule arguments so it will leave after this function finish
#define DUP_IF_NEEDED(arg) \
  if (arg) arg = rm_strdup(arg)
  DUP_IF_NEEDED(rule->filter_exp_str);
  DUP_IF_NEEDED(rule->lang_default);
  DUP_IF_NEEDED(rule->lang_field);
  DUP_IF_NEEDED(rule->payload_field);
  DUP_IF_NEEDED(rule->score_default);
  DUP_IF_NEEDED(rule->score_field);
  rule->type = rm_strdup(RULE_TYPE_HASH);

  // add rule to rules dictionary
  dictAdd(legacySpecRules, (void*)indexName, rule);
  HiddenString_Free(indexName, false);
  return REDISMODULE_OK;
}

CONFIG_GETTER(getUpgradeIndex) {
  return sdsnew("Upgrade config for upgrading");
}

// BG_INDEX_SLEEP_GAP
CONFIG_SETTER(setBGIndexSleepGap) {
  unsigned int sleep_gap;
  int acrc = AC_GetUnsigned(ac, &sleep_gap, AC_F_GE1);
  config->numBGIndexingIterationsBeforeSleep = sleep_gap;
  RETURN_STATUS(acrc);
}

CONFIG_GETTER(getBGIndexSleepGap) {
  sds ss = sdsempty();
  return sdscatprintf(ss, "%u", config->numBGIndexingIterationsBeforeSleep);
}

// _PRIORITIZE_INTERSECT_UNION_CHILDREN
CONFIG_BOOLEAN_SETTER(set_PrioritizeIntersectUnionChildren, prioritizeIntersectUnionChildren)
CONFIG_BOOLEAN_GETTER(get_PrioritizeIntersectUnionChildren, prioritizeIntersectUnionChildren, 0)

// INDEX_CURSOR_LIMIT
CONFIG_SETTER(setIndexCursorLimit) {
  int acrc = AC_GetLongLong(ac, &config->indexCursorLimit, AC_F_GE0);
  RETURN_STATUS(acrc);
}

CONFIG_GETTER(getIndexCursorLimit) {
  sds ss = sdsempty();
  return sdscatprintf(ss, "%lld", config->indexCursorLimit);
}

// ENABLE_UNSTABLE_FEATURES
CONFIG_BOOLEAN_SETTER(set_EnableUnstableFeatures, enableUnstableFeatures)
CONFIG_BOOLEAN_GETTER(get_EnableUnstableFeatures, enableUnstableFeatures, 0)

CONFIG_BOOLEAN_SETTER(set_DebugDisableTrimming, debugDisableTrimming)
CONFIG_BOOLEAN_GETTER(get_DebugDisableTrimming, debugDisableTrimming, 0)

// INDEXER_YIELD_EVERY_OPS
CONFIG_SETTER(setIndexerYieldEveryOps) {
  unsigned int yieldEveryOps;
  int acrc = AC_GetUnsigned(ac, &yieldEveryOps, AC_F_GE1);
  config->indexerYieldEveryOpsWhileLoading = yieldEveryOps;
  RETURN_STATUS(acrc);
}

CONFIG_GETTER(getIndexerYieldEveryOps) {
  sds ss = sdsempty();
  return sdscatprintf(ss, "%u", config->indexerYieldEveryOpsWhileLoading);
}

// MIN_TRIM_DELAY
CONFIG_SETTER(setMinTrimDelay) {
  uint32_t minTrimDelayMS;
  int acrc = AC_GetUnsigned(ac, &minTrimDelayMS, AC_F_GE1);
  CHECK_RETURN_PARSE_ERROR(acrc);

  // Validate that minTrimDelay is less than maxTrimDelayMS
  if (minTrimDelayMS >= config->maxTrimDelayMS) {
    QueryError_SetWithoutUserDataFmt(status, QUERY_ERROR_CODE_PARSE_ARGS, "_MIN_TRIM_DELAY_MS (%u) must be less than _MAX_TRIM_DELAY_MS (%u)",
      minTrimDelayMS, config->maxTrimDelayMS);
    return REDISMODULE_ERR;
  }

  config->minTrimDelayMS = minTrimDelayMS;
  return REDISMODULE_OK;
}

CONFIG_GETTER(getMinTrimDelay) {
  sds ss = sdsempty();
  return sdscatprintf(ss, "%u", config->minTrimDelayMS);
}

// MAX_TRIM_DELAY
CONFIG_SETTER(setMaxTrimDelay) {
  uint32_t maxTrimDelayMS;
  int acrc = AC_GetUnsigned(ac, &maxTrimDelayMS, AC_F_GE1);
  CHECK_RETURN_PARSE_ERROR(acrc);

  // Validate that maxTrimDelay is greater than minTrimDelay
  if (maxTrimDelayMS <= config->minTrimDelayMS) {
    QueryError_SetWithoutUserDataFmt(status, QUERY_ERROR_CODE_PARSE_ARGS, "_MAX_TRIM_DELAY_MS (%u) must be greater than _MIN_TRIM_DELAY_MS (%u)",
                                     maxTrimDelayMS, config->minTrimDelayMS);
    return REDISMODULE_ERR;
  }

  config->maxTrimDelayMS = maxTrimDelayMS;
  return REDISMODULE_OK;
}

CONFIG_GETTER(getMaxTrimDelay) {
  sds ss = sdsempty();
  return sdscatprintf(ss, "%u", config->maxTrimDelayMS);
}

// TRIMMING_STATE_CHECK_DELAY
CONFIG_SETTER(setTrimmingStateCheckDelay) {
  uint32_t trimmingStateCheckDelayMS;
  int acrc = AC_GetUnsigned(ac, &trimmingStateCheckDelayMS, AC_F_GE1);
  CHECK_RETURN_PARSE_ERROR(acrc);
  config->trimmingStateCheckDelayMS = trimmingStateCheckDelayMS;
  return REDISMODULE_OK;
}

CONFIG_GETTER(getTrimmingStateCheckDelay) {
  sds ss = sdsempty();
  return sdscatprintf(ss, "%u", config->trimmingStateCheckDelayMS);
}

// ON_OOM
CONFIG_SETTER(setOnOom) {
  size_t len;
  const char *policy;
  int acrc = AC_GetString(ac, &policy, &len, 0);
  CHECK_RETURN_PARSE_ERROR(acrc);
  RSOomPolicy oom = OomPolicy_Parse(policy, len);
  if (oom == OomPolicy_Invalid) {
    QueryError_SetError(status, QUERY_ERROR_CODE_BAD_VAL, "Invalid ON_OOM value");
    return REDISMODULE_ERR;
  }
  config->requestConfigParams.oomPolicy = oom;
  return REDISMODULE_OK;
}

CONFIG_GETTER(getOnOom) {
  return sdsnew(OomPolicy_ToString(config->requestConfigParams.oomPolicy));
}

// on-oom
int set_on_oom(const char *name, int val, void *privdata,
               RedisModuleString **err) {
  REDISMODULE_NOT_USED(name);
  REDISMODULE_NOT_USED(err);
  *((RSOomPolicy *)privdata) = (RSOomPolicy)val;
  return REDISMODULE_OK;
}

int get_on_oom(const char *name, void *privdata){
  REDISMODULE_NOT_USED(name);
  return *((RSOomPolicy *)privdata);
}

RSConfig RSGlobalConfig = RS_DEFAULT_CONFIG;

static RSConfigVar *findConfigVar(const RSConfigOptions *config, const char *name) {
  for (; config; config = config->next) {
    const RSConfigVar *vars = config->vars;
    for (; vars->name != NULL; vars++) {
      if (!strcasecmp(name, vars->name)) {
        return (RSConfigVar *)vars;
      }
    }
  }
  return NULL;
}

static void LogWarningDeprecatedModuleArgs(const char *name) {
  const char *configName = FTConfigNameToConfigName(name);
  if (configName != NULL && strlen(configName) > 0) {
    RedisModule_Log(RSDummyContext, "warning",
      "`%s` was set, but module arguments are deprecated, consider using CONFIG parameter `%s` instead",
      name, configName);
  } else {
    RedisModule_Log(RSDummyContext, "warning",
      "`%s` was set, but module arguments are deprecated", name);
  }
}

void LogWarningDeprecatedFTConfig(RedisModuleCtx *ctx, const char *action,
                                  const char *name) {
  const char *configName = FTConfigNameToConfigName(name);
  if (configName != NULL && strlen(configName) > 0) {
    RedisModule_Log(ctx, "warning",
      "FT.CONFIG is deprecated, please use CONFIG %s %s instead", action, configName);
  } else {
    RedisModule_Log(ctx, "warning",
      "FT.CONFIG is deprecated and its parameter `%s` is deprecated", name);
  }
}

int ReadConfig(RedisModuleString **argv, int argc, char **err) {
  *err = NULL;
  QueryError status = QueryError_Default();

  if (RedisModule_GetServerVersion) {   // for rstest
    RSGlobalConfig.serverVersion = RedisModule_GetServerVersion();
  }

  ArgsCursor ac = {0};
  ArgsCursor_InitRString(&ac, argv, argc);
  while (!AC_IsAtEnd(&ac)) {
    const char *name = AC_GetStringNC(&ac, NULL);
    RSConfigVar *curVar = findConfigVar(&RSGlobalConfigOptions, name);
    if (curVar == NULL) {
      rm_asprintf(err, "No such configuration option `%s`", name);
      return REDISMODULE_ERR;
    }
    if (curVar->setValue == NULL) {
      rm_asprintf(err, "%s: Option is read-only", name);
      return REDISMODULE_ERR;
    }

    // `triggerId` is set by the coordinator when it registers a trigger for a configuration.
    // If we don't have a coordinator or this configuration has no trigger, this value
    // is meaningless and should be ignored
    if (curVar->setValue(&RSGlobalConfig, &ac, curVar->triggerId, &status) != REDISMODULE_OK) {
      *err = rm_strdup(QueryError_GetUserError(&status));
      QueryError_ClearError(&status);
      return REDISMODULE_ERR;
    }
    // Mark the option as having been modified
    curVar->flags |= RSCONFIGVAR_F_MODIFIED;
    LogWarningDeprecatedModuleArgs(name);
  }

  return REDISMODULE_OK;
}

RSConfigOptions RSGlobalConfigOptions = {
    .vars = {
        {.name = "EXTLOAD",
         .helpText = "Load extension scoring/expansion module",
         .setValue = setExtLoad,
         .getValue = getExtLoad,
         .flags = RSCONFIGVAR_F_IMMUTABLE},
        {.name = "NOGC",
         .helpText = "Disable garbage collection (for this process)",
         .setValue = setNoGc,
         .getValue = getNoGc,
         .flags = RSCONFIGVAR_F_FLAG | RSCONFIGVAR_F_IMMUTABLE},
        {.name = "MINPREFIX",
         .helpText = "Set the minimum prefix for expansions (`*`)",
         .setValue = setMinPrefix,
         .getValue = getMinPrefix},
        {.name = "MINSTEMLEN",
         .helpText = "Set the minimum word length to stem (default 4)",
         .setValue = setMinStemLen,
         .getValue = getMinStemLen},
        {.name = "FORKGC_SLEEP_BEFORE_EXIT",
         .helpText = "set the amount of seconds for the fork GC to sleep before exists, should "
                     "always be set to 0 (other then on tests).",
         .setValue = setForkGCSleep,
         .getValue = getForkGCSleep},
        {.name = "MAXDOCTABLESIZE",
         .helpText = "Maximum runtime document table size (for this process)",
         .setValue = setMaxDocTableSize,
         .getValue = getMaxDocTableSize,
         .flags = RSCONFIGVAR_F_IMMUTABLE},
        {.name = "MAXSEARCHRESULTS",
         .helpText = "Maximum number of results from ft.search command",
         .setValue = setMaxSearchResults,
         .getValue = getMaxSearchResults},
        {.name = "MAXAGGREGATERESULTS",
         .helpText = "Maximum number of results from ft.aggregate command",
         .setValue = setMaxAggregateResults,
         .getValue = getMaxAggregateResults},
        {.name = "MAXEXPANSIONS",
         .helpText = "Maximum prefix expansions to be used in a query",
         .setValue = setMaxExpansions,
         .getValue = getMaxExpansions},
        {.name = "MAXPREFIXEXPANSIONS",
         .helpText = "Maximum prefix expansions to be used in a query",
         .setValue = setMaxExpansions,
         .getValue = getMaxExpansions},
        {.name = "TIMEOUT",
         .helpText = "Query (search) timeout",
         .setValue = setTimeout,
         .getValue = getTimeout},
        {.name = "WORKERS",
         .helpText = "Number of worker threads to use for query processing and background tasks. Default is 0."
                     " This configuration also affects the number of connections per shard. See CONN_PER_SHARD."
         ,
         .setValue = setWorkThreads,
         .getValue = getWorkThreads,
        },
        {.name = "MIN_OPERATION_WORKERS",
         .helpText = "Number of worker threads to use for background tasks when the server is in an operation event. "
                     "Default is " STRINGIFY(MIN_OPERATION_WORKERS),
         .setValue = setMinOperationWorkers,
         .getValue = getMinOperationWorkers,
        },
        {.name = "WORKER_THREADS",
         .helpText = "Deprecated, see WORKERS and MIN_OPERATION_WORKERS",
         .setValue = setDeprWorkThreads,
         .getValue = getDeprWorkThreads,
         .flags = RSCONFIGVAR_F_IMMUTABLE,
        },
        {.name = "MT_MODE",
         .helpText = "Deprecated, see WORKERS and MIN_OPERATION_WORKERS",
         .setValue = setMtMode,
         .getValue = getMtMode,
         .flags = RSCONFIGVAR_F_IMMUTABLE,
        },
        {.name = "TIERED_HNSW_BUFFER_LIMIT",
        .helpText = "Use for setting the buffer limit threshold for vector similarity tiered"
                    " HNSW index, so that if we are using WORKERS for indexing, and the"
                    " number of vectors waiting in the buffer to be indexed exceeds this limit,"
                    " we insert new vectors directly into HNSW",
        .setValue = setTieredIndexBufferLimit,
        .getValue = getTieredIndexBufferLimit,
        .flags = RSCONFIGVAR_F_IMMUTABLE,  // TODO: can this be mutable?
        },
        {.name = "PRIVILEGED_THREADS_NUM", // Deprecated alias of WORKERS_PRIORITY_BIAS_THRESHOLD
         .helpText = "Deprecated. See `WORKERS_PRIORITY_BIAS_THRESHOLD`",
         .setValue = setPrivilegedThreadsNum,
         .getValue = getHighPriorityBiasNum,
         .flags = RSCONFIGVAR_F_IMMUTABLE,  // TODO: can this be mutable?
        },
        {.name = "WORKERS_PRIORITY_BIAS_THRESHOLD",
         .helpText = "The number of high priority tasks to be executed at any given time by the "
                     "worker thread pool, before executing low priority tasks. After this number "
                     "of high priority tasks are being executed, the worker thread pool will execute "
                     "high and low priority tasks alternately.",
         .setValue = setHighPriorityBiasNum,
         .getValue = getHighPriorityBiasNum,
         .flags = RSCONFIGVAR_F_IMMUTABLE,  // TODO: can this be mutable?
        },
        {.name = "FRISOINI",
         .helpText = "Path to Chinese dictionary configuration file (for Chinese tokenization)",
         .setValue = setFrisoINI,
         .getValue = getFrisoINI,
         .flags = RSCONFIGVAR_F_IMMUTABLE},
        {.name = "DEFAULT_SCORER",
         .helpText = "Default scorer to use when no scorer is specified in queries",
         .setValue = setDefaultScorer,
         .getValue = getDefaultScorer},
        {.name = "ON_TIMEOUT",
         .helpText = "Action to perform when search timeout is exceeded (choose RETURN or FAIL)",
         .setValue = setOnTimeout,
         .getValue = getOnTimeout},
        {.name = "GCSCANSIZE",
         .helpText = "Scan this many documents at a time during every GC iteration",
         .setValue = setGcScanSize,
         .getValue = getGcScanSize},
        {.name = "MIN_PHONETIC_TERM_LEN",
         .helpText = "Minimum length of term to be considered for phonetic matching",
         .setValue = setMinPhoneticTermLen,
         .getValue = getMinPhoneticTermLen},
        {.name = "GC_POLICY",
         .helpText = "gc policy to use (DEFAULT/LEGACY)",
         .setValue = setGcPolicy,
         .getValue = getGcPolicy,
         .flags = RSCONFIGVAR_F_IMMUTABLE},
        {.name = "FORK_GC_RUN_INTERVAL",
         .helpText = "interval (in seconds) in which to run the fork gc (relevant only when fork "
                     "gc is used)",
         .setValue = setForkGcInterval,
         .getValue = getForkGcInterval},
        {.name = "FORK_GC_CLEAN_THRESHOLD",
         .helpText = "the fork gc will only start to clean when the number of not cleaned document "
                     "will exceed this threshold",
         .setValue = setForkGcCleanThreshold,
         .getValue = getForkGcCleanThreshold},
        {.name = "FORK_GC_RETRY_INTERVAL",
         .helpText = "interval (in seconds) in which to retry running the forkgc after failure.",
         .setValue = setForkGcRetryInterval,
         .getValue = getForkGcRetryInterval},
        {.name = "FORK_GC_CLEAN_NUMERIC_EMPTY_NODES",
         .helpText = "clean empty nodes from numeric tree",
         .setValue = setForkGCCleanNumericEmptyNodes,
         .getValue = getForkGCCleanNumericEmptyNodes,
         .flags = RSCONFIGVAR_F_FLAG},
        {.name = "_FORK_GC_CLEAN_NUMERIC_EMPTY_NODES",
         .helpText = "clean empty nodes from numeric tree",
         .setValue = set_ForkGCCleanNumericEmptyNodes,
         .getValue = get_ForkGCCleanNumericEmptyNodes},
        {.name = "UNION_ITERATOR_HEAP",
         .helpText = "minimum number of iterators in a union from which the iterator will"
                     "switch to heap based implementation.",
         .setValue = setMinUnionIteratorHeap,
         .getValue = getMinUnionIteratorHeap},
        {.name = "CURSOR_MAX_IDLE",
         .helpText = "max idle time allowed to be set for cursor, setting it height might cause "
                     "high memory consumption.",
         .setValue = setCursorMaxIdle,
         .getValue = getCursorMaxIdle},
        {.name = "INDEX_CURSOR_LIMIT",
         .helpText = "Max number of cursors for a given index that can be opened inside of a shard. Default is 128",
         .setValue = setIndexCursorLimit,
         .getValue = getIndexCursorLimit},
        {.name = "NO_MEM_POOLS",
         .helpText = "Set RediSearch to run without memory pools",
         .setValue = setNoMemPools,
         .getValue = getNoMemPools,
         .flags = RSCONFIGVAR_F_FLAG | RSCONFIGVAR_F_IMMUTABLE},
        {.name = "PARTIAL_INDEXED_DOCS",
         .helpText = "Enable commands filter which optimize indexing on partial hash updates",
         .setValue = setFilterCommand,
         .getValue = getFilterCommand,
         .flags = RSCONFIGVAR_F_IMMUTABLE},
        {.name = "UPGRADE_INDEX",
         .helpText =
             "Relevant only when loading an v1.x rdb, specify argument for upgrading the index.",
         .setValue = setUpgradeIndex,
         .getValue = getUpgradeIndex,
         .flags = RSCONFIGVAR_F_IMMUTABLE},
        {.name = "_NUMERIC_COMPRESS",
         .helpText = "Enable legacy compression of double to float.",
         .setValue = setNumericCompress,
         .getValue = getNumericCompress},
        {.name = "_FREE_RESOURCE_ON_THREAD",
         .helpText = "Determine whether some index resources are free on a second thread.",
         .setValue = setFreeResourcesThread,
         .getValue = getFreeResourcesThread},
        {.name = "_PRINT_PROFILE_CLOCK",
         .helpText = "Disable print of time for ft.profile. For testing only.",
         .setValue = setPrintProfileClock,
         .getValue = getPrintProfileClock},
        {.name = "RAW_DOCID_ENCODING",
         .helpText = "Disable compression for DocID inverted index. Boost CPU performance.",
         .setValue = setRawDocIDEncoding,
         .getValue = getRawDocIDEncoding,
         .flags = RSCONFIGVAR_F_IMMUTABLE},
        {.name = "_NUMERIC_RANGES_PARENTS",
         .helpText = "Keep numeric ranges in numeric tree parent nodes of leafs "
                     "for `x` generations.",
         .setValue = setNumericTreeMaxDepthRange,
         .getValue = getNumericTreeMaxDepthRange},
        {.name = "DEFAULT_DIALECT",
         .helpText = "Set RediSearch default dialect version through the lifetime of the server.",
         .setValue = setDefaultDialectVersion,
         .getValue = getDefaultDialectVersion},
        {.name = "VSS_MAX_RESIZE",
         .helpText = "Set RediSearch vector indexes max resize (in bytes).",
         .setValue = setVSSMaxResize,
         .getValue = getVSSMaxResize},
         {.name = "MULTI_TEXT_SLOP",
         .helpText = "Set RediSearch delta used to increase positional offsets between array slots for multi text values."
                      "Can control the level of separation between phrases in different array slots (related to the SLOP parameter of ft.search command)",
         .setValue = setMultiTextOffsetDelta,
         .getValue = getMultiTextOffsetDelta,
         .flags = RSCONFIGVAR_F_IMMUTABLE},
        {.name = "BG_INDEX_SLEEP_GAP",
         .helpText = "The number of iterations to run while performing background indexing"
                     " before we call usleep(1) (sleep for 1 micro-second) and make sure that we"
                     " allow redis process other commands.",
         .setValue = setBGIndexSleepGap,
         .getValue = getBGIndexSleepGap,
         .flags = RSCONFIGVAR_F_IMMUTABLE},
        {.name = "_PRIORITIZE_INTERSECT_UNION_CHILDREN",
         .helpText = "Intersection iterator orders the children iterators by their relative estimated"
                     " number of results in ascending order, so that if we see first iterators with"
                     " a lower count of results we will skip a larger number of results, which"
                     " translates into faster iteration. If this flag is set, we use this"
                     " optimization in a way where union iterators are being factorize by the number"
                     " of their own children, so that we sort by the number of children times the "
                     "overall estimated number of results instead.",
         .setValue = set_PrioritizeIntersectUnionChildren,
         .getValue = get_PrioritizeIntersectUnionChildren},
        {.name = "ENABLE_UNSTABLE_FEATURES",
         .helpText = "Enable unstable features.",
         .setValue = set_EnableUnstableFeatures,
         .getValue = get_EnableUnstableFeatures},
        {.name = "_BG_INDEX_MEM_PCT_THR",
         .helpText = "Set the percentage of memory usage threshold (out of maxmemory) at which background indexing will stop. The default is 100 percent.",
         .setValue = setIndexingMemoryLimit,
         .getValue = getIndexingMemoryLimit},
        {.name = "BM25STD_TANH_FACTOR",
          .helpText = "Set the BM25STD.TANH stretch factor. This is an integer value that divides the argument"
                      " of the tanh function that is used to normalize the score computed by the BM25STD scorer."
                      "The default value is 4.",
          .setValue = setBM25StdTanhFactor,
          .getValue = getBM25StdTanhFactor},
          // replace time with ms/sec
          {.name = "_BG_INDEX_OOM_PAUSE_TIME",
            .helpText = "Set the time (in seconds) given to the background indexing thread to sleep when it reaches the memory limit, giving time to reallocate memory."
                        "The default value is 5 seconds in Redis Enterprise, 0 in Redis OS.",
            .setValue = setBgOOMpauseTimeForRetry,
            .getValue = getBgOOMpauseTimeForRetry},
        {.name = "INDEXER_YIELD_EVERY_OPS",
         .helpText = "The number of operations to perform before yielding to Redis during indexing while loading",
         .setValue = setIndexerYieldEveryOps,
         .getValue = getIndexerYieldEveryOps},
        {.name = "ON_OOM",
         .helpText = "Action to perform when search OOM is exceeded (choose RETURN, FAIL or IGNORE)",
         .setValue = setOnOom,
         .getValue = getOnOom},
        {.name = "_MIN_TRIM_DELAY_MS",
         .helpText = "Minimum delay before checking trimming state after slot migration (in milliseconds)",
         .setValue = setMinTrimDelay,
         .getValue = getMinTrimDelay},
        {.name = "_MAX_TRIM_DELAY_MS",
         .helpText = "Maximum delay before enabling trimming after slot migration (in milliseconds)",
         .setValue = setMaxTrimDelay,
         .getValue = getMaxTrimDelay},
<<<<<<< HEAD
        {.name = "DEBUG_DISABLE_TRIMMING",
         .helpText = "Disable trimming of documents from the index. For debugging only.",
         .setValue = set_DebugDisableTrimming,
         .getValue = get_DebugDisableTrimming},
=======
        {.name = "_TRIMMING_STATE_CHECK_DELAY_MS",
         .helpText = "Delay between trimming state checks (in milliseconds)",
         .setValue = setTrimmingStateCheckDelay,
         .getValue = getTrimmingStateCheckDelay},
>>>>>>> 0a547270
        {.name = NULL}}};

void RSConfigOptions_AddConfigs(RSConfigOptions *src, RSConfigOptions *dst) {
  while (src->next != NULL) {
    src = src->next;
  }
  src->next = dst;
  dst->next = NULL;
}

void RSConfigExternalTrigger_Register(RSConfigExternalTrigger trigger, const char **configs) {
  static uint32_t numTriggers = 0;
  RS_LOG_ASSERT(numTriggers < RS_MAX_CONFIG_TRIGGERS, "Too many config triggers");
  for (const char *config = *configs; config; config = *++configs) {
    RSConfigVar *var = findConfigVar(&RSGlobalConfigOptions, config);
    var->triggerId = numTriggers;
  }
  RSGlobalConfigTriggers[numTriggers++] = trigger;
}

// Upgrade deprecated configurations if needed.
// Unless MT_MODE is OFF, only the relevant configuration is set, while the other keeps its default value.
void UpgradeDeprecatedMTConfigs() {
  RSConfigVar *mtMode = findConfigVar(&RSGlobalConfigOptions, "MT_MODE");
  RSConfigVar *workerThreads = findConfigVar(&RSGlobalConfigOptions, "WORKER_THREADS");
  if (!(mtMode->flags & RSCONFIGVAR_F_MODIFIED) && !(workerThreads->flags & RSCONFIGVAR_F_MODIFIED)) {
    return; // No deprecated configurations were set.
  }

  // We now know that deprecated configurations were set, and new configurations were not set.
  if ((mt_mode_config == MT_MODE_OFF && numWorkerThreads_config != 0) ||
      (mt_mode_config != MT_MODE_OFF && numWorkerThreads_config == 0)) {
    RedisModule_Log(RSDummyContext, "warning",
                    "Inconsistent configuration: MT_MODE `%s` and WORKER_THREADS `%lu`. Ignoring "
                    "the deprecated configurations.",
                    MTMode_ToString(mt_mode_config), numWorkerThreads_config);
    return; // Inconsistent configuration. Ignore the deprecated configurations.
  }

  RSConfigVar *workers = findConfigVar(&RSGlobalConfigOptions, "WORKERS");
  RSConfigVar *minOperationWorkers = findConfigVar(&RSGlobalConfigOptions, "MIN_OPERATION_WORKERS");
  bool explicit_workers = workers->flags & RSCONFIGVAR_F_MODIFIED;
  bool explicit_minOperationWorkers = minOperationWorkers->flags & RSCONFIGVAR_F_MODIFIED;

  // Set the new configurations based on the deprecated ones.
  // We know that at least one of the deprecated configurations was set.
  // If the new configurations were also set, ignore the deprecated ones.
  switch (mt_mode_config) {
    case MT_MODE_OFF:
      if (!explicit_workers) {
        RSGlobalConfig.numWorkerThreads = 0;
      }
      if (!explicit_minOperationWorkers) {
        RSGlobalConfig.minOperationWorkers = 0;
        RedisModule_Log(RSDummyContext, "warning",
                        "Setting `MIN_OPERATION_WORKERS` to 0 due to explicit `MT_MODE_OFF`, "
                        "overriding the default of " STRINGIFY(MIN_OPERATION_WORKERS));
      }
      break;
    case MT_MODE_FULL:
      if (!explicit_workers) {
        RSGlobalConfig.numWorkerThreads = numWorkerThreads_config;
      }
      break;
    case MT_MODE_ONLY_ON_OPERATIONS:
      if (!explicit_minOperationWorkers) {
        RSGlobalConfig.minOperationWorkers = numWorkerThreads_config;
      }
      break;
  }
}

char *getRedisConfigValue(RedisModuleCtx *ctx, const char* confName) {
  RedisModuleCallReply *rep = RedisModule_Call(ctx, "config", "cc", "get", confName);
  RS_ASSERT(RedisModule_CallReplyType(rep) == REDISMODULE_REPLY_ARRAY);
  if (RedisModule_CallReplyLength(rep) == 0){
    RedisModule_FreeCallReply(rep);
    return NULL;
  }
  RS_ASSERT(RedisModule_CallReplyLength(rep) == 2);
  RedisModuleCallReply *valueRep = RedisModule_CallReplyArrayElement(rep, 1);
  RS_ASSERT(RedisModule_CallReplyType(valueRep) == REDISMODULE_REPLY_STRING);
  size_t len;
  const char* valueRepCStr = RedisModule_CallReplyStringPtr(valueRep, &len);

  char* res = rm_calloc(1, len + 1);
  memcpy(res, valueRepCStr, len);

  RedisModule_FreeCallReply(rep);

  return res;
}

sds RSConfig_GetInfoString(const RSConfig *config) {
  sds ss = sdsempty();

  ss = sdscatprintf(ss, "gc: %s, ", config->gcConfigParams.enableGC ? "ON" : "OFF");
  ss = sdscatprintf(ss, "prefix min length: %lld, ", config->iteratorsConfigParams.minTermPrefix);
  ss = sdscatprintf(ss, "min word length to stem: %u, ", config->iteratorsConfigParams.minStemLength);
  ss = sdscatprintf(ss, "prefix max expansions: %lld, ", config->iteratorsConfigParams.maxPrefixExpansions);
  ss = sdscatprintf(ss, "query timeout (ms): %lld, ", config->requestConfigParams.queryTimeoutMS);
  ss = sdscatprintf(ss, "timeout policy: %s, ", TimeoutPolicy_ToString(config->requestConfigParams.timeoutPolicy));
  ss = sdscatprintf(ss, "oom policy: %s, ", OomPolicy_ToString(config->requestConfigParams.oomPolicy));
  ss = sdscatprintf(ss, "cursor read size: %lld, ", config->cursorReadSize);
  ss = sdscatprintf(ss, "cursor max idle (ms): %lld, ", config->cursorMaxIdle);
  ss = sdscatprintf(ss, "max doctable size: %lu, ", config->maxDocTableSize);
  ss = sdscatprintf(ss, "max number of search results: ");
  ss = (config->maxSearchResults == MAX_SEARCH_REQUEST_RESULTS)
           ?  // value for MaxSearchResults
           sdscatprintf(ss, "unlimited, ")
           : sdscatprintf(ss, " %lu, ", config->maxSearchResults);

  if (config->extLoad && strlen(config->extLoad) > 0) {
    ss = sdscatprintf(ss, "ext load: %s, ", config->extLoad);
  }

  if (config->frisoIni && strlen(config->frisoIni) > 0) {
    ss = sdscatprintf(ss, "friso ini: %s, ", config->frisoIni);
  }

  if (config->defaultScorer && strlen(config->defaultScorer) > 0) {
    ss = sdscatprintf(ss, "default scorer: %s, ", config->defaultScorer);
  }
  return ss;
}

static void dumpConfigOption(const RSConfig *config, const RSConfigVar *var, RedisModule_Reply *reply,
                             bool isHelp) {
  sds currValue = var->getValue(config);

  if (!reply->resp3) {
    RedisModule_Reply_Array(reply);
  }

  RedisModule_Reply_SimpleString(reply, var->name);

  if (isHelp) {
    if (reply->resp3) {
      RedisModule_Reply_Map(reply);
    }

    RedisModule_ReplyKV_SimpleString(reply, "Description", var->helpText);
    RedisModule_Reply_SimpleString(reply, "Value");
    if (currValue) {
      RedisModule_Reply_StringBuffer(reply, currValue, sdslen(currValue));
    } else {
      RedisModule_Reply_Null(reply);
    }

    if (reply->resp3) {
      RedisModule_Reply_MapEnd(reply);
    }
  } else {
    if (currValue) {
      RedisModule_Reply_StringBuffer(reply, currValue, sdslen(currValue));
    } else {
      RedisModule_Reply_Null(reply);
    }
  }

  sdsfree(currValue);
  if (!reply->resp3) {
    RedisModule_Reply_ArrayEnd(reply);
  }
}

void RSConfig_DumpProto(const RSConfig *config, const RSConfigOptions *options, const char *name,
                        RedisModule_Reply *reply, bool isHelp) {
  RedisModule_Reply_Map(reply);
    if (!strcmp("*", name)) {
      for (const RSConfigOptions *curOpts = options; curOpts; curOpts = curOpts->next) {
        for (const RSConfigVar *cur = &curOpts->vars[0]; cur->name; cur++) {
          dumpConfigOption(config, cur, reply, isHelp);
        }
      }
    } else {
      const RSConfigVar *v = findConfigVar(options, name);
      if (v) {
        dumpConfigOption(config, v, reply, isHelp);
      }
    }
  RedisModule_Reply_MapEnd(reply);
}

int RSConfig_SetOption(RSConfig *config, RSConfigOptions *options, const char *name,
                       RedisModuleString **argv, int argc, size_t *offset, QueryError *status) {
  RSConfigVar *var = findConfigVar(options, name);
  if (!var) {
    QueryError_SetError(status, QUERY_ERROR_CODE_NO_OPTION, NULL);
    return REDISMODULE_ERR;
  }
  if (var->flags & RSCONFIGVAR_F_IMMUTABLE) {
    QueryError_SetError(status, QUERY_ERROR_CODE_INVAL, "Not modifiable at runtime");
    return REDISMODULE_ERR;
  }
  ArgsCursor ac;
  ArgsCursor_InitRString(&ac, argv + *offset, argc - *offset);
  int rc = var->setValue(config, &ac, var->triggerId, status);
  *offset += ac.offset;
  return rc;
}

const char *TimeoutPolicy_ToString(RSTimeoutPolicy policy) {
  // Assert policy is valid
  RS_ASSERT(policy < TimeoutPolicy_Invalid);
  return on_timeout_vals[policy];
}

RSTimeoutPolicy TimeoutPolicy_Parse(const char *s, size_t n) {
  if (STR_EQCASE(s, n, on_timeout_vals[TimeoutPolicy_Return])) {
    return TimeoutPolicy_Return;
  } else if (STR_EQCASE(s, n, on_timeout_vals[TimeoutPolicy_Fail])) {
    return TimeoutPolicy_Fail;
  } else {
    return TimeoutPolicy_Invalid;
  }
}

const char *OomPolicy_ToString(RSOomPolicy policy) {
  // Assert policy is valid
  RS_ASSERT(policy < OomPolicy_Invalid);
  return on_oom_vals[policy];
}

RSOomPolicy OomPolicy_Parse(const char *s, size_t n) {
  if (STR_EQCASE(s, n, on_oom_vals[OomPolicy_Return])) {
    return OomPolicy_Return;
  } else if (STR_EQCASE(s, n, on_oom_vals[OomPolicy_Fail])) {
    return OomPolicy_Fail;
  } else if (STR_EQCASE(s, n, on_oom_vals[OomPolicy_Ignore])) {
    return OomPolicy_Ignore;
  } else {
    return OomPolicy_Invalid;
  }
}

void iteratorsConfig_init(IteratorsConfig *config) {
  *config = RSGlobalConfig.iteratorsConfigParams;
}


int RegisterModuleConfig_Local(RedisModuleCtx *ctx) {
  // Numeric parameters
  RM_TRY(
    RedisModule_RegisterNumericConfig(
      ctx, "search-_numeric-ranges-parents", 0,
      REDISMODULE_CONFIG_UNPREFIXED, 0,
      NR_MAX_DEPTH_BALANCE, get_size_t_numeric_config,
      set_size_t_numeric_config, NULL,
      (void *)&(RSGlobalConfig.numericTreeMaxDepthRange)
    )
  )

  RM_TRY(
    RedisModule_RegisterNumericConfig(
      ctx, "search-bg-index-sleep-gap", DEFAULT_BG_INDEX_SLEEP_GAP,
      REDISMODULE_CONFIG_IMMUTABLE | REDISMODULE_CONFIG_UNPREFIXED, 1,
      UINT32_MAX, get_uint_numeric_config, set_uint_numeric_config, NULL,
      (void *)&(RSGlobalConfig.numBGIndexingIterationsBeforeSleep)
    )
  )

  RM_TRY(
    RedisModule_RegisterNumericConfig(
      ctx, "search-default-dialect", DEFAULT_DIALECT_VERSION,
      REDISMODULE_CONFIG_UNPREFIXED,
      MIN_DIALECT_VERSION, MAX_DIALECT_VERSION,
      get_uint_numeric_config, set_uint_numeric_config, NULL,
      (void *)&(RSGlobalConfig.requestConfigParams.dialectVersion)
    )
  )

  RM_TRY(
    RedisModule_RegisterNumericConfig (
      ctx, "search-fork-gc-clean-threshold", DEFAULT_FORK_GC_CLEAN_THRESHOLD,
      REDISMODULE_CONFIG_UNPREFIXED, 1,
      LLONG_MAX, get_size_t_numeric_config, set_size_t_numeric_config, NULL,
      (void *)&(RSGlobalConfig.gcConfigParams.forkGc.forkGcCleanThreshold)
    )
  )

  RM_TRY(
    RedisModule_RegisterNumericConfig (
      ctx, "search-fork-gc-retry-interval", DEFAULT_FORK_GC_RETRY_INTERVAL,
      REDISMODULE_CONFIG_UNPREFIXED, 1,
      LLONG_MAX, get_size_t_numeric_config, set_size_t_numeric_config, NULL,
      (void *)&(RSGlobalConfig.gcConfigParams.forkGc.forkGcRetryInterval)
    )
  )

  RM_TRY(
    RedisModule_RegisterNumericConfig(
      ctx, "search-fork-gc-run-interval", DEFAULT_FORK_GC_RUN_INTERVAL,
      REDISMODULE_CONFIG_UNPREFIXED, 1,
      LLONG_MAX, get_size_t_numeric_config, set_size_t_numeric_config, NULL,
      (void *)&(RSGlobalConfig.gcConfigParams.forkGc.forkGcRunIntervalSec)
    )
  )

  RM_TRY(
    RedisModule_RegisterNumericConfig(
      ctx, "search-fork-gc-sleep-before-exit", 0,
      REDISMODULE_CONFIG_UNPREFIXED, 0,
      LLONG_MAX, get_size_t_numeric_config, set_size_t_numeric_config, NULL,
      (void *)&(RSGlobalConfig.gcConfigParams.forkGc.forkGcSleepBeforeExit)
    )
  )

  RM_TRY(
    RedisModule_RegisterNumericConfig(
      ctx, "search-gc-scan-size", DEFAULT_GC_SCANSIZE,
      REDISMODULE_CONFIG_IMMUTABLE | REDISMODULE_CONFIG_UNPREFIXED, 1,
      LLONG_MAX, get_size_t_numeric_config, set_size_t_numeric_config, NULL,
      (void *)&(RSGlobalConfig.gcConfigParams.gcScanSize)
    )
  )

  RM_TRY(
    RedisModule_RegisterNumericConfig(
      ctx, "search-index-cursor-limit", DEFAULT_INDEX_CURSOR_LIMIT,
      REDISMODULE_CONFIG_UNPREFIXED, 0,
      LLONG_MAX, get_long_numeric_config, set_long_numeric_config, NULL,
      (void *)&(RSGlobalConfig.indexCursorLimit)
    )
  )

  RM_TRY(
    RedisModule_RegisterNumericConfig(
      ctx, "search-max-aggregate-results", DEFAULT_MAX_AGGREGATE_REQUEST_RESULTS,
      REDISMODULE_CONFIG_UNPREFIXED, 0,
      MAX_AGGREGATE_REQUEST_RESULTS, get_size_t_numeric_config, set_size_t_numeric_config,
      NULL, (void *)&(RSGlobalConfig.maxAggregateResults)
    )
  )

  RM_TRY(
    RedisModule_RegisterNumericConfig(
      ctx, "search-max-prefix-expansions", DEFAULT_MAX_PREFIX_EXPANSIONS,
      REDISMODULE_CONFIG_UNPREFIXED, 1, LLONG_MAX,
      get_long_numeric_config, set_long_numeric_config, NULL,
      (void *)&(RSGlobalConfig.iteratorsConfigParams.maxPrefixExpansions)
    )
  )

  RM_TRY(
    RedisModule_RegisterNumericConfig(
      ctx, "search-max-doctablesize", DEFAULT_DOC_TABLE_SIZE,
      REDISMODULE_CONFIG_IMMUTABLE | REDISMODULE_CONFIG_UNPREFIXED, 1,
      MAX_DOC_TABLE_SIZE, get_size_t_numeric_config, set_size_t_numeric_config, NULL,
      (void *)&(RSGlobalConfig.maxDocTableSize)
    )
  )

  RM_TRY(
    RedisModule_RegisterNumericConfig(
      ctx, "search-cursor-max-idle", DEFAULT_MAX_CURSOR_IDLE,
      REDISMODULE_CONFIG_UNPREFIXED, 1,
      LLONG_MAX, get_long_numeric_config, set_long_numeric_config, NULL,
      (void *)&(RSGlobalConfig.cursorMaxIdle)
    )
  )

  RM_TRY(
    RedisModule_RegisterNumericConfig(
      ctx, "search-max-search-results", DEFAULT_MAX_SEARCH_REQUEST_RESULTS,
      REDISMODULE_CONFIG_UNPREFIXED, 0,
      MAX_SEARCH_REQUEST_RESULTS, get_size_t_numeric_config, set_size_t_numeric_config, NULL,
      (void *)&(RSGlobalConfig.maxSearchResults)
    )
  )

  RM_TRY(
    RedisModule_RegisterNumericConfig(
      ctx, "search-min-operation-workers", MIN_OPERATION_WORKERS,
      REDISMODULE_CONFIG_UNPREFIXED, 0,
      MAX_WORKER_THREADS, get_min_operation_workers,
      set_min_operation_workers, NULL,
      (void *)&(RSGlobalConfig.minOperationWorkers)
    )
  )

  RM_TRY(
    RedisModule_RegisterNumericConfig(
      ctx, "search-min-phonetic-term-len", DEFAULT_MIN_PHONETIC_TERM_LEN,
      REDISMODULE_CONFIG_UNPREFIXED, 1,
      LLONG_MAX, get_size_t_numeric_config, set_size_t_numeric_config, NULL,
      (void *)&(RSGlobalConfig.minPhoneticTermLen)
    )
  )

  RM_TRY(
    RedisModule_RegisterNumericConfig(
      ctx, "search-min-prefix", DEFAULT_MIN_TERM_PREFIX,
      REDISMODULE_CONFIG_UNPREFIXED, 1,
      LLONG_MAX, get_long_numeric_config, set_long_numeric_config, NULL,
      (void *)&(RSGlobalConfig.iteratorsConfigParams.minTermPrefix)
    )
  )

  RM_TRY(
    RedisModule_RegisterNumericConfig(
      ctx, "search-min-stem-len", DEFAULT_MIN_STEM_LENGTH,
      REDISMODULE_CONFIG_UNPREFIXED, 2,
      UINT32_MAX, get_uint_numeric_config, set_uint_numeric_config, NULL,
      (void *)&(RSGlobalConfig.iteratorsConfigParams.minStemLength)
    )
  )

  RM_TRY(
    RedisModule_RegisterNumericConfig(
      ctx, "search-multi-text-slop", DEFAULT_MULTI_TEXT_SLOP,
      REDISMODULE_CONFIG_IMMUTABLE | REDISMODULE_CONFIG_UNPREFIXED, 1,
      UINT32_MAX, get_uint_numeric_config, set_uint_numeric_config, NULL,
      (void *)&(RSGlobalConfig.multiTextOffsetDelta)
    )
  )

  RM_TRY(
    RedisModule_RegisterNumericConfig(
      ctx, "search-tiered-hnsw-buffer-limit", DEFAULT_BLOCK_SIZE,
      REDISMODULE_CONFIG_IMMUTABLE | REDISMODULE_CONFIG_UNPREFIXED, 0,
      LLONG_MAX, get_size_t_numeric_config, set_size_t_numeric_config, NULL,
      (void *)&(RSGlobalConfig.tieredVecSimIndexBufferLimit)
    )
  )

  RM_TRY(
    RedisModule_RegisterNumericConfig(
      ctx, "search-timeout", DEFAULT_QUERY_TIMEOUT_MS,
      REDISMODULE_CONFIG_UNPREFIXED, 1,
      LLONG_MAX, get_long_numeric_config, set_long_numeric_config, NULL,
      (void *)&(RSGlobalConfig.requestConfigParams.queryTimeoutMS)
    )
  )

  RM_TRY(
    RedisModule_RegisterNumericConfig(
      ctx, "search-union-iterator-heap", DEFAULT_UNION_ITERATOR_HEAP,
      REDISMODULE_CONFIG_UNPREFIXED, 1,
      LLONG_MAX, get_long_numeric_config, set_long_numeric_config, NULL,
      (void *)&(RSGlobalConfig.iteratorsConfigParams.minUnionIterHeap)
    )
  )

  RM_TRY(
    RedisModule_RegisterNumericConfig(
      ctx, "search-vss-max-resize", DEFAULT_VSS_MAX_RESIZE,
      REDISMODULE_CONFIG_UNPREFIXED, 0,
      UINT32_MAX, get_uint_numeric_config, set_uint_numeric_config, NULL,
      (void *)&(RSGlobalConfig.vssMaxResize)
    )
  )

  RM_TRY(
    RedisModule_RegisterNumericConfig(
      ctx, "search-workers", DEFAULT_WORKER_THREADS,
      REDISMODULE_CONFIG_UNPREFIXED, 0,
      MAX_WORKER_THREADS, get_workers, set_workers, NULL,
      (void *)&RSGlobalConfig
    )
  )

  RM_TRY(
    RedisModule_RegisterNumericConfig(
      ctx, "search-workers-priority-bias-threshold",
      DEFAULT_HIGH_PRIORITY_BIAS_THRESHOLD,
      REDISMODULE_CONFIG_IMMUTABLE | REDISMODULE_CONFIG_UNPREFIXED, 0,
      LLONG_MAX, get_size_t_numeric_config, set_size_t_numeric_config, NULL,
      (void *)&(RSGlobalConfig.highPriorityBiasNum)
    )
  )

  RM_TRY(
    RedisModule_RegisterNumericConfig(
      ctx, "search-_bg-index-mem-pct-thr",
      DEFAULT_INDEXING_MEMORY_LIMIT,
      REDISMODULE_CONFIG_DEFAULT | REDISMODULE_CONFIG_UNPREFIXED, 0,
      100, get_uint8_numeric_config, set_uint8_numeric_config, NULL,
      (void *)&(RSGlobalConfig.indexingMemoryLimit)
    )
  )

  RM_TRY(
    RedisModule_RegisterNumericConfig(
      ctx, "search-bm25std-tanh-factor",
      DEFAULT_BM25STD_TANH_FACTOR,
      REDISMODULE_CONFIG_UNPREFIXED, BM25STD_TANH_FACTOR_MIN, BM25STD_TANH_FACTOR_MAX,
      get_uint_numeric_config, set_uint_numeric_config, NULL,
      (void *)&(RSGlobalConfig.requestConfigParams.BM25STD_TanhFactor)
    )
  )

  RM_TRY(
    RedisModule_RegisterNumericConfig(
      ctx, "search-_bg-index-oom-pause-time",
      IsEnterprise() ? DEFAULT_BG_OOM_PAUSE_TIME_BEFOR_RETRY : 0,
      REDISMODULE_CONFIG_DEFAULT | REDISMODULE_CONFIG_UNPREFIXED, 0,
      UINT32_MAX, get_uint_numeric_config, set_uint_numeric_config, NULL,
      (void *)&(RSGlobalConfig.bgIndexingOomPauseTimeBeforeRetry)
    )
  )

  RM_TRY(
    RedisModule_RegisterNumericConfig(
      ctx, "search-indexer-yield-every-ops", DEFAULT_INDEXER_YIELD_EVERY_OPS,
      REDISMODULE_CONFIG_UNPREFIXED, 1,
      UINT32_MAX, get_uint_numeric_config, set_uint_numeric_config, NULL,
      (void *)&(RSGlobalConfig.indexerYieldEveryOpsWhileLoading)
    )
  )

  RM_TRY(
    RedisModule_RegisterNumericConfig(
      ctx, "search-_min-trim-delay-ms", DEFAULT_MIN_TRIM_DELAY,
      REDISMODULE_CONFIG_UNPREFIXED, 1,
      UINT32_MAX, get_uint_numeric_config, set_min_trim_delay_numeric_config, NULL,
      (void *)&(RSGlobalConfig.minTrimDelayMS)
    )
  )

  RM_TRY(
    RedisModule_RegisterNumericConfig(
      ctx, "search-_max-trim-delay-ms", DEFAULT_MAX_TRIM_DELAY,
      REDISMODULE_CONFIG_UNPREFIXED, 1,
      UINT32_MAX, get_uint_numeric_config, set_max_trim_delay_numeric_config, NULL,
      (void *)&(RSGlobalConfig.maxTrimDelayMS)
    )
  )

  RM_TRY(
    RedisModule_RegisterNumericConfig(
      ctx, "search-_trimming-state-check-delay-ms", DEFAULT_TRIMMING_STATE_CHECK_DELAY,
      REDISMODULE_CONFIG_UNPREFIXED, 1,
      UINT32_MAX, get_uint_numeric_config, set_uint_numeric_config, NULL,
      (void *)&(RSGlobalConfig.trimmingStateCheckDelayMS)
    )
  )

  // String parameters
  RM_TRY(
    RedisModule_RegisterStringConfig(
      ctx, "search-ext-load", "",
      REDISMODULE_CONFIG_IMMUTABLE | REDISMODULE_CONFIG_UNPREFIXED,
      get_ext_load, set_immutable_string_config, NULL,
      (void *)&(RSGlobalConfig.extLoad)
    )
  )

  RM_TRY(
    RedisModule_RegisterStringConfig(
      ctx, "search-friso-ini", "",
      REDISMODULE_CONFIG_IMMUTABLE | REDISMODULE_CONFIG_UNPREFIXED,
      get_friso_ini, set_immutable_string_config, NULL,
      (void *)&(RSGlobalConfig.frisoIni)
    )
  )

  RM_TRY(
    RedisModule_RegisterStringConfig(
      ctx, "search-default-scorer", DEFAULT_SCORER_NAME,
      REDISMODULE_CONFIG_UNPREFIXED,
      get_default_scorer_config, set_default_scorer_config, NULL,
      (void *)&(RSGlobalConfig.defaultScorer)
    )
  )

  // Enum parameters
  RM_TRY(
    RedisModule_RegisterEnumConfig(
      ctx, "search-on-timeout", TimeoutPolicy_Return,
      REDISMODULE_CONFIG_UNPREFIXED,
      on_timeout_vals, on_timeout_enums, 2,
      get_on_timeout, set_on_timeout, NULL,
      (void*)&RSGlobalConfig.requestConfigParams.timeoutPolicy
    )
  )

  RM_TRY(
    RedisModule_RegisterEnumConfig(
      ctx, "search-on-oom", OomPolicy_Return,
      REDISMODULE_CONFIG_UNPREFIXED,
      on_oom_vals, on_oom_enums, 3,
      get_on_oom, set_on_oom, NULL,
      (void*)&RSGlobalConfig.requestConfigParams.oomPolicy
    )
  )

  // Boolean parameters
  RM_TRY(
    RedisModule_RegisterBoolConfig(
      ctx, "search-_free-resource-on-thread", 1,
      REDISMODULE_CONFIG_UNPREFIXED,
      get_bool_config, set_bool_config, NULL,
      (void *)&(RSGlobalConfig.freeResourcesThread)
    )
  )

  RM_TRY(
    RedisModule_RegisterBoolConfig(
      ctx, "search-_numeric-compress", 0,
      REDISMODULE_CONFIG_UNPREFIXED,
      get_bool_config, set_bool_config, NULL,
      (void *)&(RSGlobalConfig.numericCompress)
    )
  )

  RM_TRY(
    RedisModule_RegisterBoolConfig(
      ctx, "search-_print-profile-clock", 1,
      REDISMODULE_CONFIG_UNPREFIXED,
      get_bool_config, set_bool_config, NULL,
      (void *)&(RSGlobalConfig.requestConfigParams.printProfileClock)
    )
  )

  RM_TRY(
    RedisModule_RegisterBoolConfig(
      ctx, "search-_prioritize-intersect-union-children", 0,
      REDISMODULE_CONFIG_UNPREFIXED,
      get_bool_config, set_bool_config, NULL,
      (void *)&(RSGlobalConfig.prioritizeIntersectUnionChildren)
    )
  )

  RM_TRY(
    RedisModule_RegisterBoolConfig(
      ctx, "search-no-mem-pools", 0,
      REDISMODULE_CONFIG_IMMUTABLE | REDISMODULE_CONFIG_UNPREFIXED,
      get_bool_config, set_bool_config, NULL,
      (void *)&(RSGlobalConfig.noMemPool)
    )
  )

  RM_TRY(
    RedisModule_RegisterBoolConfig(
      ctx, "search-no-gc", 0,
      REDISMODULE_CONFIG_IMMUTABLE | REDISMODULE_CONFIG_UNPREFIXED,
      get_inverted_bool_config, set_inverted_bool_config, NULL,
      (void *)&(RSGlobalConfig.gcConfigParams.enableGC)
    )
  )

  RM_TRY(
    RedisModule_RegisterBoolConfig(
      ctx, "search-partial-indexed-docs", 0,
      REDISMODULE_CONFIG_IMMUTABLE | REDISMODULE_CONFIG_UNPREFIXED,
      get_bool_config, set_bool_config, NULL,
      (void *)&(RSGlobalConfig.filterCommands)
    )
  )

  RM_TRY(
    RedisModule_RegisterBoolConfig(
      ctx, "search-raw-docid-encoding", 0,
      REDISMODULE_CONFIG_IMMUTABLE | REDISMODULE_CONFIG_UNPREFIXED,
      get_bool_config, set_bool_config, NULL,
      (void *)&(RSGlobalConfig.invertedIndexRawDocidEncoding)
    )
  )

  RM_TRY(
    RedisModule_RegisterBoolConfig(
      ctx, "search-enable-unstable-features", DEFAULT_UNSTABLE_FEATURES_ENABLE,
      REDISMODULE_CONFIG_UNPREFIXED,
      get_bool_config, set_bool_config, NULL,
      (void *)&(RSGlobalConfig.enableUnstableFeatures)
    )
  )

  RM_TRY(
    RedisModule_RegisterBoolConfig(
      ctx, "search-debug-disable-trimming", DEFAULT_DEBUG_DISABLE_TRIMMING,
      REDISMODULE_CONFIG_HIDDEN | REDISMODULE_CONFIG_UNPREFIXED,
      get_bool_config, set_bool_config, NULL,
      (void *)&(RSGlobalConfig.debugDisableTrimming)
    )
  )

  return REDISMODULE_OK;
}<|MERGE_RESOLUTION|>--- conflicted
+++ resolved
@@ -92,13 +92,10 @@
   {"_BG_INDEX_OOM_PAUSE_TIME",         "search-_bg-index-oom-pause-time"},
   {"INDEXER_YIELD_EVERY_OPS",         "search-indexer-yield-every-ops"},
   {"ON_OOM",                          "search-on-oom"},
-<<<<<<< HEAD
+  {"_MIN_TRIM_DELAY_MS",              "search-_min-trim-delay-ms"},
+  {"_MAX_TRIM_DELAY_MS",              "search-_max-trim-delay-ms"},
+  {"_TRIMMING_STATE_CHECK_DELAY_MS",  "search-_trimming-state-check-delay-ms"},
   {"DEBUG_DISABLE_TRIMMING",          "search-debug-disable-trimming"},
-=======
-  {"_MIN_TRIM_DELAY_MS",               "search-_min-trim-delay-ms"},
-  {"_MAX_TRIM_DELAY_MS",               "search-_max-trim-delay-ms"},
-  {"_TRIMMING_STATE_CHECK_DELAY_MS",   "search-_trimming-state-check-delay-ms"},
->>>>>>> 0a547270
 };
 
 static const char* FTConfigNameToConfigName(const char *name) {
@@ -1549,17 +1546,14 @@
          .helpText = "Maximum delay before enabling trimming after slot migration (in milliseconds)",
          .setValue = setMaxTrimDelay,
          .getValue = getMaxTrimDelay},
-<<<<<<< HEAD
-        {.name = "DEBUG_DISABLE_TRIMMING",
-         .helpText = "Disable trimming of documents from the index. For debugging only.",
-         .setValue = set_DebugDisableTrimming,
-         .getValue = get_DebugDisableTrimming},
-=======
         {.name = "_TRIMMING_STATE_CHECK_DELAY_MS",
          .helpText = "Delay between trimming state checks (in milliseconds)",
          .setValue = setTrimmingStateCheckDelay,
          .getValue = getTrimmingStateCheckDelay},
->>>>>>> 0a547270
+         {.name = "DEBUG_DISABLE_TRIMMING",
+          .helpText = "Disable trimming of documents from the index. For debugging only.",
+          .setValue = set_DebugDisableTrimming,
+          .getValue = get_DebugDisableTrimming},
         {.name = NULL}}};
 
 void RSConfigOptions_AddConfigs(RSConfigOptions *src, RSConfigOptions *dst) {
