--- conflicted
+++ resolved
@@ -232,11 +232,8 @@
   return sdscatprintf(ss, "%lu", config->searchPoolSize);
 }
 
-<<<<<<< HEAD
-=======
 #ifdef POWER_TO_THE_WORKERS
 
->>>>>>> 79a8578d
 // WORKER_THREADS
 CONFIG_SETTER(setWorkThreads) {
   int acrc = AC_GetSize(ac, &config->numWorkerThreads, AC_F_GE0);
@@ -253,11 +250,8 @@
 
 CONFIG_BOOLEAN_GETTER(getThreadsEnabled, threadsEnabled, 0)
 
-<<<<<<< HEAD
-=======
 #endif // POWER_TO_THE_WORKERS
 
->>>>>>> 79a8578d
 // FRISOINI
 CONFIG_SETTER(setFrisoINI) {
   int acrc = AC_GetString(ac, &config->frisoIni, NULL, 0);
@@ -670,21 +664,6 @@
          .setValue = setSearchThreads,
          .getValue = getSearchThreads,
          .flags = RSCONFIGVAR_F_IMMUTABLE,
-<<<<<<< HEAD
-        },
-        {.name = "WORKER_THREADS",
-         .helpText = "Create at most this number of search threads",
-         .setValue = setWorkThreads,
-         .getValue = getWorkThreads,
-         .flags = RSCONFIGVAR_F_IMMUTABLE,
-        },
-        {.name = "ENABLE_THREADS",
-         .helpText = "Enables or disables multi-threaded search and indexing",
-         .setValue = setThreadsEnabled,
-         .getValue = getThreadsEnabled,
-         .flags = RSCONFIGVAR_F_FLAG,
-=======
->>>>>>> 79a8578d
         },
 #ifdef POWER_TO_THE_WORKERS
         {.name = "WORKER_THREADS",
