/*
 * Copyright Redis Ltd. 2016 - present
 * Licensed under your choice of the Redis Source Available License 2.0 (RSALv2) or
 * the Server Side Public License v1 (SSPLv1).
 */

#include "config.h"
#include "deps/thpool/thpool.h"
#include "err.h"
#include "rmutil/util.h"
#include "rmutil/strings.h"
#include "rmutil/args.h"
#include <string.h>
#include <stdlib.h>
#include <limits.h>
#include "rmalloc.h"
#include "rules.h"
#include "spec.h"
#include "util/dict.h"
#include "resp3.h"
#include "util/workers.h"

#define __STRINGIFY(x) #x
#define STRINGIFY(x) __STRINGIFY(x)

#define DEFAULT_UNSTABLE_FEATURES_ENABLE false

#define RS_MAX_CONFIG_TRIGGERS 1 // Increase this if you need more triggers
RSConfigExternalTrigger RSGlobalConfigTriggers[RS_MAX_CONFIG_TRIGGERS];

typedef struct {
  const char *FTConfigName;
  const char *ConfigName;
} configPair_t;

// For deprecated FTConfigName, the ConfigName is an empty string
configPair_t __configPairs[] = {
  {"_FORK_GC_CLEAN_NUMERIC_EMPTY_NODES", ""},
  {"_FREE_RESOURCE_ON_THREAD",        "search-_free-resource-on-thread"},
  {"_NUMERIC_COMPRESS",               "search-_numeric-compress"},
  {"_NUMERIC_RANGES_PARENTS",         "search-_numeric-ranges-parents"},
  {"_PRINT_PROFILE_CLOCK",            "search-_print-profile-clock"},
  {"_PRIORITIZE_INTERSECT_UNION_CHILDREN", "search-_prioritize-intersect-union-children"},
  {"_INDEX_MEM_LIMIT",                "search-_stop-indexing-memory-limit"},
  {"BG_INDEX_SLEEP_GAP",              "search-bg-index-sleep-gap"},
  {"CONN_PER_SHARD",                  "search-conn-per-shard"},
  {"CURSOR_MAX_IDLE",                 "search-cursor-max-idle"},
  {"CURSOR_REPLY_THRESHOLD",          "search-cursor-reply-threshold"},
  {"DEFAULT_DIALECT",                 "search-default-dialect"},
  {"EXTLOAD",                         "search-ext-load"},
  {"FORK_GC_CLEAN_NUMERIC_EMPTY_NODES", ""},
  {"FORK_GC_CLEAN_THRESHOLD",         "search-fork-gc-clean-threshold"},
  {"FORK_GC_RETRY_INTERVAL",          "search-fork-gc-retry-interval"},
  {"FORK_GC_RUN_INTERVAL",            "search-fork-gc-run-interval"},
  {"FORKGC_SLEEP_BEFORE_EXIT",        "search-fork-gc-sleep-before-exit"},
  {"FRISOINI",                        "search-friso-ini"},
  {"GC_POLICY",                       ""},
  {"GCSCANSIZE",                      "search-gc-scan-size"},
  {"INDEX_CURSOR_LIMIT",              "search-index-cursor-limit"},
  {"MAXAGGREGATERESULTS",             "search-max-aggregate-results"},
  {"MAXDOCTABLESIZE",                 "search-max-doctablesize"},
  {"MAXPREFIXEXPANSIONS",             "search-max-prefix-expansions"},
  {"MAXSEARCHRESULTS",                "search-max-search-results"},
  {"MIN_OPERATION_WORKERS",           "search-min-operation-workers"},
  {"MIN_PHONETIC_TERM_LEN",           "search-min-phonetic-term-len"},
  {"MINPREFIX",                       "search-min-prefix"},
  {"MINSTEMLEN",                      "search-min-stem-len"},
  {"MT_MODE",                         ""},
  {"NO_MEM_POOLS",                    "search-no-mem-pools"},
  {"NOGC",                            "search-no-gc"},
  {"ON_TIMEOUT",                      "search-on-timeout"},
  {"MULTI_TEXT_SLOP",                 "search-multi-text-slop"},
  {"PARTIAL_INDEXED_DOCS",            "search-partial-indexed-docs"},
  {"RAW_DOCID_ENCODING",              "search-raw-docid-encoding"},
  {"SEARCH_THREADS",                  "search-threads"},
  {"TIERED_HNSW_BUFFER_LIMIT",        "search-tiered-hnsw-buffer-limit"},
  {"TIMEOUT",                         "search-timeout"},
  {"TOPOLOGY_VALIDATION_TIMEOUT",     "search-topology-validation-timeout"},
  {"UNION_ITERATOR_HEAP",             "search-union-iterator-heap"},
  {"VSS_MAX_RESIZE",                  "search-vss-max-resize"},
  {"WORKERS",                         "search-workers"},
  {"WORKERS_PRIORITY_BIAS_THRESHOLD", "search-workers-priority-bias-threshold"},
  {"WORKER_THREADS",                  ""},
  {"ENABLE_UNSTABLE_FEATURES",        "search-enable-unstable-features"},
};

static const char* FTConfigNameToConfigName(const char *name) {
  size_t num_configs = sizeof(__configPairs) / sizeof(configPair_t);
  for (size_t i = 0; i < num_configs; ++i) {
    if (!strcasecmp(__configPairs[i].FTConfigName, name)) {
      return __configPairs[i].ConfigName;
    }
  }
  return NULL;
}

int set_numeric_config(const char *name, long long val, void *privdata,
                  RedisModuleString **err) {
  REDISMODULE_NOT_USED(name);
  REDISMODULE_NOT_USED(err);
  *(long long *)privdata = val;
  return REDISMODULE_OK;
}

long long get_numeric_config(const char *name, void *privdata) {
  REDISMODULE_NOT_USED(name);
  return (*(long long *)privdata);
}

int set_uint_numeric_config(const char *name, long long val,
                           void *privdata, RedisModuleString **err) {
  REDISMODULE_NOT_USED(name);
  REDISMODULE_NOT_USED(err);
  *(unsigned int *)privdata = (unsigned int) val;
  return REDISMODULE_OK;
}

long long get_uint_numeric_config(const char *name, void *privdata) {
  REDISMODULE_NOT_USED(name);
  return (long long)(*(unsigned int *)privdata);
}

int set_bool_config(const char *name, int val, void *privdata,
                    RedisModuleString **err) {
  REDISMODULE_NOT_USED(name);
  REDISMODULE_NOT_USED(err);
  *(int *)privdata = val;
  return REDISMODULE_OK;
}

int set_inverted_bool_config(const char *name, int val, void *privdata,
                             RedisModuleString **err) {
  REDISMODULE_NOT_USED(name);
  REDISMODULE_NOT_USED(err);
  *(int *)privdata = (val == 0);
  return REDISMODULE_OK;
}

int get_bool_config(const char *name, void *privdata) {
  REDISMODULE_NOT_USED(name);
  return *(int *)privdata;
}

int get_inverted_bool_config(const char *name, void *privdata) {
  REDISMODULE_NOT_USED(name);
  return !*(int *)privdata;
}

int set_immutable_string_config(const char *name, RedisModuleString *val, void *privdata,
                      RedisModuleString **err) {
  REDISMODULE_NOT_USED(name);
  REDISMODULE_NOT_USED(err);
  char **ptr = (char **)privdata;
  if (*ptr) {
    rm_free(*ptr);
  }
  size_t len;
  const char *ret = RedisModule_StringPtrLen(val, &len);
  *ptr = rm_strndup(ret, len);
  return REDISMODULE_OK;
}

// EXTLOAD
CONFIG_SETTER(setExtLoad) {
  if (config->extLoad) {
    rm_free((void *)config->extLoad);
    config->extLoad = NULL;
  }
  int acrc = AC_GetString(ac, &config->extLoad, NULL, 0);
  if (acrc == AC_OK) {
    config->extLoad = rm_strdup(config->extLoad);
  }
  RETURN_STATUS(acrc);
}

CONFIG_GETTER(getExtLoad) {
  if (config->extLoad && strlen(config->extLoad) > 0) {
    return sdsnew(config->extLoad);
  } else {
    return NULL;
  }
}

// ext-load
RedisModuleString* get_ext_load(const char *name, void *privdata) {
  REDISMODULE_NOT_USED(name);
  char *str = *(char **)privdata;
  if (str == NULL) {
    return NULL;
  }
  if (config_ext_load) {
    RedisModule_FreeString(NULL, config_ext_load);
  }
  config_ext_load = RedisModule_CreateString(NULL, str, strlen(str));
  return config_ext_load;
}

// NOGC
CONFIG_SETTER(setNoGc) {
  config->gcConfigParams.enableGC = 0;
  return REDISMODULE_OK;
}

CONFIG_BOOLEAN_GETTER(getNoGc, gcConfigParams.enableGC, 1)

// NO_MEM_POOLS
CONFIG_SETTER(setNoMemPools) {
  config->noMemPool = 1;
  return REDISMODULE_OK;
}

CONFIG_BOOLEAN_GETTER(getNoMemPools, noMemPool, 0)

// MINPREFIX
CONFIG_SETTER(setMinPrefix) {
  int acrc = AC_GetLongLong(ac, &config->iteratorsConfigParams.minTermPrefix, AC_F_GE1);
  RETURN_STATUS(acrc);
}

CONFIG_GETTER(getMinPrefix) {
  sds ss = sdsempty();
  return sdscatprintf(ss, "%lld", config->iteratorsConfigParams.minTermPrefix);
}

// MINSTEMLEN
CONFIG_SETTER(setMinStemLen) {
  unsigned int minStemLen;
  int acrc = AC_GetUnsigned(ac, &minStemLen, AC_F_GE1);
  if (minStemLen < MIN_MIN_STEM_LENGTH) {
    QueryError_SetErrorFmt(status, MIN_MIN_STEM_LENGTH, "Minimum stem length cannot be lower than %u", MIN_MIN_STEM_LENGTH);
    return REDISMODULE_ERR;
  }
  config->iteratorsConfigParams.minStemLength = minStemLen;
  RETURN_STATUS(acrc);
}

CONFIG_GETTER(getMinStemLen) {
  sds ss = sdsempty();
  return sdscatprintf(ss, "%u", config->iteratorsConfigParams.minStemLength);
}

// FORKGC_SLEEP_BEFORE_EXIT
CONFIG_SETTER(setForkGCSleep) {
  int acrc = AC_GetSize(ac, &config->gcConfigParams.forkGc.forkGcSleepBeforeExit, AC_F_GE0);
  RETURN_STATUS(acrc);
}

CONFIG_GETTER(getForkGCSleep) {
  sds ss = sdsempty();
  return sdscatprintf(ss, "%zu", config->gcConfigParams.forkGc.forkGcSleepBeforeExit);
}

// MAXDOCTABLESIZE
CONFIG_SETTER(setMaxDocTableSize) {
  size_t newsize = 0;
  int acrc = AC_GetSize(ac, &newsize, AC_F_GE1);
  CHECK_RETURN_PARSE_ERROR(acrc)
  if (newsize > MAX_DOC_TABLE_SIZE) {
    QueryError_SetError(status, QUERY_ELIMIT, "Value exceeds maximum possible document table size");
    return REDISMODULE_ERR;
  }
  config->maxDocTableSize = newsize;
  return REDISMODULE_OK;
}

CONFIG_GETTER(getMaxDocTableSize) {
  sds ss = sdsempty();
  return sdscatprintf(ss, "%lu", config->maxDocTableSize);
}

// MAXSEARCHRESULTS
CONFIG_SETTER(setMaxSearchResults) {
  long long newSize = 0;
  int acrc = AC_GetLongLong(ac, &newSize, 0);
  CHECK_RETURN_PARSE_ERROR(acrc)
  if (newSize < 0) {
    newSize = MAX_SEARCH_REQUEST_RESULTS;
  } else {
    newSize = MIN(newSize, MAX_SEARCH_REQUEST_RESULTS);
  }
  config->maxSearchResults = newSize;
  return REDISMODULE_OK;
}

CONFIG_GETTER(getMaxSearchResults) {
  sds ss = sdsempty();
  if (config->maxSearchResults == MAX_SEARCH_REQUEST_RESULTS) {
    return sdscatprintf(ss, "unlimited");
  }
  return sdscatprintf(ss, "%lu", config->maxSearchResults);
}

// MAXAGGREGATERESULTS
CONFIG_SETTER(setMaxAggregateResults) {
  long long newSize = 0;
  int acrc = AC_GetLongLong(ac, &newSize, 0);
  CHECK_RETURN_PARSE_ERROR(acrc)
  if (newSize < 0) {
    newSize = MAX_AGGREGATE_REQUEST_RESULTS;
  } else {
    newSize = MIN(newSize, MAX_AGGREGATE_REQUEST_RESULTS);
  }
  config->maxAggregateResults = newSize;
  return REDISMODULE_OK;
}

CONFIG_GETTER(getMaxAggregateResults) {
  sds ss = sdsempty();
  if (config->maxAggregateResults == MAX_AGGREGATE_REQUEST_RESULTS) {
    return sdscatprintf(ss, "unlimited");
  }
  return sdscatprintf(ss, "%lu", config->maxAggregateResults);
}

// MAXEXPANSIONS MAXPREFIXEXPANSIONS
CONFIG_SETTER(setMaxExpansions) {
  int acrc = AC_GetLongLong(ac, &config->iteratorsConfigParams.maxPrefixExpansions, AC_F_GE1);
  RETURN_STATUS(acrc);
}

CONFIG_GETTER(getMaxExpansions) {
  sds ss = sdsempty();
  return sdscatprintf(ss, "%llu", config->iteratorsConfigParams.maxPrefixExpansions);
}

// TIMEOUT
CONFIG_SETTER(setTimeout) {
  int acrc = AC_GetLongLong(ac, &config->requestConfigParams.queryTimeoutMS, AC_F_GE0);
  RETURN_STATUS(acrc);
}

CONFIG_GETTER(getTimeout) {
  sds ss = sdsempty();
  return sdscatprintf(ss, "%lld", config->requestConfigParams.queryTimeoutMS);
}

// We limit the number of worker threads to limit the amount of memory used by the thread pool
// and to prevent the system from running out of resources.
// The number of worker threads should be proportional to the number of cores in the system at most,
// otherwise no performance improvement will be achieved.
#ifndef MAX_WORKER_THREADS
#define MAX_WORKER_THREADS (1 << 4)
#endif

static inline int errorTooManyThreads(QueryError *status) {
  QueryError_SetErrorFmt(status, QUERY_ELIMIT, "Number of worker threads cannot exceed %d", MAX_WORKER_THREADS);
  return REDISMODULE_ERR;
}

// WORKERS
CONFIG_SETTER(setWorkThreads) {
  size_t newNumThreads;
  int acrc = AC_GetSize(ac, &newNumThreads, AC_F_GE0);
  CHECK_RETURN_PARSE_ERROR(acrc);
  if (newNumThreads > MAX_WORKER_THREADS) {
    return errorTooManyThreads(status);
  }
  config->numWorkerThreads = newNumThreads;

  workersThreadPool_SetNumWorkers();
  // Trigger the connection per shard to be updated (only if we are in coordinator mode)
  COORDINATOR_TRIGGER();
  return REDISMODULE_OK;
}

CONFIG_GETTER(getWorkThreads) {
  sds ss = sdsempty();
  return sdscatprintf(ss, "%lu", config->numWorkerThreads);
}

// workers
int set_workers(const char *name, long long val, void *privdata,
RedisModuleString **err) {
  uint32_t externalTriggerId = 0;
  RSConfig *config = (RSConfig *)privdata;
  config->numWorkerThreads = val;
  workersThreadPool_SetNumWorkers();
  // Trigger the connection per shard to be updated (only if we are in coordinator mode)
  COORDINATOR_TRIGGER();
  return REDISMODULE_OK;
}

long long get_workers(const char *name, void *privdata) {
  RSConfig *config = (RSConfig *)privdata;
  return config->numWorkerThreads;
}

// MIN_OPERATION_WORKERS
CONFIG_SETTER(setMinOperationWorkers) {
  size_t newNumThreads;
  int acrc = AC_GetSize(ac, &newNumThreads, AC_F_GE0);
  CHECK_RETURN_PARSE_ERROR(acrc);
  if (newNumThreads > MAX_WORKER_THREADS) {
    return errorTooManyThreads(status);
  }
  config->minOperationWorkers = newNumThreads;
  // Will only change the number of workers if we are in an event,
  // and `numWorkerThreads` is less than `minOperationWorkers`.
  workersThreadPool_SetNumWorkers();
  return REDISMODULE_OK;
}

CONFIG_GETTER(getMinOperationWorkers) {
  sds ss = sdsempty();
  return sdscatprintf(ss, "%lu", config->minOperationWorkers);
}

// min-operation-workers
int set_min_operation_workers(const char *name,
                      long long val, void *privdata, RedisModuleString **err) {
  REDISMODULE_NOT_USED(name);
  REDISMODULE_NOT_USED(err);
  *(size_t *)privdata = (size_t) val;
  // Will only change the number of workers if we are in an event,
  // and `numWorkerThreads` is less than `minOperationWorkers`.
  workersThreadPool_SetNumWorkers();
  return REDISMODULE_OK;
}

long long get_min_operation_workers(const char *name, void *privdata) {
  REDISMODULE_NOT_USED(name);
  return (long long) (*(size_t *)privdata);
}

//////////////////////////////////////////////////////////////////////////////////////////////////////
//////////////////////////////////////////////////////////////////////////////////////////////////////
//////////////////////////////////////////////////////////////////////////////////////////////////////
//////////////////////////////////////////////////////////////////////////////////////////////////////
//////////////////////////////////////////////////////////////////////////////////////////////////////
//////////////////////////////////////////////////////////////////////////////////////////////////////

static inline int errorMemoryLimitG1(QueryError *status) {
  QueryError_SetErrorFmt(status, QUERY_ELIMIT, "Memory limit for indexing cannot be greater then 100");
  return REDISMODULE_ERR;
}
// MIN_OPERATION_WORKERS
CONFIG_SETTER(setIndexingMemoryLimit) {
  uint32_t newLimit;
  int acrc = AC_GetU32(ac, &newLimit, AC_F_GE0);
  CHECK_RETURN_PARSE_ERROR(acrc);
  if (newLimit > 100) {
    return errorMemoryLimitG1(status);
  }
  config->indexingMemoryLimit = newLimit;
  return REDISMODULE_OK;
}

CONFIG_GETTER(getIndexingMemoryLimit) {
  sds ss = sdsempty();
  return sdscatprintf(ss, "%u", config->indexingMemoryLimit);
}


/************************************ DEPRECATION CANDIDATES *************************************/

enum MTMode {
  MT_MODE_OFF,
  MT_MODE_ONLY_ON_OPERATIONS,
  MT_MODE_FULL,
};

// Old configuration
enum MTMode mt_mode_config = MT_MODE_OFF;
size_t numWorkerThreads_config = 0;

// WORKER_THREADS
CONFIG_SETTER(setDeprWorkThreads) {
  RedisModule_Log(RSDummyContext, "warning", "MT_MODE and WORKER_THREADS are deprecated, use WORKERS and MIN_OPERATION_WORKERS instead");
  size_t newNumThreads;
  int acrc = AC_GetSize(ac, &newNumThreads, AC_F_GE0);
  CHECK_RETURN_PARSE_ERROR(acrc);
  if (newNumThreads > MAX_WORKER_THREADS) {
    QueryError_SetErrorFmt(status, QUERY_ELIMIT, "Number of worker threads cannot exceed %d", MAX_WORKER_THREADS);
    return REDISMODULE_ERR;
  }
  numWorkerThreads_config = newNumThreads;
  return REDISMODULE_OK;
}

CONFIG_GETTER(getDeprWorkThreads) {
  RedisModule_Log(RSDummyContext, "warning", "MT_MODE and WORKER_THREADS are deprecated, use WORKERS and MIN_OPERATION_WORKERS instead");
  sds ss = sdsempty();
  size_t numThreads;
  switch (mt_mode_config) {
  case MT_MODE_OFF:
    numThreads = 0;
    break;
  case MT_MODE_ONLY_ON_OPERATIONS:
    numThreads = config->minOperationWorkers;
    break;
  case MT_MODE_FULL:
    numThreads = config->numWorkerThreads;
    break;
  }
  return sdscatprintf(ss, "%lu", numThreads);
}

// MT_MODE
CONFIG_SETTER(setMtMode) {
  RedisModule_Log(RSDummyContext, "warning", "MT_MODE and WORKER_THREADS are deprecated, use WORKERS and MIN_OPERATION_WORKERS instead");
  const char *mt_mode;
  int acrc = AC_GetString(ac, &mt_mode, NULL, 0);
  CHECK_RETURN_PARSE_ERROR(acrc);
  if (!strcasecmp(mt_mode, "MT_MODE_OFF")) {
    mt_mode_config = MT_MODE_OFF;
  } else if (!strcasecmp(mt_mode, "MT_MODE_ONLY_ON_OPERATIONS")){
    mt_mode_config = MT_MODE_ONLY_ON_OPERATIONS;
  } else if (!strcasecmp(mt_mode, "MT_MODE_FULL")){
    mt_mode_config = MT_MODE_FULL;
  } else {
    QueryError_SetError(status, QUERY_EPARSEARGS, "Invalie MT mode");
    return REDISMODULE_ERR;
  }
  return REDISMODULE_OK;
}

static inline const char *MTMode_ToString(enum MTMode mt_mode) {
  switch (mt_mode) {
    case MT_MODE_OFF:
      return "MT_MODE_OFF";
    case MT_MODE_ONLY_ON_OPERATIONS:
      return "MT_MODE_ONLY_ON_OPERATIONS";
    case MT_MODE_FULL:
      return "MT_MODE_FULL";
  }
}

CONFIG_GETTER(getMtMode) {
  RedisModule_Log(RSDummyContext, "warning", "MT_MODE and WORKER_THREADS are deprecated, use WORKERS and MIN_OPERATION_WORKERS instead");
  return sdsnew(MTMode_ToString(mt_mode_config));
}

/********************************* END OF DEPRECATION CANDIDATES *********************************/

// TIERED_HNSW_BUFFER_LIMIT
CONFIG_SETTER(setTieredIndexBufferLimit) {
  int acrc = AC_GetSize(ac, &config->tieredVecSimIndexBufferLimit, AC_F_GE0);
  RETURN_STATUS(acrc);
}

CONFIG_GETTER(getTieredIndexBufferLimit) {
  sds ss = sdsempty();
  return sdscatprintf(ss, "%lu", config->tieredVecSimIndexBufferLimit);
}

// WORKERS_PRIORITY_BIAS_THRESHOLD
CONFIG_SETTER(setHighPriorityBiasNum) {
  int acrc = AC_GetSize(ac, &config->highPriorityBiasNum, AC_F_GE0);
  RETURN_STATUS(acrc);
}

CONFIG_GETTER(getHighPriorityBiasNum) {
  sds ss = sdsempty();
  return sdscatprintf(ss, "%lu", config->highPriorityBiasNum);
}

// PRIVILEGED_THREADS_NUM
CONFIG_SETTER(setPrivilegedThreadsNum) {
  RedisModule_Log(RSDummyContext, "warning", "PRIVILEGED_THREADS_NUM is deprecated. Setting WORKERS_PRIORITY_BIAS_THRESHOLD instead.");
  return setHighPriorityBiasNum(config, ac, -1, status);
}

// FRISOINI
CONFIG_SETTER(setFrisoINI) {
  if(config->frisoIni) {
    rm_free((void *) config->frisoIni);
    config->frisoIni = NULL;
  }
  int acrc = AC_GetString(ac, &config->frisoIni, NULL, 0);
  if (acrc == AC_OK) {
    config->frisoIni = rm_strdup(config->frisoIni);
  }
  RETURN_STATUS(acrc);
}
CONFIG_GETTER(getFrisoINI) {
  if (config->frisoIni && strlen(config->frisoIni) > 0) {
    return sdsnew(config->frisoIni);
  } else {
    return NULL;
  }
}

// friso-ini
RedisModuleString * get_friso_ini(const char *name, void *privdata) {
  char *str = *(char **)privdata;
  if (str == NULL) {
    return NULL;
  }
  if (config_friso_ini) {
    RedisModule_FreeString(NULL, config_friso_ini);
  }
  config_friso_ini = RedisModule_CreateString(NULL, str, strlen(str));
  return config_friso_ini;
}

// ON_TIMEOUT
CONFIG_SETTER(setOnTimeout) {
  size_t len;
  const char *policy;
  int acrc = AC_GetString(ac, &policy, &len, 0);
  CHECK_RETURN_PARSE_ERROR(acrc);
  RSTimeoutPolicy top = TimeoutPolicy_Parse(policy, len);
  if (top == TimeoutPolicy_Invalid) {
    QueryError_SetError(status, QUERY_EBADVAL, "Invalid ON_TIMEOUT value");
    return REDISMODULE_ERR;
  }
  config->requestConfigParams.timeoutPolicy = top;
  return REDISMODULE_OK;
}

CONFIG_GETTER(getOnTimeout) {
  return sdsnew(TimeoutPolicy_ToString(config->requestConfigParams.timeoutPolicy));
}

// on-timeout
int set_on_timeout(const char *name, int val, void *privdata,
                   RedisModuleString **err) {
  REDISMODULE_NOT_USED(name);
  REDISMODULE_NOT_USED(err);
  *((RSTimeoutPolicy *)privdata) = (RSTimeoutPolicy)val;
  return REDISMODULE_OK;
}

int get_on_timeout(const char *name, void *privdata){
  REDISMODULE_NOT_USED(name);
  return *((RSTimeoutPolicy *)privdata);
}

// GC_SCANSIZE
CONFIG_SETTER(setGcScanSize) {
  int acrc = AC_GetSize(ac, &config->gcConfigParams.gcScanSize, AC_F_GE1);
  RETURN_STATUS(acrc);
}

CONFIG_GETTER(getGcScanSize) {
  sds ss = sdsempty();
  return sdscatprintf(ss, "%lu", config->gcConfigParams.gcScanSize);
}

// FORK_GC_RUN_INTERVAL
CONFIG_SETTER(setForkGcInterval) {
  int acrc = AC_GetSize(ac, &config->gcConfigParams.forkGc.forkGcRunIntervalSec, AC_F_GE1);
  RETURN_STATUS(acrc);
}

CONFIG_GETTER(getForkGcInterval) {
  sds ss = sdsempty();
  return sdscatprintf(ss, "%lu", config->gcConfigParams.forkGc.forkGcRunIntervalSec);
}

// FORK_GC_CLEAN_THRESHOLD
CONFIG_SETTER(setForkGcCleanThreshold) {
  int acrc = AC_GetSize(ac, &config->gcConfigParams.forkGc.forkGcCleanThreshold, 0);
  RETURN_STATUS(acrc);
}

CONFIG_GETTER(getForkGcCleanThreshold) {
  sds ss = sdsempty();
  return sdscatprintf(ss, "%lu", config->gcConfigParams.forkGc.forkGcCleanThreshold);
}

// FORK_GC_RETRY_INTERVAL
CONFIG_SETTER(setForkGcRetryInterval) {
  int acrc = AC_GetSize(ac, &config->gcConfigParams.forkGc.forkGcRetryInterval, AC_F_GE1);
  RETURN_STATUS(acrc);
}

CONFIG_GETTER(getForkGcRetryInterval) {
  sds ss = sdsempty();
  return sdscatprintf(ss, "%lu", config->gcConfigParams.forkGc.forkGcRetryInterval);
}

// UNION_ITERATOR_HEAP
CONFIG_SETTER(setMinUnionIteratorHeap) {
  int acrc = AC_GetLongLong(ac, &config->iteratorsConfigParams.minUnionIterHeap, AC_F_GE1);
  RETURN_STATUS(acrc);
}

CONFIG_GETTER(getMinUnionIteratorHeap) {
  sds ss = sdsempty();
  return sdscatprintf(ss, "%lld", config->iteratorsConfigParams.minUnionIterHeap);
}

// CURSOR_MAX_IDLE
CONFIG_SETTER(setCursorMaxIdle) {
  int acrc = AC_GetLongLong(ac, &config->cursorMaxIdle, AC_F_GE1);
  RETURN_STATUS(acrc);
}

CONFIG_GETTER(getCursorMaxIdle) {
  sds ss = sdsempty();
  return sdscatprintf(ss, "%lld", config->cursorMaxIdle);
}

// FORK_GC_CLEAN_NUMERIC_EMPTY_NODES
CONFIG_SETTER(setForkGCCleanNumericEmptyNodes) {
  config->gcConfigParams.forkGc.forkGCCleanNumericEmptyNodes = 1;
  return REDISMODULE_OK;
}

CONFIG_BOOLEAN_GETTER(getForkGCCleanNumericEmptyNodes, gcConfigParams.forkGc.forkGCCleanNumericEmptyNodes, 0)

// _FORK_GC_CLEAN_NUMERIC_EMPTY_NODES
CONFIG_BOOLEAN_SETTER(set_ForkGCCleanNumericEmptyNodes, gcConfigParams.forkGc.forkGCCleanNumericEmptyNodes)
CONFIG_BOOLEAN_GETTER(get_ForkGCCleanNumericEmptyNodes, gcConfigParams.forkGc.forkGCCleanNumericEmptyNodes, 0)

// MIN_PHONETIC_TERM_LEN
CONFIG_SETTER(setMinPhoneticTermLen) {
  int acrc = AC_GetSize(ac, &config->minPhoneticTermLen, AC_F_GE1);
  RETURN_STATUS(acrc);
}

CONFIG_GETTER(getMinPhoneticTermLen) {
  sds ss = sdsempty();
  return sdscatprintf(ss, "%lu", config->minPhoneticTermLen);
}

// _NUMERIC_COMPRESS
CONFIG_BOOLEAN_SETTER(setNumericCompress, numericCompress)
CONFIG_BOOLEAN_GETTER(getNumericCompress, numericCompress, 0)

// _FREE_RESOURCE_ON_THREAD
CONFIG_BOOLEAN_SETTER(setFreeResourcesThread, freeResourcesThread)
CONFIG_BOOLEAN_GETTER(getFreeResourcesThread, freeResourcesThread, 0)

// _PRINT_PROFILE_CLOCK
CONFIG_BOOLEAN_SETTER(setPrintProfileClock, requestConfigParams.printProfileClock)
CONFIG_BOOLEAN_GETTER(getPrintProfileClock, requestConfigParams.printProfileClock, 0)

// RAW_DOCID_ENCODING
CONFIG_BOOLEAN_SETTER(setRawDocIDEncoding, invertedIndexRawDocidEncoding)
CONFIG_BOOLEAN_GETTER(getRawDocIDEncoding, invertedIndexRawDocidEncoding, 0)

// _NUMERIC_RANGES_PARENTS
CONFIG_SETTER(setNumericTreeMaxDepthRange) {
  size_t maxDepthRange;
  int acrc = AC_GetSize(ac, &maxDepthRange, AC_F_GE0);
  // Prevent rebalancing/rotating of nodes with ranges since we use highest node with range.
  if (maxDepthRange > NR_MAX_DEPTH_BALANCE) {
    QueryError_SetError(status, QUERY_EPARSEARGS, "Max depth for range cannot be higher "
                                                  "than max depth for balance");
    return REDISMODULE_ERR;
  }
  config->numericTreeMaxDepthRange = maxDepthRange;
  RETURN_STATUS(acrc);
}

CONFIG_GETTER(getNumericTreeMaxDepthRange) {
  sds ss = sdsempty();
  return sdscatprintf(ss, "%ld", config->numericTreeMaxDepthRange);
}

// DEFAULT_DIALECT
CONFIG_SETTER(setDefaultDialectVersion) {
  unsigned int dialectVersion;
  int acrc = AC_GetUnsigned(ac, &dialectVersion, AC_F_GE1);
  if (dialectVersion > MAX_DIALECT_VERSION) {
    QueryError_SetErrorFmt(status, MAX_DIALECT_VERSION, "Default dialect version cannot be higher than %u", MAX_DIALECT_VERSION);
    return REDISMODULE_ERR;
  }
  config->requestConfigParams.dialectVersion = dialectVersion;
  RETURN_STATUS(acrc);
}

CONFIG_GETTER(getDefaultDialectVersion) {
  sds ss = sdsempty();
  return sdscatprintf(ss, "%u", config->requestConfigParams.dialectVersion);
}

// VSS_MAX_RESIZE
CONFIG_SETTER(setVSSMaxResize) {
  size_t resize;
  int acrc = AC_GetSize(ac, &resize, AC_F_GE0);
  config->vssMaxResize = resize;
  RETURN_STATUS(acrc);
}

CONFIG_GETTER(getVSSMaxResize) {
  sds ss = sdsempty();
  return sdscatprintf(ss, "%u", config->vssMaxResize);
}

// MULTI_TEXT_SLOP
CONFIG_SETTER(setMultiTextOffsetDelta) {
  int acrc = AC_GetUnsigned(ac, &config->multiTextOffsetDelta, AC_F_GE0);
  RETURN_STATUS(acrc);
}

CONFIG_GETTER(getMultiTextOffsetDelta) {
  sds ss = sdsempty();
  return sdscatprintf(ss, "%u", config->multiTextOffsetDelta);
}

CONFIG_SETTER(setGcPolicy) {
  const char *policy;
  int acrc = AC_GetString(ac, &policy, NULL, 0);
  CHECK_RETURN_PARSE_ERROR(acrc);
  if (!strcasecmp(policy, "DEFAULT") || !strcasecmp(policy, "FORK")) {
    config->gcConfigParams.gcPolicy = GCPolicy_Fork;
  } else if (!strcasecmp(policy, "LEGACY")) {
    QueryError_SetError(status, QUERY_EPARSEARGS, "Legacy GC policy is no longer supported (since 2.6.0)");
    return REDISMODULE_ERR;
  } else {
    QueryError_SetError(status, QUERY_EPARSEARGS, "Invalid GC Policy value");
    return REDISMODULE_ERR;
  }
  return REDISMODULE_OK;
}

CONFIG_GETTER(getGcPolicy) {
  return sdsnew(GCPolicy_ToString(config->gcConfigParams.gcPolicy));
}

// PARTIAL_INDEXED_DOCS
CONFIG_SETTER(setFilterCommand) {
  int acrc = AC_GetInt(ac, &config->filterCommands, AC_F_GE0);
  RETURN_STATUS(acrc);
}

CONFIG_BOOLEAN_GETTER(getFilterCommand, filterCommands, 0)

// UPGRADE_INDEX
CONFIG_SETTER(setUpgradeIndex) {
  size_t dummy2;
  const char *indexName;
  SchemaRuleArgs *rule = NULL;
  int acrc = AC_GetString(ac, &indexName, NULL, 0);

  if (acrc != AC_OK) {
    QueryError_SetError(status, QUERY_EPARSEARGS, "Index name was not given to upgrade argument");
    return REDISMODULE_ERR;
  }

  if (dictFetchValue(legacySpecRules, indexName)) {
    QueryError_SetError(status, QUERY_EPARSEARGS,
                        "Upgrade index definition was given more then once on the same index");
    return REDISMODULE_ERR;
  }

  rule = rm_calloc(1, sizeof(*rule));

  ArgsCursor rule_prefixes = {0};

  ACArgSpec argopts[] = {
      SPEC_FOLLOW_HASH_ARGS_DEF(rule){.name = NULL},
  };

  ACArgSpec *errarg = NULL;
  int rc = AC_ParseArgSpec(ac, argopts, &errarg);
  // AC_ERR_ENOENT is OK it means that we got the next configuration element
  // and we can stop
  if (rc != AC_OK && rc != AC_ERR_ENOENT) {
    if (rc != AC_ERR_ENOENT) {
      QERR_MKBADARGS_AC(status, errarg->name, rc);
      rm_free(rule);
      return REDISMODULE_ERR;
    }
  }

  if (rule_prefixes.argc > 0) {
    rule->nprefixes = rule_prefixes.argc;
    rule->prefixes = rm_malloc(rule->nprefixes * sizeof(char *));
    for (size_t i = 0; i < rule->nprefixes; ++i) {
      rule->prefixes[i] = rm_strdup(RedisModule_StringPtrLen(rule_prefixes.objs[i], NULL));
    }
  } else {
    rule->nprefixes = 1;
    rule->prefixes = rm_malloc(sizeof(char *));
    rule->prefixes[0] = rm_strdup("");
  }

  // duplicate all rule arguments so it will leave after this function finish
#define DUP_IF_NEEDED(arg) \
  if (arg) arg = rm_strdup(arg)
  DUP_IF_NEEDED(rule->filter_exp_str);
  DUP_IF_NEEDED(rule->lang_default);
  DUP_IF_NEEDED(rule->lang_field);
  DUP_IF_NEEDED(rule->payload_field);
  DUP_IF_NEEDED(rule->score_default);
  DUP_IF_NEEDED(rule->score_field);
  rule->type = rm_strdup(RULE_TYPE_HASH);

  // add rule to rules dictionary
  dictAdd(legacySpecRules, (char *)indexName, rule);

  return REDISMODULE_OK;
}

CONFIG_GETTER(getUpgradeIndex) {
  return sdsnew("Upgrade config for upgrading");
}

// BG_INDEX_SLEEP_GAP
CONFIG_SETTER(setBGIndexSleepGap) {
  unsigned int sleep_gap;
  int acrc = AC_GetUnsigned(ac, &sleep_gap, AC_F_GE1);
  config->numBGIndexingIterationsBeforeSleep = sleep_gap;
  RETURN_STATUS(acrc);
}

CONFIG_GETTER(getBGIndexSleepGap) {
  sds ss = sdsempty();
  return sdscatprintf(ss, "%u", config->numBGIndexingIterationsBeforeSleep);
}

// _PRIORITIZE_INTERSECT_UNION_CHILDREN
CONFIG_BOOLEAN_SETTER(set_PrioritizeIntersectUnionChildren, prioritizeIntersectUnionChildren)
CONFIG_BOOLEAN_GETTER(get_PrioritizeIntersectUnionChildren, prioritizeIntersectUnionChildren, 0)

// INDEX_CURSOR_LIMIT
CONFIG_SETTER(setIndexCursorLimit) {
  int acrc = AC_GetLongLong(ac, &config->indexCursorLimit, AC_F_GE0);
  RETURN_STATUS(acrc);
}

CONFIG_GETTER(getIndexCursorLimit) {
  sds ss = sdsempty();
  return sdscatprintf(ss, "%lld", config->indexCursorLimit);
}

// ENABLE_UNSTABLE_FEATURES
CONFIG_BOOLEAN_SETTER(set_EnableUnstableFeatures, enableUnstableFeatures)
CONFIG_BOOLEAN_GETTER(get_EnableUnstableFeatures, enableUnstableFeatures, 0)

RSConfig RSGlobalConfig = RS_DEFAULT_CONFIG;

static RSConfigVar *findConfigVar(const RSConfigOptions *config, const char *name) {
  for (; config; config = config->next) {
    const RSConfigVar *vars = config->vars;
    for (; vars->name != NULL; vars++) {
      if (!strcasecmp(name, vars->name)) {
        return (RSConfigVar *)vars;
      }
    }
  }
  return NULL;
}

static void LogWarningDeprecatedModuleArgs(const char *name) {
  const char *configName = FTConfigNameToConfigName(name);
  if (configName != NULL && strlen(configName) > 0) {
    RedisModule_Log(RSDummyContext, "warning",
      "`%s` was set, but module arguments are deprecated, consider using CONFIG parameter `%s` instead",
      name, configName);
  } else {
    RedisModule_Log(RSDummyContext, "warning",
      "`%s` was set, but module arguments are deprecated", name);
  }
}

void LogWarningDeprecatedFTConfig(RedisModuleCtx *ctx, const char *action,
                                  const char *name) {
  const char *configName = FTConfigNameToConfigName(name);
  if (configName != NULL && strlen(configName) > 0) {
    RedisModule_Log(ctx, "warning",
      "FT.CONFIG is deprecated, please use CONFIG %s %s instead", action, configName);
  } else {
    RedisModule_Log(ctx, "warning",
      "FT.CONFIG is deprecated and its parameter `%s` is deprecated", name);
  }
}

int ReadConfig(RedisModuleString **argv, int argc, char **err) {
  *err = NULL;
  QueryError status = {0};

  if (RedisModule_GetServerVersion) {   // for rstest
    RSGlobalConfig.serverVersion = RedisModule_GetServerVersion();
  }

  ArgsCursor ac = {0};
  ArgsCursor_InitRString(&ac, argv, argc);
  while (!AC_IsAtEnd(&ac)) {
    const char *name = AC_GetStringNC(&ac, NULL);
    RSConfigVar *curVar = findConfigVar(&RSGlobalConfigOptions, name);
    if (curVar == NULL) {
      rm_asprintf(err, "No such configuration option `%s`", name);
      return REDISMODULE_ERR;
    }
    if (curVar->setValue == NULL) {
      rm_asprintf(err, "%s: Option is read-only", name);
      return REDISMODULE_ERR;
    }

    // `triggerId` is set by the coordinator when it registers a trigger for a configuration.
    // If we don't have a coordinator or this configuration has no trigger, this value
    // is meaningless and should be ignored
    if (curVar->setValue(&RSGlobalConfig, &ac, curVar->triggerId, &status) != REDISMODULE_OK) {
      *err = rm_strdup(QueryError_GetError(&status));
      QueryError_ClearError(&status);
      return REDISMODULE_ERR;
    }
    // Mark the option as having been modified
    curVar->flags |= RSCONFIGVAR_F_MODIFIED;
    LogWarningDeprecatedModuleArgs(name);
  }

  return REDISMODULE_OK;
}

RSConfigOptions RSGlobalConfigOptions = {
    .vars = {
        {.name = "EXTLOAD",
         .helpText = "Load extension scoring/expansion module",
         .setValue = setExtLoad,
         .getValue = getExtLoad,
         .flags = RSCONFIGVAR_F_IMMUTABLE},
        {.name = "NOGC",
         .helpText = "Disable garbage collection (for this process)",
         .setValue = setNoGc,
         .getValue = getNoGc,
         .flags = RSCONFIGVAR_F_FLAG | RSCONFIGVAR_F_IMMUTABLE},
        {.name = "MINPREFIX",
         .helpText = "Set the minimum prefix for expansions (`*`)",
         .setValue = setMinPrefix,
         .getValue = getMinPrefix},
        {.name = "MINSTEMLEN",
         .helpText = "Set the minimum word length to stem (default 4)",
         .setValue = setMinStemLen,
         .getValue = getMinStemLen},
        {.name = "FORKGC_SLEEP_BEFORE_EXIT",
         .helpText = "set the amount of seconds for the fork GC to sleep before exists, should "
                     "always be set to 0 (other then on tests).",
         .setValue = setForkGCSleep,
         .getValue = getForkGCSleep},
        {.name = "MAXDOCTABLESIZE",
         .helpText = "Maximum runtime document table size (for this process)",
         .setValue = setMaxDocTableSize,
         .getValue = getMaxDocTableSize,
         .flags = RSCONFIGVAR_F_IMMUTABLE},
        {.name = "MAXSEARCHRESULTS",
         .helpText = "Maximum number of results from ft.search command",
         .setValue = setMaxSearchResults,
         .getValue = getMaxSearchResults},
        {.name = "MAXAGGREGATERESULTS",
         .helpText = "Maximum number of results from ft.aggregate command",
         .setValue = setMaxAggregateResults,
         .getValue = getMaxAggregateResults},
        {.name = "MAXEXPANSIONS",
         .helpText = "Maximum prefix expansions to be used in a query",
         .setValue = setMaxExpansions,
         .getValue = getMaxExpansions},
        {.name = "MAXPREFIXEXPANSIONS",
         .helpText = "Maximum prefix expansions to be used in a query",
         .setValue = setMaxExpansions,
         .getValue = getMaxExpansions},
        {.name = "TIMEOUT",
         .helpText = "Query (search) timeout",
         .setValue = setTimeout,
         .getValue = getTimeout},
        {.name = "WORKERS",
         .helpText = "Number of worker threads to use for query processing and background tasks. Default is 0."
                     " This configuration also affects the number of connections per shard. See CONN_PER_SHARD."
         ,
         .setValue = setWorkThreads,
         .getValue = getWorkThreads,
        },
        {.name = "MIN_OPERATION_WORKERS",
         .helpText = "Number of worker threads to use for background tasks when the server is in an operation event. "
                     "Default is " STRINGIFY(MIN_OPERATION_WORKERS),
         .setValue = setMinOperationWorkers,
         .getValue = getMinOperationWorkers,
        },
        {.name = "WORKER_THREADS",
         .helpText = "Deprecated, see WORKERS and MIN_OPERATION_WORKERS",
         .setValue = setDeprWorkThreads,
         .getValue = getDeprWorkThreads,
         .flags = RSCONFIGVAR_F_IMMUTABLE,
        },
        {.name = "MT_MODE",
         .helpText = "Deprecated, see WORKERS and MIN_OPERATION_WORKERS",
         .setValue = setMtMode,
         .getValue = getMtMode,
         .flags = RSCONFIGVAR_F_IMMUTABLE,
        },
        {.name = "TIERED_HNSW_BUFFER_LIMIT",
        .helpText = "Use for setting the buffer limit threshold for vector similarity tiered"
                    " HNSW index, so that if we are using WORKERS for indexing, and the"
                    " number of vectors waiting in the buffer to be indexed exceeds this limit,"
                    " we insert new vectors directly into HNSW",
        .setValue = setTieredIndexBufferLimit,
        .getValue = getTieredIndexBufferLimit,
        .flags = RSCONFIGVAR_F_IMMUTABLE,  // TODO: can this be mutable?
        },
        {.name = "PRIVILEGED_THREADS_NUM", // Deprecated alias of WORKERS_PRIORITY_BIAS_THRESHOLD
         .helpText = "Deprecated. See `WORKERS_PRIORITY_BIAS_THRESHOLD`",
         .setValue = setPrivilegedThreadsNum,
         .getValue = getHighPriorityBiasNum,
         .flags = RSCONFIGVAR_F_IMMUTABLE,  // TODO: can this be mutable?
        },
        {.name = "WORKERS_PRIORITY_BIAS_THRESHOLD",
         .helpText = "The number of high priority tasks to be executed at any given time by the "
                     "worker thread pool, before executing low priority tasks. After this number "
                     "of high priority tasks are being executed, the worker thread pool will execute "
                     "high and low priority tasks alternately.",
         .setValue = setHighPriorityBiasNum,
         .getValue = getHighPriorityBiasNum,
         .flags = RSCONFIGVAR_F_IMMUTABLE,  // TODO: can this be mutable?
        },
        {.name = "FRISOINI",
         .helpText = "Path to Chinese dictionary configuration file (for Chinese tokenization)",
         .setValue = setFrisoINI,
         .getValue = getFrisoINI,
         .flags = RSCONFIGVAR_F_IMMUTABLE},
        {.name = "ON_TIMEOUT",
         .helpText = "Action to perform when search timeout is exceeded (choose RETURN or FAIL)",
         .setValue = setOnTimeout,
         .getValue = getOnTimeout},
        {.name = "GCSCANSIZE",
         .helpText = "Scan this many documents at a time during every GC iteration",
         .setValue = setGcScanSize,
         .getValue = getGcScanSize},
        {.name = "MIN_PHONETIC_TERM_LEN",
         .helpText = "Minimum length of term to be considered for phonetic matching",
         .setValue = setMinPhoneticTermLen,
         .getValue = getMinPhoneticTermLen},
        {.name = "GC_POLICY",
         .helpText = "gc policy to use (DEFAULT/LEGACY)",
         .setValue = setGcPolicy,
         .getValue = getGcPolicy,
         .flags = RSCONFIGVAR_F_IMMUTABLE},
        {.name = "FORK_GC_RUN_INTERVAL",
         .helpText = "interval (in seconds) in which to run the fork gc (relevant only when fork "
                     "gc is used)",
         .setValue = setForkGcInterval,
         .getValue = getForkGcInterval},
        {.name = "FORK_GC_CLEAN_THRESHOLD",
         .helpText = "the fork gc will only start to clean when the number of not cleaned document "
                     "will exceed this threshold",
         .setValue = setForkGcCleanThreshold,
         .getValue = getForkGcCleanThreshold},
        {.name = "FORK_GC_RETRY_INTERVAL",
         .helpText = "interval (in seconds) in which to retry running the forkgc after failure.",
         .setValue = setForkGcRetryInterval,
         .getValue = getForkGcRetryInterval},
        {.name = "FORK_GC_CLEAN_NUMERIC_EMPTY_NODES",
         .helpText = "clean empty nodes from numeric tree",
         .setValue = setForkGCCleanNumericEmptyNodes,
         .getValue = getForkGCCleanNumericEmptyNodes,
         .flags = RSCONFIGVAR_F_FLAG},
        {.name = "_FORK_GC_CLEAN_NUMERIC_EMPTY_NODES",
         .helpText = "clean empty nodes from numeric tree",
         .setValue = set_ForkGCCleanNumericEmptyNodes,
         .getValue = get_ForkGCCleanNumericEmptyNodes},
        {.name = "UNION_ITERATOR_HEAP",
         .helpText = "minimum number of iterators in a union from which the iterator will"
                     "switch to heap based implementation.",
         .setValue = setMinUnionIteratorHeap,
         .getValue = getMinUnionIteratorHeap},
        {.name = "CURSOR_MAX_IDLE",
         .helpText = "max idle time allowed to be set for cursor, setting it height might cause "
                     "high memory consumption.",
         .setValue = setCursorMaxIdle,
         .getValue = getCursorMaxIdle},
        {.name = "INDEX_CURSOR_LIMIT",
         .helpText = "Max number of cursors for a given index that can be opened inside of a shard. Default is 128",
         .setValue = setIndexCursorLimit,
         .getValue = getIndexCursorLimit},
        {.name = "NO_MEM_POOLS",
         .helpText = "Set RediSearch to run without memory pools",
         .setValue = setNoMemPools,
         .getValue = getNoMemPools,
         .flags = RSCONFIGVAR_F_FLAG | RSCONFIGVAR_F_IMMUTABLE},
        {.name = "PARTIAL_INDEXED_DOCS",
         .helpText = "Enable commands filter which optimize indexing on partial hash updates",
         .setValue = setFilterCommand,
         .getValue = getFilterCommand,
         .flags = RSCONFIGVAR_F_IMMUTABLE},
        {.name = "UPGRADE_INDEX",
         .helpText =
             "Relevant only when loading an v1.x rdb, specify argument for upgrading the index.",
         .setValue = setUpgradeIndex,
         .getValue = getUpgradeIndex,
         .flags = RSCONFIGVAR_F_IMMUTABLE},
        {.name = "_NUMERIC_COMPRESS",
         .helpText = "Enable legacy compression of double to float.",
         .setValue = setNumericCompress,
         .getValue = getNumericCompress},
        {.name = "_FREE_RESOURCE_ON_THREAD",
         .helpText = "Determine whether some index resources are free on a second thread.",
         .setValue = setFreeResourcesThread,
         .getValue = getFreeResourcesThread},
        {.name = "_PRINT_PROFILE_CLOCK",
         .helpText = "Disable print of time for ft.profile. For testing only.",
         .setValue = setPrintProfileClock,
         .getValue = getPrintProfileClock},
        {.name = "RAW_DOCID_ENCODING",
         .helpText = "Disable compression for DocID inverted index. Boost CPU performance.",
         .setValue = setRawDocIDEncoding,
         .getValue = getRawDocIDEncoding,
         .flags = RSCONFIGVAR_F_IMMUTABLE},
        {.name = "_NUMERIC_RANGES_PARENTS",
         .helpText = "Keep numeric ranges in numeric tree parent nodes of leafs "
                     "for `x` generations.",
         .setValue = setNumericTreeMaxDepthRange,
         .getValue = getNumericTreeMaxDepthRange},
        {.name = "DEFAULT_DIALECT",
         .helpText = "Set RediSearch default dialect version through the lifetime of the server.",
         .setValue = setDefaultDialectVersion,
         .getValue = getDefaultDialectVersion},
        {.name = "VSS_MAX_RESIZE",
         .helpText = "Set RediSearch vector indexes max resize (in bytes).",
         .setValue = setVSSMaxResize,
         .getValue = getVSSMaxResize},
         {.name = "MULTI_TEXT_SLOP",
         .helpText = "Set RediSearch delta used to increase positional offsets between array slots for multi text values."
                      "Can control the level of separation between phrases in different array slots (related to the SLOP parameter of ft.search command)",
         .setValue = setMultiTextOffsetDelta,
         .getValue = getMultiTextOffsetDelta,
         .flags = RSCONFIGVAR_F_IMMUTABLE},
        {.name = "BG_INDEX_SLEEP_GAP",
         .helpText = "The number of iterations to run while performing background indexing"
                     " before we call usleep(1) (sleep for 1 micro-second) and make sure that we"
                     " allow redis process other commands.",
         .setValue = setBGIndexSleepGap,
         .getValue = getBGIndexSleepGap,
         .flags = RSCONFIGVAR_F_IMMUTABLE},
        {.name = "_PRIORITIZE_INTERSECT_UNION_CHILDREN",
         .helpText = "Intersection iterator orders the children iterators by their relative estimated"
                     " number of results in ascending order, so that if we see first iterators with"
                     " a lower count of results we will skip a larger number of results, which"
                     " translates into faster iteration. If this flag is set, we use this"
                     " optimization in a way where union iterators are being factorize by the number"
                     " of their own children, so that we sort by the number of children times the "
                     "overall estimated number of results instead.",
         .setValue = set_PrioritizeIntersectUnionChildren,
         .getValue = get_PrioritizeIntersectUnionChildren},
<<<<<<< HEAD
        {.name = "_INDEX_MEM_LIMIT",
         .helpText = "Set the maximum memory limit for the indexing. If the mermory exceeds this limit, documentw won't be indexed."
                      "The limit is percentage from the total memory available to the process. default is 80 percent.",
         .setValue = setIndexingMemoryLimit,
         .getValue = getIndexingMemoryLimit},
=======
         {.name = "ENABLE_UNSTABLE_FEATURES",
         .helpText = "Enable unstable features.",
         .setValue = set_EnableUnstableFeatures,
         .getValue = get_EnableUnstableFeatures},
>>>>>>> da9adbf3
        {.name = NULL}}};

void RSConfigOptions_AddConfigs(RSConfigOptions *src, RSConfigOptions *dst) {
  while (src->next != NULL) {
    src = src->next;
  }
  src->next = dst;
  dst->next = NULL;
}

void RSConfigExternalTrigger_Register(RSConfigExternalTrigger trigger, const char **configs) {
  static uint32_t numTriggers = 0;
  RS_LOG_ASSERT(numTriggers < RS_MAX_CONFIG_TRIGGERS, "Too many config triggers");
  for (const char *config = *configs; config; config = *++configs) {
    RSConfigVar *var = findConfigVar(&RSGlobalConfigOptions, config);
    var->triggerId = numTriggers;
  }
  RSGlobalConfigTriggers[numTriggers++] = trigger;
}

// Upgrade deprecated configurations if needed.
// Unless MT_MODE is OFF, only the relevant configuration is set, while the other keeps its default value.
void UpgradeDeprecatedMTConfigs() {
  RSConfigVar *mtMode = findConfigVar(&RSGlobalConfigOptions, "MT_MODE");
  RSConfigVar *workerThreads = findConfigVar(&RSGlobalConfigOptions, "WORKER_THREADS");
  if (!(mtMode->flags & RSCONFIGVAR_F_MODIFIED) && !(workerThreads->flags & RSCONFIGVAR_F_MODIFIED)) {
    return; // No deprecated configurations were set.
  }

  // We now know that deprecated configurations were set, and new configurations were not set.
  if ((mt_mode_config == MT_MODE_OFF && numWorkerThreads_config != 0) ||
      (mt_mode_config != MT_MODE_OFF && numWorkerThreads_config == 0)) {
    RedisModule_Log(RSDummyContext, "warning",
                    "Inconsistent configuration: MT_MODE `%s` and WORKER_THREADS `%lu`. Ignoring "
                    "the deprecated configurations.",
                    MTMode_ToString(mt_mode_config), numWorkerThreads_config);
    return; // Inconsistent configuration. Ignore the deprecated configurations.
  }

  RSConfigVar *workers = findConfigVar(&RSGlobalConfigOptions, "WORKERS");
  RSConfigVar *minOperationWorkers = findConfigVar(&RSGlobalConfigOptions, "MIN_OPERATION_WORKERS");
  bool explicit_workers = workers->flags & RSCONFIGVAR_F_MODIFIED;
  bool explicit_minOperationWorkers = minOperationWorkers->flags & RSCONFIGVAR_F_MODIFIED;

  // Set the new configurations based on the deprecated ones.
  // We know that at least one of the deprecated configurations was set.
  // If the new configurations were also set, ignore the deprecated ones.
  switch (mt_mode_config) {
    case MT_MODE_OFF:
      if (!explicit_workers) {
        RSGlobalConfig.numWorkerThreads = 0;
      }
      if (!explicit_minOperationWorkers) {
        RSGlobalConfig.minOperationWorkers = 0;
        RedisModule_Log(RSDummyContext, "warning",
                        "Setting `MIN_OPERATION_WORKERS` to 0 due to explicit `MT_MODE_OFF`, "
                        "overriding the default of " STRINGIFY(MIN_OPERATION_WORKERS));
      }
      break;
    case MT_MODE_FULL:
      if (!explicit_workers) {
        RSGlobalConfig.numWorkerThreads = numWorkerThreads_config;
      }
      break;
    case MT_MODE_ONLY_ON_OPERATIONS:
      if (!explicit_minOperationWorkers) {
        RSGlobalConfig.minOperationWorkers = numWorkerThreads_config;
      }
      break;
  }
}

char *getRedisConfigValue(RedisModuleCtx *ctx, const char* confName) {
  RedisModuleCallReply *rep = RedisModule_Call(ctx, "config", "cc", "get", confName);
  RS_ASSERT(RedisModule_CallReplyType(rep) == REDISMODULE_REPLY_ARRAY);
  if (RedisModule_CallReplyLength(rep) == 0){
    RedisModule_FreeCallReply(rep);
    return NULL;
  }
  RS_ASSERT(RedisModule_CallReplyLength(rep) == 2);
  RedisModuleCallReply *valueRep = RedisModule_CallReplyArrayElement(rep, 1);
  RS_ASSERT(RedisModule_CallReplyType(valueRep) == REDISMODULE_REPLY_STRING);
  size_t len;
  const char* valueRepCStr = RedisModule_CallReplyStringPtr(valueRep, &len);

  char* res = rm_calloc(1, len + 1);
  memcpy(res, valueRepCStr, len);

  RedisModule_FreeCallReply(rep);

  return res;
}

sds RSConfig_GetInfoString(const RSConfig *config) {
  sds ss = sdsempty();

  ss = sdscatprintf(ss, "gc: %s, ", config->gcConfigParams.enableGC ? "ON" : "OFF");
  ss = sdscatprintf(ss, "prefix min length: %lld, ", config->iteratorsConfigParams.minTermPrefix);
  ss = sdscatprintf(ss, "min word length to stem: %u, ", config->iteratorsConfigParams.minStemLength);
  ss = sdscatprintf(ss, "prefix max expansions: %lld, ", config->iteratorsConfigParams.maxPrefixExpansions);
  ss = sdscatprintf(ss, "query timeout (ms): %lld, ", config->requestConfigParams.queryTimeoutMS);
  ss = sdscatprintf(ss, "timeout policy: %s, ", TimeoutPolicy_ToString(config->requestConfigParams.timeoutPolicy));
  ss = sdscatprintf(ss, "cursor read size: %lld, ", config->cursorReadSize);
  ss = sdscatprintf(ss, "cursor max idle (ms): %lld, ", config->cursorMaxIdle);
  ss = sdscatprintf(ss, "max doctable size: %lu, ", config->maxDocTableSize);
  ss = sdscatprintf(ss, "max number of search results: ");
  ss = (config->maxSearchResults == MAX_SEARCH_REQUEST_RESULTS)
           ?  // value for MaxSearchResults
           sdscatprintf(ss, "unlimited, ")
           : sdscatprintf(ss, " %lu, ", config->maxSearchResults);

  if (config->extLoad && strlen(config->extLoad) > 0) {
    ss = sdscatprintf(ss, "ext load: %s, ", config->extLoad);
  }

  if (config->frisoIni && strlen(config->frisoIni) > 0) {
    ss = sdscatprintf(ss, "friso ini: %s, ", config->frisoIni);
  }
  return ss;
}

static void dumpConfigOption(const RSConfig *config, const RSConfigVar *var, RedisModule_Reply *reply,
                             bool isHelp) {
  sds currValue = var->getValue(config);

  if (!reply->resp3) {
    RedisModule_Reply_Array(reply);
  }

  RedisModule_Reply_SimpleString(reply, var->name);

  if (isHelp) {
    if (reply->resp3) {
      RedisModule_Reply_Map(reply);
    }

    RedisModule_ReplyKV_SimpleString(reply, "Description", var->helpText);
    RedisModule_Reply_SimpleString(reply, "Value");
    if (currValue) {
      RedisModule_Reply_StringBuffer(reply, currValue, sdslen(currValue));
    } else {
      RedisModule_Reply_Null(reply);
    }

    if (reply->resp3) {
      RedisModule_Reply_MapEnd(reply);
    }
  } else {
    if (currValue) {
      RedisModule_Reply_StringBuffer(reply, currValue, sdslen(currValue));
    } else {
      RedisModule_Reply_Null(reply);
    }
  }

  sdsfree(currValue);
  if (!reply->resp3) {
    RedisModule_Reply_ArrayEnd(reply);
  }
}

void RSConfig_DumpProto(const RSConfig *config, const RSConfigOptions *options, const char *name,
                        RedisModule_Reply *reply, bool isHelp) {
  RedisModule_Reply_Map(reply);
    if (!strcmp("*", name)) {
      for (const RSConfigOptions *curOpts = options; curOpts; curOpts = curOpts->next) {
        for (const RSConfigVar *cur = &curOpts->vars[0]; cur->name; cur++) {
          dumpConfigOption(config, cur, reply, isHelp);
        }
      }
    } else {
      const RSConfigVar *v = findConfigVar(options, name);
      if (v) {
        dumpConfigOption(config, v, reply, isHelp);
      }
    }
  RedisModule_Reply_MapEnd(reply);
}

int RSConfig_SetOption(RSConfig *config, RSConfigOptions *options, const char *name,
                       RedisModuleString **argv, int argc, size_t *offset, QueryError *status) {
  RSConfigVar *var = findConfigVar(options, name);
  if (!var) {
    QueryError_SetError(status, QUERY_ENOOPTION, NULL);
    return REDISMODULE_ERR;
  }
  if (var->flags & RSCONFIGVAR_F_IMMUTABLE) {
    QueryError_SetError(status, QUERY_EINVAL, "Not modifiable at runtime");
    return REDISMODULE_ERR;
  }
  ArgsCursor ac;
  ArgsCursor_InitRString(&ac, argv + *offset, argc - *offset);
  int rc = var->setValue(config, &ac, var->triggerId, status);
  *offset += ac.offset;
  return rc;
}

const char *TimeoutPolicy_ToString(RSTimeoutPolicy policy) {
  switch (policy) {
    case TimeoutPolicy_Return:
      return on_timeout_vals[TimeoutPolicy_Return];
    case TimeoutPolicy_Fail:
      return on_timeout_vals[TimeoutPolicy_Fail];
    default:
      return "invalid";
  }
}

RSTimeoutPolicy TimeoutPolicy_Parse(const char *s, size_t n) {
  if (STR_EQCASE(s, n, on_timeout_vals[TimeoutPolicy_Return])) {
    return TimeoutPolicy_Return;
  } else if (STR_EQCASE(s, n, on_timeout_vals[TimeoutPolicy_Fail])) {
    return TimeoutPolicy_Fail;
  } else {
    return TimeoutPolicy_Invalid;
  }
}
void iteratorsConfig_init(IteratorsConfig *config) {
  *config = RSGlobalConfig.iteratorsConfigParams;
}


int RegisterModuleConfig(RedisModuleCtx *ctx) {
  // Numeric parameters
  RM_TRY(
    RedisModule_RegisterNumericConfig(
      ctx, "search-_numeric-ranges-parents", 0,
      REDISMODULE_CONFIG_UNPREFIXED, 0,
      NR_MAX_DEPTH_BALANCE, get_numeric_config,
      set_numeric_config, NULL,
      (void *)&(RSGlobalConfig.numericTreeMaxDepthRange)
    )
  )

  RM_TRY(
    RedisModule_RegisterNumericConfig(
      ctx, "search-bg-index-sleep-gap", DEFAULT_BG_INDEX_SLEEP_GAP,
      REDISMODULE_CONFIG_IMMUTABLE | REDISMODULE_CONFIG_UNPREFIXED, 1,
      UINT32_MAX, get_uint_numeric_config, set_uint_numeric_config, NULL,
      (void *)&(RSGlobalConfig.numBGIndexingIterationsBeforeSleep)
  )
)

  RM_TRY(
    RedisModule_RegisterNumericConfig(
      ctx, "search-default-dialect", DEFAULT_DIALECT_VERSION,
      REDISMODULE_CONFIG_UNPREFIXED,
      MIN_DIALECT_VERSION, MAX_DIALECT_VERSION,
      get_numeric_config, set_numeric_config, NULL,
      (void *)&(RSGlobalConfig.requestConfigParams.dialectVersion)
    )
  )

  RM_TRY(
    RedisModule_RegisterNumericConfig (
      ctx, "search-fork-gc-clean-threshold", DEFAULT_FORK_GC_CLEAN_THRESHOLD,
      REDISMODULE_CONFIG_UNPREFIXED, 1,
      LLONG_MAX, get_numeric_config, set_numeric_config, NULL,
      (void *)&(RSGlobalConfig.gcConfigParams.forkGc.forkGcCleanThreshold)
    )
  )

  RM_TRY(
    RedisModule_RegisterNumericConfig (
      ctx, "search-fork-gc-retry-interval", DEFAULT_FORK_GC_RETRY_INTERVAL,
      REDISMODULE_CONFIG_UNPREFIXED, 1,
      LLONG_MAX, get_numeric_config, set_numeric_config, NULL,
      (void *)&(RSGlobalConfig.gcConfigParams.forkGc.forkGcRetryInterval)
    )
  )

  RM_TRY(
    RedisModule_RegisterNumericConfig(
      ctx, "search-fork-gc-run-interval", DEFAULT_FORK_GC_RUN_INTERVAL,
      REDISMODULE_CONFIG_UNPREFIXED, 1,
      LLONG_MAX, get_numeric_config, set_numeric_config, NULL,
      (void *)&(RSGlobalConfig.gcConfigParams.forkGc.forkGcRunIntervalSec)
    )
  )

  RM_TRY(
    RedisModule_RegisterNumericConfig(
      ctx, "search-fork-gc-sleep-before-exit", 0,
      REDISMODULE_CONFIG_UNPREFIXED, 0,
      LLONG_MAX, get_numeric_config, set_numeric_config, NULL,
      (void *)&(RSGlobalConfig.gcConfigParams.forkGc.forkGcSleepBeforeExit)
    )
  )

  RM_TRY(
    RedisModule_RegisterNumericConfig(
      ctx, "search-gc-scan-size", DEFAULT_GC_SCANSIZE,
      REDISMODULE_CONFIG_IMMUTABLE | REDISMODULE_CONFIG_UNPREFIXED, 1,
      LLONG_MAX, get_numeric_config, set_numeric_config, NULL,
      (void *)&(RSGlobalConfig.gcConfigParams.gcScanSize)
    )
  )

  RM_TRY(
    RedisModule_RegisterNumericConfig(
      ctx, "search-index-cursor-limit", DEFAULT_INDEX_CURSOR_LIMIT,
      REDISMODULE_CONFIG_UNPREFIXED, 0,
      LLONG_MAX, get_numeric_config, set_numeric_config, NULL,
      (void *)&(RSGlobalConfig.indexCursorLimit)
    )
  )

  RM_TRY(
    RedisModule_RegisterNumericConfig(
      ctx, "search-max-aggregate-results", DEFAULT_MAX_AGGREGATE_REQUEST_RESULTS,
      REDISMODULE_CONFIG_UNPREFIXED, 0,
      MAX_AGGREGATE_REQUEST_RESULTS, get_numeric_config, set_numeric_config,
      NULL, (void *)&(RSGlobalConfig.maxAggregateResults)
    )
  )

  RM_TRY(
    RedisModule_RegisterNumericConfig(
      ctx, "search-max-prefix-expansions", DEFAULT_MAX_PREFIX_EXPANSIONS,
      REDISMODULE_CONFIG_UNPREFIXED, 1,
      LLONG_MAX, get_numeric_config, set_numeric_config, NULL,
      (void *)&(RSGlobalConfig.iteratorsConfigParams.maxPrefixExpansions)
    )
  )

  RM_TRY(
    RedisModule_RegisterNumericConfig(
      ctx, "search-max-doctablesize", DEFAULT_DOC_TABLE_SIZE,
      REDISMODULE_CONFIG_IMMUTABLE | REDISMODULE_CONFIG_UNPREFIXED, 1,
      MAX_DOC_TABLE_SIZE, get_numeric_config, set_numeric_config, NULL,
      (void *)&(RSGlobalConfig.maxDocTableSize)
    )
  )

  RM_TRY(
    RedisModule_RegisterNumericConfig(
      ctx, "search-cursor-max-idle", DEFAULT_MAX_CURSOR_IDLE,
      REDISMODULE_CONFIG_UNPREFIXED, 1,
      LLONG_MAX, get_numeric_config, set_numeric_config, NULL,
      (void *)&(RSGlobalConfig.cursorMaxIdle)
    )
  )

  RM_TRY(
    RedisModule_RegisterNumericConfig(
      ctx, "search-max-search-results", DEFAULT_MAX_SEARCH_REQUEST_RESULTS,
      REDISMODULE_CONFIG_UNPREFIXED, 0,
      MAX_SEARCH_REQUEST_RESULTS, get_numeric_config, set_numeric_config, NULL,
      (void *)&(RSGlobalConfig.maxSearchResults)
    )
  )

  RM_TRY(
    RedisModule_RegisterNumericConfig(
      ctx, "search-min-operation-workers", MIN_OPERATION_WORKERS,
      REDISMODULE_CONFIG_UNPREFIXED, 1,
      MAX_WORKER_THREADS, get_min_operation_workers,
      set_min_operation_workers, NULL,
      (void *)&(RSGlobalConfig.minOperationWorkers)
    )
  )

  RM_TRY(
    RedisModule_RegisterNumericConfig(
      ctx, "search-min-phonetic-term-len", DEFAULT_MIN_PHONETIC_TERM_LEN,
      REDISMODULE_CONFIG_UNPREFIXED, 1,
      LLONG_MAX, get_numeric_config, set_numeric_config, NULL,
      (void *)&(RSGlobalConfig.minPhoneticTermLen)
    )
  )

  RM_TRY(
    RedisModule_RegisterNumericConfig(
      ctx, "search-min-prefix", DEFAULT_MIN_TERM_PREFIX,
      REDISMODULE_CONFIG_UNPREFIXED, 1,
      LLONG_MAX, get_numeric_config, set_numeric_config, NULL,
      (void *)&(RSGlobalConfig.iteratorsConfigParams.minTermPrefix)
    )
  )

  RM_TRY(
    RedisModule_RegisterNumericConfig(
      ctx, "search-min-stem-len", DEFAULT_MIN_STEM_LENGTH,
      REDISMODULE_CONFIG_UNPREFIXED, 2,
      UINT32_MAX, get_numeric_config, set_numeric_config, NULL,
      (void *)&(RSGlobalConfig.iteratorsConfigParams.minStemLength)
    )
  )

  RM_TRY(
    RedisModule_RegisterNumericConfig(
      ctx, "search-multi-text-slop", DEFAULT_MULTI_TEXT_SLOP,
      REDISMODULE_CONFIG_IMMUTABLE | REDISMODULE_CONFIG_UNPREFIXED, 1,
      UINT32_MAX, get_uint_numeric_config, set_uint_numeric_config, NULL,
      (void *)&(RSGlobalConfig.multiTextOffsetDelta)
    )
  )

  RM_TRY(
    RedisModule_RegisterNumericConfig(
      ctx, "search-tiered-hnsw-buffer-limit", DEFAULT_BLOCK_SIZE,
      REDISMODULE_CONFIG_IMMUTABLE | REDISMODULE_CONFIG_UNPREFIXED, 0,
      LLONG_MAX, get_numeric_config, set_numeric_config, NULL,
      (void *)&(RSGlobalConfig.tieredVecSimIndexBufferLimit)
    )
  )

  RM_TRY(
    RedisModule_RegisterNumericConfig(
      ctx, "search-timeout", DEFAULT_QUERY_TIMEOUT_MS,
      REDISMODULE_CONFIG_UNPREFIXED, 1,
      LLONG_MAX, get_numeric_config, set_numeric_config, NULL,
      (void *)&(RSGlobalConfig.requestConfigParams.queryTimeoutMS)
    )
  )

  RM_TRY(
    RedisModule_RegisterNumericConfig(
      ctx, "search-union-iterator-heap", DEFAULT_UNION_ITERATOR_HEAP,
      REDISMODULE_CONFIG_UNPREFIXED, 1,
      LLONG_MAX, get_numeric_config, set_numeric_config, NULL,
      (void *)&(RSGlobalConfig.iteratorsConfigParams.minUnionIterHeap)
    )
  )

  RM_TRY(
    RedisModule_RegisterNumericConfig(
      ctx, "search-vss-max-resize", DEFAULT_VSS_MAX_RESIZE,
      REDISMODULE_CONFIG_UNPREFIXED, 0,
      UINT32_MAX, get_uint_numeric_config, set_uint_numeric_config, NULL,
      (void *)&(RSGlobalConfig.vssMaxResize)
    )
  )

  RM_TRY(
    RedisModule_RegisterNumericConfig(
      ctx, "search-workers", DEFAULT_WORKER_THREADS,
      REDISMODULE_CONFIG_UNPREFIXED, 0,
      MAX_WORKER_THREADS, get_workers, set_workers, NULL,
      (void *)&RSGlobalConfig
    )
  )

  RM_TRY(
    RedisModule_RegisterNumericConfig(
      ctx, "search-workers-priority-bias-threshold",
      DEFAULT_HIGH_PRIORITY_BIAS_THRESHOLD,
      REDISMODULE_CONFIG_DEFAULT | REDISMODULE_CONFIG_UNPREFIXED, 0,
      LLONG_MAX, get_numeric_config, set_numeric_config, NULL,
      (void *)&(RSGlobalConfig.highPriorityBiasNum)
    )
  )

  RM_TRY(
    RedisModule_RegisterNumericConfig(
      ctx, "search-_stop-indexing-memory-limit",
      DEFAULT_INDEXING_MEMORY_LIMIT,
      REDISMODULE_CONFIG_DEFAULT | REDISMODULE_CONFIG_UNPREFIXED, 0,
      100, get_uint_numeric_config, set_uint_numeric_config, NULL,
      (void *)&(RSGlobalConfig.indexingMemoryLimit)
    )
  )

  // String parameters
  RM_TRY(
    RedisModule_RegisterStringConfig(
      ctx, "search-ext-load", "",
      REDISMODULE_CONFIG_IMMUTABLE | REDISMODULE_CONFIG_UNPREFIXED,
      get_ext_load, set_immutable_string_config, NULL,
      (void *)&(RSGlobalConfig.extLoad)
    )
  )

  RM_TRY(
    RedisModule_RegisterStringConfig(
      ctx, "search-friso-ini", "",
      REDISMODULE_CONFIG_IMMUTABLE | REDISMODULE_CONFIG_UNPREFIXED,
      get_friso_ini, set_immutable_string_config, NULL,
      (void *)&(RSGlobalConfig.frisoIni)
    )
  )

  // Enum parameters
  RM_TRY(
    RedisModule_RegisterEnumConfig(
      ctx, "search-on-timeout", TimeoutPolicy_Fail,
      REDISMODULE_CONFIG_UNPREFIXED,
      on_timeout_vals, on_timeout_enums, 2,
      get_on_timeout, set_on_timeout, NULL,
      (void*)&RSGlobalConfig.requestConfigParams.timeoutPolicy
    )
  )

  // Boolean parameters
  RM_TRY(
    RedisModule_RegisterBoolConfig(
      ctx, "search-_free-resource-on-thread", 1,
      REDISMODULE_CONFIG_UNPREFIXED,
      get_bool_config, set_bool_config, NULL,
      (void *)&(RSGlobalConfig.freeResourcesThread)
    )
  )

  RM_TRY(
    RedisModule_RegisterBoolConfig(
      ctx, "search-_numeric-compress", 0,
      REDISMODULE_CONFIG_UNPREFIXED,
      get_bool_config, set_bool_config, NULL,
      (void *)&(RSGlobalConfig.numericCompress)
    )
  )

  RM_TRY(
    RedisModule_RegisterBoolConfig(
      ctx, "search-_print-profile-clock", 1,
      REDISMODULE_CONFIG_UNPREFIXED,
      get_bool_config, set_bool_config, NULL,
      (void *)&(RSGlobalConfig.requestConfigParams.printProfileClock)
    )
  )

  RM_TRY(
    RedisModule_RegisterBoolConfig(
      ctx, "search-_prioritize-intersect-union-children", 0,
      REDISMODULE_CONFIG_UNPREFIXED,
      get_bool_config, set_bool_config, NULL,
      (void *)&(RSGlobalConfig.prioritizeIntersectUnionChildren)
    )
  )

  RM_TRY(
    RedisModule_RegisterBoolConfig(
      ctx, "search-no-mem-pools", 0,
      REDISMODULE_CONFIG_IMMUTABLE | REDISMODULE_CONFIG_UNPREFIXED,
      get_bool_config, set_bool_config, NULL,
      (void *)&(RSGlobalConfig.noMemPool)
    )
  )

  RM_TRY(
    RedisModule_RegisterBoolConfig(
      ctx, "search-no-gc", 0,
      REDISMODULE_CONFIG_IMMUTABLE | REDISMODULE_CONFIG_UNPREFIXED,
      get_inverted_bool_config, set_inverted_bool_config, NULL,
      (void *)&(RSGlobalConfig.gcConfigParams.enableGC)
    )
  )

  RM_TRY(
    RedisModule_RegisterBoolConfig(
      ctx, "search-partial-indexed-docs", 0,
      REDISMODULE_CONFIG_IMMUTABLE | REDISMODULE_CONFIG_UNPREFIXED,
      get_bool_config, set_bool_config, NULL,
      (void *)&(RSGlobalConfig.filterCommands)
    )
  )

  RM_TRY(
    RedisModule_RegisterBoolConfig(
      ctx, "search-raw-docid-encoding", 0,
      REDISMODULE_CONFIG_IMMUTABLE | REDISMODULE_CONFIG_UNPREFIXED,
      get_bool_config, set_bool_config, NULL,
      (void *)&(RSGlobalConfig.invertedIndexRawDocidEncoding)
    )
  )

  RM_TRY(
    RedisModule_RegisterBoolConfig(
      ctx, "search-enable-unstable-features", DEFAULT_UNSTABLE_FEATURES_ENABLE,
      REDISMODULE_CONFIG_UNPREFIXED,
      get_bool_config, set_bool_config, NULL,
      (void *)&(RSGlobalConfig.enableUnstableFeatures)
    )
  )

  return REDISMODULE_OK;
}<|MERGE_RESOLUTION|>--- conflicted
+++ resolved
@@ -1225,18 +1225,15 @@
                      "overall estimated number of results instead.",
          .setValue = set_PrioritizeIntersectUnionChildren,
          .getValue = get_PrioritizeIntersectUnionChildren},
-<<<<<<< HEAD
+         {.name = "ENABLE_UNSTABLE_FEATURES",
+         .helpText = "Enable unstable features.",
+         .setValue = set_EnableUnstableFeatures,
+         .getValue = get_EnableUnstableFeatures},
         {.name = "_INDEX_MEM_LIMIT",
          .helpText = "Set the maximum memory limit for the indexing. If the mermory exceeds this limit, documentw won't be indexed."
                       "The limit is percentage from the total memory available to the process. default is 80 percent.",
          .setValue = setIndexingMemoryLimit,
          .getValue = getIndexingMemoryLimit},
-=======
-         {.name = "ENABLE_UNSTABLE_FEATURES",
-         .helpText = "Enable unstable features.",
-         .setValue = set_EnableUnstableFeatures,
-         .getValue = get_EnableUnstableFeatures},
->>>>>>> da9adbf3
         {.name = NULL}}};
 
 void RSConfigOptions_AddConfigs(RSConfigOptions *src, RSConfigOptions *dst) {
