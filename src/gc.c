/*
 * Copyright Redis Ltd. 2016 - present
 * Licensed under your choice of the Redis Source Available License 2.0 (RSALv2) or
 * the Server Side Public License v1 (SSPLv1).
 */

#include <pthread.h>
#include <assert.h>
#include <unistd.h>

#include "gc.h"
#include "fork_gc.h"
#include "config.h"
#include "redismodule.h"
#include "rmalloc.h"
#include "module.h"
#include "spec.h"
#include "thpool/thpool.h"
#include "rmutil/rm_assert.h"

static redisearch_threadpool gcThreadpool_g = NULL;

static GCTask *GCTaskCreate(GCContext *gc, RedisModuleBlockedClient* bClient, int debug) {
  GCTask *task = rm_malloc(sizeof(*task));
  task->gc = gc;
  task->debug = debug;
  task->bClient = bClient;
  return task;
}

GCContext* GCContext_CreateGC(StrongRef spec_ref, uint32_t gcPolicy) {
  GCContext* ret = rm_calloc(1, sizeof(GCContext));
  switch (gcPolicy) {
    case GCPolicy_Fork:
      ret->gcCtx = FGC_New(spec_ref, &ret->callbacks);
      break;
  }
  return ret;
}

static void timerCallback(RedisModuleCtx* ctx, void* data);

static long long getNextPeriod(GCContext* gc) {
  struct timespec interval = gc->callbacks.getInterval(gc->gcCtx);
  long long ms = interval.tv_sec * 1000 + interval.tv_nsec / 1000000;  // convert to millisecond

  // add randomness to avoid congestion by multiple GCs from different shards
  ms += (rand() % interval.tv_sec) * 1000;

  return ms;
}

static RedisModuleTimerID scheduleNext(GCTask *task) {
  if (RS_IsMock) return 0;

  long long period = getNextPeriod(task->gc);
  return RedisModule_CreateTimer(RSDummyContext, period, timerCallback, task);
}

static void threadCallback(void* data) {
  GCTask* task = data;
  GCContext* gc = task->gc;
  RedisModuleBlockedClient* bc = task->bClient;
  RedisModuleCtx* ctx = RedisModule_GetThreadSafeContext(NULL);

  int ret = gc->callbacks.periodicCallback(ctx, gc->gcCtx);

  // if GC was invoke by debug command, we release the client
  // and terminate without rescheduling the task again.
  if (task->debug) {
    if (bc) {
      RedisModule_UnblockClient(bc, NULL);
    }
    rm_free(task);
    goto end;
  }

  if (!ret) {
    rm_free (task);
    goto end;
  }

  RedisModule_ThreadSafeContextLock(ctx);
  gc->timerID = scheduleNext(task);
  RedisModule_ThreadSafeContextUnlock(ctx);

end:
  RedisModule_FreeThreadSafeContext(ctx);
}

static void destroyCallback(void* data) {
  GCContext* gc = data;

  gc->callbacks.onTerm(gc->gcCtx);
  rm_free(gc);
}

static void timerCallback(RedisModuleCtx* ctx, void* data) {
  if (RedisModule_AvoidReplicaTraffic && RedisModule_AvoidReplicaTraffic()) {
    // If slave traffic is not allow it means that there is a state machine running
    // we do not want to run any GC which might cause a FORK process to start for example).
    // Its better to just avoid it.
    GCTask* task = data;
    task->gc->timerID = scheduleNext(task);
    return;
  }
  redisearch_thpool_add_work(gcThreadpool_g, threadCallback, data, THPOOL_PRIORITY_HIGH);
}

void GCContext_Start(GCContext* gc) {
  GCTask* task = GCTaskCreate(gc, NULL, 0);
  gc->timerID = scheduleNext(task);
  if (gc->timerID == 0) {
    RedisModule_Log(RSDummyContext, "warning", "GC did not schedule next collection");
    rm_free(task);
  }
}

void GCContext_Stop(GCContext* gc) {
  if (RS_IsMock) {
    // for fork gc debug
    RedisModule_FreeThreadSafeContext(((ForkGC *)gc->gcCtx)->ctx);
    WeakRef_Release(((ForkGC *)gc->gcCtx)->index);
    free(gc->gcCtx);
    free(gc);
    return;
  }

  GCTask *data = NULL;
  if (RedisModule_StopTimer(RSDummyContext, gc->timerID, (void**)&data) == REDISMODULE_OK) {
    // GC is not running, we can free it immediately
    assert(data->gc == gc);
    rm_free(data);  // release task memory

    // free gc
    destroyCallback(gc);
  } else {
    // GC is running, we add a task to the thread pool to free it
    redisearch_thpool_add_work(gcThreadpool_g, destroyCallback, gc, THPOOL_PRIORITY_HIGH);
  }
}

void GCContext_RenderStats(GCContext* gc, RedisModule_Reply* reply) {
  gc->callbacks.renderStats(reply, gc->gcCtx);
}

#ifdef FTINFO_FOR_INFO_MODULES
void GCContext_RenderStatsForInfo(GCContext* gc, RedisModuleInfoCtx* ctx) {
  gc->callbacks.renderStatsForInfo(ctx, gc->gcCtx);
}
#endif

void GCContext_OnDelete(GCContext* gc) {
  if (gc->callbacks.onDelete) {
    gc->callbacks.onDelete(gc->gcCtx);
  }
}

void GCContext_CommonForceInvoke(GCContext* gc, RedisModuleBlockedClient* bc) {
  GCTask *task = GCTaskCreate(gc, bc, 1);
  redisearch_thpool_add_work(gcThreadpool_g, threadCallback, task, THPOOL_PRIORITY_HIGH);
}

void GCContext_ForceInvoke(GCContext* gc, RedisModuleBlockedClient* bc) {
  GCContext_CommonForceInvoke(gc, bc);
}

void GCContext_ForceBGInvoke(GCContext* gc) {
  GCContext_CommonForceInvoke(gc, NULL);
}

void GC_ThreadPoolStart() {
  if (gcThreadpool_g == NULL) {
<<<<<<< HEAD
    gcThreadpool_g = redisearch_thpool_create(1);
    redisearch_thpool_init(gcThreadpool_g, NULL);
=======
    gcThreadpool_g = redisearch_thpool_create(GC_THREAD_POOL_SIZE);
    redisearch_thpool_init(gcThreadpool_g);
>>>>>>> 1042b24d
  }
}

void GC_ThreadPoolDestroy() {
  if (gcThreadpool_g != NULL) {
    RedisModule_ThreadSafeContextUnlock(RSDummyContext);
    redisearch_thpool_destroy(gcThreadpool_g);
    gcThreadpool_g = NULL;
    RedisModule_ThreadSafeContextLock(RSDummyContext);
  }
}<|MERGE_RESOLUTION|>--- conflicted
+++ resolved
@@ -171,13 +171,8 @@
 
 void GC_ThreadPoolStart() {
   if (gcThreadpool_g == NULL) {
-<<<<<<< HEAD
-    gcThreadpool_g = redisearch_thpool_create(1);
+    gcThreadpool_g = redisearch_thpool_create(GC_THREAD_POOL_SIZE);
     redisearch_thpool_init(gcThreadpool_g, NULL);
-=======
-    gcThreadpool_g = redisearch_thpool_create(GC_THREAD_POOL_SIZE);
-    redisearch_thpool_init(gcThreadpool_g);
->>>>>>> 1042b24d
   }
 }
 
