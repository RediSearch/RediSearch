/*
 * Copyright Redis Ltd. 2016 - present
 * Licensed under your choice of the Redis Source Available License 2.0 (RSALv2) or
 * the Server Side Public License v1 (SSPLv1).
 */

#include <pthread.h>
#include <assert.h>
#include <unistd.h>

#include "gc.h"
#include "fork_gc.h"
#include "config.h"
#include "redismodule.h"
#include "rmalloc.h"
#include "module.h"
#include "spec.h"
#include "thpool/thpool.h"
#include "rmutil/rm_assert.h"
<<<<<<< HEAD
#include "util/thpool_dump_api.h"
=======
#include "util/logging.h"
>>>>>>> c23e46ae

static redisearch_threadpool gcThreadpool_g = NULL;

static GCTask *GCTaskCreate(GCContext *gc, RedisModuleBlockedClient* bClient, int debug) {
  GCTask *task = rm_malloc(sizeof(*task));
  task->gc = gc;
  task->debug = debug;
  task->bClient = bClient;
  return task;
}

GCContext* GCContext_CreateGC(StrongRef spec_ref, uint32_t gcPolicy) {
  GCContext* ret = rm_calloc(1, sizeof(GCContext));
  switch (gcPolicy) {
    case GCPolicy_Fork:
      ret->gcCtx = FGC_New(spec_ref, &ret->callbacks);
      break;
  }
  return ret;
}

static void timerCallback(RedisModuleCtx* ctx, void* data);

static long long getNextPeriod(GCContext* gc) {
  struct timespec interval = gc->callbacks.getInterval(gc->gcCtx);
  long long ms = interval.tv_sec * 1000 + interval.tv_nsec / 1000000;  // convert to millisecond

  // add randomness to avoid congestion by multiple GCs from different shards
  ms += (rand() % interval.tv_sec) * 1000;

  return ms;
}

static RedisModuleTimerID scheduleNext(GCTask *task) {
  if (RS_IsMock) return 0;

  long long period = getNextPeriod(task->gc);
  return RedisModule_CreateTimer(RSDummyContext, period, timerCallback, task);
}

static void threadCallback(void* data) {
  GCTask* task = data;
  GCContext* gc = task->gc;
  RedisModuleBlockedClient* bc = task->bClient;
  RedisModuleCtx* ctx = RedisModule_GetThreadSafeContext(NULL);

  int ret = gc->callbacks.periodicCallback(ctx, gc->gcCtx);

  // if GC was invoke by debug command, we release the client
  // and terminate without rescheduling the task again.
  if (task->debug) {
    if (bc) {
      RedisModule_UnblockClient(bc, NULL);
    }
    rm_free(task);
    goto end;
  }

  if (!ret) {
    rm_free (task);
    goto end;
  }

  RedisModule_ThreadSafeContextLock(ctx);
  gc->timerID = scheduleNext(task);
  RedisModule_ThreadSafeContextUnlock(ctx);

end:
  RedisModule_FreeThreadSafeContext(ctx);
}

static void destroyCallback(void* data) {
  GCContext* gc = data;

  gc->callbacks.onTerm(gc->gcCtx);
  rm_free(gc);
}

static void timerCallback(RedisModuleCtx* ctx, void* data) {
  if (RedisModule_AvoidReplicaTraffic && RedisModule_AvoidReplicaTraffic()) {
    // If slave traffic is not allow it means that there is a state machine running
    // we do not want to run any GC which might cause a FORK process to start for example).
    // Its better to just avoid it.
    GCTask* task = data;
    task->gc->timerID = scheduleNext(task);
    return;
  }
  redisearch_thpool_add_work(gcThreadpool_g, threadCallback, data, THPOOL_PRIORITY_HIGH);
}

void GCContext_Start(GCContext* gc) {
  GCTask* task = GCTaskCreate(gc, NULL, 0);
  gc->timerID = scheduleNext(task);
  if (gc->timerID == 0) {
    RedisModule_Log(RSDummyContext, "warning", "GC did not schedule next collection");
    rm_free(task);
  }
}

void GCContext_Stop(GCContext* gc) {
  if (RS_IsMock) {
    // for fork gc debug
    RedisModule_FreeThreadSafeContext(((ForkGC *)gc->gcCtx)->ctx);
    WeakRef_Release(((ForkGC *)gc->gcCtx)->index);
    free(gc->gcCtx);
    free(gc);
    return;
  }

  GCTask *data = NULL;
  if (RedisModule_StopTimer(RSDummyContext, gc->timerID, (void**)&data) == REDISMODULE_OK) {
    // GC is not running, we can free it immediately
    assert(data->gc == gc);
    rm_free(data);  // release task memory

    // free gc
    destroyCallback(gc);
  } else {
    // GC is running, we add a task to the thread pool to free it
    redisearch_thpool_add_work(gcThreadpool_g, destroyCallback, gc, THPOOL_PRIORITY_HIGH);
  }
}

void GCContext_RenderStats(GCContext* gc, RedisModule_Reply* reply) {
  gc->callbacks.renderStats(reply, gc->gcCtx);
}

#ifdef FTINFO_FOR_INFO_MODULES
void GCContext_RenderStatsForInfo(GCContext* gc, RedisModuleInfoCtx* ctx) {
  gc->callbacks.renderStatsForInfo(ctx, gc->gcCtx);
}
#endif

void GCContext_OnDelete(GCContext* gc) {
  if (gc->callbacks.onDelete) {
    gc->callbacks.onDelete(gc->gcCtx);
  }
}

void GCContext_CommonForceInvoke(GCContext* gc, RedisModuleBlockedClient* bc) {
  GCTask *task = GCTaskCreate(gc, bc, 1);
  redisearch_thpool_add_work(gcThreadpool_g, threadCallback, task, THPOOL_PRIORITY_HIGH);
}

void GCContext_ForceInvoke(GCContext* gc, RedisModuleBlockedClient* bc) {
  GCContext_CommonForceInvoke(gc, bc);
}

void GCContext_ForceBGInvoke(GCContext* gc) {
  GCContext_CommonForceInvoke(gc, NULL);
}

void GC_ThreadPoolStart() {
  if (gcThreadpool_g == NULL) {
<<<<<<< HEAD
    gcThreadpool_g = redisearch_thpool_create(GC_THREAD_POOL_SIZE, "GC");
    redisearch_thpool_init(gcThreadpool_g);
=======
    gcThreadpool_g = redisearch_thpool_create(GC_THREAD_POOL_SIZE);
    redisearch_thpool_init(gcThreadpool_g, LogCallback);
>>>>>>> c23e46ae
  }
}

int GC_ThreadPoolPrintBacktrace(RedisModule_Reply *reply) {
  return ThpoolDump_collect_and_log_to_reply(gcThreadpool_g, reply);
}

void GC_ThreadPoolDestroy() {
  if (gcThreadpool_g != NULL) {
    RedisModule_ThreadSafeContextUnlock(RSDummyContext);
    redisearch_thpool_destroy(gcThreadpool_g);
    gcThreadpool_g = NULL;
    RedisModule_ThreadSafeContextLock(RSDummyContext);
  }
}<|MERGE_RESOLUTION|>--- conflicted
+++ resolved
@@ -17,11 +17,8 @@
 #include "spec.h"
 #include "thpool/thpool.h"
 #include "rmutil/rm_assert.h"
-<<<<<<< HEAD
 #include "util/thpool_dump_api.h"
-=======
 #include "util/logging.h"
->>>>>>> c23e46ae
 
 static redisearch_threadpool gcThreadpool_g = NULL;
 
@@ -176,13 +173,8 @@
 
 void GC_ThreadPoolStart() {
   if (gcThreadpool_g == NULL) {
-<<<<<<< HEAD
     gcThreadpool_g = redisearch_thpool_create(GC_THREAD_POOL_SIZE, "GC");
-    redisearch_thpool_init(gcThreadpool_g);
-=======
-    gcThreadpool_g = redisearch_thpool_create(GC_THREAD_POOL_SIZE);
     redisearch_thpool_init(gcThreadpool_g, LogCallback);
->>>>>>> c23e46ae
   }
 }
 
