--- conflicted
+++ resolved
@@ -132,11 +132,7 @@
     destroyCallback(gc);
   } else {
     // GC is running, we add a task to the thread pool to free it
-<<<<<<< HEAD
-    redisearch_thpool_add_work(gcThreadpool_g, destroyCallback, gc);
-=======
     redisearch_thpool_add_work(gcThreadpool_g, destroyCallback, gc, THPOOL_PRIORITY_HIGH);
->>>>>>> cdf27eeb
   }
 }
 
