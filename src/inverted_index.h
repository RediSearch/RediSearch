--- conflicted
+++ resolved
@@ -33,13 +33,8 @@
 } IndexBlock;
 
 typedef struct InvertedIndex {
-<<<<<<< HEAD
-  IndexBlock *blocks; // array containing the inverted index blocks
-  uint32_t size;      // number of blocks
-=======
-  IndexBlock *blocks;
+  IndexBlock *blocks; // Array containing the inverted index blocks
   uint32_t size;      // Number of blocks
->>>>>>> 55b54bf3
   IndexFlags flags;
   t_docId lastId;
   uint32_t numDocs;   // Number of documents in the index
