/*
 * Copyright (c) 2006-Present, Redis Ltd.
 * All rights reserved.
 *
 * Licensed under your choice of the Redis Source Available License 2.0
 * (RSALv2); or (b) the Server Side Public License v1 (SSPLv1); or (c) the
 * GNU Affero General Public License v3 (AGPLv3).
*/
#ifndef __INVERTED_INDEX_H__
#define __INVERTED_INDEX_H__

#include "redisearch.h"
#include "buffer/buffer.h"
#include "doc_table.h"
#include "spec.h"
#include "numeric_filter.h"
#include <stdint.h>
#include <math.h>

#ifdef __cplusplus
extern "C" {
#endif

// The number of entries in each index block. A new block will be created after every N entries
#define INDEX_BLOCK_SIZE 100
#define INDEX_BLOCK_SIZE_DOCID_ONLY 1000

extern uint64_t TotalIIBlocks;

/* A single block of data in the index. The index is basically a list of blocks we iterate */
typedef struct {
  t_docId firstId;
  t_docId lastId;
  Buffer buf;
  uint16_t numEntries;  // Number of entries (i.e., docs)
} IndexBlock;

typedef struct InvertedIndex {
  IndexBlock *blocks; // Array containing the inverted index blocks
  uint32_t size;      // Number of blocks
  IndexFlags flags;
  t_docId lastId;
  uint32_t numDocs;   // Number of documents in the index
  uint32_t gcMarker;
  // The following union must remain at the end as memory is not allocated for it
  // if not required (see function `NewInvertedIndex`)
  union {
    t_fieldMask fieldMask;
    uint64_t numEntries;
  };
} InvertedIndex;

typedef struct IndexBlockReader {
  BufferReader buffReader;
  t_docId curBaseId; // The current value to add to the decoded delta, to get the actual docId.
} IndexBlockReader;

<<<<<<< HEAD
/**
 * This context is passed to the decoder callback, and can contain either
 * a pointer or an integer. It is intended to relay along any kind of additional
 * configuration information to help the decoder determine whether to filter
 * the entry */
typedef union {
  uint32_t mask;
  t_fieldMask wideMask;
  const NumericFilter *filter;
} IndexDecoderCtx;

//--------- GC related types

=======
>>>>>>> b27cad2a
typedef struct {
  size_t bytesBeforFix;
  size_t bytesAfterFix;
  size_t bytesCollected;    /** out: Number of bytes collected */
  size_t docsCollected;     /** out: Number of documents collected */
  size_t entriesCollected;  /** out: Number of entries collected */
  size_t limit;          /** in: how many index blocks to scan at once */

  /** in: Callback to invoke when a document is collected */
  void (*RepairCallback)(const RSIndexResult *, const IndexBlock *, void *);
  /** argument to pass to callback */
  void *arg;
} IndexRepairParams;

// A compact change set produced by the child and applied by the parent.
// All ownership of the buffers inside this struct transfers to the index
// when InvertedIndex_ApplyGcDelta is called.
typedef struct {
  // If non NULL the child produced a compacted list of blocks for the
  // prefix it scanned. The array length is new_blocklist_size.
  // Ownership of the array moves to the index on apply.
  IndexBlock *new_blocklist;
  size_t new_blocklist_size;  // number of elements

  // Buffers of blocks that were deleted entirely. Each entry holds the
  // original data pointer captured before repair. The index will free them.
  struct InvertedIndexGcDeleted {
    void *ptr;
    uint32_t oldix;
    uint32_t _pad; // keep structure layout identical to current usage
  } *deleted;
  size_t deleted_len;

  // Repaired blocks to install at given positions. Ownership of blk buffer
  // moves to the index on apply.
  struct InvertedIndexGcRepaired {
    IndexBlock blk;
    int64_t oldix;
    int64_t newix;
  } *repaired;
  size_t repaired_len;
} InvertedIndexGcDelta;

// -------------------------

static inline size_t sizeof_InvertedIndex(IndexFlags flags) {
  bool useFieldMask = flags & Index_StoreFieldFlags;
  bool useNumEntries = flags & Index_StoreNumeric;
  RS_ASSERT(!(useFieldMask && useNumEntries));
  // Avoid some of the allocation if not needed
  const size_t base = sizeof(InvertedIndex) - sizeof(t_fieldMask); // Size without the union
  if (useFieldMask) return base + sizeof(t_fieldMask);
  if (useNumEntries) return base + sizeof(uint64_t);
  return base;
}

// Create a new inverted index object, with the given flag.
// The out parameter memsize must be not NULL, the total of allocated memory
// will be returned in it
InvertedIndex *NewInvertedIndex(IndexFlags flags, size_t *memsize);

/* Add a new block to the index with a given document id as the initial id
  * Returns the new block
  * in/out parameter memsize must be not NULL, because the size (bytes) of the
  * new block is added to it
*/
IndexBlock *InvertedIndex_AddBlock(InvertedIndex *idx, t_docId firstId, size_t *memsize);
size_t indexBlock_Free(IndexBlock *blk);
void InvertedIndex_Free(InvertedIndex *idx);

IndexBlock *InvertedIndex_BlockRef(const InvertedIndex *idx, size_t blockIndex);
IndexBlock InvertedIndex_Block(InvertedIndex *idx, size_t blockIndex);
void InvertedIndex_SetBlock(InvertedIndex *idx, size_t blockIndex, IndexBlock block);
void InvertedIndex_SetBlocks(InvertedIndex *idx, IndexBlock *blocks, size_t size);
size_t InvertedIndex_BlocksShift(InvertedIndex *idx, size_t shift);
size_t InvertedIndex_NumBlocks(const InvertedIndex *idx);
void InvertedIndex_SetNumBlocks(InvertedIndex *idx, size_t numBlocks);
IndexFlags InvertedIndex_Flags(const InvertedIndex *idx);
t_docId InvertedIndex_LastId(const InvertedIndex *idx);
void InvertedIndex_SetLastId(InvertedIndex *idx, t_docId lastId);
uint32_t InvertedIndex_NumDocs(const InvertedIndex *idx);
void InvertedIndex_SetNumDocs(InvertedIndex *idx, uint32_t numDocs);
uint32_t InvertedIndex_GcMarker(const InvertedIndex *idx);
void InvertedIndex_SetGcMarker(InvertedIndex *idx, uint32_t marker);
t_fieldMask InvertedIndex_FieldMask(const InvertedIndex *idx);
uint64_t InvertedIndex_NumEntries(const InvertedIndex *idx);
void InvertedIndex_SetNumEntries(InvertedIndex *idx, uint64_t numEntries);

/* Retrieve comprehensive summary information about an inverted index */
IISummary InvertedIndex_Summary(const InvertedIndex *idx);

/* Retrieve basic summary information about an inverted index's blocks. The returned array should
 * be freed using `InvertedIndex_BlocksSummaryFree` */
IIBlockSummary *InvertedIndex_BlocksSummary(const InvertedIndex *idx, size_t *count);

/* Free the blocks summary */
void InvertedIndex_BlocksSummaryFree(IIBlockSummary *summaries);

t_docId IndexBlock_FirstId(const IndexBlock *b);
t_docId IndexBlock_LastId(const IndexBlock *b);
uint16_t IndexBlock_NumEntries(const IndexBlock *b);
char *IndexBlock_Data(const IndexBlock *b);
char **IndexBlock_DataPtr(IndexBlock *b);
void IndexBlock_DataFree(const IndexBlock *b);
size_t IndexBlock_Cap(const IndexBlock *b);
void IndexBlock_SetCap(IndexBlock *b, size_t cap);
size_t IndexBlock_Len(const IndexBlock *b);
size_t *IndexBlock_LenPtr(IndexBlock *b);
Buffer *IndexBlock_Buffer(IndexBlock *b);
void IndexBlock_SetBuffer(IndexBlock *b, Buffer buf);

/**
 * Decode a single record from the buffer reader. This function is responsible for:
 * (1) Decoding the record at the given position of br
 * (2) Advancing the reader's position to the next record
 * (3) Filtering the record based on any relevant information (can be passed through `ctx`)
 * (4) Populating `res` with the information from the record.
 * (5) Setting `br->curOffset` for reading the next record
 *
 * If the record should not be processed, it should not be populated and 0 should
 * be returned. Otherwise, the function should return 1.
 */
typedef bool (*IndexDecoder)(IndexBlockReader *, const IndexDecoderCtx *, RSIndexResult *out);

/**
 * Custom implementation of a seeking function. Seek to the specific ID within
 * the index, or at one position after it.
 *
 * The implementation of this function is optional. If this is not used, then
 * the decoder() implementation will be used instead.
 */
typedef bool (*IndexSeeker)(IndexBlockReader *, const IndexDecoderCtx *, t_docId to, RSIndexResult *out);

typedef struct {
  IndexDecoder decoder;
  IndexSeeker seeker;
} IndexDecoderProcs;

typedef struct IndexReader {
  const InvertedIndex *idx;

  // the underlying data buffer iterator
  IndexBlockReader blockReader;

  /* The decoding function for reading the index */
  IndexDecoderProcs decoders;
  /* The decoder's filtering context. It may be a number or a pointer. The number is used for
   * filtering field masks, the pointer for numeric filtering */
  IndexDecoderCtx decoderCtx;

  uint32_t currentBlock;

  /* This marker lets us know whether the garbage collector has visited this index while the reading
   * thread was asleep, and reset the state in a deeper way
   */
  uint32_t gcMarker;
} IndexReader;

/* Make a new inverted index reader. It should be freed using `IndexReader_Free`. */
IndexReader *NewIndexReader(const InvertedIndex *idx, IndexDecoderCtx *ctx);

/* Free an index reader created using `NewIndexReader` */
void IndexReader_Free(IndexReader *ir);

/* Reset the index reader to the start of the index */
void IndexReader_Reset(IndexReader *ir);

/* Get the estimated number of documents in the index */
size_t IndexReader_NumEstimated(const IndexReader *ir);

/* Check if the index reader is reading from the given index */
bool IndexReader_IsIndex(const IndexReader *ir, const InvertedIndex *idx);

/* Revalidate the index reader in case the index underwent GC while we were asleep.
 * Returns true if revalidation is needed (i.e., GC happened) by anything using the
 * reader, false otherwise */
bool IndexReader_Revalidate(IndexReader *ir);

/* Check if the index reader's decoder has a seeker implementation */
bool IndexReader_HasSeeker(const IndexReader *ir);

/* Read the next record of the index onto `res`. Returns false when there is nothing
 * more to read. */
bool IndexReader_Next(IndexReader *ir, RSIndexResult *res);

/* Skip to the block that may contain the given docId. Returns false if the
 * docId is beyond the last id of the index */
bool IndexReader_SkipTo(IndexReader *ir, t_docId docId);

/* Seek to the given docId, or the next one after it. Returns true if a record
 * was found, false otherwise. If true is returned, `res` is populated with
 * the record found */
bool IndexReader_Seek(IndexReader *ir, t_docId docId, RSIndexResult *res);

/* Check if the index holds multi-value entries */
bool IndexReader_HasMulti(const IndexReader *ir);

/* Get the index flags */
IndexFlags IndexReader_Flags(const IndexReader *ir);

/* Get the numeric filter used by the index reader's decoder, if any */
const NumericFilter *IndexReader_NumericFilter(const IndexReader *ir);

/* Swap the inverted index of the reader with the supplied index. This is used by
 * tests to trigger a revalidation. */
void IndexReader_SwapIndex(IndexReader *ir, const InvertedIndex *newIdx);

/* Get the inverted index of the reader. This is only needed for some tests. */
InvertedIndex *IndexReader_II(const IndexReader *ir);

/* Get the decoder for the index based on the index flags. This is used to externally inject the
 * endoder/decoder when reading and writing */
IndexDecoderProcs InvertedIndex_GetDecoder(uint32_t flags);

/* An index encoder is a callback that writes records to the index. It accepts a pre-calculated
 * delta for encoding */
typedef size_t (*IndexEncoder)(BufferWriter *bw, t_docId delta, RSIndexResult *record);

// Create a new IndexBlockReader for a buffer. This is only used by benchmark functions
// for decoders
IndexBlockReader NewIndexBlockReader(BufferReader *buff, t_docId curBaseId);

// Create a new IndexDecoderCtx with a default numeric filter. Used only benchmarks
IndexDecoderCtx NewIndexDecoderCtx_NumericFilter();

// Create a new IndexDecoderCtx with a mask filter. Used only in benchmarks.
IndexDecoderCtx NewIndexDecoderCtx_MaskFilter(uint32_t mask);

/* Wrapper around the static encodeFreqsOnly to be able to access it in the Rust benchmarks. */
size_t encode_freqs_only(BufferWriter *bw, t_docId delta, RSIndexResult *res);

/* Wrapper around the static encodeFull to be able to access it in the Rust benchmarks. */
size_t encode_full(BufferWriter *bw, t_docId delta, RSIndexResult *res);

/* Wrapper around the static encodeFullWide to be able to access it in the Rust benchmarks. */
size_t encode_full_wide(BufferWriter *bw, t_docId delta, RSIndexResult *res);

/* Wrapper around the static encodeFreqsFields to be able to access it in the Rust benchmarks. */
size_t encode_freqs_fields(BufferWriter *bw, t_docId delta, RSIndexResult *res);

/* Wrapper around the static encodeFreqsFieldsWide to be able to access it in the Rust benchmarks. */
size_t encode_freqs_fields_wide(BufferWriter *bw, t_docId delta, RSIndexResult *res);

/* Wrapper around the static encodeFieldsOnly to be able to access it in the Rust benchmarks. */
size_t encode_fields_only(BufferWriter *bw, t_docId delta, RSIndexResult *res);

/* Wrapper around the static encodeFieldsOnlyWide to be able to access it in the Rust benchmarks. */
size_t encode_fields_only_wide(BufferWriter *bw, t_docId delta, RSIndexResult *res);

/* Wrapper around the static encodeFieldsOffsets to be able to access it in the Rust benchmarks. */
size_t encode_fields_offsets(BufferWriter *bw, t_docId delta, RSIndexResult *res);

/* Wrapper around the static  encodeFieldsOffsetsWide to be able to access it in the Rust benchmarks. */
size_t encode_fields_offsets_wide(BufferWriter *bw, t_docId delta, RSIndexResult *res);

/* Wrapper around the static encodeOffsetsOnly to be able to access it in the Rust benchmarks. */
size_t encode_offsets_only(BufferWriter *bw, t_docId delta, RSIndexResult *res);

/* Wrapper around the static encodeFreqsOffsets to be able to access it in the Rust benchmarks. */
size_t encode_freqs_offsets(BufferWriter *bw, t_docId delta, RSIndexResult *res);

/* Wrapper around the static encodeNumeric to be able to access it in the Rust benchmarks */
size_t encode_numeric(BufferWriter *bw, t_docId delta, RSIndexResult *res);

/* Wrapper around the static encodeDocIdsOnly to be able to access it in the Rust benchmarks */
size_t encode_docs_ids_only(BufferWriter *bw, t_docId delta, RSIndexResult *res);

/* Wrapper around the static encodeRawDocIdsOnly to be able to access it in the Rust benchmarks */
size_t encode_raw_doc_ids_only(BufferWriter *bw, t_docId delta, RSIndexResult *res);

/* Wrapper around the static readFreqs to be able to access it in the Rust benchmarks */
bool read_freqs(IndexBlockReader *blockReader, const IndexDecoderCtx *ctx, RSIndexResult *res);

/* Wrapper around the static readFreqsFlags to be able to access it in the Rust benchmarks */
bool read_freqs_flags(IndexBlockReader *blockReader, const IndexDecoderCtx *ctx, RSIndexResult *res);

/* Wrapper around the static readFreqsFlagsWide to be able to access it in the Rust benchmarks */
bool read_freqs_flags_wide(IndexBlockReader *blockReader, const IndexDecoderCtx *ctx, RSIndexResult *res);

/* Wrapper around the static readFlags to be able to access it in the Rust benchmarks */
bool read_flags(IndexBlockReader *blockReader, const IndexDecoderCtx *ctx, RSIndexResult *res);

/* Wrapper around the static readFlagsWide to be able to access it in the Rust benchmarks */
bool read_flags_wide(IndexBlockReader *blockReader, const IndexDecoderCtx *ctx, RSIndexResult *res);

/* Wrapper around the static readFreqOffsetsFlags to be able to access it in the Rust benchmarks */
bool read_freq_offsets_flags(IndexBlockReader *blockReader, const IndexDecoderCtx *ctx, RSIndexResult *res);

/* Wrapper around the static readFreqOffsetsFlagsWide to be able to access it in the Rust benchmarks */
bool read_freq_offsets_flags_wide(IndexBlockReader *blockReader, const IndexDecoderCtx *ctx, RSIndexResult *res);

/* Wrapper around the static readFlagsOffsets to be able to access it in the Rust benchmarks */
bool read_fields_offsets(IndexBlockReader *blockReader, const IndexDecoderCtx *ctx, RSIndexResult *res);

/* Wrapper around the static readFlagsOffsetsWide to be able to access it in the Rust benchmarks */
bool read_fields_offsets_wide(IndexBlockReader *blockReader, const IndexDecoderCtx *ctx, RSIndexResult *res);

/* Wrapper around the static readOffsetsOnly to be able to access it in the Rust benchmarks */
bool read_offsets_only(IndexBlockReader *blockReader, const IndexDecoderCtx *ctx, RSIndexResult *res);

/* Wrapper around the static readFreqsOffsets to be able to access it in the Rust benchmarks */
bool read_freqs_offsets(IndexBlockReader *blockReader, const IndexDecoderCtx *ctx, RSIndexResult *res);

/* Wrapper around the static readNumeric to be able to access it in the Rust benchmarks */
bool read_numeric(IndexBlockReader *blockReader, const IndexDecoderCtx *ctx, RSIndexResult *res);

/* Wrapper around the static readDocIdsOnly to be able to access it in the Rust benchmarks */
bool read_doc_ids_only(IndexBlockReader *blockReader, const IndexDecoderCtx *ctx, RSIndexResult *res);

/* Wrapper around the static readRawDocIdsOnly to be able to access it in the Rust benchmarks */
bool read_raw_doc_ids_only(IndexBlockReader *blockReader, const IndexDecoderCtx *ctx, RSIndexResult *res);

/* Write a numeric index entry to the index. it includes only a float value and docId. Returns the
 * number of bytes written */
size_t InvertedIndex_WriteNumericEntry(InvertedIndex *idx, t_docId docId, double value);

size_t InvertedIndex_WriteEntryGeneric(InvertedIndex *idx, RSIndexResult *entry);

/* Get the appropriate encoder for an inverted index given its flags. Returns NULL on invalid flags
 */
IndexEncoder InvertedIndex_GetEncoder(IndexFlags flags);

unsigned long InvertedIndex_MemUsage(const InvertedIndex *value);

// ----- GC related API

/* Repair an index block by removing garbage - records pointing at deleted documents,
 * and write valid entries in their place.
 * Returns the number of docs collected, and puts the number of bytes collected in the given
 * pointer.
 */
size_t IndexBlock_Repair(IndexBlock *blk, DocTable *dt, IndexFlags flags, IndexRepairParams *params);

/* Apply a GC change set to an inverted index.
 * nblocks_orig is the number of blocks the child had scanned,
 * nbytes_added_io is the child reported "bytes added" figure used if a fresh block,
 * must be created when all scanned blocks were deleted. Updated for blocks that are added.
 *
 * delta requires ownership as data of new, deleted and repaired blocks
 * are moved into the given index, the pointers of delta are updated accordingly.
 */
void InvertedIndex_ApplyGcDelta(InvertedIndex *idx,
                                InvertedIndexGcDelta *delta,
                                size_t nblocks_orig,
                                uint64_t *nbytes_added_io);

// ---------------------

#ifdef __cplusplus
}
#endif
#endif<|MERGE_RESOLUTION|>--- conflicted
+++ resolved
@@ -55,22 +55,8 @@
   t_docId curBaseId; // The current value to add to the decoded delta, to get the actual docId.
 } IndexBlockReader;
 
-<<<<<<< HEAD
-/**
- * This context is passed to the decoder callback, and can contain either
- * a pointer or an integer. It is intended to relay along any kind of additional
- * configuration information to help the decoder determine whether to filter
- * the entry */
-typedef union {
-  uint32_t mask;
-  t_fieldMask wideMask;
-  const NumericFilter *filter;
-} IndexDecoderCtx;
-
 //--------- GC related types
 
-=======
->>>>>>> b27cad2a
 typedef struct {
   size_t bytesBeforFix;
   size_t bytesAfterFix;
