#ifndef RS_RESULT_PROCESSOR_H_
#define RS_RESULT_PROCESSOR_H_

#include "redisearch.h"
#include "sortable.h"
#include "value.h"
#include "concurrent_ctx.h"
#include "search_ctx.h"
#include "index_iterator.h"
#include "search_options.h"
#include "rlookup.h"
#include "extension.h"
#include "score_explain.h"

#ifdef __cplusplus
extern "C" {
#endif
/********************************************************************************
 * Result Processor Chain
 *
 * We use a chain of result processors to sort, score, filter and page the results coming from the
 * index.
 *
 * The index iterator tree is responsible for extracting results from the index, and the processor
 * chain is responsible for processing those and preparing them for the users.
 * The processors are exposing an iterator interface, adding values to SearchResult objects.
 *
 * SearchResult objects contain all the data needed for a search result - from docId and score, to
 * the actual fields loaded from redis.
 *
 * Processors can add more fields, rewrite them, change the score, etc.
 * The query plan builds the chain based on the request, and then the chain just processes the
 * results.
 *
 ********************************************************************************/

/* Query processing state */
typedef enum {
  QITR_S_RUNNING,
  QITR_S_ABORTED,

  // TimedOut state differs from aborted in that it lets the processors drain their accumulated
  // results instead of stopping in our tracks and returning nothing.
  QITR_S_TIMEDOUT
} QITRState;

typedef enum {
  RP_INDEX,
  RP_LOADER,
  RP_SCORER,
  RP_SORTER,
  RP_COUNTER,
  RP_PAGER_LIMITER,
  RP_HIGHLIGHTER,
  RP_GROUP,
  RP_PROJECTOR,
  RP_FILTER,
  RP_PROFILE,
  RP_NETWORK,
  RP_MAX,
} ResultProcessorType;

struct ResultProcessor;
struct RLookup;

typedef struct {
  // First processor
  struct ResultProcessor *rootProc;

  // Last processor
  struct ResultProcessor *endProc;

  // Concurrent search context for thread switching
  ConcurrentSearchCtx *conc;

  // Contains our spec
  RedisSearchCtx *sctx;

  // the minimal score applicable for a result. It can be used to optimize the scorers
  double minScore;

  // the total results found in the query, incremented by the root processors and decremented by
  // others who might disqualify results
  uint32_t totalResults;

  // Object which contains the error
  QueryError *err;

  // the state - used for aborting queries
  QITRState state;

  struct timespec startTime;
} QueryIterator, QueryProcessingCtx;

IndexIterator *QITR_GetRootFilter(QueryIterator *it);
void QITR_PushRP(QueryIterator *it, struct ResultProcessor *rp);
void QITR_FreeChain(QueryIterator *qitr);

/*
 * SearchResult - the object all the processing chain is working on.
 * It has the indexResult which is what the index scan brought - scores, vectors, flags, etc.
 *
 * And a list of fields loaded by the chain - currenly only by the loader, but possibly by
 * aggregators later on
 */
typedef struct {
  t_docId docId;

  // not all results have score - TBD
  double score;
  RSScoreExplain *scoreExplain;

  RSDocumentMetadata *dmd;

  // index result should cover what you need for highlighting,
  // but we will add a method to duplicate index results to make
  // them thread safe
  RSIndexResult *indexResult;

  // Row data. Use RLookup_* functions to access
  RLookupRow rowdata;
} SearchResult;

/* Result processor return codes */

/** Possible return values from Next() */
typedef enum {
  // Result is filled with valid data
  RS_RESULT_OK = 0,
  // Result is empty, and the last result has already been returned.
  RS_RESULT_EOF,
  // Execution paused due to rate limiting (or manual pause from ext. thread??)
  RS_RESULT_PAUSED,
  // Execution halted because of timeout
  RS_RESULT_TIMEDOUT,
  // Aborted because of error. The QueryState (parent->status) should have
  // more information.
  RS_RESULT_ERROR,
  // Not a return code per se, but a marker signifying the end of the 'public'
  // return codes. Implementations can use this for extensions.
  RS_RESULT_MAX
} RPStatus;

/**
 * Result processor structure. This should be "Subclassed" by the actual
 * implementations
 */
typedef struct ResultProcessor {
  // Reference to the parent structure
  QueryIterator *parent;

  // Previous result processor in the chain
  struct ResultProcessor *upstream;

  // Type of result processor
  ResultProcessorType type;

  /**
   * Populates the result pointed to by `res`. The existing data of `res` is
   * not read, so it is the responsibility of the caller to ensure that there
   * are no refcount leaks in the structure.
   *
   * Users can use SearchResult_Clear() to reset the structure without freeing
   * it.
   *
   * The populated structure (if RS_RESULT_OK is returned) does contain references
   * to document data. Callers *MUST* ensure they are eventually freed.
   */
  int (*Next)(struct ResultProcessor *self, SearchResult *res);

  /** Frees the processor and any internal data related to it. */
  void (*Free)(struct ResultProcessor *self);
} ResultProcessor;

// Get the index spec from the result processor
#define RP_SPEC(rpctx) ((rpctx)->parent->sctx->spec)

/**
 * This function resets the search result, so that it may be reused again.
 * Internal caches are reset but not freed
 */
void SearchResult_Clear(SearchResult *r);

/**
 * This function clears the search result, also freeing its internals. Internal
 * caches are freed. Use this function if `r` will not be used again.
 */
void SearchResult_Destroy(SearchResult *r);

ResultProcessor *RPIndexIterator_New(IndexIterator *itr, struct timespec timeoutTime);

ResultProcessor *RPScorer_New(const ExtScoringFunctionCtx *funcs,
                              const ScoringFunctionArgs *fnargs);

typedef enum {
  SORTBY_FIELD,
  SORTBY_SCORE,
  SORTBY_DISTANCE,
} SortByType;

/** Functions abstracting the sortmap. Hides the bitwise logic */
#define SORTASCMAP_INIT 0xFFFFFFFFFFFFFFFF
#define SORTASCMAP_MAXFIELDS 8
#define SORTASCMAP_SETASC(mm, pos) ((mm) |= (1LLU << (pos)))
#define SORTASCMAP_SETDESC(mm, pos) ((mm) &= ~(1LLU << (pos)))
#define SORTASCMAP_GETASC(mm, pos) ((mm) & (1LLU << (pos)))
void SortAscMap_Dump(uint64_t v, size_t n);

ResultProcessor *RPSorter_NewByFields(size_t maxresults, const RLookupKey **keys, size_t nkeys,
<<<<<<< HEAD
                                      uint64_t ascendingMap, SortByType sortByType);
=======
                                      uint64_t ascendingMap, struct timespec *timeout);
>>>>>>> 63b8a452

ResultProcessor *RPSorter_NewByScore(size_t maxresults, struct timespec *timeout);

ResultProcessor *RPPager_New(size_t offset, size_t limit);

/*******************************************************************************************************************
 *  Loading Processor
 *
 * This processor simply takes the search results, and based on the request parameters, loads the
 * relevant fields for the results that need to be displayed to the user, from redis.
 *
 * It fills the result objects' field map with values corresponding to the requested return fields
 *
 *******************************************************************************************************************/
ResultProcessor *RPLoader_New(RLookup *lk, const RLookupKey **keys, size_t nkeys);

/** Creates a new Highlight processor */
ResultProcessor *RPHighlighter_New(const RSSearchOptions *searchopts, const FieldList *fields,
                                   const RLookup *lookup);

void RP_DumpChain(const ResultProcessor *rp);


/*******************************************************************************************************************
 *  Profiling Processor
 *
 * This processor collects time and count info about the performance of its upstream RP.
 *
 *******************************************************************************************************************/
ResultProcessor *RPProfile_New(ResultProcessor *rp, QueryIterator *qiter);


/*******************************************************************************************************************
 *  Counter Processor
 *
 * This processor counts the search results.
 * 
 *******************************************************************************************************************/
ResultProcessor *RPCounter_New();

/*****************************************
 *            Timeout API
 ****************************************/

static inline int rs_timer_ge(struct timespec *a, struct timespec *b) {
  if (a->tv_sec == b->tv_sec) {
    return a->tv_nsec >= b->tv_nsec;
  }
  return a->tv_sec >= b->tv_sec;
}

static inline void rs_timeradd(struct timespec *a, struct timespec *b, struct timespec *result) {
  result->tv_sec = a->tv_sec + b->tv_sec;
  result->tv_nsec = a->tv_nsec + b->tv_nsec;
  if (result->tv_nsec >= 1000000000) { 
    result->tv_sec  += 1;
    result->tv_nsec -= 1000000000;
  } 
}

static inline void rs_timersub(struct timespec *a, struct timespec *b, struct timespec *result) {
  result->tv_sec = a->tv_sec - b->tv_sec;
  result->tv_nsec = a->tv_nsec - b->tv_nsec;
  if (result->tv_nsec < 0) {	
    result->tv_sec  -= 1;
    result->tv_nsec += 1000000000;
  }	
}

static inline int TimedOut(struct timespec timeout) {
  // Check the elapsed processing time
  static struct timespec now;
  clock_gettime(CLOCK_MONOTONIC_RAW, &now);

  if (__builtin_expect(rs_timer_ge(&now, &timeout), 0)) {
    return RS_RESULT_TIMEDOUT;
  }
  return RS_RESULT_OK;
}

static inline void updateTimeout(struct timespec *timeout, int32_t durationNS) {
  // 0 disables the timeout
  if (durationNS == 0) {
    durationNS = INT32_MAX;
  }

  struct timespec now = { .tv_sec = 0 ,
                          .tv_nsec = 0 };
  struct timespec duration = { .tv_sec = durationNS / 1000,
                              .tv_nsec = ((durationNS % 1000) * 1000000) };
  clock_gettime(CLOCK_MONOTONIC_RAW, &now);
  rs_timeradd(&now, &duration, timeout);
  //printf("sec %ld ms %ld\n", now.tv_sec, now.tv_nsec);
}

void updateRPIndexTimeout(ResultProcessor *base, struct timespec timeout);

clock_t RPProfile_GetClock(ResultProcessor *rp);
uint64_t RPProfile_GetCount(ResultProcessor *rp);

// Return string for RPType
const char *RPTypeToString(ResultProcessorType type);

#ifdef __cplusplus
}
#endif
#endif  // !RS_RESULT_PROCESSOR_H_<|MERGE_RESOLUTION|>--- conflicted
+++ resolved
@@ -207,11 +207,7 @@
 void SortAscMap_Dump(uint64_t v, size_t n);
 
 ResultProcessor *RPSorter_NewByFields(size_t maxresults, const RLookupKey **keys, size_t nkeys,
-<<<<<<< HEAD
-                                      uint64_t ascendingMap, SortByType sortByType);
-=======
-                                      uint64_t ascendingMap, struct timespec *timeout);
->>>>>>> 63b8a452
+                                      uint64_t ascendingMap, struct timespec *timeout, SortByType sortByType);
 
 ResultProcessor *RPSorter_NewByScore(size_t maxresults, struct timespec *timeout);
 
