--- conflicted
+++ resolved
@@ -234,11 +234,7 @@
  */
 ResultProcessor *RPSorter_NewByFields(size_t maxresults, const RLookupKey **keys, size_t nkeys,
                                       const RLookupKey **loadKeys, size_t nLoadKeys,
-<<<<<<< HEAD
-                                      uint64_t ascmap);
-=======
                                       uint64_t ascendingMap, bool quickExit);
->>>>>>> 79a8578d
 
 ResultProcessor *RPSorter_NewByScore(size_t maxresults, bool quickExit);
 
