/*
 * Copyright (c) 2006-Present, Redis Ltd.
 * All rights reserved.
 *
 * Licensed under your choice of the Redis Source Available License 2.0
 * (RSALv2); or (b) the Server Side Public License v1 (SSPLv1); or (c) the
 * GNU Affero General Public License v3 (AGPLv3).
*/

#pragma once

#include "redisearch.h"
#include "sortable.h"
#include "value.h"
#include "concurrent_ctx.h"
#include "search_ctx.h"
#include "index_iterator.h"
#include "search_options.h"
#include "rlookup.h"
#include "extension.h"
#include "score_explain.h"
<<<<<<< HEAD
#include "hybrid_scoring.h"
=======
#include "util/references.h"
>>>>>>> c9e7274d

#ifdef __cplusplus
extern "C" {
#endif

/********************************************************************************
 * Result Processor Chain
 *
 * We use a chain of result processors to sort, score, filter and page the results coming from the
 * index.
 *
 * The index iterator tree is responsible for extracting results from the index, and the processor
 * chain is responsible for processing those and preparing them for the users.
 * The processors are exposing an iterator interface, adding values to SearchResult objects.
 *
 * SearchResult objects contain all the data needed for a search result - from docId and score, to
 * the actual fields loaded from redis.
 *
 * Processors can add more fields, rewrite them, change the score, etc.
 * The query plan builds the chain based on the request, and then the chain just processes the
 * results.
 *
 ********************************************************************************/

typedef enum {
  RP_INDEX,
  RP_LOADER,
  RP_SAFE_LOADER,
  RP_SCORER,
  RP_SORTER,
  RP_COUNTER,
  RP_PAGER_LIMITER,
  RP_HIGHLIGHTER,
  RP_GROUP,
  RP_PROJECTOR,
  RP_FILTER,
  RP_PROFILE,
  RP_NETWORK,
  RP_METRICS,
  RP_KEY_NAME_LOADER,
  RP_MAX_SCORE_NORMALIZER,
<<<<<<< HEAD
  RP_HYBRID_MERGER,
  RP_TIMEOUT, // DEBUG ONLY
  RP_CRASH, // DEBUG ONLY
  RP_MAX,
=======
  RP_TIMEOUT,               // DEBUG ONLY
  RP_CRASH,                 // DEBUG ONLY
  RP_DEPLETER,
  RP_MAX,                   // Always last, marks the end of the enum
>>>>>>> c9e7274d
} ResultProcessorType;

struct ResultProcessor;
struct RLookup;

typedef struct {
  // First processor
  struct ResultProcessor *rootProc;

  // Last processor
  struct ResultProcessor *endProc;

  // Concurrent search context for thread switching
  ConcurrentSearchCtx *conc;

  // Contains our spec
  RedisSearchCtx *sctx;

  struct timespec initTime; //used with clock_gettime(CLOCK_MONOTONIC, ...)
  struct timespec GILTime;  //milliseconds

  // the minimal score applicable for a result. It can be used to optimize the
  // scorers
  double minScore;

  // the total results found in the query, incremented by the root processors
  // and decremented by others who might disqualify results
  uint32_t totalResults;

  // the number of results we requested to return at the current chunk.
  // This value is meant to be used by the RP to limit the number of results
  // returned by its upstream RP ONLY.
  // It should be restored after using it for local aggregation etc., as done in
  // the Safe-Loader, Sorter, and Pager.
  uint32_t resultLimit;

  // Object which contains the error
  QueryError *err;

  bool isProfile;
  RSTimeoutPolicy timeoutPolicy;
} QueryIterator, QueryProcessingCtx;

IndexIterator *QITR_GetRootFilter(QueryIterator *it);
void QITR_PushRP(QueryIterator *it, struct ResultProcessor *rp);
void QITR_FreeChain(QueryIterator *qitr);

/*
 * SearchResult - the object all the processing chain is working on.
 * It has the indexResult which is what the index scan brought - scores, vectors, flags, etc,
 * and a list of fields loaded by the chain
 */
typedef struct {
  t_docId docId;

  // not all results have score - TBD
  double score;
  RSScoreExplain *scoreExplain;

  const RSDocumentMetadata *dmd;

  // index result should cover what you need for highlighting,
  // but we will add a method to duplicate index results to make
  // them thread safe
  RSIndexResult *indexResult;

  // Row data. Use RLookup_* functions to access
  RLookupRow rowdata;

  uint8_t flags;
} SearchResult;

/* SearchResult flags */
static const uint8_t Result_ExpiredDoc = 1 << 0;

/* Result processor return codes */

/** Possible return values from Next() */
typedef enum {
  // Result is filled with valid data
  RS_RESULT_OK = 0,
  // Result is empty, and the last result has already been returned.
  RS_RESULT_EOF,
  // Execution paused due to rate limiting (or manual pause from ext. thread??)
  RS_RESULT_PAUSED,
  // Execution halted because of timeout
  RS_RESULT_TIMEDOUT,
  // Aborted because of error. The QueryState (parent->status) should have
  // more information.
  RS_RESULT_ERROR,
  // Depleting process has begun.
  RS_RESULT_DEPLETING,
  // Not a return code per se, but a marker signifying the end of the 'public'
  // return codes. Implementations can use this for extensions.
  RS_RESULT_MAX
} RPStatus;

/**
 * Result processor structure. This should be "Subclassed" by the actual
 * implementations
 */
typedef struct ResultProcessor {
  // Reference to the parent structure
  QueryIterator *parent;

  // Previous result processor in the chain
  struct ResultProcessor *upstream;

  // Type of result processor
  ResultProcessorType type;

  struct timespec GILTime;
  /**
   * Populates the result pointed to by `res`. The existing data of `res` is
   * not read, so it is the responsibility of the caller to ensure that there
   * are no refcount leaks in the structure.
   *
   * Users can use SearchResult_Clear() to reset the structure without freeing
   * it.
   *
   * The populated structure (if RS_RESULT_OK is returned) does contain references
   * to document data. Callers *MUST* ensure they are eventually freed.
   */
  int (*Next)(struct ResultProcessor *self, SearchResult *res);

  /** Frees the processor and any internal data related to it. */
  void (*Free)(struct ResultProcessor *self);
} ResultProcessor;

/**
 * This function allocates a new SearchResult, copies the data from `src` to it,
 * and returns it.
*/
SearchResult *SearchResult_Copy(SearchResult *r);

/**
 * This function resets the search result, so that it may be reused again.
 * Internal caches are reset but not freed
 */
void SearchResult_Clear(SearchResult *r);

/**
 * This function clears the search result, also freeing its internals. Internal
 * caches are freed. Use this function if `r` will not be used again.
 */
void SearchResult_Destroy(SearchResult *r);

ResultProcessor *RPIndexIterator_New(IndexIterator *itr);

ResultProcessor *RPScorer_New(const ExtScoringFunctionCtx *funcs,
                              const ScoringFunctionArgs *fnargs,
                              const RLookupKey *rlk);

ResultProcessor *RPMetricsLoader_New();

/** Functions abstracting the sortmap. Hides the bitwise logic */
#define SORTASCMAP_INIT 0xFFFFFFFFFFFFFFFF
#define SORTASCMAP_MAXFIELDS 8
#define SORTASCMAP_SETASC(mm, pos) ((mm) |= (1LLU << (pos)))
#define SORTASCMAP_SETDESC(mm, pos) ((mm) &= ~(1LLU << (pos)))
#define SORTASCMAP_GETASC(mm, pos) ((mm) & (1LLU << (pos)))
void SortAscMap_Dump(uint64_t v, size_t n);

/**
 * Creates a sorter result processor.
 * @param keys is an array of RLookupkeys to sort by them,
 * @param nkeys is the number of keys.
 * keys will be freed by the arrange step dtor.
 */
ResultProcessor *RPSorter_NewByFields(size_t maxresults, const RLookupKey **keys, size_t nkeys, uint64_t ascendingMap);

ResultProcessor *RPSorter_NewByScore(size_t maxresults);

ResultProcessor *RPPager_New(size_t offset, size_t limit);

/*******************************************************************************************************************
 *  Loading Processor
 *
 * This processor simply takes the search results, and based on the request parameters, loads the
 * relevant fields for the results that need to be displayed to the user, from redis.
 *
 * It fills the result objects' field map with values corresponding to the requested return fields
 *
 * On thread safe mode, the loader will buffer results, in an internal phase will lock redis and load the requested
 * fields and then unlock redis, and then will yield the results to the next processor in the chain.
 * On non thread safe mode (running the query from the main thread), the loader will load the requested fields
 * for each result, one result at a time, and yield it to the next processor in the chain.
 *
 *******************************************************************************************************************/
struct AREQ;
ResultProcessor *RPLoader_New(struct AREQ *r, RLookup *lk, const RLookupKey **keys, size_t nkeys, bool forceLoad);

void SetLoadersForBG(struct AREQ *r);
void SetLoadersForMainThread(struct AREQ *r);

/** Creates a new Highlight processor */
ResultProcessor *RPHighlighter_New(const RSSearchOptions *searchopts, const FieldList *fields,
                                   const RLookup *lookup);

void RP_DumpChain(const ResultProcessor *rp);

/*******************************************************************************************************************
 *  Profiling Processor
 *
 * This processor collects time and count info about the performance of its upstream RP.
 *
 *******************************************************************************************************************/
ResultProcessor *RPProfile_New(ResultProcessor *rp, QueryIterator *qiter);


/*******************************************************************************************************************
 *  Counter Processor
 *
 * This processor counts the search results.
 *
 *******************************************************************************************************************/
ResultProcessor *RPCounter_New();

clock_t RPProfile_GetClock(ResultProcessor *rp);
uint64_t RPProfile_GetCount(ResultProcessor *rp);

void Profile_AddRPs(QueryIterator *qiter);

// Return string for RPType
const char *RPTypeToString(ResultProcessorType type);

/*******************************************************************************************************************
 *  Timeout Processor - DEBUG ONLY
 *
 * returns timeout after N results, N >= 0.
 *******************************************************************************************************************/
ResultProcessor *RPTimeoutAfterCount_New(size_t count);
void PipelineAddTimeoutAfterCount(struct AREQ *r, size_t results_count);

/*******************************************************************************************************************
 *  Crash Processor - DEBUG ONLY
 *
 * crash the at the start of the query
 *******************************************************************************************************************/
ResultProcessor *RPCrash_New();
void PipelineAddCrash(struct AREQ *r);

 /*******************************************************************************************************************
  *  Normalizer Result Processor
  *
  * Normalizes search result scores to [0, 1] range by dividing each score by the maximum score.
  * First accumulates all results from the upstream, then normalizes and yields them.
  *******************************************************************************************************************/
 ResultProcessor *RPMaxScoreNormalizer_New(const RLookupKey *rlk);

<<<<<<< HEAD
 /*******************************************************************************************************************
  *  Hybrid Merger Result Processor
  *
  * Merges results from multiple upstream processors using a hybrid scoring function.
  * Takes results from all upstreams and applies the provided function to combine their scores.
  *******************************************************************************************************************/
 ResultProcessor *RPHybridMerger_New(HybridScoringContext *hybridScoringCtx,
                                     ScoringFunctionArgs *scoringCtx,
                                     ResultProcessor **upstreams,
                                     size_t numUpstreams);
=======
/*******************************************************************************
 * Depleter Result Processor
 *
 *  The RPDepleter result processor offloads the task of consuming all results from
 *  its upstream processor into a background thread, storing them in an internal
 *  array. While the background thread is running, calls to Next() wait on a shared
 *  condition variable and return RS_RESULT_DEPLETING. The thread can be awakened
 *  either by its own depleting thread completing or by another RPDepleter's thread
 *  signaling completion. Once depleting is complete for this processor, Next()
 *  yields results one by one from the internal array, and finally returns the last
 *  return code from the upstream.
 */

/**
 * Constructs a new RPDepleter processor, wrapping the given upstream processor.
 * The returned processor takes ownership of result depleting and yielding.
 */
ResultProcessor *RPDepleter_New(StrongRef sync_ref);

/**
 * Creates a new shared sync object for a pipeline.
 * This is used during pipeline construction to create sync objects
 * that can be shared among multiple RPDepleters.
 */
StrongRef DepleterSync_New();
>>>>>>> c9e7274d

#ifdef __cplusplus
}
#endif<|MERGE_RESOLUTION|>--- conflicted
+++ resolved
@@ -19,11 +19,8 @@
 #include "rlookup.h"
 #include "extension.h"
 #include "score_explain.h"
-<<<<<<< HEAD
+#include "util/references.h"
 #include "hybrid_scoring.h"
-=======
-#include "util/references.h"
->>>>>>> c9e7274d
 
 #ifdef __cplusplus
 extern "C" {
@@ -65,17 +62,11 @@
   RP_METRICS,
   RP_KEY_NAME_LOADER,
   RP_MAX_SCORE_NORMALIZER,
-<<<<<<< HEAD
   RP_HYBRID_MERGER,
-  RP_TIMEOUT, // DEBUG ONLY
-  RP_CRASH, // DEBUG ONLY
-  RP_MAX,
-=======
   RP_TIMEOUT,               // DEBUG ONLY
   RP_CRASH,                 // DEBUG ONLY
   RP_DEPLETER,
   RP_MAX,                   // Always last, marks the end of the enum
->>>>>>> c9e7274d
 } ResultProcessorType;
 
 struct ResultProcessor;
@@ -326,7 +317,32 @@
   *******************************************************************************************************************/
  ResultProcessor *RPMaxScoreNormalizer_New(const RLookupKey *rlk);
 
-<<<<<<< HEAD
+/*******************************************************************************
+ * Depleter Result Processor
+ *
+ *  The RPDepleter result processor offloads the task of consuming all results from
+ *  its upstream processor into a background thread, storing them in an internal
+ *  array. While the background thread is running, calls to Next() wait on a shared
+ *  condition variable and return RS_RESULT_DEPLETING. The thread can be awakened
+ *  either by its own depleting thread completing or by another RPDepleter's thread
+ *  signaling completion. Once depleting is complete for this processor, Next()
+ *  yields results one by one from the internal array, and finally returns the last
+ *  return code from the upstream.
+ */
+
+/**
+ * Constructs a new RPDepleter processor, wrapping the given upstream processor.
+ * The returned processor takes ownership of result depleting and yielding.
+ */
+ResultProcessor *RPDepleter_New(StrongRef sync_ref);
+
+/**
+ * Creates a new shared sync object for a pipeline.
+ * This is used during pipeline construction to create sync objects
+ * that can be shared among multiple RPDepleters.
+ */
+StrongRef DepleterSync_New();
+
  /*******************************************************************************************************************
   *  Hybrid Merger Result Processor
   *
@@ -337,33 +353,6 @@
                                      ScoringFunctionArgs *scoringCtx,
                                      ResultProcessor **upstreams,
                                      size_t numUpstreams);
-=======
-/*******************************************************************************
- * Depleter Result Processor
- *
- *  The RPDepleter result processor offloads the task of consuming all results from
- *  its upstream processor into a background thread, storing them in an internal
- *  array. While the background thread is running, calls to Next() wait on a shared
- *  condition variable and return RS_RESULT_DEPLETING. The thread can be awakened
- *  either by its own depleting thread completing or by another RPDepleter's thread
- *  signaling completion. Once depleting is complete for this processor, Next()
- *  yields results one by one from the internal array, and finally returns the last
- *  return code from the upstream.
- */
-
-/**
- * Constructs a new RPDepleter processor, wrapping the given upstream processor.
- * The returned processor takes ownership of result depleting and yielding.
- */
-ResultProcessor *RPDepleter_New(StrongRef sync_ref);
-
-/**
- * Creates a new shared sync object for a pipeline.
- * This is used during pipeline construction to create sync objects
- * that can be shared among multiple RPDepleters.
- */
-StrongRef DepleterSync_New();
->>>>>>> c9e7274d
 
 #ifdef __cplusplus
 }
