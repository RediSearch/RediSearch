/*
 * Copyright (c) 2006-Present, Redis Ltd.
 * All rights reserved.
 *
 * Licensed under your choice of the Redis Source Available License 2.0
 * (RSALv2); or (b) the Server Side Public License v1 (SSPLv1); or (c) the
 * GNU Affero General Public License v3 (AGPLv3).
*/

#pragma once

#include "redisearch.h"
#include "sortable.h"
#include "value.h"
#include "concurrent_ctx.h"
#include "search_ctx.h"
#include "iterators/iterator_api.h"
#include "search_options.h"
#include "rlookup.h"
#include "extension.h"
#include "score_explain.h"
<<<<<<< HEAD
#include "util/references.h"
#include "hybrid/hybrid_scoring.h"
#include "hybrid/hybrid_lookup_context.h"
#include "vector_normalization.h"
=======
#include "rs_wall_clock.h"
>>>>>>> ef5c9273

#ifdef __cplusplus
extern "C" {
#endif

/********************************************************************************
 * Result Processor Chain
 *
 * We use a chain of result processors to sort, score, filter and page the results coming from the
 * index.
 *
 * The index iterator tree is responsible for extracting results from the index, and the processor
 * chain is responsible for processing those and preparing them for the users.
 * The processors are exposing an iterator interface, adding values to SearchResult objects.
 *
 * SearchResult objects contain all the data needed for a search result - from docId and score, to
 * the actual fields loaded from redis.
 *
 * Processors can add more fields, rewrite them, change the score, etc.
 * The query plan builds the chain based on the request, and then the chain just processes the
 * results.
 *
 ********************************************************************************/

typedef enum {
  RP_INDEX,
  RP_LOADER,
  RP_SAFE_LOADER,
  RP_SCORER,
  RP_SORTER,
  RP_COUNTER,
  RP_PAGER_LIMITER,
  RP_HIGHLIGHTER,
  RP_GROUP,
  RP_PROJECTOR,
  RP_FILTER,
  RP_PROFILE,
  RP_NETWORK,
  RP_METRICS,
  RP_KEY_NAME_LOADER,
  RP_MAX_SCORE_NORMALIZER,
  RP_VECTOR_NORMALIZER,
  RP_HYBRID_MERGER,
  RP_DEPLETER,
  RP_TIMEOUT,               // DEBUG ONLY
  RP_CRASH,                 // DEBUG ONLY
  RP_MAX,                   // Always last, marks the end of the enum
} ResultProcessorType;

struct ResultProcessor;
struct RLookup;

// Define our own structures to avoid conflicts with the iterator_api.h QueryIterator
typedef struct QueryProcessingCtx {
  // First processor
  struct ResultProcessor *rootProc;

  // Last processor
  struct ResultProcessor *endProc;

<<<<<<< HEAD
  struct timespec initTime; //used with clock_gettime(CLOCK_MONOTONIC, ...)
  struct timespec GILTime;  //milliseconds
=======
  // Contains our spec
  RedisSearchCtx *sctx;

  rs_wall_clock initTime; //used with clock_gettime(CLOCK_MONOTONIC, ...)
  rs_wall_clock_ns_t GILTime;  //Time accumulated in nanoseconds
>>>>>>> ef5c9273

  // the minimal score applicable for a result. It can be used to optimize the
  // scorers
  double minScore;

  // the total results found in the query, incremented by the root processors
  // and decremented by others who might disqualify results
  uint32_t totalResults;

  // the number of results we requested to return at the current chunk.
  // This value is meant to be used by the RP to limit the number of results
  // returned by its upstream RP ONLY.
  // It should be restored after using it for local aggregation etc., as done in
  // the Safe-Loader, Sorter, and Pager.
  uint32_t resultLimit;

  // Object which contains the error
  QueryError *err;

  bool isProfile;
  RSTimeoutPolicy timeoutPolicy;
} QueryProcessingCtx;

<<<<<<< HEAD
const IndexIterator *QITR_GetRootFilter(QueryIterator *it);
void QITR_PushRP(QueryIterator *it, struct ResultProcessor *rp);
void QITR_FreeChain(QueryIterator *qitr);
=======
QueryIterator *QITR_GetRootFilter(QueryProcessingCtx *it);
void QITR_PushRP(QueryProcessingCtx *it, struct ResultProcessor *rp);
void QITR_FreeChain(QueryProcessingCtx *qitr);
>>>>>>> ef5c9273

/*
 * SearchResult - the object all the processing chain is working on.
 * It has the indexResult which is what the index scan brought - scores, vectors, flags, etc,
 * and a list of fields loaded by the chain
 */
typedef struct {
  t_docId docId;

  // not all results have score - TBD
  double score;
  RSScoreExplain *scoreExplain;

  const RSDocumentMetadata *dmd;

  // index result should cover what you need for highlighting,
  // but we will add a method to duplicate index results to make
  // them thread safe
  RSIndexResult *indexResult;

  // Row data. Use RLookup_* functions to access
  RLookupRow rowdata;

  uint8_t flags;
} SearchResult;

/* SearchResult flags */
static const uint8_t Result_ExpiredDoc = 1 << 0;

/* Result processor return codes */

/** Possible return values from Next() */
typedef enum {
  // Result is filled with valid data
  RS_RESULT_OK = 0,
  // Result is empty, and the last result has already been returned.
  RS_RESULT_EOF,
  // Execution paused due to rate limiting (or manual pause from ext. thread??)
  RS_RESULT_PAUSED,
  // Execution halted because of timeout
  RS_RESULT_TIMEDOUT,
  // Aborted because of error. The QueryState (parent->status) should have
  // more information.
  RS_RESULT_ERROR,
  // Depleting process has begun.
  RS_RESULT_DEPLETING,
  // Not a return code per se, but a marker signifying the end of the 'public'
  // return codes. Implementations can use this for extensions.
  RS_RESULT_MAX
} RPStatus;

/**
 * Result processor structure. This should be "Subclassed" by the actual
 * implementations
 */
typedef struct ResultProcessor {
  // Reference to the parent structure
  QueryProcessingCtx *parent;

  // Previous result processor in the chain
  struct ResultProcessor *upstream;

  // Type of result processor
  ResultProcessorType type;

  struct timespec GILTime;
  /**
   * Populates the result pointed to by `res`. The existing data of `res` is
   * not read, so it is the responsibility of the caller to ensure that there
   * are no refcount leaks in the structure.
   *
   * Users can use SearchResult_Clear() to reset the structure without freeing
   * it.
   *
   * The populated structure (if RS_RESULT_OK is returned) does contain references
   * to document data. Callers *MUST* ensure they are eventually freed.
   */
  int (*Next)(struct ResultProcessor *self, SearchResult *res);

  /** Frees the processor and any internal data related to it. */
  void (*Free)(struct ResultProcessor *self);
} ResultProcessor;


/**
 * This function allocates a new SearchResult, copies the data from `src` to it,
 * and returns it.
*/
SearchResult *SearchResult_Copy(SearchResult *r);

/**
 * This function resets the search result, so that it may be reused again.
 * Internal caches are reset but not freed
 */
void SearchResult_Clear(SearchResult *r);

/**
 * This function clears the search result, also freeing its internals. Internal
 * caches are freed. Use this function if `r` will not be used again.
 */
void SearchResult_Destroy(SearchResult *r);

<<<<<<< HEAD
ResultProcessor *RPIndexIterator_New(const IndexIterator *itr, RedisSearchCtx *sctx, ConcurrentSearchCtx *conc);
=======
ResultProcessor *RPQueryIterator_New(QueryIterator *itr);
>>>>>>> ef5c9273

ResultProcessor *RPScorer_New(const ExtScoringFunctionCtx *funcs,
                              const ScoringFunctionArgs *fnargs,
                              const RLookupKey *rlk);

ResultProcessor *RPMetricsLoader_New();

/** Functions abstracting the sortmap. Hides the bitwise logic */
#define SORTASCMAP_INIT 0xFFFFFFFFFFFFFFFF
#define SORTASCMAP_MAXFIELDS 8
#define SORTASCMAP_SETASC(mm, pos) ((mm) |= (1LLU << (pos)))
#define SORTASCMAP_SETDESC(mm, pos) ((mm) &= ~(1LLU << (pos)))
#define SORTASCMAP_GETASC(mm, pos) ((mm) & (1LLU << (pos)))

/**
 * Creates a sorter result processor.
 * @param keys is an array of RLookupkeys to sort by them,
 * @param nkeys is the number of keys.
 * keys will be freed by the arrange step dtor.
 */
ResultProcessor *RPSorter_NewByFields(size_t maxresults, const RLookupKey **keys, size_t nkeys, uint64_t ascendingMap);

ResultProcessor *RPSorter_NewByScore(size_t maxresults);

ResultProcessor *RPPager_New(size_t offset, size_t limit);

/*******************************************************************************************************************
 *  Loading Processor
 *
 * This processor simply takes the search results, and based on the request parameters, loads the
 * relevant fields for the results that need to be displayed to the user, from redis.
 *
 * It fills the result objects' field map with values corresponding to the requested return fields
 *
 * On thread safe mode, the loader will buffer results, in an internal phase will lock redis and load the requested
 * fields and then unlock redis, and then will yield the results to the next processor in the chain.
 * On non thread safe mode (running the query from the main thread), the loader will load the requested fields
 * for each result, one result at a time, and yield it to the next processor in the chain.
 *
 *******************************************************************************************************************/
struct AREQ;
ResultProcessor *RPLoader_New(RedisSearchCtx *sctx, uint32_t reqflags, RLookup *lk, const RLookupKey **keys, size_t nkeys, bool forceLoad, uint32_t *outStateflags);

void SetLoadersForBG(QueryProcessingCtx *qctx);
void SetLoadersForMainThread(QueryProcessingCtx *qctx);

/** Creates a new Highlight processor */
ResultProcessor *RPHighlighter_New(RSLanguage language, const FieldList *fields,
                                   const RLookup *lookup);

/*******************************************************************************************************************
 *  Profiling Processor
 *
 * This processor collects time and count info about the performance of its upstream RP.
 *
 *******************************************************************************************************************/
<<<<<<< HEAD
ResultProcessor *RPProfile_New(ResultProcessor *rp, QueryProcessingCtx *qctx);
=======
ResultProcessor *RPProfile_New(ResultProcessor *rp, QueryProcessingCtx *qiter);
>>>>>>> ef5c9273


/*******************************************************************************************************************
 *  Counter Processor
 *
 * This processor counts the search results.
 *
 *******************************************************************************************************************/
ResultProcessor *RPCounter_New();

rs_wall_clock_ns_t RPProfile_GetClock(ResultProcessor *rp);
uint64_t RPProfile_GetCount(ResultProcessor *rp);

<<<<<<< HEAD
void Profile_AddRPs(QueryProcessingCtx *qctx);
=======
void Profile_AddRPs(QueryProcessingCtx *qiter);
>>>>>>> ef5c9273

// Return string for RPType
const char *RPTypeToString(ResultProcessorType type);

/*******************************************************************************************************************
 *  Timeout Processor - DEBUG ONLY
 *
 * returns timeout after N results, N >= 0.
 *******************************************************************************************************************/
ResultProcessor *RPTimeoutAfterCount_New(size_t count, RedisSearchCtx *sctx);
void PipelineAddTimeoutAfterCount(QueryProcessingCtx *qctx, RedisSearchCtx *sctx, size_t results_count);

/*******************************************************************************************************************
 *  Crash Processor - DEBUG ONLY
 *
 * crash the at the start of the query
 *******************************************************************************************************************/
ResultProcessor *RPCrash_New();
void PipelineAddCrash(struct AREQ *r);

 /*******************************************************************************************************************
  *  Normalizer Result Processor
  *
  * Normalizes search result scores to [0, 1] range by dividing each score by the maximum score.
  * First accumulates all results from the upstream, then normalizes and yields them.
  *******************************************************************************************************************/
 ResultProcessor *RPMaxScoreNormalizer_New(const RLookupKey *rlk);

 /*******************************************************************************************************************
  *  Vector Normalizer Result Processor
  *
  * Normalizes vector distance scores using a provided normalization function.
  * Processes results immediately without accumulation.
  * The normalization function is provided by pipeline construction logic.
  *******************************************************************************************************************/
 ResultProcessor *RPVectorNormalizer_New(VectorNormFunction normFunc, const RLookupKey *scoreKey);

/*******************************************************************************
 * Depleter Result Processor
 *
 *  The RPDepleter result processor offloads the task of consuming all results from
 *  its upstream processor into a background thread, storing them in an internal
 *  array. While the background thread is running, calls to Next() wait on a shared
 *  condition variable and return RS_RESULT_DEPLETING. The thread can be awakened
 *  either by its own depleting thread completing or by another RPDepleter's thread
 *  signaling completion. Once depleting is complete for this processor, Next()
 *  yields results one by one from the internal array, and finally returns the last
 *  return code from the upstream.
 */

/**
 * Constructs a new RPDepleter processor that offloads result consumption to a background thread.
 * The returned processor takes ownership of result depleting and yielding.
 * @param sync_ref Reference to shared synchronization object for coordinating multiple depleters
 * @param depletingThreadCtx Search context for the upstream processor being wrapped
 * @param nextThreadCtx Search context for the downstream processor that will receive results
 */
ResultProcessor *RPDepleter_New(StrongRef sync_ref, RedisSearchCtx *depletingThreadCtx, RedisSearchCtx *nextThreadCtx);

/**
 * Creates a new shared synchronization object for coordinating multiple RPDepleter processors.
 * This is used during pipeline construction to create sync objects that allow multiple
 * depleters to coordinate their background threads and wake each other when depleting completes.
 * @param num_depleters Number of RPDepleter processors that will share this sync object
 * @param take_index_lock Whether the depleters should participate in index locking coordination
 */
StrongRef DepleterSync_New(unsigned int num_depleters, bool take_index_lock);

 /*******************************************************************************************************************
  *  Hybrid Merger Result Processor
  *
  * Merges results from multiple upstream processors using a hybrid scoring function.
  * Takes results from all upstreams and applies the provided function to combine their scores.
  *******************************************************************************************************************/
 /*
  * Creates a new Hybrid Merger processor.
  * Note: RPHybridMerger takes ownership of hybridScoringCtx and is responsible for freeing it.
  * @param scoreKey Optional key for writing scores as fields when no LOAD step is provided
  */
 ResultProcessor *RPHybridMerger_New(HybridScoringContext *hybridScoringCtx,
                                     ResultProcessor **upstreams,
                                     size_t numUpstreams,
                                     const RLookupKey *scoreKey,
                                     RPStatus *subqueriesReturnCodes,
                                     HybridLookupContext *lookupCtx);

 /*
  * Returns NULL if the processor is not a HybridMerger or if scoreKey is NULL.
  */
 const RLookupKey *RPHybridMerger_GetScoreKey(ResultProcessor *rp);

#ifdef __cplusplus
}
#endif<|MERGE_RESOLUTION|>--- conflicted
+++ resolved
@@ -19,14 +19,11 @@
 #include "rlookup.h"
 #include "extension.h"
 #include "score_explain.h"
-<<<<<<< HEAD
+#include "rs_wall_clock.h"
 #include "util/references.h"
 #include "hybrid/hybrid_scoring.h"
 #include "hybrid/hybrid_lookup_context.h"
 #include "vector_normalization.h"
-=======
-#include "rs_wall_clock.h"
->>>>>>> ef5c9273
 
 #ifdef __cplusplus
 extern "C" {
@@ -87,16 +84,11 @@
   // Last processor
   struct ResultProcessor *endProc;
 
-<<<<<<< HEAD
-  struct timespec initTime; //used with clock_gettime(CLOCK_MONOTONIC, ...)
-  struct timespec GILTime;  //milliseconds
-=======
   // Contains our spec
-  RedisSearchCtx *sctx;
+  // RedisSearchCtx *sctx;  // removed by Jonathan https://github.com/RediSearch/RediSearch/pull/6399/
 
   rs_wall_clock initTime; //used with clock_gettime(CLOCK_MONOTONIC, ...)
   rs_wall_clock_ns_t GILTime;  //Time accumulated in nanoseconds
->>>>>>> ef5c9273
 
   // the minimal score applicable for a result. It can be used to optimize the
   // scorers
@@ -120,15 +112,9 @@
   RSTimeoutPolicy timeoutPolicy;
 } QueryProcessingCtx;
 
-<<<<<<< HEAD
-const IndexIterator *QITR_GetRootFilter(QueryIterator *it);
-void QITR_PushRP(QueryIterator *it, struct ResultProcessor *rp);
-void QITR_FreeChain(QueryIterator *qitr);
-=======
 QueryIterator *QITR_GetRootFilter(QueryProcessingCtx *it);
 void QITR_PushRP(QueryProcessingCtx *it, struct ResultProcessor *rp);
 void QITR_FreeChain(QueryProcessingCtx *qitr);
->>>>>>> ef5c9273
 
 /*
  * SearchResult - the object all the processing chain is working on.
@@ -231,11 +217,7 @@
  */
 void SearchResult_Destroy(SearchResult *r);
 
-<<<<<<< HEAD
-ResultProcessor *RPIndexIterator_New(const IndexIterator *itr, RedisSearchCtx *sctx, ConcurrentSearchCtx *conc);
-=======
-ResultProcessor *RPQueryIterator_New(QueryIterator *itr);
->>>>>>> ef5c9273
+ResultProcessor *RPQueryIterator_New(QueryIterator *itr, RedisSearchCtx *sctx);
 
 ResultProcessor *RPScorer_New(const ExtScoringFunctionCtx *funcs,
                               const ScoringFunctionArgs *fnargs,
@@ -292,11 +274,7 @@
  * This processor collects time and count info about the performance of its upstream RP.
  *
  *******************************************************************************************************************/
-<<<<<<< HEAD
 ResultProcessor *RPProfile_New(ResultProcessor *rp, QueryProcessingCtx *qctx);
-=======
-ResultProcessor *RPProfile_New(ResultProcessor *rp, QueryProcessingCtx *qiter);
->>>>>>> ef5c9273
 
 
 /*******************************************************************************************************************
@@ -310,11 +288,7 @@
 rs_wall_clock_ns_t RPProfile_GetClock(ResultProcessor *rp);
 uint64_t RPProfile_GetCount(ResultProcessor *rp);
 
-<<<<<<< HEAD
 void Profile_AddRPs(QueryProcessingCtx *qctx);
-=======
-void Profile_AddRPs(QueryProcessingCtx *qiter);
->>>>>>> ef5c9273
 
 // Return string for RPType
 const char *RPTypeToString(ResultProcessorType type);
