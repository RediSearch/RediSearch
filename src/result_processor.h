--- conflicted
+++ resolved
@@ -58,11 +58,8 @@
   RP_PROFILE,
   RP_NETWORK,
   RP_METRICS,
-<<<<<<< HEAD
+  RP_KEY_NAME_LOADER,
   RP_MAX_SCORE_NORMALIZER,
-=======
-  RP_KEY_NAME_LOADER,
->>>>>>> f80702ea
   RP_TIMEOUT, // DEBUG ONLY
   RP_CRASH, // DEBUG ONLY
   RP_MAX,
