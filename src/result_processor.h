--- conflicted
+++ resolved
@@ -231,12 +231,8 @@
  * If keys and loadKeys doesn't point to the same address, loadKeys will be freed in the sorter dtor.
  */
 ResultProcessor *RPSorter_NewByFields(size_t maxresults, const RLookupKey **keys, size_t nkeys,
-<<<<<<< HEAD
+                                      const RLookupKey **loadKeys, size_t nLoadKeys,
                                       uint64_t ascendingMap, bool quickExit);
-=======
-                                      const RLookupKey **loadKeys, size_t nLoadKeys,
-                                      uint64_t ascmap);
->>>>>>> 4e88b57f
 
 ResultProcessor *RPSorter_NewByScore(size_t maxresults, bool quickExit);
 
@@ -269,11 +265,6 @@
  * to Redis keysapce to allow the downstream result processor a thread safe access to it.
  *
  * Unlocking Redis should be done only by the Unlocker result processor that should be added as well.
-<<<<<<< HEAD
- *******************************************************************************************************************/
-typedef struct RPBufferAndLocker RPBufferAndLocker;
-ResultProcessor *RPBufferAndLocker_New(size_t BlockSize);
-=======
  * 
  * @param BlockSize is the number of results in each buffer block.
  * @param spec_version is the version of the spec during pipeline construction. This version will be compared
@@ -281,7 +272,6 @@
  *******************************************************************************************************************/
 typedef struct RPBufferAndLocker RPBufferAndLocker;
 ResultProcessor *RPBufferAndLocker_New(size_t BlockSize, size_t spec_version);
->>>>>>> 4e88b57f
 
 /*******************************************************************************************************************
  *  UnLocker Results Processor
