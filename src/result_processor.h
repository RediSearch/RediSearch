--- conflicted
+++ resolved
@@ -65,20 +65,12 @@
   RP_METRICS,
   RP_KEY_NAME_LOADER,
   RP_MAX_SCORE_NORMALIZER,
-<<<<<<< HEAD
-  RP_MAX,
-  // Debug only result processors
-  RP_TIMEOUT,
-  RP_CRASH,
-  RP_PAUSE,
-=======
   RP_VECTOR_NORMALIZER,
   RP_HYBRID_MERGER,
   RP_DEPLETER,
   RP_TIMEOUT,               // DEBUG ONLY
   RP_CRASH,                 // DEBUG ONLY
   RP_MAX,                   // Always last, marks the end of the enum
->>>>>>> e017b6c9
 } ResultProcessorType;
 
 struct ResultProcessor;
@@ -330,16 +322,13 @@
 ResultProcessor *RPCrash_New();
 void PipelineAddCrash(struct AREQ *r);
 
-/*******************************************************************************************************************
- *  Pause Processor - DEBUG ONLY
- *
- * Pauses the query after N results, N >= 0.
- *******************************************************************************************************************/
-ResultProcessor *RPPauseAfterCount_New(size_t count);
-
-// Adds a pause processor after N results, before/after a specific RP type
-bool PipelineAddPauseRPcount(struct AREQ *r, size_t results_count, bool before, ResultProcessorType rp_type, QueryError *status);
-
+ /*******************************************************************************************************************
+  *  Normalizer Result Processor
+  *
+  * Normalizes search result scores to [0, 1] range by dividing each score by the maximum score.
+  * First accumulates all results from the upstream, then normalizes and yields them.
+  *******************************************************************************************************************/
+ ResultProcessor *RPMaxScoreNormalizer_New(const RLookupKey *rlk);
 
  /*******************************************************************************************************************
   *  Vector Normalizer Result Processor
