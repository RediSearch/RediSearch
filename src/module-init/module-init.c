
#ifndef RS_NO_RMAPI
#define REDISMODULE_MAIN
#endif

#include "redismodule.h"

#include "module.h"
#include "version.h"
#include "config.h"
#include "redisearch_api.h"
#include <assert.h>
#include <ctype.h>
#include "concurrent_ctx.h"
#include "cursor.h"
#include "extension.h"
#include "alias.h"
#include "notifications.h"
#include "aggregate/aggregate.h"
#include "ext/default.h"
#include "rwlock.h"
#include "json.h"
#include "VecSim/vec_sim.h"
#include "util/workers.h"
#include "util/array.h"
#include "cursor.h"
#include "fork_gc.h"
#include "info_command.h"
#include "profile.h"

#ifndef RS_NO_ONLOAD
int RedisModule_OnLoad(RedisModuleCtx *ctx, RedisModuleString **argv, int argc) {
  if (RedisModule_Init(ctx, REDISEARCH_MODULE_NAME, REDISEARCH_MODULE_VERSION,
                       REDISMODULE_APIVER_1) == REDISMODULE_ERR)
    return REDISMODULE_ERR;
  return RediSearch_InitModuleInternal(ctx, argv, argc);
}
#endif

/**
 * Check if we can run under the current AOF configuration. Returns true
 * or false
 */
static int validateAofSettings(RedisModuleCtx *ctx) {
  int rc = 1;

  if (RedisModule_GetContextFlags == NULL) {
    RedisModule_Log(ctx, "warning",
                    "Could not determine if AOF is in use. AOF Rewrite will crash!");
    return 1;
  }

  if ((RedisModule_GetContextFlags(ctx) & REDISMODULE_CTX_FLAGS_AOF) == 0) {
    // AOF disabled. All is OK, and no further checks needed
    return rc;
  }

  // Can't execute commands on the loading context, so make a new one
  RedisModuleCallReply *reply =
      RedisModule_Call(RSDummyContext, "CONFIG", "cc", "GET", "aof-use-rdb-preamble");
  assert(reply);
  assert(RedisModule_CallReplyType(reply) == REDISMODULE_REPLY_ARRAY);
  assert(RedisModule_CallReplyLength(reply) == 2);
  const char *value =
      RedisModule_CallReplyStringPtr(RedisModule_CallReplyArrayElement(reply, 1), NULL);

  // I tried using strcasecmp, but it seems that the yes/no replies have a trailing
  // embedded newline in them
  if (tolower(*value) == 'n') {
    RedisModule_Log(RSDummyContext, "warning", "FATAL: aof-use-rdb-preamble required if AOF is used!");
    rc = 0;
  }
  RedisModule_FreeCallReply(reply);
  return rc;
}

static int initAsModule(RedisModuleCtx *ctx) {
  if (RediSearch_ExportCapi(ctx) != REDISMODULE_OK) {
    RedisModule_Log(ctx, "warning", "Could not initialize low level api");
  } else {
    RedisModule_Log(ctx, "notice", "Low level api version %d initialized successfully",
                    REDISEARCH_CAPI_VERSION);
  }

  if (!validateAofSettings(ctx)) {
    return REDISMODULE_ERR;
  }

  GetJSONAPIs(ctx, 1);

  return REDISMODULE_OK;
}

static int initAsLibrary(RedisModuleCtx *ctx) {
  RSGlobalConfig.iteratorsConfigParams.minTermPrefix = 0;
  RSGlobalConfig.iteratorsConfigParams.maxPrefixExpansions = LONG_MAX;
  RSGlobalConfig.iteratorsConfigParams.minStemLength = DEFAULT_MIN_STEM_LENGTH;
  return REDISMODULE_OK;
}

void RS_moduleInfoFunc(RedisModuleInfoCtx *ctx, int for_crash_report) {
  // Module version
  RedisModule_InfoAddSection(ctx, "version");
  char ver[64];
  // RediSearch version
  sprintf(ver, "%d.%d.%d", REDISEARCH_VERSION_MAJOR, REDISEARCH_VERSION_MINOR, REDISEARCH_VERSION_PATCH);
  RedisModule_InfoAddFieldCString(ctx, "version", ver);
  // Redis version
  GetFormattedRedisVersion(ver, sizeof(ver));
  RedisModule_InfoAddFieldCString(ctx, "redis_version", ver);
  // Redis Enterprise version
  if (IsEnterprise()) {
    GetFormattedRedisEnterpriseVersion(ver, sizeof(ver));
    RedisModule_InfoAddFieldCString(ctx, "redis_enterprise_version", ver);
  }

  // Numer of indexes
  RedisModule_InfoAddSection(ctx, "index");
  RedisModule_InfoAddFieldLongLong(ctx, "number_of_indexes", dictSize(specDict_g));

  // Fields statistics
  FieldsGlobalStats_AddToInfo(ctx);

  // Memory
  RedisModule_InfoAddSection(ctx, "memory");
  TotalSpecsInfo total_info = RediSearch_TotalInfo();
  RedisModule_InfoAddFieldDouble(ctx, "used_memory_indexes", total_info.total_mem);
  RedisModule_InfoAddFieldDouble(ctx, "used_memory_indexes_human", total_info.total_mem / (float)0x100000);
  RedisModule_InfoAddFieldDouble(ctx, "total_indexing_time", total_info.indexing_time / (float)CLOCKS_PER_MILLISEC);

  // Cursors
  RedisModule_InfoAddSection(ctx, "cursors");
  CursorsInfoStats cursorsStats = Cursors_GetInfoStats();
  RedisModule_InfoAddFieldLongLong(ctx, "global_idle", cursorsStats.total_idle);
  RedisModule_InfoAddFieldLongLong(ctx, "global_total", cursorsStats.total);

  // GC stats
  RedisModule_InfoAddSection(ctx, "gc");
  InfoGCStats stats = total_info.gc_stats;
  RedisModule_InfoAddFieldDouble(ctx, "bytes_collected", stats.totalCollectedBytes);
  RedisModule_InfoAddFieldDouble(ctx, "total_cycles", stats.totalCycles);
  RedisModule_InfoAddFieldDouble(ctx, "total_ms_run", stats.totalTime);

  // Dialect statistics
  DialectsGlobalStats_AddToInfo(ctx);

  // Run time configuration
  RSConfig_AddToInfo(ctx);

  #ifdef FTINFO_FOR_INFO_MODULES
  // FT.INFO for some of the indexes
  dictIterator *iter = dictGetIterator(specDict_g);
  dictEntry *entry;
  int count = 5;
  while (count-- && (entry = dictNext(iter))) {
    StrongRef ref = dictGetRef(entry);
    IndexSpec *sp = StrongRef_Get(ref);
    if (sp) {
      IndexSpec_AddToInfo(ctx, sp);
    }
  }
  dictReleaseIterator(iter);
  #endif
}

static inline const char* RS_GetExtraVersion() {
#ifdef GIT_VERSPEC
  return GIT_VERSPEC;
#else
  return "";
#endif
}

int RS_Initialized = 0;
RedisModuleCtx *RSDummyContext = NULL;

int RediSearch_Init(RedisModuleCtx *ctx, int mode) {
#define DO_LOG(...)                                 \
  do {                                              \
    if (ctx && (mode != REDISEARCH_INIT_LIBRARY)) { \
      RedisModule_Log(ctx, ##__VA_ARGS__);          \
    }                                               \
  } while (false)

  if (RediSearch_LockInit(ctx) != REDISMODULE_OK) {
    return REDISMODULE_ERR;
  }

  // Print version string!
  DO_LOG("notice", "RediSearch version %d.%d.%d (Git=%s)", REDISEARCH_VERSION_MAJOR,
         REDISEARCH_VERSION_MINOR, REDISEARCH_VERSION_PATCH, RS_GetExtraVersion());
  RS_Initialized = 1;

  if (!RSDummyContext) {
    RSDummyContext = RedisModule_GetDetachedThreadSafeContext(ctx);
  }

  if (mode == REDISEARCH_INIT_MODULE && initAsModule(ctx) != REDISMODULE_OK) {
    return REDISMODULE_ERR;
  } else if (mode == REDISEARCH_INIT_LIBRARY && initAsLibrary(ctx) != REDISMODULE_OK) {
    return REDISMODULE_ERR;
  }

  sds confstr = RSConfig_GetInfoString(&RSGlobalConfig);
  DO_LOG("notice", "%s", confstr);
  sdsfree(confstr);

  // Init extension mechanism
  Extensions_Init();

  Indexes_Init(ctx);

  GC_ThreadPoolStart();

  CleanPool_ThreadPoolStart();
  DO_LOG("notice", "Initialized thread pools!");

  // Init cursors mechanism
  CursorList_Init(&g_CursorsList, false);
  CursorList_Init(&g_CursorsListCoord, true);

#ifdef MT_BUILD
  // Init threadpool.
  if (workersThreadPool_CreatePool(RSGlobalConfig.numWorkerThreads) == REDISMODULE_ERR) {
    return REDISMODULE_ERR;
  }
<<<<<<< HEAD
  if (RSGlobalConfig.mt_mode == MT_MODE_FULL && RSGlobalConfig.numWorkerThreads > 0) {
    // If the module configuration states that worker threads should always be active,
    // we log about the threadpool creation.
    DO_LOG("notice", "Created workers threadpool of size %lu", RSGlobalConfig.numWorkerThreads);
    DO_LOG("verbose", "threadpool contains %lu privileged threads that always prefer running queries"
            " when possible", RSGlobalConfig.privilegedThreadsNum);
=======
  if(RSGlobalConfig.numWorkerThreads) {
    if (workersThreadPool_CreatePool(RSGlobalConfig.numWorkerThreads) == REDISMODULE_ERR) {
      return REDISMODULE_ERR;
    }
    if (RSGlobalConfig.mt_mode == MT_MODE_FULL) {
      // If the module configuration states that worker threads should always be active,
      // we log about the threadpool creation.
      DO_LOG("notice", "Created workers threadpool of size %lu", RSGlobalConfig.numWorkerThreads);
      DO_LOG("verbose", "threadpool has %lu high-priority bias that always prefer running queries"
             " when possible", RSGlobalConfig.highPriorityBiasNum);
    } else {
      // Otherwise, threads shouldn't always be used, and we're performing inplace writes.
      // VSS lib is async by default.
      VecSim_SetWriteMode(VecSim_WriteInPlace);
    }
>>>>>>> 48624975
  } else
    // Otherwise, threads shouldn't always be used, and we're performing inplace writes.
    // VSS lib is async by default.
#endif
  {
    // If we don't have a thread pool,
    // we have to make sure that we tell the vecsim library to add and delete in place (can't use submit at all)
    VecSim_SetWriteMode(VecSim_WriteInPlace);
  }

  IndexAlias_InitGlobal();

  // Register aggregation functions
  RegisterAllFunctions();

  /* Load extensions if needed */
  if (RSGlobalConfig.extLoad != NULL) {

    char *errMsg = NULL;
    // Load the extension so TODO: pass with param
    if (Extension_LoadDynamic(RSGlobalConfig.extLoad, &errMsg) == REDISMODULE_ERR) {
      DO_LOG("warning", "Could not load extension %s: %s", RSGlobalConfig.extLoad, errMsg);
      rm_free(errMsg);
      return REDISMODULE_ERR;
    }
    DO_LOG("notice", "Loaded RediSearch extension '%s'", RSGlobalConfig.extLoad);
  }

  // Register the default hard coded extension
  if (Extension_Load("DEFAULT", DefaultExtensionInit) == REDISEARCH_ERR) {
    DO_LOG("warning", "Could not register default extension");
    return REDISMODULE_ERR;
  }

  // Register to Info function
  if (RedisModule_RegisterInfoFunc && RedisModule_RegisterInfoFunc(ctx, RS_moduleInfoFunc) == REDISMODULE_ERR) {
    return REDISMODULE_ERR;
  }

  Initialize_KeyspaceNotifications(ctx);
  Initialize_CommandFilter(ctx);
  Initialize_RdbNotifications(ctx);
  Initialize_RoleChangeNotifications(ctx);

  // Register rm_malloc memory functions as vector similarity memory functions.
  VecSimMemoryFunctions vecsimMemoryFunctions = {.allocFunction = rm_malloc, .callocFunction = rm_calloc, .reallocFunction = rm_realloc, .freeFunction = rm_free};
  VecSim_SetMemoryFunctions(vecsimMemoryFunctions);
  VecSim_SetTimeoutCallbackFunction((timeoutCallbackFunction)TimedOut_WithCtx);
  VecSim_SetLogCallbackFunction(VecSimLogCallback);
  return REDISMODULE_OK;
}<|MERGE_RESOLUTION|>--- conflicted
+++ resolved
@@ -224,30 +224,12 @@
   if (workersThreadPool_CreatePool(RSGlobalConfig.numWorkerThreads) == REDISMODULE_ERR) {
     return REDISMODULE_ERR;
   }
-<<<<<<< HEAD
   if (RSGlobalConfig.mt_mode == MT_MODE_FULL && RSGlobalConfig.numWorkerThreads > 0) {
     // If the module configuration states that worker threads should always be active,
     // we log about the threadpool creation.
     DO_LOG("notice", "Created workers threadpool of size %lu", RSGlobalConfig.numWorkerThreads);
-    DO_LOG("verbose", "threadpool contains %lu privileged threads that always prefer running queries"
-            " when possible", RSGlobalConfig.privilegedThreadsNum);
-=======
-  if(RSGlobalConfig.numWorkerThreads) {
-    if (workersThreadPool_CreatePool(RSGlobalConfig.numWorkerThreads) == REDISMODULE_ERR) {
-      return REDISMODULE_ERR;
-    }
-    if (RSGlobalConfig.mt_mode == MT_MODE_FULL) {
-      // If the module configuration states that worker threads should always be active,
-      // we log about the threadpool creation.
-      DO_LOG("notice", "Created workers threadpool of size %lu", RSGlobalConfig.numWorkerThreads);
-      DO_LOG("verbose", "threadpool has %lu high-priority bias that always prefer running queries"
-             " when possible", RSGlobalConfig.highPriorityBiasNum);
-    } else {
-      // Otherwise, threads shouldn't always be used, and we're performing inplace writes.
-      // VSS lib is async by default.
-      VecSim_SetWriteMode(VecSim_WriteInPlace);
-    }
->>>>>>> 48624975
+    DO_LOG("verbose", "threadpool has %lu high-priority bias that always prefer running queries "
+                      "when possible", RSGlobalConfig.highPriorityBiasNum);
   } else
     // Otherwise, threads shouldn't always be used, and we're performing inplace writes.
     // VSS lib is async by default.
