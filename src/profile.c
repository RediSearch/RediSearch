/*
 * Copyright Redis Ltd. 2016 - present
 * Licensed under your choice of the Redis Source Available License 2.0 (RSALv2) or
 * the Server Side Public License v1 (SSPLv1).
 */

#include "profile.h"
#include "reply_macros.h"
#include "util/units.h"
#include "rs_wall_clock.h"

void printReadIt(RedisModule_Reply *reply, IndexIterator *root, size_t counter, double cpuTime, PrintProfileConfig *config) {
  IndexReader *ir = root->ctx;

  RedisModule_Reply_Map(reply);

  if (ir->idx->flags == Index_DocIdsOnly) {
    printProfileType("TAG");
    REPLY_KVSTR_SAFE("Term", ir->record->term.term->str);
  } else if (ir->idx->flags & Index_StoreNumeric) {
    const NumericFilter *flt = ir->decoderCtx.filter;
    if (!flt || flt->geoFilter == NULL) {
      printProfileType("NUMERIC");
      RedisModule_Reply_SimpleString(reply, "Term");
      RedisModule_Reply_SimpleStringf(reply, "%g - %g", ir->profileCtx.numeric.rangeMin, ir->profileCtx.numeric.rangeMax);
    } else {
      printProfileType("GEO");
      RedisModule_Reply_SimpleString(reply, "Term");
      double se[2];
      double nw[2];
      decodeGeo(ir->profileCtx.numeric.rangeMin, se);
      decodeGeo(ir->profileCtx.numeric.rangeMax, nw);
      RedisModule_Reply_SimpleStringf(reply, "%g,%g - %g,%g", se[0], se[1], nw[0], nw[1]);
    }
  } else {
    printProfileType("TEXT");
    REPLY_KVSTR_SAFE("Term", ir->record->term.term->str);
  }

  // print counter and clock
  if (config->printProfileClock) {
    printProfileTime(cpuTime);
  }

  printProfileIteratorCounter(counter);

  RedisModule_ReplyKV_LongLong(reply, "Estimated number of matches", root->NumEstimated(ir));

  RedisModule_Reply_MapEnd(reply);
}

static double _recursiveProfilePrint(RedisModule_Reply *reply, ResultProcessor *rp, int printProfileClock) {
  if (rp == NULL) {
    return 0;
  }
  double upstreamTime = _recursiveProfilePrint(reply, rp->upstream, printProfileClock);

  if (rp->type > RP_MAX) {
    RS_LOG_ASSERT_FMT(rp->type < RP_MAX_DEBUG, "RPType error, type: %d", rp->type);
    return upstreamTime;
  }

  // Array is filled backward in pair of [common, profile] result processors
  if (rp->type != RP_PROFILE) {
    RedisModule_Reply_Map(reply); // start of resursive map

    switch (rp->type) {
      case RP_INDEX:
      case RP_METRICS:
      case RP_LOADER:
      case RP_KEY_NAME_LOADER:
      case RP_SCORER:
      case RP_SORTER:
      case RP_COUNTER:
      case RP_PAGER_LIMITER:
      case RP_HIGHLIGHTER:
      case RP_GROUP:
      case RP_MAX_SCORE_NORMALIZER:
      case RP_NETWORK:
      case RP_DEPLETER:
        printProfileType(RPTypeToString(rp->type));
        break;

      case RP_PROJECTOR:
      case RP_FILTER:
        RPEvaluator_Reply(reply, "Type", rp);
        break;

<<<<<<< HEAD
      default:
=======
      case RP_SAFE_LOADER:
        printProfileType(RPTypeToString(rp->type));
        printProfileGILTime(rs_wall_clock_convert_ns_to_ms_d(rp->rpGILTime));
        break;

      case RP_PROFILE:
      case RP_MAX:
>>>>>>> ac15b193
        RS_ABORT("RPType error");
        break;
    }

    return upstreamTime;
  }
  double totalRPTime = rs_wall_clock_convert_ns_to_ms_d(RPProfile_GetClock(rp));
  if (printProfileClock) {
    printProfileTime(totalRPTime - upstreamTime);
  }
  printProfileRPCounter(RPProfile_GetCount(rp) - 1);
  RedisModule_Reply_MapEnd(reply); // end of recursive map
  return totalRPTime;
}

static double printProfileRP(RedisModule_Reply *reply, ResultProcessor *rp, int printProfileClock) {
  return _recursiveProfilePrint(reply, rp, printProfileClock);
}

void Profile_Print(RedisModule_Reply *reply, ProfilePrinterCtx *ctx) {
  bool has_map = RedisModule_HasMap(reply);
  AREQ *req = ctx->req;
  req->profileTotalTime += rs_wall_clock_elapsed_ns(&req->initClock);

  if (has_map) {  // RESP3 variant
    RedisModule_ReplyKV_Map(reply, "profile");  // profile

    int profile_verbose = req->reqConfig.printProfileClock;

    // Print total time
    if (profile_verbose) {
      RedisModule_ReplyKV_Double(reply, "Total profile time",
                                 rs_wall_clock_convert_ns_to_ms_d(req->profileTotalTime));
    }

    // Print query parsing time
    if (profile_verbose) {
      RedisModule_ReplyKV_Double(reply, "Parsing time",
                                 rs_wall_clock_convert_ns_to_ms_d(req->profileParseTime));
    }

    // Print iterators creation time
    if (profile_verbose) {
      RedisModule_ReplyKV_Double(reply, "Pipeline creation time",
                                 rs_wall_clock_convert_ns_to_ms_d(req->profilePipelineBuildTime));
    }

    // Print total GIL time
    if (profile_verbose) {
      if (req->reqflags & QEXEC_F_RUN_IN_BACKGROUND) {
        RedisModule_ReplyKV_Double(reply, "Total GIL time",
                                   rs_wall_clock_convert_ns_to_ms_d(req->qiter.queryGILTime));
      } else {
        // Add 1ns as epsilon value so we can verify that the GIL time is greater than 0.
        rs_wall_clock_ns_t rpEndTime = rs_wall_clock_elapsed_ns(&req->qiter.initTime) + 1;
        RedisModule_ReplyKV_Double(reply, "Total GIL time",
                                   rs_wall_clock_convert_ns_to_ms_d(rpEndTime));
      }
    }

    // Print whether a warning was raised throughout command execution
    if (ctx->bgScanOOM) {
      RedisModule_ReplyKV_SimpleString(reply, "Warning", QUERY_WINDEXING_FAILURE);
    }
    if (ctx->timedout) {
      RedisModule_ReplyKV_SimpleString(reply, "Warning",
                                       QueryError_Strerror(QUERY_ETIMEDOUT));
    } else if (ctx->reachedMaxPrefixExpansions) {
      RedisModule_ReplyKV_SimpleString(reply, "Warning", QUERY_WMAXPREFIXEXPANSIONS);
    } else {
      RedisModule_ReplyKV_SimpleString(reply, "Warning", "None");
    }

    // Print profile of iterators
    IndexIterator *root = QITR_GetRootFilter(&req->qiter);
    // Coordinator does not have iterators
    if (root) {
      RedisModule_ReplyKV_Array(reply, "Iterators profile");
      PrintProfileConfig config = {.iteratorsConfig = &req->ast.config,
                                   .printProfileClock = profile_verbose};
      printIteratorProfile(reply, root, 0, 0, 2,
                           req->reqflags & QEXEC_F_PROFILE_LIMITED, &config);
      RedisModule_Reply_ArrayEnd(reply);
    }

    // Print profile of result processors
    ResultProcessor *rp = req->qiter.endProc;
    RedisModule_ReplyKV_Array(reply, "Result processors profile");
    printProfileRP(reply, rp, req->reqConfig.printProfileClock);
    RedisModule_Reply_ArrayEnd(reply);

    RedisModule_Reply_MapEnd(reply);  // profile
  } else {  // !has_map (RESP2 variant)
    RedisModule_Reply_Array(reply);

    int profile_verbose = req->reqConfig.printProfileClock;

    // Print total time
    RedisModule_Reply_Array(reply);
    RedisModule_Reply_SimpleString(reply, "Total profile time");
    if (profile_verbose) {
      RedisModule_Reply_Double(reply,
                               rs_wall_clock_convert_ns_to_ms_d(req->profileTotalTime));
    }
    RedisModule_Reply_ArrayEnd(reply);

    // Print query parsing time
    RedisModule_Reply_Array(reply);
    RedisModule_Reply_SimpleString(reply, "Parsing time");
    if (profile_verbose) {
      RedisModule_Reply_Double(reply,
                               rs_wall_clock_convert_ns_to_ms_d(req->profileParseTime));
    }
    RedisModule_Reply_ArrayEnd(reply);

    // Print iterators creation time
    RedisModule_Reply_Array(reply);
    RedisModule_Reply_SimpleString(reply, "Pipeline creation time");
    if (profile_verbose) {
      RedisModule_Reply_Double(reply,
                               rs_wall_clock_convert_ns_to_ms_d(req->profilePipelineBuildTime));
    }
    RedisModule_Reply_ArrayEnd(reply);

    // Print total GIL time
    RedisModule_Reply_Array(reply);
    RedisModule_Reply_SimpleString(reply, "Total GIL time");
    if (profile_verbose) {
      if (req->reqflags & QEXEC_F_RUN_IN_BACKGROUND) {
        RedisModule_Reply_Double(reply,
                                 rs_wall_clock_convert_ns_to_ms_d(req->qiter.queryGILTime));
      } else {
        // Add 1ns as epsilon value so we can verify that the GIL time is greater than 0.
        rs_wall_clock_ns_t rpEndTime = rs_wall_clock_elapsed_ns(&req->qiter.initTime) + 1;
        RedisModule_Reply_Double(reply,
                                 rs_wall_clock_convert_ns_to_ms_d(rpEndTime));
      }
    }
    RedisModule_Reply_ArrayEnd(reply);

    // Print whether a warning was raised throughout command execution
    RedisModule_Reply_Array(reply);
    RedisModule_Reply_SimpleString(reply, "Warning");
    if (ctx->bgScanOOM) {
      RedisModule_Reply_SimpleString(reply, QUERY_WINDEXING_FAILURE);
    } else if (ctx->timedout) {
      RedisModule_Reply_SimpleString(reply,
                                     QueryError_Strerror(QUERY_ETIMEDOUT));
    } else if (ctx->reachedMaxPrefixExpansions) {
      RedisModule_Reply_SimpleString(reply, QUERY_WMAXPREFIXEXPANSIONS);
    }
    RedisModule_Reply_ArrayEnd(reply);

    // Print profile of iterators
    IndexIterator *root = QITR_GetRootFilter(&req->qiter);
    // Coordinator does not have iterators
    if (root) {
      RedisModule_Reply_Array(reply);
      RedisModule_Reply_SimpleString(reply, "Iterators profile");
      PrintProfileConfig config = {.iteratorsConfig = &req->ast.config,
                                   .printProfileClock = profile_verbose};
      printIteratorProfile(reply, root, 0, 0, 2,
                           req->reqflags & QEXEC_F_PROFILE_LIMITED, &config);
      RedisModule_Reply_ArrayEnd(reply);
    }

    // Print profile of result processors
    ResultProcessor *rp = req->qiter.endProc;
    RedisModule_Reply_Array(reply);
    RedisModule_Reply_SimpleString(reply, "Result processors profile");
    printProfileRP(reply, rp, req->reqConfig.printProfileClock);
    RedisModule_Reply_ArrayEnd(reply);

    RedisModule_Reply_ArrayEnd(reply);
  }
}<|MERGE_RESOLUTION|>--- conflicted
+++ resolved
@@ -86,17 +86,12 @@
         RPEvaluator_Reply(reply, "Type", rp);
         break;
 
-<<<<<<< HEAD
-      default:
-=======
       case RP_SAFE_LOADER:
         printProfileType(RPTypeToString(rp->type));
         printProfileGILTime(rs_wall_clock_convert_ns_to_ms_d(rp->rpGILTime));
         break;
 
-      case RP_PROFILE:
-      case RP_MAX:
->>>>>>> ac15b193
+      default:
         RS_ABORT("RPType error");
         break;
     }
