--- conflicted
+++ resolved
@@ -19,16 +19,6 @@
 #include "reply_macros.h"
 #include "util/units.h"
 
-<<<<<<< HEAD
-void printReadIt(RedisModule_Reply *reply, const IndexIterator *root, size_t counter, double cpuTime, PrintProfileConfig *config) {
-  IndexReader *ir = root->ctx;
-
-  RedisModule_Reply_Map(reply);
-  if (ir->idx->flags == Index_DocIdsOnly) {
-    if (ir->record->data.term.term != NULL) {
-      printProfileType("TAG");
-      REPLY_KVSTR_SAFE("Term", ir->record->data.term.term->str);
-=======
 typedef struct {
     IteratorsConfig *iteratorsConfig;
     int printProfileClock;
@@ -47,7 +37,6 @@
     if (term != NULL) {
       printProfileType("TAG");
       REPLY_KVSTR_SAFE("Term", term->str);
->>>>>>> ef5c9273
     }
   } else if (IndexReader_Flags(it->reader) & Index_StoreNumeric) {
     const NumericFilter *flt = IndexReader_NumericFilter(it->reader);
@@ -66,12 +55,8 @@
     }
   } else {
     printProfileType("TEXT");
-<<<<<<< HEAD
-    REPLY_KVSTR_SAFE("Term", ir->record->data.term.term->str);
-=======
     RSQueryTerm *term = IndexResult_QueryTermRef(root->current);
     REPLY_KVSTR_SAFE("Term", term->str);
->>>>>>> ef5c9273
   }
 
   // print counter and clock
@@ -150,6 +135,7 @@
   bool reachedMaxPrefixExpansions = profileCtx->reachedMaxPrefixExpansions;
   bool bgScanOOM = profileCtx->bgScanOOM;
   req->profileTotalTime += rs_wall_clock_elapsed_ns(&req->initClock);
+  QueryProcessingCtx *qctx = AREQ_QueryProcessingCtx(req);
 
   //-------------------------------------------------------------------------------------------
   RedisModule_Reply_Map(reply);
@@ -171,22 +157,12 @@
 
       //Print total GIL time
         if (profile_verbose){
-          QueryProcessingCtx *qctx = AREQ_QueryProcessingCtx(req);
           if (RunInThread()){
             RedisModule_ReplyKV_Double(reply, "Total GIL time",
-<<<<<<< HEAD
-            rs_timer_ms(&qctx->GILTime));
+            rs_wall_clock_convert_ns_to_ms_d(qctx->GILTime));
           } else {
-            struct timespec rpEndTime;
-            clock_gettime(CLOCK_MONOTONIC, &rpEndTime);
-            rs_timersub(&rpEndTime, &qctx->initTime, &rpEndTime);
-            RedisModule_ReplyKV_Double(reply, "Total GIL time", rs_timer_ms(&rpEndTime));
-=======
-            rs_wall_clock_convert_ns_to_ms_d(req->qiter.GILTime));
-          } else {
-            rs_wall_clock_ns_t rpEndTime = rs_wall_clock_elapsed_ns(&req->qiter.initTime);
+            rs_wall_clock_ns_t rpEndTime = rs_wall_clock_elapsed_ns(&qctx->initTime);
             RedisModule_ReplyKV_Double(reply, "Total GIL time", rs_wall_clock_convert_ns_to_ms_d(rpEndTime));
->>>>>>> ef5c9273
           }
         }
 
@@ -205,12 +181,7 @@
       // print into array with a recursive function over result processors
 
       // Print profile of iterators
-<<<<<<< HEAD
-      QueryProcessingCtx *qctx = AREQ_QueryProcessingCtx(req);
-      const IndexIterator *root = QITR_GetRootFilter(qctx);
-=======
-      QueryIterator *root = QITR_GetRootFilter(&req->qiter);
->>>>>>> ef5c9273
+      QueryIterator *root = QITR_GetRootFilter(qctx);
       // Coordinator does not have iterators
       if (root) {
         RedisModule_Reply_SimpleString(reply, "Iterators profile");
