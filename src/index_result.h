/*
 * Copyright (c) 2006-Present, Redis Ltd.
 * All rights reserved.
 *
 * Licensed under your choice of the Redis Source Available License 2.0
 * (RSALv2); or (b) the Server Side Public License v1 (SSPLv1); or (c) the
 * GNU Affero General Public License v3 (AGPLv3).
*/
#ifndef __INDEX_RESULT_H__
#define __INDEX_RESULT_H__

#include "varint.h"
#include "redisearch.h"
#include "rmalloc.h"
#include "util/arr.h"
#include "value.h"
#include "rlookup.h"
#define DEFAULT_RECORDLIST_SIZE 4

#ifdef __cplusplus
extern "C" {
#endif

RSQueryTerm *NewQueryTerm(RSToken *tok, int id);
void Term_Free(RSQueryTerm *t);

/* Add the metrics of a child to a parent. */
void RSYieldableMetric_Concat(RSYieldableMetric **parent, RSYieldableMetric *child);

/* Free the metrics */
void ResultMetrics_Free(RSYieldableMetric *metrics);

/* Make a complete clone of the metrics array and increment the reference count of each value  */
RSYieldableMetric* RSYieldableMetrics_Clone(RSYieldableMetric *src);

static inline void ResultMetrics_Add(RSIndexResult *r, RLookupKey *key, RSValue *val) {
  RSYieldableMetric new_element = {.key = key, .value = val};
  r->metrics = array_ensure_append_1(r->metrics, new_element);
}

static inline void ResultMetrics_Reset(RSIndexResult *r) {
  array_foreach(r->metrics, adtnl, RSValue_Decref(adtnl.value));
  array_clear(r->metrics);
}

/* Reset the aggregate result's child vector */
static inline void IndexResult_ResetAggregate(RSIndexResult *r) {

  r->docId = 0;
<<<<<<< HEAD
  r->data.agg.numChildren = 0;
  r->data.agg.typeMask = (RSResultType)0;
  IndexResult_Clear(r);
}
/* Allocate a new intersection result with a given capacity*/
RSIndexResult *NewIntersectResult(size_t cap, double weight);

/* Allocate a new union result with a given capacity*/
RSIndexResult *NewUnionResult(size_t cap, double weight);

RSIndexResult *NewVirtualResult(double weight, t_fieldMask fieldMask);

RSIndexResult *NewNumericResult();

RSIndexResult *NewMetricResult();

RSIndexResult *NewHybridResult();

/* Allocate a new token record result for a given term */
RSIndexResult *NewTokenRecord(RSQueryTerm *term, double weight);

/* Append a child to an aggregate result */
static inline void AggregateResult_AddChild(RSIndexResult *parent, RSIndexResult *child) {

  RSAggregateResult *agg = &parent->data.agg;

  /* Increase capacity if needed */
  if (agg->numChildren >= agg->childrenCap) {
    agg->childrenCap = agg->childrenCap ? agg->childrenCap * 2 : 1;
    agg->children = (__typeof__(agg->children))rm_realloc(
        agg->children, agg->childrenCap * sizeof(RSIndexResult *));
  }
  agg->children[agg->numChildren++] = child;
  // update the parent's type mask
  agg->typeMask |= child->type;
  parent->freq += child->freq;
  parent->docId = child->docId;
  parent->fieldMask |= child->fieldMask;
  ResultMetrics_Concat(parent, child);
=======
  r->freq = 0;
  r->fieldMask = 0;
  IndexResult_AggregateReset(r);
  ResultMetrics_Free(r->metrics);
  r->metrics = NULL;
>>>>>>> ef5c9273
}

/* Get the minimal delta between the terms in the result */
int IndexResult_MinOffsetDelta(const RSIndexResult *r);

/* Fill an array of max capacity cap with all the matching text terms for the result. The number of
 * matching terms is returned */
size_t IndexResult_GetMatchedTerms(RSIndexResult *r, RSQueryTerm **arr, size_t cap);

/* Return 1 if the the result is within a given slop range, inOrder determines whether the tokens
 * need to be ordered as in the query or not */
int IndexResult_IsWithinRange(RSIndexResult *r, int maxSlop, int inOrder);

#ifdef __cplusplus
}
#endif
#endif<|MERGE_RESOLUTION|>--- conflicted
+++ resolved
@@ -47,53 +47,11 @@
 static inline void IndexResult_ResetAggregate(RSIndexResult *r) {
 
   r->docId = 0;
-<<<<<<< HEAD
-  r->data.agg.numChildren = 0;
-  r->data.agg.typeMask = (RSResultType)0;
-  IndexResult_Clear(r);
-}
-/* Allocate a new intersection result with a given capacity*/
-RSIndexResult *NewIntersectResult(size_t cap, double weight);
-
-/* Allocate a new union result with a given capacity*/
-RSIndexResult *NewUnionResult(size_t cap, double weight);
-
-RSIndexResult *NewVirtualResult(double weight, t_fieldMask fieldMask);
-
-RSIndexResult *NewNumericResult();
-
-RSIndexResult *NewMetricResult();
-
-RSIndexResult *NewHybridResult();
-
-/* Allocate a new token record result for a given term */
-RSIndexResult *NewTokenRecord(RSQueryTerm *term, double weight);
-
-/* Append a child to an aggregate result */
-static inline void AggregateResult_AddChild(RSIndexResult *parent, RSIndexResult *child) {
-
-  RSAggregateResult *agg = &parent->data.agg;
-
-  /* Increase capacity if needed */
-  if (agg->numChildren >= agg->childrenCap) {
-    agg->childrenCap = agg->childrenCap ? agg->childrenCap * 2 : 1;
-    agg->children = (__typeof__(agg->children))rm_realloc(
-        agg->children, agg->childrenCap * sizeof(RSIndexResult *));
-  }
-  agg->children[agg->numChildren++] = child;
-  // update the parent's type mask
-  agg->typeMask |= child->type;
-  parent->freq += child->freq;
-  parent->docId = child->docId;
-  parent->fieldMask |= child->fieldMask;
-  ResultMetrics_Concat(parent, child);
-=======
   r->freq = 0;
   r->fieldMask = 0;
   IndexResult_AggregateReset(r);
   ResultMetrics_Free(r->metrics);
   r->metrics = NULL;
->>>>>>> ef5c9273
 }
 
 /* Get the minimal delta between the terms in the result */
