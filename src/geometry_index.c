/*
 * Copyright Redis Ltd. 2016 - present
 * Licensed under your choice of the Redis Source Available License 2.0 (RSALv2) or
 * the Server Side Public License v1 (SSPLv1).
 */

#include "geometry_index.h"
#include "geometry/geometry_api.h"
#include "rmalloc.h"
#include "field_spec.h"
#include "redis_index.h"

void GeometryQuery_Free(GeometryQuery *geomq) {
  if (geomq->str) {
    rm_free((void *)geomq->str);
  }
  rm_free(geomq);
}

RedisModuleType *GeometryIndexType = NULL;
#define GEOMETRYINDEX_KEY_FMT "gm:%s/%s"

RedisModuleString *fmtRedisGeometryIndexKey(const RedisSearchCtx *ctx, const char *field) {
  return RedisModule_CreateStringPrintf(ctx->redisCtx, GEOMETRYINDEX_KEY_FMT, ctx->spec->name, field);
}

static GeometryIndex *openGeometryKeysDict(const IndexSpec *spec, RedisModuleString *keyName,
                                           bool create_if_missing, const FieldSpec *fs) {
  KeysDictValue *kdv = dictFetchValue(spec->keysDict, keyName);
  if (kdv) {
    return kdv->p;
  }
  if (!create_if_missing) {
    return NULL;
  }

  GeometryIndex *idx = GeometryIndexFactory(fs->geometryOpts.geometryCoords);
  const GeometryApi *api = GeometryApi_Get(idx);

  kdv = rm_malloc(sizeof(*kdv));
  *kdv = (KeysDictValue){
    .p = idx,
    .dtor = (void (*)(void *))api->freeIndex,
  };
  dictAdd(spec->keysDict, keyName, kdv);
  return idx;
}

GeometryIndex *OpenGeometryIndex(IndexSpec *spec, const FieldSpec *fs, bool create_if_missing) {
  RedisModuleString *keyName = IndexSpec_GetFormattedKey(spec, fs, INDEXFLD_T_GEOMETRY);
<<<<<<< HEAD
  if (!keyName) {
    return NULL;
  }
  return openGeometryKeysDict(spec, keyName, create_if_missing, fs);
=======
  return openGeometryKeysDict(spec, keyName, 1, fs);
>>>>>>> d67d645a
}

void GeometryIndex_RemoveId(IndexSpec *spec, t_docId id) {
  for (int i = 0; i < spec->numFields; ++i) {
    if (spec->fields[i].types & INDEXFLD_T_GEOMETRY) {
      const FieldSpec *fs = spec->fields + i;
      GeometryIndex *idx = OpenGeometryIndex(spec, fs, CREATE_INDEX);
      if (idx) {
        const GeometryApi *api = GeometryApi_Get(idx);
        api->delGeom(idx, id);
      }
    }
  }
}<|MERGE_RESOLUTION|>--- conflicted
+++ resolved
@@ -48,14 +48,7 @@
 
 GeometryIndex *OpenGeometryIndex(IndexSpec *spec, const FieldSpec *fs, bool create_if_missing) {
   RedisModuleString *keyName = IndexSpec_GetFormattedKey(spec, fs, INDEXFLD_T_GEOMETRY);
-<<<<<<< HEAD
-  if (!keyName) {
-    return NULL;
-  }
   return openGeometryKeysDict(spec, keyName, create_if_missing, fs);
-=======
-  return openGeometryKeysDict(spec, keyName, 1, fs);
->>>>>>> d67d645a
 }
 
 void GeometryIndex_RemoveId(IndexSpec *spec, t_docId id) {
