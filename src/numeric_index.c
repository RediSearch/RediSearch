--- conflicted
+++ resolved
@@ -580,86 +580,4 @@
 void NumericRangeTreeIterator_Free(NumericRangeTreeIterator *iter) {
   array_free(iter->nodesStack);
   rm_free(iter);
-<<<<<<< HEAD
-}
-
-/* A callback called after a concurrent context regains execution context. When this happen we need
- * to make sure the key hasn't been deleted or its structure changed, which will render the
- * underlying iterators invalid */
-void NumericRangeIterator_OnReopen(void *privdata) {
-  NumericUnionCtx *nu = privdata;
-  IndexSpec *sp = nu->sp;
-  IndexIterator *it = nu->it;
-
-  RedisModuleString *numField = IndexSpec_GetFormattedKey(sp, nu->field, INDEXFLD_T_NUMERIC);
-  NumericRangeTree *rt = openNumericKeysDict(sp, numField, DONT_CREATE_INDEX);
-
-  if (!rt || rt->revisionId != nu->lastRevId) {
-    // The numeric tree was either completely deleted or a node was split or removed.
-    // The cursor is invalidated.
-    it->Abort(it->ctx);
-    return;
-  }
-
-  if (it->type == READ_ITERATOR) {
-    IndexReader_OnReopen(it->ctx);
-  } else if (it->type == UNION_ITERATOR) {
-    UI_Foreach(it, IndexReader_OnReopen);
-  } else {
-    RS_LOG_ASSERT_FMT(0,
-      "Unexpected iterator type %d. Expected `READ_ITERATOR` (%d) or `UNION_ITERATOR` (%d)",
-      it->type, READ_ITERATOR, UNION_ITERATOR);
-  }
-}
-
-//---------------------------------------------------------------------------------------------
-// Numeric Index Replication Functions
-//---------------------------------------------------------------------------------------------
-
-int NumericRangeTree_Freeze(NumericRangeTree *tree) {
-  if (!tree) {
-    return REDISMODULE_ERR;
-  }
-
-  RedisModule_Log(RSDummyContext, "debug",
-                "RediSearch: Preparing numeric range tree for fork");
-
-  // Prepare numeric range tree structures
-  // - Ensure tree consistency
-  // - Flush pending numeric operations
-  // - Acquire read locks if needed
-
-  return REDISMODULE_OK;
-}
-
-int NumericRangeTree_Unfreeze(NumericRangeTree *tree) {
-  if (!tree) {
-    return REDISMODULE_ERR;
-  }
-
-  RedisModule_Log(RSDummyContext, "debug",
-                "RediSearch: Handling fork creation for numeric range tree");
-
-  // Handle post-fork for numeric range tree
-  // - Memory snapshot has been taken
-  // - Tree is now read-only in child process
-
-  return REDISMODULE_OK;
-}
-
-int NumericRangeTree_Unfreeze_Expensive_Writes(NumericRangeTree *tree) {
-  if (!tree) {
-    return REDISMODULE_ERR;
-  }
-
-  RedisModule_Log(RSDummyContext, "debug",
-                "RediSearch: Completing fork for numeric range tree");
-
-  // Complete fork for numeric range tree
-  // - Resume normal write operations
-  // - Release any locks
-
-  return REDISMODULE_OK;
-=======
->>>>>>> 28069a71
 }