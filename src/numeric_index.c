/*
 * Copyright Redis Ltd. 2016 - present
 * Licensed under your choice of the Redis Source Available License 2.0 (RSALv2) or
 * the Server Side Public License v1 (SSPLv1).
 */

#include "numeric_index.h"
#include "redis_index.h"
#include "sys/param.h"
#include "rmutil/vector.h"
#include "rmutil/util.h"
#include "index.h"
#include "util/arr.h"
#include <math.h>
#include "redismodule.h"
#include "util/misc.h"
#include "util/heap_doubles.h"

#define NR_MINRANGE_CARD 16
#define NR_MAXRANGE_CARD 2500
#define NR_MAXRANGE_SIZE 10000

#define _SPLIT_CARD_BY_DEPTH(depth) (NR_MINRANGE_CARD << ((depth) * 2)) // *2 to get exponential growth of 4

#define LAST_DEPTH_OF_NON_MAX_CARD 3 // Last depth to not have the max split cardinality
static_assert(NR_MAXRANGE_CARD < _SPLIT_CARD_BY_DEPTH(LAST_DEPTH_OF_NON_MAX_CARD + 1));
static_assert(NR_MAXRANGE_CARD >= _SPLIT_CARD_BY_DEPTH(LAST_DEPTH_OF_NON_MAX_CARD));

static inline size_t getSplitCardinality(size_t depth) {
  if (depth > LAST_DEPTH_OF_NON_MAX_CARD) return NR_MAXRANGE_CARD;
  return _SPLIT_CARD_BY_DEPTH(depth);
}

typedef struct {
  IndexIterator *it;
  uint32_t lastRevId;
  IndexSpec *sp;
  const FieldSpec *field;
} NumericUnionCtx;

void NumericRangeIterator_OnReopen(void *privdata);

/* Returns true if the entire numeric range is contained between min and max */
static inline bool NumericRange_Contained(NumericRange *n, double min, double max) {
  return n->minVal >= min && n->maxVal <= max;
}

/* Returns true if there is any overlap between the range and min/max */
static inline bool NumericRange_Overlaps(NumericRange *n, double min, double max) {
  return !(min > n->maxVal || max < n->minVal);
}

static inline void updateCardinality(NumericRange *n, double value) {
  hll_add(&n->hll, &value, sizeof(value));
}

static inline size_t getCardinality(const NumericRange *n) {
  return hll_count(&n->hll);
}

size_t NumericRange_GetCardinality(const NumericRange *n) {
  return getCardinality(n);
}

/*
 * Add a numeric entry to the range. Returns the additional memory used for the action.
 * This function DOES NOT update the cardinality of the range.
 * It is the caller's responsibility to update the cardinality if needed, by calling `updateCardinality`
 */
static size_t NumericRange_Add(NumericRange *n, t_docId docId, double value) {

  if (value < n->minVal) n->minVal = value;
  if (value > n->maxVal) n->maxVal = value;

  size_t size = InvertedIndex_WriteNumericEntry(n->entries, docId, value);
  n->invertedIndexSize += size;
  return size;
}

/**
 * Get the median from the given index reader.
 * Getting the median this way performs good enough today (the number of records is limited),
 * but if we see performance issues in the future, we can consider using another algorithm
 * like QuickSelect or an approximation algorithm for the median.
 */
static double NumericRange_GetMedian(IndexReader *ir) {
  size_t median_idx = ir->idx->numEntries / 2;
  double_heap_t *low_half = double_heap_new(median_idx);
  RSIndexResult *cur;

  // Read the first half of the values into a heap
  for (size_t i = 0; i < median_idx; i++) {
    IR_Read(ir, &cur);
    double_heap_add_raw(low_half, cur->num.value);
  }
  double_heap_heapify(low_half);

  // Read the rest of the values, replacing the max value in the heap if the current value is smaller
  while (INDEXREAD_OK == IR_Read(ir, &cur)) {
    if (cur->num.value < double_heap_peek(low_half)) {
      double_heap_replace(low_half, cur->num.value);
    }
  }

  double median = double_heap_peek(low_half);

  double_heap_free(low_half);
  IR_Rewind(ir); // Rewind iterator
  return median;
}

static inline NumericRange *NumericRange_New() {
  NumericRange *ret = rm_new(NumericRange);
  ret->entries = NewInvertedIndex(Index_StoreNumeric, 1, &ret->invertedIndexSize);
  ret->minVal = INFINITY;
  ret->maxVal = -INFINITY;
  hll_init(&ret->hll, NR_BIT_PRECISION);
  return ret;
}

static NumericRangeNode *NewLeafNode() {
  NumericRangeNode *n = rm_new(NumericRangeNode);
  n->left = NULL;
  n->right = NULL;
  n->value = 0;
  n->maxDepth = 0;
  n->range = NumericRange_New();
  return n;
}

static void NumericRangeNode_Split(NumericRangeNode *n, NRN_AddRv *rv) {
  NumericRange *r = n->range;

  n->left  = NewLeafNode();
  n->right = NewLeafNode();

  NumericRange *lr = n->left->range;
  NumericRange *rr = n->right->range;

  rv->sz += lr->invertedIndexSize + rr->invertedIndexSize;

  RSIndexResult *res = NULL;
  IndexReader *ir = NewMinimalNumericReader(r->entries, false);
  double split = NumericRange_GetMedian(ir);
  if (split == r->minVal) {
    // make sure the split is not the same as the min value
    split = nextafter(split, INFINITY);
  }
  while (INDEXREAD_OK == IR_Read(ir, &res)) {
    NumericRange *cur = res->num.value < split ? lr : rr;
    updateCardinality(cur, res->num.value);
    rv->sz += NumericRange_Add(cur, res->docId, res->num.value);
    ++rv->numRecords;
  }
  IR_Free(ir);

  n->maxDepth = 1;
  n->value = split;
  rv->changed = 1;
  rv->numRanges += 2;
  rv->numLeaves += 1; // We split a single leaf into two, we got a single additional leaf
}

static void removeRange(NumericRangeNode *n, NRN_AddRv *rv) {
  if (!n || !n->range) {
    return;
  }

  // first change pointer to null
  NumericRange *temp = n->range;
  n->range = NULL;

  // free resources
  rv->sz -= temp->invertedIndexSize;
  rv->numRecords -= temp->entries->numEntries;
  InvertedIndex_Free(temp->entries);
  hll_destroy(&temp->hll);
  rm_free(temp);

  rv->numRanges--;
}

static void NumericRangeNode_Balance(NumericRangeNode **n) {
  NumericRangeNode *node = *n;
  // check if we need to rebalance.
  // To ease the rebalance we don't rebalance nodes that are with ranges (node->maxDepth > NR_MAX_DEPTH)
  if ((node->right->maxDepth - node->left->maxDepth) > NR_MAX_DEPTH_BALANCE) {
    // rotate to the left
    NumericRangeNode *right = node->right;
    node->right = right->left;
    right->left = node;
    node->maxDepth = MAX(node->left->maxDepth, node->right->maxDepth) + 1;
    *n = right;
  } else if ((node->left->maxDepth - node->right->maxDepth) > NR_MAX_DEPTH_BALANCE) {
    // rotate to the right
    NumericRangeNode *left = node->left;
    node->left = left->right;
    left->right = node;
    node->maxDepth = MAX(node->left->maxDepth, node->right->maxDepth) + 1;
    *n = left;
  }
  (*n)->maxDepth = MAX((*n)->left->maxDepth, (*n)->right->maxDepth) + 1;
}

static void NumericRangeNode_Add(NumericRangeNode **np, t_docId docId, double value, NRN_AddRv *rv, size_t depth) {
  NumericRangeNode *n = *np;
  if (!NumericRangeNode_IsLeaf(n)) {
    // recursively add to its left or right child.
    NumericRangeNode **childP = value < n->value ? &n->left : &n->right;
    NumericRangeNode_Add(childP, docId, value, rv, depth + 1);

    if (n->range) {
      // if this inner node retains a range, add the value to the range without
      // updating the cardinality
      rv->sz += NumericRange_Add(n->range, docId, value);
      rv->numRecords++;
    }

    if (rv->changed) {
      NumericRangeNode_Balance(np);
      n = *np; // rebalance might have changed the root
      if (n->maxDepth > RSGlobalConfig.numericTreeMaxDepthRange) {
        // we are too high up - we don't retain this node's range anymore.
        removeRange(n, rv);
      }
    }

  } else { // a leaf node

    // if this node is a leaf - we add AND check the cardinality. We only split leaf nodes
    updateCardinality(n->range, value);
    *rv = (NRN_AddRv){
      .sz = (uint32_t)NumericRange_Add(n->range, docId, value),
      .numRecords = 1,
      .changed = 0,
      .numRanges = 0,
      .numLeaves = 0,
    };

    size_t card = getCardinality(n->range);
    if (card >= getSplitCardinality(depth) ||
        (n->range->entries->numEntries > NR_MAXRANGE_SIZE && card > 1)) {

      // split this node but don't delete its range
      NumericRangeNode_Split(n, rv);

      if (n->maxDepth > RSGlobalConfig.numericTreeMaxDepthRange) {
        removeRange(n, rv);
      }
    }
  }
}

/* Recursively add a node's children to the range. */
void __recursiveAddRange(Vector *v, NumericRangeNode *n, const NumericFilter *nf, size_t *total) {
  if (!n || (nf->limit && (*total >= nf->offset + nf->limit))) return;
  double min = nf->min;
  double max = nf->max;
  if (n->range) {
    // if the range is completely contained in the search, we can just add it and not inspect any
    // downwards
    if (NumericRange_Contained(n->range, min, max)) {
      if (!nf->offset) {
        *total += n->range->entries->numDocs;
        Vector_Push(v, n->range);
      } else {
        *total += n->range->entries->numDocs;
        if (*total > nf->offset) {
          Vector_Push(v, n->range);
        }
      }
      return;
    }
    // No overlap at all - no need to do anything
    if (!NumericRange_Overlaps(n->range, min, max)) {
      return;
    }
  }

  // for non leaf nodes - we try to descend into their children.
  // we do it in direction of sorting
  if (!NumericRangeNode_IsLeaf(n)) {
    if (nf->asc) {
      if(min <= n->value) {
        __recursiveAddRange(v, n->left, nf, total);
      }
      if(max >= n->value) {
        __recursiveAddRange(v, n->right, nf, total);
      }
    } else { //descending
      if(max >= n->value) {
        __recursiveAddRange(v, n->right, nf, total);
      }
      if(min <= n->value) {
        __recursiveAddRange(v, n->left, nf, total);
      }
    }
  } else if (NumericRange_Overlaps(n->range, min, max)) {
    *total += (*total == 0 && nf->offset == 0) ? 1 : n->range->entries->numDocs;
    if (*total > nf->offset) {
      Vector_Push(v, n->range);
    }
    return;
  }
}

/* Find the numeric ranges that fit the range we are looking for. We try to minimize the number of
 * nodes we'll later need to union */
Vector *NumericRangeNode_FindRange(NumericRangeNode *n, const NumericFilter *nf) {

  Vector *leaves = NewVector(NumericRange *, 8);
  size_t total = 0;
  __recursiveAddRange(leaves, n, nf, &total);

  return leaves;
}

void NumericRangeNode_Free(NumericRangeNode *n, NRN_AddRv *rv) {
  if (!n) return;

  if (NumericRangeNode_IsLeaf(n)) rv->numLeaves--;
  removeRange(n, rv);
  NumericRangeNode_Free(n->left, rv);
  NumericRangeNode_Free(n->right, rv);

  rm_free(n);
}

uint16_t numericTreesUniqueId = 0;

/* Create a new numeric range tree */
NumericRangeTree *NewNumericRangeTree() {
  NumericRangeTree *ret = rm_malloc(sizeof(NumericRangeTree));

  ret->root = NewLeafNode();
  ret->invertedIndexesSize = ret->root->range->invertedIndexSize;
  ret->numEntries = 0;
  ret->numLeaves = 1;
  ret->numRanges = 1;
  ret->revisionId = 0;
  ret->lastDocId = 0;
  ret->emptyLeaves = 0;
  ret->uniqueId = numericTreesUniqueId++;
  return ret;
}

NRN_AddRv NumericRangeTree_Add(NumericRangeTree *t, t_docId docId, double value, int isMulti) {

  if (docId <= t->lastDocId && !isMulti) {
    // When not handling multi values - do not allow duplicate entries. This might happen due to indexer bugs and we need to protect
    // from it
    return (NRN_AddRv){0};
  }
  t->lastDocId = docId;

  NRN_AddRv rv;
  NumericRangeNode_Add(&t->root, docId, value, &rv, 0);

  // rv != 0 means the tree nodes have changed, and concurrent iteration is not allowed now
  // we increment the revision id of the tree, so currently running query iterators on it
  // will abort the next time they get execution context
  if (rv.changed) {
    t->revisionId++;
  }
  t->numRanges += rv.numRanges;
  t->numLeaves += rv.numLeaves;
  t->numEntries++;
  t->invertedIndexesSize += rv.sz;

  return rv;
}

Vector *NumericRangeTree_Find(NumericRangeTree *t, const NumericFilter *nf) {
  return NumericRangeNode_FindRange(t->root, nf);
}

void NumericRangeNode_Traverse(NumericRangeNode *n,
                               void (*callback)(NumericRangeNode *n, void *ctx), void *ctx) {

  callback(n, ctx);

  if (n->left) {
    NumericRangeNode_Traverse(n->left, callback, ctx);
  }
  if (n->right) {
    NumericRangeNode_Traverse(n->right, callback, ctx);
  }
}

#define CHILD_EMPTY 1
#define CHILD_NOT_EMPTY 0

bool NumericRangeNode_RemoveChild(NumericRangeNode **node, NRN_AddRv *rv) {
  NumericRangeNode *n = *node;
  // stop condition - we are at leaf
  if (NumericRangeNode_IsLeaf(n)) {
    if (n->range->entries->numDocs == 0) {
      return CHILD_EMPTY;
    } else {
      return CHILD_NOT_EMPTY;
    }
  }

  // run recursively on both children
  const bool rvRight = NumericRangeNode_RemoveChild(&n->right, rv);
  const bool rvLeft = NumericRangeNode_RemoveChild(&n->left, rv);

  // balance if required
  if (rvRight == CHILD_NOT_EMPTY && rvLeft == CHILD_NOT_EMPTY) {
    if (rv->changed) {
      NumericRangeNode_Balance(node);
    }
    return CHILD_NOT_EMPTY;
  }

  if (n->range && n->range->entries->numDocs != 0) {
    // We are on a non-leaf node, with some data in it but some of its children are empty.
    // Ideally we would like to trim the empty children, but today we don't fix missing ranges
    // of inner nodes, so we better keep the node as is.
    // TODO: remove this block when we fix the missing ranges issue.
    return CHILD_NOT_EMPTY;
  }

  rv->changed = 1;

  // at least one child is empty. keep an empty child and replace the parent with the other child
  if (rvRight == CHILD_EMPTY) {
    // right child is empty, save left as parent (might be empty)
    *node = n->left;
    n->left = NULL; // avoid freeing it
  } else {
    // left child is empty, save right as parent
    *node = n->right;
    n->right = NULL; // avoid freeing it
  }
  NumericRangeNode_Free(n, rv); // free the current node and its potential subtree
  return (rvRight == CHILD_NOT_EMPTY || rvLeft == CHILD_NOT_EMPTY) ? CHILD_NOT_EMPTY : CHILD_EMPTY;
}

NRN_AddRv NumericRangeTree_TrimEmptyLeaves(NumericRangeTree *t) {
  NRN_AddRv rv = {0};
  NumericRangeNode_RemoveChild(&t->root, &rv);
  if (rv.changed) {
    // Update the NumericTree
    t->revisionId++;
    t->numRanges += rv.numRanges;
    t->emptyLeaves += rv.numLeaves;
    t->numLeaves += rv.numLeaves;
    t->invertedIndexesSize += rv.sz;
  }
  return rv;
}

void NumericRangeTree_Free(NumericRangeTree *t) {
  NRN_AddRv rv = {0};
  NumericRangeNode_Free(t->root, &rv);
  rm_free(t);
}

IndexIterator *NewNumericRangeIterator(const RedisSearchCtx *sctx, NumericRange *nr,
                                       const NumericFilter *f, int skipMulti,
                                       const FieldFilterContext* filterCtx) {

  // for numeric, if this range is at either end of the filter, we need
  // to check each record.
  // for geo, we always keep the filter to check the distance
  if (NumericFilter_IsNumeric(f) &&
      NumericFilter_Match(f, nr->minVal) && NumericFilter_Match(f, nr->maxVal)) {
    // make the filter NULL so the reader will ignore it
    f = NULL;
  }
  IndexReader *ir = NewNumericReader(sctx, nr->entries, f, nr->minVal, nr->maxVal, skipMulti, filterCtx);

  return NewReadIterator(ir);
}

/* Create a union iterator from the numeric filter, over all the sub-ranges in the tree that fit
 * the filter */
IndexIterator *createNumericIterator(const RedisSearchCtx *sctx, NumericRangeTree *t,
                                     const NumericFilter *f, IteratorsConfig *config,
                                     const FieldFilterContext* filterCtx) {

  Vector *v = NumericRangeTree_Find(t, f);
  if (!v || Vector_Size(v) == 0) {
    if (v) {
      Vector_Free(v);
    }
    return NULL;
  }

  int n = Vector_Size(v);
  // if we only selected one range - we can just iterate it without union or anything
  if (n == 1) {
    NumericRange *rng;
    Vector_Get(v, 0, &rng);
    IndexIterator *it = NewNumericRangeIterator(sctx, rng, f, true, filterCtx);
    Vector_Free(v);
    return it;
  }

  // We create a  union iterator, advancing a union on all the selected range,
  // treating them as one consecutive range
  IndexIterator **its = rm_calloc(n, sizeof(IndexIterator *));

  for (size_t i = 0; i < n; i++) {
    NumericRange *rng;
    Vector_Get(v, i, &rng);
    if (!rng) {
      continue;
    }

    its[i] = NewNumericRangeIterator(sctx, rng, f, true, filterCtx);
  }
  Vector_Free(v);

  QueryNodeType type = (!f || NumericFilter_IsNumeric(f)) ? QN_NUMERIC : QN_GEO;
  IndexIterator *it = NewUnionIterator(its, n, 1, 1, type, NULL, config);

  return it;
}

RedisModuleType *NumericIndexType = NULL;
#define NUMERICINDEX_KEY_FMT "nm:%s/%s"

RedisModuleString *fmtRedisNumericIndexKey(const RedisSearchCtx *ctx, const HiddenString *field) {
  return RedisModule_CreateStringPrintf(ctx->redisCtx, NUMERICINDEX_KEY_FMT, HiddenString_GetUnsafe(ctx->spec->specName, NULL), HiddenString_GetUnsafe(field, NULL));
}

NumericRangeTree *openNumericKeysDict(IndexSpec* spec, RedisModuleString *keyName,
                                             bool create_if_missing) {
  KeysDictValue *kdv = dictFetchValue(spec->keysDict, keyName);
  if (kdv) {
    return kdv->p;
  }
  if (!create_if_missing) {
    return NULL;
  }
  kdv = rm_calloc(1, sizeof(*kdv));
  kdv->dtor = (void (*)(void *))NumericRangeTree_Free;
  kdv->p = NewNumericRangeTree();
  spec->stats.invertedSize += ((NumericRangeTree *)kdv->p)->root->range->invertedIndexSize;
  dictAdd(spec->keysDict, keyName, kdv);
  return kdv->p;
}

struct indexIterator *NewNumericFilterIterator(const RedisSearchCtx *ctx, const NumericFilter *flt,
                                               ConcurrentSearchCtx *csx, FieldType forType, IteratorsConfig *config,
                                               const FieldFilterContext* filterCtx) {
<<<<<<< HEAD
  const FieldSpec *fs = FieldSpec_Resolved(&flt->field);
=======
  const FieldSpec *fs = flt->fieldSpec;
>>>>>>> 34a3dee8
  RedisModuleString *s = IndexSpec_GetFormattedKey(ctx->spec, fs, forType);
  if (!s) {
    return NULL;
  }
  RedisModuleKey *key = NULL;
  NumericRangeTree *t = NULL;
  if (!ctx->spec->keysDict) {
    key = RedisModule_OpenKey(ctx->redisCtx, s, REDISMODULE_READ);
    if (!key || RedisModule_ModuleTypeGetType(key) != NumericIndexType) {
      return NULL;
    }

    t = RedisModule_ModuleTypeGetValue(key);
  } else {
    t = openNumericKeysDict(ctx->spec, s, DONT_CREATE_INDEX);
  }

  if (!t) {
    return NULL;
  }

  IndexIterator *it = createNumericIterator(ctx, t, flt, config, filterCtx);
  if (!it) {
    return NULL;
  }

  if (csx) {
    NumericUnionCtx *uc = rm_malloc(sizeof(*uc));
    uc->lastRevId = t->revisionId;
    uc->it = it;
    uc->sp = ctx->spec;
    uc->field = fs;
    ConcurrentSearch_AddKey(csx, NumericRangeIterator_OnReopen, uc, rm_free);
  }
  return it;
}

static inline size_t NumericRangeNode_sizeof() {
  return sizeof(NumericRangeNode);
}

static inline size_t NumericRange_sizeof() {
  size_t size = sizeof(NumericRange);
  size += NR_REG_SIZE; // hll memory size
  return size;
}

unsigned long NumericIndexType_MemUsage(const void *value) {
  const NumericRangeTree *t = value;
  unsigned long ret = sizeof(NumericRangeTree);
  ret += t->invertedIndexesSize;
  ret += t->numRanges * NumericRange_sizeof();
  // Our tree is a full binary tree, so `#nodes = 2 * #leaves - 1`
  ret += (2 * t->numLeaves - 1) * NumericRangeNode_sizeof();
  return ret;
}

#define NUMERIC_INDEX_ENCVER 1

int NumericIndexType_Register(RedisModuleCtx *ctx) {

  RedisModuleTypeMethods tm = {.version = REDISMODULE_TYPE_METHOD_VERSION,
                               .rdb_load = NumericIndexType_RdbLoad,
                               .rdb_save = NumericIndexType_RdbSave,
                               .aof_rewrite = GenericAofRewrite_DisabledHandler,
                               .free = NumericIndexType_Free,
                               .mem_usage = NumericIndexType_MemUsage};

  NumericIndexType = RedisModule_CreateDataType(ctx, "numericdx", NUMERIC_INDEX_ENCVER, &tm);
  if (NumericIndexType == NULL) {
    return REDISMODULE_ERR;
  }

  return REDISMODULE_OK;
}

/* A single entry in a numeric index's single range. Since entries are binned together, each needs
 * to have the exact value */
typedef struct {
  t_docId docId;
  double value;
} NumericRangeEntry;

static int cmpdocId(const void *p1, const void *p2) {
  NumericRangeEntry *e1 = (NumericRangeEntry *)p1;
  NumericRangeEntry *e2 = (NumericRangeEntry *)p2;

  return (int)e1->docId - (int)e2->docId;
}

/** Version 0 stores the number of entries beforehand, and then loads them */
static size_t loadV0(RedisModuleIO *rdb, NumericRangeEntry **entriespp) {
  uint64_t num = RedisModule_LoadUnsigned(rdb);
  if (!num) {
    return 0;
  }

  *entriespp = array_newlen(NumericRangeEntry, num);
  NumericRangeEntry *entries = *entriespp;
  for (size_t ii = 0; ii < num; ++ii) {
    entries[ii].docId = RedisModule_LoadUnsigned(rdb);
    entries[ii].value = RedisModule_LoadDouble(rdb);
  }
  return num;
}

#define NUMERIC_IDX_INITIAL_LOAD_SIZE 1 << 16
/** Version 0 stores (id,value) pairs, with a final 0 as a terminator */
static size_t loadV1(RedisModuleIO *rdb, NumericRangeEntry **entriespp) {
  NumericRangeEntry *entries = array_new(NumericRangeEntry, NUMERIC_IDX_INITIAL_LOAD_SIZE);
  while (1) {
    NumericRangeEntry cur;
    cur.docId = RedisModule_LoadUnsigned(rdb);
    if (!cur.docId) {
      break;
    }
    cur.value = RedisModule_LoadDouble(rdb);
    array_append(entries, cur);
  }
  *entriespp = entries;
  return array_len(entries);
}

void *NumericIndexType_RdbLoad(RedisModuleIO *rdb, int encver) {
  if (encver > NUMERIC_INDEX_ENCVER) {
    return NULL;
  }

  NumericRangeEntry *entries = NULL;
  size_t numEntries = 0;
  if (encver == 0) {
    numEntries = loadV0(rdb, &entries);
  } else if (encver == 1) {
    numEntries = loadV1(rdb, &entries);
  } else {
    return NULL;  // Unknown version
  }

  // sort the entries by doc id, as they were not saved in this order
  qsort(entries, numEntries, sizeof(NumericRangeEntry), cmpdocId);
  NumericRangeTree *t = NewNumericRangeTree();

  // now push them in order into the tree
  for (size_t i = 0; i < numEntries; i++) {
    NumericRangeTree_Add(t, entries[i].docId, entries[i].value, true);
  }
  array_free(entries);
  return t;
}

struct niRdbSaveCtx {
  RedisModuleIO *rdb;
};

static void numericIndex_rdbSaveCallback(NumericRangeNode *n, void *ctx) {
  struct niRdbSaveCtx *rctx = ctx;

  if (NumericRangeNode_IsLeaf(n) && n->range) {
    NumericRange *rng = n->range;
    RSIndexResult *res = NULL;
    IndexReader *ir = NewMinimalNumericReader(rng->entries, false);

    while (INDEXREAD_OK == IR_Read(ir, &res)) {
      RedisModule_SaveUnsigned(rctx->rdb, res->docId);
      RedisModule_SaveDouble(rctx->rdb, res->num.value);
    }
    IR_Free(ir);
  }
}
void NumericIndexType_RdbSave(RedisModuleIO *rdb, void *value) {

  NumericRangeTree *t = value;
  struct niRdbSaveCtx ctx = {rdb};

  NumericRangeNode_Traverse(t->root, numericIndex_rdbSaveCallback, &ctx);
  // Save the final record
  RedisModule_SaveUnsigned(rdb, 0);
}

void NumericIndexType_Digest(RedisModuleDigest *digest, void *value) {
}

void NumericIndexType_Free(void *value) {
  NumericRangeTree *t = value;
  NumericRangeTree_Free(t);
}

NumericRangeTreeIterator *NumericRangeTreeIterator_New(NumericRangeTree *t) {
#define NODE_STACK_INITIAL_SIZE 4
  NumericRangeTreeIterator *iter = rm_malloc(sizeof(NumericRangeTreeIterator));
  iter->nodesStack = array_new(NumericRangeNode *, NODE_STACK_INITIAL_SIZE);
  array_append(iter->nodesStack, t->root);
  return iter;
}

NumericRangeNode *NumericRangeTreeIterator_Next(NumericRangeTreeIterator *iter) {
  if (array_len(iter->nodesStack) == 0) {
    return NULL;
  }
  NumericRangeNode *ret = array_pop(iter->nodesStack);
  if (!NumericRangeNode_IsLeaf(ret)) {
    array_append(iter->nodesStack, ret->left);
    array_append(iter->nodesStack, ret->right);
  }

  return ret;
}

void NumericRangeTreeIterator_Free(NumericRangeTreeIterator *iter) {
  array_free(iter->nodesStack);
  rm_free(iter);
}

/* A callback called after a concurrent context regains execution context. When this happen we need
 * to make sure the key hasn't been deleted or its structure changed, which will render the
 * underlying iterators invalid */
void NumericRangeIterator_OnReopen(void *privdata) {
  NumericUnionCtx *nu = privdata;
  IndexSpec *sp = nu->sp;
  IndexIterator *it = nu->it;

  RedisModuleString *numField = IndexSpec_GetFormattedKey(sp, nu->field, INDEXFLD_T_NUMERIC);
  NumericRangeTree *rt = openNumericKeysDict(sp, numField, DONT_CREATE_INDEX);

  if (!rt || rt->revisionId != nu->lastRevId) {
    // The numeric tree was either completely deleted or a node was split or removed.
    // The cursor is invalidated.
    it->Abort(it->ctx);
    return;
  }

  if (it->type == READ_ITERATOR) {
    IndexReader_OnReopen(it->ctx);
  } else if (it->type == UNION_ITERATOR) {
    UI_Foreach(it, IndexReader_OnReopen);
  } else {
    RS_LOG_ASSERT_FMT(0,
      "Unexpected iterator type %d. Expected `READ_ITERATOR` (%d) or `UNION_ITERATOR` (%d)",
      it->type, READ_ITERATOR, UNION_ITERATOR);
  }
}<|MERGE_RESOLUTION|>--- conflicted
+++ resolved
@@ -546,11 +546,7 @@
 struct indexIterator *NewNumericFilterIterator(const RedisSearchCtx *ctx, const NumericFilter *flt,
                                                ConcurrentSearchCtx *csx, FieldType forType, IteratorsConfig *config,
                                                const FieldFilterContext* filterCtx) {
-<<<<<<< HEAD
-  const FieldSpec *fs = FieldSpec_Resolved(&flt->field);
-=======
   const FieldSpec *fs = flt->fieldSpec;
->>>>>>> 34a3dee8
   RedisModuleString *s = IndexSpec_GetFormattedKey(ctx->spec, fs, forType);
   if (!s) {
     return NULL;
