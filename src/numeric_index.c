/*
 * Copyright Redis Ltd. 2016 - present
 * Licensed under your choice of the Redis Source Available License 2.0 (RSALv2) or
 * the Server Side Public License v1 (SSPLv1).
 */

#include "numeric_index.h"
#include "redis_index.h"
#include "sys/param.h"
#include "rmutil/vector.h"
#include "rmutil/util.h"
#include "index.h"
#include "util/arr.h"
#include <math.h>
#include "redismodule.h"
#include "util/misc.h"
#include "util/heap_doubles.h"

#define NR_MINRANGE_CARD 16
#define NR_MAXRANGE_CARD 2500
#define NR_MAXRANGE_SIZE 10000

#define LAST_DEPTH_OF_NON_MAX_CARD 3 // Last depth to not have the max split cardinality
#define _SPLIT_CARD_BY_DEPTH(depth) (NR_MINRANGE_CARD << ((depth) * 2)) // *2 to get exponential growth of 4
static_assert(NR_MAXRANGE_CARD < _SPLIT_CARD_BY_DEPTH(LAST_DEPTH_OF_NON_MAX_CARD + 1));
static_assert(NR_MAXRANGE_CARD >= _SPLIT_CARD_BY_DEPTH(LAST_DEPTH_OF_NON_MAX_CARD));

static inline size_t getSplitCardinality(size_t depth) {
  if (depth > LAST_DEPTH_OF_NON_MAX_CARD) return NR_MAXRANGE_CARD;
  return _SPLIT_CARD_BY_DEPTH(depth);
}

typedef struct {
  IndexIterator *it;
  uint32_t lastRevId;
  IndexSpec *sp;
  const char *fieldName;
} NumericUnionCtx;

void NumericRangeIterator_OnReopen(void *privdata);

/* Returns 1 if the entire numeric range is contained between min and max */
static inline int NumericRange_Contained(NumericRange *n, double min, double max) {
  return n->minVal >= min && n->maxVal <= max;
}

/* Returns 1 if there is any overlap between the range and min/max */
static inline int NumericRange_Overlaps(NumericRange *n, double min, double max) {
  return !(min > n->maxVal || max < n->minVal);
}

static inline void updateCardinality(NumericRange *n, double value) {
  hll_add(&n->hll, &value, sizeof(value));
}

static inline size_t getCardinality(NumericRange *n) {
  return hll_count(&n->hll);
}

static size_t NumericRange_Add(NumericRange *n, t_docId docId, double value) {

  if (value < n->minVal) n->minVal = value;
  if (value > n->maxVal) n->maxVal = value;

  size_t size = InvertedIndex_WriteNumericEntry(n->entries, docId, value);
  n->invertedIndexSize += size;
  return size;
}

static double NumericRange_GetMedian(IndexReader *ir) {
  size_t median_idx = ir->idx->numEntries / 2;
  double_heap_t *low_half = double_heap_new(median_idx);
  RSIndexResult *cur;

  // Read the first half of the values into a heap
  for (size_t i = 0; i < median_idx; i++) {
    IR_Read(ir, &cur);
    double_heap_add_raw(low_half, cur->num.value);
  }
  double_heap_heapify(low_half);

  // Read the rest of the values, replacing the max value in the heap if the current value is smaller
  while (INDEXREAD_OK == IR_Read(ir, &cur)) {
    if (cur->num.value < double_heap_peek(low_half)) {
      double_heap_replace(low_half, cur->num.value);
    }
  }

  double median = double_heap_peek(low_half);

  double_heap_free(low_half);
  IR_Rewind(ir); // Rewind iterator
  return median;
}

static NumericRangeNode *NewLeafNode() {
  NumericRangeNode *n = rm_new(NumericRangeNode);
  n->left = NULL;
  n->right = NULL;
  n->value = 0;
  n->maxDepth = 0;

  n->range = rm_new(NumericRange);
  n->range->entries = NewInvertedIndex(Index_StoreNumeric, 1, &n->range->invertedIndexSize);
  n->range->minVal = INFINITY;
  n->range->maxVal = -INFINITY;
  hll_init(&n->range->hll, NR_BIT_PRECISION);

  return n;
}

<<<<<<< HEAD
static double NumericRange_Split(NumericRange *n, NumericRangeNode **lp, NumericRangeNode **rp,
                          NRN_AddRv *rv) {

  *lp = NewLeafNode();
  *rp = NewLeafNode();
  rv->sz += (*lp)->range->invertedIndexSize + (*rp)->range->invertedIndexSize;
=======
static void NumericRangeNode_Split(NumericRangeNode *n, NRN_AddRv *rv) {
  NumericRange *r = n->range;

  n->left  = NewLeafNode(r->entries->numDocs / 2 + 1,
                    MIN(NR_MAXRANGE_CARD, 1 + r->splitCard * NR_EXPONENT));
  n->right = NewLeafNode(r->entries->numDocs / 2 + 1,
                    MIN(NR_MAXRANGE_CARD, 1 + r->splitCard * NR_EXPONENT));

  NumericRange *lr = n->left->range;
  NumericRange *rr = n->right->range;
>>>>>>> 58846872

  rv->sz += lr->invertedIndexSize + rr->invertedIndexSize;

  double split = (r->unique_sum) / (double)r->card;
  RSIndexResult *res = NULL;
<<<<<<< HEAD
  IndexReader *ir = NewMinimalNumericReader(n->entries, false);
  double split = NumericRange_GetMedian(ir);
  if (split == n->minVal) {
    // make sure the split is not the same as the min value
    split = nextafter(split, INFINITY);
  }
  while (INDEXREAD_OK == IR_Read(ir, &res)) {
    NumericRange *cur = res->num.value < split ? (*lp)->range : (*rp)->range;
    updateCardinality(cur, res->num.value);
    rv->sz += NumericRange_Add(cur, res->docId, res->num.value);
=======
  IndexReader *ir = NewMinimalNumericReader(r->entries, false);
  while (INDEXREAD_OK == IR_Read(ir, &res)) {
    rv->sz += NumericRange_Add(res->num.value < split ? lr : rr, res->docId,
                               res->num.value, 1);
>>>>>>> 58846872
    ++rv->numRecords;
  }
  IR_Free(ir);

  n->maxDepth = 1;
  n->value = split;
  rv->changed = 1;
  rv->numRanges += 2;
}

static void removeRange(NumericRangeNode *n, NRN_AddRv *rv) {
  if (!n || !n->range) {
    return;
  }

  // first change pointer to null
  NumericRange *temp = n->range;
  n->range = NULL;

  // free resources
  rv->sz -= temp->invertedIndexSize;
  rv->numRecords -= temp->entries->numEntries;
  InvertedIndex_Free(temp->entries);
  hll_destroy(&temp->hll);
  rm_free(temp);

  rv->numRanges--;
}

static void NumericRangeNode_Balance(NumericRangeNode **n) {
  NumericRangeNode *node = *n;
  // check if we need to rebalance.
  // To ease the rebalance we don't rebalance nodes that are with ranges (node->maxDepth > NR_MAX_DEPTH)
  if ((node->right->maxDepth - node->left->maxDepth) > NR_MAX_DEPTH_BALANCE) {
    // rotate to the left
    NumericRangeNode *right = node->right;
    node->right = right->left;
    right->left = node;
    node->maxDepth = MAX(node->left->maxDepth, node->right->maxDepth) + 1;
    *n = right;
  } else if ((node->left->maxDepth - node->right->maxDepth) > NR_MAX_DEPTH_BALANCE) {
    // rotate to the right
    NumericRangeNode *left = node->left;
    node->left = left->right;
    left->right = node;
    node->maxDepth = MAX(node->left->maxDepth, node->right->maxDepth) + 1;
    *n = left;
  }
  (*n)->maxDepth = MAX((*n)->left->maxDepth, (*n)->right->maxDepth) + 1;
}

<<<<<<< HEAD
static NRN_AddRv NumericRangeNode_Add(NumericRangeNode *n, t_docId docId, double value, size_t depth) {
  NRN_AddRv rv = {.sz = 0, .changed = 0, .numRecords = 0, .numRanges = 0};
  if (!NumericRangeNode_IsLeaf(n)) {
    // if this node has already split but retains a range, just add to the range without checking
    // anything
    size_t s = 0;
    size_t nRecords = 0;
    if (n->range) {
      s += NumericRange_Add(n->range, docId, value);
      ++nRecords;
    }

    // recursively add to its left or right child.
    NumericRangeNode **childP = value < n->value ? &n->left : &n->right;
    NumericRangeNode *child = *childP;
    // if the child has split we get 1 in return
    rv = NumericRangeNode_Add(child, docId, value, depth + 1);
    rv.sz += s;
    rv.numRecords += nRecords;
=======
static NRN_AddRv NumericRangeNode_Add(NumericRangeNode **np, t_docId docId, double value) {
  NumericRangeNode *n = *np;
  if (!NumericRangeNode_IsLeaf(n)) {
    // recursively add to its left or right child.
    NumericRangeNode **childP = value < n->value ? &n->left : &n->right;
    NRN_AddRv rv = NumericRangeNode_Add(childP, docId, value);

    if (n->range) {
      // if this inner node retains a range, add the value to the range without
      // updating the cardinality
      rv.sz += NumericRange_Add(n->range, docId, value, 0);
      rv.numRecords++;
    }
>>>>>>> 58846872

    if (rv.changed) {
      NumericRangeNode_Balance(np);
      n = *np; // rebalance might have changed the root
      if (n->maxDepth > RSGlobalConfig.numericTreeMaxDepthRange) {
        // we are too high up - we don't retain this node's range anymore.
        removeRange(n, &rv);
      }
    }

    return rv;
  }

  // if this node is a leaf - we add AND check the cardinality. We only split leaf nodes
<<<<<<< HEAD
  updateCardinality(n->range, value);
  rv.sz = (uint32_t)NumericRange_Add(n->range, docId, value);
  ++rv.numRecords;
  size_t card = getCardinality(n->range);

  if (card >= getSplitCardinality(depth) ||
=======
  NRN_AddRv rv = {
    .sz = (uint32_t)NumericRange_Add(n->range, docId, value, 1),
    .numRecords = 1,
    .changed = 0,
    .numRanges = 0,
  };

  int card = n->range->card;
  if (card * NR_CARD_CHECK >= n->range->splitCard ||
>>>>>>> 58846872
      (n->range->entries->numEntries > NR_MAXRANGE_SIZE && card > 1)) {

    // split this node but don't delete its range
    NumericRangeNode_Split(n, &rv);

    if (n->maxDepth > RSGlobalConfig.numericTreeMaxDepthRange) {
      removeRange(n, &rv);
    }
  }

  return rv;
}

/* Recursively add a node's children to the range. */
void __recursiveAddRange(Vector *v, NumericRangeNode *n, const NumericFilter *nf, size_t *total) {
  if (!n || (nf->limit && (*total >= nf->offset + nf->limit))) return;
  double min = nf->min;
  double max = nf->max;
  if (n->range) {
    // if the range is completely contained in the search, we can just add it and not inspect any
    // downwards
    if (NumericRange_Contained(n->range, min, max)) {
      if (!nf->offset) {
        *total += n->range->entries->numDocs;
        Vector_Push(v, n->range);
      } else {
        *total += n->range->entries->numDocs;
        if (*total > nf->offset) {
          Vector_Push(v, n->range);
        }
      }
      return;
    }
    // No overlap at all - no need to do anything
    if (!NumericRange_Overlaps(n->range, min, max)) {
      return;
    }
  }

  // for non leaf nodes - we try to descend into their children.
  // we do it in direction of sorting
  if (!NumericRangeNode_IsLeaf(n)) {
    if (nf->asc) {
      if(min <= n->value) {
        __recursiveAddRange(v, n->left, nf, total);
      }
      if(max >= n->value) {
        __recursiveAddRange(v, n->right, nf, total);
      }
    } else { //descending
      if(max >= n->value) {
        __recursiveAddRange(v, n->right, nf, total);
      }
      if(min <= n->value) {
        __recursiveAddRange(v, n->left, nf, total);
      }
    }
  } else if (NumericRange_Overlaps(n->range, min, max)) {
    *total += (*total == 0 && nf->offset == 0) ? 1 : n->range->entries->numDocs;
    if (*total > nf->offset) {
      Vector_Push(v, n->range);
    }
    return;
  }
}

int NumericRangeTree_DeleteNode(NumericRangeTree *t, double value) {
  // TODO:
  return 0;
}

/* Find the numeric ranges that fit the range we are looking for. We try to minimize the number of
 * nodes we'll later need to union */
Vector *NumericRangeNode_FindRange(NumericRangeNode *n, const NumericFilter *nf) {

  Vector *leaves = NewVector(NumericRange *, 8);
  size_t total = 0;
  __recursiveAddRange(leaves, n, nf, &total);

  return leaves;
}

void NumericRangeNode_Free(NumericRangeNode *n, NRN_AddRv *rv) {
  if (!n) return;
  if (n->range) {
    rv->sz -= n->range->invertedIndexSize;
    InvertedIndex_Free(n->range->entries);
    hll_destroy(&n->range->hll);
    rm_free(n->range);
    n->range = NULL;
    rv->numRanges--;
  }

  NumericRangeNode_Free(n->left, rv);
  NumericRangeNode_Free(n->right, rv);

  rm_free(n);
}

uint16_t numericTreesUniqueId = 0;

/* Create a new numeric range tree */
NumericRangeTree *NewNumericRangeTree() {
  NumericRangeTree *ret = rm_malloc(sizeof(NumericRangeTree));

  ret->root = NewLeafNode();
  ret->numEntries = 0;
  ret->numRanges = 1;
  ret->revisionId = 0;
  ret->lastDocId = 0;
  ret->emptyLeaves = 0;
  ret->uniqueId = numericTreesUniqueId++;
  return ret;
}

NRN_AddRv NumericRangeTree_Add(NumericRangeTree *t, t_docId docId, double value, int isMulti) {

  if (docId <= t->lastDocId && !isMulti) {
    // When not handling multi values - do not allow duplicate entries. This might happen due to indexer bugs and we need to protect
    // from it
    return (NRN_AddRv){0, 0, 0, 0};
  }
  t->lastDocId = docId;

<<<<<<< HEAD
  NumericRangeNode* root = t->root;

  NRN_AddRv rv = NumericRangeNode_Add(root, docId, value, 0);

  // Since we never rebalance the root, we don't update its max depth.
  if (!NumericRangeNode_IsLeaf(root)) {
    root->maxDepth = MAX(root->right->maxDepth, root->left->maxDepth) + 1;
  }
=======
  NRN_AddRv rv = NumericRangeNode_Add(&t->root, docId, value);
>>>>>>> 58846872

  // rv != 0 means the tree nodes have changed, and concurrent iteration is not allowed now
  // we increment the revision id of the tree, so currently running query iterators on it
  // will abort the next time they get execution context
  if (rv.changed) {
    t->revisionId++;
  }
  t->numRanges += rv.numRanges;
  t->numEntries++;

  return rv;
}

Vector *NumericRangeTree_Find(NumericRangeTree *t, const NumericFilter *nf) {
  return NumericRangeNode_FindRange(t->root, nf);
}

void NumericRangeNode_Traverse(NumericRangeNode *n,
                               void (*callback)(NumericRangeNode *n, void *ctx), void *ctx) {

  callback(n, ctx);

  if (n->left) {
    NumericRangeNode_Traverse(n->left, callback, ctx);
  }
  if (n->right) {
    NumericRangeNode_Traverse(n->right, callback, ctx);
  }
}

#define CHILD_EMPTY 1
#define CHILD_NOT_EMPTY 0

int NumericRangeNode_RemoveChild(NumericRangeNode **node, NRN_AddRv *rv) {
  NumericRangeNode *n = *node;
  // stop condition - we are at leaf
  if (NumericRangeNode_IsLeaf(n)) {
    if (n->range->entries->numDocs == 0) {
      return CHILD_EMPTY;
    } else {
      return CHILD_NOT_EMPTY;
    }
  }

  // run recursively on both children
  int rvRight = NumericRangeNode_RemoveChild(&n->right, rv);
  int rvLeft = NumericRangeNode_RemoveChild(&n->left, rv);
  NumericRangeNode *rightChild = n->right;
  NumericRangeNode *leftChild = n->left;

  // balance if required
  if (rvRight == CHILD_NOT_EMPTY && rvLeft == CHILD_NOT_EMPTY) {
    if (rv->changed) {
      NumericRangeNode_Balance(node);
    }
    return CHILD_NOT_EMPTY;
  }

  rv->changed = 1;

  // we can remove local and use child's instead
  if (n->range) {
    if (n->range->entries->numDocs != 0) {
      return CHILD_NOT_EMPTY;
    }
    removeRange(n, rv);
  }

  // both children are empty, save one as parent
  if (rvRight == CHILD_EMPTY && rvLeft == CHILD_EMPTY) {
    rm_free(n);
    *node = rightChild;
    NumericRangeNode_Free(leftChild, rv);

    return CHILD_EMPTY;
  }

  // one child is not empty, save copy as parent and free
  if (rvRight == CHILD_EMPTY) {
    // right child is empty, save left as parent
    rm_free(n);
    *node = leftChild;
    NumericRangeNode_Free(rightChild, rv);
  } else {
    // left child is empty, save right as parent
    rm_free(n);
    *node = rightChild;
    NumericRangeNode_Free(leftChild, rv);
  }
  return CHILD_NOT_EMPTY;
}

NRN_AddRv NumericRangeTree_TrimEmptyLeaves(NumericRangeTree *t) {
  NRN_AddRv rv = {.sz = 0, .changed = 0, .numRecords = 0, .numRanges = 0};
  NumericRangeNode_RemoveChild(&t->root, &rv);
  if (rv.changed) {
    // Update the NumericTree
    t->revisionId++;
    t->numRanges += rv.numRanges;
    t->emptyLeaves = 0;
  }
  return rv;
}

void NumericRangeTree_Free(NumericRangeTree *t) {
  NRN_AddRv rv = {.sz = 0, .changed = 0, .numRecords = 0, .numRanges = 0};
  NumericRangeNode_Free(t->root, &rv);
  rm_free(t);
}

IndexIterator *NewNumericRangeIterator(const RedisSearchCtx *sctx, NumericRange *nr,
                                       const NumericFilter *f, int skipMulti,
                                       const FieldFilterContext* filterCtx) {

  // for numeric, if this range is at either end of the filter, we need
  // to check each record.
  // for geo, we always keep the filter to check the distance
  if (NumericFilter_IsNumeric(f) &&
      NumericFilter_Match(f, nr->minVal) && NumericFilter_Match(f, nr->maxVal)) {
    // make the filter NULL so the reader will ignore it
    f = NULL;
  }
  IndexReader *ir = NewNumericReader(sctx, nr->entries, f, nr->minVal, nr->maxVal, skipMulti, filterCtx);

  return NewReadIterator(ir);
}

/* Create a union iterator from the numeric filter, over all the sub-ranges in the tree that fit
 * the filter */
IndexIterator *createNumericIterator(const RedisSearchCtx *sctx, NumericRangeTree *t,
                                     const NumericFilter *f, IteratorsConfig *config,
                                     const FieldFilterContext* filterCtx) {

  Vector *v = NumericRangeTree_Find(t, f);
  if (!v || Vector_Size(v) == 0) {
    if (v) {
      Vector_Free(v);
    }
    return NULL;
  }

  int n = Vector_Size(v);
  // if we only selected one range - we can just iterate it without union or anything
  if (n == 1) {
    NumericRange *rng;
    Vector_Get(v, 0, &rng);
    IndexIterator *it = NewNumericRangeIterator(sctx, rng, f, true, filterCtx);
    Vector_Free(v);
    return it;
  }

  // We create a  union iterator, advancing a union on all the selected range,
  // treating them as one consecutive range
  IndexIterator **its = rm_calloc(n, sizeof(IndexIterator *));

  for (size_t i = 0; i < n; i++) {
    NumericRange *rng;
    Vector_Get(v, i, &rng);
    if (!rng) {
      continue;
    }

    its[i] = NewNumericRangeIterator(sctx, rng, f, true, filterCtx);
  }
  Vector_Free(v);

  QueryNodeType type = (!f || NumericFilter_IsNumeric(f)) ? QN_NUMERIC : QN_GEO;
  IndexIterator *it = NewUnionIterator(its, n, 1, 1, type, NULL, config);

  return it;
}

RedisModuleType *NumericIndexType = NULL;
#define NUMERICINDEX_KEY_FMT "nm:%s/%s"

RedisModuleString *fmtRedisNumericIndexKey(const RedisSearchCtx *ctx, const char *field) {
  return RedisModule_CreateStringPrintf(ctx->redisCtx, NUMERICINDEX_KEY_FMT, ctx->spec->name,
                                        field);
}

static NumericRangeTree *openNumericKeysDict(IndexSpec* spec, RedisModuleString *keyName,
                                             int write) {
  KeysDictValue *kdv = dictFetchValue(spec->keysDict, keyName);
  if (kdv) {
    return kdv->p;
  }
  if (!write) {
    return NULL;
  }
  kdv = rm_calloc(1, sizeof(*kdv));
  kdv->dtor = (void (*)(void *))NumericRangeTree_Free;
  kdv->p = NewNumericRangeTree();
  spec->stats.invertedSize += ((NumericRangeTree *)kdv->p)->root->range->invertedIndexSize;
  dictAdd(spec->keysDict, keyName, kdv);
  return kdv->p;
}

struct indexIterator *NewNumericFilterIterator(const RedisSearchCtx *ctx, const NumericFilter *flt,
                                               ConcurrentSearchCtx *csx, FieldType forType, IteratorsConfig *config,
                                               const FieldFilterContext* filterCtx) {
  RedisModuleString *s = IndexSpec_GetFormattedKeyByName(ctx->spec, flt->fieldName, forType);
  if (!s) {
    return NULL;
  }
  RedisModuleKey *key = NULL;
  NumericRangeTree *t = NULL;
  if (!ctx->spec->keysDict) {
    key = RedisModule_OpenKey(ctx->redisCtx, s, REDISMODULE_READ);
    if (!key || RedisModule_ModuleTypeGetType(key) != NumericIndexType) {
      return NULL;
    }

    t = RedisModule_ModuleTypeGetValue(key);
  } else {
    t = openNumericKeysDict(ctx->spec, s, 0);
  }

  if (!t) {
    return NULL;
  }

  IndexIterator *it = createNumericIterator(ctx, t, flt, config, filterCtx);
  if (!it) {
    return NULL;
  }

  if (csx) {
    NumericUnionCtx *uc = rm_malloc(sizeof(*uc));
    uc->lastRevId = t->revisionId;
    uc->it = it;
    uc->sp = ctx->spec;
    uc->fieldName = flt->fieldName;
    ConcurrentSearch_AddKey(csx, NumericRangeIterator_OnReopen, uc, rm_free);
  }
  return it;
}

NumericRangeTree *OpenNumericIndex(const RedisSearchCtx *ctx, RedisModuleString *keyName) {
  return openNumericKeysDict(ctx->spec, keyName, 1);
}

void __numericIndex_memUsageCallback(NumericRangeNode *n, void *ctx) {
  unsigned long *sz = ctx;
  *sz += sizeof(NumericRangeNode);

  if (n->range) {
    *sz += sizeof(NumericRange);
    *sz += NR_REG_SIZE; // hll memory size
    if (n->range->entries) {
      *sz += InvertedIndex_MemUsage(n->range->entries);
    }
  }
}

unsigned long NumericIndexType_MemUsage(const void *value) {
  const NumericRangeTree *t = value;
  unsigned long ret = sizeof(NumericRangeTree);
  NumericRangeNode_Traverse(t->root, __numericIndex_memUsageCallback, &ret);
  return ret;
}

#define NUMERIC_INDEX_ENCVER 1

int NumericIndexType_Register(RedisModuleCtx *ctx) {

  RedisModuleTypeMethods tm = {.version = REDISMODULE_TYPE_METHOD_VERSION,
                               .rdb_load = NumericIndexType_RdbLoad,
                               .rdb_save = NumericIndexType_RdbSave,
                               .aof_rewrite = GenericAofRewrite_DisabledHandler,
                               .free = NumericIndexType_Free,
                               .mem_usage = NumericIndexType_MemUsage};

  NumericIndexType = RedisModule_CreateDataType(ctx, "numericdx", NUMERIC_INDEX_ENCVER, &tm);
  if (NumericIndexType == NULL) {
    return REDISMODULE_ERR;
  }

  return REDISMODULE_OK;
}

/* A single entry in a numeric index's single range. Since entries are binned together, each needs
 * to have the exact value */
typedef struct {
  t_docId docId;
  double value;
} NumericRangeEntry;

static int cmpdocId(const void *p1, const void *p2) {
  NumericRangeEntry *e1 = (NumericRangeEntry *)p1;
  NumericRangeEntry *e2 = (NumericRangeEntry *)p2;

  return (int)e1->docId - (int)e2->docId;
}

/** Version 0 stores the number of entries beforehand, and then loads them */
static size_t loadV0(RedisModuleIO *rdb, NumericRangeEntry **entriespp) {
  uint64_t num = RedisModule_LoadUnsigned(rdb);
  if (!num) {
    return 0;
  }

  *entriespp = array_newlen(NumericRangeEntry, num);
  NumericRangeEntry *entries = *entriespp;
  for (size_t ii = 0; ii < num; ++ii) {
    entries[ii].docId = RedisModule_LoadUnsigned(rdb);
    entries[ii].value = RedisModule_LoadDouble(rdb);
  }
  return num;
}

#define NUMERIC_IDX_INITIAL_LOAD_SIZE 1 << 16
/** Version 0 stores (id,value) pairs, with a final 0 as a terminator */
static size_t loadV1(RedisModuleIO *rdb, NumericRangeEntry **entriespp) {
  NumericRangeEntry *entries = array_new(NumericRangeEntry, NUMERIC_IDX_INITIAL_LOAD_SIZE);
  while (1) {
    NumericRangeEntry cur;
    cur.docId = RedisModule_LoadUnsigned(rdb);
    if (!cur.docId) {
      break;
    }
    cur.value = RedisModule_LoadDouble(rdb);
    array_append(entries, cur);
  }
  *entriespp = entries;
  return array_len(entries);
}

void *NumericIndexType_RdbLoad(RedisModuleIO *rdb, int encver) {
  if (encver > NUMERIC_INDEX_ENCVER) {
    return NULL;
  }

  NumericRangeEntry *entries = NULL;
  size_t numEntries = 0;
  if (encver == 0) {
    numEntries = loadV0(rdb, &entries);
  } else if (encver == 1) {
    numEntries = loadV1(rdb, &entries);
  } else {
    return NULL;  // Unknown version
  }

  // sort the entries by doc id, as they were not saved in this order
  qsort(entries, numEntries, sizeof(NumericRangeEntry), cmpdocId);
  NumericRangeTree *t = NewNumericRangeTree();

  // now push them in order into the tree
  for (size_t i = 0; i < numEntries; i++) {
    NumericRangeTree_Add(t, entries[i].docId, entries[i].value, true);
  }
  array_free(entries);
  return t;
}

struct niRdbSaveCtx {
  RedisModuleIO *rdb;
};

static void numericIndex_rdbSaveCallback(NumericRangeNode *n, void *ctx) {
  struct niRdbSaveCtx *rctx = ctx;

  if (NumericRangeNode_IsLeaf(n) && n->range) {
    NumericRange *rng = n->range;
    RSIndexResult *res = NULL;
    IndexReader *ir = NewMinimalNumericReader(rng->entries, false);

    while (INDEXREAD_OK == IR_Read(ir, &res)) {
      RedisModule_SaveUnsigned(rctx->rdb, res->docId);
      RedisModule_SaveDouble(rctx->rdb, res->num.value);
    }
    IR_Free(ir);
  }
}
void NumericIndexType_RdbSave(RedisModuleIO *rdb, void *value) {

  NumericRangeTree *t = value;
  struct niRdbSaveCtx ctx = {rdb};

  NumericRangeNode_Traverse(t->root, numericIndex_rdbSaveCallback, &ctx);
  // Save the final record
  RedisModule_SaveUnsigned(rdb, 0);
}

void NumericIndexType_Digest(RedisModuleDigest *digest, void *value) {
}

void NumericIndexType_Free(void *value) {
  NumericRangeTree *t = value;
  NumericRangeTree_Free(t);
}

NumericRangeTreeIterator *NumericRangeTreeIterator_New(NumericRangeTree *t) {
#define NODE_STACK_INITIAL_SIZE 4
  NumericRangeTreeIterator *iter = rm_malloc(sizeof(NumericRangeTreeIterator));
  iter->nodesStack = array_new(NumericRangeNode *, NODE_STACK_INITIAL_SIZE);
  array_append(iter->nodesStack, t->root);
  return iter;
}

NumericRangeNode *NumericRangeTreeIterator_Next(NumericRangeTreeIterator *iter) {
  if (array_len(iter->nodesStack) == 0) {
    return NULL;
  }
  NumericRangeNode *ret = array_pop(iter->nodesStack);
  if (!NumericRangeNode_IsLeaf(ret)) {
    array_append(iter->nodesStack, ret->left);
    array_append(iter->nodesStack, ret->right);
  }

  return ret;
}

void NumericRangeTreeIterator_Free(NumericRangeTreeIterator *iter) {
  array_free(iter->nodesStack);
  rm_free(iter);
}

/* A callback called after a concurrent context regains execution context. When this happen we need
 * to make sure the key hasn't been deleted or its structure changed, which will render the
 * underlying iterators invalid */
void NumericRangeIterator_OnReopen(void *privdata) {
  NumericUnionCtx *nu = privdata;
  IndexSpec *sp = nu->sp;
  IndexIterator *it = nu->it;

  RedisModuleString *numField = IndexSpec_GetFormattedKeyByName(sp, nu->fieldName, INDEXFLD_T_NUMERIC);
  NumericRangeTree *rt = openNumericKeysDict(sp, numField, 0);

  if (!rt || rt->revisionId != nu->lastRevId) {
    // The numeric tree was either completely deleted or a node was splitted or removed.
    // The cursor is invalidated.
    it->Abort(it->ctx);
    return;
  }

  if (it->type == READ_ITERATOR) {
    IndexReader_OnReopen(it->ctx);
  } else if (it->type == UNION_ITERATOR) {
    UI_Foreach(it, IndexReader_OnReopen);
  } else {
    RS_LOG_ASSERT_FMT(0,
      "Unexpected iterator type %d. Expected `READ_ITERATOR` (%d) or `UNION_ITERATOR` (%d)",
      it->type, READ_ITERATOR, UNION_ITERATOR);
  }
}<|MERGE_RESOLUTION|>--- conflicted
+++ resolved
@@ -109,47 +109,28 @@
   return n;
 }
 
-<<<<<<< HEAD
-static double NumericRange_Split(NumericRange *n, NumericRangeNode **lp, NumericRangeNode **rp,
-                          NRN_AddRv *rv) {
-
-  *lp = NewLeafNode();
-  *rp = NewLeafNode();
-  rv->sz += (*lp)->range->invertedIndexSize + (*rp)->range->invertedIndexSize;
-=======
 static void NumericRangeNode_Split(NumericRangeNode *n, NRN_AddRv *rv) {
   NumericRange *r = n->range;
 
-  n->left  = NewLeafNode(r->entries->numDocs / 2 + 1,
-                    MIN(NR_MAXRANGE_CARD, 1 + r->splitCard * NR_EXPONENT));
-  n->right = NewLeafNode(r->entries->numDocs / 2 + 1,
-                    MIN(NR_MAXRANGE_CARD, 1 + r->splitCard * NR_EXPONENT));
+  n->left  = NewLeafNode();
+  n->right = NewLeafNode();
 
   NumericRange *lr = n->left->range;
   NumericRange *rr = n->right->range;
->>>>>>> 58846872
 
   rv->sz += lr->invertedIndexSize + rr->invertedIndexSize;
 
-  double split = (r->unique_sum) / (double)r->card;
   RSIndexResult *res = NULL;
-<<<<<<< HEAD
-  IndexReader *ir = NewMinimalNumericReader(n->entries, false);
+  IndexReader *ir = NewMinimalNumericReader(r->entries, false);
   double split = NumericRange_GetMedian(ir);
-  if (split == n->minVal) {
+  if (split == r->minVal) {
     // make sure the split is not the same as the min value
     split = nextafter(split, INFINITY);
   }
   while (INDEXREAD_OK == IR_Read(ir, &res)) {
-    NumericRange *cur = res->num.value < split ? (*lp)->range : (*rp)->range;
+    NumericRange *cur = res->num.value < split ? lr : rr;
     updateCardinality(cur, res->num.value);
     rv->sz += NumericRange_Add(cur, res->docId, res->num.value);
-=======
-  IndexReader *ir = NewMinimalNumericReader(r->entries, false);
-  while (INDEXREAD_OK == IR_Read(ir, &res)) {
-    rv->sz += NumericRange_Add(res->num.value < split ? lr : rr, res->docId,
-                               res->num.value, 1);
->>>>>>> 58846872
     ++rv->numRecords;
   }
   IR_Free(ir);
@@ -201,41 +182,19 @@
   (*n)->maxDepth = MAX((*n)->left->maxDepth, (*n)->right->maxDepth) + 1;
 }
 
-<<<<<<< HEAD
-static NRN_AddRv NumericRangeNode_Add(NumericRangeNode *n, t_docId docId, double value, size_t depth) {
-  NRN_AddRv rv = {.sz = 0, .changed = 0, .numRecords = 0, .numRanges = 0};
-  if (!NumericRangeNode_IsLeaf(n)) {
-    // if this node has already split but retains a range, just add to the range without checking
-    // anything
-    size_t s = 0;
-    size_t nRecords = 0;
-    if (n->range) {
-      s += NumericRange_Add(n->range, docId, value);
-      ++nRecords;
-    }
-
-    // recursively add to its left or right child.
-    NumericRangeNode **childP = value < n->value ? &n->left : &n->right;
-    NumericRangeNode *child = *childP;
-    // if the child has split we get 1 in return
-    rv = NumericRangeNode_Add(child, docId, value, depth + 1);
-    rv.sz += s;
-    rv.numRecords += nRecords;
-=======
-static NRN_AddRv NumericRangeNode_Add(NumericRangeNode **np, t_docId docId, double value) {
+static NRN_AddRv NumericRangeNode_Add(NumericRangeNode **np, t_docId docId, double value, size_t depth) {
   NumericRangeNode *n = *np;
   if (!NumericRangeNode_IsLeaf(n)) {
     // recursively add to its left or right child.
     NumericRangeNode **childP = value < n->value ? &n->left : &n->right;
-    NRN_AddRv rv = NumericRangeNode_Add(childP, docId, value);
+    NRN_AddRv rv = NumericRangeNode_Add(childP, docId, value, depth + 1);
 
     if (n->range) {
       // if this inner node retains a range, add the value to the range without
       // updating the cardinality
-      rv.sz += NumericRange_Add(n->range, docId, value, 0);
+      rv.sz += NumericRange_Add(n->range, docId, value);
       rv.numRecords++;
     }
->>>>>>> 58846872
 
     if (rv.changed) {
       NumericRangeNode_Balance(np);
@@ -250,24 +209,16 @@
   }
 
   // if this node is a leaf - we add AND check the cardinality. We only split leaf nodes
-<<<<<<< HEAD
   updateCardinality(n->range, value);
-  rv.sz = (uint32_t)NumericRange_Add(n->range, docId, value);
-  ++rv.numRecords;
-  size_t card = getCardinality(n->range);
-
-  if (card >= getSplitCardinality(depth) ||
-=======
   NRN_AddRv rv = {
-    .sz = (uint32_t)NumericRange_Add(n->range, docId, value, 1),
+    .sz = (uint32_t)NumericRange_Add(n->range, docId, value),
     .numRecords = 1,
     .changed = 0,
     .numRanges = 0,
   };
 
-  int card = n->range->card;
-  if (card * NR_CARD_CHECK >= n->range->splitCard ||
->>>>>>> 58846872
+  size_t card = getCardinality(n->range);
+  if (card >= getSplitCardinality(depth) ||
       (n->range->entries->numEntries > NR_MAXRANGE_SIZE && card > 1)) {
 
     // split this node but don't delete its range
@@ -392,18 +343,7 @@
   }
   t->lastDocId = docId;
 
-<<<<<<< HEAD
-  NumericRangeNode* root = t->root;
-
-  NRN_AddRv rv = NumericRangeNode_Add(root, docId, value, 0);
-
-  // Since we never rebalance the root, we don't update its max depth.
-  if (!NumericRangeNode_IsLeaf(root)) {
-    root->maxDepth = MAX(root->right->maxDepth, root->left->maxDepth) + 1;
-  }
-=======
-  NRN_AddRv rv = NumericRangeNode_Add(&t->root, docId, value);
->>>>>>> 58846872
+  NRN_AddRv rv = NumericRangeNode_Add(&t->root, docId, value, 0);
 
   // rv != 0 means the tree nodes have changed, and concurrent iteration is not allowed now
   // we increment the revision id of the tree, so currently running query iterators on it
