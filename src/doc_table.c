--- conflicted
+++ resolved
@@ -158,13 +158,8 @@
     dmd->flags &= ~Document_HasSortVector;
     return 1;
   }*/
-<<<<<<< HEAD
   //LCOV_EXCL_STOP
   RS_LOG_ASSERT(v, "Sorting vector does not exist"); // tested in doAssignIds() 
-=======
-  // LCOV_EXCL_STOP
-  assert(v);  // tested in doAssignIds()
->>>>>>> c13f342f
 
   /* Set th new vector and the flags accordingly */
   dmd->sortVector = v;
