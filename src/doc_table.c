--- conflicted
+++ resolved
@@ -183,13 +183,8 @@
  * table.
  *
  * Return 0 if the document is already in the index  */
-<<<<<<< HEAD
-RSDocumentMetadata *DocTable_Put(DocTable *t, const char *s, size_t n, double score,
-                                 RSDocumentFlags flags, const char *payload, size_t payloadSize) {
-=======
 RSDocumentMetadata *DocTable_Put(DocTable *t, const char *s, size_t n, double score, RSDocumentFlags flags, 
                                  const char *payload, size_t payloadSize, DocumentType type) {
->>>>>>> c8224696
 
   t_docId xid = DocIdMap_Get(&t->dim, s, n);
   // if the document is already in the index, return 0
@@ -220,10 +215,7 @@
   dmd->maxFreq = 1;
   dmd->id = docId;
   dmd->sortVector = NULL;
-<<<<<<< HEAD
-=======
   dmd->type = type;
->>>>>>> c8224696
 
   DocTable_Set(t, docId, dmd);
   ++t->size;
