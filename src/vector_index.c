--- conflicted
+++ resolved
@@ -69,14 +69,8 @@
 
 IndexIterator *NewVectorIterator(QueryEvalCtx *q, VectorQuery *vq, IndexIterator *child_it) {
   RedisSearchCtx *ctx = q->sctx;
-<<<<<<< HEAD
-  RedisModuleString *key = RedisModule_CreateStringPrintf(ctx->redisCtx, "%s", vq->property);
+  RedisModuleString *key = IndexSpec_GetFormattedKey(ctx->spec, vq->field, INDEXFLD_T_VECTOR);
   VecSimIndex *vecsim = openVectorIndex(ctx->spec, key, DONT_CREATE_INDEX);
-  RedisModule_FreeString(ctx->redisCtx, key);
-=======
-  RedisModuleString *key = IndexSpec_GetFormattedKey(ctx->spec, vq->field, INDEXFLD_T_VECTOR);
-  VecSimIndex *vecsim = openVectorKeysDict(ctx->spec, key, 0);
->>>>>>> d67d645a
   if (!vecsim) {
     return NULL;
   }
