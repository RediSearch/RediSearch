/*
 * Copyright Redis Ltd. 2016 - present
 * Licensed under your choice of the Redis Source Available License 2.0 (RSALv2) or
 * the Server Side Public License v1 (SSPLv1).
 */

#include "vector_index.h"
#include "hybrid_reader.h"
#include "metric_iterator.h"
#include "query_param.h"
#include "rdb.h"
#include "util/workers_pool.h"
#include "util/threadpool_api.h"

<<<<<<< HEAD
static VecSimIndex *openVectorKeysDict(IndexSpec *spec, RedisModuleString *keyName,
                                             int write) {
=======
static VecSimIndex *openVectorKeysDict(IndexSpec *spec, RedisModuleString *keyName, int write) {
>>>>>>> cdf27eeb
  KeysDictValue *kdv = dictFetchValue(spec->keysDict, keyName);
  if (kdv) {
    return kdv->p;
  }
  if (!write) {
    return NULL;
  }

  size_t fieldLen;
  const char *fieldStr = RedisModule_StringPtrLen(keyName, &fieldLen);
  FieldSpec *fieldSpec = NULL;
  for (int i = 0; i < spec->numFields; ++i) {
    if (!strcasecmp(fieldStr, spec->fields[i].name)) {
      fieldSpec = &spec->fields[i];
      break;
    }
  }
  if (fieldSpec == NULL) {
    return NULL;
  }

  // create new vector data structure
  kdv = rm_calloc(1, sizeof(*kdv));
  kdv->p = VecSimIndex_New(&fieldSpec->vectorOpts.vecSimParams);

  dictAdd(spec->keysDict, keyName, kdv);
  kdv->dtor = (void (*)(void *))VecSimIndex_Free;
  return kdv->p;
}

VecSimIndex *OpenVectorIndex(IndexSpec *sp, RedisModuleString *keyName) {
  return openVectorKeysDict(sp, keyName, 1);
}

IndexIterator *createMetricIteratorFromVectorQueryResults(VecSimQueryResult_List results,
                                                          bool yields_metric) {
  size_t res_num = VecSimQueryResult_Len(results);
  if (res_num == 0) {
    VecSimQueryResult_Free(results);
    return NULL;
  }
  t_docId *docIdsList = array_new(t_docId, res_num);
  double *metricList = array_new(double, res_num);

  // Collect the results' id and distance and set it in the arrays.
  VecSimQueryResult_Iterator *iter = VecSimQueryResult_List_GetIterator(results);
  while (VecSimQueryResult_IteratorHasNext(iter)) {
    VecSimQueryResult *res = VecSimQueryResult_IteratorNext(iter);
    docIdsList = array_append(docIdsList, VecSimQueryResult_GetId(res));
    metricList = array_append(metricList, VecSimQueryResult_GetScore(res));
  }
  VecSimQueryResult_IteratorFree(iter);
  VecSimQueryResult_Free(results);

  // Move ownership on the arrays to the MetricIterator.
  return NewMetricIterator(docIdsList, metricList, VECTOR_DISTANCE, yields_metric);
}

IndexIterator *NewVectorIterator(QueryEvalCtx *q, VectorQuery *vq, IndexIterator *child_it) {
  RedisSearchCtx *ctx = q->sctx;
  RedisModuleString *key = RedisModule_CreateStringPrintf(ctx->redisCtx, "%s", vq->property);
  VecSimIndex *vecsim = openVectorKeysDict(ctx->spec, key, 0);
  RedisModule_FreeString(ctx->redisCtx, key);
  if (!vecsim) {
    return NULL;
  }

  VecSimIndexInfo info = VecSimIndex_Info(vecsim);
  size_t dim = info.commonInfo.dim;
  VecSimType type = info.commonInfo.type;
  VecSimMetric metric = info.commonInfo.metric;

  VecSimQueryParams qParams = {0};
  switch (vq->type) {
    case VECSIM_QT_KNN: {
      if ((dim * VecSimType_sizeof(type)) != vq->knn.vecLen) {
        QueryError_SetErrorFmt(q->status, QUERY_EINVAL,
                               "Error parsing vector similarity query: query vector blob size"
                               " (%zu) does not match index's expected size (%zu).",
                               vq->knn.vecLen, (dim * VecSimType_sizeof(type)));
        return NULL;
      }
      VecsimQueryType queryType = child_it != NULL ? QUERY_TYPE_HYBRID : QUERY_TYPE_KNN;
      if (VecSim_ResolveQueryParams(vecsim, vq->params.params, array_len(vq->params.params),
                                    &qParams, queryType, q->status) != VecSim_OK)  {
        return NULL;
      }
      HybridIteratorParams hParams = {.index = vecsim,
                                      .dim = dim,
                                      .elementType = type,
                                      .spaceMetric = metric,
                                      .query = vq->knn,
                                      .qParams = qParams,
                                      .vectorScoreField = vq->scoreField,
                                      .ignoreDocScore = q->opts->flags & Search_IgnoreScores,
                                      .childIt = child_it,
                                      .timeout = q->sctx->timeout,
      };
      return NewHybridVectorIterator(hParams, q->status);
    }
    case VECSIM_QT_RANGE: {
      if ((dim * VecSimType_sizeof(type)) != vq->range.vecLen) {
        QueryError_SetErrorFmt(q->status, QUERY_EINVAL,
                               "Error parsing vector similarity query: query vector blob size"
                               " (%zu) does not match index's expected size (%zu).",
                               vq->range.vecLen, (dim * VecSimType_sizeof(type)));
        return NULL;
      }
      if (vq->range.radius < 0) {
        QueryError_SetErrorFmt(q->status, QUERY_EINVAL,
                               "Error parsing vector similarity query: negative radius (%g) "
                               "given in a range query",
                               vq->range.radius);
        return NULL;
      }
      if (VecSim_ResolveQueryParams(vecsim, vq->params.params, array_len(vq->params.params),
                                    &qParams, QUERY_TYPE_RANGE, q->status) != VecSim_OK)  {
        return NULL;
      }
      qParams.timeoutCtx = &(TimeoutCtx){ .timeout = q->sctx->timeout, .counter = 0 };
      VecSimQueryResult_List results =
          VecSimIndex_RangeQuery(vecsim, vq->range.vector, vq->range.radius,
                                 &qParams, vq->range.order);
      if (results.code == VecSim_QueryResult_TimedOut) {
        VecSimQueryResult_Free(results);
        QueryError_SetError(q->status, QUERY_TIMEDOUT, NULL);
        return NULL;
      }
      bool yields_metric = vq->scoreField != NULL;
      return createMetricIteratorFromVectorQueryResults(results, yields_metric);
    }
  }
  return NULL;
}

int VectorQuery_EvalParams(dict *params, QueryNode *node, QueryError *status) {
  for (size_t i = 0; i < QueryNode_NumParams(node); i++) {
    int res = QueryParam_Resolve(&node->params[i], params, status);
    if (res < 0) {
      return REDISMODULE_ERR;
    }
  }
  for (size_t i = 0; i < array_len(node->vn.vq->params.params); i++) {
    int res = VectorQuery_ParamResolve(node->vn.vq->params, i, params, status);
    if (res < 0) {
      return REDISMODULE_ERR;
    }
  }
  return REDISMODULE_OK;
}

int VectorQuery_ParamResolve(VectorQueryParams params, size_t index, dict *paramsDict, QueryError *status) {
  if (!params.needResolve[index]) {
    return 0;
  }
  size_t val_len;
  const char *val = Param_DictGet(paramsDict, params.params[index].value, &val_len, status);
  if (!val) {
    return -1;
  }
  rm_free((char *)params.params[index].value);
  params.params[index].value = rm_strndup(val, val_len);
  params.params[index].valLen = val_len;
  return 1;
}

void VectorQuery_Free(VectorQuery *vq) {
  if (vq->property) rm_free((char *)vq->property);
  if (vq->scoreField) rm_free((char *)vq->scoreField);
  switch (vq->type) {
    case VECSIM_QT_KNN: // no need to free the vector as we pointes to the query dictionary
    case VECSIM_QT_RANGE:
      break;
  }
  for (int i = 0; i < array_len(vq->params.params); i++) {
    rm_free((char *)vq->params.params[i].name);
    rm_free((char *)vq->params.params[i].value);
  }
  array_free(vq->params.params);
  array_free(vq->params.needResolve);
  rm_free(vq);
}

const char *VecSimType_ToString(VecSimType type) {
  switch (type) {
    case VecSimType_FLOAT32: return VECSIM_TYPE_FLOAT32;
    case VecSimType_FLOAT64: return VECSIM_TYPE_FLOAT64;
    case VecSimType_INT32: return VECSIM_TYPE_INT32;
    case VecSimType_INT64: return VECSIM_TYPE_INT64;
  }
  return NULL;
}

size_t VecSimType_sizeof(VecSimType type) {
    switch (type) {
        case VecSimType_FLOAT32: return sizeof(float);
        case VecSimType_FLOAT64: return sizeof(double);
        case VecSimType_INT32: return sizeof(int32_t);
        case VecSimType_INT64: return sizeof(int64_t);
    }
    return 0;
}

const char *VecSimMetric_ToString(VecSimMetric metric) {
  switch (metric) {
    case VecSimMetric_IP: return VECSIM_METRIC_IP;
    case VecSimMetric_L2: return VECSIM_METRIC_L2;
    case VecSimMetric_Cosine: return VECSIM_METRIC_COSINE;
  }
  return NULL;
}

const char *VecSimAlgorithm_ToString(VecSimAlgo algo) {
  switch (algo) {
    case VecSimAlgo_BF: return VECSIM_ALGORITHM_BF;
    case VecSimAlgo_HNSWLIB: return VECSIM_ALGORITHM_HNSW;
    case VecSimAlgo_TIERED: return VECSIM_ALGORITHM_TIERED;
  }
  return NULL;
}

void VecSim_RdbSave(RedisModuleIO *rdb, VecSimParams *vecsimParams) {
  RedisModule_SaveUnsigned(rdb, vecsimParams->algo);

  switch (vecsimParams->algo) {
  case VecSimAlgo_BF:
    RedisModule_SaveUnsigned(rdb, vecsimParams->bfParams.type);
    RedisModule_SaveUnsigned(rdb, vecsimParams->bfParams.dim);
    RedisModule_SaveUnsigned(rdb, vecsimParams->bfParams.metric);
    RedisModule_SaveUnsigned(rdb, vecsimParams->bfParams.multi);
    RedisModule_SaveUnsigned(rdb, vecsimParams->bfParams.initialCapacity);
    RedisModule_SaveUnsigned(rdb, vecsimParams->bfParams.blockSize);
    break;
  case VecSimAlgo_TIERED:
    RedisModule_SaveUnsigned(rdb, vecsimParams->tieredParams.primaryIndexParams->algo);
    if (vecsimParams->tieredParams.primaryIndexParams->algo == VecSimAlgo_HNSWLIB) {
      RedisModule_SaveUnsigned(rdb, vecsimParams->tieredParams.specificParams.tieredHnswParams.swapJobThreshold);
      HNSWParams *primaryParams = &vecsimParams->tieredParams.primaryIndexParams->hnswParams;

      RedisModule_SaveUnsigned(rdb, primaryParams->type);
      RedisModule_SaveUnsigned(rdb, primaryParams->dim);
      RedisModule_SaveUnsigned(rdb, primaryParams->metric);
      RedisModule_SaveUnsigned(rdb, primaryParams->multi);
      RedisModule_SaveUnsigned(rdb, primaryParams->initialCapacity);
      RedisModule_SaveUnsigned(rdb, primaryParams->M);
      RedisModule_SaveUnsigned(rdb, primaryParams->efConstruction);
      RedisModule_SaveUnsigned(rdb, primaryParams->efRuntime);
    }
    break;
  case VecSimAlgo_HNSWLIB: return; // Should not get here anymore.
  }
}

static int VecSimIndex_validate_Rdb_parameters(RedisModuleIO *rdb, VecSimParams *vecsimParams) {
  RedisModuleCtx *ctx = RedisModule_GetContextFromIO(rdb);
  QueryError status = {0};
  int rv;

  // Checking if the loaded parameters fits the current server limits.
  rv = VecSimIndex_validate_params(ctx, vecsimParams, &status);
  if (REDISMODULE_OK != rv) {
    size_t old_block_size = 0;
    size_t old_initial_cap = 0;
    RedisModule_LogIOError(rdb, REDISMODULE_LOGLEVEL_WARNING, "ERROR: %s", QueryError_GetError(&status));
    // We change the initial size and block size to default and try again.
    switch (vecsimParams->algo) {
      case VecSimAlgo_BF:
        old_block_size = vecsimParams->bfParams.blockSize;
        old_initial_cap = vecsimParams->bfParams.initialCapacity;
        vecsimParams->bfParams.blockSize = 0;
        vecsimParams->bfParams.initialCapacity = SIZE_MAX;
        break;
      case VecSimAlgo_HNSWLIB:
        old_block_size = vecsimParams->hnswParams.blockSize;
        old_initial_cap = vecsimParams->hnswParams.initialCapacity;
        vecsimParams->hnswParams.blockSize = 0;
        vecsimParams->hnswParams.initialCapacity = SIZE_MAX;
        break;
      case VecSimAlgo_TIERED:
        old_block_size = vecsimParams->tieredParams.primaryIndexParams->hnswParams.blockSize;
        old_initial_cap = vecsimParams->tieredParams.primaryIndexParams->hnswParams.initialCapacity;
        vecsimParams->tieredParams.primaryIndexParams->hnswParams.blockSize = 0;
        vecsimParams->tieredParams.primaryIndexParams->hnswParams.initialCapacity = SIZE_MAX;
    }
    // We don't know yet what the block size will be (default value can be effected by memory limit),
    // so we first validating the new parameters.
    QueryError_ClearError(&status);
    rv = VecSimIndex_validate_params(ctx, vecsimParams, &status);
    // Now default block size is set. we can log this change now.
    switch (vecsimParams->algo) {
      case VecSimAlgo_BF:
        if (vecsimParams->bfParams.initialCapacity != old_initial_cap)
          RedisModule_LogIOError(rdb, REDISMODULE_LOGLEVEL_WARNING, "WARNING: changing initial capacity from %zu to %zu", old_initial_cap, vecsimParams->bfParams.initialCapacity);
        if (vecsimParams->hnswParams.blockSize != old_block_size)
          RedisModule_LogIOError(rdb, REDISMODULE_LOGLEVEL_WARNING, "WARNING: changing block size from %zu to %zu", old_block_size, vecsimParams->bfParams.blockSize);
        break;
      case VecSimAlgo_HNSWLIB:
        if (vecsimParams->hnswParams.initialCapacity != old_initial_cap)
          RedisModule_LogIOError(rdb, REDISMODULE_LOGLEVEL_WARNING, "WARNING: changing initial capacity from %zu to %zu", old_initial_cap, vecsimParams->hnswParams.initialCapacity);
        if (vecsimParams->hnswParams.blockSize != old_block_size)
          RedisModule_LogIOError(rdb, REDISMODULE_LOGLEVEL_WARNING, "WARNING: changing block size from %zu to %zu", old_block_size, vecsimParams->hnswParams.blockSize);
        break;
      case VecSimAlgo_TIERED:
        if (vecsimParams->tieredParams.primaryIndexParams->hnswParams.initialCapacity != old_initial_cap)
          RedisModule_LogIOError(rdb, REDISMODULE_LOGLEVEL_WARNING, "WARNING: changing initial capacity from %zu to %zu", old_initial_cap, vecsimParams->tieredParams.primaryIndexParams->hnswParams.initialCapacity);
        if (vecsimParams->tieredParams.primaryIndexParams->hnswParams.blockSize != old_block_size)
          RedisModule_LogIOError(rdb, REDISMODULE_LOGLEVEL_WARNING, "WARNING: changing block size from %zu to %zu", old_block_size, vecsimParams->tieredParams.primaryIndexParams->hnswParams.blockSize);
        break;
    }
    // If the second validation failed, we fail.
    if (REDISMODULE_OK != rv) {
      RedisModule_LogIOError(rdb, REDISMODULE_LOGLEVEL_WARNING, "ERROR: second load with default parameters failed! %s", QueryError_GetError(&status));
    }
  }
  QueryError_ClearError(&status);
  return rv;
}

int VecSim_RdbLoad_v3(RedisModuleIO *rdb, VecSimParams *vecsimParams, StrongRef sp_ref) {
  vecsimParams->algo = LoadUnsigned_IOError(rdb, goto fail);

  switch (vecsimParams->algo) {
  case VecSimAlgo_BF:
    vecsimParams->bfParams.type = LoadUnsigned_IOError(rdb, goto fail);
    vecsimParams->bfParams.dim = LoadUnsigned_IOError(rdb, goto fail);
    vecsimParams->bfParams.metric = LoadUnsigned_IOError(rdb, goto fail);
    vecsimParams->bfParams.multi = LoadUnsigned_IOError(rdb, goto fail);
    vecsimParams->bfParams.initialCapacity = LoadUnsigned_IOError(rdb, goto fail);
    vecsimParams->bfParams.blockSize = LoadUnsigned_IOError(rdb, goto fail);
    break;
  case VecSimAlgo_TIERED:
    VecSim_TieredParams_Init(&vecsimParams->tieredParams, sp_ref);
    VecSimParams *primaryParams = vecsimParams->tieredParams.primaryIndexParams;

    primaryParams->algo = LoadUnsigned_IOError(rdb, goto fail);
    RS_LOG_ASSERT(primaryParams->algo == VecSimAlgo_HNSWLIB,
                  "Tiered index only supports HNSW as primary index in this version");
    vecsimParams->tieredParams.specificParams.tieredHnswParams.swapJobThreshold = LoadUnsigned_IOError(rdb, goto fail);

    primaryParams->hnswParams.type = LoadUnsigned_IOError(rdb, goto fail);
    primaryParams->hnswParams.dim = LoadUnsigned_IOError(rdb, goto fail);
    primaryParams->hnswParams.metric = LoadUnsigned_IOError(rdb, goto fail);
    primaryParams->hnswParams.multi = LoadUnsigned_IOError(rdb, goto fail);
    primaryParams->hnswParams.initialCapacity = LoadUnsigned_IOError(rdb, goto fail);
    primaryParams->hnswParams.M = LoadUnsigned_IOError(rdb, goto fail);
    primaryParams->hnswParams.efConstruction = LoadUnsigned_IOError(rdb, goto fail);
    primaryParams->hnswParams.efRuntime = LoadUnsigned_IOError(rdb, goto fail);
    break;
  case VecSimAlgo_HNSWLIB: goto fail; // We dont expect to see an HNSW index without a tiered index
  }

  return VecSimIndex_validate_Rdb_parameters(rdb, vecsimParams);

fail:
  return REDISMODULE_ERR;
}

int VecSim_RdbLoad_v2(RedisModuleIO *rdb, VecSimParams *vecsimParams) {

  vecsimParams->algo = LoadUnsigned_IOError(rdb, goto fail);

  switch (vecsimParams->algo) {
  case VecSimAlgo_BF:
    vecsimParams->bfParams.type = LoadUnsigned_IOError(rdb, goto fail);
    vecsimParams->bfParams.dim = LoadUnsigned_IOError(rdb, goto fail);
    vecsimParams->bfParams.metric = LoadUnsigned_IOError(rdb, goto fail);
    vecsimParams->bfParams.multi = LoadUnsigned_IOError(rdb, goto fail);
    vecsimParams->bfParams.initialCapacity = LoadUnsigned_IOError(rdb, goto fail);
    vecsimParams->bfParams.blockSize = LoadUnsigned_IOError(rdb, goto fail);
    break;
  case VecSimAlgo_HNSWLIB:
    vecsimParams->hnswParams.type = LoadUnsigned_IOError(rdb, goto fail);
    vecsimParams->hnswParams.dim = LoadUnsigned_IOError(rdb, goto fail);
    vecsimParams->hnswParams.metric = LoadUnsigned_IOError(rdb, goto fail);
    vecsimParams->hnswParams.multi = LoadUnsigned_IOError(rdb, goto fail);
    vecsimParams->hnswParams.initialCapacity = LoadUnsigned_IOError(rdb, goto fail);
    vecsimParams->hnswParams.M = LoadUnsigned_IOError(rdb, goto fail);
    vecsimParams->hnswParams.efConstruction = LoadUnsigned_IOError(rdb, goto fail);
    vecsimParams->hnswParams.efRuntime = LoadUnsigned_IOError(rdb, goto fail);
    break;
  case VecSimAlgo_TIERED: goto fail; // Should not get here
  }

  return VecSimIndex_validate_Rdb_parameters(rdb, vecsimParams);

fail:
  return REDISMODULE_ERR;
}

// load for before multi-value vector field was supported
int VecSim_RdbLoad(RedisModuleIO *rdb, VecSimParams *vecsimParams) {

  vecsimParams->algo = LoadUnsigned_IOError(rdb, goto fail);

  switch (vecsimParams->algo) {
  case VecSimAlgo_BF:
    vecsimParams->bfParams.type = LoadUnsigned_IOError(rdb, goto fail);
    vecsimParams->bfParams.dim = LoadUnsigned_IOError(rdb, goto fail);
    vecsimParams->bfParams.metric = LoadUnsigned_IOError(rdb, goto fail);
    vecsimParams->bfParams.multi = false;
    vecsimParams->bfParams.initialCapacity = LoadUnsigned_IOError(rdb, goto fail);
    vecsimParams->bfParams.blockSize = LoadUnsigned_IOError(rdb, goto fail);
    break;
  case VecSimAlgo_HNSWLIB:
    vecsimParams->hnswParams.type = LoadUnsigned_IOError(rdb, goto fail);
    vecsimParams->hnswParams.dim = LoadUnsigned_IOError(rdb, goto fail);
    vecsimParams->hnswParams.metric = LoadUnsigned_IOError(rdb, goto fail);
    vecsimParams->hnswParams.multi = false;
    vecsimParams->hnswParams.initialCapacity = LoadUnsigned_IOError(rdb, goto fail);
    vecsimParams->hnswParams.M = LoadUnsigned_IOError(rdb, goto fail);
    vecsimParams->hnswParams.efConstruction = LoadUnsigned_IOError(rdb, goto fail);
    vecsimParams->hnswParams.efRuntime = LoadUnsigned_IOError(rdb, goto fail);
    break;
  case VecSimAlgo_TIERED: goto fail; // Should not get here
  }

  return VecSimIndex_validate_Rdb_parameters(rdb, vecsimParams);

fail:
  return REDISMODULE_ERR;
}

void VecSimParams_Cleanup(VecSimParams *params) {
  if (params->algo == VecSimAlgo_TIERED) {
    WeakRef spec_ref = {params->tieredParams.jobQueueCtx};
    WeakRef_Release(spec_ref);
    rm_free(params->tieredParams.primaryIndexParams);
  }
}

VecSimResolveCode VecSim_ResolveQueryParams(VecSimIndex *index, VecSimRawParam *params, size_t params_len,
                          VecSimQueryParams *qParams, VecsimQueryType queryType, QueryError *status) {

  VecSimResolveCode vecSimCode = VecSimIndex_ResolveParams(index, params, params_len, qParams, queryType);
  if (vecSimCode == VecSim_OK) {
    return vecSimCode;
  }

  QueryErrorCode RSErrorCode;
  switch (vecSimCode) {
    case VecSimParamResolverErr_AlreadySet: {
      RSErrorCode = QUERY_EDUPPARAM;
      break;
    }
    case VecSimParamResolverErr_UnknownParam: {
      RSErrorCode = QUERY_ENOOPTION;
      break;
    }
    case VecSimParamResolverErr_BadValue: {
      RSErrorCode = QUERY_EBADVAL;
      break;
    }
    case VecSimParamResolverErr_InvalidPolicy_NHybrid: {
      RSErrorCode = QUERY_ENHYBRID;
      break;
    }
    case VecSimParamResolverErr_InvalidPolicy_NExits: {
      RSErrorCode = QUERY_EHYBRIDNEXIST;
      break;
    }
    case VecSimParamResolverErr_InvalidPolicy_AdHoc_With_BatchSize: {
      RSErrorCode = QUERY_EADHOCWBATCHSIZE;
      break;
    }
    case VecSimParamResolverErr_InvalidPolicy_AdHoc_With_EfRuntime: {
      RSErrorCode = QUERY_EADHOCWEFRUNTIME;
      break;
    }
    case VecSimParamResolverErr_InvalidPolicy_NRange: {
      RSErrorCode = QUERY_ENRANGE;
      break;
    }
    default: {
      RSErrorCode = QUERY_EGENERIC;
    }
  }
  const char *error_msg = QueryError_Strerror(RSErrorCode);
  QueryError_SetErrorFmt(status, RSErrorCode, "Error parsing vector similarity parameters: %s", error_msg);
  return vecSimCode;
}

void VecSim_TieredParams_Init(TieredIndexParams *params, StrongRef sp_ref) {
  params->primaryIndexParams = rm_calloc(1, sizeof(VecSimParams));
#ifdef POWER_TO_THE_WORKERS
  // We expect the thread pool to be initialized from the module init function, and to stay constant
  // throughout the lifetime of the module. It can be initialized to NULL.
  // The `jobQueue` value will be NULL if `POWER_TO_THE_WORKERS` is not defined as well.
  params->jobQueue = _workers_thpool;
#endif
  params->jobQueueCtx = StrongRef_Demote(sp_ref).rm;
  params->submitCb = (SubmitCB)ThreadPoolAPI_SubmitIndexJobs;
}<|MERGE_RESOLUTION|>--- conflicted
+++ resolved
@@ -12,12 +12,7 @@
 #include "util/workers_pool.h"
 #include "util/threadpool_api.h"
 
-<<<<<<< HEAD
-static VecSimIndex *openVectorKeysDict(IndexSpec *spec, RedisModuleString *keyName,
-                                             int write) {
-=======
 static VecSimIndex *openVectorKeysDict(IndexSpec *spec, RedisModuleString *keyName, int write) {
->>>>>>> cdf27eeb
   KeysDictValue *kdv = dictFetchValue(spec->keysDict, keyName);
   if (kdv) {
     return kdv->p;
