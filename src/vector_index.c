--- conflicted
+++ resolved
@@ -162,20 +162,6 @@
   return REDISMODULE_OK;
 }
 
-<<<<<<< HEAD
-int VectorQuery_ParamResolve(VectorQueryParams params, size_t ix, dict *paramsDict, QueryError *status) {
-  if (!params.isAttr[ix]) {
-    return 0;
-  }
-  size_t val_len;
-  const char *val = Param_DictGet(paramsDict, params.params[ix].value, &val_len, status);
-  if (!val) {
-    return -1;
-  }
-  rm_free((char *)params.params[ix].value);
-  params.params[ix].value = rm_strndup(val, val_len);
-  params.params[ix].valLen = val_len;
-=======
 int VectorQuery_ParamResolve(VectorQueryParams params, size_t index, dict *paramsDict, QueryError *status) {
   if (!params.needResolve[index]) {
     return 0;
@@ -188,7 +174,6 @@
   rm_free((char *)params.params[index].value);
   params.params[index].value = rm_strndup(val, val_len);
   params.params[index].valLen = val_len;
->>>>>>> 7c9dcd1a
   return 1;
 }
 
@@ -205,11 +190,7 @@
     rm_free((char *)vq->params.params[i].value);
   }
   array_free(vq->params.params);
-<<<<<<< HEAD
-  array_free(vq->params.isAttr);
-=======
   array_free(vq->params.needResolve);
->>>>>>> 7c9dcd1a
   rm_free(vq);
 }
 
