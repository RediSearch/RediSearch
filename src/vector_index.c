/*
 * Copyright Redis Ltd. 2016 - present
 * Licensed under your choice of the Redis Source Available License 2.0 (RSALv2) or
 * the Server Side Public License v1 (SSPLv1).
 */

#include "vector_index.h"
#include "hybrid_reader.h"
#include "metric_iterator.h"
#include "query_param.h"
#include "rdb.h"
#include "util/workers_pool.h"
#include "util/threadpool_api.h"
#include "redis_index.h"

VecSimIndex *openVectorIndex(IndexSpec *spec, RedisModuleString *keyName, bool create_if_index) {
  KeysDictValue *kdv = dictFetchValue(spec->keysDict, keyName);
  if (kdv) {
    return kdv->p;
  }
  if (!create_if_index) {
    return NULL;
  }

  size_t fieldLen;
  const char *fieldStr = RedisModule_StringPtrLen(keyName, &fieldLen);
  FieldSpec *fieldSpec = NULL;
  for (int i = 0; i < spec->numFields; ++i) {
    if (!strcasecmp(fieldStr, spec->fields[i].name)) {
      fieldSpec = &spec->fields[i];
      break;
    }
  }
  if (fieldSpec == NULL) {
    return NULL;
  }

  // create new vector data structure
  VecSimIndex* temp = VecSimIndex_New(&fieldSpec->vectorOpts.vecSimParams);
  if (!temp) {
    return NULL;
  }
  kdv = rm_calloc(1, sizeof(*kdv));
  kdv->p = temp;
  kdv->dtor = (void (*)(void *))VecSimIndex_Free;
  dictAdd(spec->keysDict, keyName, kdv);
  return kdv->p;
}

IndexIterator *createMetricIteratorFromVectorQueryResults(VecSimQueryReply *reply, bool yields_metric) {
  size_t res_num = VecSimQueryReply_Len(reply);
  if (res_num == 0) {
    VecSimQueryReply_Free(reply);
    return NULL;
  }
  t_docId *docIdsList = array_new(t_docId, res_num);
  double *metricList = array_new(double, res_num);

  // Collect the results' id and distance and set it in the arrays.
  VecSimQueryReply_Iterator *iter = VecSimQueryReply_GetIterator(reply);
  while (VecSimQueryReply_IteratorHasNext(iter)) {
    VecSimQueryResult *res = VecSimQueryReply_IteratorNext(iter);
    array_append(docIdsList, VecSimQueryResult_GetId(res));
    array_append(metricList, VecSimQueryResult_GetScore(res));
  }
  VecSimQueryReply_IteratorFree(iter);
  VecSimQueryReply_Free(reply);

  // Move ownership on the arrays to the MetricIterator.
  return NewMetricIterator(docIdsList, metricList, VECTOR_DISTANCE, yields_metric);
}

IndexIterator *NewVectorIterator(QueryEvalCtx *q, VectorQuery *vq, IndexIterator *child_it) {
  RedisSearchCtx *ctx = q->sctx;
  RedisModuleString *key = IndexSpec_GetFormattedKey(ctx->spec, vq->field, INDEXFLD_T_VECTOR);
  VecSimIndex *vecsim = openVectorIndex(ctx->spec, key, DONT_CREATE_INDEX);
  if (!vecsim) {
    return NULL;
  }

  VecSimIndexBasicInfo info = VecSimIndex_BasicInfo(vecsim);
  size_t dim = info.dim;
  VecSimType type = info.type;
  VecSimMetric metric = info.metric;

  VecSimQueryParams qParams = {0};
  FieldFilterContext filterCtx = {.field = {.isFieldMask = false, .value = {.index = vq->field->index}}, .predicate = FIELD_EXPIRATION_DEFAULT};
  switch (vq->type) {
    case VECSIM_QT_KNN: {
      if ((dim * VecSimType_sizeof(type)) != vq->knn.vecLen) {
<<<<<<< HEAD
        QueryError_SetWithoutUserDataFmt(q->status, QUERY_EINVAL,
                                               "Error parsing vector similarity query: query vector blob size"
                                               " (%zu) does not match index's expected size (%zu).",
                                               vq->knn.vecLen, (dim * VecSimType_sizeof(type)));
=======
        QueryError_SetWithUserDataFmt(q->status, QUERY_EINVAL,
                                      "Error parsing vector similarity query: query vector blob size",
                                      " (%zu) does not match index's expected size (%zu).",
                                      vq->knn.vecLen, (dim * VecSimType_sizeof(type)));
>>>>>>> 6dcd1e30
        return NULL;
      }
      VecsimQueryType queryType = child_it != NULL ? QUERY_TYPE_HYBRID : QUERY_TYPE_KNN;
      if (VecSim_ResolveQueryParams(vecsim, vq->params.params, array_len(vq->params.params),
                                    &qParams, queryType, q->status) != VecSim_OK)  {
        return NULL;
      }
      if (vq->knn.k > MAX_KNN_K) {
        QueryError_SetWithoutUserDataFmt(q->status, QUERY_EINVAL,
                                               "Error parsing vector similarity query: query " VECSIM_KNN_K_TOO_LARGE_ERR_MSG ", must not exceed %zu", MAX_KNN_K);
        return NULL;
      }
      HybridIteratorParams hParams = {.index = vecsim,
                                      .dim = dim,
                                      .elementType = type,
                                      .spaceMetric = metric,
                                      .query = vq->knn,
                                      .qParams = qParams,
                                      .vectorScoreField = vq->scoreField,
                                      .canTrimDeepResults = q->opts->flags & Search_CanSkipRichResults,
                                      .childIt = child_it,
                                      .timeout = q->sctx->time.timeout,
                                      .sctx = q->sctx,
                                      .filterCtx = &filterCtx,
      };
      return NewHybridVectorIterator(hParams, q->status);
    }
    case VECSIM_QT_RANGE: {
      if ((dim * VecSimType_sizeof(type)) != vq->range.vecLen) {
<<<<<<< HEAD
        QueryError_SetWithoutUserDataFmt(q->status, QUERY_EINVAL,
                               "Error parsing vector similarity query: query vector blob size"
=======
        QueryError_SetWithUserDataFmt(q->status, QUERY_EINVAL,
                               "Error parsing vector similarity query: query vector blob size",
>>>>>>> 6dcd1e30
                               " (%zu) does not match index's expected size (%zu).",
                               vq->range.vecLen, (dim * VecSimType_sizeof(type)));
        return NULL;
      }
      if (vq->range.radius < 0) {
        QueryError_SetWithoutUserDataFmt(q->status, QUERY_EINVAL,
                               "Error parsing vector similarity query: negative radius"
                               " (%g) given in a range query",
                               vq->range.radius);
        return NULL;
      }
      if (VecSim_ResolveQueryParams(vecsim, vq->params.params, array_len(vq->params.params),
                                    &qParams, QUERY_TYPE_RANGE, q->status) != VecSim_OK)  {
        return NULL;
      }
      qParams.timeoutCtx = &(TimeoutCtx){ .timeout = q->sctx->time.timeout, .counter = 0 };
      VecSimQueryReply *results =
          VecSimIndex_RangeQuery(vecsim, vq->range.vector, vq->range.radius,
                                 &qParams, vq->range.order);
      if (VecSimQueryReply_GetCode(results) == VecSim_QueryReply_TimedOut) {
        VecSimQueryReply_Free(results);
        QueryError_SetError(q->status, QUERY_ETIMEDOUT, NULL);
        return NULL;
      }
      bool yields_metric = vq->scoreField != NULL;
      return createMetricIteratorFromVectorQueryResults(results, yields_metric);
    }
  }
  return NULL;
}

int VectorQuery_EvalParams(dict *params, QueryNode *node, unsigned int dialectVersion, QueryError *status) {
  for (size_t i = 0; i < QueryNode_NumParams(node); i++) {
    int res = QueryParam_Resolve(&node->params[i], params, dialectVersion, status);
    if (res < 0) {
      return REDISMODULE_ERR;
    }
  }
  for (size_t i = 0; i < array_len(node->vn.vq->params.params); i++) {
    int res = VectorQuery_ParamResolve(node->vn.vq->params, i, params, status);
    if (res < 0) {
      return REDISMODULE_ERR;
    }
  }
  return REDISMODULE_OK;
}

int VectorQuery_ParamResolve(VectorQueryParams params, size_t index, dict *paramsDict, QueryError *status) {
  if (!params.needResolve[index]) {
    return 0;
  }
  size_t val_len;
  const char *val = Param_DictGet(paramsDict, params.params[index].value, &val_len, status);
  if (!val) {
    return -1;
  }
  rm_free((char *)params.params[index].value);
  params.params[index].value = rm_strndup(val, val_len);
  params.params[index].valLen = val_len;
  return 1;
}

void VectorQuery_Free(VectorQuery *vq) {
  if (vq->scoreField) rm_free((char *)vq->scoreField);
  switch (vq->type) {
    case VECSIM_QT_KNN: // no need to free the vector as we points to the query dictionary
    case VECSIM_QT_RANGE:
      break;
  }
  for (int i = 0; i < array_len(vq->params.params); i++) {
    rm_free((char *)vq->params.params[i].name);
    rm_free((char *)vq->params.params[i].value);
  }
  array_free(vq->params.params);
  array_free(vq->params.needResolve);
  rm_free(vq);
}

const char *VecSimType_ToString(VecSimType type) {
  switch (type) {
    case VecSimType_FLOAT32: return VECSIM_TYPE_FLOAT32;
    case VecSimType_FLOAT64: return VECSIM_TYPE_FLOAT64;
    case VecSimType_FLOAT16: return VECSIM_TYPE_FLOAT16;
    case VecSimType_BFLOAT16: return VECSIM_TYPE_BFLOAT16;
    case VecSimType_UINT8: return VECSIM_TYPE_UINT8;
    case VecSimType_INT8: return VECSIM_TYPE_INT8;
    case VecSimType_INT32: return VECSIM_TYPE_INT32;
    case VecSimType_INT64: return VECSIM_TYPE_INT64;
  }
  return NULL;
}

size_t VecSimType_sizeof(VecSimType type) {
    switch (type) {
        case VecSimType_FLOAT32: return sizeof(float);
        case VecSimType_FLOAT64: return sizeof(double);
        case VecSimType_FLOAT16: return sizeof(float)/2;
        case VecSimType_BFLOAT16: return sizeof(float)/2;
        case VecSimType_UINT8: return sizeof(uint8_t);
        case VecSimType_INT8: return sizeof(int8_t);
        case VecSimType_INT32: return sizeof(int32_t);
        case VecSimType_INT64: return sizeof(int64_t);
    }
    return 0;
}

const char *VecSimMetric_ToString(VecSimMetric metric) {
  switch (metric) {
    case VecSimMetric_IP: return VECSIM_METRIC_IP;
    case VecSimMetric_L2: return VECSIM_METRIC_L2;
    case VecSimMetric_Cosine: return VECSIM_METRIC_COSINE;
  }
  return NULL;
}

const char *VecSimAlgorithm_ToString(VecSimAlgo algo) {
  switch (algo) {
    case VecSimAlgo_BF: return VECSIM_ALGORITHM_BF;
    case VecSimAlgo_HNSWLIB: return VECSIM_ALGORITHM_HNSW;
    case VecSimAlgo_TIERED: return VECSIM_ALGORITHM_TIERED;
  }
  return NULL;
}

void VecSim_RdbSave(RedisModuleIO *rdb, VecSimParams *vecsimParams) {
  RedisModule_SaveUnsigned(rdb, vecsimParams->algo);

  switch (vecsimParams->algo) {
  case VecSimAlgo_BF:
    RedisModule_SaveUnsigned(rdb, vecsimParams->algoParams.bfParams.type);
    RedisModule_SaveUnsigned(rdb, vecsimParams->algoParams.bfParams.dim);
    RedisModule_SaveUnsigned(rdb, vecsimParams->algoParams.bfParams.metric);
    RedisModule_SaveUnsigned(rdb, vecsimParams->algoParams.bfParams.multi);
    RedisModule_SaveUnsigned(rdb, vecsimParams->algoParams.bfParams.initialCapacity);
    RedisModule_SaveUnsigned(rdb, vecsimParams->algoParams.bfParams.blockSize);
    break;
  case VecSimAlgo_TIERED:
    RedisModule_SaveUnsigned(rdb, vecsimParams->algoParams.tieredParams.primaryIndexParams->algo);
    if (vecsimParams->algoParams.tieredParams.primaryIndexParams->algo == VecSimAlgo_HNSWLIB) {
      RedisModule_SaveUnsigned(rdb, vecsimParams->algoParams.tieredParams.specificParams.tieredHnswParams.swapJobThreshold);
      HNSWParams *primaryParams = &vecsimParams->algoParams.tieredParams.primaryIndexParams->algoParams.hnswParams;

      RedisModule_SaveUnsigned(rdb, primaryParams->type);
      RedisModule_SaveUnsigned(rdb, primaryParams->dim);
      RedisModule_SaveUnsigned(rdb, primaryParams->metric);
      RedisModule_SaveUnsigned(rdb, primaryParams->multi);
      RedisModule_SaveUnsigned(rdb, primaryParams->initialCapacity);
      RedisModule_SaveUnsigned(rdb, primaryParams->M);
      RedisModule_SaveUnsigned(rdb, primaryParams->efConstruction);
      RedisModule_SaveUnsigned(rdb, primaryParams->efRuntime);
    }
    break;
  case VecSimAlgo_HNSWLIB: return; // Should not get here anymore.
  }
}

static int VecSimIndex_validate_Rdb_parameters(RedisModuleIO *rdb, VecSimParams *vecsimParams) {
  RedisModuleCtx *ctx = RedisModule_GetContextFromIO(rdb);
  QueryError status = {0};
  int rv;

  // Checking if the loaded parameters fits the current server limits.
  rv = VecSimIndex_validate_params(ctx, vecsimParams, &status);
  if (REDISMODULE_OK != rv) {
    size_t old_block_size = 0;
    size_t old_initial_cap = 0;
    RedisModule_LogIOError(rdb, REDISMODULE_LOGLEVEL_WARNING, "ERROR: %s", QueryError_GetDisplayableError(&status, false));
    // We change the initial size and block size to default and try again.
    switch (vecsimParams->algo) {
      case VecSimAlgo_BF:
        old_block_size = vecsimParams->algoParams.bfParams.blockSize;
        old_initial_cap = vecsimParams->algoParams.bfParams.initialCapacity;
        vecsimParams->algoParams.bfParams.blockSize = 0;
        vecsimParams->algoParams.bfParams.initialCapacity = SIZE_MAX;
        break;
      case VecSimAlgo_HNSWLIB:
        old_block_size = vecsimParams->algoParams.hnswParams.blockSize;
        old_initial_cap = vecsimParams->algoParams.hnswParams.initialCapacity;
        vecsimParams->algoParams.hnswParams.blockSize = 0;
        vecsimParams->algoParams.hnswParams.initialCapacity = SIZE_MAX;
        break;
      case VecSimAlgo_TIERED:
        old_block_size = vecsimParams->algoParams.tieredParams.primaryIndexParams->algoParams.hnswParams.blockSize;
        old_initial_cap = vecsimParams->algoParams.tieredParams.primaryIndexParams->algoParams.hnswParams.initialCapacity;
        vecsimParams->algoParams.tieredParams.primaryIndexParams->algoParams.hnswParams.blockSize = 0;
        vecsimParams->algoParams.tieredParams.primaryIndexParams->algoParams.hnswParams.initialCapacity = SIZE_MAX;
    }
    // We don't know yet what the block size will be (default value can be effected by memory limit),
    // so we first validating the new parameters.
    QueryError_ClearError(&status);
    rv = VecSimIndex_validate_params(ctx, vecsimParams, &status);
    // Now default block size is set. we can log this change now.
    switch (vecsimParams->algo) {
      case VecSimAlgo_BF:
        if (vecsimParams->algoParams.bfParams.initialCapacity != old_initial_cap)
          RedisModule_LogIOError(rdb, REDISMODULE_LOGLEVEL_WARNING, "WARNING: changing initial capacity from %zu to %zu", old_initial_cap, vecsimParams->algoParams.bfParams.initialCapacity);
        if (vecsimParams->algoParams.hnswParams.blockSize != old_block_size)
          RedisModule_LogIOError(rdb, REDISMODULE_LOGLEVEL_WARNING, "WARNING: changing block size from %zu to %zu", old_block_size, vecsimParams->algoParams.bfParams.blockSize);
        break;
      case VecSimAlgo_HNSWLIB:
        if (vecsimParams->algoParams.hnswParams.initialCapacity != old_initial_cap)
          RedisModule_LogIOError(rdb, REDISMODULE_LOGLEVEL_WARNING, "WARNING: changing initial capacity from %zu to %zu", old_initial_cap, vecsimParams->algoParams.hnswParams.initialCapacity);
        if (vecsimParams->algoParams.hnswParams.blockSize != old_block_size)
          RedisModule_LogIOError(rdb, REDISMODULE_LOGLEVEL_WARNING, "WARNING: changing block size from %zu to %zu", old_block_size, vecsimParams->algoParams.hnswParams.blockSize);
        break;
      case VecSimAlgo_TIERED:
        if (vecsimParams->algoParams.tieredParams.primaryIndexParams->algoParams.hnswParams.initialCapacity != old_initial_cap)
          RedisModule_LogIOError(rdb, REDISMODULE_LOGLEVEL_WARNING, "WARNING: changing initial capacity from %zu to %zu", old_initial_cap, vecsimParams->algoParams.tieredParams.primaryIndexParams->algoParams.hnswParams.initialCapacity);
        if (vecsimParams->algoParams.tieredParams.primaryIndexParams->algoParams.hnswParams.blockSize != old_block_size)
          RedisModule_LogIOError(rdb, REDISMODULE_LOGLEVEL_WARNING, "WARNING: changing block size from %zu to %zu", old_block_size, vecsimParams->algoParams.tieredParams.primaryIndexParams->algoParams.hnswParams.blockSize);
        break;
    }
    // If the second validation failed, we fail.
    if (REDISMODULE_OK != rv) {
      RedisModule_LogIOError(rdb, REDISMODULE_LOGLEVEL_WARNING, "ERROR: second load with default parameters failed! %s", QueryError_GetDisplayableError(&status, false));
    }
  }
  QueryError_ClearError(&status);
  return rv;
}

int VecSim_RdbLoad_v3(RedisModuleIO *rdb, VecSimParams *vecsimParams, StrongRef sp_ref,
                      const char *field_name) {
  vecsimParams->algo = LoadUnsigned_IOError(rdb, goto fail);
  VecSimLogCtx *logCtx = rm_new(VecSimLogCtx);
  logCtx->index_field_name = field_name;
  vecsimParams->logCtx = logCtx;

  switch (vecsimParams->algo) {
  case VecSimAlgo_BF:
    vecsimParams->algoParams.bfParams.type = LoadUnsigned_IOError(rdb, goto fail);
    vecsimParams->algoParams.bfParams.dim = LoadUnsigned_IOError(rdb, goto fail);
    vecsimParams->algoParams.bfParams.metric = LoadUnsigned_IOError(rdb, goto fail);
    vecsimParams->algoParams.bfParams.multi = LoadUnsigned_IOError(rdb, goto fail);
    vecsimParams->algoParams.bfParams.initialCapacity = LoadUnsigned_IOError(rdb, goto fail);
    vecsimParams->algoParams.bfParams.blockSize = LoadUnsigned_IOError(rdb, goto fail);
    break;
  case VecSimAlgo_TIERED:
    VecSim_TieredParams_Init(&vecsimParams->algoParams.tieredParams, sp_ref);
    VecSimParams *primaryParams = vecsimParams->algoParams.tieredParams.primaryIndexParams;
    primaryParams->logCtx = vecsimParams->logCtx;
    primaryParams->algo = LoadUnsigned_IOError(rdb, goto fail);
    RS_LOG_ASSERT(primaryParams->algo == VecSimAlgo_HNSWLIB,
                  "Tiered index only supports HNSW as primary index in this version");
    vecsimParams->algoParams.tieredParams.specificParams.tieredHnswParams.swapJobThreshold = LoadUnsigned_IOError(rdb, goto fail);

    primaryParams->algoParams.hnswParams.type = LoadUnsigned_IOError(rdb, goto fail);
    primaryParams->algoParams.hnswParams.dim = LoadUnsigned_IOError(rdb, goto fail);
    primaryParams->algoParams.hnswParams.metric = LoadUnsigned_IOError(rdb, goto fail);
    primaryParams->algoParams.hnswParams.multi = LoadUnsigned_IOError(rdb, goto fail);
    primaryParams->algoParams.hnswParams.initialCapacity = LoadUnsigned_IOError(rdb, goto fail);
    primaryParams->algoParams.hnswParams.M = LoadUnsigned_IOError(rdb, goto fail);
    primaryParams->algoParams.hnswParams.efConstruction = LoadUnsigned_IOError(rdb, goto fail);
    primaryParams->algoParams.hnswParams.efRuntime = LoadUnsigned_IOError(rdb, goto fail);
    break;
  case VecSimAlgo_HNSWLIB: goto fail; // We dont expect to see an HNSW index without a tiered index
  }

  return VecSimIndex_validate_Rdb_parameters(rdb, vecsimParams);

fail:
  return REDISMODULE_ERR;
}

int VecSim_RdbLoad_v2(RedisModuleIO *rdb, VecSimParams *vecsimParams) {

  vecsimParams->algo = LoadUnsigned_IOError(rdb, goto fail);

  switch (vecsimParams->algo) {
  case VecSimAlgo_BF:
    vecsimParams->algoParams.bfParams.type = LoadUnsigned_IOError(rdb, goto fail);
    vecsimParams->algoParams.bfParams.dim = LoadUnsigned_IOError(rdb, goto fail);
    vecsimParams->algoParams.bfParams.metric = LoadUnsigned_IOError(rdb, goto fail);
    vecsimParams->algoParams.bfParams.multi = LoadUnsigned_IOError(rdb, goto fail);
    vecsimParams->algoParams.bfParams.initialCapacity = LoadUnsigned_IOError(rdb, goto fail);
    vecsimParams->algoParams.bfParams.blockSize = LoadUnsigned_IOError(rdb, goto fail);
    break;
  case VecSimAlgo_HNSWLIB:
    vecsimParams->algoParams.hnswParams.type = LoadUnsigned_IOError(rdb, goto fail);
    vecsimParams->algoParams.hnswParams.dim = LoadUnsigned_IOError(rdb, goto fail);
    vecsimParams->algoParams.hnswParams.metric = LoadUnsigned_IOError(rdb, goto fail);
    vecsimParams->algoParams.hnswParams.multi = LoadUnsigned_IOError(rdb, goto fail);
    vecsimParams->algoParams.hnswParams.initialCapacity = LoadUnsigned_IOError(rdb, goto fail);
    vecsimParams->algoParams.hnswParams.M = LoadUnsigned_IOError(rdb, goto fail);
    vecsimParams->algoParams.hnswParams.efConstruction = LoadUnsigned_IOError(rdb, goto fail);
    vecsimParams->algoParams.hnswParams.efRuntime = LoadUnsigned_IOError(rdb, goto fail);
    break;
  case VecSimAlgo_TIERED: goto fail; // Should not get here
  }

  return VecSimIndex_validate_Rdb_parameters(rdb, vecsimParams);

fail:
  return REDISMODULE_ERR;
}

// load for before multi-value vector field was supported
int VecSim_RdbLoad(RedisModuleIO *rdb, VecSimParams *vecsimParams) {

  vecsimParams->algo = LoadUnsigned_IOError(rdb, goto fail);

  switch (vecsimParams->algo) {
  case VecSimAlgo_BF:
    vecsimParams->algoParams.bfParams.type = LoadUnsigned_IOError(rdb, goto fail);
    vecsimParams->algoParams.bfParams.dim = LoadUnsigned_IOError(rdb, goto fail);
    vecsimParams->algoParams.bfParams.metric = LoadUnsigned_IOError(rdb, goto fail);
    vecsimParams->algoParams.bfParams.multi = false;
    vecsimParams->algoParams.bfParams.initialCapacity = LoadUnsigned_IOError(rdb, goto fail);
    vecsimParams->algoParams.bfParams.blockSize = LoadUnsigned_IOError(rdb, goto fail);
    break;
  case VecSimAlgo_HNSWLIB:
    vecsimParams->algoParams.hnswParams.type = LoadUnsigned_IOError(rdb, goto fail);
    vecsimParams->algoParams.hnswParams.dim = LoadUnsigned_IOError(rdb, goto fail);
    vecsimParams->algoParams.hnswParams.metric = LoadUnsigned_IOError(rdb, goto fail);
    vecsimParams->algoParams.hnswParams.multi = false;
    vecsimParams->algoParams.hnswParams.initialCapacity = LoadUnsigned_IOError(rdb, goto fail);
    vecsimParams->algoParams.hnswParams.M = LoadUnsigned_IOError(rdb, goto fail);
    vecsimParams->algoParams.hnswParams.efConstruction = LoadUnsigned_IOError(rdb, goto fail);
    vecsimParams->algoParams.hnswParams.efRuntime = LoadUnsigned_IOError(rdb, goto fail);
    break;
  case VecSimAlgo_TIERED: goto fail; // Should not get here
  }

  return VecSimIndex_validate_Rdb_parameters(rdb, vecsimParams);

fail:
  return REDISMODULE_ERR;
}

void VecSimParams_Cleanup(VecSimParams *params) {
  if (params->algo == VecSimAlgo_TIERED) {
    WeakRef spec_ref = {params->algoParams.tieredParams.jobQueueCtx};
    WeakRef_Release(spec_ref);
    rm_free(params->algoParams.tieredParams.primaryIndexParams);
  }
  // Note that for tiered index, this would free both params->logCtx and
  // params->tieredParams.primaryIndexParams->logCtx that point to the same object.
  rm_free(params->logCtx);
}

VecSimResolveCode VecSim_ResolveQueryParams(VecSimIndex *index, VecSimRawParam *params, size_t params_len,
                          VecSimQueryParams *qParams, VecsimQueryType queryType, QueryError *status) {

  VecSimResolveCode vecSimCode = VecSimIndex_ResolveParams(index, params, params_len, qParams, queryType);
  if (vecSimCode == VecSim_OK) {
    return vecSimCode;
  }

  QueryErrorCode RSErrorCode;
  switch (vecSimCode) {
    case VecSimParamResolverErr_AlreadySet: {
      RSErrorCode = QUERY_EDUPPARAM;
      break;
    }
    case VecSimParamResolverErr_UnknownParam: {
      RSErrorCode = QUERY_ENOOPTION;
      break;
    }
    case VecSimParamResolverErr_BadValue: {
      RSErrorCode = QUERY_EBADVAL;
      break;
    }
    case VecSimParamResolverErr_InvalidPolicy_NHybrid: {
      RSErrorCode = QUERY_ENHYBRID;
      break;
    }
    case VecSimParamResolverErr_InvalidPolicy_NExits: {
      RSErrorCode = QUERY_EHYBRIDNEXIST;
      break;
    }
    case VecSimParamResolverErr_InvalidPolicy_AdHoc_With_BatchSize: {
      RSErrorCode = QUERY_EADHOCWBATCHSIZE;
      break;
    }
    case VecSimParamResolverErr_InvalidPolicy_AdHoc_With_EfRuntime: {
      RSErrorCode = QUERY_EADHOCWEFRUNTIME;
      break;
    }
    case VecSimParamResolverErr_InvalidPolicy_NRange: {
      RSErrorCode = QUERY_ENRANGE;
      break;
    }
    default: {
      RSErrorCode = QUERY_EGENERIC;
    }
  }
  const char *error_msg = QueryError_Strerror(RSErrorCode);
  QueryError_SetWithUserDataFmt(status, RSErrorCode, "Error parsing vector similarity parameters", ": %s", error_msg);
  return vecSimCode;
}

void VecSim_TieredParams_Init(TieredIndexParams *params, StrongRef sp_ref) {
  params->primaryIndexParams = rm_calloc(1, sizeof(VecSimParams));
  // We expect the thread pool to be initialized from the module init function, and to stay constant
  // throughout the lifetime of the module. It can be initialized to NULL.
  params->jobQueue = _workers_thpool;
  params->flatBufferLimit = RSGlobalConfig.tieredVecSimIndexBufferLimit;
  params->jobQueueCtx = StrongRef_Demote(sp_ref).rm;
  params->submitCb = (SubmitCB)ThreadPoolAPI_SubmitIndexJobs;
}

void VecSimLogCallback(void *ctx, const char *level, const char *message) {
  VecSimLogCtx *log_ctx = (VecSimLogCtx *)ctx;
  RedisModule_Log(RSDummyContext, level, "vector index '%s' - %s", log_ctx->index_field_name, message);
}

int VecSim_CallTieredIndexesGC(WeakRef spRef) {
  // Get spec
  StrongRef strong = WeakRef_Promote(spRef);
  IndexSpec *sp = StrongRef_Get(strong);
  if (!sp) {
    // Index was deleted
    return 0;
  }
  // Lock the spec for reading
  RedisSearchCtx sctx = SEARCH_CTX_STATIC(NULL, sp);
  RedisSearchCtx_LockSpecRead(&sctx);
  // Iterate over the fields and call the GC for each tiered index
  if (sp->flags & Index_HasVecSim) { // Early return if the spec doesn't have vector indexes
    for (size_t ii = 0; ii < sp->numFields; ++ii) {
      if (sp->fields[ii].types & INDEXFLD_T_VECTOR &&
          sp->fields[ii].vectorOpts.vecSimParams.algo == VecSimAlgo_TIERED) {
        // Get the vector index
        RedisModuleString *vecsim_name = IndexSpec_GetFormattedKey(sp, sp->fields + ii, INDEXFLD_T_VECTOR);
        VecSimIndex *vecsim = openVectorIndex(sp, vecsim_name, DONT_CREATE_INDEX);
        // Call the tiered index GC if the vector index is not empty
        if (vecsim) VecSimTieredIndex_GC(vecsim);
      }
    }
  }
  // Cleanup and return success
  RedisSearchCtx_UnlockSpec(&sctx);
  StrongRef_Release(strong);
  return 1;
}<|MERGE_RESOLUTION|>--- conflicted
+++ resolved
@@ -88,17 +88,10 @@
   switch (vq->type) {
     case VECSIM_QT_KNN: {
       if ((dim * VecSimType_sizeof(type)) != vq->knn.vecLen) {
-<<<<<<< HEAD
-        QueryError_SetWithoutUserDataFmt(q->status, QUERY_EINVAL,
-                                               "Error parsing vector similarity query: query vector blob size"
-                                               " (%zu) does not match index's expected size (%zu).",
-                                               vq->knn.vecLen, (dim * VecSimType_sizeof(type)));
-=======
         QueryError_SetWithUserDataFmt(q->status, QUERY_EINVAL,
                                       "Error parsing vector similarity query: query vector blob size",
                                       " (%zu) does not match index's expected size (%zu).",
                                       vq->knn.vecLen, (dim * VecSimType_sizeof(type)));
->>>>>>> 6dcd1e30
         return NULL;
       }
       VecsimQueryType queryType = child_it != NULL ? QUERY_TYPE_HYBRID : QUERY_TYPE_KNN;
@@ -128,13 +121,8 @@
     }
     case VECSIM_QT_RANGE: {
       if ((dim * VecSimType_sizeof(type)) != vq->range.vecLen) {
-<<<<<<< HEAD
-        QueryError_SetWithoutUserDataFmt(q->status, QUERY_EINVAL,
-                               "Error parsing vector similarity query: query vector blob size"
-=======
         QueryError_SetWithUserDataFmt(q->status, QUERY_EINVAL,
                                "Error parsing vector similarity query: query vector blob size",
->>>>>>> 6dcd1e30
                                " (%zu) does not match index's expected size (%zu).",
                                vq->range.vecLen, (dim * VecSimType_sizeof(type)));
         return NULL;
