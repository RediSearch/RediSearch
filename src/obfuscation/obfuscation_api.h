--- conflicted
+++ resolved
@@ -18,23 +18,16 @@
 
 // Writes into buffer the obfuscated name of the index, based on the sha input.
 // Assumes buffer size is at least MAX_OBFUSCATED_INDEX_NAME
-void Obfuscate_Index(const Sha1 *sha, char *buffer);
+void Obfuscate_Index(const Sha1 *sha, char *buffer);// Writes into buffer the obfuscated name of the field, based on the field id.
+// Assumes buffer size is at least MAX_OBFUSCATED_FIELD_NAME
 
 // Writes into buffer the obfuscated name of the field, based on the field id.
 // Assumes buffer size is at least MAX_OBFUSCATED_FIELD_NAME
-<<<<<<< HEAD
-const char* Obfuscate_Field(t_uniqueId fieldId, char *buffer);
+const char* Obfuscate_Field(t_uniqueId fieldId, char *buffer);// Writes into buffer the obfuscated name of the field path, based on the field id.
+// Assumes buffer size is at least MAX_OBFUSCATED_PATH_NAME
 // Writes into buffer the obfuscated name of the field path, based on the field id.
 // Assumes buffer size is at least MAX_OBFUSCATED_PATH_NAME
 const char* Obfuscate_FieldPath(t_uniqueId fieldId, char *buffer);
-=======
-void Obfuscate_Field(t_uniqueId fieldId, char *buffer);
-
-// Writes into buffer the obfuscated name of the field path, based on the field id.
-// Assumes buffer size is at least MAX_OBFUSCATED_PATH_NAME
-void Obfuscate_FieldPath(t_uniqueId fieldId, char *buffer);
-
->>>>>>> 34a3dee8
 // Writes into buffer the obfuscated name of the document, based on the doc id.
 // Assumes buffer size is at least MAX_OBFUSCATED_DOCUMENT_NAME
 void Obfuscate_Document(t_uniqueId docId, char *buffer);
@@ -47,16 +40,10 @@
 
 // Set of functions to obfuscate types of data we index
 // Currently done in a very simplified way
-<<<<<<< HEAD
-const char *Obfuscate_Text(const char *text);
-
-const char *Obfuscate_Number(size_t number);
-=======
 // the returned pointer needs to be freed using rm_free
 const char *Obfuscate_Text(const char *text);
 
 const char *Obfuscate_Number(double number);
->>>>>>> 34a3dee8
 
 const char *Obfuscate_Vector(const char *vector, size_t dim);
 
@@ -68,10 +55,7 @@
 
 struct RSQueryNode;
 // Obfuscate a query node based on its type
-<<<<<<< HEAD
-=======
 // the returned pointer needs to be freed using rm_free
->>>>>>> 34a3dee8
 const char *Obfuscate_QueryNode(struct RSQueryNode *node);
 
 #endif //OBFUSCATION_API_H