/*
* Copyright Redis Ltd. 2016 - present
 * Licensed under your choice of the Redis Source Available License 2.0 (RSALv2) or
 * the Server Side Public License v1 (SSPLv1).
 */

#ifndef HIDDEN_H
#define HIDDEN_H
#include <stdint.h>
#include "reply.h"

#ifdef __cplusplus
extern "C" {
#endif

typedef struct HiddenString HiddenString;

// Hides the string, obfuscation is done elsewhere
// Should discourage directly accessing the string and printing out user data
<<<<<<< HEAD
// This is a security measure to prevent leaking user data
// The additional takeOwnership determines whether to duplicate the buffer or directly point at the given buffer
// HiddenString_Free must be called for the object to release it
HiddenString *NewHiddenString(const char *name, size_t length, bool takeOwnership);
// Frees a hidden string, if takeOwnership is true, the buffer is freed as well
void HiddenString_Free(const HiddenString *value, bool tookOwnership);

// Comparison functions
// CompareC overloads receive a const char* right argument for the comparison for backward compatibility with existing code
// Eventually the hope is to remove them alltogether.
int HiddenString_Compare(const HiddenString *left, const HiddenString *right);
int HiddenString_CompareC(const HiddenString *left, const char *right, size_t right_length);
int HiddenString_CaseInsensitiveCompare(const HiddenString *left, const HiddenString *right);
int HiddenString_CaseInsensitiveCompareC(const HiddenString *left, const char *right, size_t right_length);

// Ownership managment
HiddenString *HiddenString_Duplicate(const HiddenString *value);
void HiddenString_TakeOwnership(HiddenString *hidden);
void HiddenString_Clone(const HiddenString *src, HiddenString **dst);

// Allowed actions
// Save a hidden string to an RDB file, e.g an index name
void HiddenString_SaveToRdb(const HiddenString* value, RedisModuleIO* rdb);
// Remove a key from the keyspace using the hidden string, e.g an index name that
// Used in legacy code, should be avoided in new code
void HiddenString_DropFromKeySpace(RedisModuleCtx* redisCtx, const char* fmt, const HiddenString* value);
// Creates a redis module string from a hidden string
RedisModuleString *HiddenString_CreateRedisModuleString(const HiddenString* value, RedisModuleCtx* ctx);
=======
HiddenName *NewHiddenName(const char *name, uint64_t length, bool takeOwnership);
void HiddenName_Free(HiddenName *value, bool tookOwnership);

// comparison
int HiddenName_Compare(const HiddenName *left, const HiddenName *right);
int HiddenName_CompareC(const HiddenName *left, const char *right, size_t right_length);
int HiddenName_CaseInsensitiveCompare(HiddenName *left, HiddenName *right);
int HiddenName_CaseInsensitiveCompareC(HiddenName *left, const char *right, size_t right_length);

// ownership management
HiddenName *HiddenName_Duplicate(const HiddenName *value);
void HiddenName_TakeOwnership(HiddenName *hidden);
void HiddenName_Clone(HiddenName *src, HiddenName **dst);

// allowed actions
void HiddenName_SaveToRdb(HiddenName* value, RedisModuleIO* rdb);
void HiddenName_DropFromKeySpace(RedisModuleCtx* redisCtx, const char* fmt, HiddenName* value);
RedisModuleString *HiddenName_CreateString(HiddenName* value, RedisModuleCtx* ctx);
>>>>>>> 371d02b6

// Direct access to user data, should be used only when necessary
// Avoid outputting user data to:
// 1. Logs
// 2. Metrics
// 3. Command responses
const char *HiddenString_GetUnsafe(const HiddenString* value, size_t* length);

#ifdef __cplusplus
}
#endif

#endif //HIDDEN_H<|MERGE_RESOLUTION|>--- conflicted
+++ resolved
@@ -17,7 +17,6 @@
 
 // Hides the string, obfuscation is done elsewhere
 // Should discourage directly accessing the string and printing out user data
-<<<<<<< HEAD
 // This is a security measure to prevent leaking user data
 // The additional takeOwnership determines whether to duplicate the buffer or directly point at the given buffer
 // HiddenString_Free must be called for the object to release it
@@ -33,7 +32,7 @@
 int HiddenString_CaseInsensitiveCompare(const HiddenString *left, const HiddenString *right);
 int HiddenString_CaseInsensitiveCompareC(const HiddenString *left, const char *right, size_t right_length);
 
-// Ownership managment
+// ownership management
 HiddenString *HiddenString_Duplicate(const HiddenString *value);
 void HiddenString_TakeOwnership(HiddenString *hidden);
 void HiddenString_Clone(const HiddenString *src, HiddenString **dst);
@@ -46,26 +45,6 @@
 void HiddenString_DropFromKeySpace(RedisModuleCtx* redisCtx, const char* fmt, const HiddenString* value);
 // Creates a redis module string from a hidden string
 RedisModuleString *HiddenString_CreateRedisModuleString(const HiddenString* value, RedisModuleCtx* ctx);
-=======
-HiddenName *NewHiddenName(const char *name, uint64_t length, bool takeOwnership);
-void HiddenName_Free(HiddenName *value, bool tookOwnership);
-
-// comparison
-int HiddenName_Compare(const HiddenName *left, const HiddenName *right);
-int HiddenName_CompareC(const HiddenName *left, const char *right, size_t right_length);
-int HiddenName_CaseInsensitiveCompare(HiddenName *left, HiddenName *right);
-int HiddenName_CaseInsensitiveCompareC(HiddenName *left, const char *right, size_t right_length);
-
-// ownership management
-HiddenName *HiddenName_Duplicate(const HiddenName *value);
-void HiddenName_TakeOwnership(HiddenName *hidden);
-void HiddenName_Clone(HiddenName *src, HiddenName **dst);
-
-// allowed actions
-void HiddenName_SaveToRdb(HiddenName* value, RedisModuleIO* rdb);
-void HiddenName_DropFromKeySpace(RedisModuleCtx* redisCtx, const char* fmt, HiddenName* value);
-RedisModuleString *HiddenName_CreateString(HiddenName* value, RedisModuleCtx* ctx);
->>>>>>> 371d02b6
 
 // Direct access to user data, should be used only when necessary
 // Avoid outputting user data to:
