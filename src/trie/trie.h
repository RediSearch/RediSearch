--- conflicted
+++ resolved
@@ -109,13 +109,8 @@
  * if we just replaced
  * the score. We pass a pointer to the node because it may actually change when
  * splitting */
-<<<<<<< HEAD
-int TrieNode_Add(TrieNode **n, const rune *str, t_len len, RSPayload *payload, float score,
-                 TrieAddOp op, TrieFreeCallback freecb);
-=======
 int TrieNode_Add(TrieNode **n, const rune *str, t_len len, RSPayload *payload,
-                 float score, TrieAddOp op);
->>>>>>> 748bd03a
+                 float score, TrieAddOp op, TrieFreeCallback freecb);
 
 /* Find the entry with a given string and length, and return its score. Returns
  * 0 if the entry was
@@ -131,11 +126,7 @@
  * anything,
  * but the node will not be persisted to disk, thus deleted after reload.
  * Returns 1 if the node was indeed deleted, 0 otherwise */
-<<<<<<< HEAD
 int TrieNode_Delete(TrieNode *n, const rune *str, t_len len, TrieFreeCallback freecb);
-=======
-int TrieNode_Delete(TrieNode *n, const rune *str, t_len len);
->>>>>>> 748bd03a
 
 /* Free the trie's root and all its children recursively */
 void TrieNode_Free(TrieNode *n, TrieFreeCallback freecb);
