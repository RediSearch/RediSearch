--- conflicted
+++ resolved
@@ -742,12 +742,8 @@
     }
   }
 
-<<<<<<< HEAD
-  array_trimm_len(r->buf, array_len(r->buf) - n->len);
+  array_trimm_len(r->buf, n->len);
   return REDISEARCH_OK;
-=======
-  array_trimm_len(r->buf, n->len);
->>>>>>> e3fee969
 }
 
 /**
@@ -947,7 +943,7 @@
     int offset = 0;
     TrieNode *res = TrieNode_Get(n, (rune *)str, nstr, false, &offset);
     if (res) {
-      array_trimm_len(r.buf, offset);
+      array_trimm_len(r.buf, array_len(r.buf) - offset);
       rangeIterateSubTree(res , &r);
     }
     goto done;
@@ -971,8 +967,7 @@
 str = runesToStr(r->buf, array_len(r->buf), &len);   \
 printf("%s:%s %ld\n", stage, str, len);
 */
-#define trimOne(n, r)                                   \
-if (n->len) array_trimm_len(r->buf, array_len(r->buf) - 1)
+#define trimOne(n, r)  if (n->len) array_trimm_len(r->buf, 1)
 
 // check next char on node or children
 static void containsNext(TrieNode *n, t_len localOffset, t_len globalOffset, RangeCtx *r) {
@@ -1016,7 +1011,7 @@
     /* full match found */
     if (globalOffset + 1 == r->lenOrigStr) {
       if (r->prefix) { // contains mode
-        array_trimm_len(r->buf, array_len(r->buf) - (localOffset + 1));
+        array_trimm_len(r->buf, localOffset + 1);
         //char *str = runesToStr(r->buf, array_len(r->buf), &len);
         //printf("%s %d %d %d\n", str, array_len(r->buf), localOffset + 1, globalOffset + 1);
         rangeIterateSubTree(n, r);
