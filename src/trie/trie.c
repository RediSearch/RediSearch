--- conflicted
+++ resolved
@@ -6,11 +6,8 @@
 #include "rmutil/rm_assert.h"
 #include "util/arr.h"
 #include "config.h"
-<<<<<<< HEAD
+#include "util/timeout.h"
 #include "wildcard/wildcard.h"
-=======
-#include "util/timeout.h"
->>>>>>> eac23653
 
 typedef struct {
   rune * buf;
