--- conflicted
+++ resolved
@@ -97,17 +97,10 @@
   return nout;
 }
 
-<<<<<<< HEAD
-const rune *runechr(const rune *r, size_t len, rune c) {
+const rune *runenchr(const rune *r, size_t len, rune c) {
   size_t i = 0;
   for (; i < len; ++i) {
     if (r[i] == (rune)c) {
-=======
-const rune *runenchr(const rune *r, size_t len, rune c) {
-  size_t i = 0;
-  for (; i < len; ++i) {
-    if (r[i] == c) {
->>>>>>> 2e3956e5
       break;
     }
   }
