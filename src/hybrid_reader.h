--- conflicted
+++ resolved
@@ -20,11 +20,7 @@
   KNNVectorQuery query;
   VecSimQueryParams runtimeParams;   // Evaluated runtime params.
   IndexIterator *child;
-<<<<<<< HEAD
-  VecSimSearchMode mode;
-=======
   VecSimSearchMode searchMode;
->>>>>>> af217a8f
   bool resultsPrepared;             // Indicates if the results were already processed
                          // (should occur in the first call to Read)
   VecSimQueryResult_List list;
