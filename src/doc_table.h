--- conflicted
+++ resolved
@@ -101,13 +101,8 @@
  *
  * NOTE: Currently there is no deduplication on the table so we do not prevent dual insertion of the
  * same key. This may result in document duplication in results  */
-<<<<<<< HEAD
-RSDocumentMetadata *DocTable_Put(DocTable *t, const char *s, size_t n, double score,
-                                 RSDocumentFlags flags, const char *payload, size_t payloadSize);
-=======
 RSDocumentMetadata *DocTable_Put(DocTable *t, const char *s, size_t n, double score, RSDocumentFlags flags,
                                  const char *payload, size_t payloadSize, DocumentType type);
->>>>>>> c8224696
 
 /* Get the "real" external key for an incremental i
  * If the document ID is not in the table, the returned key's `str` member will
