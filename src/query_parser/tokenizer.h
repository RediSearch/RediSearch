--- conflicted
+++ resolved
@@ -54,11 +54,7 @@
 
 typedef struct {
   VecSimRawParam param;
-<<<<<<< HEAD
-  bool isAttr;
-=======
   bool needResolve;
->>>>>>> 7c9dcd1a
 } SingleVectorQueryParam;
 
 #define QUERY_STOPWORDS DEFAULT_STOPWORDS;
