%left LOWEST.
%left TILDE.
%left TAGLIST.
%left QUOTE.
%left COLON.
%left MINUS.
%left NUMBER.
%left STOPWORD.

%left TERMLIST.
%left TERM.
%left PREFIX.
%left PERCENT.
%left PARAM.
%left ATTRIBUTE.

%right LP.
%left RP.
// needs to be above lp/rp
%left MODIFIER.
%left AND.
%left OR.
%left ORX.
%left ARROW.

%token_type {QueryToken}  

%name RSQueryParser_

%syntax_error {  
    QueryError_SetErrorFmt(ctx->status, QUERY_ESYNTAX,
        "Syntax error at offset %d near %.*s",
        TOKEN.pos, TOKEN.len, TOKEN.s);
}
   
%include {   

#include <stdlib.h>
#include <string.h>
#include <strings.h>
#include <assert.h>
#include "parse.h"
#include "../util/arr.h"
#include "../rmutil/vector.h"
#include "../query_node.h"
<<<<<<< HEAD
#include "vector_index.h"

// strndup + lowercase in one pass!
char *strdupcase(const char *s, size_t len) {
  char *ret = rm_strndup(s, len);
  char *dst = ret;
  char *src = dst;
  while (*src) {
      // unescape 
      if (*src == '\\' && (ispunct(*(src+1)) || isspace(*(src+1)))) {
          ++src;
          continue;
      }
      *dst = tolower(*src);
      ++dst;
      ++src;

  }
  *dst = '\0';
  
  return ret;
}
=======
#include "../query_param.h"
#include "../query_internal.h"
#include "../util/strconv.h"
>>>>>>> 49ba2345

// unescape a string (non null terminated) and return the new length (may be shorter than the original. This manipulates the string itself 
size_t unescapen(char *s, size_t sz) {
  
  char *dst = s;
  char *src = dst;
  char *end = s + sz;
  while (src < end) {
      // unescape 
      if (*src == '\\' && src + 1 < end &&
         (ispunct(*(src+1)) || isspace(*(src+1)))) {
          ++src;
          continue;
      }
      *dst++ = *src++;
  }
 
  return (size_t)(dst - s);
}

#define NODENN_BOTH_VALID 0
#define NODENN_BOTH_INVALID -1
#define NODENN_ONE_NULL 1 
// Returns:
// 0 if a && b
// -1 if !a && !b
// 1 if a ^ b (i.e. !(a&&b||!a||!b)). The result is stored in `out` 
static int one_not_null(void *a, void *b, void *out) {
    if (a && b) {
        return NODENN_BOTH_VALID;
    } else if (a == NULL && b == NULL) {
        return NODENN_BOTH_INVALID;
    } if (a) {
        *(void **)out = a;
        return NODENN_ONE_NULL;
    } else {
        *(void **)out = b;
        return NODENN_ONE_NULL;
    }
}
   
} // END %include  

%extra_argument { QueryParseCtx *ctx }
%default_type { QueryToken }
%default_destructor { }

%type expr { QueryNode * } 
%destructor expr { QueryNode_Free($$); }

%type attribute { QueryAttribute }
%destructor attribute { rm_free((char*)$$.value); }

%type attribute_list {QueryAttribute *}
%destructor attribute_list { array_free_ex($$, rm_free((char*)((QueryAttribute*)ptr )->value)); }

%type prefix { QueryNode * } 
%destructor prefix { QueryNode_Free($$); }

%type termlist { QueryNode * } 
%destructor termlist { QueryNode_Free($$); }

%type union { QueryNode *}
%destructor union { QueryNode_Free($$); }

%type fuzzy { QueryNode *}
%destructor fuzzy { QueryNode_Free($$); }

%type tag_list { QueryNode *}
%destructor tag_list { QueryNode_Free($$); }

<<<<<<< HEAD
%type geo_filter { GeoFilter *}
%destructor geo_filter { GeoFilter_Free($$); }
=======
//%type 
%type geo_filter { QueryParam *}
%destructor geo_filter { QueryParam_Free($$); }
>>>>>>> 49ba2345

%type vector_filter { VectorFilter *}
%destructor vector_filter { VectorFilter_Free($$); }

%type modifierlist { Vector* }
%destructor modifierlist { 
    for (size_t i = 0; i < Vector_Size($$); i++) {
        char *s;
        Vector_Get($$, i, &s);
        rm_free(s);
    }
    Vector_Free($$); 
}

%type num { RangeNumber }

%type numeric_range { QueryParam * }
%destructor numeric_range {
  QueryParam_Free($$);
}

query ::= expr(A) . { 
    FILE *f = NULL;
    #ifndef NDEBUG
    //f = fopen("/tmp/lemon_query.log", "w");
    //RSQueryParser_Trace(f, "tr: ");
    #endif
    ctx->trace_log = f;
    ctx->root = A;
 
}
query ::= . {
    ctx->root = NULL;
}

query ::= STAR . {
    ctx->root = NewWildcardNode();
}

/////////////////////////////////////////////////////////////////
// AND Clause / Phrase
/////////////////////////////////////////////////////////////////

expr(A) ::= expr(B) expr(C) . [AND] {
    int rv = one_not_null(B, C, (void**)&A);
    if (rv == NODENN_BOTH_INVALID) {
        A = NULL;
    } else if (rv == NODENN_ONE_NULL) {
        // Nothing- `out` is already assigned
    } else {
        if (B && B->type == QN_PHRASE && B->pn.exact == 0 && 
            B->opts.fieldMask == RS_FIELDMASK_ALL ) {
            A = B;
        } else {     
            A = NewPhraseNode(0);
            QueryNode_AddChild(A, B);
        }
        QueryNode_AddChild(A, C);
    }
} 


/////////////////////////////////////////////////////////////////
// Unions
/////////////////////////////////////////////////////////////////

expr(A) ::= union(B) . [ORX] {
    A = B;
}

union(A) ::= expr(B) OR expr(C) . [OR] {
    int rv = one_not_null(B, C, (void**)&A);
    if (rv == NODENN_BOTH_INVALID) {
        A = NULL;
    } else if (rv == NODENN_ONE_NULL) {
        // Nothing- already assigned
    } else {
        if (B->type == QN_UNION && B->opts.fieldMask == RS_FIELDMASK_ALL) {
            A = B;
        } else {
            A = NewUnionNode();
            QueryNode_AddChild(A, B);
            A->opts.fieldMask |= B->opts.fieldMask;
        }

        // Handle C
        QueryNode_AddChild(A, C);
        A->opts.fieldMask |= C->opts.fieldMask;
        QueryNode_SetFieldMask(A, A->opts.fieldMask);
    }
    
}

union(A) ::= union(B) OR expr(C). [ORX] {
    A = B;
    if (C) {
        QueryNode_AddChild(A, C);
        A->opts.fieldMask |= C->opts.fieldMask;
        QueryNode_SetFieldMask(C, A->opts.fieldMask);
    }
}

/////////////////////////////////////////////////////////////////
// Text Field Filters
/////////////////////////////////////////////////////////////////

expr(A) ::= modifier(B) COLON expr(C) . [MODIFIER] {
    if (C == NULL) {
        A = NULL;
    } else {
        if (ctx->sctx->spec) {
            QueryNode_SetFieldMask(C, IndexSpec_GetFieldBit(ctx->sctx->spec, B.s, B.len));
        }
        A = C; 
    }
}


expr(A) ::= modifierlist(B) COLON expr(C) . [MODIFIER] {
    
    if (C == NULL) {
        A = NULL;
    } else {
        //C->opts.fieldMask = 0;
        t_fieldMask mask = 0; 
        if (ctx->sctx->spec) {
            for (int i = 0; i < Vector_Size(B); i++) {
                char *p;
                Vector_Get(B, i, &p);
                mask |= IndexSpec_GetFieldBit(ctx->sctx->spec, p, strlen(p)); 
                rm_free(p);
            }
        }
        QueryNode_SetFieldMask(C, mask);
        Vector_Free(B);
        A=C;
    }
} 

expr(A) ::= LP expr(B) RP . {
    A = B;
}

/////////////////////////////////////////////////////////////////
// Attributes
/////////////////////////////////////////////////////////////////

attribute(A) ::= ATTRIBUTE(B) COLON term(C). {
    
    A = (QueryAttribute){ .name = B.s, .namelen = B.len, .value = rm_strndup(C.s, C.len), .vallen = C.len };
}

attribute_list(A) ::= attribute(B) . {
    A = array_new(QueryAttribute, 2);
    A = array_append(A, B);
}

attribute_list(A) ::= attribute_list(B) SEMICOLON attribute(C) . {
    A = array_append(B, C);
}

attribute_list(A) ::= attribute_list(B) SEMICOLON . {
    A = B;
}

attribute_list(A) ::= . {
    A = NULL;
}

expr(A) ::= expr(B) ARROW  LB attribute_list(C) RB . {

    if (B && C) {
        QueryNode_ApplyAttributes(B, C, array_len(C), ctx->status);
    }
    array_free_ex(C, rm_free((char*)((QueryAttribute*)ptr )->value));
    A = B;
}

/////////////////////////////////////////////////////////////////
// Term Lists
/////////////////////////////////////////////////////////////////

expr(A) ::= QUOTE termlist(B) QUOTE. [TERMLIST] {
    B->pn.exact =1;
    B->opts.flags |= QueryNode_Verbatim;

    A = B;
}

expr(A) ::= QUOTE term(B) QUOTE. [TERMLIST] {
  A = NewTokenNode(ctx, rm_strdupcase(B.s, B.len), -1);
  A->opts.flags |= QueryNode_Verbatim;
}

expr(A) ::= QUOTE param_term(B) QUOTE. [TERMLIST] {
  A = NewTokenNode_WithParam(ctx, &B);
  A->opts.flags |= QueryNode_Verbatim;
}

expr(A) ::= term(B) . [LOWEST]  {
  A = NewTokenNode(ctx, rm_strdupcase(B.s, B.len), -1);
}

expr(A) ::= param_term(B) . [LOWEST]  {
  A = NewTokenNode_WithParam(ctx, &B);
}

expr(A) ::= prefix(B) . [PREFIX]  {
    A = B;
}

expr(A) ::= termlist(B) .  [TERMLIST] {
        A = B;
}

expr(A) ::= STOPWORD . [STOPWORD] {
    A = NULL;
}

termlist(A) ::= term(B) term(C). [TERMLIST]  {
    A = NewPhraseNode(0);
    QueryNode_AddChild(A, NewTokenNode(ctx, rm_strdupcase(B.s, B.len), -1));
    QueryNode_AddChild(A, NewTokenNode(ctx, rm_strdupcase(C.s, C.len), -1));
}

termlist(A) ::= param_term(B) param_term(C). [TERMLIST]  {
  A = NewPhraseNode(0);
  QueryNode_AddChild(A, NewTokenNode_WithParam(ctx, &B));
  QueryNode_AddChild(A, NewTokenNode_WithParam(ctx, &C));
}

termlist(A) ::= termlist(B) term(C) . [TERMLIST] {
    A = B;
    QueryNode_AddChild(A, NewTokenNode(ctx, rm_strdupcase(C.s, C.len), -1));
}

termlist(A) ::= termlist(B) param_term(C) . [TERMLIST] {
  A = B;
  QueryNode_AddChild(A, NewTokenNode_WithParam(ctx, &C));
}

termlist(A) ::= termlist(B) STOPWORD . [TERMLIST] {
    A = B;
}

/////////////////////////////////////////////////////////////////
// Negative Clause
/////////////////////////////////////////////////////////////////

expr(A) ::= MINUS expr(B) . { 
    if (B) {
        A = NewNotNode(B);
    } else {
        A = NULL;
    }
}

/////////////////////////////////////////////////////////////////
// Optional Clause
/////////////////////////////////////////////////////////////////

expr(A) ::= TILDE expr(B) . { 
    if (B) {
        A = NewOptionalNode(B);
    } else {
        A = NULL;
    }
}

/////////////////////////////////////////////////////////////////
// Prefix experessions
/////////////////////////////////////////////////////////////////

prefix(A) ::= PREFIX(B) . [PREFIX] {
    A = NewPrefixNode_WithParam(ctx, &B);
}

/////////////////////////////////////////////////////////////////
// Fuzzy terms
/////////////////////////////////////////////////////////////////

expr(A) ::=  PERCENT term(B) PERCENT. [PREFIX] {
  B.s = rm_strdupcase(B.s, B.len);
    A = NewFuzzyNode(ctx, B.s, strlen(B.s), 1);
}

expr(A) ::= PERCENT PERCENT term(B) PERCENT PERCENT. [PREFIX] {
  B.s = rm_strdupcase(B.s, B.len);
    A = NewFuzzyNode(ctx, B.s, strlen(B.s), 2);
}

expr(A) ::= PERCENT PERCENT PERCENT term(B) PERCENT PERCENT PERCENT. [PREFIX] {
  B.s = rm_strdupcase(B.s, B.len);
    A = NewFuzzyNode(ctx, B.s, strlen(B.s), 3);
}

expr(A) ::=  PERCENT STOPWORD(B) PERCENT. [PREFIX] {
  B.s = rm_strdupcase(B.s, B.len);
    A = NewFuzzyNode(ctx, B.s, strlen(B.s), 1);
}

expr(A) ::= PERCENT PERCENT STOPWORD(B) PERCENT PERCENT. [PREFIX] {
  B.s = rm_strdupcase(B.s, B.len);
    A = NewFuzzyNode(ctx, B.s, strlen(B.s), 2);
}

expr(A) ::= PERCENT PERCENT PERCENT STOPWORD(B) PERCENT PERCENT PERCENT. [PREFIX] {
  B.s = rm_strdupcase(B.s, B.len);
    A = NewFuzzyNode(ctx, B.s, strlen(B.s), 3);
}


/////////////////////////////////////////////////////////////////
// Field Modidiers
/////////////////////////////////////////////////////////////////

modifier(A) ::= MODIFIER(B) . {
    B.len = unescapen((char*)B.s, B.len);
    A = B;
 } 

modifierlist(A) ::= modifier(B) OR term(C). {
    A = NewVector(char *, 2);
    char *s = rm_strndup(B.s, B.len);
    Vector_Push(A, s);
    s = rm_strndup(C.s, C.len);
    Vector_Push(A, s);
}

modifierlist(A) ::= modifierlist(B) OR term(C). {
    char *s = rm_strndup(C.s, C.len);
    Vector_Push(B, s);
    A = B;
}


/////////////////////////////////////////////////////////////////
// Tag Lists - curly braces separated lists of words
/////////////////////////////////////////////////////////////////
expr(A) ::= modifier(B) COLON tag_list(C) . {
    if (!C) {
        A= NULL;
    } else {
      // Tag field names must be case sensitive, we can't do rm_strdupcase
        char *s = rm_strndup(B.s, B.len);
        size_t slen = unescapen((char*)s, B.len);

        A = NewTagNode(s, slen);
        QueryNode_AddChildren(A, C->children, QueryNode_NumChildren(C));
        
        // Set the children count on C to 0 so they won't get recursively free'd
        QueryNode_ClearChildren(C, 0);
        QueryNode_Free(C);
    }
}

tag_list(A) ::= LB term(B) . [TAGLIST] {
    A = NewPhraseNode(0);
    QueryNode_AddChild(A, NewTokenNode(ctx, rm_strndup(B.s, B.len), -1));
}

tag_list(A) ::= LB param_term(B) . [TAGLIST] {
  A = NewPhraseNode(0);
  if (B.type == QT_TERM)
    B.type = QT_TERM_CASE;
  else if (B.type == QT_PARAM_TERM)
    B.type = QT_PARAM_TERM_CASE;
  QueryNode_AddChild(A, NewTokenNode_WithParam(ctx, &B));
}

tag_list(A) ::= LB STOPWORD(B) . [TAGLIST] {
    A = NewPhraseNode(0);
    QueryNode_AddChild(A, NewTokenNode(ctx, rm_strndup(B.s, B.len), -1));
}

tag_list(A) ::= LB prefix(B) . [TAGLIST] {
    A = NewPhraseNode(0);
    QueryNode_AddChild(A, B);
}

tag_list(A) ::= LB termlist(B) . [TAGLIST] {
    A = NewPhraseNode(0);
    QueryNode_AddChild(A, B);
}

tag_list(A) ::= tag_list(B) OR term(C) . [TAGLIST] {
    QueryNode_AddChild(B, NewTokenNode(ctx, rm_strndup(C.s, C.len), -1));
    A = B;
}

tag_list(A) ::= tag_list(B) OR param_term(C) . [TAGLIST] {
  if (C.type == QT_TERM)
    C.type = QT_TERM_CASE;
  else if (C.type == QT_PARAM_TERM)
    C.type = QT_PARAM_TERM_CASE;
  QueryNode_AddChild(B, NewTokenNode_WithParam(ctx, &C));
  A = B;
}

tag_list(A) ::= tag_list(B) OR STOPWORD(C) . [TAGLIST] {
    QueryNode_AddChild(B, NewTokenNode(ctx, rm_strndup(C.s, C.len), -1));
    A = B;
}

tag_list(A) ::= tag_list(B) OR prefix(C) . [TAGLIST] {
    QueryNode_AddChild(B, C);
    A = B;
}

tag_list(A) ::= tag_list(B) OR termlist(C) . [TAGLIST] {
    QueryNode_AddChild(B, C);
    A = B;
}


tag_list(A) ::= tag_list(B) RB . [TAGLIST] {
    A = B;
}


/////////////////////////////////////////////////////////////////
// Numeric Ranges
/////////////////////////////////////////////////////////////////
expr(A) ::= modifier(B) COLON numeric_range(C). {
    // we keep the capitalization as is
    C->nf->fieldName = rm_strndup(B.s, B.len);
    A = NewNumericNode(C);
}

numeric_range(A) ::= LSQB num(B) num(C) RSQB. [NUMBER] {
    NumericFilter *nf = NewNumericFilter(B.num, C.num, B.inclusive, C.inclusive);
    A = NewNumericFilterQueryParam(nf);
}

numeric_range(A) ::= LSQB param_num(B) param_num(C) RSQB. [PARAM] {
  // Update token type to be more specific if possible
  if (B.type == QT_PARAM_NUMERIC)
    B.type = QT_PARAM_NUMERIC_MIN_RANGE;
  if (C.type == QT_PARAM_NUMERIC)
    C.type = QT_PARAM_NUMERIC_MAX_RANGE;
  A = NewNumericFilterQueryParam_WithParams(ctx, &B, &C, B.inclusive, C.inclusive);
}

/////////////////////////////////////////////////////////////////
// Geo Filters
/////////////////////////////////////////////////////////////////

expr(A) ::= modifier(B) COLON geo_filter(C). {
    // we keep the capitalization as is
    C->gf->property = rm_strndup(B.s, B.len);
    A = NewGeofilterNode(C);
}

geo_filter(A) ::= LSQB num(B) num(C) num(D) TERM(E) RSQB. [NUMBER] {
    GeoFilter *gf = NewGeoFilter(B.num, C.num, D.num, E.s, E.len);
    GeoFilter_Validate(gf, ctx->status);
    A = NewGeoFilterQueryParam(gf);
}

<<<<<<< HEAD

expr(A) ::= modifier(B) COLON vector_filter(C). {
    // we keep the capitalization as is
    if (C) {
        C->property = rm_strndup(B.s, B.len);
        A = NewVectorNode(C);
    } else {
        A = NewQueryNode(QN_NULL);
    }
}

vector_filter(A) ::= LSQB TERM(B) TERM(C) num(D) RSQB. [NUMBER] {
    char buf[16] = {0};
    if (C.len < 8) {
        memcpy(buf, C.s, C.len);
    } else {
        strcpy(buf, "INVALID"); //TODO: can be removed?
        QERR_MKSYNTAXERR(ctx->status, "Invalid Vector Filter unit");
    }

    // `+ 3` comes to compensate for redisearch parser removing `=` chars
    // at the end of the string. This is common on vecsim especialy with Base64
    A = NewVectorFilter(B.s, B.len + 3, buf, D.num);
}


=======
geo_filter(A) ::= LSQB param_num(B) param_num(C) param_num(D) param_term(E) RSQB. [PARAM] {
  // Update token type to be more specific if possible
  if (B.type == QT_PARAM_NUMERIC)
    B.type = QT_PARAM_GEO_COORD;
  if (C.type == QT_PARAM_NUMERIC)
    C.type = QT_PARAM_GEO_COORD;
  if (E.type == QT_PARAM_TERM)
    E.type = QT_PARAM_GEO_UNIT;
  A = NewGeoFilterQueryParam_WithParams(ctx, &B, &C, &D, &E);
}
>>>>>>> 49ba2345

/////////////////////////////////////////////////////////////////
// Primitives - numbers and strings
/////////////////////////////////////////////////////////////////
num(A) ::= NUMBER(B). {
    A.num = B.numval;
    A.inclusive = 1;
}

num(A) ::= LP num(B). {
    A=B;
    A.inclusive = 0;
}

num(A) ::= MINUS num(B). {
    B.num = -B.num;
    A = B;
}

term(A) ::= TERM(B) . {
    A = B; 
}

term(A) ::= NUMBER(B) . {
    A = B; 
}

///////////////////////////////////////////////////////////////////////////////////
// Parameterized Primitives (actual numeric or string, or a parameter/placeholder)
///////////////////////////////////////////////////////////////////////////////////

param_term(A) ::= TERM(B). [PARAM] {
  A = B;
  A.type = QT_TERM;
}

param_term(A) ::= NUMBER(B). [PARAM] {
  A = B;
  // Number is treated as a term here
  A.type = QT_TERM;
}

param_term(A) ::= ATTRIBUTE(B). [PARAM] {
  A = B;
  A.type = QT_PARAM_TERM;
}

param_num(A) ::= num(B). [PARAM] {
  A.numval = B.num;
  A.inclusive = B.inclusive;
  A.type = QT_NUMERIC;
}

param_num(A) ::= ATTRIBUTE(B). [PARAM] {
  A = B;
  A.type = QT_PARAM_NUMERIC;
  A.inclusive = 1;
}

param_num(A) ::= LP ATTRIBUTE(B). [PARAM] {
  A = B;
  A.type = QT_PARAM_NUMERIC;
  A.inclusive = 0;
}<|MERGE_RESOLUTION|>--- conflicted
+++ resolved
@@ -43,34 +43,10 @@
 #include "../util/arr.h"
 #include "../rmutil/vector.h"
 #include "../query_node.h"
-<<<<<<< HEAD
 #include "vector_index.h"
-
-// strndup + lowercase in one pass!
-char *strdupcase(const char *s, size_t len) {
-  char *ret = rm_strndup(s, len);
-  char *dst = ret;
-  char *src = dst;
-  while (*src) {
-      // unescape 
-      if (*src == '\\' && (ispunct(*(src+1)) || isspace(*(src+1)))) {
-          ++src;
-          continue;
-      }
-      *dst = tolower(*src);
-      ++dst;
-      ++src;
-
-  }
-  *dst = '\0';
-  
-  return ret;
-}
-=======
 #include "../query_param.h"
 #include "../query_internal.h"
 #include "../util/strconv.h"
->>>>>>> 49ba2345
 
 // unescape a string (non null terminated) and return the new length (may be shorter than the original. This manipulates the string itself 
 size_t unescapen(char *s, size_t sz) {
@@ -142,14 +118,9 @@
 %type tag_list { QueryNode *}
 %destructor tag_list { QueryNode_Free($$); }
 
-<<<<<<< HEAD
-%type geo_filter { GeoFilter *}
-%destructor geo_filter { GeoFilter_Free($$); }
-=======
 //%type 
 %type geo_filter { QueryParam *}
 %destructor geo_filter { QueryParam_Free($$); }
->>>>>>> 49ba2345
 
 %type vector_filter { VectorFilter *}
 %destructor vector_filter { VectorFilter_Free($$); }
@@ -174,8 +145,8 @@
 query ::= expr(A) . { 
     FILE *f = NULL;
     #ifndef NDEBUG
-    //f = fopen("/tmp/lemon_query.log", "w");
-    //RSQueryParser_Trace(f, "tr: ");
+    f = fopen("/tmp/lemon_query.log", "w");
+    RSQueryParser_Trace(f, "tr: ");
     #endif
     ctx->trace_log = f;
     ctx->root = A;
@@ -609,34 +580,6 @@
     A = NewGeoFilterQueryParam(gf);
 }
 
-<<<<<<< HEAD
-
-expr(A) ::= modifier(B) COLON vector_filter(C). {
-    // we keep the capitalization as is
-    if (C) {
-        C->property = rm_strndup(B.s, B.len);
-        A = NewVectorNode(C);
-    } else {
-        A = NewQueryNode(QN_NULL);
-    }
-}
-
-vector_filter(A) ::= LSQB TERM(B) TERM(C) num(D) RSQB. [NUMBER] {
-    char buf[16] = {0};
-    if (C.len < 8) {
-        memcpy(buf, C.s, C.len);
-    } else {
-        strcpy(buf, "INVALID"); //TODO: can be removed?
-        QERR_MKSYNTAXERR(ctx->status, "Invalid Vector Filter unit");
-    }
-
-    // `+ 3` comes to compensate for redisearch parser removing `=` chars
-    // at the end of the string. This is common on vecsim especialy with Base64
-    A = NewVectorFilter(B.s, B.len + 3, buf, D.num);
-}
-
-
-=======
 geo_filter(A) ::= LSQB param_num(B) param_num(C) param_num(D) param_term(E) RSQB. [PARAM] {
   // Update token type to be more specific if possible
   if (B.type == QT_PARAM_NUMERIC)
@@ -647,7 +590,32 @@
     E.type = QT_PARAM_GEO_UNIT;
   A = NewGeoFilterQueryParam_WithParams(ctx, &B, &C, &D, &E);
 }
->>>>>>> 49ba2345
+
+expr(A) ::= modifier(B) COLON vector_filter(C). {
+    // we keep the capitalization as is
+    if (C) {
+        C->property = rm_strndup(B.s, B.len);
+        A = NewVectorNode(C);
+    } else {
+        A = NewQueryNode(QN_NULL);
+    }
+}
+
+vector_filter(A) ::= LSQB TERM(B) TERM(C) num(D) RSQB. [NUMBER] {
+    char buf[16] = {0};
+    if (C.len < 8) {
+        memcpy(buf, C.s, C.len);
+    } else {
+        strcpy(buf, "INVALID"); //TODO: can be removed?
+        QERR_MKSYNTAXERR(ctx->status, "Invalid Vector Filter unit");
+    }
+
+    // `+ 3` comes to compensate for redisearch parser removing `=` chars
+    // at the end of the string. This is common on vecsim especialy with Base64
+    A = NewVectorFilter(B.s, B.len + 3, buf, D.num);
+}
+
+
 
 /////////////////////////////////////////////////////////////////
 // Primitives - numbers and strings
