%left LOWEST.
%left TILDE.
%left TAGLIST.
%left QUOTE.
%left MODIFIER.
%left MINUS.
%left NUMBER.
%left SIZE.
%left STOPWORD.
%left STAR.
 
%left TERMLIST.
%left TERM.
%left PREFIX.
%left PERCENT.
%left ATTRIBUTE.

%right LP.
%left RP.
// needs to be above lp/rp
%left COLON.
%left AND.
%left OR.
%left ORX.
%left TEXTEXPR.
%left ARROW.

%right TOP_K.
%right AS.

%token_type {QueryToken}  

%name RSQueryParser_

%syntax_error {  
    QueryError_SetErrorFmt(ctx->status, QUERY_ESYNTAX,
        "Syntax error at offset %d near %.*s",
        TOKEN.pos, TOKEN.len, TOKEN.s);
}
   
%include {   

#include <stdlib.h>
#include <string.h>
#include <strings.h>
#include <assert.h>

#include "parse.h"
#include "util/arr.h"
#include "rmutil/vector.h"
#include "query_node.h"
#include "vector_index.h"
#include "query_param.h"
#include "query_internal.h"
#include "util/strconv.h"

// strndup + lowercase in one pass!
char *strdupcase(const char *s, size_t len) {
  char *ret = rm_strndup(s, len);
  char *dst = ret;
  char *src = dst;
  while (*src) {
      // unescape 
      if (*src == '\\' && (ispunct(*(src+1)) || isspace(*(src+1)))) {
          ++src;
          continue;
      }
      *dst = tolower(*src);
      ++dst;
      ++src;

  }
  *dst = '\0';
  
  return ret;
}

// unescape a string (non null terminated) and return the new length (may be shorter than the original. This manipulates the string itself 
size_t unescapen(char *s, size_t sz) {
  
  char *dst = s;
  char *src = dst;
  char *end = s + sz;
  while (src < end) {
      // unescape 
      if (*src == '\\' && src + 1 < end &&
         (ispunct(*(src+1)) || isspace(*(src+1)))) {
          ++src;
          continue;
      }
      *dst++ = *src++;
  }
 
  return (size_t)(dst - s);
}

#define NODENN_BOTH_VALID 0
#define NODENN_BOTH_INVALID -1
#define NODENN_ONE_NULL 1 
// Returns:
// 0 if a && b
// -1 if !a && !b
// 1 if a ^ b (i.e. !(a&&b||!a||!b)). The result is stored in `out` 
static int one_not_null(void *a, void *b, void *out) {
    if (a && b) {
        return NODENN_BOTH_VALID;
    } else if (a == NULL && b == NULL) {
        return NODENN_BOTH_INVALID;
    } if (a) {
        *(void **)out = a;
        return NODENN_ONE_NULL;
    } else {
        *(void **)out = b;
        return NODENN_ONE_NULL;
    }
}

void setup_trace(QueryParseCtx *ctx) {
#ifdef PARSER_DEBUG
  void RSQueryParser_Trace(FILE*, char*);
  ctx->trace_log = fopen("/tmp/lemon_query.log", "w");
  RSQueryParser_Trace(ctx->trace_log, "tr: ");
#endif
}

void reportSyntaxError(QueryError *status, QueryToken* tok, const char *msg) {
  if (tok->type == QT_TERM || tok->type == QT_TERM_CASE) {
    QueryError_SetErrorFmt(status, QUERY_ESYNTAX,
      "%s at offset %d near %.*s", msg, tok->pos, tok->len, tok->s);
  } else if (tok->type == QT_NUMERIC) {
    QueryError_SetErrorFmt(status, QUERY_ESYNTAX,
      "%s at offset %d near %f", msg, tok->pos, tok->numval);
  } else {
    QueryError_SetErrorFmt(status, QUERY_ESYNTAX, "%s at offset %d", msg, tok->pos);
  }
}

} // END %include  

%extra_argument { QueryParseCtx *ctx }
%default_type { QueryToken }
%default_destructor { }

// Notice about the %destructor directive:
// If a non-terminal is used by C-code, e.g., expr(A)
// then %destructor code will bot be called for it
// (C-code is responsible for destroying it)
// Unless during error handling

%type expr { QueryNode * } 
%destructor expr { QueryNode_Free($$); }

%type attribute { QueryAttribute }
%destructor attribute { rm_free((char*)$$.value); }

%type attribute_list {QueryAttribute *}
%destructor attribute_list { array_free_ex($$, rm_free((char*)((QueryAttribute*)ptr )->value)); }

%type prefix { QueryNode * } 
%destructor prefix { QueryNode_Free($$); }

%type termlist { QueryNode * } 
%destructor termlist { QueryNode_Free($$); }

%type union { QueryNode *}
%destructor union { QueryNode_Free($$); }

%type text_union { QueryNode *}
%destructor text_union { QueryNode_Free($$); }

%type text_expr { QueryNode * } 
%destructor text_expr { QueryNode_Free($$); }

%type fuzzy { QueryNode *}
%destructor fuzzy { QueryNode_Free($$); }

%type tag_list { QueryNode *}
%destructor tag_list { QueryNode_Free($$); }

%type geo_filter { QueryParam *}
%destructor geo_filter { QueryParam_Free($$); }

%type vector_query { QueryNode *}
%destructor vector_query { QueryNode_Free($$); }

%type vector_command { QueryNode *}
%destructor vector_command { QueryNode_Free($$); }

%type vector_attribute { SingleVectorQueryParam }
// This destructor is commented out because it's not reachable: every vector_attribute that created
// successfuly can successfuly be reduced to vector_attribute_list.
// %destructor vector_attribute { rm_free((char*)($$.param.value)); rm_free((char*)($$.param.name)); }

%type vector_attribute_list { VectorQueryParams }
%destructor vector_attribute_list {
  array_free($$.needResolve);
  array_free_ex($$.params, {
    rm_free((char*)((VecSimRawParam*)ptr)->value);
    rm_free((char*)((VecSimRawParam*)ptr)->name);
  });
}

%type modifierlist { Vector* }
%destructor modifierlist { 
    for (size_t i = 0; i < Vector_Size($$); i++) {
        char *s;
        Vector_Get($$, i, &s);
        rm_free(s);
    }
    Vector_Free($$); 
}

%type num { RangeNumber }

%type numeric_range { QueryParam * }
%destructor numeric_range {
  QueryParam_Free($$);
}

query ::= expr(A) . { 
  setup_trace(ctx);
  ctx->root = A;
}

query ::= . {
  ctx->root = NULL;
}

query ::= star . {
  setup_trace(ctx);
  ctx->root = NewWildcardNode();
}

star ::= STAR.

star ::= LP star RP.

/////////////////////////////////////////////////////////////////
// AND Clause / Phrase
/////////////////////////////////////////////////////////////////

expr(A) ::= expr(B) expr(C) . [AND] {
    int rv = one_not_null(B, C, (void**)&A);
    if (rv == NODENN_BOTH_INVALID) {
        A = NULL;
    } else if (rv == NODENN_ONE_NULL) {
        // Nothing- `out` is already assigned
    } else {
        if (B && B->type == QN_PHRASE && B->pn.exact == 0 && 
            B->opts.fieldMask == RS_FIELDMASK_ALL ) {
            A = B;
        } else {     
            A = NewPhraseNode(0);
            QueryNode_AddChild(A, B);
        }
        QueryNode_AddChild(A, C);
    }
} 

text_expr(A) ::= text_expr(B) text_expr(C) . [AND] {
    int rv = one_not_null(B, C, (void**)&A);
    if (rv == NODENN_BOTH_INVALID) {
        A = NULL;
    } else if (rv == NODENN_ONE_NULL) {
        // Nothing- `out` is already assigned
    } else {
        if (B && B->type == QN_PHRASE && B->pn.exact == 0 && 
            B->opts.fieldMask == RS_FIELDMASK_ALL ) {
            A = B;
        } else {     
            A = NewPhraseNode(0);
            QueryNode_AddChild(A, B);
        }
        QueryNode_AddChild(A, C);
    }
} 


/////////////////////////////////////////////////////////////////
// Unions
/////////////////////////////////////////////////////////////////

expr(A) ::= union(B) . [ORX] {
    A = B;
}

union(A) ::= expr(B) OR expr(C) . [OR] {
    int rv = one_not_null(B, C, (void**)&A);
    if (rv == NODENN_BOTH_INVALID) {
        A = NULL;
    } else if (rv == NODENN_ONE_NULL) {
        // Nothing- already assigned
    } else {
        if (B->type == QN_UNION && B->opts.fieldMask == RS_FIELDMASK_ALL) {
            A = B;
        } else {
            A = NewUnionNode();
            QueryNode_AddChild(A, B);
            A->opts.fieldMask |= B->opts.fieldMask;
        }

        // Handle C
        QueryNode_AddChild(A, C);
        A->opts.fieldMask |= C->opts.fieldMask;
        QueryNode_SetFieldMask(A, A->opts.fieldMask);
    }
    
}

union(A) ::= union(B) OR expr(C). [ORX] {
    A = B;
    if (C) {
        QueryNode_AddChild(A, C);
        A->opts.fieldMask |= C->opts.fieldMask;
        QueryNode_SetFieldMask(C, A->opts.fieldMask);
    }
}

text_expr(A) ::= text_union(B) . [ORX] {
    A = B;
}

text_union(A) ::= text_expr(B) OR text_expr(C) . [OR] {
    int rv = one_not_null(B, C, (void**)&A);
    if (rv == NODENN_BOTH_INVALID) {
        A = NULL;
    } else if (rv == NODENN_ONE_NULL) {
        // Nothing- already assigned
    } else {
        if (B->type == QN_UNION && B->opts.fieldMask == RS_FIELDMASK_ALL) {
            A = B;
        } else {
            A = NewUnionNode();
            QueryNode_AddChild(A, B);
            A->opts.fieldMask |= B->opts.fieldMask;
        }

        // Handle C
        QueryNode_AddChild(A, C);
        A->opts.fieldMask |= C->opts.fieldMask;
        QueryNode_SetFieldMask(A, A->opts.fieldMask);
    }
    
}

text_union(A) ::= text_union(B) OR text_expr(C). [ORX] {
    A = B;
    if (C) {
        QueryNode_AddChild(A, C);
        A->opts.fieldMask |= C->opts.fieldMask;
        QueryNode_SetFieldMask(C, A->opts.fieldMask);
    }
}

/////////////////////////////////////////////////////////////////
// Text Field Filters
/////////////////////////////////////////////////////////////////

expr(A) ::= text_expr(B). [TEXTEXPR]{
  A = B;
}

expr(A) ::= modifier(B) COLON text_expr(C) . {
    if (C == NULL) {
        A = NULL;
    } else {
        if (ctx->sctx->spec) {
            QueryNode_SetFieldMask(C, IndexSpec_GetFieldBit(ctx->sctx->spec, B.s, B.len));
        }
        A = C; 
    }
}

expr(A) ::= modifierlist(B) COLON text_expr(C) . {
    
    if (C == NULL) {
        A = NULL;
    } else {
        //C->opts.fieldMask = 0;
        t_fieldMask mask = 0; 
        if (ctx->sctx->spec) {
            for (int i = 0; i < Vector_Size(B); i++) {
                char *p;
                Vector_Get(B, i, &p);
                mask |= IndexSpec_GetFieldBit(ctx->sctx->spec, p, strlen(p)); 
                rm_free(p);
            }
        }
        QueryNode_SetFieldMask(C, mask);
        Vector_Free(B);
        A=C;
    }
}

expr(A) ::= LP expr(B) RP . {
    A = B;
}

text_expr(A) ::= LP text_expr(B) RP . {
    A = B;
}

/////////////////////////////////////////////////////////////////
// Attributes
/////////////////////////////////////////////////////////////////

attribute(A) ::= ATTRIBUTE(B) COLON param_term(C). {
  const char *value = rm_strndup(C.s, C.len);
  size_t value_len = C.len;
  if (C.type == QT_PARAM_TERM) {
    size_t found_value_len;
    const char *found_value = Param_DictGet(ctx->opts->params, value, &found_value_len, ctx->status);
    if (found_value) {
      rm_free((char*)value);
      value = rm_strndup(found_value, found_value_len);
      value_len = found_value_len;
    }
  }
  A = (QueryAttribute){ .name = B.s, .namelen = B.len, .value = value, .vallen = value_len };
}

attribute_list(A) ::= attribute(B) . {
  A = array_new(QueryAttribute, 2);
  A = array_append(A, B);
}

attribute_list(A) ::= attribute_list(B) SEMICOLON attribute(C) . {
  A = array_append(B, C);
}

attribute_list(A) ::= attribute_list(B) SEMICOLON . {
    A = B;
}

attribute_list(A) ::= . {
    A = NULL;
}

expr(A) ::= expr(B) ARROW LB attribute_list(C) RB . {
<<<<<<< HEAD
=======

    if (B && C) {
        QueryNode_ApplyAttributes(B, C, array_len(C), ctx->status);
    }
    array_free_ex(C, rm_free((char*)((QueryAttribute*)ptr )->value));
    A = B;
}

text_expr(A) ::= text_expr(B) ARROW LB attribute_list(C) RB . {
>>>>>>> 6322c106

    if (B && C) {
        QueryNode_ApplyAttributes(B, C, array_len(C), ctx->status);
    }
    array_free_ex(C, rm_free((char*)((QueryAttribute*)ptr )->value));
    A = B;
}

/////////////////////////////////////////////////////////////////
// Term Lists
/////////////////////////////////////////////////////////////////

text_expr(A) ::= QUOTE termlist(B) QUOTE. [TERMLIST] {
  // TODO: Quoted/verbatim string in termlist should not be handled as parameters
  // Also need to add the leading '$' which was consumed by the lexer
  B->pn.exact = 1;
  B->opts.flags |= QueryNode_Verbatim;

  A = B;
}

text_expr(A) ::= QUOTE term(B) QUOTE. [TERMLIST] {
  A = NewTokenNode(ctx, rm_strdupcase(B.s, B.len), -1);
  A->opts.flags |= QueryNode_Verbatim;
}

text_expr(A) ::= QUOTE ATTRIBUTE(B) QUOTE. [TERMLIST] {
  // Quoted/verbatim string should not be handled as parameters
  // Also need to add the leading '$' which was consumed by the lexer
  char *s = rm_malloc(B.len + 1);
  *s = '$';
  memcpy(s + 1, B.s, B.len);
  A = NewTokenNode(ctx, rm_strdupcase(s, B.len + 1), -1);
  rm_free(s);
  A->opts.flags |= QueryNode_Verbatim;
}

text_expr(A) ::= param_term(B) . [LOWEST]  {
  A = NewTokenNode_WithParams(ctx, &B);
}

text_expr(A) ::= prefix(B) . [PREFIX]  {
    A = B;
}

text_expr(A) ::= termlist(B) .  [TERMLIST] {
        A = B;
}

text_expr(A) ::= STOPWORD . [STOPWORD] {
    A = NULL;
}

termlist(A) ::= param_term(B) param_term(C). [TERMLIST]  {
  A = NewPhraseNode(0);
  QueryNode_AddChild(A, NewTokenNode_WithParams(ctx, &B));
  QueryNode_AddChild(A, NewTokenNode_WithParams(ctx, &C));
}

termlist(A) ::= termlist(B) param_term(C) . [TERMLIST] {
  A = B;
  QueryNode_AddChild(A, NewTokenNode_WithParams(ctx, &C));
}

termlist(A) ::= termlist(B) STOPWORD . [TERMLIST] {
    A = B;
}

/////////////////////////////////////////////////////////////////
// Negative Clause
/////////////////////////////////////////////////////////////////

expr(A) ::= MINUS expr(B) . {
    if (B) {
        A = NewNotNode(B);
    } else {
        A = NULL;
    }
}

text_expr(A) ::= MINUS text_expr(B) . {
    if (B) {
        A = NewNotNode(B);
    } else {
        A = NULL;
    }
}

/////////////////////////////////////////////////////////////////
// Optional Clause
/////////////////////////////////////////////////////////////////

expr(A) ::= TILDE expr(B) . {
    if (B) {
        A = NewOptionalNode(B);
    } else {
        A = NULL;
    }
}

text_expr(A) ::= TILDE text_expr(B) . {
    if (B) {
        A = NewOptionalNode(B);
    } else {
        A = NULL;
    }
}

/////////////////////////////////////////////////////////////////
// Prefix experessions
/////////////////////////////////////////////////////////////////

prefix(A) ::= PREFIX(B) . [PREFIX] {
    A = NewPrefixNode_WithParams(ctx, &B);
}

/////////////////////////////////////////////////////////////////
// Fuzzy terms
/////////////////////////////////////////////////////////////////

text_expr(A) ::=  PERCENT param_term(B) PERCENT. [PREFIX] {
  A = NewFuzzyNode_WithParams(ctx, &B, 1);
}

text_expr(A) ::= PERCENT PERCENT param_term(B) PERCENT PERCENT. [PREFIX] {
  A = NewFuzzyNode_WithParams(ctx, &B, 2);
}

text_expr(A) ::= PERCENT PERCENT PERCENT param_term(B) PERCENT PERCENT PERCENT. [PREFIX] {
  A = NewFuzzyNode_WithParams(ctx, &B, 3);
}

text_expr(A) ::=  PERCENT STOPWORD(B) PERCENT. [PREFIX] {
  A = NewFuzzyNode_WithParams(ctx, &B, 1);
}

text_expr(A) ::= PERCENT PERCENT STOPWORD(B) PERCENT PERCENT. [PREFIX] {
  A = NewFuzzyNode_WithParams(ctx, &B, 2);
}

text_expr(A) ::= PERCENT PERCENT PERCENT STOPWORD(B) PERCENT PERCENT PERCENT. [PREFIX] {
  A = NewFuzzyNode_WithParams(ctx, &B, 3);
}


/////////////////////////////////////////////////////////////////
// Field Modifiers
/////////////////////////////////////////////////////////////////

modifier(A) ::= MODIFIER(B) . {
    B.len = unescapen((char*)B.s, B.len);
    A = B;
 } 

modifierlist(A) ::= modifier(B) OR term(C). {
    A = NewVector(char *, 2);
    char *s = rm_strndup(B.s, B.len);
    Vector_Push(A, s);
    s = rm_strndup(C.s, C.len);
    Vector_Push(A, s);
}

modifierlist(A) ::= modifierlist(B) OR term(C). {
    char *s = rm_strndup(C.s, C.len);
    Vector_Push(B, s);
    A = B;
}


/////////////////////////////////////////////////////////////////
// Tag Lists - curly braces separated lists of words
/////////////////////////////////////////////////////////////////

expr(A) ::= modifier(B) COLON tag_list(C) . {
    if (!C) {
        A= NULL;
    } else {
      // Tag field names must be case sensitive, we can't do rm_strdupcase
        char *s = rm_strndup(B.s, B.len);
        size_t slen = unescapen((char*)s, B.len);

        A = NewTagNode(s, slen);
        QueryNode_AddChildren(A, C->children, QueryNode_NumChildren(C));
        
        // Set the children count on C to 0 so they won't get recursively free'd
        QueryNode_ClearChildren(C, 0);
        QueryNode_Free(C);
    }
}

tag_list(A) ::= LB param_term(B) . [TAGLIST] {
  A = NewPhraseNode(0);
  if (B.type == QT_TERM)
    B.type = QT_TERM_CASE;
  else if (B.type == QT_PARAM_TERM)
    B.type = QT_PARAM_TERM_CASE;
  QueryNode_AddChild(A, NewTokenNode_WithParams(ctx, &B));
}

tag_list(A) ::= LB STOPWORD(B) . [TAGLIST] {
    A = NewPhraseNode(0);
    QueryNode_AddChild(A, NewTokenNode(ctx, rm_strndup(B.s, B.len), -1));
}

tag_list(A) ::= LB prefix(B) . [TAGLIST] {
    A = NewPhraseNode(0);
    QueryNode_AddChild(A, B);
}

tag_list(A) ::= LB termlist(B) . [TAGLIST] {
    A = NewPhraseNode(0);
    QueryNode_AddChild(A, B);
}

tag_list(A) ::= tag_list(B) OR param_term(C) . [TAGLIST] {
  if (C.type == QT_TERM)
    C.type = QT_TERM_CASE;
  else if (C.type == QT_PARAM_TERM)
    C.type = QT_PARAM_TERM_CASE;
  QueryNode_AddChild(B, NewTokenNode_WithParams(ctx, &C));
  A = B;
}

tag_list(A) ::= tag_list(B) OR STOPWORD(C) . [TAGLIST] {
    QueryNode_AddChild(B, NewTokenNode(ctx, rm_strndup(C.s, C.len), -1));
    A = B;
}

tag_list(A) ::= tag_list(B) OR prefix(C) . [TAGLIST] {
    QueryNode_AddChild(B, C);
    A = B;
}

tag_list(A) ::= tag_list(B) OR termlist(C) . [TAGLIST] {
    QueryNode_AddChild(B, C);
    A = B;
}


tag_list(A) ::= tag_list(B) RB . [TAGLIST] {
    A = B;
}


/////////////////////////////////////////////////////////////////
// Numeric Ranges
/////////////////////////////////////////////////////////////////

expr(A) ::= modifier(B) COLON numeric_range(C). {
  if (C) {
    // we keep the capitalization as is
    C->nf->fieldName = rm_strndup(B.s, B.len);
    A = NewNumericNode(C);
  } else {
    A = NewQueryNode(QN_NULL);
  }
}

numeric_range(A) ::= LSQB param_any(B) param_any(C) RSQB. [NUMBER] {
  // Update token type to be more specific if possible
  // and detect syntax errors
  QueryToken *badToken = NULL;
  if (B.type == QT_PARAM_ANY)
    B.type = QT_PARAM_NUMERIC_MIN_RANGE;
  else if (B.type != QT_NUMERIC)
    badToken = &B;
  if (C.type == QT_PARAM_ANY)
    C.type = QT_PARAM_NUMERIC_MAX_RANGE;
  else if (!badToken && C.type != QT_NUMERIC)
    badToken = &C;

  if (!badToken) {
    A = NewNumericFilterQueryParam_WithParams(ctx, &B, &C, B.inclusive, C.inclusive);
  } else {
    reportSyntaxError(ctx->status, badToken, "Expecting numeric or parameter");
    A = NULL;
  }
}

/////////////////////////////////////////////////////////////////
// Geo Filters
/////////////////////////////////////////////////////////////////

expr(A) ::= modifier(B) COLON geo_filter(C). {
  if (C) {
    // we keep the capitalization as is
    C->gf->property = rm_strndup(B.s, B.len);
    A = NewGeofilterNode(C);
  } else {
    A = NewQueryNode(QN_NULL);
  }
}

geo_filter(A) ::= LSQB param_any(B) param_any(C) param_any(D) param_any(E) RSQB. [NUMBER] {
  // Update token type to be more specific if possible
  // and detect syntax errors
  QueryToken *badToken = NULL;

  if (B.type == QT_PARAM_ANY)
    B.type = QT_PARAM_GEO_COORD;
  else if (B.type != QT_NUMERIC)
    badToken = &B;
  if (C.type == QT_PARAM_ANY)
    C.type = QT_PARAM_GEO_COORD;
  else if (!badToken && C.type != QT_NUMERIC)
    badToken = &C;
  if (D.type == QT_PARAM_ANY)
    D.type = QT_PARAM_NUMERIC;
  else if (!badToken && D.type != QT_NUMERIC)
    badToken = &D;
  if (E.type == QT_PARAM_ANY)
    E.type = QT_PARAM_GEO_UNIT;
  else if (!badToken && E.type != QT_TERM)
    badToken = &E;

  if (!badToken) {
    A = NewGeoFilterQueryParam_WithParams(ctx, &B, &C, &D, &E);
  } else {
    reportSyntaxError(ctx->status, badToken, "Syntax error");
    A = NULL;
  }
}

/////////////////////////////////////////////////////////////////
// Vector Queries
/////////////////////////////////////////////////////////////////
<<<<<<< HEAD

// expr(A) ::= expr(B) ARROW LSQB vector_query(C) RSQB. {} // main parse, hybrid case.

// expr(A) ::= STAR ARROW LSQB vector_query(B) RSQB . { // main parse, simple vecsim search as subquery case.
//   switch (B->vn.vq->type) {
//     case VECSIM_QT_TOPK:
//       B->vn.vq->topk.order = BY_ID;
//       break;
//   }
//   A = B;
// }

query ::= expr(A) ARROW LSQB vector_query(B) RSQB . { // main parse, hybrid query as entire query case.
  setup_trace(ctx);
  switch (B->vn.vq->type) {
    case VECSIM_QT_TOPK:
      B->vn.vq->topk.order = BY_SCORE;
      break;
  }
  ctx->root = B;
  QueryNode_AddChild(B, A);
}

=======

// expr(A) ::= expr(B) ARROW LSQB vector_query(C) RSQB. {} // main parse, hybrid case.

// expr(A) ::= STAR ARROW LSQB vector_query(B) RSQB . { // main parse, simple vecsim search as subquery case.
//   switch (B->vn.vq->type) {
//     case VECSIM_QT_TOPK:
//       B->vn.vq->topk.order = BY_ID;
//       break;
//   }
//   A = B;
// }

>>>>>>> 6322c106
query ::= star ARROW LSQB vector_query(B) RSQB . { // main parse, simple vecsim search as entire query case.
  setup_trace(ctx);
  switch (B->vn.vq->type) {
    case VECSIM_QT_TOPK:
      B->vn.vq->topk.order = BY_SCORE;
      break;
  }
  ctx->root = B;
}

// Vector query opt. 1 - full query.
vector_query(A) ::= vector_command(B) vector_attribute_list(C) AS param_term(D). {
  if (B->vn.vq->scoreField) {
    rm_free(B->vn.vq->scoreField);
    B->vn.vq->scoreField = NULL;
  }
  B->params = array_grow(B->params, 1);
  memset(&array_tail(B->params), 0, sizeof(*B->params));
  QueryNode_SetParam(ctx, &(array_tail(B->params)), &(B->vn.vq->scoreField), NULL, &D);
  B->vn.vq->params = C;
  A = B;
}

// Vector query opt. 2 - score field only, no params.
vector_query(A) ::= vector_command(B) AS param_term(D). {
  if (B->vn.vq->scoreField) {
    rm_free(B->vn.vq->scoreField);
    B->vn.vq->scoreField = NULL;
  }
  B->params = array_grow(B->params, 1);
  memset(&array_tail(B->params), 0, sizeof(*B->params));
  QueryNode_SetParam(ctx, &(array_tail(B->params)), &(B->vn.vq->scoreField), NULL, &D);
  A = B;
}

// Vector query opt. 3 - no score field, params only.
vector_query(A) ::= vector_command(B) vector_attribute_list(C). {
  B->vn.vq->params = C;
  A = B;
}

// Vector query opt. 4 - no score field and no params.
vector_query(A) ::= vector_command(B). {
  A = B;
}

// Every vector query will have basic command part. Right now we only have TOP_K command.
// It is this rule's job to create the new vector node for the query.
vector_command(A) ::= TOP_K param_size(B) modifier(C) ATTRIBUTE(D). {
  D.type = QT_PARAM_VEC;
  A = NewVectorNode_WithParams(ctx, VECSIM_QT_TOPK, &B, &D);
  A->vn.vq->property = rm_strndup(C.s, C.len);
  RedisModule_Assert(-1 != (rm_asprintf(&A->vn.vq->scoreField, "__%.*s_score", C.len, C.s)));
}

vector_attribute(A) ::= TERM(B) param_term(C). {
  const char *value = rm_strndup(C.s, C.len);
  const char *name = rm_strndup(B.s, B.len);
  A.param = (VecSimRawParam){ .name = name, .nameLen = B.len, .value = value, .valLen = C.len };
  if (C.type == QT_PARAM_TERM) {
    A.needResolve = true;
<<<<<<< HEAD
  }
  else { // if C.type == QT_TERM
    A.needResolve = false;
=======
>>>>>>> 6322c106
  }
  else { // if C.type == QT_TERM
    A.needResolve = false;
  }
}

vector_attribute_list(A) ::= vector_attribute_list(B) vector_attribute(C). {
  A.params = array_append(B.params, C.param);
  A.needResolve = array_append(B.needResolve, C.needResolve);
}

vector_attribute_list(A) ::= vector_attribute(B). {
  A.params = array_new(VecSimRawParam, 1);
  A.needResolve = array_new(bool, 1);
  A.params = array_append(A.params, B.param);
  A.needResolve = array_append(A.needResolve, B.needResolve);
}

vector_attribute_list(A) ::= vector_attribute_list(B) vector_attribute(C). {
  A.params = array_append(B.params, C.param);
  A.needResolve = array_append(B.needResolve, C.needResolve);
}

vector_attribute_list(A) ::= vector_attribute(B). {
  A.params = array_new(VecSimRawParam, 1);
  A.needResolve = array_new(bool, 1);
  A.params = array_append(A.params, B.param);
  A.needResolve = array_append(A.needResolve, B.needResolve);
}

/////////////////////////////////////////////////////////////////
// Primitives - numbers and strings
/////////////////////////////////////////////////////////////////

num(A) ::= SIZE(B). {
    A.num = B.numval;
    A.inclusive = 1;
}

num(A) ::= NUMBER(B). {
    A.num = B.numval;
    A.inclusive = 1;
}

num(A) ::= LP num(B). {
    A=B;
    A.inclusive = 0;
}

num(A) ::= MINUS num(B). {
    B.num = -B.num;
    A = B;
}

term(A) ::= TERM(B) . {
    A = B; 
}

term(A) ::= NUMBER(B) . {
    A = B; 
}

term(A) ::= SIZE(B). {
    A = B; 
}

///////////////////////////////////////////////////////////////////////////////////
// Parameterized Primitives (actual numeric or string, or a parameter/placeholder)
///////////////////////////////////////////////////////////////////////////////////

param_term(A) ::= TERM(B). {
  A = B;
  A.type = QT_TERM;
}

param_term(A) ::= NUMBER(B). {
  A = B;
  // Number is treated as a term here
  A.type = QT_TERM;
}

param_term(A) ::= SIZE(B). {
  A = B;
  // Number is treated as a term here
  A.type = QT_TERM;
}

param_term(A) ::= ATTRIBUTE(B). {
  A = B;
  A.type = QT_PARAM_TERM;
}

param_size(A) ::= SIZE(B). {
  A = B;
  A.type = QT_SIZE;
}

param_size(A) ::= ATTRIBUTE(B). {
  A = B;
  A.type = QT_PARAM_SIZE;
}

//For generic parameter (param_any) its `type` could be refined by other rules which may have more accurate semantics,
// e.g., could know it should be numeric

param_any(A) ::= ATTRIBUTE(B). {
  A = B;
  A.type = QT_PARAM_ANY;
  A.inclusive = 1;
}

param_any(A) ::= LP ATTRIBUTE(B). {
  A = B;
  A.type = QT_PARAM_ANY;
  A.inclusive = 0; // Could be relevant if type is refined
}

param_any(A) ::= TERM(B). {
  A = B;
  A.type = QT_TERM;
}

param_any(A) ::= num(B). {
  A.numval = B.num;
  A.inclusive = B.inclusive;
  A.type = QT_NUMERIC;
}<|MERGE_RESOLUTION|>--- conflicted
+++ resolved
@@ -8,7 +8,7 @@
 %left SIZE.
 %left STOPWORD.
 %left STAR.
- 
+
 %left TERMLIST.
 %left TERM.
 %left PREFIX.
@@ -28,7 +28,7 @@
 %right TOP_K.
 %right AS.
 
-%token_type {QueryToken}  
+%token_type {QueryToken}
 
 %name RSQueryParser_
 
@@ -168,7 +168,7 @@
 %type text_union { QueryNode *}
 %destructor text_union { QueryNode_Free($$); }
 
-%type text_expr { QueryNode * } 
+%type text_expr { QueryNode * }
 %destructor text_expr { QueryNode_Free($$); }
 
 %type fuzzy { QueryNode *}
@@ -264,16 +264,16 @@
     } else if (rv == NODENN_ONE_NULL) {
         // Nothing- `out` is already assigned
     } else {
-        if (B && B->type == QN_PHRASE && B->pn.exact == 0 && 
+        if (B && B->type == QN_PHRASE && B->pn.exact == 0 &&
             B->opts.fieldMask == RS_FIELDMASK_ALL ) {
             A = B;
-        } else {     
+        } else {
             A = NewPhraseNode(0);
             QueryNode_AddChild(A, B);
         }
         QueryNode_AddChild(A, C);
     }
-} 
+}
 
 
 /////////////////////////////////////////////////////////////////
@@ -340,7 +340,7 @@
         A->opts.fieldMask |= C->opts.fieldMask;
         QueryNode_SetFieldMask(A, A->opts.fieldMask);
     }
-    
+
 }
 
 text_union(A) ::= text_union(B) OR text_expr(C). [ORX] {
@@ -437,8 +437,6 @@
 }
 
 expr(A) ::= expr(B) ARROW LB attribute_list(C) RB . {
-<<<<<<< HEAD
-=======
 
     if (B && C) {
         QueryNode_ApplyAttributes(B, C, array_len(C), ctx->status);
@@ -448,7 +446,6 @@
 }
 
 text_expr(A) ::= text_expr(B) ARROW LB attribute_list(C) RB . {
->>>>>>> 6322c106
 
     if (B && C) {
         QueryNode_ApplyAttributes(B, C, array_len(C), ctx->status);
@@ -775,7 +772,6 @@
 /////////////////////////////////////////////////////////////////
 // Vector Queries
 /////////////////////////////////////////////////////////////////
-<<<<<<< HEAD
 
 // expr(A) ::= expr(B) ARROW LSQB vector_query(C) RSQB. {} // main parse, hybrid case.
 
@@ -799,20 +795,6 @@
   QueryNode_AddChild(B, A);
 }
 
-=======
-
-// expr(A) ::= expr(B) ARROW LSQB vector_query(C) RSQB. {} // main parse, hybrid case.
-
-// expr(A) ::= STAR ARROW LSQB vector_query(B) RSQB . { // main parse, simple vecsim search as subquery case.
-//   switch (B->vn.vq->type) {
-//     case VECSIM_QT_TOPK:
-//       B->vn.vq->topk.order = BY_ID;
-//       break;
-//   }
-//   A = B;
-// }
-
->>>>>>> 6322c106
 query ::= star ARROW LSQB vector_query(B) RSQB . { // main parse, simple vecsim search as entire query case.
   setup_trace(ctx);
   switch (B->vn.vq->type) {
@@ -874,12 +856,6 @@
   A.param = (VecSimRawParam){ .name = name, .nameLen = B.len, .value = value, .valLen = C.len };
   if (C.type == QT_PARAM_TERM) {
     A.needResolve = true;
-<<<<<<< HEAD
-  }
-  else { // if C.type == QT_TERM
-    A.needResolve = false;
-=======
->>>>>>> 6322c106
   }
   else { // if C.type == QT_TERM
     A.needResolve = false;
@@ -898,18 +874,6 @@
   A.needResolve = array_append(A.needResolve, B.needResolve);
 }
 
-vector_attribute_list(A) ::= vector_attribute_list(B) vector_attribute(C). {
-  A.params = array_append(B.params, C.param);
-  A.needResolve = array_append(B.needResolve, C.needResolve);
-}
-
-vector_attribute_list(A) ::= vector_attribute(B). {
-  A.params = array_new(VecSimRawParam, 1);
-  A.needResolve = array_new(bool, 1);
-  A.params = array_append(A.params, B.param);
-  A.needResolve = array_append(A.needResolve, B.needResolve);
-}
-
 /////////////////////////////////////////////////////////////////
 // Primitives - numbers and strings
 /////////////////////////////////////////////////////////////////
@@ -943,7 +907,7 @@
 }
 
 term(A) ::= SIZE(B). {
-    A = B; 
+    A = B;
 }
 
 ///////////////////////////////////////////////////////////////////////////////////
