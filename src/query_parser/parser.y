%left LOWEST.
%left TILDE.
%left TAGLIST.
%left QUOTE.
%left COLON.
%left MINUS.
%left NUMBER.
%left SIZE.
%left STOPWORD.
%left STAR.
 
%left TERMLIST.
%left TERM.
%left PREFIX.
%left PERCENT.
%left ATTRIBUTE.

%right LP.
%left RP.
// needs to be above lp/rp
%left MODIFIER.
%left AND.
%left OR.
%left ORX.
%left ARROW.

%right TOP_K.
%right AS.

%token_type {QueryToken}  

%name RSQueryParser_

%syntax_error {  
    QueryError_SetErrorFmt(ctx->status, QUERY_ESYNTAX,
        "Syntax error at offset %d near %.*s",
        TOKEN.pos, TOKEN.len, TOKEN.s);
}
   
%include {   

#include <stdlib.h>
#include <string.h>
#include <strings.h>
#include <assert.h>

#include "parse.h"
#include "util/arr.h"
#include "rmutil/vector.h"
#include "query_node.h"
#include "vector_index.h"
#include "query_param.h"
#include "query_internal.h"
#include "util/strconv.h"

// strndup + lowercase in one pass!
char *strdupcase(const char *s, size_t len) {
  char *ret = rm_strndup(s, len);
  char *dst = ret;
  char *src = dst;
  while (*src) {
      // unescape 
      if (*src == '\\' && (ispunct(*(src+1)) || isspace(*(src+1)))) {
          ++src;
          continue;
      }
      *dst = tolower(*src);
      ++dst;
      ++src;

  }
  *dst = '\0';
  
  return ret;
}

// unescape a string (non null terminated) and return the new length (may be shorter than the original. This manipulates the string itself 
size_t unescapen(char *s, size_t sz) {
  
  char *dst = s;
  char *src = dst;
  char *end = s + sz;
  while (src < end) {
      // unescape 
      if (*src == '\\' && src + 1 < end &&
         (ispunct(*(src+1)) || isspace(*(src+1)))) {
          ++src;
          continue;
      }
      *dst++ = *src++;
  }
 
  return (size_t)(dst - s);
}

#define NODENN_BOTH_VALID 0
#define NODENN_BOTH_INVALID -1
#define NODENN_ONE_NULL 1 
// Returns:
// 0 if a && b
// -1 if !a && !b
// 1 if a ^ b (i.e. !(a&&b||!a||!b)). The result is stored in `out` 
static int one_not_null(void *a, void *b, void *out) {
    if (a && b) {
        return NODENN_BOTH_VALID;
    } else if (a == NULL && b == NULL) {
        return NODENN_BOTH_INVALID;
    } if (a) {
        *(void **)out = a;
        return NODENN_ONE_NULL;
    } else {
        *(void **)out = b;
        return NODENN_ONE_NULL;
    }
}

void setup_trace(QueryParseCtx *ctx) {
#ifdef PARSER_DEBUG
  void RSQueryParser_Trace(FILE*, char*);
  ctx->trace_log = fopen("/tmp/lemon_query.log", "w");
  RSQueryParser_Trace(ctx->trace_log, "tr: ");
#endif
}

void reportSyntaxError(QueryError *status, QueryToken* tok, const char *msg) {
  if (tok->type == QT_TERM || tok->type == QT_TERM_CASE) {
    QueryError_SetErrorFmt(status, QUERY_ESYNTAX,
      "%s at offset %d near %.*s", msg, tok->pos, tok->len, tok->s);
  } else if (tok->type == QT_NUMERIC) {
    QueryError_SetErrorFmt(status, QUERY_ESYNTAX,
      "%s at offset %d near %f", msg, tok->pos, tok->numval);
  } else {
    QueryError_SetErrorFmt(status, QUERY_ESYNTAX, "%s at offset %d", msg, tok->pos);
  }
}

} // END %include  

%extra_argument { QueryParseCtx *ctx }
%default_type { QueryToken }
%default_destructor { }

// Notice about the %destructor directive:
// If a non-terminal is used by C-code, e.g., expr(A)
// then %destructor code will bot be called for it
// (C-code is responsible for destroying it)
// Unless during error handling

%type expr { QueryNode * } 
%destructor expr { QueryNode_Free($$); }

%type attribute { QueryAttribute }
%destructor attribute { rm_free((char*)$$.value); }

%type attribute_list {QueryAttribute *}
%destructor attribute_list { array_free_ex($$, rm_free((char*)((QueryAttribute*)ptr )->value)); }

%type prefix { QueryNode * } 
%destructor prefix { QueryNode_Free($$); }

%type termlist { QueryNode * } 
%destructor termlist { QueryNode_Free($$); }

%type union { QueryNode *}
%destructor union { QueryNode_Free($$); }

%type fuzzy { QueryNode *}
%destructor fuzzy { QueryNode_Free($$); }

%type tag_list { QueryNode *}
%destructor tag_list { QueryNode_Free($$); }

%type geo_filter { QueryParam *}
%destructor geo_filter { QueryParam_Free($$); }

%type vector_query { QueryNode *}
%destructor vector_query { QueryNode_Free($$); }

%type vector_command { QueryNode *}
%destructor vector_command { QueryNode_Free($$); }

%type vector_attribute { SingleVectorQueryParam }
<<<<<<< HEAD
%destructor vector_attribute { rm_free((char*)($$.param.value)); rm_free((char*)($$.param.name)); }

%type vector_attribute_list { VectorQueryParams }
%destructor vector_attribute_list {
  array_free($$.isAttr);
=======
// This destructor is commented out because it's not reachable: every vector_attribute that created
// successfuly can successfuly be reduced to vector_attribute_list.
// %destructor vector_attribute { rm_free((char*)($$.param.value)); rm_free((char*)($$.param.name)); }

%type vector_attribute_list { VectorQueryParams }
%destructor vector_attribute_list {
  array_free($$.needResolve);
>>>>>>> 7c9dcd1a
  array_free_ex($$.params, {
    rm_free((char*)((VecSimRawParam*)ptr)->value);
    rm_free((char*)((VecSimRawParam*)ptr)->name);
  });
}

%type modifierlist { Vector* }
%destructor modifierlist { 
    for (size_t i = 0; i < Vector_Size($$); i++) {
        char *s;
        Vector_Get($$, i, &s);
        rm_free(s);
    }
    Vector_Free($$); 
}

%type num { RangeNumber }

%type numeric_range { QueryParam * }
%destructor numeric_range {
  QueryParam_Free($$);
}

query ::= expr(A) . { 
  setup_trace(ctx);
  ctx->root = A;
}

query ::= . {
  ctx->root = NULL;
}

query ::= star . {
  setup_trace(ctx);
  ctx->root = NewWildcardNode();
}

star ::= STAR.

star ::= LP star RP.

/////////////////////////////////////////////////////////////////
// AND Clause / Phrase
/////////////////////////////////////////////////////////////////

expr(A) ::= expr(B) expr(C) . [AND] {
    int rv = one_not_null(B, C, (void**)&A);
    if (rv == NODENN_BOTH_INVALID) {
        A = NULL;
    } else if (rv == NODENN_ONE_NULL) {
        // Nothing- `out` is already assigned
    } else {
        if (B && B->type == QN_PHRASE && B->pn.exact == 0 && 
            B->opts.fieldMask == RS_FIELDMASK_ALL ) {
            A = B;
        } else {     
            A = NewPhraseNode(0);
            QueryNode_AddChild(A, B);
        }
        QueryNode_AddChild(A, C);
    }
} 


/////////////////////////////////////////////////////////////////
// Unions
/////////////////////////////////////////////////////////////////

expr(A) ::= union(B) . [ORX] {
    A = B;
}

union(A) ::= expr(B) OR expr(C) . [OR] {
    int rv = one_not_null(B, C, (void**)&A);
    if (rv == NODENN_BOTH_INVALID) {
        A = NULL;
    } else if (rv == NODENN_ONE_NULL) {
        // Nothing- already assigned
    } else {
        if (B->type == QN_UNION && B->opts.fieldMask == RS_FIELDMASK_ALL) {
            A = B;
        } else {
            A = NewUnionNode();
            QueryNode_AddChild(A, B);
            A->opts.fieldMask |= B->opts.fieldMask;
        }

        // Handle C
        QueryNode_AddChild(A, C);
        A->opts.fieldMask |= C->opts.fieldMask;
        QueryNode_SetFieldMask(A, A->opts.fieldMask);
    }
    
}

union(A) ::= union(B) OR expr(C). [ORX] {
    A = B;
    if (C) {
        QueryNode_AddChild(A, C);
        A->opts.fieldMask |= C->opts.fieldMask;
        QueryNode_SetFieldMask(C, A->opts.fieldMask);
    }
}

/////////////////////////////////////////////////////////////////
// Text Field Filters
/////////////////////////////////////////////////////////////////

expr(A) ::= modifier(B) COLON expr(C) . [MODIFIER] {
    if (C == NULL) {
        A = NULL;
    } else {
        if (ctx->sctx->spec) {
            QueryNode_SetFieldMask(C, IndexSpec_GetFieldBit(ctx->sctx->spec, B.s, B.len));
        }
        A = C; 
    }
}


expr(A) ::= modifierlist(B) COLON expr(C) . [MODIFIER] {
    
    if (C == NULL) {
        A = NULL;
    } else {
        //C->opts.fieldMask = 0;
        t_fieldMask mask = 0; 
        if (ctx->sctx->spec) {
            for (int i = 0; i < Vector_Size(B); i++) {
                char *p;
                Vector_Get(B, i, &p);
                mask |= IndexSpec_GetFieldBit(ctx->sctx->spec, p, strlen(p)); 
                rm_free(p);
            }
        }
        QueryNode_SetFieldMask(C, mask);
        Vector_Free(B);
        A=C;
    }
} 

expr(A) ::= LP expr(B) RP . {
    A = B;
}

/////////////////////////////////////////////////////////////////
// Attributes
/////////////////////////////////////////////////////////////////

attribute(A) ::= ATTRIBUTE(B) COLON param_term(C). {
  const char *value = rm_strndup(C.s, C.len);
  size_t value_len = C.len;
  if (C.type == QT_PARAM_TERM) {
    size_t found_value_len;
    const char *found_value = Param_DictGet(ctx->opts->params, value, &found_value_len, ctx->status);
    if (found_value) {
      rm_free((char*)value);
      value = rm_strndup(found_value, found_value_len);
      value_len = found_value_len;
    }
  }
  A = (QueryAttribute){ .name = B.s, .namelen = B.len, .value = value, .vallen = value_len };
}

attribute_list(A) ::= attribute(B) . {
  A = array_new(QueryAttribute, 2);
  A = array_append(A, B);
}

attribute_list(A) ::= attribute_list(B) SEMICOLON attribute(C) . {
  A = array_append(B, C);
}

attribute_list(A) ::= attribute_list(B) SEMICOLON . {
    A = B;
}

attribute_list(A) ::= . {
    A = NULL;
}

expr(A) ::= expr(B) ARROW LB attribute_list(C) RB . {

    if (B && C) {
        QueryNode_ApplyAttributes(B, C, array_len(C), ctx->status);
    }
    array_free_ex(C, rm_free((char*)((QueryAttribute*)ptr )->value));
    A = B;
}

/////////////////////////////////////////////////////////////////
// Term Lists
/////////////////////////////////////////////////////////////////

expr(A) ::= QUOTE termlist(B) QUOTE. [TERMLIST] {
  // TODO: Quoted/verbatim string in termlist should not be handled as parameters
  // Also need to add the leading '$' which was consumed by the lexer
  B->pn.exact = 1;
  B->opts.flags |= QueryNode_Verbatim;

  A = B;
}

expr(A) ::= QUOTE term(B) QUOTE. [TERMLIST] {
  A = NewTokenNode(ctx, rm_strdupcase(B.s, B.len), -1);
  A->opts.flags |= QueryNode_Verbatim;
}

expr(A) ::= QUOTE ATTRIBUTE(B) QUOTE. [TERMLIST] {
  // Quoted/verbatim string should not be handled as parameters
  // Also need to add the leading '$' which was consumed by the lexer
  char *s = rm_malloc(B.len + 1);
  *s = '$';
  memcpy(s + 1, B.s, B.len);
  A = NewTokenNode(ctx, rm_strdupcase(s, B.len + 1), -1);
  rm_free(s);
  A->opts.flags |= QueryNode_Verbatim;
}

expr(A) ::= param_term(B) . [LOWEST]  {
  A = NewTokenNode_WithParams(ctx, &B);
}

expr(A) ::= prefix(B) . [PREFIX]  {
    A = B;
}

expr(A) ::= termlist(B) .  [TERMLIST] {
        A = B;
}

expr(A) ::= STOPWORD . [STOPWORD] {
    A = NULL;
}

termlist(A) ::= param_term(B) param_term(C). [TERMLIST]  {
  A = NewPhraseNode(0);
  QueryNode_AddChild(A, NewTokenNode_WithParams(ctx, &B));
  QueryNode_AddChild(A, NewTokenNode_WithParams(ctx, &C));
}

termlist(A) ::= termlist(B) param_term(C) . [TERMLIST] {
  A = B;
  QueryNode_AddChild(A, NewTokenNode_WithParams(ctx, &C));
}

termlist(A) ::= termlist(B) STOPWORD . [TERMLIST] {
    A = B;
}

/////////////////////////////////////////////////////////////////
// Negative Clause
/////////////////////////////////////////////////////////////////

expr(A) ::= MINUS expr(B) . { 
    if (B) {
        A = NewNotNode(B);
    } else {
        A = NULL;
    }
}

/////////////////////////////////////////////////////////////////
// Optional Clause
/////////////////////////////////////////////////////////////////

expr(A) ::= TILDE expr(B) . { 
    if (B) {
        A = NewOptionalNode(B);
    } else {
        A = NULL;
    }
}

/////////////////////////////////////////////////////////////////
// Prefix experessions
/////////////////////////////////////////////////////////////////

prefix(A) ::= PREFIX(B) . [PREFIX] {
    A = NewPrefixNode_WithParams(ctx, &B);
}

/////////////////////////////////////////////////////////////////
// Fuzzy terms
/////////////////////////////////////////////////////////////////

expr(A) ::=  PERCENT param_term(B) PERCENT. [PREFIX] {
  A = NewFuzzyNode_WithParams(ctx, &B, 1);
}

expr(A) ::= PERCENT PERCENT param_term(B) PERCENT PERCENT. [PREFIX] {
  A = NewFuzzyNode_WithParams(ctx, &B, 2);
}

expr(A) ::= PERCENT PERCENT PERCENT param_term(B) PERCENT PERCENT PERCENT. [PREFIX] {
  A = NewFuzzyNode_WithParams(ctx, &B, 3);
}

expr(A) ::=  PERCENT STOPWORD(B) PERCENT. [PREFIX] {
  A = NewFuzzyNode_WithParams(ctx, &B, 1);
}

expr(A) ::= PERCENT PERCENT STOPWORD(B) PERCENT PERCENT. [PREFIX] {
  A = NewFuzzyNode_WithParams(ctx, &B, 2);
}

expr(A) ::= PERCENT PERCENT PERCENT STOPWORD(B) PERCENT PERCENT PERCENT. [PREFIX] {
  A = NewFuzzyNode_WithParams(ctx, &B, 3);
}


/////////////////////////////////////////////////////////////////
// Field Modifiers
/////////////////////////////////////////////////////////////////

modifier(A) ::= MODIFIER(B) . {
    B.len = unescapen((char*)B.s, B.len);
    A = B;
 } 

modifierlist(A) ::= modifier(B) OR term(C). {
    A = NewVector(char *, 2);
    char *s = rm_strndup(B.s, B.len);
    Vector_Push(A, s);
    s = rm_strndup(C.s, C.len);
    Vector_Push(A, s);
}

modifierlist(A) ::= modifierlist(B) OR term(C). {
    char *s = rm_strndup(C.s, C.len);
    Vector_Push(B, s);
    A = B;
}


/////////////////////////////////////////////////////////////////
// Tag Lists - curly braces separated lists of words
/////////////////////////////////////////////////////////////////

expr(A) ::= modifier(B) COLON tag_list(C) . {
    if (!C) {
        A= NULL;
    } else {
      // Tag field names must be case sensitive, we can't do rm_strdupcase
        char *s = rm_strndup(B.s, B.len);
        size_t slen = unescapen((char*)s, B.len);

        A = NewTagNode(s, slen);
        QueryNode_AddChildren(A, C->children, QueryNode_NumChildren(C));
        
        // Set the children count on C to 0 so they won't get recursively free'd
        QueryNode_ClearChildren(C, 0);
        QueryNode_Free(C);
    }
}

tag_list(A) ::= LB param_term(B) . [TAGLIST] {
  A = NewPhraseNode(0);
  if (B.type == QT_TERM)
    B.type = QT_TERM_CASE;
  else if (B.type == QT_PARAM_TERM)
    B.type = QT_PARAM_TERM_CASE;
  QueryNode_AddChild(A, NewTokenNode_WithParams(ctx, &B));
}

tag_list(A) ::= LB STOPWORD(B) . [TAGLIST] {
    A = NewPhraseNode(0);
    QueryNode_AddChild(A, NewTokenNode(ctx, rm_strndup(B.s, B.len), -1));
}

tag_list(A) ::= LB prefix(B) . [TAGLIST] {
    A = NewPhraseNode(0);
    QueryNode_AddChild(A, B);
}

tag_list(A) ::= LB termlist(B) . [TAGLIST] {
    A = NewPhraseNode(0);
    QueryNode_AddChild(A, B);
}

tag_list(A) ::= tag_list(B) OR param_term(C) . [TAGLIST] {
  if (C.type == QT_TERM)
    C.type = QT_TERM_CASE;
  else if (C.type == QT_PARAM_TERM)
    C.type = QT_PARAM_TERM_CASE;
  QueryNode_AddChild(B, NewTokenNode_WithParams(ctx, &C));
  A = B;
}

tag_list(A) ::= tag_list(B) OR STOPWORD(C) . [TAGLIST] {
    QueryNode_AddChild(B, NewTokenNode(ctx, rm_strndup(C.s, C.len), -1));
    A = B;
}

tag_list(A) ::= tag_list(B) OR prefix(C) . [TAGLIST] {
    QueryNode_AddChild(B, C);
    A = B;
}

tag_list(A) ::= tag_list(B) OR termlist(C) . [TAGLIST] {
    QueryNode_AddChild(B, C);
    A = B;
}


tag_list(A) ::= tag_list(B) RB . [TAGLIST] {
    A = B;
}


/////////////////////////////////////////////////////////////////
// Numeric Ranges
/////////////////////////////////////////////////////////////////

expr(A) ::= modifier(B) COLON numeric_range(C). {
  if (C) {
    // we keep the capitalization as is
    C->nf->fieldName = rm_strndup(B.s, B.len);
    A = NewNumericNode(C);
  } else {
    A = NewQueryNode(QN_NULL);
  }
}

numeric_range(A) ::= LSQB param_any(B) param_any(C) RSQB. [NUMBER] {
  // Update token type to be more specific if possible
  // and detect syntax errors
  QueryToken *badToken = NULL;
  if (B.type == QT_PARAM_ANY)
    B.type = QT_PARAM_NUMERIC_MIN_RANGE;
  else if (B.type != QT_NUMERIC)
    badToken = &B;
  if (C.type == QT_PARAM_ANY)
    C.type = QT_PARAM_NUMERIC_MAX_RANGE;
  else if (!badToken && C.type != QT_NUMERIC)
    badToken = &C;

  if (!badToken) {
    A = NewNumericFilterQueryParam_WithParams(ctx, &B, &C, B.inclusive, C.inclusive);
  } else {
    reportSyntaxError(ctx->status, badToken, "Expecting numeric or parameter");
    A = NULL;
  }
}

/////////////////////////////////////////////////////////////////
// Geo Filters
/////////////////////////////////////////////////////////////////

expr(A) ::= modifier(B) COLON geo_filter(C). {
  if (C) {
    // we keep the capitalization as is
    C->gf->property = rm_strndup(B.s, B.len);
    A = NewGeofilterNode(C);
  } else {
    A = NewQueryNode(QN_NULL);
  }
}

geo_filter(A) ::= LSQB param_any(B) param_any(C) param_any(D) param_any(E) RSQB. [NUMBER] {
  // Update token type to be more specific if possible
  // and detect syntax errors
  QueryToken *badToken = NULL;

  if (B.type == QT_PARAM_ANY)
    B.type = QT_PARAM_GEO_COORD;
  else if (B.type != QT_NUMERIC)
    badToken = &B;
  if (C.type == QT_PARAM_ANY)
    C.type = QT_PARAM_GEO_COORD;
  else if (!badToken && C.type != QT_NUMERIC)
    badToken = &C;
  if (D.type == QT_PARAM_ANY)
    D.type = QT_PARAM_NUMERIC;
  else if (!badToken && D.type != QT_NUMERIC)
    badToken = &D;
  if (E.type == QT_PARAM_ANY)
    E.type = QT_PARAM_GEO_UNIT;
  else if (!badToken && E.type != QT_TERM)
    badToken = &E;

  if (!badToken) {
    A = NewGeoFilterQueryParam_WithParams(ctx, &B, &C, &D, &E);
  } else {
    reportSyntaxError(ctx->status, badToken, "Syntax error");
    A = NULL;
  }
}

/////////////////////////////////////////////////////////////////
// Vector Queries
/////////////////////////////////////////////////////////////////

// expr(A) ::= expr(B) ARROW LSQB vector_query(C) RSQB. {} // main parse, hybrid case.

// expr(A) ::= STAR ARROW LSQB vector_query(B) RSQB . { // main parse, simple vecsim search as subquery case.
//   switch (B->vn.vq->type) {
//     case VECSIM_QT_TOPK:
//       B->vn.vq->topk.order = BY_ID;
//       break;
//   }
//   A = B;
// }

<<<<<<< HEAD
query ::= STAR ARROW LSQB vector_query(B) RSQB . { // main parse, simple vecsim search as entire query case.
=======
query ::= star ARROW LSQB vector_query(B) RSQB . { // main parse, simple vecsim search as entire query case.
>>>>>>> 7c9dcd1a
  setup_trace(ctx);
  switch (B->vn.vq->type) {
    case VECSIM_QT_TOPK:
      B->vn.vq->topk.order = BY_SCORE;
      break;
  }
  ctx->root = B;
}

// Vector query opt. 1 - full query.
vector_query(A) ::= vector_command(B) vector_attribute_list(C) AS param_term(D). {
<<<<<<< HEAD
  if (B->vn.vq->scoreField) rm_free(B->vn.vq->scoreField);
=======
  if (B->vn.vq->scoreField) {
    rm_free(B->vn.vq->scoreField);
    B->vn.vq->scoreField = NULL;
  }
>>>>>>> 7c9dcd1a
  B->params = array_grow(B->params, 1);
  memset(&array_tail(B->params), 0, sizeof(*B->params));
  QueryNode_SetParam(ctx, &(array_tail(B->params)), &(B->vn.vq->scoreField), NULL, &D);
  B->vn.vq->params = C;
  A = B;
}

// Vector query opt. 2 - score field only, no params.
vector_query(A) ::= vector_command(B) AS param_term(D). {
<<<<<<< HEAD
  if (B->vn.vq->scoreField) rm_free(B->vn.vq->scoreField);
=======
  if (B->vn.vq->scoreField) {
    rm_free(B->vn.vq->scoreField);
    B->vn.vq->scoreField = NULL;
  }
>>>>>>> 7c9dcd1a
  B->params = array_grow(B->params, 1);
  memset(&array_tail(B->params), 0, sizeof(*B->params));
  QueryNode_SetParam(ctx, &(array_tail(B->params)), &(B->vn.vq->scoreField), NULL, &D);
  A = B;
}

// Vector query opt. 3 - no score field, params only.
vector_query(A) ::= vector_command(B) vector_attribute_list(C). {
  B->vn.vq->params = C;
  A = B;
}

// Vector query opt. 4 - no score field and no params.
vector_query(A) ::= vector_command(B). {
  A = B;
}

// Every vector query will have basic command part. Right now we only have TOP_K command.
// It is this rule's job to create the new vector node for the query.
vector_command(A) ::= TOP_K param_size(B) modifier(C) ATTRIBUTE(D). {
  D.type = QT_PARAM_VEC;
  A = NewVectorNode_WithParams(ctx, VECSIM_QT_TOPK, &B, &D);
  A->vn.vq->property = rm_strndup(C.s, C.len);
<<<<<<< HEAD
  A->vn.vq->scoreField = rm_calloc(1, C.len + 7);
  strncpy(A->vn.vq->scoreField, C.s, C.len);
  strcat(A->vn.vq->scoreField, "_score");
=======
  RedisModule_Assert(-1 != (rm_asprintf(&A->vn.vq->scoreField, "__%.*s_score", C.len, C.s)));
>>>>>>> 7c9dcd1a
}

vector_attribute(A) ::= TERM(B) param_term(C). {
  const char *value = rm_strndup(C.s, C.len);
  const char *name = rm_strndup(B.s, B.len);
  A.param = (VecSimRawParam){ .name = name, .nameLen = B.len, .value = value, .valLen = C.len };
  if (C.type == QT_PARAM_TERM) {
<<<<<<< HEAD
    A.isAttr = true;
  }
  else { // if C.type == QT_TERM
    A.isAttr = false;
=======
    A.needResolve = true;
  }
  else { // if C.type == QT_TERM
    A.needResolve = false;
>>>>>>> 7c9dcd1a
  }
}

vector_attribute_list(A) ::= vector_attribute_list(B) vector_attribute(C). {
  A.params = array_append(B.params, C.param);
<<<<<<< HEAD
  A.isAttr = array_append(B.isAttr, C.isAttr);
=======
  A.needResolve = array_append(B.needResolve, C.needResolve);
>>>>>>> 7c9dcd1a
}

vector_attribute_list(A) ::= vector_attribute(B). {
  A.params = array_new(VecSimRawParam, 1);
<<<<<<< HEAD
  A.isAttr = array_new(bool, 1);
  A.params = array_append(A.params, B.param);
  A.isAttr = array_append(A.isAttr, B.isAttr);
=======
  A.needResolve = array_new(bool, 1);
  A.params = array_append(A.params, B.param);
  A.needResolve = array_append(A.needResolve, B.needResolve);
>>>>>>> 7c9dcd1a
}

/////////////////////////////////////////////////////////////////
// Primitives - numbers and strings
/////////////////////////////////////////////////////////////////

num(A) ::= SIZE(B). {
    A.num = B.numval;
    A.inclusive = 1;
}

num(A) ::= NUMBER(B). {
    A.num = B.numval;
    A.inclusive = 1;
}

num(A) ::= LP num(B). {
    A=B;
    A.inclusive = 0;
}

num(A) ::= MINUS num(B). {
    B.num = -B.num;
    A = B;
}

term(A) ::= TERM(B) . {
    A = B; 
}

term(A) ::= NUMBER(B) . {
    A = B; 
}

term(A) ::= SIZE(B). {
    A = B; 
}

///////////////////////////////////////////////////////////////////////////////////
// Parameterized Primitives (actual numeric or string, or a parameter/placeholder)
///////////////////////////////////////////////////////////////////////////////////

param_term(A) ::= TERM(B). {
  A = B;
  A.type = QT_TERM;
}

param_term(A) ::= NUMBER(B). {
  A = B;
  // Number is treated as a term here
  A.type = QT_TERM;
}

param_term(A) ::= SIZE(B). {
  A = B;
  // Number is treated as a term here
  A.type = QT_TERM;
}

param_term(A) ::= ATTRIBUTE(B). {
  A = B;
  A.type = QT_PARAM_TERM;
}

param_size(A) ::= SIZE(B). {
  A = B;
  A.type = QT_SIZE;
}

param_size(A) ::= ATTRIBUTE(B). {
  A = B;
  A.type = QT_PARAM_SIZE;
}

//For generic parameter (param_any) its `type` could be refined by other rules which may have more accurate semantics,
// e.g., could know it should be numeric

param_any(A) ::= ATTRIBUTE(B). {
  A = B;
  A.type = QT_PARAM_ANY;
  A.inclusive = 1;
}

param_any(A) ::= LP ATTRIBUTE(B). {
  A = B;
  A.type = QT_PARAM_ANY;
  A.inclusive = 0; // Could be relevant if type is refined
}

param_any(A) ::= TERM(B). {
  A = B;
  A.type = QT_TERM;
}

param_any(A) ::= num(B). {
  A.numval = B.num;
  A.inclusive = B.inclusive;
  A.type = QT_NUMERIC;
}<|MERGE_RESOLUTION|>--- conflicted
+++ resolved
@@ -180,13 +180,6 @@
 %destructor vector_command { QueryNode_Free($$); }
 
 %type vector_attribute { SingleVectorQueryParam }
-<<<<<<< HEAD
-%destructor vector_attribute { rm_free((char*)($$.param.value)); rm_free((char*)($$.param.name)); }
-
-%type vector_attribute_list { VectorQueryParams }
-%destructor vector_attribute_list {
-  array_free($$.isAttr);
-=======
 // This destructor is commented out because it's not reachable: every vector_attribute that created
 // successfuly can successfuly be reduced to vector_attribute_list.
 // %destructor vector_attribute { rm_free((char*)($$.param.value)); rm_free((char*)($$.param.name)); }
@@ -194,7 +187,6 @@
 %type vector_attribute_list { VectorQueryParams }
 %destructor vector_attribute_list {
   array_free($$.needResolve);
->>>>>>> 7c9dcd1a
   array_free_ex($$.params, {
     rm_free((char*)((VecSimRawParam*)ptr)->value);
     rm_free((char*)((VecSimRawParam*)ptr)->name);
@@ -699,11 +691,7 @@
 //   A = B;
 // }
 
-<<<<<<< HEAD
-query ::= STAR ARROW LSQB vector_query(B) RSQB . { // main parse, simple vecsim search as entire query case.
-=======
 query ::= star ARROW LSQB vector_query(B) RSQB . { // main parse, simple vecsim search as entire query case.
->>>>>>> 7c9dcd1a
   setup_trace(ctx);
   switch (B->vn.vq->type) {
     case VECSIM_QT_TOPK:
@@ -715,14 +703,10 @@
 
 // Vector query opt. 1 - full query.
 vector_query(A) ::= vector_command(B) vector_attribute_list(C) AS param_term(D). {
-<<<<<<< HEAD
-  if (B->vn.vq->scoreField) rm_free(B->vn.vq->scoreField);
-=======
   if (B->vn.vq->scoreField) {
     rm_free(B->vn.vq->scoreField);
     B->vn.vq->scoreField = NULL;
   }
->>>>>>> 7c9dcd1a
   B->params = array_grow(B->params, 1);
   memset(&array_tail(B->params), 0, sizeof(*B->params));
   QueryNode_SetParam(ctx, &(array_tail(B->params)), &(B->vn.vq->scoreField), NULL, &D);
@@ -732,14 +716,10 @@
 
 // Vector query opt. 2 - score field only, no params.
 vector_query(A) ::= vector_command(B) AS param_term(D). {
-<<<<<<< HEAD
-  if (B->vn.vq->scoreField) rm_free(B->vn.vq->scoreField);
-=======
   if (B->vn.vq->scoreField) {
     rm_free(B->vn.vq->scoreField);
     B->vn.vq->scoreField = NULL;
   }
->>>>>>> 7c9dcd1a
   B->params = array_grow(B->params, 1);
   memset(&array_tail(B->params), 0, sizeof(*B->params));
   QueryNode_SetParam(ctx, &(array_tail(B->params)), &(B->vn.vq->scoreField), NULL, &D);
@@ -763,13 +743,7 @@
   D.type = QT_PARAM_VEC;
   A = NewVectorNode_WithParams(ctx, VECSIM_QT_TOPK, &B, &D);
   A->vn.vq->property = rm_strndup(C.s, C.len);
-<<<<<<< HEAD
-  A->vn.vq->scoreField = rm_calloc(1, C.len + 7);
-  strncpy(A->vn.vq->scoreField, C.s, C.len);
-  strcat(A->vn.vq->scoreField, "_score");
-=======
   RedisModule_Assert(-1 != (rm_asprintf(&A->vn.vq->scoreField, "__%.*s_score", C.len, C.s)));
->>>>>>> 7c9dcd1a
 }
 
 vector_attribute(A) ::= TERM(B) param_term(C). {
@@ -777,40 +751,23 @@
   const char *name = rm_strndup(B.s, B.len);
   A.param = (VecSimRawParam){ .name = name, .nameLen = B.len, .value = value, .valLen = C.len };
   if (C.type == QT_PARAM_TERM) {
-<<<<<<< HEAD
-    A.isAttr = true;
-  }
-  else { // if C.type == QT_TERM
-    A.isAttr = false;
-=======
     A.needResolve = true;
   }
   else { // if C.type == QT_TERM
     A.needResolve = false;
->>>>>>> 7c9dcd1a
   }
 }
 
 vector_attribute_list(A) ::= vector_attribute_list(B) vector_attribute(C). {
   A.params = array_append(B.params, C.param);
-<<<<<<< HEAD
-  A.isAttr = array_append(B.isAttr, C.isAttr);
-=======
   A.needResolve = array_append(B.needResolve, C.needResolve);
->>>>>>> 7c9dcd1a
 }
 
 vector_attribute_list(A) ::= vector_attribute(B). {
   A.params = array_new(VecSimRawParam, 1);
-<<<<<<< HEAD
-  A.isAttr = array_new(bool, 1);
-  A.params = array_append(A.params, B.param);
-  A.isAttr = array_append(A.isAttr, B.isAttr);
-=======
   A.needResolve = array_new(bool, 1);
   A.params = array_append(A.params, B.param);
   A.needResolve = array_append(A.needResolve, B.needResolve);
->>>>>>> 7c9dcd1a
 }
 
 /////////////////////////////////////////////////////////////////
