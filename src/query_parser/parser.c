--- conflicted
+++ resolved
@@ -34,34 +34,10 @@
 #include "../util/arr.h"
 #include "../rmutil/vector.h"
 #include "../query_node.h"
-<<<<<<< HEAD
 #include "vector_index.h"
-
-// strndup + lowercase in one pass!
-char *strdupcase(const char *s, size_t len) {
-  char *ret = rm_strndup(s, len);
-  char *dst = ret;
-  char *src = dst;
-  while (*src) {
-      // unescape 
-      if (*src == '\\' && (ispunct(*(src+1)) || isspace(*(src+1)))) {
-          ++src;
-          continue;
-      }
-      *dst = tolower(*src);
-      ++dst;
-      ++src;
-
-  }
-  *dst = '\0';
-  
-  return ret;
-}
-=======
 #include "../query_param.h"
 #include "../query_internal.h"
 #include "../util/strconv.h"
->>>>>>> 49ba2345
 
 // unescape a string (non null terminated) and return the new length (may be shorter than the original. This manipulates the string itself 
 size_t unescapen(char *s, size_t sz) {
@@ -166,34 +142,19 @@
 #endif
 /************* Begin control #defines *****************************************/
 #define YYCODETYPE unsigned char
-<<<<<<< HEAD
-#define YYNOCODE 43
-#define YYACTIONTYPE unsigned char
-=======
-#define YYNOCODE 45
+#define YYNOCODE 46
 #define YYACTIONTYPE unsigned short int
->>>>>>> 49ba2345
 #define RSQueryParser_TOKENTYPE QueryToken
 typedef union {
   int yyinit;
   RSQueryParser_TOKENTYPE yy0;
-<<<<<<< HEAD
-  QueryAttribute * yy3;
-  VectorFilter * yy12;
-  QueryNode * yy13;
-  GeoFilter * yy22;
-  Vector* yy24;
-  NumericFilter * yy52;
-  QueryAttribute yy59;
-  RangeNumber yy77;
-=======
-  QueryNode * yy17;
-  RangeNumber yy29;
-  QueryAttribute yy55;
-  QueryAttribute * yy63;
-  Vector* yy66;
+  QueryAttribute * yy9;
+  QueryNode * yy19;
+  Vector* yy62;
+  QueryAttribute yy71;
+  VectorFilter * yy80;
   QueryParam * yy86;
->>>>>>> 49ba2345
+  RangeNumber yy91;
 } YYMINORTYPE;
 #ifndef YYSTACKDEPTH
 #define YYSTACKDEPTH 100
@@ -208,31 +169,17 @@
 #define RSQueryParser_CTX_PARAM
 #define RSQueryParser_CTX_FETCH
 #define RSQueryParser_CTX_STORE
-<<<<<<< HEAD
-#define YYNSTATE             65
-#define YYNRULE              58
-#define YYNTOKEN             27
-#define YY_MAX_SHIFT         64
-#define YY_MIN_SHIFTREDUCE   104
-#define YY_MAX_SHIFTREDUCE   161
-#define YY_ERROR_ACTION      162
-#define YY_ACCEPT_ACTION     163
-#define YY_NO_ACTION         164
-#define YY_MIN_REDUCE        165
-#define YY_MAX_REDUCE        222
-=======
-#define YYNSTATE             71
-#define YYNRULE              70
+#define YYNSTATE             74
+#define YYNRULE              72
 #define YYNTOKEN             28
-#define YY_MAX_SHIFT         70
-#define YY_MIN_SHIFTREDUCE   121
-#define YY_MAX_SHIFTREDUCE   190
-#define YY_ERROR_ACTION      191
-#define YY_ACCEPT_ACTION     192
-#define YY_NO_ACTION         193
-#define YY_MIN_REDUCE        194
-#define YY_MAX_REDUCE        263
->>>>>>> 49ba2345
+#define YY_MAX_SHIFT         73
+#define YY_MIN_SHIFTREDUCE   126
+#define YY_MAX_SHIFTREDUCE   197
+#define YY_ERROR_ACTION      198
+#define YY_ACCEPT_ACTION     199
+#define YY_NO_ACTION         200
+#define YY_MIN_REDUCE        201
+#define YY_MAX_REDUCE        272
 /************* End control #defines *******************************************/
 
 /* Define the yytestcase() macro to be a no-op if is not already defined
@@ -298,201 +245,108 @@
 **  yy_default[]       Default action for each state.
 **
 *********** Begin parsing tables **********************************************/
-<<<<<<< HEAD
-#define YY_ACTTAB_COUNT (257)
+#define YY_ACTTAB_COUNT (307)
 static const YYACTIONTYPE yy_action[] = {
- /*     0 */   176,   43,    5,   50,   19,   29,    6,  161,  125,   47,
- /*    10 */   160,  131,   24,    8,    7,  113,  138,  165,    9,    5,
- /*    20 */    64,   19,   64,    6,  161,  125,   37,  160,  131,   24,
- /*    30 */    25,    7,  166,  138,    5,    9,   19,   64,    6,  161,
- /*    40 */   125,   33,  160,  131,   24,   61,    7,   63,  138,   27,
- /*    50 */   157,   27,  157,   46,    1,   48,    5,   28,   19,   28,
- /*    60 */     6,  161,  125,   62,  160,  131,   24,   34,    7,  152,
- /*    70 */   138,   14,   27,  157,  184,   40,  169,   17,  188,   22,
- /*    80 */    28,   44,   59,  187,   13,   45,   38,  184,   40,  169,
- /*    90 */   220,   42,  214,  216,   44,    9,  212,   64,   45,   38,
- /*   100 */    18,   19,  219,    6,  161,  125,  150,  160,  131,   24,
- /*   110 */    41,    7,  119,  138,    5,    9,   19,   64,    6,  161,
- /*   120 */   125,  200,  160,  131,   24,   21,    7,  201,  138,  160,
- /*   130 */   161,  125,  175,  160,  131,   24,  177,    7,  167,  138,
- /*   140 */   156,    9,    3,   64,   26,  184,   40,  169,  205,   30,
- /*   150 */   161,  143,   44,  160,  131,  163,   45,   38,    4,  154,
- /*   160 */    35,  184,   40,  169,   49,  135,  161,  147,   44,  160,
- /*   170 */   131,   11,   45,   38,  184,   40,  169,  161,   53,  136,
- /*   180 */   160,   44,   32,   52,    2,   45,   38,  184,   40,  169,
- /*   190 */   161,   51,  137,  160,   44,   23,   54,   55,   45,   38,
- /*   200 */    12,  134,   57,  184,   40,  169,   58,  209,   31,  133,
- /*   210 */    44,   39,   60,   15,   45,   38,  184,   40,  169,   36,
- /*   220 */   132,  161,  128,   44,  160,   20,   16,   45,   38,  184,
- /*   230 */    40,  169,  161,   56,  161,  160,   44,  160,  164,  164,
- /*   240 */    45,   38,  164,  164,  164,  120,  164,  164,  161,  128,
- /*   250 */   121,  160,  164,  161,  164,  164,  160,
+ /*     0 */   227,  228,    5,  270,   19,  263,    6,  193,  149,   34,
+ /*    10 */   192,  157,   31,   59,  194,    7,  135,  164,  201,    9,
+ /*    20 */     5,   73,   19,  192,    6,  193,  149,  194,  192,  157,
+ /*    30 */    31,   73,  194,    7,  202,  164,    5,    9,   19,   73,
+ /*    40 */     6,  193,  149,   72,  192,  157,   31,  193,  194,    7,
+ /*    50 */   192,  164,  191,   62,  194,  190,   54,   39,    9,    5,
+ /*    60 */    73,   19,   70,    6,  193,  149,   71,  192,  157,   31,
+ /*    70 */   226,  194,    7,   68,  164,  193,  170,  191,  192,  157,
+ /*    80 */   190,   17,  194,   21,  143,   35,  187,  191,   13,   55,
+ /*    90 */   190,  222,   26,  205,   36,   50,  257,  260,   52,   49,
+ /*   100 */   254,  141,   53,   46,   40,   19,  180,    6,  193,  149,
+ /*   110 */    57,  192,  157,   31,  264,  194,    7,  225,  164,    5,
+ /*   120 */     9,   19,   73,    6,  193,  149,  240,  192,  157,   31,
+ /*   130 */   241,  194,    7,  211,  164,  193,  149,   36,  192,  157,
+ /*   140 */    31,   29,  194,    7,   48,  164,    8,    9,    3,   73,
+ /*   150 */    23,  222,   26,  205,  246,   24,  191,   65,   52,  190,
+ /*   160 */    45,  199,   53,   46,   40,   14,   43,   37,  222,   26,
+ /*   170 */   205,  251,   25,  191,   60,   52,  190,    1,   30,   53,
+ /*   180 */    46,   40,    4,   44,   38,  222,   26,  205,  212,   51,
+ /*   190 */    11,   42,   52,  222,   26,  205,   53,   46,   40,  213,
+ /*   200 */    52,   35,  187,   22,   53,   46,   40,  203,    2,  196,
+ /*   210 */    28,  222,   26,  205,   41,   32,   12,  186,   52,  222,
+ /*   220 */    26,  205,   53,   46,   40,   33,   52,  184,   18,  183,
+ /*   230 */    53,   46,   40,   15,  178,   58,  222,   26,  205,  161,
+ /*   240 */   162,   16,   61,   52,  222,   26,  205,   53,   46,   40,
+ /*   250 */   163,   52,   35,  187,   63,   53,   46,   40,   47,  193,
+ /*   260 */   175,   36,  192,  157,   35,  187,  194,   35,  187,   64,
+ /*   270 */   200,   56,  196,   28,  160,  196,   28,  142,  270,   66,
+ /*   280 */   193,  154,   67,  192,   20,  181,  159,  194,  193,  154,
+ /*   290 */    69,  192,   35,  187,  158,  194,  144,  200,  200,  193,
+ /*   300 */   197,   36,  192,   27,  200,  200,  194,
 };
 static const YYCODETYPE yy_lookahead[] = {
- /*     0 */    28,   29,    2,   38,    4,   38,    6,    7,    8,   38,
- /*    10 */    10,   11,   12,    5,   14,   15,   16,    0,   18,    2,
- /*    20 */    20,    4,   20,    6,    7,    8,   18,   10,   11,   12,
- /*    30 */    31,   14,    0,   16,    2,   18,    4,   20,    6,    7,
- /*    40 */     8,   42,   10,   11,   12,   42,   14,   13,   16,    6,
- /*    50 */     7,    6,    7,   21,    5,   10,    2,   14,    4,   14,
- /*    60 */     6,    7,    8,   42,   10,   11,   12,   18,   14,   26,
- /*    70 */    16,   27,    6,    7,   30,   31,   32,   23,   42,   25,
- /*    80 */    14,   37,   42,   42,   27,   41,   42,   30,   31,   32,
- /*    90 */    38,   34,   35,   36,   37,   18,   39,   20,   41,   42,
- /*   100 */    18,    4,   38,    6,    7,    8,   24,   10,   11,   12,
- /*   110 */    22,   14,   24,   16,    2,   18,    4,   20,    6,    7,
- /*   120 */     8,   42,   10,   11,   12,   38,   14,   42,   16,   10,
- /*   130 */     7,    8,   42,   10,   11,   12,   28,   14,    0,   16,
- /*   140 */    26,   18,   27,   20,   10,   30,   31,   32,   30,   31,
- /*   150 */     7,    8,   37,   10,   11,   40,   41,   42,   27,   26,
- /*   160 */    42,   30,   31,   32,   10,   12,    7,    8,   37,   10,
- /*   170 */    11,   27,   41,   42,   30,   31,   32,    7,    8,   12,
- /*   180 */    10,   37,   12,   12,   27,   41,   42,   30,   31,   32,
- /*   190 */     7,    8,   12,   10,   37,   12,   12,   12,   41,   42,
- /*   200 */    27,   12,   12,   30,   31,   32,   12,   30,   31,   12,
- /*   210 */    37,    5,   12,   27,   41,   42,   30,   31,   32,   42,
- /*   220 */    12,    7,    8,   37,   10,   23,   27,   41,   42,   30,
- /*   230 */    31,   32,    7,    8,    7,   10,   37,   10,   43,   43,
- /*   240 */    41,   42,   43,   43,   43,    4,   43,   43,    7,    8,
- /*   250 */     4,   10,   43,    7,   43,   43,   10,   43,   43,   43,
- /*   260 */    43,   43,   43,   43,   43,   43,   43,   43,   43,   43,
- /*   270 */    43,   43,   43,   43,   43,   43,   43,   43,
-};
-#define YY_SHIFT_COUNT    (64)
-#define YY_SHIFT_MIN      (0)
-#define YY_SHIFT_MAX      (246)
-static const unsigned short int yy_shift_ofst[] = {
- /*     0 */    32,   54,    0,   17,   97,  112,  112,  112,  112,  112,
- /*    10 */   112,  123,   77,   77,   77,    2,    2,  143,  159,  227,
- /*    20 */    34,   43,   45,  170,  183,  241,   66,   66,   66,   66,
- /*    30 */   214,  214,  225,  246,  227,  227,  227,  227,  227,  227,
- /*    40 */   119,   34,   82,   88,    8,   49,  138,  114,  134,  133,
- /*    50 */   154,  153,  167,  171,  180,  184,  185,  189,  190,  194,
- /*    60 */   197,  200,  208,  206,  202,
-};
-#define YY_REDUCE_COUNT (41)
-#define YY_REDUCE_MIN   (-35)
-#define YY_REDUCE_MAX   (199)
-static const short yy_reduce_ofst[] = {
- /*     0 */   115,   57,   44,   44,   44,  131,  144,  157,  173,  186,
- /*    10 */   199,   44,   44,   44,   44,   44,   44,  118,  177,   -1,
- /*    20 */   -28,  -35,  -33,    3,   21,   36,  -29,   52,   64,   87,
- /*    30 */    36,   36,   40,   41,   79,   41,   41,   85,   41,   90,
- /*    40 */    36,  108,
-};
-static const YYACTIONTYPE yy_default[] = {
- /*     0 */   162,  162,  162,  162,  191,  162,  162,  162,  162,  162,
- /*    10 */   162,  190,  173,  172,  168,  170,  171,  162,  162,  162,
- /*    20 */   179,  162,  162,  162,  162,  162,  162,  162,  162,  162,
- /*    30 */   206,  210,  162,  162,  162,  203,  207,  162,  183,  162,
- /*    40 */   185,  178,  202,  162,  162,  162,  162,  162,  162,  162,
- /*    50 */   162,  162,  162,  162,  162,  162,  162,  162,  162,  162,
- /*    60 */   162,  162,  162,  162,  162,
-=======
-#define YY_ACTTAB_COUNT (317)
-static const YYACTIONTYPE yy_action[] = {
- /*     0 */   220,  221,    5,  261,   19,  254,    6,  186,  144,   33,
- /*    10 */   185,  152,   31,   56,  187,    7,  130,  159,  194,    9,
- /*    20 */     5,   70,   19,  185,    6,  186,  144,  187,  185,  152,
- /*    30 */    31,   70,  187,    7,  195,  159,    5,    9,   19,   70,
- /*    40 */     6,  186,  144,   69,  185,  152,   31,  186,  187,    7,
- /*    50 */   185,  159,  184,   59,  187,  183,   53,   38,    9,    5,
- /*    60 */    70,   19,   67,    6,  186,  144,   68,  185,  152,   31,
- /*    70 */   219,  187,    7,   54,  159,  186,  165,  184,  185,  152,
- /*    80 */   183,   17,  187,   23,  186,  149,   19,  185,    6,  186,
- /*    90 */   144,  187,  185,  152,   31,    8,  187,    7,  255,  159,
- /*   100 */   261,    9,   35,   70,  186,  170,   20,  185,  152,   44,
- /*   110 */   206,  187,   13,   65,  218,  215,   26,  198,   47,   49,
- /*   120 */   250,   51,  196,  247,   22,   52,   45,   39,    5,   48,
- /*   130 */    19,  136,    6,  186,  144,  233,  185,  152,   31,   29,
- /*   140 */   187,    7,  234,  159,  186,  144,  204,  185,  152,   31,
- /*   150 */   179,  187,    7,   21,  159,  178,    9,    3,   70,   55,
- /*   160 */   215,   26,  198,   40,   32,  156,   51,  205,   50,  192,
- /*   170 */    52,   45,   39,   14,  157,   58,  215,   26,  198,  158,
- /*   180 */     4,   60,   51,  215,   26,  198,   52,   45,   39,   51,
- /*   190 */    18,   34,  180,   52,   45,   39,  173,   27,   11,  189,
- /*   200 */    28,  215,   26,  198,   61,    2,   46,   51,  215,   26,
- /*   210 */   198,   52,   45,   39,   51,   34,  180,  155,   52,   45,
- /*   220 */    39,  193,   12,  190,   35,  215,   26,  198,   63,   64,
- /*   230 */   154,   51,    1,  239,   24,   52,   45,   39,   15,  193,
- /*   240 */    66,  215,   26,  198,   42,   36,   41,   51,  153,  193,
- /*   250 */   193,   52,   45,   39,   16,  193,  193,  215,   26,  198,
- /*   260 */   193,  193,  193,   51,   34,  180,  193,   52,   45,   39,
- /*   270 */   244,   25,  189,   28,  137,  193,  193,  186,  149,  193,
- /*   280 */   185,   43,   37,  193,  187,  176,  193,   34,  180,  184,
- /*   290 */    57,  193,  183,  193,   30,  139,   35,  193,  186,  193,
- /*   300 */   193,  185,   34,  180,  193,  187,  184,   62,  175,  183,
- /*   310 */   138,   35,  193,  184,  193,  193,  183,
-};
-static const YYCODETYPE yy_lookahead[] = {
- /*     0 */    42,   43,    2,   38,    4,   38,    6,    7,    8,   44,
- /*    10 */    10,   11,   12,   38,   14,   15,   16,   17,    0,   19,
+ /*     0 */    43,   44,    2,   39,    4,   39,    6,    7,    8,   45,
+ /*    10 */    10,   11,   12,   39,   14,   15,   16,   17,    0,   19,
  /*    20 */     2,   21,    4,   10,    6,    7,    8,   14,   10,   11,
  /*    30 */    12,   21,   14,   15,    0,   17,    2,   19,    4,   21,
  /*    40 */     6,    7,    8,   14,   10,   11,   12,    7,   14,   15,
  /*    50 */    10,   17,    7,    8,   14,   10,   22,   12,   19,    2,
- /*    60 */    21,    4,   42,    6,    7,    8,   42,   10,   11,   12,
- /*    70 */    43,   14,   15,   43,   17,    7,    8,    7,   10,   11,
- /*    80 */    10,   24,   14,   26,    7,    8,    4,   10,    6,    7,
- /*    90 */     8,   14,   10,   11,   12,    5,   14,   15,   38,   17,
- /*   100 */    38,   19,   15,   21,    7,    8,   44,   10,   11,   19,
- /*   110 */    29,   14,   28,   42,   42,   31,   32,   33,   38,   35,
- /*   120 */    36,   37,    0,   39,   44,   41,   42,   43,    2,   23,
- /*   130 */     4,   25,    6,    7,    8,   42,   10,   11,   12,   38,
- /*   140 */    14,   15,   42,   17,    7,    8,   42,   10,   11,   12,
- /*   150 */    27,   14,   15,   32,   17,   27,   19,   28,   21,   10,
- /*   160 */    31,   32,   33,   42,   43,   12,   37,   29,   30,   40,
- /*   170 */    41,   42,   43,   28,   12,   12,   31,   32,   33,   12,
- /*   180 */    28,   12,   37,   31,   32,   33,   41,   42,   43,   37,
- /*   190 */    19,    6,    7,   41,   42,   43,   25,   24,   28,   14,
- /*   200 */    15,   31,   32,   33,   12,   28,    5,   37,   31,   32,
- /*   210 */    33,   41,   42,   43,   37,    6,    7,   12,   41,   42,
- /*   220 */    43,   45,   28,   14,   15,   31,   32,   33,   12,   12,
- /*   230 */    12,   37,    5,   31,   32,   41,   42,   43,   28,   45,
- /*   240 */    12,   31,   32,   33,   42,   43,   19,   37,   12,   45,
- /*   250 */    45,   41,   42,   43,   28,   45,   45,   31,   32,   33,
- /*   260 */    45,   45,   45,   37,    6,    7,   45,   41,   42,   43,
- /*   270 */    31,   32,   14,   15,    4,   45,   45,    7,    8,   45,
- /*   280 */    10,   42,   43,   45,   14,   27,   45,    6,    7,    7,
- /*   290 */     8,   45,   10,   45,   12,    4,   15,   45,    7,   45,
- /*   300 */    45,   10,    6,    7,   45,   14,    7,    8,   27,   10,
- /*   310 */     4,   15,   45,    7,   45,   45,   10,   45,   45,   45,
- /*   320 */    45,   45,   45,   45,   45,   45,   45,   45,   45,   45,
- /*   330 */    45,   45,   45,   45,   45,   45,   45,   45,   45,
+ /*    60 */    21,    4,   43,    6,    7,    8,   43,   10,   11,   12,
+ /*    70 */    44,   14,   15,   43,   17,    7,    8,    7,   10,   11,
+ /*    80 */    10,   24,   14,   26,    4,    6,    7,    7,   28,   39,
+ /*    90 */    10,   31,   32,   33,   15,   35,   36,   37,   38,   23,
+ /*   100 */    40,   25,   42,   43,   44,    4,   27,    6,    7,    8,
+ /*   110 */    44,   10,   11,   12,   39,   14,   15,   43,   17,    2,
+ /*   120 */    19,    4,   21,    6,    7,    8,   43,   10,   11,   12,
+ /*   130 */    43,   14,   15,   43,   17,    7,    8,   15,   10,   11,
+ /*   140 */    12,   39,   14,   15,   39,   17,    5,   19,   28,   21,
+ /*   150 */    45,   31,   32,   33,   31,   32,    7,    8,   38,   10,
+ /*   160 */    19,   41,   42,   43,   44,   28,   43,   44,   31,   32,
+ /*   170 */    33,   31,   32,    7,    8,   38,   10,    5,   12,   42,
+ /*   180 */    43,   44,   28,   43,   44,   31,   32,   33,   29,   30,
+ /*   190 */    28,   19,   38,   31,   32,   33,   42,   43,   44,   29,
+ /*   200 */    38,    6,    7,   32,   42,   43,   44,    0,   28,   14,
+ /*   210 */    15,   31,   32,   33,   43,   44,   28,   27,   38,   31,
+ /*   220 */    32,   33,   42,   43,   44,   10,   38,   27,   19,   27,
+ /*   230 */    42,   43,   44,   28,   25,   10,   31,   32,   33,   12,
+ /*   240 */    12,   28,   12,   38,   31,   32,   33,   42,   43,   44,
+ /*   250 */    12,   38,    6,    7,   12,   42,   43,   44,    5,    7,
+ /*   260 */     8,   15,   10,   11,    6,    7,   14,    6,    7,   12,
+ /*   270 */    46,   10,   14,   15,   12,   14,   15,    4,   39,   12,
+ /*   280 */     7,    8,   12,   10,   45,   27,   12,   14,    7,    8,
+ /*   290 */    12,   10,    6,    7,   12,   14,    4,   46,   46,    7,
+ /*   300 */    14,   15,   10,   24,   46,   46,   14,   46,   46,   46,
+ /*   310 */    46,   46,   46,   46,   46,   46,   46,   46,   46,   46,
+ /*   320 */    46,   46,   46,   46,   46,   46,   46,   46,   46,   46,
+ /*   330 */    46,   46,
 };
-#define YY_SHIFT_COUNT    (70)
+#define YY_SHIFT_COUNT    (73)
 #define YY_SHIFT_MIN      (0)
-#define YY_SHIFT_MAX      (306)
+#define YY_SHIFT_MAX      (292)
 static const unsigned short int yy_shift_ofst[] = {
- /*     0 */    34,   57,    0,   18,   82,  126,  126,  126,  126,  126,
- /*    10 */   126,  137,   39,   39,   39,   10,   10,   68,   97,   40,
- /*    20 */   258,  270,  185,  185,   77,   77,   13,   29,  209,  281,
- /*    30 */    45,  282,  291,   40,  296,  296,   40,   40,  299,   40,
- /*    40 */   306,   70,   70,   70,   70,   70,   70,   87,   29,  171,
- /*    50 */   106,   90,  227,  122,  123,  128,  149,  153,  162,  163,
- /*    60 */   167,  169,  192,  205,  216,  217,  218,  228,  236,  201,
- /*    70 */   173,
+ /*     0 */    34,   57,    0,   18,  101,  117,  117,  117,  117,  117,
+ /*    10 */   117,  128,   39,   39,   39,   10,   10,   68,  252,   40,
+ /*    20 */   258,  261,  273,  195,  281,  281,   13,   29,  286,   79,
+ /*    30 */    45,  166,  292,  246,   40,  246,  246,   40,   40,  149,
+ /*    40 */    40,   80,   70,   70,   70,   70,   70,   70,  122,   29,
+ /*    50 */   209,   76,  141,  172,  207,  190,  215,  200,  202,  225,
+ /*    60 */   227,  228,  230,  238,  242,  257,  262,  267,  270,  274,
+ /*    70 */   278,  282,  253,  279,
 };
-#define YY_REDUCE_COUNT (48)
-#define YY_REDUCE_MIN   (-42)
+#define YY_REDUCE_COUNT (49)
+#define YY_REDUCE_MIN   (-43)
 #define YY_REDUCE_MAX   (239)
 static const short yy_reduce_ofst[] = {
- /*     0 */   129,   84,  145,  145,  145,  152,  170,  177,  194,  210,
- /*    10 */   226,  145,  145,  145,  145,  145,  145,  202,  239,  121,
- /*    20 */   -35,  -42,   62,   80,  -42,  -42,  -42,  138,  -33,  -25,
- /*    30 */    20,   24,   27,   30,   60,  -33,   27,   27,   71,   27,
- /*    40 */    72,   93,   72,   72,  100,   72,  104,  101,   81,
+ /*     0 */   120,   60,  137,  137,  137,  154,  162,  180,  188,  205,
+ /*    10 */   213,  137,  137,  137,  137,  137,  137,  123,  140,  171,
+ /*    20 */   -36,  105,  -43,  239,  -43,  -43,  -43,  159,  -34,  -26,
+ /*    30 */    19,   23,   26,   50,   66,   75,  -34,   26,   26,   30,
+ /*    40 */    26,   74,   83,   74,   74,   87,   74,   90,  102,  170,
 };
 static const YYACTIONTYPE yy_default[] = {
- /*     0 */   191,  191,  191,  191,  224,  191,  191,  191,  191,  191,
- /*    10 */   191,  223,  202,  201,  197,  199,  200,  191,  191,  191,
- /*    20 */   191,  191,  191,  191,  240,  245,  216,  208,  191,  191,
- /*    30 */   191,  191,  191,  191,  191,  191,  237,  242,  191,  214,
- /*    40 */   191,  191,  236,  241,  191,  213,  191,  261,  207,  235,
- /*    50 */   191,  191,  191,  191,  191,  191,  191,  191,  191,  191,
- /*    60 */   191,  191,  191,  191,  191,  191,  191,  191,  191,  191,
- /*    70 */   191,
->>>>>>> 49ba2345
+ /*     0 */   198,  198,  198,  198,  231,  198,  198,  198,  198,  198,
+ /*    10 */   198,  230,  209,  208,  204,  206,  207,  198,  198,  198,
+ /*    20 */   198,  198,  198,  198,  247,  252,  223,  215,  198,  198,
+ /*    30 */   198,  198,  198,  198,  198,  198,  198,  244,  249,  198,
+ /*    40 */   221,  198,  198,  243,  248,  198,  220,  198,  270,  214,
+ /*    50 */   242,  198,  198,  198,  198,  198,  198,  198,  198,  198,
+ /*    60 */   198,  198,  198,  198,  198,  198,  198,  198,  198,  198,
+ /*    70 */   198,  198,  198,  198,
 };
 /********** End of lemon-generated parsing tables *****************************/
 
@@ -612,32 +466,6 @@
   /*   10 */ "TERM",
   /*   11 */ "PREFIX",
   /*   12 */ "PERCENT",
-<<<<<<< HEAD
-  /*   13 */ "ATTRIBUTE",
-  /*   14 */ "LP",
-  /*   15 */ "RP",
-  /*   16 */ "MODIFIER",
-  /*   17 */ "AND",
-  /*   18 */ "OR",
-  /*   19 */ "ORX",
-  /*   20 */ "ARROW",
-  /*   21 */ "STAR",
-  /*   22 */ "SEMICOLON",
-  /*   23 */ "LB",
-  /*   24 */ "RB",
-  /*   25 */ "LSQB",
-  /*   26 */ "RSQB",
-  /*   27 */ "expr",
-  /*   28 */ "attribute",
-  /*   29 */ "attribute_list",
-  /*   30 */ "prefix",
-  /*   31 */ "termlist",
-  /*   32 */ "union",
-  /*   33 */ "fuzzy",
-  /*   34 */ "tag_list",
-  /*   35 */ "geo_filter",
-  /*   36 */ "vector_filter",
-=======
   /*   13 */ "PARAM",
   /*   14 */ "ATTRIBUTE",
   /*   15 */ "LP",
@@ -662,18 +490,15 @@
   /*   34 */ "fuzzy",
   /*   35 */ "tag_list",
   /*   36 */ "geo_filter",
->>>>>>> 49ba2345
-  /*   37 */ "modifierlist",
-  /*   38 */ "num",
-  /*   39 */ "numeric_range",
-  /*   40 */ "query",
-  /*   41 */ "modifier",
-  /*   42 */ "term",
-<<<<<<< HEAD
-=======
-  /*   43 */ "param_term",
-  /*   44 */ "param_num",
->>>>>>> 49ba2345
+  /*   37 */ "vector_filter",
+  /*   38 */ "modifierlist",
+  /*   39 */ "num",
+  /*   40 */ "numeric_range",
+  /*   41 */ "query",
+  /*   42 */ "modifier",
+  /*   43 */ "term",
+  /*   44 */ "param_term",
+  /*   45 */ "param_num",
 };
 #endif /* defined(YYCOVERAGE) || !defined(NDEBUG) */
 
@@ -699,48 +524,6 @@
  /*  15 */ "expr ::= expr ARROW LB attribute_list RB",
  /*  16 */ "expr ::= QUOTE termlist QUOTE",
  /*  17 */ "expr ::= QUOTE term QUOTE",
-<<<<<<< HEAD
- /*  18 */ "expr ::= term",
- /*  19 */ "expr ::= prefix",
- /*  20 */ "expr ::= termlist",
- /*  21 */ "expr ::= STOPWORD",
- /*  22 */ "termlist ::= term term",
- /*  23 */ "termlist ::= termlist term",
- /*  24 */ "termlist ::= termlist STOPWORD",
- /*  25 */ "expr ::= MINUS expr",
- /*  26 */ "expr ::= TILDE expr",
- /*  27 */ "prefix ::= PREFIX",
- /*  28 */ "expr ::= PERCENT term PERCENT",
- /*  29 */ "expr ::= PERCENT PERCENT term PERCENT PERCENT",
- /*  30 */ "expr ::= PERCENT PERCENT PERCENT term PERCENT PERCENT PERCENT",
- /*  31 */ "expr ::= PERCENT STOPWORD PERCENT",
- /*  32 */ "expr ::= PERCENT PERCENT STOPWORD PERCENT PERCENT",
- /*  33 */ "expr ::= PERCENT PERCENT PERCENT STOPWORD PERCENT PERCENT PERCENT",
- /*  34 */ "modifier ::= MODIFIER",
- /*  35 */ "modifierlist ::= modifier OR term",
- /*  36 */ "modifierlist ::= modifierlist OR term",
- /*  37 */ "expr ::= modifier COLON tag_list",
- /*  38 */ "tag_list ::= LB term",
- /*  39 */ "tag_list ::= LB STOPWORD",
- /*  40 */ "tag_list ::= LB prefix",
- /*  41 */ "tag_list ::= LB termlist",
- /*  42 */ "tag_list ::= tag_list OR term",
- /*  43 */ "tag_list ::= tag_list OR STOPWORD",
- /*  44 */ "tag_list ::= tag_list OR prefix",
- /*  45 */ "tag_list ::= tag_list OR termlist",
- /*  46 */ "tag_list ::= tag_list RB",
- /*  47 */ "expr ::= modifier COLON numeric_range",
- /*  48 */ "numeric_range ::= LSQB num num RSQB",
- /*  49 */ "expr ::= modifier COLON geo_filter",
- /*  50 */ "geo_filter ::= LSQB num num num TERM RSQB",
- /*  51 */ "expr ::= modifier COLON vector_filter",
- /*  52 */ "vector_filter ::= LSQB TERM TERM num RSQB",
- /*  53 */ "num ::= NUMBER",
- /*  54 */ "num ::= LP num",
- /*  55 */ "num ::= MINUS num",
- /*  56 */ "term ::= TERM",
- /*  57 */ "term ::= NUMBER",
-=======
  /*  18 */ "expr ::= QUOTE param_term QUOTE",
  /*  19 */ "expr ::= term",
  /*  20 */ "expr ::= param_term",
@@ -782,18 +565,19 @@
  /*  56 */ "expr ::= modifier COLON geo_filter",
  /*  57 */ "geo_filter ::= LSQB num num num TERM RSQB",
  /*  58 */ "geo_filter ::= LSQB param_num param_num param_num param_term RSQB",
- /*  59 */ "num ::= NUMBER",
- /*  60 */ "num ::= LP num",
- /*  61 */ "num ::= MINUS num",
- /*  62 */ "term ::= TERM",
- /*  63 */ "term ::= NUMBER",
- /*  64 */ "param_term ::= TERM",
- /*  65 */ "param_term ::= NUMBER",
- /*  66 */ "param_term ::= ATTRIBUTE",
- /*  67 */ "param_num ::= num",
- /*  68 */ "param_num ::= ATTRIBUTE",
- /*  69 */ "param_num ::= LP ATTRIBUTE",
->>>>>>> 49ba2345
+ /*  59 */ "expr ::= modifier COLON vector_filter",
+ /*  60 */ "vector_filter ::= LSQB TERM TERM num RSQB",
+ /*  61 */ "num ::= NUMBER",
+ /*  62 */ "num ::= LP num",
+ /*  63 */ "num ::= MINUS num",
+ /*  64 */ "term ::= TERM",
+ /*  65 */ "term ::= NUMBER",
+ /*  66 */ "param_term ::= TERM",
+ /*  67 */ "param_term ::= NUMBER",
+ /*  68 */ "param_term ::= ATTRIBUTE",
+ /*  69 */ "param_num ::= num",
+ /*  70 */ "param_num ::= ATTRIBUTE",
+ /*  71 */ "param_num ::= LP ATTRIBUTE",
 };
 #endif /* NDEBUG */
 
@@ -920,15 +704,12 @@
     */
 /********* Begin destructor definitions ***************************************/
       /* Default NON-TERMINAL Destructor */
-    case 38: /* num */
-    case 40: /* query */
-    case 41: /* modifier */
-    case 42: /* term */
-<<<<<<< HEAD
-=======
-    case 43: /* param_term */
-    case 44: /* param_num */
->>>>>>> 49ba2345
+    case 39: /* num */
+    case 41: /* query */
+    case 42: /* modifier */
+    case 43: /* term */
+    case 44: /* param_term */
+    case 45: /* param_num */
 {
  
 }
@@ -940,72 +721,45 @@
     case 34: /* fuzzy */
     case 35: /* tag_list */
 {
-<<<<<<< HEAD
- QueryNode_Free((yypminor->yy13)); 
-=======
- QueryNode_Free((yypminor->yy17)); 
->>>>>>> 49ba2345
+ QueryNode_Free((yypminor->yy19)); 
 }
       break;
     case 29: /* attribute */
 {
- rm_free((char*)(yypminor->yy59).value); 
+ rm_free((char*)(yypminor->yy71).value); 
 }
       break;
     case 30: /* attribute_list */
 {
-<<<<<<< HEAD
- array_free_ex((yypminor->yy3), rm_free((char*)((QueryAttribute*)ptr )->value)); 
-=======
- array_free_ex((yypminor->yy63), rm_free((char*)((QueryAttribute*)ptr )->value)); 
->>>>>>> 49ba2345
+ array_free_ex((yypminor->yy9), rm_free((char*)((QueryAttribute*)ptr )->value)); 
 }
       break;
     case 36: /* geo_filter */
 {
-<<<<<<< HEAD
- GeoFilter_Free((yypminor->yy22)); 
+ QueryParam_Free((yypminor->yy86)); 
 }
       break;
-    case 36: /* vector_filter */
-{
- VectorFilter_Free((yypminor->yy12)); 
+    case 37: /* vector_filter */
+{
+ VectorFilter_Free((yypminor->yy80)); 
 }
       break;
-    case 37: /* modifierlist */
+    case 38: /* modifierlist */
 {
  
-    for (size_t i = 0; i < Vector_Size((yypminor->yy24)); i++) {
+    for (size_t i = 0; i < Vector_Size((yypminor->yy62)); i++) {
         char *s;
-        Vector_Get((yypminor->yy24), i, &s);
+        Vector_Get((yypminor->yy62), i, &s);
         rm_free(s);
     }
-    Vector_Free((yypminor->yy24)); 
-=======
- QueryParam_Free((yypminor->yy86)); 
+    Vector_Free((yypminor->yy62)); 
+
 }
       break;
-    case 37: /* modifierlist */
-{
- 
-    for (size_t i = 0; i < Vector_Size((yypminor->yy66)); i++) {
-        char *s;
-        Vector_Get((yypminor->yy66), i, &s);
-        rm_free(s);
-    }
-    Vector_Free((yypminor->yy66)); 
->>>>>>> 49ba2345
-
-}
-      break;
-    case 39: /* numeric_range */
-{
-
-<<<<<<< HEAD
-    NumericFilter_Free((yypminor->yy52));
-=======
+    case 40: /* numeric_range */
+{
+
   QueryParam_Free((yypminor->yy86));
->>>>>>> 49ba2345
 
 }
       break;
@@ -1302,66 +1056,9 @@
   YYCODETYPE lhs;       /* Symbol on the left-hand side of the rule */
   signed char nrhs;     /* Negative of the number of RHS symbols in the rule */
 } yyRuleInfo[] = {
-  {   40,   -1 }, /* (0) query ::= expr */
-  {   40,    0 }, /* (1) query ::= */
-  {   40,   -1 }, /* (2) query ::= STAR */
-<<<<<<< HEAD
-  {   27,   -2 }, /* (3) expr ::= expr expr */
-  {   27,   -1 }, /* (4) expr ::= union */
-  {   32,   -3 }, /* (5) union ::= expr OR expr */
-  {   32,   -3 }, /* (6) union ::= union OR expr */
-  {   27,   -3 }, /* (7) expr ::= modifier COLON expr */
-  {   27,   -3 }, /* (8) expr ::= modifierlist COLON expr */
-  {   27,   -3 }, /* (9) expr ::= LP expr RP */
-  {   28,   -3 }, /* (10) attribute ::= ATTRIBUTE COLON term */
-  {   29,   -1 }, /* (11) attribute_list ::= attribute */
-  {   29,   -3 }, /* (12) attribute_list ::= attribute_list SEMICOLON attribute */
-  {   29,   -2 }, /* (13) attribute_list ::= attribute_list SEMICOLON */
-  {   29,    0 }, /* (14) attribute_list ::= */
-  {   27,   -5 }, /* (15) expr ::= expr ARROW LB attribute_list RB */
-  {   27,   -3 }, /* (16) expr ::= QUOTE termlist QUOTE */
-  {   27,   -3 }, /* (17) expr ::= QUOTE term QUOTE */
-  {   27,   -1 }, /* (18) expr ::= term */
-  {   27,   -1 }, /* (19) expr ::= prefix */
-  {   27,   -1 }, /* (20) expr ::= termlist */
-  {   27,   -1 }, /* (21) expr ::= STOPWORD */
-  {   31,   -2 }, /* (22) termlist ::= term term */
-  {   31,   -2 }, /* (23) termlist ::= termlist term */
-  {   31,   -2 }, /* (24) termlist ::= termlist STOPWORD */
-  {   27,   -2 }, /* (25) expr ::= MINUS expr */
-  {   27,   -2 }, /* (26) expr ::= TILDE expr */
-  {   30,   -1 }, /* (27) prefix ::= PREFIX */
-  {   27,   -3 }, /* (28) expr ::= PERCENT term PERCENT */
-  {   27,   -5 }, /* (29) expr ::= PERCENT PERCENT term PERCENT PERCENT */
-  {   27,   -7 }, /* (30) expr ::= PERCENT PERCENT PERCENT term PERCENT PERCENT PERCENT */
-  {   27,   -3 }, /* (31) expr ::= PERCENT STOPWORD PERCENT */
-  {   27,   -5 }, /* (32) expr ::= PERCENT PERCENT STOPWORD PERCENT PERCENT */
-  {   27,   -7 }, /* (33) expr ::= PERCENT PERCENT PERCENT STOPWORD PERCENT PERCENT PERCENT */
-  {   41,   -1 }, /* (34) modifier ::= MODIFIER */
-  {   37,   -3 }, /* (35) modifierlist ::= modifier OR term */
-  {   37,   -3 }, /* (36) modifierlist ::= modifierlist OR term */
-  {   27,   -3 }, /* (37) expr ::= modifier COLON tag_list */
-  {   34,   -2 }, /* (38) tag_list ::= LB term */
-  {   34,   -2 }, /* (39) tag_list ::= LB STOPWORD */
-  {   34,   -2 }, /* (40) tag_list ::= LB prefix */
-  {   34,   -2 }, /* (41) tag_list ::= LB termlist */
-  {   34,   -3 }, /* (42) tag_list ::= tag_list OR term */
-  {   34,   -3 }, /* (43) tag_list ::= tag_list OR STOPWORD */
-  {   34,   -3 }, /* (44) tag_list ::= tag_list OR prefix */
-  {   34,   -3 }, /* (45) tag_list ::= tag_list OR termlist */
-  {   34,   -2 }, /* (46) tag_list ::= tag_list RB */
-  {   27,   -3 }, /* (47) expr ::= modifier COLON numeric_range */
-  {   39,   -4 }, /* (48) numeric_range ::= LSQB num num RSQB */
-  {   27,   -3 }, /* (49) expr ::= modifier COLON geo_filter */
-  {   35,   -6 }, /* (50) geo_filter ::= LSQB num num num TERM RSQB */
-  {   27,   -3 }, /* (51) expr ::= modifier COLON vector_filter */
-  {   36,   -5 }, /* (52) vector_filter ::= LSQB TERM TERM num RSQB */
-  {   38,   -1 }, /* (53) num ::= NUMBER */
-  {   38,   -2 }, /* (54) num ::= LP num */
-  {   38,   -2 }, /* (55) num ::= MINUS num */
-  {   42,   -1 }, /* (56) term ::= TERM */
-  {   42,   -1 }, /* (57) term ::= NUMBER */
-=======
+  {   41,   -1 }, /* (0) query ::= expr */
+  {   41,    0 }, /* (1) query ::= */
+  {   41,   -1 }, /* (2) query ::= STAR */
   {   28,   -2 }, /* (3) expr ::= expr expr */
   {   28,   -1 }, /* (4) expr ::= union */
   {   33,   -3 }, /* (5) union ::= expr OR expr */
@@ -1397,9 +1094,9 @@
   {   28,   -3 }, /* (35) expr ::= PERCENT STOPWORD PERCENT */
   {   28,   -5 }, /* (36) expr ::= PERCENT PERCENT STOPWORD PERCENT PERCENT */
   {   28,   -7 }, /* (37) expr ::= PERCENT PERCENT PERCENT STOPWORD PERCENT PERCENT PERCENT */
-  {   41,   -1 }, /* (38) modifier ::= MODIFIER */
-  {   37,   -3 }, /* (39) modifierlist ::= modifier OR term */
-  {   37,   -3 }, /* (40) modifierlist ::= modifierlist OR term */
+  {   42,   -1 }, /* (38) modifier ::= MODIFIER */
+  {   38,   -3 }, /* (39) modifierlist ::= modifier OR term */
+  {   38,   -3 }, /* (40) modifierlist ::= modifierlist OR term */
   {   28,   -3 }, /* (41) expr ::= modifier COLON tag_list */
   {   35,   -2 }, /* (42) tag_list ::= LB term */
   {   35,   -2 }, /* (43) tag_list ::= LB param_term */
@@ -1413,23 +1110,24 @@
   {   35,   -3 }, /* (51) tag_list ::= tag_list OR termlist */
   {   35,   -2 }, /* (52) tag_list ::= tag_list RB */
   {   28,   -3 }, /* (53) expr ::= modifier COLON numeric_range */
-  {   39,   -4 }, /* (54) numeric_range ::= LSQB num num RSQB */
-  {   39,   -4 }, /* (55) numeric_range ::= LSQB param_num param_num RSQB */
+  {   40,   -4 }, /* (54) numeric_range ::= LSQB num num RSQB */
+  {   40,   -4 }, /* (55) numeric_range ::= LSQB param_num param_num RSQB */
   {   28,   -3 }, /* (56) expr ::= modifier COLON geo_filter */
   {   36,   -6 }, /* (57) geo_filter ::= LSQB num num num TERM RSQB */
   {   36,   -6 }, /* (58) geo_filter ::= LSQB param_num param_num param_num param_term RSQB */
-  {   38,   -1 }, /* (59) num ::= NUMBER */
-  {   38,   -2 }, /* (60) num ::= LP num */
-  {   38,   -2 }, /* (61) num ::= MINUS num */
-  {   42,   -1 }, /* (62) term ::= TERM */
-  {   42,   -1 }, /* (63) term ::= NUMBER */
-  {   43,   -1 }, /* (64) param_term ::= TERM */
-  {   43,   -1 }, /* (65) param_term ::= NUMBER */
-  {   43,   -1 }, /* (66) param_term ::= ATTRIBUTE */
-  {   44,   -1 }, /* (67) param_num ::= num */
-  {   44,   -1 }, /* (68) param_num ::= ATTRIBUTE */
-  {   44,   -2 }, /* (69) param_num ::= LP ATTRIBUTE */
->>>>>>> 49ba2345
+  {   28,   -3 }, /* (59) expr ::= modifier COLON vector_filter */
+  {   37,   -5 }, /* (60) vector_filter ::= LSQB TERM TERM num RSQB */
+  {   39,   -1 }, /* (61) num ::= NUMBER */
+  {   39,   -2 }, /* (62) num ::= LP num */
+  {   39,   -2 }, /* (63) num ::= MINUS num */
+  {   43,   -1 }, /* (64) term ::= TERM */
+  {   43,   -1 }, /* (65) term ::= NUMBER */
+  {   44,   -1 }, /* (66) param_term ::= TERM */
+  {   44,   -1 }, /* (67) param_term ::= NUMBER */
+  {   44,   -1 }, /* (68) param_term ::= ATTRIBUTE */
+  {   45,   -1 }, /* (69) param_num ::= num */
+  {   45,   -1 }, /* (70) param_num ::= ATTRIBUTE */
+  {   45,   -2 }, /* (71) param_num ::= LP ATTRIBUTE */
 };
 
 static void yy_accept(yyParser*);  /* Forward Declaration */
@@ -1518,19 +1216,13 @@
         YYMINORTYPE yylhsminor;
       case 0: /* query ::= expr */
 { 
-<<<<<<< HEAD
- /* If the root is a negative node, we intersect it with a wildcard node */
- 
-    ctx->root = yymsp[0].minor.yy13;
-=======
     FILE *f = NULL;
     #ifndef NDEBUG
-    //f = fopen("/tmp/lemon_query.log", "w");
-    //RSQueryParser_Trace(f, "tr: ");
+    f = fopen("/tmp/lemon_query.log", "w");
+    RSQueryParser_Trace(f, "tr: ");
     #endif
     ctx->trace_log = f;
-    ctx->root = yymsp[0].minor.yy17;
->>>>>>> 49ba2345
+    ctx->root = yymsp[0].minor.yy19;
  
 }
         break;
@@ -1546,498 +1238,273 @@
         break;
       case 3: /* expr ::= expr expr */
 {
-<<<<<<< HEAD
-    int rv = one_not_null(yymsp[-1].minor.yy13, yymsp[0].minor.yy13, (void**)&yylhsminor.yy13);
+    int rv = one_not_null(yymsp[-1].minor.yy19, yymsp[0].minor.yy19, (void**)&yylhsminor.yy19);
     if (rv == NODENN_BOTH_INVALID) {
-        yylhsminor.yy13 = NULL;
+        yylhsminor.yy19 = NULL;
     } else if (rv == NODENN_ONE_NULL) {
         // Nothing- `out` is already assigned
     } else {
-        if (yymsp[-1].minor.yy13 && yymsp[-1].minor.yy13->type == QN_PHRASE && yymsp[-1].minor.yy13->pn.exact == 0 && 
-            yymsp[-1].minor.yy13->opts.fieldMask == RS_FIELDMASK_ALL ) {
-            yylhsminor.yy13 = yymsp[-1].minor.yy13;
+        if (yymsp[-1].minor.yy19 && yymsp[-1].minor.yy19->type == QN_PHRASE && yymsp[-1].minor.yy19->pn.exact == 0 && 
+            yymsp[-1].minor.yy19->opts.fieldMask == RS_FIELDMASK_ALL ) {
+            yylhsminor.yy19 = yymsp[-1].minor.yy19;
         } else {     
-            yylhsminor.yy13 = NewPhraseNode(0);
-            QueryNode_AddChild(yylhsminor.yy13, yymsp[-1].minor.yy13);
+            yylhsminor.yy19 = NewPhraseNode(0);
+            QueryNode_AddChild(yylhsminor.yy19, yymsp[-1].minor.yy19);
         }
-        QueryNode_AddChild(yylhsminor.yy13, yymsp[0].minor.yy13);
-    }
-}
-  yymsp[-1].minor.yy13 = yylhsminor.yy13;
-=======
-    int rv = one_not_null(yymsp[-1].minor.yy17, yymsp[0].minor.yy17, (void**)&yylhsminor.yy17);
-    if (rv == NODENN_BOTH_INVALID) {
-        yylhsminor.yy17 = NULL;
-    } else if (rv == NODENN_ONE_NULL) {
-        // Nothing- `out` is already assigned
-    } else {
-        if (yymsp[-1].minor.yy17 && yymsp[-1].minor.yy17->type == QN_PHRASE && yymsp[-1].minor.yy17->pn.exact == 0 && 
-            yymsp[-1].minor.yy17->opts.fieldMask == RS_FIELDMASK_ALL ) {
-            yylhsminor.yy17 = yymsp[-1].minor.yy17;
-        } else {     
-            yylhsminor.yy17 = NewPhraseNode(0);
-            QueryNode_AddChild(yylhsminor.yy17, yymsp[-1].minor.yy17);
-        }
-        QueryNode_AddChild(yylhsminor.yy17, yymsp[0].minor.yy17);
-    }
-}
-  yymsp[-1].minor.yy17 = yylhsminor.yy17;
->>>>>>> 49ba2345
+        QueryNode_AddChild(yylhsminor.yy19, yymsp[0].minor.yy19);
+    }
+}
+  yymsp[-1].minor.yy19 = yylhsminor.yy19;
         break;
       case 4: /* expr ::= union */
       case 21: /* expr ::= prefix */ yytestcase(yyruleno==21);
 {
-<<<<<<< HEAD
-    yylhsminor.yy13 = yymsp[0].minor.yy13;
-}
-  yymsp[0].minor.yy13 = yylhsminor.yy13;
+    yylhsminor.yy19 = yymsp[0].minor.yy19;
+}
+  yymsp[0].minor.yy19 = yylhsminor.yy19;
         break;
       case 5: /* union ::= expr OR expr */
 {
-    int rv = one_not_null(yymsp[-2].minor.yy13, yymsp[0].minor.yy13, (void**)&yylhsminor.yy13);
+    int rv = one_not_null(yymsp[-2].minor.yy19, yymsp[0].minor.yy19, (void**)&yylhsminor.yy19);
     if (rv == NODENN_BOTH_INVALID) {
-        yylhsminor.yy13 = NULL;
+        yylhsminor.yy19 = NULL;
     } else if (rv == NODENN_ONE_NULL) {
         // Nothing- already assigned
     } else {
-        if (yymsp[-2].minor.yy13->type == QN_UNION && yymsp[-2].minor.yy13->opts.fieldMask == RS_FIELDMASK_ALL) {
-            yylhsminor.yy13 = yymsp[-2].minor.yy13;
+        if (yymsp[-2].minor.yy19->type == QN_UNION && yymsp[-2].minor.yy19->opts.fieldMask == RS_FIELDMASK_ALL) {
+            yylhsminor.yy19 = yymsp[-2].minor.yy19;
         } else {
-            yylhsminor.yy13 = NewUnionNode();
-            QueryNode_AddChild(yylhsminor.yy13, yymsp[-2].minor.yy13);
-            yylhsminor.yy13->opts.fieldMask |= yymsp[-2].minor.yy13->opts.fieldMask;
+            yylhsminor.yy19 = NewUnionNode();
+            QueryNode_AddChild(yylhsminor.yy19, yymsp[-2].minor.yy19);
+            yylhsminor.yy19->opts.fieldMask |= yymsp[-2].minor.yy19->opts.fieldMask;
         }
 
-        // Handle yymsp[0].minor.yy13
-        QueryNode_AddChild(yylhsminor.yy13, yymsp[0].minor.yy13);
-        yylhsminor.yy13->opts.fieldMask |= yymsp[0].minor.yy13->opts.fieldMask;
-        QueryNode_SetFieldMask(yylhsminor.yy13, yylhsminor.yy13->opts.fieldMask);
+        // Handle yymsp[0].minor.yy19
+        QueryNode_AddChild(yylhsminor.yy19, yymsp[0].minor.yy19);
+        yylhsminor.yy19->opts.fieldMask |= yymsp[0].minor.yy19->opts.fieldMask;
+        QueryNode_SetFieldMask(yylhsminor.yy19, yylhsminor.yy19->opts.fieldMask);
     }
     
 }
-  yymsp[-2].minor.yy13 = yylhsminor.yy13;
+  yymsp[-2].minor.yy19 = yylhsminor.yy19;
         break;
       case 6: /* union ::= union OR expr */
 {
-    yylhsminor.yy13 = yymsp[-2].minor.yy13;
-    if (yymsp[0].minor.yy13) {
-        QueryNode_AddChild(yylhsminor.yy13, yymsp[0].minor.yy13);
-        yylhsminor.yy13->opts.fieldMask |= yymsp[0].minor.yy13->opts.fieldMask;
-        QueryNode_SetFieldMask(yymsp[0].minor.yy13, yylhsminor.yy13->opts.fieldMask);
-    }
-}
-  yymsp[-2].minor.yy13 = yylhsminor.yy13;
+    yylhsminor.yy19 = yymsp[-2].minor.yy19;
+    if (yymsp[0].minor.yy19) {
+        QueryNode_AddChild(yylhsminor.yy19, yymsp[0].minor.yy19);
+        yylhsminor.yy19->opts.fieldMask |= yymsp[0].minor.yy19->opts.fieldMask;
+        QueryNode_SetFieldMask(yymsp[0].minor.yy19, yylhsminor.yy19->opts.fieldMask);
+    }
+}
+  yymsp[-2].minor.yy19 = yylhsminor.yy19;
         break;
       case 7: /* expr ::= modifier COLON expr */
 {
-    if (yymsp[0].minor.yy13 == NULL) {
-        yylhsminor.yy13 = NULL;
+    if (yymsp[0].minor.yy19 == NULL) {
+        yylhsminor.yy19 = NULL;
     } else {
         if (ctx->sctx->spec) {
-            QueryNode_SetFieldMask(yymsp[0].minor.yy13, IndexSpec_GetFieldBit(ctx->sctx->spec, yymsp[-2].minor.yy0.s, yymsp[-2].minor.yy0.len));
+            QueryNode_SetFieldMask(yymsp[0].minor.yy19, IndexSpec_GetFieldBit(ctx->sctx->spec, yymsp[-2].minor.yy0.s, yymsp[-2].minor.yy0.len));
         }
-        yylhsminor.yy13 = yymsp[0].minor.yy13; 
-    }
-}
-  yymsp[-2].minor.yy13 = yylhsminor.yy13;
-=======
-    yylhsminor.yy17 = yymsp[0].minor.yy17;
-}
-  yymsp[0].minor.yy17 = yylhsminor.yy17;
-        break;
-      case 5: /* union ::= expr OR expr */
-{
-    int rv = one_not_null(yymsp[-2].minor.yy17, yymsp[0].minor.yy17, (void**)&yylhsminor.yy17);
-    if (rv == NODENN_BOTH_INVALID) {
-        yylhsminor.yy17 = NULL;
-    } else if (rv == NODENN_ONE_NULL) {
-        // Nothing- already assigned
+        yylhsminor.yy19 = yymsp[0].minor.yy19; 
+    }
+}
+  yymsp[-2].minor.yy19 = yylhsminor.yy19;
+        break;
+      case 8: /* expr ::= modifierlist COLON expr */
+{
+    
+    if (yymsp[0].minor.yy19 == NULL) {
+        yylhsminor.yy19 = NULL;
     } else {
-        if (yymsp[-2].minor.yy17->type == QN_UNION && yymsp[-2].minor.yy17->opts.fieldMask == RS_FIELDMASK_ALL) {
-            yylhsminor.yy17 = yymsp[-2].minor.yy17;
-        } else {
-            yylhsminor.yy17 = NewUnionNode();
-            QueryNode_AddChild(yylhsminor.yy17, yymsp[-2].minor.yy17);
-            yylhsminor.yy17->opts.fieldMask |= yymsp[-2].minor.yy17->opts.fieldMask;
-        }
-
-        // Handle yymsp[0].minor.yy17
-        QueryNode_AddChild(yylhsminor.yy17, yymsp[0].minor.yy17);
-        yylhsminor.yy17->opts.fieldMask |= yymsp[0].minor.yy17->opts.fieldMask;
-        QueryNode_SetFieldMask(yylhsminor.yy17, yylhsminor.yy17->opts.fieldMask);
-    }
-    
-}
-  yymsp[-2].minor.yy17 = yylhsminor.yy17;
-        break;
-      case 6: /* union ::= union OR expr */
-{
-    yylhsminor.yy17 = yymsp[-2].minor.yy17;
-    if (yymsp[0].minor.yy17) {
-        QueryNode_AddChild(yylhsminor.yy17, yymsp[0].minor.yy17);
-        yylhsminor.yy17->opts.fieldMask |= yymsp[0].minor.yy17->opts.fieldMask;
-        QueryNode_SetFieldMask(yymsp[0].minor.yy17, yylhsminor.yy17->opts.fieldMask);
-    }
-}
-  yymsp[-2].minor.yy17 = yylhsminor.yy17;
-        break;
-      case 7: /* expr ::= modifier COLON expr */
-{
-    if (yymsp[0].minor.yy17 == NULL) {
-        yylhsminor.yy17 = NULL;
-    } else {
-        if (ctx->sctx->spec) {
-            QueryNode_SetFieldMask(yymsp[0].minor.yy17, IndexSpec_GetFieldBit(ctx->sctx->spec, yymsp[-2].minor.yy0.s, yymsp[-2].minor.yy0.len));
-        }
-        yylhsminor.yy17 = yymsp[0].minor.yy17; 
-    }
-}
-  yymsp[-2].minor.yy17 = yylhsminor.yy17;
->>>>>>> 49ba2345
-        break;
-      case 8: /* expr ::= modifierlist COLON expr */
-{
-    
-<<<<<<< HEAD
-    if (yymsp[0].minor.yy13 == NULL) {
-        yylhsminor.yy13 = NULL;
-    } else {
-        //yymsp[0].minor.yy13->opts.fieldMask = 0;
+        //yymsp[0].minor.yy19->opts.fieldMask = 0;
         t_fieldMask mask = 0; 
         if (ctx->sctx->spec) {
-            for (int i = 0; i < Vector_Size(yymsp[-2].minor.yy24); i++) {
+            for (int i = 0; i < Vector_Size(yymsp[-2].minor.yy62); i++) {
                 char *p;
-                Vector_Get(yymsp[-2].minor.yy24, i, &p);
-=======
-    if (yymsp[0].minor.yy17 == NULL) {
-        yylhsminor.yy17 = NULL;
-    } else {
-        //yymsp[0].minor.yy17->opts.fieldMask = 0;
-        t_fieldMask mask = 0; 
-        if (ctx->sctx->spec) {
-            for (int i = 0; i < Vector_Size(yymsp[-2].minor.yy66); i++) {
-                char *p;
-                Vector_Get(yymsp[-2].minor.yy66, i, &p);
->>>>>>> 49ba2345
+                Vector_Get(yymsp[-2].minor.yy62, i, &p);
                 mask |= IndexSpec_GetFieldBit(ctx->sctx->spec, p, strlen(p)); 
                 rm_free(p);
             }
         }
-<<<<<<< HEAD
-        QueryNode_SetFieldMask(yymsp[0].minor.yy13, mask);
-        Vector_Free(yymsp[-2].minor.yy24);
-        yylhsminor.yy13=yymsp[0].minor.yy13;
-    }
-}
-  yymsp[-2].minor.yy13 = yylhsminor.yy13;
+        QueryNode_SetFieldMask(yymsp[0].minor.yy19, mask);
+        Vector_Free(yymsp[-2].minor.yy62);
+        yylhsminor.yy19=yymsp[0].minor.yy19;
+    }
+}
+  yymsp[-2].minor.yy19 = yylhsminor.yy19;
         break;
       case 9: /* expr ::= LP expr RP */
 {
-    yymsp[-2].minor.yy13 = yymsp[-1].minor.yy13;
-=======
-        QueryNode_SetFieldMask(yymsp[0].minor.yy17, mask);
-        Vector_Free(yymsp[-2].minor.yy66);
-        yylhsminor.yy17=yymsp[0].minor.yy17;
-    }
-}
-  yymsp[-2].minor.yy17 = yylhsminor.yy17;
-        break;
-      case 9: /* expr ::= LP expr RP */
-{
-    yymsp[-2].minor.yy17 = yymsp[-1].minor.yy17;
->>>>>>> 49ba2345
+    yymsp[-2].minor.yy19 = yymsp[-1].minor.yy19;
 }
         break;
       case 10: /* attribute ::= ATTRIBUTE COLON term */
 {
     
-    yylhsminor.yy59 = (QueryAttribute){ .name = yymsp[-2].minor.yy0.s, .namelen = yymsp[-2].minor.yy0.len, .value = rm_strndup(yymsp[0].minor.yy0.s, yymsp[0].minor.yy0.len), .vallen = yymsp[0].minor.yy0.len };
-}
-  yymsp[-2].minor.yy59 = yylhsminor.yy59;
+    yylhsminor.yy71 = (QueryAttribute){ .name = yymsp[-2].minor.yy0.s, .namelen = yymsp[-2].minor.yy0.len, .value = rm_strndup(yymsp[0].minor.yy0.s, yymsp[0].minor.yy0.len), .vallen = yymsp[0].minor.yy0.len };
+}
+  yymsp[-2].minor.yy71 = yylhsminor.yy71;
         break;
       case 11: /* attribute_list ::= attribute */
 {
-<<<<<<< HEAD
-    yylhsminor.yy3 = array_new(QueryAttribute, 2);
-    yylhsminor.yy3 = array_append(yylhsminor.yy3, yymsp[0].minor.yy59);
-}
-  yymsp[0].minor.yy3 = yylhsminor.yy3;
+    yylhsminor.yy9 = array_new(QueryAttribute, 2);
+    yylhsminor.yy9 = array_append(yylhsminor.yy9, yymsp[0].minor.yy71);
+}
+  yymsp[0].minor.yy9 = yylhsminor.yy9;
         break;
       case 12: /* attribute_list ::= attribute_list SEMICOLON attribute */
 {
-    yylhsminor.yy3 = array_append(yymsp[-2].minor.yy3, yymsp[0].minor.yy59);
-}
-  yymsp[-2].minor.yy3 = yylhsminor.yy3;
+    yylhsminor.yy9 = array_append(yymsp[-2].minor.yy9, yymsp[0].minor.yy71);
+}
+  yymsp[-2].minor.yy9 = yylhsminor.yy9;
         break;
       case 13: /* attribute_list ::= attribute_list SEMICOLON */
 {
-    yylhsminor.yy3 = yymsp[-1].minor.yy3;
-}
-  yymsp[-1].minor.yy3 = yylhsminor.yy3;
+    yylhsminor.yy9 = yymsp[-1].minor.yy9;
+}
+  yymsp[-1].minor.yy9 = yylhsminor.yy9;
         break;
       case 14: /* attribute_list ::= */
 {
-    yymsp[1].minor.yy3 = NULL;
-=======
-    yylhsminor.yy63 = array_new(QueryAttribute, 2);
-    yylhsminor.yy63 = array_append(yylhsminor.yy63, yymsp[0].minor.yy55);
-}
-  yymsp[0].minor.yy63 = yylhsminor.yy63;
-        break;
-      case 12: /* attribute_list ::= attribute_list SEMICOLON attribute */
-{
-    yylhsminor.yy63 = array_append(yymsp[-2].minor.yy63, yymsp[0].minor.yy55);
-}
-  yymsp[-2].minor.yy63 = yylhsminor.yy63;
-        break;
-      case 13: /* attribute_list ::= attribute_list SEMICOLON */
-{
-    yylhsminor.yy63 = yymsp[-1].minor.yy63;
-}
-  yymsp[-1].minor.yy63 = yylhsminor.yy63;
-        break;
-      case 14: /* attribute_list ::= */
-{
-    yymsp[1].minor.yy63 = NULL;
->>>>>>> 49ba2345
+    yymsp[1].minor.yy9 = NULL;
 }
         break;
       case 15: /* expr ::= expr ARROW LB attribute_list RB */
 {
 
-<<<<<<< HEAD
-    if (yymsp[-4].minor.yy13 && yymsp[-1].minor.yy3) {
-        QueryNode_ApplyAttributes(yymsp[-4].minor.yy13, yymsp[-1].minor.yy3, array_len(yymsp[-1].minor.yy3), ctx->status);
-    }
-    array_free_ex(yymsp[-1].minor.yy3, rm_free((char*)((QueryAttribute*)ptr )->value));
-    yylhsminor.yy13 = yymsp[-4].minor.yy13;
-}
-  yymsp[-4].minor.yy13 = yylhsminor.yy13;
+    if (yymsp[-4].minor.yy19 && yymsp[-1].minor.yy9) {
+        QueryNode_ApplyAttributes(yymsp[-4].minor.yy19, yymsp[-1].minor.yy9, array_len(yymsp[-1].minor.yy9), ctx->status);
+    }
+    array_free_ex(yymsp[-1].minor.yy9, rm_free((char*)((QueryAttribute*)ptr )->value));
+    yylhsminor.yy19 = yymsp[-4].minor.yy19;
+}
+  yymsp[-4].minor.yy19 = yylhsminor.yy19;
         break;
       case 16: /* expr ::= QUOTE termlist QUOTE */
 {
-    yymsp[-1].minor.yy13->pn.exact =1;
-    yymsp[-1].minor.yy13->opts.flags |= QueryNode_Verbatim;
-
-    yymsp[-2].minor.yy13 = yymsp[-1].minor.yy13;
-=======
-    if (yymsp[-4].minor.yy17 && yymsp[-1].minor.yy63) {
-        QueryNode_ApplyAttributes(yymsp[-4].minor.yy17, yymsp[-1].minor.yy63, array_len(yymsp[-1].minor.yy63), ctx->status);
-    }
-    array_free_ex(yymsp[-1].minor.yy63, rm_free((char*)((QueryAttribute*)ptr )->value));
-    yylhsminor.yy17 = yymsp[-4].minor.yy17;
-}
-  yymsp[-4].minor.yy17 = yylhsminor.yy17;
-        break;
-      case 16: /* expr ::= QUOTE termlist QUOTE */
-{
-    yymsp[-1].minor.yy17->pn.exact =1;
-    yymsp[-1].minor.yy17->opts.flags |= QueryNode_Verbatim;
-
-    yymsp[-2].minor.yy17 = yymsp[-1].minor.yy17;
->>>>>>> 49ba2345
+    yymsp[-1].minor.yy19->pn.exact =1;
+    yymsp[-1].minor.yy19->opts.flags |= QueryNode_Verbatim;
+
+    yymsp[-2].minor.yy19 = yymsp[-1].minor.yy19;
 }
         break;
       case 17: /* expr ::= QUOTE term QUOTE */
 {
-<<<<<<< HEAD
-    yymsp[-2].minor.yy13 = NewTokenNode(ctx, strdupcase(yymsp[-1].minor.yy0.s, yymsp[-1].minor.yy0.len), -1);
-    yymsp[-2].minor.yy13->opts.flags |= QueryNode_Verbatim;
-    
-=======
-  yymsp[-2].minor.yy17 = NewTokenNode(ctx, rm_strdupcase(yymsp[-1].minor.yy0.s, yymsp[-1].minor.yy0.len), -1);
-  yymsp[-2].minor.yy17->opts.flags |= QueryNode_Verbatim;
+  yymsp[-2].minor.yy19 = NewTokenNode(ctx, rm_strdupcase(yymsp[-1].minor.yy0.s, yymsp[-1].minor.yy0.len), -1);
+  yymsp[-2].minor.yy19->opts.flags |= QueryNode_Verbatim;
 }
         break;
       case 18: /* expr ::= QUOTE param_term QUOTE */
 {
-  yymsp[-2].minor.yy17 = NewTokenNode_WithParam(ctx, &yymsp[-1].minor.yy0);
-  yymsp[-2].minor.yy17->opts.flags |= QueryNode_Verbatim;
->>>>>>> 49ba2345
+  yymsp[-2].minor.yy19 = NewTokenNode_WithParam(ctx, &yymsp[-1].minor.yy0);
+  yymsp[-2].minor.yy19->opts.flags |= QueryNode_Verbatim;
 }
         break;
       case 19: /* expr ::= term */
 {
-<<<<<<< HEAD
-   yylhsminor.yy13 = NewTokenNode(ctx, strdupcase(yymsp[0].minor.yy0.s, yymsp[0].minor.yy0.len), -1);
-}
-  yymsp[0].minor.yy13 = yylhsminor.yy13;
-=======
-  yylhsminor.yy17 = NewTokenNode(ctx, rm_strdupcase(yymsp[0].minor.yy0.s, yymsp[0].minor.yy0.len), -1);
-}
-  yymsp[0].minor.yy17 = yylhsminor.yy17;
->>>>>>> 49ba2345
+  yylhsminor.yy19 = NewTokenNode(ctx, rm_strdupcase(yymsp[0].minor.yy0.s, yymsp[0].minor.yy0.len), -1);
+}
+  yymsp[0].minor.yy19 = yylhsminor.yy19;
         break;
       case 20: /* expr ::= param_term */
 {
-<<<<<<< HEAD
-    yylhsminor.yy13= yymsp[0].minor.yy13;
-}
-  yymsp[0].minor.yy13 = yylhsminor.yy13;
-=======
-  yylhsminor.yy17 = NewTokenNode_WithParam(ctx, &yymsp[0].minor.yy0);
-}
-  yymsp[0].minor.yy17 = yylhsminor.yy17;
->>>>>>> 49ba2345
+  yylhsminor.yy19 = NewTokenNode_WithParam(ctx, &yymsp[0].minor.yy0);
+}
+  yymsp[0].minor.yy19 = yylhsminor.yy19;
         break;
       case 22: /* expr ::= termlist */
 {
-<<<<<<< HEAD
-        yylhsminor.yy13 = yymsp[0].minor.yy13;
-}
-  yymsp[0].minor.yy13 = yylhsminor.yy13;
-=======
-        yylhsminor.yy17 = yymsp[0].minor.yy17;
-}
-  yymsp[0].minor.yy17 = yylhsminor.yy17;
->>>>>>> 49ba2345
+        yylhsminor.yy19 = yymsp[0].minor.yy19;
+}
+  yymsp[0].minor.yy19 = yylhsminor.yy19;
         break;
       case 23: /* expr ::= STOPWORD */
 {
-<<<<<<< HEAD
-    yymsp[0].minor.yy13 = NULL;
-=======
-    yymsp[0].minor.yy17 = NULL;
->>>>>>> 49ba2345
+    yymsp[0].minor.yy19 = NULL;
 }
         break;
       case 24: /* termlist ::= term term */
 {
-<<<<<<< HEAD
-    yylhsminor.yy13 = NewPhraseNode(0);
-    QueryNode_AddChild(yylhsminor.yy13, NewTokenNode(ctx, strdupcase(yymsp[-1].minor.yy0.s, yymsp[-1].minor.yy0.len), -1));
-    QueryNode_AddChild(yylhsminor.yy13, NewTokenNode(ctx, strdupcase(yymsp[0].minor.yy0.s, yymsp[0].minor.yy0.len), -1));
-}
-  yymsp[-1].minor.yy13 = yylhsminor.yy13;
-=======
-    yylhsminor.yy17 = NewPhraseNode(0);
-    QueryNode_AddChild(yylhsminor.yy17, NewTokenNode(ctx, rm_strdupcase(yymsp[-1].minor.yy0.s, yymsp[-1].minor.yy0.len), -1));
-    QueryNode_AddChild(yylhsminor.yy17, NewTokenNode(ctx, rm_strdupcase(yymsp[0].minor.yy0.s, yymsp[0].minor.yy0.len), -1));
-}
-  yymsp[-1].minor.yy17 = yylhsminor.yy17;
->>>>>>> 49ba2345
+    yylhsminor.yy19 = NewPhraseNode(0);
+    QueryNode_AddChild(yylhsminor.yy19, NewTokenNode(ctx, rm_strdupcase(yymsp[-1].minor.yy0.s, yymsp[-1].minor.yy0.len), -1));
+    QueryNode_AddChild(yylhsminor.yy19, NewTokenNode(ctx, rm_strdupcase(yymsp[0].minor.yy0.s, yymsp[0].minor.yy0.len), -1));
+}
+  yymsp[-1].minor.yy19 = yylhsminor.yy19;
         break;
       case 25: /* termlist ::= param_term param_term */
 {
-<<<<<<< HEAD
-    yylhsminor.yy13 = yymsp[-1].minor.yy13;
-    QueryNode_AddChild(yylhsminor.yy13, NewTokenNode(ctx, strdupcase(yymsp[0].minor.yy0.s, yymsp[0].minor.yy0.len), -1));
-}
-  yymsp[-1].minor.yy13 = yylhsminor.yy13;
-=======
-  yylhsminor.yy17 = NewPhraseNode(0);
-  QueryNode_AddChild(yylhsminor.yy17, NewTokenNode_WithParam(ctx, &yymsp[-1].minor.yy0));
-  QueryNode_AddChild(yylhsminor.yy17, NewTokenNode_WithParam(ctx, &yymsp[0].minor.yy0));
-}
-  yymsp[-1].minor.yy17 = yylhsminor.yy17;
->>>>>>> 49ba2345
+  yylhsminor.yy19 = NewPhraseNode(0);
+  QueryNode_AddChild(yylhsminor.yy19, NewTokenNode_WithParam(ctx, &yymsp[-1].minor.yy0));
+  QueryNode_AddChild(yylhsminor.yy19, NewTokenNode_WithParam(ctx, &yymsp[0].minor.yy0));
+}
+  yymsp[-1].minor.yy19 = yylhsminor.yy19;
         break;
       case 26: /* termlist ::= termlist term */
 {
-<<<<<<< HEAD
-    yylhsminor.yy13 = yymsp[-1].minor.yy13;
-}
-  yymsp[-1].minor.yy13 = yylhsminor.yy13;
-=======
-    yylhsminor.yy17 = yymsp[-1].minor.yy17;
-    QueryNode_AddChild(yylhsminor.yy17, NewTokenNode(ctx, rm_strdupcase(yymsp[0].minor.yy0.s, yymsp[0].minor.yy0.len), -1));
-}
-  yymsp[-1].minor.yy17 = yylhsminor.yy17;
->>>>>>> 49ba2345
+    yylhsminor.yy19 = yymsp[-1].minor.yy19;
+    QueryNode_AddChild(yylhsminor.yy19, NewTokenNode(ctx, rm_strdupcase(yymsp[0].minor.yy0.s, yymsp[0].minor.yy0.len), -1));
+}
+  yymsp[-1].minor.yy19 = yylhsminor.yy19;
         break;
       case 27: /* termlist ::= termlist param_term */
 {
-  yylhsminor.yy17 = yymsp[-1].minor.yy17;
-  QueryNode_AddChild(yylhsminor.yy17, NewTokenNode_WithParam(ctx, &yymsp[0].minor.yy0));
-}
-  yymsp[-1].minor.yy17 = yylhsminor.yy17;
+  yylhsminor.yy19 = yymsp[-1].minor.yy19;
+  QueryNode_AddChild(yylhsminor.yy19, NewTokenNode_WithParam(ctx, &yymsp[0].minor.yy0));
+}
+  yymsp[-1].minor.yy19 = yylhsminor.yy19;
         break;
       case 28: /* termlist ::= termlist STOPWORD */
       case 52: /* tag_list ::= tag_list RB */ yytestcase(yyruleno==52);
 {
-    yylhsminor.yy17 = yymsp[-1].minor.yy17;
-}
-  yymsp[-1].minor.yy17 = yylhsminor.yy17;
+    yylhsminor.yy19 = yymsp[-1].minor.yy19;
+}
+  yymsp[-1].minor.yy19 = yylhsminor.yy19;
         break;
       case 29: /* expr ::= MINUS expr */
 { 
-<<<<<<< HEAD
-    if (yymsp[0].minor.yy13) {
-        yymsp[-1].minor.yy13 = NewNotNode(yymsp[0].minor.yy13);
+    if (yymsp[0].minor.yy19) {
+        yymsp[-1].minor.yy19 = NewNotNode(yymsp[0].minor.yy19);
     } else {
-        yymsp[-1].minor.yy13 = NULL;
-=======
-    if (yymsp[0].minor.yy17) {
-        yymsp[-1].minor.yy17 = NewNotNode(yymsp[0].minor.yy17);
-    } else {
-        yymsp[-1].minor.yy17 = NULL;
->>>>>>> 49ba2345
+        yymsp[-1].minor.yy19 = NULL;
     }
 }
         break;
       case 30: /* expr ::= TILDE expr */
 { 
-<<<<<<< HEAD
-    if (yymsp[0].minor.yy13) {
-        yymsp[-1].minor.yy13 = NewOptionalNode(yymsp[0].minor.yy13);
+    if (yymsp[0].minor.yy19) {
+        yymsp[-1].minor.yy19 = NewOptionalNode(yymsp[0].minor.yy19);
     } else {
-        yymsp[-1].minor.yy13 = NULL;
-=======
-    if (yymsp[0].minor.yy17) {
-        yymsp[-1].minor.yy17 = NewOptionalNode(yymsp[0].minor.yy17);
-    } else {
-        yymsp[-1].minor.yy17 = NULL;
->>>>>>> 49ba2345
+        yymsp[-1].minor.yy19 = NULL;
     }
 }
         break;
       case 31: /* prefix ::= PREFIX */
 {
-<<<<<<< HEAD
-    yymsp[0].minor.yy0.s = strdupcase(yymsp[0].minor.yy0.s, yymsp[0].minor.yy0.len);
-    yylhsminor.yy13 = NewPrefixNode(ctx, yymsp[0].minor.yy0.s, strlen(yymsp[0].minor.yy0.s));
-}
-  yymsp[0].minor.yy13 = yylhsminor.yy13;
-=======
-    yylhsminor.yy17 = NewPrefixNode_WithParam(ctx, &yymsp[0].minor.yy0);
-}
-  yymsp[0].minor.yy17 = yylhsminor.yy17;
->>>>>>> 49ba2345
+    yylhsminor.yy19 = NewPrefixNode_WithParam(ctx, &yymsp[0].minor.yy0);
+}
+  yymsp[0].minor.yy19 = yylhsminor.yy19;
         break;
       case 32: /* expr ::= PERCENT term PERCENT */
       case 35: /* expr ::= PERCENT STOPWORD PERCENT */ yytestcase(yyruleno==35);
 {
-<<<<<<< HEAD
-    yymsp[-1].minor.yy0.s = strdupcase(yymsp[-1].minor.yy0.s, yymsp[-1].minor.yy0.len);
-    yymsp[-2].minor.yy13 = NewFuzzyNode(ctx, yymsp[-1].minor.yy0.s, strlen(yymsp[-1].minor.yy0.s), 1);
-=======
   yymsp[-1].minor.yy0.s = rm_strdupcase(yymsp[-1].minor.yy0.s, yymsp[-1].minor.yy0.len);
-    yymsp[-2].minor.yy17 = NewFuzzyNode(ctx, yymsp[-1].minor.yy0.s, strlen(yymsp[-1].minor.yy0.s), 1);
->>>>>>> 49ba2345
+    yymsp[-2].minor.yy19 = NewFuzzyNode(ctx, yymsp[-1].minor.yy0.s, strlen(yymsp[-1].minor.yy0.s), 1);
 }
         break;
       case 33: /* expr ::= PERCENT PERCENT term PERCENT PERCENT */
       case 36: /* expr ::= PERCENT PERCENT STOPWORD PERCENT PERCENT */ yytestcase(yyruleno==36);
 {
-<<<<<<< HEAD
-    yymsp[-2].minor.yy0.s = strdupcase(yymsp[-2].minor.yy0.s, yymsp[-2].minor.yy0.len);
-    yymsp[-4].minor.yy13 = NewFuzzyNode(ctx, yymsp[-2].minor.yy0.s, strlen(yymsp[-2].minor.yy0.s), 2);
-=======
   yymsp[-2].minor.yy0.s = rm_strdupcase(yymsp[-2].minor.yy0.s, yymsp[-2].minor.yy0.len);
-    yymsp[-4].minor.yy17 = NewFuzzyNode(ctx, yymsp[-2].minor.yy0.s, strlen(yymsp[-2].minor.yy0.s), 2);
->>>>>>> 49ba2345
+    yymsp[-4].minor.yy19 = NewFuzzyNode(ctx, yymsp[-2].minor.yy0.s, strlen(yymsp[-2].minor.yy0.s), 2);
 }
         break;
       case 34: /* expr ::= PERCENT PERCENT PERCENT term PERCENT PERCENT PERCENT */
       case 37: /* expr ::= PERCENT PERCENT PERCENT STOPWORD PERCENT PERCENT PERCENT */ yytestcase(yyruleno==37);
 {
-<<<<<<< HEAD
-    yymsp[-3].minor.yy0.s = strdupcase(yymsp[-3].minor.yy0.s, yymsp[-3].minor.yy0.len);
-    yymsp[-6].minor.yy13 = NewFuzzyNode(ctx, yymsp[-3].minor.yy0.s, strlen(yymsp[-3].minor.yy0.s), 3);
-=======
   yymsp[-3].minor.yy0.s = rm_strdupcase(yymsp[-3].minor.yy0.s, yymsp[-3].minor.yy0.len);
-    yymsp[-6].minor.yy17 = NewFuzzyNode(ctx, yymsp[-3].minor.yy0.s, strlen(yymsp[-3].minor.yy0.s), 3);
->>>>>>> 49ba2345
+    yymsp[-6].minor.yy19 = NewFuzzyNode(ctx, yymsp[-3].minor.yy0.s, strlen(yymsp[-3].minor.yy0.s), 3);
 }
         break;
       case 38: /* modifier ::= MODIFIER */
@@ -2049,122 +1516,72 @@
         break;
       case 39: /* modifierlist ::= modifier OR term */
 {
-<<<<<<< HEAD
-    yylhsminor.yy24 = NewVector(char *, 2);
+    yylhsminor.yy62 = NewVector(char *, 2);
     char *s = rm_strndup(yymsp[-2].minor.yy0.s, yymsp[-2].minor.yy0.len);
-    Vector_Push(yylhsminor.yy24, s);
+    Vector_Push(yylhsminor.yy62, s);
     s = rm_strndup(yymsp[0].minor.yy0.s, yymsp[0].minor.yy0.len);
-    Vector_Push(yylhsminor.yy24, s);
-}
-  yymsp[-2].minor.yy24 = yylhsminor.yy24;
-=======
-    yylhsminor.yy66 = NewVector(char *, 2);
-    char *s = rm_strndup(yymsp[-2].minor.yy0.s, yymsp[-2].minor.yy0.len);
-    Vector_Push(yylhsminor.yy66, s);
-    s = rm_strndup(yymsp[0].minor.yy0.s, yymsp[0].minor.yy0.len);
-    Vector_Push(yylhsminor.yy66, s);
-}
-  yymsp[-2].minor.yy66 = yylhsminor.yy66;
->>>>>>> 49ba2345
+    Vector_Push(yylhsminor.yy62, s);
+}
+  yymsp[-2].minor.yy62 = yylhsminor.yy62;
         break;
       case 40: /* modifierlist ::= modifierlist OR term */
 {
     char *s = rm_strndup(yymsp[0].minor.yy0.s, yymsp[0].minor.yy0.len);
-<<<<<<< HEAD
-    Vector_Push(yymsp[-2].minor.yy24, s);
-    yylhsminor.yy24 = yymsp[-2].minor.yy24;
-}
-  yymsp[-2].minor.yy24 = yylhsminor.yy24;
-=======
-    Vector_Push(yymsp[-2].minor.yy66, s);
-    yylhsminor.yy66 = yymsp[-2].minor.yy66;
-}
-  yymsp[-2].minor.yy66 = yylhsminor.yy66;
->>>>>>> 49ba2345
+    Vector_Push(yymsp[-2].minor.yy62, s);
+    yylhsminor.yy62 = yymsp[-2].minor.yy62;
+}
+  yymsp[-2].minor.yy62 = yylhsminor.yy62;
         break;
       case 41: /* expr ::= modifier COLON tag_list */
 {
-<<<<<<< HEAD
-    if (!yymsp[0].minor.yy13) {
-        yylhsminor.yy13= NULL;
-=======
-    if (!yymsp[0].minor.yy17) {
-        yylhsminor.yy17= NULL;
->>>>>>> 49ba2345
+    if (!yymsp[0].minor.yy19) {
+        yylhsminor.yy19= NULL;
     } else {
       // Tag field names must be case sensitive, we can't do rm_strdupcase
         char *s = rm_strndup(yymsp[-2].minor.yy0.s, yymsp[-2].minor.yy0.len);
         size_t slen = unescapen((char*)s, yymsp[-2].minor.yy0.len);
 
-<<<<<<< HEAD
-        yylhsminor.yy13 = NewTagNode(s, slen);
-        QueryNode_AddChildren(yylhsminor.yy13, yymsp[0].minor.yy13->children, QueryNode_NumChildren(yymsp[0].minor.yy13));
+        yylhsminor.yy19 = NewTagNode(s, slen);
+        QueryNode_AddChildren(yylhsminor.yy19, yymsp[0].minor.yy19->children, QueryNode_NumChildren(yymsp[0].minor.yy19));
         
-        // Set the children count on yymsp[0].minor.yy13 to 0 so they won't get recursively free'd
-        QueryNode_ClearChildren(yymsp[0].minor.yy13, 0);
-        QueryNode_Free(yymsp[0].minor.yy13);
-    }
-}
-  yymsp[-2].minor.yy13 = yylhsminor.yy13;
-=======
-        yylhsminor.yy17 = NewTagNode(s, slen);
-        QueryNode_AddChildren(yylhsminor.yy17, yymsp[0].minor.yy17->children, QueryNode_NumChildren(yymsp[0].minor.yy17));
-        
-        // Set the children count on yymsp[0].minor.yy17 to 0 so they won't get recursively free'd
-        QueryNode_ClearChildren(yymsp[0].minor.yy17, 0);
-        QueryNode_Free(yymsp[0].minor.yy17);
-    }
-}
-  yymsp[-2].minor.yy17 = yylhsminor.yy17;
+        // Set the children count on yymsp[0].minor.yy19 to 0 so they won't get recursively free'd
+        QueryNode_ClearChildren(yymsp[0].minor.yy19, 0);
+        QueryNode_Free(yymsp[0].minor.yy19);
+    }
+}
+  yymsp[-2].minor.yy19 = yylhsminor.yy19;
         break;
       case 42: /* tag_list ::= LB term */
       case 44: /* tag_list ::= LB STOPWORD */ yytestcase(yyruleno==44);
 {
-    yymsp[-1].minor.yy17 = NewPhraseNode(0);
-    QueryNode_AddChild(yymsp[-1].minor.yy17, NewTokenNode(ctx, rm_strndup(yymsp[0].minor.yy0.s, yymsp[0].minor.yy0.len), -1));
-}
->>>>>>> 49ba2345
+    yymsp[-1].minor.yy19 = NewPhraseNode(0);
+    QueryNode_AddChild(yymsp[-1].minor.yy19, NewTokenNode(ctx, rm_strndup(yymsp[0].minor.yy0.s, yymsp[0].minor.yy0.len), -1));
+}
         break;
       case 43: /* tag_list ::= LB param_term */
 {
-<<<<<<< HEAD
-    yymsp[-1].minor.yy13 = NewPhraseNode(0);
-    QueryNode_AddChild(yymsp[-1].minor.yy13, NewTokenNode(ctx, rm_strndup(yymsp[0].minor.yy0.s, yymsp[0].minor.yy0.len), -1));
-=======
-  yymsp[-1].minor.yy17 = NewPhraseNode(0);
+  yymsp[-1].minor.yy19 = NewPhraseNode(0);
   if (yymsp[0].minor.yy0.type == QT_TERM)
     yymsp[0].minor.yy0.type = QT_TERM_CASE;
   else if (yymsp[0].minor.yy0.type == QT_PARAM_TERM)
     yymsp[0].minor.yy0.type = QT_PARAM_TERM_CASE;
-  QueryNode_AddChild(yymsp[-1].minor.yy17, NewTokenNode_WithParam(ctx, &yymsp[0].minor.yy0));
->>>>>>> 49ba2345
+  QueryNode_AddChild(yymsp[-1].minor.yy19, NewTokenNode_WithParam(ctx, &yymsp[0].minor.yy0));
 }
         break;
       case 45: /* tag_list ::= LB prefix */
       case 46: /* tag_list ::= LB termlist */ yytestcase(yyruleno==46);
 {
-<<<<<<< HEAD
-    yymsp[-1].minor.yy13 = NewPhraseNode(0);
-    QueryNode_AddChild(yymsp[-1].minor.yy13, yymsp[0].minor.yy13);
-=======
-    yymsp[-1].minor.yy17 = NewPhraseNode(0);
-    QueryNode_AddChild(yymsp[-1].minor.yy17, yymsp[0].minor.yy17);
->>>>>>> 49ba2345
+    yymsp[-1].minor.yy19 = NewPhraseNode(0);
+    QueryNode_AddChild(yymsp[-1].minor.yy19, yymsp[0].minor.yy19);
 }
         break;
       case 47: /* tag_list ::= tag_list OR term */
       case 49: /* tag_list ::= tag_list OR STOPWORD */ yytestcase(yyruleno==49);
 {
-<<<<<<< HEAD
-    QueryNode_AddChild(yymsp[-2].minor.yy13, NewTokenNode(ctx, rm_strndup(yymsp[0].minor.yy0.s, yymsp[0].minor.yy0.len), -1));
-    yylhsminor.yy13 = yymsp[-2].minor.yy13;
-}
-  yymsp[-2].minor.yy13 = yylhsminor.yy13;
-=======
-    QueryNode_AddChild(yymsp[-2].minor.yy17, NewTokenNode(ctx, rm_strndup(yymsp[0].minor.yy0.s, yymsp[0].minor.yy0.len), -1));
-    yylhsminor.yy17 = yymsp[-2].minor.yy17;
-}
-  yymsp[-2].minor.yy17 = yylhsminor.yy17;
+    QueryNode_AddChild(yymsp[-2].minor.yy19, NewTokenNode(ctx, rm_strndup(yymsp[0].minor.yy0.s, yymsp[0].minor.yy0.len), -1));
+    yylhsminor.yy19 = yymsp[-2].minor.yy19;
+}
+  yymsp[-2].minor.yy19 = yylhsminor.yy19;
         break;
       case 48: /* tag_list ::= tag_list OR param_term */
 {
@@ -2172,130 +1589,54 @@
     yymsp[0].minor.yy0.type = QT_TERM_CASE;
   else if (yymsp[0].minor.yy0.type == QT_PARAM_TERM)
     yymsp[0].minor.yy0.type = QT_PARAM_TERM_CASE;
-  QueryNode_AddChild(yymsp[-2].minor.yy17, NewTokenNode_WithParam(ctx, &yymsp[0].minor.yy0));
-  yylhsminor.yy17 = yymsp[-2].minor.yy17;
-}
-  yymsp[-2].minor.yy17 = yylhsminor.yy17;
->>>>>>> 49ba2345
+  QueryNode_AddChild(yymsp[-2].minor.yy19, NewTokenNode_WithParam(ctx, &yymsp[0].minor.yy0));
+  yylhsminor.yy19 = yymsp[-2].minor.yy19;
+}
+  yymsp[-2].minor.yy19 = yylhsminor.yy19;
         break;
       case 50: /* tag_list ::= tag_list OR prefix */
       case 51: /* tag_list ::= tag_list OR termlist */ yytestcase(yyruleno==51);
 {
-<<<<<<< HEAD
-    QueryNode_AddChild(yymsp[-2].minor.yy13, yymsp[0].minor.yy13);
-    yylhsminor.yy13 = yymsp[-2].minor.yy13;
-}
-  yymsp[-2].minor.yy13 = yylhsminor.yy13;
-=======
-    QueryNode_AddChild(yymsp[-2].minor.yy17, yymsp[0].minor.yy17);
-    yylhsminor.yy17 = yymsp[-2].minor.yy17;
-}
-  yymsp[-2].minor.yy17 = yylhsminor.yy17;
->>>>>>> 49ba2345
+    QueryNode_AddChild(yymsp[-2].minor.yy19, yymsp[0].minor.yy19);
+    yylhsminor.yy19 = yymsp[-2].minor.yy19;
+}
+  yymsp[-2].minor.yy19 = yylhsminor.yy19;
         break;
       case 53: /* expr ::= modifier COLON numeric_range */
 {
     // we keep the capitalization as is
-<<<<<<< HEAD
-    yymsp[0].minor.yy52->fieldName = rm_strndup(yymsp[-2].minor.yy0.s, yymsp[-2].minor.yy0.len);
-    yylhsminor.yy13 = NewNumericNode(yymsp[0].minor.yy52);
-}
-  yymsp[-2].minor.yy13 = yylhsminor.yy13;
-=======
     yymsp[0].minor.yy86->nf->fieldName = rm_strndup(yymsp[-2].minor.yy0.s, yymsp[-2].minor.yy0.len);
-    yylhsminor.yy17 = NewNumericNode(yymsp[0].minor.yy86);
-}
-  yymsp[-2].minor.yy17 = yylhsminor.yy17;
+    yylhsminor.yy19 = NewNumericNode(yymsp[0].minor.yy86);
+}
+  yymsp[-2].minor.yy19 = yylhsminor.yy19;
         break;
       case 54: /* numeric_range ::= LSQB num num RSQB */
 {
-    NumericFilter *nf = NewNumericFilter(yymsp[-2].minor.yy29.num, yymsp[-1].minor.yy29.num, yymsp[-2].minor.yy29.inclusive, yymsp[-1].minor.yy29.inclusive);
+    NumericFilter *nf = NewNumericFilter(yymsp[-2].minor.yy91.num, yymsp[-1].minor.yy91.num, yymsp[-2].minor.yy91.inclusive, yymsp[-1].minor.yy91.inclusive);
     yymsp[-3].minor.yy86 = NewNumericFilterQueryParam(nf);
 }
->>>>>>> 49ba2345
         break;
       case 55: /* numeric_range ::= LSQB param_num param_num RSQB */
 {
-<<<<<<< HEAD
-    yymsp[-3].minor.yy52 = NewNumericFilter(yymsp[-2].minor.yy77.num, yymsp[-1].minor.yy77.num, yymsp[-2].minor.yy77.inclusive, yymsp[-1].minor.yy77.inclusive);
-=======
   // Update token type to be more specific if possible
   if (yymsp[-2].minor.yy0.type == QT_PARAM_NUMERIC)
     yymsp[-2].minor.yy0.type = QT_PARAM_NUMERIC_MIN_RANGE;
   if (yymsp[-1].minor.yy0.type == QT_PARAM_NUMERIC)
     yymsp[-1].minor.yy0.type = QT_PARAM_NUMERIC_MAX_RANGE;
   yymsp[-3].minor.yy86 = NewNumericFilterQueryParam_WithParams(ctx, &yymsp[-2].minor.yy0, &yymsp[-1].minor.yy0, yymsp[-2].minor.yy0.inclusive, yymsp[-1].minor.yy0.inclusive);
->>>>>>> 49ba2345
 }
         break;
       case 56: /* expr ::= modifier COLON geo_filter */
 {
     // we keep the capitalization as is
-<<<<<<< HEAD
-    yymsp[0].minor.yy22->property = rm_strndup(yymsp[-2].minor.yy0.s, yymsp[-2].minor.yy0.len);
-    yylhsminor.yy13 = NewGeofilterNode(yymsp[0].minor.yy22);
-}
-  yymsp[-2].minor.yy13 = yylhsminor.yy13;
-=======
     yymsp[0].minor.yy86->gf->property = rm_strndup(yymsp[-2].minor.yy0.s, yymsp[-2].minor.yy0.len);
-    yylhsminor.yy17 = NewGeofilterNode(yymsp[0].minor.yy86);
-}
-  yymsp[-2].minor.yy17 = yylhsminor.yy17;
->>>>>>> 49ba2345
+    yylhsminor.yy19 = NewGeofilterNode(yymsp[0].minor.yy86);
+}
+  yymsp[-2].minor.yy19 = yylhsminor.yy19;
         break;
       case 57: /* geo_filter ::= LSQB num num num TERM RSQB */
 {
-<<<<<<< HEAD
-    char buf[16] = {0};
-    if (yymsp[-1].minor.yy0.len < 16) {
-        memcpy(buf, yymsp[-1].minor.yy0.s, yymsp[-1].minor.yy0.len);
-    } else {
-        strcpy(buf, "INVALID");
-    }
-    yymsp[-5].minor.yy22 = NewGeoFilter(yymsp[-4].minor.yy77.num, yymsp[-3].minor.yy77.num, yymsp[-2].minor.yy77.num, buf);
-    GeoFilter_Validate(yymsp[-5].minor.yy22, ctx->status);
-}
-        break;
-      case 51: /* expr ::= modifier COLON vector_filter */
-{
-    // we keep the capitalization as is
-    if (yymsp[0].minor.yy12) {
-        yymsp[0].minor.yy12->property = rm_strndup(yymsp[-2].minor.yy0.s, yymsp[-2].minor.yy0.len);
-        yylhsminor.yy13 = NewVectorNode(yymsp[0].minor.yy12);
-    } else {
-        yylhsminor.yy13 = NewQueryNode(QN_NULL);
-    }
-}
-  yymsp[-2].minor.yy13 = yylhsminor.yy13;
-        break;
-      case 52: /* vector_filter ::= LSQB TERM TERM num RSQB */
-{
-    char buf[16] = {0};
-    if (yymsp[-2].minor.yy0.len < 8) {
-        memcpy(buf, yymsp[-2].minor.yy0.s, yymsp[-2].minor.yy0.len);
-    } else {
-        strcpy(buf, "INVALID"); //TODO: can be removed?
-        QERR_MKSYNTAXERR(ctx->status, "Invalid Vector Filter unit");
-    }
-
-    // `+ 3` comes to compensate for redisearch parser removing `=` chars
-    // at the end of the string. This is common on vecsim especialy with Base64
-    yymsp[-4].minor.yy12 = NewVectorFilter(yymsp[-3].minor.yy0.s, yymsp[-3].minor.yy0.len + 3, buf, yymsp[-1].minor.yy77.num);
-}
-        break;
-      case 53: /* num ::= NUMBER */
-{
-    yylhsminor.yy77.num = yymsp[0].minor.yy0.numval;
-    yylhsminor.yy77.inclusive = 1;
-}
-  yymsp[0].minor.yy77 = yylhsminor.yy77;
-        break;
-      case 54: /* num ::= LP num */
-{
-    yymsp[-1].minor.yy77=yymsp[0].minor.yy77;
-    yymsp[-1].minor.yy77.inclusive = 0;
-=======
-    GeoFilter *gf = NewGeoFilter(yymsp[-4].minor.yy29.num, yymsp[-3].minor.yy29.num, yymsp[-2].minor.yy29.num, yymsp[-1].minor.yy0.s, yymsp[-1].minor.yy0.len);
+    GeoFilter *gf = NewGeoFilter(yymsp[-4].minor.yy91.num, yymsp[-3].minor.yy91.num, yymsp[-2].minor.yy91.num, yymsp[-1].minor.yy0.s, yymsp[-1].minor.yy0.len);
     GeoFilter_Validate(gf, ctx->status);
     yymsp[-5].minor.yy86 = NewGeoFilterQueryParam(gf);
 }
@@ -2312,52 +1653,67 @@
   yymsp[-5].minor.yy86 = NewGeoFilterQueryParam_WithParams(ctx, &yymsp[-4].minor.yy0, &yymsp[-3].minor.yy0, &yymsp[-2].minor.yy0, &yymsp[-1].minor.yy0);
 }
         break;
-      case 59: /* num ::= NUMBER */
-{
-    yylhsminor.yy29.num = yymsp[0].minor.yy0.numval;
-    yylhsminor.yy29.inclusive = 1;
->>>>>>> 49ba2345
-}
-  yymsp[0].minor.yy29 = yylhsminor.yy29;
-        break;
-<<<<<<< HEAD
-      case 55: /* num ::= MINUS num */
-{
-    yymsp[0].minor.yy77.num = -yymsp[0].minor.yy77.num;
-    yymsp[-1].minor.yy77 = yymsp[0].minor.yy77;
-}
-        break;
-      case 56: /* term ::= TERM */
-      case 57: /* term ::= NUMBER */ yytestcase(yyruleno==57);
-=======
-      case 60: /* num ::= LP num */
-{
-    yymsp[-1].minor.yy29=yymsp[0].minor.yy29;
-    yymsp[-1].minor.yy29.inclusive = 0;
-}
-        break;
-      case 61: /* num ::= MINUS num */
-{
-    yymsp[0].minor.yy29.num = -yymsp[0].minor.yy29.num;
-    yymsp[-1].minor.yy29 = yymsp[0].minor.yy29;
-}
-        break;
-      case 62: /* term ::= TERM */
-      case 63: /* term ::= NUMBER */ yytestcase(yyruleno==63);
->>>>>>> 49ba2345
+      case 59: /* expr ::= modifier COLON vector_filter */
+{
+    // we keep the capitalization as is
+    if (yymsp[0].minor.yy80) {
+        yymsp[0].minor.yy80->property = rm_strndup(yymsp[-2].minor.yy0.s, yymsp[-2].minor.yy0.len);
+        yylhsminor.yy19 = NewVectorNode(yymsp[0].minor.yy80);
+    } else {
+        yylhsminor.yy19 = NewQueryNode(QN_NULL);
+    }
+}
+  yymsp[-2].minor.yy19 = yylhsminor.yy19;
+        break;
+      case 60: /* vector_filter ::= LSQB TERM TERM num RSQB */
+{
+    char buf[16] = {0};
+    if (yymsp[-2].minor.yy0.len < 8) {
+        memcpy(buf, yymsp[-2].minor.yy0.s, yymsp[-2].minor.yy0.len);
+    } else {
+        strcpy(buf, "INVALID"); //TODO: can be removed?
+        QERR_MKSYNTAXERR(ctx->status, "Invalid Vector Filter unit");
+    }
+
+    // `+ 3` comes to compensate for redisearch parser removing `=` chars
+    // at the end of the string. This is common on vecsim especialy with Base64
+    yymsp[-4].minor.yy80 = NewVectorFilter(yymsp[-3].minor.yy0.s, yymsp[-3].minor.yy0.len + 3, buf, yymsp[-1].minor.yy91.num);
+}
+        break;
+      case 61: /* num ::= NUMBER */
+{
+    yylhsminor.yy91.num = yymsp[0].minor.yy0.numval;
+    yylhsminor.yy91.inclusive = 1;
+}
+  yymsp[0].minor.yy91 = yylhsminor.yy91;
+        break;
+      case 62: /* num ::= LP num */
+{
+    yymsp[-1].minor.yy91=yymsp[0].minor.yy91;
+    yymsp[-1].minor.yy91.inclusive = 0;
+}
+        break;
+      case 63: /* num ::= MINUS num */
+{
+    yymsp[0].minor.yy91.num = -yymsp[0].minor.yy91.num;
+    yymsp[-1].minor.yy91 = yymsp[0].minor.yy91;
+}
+        break;
+      case 64: /* term ::= TERM */
+      case 65: /* term ::= NUMBER */ yytestcase(yyruleno==65);
 {
     yylhsminor.yy0 = yymsp[0].minor.yy0; 
 }
   yymsp[0].minor.yy0 = yylhsminor.yy0;
         break;
-      case 64: /* param_term ::= TERM */
+      case 66: /* param_term ::= TERM */
 {
   yylhsminor.yy0 = yymsp[0].minor.yy0;
   yylhsminor.yy0.type = QT_TERM;
 }
   yymsp[0].minor.yy0 = yylhsminor.yy0;
         break;
-      case 65: /* param_term ::= NUMBER */
+      case 67: /* param_term ::= NUMBER */
 {
   yylhsminor.yy0 = yymsp[0].minor.yy0;
   // Number is treated as a term here
@@ -2365,22 +1721,22 @@
 }
   yymsp[0].minor.yy0 = yylhsminor.yy0;
         break;
-      case 66: /* param_term ::= ATTRIBUTE */
+      case 68: /* param_term ::= ATTRIBUTE */
 {
   yylhsminor.yy0 = yymsp[0].minor.yy0;
   yylhsminor.yy0.type = QT_PARAM_TERM;
 }
   yymsp[0].minor.yy0 = yylhsminor.yy0;
         break;
-      case 67: /* param_num ::= num */
-{
-  yylhsminor.yy0.numval = yymsp[0].minor.yy29.num;
-  yylhsminor.yy0.inclusive = yymsp[0].minor.yy29.inclusive;
+      case 69: /* param_num ::= num */
+{
+  yylhsminor.yy0.numval = yymsp[0].minor.yy91.num;
+  yylhsminor.yy0.inclusive = yymsp[0].minor.yy91.inclusive;
   yylhsminor.yy0.type = QT_NUMERIC;
 }
   yymsp[0].minor.yy0 = yylhsminor.yy0;
         break;
-      case 68: /* param_num ::= ATTRIBUTE */
+      case 70: /* param_num ::= ATTRIBUTE */
 {
   yylhsminor.yy0 = yymsp[0].minor.yy0;
   yylhsminor.yy0.type = QT_PARAM_NUMERIC;
@@ -2388,7 +1744,7 @@
 }
   yymsp[0].minor.yy0 = yylhsminor.yy0;
         break;
-      case 69: /* param_num ::= LP ATTRIBUTE */
+      case 71: /* param_num ::= LP ATTRIBUTE */
 {
   yymsp[-1].minor.yy0 = yymsp[0].minor.yy0;
   yymsp[-1].minor.yy0.type = QT_PARAM_NUMERIC;
