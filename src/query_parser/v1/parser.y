/*
 * Copyright Redis Ltd. 2016 - present
 * Licensed under your choice of the Redis Source Available License 2.0 (RSALv2) or
 * the Server Side Public License v1 (SSPLv1).
 */

%left LOWEST.
%left TILDE.
%left TAGLIST.
%left QUOTE.
%left COLON.
%left MINUS.
%left NUMBER.
%left STOPWORD.

%left TERMLIST.
%left TERM.
%left PREFIX SUFFIX CONTAINS.
%left PERCENT.
%left ATTRIBUTE.
%right LP.
%left RP.
// needs to be above lp/rp
%left MODIFIER.
%left AND.
%left OR.
%left ORX.
%left ARROW.

%token_type {QueryToken}

%name RSQueryParser_v1_

%syntax_error {
<<<<<<< HEAD
    QueryError_SetUserDataAgnosticErrorFmt(ctx->status, QUERY_ESYNTAX,
        "Syntax error at offset %d near %.*s",
=======
    QueryError_SetWithUserDataFmt(ctx->status, QUERY_ESYNTAX,
        "Syntax error", " at offset %d near %.*s",
>>>>>>> 34a3dee8
        TOKEN.pos, TOKEN.len, TOKEN.s);
}

%include {

#include <stdlib.h>
#include <string.h>
#include <strings.h>
#include <assert.h>

#include "../parse.h"
#include "util/arr.h"
#include "rmutil/vector.h"
#include "query_node.h"

// unescape a string (non null terminated) and return the new length (may be shorter than the original. This manipulates the string itself
static size_t unescapen(char *s, size_t sz) {

  char *dst = s;
  char *src = dst;
  char *end = s + sz;
  while (src < end) {
      // unescape
      if (*src == '\\' && src + 1 < end &&
         (ispunct(*(src+1)) || isspace(*(src+1)))) {
          ++src;
          continue;
      }
      *dst++ = *src++;
  }

  return (size_t)(dst - s);
}

#define NODENN_BOTH_VALID 0
#define NODENN_BOTH_INVALID -1
#define NODENN_ONE_NULL 1
// Returns:
// 0 if a && b
// -1 if !a && !b
// 1 if a ^ b (i.e. !(a&&b||!a||!b)). The result is stored in `out`
static int one_not_null(void *a, void *b, void *out) {
    if (a && b) {
        return NODENN_BOTH_VALID;
    } else if (a == NULL && b == NULL) {
        return NODENN_BOTH_INVALID;
    } if (a) {
        *(void **)out = a;
        return NODENN_ONE_NULL;
    } else {
        *(void **)out = b;
        return NODENN_ONE_NULL;
    }
}

} // END %include

%extra_argument { QueryParseCtx *ctx }
%default_type { QueryToken }
%default_destructor { }

%type expr { QueryNode * }
%destructor expr { QueryNode_Free($$); }

%type attribute { QueryAttribute }
%destructor attribute { rm_free((char*)$$.value); }

%type attribute_list {QueryAttribute *}
%destructor attribute_list { array_free_ex($$, rm_free((char*)((QueryAttribute*)ptr )->value)); }

%type affix { QueryNode * }
%destructor affix { QueryNode_Free($$); }

%type termlist { QueryNode * }
%destructor termlist { QueryNode_Free($$); }

%type union { QueryNode *}
%destructor union { QueryNode_Free($$); }

%type fuzzy { QueryNode *}
%destructor fuzzy { QueryNode_Free($$); }

%type tag_list { QueryNode *}
%destructor tag_list { QueryNode_Free($$); }

// v2.2.9 diff - geo_filter type changed to match current functions usage
%type geo_filter { QueryParam *}
%destructor geo_filter { QueryParam_Free($$); }

%type modifierlist { Vector* }
%destructor modifierlist {
    for (size_t i = 0; i < Vector_Size($$); i++) {
        char *s;
        Vector_Get($$, i, &s);
        rm_free(s);
    }
    Vector_Free($$);
}

%type num { RangeNumber }

// v2.2.9 diff - numeric_range type changed to match current functions usage
%type numeric_range { QueryParam * }
%destructor numeric_range { QueryParam_Free($$); }

query ::= expr(A) . {
 /* If the root is a negative node, we intersect it with a wildcard node */

    ctx->root = A;

}
query ::= . {
    ctx->root = NULL;
}

query ::= STAR . {
    ctx->root = NewWildcardNode();
}

/////////////////////////////////////////////////////////////////
// AND Clause / Phrase
/////////////////////////////////////////////////////////////////

expr(A) ::= expr(B) expr(C) . [AND] {
    int rv = one_not_null(B, C, (void**)&A);
    if (rv == NODENN_BOTH_INVALID) {
        A = NULL;
    } else if (rv == NODENN_ONE_NULL) {
        // Nothing- `out` is already assigned
    } else {
        if (B && B->type == QN_PHRASE && B->pn.exact == 0 &&
            B->opts.fieldMask == RS_FIELDMASK_ALL ) {
            A = B;
        } else {
            A = NewPhraseNode(0);
            QueryNode_AddChild(A, B);
        }
        QueryNode_AddChild(A, C);
    }
}


/////////////////////////////////////////////////////////////////
// Unions
/////////////////////////////////////////////////////////////////

expr(A) ::= union(B) . [ORX] {
    A = B;
}

union(A) ::= expr(B) OR expr(C) . [OR] {
    int rv = one_not_null(B, C, (void**)&A);
    if (rv == NODENN_BOTH_INVALID) {
        A = NULL;
    } else if (rv == NODENN_ONE_NULL) {
        // Nothing- already assigned
    } else {
        if (B->type == QN_UNION && B->opts.fieldMask == RS_FIELDMASK_ALL) {
            A = B;
        } else {
            A = NewUnionNode();
            QueryNode_AddChild(A, B);
        }

        // Handle C
        QueryNode_AddChild(A, C);
    }
}

union(A) ::= union(B) OR expr(C). [ORX] {
    int rv = one_not_null(B, C, (void**)&A);
    if (rv == NODENN_BOTH_INVALID) {
        A = NULL;
    } else if (rv == NODENN_ONE_NULL) {
        // Nothing- already assigned
    } else {
        if (B->type == QN_UNION && B->opts.fieldMask == RS_FIELDMASK_ALL) {
            A = B;
        } else {
            A = NewUnionNode();
            QueryNode_AddChild(A, B);
        }

        // Handle C
        QueryNode_AddChild(A, C);
    }
}

/////////////////////////////////////////////////////////////////
// Text Field Filters
/////////////////////////////////////////////////////////////////

expr(A) ::= modifier(B) COLON expr(C) . [MODIFIER] {
    if (C == NULL) {
        A = NULL;
    } else {
        if (ctx->sctx->spec) {
            QueryNode_SetFieldMask(C, IndexSpec_GetFieldBit(ctx->sctx->spec, B.s, B.len));
        }
        A = C;
    }
}


expr(A) ::= modifierlist(B) COLON expr(C) . [MODIFIER] {

    if (C == NULL) {
        for (size_t i = 0; i < Vector_Size(B); i++) {
          char *s;
          Vector_Get(B, i, &s);
          rm_free(s);
        }
        Vector_Free(B);
        A = NULL;
    } else {
        //C->opts.fieldMask = 0;
        t_fieldMask mask = 0;
        for (int i = 0; i < Vector_Size(B); i++) {
            char *p;
            Vector_Get(B, i, &p);
            if (ctx->sctx->spec) {
              mask |= IndexSpec_GetFieldBit(ctx->sctx->spec, p, strlen(p));
            }
            rm_free(p);
        }
        Vector_Free(B);
        QueryNode_SetFieldMask(C, mask);
        A=C;
    }
}

expr(A) ::= LP expr(B) RP . {
    A = B;
}

/////////////////////////////////////////////////////////////////
// Attributes
/////////////////////////////////////////////////////////////////

attribute(A) ::= ATTRIBUTE(B) COLON term(C). {
    A = (QueryAttribute){ .name = B.s, .namelen = B.len, .value = rm_strndup(C.s, C.len), .vallen = C.len };
}

attribute_list(A) ::= attribute(B) . {
    A = array_new(QueryAttribute, 2);
    array_append(A, B);
}

attribute_list(A) ::= attribute_list(B) SEMICOLON attribute(C) . {
    array_append(B, C);
    A = B;
}

attribute_list(A) ::= attribute_list(B) SEMICOLON . {
    A = B;
}

attribute_list(A) ::= . {
    A = NULL;
}

expr(A) ::= expr(B) ARROW  LB attribute_list(C) RB . {

    if (B && C) {
        QueryNode_ApplyAttributes(B, C, array_len(C), ctx->status);
    }
    array_free_ex(C, rm_free((char*)((QueryAttribute*)ptr )->value));
    A = B;
}

/////////////////////////////////////////////////////////////////
// Term Lists
/////////////////////////////////////////////////////////////////

expr(A) ::= QUOTE termlist(B) QUOTE. [TERMLIST] {
    B->pn.exact =1;
    B->opts.flags |= QueryNode_Verbatim;

    A = B;
}

expr(A) ::= QUOTE term(B) QUOTE. [TERMLIST] {
    A = NewTokenNode(ctx, rm_normalize(B.s, B.len), -1);
    A->opts.flags |= QueryNode_Verbatim;

}

expr(A) ::= term(B) . [LOWEST]  {
   A = NewTokenNode(ctx, rm_normalize(B.s, B.len), -1);
}

expr(A) ::= affix(B) . [PREFIX]  {
    A= B;
}

expr(A) ::= termlist(B) .  [TERMLIST] {
        A = B;
}

expr(A) ::= STOPWORD . [STOPWORD] {
    A = NULL;
}

termlist(A) ::= term(B) term(C). [TERMLIST]  {
    A = NewPhraseNode(0);
    QueryNode_AddChild(A, NewTokenNode(ctx, rm_normalize(B.s, B.len), -1));
    QueryNode_AddChild(A, NewTokenNode(ctx, rm_normalize(C.s, C.len), -1));
}

termlist(A) ::= termlist(B) term(C) . [TERMLIST] {
    A = B;
    QueryNode_AddChild(A, NewTokenNode(ctx, rm_normalize(C.s, C.len), -1));
}

termlist(A) ::= termlist(B) STOPWORD . [TERMLIST] {
    A = B;
}

/////////////////////////////////////////////////////////////////
// Negative Clause
/////////////////////////////////////////////////////////////////

expr(A) ::= MINUS expr(B) . {
    if (B) {
        A = NewNotNode(B);
    } else {
        A = NULL;
    }
}

/////////////////////////////////////////////////////////////////
// Optional Clause
/////////////////////////////////////////////////////////////////

expr(A) ::= TILDE expr(B) . {
    if (B) {
        A = NewOptionalNode(B);
    } else {
        A = NULL;
    }
}

/////////////////////////////////////////////////////////////////
// Prefix expressions
/////////////////////////////////////////////////////////////////

// v2.2.9 diff - string duplication are happening in NewPrefixNode_WithParams now.
affix(A) ::= PREFIX(B) . [PREFIX] {
    A = NewPrefixNode_WithParams(ctx, &B, true, false);
}

affix(A) ::= SUFFIX(B) . [PREFIX] {
    A = NewPrefixNode_WithParams(ctx, &B, false, true);
}

affix(A) ::= CONTAINS(B) . [PREFIX] {
    A = NewPrefixNode_WithParams(ctx, &B, true, true);
}

/////////////////////////////////////////////////////////////////
// Fuzzy terms
/////////////////////////////////////////////////////////////////

// v2.2.9 diff - string duplication are happening in NewPrefixNode_WithParams now.
expr(A) ::=  PERCENT term(B) PERCENT. [PREFIX] {
    A = NewFuzzyNode_WithParams(ctx, &B, 1);
}

// v2.2.9 diff - string duplication are happening in NewPrefixNode_WithParams now.
expr(A) ::= PERCENT PERCENT term(B) PERCENT PERCENT. [PREFIX] {
    A = NewFuzzyNode_WithParams(ctx, &B, 2);
}

// v2.2.9 diff - string duplication are happening in NewPrefixNode_WithParams now.
expr(A) ::= PERCENT PERCENT PERCENT term(B) PERCENT PERCENT PERCENT. [PREFIX] {
    A = NewFuzzyNode_WithParams(ctx, &B, 3);
}

// v2.2.9 diff - string duplication are happening in NewPrefixNode_WithParams now.
expr(A) ::=  PERCENT STOPWORD(B) PERCENT. [PREFIX] {
    A = NewFuzzyNode_WithParams(ctx, &B, 1);
}

// v2.2.9 diff - string duplication are happening in NewPrefixNode_WithParams now.
expr(A) ::= PERCENT PERCENT STOPWORD(B) PERCENT PERCENT. [PREFIX] {
    A = NewFuzzyNode_WithParams(ctx, &B, 2);
}

// v2.2.9 diff - string duplication are happening in NewPrefixNode_WithParams now.
expr(A) ::= PERCENT PERCENT PERCENT STOPWORD(B) PERCENT PERCENT PERCENT. [PREFIX] {
    A = NewFuzzyNode_WithParams(ctx, &B, 3);
}


/////////////////////////////////////////////////////////////////
// Field Modidiers
/////////////////////////////////////////////////////////////////

modifier(A) ::= MODIFIER(B) . {
    B.len = unescapen((char*)B.s, B.len);
    A = B;
 }

modifierlist(A) ::= modifier(B) OR term(C). {
    A = NewVector(char *, 2);
    char *s = rm_strndup(B.s, B.len);
    Vector_Push(A, s);
    s = rm_strndup(C.s, C.len);
    Vector_Push(A, s);
}

modifierlist(A) ::= modifierlist(B) OR term(C). {
    char *s = rm_strndup(C.s, C.len);
    Vector_Push(B, s);
    A = B;
}


/////////////////////////////////////////////////////////////////
// Tag Lists - curly braces separated lists of words
/////////////////////////////////////////////////////////////////
expr(A) ::= modifier(B) COLON tag_list(C) . {
    if (!C) {
        A= NULL;
    } else {
        A = NewTagNode(NULL);
        QueryNode_AddChildren(A, C->children, QueryNode_NumChildren(C));

        // Set the children count on C to 0 so they won't get recursively free'd
        QueryNode_ClearChildren(C, 0);
        QueryNode_Free(C);

        if (ctx->sctx->spec) {
            // Tag field names must be case sensitive, we can't do strdupcase
            B.len = unescapen((char*)B.s, B.len);
            A->tag.fs = IndexSpec_GetFieldWithLength(ctx->sctx->spec, B.s, B.len);
            if (!A->tag.fs) {
                QueryNode_Free(A);
                A = NULL;
            }
        }
    }
}

tag_list(A) ::= LB term(B) . [TAGLIST] {
    A = NewPhraseNode(0);
    QueryNode_AddChild(A, NewTokenNode(ctx, rm_strndup(B.s, B.len), -1));
}

tag_list(A) ::= LB STOPWORD(B) . [TAGLIST] {
    A = NewPhraseNode(0);
    QueryNode_AddChild(A, NewTokenNode(ctx, rm_strndup(B.s, B.len), -1));
}

tag_list(A) ::= LB affix(B) . [TAGLIST] {
    A = NewPhraseNode(0);
    QueryNode_AddChild(A, B);
}

tag_list(A) ::= LB termlist(B) . [TAGLIST] {
    A = NewPhraseNode(0);
    QueryNode_AddChild(A, B);
}

tag_list(A) ::= tag_list(B) OR term(C) . [TAGLIST] {
    QueryNode_AddChild(B, NewTokenNode(ctx, rm_strndup(C.s, C.len), -1));
    A = B;
}

tag_list(A) ::= tag_list(B) OR STOPWORD(C) . [TAGLIST] {
    QueryNode_AddChild(B, NewTokenNode(ctx, rm_strndup(C.s, C.len), -1));
    A = B;
}

tag_list(A) ::= tag_list(B) OR affix(C) . [TAGLIST] {
    QueryNode_AddChild(B, C);
    A = B;
}

tag_list(A) ::= tag_list(B) OR termlist(C) . [TAGLIST] {
    QueryNode_AddChild(B, C);
    A = B;
}


tag_list(A) ::= tag_list(B) RB . [TAGLIST] {
    A = B;
}


/////////////////////////////////////////////////////////////////
// Numeric Ranges
/////////////////////////////////////////////////////////////////
// v2.2.9 diff - geo_filter type changed to match current functions usage
expr(A) ::= modifier(B) COLON numeric_range(C). {
    // we keep the capitalization as is
    A = NULL;
    const FieldSpec *fs = ctx->sctx->spec ? IndexSpec_GetFieldWithLength(ctx->sctx->spec, B.s, B.len) : NULL;
    if (fs) {
        A = NewNumericNode(C, fs);
    } else if (C) {
        QueryParam_Free(C);
        C = NULL;
    }
}

// v2.2.9 diff - geo_filter type changed to match current functions usage
numeric_range(A) ::= LSQB num(B) num(C) RSQB. [NUMBER] {
  A = NewQueryParam(QP_NUMERIC_FILTER);
  A->nf = NewNumericFilter(B.num, C.num, B.inclusive, C.inclusive, true, NULL);
}

/////////////////////////////////////////////////////////////////
// Geo Filters
/////////////////////////////////////////////////////////////////

// v2.2.9 diff - geo_filter type changed to match current functions usage
expr(A) ::= modifier(B) COLON geo_filter(C). {
    // we keep the capitalization as is
    A = NewGeofilterNode(C);
    if (ctx->sctx->spec) {
<<<<<<< HEAD
        A->gn.gf->field.u.spec = IndexSpec_GetFieldWithLength(ctx->sctx->spec, B.s, B.len);
        A->gn.gf->field.resolved = true;
        if (!A->gn.gf->field.u.spec) {
=======
        A->gn.gf->fieldSpec = IndexSpec_GetFieldWithLength(ctx->sctx->spec, B.s, B.len);
        if (!A->gn.gf->fieldSpec) {
>>>>>>> 34a3dee8
            QueryNode_Free(A);
            A = NULL;
        }
    }
}

// v2.2.9 diff - geo_filter type changed to match current functions usage
geo_filter(A) ::= LSQB num(B) num(C) num(D) TERM(E) RSQB. [NUMBER] {
    A = NewQueryParam(QP_GEO_FILTER);
    A->gf = NewGeoFilter(B.num, C.num, D.num, E.s, E.len);
    GeoFilter_Validate(A->gf, ctx->status);
}




/////////////////////////////////////////////////////////////////
// Primitives - numbers and strings
/////////////////////////////////////////////////////////////////
num(A) ::= NUMBER(B). {
    A.num = B.numval;
    A.inclusive = 1;
}

num(A) ::= LP num(B). {
    A=B;
    A.inclusive = 0;
}

num(A) ::= MINUS num(B). {
    B.num = -B.num;
    A = B;
}

term(A) ::= TERM(B) . {
    A = B;
}

term(A) ::= NUMBER(B) . {
    A = B;
}<|MERGE_RESOLUTION|>--- conflicted
+++ resolved
@@ -32,13 +32,8 @@
 %name RSQueryParser_v1_
 
 %syntax_error {
-<<<<<<< HEAD
-    QueryError_SetUserDataAgnosticErrorFmt(ctx->status, QUERY_ESYNTAX,
-        "Syntax error at offset %d near %.*s",
-=======
     QueryError_SetWithUserDataFmt(ctx->status, QUERY_ESYNTAX,
         "Syntax error", " at offset %d near %.*s",
->>>>>>> 34a3dee8
         TOKEN.pos, TOKEN.len, TOKEN.s);
 }
 
@@ -560,14 +555,8 @@
     // we keep the capitalization as is
     A = NewGeofilterNode(C);
     if (ctx->sctx->spec) {
-<<<<<<< HEAD
-        A->gn.gf->field.u.spec = IndexSpec_GetFieldWithLength(ctx->sctx->spec, B.s, B.len);
-        A->gn.gf->field.resolved = true;
-        if (!A->gn.gf->field.u.spec) {
-=======
         A->gn.gf->fieldSpec = IndexSpec_GetFieldWithLength(ctx->sctx->spec, B.s, B.len);
         if (!A->gn.gf->fieldSpec) {
->>>>>>> 34a3dee8
             QueryNode_Free(A);
             A = NULL;
         }
