--- conflicted
+++ resolved
@@ -1191,9 +1191,5 @@
     A = B;
     A.type = QT_PARAM_NUMERIC;
     A.inclusive = 0;
-<<<<<<< HEAD
     A.sign = -1;
-}
-=======
-}
->>>>>>> 074090f4
+}