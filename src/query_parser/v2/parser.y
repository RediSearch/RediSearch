/*
 * Copyright Redis Ltd. 2016 - present
 * Licensed under your choice of the Redis Source Available License 2.0 (RSALv2) or
 * the Server Side Public License v1 (SSPLv1).
 */


// The priorities here are very important. please modify with care and test your changes!

%left LOWEST.

%left TEXTEXPR.

%left ORX.
%left OR.

<<<<<<< HEAD
%left EMPTY_STRING.
=======
%left ISEMPTY ISMISSING.
>>>>>>> 924f7001
%left MODIFIER.

%left RP RB RSQB.

%left TERM.
%left QUOTE.
%left LP LB LSQB.

%left TILDE MINUS.
%left AND.

%left ARROW.
%left COLON.

%left NUMBER.
%left SIZE.
%left STAR.

%left TAGLIST.
%left TERMLIST.
%left PREFIX SUFFIX CONTAINS.
%left PERCENT.
%left ATTRIBUTE.
%left VERBATIM WILDCARD.

// Thanks to these fallback directives, Any "as" appearing in the query,
// other than in a vector_query, Will either be considered as a term,
<<<<<<< HEAD
// if "as" is not a stop-word, Or be considered as a stop-word if it is a stop-word.
%fallback TERM AS_T .
=======
// if "as" (for instance) is not a stop-word, Or be considered as a stop-word if it is a stop-word.
%fallback TERM AS_T ISEMPTY ISMISSING.
>>>>>>> 924f7001

%token_type {QueryToken}

%name RSQueryParser_v2_

%stack_size 256

%stack_overflow {
  QueryError_SetErrorFmt(ctx->status, QUERY_ESYNTAX,
    "Parser stack overflow. Try moving nested parentheses more to the left");
}

%syntax_error {
  QueryError_SetErrorFmt(ctx->status, QUERY_ESYNTAX,
    "Syntax error at offset %d near %.*s",
    TOKEN.pos, TOKEN.len, TOKEN.s);
}

%include {

#include <stdlib.h>
#include <string.h>
#include <strings.h>
#include <assert.h>

#include "../parse.h"

// unescape a string (non null terminated) and return the new length (may be shorter than the original. This manipulates the string itself
static size_t unescapen(char *s, size_t sz) {

  char *dst = s;
  char *src = dst;
  char *end = s + sz;
  while (src < end) {
      // unescape
      if (*src == '\\' && src + 1 < end &&
         (ispunct(*(src+1)) || isspace(*(src+1)))) {
          ++src;
          continue;
      }
      *dst++ = *src++;
  }

  return (size_t)(dst - s);
}

#define NODENN_BOTH_VALID 0
#define NODENN_BOTH_INVALID -1
#define NODENN_ONE_NULL 1
// Returns:
// 0 if a && b
// -1 if !a && !b
// 1 if a ^ b (i.e. !(a&&b||!a||!b)). The result is stored in `out`
static int one_not_null(void *a, void *b, void *out) {
    if (a && b) {
        return NODENN_BOTH_VALID;
    } else if (a == NULL && b == NULL) {
        return NODENN_BOTH_INVALID;
    } if (a) {
        *(void **)out = a;
        return NODENN_ONE_NULL;
    } else {
        *(void **)out = b;
        return NODENN_ONE_NULL;
    }
}

static void setup_trace(QueryParseCtx *ctx) {
#ifdef PARSER_DEBUG
  void RSQueryParser_Trace(FILE*, char*);
  ctx->trace_log = fopen("/tmp/lemon_query.log", "w");
  RSQueryParser_Trace(ctx->trace_log, "tr: ");
#endif
}

static void reportSyntaxError(QueryError *status, QueryToken* tok, const char *msg) {
  if (tok->type == QT_TERM || tok->type == QT_TERM_CASE) {
    QueryError_SetErrorFmt(status, QUERY_ESYNTAX,
      "%s at offset %d near %.*s", msg, tok->pos, tok->len, tok->s);
  } else if (tok->type == QT_NUMERIC) {
    QueryError_SetErrorFmt(status, QUERY_ESYNTAX,
      "%s at offset %d near %f", msg, tok->pos, tok->numval);
  } else {
    QueryError_SetErrorFmt(status, QUERY_ESYNTAX, "%s at offset %d", msg, tok->pos);
  }
}

} // END %include

%extra_argument { QueryParseCtx *ctx }
%default_type { QueryToken }
%default_destructor { }

// Notice about the %destructor directive:
// If a non-terminal is used by C-code, e.g., expr(A)
// then %destructor code will not be called for it
// (C-code is responsible for destroying it)
// Unless during error handling

%type expr { QueryNode * }
%destructor expr { QueryNode_Free($$); }

%type attribute { QueryAttribute }
%destructor attribute { rm_free((char*)$$.value); }

%type attribute_list {QueryAttribute *}
%destructor attribute_list { array_free_ex($$, rm_free((char*)((QueryAttribute*)ptr )->value)); }

%type affix { QueryNode * }
%destructor affix { QueryNode_Free($$); }

%type suffix { QueryNode * }
%destructor suffix { QueryNode_Free($$); }

%type contains { QueryNode * }
%destructor contains { QueryNode_Free($$); }

%type verbatim { QueryNode * }
%destructor verbatim { QueryNode_Free($$); }

%type termlist { QueryNode * }
%destructor termlist { QueryNode_Free($$); }

%type union { QueryNode *}
%destructor union { QueryNode_Free($$); }

%type text_union { QueryNode *}
%destructor text_union { QueryNode_Free($$); }

%type text_expr { QueryNode * }
%destructor text_expr { QueryNode_Free($$); }

%type fuzzy { QueryNode *}
%destructor fuzzy { QueryNode_Free($$); }

%type tag_list { QueryNode *}
%destructor tag_list { QueryNode_Free($$); }

%type tag_empty_string { QueryNode *}
%destructor tag_empty_string { QueryNode_Free($$); }

%type geo_filter { QueryParam *}
%destructor geo_filter { QueryParam_Free($$); }

%type geometry_query { QueryNode *}
%destructor geometry_query { QueryNode_Free($$); }

%type vector_query { QueryNode *}
%destructor vector_query { QueryNode_Free($$); }

%type vector_command { QueryNode *}
%destructor vector_command { QueryNode_Free($$); }

%type vector_range_command { QueryNode *}
%destructor vector_range_command { QueryNode_Free($$); }

%type vector_attribute { SingleVectorQueryParam }
// This destructor is commented out because it's not reachable: every vector_attribute that created
// successfuly can successfuly be reduced to vector_attribute_list.
// %destructor vector_attribute { rm_free((char*)($$.param.value)); rm_free((char*)($$.param.name)); }

%type vector_attribute_list { VectorQueryParams }
%destructor vector_attribute_list {
  array_free($$.needResolve);
  array_free_ex($$.params, {
    rm_free((char*)((VecSimRawParam*)ptr)->value);
    rm_free((char*)((VecSimRawParam*)ptr)->name);
  });
}

%type modifierlist { Vector* }
%destructor modifierlist {
    for (size_t i = 0; i < Vector_Size($$); i++) {
        char *s;
        Vector_Get($$, i, &s);
        rm_free(s);
    }
    Vector_Free($$);
}

%type num { RangeNumber }

%type numeric_range { QueryParam * }
%destructor numeric_range {
  QueryParam_Free($$);
}

query ::= expr(A) . {
  setup_trace(ctx);
  ctx->root = A;
}

query ::= . {
  ctx->root = NULL;
}

query ::= star . {
  setup_trace(ctx);
  ctx->root = NewWildcardNode();
}

star ::= STAR.

star ::= LP star RP.

// This rule switches from text contex to regular context.
// In general, we want to stay in text context as long as we can (mostly for use of field modifiers).
expr(A) ::= text_expr(B). [TEXTEXPR] {
  A = B;
}

/////////////////////////////////////////////////////////////////
// AND Clause / Phrase
/////////////////////////////////////////////////////////////////

expr(A) ::= expr(B) expr(C) . [AND] {
    int rv = one_not_null(B, C, (void**)&A);
    if (rv == NODENN_BOTH_INVALID) {
        A = NULL;
    } else if (rv == NODENN_ONE_NULL) {
        // Nothing- `out` is already assigned
    } else {
        if (B && B->type == QN_PHRASE && B->pn.exact == 0 &&
            B->opts.fieldMask == RS_FIELDMASK_ALL ) {
            A = B;
        } else {
            A = NewPhraseNode(0);
            QueryNode_AddChild(A, B);
        }
        QueryNode_AddChild(A, C);
    }
}

// This rule is needed for queries like "hello (world @loc:[15.65 -15.65 30 ft])", when we discover too late that
// inside the parentheses there is expr and not text_expr. this can lead to right recursion ONLY with parentheses.
expr(A) ::= text_expr(B) expr(C) . [AND] {
    int rv = one_not_null(B, C, (void**)&A);
    if (rv == NODENN_BOTH_INVALID) {
        A = NULL;
    } else if (rv == NODENN_ONE_NULL) {
        // Nothing- `out` is already assigned
    } else {
        if (B && B->type == QN_PHRASE && B->pn.exact == 0 &&
            B->opts.fieldMask == RS_FIELDMASK_ALL ) {
            A = B;
        } else {
            A = NewPhraseNode(0);
            QueryNode_AddChild(A, B);
        }
        QueryNode_AddChild(A, C);
    }
}

expr(A) ::= expr(B) text_expr(C) . [AND] {
    int rv = one_not_null(B, C, (void**)&A);
    if (rv == NODENN_BOTH_INVALID) {
        A = NULL;
    } else if (rv == NODENN_ONE_NULL) {
        // Nothing- `out` is already assigned
    } else {
        if (B && B->type == QN_PHRASE && B->pn.exact == 0 &&
            B->opts.fieldMask == RS_FIELDMASK_ALL ) {
            A = B;
        } else {
            A = NewPhraseNode(0);
            QueryNode_AddChild(A, B);
        }
        QueryNode_AddChild(A, C);
    }
}

// This rule is identical to "expr ::= expr expr",  "expr ::= text_expr expr", "expr ::= expr text_expr",
// but keeps the text context
text_expr(A) ::= text_expr(B) text_expr(C) . [AND] {
    int rv = one_not_null(B, C, (void**)&A);
    if (rv == NODENN_BOTH_INVALID) {
        A = NULL;
    } else if (rv == NODENN_ONE_NULL) {
        // Nothing- `out` is already assigned
    } else {
        if (B && B->type == QN_PHRASE && B->pn.exact == 0 &&
            B->opts.fieldMask == RS_FIELDMASK_ALL ) {
            A = B;
        } else {
            A = NewPhraseNode(0);
            QueryNode_AddChild(A, B);
        }
        QueryNode_AddChild(A, C);
    }
}

/////////////////////////////////////////////////////////////////
// Unions
/////////////////////////////////////////////////////////////////

expr(A) ::= union(B) . [ORX] {
  A = B;
}

union(A) ::= expr(B) OR expr(C) . [OR] {
    int rv = one_not_null(B, C, (void**)&A);
    if (rv == NODENN_BOTH_INVALID) {
        A = NULL;
    } else if (rv == NODENN_ONE_NULL) {
        // Nothing- already assigned
    } else {
        if (B->type == QN_UNION && B->opts.fieldMask == RS_FIELDMASK_ALL) {
            A = B;
        } else {
            A = NewUnionNode();
            QueryNode_AddChild(A, B);
            A->opts.fieldMask |= B->opts.fieldMask;
        }
        // Handle C
        QueryNode_AddChild(A, C);
        A->opts.fieldMask |= C->opts.fieldMask;
        QueryNode_SetFieldMask(A, A->opts.fieldMask);
    }
}

union(A) ::= union(B) OR expr(C). [OR] {
    A = B;
    if (C) {
        QueryNode_AddChild(A, C);
        A->opts.fieldMask |= C->opts.fieldMask;
        QueryNode_SetFieldMask(C, A->opts.fieldMask);
    }
}

// This rule is needed for queries like "hello|(world @loc:[15.65 -15.65 30 ft])", when we discover too late that
// inside the parentheses there is expr and not text_expr. this can lead to right recursion ONLY with parentheses.
union(A) ::= text_expr(B) OR expr(C) . [OR] {
    int rv = one_not_null(B, C, (void**)&A);
    if (rv == NODENN_BOTH_INVALID) {
        A = NULL;
    } else if (rv == NODENN_ONE_NULL) {
        // Nothing- already assigned
    } else {
        if (B->type == QN_UNION && B->opts.fieldMask == RS_FIELDMASK_ALL) {
            A = B;
        } else {
            A = NewUnionNode();
            QueryNode_AddChild(A, B);
            A->opts.fieldMask |= B->opts.fieldMask;
        }
        // Handle C
        QueryNode_AddChild(A, C);
        A->opts.fieldMask |= C->opts.fieldMask;
        QueryNode_SetFieldMask(A, A->opts.fieldMask);
    }
}

union(A) ::= expr(B) OR text_expr(C) . [OR] {
    int rv = one_not_null(B, C, (void**)&A);
    if (rv == NODENN_BOTH_INVALID) {
        A = NULL;
    } else if (rv == NODENN_ONE_NULL) {
        // Nothing- already assigned
    } else {
        if (B->type == QN_UNION && B->opts.fieldMask == RS_FIELDMASK_ALL) {
            A = B;
        } else {
            A = NewUnionNode();
            QueryNode_AddChild(A, B);
            A->opts.fieldMask |= B->opts.fieldMask;
        }
        // Handle C
        QueryNode_AddChild(A, C);
        A->opts.fieldMask |= C->opts.fieldMask;
        QueryNode_SetFieldMask(A, A->opts.fieldMask);
    }
}

text_expr(A) ::= text_union(B) . [ORX] {
  A = B;
}

// This rule is identical to "union ::= expr OR expr", but keeps the text context.
text_union(A) ::= text_expr(B) OR text_expr(C) . [OR] {
    int rv = one_not_null(B, C, (void**)&A);
    if (rv == NODENN_BOTH_INVALID) {
        A = NULL;
    } else if (rv == NODENN_ONE_NULL) {
        // Nothing- already assigned
    } else {
        if (B->type == QN_UNION && B->opts.fieldMask == RS_FIELDMASK_ALL) {
            A = B;
        } else {
            A = NewUnionNode();
            QueryNode_AddChild(A, B);
            A->opts.fieldMask |= B->opts.fieldMask;
        }
        // Handle C
        QueryNode_AddChild(A, C);
        A->opts.fieldMask |= C->opts.fieldMask;
        QueryNode_SetFieldMask(A, A->opts.fieldMask);
    }
}

text_union(A) ::= text_union(B) OR text_expr(C). [OR] {
    A = B;
    if (C) {
        QueryNode_AddChild(A, C);
        A->opts.fieldMask |= C->opts.fieldMask;
        QueryNode_SetFieldMask(C, A->opts.fieldMask);
    }
}

/////////////////////////////////////////////////////////////////
// Text Field Filters
/////////////////////////////////////////////////////////////////

expr(A) ::= modifier(B) COLON text_expr(C) . {
    if (C == NULL) {
        A = NULL;
    } else {
        if (ctx->sctx->spec) {
            QueryNode_SetFieldMask(C, IndexSpec_GetFieldBit(ctx->sctx->spec, B.s, B.len));
        }
        A = C;
    }
}

expr(A) ::= modifierlist(B) COLON text_expr(C) . {

    if (C == NULL) {
        for (size_t i = 0; i < Vector_Size(B); i++) {
          char *s;
          Vector_Get(B, i, &s);
          rm_free(s);
        }
        Vector_Free(B);
        A = NULL;
    } else {
        //C->opts.fieldMask = 0;
        t_fieldMask mask = 0;
        for (int i = 0; i < Vector_Size(B); i++) {
            char *p;
            Vector_Get(B, i, &p);
            if (ctx->sctx->spec) {
              mask |= IndexSpec_GetFieldBit(ctx->sctx->spec, p, strlen(p));
            }
            rm_free(p);
        }
        Vector_Free(B);
        QueryNode_SetFieldMask(C, mask);
        A=C;
    }
}

expr(A) ::= LP expr(B) RP . {
  A = B;
}

text_expr(A) ::= LP text_expr(B) RP . {
  A = B;
}

/////////////////////////////////////////////////////////////////
// Attributes
/////////////////////////////////////////////////////////////////

attribute(A) ::= ATTRIBUTE(B) COLON param_term(C). {
  const char *value = rm_strndup(C.s, C.len);
  size_t value_len = C.len;
  if (C.type == QT_PARAM_TERM) {
    size_t found_value_len;
    const char *found_value = Param_DictGet(ctx->opts->params, value, &found_value_len, ctx->status);
    if (found_value) {
      rm_free((char*)value);
      value = rm_strndup(found_value, found_value_len);
      value_len = found_value_len;
    }
  }
  A = (QueryAttribute){ .name = B.s, .namelen = B.len, .value = value, .vallen = value_len };
}

attribute_list(A) ::= attribute(B) . {
  A = array_new(QueryAttribute, 2);
  A = array_append(A, B);
}

attribute_list(A) ::= attribute_list(B) SEMICOLON attribute(C) . {
  A = array_append(B, C);
}

attribute_list(A) ::= attribute_list(B) SEMICOLON . {
  A = B;
}

attribute_list(A) ::= . {
  A = NULL;
}

expr(A) ::= expr(B) ARROW LB attribute_list(C) RB . {

    if (B && C) {
        QueryNode_ApplyAttributes(B, C, array_len(C), ctx->status);
    }
    array_free_ex(C, rm_free((char*)((QueryAttribute*)ptr )->value));
    A = B;
}

text_expr(A) ::= text_expr(B) ARROW LB attribute_list(C) RB . {

    if (B && C) {
        QueryNode_ApplyAttributes(B, C, array_len(C), ctx->status);
    }
    array_free_ex(C, rm_free((char*)((QueryAttribute*)ptr )->value));
    A = B;
}

/////////////////////////////////////////////////////////////////
// Term Lists
/////////////////////////////////////////////////////////////////

text_expr(A) ::= QUOTE termlist(B) QUOTE. [TERMLIST] {
  // TODO: Quoted/verbatim string in termlist should not be handled as parameters
  // Also need to add the leading '$' which was consumed by the lexer
  B->pn.exact = 1;
  B->opts.flags |= QueryNode_Verbatim;

  A = B;
}

text_expr(A) ::= QUOTE term(B) QUOTE. [TERMLIST] {
  A = NewTokenNode(ctx, rm_strdupcase(B.s, B.len), -1);
  A->opts.flags |= QueryNode_Verbatim;
}

text_expr(A) ::= QUOTE ATTRIBUTE(B) QUOTE. [TERMLIST] {
  // Quoted/verbatim string should not be handled as parameters
  // Also need to add the leading '$' which was consumed by the lexer
  char *s = rm_malloc(B.len + 1);
  *s = '$';
  memcpy(s + 1, B.s, B.len);
  A = NewTokenNode(ctx, rm_strdupcase(s, B.len + 1), -1);
  rm_free(s);
  A->opts.flags |= QueryNode_Verbatim;
}

text_expr(A) ::= param_term(B) . [LOWEST]  {
  if (B.type == QT_TERM && StopWordList_Contains(ctx->opts->stopwords, B.s, B.len)) {
    A = NULL;
  } else {
    A = NewTokenNode_WithParams(ctx, &B);
  }
}

text_expr(A) ::= affix(B) . [PREFIX]  {
A = B;
}

text_expr(A) ::= verbatim(B) . [VERBATIM]  {
A = B;
}

text_expr(A) ::= EMPTY_STRING . [EMPTY_STRING] {
  char *empty_str = rm_strdup("");
  A = NewTokenNode(ctx, empty_str, 0);
  A->tn.nen = NON_EXIST_EMPTY;
  A->opts.fieldMask == RS_FIELDMASK_ALL;
  // Avoid any expansions
  A->opts.flags |= QueryNode_Verbatim;
}

termlist(A) ::= param_term(B) param_term(C). [TERMLIST]  {
  A = NewPhraseNode(0);
  QueryNode_AddChild(A, NewTokenNode_WithParams(ctx, &B));
  QueryNode_AddChild(A, NewTokenNode_WithParams(ctx, &C));
}

termlist(A) ::= termlist(B) param_term(C) . [TERMLIST] {
    A = B;
    if (!(C.type == QT_TERM && StopWordList_Contains(ctx->opts->stopwords, C.s, C.len))) {
       QueryNode_AddChild(A, NewTokenNode_WithParams(ctx, &C));
    }
}


/////////////////////////////////////////////////////////////////
// Negative Clause
/////////////////////////////////////////////////////////////////

expr(A) ::= MINUS expr(B) . {
    if (B) {
        A = NewNotNode(B);
    } else {
        A = NULL;
    }
}

text_expr(A) ::= MINUS text_expr(B) . {
    if (B) {
        A = NewNotNode(B);
    } else {
        A = NULL;
    }
}

/////////////////////////////////////////////////////////////////
// Optional Clause
/////////////////////////////////////////////////////////////////

expr(A) ::= TILDE expr(B) . {
    if (B) {
        A = NewOptionalNode(B);
    } else {
        A = NULL;
    }
}

text_expr(A) ::= TILDE text_expr(B) . {
    if (B) {
        A = NewOptionalNode(B);
    } else {
        A = NULL;
    }
}

/////////////////////////////////////////////////////////////////
// Prefix experessions
/////////////////////////////////////////////////////////////////

affix(A) ::= PREFIX(B) . {
    A = NewPrefixNode_WithParams(ctx, &B, true, false);
}

affix(A) ::= SUFFIX(B) . {
    A = NewPrefixNode_WithParams(ctx, &B, false, true);
}

affix(A) ::= CONTAINS(B) . {
    A = NewPrefixNode_WithParams(ctx, &B, true, true);
}

// verbatim(A) ::= VERBATIM(B) . {
//    A = NewVerbatimNode_WithParams(ctx, &B);
// }

verbatim(A) ::= WILDCARD(B) . {
    A = NewWildcardNode_WithParams(ctx, &B);
}

/////////////////////////////////////////////////////////////////
// Fuzzy terms
/////////////////////////////////////////////////////////////////

text_expr(A) ::=  PERCENT param_term(B) PERCENT. [PREFIX] {
  A = NewFuzzyNode_WithParams(ctx, &B, 1);
}

text_expr(A) ::= PERCENT PERCENT param_term(B) PERCENT PERCENT. [PREFIX] {
  A = NewFuzzyNode_WithParams(ctx, &B, 2);
}

text_expr(A) ::= PERCENT PERCENT PERCENT param_term(B) PERCENT PERCENT PERCENT. [PREFIX] {
  A = NewFuzzyNode_WithParams(ctx, &B, 3);
}

/////////////////////////////////////////////////////////////////
// Field Modifiers
/////////////////////////////////////////////////////////////////

modifier(A) ::= MODIFIER(B) . {
    B.len = unescapen((char*)B.s, B.len);
    A = B;
 }

modifierlist(A) ::= modifier(B) OR term(C). {
    A = NewVector(char *, 2);
    char *s = rm_strndup(B.s, B.len);
    Vector_Push(A, s);
    s = rm_strndup(C.s, C.len);
    Vector_Push(A, s);
}

modifierlist(A) ::= modifierlist(B) OR term(C). {
    char *s = rm_strndup(C.s, C.len);
    Vector_Push(B, s);
    A = B;
}

<<<<<<< HEAD
=======
expr(A) ::= ISEMPTY LP modifier(B) RP . {
  char *s = rm_strndup(B.s, B.len);
  size_t slen = unescapen(s, B.len);

  const FieldSpec *fs = IndexSpec_GetField(ctx->sctx->spec, s, slen);
  if (!fs) {
    // Non-existing field
    A = NULL;
    rm_free(s);
  } else {
    switch (fs->types) {
      case INDEXFLD_T_TAG:
        A = NewTagNode(s, slen);
        A->tag.nen = NON_EXIST_EMPTY;
        break;
      case INDEXFLD_T_FULLTEXT:
        {
          rm_free(s);
          char *empty_str = rm_strdup("");
          A = NewTokenNode(ctx, empty_str, 0);
          QueryNode_SetFieldMask(A, IndexSpec_GetFieldBit(ctx->sctx->spec, B.s, B.len));
          A->tn.nen = NON_EXIST_EMPTY;
          // Avoid any expansions
          A->opts.flags |= QueryNode_Verbatim;
          break;
        }
      default:
        reportSyntaxError(ctx->status, &B, "Syntax error: Unsupported field type for ISEMPTY");
        A = NULL;
        rm_free(s);
        break;
    }
  }
}

expr(A) ::= ISMISSING LP modifier(B) RP . {
  char *s = rm_strndup(B.s, B.len);
  size_t slen = unescapen(s, B.len);
  A = NewMissingNode(s, slen);
}

>>>>>>> 924f7001
/////////////////////////////////////////////////////////////////
// Tag Lists - curly braces separated lists of words
/////////////////////////////////////////////////////////////////

expr(A) ::= modifier(B) COLON LB tag_list(C) RB . {
    if (!C) {
        A = NULL;
    } else {
      // Tag field names must be case sensitive, we can't do rm_strdupcase
        char *s = rm_strndup(B.s, B.len);
        size_t slen = unescapen(s, B.len);

        A = NewTagNode(s, slen);
        QueryNode_AddChildren(A, C->children, QueryNode_NumChildren(C));

        // Set the children count on C to 0 so they won't get recursively free'd
        QueryNode_ClearChildren(C, 0);
        QueryNode_Free(C);
    }
}

tag_empty_string(A) ::= EMPTY_STRING . [EMPTY_STRING]{
  A = NewPhraseNode(0);
  char *empty_str = rm_strdup("");
  QueryNode* B = NewTagNode(empty_str, 0);
  B->tag.nen = NON_EXIST_EMPTY;
  QueryNode_AddChild(A, B);
}

tag_list(A) ::= tag_empty_string(B) . [TAGLIST] {
  A = NewPhraseNode(0);
  QueryNode_AddChild(A, B);
}

tag_list(A) ::= param_term_case(B) . [TAGLIST] {
  A = NewPhraseNode(0);
  QueryNode_AddChild(A, NewTokenNode_WithParams(ctx, &B));
}

tag_list(A) ::= affix(B) . [TAGLIST] {
    A = NewPhraseNode(0);
    QueryNode_AddChild(A, B);
}

tag_list(A) ::= verbatim(B) . [TAGLIST] {
    A = NewPhraseNode(0);
    QueryNode_AddChild(A, B);
}

tag_list(A) ::= termlist(B) . [TAGLIST] {
    A = NewPhraseNode(0);
    QueryNode_AddChild(A, B);
}

tag_list(A) ::= tag_list(B) OR param_term_case(C) . [TAGLIST] {
  QueryNode_AddChild(B, NewTokenNode_WithParams(ctx, &C));
  A = B;
}

tag_list(A) ::= tag_list(B) OR affix(C) . [TAGLIST] {
    QueryNode_AddChild(B, C);
    A = B;
}

tag_list(A) ::= tag_list(B) OR verbatim(C) . [TAGLIST] {
    QueryNode_AddChild(B, C);
    A = B;
}

tag_list(A) ::= tag_list(B) OR termlist(C) . [TAGLIST] {
    QueryNode_AddChild(B, C);
    A = B;
}

tag_list(A) ::= tag_list(B) OR tag_empty_string(C) . [TAGLIST] {
  QueryNode_AddChild(B, C);
  A = B;
}

/////////////////////////////////////////////////////////////////
// Numeric Ranges
/////////////////////////////////////////////////////////////////

expr(A) ::= modifier(B) COLON numeric_range(C). {
  if (C) {
    // we keep the capitalization as is
    C->nf->fieldName = rm_strndup(B.s, B.len);
    A = NewNumericNode(C);
  } else {
    A = NewQueryNode(QN_NULL);
  }
}

numeric_range(A) ::= LSQB param_num(B) param_num(C) RSQB. [NUMBER]{
  if (B.type == QT_PARAM_NUMERIC) {
    B.type = QT_PARAM_NUMERIC_MIN_RANGE;
  }
  if (C.type == QT_PARAM_NUMERIC) {
    C.type = QT_PARAM_NUMERIC_MAX_RANGE;
  }
  A = NewNumericFilterQueryParam_WithParams(ctx, &B, &C, 1, 1);
}

numeric_range(A) ::= LSQB exclusive_param_num(B) param_num(C) RSQB. [NUMBER]{
  if (B.type == QT_PARAM_NUMERIC) {
    B.type = QT_PARAM_NUMERIC_MIN_RANGE;
  }
  if (C.type == QT_PARAM_NUMERIC) {
    C.type = QT_PARAM_NUMERIC_MAX_RANGE;
  }
  A = NewNumericFilterQueryParam_WithParams(ctx, &B, &C, 0, 1);
}

numeric_range(A) ::= LSQB param_num(B) exclusive_param_num(C) RSQB. [NUMBER]{
  if (B.type == QT_PARAM_NUMERIC) {
    B.type = QT_PARAM_NUMERIC_MIN_RANGE;
  }
  if (C.type == QT_PARAM_NUMERIC) {
    C.type = QT_PARAM_NUMERIC_MAX_RANGE;
  }
  A = NewNumericFilterQueryParam_WithParams(ctx, &B, &C, 1, 0);
}

numeric_range(A) ::= LSQB exclusive_param_num(B) exclusive_param_num(C) RSQB. [NUMBER]{
  if (B.type == QT_PARAM_NUMERIC) {
    B.type = QT_PARAM_NUMERIC_MIN_RANGE;
  }
  if (C.type == QT_PARAM_NUMERIC) {
    C.type = QT_PARAM_NUMERIC_MAX_RANGE;
  }
  A = NewNumericFilterQueryParam_WithParams(ctx, &B, &C, 0, 0);
}

numeric_range(A) ::= LSQB param_num(B) RSQB. [NUMBER]{
  A = NewNumericFilterQueryParam_WithParams(ctx, &B, &B, 1, 1);
}

/////////////////////////////////////////////////////////////////
// Geo Filters
/////////////////////////////////////////////////////////////////

expr(A) ::= modifier(B) COLON geo_filter(C). {
  if (C) {
    // we keep the capitalization as is
    C->gf->property = rm_strndup(B.s, B.len);
    A = NewGeofilterNode(C);
  } else {
    A = NewQueryNode(QN_NULL);
  }
}

geo_filter(A) ::= LSQB param_num(B) param_num(C) param_num(D) param_term(E) RSQB. [NUMBER] {
  if (B.type == QT_PARAM_NUMERIC)
    B.type = QT_PARAM_GEO_COORD;
  if (C.type == QT_PARAM_NUMERIC)
    C.type = QT_PARAM_GEO_COORD;

  if (E.type == QT_PARAM_TERM)
    E.type = QT_PARAM_GEO_UNIT;

  A = NewGeoFilterQueryParam_WithParams(ctx, &B, &C, &D, &E);
}

/////////////////////////////////////////////////////////////////
// Geomtriy Queries
/////////////////////////////////////////////////////////////////
expr(A) ::= modifier(B) COLON geometry_query(C). {
  if (C) {
    // we keep the capitalization as is
    C->gmn.geomq->attr = rm_strndup(B.s, B.len);
    A = C;
  } else {
    A = NewQueryNode(QN_NULL);
  }
}


geometry_query(A) ::= LSQB TERM(B) ATTRIBUTE(C) RSQB . {
  // Geometry param is actually a case sensitive term
  C.type = QT_PARAM_TERM_CASE;
  A = NewGeometryNode_FromWkt_WithParams(ctx, B.s, B.len, &C);
  if (!A) {
    reportSyntaxError(ctx->status, &C, "Syntax error: Expecting a geoshape predicate");
  }
}

/////////////////////////////////////////////////////////////////
// Vector Queries
/////////////////////////////////////////////////////////////////

// expr(A) ::= expr(B) ARROW LSQB vector_query(C) RSQB. {} // main parse, hybrid case.

// expr(A) ::= STAR ARROW LSQB vector_query(B) RSQB . { // main parse, simple vecsim search as subquery case.
//   switch (B->vn.vq->type) {
//     case VECSIM_QT_KNN:
//       B->vn.vq->knn.order = BY_ID;
//       break;
//   }
//   A = B;
// }

query ::= expr(A) ARROW LSQB vector_query(B) RSQB . { // main parse, hybrid query as entire query case.
  setup_trace(ctx);
  RS_LOG_ASSERT(B->vn.vq->type == VECSIM_QT_KNN, "vector_query must be KNN");
  ctx->root = B;
  if (A) {
    QueryNode_AddChild(B, A);
  }
}

query ::= text_expr(A) ARROW LSQB vector_query(B) RSQB . { // main parse, hybrid query as entire query case.
  setup_trace(ctx);
  RS_LOG_ASSERT(B->vn.vq->type == VECSIM_QT_KNN, "vector_query must be KNN");
  ctx->root = B;
  if (A) {
    QueryNode_AddChild(B, A);
  }
}

query ::= star ARROW LSQB vector_query(B) RSQB . { // main parse, simple vecsim search as entire query case.
  setup_trace(ctx);
  RS_LOG_ASSERT(B->vn.vq->type == VECSIM_QT_KNN, "vector_query must be KNN");
  B->vn.vq->knn.order = BY_SCORE;

  ctx->root = B;
}

// Vector query opt. 1 - full query.
vector_query(A) ::= vector_command(B) vector_attribute_list(C) vector_score_field(D). {
  if (B->vn.vq->scoreField) {
    rm_free(B->vn.vq->scoreField);
    B->vn.vq->scoreField = NULL;
  }
  B->params = array_grow(B->params, 1);
  memset(&array_tail(B->params), 0, sizeof(*B->params));
  QueryNode_SetParam(ctx, &(array_tail(B->params)), &(B->vn.vq->scoreField), NULL, &D);
  B->vn.vq->params = C;
  A = B;
}

// Vector query opt. 2 - score field only, no params.
vector_query(A) ::= vector_command(B) vector_score_field(D). {
  if (B->vn.vq->scoreField) {
    rm_free(B->vn.vq->scoreField);
    B->vn.vq->scoreField = NULL;
  }
  B->params = array_grow(B->params, 1);
  memset(&array_tail(B->params), 0, sizeof(*B->params));
  QueryNode_SetParam(ctx, &(array_tail(B->params)), &(B->vn.vq->scoreField), NULL, &D);
  A = B;
}

// Vector query opt. 3 - no score field, params only.
vector_query(A) ::= vector_command(B) vector_attribute_list(C). {
  B->vn.vq->params = C;
  A = B;
}

// Vector query opt. 4 - no score field and no params.
vector_query(A) ::= vector_command(B). {
  A = B;
}

as ::= AS_T.

vector_score_field(A) ::= as param_term_case(B). {
  A = B;
}

// Use query attributes syntax
query ::= expr(A) ARROW LSQB vector_query(B) RSQB ARROW LB attribute_list(C) RB. {
  setup_trace(ctx);
  RS_LOG_ASSERT(B->vn.vq->type == VECSIM_QT_KNN, "vector_query must be KNN");
  ctx->root = B;
  if (B && C) {
     QueryNode_ApplyAttributes(B, C, array_len(C), ctx->status);
  }
  array_free_ex(C, rm_free((char*)((QueryAttribute*)ptr )->value));

  if (A) {
      QueryNode_AddChild(B, A);
  }
}

query ::= text_expr(A) ARROW LSQB vector_query(B) RSQB ARROW LB attribute_list(C) RB. {
  setup_trace(ctx);
  RS_LOG_ASSERT(B->vn.vq->type == VECSIM_QT_KNN, "vector_query must be KNN");
  ctx->root = B;
  if (B && C) {
     QueryNode_ApplyAttributes(B, C, array_len(C), ctx->status);
  }
  array_free_ex(C, rm_free((char*)((QueryAttribute*)ptr )->value));

  if (A) {
    QueryNode_AddChild(B, A);
  }
}

query ::= star ARROW LSQB vector_query(B) RSQB ARROW LB attribute_list(C) RB. {
  setup_trace(ctx);
  RS_LOG_ASSERT(B->vn.vq->type == VECSIM_QT_KNN, "vector_query must be KNN");
  B->vn.vq->knn.order = BY_SCORE;

  ctx->root = B;
  if (B && C) {
     QueryNode_ApplyAttributes(B, C, array_len(C), ctx->status);
  }
  array_free_ex(C, rm_free((char*)((QueryAttribute*)ptr )->value));

}

// Every vector query will have basic command part.
// It is this rule's job to create the new vector node for the query.
vector_command(A) ::= TERM(T) param_size(B) modifier(C) ATTRIBUTE(D). {
  if (T.len == strlen("KNN") && !strncasecmp("KNN", T.s, T.len)) {
    D.type = QT_PARAM_VEC;
    A = NewVectorNode_WithParams(ctx, VECSIM_QT_KNN, &B, &D);
    A->vn.vq->property = rm_strndup(C.s, C.len);
    RedisModule_Assert(-1 != (rm_asprintf(&A->vn.vq->scoreField, "__%.*s_score", C.len, C.s)));
  } else {
    reportSyntaxError(ctx->status, &T, "Syntax error: Expecting Vector Similarity command");
    A = NULL;
  }
}

vector_attribute(A) ::= TERM(B) param_term(C). {
  const char *value = rm_strndup(C.s, C.len);
  const char *name = rm_strndup(B.s, B.len);
  A.param = (VecSimRawParam){ .name = name, .nameLen = B.len, .value = value, .valLen = C.len };
  if (C.type == QT_PARAM_TERM) {
    A.needResolve = true;
  }
  else { // if C.type == QT_TERM
    A.needResolve = false;
  }
}

vector_attribute_list(A) ::= vector_attribute_list(B) vector_attribute(C). {
  A.params = array_append(B.params, C.param);
  A.needResolve = array_append(B.needResolve, C.needResolve);
}

vector_attribute_list(A) ::= vector_attribute(B). {
  A.params = array_new(VecSimRawParam, 1);
  A.needResolve = array_new(bool, 1);
  A.params = array_append(A.params, B.param);
  A.needResolve = array_append(A.needResolve, B.needResolve);
}

/*** Vector range queries ***/
expr(A) ::= modifier(B) COLON LSQB vector_range_command(C) RSQB. {
    C->vn.vq->property = rm_strndup(B.s, B.len);
    A = C;
}

vector_range_command(A) ::= TERM(T) param_num(B) ATTRIBUTE(C). {
  if (T.len == strlen("VECTOR_RANGE") && !strncasecmp("VECTOR_RANGE", T.s, T.len)) {
    C.type = QT_PARAM_VEC;
    A = NewVectorNode_WithParams(ctx, VECSIM_QT_RANGE, &B, &C);
  } else {
    reportSyntaxError(ctx->status, &T, "Syntax error: expecting vector similarity range command");
    A = NULL;
  }
}

/////////////////////////////////////////////////////////////////
// Primitives - numbers and strings
/////////////////////////////////////////////////////////////////

num(A) ::= SIZE(B). {
  A.num = B.numval;
  A.inclusive = 1;
}

num(A) ::= NUMBER(B). {
  A.num = B.numval;
  A.inclusive = 1;
}

num(A) ::= MINUS num(B). {
  B.num = -B.num;
  A = B;
}

term(A) ::= TERM(B) . {
  A = B;
}

term(A) ::= NUMBER(B) . {
  A = B;
}

term(A) ::= SIZE(B). {
  A = B;
}

///////////////////////////////////////////////////////////////////////////////////
// Parameterized Primitives (actual numeric or string, or a parameter/placeholder)
///////////////////////////////////////////////////////////////////////////////////


// Number is treated as a term here
param_term(A) ::= term(B). {
  A = B;
  A.type = QT_TERM;
}

param_term(A) ::= ATTRIBUTE(B). {
  A = B;
  A.type = QT_PARAM_TERM;
}

param_term_case(A) ::= term(B). {
  A = B;
  A.type = QT_TERM_CASE;
}

param_term_case(A) ::= ATTRIBUTE(B). {
  A = B;
  A.type = QT_PARAM_TERM_CASE;
}

param_size(A) ::= SIZE(B). {
  A = B;
  A.type = QT_SIZE;
}

param_size(A) ::= ATTRIBUTE(B). {
  A = B;
  A.type = QT_PARAM_SIZE;
}

param_num(A) ::= ATTRIBUTE(B). {
    A = B;
    A.type = QT_PARAM_NUMERIC;
    A.inclusive = 1;
}

param_num(A) ::= num(B). {
  A.numval = B.num;
  A.inclusive = B.inclusive;
  A.type = QT_NUMERIC;
}

exclusive_param_num(A) ::= LP num(B). {
  A.numval = B.num;
  A.inclusive = 0;
  A.type = QT_NUMERIC;
}

exclusive_param_num(A) ::= LP ATTRIBUTE(B). {
    A = B;
    A.type = QT_PARAM_NUMERIC;
    A.inclusive = 0;
}<|MERGE_RESOLUTION|>--- conflicted
+++ resolved
@@ -14,11 +14,7 @@
 %left ORX.
 %left OR.
 
-<<<<<<< HEAD
-%left EMPTY_STRING.
-=======
-%left ISEMPTY ISMISSING.
->>>>>>> 924f7001
+%left EMPTY_STRING ISMISSING.
 %left MODIFIER.
 
 %left RP RB RSQB.
@@ -46,13 +42,8 @@
 
 // Thanks to these fallback directives, Any "as" appearing in the query,
 // other than in a vector_query, Will either be considered as a term,
-<<<<<<< HEAD
-// if "as" is not a stop-word, Or be considered as a stop-word if it is a stop-word.
-%fallback TERM AS_T .
-=======
 // if "as" (for instance) is not a stop-word, Or be considered as a stop-word if it is a stop-word.
-%fallback TERM AS_T ISEMPTY ISMISSING.
->>>>>>> 924f7001
+%fallback TERM AS_T ISMISSING.
 
 %token_type {QueryToken}
 
@@ -736,50 +727,12 @@
     A = B;
 }
 
-<<<<<<< HEAD
-=======
-expr(A) ::= ISEMPTY LP modifier(B) RP . {
-  char *s = rm_strndup(B.s, B.len);
-  size_t slen = unescapen(s, B.len);
-
-  const FieldSpec *fs = IndexSpec_GetField(ctx->sctx->spec, s, slen);
-  if (!fs) {
-    // Non-existing field
-    A = NULL;
-    rm_free(s);
-  } else {
-    switch (fs->types) {
-      case INDEXFLD_T_TAG:
-        A = NewTagNode(s, slen);
-        A->tag.nen = NON_EXIST_EMPTY;
-        break;
-      case INDEXFLD_T_FULLTEXT:
-        {
-          rm_free(s);
-          char *empty_str = rm_strdup("");
-          A = NewTokenNode(ctx, empty_str, 0);
-          QueryNode_SetFieldMask(A, IndexSpec_GetFieldBit(ctx->sctx->spec, B.s, B.len));
-          A->tn.nen = NON_EXIST_EMPTY;
-          // Avoid any expansions
-          A->opts.flags |= QueryNode_Verbatim;
-          break;
-        }
-      default:
-        reportSyntaxError(ctx->status, &B, "Syntax error: Unsupported field type for ISEMPTY");
-        A = NULL;
-        rm_free(s);
-        break;
-    }
-  }
-}
-
 expr(A) ::= ISMISSING LP modifier(B) RP . {
   char *s = rm_strndup(B.s, B.len);
   size_t slen = unescapen(s, B.len);
   A = NewMissingNode(s, slen);
 }
 
->>>>>>> 924f7001
 /////////////////////////////////////////////////////////////////
 // Tag Lists - curly braces separated lists of words
 /////////////////////////////////////////////////////////////////
