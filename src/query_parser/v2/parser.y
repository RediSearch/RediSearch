/*
 * Copyright Redis Ltd. 2016 - present
 * Licensed under your choice of the Redis Source Available License 2.0 (RSALv2) or
 * the Server Side Public License v1 (SSPLv1).
 */


// The priorities here are very important. please modify with care and test your changes!

%left LOWEST.

%left TEXTEXPR.

%left ORX.
%left OR.

%left ISMISSING.
%left MODIFIER.

%left RP RB RSQB.

%left EXACT.
%left TERM.
%left QUOTE SQUOTE.
%left LP LB LSQB.

%left TILDE MINUS.
%left AND.

%left ARROW.
%left COLON.
%left NOT_EQUAL EQUALS.
%left GE GT LE LT.

%left NUMBER.
%left SIZE.
%left STAR.

%left TAGLIST.
%left TERMLIST.
%left PREFIX SUFFIX CONTAINS.
%left PERCENT.
%left ATTRIBUTE.
%left VERBATIM WILDCARD.

// Thanks to these fallback directives, Any "as" appearing in the query,
// other than in a vector_query, Will either be considered as a term,
// if "as" (for instance) is not a stop-word, Or be considered as a stop-word if it is a stop-word.
%fallback TERM EXACT AS_T ISMISSING.

%token_type {QueryToken}

%name RSQueryParser_v2_

%stack_size 256

%stack_overflow {
  QueryError_SetError(ctx->status, QUERY_ESYNTAX,
    "Parser stack overflow. Try moving nested parentheses more to the left");
}

%syntax_error {
  QueryError_SetWithoutUserDataFmt(ctx->status, QUERY_ESYNTAX,
    "Syntax error at offset %d near %.*s",
    TOKEN.pos, TOKEN.len, TOKEN.s);
}

%include {

#include <stdlib.h>
#include <string.h>
#include <strings.h>
#include <assert.h>

#include "../parse.h"

// unescape a string (non null terminated) and return the new length (may be shorter than the original. This manipulates the string itself
static size_t unescapen(char *s, size_t sz) {

  char *dst = s;
  char *src = dst;
  char *end = s + sz;
  while (src < end) {
      // unescape
      if (*src == '\\' && src + 1 < end &&
         (ispunct(*(src+1)) || isspace(*(src+1)))) {
          ++src;
          continue;
      }
      *dst++ = *src++;
  }

  return (size_t)(dst - s);
}

#define NODENN_BOTH_VALID 0
#define NODENN_BOTH_INVALID -1
#define NODENN_ONE_NULL 1
// Returns:
// 0 if a && b
// -1 if !a && !b
// 1 if a ^ b (i.e. !(a&&b||!a||!b)). The result is stored in `out`
static int one_not_null(void *a, void *b, void *out) {
    if (a && b) {
        return NODENN_BOTH_VALID;
    } else if (a == NULL && b == NULL) {
        return NODENN_BOTH_INVALID;
    } if (a) {
        *(void **)out = a;
        return NODENN_ONE_NULL;
    } else {
        *(void **)out = b;
        return NODENN_ONE_NULL;
    }
}

static struct RSQueryNode* union_step(struct RSQueryNode* B, struct RSQueryNode* C) {
    struct RSQueryNode* A;
    int rv = one_not_null(B, C, (void**)&A);
    if (rv == NODENN_BOTH_INVALID) {
        return NULL;
    } else if (rv == NODENN_ONE_NULL) {
        // Nothing - `A` is already assigned
    } else {
        struct RSQueryNode* child;
        if (B->type == QN_UNION && B->opts.fieldMask == RS_FIELDMASK_ALL) {
            A = B;
            child = C;
        } else if (C->type == QN_UNION && C->opts.fieldMask == RS_FIELDMASK_ALL) {
            A = C;
            child = B;
        } else {
            A = NewUnionNode();
            QueryNode_AddChild(A, B);
            child = C;
        }
        // Handle child
        QueryNode_AddChild(A, child);
    }
    return A;
}

static void setup_trace(QueryParseCtx *ctx) {
#ifdef PARSER_DEBUG
  void RSQueryParser_Trace(FILE*, char*);
  ctx->trace_log = fopen("/tmp/lemon_query.log", "w");
  RSQueryParser_Trace(ctx->trace_log, "tr: ");
#endif
}

static void reportSyntaxError(QueryError *status, QueryToken* tok, const char *msg) {
  if (tok->type == QT_TERM || tok->type == QT_TERM_CASE) {
    QueryError_SetWithoutUserDataFmt(status, QUERY_ESYNTAX,
      "%s at offset %d near %.*s", msg, tok->pos, tok->len, tok->s);
  } else if (tok->type == QT_NUMERIC) {
    QueryError_SetWithoutUserDataFmt(status, QUERY_ESYNTAX,
      "%s at offset %d near %f", msg, tok->pos, tok->numval);
  } else {
    QueryError_SetWithoutUserDataFmt(status, QUERY_ESYNTAX, msg, " at offset %d", tok->pos);
  }
}

#define REPORT_WRONG_FIELD_TYPE(F, type_literal) \
  reportSyntaxError(ctx->status, &F.tok, "Expected a " type_literal " field")

//! " # % & ' ( ) * + , - . / : ; < = > ? @ [ \ ] ^ ` { | } ~
static const char ToksepParserMap_g[256] = {
    [' '] = 1, ['\t'] = 1, [','] = 1,  ['.'] = 1, ['/'] = 1, ['('] = 1, [')'] = 1, ['{'] = 1,
    ['}'] = 1, ['['] = 1,  [']'] = 1,  [':'] = 1, [';'] = 1, ['~'] = 1, ['!'] = 1, ['@'] = 1,
    ['#'] = 1,             ['%'] = 1,  ['^'] = 1, ['&'] = 1, ['*'] = 1, ['-'] = 1, ['='] = 1,
    ['+'] = 1, ['|'] = 1,  ['\''] = 1, ['`'] = 1, ['"'] = 1, ['<'] = 1, ['>'] = 1, ['?'] = 1,
};

/**
 * Copy of toksep.h function to use a different map
 * Function reads string pointed to by `s` and indicates the length of the next
 * token in `tokLen`. `s` is set to NULL if this is the last token.
 */
static inline char *toksep2(char **s, size_t *tokLen) {
  uint8_t *pos = (uint8_t *)*s;
  char *orig = *s;
  int escaped = 0;
  for (; *pos; ++pos) {
    if (ToksepParserMap_g[*pos] && !escaped) {
      *s = (char *)++pos;
      *tokLen = ((char *)pos - orig) - 1;
      if (!*pos) {
        *s = NULL;
      }
      return orig;
    }
    escaped = !escaped && *pos == '\\';
  }

  // Didn't find a terminating token. Use a simpler length calculation
  *s = NULL;
  *tokLen = (char *)pos - orig;
  return orig;
};

} // END %include

%extra_argument { QueryParseCtx *ctx }
%default_type { QueryToken }
%default_destructor { }

// Notice about the %destructor directive:
// If a non-terminal is used by C-code, e.g., expr(A)
// then %destructor code will not be called for it
// (C-code is responsible for destroying it)
// Unless during error handling

%type expr { QueryNode * }
%destructor expr { QueryNode_Free($$); }

%type attribute { QueryAttribute }
%destructor attribute { rm_free((char*)$$.value); }

%type attribute_list {QueryAttribute *}
%destructor attribute_list { array_free_ex($$, rm_free((char*)((QueryAttribute*)ptr )->value)); }

%type affix { QueryNode * }
%destructor affix { QueryNode_Free($$); }

%type suffix { QueryNode * }
%destructor suffix { QueryNode_Free($$); }

%type contains { QueryNode * }
%destructor contains { QueryNode_Free($$); }

%type verbatim { QueryNode * }
%destructor verbatim { QueryNode_Free($$); }

%type termlist { QueryNode * }
%destructor termlist { QueryNode_Free($$); }

%type union { QueryNode *}
%destructor union { QueryNode_Free($$); }

%type text_union { QueryNode *}
%destructor text_union { QueryNode_Free($$); }

%type text_expr { QueryNode * }
%destructor text_expr { QueryNode_Free($$); }

%type fuzzy { QueryNode *}
%destructor fuzzy { QueryNode_Free($$); }

%type tag_list { QueryNode *}
%destructor tag_list { QueryNode_Free($$); }

%type geo_filter { QueryParam *}
%destructor geo_filter { QueryParam_Free($$); }

%type geometry_query { QueryNode *}
%destructor geometry_query { QueryNode_Free($$); }

%type vector_query { QueryNode *}
%destructor vector_query { QueryNode_Free($$); }

%type vector_command { QueryNode *}
%destructor vector_command { QueryNode_Free($$); }

%type vector_range_command { QueryNode *}
%destructor vector_range_command { QueryNode_Free($$); }

%type vector_attribute { SingleVectorQueryParam }
// This destructor is commented out because it's not reachable: every vector_attribute that created
// successfully can successfully be reduced to vector_attribute_list.
// %destructor vector_attribute { rm_free((char*)($$.param.value)); rm_free((char*)($$.param.name)); }

%type vector_attribute_list { VectorQueryParams }
%destructor vector_attribute_list {
  array_free($$.needResolve);
  array_free_ex($$.params, {
    rm_free((char*)((VecSimRawParam*)ptr)->value);
    rm_free((char*)((VecSimRawParam*)ptr)->name);
  });
}

%type modifier { FieldName }

%type modifierlist { FieldName* }
%destructor modifierlist {
  array_free($$);
}

%type num { RangeNumber }

%type numeric_range { QueryParam * }
%destructor numeric_range {
  QueryParam_Free($$);
}

query ::= expr(A) . {
  setup_trace(ctx);
  ctx->root = A;
}

query ::= . {
  ctx->root = NULL;
}

query ::= star . {
  setup_trace(ctx);
  ctx->root = NewWildcardNode();
}

star ::= STAR.

star ::= LP star RP.

// This rule switches from text context to regular context.
// In general, we want to stay in text context as long as we can (mostly for use of field modifiers).
expr(A) ::= text_expr(B). [TEXTEXPR] {
  A = B;
}

/////////////////////////////////////////////////////////////////
// AND Clause / Phrase
/////////////////////////////////////////////////////////////////

expr(A) ::= expr(B) expr(C) . [AND] {
  int rv = one_not_null(B, C, (void**)&A);
  if (rv == NODENN_BOTH_INVALID) {
    A = NULL;
  } else if (rv == NODENN_ONE_NULL) {
    // Nothing- `out` is already assigned
  } else {
    if (B && B->type == QN_PHRASE && B->pn.exact == 0 &&
      B->opts.fieldMask == RS_FIELDMASK_ALL ) {
      A = B;
    } else {
      A = NewPhraseNode(0);
      QueryNode_AddChild(A, B);
    }
    QueryNode_AddChild(A, C);
  }
}

// This rule is needed for queries like "hello (world @loc:[15.65 -15.65 30 ft])", when we discover too late that
// inside the parentheses there is expr and not text_expr. this can lead to right recursion ONLY with parentheses.
expr(A) ::= text_expr(B) expr(C) . [AND] {
  int rv = one_not_null(B, C, (void**)&A);
  if (rv == NODENN_BOTH_INVALID) {
    A = NULL;
  } else if (rv == NODENN_ONE_NULL) {
    // Nothing- `out` is already assigned
  } else {
    if (B && B->type == QN_PHRASE && B->pn.exact == 0 &&
      B->opts.fieldMask == RS_FIELDMASK_ALL ) {
      A = B;
    } else {
      A = NewPhraseNode(0);
      QueryNode_AddChild(A, B);
    }
    QueryNode_AddChild(A, C);
  }
}

expr(A) ::= expr(B) text_expr(C) . [AND] {
  int rv = one_not_null(B, C, (void**)&A);
  if (rv == NODENN_BOTH_INVALID) {
    A = NULL;
  } else if (rv == NODENN_ONE_NULL) {
    // Nothing- `out` is already assigned
  } else {
    if (B && B->type == QN_PHRASE && B->pn.exact == 0 &&
      B->opts.fieldMask == RS_FIELDMASK_ALL ) {
      A = B;
    } else {
      A = NewPhraseNode(0);
      QueryNode_AddChild(A, B);
    }
    QueryNode_AddChild(A, C);
  }
}

// This rule is identical to "expr ::= expr expr",  "expr ::= text_expr expr", "expr ::= expr text_expr",
// but keeps the text context
text_expr(A) ::= text_expr(B) text_expr(C) . [AND] {
  int rv = one_not_null(B, C, (void**)&A);
  if (rv == NODENN_BOTH_INVALID) {
    A = NULL;
  } else if (rv == NODENN_ONE_NULL) {
    // Nothing- `out` is already assigned
  } else {
    if (B && B->type == QN_PHRASE && B->pn.exact == 0 &&
      B->opts.fieldMask == RS_FIELDMASK_ALL ) {
      A = B;
    } else {
      A = NewPhraseNode(0);
      QueryNode_AddChild(A, B);
    }
    QueryNode_AddChild(A, C);
  }
}

/////////////////////////////////////////////////////////////////
// Unions
/////////////////////////////////////////////////////////////////

expr(A) ::= union(B) . [ORX] {
  A = B;
}

union(A) ::= expr(B) OR expr(C) . [OR] {
  A = union_step(B, C);
}

union(A) ::= union(B) OR expr(C). [OR] {
  A = union_step(B, C);
}

// This rule is needed for queries like "hello|(world @loc:[15.65 -15.65 30 ft])", when we discover too late that
// inside the parentheses there is expr and not text_expr. this can lead to right recursion ONLY with parentheses.
union(A) ::= text_expr(B) OR expr(C) . [OR] {
  A = union_step(B, C);
}

union(A) ::= expr(B) OR text_expr(C) . [OR] {
  A = union_step(B, C);
}

text_expr(A) ::= text_union(B) . [ORX] {
  A = B;
}

// This rule is identical to "union ::= expr OR expr", but keeps the text context.
text_union(A) ::= text_expr(B) OR text_expr(C) . [OR] {
  A = union_step(B, C);
}

text_union(A) ::= text_union(B) OR text_expr(C). [OR] {
  A = union_step(B, C);
}

/////////////////////////////////////////////////////////////////
// Text Field Filters
/////////////////////////////////////////////////////////////////

expr(A) ::= modifier(B) COLON text_expr(C) . {
  if (ctx->sctx->spec && !FIELD_IS(B.fs, INDEXFLD_T_FULLTEXT)) {
    REPORT_WRONG_FIELD_TYPE(B, SPEC_TEXT_STR);
    QueryNode_Free(C);
    A = NULL;
  } else if (C == NULL) {
    A = NULL;
  } else {
    if (ctx->sctx->spec) {
      QueryNode_SetFieldMask(C, FIELD_BIT(B.fs));
    }
    A = C;
  }
}

expr(A) ::= modifierlist(B) COLON text_expr(C) . {
  if (C == NULL) {
    array_free(B);
    A = NULL;
  } else {
    t_fieldMask mask = 0;
    if (ctx->sctx->spec) {
      for (int i = 0; i < array_len(B); i++) {
        mask |= FIELD_BIT(B[i].fs);
      }
    }
    array_free(B);
    QueryNode_SetFieldMask(C, mask);
    A=C;
  }
}

expr(A) ::= LP expr(B) RP . {
  A = B;
}

text_expr(A) ::= LP text_expr(B) RP . {
  A = B;
}

/////////////////////////////////////////////////////////////////
// Attributes
/////////////////////////////////////////////////////////////////

attribute(A) ::= ATTRIBUTE(B) COLON param_term(C). {
  const char *value = rm_strndup(C.s, C.len);
  size_t value_len = C.len;
  if (C.type == QT_PARAM_TERM) {
    size_t found_value_len;
    const char *found_value = Param_DictGet(ctx->opts->params, value, &found_value_len, ctx->status);
    if (found_value) {
      rm_free((char*)value);
      value = rm_strndup(found_value, found_value_len);
      value_len = found_value_len;
    }
  }
  A = (QueryAttribute){ .name = B.s, .namelen = B.len, .value = value, .vallen = value_len };
}

attribute_list(A) ::= attribute(B) . {
  A = array_new(QueryAttribute, 2);
  array_append(A, B);
}

attribute_list(A) ::= attribute_list(B) SEMICOLON attribute(C) . {
  array_append(B, C);
  A = B;
}

attribute_list(A) ::= attribute_list(B) SEMICOLON . {
  A = B;
}

attribute_list(A) ::= . {
  A = NULL;
}

expr(A) ::= expr(B) ARROW LB attribute_list(C) RB . {
  if (B && C) {
    QueryNode_ApplyAttributes(B, C, array_len(C), ctx->status);
  }
  array_free_ex(C, rm_free((char*)((QueryAttribute*)ptr )->value));
  A = B;
}

text_expr(A) ::= text_expr(B) ARROW LB attribute_list(C) RB . {
  if (B && C) {
    QueryNode_ApplyAttributes(B, C, array_len(C), ctx->status);
  }
  array_free_ex(C, rm_free((char*)((QueryAttribute*)ptr )->value));
  A = B;
}

/////////////////////////////////////////////////////////////////
// Term Lists
/////////////////////////////////////////////////////////////////

text_expr(A) ::= EXACT(B) . [TERMLIST] {
  char *str = rm_strndup(B.s, B.len);
  char *s = str;

  A = NewPhraseNode(0);

  while (str != NULL) {
    // get the next token
    size_t tokLen = 0;
    char *tok = toksep2(&str, &tokLen);
    if(tokLen > 0) {
      QueryNode *C = NewTokenNode(ctx, rm_normalize(tok, tokLen), -1);
      QueryNode_AddChild(A, C);
    }
  }

  rm_free(s);
  A->pn.exact = 1;
  A->opts.flags |= QueryNode_Verbatim;
}

text_expr(A) ::= QUOTE ATTRIBUTE(B) QUOTE. [TERMLIST] {
  // Quoted/verbatim string should not be handled as parameters
  // Also need to add the leading '$' which was consumed by the lexer
  char *s = rm_malloc(B.len + 1);
  *s = '$';
  memcpy(s + 1, B.s, B.len);
  A = NewTokenNode(ctx, rm_normalize(s, B.len + 1), -1);
  rm_free(s);
  A->opts.flags |= QueryNode_Verbatim;
}

text_expr(A) ::= SQUOTE ATTRIBUTE(B) SQUOTE. [TERMLIST] {
  // Single quoted/verbatim string should not be handled as parameters
  // Also need to add the leading '$' which was consumed by the lexer
  char *s = rm_malloc(B.len + 1);
  *s = '$';
  memcpy(s + 1, B.s, B.len);
  A = NewTokenNode(ctx, rm_normalize(s, B.len + 1), -1);
  rm_free(s);
  A->opts.flags |= QueryNode_Verbatim;
}

text_expr(A) ::= param_term(B) . [LOWEST]  {
  if (B.type == QT_TERM && StopWordList_Contains(ctx->opts->stopwords, B.s, B.len)) {
    A = NULL;
  } else {
    A = NewTokenNode_WithParams(ctx, &B);
  }
}

text_expr(A) ::= affix(B) . [PREFIX]  {
  A = B;
}

text_expr(A) ::= verbatim(B) . [VERBATIM]  {
  A = B;
}

termlist(A) ::= param_term(B) param_term(C). [TERMLIST]  {
  A = NewPhraseNode(0);
  QueryNode_AddChild(A, NewTokenNode_WithParams(ctx, &B));
  QueryNode_AddChild(A, NewTokenNode_WithParams(ctx, &C));
}

termlist(A) ::= termlist(B) param_term(C) . [TERMLIST] {
  A = B;
  QueryNode_AddChild(A, NewTokenNode_WithParams(ctx, &C));
}

/////////////////////////////////////////////////////////////////
// Negative Clause
/////////////////////////////////////////////////////////////////

expr(A) ::= MINUS expr(B) . {
  if (B) {
    A = NewNotNode(B);
  } else {
    A = NULL;
  }
}

text_expr(A) ::= MINUS text_expr(B) . {
  if (B) {
    A = NewNotNode(B);
  } else {
    A = NULL;
  }
}

/////////////////////////////////////////////////////////////////
// Optional Clause
/////////////////////////////////////////////////////////////////

expr(A) ::= TILDE expr(B) . {
  if (B) {
    A = NewOptionalNode(B);
  } else {
    A = NULL;
  }
}

text_expr(A) ::= TILDE text_expr(B) . {
  if (B) {
    A = NewOptionalNode(B);
  } else {
    A = NULL;
  }
}

/////////////////////////////////////////////////////////////////
// Prefix expressions
/////////////////////////////////////////////////////////////////

affix(A) ::= PREFIX(B) . {
  A = NewPrefixNode_WithParams(ctx, &B, true, false);
}

affix(A) ::= SUFFIX(B) . {
  A = NewPrefixNode_WithParams(ctx, &B, false, true);
}

affix(A) ::= CONTAINS(B) . {
  A = NewPrefixNode_WithParams(ctx, &B, true, true);
}

// verbatim(A) ::= VERBATIM(B) . {
//   A = NewVerbatimNode_WithParams(ctx, &B);
// }

verbatim(A) ::= WILDCARD(B) . {
  A = NewWildcardNode_WithParams(ctx, &B);
}

/////////////////////////////////////////////////////////////////
// Fuzzy terms
/////////////////////////////////////////////////////////////////

text_expr(A) ::=  PERCENT param_term(B) PERCENT. [PREFIX] {
  A = NewFuzzyNode_WithParams(ctx, &B, 1);
}

text_expr(A) ::= PERCENT PERCENT param_term(B) PERCENT PERCENT. [PREFIX] {
  A = NewFuzzyNode_WithParams(ctx, &B, 2);
}

text_expr(A) ::= PERCENT PERCENT PERCENT param_term(B) PERCENT PERCENT PERCENT. [PREFIX] {
  A = NewFuzzyNode_WithParams(ctx, &B, 3);
}

/////////////////////////////////////////////////////////////////
// Field Modifiers
/////////////////////////////////////////////////////////////////

modifier(A) ::= MODIFIER(B) . {
  B.len = unescapen((char*)B.s, B.len);
  A.tok = B;
  if (ctx->sctx->spec) {
    A.fs = IndexSpec_GetFieldWithLength(ctx->sctx->spec, B.s, B.len);
    if (!A.fs) {
      reportSyntaxError(ctx->status, &A.tok, "Unknown field");
    }
  }
}

modifierlist(A) ::= modifier(B) OR term(C). {
  if (ctx->sctx->spec) {
    if (!FIELD_IS(B.fs, INDEXFLD_T_FULLTEXT)) {
      REPORT_WRONG_FIELD_TYPE(B, SPEC_TEXT_STR);
      A = NULL;
    } else {
      FieldName second = { .tok = C, .fs = IndexSpec_GetFieldWithLength(ctx->sctx->spec, C.s, C.len) };
      if (!second.fs) {
        reportSyntaxError(ctx->status, &second.tok, "Unknown field");
        A = NULL;
      } else if (!FIELD_IS(second.fs, INDEXFLD_T_FULLTEXT)) {
        REPORT_WRONG_FIELD_TYPE(second, SPEC_TEXT_STR);
        A = NULL;
      } else {
        A = array_new(FieldName, 2);
        array_append(A, B);
        array_append(A, second);
      }
    }
  } else {
    A = array_new(FieldName, 2);
    array_append(A, B);
    FieldName second = { .tok = C };
    array_append(A, second);
  }
}


modifierlist(A) ::= modifierlist(B) OR term(C). {
  if (ctx->sctx->spec) {
    FieldName second = { .tok = C, .fs = IndexSpec_GetFieldWithLength(ctx->sctx->spec, C.s, C.len) };
    if (!second.fs) {
      reportSyntaxError(ctx->status, &second.tok, "Unknown field");
      array_free(B);
      A = NULL;
    } else if (!FIELD_IS(second.fs, INDEXFLD_T_FULLTEXT)) {
      REPORT_WRONG_FIELD_TYPE(second, SPEC_TEXT_STR);
      array_free(B);
      A = NULL;
    } else {
      A = B;
      array_append(A, second);
    }
  } else {
    A = B;
    FieldName second = { .tok = C };
    array_append(A, second);
  }
}

expr(A) ::= ISMISSING LP modifier(B) RP . {
  if (ctx->sctx->spec && !FieldSpec_IndexesMissing(B.fs)) {
    reportSyntaxError(ctx->status, &B.tok, "'ismissing' requires defining the field with '" SPEC_INDEXMISSING_STR "'");
    A = NULL;
  } else {
    A = NewMissingNode(B.fs);
  }
}

/////////////////////////////////////////////////////////////////
// Tag Lists - curly braces separated lists of words
/////////////////////////////////////////////////////////////////

expr(A) ::= modifier(B) COLON LB tag_list(C) RB . {
  A = NULL;
  if (ctx->sctx->spec && !FIELD_IS(B.fs, INDEXFLD_T_TAG)) {
    REPORT_WRONG_FIELD_TYPE(B, SPEC_TAG_STR);
    QueryNode_Free(C);
  } else if (C) {
    A = NewTagNode(B.fs);
    QueryNode_AddChildren(A, C->children, QueryNode_NumChildren(C));

    // Set the children count on C to 0 so they won't get recursively free'd
    QueryNode_ClearChildren(C, 0);
    QueryNode_Free(C);
  }
}

tag_list(A) ::= param_term_case(B) . [TAGLIST] {
  A = NewPhraseNode(0);
  QueryNode_AddChild(A, NewTokenNode_WithParams(ctx, &B));
}

tag_list(A) ::= affix(B) . [TAGLIST] {
  A = NewPhraseNode(0);
  QueryNode_AddChild(A, B);
}

tag_list(A) ::= verbatim(B) . [TAGLIST] {
  A = NewPhraseNode(0);
  QueryNode_AddChild(A, B);
}

tag_list(A) ::= termlist(B) . [TAGLIST] {
  A = NewPhraseNode(0);
  QueryNode_AddChild(A, B);
}

tag_list(A) ::= tag_list(B) OR param_term_case(C) . [TAGLIST] {
  QueryNode_AddChild(B, NewTokenNode_WithParams(ctx, &C));
  A = B;
}

tag_list(A) ::= tag_list(B) OR affix(C) . [TAGLIST] {
  QueryNode_AddChild(B, C);
  A = B;
}

tag_list(A) ::= tag_list(B) OR verbatim(C) . [TAGLIST] {
  QueryNode_AddChild(B, C);
  A = B;
}

tag_list(A) ::= tag_list(B) OR termlist(C) . [TAGLIST] {
  QueryNode_AddChild(B, C);
  A = B;
}

/////////////////////////////////////////////////////////////////
// Numeric Ranges
/////////////////////////////////////////////////////////////////

expr(A) ::= modifier(B) COLON numeric_range(C). {
  A = NULL;
  if (ctx->sctx->spec && !FIELD_IS(B.fs, INDEXFLD_T_NUMERIC)) {
    REPORT_WRONG_FIELD_TYPE(B, SPEC_NUMERIC_STR);
    QueryParam_Free(C);
  } else if (C) {
    // we keep the capitalization as is
    A = NewNumericNode(C, B.fs);
  }
}

numeric_range(A) ::= LSQB param_num(B) param_num(C) RSQB. [NUMBER]{
  if (B.type == QT_PARAM_NUMERIC) {
    B.type = QT_PARAM_NUMERIC_MIN_RANGE;
  }
  if (C.type == QT_PARAM_NUMERIC) {
    C.type = QT_PARAM_NUMERIC_MAX_RANGE;
  }
  A = NewNumericFilterQueryParam_WithParams(ctx, &B, &C, 1, 1);
}

numeric_range(A) ::= LSQB exclusive_param_num(B) param_num(C) RSQB. [NUMBER]{
  if (B.type == QT_PARAM_NUMERIC) {
    B.type = QT_PARAM_NUMERIC_MIN_RANGE;
  }
  if (C.type == QT_PARAM_NUMERIC) {
    C.type = QT_PARAM_NUMERIC_MAX_RANGE;
  }
  A = NewNumericFilterQueryParam_WithParams(ctx, &B, &C, 0, 1);
}

numeric_range(A) ::= LSQB param_num(B) exclusive_param_num(C) RSQB. [NUMBER]{
  if (B.type == QT_PARAM_NUMERIC) {
    B.type = QT_PARAM_NUMERIC_MIN_RANGE;
  }
  if (C.type == QT_PARAM_NUMERIC) {
    C.type = QT_PARAM_NUMERIC_MAX_RANGE;
  }
  A = NewNumericFilterQueryParam_WithParams(ctx, &B, &C, 1, 0);
}

numeric_range(A) ::= LSQB exclusive_param_num(B) exclusive_param_num(C) RSQB. [NUMBER]{
  if (B.type == QT_PARAM_NUMERIC) {
    B.type = QT_PARAM_NUMERIC_MIN_RANGE;
  }
  if (C.type == QT_PARAM_NUMERIC) {
    C.type = QT_PARAM_NUMERIC_MAX_RANGE;
  }
  A = NewNumericFilterQueryParam_WithParams(ctx, &B, &C, 0, 0);
}

numeric_range(A) ::= LSQB param_num(B) RSQB. [NUMBER]{
  A = NewNumericFilterQueryParam_WithParams(ctx, &B, &B, 1, 1);
}

expr(A) ::= modifier(B) NOT_EQUAL param_num(C) . {
  if (ctx->sctx->spec && !FIELD_IS(B.fs, INDEXFLD_T_NUMERIC)) {
    REPORT_WRONG_FIELD_TYPE(B, SPEC_NUMERIC_STR);
    A = NULL;
  } else {
    QueryParam *qp = NewNumericFilterQueryParam_WithParams(ctx, &C, &C, 1, 1);
    QueryNode* E = NewNumericNode(qp, B.fs);
    A = NewNotNode(E);
  }
}

expr(A) ::= modifier(B) EQUALS param_num(C) . {
  if (ctx->sctx->spec && !FIELD_IS(B.fs, INDEXFLD_T_NUMERIC)) {
    REPORT_WRONG_FIELD_TYPE(B, SPEC_NUMERIC_STR);
    A = NULL;
  } else {
    QueryParam *qp = NewNumericFilterQueryParam_WithParams(ctx, &C, &C, 1, 1);
    A = NewNumericNode(qp, B.fs);
  }
}

expr(A) ::= modifier(B) GT param_num(C) . {
  if (ctx->sctx->spec && !FIELD_IS(B.fs, INDEXFLD_T_NUMERIC)) {
    REPORT_WRONG_FIELD_TYPE(B, SPEC_NUMERIC_STR);
    A = NULL;
  } else {
    QueryParam *qp = NewNumericFilterQueryParam_WithParams(ctx, &C, NULL, 0, 1);
    A = NewNumericNode(qp, B.fs);
  }
}

expr(A) ::= modifier(B) GE param_num(C) . {
  if (ctx->sctx->spec && !FIELD_IS(B.fs, INDEXFLD_T_NUMERIC)) {
    REPORT_WRONG_FIELD_TYPE(B, SPEC_NUMERIC_STR);
    A = NULL;
  } else {
    QueryParam *qp = NewNumericFilterQueryParam_WithParams(ctx, &C, NULL, 1, 1);
    A = NewNumericNode(qp, B.fs);
  }
}

expr(A) ::= modifier(B) LT param_num(C) . {
  if (ctx->sctx->spec && !FIELD_IS(B.fs, INDEXFLD_T_NUMERIC)) {
    REPORT_WRONG_FIELD_TYPE(B, SPEC_NUMERIC_STR);
    A = NULL;
  } else {
    QueryParam *qp = NewNumericFilterQueryParam_WithParams(ctx, NULL, &C, 1, 0);
    A = NewNumericNode(qp, B.fs);
  }
}

expr(A) ::= modifier(B) LE param_num(C) . {
  if (ctx->sctx->spec && !FIELD_IS(B.fs, INDEXFLD_T_NUMERIC)) {
    REPORT_WRONG_FIELD_TYPE(B, SPEC_NUMERIC_STR);
    A = NULL;
  } else {
    QueryParam *qp = NewNumericFilterQueryParam_WithParams(ctx, NULL, &C, 1, 1);
    A = NewNumericNode(qp, B.fs);
  }
}

/////////////////////////////////////////////////////////////////
// Geo Filters
/////////////////////////////////////////////////////////////////

expr(A) ::= modifier(B) COLON geo_filter(C). {
  A = NULL;
  if (ctx->sctx->spec && !FIELD_IS(B.fs, INDEXFLD_T_GEO)) {
    REPORT_WRONG_FIELD_TYPE(B, SPEC_GEO_STR);
    QueryParam_Free(C);
  } else if (C) {
    // we keep the capitalization as is
<<<<<<< HEAD
    C->gf->spec = B.fs;
=======
    C->gf->fieldSpec = B.fs;
>>>>>>> 1c2ddb23
    A = NewGeofilterNode(C);
  }
}

geo_filter(A) ::= LSQB param_num(B) param_num(C) param_num(D) param_term(E) RSQB. [NUMBER] {
  if (B.type == QT_PARAM_NUMERIC)
    B.type = QT_PARAM_GEO_COORD;
  if (C.type == QT_PARAM_NUMERIC)
    C.type = QT_PARAM_GEO_COORD;

  if (E.type == QT_PARAM_TERM)
    E.type = QT_PARAM_GEO_UNIT;

  A = NewGeoFilterQueryParam_WithParams(ctx, &B, &C, &D, &E);
}

/////////////////////////////////////////////////////////////////
// Geometry Queries
/////////////////////////////////////////////////////////////////
expr(A) ::= modifier(B) COLON geometry_query(C). {
  A = NULL;
  if (ctx->sctx->spec && !FIELD_IS(B.fs, INDEXFLD_T_GEOMETRY)) {
    REPORT_WRONG_FIELD_TYPE(B, SPEC_GEOMETRY_STR);
    QueryNode_Free(C);
  } else if (C) {
    // we keep the capitalization as is
    C->gmn.geomq->fs = B.fs;
    A = C;
  }
}


geometry_query(A) ::= LSQB TERM(B) ATTRIBUTE(C) RSQB . {
  // Geometry param is actually a case sensitive term
  C.type = QT_PARAM_TERM_CASE;
  A = NewGeometryNode_FromWkt_WithParams(ctx, B.s, B.len, &C);
  if (!A) {
    reportSyntaxError(ctx->status, &C, "Syntax error: Expecting a geoshape predicate");
  }
}

/////////////////////////////////////////////////////////////////
// Vector Queries
/////////////////////////////////////////////////////////////////

// expr(A) ::= expr(B) ARROW LSQB vector_query(C) RSQB. {} // main parse, hybrid case.

// expr(A) ::= STAR ARROW LSQB vector_query(B) RSQB . { // main parse, simple vecsim search as subquery case.
//   switch (B->vn.vq->type) {
//     case VECSIM_QT_KNN:
//       B->vn.vq->knn.order = BY_ID;
//       break;
//   }
//   A = B;
// }

query ::= expr(A) ARROW LSQB vector_query(B) RSQB . { // main parse, hybrid query as entire query case.
  setup_trace(ctx);
  RS_LOG_ASSERT(B->vn.vq->type == VECSIM_QT_KNN, "vector_query must be KNN");
  ctx->root = B;
  if (A) {
    QueryNode_AddChild(B, A);
  }
}

query ::= text_expr(A) ARROW LSQB vector_query(B) RSQB . { // main parse, hybrid query as entire query case.
  setup_trace(ctx);
  RS_LOG_ASSERT(B->vn.vq->type == VECSIM_QT_KNN, "vector_query must be KNN");
  ctx->root = B;
  if (A) {
    QueryNode_AddChild(B, A);
  }
}

query ::= star ARROW LSQB vector_query(B) RSQB . { // main parse, simple vecsim search as entire query case.
  setup_trace(ctx);
  RS_LOG_ASSERT(B->vn.vq->type == VECSIM_QT_KNN, "vector_query must be KNN");
  B->vn.vq->knn.order = BY_SCORE;

  ctx->root = B;
}

// Vector query opt. 1 - full query.
vector_query(A) ::= vector_command(B) vector_attribute_list(C) vector_score_field(D). {
  if (B->vn.vq->scoreField) {
    rm_free(B->vn.vq->scoreField);
    B->vn.vq->scoreField = NULL;
  }
  B->params = array_grow(B->params, 1);
  memset(&array_tail(B->params), 0, sizeof(*B->params));
  QueryNode_SetParam(ctx, &(array_tail(B->params)), &(B->vn.vq->scoreField), NULL, &D);
  B->vn.vq->params = C;
  A = B;
}

// Vector query opt. 2 - score field only, no params.
vector_query(A) ::= vector_command(B) vector_score_field(D). {
  if (B->vn.vq->scoreField) {
    rm_free(B->vn.vq->scoreField);
    B->vn.vq->scoreField = NULL;
  }
  B->params = array_grow(B->params, 1);
  memset(&array_tail(B->params), 0, sizeof(*B->params));
  QueryNode_SetParam(ctx, &(array_tail(B->params)), &(B->vn.vq->scoreField), NULL, &D);
  A = B;
}

// Vector query opt. 3 - no score field, params only.
vector_query(A) ::= vector_command(B) vector_attribute_list(C). {
  B->vn.vq->params = C;
  A = B;
}

// Vector query opt. 4 - no score field and no params.
vector_query(A) ::= vector_command(B). {
  A = B;
}

as ::= AS_T.

vector_score_field(A) ::= as param_term_case(B). {
  A = B;
}

// Use query attributes syntax
query ::= expr(A) ARROW LSQB vector_query(B) RSQB ARROW LB attribute_list(C) RB. {
  setup_trace(ctx);
  RS_LOG_ASSERT(B->vn.vq->type == VECSIM_QT_KNN, "vector_query must be KNN");
  ctx->root = B;
  if (B && C) {
    QueryNode_ApplyAttributes(B, C, array_len(C), ctx->status);
  }
  array_free_ex(C, rm_free((char*)((QueryAttribute*)ptr)->value));

  if (A) {
    QueryNode_AddChild(B, A);
  }
}

query ::= text_expr(A) ARROW LSQB vector_query(B) RSQB ARROW LB attribute_list(C) RB. {
  setup_trace(ctx);
  RS_LOG_ASSERT(B->vn.vq->type == VECSIM_QT_KNN, "vector_query must be KNN");
  ctx->root = B;
  if (B && C) {
     QueryNode_ApplyAttributes(B, C, array_len(C), ctx->status);
  }
  array_free_ex(C, rm_free((char*)((QueryAttribute*)ptr )->value));

  if (A) {
    QueryNode_AddChild(B, A);
  }
}

query ::= star ARROW LSQB vector_query(B) RSQB ARROW LB attribute_list(C) RB. {
  setup_trace(ctx);
  RS_LOG_ASSERT(B->vn.vq->type == VECSIM_QT_KNN, "vector_query must be KNN");
  B->vn.vq->knn.order = BY_SCORE;

  ctx->root = B;
  if (B && C) {
     QueryNode_ApplyAttributes(B, C, array_len(C), ctx->status);
  }
  array_free_ex(C, rm_free((char*)((QueryAttribute*)ptr )->value));

}

// Every vector query will have basic command part.
// It is this rule's job to create the new vector node for the query.
vector_command(A) ::= TERM(T) param_size(B) modifier(C) ATTRIBUTE(D). {
  if (ctx->sctx->spec && !FIELD_IS(C.fs, INDEXFLD_T_VECTOR)) {
    REPORT_WRONG_FIELD_TYPE(C, SPEC_VECTOR_STR);
    A = NULL;
  } else if (T.len == strlen("KNN") && !strncasecmp("KNN", T.s, T.len)) {
    D.type = QT_PARAM_VEC;
    A = NewVectorNode_WithParams(ctx, VECSIM_QT_KNN, &B, &D);
    A->vn.vq->field = C.fs;
    int n_written = rm_asprintf(&A->vn.vq->scoreField, "__%.*s_score", C.tok.len, C.tok.s);
    RS_ASSERT(n_written != -1);
  } else {
    reportSyntaxError(ctx->status, &T, "Syntax error: Expecting Vector Similarity command");
    A = NULL;
  }
}

vector_attribute(A) ::= TERM(B) param_term(C). {
  const char *value = rm_strndup(C.s, C.len);
  const char *name = rm_strndup(B.s, B.len);
  A.param = (VecSimRawParam){ .name = name, .nameLen = B.len, .value = value, .valLen = C.len };
  if (C.type == QT_PARAM_TERM) {
    A.needResolve = true;
  }
  else { // if C.type == QT_TERM
    A.needResolve = false;
  }
}

vector_attribute_list(A) ::= vector_attribute_list(B) vector_attribute(C). {
  array_append(B.params, C.param);
  array_append(B.needResolve, C.needResolve);
  A.params = B.params;
  A.needResolve = B.needResolve;
}

vector_attribute_list(A) ::= vector_attribute(B). {
  A.params = array_new(VecSimRawParam, 1);
  A.needResolve = array_new(bool, 1);
  array_append(A.params, B.param);
  array_append(A.needResolve, B.needResolve);
}

/*** Vector range queries ***/
expr(A) ::= modifier(B) COLON LSQB vector_range_command(C) RSQB. {
  A = NULL;
  if (ctx->sctx->spec && !FIELD_IS(B.fs, INDEXFLD_T_VECTOR)) {
    REPORT_WRONG_FIELD_TYPE(B, SPEC_VECTOR_STR);
    QueryNode_Free(C);
  } else if (C) {
    C->vn.vq->field = B.fs;
    A = C;
  }
}

vector_range_command(A) ::= TERM(T) param_num(B) ATTRIBUTE(C). {
  if (T.len == strlen("VECTOR_RANGE") && !strncasecmp("VECTOR_RANGE", T.s, T.len)) {
    C.type = QT_PARAM_VEC;
    A = NewVectorNode_WithParams(ctx, VECSIM_QT_RANGE, &B, &C);
  } else {
    reportSyntaxError(ctx->status, &T, "Syntax error: expecting vector similarity range command");
    A = NULL;
  }
}

/////////////////////////////////////////////////////////////////
// Primitives - numbers and strings
/////////////////////////////////////////////////////////////////

num(A) ::= SIZE(B). {
  A.num = B.numval;
}

num(A) ::= NUMBER(B). {
  A.num = B.numval;
}

num(A) ::= MINUS num(B). {
  B.num = -B.num;
  A = B;
}

term(A) ::= TERM(B) . {
  A = B;
  A.type = QT_TERM;
}

term(A) ::= NUMBER(B) . {
  A = B;
  A.type = QT_NUMERIC;
}

term(A) ::= SIZE(B). {
  A = B;
  A.type = QT_SIZE;
}

///////////////////////////////////////////////////////////////////////////////////
// Parameterized Primitives (actual numeric or string, or a parameter/placeholder)
///////////////////////////////////////////////////////////////////////////////////

param_term(A) ::= term(B). {
  A = B;
}

param_term(A) ::= ATTRIBUTE(B). {
  A = B;
  A.type = QT_PARAM_TERM;
}

param_term_case(A) ::= term(B). {
  A = B;
  A.type = QT_TERM_CASE;
}

param_term_case(A) ::= ATTRIBUTE(B). {
  A = B;
  A.type = QT_PARAM_TERM_CASE;
}

param_size(A) ::= SIZE(B). {
  A = B;
  A.type = QT_SIZE;
}

param_size(A) ::= ATTRIBUTE(B). {
  A = B;
  A.type = QT_PARAM_SIZE;
}

param_num(A) ::= ATTRIBUTE(B). {
  A = B;
  A.type = QT_PARAM_NUMERIC;
}

param_num(A) ::= MINUS ATTRIBUTE(B). {
  A = B;
  A.sign = -1;
  A.type = QT_PARAM_NUMERIC;
}

param_num(A) ::= num(B). {
  A.numval = B.num;
  A.type = QT_NUMERIC;
}

exclusive_param_num(A) ::= LP num(B). {
  A.numval = B.num;
  A.type = QT_NUMERIC;
}

exclusive_param_num(A) ::= LP ATTRIBUTE(B). {
  A = B;
  A.type = QT_PARAM_NUMERIC;
}

exclusive_param_num(A) ::= LP MINUS ATTRIBUTE(B). {
  A = B;
  A.type = QT_PARAM_NUMERIC;
  A.sign = -1;
}<|MERGE_RESOLUTION|>--- conflicted
+++ resolved
@@ -950,11 +950,7 @@
     QueryParam_Free(C);
   } else if (C) {
     // we keep the capitalization as is
-<<<<<<< HEAD
-    C->gf->spec = B.fs;
-=======
     C->gf->fieldSpec = B.fs;
->>>>>>> 1c2ddb23
     A = NewGeofilterNode(C);
   }
 }
