--- conflicted
+++ resolved
@@ -834,36 +834,6 @@
   A = NewNumericFilterQueryParam_WithParams(ctx, &B, &B, 1, 1);
 }
 
-numeric_range(A) ::= LSQB exclusive_param_num(B) param_num(C) RSQB. [NUMBER]{
-  if (B.type == QT_PARAM_NUMERIC) {
-    B.type = QT_PARAM_NUMERIC_MIN_RANGE;
-  }
-  if (C.type == QT_PARAM_NUMERIC) {
-    C.type = QT_PARAM_NUMERIC_MAX_RANGE;
-  }
-  A = NewNumericFilterQueryParam_WithParams(ctx, &B, &C, 0, C.inclusive);
-}
-
-numeric_range(A) ::= LSQB param_num(B) exclusive_param_num(C) RSQB. [NUMBER]{
-  if (B.type == QT_PARAM_NUMERIC) {
-    B.type = QT_PARAM_NUMERIC_MIN_RANGE;
-  }
-  if (C.type == QT_PARAM_NUMERIC) {
-    C.type = QT_PARAM_NUMERIC_MAX_RANGE;
-  }
-  A = NewNumericFilterQueryParam_WithParams(ctx, &B, &C, B.inclusive, 0);
-}
-
-numeric_range(A) ::= LSQB exclusive_param_num(B) exclusive_param_num(C) RSQB. [NUMBER]{
-  if (B.type == QT_PARAM_NUMERIC) {
-    B.type = QT_PARAM_NUMERIC_MIN_RANGE;
-  }
-  if (C.type == QT_PARAM_NUMERIC) {
-    C.type = QT_PARAM_NUMERIC_MAX_RANGE;
-  }
-  A = NewNumericFilterQueryParam_WithParams(ctx, &B, &C, 0, 0);
-}
-
 /////////////////////////////////////////////////////////////////
 // Geo Filters
 /////////////////////////////////////////////////////////////////
@@ -1106,17 +1076,6 @@
   A.inclusive = 1;
 }
 
-<<<<<<< HEAD
-num(A) ::= LP num(B). {
-  A=B;
-  A.inclusive = 0;
-=======
-num(A) ::= MINUS num(B). {
-  B.num = -B.num;
-  A = B;
->>>>>>> 9eae80a1
-}
-
 term(A) ::= TERM(B) . {
   A = B;
 }
@@ -1191,22 +1150,6 @@
   A.type = QT_NUMERIC;
 }
 
-<<<<<<< HEAD
-exclusive_param_num(A) ::= LP ATTRIBUTE(B). {
-    A = B;
-    A.type = QT_PARAM_NUMERIC;
-    A.inclusive = 0;
-}
-
-exclusive_param_num(A) ::= LP MINUS ATTRIBUTE(B). {
-    A = B;
-    A.type = QT_PARAM_NUMERIC;
-    A.inclusive = 0;
-    A.sign = -1;
-}
-
-exclusive_param_num(A) ::= LP PLUS ATTRIBUTE(B). {
-=======
 exclusive_param_num(A) ::= LP num(B). {
   A.numval = B.num;
   A.inclusive = 0;
@@ -1214,7 +1157,19 @@
 }
 
 exclusive_param_num(A) ::= LP ATTRIBUTE(B). {
->>>>>>> 9eae80a1
+    A = B;
+    A.type = QT_PARAM_NUMERIC;
+    A.inclusive = 0;
+}
+
+exclusive_param_num(A) ::= LP MINUS ATTRIBUTE(B). {
+    A = B;
+    A.type = QT_PARAM_NUMERIC;
+    A.inclusive = 0;
+    A.sign = -1;
+}
+
+exclusive_param_num(A) ::= LP PLUS ATTRIBUTE(B). {
     A = B;
     A.type = QT_PARAM_NUMERIC;
     A.inclusive = 0;
