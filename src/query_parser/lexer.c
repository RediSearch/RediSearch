#include <stdlib.h>
#include <stdio.h>
#include <string.h>
#include <assert.h>
#include <math.h>

#include "parse.h"
#include "parser.h"
#include "../query_node.h"
#include "../stopwords.h"

/* forward declarations of stuff generated by lemon */

#define RSQuery_Parse RSQueryParser_ // weird Lemon quirk.. oh well..
#define RSQuery_ParseAlloc RSQueryParser_Alloc
#define RSQuery_ParseFree RSQueryParser_Free

void RSQuery_Parse(void *yyp, int yymajor, QueryToken yyminor, QueryParseCtx *ctx);
void *RSQuery_ParseAlloc(void *(*mallocProc)(size_t));
void RSQuery_ParseFree(void *p, void (*freeProc)(void *));


<<<<<<< HEAD
=======
/* #line 238 "lexer.rl" */

>>>>>>> 49ba2345


static const char _query_actions[] = {
<<<<<<< HEAD
	0, 1, 0, 1, 1, 1, 10, 1,
	11, 1, 12, 1, 13, 1, 14, 1,
	15, 1, 16, 1, 17, 1, 18, 1,
	19, 1, 20, 1, 21, 1, 22, 1,
	23, 1, 24, 1, 25, 1, 26, 1,
	27, 1, 28, 1, 29, 1, 30, 1,
	31, 1, 32, 1, 33, 1, 34, 2,
	2, 3, 2, 2, 4, 2, 2, 5,
	2, 2, 6, 2, 2, 7, 2, 2,
	8, 2, 2, 9, 0
};

static const short _query_key_offsets[] = {
	0, 10, 20, 21, 22, 24, 27, 29,
	39, 77, 88, 98, 99, 102, 108, 113,
	116, 132, 146, 159, 160, 170, 180, 192,
	0
};

static const char _query_trans_keys[] = {
	9, 13, 32, 47, 58, 64, 91, 96,
	123, 126, 9, 13, 32, 47, 58, 64,
	91, 96, 123, 126, 110, 102, 48, 57,
	45, 48, 57, 48, 57, 9, 13, 32,
	47, 58, 64, 91, 96, 123, 126, 32,
	34, 36, 37, 39, 40, 41, 42, 43,
	45, 58, 59, 61, 64, 91, 92, 93,
	95, 105, 123, 124, 125, 126, 127, 0,
	8, 9, 13, 14, 31, 33, 47, 48,
	57, 60, 63, 94, 96, 42, 92, 96,
	0, 47, 58, 64, 91, 94, 123, 127,
	92, 96, 0, 47, 58, 64, 91, 94,
	123, 127, 105, 105, 48, 57, 42, 46,
	69, 101, 48, 57, 42, 69, 101, 48,
	57, 42, 48, 57, 42, 46, 69, 92,
	96, 101, 0, 47, 48, 57, 58, 64,
	91, 94, 123, 127, 42, 45, 92, 96,
	0, 47, 48, 57, 58, 64, 91, 94,
	123, 127, 42, 92, 96, 0, 47, 48,
	57, 58, 64, 91, 94, 123, 127, 62,
	92, 96, 0, 47, 58, 64, 91, 94,
	123, 127, 9, 13, 32, 47, 58, 64,
	91, 96, 123, 126, 42, 92, 96, 110,
	0, 47, 58, 64, 91, 94, 123, 127,
	42, 92, 96, 102, 0, 47, 58, 64,
	91, 94, 123, 127, 0
};

static const char _query_single_lengths[] = {
	0, 0, 1, 1, 0, 1, 0, 0,
	24, 3, 2, 1, 1, 4, 3, 1,
	6, 4, 3, 1, 2, 0, 4, 4,
	0
};

static const char _query_range_lengths[] = {
	5, 5, 0, 0, 1, 1, 1, 5,
	7, 4, 4, 0, 1, 1, 1, 1,
	5, 5, 5, 0, 4, 5, 4, 4,
	0
};

static const short _query_index_offsets[] = {
	0, 6, 12, 14, 16, 18, 21, 23,
	29, 61, 69, 76, 78, 81, 87, 92,
	95, 107, 117, 126, 128, 135, 141, 150,
	0
};

static const char _query_trans_cond_spaces[] = {
	-1, -1, -1, -1, -1, -1, -1, -1,
	-1, -1, -1, -1, -1, -1, -1, -1,
	-1, -1, -1, -1, -1, -1, -1, -1,
	-1, -1, -1, -1, -1, -1, -1, -1,
	-1, -1, -1, -1, -1, -1, -1, -1,
	-1, -1, -1, -1, -1, -1, -1, -1,
	-1, -1, -1, -1, -1, -1, -1, -1,
	-1, -1, -1, -1, -1, -1, -1, -1,
	-1, -1, -1, -1, -1, -1, -1, -1,
	-1, -1, -1, -1, -1, -1, -1, -1,
	-1, -1, -1, -1, -1, -1, -1, -1,
	-1, -1, -1, -1, -1, -1, -1, -1,
	-1, -1, -1, -1, -1, -1, -1, -1,
	-1, -1, -1, -1, -1, -1, -1, -1,
	-1, -1, -1, -1, -1, -1, -1, -1,
	-1, -1, -1, -1, -1, -1, -1, -1,
	-1, -1, -1, -1, -1, -1, -1, -1,
	-1, -1, -1, -1, -1, -1, -1, -1,
	-1, -1, -1, -1, -1, -1, -1, -1,
	-1, -1, -1, -1, -1, -1, -1, -1,
	-1, -1, -1, -1, -1, -1, -1, -1,
	-1, -1, -1, -1, -1, -1, -1, -1,
	-1, -1, -1, -1, -1, -1, 0
};

static const short _query_trans_offsets[] = {
	0, 1, 2, 3, 4, 5, 6, 7,
	8, 9, 10, 11, 12, 13, 14, 15,
	16, 17, 18, 19, 20, 21, 22, 23,
	24, 25, 26, 27, 28, 29, 30, 31,
	32, 33, 34, 35, 36, 37, 38, 39,
	40, 41, 42, 43, 44, 45, 46, 47,
	48, 49, 50, 51, 52, 53, 54, 55,
	56, 57, 58, 59, 60, 61, 62, 63,
	64, 65, 66, 67, 68, 69, 70, 71,
	72, 73, 74, 75, 76, 77, 78, 79,
	80, 81, 82, 83, 84, 85, 86, 87,
	88, 89, 90, 91, 92, 93, 94, 95,
	96, 97, 98, 99, 100, 101, 102, 103,
	104, 105, 106, 107, 108, 109, 110, 111,
	112, 113, 114, 115, 116, 117, 118, 119,
	120, 121, 122, 123, 124, 125, 126, 127,
	128, 129, 130, 131, 132, 133, 134, 135,
	136, 137, 138, 139, 140, 141, 142, 143,
	144, 145, 146, 147, 148, 149, 150, 151,
	152, 153, 154, 155, 156, 157, 158, 159,
	160, 161, 162, 163, 164, 165, 166, 167,
	168, 169, 170, 171, 172, 173, 174, 175,
	176, 177, 178, 179, 180, 181, 0
};

static const char _query_trans_lengths[] = {
	1, 1, 1, 1, 1, 1, 1, 1,
	1, 1, 1, 1, 1, 1, 1, 1,
	1, 1, 1, 1, 1, 1, 1, 1,
	1, 1, 1, 1, 1, 1, 1, 1,
	1, 1, 1, 1, 1, 1, 1, 1,
	1, 1, 1, 1, 1, 1, 1, 1,
	1, 1, 1, 1, 1, 1, 1, 1,
	1, 1, 1, 1, 1, 1, 1, 1,
	1, 1, 1, 1, 1, 1, 1, 1,
	1, 1, 1, 1, 1, 1, 1, 1,
	1, 1, 1, 1, 1, 1, 1, 1,
	1, 1, 1, 1, 1, 1, 1, 1,
	1, 1, 1, 1, 1, 1, 1, 1,
	1, 1, 1, 1, 1, 1, 1, 1,
	1, 1, 1, 1, 1, 1, 1, 1,
	1, 1, 1, 1, 1, 1, 1, 1,
	1, 1, 1, 1, 1, 1, 1, 1,
	1, 1, 1, 1, 1, 1, 1, 1,
	1, 1, 1, 1, 1, 1, 1, 1,
	1, 1, 1, 1, 1, 1, 1, 1,
	1, 1, 1, 1, 1, 1, 1, 1,
	1, 1, 1, 1, 1, 1, 1, 1,
	1, 1, 1, 1, 1, 1, 0
};

static const char _query_cond_keys[] = {
	0, 0, 0, 0, 0, 0, 0, 0,
	0, 0, 0, 0, 0, 0, 0, 0,
	0, 0, 0, 0, 0, 0, 0, 0,
	0, 0, 0, 0, 0, 0, 0, 0,
	0, 0, 0, 0, 0, 0, 0, 0,
	0, 0, 0, 0, 0, 0, 0, 0,
	0, 0, 0, 0, 0, 0, 0, 0,
	0, 0, 0, 0, 0, 0, 0, 0,
	0, 0, 0, 0, 0, 0, 0, 0,
	0, 0, 0, 0, 0, 0, 0, 0,
	0, 0, 0, 0, 0, 0, 0, 0,
	0, 0, 0, 0, 0, 0, 0, 0,
	0, 0, 0, 0, 0, 0, 0, 0,
	0, 0, 0, 0, 0, 0, 0, 0,
	0, 0, 0, 0, 0, 0, 0, 0,
	0, 0, 0, 0, 0, 0, 0, 0,
	0, 0, 0, 0, 0, 0, 0, 0,
	0, 0, 0, 0, 0, 0, 0, 0,
	0, 0, 0, 0, 0, 0, 0, 0,
	0, 0, 0, 0, 0, 0, 0, 0,
	0, 0, 0, 0, 0, 0, 0, 0,
	0, 0, 0, 0, 0, 0, 0, 0,
	0, 0, 0, 0, 0, 0, 0
};

static const char _query_cond_targs[] = {
	9, 9, 9, 9, 9, 8, 10, 10,
	10, 10, 10, 8, 3, 8, 8, 8,
	14, 8, 6, 15, 8, 15, 8, 20,
	20, 20, 20, 20, 8, 8, 8, 10,
	8, 11, 8, 8, 8, 11, 12, 8,
	8, 19, 20, 8, 21, 8, 9, 22,
	8, 8, 8, 8, 8, 8, 8, 8,
	8, 16, 8, 8, 9, 8, 0, 8,
	8, 8, 8, 8, 9, 1, 8, 8,
	8, 8, 8, 10, 2, 8, 2, 13,
	8, 8, 4, 5, 5, 13, 8, 8,
	5, 5, 14, 8, 8, 15, 8, 8,
	4, 17, 0, 8, 17, 8, 16, 8,
	8, 8, 9, 8, 6, 0, 8, 8,
	18, 8, 8, 8, 9, 8, 0, 8,
	8, 18, 8, 8, 8, 9, 8, 8,
	7, 8, 8, 8, 8, 8, 20, 9,
	9, 9, 9, 9, 8, 8, 0, 8,
	23, 8, 8, 8, 8, 9, 8, 0,
	8, 9, 8, 8, 8, 8, 9, 8,
	8, 8, 8, 8, 8, 8, 8, 8,
	8, 8, 8, 8, 8, 8, 8, 8,
	8, 8, 8, 8, 8, 8, 0
};

static const char _query_cond_actions[] = {
	73, 73, 73, 73, 73, 53, 61, 61,
	61, 61, 61, 53, 0, 53, 7, 53,
	55, 51, 0, 0, 51, 0, 53, 58,
	58, 58, 58, 58, 53, 35, 9, 70,
	29, 70, 13, 15, 27, 70, 67, 21,
	23, 0, 70, 31, 0, 33, 70, 73,
	17, 11, 19, 25, 39, 39, 35, 39,
	37, 55, 37, 37, 73, 41, 0, 53,
	53, 53, 53, 53, 73, 0, 53, 53,
	53, 53, 53, 61, 0, 47, 0, 55,
	45, 41, 0, 0, 0, 55, 43, 41,
	0, 0, 55, 43, 41, 0, 43, 41,
	0, 73, 0, 43, 73, 43, 55, 43,
	43, 43, 73, 41, 0, 0, 49, 49,
	55, 49, 49, 49, 73, 41, 0, 43,
	43, 55, 43, 43, 43, 73, 5, 47,
	0, 53, 53, 53, 53, 53, 58, 73,
	73, 73, 73, 73, 47, 41, 0, 49,
	73, 49, 49, 49, 49, 73, 41, 0,
	49, 64, 49, 49, 49, 49, 73, 53,
	53, 53, 53, 51, 51, 53, 53, 53,
	53, 47, 45, 43, 43, 43, 43, 49,
	43, 47, 53, 47, 49, 49, 0
};

static const char _query_to_state_actions[] = {
	0, 0, 0, 0, 0, 0, 0, 0,
	1, 0, 0, 0, 0, 0, 0, 0,
	0, 0, 0, 0, 0, 0, 0, 0,
=======
	0, 1, 0, 1, 1, 1, 10, 1, 
	11, 1, 12, 1, 13, 1, 14, 1, 
	15, 1, 16, 1, 17, 1, 18, 1, 
	19, 1, 20, 1, 21, 1, 22, 1, 
	23, 1, 24, 1, 25, 1, 26, 1, 
	27, 1, 28, 1, 29, 1, 30, 1, 
	31, 1, 32, 1, 33, 1, 34, 1, 
	35, 2, 2, 3, 2, 2, 4, 2, 
	2, 5, 2, 2, 6, 2, 2, 7, 
	2, 2, 8, 2, 2, 9
};

static const unsigned char _query_key_offsets[] = {
	0, 10, 20, 21, 22, 24, 27, 29, 
	39, 77, 88, 98, 109, 110, 113, 119, 
	124, 127, 143, 157, 170, 171, 181, 191, 
	203
};

static const char _query_trans_keys[] = {
	9, 13, 32, 47, 58, 64, 91, 96, 
	123, 126, 9, 13, 32, 47, 58, 64, 
	91, 96, 123, 126, 110, 102, 48, 57, 
	45, 48, 57, 48, 57, 9, 13, 32, 
	47, 58, 64, 91, 96, 123, 126, 32, 
	34, 36, 37, 39, 40, 41, 42, 43, 
	45, 58, 59, 61, 64, 91, 92, 93, 
	95, 105, 123, 124, 125, 126, 127, 0, 
	8, 9, 13, 14, 31, 33, 47, 48, 
	57, 60, 63, 94, 96, 42, 92, 96, 
	0, 47, 58, 64, 91, 94, 123, 127, 
	92, 96, 0, 47, 58, 64, 91, 94, 
	123, 127, 42, 92, 96, 0, 47, 58, 
	64, 91, 94, 123, 127, 105, 105, 48, 
	57, 42, 46, 69, 101, 48, 57, 42, 
	69, 101, 48, 57, 42, 48, 57, 42, 
	46, 69, 92, 96, 101, 0, 47, 48, 
	57, 58, 64, 91, 94, 123, 127, 42, 
	45, 92, 96, 0, 47, 48, 57, 58, 
	64, 91, 94, 123, 127, 42, 92, 96, 
	0, 47, 48, 57, 58, 64, 91, 94, 
	123, 127, 62, 92, 96, 0, 47, 58, 
	64, 91, 94, 123, 127, 9, 13, 32, 
	47, 58, 64, 91, 96, 123, 126, 42, 
	92, 96, 110, 0, 47, 58, 64, 91, 
	94, 123, 127, 42, 92, 96, 102, 0, 
	47, 58, 64, 91, 94, 123, 127, 0
};

static const char _query_single_lengths[] = {
	0, 0, 1, 1, 0, 1, 0, 0, 
	24, 3, 2, 3, 1, 1, 4, 3, 
	1, 6, 4, 3, 1, 2, 0, 4, 
	4
};

static const char _query_range_lengths[] = {
	5, 5, 0, 0, 1, 1, 1, 5, 
	7, 4, 4, 4, 0, 1, 1, 1, 
	1, 5, 5, 5, 0, 4, 5, 4, 
	4
};

static const unsigned char _query_index_offsets[] = {
	0, 6, 12, 14, 16, 18, 21, 23, 
	29, 61, 69, 76, 84, 86, 89, 95, 
	100, 103, 115, 125, 134, 136, 143, 149, 
	158
};

static const char _query_indicies[] = {
	1, 1, 1, 1, 1, 0, 2, 2, 
	2, 2, 2, 0, 3, 0, 4, 0, 
	6, 5, 7, 8, 5, 8, 0, 9, 
	9, 9, 9, 9, 0, 11, 13, 14, 
	15, 16, 17, 18, 19, 16, 20, 22, 
	23, 24, 25, 26, 27, 28, 29, 30, 
	31, 32, 33, 34, 10, 10, 11, 10, 
	12, 21, 12, 12, 1, 35, 36, 0, 
	0, 0, 0, 0, 1, 38, 37, 37, 
	37, 37, 37, 2, 35, 38, 39, 39, 
	39, 39, 39, 2, 40, 37, 40, 42, 
	41, 35, 44, 45, 45, 42, 43, 35, 
	45, 45, 6, 43, 35, 8, 43, 35, 
	44, 46, 36, 43, 46, 43, 21, 43, 
	43, 43, 1, 35, 7, 36, 47, 47, 
	48, 47, 47, 47, 1, 35, 36, 43, 
	43, 48, 43, 43, 43, 1, 49, 37, 
	50, 0, 0, 0, 0, 0, 9, 1, 
	1, 1, 1, 1, 37, 35, 36, 47, 
	51, 47, 47, 47, 47, 1, 35, 36, 
	47, 52, 47, 47, 47, 47, 1, 0
};

static const char _query_trans_targs[] = {
	8, 9, 11, 3, 8, 8, 15, 6, 
	16, 21, 8, 8, 8, 8, 10, 8, 
	12, 8, 8, 8, 13, 17, 8, 8, 
	20, 21, 8, 22, 8, 9, 23, 8, 
	8, 8, 8, 8, 0, 8, 1, 8, 
	2, 8, 14, 8, 4, 5, 18, 8, 
	19, 8, 7, 24, 9
};

static const char _query_trans_actions[] = {
	55, 75, 63, 0, 7, 53, 57, 0, 
	0, 60, 39, 35, 37, 9, 72, 29, 
	72, 13, 15, 27, 69, 57, 21, 23, 
	0, 72, 31, 0, 33, 72, 75, 17, 
	11, 19, 25, 41, 0, 49, 0, 45, 
	0, 47, 57, 43, 0, 0, 75, 51, 
	57, 5, 0, 75, 66
};

static const char _query_to_state_actions[] = {
	0, 0, 0, 0, 0, 0, 0, 0, 
	1, 0, 0, 0, 0, 0, 0, 0, 
	0, 0, 0, 0, 0, 0, 0, 0, 
>>>>>>> 49ba2345
	0
};

static const char _query_from_state_actions[] = {
<<<<<<< HEAD
	0, 0, 0, 0, 0, 0, 0, 0,
	3, 0, 0, 0, 0, 0, 0, 0,
	0, 0, 0, 0, 0, 0, 0, 0,
	0
};

static const char _query_eof_trans_indexed[] = {
	9, 9, 9, 9, 11, 11, 9, 9,
	0, 9, 9, 29, 30, 31, 31, 31,
	31, 32, 31, 29, 9, 29, 32, 32,
	0
};

static const short _query_eof_trans_direct[] = {
	160, 161, 162, 163, 164, 165, 166, 167,
	0, 168, 169, 170, 171, 172, 173, 174,
	175, 176, 177, 178, 179, 180, 181, 182,
	0
};

static const char _query_nfa_targs[] = {
	0, 0
};

static const char _query_nfa_offsets[] = {
	0, 0, 0, 0, 0, 0, 0, 0,
	0, 0, 0, 0, 0, 0, 0, 0,
	0, 0, 0, 0, 0, 0, 0, 0,
	0
};

static const char _query_nfa_push_actions[] = {
	0, 0
};

static const char _query_nfa_pop_trans[] = {
	0, 0
=======
	0, 0, 0, 0, 0, 0, 0, 0, 
	3, 0, 0, 0, 0, 0, 0, 0, 
	0, 0, 0, 0, 0, 0, 0, 0, 
	0
};

static const unsigned char _query_eof_trans[] = {
	1, 1, 1, 1, 6, 6, 1, 1, 
	0, 1, 38, 40, 38, 42, 44, 44, 
	44, 44, 48, 44, 38, 1, 38, 48, 
	48
>>>>>>> 49ba2345
};

static const int query_start = 8;
static const int query_first_final = 8;
static const int query_error = -1;

static const int query_en_main = 8;


<<<<<<< HEAD

QueryNode *RSQuery_ParseRaw(QueryParseCtx *q) {
	void *pParser = RSQuery_ParseAlloc(rm_malloc);
	
	
	int cs, act;
	const char* ts = q->raw;
	const char* te = q->raw + q->len;
	
=======
/* #line 241 "lexer.rl" */

QueryNode *RSQuery_ParseRaw(QueryParseCtx *q) {
  void *pParser = RSQuery_ParseAlloc(rm_malloc);

  
  int cs, act;
  const char* ts = q->raw;
  const char* te = q->raw + q->len;
  
/* #line 184 "lexer.c" */
>>>>>>> 49ba2345
	{
		cs = (int)query_start;
		ts = 0;
		te = 0;
		act = 0;
	}
<<<<<<< HEAD
	
	QueryToken tok = {.len = 0, .pos = 0, .s = 0};
	
	//parseCtx ctx = {.root = NULL, .ok = 1, .errorMsg = NULL, .q = q};
	const char* p = q->raw;
	const char* pe = q->raw + q->len;
	const char* eof = pe;
	
	
	{
		int _klen;
		unsigned int _trans = 0;
		unsigned int _cond = 0;
		const char *_acts;
		unsigned int _nacts;
		const char *_keys;
		const char *_ckeys;
		int _cpc;
		{
			
			if ( p == pe )
			goto _test_eof;
			_resume:  {
				_acts = ( _query_actions + (_query_from_state_actions[cs]));
				_nacts = (unsigned int)(*( _acts));
				_acts += 1;
				while ( _nacts > 0 ) {
					switch ( (*( _acts)) ) {
						case 1:  {
							{
								{ts = p;}}
							break; }
					}
					_nacts -= 1;
					_acts += 1;
				}
				
				_keys = ( _query_trans_keys + (_query_key_offsets[cs]));
				_trans = (unsigned int)_query_index_offsets[cs];
				
				_klen = (int)_query_single_lengths[cs];
				if ( _klen > 0 ) {
					const char *_lower;
					const char *_mid;
					const char *_upper;
					_lower = _keys;
					_upper = _keys + _klen - 1;
					while ( 1 ) {
						if ( _upper < _lower )
						break;
						
						_mid = _lower + ((_upper-_lower) >> 1);
						if ( ( (*( p))) < (*( _mid)) )
						_upper = _mid - 1;
						else if ( ( (*( p))) > (*( _mid)) )
						_lower = _mid + 1;
						else {
							_trans += (unsigned int)(_mid - _keys);
							goto _match;
						}
					}
					_keys += _klen;
					_trans += (unsigned int)_klen;
				}
				
				_klen = (int)_query_range_lengths[cs];
				if ( _klen > 0 ) {
					const char *_lower;
					const char *_mid;
					const char *_upper;
					_lower = _keys;
					_upper = _keys + (_klen<<1) - 2;
					while ( 1 ) {
						if ( _upper < _lower )
						break;
						
						_mid = _lower + (((_upper-_lower) >> 1) & ~1);
						if ( ( (*( p))) < (*( _mid)) )
						_upper = _mid - 2;
						else if ( ( (*( p))) > (*( _mid + 1)) )
						_lower = _mid + 2;
						else {
							_trans += (unsigned int)((_mid - _keys)>>1);
							goto _match;
						}
					}
					_trans += (unsigned int)_klen;
				}
				
=======

/* #line 250 "lexer.rl" */
  QueryToken tok = {.len = 0, .pos = 0, .s = 0};
  
  //parseCtx ctx = {.root = NULL, .ok = 1, .errorMsg = NULL, .q = q};
  const char* p = q->raw;
  const char* pe = q->raw + q->len;
  const char* eof = pe;
  
  
/* #line 201 "lexer.c" */
	{
	int _klen;
	unsigned int _trans;
	const char *_acts;
	unsigned int _nacts;
	const char *_keys;

	if ( p == pe )
		goto _test_eof;
_resume:
	_acts = _query_actions + _query_from_state_actions[cs];
	_nacts = (unsigned int) *_acts++;
	while ( _nacts-- > 0 ) {
		switch ( *_acts++ ) {
	case 1:
/* #line 1 "NONE" */
	{ts = p;}
	break;
/* #line 220 "lexer.c" */
		}
	}

	_keys = _query_trans_keys + _query_key_offsets[cs];
	_trans = _query_index_offsets[cs];

	_klen = _query_single_lengths[cs];
	if ( _klen > 0 ) {
		const char *_lower = _keys;
		const char *_mid;
		const char *_upper = _keys + _klen - 1;
		while (1) {
			if ( _upper < _lower )
				break;

			_mid = _lower + ((_upper-_lower) >> 1);
			if ( (*p) < *_mid )
				_upper = _mid - 1;
			else if ( (*p) > *_mid )
				_lower = _mid + 1;
			else {
				_trans += (unsigned int)(_mid - _keys);
				goto _match;
>>>>>>> 49ba2345
			}
			_match:  {
				_ckeys = ( _query_cond_keys + (_query_trans_offsets[_trans]));
				_klen = (int)_query_trans_lengths[_trans];
				_cond = (unsigned int)_query_trans_offsets[_trans];
				
				_cpc = 0;
				{
					const char *_lower;
					const char *_mid;
					const char *_upper;
					_lower = _ckeys;
					_upper = _ckeys + _klen - 1;
					while ( 1 ) {
						if ( _upper < _lower )
						break;
						
						_mid = _lower + ((_upper-_lower) >> 1);
						if ( _cpc < (int)(*( _mid)) )
						_upper = _mid - 1;
						else if ( _cpc > (int)(*( _mid)) )
						_lower = _mid + 1;
						else {
							_cond += (unsigned int)(_mid - _ckeys);
							goto _match_cond;
						}
					}
					cs = -1;
					goto _again;
				}
			}
			_match_cond:  {
				cs = (int)_query_cond_targs[_cond];
				
				if ( _query_cond_actions[_cond] == 0 )
				goto _again;
				
				_acts = ( _query_actions + (_query_cond_actions[_cond]));
				_nacts = (unsigned int)(*( _acts));
				_acts += 1;
				while ( _nacts > 0 )
				{
					switch ( (*( _acts)) )
					{
						case 2:  {
							{
								{te = p+1;}}
							break; }
						case 3:  {
							{
								{act = 1;}}
							break; }
						case 4:  {
							{
								{act = 2;}}
							break; }
						case 5:  {
							{
								{act = 3;}}
							break; }
						case 6:  {
							{
								{act = 5;}}
							break; }
						case 7:  {
							{
								{act = 14;}}
							break; }
						case 8:  {
							{
								{act = 21;}}
							break; }
						case 9:  {
							{
								{act = 23;}}
							break; }
						case 10:  {
							{
								{te = p+1;{
										
										tok.pos = ts-q->raw;
										tok.len = te - ts;
										tok.s = ts+1;
										RSQuery_Parse(pParser, ARROW, tok, q);
										if (!QPCTX_ISOK(q)) {
											{p+= 1; goto _out; }
										}
									}}}
							break; }
						case 11:  {
							{
								{te = p+1;{
										
										tok.pos = ts-q->raw;
										tok.s = ts;
										tok.len = te-ts;
										tok.numval = *ts == '-' ? -INFINITY : INFINITY;
										RSQuery_Parse(pParser, NUMBER, tok, q);
										if (!QPCTX_ISOK(q)) {
											{p+= 1; goto _out; }
										}
									}}}
							break; }
						case 12:  {
							{
								{te = p+1;{
										
										tok.pos = ts-q->raw;
										RSQuery_Parse(pParser, QUOTE, tok, q);  
										if (!QPCTX_ISOK(q)) {
											{p+= 1; goto _out; }
										}
									}}}
							break; }
						case 13:  {
							{
								{te = p+1;{
										
										tok.pos = ts-q->raw;
										RSQuery_Parse(pParser, OR, tok, q);
										if (!QPCTX_ISOK(q)) {
											{p+= 1; goto _out; }
										}
									}}}
							break; }
						case 14:  {
							{
								{te = p+1;{
										
										tok.pos = ts-q->raw;
										RSQuery_Parse(pParser, LP, tok, q);
										if (!QPCTX_ISOK(q)) {
											{p+= 1; goto _out; }
										}
									}}}
							break; }
						case 15:  {
							{
								{te = p+1;{
										
										tok.pos = ts-q->raw;
										RSQuery_Parse(pParser, RP, tok, q);
										if (!QPCTX_ISOK(q)) {
											{p+= 1; goto _out; }
										}
									}}}
							break; }
						case 16:  {
							{
								{te = p+1;{
										
										tok.pos = ts-q->raw;
										RSQuery_Parse(pParser, LB, tok, q);
										if (!QPCTX_ISOK(q)) {
											{p+= 1; goto _out; }
										}
									}}}
							break; }
						case 17:  {
							{
								{te = p+1;{
										
										tok.pos = ts-q->raw;
										RSQuery_Parse(pParser, RB, tok, q);
										if (!QPCTX_ISOK(q)) {
											{p+= 1; goto _out; }
										}
									}}}
							break; }
						case 18:  {
							{
								{te = p+1;{
										
										tok.pos = ts-q->raw;
										RSQuery_Parse(pParser, COLON, tok, q);
										if (!QPCTX_ISOK(q)) {
											{p+= 1; goto _out; }
										}
									}}}
							break; }
						case 19:  {
							{
								{te = p+1;{
										
										tok.pos = ts-q->raw;
										RSQuery_Parse(pParser, SEMICOLON, tok, q);
										if (!QPCTX_ISOK(q)) {
											{p+= 1; goto _out; }
										}
									}}}
							break; }
						case 20:  {
							{
								{te = p+1;{
										
										tok.pos = ts-q->raw;
										RSQuery_Parse(pParser, TILDE, tok, q);  
										if (!QPCTX_ISOK(q)) {
											{p+= 1; goto _out; }
										}
									}}}
							break; }
						case 21:  {
							{
								{te = p+1;{
										
										tok.pos = ts-q->raw;
										RSQuery_Parse(pParser, STAR, tok, q);
										if (!QPCTX_ISOK(q)) {
											{p+= 1; goto _out; }
										}
									}}}
							break; }
						case 22:  {
							{
								{te = p+1;{
										
										tok.pos = ts-q->raw;
										RSQuery_Parse(pParser, PERCENT, tok, q);
										if (!QPCTX_ISOK(q)) {
											{p+= 1; goto _out; }
										}
									}}}
							break; }
						case 23:  {
							{
								{te = p+1;{
										
										tok.pos = ts-q->raw;
										RSQuery_Parse(pParser, LSQB, tok, q);  
										if (!QPCTX_ISOK(q)) {
											{p+= 1; goto _out; }
										}  
									}}}
							break; }
						case 24:  {
							{
								{te = p+1;{
										
										tok.pos = ts-q->raw;
										RSQuery_Parse(pParser, RSQB, tok, q);   
										if (!QPCTX_ISOK(q)) {
											{p+= 1; goto _out; }
										} 
									}}}
							break; }
						case 25:  {
							{
								{te = p+1;}}
							break; }
						case 26:  {
							{
								{te = p+1;}}
							break; }
						case 27:  {
							{
								{te = p+1;}}
							break; }
						case 28:  {
							{
								{te = p+1;{
										
										tok.len = te-ts - 1;
										tok.s = ts;
										tok.numval = 0;
										tok.pos = ts-q->raw;
										
										RSQuery_Parse(pParser, PREFIX, tok, q);
										
										if (!QPCTX_ISOK(q)) {
											{p+= 1; goto _out; }
										}
									}}}
							break; }
						case 29:  {
							{
								{te = p;p = p - 1;{
										
										tok.s = ts;
										tok.len = te-ts;
										char *ne = (char*)te;
										tok.numval = strtod(tok.s, &ne);
										tok.pos = ts-q->raw;
										RSQuery_Parse(pParser, NUMBER, tok, q);
										if (!QPCTX_ISOK(q)) {
											{p+= 1; goto _out; }
										}
										
									}}}
							break; }
						case 30:  {
							{
								{te = p;p = p - 1;{
										
										tok.pos = ts-q->raw;
										RSQuery_Parse(pParser, MINUS, tok, q);  
										if (!QPCTX_ISOK(q)) {
											{p+= 1; goto _out; }
										}
									}}}
							break; }
						case 31:  {
							{
								{te = p;p = p - 1;}}
							break; }
						case 32:  {
							{
								{te = p;p = p - 1;{
										
										tok.len = te-ts;
										tok.s = ts;
										tok.numval = 0;
										tok.pos = ts-q->raw;
										if (!StopWordList_Contains(q->opts->stopwords, tok.s, tok.len)) {
											RSQuery_Parse(pParser, TERM, tok, q);
										} else {
											RSQuery_Parse(pParser, STOPWORD, tok, q);
										}
										if (!QPCTX_ISOK(q)) {
											{p+= 1; goto _out; }
										}
									}}}
							break; }
						case 33:  {
							{
								{p = ((te))-1;
									{
										
										tok.s = ts;
										tok.len = te-ts;
										char *ne = (char*)te;
										tok.numval = strtod(tok.s, &ne);
										tok.pos = ts-q->raw;
										RSQuery_Parse(pParser, NUMBER, tok, q);
										if (!QPCTX_ISOK(q)) {
											{p+= 1; goto _out; }
										}
										
									}}}
							break; }
						case 34:  {
							{
								{switch( act ) {
										case 1:  {
											p = ((te))-1;
											{
												
												tok.s = ts;
												tok.len = te-ts;
												char *ne = (char*)te;
												tok.numval = strtod(tok.s, &ne);
												tok.pos = ts-q->raw;
												RSQuery_Parse(pParser, NUMBER, tok, q);
												if (!QPCTX_ISOK(q)) {
													{p+= 1; goto _out; }
												}
												
											} break; }
										case 2:  {
											p = ((te))-1;
											{
												
												tok.pos = ts-q->raw;
												tok.len = te - (ts + 1);
												tok.s = ts+1;
												RSQuery_Parse(pParser, MODIFIER, tok, q);
												if (!QPCTX_ISOK(q)) {
													{p+= 1; goto _out; }
												}
											} break; }
										case 3:  {
											p = ((te))-1;
											{
												
												tok.pos = ts-q->raw;
												tok.len = te - (ts + 1);
												tok.s = ts+1;
												RSQuery_Parse(pParser, ATTRIBUTE, tok, q);
												if (!QPCTX_ISOK(q)) {
													{p+= 1; goto _out; }
												}
											} break; }
										case 5:  {
											p = ((te))-1;
											{
												
												tok.pos = ts-q->raw;
												tok.s = ts;
												tok.len = te-ts;
												tok.numval = *ts == '-' ? -INFINITY : INFINITY;
												RSQuery_Parse(pParser, NUMBER, tok, q);
												if (!QPCTX_ISOK(q)) {
													{p+= 1; goto _out; }
												}
											} break; }
										case 14:  {
											p = ((te))-1;
											{
												
												tok.pos = ts-q->raw;
												RSQuery_Parse(pParser, MINUS, tok, q);  
												if (!QPCTX_ISOK(q)) {
													{p+= 1; goto _out; }
												}
											} break; }
										case 23:  {
											p = ((te))-1;
											{
												
												tok.len = te-ts;
												tok.s = ts;
												tok.numval = 0;
												tok.pos = ts-q->raw;
												if (!StopWordList_Contains(q->opts->stopwords, tok.s, tok.len)) {
													RSQuery_Parse(pParser, TERM, tok, q);
												} else {
													RSQuery_Parse(pParser, STOPWORD, tok, q);
												}
												if (!QPCTX_ISOK(q)) {
													{p+= 1; goto _out; }
												}
											} break; }
										default: {
											p = ((te))-1;
											break; }
									}}
							}
							break; }
					}
					_nacts -= 1;
					_acts += 1;
				}
				
				
			}
			_again:  {
				_acts = ( _query_actions + (_query_to_state_actions[cs]));
				_nacts = (unsigned int)(*( _acts));
				_acts += 1;
				while ( _nacts > 0 ) {
					switch ( (*( _acts)) ) {
						case 0:  {
							{
								{ts = 0;}}
							break; }
					}
					_nacts -= 1;
					_acts += 1;
				}
				
				p += 1;
				if ( p != pe )
				goto _resume;
			}
			_test_eof:  { {}
				if ( p == eof )
				{
					if ( _query_eof_trans_direct[cs] > 0 ) {
						_trans = (unsigned int)_query_eof_trans_direct[cs] - 1;
						_cond = (unsigned int)_query_trans_offsets[_trans];
						goto _match_cond;
					}
				}
				
			}
			_out:  { {}
			}
<<<<<<< HEAD
=======
		}
		_trans += _klen;
	}

_match:
	_trans = _query_indicies[_trans];
_eof_trans:
	cs = _query_trans_targs[_trans];

	if ( _query_trans_actions[_trans] == 0 )
		goto _again;

	_acts = _query_actions + _query_trans_actions[_trans];
	_nacts = (unsigned int) *_acts++;
	while ( _nacts-- > 0 )
	{
		switch ( *_acts++ )
		{
	case 2:
/* #line 1 "NONE" */
	{te = p+1;}
	break;
	case 3:
/* #line 53 "lexer.rl" */
	{act = 1;}
	break;
	case 4:
/* #line 65 "lexer.rl" */
	{act = 2;}
	break;
	case 5:
/* #line 74 "lexer.rl" */
	{act = 3;}
	break;
	case 6:
/* #line 92 "lexer.rl" */
	{act = 5;}
	break;
	case 7:
/* #line 161 "lexer.rl" */
	{act = 14;}
	break;
	case 8:
/* #line 204 "lexer.rl" */
	{act = 21;}
	break;
	case 9:
/* #line 207 "lexer.rl" */
	{act = 23;}
	break;
	case 10:
/* #line 83 "lexer.rl" */
	{te = p+1;{
    tok.pos = ts-q->raw;
    tok.len = te - ts;
    tok.s = ts+1;
    RSQuery_Parse(pParser, ARROW, tok, q);
    if (!QPCTX_ISOK(q)) {
      {p++; goto _out; }
    }
  }}
	break;
	case 11:
/* #line 92 "lexer.rl" */
	{te = p+1;{ 
    tok.pos = ts-q->raw;
    tok.s = ts;
    tok.len = te-ts;
    tok.numval = *ts == '-' ? -INFINITY : INFINITY;
    RSQuery_Parse(pParser, NUMBER, tok, q);
    if (!QPCTX_ISOK(q)) {
      {p++; goto _out; }
    }
  }}
	break;
	case 12:
/* #line 103 "lexer.rl" */
	{te = p+1;{
    tok.pos = ts-q->raw;
    RSQuery_Parse(pParser, QUOTE, tok, q);  
    if (!QPCTX_ISOK(q)) {
      {p++; goto _out; }
    }
  }}
	break;
	case 13:
/* #line 110 "lexer.rl" */
	{te = p+1;{ 
    tok.pos = ts-q->raw;
    RSQuery_Parse(pParser, OR, tok, q);
    if (!QPCTX_ISOK(q)) {
      {p++; goto _out; }
    }
  }}
	break;
	case 14:
/* #line 117 "lexer.rl" */
	{te = p+1;{ 
    tok.pos = ts-q->raw;
    RSQuery_Parse(pParser, LP, tok, q);
    if (!QPCTX_ISOK(q)) {
      {p++; goto _out; }
    }
  }}
	break;
	case 15:
/* #line 125 "lexer.rl" */
	{te = p+1;{ 
    tok.pos = ts-q->raw;
    RSQuery_Parse(pParser, RP, tok, q);
    if (!QPCTX_ISOK(q)) {
      {p++; goto _out; }
    }
  }}
	break;
	case 16:
/* #line 132 "lexer.rl" */
	{te = p+1;{ 
    tok.pos = ts-q->raw;
    RSQuery_Parse(pParser, LB, tok, q);
    if (!QPCTX_ISOK(q)) {
      {p++; goto _out; }
    }
  }}
	break;
	case 17:
/* #line 139 "lexer.rl" */
	{te = p+1;{ 
    tok.pos = ts-q->raw;
    RSQuery_Parse(pParser, RB, tok, q);
    if (!QPCTX_ISOK(q)) {
      {p++; goto _out; }
    }
  }}
	break;
	case 18:
/* #line 146 "lexer.rl" */
	{te = p+1;{ 
     tok.pos = ts-q->raw;
     RSQuery_Parse(pParser, COLON, tok, q);
    if (!QPCTX_ISOK(q)) {
      {p++; goto _out; }
    }
   }}
	break;
	case 19:
/* #line 153 "lexer.rl" */
	{te = p+1;{ 
     tok.pos = ts-q->raw;
     RSQuery_Parse(pParser, SEMICOLON, tok, q);
    if (!QPCTX_ISOK(q)) {
      {p++; goto _out; }
    }
   }}
	break;
	case 20:
/* #line 168 "lexer.rl" */
	{te = p+1;{ 
    tok.pos = ts-q->raw;
    RSQuery_Parse(pParser, TILDE, tok, q);  
    if (!QPCTX_ISOK(q)) {
      {p++; goto _out; }
    }
  }}
	break;
	case 21:
/* #line 175 "lexer.rl" */
	{te = p+1;{
    tok.pos = ts-q->raw;
    RSQuery_Parse(pParser, STAR, tok, q);
    if (!QPCTX_ISOK(q)) {
      {p++; goto _out; }
    }
  }}
	break;
	case 22:
/* #line 182 "lexer.rl" */
	{te = p+1;{
    tok.pos = ts-q->raw;
    RSQuery_Parse(pParser, PERCENT, tok, q);
    if (!QPCTX_ISOK(q)) {
      {p++; goto _out; }
    }
  }}
	break;
	case 23:
/* #line 189 "lexer.rl" */
	{te = p+1;{ 
    tok.pos = ts-q->raw;
    RSQuery_Parse(pParser, LSQB, tok, q);  
    if (!QPCTX_ISOK(q)) {
      {p++; goto _out; }
    }  
  }}
	break;
	case 24:
/* #line 196 "lexer.rl" */
	{te = p+1;{ 
    tok.pos = ts-q->raw;
    RSQuery_Parse(pParser, RSQB, tok, q);   
    if (!QPCTX_ISOK(q)) {
      {p++; goto _out; }
    } 
  }}
	break;
	case 25:
/* #line 203 "lexer.rl" */
	{te = p+1;}
	break;
	case 26:
/* #line 204 "lexer.rl" */
	{te = p+1;}
	break;
	case 27:
/* #line 205 "lexer.rl" */
	{te = p+1;}
	break;
	case 28:
/* #line 221 "lexer.rl" */
	{te = p+1;{
    int is_attr = (*ts == '$') ? 1 : 0;
    tok.type = is_attr ? QT_PARAM_ANY : QT_TERM;
    tok.len = te - (ts + 1 + is_attr);
    tok.s = ts + is_attr;
    tok.numval = 0;
    tok.pos = ts-q->raw;

    RSQuery_Parse(pParser, PREFIX, tok, q);
    
    if (!QPCTX_ISOK(q)) {
      {p++; goto _out; }
    }
  }}
	break;
	case 29:
/* #line 53 "lexer.rl" */
	{te = p;p--;{ 
    tok.s = ts;
    tok.len = te-ts;
    char *ne = (char*)te;
    tok.numval = strtod(tok.s, &ne);
    tok.pos = ts-q->raw;
    RSQuery_Parse(pParser, NUMBER, tok, q);
    if (!QPCTX_ISOK(q)) {
      {p++; goto _out; }
    }
    
  }}
	break;
	case 30:
/* #line 74 "lexer.rl" */
	{te = p;p--;{
    tok.pos = ts-q->raw;
    tok.len = te - (ts + 1);
    tok.s = ts+1;
    RSQuery_Parse(pParser, ATTRIBUTE, tok, q);
    if (!QPCTX_ISOK(q)) {
      {p++; goto _out; }
    }
  }}
	break;
	case 31:
/* #line 161 "lexer.rl" */
	{te = p;p--;{ 
    tok.pos = ts-q->raw;
    RSQuery_Parse(pParser, MINUS, tok, q);  
    if (!QPCTX_ISOK(q)) {
      {p++; goto _out; }
    }
  }}
	break;
	case 32:
/* #line 204 "lexer.rl" */
	{te = p;p--;}
	break;
	case 33:
/* #line 207 "lexer.rl" */
	{te = p;p--;{
    tok.len = te-ts;
    tok.s = ts;
    tok.numval = 0;
    tok.pos = ts-q->raw;
    if (!StopWordList_Contains(q->opts->stopwords, tok.s, tok.len)) {
      RSQuery_Parse(pParser, TERM, tok, q);
    } else {
      RSQuery_Parse(pParser, STOPWORD, tok, q);
    }
    if (!QPCTX_ISOK(q)) {
      {p++; goto _out; }
    }
  }}
	break;
	case 34:
/* #line 53 "lexer.rl" */
	{{p = ((te))-1;}{ 
    tok.s = ts;
    tok.len = te-ts;
    char *ne = (char*)te;
    tok.numval = strtod(tok.s, &ne);
    tok.pos = ts-q->raw;
    RSQuery_Parse(pParser, NUMBER, tok, q);
    if (!QPCTX_ISOK(q)) {
      {p++; goto _out; }
    }
    
  }}
	break;
	case 35:
/* #line 1 "NONE" */
	{	switch( act ) {
	case 1:
	{{p = ((te))-1;} 
    tok.s = ts;
    tok.len = te-ts;
    char *ne = (char*)te;
    tok.numval = strtod(tok.s, &ne);
    tok.pos = ts-q->raw;
    RSQuery_Parse(pParser, NUMBER, tok, q);
    if (!QPCTX_ISOK(q)) {
      {p++; goto _out; }
    }
    
  }
	break;
	case 2:
	{{p = ((te))-1;}
    tok.pos = ts-q->raw;
    tok.len = te - (ts + 1);
    tok.s = ts+1;
    RSQuery_Parse(pParser, MODIFIER, tok, q);
    if (!QPCTX_ISOK(q)) {
      {p++; goto _out; }
    }
  }
	break;
	case 3:
	{{p = ((te))-1;}
    tok.pos = ts-q->raw;
    tok.len = te - (ts + 1);
    tok.s = ts+1;
    RSQuery_Parse(pParser, ATTRIBUTE, tok, q);
    if (!QPCTX_ISOK(q)) {
      {p++; goto _out; }
    }
  }
	break;
	case 5:
	{{p = ((te))-1;} 
    tok.pos = ts-q->raw;
    tok.s = ts;
    tok.len = te-ts;
    tok.numval = *ts == '-' ? -INFINITY : INFINITY;
    RSQuery_Parse(pParser, NUMBER, tok, q);
    if (!QPCTX_ISOK(q)) {
      {p++; goto _out; }
    }
  }
	break;
	case 14:
	{{p = ((te))-1;} 
    tok.pos = ts-q->raw;
    RSQuery_Parse(pParser, MINUS, tok, q);  
    if (!QPCTX_ISOK(q)) {
      {p++; goto _out; }
    }
  }
	break;
	case 23:
	{{p = ((te))-1;}
    tok.len = te-ts;
    tok.s = ts;
    tok.numval = 0;
    tok.pos = ts-q->raw;
    if (!StopWordList_Contains(q->opts->stopwords, tok.s, tok.len)) {
      RSQuery_Parse(pParser, TERM, tok, q);
    } else {
      RSQuery_Parse(pParser, STOPWORD, tok, q);
    }
    if (!QPCTX_ISOK(q)) {
      {p++; goto _out; }
    }
  }
	break;
	default:
	{{p = ((te))-1;}}
	break;
	}
	}
	break;
/* #line 657 "lexer.c" */
		}
	}

_again:
	_acts = _query_actions + _query_to_state_actions[cs];
	_nacts = (unsigned int) *_acts++;
	while ( _nacts-- > 0 ) {
		switch ( *_acts++ ) {
	case 0:
/* #line 1 "NONE" */
	{ts = 0;}
	break;
/* #line 670 "lexer.c" */
>>>>>>> 49ba2345
		}
	}
	
	
	if (QPCTX_ISOK(q)) {
		RSQuery_Parse(pParser, 0, tok, q);
	}
	RSQuery_ParseFree(pParser, rm_free);
	if (!QPCTX_ISOK(q) && q->root) {
		QueryNode_Free(q->root);
		q->root = NULL;
	}
<<<<<<< HEAD
	return q->root;
=======

	_out: {}
	}

/* #line 258 "lexer.rl" */
  
  if (QPCTX_ISOK(q)) {
    RSQuery_Parse(pParser, 0, tok, q);
  }
  RSQuery_ParseFree(pParser, rm_free);
  if (!QPCTX_ISOK(q) && q->root) {
    QueryNode_Free(q->root);
    q->root = NULL;
  }
  return q->root;
>>>>>>> 49ba2345
}
<|MERGE_RESOLUTION|>--- conflicted
+++ resolved
@@ -1,3 +1,5 @@
+
+/* #line 1 "lexer.rl" */
 #include <stdlib.h>
 #include <stdio.h>
 #include <string.h>
@@ -20,245 +22,12 @@
 void RSQuery_ParseFree(void *p, void (*freeProc)(void *));
 
 
-<<<<<<< HEAD
-=======
 /* #line 238 "lexer.rl" */
 
->>>>>>> 49ba2345
-
-
+
+
+/* #line 30 "lexer.c" */
 static const char _query_actions[] = {
-<<<<<<< HEAD
-	0, 1, 0, 1, 1, 1, 10, 1,
-	11, 1, 12, 1, 13, 1, 14, 1,
-	15, 1, 16, 1, 17, 1, 18, 1,
-	19, 1, 20, 1, 21, 1, 22, 1,
-	23, 1, 24, 1, 25, 1, 26, 1,
-	27, 1, 28, 1, 29, 1, 30, 1,
-	31, 1, 32, 1, 33, 1, 34, 2,
-	2, 3, 2, 2, 4, 2, 2, 5,
-	2, 2, 6, 2, 2, 7, 2, 2,
-	8, 2, 2, 9, 0
-};
-
-static const short _query_key_offsets[] = {
-	0, 10, 20, 21, 22, 24, 27, 29,
-	39, 77, 88, 98, 99, 102, 108, 113,
-	116, 132, 146, 159, 160, 170, 180, 192,
-	0
-};
-
-static const char _query_trans_keys[] = {
-	9, 13, 32, 47, 58, 64, 91, 96,
-	123, 126, 9, 13, 32, 47, 58, 64,
-	91, 96, 123, 126, 110, 102, 48, 57,
-	45, 48, 57, 48, 57, 9, 13, 32,
-	47, 58, 64, 91, 96, 123, 126, 32,
-	34, 36, 37, 39, 40, 41, 42, 43,
-	45, 58, 59, 61, 64, 91, 92, 93,
-	95, 105, 123, 124, 125, 126, 127, 0,
-	8, 9, 13, 14, 31, 33, 47, 48,
-	57, 60, 63, 94, 96, 42, 92, 96,
-	0, 47, 58, 64, 91, 94, 123, 127,
-	92, 96, 0, 47, 58, 64, 91, 94,
-	123, 127, 105, 105, 48, 57, 42, 46,
-	69, 101, 48, 57, 42, 69, 101, 48,
-	57, 42, 48, 57, 42, 46, 69, 92,
-	96, 101, 0, 47, 48, 57, 58, 64,
-	91, 94, 123, 127, 42, 45, 92, 96,
-	0, 47, 48, 57, 58, 64, 91, 94,
-	123, 127, 42, 92, 96, 0, 47, 48,
-	57, 58, 64, 91, 94, 123, 127, 62,
-	92, 96, 0, 47, 58, 64, 91, 94,
-	123, 127, 9, 13, 32, 47, 58, 64,
-	91, 96, 123, 126, 42, 92, 96, 110,
-	0, 47, 58, 64, 91, 94, 123, 127,
-	42, 92, 96, 102, 0, 47, 58, 64,
-	91, 94, 123, 127, 0
-};
-
-static const char _query_single_lengths[] = {
-	0, 0, 1, 1, 0, 1, 0, 0,
-	24, 3, 2, 1, 1, 4, 3, 1,
-	6, 4, 3, 1, 2, 0, 4, 4,
-	0
-};
-
-static const char _query_range_lengths[] = {
-	5, 5, 0, 0, 1, 1, 1, 5,
-	7, 4, 4, 0, 1, 1, 1, 1,
-	5, 5, 5, 0, 4, 5, 4, 4,
-	0
-};
-
-static const short _query_index_offsets[] = {
-	0, 6, 12, 14, 16, 18, 21, 23,
-	29, 61, 69, 76, 78, 81, 87, 92,
-	95, 107, 117, 126, 128, 135, 141, 150,
-	0
-};
-
-static const char _query_trans_cond_spaces[] = {
-	-1, -1, -1, -1, -1, -1, -1, -1,
-	-1, -1, -1, -1, -1, -1, -1, -1,
-	-1, -1, -1, -1, -1, -1, -1, -1,
-	-1, -1, -1, -1, -1, -1, -1, -1,
-	-1, -1, -1, -1, -1, -1, -1, -1,
-	-1, -1, -1, -1, -1, -1, -1, -1,
-	-1, -1, -1, -1, -1, -1, -1, -1,
-	-1, -1, -1, -1, -1, -1, -1, -1,
-	-1, -1, -1, -1, -1, -1, -1, -1,
-	-1, -1, -1, -1, -1, -1, -1, -1,
-	-1, -1, -1, -1, -1, -1, -1, -1,
-	-1, -1, -1, -1, -1, -1, -1, -1,
-	-1, -1, -1, -1, -1, -1, -1, -1,
-	-1, -1, -1, -1, -1, -1, -1, -1,
-	-1, -1, -1, -1, -1, -1, -1, -1,
-	-1, -1, -1, -1, -1, -1, -1, -1,
-	-1, -1, -1, -1, -1, -1, -1, -1,
-	-1, -1, -1, -1, -1, -1, -1, -1,
-	-1, -1, -1, -1, -1, -1, -1, -1,
-	-1, -1, -1, -1, -1, -1, -1, -1,
-	-1, -1, -1, -1, -1, -1, -1, -1,
-	-1, -1, -1, -1, -1, -1, -1, -1,
-	-1, -1, -1, -1, -1, -1, 0
-};
-
-static const short _query_trans_offsets[] = {
-	0, 1, 2, 3, 4, 5, 6, 7,
-	8, 9, 10, 11, 12, 13, 14, 15,
-	16, 17, 18, 19, 20, 21, 22, 23,
-	24, 25, 26, 27, 28, 29, 30, 31,
-	32, 33, 34, 35, 36, 37, 38, 39,
-	40, 41, 42, 43, 44, 45, 46, 47,
-	48, 49, 50, 51, 52, 53, 54, 55,
-	56, 57, 58, 59, 60, 61, 62, 63,
-	64, 65, 66, 67, 68, 69, 70, 71,
-	72, 73, 74, 75, 76, 77, 78, 79,
-	80, 81, 82, 83, 84, 85, 86, 87,
-	88, 89, 90, 91, 92, 93, 94, 95,
-	96, 97, 98, 99, 100, 101, 102, 103,
-	104, 105, 106, 107, 108, 109, 110, 111,
-	112, 113, 114, 115, 116, 117, 118, 119,
-	120, 121, 122, 123, 124, 125, 126, 127,
-	128, 129, 130, 131, 132, 133, 134, 135,
-	136, 137, 138, 139, 140, 141, 142, 143,
-	144, 145, 146, 147, 148, 149, 150, 151,
-	152, 153, 154, 155, 156, 157, 158, 159,
-	160, 161, 162, 163, 164, 165, 166, 167,
-	168, 169, 170, 171, 172, 173, 174, 175,
-	176, 177, 178, 179, 180, 181, 0
-};
-
-static const char _query_trans_lengths[] = {
-	1, 1, 1, 1, 1, 1, 1, 1,
-	1, 1, 1, 1, 1, 1, 1, 1,
-	1, 1, 1, 1, 1, 1, 1, 1,
-	1, 1, 1, 1, 1, 1, 1, 1,
-	1, 1, 1, 1, 1, 1, 1, 1,
-	1, 1, 1, 1, 1, 1, 1, 1,
-	1, 1, 1, 1, 1, 1, 1, 1,
-	1, 1, 1, 1, 1, 1, 1, 1,
-	1, 1, 1, 1, 1, 1, 1, 1,
-	1, 1, 1, 1, 1, 1, 1, 1,
-	1, 1, 1, 1, 1, 1, 1, 1,
-	1, 1, 1, 1, 1, 1, 1, 1,
-	1, 1, 1, 1, 1, 1, 1, 1,
-	1, 1, 1, 1, 1, 1, 1, 1,
-	1, 1, 1, 1, 1, 1, 1, 1,
-	1, 1, 1, 1, 1, 1, 1, 1,
-	1, 1, 1, 1, 1, 1, 1, 1,
-	1, 1, 1, 1, 1, 1, 1, 1,
-	1, 1, 1, 1, 1, 1, 1, 1,
-	1, 1, 1, 1, 1, 1, 1, 1,
-	1, 1, 1, 1, 1, 1, 1, 1,
-	1, 1, 1, 1, 1, 1, 1, 1,
-	1, 1, 1, 1, 1, 1, 0
-};
-
-static const char _query_cond_keys[] = {
-	0, 0, 0, 0, 0, 0, 0, 0,
-	0, 0, 0, 0, 0, 0, 0, 0,
-	0, 0, 0, 0, 0, 0, 0, 0,
-	0, 0, 0, 0, 0, 0, 0, 0,
-	0, 0, 0, 0, 0, 0, 0, 0,
-	0, 0, 0, 0, 0, 0, 0, 0,
-	0, 0, 0, 0, 0, 0, 0, 0,
-	0, 0, 0, 0, 0, 0, 0, 0,
-	0, 0, 0, 0, 0, 0, 0, 0,
-	0, 0, 0, 0, 0, 0, 0, 0,
-	0, 0, 0, 0, 0, 0, 0, 0,
-	0, 0, 0, 0, 0, 0, 0, 0,
-	0, 0, 0, 0, 0, 0, 0, 0,
-	0, 0, 0, 0, 0, 0, 0, 0,
-	0, 0, 0, 0, 0, 0, 0, 0,
-	0, 0, 0, 0, 0, 0, 0, 0,
-	0, 0, 0, 0, 0, 0, 0, 0,
-	0, 0, 0, 0, 0, 0, 0, 0,
-	0, 0, 0, 0, 0, 0, 0, 0,
-	0, 0, 0, 0, 0, 0, 0, 0,
-	0, 0, 0, 0, 0, 0, 0, 0,
-	0, 0, 0, 0, 0, 0, 0, 0,
-	0, 0, 0, 0, 0, 0, 0
-};
-
-static const char _query_cond_targs[] = {
-	9, 9, 9, 9, 9, 8, 10, 10,
-	10, 10, 10, 8, 3, 8, 8, 8,
-	14, 8, 6, 15, 8, 15, 8, 20,
-	20, 20, 20, 20, 8, 8, 8, 10,
-	8, 11, 8, 8, 8, 11, 12, 8,
-	8, 19, 20, 8, 21, 8, 9, 22,
-	8, 8, 8, 8, 8, 8, 8, 8,
-	8, 16, 8, 8, 9, 8, 0, 8,
-	8, 8, 8, 8, 9, 1, 8, 8,
-	8, 8, 8, 10, 2, 8, 2, 13,
-	8, 8, 4, 5, 5, 13, 8, 8,
-	5, 5, 14, 8, 8, 15, 8, 8,
-	4, 17, 0, 8, 17, 8, 16, 8,
-	8, 8, 9, 8, 6, 0, 8, 8,
-	18, 8, 8, 8, 9, 8, 0, 8,
-	8, 18, 8, 8, 8, 9, 8, 8,
-	7, 8, 8, 8, 8, 8, 20, 9,
-	9, 9, 9, 9, 8, 8, 0, 8,
-	23, 8, 8, 8, 8, 9, 8, 0,
-	8, 9, 8, 8, 8, 8, 9, 8,
-	8, 8, 8, 8, 8, 8, 8, 8,
-	8, 8, 8, 8, 8, 8, 8, 8,
-	8, 8, 8, 8, 8, 8, 0
-};
-
-static const char _query_cond_actions[] = {
-	73, 73, 73, 73, 73, 53, 61, 61,
-	61, 61, 61, 53, 0, 53, 7, 53,
-	55, 51, 0, 0, 51, 0, 53, 58,
-	58, 58, 58, 58, 53, 35, 9, 70,
-	29, 70, 13, 15, 27, 70, 67, 21,
-	23, 0, 70, 31, 0, 33, 70, 73,
-	17, 11, 19, 25, 39, 39, 35, 39,
-	37, 55, 37, 37, 73, 41, 0, 53,
-	53, 53, 53, 53, 73, 0, 53, 53,
-	53, 53, 53, 61, 0, 47, 0, 55,
-	45, 41, 0, 0, 0, 55, 43, 41,
-	0, 0, 55, 43, 41, 0, 43, 41,
-	0, 73, 0, 43, 73, 43, 55, 43,
-	43, 43, 73, 41, 0, 0, 49, 49,
-	55, 49, 49, 49, 73, 41, 0, 43,
-	43, 55, 43, 43, 43, 73, 5, 47,
-	0, 53, 53, 53, 53, 53, 58, 73,
-	73, 73, 73, 73, 47, 41, 0, 49,
-	73, 49, 49, 49, 49, 73, 41, 0,
-	49, 64, 49, 49, 49, 49, 73, 53,
-	53, 53, 53, 51, 51, 53, 53, 53,
-	53, 47, 45, 43, 43, 43, 43, 49,
-	43, 47, 53, 47, 49, 49, 0
-};
-
-static const char _query_to_state_actions[] = {
-	0, 0, 0, 0, 0, 0, 0, 0,
-	1, 0, 0, 0, 0, 0, 0, 0,
-	0, 0, 0, 0, 0, 0, 0, 0,
-=======
 	0, 1, 0, 1, 1, 1, 10, 1, 
 	11, 1, 12, 1, 13, 1, 14, 1, 
 	15, 1, 16, 1, 17, 1, 18, 1, 
@@ -377,50 +146,10 @@
 	0, 0, 0, 0, 0, 0, 0, 0, 
 	1, 0, 0, 0, 0, 0, 0, 0, 
 	0, 0, 0, 0, 0, 0, 0, 0, 
->>>>>>> 49ba2345
 	0
 };
 
 static const char _query_from_state_actions[] = {
-<<<<<<< HEAD
-	0, 0, 0, 0, 0, 0, 0, 0,
-	3, 0, 0, 0, 0, 0, 0, 0,
-	0, 0, 0, 0, 0, 0, 0, 0,
-	0
-};
-
-static const char _query_eof_trans_indexed[] = {
-	9, 9, 9, 9, 11, 11, 9, 9,
-	0, 9, 9, 29, 30, 31, 31, 31,
-	31, 32, 31, 29, 9, 29, 32, 32,
-	0
-};
-
-static const short _query_eof_trans_direct[] = {
-	160, 161, 162, 163, 164, 165, 166, 167,
-	0, 168, 169, 170, 171, 172, 173, 174,
-	175, 176, 177, 178, 179, 180, 181, 182,
-	0
-};
-
-static const char _query_nfa_targs[] = {
-	0, 0
-};
-
-static const char _query_nfa_offsets[] = {
-	0, 0, 0, 0, 0, 0, 0, 0,
-	0, 0, 0, 0, 0, 0, 0, 0,
-	0, 0, 0, 0, 0, 0, 0, 0,
-	0
-};
-
-static const char _query_nfa_push_actions[] = {
-	0, 0
-};
-
-static const char _query_nfa_pop_trans[] = {
-	0, 0
-=======
 	0, 0, 0, 0, 0, 0, 0, 0, 
 	3, 0, 0, 0, 0, 0, 0, 0, 
 	0, 0, 0, 0, 0, 0, 0, 0, 
@@ -432,7 +161,6 @@
 	0, 1, 38, 40, 38, 42, 44, 44, 
 	44, 44, 48, 44, 38, 1, 38, 48, 
 	48
->>>>>>> 49ba2345
 };
 
 static const int query_start = 8;
@@ -442,17 +170,6 @@
 static const int query_en_main = 8;
 
 
-<<<<<<< HEAD
-
-QueryNode *RSQuery_ParseRaw(QueryParseCtx *q) {
-	void *pParser = RSQuery_ParseAlloc(rm_malloc);
-	
-	
-	int cs, act;
-	const char* ts = q->raw;
-	const char* te = q->raw + q->len;
-	
-=======
 /* #line 241 "lexer.rl" */
 
 QueryNode *RSQuery_ParseRaw(QueryParseCtx *q) {
@@ -464,104 +181,12 @@
   const char* te = q->raw + q->len;
   
 /* #line 184 "lexer.c" */
->>>>>>> 49ba2345
 	{
-		cs = (int)query_start;
-		ts = 0;
-		te = 0;
-		act = 0;
-	}
-<<<<<<< HEAD
-	
-	QueryToken tok = {.len = 0, .pos = 0, .s = 0};
-	
-	//parseCtx ctx = {.root = NULL, .ok = 1, .errorMsg = NULL, .q = q};
-	const char* p = q->raw;
-	const char* pe = q->raw + q->len;
-	const char* eof = pe;
-	
-	
-	{
-		int _klen;
-		unsigned int _trans = 0;
-		unsigned int _cond = 0;
-		const char *_acts;
-		unsigned int _nacts;
-		const char *_keys;
-		const char *_ckeys;
-		int _cpc;
-		{
-			
-			if ( p == pe )
-			goto _test_eof;
-			_resume:  {
-				_acts = ( _query_actions + (_query_from_state_actions[cs]));
-				_nacts = (unsigned int)(*( _acts));
-				_acts += 1;
-				while ( _nacts > 0 ) {
-					switch ( (*( _acts)) ) {
-						case 1:  {
-							{
-								{ts = p;}}
-							break; }
-					}
-					_nacts -= 1;
-					_acts += 1;
-				}
-				
-				_keys = ( _query_trans_keys + (_query_key_offsets[cs]));
-				_trans = (unsigned int)_query_index_offsets[cs];
-				
-				_klen = (int)_query_single_lengths[cs];
-				if ( _klen > 0 ) {
-					const char *_lower;
-					const char *_mid;
-					const char *_upper;
-					_lower = _keys;
-					_upper = _keys + _klen - 1;
-					while ( 1 ) {
-						if ( _upper < _lower )
-						break;
-						
-						_mid = _lower + ((_upper-_lower) >> 1);
-						if ( ( (*( p))) < (*( _mid)) )
-						_upper = _mid - 1;
-						else if ( ( (*( p))) > (*( _mid)) )
-						_lower = _mid + 1;
-						else {
-							_trans += (unsigned int)(_mid - _keys);
-							goto _match;
-						}
-					}
-					_keys += _klen;
-					_trans += (unsigned int)_klen;
-				}
-				
-				_klen = (int)_query_range_lengths[cs];
-				if ( _klen > 0 ) {
-					const char *_lower;
-					const char *_mid;
-					const char *_upper;
-					_lower = _keys;
-					_upper = _keys + (_klen<<1) - 2;
-					while ( 1 ) {
-						if ( _upper < _lower )
-						break;
-						
-						_mid = _lower + (((_upper-_lower) >> 1) & ~1);
-						if ( ( (*( p))) < (*( _mid)) )
-						_upper = _mid - 2;
-						else if ( ( (*( p))) > (*( _mid + 1)) )
-						_lower = _mid + 2;
-						else {
-							_trans += (unsigned int)((_mid - _keys)>>1);
-							goto _match;
-						}
-					}
-					_trans += (unsigned int)_klen;
-				}
-				
-=======
+	cs = query_start;
+	ts = 0;
+	te = 0;
+	act = 0;
+	}
 
 /* #line 250 "lexer.rl" */
   QueryToken tok = {.len = 0, .pos = 0, .s = 0};
@@ -615,476 +240,30 @@
 			else {
 				_trans += (unsigned int)(_mid - _keys);
 				goto _match;
->>>>>>> 49ba2345
 			}
-			_match:  {
-				_ckeys = ( _query_cond_keys + (_query_trans_offsets[_trans]));
-				_klen = (int)_query_trans_lengths[_trans];
-				_cond = (unsigned int)_query_trans_offsets[_trans];
-				
-				_cpc = 0;
-				{
-					const char *_lower;
-					const char *_mid;
-					const char *_upper;
-					_lower = _ckeys;
-					_upper = _ckeys + _klen - 1;
-					while ( 1 ) {
-						if ( _upper < _lower )
-						break;
-						
-						_mid = _lower + ((_upper-_lower) >> 1);
-						if ( _cpc < (int)(*( _mid)) )
-						_upper = _mid - 1;
-						else if ( _cpc > (int)(*( _mid)) )
-						_lower = _mid + 1;
-						else {
-							_cond += (unsigned int)(_mid - _ckeys);
-							goto _match_cond;
-						}
-					}
-					cs = -1;
-					goto _again;
-				}
+		}
+		_keys += _klen;
+		_trans += _klen;
+	}
+
+	_klen = _query_range_lengths[cs];
+	if ( _klen > 0 ) {
+		const char *_lower = _keys;
+		const char *_mid;
+		const char *_upper = _keys + (_klen<<1) - 2;
+		while (1) {
+			if ( _upper < _lower )
+				break;
+
+			_mid = _lower + (((_upper-_lower) >> 1) & ~1);
+			if ( (*p) < _mid[0] )
+				_upper = _mid - 2;
+			else if ( (*p) > _mid[1] )
+				_lower = _mid + 2;
+			else {
+				_trans += (unsigned int)((_mid - _keys)>>1);
+				goto _match;
 			}
-			_match_cond:  {
-				cs = (int)_query_cond_targs[_cond];
-				
-				if ( _query_cond_actions[_cond] == 0 )
-				goto _again;
-				
-				_acts = ( _query_actions + (_query_cond_actions[_cond]));
-				_nacts = (unsigned int)(*( _acts));
-				_acts += 1;
-				while ( _nacts > 0 )
-				{
-					switch ( (*( _acts)) )
-					{
-						case 2:  {
-							{
-								{te = p+1;}}
-							break; }
-						case 3:  {
-							{
-								{act = 1;}}
-							break; }
-						case 4:  {
-							{
-								{act = 2;}}
-							break; }
-						case 5:  {
-							{
-								{act = 3;}}
-							break; }
-						case 6:  {
-							{
-								{act = 5;}}
-							break; }
-						case 7:  {
-							{
-								{act = 14;}}
-							break; }
-						case 8:  {
-							{
-								{act = 21;}}
-							break; }
-						case 9:  {
-							{
-								{act = 23;}}
-							break; }
-						case 10:  {
-							{
-								{te = p+1;{
-										
-										tok.pos = ts-q->raw;
-										tok.len = te - ts;
-										tok.s = ts+1;
-										RSQuery_Parse(pParser, ARROW, tok, q);
-										if (!QPCTX_ISOK(q)) {
-											{p+= 1; goto _out; }
-										}
-									}}}
-							break; }
-						case 11:  {
-							{
-								{te = p+1;{
-										
-										tok.pos = ts-q->raw;
-										tok.s = ts;
-										tok.len = te-ts;
-										tok.numval = *ts == '-' ? -INFINITY : INFINITY;
-										RSQuery_Parse(pParser, NUMBER, tok, q);
-										if (!QPCTX_ISOK(q)) {
-											{p+= 1; goto _out; }
-										}
-									}}}
-							break; }
-						case 12:  {
-							{
-								{te = p+1;{
-										
-										tok.pos = ts-q->raw;
-										RSQuery_Parse(pParser, QUOTE, tok, q);  
-										if (!QPCTX_ISOK(q)) {
-											{p+= 1; goto _out; }
-										}
-									}}}
-							break; }
-						case 13:  {
-							{
-								{te = p+1;{
-										
-										tok.pos = ts-q->raw;
-										RSQuery_Parse(pParser, OR, tok, q);
-										if (!QPCTX_ISOK(q)) {
-											{p+= 1; goto _out; }
-										}
-									}}}
-							break; }
-						case 14:  {
-							{
-								{te = p+1;{
-										
-										tok.pos = ts-q->raw;
-										RSQuery_Parse(pParser, LP, tok, q);
-										if (!QPCTX_ISOK(q)) {
-											{p+= 1; goto _out; }
-										}
-									}}}
-							break; }
-						case 15:  {
-							{
-								{te = p+1;{
-										
-										tok.pos = ts-q->raw;
-										RSQuery_Parse(pParser, RP, tok, q);
-										if (!QPCTX_ISOK(q)) {
-											{p+= 1; goto _out; }
-										}
-									}}}
-							break; }
-						case 16:  {
-							{
-								{te = p+1;{
-										
-										tok.pos = ts-q->raw;
-										RSQuery_Parse(pParser, LB, tok, q);
-										if (!QPCTX_ISOK(q)) {
-											{p+= 1; goto _out; }
-										}
-									}}}
-							break; }
-						case 17:  {
-							{
-								{te = p+1;{
-										
-										tok.pos = ts-q->raw;
-										RSQuery_Parse(pParser, RB, tok, q);
-										if (!QPCTX_ISOK(q)) {
-											{p+= 1; goto _out; }
-										}
-									}}}
-							break; }
-						case 18:  {
-							{
-								{te = p+1;{
-										
-										tok.pos = ts-q->raw;
-										RSQuery_Parse(pParser, COLON, tok, q);
-										if (!QPCTX_ISOK(q)) {
-											{p+= 1; goto _out; }
-										}
-									}}}
-							break; }
-						case 19:  {
-							{
-								{te = p+1;{
-										
-										tok.pos = ts-q->raw;
-										RSQuery_Parse(pParser, SEMICOLON, tok, q);
-										if (!QPCTX_ISOK(q)) {
-											{p+= 1; goto _out; }
-										}
-									}}}
-							break; }
-						case 20:  {
-							{
-								{te = p+1;{
-										
-										tok.pos = ts-q->raw;
-										RSQuery_Parse(pParser, TILDE, tok, q);  
-										if (!QPCTX_ISOK(q)) {
-											{p+= 1; goto _out; }
-										}
-									}}}
-							break; }
-						case 21:  {
-							{
-								{te = p+1;{
-										
-										tok.pos = ts-q->raw;
-										RSQuery_Parse(pParser, STAR, tok, q);
-										if (!QPCTX_ISOK(q)) {
-											{p+= 1; goto _out; }
-										}
-									}}}
-							break; }
-						case 22:  {
-							{
-								{te = p+1;{
-										
-										tok.pos = ts-q->raw;
-										RSQuery_Parse(pParser, PERCENT, tok, q);
-										if (!QPCTX_ISOK(q)) {
-											{p+= 1; goto _out; }
-										}
-									}}}
-							break; }
-						case 23:  {
-							{
-								{te = p+1;{
-										
-										tok.pos = ts-q->raw;
-										RSQuery_Parse(pParser, LSQB, tok, q);  
-										if (!QPCTX_ISOK(q)) {
-											{p+= 1; goto _out; }
-										}  
-									}}}
-							break; }
-						case 24:  {
-							{
-								{te = p+1;{
-										
-										tok.pos = ts-q->raw;
-										RSQuery_Parse(pParser, RSQB, tok, q);   
-										if (!QPCTX_ISOK(q)) {
-											{p+= 1; goto _out; }
-										} 
-									}}}
-							break; }
-						case 25:  {
-							{
-								{te = p+1;}}
-							break; }
-						case 26:  {
-							{
-								{te = p+1;}}
-							break; }
-						case 27:  {
-							{
-								{te = p+1;}}
-							break; }
-						case 28:  {
-							{
-								{te = p+1;{
-										
-										tok.len = te-ts - 1;
-										tok.s = ts;
-										tok.numval = 0;
-										tok.pos = ts-q->raw;
-										
-										RSQuery_Parse(pParser, PREFIX, tok, q);
-										
-										if (!QPCTX_ISOK(q)) {
-											{p+= 1; goto _out; }
-										}
-									}}}
-							break; }
-						case 29:  {
-							{
-								{te = p;p = p - 1;{
-										
-										tok.s = ts;
-										tok.len = te-ts;
-										char *ne = (char*)te;
-										tok.numval = strtod(tok.s, &ne);
-										tok.pos = ts-q->raw;
-										RSQuery_Parse(pParser, NUMBER, tok, q);
-										if (!QPCTX_ISOK(q)) {
-											{p+= 1; goto _out; }
-										}
-										
-									}}}
-							break; }
-						case 30:  {
-							{
-								{te = p;p = p - 1;{
-										
-										tok.pos = ts-q->raw;
-										RSQuery_Parse(pParser, MINUS, tok, q);  
-										if (!QPCTX_ISOK(q)) {
-											{p+= 1; goto _out; }
-										}
-									}}}
-							break; }
-						case 31:  {
-							{
-								{te = p;p = p - 1;}}
-							break; }
-						case 32:  {
-							{
-								{te = p;p = p - 1;{
-										
-										tok.len = te-ts;
-										tok.s = ts;
-										tok.numval = 0;
-										tok.pos = ts-q->raw;
-										if (!StopWordList_Contains(q->opts->stopwords, tok.s, tok.len)) {
-											RSQuery_Parse(pParser, TERM, tok, q);
-										} else {
-											RSQuery_Parse(pParser, STOPWORD, tok, q);
-										}
-										if (!QPCTX_ISOK(q)) {
-											{p+= 1; goto _out; }
-										}
-									}}}
-							break; }
-						case 33:  {
-							{
-								{p = ((te))-1;
-									{
-										
-										tok.s = ts;
-										tok.len = te-ts;
-										char *ne = (char*)te;
-										tok.numval = strtod(tok.s, &ne);
-										tok.pos = ts-q->raw;
-										RSQuery_Parse(pParser, NUMBER, tok, q);
-										if (!QPCTX_ISOK(q)) {
-											{p+= 1; goto _out; }
-										}
-										
-									}}}
-							break; }
-						case 34:  {
-							{
-								{switch( act ) {
-										case 1:  {
-											p = ((te))-1;
-											{
-												
-												tok.s = ts;
-												tok.len = te-ts;
-												char *ne = (char*)te;
-												tok.numval = strtod(tok.s, &ne);
-												tok.pos = ts-q->raw;
-												RSQuery_Parse(pParser, NUMBER, tok, q);
-												if (!QPCTX_ISOK(q)) {
-													{p+= 1; goto _out; }
-												}
-												
-											} break; }
-										case 2:  {
-											p = ((te))-1;
-											{
-												
-												tok.pos = ts-q->raw;
-												tok.len = te - (ts + 1);
-												tok.s = ts+1;
-												RSQuery_Parse(pParser, MODIFIER, tok, q);
-												if (!QPCTX_ISOK(q)) {
-													{p+= 1; goto _out; }
-												}
-											} break; }
-										case 3:  {
-											p = ((te))-1;
-											{
-												
-												tok.pos = ts-q->raw;
-												tok.len = te - (ts + 1);
-												tok.s = ts+1;
-												RSQuery_Parse(pParser, ATTRIBUTE, tok, q);
-												if (!QPCTX_ISOK(q)) {
-													{p+= 1; goto _out; }
-												}
-											} break; }
-										case 5:  {
-											p = ((te))-1;
-											{
-												
-												tok.pos = ts-q->raw;
-												tok.s = ts;
-												tok.len = te-ts;
-												tok.numval = *ts == '-' ? -INFINITY : INFINITY;
-												RSQuery_Parse(pParser, NUMBER, tok, q);
-												if (!QPCTX_ISOK(q)) {
-													{p+= 1; goto _out; }
-												}
-											} break; }
-										case 14:  {
-											p = ((te))-1;
-											{
-												
-												tok.pos = ts-q->raw;
-												RSQuery_Parse(pParser, MINUS, tok, q);  
-												if (!QPCTX_ISOK(q)) {
-													{p+= 1; goto _out; }
-												}
-											} break; }
-										case 23:  {
-											p = ((te))-1;
-											{
-												
-												tok.len = te-ts;
-												tok.s = ts;
-												tok.numval = 0;
-												tok.pos = ts-q->raw;
-												if (!StopWordList_Contains(q->opts->stopwords, tok.s, tok.len)) {
-													RSQuery_Parse(pParser, TERM, tok, q);
-												} else {
-													RSQuery_Parse(pParser, STOPWORD, tok, q);
-												}
-												if (!QPCTX_ISOK(q)) {
-													{p+= 1; goto _out; }
-												}
-											} break; }
-										default: {
-											p = ((te))-1;
-											break; }
-									}}
-							}
-							break; }
-					}
-					_nacts -= 1;
-					_acts += 1;
-				}
-				
-				
-			}
-			_again:  {
-				_acts = ( _query_actions + (_query_to_state_actions[cs]));
-				_nacts = (unsigned int)(*( _acts));
-				_acts += 1;
-				while ( _nacts > 0 ) {
-					switch ( (*( _acts)) ) {
-						case 0:  {
-							{
-								{ts = 0;}}
-							break; }
-					}
-					_nacts -= 1;
-					_acts += 1;
-				}
-				
-				p += 1;
-				if ( p != pe )
-				goto _resume;
-			}
-			_test_eof:  { {}
-				if ( p == eof )
-				{
-					if ( _query_eof_trans_direct[cs] > 0 ) {
-						_trans = (unsigned int)_query_eof_trans_direct[cs] - 1;
-						_cond = (unsigned int)_query_trans_offsets[_trans];
-						goto _match_cond;
-					}
-				}
-				
-			}
-			_out:  { {}
-			}
-<<<<<<< HEAD
-=======
 		}
 		_trans += _klen;
 	}
@@ -1488,22 +667,19 @@
 	{ts = 0;}
 	break;
 /* #line 670 "lexer.c" */
->>>>>>> 49ba2345
 		}
 	}
-	
-	
-	if (QPCTX_ISOK(q)) {
-		RSQuery_Parse(pParser, 0, tok, q);
-	}
-	RSQuery_ParseFree(pParser, rm_free);
-	if (!QPCTX_ISOK(q) && q->root) {
-		QueryNode_Free(q->root);
-		q->root = NULL;
-	}
-<<<<<<< HEAD
-	return q->root;
-=======
+
+	if ( ++p != pe )
+		goto _resume;
+	_test_eof: {}
+	if ( p == eof )
+	{
+	if ( _query_eof_trans[cs] > 0 ) {
+		_trans = _query_eof_trans[cs] - 1;
+		goto _eof_trans;
+	}
+	}
 
 	_out: {}
 	}
@@ -1519,5 +695,4 @@
     q->root = NULL;
   }
   return q->root;
->>>>>>> 49ba2345
 }
