--- conflicted
+++ resolved
@@ -1181,11 +1181,6 @@
 }
 
 param_num(A) ::= ATTRIBUTE(B). {
-<<<<<<< HEAD
-  A = B;
-  A.type = QT_PARAM_NUMERIC;
-  A.inclusive = 1;
-=======
     A = B;
     A.sign = 1; // default
     A.type = QT_PARAM_NUMERIC;
@@ -1204,7 +1199,6 @@
     A.sign = 1;
     A.type = QT_PARAM_NUMERIC;
     A.inclusive = 1;
->>>>>>> 4ea8fc85
 }
 
 param_num(A) ::= num(B). {
