#include "rules.h"
#include "spec.h"
#include "ruledefs.h"
#include "redismodule.h"
#include "rmalloc.h"
#include "util/minmax.h"
#include "module.h"
#include "document.h"
#include "search_ctx.h"
#include "redis_version.h"

#include <unistd.h>

/* Global list of all indexes created using `WITHRULES` */
static IndexSpec **rindexes_g = NULL;

SchemaRules *SchemaRules_g = NULL;
AsyncIndexQueue *asyncQueue_g = NULL;
static SchemaIndexMode userMode_g = SCRULES_MODE_DEFAULT;
int SchemaRules_InitialScanStatus_g = 0;

SchemaRules *SchemaRules_Create(void) {
  SchemaRules *rules = rm_calloc(1, sizeof(*rules));
  rules->rules = array_new(SchemaRule *, 8);
  rules->actions = array_new(MatchAction, 1);
  return rules;
}

void SchemaRules_CleanRules(SchemaRules *rules) {
  size_t n = array_len(rules->rules);
  for (size_t ii = 0; ii < n; ++ii) {
    SchemaRule *rule = rules->rules[ii];
    SchemaRule_Free(rule);
  }
  array_free(rules->rules);
  rules->rules = NULL;
}

void SchemaRules_Free(SchemaRules *rules) {
  SchemaRules_CleanRules(rules);
  for (size_t ii = 0; ii < array_len(rules->actions); ++ii) {
    MatchAction_Clear(rules->actions + ii);
  }
  array_free(rules->actions);
  array_free(rules->rules);
  rules->revision = 0;
  rm_free(rules);
}

static void loadAttrFields(RuleKeyItem *item, const IndexItemAttrs *iia, Document *d) {
  SchemaAttrFieldpack *fp = iia->fp;
  if (!fp) {
    return;  // eh?
  }
  if (fp->lang) {
    RedisModuleString *langstr = NULL;
    RedisModule_HashGet(item->kobj, 0, fp->lang, &langstr, NULL);
    if (langstr) {
      RSLanguage lang = RSLanguage_Find(RedisModule_StringPtrLen(langstr, NULL));
      if (lang != RS_LANG_UNSUPPORTED) {
        d->language = lang;
      } else {
        // Send warning about invalid language?
      }
    }
  }

  if (fp->score) {
    RedisModuleString *scorestr = NULL;
    RedisModule_HashGet(item->kobj, 0, fp->score, &scorestr, NULL);
    double dbl = 0;
    if (scorestr) {
      int rc = RedisModule_StringToDouble(scorestr, &dbl);
      if (rc == REDISMODULE_OK) {
        d->score = dbl;
      } else {
        // send warning about bad score
      }
    }
  }
  if (fp->payload) {
    RedisModuleString *payload = NULL;
    RedisModule_HashGet(item->kobj, 0, fp->payload, &payload, NULL);
    if (payload) {
      size_t len;
      const char *buf = RedisModule_StringPtrLen(payload, &len);
      Document_SetPayload(d, buf, len);
    }
  }
}

RSAddDocumentCtx *SchemaRules_InitACTX(RedisModuleCtx *ctx, IndexSpec *sp, RuleKeyItem *item,
                                       const IndexItemAttrs *attrs, QueryError *e) {
  RedisSearchCtx sctx = SEARCH_CTX_STATIC(ctx, sp);

  RSAddDocumentCtx *aCtx = NULL;
  if (!item->kobj) {
    item->kobj = RedisModule_OpenKey(ctx, item->kstr, REDISMODULE_READ);
    if (!item->kobj) {
      QueryError_SetError(e, QUERY_ENODOC, "Could not open document");
      return NULL;
    }
  }

  Document d = {.docKey = item->kstr};
  Document_MakeStringsOwner(&d);
  d.keyobj = item->kobj;
  if (attrs->predefMask & SCATTR_TYPE_LANGUAGE) {
    d.language = attrs->language;
  }
  if (attrs->predefMask & SCATTR_TYPE_SCORE) {
    d.score = attrs->score;
  }
  if (attrs->predefMask & SCATTR_TYPE_PAYLOAD) {
    size_t len;
    const char *buf = RedisModule_StringPtrLen(attrs->payload, &len);
    Document_SetPayload(&d, buf, len);
  }
  loadAttrFields(item, attrs, &d);

  int rv = Document_LoadSchemaFields(&d, &sctx, e);
  if (rv != REDISMODULE_OK) {
    goto err;
  }

  aCtx = ACTX_New(sp, &d, e);
  if (!aCtx) {
    goto err;
  }
  aCtx->options |= DOCUMENT_ADD_REPLACE;
  return aCtx;

err:
  Document_Free(&d);
  return NULL;
}

int SchemaRules_IndexDocument(RedisModuleCtx *ctx, IndexSpec *sp, RuleKeyItem *item,
                              const IndexItemAttrs *attrs, QueryError *e) {
  RedisSearchCtx sctx = SEARCH_CTX_STATIC(ctx, sp);
  RSAddDocumentCtx *aCtx = SchemaRules_InitACTX(ctx, sp, item, attrs, e);
  if (!aCtx) {
    return REDISMODULE_ERR;
  }
  ACTX_Index(aCtx, &sctx, DOCUMENT_ADD_REPLACE);
  assert(QueryError_HasError(&aCtx->status) == 0);
  ACTX_Free(aCtx);
  return REDISMODULE_OK;
}

static int isAsync(IndexSpec *sp, int flags) {
  if (SchemaRules_InitialScanStatus_g == SC_INITSCAN_REQUIRED && !(flags & RULES_PROCESS_F_ASYNC)) {
    return 0;
  }

  if (userMode_g != SCRULES_MODE_DEFAULT) {
    return userMode_g == SCRULES_MODE_SYNC ? 0 : 1;
  }
  if ((flags & RULES_PROCESS_F_ASYNC) || (sp->flags & Index_Async)) {
    return 1;
  }
  return 0;
}

void SchemaRules_ProcessItem(RedisModuleCtx *ctx, RuleKeyItem *item, int flags) {
  /**
   * Inspect the key, see which indexes match the key, and then perform the appropriate actions,
   * maybe in a different thread?
   */
  MatchAction *results = NULL;
  size_t nresults = 0;
  SchemaRules_Check(SchemaRules_g, ctx, item, &results, &nresults);
  for (size_t ii = 0; ii < nresults; ++ii) {
    // submit the document for indexing if sync, async otherwise...
    IndexSpec *spec = results[ii].spec;
    assert(spec);  // todo handle error...
    if (flags & RULES_PROCESS_F_NOREINDEX) {
      pthread_rwlock_rdlock(&spec->idxlock);
      int doContinue = !!DocTable_GetByKeyR(&spec->docs, item->kstr);
      pthread_rwlock_unlock(&spec->idxlock);
      if (doContinue) {
        continue;
      }
    }

    // check if spec uses synchronous or asynchronous indexing..
    if (isAsync(spec, flags)) {
      AIQ_Submit(asyncQueue_g, spec, results + ii, item);
    } else {
      QueryError e = {0};
      int rc = SchemaRules_IndexDocument(ctx, spec, item, &results[ii].attrs, &e);
      if (rc != REDISMODULE_OK) {
        RedisModule_Log(ctx, "warning", "Could not index document %s (%s)",
                        RedisModule_StringPtrLen(item->kstr, NULL), QueryError_GetError(&e));
        if (e.code == QUERY_ENOIDXFIELDS) {
          rc = REDISMODULE_OK;
        }
        QueryError_ClearError(&e);
      }
      assert(rc == REDISMODULE_OK);
    }
  }
}

static int hashCallback(RedisModuleCtx *ctx, int unused, const char *action,
                        RedisModuleString *key) {
  RuleKeyItem item = {.kstr = key, .kobj = NULL};
  SchemaRules_ProcessItem(ctx, &item, 0);
  if (item.kobj) {
    RedisModule_CloseKey(item.kobj);
  }
  return REDISMODULE_OK;
}

/**
 * In CRDT, any changes will go through the HASH callback, and it will
 * come with a simple 'change' event, which _includes_ deletions. The only
 * way to detect this is to actually open the key and see if it exists or
 * not. Sad!
 */
// static int crdtChangedCallback(...)

static int delCallback(RedisModuleCtx *ctx, int event, const char *action,
                       RedisModuleString *keyname) {
  int shouldDelete = 0;
  if (event & REDISMODULE_NOTIFY_TRIMMED) {
    RedisModule_Log(NULL, "debug", "Got trimmed notification");
    shouldDelete = 1;
  }
  if (event & (REDISMODULE_NOTIFY_EVICTED | REDISMODULE_NOTIFY_EXPIRED)) {
    shouldDelete = 1;
  } else if (event == REDISMODULE_NOTIFY_GENERIC && *action == 'd') {
    shouldDelete = 1;
  }
  if (!shouldDelete) {
    return REDISMODULE_OK;
  }

  // If it's a delete, broadcast the key to all 'WITHRULES' indexes
  size_t nidx = array_len(rindexes_g);
  for (size_t ii = 0; ii < array_len(rindexes_g); ++ii) {
    IndexSpec *sp = rindexes_g[ii];
    DocTable_DeleteR(&sp->docs, keyname);
    if (sp->flags & Index_Async) {
    }
  }

  // also, if the index is async, remove it from all async queues
  return REDISMODULE_OK;
}

static void rdbLoadedCallback(RedisModuleCtx *ctx, RedisModuleEvent eid, uint64_t subevent,
                              void *data) {
  // RDB is loaded, let's start scanning the indexes..
  if (subevent != REDISMODULE_SUBEVENT_LOADING_ENDED) {
    return;
  }
  SchemaRules_InitialScanStatus_g = SC_INITSCAN_REQUIRED;
  SchemaRules_StartScan(RSGlobalConfig.implicitLoadSync);
}

void SchemaRules_InitGlobal(RedisModuleCtx *ctx) {
  asyncQueue_g = AIQ_Create(1000, 5);

  SchemaRules_g = SchemaRules_Create();
  RedisModule_SubscribeToKeyspaceEvents(RSDummyContext, REDISMODULE_NOTIFY_HASH, hashCallback);
<<<<<<< HEAD
  RedisModule_SubscribeToKeyspaceEvents(
      RSDummyContext,
      REDISMODULE_NOTIFY_GENERIC | REDISMODULE_NOTIFY_EXPIRED | REDISMODULE_NOTIFY_TRIMMED,
      delCallback);
  RedisModule_SubscribeToServerEvent(ctx, RedisModuleEvent_Loading, rdbLoadedCallback);
=======
  if (IsEnterprise()) {
    RedisModule_SubscribeToKeyspaceEvents(
        RSDummyContext,
        REDISMODULE_NOTIFY_GENERIC | REDISMODULE_NOTIFY_EXPIRED | REDISMODULE_NOTIFY_TRIMMED,
        delCallback);
  } else {
    RedisModule_SubscribeToKeyspaceEvents(
        RSDummyContext, REDISMODULE_NOTIFY_GENERIC | REDISMODULE_NOTIFY_EXPIRED, delCallback);
  }
>>>>>>> a80ad418
}

void SchemaRules_ShutdownGlobal() {
  if (asyncQueue_g) {
    AIQ_Destroy(asyncQueue_g);
    asyncQueue_g = NULL;
  }
  if (SchemaRules_g) {
    SchemaRules_Free(SchemaRules_g);
    SchemaRules_g = NULL;
  }
  if (rindexes_g) {
    array_free(rindexes_g);
    rindexes_g = NULL;
  }
}

void SchemaRules_RegisterIndex(IndexSpec *sp) {
  if (!rindexes_g) {
    rindexes_g = array_new(IndexSpec *, 1);
  }
  rindexes_g = array_append(rindexes_g, sp);
  IndexSpec_Incref(sp);
}

void SchemaRules_UnregisterIndex(IndexSpec *sp) {
  if (!rindexes_g) {
    return;
  }

  size_t ix;
  for (ix = 0; ix < array_len(rindexes_g); ++ix) {
    if (rindexes_g[ix] == sp) {
      break;
    }
  }
  if (ix == array_len(rindexes_g)) {
    return;
  }
  rindexes_g = array_del_fast(rindexes_g, ix);
  // Iterate through all the rules which reference this index
  SchemaRules *rules = SchemaRules_g;
  for (size_t ii = 0; ii < array_len(rules->rules); ++ii) {
    SchemaRule *r = rules->rules[ii];
    if (r->spec == sp) {
      ARRAY_DEL_ITER(rules->rules, ii);
      SchemaRule_Free(r);
    }
  }
  IndexSpec_Decref(sp);
}

IndexSpec **SchemaRules_GetRegisteredIndexes(size_t *n) {
  *n = array_len(rindexes_g);
  return rindexes_g;
}

int SchemaRules_SetArgs(ArgsCursor *ac, QueryError *err) {
  size_t n = 0;
  int rc;
  if ((rc = AC_GetSize(ac, &n, 0) != AC_OK)) {
    QERR_MKBADARGS_AC(err, "<num args>", rc);
    return REDISMODULE_ERR;
  }

  SchemaRules *rules = SchemaRules_Create();
  for (size_t ii = 0; ii < n; ++ii) {
    ArgsCursor subac = {0};
    if ((rc = AC_GetVarArgs(ac, &subac)) != AC_OK) {
      QERR_MKBADARGS_AC_FMT(err, rc, "While parsing rule %u/%u", ii, n);
      goto done;
    }
    if (AC_NumRemaining(&subac) < 4) {
      QERR_MKBADARGS_FMT(err, "Not enough arguments for rule %u/%u", ii, n);
      goto done;
    }
    const char *name = AC_GetStringNC(&subac, NULL);
    const char *index = AC_GetStringNC(&subac, NULL);
    if (SchemaRules_AddArgs(index, name, &subac, err) != REDISMODULE_OK) {
      goto done;
    }
  }
  SchemaRules *oldrules = SchemaRules_g;
  SchemaRules_CleanRules(oldrules);
  oldrules->rules = rules->rules;
  oldrules->revision++;
  SchemaRules_StartScan(0);

  rules->rules = NULL;

done:
  SchemaRules_Free(rules);
  if (QueryError_HasError(err)) {
    return REDISMODULE_ERR;
  }
  return REDISMODULE_OK;
}

int SchemaRules_AddArgs(const char *index, const char *name, ArgsCursor *ac, QueryError *err) {
  IndexSpec *sp = NULL;
  if (index != NULL && *index != '*') {
    sp = IndexSpec_Load(NULL, index, 0);
    if (!sp) {
      QueryError_SetErrorFmt(err, QUERY_ENOINDEX, "No such index %s", index);
      return REDISMODULE_ERR;
    }
  }
  int rc = SchemaRules_AddArgsInternal(SchemaRules_g, sp, name, ac, err);
  if (rc == REDISMODULE_OK) {
    SchemaRules_g->revision++;
    SchemaRules_StartScan(0);
  }
  SchemaRules_RegisterIndex(sp);
  return rc;
}

SchemaCustomRule *SchemaRules_AddCustomRule(SchemaCustomCallback cb, void *arg, int pos) {
  SchemaCustomRule *crule = rm_calloc(1, sizeof(*crule));
  crule->rtype = SCRULE_TYPE_CUSTOM;
  crule->name = rm_strdup("__custom");
  crule->check = cb;
  crule->arg = arg;
  crule->action.atype = SCACTION_TYPE_CUSTOM;
  SchemaRules *rules = SchemaRules_g;
  if (pos == SCHEMA_CUSTOM_FIRST) {
    array_ensure_prepend(rules->rules, &rules, 1, SchemaRule *);
  } else {
    *(array_ensure_tail(&rules->rules, SchemaRule *)) = (SchemaRule *)crule;
  }
  return crule;
}

void SchemaRules_RemoveCustomRule(SchemaCustomRule *r) {
  SchemaRules *rules = SchemaRules_g;
  for (size_t ii = 0; ii < array_len(rules->rules); ++ii) {
    if (rules->rules[ii] == (void *)r) {
      array_del(rules->rules, ii);
      break;
    }
  }
  SchemaRule_Free((SchemaRule *)r);
}

#define RULES_CURRENT_VERSION 0

/**
 * FORMAT:
 * nrules (int)
 *  index (str)
 *  name (str)
 *  nargs (int)
 *   arg...
 */

static void rulesAuxSave(RedisModuleIO *rdb, int when) {
  if (when != REDISMODULE_AUX_AFTER_RDB) {
    // AIQ_SaveQueue(asyncQueue_g, rdb);
    return;
  }

  SchemaRules *rules = SchemaRules_g;
  RedisModule_SaveUnsigned(rdb, rules->revision);
  size_t nrules = 0;  // count non-custom rules only!
  for (size_t ii = 0; ii < array_len(rules->rules); ++ii) {
    if (rules->rules[ii]->rtype != SCRULE_TYPE_CUSTOM) {
      nrules++;
    }
  }
  RedisModule_SaveUnsigned(rdb, nrules);
  for (size_t ii = 0; ii < array_len(rules->rules); ++ii) {
    SchemaRule *r = rules->rules[ii];
    if (r->rtype == SCRULE_TYPE_CUSTOM) {
      continue;
    }
    size_t n = array_len(r->rawrule);
    const char *ixname = r->spec ? r->spec->name : "*";
    RedisModule_SaveStringBuffer(rdb, ixname, strlen(ixname));
    RedisModule_SaveStringBuffer(rdb, r->name, strlen(r->name));
    RedisModule_SaveUnsigned(rdb, n);
    for (size_t jj = 0; jj < n; ++jj) {
      const char *s = r->rawrule[jj];
      RedisModule_SaveStringBuffer(rdb, s, strlen(s));
    }
  }
}

static int rulesAuxLoad(RedisModuleIO *rdb, int encver, int when) {
  if (when != REDISMODULE_AUX_AFTER_RDB) {
    return REDISMODULE_OK;
  }
  SchemaRules *rules = SchemaRules_g;
  rules->revision = RedisModule_LoadUnsigned(rdb);
  size_t nrules = RedisModule_LoadUnsigned(rdb);
  for (size_t ii = 0; ii < nrules; ++ii) {
    size_t ns;
    RedisModuleString *index = RedisModule_LoadString(rdb);
    RedisModuleString *name = RedisModule_LoadString(rdb);
    size_t nargs = RedisModule_LoadUnsigned(rdb);
    RedisModuleString **args = rm_malloc(sizeof(*args) * nargs);
    for (size_t jj = 0; jj < nargs; ++jj) {
      args[jj] = RedisModule_LoadString(rdb);
    }
    ArgsCursor ac = {0};
    ArgsCursor_InitRString(&ac, args, nargs);
    QueryError status = {0};
    IndexSpec *sp = NULL;
    const char *ixstr = RedisModule_StringPtrLen(index, NULL);
    if (*ixstr && *ixstr != '*' && (sp = IndexSpec_Load(NULL, ixstr, 0)) == NULL) {
      printf("Couldn't load index %s\n", ixstr);
      return REDISMODULE_ERR;
    }
    int rc =
        SchemaRules_AddArgsInternal(rules, sp, RedisModule_StringPtrLen(name, NULL), &ac, &status);
    if (rc != REDISMODULE_OK) {
      printf("Couldn't load rules: %s\n", QueryError_GetError(&status));
    }
    RedisModule_FreeString(NULL, index);
    RedisModule_FreeString(NULL, name);
    for (size_t jj = 0; jj < nargs; ++jj) {
      RedisModule_FreeString(NULL, args[jj]);
    }
    rm_free(args);
    if (rc != REDISMODULE_OK) {
      return REDISMODULE_ERR;
    }
  }
  return REDISMODULE_OK;
}

int SchemaRules_RegisterType(RedisModuleCtx *ctx) {
  // RedisModuleTypeMethods m = {
  //     .version = REDISMODULE_TYPE_METHOD_VERSION,
  //     .aux_load = rulesAuxLoad,
  //     .aux_save = rulesAuxSave,
  //     .aux_save_triggers = REDISMODULE_AUX_BEFORE_RDB | REDISMODULE_AUX_AFTER_RDB};
  // RedisModuleType *t = RedisModule_CreateDataType(ctx, "ft_rules0", RULES_CURRENT_VERSION, &m);
  // return t ? REDISMODULE_OK : REDISMODULE_ERR;
  return REDISMODULE_OK;
}

void SchemaRules_Save(RedisModuleIO *rdb, int when) {
  rulesAuxSave(rdb, when);
}
int SchemaRules_Load(RedisModuleIO *rdb, int encver, int when) {
  return rulesAuxLoad(rdb, encver, when);
}

void SchemaRules_ReplyForIndex(RedisModuleCtx *ctx, IndexSpec *sp) {
  RedisModule_ReplyWithArray(ctx, REDISMODULE_POSTPONED_ARRAY_LEN);
  size_t n = 0;
  SchemaRules *rules = SchemaRules_g;
  for (size_t ii = 0; ii < array_len(rules->rules); ++ii) {
    const SchemaRule *r = rules->rules[ii];
    if (r->spec != sp) {
      continue;
    }
    RedisModule_ReplyWithArray(ctx, array_len(r->rawrule));
    for (size_t jj = 0; jj < array_len(r->rawrule); ++jj) {
      RedisModule_ReplyWithSimpleString(ctx, r->rawrule[jj]);
    }
    ++n;
  }
  RedisModule_ReplySetArrayLength(ctx, n);
}<|MERGE_RESOLUTION|>--- conflicted
+++ resolved
@@ -264,23 +264,11 @@
 
   SchemaRules_g = SchemaRules_Create();
   RedisModule_SubscribeToKeyspaceEvents(RSDummyContext, REDISMODULE_NOTIFY_HASH, hashCallback);
-<<<<<<< HEAD
-  RedisModule_SubscribeToKeyspaceEvents(
-      RSDummyContext,
-      REDISMODULE_NOTIFY_GENERIC | REDISMODULE_NOTIFY_EXPIRED | REDISMODULE_NOTIFY_TRIMMED,
-      delCallback);
+
+  int delflags = REDISMODULE_NOTIFY_EXPIRED | REDISMODULE_NOTIFY_GENERIC |
+                 (IsEnterprise() ? REDISMODULE_NOTIFY_TRIMMED : 0);
+  RedisModule_SubscribeToKeyspaceEvents(RSDummyContext, delflags, delCallback);
   RedisModule_SubscribeToServerEvent(ctx, RedisModuleEvent_Loading, rdbLoadedCallback);
-=======
-  if (IsEnterprise()) {
-    RedisModule_SubscribeToKeyspaceEvents(
-        RSDummyContext,
-        REDISMODULE_NOTIFY_GENERIC | REDISMODULE_NOTIFY_EXPIRED | REDISMODULE_NOTIFY_TRIMMED,
-        delCallback);
-  } else {
-    RedisModule_SubscribeToKeyspaceEvents(
-        RSDummyContext, REDISMODULE_NOTIFY_GENERIC | REDISMODULE_NOTIFY_EXPIRED, delCallback);
-  }
->>>>>>> a80ad418
 }
 
 void SchemaRules_ShutdownGlobal() {
