/*
 * Copyright Redis Ltd. 2016 - present
 * Licensed under your choice of the Redis Source Available License 2.0 (RSALv2) or
 * the Server Side Public License v1 (SSPLv1).
 */

#include "result_processor.h"
#include "query.h"
#include "extension.h"
#include <util/minmax_heap.h>
#include "ext/default.h"
#include "rmutil/rm_assert.h"
#include "rmutil/cxx/chrono-clock.h"
#include "util/timeout.h"
#include "util/arr.h"

/*******************************************************************************************************************
 *  General Result Processor Helper functions
 *******************************************************************************************************************/

void QITR_Cleanup(QueryIterator *qitr) {
  ResultProcessor *p = qitr->rootProc;
  while (p) {
    ResultProcessor *next = p->upstream;
    if (p->Free) {
      p->Free(p);
    }
    p = next;
  }
}

void SearchResult_Clear(SearchResult *r) {
  // This won't affect anything if the result is null
  r->score = 0;
  if (r->scoreExplain) {
    SEDestroy(r->scoreExplain);
    r->scoreExplain = NULL;
  }
  if (r->indexResult) {
    // IndexResult_Free(r->indexResult);
    r->indexResult = NULL;
  }

  RLookupRow_Wipe(&r->rowdata);
  if (r->dmd) {
    DMD_Return(r->dmd);
    r->dmd = NULL;
  }
}

/* Free the search result object including the object itself */
void SearchResult_Destroy(SearchResult *r) {
  SearchResult_Clear(r);
  RLookupRow_Cleanup(&r->rowdata);
}

static int RPGeneric_NextEOF(ResultProcessor *rp, SearchResult *res) {
  return RS_RESULT_EOF;
}

/*******************************************************************************************************************
 *  Base Result Processor - this processor is the topmost processor of every processing chain.
 *
 * It takes the raw index results from the index, and builds the search result to be sent
 * downstream.
 *******************************************************************************************************************/

typedef struct {
  ResultProcessor base;
  IndexIterator *iiter;
  struct timespec timeout;  // milliseconds until timeout
  size_t timeoutLimiter;    // counter to limit number of calls to TimedOut_WithCounter()
} RPIndexIterator;

/* Next implementation */
static int rpidxNext(ResultProcessor *base, SearchResult *res) {
  RPIndexIterator *self = (RPIndexIterator *)base;
  IndexIterator *it = self->iiter;

  if (TimedOut_WithCounter(&self->timeout, &self->timeoutLimiter) == TIMED_OUT) {
    return RS_RESULT_TIMEDOUT;
  }

  // No root filter - the query has 0 results
  if (self->iiter == NULL) {
    return RS_RESULT_EOF;
  }

  RSIndexResult *r;
  const RSDocumentMetadata *dmd;
  int rc;

  // Read from the root filter until we have a valid result
  while (1) {
    rc = it->Read(it->ctx, &r);
    // This means we are done!
    switch (rc) {
    case INDEXREAD_EOF:
      return RS_RESULT_EOF;
    case INDEXREAD_TIMEOUT:
      return RS_RESULT_TIMEDOUT;
    case INDEXREAD_NOTFOUND:
      continue;
    default: // INDEXREAD_OK
      if (!r)
        continue;
    }

<<<<<<< HEAD
    // We have a result - now we need to get the document metadata and check if it's valid
    if (r->type == RSResultType_Numeric && r->num.dmd) {
      dmd = r->num.dmd;
    } else {
      dmd = DocTable_Get(&RP_SPEC(base)->docs, r->docId);
    }
=======
    dmd = DocTable_Borrow(&RP_SPEC(base)->docs, r->docId);
>>>>>>> 82d52e5c
    if (!dmd || (dmd->flags & Document_Deleted)) {
      DMD_Return(dmd);
      continue;
    }
    if (isTrimming && RedisModule_ShardingGetKeySlot) {
      RedisModuleString *key = RedisModule_CreateString(NULL, dmd->keyPtr, sdslen(dmd->keyPtr));
      int slot = RedisModule_ShardingGetKeySlot(key);
      RedisModule_FreeString(NULL, key);
      int firstSlot, lastSlot;
      RedisModule_ShardingGetSlotRange(&firstSlot, &lastSlot);
      if (firstSlot > slot || lastSlot < slot) {
        DMD_Return(dmd);
        continue;
      }
    }

    // Increment the total results barring deleted results
    base->parent->totalResults++;
    break;
  }

  // set the result data
  res->docId = r->docId;
  res->indexResult = r;
  res->score = 0;
  res->dmd = dmd;
  res->rowdata.sv = dmd->sortVector;
  return RS_RESULT_OK;
}

static void rpidxFree(ResultProcessor *iter) {
  rm_free(iter);
}

ResultProcessor *RPIndexIterator_New(IndexIterator *root, struct timespec timeout) {
  RPIndexIterator *ret = rm_calloc(1, sizeof(*ret));
  ret->iiter = root;
  ret->timeout = timeout;
  ret->base.Next = rpidxNext;
  ret->base.Free = rpidxFree;
  ret->base.type = RP_INDEX;
  return &ret->base;
}

void updateRPIndexTimeout(ResultProcessor *base, struct timespec timeout) {
  RPIndexIterator *self = (RPIndexIterator *)base;
  self->timeout = timeout;
}

IndexIterator *QITR_GetRootFilter(QueryIterator *it) {
  /* On coordinator, the root result processor will be a network result processor and we should ignore it */
  if (it->rootProc->type == RP_INDEX) {
      return ((RPIndexIterator *)it->rootProc)->iiter;
  }
  return NULL;
}

void QITR_PushRP(QueryIterator *it, ResultProcessor *rp) {
  rp->parent = it;
  if (!it->rootProc) {
    it->endProc = it->rootProc = rp;
    rp->upstream = NULL;
    return;
  }
  rp->upstream = it->endProc;
  it->endProc = rp;
}

void QITR_FreeChain(QueryIterator *qitr) {
  ResultProcessor *rp = qitr->endProc;
  while (rp) {
    ResultProcessor *next = rp->upstream;
    rp->Free(rp);
    rp = next;
  }
}

/*******************************************************************************************************************
 *  Scoring Processor
 *
 * It takes results from upstream, and using a scoring function applies the score to each one.
 *
 * It may not be invoked if we are working in SORTBY mode (or later on in aggregations)
 *******************************************************************************************************************/

typedef struct {
  ResultProcessor base;
  RSScoringFunction scorer;
  RSFreeFunction scorerFree;
  ScoringFunctionArgs scorerCtx;
} RPScorer;

static int rpscoreNext(ResultProcessor *base, SearchResult *res) {
  int rc;
  RPScorer *self = (RPScorer *)base;

  do {
    rc = base->upstream->Next(base->upstream, res);
    if (rc != RS_RESULT_OK) {
      return rc;
    }

    // Apply the scoring function
    res->score = self->scorer(&self->scorerCtx, res->indexResult, res->dmd, base->parent->minScore);
    if (self->scorerCtx.scrExp) {
      res->scoreExplain = (RSScoreExplain *)self->scorerCtx.scrExp;
      self->scorerCtx.scrExp = rm_calloc(1, sizeof(RSScoreExplain));
    }
    // If we got the special score RS_SCORE_FILTEROUT - disregard the result and decrease the total
    // number of results (it's been increased by the upstream processor)
    if (res->score == RS_SCORE_FILTEROUT) {
      base->parent->totalResults--;
      SearchResult_Clear(res);
      // continue and loop to the next result, since this is excluded by the
      // scorer.
      continue;
    }

    break;
  } while (1);

  return rc;
}

/* Free impl. for scorer - frees up the scorer privdata if needed */
static void rpscoreFree(ResultProcessor *rp) {
  RPScorer *self = (RPScorer *)rp;
  if (self->scorerFree) {
    self->scorerFree(self->scorerCtx.extdata);
  }
  rm_free(self->scorerCtx.scrExp);
  self->scorerCtx.scrExp = NULL;
  rm_free(self);
}

/* Create a new scorer by name. If the name is not found in the scorer registry, we use the defalt
 * scorer */
ResultProcessor *RPScorer_New(const ExtScoringFunctionCtx *funcs,
                              const ScoringFunctionArgs *fnargs) {
  RPScorer *ret = rm_calloc(1, sizeof(*ret));
  ret->scorer = funcs->sf;
  ret->scorerFree = funcs->ff;
  ret->scorerCtx = *fnargs;
  ret->base.Next = rpscoreNext;
  ret->base.Free = rpscoreFree;
  ret->base.type = RP_SCORER;
  return &ret->base;
}

/*******************************************************************************************************************
 *  Additional Values Loader Result Processor
 *
 * It takes results from upstream (should be Index iterator or close; before any RP that need these field),
 * and add their additional value to the right score field before sending them downstream.
 *******************************************************************************************************************/

typedef struct {
  ResultProcessor base;
} RPMetrics;

static int rpMetricsNext(ResultProcessor *base, SearchResult *res) {
  int rc;

  rc = base->upstream->Next(base->upstream, res);
  if (rc != RS_RESULT_OK) {
    return rc;
  }

  arrayof(RSYieldableMetric) arr = res->indexResult->metrics;
  for (size_t i = 0; i < array_len(arr); i++) {
    RLookup_WriteKey(arr[i].key, &(res->rowdata), arr[i].value);
  }

  return rc;
}

/* Free implementation for RPMetrics */
static void rpMetricsFree(ResultProcessor *rp) {
  RPMetrics *self = (RPMetrics *)rp;
  rm_free(self);
}

ResultProcessor *RPMetricsLoader_New() {
  RPMetrics *ret = rm_calloc(1, sizeof(*ret));
  ret->base.Next = rpMetricsNext;
  ret->base.Free = rpMetricsFree;
  ret->base.type = RP_METRICS;
  return &ret->base;
}

/*******************************************************************************************************************
 *  Sorting Processor
 *
 * This is where things become a bit complex...
 *
 * The sorter takes scored results from the scorer (or in the case of SORTBY, the raw results), and
 * maintains a heap of the top N results.
 *
 * Since we need it to be thread safe, every result that's put on the heap is copied, including its
 * index result tree.
 *
 * This means that from here down-stream, everything is thread safe, but we also need to properly
 * free discarded results.
 *
 * The sorter is actually a reducer - it returns RS_RESULT_QUEUED until its upstream parent returns
 * EOF. then it starts yielding results one by one by popping from the top of the heap.
 *
 * Note: We use a min-max heap to simplify maintaining a max heap where we can pop from the bottom
 * while finding the top N results
 *******************************************************************************************************************/

typedef int (*RPSorterCompareFunc)(const void *e1, const void *e2, const void *udata);

typedef struct {
  ResultProcessor base;

  // The desired size of the heap - top N results
  // If set to 0 this is a growing heap
  uint32_t size;

  // The offset - used when popping result after we're done
  uint32_t offset;

  // The heap. We use a min-max heap here
  heap_t *pq;

  // the compare function for the heap. We use it to test if a result needs to be added to the heap
  RPSorterCompareFunc cmp;

  // private data for the compare function
  void *cmpCtx;

  // pooled result - we recycle it to avoid allocations
  SearchResult *pooledResult;

  struct {
    const RLookupKey **keys;
    size_t nkeys;
    uint64_t ascendMap;

    // Load key that are missing from sortables
    const RLookupKey **loadKeys;
    size_t nLoadKeys;
  } fieldcmp;

  // return as soon as heap is full
  bool quickExit;
} RPSorter;

/* Yield - pops the current top result from the heap */
static int rpsortNext_Yield(ResultProcessor *rp, SearchResult *r) {
  RPSorter *self = (RPSorter *)rp;

  // make sure we don't overshoot the heap size, unless the heap size is dynamic
  if (self->pq->count > 0 && (!self->size || self->offset++ < self->size)) {
    SearchResult *sr = mmh_pop_max(self->pq);
    RLookupRow oldrow = r->rowdata;
    *r = *sr;

    rm_free(sr);
    RLookupRow_Cleanup(&oldrow);
    return RS_RESULT_OK;
  }
  return RS_RESULT_EOF;
}

static void rpsortFree(ResultProcessor *rp) {
  RPSorter *self = (RPSorter *)rp;
  if (self->pooledResult) {
    SearchResult_Destroy(self->pooledResult);
    rm_free(self->pooledResult);
  }

  if (self->fieldcmp.loadKeys && self->fieldcmp.loadKeys != self->fieldcmp.keys) {
    rm_free(self->fieldcmp.loadKeys);
  }

  // calling mmh_free will free all the remaining results in the heap, if any
  mmh_free(self->pq);
  rm_free(rp);
}

#define RESULT_QUEUED RS_RESULT_MAX + 1

static int rpsortNext_innerLoop(ResultProcessor *rp, SearchResult *r) {
  RPSorter *self = (RPSorter *)rp;

  if (self->pooledResult == NULL) {
    self->pooledResult = rm_calloc(1, sizeof(*self->pooledResult));
  } else {
    RLookupRow_Wipe(&self->pooledResult->rowdata);
  }

  SearchResult *h = self->pooledResult;
  int rc = rp->upstream->Next(rp->upstream, h);

  // if our upstream has finished - just change the state to not accumulating, and yield
  if (rc == RS_RESULT_EOF || (rc == RS_RESULT_TIMEDOUT && RSGlobalConfig.timeoutPolicy == TimeoutPolicy_Return)) {
    // Transition state:
    rp->Next = rpsortNext_Yield;
    return rpsortNext_Yield(rp, r);
  } else if (rc != RS_RESULT_OK) {
    // whoops!
    return rc;
  }

  // If the data is not in the sorted vector, lets load it.
  size_t nkeys = self->fieldcmp.nkeys;
  if (nkeys && h->dmd) {
    int nLoadKeys = self->fieldcmp.nLoadKeys;
    const RLookupKey **loadKeys = self->fieldcmp.loadKeys;

    // If there is no sorting vector and no field is already loaded,
    // load all required fields, else, load missing fields
    if (nLoadKeys == REDISEARCH_UNINITIALIZED) {
      if (!h->rowdata.sv && !h->rowdata.dyn) {
        loadKeys = self->fieldcmp.keys;
        nLoadKeys = nkeys;
      } else {
        nLoadKeys = 0;
        for (int i = 0; i < nkeys; ++i) {
          if (RLookup_GetItem(self->fieldcmp.keys[i], &h->rowdata) == NULL) {
            if (!loadKeys) {
              loadKeys = rm_calloc(nkeys, sizeof(*loadKeys));
            }
            loadKeys[nLoadKeys++] = self->fieldcmp.keys[i];
          }
        }
      }
      self->fieldcmp.loadKeys = loadKeys;
      self->fieldcmp.nLoadKeys = nLoadKeys;
    }

    if (loadKeys) {
      QueryError status = {0};
      RLookupLoadOptions loadopts = {.sctx = rp->parent->sctx,
                                    .dmd = h->dmd,
                                    .nkeys = nLoadKeys,
                                    .keys = loadKeys,
                                    .status = &status};
      RLookup_LoadDocument(NULL, &h->rowdata, &loadopts);
      if (QueryError_HasError(&status)) {
        // failure to fetch the doc:
        // release dmd, reduce result count and continue
        self->pooledResult = h;
        SearchResult_Clear(self->pooledResult);
        rp->parent->totalResults--;
        return RESULT_QUEUED;
      }
    }
  }

  // If the queue is not full - we just push the result into it
  // If the pool size is 0 we always do that, letting the heap grow dynamically
  if (!self->size || self->pq->count + 1 < self->pq->size) {

    // copy the index result to make it thread safe - but only if it is pushed to the heap
    h->indexResult = NULL;
    mmh_insert(self->pq, h);
    self->pooledResult = NULL;
    if (h->score < rp->parent->minScore) {
      rp->parent->minScore = h->score;
    }
    // collected `limit` results. No need to continue.
    if (self->quickExit && self->pq->count + 1 == self->pq->size) {
      rp->Next = rpsortNext_Yield;
      return rpsortNext_Yield(rp, r);
    }
  } else {
    // find the min result
    SearchResult *minh = mmh_peek_min(self->pq);

    // update the min score. Irrelevant to SORTBY mode but hardly costs anything...
    if (minh->score > rp->parent->minScore) {
      rp->parent->minScore = minh->score;
    }

    // if needed - pop it and insert a new result
    if (self->cmp(h, minh, self->cmpCtx) > 0) {
      h->indexResult = NULL;
      self->pooledResult = mmh_pop_min(self->pq);
      mmh_insert(self->pq, h);
      SearchResult_Clear(self->pooledResult);
    } else {
      // The current should not enter the pool, so just leave it as is
      self->pooledResult = h;
      SearchResult_Clear(self->pooledResult);
    }
  }
  return RESULT_QUEUED;
}

static int rpsortNext_Accum(ResultProcessor *rp, SearchResult *r) {
  int rc;
  while ((rc = rpsortNext_innerLoop(rp, r)) == RESULT_QUEUED) {
    // Do nothing.
  }
  return rc;
}

/* Compare results for the heap by score */
static inline int cmpByScore(const void *e1, const void *e2, const void *udata) {
  const SearchResult *h1 = e1, *h2 = e2;

  if (h1->score < h2->score) {
    return -1;
  } else if (h1->score > h2->score) {
    return 1;
  }
  return h1->docId > h2->docId ? -1 : 1;
}

/* Compare results for the heap by sorting key */
static int cmpByFields(const void *e1, const void *e2, const void *udata) {
  const RPSorter *self = udata;
  const SearchResult *h1 = e1, *h2 = e2;
  int ascending = 0;

  QueryError *qerr = NULL;
  if (self && self->base.parent && self->base.parent->err) {
    qerr = self->base.parent->err;
  }

  for (size_t i = 0; i < self->fieldcmp.nkeys && i < SORTASCMAP_MAXFIELDS; i++) {
    const RSValue *v1 = RLookup_GetItem(self->fieldcmp.keys[i], &h1->rowdata);
    const RSValue *v2 = RLookup_GetItem(self->fieldcmp.keys[i], &h2->rowdata);
    // take the ascending bit for this property from the ascending bitmap
    ascending = SORTASCMAP_GETASC(self->fieldcmp.ascendMap, i);
    if (!v1 || !v2) {
      int rc;
      if (v1) {
        return 1;
      } else if (v2) {
        return -1;
      } else {
        rc = h1->docId < h2->docId ? -1 : 1;
      }
      return ascending ? -rc : rc;
    }

    int rc = RSValue_Cmp(v1, v2, qerr);
    // printf("asc? %d Compare: \n", ascending);
    // RSValue_Print(v1);
    // printf(" <=> ");
    // RSValue_Print(v2);
    // printf("\n");

    if (rc != 0) return ascending ? -rc : rc;
  }

  int rc = h1->docId < h2->docId ? -1 : 1;
  return ascending ? -rc : rc;
}

static void srDtor(void *p) {
  if (p) {
    SearchResult_Destroy(p);
    rm_free(p);
  }
}

ResultProcessor *RPSorter_NewByFields(size_t maxresults, const RLookupKey **keys, size_t nkeys,
                                      uint64_t ascmap, bool quickExit) {
  RPSorter *ret = rm_calloc(1, sizeof(*ret));
  ret->cmp = nkeys ? cmpByFields : cmpByScore;
  ret->cmpCtx = ret;
  ret->quickExit = quickExit;
  ret->fieldcmp.ascendMap = ascmap;
  ret->fieldcmp.keys = keys;
  ret->fieldcmp.nkeys = nkeys;
  ret->fieldcmp.loadKeys = NULL;
  ret->fieldcmp.nLoadKeys = REDISEARCH_UNINITIALIZED;

  ret->pq = mmh_init_with_size(maxresults + 1, ret->cmp, ret->cmpCtx, srDtor);
  ret->size = maxresults;
  ret->offset = 0;
  ret->pooledResult = NULL;
  ret->base.Next = rpsortNext_Accum;
  ret->base.Free = rpsortFree;
  ret->base.type = RP_SORTER;
  return &ret->base;
}

ResultProcessor *RPSorter_NewByScore(size_t maxresults, bool quickExit) {
  return RPSorter_NewByFields(maxresults, NULL, 0, 0, quickExit);
}

void SortAscMap_Dump(uint64_t tt, size_t n) {
  for (size_t ii = 0; ii < n; ++ii) {
    if (SORTASCMAP_GETASC(tt, ii)) {
      printf("%lu=(A), ", ii);
    } else {
      printf("%lu=(D)", ii);
    }
  }
  printf("\n");
}

/*******************************************************************************************************************
 *  Paging Processor
 *
 * The sorter builds a heap of size N, but the pager is responsible for taking result
 * FIRST...FIRST+NUM from it.
 *
 * For example, if we want to get results 40-50, we build a heap of size 50 on the sorter, and
 *the pager is responsible for discarding the first 40 results and returning just 10
 *
 * They are separated so that later on we can cache the sorter's heap, and continue paging it
 * without re-executing the entire query
 *******************************************************************************************************************/

typedef struct {
  ResultProcessor base;
  uint32_t offset;
  uint32_t limit;
  uint32_t count;
} RPPager;

static int rppagerNext(ResultProcessor *base, SearchResult *r) {
  RPPager *self = (RPPager *)base;
  int rc;

  // If we've not reached the offset
  while (self->count < self->offset) {
    int rc = base->upstream->Next(base->upstream, r);
    if (rc != RS_RESULT_OK) {
      return rc;
    }
    self->count++;
    SearchResult_Clear(r);
  }

  // If we've reached LIMIT:
  if (self->count >= self->limit + self->offset) {
    return RS_RESULT_EOF;
  }

  self->count++;
  rc = base->upstream->Next(base->upstream, r);
  return rc;
}

static void rppagerFree(ResultProcessor *base) {
  rm_free(base);
}

/* Create a new pager. The offset and limit are taken from the user request */
ResultProcessor *RPPager_New(size_t offset, size_t limit) {
  RPPager *ret = rm_calloc(1, sizeof(*ret));
  ret->offset = offset;
  ret->limit = limit;
  ret->base.type = RP_PAGER_LIMITER;
  ret->base.Next = rppagerNext;
  ret->base.Free = rppagerFree;
  return &ret->base;
}

////////////////////////////////////////////////////////////////////////////////
////////////////////////////////////////////////////////////////////////////////
/// Value Loader                                                             ///
////////////////////////////////////////////////////////////////////////////////
////////////////////////////////////////////////////////////////////////////////

typedef struct {
  ResultProcessor base;
  RLookup *lk;
  const RLookupKey **fields;
  size_t nfields;
} RPLoader;

static int rploaderNext(ResultProcessor *base, SearchResult *r) {
  RPLoader *lc = (RPLoader *)base;
  int rc = base->upstream->Next(base->upstream, r);
  if (rc != RS_RESULT_OK) {
    return rc;
  }

  int isExplicitReturn = !!lc->nfields;

  // Current behavior skips entire result if document does not exist.
  // I'm unusre if that's intentional or an oversight.
  if (r->dmd == NULL || (r->dmd->flags & Document_Deleted)) {
    return RS_RESULT_OK;
  }
  RedisSearchCtx *sctx = lc->base.parent->sctx;

  QueryError status = {0};
  RLookupLoadOptions loadopts = {.sctx = lc->base.parent->sctx,  // lb
                                  .dmd = r->dmd,
                                  .noSortables = 1,
                                  .forceString = 1,
                                  .status = &status,
                                  .keys = lc->fields,
                                  .nkeys = lc->nfields};
  if (isExplicitReturn) {
    loadopts.mode |= RLOOKUP_LOAD_KEYLIST;
  } else {
    loadopts.mode |= RLOOKUP_LOAD_ALLKEYS;
  }
  // if loadinging the document has failed, we return an empty array
  RLookup_LoadDocument(lc->lk, &r->rowdata, &loadopts);
  return RS_RESULT_OK;
}

static void rploaderFree(ResultProcessor *base) {
  RPLoader *lc = (RPLoader *)base;
  rm_free(lc->fields);
  rm_free(lc);
}

ResultProcessor *RPLoader_New(RLookup *lk, const RLookupKey **keys, size_t nkeys) {
  RPLoader *sc = rm_calloc(1, sizeof(*sc));
  sc->nfields = nkeys;
  sc->fields = rm_calloc(nkeys, sizeof(*sc->fields));
  memcpy(sc->fields, keys, sizeof(*keys) * nkeys);

  sc->lk = lk;
  sc->base.Next = rploaderNext;
  sc->base.Free = rploaderFree;
  sc->base.type = RP_LOADER;
  return &sc->base;
}

static char *RPTypeLookup[RP_MAX] = {"Index",     "Loader",        "Buffer and Locker", "Unlocker", "Scorer",
                                     "Sorter",    "Counter",   "Pager/Limiter", "Highlighter", 
                                     "Grouper",   "Projector", "Filter",        "Profile",     
                                     "Network",   "Metrics Applier"};

const char *RPTypeToString(ResultProcessorType type) {
  RS_LOG_ASSERT(type >= 0 && type < RP_MAX, "enum is out of range");
  return RPTypeLookup[type];
}

void RP_DumpChain(const ResultProcessor *rp) {
  for (; rp; rp = rp->upstream) {
    printf("RP(%s) @%p\n", RPTypeToString(rp->type), rp);
    RS_LOG_ASSERT(rp->upstream != rp, "ResultProcessor should be different then upstream");
  }
}

////////////////////////////////////////////////////////////////////////////////
////////////////////////////////////////////////////////////////////////////////
/// Profile RP                                                               ///
////////////////////////////////////////////////////////////////////////////////
////////////////////////////////////////////////////////////////////////////////

typedef struct {
  ResultProcessor base;
  double profileTime;
  uint64_t profileCount;
} RPProfile;

static int rpprofileNext(ResultProcessor *base, SearchResult *r) {
  RPProfile *self = (RPProfile *)base;

  hires_clock_t t0;
  hires_clock_get(&t0);
  int rc = base->upstream->Next(base->upstream, r);
  self->profileTime += hires_clock_since_msec(&t0);
  self->profileCount++;
  return rc;
}

static void rpProfileFree(ResultProcessor *base) {
  RPProfile *rp = (RPProfile *)base;
  rm_free(rp);
}

ResultProcessor *RPProfile_New(ResultProcessor *rp, QueryIterator *qiter) {
  RPProfile *rpp = rm_calloc(1, sizeof(*rpp));

  rpp->profileCount = 0;
  rpp->base.upstream = rp;
  rpp->base.parent = qiter;
  rpp->base.Next = rpprofileNext;
  rpp->base.Free = rpProfileFree;
  rpp->base.type = RP_PROFILE;

  return &rpp->base;
}

double RPProfile_GetDurationMSec(ResultProcessor *rp) {
  RPProfile *self = (RPProfile *)rp;
  return self->profileTime;
}

uint64_t RPProfile_GetCount(ResultProcessor *rp) {
  RPProfile *self = (RPProfile *)rp;
  return self->profileCount;
}

void Profile_AddRPs(QueryIterator *qiter) {
  ResultProcessor *cur = qiter->endProc = RPProfile_New(qiter->endProc, qiter);
  while (cur && cur->upstream && cur->upstream->upstream) {
    cur = cur->upstream;
    cur->upstream = RPProfile_New(cur->upstream, qiter);
    cur = cur->upstream;
  }
}

/*******************************************************************************************************************
 *  Scoring Processor
 *
 * It takes results from upstream, and using a scoring function applies the score to each one.
 *
 * It may not be invoked if we are working in SORTBY mode (or later on in aggregations)
 *******************************************************************************************************************/

typedef struct {
  ResultProcessor base;
  size_t count;
} RPCounter;

static int rpcountNext(ResultProcessor *base, SearchResult *res) {
  int rc;
  RPCounter *self = (RPCounter *)base;

  while ((rc = base->upstream->Next(base->upstream, res)) == RS_RESULT_OK) {
    self->count += 1;
    SearchResult_Clear(res);
  }

  // Since this never returns RM_OK, in profile mode, count should be increased
  // to compensate for EOF
  if (base->upstream->type == RP_PROFILE) {
    ((RPProfile *)base->parent->endProc)->profileCount++;
  }

  return rc;
}

/* Free impl. for scorer - frees up the scorer privdata if needed */
static void rpcountFree(ResultProcessor *rp) {
  RPScorer *self = (RPScorer *)rp;
  rm_free(self);
}

/* Create a new counter. */
ResultProcessor *RPCounter_New() {
  RPCounter *ret = rm_calloc(1, sizeof(*ret));
  ret->count = 0;
  ret->base.Next = rpcountNext;
  ret->base.Free = rpcountFree;
  ret->base.type = RP_COUNTER;
  return &ret->base;
}

/*******************************************************************************************************************
 *  Buffer and Locker Results Processor
 *
 * This component should be added to the query's execution pipeline if a thread safe access to
 * Redis keyspace is required.
 *
 * The buffer is responsible for buffering the document that pass the query filters and lock the access
 * to Redis keysapce to allow the downstream result processor a thread safe access to it.
 *
 * Unlocking Redis should be done only by the Unlocker result processor.
 *******************************************************************************************************************/

typedef struct RPBufferAndLocker{
  ResultProcessor base;

  // Buffer management
  SearchResult **BufferBlocks;
  size_t BlockSize;
  size_t buffer_results_count;
  
  // Results iterator
  size_t curr_result_index;

  // Redis's lock status
  bool isRedisLocked;
} RPBufferAndLocker;
/*********** Buffered and locker functions declarations ***********/ 

// Destroy
static void RPBufferAndLocker_Free(ResultProcessor *base);

// Buffer phase
static int rpbufferNext_bufferDocs(ResultProcessor *rp, SearchResult *res);

// Yeild results phase functions
static int rpbufferNext_Yield(ResultProcessor *rp, SearchResult *result_output);
static int rpbufferNext_ValidateAndYield(ResultProcessor *rp, SearchResult *result_output);
static bool isResultValid(const SearchResult *res);

// Redis lock management
static bool isRedisLocked(RPBufferAndLocker *bufferAndLocker);
static void LockRedis(RPBufferAndLocker *rpBufferAndLocker, RedisModuleCtx* redisCtx);
static void UnLockRedis(RPBufferAndLocker *rpBufferAndLocker, RedisModuleCtx* redisCtx);

/*********** Buffered results blocks management functions declarations ***********/ 
static SearchResult *NewResultsBlock(RPBufferAndLocker *rpPufferAndLocker);

// Insert result to the buffer. 
//If @param CurrBlock is full we add a new block and return it, otherwise returns @param CurrBlock.
static SearchResult *InsertResult(RPBufferAndLocker *rpPufferAndLocker, SearchResult *resToBuffer, SearchResult *CurrBlock);
static bool IsBufferEmpty(RPBufferAndLocker *rpPufferAndLocker);

static SearchResult *GetNextResult(RPBufferAndLocker *rpPufferAndLocker);
/*******************************************************************************/ 

ResultProcessor *RPBufferAndLocker_New(size_t BlockSize) {
  RPBufferAndLocker *ret = rm_calloc(1, sizeof(RPBufferAndLocker));

  ret->base.Next = rpbufferNext_bufferDocs;
  ret->base.Free = RPBufferAndLocker_Free;
  ret->base.type = RP_BUFFER_AND_LOCKER;

  // Initialize the blocks' array to contain memory for one block pointer.
  ret->BufferBlocks = array_new(SearchResult *, 1);
  ret->BlockSize = BlockSize;

  ret->buffer_results_count = 0;
  ret->curr_result_index = 0;

  ret->isRedisLocked = false;
  return &ret->base;
}


void RPBufferAndLocker_Free(ResultProcessor *base) {
  RPBufferAndLocker *bufferAndLocker = (RPBufferAndLocker *)base;

  assert(!isRedisLocked(bufferAndLocker));

  // Free buffer memory blocks
  array_foreach(bufferAndLocker->BufferBlocks, SearchResultsBlock, array_free(SearchResultsBlock));
  array_free(bufferAndLocker->BufferBlocks);

  rm_free(bufferAndLocker);
}

int rpbufferNext_bufferDocs(ResultProcessor *rp, SearchResult *res) {
  RPBufferAndLocker *rpPufferAndLocker = (RPBufferAndLocker *)rp;

  // Get the current index version so we can check later if any updates accured
  // after we finish to buffer the results
  RedisSearchCtx *RSctx = rpPufferAndLocker->base.parent->sctx;
  double currentIndexVersion = IndexSpec_GetVersion(RSctx->spec);

  // Keep fetching results from the upstream result processor until EOF is reached
  int result_status;
  SearchResult resToBuffer = {0};
  SearchResult *CurrBlock = NULL;
  // Get the next result and save it in the buffer
  while((result_status = rp->upstream->Next(rp->upstream, &resToBuffer)) == RS_RESULT_OK) {

    // Buffer the result.
    CurrBlock = InsertResult(rpPufferAndLocker, &resToBuffer, CurrBlock);
    
    memset(&resToBuffer, 0, sizeof(SearchResult));
    
  }

  // If we exit the loop because we got an error, or we have zero result, return without locking Redis.
  if ((result_status != RS_RESULT_EOF &&
      !(result_status == RS_RESULT_TIMEDOUT && RSGlobalConfig.timeoutPolicy == TimeoutPolicy_Return)) ||
      IsBufferEmpty(rpPufferAndLocker)) {
    return result_status;
  }

  // Now we have the data of all documents that pass the query filters,
  // let's lock Redis to provide safe access to Redis keyspace 
  
  // unlockspec to avoid deadlocks
  RedisSearchCtx_UnlockSpec(RSctx);

  // Lock Redis to gurentee safe access to Redis keyspace
  LockRedis(rpPufferAndLocker, RSctx->redisCtx);

  // If the spec has been changed since we released the spec lock,
  // we need to validate every buffered result
  if (currentIndexVersion != IndexSpec_GetVersion(RSctx->spec)) {
    rp->Next = rpbufferNext_ValidateAndYield;
  } else { // Else we just return the results one by one
    rp->Next = rpbufferNext_Yield;
  }

  // We don't lock the index spec because we assume that there 
  // are no more access to the index down the pipeline and the data 
  // we buffered remains valid.
  return rp->Next(rp, res);
}

bool isResultValid(const SearchResult *res) {
  // check if the doc is not marked deleted in the spec
  return !(res->dmd->flags & Document_Deleted);
}
static void InvalidateBufferedResult(SearchResult *buffered_result) {
  buffered_result->indexResult = NULL;
  buffered_result->dmd = NULL;
  buffered_result->scoreExplain = NULL;
  memset(&buffered_result->rowdata, 0, sizeof(RLookupRow));
}
static void SetResult(SearchResult *buffered_result,  SearchResult *result_output) {
  // Free the RLookup row before overriding it.
  RLookupRow_Cleanup(&result_output->rowdata);
  *result_output = *buffered_result;

  InvalidateBufferedResult(buffered_result);
}
/*********** Redis lock management ***********/ 
bool isRedisLocked(RPBufferAndLocker *bufferAndLocker) {
  return bufferAndLocker->isRedisLocked;
}

void LockRedis(RPBufferAndLocker *rpBufferAndLocker, RedisModuleCtx* redisCtx) {
  RedisModule_ThreadSafeContextLock(redisCtx);

  rpBufferAndLocker->isRedisLocked = true;
}

void UnLockRedis(RPBufferAndLocker *rpBufferAndLocker, RedisModuleCtx* redisCtx) {
  RedisModule_ThreadSafeContextUnlock(redisCtx);

  rpBufferAndLocker->isRedisLocked = false;
}
/*********** Yeild results phase functions ***********/ 

int rpbufferNext_Yield(ResultProcessor *rp, SearchResult *result_output) {
  RPBufferAndLocker *RPBuffer = (RPBufferAndLocker *)rp;
  SearchResult *curr_res = GetNextResult(RPBuffer);
  
  if(!curr_res) {
    return RS_RESULT_EOF;
  }
 SetResult(curr_res, result_output);
 return RS_RESULT_OK;
  
}

int rpbufferNext_ValidateAndYield(ResultProcessor *rp, SearchResult *result_output) {
  RPBufferAndLocker *RPBuffer = (RPBufferAndLocker *)rp;
  SearchResult *curr_res;
  
  // iterate the buffer.
  while((curr_res = GetNextResult(RPBuffer))) {
    // Skip invalid results
    if (isResultValid(curr_res)) {
      SetResult(curr_res, result_output);
      return RS_RESULT_OK;
    }

    // If the result is invalid discard it.
    SearchResult_Destroy(curr_res);
  }

  return RS_RESULT_EOF;
}

/*********** Buffered and locker functions ***********/ 
SearchResult *NewResultsBlock(RPBufferAndLocker *rpPufferAndLocker) {
  // Get new results block
  SearchResult *ret = array_new(SearchResult, rpPufferAndLocker->BlockSize);
  // Append the block to the blocks array and update the pointer that might have benn
  // reallocated.
  rpPufferAndLocker->BufferBlocks = array_ensure_append_1(rpPufferAndLocker->BufferBlocks, ret);
  return ret;

}

// If @param CurrBlock is full we add a new block and return it, otherwise returns @param CurrBlock.
SearchResult *InsertResult(RPBufferAndLocker *rpPufferAndLocker, SearchResult *resToBuffer, SearchResult *CurrBlock) {
  size_t idx_in_curr_block = rpPufferAndLocker->buffer_results_count % rpPufferAndLocker->BlockSize;
  // if the block is full, allocate a new one
  if(idx_in_curr_block  == 0) {
    // alocate new block
    CurrBlock = NewResultsBlock(rpPufferAndLocker);

  }
  // append the result to the current block at rp->curr_idx_at_blocck
  // this operation takes ownership of the result's allocated data
  CurrBlock[idx_in_curr_block] = *resToBuffer;
  ++rpPufferAndLocker->buffer_results_count;
  return CurrBlock;
}

bool IsBufferEmpty(RPBufferAndLocker *rpPufferAndLocker) {
  return rpPufferAndLocker->buffer_results_count == 0;
}

SearchResult *GetNextResult(RPBufferAndLocker *rpPufferAndLocker) {
  size_t curr_elem_index = rpPufferAndLocker->curr_result_index;
  size_t blockSize = rpPufferAndLocker->BlockSize;

  assert(curr_elem_index <= rpPufferAndLocker->buffer_results_count);

  // if we reached to the end of the buffer return NULL
  if(curr_elem_index == rpPufferAndLocker->buffer_results_count) {
    return NULL;
  }

  // get current block
  SearchResult *curr_block = rpPufferAndLocker->BufferBlocks[curr_elem_index / blockSize];

  // get the result in the block
  SearchResult* ret = curr_block + (curr_elem_index % blockSize);
  

  // Increase result's index
  ++rpPufferAndLocker->curr_result_index;

  // return result
  return ret;
}

/*******************************************************************************************************************
 *  UnLocker Results Processor
 *
 * This component should be added to the query's execution pipeline if a thread safe access to
 * Redis keyspace is required.
 *
 * @param rpBufferAndLocker is a pointer to the buffer and locker result processor
 * that locked the GIL to be released.
 * 
 * It is responsible for unlocking Redis keyspace lock.
 *
 *******************************************************************************************************************/

typedef struct {
  ResultProcessor base;
  RPBufferAndLocker* rpBufferAndLocker;

} RPUnlocker;

static int RPUnlocker_Next(ResultProcessor *rp, SearchResult *res) {
  // call the next result processor
  int result_status = rp->upstream->Next(rp->upstream, res);
  
  // Finish the search
  if(result_status != REDISMODULE_OK) {
    RPUnlocker *unlocker = (RPUnlocker *)rp;

    // Unlock Redis if it was locked
    if(isRedisLocked(unlocker->rpBufferAndLocker)){
      UnLockRedis(unlocker->rpBufferAndLocker, unlocker->base.parent->sctx->redisCtx);
    }

  }
  return result_status;
}

static void RPUnlocker_Free(ResultProcessor *base) {
  RPUnlocker *unlocker = (RPUnlocker *)base;
  assert(!isRedisLocked(unlocker->rpBufferAndLocker));

  rm_free(base);
}

ResultProcessor *RPUnlocker_New(RPBufferAndLocker *rpBufferAndLocker) {
  RPUnlocker *ret = rm_calloc(1, sizeof(RPUnlocker));

  ret->base.Next = RPUnlocker_Next;
  ret->base.Free = RPUnlocker_Free;
  ret->base.type = RP_UNLOCKER;

  ret->rpBufferAndLocker = rpBufferAndLocker;
  return &ret->base;
}<|MERGE_RESOLUTION|>--- conflicted
+++ resolved
@@ -106,16 +106,7 @@
         continue;
     }
 
-<<<<<<< HEAD
-    // We have a result - now we need to get the document metadata and check if it's valid
-    if (r->type == RSResultType_Numeric && r->num.dmd) {
-      dmd = r->num.dmd;
-    } else {
-      dmd = DocTable_Get(&RP_SPEC(base)->docs, r->docId);
-    }
-=======
     dmd = DocTable_Borrow(&RP_SPEC(base)->docs, r->docId);
->>>>>>> 82d52e5c
     if (!dmd || (dmd->flags & Document_Deleted)) {
       DMD_Return(dmd);
       continue;
