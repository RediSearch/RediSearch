/*
 * Copyright (c) 2006-Present, Redis Ltd.
 * All rights reserved.
 *
 * Licensed under your choice of the Redis Source Available License 2.0
 * (RSALv2); or (b) the Server Side Public License v1 (SSPLv1); or (c) the
 * GNU Affero General Public License v3 (AGPLv3).
*/
#include "aggregate/aggregate.h"
#include "result_processor.h"
#include "query.h"
#include "extension.h"
#include <util/minmax_heap.h>
#include "ext/default.h"
#include "rmutil/rm_assert.h"
#include "util/timeout.h"
#include "util/arr.h"
#include "iterators/empty_iterator.h"
#include "rs_wall_clock.h"
#include "debug_commands.h"
/*******************************************************************************************************************
 *  General Result Processor Helper functions
 *******************************************************************************************************************/

// Allocates a new SearchResult, and populates it with `r`'s data (takes
// ownership as well)
SearchResult *SearchResult_Copy(SearchResult *r) {
  SearchResult *ret = rm_malloc(sizeof(*ret));
  *ret = *r;
  return ret;
}

void SearchResult_Clear(SearchResult *r) {
  // This won't affect anything if the result is null
  r->score = 0;
  if (r->scoreExplain) {
    SEDestroy(r->scoreExplain);
    r->scoreExplain = NULL;
  }
  if (r->indexResult) {
    // IndexResult_Free(r->indexResult);
    r->indexResult = NULL;
  }

  r->flags = 0;
  RLookupRow_Wipe(&r->rowdata);
  if (r->dmd) {
    DMD_Return(r->dmd);
    r->dmd = NULL;
  }
}

/* Free the search result object including the object itself */
void SearchResult_Destroy(SearchResult *r) {
  SearchResult_Clear(r);
  RLookupRow_Reset(&r->rowdata);
}

// Overwrites the contents of 'dst' with those from 'src'.
// Ensures proper cleanup of any existing data in 'dst'.
static void SearchResult_Override(SearchResult *dst, SearchResult *src) {
  if (!src) return;
  RLookupRow oldrow = dst->rowdata;
  *dst = *src;
  RLookupRow_Reset(&oldrow);
}


/*******************************************************************************************************************
 *  Base Result Processor - this processor is the topmost processor of every processing chain.
 *
 * It takes the raw index results from the index, and builds the search result to be sent
 * downstream.
 *******************************************************************************************************************/

// Get the index spec from the result processor - this should be used only if the spec
// can be accessed safely.
#define RP_SPEC(rpctx) (RP_SCTX(rpctx)->spec)

static int UnlockSpec_and_ReturnRPResult(ResultProcessor *base, int result_status) {
  RedisSearchCtx_UnlockSpec(RP_SCTX(base));
  return result_status;
}
typedef struct {
  ResultProcessor base;
  QueryIterator *iterator;
  size_t timeoutLimiter;    // counter to limit number of calls to TimedOut_WithCounter()
} RPQueryIterator;

/* Next implementation */
static int rpQueryItNext(ResultProcessor *base, SearchResult *res) {
  RPQueryIterator *self = (RPQueryIterator *)base;
  QueryIterator *it = self->iterator;
  RedisSearchCtx *sctx = RP_SCTX(base);
  DocTable* docs = &RP_SPEC(base)->docs;
  const RSDocumentMetadata *dmd;

  if (sctx->flags == RS_CTX_UNSET) {
    // If we need to read the iterators and we didn't lock the spec yet, lock it now
    // and reopen the keys in the concurrent search context (iterators' validation)
    RedisSearchCtx_LockSpecRead(RP_SCTX(base));
    ValidateStatus rc = it->Revalidate(it);
    if (rc == VALIDATE_ABORTED) {
      // The iterator is no longer valid, we should not use it.
      self->iterator->Free(self->iterator);
      it = self->iterator = NewEmptyIterator(); // Replace with a new empty iterator
    } else if (rc == VALIDATE_MOVED && !it->atEOF) {
      // The iterator is still valid, but the current result has changed, or we are at EOF.
      // If we are at EOF, we can enter the loop and let it handle it. (reading again should be safe)
      goto validate_current;
    }
  }

  // Read from the root filter until we have a valid result
  while (1) {
    // check for timeout in case we are encountering a lot of deleted documents
    if (TimedOut_WithCounter(&RP_SCTX(base)->time.timeout, &self->timeoutLimiter) == TIMED_OUT) {
      return UnlockSpec_and_ReturnRPResult(base, RS_RESULT_TIMEDOUT);
    }
    IteratorStatus rc = it->Read(it);
    switch (rc) {
    case ITERATOR_EOF:
      // This means we are done!
      return UnlockSpec_and_ReturnRPResult(base, RS_RESULT_EOF);
    case ITERATOR_TIMEOUT:
      return UnlockSpec_and_ReturnRPResult(base, RS_RESULT_TIMEDOUT);
    default:
      RS_ASSERT(rc == ITERATOR_OK);
    }

validate_current:

    if (it->current->dmd) {
      dmd = it->current->dmd;
    } else {
      dmd = DocTable_Borrow(docs, it->lastDocId);
    }
    if (!dmd || (dmd->flags & Document_Deleted) || DocTable_IsDocExpired(docs, dmd, &sctx->time.current)) {
      DMD_Return(dmd);
      continue;
    }

    if (isTrimming && RedisModule_ShardingGetKeySlot) {
      RedisModuleString *key = RedisModule_CreateString(NULL, dmd->keyPtr, sdslen(dmd->keyPtr));
      int slot = RedisModule_ShardingGetKeySlot(key);
      RedisModule_FreeString(NULL, key);
      int firstSlot, lastSlot;
      RedisModule_ShardingGetSlotRange(&firstSlot, &lastSlot);
      if (firstSlot > slot || lastSlot < slot) {
        DMD_Return(dmd);
        continue;
      }
    }

    // Increment the total results barring deleted results
    base->parent->totalResults++;
    break;
  }

  // set the result data
  res->docId = it->lastDocId;
  res->indexResult = it->current;
  res->score = 0;
  res->dmd = dmd;
  RLookupRow_SetSortingVector(&res->rowdata, dmd->sortVector);
  return RS_RESULT_OK;
}

static void rpQueryItFree(ResultProcessor *iter) {
  RPQueryIterator *self = (RPQueryIterator *)iter;
  self->iterator->Free(self->iterator);
  rm_free(iter);
}

ResultProcessor *RPQueryIterator_New(QueryIterator *root) {
  RS_ASSERT(root != NULL);
  RPQueryIterator *ret = rm_calloc(1, sizeof(*ret));
  ret->iterator = root;
  ret->base.Next = rpQueryItNext;
  ret->base.Free = rpQueryItFree;
  ret->base.type = RP_INDEX;
  return &ret->base;
}

QueryIterator *QITR_GetRootFilter(QueryProcessingCtx *it) {
  /* On coordinator, the root result processor will be a network result processor and we should ignore it */
  if (it->rootProc->type == RP_INDEX) {
    return ((RPQueryIterator *)it->rootProc)->iterator;
  }
  return NULL;
}

void QITR_PushRP(QueryProcessingCtx *it, ResultProcessor *rp) {
  rp->parent = it;
  if (!it->rootProc) {
    it->endProc = it->rootProc = rp;
    rp->upstream = NULL;
    return;
  }
  rp->upstream = it->endProc;
  it->endProc = rp;
}

void QITR_FreeChain(QueryProcessingCtx *qitr) {
  ResultProcessor *rp = qitr->endProc;
  while (rp) {
    ResultProcessor *next = rp->upstream;
    rp->Free(rp);
    rp = next;
  }
}

/*******************************************************************************************************************
 *  Scoring Processor
 *
 * It takes results from upstream, and using a scoring function applies the score to each one.
 *
 * It may not be invoked if we are working in SORTBY mode (or later on in aggregations)
 *******************************************************************************************************************/

typedef struct {
  ResultProcessor base;
  RSScoringFunction scorer;
  RSFreeFunction scorerFree;
  ScoringFunctionArgs scorerCtx;
  const RLookupKey *scoreKey;
} RPScorer;

static int rpscoreNext(ResultProcessor *base, SearchResult *res) {
  int rc;
  RPScorer *self = (RPScorer *)base;

  do {
    rc = base->upstream->Next(base->upstream, res);
    if (rc != RS_RESULT_OK) {
      return rc;
    }

    // Apply the scoring function
    res->score = self->scorer(&self->scorerCtx, res->indexResult, res->dmd, base->parent->minScore);
    if (self->scorerCtx.scrExp) {
      res->scoreExplain = (RSScoreExplain *)self->scorerCtx.scrExp;
      self->scorerCtx.scrExp = rm_calloc(1, sizeof(RSScoreExplain));
    }
    // If we got the special score RS_SCORE_FILTEROUT - disregard the result and decrease the total
    // number of results (it's been increased by the upstream processor)
    if (res->score == RS_SCORE_FILTEROUT) {
      base->parent->totalResults--;
      SearchResult_Clear(res);
      // continue and loop to the next result, since this is excluded by the
      // scorer.
      continue;
    }
    if (self->scoreKey) {
      RLookup_WriteOwnKey(self->scoreKey, &res->rowdata, RS_NumVal(res->score));
    }

    break;
  } while (1);

  return rc;
}

/* Free impl. for scorer - frees up the scorer privdata if needed */
static void rpscoreFree(ResultProcessor *rp) {
  RPScorer *self = (RPScorer *)rp;
  if (self->scorerFree) {
    self->scorerFree(self->scorerCtx.extdata);
  }
  rm_free(self->scorerCtx.scrExp);
  self->scorerCtx.scrExp = NULL;
  rm_free(self);
}

/* Create a new scorer by name. If the name is not found in the scorer registry, we use the default
 * scorer */
ResultProcessor *RPScorer_New(const ExtScoringFunctionCtx *funcs,
                              const ScoringFunctionArgs *fnargs,
                              const RLookupKey *rlk) {
  RPScorer *ret = rm_calloc(1, sizeof(*ret));
  ret->scorer = funcs->sf;
  ret->scorerFree = funcs->ff;
  ret->scorerCtx = *fnargs;
  ret->scoreKey = rlk;
  ret->base.Next = rpscoreNext;
  ret->base.Free = rpscoreFree;
  ret->base.type = RP_SCORER;
  return &ret->base;
}

/*******************************************************************************************************************
 *  Additional Values Loader Result Processor
 *
 * It takes results from upstream (should be Index iterator or close; before any RP that need these field),
 * and add their additional value to the right score field before sending them downstream.
 *******************************************************************************************************************/

typedef struct {
  ResultProcessor base;
} RPMetrics;

static int rpMetricsNext(ResultProcessor *base, SearchResult *res) {
  int rc;

  rc = base->upstream->Next(base->upstream, res);
  if (rc != RS_RESULT_OK) {
    return rc;
  }

  arrayof(RSYieldableMetric) arr = res->indexResult->metrics;
  for (size_t i = 0; i < array_len(arr); i++) {
    RLookup_WriteKey(arr[i].key, &(res->rowdata), arr[i].value);
  }

  return rc;
}

/* Free implementation for RPMetrics */
static void rpMetricsFree(ResultProcessor *rp) {
  RPMetrics *self = (RPMetrics *)rp;
  rm_free(self);
}

ResultProcessor *RPMetricsLoader_New() {
  RPMetrics *ret = rm_calloc(1, sizeof(*ret));
  ret->base.Next = rpMetricsNext;
  ret->base.Free = rpMetricsFree;
  ret->base.type = RP_METRICS;
  return &ret->base;
}

/*******************************************************************************************************************
 *  Sorting Processor
 *
 * This is where things become a bit complex...
 *
 * The sorter takes scored results from the scorer (or in the case of SORTBY, the raw results), and
 * maintains a heap of the top N results.
 *
 * Since we need it to be thread safe, every result that's put on the heap is copied, including its
 * index result tree.
 *
 * This means that from here down-stream, everything is thread safe, but we also need to properly
 * free discarded results.
 *
 * The sorter is actually a reducer - it returns RS_RESULT_QUEUED until its upstream parent returns
 * EOF. then it starts yielding results one by one by popping from the top of the heap.
 *
 * Note: We use a min-max heap to simplify maintaining a max heap where we can pop from the bottom
 * while finding the top N results
 *******************************************************************************************************************/

typedef int (*RPSorterCompareFunc)(const void *e1, const void *e2, const void *udata);

typedef struct {
  ResultProcessor base;

  // The heap. We use a min-max heap here
  mm_heap_t *pq;

  // the compare function for the heap. We use it to test if a result needs to be added to the heap
  RPSorterCompareFunc cmp;

  // private data for the compare function
  void *cmpCtx;

  // pooled result - we recycle it to avoid allocations
  SearchResult *pooledResult;

  struct {
    const RLookupKey **keys;
    size_t nkeys;
    uint64_t ascendMap;
  } fieldcmp;

  // Whether a timeout warning needs to be propagated down the downstream
  bool timedOut;
} RPSorter;

/* Yield - pops the current top result from the heap */
static int rpsortNext_Yield(ResultProcessor *rp, SearchResult *r) {
  RPSorter *self = (RPSorter *)rp;
  SearchResult *cur_best = mmh_pop_max(self->pq);

  if (cur_best) {
    SearchResult_Override(r, cur_best);
    rm_free(cur_best);
    return RS_RESULT_OK;
  }
  int ret = self->timedOut ? RS_RESULT_TIMEDOUT : RS_RESULT_EOF;
  self->timedOut = false;
  return ret;
}

static void rpsortFree(ResultProcessor *rp) {
  RPSorter *self = (RPSorter *)rp;

  SearchResult_Destroy(self->pooledResult);
  rm_free(self->pooledResult);

  // calling mmh_free will free all the remaining results in the heap, if any
  mmh_free(self->pq);
  rm_free(rp);
}

#define RESULT_QUEUED RS_RESULT_MAX + 1

static int rpsortNext_innerLoop(ResultProcessor *rp, SearchResult *r) {
  RPSorter *self = (RPSorter *)rp;

  // get the next result from upstream. `self->pooledResult` is expected to be empty and allocated.
  int rc = rp->upstream->Next(rp->upstream, self->pooledResult);

  // if our upstream has finished - just change the state to not accumulating, and yield
  if (rc == RS_RESULT_EOF) {
    rp->Next = rpsortNext_Yield;
    return rpsortNext_Yield(rp, r);
  } else if (rc == RS_RESULT_TIMEDOUT && (rp->parent->timeoutPolicy == FailurePolicy_Return)) {
    self->timedOut = true;
    rp->Next = rpsortNext_Yield;
    return rpsortNext_Yield(rp, r);
  } else if (rc != RS_RESULT_OK) {
    // whoops!
    return rc;
  }

  // If the queue is not full - we just push the result into it
  if (self->pq->count < self->pq->size) {

    // copy the index result to make it thread safe - but only if it is pushed to the heap
    self->pooledResult->indexResult = NULL;
    mmh_insert(self->pq, self->pooledResult);
    if (self->pooledResult->score < rp->parent->minScore) {
      rp->parent->minScore = self->pooledResult->score;
    }
    // we need to allocate a new result for the next iteration
    self->pooledResult = rm_calloc(1, sizeof(*self->pooledResult));
  } else {
    // find the min result
    SearchResult *minh = mmh_peek_min(self->pq);

    // update the min score. Irrelevant to SORTBY mode but hardly costs anything...
    if (minh->score > rp->parent->minScore) {
      rp->parent->minScore = minh->score;
    }

    // if needed - pop it and insert a new result
    if (self->cmp(self->pooledResult, minh, self->cmpCtx) > 0) {
      self->pooledResult->indexResult = NULL;
      self->pooledResult = mmh_exchange_min(self->pq, self->pooledResult);
    }
    // clear the result in preparation for the next iteration
    SearchResult_Clear(self->pooledResult);
  }
  return RESULT_QUEUED;
}

static int rpsortNext_Accum(ResultProcessor *rp, SearchResult *r) {
  uint32_t chunkLimit = rp->parent->resultLimit;
  rp->parent->resultLimit = UINT32_MAX; // we want to accumulate all results
  int rc;
  while ((rc = rpsortNext_innerLoop(rp, r)) == RESULT_QUEUED) {
    // Do nothing.
  }
  rp->parent->resultLimit = chunkLimit; // restore the limit
  return rc;
}

/* Compare results for the heap by score */
static inline int cmpByScore(const void *e1, const void *e2, const void *udata) {
  const SearchResult *h1 = e1, *h2 = e2;

  if (h1->score < h2->score) {
    return -1;
  } else if (h1->score > h2->score) {
    return 1;
  }
  return h1->docId > h2->docId ? -1 : 1;
}

/* Compare results for the heap by sorting key */
static int cmpByFields(const void *e1, const void *e2, const void *udata) {
  const RPSorter *self = udata;
  const SearchResult *h1 = e1, *h2 = e2;
  int ascending = 0;

  QueryError *qerr = NULL;
  if (self && self->base.parent && self->base.parent->err) {
    qerr = self->base.parent->err;
  }

  for (size_t i = 0; i < self->fieldcmp.nkeys && i < SORTASCMAP_MAXFIELDS; i++) {
    const RSValue *v1 = RLookup_GetItem(self->fieldcmp.keys[i], &h1->rowdata);
    const RSValue *v2 = RLookup_GetItem(self->fieldcmp.keys[i], &h2->rowdata);
    // take the ascending bit for this property from the ascending bitmap
    ascending = SORTASCMAP_GETASC(self->fieldcmp.ascendMap, i);
    if (!v1 || !v2) {
      // If at least one of these has no sort key, it gets high value regardless of asc/desc
      if (v1) {
        return 1;
      } else if (v2) {
        return -1;
      } else {
        // Both have no sort key, so they are equal. Continue to next sort key
        continue;
      }
    }

    int rc = RSValue_Cmp(v1, v2, qerr);
    if (rc != 0) return ascending ? -rc : rc;
  }

  int rc = h1->docId < h2->docId ? -1 : 1;
  return ascending ? -rc : rc;
}

static void srDtor(void *p) {
  if (p) {
    SearchResult_Destroy(p);
    rm_free(p);
  }
}

ResultProcessor *RPSorter_NewByFields(size_t maxresults, const RLookupKey **keys, size_t nkeys, uint64_t ascmap) {

  RPSorter *ret = rm_calloc(1, sizeof(*ret));
  ret->cmp = nkeys ? cmpByFields : cmpByScore;
  ret->cmpCtx = ret;
  ret->fieldcmp.ascendMap = ascmap;
  ret->fieldcmp.keys = keys;
  ret->fieldcmp.nkeys = nkeys;

  ret->pq = mmh_init_with_size(maxresults, ret->cmp, ret->cmpCtx, srDtor);
  ret->pooledResult = rm_calloc(1, sizeof(*ret->pooledResult));
  ret->base.Next = rpsortNext_Accum;
  ret->base.Free = rpsortFree;
  ret->base.type = RP_SORTER;
  return &ret->base;
}

ResultProcessor *RPSorter_NewByScore(size_t maxresults) {
  return RPSorter_NewByFields(maxresults, NULL, 0, 0);
}

/*******************************************************************************************************************
 *  Paging Processor
 *
 * The sorter builds a heap of size N, but the pager is responsible for taking result
 * FIRST...FIRST+NUM from it.
 *
 * For example, if we want to get results 40-50, we build a heap of size 50 on the sorter, and
 *the pager is responsible for discarding the first 40 results and returning just 10
 *
 * They are separated so that later on we can cache the sorter's heap, and continue paging it
 * without re-executing the entire query
 *******************************************************************************************************************/

typedef struct {
  ResultProcessor base;
  uint32_t offset;
  uint32_t remaining;
} RPPager;

static int rppagerNext_Limit(ResultProcessor *base, SearchResult *r) {
  RPPager *self = (RPPager *)base;

  // If we've reached LIMIT:
  if (!self->remaining) {
    return RS_RESULT_EOF;
  }

  int ret = base->upstream->Next(base->upstream, r);
  // Account for the result only if we got one.
  if (ret == RS_RESULT_OK) self->remaining--;
  return ret;
}

static int rppagerNext_Skip(ResultProcessor *base, SearchResult *r) {
  RPPager *self = (RPPager *)base;

  // Currently a pager is never called more than offset+limit times.
  // We limit the entire pipeline to offset+limit (upstream and downstream).
  uint32_t limit = MIN(self->remaining, base->parent->resultLimit);
  // Save the previous limit, so that it will seem untouched to the downstream
  uint32_t downstreamLimit = base->parent->resultLimit;
  base->parent->resultLimit = self->offset + limit;

  // If we've not reached the offset
  while (self->offset) {
    int rc = base->upstream->Next(base->upstream, r);
    if (rc != RS_RESULT_OK) {
      return rc;
    }
    base->parent->resultLimit--;
    self->offset--;
    SearchResult_Clear(r);
  }

  base->parent->resultLimit = downstreamLimit;

  base->Next = rppagerNext_Limit; // switch to second phase
  return base->Next(base, r);
}

static void rppagerFree(ResultProcessor *base) {
  rm_free(base);
}

/* Create a new pager. The offset and limit are taken from the user request */
ResultProcessor *RPPager_New(size_t offset, size_t limit) {
  RPPager *ret = rm_calloc(1, sizeof(*ret));
  ret->offset = offset;
  ret->remaining = limit;

  ret->base.type = RP_PAGER_LIMITER;
  ret->base.Next = rppagerNext_Skip;
  ret->base.Free = rppagerFree;

  return &ret->base;
}

////////////////////////////////////////////////////////////////////////////////
////////////////////////////////////////////////////////////////////////////////
/// Value Loader                                                             ///
////////////////////////////////////////////////////////////////////////////////
////////////////////////////////////////////////////////////////////////////////

typedef struct {
  ResultProcessor base;
  RLookup *lk;
  RLookupLoadOptions loadopts;
  QueryError status;
} RPLoader;

static void rpLoader_loadDocument(RPLoader *self, SearchResult *r) {
  // If the document was modified or deleted, we don't load it, and we need to mark
  // the result as expired.
  if ((r->dmd->flags & Document_FailedToOpen) || (r->dmd->flags & Document_Deleted)) {
    r->flags |= Result_ExpiredDoc;
    return;
  }

  self->loadopts.dmd = r->dmd;
  // if loading the document has failed, we keep the row as it was.
  // Error code and message are ignored.
  if (RLookup_LoadDocument(self->lk, &r->rowdata, &self->loadopts) != REDISMODULE_OK) {
    // mark the document as "failed to open" for later loaders or other threads (optimization)
    ((RSDocumentMetadata *)(r->dmd))->flags |= Document_FailedToOpen;
    // The result contains an expired document.
    r->flags |= Result_ExpiredDoc;
    QueryError_ClearError(&self->status);
  }
}

static int rploaderNext(ResultProcessor *base, SearchResult *r) {
  RPLoader *lc = (RPLoader *)base;
  int rc = base->upstream->Next(base->upstream, r);
  if (rc != RS_RESULT_OK) {
    return rc;
  }

  rpLoader_loadDocument(lc, r);
  return RS_RESULT_OK;
}

static void rploaderFreeInternal(ResultProcessor *base) {
  RPLoader *lc = (RPLoader *)base;
  QueryError_ClearError(&lc->status);
  rm_free(lc->loadopts.keys);
}

static void rploaderFree(ResultProcessor *base) {
  rploaderFreeInternal(base);
  rm_free(base);
}

static void rploaderNew_setLoadOpts(RPLoader *self, RedisSearchCtx *sctx, RLookup *lk, const RLookupKey **keys, size_t nkeys, bool forceLoad) {
  self->loadopts.forceString = 1; // used in `LOAD_ALLKEYS` mode.
  self->loadopts.forceLoad = forceLoad;
  self->loadopts.status = &self->status;
  self->loadopts.sctx = sctx;
  self->loadopts.dmd = NULL;
  self->loadopts.keys = rm_malloc(sizeof(*keys) * nkeys);
  memcpy(self->loadopts.keys, keys, sizeof(*keys) * nkeys);
  self->loadopts.nkeys = nkeys;
  if (nkeys) {
    self->loadopts.mode = RLOOKUP_LOAD_KEYLIST;
  } else {
    self->loadopts.mode = RLOOKUP_LOAD_ALLKEYS;
    lk->options |= RLOOKUP_OPT_ALL_LOADED; // TODO: turn on only for HASH specs
  }

  self->lk = lk;
}

static ResultProcessor *RPPlainLoader_New(RedisSearchCtx *sctx, RLookup *lk, const RLookupKey **keys, size_t nkeys, bool forceLoad) {
  RPLoader *self = rm_calloc(1, sizeof(*self));

  rploaderNew_setLoadOpts(self, sctx, lk, keys, nkeys, forceLoad);

  self->base.Next = rploaderNext;
  self->base.Free = rploaderFree;
  self->base.type = RP_LOADER;
  return &self->base;
}

/*******************************************************************************************************************
 *  Safe Loader Results Processor
 *
 * This component should be added to the query's execution pipeline INSTEAD OF a loader, if a loader is needed.
 *
 * The RP has few phases:
 * 1. Buffering phase - the RP will buffer the results from the upstream.
 * 2. Loading phase:
 *   a. Verify that the spec is unlocked, and lock the Redis keyspace.
 *   b. Load the needed data for each buffered result.
 *   c. Unlock the Redis keyspace.
 * 3. Yielding phase - the RP will yield the buffered results.
 *******************************************************************************************************************/

#define DEFAULT_BUFFER_BLOCK_SIZE 1024

typedef struct RPSafeLoader {
  // Loading context
  RPLoader base_loader;

  // Buffer management
  SearchResult **BufferBlocks;
  size_t buffer_results_count;

  // Results iterator
  size_t curr_result_index;

  // Last buffered result code. To know weather to return OK or EOF.
  char last_buffered_rc;

  // If true, the loader will become a plain loader after the buffer is empty.
  // Used when changing the MT mode through a cursor execution session (e.g. FT.CURSOR READ)
  bool becomePlainLoader;
} RPSafeLoader;

/************************* Safe Loader private functions *************************/

static void SetResult(SearchResult *buffered_result,  SearchResult *result_output) {
  // Free the RLookup row before overriding it.
  RLookupRow_Reset(&result_output->rowdata);
  *result_output = *buffered_result;
}

static SearchResult *GetResultsBlock(RPSafeLoader *self, size_t idx) {
  // Get a pointer to the block at the given index
  SearchResult **ret = array_ensure_at(&self->BufferBlocks, idx, SearchResult*);

  // If the block is not allocated, allocate it
  if (!*ret) {
    *ret = array_new(SearchResult, DEFAULT_BUFFER_BLOCK_SIZE);
  }

  return *ret;

}

// If @param currBlock is full we add a new block and return it, otherwise returns @param CurrBlock.
static SearchResult *InsertResult(RPSafeLoader *self, SearchResult *resToBuffer, SearchResult *currBlock) {
  size_t idx_in_curr_block = self->buffer_results_count % DEFAULT_BUFFER_BLOCK_SIZE;
  // if the block is full, allocate a new one
  if (idx_in_curr_block == 0) {
    // get the curr block, allocate new block if needed
    currBlock = GetResultsBlock(self, self->buffer_results_count / DEFAULT_BUFFER_BLOCK_SIZE);
  }
  // append the result to the current block at rp->curr_idx_at_block
  // this operation takes ownership of the result's allocated data
  currBlock[idx_in_curr_block] = *resToBuffer;
  ++self->buffer_results_count;
  return currBlock;
}

static bool IsBufferEmpty(RPSafeLoader *self) {
  return self->buffer_results_count == 0;
}

static SearchResult *GetNextResult(RPSafeLoader *self) {
  size_t curr_elem_index = self->curr_result_index;

  // if we reached to the end of the buffer return NULL
  if (curr_elem_index >= self->buffer_results_count) {
    return NULL;
  }

  // get current block
  SearchResult *curr_block = self->BufferBlocks[curr_elem_index / DEFAULT_BUFFER_BLOCK_SIZE];

  // get the result in the block
  SearchResult* ret = curr_block + (curr_elem_index % DEFAULT_BUFFER_BLOCK_SIZE);

  // Increase result's index
  ++self->curr_result_index;

  // return result
  return ret;
}

static int rpSafeLoaderNext_Accumulate(ResultProcessor *rp, SearchResult *res);  // Forward declaration

static int rpSafeLoader_ResetAndReturnLastCode(RPSafeLoader *self, SearchResult *res) {
  // Reset the next function, in case we are in cursor mode
  if (self->becomePlainLoader) {
    self->base_loader.base.Next = rploaderNext;
  } else {
    self->base_loader.base.Next = rpSafeLoaderNext_Accumulate;
  }
  self->buffer_results_count = 0;
  self->curr_result_index = 0;

  int rc = self->last_buffered_rc;
  self->last_buffered_rc = RS_RESULT_OK;
  // We CANNOT return `RS_RESULT_OK` HERE, since it will be interpreted as a
  // success while no population of the result was done.
  // So if the last rc was `RS_RESULT_OK`, we need to continue activating the
  // pipeline.
  if (rc == RS_RESULT_OK) {
    return self->base_loader.base.Next(&self->base_loader.base, res);
  }
  return rc;
}

/*********************************************************************************/

static void rpSafeLoader_Load(RPSafeLoader *self) {
  SearchResult *curr_res;

  // iterate the buffer.
  // TODO: implement `GetNextResult` that gets the current block to save calculation time.
  while ((curr_res = GetNextResult(self))) {
    rpLoader_loadDocument(&self->base_loader, curr_res);
  }

  // Reset the iterator
  self->curr_result_index = 0;
}

static int rpSafeLoaderNext_Yield(ResultProcessor *rp, SearchResult *result_output) {
  RPSafeLoader *self = (RPSafeLoader *)rp;
  SearchResult *curr_res = GetNextResult(self);

  if (curr_res) {
    SetResult(curr_res, result_output);
    return RS_RESULT_OK;
  } else {
    return rpSafeLoader_ResetAndReturnLastCode(self, result_output);
  }
}

/*********************************************************************************/

static int rpSafeLoaderNext_Accumulate(ResultProcessor *rp, SearchResult *res) {
  RS_LOG_ASSERT(rp->parent->resultLimit > 0, "Result limit should be greater than 0");
  RPSafeLoader *self = (RPSafeLoader *)rp;

  // Keep fetching results from the upstream result processor until EOF is reached
  RedisSearchCtx *sctx = RP_SCTX(rp);
  int result_status;
  uint32_t bufferLimit = rp->parent->resultLimit;
  SearchResult resToBuffer = {0};
  SearchResult *currBlock = NULL;
  // Get the next result and save it in the buffer
  while (rp->parent->resultLimit && ((result_status = rp->upstream->Next(rp->upstream, &resToBuffer)) == RS_RESULT_OK)) {
    // Decrease the result limit after getting a result from the upstream
    rp->parent->resultLimit--;
    // Buffer the result.
    currBlock = InsertResult(self, &resToBuffer, currBlock);

    memset(&resToBuffer, 0, sizeof(SearchResult));

  }
  rp->parent->resultLimit = bufferLimit; // Restore the result limit

  // If we exit the loop because we got an error, or we have zero result, return without locking Redis.
  if ((result_status != RS_RESULT_EOF && result_status != RS_RESULT_OK &&
      !(result_status == RS_RESULT_TIMEDOUT && rp->parent->timeoutPolicy == FailurePolicy_Return)) ||
      IsBufferEmpty(self)) {
    return result_status;
  }
  // save the last buffered result code to return when we done yielding the buffered results.
  self->last_buffered_rc = result_status;

  // Now we have the data of all documents that pass the query filters,
  // let's lock Redis to provide safe access to Redis keyspace

  // First, we verify that we unlocked the spec before we lock Redis.
  RedisSearchCtx_UnlockSpec(sctx);

  bool isQueryProfile = rp->parent->isProfile;
  rs_wall_clock rpStartTime;
  if (isQueryProfile) rs_wall_clock_init(&rpStartTime);
  // Then, lock Redis to guarantee safe access to Redis keyspace
  RedisModule_ThreadSafeContextLock(sctx->redisCtx);

  rpSafeLoader_Load(self);

  // Done loading. Unlock Redis
  RedisModule_ThreadSafeContextUnlock(sctx->redisCtx);

  if (isQueryProfile) {
    // GIL time is time passed since rpStartTime combined with the time we already accumulated in the rp->GILTime
    rp->parent->GILTime += rs_wall_clock_elapsed_ns(&rpStartTime);
  }

  // Move to the yielding phase
  rp->Next = rpSafeLoaderNext_Yield;
  return rp->Next(rp, res);
}

static void rpSafeLoaderFree(ResultProcessor *base) {
  RPSafeLoader *sl = (RPSafeLoader *)base;

  // Free leftover results in the buffer (if any)
  SearchResult *cur;
  while ((cur = GetNextResult(sl))) {
    SearchResult_Destroy(cur);
  }

  // Free buffer memory blocks
  array_foreach(sl->BufferBlocks, SearchResultsBlock, array_free(SearchResultsBlock));
  array_free(sl->BufferBlocks);

  rploaderFreeInternal(base);

  rm_free(sl);
}

static ResultProcessor *RPSafeLoader_New(RedisSearchCtx *sctx, RLookup *lk, const RLookupKey **keys, size_t nkeys, bool forceLoad) {
  RPSafeLoader *sl = rm_calloc(1, sizeof(*sl));

  rploaderNew_setLoadOpts(&sl->base_loader, sctx, lk, keys, nkeys, forceLoad);

  sl->BufferBlocks = NULL;
  sl->buffer_results_count = 0;
  sl->curr_result_index = 0;

  sl->last_buffered_rc = RS_RESULT_OK;

  sl->base_loader.base.Next = rpSafeLoaderNext_Accumulate;
  sl->base_loader.base.Free = rpSafeLoaderFree;
  sl->base_loader.base.type = RP_SAFE_LOADER;
  return &sl->base_loader.base;
}

/*********************************************************************************/

typedef struct {
  ResultProcessor base;
  const RLookupKey *out;
} RPKeyNameLoader;

static inline void RPKeyNameLoader_Free(ResultProcessor *self) {
  rm_free(self);
}

static int RPKeyNameLoader_Next(ResultProcessor *base, SearchResult *res) {
  int rc = base->upstream->Next(base->upstream, res);
  if (RS_RESULT_OK == rc) {
    RPKeyNameLoader *nl = (RPKeyNameLoader *)base;
    size_t keyLen = sdslen(res->dmd->keyPtr); // keyPtr is an sds
    RLookup_WriteOwnKey(nl->out, &res->rowdata, RS_NewCopiedString(res->dmd->keyPtr, keyLen));
  }
  return rc;
}

static ResultProcessor *RPKeyNameLoader_New(const RLookupKey *key) {
  RPKeyNameLoader *rp = rm_calloc(1, sizeof(*rp));
  rp->out = key;

  ResultProcessor *base = &rp->base;
  base->Free = RPKeyNameLoader_Free;
  base->Next = RPKeyNameLoader_Next;
  base->type = RP_KEY_NAME_LOADER;
  return base;
}

/*********************************************************************************/

ResultProcessor *RPLoader_New(AREQ *r, RLookup *lk, const RLookupKey **keys, size_t nkeys, bool forceLoad) {
  if (RSGlobalConfig.enableUnstableFeatures) {
    if (nkeys == 1 && !strcmp(keys[0]->path, UNDERSCORE_KEY)) {
      // Return a thin RP that doesn't actually loads anything or access to the key space
      // Returning without turning on the `QEXEC_S_HAS_LOAD` flag
      return RPKeyNameLoader_New(keys[0]);
    }
  }
  r->stateflags |= QEXEC_S_HAS_LOAD;
  if (r->reqflags & QEXEC_F_RUN_IN_BACKGROUND) {
    // Assumes that Redis is *NOT* locked while executing the loader
    return RPSafeLoader_New(r->sctx, lk, keys, nkeys, forceLoad);
  } else {
    // Assumes that Redis *IS* locked while executing the loader
    return RPPlainLoader_New(r->sctx, lk, keys, nkeys, forceLoad);
  }
}

// Consumes the input loader and returns a new safe loader that wraps it.
static ResultProcessor *RPSafeLoader_New_FromPlainLoader(RPLoader *loader) {
  RPSafeLoader *sl = rm_new(RPSafeLoader);

  // Copy the loader, move ownership of the keys
  sl->base_loader = *loader;
  rm_free(loader);

  // Reset the loader's buffer and state
  sl->BufferBlocks = NULL;
  sl->buffer_results_count = 0;
  sl->curr_result_index = 0;

  sl->last_buffered_rc = RS_RESULT_OK;

  sl->base_loader.base.Next = rpSafeLoaderNext_Accumulate;
  sl->base_loader.base.Free = rpSafeLoaderFree;
  sl->base_loader.base.type = RP_SAFE_LOADER;
  return &sl->base_loader.base;
}

void SetLoadersForBG(AREQ *r) {
  ResultProcessor *cur = r->qiter.endProc;
  ResultProcessor dummyHead = { .upstream = cur };
  ResultProcessor *downstream = &dummyHead;
  while (cur) {
    if (cur->type == RP_LOADER) {
      cur = RPSafeLoader_New_FromPlainLoader((RPLoader *)cur);
      downstream->upstream = cur;
    } else if (cur->type == RP_SAFE_LOADER) {
      // If the pipeline was originally built with a safe loader and later got set to run on
      // the main thread, we keep the safe loader and only change the next function.
      // Now we need to change the next function back to the safe loader's next function.
      RS_ASSERT(cur->Next == rploaderNext);
      cur->Next = rpSafeLoaderNext_Accumulate;
      ((RPSafeLoader *)cur)->becomePlainLoader = false;
    }
    downstream = cur;
    cur = cur->upstream;
  }
  // Update the endProc to the new head in case it was changed
  r->qiter.endProc = dummyHead.upstream;
}

void SetLoadersForMainThread(AREQ *r) {
  ResultProcessor *rp = r->qiter.endProc;
  while (rp) {
    if (rp->type == RP_SAFE_LOADER) {
      // If the `Next` function is `rpSafeLoaderNext_Accumulate`, it means that the loader didn't
      // buffer any result yet (or was reset), so we can safely change it to `rploaderNext`.
      // Otherwise, we keep the `Next` function as is (rpSafeLoaderNext_Yield) and set the flag
      // `becomePlainLoader` to true, so the loader will become a plain loader after the buffer is
      // empty.
      if (rp->Next == rpSafeLoaderNext_Accumulate) {
        rp->Next = rploaderNext;
      }
      ((RPSafeLoader *)rp)->becomePlainLoader = true;
    }
    rp = rp->upstream;
  }
}

/*********************************************************************************/

static char *RPTypeLookup[RP_MAX] = {"Index",   "Loader",    "Threadsafe-Loader", "Scorer",
                                     "Sorter",  "Counter",   "Pager/Limiter",     "Highlighter",
                                     "Grouper", "Projector", "Filter",            "Profile",
                                     "Network", "Metrics Applier", "Key Name Loader", "Score Max Normalizer"};

const char *RPTypeToString(ResultProcessorType type) {
  RS_LOG_ASSERT(type >= 0 && type < RP_MAX, "enum is out of range");
  return RPTypeLookup[type];
}

ResultProcessorType StringToRPType(const char *str) {
  for (int i = 0; i < RP_MAX; i++) {
    if (!strcmp(str, RPTypeLookup[i])) {
      return i;
    }
  }
  return RP_MAX;
}

////////////////////////////////////////////////////////////////////////////////
////////////////////////////////////////////////////////////////////////////////
/// Profile RP                                                               ///
////////////////////////////////////////////////////////////////////////////////
////////////////////////////////////////////////////////////////////////////////

typedef struct {
  ResultProcessor base;
  rs_wall_clock_ns_t profileTime;
  uint64_t profileCount;
} RPProfile;

static int rpprofileNext(ResultProcessor *base, SearchResult *r) {
  RPProfile *self = (RPProfile *)base;

  rs_wall_clock start;
  rs_wall_clock_init(&start);
  int rc = base->upstream->Next(base->upstream, r);
  self->profileTime += rs_wall_clock_elapsed_ns(&start);
  self->profileCount++;
  return rc;
}

static void rpProfileFree(ResultProcessor *base) {
  RPProfile *rp = (RPProfile *)base;
  rm_free(rp);
}

ResultProcessor *RPProfile_New(ResultProcessor *rp, QueryProcessingCtx *qiter) {
  RPProfile *rpp = rm_calloc(1, sizeof(*rpp));

  rpp->profileCount = 0;
  rpp->base.upstream = rp;
  rpp->base.parent = qiter;
  rpp->base.Next = rpprofileNext;
  rpp->base.Free = rpProfileFree;
  rpp->base.type = RP_PROFILE;

  return &rpp->base;
}

rs_wall_clock_ns_t RPProfile_GetClock(ResultProcessor *rp) {
  RPProfile *self = (RPProfile *)rp;
  return self->profileTime;
}

uint64_t RPProfile_GetCount(ResultProcessor *rp) {
  RPProfile *self = (RPProfile *)rp;
  return self->profileCount;
}

void Profile_AddRPs(QueryProcessingCtx *qiter) {
  ResultProcessor *cur = qiter->endProc = RPProfile_New(qiter->endProc, qiter);
  while (cur && cur->upstream && cur->upstream->upstream) {
    cur = cur->upstream;
    cur->upstream = RPProfile_New(cur->upstream, qiter);
    cur = cur->upstream;
  }
}

/*******************************************************************************************************************
 *  Scoring Processor
 *
 * It takes results from upstream, and using a scoring function applies the score to each one.
 *
 * It may not be invoked if we are working in SORTBY mode (or later on in aggregations)
 *******************************************************************************************************************/

typedef struct {
  ResultProcessor base;
  size_t count;
} RPCounter;

static int rpcountNext(ResultProcessor *base, SearchResult *res) {
  int rc;
  RPCounter *self = (RPCounter *)base;

  while ((rc = base->upstream->Next(base->upstream, res)) == RS_RESULT_OK) {
    self->count += 1;
    SearchResult_Clear(res);
  }

  // Since this never returns RM_OK, in profile mode, count should be increased
  // to compensate for EOF
  if (base->upstream->type == RP_PROFILE) {
    ((RPProfile *)base->parent->endProc)->profileCount++;
  }

  return rc;
}

/* Free impl. for scorer - frees up the scorer privdata if needed */
static void rpcountFree(ResultProcessor *rp) {
  RPScorer *self = (RPScorer *)rp;
  rm_free(self);
}

/* Create a new counter. */
ResultProcessor *RPCounter_New() {
  RPCounter *ret = rm_calloc(1, sizeof(*ret));
  ret->count = 0;
  ret->base.Next = rpcountNext;
  ret->base.Free = rpcountFree;
  ret->base.type = RP_COUNTER;
  return &ret->base;
}

 /*******************************************************************************************************************
   *  Max Score Normalizer Result Processor
   *
   * This result processor normalizes the scores of search results using division by
   * the max score. It gathers all results from the upstream processor, finds the
   * maximum score, and divides each score by the maximum. This ensures that all scores
   * fall within the range [0, 1].
   *
   * The processor works in two phases:
   * 1. Accumulation: Gather all results from upstream and find the max score.
   * 2. Yield: Normalize each result’s score by division with the max score, then pass
   *    it downstream.
  *******************************************************************************************************************/
 typedef struct {
   ResultProcessor base;
   // Stores the max value found (if needed in the future)
   double maxValue;
   const RLookupKey *scoreKey;
   SearchResult *pooledResult;
   arrayof(SearchResult *) pool;
   bool timedOut;
 } RPMaxScoreNormalizer;


 static void RPMaxScoreNormalizer_Free(ResultProcessor *base) {
   RPMaxScoreNormalizer *self = (RPMaxScoreNormalizer *)base;
   array_free_ex(self->pool, srDtor(*(char **)ptr));
   srDtor(self->pooledResult);
   rm_free(self);
 }

 static int RPMaxScoreNormalizer_Yield(ResultProcessor *rp, SearchResult *r){
   RPMaxScoreNormalizer* self = (RPMaxScoreNormalizer*)rp;
   size_t length = array_len(self->pool);
   if (length == 0) {
    // We've already yielded all results, return EOF
    int ret = self->timedOut ? RS_RESULT_TIMEDOUT : RS_RESULT_EOF;
    self->timedOut = false;
    return ret;
   }
  SearchResult *poppedResult = array_pop(self->pool);
  SearchResult_Override(r, poppedResult);
  rm_free(poppedResult);
  double oldScore = r->score;
  if (self->maxValue != 0) {
    r->score /= self->maxValue;
  }
  if (self->scoreKey) {
    RLookup_WriteOwnKey(self->scoreKey, &r->rowdata, RS_NumVal(r->score));
  }
  EXPLAIN(r->scoreExplain,
        "Final BM25STD.NORM: %.2f = Original Score: %.2f / Max Score: %.2f",
        r->score, oldScore, self->maxValue);
  return RS_RESULT_OK;
 }

static int RPMaxScoreNormalizerNext_innerLoop(ResultProcessor *rp, SearchResult *r) {
  RPMaxScoreNormalizer *self = (RPMaxScoreNormalizer *)rp;
  // get the next result from upstream. `self->pooledResult` is expected to be empty and allocated.
  int rc = rp->upstream->Next(rp->upstream, self->pooledResult);
  // if our upstream has finished - just change the state to not accumulating, and yield
  if (rc == RS_RESULT_EOF) {
    rp->Next = RPMaxScoreNormalizer_Yield;
    return rp->Next(rp, r);
  } else if (rc == RS_RESULT_TIMEDOUT && (rp->parent->timeoutPolicy == TimeoutPolicy_Return)) {
    self->timedOut = true;
    rp->Next = RPMaxScoreNormalizer_Yield;
    return rp->Next(rp, r);
  } else if (rc != RS_RESULT_OK) {
    return rc;
  }

  self->maxValue = MAX(self->maxValue, self->pooledResult->score);
  // copy the index result to make it thread safe - but only if it is pushed to the heap
  self->pooledResult->indexResult = NULL;
  array_ensure_append_1(self->pool, self->pooledResult);

  // we need to allocate a new result for the next iteration
  self->pooledResult = rm_calloc(1, sizeof(*self->pooledResult));
  return RESULT_QUEUED;
}

static int RPMaxScoreNormalizer_Accum(ResultProcessor *rp, SearchResult *r) {
  RPMaxScoreNormalizer *self = (RPMaxScoreNormalizer *)rp;
  uint32_t chunkLimit = rp->parent->resultLimit;
  rp->parent->resultLimit = UINT32_MAX; // we want to accumulate all results
  int rc;
  while ((rc = RPMaxScoreNormalizerNext_innerLoop(rp, r)) == RESULT_QUEUED) {};
  rp->parent->resultLimit = chunkLimit; // restore the limit
  return rc;
}

 /* Create a new Max Collector processor */
 ResultProcessor *RPMaxScoreNormalizer_New(const RLookupKey *rlk) {
  RPMaxScoreNormalizer *ret = rm_calloc(1, sizeof(*ret));
  ret->pooledResult = rm_calloc(1, sizeof(*ret->pooledResult));
  ret->pool = array_new(SearchResult*, 0);
  ret->base.Next = RPMaxScoreNormalizer_Accum;
  ret->base.Free = RPMaxScoreNormalizer_Free;
  ret->base.type = RP_MAX_SCORE_NORMALIZER;
  ret->scoreKey = rlk;
  return &ret->base;
}

/*******************************************************************************************************************
 *  Debug only result processors
 *
 * *******************************************************************************************************************/

// Insert the result processor between the last result processor and its downstream result processor
static void addResultProcessor(AREQ *r, ResultProcessor *rp) {
  ResultProcessor *cur = r->qiter.endProc;
  ResultProcessor dummyHead = { .upstream = cur };
  ResultProcessor *downstream = &dummyHead;

  // Search for the last result processor
  while (cur) {
    if (!cur->upstream) {
      rp->parent = &r->qiter;
      downstream->upstream = rp;
      rp->upstream = cur;
      break;
    }
    downstream = cur;
    cur = cur->upstream;
  }
  // Update the endProc to the new head in case it was changed
  r->qiter.endProc = dummyHead.upstream;
}

// Insert the result processor before the first occurrence of a specific RP type in the upstream
static bool addResultProcessorBeforeType(AREQ *r, ResultProcessor *rp, ResultProcessorType target_type) {
  ResultProcessor *cur = r->qiter.endProc;
  ResultProcessor *downstream = cur;

  bool found = false;

  // Search for the target result processor type
  while (cur) {
    // Change downstream -> cur(type) -> cur->upstream
    // To: downstream -> rp -> cur(type) -> cur->upstream
    if (cur->type == target_type) {
      rp->parent = &r->qiter;
      downstream->upstream = rp;
      rp->upstream = cur;
      found = true;

      // If we inserted before the current endProc,
      if (cur == r->qiter.endProc) {
        r->qiter.endProc = rp;
      }
      break;
    }

    downstream = cur;
    cur = cur->upstream;
  }

  return found;
}

// Insert the result processor after the first occurrence of a specific RP type in the upstream
// Cannot be the last RP in the stream
static bool addResultProcessorAfterType(AREQ *r, ResultProcessor *rp, ResultProcessorType target_type) {
  ResultProcessor *cur = r->qiter.endProc;
  ResultProcessor *downstream = cur;

  bool found = false;

  // Search for the target result processor type
  while (cur) {
    // Change downstream -> cur(type) -> cur->upstream
    // To: downstream -> cur(type) -> rp-> cur->upstream
    if (cur->type == target_type) {
      if (!cur->upstream) {
        return false;
      }
      rp->upstream = cur->upstream;
      cur->upstream = rp;
      rp->parent = &r->qiter;
      found = true;
      break;
    }
    downstream = cur;
    cur = cur->upstream;
  }
  return found;
}


/*******************************************************************************************************************
 *  Timeout Processor - DEBUG ONLY
 *
 * returns timeout after N results, N >= 0.
 * If N is larger than the actual results, EOF is returned.
 *******************************************************************************************************************/

typedef struct {
  ResultProcessor base;
  uint32_t count;
  uint32_t remaining;
} RPTimeoutAfterCount;


/** For debugging purposes
 * Will add a result processor that will return timeout according to the results count specified.
 * @param results_count: number of results to return. should be greater equal 0.
 * The result processor will also change the query timing so further checks down the pipeline will also result in timeout.
 */
void PipelineAddTimeoutAfterCount(AREQ *r, size_t results_count) {
  ResultProcessor *RPTimeoutAfterCount = RPTimeoutAfterCount_New(results_count);
  addResultProcessor(r, RPTimeoutAfterCount);
}

static void RPTimeoutAfterCount_SimulateTimeout(ResultProcessor *rp_timeout) {
    // set timeout to now for the RP up the chain to handle
    static struct timespec now;
    clock_gettime(CLOCK_MONOTONIC_RAW, &now);
    rp_timeout->parent->sctx->time.timeout = now;

    // search upstream for rpQueryItNext to set timeout limiter
    ResultProcessor *cur = rp_timeout->upstream;
    while (cur && cur->type != RP_INDEX) {
        cur = cur->upstream;
    }

    if (cur) { // This is a shard pipeline
      RPQueryIterator *rp_index = (RPQueryIterator *)cur;
      rp_index->timeoutLimiter = TIMEOUT_COUNTER_LIMIT - 1;
    }
}

static int RPTimeoutAfterCount_Next(ResultProcessor *base, SearchResult *r) {
  RPTimeoutAfterCount *self = (RPTimeoutAfterCount *)base;

  // If we've reached COUNT:
  if (!self->remaining) {

    RPTimeoutAfterCount_SimulateTimeout(base);

    int rc = base->upstream->Next(base->upstream, r);
    if (rc == RS_RESULT_TIMEDOUT) {
      // reset the counter for the next run in cursor mode
      self->remaining = self->count;
    }

    return rc;
  }

  self->remaining--;
  return base->upstream->Next(base->upstream, r);
}

static void RPTimeoutAfterCount_Free(ResultProcessor *base) {
  rm_free(base);
}

ResultProcessor *RPTimeoutAfterCount_New(size_t count) {
  RPTimeoutAfterCount *ret = rm_calloc(1, sizeof(RPTimeoutAfterCount));
  ret->count = count;
  ret->remaining = count;
  ret->base.type = RP_TIMEOUT;
  ret->base.Next = RPTimeoutAfterCount_Next;
  ret->base.Free = RPTimeoutAfterCount_Free;

  return &ret->base;
}

typedef struct {
  ResultProcessor base;
} RPCrash;

static void RPCrash_Free(ResultProcessor *base) {
  rm_free(base);
}

static int RPCrash_Next(ResultProcessor *base, SearchResult *r) {
  RPCrash *self = (RPCrash *)base;
  abort();
  return base->upstream->Next(base->upstream, r);
}

ResultProcessor *RPCrash_New() {
  RPCrash *ret = rm_calloc(1, sizeof(RPCrash));
  ret->base.type = RP_CRASH;
  ret->base.Next = RPCrash_Next;
  ret->base.Free = RPCrash_Free;
  return &ret->base;
}

void PipelineAddCrash(struct AREQ *r) {
  ResultProcessor *crash = RPCrash_New();
  addResultProcessor(r, crash);
}

/*******************************************************************************************************************
 *  Pause Processor - DEBUG ONLY
 *
 * Pauses the query after N results, N >= 0.
 *******************************************************************************************************************/
extern DebugCTX globalDebugCtx;

typedef struct {
  ResultProcessor base;
  uint32_t count;
  uint32_t remaining;
  bool paused;
} RPPauseAfterCount;


bool PipelineAddPauseRPcount(AREQ *r, size_t results_count, bool before, ResultProcessorType rp_type) {
  ResultProcessor *RPPauseAfterCount = RPPauseAfterCount_New(results_count);
  if (before) {
    return addResultProcessorBeforeType(r, RPPauseAfterCount, rp_type);
  } else {
    return addResultProcessorAfterType(r, RPPauseAfterCount, rp_type);
  }
}

<<<<<<< HEAD
static void RPPauseAfterCount_Pause(RPPauseAfterCount *self) {

  globalDebugCtx.query.pause = true;
  self->paused = true;
  while (globalDebugCtx.query.pause) { // volatile variable
    usleep(1000);
=======
static int RPMaxScoreNormalizerNext_innerLoop(ResultProcessor *rp, SearchResult *r) {
  RPMaxScoreNormalizer *self = (RPMaxScoreNormalizer *)rp;
  // get the next result from upstream. `self->pooledResult` is expected to be empty and allocated.
  int rc = rp->upstream->Next(rp->upstream, self->pooledResult);
  // if our upstream has finished - just change the state to not accumulating, and yield
  if (rc == RS_RESULT_EOF) {
    rp->Next = RPMaxScoreNormalizer_Yield;
    return rp->Next(rp, r);
  } else if (rc == RS_RESULT_TIMEDOUT && (rp->parent->timeoutPolicy == FailurePolicy_Return)) {
    self->timedOut = true;
    rp->Next = RPMaxScoreNormalizer_Yield;
    return rp->Next(rp, r);
  } else if (rc != RS_RESULT_OK) {
    return rc;
>>>>>>> 4710f448
  }
  self->paused = false;
}

static int RPPauseAfterCount_Next(ResultProcessor *base, SearchResult *r) {
  RPPauseAfterCount *self = (RPPauseAfterCount *)base;

  // If we've reached COUNT:
  if (!self->remaining) {
    RPPauseAfterCount_Pause(self);
  }

  self->remaining--;
  return base->upstream->Next(base->upstream, r);
}

static void RPPauseAfterCount_Free(ResultProcessor *base) {
  rm_free(base);
  // Clear the debugRP pointer if it points to us
  if (globalDebugCtx.query.debugRP == base) {
    globalDebugCtx.query.debugRP = NULL;
  }
}

ResultProcessor *RPPauseAfterCount_New(size_t count) {
  RPPauseAfterCount *ret = rm_calloc(1, sizeof(RPPauseAfterCount));
  ret->count = count;
  ret->remaining = count;
  ret->base.type = RP_PAUSE;
  ret->base.Next = RPPauseAfterCount_Next;
  ret->base.Free = RPPauseAfterCount_Free;

  globalDebugCtx.query.debugRP = &ret->base;

  return &ret->base;
}<|MERGE_RESOLUTION|>--- conflicted
+++ resolved
@@ -1252,7 +1252,7 @@
   if (rc == RS_RESULT_EOF) {
     rp->Next = RPMaxScoreNormalizer_Yield;
     return rp->Next(rp, r);
-  } else if (rc == RS_RESULT_TIMEDOUT && (rp->parent->timeoutPolicy == TimeoutPolicy_Return)) {
+  } else if (rc == RS_RESULT_TIMEDOUT && (rp->parent->timeoutPolicy == FailurePolicy_Return)) {
     self->timedOut = true;
     rp->Next = RPMaxScoreNormalizer_Yield;
     return rp->Next(rp, r);
@@ -1507,29 +1507,12 @@
   }
 }
 
-<<<<<<< HEAD
 static void RPPauseAfterCount_Pause(RPPauseAfterCount *self) {
 
   globalDebugCtx.query.pause = true;
   self->paused = true;
   while (globalDebugCtx.query.pause) { // volatile variable
     usleep(1000);
-=======
-static int RPMaxScoreNormalizerNext_innerLoop(ResultProcessor *rp, SearchResult *r) {
-  RPMaxScoreNormalizer *self = (RPMaxScoreNormalizer *)rp;
-  // get the next result from upstream. `self->pooledResult` is expected to be empty and allocated.
-  int rc = rp->upstream->Next(rp->upstream, self->pooledResult);
-  // if our upstream has finished - just change the state to not accumulating, and yield
-  if (rc == RS_RESULT_EOF) {
-    rp->Next = RPMaxScoreNormalizer_Yield;
-    return rp->Next(rp, r);
-  } else if (rc == RS_RESULT_TIMEDOUT && (rp->parent->timeoutPolicy == FailurePolicy_Return)) {
-    self->timedOut = true;
-    rp->Next = RPMaxScoreNormalizer_Yield;
-    return rp->Next(rp, r);
-  } else if (rc != RS_RESULT_OK) {
-    return rc;
->>>>>>> 4710f448
   }
   self->paused = false;
 }
