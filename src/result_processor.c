--- conflicted
+++ resolved
@@ -1821,15 +1821,12 @@
       if (consumed[i]) {
         continue;
       }
-<<<<<<< HEAD
-=======
       size_t window;
       if (self->hybridScoringCtx->scoringType == HYBRID_SCORING_RRF) {
         window = self->hybridScoringCtx->rrfCtx.window;
       } else {
         window = self->hybridScoringCtx->linearCtx.window;
       }
->>>>>>> b4ef348b
       int rc = hybridMergerConsumeFromUpstream(self, window, self->upstreams[i], i);
 
       if (rc == RS_RESULT_DEPLETING) {
