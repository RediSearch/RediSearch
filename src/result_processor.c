--- conflicted
+++ resolved
@@ -439,11 +439,6 @@
       if (QueryError_HasError(&status)) {
         return RS_RESULT_ERROR;
       }
-<<<<<<< HEAD
-    } else {
-      RS_LOG_ASSERT(0, "oops");
-=======
->>>>>>> 7c9dcd1a
     }
   }
 
