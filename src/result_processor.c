--- conflicted
+++ resolved
@@ -146,13 +146,7 @@
     }
     if (should_filter_slots) {
       RS_ASSERT(self->slotRanges != NULL);
-<<<<<<< HEAD
-      RedisModuleString *key = RedisModule_CreateString(NULL, dmd->keyPtr, sdslen(dmd->keyPtr));
-      int slot = RedisModule_ClusterKeySlot(key);
-      RedisModule_FreeString(NULL, key);
-=======
       int slot = RedisModule_ClusterKeySlotC(dmd->keyPtr, sdslen(dmd->keyPtr));
->>>>>>> 3bd770ef
       if (!Slots_CanAccessKeysInSlot(self->slotRanges, slot)) {
         DMD_Return(dmd);
         continue;
