/*
 * Copyright (c) 2006-Present, Redis Ltd.
 * All rights reserved.
 *
 * Licensed under your choice of the Redis Source Available License 2.0
 * (RSALv2); or (b) the Server Side Public License v1 (SSPLv1); or (c) the
 * GNU Affero General Public License v3 (AGPLv3).
*/
#include "aggregate/aggregate.h"
#include "result_processor.h"
#include "query.h"
#include "extension.h"
#include <util/minmax_heap.h>
#include "ext/default.h"
#include "rmutil/rm_assert.h"
#include "util/timeout.h"
#include "util/arr.h"
<<<<<<< HEAD
#include <stdatomic.h>
#include <pthread.h>
#include "util/references.h"
#include "hybrid/hybrid_scoring.h"
#include "hybrid/hybrid_search_result.h"
#include "config.h"

=======
#include "iterators/empty_iterator.h"
#include "rs_wall_clock.h"
>>>>>>> ef5c9273
/*******************************************************************************************************************
 *  General Result Processor Helper functions
 *******************************************************************************************************************/

// Allocates a new SearchResult, and populates it with `r`'s data (takes
// ownership as well)
SearchResult *SearchResult_Copy(SearchResult *r) {
  SearchResult *ret = rm_malloc(sizeof(*ret));
  *ret = *r;
  return ret;
}

void SearchResult_Clear(SearchResult *r) {
  // This won't affect anything if the result is null
  r->score = 0;
  if (r->scoreExplain) {
    SEDestroy(r->scoreExplain);
    r->scoreExplain = NULL;
  }
  if (r->indexResult) {
    // IndexResult_Free(r->indexResult);
    r->indexResult = NULL;
  }

  r->flags = 0;
  RLookupRow_Wipe(&r->rowdata);
  if (r->dmd) {
    DMD_Return(r->dmd);
    r->dmd = NULL;
  }
}

/* Free the search result object including the object itself */
void SearchResult_Destroy(SearchResult *r) {
  SearchResult_Clear(r);
  RLookupRow_Reset(&r->rowdata);
}

// Overwrites the contents of 'dst' with those from 'src'.
// Ensures proper cleanup of any existing data in 'dst'.
static void SearchResult_Override(SearchResult *dst, SearchResult *src) {
  if (!src) return;
  RLookupRow oldrow = dst->rowdata;
  *dst = *src;
  RLookupRow_Reset(&oldrow);
}


/*******************************************************************************************************************
 *  Base Result Processor - this processor is the topmost processor of every processing chain.
 *
 * It takes the raw index results from the index, and builds the search result to be sent
 * downstream.
 *******************************************************************************************************************/

static int UnlockSpec_and_ReturnRPResult(RedisSearchCtx *sctx, int result_status) {
  RedisSearchCtx_UnlockSpec(sctx);
  return result_status;
}
typedef struct {
  ResultProcessor base;
<<<<<<< HEAD
  const IndexIterator *iiter;
  size_t timeoutLimiter;    // counter to limit number of calls to TimedOut_WithCounter()
  ConcurrentSearchCtx *conc;
  RedisSearchCtx *sctx;
} RPIndexIterator;

/* Next implementation */
static int rpidxNext(ResultProcessor *base, SearchResult *res) {
  RPIndexIterator *self = (RPIndexIterator *)base;
  const IndexIterator *it = self->iiter;
  RedisSearchCtx *sctx = self->sctx;
  if (sctx->flags == RS_CTX_UNSET) {
    // If we need to read the iterators and we didn't lock the spec yet, lock it now
    // and reopen the keys in the concurrent search context (iterators' validation)
    RedisSearchCtx_LockSpecRead(sctx);
    ConcurrentSearchCtx_ReopenKeys(self->conc);
=======
  QueryIterator *iterator;
  size_t timeoutLimiter;    // counter to limit number of calls to TimedOut_WithCounter()
} RPQueryIterator;

/* Next implementation */
static int rpQueryItNext(ResultProcessor *base, SearchResult *res) {
  RPQueryIterator *self = (RPQueryIterator *)base;
  QueryIterator *it = self->iterator;
  RedisSearchCtx *sctx = RP_SCTX(base);
  DocTable* docs = &RP_SPEC(base)->docs;
  const RSDocumentMetadata *dmd;

  if (sctx->flags == RS_CTX_UNSET) {
    // If we need to read the iterators and we didn't lock the spec yet, lock it now
    // and reopen the keys in the concurrent search context (iterators' validation)
    RedisSearchCtx_LockSpecRead(RP_SCTX(base));
    ValidateStatus rc = it->Revalidate(it);
    if (rc == VALIDATE_ABORTED) {
      // The iterator is no longer valid, we should not use it.
      self->iterator->Free(self->iterator);
      it = self->iterator = NewEmptyIterator(); // Replace with a new empty iterator
    } else if (rc == VALIDATE_MOVED && !it->atEOF) {
      // The iterator is still valid, but the current result has changed, or we are at EOF.
      // If we are at EOF, we can enter the loop and let it handle it. (reading again should be safe)
      goto validate_current;
    }
>>>>>>> ef5c9273
  }

  // Read from the root filter until we have a valid result
  while (1) {
    // check for timeout in case we are encountering a lot of deleted documents
<<<<<<< HEAD
    if (TimedOut_WithCounter(&sctx->time.timeout, &self->timeoutLimiter) == TIMED_OUT) {
      return UnlockSpec_and_ReturnRPResult(sctx, RS_RESULT_TIMEDOUT);
    }
    rc = it->Read(it->ctx, &r);
=======
    if (TimedOut_WithCounter(&RP_SCTX(base)->time.timeout, &self->timeoutLimiter) == TIMED_OUT) {
      return UnlockSpec_and_ReturnRPResult(base, RS_RESULT_TIMEDOUT);
    }
    IteratorStatus rc = it->Read(it);
>>>>>>> ef5c9273
    switch (rc) {
    case ITERATOR_EOF:
      // This means we are done!
<<<<<<< HEAD
      return UnlockSpec_and_ReturnRPResult(sctx, RS_RESULT_EOF);
    case INDEXREAD_TIMEOUT:
      return UnlockSpec_and_ReturnRPResult(sctx, RS_RESULT_TIMEDOUT);
    case INDEXREAD_NOTFOUND:
      continue;
    default: // INDEXREAD_OK
      if (!r)
        continue;
    }

    DocTable* docs = &sctx->spec->docs;
    if (r->dmd) {
      dmd = r->dmd;
=======
      return UnlockSpec_and_ReturnRPResult(base, RS_RESULT_EOF);
    case ITERATOR_TIMEOUT:
      return UnlockSpec_and_ReturnRPResult(base, RS_RESULT_TIMEDOUT);
    default:
      RS_ASSERT(rc == ITERATOR_OK);
    }

validate_current:

    if (it->current->dmd) {
      dmd = it->current->dmd;
>>>>>>> ef5c9273
    } else {
      dmd = DocTable_Borrow(docs, it->lastDocId);
    }
    if (!dmd || (dmd->flags & Document_Deleted) || DocTable_IsDocExpired(docs, dmd, &sctx->time.current)) {
      DMD_Return(dmd);
      continue;
    }

    if (isTrimming && RedisModule_ShardingGetKeySlot) {
      RedisModuleString *key = RedisModule_CreateString(NULL, dmd->keyPtr, sdslen(dmd->keyPtr));
      int slot = RedisModule_ShardingGetKeySlot(key);
      RedisModule_FreeString(NULL, key);
      int firstSlot, lastSlot;
      RedisModule_ShardingGetSlotRange(&firstSlot, &lastSlot);
      if (firstSlot > slot || lastSlot < slot) {
        DMD_Return(dmd);
        continue;
      }
    }

    // Increment the total results barring deleted results
    base->parent->totalResults++;
    break;
  }

  // set the result data
  res->docId = it->lastDocId;
  res->indexResult = it->current;
  res->score = 0;
  res->dmd = dmd;
  RLookupRow_SetSortingVector(&res->rowdata, dmd->sortVector);
  return RS_RESULT_OK;
}

static void rpQueryItFree(ResultProcessor *iter) {
  RPQueryIterator *self = (RPQueryIterator *)iter;
  self->iterator->Free(self->iterator);
  rm_free(iter);
}

<<<<<<< HEAD
ResultProcessor *RPIndexIterator_New(const IndexIterator *root, RedisSearchCtx *sctx, ConcurrentSearchCtx *conc) {
  RPIndexIterator *ret = rm_calloc(1, sizeof(*ret));
  ret->iiter = root;
  ret->base.Next = rpidxNext;
  ret->base.Free = rpidxFree;
  ret->conc = conc;
  ret->sctx = sctx;
=======
ResultProcessor *RPQueryIterator_New(QueryIterator *root) {
  RS_ASSERT(root != NULL);
  RPQueryIterator *ret = rm_calloc(1, sizeof(*ret));
  ret->iterator = root;
  ret->base.Next = rpQueryItNext;
  ret->base.Free = rpQueryItFree;
>>>>>>> ef5c9273
  ret->base.type = RP_INDEX;
  return &ret->base;
}

<<<<<<< HEAD
const IndexIterator *QITR_GetRootFilter(QueryIterator *it) {
=======
QueryIterator *QITR_GetRootFilter(QueryProcessingCtx *it) {
>>>>>>> ef5c9273
  /* On coordinator, the root result processor will be a network result processor and we should ignore it */
  if (it->rootProc->type == RP_INDEX) {
    return ((RPQueryIterator *)it->rootProc)->iterator;
  }
  return NULL;
}

void QITR_PushRP(QueryProcessingCtx *it, ResultProcessor *rp) {
  rp->parent = it;
  if (!it->rootProc) {
    it->endProc = it->rootProc = rp;
    rp->upstream = NULL;
    return;
  }
  rp->upstream = it->endProc;
  it->endProc = rp;
}

void QITR_FreeChain(QueryProcessingCtx *qitr) {
  ResultProcessor *rp = qitr->endProc;
  while (rp) {
    ResultProcessor *next = rp->upstream;
    rp->Free(rp);
    rp = next;
  }
}

/*******************************************************************************************************************
 *  Scoring Processor
 *
 * It takes results from upstream, and using a scoring function applies the score to each one.
 *
 * It may not be invoked if we are working in SORTBY mode (or later on in aggregations)
 *******************************************************************************************************************/

typedef struct {
  ResultProcessor base;
  RSScoringFunction scorer;
  RSFreeFunction scorerFree;
  ScoringFunctionArgs scorerCtx;
  const RLookupKey *scoreKey;
} RPScorer;

static int rpscoreNext(ResultProcessor *base, SearchResult *res) {
  int rc;
  RPScorer *self = (RPScorer *)base;

  do {
    rc = base->upstream->Next(base->upstream, res);
    if (rc != RS_RESULT_OK) {
      return rc;
    }

    // Apply the scoring function
    res->score = self->scorer(&self->scorerCtx, res->indexResult, res->dmd, base->parent->minScore);
    if (self->scorerCtx.scrExp) {
      res->scoreExplain = (RSScoreExplain *)self->scorerCtx.scrExp;
      self->scorerCtx.scrExp = rm_calloc(1, sizeof(RSScoreExplain));
    }
    // If we got the special score RS_SCORE_FILTEROUT - disregard the result and decrease the total
    // number of results (it's been increased by the upstream processor)
    if (res->score == RS_SCORE_FILTEROUT) {
      base->parent->totalResults--;
      SearchResult_Clear(res);
      // continue and loop to the next result, since this is excluded by the
      // scorer.
      continue;
    }
    if (self->scoreKey) {
      RLookup_WriteOwnKey(self->scoreKey, &res->rowdata, RS_NumVal(res->score));
    }

    break;
  } while (1);

  return rc;
}

/* Free impl. for scorer - frees up the scorer privdata if needed */
static void rpscoreFree(ResultProcessor *rp) {
  RPScorer *self = (RPScorer *)rp;
  if (self->scorerFree) {
    self->scorerFree(self->scorerCtx.extdata);
  }
  rm_free(self->scorerCtx.scrExp);
  self->scorerCtx.scrExp = NULL;
  rm_free(self);
}

/* Create a new scorer by name. If the name is not found in the scorer registry, we use the default
 * scorer */
ResultProcessor *RPScorer_New(const ExtScoringFunctionCtx *funcs,
                              const ScoringFunctionArgs *fnargs,
                              const RLookupKey *rlk) {
  RPScorer *ret = rm_calloc(1, sizeof(*ret));
  ret->scorer = funcs->sf;
  ret->scorerFree = funcs->ff;
  ret->scorerCtx = *fnargs;
  ret->scoreKey = rlk;
  ret->base.Next = rpscoreNext;
  ret->base.Free = rpscoreFree;
  ret->base.type = RP_SCORER;
  return &ret->base;
}

/*******************************************************************************************************************
 *  Additional Values Loader Result Processor
 *
 * It takes results from upstream (should be Index iterator or close; before any RP that need these field),
 * and add their additional value to the right score field before sending them downstream.
 *******************************************************************************************************************/

typedef struct {
  ResultProcessor base;
} RPMetrics;

static int rpMetricsNext(ResultProcessor *base, SearchResult *res) {
  int rc;

  rc = base->upstream->Next(base->upstream, res);
  if (rc != RS_RESULT_OK) {
    return rc;
  }

  arrayof(RSYieldableMetric) arr = res->indexResult->metrics;
  for (size_t i = 0; i < array_len(arr); i++) {
    RLookup_WriteKey(arr[i].key, &(res->rowdata), arr[i].value);
  }

  return rc;
}

/* Free implementation for RPMetrics */
static void rpMetricsFree(ResultProcessor *rp) {
  RPMetrics *self = (RPMetrics *)rp;
  rm_free(self);
}

ResultProcessor *RPMetricsLoader_New() {
  RPMetrics *ret = rm_calloc(1, sizeof(*ret));
  ret->base.Next = rpMetricsNext;
  ret->base.Free = rpMetricsFree;
  ret->base.type = RP_METRICS;
  return &ret->base;
}

/*******************************************************************************************************************
 *  Sorting Processor
 *
 * This is where things become a bit complex...
 *
 * The sorter takes scored results from the scorer (or in the case of SORTBY, the raw results), and
 * maintains a heap of the top N results.
 *
 * Since we need it to be thread safe, every result that's put on the heap is copied, including its
 * index result tree.
 *
 * This means that from here down-stream, everything is thread safe, but we also need to properly
 * free discarded results.
 *
 * The sorter is actually a reducer - it returns RS_RESULT_QUEUED until its upstream parent returns
 * EOF. then it starts yielding results one by one by popping from the top of the heap.
 *
 * Note: We use a min-max heap to simplify maintaining a max heap where we can pop from the bottom
 * while finding the top N results
 *******************************************************************************************************************/

typedef int (*RPSorterCompareFunc)(const void *e1, const void *e2, const void *udata);

typedef struct {
  ResultProcessor base;

  // The heap. We use a min-max heap here
  mm_heap_t *pq;

  // the compare function for the heap. We use it to test if a result needs to be added to the heap
  RPSorterCompareFunc cmp;

  // private data for the compare function
  void *cmpCtx;

  // pooled result - we recycle it to avoid allocations
  SearchResult *pooledResult;

  struct {
    const RLookupKey **keys;
    size_t nkeys;
    uint64_t ascendMap;
  } fieldcmp;

  // Whether a timeout warning needs to be propagated down the downstream
  bool timedOut;
} RPSorter;

/* Yield - pops the current top result from the heap */
static int rpsortNext_Yield(ResultProcessor *rp, SearchResult *r) {
  RPSorter *self = (RPSorter *)rp;
  SearchResult *cur_best = mmh_pop_max(self->pq);

  if (cur_best) {
    SearchResult_Override(r, cur_best);
    rm_free(cur_best);
    return RS_RESULT_OK;
  }
  int ret = self->timedOut ? RS_RESULT_TIMEDOUT : RS_RESULT_EOF;
  self->timedOut = false;
  return ret;
}

static void rpsortFree(ResultProcessor *rp) {
  RPSorter *self = (RPSorter *)rp;

  SearchResult_Destroy(self->pooledResult);
  rm_free(self->pooledResult);

  // calling mmh_free will free all the remaining results in the heap, if any
  mmh_free(self->pq);
  rm_free(rp);
}

#define RESULT_QUEUED RS_RESULT_MAX + 1

static int rpsortNext_innerLoop(ResultProcessor *rp, SearchResult *r) {
  RPSorter *self = (RPSorter *)rp;

  // get the next result from upstream. `self->pooledResult` is expected to be empty and allocated.
  int rc = rp->upstream->Next(rp->upstream, self->pooledResult);

  // if our upstream has finished - just change the state to not accumulating, and yield
  if (rc == RS_RESULT_EOF) {
    rp->Next = rpsortNext_Yield;
    return rpsortNext_Yield(rp, r);
  } else if (rc == RS_RESULT_TIMEDOUT && (rp->parent->timeoutPolicy == TimeoutPolicy_Return)) {
    self->timedOut = true;
    rp->Next = rpsortNext_Yield;
    return rpsortNext_Yield(rp, r);
  } else if (rc != RS_RESULT_OK) {
    // whoops!
    return rc;
  }

  // If the queue is not full - we just push the result into it
  if (self->pq->count < self->pq->size) {

    // copy the index result to make it thread safe - but only if it is pushed to the heap
    self->pooledResult->indexResult = NULL;
    mmh_insert(self->pq, self->pooledResult);
    if (self->pooledResult->score < rp->parent->minScore) {
      rp->parent->minScore = self->pooledResult->score;
    }
    // we need to allocate a new result for the next iteration
    self->pooledResult = rm_calloc(1, sizeof(*self->pooledResult));
  } else {
    // find the min result
    SearchResult *minh = mmh_peek_min(self->pq);

    // update the min score. Irrelevant to SORTBY mode but hardly costs anything...
    if (minh->score > rp->parent->minScore) {
      rp->parent->minScore = minh->score;
    }

    // if needed - pop it and insert a new result
    if (self->cmp(self->pooledResult, minh, self->cmpCtx) > 0) {
      self->pooledResult->indexResult = NULL;
      self->pooledResult = mmh_exchange_min(self->pq, self->pooledResult);
    }
    // clear the result in preparation for the next iteration
    SearchResult_Clear(self->pooledResult);
  }
  return RESULT_QUEUED;
}

static int rpsortNext_Accum(ResultProcessor *rp, SearchResult *r) {
  uint32_t chunkLimit = rp->parent->resultLimit;
  rp->parent->resultLimit = UINT32_MAX; // we want to accumulate all results
  int rc;
  while ((rc = rpsortNext_innerLoop(rp, r)) == RESULT_QUEUED) {
    // Do nothing.
  }
  rp->parent->resultLimit = chunkLimit; // restore the limit
  return rc;
}

/* Compare results for the heap by score */
static inline int cmpByScore(const void *e1, const void *e2, const void *udata) {
  const SearchResult *h1 = e1, *h2 = e2;

  if (h1->score < h2->score) {
    return -1;
  } else if (h1->score > h2->score) {
    return 1;
  }
  return h1->docId > h2->docId ? -1 : 1;
}

/* Compare results for the heap by sorting key */
static int cmpByFields(const void *e1, const void *e2, const void *udata) {
  const RPSorter *self = udata;
  const SearchResult *h1 = e1, *h2 = e2;
  int ascending = 0;

  QueryError *qerr = NULL;
  if (self && self->base.parent && self->base.parent->err) {
    qerr = self->base.parent->err;
  }

  for (size_t i = 0; i < self->fieldcmp.nkeys && i < SORTASCMAP_MAXFIELDS; i++) {
    const RSValue *v1 = RLookup_GetItem(self->fieldcmp.keys[i], &h1->rowdata);
    const RSValue *v2 = RLookup_GetItem(self->fieldcmp.keys[i], &h2->rowdata);
    // take the ascending bit for this property from the ascending bitmap
    ascending = SORTASCMAP_GETASC(self->fieldcmp.ascendMap, i);
    if (!v1 || !v2) {
      // If at least one of these has no sort key, it gets high value regardless of asc/desc
      if (v1) {
        return 1;
      } else if (v2) {
        return -1;
      } else {
        // Both have no sort key, so they are equal. Continue to next sort key
        continue;
      }
    }

    int rc = RSValue_Cmp(v1, v2, qerr);
    if (rc != 0) return ascending ? -rc : rc;
  }

  int rc = h1->docId < h2->docId ? -1 : 1;
  return ascending ? -rc : rc;
}

static void srDtor(void *p) {
  if (p) {
    SearchResult_Destroy(p);
    rm_free(p);
  }
}

ResultProcessor *RPSorter_NewByFields(size_t maxresults, const RLookupKey **keys, size_t nkeys, uint64_t ascmap) {

  RPSorter *ret = rm_calloc(1, sizeof(*ret));
  ret->cmp = nkeys ? cmpByFields : cmpByScore;
  ret->cmpCtx = ret;
  ret->fieldcmp.ascendMap = ascmap;
  ret->fieldcmp.keys = keys;
  ret->fieldcmp.nkeys = nkeys;

  ret->pq = mmh_init_with_size(maxresults, ret->cmp, ret->cmpCtx, srDtor);
  ret->pooledResult = rm_calloc(1, sizeof(*ret->pooledResult));
  ret->base.Next = rpsortNext_Accum;
  ret->base.Free = rpsortFree;
  ret->base.type = RP_SORTER;
  return &ret->base;
}

ResultProcessor *RPSorter_NewByScore(size_t maxresults) {
  return RPSorter_NewByFields(maxresults, NULL, 0, 0);
}

/*******************************************************************************************************************
 *  Paging Processor
 *
 * The sorter builds a heap of size N, but the pager is responsible for taking result
 * FIRST...FIRST+NUM from it.
 *
 * For example, if we want to get results 40-50, we build a heap of size 50 on the sorter, and
 *the pager is responsible for discarding the first 40 results and returning just 10
 *
 * They are separated so that later on we can cache the sorter's heap, and continue paging it
 * without re-executing the entire query
 *******************************************************************************************************************/

typedef struct {
  ResultProcessor base;
  uint32_t offset;
  uint32_t remaining;
} RPPager;

static int rppagerNext_Limit(ResultProcessor *base, SearchResult *r) {
  RPPager *self = (RPPager *)base;

  // If we've reached LIMIT:
  if (!self->remaining) {
    return RS_RESULT_EOF;
  }

  int ret = base->upstream->Next(base->upstream, r);
  // Account for the result only if we got one.
  if (ret == RS_RESULT_OK) self->remaining--;
  return ret;
}

static int rppagerNext_Skip(ResultProcessor *base, SearchResult *r) {
  RPPager *self = (RPPager *)base;

  // Currently a pager is never called more than offset+limit times.
  // We limit the entire pipeline to offset+limit (upstream and downstream).
  uint32_t limit = MIN(self->remaining, base->parent->resultLimit);
  // Save the previous limit, so that it will seem untouched to the downstream
  uint32_t downstreamLimit = base->parent->resultLimit;
  base->parent->resultLimit = self->offset + limit;

  // If we've not reached the offset
  while (self->offset) {
    int rc = base->upstream->Next(base->upstream, r);
    if (rc != RS_RESULT_OK) {
      return rc;
    }
    base->parent->resultLimit--;
    self->offset--;
    SearchResult_Clear(r);
  }

  base->parent->resultLimit = downstreamLimit;

  base->Next = rppagerNext_Limit; // switch to second phase
  return base->Next(base, r);
}

static void rppagerFree(ResultProcessor *base) {
  rm_free(base);
}

/* Create a new pager. The offset and limit are taken from the user request */
ResultProcessor *RPPager_New(size_t offset, size_t limit) {
  RPPager *ret = rm_calloc(1, sizeof(*ret));
  ret->offset = offset;
  ret->remaining = limit;

  ret->base.type = RP_PAGER_LIMITER;
  ret->base.Next = rppagerNext_Skip;
  ret->base.Free = rppagerFree;

  return &ret->base;
}

////////////////////////////////////////////////////////////////////////////////
////////////////////////////////////////////////////////////////////////////////
/// Value Loader                                                             ///
////////////////////////////////////////////////////////////////////////////////
////////////////////////////////////////////////////////////////////////////////

typedef struct {
  ResultProcessor base;
  RLookup *lk;
  RLookupLoadOptions loadopts;
  QueryError status;
} RPLoader;

static void rpLoader_loadDocument(RPLoader *self, SearchResult *r) {
  // If the document was modified or deleted, we don't load it, and we need to mark
  // the result as expired.
  if ((r->dmd->flags & Document_FailedToOpen) || (r->dmd->flags & Document_Deleted)) {
    r->flags |= Result_ExpiredDoc;
    return;
  }

  self->loadopts.dmd = r->dmd;
  // if loading the document has failed, we keep the row as it was.
  // Error code and message are ignored.
  if (RLookup_LoadDocument(self->lk, &r->rowdata, &self->loadopts) != REDISMODULE_OK) {
    // mark the document as "failed to open" for later loaders or other threads (optimization)
    ((RSDocumentMetadata *)(r->dmd))->flags |= Document_FailedToOpen;
    // The result contains an expired document.
    r->flags |= Result_ExpiredDoc;
    QueryError_ClearError(&self->status);
  }
}

static int rploaderNext(ResultProcessor *base, SearchResult *r) {
  RPLoader *lc = (RPLoader *)base;
  int rc = base->upstream->Next(base->upstream, r);
  if (rc != RS_RESULT_OK) {
    return rc;
  }

  rpLoader_loadDocument(lc, r);
  return RS_RESULT_OK;
}

static void rploaderFreeInternal(ResultProcessor *base) {
  RPLoader *lc = (RPLoader *)base;
  QueryError_ClearError(&lc->status);
  rm_free(lc->loadopts.keys);
}

static void rploaderFree(ResultProcessor *base) {
  rploaderFreeInternal(base);
  rm_free(base);
}

static void rploaderNew_setLoadOpts(RPLoader *self, RedisSearchCtx *sctx, RLookup *lk, const RLookupKey **keys, size_t nkeys, bool forceLoad) {
  self->loadopts.forceString = 1; // used in `LOAD_ALLKEYS` mode.
  self->loadopts.forceLoad = forceLoad;
  self->loadopts.status = &self->status;
  self->loadopts.sctx = sctx;
  self->loadopts.dmd = NULL;
  self->loadopts.keys = rm_malloc(sizeof(*keys) * nkeys);
  memcpy(self->loadopts.keys, keys, sizeof(*keys) * nkeys);
  self->loadopts.nkeys = nkeys;
  if (nkeys) {
    self->loadopts.mode = RLOOKUP_LOAD_KEYLIST;
  } else {
    self->loadopts.mode = RLOOKUP_LOAD_ALLKEYS;
    lk->options |= RLOOKUP_OPT_ALL_LOADED; // TODO: turn on only for HASH specs
  }

  self->lk = lk;
}

static ResultProcessor *RPPlainLoader_New(RedisSearchCtx *sctx, RLookup *lk, const RLookupKey **keys, size_t nkeys, bool forceLoad) {
  RPLoader *self = rm_calloc(1, sizeof(*self));

  rploaderNew_setLoadOpts(self, sctx, lk, keys, nkeys, forceLoad);

  self->base.Next = rploaderNext;
  self->base.Free = rploaderFree;
  self->base.type = RP_LOADER;
  return &self->base;
}

/*******************************************************************************************************************
 *  Safe Loader Results Processor
 *
 * This component should be added to the query's execution pipeline INSTEAD OF a loader, if a loader is needed.
 *
 * The RP has few phases:
 * 1. Buffering phase - the RP will buffer the results from the upstream.
 * 2. Loading phase:
 *   a. Verify that the spec is unlocked, and lock the Redis keyspace.
 *   b. Load the needed data for each buffered result.
 *   c. Unlock the Redis keyspace.
 * 3. Yielding phase - the RP will yield the buffered results.
 *******************************************************************************************************************/

#define DEFAULT_BUFFER_BLOCK_SIZE 1024

typedef struct RPSafeLoader {
  // Loading context
  RPLoader base_loader;

  // Buffer management
  SearchResult **BufferBlocks;
  size_t buffer_results_count;

  // Results iterator
  size_t curr_result_index;

  // Last buffered result code. To know weather to return OK or EOF.
  char last_buffered_rc;

  // If true, the loader will become a plain loader after the buffer is empty.
  // Used when changing the MT mode through a cursor execution session (e.g. FT.CURSOR READ)
  bool becomePlainLoader;

  // Search context
  RedisSearchCtx *sctx;
} RPSafeLoader;

/************************* Safe Loader private functions *************************/

static void SetResult(SearchResult *buffered_result,  SearchResult *result_output) {
  // Free the RLookup row before overriding it.
  RLookupRow_Reset(&result_output->rowdata);
  *result_output = *buffered_result;
}

static SearchResult *GetResultsBlock(RPSafeLoader *self, size_t idx) {
  // Get a pointer to the block at the given index
  SearchResult **ret = array_ensure_at(&self->BufferBlocks, idx, SearchResult*);

  // If the block is not allocated, allocate it
  if (!*ret) {
    *ret = array_new(SearchResult, DEFAULT_BUFFER_BLOCK_SIZE);
  }

  return *ret;

}

// If @param currBlock is full we add a new block and return it, otherwise returns @param CurrBlock.
static SearchResult *InsertResult(RPSafeLoader *self, SearchResult *resToBuffer, SearchResult *currBlock) {
  size_t idx_in_curr_block = self->buffer_results_count % DEFAULT_BUFFER_BLOCK_SIZE;
  // if the block is full, allocate a new one
  if (idx_in_curr_block == 0) {
    // get the curr block, allocate new block if needed
    currBlock = GetResultsBlock(self, self->buffer_results_count / DEFAULT_BUFFER_BLOCK_SIZE);
  }
  // append the result to the current block at rp->curr_idx_at_block
  // this operation takes ownership of the result's allocated data
  currBlock[idx_in_curr_block] = *resToBuffer;
  ++self->buffer_results_count;
  return currBlock;
}

static bool IsBufferEmpty(RPSafeLoader *self) {
  return self->buffer_results_count == 0;
}

static SearchResult *GetNextResult(RPSafeLoader *self) {
  size_t curr_elem_index = self->curr_result_index;

  // if we reached to the end of the buffer return NULL
  if (curr_elem_index >= self->buffer_results_count) {
    return NULL;
  }

  // get current block
  SearchResult *curr_block = self->BufferBlocks[curr_elem_index / DEFAULT_BUFFER_BLOCK_SIZE];

  // get the result in the block
  SearchResult* ret = curr_block + (curr_elem_index % DEFAULT_BUFFER_BLOCK_SIZE);

  // Increase result's index
  ++self->curr_result_index;

  // return result
  return ret;
}

static int rpSafeLoaderNext_Accumulate(ResultProcessor *rp, SearchResult *res);  // Forward declaration

static int rpSafeLoader_ResetAndReturnLastCode(RPSafeLoader *self, SearchResult *res) {
  // Reset the next function, in case we are in cursor mode
  if (self->becomePlainLoader) {
    self->base_loader.base.Next = rploaderNext;
  } else {
    self->base_loader.base.Next = rpSafeLoaderNext_Accumulate;
  }
  self->buffer_results_count = 0;
  self->curr_result_index = 0;

  int rc = self->last_buffered_rc;
  self->last_buffered_rc = RS_RESULT_OK;
  // We CANNOT return `RS_RESULT_OK` HERE, since it will be interpreted as a
  // success while no population of the result was done.
  // So if the last rc was `RS_RESULT_OK`, we need to continue activating the
  // pipeline.
  if (rc == RS_RESULT_OK) {
    return self->base_loader.base.Next(&self->base_loader.base, res);
  }
  return rc;
}

/*********************************************************************************/

static void rpSafeLoader_Load(RPSafeLoader *self) {
  SearchResult *curr_res;

  // iterate the buffer.
  // TODO: implement `GetNextResult` that gets the current block to save calculation time.
  while ((curr_res = GetNextResult(self))) {
    rpLoader_loadDocument(&self->base_loader, curr_res);
  }

  // Reset the iterator
  self->curr_result_index = 0;
}

static int rpSafeLoaderNext_Yield(ResultProcessor *rp, SearchResult *result_output) {
  RPSafeLoader *self = (RPSafeLoader *)rp;
  SearchResult *curr_res = GetNextResult(self);

  if (curr_res) {
    SetResult(curr_res, result_output);
    return RS_RESULT_OK;
  } else {
    return rpSafeLoader_ResetAndReturnLastCode(self, result_output);
  }
}

/*********************************************************************************/

static int rpSafeLoaderNext_Accumulate(ResultProcessor *rp, SearchResult *res) {
  RS_LOG_ASSERT(rp->parent->resultLimit > 0, "Result limit should be greater than 0");
  RPSafeLoader *self = (RPSafeLoader *)rp;

  // Keep fetching results from the upstream result processor until EOF is reached
  RedisSearchCtx *sctx = self->sctx;
  int result_status;
  uint32_t bufferLimit = rp->parent->resultLimit;
  SearchResult resToBuffer = {0};
  SearchResult *currBlock = NULL;
  // Get the next result and save it in the buffer
  while (rp->parent->resultLimit && ((result_status = rp->upstream->Next(rp->upstream, &resToBuffer)) == RS_RESULT_OK)) {
    // Decrease the result limit after getting a result from the upstream
    rp->parent->resultLimit--;
    // Buffer the result.
    currBlock = InsertResult(self, &resToBuffer, currBlock);

    memset(&resToBuffer, 0, sizeof(SearchResult));

  }
  rp->parent->resultLimit = bufferLimit; // Restore the result limit

  // If we exit the loop because we got an error, or we have zero result, return without locking Redis.
  if ((result_status != RS_RESULT_EOF && result_status != RS_RESULT_OK &&
      !(result_status == RS_RESULT_TIMEDOUT && rp->parent->timeoutPolicy == TimeoutPolicy_Return)) ||
      IsBufferEmpty(self)) {
    return result_status;
  }
  // save the last buffered result code to return when we done yielding the buffered results.
  self->last_buffered_rc = result_status;

  // Now we have the data of all documents that pass the query filters,
  // let's lock Redis to provide safe access to Redis keyspace

  // First, we verify that we unlocked the spec before we lock Redis.
  RedisSearchCtx_UnlockSpec(sctx);

  bool isQueryProfile = rp->parent->isProfile;
  rs_wall_clock rpStartTime;
  if (isQueryProfile) rs_wall_clock_init(&rpStartTime);
  // Then, lock Redis to guarantee safe access to Redis keyspace
  RedisModule_ThreadSafeContextLock(sctx->redisCtx);

  rpSafeLoader_Load(self);

  // Done loading. Unlock Redis
  RedisModule_ThreadSafeContextUnlock(sctx->redisCtx);

  if (isQueryProfile) {
    // GIL time is time passed since rpStartTime combined with the time we already accumulated in the rp->GILTime
    rp->parent->GILTime += rs_wall_clock_elapsed_ns(&rpStartTime);
  }

  // Move to the yielding phase
  rp->Next = rpSafeLoaderNext_Yield;
  return rp->Next(rp, res);
}

static void rpSafeLoaderFree(ResultProcessor *base) {
  RPSafeLoader *sl = (RPSafeLoader *)base;

  // Free leftover results in the buffer (if any)
  SearchResult *cur;
  while ((cur = GetNextResult(sl))) {
    SearchResult_Destroy(cur);
  }

  // Free buffer memory blocks
  array_foreach(sl->BufferBlocks, SearchResultsBlock, array_free(SearchResultsBlock));
  array_free(sl->BufferBlocks);

  rploaderFreeInternal(base);

  rm_free(sl);
}

static ResultProcessor *RPSafeLoader_New(RedisSearchCtx *sctx, RLookup *lk, const RLookupKey **keys, size_t nkeys, bool forceLoad) {
  RPSafeLoader *sl = rm_calloc(1, sizeof(*sl));

  rploaderNew_setLoadOpts(&sl->base_loader, sctx, lk, keys, nkeys, forceLoad);

  sl->BufferBlocks = NULL;
  sl->buffer_results_count = 0;
  sl->curr_result_index = 0;

  sl->last_buffered_rc = RS_RESULT_OK;
  sl->sctx = sctx;

  sl->base_loader.base.Next = rpSafeLoaderNext_Accumulate;
  sl->base_loader.base.Free = rpSafeLoaderFree;
  sl->base_loader.base.type = RP_SAFE_LOADER;
  return &sl->base_loader.base;
}

/*********************************************************************************/

typedef struct {
  ResultProcessor base;
  const RLookupKey *out;
} RPKeyNameLoader;

static inline void RPKeyNameLoader_Free(ResultProcessor *self) {
  rm_free(self);
}

static int RPKeyNameLoader_Next(ResultProcessor *base, SearchResult *res) {
  int rc = base->upstream->Next(base->upstream, res);
  if (RS_RESULT_OK == rc) {
    RPKeyNameLoader *nl = (RPKeyNameLoader *)base;
    size_t keyLen = sdslen(res->dmd->keyPtr); // keyPtr is an sds
    RLookup_WriteOwnKey(nl->out, &res->rowdata, RS_NewCopiedString(res->dmd->keyPtr, keyLen));
  }
  return rc;
}

static ResultProcessor *RPKeyNameLoader_New(const RLookupKey *key) {
  RPKeyNameLoader *rp = rm_calloc(1, sizeof(*rp));
  rp->out = key;

  ResultProcessor *base = &rp->base;
  base->Free = RPKeyNameLoader_Free;
  base->Next = RPKeyNameLoader_Next;
  base->type = RP_KEY_NAME_LOADER;
  return base;
}

/*********************************************************************************/

ResultProcessor *RPLoader_New(RedisSearchCtx *sctx, uint32_t reqflags, RLookup *lk, const RLookupKey **keys, size_t nkeys, bool forceLoad, uint32_t *outStateflags) {
  if (RSGlobalConfig.enableUnstableFeatures) {
    if (nkeys == 1 && !strcmp(keys[0]->path, UNDERSCORE_KEY)) {
      // Return a thin RP that doesn't actually loads anything or access to the key space
      // Returning without turning on the `QEXEC_S_HAS_LOAD` flag
      return RPKeyNameLoader_New(keys[0]);
    }
  }
  *outStateflags |= QEXEC_S_HAS_LOAD;
  if (reqflags & QEXEC_F_RUN_IN_BACKGROUND) {
    // Assumes that Redis is *NOT* locked while executing the loader
    return RPSafeLoader_New(sctx, lk, keys, nkeys, forceLoad);
  } else {
    // Assumes that Redis *IS* locked while executing the loader
    return RPPlainLoader_New(sctx, lk, keys, nkeys, forceLoad);
  }
}

// Consumes the input loader and returns a new safe loader that wraps it.
static ResultProcessor *RPSafeLoader_New_FromPlainLoader(RPLoader *loader) {
  RPSafeLoader *sl = rm_new(RPSafeLoader);

  // Copy the loader, move ownership of the keys
  sl->base_loader = *loader;
  sl->sctx = loader->loadopts.sctx;
  rm_free(loader);

  // Reset the loader's buffer and state
  sl->BufferBlocks = NULL;
  sl->buffer_results_count = 0;
  sl->curr_result_index = 0;

  sl->last_buffered_rc = RS_RESULT_OK;

  sl->base_loader.base.Next = rpSafeLoaderNext_Accumulate;
  sl->base_loader.base.Free = rpSafeLoaderFree;
  sl->base_loader.base.type = RP_SAFE_LOADER;
  return &sl->base_loader.base;
}

void SetLoadersForBG(QueryProcessingCtx *qctx) {
  ResultProcessor *cur = qctx->endProc;
  ResultProcessor dummyHead = { .upstream = cur };
  ResultProcessor *downstream = &dummyHead;
  while (cur) {
    if (cur->type == RP_LOADER) {
      cur = RPSafeLoader_New_FromPlainLoader((RPLoader *)cur);
      downstream->upstream = cur;
    } else if (cur->type == RP_SAFE_LOADER) {
      // If the pipeline was originally built with a safe loader and later got set to run on
      // the main thread, we keep the safe loader and only change the next function.
      // Now we need to change the next function back to the safe loader's next function.
      RS_ASSERT(cur->Next == rploaderNext);
      cur->Next = rpSafeLoaderNext_Accumulate;
      ((RPSafeLoader *)cur)->becomePlainLoader = false;
    }
    downstream = cur;
    cur = cur->upstream;
  }
  // Update the endProc to the new head in case it was changed
  qctx->endProc = dummyHead.upstream;
}

void SetLoadersForMainThread(QueryProcessingCtx *qctx) {
  ResultProcessor *rp = qctx->endProc;
  while (rp) {
    if (rp->type == RP_SAFE_LOADER) {
      // If the `Next` function is `rpSafeLoaderNext_Accumulate`, it means that the loader didn't
      // buffer any result yet (or was reset), so we can safely change it to `rploaderNext`.
      // Otherwise, we keep the `Next` function as is (rpSafeLoaderNext_Yield) and set the flag
      // `becomePlainLoader` to true, so the loader will become a plain loader after the buffer is
      // empty.
      if (rp->Next == rpSafeLoaderNext_Accumulate) {
        rp->Next = rploaderNext;
      }
      ((RPSafeLoader *)rp)->becomePlainLoader = true;
    }
    rp = rp->upstream;
  }
}

/*********************************************************************************/

static char *RPTypeLookup[RP_MAX] = {"Index",   "Loader",    "Threadsafe-Loader", "Scorer",
                                     "Sorter",  "Counter",   "Pager/Limiter",     "Highlighter",
                                     "Grouper", "Projector", "Filter",            "Profile",
                                     "Network", "Metrics Applier", "Key Name Loader", "Score Max Normalizer",
                                     "Vector Normalizer", "Hybrid Merger", "Depleter"};

const char *RPTypeToString(ResultProcessorType type) {
  RS_LOG_ASSERT(type >= 0 && type < RP_MAX, "enum is out of range");
  return RPTypeLookup[type];
}

////////////////////////////////////////////////////////////////////////////////
////////////////////////////////////////////////////////////////////////////////
/// Profile RP                                                               ///
////////////////////////////////////////////////////////////////////////////////
////////////////////////////////////////////////////////////////////////////////

typedef struct {
  ResultProcessor base;
  rs_wall_clock_ns_t profileTime;
  uint64_t profileCount;
} RPProfile;

static int rpprofileNext(ResultProcessor *base, SearchResult *r) {
  RPProfile *self = (RPProfile *)base;

  rs_wall_clock start;
  rs_wall_clock_init(&start);
  int rc = base->upstream->Next(base->upstream, r);
  self->profileTime += rs_wall_clock_elapsed_ns(&start);
  self->profileCount++;
  return rc;
}

static void rpProfileFree(ResultProcessor *base) {
  RPProfile *rp = (RPProfile *)base;
  rm_free(rp);
}

<<<<<<< HEAD
ResultProcessor *RPProfile_New(ResultProcessor *rp, QueryProcessingCtx *qctx) {
=======
ResultProcessor *RPProfile_New(ResultProcessor *rp, QueryProcessingCtx *qiter) {
>>>>>>> ef5c9273
  RPProfile *rpp = rm_calloc(1, sizeof(*rpp));

  rpp->profileCount = 0;
  rpp->base.upstream = rp;
  rpp->base.parent = qctx;
  rpp->base.Next = rpprofileNext;
  rpp->base.Free = rpProfileFree;
  rpp->base.type = RP_PROFILE;

  return &rpp->base;
}

rs_wall_clock_ns_t RPProfile_GetClock(ResultProcessor *rp) {
  RPProfile *self = (RPProfile *)rp;
  return self->profileTime;
}

uint64_t RPProfile_GetCount(ResultProcessor *rp) {
  RPProfile *self = (RPProfile *)rp;
  return self->profileCount;
}

<<<<<<< HEAD
void Profile_AddRPs(QueryProcessingCtx *qctx) {
  ResultProcessor *cur = qctx->endProc = RPProfile_New(qctx->endProc, qctx);
=======
void Profile_AddRPs(QueryProcessingCtx *qiter) {
  ResultProcessor *cur = qiter->endProc = RPProfile_New(qiter->endProc, qiter);
>>>>>>> ef5c9273
  while (cur && cur->upstream && cur->upstream->upstream) {
    cur = cur->upstream;
    cur->upstream = RPProfile_New(cur->upstream, qctx);
    cur = cur->upstream;
  }
}

/*******************************************************************************************************************
 *  Scoring Processor
 *
 * It takes results from upstream, and using a scoring function applies the score to each one.
 *
 * It may not be invoked if we are working in SORTBY mode (or later on in aggregations)
 *******************************************************************************************************************/

typedef struct {
  ResultProcessor base;
  size_t count;
} RPCounter;

static int rpcountNext(ResultProcessor *base, SearchResult *res) {
  int rc;
  RPCounter *self = (RPCounter *)base;

  while ((rc = base->upstream->Next(base->upstream, res)) == RS_RESULT_OK) {
    self->count += 1;
    SearchResult_Clear(res);
  }

  // Since this never returns RM_OK, in profile mode, count should be increased
  // to compensate for EOF
  if (base->upstream->type == RP_PROFILE) {
    ((RPProfile *)base->parent->endProc)->profileCount++;
  }

  return rc;
}

static void rpcountFree(ResultProcessor *rp) {
  RPCounter *self = (RPCounter *)rp;
  rm_free(self);
}

/* Create a new counter. */
ResultProcessor *RPCounter_New() {
  RPCounter *ret = rm_calloc(1, sizeof(*ret));
  ret->count = 0;
  ret->base.Next = rpcountNext;
  ret->base.Free = rpcountFree;
  ret->base.type = RP_COUNTER;
  return &ret->base;
}

/*******************************************************************************************************************
 *  Timeout Processor - DEBUG ONLY
 *
 * returns timeout after N results, N >= 0.
 * If N is larger than the actual results, EOF is returned.
 *******************************************************************************************************************/

typedef struct {
  ResultProcessor base;
  uint32_t count;
  uint32_t remaining;
  RedisSearchCtx *sctx;
} RPTimeoutAfterCount;

// Insert the result processor between the last result processor and its downstream result processor
static void addResultProcessor(QueryProcessingCtx *qctx, ResultProcessor *rp) {
  ResultProcessor *cur = qctx->endProc;
  ResultProcessor dummyHead = { .upstream = cur };
  ResultProcessor *downstream = &dummyHead;

  // Search for the last result processor
  while (cur) {
    if (!cur->upstream) {
      rp->parent = qctx;
      downstream->upstream = rp;
      rp->upstream = cur;
      break;
    }
    downstream = cur;
    cur = cur->upstream;
  }
  // Update the endProc to the new head in case it was changed
  qctx->endProc = dummyHead.upstream;
}

/** For debugging purposes
 * Will add a result processor that will return timeout according to the results count specified.
 * @param results_count: number of results to return. should be greater equal 0.
 * The result processor will also change the query timing so further checks down the pipeline will also result in timeout.
 */
void PipelineAddTimeoutAfterCount(QueryProcessingCtx *qctx, RedisSearchCtx *sctx, size_t results_count) {
  ResultProcessor *RPTimeoutAfterCount = RPTimeoutAfterCount_New(results_count, sctx);
  addResultProcessor(qctx, RPTimeoutAfterCount);
}

static void RPTimeoutAfterCount_SimulateTimeout(ResultProcessor *rp_timeout, RedisSearchCtx *sctx) {
    // set timeout to now for the RP up the chain to handle
    static struct timespec now;
    clock_gettime(CLOCK_MONOTONIC_RAW, &now);
    sctx->time.timeout = now;

    // search upstream for rpQueryItNext to set timeout limiter
    ResultProcessor *cur = rp_timeout->upstream;
    while (cur && cur->type != RP_INDEX) {
        cur = cur->upstream;
    }

    if (cur) { // This is a shard pipeline
      RPQueryIterator *rp_index = (RPQueryIterator *)cur;
      rp_index->timeoutLimiter = TIMEOUT_COUNTER_LIMIT - 1;
    }
}

static int RPTimeoutAfterCount_Next(ResultProcessor *base, SearchResult *r) {
  RPTimeoutAfterCount *self = (RPTimeoutAfterCount *)base;

  // If we've reached COUNT:
  if (!self->remaining) {

    RPTimeoutAfterCount_SimulateTimeout(base, self->sctx);

    int rc = base->upstream->Next(base->upstream, r);
    if (rc == RS_RESULT_TIMEDOUT) {
      // reset the counter for the next run in cursor mode
      self->remaining = self->count;
    }

    return rc;
  }

  self->remaining--;
  return base->upstream->Next(base->upstream, r);
}

static void RPTimeoutAfterCount_Free(ResultProcessor *base) {
  rm_free(base);
}

ResultProcessor *RPTimeoutAfterCount_New(size_t count, RedisSearchCtx *sctx) {
  RPTimeoutAfterCount *ret = rm_calloc(1, sizeof(RPTimeoutAfterCount));
  ret->count = count;
  ret->remaining = count;
  ret->sctx = sctx;
  ret->base.type = RP_TIMEOUT;
  ret->base.Next = RPTimeoutAfterCount_Next;
  ret->base.Free = RPTimeoutAfterCount_Free;

  return &ret->base;
}

typedef struct {
  ResultProcessor base;
} RPCrash;

static void RPCrash_Free(ResultProcessor *base) {
  rm_free(base);
}

static int RPCrash_Next(ResultProcessor *base, SearchResult *r) {
  RPCrash *self = (RPCrash *)base;
  abort();
  return base->upstream->Next(base->upstream, r);
}

ResultProcessor *RPCrash_New() {
  RPCrash *ret = rm_calloc(1, sizeof(RPCrash));
  ret->base.type = RP_CRASH;
  ret->base.Next = RPCrash_Next;
  ret->base.Free = RPCrash_Free;
  return &ret->base;
}

void PipelineAddCrash(struct AREQ *r) {
  ResultProcessor *crash = RPCrash_New();
  addResultProcessor(AREQ_QueryProcessingCtx(r), crash);
}

 /*******************************************************************************************************************
   *  Max Score Normalizer Result Processor
   *
   * This result processor normalizes the scores of search results using division by
   * the max score. It gathers all results from the upstream processor, finds the
   * maximum score, and divides each score by the maximum. This ensures that all scores
   * fall within the range [0, 1].
   *
   * The processor works in two phases:
   * 1. Accumulation: Gather all results from upstream and find the max score.
   * 2. Yield: Normalize each result's score by division with the max score, then pass
   *    it downstream.
  *******************************************************************************************************************/
 typedef struct {
   ResultProcessor base;
   // Stores the max value found (if needed in the future)
   double maxValue;
   const RLookupKey *scoreKey;
   SearchResult *pooledResult;
   arrayof(SearchResult *) pool;
   bool timedOut;
 } RPMaxScoreNormalizer;


 static void RPMaxScoreNormalizer_Free(ResultProcessor *base) {
   RPMaxScoreNormalizer *self = (RPMaxScoreNormalizer *)base;
   array_free_ex(self->pool, srDtor(*(char **)ptr));
   srDtor(self->pooledResult);
   rm_free(self);
 }

 static int RPMaxScoreNormalizer_Yield(ResultProcessor *rp, SearchResult *r){
   RPMaxScoreNormalizer* self = (RPMaxScoreNormalizer*)rp;
   size_t length = array_len(self->pool);
   if (length == 0) {
    // We've already yielded all results, return EOF
    int ret = self->timedOut ? RS_RESULT_TIMEDOUT : RS_RESULT_EOF;
    self->timedOut = false;
    return ret;
   }
  SearchResult *poppedResult = array_pop(self->pool);
  SearchResult_Override(r, poppedResult);
  rm_free(poppedResult);
  double oldScore = r->score;
  if (self->maxValue != 0) {
    r->score /= self->maxValue;
  }
  if (self->scoreKey) {
    RLookup_WriteOwnKey(self->scoreKey, &r->rowdata, RS_NumVal(r->score));
  }
  EXPLAIN(r->scoreExplain,
        "Final BM25STD.NORM: %.2f = Original Score: %.2f / Max Score: %.2f",
        r->score, oldScore, self->maxValue);
  return RS_RESULT_OK;
 }

static int RPMaxScoreNormalizerNext_innerLoop(ResultProcessor *rp, SearchResult *r) {
  RPMaxScoreNormalizer *self = (RPMaxScoreNormalizer *)rp;
  // get the next result from upstream. `self->pooledResult` is expected to be empty and allocated.
  int rc = rp->upstream->Next(rp->upstream, self->pooledResult);
  // if our upstream has finished - just change the state to not accumulating, and yield
  if (rc == RS_RESULT_EOF) {
    rp->Next = RPMaxScoreNormalizer_Yield;
    return rp->Next(rp, r);
  } else if (rc == RS_RESULT_TIMEDOUT && (rp->parent->timeoutPolicy == TimeoutPolicy_Return)) {
    self->timedOut = true;
    rp->Next = RPMaxScoreNormalizer_Yield;
    return rp->Next(rp, r);
  } else if (rc != RS_RESULT_OK) {
    return rc;
  }

  self->maxValue = MAX(self->maxValue, self->pooledResult->score);
  // copy the index result to make it thread safe - but only if it is pushed to the heap
  self->pooledResult->indexResult = NULL;
  array_ensure_append_1(self->pool, self->pooledResult);

  // we need to allocate a new result for the next iteration
  self->pooledResult = rm_calloc(1, sizeof(*self->pooledResult));
  return RESULT_QUEUED;
}

static int RPMaxScoreNormalizer_Accum(ResultProcessor *rp, SearchResult *r) {
  RPMaxScoreNormalizer *self = (RPMaxScoreNormalizer *)rp;
  uint32_t chunkLimit = rp->parent->resultLimit;
  rp->parent->resultLimit = UINT32_MAX; // we want to accumulate all results
  int rc;
  while ((rc = RPMaxScoreNormalizerNext_innerLoop(rp, r)) == RESULT_QUEUED) {};
  rp->parent->resultLimit = chunkLimit; // restore the limit
  return rc;
}

 /* Create a new Max Collector processor */
 ResultProcessor *RPMaxScoreNormalizer_New(const RLookupKey *rlk) {
  RPMaxScoreNormalizer *ret = rm_calloc(1, sizeof(*ret));
  ret->pooledResult = rm_calloc(1, sizeof(*ret->pooledResult));
  ret->pool = array_new(SearchResult*, 0);
  ret->base.Next = RPMaxScoreNormalizer_Accum;
  ret->base.Free = RPMaxScoreNormalizer_Free;
  ret->base.type = RP_MAX_SCORE_NORMALIZER;
  ret->scoreKey = rlk;
  return &ret->base;
}

/*******************************************************************************************************************
 *  Vector Normalizer Result Processor
 *
 * Normalizes vector distance scores using a provided normalization function.
 * Processes results immediately without accumulation, unlike RPMaxScoreNormalizer.
 * The normalization function is provided during construction by pipeline construction logic.
 *******************************************************************************************************************/

typedef struct {
  ResultProcessor base;
  VectorNormFunction normFunc;
  const RLookupKey *scoreKey;      // Score field to normalize
} RPVectorNormalizer;

static int RPVectorNormalizer_Next(ResultProcessor *rp, SearchResult *r) {
  RPVectorNormalizer *self = (RPVectorNormalizer *)rp;

  // Get next result from upstream
  int rc = rp->upstream->Next(rp->upstream, r);
  if (rc != RS_RESULT_OK) {
    return rc;
  }

  // Apply normalization to the score
  double normalizedScore = 0.0;
  RSValue *scoreValue = RLookup_GetItem(self->scoreKey, &r->rowdata);
  if (scoreValue) {
    double originalScore = 0.0;
    if (RSValue_ToNumber(scoreValue, &originalScore)) {
      normalizedScore = self->normFunc(originalScore);
    }
  }
  r->score = normalizedScore;

  // Update score field if scoreKey is provided
  if (self->scoreKey) {
    RLookup_WriteOwnKey(self->scoreKey, &r->rowdata, RS_NumVal(normalizedScore));
  }

  return RS_RESULT_OK;
}

static void RPVectorNormalizer_Free(ResultProcessor *rp) {
  RPVectorNormalizer *self = (RPVectorNormalizer *)rp;
  rm_free(self);
}

/* Create a new Vector Normalizer processor */
ResultProcessor *RPVectorNormalizer_New(VectorNormFunction normFunc, const RLookupKey *scoreKey) {
  RPVectorNormalizer *ret = rm_calloc(1, sizeof(*ret));

  ret->normFunc = normFunc;
  ret->base.Next = RPVectorNormalizer_Next;
  ret->base.Free = RPVectorNormalizer_Free;
  ret->base.type = RP_VECTOR_NORMALIZER;
  ret->scoreKey = scoreKey;

  return &ret->base;
}

/*******************************************************************************************************************
 *  Depleter Result Processor
 *
 *  The RPDepleter result processor offloads the task of consuming all results from
 *  its upstream processor into a background thread, storing them in an internal
 *  array. While the background thread is running, calls to Next() wait on a shared
 *  condition variable and return RS_RESULT_DEPLETING. The thread can be awakened
 *  either by its own depleting thread completing or by another RPDepleter's thread
 *  signaling completion. Once depleting is complete for this processor, Next()
 *  yields results one by one from the internal array, and finally returns the last
 *  return code from the upstream.
 *  NOTE: Currently the recommended number of upstreams is 2. Using more may
 *  induce performance issues, until a more robust mechanism is implemented.
 *******************************************************************************************************************/
typedef struct {
  ResultProcessor base;                // Base result processor struct
  // We require separate contexts because we have different threads.
  // Each thread may use the redis context in the search context and in order for things to be thread safe we need a context for each thread
  RedisSearchCtx *depletingThreadCtx;  // Upstream Search context - used by the depleting thread
  RedisSearchCtx *nextThreadCtx;       // Downstream search context - used by the thread calling Next
  arrayof(SearchResult *) results;     // Array of pointers to SearchResult, filled by the depleting thread
  bool done_depleting;                 // Set to `true` when depleting is finished (under lock)
  uint cur_idx;                        // Current index for yielding results
  RPStatus last_rc;                    // Last return code from upstream
  bool first_call;                     // Whether the first call to Next has been made
  StrongRef sync_ref;                  // Reference to shared synchronization object (DepleterSync)
} RPDepleter;

/*
 * Shared synchronization object for all RPDepleter instances of a pipeline.
 * We have two main synchronization fronts:
 * 1. The pipeline thread should wake up once ANY depleter finishes depleting.
 *    For this, we have the shared condition variable `cond` and mutex `mutex`.
 * 2. The pipeline thread should release the index lock only after ALL depleters
 *    have locked the index for read.
 *    It is critical that it releases it at the point and not sooner or later,
 *    since sooner may cause an inconsistent view of the index among the subqueries,
 *    and later may cause performance issues (and deadlock if not released at all)
 *    as the GIL may not be released due to the main-thread waiting on the index-lock.
 */
typedef struct {
  pthread_cond_t cond;
  pthread_mutex_t mutex;
  uint num_depleters;     // Number of depleters to sync
  atomic_int num_locked;  // Number of depleters that have locked the index
  bool index_released;    // Whether or not the index-spec has been released by the pipeline thread yet
  bool take_index_lock;   // Whether or not the depleter should take the index lock
} DepleterSync;

// Free function for DepleterSync
static void DepleterSync_Free(void *obj) {
  DepleterSync *sync = (DepleterSync *)obj;
  pthread_cond_destroy(&sync->cond);
  pthread_mutex_destroy(&sync->mutex);
  rm_free(sync);
}

// Create a new shared sync object for a pipeline
StrongRef DepleterSync_New(uint num_depleters, bool take_index_lock) {
  DepleterSync *sync = rm_calloc(1, sizeof(DepleterSync));
  pthread_cond_init(&sync->cond, NULL);
  pthread_mutex_init(&sync->mutex, NULL);
  sync->num_depleters = num_depleters;
  sync->take_index_lock = take_index_lock;
  return StrongRef_New(sync, DepleterSync_Free);
}

/**
 * Destructor
 */
static void RPDepleter_Free(ResultProcessor *base) {
  RPDepleter *self = (RPDepleter *)base;
  array_free_ex(self->results, srDtor(*(char **)ptr));
  StrongRef_Release(self->sync_ref);
  rm_free(self);
}

/**
 * Background thread function: consumes all results from upstream and stores them in the results array.
 * Signals completion by setting done_depleting to `true` and broadcasting to condition variable.
 */
static void RPDepleter_Deplete(void *arg) {
  RPDepleter *self = (RPDepleter *)arg;
  RPStatus rc;

  DepleterSync *sync = (DepleterSync *)StrongRef_Get(self->sync_ref);

  if (sync->take_index_lock) {
    // Lock the index for read
    RedisSearchCtx_LockSpecRead(self->depletingThreadCtx);
    // Increment the counter
    atomic_fetch_add(&sync->num_locked, 1);
  }

  // Deplete the pipeline into the `self->results` array.
  SearchResult *r = rm_calloc(1, sizeof(*r));
  while ((rc = self->base.upstream->Next(self->base.upstream, r)) == RS_RESULT_OK) {
    array_append(self->results, r);
    r = rm_calloc(1, sizeof(*r));
  }
  rm_free(r);
  // Save the last return code from the upstream.
  self->last_rc = rc;

  // Verify the index is unlocked (in case the pipeline did not release the lock,
  // e.g., limit + no Loader)
  if (sync->take_index_lock) {
    RedisSearchCtx_UnlockSpec(self->depletingThreadCtx);
  }

  // Signal completion under mutex protection
  pthread_mutex_lock(&sync->mutex);
  self->done_depleting = true;
  pthread_cond_broadcast(&sync->cond);  // Wake up all waiting depleters
  pthread_mutex_unlock(&sync->mutex);
}

/**
 * Next function for RPDepleter.
 */
static int RPDepleter_Next_Yield(ResultProcessor *base, SearchResult *r) {
  RPDepleter *self = (RPDepleter *)base;

  // Depleting thread is done, it's safe to return the results.
  if (self->cur_idx == array_len(self->results)) {
    // We've reached the end of the array, return the last code from the upstream.
    return self->last_rc;
  }
  // Return the next result in the array.
  SearchResult *current = self->results[self->cur_idx];
  SearchResult_Override(r, current);    // Copy result data to output
  rm_free(current);
  self->results[self->cur_idx] = NULL;
  self->cur_idx++;
  return RS_RESULT_OK;
}

/**
 * Next function for RPDepleter.
 * First call: starts background thread and returns `RS_RESULT_DEPLETING`.
 * Subsequent calls: wait on condition variable for any depleter to complete.
 * When woken up, checks if this depleter is done. If so, switches to yield mode.
 * If not, returns `RS_RESULT_DEPLETING` to allow downstream to check other depleters.
 *
 * A dedicated thread-pool `depleterPool` is used, such that there are no
 * contentions with the `_workers_thpool` thread-pool, such as adding a new job
 * to its queue after `WORKERS` has been set to `0`.
 */
static int RPDepleter_Next_Dispatch(ResultProcessor *base, SearchResult *r) {
  RPDepleter *self = (RPDepleter *)base;

  // The first call to next will start the depleting thread, and return `RS_RESULT_DEPLETING`.
  if (self->first_call) {
    self->first_call = false;
    redisearch_thpool_add_work(depleterPool, RPDepleter_Deplete, self, THPOOL_PRIORITY_HIGH);
    return RS_RESULT_DEPLETING;
  }

  DepleterSync *sync = (DepleterSync *)StrongRef_Get(self->sync_ref);

  if (sync->take_index_lock && !sync->index_released) {
    // Load the atomic counter
    int num_locked = atomic_load(&sync->num_locked);
    RS_ASSERT(num_locked <= sync->num_depleters);
    if (num_locked == sync->num_depleters) {
      // Release the index
      RedisSearchCtx_UnlockSpec(self->nextThreadCtx);
      // Mark the index as released
      sync->index_released = true;
    } else {
      // Not all depleter threads have taken the index lock yet. Wait for them
      return RS_RESULT_DEPLETING;
    }
  }

  // On subsequent calls, wait on condition variable for any depleter to complete
  pthread_mutex_lock(&sync->mutex);

  // Check if depleting is already done.
  // We do this while holding the mutex so that we don't miss a signal.
  if (self->done_depleting == true) {
    pthread_mutex_unlock(&sync->mutex);
    base->Next = RPDepleter_Next_Yield;
    return base->Next(base, r);
  }

  // Wait on condition variable for any depleter to signal completion
  pthread_cond_wait(&sync->cond, &sync->mutex);

  // Check if our specific thread is done after being woken up
  if (self->done_depleting == true) {
    pthread_mutex_unlock(&sync->mutex);
    // Our thread is done, switch to yield mode
    base->Next = RPDepleter_Next_Yield;
    return base->Next(base, r);
  }

  pthread_mutex_unlock(&sync->mutex);

  // Our thread is not done yet, but another depleter signaled completion
  // Return DEPLETING so downstream can check other depleters
  return RS_RESULT_DEPLETING;
}

/**
 * Constructs a new RPDepleter processor. Consumes the StrongRef given.
 */
ResultProcessor *RPDepleter_New(StrongRef sync_ref, RedisSearchCtx *depletingThreadCtx, RedisSearchCtx *nextThreadCtx) {
  RPDepleter *ret = rm_calloc(1, sizeof(*ret));
  ret->results = array_new(SearchResult*, 0);
  ret->base.Next = RPDepleter_Next_Dispatch;
  ret->base.Free = RPDepleter_Free;
  ret->base.type = RP_DEPLETER;
  ret->first_call = true;
  ret->sync_ref = sync_ref;
  ret->depletingThreadCtx = depletingThreadCtx;
  ret->nextThreadCtx = nextThreadCtx;
  // Make sure the sync reference is valid
  RS_LOG_ASSERT(StrongRef_Get(sync_ref), "Invalid sync reference");
  return &ret->base;
}

// Wrapper for HybridSearchResult destructor to match dictionary value destructor signature
static void hybridSearchResultValueDestructor(void *privdata, void *obj) {
  HybridSearchResult_Free((HybridSearchResult*)obj);
}

// Dictionary type for keyPtr -> HybridSearchResult mapping
dictType dictTypeHybridSearchResult = {
  .hashFunction = stringsHashFunction,
  .keyDup = stringsKeyDup,
  .valDup = NULL,
  .keyCompare = stringsKeyCompare,
  .keyDestructor = stringsKeyDestructor,
  .valDestructor = hybridSearchResultValueDestructor,
};

 /*******************************************************************************************************************
  *  Hybrid Merger Result Processor
  *
  * This result processor merges results from two upstream processors using a hybrid scoring function.
  * It takes results from both upstreams and applies the provided function to combine their scores.
  *******************************************************************************************************************/
 typedef struct {
 ResultProcessor base;
 HybridScoringContext *hybridScoringCtx;  // Store by pointer - RPHybridMerger is responsible for freeing it
 ResultProcessor **upstreams;  // Dynamic array of upstream processors
 size_t numUpstreams;         // Number of upstream processors
 dict *hybridResults;  // keyPtr -> HybridSearchResult mapping
 dictIterator *iterator; // Iterator for yielding results
 const RLookupKey *scoreKey;  // Key for writing score as field when QEXEC_F_SEND_SCORES_AS_FIELD is set
 RPStatus* upstreamReturnCodes;  // Final return codes from each upstream
 HybridLookupContext *lookupCtx;  // Lookup context for field merging
} RPHybridMerger;

/* Generic helper function to check if any upstream has a specific return code */
static bool RPHybridMerger_HasReturnCode(const RPHybridMerger *self, int returnCode) {
  for (size_t i = 0; i < self->numUpstreams; i++) {
    if (self->upstreamReturnCodes[i] == returnCode) {
      return true;
    }
  }
  return false;
}

/* Helper function to check if any upstream timed out */
static inline bool RPHybridMerger_TimedOut(const RPHybridMerger *self) {
  return RPHybridMerger_HasReturnCode(self, RS_RESULT_TIMEDOUT);
}

/* Helper function to check if any upstream errored */
static inline bool RPHybridMerger_Error(const RPHybridMerger *self) {
  return RPHybridMerger_HasReturnCode(self, RS_RESULT_ERROR);
}

/* Helper function to store a result from an upstream into the hybrid merger's dictionary
  * @param r - the result to store
  * @param hybridResults - the dictionary to store the result in
  * @param upstreamIndex - the index of the upstream that provided the result
  * @param numUpstreams - the number of upstreams
  * @param score - used to override the result's score
 */
 static void StoreUpstreamResult(SearchResult *r, dict *hybridResults, int upstreamIndex, size_t numUpstreams, double score) {
   const char *keyPtr = r->dmd->keyPtr;

   // Check if we've seen this document before
   HybridSearchResult *hybridResult = (HybridSearchResult*)dictFetchValue(hybridResults, keyPtr);

   if (!hybridResult) {
     // First time seeing this document - create new hybrid result
     hybridResult = HybridSearchResult_New(numUpstreams);
     dictAdd(hybridResults, (void*)keyPtr, hybridResult);
   }

   r->score = score;
   HybridSearchResult_StoreResult(hybridResult, r, upstreamIndex);
 }

 /* Helper function to consume results from a single upstream */
 static int ConsumeFromUpstream(RPHybridMerger *self, size_t maxResults, ResultProcessor *upstream, int upstreamIndex) {
   size_t consumed = 0;
   int rc = RS_RESULT_OK;
   SearchResult *r = rm_calloc(1, sizeof(*r));
   while (consumed < maxResults && (rc = upstream->Next(upstream, r)) == RS_RESULT_OK) {
       double score = r->score;
       consumed++;
       if (self->hybridScoringCtx->scoringType == HYBRID_SCORING_RRF) {
         score = consumed;
       }
       StoreUpstreamResult(r, self->hybridResults, upstreamIndex, self->numUpstreams, score);
       r = rm_calloc(1, sizeof(*r));
   }
   rm_free(r);
   return rc;
 }

 /* Yield phase - iterate through results and apply hybrid scoring */
 static int RPHybridMerger_Yield(ResultProcessor *rp, SearchResult *r) {
   RPHybridMerger *self = (RPHybridMerger *)rp;

   RS_ASSERT(self->iterator);
   // Get next entry from iterator
   dictEntry *entry = dictNext(self->iterator);
     if (!entry) {
    // No more results to yield
    int ret = RPHybridMerger_TimedOut(self) ? RS_RESULT_TIMEDOUT : RS_RESULT_EOF;
    return ret;
  }

   // Get the key and value before removing the entry
   void *key = dictGetKey(entry);
   HybridSearchResult *hybridResult = (HybridSearchResult*)dictGetVal(entry);
   RS_ASSERT(hybridResult);

   SearchResult *mergedResult = mergeSearchResults(hybridResult, self->hybridScoringCtx, self->lookupCtx);
   if (!mergedResult) {
     return RS_RESULT_ERROR;
   }

   // Override the output result with merged data
   SearchResult_Override(r, mergedResult);
   rm_free(mergedResult);

   // Add score as field if scoreKey is provided
   if (self->scoreKey) {
     RLookup_WriteOwnKey(self->scoreKey, &r->rowdata, RS_NumVal(r->score));
   }

   return RS_RESULT_OK;
 }

 /* Accumulation phase - consume window results from all upstreams */
 static int RPHybridMerger_Accum(ResultProcessor *rp, SearchResult *r) {
   RPHybridMerger *self = (RPHybridMerger *)rp;

  bool *consumed = rm_calloc(self->numUpstreams, sizeof(bool));
  size_t numConsumed = 0;
  // Continuously try to consume from upstreams until all are consumed
  while (numConsumed < self->numUpstreams) {
    for (size_t i = 0; i < self->numUpstreams; i++) {
      if (consumed[i]) {
        continue;
      }
      size_t window;
      if (self->hybridScoringCtx->scoringType == HYBRID_SCORING_RRF) {
        window = self->hybridScoringCtx->rrfCtx.window;
      } else {
        // For LINEAR scoring, consume all results from each upstream
        window = SIZE_MAX;
      }
      int rc = ConsumeFromUpstream(self, window, self->upstreams[i], i);

      if (rc == RS_RESULT_DEPLETING) {
        // Upstream is still active but not ready to provide results. Skip to the next.
        continue;
      }

      // Store the final return code for this upstream
      self->upstreamReturnCodes[i] = rc;

      // Currently continues processing other upstreams.
      // TODO: Update logic to stop processing further results — we want to return immediately on timeout or error : MOD-11004
      // Note: This processor might have rp_depleter as an upstream, which currently lacks a mechanism to stop its spawned thread before completion.
      consumed[i] = true;
      numConsumed++;
    }
  }

  // Free the consumed tracking array
  rm_free(consumed);

  if (RPHybridMerger_Error(self)) {
    return RS_RESULT_ERROR;
  } else if (RPHybridMerger_TimedOut(self) && rp->parent->timeoutPolicy == TimeoutPolicy_Fail) {
    return RS_RESULT_TIMEDOUT;
  }

  // Initialize iterator for yield phase
  self->iterator = dictGetIterator(self->hybridResults);

  // Update total results to reflect the number of unique documents we'll yield
  rp->parent->totalResults = dictSize(self->hybridResults);

  // Switch to yield phase
  rp->Next = RPHybridMerger_Yield;
  return rp->Next(rp, r);
 }

 /* Free function for RPHybridMerger */
 static void RPHybridMerger_Free(ResultProcessor *rp) {
   RPHybridMerger *self = (RPHybridMerger *)rp;

   // Free the iterator
   if (self->iterator) {
    dictReleaseIterator(self->iterator);
   }

   HybridScoringContext_Free(self->hybridScoringCtx);

   // Free the hybrid results dictionary (HybridSearchResult values automatically freed by destructor)
   dictRelease(self->hybridResults);

   // Free the upstreams array, the upstreams themselves are freed by the pipeline(e.g as a result of AREQ_Free)
   array_free(self->upstreams);

   // Free lookup context if it exists
   if (self->lookupCtx) {
     array_free(self->lookupCtx->sourceLookups);
     rm_free(self->lookupCtx);
   }

   // Free the processor itself
   rm_free(self);
 }

 const RLookupKey *RPHybridMerger_GetScoreKey(ResultProcessor *rp) {
   if (!rp || rp->type != RP_HYBRID_MERGER) {
     return NULL;
   }
   RPHybridMerger *self = (RPHybridMerger *)rp;
   return self->scoreKey;
 }

 /* Create a new Hybrid Merger processor */
ResultProcessor *RPHybridMerger_New(HybridScoringContext *hybridScoringCtx,
                                    ResultProcessor **upstreams,
                                    size_t numUpstreams,
                                    const RLookupKey *scoreKey,
                                    RPStatus *subqueriesReturnCodes,
                                    HybridLookupContext *lookupCtx) {
  RPHybridMerger *ret = rm_calloc(1, sizeof(*ret));

  RS_ASSERT(numUpstreams > 0);
  ret->numUpstreams = numUpstreams;

  // Store the context by pointer - RPHybridMerger takes ownership and is responsible for freeing it
  RS_ASSERT(hybridScoringCtx);
  ret->hybridScoringCtx = hybridScoringCtx;

  // Store the scoreKey for writing scores as fields when QEXEC_F_SEND_SCORES_AS_FIELD is set
  ret->scoreKey = scoreKey;

  // Store reference to the hybrid request's subqueries return codes array
  RS_ASSERT(subqueriesReturnCodes);
  ret->upstreamReturnCodes = subqueriesReturnCodes;

  // Store lookup context for field merging (takes ownership)
  ret->lookupCtx = lookupCtx;

   // Since we're storing by pointer, the caller is responsible for memory management
   ret->upstreams = upstreams;
   ret->hybridResults = dictCreate(&dictTypeHybridSearchResult, NULL);

   // Calculate maximal dictionary size based on scoring type
   size_t maximalSize;
   if (hybridScoringCtx->scoringType == HYBRID_SCORING_RRF) {
     maximalSize = hybridScoringCtx->rrfCtx.window * numUpstreams;
   } else {
     // For LINEAR scoring, use a reasonable default for dictionary pre-sizing
     maximalSize = 1000; // Conservative estimate for dictionary sizing
   }
   // Pre-size the dictionary to avoid multiple resizes during accumulation
   dictExpand(ret->hybridResults, maximalSize);

   ret->iterator = NULL;

   ret->base.type = RP_HYBRID_MERGER;
   ret->base.Next = RPHybridMerger_Accum;
   ret->base.Free = RPHybridMerger_Free;

   return &ret->base;
 }
<|MERGE_RESOLUTION|>--- conflicted
+++ resolved
@@ -15,18 +15,16 @@
 #include "rmutil/rm_assert.h"
 #include "util/timeout.h"
 #include "util/arr.h"
-<<<<<<< HEAD
+#include "iterators/empty_iterator.h"
+#include "rs_wall_clock.h"
 #include <stdatomic.h>
 #include <pthread.h>
 #include "util/references.h"
 #include "hybrid/hybrid_scoring.h"
 #include "hybrid/hybrid_search_result.h"
 #include "config.h"
-
-=======
-#include "iterators/empty_iterator.h"
-#include "rs_wall_clock.h"
->>>>>>> ef5c9273
+#include "module.h"
+
 /*******************************************************************************************************************
  *  General Result Processor Helper functions
  *******************************************************************************************************************/
@@ -88,40 +86,24 @@
 }
 typedef struct {
   ResultProcessor base;
-<<<<<<< HEAD
-  const IndexIterator *iiter;
+  QueryIterator *iterator;
   size_t timeoutLimiter;    // counter to limit number of calls to TimedOut_WithCounter()
-  ConcurrentSearchCtx *conc;
+  // ConcurrentSearchCtx *conc; // was added by Jonathan PR#6399
   RedisSearchCtx *sctx;
-} RPIndexIterator;
+} RPQueryIterator;
 
 /* Next implementation */
-static int rpidxNext(ResultProcessor *base, SearchResult *res) {
-  RPIndexIterator *self = (RPIndexIterator *)base;
-  const IndexIterator *it = self->iiter;
+static int rpQueryItNext(ResultProcessor *base, SearchResult *res) {
+  RPQueryIterator *self = (RPQueryIterator *)base;
+  QueryIterator *it = self->iterator;
   RedisSearchCtx *sctx = self->sctx;
+  // DocTable* docs = &RP_SPEC(base)->docs;  // Added by Guy PR#6572
+  DocTable* docs = &self->sctx->spec->docs;
+  const RSDocumentMetadata *dmd;          // Added by Guy PR#6572
   if (sctx->flags == RS_CTX_UNSET) {
     // If we need to read the iterators and we didn't lock the spec yet, lock it now
     // and reopen the keys in the concurrent search context (iterators' validation)
     RedisSearchCtx_LockSpecRead(sctx);
-    ConcurrentSearchCtx_ReopenKeys(self->conc);
-=======
-  QueryIterator *iterator;
-  size_t timeoutLimiter;    // counter to limit number of calls to TimedOut_WithCounter()
-} RPQueryIterator;
-
-/* Next implementation */
-static int rpQueryItNext(ResultProcessor *base, SearchResult *res) {
-  RPQueryIterator *self = (RPQueryIterator *)base;
-  QueryIterator *it = self->iterator;
-  RedisSearchCtx *sctx = RP_SCTX(base);
-  DocTable* docs = &RP_SPEC(base)->docs;
-  const RSDocumentMetadata *dmd;
-
-  if (sctx->flags == RS_CTX_UNSET) {
-    // If we need to read the iterators and we didn't lock the spec yet, lock it now
-    // and reopen the keys in the concurrent search context (iterators' validation)
-    RedisSearchCtx_LockSpecRead(RP_SCTX(base));
     ValidateStatus rc = it->Revalidate(it);
     if (rc == VALIDATE_ABORTED) {
       // The iterator is no longer valid, we should not use it.
@@ -132,44 +114,21 @@
       // If we are at EOF, we can enter the loop and let it handle it. (reading again should be safe)
       goto validate_current;
     }
->>>>>>> ef5c9273
   }
 
   // Read from the root filter until we have a valid result
   while (1) {
     // check for timeout in case we are encountering a lot of deleted documents
-<<<<<<< HEAD
     if (TimedOut_WithCounter(&sctx->time.timeout, &self->timeoutLimiter) == TIMED_OUT) {
       return UnlockSpec_and_ReturnRPResult(sctx, RS_RESULT_TIMEDOUT);
     }
-    rc = it->Read(it->ctx, &r);
-=======
-    if (TimedOut_WithCounter(&RP_SCTX(base)->time.timeout, &self->timeoutLimiter) == TIMED_OUT) {
-      return UnlockSpec_and_ReturnRPResult(base, RS_RESULT_TIMEDOUT);
-    }
     IteratorStatus rc = it->Read(it);
->>>>>>> ef5c9273
     switch (rc) {
     case ITERATOR_EOF:
       // This means we are done!
-<<<<<<< HEAD
       return UnlockSpec_and_ReturnRPResult(sctx, RS_RESULT_EOF);
-    case INDEXREAD_TIMEOUT:
+    case ITERATOR_TIMEOUT:
       return UnlockSpec_and_ReturnRPResult(sctx, RS_RESULT_TIMEDOUT);
-    case INDEXREAD_NOTFOUND:
-      continue;
-    default: // INDEXREAD_OK
-      if (!r)
-        continue;
-    }
-
-    DocTable* docs = &sctx->spec->docs;
-    if (r->dmd) {
-      dmd = r->dmd;
-=======
-      return UnlockSpec_and_ReturnRPResult(base, RS_RESULT_EOF);
-    case ITERATOR_TIMEOUT:
-      return UnlockSpec_and_ReturnRPResult(base, RS_RESULT_TIMEDOUT);
     default:
       RS_ASSERT(rc == ITERATOR_OK);
     }
@@ -178,7 +137,6 @@
 
     if (it->current->dmd) {
       dmd = it->current->dmd;
->>>>>>> ef5c9273
     } else {
       dmd = DocTable_Borrow(docs, it->lastDocId);
     }
@@ -219,31 +177,19 @@
   rm_free(iter);
 }
 
-<<<<<<< HEAD
-ResultProcessor *RPIndexIterator_New(const IndexIterator *root, RedisSearchCtx *sctx, ConcurrentSearchCtx *conc) {
-  RPIndexIterator *ret = rm_calloc(1, sizeof(*ret));
-  ret->iiter = root;
-  ret->base.Next = rpidxNext;
-  ret->base.Free = rpidxFree;
-  ret->conc = conc;
-  ret->sctx = sctx;
-=======
-ResultProcessor *RPQueryIterator_New(QueryIterator *root) {
+ResultProcessor *RPQueryIterator_New(QueryIterator *root, RedisSearchCtx *sctx) {
   RS_ASSERT(root != NULL);
   RPQueryIterator *ret = rm_calloc(1, sizeof(*ret));
   ret->iterator = root;
   ret->base.Next = rpQueryItNext;
   ret->base.Free = rpQueryItFree;
->>>>>>> ef5c9273
+  // ret->conc = conc; // this doesn't exist on master
+  ret->sctx = sctx;
   ret->base.type = RP_INDEX;
   return &ret->base;
 }
 
-<<<<<<< HEAD
-const IndexIterator *QITR_GetRootFilter(QueryIterator *it) {
-=======
 QueryIterator *QITR_GetRootFilter(QueryProcessingCtx *it) {
->>>>>>> ef5c9273
   /* On coordinator, the root result processor will be a network result processor and we should ignore it */
   if (it->rootProc->type == RP_INDEX) {
     return ((RPQueryIterator *)it->rootProc)->iterator;
@@ -1167,11 +1113,7 @@
   rm_free(rp);
 }
 
-<<<<<<< HEAD
 ResultProcessor *RPProfile_New(ResultProcessor *rp, QueryProcessingCtx *qctx) {
-=======
-ResultProcessor *RPProfile_New(ResultProcessor *rp, QueryProcessingCtx *qiter) {
->>>>>>> ef5c9273
   RPProfile *rpp = rm_calloc(1, sizeof(*rpp));
 
   rpp->profileCount = 0;
@@ -1194,13 +1136,8 @@
   return self->profileCount;
 }
 
-<<<<<<< HEAD
 void Profile_AddRPs(QueryProcessingCtx *qctx) {
   ResultProcessor *cur = qctx->endProc = RPProfile_New(qctx->endProc, qctx);
-=======
-void Profile_AddRPs(QueryProcessingCtx *qiter) {
-  ResultProcessor *cur = qiter->endProc = RPProfile_New(qiter->endProc, qiter);
->>>>>>> ef5c9273
   while (cur && cur->upstream && cur->upstream->upstream) {
     cur = cur->upstream;
     cur->upstream = RPProfile_New(cur->upstream, qctx);
@@ -1305,7 +1242,7 @@
     clock_gettime(CLOCK_MONOTONIC_RAW, &now);
     sctx->time.timeout = now;
 
-    // search upstream for rpQueryItNext to set timeout limiter
+    // search upstream for rpidxNext to set timeout limiter
     ResultProcessor *cur = rp_timeout->upstream;
     while (cur && cur->type != RP_INDEX) {
         cur = cur->upstream;
