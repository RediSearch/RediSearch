--- conflicted
+++ resolved
@@ -1296,9 +1296,105 @@
   return &ret->base;
 }
 
-<<<<<<< HEAD
-
- /*******************************************************************************************************************
+/*******************************************************************************************************************
+ *  Depleter Result Processor
+ *
+ *  The RPDepleter result processor consumes all results from its upstream
+ *  processor synchronously, storing them in an internal array. It then yields
+ *  results one by one from this array. This processor is designed for use cases
+ *  where background processing is not needed or not desired.
+ *******************************************************************************************************************/
+typedef struct {
+  ResultProcessor base;            // Base result processor struct
+  arrayof(SearchResult *) results; // Array of pointers to SearchResult
+  size_t cur_idx;                  // Current index for yielding results
+  RPStatus last_rc;                // Last return code from upstream
+  uint32_t depleted_results;       // Total number of results depleted
+} RPDepleter;
+
+/**
+ * Synchronous depletion function: consumes all results from upstream and stores
+ * them in the results array.
+ */
+static void RPDepleter_Deplete(RPDepleter *self) {
+  RPStatus rc;
+  SearchResult *r = rm_calloc(1, sizeof(*r));
+
+  // Deplete all results from upstream
+  while ((rc = self->base.upstream->Next(self->base.upstream, r)) == RS_RESULT_OK) {
+    array_append(self->results, r);
+    r = rm_calloc(1, sizeof(*r));
+    self->depleted_results++;
+  }
+
+  SearchResult_Destroy(r);
+  rm_free(r);
+  self->last_rc = rc;
+}
+
+/**
+ * Yield function for RPDepleter - returns results one by one from the
+ * internal array
+ */
+static int RPDepleter_Next_Yield(ResultProcessor *base, SearchResult *r) {
+  RPDepleter *self = (RPDepleter *)base;
+
+  // Check if we've yielded all results
+  if (self->cur_idx >= array_len(self->results)) {
+    // Return the last code from upstream (EOF or TIMEDOUT)
+    int ret = self->last_rc;
+    self->last_rc = RS_RESULT_EOF;
+    return ret;
+  }
+
+  // Return the next result from the array
+  SearchResult *current = self->results[self->cur_idx];
+  SearchResult_Override(r, current);
+  rm_free(current);
+  self->results[self->cur_idx] = NULL;
+  self->cur_idx++;
+  return RS_RESULT_OK;
+}
+
+/**
+ * Next function for RPDepleter.
+ */
+static int RPDepleter_Next_Accumulate(ResultProcessor *base, SearchResult *r) {
+  RPDepleter *self = (RPDepleter *)base;
+
+  // Call the sync depletion function directly
+  RPDepleter_Deplete(self);
+
+  // Switch to yield mode
+  self->base.Next = RPDepleter_Next_Yield;
+
+  // Now yield the first result
+  return RPDepleter_Next_Yield(base, r);
+}
+
+/**
+ * Destructor for RPDepleter
+ */
+static void RPDepleter_Free(ResultProcessor *base) {
+  RPDepleter *self = (RPDepleter *)base;
+  array_free_ex(self->results, srDtor(*(SearchResult**)ptr));
+  rm_free(self);
+}
+
+/**
+ * Constructs a new depleter processor that runs in the current thread.
+ */
+ResultProcessor *RPDepleter_New() {
+  RPDepleter *ret = rm_calloc(1, sizeof(*ret));
+  ret->results = array_new(SearchResult*, 0);
+  ret->base.Next = RPDepleter_Next_Accumulate;
+  ret->base.Free = RPDepleter_Free;
+  ret->base.type = RP_DEPLETER;
+  ret->depleted_results = 0;
+  return &ret->base;
+}
+
+/*******************************************************************************************************************
  *  Debug only result processors
  *
  * *******************************************************************************************************************/
@@ -1537,102 +1633,5 @@
 
   QueryDebugCtx_SetDebugRP(&ret->base);
 
-=======
-/*******************************************************************************************************************
- *  Depleter Result Processor
- *
- *  The RPDepleter result processor consumes all results from its upstream
- *  processor synchronously, storing them in an internal array. It then yields
- *  results one by one from this array. This processor is designed for use cases
- *  where background processing is not needed or not desired.
- *******************************************************************************************************************/
-typedef struct {
-  ResultProcessor base;            // Base result processor struct
-  arrayof(SearchResult *) results; // Array of pointers to SearchResult
-  size_t cur_idx;                  // Current index for yielding results
-  RPStatus last_rc;                // Last return code from upstream
-  uint32_t depleted_results;       // Total number of results depleted
-} RPDepleter;
-
-/**
- * Synchronous depletion function: consumes all results from upstream and stores
- * them in the results array.
- */
-static void RPDepleter_Deplete(RPDepleter *self) {
-  RPStatus rc;
-  SearchResult *r = rm_calloc(1, sizeof(*r));
-
-  // Deplete all results from upstream
-  while ((rc = self->base.upstream->Next(self->base.upstream, r)) == RS_RESULT_OK) {
-    array_append(self->results, r);
-    r = rm_calloc(1, sizeof(*r));
-    self->depleted_results++;
-  }
-
-  SearchResult_Destroy(r);
-  rm_free(r);
-  self->last_rc = rc;
-}
-
-/**
- * Yield function for RPDepleter - returns results one by one from the
- * internal array
- */
-static int RPDepleter_Next_Yield(ResultProcessor *base, SearchResult *r) {
-  RPDepleter *self = (RPDepleter *)base;
-
-  // Check if we've yielded all results
-  if (self->cur_idx >= array_len(self->results)) {
-    // Return the last code from upstream (EOF or TIMEDOUT)
-    int ret = self->last_rc;
-    self->last_rc = RS_RESULT_EOF;
-    return ret;
-  }
-
-  // Return the next result from the array
-  SearchResult *current = self->results[self->cur_idx];
-  SearchResult_Override(r, current);
-  rm_free(current);
-  self->results[self->cur_idx] = NULL;
-  self->cur_idx++;
-  return RS_RESULT_OK;
-}
-
-/**
- * Next function for RPDepleter.
- */
-static int RPDepleter_Next_Accumulate(ResultProcessor *base, SearchResult *r) {
-  RPDepleter *self = (RPDepleter *)base;
-
-  // Call the sync depletion function directly
-  RPDepleter_Deplete(self);
-
-  // Switch to yield mode
-  self->base.Next = RPDepleter_Next_Yield;
-
-  // Now yield the first result
-  return RPDepleter_Next_Yield(base, r);
-}
-
-/**
- * Destructor for RPDepleter
- */
-static void RPDepleter_Free(ResultProcessor *base) {
-  RPDepleter *self = (RPDepleter *)base;
-  array_free_ex(self->results, srDtor(*(SearchResult**)ptr));
-  rm_free(self);
-}
-
-/**
- * Constructs a new depleter processor that runs in the current thread.
- */
-ResultProcessor *RPDepleter_New() {
-  RPDepleter *ret = rm_calloc(1, sizeof(*ret));
-  ret->results = array_new(SearchResult*, 0);
-  ret->base.Next = RPDepleter_Next_Accumulate;
-  ret->base.Free = RPDepleter_Free;
-  ret->base.type = RP_DEPLETER;
-  ret->depleted_results = 0;
->>>>>>> 16035ece
   return &ret->base;
 }