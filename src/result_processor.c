/*
 * Copyright (c) 2006-Present, Redis Ltd.
 * All rights reserved.
 *
 * Licensed under your choice of the Redis Source Available License 2.0
 * (RSALv2); or (b) the Server Side Public License v1 (SSPLv1); or (c) the
 * GNU Affero General Public License v3 (AGPLv3).
*/
#include "aggregate/aggregate.h"
#include "result_processor.h"
#include "query.h"
#include "extension.h"
#include <util/minmax_heap.h>
#include "ext/default.h"
#include "rmutil/rm_assert.h"
#include "util/timeout.h"
#include "util/arr.h"
#include "iterators/empty_iterator.h"
#include "rs_wall_clock.h"
#include <stdatomic.h>
#include <pthread.h>
#include <unistd.h>
#include <time.h>
#include "util/references.h"
#include "hybrid/hybrid_scoring.h"
#include "hybrid/hybrid_search_result.h"
#include "config.h"
#include "module.h"
<<<<<<< HEAD
#include "redisearch.h"
#include "redismodule.h"

/*******************************************************************************************************************
 *  General Result Processor Helper functions
 *******************************************************************************************************************/

// Allocates a new SearchResult, and populates it with `r`'s data (takes
// ownership as well)
SearchResult *SearchResult_Copy(SearchResult *r) {
  SearchResult *ret = rm_malloc(sizeof(*ret));
  *ret = *r;
  return ret;
}

void SearchResult_Clear(SearchResult *r) {
  // This won't affect anything if the result is null
  r->score = 0;
  if (r->scoreExplain) {
    SEDestroy(r->scoreExplain);
    r->scoreExplain = NULL;
  }
  if (r->indexResult) {
    // IndexResult_Free(r->indexResult);
    r->indexResult = NULL;
  }

  r->flags = 0;
  RLookupRow_Wipe(&r->rowdata);
  if (r->dmd) {
    DMD_Return(r->dmd);
    r->dmd = NULL;
  }
}

/* Free the search result object including the object itself */
void SearchResult_Destroy(SearchResult *r) {
  SearchResult_Clear(r);
  RLookupRow_Reset(&r->rowdata);
}

// Overwrites the contents of 'dst' with those from 'src'.
// Ensures proper cleanup of any existing data in 'dst'.
static void SearchResult_Override(SearchResult *dst, SearchResult *src) {
  if (!src) return;
  RLookupRow oldrow = dst->rowdata;
  *dst = *src;
  RLookupRow_Reset(&oldrow);
}

=======
#include "search_disk.h"
#include "debug_commands.h"
#include "search_result.h"
>>>>>>> 1d4d14bf

/*******************************************************************************************************************
 *  Base Result Processor - this processor is the topmost processor of every processing chain.
 *
 * It takes the raw index results from the index, and builds the search result to be sent
 * downstream.
 *******************************************************************************************************************/

static int UnlockSpec_and_ReturnRPResult(RedisSearchCtx *sctx, int result_status) {
  RedisSearchCtx_UnlockSpec(sctx);
  return result_status;
}
typedef struct {
  ResultProcessor base;
  QueryIterator *iterator;
  size_t timeoutLimiter;    // counter to limit number of calls to TimedOut_WithCounter()
  RedisSearchCtx *sctx;
} RPQueryIterator;


/****
 * getDocumentMetadata - get the document metadata for the current document from the iterator.
 * If the document is deleted or expired, return false.
 * If the document is not deleted or expired, return true.
 * If the document is not deleted or expired, and dmd is not NULL, set *dmd to the document metadata.
 * @param spec The index spec
 * @param docs The document table
 * @param sctx The search context
 * @param it The query iterator
 * @param dmd The document metadata pointer to set
 * @return true if the document is not deleted or expired, false otherwise.
 */
static bool getDocumentMetadata(IndexSpec* spec, DocTable* docs, RedisSearchCtx *sctx, const QueryIterator *it, const RSDocumentMetadata **dmd) {
  if (spec->diskSpec) {
    RSDocumentMetadata* diskDmd = (RSDocumentMetadata *)rm_calloc(1, sizeof(RSDocumentMetadata));
    diskDmd->ref_count = 1;
    // Start from checking the deleted-ids (in memory), then perform IO
    const bool foundDocument = !SearchDisk_DocIdDeleted(spec->diskSpec, it->current->docId) && SearchDisk_GetDocumentMetadata(spec->diskSpec, it->current->docId, diskDmd);
    if (!foundDocument) {
      DMD_Return(diskDmd);
      return false;
    }
    *dmd = diskDmd;
  } else {
    if (it->current->dmd) {
      *dmd = it->current->dmd;
    } else {
      *dmd = DocTable_Borrow(docs, it->lastDocId);
    }
    if (!*dmd || (*dmd)->flags & Document_Deleted || DocTable_IsDocExpired(docs, *dmd, &sctx->time.current)) {
      DMD_Return(*dmd);
      return false;;
    }
  }
  return true;
}

/* Next implementation */
static int rpQueryItNext(ResultProcessor *base, SearchResult *res) {
  RPQueryIterator *self = (RPQueryIterator *)base;
  QueryIterator *it = self->iterator;
  RedisSearchCtx *sctx = self->sctx;
  DocTable* docs = &self->sctx->spec->docs;
  const RSDocumentMetadata *dmd;
  if (sctx->flags == RS_CTX_UNSET) {
    // If we need to read the iterators and we didn't lock the spec yet, lock it now
    // and reopen the keys in the concurrent search context (iterators' validation)
    RedisSearchCtx_LockSpecRead(sctx);
    ValidateStatus rc = it->Revalidate(it);
    if (rc == VALIDATE_ABORTED) {
      // The iterator is no longer valid, we should not use it.
      self->iterator->Free(self->iterator);
      it = self->iterator = NewEmptyIterator(); // Replace with a new empty iterator
    } else if (rc == VALIDATE_MOVED && !it->atEOF) {
      // The iterator is still valid, but the current result has changed, or we are at EOF.
      // If we are at EOF, we can enter the loop and let it handle it. (reading again should be safe)
      goto validate_current;
    }
  }

  // Read from the root filter until we have a valid result
  while (1) {
    // check for timeout in case we are encountering a lot of deleted documents
    if (TimedOut_WithCounter(&sctx->time.timeout, &self->timeoutLimiter) == TIMED_OUT) {
      return UnlockSpec_and_ReturnRPResult(sctx, RS_RESULT_TIMEDOUT);
    }
    IteratorStatus rc = it->Read(it);
    switch (rc) {
    case ITERATOR_EOF:
      // This means we are done!
      return UnlockSpec_and_ReturnRPResult(sctx, RS_RESULT_EOF);
    case ITERATOR_TIMEOUT:
      return UnlockSpec_and_ReturnRPResult(sctx, RS_RESULT_TIMEDOUT);
    default:
      RS_ASSERT(rc == ITERATOR_OK);
    }

validate_current:
    IndexSpec* spec = self->sctx->spec;
    if (!getDocumentMetadata(spec, docs, sctx, it, &dmd)) {
      continue;
    }

    if (isTrimming && RedisModule_ShardingGetKeySlot) {
      RedisModuleString *key = RedisModule_CreateString(NULL, dmd->keyPtr, sdslen(dmd->keyPtr));
      int slot = RedisModule_ShardingGetKeySlot(key);
      RedisModule_FreeString(NULL, key);
      int firstSlot, lastSlot;
      RedisModule_ShardingGetSlotRange(&firstSlot, &lastSlot);
      if (firstSlot > slot || lastSlot < slot) {
        DMD_Return(dmd);
        continue;
      }
    }

    // Increment the total results barring deleted results
    base->parent->totalResults++;
    break;
  }

  // set the result data
  SearchResult_SetDocId(res, it->lastDocId);
  SearchResult_SetIndexResult(res, it->current);
  SearchResult_SetScore(res, 0);
  SearchResult_SetDocumentMetadata(res, dmd);
  RLookupRow_SetSortingVector(SearchResult_GetRowDataMut(res), dmd->sortVector);
  return RS_RESULT_OK;
}

static void rpQueryItFree(ResultProcessor *iter) {
  RPQueryIterator *self = (RPQueryIterator *)iter;
  self->iterator->Free(self->iterator);
  rm_free(iter);
}

ResultProcessor *RPQueryIterator_New(QueryIterator *root, RedisSearchCtx *sctx) {
  RS_ASSERT(root != NULL);
  RPQueryIterator *ret = rm_calloc(1, sizeof(*ret));
  ret->iterator = root;
  ret->base.Next = rpQueryItNext;
  ret->base.Free = rpQueryItFree;
  ret->sctx = sctx;
  ret->base.type = RP_INDEX;
  return &ret->base;
}

QueryIterator *QITR_GetRootFilter(QueryProcessingCtx *it) {
  /* On coordinator, the root result processor will be a network result processor and we should ignore it */
  if (it->rootProc->type == RP_INDEX) {
    return ((RPQueryIterator *)it->rootProc)->iterator;
  }
  return NULL;
}

void QITR_PushRP(QueryProcessingCtx *it, ResultProcessor *rp) {
  rp->parent = it;
  if (!it->rootProc) {
    it->endProc = it->rootProc = rp;
    rp->upstream = NULL;
    return;
  }
  rp->upstream = it->endProc;
  it->endProc = rp;
}

void QITR_FreeChain(QueryProcessingCtx *qitr) {
  ResultProcessor *rp = qitr->endProc;
  while (rp) {
    ResultProcessor *next = rp->upstream;
    rp->Free(rp);
    rp = next;
  }
}

/*******************************************************************************************************************
 *  Scoring Processor
 *
 * It takes results from upstream, and using a scoring function applies the score to each one.
 *
 * It may not be invoked if we are working in SORTBY mode (or later on in aggregations)
 *******************************************************************************************************************/

typedef struct {
  ResultProcessor base;
  RSScoringFunction scorer;
  RSFreeFunction scorerFree;
  ScoringFunctionArgs scorerCtx;
  const RLookupKey *scoreKey;
} RPScorer;

static int rpscoreNext(ResultProcessor *base, SearchResult *res) {
  int rc;
  RPScorer *self = (RPScorer *)base;

  do {
    rc = base->upstream->Next(base->upstream, res);
    if (rc != RS_RESULT_OK) {
      return rc;
    }

    // Apply the scoring function
    SearchResult_SetScore(res, self->scorer(&self->scorerCtx, SearchResult_GetIndexResult(res), SearchResult_GetDocumentMetadata(res), base->parent->minScore));
    if (self->scorerCtx.scrExp) {
      SearchResult_SetScoreExplain(res, (RSScoreExplain *)self->scorerCtx.scrExp);
      self->scorerCtx.scrExp = rm_calloc(1, sizeof(RSScoreExplain));
    }
    // If we got the special score RS_SCORE_FILTEROUT - disregard the result and decrease the total
    // number of results (it's been increased by the upstream processor)
    if (SearchResult_GetScore(res) == RS_SCORE_FILTEROUT) {
      base->parent->totalResults--;
      SearchResult_Clear(res);
      // continue and loop to the next result, since this is excluded by the
      // scorer.
      continue;
    }
    if (self->scoreKey) {
      RLookup_WriteOwnKey(self->scoreKey, SearchResult_GetRowDataMut(res), RSValue_NewNumber(SearchResult_GetScore(res)));
    }

    break;
  } while (1);

  return rc;
}

/* Free impl. for scorer - frees up the scorer privdata if needed */
static void rpscoreFree(ResultProcessor *rp) {
  RPScorer *self = (RPScorer *)rp;
  if (self->scorerFree) {
    self->scorerFree(self->scorerCtx.extdata);
  }
  rm_free(self->scorerCtx.scrExp);
  self->scorerCtx.scrExp = NULL;
  rm_free(self);
}

/* Create a new scorer by name. If the name is not found in the scorer registry, we use the default
 * scorer */
ResultProcessor *RPScorer_New(const ExtScoringFunctionCtx *funcs,
                              const ScoringFunctionArgs *fnargs,
                              const RLookupKey *rlk) {
  RPScorer *ret = rm_calloc(1, sizeof(*ret));
  ret->scorer = funcs->sf;
  ret->scorerFree = funcs->ff;
  ret->scorerCtx = *fnargs;
  ret->scoreKey = rlk;
  ret->base.Next = rpscoreNext;
  ret->base.Free = rpscoreFree;
  ret->base.type = RP_SCORER;
  return &ret->base;
}

/*******************************************************************************************************************
 *  Additional Values Loader Result Processor
 *
 * It takes results from upstream (should be Index iterator or close; before any RP that need these field),
 * and add their additional value to the right score field before sending them downstream.
 *******************************************************************************************************************/

typedef struct {
  ResultProcessor base;
} RPMetrics;

static int rpMetricsNext(ResultProcessor *base, SearchResult *res) {
  int rc;

  rc = base->upstream->Next(base->upstream, res);
  if (rc != RS_RESULT_OK) {
    return rc;
  }

  arrayof(RSYieldableMetric) arr = SearchResult_GetIndexResult(res)->metrics;
  for (size_t i = 0; i < array_len(arr); i++) {
    RLookup_WriteKey(arr[i].key, SearchResult_GetRowDataMut(res), arr[i].value);
  }

  return rc;
}

/* Free implementation for RPMetrics */
static void rpMetricsFree(ResultProcessor *rp) {
  RPMetrics *self = (RPMetrics *)rp;
  rm_free(self);
}

ResultProcessor *RPMetricsLoader_New() {
  RPMetrics *ret = rm_calloc(1, sizeof(*ret));
  ret->base.Next = rpMetricsNext;
  ret->base.Free = rpMetricsFree;
  ret->base.type = RP_METRICS;
  return &ret->base;
}

/*******************************************************************************************************************
 *  Sorting Processor
 *
 * This is where things become a bit complex...
 *
 * The sorter takes scored results from the scorer (or in the case of SORTBY, the raw results), and
 * maintains a heap of the top N results.
 *
 * Since we need it to be thread safe, every result that's put on the heap is copied, including its
 * index result tree.
 *
 * This means that from here down-stream, everything is thread safe, but we also need to properly
 * free discarded results.
 *
 * The sorter is actually a reducer - it returns RS_RESULT_QUEUED until its upstream parent returns
 * EOF. then it starts yielding results one by one by popping from the top of the heap.
 *
 * Note: We use a min-max heap to simplify maintaining a max heap where we can pop from the bottom
 * while finding the top N results
 *******************************************************************************************************************/

typedef int (*RPSorterCompareFunc)(const void *e1, const void *e2, const void *udata);

typedef struct {
  ResultProcessor base;

  // The heap. We use a min-max heap here
  mm_heap_t *pq;

  // the compare function for the heap. We use it to test if a result needs to be added to the heap
  RPSorterCompareFunc cmp;

  // private data for the compare function
  void *cmpCtx;

  // pooled result - we recycle it to avoid allocations
  SearchResult *pooledResult;

  struct {
    const RLookupKey **keys;
    size_t nkeys;
    uint64_t ascendMap;
  } fieldcmp;

  // Whether a timeout warning needs to be propagated down the downstream
  bool timedOut;
} RPSorter;

/* Yield - pops the current top result from the heap */
static int rpsortNext_Yield(ResultProcessor *rp, SearchResult *r) {
  RPSorter *self = (RPSorter *)rp;
  SearchResult *cur_best = mmh_pop_max(self->pq);

  if (cur_best) {
    SearchResult_Override(r, cur_best);
    rm_free(cur_best);
    return RS_RESULT_OK;
  }
  int ret = self->timedOut ? RS_RESULT_TIMEDOUT : RS_RESULT_EOF;
  self->timedOut = false;
  return ret;
}

static void rpsortFree(ResultProcessor *rp) {
  RPSorter *self = (RPSorter *)rp;

  SearchResult_Destroy(self->pooledResult);
  rm_free(self->pooledResult);

  // calling mmh_free will free all the remaining results in the heap, if any
  mmh_free(self->pq);
  rm_free(rp);
}

#define RESULT_QUEUED RS_RESULT_MAX + 1

static int rpsortNext_innerLoop(ResultProcessor *rp, SearchResult *r) {
  RPSorter *self = (RPSorter *)rp;

  // get the next result from upstream. `self->pooledResult` is expected to be empty and allocated.
  int rc = rp->upstream->Next(rp->upstream, self->pooledResult);

  // if our upstream has finished - just change the state to not accumulating, and yield
  if (rc == RS_RESULT_EOF) {
    rp->Next = rpsortNext_Yield;
    return rpsortNext_Yield(rp, r);
  } else if (rc == RS_RESULT_TIMEDOUT && (rp->parent->timeoutPolicy == TimeoutPolicy_Return)) {
    self->timedOut = true;
    rp->Next = rpsortNext_Yield;
    return rpsortNext_Yield(rp, r);
  } else if (rc != RS_RESULT_OK) {
    // whoops!
    return rc;
  }

  // If the queue is not full - we just push the result into it
  if (self->pq->count < self->pq->size) {

    // copy the index result to make it thread safe - but only if it is pushed to the heap
    SearchResult_SetIndexResult(self->pooledResult, NULL);
    mmh_insert(self->pq, self->pooledResult);
    if (SearchResult_GetScore(self->pooledResult) < rp->parent->minScore) {
      rp->parent->minScore = SearchResult_GetScore(self->pooledResult);
    }
    // we need to allocate a new result for the next iteration
    self->pooledResult = rm_calloc(1, sizeof(*self->pooledResult));
  } else {
    // find the min result
    SearchResult *minh = mmh_peek_min(self->pq);

    // update the min score. Irrelevant to SORTBY mode but hardly costs anything...
    if (SearchResult_GetScore(minh) > rp->parent->minScore) {
      rp->parent->minScore = SearchResult_GetScore(minh);
    }

    // if needed - pop it and insert a new result
    if (self->cmp(self->pooledResult, minh, self->cmpCtx) > 0) {
      SearchResult_SetIndexResult(self->pooledResult, NULL);
      self->pooledResult = mmh_exchange_min(self->pq, self->pooledResult);
    }
    // clear the result in preparation for the next iteration
    SearchResult_Clear(self->pooledResult);
  }
  return RESULT_QUEUED;
}

static int rpsortNext_Accum(ResultProcessor *rp, SearchResult *r) {
  uint32_t chunkLimit = rp->parent->resultLimit;
  rp->parent->resultLimit = UINT32_MAX; // we want to accumulate all results
  int rc;
  while ((rc = rpsortNext_innerLoop(rp, r)) == RESULT_QUEUED) {
    // Do nothing.
  }
  rp->parent->resultLimit = chunkLimit; // restore the limit
  return rc;
}

/* Compare results for the heap by score */
static inline int cmpByScore(const void *e1, const void *e2, const void *udata) {
  const SearchResult *h1 = e1, *h2 = e2;

  if (SearchResult_GetScore(h1) < SearchResult_GetScore(h2)) {
    return -1;
  } else if (SearchResult_GetScore(h1) > SearchResult_GetScore(h2)) {
    return 1;
  }
  return SearchResult_GetDocId(h1) > SearchResult_GetDocId(h2) ? -1 : 1;
}

/* Compare results for the heap by sorting key */
static int cmpByFields(const void *e1, const void *e2, const void *udata) {
  const RPSorter *self = udata;
  const SearchResult *h1 = e1, *h2 = e2;
  int ascending = 0;

  QueryError *qerr = NULL;
  if (self && self->base.parent && self->base.parent->err) {
    qerr = self->base.parent->err;
  }

  for (size_t i = 0; i < self->fieldcmp.nkeys && i < SORTASCMAP_MAXFIELDS; i++) {
    const RSValue *v1 = RLookup_GetItem(self->fieldcmp.keys[i], SearchResult_GetRowData(h1));
    const RSValue *v2 = RLookup_GetItem(self->fieldcmp.keys[i], SearchResult_GetRowData(h2));
    // take the ascending bit for this property from the ascending bitmap
    ascending = SORTASCMAP_GETASC(self->fieldcmp.ascendMap, i);
    if (!v1 || !v2) {
      // If at least one of these has no sort key, it gets high value regardless of asc/desc
      if (v1) {
        return 1;
      } else if (v2) {
        return -1;
      } else {
        // Both have no sort key, so they are equal. Continue to next sort key
        continue;
      }
    }

    int rc = RSValue_Cmp(v1, v2, qerr);
    if (rc != 0) return ascending ? -rc : rc;
  }

  int rc = SearchResult_GetDocId(h1) < SearchResult_GetDocId(h2) ? -1 : 1;
  return ascending ? -rc : rc;
}

static void srDtor(void *p) {
  if (p) {
    SearchResult_Destroy(p);
    rm_free(p);
  }
}

ResultProcessor *RPSorter_NewByFields(size_t maxresults, const RLookupKey **keys, size_t nkeys, uint64_t ascmap) {

  RPSorter *ret = rm_calloc(1, sizeof(*ret));
  ret->cmp = nkeys ? cmpByFields : cmpByScore;
  ret->cmpCtx = ret;
  ret->fieldcmp.ascendMap = ascmap;
  ret->fieldcmp.keys = keys;
  ret->fieldcmp.nkeys = nkeys;

  ret->pq = mmh_init_with_size(maxresults, ret->cmp, ret->cmpCtx, srDtor);
  ret->pooledResult = rm_calloc(1, sizeof(*ret->pooledResult));
  ret->base.Next = rpsortNext_Accum;
  ret->base.Free = rpsortFree;
  ret->base.type = RP_SORTER;
  return &ret->base;
}

ResultProcessor *RPSorter_NewByScore(size_t maxresults) {
  return RPSorter_NewByFields(maxresults, NULL, 0, 0);
}

/*******************************************************************************************************************
 *  Paging Processor
 *
 * The sorter builds a heap of size N, but the pager is responsible for taking result
 * FIRST...FIRST+NUM from it.
 *
 * For example, if we want to get results 40-50, we build a heap of size 50 on the sorter, and
 *the pager is responsible for discarding the first 40 results and returning just 10
 *
 * They are separated so that later on we can cache the sorter's heap, and continue paging it
 * without re-executing the entire query
 *******************************************************************************************************************/

typedef struct {
  ResultProcessor base;
  uint32_t offset;
  uint32_t remaining;
} RPPager;

static int rppagerNext_Limit(ResultProcessor *base, SearchResult *r) {
  RPPager *self = (RPPager *)base;

  // If we've reached LIMIT:
  if (!self->remaining) {
    return RS_RESULT_EOF;
  }

  int ret = base->upstream->Next(base->upstream, r);
  // Account for the result only if we got one.
  if (ret == RS_RESULT_OK) self->remaining--;
  return ret;
}

static int rppagerNext_Skip(ResultProcessor *base, SearchResult *r) {
  RPPager *self = (RPPager *)base;

  // Currently a pager is never called more than offset+limit times.
  // We limit the entire pipeline to offset+limit (upstream and downstream).
  uint32_t limit = MIN(self->remaining, base->parent->resultLimit);
  // Save the previous limit, so that it will seem untouched to the downstream
  uint32_t downstreamLimit = base->parent->resultLimit;
  base->parent->resultLimit = self->offset + limit;

  // If we've not reached the offset
  while (self->offset) {
    int rc = base->upstream->Next(base->upstream, r);
    if (rc != RS_RESULT_OK) {
      return rc;
    }
    base->parent->resultLimit--;
    self->offset--;
    SearchResult_Clear(r);
  }

  base->parent->resultLimit = downstreamLimit;

  base->Next = rppagerNext_Limit; // switch to second phase
  return base->Next(base, r);
}

static void rppagerFree(ResultProcessor *base) {
  rm_free(base);
}

/* Create a new pager. The offset and limit are taken from the user request */
ResultProcessor *RPPager_New(size_t offset, size_t limit) {
  RPPager *ret = rm_calloc(1, sizeof(*ret));
  ret->offset = offset;
  ret->remaining = limit;

  ret->base.type = RP_PAGER_LIMITER;
  ret->base.Next = rppagerNext_Skip;
  ret->base.Free = rppagerFree;

  return &ret->base;
}

////////////////////////////////////////////////////////////////////////////////
////////////////////////////////////////////////////////////////////////////////
/// Value Loader                                                             ///
////////////////////////////////////////////////////////////////////////////////
////////////////////////////////////////////////////////////////////////////////

typedef struct {
  ResultProcessor base;
  RLookup *lk;
  RLookupLoadOptions loadopts;
  QueryError status;
} RPLoader;

/***
 * isDocumentStillValid - check if the document is still valid for loading.
 * @param self The loader
 * @param r The search result
 * @return true if the document is still valid, false otherwise.
 */

static bool isDocumentStillValid(const RPLoader *self, SearchResult *r) {
  if (self->loadopts.sctx->spec->diskSpec) {
    // The Document_Deleted and Document_FailedToOpen flags are not used on disk and are not updated after we take the GIL, so we check the disk directly.
    if (SearchDisk_DocIdDeleted(self->loadopts.sctx->spec->diskSpec, SearchResult_GetDocumentMetadata(r)->id)) {
      SearchResult_SetFlags(r, SearchResult_GetFlags(r) | Result_ExpiredDoc);
      return false;
    }
  } else {
    if ((SearchResult_GetDocumentMetadata(r)->flags & Document_FailedToOpen) || (SearchResult_GetDocumentMetadata(r)->flags & Document_Deleted)) {
        SearchResult_SetFlags(r, SearchResult_GetFlags(r) | Result_ExpiredDoc);
      return false;
    }
  }
  return true;
}

static void rpLoader_loadDocument(RPLoader *self, SearchResult *r) {
  // If the document was modified or deleted, we don't load it, and we need to mark
  // the result as expired.
  if (!isDocumentStillValid(self, r)) {
    return;
  }

  self->loadopts.dmd = SearchResult_GetDocumentMetadata(r);
  // if loading the document has failed, we keep the row as it was.
  // Error code and message are ignored.
  if (RLookup_LoadDocument(self->lk, SearchResult_GetRowDataMut(r), &self->loadopts) != REDISMODULE_OK) {
    // mark the document as "failed to open" for later loaders or other threads (optimization)
    ((RSDocumentMetadata *)(SearchResult_GetDocumentMetadata(r)))->flags |= Document_FailedToOpen;
    // The result contains an expired document.
    SearchResult_SetFlags(r, SearchResult_GetFlags(r) | Result_ExpiredDoc);
    QueryError_ClearError(&self->status);
  }
}

static int rploaderNext(ResultProcessor *base, SearchResult *r) {
  RPLoader *lc = (RPLoader *)base;
  int rc = base->upstream->Next(base->upstream, r);
  if (rc != RS_RESULT_OK) {
    return rc;
  }

  rpLoader_loadDocument(lc, r);
  return RS_RESULT_OK;
}

static void rploaderFreeInternal(ResultProcessor *base) {
  RPLoader *lc = (RPLoader *)base;
  QueryError_ClearError(&lc->status);
  rm_free(lc->loadopts.keys);
}

static void rploaderFree(ResultProcessor *base) {
  rploaderFreeInternal(base);
  rm_free(base);
}

static void rploaderNew_setLoadOpts(RPLoader *self, RedisSearchCtx *sctx, RLookup *lk, const RLookupKey **keys, size_t nkeys, bool forceLoad) {
  self->loadopts.forceString = 1; // used in `LOAD_ALLKEYS` mode.
  self->loadopts.forceLoad = forceLoad;
  self->loadopts.status = &self->status;
  self->loadopts.sctx = sctx;
  self->loadopts.dmd = NULL;
  self->loadopts.keys = rm_malloc(sizeof(*keys) * nkeys);
  memcpy(self->loadopts.keys, keys, sizeof(*keys) * nkeys);
  self->loadopts.nkeys = nkeys;
  if (nkeys) {
    self->loadopts.mode = RLOOKUP_LOAD_KEYLIST;
  } else {
    self->loadopts.mode = RLOOKUP_LOAD_ALLKEYS;
    lk->options |= RLOOKUP_OPT_ALL_LOADED; // TODO: turn on only for HASH specs
  }

  self->lk = lk;
}

static ResultProcessor *RPPlainLoader_New(RedisSearchCtx *sctx, RLookup *lk, const RLookupKey **keys, size_t nkeys, bool forceLoad) {
  RPLoader *self = rm_calloc(1, sizeof(*self));

  rploaderNew_setLoadOpts(self, sctx, lk, keys, nkeys, forceLoad);

  self->base.Next = rploaderNext;
  self->base.Free = rploaderFree;
  self->base.type = RP_LOADER;
  return &self->base;
}

/*******************************************************************************************************************
 *  Safe Loader Results Processor
 *
 * This component should be added to the query's execution pipeline INSTEAD OF a loader, if a loader is needed.
 *
 * The RP has few phases:
 * 1. Buffering phase - the RP will buffer the results from the upstream.
 * 2. Loading phase:
 *   a. Verify that the spec is unlocked, and lock the Redis keyspace.
 *   b. Load the needed data for each buffered result.
 *   c. Unlock the Redis keyspace.
 * 3. Yielding phase - the RP will yield the buffered results.
 *******************************************************************************************************************/

#define DEFAULT_BUFFER_BLOCK_SIZE 1024

typedef struct RPSafeLoader {
  // Loading context
  RPLoader base_loader;

  // Buffer management
  SearchResult **BufferBlocks;
  size_t buffer_results_count;

  // Results iterator
  size_t curr_result_index;

  // Last buffered result code. To know weather to return OK or EOF.
  char last_buffered_rc;

  // If true, the loader will become a plain loader after the buffer is empty.
  // Used when changing the MT mode through a cursor execution session (e.g. FT.CURSOR READ)
  bool becomePlainLoader;

  // Search context
  RedisSearchCtx *sctx;
} RPSafeLoader;

/************************* Safe Loader private functions *************************/

static void SetResult(SearchResult *buffered_result,  SearchResult *result_output) {
  // Free the RLookup row before overriding it.
  RLookupRow_Reset(SearchResult_GetRowDataMut(result_output));
  *result_output = *buffered_result;
}

static SearchResult *GetResultsBlock(RPSafeLoader *self, size_t idx) {
  // Get a pointer to the block at the given index
  SearchResult **ret = array_ensure_at(&self->BufferBlocks, idx, SearchResult*);

  // If the block is not allocated, allocate it
  if (!*ret) {
    *ret = array_new(SearchResult, DEFAULT_BUFFER_BLOCK_SIZE);
  }

  return *ret;

}

// If @param currBlock is full we add a new block and return it, otherwise returns @param CurrBlock.
static SearchResult *InsertResult(RPSafeLoader *self, SearchResult *resToBuffer, SearchResult *currBlock) {
  size_t idx_in_curr_block = self->buffer_results_count % DEFAULT_BUFFER_BLOCK_SIZE;
  // if the block is full, allocate a new one
  if (idx_in_curr_block == 0) {
    // get the curr block, allocate new block if needed
    currBlock = GetResultsBlock(self, self->buffer_results_count / DEFAULT_BUFFER_BLOCK_SIZE);
  }
  // append the result to the current block at rp->curr_idx_at_block
  // this operation takes ownership of the result's allocated data
  currBlock[idx_in_curr_block] = *resToBuffer;
  ++self->buffer_results_count;
  return currBlock;
}

static bool IsBufferEmpty(RPSafeLoader *self) {
  return self->buffer_results_count == 0;
}

static SearchResult *GetNextResult(RPSafeLoader *self) {
  size_t curr_elem_index = self->curr_result_index;

  // if we reached to the end of the buffer return NULL
  if (curr_elem_index >= self->buffer_results_count) {
    return NULL;
  }

  // get current block
  SearchResult *curr_block = self->BufferBlocks[curr_elem_index / DEFAULT_BUFFER_BLOCK_SIZE];

  // get the result in the block
  SearchResult* ret = curr_block + (curr_elem_index % DEFAULT_BUFFER_BLOCK_SIZE);

  // Increase result's index
  ++self->curr_result_index;

  // return result
  return ret;
}

static int rpSafeLoaderNext_Accumulate(ResultProcessor *rp, SearchResult *res);  // Forward declaration

static int rpSafeLoader_ResetAndReturnLastCode(RPSafeLoader *self, SearchResult *res) {
  // Reset the next function, in case we are in cursor mode
  if (self->becomePlainLoader) {
    self->base_loader.base.Next = rploaderNext;
  } else {
    self->base_loader.base.Next = rpSafeLoaderNext_Accumulate;
  }
  self->buffer_results_count = 0;
  self->curr_result_index = 0;

  int rc = self->last_buffered_rc;
  self->last_buffered_rc = RS_RESULT_OK;
  // We CANNOT return `RS_RESULT_OK` HERE, since it will be interpreted as a
  // success while no population of the result was done.
  // So if the last rc was `RS_RESULT_OK`, we need to continue activating the
  // pipeline.
  if (rc == RS_RESULT_OK) {
    return self->base_loader.base.Next(&self->base_loader.base, res);
  }
  return rc;
}

/*********************************************************************************/

static void rpSafeLoader_Load(RPSafeLoader *self) {
  SearchResult *curr_res;

  // iterate the buffer.
  // TODO: implement `GetNextResult` that gets the current block to save calculation time.
  while ((curr_res = GetNextResult(self))) {
    rpLoader_loadDocument(&self->base_loader, curr_res);
  }

  // Reset the iterator
  self->curr_result_index = 0;
}

static int rpSafeLoaderNext_Yield(ResultProcessor *rp, SearchResult *result_output) {
  RPSafeLoader *self = (RPSafeLoader *)rp;
  SearchResult *curr_res = GetNextResult(self);

  if (curr_res) {
    SetResult(curr_res, result_output);
    return RS_RESULT_OK;
  } else {
    return rpSafeLoader_ResetAndReturnLastCode(self, result_output);
  }
}

/*********************************************************************************/

static int rpSafeLoaderNext_Accumulate(ResultProcessor *rp, SearchResult *res) {
  RS_LOG_ASSERT(rp->parent->resultLimit > 0, "Result limit should be greater than 0");
  RPSafeLoader *self = (RPSafeLoader *)rp;

  // Keep fetching results from the upstream result processor until EOF is reached
  RedisSearchCtx *sctx = self->sctx;
  int result_status;
  uint32_t bufferLimit = rp->parent->resultLimit;
  SearchResult resToBuffer = {0};
  SearchResult *currBlock = NULL;
  // Get the next result and save it in the buffer
  while (rp->parent->resultLimit && ((result_status = rp->upstream->Next(rp->upstream, &resToBuffer)) == RS_RESULT_OK)) {
    // Decrease the result limit after getting a result from the upstream
    rp->parent->resultLimit--;
    // Buffer the result.
    currBlock = InsertResult(self, &resToBuffer, currBlock);

    memset(&resToBuffer, 0, sizeof(SearchResult));

  }
  rp->parent->resultLimit = bufferLimit; // Restore the result limit

  // If we exit the loop because we got an error, or we have zero result, return without locking Redis.
  if ((result_status != RS_RESULT_EOF && result_status != RS_RESULT_OK &&
      !(result_status == RS_RESULT_TIMEDOUT && rp->parent->timeoutPolicy == TimeoutPolicy_Return)) ||
      IsBufferEmpty(self)) {
    return result_status;
  }
  // save the last buffered result code to return when we done yielding the buffered results.
  self->last_buffered_rc = result_status;

  // Now we have the data of all documents that pass the query filters,
  // let's lock Redis to provide safe access to Redis keyspace

  // First, we verify that we unlocked the spec before we lock Redis.
  RedisSearchCtx_UnlockSpec(sctx);

  bool isQueryProfile = rp->parent->isProfile;
  rs_wall_clock rpStartTime;
  if (isQueryProfile) rs_wall_clock_init(&rpStartTime);
  // Then, lock Redis to guarantee safe access to Redis keyspace
  RedisModule_ThreadSafeContextLock(sctx->redisCtx);

  rpSafeLoader_Load(self);

  // Done loading. Unlock Redis
  RedisModule_ThreadSafeContextUnlock(sctx->redisCtx);

  if (isQueryProfile) {
    // GIL time is time passed since rpStartTime combined with the time we already accumulated in the rp->GILTime
    rp->parent->GILTime += rs_wall_clock_elapsed_ns(&rpStartTime);
  }

  // Move to the yielding phase
  rp->Next = rpSafeLoaderNext_Yield;
  return rp->Next(rp, res);
}

static void rpSafeLoaderFree(ResultProcessor *base) {
  RPSafeLoader *sl = (RPSafeLoader *)base;

  // Free leftover results in the buffer (if any)
  SearchResult *cur;
  while ((cur = GetNextResult(sl))) {
    SearchResult_Destroy(cur);
  }

  // Free buffer memory blocks
  array_foreach(sl->BufferBlocks, SearchResultsBlock, array_free(SearchResultsBlock));
  array_free(sl->BufferBlocks);

  rploaderFreeInternal(base);

  rm_free(sl);
}

static ResultProcessor *RPSafeLoader_New(RedisSearchCtx *sctx, RLookup *lk, const RLookupKey **keys, size_t nkeys, bool forceLoad) {
  RPSafeLoader *sl = rm_calloc(1, sizeof(*sl));

  rploaderNew_setLoadOpts(&sl->base_loader, sctx, lk, keys, nkeys, forceLoad);

  sl->BufferBlocks = NULL;
  sl->buffer_results_count = 0;
  sl->curr_result_index = 0;

  sl->last_buffered_rc = RS_RESULT_OK;
  sl->sctx = sctx;

  sl->base_loader.base.Next = rpSafeLoaderNext_Accumulate;
  sl->base_loader.base.Free = rpSafeLoaderFree;
  sl->base_loader.base.type = RP_SAFE_LOADER;
  return &sl->base_loader.base;
}

/*********************************************************************************/

typedef struct {
  ResultProcessor base;
  const RLookupKey *out;
} RPKeyNameLoader;

static inline void RPKeyNameLoader_Free(ResultProcessor *self) {
  rm_free(self);
}

static int RPKeyNameLoader_Next(ResultProcessor *base, SearchResult *res) {
  int rc = base->upstream->Next(base->upstream, res);
  if (RS_RESULT_OK == rc) {
    RPKeyNameLoader *nl = (RPKeyNameLoader *)base;
    size_t keyLen = sdslen(SearchResult_GetDocumentMetadata(res)->keyPtr); // keyPtr is an sds
    RLookup_WriteOwnKey(nl->out, SearchResult_GetRowDataMut(res), RSValue_NewCopiedString(SearchResult_GetDocumentMetadata(res)->keyPtr, keyLen));
  }
  return rc;
}

static ResultProcessor *RPKeyNameLoader_New(const RLookupKey *key) {
  RPKeyNameLoader *rp = rm_calloc(1, sizeof(*rp));
  rp->out = key;

  ResultProcessor *base = &rp->base;
  base->Free = RPKeyNameLoader_Free;
  base->Next = RPKeyNameLoader_Next;
  base->type = RP_KEY_NAME_LOADER;
  return base;
}

/*********************************************************************************/

ResultProcessor *RPLoader_New(RedisSearchCtx *sctx, uint32_t reqflags, RLookup *lk, const RLookupKey **keys, size_t nkeys, bool forceLoad, uint32_t *outStateflags) {
  if (RSGlobalConfig.enableUnstableFeatures) {
    if (nkeys == 1 && !strcmp(keys[0]->path, UNDERSCORE_KEY)) {
      // Return a thin RP that doesn't actually loads anything or access to the key space
      // Returning without turning on the `QEXEC_S_HAS_LOAD` flag
      return RPKeyNameLoader_New(keys[0]);
    }
  }
  *outStateflags |= QEXEC_S_HAS_LOAD;
  if (reqflags & QEXEC_F_RUN_IN_BACKGROUND) {
    // Assumes that Redis is *NOT* locked while executing the loader
    return RPSafeLoader_New(sctx, lk, keys, nkeys, forceLoad);
  } else {
    // Assumes that Redis *IS* locked while executing the loader
    return RPPlainLoader_New(sctx, lk, keys, nkeys, forceLoad);
  }
}

// Consumes the input loader and returns a new safe loader that wraps it.
static ResultProcessor *RPSafeLoader_New_FromPlainLoader(RPLoader *loader) {
  RPSafeLoader *sl = rm_new(RPSafeLoader);

  // Copy the loader, move ownership of the keys
  sl->base_loader = *loader;
  sl->sctx = loader->loadopts.sctx;
  rm_free(loader);

  // Reset the loader's buffer and state
  sl->BufferBlocks = NULL;
  sl->buffer_results_count = 0;
  sl->curr_result_index = 0;

  sl->last_buffered_rc = RS_RESULT_OK;

  sl->base_loader.base.Next = rpSafeLoaderNext_Accumulate;
  sl->base_loader.base.Free = rpSafeLoaderFree;
  sl->base_loader.base.type = RP_SAFE_LOADER;
  return &sl->base_loader.base;
}

void SetLoadersForBG(QueryProcessingCtx *qctx) {
  ResultProcessor *cur = qctx->endProc;
  ResultProcessor dummyHead = { .upstream = cur };
  ResultProcessor *downstream = &dummyHead;
  while (cur) {
    if (cur->type == RP_LOADER) {
      cur = RPSafeLoader_New_FromPlainLoader((RPLoader *)cur);
      downstream->upstream = cur;
    } else if (cur->type == RP_SAFE_LOADER) {
      // If the pipeline was originally built with a safe loader and later got set to run on
      // the main thread, we keep the safe loader and only change the next function.
      // Now we need to change the next function back to the safe loader's next function.
      RS_ASSERT(cur->Next == rploaderNext);
      cur->Next = rpSafeLoaderNext_Accumulate;
      ((RPSafeLoader *)cur)->becomePlainLoader = false;
    }
    downstream = cur;
    cur = cur->upstream;
  }
  // Update the endProc to the new head in case it was changed
  qctx->endProc = dummyHead.upstream;
}

void SetLoadersForMainThread(QueryProcessingCtx *qctx) {
  ResultProcessor *rp = qctx->endProc;
  while (rp) {
    if (rp->type == RP_SAFE_LOADER) {
      // If the `Next` function is `rpSafeLoaderNext_Accumulate`, it means that the loader didn't
      // buffer any result yet (or was reset), so we can safely change it to `rploaderNext`.
      // Otherwise, we keep the `Next` function as is (rpSafeLoaderNext_Yield) and set the flag
      // `becomePlainLoader` to true, so the loader will become a plain loader after the buffer is
      // empty.
      if (rp->Next == rpSafeLoaderNext_Accumulate) {
        rp->Next = rploaderNext;
      }
      ((RPSafeLoader *)rp)->becomePlainLoader = true;
    }
    rp = rp->upstream;
  }
}

/*********************************************************************************/

static char *RPTypeLookup[RP_MAX] = {"Index",   "Loader",    "Threadsafe-Loader", "Scorer",
                                     "Sorter",  "Counter",   "Pager/Limiter",     "Highlighter",
                                     "Grouper", "Projector", "Filter",            "Profile",
                                     "Network", "Metrics Applier", "Key Name Loader", "Score Max Normalizer",
                                     "Vector Normalizer", "Hybrid Merger", "Depleter"};

const char *RPTypeToString(ResultProcessorType type) {
  RS_LOG_ASSERT(type >= 0 && type < RP_MAX, "enum is out of range");
  return RPTypeLookup[type];
}

ResultProcessorType StringToRPType(const char *str) {
  for (int i = 0; i < RP_MAX; i++) {
    if (!strcmp(str, RPTypeLookup[i])) {
      return i;
    }
  }
  return RP_MAX;
}

////////////////////////////////////////////////////////////////////////////////
////////////////////////////////////////////////////////////////////////////////
/// Profile RP                                                               ///
////////////////////////////////////////////////////////////////////////////////
////////////////////////////////////////////////////////////////////////////////

typedef struct {
  ResultProcessor base;
  rs_wall_clock_ns_t profileTime;
  uint64_t profileCount;
} RPProfile;

static int rpprofileNext(ResultProcessor *base, SearchResult *r) {
  RPProfile *self = (RPProfile *)base;

  rs_wall_clock start;
  rs_wall_clock_init(&start);
  int rc = base->upstream->Next(base->upstream, r);
  self->profileTime += rs_wall_clock_elapsed_ns(&start);
  self->profileCount++;
  return rc;
}

static void rpProfileFree(ResultProcessor *base) {
  RPProfile *rp = (RPProfile *)base;
  rm_free(rp);
}

ResultProcessor *RPProfile_New(ResultProcessor *rp, QueryProcessingCtx *qctx) {
  RPProfile *rpp = rm_calloc(1, sizeof(*rpp));

  rpp->profileCount = 0;
  rpp->base.upstream = rp;
  rpp->base.parent = qctx;
  rpp->base.Next = rpprofileNext;
  rpp->base.Free = rpProfileFree;
  rpp->base.type = RP_PROFILE;

  return &rpp->base;
}

rs_wall_clock_ns_t RPProfile_GetClock(ResultProcessor *rp) {
  RPProfile *self = (RPProfile *)rp;
  return self->profileTime;
}

uint64_t RPProfile_GetCount(ResultProcessor *rp) {
  RPProfile *self = (RPProfile *)rp;
  return self->profileCount;
}

void RPProfile_IncrementCount(ResultProcessor *rp) {
  RPProfile *self = (RPProfile *)rp;
  self->profileCount++;
}

void Profile_AddRPs(QueryProcessingCtx *qctx) {
  ResultProcessor *cur = qctx->endProc = RPProfile_New(qctx->endProc, qctx);
  while (cur && cur->upstream && cur->upstream->upstream) {
    cur = cur->upstream;
    cur->upstream = RPProfile_New(cur->upstream, qctx);
    cur = cur->upstream;
  }
}

 /*******************************************************************************************************************
   *  Max Score Normalizer Result Processor
   *
   * This result processor normalizes the scores of search results using division by
   * the max score. It gathers all results from the upstream processor, finds the
   * maximum score, and divides each score by the maximum. This ensures that all scores
   * fall within the range [0, 1].
   *
   * The processor works in two phases:
   * 1. Accumulation: Gather all results from upstream and find the max score.
   * 2. Yield: Normalize each result's score by division with the max score, then pass
   *    it downstream.
  *******************************************************************************************************************/
 typedef struct {
   ResultProcessor base;
   // Stores the max value found (if needed in the future)
   double maxValue;
   const RLookupKey *scoreKey;
   SearchResult *pooledResult;
   arrayof(SearchResult *) pool;
   bool timedOut;
 } RPMaxScoreNormalizer;


 static void RPMaxScoreNormalizer_Free(ResultProcessor *base) {
   RPMaxScoreNormalizer *self = (RPMaxScoreNormalizer *)base;
   array_free_ex(self->pool, srDtor(*(char **)ptr));
   srDtor(self->pooledResult);
   rm_free(self);
 }

 static int RPMaxScoreNormalizer_Yield(ResultProcessor *rp, SearchResult *r){
   RPMaxScoreNormalizer* self = (RPMaxScoreNormalizer*)rp;
   size_t length = array_len(self->pool);
   if (length == 0) {
    // We've already yielded all results, return EOF
    int ret = self->timedOut ? RS_RESULT_TIMEDOUT : RS_RESULT_EOF;
    self->timedOut = false;
    return ret;
   }
  SearchResult *poppedResult = array_pop(self->pool);
  SearchResult_Override(r, poppedResult);
  rm_free(poppedResult);
  double oldScore = SearchResult_GetScore(r);
  if (self->maxValue != 0) {
    SearchResult_SetScore(r, SearchResult_GetScore(r) / self->maxValue);
  }
  if (self->scoreKey) {
    RLookup_WriteOwnKey(self->scoreKey, SearchResult_GetRowDataMut(r), RSValue_NewNumber(SearchResult_GetScore(r)));
  }
  EXPLAIN(SearchResult_GetScoreExplainMut(r),
        "Final BM25STD.NORM: %.2f = Original Score: %.2f / Max Score: %.2f",
        SearchResult_GetScore(r), oldScore, self->maxValue);
  return RS_RESULT_OK;
 }

static int RPMaxScoreNormalizerNext_innerLoop(ResultProcessor *rp, SearchResult *r) {
  RPMaxScoreNormalizer *self = (RPMaxScoreNormalizer *)rp;
  // get the next result from upstream. `self->pooledResult` is expected to be empty and allocated.
  int rc = rp->upstream->Next(rp->upstream, self->pooledResult);
  // if our upstream has finished - just change the state to not accumulating, and yield
  if (rc == RS_RESULT_EOF) {
    rp->Next = RPMaxScoreNormalizer_Yield;
    return rp->Next(rp, r);
  } else if (rc == RS_RESULT_TIMEDOUT && (rp->parent->timeoutPolicy == TimeoutPolicy_Return)) {
    self->timedOut = true;
    rp->Next = RPMaxScoreNormalizer_Yield;
    return rp->Next(rp, r);
  } else if (rc != RS_RESULT_OK) {
    return rc;
  }

  self->maxValue = MAX(self->maxValue, SearchResult_GetScore(self->pooledResult));
  // copy the index result to make it thread safe - but only if it is pushed to the heap
  SearchResult_SetIndexResult(self->pooledResult, NULL);
  array_ensure_append_1(self->pool, self->pooledResult);

  // we need to allocate a new result for the next iteration
  self->pooledResult = rm_calloc(1, sizeof(*self->pooledResult));
  return RESULT_QUEUED;
}

static int RPMaxScoreNormalizer_Accum(ResultProcessor *rp, SearchResult *r) {
  RPMaxScoreNormalizer *self = (RPMaxScoreNormalizer *)rp;
  uint32_t chunkLimit = rp->parent->resultLimit;
  rp->parent->resultLimit = UINT32_MAX; // we want to accumulate all results
  int rc;
  while ((rc = RPMaxScoreNormalizerNext_innerLoop(rp, r)) == RESULT_QUEUED) {};
  rp->parent->resultLimit = chunkLimit; // restore the limit
  return rc;
}

 /* Create a new Max Collector processor */
 ResultProcessor *RPMaxScoreNormalizer_New(const RLookupKey *rlk) {
  RPMaxScoreNormalizer *ret = rm_calloc(1, sizeof(*ret));
  ret->pooledResult = rm_calloc(1, sizeof(*ret->pooledResult));
  ret->pool = array_new(SearchResult*, 0);
  ret->base.Next = RPMaxScoreNormalizer_Accum;
  ret->base.Free = RPMaxScoreNormalizer_Free;
  ret->base.type = RP_MAX_SCORE_NORMALIZER;
  ret->scoreKey = rlk;
  return &ret->base;
}

/*******************************************************************************************************************
 *  Vector Normalizer Result Processor
 *
 * Normalizes vector distance scores using a provided normalization function.
 * Processes results immediately without accumulation, unlike RPMaxScoreNormalizer.
 * The normalization function is provided during construction by pipeline construction logic.
 *******************************************************************************************************************/

typedef struct {
  ResultProcessor base;
  VectorNormFunction normFunc;
  const RLookupKey *scoreKey;   // score field
} RPVectorNormalizer;

static int RPVectorNormalizer_Next(ResultProcessor *rp, SearchResult *r) {
  RPVectorNormalizer *self = (RPVectorNormalizer *)rp;

  // Get next result from upstream
  int rc = rp->upstream->Next(rp->upstream, r);
  if (rc != RS_RESULT_OK) {
    return rc;
  }

  // Apply normalization to the score
  double normalizedScore = 0.0;
  RSValue *distanceValue = RLookup_GetItem(self->scoreKey, SearchResult_GetRowData(r));
  if (distanceValue) {
    double originalScore = 0.0;
    if (RSValue_ToNumber(distanceValue, &originalScore)) {
      normalizedScore = self->normFunc(originalScore);
    }
  }
  SearchResult_SetScore(r, normalizedScore);

  // Update distance field
  if (self->scoreKey) {
    RLookup_WriteOwnKey(self->scoreKey, SearchResult_GetRowDataMut(r), RSValue_NewNumber(normalizedScore));
  }
  return RS_RESULT_OK;
}

static void RPVectorNormalizer_Free(ResultProcessor *rp) {
  RPVectorNormalizer *self = (RPVectorNormalizer *)rp;
  rm_free(self);
}

/* Create a new Vector Normalizer processor */
ResultProcessor *RPVectorNormalizer_New(VectorNormFunction normFunc, const RLookupKey *scoreKey) {
  RPVectorNormalizer *ret = rm_calloc(1, sizeof(*ret));

  ret->normFunc = normFunc;
  ret->base.Next = RPVectorNormalizer_Next;
  ret->base.Free = RPVectorNormalizer_Free;
  ret->base.type = RP_VECTOR_NORMALIZER;
  ret->scoreKey = scoreKey;

  return &ret->base;
}

/*******************************************************************************************************************
 *  Depleter Result Processor
 *
 *  The RPDepleter result processor offloads the task of consuming all results from
 *  its upstream processor into a background thread, storing them in an internal
 *  array. While the background thread is running, calls to Next() wait on a shared
 *  condition variable and return RS_RESULT_DEPLETING. The thread can be awakened
 *  either by its own depleting thread completing or by another RPDepleter's thread
 *  signaling completion. Once depleting is complete for this processor, Next()
 *  yields results one by one from the internal array, and finally returns the last
 *  return code from the upstream.
 *  NOTE: Currently the recommended number of upstreams is 2. Using more may
 *  induce performance issues, until a more robust mechanism is implemented.
 *******************************************************************************************************************/
struct RPDepleter {
  ResultProcessor base;                // Base result processor struct
  // We require separate contexts because we have different threads.
  // Each thread may use the redis context in the search context and in order for things to be thread safe we need a context for each thread
  RedisSearchCtx *depletingThreadCtx;  // Upstream Search context - used by the depleting thread
  RedisSearchCtx *nextThreadCtx;       // Downstream search context - used by the thread calling Next
  arrayof(SearchResult *) results;     // Array of pointers to SearchResult, filled by the depleting thread
  bool done_depleting;                 // Set to `true` when depleting is finished (under lock)
  size_t cur_idx;                      // Current index for yielding results
  RPStatus last_rc;                    // Last return code from upstream
  bool first_call;                     // Whether the first call to Next has been made
  StrongRef sync_ref;                  // Reference to shared synchronization object (DepleterSync)
  };

/*
 * Shared synchronization object for all RPDepleter instances of a pipeline.
 *
 * We have two main synchronization fronts:
 * 1. The pipeline thread should wake up once ANY depleter finishes depleting.
 *    For this, we have the shared condition variable `cond` and mutex `mutex`.
 * 2. The pipeline thread should release the index lock only after ALL depleters
 *    have locked the index for read.
 *    It is critical that it releases it at the point and not sooner or later,
 *    since sooner may cause an inconsistent view of the index among the subqueries,
 *    and later may cause performance issues (and deadlock if not released at all)
 *    as the GIL may not be released due to the main-thread waiting on the index-lock.
 */
typedef struct {
  pthread_cond_t cond;
  pthread_mutex_t mutex;
  unsigned int num_depleters;    // Number of depleters to sync
  atomic_int num_locked;   // Number of depleters that have locked the index
  bool index_released;     // Whether or not the index-spec has been released by the pipeline thread yet
  bool take_index_lock;    // Whether or not the depleter should take the index lock
} DepleterSync;

// Free function for DepleterSync
static void DepleterSync_Free(void *obj) {
  DepleterSync *sync = (DepleterSync *)obj;
  pthread_cond_destroy(&sync->cond);
  pthread_mutex_destroy(&sync->mutex);
  rm_free(sync);
}

// Create a new shared sync object for a pipeline
StrongRef DepleterSync_New(unsigned int num_depleters, bool take_index_lock) {
  DepleterSync *sync = rm_calloc(1, sizeof(DepleterSync));
  pthread_cond_init(&sync->cond, NULL);
  pthread_mutex_init(&sync->mutex, NULL);
  sync->num_depleters = num_depleters;
  sync->take_index_lock = take_index_lock;
  return StrongRef_New(sync, DepleterSync_Free);
}

/**
 * Clear RPDepleter results array
 */
void RPDepleter_ClearResults(RPDepleter *self) {
  array_foreach(self->results, sr, srDtor(sr));
  // Reset array length to 0 without deallocating the array itself
  array_clear(self->results);
  self->cur_idx = 0;
}

/**
 * Destructor
 */
static void RPDepleter_Free(ResultProcessor *base) {
  RPDepleter *self = (RPDepleter *)base;
  // array_free_ex(self->results, srDtor(*(char **)ptr));
  // self->results = array_new(SearchResult*, 0);
  RPDepleter_ClearResults(self);
  array_free(self->results);
  StrongRef_Release(self->sync_ref);
  rm_free(self);
}

// Helper function for RPDepleter_Deplete that does the actual work of locking, depleting, and unlocking
static void RPDepleter_Deplete_Inner(RPDepleter *self, DepleterSync *sync) {
  RPStatus rc;

  if (sync->take_index_lock) {
    // Lock the index for read
    RedisSearchCtx_LockSpecRead(self->depletingThreadCtx);
    // Increment the counter
    atomic_fetch_add(&sync->num_locked, 1);
  }

  // Deplete the pipeline into the `self->results` array.
  SearchResult *r = rm_calloc(1, sizeof(*r));
  while ((rc = self->base.upstream->Next(self->base.upstream, r)) == RS_RESULT_OK) {
    array_append(self->results, r);
    r = rm_calloc(1, sizeof(*r));
  }
  rm_free(r);

  // Save the last return code from the upstream.
  self->last_rc = rc;

  // If TIMEOUT with policy FAIL, we can already clean the results - will not be used
  if (rc == RS_RESULT_TIMEDOUT && self->base.parent->timeoutPolicy == TimeoutPolicy_Fail) {
    // array_free_ex(self->results, srDtor(*(char **)ptr));
    // self->results = array_new(SearchResult*, 0);
    RPDepleter_ClearResults(self);
  }

  // Unlock the index if we locked it
  if (sync->take_index_lock) {
    RedisSearchCtx_UnlockSpec(self->depletingThreadCtx);
  }

}

/**
 * Background thread function: consumes all results from upstream and stores them in the results array.
 *
 * Checks for timeout before starting execution and relies on upstream timeout detection during processing.
 * Signals completion by setting done_depleting to `true` and broadcasting to condition variable.
 */
static void RPDepleter_Deplete(void *arg) {
  RPDepleter *self = (RPDepleter *)arg;
  DepleterSync *sync = (DepleterSync *)StrongRef_Get(self->sync_ref);

  // Check if timeout was exceeded before starting execution
  if (TimedOut(&self->depletingThreadCtx->time.timeout) == NOT_TIMED_OUT) {
    RPDepleter_Deplete_Inner(self, sync);
  } else {
    // No need to do actual work, but still update the lock counter to be in sync
    self->last_rc = RS_RESULT_TIMEDOUT;
    if (sync->take_index_lock) {
      atomic_fetch_add(&sync->num_locked, 1);
    }
  }

  // Signal completion under mutex protection
  pthread_mutex_lock(&sync->mutex);
  self->done_depleting = true;
  pthread_cond_broadcast(&sync->cond);  // Wake up all waiting depleters
  pthread_mutex_unlock(&sync->mutex);
}

/**
 * Next function for RPDepleter.
 */
static int RPDepleter_Next_Yield(ResultProcessor *base, SearchResult *r) {
  RPDepleter *self = (RPDepleter *)base;

  // Depleting thread is done, it's safe to return the results.
  if (self->cur_idx == array_len(self->results)) {
    // We've reached the end of the array, return the last code from the upstream.
    return self->last_rc;
  }
  // Return the next result in the array.
  SearchResult *current = self->results[self->cur_idx];
  SearchResult_Override(r, current);    // Copy result data to output
  rm_free(current);
  self->results[self->cur_idx] = NULL;
  self->cur_idx++;
  return RS_RESULT_OK;
}
static bool mock_thread_pool_should_fail = false;
void Test_SetThreadPoolFailure(bool should_fail) {
    mock_thread_pool_should_fail = should_fail;
}
/**
 * Adds a depletion job to the depleters thread pool with timeout validation.
 *
 * This function implements timeout checking before submitting jobs to the thread pool
 * to prevent adding jobs that would exceed the timeout even before execution starts.
 * This addresses the issue where jobs could be queued in the thread pool but timeout
 * before they even begin processing.
 *
 * @param self The RPDepleter instance
 * @return true if job was submitted successfully, false if timeout already exceeded
 */
static inline bool RPDepleter_StartDepletionThread(RPDepleter *self) {
  if (RS_IsMock && mock_thread_pool_should_fail) {
    return false;
  }

  // Submit the job to the thread pool
  int rc = redisearch_thpool_add_work(depleterPool, RPDepleter_Deplete, self, THPOOL_PRIORITY_HIGH);
  return (rc == 0);  // Return true if successfully added to queue
}

// Can only succeed once, if called after RE_RESULT_OK was returned an error will be returned
// Waits for all the depletion threads to take a read lock
// After all of them took a lock it will release its own read lock which was previously obtained in the main query thread
// This ensures all the depleters see a consistent index state across the board for their lifetime
static inline int RPDepleter_WaitForDepletionToStart(DepleterSync *sync, RedisSearchCtx *nextThreadCtx) {
  if (sync->take_index_lock && !sync->index_released) {
    // Load the atomic counter
    int num_locked = atomic_load(&sync->num_locked);
    RS_ASSERT(num_locked <= sync->num_depleters);
    if (num_locked == sync->num_depleters) {
      // Release the index
      RedisSearchCtx_UnlockSpec(nextThreadCtx);
      // Mark the index as released
      sync->index_released = true;
      return RS_RESULT_OK;
    } else {
      // Not all depleter threads have taken the index lock yet. Wait for them
      return RS_RESULT_DEPLETING;
    }
  }
  // Depleting already started
  return RS_RESULT_ERROR;
}

// Must be called after sync->mutex was locked by the thread
static inline int RPDepleter_WaitForDepletionToComplete(RPDepleter *self, DepleterSync *sync) {
  // Check if depleting is already done.
  // We do this while holding the mutex so that we don't miss a signal.
  if (self->done_depleting == true) {
    self->base.Next = RPDepleter_Next_Yield;
    return RS_RESULT_OK;
  }

  // Wait on condition variable for any depleter to signal completion
  pthread_cond_wait(&sync->cond, &sync->mutex);

  // Check if our specific thread is done after being woken up
  if (self->done_depleting == true) {
    // Our thread is done, switch to yield mode
    self->base.Next = RPDepleter_Next_Yield;
    return RS_RESULT_OK;
  }

  // Our thread is not done yet, but another depleter signaled completion
  // Return DEPLETING so downstream can check other depleters
  return RS_RESULT_DEPLETING;
}

/**
 * Next function for RPDepleter.
 * First call: starts background thread and returns `RS_RESULT_DEPLETING`.
 * Subsequent calls: wait on condition variable for any depleter to complete.
 * When woken up, checks if this depleter is done. If so, switches to yield mode.
 * If not, returns `RS_RESULT_DEPLETING` to allow downstream to check other depleters.
 *
 * A dedicated thread-pool `depleterPool` is used, such that there are no
 * contentions with the `_workers_thpool` thread-pool, such as adding a new job
 * to its queue after `WORKERS` has been set to `0`.
 */
static int RPDepleter_Next_Dispatch(ResultProcessor *base, SearchResult *r) {
  RPDepleter *self = (RPDepleter *)base;

  // The first call to next will start the depleting thread, and return `RS_RESULT_DEPLETING`.
  if (self->first_call) {
    self->first_call = false;

    // Check timeout before attempting to start thread
    if (TimedOut(&self->nextThreadCtx->time.timeout) == TIMED_OUT) {
      return RS_RESULT_TIMEDOUT;
    }

    // Try to start the depletion thread
    if (!RPDepleter_StartDepletionThread(self)) {
      // Thread pool submission failed (not timeout)
      return RS_RESULT_ERROR;
    }
    return RS_RESULT_DEPLETING;
  }

  DepleterSync *sync = (DepleterSync *)StrongRef_Get(self->sync_ref);
  if (RPDepleter_WaitForDepletionToStart(sync, self->nextThreadCtx) == RS_RESULT_DEPLETING) {
    return RS_RESULT_DEPLETING;
  }

  pthread_mutex_lock(&sync->mutex);
  const int rc = RPDepleter_WaitForDepletionToComplete(self, sync);
  pthread_mutex_unlock(&sync->mutex);
  if (rc == RS_RESULT_OK) {
    return base->Next(base, r);
  }
  return rc;
}

/**
 * Constructs a new RPDepleter processor. Consumes the StrongRef given.
 */
ResultProcessor *RPDepleter_New(StrongRef sync_ref, RedisSearchCtx *depletingThreadCtx, RedisSearchCtx *nextThreadCtx) {
  RPDepleter *ret = rm_calloc(1, sizeof(*ret));
  ret->results = array_new(SearchResult*, 0);
  ret->base.Next = RPDepleter_Next_Dispatch;
  ret->base.Free = RPDepleter_Free;
  ret->base.type = RP_DEPLETER;
  ret->first_call = true;
  ret->sync_ref = sync_ref;
  ret->depletingThreadCtx = depletingThreadCtx;
  ret->nextThreadCtx = nextThreadCtx;

  // Make sure the sync reference is valid
  RS_LOG_ASSERT(StrongRef_Get(sync_ref), "Invalid sync reference");

  return &ret->base;
}

static inline bool verifyInvariants(arrayof(ResultProcessor*) depleters, DepleterSync** outSync, RedisSearchCtx** outSearchCtx) {
  DepleterSync *sync = NULL;
  RedisSearchCtx *searchCtx = NULL;
  size_t count = array_len(depleters);
  for (size_t i = 0; i < count; i++) {
    RPDepleter *depleter = (RPDepleter*)depleters[i];
    DepleterSync *depleterSync = (DepleterSync *)StrongRef_Get(depleter->sync_ref);
    if (sync && sync != depleterSync) {
      return false;
    }
    if (searchCtx && searchCtx != depleter->nextThreadCtx) {
      return false;
    }
    if (depleter->first_call == false) {
      return false;
    }
    sync = depleterSync;
    searchCtx = depleter->nextThreadCtx;
  }
  if (sync->num_depleters != count) {
    return false;
  }
  *outSync = sync;
  *outSearchCtx = searchCtx;
  return true;
}

/*
* This function will trigger the depeletion process for the depleters group
* 0. Some sanity checks, will return an error if it detected an invalid state
* 1. It will start a thread for every depleter
* 2. Wait for all the threads to take their own read lock and then unlock the lock it held - we assume the lock was taken in the query thread
* 3. Wait for the depletion to complete in all the depleters, there is no timeout handling here - we rely on each depleter to handle timeout and stop depleting.
* 4. The function must return only after all the depletion threads finished running
*/
int RPDepleter_DepleteAll(arrayof(ResultProcessor*) depleters) {
  DepleterSync *sync = NULL;
  RedisSearchCtx *searchCtx = NULL;
  // Verify we are in a sane state before starting the depletion process
  if (!verifyInvariants(depleters, &sync, &searchCtx)) {
    return RS_RESULT_ERROR;
  }

  // Check timeout before attempting to start threads
  if (TimedOut(&searchCtx->time.timeout) == TIMED_OUT) {
    return RS_RESULT_TIMEDOUT;
  }
  const size_t count = array_len(depleters);
  bool failedStartThread = false;
  // Start all depleting threads
  for (size_t i = 0; i < count; i++) {
    RPDepleter* depleter = (RPDepleter*)depleters[i];
    depleter->first_call = false;

    // Try to start the depletion thread
    if (!RPDepleter_StartDepletionThread(depleter)) {
      // Thread pool submission failed (not timeout)
      // Need to fail gracefully without endlessly waiting for this thread to start depleting
      depleter->last_rc = RS_RESULT_ERROR;
      if (sync->take_index_lock) {
        atomic_fetch_add(&sync->num_locked, 1);
      }
      failedStartThread = true;
    }
  }

  // If any thread failed to start, return error immediately
  if (failedStartThread) {
    return RS_RESULT_ERROR;
  }

  // Wait for depleting to start with configurable interval and timeout
  while (RPDepleter_WaitForDepletionToStart(sync, searchCtx) == RS_RESULT_DEPLETING) {
    usleep(1000);
  }

  for (size_t numDone = 0; numDone < count; ) {
    pthread_mutex_lock(&sync->mutex);
    for (size_t i = 0; i < count; i++) {
      RPDepleter *depleter = (RPDepleter*)depleters[i];
      // Can't rely on done_depleting since it is set by thread and it doesn't change its own Next function
      // This way the behaviour is more predictable
      if (depleter->base.Next == RPDepleter_Next_Yield) {
        continue;
      }
      // Will internally wait on a condition variable until the depleter finishes depleting
      if (RPDepleter_WaitForDepletionToComplete(depleter, sync) == RS_RESULT_OK) {
        ++numDone;
      }
    }
    pthread_mutex_unlock(&sync->mutex);
    // Only sleep if we haven't completed all depleters
    if (numDone < count) {
      usleep(1000);
    }
  }
  return RS_RESULT_OK;
}

// Wrapper for HybridSearchResult destructor to match dictionary value destructor signature
static void hybridSearchResultValueDestructor(void *privdata, void *obj) {
  HybridSearchResult_Free((HybridSearchResult*)obj);
}

// Dictionary type for keyPtr -> HybridSearchResult mapping
dictType dictTypeHybridSearchResult = {
  .hashFunction = stringsHashFunction,
  .keyDup = stringsKeyDup,
  .valDup = NULL,
  .keyCompare = stringsKeyCompare,
  .keyDestructor = stringsKeyDestructor,
  .valDestructor = hybridSearchResultValueDestructor,
};

 /*******************************************************************************************************************
  *  Hybrid Merger Result Processor
  *
  * This result processor merges results from two upstream processors using a hybrid scoring function.
  * It takes results from both upstreams and applies the provided function to combine their scores.
  *******************************************************************************************************************/
 typedef struct {
 ResultProcessor base;
 HybridScoringContext *hybridScoringCtx;  // Store by pointer - RPHybridMerger is responsible for freeing it
 ResultProcessor **upstreams;     // Dynamic array of upstream processors
 size_t numUpstreams;             // Number of upstream processors
 dict *hybridResults;             // keyPtr -> HybridSearchResult mapping
 dictIterator *iterator;          // Iterator for yielding results
 const RLookupKey *scoreKey;      // Key for writing score as field when YIELD_SCORE_AS is specified
 const RLookupKey *docKey;        // Key for reading document key when dmd is not available
 RPStatus* upstreamReturnCodes;   // Final return codes from each upstream
 HybridLookupContext *lookupCtx;  // Lookup context for field merging

} RPHybridMerger;

/* Generic helper function to check if any upstream has a specific return code */
static bool RPHybridMerger_HasReturnCode(const RPHybridMerger *self, int returnCode) {
  for (size_t i = 0; i < self->numUpstreams; i++) {
    if (self->upstreamReturnCodes[i] == returnCode) {
      return true;
    }
  }
  return false;
}

/* Helper function to check if any upstream timed out */
static inline bool RPHybridMerger_TimedOut(const RPHybridMerger *self) {
  return RPHybridMerger_HasReturnCode(self, RS_RESULT_TIMEDOUT);
}

/* Helper function to check if any upstream errored */
static inline bool RPHybridMerger_Error(const RPHybridMerger *self) {
  return RPHybridMerger_HasReturnCode(self, RS_RESULT_ERROR);
}

/* Helper function to store a result from an upstream into the hybrid merger's dictionary
  * @param r - the result to store
  * @param hybridResults - the dictionary to store the result in
  * @param upstreamIndex - the index of the upstream that provided the result
  * @param numUpstreams - the number of upstreams
  * @param score - used to override the result's score
 */
 static bool hybridMergerStoreUpstreamResult(SearchResult *r, dict *hybridResults, const RLookupKey *docKey, int upstreamIndex, size_t numUpstreams, double score) {
  // Single shard case - use dmd->keyPtr
  const RSDocumentMetadata *dmd = SearchResult_GetDocumentMetadata(r);
  const char *keyPtr = dmd ? dmd->keyPtr : NULL;
  // Coordinator case - no dmd - use docKey in rlookup
  const bool fallbackToLookup = !keyPtr && docKey;
  if (fallbackToLookup) {
    RSValue *docKeyValue = RLookup_GetItem(docKey, &r->rowdata);
    if (docKeyValue != NULL) {
      keyPtr = RSValue_StringPtrLen(docKeyValue, NULL);
    }
  }
  if (!keyPtr) {
    return false;
  }

  // Check if we've seen this document before
  HybridSearchResult *hybridResult = (HybridSearchResult*)dictFetchValue(hybridResults, keyPtr);

  if (!hybridResult) {
    // First time seeing this document - create new hybrid result
    hybridResult = HybridSearchResult_New(numUpstreams);
    dictAdd(hybridResults, (void*)keyPtr, hybridResult);
  }

   SearchResult_SetScore(r, score);
   HybridSearchResult_StoreResult(hybridResult, r, upstreamIndex);
   return true;
 }

 /* Helper function to consume results from a single upstream */
 static int hybridMergerConsumeFromUpstream(RPHybridMerger *self, size_t maxResults, ResultProcessor *upstream, int upstreamIndex) {
   size_t consumed = 0;
   int rc = RS_RESULT_OK;
   SearchResult *r = rm_calloc(1, sizeof(*r));
   while (consumed < maxResults && (rc = upstream->Next(upstream, r)) == RS_RESULT_OK) {
       double score = SearchResult_GetScore(r);
       consumed++;
       if (self->hybridScoringCtx->scoringType == HYBRID_SCORING_RRF) {
         score = consumed;
       }
       if (hybridMergerStoreUpstreamResult(r, self->hybridResults, self->docKey, upstreamIndex, self->numUpstreams, score)) {
         r = rm_calloc(1, sizeof(*r));
       } else {
         SearchResult_Clear(r);
         --consumed; // avoid wrong rank in RRF
       }
   }
   rm_free(r);
   return rc;
 }

 /* Yield phase - iterate through results and apply hybrid scoring */
 static int RPHybridMerger_Yield(ResultProcessor *rp, SearchResult *r) {
   RPHybridMerger *self = (RPHybridMerger *)rp;

   RS_ASSERT(self->iterator);
   // Get next entry from iterator
   dictEntry *entry = dictNext(self->iterator);
     if (!entry) {
    // No more results to yield
    int ret = RPHybridMerger_TimedOut(self) ? RS_RESULT_TIMEDOUT : RS_RESULT_EOF;
    return ret;
  }

   // Get the key and value before removing the entry
   void *key = dictGetKey(entry);
   HybridSearchResult *hybridResult = (HybridSearchResult*)dictGetVal(entry);
   RS_ASSERT(hybridResult);

   SearchResult *mergedResult = mergeSearchResults(hybridResult, self->hybridScoringCtx, self->lookupCtx);
   if (!mergedResult) {
     return RS_RESULT_ERROR;
   }

   // Override the output result with merged data
   SearchResult_Override(r, mergedResult);
   rm_free(mergedResult);

   // Add score as field if scoreKey is provided
   if (self->scoreKey) {
     RLookup_WriteOwnKey(self->scoreKey, SearchResult_GetRowDataMut(r), RSValue_NewNumber(SearchResult_GetScore(r)));
   }

   return RS_RESULT_OK;
 }

 /* Accumulation phase - consume window results from all upstreams */
 static int RPHybridMerger_Accum(ResultProcessor *rp, SearchResult *r) {
   RPHybridMerger *self = (RPHybridMerger *)rp;
  bool *consumed = rm_calloc(self->numUpstreams, sizeof(bool));
  size_t numConsumed = 0;

  // Continuously try to consume from upstreams until all are consumed
  while (numConsumed < self->numUpstreams) {

    for (size_t i = 0; i < self->numUpstreams; i++) {
      if (consumed[i]) {
        continue;
      }
      size_t window;
      if (self->hybridScoringCtx->scoringType == HYBRID_SCORING_RRF) {
        window = self->hybridScoringCtx->rrfCtx.window;
      } else {
        window = self->hybridScoringCtx->linearCtx.window;
      }
      int rc = hybridMergerConsumeFromUpstream(self, window, self->upstreams[i], i);

      if (rc == RS_RESULT_DEPLETING) {
        // Upstream is still active but not ready to provide results. Skip to the next.
        continue;
      }

      // Store the final return code for this upstream
      self->upstreamReturnCodes[i] = rc;
      // Currently continues processing other upstreams.
      // No need for a timeout mechanism to stop its spawned thread before completion
      // assuming other threads would timeout as well within a reasobale delta of docs (See TimedOut_WithCounter)
      consumed[i] = true;
      numConsumed++;
    }
  }

  // Free the consumed tracking array
  rm_free(consumed);

  if (RPHybridMerger_Error(self)) {
    return RS_RESULT_ERROR;
  } else if (RPHybridMerger_TimedOut(self) && rp->parent->timeoutPolicy == TimeoutPolicy_Fail) {
    // If any of the threads timed out and we're in FAIL mode, return timeout without yielding any result
    return RS_RESULT_TIMEDOUT;
  }

  for (size_t i = 0; i < self->numUpstreams; i++) {
    RLookup_AddKeysFrom(self->lookupCtx->sourceLookups[i], self->lookupCtx->tailLookup, RLOOKUP_F_NOFLAGS);
  }

  // Initialize iterator for yield phase
  self->iterator = dictGetIterator(self->hybridResults);

  // Update total results to reflect the number of unique documents we'll yield
  rp->parent->totalResults = dictSize(self->hybridResults);

  // Switch to yield phase
  rp->Next = RPHybridMerger_Yield;
  return rp->Next(rp, r);
 }

 /* Free function for RPHybridMerger */
 static void RPHybridMerger_Free(ResultProcessor *rp) {
   RPHybridMerger *self = (RPHybridMerger *)rp;

   // Free the iterator
   if (self->iterator) {
    dictReleaseIterator(self->iterator);
   }

   HybridScoringContext_Free(self->hybridScoringCtx);

   // Free the hybrid results dictionary (HybridSearchResult values automatically freed by destructor)
   dictRelease(self->hybridResults);

   // Free the upstreams array, the upstreams themselves are freed by the pipeline(e.g as a result of AREQ_Free)
   array_free(self->upstreams);

   // Free lookup context if it exists
   if (self->lookupCtx) {
     array_free(self->lookupCtx->sourceLookups);
     rm_free(self->lookupCtx);
   }

   // Free the processor itself
   rm_free(self);
 }

 const RLookupKey *RPHybridMerger_GetScoreKey(ResultProcessor *rp) {
   if (!rp || rp->type != RP_HYBRID_MERGER) {
     return NULL;
   }
   RPHybridMerger *self = (RPHybridMerger *)rp;
   return self->scoreKey;
 }

 /* Create a new Hybrid Merger processor */
ResultProcessor *RPHybridMerger_New(HybridScoringContext *hybridScoringCtx,
                                    ResultProcessor **upstreams,
                                    size_t numUpstreams,
                                    const RLookupKey *docKey,
                                    const RLookupKey *scoreKey,
                                    RPStatus *subqueriesReturnCodes,
                                    HybridLookupContext *lookupCtx) {
  RPHybridMerger *ret = rm_calloc(1, sizeof(*ret));

  RS_ASSERT(numUpstreams > 0);
  ret->numUpstreams = numUpstreams;

  // Store the context by pointer - RPHybridMerger takes ownership and is responsible for freeing it
  RS_ASSERT(hybridScoringCtx);
  ret->hybridScoringCtx = hybridScoringCtx;

  // Store the scoreKey for reading document keys from rlookup
  ret->docKey = docKey;
  // Store the scoreKey for writing scores as fields when YIELD_SCORE_AS is specified
  ret->scoreKey = scoreKey;

  // Store reference to the hybrid request's subqueries return codes array
  RS_ASSERT(subqueriesReturnCodes);
  ret->upstreamReturnCodes = subqueriesReturnCodes;

  // Store lookup context for field merging (takes ownership)
  ret->lookupCtx = lookupCtx;

   // Since we're storing by pointer, the caller is responsible for memory management
   ret->upstreams = upstreams;
   ret->hybridResults = dictCreate(&dictTypeHybridSearchResult, NULL);

   // Calculate maximal dictionary size based on scoring type
   size_t maximalSize;
   if (hybridScoringCtx->scoringType == HYBRID_SCORING_RRF) {
     maximalSize = hybridScoringCtx->rrfCtx.window * numUpstreams;
   } else {
     maximalSize = hybridScoringCtx->linearCtx.window * numUpstreams;
   }
   // Pre-size the dictionary to avoid multiple resizes during accumulation
   dictExpand(ret->hybridResults, maximalSize);

   ret->iterator = NULL;

   ret->base.type = RP_HYBRID_MERGER;
   ret->base.Next = RPHybridMerger_Accum;
   ret->base.Free = RPHybridMerger_Free;

   return &ret->base;
 }

 /*******************************************************************************************************************
 *  Debug only result processors
 *
 * *******************************************************************************************************************/

// Insert the result processor between the last result processor and its downstream result processor
static void addResultProcessor(QueryProcessingCtx *qctx, ResultProcessor *rp) {
  ResultProcessor *cur = qctx->endProc;
  ResultProcessor dummyHead = { .upstream = cur };
  ResultProcessor *downstream = &dummyHead;

  // Search for the last result processor
  while (cur) {
    if (!cur->upstream) {
      rp->parent = qctx;
      downstream->upstream = rp;
      rp->upstream = cur;
      break;
    }
    downstream = cur;
    cur = cur->upstream;
  }
  // Update the endProc to the new head in case it was changed
  qctx->endProc = dummyHead.upstream;
}

// Insert the result processor before the first occurrence of a specific RP type in the upstream
static bool addResultProcessorBeforeType(QueryProcessingCtx *qctx, ResultProcessor *rp, ResultProcessorType target_type) {
  ResultProcessor *cur = qctx->endProc;
  ResultProcessor *downstream = NULL;

  // Search for the target result processor type
  while (cur) {
    // Change downstream -> cur(type) -> cur->upstream
    // To: downstream -> rp -> cur(type) -> cur->upstream

    if (cur->type == target_type) {
      rp->parent = qctx;
      rp->upstream = cur;
      // Checking edge case: we are the first RP in the stream
      if (cur == qctx->endProc) {
        qctx->endProc = rp;
      } else {
        downstream->upstream = rp;
      }
      return true;
    }

    downstream = cur;
    cur = cur->upstream;
  }

  return false;
}

// Insert the result processor after the first occurrence of a specific RP type in the upstream
// Cannot be the last RP in the stream
static bool addResultProcessorAfterType(QueryProcessingCtx *qctx, ResultProcessor *rp, ResultProcessorType target_type) {
  ResultProcessor *cur = qctx->endProc;
  ResultProcessor *downstream = cur;

  bool found = false;

  // Search for the target result processor type
  while (cur) {
    // Change downstream -> cur(type) -> cur->upstream
    // To: downstream -> cur(type) -> rp-> cur->upstream
    if (cur->type == target_type) {
      if (!cur->upstream) {
        return false;
      }
      rp->upstream = cur->upstream;
      cur->upstream = rp;
      rp->parent = qctx;
      return true;
    }
    downstream = cur;
    cur = cur->upstream;
  }

  return false;
}

/*******************************************************************************************************************
 *  Timeout Processor - DEBUG ONLY
 *
 * returns timeout after N results, N >= 0.
 * If N is larger than the actual results, EOF is returned.
 *******************************************************************************************************************/

typedef struct {
  ResultProcessor base;
  uint32_t count;
  uint32_t remaining;
  RedisSearchCtx *sctx;
} RPTimeoutAfterCount;

/** For debugging purposes
 * Will add a result processor that will return timeout according to the results count specified.
 * @param results_count: number of results to return. should be greater equal 0.
 * The result processor will also change the query timing so further checks down the pipeline will also result in timeout.
 */
void PipelineAddTimeoutAfterCount(QueryProcessingCtx *qctx, RedisSearchCtx *sctx, size_t results_count) {
  ResultProcessor *RPTimeoutAfterCount = RPTimeoutAfterCount_New(results_count, sctx);
  addResultProcessor(qctx, RPTimeoutAfterCount);
}

static void RPTimeoutAfterCount_SimulateTimeout(ResultProcessor *rp_timeout, RedisSearchCtx *sctx) {
    // set timeout to now for the RP up the chain to handle
    static struct timespec now;
    clock_gettime(CLOCK_MONOTONIC_RAW, &now);
    sctx->time.timeout = now;

    // search upstream for rpQueryItNext to set timeout limiter
    ResultProcessor *cur = rp_timeout->upstream;
    while (cur && cur->type != RP_INDEX) {
        cur = cur->upstream;
    }

    if (cur) { // This is a shard pipeline
      RPQueryIterator *rp_index = (RPQueryIterator *)cur;
      rp_index->timeoutLimiter = TIMEOUT_COUNTER_LIMIT - 1;
    }
}

static int RPTimeoutAfterCount_Next(ResultProcessor *base, SearchResult *r) {
  RPTimeoutAfterCount *self = (RPTimeoutAfterCount *)base;

  // If we've reached COUNT:
  if (!self->remaining) {

    RPTimeoutAfterCount_SimulateTimeout(base, self->sctx);

    int rc = base->upstream->Next(base->upstream, r);
    if (rc == RS_RESULT_TIMEDOUT) {
      // reset the counter for the next run in cursor mode
      self->remaining = self->count;
    }

    return rc;
  }

  self->remaining--;
  return base->upstream->Next(base->upstream, r);
}

static void RPTimeoutAfterCount_Free(ResultProcessor *base) {
  rm_free(base);
}

ResultProcessor *RPTimeoutAfterCount_New(size_t count, RedisSearchCtx *sctx) {
  RPTimeoutAfterCount *ret = rm_calloc(1, sizeof(RPTimeoutAfterCount));
  ret->count = count;
  ret->remaining = count;
  ret->sctx = sctx;
  ret->base.type = RP_TIMEOUT;
  ret->base.Next = RPTimeoutAfterCount_Next;
  ret->base.Free = RPTimeoutAfterCount_Free;

  return &ret->base;
}

typedef struct {
  ResultProcessor base;
} RPCrash;

static void RPCrash_Free(ResultProcessor *base) {
  rm_free(base);
}

static int RPCrash_Next(ResultProcessor *base, SearchResult *r) {
  RPCrash *self = (RPCrash *)base;
  abort();
  return base->upstream->Next(base->upstream, r);
}

ResultProcessor *RPCrash_New() {
  RPCrash *ret = rm_calloc(1, sizeof(RPCrash));
  ret->base.type = RP_CRASH;
  ret->base.Next = RPCrash_Next;
  ret->base.Free = RPCrash_Free;
  return &ret->base;
}

void PipelineAddCrash(struct AREQ *r) {
  ResultProcessor *crash = RPCrash_New();
  addResultProcessor(AREQ_QueryProcessingCtx(r), crash);
}

/*******************************************************************************************************************
 *  Pause Processor - DEBUG ONLY
 *
 * Pauses the query after N results, N >= 0.
 *******************************************************************************************************************/
typedef struct {
  ResultProcessor base;
  uint32_t count;
  uint32_t remaining;
} RPPauseAfterCount;

bool PipelineAddPauseRPcount(QueryProcessingCtx *qctx, size_t results_count, bool before, ResultProcessorType rp_type, QueryError *status) {
  ResultProcessor *RPPauseAfterCount = RPPauseAfterCount_New(results_count);

  if (!RPPauseAfterCount) {
    // Set query error
    QueryError_SetError(status, QUERY_EGENERIC, "Failed to create pause RP or another debug RP is already set");
    return false;
  }

  bool success = false;
  if (before) {
    success = addResultProcessorBeforeType(qctx, RPPauseAfterCount, rp_type);
  } else {
    success = addResultProcessorAfterType(qctx, RPPauseAfterCount, rp_type);
  }
  // Free if failed
  if (!success) {
    RPPauseAfterCount->Free(RPPauseAfterCount);
    QueryError_SetWithoutUserDataFmt(status, QUERY_EGENERIC, "%s RP type not found in stream or tried to insert after last RP", RPTypeToString(rp_type));
  }
  return success;

}

static void RPPauseAfterCount_Pause(RPPauseAfterCount *self) {

  QueryDebugCtx_SetPause(true);
  while (QueryDebugCtx_IsPaused()) { // volatile variable
    usleep(1000);
  }
}

static int RPPauseAfterCount_Next(ResultProcessor *base, SearchResult *r) {
  RPPauseAfterCount *self = (RPPauseAfterCount *)base;

  // If we've reached COUNT:
  if (!self->remaining) {
    RPPauseAfterCount_Pause(self);
  }

  self->remaining--;
  return base->upstream->Next(base->upstream, r);
}

static void RPPauseAfterCount_Free(ResultProcessor *base) {
  RS_LOG_ASSERT(QueryDebugCtx_GetDebugRP() == base, "Freed debug RP tried to change DebugCTX debugRP but it's not the current debug RP");
  rm_free(base);
  QueryDebugCtx_SetDebugRP(NULL);
}

ResultProcessor *RPPauseAfterCount_New(size_t count) {

  // Validate no other debug RP is set
  // If so, don't set it and return NULL
  if (QueryDebugCtx_HasDebugRP()) {
    return NULL;
  }

  RPPauseAfterCount *ret = rm_calloc(1, sizeof(RPPauseAfterCount));
  ret->count = count;
  ret->remaining = count;
  ret->base.type = RP_PAUSE;
  ret->base.Next = RPPauseAfterCount_Next;
  ret->base.Free = RPPauseAfterCount_Free;

  QueryDebugCtx_SetDebugRP(&ret->base);

  return &ret->base;
}<|MERGE_RESOLUTION|>--- conflicted
+++ resolved
@@ -26,62 +26,9 @@
 #include "hybrid/hybrid_search_result.h"
 #include "config.h"
 #include "module.h"
-<<<<<<< HEAD
-#include "redisearch.h"
-#include "redismodule.h"
-
-/*******************************************************************************************************************
- *  General Result Processor Helper functions
- *******************************************************************************************************************/
-
-// Allocates a new SearchResult, and populates it with `r`'s data (takes
-// ownership as well)
-SearchResult *SearchResult_Copy(SearchResult *r) {
-  SearchResult *ret = rm_malloc(sizeof(*ret));
-  *ret = *r;
-  return ret;
-}
-
-void SearchResult_Clear(SearchResult *r) {
-  // This won't affect anything if the result is null
-  r->score = 0;
-  if (r->scoreExplain) {
-    SEDestroy(r->scoreExplain);
-    r->scoreExplain = NULL;
-  }
-  if (r->indexResult) {
-    // IndexResult_Free(r->indexResult);
-    r->indexResult = NULL;
-  }
-
-  r->flags = 0;
-  RLookupRow_Wipe(&r->rowdata);
-  if (r->dmd) {
-    DMD_Return(r->dmd);
-    r->dmd = NULL;
-  }
-}
-
-/* Free the search result object including the object itself */
-void SearchResult_Destroy(SearchResult *r) {
-  SearchResult_Clear(r);
-  RLookupRow_Reset(&r->rowdata);
-}
-
-// Overwrites the contents of 'dst' with those from 'src'.
-// Ensures proper cleanup of any existing data in 'dst'.
-static void SearchResult_Override(SearchResult *dst, SearchResult *src) {
-  if (!src) return;
-  RLookupRow oldrow = dst->rowdata;
-  *dst = *src;
-  RLookupRow_Reset(&oldrow);
-}
-
-=======
 #include "search_disk.h"
 #include "debug_commands.h"
 #include "search_result.h"
->>>>>>> 1d4d14bf
 
 /*******************************************************************************************************************
  *  Base Result Processor - this processor is the topmost processor of every processing chain.
