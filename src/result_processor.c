--- conflicted
+++ resolved
@@ -658,10 +658,7 @@
   "Grouper", "Projector", "Filter", "Profile", "Network"};
 
 const char *RPTypeToString(ResultProcessorType type) {
-<<<<<<< HEAD
-=======
   RS_LOG_ASSERT(type >= 0 && type < RP_MAX, "enum is out of range");
->>>>>>> 17487693
   return RPTypeLookup[type];
 }
 
