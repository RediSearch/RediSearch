/*
 * Copyright Redis Ltd. 2016 - present
 * Licensed under your choice of the Redis Source Available License 2.0 (RSALv2) or
 * the Server Side Public License v1 (SSPLv1).
 */

#include "result_processor.h"
#include "query.h"
#include "extension.h"
#include <util/minmax_heap.h>
#include "ext/default.h"
#include "rmutil/rm_assert.h"
#include "rmutil/cxx/chrono-clock.h"
#include "util/timeout.h"
#include "util/arr.h"

/*******************************************************************************************************************
 *  General Result Processor Helper functions
 *******************************************************************************************************************/

void QITR_Cleanup(QueryIterator *qitr) {
  ResultProcessor *p = qitr->rootProc;
  while (p) {
    ResultProcessor *next = p->upstream;
    if (p->Free) {
      p->Free(p);
    }
    p = next;
  }
}

void SearchResult_Clear(SearchResult *r) {
  // This won't affect anything if the result is null
  r->score = 0;
  if (r->scoreExplain) {
    SEDestroy(r->scoreExplain);
    r->scoreExplain = NULL;
  }
  if (r->indexResult) {
    // IndexResult_Free(r->indexResult);
    r->indexResult = NULL;
  }

  RLookupRow_Wipe(&r->rowdata);
  if (r->dmd) {
    DMD_Return(r->dmd);
    r->dmd = NULL;
  }
}

/* Free the search result object including the object itself */
void SearchResult_Destroy(SearchResult *r) {
  SearchResult_Clear(r);
  RLookupRow_Cleanup(&r->rowdata);
}


/*******************************************************************************************************************
 *  Base Result Processor - this processor is the topmost processor of every processing chain.
 *
 * It takes the raw index results from the index, and builds the search result to be sent
 * downstream.
 *******************************************************************************************************************/

// Get the index search context from the result processor
#define RP_SCTX(rpctx) ((rpctx)->parent->sctx)
<<<<<<< HEAD
// Get the index spec from the result processor - this should be used only if the spec 
=======
// Get the index spec from the result processor - this should be used only if the spec
>>>>>>> cdf27eeb
// can be accessed safely.
#define RP_SPEC(rpctx) (RP_SCTX(rpctx)->spec)

static int UnlockSpec_and_ReturnRPResult(ResultProcessor *base, int result_status) {
  if(RP_SCTX(base)) {
    RedisSearchCtx_UnlockSpec(RP_SCTX(base));
  }
  return result_status;
}
typedef struct {
  ResultProcessor base;
  IndexIterator *iiter;
  struct timespec timeout;  // milliseconds until timeout
  size_t timeoutLimiter;    // counter to limit number of calls to TimedOut_WithCounter()
} RPIndexIterator;

/* Next implementation */
static int rpidxNext(ResultProcessor *base, SearchResult *res) {
  RPIndexIterator *self = (RPIndexIterator *)base;
  IndexIterator *it = self->iiter;

  if (TimedOut_WithCounter(&self->timeout, &self->timeoutLimiter) == TIMED_OUT) {
    return UnlockSpec_and_ReturnRPResult(base, RS_RESULT_TIMEDOUT);
  }

  // No root filter - the query has 0 results
  if (self->iiter == NULL) {
    return UnlockSpec_and_ReturnRPResult(base, RS_RESULT_EOF);
  }

  RSIndexResult *r;
  const RSDocumentMetadata *dmd;
  int rc;

  // Read from the root filter until we have a valid result
  while (1) {
    rc = it->Read(it->ctx, &r);
    // This means we are done!
    switch (rc) {
    case INDEXREAD_EOF:
      return UnlockSpec_and_ReturnRPResult(base, RS_RESULT_EOF);
    case INDEXREAD_TIMEOUT:
      return UnlockSpec_and_ReturnRPResult(base, RS_RESULT_TIMEDOUT);
    case INDEXREAD_NOTFOUND:
      continue;
    default: // INDEXREAD_OK
      if (!r)
        continue;
    }

<<<<<<< HEAD
    dmd = DocTable_Borrow(&RP_SPEC(base)->docs, r->docId);
=======
    if (r->dmd) {
      dmd = r->dmd;
    } else {
      dmd = DocTable_Borrow(&RP_SPEC(base)->docs, r->docId);
    }
>>>>>>> cdf27eeb
    if (!dmd || (dmd->flags & Document_Deleted)) {
      DMD_Return(dmd);
      continue;
    }

    if (isTrimming && RedisModule_ShardingGetKeySlot) {
      RedisModuleString *key = RedisModule_CreateString(NULL, dmd->keyPtr, sdslen(dmd->keyPtr));
      int slot = RedisModule_ShardingGetKeySlot(key);
      RedisModule_FreeString(NULL, key);
      int firstSlot, lastSlot;
      RedisModule_ShardingGetSlotRange(&firstSlot, &lastSlot);
      if (firstSlot > slot || lastSlot < slot) {
        DMD_Return(dmd);
        continue;
      }
    }

    // Increment the total results barring deleted results
    base->parent->totalResults++;
    break;
  }

  // set the result data
  res->docId = r->docId;
  res->indexResult = r;
  res->score = 0;
  res->dmd = dmd;
  res->rowdata.sv = dmd->sortVector;
  return RS_RESULT_OK;
}

static void rpidxFree(ResultProcessor *iter) {
  rm_free(iter);
}

ResultProcessor *RPIndexIterator_New(IndexIterator *root, struct timespec timeout) {
  RPIndexIterator *ret = rm_calloc(1, sizeof(*ret));
  ret->iiter = root;
  ret->timeout = timeout;
  ret->base.Next = rpidxNext;
  ret->base.Free = rpidxFree;
  ret->base.type = RP_INDEX;
  return &ret->base;
}

void updateRPIndexTimeout(ResultProcessor *base, struct timespec timeout) {
  RPIndexIterator *self = (RPIndexIterator *)base;
  self->timeout = timeout;
}

IndexIterator *QITR_GetRootFilter(QueryIterator *it) {
  /* On coordinator, the root result processor will be a network result processor and we should ignore it */
  if (it->rootProc->type == RP_INDEX) {
      return ((RPIndexIterator *)it->rootProc)->iiter;
  }
  return NULL;
}

void QITR_PushRP(QueryIterator *it, ResultProcessor *rp) {
  rp->parent = it;
  if (!it->rootProc) {
    it->endProc = it->rootProc = rp;
    rp->upstream = NULL;
    return;
  }
  rp->upstream = it->endProc;
  it->endProc = rp;
}

void QITR_FreeChain(QueryIterator *qitr) {
  ResultProcessor *rp = qitr->endProc;
  while (rp) {
    ResultProcessor *next = rp->upstream;
    rp->Free(rp);
    rp = next;
  }
}

/*******************************************************************************************************************
 *  Scoring Processor
 *
 * It takes results from upstream, and using a scoring function applies the score to each one.
 *
 * It may not be invoked if we are working in SORTBY mode (or later on in aggregations)
 *******************************************************************************************************************/

typedef struct {
  ResultProcessor base;
  RSScoringFunction scorer;
  RSFreeFunction scorerFree;
  ScoringFunctionArgs scorerCtx;
} RPScorer;

static int rpscoreNext(ResultProcessor *base, SearchResult *res) {
  int rc;
  RPScorer *self = (RPScorer *)base;

  do {
    rc = base->upstream->Next(base->upstream, res);
    if (rc != RS_RESULT_OK) {
      return rc;
    }

    // Apply the scoring function
    res->score = self->scorer(&self->scorerCtx, res->indexResult, res->dmd, base->parent->minScore);
    if (self->scorerCtx.scrExp) {
      res->scoreExplain = (RSScoreExplain *)self->scorerCtx.scrExp;
      self->scorerCtx.scrExp = rm_calloc(1, sizeof(RSScoreExplain));
    }
    // If we got the special score RS_SCORE_FILTEROUT - disregard the result and decrease the total
    // number of results (it's been increased by the upstream processor)
    if (res->score == RS_SCORE_FILTEROUT) {
      base->parent->totalResults--;
      SearchResult_Clear(res);
      // continue and loop to the next result, since this is excluded by the
      // scorer.
      continue;
    }

    break;
  } while (1);

  return rc;
}

/* Free impl. for scorer - frees up the scorer privdata if needed */
static void rpscoreFree(ResultProcessor *rp) {
  RPScorer *self = (RPScorer *)rp;
  if (self->scorerFree) {
    self->scorerFree(self->scorerCtx.extdata);
  }
  rm_free(self->scorerCtx.scrExp);
  self->scorerCtx.scrExp = NULL;
  rm_free(self);
}

/* Create a new scorer by name. If the name is not found in the scorer registry, we use the defalt
 * scorer */
ResultProcessor *RPScorer_New(const ExtScoringFunctionCtx *funcs,
                              const ScoringFunctionArgs *fnargs) {
  RPScorer *ret = rm_calloc(1, sizeof(*ret));
  ret->scorer = funcs->sf;
  ret->scorerFree = funcs->ff;
  ret->scorerCtx = *fnargs;
  ret->base.Next = rpscoreNext;
  ret->base.Free = rpscoreFree;
  ret->base.type = RP_SCORER;
  return &ret->base;
}

/*******************************************************************************************************************
 *  Additional Values Loader Result Processor
 *
 * It takes results from upstream (should be Index iterator or close; before any RP that need these field),
 * and add their additional value to the right score field before sending them downstream.
 *******************************************************************************************************************/

typedef struct {
  ResultProcessor base;
} RPMetrics;

static int rpMetricsNext(ResultProcessor *base, SearchResult *res) {
  int rc;

  rc = base->upstream->Next(base->upstream, res);
  if (rc != RS_RESULT_OK) {
    return rc;
  }

  arrayof(RSYieldableMetric) arr = res->indexResult->metrics;
  for (size_t i = 0; i < array_len(arr); i++) {
    RLookup_WriteKey(arr[i].key, &(res->rowdata), arr[i].value);
  }

  return rc;
}

/* Free implementation for RPMetrics */
static void rpMetricsFree(ResultProcessor *rp) {
  RPMetrics *self = (RPMetrics *)rp;
  rm_free(self);
}

ResultProcessor *RPMetricsLoader_New() {
  RPMetrics *ret = rm_calloc(1, sizeof(*ret));
  ret->base.Next = rpMetricsNext;
  ret->base.Free = rpMetricsFree;
  ret->base.type = RP_METRICS;
  return &ret->base;
}

/*******************************************************************************************************************
 *  Sorting Processor
 *
 * This is where things become a bit complex...
 *
 * The sorter takes scored results from the scorer (or in the case of SORTBY, the raw results), and
 * maintains a heap of the top N results.
 *
 * Since we need it to be thread safe, every result that's put on the heap is copied, including its
 * index result tree.
 *
 * This means that from here down-stream, everything is thread safe, but we also need to properly
 * free discarded results.
 *
 * The sorter is actually a reducer - it returns RS_RESULT_QUEUED until its upstream parent returns
 * EOF. then it starts yielding results one by one by popping from the top of the heap.
 *
 * Note: We use a min-max heap to simplify maintaining a max heap where we can pop from the bottom
 * while finding the top N results
 *******************************************************************************************************************/

typedef int (*RPSorterCompareFunc)(const void *e1, const void *e2, const void *udata);

typedef struct {
  ResultProcessor base;

  // The desired size of the heap - top N results
  // If set to 0 this is a growing heap
  uint32_t size;

  // The offset - used when popping result after we're done
  uint32_t offset;

  // The heap. We use a min-max heap here
  heap_t *pq;

  // the compare function for the heap. We use it to test if a result needs to be added to the heap
  RPSorterCompareFunc cmp;

  // private data for the compare function
  void *cmpCtx;

  // pooled result - we recycle it to avoid allocations
  SearchResult *pooledResult;

  struct {
    const RLookupKey **keys;
    size_t nkeys;
    uint64_t ascendMap;

    // Load key that are missing from sortables
    const RLookupKey **loadKeys;
    size_t nLoadKeys;
  } fieldcmp;

  // return as soon as heap is full
  bool quickExit;
} RPSorter;

/* Yield - pops the current top result from the heap */
static int rpsortNext_Yield(ResultProcessor *rp, SearchResult *r) {
  RPSorter *self = (RPSorter *)rp;

  // make sure we don't overshoot the heap size, unless the heap size is dynamic
  if (self->pq->count > 0 && (!self->size || self->offset++ < self->size)) {
    SearchResult *sr = mmh_pop_max(self->pq);
    RLookupRow oldrow = r->rowdata;
    *r = *sr;

    rm_free(sr);
    RLookupRow_Cleanup(&oldrow);
    return RS_RESULT_OK;
  }
  return RS_RESULT_EOF;
}

static void rpsortFree(ResultProcessor *rp) {
  RPSorter *self = (RPSorter *)rp;
  if (self->pooledResult) {
    SearchResult_Destroy(self->pooledResult);
    rm_free(self->pooledResult);
  }

  if (self->fieldcmp.loadKeys != self->fieldcmp.keys) {
    array_free(self->fieldcmp.loadKeys);
  }

  // calling mmh_free will free all the remaining results in the heap, if any
  mmh_free(self->pq);
  rm_free(rp);
}

#define RESULT_QUEUED RS_RESULT_MAX + 1

static int rpsortNext_innerLoop(ResultProcessor *rp, SearchResult *r) {
  RPSorter *self = (RPSorter *)rp;

  if (self->pooledResult == NULL) {
    self->pooledResult = rm_calloc(1, sizeof(*self->pooledResult));
  } else {
    RLookupRow_Wipe(&self->pooledResult->rowdata);
  }

  SearchResult *h = self->pooledResult;
  int rc = rp->upstream->Next(rp->upstream, h);

  // if our upstream has finished - just change the state to not accumulating, and yield
  if (rc == RS_RESULT_EOF || (rc == RS_RESULT_TIMEDOUT && rp->parent->timeoutPolicy == TimeoutPolicy_Return)) {
    // Transition state:
    rp->Next = rpsortNext_Yield;
    return rpsortNext_Yield(rp, r);
  } else if (rc != RS_RESULT_OK) {
    // whoops!
    return rc;
  }

  // If the data is not in the sorted vector, lets load it.
  size_t nLoadKeys = self->fieldcmp.nLoadKeys;
  if (nLoadKeys && h->dmd) {
    const RLookupKey **loadKeys = self->fieldcmp.loadKeys;
    QueryError status = {0};
    RLookupLoadOptions loadopts = {.sctx = rp->parent->sctx,
                                  .dmd = h->dmd,
                                  .nkeys = nLoadKeys,
                                  .keys = loadKeys,
                                  .status = &status};
    RLookup_LoadDocument(NULL, &h->rowdata, &loadopts);
    if (QueryError_HasError(&status)) {
      // failure to fetch the doc:
      // release dmd, reduce result count and continue
      self->pooledResult = h;
      SearchResult_Clear(self->pooledResult);
      rp->parent->totalResults--;
      return RESULT_QUEUED;
    }
  }

  // If the queue is not full - we just push the result into it
  // If the pool size is 0 we always do that, letting the heap grow dynamically
  if (!self->size || self->pq->count + 1 < self->pq->size) {

    // copy the index result to make it thread safe - but only if it is pushed to the heap
    h->indexResult = NULL;
    mmh_insert(self->pq, h);
    self->pooledResult = NULL;
    if (h->score < rp->parent->minScore) {
      rp->parent->minScore = h->score;
    }
    // collected `limit` results. No need to continue.
    if (self->quickExit && self->pq->count + 1 == self->pq->size) {
      rp->Next = rpsortNext_Yield;
      return rpsortNext_Yield(rp, r);
    }
  } else {
    // find the min result
    SearchResult *minh = mmh_peek_min(self->pq);

    // update the min score. Irrelevant to SORTBY mode but hardly costs anything...
    if (minh->score > rp->parent->minScore) {
      rp->parent->minScore = minh->score;
    }

    // if needed - pop it and insert a new result
    if (self->cmp(h, minh, self->cmpCtx) > 0) {
      h->indexResult = NULL;
      self->pooledResult = mmh_pop_min(self->pq);
      mmh_insert(self->pq, h);
      SearchResult_Clear(self->pooledResult);
    } else {
      // The current should not enter the pool, so just leave it as is
      self->pooledResult = h;
      SearchResult_Clear(self->pooledResult);
    }
  }
  return RESULT_QUEUED;
}

static int rpsortNext_Accum(ResultProcessor *rp, SearchResult *r) {
  int rc;
  while ((rc = rpsortNext_innerLoop(rp, r)) == RESULT_QUEUED) {
    // Do nothing.
  }
  return rc;
}

/* Compare results for the heap by score */
static inline int cmpByScore(const void *e1, const void *e2, const void *udata) {
  const SearchResult *h1 = e1, *h2 = e2;

  if (h1->score < h2->score) {
    return -1;
  } else if (h1->score > h2->score) {
    return 1;
  }
  return h1->docId > h2->docId ? -1 : 1;
}

/* Compare results for the heap by sorting key */
static int cmpByFields(const void *e1, const void *e2, const void *udata) {
  const RPSorter *self = udata;
  const SearchResult *h1 = e1, *h2 = e2;
  int ascending = 0;

  QueryError *qerr = NULL;
  if (self && self->base.parent && self->base.parent->err) {
    qerr = self->base.parent->err;
  }

  for (size_t i = 0; i < self->fieldcmp.nkeys && i < SORTASCMAP_MAXFIELDS; i++) {
    const RSValue *v1 = RLookup_GetItem(self->fieldcmp.keys[i], &h1->rowdata);
    const RSValue *v2 = RLookup_GetItem(self->fieldcmp.keys[i], &h2->rowdata);
    // take the ascending bit for this property from the ascending bitmap
    ascending = SORTASCMAP_GETASC(self->fieldcmp.ascendMap, i);
    if (!v1 || !v2) {
      // If at least one of these has no sort key, it gets high value regardless of asc/desc
      int rc;
      if (v1) {
        return 1;
      } else if (v2) {
        return -1;
      } else {
        rc = h1->docId < h2->docId ? -1 : 1;
      }
      return ascending ? -rc : rc;
    }

    int rc = RSValue_Cmp(v1, v2, qerr);
    // printf("asc? %d Compare: \n", ascending);
    // RSValue_Print(v1);
    // printf(" <=> ");
    // RSValue_Print(v2);
    // printf("\n");

    if (rc != 0) return ascending ? -rc : rc;
  }

  int rc = h1->docId < h2->docId ? -1 : 1;
  return ascending ? -rc : rc;
}

static void srDtor(void *p) {
  if (p) {
    SearchResult_Destroy(p);
    rm_free(p);
  }
}

ResultProcessor *RPSorter_NewByFields(size_t maxresults, const RLookupKey **keys, size_t nkeys,
                                      const RLookupKey **loadKeys, size_t nLoadKeys,
<<<<<<< HEAD
                                      uint64_t ascmap) {
                                        
=======
                                      uint64_t ascmap, bool quickExit) {

>>>>>>> cdf27eeb
  assert(nkeys >= nLoadKeys);

  RPSorter *ret = rm_calloc(1, sizeof(*ret));
  ret->cmp = nkeys ? cmpByFields : cmpByScore;
  ret->cmpCtx = ret;
  ret->quickExit = quickExit;
  ret->fieldcmp.ascendMap = ascmap;
  ret->fieldcmp.keys = keys;
  ret->fieldcmp.nkeys = nkeys;
  ret->fieldcmp.loadKeys = loadKeys;
  ret->fieldcmp.nLoadKeys = nLoadKeys;
  if(nLoadKeys) {
    ret->base.flags |= RESULT_PROCESSOR_F_ACCESS_REDIS;
  }

  ret->pq = mmh_init_with_size(maxresults + 1, ret->cmp, ret->cmpCtx, srDtor);
  ret->size = maxresults;
  ret->offset = 0;
  ret->pooledResult = NULL;
  ret->base.Next = rpsortNext_Accum;
  ret->base.Free = rpsortFree;
  ret->base.type = RP_SORTER;
  return &ret->base;
}

<<<<<<< HEAD
ResultProcessor *RPSorter_NewByScore(size_t maxresults) {
  return RPSorter_NewByFields(maxresults, NULL, 0, NULL, 0, 0);
=======
ResultProcessor *RPSorter_NewByScore(size_t maxresults, bool quickExit) {
  return RPSorter_NewByFields(maxresults, NULL, 0, NULL, 0, 0, quickExit);
>>>>>>> cdf27eeb
}

void SortAscMap_Dump(uint64_t tt, size_t n) {
  for (size_t ii = 0; ii < n; ++ii) {
    if (SORTASCMAP_GETASC(tt, ii)) {
      printf("%lu=(A), ", ii);
    } else {
      printf("%lu=(D)", ii);
    }
  }
  printf("\n");
}

/*******************************************************************************************************************
 *  Paging Processor
 *
 * The sorter builds a heap of size N, but the pager is responsible for taking result
 * FIRST...FIRST+NUM from it.
 *
 * For example, if we want to get results 40-50, we build a heap of size 50 on the sorter, and
 *the pager is responsible for discarding the first 40 results and returning just 10
 *
 * They are separated so that later on we can cache the sorter's heap, and continue paging it
 * without re-executing the entire query
 *******************************************************************************************************************/

typedef struct {
  ResultProcessor base;
  uint32_t offset;
  uint32_t limit;
  uint32_t count;
} RPPager;

static int rppagerNext(ResultProcessor *base, SearchResult *r) {
  RPPager *self = (RPPager *)base;
  int rc;

  // If we've not reached the offset
  while (self->count < self->offset) {
    int rc = base->upstream->Next(base->upstream, r);
    if (rc != RS_RESULT_OK) {
      return rc;
    }
    self->count++;
    SearchResult_Clear(r);
  }

  // If we've reached LIMIT:
  if (self->count >= self->limit + self->offset) {
    return UnlockSpec_and_ReturnRPResult(base, RS_RESULT_EOF);
  }

  self->count++;
  rc = base->upstream->Next(base->upstream, r);
  return rc;
}

static void rppagerFree(ResultProcessor *base) {
  rm_free(base);
}

/* Create a new pager. The offset and limit are taken from the user request */
ResultProcessor *RPPager_New(size_t offset, size_t limit) {
  RPPager *ret = rm_calloc(1, sizeof(*ret));
  ret->offset = offset;
  ret->limit = limit;
  ret->base.type = RP_PAGER_LIMITER;
  ret->base.Next = rppagerNext;
  ret->base.Free = rppagerFree;

  // If the pager reaches the limit, it will declare EOF, without an additional call to its upstream.next.
  ret->base.flags |= RESULT_PROCESSOR_F_BREAKS_PIPELINE;
  return &ret->base;
}

////////////////////////////////////////////////////////////////////////////////
////////////////////////////////////////////////////////////////////////////////
/// Value Loader                                                             ///
////////////////////////////////////////////////////////////////////////////////
////////////////////////////////////////////////////////////////////////////////

typedef struct {
  ResultProcessor base;
  RLookup *lk;
  const RLookupKey **fields;
  size_t nfields;
} RPLoader;

static int rploaderNext(ResultProcessor *base, SearchResult *r) {
  RPLoader *lc = (RPLoader *)base;
  int rc = base->upstream->Next(base->upstream, r);
  if (rc != RS_RESULT_OK) {
    return rc;
  }

  int isExplicitReturn = !!lc->nfields;

  // Current behavior skips entire result if document does not exist.
  // I'm unusre if that's intentional or an oversight.
  if (r->dmd == NULL || (r->dmd->flags & Document_Deleted)) {
    return RS_RESULT_OK;
  }
  RedisSearchCtx *sctx = lc->base.parent->sctx;

  QueryError status = {0};
  RLookupLoadOptions loadopts = {.sctx = lc->base.parent->sctx,  // lb
                                  .dmd = r->dmd,
                                  .noSortables = 1,
                                  .forceString = 1,
                                  .status = &status,
                                  .keys = lc->fields,
                                  .nkeys = lc->nfields};
  if (isExplicitReturn) {
    loadopts.mode |= RLOOKUP_LOAD_KEYLIST;
  } else {
    loadopts.mode |= RLOOKUP_LOAD_ALLKEYS;
  }
  // if loading the document has failed, we return an empty array
  RLookup_LoadDocument(lc->lk, &r->rowdata, &loadopts);
  return RS_RESULT_OK;
}

static void rploaderFree(ResultProcessor *base) {
  RPLoader *lc = (RPLoader *)base;
  rm_free(lc->fields);
  rm_free(lc);
}

ResultProcessor *RPLoader_New(RLookup *lk, const RLookupKey **keys, size_t nkeys) {
  RPLoader *sc = rm_calloc(1, sizeof(*sc));
  sc->nfields = nkeys;
  sc->fields = rm_calloc(nkeys, sizeof(*sc->fields));
  memcpy(sc->fields, keys, sizeof(*keys) * nkeys);

  sc->lk = lk;
  sc->base.Next = rploaderNext;
  sc->base.Free = rploaderFree;
  sc->base.type = RP_LOADER;

  sc->base.flags |= RESULT_PROCESSOR_F_ACCESS_REDIS;
  return &sc->base;
}

static char *RPTypeLookup[RP_MAX] = {"Index",     "Loader",        "Buffer and Locker", "Unlocker", "Scorer",
<<<<<<< HEAD
                                     "Sorter",    "Counter",   "Pager/Limiter", "Highlighter", 
                                     "Grouper",   "Projector", "Filter",        "Profile",     
=======
                                     "Sorter",    "Counter",   "Pager/Limiter", "Highlighter",
                                     "Grouper",   "Projector", "Filter",        "Profile",
>>>>>>> cdf27eeb
                                     "Network",   "Metrics Applier"};

const char *RPTypeToString(ResultProcessorType type) {
  RS_LOG_ASSERT(type >= 0 && type < RP_MAX, "enum is out of range");
  return RPTypeLookup[type];
}

void RP_DumpChain(const ResultProcessor *rp) {
  for (; rp; rp = rp->upstream) {
    printf("RP(%s) @%p\n", RPTypeToString(rp->type), rp);
    RS_LOG_ASSERT(rp->upstream != rp, "ResultProcessor should be different then upstream");
  }
}

////////////////////////////////////////////////////////////////////////////////
////////////////////////////////////////////////////////////////////////////////
/// Profile RP                                                               ///
////////////////////////////////////////////////////////////////////////////////
////////////////////////////////////////////////////////////////////////////////

typedef struct {
  ResultProcessor base;
  double profileTime;
  uint64_t profileCount;
} RPProfile;

static int rpprofileNext(ResultProcessor *base, SearchResult *r) {
  RPProfile *self = (RPProfile *)base;

  hires_clock_t t0;
  hires_clock_get(&t0);
  int rc = base->upstream->Next(base->upstream, r);
  self->profileTime += hires_clock_since_msec(&t0);
  self->profileCount++;
  return rc;
}

static void rpProfileFree(ResultProcessor *base) {
  RPProfile *rp = (RPProfile *)base;
  rm_free(rp);
}

ResultProcessor *RPProfile_New(ResultProcessor *rp, QueryIterator *qiter) {
  RPProfile *rpp = rm_calloc(1, sizeof(*rpp));

  rpp->profileCount = 0;
  rpp->base.upstream = rp;
  rpp->base.parent = qiter;
  rpp->base.Next = rpprofileNext;
  rpp->base.Free = rpProfileFree;
  rpp->base.type = RP_PROFILE;

  return &rpp->base;
}

double RPProfile_GetDurationMSec(ResultProcessor *rp) {
  RPProfile *self = (RPProfile *)rp;
  return self->profileTime;
}

uint64_t RPProfile_GetCount(ResultProcessor *rp) {
  RPProfile *self = (RPProfile *)rp;
  return self->profileCount;
}

void Profile_AddRPs(QueryIterator *qiter) {
  ResultProcessor *cur = qiter->endProc = RPProfile_New(qiter->endProc, qiter);
  while (cur && cur->upstream && cur->upstream->upstream) {
    cur = cur->upstream;
    cur->upstream = RPProfile_New(cur->upstream, qiter);
    cur = cur->upstream;
  }
}

/*******************************************************************************************************************
 *  Scoring Processor
 *
 * It takes results from upstream, and using a scoring function applies the score to each one.
 *
 * It may not be invoked if we are working in SORTBY mode (or later on in aggregations)
 *******************************************************************************************************************/

typedef struct {
  ResultProcessor base;
  size_t count;
} RPCounter;

static int rpcountNext(ResultProcessor *base, SearchResult *res) {
  int rc;
  RPCounter *self = (RPCounter *)base;

  while ((rc = base->upstream->Next(base->upstream, res)) == RS_RESULT_OK) {
    self->count += 1;
    SearchResult_Clear(res);
  }

  // Since this never returns RM_OK, in profile mode, count should be increased
  // to compensate for EOF
  if (base->upstream->type == RP_PROFILE) {
    ((RPProfile *)base->parent->endProc)->profileCount++;
  }

  return rc;
}

/* Free impl. for scorer - frees up the scorer privdata if needed */
static void rpcountFree(ResultProcessor *rp) {
  RPScorer *self = (RPScorer *)rp;
  rm_free(self);
}

/* Create a new counter. */
ResultProcessor *RPCounter_New() {
  RPCounter *ret = rm_calloc(1, sizeof(*ret));
  ret->count = 0;
  ret->base.Next = rpcountNext;
  ret->base.Free = rpcountFree;
  ret->base.type = RP_COUNTER;
  return &ret->base;
}

/*******************************************************************************************************************
 *  Buffer and Locker Results Processor
 *
 * This component should be added to the query's execution pipeline if a thread safe access to
 * Redis keyspace is required.
 *
 * The buffer is responsible for buffering the document that pass the query filters and lock the access
 * to Redis keysapce to allow the downstream result processor a thread safe access to it.
 *
 * Unlocking Redis should be done only by the Unlocker result processor.
 *******************************************************************************************************************/

<<<<<<< HEAD
typedef struct RPBufferAndLocker{
=======
struct RPBufferAndLocker{
>>>>>>> cdf27eeb
  ResultProcessor base;

  // Buffer management
  SearchResult **BufferBlocks;
  size_t BlockSize;
  size_t buffer_results_count;
<<<<<<< HEAD
  
=======

>>>>>>> cdf27eeb
  // Results iterator
  size_t curr_result_index;

  // Redis's lock status
  bool isRedisLocked;

  // Spec version before unlocking the spec.
  size_t spec_version;
<<<<<<< HEAD
} RPBufferAndLocker;
/*********** Buffered and locker functions declarations ***********/ 
=======
};
/*********** Buffered and locker functions declarations ***********/
>>>>>>> cdf27eeb

// Destroy
static void RPBufferAndLocker_Free(ResultProcessor *base);

// Buffer phase
static int rpbufferNext_bufferDocs(ResultProcessor *rp, SearchResult *res);

// Yeild results phase functions
static int rpbufferNext_Yield(ResultProcessor *rp, SearchResult *result_output);
static int rpbufferNext_ValidateAndYield(ResultProcessor *rp, SearchResult *result_output);
static bool isResultValid(const SearchResult *res);

// Redis lock management
static bool isRedisLocked(RPBufferAndLocker *bufferAndLocker);
static void LockRedis(RPBufferAndLocker *rpBufferAndLocker, RedisModuleCtx* redisCtx);
static void UnLockRedis(RPBufferAndLocker *rpBufferAndLocker, RedisModuleCtx* redisCtx);

<<<<<<< HEAD
/*********** Buffered results blocks management functions declarations ***********/ 
static SearchResult *NewResultsBlock(RPBufferAndLocker *rpPufferAndLocker);

// Insert result to the buffer. 
=======
/*********** Buffered results blocks management functions declarations ***********/
static SearchResult *NewResultsBlock(RPBufferAndLocker *rpPufferAndLocker);

// Insert result to the buffer.
>>>>>>> cdf27eeb
//If @param CurrBlock is full we add a new block and return it, otherwise returns @param CurrBlock.
static SearchResult *InsertResult(RPBufferAndLocker *rpPufferAndLocker, SearchResult *resToBuffer, SearchResult *CurrBlock);
static bool IsBufferEmpty(RPBufferAndLocker *rpPufferAndLocker);

static SearchResult *GetNextResult(RPBufferAndLocker *rpPufferAndLocker);
<<<<<<< HEAD
/*******************************************************************************/ 
=======
/*******************************************************************************/
>>>>>>> cdf27eeb

ResultProcessor *RPBufferAndLocker_New(size_t BlockSize, size_t spec_version) {
  RPBufferAndLocker *ret = rm_calloc(1, sizeof(RPBufferAndLocker));

  ret->base.Next = rpbufferNext_bufferDocs;
  ret->base.Free = RPBufferAndLocker_Free;
  ret->base.type = RP_BUFFER_AND_LOCKER;

  // Initialize the blocks' array to contain memory for one block pointer.
  ret->BufferBlocks = array_new(SearchResult *, 1);
  ret->BlockSize = BlockSize;

  ret->buffer_results_count = 0;
  ret->curr_result_index = 0;

  ret->isRedisLocked = false;

  ret->spec_version = spec_version;
  return &ret->base;
}


void RPBufferAndLocker_Free(ResultProcessor *base) {
  RPBufferAndLocker *bufferAndLocker = (RPBufferAndLocker *)base;

  assert(!isRedisLocked(bufferAndLocker));

  // Free buffer memory blocks
  array_foreach(bufferAndLocker->BufferBlocks, SearchResultsBlock, array_free(SearchResultsBlock));
  array_free(bufferAndLocker->BufferBlocks);

  rm_free(bufferAndLocker);
}

int rpbufferNext_bufferDocs(ResultProcessor *rp, SearchResult *res) {
  RPBufferAndLocker *rpPufferAndLocker = (RPBufferAndLocker *)rp;

  // Keep fetching results from the upstream result processor until EOF is reached
  int result_status;
  SearchResult resToBuffer = {0};
  SearchResult *CurrBlock = NULL;
  // Get the next result and save it in the buffer
  while((result_status = rp->upstream->Next(rp->upstream, &resToBuffer)) == RS_RESULT_OK) {

    // Buffer the result.
    CurrBlock = InsertResult(rpPufferAndLocker, &resToBuffer, CurrBlock);
<<<<<<< HEAD
    
    memset(&resToBuffer, 0, sizeof(SearchResult));
    
=======

    memset(&resToBuffer, 0, sizeof(SearchResult));

>>>>>>> cdf27eeb
  }

  // If we exit the loop because we got an error, or we have zero result, return without locking Redis.
  if ((result_status != RS_RESULT_EOF &&
<<<<<<< HEAD
      !(result_status == RS_RESULT_TIMEDOUT && RSGlobalConfig.timeoutPolicy == TimeoutPolicy_Return)) ||
=======
      !(result_status == RS_RESULT_TIMEDOUT && rp->parent->timeoutPolicy == TimeoutPolicy_Return)) ||
>>>>>>> cdf27eeb
      IsBufferEmpty(rpPufferAndLocker)) {
    return result_status;
  }

  // Now we have the data of all documents that pass the query filters,
<<<<<<< HEAD
  // let's lock Redis to provide safe access to Redis keyspace 
  
=======
  // let's lock Redis to provide safe access to Redis keyspace

>>>>>>> cdf27eeb
  RedisSearchCtx *Sctx = RP_SCTX(rp);

  // Lock Redis to gurentee safe access to Redis keyspace
  LockRedis(rpPufferAndLocker, Sctx->redisCtx);

  // If the spec has been changed since we released the spec lock,
  // we need to validate every buffered result
  if (rpPufferAndLocker->spec_version != IndexSpec_GetVersion(Sctx->spec)) {
    rp->Next = rpbufferNext_ValidateAndYield;
  } else { // Else we just return the results one by one
    rp->Next = rpbufferNext_Yield;
  }

<<<<<<< HEAD
  // We don't lock the index spec because we assume that there 
  // are no more access to the index down the pipeline and the data 
=======
  // We don't lock the index spec because we assume that there
  // are no more access to the index down the pipeline and the data
>>>>>>> cdf27eeb
  // we buffered remains valid.
  return rp->Next(rp, res);
}

bool isResultValid(const SearchResult *res) {
  // check if the doc is not marked deleted in the spec
  return !(res->dmd->flags & Document_Deleted);
}
static void InvalidateBufferedResult(SearchResult *buffered_result) {
  buffered_result->indexResult = NULL;
  buffered_result->dmd = NULL;
  buffered_result->scoreExplain = NULL;
  memset(&buffered_result->rowdata, 0, sizeof(RLookupRow));
}
static void SetResult(SearchResult *buffered_result,  SearchResult *result_output) {
  // Free the RLookup row before overriding it.
  RLookupRow_Cleanup(&result_output->rowdata);
  *result_output = *buffered_result;

  InvalidateBufferedResult(buffered_result);
}
<<<<<<< HEAD
/*********** Redis lock management ***********/ 
=======
/*********** Redis lock management ***********/
>>>>>>> cdf27eeb
bool isRedisLocked(RPBufferAndLocker *bufferAndLocker) {
  return bufferAndLocker->isRedisLocked;
}

void LockRedis(RPBufferAndLocker *rpBufferAndLocker, RedisModuleCtx* redisCtx) {
  RedisModule_ThreadSafeContextLock(redisCtx);

  rpBufferAndLocker->isRedisLocked = true;
}

void UnLockRedis(RPBufferAndLocker *rpBufferAndLocker, RedisModuleCtx* redisCtx) {
  RedisModule_ThreadSafeContextUnlock(redisCtx);

  rpBufferAndLocker->isRedisLocked = false;
}
<<<<<<< HEAD
/*********** Yeild results phase functions ***********/ 
=======
/*********** Yeild results phase functions ***********/
>>>>>>> cdf27eeb

int rpbufferNext_Yield(ResultProcessor *rp, SearchResult *result_output) {
  RPBufferAndLocker *RPBuffer = (RPBufferAndLocker *)rp;
  SearchResult *curr_res = GetNextResult(RPBuffer);
<<<<<<< HEAD
  
=======

>>>>>>> cdf27eeb
  if(!curr_res) {
    return RS_RESULT_EOF;
  }
 SetResult(curr_res, result_output);
 return RS_RESULT_OK;
<<<<<<< HEAD
  
=======

>>>>>>> cdf27eeb
}

int rpbufferNext_ValidateAndYield(ResultProcessor *rp, SearchResult *result_output) {
  RPBufferAndLocker *RPBuffer = (RPBufferAndLocker *)rp;
  SearchResult *curr_res;
<<<<<<< HEAD
  
=======

>>>>>>> cdf27eeb
  // iterate the buffer.
  while((curr_res = GetNextResult(RPBuffer))) {
    // Skip invalid results
    if (isResultValid(curr_res)) {
      SetResult(curr_res, result_output);
      return RS_RESULT_OK;
    }

    // If the result is invalid discard it.
    SearchResult_Destroy(curr_res);
    rp->parent->totalResults--;

  }

  return RS_RESULT_EOF;
}

<<<<<<< HEAD
/*********** Buffered and locker functions ***********/ 
=======
/*********** Buffered and locker functions ***********/
>>>>>>> cdf27eeb
SearchResult *NewResultsBlock(RPBufferAndLocker *rpPufferAndLocker) {
  // Get new results block
  SearchResult *ret = array_new(SearchResult, rpPufferAndLocker->BlockSize);
  // Append the block to the blocks array and update the pointer that might have benn
  // reallocated.
  rpPufferAndLocker->BufferBlocks = array_ensure_append_1(rpPufferAndLocker->BufferBlocks, ret);
  return ret;

}

// If @param CurrBlock is full we add a new block and return it, otherwise returns @param CurrBlock.
SearchResult *InsertResult(RPBufferAndLocker *rpPufferAndLocker, SearchResult *resToBuffer, SearchResult *CurrBlock) {
  size_t idx_in_curr_block = rpPufferAndLocker->buffer_results_count % rpPufferAndLocker->BlockSize;
  // if the block is full, allocate a new one
  if(idx_in_curr_block  == 0) {
    // alocate new block
    CurrBlock = NewResultsBlock(rpPufferAndLocker);

  }
  // append the result to the current block at rp->curr_idx_at_blocck
  // this operation takes ownership of the result's allocated data
  CurrBlock[idx_in_curr_block] = *resToBuffer;
  ++rpPufferAndLocker->buffer_results_count;
  return CurrBlock;
}

bool IsBufferEmpty(RPBufferAndLocker *rpPufferAndLocker) {
  return rpPufferAndLocker->buffer_results_count == 0;
}

SearchResult *GetNextResult(RPBufferAndLocker *rpPufferAndLocker) {
  size_t curr_elem_index = rpPufferAndLocker->curr_result_index;
  size_t blockSize = rpPufferAndLocker->BlockSize;

  assert(curr_elem_index <= rpPufferAndLocker->buffer_results_count);

  // if we reached to the end of the buffer return NULL
  if(curr_elem_index == rpPufferAndLocker->buffer_results_count) {
    return NULL;
  }

  // get current block
  SearchResult *curr_block = rpPufferAndLocker->BufferBlocks[curr_elem_index / blockSize];

  // get the result in the block
  SearchResult* ret = curr_block + (curr_elem_index % blockSize);
<<<<<<< HEAD
  
=======

>>>>>>> cdf27eeb

  // Increase result's index
  ++rpPufferAndLocker->curr_result_index;

  // return result
  return ret;
}

/*******************************************************************************************************************
 *  UnLocker Results Processor
 *
 * This component should be added to the query's execution pipeline if a thread safe access to
 * Redis keyspace is required.
 *
 * @param rpBufferAndLocker is a pointer to the buffer and locker result processor
 * that locked the GIL to be released.
<<<<<<< HEAD
 * 
=======
 *
>>>>>>> cdf27eeb
 * It is responsible for unlocking Redis keyspace lock.
 *
 *******************************************************************************************************************/

typedef struct {
  ResultProcessor base;
  RPBufferAndLocker* rpBufferAndLocker;

} RPUnlocker;

static int RPUnlocker_Next(ResultProcessor *rp, SearchResult *res) {
  // call the next result processor
  int result_status = rp->upstream->Next(rp->upstream, res);
<<<<<<< HEAD
  
=======

>>>>>>> cdf27eeb
  // Finish the search
  if(result_status != REDISMODULE_OK) {
    RPUnlocker *unlocker = (RPUnlocker *)rp;

    // Unlock Redis if it was locked
    if(isRedisLocked(unlocker->rpBufferAndLocker)){
      UnLockRedis(unlocker->rpBufferAndLocker, unlocker->base.parent->sctx->redisCtx);
    }

  }
  return result_status;
}

static void RPUnlocker_Free(ResultProcessor *base) {
  RPUnlocker *unlocker = (RPUnlocker *)base;
  assert(!isRedisLocked(unlocker->rpBufferAndLocker));

  rm_free(base);
}

ResultProcessor *RPUnlocker_New(RPBufferAndLocker *rpBufferAndLocker) {
  RPUnlocker *ret = rm_calloc(1, sizeof(RPUnlocker));

  ret->base.Next = RPUnlocker_Next;
  ret->base.Free = RPUnlocker_Free;
  ret->base.type = RP_UNLOCKER;

  ret->rpBufferAndLocker = rpBufferAndLocker;
  return &ret->base;
}<|MERGE_RESOLUTION|>--- conflicted
+++ resolved
@@ -64,11 +64,7 @@
 
 // Get the index search context from the result processor
 #define RP_SCTX(rpctx) ((rpctx)->parent->sctx)
-<<<<<<< HEAD
-// Get the index spec from the result processor - this should be used only if the spec 
-=======
 // Get the index spec from the result processor - this should be used only if the spec
->>>>>>> cdf27eeb
 // can be accessed safely.
 #define RP_SPEC(rpctx) (RP_SCTX(rpctx)->spec)
 
@@ -119,15 +115,11 @@
         continue;
     }
 
-<<<<<<< HEAD
-    dmd = DocTable_Borrow(&RP_SPEC(base)->docs, r->docId);
-=======
     if (r->dmd) {
       dmd = r->dmd;
     } else {
       dmd = DocTable_Borrow(&RP_SPEC(base)->docs, r->docId);
     }
->>>>>>> cdf27eeb
     if (!dmd || (dmd->flags & Document_Deleted)) {
       DMD_Return(dmd);
       continue;
@@ -568,13 +560,8 @@
 
 ResultProcessor *RPSorter_NewByFields(size_t maxresults, const RLookupKey **keys, size_t nkeys,
                                       const RLookupKey **loadKeys, size_t nLoadKeys,
-<<<<<<< HEAD
-                                      uint64_t ascmap) {
-                                        
-=======
                                       uint64_t ascmap, bool quickExit) {
 
->>>>>>> cdf27eeb
   assert(nkeys >= nLoadKeys);
 
   RPSorter *ret = rm_calloc(1, sizeof(*ret));
@@ -600,13 +587,8 @@
   return &ret->base;
 }
 
-<<<<<<< HEAD
-ResultProcessor *RPSorter_NewByScore(size_t maxresults) {
-  return RPSorter_NewByFields(maxresults, NULL, 0, NULL, 0, 0);
-=======
 ResultProcessor *RPSorter_NewByScore(size_t maxresults, bool quickExit) {
   return RPSorter_NewByFields(maxresults, NULL, 0, NULL, 0, 0, quickExit);
->>>>>>> cdf27eeb
 }
 
 void SortAscMap_Dump(uint64_t tt, size_t n) {
@@ -751,13 +733,8 @@
 }
 
 static char *RPTypeLookup[RP_MAX] = {"Index",     "Loader",        "Buffer and Locker", "Unlocker", "Scorer",
-<<<<<<< HEAD
-                                     "Sorter",    "Counter",   "Pager/Limiter", "Highlighter", 
-                                     "Grouper",   "Projector", "Filter",        "Profile",     
-=======
                                      "Sorter",    "Counter",   "Pager/Limiter", "Highlighter",
                                      "Grouper",   "Projector", "Filter",        "Profile",
->>>>>>> cdf27eeb
                                      "Network",   "Metrics Applier"};
 
 const char *RPTypeToString(ResultProcessorType type) {
@@ -891,22 +868,14 @@
  * Unlocking Redis should be done only by the Unlocker result processor.
  *******************************************************************************************************************/
 
-<<<<<<< HEAD
-typedef struct RPBufferAndLocker{
-=======
 struct RPBufferAndLocker{
->>>>>>> cdf27eeb
   ResultProcessor base;
 
   // Buffer management
   SearchResult **BufferBlocks;
   size_t BlockSize;
   size_t buffer_results_count;
-<<<<<<< HEAD
-  
-=======
-
->>>>>>> cdf27eeb
+
   // Results iterator
   size_t curr_result_index;
 
@@ -915,13 +884,8 @@
 
   // Spec version before unlocking the spec.
   size_t spec_version;
-<<<<<<< HEAD
-} RPBufferAndLocker;
-/*********** Buffered and locker functions declarations ***********/ 
-=======
 };
 /*********** Buffered and locker functions declarations ***********/
->>>>>>> cdf27eeb
 
 // Destroy
 static void RPBufferAndLocker_Free(ResultProcessor *base);
@@ -939,27 +903,16 @@
 static void LockRedis(RPBufferAndLocker *rpBufferAndLocker, RedisModuleCtx* redisCtx);
 static void UnLockRedis(RPBufferAndLocker *rpBufferAndLocker, RedisModuleCtx* redisCtx);
 
-<<<<<<< HEAD
-/*********** Buffered results blocks management functions declarations ***********/ 
-static SearchResult *NewResultsBlock(RPBufferAndLocker *rpPufferAndLocker);
-
-// Insert result to the buffer. 
-=======
 /*********** Buffered results blocks management functions declarations ***********/
 static SearchResult *NewResultsBlock(RPBufferAndLocker *rpPufferAndLocker);
 
 // Insert result to the buffer.
->>>>>>> cdf27eeb
 //If @param CurrBlock is full we add a new block and return it, otherwise returns @param CurrBlock.
 static SearchResult *InsertResult(RPBufferAndLocker *rpPufferAndLocker, SearchResult *resToBuffer, SearchResult *CurrBlock);
 static bool IsBufferEmpty(RPBufferAndLocker *rpPufferAndLocker);
 
 static SearchResult *GetNextResult(RPBufferAndLocker *rpPufferAndLocker);
-<<<<<<< HEAD
-/*******************************************************************************/ 
-=======
 /*******************************************************************************/
->>>>>>> cdf27eeb
 
 ResultProcessor *RPBufferAndLocker_New(size_t BlockSize, size_t spec_version) {
   RPBufferAndLocker *ret = rm_calloc(1, sizeof(RPBufferAndLocker));
@@ -1006,36 +959,21 @@
 
     // Buffer the result.
     CurrBlock = InsertResult(rpPufferAndLocker, &resToBuffer, CurrBlock);
-<<<<<<< HEAD
-    
+
     memset(&resToBuffer, 0, sizeof(SearchResult));
-    
-=======
-
-    memset(&resToBuffer, 0, sizeof(SearchResult));
-
->>>>>>> cdf27eeb
+
   }
 
   // If we exit the loop because we got an error, or we have zero result, return without locking Redis.
   if ((result_status != RS_RESULT_EOF &&
-<<<<<<< HEAD
-      !(result_status == RS_RESULT_TIMEDOUT && RSGlobalConfig.timeoutPolicy == TimeoutPolicy_Return)) ||
-=======
       !(result_status == RS_RESULT_TIMEDOUT && rp->parent->timeoutPolicy == TimeoutPolicy_Return)) ||
->>>>>>> cdf27eeb
       IsBufferEmpty(rpPufferAndLocker)) {
     return result_status;
   }
 
   // Now we have the data of all documents that pass the query filters,
-<<<<<<< HEAD
-  // let's lock Redis to provide safe access to Redis keyspace 
-  
-=======
   // let's lock Redis to provide safe access to Redis keyspace
 
->>>>>>> cdf27eeb
   RedisSearchCtx *Sctx = RP_SCTX(rp);
 
   // Lock Redis to gurentee safe access to Redis keyspace
@@ -1049,13 +987,8 @@
     rp->Next = rpbufferNext_Yield;
   }
 
-<<<<<<< HEAD
-  // We don't lock the index spec because we assume that there 
-  // are no more access to the index down the pipeline and the data 
-=======
   // We don't lock the index spec because we assume that there
   // are no more access to the index down the pipeline and the data
->>>>>>> cdf27eeb
   // we buffered remains valid.
   return rp->Next(rp, res);
 }
@@ -1077,11 +1010,7 @@
 
   InvalidateBufferedResult(buffered_result);
 }
-<<<<<<< HEAD
-/*********** Redis lock management ***********/ 
-=======
 /*********** Redis lock management ***********/
->>>>>>> cdf27eeb
 bool isRedisLocked(RPBufferAndLocker *bufferAndLocker) {
   return bufferAndLocker->isRedisLocked;
 }
@@ -1097,40 +1026,24 @@
 
   rpBufferAndLocker->isRedisLocked = false;
 }
-<<<<<<< HEAD
-/*********** Yeild results phase functions ***********/ 
-=======
 /*********** Yeild results phase functions ***********/
->>>>>>> cdf27eeb
 
 int rpbufferNext_Yield(ResultProcessor *rp, SearchResult *result_output) {
   RPBufferAndLocker *RPBuffer = (RPBufferAndLocker *)rp;
   SearchResult *curr_res = GetNextResult(RPBuffer);
-<<<<<<< HEAD
-  
-=======
-
->>>>>>> cdf27eeb
+
   if(!curr_res) {
     return RS_RESULT_EOF;
   }
  SetResult(curr_res, result_output);
  return RS_RESULT_OK;
-<<<<<<< HEAD
-  
-=======
-
->>>>>>> cdf27eeb
+
 }
 
 int rpbufferNext_ValidateAndYield(ResultProcessor *rp, SearchResult *result_output) {
   RPBufferAndLocker *RPBuffer = (RPBufferAndLocker *)rp;
   SearchResult *curr_res;
-<<<<<<< HEAD
-  
-=======
-
->>>>>>> cdf27eeb
+
   // iterate the buffer.
   while((curr_res = GetNextResult(RPBuffer))) {
     // Skip invalid results
@@ -1148,11 +1061,7 @@
   return RS_RESULT_EOF;
 }
 
-<<<<<<< HEAD
-/*********** Buffered and locker functions ***********/ 
-=======
 /*********** Buffered and locker functions ***********/
->>>>>>> cdf27eeb
 SearchResult *NewResultsBlock(RPBufferAndLocker *rpPufferAndLocker) {
   // Get new results block
   SearchResult *ret = array_new(SearchResult, rpPufferAndLocker->BlockSize);
@@ -1199,11 +1108,7 @@
 
   // get the result in the block
   SearchResult* ret = curr_block + (curr_elem_index % blockSize);
-<<<<<<< HEAD
-  
-=======
-
->>>>>>> cdf27eeb
+
 
   // Increase result's index
   ++rpPufferAndLocker->curr_result_index;
@@ -1220,11 +1125,7 @@
  *
  * @param rpBufferAndLocker is a pointer to the buffer and locker result processor
  * that locked the GIL to be released.
-<<<<<<< HEAD
- * 
-=======
- *
->>>>>>> cdf27eeb
+ *
  * It is responsible for unlocking Redis keyspace lock.
  *
  *******************************************************************************************************************/
@@ -1238,11 +1139,7 @@
 static int RPUnlocker_Next(ResultProcessor *rp, SearchResult *res) {
   // call the next result processor
   int result_status = rp->upstream->Next(rp->upstream, res);
-<<<<<<< HEAD
-  
-=======
-
->>>>>>> cdf27eeb
+
   // Finish the search
   if(result_status != REDISMODULE_OK) {
     RPUnlocker *unlocker = (RPUnlocker *)rp;
