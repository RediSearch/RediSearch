--- conflicted
+++ resolved
@@ -17,9 +17,6 @@
 #include "util/arr.h"
 #include "iterators/empty_iterator.h"
 #include "rs_wall_clock.h"
-<<<<<<< HEAD
-#include "search_disk.h"
-=======
 #include <stdatomic.h>
 #include <pthread.h>
 #include <unistd.h>
@@ -29,7 +26,7 @@
 #include "hybrid/hybrid_search_result.h"
 #include "config.h"
 #include "module.h"
->>>>>>> e017b6c9
+#include "search_disk.h"
 
 /*******************************************************************************************************************
  *  General Result Processor Helper functions
@@ -99,7 +96,7 @@
 
 
 /****
- * Get_DocumentMetadata - get the document metadata for the current document from the iterator.
+ * getDocumentMetadata - get the document metadata for the current document from the iterator.
  * If the document is deleted or expired, return false.
  * If the document is not deleted or expired, return true.
  * If the document is not deleted or expired, and dmd is not NULL, set *dmd to the document metadata.
@@ -110,7 +107,7 @@
  * @param dmd The document metadata pointer to set
  * @return true if the document is not deleted or expired, false otherwise.
  */
-static bool Get_DocumentMetadata(IndexSpec* spec, DocTable* docs, RedisSearchCtx *sctx, const QueryIterator *it, const RSDocumentMetadata **dmd) {
+static bool getDocumentMetadata(IndexSpec* spec, DocTable* docs, RedisSearchCtx *sctx, const QueryIterator *it, const RSDocumentMetadata **dmd) {
   if (spec->diskSpec) {
     RSDocumentMetadata* diskDmd = (RSDocumentMetadata *)rm_calloc(1, sizeof(RSDocumentMetadata));
     diskDmd->ref_count = 1;
@@ -177,7 +174,7 @@
 
 validate_current:
     IndexSpec* spec = RP_SPEC(base);
-    if (!Get_DocumentMetadata(spec, docs, sctx, it, &dmd)) {
+    if (!getDocumentMetadata(spec, docs, sctx, it, &dmd)) {
       continue;
     }
 
@@ -2130,4 +2127,4 @@
    ret->base.Free = RPHybridMerger_Free;
 
    return &ret->base;
- }
+ }