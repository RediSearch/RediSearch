/*
 * Copyright Redis Ltd. 2016 - present
 * Licensed under your choice of the Redis Source Available License 2.0 (RSALv2) or
 * the Server Side Public License v1 (SSPLv1).
 */

#include "result_processor.h"
#include "query.h"
#include "extension.h"
#include <util/minmax_heap.h>
#include "ext/default.h"
#include "rmutil/rm_assert.h"
#include "rmutil/cxx/chrono-clock.h"
#include "util/timeout.h"
#include "util/arr.h"

/*******************************************************************************************************************
 *  General Result Processor Helper functions
 *******************************************************************************************************************/

void QITR_Cleanup(QueryIterator *qitr) {
  ResultProcessor *p = qitr->rootProc;
  while (p) {
    ResultProcessor *next = p->upstream;
    if (p->Free) {
      p->Free(p);
    }
    p = next;
  }
}

void SearchResult_Clear(SearchResult *r) {
  // This won't affect anything if the result is null
  r->score = 0;
  if (r->scoreExplain) {
    SEDestroy(r->scoreExplain);
    r->scoreExplain = NULL;
  }
  if (r->indexResult) {
    // IndexResult_Free(r->indexResult);
    r->indexResult = NULL;
  }

  RLookupRow_Wipe(&r->rowdata);
  if (r->dmd) {
    DMD_Return(r->dmd);
    r->dmd = NULL;
  }
}

/* Free the search result object including the object itself */
void SearchResult_Destroy(SearchResult *r) {
  SearchResult_Clear(r);
  RLookupRow_Cleanup(&r->rowdata);
}


/*******************************************************************************************************************
 *  Base Result Processor - this processor is the topmost processor of every processing chain.
 *
 * It takes the raw index results from the index, and builds the search result to be sent
 * downstream.
 *******************************************************************************************************************/

// Get the index search context from the result processor
#define RP_SCTX(rpctx) ((rpctx)->parent->sctx)
// Get the index spec from the result processor - this should be used only if the spec
// can be accessed safely.
#define RP_SPEC(rpctx) (RP_SCTX(rpctx)->spec)

static int UnlockSpec_and_ReturnRPResult(ResultProcessor *base, int result_status) {
  if(RP_SCTX(base)) {
    RedisSearchCtx_UnlockSpec(RP_SCTX(base));
  }
  return result_status;
}
typedef struct {
  ResultProcessor base;
  IndexIterator *iiter;
  struct timespec timeout;  // milliseconds until timeout
  size_t timeoutLimiter;    // counter to limit number of calls to TimedOut_WithCounter()
} RPIndexIterator;

/* Next implementation */
static int rpidxNext(ResultProcessor *base, SearchResult *res) {
  RPIndexIterator *self = (RPIndexIterator *)base;
  IndexIterator *it = self->iiter;

  if (TimedOut_WithCounter(&self->timeout, &self->timeoutLimiter) == TIMED_OUT) {
    return UnlockSpec_and_ReturnRPResult(base, RS_RESULT_TIMEDOUT);
  }

  // No root filter - the query has 0 results
  if (self->iiter == NULL) {
    return UnlockSpec_and_ReturnRPResult(base, RS_RESULT_EOF);
  }

  RSIndexResult *r;
  const RSDocumentMetadata *dmd;
  int rc;

  // Read from the root filter until we have a valid result
  while (1) {
    rc = it->Read(it->ctx, &r);
    // This means we are done!
    switch (rc) {
    case INDEXREAD_EOF:
      return UnlockSpec_and_ReturnRPResult(base, RS_RESULT_EOF);
    case INDEXREAD_TIMEOUT:
      return UnlockSpec_and_ReturnRPResult(base, RS_RESULT_TIMEDOUT);
    case INDEXREAD_NOTFOUND:
      continue;
    default: // INDEXREAD_OK
      if (!r)
        continue;
    }

    if (r->dmd) {
      dmd = r->dmd;
    } else {
      dmd = DocTable_Borrow(&RP_SPEC(base)->docs, r->docId);
    }
    if (!dmd || (dmd->flags & Document_Deleted)) {
      DMD_Return(dmd);
      continue;
    }

    if (isTrimming && RedisModule_ShardingGetKeySlot) {
      RedisModuleString *key = RedisModule_CreateString(NULL, dmd->keyPtr, sdslen(dmd->keyPtr));
      int slot = RedisModule_ShardingGetKeySlot(key);
      RedisModule_FreeString(NULL, key);
      int firstSlot, lastSlot;
      RedisModule_ShardingGetSlotRange(&firstSlot, &lastSlot);
      if (firstSlot > slot || lastSlot < slot) {
        DMD_Return(dmd);
        continue;
      }
    }

    // Increment the total results barring deleted results
    base->parent->totalResults++;
    break;
  }

  // set the result data
  res->docId = r->docId;
  res->indexResult = r;
  res->score = 0;
  res->dmd = dmd;
  res->rowdata.sv = dmd->sortVector;
  return RS_RESULT_OK;
}

static void rpidxFree(ResultProcessor *iter) {
  rm_free(iter);
}

ResultProcessor *RPIndexIterator_New(IndexIterator *root, struct timespec timeout) {
  RPIndexIterator *ret = rm_calloc(1, sizeof(*ret));
  ret->iiter = root;
  ret->timeout = timeout;
  ret->base.Next = rpidxNext;
  ret->base.Free = rpidxFree;
  ret->base.type = RP_INDEX;
  return &ret->base;
}

void updateRPIndexTimeout(ResultProcessor *base, struct timespec timeout) {
  RPIndexIterator *self = (RPIndexIterator *)base;
  self->timeout = timeout;
}

IndexIterator *QITR_GetRootFilter(QueryIterator *it) {
  /* On coordinator, the root result processor will be a network result processor and we should ignore it */
  if (it->rootProc->type == RP_INDEX) {
      return ((RPIndexIterator *)it->rootProc)->iiter;
  }
  return NULL;
}

void QITR_PushRP(QueryIterator *it, ResultProcessor *rp) {
  rp->parent = it;
  if (!it->rootProc) {
    it->endProc = it->rootProc = rp;
    rp->upstream = NULL;
    return;
  }
  rp->upstream = it->endProc;
  it->endProc = rp;
}

void QITR_FreeChain(QueryIterator *qitr) {
  ResultProcessor *rp = qitr->endProc;
  while (rp) {
    ResultProcessor *next = rp->upstream;
    rp->Free(rp);
    rp = next;
  }
}

/*******************************************************************************************************************
 *  Scoring Processor
 *
 * It takes results from upstream, and using a scoring function applies the score to each one.
 *
 * It may not be invoked if we are working in SORTBY mode (or later on in aggregations)
 *******************************************************************************************************************/

typedef struct {
  ResultProcessor base;
  RSScoringFunction scorer;
  RSFreeFunction scorerFree;
  ScoringFunctionArgs scorerCtx;
} RPScorer;

static int rpscoreNext(ResultProcessor *base, SearchResult *res) {
  int rc;
  RPScorer *self = (RPScorer *)base;

  do {
    rc = base->upstream->Next(base->upstream, res);
    if (rc != RS_RESULT_OK) {
      return rc;
    }

    // Apply the scoring function
    res->score = self->scorer(&self->scorerCtx, res->indexResult, res->dmd, base->parent->minScore);
    if (self->scorerCtx.scrExp) {
      res->scoreExplain = (RSScoreExplain *)self->scorerCtx.scrExp;
      self->scorerCtx.scrExp = rm_calloc(1, sizeof(RSScoreExplain));
    }
    // If we got the special score RS_SCORE_FILTEROUT - disregard the result and decrease the total
    // number of results (it's been increased by the upstream processor)
    if (res->score == RS_SCORE_FILTEROUT) {
      base->parent->totalResults--;
      SearchResult_Clear(res);
      // continue and loop to the next result, since this is excluded by the
      // scorer.
      continue;
    }

    break;
  } while (1);

  return rc;
}

/* Free impl. for scorer - frees up the scorer privdata if needed */
static void rpscoreFree(ResultProcessor *rp) {
  RPScorer *self = (RPScorer *)rp;
  if (self->scorerFree) {
    self->scorerFree(self->scorerCtx.extdata);
  }
  rm_free(self->scorerCtx.scrExp);
  self->scorerCtx.scrExp = NULL;
  rm_free(self);
}

/* Create a new scorer by name. If the name is not found in the scorer registry, we use the defalt
 * scorer */
ResultProcessor *RPScorer_New(const ExtScoringFunctionCtx *funcs,
                              const ScoringFunctionArgs *fnargs) {
  RPScorer *ret = rm_calloc(1, sizeof(*ret));
  ret->scorer = funcs->sf;
  ret->scorerFree = funcs->ff;
  ret->scorerCtx = *fnargs;
  ret->base.Next = rpscoreNext;
  ret->base.Free = rpscoreFree;
  ret->base.type = RP_SCORER;
  return &ret->base;
}

/*******************************************************************************************************************
 *  Additional Values Loader Result Processor
 *
 * It takes results from upstream (should be Index iterator or close; before any RP that need these field),
 * and add their additional value to the right score field before sending them downstream.
 *******************************************************************************************************************/

typedef struct {
  ResultProcessor base;
} RPMetrics;

static int rpMetricsNext(ResultProcessor *base, SearchResult *res) {
  int rc;

  rc = base->upstream->Next(base->upstream, res);
  if (rc != RS_RESULT_OK) {
    return rc;
  }

  arrayof(RSYieldableMetric) arr = res->indexResult->metrics;
  for (size_t i = 0; i < array_len(arr); i++) {
    RLookup_WriteKey(arr[i].key, &(res->rowdata), arr[i].value);
  }

  return rc;
}

/* Free implementation for RPMetrics */
static void rpMetricsFree(ResultProcessor *rp) {
  RPMetrics *self = (RPMetrics *)rp;
  rm_free(self);
}

ResultProcessor *RPMetricsLoader_New() {
  RPMetrics *ret = rm_calloc(1, sizeof(*ret));
  ret->base.Next = rpMetricsNext;
  ret->base.Free = rpMetricsFree;
  ret->base.type = RP_METRICS;
  return &ret->base;
}

/*******************************************************************************************************************
 *  Sorting Processor
 *
 * This is where things become a bit complex...
 *
 * The sorter takes scored results from the scorer (or in the case of SORTBY, the raw results), and
 * maintains a heap of the top N results.
 *
 * Since we need it to be thread safe, every result that's put on the heap is copied, including its
 * index result tree.
 *
 * This means that from here down-stream, everything is thread safe, but we also need to properly
 * free discarded results.
 *
 * The sorter is actually a reducer - it returns RS_RESULT_QUEUED until its upstream parent returns
 * EOF. then it starts yielding results one by one by popping from the top of the heap.
 *
 * Note: We use a min-max heap to simplify maintaining a max heap where we can pop from the bottom
 * while finding the top N results
 *******************************************************************************************************************/

typedef int (*RPSorterCompareFunc)(const void *e1, const void *e2, const void *udata);

typedef struct {
  ResultProcessor base;

<<<<<<< HEAD
  // The desired size of the heap - top N results
  uint32_t size;

=======
>>>>>>> 018135a8
  // The heap. We use a min-max heap here
  mm_heap_t *pq;

  // the compare function for the heap. We use it to test if a result needs to be added to the heap
  RPSorterCompareFunc cmp;

  // private data for the compare function
  void *cmpCtx;

  // pooled result - we recycle it to avoid allocations
  SearchResult *pooledResult;

  struct {
    const RLookupKey **keys;
    size_t nkeys;
    uint64_t ascendMap;
  } fieldcmp;

  // return as soon as heap is full
  bool quickExit;
} RPSorter;

/* Yield - pops the current top result from the heap */
static int rpsortNext_Yield(ResultProcessor *rp, SearchResult *r) {
  RPSorter *self = (RPSorter *)rp;
  SearchResult *cur_best = mmh_pop_max(self->pq);

  if (cur_best) {
    RLookupRow oldrow = r->rowdata;
    *r = *cur_best;

    rm_free(cur_best);
    RLookupRow_Cleanup(&oldrow);
    return RS_RESULT_OK;
  }
  return RS_RESULT_EOF;
}

static void rpsortFree(ResultProcessor *rp) {
  RPSorter *self = (RPSorter *)rp;

  SearchResult_Destroy(self->pooledResult);
  rm_free(self->pooledResult);

  // calling mmh_free will free all the remaining results in the heap, if any
  mmh_free(self->pq);
  rm_free(rp);
}

#define RESULT_QUEUED RS_RESULT_MAX + 1

static int rpsortNext_innerLoop(ResultProcessor *rp, SearchResult *r) {
  RPSorter *self = (RPSorter *)rp;

  // get the next result from upstream. `self->pooledResult` is expected to be empty and allocated.
  int rc = rp->upstream->Next(rp->upstream, self->pooledResult);

  // if our upstream has finished - just change the state to not accumulating, and yield
  if (rc == RS_RESULT_EOF || (rc == RS_RESULT_TIMEDOUT && rp->parent->timeoutPolicy == TimeoutPolicy_Return)) {
    // Transition state:
    rp->Next = rpsortNext_Yield;
    return rpsortNext_Yield(rp, r);
  } else if (rc != RS_RESULT_OK) {
    // whoops!
    return rc;
  }

  // If the queue is not full - we just push the result into it
<<<<<<< HEAD
  if (self->pq->count < self->size) {
=======
  if (self->pq->count < self->pq->size) {
>>>>>>> 018135a8

    // copy the index result to make it thread safe - but only if it is pushed to the heap
    self->pooledResult->indexResult = NULL;
    mmh_insert(self->pq, self->pooledResult);
    if (self->pooledResult->score < rp->parent->minScore) {
      rp->parent->minScore = self->pooledResult->score;
    }
    // we need to allocate a new result for the next iteration
    self->pooledResult = rm_calloc(1, sizeof(*self->pooledResult));
    // collected `limit` results. No need to continue.
<<<<<<< HEAD
    if (self->quickExit && self->pq->count == self->size) {
=======
    if (self->quickExit && self->pq->count == self->pq->size) {
>>>>>>> 018135a8
      rp->Next = rpsortNext_Yield;
      return rpsortNext_Yield(rp, r);
    }
  } else {
    // find the min result
    SearchResult *minh = mmh_peek_min(self->pq);

    // update the min score. Irrelevant to SORTBY mode but hardly costs anything...
    if (minh->score > rp->parent->minScore) {
      rp->parent->minScore = minh->score;
    }

    // if needed - pop it and insert a new result
<<<<<<< HEAD
    if (self->cmp(h, minh, self->cmpCtx) > 0) {
      h->indexResult = NULL;
      self->pooledResult = mmh_exchange_min(self->pq, h);
      SearchResult_Clear(self->pooledResult);
    } else {
      // The current should not enter the pool, so just leave it as is
      self->pooledResult = h;
      SearchResult_Clear(self->pooledResult);
=======
    if (self->cmp(self->pooledResult, minh, self->cmpCtx) > 0) {
      self->pooledResult->indexResult = NULL;
      self->pooledResult = mmh_exchange_min(self->pq, self->pooledResult);
>>>>>>> 018135a8
    }
    // clear the result in preparation for the next iteration
    SearchResult_Clear(self->pooledResult);
  }
  return RESULT_QUEUED;
}

static int rpsortNext_Accum(ResultProcessor *rp, SearchResult *r) {
  int rc;
  while ((rc = rpsortNext_innerLoop(rp, r)) == RESULT_QUEUED) {
    // Do nothing.
  }
  return rc;
}

/* Compare results for the heap by score */
static inline int cmpByScore(const void *e1, const void *e2, const void *udata) {
  const SearchResult *h1 = e1, *h2 = e2;

  if (h1->score < h2->score) {
    return -1;
  } else if (h1->score > h2->score) {
    return 1;
  }
  return h1->docId > h2->docId ? -1 : 1;
}

/* Compare results for the heap by sorting key */
static int cmpByFields(const void *e1, const void *e2, const void *udata) {
  const RPSorter *self = udata;
  const SearchResult *h1 = e1, *h2 = e2;
  int ascending = 0;

  QueryError *qerr = NULL;
  if (self && self->base.parent && self->base.parent->err) {
    qerr = self->base.parent->err;
  }

  for (size_t i = 0; i < self->fieldcmp.nkeys && i < SORTASCMAP_MAXFIELDS; i++) {
    const RSValue *v1 = RLookup_GetItem(self->fieldcmp.keys[i], &h1->rowdata);
    const RSValue *v2 = RLookup_GetItem(self->fieldcmp.keys[i], &h2->rowdata);
    // take the ascending bit for this property from the ascending bitmap
    ascending = SORTASCMAP_GETASC(self->fieldcmp.ascendMap, i);
    if (!v1 || !v2) {
      // If at least one of these has no sort key, it gets high value regardless of asc/desc
      if (v1) {
        return 1;
      } else if (v2) {
        return -1;
      } else {
        // Both have no sort key, so they are equal. Continue to next sort key
        continue;
      }
    }

    int rc = RSValue_Cmp(v1, v2, qerr);
    // printf("asc? %d Compare: \n", ascending);
    // RSValue_Print(v1);
    // printf(" <=> ");
    // RSValue_Print(v2);
    // printf("\n");

    if (rc != 0) return ascending ? -rc : rc;
  }

  int rc = h1->docId < h2->docId ? -1 : 1;
  return ascending ? -rc : rc;
}

static void srDtor(void *p) {
  if (p) {
    SearchResult_Destroy(p);
    rm_free(p);
  }
}

ResultProcessor *RPSorter_NewByFields(size_t maxresults, const RLookupKey **keys, size_t nkeys,
                                      uint64_t ascmap, bool quickExit) {
<<<<<<< HEAD

  assert(nkeys >= nLoadKeys);
=======
>>>>>>> 018135a8

  RPSorter *ret = rm_calloc(1, sizeof(*ret));
  ret->cmp = nkeys ? cmpByFields : cmpByScore;
  ret->cmpCtx = ret;
  ret->quickExit = quickExit;
  ret->fieldcmp.ascendMap = ascmap;
  ret->fieldcmp.keys = keys;
  ret->fieldcmp.nkeys = nkeys;

  ret->pq = mmh_init_with_size(maxresults, ret->cmp, ret->cmpCtx, srDtor);
<<<<<<< HEAD
  ret->size = maxresults;
  ret->pooledResult = NULL;
=======
  ret->pooledResult = rm_calloc(1, sizeof(*ret->pooledResult));
>>>>>>> 018135a8
  ret->base.Next = rpsortNext_Accum;
  ret->base.Free = rpsortFree;
  ret->base.type = RP_SORTER;
  ret->base.behavior = RESULT_PROCESSOR_B_ACCUMULATOR;
  return &ret->base;
}

ResultProcessor *RPSorter_NewByScore(size_t maxresults, bool quickExit) {
  return RPSorter_NewByFields(maxresults, NULL, 0, 0, quickExit);
}

void SortAscMap_Dump(uint64_t tt, size_t n) {
  for (size_t ii = 0; ii < n; ++ii) {
    if (SORTASCMAP_GETASC(tt, ii)) {
      printf("%lu=(A), ", ii);
    } else {
      printf("%lu=(D)", ii);
    }
  }
  printf("\n");
}

/*******************************************************************************************************************
 *  Paging Processor
 *
 * The sorter builds a heap of size N, but the pager is responsible for taking result
 * FIRST...FIRST+NUM from it.
 *
 * For example, if we want to get results 40-50, we build a heap of size 50 on the sorter, and
 *the pager is responsible for discarding the first 40 results and returning just 10
 *
 * They are separated so that later on we can cache the sorter's heap, and continue paging it
 * without re-executing the entire query
 *******************************************************************************************************************/

typedef struct {
  ResultProcessor base;
  uint32_t offset;
  uint32_t limit;
  uint32_t count;
} RPPager;

static int rppagerNext(ResultProcessor *base, SearchResult *r) {
  RPPager *self = (RPPager *)base;
  int rc;

  // If we've not reached the offset
  while (self->count < self->offset) {
    int rc = base->upstream->Next(base->upstream, r);
    if (rc != RS_RESULT_OK) {
      return rc;
    }
    self->count++;
    SearchResult_Clear(r);
  }

  // If we've reached LIMIT:
  if (self->count >= self->limit + self->offset) {
    return UnlockSpec_and_ReturnRPResult(base, RS_RESULT_EOF);
  }

  self->count++;
  rc = base->upstream->Next(base->upstream, r);
  return rc;
}

static void rppagerFree(ResultProcessor *base) {
  rm_free(base);
}

/* Create a new pager. The offset and limit are taken from the user request */
ResultProcessor *RPPager_New(size_t offset, size_t limit) {
  RPPager *ret = rm_calloc(1, sizeof(*ret));
  ret->offset = offset;
  ret->limit = limit;
  ret->base.type = RP_PAGER_LIMITER;
  ret->base.Next = rppagerNext;
  ret->base.Free = rppagerFree;

  // If the pager reaches the limit, it will declare EOF, without an additional call to its upstream.next.
  ret->base.behavior = RESULT_PROCESSOR_B_ABORTER;
  return &ret->base;
}

////////////////////////////////////////////////////////////////////////////////
////////////////////////////////////////////////////////////////////////////////
/// Value Loader                                                             ///
////////////////////////////////////////////////////////////////////////////////
////////////////////////////////////////////////////////////////////////////////

typedef struct {
  ResultProcessor base;
  RLookup *lk;
  const RLookupKey **fields;
  size_t nfields;
  RLookupLoadOptions loadopts;
  QueryError status;
} RPLoader;

static int rploaderNext(ResultProcessor *base, SearchResult *r) {
  RPLoader *lc = (RPLoader *)base;
  int rc = base->upstream->Next(base->upstream, r);
  if (rc != RS_RESULT_OK) {
    return rc;
  }

  // Current behavior skips entire result if document does not exist.
  // I'm unsure if that's intentional or an oversight.
  if (r->dmd == NULL || (r->dmd->flags & Document_Deleted)) {
    return RS_RESULT_OK;
  }

  lc->loadopts.sctx = lc->base.parent->sctx; // TODO: can be set in the constructor
  lc->loadopts.dmd = r->dmd;

  // if loading the document has failed, we return an empty array.
  // Error code and message are ignored.
  if (RLookup_LoadDocument(lc->lk, &r->rowdata, &lc->loadopts) != REDISMODULE_OK) {
    r->flags |= SEARCHRESULT_VAL_IS_NULL;
    QueryError_ClearError(&lc->status);
  }
  return RS_RESULT_OK;
}

static void rploaderFree(ResultProcessor *base) {
  RPLoader *lc = (RPLoader *)base;
  QueryError_ClearError(&lc->status);
  rm_free(lc->fields);
  rm_free(lc);
}

ResultProcessor *RPLoader_New(RLookup *lk, const RLookupKey **keys, size_t nkeys) {
  RPLoader *sc = rm_calloc(1, sizeof(*sc));
  sc->nfields = nkeys;
  sc->fields = rm_calloc(nkeys, sizeof(*sc->fields));
  memcpy(sc->fields, keys, sizeof(*keys) * nkeys);

  sc->loadopts.forceString = 1; // used in `LOAD_ALLKEYS` mode.
  sc->loadopts.forceLoad = 1;   // used in `LOAD_ALLKEYS` mode. TODO: use only with JSON specs and DIALECT<3
  sc->loadopts.status = &sc->status;
  sc->loadopts.sctx = NULL; // TODO: can be set in the constructor
  sc->loadopts.dmd = NULL;
  sc->loadopts.keys = sc->fields;
  sc->loadopts.nkeys = sc->nfields;
  if (nkeys) {
    sc->loadopts.mode = RLOOKUP_LOAD_KEYLIST;
  } else {
    sc->loadopts.mode = RLOOKUP_LOAD_ALLKEYS;
    lk->options |= RLOOKUP_OPT_ALL_LOADED; // TODO: turn on only for HASH specs
  }

  sc->lk = lk;
  sc->base.Next = rploaderNext;
  sc->base.Free = rploaderFree;
  sc->base.type = RP_LOADER;
  sc->base.behavior = RESULT_PROCESSOR_B_ACCESS_REDIS;
  return &sc->base;
}

<<<<<<< HEAD
static char *RPTypeLookup[RP_MAX] = {"Index",     "Loader",        "Buffer and Locker", "Unlocker", "Scorer",
                                     "Sorter",    "Counter",   "Pager/Limiter", "Highlighter",
                                     "Grouper",   "Projector", "Filter",        "Profile",
                                     "Network",   "Metrics Applier"};
=======
static char *RPTypeLookup[RP_MAX] = {"Index",       "Loader",  "Buffer and Locker", "Unlocker",
                                     "Scorer",      "Sorter",  "Counter",           "Pager/Limiter",
                                     "Highlighter", "Grouper", "Projector",         "Filter",
                                     "Profile",     "Network", "Metrics Applier"};
>>>>>>> 018135a8

const char *RPTypeToString(ResultProcessorType type) {
  RS_LOG_ASSERT(type >= 0 && type < RP_MAX, "enum is out of range");
  return RPTypeLookup[type];
}

void RP_DumpChain(const ResultProcessor *rp) {
  for (; rp; rp = rp->upstream) {
    printf("RP(%s) @%p\n", RPTypeToString(rp->type), rp);
    RS_LOG_ASSERT(rp->upstream != rp, "ResultProcessor should be different then upstream");
  }
}

////////////////////////////////////////////////////////////////////////////////
////////////////////////////////////////////////////////////////////////////////
/// Profile RP                                                               ///
////////////////////////////////////////////////////////////////////////////////
////////////////////////////////////////////////////////////////////////////////

typedef struct {
  ResultProcessor base;
  double profileTime;
  uint64_t profileCount;
} RPProfile;

static int rpprofileNext(ResultProcessor *base, SearchResult *r) {
  RPProfile *self = (RPProfile *)base;

  hires_clock_t t0;
  hires_clock_get(&t0);
  int rc = base->upstream->Next(base->upstream, r);
  self->profileTime += hires_clock_since_msec(&t0);
  self->profileCount++;
  return rc;
}

static void rpProfileFree(ResultProcessor *base) {
  RPProfile *rp = (RPProfile *)base;
  rm_free(rp);
}

ResultProcessor *RPProfile_New(ResultProcessor *rp, QueryIterator *qiter) {
  RPProfile *rpp = rm_calloc(1, sizeof(*rpp));

  rpp->profileCount = 0;
  rpp->base.upstream = rp;
  rpp->base.parent = qiter;
  rpp->base.Next = rpprofileNext;
  rpp->base.Free = rpProfileFree;
  rpp->base.type = RP_PROFILE;

  return &rpp->base;
}

double RPProfile_GetDurationMSec(ResultProcessor *rp) {
  RPProfile *self = (RPProfile *)rp;
  return self->profileTime;
}

uint64_t RPProfile_GetCount(ResultProcessor *rp) {
  RPProfile *self = (RPProfile *)rp;
  return self->profileCount;
}

void Profile_AddRPs(QueryIterator *qiter) {
  ResultProcessor *cur = qiter->endProc = RPProfile_New(qiter->endProc, qiter);
  while (cur && cur->upstream && cur->upstream->upstream) {
    cur = cur->upstream;
    cur->upstream = RPProfile_New(cur->upstream, qiter);
    cur = cur->upstream;
  }
}

/*******************************************************************************************************************
 *  Scoring Processor
 *
 * It takes results from upstream, and using a scoring function applies the score to each one.
 *
 * It may not be invoked if we are working in SORTBY mode (or later on in aggregations)
 *******************************************************************************************************************/

typedef struct {
  ResultProcessor base;
  size_t count;
} RPCounter;

static int rpcountNext(ResultProcessor *base, SearchResult *res) {
  int rc;
  RPCounter *self = (RPCounter *)base;

  while ((rc = base->upstream->Next(base->upstream, res)) == RS_RESULT_OK) {
    self->count += 1;
    SearchResult_Clear(res);
  }

  // Since this never returns RM_OK, in profile mode, count should be increased
  // to compensate for EOF
  if (base->upstream->type == RP_PROFILE) {
    ((RPProfile *)base->parent->endProc)->profileCount++;
  }

  return rc;
}

/* Free impl. for scorer - frees up the scorer privdata if needed */
static void rpcountFree(ResultProcessor *rp) {
  RPScorer *self = (RPScorer *)rp;
  rm_free(self);
}

/* Create a new counter. */
ResultProcessor *RPCounter_New() {
  RPCounter *ret = rm_calloc(1, sizeof(*ret));
  ret->count = 0;
  ret->base.Next = rpcountNext;
  ret->base.Free = rpcountFree;
  ret->base.type = RP_COUNTER;
  return &ret->base;
}

/*******************************************************************************************************************
 *  Buffer and Locker Results Processor
 *
 * This component should be added to the query's execution pipeline if a thread safe access to
 * Redis keyspace is required.
 *
 * The buffer is responsible for buffering the document that pass the query filters and lock the access
 * to Redis keyspace to allow the downstream result processor a thread safe access to it.
 *
 * Unlocking Redis should be done only by the Unlocker result processor.
 *******************************************************************************************************************/

struct RPBufferAndLocker{
  ResultProcessor base;

  // Buffer management
  SearchResult **BufferBlocks;
  size_t BlockSize;
  size_t buffer_results_count;

  // Results iterator
  size_t curr_result_index;

  // Redis's lock status
  bool isRedisLocked;

  // Spec version before unlocking the spec.
  size_t spec_version;
<<<<<<< HEAD
} RPBufferAndLocker;
=======
};
>>>>>>> 018135a8
/*********** Buffered and locker functions declarations ***********/

// Destroy
static void RPBufferAndLocker_Free(ResultProcessor *base);

// Buffer phase
static int rpbufferNext_bufferDocs(ResultProcessor *rp, SearchResult *res);

// Yeild results phase functions
static int rpbufferNext_Yield(ResultProcessor *rp, SearchResult *result_output);
static int rpbufferNext_ValidateAndYield(ResultProcessor *rp, SearchResult *result_output);
static bool isResultValid(const SearchResult *res);

// Redis lock management
static bool isRedisLocked(RPBufferAndLocker *bufferAndLocker);
static void LockRedis(RPBufferAndLocker *rpBufferAndLocker, RedisModuleCtx* redisCtx);
static void UnLockRedis(RPBufferAndLocker *rpBufferAndLocker, RedisModuleCtx* redisCtx);

/*********** Buffered results blocks management functions declarations ***********/
static SearchResult *NewResultsBlock(RPBufferAndLocker *rpPufferAndLocker);

// Insert result to the buffer.
//If @param CurrBlock is full we add a new block and return it, otherwise returns @param CurrBlock.
static SearchResult *InsertResult(RPBufferAndLocker *rpPufferAndLocker, SearchResult *resToBuffer, SearchResult *CurrBlock);
static bool IsBufferEmpty(RPBufferAndLocker *rpPufferAndLocker);

static SearchResult *GetNextResult(RPBufferAndLocker *rpPufferAndLocker);
/*******************************************************************************/

ResultProcessor *RPBufferAndLocker_New(size_t BlockSize, size_t spec_version) {
  RPBufferAndLocker *ret = rm_calloc(1, sizeof(RPBufferAndLocker));

  ret->base.Next = rpbufferNext_bufferDocs;
  ret->base.Free = RPBufferAndLocker_Free;
  ret->base.type = RP_BUFFER_AND_LOCKER;

  // Initialize the blocks' array to contain memory for one block pointer.
  ret->BufferBlocks = array_new(SearchResult *, 1);
  ret->BlockSize = BlockSize;

  ret->buffer_results_count = 0;
  ret->curr_result_index = 0;

  ret->isRedisLocked = false;

  ret->spec_version = spec_version;
  return &ret->base;
}


void RPBufferAndLocker_Free(ResultProcessor *base) {
  RPBufferAndLocker *bufferAndLocker = (RPBufferAndLocker *)base;

  assert(!isRedisLocked(bufferAndLocker));

  // Free buffer memory blocks
  array_foreach(bufferAndLocker->BufferBlocks, SearchResultsBlock, array_free(SearchResultsBlock));
  array_free(bufferAndLocker->BufferBlocks);

  rm_free(bufferAndLocker);
}

int rpbufferNext_bufferDocs(ResultProcessor *rp, SearchResult *res) {
  RPBufferAndLocker *rpPufferAndLocker = (RPBufferAndLocker *)rp;

  // Keep fetching results from the upstream result processor until EOF is reached
  int result_status;
  SearchResult resToBuffer = {0};
  SearchResult *CurrBlock = NULL;
  // Get the next result and save it in the buffer
  while((result_status = rp->upstream->Next(rp->upstream, &resToBuffer)) == RS_RESULT_OK) {

    // Buffer the result.
    CurrBlock = InsertResult(rpPufferAndLocker, &resToBuffer, CurrBlock);

    memset(&resToBuffer, 0, sizeof(SearchResult));

  }

  // If we exit the loop because we got an error, or we have zero result, return without locking Redis.
  if ((result_status != RS_RESULT_EOF &&
      !(result_status == RS_RESULT_TIMEDOUT && rp->parent->timeoutPolicy == TimeoutPolicy_Return)) ||
      IsBufferEmpty(rpPufferAndLocker)) {
    return result_status;
  }

  // Now we have the data of all documents that pass the query filters,
  // let's lock Redis to provide safe access to Redis keyspace

  RedisSearchCtx *Sctx = RP_SCTX(rp);

  // Lock Redis to gurentee safe access to Redis keyspace
  LockRedis(rpPufferAndLocker, Sctx->redisCtx);

  // If the spec has been changed since we released the spec lock,
  // we need to validate every buffered result
  if (rpPufferAndLocker->spec_version != IndexSpec_GetVersion(Sctx->spec)) {
    rp->Next = rpbufferNext_ValidateAndYield;
  } else { // Else we just return the results one by one
    rp->Next = rpbufferNext_Yield;
  }

  // We don't lock the index spec because we assume that there
  // are no more access to the index down the pipeline and the data
  // we buffered remains valid.
  return rp->Next(rp, res);
}

bool isResultValid(const SearchResult *res) {
  // check if the doc is not marked deleted in the spec
  return !(res->dmd->flags & Document_Deleted);
}
static void InvalidateBufferedResult(SearchResult *buffered_result) {
  buffered_result->indexResult = NULL;
  buffered_result->dmd = NULL;
  buffered_result->scoreExplain = NULL;
  memset(&buffered_result->rowdata, 0, sizeof(RLookupRow));
}
static void SetResult(SearchResult *buffered_result,  SearchResult *result_output) {
  // Free the RLookup row before overriding it.
  RLookupRow_Cleanup(&result_output->rowdata);
  *result_output = *buffered_result;

  InvalidateBufferedResult(buffered_result);
}
/*********** Redis lock management ***********/
bool isRedisLocked(RPBufferAndLocker *bufferAndLocker) {
  return bufferAndLocker->isRedisLocked;
}

void LockRedis(RPBufferAndLocker *rpBufferAndLocker, RedisModuleCtx* redisCtx) {
  RedisModule_ThreadSafeContextLock(redisCtx);

  rpBufferAndLocker->isRedisLocked = true;
}

void UnLockRedis(RPBufferAndLocker *rpBufferAndLocker, RedisModuleCtx* redisCtx) {
  RedisModule_ThreadSafeContextUnlock(redisCtx);

  rpBufferAndLocker->isRedisLocked = false;
}
/*********** Yeild results phase functions ***********/

int rpbufferNext_Yield(ResultProcessor *rp, SearchResult *result_output) {
  RPBufferAndLocker *RPBuffer = (RPBufferAndLocker *)rp;
  SearchResult *curr_res = GetNextResult(RPBuffer);

  if(!curr_res) {
    return RS_RESULT_EOF;
  }
 SetResult(curr_res, result_output);
 return RS_RESULT_OK;

}

int rpbufferNext_ValidateAndYield(ResultProcessor *rp, SearchResult *result_output) {
  RPBufferAndLocker *RPBuffer = (RPBufferAndLocker *)rp;
  SearchResult *curr_res;

  // iterate the buffer.
  while((curr_res = GetNextResult(RPBuffer))) {
    // Skip invalid results
    if (isResultValid(curr_res)) {
      SetResult(curr_res, result_output);
      return RS_RESULT_OK;
    }

    // If the result is invalid discard it.
    SearchResult_Destroy(curr_res);
    rp->parent->totalResults--;

  }

  return RS_RESULT_EOF;
}

/*********** Buffered and locker functions ***********/
SearchResult *NewResultsBlock(RPBufferAndLocker *rpPufferAndLocker) {
  // Get new results block
  SearchResult *ret = array_new(SearchResult, rpPufferAndLocker->BlockSize);
  // Append the block to the blocks array and update the pointer that might have benn
  // reallocated.
  rpPufferAndLocker->BufferBlocks = array_ensure_append_1(rpPufferAndLocker->BufferBlocks, ret);
  return ret;

}

// If @param CurrBlock is full we add a new block and return it, otherwise returns @param CurrBlock.
SearchResult *InsertResult(RPBufferAndLocker *rpPufferAndLocker, SearchResult *resToBuffer, SearchResult *CurrBlock) {
  size_t idx_in_curr_block = rpPufferAndLocker->buffer_results_count % rpPufferAndLocker->BlockSize;
  // if the block is full, allocate a new one
  if(idx_in_curr_block  == 0) {
    // alocate new block
    CurrBlock = NewResultsBlock(rpPufferAndLocker);

  }
  // append the result to the current block at rp->curr_idx_at_blocck
  // this operation takes ownership of the result's allocated data
  CurrBlock[idx_in_curr_block] = *resToBuffer;
  ++rpPufferAndLocker->buffer_results_count;
  return CurrBlock;
}

bool IsBufferEmpty(RPBufferAndLocker *rpPufferAndLocker) {
  return rpPufferAndLocker->buffer_results_count == 0;
}

SearchResult *GetNextResult(RPBufferAndLocker *rpPufferAndLocker) {
  size_t curr_elem_index = rpPufferAndLocker->curr_result_index;
  size_t blockSize = rpPufferAndLocker->BlockSize;

  assert(curr_elem_index <= rpPufferAndLocker->buffer_results_count);

  // if we reached to the end of the buffer return NULL
  if(curr_elem_index == rpPufferAndLocker->buffer_results_count) {
    return NULL;
  }

  // get current block
  SearchResult *curr_block = rpPufferAndLocker->BufferBlocks[curr_elem_index / blockSize];

  // get the result in the block
  SearchResult* ret = curr_block + (curr_elem_index % blockSize);


  // Increase result's index
  ++rpPufferAndLocker->curr_result_index;

  // return result
  return ret;
}

/*******************************************************************************************************************
 *  UnLocker Results Processor
 *
 * This component should be added to the query's execution pipeline if a thread safe access to
 * Redis keyspace is required.
 *
 * @param rpBufferAndLocker is a pointer to the buffer and locker result processor
 * that locked the GIL to be released.
 *
 * It is responsible for unlocking Redis keyspace lock.
 *
 *******************************************************************************************************************/

typedef struct {
  ResultProcessor base;
  RPBufferAndLocker* rpBufferAndLocker;

} RPUnlocker;

static int RPUnlocker_Next(ResultProcessor *rp, SearchResult *res) {
  // call the next result processor
  int result_status = rp->upstream->Next(rp->upstream, res);

  // Finish the search
  if(result_status != REDISMODULE_OK) {
    RPUnlocker *unlocker = (RPUnlocker *)rp;

    // Unlock Redis if it was locked
    if(isRedisLocked(unlocker->rpBufferAndLocker)){
      UnLockRedis(unlocker->rpBufferAndLocker, unlocker->base.parent->sctx->redisCtx);
    }

  }
  return result_status;
}

static void RPUnlocker_Free(ResultProcessor *base) {
  RPUnlocker *unlocker = (RPUnlocker *)base;
  assert(!isRedisLocked(unlocker->rpBufferAndLocker));

  rm_free(base);
}

ResultProcessor *RPUnlocker_New(RPBufferAndLocker *rpBufferAndLocker) {
  RPUnlocker *ret = rm_calloc(1, sizeof(RPUnlocker));

  ret->base.Next = RPUnlocker_Next;
  ret->base.Free = RPUnlocker_Free;
  ret->base.type = RP_UNLOCKER;

  ret->rpBufferAndLocker = rpBufferAndLocker;
  return &ret->base;
}<|MERGE_RESOLUTION|>--- conflicted
+++ resolved
@@ -337,12 +337,6 @@
 typedef struct {
   ResultProcessor base;
 
-<<<<<<< HEAD
-  // The desired size of the heap - top N results
-  uint32_t size;
-
-=======
->>>>>>> 018135a8
   // The heap. We use a min-max heap here
   mm_heap_t *pq;
 
@@ -411,11 +405,7 @@
   }
 
   // If the queue is not full - we just push the result into it
-<<<<<<< HEAD
-  if (self->pq->count < self->size) {
-=======
   if (self->pq->count < self->pq->size) {
->>>>>>> 018135a8
 
     // copy the index result to make it thread safe - but only if it is pushed to the heap
     self->pooledResult->indexResult = NULL;
@@ -426,11 +416,7 @@
     // we need to allocate a new result for the next iteration
     self->pooledResult = rm_calloc(1, sizeof(*self->pooledResult));
     // collected `limit` results. No need to continue.
-<<<<<<< HEAD
-    if (self->quickExit && self->pq->count == self->size) {
-=======
     if (self->quickExit && self->pq->count == self->pq->size) {
->>>>>>> 018135a8
       rp->Next = rpsortNext_Yield;
       return rpsortNext_Yield(rp, r);
     }
@@ -444,20 +430,9 @@
     }
 
     // if needed - pop it and insert a new result
-<<<<<<< HEAD
-    if (self->cmp(h, minh, self->cmpCtx) > 0) {
-      h->indexResult = NULL;
-      self->pooledResult = mmh_exchange_min(self->pq, h);
-      SearchResult_Clear(self->pooledResult);
-    } else {
-      // The current should not enter the pool, so just leave it as is
-      self->pooledResult = h;
-      SearchResult_Clear(self->pooledResult);
-=======
     if (self->cmp(self->pooledResult, minh, self->cmpCtx) > 0) {
       self->pooledResult->indexResult = NULL;
       self->pooledResult = mmh_exchange_min(self->pq, self->pooledResult);
->>>>>>> 018135a8
     }
     // clear the result in preparation for the next iteration
     SearchResult_Clear(self->pooledResult);
@@ -536,11 +511,6 @@
 
 ResultProcessor *RPSorter_NewByFields(size_t maxresults, const RLookupKey **keys, size_t nkeys,
                                       uint64_t ascmap, bool quickExit) {
-<<<<<<< HEAD
-
-  assert(nkeys >= nLoadKeys);
-=======
->>>>>>> 018135a8
 
   RPSorter *ret = rm_calloc(1, sizeof(*ret));
   ret->cmp = nkeys ? cmpByFields : cmpByScore;
@@ -551,12 +521,7 @@
   ret->fieldcmp.nkeys = nkeys;
 
   ret->pq = mmh_init_with_size(maxresults, ret->cmp, ret->cmpCtx, srDtor);
-<<<<<<< HEAD
-  ret->size = maxresults;
-  ret->pooledResult = NULL;
-=======
   ret->pooledResult = rm_calloc(1, sizeof(*ret->pooledResult));
->>>>>>> 018135a8
   ret->base.Next = rpsortNext_Accum;
   ret->base.Free = rpsortFree;
   ret->base.type = RP_SORTER;
@@ -716,17 +681,10 @@
   return &sc->base;
 }
 
-<<<<<<< HEAD
-static char *RPTypeLookup[RP_MAX] = {"Index",     "Loader",        "Buffer and Locker", "Unlocker", "Scorer",
-                                     "Sorter",    "Counter",   "Pager/Limiter", "Highlighter",
-                                     "Grouper",   "Projector", "Filter",        "Profile",
-                                     "Network",   "Metrics Applier"};
-=======
 static char *RPTypeLookup[RP_MAX] = {"Index",       "Loader",  "Buffer and Locker", "Unlocker",
                                      "Scorer",      "Sorter",  "Counter",           "Pager/Limiter",
                                      "Highlighter", "Grouper", "Projector",         "Filter",
                                      "Profile",     "Network", "Metrics Applier"};
->>>>>>> 018135a8
 
 const char *RPTypeToString(ResultProcessorType type) {
   RS_LOG_ASSERT(type >= 0 && type < RP_MAX, "enum is out of range");
@@ -875,11 +833,7 @@
 
   // Spec version before unlocking the spec.
   size_t spec_version;
-<<<<<<< HEAD
-} RPBufferAndLocker;
-=======
 };
->>>>>>> 018135a8
 /*********** Buffered and locker functions declarations ***********/
 
 // Destroy
