--- conflicted
+++ resolved
@@ -13,20 +13,6 @@
 extern "C" {
 #endif
 
-<<<<<<< HEAD
-typedef struct {
-    size_t indexing_failures;       // Total count of indexing errors
-    size_t max_indexing_failures;   // Maximum number of indexing errors among all specs
-} IndexingErrorsStats;
-
-typedef struct TotalSpecsInfo {
-    size_t total_mem;                       // Total memory used by the indexes
-    size_t min_mem;                         // Memory used by the smallest (local) index
-    size_t max_mem;                         // Memory used by the largest (local) index
-    size_t indexing_time;                   // Time spent on indexing
-    InfoGCStats gc_stats;                   // Garbage collection statistics
-    IndexingErrorsStats indexing_errors;    // Indexing errors statistics
-=======
 typedef struct TotalSpecsFieldInfo {
   // Vector Indexing
   size_t total_vector_idx_mem;        // Total memory used by the vector index
@@ -57,7 +43,6 @@
   size_t num_active_indexes_indexing;  // Number of active write indexes
   size_t total_active_writes;          // Total number of active writes
   size_t total_active_queries;         // Total number of active queries (reads)
->>>>>>> 58846872
 } TotalSpecsInfo;
 
 int IndexInfoCommand(RedisModuleCtx *ctx, RedisModuleString **argv, int argc);
