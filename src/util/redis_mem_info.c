/*
 * Copyright (c) 2006-Present, Redis Ltd.
 * All rights reserved.
 *
 * Licensed under your choice of the Redis Source Available License 2.0
 * (RSALv2); or (b) the Server Side Public License v1 (SSPLv1); or (c) the
 * GNU Affero General Public License v3 (AGPLv3).
*/

#include "redis_mem_info.h"
#include "minmax.h"

#define MIN_NOT_0(a,b) (((a)&&(b))?MIN((a),(b)):MAX((a),(b)))

// Get the used memory ratio from Redis server info.
// Same function as before
// GIL must be held before calling this function
// Returns 0 if maxmemory is 0
float Unified_GetUsedMemoryRatio(RedisModuleCtx *ctx) {

  RedisModuleServerInfoData *info = RedisModule_GetServerInfo(ctx, "memory");

  size_t maxmemory = RedisModule_ServerInfoGetFieldUnsigned(info, "maxmemory", NULL);
  size_t max_process_mem = RedisModule_ServerInfoGetFieldUnsigned(info, "max_process_mem", NULL); // Enterprise limit
  maxmemory = MIN_NOT_0(maxmemory, max_process_mem);

  float used_memory = (float)RedisModule_ServerInfoGetFieldUnsigned(info, "used_memory", NULL);

  RedisModule_FreeServerInfo(ctx, info);
<<<<<<< HEAD
  return used_memory / (float)maxmemory;
=======
  return maxmemory ? used_memory / (float)maxmemory : 0;
>>>>>>> c5a31c6f
}<|MERGE_RESOLUTION|>--- conflicted
+++ resolved
@@ -27,9 +27,5 @@
   float used_memory = (float)RedisModule_ServerInfoGetFieldUnsigned(info, "used_memory", NULL);
 
   RedisModule_FreeServerInfo(ctx, info);
-<<<<<<< HEAD
-  return used_memory / (float)maxmemory;
-=======
   return maxmemory ? used_memory / (float)maxmemory : 0;
->>>>>>> c5a31c6f
 }