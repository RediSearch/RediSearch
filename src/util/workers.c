/*
 * Copyright (c) 2006-Present, Redis Ltd.
 * All rights reserved.
 *
 * Licensed under your choice of the Redis Source Available License 2.0
 * (RSALv2); or (b) the Server Side Public License v1 (SSPLv1); or (c) the
 * GNU Affero General Public License v3 (AGPLv3).
*/

#include "workers_pool.h"
#include "workers.h"
#include "redismodule.h"
#include "config.h"
#include "logging.h"
#include "rmutil/rm_assert.h"
#include "VecSim/vec_sim.h"
#include "util/shared_exclusive_lock.h"

#include <pthread.h>

//------------------------------------------------------------------------------
// Thread pool
//------------------------------------------------------------------------------

redisearch_thpool_t *_workers_thpool = NULL;
size_t yield_counter = 0;
size_t in_event = 0; // event counter, >0 means we should be in event mode (some events can start before others end)


/** Yield callback for workersThreadPool_Drain.
 * @param yieldCtx RedisModuleCtx*
 * @warning Should only be called from the main thread, and while the GIL is held.
*/
static void yieldCallback(void *yieldCtx) {
  yield_counter++;
  if (yield_counter % 10 == 0 || yield_counter == 1) {
    RedisModule_Log(RSDummyContext, "verbose", "Yield every 100 ms to allow redis server run while"
                    " waiting for workers to finish: call number %zu", yield_counter);
  }
  RedisModuleCtx *ctx = yieldCtx;
  // Guarantee that workers and main thread do not Yield and RedisModule_Call concurrently.
  SharedExclusiveLockType lockType = SharedExclusiveLock_Acquire(ctx);
  RS_LOG_ASSERT(lockType == Borrowed, "While draining, We should own the GIL, thus we should have acquired the internal lock, to guarantee that no other thread will try to acquire the GIL.");
  RedisModule_Yield(ctx, REDISMODULE_YIELD_FLAG_CLIENTS, NULL);
  SharedExclusiveLock_Release(ctx, lockType);
}

/* Configure here anything that needs to know it can use the thread pool */
static void workersThreadPool_OnActivation(size_t new_num) {
  // Log that we've enabled the thread pool.
  RedisModule_Log(RSDummyContext, "notice", "Enabled workers threadpool of size %lu", new_num);
  // Change VecSim write mode temporarily for fast RDB loading of vector index (if needed).
  VecSim_SetWriteMode(VecSim_WriteAsync);
}

/* Configure here anything that needs to know it cannot use the thread pool anymore */
static void workersThreadPool_OnDeactivation(size_t old_num) {
  RedisModule_Log(RSDummyContext, "notice", "Disabled workers threadpool of size %lu", old_num);
  VecSim_SetWriteMode(VecSim_WriteInPlace);
}

// set up workers' thread pool
int workersThreadPool_CreatePool(size_t worker_count) {
  RS_ASSERT(_workers_thpool == NULL);

  _workers_thpool = redisearch_thpool_create(worker_count, RSGlobalConfig.highPriorityBiasNum, LogCallback, "workers");
  if (_workers_thpool == NULL) return REDISMODULE_ERR;
  if (worker_count > 0) {
    workersThreadPool_OnActivation(worker_count);
  } else {
    workersThreadPool_OnDeactivation(worker_count);
  }
  return REDISMODULE_OK;
}

/**
 * Set the number of workers according to the configuration.
 * Global input:
 * @param numWorkerThreads (from RSGlobalConfig),
 * @param minOperationWorkers (from RSGlobalConfig).
 * @param in_event (global flag in this file).
 * New workers number should be `in_event ? MAX(numWorkerThreads, minOperationWorkers) : numWorkerThreads`.
 * This function also handles the cases where the thread pool is turned on/off.
 * If new worker count is 0, the current living workers will continue to execute pending jobs and then terminate.
 * No new jobs should be added after setting the number of workers to 0.
 *
 * @warning Should only be called from the main thread
 */
void workersThreadPool_SetNumWorkers() {
  if (_workers_thpool == NULL) return;

  SharedExclusiveLock_LendGIL();
  size_t worker_count = RSGlobalConfig.numWorkerThreads;
  if (in_event && RSGlobalConfig.minOperationWorkers > worker_count) {
    worker_count = RSGlobalConfig.minOperationWorkers;
  }
  size_t curr_workers = redisearch_thpool_get_num_threads(_workers_thpool);

  if (worker_count != curr_workers) {
    RedisModule_Log(RSDummyContext, "notice", "Changing workers threadpool size from %zu to %zu", curr_workers, worker_count);
  }

  if (worker_count == 0 && curr_workers > 0) {
    // Schedule in the thpool in the config_worker_reducer_job -> a pointer to
    RedisModule_Log(RSDummyContext, "notice", "Scheduling config_reduce_threads_job to remove all %zu threads when empty", curr_workers);
    redisearch_thpool_schedule_config_reduce_threads_job(_workers_thpool, curr_workers, true);
    workersThreadPool_OnDeactivation(curr_workers);
  } else if (worker_count > curr_workers) {
    size_t new_num_threads = redisearch_thpool_add_threads(_workers_thpool, worker_count - curr_workers);
    if (!curr_workers) workersThreadPool_OnActivation(worker_count);
    RS_LOG_ASSERT_FMT(new_num_threads == worker_count,
      "Attempt to change the workers thpool size to %lu "
      "resulted unexpectedly in %lu threads.", worker_count, new_num_threads);
  } else if (worker_count < curr_workers) {
    RedisModule_Log(RSDummyContext, "notice", "Scheduling config_reduce_threads_job to remove %zu threads ASAP", curr_workers - worker_count);
    redisearch_thpool_schedule_config_reduce_threads_job(_workers_thpool, curr_workers - worker_count, false);
  }
<<<<<<< HEAD

  RS_LOG_ASSERT_FMT(new_num_threads == worker_count,
    "Attempt to change the workers thpool size to %lu "
    "resulted unexpectedly in %lu threads.", worker_count, new_num_threads);

  SharedExclusiveLock_TakeBackGIL();
=======
>>>>>>> 642a7762
}

// return number of currently working threads
size_t workersThreadPool_WorkingThreadCount(void) {
  RS_ASSERT(_workers_thpool != NULL);

  return redisearch_thpool_total_num_jobs_in_progress(_workers_thpool);
}

// return n_threads value.
size_t workersThreadPool_NumThreads(void) {
  RS_ASSERT(_workers_thpool);
  return redisearch_thpool_get_num_threads(_workers_thpool);
}

// add task for worker thread
// DvirDu: I think we should add a priority parameter to this function
int workersThreadPool_AddWork(redisearch_thpool_proc function_p, void *arg_p) {
  RS_ASSERT(_workers_thpool != NULL);

  return redisearch_thpool_add_work(_workers_thpool, function_p, arg_p, THPOOL_PRIORITY_HIGH);
}

// Wait until job queue contains no more than <threshold> pending jobs.
void workersThreadPool_Drain(RedisModuleCtx *ctx, size_t threshold) {
  if (!_workers_thpool || redisearch_thpool_paused(_workers_thpool)) {
    return;
  }
<<<<<<< HEAD
  SharedExclusiveLock_LendGIL();
=======
  RedisModule_Log(RSDummyContext, "notice", "Draining workers thread pool with threshold %zu", threshold);
>>>>>>> 642a7762
  if (RedisModule_Yield) {
    // Wait until all the threads in the pool run the jobs until there are no more than <threshold>
    // jobs in the queue. Periodically return and call RedisModule_Yield, so redis can answer PINGs
    // (and other stuff) so that the node-watch dog won't kill redis, for example.
    redisearch_thpool_drain(_workers_thpool, 100, yieldCallback, ctx, threshold);
    yield_counter = 0;  // reset
  } else {
    // In Redis versions < 7, RedisModule_Yield doesn't exist. Just wait for without yield.
    redisearch_thpool_wait(_workers_thpool);
  }
  SharedExclusiveLock_TakeBackGIL();
}

void workersThreadPool_Terminate(void) {
  redisearch_thpool_terminate_threads(_workers_thpool);
}

void workersThreadPool_Destroy(void) {
  redisearch_thpool_destroy(_workers_thpool);
}

void workersThreadPool_OnEventStart() {
  in_event++;
  workersThreadPool_SetNumWorkers();
}

int workersThreadPool_OnEventEnd(bool wait) {
  in_event--;
  workersThreadPool_SetNumWorkers();
  // Wait until all the threads are finished the jobs currently in the queue. Note that we call
  // block main thread while we wait, so we have to make sure that number of jobs isn't too large.
  // no-op if numWorkerThreads == minOperationWorkers == 0
  if (wait) {
    if (in_event) return REDISMODULE_ERR; // cannot wait while another event is in progress
    SharedExclusiveLock_LendGIL();
    redisearch_thpool_wait(_workers_thpool);
    SharedExclusiveLock_TakeBackGIL();
  }
  return REDISMODULE_OK;
}

/********************************************* for debugging **********************************/

int workerThreadPool_isPaused() {
  return redisearch_thpool_paused(_workers_thpool);
}

int workersThreadPool_pause() {
  if (!_workers_thpool || RSGlobalConfig.numWorkerThreads == 0 || workerThreadPool_isPaused()) {
    return REDISMODULE_ERR;
  }
  redisearch_thpool_pause_threads(_workers_thpool);
  return REDISMODULE_OK;
}

int workersThreadPool_resume() {
  if (!_workers_thpool || RSGlobalConfig.numWorkerThreads == 0 || !workerThreadPool_isPaused()) {
    return REDISMODULE_ERR;
  }
  redisearch_thpool_resume_threads(_workers_thpool);
  return REDISMODULE_OK;
}

thpool_stats workersThreadPool_getStats() {
  thpool_stats stats = {0};
  if (!_workers_thpool) {
    return stats;
  }
  return redisearch_thpool_get_stats(_workers_thpool);
}

void workersThreadPool_wait() {
  if (!_workers_thpool || workerThreadPool_isPaused()) {
    return;
  }
  SharedExclusiveLock_LendGIL();
  redisearch_thpool_wait(_workers_thpool);
  SharedExclusiveLock_TakeBackGIL();
}

// Drain only high-priority jobs from the workers' threadpool
void workersThreadPool_DrainHighPriority(RedisModuleCtx *ctx) {
  if (!_workers_thpool || redisearch_thpool_paused(_workers_thpool)) {
    return;
  }
  SharedExclusiveLock_LendGIL();

  redisearch_thpool_drain_high_priority(_workers_thpool, 100, yieldCallback, ctx);
  yield_counter = 0;  // reset
  SharedExclusiveLock_TakeBackGIL();
}<|MERGE_RESOLUTION|>--- conflicted
+++ resolved
@@ -14,7 +14,6 @@
 #include "logging.h"
 #include "rmutil/rm_assert.h"
 #include "VecSim/vec_sim.h"
-#include "util/shared_exclusive_lock.h"
 
 #include <pthread.h>
 
@@ -26,11 +25,6 @@
 size_t yield_counter = 0;
 size_t in_event = 0; // event counter, >0 means we should be in event mode (some events can start before others end)
 
-
-/** Yield callback for workersThreadPool_Drain.
- * @param yieldCtx RedisModuleCtx*
- * @warning Should only be called from the main thread, and while the GIL is held.
-*/
 static void yieldCallback(void *yieldCtx) {
   yield_counter++;
   if (yield_counter % 10 == 0 || yield_counter == 1) {
@@ -38,11 +32,7 @@
                     " waiting for workers to finish: call number %zu", yield_counter);
   }
   RedisModuleCtx *ctx = yieldCtx;
-  // Guarantee that workers and main thread do not Yield and RedisModule_Call concurrently.
-  SharedExclusiveLockType lockType = SharedExclusiveLock_Acquire(ctx);
-  RS_LOG_ASSERT(lockType == Borrowed, "While draining, We should own the GIL, thus we should have acquired the internal lock, to guarantee that no other thread will try to acquire the GIL.");
   RedisModule_Yield(ctx, REDISMODULE_YIELD_FLAG_CLIENTS, NULL);
-  SharedExclusiveLock_Release(ctx, lockType);
 }
 
 /* Configure here anything that needs to know it can use the thread pool */
@@ -83,13 +73,10 @@
  * This function also handles the cases where the thread pool is turned on/off.
  * If new worker count is 0, the current living workers will continue to execute pending jobs and then terminate.
  * No new jobs should be added after setting the number of workers to 0.
- *
- * @warning Should only be called from the main thread
  */
 void workersThreadPool_SetNumWorkers() {
   if (_workers_thpool == NULL) return;
 
-  SharedExclusiveLock_LendGIL();
   size_t worker_count = RSGlobalConfig.numWorkerThreads;
   if (in_event && RSGlobalConfig.minOperationWorkers > worker_count) {
     worker_count = RSGlobalConfig.minOperationWorkers;
@@ -115,22 +102,13 @@
     RedisModule_Log(RSDummyContext, "notice", "Scheduling config_reduce_threads_job to remove %zu threads ASAP", curr_workers - worker_count);
     redisearch_thpool_schedule_config_reduce_threads_job(_workers_thpool, curr_workers - worker_count, false);
   }
-<<<<<<< HEAD
-
-  RS_LOG_ASSERT_FMT(new_num_threads == worker_count,
-    "Attempt to change the workers thpool size to %lu "
-    "resulted unexpectedly in %lu threads.", worker_count, new_num_threads);
-
-  SharedExclusiveLock_TakeBackGIL();
-=======
->>>>>>> 642a7762
 }
 
 // return number of currently working threads
 size_t workersThreadPool_WorkingThreadCount(void) {
   RS_ASSERT(_workers_thpool != NULL);
 
-  return redisearch_thpool_total_num_jobs_in_progress(_workers_thpool);
+  return redisearch_thpool_num_jobs_in_progress(_workers_thpool);
 }
 
 // return n_threads value.
@@ -152,11 +130,7 @@
   if (!_workers_thpool || redisearch_thpool_paused(_workers_thpool)) {
     return;
   }
-<<<<<<< HEAD
-  SharedExclusiveLock_LendGIL();
-=======
   RedisModule_Log(RSDummyContext, "notice", "Draining workers thread pool with threshold %zu", threshold);
->>>>>>> 642a7762
   if (RedisModule_Yield) {
     // Wait until all the threads in the pool run the jobs until there are no more than <threshold>
     // jobs in the queue. Periodically return and call RedisModule_Yield, so redis can answer PINGs
@@ -167,7 +141,6 @@
     // In Redis versions < 7, RedisModule_Yield doesn't exist. Just wait for without yield.
     redisearch_thpool_wait(_workers_thpool);
   }
-  SharedExclusiveLock_TakeBackGIL();
 }
 
 void workersThreadPool_Terminate(void) {
@@ -191,9 +164,7 @@
   // no-op if numWorkerThreads == minOperationWorkers == 0
   if (wait) {
     if (in_event) return REDISMODULE_ERR; // cannot wait while another event is in progress
-    SharedExclusiveLock_LendGIL();
     redisearch_thpool_wait(_workers_thpool);
-    SharedExclusiveLock_TakeBackGIL();
   }
   return REDISMODULE_OK;
 }
@@ -232,19 +203,5 @@
   if (!_workers_thpool || workerThreadPool_isPaused()) {
     return;
   }
-  SharedExclusiveLock_LendGIL();
   redisearch_thpool_wait(_workers_thpool);
-  SharedExclusiveLock_TakeBackGIL();
-}
-
-// Drain only high-priority jobs from the workers' threadpool
-void workersThreadPool_DrainHighPriority(RedisModuleCtx *ctx) {
-  if (!_workers_thpool || redisearch_thpool_paused(_workers_thpool)) {
-    return;
-  }
-  SharedExclusiveLock_LendGIL();
-
-  redisearch_thpool_drain_high_priority(_workers_thpool, 100, yieldCallback, ctx);
-  yield_counter = 0;  // reset
-  SharedExclusiveLock_TakeBackGIL();
 }