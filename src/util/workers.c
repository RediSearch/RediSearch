/*
 * Copyright (c) 2006-Present, Redis Ltd.
 * All rights reserved.
 *
 * Licensed under your choice of the Redis Source Available License 2.0
 * (RSALv2); or (b) the Server Side Public License v1 (SSPLv1); or (c) the
 * GNU Affero General Public License v3 (AGPLv3).
*/

#include "workers_pool.h"
#include "workers.h"
#include "redismodule.h"
#include "config.h"
#include "logging.h"
#include "rmutil/rm_assert.h"
#include "VecSim/vec_sim.h"
#include "util/shared_exclusive_lock.h"

#include <pthread.h>

//------------------------------------------------------------------------------
// Thread pool
//------------------------------------------------------------------------------

redisearch_thpool_t *_workers_thpool = NULL;
size_t yield_counter = 0;
size_t in_event = 0; // event counter, >0 means we should be in event mode (some events can start before others end)


/** Yield callback for workersThreadPool_Drain.
 * @param yieldCtx RedisModuleCtx*
 * @warning Should only be called from the main thread, and while the GIL is held.
*/
static void yieldCallback(void *yieldCtx) {
  yield_counter++;
  if (yield_counter % 10 == 0 || yield_counter == 1) {
    RedisModule_Log(RSDummyContext, "verbose", "Yield every 100 ms to allow redis server run while"
                    " waiting for workers to finish: call number %zu", yield_counter);
  }
  RedisModuleCtx *ctx = yieldCtx;
  // Guarantee that workers and main thread do not Yield and RedisModule_Call concurrently.
  SharedExclusiveLockType lockType = SharedExclusiveLock_Acquire(ctx);
  RS_LOG_ASSERT(lockType == Borrowed, "While draining, We should own the GIL, thus we should have acquired the internal lock, to guarantee that no other thread will try to acquire the GIL.");
  RedisModule_Yield(ctx, REDISMODULE_YIELD_FLAG_CLIENTS, NULL);
  SharedExclusiveLock_Release(ctx, lockType);
}

/* Configure here anything that needs to know it can use the thread pool */
static void workersThreadPool_OnActivation(size_t new_num) {
  // Log that we've enabled the thread pool.
  RedisModule_Log(RSDummyContext, "notice", "Enabled workers threadpool of size %lu", new_num);
  // Change VecSim write mode temporarily for fast RDB loading of vector index (if needed).
  VecSim_SetWriteMode(VecSim_WriteAsync);
}

/* Configure here anything that needs to know it cannot use the thread pool anymore */
static void workersThreadPool_OnDeactivation(size_t old_num) {
  RedisModule_Log(RSDummyContext, "notice", "Disabled workers threadpool of size %lu", old_num);
  VecSim_SetWriteMode(VecSim_WriteInPlace);
}

// set up workers' thread pool
int workersThreadPool_CreatePool(size_t worker_count) {
  RS_ASSERT(_workers_thpool == NULL);

  _workers_thpool = redisearch_thpool_create(worker_count, RSGlobalConfig.highPriorityBiasNum, LogCallback, "workers");
  if (_workers_thpool == NULL) return REDISMODULE_ERR;
  if (worker_count > 0) {
    workersThreadPool_OnActivation(worker_count);
  } else {
    workersThreadPool_OnDeactivation(worker_count);
  }
  return REDISMODULE_OK;
}

/**
 * Set the number of workers according to the configuration.
 * Global input:
 * @param numWorkerThreads (from RSGlobalConfig),
 * @param minOperationWorkers (from RSGlobalConfig).
 * @param in_event (global flag in this file).
 * New workers number should be `in_event ? MAX(numWorkerThreads, minOperationWorkers) : numWorkerThreads`.
 * This function also handles the cases where the thread pool is turned on/off.
 * If new worker count is 0, the current living workers will continue to execute pending jobs and then terminate.
 * No new jobs should be added after setting the number of workers to 0.
 *
 * @warning Should only be called from the main thread
 */
void workersThreadPool_SetNumWorkers() {
  if (_workers_thpool == NULL) return;

  SharedExclusiveLock_LendGIL();
  size_t worker_count = RSGlobalConfig.numWorkerThreads;
  if (in_event && RSGlobalConfig.minOperationWorkers > worker_count) {
    worker_count = RSGlobalConfig.minOperationWorkers;
  }
  size_t curr_workers = redisearch_thpool_get_num_threads(_workers_thpool);

  if (worker_count != curr_workers) {
    RedisModule_Log(RSDummyContext, "notice", "Changing workers threadpool size from %zu to %zu", curr_workers, worker_count);
  }

  size_t new_num_threads = worker_count;
  if (worker_count == 0 && curr_workers > 0) {
    redisearch_thpool_terminate_when_empty(_workers_thpool);
    new_num_threads = redisearch_thpool_remove_threads(_workers_thpool, curr_workers);
    workersThreadPool_OnDeactivation(curr_workers);
  } else if (worker_count > curr_workers) {
    new_num_threads = redisearch_thpool_add_threads(_workers_thpool, worker_count - curr_workers);
    if (!curr_workers) workersThreadPool_OnActivation(worker_count);
  } else if (worker_count < curr_workers) {
    new_num_threads = redisearch_thpool_remove_threads(_workers_thpool, curr_workers - worker_count);
  }

  RS_LOG_ASSERT_FMT(new_num_threads == worker_count,
    "Attempt to change the workers thpool size to %lu "
    "resulted unexpectedly in %lu threads.", worker_count, new_num_threads);

  SharedExclusiveLock_TakeBackGIL();
}

// return number of currently working threads
size_t workersThreadPool_WorkingThreadCount(void) {
  RS_ASSERT(_workers_thpool != NULL);

  return redisearch_thpool_num_jobs_in_progress(_workers_thpool);
}

// return n_threads value.
size_t workersThreadPool_NumThreads(void) {
  RS_ASSERT(_workers_thpool);
  return redisearch_thpool_get_num_threads(_workers_thpool);
}

// add task for worker thread
// DvirDu: I think we should add a priority parameter to this function
int workersThreadPool_AddWork(redisearch_thpool_proc function_p, void *arg_p) {
  RS_ASSERT(_workers_thpool != NULL);

  return redisearch_thpool_add_work(_workers_thpool, function_p, arg_p, THPOOL_PRIORITY_HIGH);
}

// Wait until job queue contains no more than <threshold> pending jobs.
void workersThreadPool_Drain(RedisModuleCtx *ctx, size_t threshold) {
  if (!_workers_thpool || redisearch_thpool_paused(_workers_thpool)) {
    return;
  }
  SharedExclusiveLock_LendGIL();
  if (RedisModule_Yield) {
    // Wait until all the threads in the pool run the jobs until there are no more than <threshold>
    // jobs in the queue. Periodically return and call RedisModule_Yield, so redis can answer PINGs
    // (and other stuff) so that the node-watch dog won't kill redis, for example.
    redisearch_thpool_drain(_workers_thpool, 100, yieldCallback, ctx, threshold);
    yield_counter = 0;  // reset
  } else {
    // In Redis versions < 7, RedisModule_Yield doesn't exist. Just wait for without yield.
    redisearch_thpool_wait(_workers_thpool);
  }
  SharedExclusiveLock_TakeBackGIL();
}

void workersThreadPool_Terminate(void) {
  redisearch_thpool_terminate_threads(_workers_thpool);
}

void workersThreadPool_Destroy(void) {
  redisearch_thpool_destroy(_workers_thpool);
}

void workersThreadPool_OnEventStart() {
  in_event++;
  workersThreadPool_SetNumWorkers();
}

int workersThreadPool_OnEventEnd(bool wait) {
  in_event--;
  workersThreadPool_SetNumWorkers();
  // Wait until all the threads are finished the jobs currently in the queue. Note that we call
  // block main thread while we wait, so we have to make sure that number of jobs isn't too large.
  // no-op if numWorkerThreads == minOperationWorkers == 0
  if (wait) {
    if (in_event) return REDISMODULE_ERR; // cannot wait while another event is in progress
    SharedExclusiveLock_LendGIL();
    redisearch_thpool_wait(_workers_thpool);
    SharedExclusiveLock_TakeBackGIL();
  }
  return REDISMODULE_OK;
}

/********************************************* for debugging **********************************/

int workerThreadPool_isPaused() {
  return redisearch_thpool_paused(_workers_thpool);
}

int workersThreadPool_pause() {
  if (!_workers_thpool || RSGlobalConfig.numWorkerThreads == 0 || workerThreadPool_isPaused()) {
    return REDISMODULE_ERR;
  }
  redisearch_thpool_pause_threads(_workers_thpool);
  return REDISMODULE_OK;
}

int workersThreadPool_resume() {
  if (!_workers_thpool || RSGlobalConfig.numWorkerThreads == 0 || !workerThreadPool_isPaused()) {
    return REDISMODULE_ERR;
  }
  redisearch_thpool_resume_threads(_workers_thpool);
  return REDISMODULE_OK;
}

thpool_stats workersThreadPool_getStats() {
  thpool_stats stats = {0};
  if (!_workers_thpool) {
    return stats;
  }
  return redisearch_thpool_get_stats(_workers_thpool);
}

void workersThreadPool_wait() {
  if (!_workers_thpool || workerThreadPool_isPaused()) {
    return;
  }
  SharedExclusiveLock_LendGIL();
  redisearch_thpool_wait(_workers_thpool);
<<<<<<< HEAD
}

// Drain only high-priority jobs from the workers' threadpool
void workersThreadPool_DrainHighPriority(RedisModuleCtx *ctx) {
  if (!_workers_thpool || redisearch_thpool_paused(_workers_thpool)) {
    return;
  }
  SharedExclusiveLock_LendGIL();

  redisearch_thpool_drain_high_priority(_workers_thpool, 100, yieldCallback, ctx);
  yield_counter = 0;  // reset
=======
>>>>>>> 15b81656
  SharedExclusiveLock_TakeBackGIL();
}<|MERGE_RESOLUTION|>--- conflicted
+++ resolved
@@ -223,7 +223,7 @@
   }
   SharedExclusiveLock_LendGIL();
   redisearch_thpool_wait(_workers_thpool);
-<<<<<<< HEAD
+  SharedExclusiveLock_TakeBackGIL();
 }
 
 // Drain only high-priority jobs from the workers' threadpool
@@ -235,7 +235,5 @@
 
   redisearch_thpool_drain_high_priority(_workers_thpool, 100, yieldCallback, ctx);
   yield_counter = 0;  // reset
-=======
->>>>>>> 15b81656
   SharedExclusiveLock_TakeBackGIL();
 }