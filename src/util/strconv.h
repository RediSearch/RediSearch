--- conflicted
+++ resolved
@@ -14,6 +14,7 @@
 #include "fast_float/fast_float_strtod.h"
 #include "libnu/libnu.h"
 #include "rmutil/rm_assert.h"
+#include "rmutil/rm_assert.h"
 /* Strconv - common simple string conversion utils */
 
 // Case insensitive string equal
@@ -110,7 +111,6 @@
 }
 
 // transform utf8 string to lower case using nunicode library
-<<<<<<< HEAD
 // encoded: the utf8 string to transform
 // in_len:  length of the input string in bytes
 // out_len: output parameter, will be set to the length of the output string in
@@ -118,24 +118,13 @@
 // Returns a newly allocated string with the transformed content, or NULL if no
 // new memory was allocated (i.e., the output fits in the input buffer).
 static char* unicode_tolower(char *encoded, size_t in_len, size_t *out_len) {
-=======
-// encoded: the utf8 string to transform, if the transformation is successful
-//          the transformed string will be written back to this buffer
-// in_len: the length of the utf8 string
-// returns the bytes written to encoded, or 0 if the length of the transformed
-// string is greater than in_len and no transformation was done
-static size_t unicode_tolower(char *encoded, size_t in_len) {
->>>>>>> 242a33d1
   if (in_len == 0) {
     return NULL;
   }
 
   uint32_t u_stack_buffer[SSO_MAX_LENGTH];
   uint32_t *u_buffer = u_stack_buffer;
-<<<<<<< HEAD
   char *longer_dst = NULL;
-=======
->>>>>>> 242a33d1
 
   ssize_t u_len = nu_strtransformnlen(encoded, in_len, nu_utf8_read,
                                               nu_tolower, nu_casemap_read);
@@ -156,10 +145,7 @@
       // If we reach the end of the string, break
       break;
     }
-<<<<<<< HEAD
-
-=======
->>>>>>> 242a33d1
+
     // Transform unicode codepoint to lower case
     const char *map = nu_tolower(codepoint);
 
@@ -180,8 +166,7 @@
       u_buffer[i++] = codepoint;
     }
   }
-<<<<<<< HEAD
-  RS_LOG_ASSERT_FMT(i <= u_len, "i (%u) should be less equal to u_len (%zd)", i, u_len);
+  RS_LOG_ASSERT_FMT(i == u_len, "i (%u) should be equal to u_len (%zd)", i, u_len);
   // Encode Unicode codepoints back to utf8 string
   ssize_t reencoded_len = nu_bytenlen(u_buffer, i, nu_utf8_write);
   if (reencoded_len > 0) {
@@ -202,25 +187,6 @@
     if (out_len) {
       *out_len = reencoded_len;
     }
-=======
-  RS_LOG_ASSERT_FMT(i == u_len, "i (%u) should be equal to u_len (%zd)", i, u_len);
-  // Encode Unicode codepoints back to utf8 string
-  ssize_t reencoded_len = nu_bytenlen(u_buffer, u_len, nu_utf8_write);
-  if (reencoded_len > 0 && reencoded_len <= in_len) {
-    nu_writenstr(u_buffer, u_len, encoded, nu_utf8_write);
-  } else {
-    reencoded_len = 0;
-    // If the reencoded length is greater than in_len, we cannot write it back
-    // to the original buffer, so we return 0.
-    // It could happen if the original string contains characters that
-    // require more bytes to represent in lower case than the original string.
-    // For example, if the original string contains a character that is
-    // represented by 2 bytes in utf8, and the lower case version of that
-    // character is represented by 3 bytes, the reencoded length will be
-    // greater than in_len, and we cannot write it back to the original buffer.
-    // To support this, we need to allocate a new buffer, and it is considered
-    // as part of MOD-8799 which has not been implemented yet.
->>>>>>> 242a33d1
   }
 
   // Free heap-allocated memory if needed
@@ -249,7 +215,6 @@
   *dst = '\0';
 
   // convert to lower case
-<<<<<<< HEAD
   size_t newLen = 0;
   size_t oldLen = strlen(ret);
   char *longerDst = unicode_tolower(ret, oldLen, &newLen);
@@ -260,12 +225,6 @@
     if (oldLen != newLen) {
       ret[newLen] = '\0';
     }
-=======
-  size_t newLen = unicode_tolower(ret, strlen(ret));
-  if (newLen) {
-    ret[newLen] = '\0';
-  }
->>>>>>> 242a33d1
 
   return ret;
 }
