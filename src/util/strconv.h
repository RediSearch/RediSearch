/*
 * Copyright Redis Ltd. 2016 - present
 * Licensed under your choice of the Redis Source Available License 2.0 (RSALv2) or
 * the Server Side Public License v1 (SSPLv1).
 */

#ifndef RS_STRCONV_H_
#define RS_STRCONV_H_
#include <stdlib.h>
#include <limits.h>
#include <sys/errno.h>
#include <math.h>
#include <string.h>
#include <ctype.h>
#include "libnu/libnu.h"
/* Strconv - common simple string conversion utils */

// Case insensitive string equal
#define STR_EQCASE(str, len, other) (len == strlen(other) && !strncasecmp(str, other, len))

// Case sensitive string equal
#define STR_EQ(str, len, other) (len == strlen(other) && !strncmp(str, other, len))

// Threshold for Small String Optimization (SSO)
#define SSO_MAX_LENGTH 128

/* Parse string into int, returning 1 on success, 0 otherwise */
static int ParseInteger(const char *arg, long long *val) {

  char *e = NULL;
  errno = 0;
  *val = strtoll(arg, &e, 10);
  if ((errno == ERANGE && (*val == LONG_MAX || *val == LONG_MIN)) || (errno != 0 && *val == 0) ||
      *e != '\0') {
    *val = -1;
    return 0;
  }

  return 1;
}

/* Parse string into double, returning 1 on success, 0 otherwise */
static int ParseDouble(const char *arg, double *d, int sign) {
  char *e;
  errno = 0;

  // Simulate the behavior of glibc's strtod
  #if !defined(__GLIBC__)
  if (strcmp(arg, "") == 0) {
    *d = 0;
    return 1;
  }
  #endif

  *d = strtod(arg, &e);

  if ((errno == ERANGE && (*d == HUGE_VAL || *d == -HUGE_VAL)) || (errno != 0 && *d == 0) ||
      *e != '\0') {
    return 0;
  }

  if(sign == -1) {
    *d = -(*d);
  }

  return 1;
}

static int ParseBoolean(const char *arg, int *res) {
  if (STR_EQCASE(arg, strlen(arg), "true") || STR_EQCASE(arg, strlen(arg), "1")) {
    *res = 1;
    return 1;
  }

  if (STR_EQCASE(arg, strlen(arg), "false") || STR_EQCASE(arg, strlen(arg), "0")) {
    *res = 0;
    return 1;
  }

  return 0;
}

static char *strtolower(char *str) {
  char *p = str;
  while (*p) {
    *p = tolower(*p);
    p++;
  }
  return str;
}

static char *rm_strndup_unescape(const char *s, size_t len) {
  char *ret = rm_strndup(s, len);
  char *dst = ret;
  char *src = (char *)s;
  while (*src && len) {
    // unescape
    if (*src == '\\' && (ispunct(*(src+1)) || isspace(*(src+1)))) {
      ++src;
      --len;
      continue;
    }
    *dst = *src;
    ++dst;
    ++src;
    --len;
  }
  *dst = '\0';

  return ret;
}

// transform utf8 string to lower case using nunicode library
// encoded: the utf8 string to transform, if the transformation is successful
//          the transformed string will be written back to this buffer
// in_len: the length of the utf8 string
// returns the bytes written to encoded, or 0 if the length of the transformed
// string is greater than in_len and no transformation was done
static size_t unicode_tolower(char *encoded, size_t in_len) {
  uint32_t u_stack_buffer[SSO_MAX_LENGTH];
  uint32_t *u_buffer = u_stack_buffer;

  if (in_len == 0) {
    return 0;
  }

  const char *encoded_char = encoded;
  ssize_t u_len = nu_strtransformnlen(encoded, in_len, nu_utf8_read,
                                              nu_tolower, nu_casemap_read);

  if (u_len >= (SSO_MAX_LENGTH - 1)) {
    u_buffer = (uint32_t *)rm_malloc(sizeof(*u_buffer) * (u_len + 1));
  }

<<<<<<< HEAD
  // Decode utf8 string into Unicode codepoints and transform to fold
=======
  // Decode utf8 string into Unicode codepoints and transform to lower
>>>>>>> 371d02b6
  uint32_t codepoint;
  unsigned i = 0;
  for (ssize_t j = 0; j < u_len; j++) {
    // Read unicode codepoint from utf8 string
    encoded_char = nu_utf8_read(encoded_char, &codepoint);
<<<<<<< HEAD
    // Transform unicode codepoint to case fold
    const char *map = nu_tolower(codepoint);

    // Read the transformed codepoint and store it in the unicode buffer
    if (map != 0) {
=======
    // Transform unicode codepoint to lower case
    const char *map = nu_tolower(codepoint);

    // Read the transformed codepoint and store it in the unicode buffer
    // map would be NULL if no transformation is needed,
    // i.e.: lower case is the same as the original, emoji, etc.
    if (map != NULL) {
>>>>>>> 371d02b6
      uint32_t mu;
      while (1) {
        map = nu_casemap_read(map, &mu);
        if (mu == 0) {
          break;
        }
        u_buffer[i] = mu;
        ++i;
      }
    }
    else {
      // If no transformation is needed, just copy the unicode codepoint
      u_buffer[i] = codepoint;
      ++i;
    }
  }

  // Encode Unicode codepoints back to utf8 string
  ssize_t reencoded_len = nu_bytenlen(u_buffer, u_len, nu_utf8_write);
  if (reencoded_len > 0 && reencoded_len <= in_len) {
    nu_writenstr(u_buffer, u_len, encoded, nu_utf8_write);
  } else {
    reencoded_len = 0;
  }

  // Free heap-allocated memory if needed
  if (u_buffer != u_stack_buffer) {
    rm_free(u_buffer);
  }

  return reencoded_len;
}


// strndup + unescape + fold
static char *rm_normalize(const char *s, size_t len) {
  char *ret = rm_strndup(s, len);
  char *dst = ret;
  char *src = ret;
  while (*src) {
    // unescape
    if (*src == '\\' && (ispunct(*(src+1)) || isspace(*(src+1)))) {
      ++src;
      continue;
    }
    *dst = *src;
    ++dst;
    ++src;
  }
  *dst = '\0';

<<<<<<< HEAD
  // convert to fold
  size_t newLen = unicode_tolower(ret, len);
  if (newLen && newLen <= len) {
=======
  // convert to lower case
  size_t newLen = unicode_tolower(ret, len);
  if (newLen) {
>>>>>>> 371d02b6
    ret[newLen] = '\0';
  }

  return ret;
}

#endif<|MERGE_RESOLUTION|>--- conflicted
+++ resolved
@@ -132,23 +132,12 @@
     u_buffer = (uint32_t *)rm_malloc(sizeof(*u_buffer) * (u_len + 1));
   }
 
-<<<<<<< HEAD
-  // Decode utf8 string into Unicode codepoints and transform to fold
-=======
   // Decode utf8 string into Unicode codepoints and transform to lower
->>>>>>> 371d02b6
   uint32_t codepoint;
   unsigned i = 0;
   for (ssize_t j = 0; j < u_len; j++) {
     // Read unicode codepoint from utf8 string
     encoded_char = nu_utf8_read(encoded_char, &codepoint);
-<<<<<<< HEAD
-    // Transform unicode codepoint to case fold
-    const char *map = nu_tolower(codepoint);
-
-    // Read the transformed codepoint and store it in the unicode buffer
-    if (map != 0) {
-=======
     // Transform unicode codepoint to lower case
     const char *map = nu_tolower(codepoint);
 
@@ -156,7 +145,6 @@
     // map would be NULL if no transformation is needed,
     // i.e.: lower case is the same as the original, emoji, etc.
     if (map != NULL) {
->>>>>>> 371d02b6
       uint32_t mu;
       while (1) {
         map = nu_casemap_read(map, &mu);
@@ -208,15 +196,9 @@
   }
   *dst = '\0';
 
-<<<<<<< HEAD
-  // convert to fold
-  size_t newLen = unicode_tolower(ret, len);
-  if (newLen && newLen <= len) {
-=======
   // convert to lower case
   size_t newLen = unicode_tolower(ret, len);
   if (newLen) {
->>>>>>> 371d02b6
     ret[newLen] = '\0';
   }
 
