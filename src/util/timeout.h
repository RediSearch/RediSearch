--- conflicted
+++ resolved
@@ -49,10 +49,6 @@
   }
 }
 
-<<<<<<< HEAD
-static inline double rs_timer_ms(struct timespec *a){
-  return a->tv_sec * 1000 + (double)a->tv_nsec / 1000000.0;
-=======
 static inline void rs_timerremaining(struct timespec *a, struct timespec *b, struct timespec *result) {
   rs_timersub(a, b, result);
   // If we ended up with a negative result, set to 0
@@ -60,7 +56,10 @@
     result->tv_sec = 0;
     result->tv_nsec = 0;
   }
->>>>>>> 6144fa26
+}
+
+static inline double rs_timer_ms(struct timespec *a){
+  return a->tv_sec * 1000 + (double)a->tv_nsec / 1000000.0;
 }
 
 #define NOT_TIMED_OUT 0
