/*
 * Copyright (c) 2006-Present, Redis Ltd.
 * All rights reserved.
 *
 * Licensed under your choice of the Redis Source Available License 2.0
 * (RSALv2); or (b) the Server Side Public License v1 (SSPLv1); or (c) the
 * GNU Affero General Public License v3 (AGPLv3).
*/
#ifndef UTIL_ARR_H_
#define UTIL_ARR_H_
/* arr.h - simple, easy to use dynamic array with fat pointers,
 * to allow native access to members. It can accept pointers, struct literals and scalars.
 *
 * Example usage:
 *
 *  int *arr = array_new(int, 8);
 *  // Add elements to the array
 *  for (int i = 0; i < 100; i++) {
 *   array_append(arr, i);
 *  }
 *
 *  // read individual elements
 *  for (int i = 0; i < array_len(arr); i++) {
 *    printf("%d\n", arr[i]);
 *  }
 *
 *  array_free(arr);
 *
 *
 *  */
#include <stdlib.h>
#include <string.h>
#include <sys/param.h>
#include <stdarg.h>
#include <stdint.h>
#include <stdio.h>
#include "rmalloc.h"
#include "rmutil/rm_assert.h"

#ifdef __cplusplus
extern "C" {
#endif

/* Definition of malloc & friends that can be overridden before including arr.h.
 * Alternatively you can include arr_rm_alloc.h, which wraps arr.h and sets the allocation functions
 * to those of the RM_ family
 */
#ifndef array_alloc_fn
#define array_alloc_fn rm_malloc
#define array_realloc_fn rm_realloc
#define array_free_fn rm_free
#endif

#ifdef _MSC_VER
#define ARR_FORCEINLINE __forceinline
#elif defined(__GNUC__)
#define ARR_FORCEINLINE __inline__ __attribute__((__always_inline__))
#else
#define ARR_FORCEINLINE inline
#endif

typedef struct {
  uint32_t len;
<<<<<<< HEAD
  uint16_t remain_cap;
=======
  uint16_t remain_cap; // Remaining capacity of the array
>>>>>>> f328689c
  uint16_t elem_sz;
  char buf[];
} array_hdr_t;

#define arrayof(T) T *

typedef void *array_t;
/* Internal - calculate the array size for allocations */
#define array_sizeof(hdr) (sizeof(array_hdr_t) + (uint64_t) ((hdr)->len + (hdr)->remain_cap) * (hdr)->elem_sz)
/* Internal - get a pointer to the array header */
#define array_hdr(arr) ((array_hdr_t *)(((char *)(arr)) - sizeof(array_hdr_t)))
/* Internal - get a pointer to an element inside the array at a given index */
#define array_elem(arr, idx) (*((void **)((char *)(arr) + ((idx)*array_hdr(arr)->elem_sz))))

static inline uint32_t array_len(array_t arr);

/* Initialize a new array with a given element size and remaining capacity. Should not be used directly - use
 * array_new instead */
array_t array_new_sz(uint16_t elem_sz, uint16_t remain_cap, uint32_t len);

/* Free the array, without dealing with individual elements */
/* Function declared as a symbol to allow invocation from Rust */
void array_free(array_t arr);

/* Function declared as a symbol to allow invocation from Rust */
array_t array_ensure_append_n_func(array_t arr, array_t src, uint16_t n, uint16_t elem_sz);

/* Function declared as a symbol to allow invocation from Rust */
array_t array_clear_func(array_t arr, uint16_t elem_sz);

/* Initialize an array for a given type T with a given capacity and zero length. The array should be
 * case to a pointer to that type. e.g.
 *
 *  int *arr = array_new(int, 4);
 *
 * This allows direct access to elements
 *  */
#define array_new(T, cap) (T *)(array_new_sz(sizeof(T), cap, 0))

/* Initialize an array for a given type T with a given length. The capacity allocated is identical
 * to the length
 *  */
#define array_newlen(T, len) (T *)(array_new_sz(sizeof(T), 0, len))

<<<<<<< HEAD
static inline array_t array_ensure_cap(array_t arr, uint32_t delta) {
  array_hdr_t *hdr = array_hdr(arr);
  if (hdr->remain_cap == 0) {
    uint32_t old_len = hdr->len - delta;
    hdr->remain_cap = delta > old_len ? 0 : old_len;
=======
/* Ensure capacity for the array to grow by n elements */
static inline array_t array_grow(array_t arr, size_t n) {
  array_hdr_t *hdr = array_hdr(arr);
  uint32_t arr_alloc_len = hdr->len + hdr->remain_cap;
  hdr->len += n;
  if (n > hdr->remain_cap) {
    hdr->remain_cap = MAX(2*arr_alloc_len, hdr->len) - hdr->len;
>>>>>>> f328689c
    hdr = (array_hdr_t *)array_realloc_fn(hdr, array_sizeof(hdr));
  } else {
    hdr->remain_cap -= n;
  }
  
  return (array_t)hdr->buf;
}

<<<<<<< HEAD
/* Ensure capacity for the array to grow by one */
static inline array_t array_grow(array_t arr, size_t n) {
  array_hdr(arr)->remain_cap = array_hdr(arr)->remain_cap > n? array_hdr(arr)->remain_cap - n : 0;
  array_hdr(arr)->len += n;
  return array_ensure_cap(arr, n);
}

=======
>>>>>>> f328689c
static inline array_t array_ensure_len(array_t arr, size_t len) {
  if (len <= array_len(arr)) {
    return arr;
  }
  len -= array_len(arr);
  return array_grow(arr, len);
}

/* Ensures that array_tail will always point to a valid element. */
#define array_ensure_tail(arrpp, T)            \
  ({                                           \
    if (!*(arrpp)) {                           \
      *(arrpp) = array_newlen(T, 1);           \
    } else {                                   \
      *(arrpp) = (T *)array_grow(*(arrpp), 1); \
    }                                          \
    &(array_tail(*(arrpp)));                   \
  })

/**
 * Appends elements to the end of the array, creating the array if it does
 * not exist
 * @param arrpp array pointer. Can be NULL
 * @param src array (i.e. C array) of elements to append
 * @param n length of src
 * @param T type of the array (for sizeof)
 * @return the array
 */
#define array_ensure_append(arrpp, src, n, T)      \
  ({                                               \
    size_t a__oldlen = 0;                          \
    if (!arrpp) {                                  \
      arrpp = array_newlen(T, n);                  \
    } else {                                       \
      a__oldlen = array_len(arrpp);                \
      arrpp = (T *)array_grow(arrpp, n);           \
    }                                              \
    memcpy(arrpp + a__oldlen, src, n * sizeof(T)); \
    arrpp;                                         \
  })

#define array_ensure_append_1(arrpp, src) array_ensure_append(arrpp, &(src), 1, __typeof__(*arrpp))
#define array_ensure_append_n(arrpp, src, n) array_ensure_append(arrpp, src, n, __typeof__(*arrpp))

/**
 * Does the same thing as ensure_append, but the added elements are
 * at the _beginning_ of the array
 */
#define array_ensure_prepend(arrpp, src, n, T)                          \
  ({                                                                    \
    size_t a__oldlen = 0;                                               \
    if (!arrpp) {                                                       \
      arrpp = array_newlen(T, n);                                       \
    } else {                                                            \
      a__oldlen = array_len(arrpp);                                     \
      arrpp = (T *)array_grow(arrpp, n);                                \
    }                                                                   \
    memmove(((char *)arrpp) + sizeof(T), arrpp, a__oldlen * sizeof(T)); \
    memcpy(arrpp, src, n * sizeof(T));                                  \
    arrpp;                                                              \
  })

/*
 * This macro is useful for sparse arrays. It ensures that `*arrpp` will
 * point to a valid index in the array, growing the array to fit.
 *
 * If the array needs to be expanded in order to contain the index, then
 * the unused portion of the array (i.e. the space between the previously
 * last-valid element and the new index) is zero'd
 *
 * @param arrpp a pointer to the array (e.g. `T**`)
 * @param pos the index that should be considered valid
 * @param T the type of the array (in case it must be created)
 * @return A pointer of T at the requested index
 */
#define array_ensure_at(arrpp, pos, T)                                    \
  ({                                                                      \
    if (!(*arrpp)) {                                                      \
      *(arrpp) = array_new(T, 1);                                         \
    }                                                                     \
    if (array_len(*arrpp) <= pos) {                                       \
      size_t curlen = array_len(*arrpp);                                  \
      uint32_t delta = (pos + 1) - curlen;                                \
      *arrpp = (T *)array_grow(*(arrpp), delta);                          \
      memset((T *)*arrpp + curlen, 0, sizeof(T) * ((pos + 1) - curlen));  \
    }                                                                     \
    (T *)(*arrpp) + pos;                                                  \
  })

/* get the last element in the array */
#define array_tail(arr) ((arr)[array_hdr(arr)->len - 1])

/* Append an element to the array, returning the array which may have been reallocated */
#define array_append(arr, x)                       \
  do {                                             \
    (arr) = (__typeof__(arr))array_grow((arr), 1); \
    array_tail((arr)) = (x);                       \
  } while(0)

/* Get the length of the array */
static ARR_FORCEINLINE uint32_t array_len(array_t arr) {
  return arr ? array_hdr(arr)->len : 0;
}

<<<<<<< HEAD
=======
/* Get the length of the array */
static ARR_FORCEINLINE uint16_t array_remain_cap(array_t arr) {
  return arr ? array_hdr(arr)->remain_cap : 0;
}

>>>>>>> f328689c
static inline void *array_trimm(array_t arr, uint32_t new_len) {
  array_hdr_t *arr_hdr = array_hdr(arr);
  RS_LOG_ASSERT(new_len >= 0, "trimming len is negative");
  RS_LOG_ASSERT((new_len <= arr_hdr->len), "trimming len is greater then current len");
  arr_hdr->remain_cap += arr_hdr->len - new_len;
  arr_hdr->len = new_len;
  return arr_hdr->buf;
}

/* Trim array by `len` elements */
#define array_trimm_len(arr, len) (__typeof__(arr)) array_trimm(arr, array_len(arr) - (len))

#define array_clear(arr)                    \
  ({                                        \
    if (!arr) {                             \
      arr = array_new(__typeof__(*arr), 1); \
    } else {                                \
      array_hdr_t *arr_hdr = array_hdr(arr);\
      arr_hdr->remain_cap += arr_hdr->len;  \
      arr_hdr->len = 0;                     \
    }                                       \
    arr;                                    \
  })

/* Repeat the code in "blk" for each element in the array, and give it the name of "as".
 * e.g:
 *  int *arr = array_new(int, 10);
 *  array_append(arr, 1);
 *  array_foreach(arr, i, printf("%d\n", i));
 */
#define array_foreach(arr, as, blk)                 \
  ({                                                \
    for (uint32_t i = 0; i < array_len(arr); i++) { \
      __typeof__(*arr) as = arr[i];                 \
      blk;                                          \
    }                                               \
  })

/* Free the array, freeing individual elements with free_cb */
#define array_free_ex(arr, blk)                       \
  ({                                                  \
    if (arr) {                                        \
      for (uint32_t i = 0; i < array_len(arr); i++) { \
        void *ptr = &arr[i];                          \
        { blk; }                                      \
      }                                               \
      array_free(arr);                                \
    }                                                 \
  })

/* Pop the top element from the array, reduce the size and return it */
#define array_pop(arr)                  \
  ({                                    \
    RS_ASSERT(array_hdr(arr)->len > 0); \
    ++array_hdr(arr)->remain_cap;       \
    arr[--(array_hdr(arr)->len)];       \
  })

/* Remove a specified element from the array */
#define array_del(arr, ix)                                                        \
  ({                                                                              \
    RS_ASSERT(array_len(arr) > ix);                                               \
    if (array_len(arr) - 1 > ix) {                                                \
      memcpy(arr + ix, arr + ix + 1, sizeof(*arr) * (array_len(arr) - (ix + 1))); \
    }                                                                             \
    ++array_hdr(arr)->remain_cap;                                                 \
    --array_hdr(arr)->len;                                                        \
    arr;                                                                          \
  })

/* Remove a specified element from the array, but does not preserve order */
#define array_del_fast(arr, ix)          \
  ({                                     \
    if (array_len(arr) > 1) {            \
      arr[ix] = arr[array_len(arr) - 1]; \
    }                                    \
    ++array_hdr(arr)->remain_cap;        \
    --array_hdr(arr)->len;               \
    arr;                                 \
  })

#ifdef __cplusplus
}
#endif
#endif<|MERGE_RESOLUTION|>--- conflicted
+++ resolved
@@ -61,11 +61,7 @@
 
 typedef struct {
   uint32_t len;
-<<<<<<< HEAD
-  uint16_t remain_cap;
-=======
   uint16_t remain_cap; // Remaining capacity of the array
->>>>>>> f328689c
   uint16_t elem_sz;
   char buf[];
 } array_hdr_t;
@@ -110,13 +106,6 @@
  *  */
 #define array_newlen(T, len) (T *)(array_new_sz(sizeof(T), 0, len))
 
-<<<<<<< HEAD
-static inline array_t array_ensure_cap(array_t arr, uint32_t delta) {
-  array_hdr_t *hdr = array_hdr(arr);
-  if (hdr->remain_cap == 0) {
-    uint32_t old_len = hdr->len - delta;
-    hdr->remain_cap = delta > old_len ? 0 : old_len;
-=======
 /* Ensure capacity for the array to grow by n elements */
 static inline array_t array_grow(array_t arr, size_t n) {
   array_hdr_t *hdr = array_hdr(arr);
@@ -124,7 +113,6 @@
   hdr->len += n;
   if (n > hdr->remain_cap) {
     hdr->remain_cap = MAX(2*arr_alloc_len, hdr->len) - hdr->len;
->>>>>>> f328689c
     hdr = (array_hdr_t *)array_realloc_fn(hdr, array_sizeof(hdr));
   } else {
     hdr->remain_cap -= n;
@@ -133,16 +121,6 @@
   return (array_t)hdr->buf;
 }
 
-<<<<<<< HEAD
-/* Ensure capacity for the array to grow by one */
-static inline array_t array_grow(array_t arr, size_t n) {
-  array_hdr(arr)->remain_cap = array_hdr(arr)->remain_cap > n? array_hdr(arr)->remain_cap - n : 0;
-  array_hdr(arr)->len += n;
-  return array_ensure_cap(arr, n);
-}
-
-=======
->>>>>>> f328689c
 static inline array_t array_ensure_len(array_t arr, size_t len) {
   if (len <= array_len(arr)) {
     return arr;
@@ -247,14 +225,11 @@
   return arr ? array_hdr(arr)->len : 0;
 }
 
-<<<<<<< HEAD
-=======
 /* Get the length of the array */
 static ARR_FORCEINLINE uint16_t array_remain_cap(array_t arr) {
   return arr ? array_hdr(arr)->remain_cap : 0;
 }
 
->>>>>>> f328689c
 static inline void *array_trimm(array_t arr, uint32_t new_len) {
   array_hdr_t *arr_hdr = array_hdr(arr);
   RS_LOG_ASSERT(new_len >= 0, "trimming len is negative");
