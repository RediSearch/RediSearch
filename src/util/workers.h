--- conflicted
+++ resolved
@@ -43,15 +43,13 @@
 // Actively wait and terminates the running workers pool after all pending jobs are done.
 void workersThreadPool_waitAndTerminate(RedisModuleCtx *ctx);
 
-<<<<<<< HEAD
 // Pause the workers before we start collecting crash info.
 void workersThreadPool_pauseBeforeDump();
 
 // Collect crash info.
 void workersThreadPool_ShutdownLog(RedisModuleInfoCtx *ctx);
-=======
+
 // Set a signal for the running threads to terminate once all pending jobs are done.
 void workersThreadPool_SetTerminationWhenEmpty();
->>>>>>> 8b68b8d1
 
 #endif // POWER_TO_THE_WORKERS