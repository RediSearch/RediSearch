/*
 * Copyright Redis Ltd. 2016 - present
 * Licensed under your choice of the Redis Source Available License 2.0 (RSALv2) or
 * the Server Side Public License v1 (SSPLv1).
 */

#pragma once

#define RETURN_PARSE_ERROR(rc)                                    \
  QueryError_SetError(status, QUERY_EPARSEARGS, AC_Strerror(rc)); \
  return REDISMODULE_ERR;

#define CHECK_RETURN_PARSE_ERROR(rc) \
  if (rc != AC_OK) {                 \
    RETURN_PARSE_ERROR(rc);          \
  }

#define RETURN_STATUS(rc)   \
  if (rc == AC_OK) {        \
    return REDISMODULE_OK;  \
  } else {                  \
    RETURN_PARSE_ERROR(rc); \
  }

#define CONFIG_SETTER(name) int name(RSConfig *config, ArgsCursor *ac, uint32_t externalTriggerId, QueryError *status)
#define CONFIG_GETTER(name) static sds name(const RSConfig *config)

#define CONFIG_BOOLEAN_GETTER(name, var, invert) \
  CONFIG_GETTER(name) {                          \
    int cv = config->var;                        \
    if (invert) {                                \
      cv = !cv;                                  \
    }                                            \
    return sdsnew(cv ? "true" : "false");        \
  }

#define CONFIG_BOOLEAN_SETTER(name, var)       \
  CONFIG_SETTER(name) {                        \
    const char *tf;                            \
    int acrc = AC_GetString(ac, &tf, NULL, 0); \
    CHECK_RETURN_PARSE_ERROR(acrc);            \
    if (!strcasecmp(tf, "true")) {             \
      config->var = 1;                         \
    } else if (!strcasecmp(tf, "false")) {     \
      config->var = 0;                         \
    } else {                                   \
      acrc = AC_ERR_PARSE;                     \
    }                                          \
    RETURN_STATUS(acrc);                       \
  }

<<<<<<< HEAD
// Define the getter and setter functions using Module Configurations API
#define CONFIG_API_STRING_GETTER(name) RedisModuleString * name(const char *name, void *privdata) 
#define CONFIG_API_NUMERIC_GETTER(name) long long name(const char *name, void *privdata)
#define CONFIG_API_ENUM_GETTER(name) int name(const char *name, void *privdata)

#define CONFIG_API_BOOL_GETTER(name, var)           \
static int name(const char *name, void *privdata) { \
  return RSGlobalConfig.var;                        \
}

#define CONFIG_API_STRING_SETTER(name) int name(const char *name, RedisModuleString *val, void *privdata, RedisModuleString **err)
#define CONFIG_API_NUMERIC_SETTER(name) int name(const char *name, long long val, void *privdata, RedisModuleString **err)
#define CONFIG_API_ENUM_SETTER(name) int name(const char *name, int val, void *privdata, RedisModuleString **err)

#define CONFIG_API_BOOL_SETTER(name, var)                                      \
static int name(const char *name, int val, void *privdata, RedisModuleString **err) { \
  RSGlobalConfig.var = val;                                                    \
  return REDISMODULE_OK;                                                       \
}

#define CONFIG_API_REGISTER_BOOL_CONFIG(ctx, name, getfn, setfn, default_val, flags) \
  if(RedisModule_RegisterBoolConfig(                                          \
        ctx, name, default_val, flags,                   \
        getfn, setfn, NULL, NULL) == REDISMODULE_ERR) {                       \
  } else {                                                                    \
    RedisModule_Log(ctx, "notice", STRINGIFY(name)" registered");             \
  }

#ifdef RS_COORDINATOR
#define COORDINATOR_TRIGGER() RSGlobalConfigTriggers[externalTriggerId](config)
#else
#define COORDINATOR_TRIGGER()
#endif
=======
#define COORDINATOR_TRIGGER() RSGlobalConfigTriggers[externalTriggerId](config)
>>>>>>> cdc39c44
<|MERGE_RESOLUTION|>--- conflicted
+++ resolved
@@ -49,7 +49,6 @@
     RETURN_STATUS(acrc);                       \
   }
 
-<<<<<<< HEAD
 // Define the getter and setter functions using Module Configurations API
 #define CONFIG_API_STRING_GETTER(name) RedisModuleString * name(const char *name, void *privdata) 
 #define CONFIG_API_NUMERIC_GETTER(name) long long name(const char *name, void *privdata)
@@ -78,11 +77,4 @@
     RedisModule_Log(ctx, "notice", STRINGIFY(name)" registered");             \
   }
 
-#ifdef RS_COORDINATOR
-#define COORDINATOR_TRIGGER() RSGlobalConfigTriggers[externalTriggerId](config)
-#else
-#define COORDINATOR_TRIGGER()
-#endif
-=======
-#define COORDINATOR_TRIGGER() RSGlobalConfigTriggers[externalTriggerId](config)
->>>>>>> cdc39c44
+#define COORDINATOR_TRIGGER() RSGlobalConfigTriggers[externalTriggerId](config)