--- conflicted
+++ resolved
@@ -176,8 +176,6 @@
     }
     RedisModule_Reply_MapEnd(reply); // >>field
   }
-<<<<<<< HEAD
-  n += 2;
 
   REPLY_KVNUM(n, "num_docs", sp->stats.numDocuments);
   REPLY_KVNUM(n, "max_doc_id", sp->docs.maxDocId);
@@ -191,21 +189,7 @@
   // REPLY_KVNUM(n, "inverted_cap_mb", sp->stats.invertedCap / (float)0x100000);
 
   // REPLY_KVNUM(n, "inverted_cap_ovh", 0);
-=======
-
-  RedisModule_Reply_ArrayEnd(reply); // >attrbutes
-
-  REPLY_KVNUM("num_docs", sp->stats.numDocuments);
-  REPLY_KVNUM("max_doc_id", sp->docs.maxDocId);
-  REPLY_KVNUM("num_terms", sp->stats.numTerms);
-  REPLY_KVNUM("num_records", sp->stats.numRecords);
-  REPLY_KVNUM("inverted_sz_mb", sp->stats.invertedSize / (float)0x100000);
-  REPLY_KVNUM("vector_index_sz_mb", IndexSpec_VectorIndexSize(sp) / (float)0x100000);
-  REPLY_KVNUM("total_inverted_index_blocks", TotalIIBlocks);
-  // REPLY_KVNUM("inverted_cap_mb", sp->stats.invertedCap / (float)0x100000);
-
-  // REPLY_KVNUM("inverted_cap_ovh", 0);
->>>>>>> b90caa85
+
   //(float)(sp->stats.invertedCap - sp->stats.invertedSize) / (float)sp->stats.invertedCap);
 
   REPLY_KVNUM("offset_vectors_sz_mb", sp->stats.offsetVecsSize / (float)0x100000);
