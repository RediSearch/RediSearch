/*
 * Copyright Redis Ltd. 2016 - present
 * Licensed under your choice of the Redis Source Available License 2.0 (RSALv2) or
 * the Server Side Public License v1 (SSPLv1).
 */

#include "redismodule.h"
#include "spec.h"
#include "inverted_index.h"
#include "vector_index.h"
#include "cursor.h"
<<<<<<< HEAD
#include "resp3.h"
=======
#include "geometry/geometry_api.h"
>>>>>>> c12ac5da

#define REPLY_KVNUM(n, k, v)                       \
  do {                                             \
    RedisModule_ReplyWithSimpleString(ctx, (k));   \
    RedisModule_ReplyWithDouble(ctx, (double)(v)); \
    n += 2;                                        \
  } while (0)

#define REPLY_KVINT(n, k, v)                       \
  do {                                             \
    RedisModule_ReplyWithSimpleString(ctx, (k));   \
    RedisModule_ReplyWithLongLong(ctx, (long long)(v)); \
    n += 2;                                        \
  } while (0)

#define REPLY_KVSTR(n, k, v)                     \
  do {                                           \
    RedisModule_ReplyWithSimpleString(ctx, (k)); \
    RedisModule_ReplyWithSimpleString(ctx, (v)); \
    n += 2;                                      \
  } while (0)

static int renderIndexOptions(RedisModuleCtx *ctx, IndexSpec *sp) {

#define ADD_NEGATIVE_OPTION(flag, str)                            \
  do {                                                            \
    if (!(sp->flags & (flag))) {                                  \
      RedisModule_ReplyWithStringBuffer(ctx, (str), strlen(str)); \
      n++;                                                        \
    }                                                             \
  } while (0)

  RedisModule_ReplyWithSimpleString(ctx, "index_options");
  RedisModule_ReplyWithArray(ctx, REDISMODULE_POSTPONED_ARRAY_LEN);
  int n = 0;
  ADD_NEGATIVE_OPTION(Index_StoreFreqs, SPEC_NOFREQS_STR);
  ADD_NEGATIVE_OPTION(Index_StoreFieldFlags, SPEC_NOFIELDS_STR);
  ADD_NEGATIVE_OPTION((Index_StoreTermOffsets|Index_StoreByteOffsets), SPEC_NOOFFSETS_STR);
  ADD_NEGATIVE_OPTION(Index_StoreByteOffsets, SPEC_NOHL_STR);
  if (sp->flags & Index_WideSchema) {
    RedisModule_ReplyWithSimpleString(ctx, SPEC_SCHEMA_EXPANDABLE_STR);
    n++;
  }
  RedisModule_ReplySetArrayLength(ctx, n);
  return 2;
}

static int renderIndexDefinitions(RedisModuleCtx *ctx, IndexSpec *sp) {
  int n = 0;
  SchemaRule *rule = sp->rule;
  RedisModule_ReplyWithSimpleString(ctx, "index_definition");
  RedisModule_ReplyWithMapOrArray(ctx, REDISMODULE_POSTPONED_ARRAY_LEN, false);

  REPLY_KVSTR(n, "key_type", DocumentType_ToString(rule->type));

  int num_prefixes = array_len(rule->prefixes);
  if (num_prefixes) {
    RedisModule_ReplyWithSimpleString(ctx, "prefixes");
    RedisModule_ReplyWithArray(ctx, num_prefixes);
    for (int i = 0; i < num_prefixes; ++i) {
      RedisModule_ReplyWithSimpleString(ctx, rule->prefixes[i]);
    }
    n += 2;
  }

  if (rule->filter_exp_str) {
    REPLY_KVSTR(n, "filter", rule->filter_exp_str);
  }

  if (rule->lang_default) {
    REPLY_KVSTR(n, "default_language", RSLanguage_ToString(rule->lang_default));
  }

  if (rule->lang_field) {
    REPLY_KVSTR(n, "language_field", rule->lang_field);
  }

  if (rule->score_default) {
    REPLY_KVNUM(n, "default_score", rule->score_default);
  }

  if (rule->score_field) {
    REPLY_KVSTR(n, "score_field", rule->score_field);
  }

  if (rule->payload_field) {
    REPLY_KVSTR(n, "payload_field", rule->payload_field);
  }

  RedisModule_ReplySetMapOrArrayLength(ctx, n, true);
  return 2;
}

/* FT.INFO {index}
 *  Provide info and stats about an index
 */
int IndexInfoCommand(RedisModuleCtx *ctx, RedisModuleString **argv, int argc) {
  if (argc < 2) return RedisModule_WrongArity(ctx);

  StrongRef ref = IndexSpec_LoadUnsafe(ctx, RedisModule_StringPtrLen(argv[1], NULL), 1);
  IndexSpec *sp = StrongRef_Get(ref);
  if (!sp) {
    return RedisModule_ReplyWithError(ctx, "Unknown index name");
  }

  RedisModule_ReplyWithMapOrArray(ctx, REDISMODULE_POSTPONED_ARRAY_LEN, false);
  int n = 0;

  REPLY_KVSTR(n, "index_name", sp->name);

  n += renderIndexOptions(ctx, sp);

  n += renderIndexDefinitions(ctx, sp);

  RedisModule_ReplyWithSimpleString(ctx, "attributes");
  RedisModule_ReplyWithArray(ctx, sp->numFields);
  for (int i = 0; i < sp->numFields; i++) {
    RedisModule_ReplyWithMapOrArray(ctx, REDISMODULE_POSTPONED_ARRAY_LEN, false);
    RedisModule_ReplyWithSimpleString(ctx, "identifier");
    RedisModule_ReplyWithSimpleString(ctx, sp->fields[i].path);
    RedisModule_ReplyWithSimpleString(ctx, "attribute");
    RedisModule_ReplyWithSimpleString(ctx, sp->fields[i].name);
    int nn = 4;
    const FieldSpec *fs = sp->fields + i;

    // RediSearch_api - No coverage
    if (fs->options & FieldSpec_Dynamic) {
      REPLY_KVSTR(nn, "type", "<DYNAMIC>");
      size_t ntypes = 0;

      nn += 2;
      RedisModule_ReplyWithSimpleString(ctx, "types");
      RedisModule_ReplyWithArray(ctx, REDISMODULE_POSTPONED_ARRAY_LEN);
      for (size_t jj = 0; jj < INDEXFLD_NUM_TYPES; ++jj) {
        if (FIELD_IS(fs, INDEXTYPE_FROM_POS(jj))) {
          ntypes++;
          RedisModule_ReplyWithSimpleString(ctx, FieldSpec_GetTypeNames(jj));
        }
      }
      RedisModule_ReplySetArrayLength(ctx, ntypes);
    } else {
      REPLY_KVSTR(nn, "type", FieldSpec_GetTypeNames(INDEXTYPE_TO_POS(fs->types)));
    }

    if (FIELD_IS(fs, INDEXFLD_T_FULLTEXT)) {
      REPLY_KVNUM(nn, SPEC_WEIGHT_STR, fs->ftWeight);
    }

    bool reply_SPEC_TAG_CASE_SENSITIVE_STR = false;
    if (FIELD_IS(fs, INDEXFLD_T_TAG)) {
      char buf[2];
      sprintf(buf, "%c", fs->tagOpts.tagSep);
      REPLY_KVSTR(nn, SPEC_TAG_SEPARATOR_STR, buf);

      if (fs->tagOpts.tagFlags & TagField_CaseSensitive) {
        reply_SPEC_TAG_CASE_SENSITIVE_STR = true;
      }
    }

    int nnn = 0;
    if(_ReplyMap(ctx)) {
      RedisModule_ReplyWithSimpleString(ctx, "flags");
      RedisModule_ReplyWithArray(ctx, REDISMODULE_POSTPONED_LEN);
    }

    if(reply_SPEC_TAG_CASE_SENSITIVE_STR) {
        RedisModule_ReplyWithSimpleString(ctx, SPEC_TAG_CASE_SENSITIVE_STR);
        ++nnn;
    }

    if (FieldSpec_IsSortable(fs)) {
      RedisModule_ReplyWithSimpleString(ctx, SPEC_SORTABLE_STR);
      ++nnn;
    }
    if (FieldSpec_IsUnf(fs)) {
      RedisModule_ReplyWithSimpleString(ctx, SPEC_UNF_STR);
      ++nnn;
    }
    if (FieldSpec_IsNoStem(fs)) {
      RedisModule_ReplyWithSimpleString(ctx, SPEC_NOSTEM_STR);
      ++nnn;
    }
    if (!FieldSpec_IsIndexable(fs)) {
      RedisModule_ReplyWithSimpleString(ctx, SPEC_NOINDEX_STR);
      ++nnn;
    }
    if (FieldSpec_HasSuffixTrie(fs)) {
      RedisModule_ReplyWithSimpleString(ctx, SPEC_WITHSUFFIXTRIE_STR);
      ++nnn;
    }

    if(_ReplyMap(ctx)) {
      RedisModule_ReplySetArrayLength(ctx, nnn);
      nn += 2;
    } else {
      nn += nnn;
    }

    RedisModule_ReplySetMapOrArrayLength(ctx, nn, true);
  }
  n += 2;

  REPLY_KVNUM(n, "num_docs", sp->stats.numDocuments);
  REPLY_KVNUM(n, "max_doc_id", sp->docs.maxDocId);
  REPLY_KVNUM(n, "num_terms", sp->stats.numTerms);
  REPLY_KVNUM(n, "num_records", sp->stats.numRecords);
  REPLY_KVNUM(n, "inverted_sz_mb", sp->stats.invertedSize / (float)0x100000);
  REPLY_KVNUM(n, "vector_index_sz_mb", IndexSpec_VectorIndexSize(sp) / (float)0x100000);
  REPLY_KVNUM(n, "total_inverted_index_blocks", TotalIIBlocks);
  // REPLY_KVNUM(n, "inverted_cap_mb", sp->stats.invertedCap / (float)0x100000);

  // REPLY_KVNUM(n, "inverted_cap_ovh", 0);
  //(float)(sp->stats.invertedCap - sp->stats.invertedSize) / (float)sp->stats.invertedCap);

  REPLY_KVNUM(n, "offset_vectors_sz_mb", sp->stats.offsetVecsSize / (float)0x100000);
  // REPLY_KVNUM(n, "skip_index_size_mb", sp->stats.skipIndexesSize / (float)0x100000);
  //  REPLY_KVNUM(n, "score_index_size_mb", sp->stats.scoreIndexesSize / (float)0x100000);

  REPLY_KVNUM(n, "doc_table_size_mb", sp->docs.memsize / (float)0x100000);
  REPLY_KVNUM(n, "sortable_values_size_mb", sp->docs.sortablesSize / (float)0x100000);

  REPLY_KVNUM(n, "key_table_size_mb", TrieMap_MemUsage(sp->docs.dim.tm) / (float)0x100000);
  REPLY_KVNUM(n, "total_geometries_index_size_mb", GeometryTotalMemUsage() / (float)0x100000);
  REPLY_KVNUM(n, "records_per_doc_avg",
              (float)sp->stats.numRecords / (float)sp->stats.numDocuments);
  REPLY_KVNUM(n, "bytes_per_record_avg",
              (float)sp->stats.invertedSize / (float)sp->stats.numRecords);
  REPLY_KVNUM(n, "offsets_per_term_avg",
              (float)sp->stats.offsetVecRecords / (float)sp->stats.numRecords);
  REPLY_KVNUM(n, "offset_bits_per_record_avg",
              8.0F * (float)sp->stats.offsetVecsSize / (float)sp->stats.offsetVecRecords);
  REPLY_KVNUM(n, "hash_indexing_failures", sp->stats.indexingFailures);
  REPLY_KVNUM(n, "total_indexing_time", sp->stats.totalIndexTime / 1000.0);
  REPLY_KVNUM(n, "indexing", !!global_spec_scanner || sp->scan_in_progress);

  IndexesScanner *scanner = global_spec_scanner ? global_spec_scanner : sp->scanner;
  double percent_indexed = IndexesScanner_IndexedPercent(scanner, sp);
  REPLY_KVNUM(n, "percent_indexed", percent_indexed);

  REPLY_KVINT(n, "number_of_uses", sp->counter);

  REPLY_KVINT(n, "cleaning", CleanInProgressOrPending());

  if (sp->gc) {
    RedisModule_ReplyWithSimpleString(ctx, "gc_stats");
    GCContext_RenderStats(sp->gc, ctx);
    n += 2;
  }

  Cursors_RenderStats(&RSCursors, sp->name, ctx);
  n += 2;

  if (sp->flags & Index_HasCustomStopwords) {
    ReplyWithStopWordsList(ctx, sp->stopwords);
    n += 2;
  }

  RedisModule_ReplyWithSimpleString(ctx, "dialect_stats");
  RedisModule_ReplyWithMapOrArray(ctx, 2 * (MAX_DIALECT_VERSION - MIN_DIALECT_VERSION + 1), true);
  for (int dialect = MIN_DIALECT_VERSION; dialect <= MAX_DIALECT_VERSION; ++dialect) {
    RedisModule_ReplyWithPrintf(ctx, "dialect_%d", dialect);
    RedisModule_ReplyWithLongLong(ctx, GET_DIALECT(sp->used_dialects, dialect));
  }
  n += 2;

  RedisModule_ReplySetMapOrArrayLength(ctx, n, true);
  return REDISMODULE_OK;
}<|MERGE_RESOLUTION|>--- conflicted
+++ resolved
@@ -9,11 +9,8 @@
 #include "inverted_index.h"
 #include "vector_index.h"
 #include "cursor.h"
-<<<<<<< HEAD
 #include "resp3.h"
-=======
 #include "geometry/geometry_api.h"
->>>>>>> c12ac5da
 
 #define REPLY_KVNUM(n, k, v)                       \
   do {                                             \
