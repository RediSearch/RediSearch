/*
 * Copyright Redis Ltd. 2016 - present
 * Licensed under your choice of the Redis Source Available License 2.0 (RSALv2) or
 * the Server Side Public License v1 (SSPLv1).
 */

#include "spec.h"
#include "inverted_index.h"
#include "vector_index.h"
#include "cursor.h"
#include "resp3.h"
#include "geometry/geometry_api.h"
#include "geometry_index.h"
#include "redismodule.h"
<<<<<<< HEAD

#define CLOCKS_PER_MILLISEC (CLOCKS_PER_SEC / 1000)

#define REPLY_KVNUM(k, v) RedisModule_ReplyKV_Double(reply, (k), (v))
#define REPLY_KVINT(k, v) RedisModule_ReplyKV_LongLong(reply, (k), (v))
#define REPLY_KVSTR(k, v) RedisModule_ReplyKV_SimpleString(reply, (k), (v))
#define REPLY_KVMAP(k)    RedisModule_ReplyKV_Map(reply, (k))
#define REPLY_KVARRAY(k)  RedisModule_ReplyKV_Array(reply, (k))

#define REPLY_MAP_END     RedisModule_Reply_MapEnd(reply)
#define REPLY_ARRAY_END   RedisModule_Reply_ArrayEnd(reply)
=======
#include "reply_macros.h"
>>>>>>> a35598e5

static void renderIndexOptions(RedisModule_Reply *reply, IndexSpec *sp) {

#define ADD_NEGATIVE_OPTION(flag, str)               \
  do {                                               \
    if (!(sp->flags & (flag))) {                     \
      RedisModule_Reply_SimpleString(reply, (str));  \
    }                                                \
  } while (0)

  RedisModule_ReplyKV_Array(reply, "index_options");
  ADD_NEGATIVE_OPTION(Index_StoreFreqs, SPEC_NOFREQS_STR);
  ADD_NEGATIVE_OPTION(Index_StoreFieldFlags, SPEC_NOFIELDS_STR);
  ADD_NEGATIVE_OPTION((Index_StoreTermOffsets|Index_StoreByteOffsets), SPEC_NOOFFSETS_STR);
  ADD_NEGATIVE_OPTION(Index_StoreByteOffsets, SPEC_NOHL_STR);
  if (sp->flags & Index_WideSchema) {
    RedisModule_Reply_SimpleString(reply, SPEC_SCHEMA_EXPANDABLE_STR);
  }
  RedisModule_Reply_ArrayEnd(reply);
}

static void renderIndexDefinitions(RedisModule_Reply *reply, IndexSpec *sp) {
  SchemaRule *rule = sp->rule;

  RedisModule_ReplyKV_Map(reply, "index_definition"); // index_definition

  REPLY_KVSTR("key_type", DocumentType_ToString(rule->type));

  int num_prefixes = array_len(rule->prefixes);
  if (num_prefixes) {
    RedisModule_ReplyKV_Array(reply, "prefixes");
    for (int i = 0; i < num_prefixes; ++i) {
      RedisModule_Reply_SimpleString(reply, rule->prefixes[i]);
    }
    RedisModule_Reply_ArrayEnd(reply);
  }

  if (rule->filter_exp_str) {
    REPLY_KVSTR("filter", rule->filter_exp_str);
  }

  if (rule->lang_default) {
    REPLY_KVSTR("default_language", RSLanguage_ToString(rule->lang_default));
  }

  if (rule->lang_field) {
    REPLY_KVSTR("language_field", rule->lang_field);
  }

  if (rule->score_default) {
    REPLY_KVNUM("default_score", rule->score_default);
  }

  if (rule->score_field) {
    REPLY_KVSTR("score_field", rule->score_field);
  }

  if (rule->payload_field) {
    REPLY_KVSTR("payload_field", rule->payload_field);
  }

  RedisModule_Reply_MapEnd(reply); // index_definition
}

/* FT.INFO {index}
 *  Provide info and stats about an index
 */
int IndexInfoCommand(RedisModuleCtx *ctx, RedisModuleString **argv, int argc) {
  if (argc < 2) return RedisModule_WrongArity(ctx);

  StrongRef ref = IndexSpec_LoadUnsafe(ctx, RedisModule_StringPtrLen(argv[1], NULL), 1);
  IndexSpec *sp = StrongRef_Get(ref);
  if (!sp) {
    return RedisModule_ReplyWithError(ctx, "Unknown index name");
  }

  RedisModule_Reply _reply = RedisModule_NewReply(ctx), *reply = &_reply;
  bool has_map = RedisModule_HasMap(reply);

  RedisModule_Reply_Map(reply); // top

  REPLY_KVSTR("index_name", sp->name);

  renderIndexOptions(reply, sp);
  renderIndexDefinitions(reply, sp);

  RedisModule_ReplyKV_Array(reply, "attributes"); // >attrbutes
  size_t geom_idx_sz = 0;

  for (int i = 0; i < sp->numFields; i++) {
    RedisModule_Reply_Map(reply); // >>field

    REPLY_KVSTR("identifier", sp->fields[i].path);
    REPLY_KVSTR("attribute", sp->fields[i].name);

    const FieldSpec *fs = &sp->fields[i];

    // RediSearch_api - No coverage
    if (fs->options & FieldSpec_Dynamic) {
      REPLY_KVSTR("type", "<DYNAMIC>");
      size_t ntypes = 0;

      RedisModule_ReplyKV_Array(reply, "types"); // >>>types
      for (size_t jj = 0; jj < INDEXFLD_NUM_TYPES; ++jj) {
        if (FIELD_IS(fs, INDEXTYPE_FROM_POS(jj))) {
          ntypes++;
          RedisModule_Reply_SimpleString(reply, FieldSpec_GetTypeNames(jj));
        }
      }
      RedisModule_Reply_ArrayEnd(reply); // >>>types
    } else {
      REPLY_KVSTR("type", FieldSpec_GetTypeNames(INDEXTYPE_TO_POS(fs->types)));
    }

    if (FIELD_IS(fs, INDEXFLD_T_FULLTEXT)) {
      REPLY_KVNUM(SPEC_WEIGHT_STR, fs->ftWeight);
    }

    bool reply_SPEC_TAG_CASE_SENSITIVE_STR = false;
    if (FIELD_IS(fs, INDEXFLD_T_TAG)) {
      char buf[2];
      sprintf(buf, "%c", fs->tagOpts.tagSep);
      REPLY_KVSTR(SPEC_TAG_SEPARATOR_STR, buf);

      if (fs->tagOpts.tagFlags & TagField_CaseSensitive) {
        reply_SPEC_TAG_CASE_SENSITIVE_STR = true;
      }
    }

    if (FIELD_IS(fs, INDEXFLD_T_GEOMETRY)) {
      REPLY_KVSTR("coord_system", GeometryCoordsToName(fs->geometryOpts.geometryCoords));
      const GeometryIndex *idx = OpenGeometryIndex(ctx, sp, NULL, fs);
      const GeometryApi *api = GeometryApi_Get(idx);
      geom_idx_sz += api->report(idx);
    }

    if (FIELD_IS(fs, INDEXFLD_T_VECTOR)) {
      VecSimParams vec_params = fs->vectorOpts.vecSimParams;
      VecSimAlgo field_algo = vec_params.algo;
      AlgoParams algo_params = vec_params.algoParams;

      if (field_algo == VecSimAlgo_TIERED) {
        VecSimParams *primary_params = algo_params.tieredParams.primaryIndexParams;
        if (primary_params->algo == VecSimAlgo_HNSWLIB) {
          REPLY_KVSTR("algorithm", VecSimAlgorithm_ToString(primary_params->algo));
          HNSWParams hnsw_params = primary_params->algoParams.hnswParams;
          REPLY_KVSTR("data_type", VecSimType_ToString(hnsw_params.type));
          REPLY_KVINT("dim", hnsw_params.dim);
          REPLY_KVSTR("distance_metric", VecSimMetric_ToString(hnsw_params.metric));
          REPLY_KVINT("M", hnsw_params.M);
          REPLY_KVINT("ef_construction", hnsw_params.efConstruction);
        }
      } else if (field_algo == VecSimAlgo_BF) {
        REPLY_KVSTR("algorithm", VecSimAlgorithm_ToString(field_algo));
        REPLY_KVSTR("data_type", VecSimType_ToString(algo_params.bfParams.type));
        REPLY_KVINT("dim", algo_params.bfParams.dim);
        REPLY_KVSTR("distance_metric", VecSimMetric_ToString(algo_params.bfParams.metric));
      }
    }

    if (has_map) {
      RedisModule_ReplyKV_Array(reply, "flags"); // >>>flags
    }

    if (reply_SPEC_TAG_CASE_SENSITIVE_STR) {
        RedisModule_Reply_SimpleString(reply, SPEC_TAG_CASE_SENSITIVE_STR);
    }
    if (FieldSpec_IsSortable(fs)) {
      RedisModule_Reply_SimpleString(reply, SPEC_SORTABLE_STR);
    }
    if (FieldSpec_IsUnf(fs)) {
      RedisModule_Reply_SimpleString(reply, SPEC_UNF_STR);
    }
    if (FieldSpec_IsNoStem(fs)) {
      RedisModule_Reply_SimpleString(reply, SPEC_NOSTEM_STR);
    }
    if (!FieldSpec_IsIndexable(fs)) {
      RedisModule_Reply_SimpleString(reply, SPEC_NOINDEX_STR);
    }
    if (FieldSpec_HasSuffixTrie(fs)) {
      RedisModule_Reply_SimpleString(reply, SPEC_WITHSUFFIXTRIE_STR);
    }

    if (has_map) {
      RedisModule_Reply_ArrayEnd(reply); // >>>flags
    }
    RedisModule_Reply_MapEnd(reply); // >>field
  }

  RedisModule_Reply_ArrayEnd(reply); // >attributes


  REPLY_KVINT("num_docs", sp->stats.numDocuments);
  REPLY_KVINT("max_doc_id", sp->docs.maxDocId);
  REPLY_KVINT("num_terms", sp->stats.numTerms);
  REPLY_KVINT("num_records", sp->stats.numRecords);
  REPLY_KVNUM("inverted_sz_mb", sp->stats.invertedSize / (float)0x100000);
  REPLY_KVNUM("vector_index_sz_mb", IndexSpec_VectorIndexSize(sp) / (float)0x100000);
  REPLY_KVINT("total_inverted_index_blocks", TotalIIBlocks);
  // REPLY_KVNUM("inverted_cap_mb", sp->stats.invertedCap / (float)0x100000);

  // REPLY_KVNUM("inverted_cap_ovh", 0);
  //(float)(sp->stats.invertedCap - sp->stats.invertedSize) / (float)sp->stats.invertedCap);

  REPLY_KVNUM("offset_vectors_sz_mb", sp->stats.offsetVecsSize / (float)0x100000);
  // REPLY_KVNUM("skip_index_size_mb", sp->stats.skipIndexesSize / (float)0x100000);
  // REPLY_KVNUM("score_index_size_mb", sp->stats.scoreIndexesSize / (float)0x100000);

  REPLY_KVNUM("doc_table_size_mb", sp->docs.memsize / (float)0x100000);
  REPLY_KVNUM("sortable_values_size_mb", sp->docs.sortablesSize / (float)0x100000);

  REPLY_KVNUM("key_table_size_mb", TrieMap_MemUsage(sp->docs.dim.tm) / (float)0x100000);
  REPLY_KVNUM("geoshapes_sz_mb", geom_idx_sz / (float)0x100000);
  REPLY_KVNUM("records_per_doc_avg",
              (float)sp->stats.numRecords / (float)sp->stats.numDocuments);
  REPLY_KVNUM("bytes_per_record_avg",
              (float)sp->stats.invertedSize / (float)sp->stats.numRecords);
  REPLY_KVNUM("offsets_per_term_avg",
              (float)sp->stats.offsetVecRecords / (float)sp->stats.numRecords);
  REPLY_KVNUM("offset_bits_per_record_avg",
              8.0F * (float)sp->stats.offsetVecsSize / (float)sp->stats.offsetVecRecords);
<<<<<<< HEAD
  REPLY_KVNUM("hash_indexing_failures", sp->stats.indexingFailures);
  REPLY_KVNUM("total_indexing_time", (float)(sp->stats.totalIndexTime / (float)CLOCKS_PER_MILLISEC));
  REPLY_KVNUM("indexing", !!global_spec_scanner || sp->scan_in_progress);
=======
  // TODO: remove this once "hash_indexing_failures" is deprecated
  // Legacy for not breaking changes
  REPLY_KVINT("hash_indexing_failures", sp->stats.indexError.error_count);
  REPLY_KVNUM("total_indexing_time", sp->stats.totalIndexTime / 1000.0);
  REPLY_KVINT("indexing", !!global_spec_scanner || sp->scan_in_progress);
>>>>>>> a35598e5

  IndexesScanner *scanner = global_spec_scanner ? global_spec_scanner : sp->scanner;
  double percent_indexed = IndexesScanner_IndexedPercent(scanner, sp);
  REPLY_KVNUM("percent_indexed", percent_indexed);

  REPLY_KVINT("number_of_uses", sp->counter);

  REPLY_KVINT("cleaning", CleanInProgressOrPending());

  if (sp->gc) {
    RedisModule_ReplyKV_Map(reply, "gc_stats");
    GCContext_RenderStats(sp->gc, reply);
    RedisModule_Reply_MapEnd(reply);
  }

  Cursors_RenderStats(&g_CursorsList, &g_CursorsListCoord, sp, reply);

  if (sp->flags & Index_HasCustomStopwords) {
    ReplyWithStopWordsList(reply, sp->stopwords);
  }

  REPLY_KVMAP("dialect_stats");
  for (int dialect = MIN_DIALECT_VERSION; dialect <= MAX_DIALECT_VERSION; ++dialect) {
    char *dialect_i;
    rm_asprintf(&dialect_i, "dialect_%d", dialect);
    REPLY_KVINT(dialect_i, GET_DIALECT(sp->used_dialects, dialect));
    rm_free(dialect_i);
  }
  REPLY_MAP_END;

  // Global index error stats
  bool with_times = (argc > 2 && !strcmp(RedisModule_StringPtrLen(argv[2], NULL), WITH_INDEX_ERROR_TIME));
  RedisModule_Reply_SimpleString(reply, IndexError_ObjectName);
  IndexError_Reply(&sp->stats.indexError, reply, with_times);

  REPLY_KVARRAY("field statistics"); // Field statistics
  for (int i = 0; i < sp->numFields; i++) {
    const FieldSpec *fs = &sp->fields[i];
    FieldSpecInfo info = FieldSpec_GetInfo(fs);
    FieldSpecInfo_Reply(&info, reply, with_times);
  }
  REPLY_ARRAY_END; // >Field statistics

  RedisModule_Reply_MapEnd(reply); // top
  RedisModule_EndReply(reply);
  return REDISMODULE_OK;
}<|MERGE_RESOLUTION|>--- conflicted
+++ resolved
@@ -12,21 +12,9 @@
 #include "geometry/geometry_api.h"
 #include "geometry_index.h"
 #include "redismodule.h"
-<<<<<<< HEAD
+#include "reply_macros.h"
 
 #define CLOCKS_PER_MILLISEC (CLOCKS_PER_SEC / 1000)
-
-#define REPLY_KVNUM(k, v) RedisModule_ReplyKV_Double(reply, (k), (v))
-#define REPLY_KVINT(k, v) RedisModule_ReplyKV_LongLong(reply, (k), (v))
-#define REPLY_KVSTR(k, v) RedisModule_ReplyKV_SimpleString(reply, (k), (v))
-#define REPLY_KVMAP(k)    RedisModule_ReplyKV_Map(reply, (k))
-#define REPLY_KVARRAY(k)  RedisModule_ReplyKV_Array(reply, (k))
-
-#define REPLY_MAP_END     RedisModule_Reply_MapEnd(reply)
-#define REPLY_ARRAY_END   RedisModule_Reply_ArrayEnd(reply)
-=======
-#include "reply_macros.h"
->>>>>>> a35598e5
 
 static void renderIndexOptions(RedisModule_Reply *reply, IndexSpec *sp) {
 
@@ -248,17 +236,11 @@
               (float)sp->stats.offsetVecRecords / (float)sp->stats.numRecords);
   REPLY_KVNUM("offset_bits_per_record_avg",
               8.0F * (float)sp->stats.offsetVecsSize / (float)sp->stats.offsetVecRecords);
-<<<<<<< HEAD
-  REPLY_KVNUM("hash_indexing_failures", sp->stats.indexingFailures);
-  REPLY_KVNUM("total_indexing_time", (float)(sp->stats.totalIndexTime / (float)CLOCKS_PER_MILLISEC));
-  REPLY_KVNUM("indexing", !!global_spec_scanner || sp->scan_in_progress);
-=======
   // TODO: remove this once "hash_indexing_failures" is deprecated
   // Legacy for not breaking changes
   REPLY_KVINT("hash_indexing_failures", sp->stats.indexError.error_count);
-  REPLY_KVNUM("total_indexing_time", sp->stats.totalIndexTime / 1000.0);
+  REPLY_KVNUM("total_indexing_time", (float)(sp->stats.totalIndexTime / (float)CLOCKS_PER_MILLISEC));
   REPLY_KVINT("indexing", !!global_spec_scanner || sp->scan_in_progress);
->>>>>>> a35598e5
 
   IndexesScanner *scanner = global_spec_scanner ? global_spec_scanner : sp->scanner;
   double percent_indexed = IndexesScanner_IndexedPercent(scanner, sp);
