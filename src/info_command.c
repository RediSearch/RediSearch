--- conflicted
+++ resolved
@@ -171,13 +171,8 @@
 
     int nnn = 0;
     if(_ReplyMap(ctx)) {
-<<<<<<< HEAD
-      RedisModule_ReplyWithArray(ctx, REDISMODULE_POSTPONED_LEN);
-      RedisModule_ReplyWithSimpleString(ctx, "args");
-=======
       RedisModule_ReplyWithSimpleString(ctx, "flags");
       RedisModule_ReplyWithArray(ctx, REDISMODULE_POSTPONED_LEN);
->>>>>>> 03c2883a
     }
 
     if(reply_SPEC_TAG_CASE_SENSITIVE_STR) {
@@ -204,15 +199,6 @@
     if (FieldSpec_HasSuffixTrie(fs)) {
       RedisModule_ReplyWithSimpleString(ctx, SPEC_WITHSUFFIXTRIE_STR);
       ++nnn;
-<<<<<<< HEAD
-    }
-
-    if(_ReplyMap(ctx)) {
-      RedisModule_ReplySetArrayLength(ctx, nnn);
-    }
-    nn += 2;
-
-=======
     }
 
     if(_ReplyMap(ctx)) {
@@ -222,7 +208,6 @@
       nn += nnn;
     }
 
->>>>>>> 03c2883a
     RedisModule_ReplySetMapOrArrayLength(ctx, nn, true);
   }
   n += 2;
