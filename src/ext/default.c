/*
 * Copyright (c) 2006-Present, Redis Ltd.
 * All rights reserved.
 *
 * Licensed under your choice of the Redis Source Available License 2.0
 * (RSALv2); or (b) the Server Side Public License v1 (SSPLv1); or (c) the
 * GNU Affero General Public License v3 (AGPLv3).
*/

#include <string.h>
#include <stdbool.h>
#include <stdio.h>
#include <sys/param.h>

#include "redisearch.h"
#include "spec.h"
#include "types_rs.h"
#include "query.h"
#include "synonym_map.h"
#include "snowball/include/libstemmer.h"
#include "default.h"
#include "tokenize.h"
#include "rmutil/vector.h"
#include "stemmer.h"
#include "phonetic_manager.h"
#include "score_explain.h"

/******************************************************************************************
 *
 * TF-IDF Scoring Functions
 *
 * We have 2 TF-IDF scorers - one where TF is normalized by max frequency, the other where it is
 * normalized by total weighted number of terms in the document
 *
 ******************************************************************************************/

// normalize TF by max frequency
#define NORM_MAXFREQ 1
// normalize TF by number of tokens (weighted)
#define NORM_DOCLEN 2

static void strExpCreateParent(const ScoringFunctionArgs *ctx, RSScoreExplain **scrExp) {
  if (*scrExp) {
    RSScoreExplain *finalScrExp = rm_calloc(1, sizeof(RSScoreExplain));
    finalScrExp->numChildren = 1;
    finalScrExp->children = *scrExp;
    ((ScoringFunctionArgs *)ctx)->scrExp = *scrExp = finalScrExp;
  }
}

// recursively calculate tf-idf
static double tfidfRecursive(const RSIndexResult *r, const RSDocumentMetadata *dmd,
                             RSScoreExplain *scrExp) {
<<<<<<< HEAD
  if (r->type == RSResultType_Term) {
    double idf = r->data.term.term ? r->data.term.term->idf : 0;
=======
  if (r->data.tag == RSResultData_Term) {
    RSQueryTerm *term = IndexResult_QueryTermRef(r);
    double idf = term ? term->idf : 0;
>>>>>>> ef5c9273
    double res = r->weight * ((double)r->freq) * idf;
    EXPLAIN(scrExp, "(TFIDF %.2f = Weight %.2f * TF %d * IDF %.2f)", res, r->weight, r->freq, idf);
    return res;
  }
  if (r->data.tag & (RSResultData_Intersection | RSResultData_Union | RSResultData_HybridMetric)) {
    double ret = 0;
<<<<<<< HEAD
    int numChildren = r->data.agg.numChildren;
    if (!scrExp) {
      for (int i = 0; i < numChildren; i++) {
        ret += tfidfRecursive(r->data.agg.children[i], dmd, NULL);
=======
    if (!scrExp) {
      const RSAggregateResult *agg = IndexResult_AggregateRef(r);
      RSAggregateResultIter *iter = AggregateResult_Iter(agg);
      RSIndexResult *child = NULL;

      while (AggregateResultIter_Next(iter, &child)) {
        ret += tfidfRecursive(child, dmd, NULL);
>>>>>>> ef5c9273
      }

      AggregateResultIter_Free(iter);
    } else {
      const RSAggregateResult *agg = IndexResult_AggregateRef(r);
      size_t numChildren = AggregateResult_NumChildren(agg);
      scrExp->numChildren = numChildren;
      scrExp->children = rm_calloc(numChildren, sizeof(RSScoreExplain));
<<<<<<< HEAD
      for (int i = 0; i < numChildren; i++) {
        ret += tfidfRecursive(r->data.agg.children[i], dmd, &scrExp->children[i]);
=======

      int i = 0;
      RSAggregateResultIter *iter = AggregateResult_Iter(agg);
      RSIndexResult *child = NULL;

      while (AggregateResultIter_Next(iter, &child)) {
        ret += tfidfRecursive(child, dmd, &scrExp->children[i]);
        i++;
>>>>>>> ef5c9273
      }

      AggregateResultIter_Free(iter);

      EXPLAIN(scrExp, "(Weight %.2f * total children TFIDF %.2f)", r->weight, ret);
    }
    return r->weight * ret;
  }
  EXPLAIN(scrExp, "(TFIDF %.2f = Weight %.2f * Frequency %d)", r->weight * (double)r->freq,
          r->weight, r->freq);
  return r->weight * (double)r->freq;
}

/* internal common tf-idf function, where just the normalization method changes */
static inline double tfIdfInternal(const ScoringFunctionArgs *ctx, const RSIndexResult *h,
                                   const RSDocumentMetadata *dmd, double minScore, int normMode) {
  RSScoreExplain *scrExp = (RSScoreExplain *)ctx->scrExp;
  if (dmd->score == 0) {
    EXPLAIN(scrExp, "Document score is 0");
    return 0;
  }
  uint32_t norm = normMode == NORM_MAXFREQ ? dmd->maxFreq : dmd->len;
  if (norm == 0) {
    EXPLAIN(scrExp, "Document %s is 0", normMode == NORM_MAXFREQ ? "max frequency" : "length");
    return 0;
  }
  double rawTfidf = tfidfRecursive(h, dmd, scrExp);
  double tfidf = dmd->score * rawTfidf / norm;
  strExpCreateParent(ctx, &scrExp);

  // no need to factor the distance if tfidf is already below minimal score
  if (tfidf < minScore) {
    EXPLAIN(scrExp, "TFIDF score of %.2f is smaller than minimum score %.2f", tfidf, minScore);
    return 0;
  }

  int slop = ctx->GetSlop(h);
  tfidf /= slop;

  EXPLAIN(scrExp, "Final TFIDF : words TFIDF %.2f * document score %.2f / norm %d / slop %d",
          rawTfidf, dmd->score, norm, slop);

  return tfidf;
}

/* Calculate sum(TF-IDF)*document score for each result, where TF is normalized by maximum frequency
 * in this document*/
static double TFIDFScorer(const ScoringFunctionArgs *ctx, const RSIndexResult *h,
                          const RSDocumentMetadata *dmd, double minScore) {
  return tfIdfInternal(ctx, h, dmd, minScore, NORM_MAXFREQ);
}

/* Identical scorer to TFIDFScorer, only the normalization is by total weighted frequency in the doc
 */
static double TFIDFNormDocLenScorer(const ScoringFunctionArgs *ctx, const RSIndexResult *h,
                                    const RSDocumentMetadata *dmd, double minScore) {

  return tfIdfInternal(ctx, h, dmd, minScore, NORM_DOCLEN);
}

/******************************************************************************************
 *
 * BM25 Scoring Functions
 * NOTE: this is a legacy *non-standard* computation of BM25, and is deprecated after introducing
 * the BM25STD scorer.
 *
 ******************************************************************************************/

/* recursively calculate score for each token, summing up sub tokens */
static double bm25Recursive(const ScoringFunctionArgs *ctx, const RSIndexResult *r,
                            const RSDocumentMetadata *dmd, RSScoreExplain *scrExp) {
  static const float b = 0.5;
  static const float k1 = 1.2;
  double f = (double)r->freq;
  double ret = 0;
<<<<<<< HEAD
  if (r->type == RSResultType_Term) {
    double idf = (r->data.term.term ? r->data.term.term->idf : 0);
=======
  if (r->data.tag == RSResultData_Term) {
    RSQueryTerm *term = IndexResult_QueryTermRef(r);
    double idf = (term ? term->idf : 0);
>>>>>>> ef5c9273
    ret = r->weight * idf * f / (f + k1 * (1.0f - b + b * ctx->indexStats.avgDocLen));
    EXPLAIN(scrExp,
            "(%.2f = Weight %.2f * IDF %.2f * F %d / (F %d + k1 1.2 * (1 - b 0.5 + b 0.5 * Average Len %.2f)))",
            ret, r->weight, idf, r->freq, r->freq, ctx->indexStats.avgDocLen);

<<<<<<< HEAD
  } else if (r->type & (RSResultType_Intersection | RSResultType_Union | RSResultType_HybridMetric)) {
    int numChildren = r->data.agg.numChildren;
    if (!scrExp) {
      for (int i = 0; i < numChildren; i++) {
        ret += bm25Recursive(ctx, r->data.agg.children[i], dmd, NULL);
=======
  } else if (r->data.tag & (RSResultData_Intersection | RSResultData_Union | RSResultData_HybridMetric)) {
    if (!scrExp) {
      const RSAggregateResult *agg = IndexResult_AggregateRef(r);
      RSAggregateResultIter *iter = AggregateResult_Iter(agg);
      RSIndexResult *child = NULL;

      while (AggregateResultIter_Next(iter, &child)) {
        ret += bm25Recursive(ctx, child, dmd, NULL);
>>>>>>> ef5c9273
      }

      AggregateResultIter_Free(iter);
    } else {
      const RSAggregateResult *agg = IndexResult_AggregateRef(r);
      size_t numChildren = AggregateResult_NumChildren(agg);
      scrExp->numChildren = numChildren;
      scrExp->children = rm_calloc(numChildren, sizeof(RSScoreExplain));
<<<<<<< HEAD
      for (int i = 0; i < numChildren; i++) {
        ret += bm25Recursive(ctx, r->data.agg.children[i], dmd, &scrExp->children[i]);
=======

      int i = 0;
      RSAggregateResultIter *iter = AggregateResult_Iter(agg);
      RSIndexResult *child = NULL;

      while (AggregateResultIter_Next(iter, &child)) {
        ret += bm25Recursive(ctx, child, dmd, &scrExp->children[i]);
        i++;
>>>>>>> ef5c9273
      }

      AggregateResultIter_Free(iter);

      EXPLAIN(scrExp, "(Weight %.2f * children BM25 %.2f)", r->weight, ret);
    }
    ret *= r->weight;
  } else if (f) {  // default for virtual type -just disregard the idf
    ret = r->weight * f / (f + k1 * (1.0f - b + b * ctx->indexStats.avgDocLen));
    EXPLAIN(
        scrExp,
        "(%.2f = Weight %.2f * F %d / (F %d + k1 1.2 * (1 - b 0.5 + b 0.5 * Average Len %.2f)))",
        ret, r->weight, r->freq, r->freq, ctx->indexStats.avgDocLen);
  } else {
    EXPLAIN(scrExp, "Frequency 0 -> value 0");
  }

  return ret;
}

/* BM25 scoring function */
static double BM25Scorer(const ScoringFunctionArgs *ctx, const RSIndexResult *r,
                         const RSDocumentMetadata *dmd, double minScore) {
  RSScoreExplain *scrExp = (RSScoreExplain *)ctx->scrExp;
  double bm25res = bm25Recursive(ctx, r, dmd, scrExp);
  double score = dmd->score * bm25res;
  strExpCreateParent(ctx, &scrExp);

  // no need to factor the distance if tfidf is already below minimal score
  if (score < minScore) {
    EXPLAIN(scrExp, "BM25 score of %.2f is smaller than minimum score %.2f", bm25res, score);
    return 0;
  }
  int slop = ctx->GetSlop(r);
  score /= slop;

  EXPLAIN(scrExp, "Final BM25 : words BM25 %.2f * document score %.2f / slop %d", bm25res,
          dmd->score, slop);

  return score;
}

/******************************************************************************************
 *
 * BM25 Scoring Functions - standard version according to https://en.wikipedia.org/wiki/Okapi_BM25
 *
 ******************************************************************************************/

static double inline CalculateBM25Std(float b, float k1, double idf, double f, int doc_len,
                                      double avg_doc_len, double weight, RSScoreExplain *scrExp, const char *term) {
  double ret = weight * idf * f * (k1 + 1) / (f + k1 * (1.0f - b + b * (float)doc_len/avg_doc_len));
  EXPLAIN(scrExp,
          "%s: (%.2f = Weight %.2f * IDF %.2f * (F %.2f * (k1 1.2 + 1)) / (F %.2f + k1 1.2 * (1 - b 0.75 + b 0.75 *"
          " Doc Len %d / Average Doc Len %.2f)))",
          term, ret, weight, idf, f, f, doc_len, avg_doc_len);
  return ret;
}

/* recursively calculate score for each token, summing up sub tokens */
static double bm25StdRecursive(const ScoringFunctionArgs *ctx, const RSIndexResult *r,
                            const RSDocumentMetadata *dmd, RSScoreExplain *scrExp) {
  static const float b = 0.75f;
  static const float k1 = 1.2f;
  double f = (double)r->freq;
  double ret = 0;
  if (r->data.tag == RSResultData_Term) {
    // Compute IDF based on total number of docs in the index and the term's total frequency.
<<<<<<< HEAD
    double idf = r->data.term.term->bm25_idf;
    ret = CalculateBM25Std(b, k1, idf, f, dmd->len, ctx->indexStats.avgDocLen, r->weight, scrExp,
                           r->data.term.term->str);
  } else if (r->type & (RSResultType_Intersection | RSResultType_Union | RSResultType_HybridMetric)) {
    int numChildren = r->data.agg.numChildren;
    if (!scrExp) {
      for (int i = 0; i < numChildren; i++) {
        ret += bm25StdRecursive(ctx, r->data.agg.children[i], dmd, NULL);
=======
    RSQueryTerm *term = IndexResult_QueryTermRef(r);
    double idf = term->bm25_idf;
    ret = CalculateBM25Std(b, k1, idf, f, dmd->len, ctx->indexStats.avgDocLen, r->weight, scrExp,
                           term->str);
  } else if (r->data.tag & (RSResultData_Intersection | RSResultData_Union | RSResultData_HybridMetric)) {
    if (!scrExp) {
      const RSAggregateResult *agg = IndexResult_AggregateRef(r);
      RSAggregateResultIter *iter = AggregateResult_Iter(agg);
      RSIndexResult *child = NULL;

      while (AggregateResultIter_Next(iter, &child)) {
        ret += bm25StdRecursive(ctx, child, dmd, NULL);
>>>>>>> ef5c9273
      }

      AggregateResultIter_Free(iter);
    } else {
      const RSAggregateResult *agg = IndexResult_AggregateRef(r);
      size_t numChildren = AggregateResult_NumChildren(agg);
      scrExp->numChildren = numChildren;
      scrExp->children = rm_calloc(numChildren, sizeof(RSScoreExplain));
<<<<<<< HEAD
      for (int i = 0; i < numChildren; i++) {
        ret += bm25StdRecursive(ctx, r->data.agg.children[i], dmd, &scrExp->children[i]);
=======

      int i = 0;
      RSAggregateResultIter *iter = AggregateResult_Iter(agg);
      RSIndexResult *child = NULL;

      while (AggregateResultIter_Next(iter, &child)) {
        ret += bm25StdRecursive(ctx, child, dmd, &scrExp->children[i]);
        i++;
>>>>>>> ef5c9273
      }

      AggregateResultIter_Free(iter);

      EXPLAIN(scrExp, "(Weight %.2f * children BM25 %.2f)", r->weight, ret);
    }
    ret *= r->weight;
  } else if (r->data.tag == RSResultData_Virtual && f && r->weight) {
    // For wildcard, score should be determined only by the weight
    // and the document's length (so we set idf and f to be 1).
    double idf = 1.0;
    ret = CalculateBM25Std(b, k1, idf, 1, dmd->len, ctx->indexStats.avgDocLen, r->weight, scrExp, "*");
  } else {
    // Record is either optional term with no match or non text token.
    // For optional term with no match - we would expect 0 contribution to the score
    // (the weight should be set to 0).
    EXPLAIN(scrExp, "Irrelevant token -> score is 0");
  }

  return ret;
}

/* BM25 scoring function - standard version */
static double BM25StdScorer(const ScoringFunctionArgs *ctx, const RSIndexResult *r,
                         const RSDocumentMetadata *dmd, double minScore) {
  RSScoreExplain *scrExp = (RSScoreExplain *)ctx->scrExp;
  double bm25res = bm25StdRecursive(ctx, r, dmd, scrExp);
  double score = dmd->score * bm25res;
  strExpCreateParent(ctx, &scrExp);

  EXPLAIN(scrExp, "Final BM25 : words BM25 %.2f * document score %.2f", bm25res,
          dmd->score);

  return score;
}

/******************************************************************************************
 *
 * Normalized BM25 Scoring Function
 *
 ******************************************************************************************/

/* Stretched tanh.
 * The stretching is in the sense that we increase the range in which the tanh
 * function behaves as a linear function, thus more suiting to our scoring
 * expectations.
 */
static inline double tanhStretched(double x, double stretch) {
  return tanh((1 / stretch) * x);
}

/* Normalized BM25 scoring function (of the standard version)
 * The normalization is done by applying the stretched hyperbolic tangent function
 * on the standard BM25 score of the result, resulting in a score in the range [0,1].
 * The stretch factor is used to control the range of the linear part of the
 * tanh function, after which the scores are mapped to ~1.
*/
static double BM25StdTanhScorer(const ScoringFunctionArgs *ctx, const RSIndexResult *r,
                         const RSDocumentMetadata *dmd, double minScore) {
  RSScoreExplain *scrExp = (RSScoreExplain *)ctx->scrExp;
  double bm25res = bm25StdRecursive(ctx, r, dmd, scrExp);
  double score = dmd->score * bm25res;
  strExpCreateParent(ctx, &scrExp);

  EXPLAIN(scrExp, "Final BM25 : words BM25 %.2f * document score %.2f", bm25res,
          dmd->score);

  // Normalize the score
  double normalizedScore = tanhStretched(score, ctx->tanhFactor);

  // Modify the explanation to include the normalization
  strExpCreateParent(ctx, &scrExp);
  EXPLAIN(scrExp,
    "Final Normalized BM25 : tanh(stretch factor 1/%d * Final BM25 %.2f)",
    ctx->tanhFactor, score);

  return normalizedScore;
}

/******************************************************************************************
 *
 * Raw document-score scorer. Just returns the document score
 *
 ******************************************************************************************/
static double DocScoreScorer(const ScoringFunctionArgs *ctx, const RSIndexResult *r,
                             const RSDocumentMetadata *dmd, double minScore) {
  RSScoreExplain *scrExp = (RSScoreExplain *)ctx->scrExp;
  EXPLAIN(scrExp, "Document's score is %.2f", dmd->score);
  return dmd->score;
}

/******************************************************************************************
 *
 * DISMAX-style scorer
 *
 ******************************************************************************************/
static double dismaxRecursive(const ScoringFunctionArgs *ctx, const RSIndexResult *r,
                              RSScoreExplain *scrExp) {
  // for terms - we return the term frequency
  double ret = 0;
  switch (r->data.tag) {
    case RSResultData_Term:
    case RSResultData_Metric:
    case RSResultData_Numeric:
    case RSResultData_Virtual:
      ret = r->freq;
      EXPLAIN(scrExp, "DISMAX %.2f = Weight %.2f * Frequency %d", r->weight * ret, r->weight,
              r->freq);
      break;
    // for intersections - we sum up the term scores
    case RSResultData_Intersection:
      if (!scrExp) {
<<<<<<< HEAD
        for (int i = 0; i < r->data.agg.numChildren; i++) {
          ret += dismaxRecursive(ctx, r->data.agg.children[i], NULL);
=======
        const RSAggregateResult *agg = IndexResult_AggregateRef(r);
        RSAggregateResultIter *iter = AggregateResult_Iter(agg);
        RSIndexResult *child = NULL;

        while (AggregateResultIter_Next(iter, &child)) {
          ret += dismaxRecursive(ctx, child, NULL);
>>>>>>> ef5c9273
        }

        AggregateResultIter_Free(iter);
      } else {
<<<<<<< HEAD
        scrExp->numChildren = r->data.agg.numChildren;
        scrExp->children = rm_calloc(r->data.agg.numChildren, sizeof(RSScoreExplain));
        for (int i = 0; i < r->data.agg.numChildren; i++) {
          ret += dismaxRecursive(ctx, r->data.agg.children[i], &scrExp->children[i]);
=======
        const RSAggregateResult *agg = IndexResult_AggregateRef(r);
        size_t numChildren = AggregateResult_NumChildren(agg);
        scrExp->numChildren = numChildren;
        scrExp->children = rm_calloc(numChildren, sizeof(RSScoreExplain));

        int i = 0;
        RSAggregateResultIter *iter = AggregateResult_Iter(agg);
        RSIndexResult *child = NULL;

        while (AggregateResultIter_Next(iter, &child)) {
          ret += dismaxRecursive(ctx, child, &scrExp->children[i]);
          i++;
>>>>>>> ef5c9273
        }

        AggregateResultIter_Free(iter);

        EXPLAIN(scrExp, "%.2f = Weight %.2f * children DISMAX %.2f", r->weight * ret, r->weight,
                ret);
      }
      break;
    // for unions - we take the max frequency
    case RSResultData_Union:
      if (!scrExp) {
<<<<<<< HEAD
        for (int i = 0; i < r->data.agg.numChildren; i++) {
          ret = MAX(ret, dismaxRecursive(ctx, r->data.agg.children[i], NULL));
=======
        const RSAggregateResult *agg = IndexResult_AggregateRef(r);
        RSAggregateResultIter *iter = AggregateResult_Iter(agg);
        RSIndexResult *child = NULL;

        while (AggregateResultIter_Next(iter, &child)) {
          ret = MAX(ret, dismaxRecursive(ctx, child, NULL));
>>>>>>> ef5c9273
        }

        AggregateResultIter_Free(iter);
      } else {
<<<<<<< HEAD
        scrExp->numChildren = r->data.agg.numChildren;
        scrExp->children = rm_calloc(r->data.agg.numChildren, sizeof(RSScoreExplain));
        for (int i = 0; i < r->data.agg.numChildren; i++) {
          ret = MAX(ret, dismaxRecursive(ctx, r->data.agg.children[i], &scrExp->children[i]));
=======
        const RSAggregateResult *agg = IndexResult_AggregateRef(r);
        size_t numChildren = AggregateResult_NumChildren(agg);
        scrExp->numChildren = numChildren;
        scrExp->children = rm_calloc(numChildren, sizeof(RSScoreExplain));

        int i = 0;
        RSAggregateResultIter *iter = AggregateResult_Iter(agg);
        RSIndexResult *child = NULL;

        while (AggregateResultIter_Next(iter, &child)) {
          ret = MAX(ret, dismaxRecursive(ctx, child, &scrExp->children[i]));
          i++;
>>>>>>> ef5c9273
        }

        AggregateResultIter_Free(iter);

        EXPLAIN(scrExp, "%.2f = Weight %.2f * children DISMAX %.2f", r->weight * ret, r->weight,
                ret);
      }
      break;
    // for hybrid - just take the non-vector child score (the second one).
<<<<<<< HEAD
    case RSResultType_HybridMetric:
      return dismaxRecursive(ctx, r->data.agg.children[1], scrExp);
=======
    case RSResultData_HybridMetric:
    {
      const RSAggregateResult *agg = IndexResult_AggregateRef(r);
      return dismaxRecursive(ctx, AggregateResult_Get(agg, 1), scrExp);
    }
>>>>>>> ef5c9273
  }
  return r->weight * ret;
}
/* Calculate sum(TF-IDF)*document score for each result */
static double DisMaxScorer(const ScoringFunctionArgs *ctx, const RSIndexResult *h,
                           const RSDocumentMetadata *dmd, double minScore) {
  // if (dmd->score == 0 || h == NULL) return 0;
  return dismaxRecursive(ctx, h, ctx->scrExp);
}
/* taken from redis - bitops.c */
static const unsigned char bitsinbyte[256] = {
    0, 1, 1, 2, 1, 2, 2, 3, 1, 2, 2, 3, 2, 3, 3, 4, 1, 2, 2, 3, 2, 3, 3, 4, 2, 3, 3, 4, 3, 4, 4, 5,
    1, 2, 2, 3, 2, 3, 3, 4, 2, 3, 3, 4, 3, 4, 4, 5, 2, 3, 3, 4, 3, 4, 4, 5, 3, 4, 4, 5, 4, 5, 5, 6,
    1, 2, 2, 3, 2, 3, 3, 4, 2, 3, 3, 4, 3, 4, 4, 5, 2, 3, 3, 4, 3, 4, 4, 5, 3, 4, 4, 5, 4, 5, 5, 6,
    2, 3, 3, 4, 3, 4, 4, 5, 3, 4, 4, 5, 4, 5, 5, 6, 3, 4, 4, 5, 4, 5, 5, 6, 4, 5, 5, 6, 5, 6, 6, 7,
    1, 2, 2, 3, 2, 3, 3, 4, 2, 3, 3, 4, 3, 4, 4, 5, 2, 3, 3, 4, 3, 4, 4, 5, 3, 4, 4, 5, 4, 5, 5, 6,
    2, 3, 3, 4, 3, 4, 4, 5, 3, 4, 4, 5, 4, 5, 5, 6, 3, 4, 4, 5, 4, 5, 5, 6, 4, 5, 5, 6, 5, 6, 6, 7,
    2, 3, 3, 4, 3, 4, 4, 5, 3, 4, 4, 5, 4, 5, 5, 6, 3, 4, 4, 5, 4, 5, 5, 6, 4, 5, 5, 6, 5, 6, 6, 7,
    3, 4, 4, 5, 4, 5, 5, 6, 4, 5, 5, 6, 5, 6, 6, 7, 4, 5, 5, 6, 5, 6, 6, 7, 5, 6, 6, 7, 6, 7, 7, 8};

/* HAMMING - Scorer using Hamming distance between the query payload and the document payload. Only
 * works if both have the payloads the same length */
static double HammingDistanceScorer(const ScoringFunctionArgs *ctx, const RSIndexResult *h,
                                    const RSDocumentMetadata *dmd, double minScore) {
  RSScoreExplain *scrExp = (RSScoreExplain *)ctx->scrExp;
  // the strings must be of the same length > 0
  if (!hasPayload(dmd->flags) || !dmd->payload->len || dmd->payload->len != ctx->qdatalen) {
    EXPLAIN(scrExp, "Payloads provided to scorer vary in length");
    return 0;
  }
  size_t ret = 0;
  size_t len = ctx->qdatalen;
  // if the strings are not aligned to 64 bit - calculate the diff byte by

  const unsigned char *a = (unsigned char *)ctx->qdata;
  const unsigned char *b = (unsigned char *)dmd->payload->data;
  for (size_t i = 0; i < len; i++) {
    ret += bitsinbyte[(unsigned char)(a[i] ^ b[i])];
  }
  double result = 1.0 / (double)(ret + 1);
  EXPLAIN(scrExp, "String length is %zu. Bit count is %zu. Result is (1 / count + 1) = %.2f", len,
          ret, result);
  // we inverse the distance, and add 1 to make sure a distance of 0 yields a perfect score of 1
  return result;
}

typedef struct {
  int isCn;
  union {
    struct {
      RSTokenizer *tokenizer;
      Vector *tokList;
    } cn;
    struct sb_stemmer *latin;
  } data;
} defaultExpanderCtx;

static void expandCn(RSQueryExpanderCtx *ctx, RSToken *token) {
  defaultExpanderCtx *dd = ctx->privdata;
  RSTokenizer *tokenizer;
  if (!dd) {
    dd = ctx->privdata = rm_calloc(1, sizeof(*dd));
    dd->isCn = 1;
  }
  if (!dd->data.cn.tokenizer) {
    tokenizer = dd->data.cn.tokenizer = NewChineseTokenizer(NULL, NULL, 0);
    dd->data.cn.tokList = NewVector(char *, 4);
  }

  tokenizer = dd->data.cn.tokenizer;
  Vector *tokVec = dd->data.cn.tokList;

  tokVec->top = 0;
  tokenizer->Start(tokenizer, token->str, token->len, 0);

  Token tTok = {0};
  while (tokenizer->Next(tokenizer, &tTok)) {
    char *s = rm_strndup(tTok.tok, tTok.tokLen);
    Vector_Push(tokVec, s);
  }

  ctx->ExpandTokenWithPhrase(ctx, (const char **)tokVec->data, tokVec->top, token->flags, 0, 0);
}

/******************************************************************************************
 *
 * Stemmer based query expander
 *
 ******************************************************************************************/
int StemmerExpander(RSQueryExpanderCtx *ctx, RSToken *token) {

  // we store the stemmer as private data on the first call to expand
  defaultExpanderCtx *dd = ctx->privdata;
  struct sb_stemmer *sb;

  if (!ctx->privdata) {
    if (ctx->language == RS_LANG_CHINESE) {
      expandCn(ctx, token);
      return REDISMODULE_OK;
    } else {
      dd = ctx->privdata = rm_calloc(1, sizeof(*dd));
      dd->isCn = 0;
      sb = dd->data.latin = sb_stemmer_new(RSLanguage_ToString(ctx->language), NULL);
    }
  }

  if (dd->isCn) {
    expandCn(ctx, token);
    return REDISMODULE_OK;
  }

  sb = dd->data.latin;

  // No stemmer available for this language - just return the node so we won't
  // be called again
  if (!sb) {
    return REDISMODULE_OK;
  }

  const sb_symbol *b = (const sb_symbol *)token->str;
  const sb_symbol *stemmed = sb_stemmer_stem(sb, b, token->len);

  if (stemmed) {
    int sl = sb_stemmer_length(sb);

    // Make a copy of the stemmed buffer with the + prefix given to stems
    char *dup = rm_malloc(sl + 2);
    dup[0] = STEM_PREFIX;
    memcpy(dup + 1, stemmed, sl + 1);

    // Get fieldMask which includes only expandable fields
    QueryNode *qn = *ctx->currentNode;
    t_fieldMask orig_fm = qn->opts.fieldMask;
    t_fieldMask expandable_fm = qn->opts.fieldMask;
    if (orig_fm != RS_FIELDMASK_ALL) {
      t_fieldMask fm = qn->opts.fieldMask;
      t_fieldMask bit_mask = 1;
      while (fm) {
        if (fm & bit_mask) {
            const FieldSpec *fs = IndexSpec_GetFieldByBit(ctx->handle->spec, bit_mask);
            if (fs && FieldSpec_IsNoStem(fs)) {
              expandable_fm &= ~bit_mask;
            }
        }
        fm &= ~bit_mask;
        bit_mask <<= 1;
      }
    }

    /* Replace current node with a new union node if needed */
    if (qn->type != QN_UNION) {
      QueryNode *un = NewUnionNode();

      un->opts.fieldMask = qn->opts.fieldMask;

      /* Append current node to the new union node as a child */
      QueryNode_AddChild(un, qn);
      *ctx->currentNode = un;
    }

    // Add expanded nodes with corresponding field mask
    qn = *ctx->currentNode;
    qn->opts.fieldMask = expandable_fm;
    ctx->ExpandToken(ctx, dup, sl + 1, 0x0);  // TODO: Set proper flags here
    if (sl != token->len || strncmp((const char *)stemmed, token->str, token->len)) {
      ctx->ExpandToken(ctx, rm_strndup((const char *)stemmed, sl), sl, 0x0);
    }
    // Restore field mask of UNION node
    qn->opts.fieldMask = orig_fm;
  }
  return REDISMODULE_OK;
}

void StemmerExpanderFree(void *p) {
  if (!p) {
    return;
  }
  defaultExpanderCtx *dd = p;
  if (dd->isCn) {
    dd->data.cn.tokenizer->Free(dd->data.cn.tokenizer);
    Vector_Free(dd->data.cn.tokList);
  } else if (dd->data.latin) {
    sb_stemmer_delete(dd->data.latin);
  }
  rm_free(dd);
}

/******************************************************************************************
 *
 * phonetic based query expander
 *
 ******************************************************************************************/
int PhoneticExpand(RSQueryExpanderCtx *ctx, RSToken *token) {
  char *primary = NULL;

  PhoneticManager_ExpandPhonetics(NULL, token->str, token->len, &primary, NULL);

  if (primary) {
    ctx->ExpandToken(ctx, primary, strlen(primary), 0x0);
  }
  return REDISMODULE_OK;
}

/******************************************************************************************
 *
 * Synonyms based query expander
 *
 ******************************************************************************************/
int SynonymExpand(RSQueryExpanderCtx *ctx, RSToken *token) {
#define BUFF_LEN 100
  IndexSpec *spec = ctx->handle->spec;
  if (!spec->smap) {
    return REDISMODULE_OK;
  }

  TermData *t_data = SynonymMap_GetIdsBySynonym(spec->smap, token->str, token->len);

  if (t_data == NULL) {
    return REDISMODULE_OK;
  }

  for (int i = 0; i < array_len(t_data->groupIds); ++i) {
    ctx->ExpandToken(ctx, rm_strdup(t_data->groupIds[i]), strlen(t_data->groupIds[i]), 0x0);
  }
  return REDISMODULE_OK;
}

/******************************************************************************************
 *
 * Default query expander
 *
 ******************************************************************************************/
// Assumes that the spec (ctx->handle->spec) is properly guarded for reading by the caller (read lock or redis lock)
int DefaultExpander(RSQueryExpanderCtx *ctx, RSToken *token) {
  int phonetic = (*(ctx->currentNode))->opts.phonetic;
  SynonymExpand(ctx, token);

  if (phonetic == PHONETIC_DEFAULT) {
    // Eliminate the phonetic expansion if we know that none of the fields
    // actually use phonetic matching
    if (IndexSpec_CheckPhoneticEnabled(ctx->handle->spec, (*ctx->currentNode)->opts.fieldMask)) {
      phonetic = PHONETIC_ENABLED;
    }
  } else if (phonetic == PHONETIC_ENABLED || phonetic == PHONETIC_DISABLED) {
    // Verify that the field is actually phonetic
    int isValid = 0;
    if ((*ctx->currentNode)->opts.fieldMask == RS_FIELDMASK_ALL) {
      if (ctx->handle->spec->flags & Index_HasPhonetic) {
        isValid = 1;
      }
    } else {
      t_fieldMask fm = (*ctx->currentNode)->opts.fieldMask;
      for (size_t ii = 0; ii < ctx->handle->spec->numFields; ++ii) {
        const FieldSpec *fs = ctx->handle->spec->fields + ii;
        if (!(fm & FIELD_BIT(fs))) {
          continue;
        }
        if (FieldSpec_IsPhonetics(fs)) {
          isValid = 1;
        }
      }
    }
    if (!isValid) {
      QueryError_SetError(ctx->status, QUERY_EINVAL, "field does not support phonetics");
      return REDISMODULE_ERR;
    }
  }
  if (phonetic == PHONETIC_ENABLED) {
    PhoneticExpand(ctx, token);
  }

  // stemmer is happening last because it might free the given 'RSToken *token'
  // this is a bad solution and should be fixed, but for now its good enough
  // todo: fix the free of the 'RSToken *token' by the stemmer and allow any
  //       expnders ordering!!
  StemmerExpander(ctx, token);
  return REDISMODULE_OK;
}

void DefaultExpanderFree(void *p) {
  StemmerExpanderFree(p);
}

/* Register the default extension */
int DefaultExtensionInit(RSExtensionCtx *ctx) {

  /* TF-IDF scorer */
  if (ctx->RegisterScoringFunction(TFIDF_SCORER_NAME, TFIDFScorer, NULL, NULL) ==
      REDISEARCH_ERR) {
    return REDISEARCH_ERR;
  }

  /* DisMax-alike scorer */
  if (ctx->RegisterScoringFunction(DISMAX_SCORER_NAME, DisMaxScorer, NULL, NULL) ==
      REDISEARCH_ERR) {
    return REDISEARCH_ERR;
  }

  /* Register BM25 scorer - DEPRECATED NON-STANDARD VARIATION */
  if (ctx->RegisterScoringFunction(BM25_SCORER_NAME, BM25Scorer, NULL, NULL) == REDISEARCH_ERR) {
    return REDISEARCH_ERR;
  }

  /* Register BM25 scorer - STANDARD VARIATION */
  if (ctx->RegisterScoringFunction(BM25_STD_SCORER_NAME, BM25StdScorer, NULL, NULL) == REDISEARCH_ERR) {
    return REDISEARCH_ERR;
  }

  /* Register BM25 scorer - NORMALIZED STANDARD VARIATION - TANH */
  if (ctx->RegisterScoringFunction(BM25_STD_NORMALIZED_TANH_SCORER_NAME, BM25StdTanhScorer, NULL, NULL) == REDISEARCH_ERR) {
    return REDISEARCH_ERR;
  }

  /* Register BM25 scorer - NORMALIZED STANDARD VARIATION - MAX */
  if (ctx->RegisterScoringFunction(BM25_STD_NORMALIZED_MAX_SCORER_NAME, BM25StdScorer, NULL, NULL) == REDISEARCH_ERR) {
    return REDISEARCH_ERR;
  }

  /* Register HAMMING scorer */
  if (ctx->RegisterScoringFunction(HAMMINGDISTANCE_SCORER, HammingDistanceScorer, NULL, NULL) ==
      REDISEARCH_ERR) {
    return REDISEARCH_ERR;
  }
  /* Register TFIDF.DOCNORM */
  if (ctx->RegisterScoringFunction(TFIDF_DOCNORM_SCORER_NAME, TFIDFNormDocLenScorer, NULL, NULL) ==
      REDISEARCH_ERR) {
    return REDISEARCH_ERR;
  }

  /* Register DOCSCORE scorer */
  if (ctx->RegisterScoringFunction(DOCSCORE_SCORER, DocScoreScorer, NULL, NULL) == REDISEARCH_ERR) {
    return REDISEARCH_ERR;
  }

  /* Snowball Stemmer is the default expander */
  if (ctx->RegisterQueryExpander(STEMMER_EXPENDER_NAME, StemmerExpander, StemmerExpanderFree,
                                 NULL) == REDISEARCH_ERR) {
    return REDISEARCH_ERR;
  }

  /* Synonyms expender */
  if (ctx->RegisterQueryExpander(SYNONYMS_EXPENDER_NAME, SynonymExpand, NULL, NULL) ==
      REDISEARCH_ERR) {
    return REDISEARCH_ERR;
  }

  /* Phonetic expender */
  if (ctx->RegisterQueryExpander(PHONETIC_EXPENDER_NAME, PhoneticExpand, NULL, NULL) ==
      REDISEARCH_ERR) {
    return REDISEARCH_ERR;
  }

  /* Default expender */
  if (ctx->RegisterQueryExpander(DEFAULT_EXPANDER_NAME, DefaultExpander, DefaultExpanderFree,
                                 NULL) == REDISEARCH_ERR) {
    return REDISEARCH_ERR;
  }

  return REDISEARCH_OK;
}<|MERGE_RESOLUTION|>--- conflicted
+++ resolved
@@ -51,26 +51,15 @@
 // recursively calculate tf-idf
 static double tfidfRecursive(const RSIndexResult *r, const RSDocumentMetadata *dmd,
                              RSScoreExplain *scrExp) {
-<<<<<<< HEAD
-  if (r->type == RSResultType_Term) {
-    double idf = r->data.term.term ? r->data.term.term->idf : 0;
-=======
   if (r->data.tag == RSResultData_Term) {
     RSQueryTerm *term = IndexResult_QueryTermRef(r);
     double idf = term ? term->idf : 0;
->>>>>>> ef5c9273
     double res = r->weight * ((double)r->freq) * idf;
     EXPLAIN(scrExp, "(TFIDF %.2f = Weight %.2f * TF %d * IDF %.2f)", res, r->weight, r->freq, idf);
     return res;
   }
   if (r->data.tag & (RSResultData_Intersection | RSResultData_Union | RSResultData_HybridMetric)) {
     double ret = 0;
-<<<<<<< HEAD
-    int numChildren = r->data.agg.numChildren;
-    if (!scrExp) {
-      for (int i = 0; i < numChildren; i++) {
-        ret += tfidfRecursive(r->data.agg.children[i], dmd, NULL);
-=======
     if (!scrExp) {
       const RSAggregateResult *agg = IndexResult_AggregateRef(r);
       RSAggregateResultIter *iter = AggregateResult_Iter(agg);
@@ -78,7 +67,6 @@
 
       while (AggregateResultIter_Next(iter, &child)) {
         ret += tfidfRecursive(child, dmd, NULL);
->>>>>>> ef5c9273
       }
 
       AggregateResultIter_Free(iter);
@@ -87,10 +75,6 @@
       size_t numChildren = AggregateResult_NumChildren(agg);
       scrExp->numChildren = numChildren;
       scrExp->children = rm_calloc(numChildren, sizeof(RSScoreExplain));
-<<<<<<< HEAD
-      for (int i = 0; i < numChildren; i++) {
-        ret += tfidfRecursive(r->data.agg.children[i], dmd, &scrExp->children[i]);
-=======
 
       int i = 0;
       RSAggregateResultIter *iter = AggregateResult_Iter(agg);
@@ -99,7 +83,6 @@
       while (AggregateResultIter_Next(iter, &child)) {
         ret += tfidfRecursive(child, dmd, &scrExp->children[i]);
         i++;
->>>>>>> ef5c9273
       }
 
       AggregateResultIter_Free(iter);
@@ -175,26 +158,14 @@
   static const float k1 = 1.2;
   double f = (double)r->freq;
   double ret = 0;
-<<<<<<< HEAD
-  if (r->type == RSResultType_Term) {
-    double idf = (r->data.term.term ? r->data.term.term->idf : 0);
-=======
   if (r->data.tag == RSResultData_Term) {
     RSQueryTerm *term = IndexResult_QueryTermRef(r);
     double idf = (term ? term->idf : 0);
->>>>>>> ef5c9273
     ret = r->weight * idf * f / (f + k1 * (1.0f - b + b * ctx->indexStats.avgDocLen));
     EXPLAIN(scrExp,
             "(%.2f = Weight %.2f * IDF %.2f * F %d / (F %d + k1 1.2 * (1 - b 0.5 + b 0.5 * Average Len %.2f)))",
             ret, r->weight, idf, r->freq, r->freq, ctx->indexStats.avgDocLen);
 
-<<<<<<< HEAD
-  } else if (r->type & (RSResultType_Intersection | RSResultType_Union | RSResultType_HybridMetric)) {
-    int numChildren = r->data.agg.numChildren;
-    if (!scrExp) {
-      for (int i = 0; i < numChildren; i++) {
-        ret += bm25Recursive(ctx, r->data.agg.children[i], dmd, NULL);
-=======
   } else if (r->data.tag & (RSResultData_Intersection | RSResultData_Union | RSResultData_HybridMetric)) {
     if (!scrExp) {
       const RSAggregateResult *agg = IndexResult_AggregateRef(r);
@@ -203,7 +174,6 @@
 
       while (AggregateResultIter_Next(iter, &child)) {
         ret += bm25Recursive(ctx, child, dmd, NULL);
->>>>>>> ef5c9273
       }
 
       AggregateResultIter_Free(iter);
@@ -212,10 +182,6 @@
       size_t numChildren = AggregateResult_NumChildren(agg);
       scrExp->numChildren = numChildren;
       scrExp->children = rm_calloc(numChildren, sizeof(RSScoreExplain));
-<<<<<<< HEAD
-      for (int i = 0; i < numChildren; i++) {
-        ret += bm25Recursive(ctx, r->data.agg.children[i], dmd, &scrExp->children[i]);
-=======
 
       int i = 0;
       RSAggregateResultIter *iter = AggregateResult_Iter(agg);
@@ -224,7 +190,6 @@
       while (AggregateResultIter_Next(iter, &child)) {
         ret += bm25Recursive(ctx, child, dmd, &scrExp->children[i]);
         i++;
->>>>>>> ef5c9273
       }
 
       AggregateResultIter_Free(iter);
@@ -292,16 +257,6 @@
   double ret = 0;
   if (r->data.tag == RSResultData_Term) {
     // Compute IDF based on total number of docs in the index and the term's total frequency.
-<<<<<<< HEAD
-    double idf = r->data.term.term->bm25_idf;
-    ret = CalculateBM25Std(b, k1, idf, f, dmd->len, ctx->indexStats.avgDocLen, r->weight, scrExp,
-                           r->data.term.term->str);
-  } else if (r->type & (RSResultType_Intersection | RSResultType_Union | RSResultType_HybridMetric)) {
-    int numChildren = r->data.agg.numChildren;
-    if (!scrExp) {
-      for (int i = 0; i < numChildren; i++) {
-        ret += bm25StdRecursive(ctx, r->data.agg.children[i], dmd, NULL);
-=======
     RSQueryTerm *term = IndexResult_QueryTermRef(r);
     double idf = term->bm25_idf;
     ret = CalculateBM25Std(b, k1, idf, f, dmd->len, ctx->indexStats.avgDocLen, r->weight, scrExp,
@@ -314,7 +269,6 @@
 
       while (AggregateResultIter_Next(iter, &child)) {
         ret += bm25StdRecursive(ctx, child, dmd, NULL);
->>>>>>> ef5c9273
       }
 
       AggregateResultIter_Free(iter);
@@ -323,10 +277,6 @@
       size_t numChildren = AggregateResult_NumChildren(agg);
       scrExp->numChildren = numChildren;
       scrExp->children = rm_calloc(numChildren, sizeof(RSScoreExplain));
-<<<<<<< HEAD
-      for (int i = 0; i < numChildren; i++) {
-        ret += bm25StdRecursive(ctx, r->data.agg.children[i], dmd, &scrExp->children[i]);
-=======
 
       int i = 0;
       RSAggregateResultIter *iter = AggregateResult_Iter(agg);
@@ -335,7 +285,6 @@
       while (AggregateResultIter_Next(iter, &child)) {
         ret += bm25StdRecursive(ctx, child, dmd, &scrExp->children[i]);
         i++;
->>>>>>> ef5c9273
       }
 
       AggregateResultIter_Free(iter);
@@ -448,27 +397,16 @@
     // for intersections - we sum up the term scores
     case RSResultData_Intersection:
       if (!scrExp) {
-<<<<<<< HEAD
-        for (int i = 0; i < r->data.agg.numChildren; i++) {
-          ret += dismaxRecursive(ctx, r->data.agg.children[i], NULL);
-=======
         const RSAggregateResult *agg = IndexResult_AggregateRef(r);
         RSAggregateResultIter *iter = AggregateResult_Iter(agg);
         RSIndexResult *child = NULL;
 
         while (AggregateResultIter_Next(iter, &child)) {
           ret += dismaxRecursive(ctx, child, NULL);
->>>>>>> ef5c9273
         }
 
         AggregateResultIter_Free(iter);
       } else {
-<<<<<<< HEAD
-        scrExp->numChildren = r->data.agg.numChildren;
-        scrExp->children = rm_calloc(r->data.agg.numChildren, sizeof(RSScoreExplain));
-        for (int i = 0; i < r->data.agg.numChildren; i++) {
-          ret += dismaxRecursive(ctx, r->data.agg.children[i], &scrExp->children[i]);
-=======
         const RSAggregateResult *agg = IndexResult_AggregateRef(r);
         size_t numChildren = AggregateResult_NumChildren(agg);
         scrExp->numChildren = numChildren;
@@ -481,7 +419,6 @@
         while (AggregateResultIter_Next(iter, &child)) {
           ret += dismaxRecursive(ctx, child, &scrExp->children[i]);
           i++;
->>>>>>> ef5c9273
         }
 
         AggregateResultIter_Free(iter);
@@ -493,27 +430,16 @@
     // for unions - we take the max frequency
     case RSResultData_Union:
       if (!scrExp) {
-<<<<<<< HEAD
-        for (int i = 0; i < r->data.agg.numChildren; i++) {
-          ret = MAX(ret, dismaxRecursive(ctx, r->data.agg.children[i], NULL));
-=======
         const RSAggregateResult *agg = IndexResult_AggregateRef(r);
         RSAggregateResultIter *iter = AggregateResult_Iter(agg);
         RSIndexResult *child = NULL;
 
         while (AggregateResultIter_Next(iter, &child)) {
           ret = MAX(ret, dismaxRecursive(ctx, child, NULL));
->>>>>>> ef5c9273
         }
 
         AggregateResultIter_Free(iter);
       } else {
-<<<<<<< HEAD
-        scrExp->numChildren = r->data.agg.numChildren;
-        scrExp->children = rm_calloc(r->data.agg.numChildren, sizeof(RSScoreExplain));
-        for (int i = 0; i < r->data.agg.numChildren; i++) {
-          ret = MAX(ret, dismaxRecursive(ctx, r->data.agg.children[i], &scrExp->children[i]));
-=======
         const RSAggregateResult *agg = IndexResult_AggregateRef(r);
         size_t numChildren = AggregateResult_NumChildren(agg);
         scrExp->numChildren = numChildren;
@@ -526,7 +452,6 @@
         while (AggregateResultIter_Next(iter, &child)) {
           ret = MAX(ret, dismaxRecursive(ctx, child, &scrExp->children[i]));
           i++;
->>>>>>> ef5c9273
         }
 
         AggregateResultIter_Free(iter);
@@ -536,16 +461,11 @@
       }
       break;
     // for hybrid - just take the non-vector child score (the second one).
-<<<<<<< HEAD
-    case RSResultType_HybridMetric:
-      return dismaxRecursive(ctx, r->data.agg.children[1], scrExp);
-=======
     case RSResultData_HybridMetric:
     {
       const RSAggregateResult *agg = IndexResult_AggregateRef(r);
       return dismaxRecursive(ctx, AggregateResult_Get(agg, 1), scrExp);
     }
->>>>>>> ef5c9273
   }
   return r->weight * ret;
 }
