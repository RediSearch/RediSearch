#include <inttypes.h>
#include <stdio.h>
#include <stdlib.h>
#include <string.h>
#include <sys/param.h>

#include "geo_index.h"
#include "index.h"
#include "query.h"
#include "config.h"
#include "redis_index.h"
#include "tokenize.h"
#include "util/logging.h"
#include "extension.h"
#include "ext/default.h"
#include "rmutil/sds.h"
#include "tag_index.h"
#include "err.h"
#include "concurrent_ctx.h"
#include "numeric_index.h"
#include "numeric_filter.h"
#include "util/strconv.h"
#include "util/arr.h"
#include "rmutil/rm_assert.h"
#include "module.h"
#include "query_internal.h"
#include "aggregate/aggregate.h"
#include "suffix.h"
#include "wildcard/wildcard.h"

#define EFFECTIVE_FIELDMASK(q_, qn_) ((qn_)->opts.fieldMask & (q)->opts->fieldmask)

static void QueryTokenNode_Free(QueryTokenNode *tn) {

  if (tn->str) rm_free(tn->str);
}

static void QueryTagNode_Free(QueryTagNode *tag) {
  rm_free((char *)tag->fieldName);
}

static void QueryLexRangeNode_Free(QueryLexRangeNode *lx) {
  if (lx->begin) rm_free(lx->begin);
  if (lx->end) rm_free(lx->end);
}

static void QueryVectorNode_Free(QueryVectorNode *vn) {
  if (vn->vq) {
    VectorQuery_Free(vn->vq);
    vn->vq = NULL;
  }
}

void QueryNode_Free(QueryNode *n) {
  if (!n) return;

  if (n->children) {
    for (size_t ii = 0; ii < QueryNode_NumChildren(n); ++ii) {
      QueryNode_Free(n->children[ii]);
    }
    array_free(n->children);
    n->children = NULL;
  }

  if (n->params) {
    for (size_t ii = 0; ii < QueryNode_NumParams(n); ++ii) {
      Param_FreeInternal(&n->params[ii]);
    }
    array_free(n->params);
    n->params = NULL;
  }
  if (n->opts.distField) {
    rm_free(n->opts.distField);
  }

  switch (n->type) {
    case QN_TOKEN:
      QueryTokenNode_Free(&n->tn);
      break;
    case QN_NUMERIC:
      NumericFilter_Free((void *)n->nn.nf);
      break;
    case QN_PREFIX:
      QueryTokenNode_Free(&n->pfx.tok);
      break;
    case QN_GEO:
      if (n->gn.gf) {
        GeoFilter_Free((void *)n->gn.gf);
      }
      break;
    case QN_FUZZY:
      QueryTokenNode_Free(&n->fz.tok);
      break;
    case QN_LEXRANGE:
      QueryLexRangeNode_Free(&n->lxrng);
      break;
    case QN_VECTOR:
      QueryVectorNode_Free(&n->vn);
      break;
    case QN_WILDCARD_QUERY:
      QueryTokenNode_Free(&n->verb.tok);
      break;
    case QN_WILDCARD:
    case QN_IDS:
      break;
    case QN_TAG:
      QueryTagNode_Free(&n->tag);
      break;
    case QN_UNION:
    case QN_NOT:
    case QN_OPTIONAL:
    case QN_NULL:
    case QN_PHRASE:
      break;
  }
  rm_free(n);
}

void RangeNumber_Free(RangeNumber *r) {
  rm_free(r);
}

// Add a new metric request to the metricRequests array. Returns the index of the request
static int addMetricRequest(QueryEvalCtx *q, char *metric_name, RLookupKey **key_addr) {
    MetricRequest mr = {metric_name, key_addr};
    *q->metricRequestsP = array_ensure_append_1(*q->metricRequestsP, mr);
    return array_len(*q->metricRequestsP) - 1;
}

QueryNode *NewQueryNode(QueryNodeType type) {
  QueryNode *s = rm_calloc(1, sizeof(QueryNode));
  s->type = type;
  s->opts = (QueryNodeOptions){
      .fieldMask = RS_FIELDMASK_ALL,
      .flags = 0,
      .maxSlop = -1,
      .inOrder = 0,
      .weight = 1,
      .distField = NULL
  };
  return s;
}

QueryNode *NewQueryNodeChildren(QueryNodeType type, QueryNode **children, size_t n) {
  QueryNode *ret = NewQueryNode(type);
  ret->children = array_ensure_append(ret->children, children, n, QueryNode *);
  return ret;
}

QueryNode *NewTokenNodeExpanded(QueryAST *q, const char *s, size_t len, RSTokenFlags flags) {
  QueryNode *ret = NewQueryNode(QN_TOKEN);
  q->numTokens++;
  ret->tn = (QueryTokenNode){.str = (char *)s, .len = len, .expanded = 1, .flags = flags};
  return ret;
}

QueryNode *NewTokenNode(QueryParseCtx *q, const char *s, size_t len) {
  if (len == (size_t)-1) {
    len = strlen(s);
  }

  QueryNode *ret = NewQueryNode(QN_TOKEN);
  q->numTokens++;

  ret->tn = (QueryTokenNode){.str = (char *)s, .len = len, .expanded = 0, .flags = 0};
  return ret;
}

QueryNode *NewTokenNode_WithParams(QueryParseCtx *q, QueryToken *qt) {
  QueryNode *ret = NewQueryNode(QN_TOKEN);
  q->numTokens++;

  if (qt->type == QT_TERM || qt->type == QT_TERM_CASE || qt->type == QT_NUMERIC) {
    char *s;
    size_t len;
    if (qt->type == QT_TERM) {
      s = rm_strdupcase(qt->s, qt->len);
      len = strlen(s);
    } else {
      s = rm_strndup(qt->s, qt->len);
      len = qt->len;
    }
    ret->tn = (QueryTokenNode){.str = s, .len = len, .expanded = 0, .flags = 0};
  } else {
    ret->tn = (QueryTokenNode){.str = NULL, .len = 0, .expanded = 0, .flags = 0};
    QueryNode_InitParams(ret, 1);
    QueryNode_SetParam(q, &ret->params[0], &ret->tn.str, &ret->tn.len, qt);
  }
  return ret;
}

void QueryNode_InitParams(QueryNode *n, size_t num) {
  n->params = array_newlen(Param, num);
  memset(n->params, 0, sizeof(*n->params) * num);
}

bool QueryNode_SetParam(QueryParseCtx *q, Param *target_param, void *target_value,
                        size_t *target_len, QueryToken *source) {
    return QueryParam_SetParam(
      q, target_param, target_value, target_len,
      source); //FIXME: Move to a common location for QueryNode and QueryParam
}

QueryNode *NewPrefixNode_WithParams(QueryParseCtx *q, QueryToken *qt, bool prefix, bool suffix) {
  QueryNode *ret = NewQueryNode(QN_PREFIX);
  ret->pfx.prefix = prefix;
  ret->pfx.suffix = suffix;
  q->numTokens++;
  if (qt->type == QT_TERM) {
    char *s = rm_strdupcase(qt->s, qt->len);
    ret->pfx.tok = (RSToken){.str = s, .len = strlen(s), .expanded = 0, .flags = 0};
  } else {
    assert (qt->type == QT_PARAM_TERM);
    QueryNode_InitParams(ret, 1);
    QueryNode_SetParam(q, &ret->params[0], &ret->pfx.tok.str, &ret->pfx.tok.len, qt);
  }
  return ret;
}

QueryNode *NewWildcardNode_WithParams(QueryParseCtx *q, QueryToken *qt) {
  QueryNode *ret = NewQueryNode(QN_WILDCARD_QUERY);
  q->numTokens++;
  if (qt->type == QT_WILDCARD) {
    // ensure str is NULL terminated
    char *s = rm_malloc(qt->len + 1);
    memcpy(s, qt->s, qt->len);
    s[qt->len] = '\0';
    ret->verb.tok = (RSToken){.str = s, .len = qt->len, .expanded = 0, .flags = 0};
  } else {
    assert(qt->type == QT_PARAM_WILDCARD);
    QueryNode_InitParams(ret, 1);
    QueryNode_SetParam(q, &ret->params[0], &ret->verb.tok.str, &ret->verb.tok.len, qt);
    ret->params[0].type = PARAM_WILDCARD;
  }
  return ret;
}

QueryNode *NewFuzzyNode_WithParams(QueryParseCtx *q, QueryToken *qt, int maxDist) {
  QueryNode *ret = NewQueryNode(QN_FUZZY);
  q->numTokens++;

  if (qt->type == QT_TERM) {
    char *s = rm_strdupcase(qt->s, qt->len);
    ret->fz = (QueryFuzzyNode){
      .tok =
          (RSToken){
            .str = (char *)s,
            .len = strlen(s),
            .expanded = 0,
            .flags = 0,
            },
      .maxDist = maxDist,
    };
  } else {
    ret->fz.maxDist = maxDist;
    assert(qt->type == QT_PARAM_TERM);
    QueryNode_InitParams(ret, 1);
    QueryNode_SetParam(q, &ret->params[0], &ret->fz.tok.str, &ret->fz.tok.len, qt);
  }
  return ret;
}

QueryNode *NewPhraseNode(int exact) {
  QueryNode *ret = NewQueryNode(QN_PHRASE);
  ret->pn.exact = exact;
  return ret;
}

QueryNode *NewTagNode(const char *field, size_t len) {

  QueryNode *ret = NewQueryNode(QN_TAG);
  ret->tag.fieldName = field;
  ret->tag.len = len;
  return ret;
}

QueryNode *NewNumericNode(QueryParam *p) {
  QueryNode *ret = NewQueryNode(QN_NUMERIC);
  // Move data and params pointers
  ret->nn.nf = p->nf;
  ret->params = p->params;
  p->nf = NULL;
  p->params = NULL;
  rm_free(p);
  return ret;
}

QueryNode *NewGeofilterNode(QueryParam *p) {
  assert(p->type == QP_GEO_FILTER);
  QueryNode *ret = NewQueryNode(QN_GEO);
  // Move data and params pointers
  ret->gn.gf = p->gf;
  ret->params = p->params;
  p->gf = NULL;
  p->params = NULL;
  rm_free(p);
  return ret;
}

// TODO: to be more generic, consider using variadic function, or use different functions for each command
QueryNode *NewVectorNode_WithParams(struct QueryParseCtx *q, VectorQueryType type, QueryToken *value, QueryToken *vec) {
  QueryNode *ret = NewQueryNode(QN_VECTOR);
  VectorQuery *vq = rm_calloc(1, sizeof(*vq));
  ret->vn.vq = vq;
  vq->type = type;
  ret->opts.flags |= QueryNode_YieldsDistance;
  switch (type) {
    case VECSIM_QT_KNN:
      QueryNode_InitParams(ret, 2);
      QueryNode_SetParam(q, &ret->params[0], &vq->knn.vector, &vq->knn.vecLen, vec);
      QueryNode_SetParam(q, &ret->params[1], &vq->knn.k, NULL, value);
      break;
    case VECSIM_QT_RANGE:
      QueryNode_InitParams(ret, 2);
      QueryNode_SetParam(q, &ret->params[0], &vq->range.vector, &vq->range.vecLen, vec);
      QueryNode_SetParam(q, &ret->params[1], &vq->range.radius, NULL, value);
      vq->range.order = BY_ID;
      break;
    default:
      QueryNode_Free(ret);
      return NULL;
  }
  return ret;
}

static void setFilterNode(QueryAST *q, QueryNode *n) {
  if (q->root == NULL || n == NULL) return;

  // for a simple phrase node we just add the numeric node
  if (q->root->type == QN_PHRASE) {
    // we usually want the numeric range as the "leader" iterator.
    q->root->children = array_ensure_prepend(q->root->children, &n, 1, QueryNode *);
    q->numTokens++;
  // vector node of type KNN should always be in the root, so we have a special case here.
  } else if (q->root->type == QN_VECTOR && q->root->vn.vq->type == VECSIM_QT_KNN) {
    // for non-hybrid - add the filter node as the child of the vector node.
    if (QueryNode_NumChildren(q->root) == 0) {
      QueryNode_AddChild(q->root, n);
    // otherwise, add a new phrase node as the parent of the current child of the hybrid vector node,
    // and set its children to be the previous child and the new filter node.
    } else {
      RS_LOG_ASSERT(QueryNode_NumChildren(q->root) == 1, "Vector query node can have at most one child");
      QueryNode *nr = NewPhraseNode(0);
      QueryNode_AddChild(nr, n);
      QueryNode_AddChild(nr, q->root->children[0]);
      q->root->children[0] = nr;
    }
  } else {  // for other types, we need to create a new phrase node
    QueryNode *nr = NewPhraseNode(0);
    QueryNode_AddChild(nr, n);
    QueryNode_AddChild(nr, q->root);
    q->numTokens++;
    q->root = nr;
  }
}

void QAST_SetGlobalFilters(QueryAST *ast, const QAST_GlobalFilterOptions *options) {
  if (options->numeric) {
    QueryNode *n = NewQueryNode(QN_NUMERIC);
    n->nn.nf = (NumericFilter *)options->numeric;
    setFilterNode(ast, n);
  }
  if (options->geo) {
    QueryNode *n = NewQueryNode(QN_GEO);
    n->gn.gf = options->geo;
    setFilterNode(ast, n);
  }
  if (options->ids) {
    QueryNode *n = NewQueryNode(QN_IDS);
    n->fn.ids = options->ids;
    n->fn.len = options->nids;
    setFilterNode(ast, n);
  }
}

static void QueryNode_Expand(RSQueryTokenExpander expander, RSQueryExpanderCtx *expCtx,
                             QueryNode **pqn) {

  QueryNode *qn = *pqn;
  // Do not expand verbatim nodes
  if (qn->opts.flags & QueryNode_Verbatim) {
    return;
  }

  int expandChildren = 0;

  if (qn->type == QN_TOKEN) {
    expCtx->currentNode = pqn;
    expander(expCtx, &qn->tn);
  } else if (qn->type == QN_UNION ||
             (qn->type == QN_PHRASE && !qn->pn.exact)) {  // do not expand exact phrases
    expandChildren = 1;
  }
  if (expandChildren) {
    for (size_t ii = 0; ii < QueryNode_NumChildren(qn); ++ii) {
      QueryNode_Expand(expander, expCtx, &qn->children[ii]);
    }
  }
}

IndexIterator *Query_EvalTokenNode(QueryEvalCtx *q, QueryNode *qn) {
  if (qn->type != QN_TOKEN) {
    return NULL;
  }

  // if there's only one word in the query and no special field filtering,
  // and we are not paging beyond MAX_SCOREINDEX_SIZE
  // we can just use the optimized score index
  int isSingleWord = q->numTokens == 1 && q->opts->fieldmask == RS_FIELDMASK_ALL;

  RSQueryTerm *term = NewQueryTerm(&qn->tn, q->tokenId++);

  // printf("Opening reader.. `%s` FieldMask: %llx\n", term->str, EFFECTIVE_FIELDMASK(q, qn));

  IndexReader *ir = Redis_OpenReader(q->sctx, term, q->docTable, isSingleWord,
                                     EFFECTIVE_FIELDMASK(q, qn), q->conc, qn->opts.weight);
  if (ir == NULL) {
    Term_Free(term);
    return NULL;
  }

  return NewReadIterator(ir);
}

static IndexIterator *iterateExpandedTerms(QueryEvalCtx *q, Trie *terms, const char *str,
                                           size_t len, int maxDist, int prefixMode,
                                           QueryNodeOptions *opts) {
  TrieIterator *it = Trie_Iterate(terms, str, len, maxDist, prefixMode);
  if (!it) return NULL;

  size_t itsSz = 0, itsCap = 8;
  IndexIterator **its = rm_calloc(itsCap, sizeof(*its));

  rune *rstr = NULL;
  t_len slen = 0;
  float score = 0;
  int dist = 0;

  // an upper limit on the number of expansions is enforced to avoid stuff like "*"
  while (TrieIterator_Next(it, &rstr, &slen, NULL, &score, &dist) &&
         (itsSz < RSGlobalConfig.maxPrefixExpansions)) {

    // Create a token for the reader
    RSToken tok = (RSToken){
        .expanded = 0,
        .flags = 0,
        .len = 0,
    };
    tok.str = runesToStr(rstr, slen, &tok.len);
    if (q->sctx && q->sctx->redisCtx) {
      RedisModule_Log(q->sctx->redisCtx, "debug", "Found fuzzy expansion: %s %f", tok.str, score);
    }

    RSQueryTerm *term = NewQueryTerm(&tok, q->tokenId++);

    // Open an index reader
    IndexReader *ir = Redis_OpenReader(q->sctx, term, &q->sctx->spec->docs, 0,
                                       q->opts->fieldmask & opts->fieldMask, q->conc, 1);

    rm_free(tok.str);
    if (!ir) {
      Term_Free(term);
      continue;
    }

    // Add the reader to the iterator array
    its[itsSz++] = NewReadIterator(ir);
    if (itsSz == itsCap) {
      itsCap *= 2;
      its = rm_realloc(its, itsCap * sizeof(*its));
    }
  }

  TrieIterator_Free(it);
  // printf("Expanded %d terms!\n", itsSz);
  if (itsSz == 0) {
    rm_free(its);
    return NULL;
  }
  QueryNodeType type = prefixMode ? QN_PREFIX : QN_FUZZY;
  return NewUnionIterator(its, itsSz, q->docTable, 1, opts->weight, type, str);
}

typedef struct {
  IndexIterator **its;
  size_t nits;
  size_t cap;
  QueryEvalCtx *q;
  QueryNodeOptions *opts;
  double weight;
} ContainsCtx;

static int runeIterCb(const rune *r, size_t n, void *p, void *payload);
static int charIterCb(const char *s, size_t n, void *p, void *payload);

/* Ealuate a prefix node by expanding all its possible matches and creating one big UNION on all
 * of them.
 * Used for Prefix, Contains and suffix nodes.
*/
static IndexIterator *Query_EvalPrefixNode(QueryEvalCtx *q, QueryNode *qn) {
  RS_LOG_ASSERT(qn->type == QN_PREFIX, "query node type should be prefix");

  // we allow a minimum of 2 letters in the prefx by default (configurable)
  if (qn->pfx.tok.len < RSGlobalConfig.minTermPrefix) {
    return NULL;
  }

  IndexSpec *spec = q->sctx->spec;
  Trie *t = spec->terms;
  ContainsCtx ctx = {.q = q, .opts = &qn->opts};

  if (!t) {
    return NULL;
  }

  rune *str = NULL;
  size_t nstr;
  if (qn->pfx.tok.str) {
    str = strToFoldedRunes(qn->pfx.tok.str, &nstr);
  }

  ctx.cap = 8;
  ctx.its = rm_malloc(sizeof(*ctx.its) * ctx.cap);
  ctx.nits = 0;

  // spec support contains queries
  if (spec->suffix && qn->pfx.suffix) {
    // all modifier fields are supported
    if (qn->opts.fieldMask == RS_FIELDMASK_ALL ||
       (spec->suffixMask & qn->opts.fieldMask) == qn->opts.fieldMask) {
      SuffixCtx sufCtx = {
        .root = spec->suffix->root,
        .rune = str,
        .runelen = nstr,
        .type = qn->pfx.prefix ? SUFFIX_TYPE_CONTAINS : SUFFIX_TYPE_SUFFIX,
        .callback = charIterCb,
        .cbCtx = &ctx,

      };
      Suffix_IterateContains(&sufCtx);
    } else {
      QueryError_SetErrorFmt(q->status, QUERY_EGENERIC, "Contains query on fields without WITHSUFFIXTRIE support");
    }
  } else {

    TrieNode_IterateContains(t->root, str, nstr, qn->pfx.prefix, qn->pfx.suffix,
                           runeIterCb, &ctx, &q->sctx->timeout);
  }

  rm_free(str);
  if (!ctx.its || ctx.nits == 0) {
    rm_free(ctx.its);
    return NULL;
  } else {
    return NewUnionIterator(ctx.its, ctx.nits, q->docTable, 1, qn->opts.weight,
                            QN_PREFIX, qn->pfx.tok.str);
  }
}

/* Ealuate a prefix node by expanding all its possible matches and creating one big UNION on all
 * of them.
 * Used for Prefix, Contains and suffix nodes.
*/
static IndexIterator *Query_EvalWildcardQueryNode(QueryEvalCtx *q, QueryNode *qn) {
  RS_LOG_ASSERT(qn->type == QN_WILDCARD_QUERY, "query node type should be wildcard query");

  IndexSpec *spec = q->sctx->spec;
  Trie *t = spec->terms;
  ContainsCtx ctx = {.q = q, .opts = &qn->opts};
  RSToken *token = &qn->verb.tok;

  if (!t || !token->str) {
    return NULL;
  }

  token->len = Wildcard_RemoveEscape(token->str, token->len);
  size_t nstr;
  rune *str = strToFoldedRunes(token->str, &nstr);

  ctx.cap = 8;
  ctx.its = rm_malloc(sizeof(*ctx.its) * ctx.cap);
  ctx.nits = 0;

  bool fallbackBruteForce = false;
  // spec support using suffix trie
  if (spec->suffix) {
    // all modifier fields are supported
    if (qn->opts.fieldMask == RS_FIELDMASK_ALL ||
       (spec->suffixMask & qn->opts.fieldMask) == qn->opts.fieldMask) {
      SuffixCtx sufCtx = {
        .root = spec->suffix->root,
        .rune = str,
        .runelen = nstr,
        .cstr = token->str,
        .cstrlen = token->len,
        .type = SUFFIX_TYPE_WILDCARD,
        .callback = charIterCb, // the difference is weather the function receives char or rune
        .cbCtx = &ctx,
        .timeout = &q->sctx->timeout,
      };
      if (Suffix_IterateWildcard(&sufCtx) == 0) {
        // if suffix trie cannot be used, use brute force
        fallbackBruteForce = true;
      }
    } else {
      QueryError_SetErrorFmt(q->status, QUERY_EGENERIC, "Contains query on fields without WITHSUFFIXTRIE support");
    }
  }

  if (!spec->suffix || fallbackBruteForce) {
    TrieNode_IterateWildcard(t->root, str, nstr, runeIterCb, &ctx, &q->sctx->timeout);
  }

  rm_free(str);
  if (!ctx.its || ctx.nits == 0) {
    rm_free(ctx.its);
    return NULL;
  } else {
    return NewUnionIterator(ctx.its, ctx.nits, q->docTable, 1, qn->opts.weight,
                            QN_WILDCARD_QUERY, qn->verb.tok.str);
  }
}

typedef struct {
  IndexIterator **its;
  size_t nits;
  size_t cap;
  QueryEvalCtx *q;
  QueryNodeOptions *opts;
  double weight;
} LexRangeCtx;

static void rangeItersAddIterator(LexRangeCtx *ctx, IndexReader *ir) {
  ctx->its[ctx->nits++] = NewReadIterator(ir);
  if (ctx->nits == ctx->cap) {
    ctx->cap *= 2;
    ctx->its = rm_realloc(ctx->its, ctx->cap * sizeof(*ctx->its));
  }
}

static void rangeIterCbStrs(const char *r, size_t n, void *p, void *invidx) {
  LexRangeCtx *ctx = p;
  QueryEvalCtx *q = ctx->q;
  RSToken tok = {0};
  tok.str = (char *)r;
  tok.len = n;
  RSQueryTerm *term = NewQueryTerm(&tok, ctx->q->tokenId++);
  IndexReader *ir = NewTermIndexReader(invidx, q->sctx->spec, RS_FIELDMASK_ALL, term, ctx->weight);
  if (!ir) {
    Term_Free(term);
    return;
  }

  rangeItersAddIterator(ctx, ir);
}

static int runeIterCb(const rune *r, size_t n, void *p, void *payload) {
  LexRangeCtx *ctx = p;
  if (!RS_IsMock && ctx->nits >= RSGlobalConfig.maxPrefixExpansions) {
    return REDISEARCH_ERR;
  }
  QueryEvalCtx *q = ctx->q;
  RSToken tok = {0};
  tok.str = runesToStr(r, n, &tok.len);
  RSQueryTerm *term = NewQueryTerm(&tok, ctx->q->tokenId++);
  IndexReader *ir = Redis_OpenReader(q->sctx, term, &q->sctx->spec->docs, 0,
                                     q->opts->fieldmask & ctx->opts->fieldMask, q->conc, 1);
  rm_free(tok.str);
  if (!ir) {
    Term_Free(term);
    return REDISEARCH_OK;
  }

  rangeItersAddIterator(ctx, ir);
  return REDISEARCH_OK;
}

static int charIterCb(const char *s, size_t n, void *p, void *payload) {
  LexRangeCtx *ctx = p;
  if (ctx->nits >= RSGlobalConfig.maxPrefixExpansions) {
    return REDISEARCH_ERR;
  }
  QueryEvalCtx *q = ctx->q;
  RSToken tok = {.str = (char *)s, .len = n};
  RSQueryTerm *term = NewQueryTerm(&tok, q->tokenId++);
  IndexReader *ir = Redis_OpenReader(q->sctx, term, &q->sctx->spec->docs, 0,
                                     q->opts->fieldmask & ctx->opts->fieldMask, q->conc, 1);
  // rm_free(tok.str);
  if (!ir) {
    Term_Free(term);
    return REDISEARCH_OK;
  }

  rangeItersAddIterator(ctx, ir);
  return REDISEARCH_OK;
}

static IndexIterator *Query_EvalLexRangeNode(QueryEvalCtx *q, QueryNode *lx) {
  Trie *t = q->sctx->spec->terms;
  LexRangeCtx ctx = {.q = q, .opts = &lx->opts};

  if (!t) {
    return NULL;
  }

  ctx.cap = 8;
  ctx.its = rm_malloc(sizeof(*ctx.its) * ctx.cap);
  ctx.nits = 0;

  rune *begin = NULL, *end = NULL;
  size_t nbegin, nend;
  if (lx->lxrng.begin) {
    begin = strToFoldedRunes(lx->lxrng.begin, &nbegin);
  }
  if (lx->lxrng.end) {
    end = strToFoldedRunes(lx->lxrng.end, &nend);
  }

  TrieNode_IterateRange(t->root, begin, begin ? nbegin : -1, lx->lxrng.includeBegin, end,
                        end ? nend : -1, lx->lxrng.includeEnd, runeIterCb, &ctx);
  rm_free(begin);
  rm_free(end);
  if (!ctx.its || ctx.nits == 0) {
    rm_free(ctx.its);
    return NULL;
  } else {
    return NewUnionIterator(ctx.its, ctx.nits, q->docTable, 1, lx->opts.weight, QN_LEXRANGE, NULL);
  }
}

static IndexIterator *Query_EvalFuzzyNode(QueryEvalCtx *q, QueryNode *qn) {
  RS_LOG_ASSERT(qn->type == QN_FUZZY, "query node type should be fuzzy");

  Trie *terms = q->sctx->spec->terms;

  if (!terms) return NULL;

  return iterateExpandedTerms(q, terms, qn->pfx.tok.str, qn->pfx.tok.len, qn->fz.maxDist, 0, &qn->opts);
}

static IndexIterator *Query_EvalPhraseNode(QueryEvalCtx *q, QueryNode *qn) {
  if (qn->type != QN_PHRASE) {
    // printf("Not a phrase node!\n");
    return NULL;
  }
  QueryPhraseNode *node = &qn->pn;
  // an intersect stage with one child is the same as the child, so we just
  // return it
  if (QueryNode_NumChildren(qn) == 1) {
    qn->children[0]->opts.fieldMask &= qn->opts.fieldMask;
    return Query_EvalNode(q, qn->children[0]);
  }

  // recursively eval the children
  IndexIterator **iters = rm_calloc(QueryNode_NumChildren(qn), sizeof(IndexIterator *));
  for (size_t ii = 0; ii < QueryNode_NumChildren(qn); ++ii) {
    qn->children[ii]->opts.fieldMask &= qn->opts.fieldMask;
    iters[ii] = Query_EvalNode(q, qn->children[ii]);
  }
  IndexIterator *ret;

  if (node->exact) {
    ret = NewIntersecIterator(iters, QueryNode_NumChildren(qn), q->docTable,
                              EFFECTIVE_FIELDMASK(q, qn), 0, 1, qn->opts.weight);
  } else {
    // Let the query node override the slop/order parameters
    int slop = qn->opts.maxSlop;
    if (slop == -1) slop = q->opts->slop;

    // Let the query node override the inorder of the whole query
    int inOrder = q->opts->flags & Search_InOrder;
    if (qn->opts.inOrder) inOrder = 1;

    // If in order was specified and not slop, set slop to maximum possible value.
    // Otherwise we can't check if the results are in order
    if (inOrder && slop == -1) {
      slop = __INT_MAX__;
    }

    ret = NewIntersecIterator(iters, QueryNode_NumChildren(qn), q->docTable,
                              EFFECTIVE_FIELDMASK(q, qn), slop, inOrder, qn->opts.weight);
  }
  return ret;
}

static IndexIterator *Query_EvalWildcardNode(QueryEvalCtx *q, QueryNode *qn) {
  if (qn->type != QN_WILDCARD || !q->docTable) {
    return NULL;
  }

<<<<<<< HEAD
  return NewWildcardIterator(q->docTable->maxDocId, q->docTable->size);
=======
  return NewWildcardIterator(q->docTable->maxDocId, q->sctx->spec->docs.size);
>>>>>>> 886e6aa6
}

static IndexIterator *Query_EvalNotNode(QueryEvalCtx *q, QueryNode *qn) {
  if (qn->type != QN_NOT) {
    return NULL;
  }
  QueryNotNode *node = &qn->inverted;

  return NewNotIterator(QueryNode_NumChildren(qn) ? Query_EvalNode(q, qn->children[0]) : NULL,
                        q->docTable->maxDocId, qn->opts.weight);
}

static IndexIterator *Query_EvalOptionalNode(QueryEvalCtx *q, QueryNode *qn) {
  if (qn->type != QN_OPTIONAL) {
    return NULL;
  }
  QueryOptionalNode *node = &qn->opt;

  return NewOptionalIterator(QueryNode_NumChildren(qn) ? Query_EvalNode(q, qn->children[0]) : NULL,
                             q->docTable->maxDocId, qn->opts.weight);
}

static IndexIterator *Query_EvalNumericNode(QueryEvalCtx *q, QueryNode *node) {
  const FieldSpec *fs =
      IndexSpec_GetField(q->sctx->spec, node->nn.nf->fieldName, strlen(node->nn.nf->fieldName));
  if (!fs || !FIELD_IS(fs, INDEXFLD_T_NUMERIC)) {
    return NULL;
  }
  return NewNumericFilterIterator(q->sctx, node->nn.nf, q->conc, INDEXFLD_T_NUMERIC);
}

static IndexIterator *Query_EvalGeofilterNode(QueryEvalCtx *q, QueryNode *node,
                                              double weight) {

  if (!GeoFilter_Validate(node->gn.gf, q->status)) {
    return NULL;
  }

  const FieldSpec *fs =
      IndexSpec_GetField(q->sctx->spec, node->gn.gf->property, strlen(node->gn.gf->property));
  if (!fs || !FIELD_IS(fs, INDEXFLD_T_GEO)) {
    return NULL;
  }
  return NewGeoRangeIterator(q->sctx, node->gn.gf);
}

static IndexIterator *Query_EvalVectorNode(QueryEvalCtx *q, QueryNode *qn) {
  if((q->reqFlags & QEXEC_F_IS_EXTENDED)) {
    QueryError_SetErrorFmt(q->status, QUERY_EAGGPLAN, "VSS is not yet supported on FT.AGGREGATE");
    return NULL;
  }
  if (qn->type != QN_VECTOR) {
    return NULL;
  }
  const FieldSpec *fs =
      IndexSpec_GetField(q->sctx->spec, qn->vn.vq->property, strlen(qn->vn.vq->property));
  if (!fs || !FIELD_IS(fs, INDEXFLD_T_VECTOR)) {
    return NULL;
  }

  if (qn->opts.distField) {
    if (qn->vn.vq->scoreField) {
      // Since the KNN syntax allows specifying the distance field in two ways (...=>[KNN ... AS <dist_field>] and
      // ...=>[KNN ...]=>{$YIELD_DISTANCE_AS:<dist_field>), we validate that we got it only once.
      char default_score_field[strlen(qn->vn.vq->property) + 9];  // buffer for __<field>_score
      sprintf(default_score_field, "__%s_score", qn->vn.vq->property);
      // If the saved score field is NOT the default one, we return an error, otherwise, just override it.
      if (strcasecmp(qn->vn.vq->scoreField, default_score_field) != 0) {
        QueryError_SetErrorFmt(q->status, QUERY_EDUPFIELD,
                               "Distance field was specified twice for vector query: %s and %s",
                               qn->vn.vq->scoreField, qn->opts.distField);
        return NULL;
      }
      rm_free(qn->vn.vq->scoreField);
    }
    qn->vn.vq->scoreField = qn->opts.distField; // move ownership
    qn->opts.distField = NULL;
  }

  // Add the score field name to the ast score field names array.
  // This function creates the array if it's the first name, and ensure its size is sufficient.
  size_t idx = -1;
  if (qn->vn.vq->scoreField) {
    idx = addMetricRequest(q, qn->vn.vq->scoreField, NULL);
  }
  IndexIterator *child_it = NULL;
  if (QueryNode_NumChildren(qn) > 0) {
    RedisModule_Assert(QueryNode_NumChildren(qn) == 1);
    child_it = Query_EvalNode(q, qn->children[0]);
    // If child iterator is in valid or empty, the hybrid iterator is empty as well.
    if (child_it == NULL) {
      return NULL;
    }
  }
  IndexIterator *it = NewVectorIterator(q, qn->vn.vq, child_it);
  // If iterator was created successfully, and we have a metric to yield, update the
  // relevant position in the metricRequests ptr array to the iterator's RLookup key ptr.
  if (it && qn->vn.vq->scoreField) {
    array_ensure_at(q->metricRequestsP, idx, MetricRequest)->key_ptr = &it->ownKey;
  }
  if (it == NULL && child_it != NULL) {
    child_it->Free(child_it);
  }
  return it;
}

static IndexIterator *Query_EvalIdFilterNode(QueryEvalCtx *q, QueryIdFilterNode *node) {
  return NewIdListIterator(node->ids, node->len, 1);
}

static IndexIterator *Query_EvalUnionNode(QueryEvalCtx *q, QueryNode *qn) {
  if (qn->type != QN_UNION) {
    return NULL;
  }

  // a union stage with one child is the same as the child, so we just return it
  if (QueryNode_NumChildren(qn) == 1) {
    return Query_EvalNode(q, qn->children[0]);
  }

  // recursively eval the children
  IndexIterator **iters = rm_calloc(QueryNode_NumChildren(qn), sizeof(IndexIterator *));
  int n = 0;
  for (size_t i = 0; i < QueryNode_NumChildren(qn); ++i) {
    qn->children[i]->opts.fieldMask &= qn->opts.fieldMask;
    IndexIterator *it = Query_EvalNode(q, qn->children[i]);
    if (it) {
      iters[n++] = it;
    }
  }
  if (n == 0) {
    rm_free(iters);
    return NULL;
  }

  if (n == 1) {
    IndexIterator *ret = iters[0];
    rm_free(iters);
    return ret;
  }

  IndexIterator *ret = NewUnionIterator(iters, n, q->docTable, 0, qn->opts.weight, QN_UNION, NULL);
  return ret;
}

typedef IndexIterator **IndexIteratorArray;

static IndexIterator *Query_EvalTagLexRangeNode(QueryEvalCtx *q, TagIndex *idx, QueryNode *qn,
                                                IndexIteratorArray *iterout, double weight) {
  TrieMap *t = idx->values;
  LexRangeCtx ctx = {.q = q, .opts = &qn->opts, .weight = weight};

  if (!t) {
    return NULL;
  }

  ctx.cap = 8;
  ctx.its = rm_malloc(sizeof(*ctx.its) * ctx.cap);
  ctx.nits = 0;

  const char *begin = qn->lxrng.begin, *end = qn->lxrng.end;
  int nbegin = begin ? strlen(begin) : -1, nend = end ? strlen(end) : -1;

  TrieMap_IterateRange(t, begin, nbegin, qn->lxrng.includeBegin, end, nend, qn->lxrng.includeEnd,
                       rangeIterCbStrs, &ctx);
  if (ctx.nits == 0) {
    rm_free(ctx.its);
    return NULL;
  } else {
    return NewUnionIterator(ctx.its, ctx.nits, q->docTable, 1, qn->opts.weight, QN_LEXRANGE, NULL);
  }
}

/* Evaluate a tag prefix by expanding it with a lookup on the tag index */
static IndexIterator *Query_EvalTagPrefixNode(QueryEvalCtx *q, TagIndex *idx, QueryNode *qn,
                                              IndexIteratorArray *iterout, double weight,
                                              int withSuffixTrie) {
  RSToken *tok = &qn->pfx.tok;
  if (qn->type != QN_PREFIX) {
    return NULL;
  }

  // we allow a minimum of 2 letters in the prefx by default (configurable)
  if (tok->len < RSGlobalConfig.minTermPrefix) {
    return NULL;
  }
  if (!idx || !idx->values) return NULL;

  size_t itsSz = 0, itsCap = 8;
  IndexIterator **its = rm_calloc(itsCap, sizeof(*its));

  if (!qn->pfx.suffix || !withSuffixTrie) {    // prefix query or no suffix triemap, use bruteforce
    TrieMapIterator *it = TrieMap_Iterate(idx->values, tok->str, tok->len);
    if (!it) return NULL;
    TrieMapIterator_SetTimeout(it, q->sctx->timeout);
    TrieMapIterator_NextFunc nextFunc = TrieMapIterator_Next;

    if (qn->pfx.suffix) {
      nextFunc = TrieMapIterator_NextContains;
      if (qn->pfx.prefix) { // contains mode
        it->mode = TM_CONTAINS_MODE;
      } else {
        it->mode = TM_SUFFIX_MODE;
      }
    }


    // an upper limit on the number of expansions is enforced to avoid stuff like "*"
    char *s;
    tm_len_t sl;
    void *ptr;

    // Find all completions of the prefix
    while (nextFunc(it, &s, &sl, &ptr) &&
          (itsSz < RSGlobalConfig.maxPrefixExpansions)) {
      IndexIterator *ret = TagIndex_OpenReader(idx, q->sctx->spec, s, sl, 1);
      if (!ret) continue;

      // Add the reader to the iterator array
      its[itsSz++] = ret;
      if (itsSz == itsCap) {
        itsCap *= 2;
        its = rm_realloc(its, itsCap * sizeof(*its));
      }
    }
    TrieMapIterator_Free(it);
  } else {    // TAG field has suffix triemap
    arrayof(char**) arr = GetList_SuffixTrieMap(idx->suffix, tok->str, tok->len,
                                                qn->pfx.prefix, q->sctx->timeout);
    if (!arr) return NULL;
    for (int i = 0; i < array_len(arr); ++i) {
      size_t iarrlen = array_len(arr);
      for (int j = 0; j < array_len(arr[i]); ++j) {
        size_t jarrlen = array_len(arr[i]);
        if (itsSz >= RSGlobalConfig.maxPrefixExpansions) {
          break;
        }
        IndexIterator *ret = TagIndex_OpenReader(idx, q->sctx->spec, arr[i][j], strlen(arr[i][j]), 1);
        if (!ret) continue;

        // Add the reader to the iterator array
        its[itsSz++] = ret;
        if (itsSz == itsCap) {
          itsCap *= 2;
          its = rm_realloc(its, itsCap * sizeof(*its));
        }
      }
    }
    array_free(arr);
  }

  // printf("Expanded %d terms!\n", itsSz);
  if (itsSz == 0) {
    rm_free(its);
    return NULL;
  }
  if (itsSz == 1) {
    // TODO:
    IndexIterator *iter = its[0];
    rm_free(its);
    return iter;
  }

  *iterout = array_ensure_append(*iterout, its, itsSz, IndexIterator *);
  return NewUnionIterator(its, itsSz, q->docTable, 1, weight, QN_PREFIX, qn->pfx.tok.str);
}

/* Evaluate a tag prefix by expanding it with a lookup on the tag index */
static IndexIterator *Query_EvalTagWildcardNode(QueryEvalCtx *q, TagIndex *idx, QueryNode *qn,
                                              IndexIteratorArray *iterout, double weight) {
  if (qn->type != QN_WILDCARD_QUERY) {
    return NULL;
  }
  if (!idx || !idx->values) return NULL;

  RSToken *tok = &qn->verb.tok;
  tok->len = Wildcard_RemoveEscape(tok->str, tok->len);

  size_t itsSz = 0, itsCap = 8;
  IndexIterator **its = rm_calloc(itsCap, sizeof(*its));

  bool fallbackBruteForce = false;
  if (idx->suffix) {
    // with suffix
    arrayof(char*) arr = GetList_SuffixTrieMap_Wildcard(idx->suffix, tok->str, tok->len,
                                                        q->sctx->timeout);
    if (!arr) {
      // No matching terms
      rm_free(its);
      return NULL;
    } else if (arr == BAD_POINTER) {
      // The wildcard pattern does not include tokens that can be used with suffix trie
      fallbackBruteForce = true;
    } else {
      for (int i = 0; i < array_len(arr); ++i) {
        if (itsSz >= RSGlobalConfig.maxPrefixExpansions) {
          break;
        }
        IndexIterator *ret = TagIndex_OpenReader(idx, q->sctx->spec, arr[i], strlen(arr[i]), 1);
        if (!ret) continue;

          // Add the reader to the iterator array
        its[itsSz++] = ret;
        if (itsSz == itsCap) {
          itsCap *= 2;
          its = rm_realloc(its, itsCap * sizeof(*its));
        }
      }
      array_free(arr);
    }
  }

  if (!idx->suffix || fallbackBruteForce) {
    // brute force wildcard query
    TrieMapIterator *it = TrieMap_Iterate(idx->values, tok->str, tok->len);
    TrieMapIterator_SetTimeout(it, q->sctx->timeout);
    // If there is no '*`, the length is known which can be used for optimization
    it->mode = strchr(tok->str, '*') ? TM_WILDCARD_MODE : TM_WILDCARD_FIXED_LEN_MODE;

    char *s;
    tm_len_t sl;
    void *ptr;

    // Find all completions of the prefix
    while (TrieMapIterator_NextWildcard(it, &s, &sl, &ptr) &&
          (itsSz < RSGlobalConfig.maxPrefixExpansions)) {
      IndexIterator *ret = TagIndex_OpenReader(idx, q->sctx->spec, s, sl, 1);
      if (!ret) continue;

      // Add the reader to the iterator array
      its[itsSz++] = ret;
      if (itsSz == itsCap) {
        itsCap *= 2;
        its = rm_realloc(its, itsCap * sizeof(*its));
      }
    }
    TrieMapIterator_Free(it);
  } else

  if (itsSz == 0) {
    rm_free(its);
    return NULL;
  }
  if (itsSz == 1) {
    // TODO:
    IndexIterator *iter = its[0];
    rm_free(its);
    return iter;
  }

  *iterout = array_ensure_append(*iterout, its, itsSz, IndexIterator *);
  return NewUnionIterator(its, itsSz, q->docTable, 1, weight, QN_WILDCARD_QUERY, qn->pfx.tok.str);
}

static void tag_strtolower(char *str, size_t *len, int caseSensitive) {
  char *p = str;
  if (caseSensitive) {
    while (*p) {
      if (*p == '\\' && (ispunct(*(p+1)) || isspace(*(p+1)))) {
        ++p;
        --*len;
      }
      *str++ = *p++;
      }
  } else {
    while (*p) {
      if (*p == '\\' && (ispunct(*(p+1)) || isspace(*(p+1)))) {
        ++p;
        --*len;
      }
      *str++ = tolower(*p++);
    }
  }
  *str = '\0';
}

static IndexIterator *query_EvalSingleTagNode(QueryEvalCtx *q, TagIndex *idx, QueryNode *n,
                                              IndexIteratorArray *iterout, double weight,
                                              const FieldSpec *fs) {
  IndexIterator *ret = NULL;

  if (n->tn.str) {
    tag_strtolower(n->tn.str, &n->tn.len, fs->tagOpts.tagFlags & TagField_CaseSensitive);
  }

  switch (n->type) {
    case QN_TOKEN: {
      ret = TagIndex_OpenReader(idx, q->sctx->spec, n->tn.str, n->tn.len, weight);
      break;
    }
    case QN_PREFIX:
      return Query_EvalTagPrefixNode(q, idx, n, iterout, weight, FieldSpec_HasSuffixTrie(fs));

    case QN_WILDCARD_QUERY:
      return Query_EvalTagWildcardNode(q, idx, n, iterout, weight);

    case QN_LEXRANGE:
      return Query_EvalTagLexRangeNode(q, idx, n, iterout, weight);

    case QN_PHRASE: {
      char *terms[QueryNode_NumChildren(n)];
      for (size_t i = 0; i < QueryNode_NumChildren(n); ++i) {
        if (n->children[i]->type == QN_TOKEN) {
          terms[i] = n->children[i]->tn.str;
        } else {
          terms[i] = "";
        }
      }

      sds s = sdsjoin(terms, QueryNode_NumChildren(n), " ");

      ret = TagIndex_OpenReader(idx, q->sctx->spec, s, sdslen(s), weight);
      sdsfree(s);
      break;
    }

    default:
      return NULL;
  }

  if (ret) {
    *array_ensure_tail(iterout, IndexIterator *) = ret;
  }
  return ret;
}

static IndexIterator *Query_EvalTagNode(QueryEvalCtx *q, QueryNode *qn) {
  if (qn->type != QN_TAG) {
    return NULL;
  }
  QueryTagNode *node = &qn->tag;
  RedisModuleKey *k = NULL;
  const FieldSpec *fs = IndexSpec_GetField(q->sctx->spec, node->fieldName, strlen(node->fieldName));
  if (!fs) {
    return NULL;
  }
  RedisModuleString *kstr = IndexSpec_GetFormattedKey(q->sctx->spec, fs, INDEXFLD_T_TAG);
  TagIndex *idx = TagIndex_Open(q->sctx, kstr, 0, &k);

  IndexIterator **total_its = NULL;
  IndexIterator *ret = NULL;

  if (!idx) {
    goto done;
  }
  // a union stage with one child is the same as the child, so we just return it
  if (QueryNode_NumChildren(qn) == 1) {
    ret = query_EvalSingleTagNode(q, idx, qn->children[0], &total_its, qn->opts.weight, fs);
    if (ret) {
      if (q->conc) {
        TagIndex_RegisterConcurrentIterators(idx, q->conc, (array_t *)total_its);
        k = NULL;  // we passed ownershit
      } else {
        array_free(total_its);
      }
    }
    goto done;
  }

  // recursively eval the children
  IndexIterator **iters = rm_calloc(QueryNode_NumChildren(qn), sizeof(IndexIterator *));
  size_t n = 0;
  for (size_t i = 0; i < QueryNode_NumChildren(qn); i++) {
    IndexIterator *it =
        query_EvalSingleTagNode(q, idx, qn->children[i], &total_its, qn->opts.weight, fs);
    if (it) {
      iters[n++] = it;
    }
  }
  if (n == 0) {
    rm_free(iters);
    goto done;
  }

  if (total_its) {
    if (q->conc) {
      TagIndex_RegisterConcurrentIterators(idx, q->conc, (array_t *)total_its);
      k = NULL;  // we passed ownershit
    } else {
      array_free(total_its);
    }
  }

  ret = NewUnionIterator(iters, n, q->docTable, 0, qn->opts.weight, QN_TAG, NULL);

done:
  if (k) {
    RedisModule_CloseKey(k);
  }
  return ret;
}

IndexIterator *Query_EvalNode(QueryEvalCtx *q, QueryNode *n) {
  switch (n->type) {
    case QN_TOKEN:
      return Query_EvalTokenNode(q, n);
    case QN_PHRASE:
      return Query_EvalPhraseNode(q, n);
    case QN_UNION:
      return Query_EvalUnionNode(q, n);
    case QN_TAG:
      return Query_EvalTagNode(q, n);
    case QN_NOT:
      return Query_EvalNotNode(q, n);
    case QN_PREFIX:
      return Query_EvalPrefixNode(q, n);
    case QN_LEXRANGE:
      return Query_EvalLexRangeNode(q, n);
    case QN_FUZZY:
      return Query_EvalFuzzyNode(q, n);
    case QN_NUMERIC:
      return Query_EvalNumericNode(q, n);
    case QN_OPTIONAL:
      return Query_EvalOptionalNode(q, n);
    case QN_GEO:
      return Query_EvalGeofilterNode(q, n, n->opts.weight);
    case QN_VECTOR:
      return Query_EvalVectorNode(q, n);
    case QN_IDS:
      return Query_EvalIdFilterNode(q, &n->fn);
    case QN_WILDCARD:
      return Query_EvalWildcardNode(q, n);
    case QN_WILDCARD_QUERY:
      return Query_EvalWildcardQueryNode(q,n);
    case QN_NULL:
      return NewEmptyIterator();
  }

  return NULL;
}

int QAST_Parse(QueryAST *dst, const RedisSearchCtx *sctx, const RSSearchOptions *opts,
               const char *q, size_t n, unsigned int dialectVersion, QueryError *status) {
  if (!dst->query) {
    dst->query = rm_strndup(q, n);
    dst->nquery = n;
  }
  QueryParseCtx qpCtx = {// force multiline
                         .raw = dst->query,
                         .len = dst->nquery,
                         .sctx = (RedisSearchCtx *)sctx,
                         .opts = opts,
                         .status = status,
#ifdef PARSER_DEBUG
                         .trace_log = NULL
#endif
  };
  if (dialectVersion == 2)
    dst->root = RSQuery_ParseRaw_v2(&qpCtx);
  else
    dst->root = RSQuery_ParseRaw_v1(&qpCtx);

#ifdef PARSER_DEBUG
  if (qpCtx.trace_log != NULL) {
    fclose(qpCtx.trace_log);
  }
#endif
  // printf("Parsed %.*s. Error (Y/N): %d. Root: %p\n", (int)n, q, QueryError_HasError(status),
  //  dst->root);
  if (!dst->root) {
    if (QueryError_HasError(status)) {
      return REDISMODULE_ERR;
    } else {
      dst->root = NewQueryNode(QN_NULL);
    }
  }
  if (QueryError_HasError(status)) {
    if (dst->root) {
      QueryNode_Free(dst->root);
      dst->root = NULL;
    }
    return REDISMODULE_ERR;
  }
  dst->numTokens = qpCtx.numTokens;
  dst->numParams = qpCtx.numParams;
  return REDISMODULE_OK;
}

IndexIterator *QAST_Iterate(QueryAST *qast, const RSSearchOptions *opts, RedisSearchCtx *sctx,
                            ConcurrentSearchCtx *conc, uint32_t reqflags, QueryError *status) {
  QueryEvalCtx qectx = {
      .conc = conc,
      .opts = opts,
      .numTokens = qast->numTokens,
      .docTable = &sctx->spec->docs,
      .sctx = sctx,
      .status = status,
      .metricRequestsP = &qast->metricRequests,
      .reqFlags = reqflags,
  };
  IndexIterator *root = Query_EvalNode(&qectx, qast->root);
  if (!root) {
    // Return the dummy iterator
    root = NewEmptyIterator();
  }
  return root;
}

void QAST_Destroy(QueryAST *q) {
  QueryNode_Free(q->root);
  q->root = NULL;
  array_free(q->metricRequests);
  q->metricRequests = NULL;
  q->numTokens = 0;
  q->numParams = 0;
  rm_free(q->query);
  q->nquery = 0;
  q->query = NULL;
}

int QAST_Expand(QueryAST *q, const char *expander, RSSearchOptions *opts, RedisSearchCtx *sctx,
                QueryError *status) {
  if (!q->root) {
    return REDISMODULE_OK;
  }
  RSQueryExpanderCtx expCtx = {
      .qast = q, .language = opts->language, .handle = sctx, .status = status};

  ExtQueryExpanderCtx *xpc =
      Extensions_GetQueryExpander(&expCtx, expander ? expander : DEFAULT_EXPANDER_NAME);
  if (xpc && xpc->exp) {
    QueryNode_Expand(xpc->exp, &expCtx, &q->root);
    if (xpc->ff) {
      xpc->ff(expCtx.privdata);
    }
  }
  if (QueryError_HasError(status)) {
    return REDISMODULE_ERR;
  }
  return REDISMODULE_OK;
}

int QAST_EvalParams(QueryAST *q, RSSearchOptions *opts, QueryError *status) {
  if (!q || !q->root || q->numParams == 0)
    return REDISMODULE_OK;
  QueryNode_EvalParams(opts->params, q->root, status);
  return REDISMODULE_OK;
}

int QueryNode_EvalParams(dict *params, QueryNode *n, QueryError *status) {
  int withChildren = 1;
  int res = REDISMODULE_OK;
  switch(n->type) {
    case QN_GEO:
      res = GeoFilter_EvalParams(params, n, status);
      break;
    case QN_VECTOR:
      res = VectorQuery_EvalParams(params, n, status);
      break;
    case QN_TOKEN:
    case QN_NUMERIC:
    case QN_TAG:
    case QN_PHRASE:
    case QN_NOT:
    case QN_PREFIX:
    case QN_LEXRANGE:
    case QN_FUZZY:
    case QN_OPTIONAL:
    case QN_IDS:
    case QN_WILDCARD:
    case QN_WILDCARD_QUERY:
      res = QueryNode_EvalParamsCommon(params, n, status);
      break;
    case QN_UNION:
      // no immediately owned params to resolve
      assert(n->params == NULL);
      break;
    case QN_NULL:
      withChildren = 0;
      break;
  }
  // Handle children
  if (withChildren && res == REDISMODULE_OK) {
    for (size_t ii = 0; ii < QueryNode_NumChildren(n); ++ii) {
      res = QueryNode_EvalParams(params, n->children[ii], status);
      if (res == REDISMODULE_ERR)
        break;
    }
  }
  return res;
}

int QAST_CheckIsValid(QueryAST *q, IndexSpec *spec, RSSearchOptions *opts, QueryError *status) {
  if (!q || !q->root || !isSpecJson(spec) || !(spec->flags & Index_HasUndefinedOrder)) {
    return REDISMODULE_OK;
  }
  return QueryNode_CheckIsValid(q->root, spec, opts, status);
}

int QueryNode_CheckIsValid(QueryNode *n, IndexSpec *spec, RSSearchOptions *opts, QueryError *status) {
  int withChildren = 1;
  int res = REDISMODULE_OK;
  switch(n->type) {
    case QN_PHRASE:
      {
        bool atTopLevel = opts->slop >=0 || (opts->flags & Search_InOrder);
        if (!QueryNode_CheckAllowSlopAndInorder(n, spec, atTopLevel, status)) {
          res = REDISMODULE_ERR;
        }
      }
      break;
    case QN_NULL:
      withChildren = 0;
      break;
    case QN_UNION:
    case QN_TOKEN:
    case QN_NUMERIC:
    case QN_NOT:
    case QN_OPTIONAL:
    case QN_GEO:
    case QN_PREFIX:
    case QN_IDS:
    case QN_WILDCARD:
    case QN_WILDCARD_QUERY:
    case QN_TAG:
    case QN_FUZZY:
    case QN_LEXRANGE:
    case QN_VECTOR:
      break;
  }
  // Handle children
  if (withChildren && res == REDISMODULE_OK) {
    for (size_t ii = 0; ii < QueryNode_NumChildren(n); ++ii) {
      res = QueryNode_CheckIsValid(n->children[ii], spec, opts, status);
      if (res == REDISMODULE_ERR)
        break;
    }
  }
  return res;
}

/* Set the field mask recursively on a query node. This is called by the parser to handle
 * situations like @foo:(bar baz|gaz), where a complex tree is being applied a field mask */
void QueryNode_SetFieldMask(QueryNode *n, t_fieldMask mask) {
  if (!n) return;
  n->opts.fieldMask &= mask;
  for (size_t ii = 0; ii < QueryNode_NumChildren(n); ++ii) {
    QueryNode_SetFieldMask(n->children[ii], mask);
  }
}

void QueryNode_AddChildren(QueryNode *n, QueryNode **children, size_t nchildren) {
  if (n->type == QN_TAG) {
    for (size_t ii = 0; ii < nchildren; ++ii) {
      if (children[ii]->type == QN_TOKEN || children[ii]->type == QN_PHRASE ||
          children[ii]->type == QN_PREFIX || children[ii]->type == QN_LEXRANGE ||
          children[ii]->type == QN_WILDCARD_QUERY) {
        n->children = array_ensure_append(n->children, children + ii, 1, QueryNode *);
      }
    }
  } else {
    array_ensure_append(n->children, children, nchildren, QueryNode *);
  }
}

void QueryNode_AddChild(QueryNode *n, QueryNode *ch) {
  QueryNode_AddChildren(n, &ch, 1);
}

void QueryNode_ClearChildren(QueryNode *n, int shouldFree) {
  if (shouldFree) {
    for (size_t ii = 0; ii < QueryNode_NumChildren(n); ++ii) {
      QueryNode_Free(n->children[ii]);
    }
  }
  if (QueryNode_NumChildren(n)) {
    array_clear(n->children);
  }
}

int QueryNode_EvalParamsCommon(dict *params, QueryNode *node, QueryError *status) {
  if (node->params) {
    for (size_t i = 0; i < QueryNode_NumParams(node); i++) {
      int res = QueryParam_Resolve(&node->params[i], params, status);
      if (res < 0)
        return REDISMODULE_ERR;
    }
  }
  return REDISMODULE_OK;
}

/* Set the concurrent mode of the query. By default it's on, setting here to 0 will turn it off,
 * resulting in the query not performing context switches */
// void Query_SetConcurrentMode(QueryPlan *q, int concurrent) {
//   q->concurrentMode = concurrent;
// }

static sds doPad(sds s, int len) {
  if (!len) return s;

  char buf[len * 2 + 1];
  memset(buf, ' ', len * 2);
  buf[len * 2] = 0;
  return sdscat(s, buf);
}

static sds QueryNode_DumpSds(sds s, const IndexSpec *spec, const QueryNode *qs, int depth);

static sds QueryNode_DumpChildren(sds s, const IndexSpec *spec, const QueryNode *qs, int depth);

static sds QueryNode_DumpSds(sds s, const IndexSpec *spec, const QueryNode *qs, int depth) {
  s = doPad(s, depth);

  if (qs->opts.fieldMask == 0) {
    s = sdscat(s, "@NULL:");
  }

  if (qs->opts.fieldMask && qs->opts.fieldMask != RS_FIELDMASK_ALL && qs->type != QN_NUMERIC &&
      qs->type != QN_GEO && qs->type != QN_IDS) {
    if (!spec) {
      s = sdscatprintf(s, "@%" PRIu64, (uint64_t)qs->opts.fieldMask);
    } else {
      s = sdscat(s, "@");
      t_fieldMask fm = qs->opts.fieldMask;
      int i = 0, n = 0;
      while (fm) {
        t_fieldMask bit = (fm & 1) << i;
        if (bit) {
          const char *f = IndexSpec_GetFieldNameByBit(spec, bit);
          s = sdscatprintf(s, "%s%s", n ? "|" : "", f ? f : "n/a");
          n++;
        }
        fm = fm >> 1;
        i++;
      }
    }
    s = sdscat(s, ":");
  }

  switch (qs->type) {
    case QN_PHRASE:
      s = sdscatprintf(s, "%s {\n", qs->pn.exact ? "EXACT" : "INTERSECT");
      for (size_t ii = 0; ii < QueryNode_NumChildren(qs); ++ii) {
        s = QueryNode_DumpSds(s, spec, qs->children[ii], depth + 1);
      }
      s = doPad(s, depth);

      break;
    case QN_TOKEN:
      s = sdscatprintf(s, "%s%s", (char *)qs->tn.str, qs->tn.expanded ? "(expanded)" : "");
      if (qs->opts.weight != 1) {
        s = sdscatprintf(s, " => {$weight: %g;}", qs->opts.weight);
      }
      s = sdscat(s, "\n");
      return s;

    case QN_PREFIX:
      s = sdscatprintf(s, "PREFIX{%s*", (char *)qs->pfx.tok.str);
      break;

    case QN_LEXRANGE:
      s = sdscatprintf(s, "LEXRANGE{%s...%s", qs->lxrng.begin ? qs->lxrng.begin : "",
                       qs->lxrng.end ? qs->lxrng.end : "");
      break;

    case QN_NOT:
      s = sdscat(s, "NOT{\n");
      s = QueryNode_DumpChildren(s, spec, qs, depth + 1);
      s = doPad(s, depth);
      break;

    case QN_OPTIONAL:
      s = sdscat(s, "OPTIONAL{\n");
      s = QueryNode_DumpChildren(s, spec, qs, depth + 1);
      s = doPad(s, depth);
      break;

    case QN_NUMERIC: {
      const NumericFilter *f = qs->nn.nf;
      s = sdscatprintf(s, "NUMERIC {%f %s @%s %s %f", f->min, f->inclusiveMin ? "<=" : "<",
                       f->fieldName, f->inclusiveMax ? "<=" : "<", f->max);
    } break;
    case QN_UNION:
      s = sdscat(s, "UNION {\n");
      s = QueryNode_DumpChildren(s, spec, qs, depth + 1);
      s = doPad(s, depth);
      break;
    case QN_TAG:
      s = sdscatprintf(s, "TAG:@%.*s {\n", (int)qs->tag.len, qs->tag.fieldName);
      s = QueryNode_DumpChildren(s, spec, qs, depth + 1);
      s = doPad(s, depth);
      break;
    case QN_GEO:

      s = sdscatprintf(s, "GEO %s:{%f,%f --> %f %s", qs->gn.gf->property, qs->gn.gf->lon,
                       qs->gn.gf->lat, qs->gn.gf->radius,
                       GeoDistance_ToString(qs->gn.gf->unitType));
      break;
    case QN_IDS:

      s = sdscat(s, "IDS {");
      for (int i = 0; i < qs->fn.len; i++) {
        s = sdscatprintf(s, "%llu,", (unsigned long long)qs->fn.ids[i]);
      }
      break;
    case QN_VECTOR:
      s = sdscat(s, "VECTOR {");
      if (QueryNode_NumChildren(qs) > 0) {
        s = sdscat(s, "\n");
        s = QueryNode_DumpChildren(s, spec, qs, depth + 1);
        s = doPad(s, depth);
        s = sdscat(s, "} => {");
      }
      switch (qs->vn.vq->type) {
        case VECSIM_QT_KNN: {
          s = sdscatprintf(s, "K=%zu nearest vectors to ", qs->vn.vq->knn.k);
          // This loop finds the vector param name.
          for (size_t i = 0; i < array_len(qs->params); i++) {
            if (qs->params[i].type != PARAM_NONE &&
                qs->params[i].target == &qs->vn.vq->knn.vector) {
              s = sdscatprintf(s, "`$%s` ", qs->params[i].name);
              break;
            }
          }
          break;
        }
        case VECSIM_QT_RANGE: {
          s = sdscatprintf(s, "Vectors that are within %g distance radius from",
                           qs->vn.vq->range.radius);
          // This loop finds the vector param name.
          for (size_t i = 0; i < array_len(qs->params); i++) {
            if (qs->params[i].type != PARAM_NONE &&
                qs->params[i].target == &qs->vn.vq->range.vector) {
              s = sdscatprintf(s, " `$%s` ", qs->params[i].name);
              break;
            }
          }
          break;
        }
      } // switch (qs->vn.vq->type). Next is a common part for both types.
      s = sdscatprintf(s, "in vector index associated with field @%s", qs->vn.vq->property);
      for (size_t i = 0; i < array_len(qs->vn.vq->params.params); i++) {
        s = sdscatprintf(s, ", %s = ", qs->vn.vq->params.params[i].name);
        s = sdscatlen(s, qs->vn.vq->params.params[i].value, qs->vn.vq->params.params[i].valLen);
      }
      if (qs->vn.vq->scoreField) {
        s = sdscatprintf(s, ", yields distance as `%s`", qs->vn.vq->scoreField);
      }
      break;
    case QN_WILDCARD:

      s = sdscat(s, "<WILDCARD>");
      break;
    case QN_FUZZY:
      s = sdscatprintf(s, "FUZZY{%s}\n", qs->fz.tok.str);
      return s;
    case QN_WILDCARD_QUERY:
      s = sdscatprintf(s, "WILDCARD{%s}\n", qs->verb.tok.str);
    case QN_NULL:
      s = sdscat(s, "<empty>");
  }

  s = sdscat(s, "}");
  // print attributes if not the default
  if (qs->opts.weight != 1 || qs->opts.maxSlop != -1 || qs->opts.inOrder) {
    s = sdscat(s, " => {");
    if (qs->opts.weight != 1) {
      s = sdscatprintf(s, " $weight: %g;", qs->opts.weight);
    }
    if (qs->opts.maxSlop != -1) {
      s = sdscatprintf(s, " $slop: %d;", qs->opts.maxSlop);
    }
    if (qs->opts.inOrder || qs->opts.maxSlop != -1) {
      s = sdscatprintf(s, " $inorder: %s;", qs->opts.inOrder ? "true" : "false");
    }
    s = sdscat(s, " }");
  }
  s = sdscat(s, "\n");
  return s;
}

static sds QueryNode_DumpChildren(sds s, const IndexSpec *spec, const QueryNode *qs, int depth) {
  for (size_t ii = 0; ii < QueryNode_NumChildren(qs); ++ii) {
    s = QueryNode_DumpSds(s, spec, qs->children[ii], depth);
  }
  return s;
}

/* Return a string representation of the query parse tree. The string should be freed by the
 * caller
 */
char *QAST_DumpExplain(const QueryAST *q, const IndexSpec *spec) {
  // empty query
  if (!q || !q->root) {
    return rm_strdup("NULL");
  }

  sds s = QueryNode_DumpSds(sdsnew(""), spec, q->root, 0);
  char *ret = rm_strndup(s, sdslen(s));
  sdsfree(s);
  return ret;
}

void QAST_Print(const QueryAST *ast, const IndexSpec *spec) {
  sds s = QueryNode_DumpSds(sdsnew(""), spec, ast->root, 0);
  sdsfree(s);
}

int QueryNode_ForEach(QueryNode *q, QueryNode_ForEachCallback callback, void *ctx, int reverse) {
#define INITIAL_ARRAY_NODE_SIZE 5
  QueryNode **nodes = array_new(QueryNode *, INITIAL_ARRAY_NODE_SIZE);
  nodes = array_append(nodes, q);
  int retVal = 1;
  while (array_len(nodes) > 0) {
    QueryNode *curr = array_pop(nodes);
    if (!callback(curr, q, ctx)) {
      retVal = 0;
      break;
    }
    if (reverse) {
      for (size_t ii = QueryNode_NumChildren(curr); ii; --ii) {
        nodes = array_append(nodes, curr->children[ii - 1]);
      }
    } else {
      for (size_t ii = 0; ii < QueryNode_NumChildren(curr); ++ii) {
        nodes = array_append(nodes, curr->children[ii]);
      }
    }
  }

  array_free(nodes);
  return retVal;
}

// Convert the query attribute into a raw vector param to be resolved by the vector iterator
// down the road. return 0 in case of an unrecognized parameter.
static int QueryVectorNode_ApplyAttribute(VectorQuery *vq, QueryAttribute *attr) {
  if (STR_EQCASE(attr->name, attr->namelen, VECSIM_EFRUNTIME) ||
      STR_EQCASE(attr->name, attr->namelen, VECSIM_EPSILON) ||
      STR_EQCASE(attr->name, attr->namelen, VECSIM_HYBRID_POLICY) ||
      STR_EQCASE(attr->name, attr->namelen, VECSIM_BATCH_SIZE)) {
    // Move ownership on the value string, so it won't get freed when releasing the QueryAttribute.
    // The name string was not copied by the parser (unlike the value) - so we copy and save it.
    VecSimRawParam param = (VecSimRawParam){ .name = rm_strndup(attr->name, attr->namelen),
                                            .nameLen = attr->namelen,
                                            .value = attr->value,
                                            .valLen = attr->vallen };
    attr->value = NULL;
    vq->params.params = array_ensure_append_1(vq->params.params, param);
    bool resolve_required = false;  // at this point, we have the actual value in hand, not the query param.
    vq->params.needResolve = array_ensure_append_1(vq->params.needResolve, resolve_required);
    return 1;
  }
  return 0;
}

static int QueryNode_ApplyAttribute(QueryNode *qn, QueryAttribute *attr, QueryError *status) {

#define MK_INVALID_VALUE()                                                         \
  QueryError_SetErrorFmt(status, QUERY_ESYNTAX, "Invalid value (%.*s) for `%.*s`", \
                         (int)attr->vallen, attr->value, (int)attr->namelen, attr->name)

  int res = 0;
  // Apply slop: [-1 ... INF]
  if (STR_EQCASE(attr->name, attr->namelen, SLOP_ATTR)) {
    long long n;
    if (!ParseInteger(attr->value, &n) || n < -1) {
      MK_INVALID_VALUE();
      return res;
    }
    qn->opts.maxSlop = n;
    res = 1;

  } else if (STR_EQCASE(attr->name, attr->namelen, INORDER_ATTR)) {
    // Apply inorder: true|false
    int b;
    if (!ParseBoolean(attr->value, &b)) {
      MK_INVALID_VALUE();
      return res;
    }
    qn->opts.inOrder = b;
    qn->opts.flags |= QueryNode_OverriddenInOrder;
    res = 1;

  } else if (STR_EQCASE(attr->name, attr->namelen, WEIGHT_ATTR)) {
    // Apply weight: [0  ... INF]
    double d;
    if (!ParseDouble(attr->value, &d) || d < 0) {
      MK_INVALID_VALUE();
      return res;
    }
    qn->opts.weight = d;
    res = 1;

  } else if (STR_EQCASE(attr->name, attr->namelen, PHONETIC_ATTR)) {
    // Apply phonetic: true|false
    int b;
    if (!ParseBoolean(attr->value, &b)) {
      MK_INVALID_VALUE();
      return res;
    }
    if (b) {
      qn->opts.phonetic = PHONETIC_ENABLED;  // means we specifically asked for phonetic matching
    } else {
      qn->opts.phonetic =
          PHONETIC_DISABLED;  // means we specifically asked no for phonetic matching
    }
    res = 1;
    // qn->opts.noPhonetic = PHONETIC_DEFAULT -> means no special asks regarding phonetics
    //                                          will be enable if field was declared phonetic

  } else if (STR_EQCASE(attr->name, attr->namelen, YIELD_DISTANCE_ATTR) && qn->opts.flags & QueryNode_YieldsDistance) {
    // Move ownership on the value string, so it won't get freed when releasing the QueryAttribute.
    qn->opts.distField = (char *)attr->value;
    attr->value = NULL;
    res = 1;

  } else if (qn->type == QN_VECTOR) {
    res = QueryVectorNode_ApplyAttribute(qn->vn.vq, attr);
  }

  if (!res) {
    QueryError_SetErrorFmt(status, QUERY_ENOOPTION, "Invalid attribute %.*s", (int)attr->namelen,
                           attr->name);
  }
  return res;
}

int QueryNode_ApplyAttributes(QueryNode *qn, QueryAttribute *attrs, size_t len, QueryError *status) {
  for (size_t i = 0; i < len; i++) {
    if (!QueryNode_ApplyAttribute(qn, &attrs[i], status)) {
      return 0;
    }
  }
  return 1;
}

int QueryNode_CheckAllowSlopAndInorder(QueryNode *qn, const IndexSpec *spec, bool atTopLevel, QueryError *status) {
  // Need to check when slop/inorder are locally overridden at query node level, or at query top-level
  if(atTopLevel || qn->opts.maxSlop >= 0 || (qn->opts.flags & QueryNode_OverriddenInOrder)) {
    // Check only fields that are used in this query node (either specific fields or all fields)
    return IndexSpec_CheckAllowSlopAndInorder(spec, qn->opts.fieldMask, status);
  } else {
    return 1;
  }

}<|MERGE_RESOLUTION|>--- conflicted
+++ resolved
@@ -788,11 +788,7 @@
     return NULL;
   }
 
-<<<<<<< HEAD
   return NewWildcardIterator(q->docTable->maxDocId, q->docTable->size);
-=======
-  return NewWildcardIterator(q->docTable->maxDocId, q->sctx->spec->docs.size);
->>>>>>> 886e6aa6
 }
 
 static IndexIterator *Query_EvalNotNode(QueryEvalCtx *q, QueryNode *qn) {
