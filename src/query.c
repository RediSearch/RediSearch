--- conflicted
+++ resolved
@@ -36,9 +36,6 @@
 #include "suffix.h"
 #include "wildcard.h"
 #include "geometry/geometry_api.h"
-<<<<<<< HEAD
-#include "search_disk.h"
-=======
 #include "iterators/inverted_index_iterator.h"
 #include "iterators/wildcard_iterator.h"
 #include "iterators/union_iterator.h"
@@ -49,7 +46,7 @@
 #include "iterators/empty_iterator.h"
 #include "iterators/hybrid_reader.h"
 #include "iterators/optimizer_reader.h"
->>>>>>> c2731a16
+#include "search_disk.h"
 
 #ifndef STRINGIFY
 #define __STRINGIFY(x) #x
@@ -520,7 +517,6 @@
 
   RSQueryTerm *term = NewQueryTerm(&qn->tn, q->tokenId++);
 
-<<<<<<< HEAD
   if (q->sctx->spec->diskSpec) {
     RS_LOG_ASSERT(q->sctx->spec->diskSpec, "Disk spec should be open");
     return SearchDisk_NewTermIterator(q->sctx->spec->diskSpec, term->str, EFFECTIVE_FIELDMASK(q, qn));
@@ -534,9 +530,6 @@
 
     return NewReadIterator(ir);
   }
-=======
-  return Redis_OpenReader(q->sctx, term, q->docTable, EFFECTIVE_FIELDMASK(q, qn), qn->opts.weight);
->>>>>>> c2731a16
 }
 
 static inline void addTerm(char *str, size_t tok_len, QueryEvalCtx *q,
