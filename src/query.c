--- conflicted
+++ resolved
@@ -583,7 +583,6 @@
   ctx.its = rm_malloc(sizeof(*ctx.its) * ctx.cap);
   ctx.nits = 0;
 
-<<<<<<< HEAD
   // spec support contains queries
   if (spec->suffix) {
     // all modifier fields are supported
@@ -606,9 +605,6 @@
   } else {
     TrieNode_IterateWildcard(t->root, str, nstr, rangeIterCb, &ctx, &q->sctx->timeout);
   }
-=======
-  TrieNode_IterateWildcard(t->root, str, nstr, rangeIterCb, &ctx, &q->sctx->timeout);
->>>>>>> 1f8488df
 
   rm_free(str);
   if (!ctx.its || ctx.nits == 0) {
@@ -1043,29 +1039,13 @@
     // If there is no '*`, the length is known which can be used for optimization
     it->mode = strchr(tok->str, '*') ? TM_WILDCARD_MODE : TM_WILDCARD_FIXED_LEN_MODE;
 
-<<<<<<< HEAD
-    // an upper limit on the number of expansions is enforced to avoid stuff like "*"
     char *s;
     tm_len_t sl;
     void *ptr;
-=======
-  // an upper limit on the number of expansions is enforced to avoid stuff like "*"
-  char *s;
-  tm_len_t sl;
-  void *ptr;
-
-  // Find all completions of the prefix
-  while (TrieMapIterator_NextWildcard(it, &s, &sl, &ptr) &&
-        (itsSz < RSGlobalConfig.maxPrefixExpansions)) {
-    IndexIterator *ret = TagIndex_OpenReader(idx, q->sctx->spec, s, sl, 1);
-    if (!ret) continue;
->>>>>>> 1f8488df
 
     // Find all completions of the prefix
     while (TrieMapIterator_NextWildcard(it, &s, &sl, &ptr) &&
           (itsSz < RSGlobalConfig.maxPrefixExpansions)) {
-            // TODO: use NewIndexReaderGeneric
-      //NewIndexReaderGeneric(ptr, q->sctx->spec, )
       IndexIterator *ret = TagIndex_OpenReader(idx, q->sctx->spec, s, sl, 1);
       if (!ret) continue;
 
