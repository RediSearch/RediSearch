--- conflicted
+++ resolved
@@ -443,7 +443,6 @@
     return;
   }
 
-<<<<<<< HEAD
   // Check that there is at least one stemmable field in the query
   if (expCtx->handle && expCtx->handle->spec) {
     const IndexSpec *spec = expCtx->handle->spec;
@@ -470,10 +469,6 @@
     }
   }
 
-  int expandChildren = 0;
-
-=======
->>>>>>> 805d3d86
   if (qn->type == QN_TOKEN && qn->tn.len > 0) {
     expCtx->currentNode = pqn;
     expander(expCtx, &qn->tn);
