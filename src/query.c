--- conflicted
+++ resolved
@@ -637,19 +637,11 @@
   if (!fs || !FIELD_IS(fs, INDEXFLD_T_VECTOR)) {
     return NULL;
   }
-<<<<<<< HEAD
-  array_ensure_append_1(*q->vecScoresp, qn->vn.vq->scoreField);
-  if (QueryNode_NumChildren(qn) > 0) {
-    RedisModule_Assert(QueryNode_NumChildren(qn) == 1);
-    IndexIterator *child_it = Query_EvalNode(q, qn->children[0]);
-    return NewHybridVectorIterator(q->sctx, qn->vn.vq, q->status, child_it);
-=======
   // Add the score field name to the ast score field names array.
   // This macro creats the array if it's the first name, and ensure its size is sufficient.
   array_ensure_append_1(*q->vecScoreFieldNamesP, qn->vn.vq->scoreField);
   if (QueryNode_NumChildren(qn) > 0) {
     return NULL; // TODO: handle hybrid - get child iterator.
->>>>>>> 7c9dcd1a
   } else {
     return NewVectorIterator(q->sctx, qn->vn.vq, q->status);
   }
@@ -1001,11 +993,7 @@
       .docTable = &sctx->spec->docs,
       .sctx = sctx,
       .status = status,
-<<<<<<< HEAD
-      .vecScoresp = &qast->vecScores,
-=======
       .vecScoreFieldNamesP = &qast->vecScoreFieldNames,
->>>>>>> 7c9dcd1a
   };
   IndexIterator *root = Query_EvalNode(&qectx, qast->root);
   if (!root) {
