#include <inttypes.h>
#include <stdio.h>
#include <stdlib.h>
#include <string.h>
#include <sys/param.h>

#include "geo_index.h"
#include "index.h"
#include "query.h"
#include "config.h"
#include "redis_index.h"
#include "tokenize.h"
#include "util/logging.h"
#include "extension.h"
#include "ext/default.h"
#include "rmutil/sds.h"
#include "tag_index.h"
#include "err.h"
#include "concurrent_ctx.h"
#include "numeric_index.h"
#include "numeric_filter.h"
#include "util/strconv.h"
#include "util/arr.h"
#include "rmutil/rm_assert.h"
#include "module.h"
#include "query_internal.h"
#include "aggregate/aggregate.h"
#include "suffix.h"
#include "wildcard/wildcard.h"

#define EFFECTIVE_FIELDMASK(q_, qn_) ((qn_)->opts.fieldMask & (q)->opts->fieldmask)

static void QueryTokenNode_Free(QueryTokenNode *tn) {

  if (tn->str) rm_free(tn->str);
}

static void QueryTagNode_Free(QueryTagNode *tag) {
  rm_free((char *)tag->fieldName);
}

static void QueryLexRangeNode_Free(QueryLexRangeNode *lx) {
  if (lx->begin) rm_free(lx->begin);
  if (lx->end) rm_free(lx->end);
}

static void QueryVectorNode_Free(QueryVectorNode *vn) {
  if (vn->vq) {
    VectorQuery_Free(vn->vq);
    vn->vq = NULL;
  }
}

void QueryNode_Free(QueryNode *n) {
  if (!n) return;

  if (n->children) {
    for (size_t ii = 0; ii < QueryNode_NumChildren(n); ++ii) {
      QueryNode_Free(n->children[ii]);
    }
    array_free(n->children);
    n->children = NULL;
  }

  if (n->params) {
    for (size_t ii = 0; ii < QueryNode_NumParams(n); ++ii) {
      Param_FreeInternal(&n->params[ii]);
    }
    array_free(n->params);
    n->params = NULL;
  }

  switch (n->type) {
    case QN_TOKEN:
      QueryTokenNode_Free(&n->tn);
      break;
    case QN_NUMERIC:
      NumericFilter_Free((void *)n->nn.nf);
      break;
    case QN_PREFIX:
      QueryTokenNode_Free(&n->pfx.tok);
      break;
    case QN_GEO:
      if (n->gn.gf) {
        GeoFilter_Free((void *)n->gn.gf);
      }
      break;
    case QN_FUZZY:
      QueryTokenNode_Free(&n->fz.tok);
      break;
    case QN_LEXRANGE:
      QueryLexRangeNode_Free(&n->lxrng);
      break;
    case QN_VECTOR:
      QueryVectorNode_Free(&n->vn);
      break;
    case QN_WILDCARD_QUERY:
      QueryTokenNode_Free(&n->verb.tok);
      break;
    case QN_WILDCARD:
    case QN_IDS:
      break;
    case QN_TAG:
      QueryTagNode_Free(&n->tag);
      break;
    case QN_UNION:
    case QN_NOT:
    case QN_OPTIONAL:
    case QN_NULL:
    case QN_PHRASE:
      break;
  }
  rm_free(n);
}

void RangeNumber_Free(RangeNumber *r) {
  rm_free(r);
}

QueryNode *NewQueryNode(QueryNodeType type) {
  QueryNode *s = rm_calloc(1, sizeof(QueryNode));
  s->type = type;
  s->opts = (QueryNodeOptions){
      .fieldMask = RS_FIELDMASK_ALL,
      .flags = 0,
      .maxSlop = -1,
      .inOrder = 0,
      .weight = 1,
  };
  return s;
}

QueryNode *NewQueryNodeChildren(QueryNodeType type, QueryNode **children, size_t n) {
  QueryNode *ret = NewQueryNode(type);
  ret->children = array_ensure_append(ret->children, children, n, QueryNode *);
  return ret;
}

QueryNode *NewTokenNodeExpanded(QueryAST *q, const char *s, size_t len, RSTokenFlags flags) {
  QueryNode *ret = NewQueryNode(QN_TOKEN);
  q->numTokens++;
  ret->tn = (QueryTokenNode){.str = (char *)s, .len = len, .expanded = 1, .flags = flags};
  return ret;
}

QueryNode *NewTokenNode(QueryParseCtx *q, const char *s, size_t len) {
  if (len == (size_t)-1) {
    len = strlen(s);
  }

  QueryNode *ret = NewQueryNode(QN_TOKEN);
  q->numTokens++;

  ret->tn = (QueryTokenNode){.str = (char *)s, .len = len, .expanded = 0, .flags = 0};
  return ret;
}

QueryNode *NewTokenNode_WithParams(QueryParseCtx *q, QueryToken *qt) {
  QueryNode *ret = NewQueryNode(QN_TOKEN);
  q->numTokens++;

  if (qt->type == QT_TERM || qt->type == QT_TERM_CASE || qt->type == QT_NUMERIC) {
    char *s;
    size_t len;
    if (qt->type == QT_TERM) {
      s = rm_strdupcase(qt->s, qt->len);
      len = strlen(s);
    } else {
      s = rm_strndup(qt->s, qt->len);
      len = qt->len;
    }
    ret->tn = (QueryTokenNode){.str = s, .len = len, .expanded = 0, .flags = 0};
  } else {
    ret->tn = (QueryTokenNode){.str = NULL, .len = 0, .expanded = 0, .flags = 0};
    QueryNode_InitParams(ret, 1);
    QueryNode_SetParam(q, &ret->params[0], &ret->tn.str, &ret->tn.len, qt);
  }
  return ret;
}

void QueryNode_InitParams(QueryNode *n, size_t num) {
  n->params = array_newlen(Param, num);
  memset(n->params, 0, sizeof(*n->params) * num);
}

bool QueryNode_SetParam(QueryParseCtx *q, Param *target_param, void *target_value,
                        size_t *target_len, QueryToken *source) {
    return QueryParam_SetParam(
      q, target_param, target_value, target_len,
      source); //FIXME: Move to a common location for QueryNode and QueryParam
}

QueryNode *NewPrefixNode_WithParams(QueryParseCtx *q, QueryToken *qt, bool prefix, bool suffix) {
  QueryNode *ret = NewQueryNode(QN_PREFIX);
  ret->pfx.prefix = prefix;
  ret->pfx.suffix = suffix;
  q->numTokens++;
  if (qt->type == QT_TERM) {
    char *s = rm_strdupcase(qt->s, qt->len);
    ret->pfx.tok = (RSToken){.str = s, .len = strlen(s), .expanded = 0, .flags = 0};
  } else {
    assert (qt->type == QT_PARAM_TERM);
    QueryNode_InitParams(ret, 1);
    QueryNode_SetParam(q, &ret->params[0], &ret->pfx.tok.str, &ret->pfx.tok.len, qt);
  }
  return ret;
}

QueryNode *NewWildcardNode_WithParams(QueryParseCtx *q, QueryToken *qt) {
  QueryNode *ret = NewQueryNode(QN_WILDCARD_QUERY);
  q->numTokens++;
  if (qt->type == QT_WILDCARD) {
    // ensure str is NULL terminated
    char *s = rm_malloc(qt->len + 1);
    memcpy(s, qt->s, qt->len);
    s[qt->len] = '\0';
    ret->verb.tok = (RSToken){.str = s, .len = qt->len, .expanded = 0, .flags = 0};
  } else {
    assert(qt->type == QT_PARAM_WILDCARD);
    QueryNode_InitParams(ret, 1);
    QueryNode_SetParam(q, &ret->params[0], &ret->verb.tok.str, &ret->verb.tok.len, qt);
    ret->params[0].type = PARAM_WILDCARD;
  }
  return ret;
}

QueryNode *NewFuzzyNode_WithParams(QueryParseCtx *q, QueryToken *qt, int maxDist) {
  QueryNode *ret = NewQueryNode(QN_FUZZY);
  q->numTokens++;

  if (qt->type == QT_TERM) {
    char *s = rm_strdupcase(qt->s, qt->len);
    ret->fz = (QueryFuzzyNode){
      .tok =
          (RSToken){
            .str = (char *)s,
            .len = strlen(s),
            .expanded = 0,
            .flags = 0,
            },
      .maxDist = maxDist,
    };
  } else {
    ret->fz.maxDist = maxDist;
    assert(qt->type == QT_PARAM_TERM);
    QueryNode_InitParams(ret, 1);
    QueryNode_SetParam(q, &ret->params[0], &ret->fz.tok.str, &ret->fz.tok.len, qt);
  }
  return ret;
}

QueryNode *NewPhraseNode(int exact) {
  QueryNode *ret = NewQueryNode(QN_PHRASE);
  ret->pn.exact = exact;
  return ret;
}

QueryNode *NewTagNode(const char *field, size_t len) {

  QueryNode *ret = NewQueryNode(QN_TAG);
  ret->tag.fieldName = field;
  ret->tag.len = len;
  return ret;
}

QueryNode *NewNumericNode(QueryParam *p) {
  QueryNode *ret = NewQueryNode(QN_NUMERIC);
  // Move data and params pointers
  ret->nn.nf = p->nf;
  ret->params = p->params;
  p->nf = NULL;
  p->params = NULL;
  rm_free(p);
  return ret;
}

QueryNode *NewGeofilterNode(QueryParam *p) {
  assert(p->type == QP_GEO_FILTER);
  QueryNode *ret = NewQueryNode(QN_GEO);
  // Move data and params pointers
  ret->gn.gf = p->gf;
  ret->params = p->params;
  p->gf = NULL;
  p->params = NULL;
  rm_free(p);
  return ret;
}

// TODO: to be more generic, consider using variadic function, or use different functions for each command
QueryNode *NewVectorNode_WithParams(struct QueryParseCtx *q, VectorQueryType type, QueryToken *value, QueryToken *vec) {
  QueryNode *ret = NewQueryNode(QN_VECTOR);
  VectorQuery *vq = rm_calloc(1, sizeof(*vq));
  ret->vn.vq = vq;
  vq->type = type;
  switch (type) {
    case VECSIM_QT_KNN:
      QueryNode_InitParams(ret, 2);
      QueryNode_SetParam(q, &ret->params[0], &vq->knn.vector, &vq->knn.vecLen, vec);
      QueryNode_SetParam(q, &ret->params[1], &vq->knn.k, NULL, value);
      break;
    default:
      QueryNode_Free(ret);
      return NULL;
  }
  return ret;
}

static void setFilterNode(QueryAST *q, QueryNode *n) {
  if (q->root == NULL || n == NULL) return;

  // for a simple phrase node we just add the numeric node
  if (q->root->type == QN_PHRASE) {
    // we usually want the numeric range as the "leader" iterator.
    q->root->children = array_ensure_prepend(q->root->children, &n, 1, QueryNode *);
    q->numTokens++;
  // vector node should always be in the root, so we have a special case here.
  } else if (q->root->type == QN_VECTOR) {
    // for non-hybrid - add the filter node as the child of the vector node.
    if (QueryNode_NumChildren(q->root) == 0) {
      QueryNode_AddChild(q->root, n);
    // otherwise, add a new phrase node as the parent of the current child of the hybrid vector node,
    // and set its children to be the previous child and the new filter node.
    } else {
      RS_LOG_ASSERT(QueryNode_NumChildren(q->root) == 1, "Vector query node can have at most one child");
      QueryNode *nr = NewPhraseNode(0);
      QueryNode_AddChild(nr, n);
      QueryNode_AddChild(nr, q->root->children[0]);
      q->root->children[0] = nr;
    }
  } else {  // for other types, we need to create a new phrase node
    QueryNode *nr = NewPhraseNode(0);
    QueryNode_AddChild(nr, n);
    QueryNode_AddChild(nr, q->root);
    q->numTokens++;
    q->root = nr;
  }
}

void QAST_SetGlobalFilters(QueryAST *ast, const QAST_GlobalFilterOptions *options) {
  if (options->numeric) {
    QueryNode *n = NewQueryNode(QN_NUMERIC);
    n->nn.nf = (NumericFilter *)options->numeric;
    setFilterNode(ast, n);
  }
  if (options->geo) {
    QueryNode *n = NewQueryNode(QN_GEO);
    n->gn.gf = options->geo;
    setFilterNode(ast, n);
  }
  if (options->ids) {
    QueryNode *n = NewQueryNode(QN_IDS);
    n->fn.ids = options->ids;
    n->fn.len = options->nids;
    setFilterNode(ast, n);
  }
}

static void QueryNode_Expand(RSQueryTokenExpander expander, RSQueryExpanderCtx *expCtx,
                             QueryNode **pqn) {

  QueryNode *qn = *pqn;
  // Do not expand verbatim nodes
  if (qn->opts.flags & QueryNode_Verbatim) {
    return;
  }

  int expandChildren = 0;

  if (qn->type == QN_TOKEN) {
    expCtx->currentNode = pqn;
    expander(expCtx, &qn->tn);
  } else if (qn->type == QN_UNION ||
             (qn->type == QN_PHRASE && !qn->pn.exact)) {  // do not expand exact phrases
    expandChildren = 1;
  }
  if (expandChildren) {
    for (size_t ii = 0; ii < QueryNode_NumChildren(qn); ++ii) {
      QueryNode_Expand(expander, expCtx, &qn->children[ii]);
    }
  }
}

IndexIterator *Query_EvalTokenNode(QueryEvalCtx *q, QueryNode *qn) {
  if (qn->type != QN_TOKEN) {
    return NULL;
  }

  // if there's only one word in the query and no special field filtering,
  // and we are not paging beyond MAX_SCOREINDEX_SIZE
  // we can just use the optimized score index
  int isSingleWord = q->numTokens == 1 && q->opts->fieldmask == RS_FIELDMASK_ALL;

  RSQueryTerm *term = NewQueryTerm(&qn->tn, q->tokenId++);

  // printf("Opening reader.. `%s` FieldMask: %llx\n", term->str, EFFECTIVE_FIELDMASK(q, qn));

  IndexReader *ir = Redis_OpenReader(q->sctx, term, q->docTable, isSingleWord,
                                     EFFECTIVE_FIELDMASK(q, qn), q->conc, qn->opts.weight);
  if (ir == NULL) {
    Term_Free(term);
    return NULL;
  }

  return NewReadIterator(ir);
}

static IndexIterator *iterateExpandedTerms(QueryEvalCtx *q, Trie *terms, const char *str,
                                           size_t len, int maxDist, int prefixMode,
                                           QueryNodeOptions *opts) {
  TrieIterator *it = Trie_Iterate(terms, str, len, maxDist, prefixMode);
  if (!it) return NULL;

  size_t itsSz = 0, itsCap = 8;
  IndexIterator **its = rm_calloc(itsCap, sizeof(*its));

  rune *rstr = NULL;
  t_len slen = 0;
  float score = 0;
  int dist = 0;

  // an upper limit on the number of expansions is enforced to avoid stuff like "*"
  while (TrieIterator_Next(it, &rstr, &slen, NULL, &score, &dist) &&
         (itsSz < RSGlobalConfig.maxPrefixExpansions)) {

    // Create a token for the reader
    RSToken tok = (RSToken){
        .expanded = 0,
        .flags = 0,
        .len = 0,
    };
    tok.str = runesToStr(rstr, slen, &tok.len);
    if (q->sctx && q->sctx->redisCtx) {
      RedisModule_Log(q->sctx->redisCtx, "debug", "Found fuzzy expansion: %s %f", tok.str, score);
    }

    RSQueryTerm *term = NewQueryTerm(&tok, q->tokenId++);

    // Open an index reader
    IndexReader *ir = Redis_OpenReader(q->sctx, term, &q->sctx->spec->docs, 0,
                                       q->opts->fieldmask & opts->fieldMask, q->conc, 1);

    rm_free(tok.str);
    if (!ir) {
      Term_Free(term);
      continue;
    }

    // Add the reader to the iterator array
    its[itsSz++] = NewReadIterator(ir);
    if (itsSz == itsCap) {
      itsCap *= 2;
      its = rm_realloc(its, itsCap * sizeof(*its));
    }
  }

  TrieIterator_Free(it);
  // printf("Expanded %d terms!\n", itsSz);
  if (itsSz == 0) {
    rm_free(its);
    return NULL;
  }
  QueryNodeType type = prefixMode ? QN_PREFIX : QN_FUZZY;
  return NewUnionIterator(its, itsSz, q->docTable, 1, opts->weight, type, str, &q->sctx->timeout);
}

typedef struct {
  IndexIterator **its;
  size_t nits;
  size_t cap;
  QueryEvalCtx *q;
  QueryNodeOptions *opts;
  double weight;
} ContainsCtx;

static int runeIterCb(const rune *r, size_t n, void *p, void *payload);
static int charIterCb(const char *s, size_t n, void *p, void *payload);

/* Ealuate a prefix node by expanding all its possible matches and creating one big UNION on all
 * of them.
 * Used for Prefix, Contains and suffix nodes.
*/
static IndexIterator *Query_EvalPrefixNode(QueryEvalCtx *q, QueryNode *qn) {
  RS_LOG_ASSERT(qn->type == QN_PREFIX, "query node type should be prefix");

  // we allow a minimum of 2 letters in the prefx by default (configurable)
  if (qn->pfx.tok.len < RSGlobalConfig.minTermPrefix) {
    return NULL;
  }

  IndexSpec *spec = q->sctx->spec;
  Trie *t = spec->terms;
  ContainsCtx ctx = {.q = q, .opts = &qn->opts};

  if (!t) {
    return NULL;
  }

  rune *str = NULL;
  size_t nstr;
  if (qn->pfx.tok.str) {
    str = strToFoldedRunes(qn->pfx.tok.str, &nstr);
  }

  ctx.cap = 8;
  ctx.its = rm_malloc(sizeof(*ctx.its) * ctx.cap);
  ctx.nits = 0;

  // spec support contains queries
  if (spec->suffix) {
    // all modifier fields are supported
    if (qn->opts.fieldMask == RS_FIELDMASK_ALL ||
       (spec->suffixMask & qn->opts.fieldMask) == qn->opts.fieldMask) {
      SuffixCtx sufCtx = {
        .root = spec->suffix->root,
        .rune = str,
        .runelen = nstr,
        .type = qn->pfx.prefix ? SUFFIX_TYPE_CONTAINS : SUFFIX_TYPE_SUFFIX,
        .callback = charIterCb,
        .cbCtx = &ctx,

      };
      Suffix_IterateContains(&sufCtx);
    } else {
      QueryError_SetErrorFmt(q->status, QUERY_EGENERIC, "Contains query on fields without WITHSUFFIXTRIE support");
    }
  } else {

    TrieNode_IterateContains(t->root, str, nstr, qn->pfx.prefix, qn->pfx.suffix,
                           runeIterCb, &ctx, &q->sctx->timeout);
  }

  rm_free(str);
  if (!ctx.its || ctx.nits == 0) {
    rm_free(ctx.its);
    return NULL;
  } else {
    return NewUnionIterator(ctx.its, ctx.nits, q->docTable, 1, qn->opts.weight,
                            QN_PREFIX, qn->pfx.tok.str, &q->sctx->timeout);
  }
}

/* Ealuate a prefix node by expanding all its possible matches and creating one big UNION on all
 * of them.
 * Used for Prefix, Contains and suffix nodes.
*/
static IndexIterator *Query_EvalWildcardQueryNode(QueryEvalCtx *q, QueryNode *qn) {
  RS_LOG_ASSERT(qn->type == QN_WILDCARD_QUERY, "query node type should be wildcard query");
  
  IndexSpec *spec = q->sctx->spec;
  Trie *t = spec->terms;
  ContainsCtx ctx = {.q = q, .opts = &qn->opts};
  RSToken *token = &qn->verb.tok;

  if (!t || !token->str) {
    return NULL;
  }

  token->len = Wildcard_RemoveEscape(token->str, token->len);
  size_t nstr;
  rune *str = strToFoldedRunes(token->str, &nstr);

  ctx.cap = 8;
  ctx.its = rm_malloc(sizeof(*ctx.its) * ctx.cap);
  ctx.nits = 0;

  bool fallbackBruteForce = false;
  // spec support using suffix trie
  if (spec->suffix) {
    // all modifier fields are supported
    if (qn->opts.fieldMask == RS_FIELDMASK_ALL ||
       (spec->suffixMask & qn->opts.fieldMask) == qn->opts.fieldMask) {
      SuffixCtx sufCtx = {
        .root = spec->suffix->root,
        .rune = str,
        .runelen = nstr,
        .cstr = token->str,
        .cstrlen = token->len,
        .type = SUFFIX_TYPE_WILDCARD,
        .callback = charIterCb, // the difference is weather the function receives char or rune
        .cbCtx = &ctx,
        .timeout = &q->sctx->timeout,
      };
      if (Suffix_IterateWildcard(&sufCtx) == 0) {
        // if suffix trie cannot be used, use brute force
        fallbackBruteForce = true;
      }
    } else {
      QueryError_SetErrorFmt(q->status, QUERY_EGENERIC, "Contains query on fields without WITHSUFFIXTRIE support");
    }
  }

  if (!spec->suffix || fallbackBruteForce) {
    TrieNode_IterateWildcard(t->root, str, nstr, runeIterCb, &ctx, &q->sctx->timeout);
  }

  rm_free(str);
  if (!ctx.its || ctx.nits == 0) {
    rm_free(ctx.its);
    return NULL;
  } else {
    return NewUnionIterator(ctx.its, ctx.nits, q->docTable, 1, qn->opts.weight,
                            QN_WILDCARD_QUERY, qn->verb.tok.str, &q->sctx->timeout);
  }
}

typedef struct {
  IndexIterator **its;
  size_t nits;
  size_t cap;
  QueryEvalCtx *q;
  QueryNodeOptions *opts;
  double weight;
} LexRangeCtx;

static void rangeItersAddIterator(LexRangeCtx *ctx, IndexReader *ir) {
  ctx->its[ctx->nits++] = NewReadIterator(ir);
  if (ctx->nits == ctx->cap) {
    ctx->cap *= 2;
    ctx->its = rm_realloc(ctx->its, ctx->cap * sizeof(*ctx->its));
  }
}

static void rangeIterCbStrs(const char *r, size_t n, void *p, void *invidx) {
  LexRangeCtx *ctx = p;
  QueryEvalCtx *q = ctx->q;
  RSToken tok = {0};
  tok.str = (char *)r;
  tok.len = n;
  RSQueryTerm *term = NewQueryTerm(&tok, ctx->q->tokenId++);
  IndexReader *ir = NewTermIndexReader(invidx, q->sctx->spec, RS_FIELDMASK_ALL, term, ctx->weight);
  if (!ir) {
    Term_Free(term);
    return;
  }

  rangeItersAddIterator(ctx, ir);
}

static int runeIterCb(const rune *r, size_t n, void *p, void *payload) {
  LexRangeCtx *ctx = p;
  if (!RS_IsMock && ctx->nits >= RSGlobalConfig.maxPrefixExpansions) {
    return REDISEARCH_ERR;
  }
  QueryEvalCtx *q = ctx->q;
  RSToken tok = {0};
  tok.str = runesToStr(r, n, &tok.len);
  RSQueryTerm *term = NewQueryTerm(&tok, ctx->q->tokenId++);
  IndexReader *ir = Redis_OpenReader(q->sctx, term, &q->sctx->spec->docs, 0,
                                     q->opts->fieldmask & ctx->opts->fieldMask, q->conc, 1);
  rm_free(tok.str);
  if (!ir) {
    Term_Free(term);
    return REDISEARCH_OK;
  }

  rangeItersAddIterator(ctx, ir);
  return REDISEARCH_OK;
}

static int charIterCb(const char *s, size_t n, void *p, void *payload) {
  LexRangeCtx *ctx = p;
  if (ctx->nits >= RSGlobalConfig.maxPrefixExpansions) {
    return REDISEARCH_ERR;
  }
  QueryEvalCtx *q = ctx->q;
  RSToken tok = {.str = (char *)s, .len = n};
  RSQueryTerm *term = NewQueryTerm(&tok, q->tokenId++);
  IndexReader *ir = Redis_OpenReader(q->sctx, term, &q->sctx->spec->docs, 0,
                                     q->opts->fieldmask & ctx->opts->fieldMask, q->conc, 1);
  // rm_free(tok.str);
  if (!ir) {
    Term_Free(term);
    return REDISEARCH_OK;
  }

  rangeItersAddIterator(ctx, ir);
  return REDISEARCH_OK;
}

static IndexIterator *Query_EvalLexRangeNode(QueryEvalCtx *q, QueryNode *lx) {
  Trie *t = q->sctx->spec->terms;
  LexRangeCtx ctx = {.q = q, .opts = &lx->opts};

  if (!t) {
    return NULL;
  }

  ctx.cap = 8;
  ctx.its = rm_malloc(sizeof(*ctx.its) * ctx.cap);
  ctx.nits = 0;

  rune *begin = NULL, *end = NULL;
  size_t nbegin, nend;
  if (lx->lxrng.begin) {
    begin = strToFoldedRunes(lx->lxrng.begin, &nbegin);
  }
  if (lx->lxrng.end) {
    end = strToFoldedRunes(lx->lxrng.end, &nend);
  }

  TrieNode_IterateRange(t->root, begin, begin ? nbegin : -1, lx->lxrng.includeBegin, end,
                        end ? nend : -1, lx->lxrng.includeEnd, runeIterCb, &ctx);
  rm_free(begin);
  rm_free(end);
  if (!ctx.its || ctx.nits == 0) {
    rm_free(ctx.its);
    return NULL;
  } else {
    return NewUnionIterator(ctx.its, ctx.nits, q->docTable, 1, lx->opts.weight, QN_LEXRANGE, NULL, &q->sctx->timeout);
  }
}

static IndexIterator *Query_EvalFuzzyNode(QueryEvalCtx *q, QueryNode *qn) {
  RS_LOG_ASSERT(qn->type == QN_FUZZY, "query node type should be fuzzy");

  Trie *terms = q->sctx->spec->terms;

  if (!terms) return NULL;

  return iterateExpandedTerms(q, terms, qn->pfx.tok.str, qn->pfx.tok.len, qn->fz.maxDist, 0, &qn->opts);
}

static IndexIterator *Query_EvalPhraseNode(QueryEvalCtx *q, QueryNode *qn) {
  if (qn->type != QN_PHRASE) {
    // printf("Not a phrase node!\n");
    return NULL;
  }
  QueryPhraseNode *node = &qn->pn;
  // an intersect stage with one child is the same as the child, so we just
  // return it
  if (QueryNode_NumChildren(qn) == 1) {
    qn->children[0]->opts.fieldMask &= qn->opts.fieldMask;
    return Query_EvalNode(q, qn->children[0]);
  }

  // recursively eval the children
  IndexIterator **iters = rm_calloc(QueryNode_NumChildren(qn), sizeof(IndexIterator *));
  for (size_t ii = 0; ii < QueryNode_NumChildren(qn); ++ii) {
    qn->children[ii]->opts.fieldMask &= qn->opts.fieldMask;
    iters[ii] = Query_EvalNode(q, qn->children[ii]);
  }
  IndexIterator *ret;

  if (node->exact) {
    ret = NewIntersecIterator(iters, QueryNode_NumChildren(qn), q->docTable,
                              EFFECTIVE_FIELDMASK(q, qn), 0, 1, qn->opts.weight);
  } else {
    // Let the query node override the slop/order parameters
    int slop = qn->opts.maxSlop;
    if (slop == -1) slop = q->opts->slop;

    // Let the query node override the inorder of the whole query
    int inOrder = q->opts->flags & Search_InOrder;
    if (qn->opts.inOrder) inOrder = 1;

    // If in order was specified and not slop, set slop to maximum possible value.
    // Otherwise we can't check if the results are in order
    if (inOrder && slop == -1) {
      slop = __INT_MAX__;
    }

    ret = NewIntersecIterator(iters, QueryNode_NumChildren(qn), q->docTable,
                              EFFECTIVE_FIELDMASK(q, qn), slop, inOrder, qn->opts.weight);
  }
  return ret;
}

static IndexIterator *Query_EvalWildcardNode(QueryEvalCtx *q, QueryNode *qn) {
  if (qn->type != QN_WILDCARD || !q->docTable) {
    return NULL;
  }

  return NewWildcardIterator(q->docTable->maxDocId);
}

static IndexIterator *Query_EvalNotNode(QueryEvalCtx *q, QueryNode *qn) {
  if (qn->type != QN_NOT) {
    return NULL;
  }
  QueryNotNode *node = &qn->inverted;

  return NewNotIterator(QueryNode_NumChildren(qn) ? Query_EvalNode(q, qn->children[0]) : NULL,
                        q->docTable->maxDocId, qn->opts.weight);
}

static IndexIterator *Query_EvalOptionalNode(QueryEvalCtx *q, QueryNode *qn) {
  if (qn->type != QN_OPTIONAL) {
    return NULL;
  }
  QueryOptionalNode *node = &qn->opt;

  return NewOptionalIterator(QueryNode_NumChildren(qn) ? Query_EvalNode(q, qn->children[0]) : NULL,
                             q->docTable->maxDocId, qn->opts.weight);
}

static IndexIterator *Query_EvalNumericNode(QueryEvalCtx *q, QueryNode *node) {
  const FieldSpec *fs =
      IndexSpec_GetField(q->sctx->spec, node->nn.nf->fieldName, strlen(node->nn.nf->fieldName));
  if (!fs || !FIELD_IS(fs, INDEXFLD_T_NUMERIC)) {
    return NULL;
  }
  return NewNumericFilterIterator(q->sctx, node->nn.nf, q->conc, INDEXFLD_T_NUMERIC);
}

static IndexIterator *Query_EvalGeofilterNode(QueryEvalCtx *q, QueryNode *node,
                                              double weight) {

  if (!GeoFilter_Validate(node->gn.gf, q->status)) {
    return NULL;
  }
  
  const FieldSpec *fs =
      IndexSpec_GetField(q->sctx->spec, node->gn.gf->property, strlen(node->gn.gf->property));
  if (!fs || !FIELD_IS(fs, INDEXFLD_T_GEO)) {
    return NULL;
  }
  return NewGeoRangeIterator(q->sctx, node->gn.gf);
}

static IndexIterator *Query_EvalVectorNode(QueryEvalCtx *q, QueryNode *qn) {
  if((q->reqFlags & QEXEC_F_IS_EXTENDED)) {
    QueryError_SetErrorFmt(q->status, QUERY_EAGGPLAN, "VSS is not yet supported on FT.AGGREGATE");
    return NULL;
  }
  if (qn->type != QN_VECTOR) {
    return NULL;
  }
  const FieldSpec *fs =
      IndexSpec_GetField(q->sctx->spec, qn->vn.vq->property, strlen(qn->vn.vq->property));
  if (!fs || !FIELD_IS(fs, INDEXFLD_T_VECTOR)) {
    return NULL;
  }
  // Add the score field name to the ast score field names array.
  // This macro creates the array if it's the first name, and ensure its size is sufficient.
  array_ensure_append_1(*q->vecScoreFieldNamesP, qn->vn.vq->scoreField);
  IndexIterator *child_it = NULL;
  if (QueryNode_NumChildren(qn) > 0) {
    RedisModule_Assert(QueryNode_NumChildren(qn) == 1);
    child_it = Query_EvalNode(q, qn->children[0]);
    // If child iterator is in valid or empty, the hybrid iterator is empty as well.
    if (child_it == NULL) {
      return NULL;
    }
  }
  IndexIterator *it = NewVectorIterator(q, qn->vn.vq, child_it);
  if (it == NULL && child_it != NULL) {
    child_it->Free(child_it);
  }
  return it;
}

static IndexIterator *Query_EvalIdFilterNode(QueryEvalCtx *q, QueryIdFilterNode *node) {
  return NewIdListIterator(node->ids, node->len, 1);
}

static IndexIterator *Query_EvalUnionNode(QueryEvalCtx *q, QueryNode *qn) {
  if (qn->type != QN_UNION) {
    return NULL;
  }

  // a union stage with one child is the same as the child, so we just return it
  if (QueryNode_NumChildren(qn) == 1) {
    return Query_EvalNode(q, qn->children[0]);
  }

  // recursively eval the children
  IndexIterator **iters = rm_calloc(QueryNode_NumChildren(qn), sizeof(IndexIterator *));
  int n = 0;
  for (size_t i = 0; i < QueryNode_NumChildren(qn); ++i) {
    qn->children[i]->opts.fieldMask &= qn->opts.fieldMask;
    IndexIterator *it = Query_EvalNode(q, qn->children[i]);
    if (it) {
      iters[n++] = it;
    }
  }
  if (n == 0) {
    rm_free(iters);
    return NULL;
  }

  if (n == 1) {
    IndexIterator *ret = iters[0];
    rm_free(iters);
    return ret;
  }

  IndexIterator *ret = NewUnionIterator(iters, n, q->docTable, 0, qn->opts.weight, QN_UNION, NULL, &q->sctx->timeout);
  return ret;
}

typedef IndexIterator **IndexIteratorArray;

static IndexIterator *Query_EvalTagLexRangeNode(QueryEvalCtx *q, TagIndex *idx, QueryNode *qn,
                                                IndexIteratorArray *iterout, double weight) {
  TrieMap *t = idx->values;
  LexRangeCtx ctx = {.q = q, .opts = &qn->opts, .weight = weight};

  if (!t) {
    return NULL;
  }

  ctx.cap = 8;
  ctx.its = rm_malloc(sizeof(*ctx.its) * ctx.cap);
  ctx.nits = 0;

  const char *begin = qn->lxrng.begin, *end = qn->lxrng.end;
  int nbegin = begin ? strlen(begin) : -1, nend = end ? strlen(end) : -1;

  TrieMap_IterateRange(t, begin, nbegin, qn->lxrng.includeBegin, end, nend, qn->lxrng.includeEnd,
                       rangeIterCbStrs, &ctx);
  if (ctx.nits == 0) {
    rm_free(ctx.its);
    return NULL;
  } else {
    return NewUnionIterator(ctx.its, ctx.nits, q->docTable, 1, qn->opts.weight, QN_LEXRANGE, NULL, &q->sctx->timeout);
  }
}

/* Evaluate a tag prefix by expanding it with a lookup on the tag index */
static IndexIterator *Query_EvalTagPrefixNode(QueryEvalCtx *q, TagIndex *idx, QueryNode *qn,
                                              IndexIteratorArray *iterout, double weight,
                                              int withSuffixTrie) {
  RSToken *tok = &qn->pfx.tok;
  if (qn->type != QN_PREFIX) {
    return NULL;
  }

  // we allow a minimum of 2 letters in the prefx by default (configurable)
  if (tok->len < RSGlobalConfig.minTermPrefix) {
    return NULL;
  }
  if (!idx || !idx->values) return NULL;

  size_t itsSz = 0, itsCap = 8;
  IndexIterator **its = rm_calloc(itsCap, sizeof(*its));

  if (!qn->pfx.suffix || !withSuffixTrie) {    // prefix query or no suffix triemap, use bruteforce
    TrieMapIterator *it = TrieMap_Iterate(idx->values, tok->str, tok->len);
    if (!it) return NULL;
    TrieMapIterator_SetTimeout(it, q->sctx->timeout);
    TrieMapIterator_NextFunc nextFunc = TrieMapIterator_Next;

    if (qn->pfx.suffix) {
      nextFunc = TrieMapIterator_NextContains;
      if (qn->pfx.prefix) { // contains mode
        it->mode = TM_CONTAINS_MODE;
      } else {
        it->mode = TM_SUFFIX_MODE;
      }
    }


    // an upper limit on the number of expansions is enforced to avoid stuff like "*"
    char *s;
    tm_len_t sl;
    void *ptr;

    // Find all completions of the prefix
    while (nextFunc(it, &s, &sl, &ptr) &&
          (itsSz < RSGlobalConfig.maxPrefixExpansions)) {
      IndexIterator *ret = TagIndex_OpenReader(idx, q->sctx->spec, s, sl, 1);
      if (!ret) continue;

      // Add the reader to the iterator array
      its[itsSz++] = ret;
      if (itsSz == itsCap) {
        itsCap *= 2;
        its = rm_realloc(its, itsCap * sizeof(*its));
      }
    }
    TrieMapIterator_Free(it);
  } else {    // TAG field has suffix triemap
    arrayof(char**) arr = GetList_SuffixTrieMap(idx->suffix, tok->str, tok->len,
                                                qn->pfx.prefix, q->sctx->timeout);
    if (!arr) return NULL;
    for (int i = 0; i < array_len(arr); ++i) {
      size_t iarrlen = array_len(arr);
      for (int j = 0; j < array_len(arr[i]); ++j) {
        size_t jarrlen = array_len(arr[i]);
        if (itsSz >= RSGlobalConfig.maxPrefixExpansions) {
          break;
        }
        IndexIterator *ret = TagIndex_OpenReader(idx, q->sctx->spec, arr[i][j], strlen(arr[i][j]), 1);
        if (!ret) continue;

        // Add the reader to the iterator array
        its[itsSz++] = ret;
        if (itsSz == itsCap) {
          itsCap *= 2;
          its = rm_realloc(its, itsCap * sizeof(*its));
        }
      }
    }
    array_free(arr);
  }

  // printf("Expanded %d terms!\n", itsSz);
  if (itsSz == 0) {
    rm_free(its);
    return NULL;
  }
  if (itsSz == 1) {
    // TODO:
    IndexIterator *iter = its[0];
    rm_free(its);
    return iter;
  }

  *iterout = array_ensure_append(*iterout, its, itsSz, IndexIterator *);
  return NewUnionIterator(its, itsSz, q->docTable, 1, weight, QN_PREFIX, qn->pfx.tok.str, &q->sctx->timeout);
}

/* Evaluate a tag prefix by expanding it with a lookup on the tag index */
static IndexIterator *Query_EvalTagWildcardNode(QueryEvalCtx *q, TagIndex *idx, QueryNode *qn,
                                              IndexIteratorArray *iterout, double weight) {
  if (qn->type != QN_WILDCARD_QUERY) {
    return NULL;
  }
  if (!idx || !idx->values) return NULL;

  RSToken *tok = &qn->verb.tok;
  tok->len = Wildcard_RemoveEscape(tok->str, tok->len);

  size_t itsSz = 0, itsCap = 8;
  IndexIterator **its = rm_calloc(itsCap, sizeof(*its));

  bool fallbackBruteForce = false;
  if (idx->suffix) {
    // with suffix
    arrayof(char*) arr = GetList_SuffixTrieMap_Wildcard(idx->suffix, tok->str, tok->len,
                                                        q->sctx->timeout);
    if (!arr) {
      // No matching terms
      rm_free(its);     
      return NULL;
<<<<<<< HEAD
    } else if (arr == (void *)0xBAAAAAAD) {
=======
    } else if (arr == BAD_POINTER) {
>>>>>>> 59993358
      // The wildcard pattern does not include tokens that can be used with suffix trie 
      fallbackBruteForce = true;
    } else {
      for (int i = 0; i < array_len(arr); ++i) {
        if (itsSz >= RSGlobalConfig.maxPrefixExpansions) {
          break;
        }
        IndexIterator *ret = TagIndex_OpenReader(idx, q->sctx->spec, arr[i], strlen(arr[i]), 1);
        if (!ret) continue;

          // Add the reader to the iterator array
        its[itsSz++] = ret;
        if (itsSz == itsCap) {
          itsCap *= 2;
          its = rm_realloc(its, itsCap * sizeof(*its));
        }
      }
      array_free(arr);
    }
  }

  if (!idx->suffix || fallbackBruteForce) {
    // brute force wildcard query 
    TrieMapIterator *it = TrieMap_Iterate(idx->values, tok->str, tok->len);
    TrieMapIterator_SetTimeout(it, q->sctx->timeout);
    // If there is no '*`, the length is known which can be used for optimization
    it->mode = strchr(tok->str, '*') ? TM_WILDCARD_MODE : TM_WILDCARD_FIXED_LEN_MODE;

    char *s;
    tm_len_t sl;
    void *ptr;

    // Find all completions of the prefix
    while (TrieMapIterator_NextWildcard(it, &s, &sl, &ptr) &&
          (itsSz < RSGlobalConfig.maxPrefixExpansions)) {
      IndexIterator *ret = TagIndex_OpenReader(idx, q->sctx->spec, s, sl, 1);
      if (!ret) continue;

      // Add the reader to the iterator array
      its[itsSz++] = ret;
      if (itsSz == itsCap) {
        itsCap *= 2;
        its = rm_realloc(its, itsCap * sizeof(*its));
      }
    }
    TrieMapIterator_Free(it);
  } else 

  if (itsSz == 0) {
    rm_free(its);
    return NULL;
  }
  if (itsSz == 1) {
    // TODO:
    IndexIterator *iter = its[0];
    rm_free(its);
    return iter;
  }

  *iterout = array_ensure_append(*iterout, its, itsSz, IndexIterator *);
  return NewUnionIterator(its, itsSz, q->docTable, 1, weight, QN_WILDCARD_QUERY,
                                  qn->pfx.tok.str, &q->sctx->timeout);
}

static void tag_strtolower(char *str, size_t *len, int caseSensitive) {
  char *p = str;
  if (caseSensitive) {
    while (*p) {
      if (*p == '\\' && (ispunct(*(p+1)) || isspace(*(p+1)))) {
        ++p;
        --*len;
      }
      *str++ = *p++;
      }
  } else {
    while (*p) {
      if (*p == '\\' && (ispunct(*(p+1)) || isspace(*(p+1)))) {
        ++p;
        --*len;
      }
      *str++ = tolower(*p++);
    }
  }
  *str = '\0';
}

static IndexIterator *query_EvalSingleTagNode(QueryEvalCtx *q, TagIndex *idx, QueryNode *n,
                                              IndexIteratorArray *iterout, double weight,
                                              const FieldSpec *fs) {
  IndexIterator *ret = NULL;

  if (n->tn.str) {
    tag_strtolower(n->tn.str, &n->tn.len, fs->tagOpts.tagFlags & TagField_CaseSensitive);
  }

  switch (n->type) {
    case QN_TOKEN: {
      ret = TagIndex_OpenReader(idx, q->sctx->spec, n->tn.str, n->tn.len, weight);
      break;
    }
    case QN_PREFIX:
      return Query_EvalTagPrefixNode(q, idx, n, iterout, weight, FieldSpec_HasSuffixTrie(fs));

    case QN_WILDCARD_QUERY:
      return Query_EvalTagWildcardNode(q, idx, n, iterout, weight);

    case QN_LEXRANGE:
      return Query_EvalTagLexRangeNode(q, idx, n, iterout, weight);

    case QN_PHRASE: {
      char *terms[QueryNode_NumChildren(n)];
      for (size_t i = 0; i < QueryNode_NumChildren(n); ++i) {
        if (n->children[i]->type == QN_TOKEN) {
          terms[i] = n->children[i]->tn.str;
        } else {
          terms[i] = "";
        }
      }

      sds s = sdsjoin(terms, QueryNode_NumChildren(n), " ");

      ret = TagIndex_OpenReader(idx, q->sctx->spec, s, sdslen(s), weight);
      sdsfree(s);
      break;
    }

    default:
      return NULL;
  }

  if (ret) {
    *array_ensure_tail(iterout, IndexIterator *) = ret;
  }
  return ret;
}

static IndexIterator *Query_EvalTagNode(QueryEvalCtx *q, QueryNode *qn) {
  if (qn->type != QN_TAG) {
    return NULL;
  }
  QueryTagNode *node = &qn->tag;
  RedisModuleKey *k = NULL;
  const FieldSpec *fs = IndexSpec_GetField(q->sctx->spec, node->fieldName, strlen(node->fieldName));
  if (!fs) {
    return NULL;
  }
  RedisModuleString *kstr = IndexSpec_GetFormattedKey(q->sctx->spec, fs, INDEXFLD_T_TAG);
  TagIndex *idx = TagIndex_Open(q->sctx, kstr, 0, &k);

  IndexIterator **total_its = NULL;
  IndexIterator *ret = NULL;

  if (!idx) {
    goto done;
  }
  // a union stage with one child is the same as the child, so we just return it
  if (QueryNode_NumChildren(qn) == 1) {
    ret = query_EvalSingleTagNode(q, idx, qn->children[0], &total_its, qn->opts.weight, fs);
    if (ret) {
      if (q->conc) {
        TagIndex_RegisterConcurrentIterators(idx, q->conc, (array_t *)total_its);
        k = NULL;  // we passed ownershit
      } else {
        array_free(total_its);
      }
    }
    goto done;
  }

  // recursively eval the children
  IndexIterator **iters = rm_calloc(QueryNode_NumChildren(qn), sizeof(IndexIterator *));
  size_t n = 0;
  for (size_t i = 0; i < QueryNode_NumChildren(qn); i++) {
    IndexIterator *it =
        query_EvalSingleTagNode(q, idx, qn->children[i], &total_its, qn->opts.weight, fs);
    if (it) {
      iters[n++] = it;
    }
  }
  if (n == 0) {
    rm_free(iters);
    goto done;
  }

  if (total_its) {
    if (q->conc) {
      TagIndex_RegisterConcurrentIterators(idx, q->conc, (array_t *)total_its);
      k = NULL;  // we passed ownershit
    } else {
      array_free(total_its);
    }
  }

  ret = NewUnionIterator(iters, n, q->docTable, 0, qn->opts.weight, QN_TAG, NULL, &q->sctx->timeout);

done:
  if (k) {
    RedisModule_CloseKey(k);
  }
  return ret;
}

IndexIterator *Query_EvalNode(QueryEvalCtx *q, QueryNode *n) {
  switch (n->type) {
    case QN_TOKEN:
      return Query_EvalTokenNode(q, n);
    case QN_PHRASE:
      return Query_EvalPhraseNode(q, n);
    case QN_UNION:
      return Query_EvalUnionNode(q, n);
    case QN_TAG:
      return Query_EvalTagNode(q, n);
    case QN_NOT:
      return Query_EvalNotNode(q, n);
    case QN_PREFIX:
      return Query_EvalPrefixNode(q, n);
    case QN_LEXRANGE:
      return Query_EvalLexRangeNode(q, n);
    case QN_FUZZY:
      return Query_EvalFuzzyNode(q, n);
    case QN_NUMERIC:
      return Query_EvalNumericNode(q, n);
    case QN_OPTIONAL:
      return Query_EvalOptionalNode(q, n);
    case QN_GEO:
      return Query_EvalGeofilterNode(q, n, n->opts.weight);
    case QN_VECTOR:
      return Query_EvalVectorNode(q, n);
    case QN_IDS:
      return Query_EvalIdFilterNode(q, &n->fn);
    case QN_WILDCARD:
      return Query_EvalWildcardNode(q, n);
    case QN_WILDCARD_QUERY:
      return Query_EvalWildcardQueryNode(q,n);
    case QN_NULL:
      return NewEmptyIterator();
  }

  return NULL;
}

int QAST_Parse(QueryAST *dst, const RedisSearchCtx *sctx, const RSSearchOptions *opts,
               const char *q, size_t n, unsigned int dialectVersion, QueryError *status) {
  if (!dst->query) {
    dst->query = rm_strndup(q, n);
    dst->nquery = n;
  }
  QueryParseCtx qpCtx = {// force multiline
                         .raw = dst->query,
                         .len = dst->nquery,
                         .sctx = (RedisSearchCtx *)sctx,
                         .opts = opts,
                         .status = status,
#ifdef PARSER_DEBUG
                         .trace_log = NULL
#endif
  };
  if (dialectVersion == 2)
    dst->root = RSQuery_ParseRaw_v2(&qpCtx);
  else
    dst->root = RSQuery_ParseRaw_v1(&qpCtx);

#ifdef PARSER_DEBUG
  if (qpCtx.trace_log != NULL) {
    fclose(qpCtx.trace_log);
  }
#endif
  // printf("Parsed %.*s. Error (Y/N): %d. Root: %p\n", (int)n, q, QueryError_HasError(status),
  //  dst->root);
  if (!dst->root) {
    if (QueryError_HasError(status)) {
      return REDISMODULE_ERR;
    } else {
      dst->root = NewQueryNode(QN_NULL);
    }
  }
  if (QueryError_HasError(status)) {
    if (dst->root) {
      QueryNode_Free(dst->root);
      dst->root = NULL;
    }
    return REDISMODULE_ERR;
  }
  dst->numTokens = qpCtx.numTokens;
  dst->numParams = qpCtx.numParams;
  return REDISMODULE_OK;
}

IndexIterator *QAST_Iterate(QueryAST *qast, const RSSearchOptions *opts, RedisSearchCtx *sctx,
                            ConcurrentSearchCtx *conc, uint32_t reqflags, QueryError *status) {
  QueryEvalCtx qectx = {
      .conc = conc,
      .opts = opts,
      .numTokens = qast->numTokens,
      .docTable = &sctx->spec->docs,
      .sctx = sctx,
      .status = status,
      .vecScoreFieldNamesP = &qast->vecScoreFieldNames,
      .reqFlags = reqflags,
  };
  IndexIterator *root = Query_EvalNode(&qectx, qast->root);
  if (!root) {
    // Return the dummy iterator
    root = NewEmptyIterator();
  }
  return root;
}

void QAST_Destroy(QueryAST *q) {
  QueryNode_Free(q->root);
  q->root = NULL;
  array_free(q->vecScoreFieldNames);
  q->vecScoreFieldNames = NULL;
  q->numTokens = 0;
  q->numParams = 0;
  rm_free(q->query);
  q->nquery = 0;
  q->query = NULL;
}

int QAST_Expand(QueryAST *q, const char *expander, RSSearchOptions *opts, RedisSearchCtx *sctx,
                QueryError *status) {
  if (!q->root) {
    return REDISMODULE_OK;
  }
  RSQueryExpanderCtx expCtx = {
      .qast = q, .language = opts->language, .handle = sctx, .status = status};

  ExtQueryExpanderCtx *xpc =
      Extensions_GetQueryExpander(&expCtx, expander ? expander : DEFAULT_EXPANDER_NAME);
  if (xpc && xpc->exp) {
    QueryNode_Expand(xpc->exp, &expCtx, &q->root);
    if (xpc->ff) {
      xpc->ff(expCtx.privdata);
    }
  }
  if (QueryError_HasError(status)) {
    return REDISMODULE_ERR;
  }
  return REDISMODULE_OK;
}

int QAST_EvalParams(QueryAST *q, RSSearchOptions *opts, QueryError *status) {
  if (!q || !q->root || q->numParams == 0)
    return REDISMODULE_OK;
  QueryNode_EvalParams(opts->params, q->root, status);
  return REDISMODULE_OK;
}

int QueryNode_EvalParams(dict *params, QueryNode *n, QueryError *status) {
  int withChildren = 1;
  int res = REDISMODULE_OK;
  switch(n->type) {
    case QN_GEO:
      res = GeoFilter_EvalParams(params, n, status);
      break;
    case QN_VECTOR:
      res = VectorQuery_EvalParams(params, n, status);
      break;
    case QN_TOKEN:
    case QN_NUMERIC:
    case QN_TAG:
    case QN_PHRASE:
    case QN_NOT:
    case QN_PREFIX:
    case QN_LEXRANGE:
    case QN_FUZZY:
    case QN_OPTIONAL:
    case QN_IDS:
    case QN_WILDCARD:
    case QN_WILDCARD_QUERY:
      res = QueryNode_EvalParamsCommon(params, n, status);
      break;
    case QN_UNION:
      // no immediately owned params to resolve
      assert(n->params == NULL);
      break;
    case QN_NULL:
      withChildren = 0;
      break;
  }
  // Handle children
  if (withChildren && res == REDISMODULE_OK) {
    for (size_t ii = 0; ii < QueryNode_NumChildren(n); ++ii) {
      res = QueryNode_EvalParams(params, n->children[ii], status);
      if (res == REDISMODULE_ERR)
        break;
    }
  }
  return res;
}

int QAST_CheckIsValid(QueryAST *q, IndexSpec *spec, RSSearchOptions *opts, QueryError *status) {
  if (!q || !q->root || !isSpecJson(spec) || !(spec->flags & Index_HasUndefinedOrder)) {
    return REDISMODULE_OK;
  }
  return QueryNode_CheckIsValid(q->root, spec, opts, status);
}

int QueryNode_CheckIsValid(QueryNode *n, IndexSpec *spec, RSSearchOptions *opts, QueryError *status) {
  int withChildren = 1;
  int res = REDISMODULE_OK;
  switch(n->type) {
    case QN_PHRASE:
      {
        bool atTopLevel = opts->slop >=0 || (opts->flags & Search_InOrder);
        if (!QueryNode_CheckAllowSlopAndInorder(n, spec, atTopLevel, status)) {
          res = REDISMODULE_ERR;
        }
      }
      break;
    case QN_NULL:
      withChildren = 0;
      break;
    case QN_UNION:
    case QN_TOKEN:
    case QN_NUMERIC:
    case QN_NOT:
    case QN_OPTIONAL:
    case QN_GEO:
    case QN_PREFIX:
    case QN_IDS:
    case QN_WILDCARD:
    case QN_WILDCARD_QUERY:
    case QN_TAG:
    case QN_FUZZY:
    case QN_LEXRANGE:
    case QN_VECTOR:
      break;
  }
  // Handle children
  if (withChildren && res == REDISMODULE_OK) {
    for (size_t ii = 0; ii < QueryNode_NumChildren(n); ++ii) {
      res = QueryNode_CheckIsValid(n->children[ii], spec, opts, status);
      if (res == REDISMODULE_ERR)
        break;
    }
  }
  return res;
}

/* Set the field mask recursively on a query node. This is called by the parser to handle
 * situations like @foo:(bar baz|gaz), where a complex tree is being applied a field mask */
void QueryNode_SetFieldMask(QueryNode *n, t_fieldMask mask) {
  if (!n) return;
  n->opts.fieldMask &= mask;
  for (size_t ii = 0; ii < QueryNode_NumChildren(n); ++ii) {
    QueryNode_SetFieldMask(n->children[ii], mask);
  }
}

void QueryNode_AddChildren(QueryNode *n, QueryNode **children, size_t nchildren) {
  if (n->type == QN_TAG) {
    for (size_t ii = 0; ii < nchildren; ++ii) {
      if (children[ii]->type == QN_TOKEN || children[ii]->type == QN_PHRASE ||
          children[ii]->type == QN_PREFIX || children[ii]->type == QN_LEXRANGE ||
          children[ii]->type == QN_WILDCARD_QUERY) {
        n->children = array_ensure_append(n->children, children + ii, 1, QueryNode *);
      }
    }
  } else {
    array_ensure_append(n->children, children, nchildren, QueryNode *);
  }
}

void QueryNode_AddChild(QueryNode *n, QueryNode *ch) {
  QueryNode_AddChildren(n, &ch, 1);
}

void QueryNode_ClearChildren(QueryNode *n, int shouldFree) {
  if (shouldFree) {
    for (size_t ii = 0; ii < QueryNode_NumChildren(n); ++ii) {
      QueryNode_Free(n->children[ii]);
    }
  }
  if (QueryNode_NumChildren(n)) {
    array_clear(n->children);
  }
}

int QueryNode_EvalParamsCommon(dict *params, QueryNode *node, QueryError *status) {
  if (node->params) {
    for (size_t i = 0; i < QueryNode_NumParams(node); i++) {
      int res = QueryParam_Resolve(&node->params[i], params, status);
      if (res < 0)
        return REDISMODULE_ERR;
    }
  }
  return REDISMODULE_OK;
}

/* Set the concurrent mode of the query. By default it's on, setting here to 0 will turn it off,
 * resulting in the query not performing context switches */
// void Query_SetConcurrentMode(QueryPlan *q, int concurrent) {
//   q->concurrentMode = concurrent;
// }

static sds doPad(sds s, int len) {
  if (!len) return s;

  char buf[len * 2 + 1];
  memset(buf, ' ', len * 2);
  buf[len * 2] = 0;
  return sdscat(s, buf);
}

static sds QueryNode_DumpSds(sds s, const IndexSpec *spec, const QueryNode *qs, int depth);

static sds QueryNode_DumpChildren(sds s, const IndexSpec *spec, const QueryNode *qs, int depth);

static sds QueryNode_DumpSds(sds s, const IndexSpec *spec, const QueryNode *qs, int depth) {
  s = doPad(s, depth);

  if (qs->opts.fieldMask == 0) {
    s = sdscat(s, "@NULL:");
  }

  if (qs->opts.fieldMask && qs->opts.fieldMask != RS_FIELDMASK_ALL && qs->type != QN_NUMERIC &&
      qs->type != QN_GEO && qs->type != QN_IDS) {
    if (!spec) {
      s = sdscatprintf(s, "@%" PRIu64, (uint64_t)qs->opts.fieldMask);
    } else {
      s = sdscat(s, "@");
      t_fieldMask fm = qs->opts.fieldMask;
      int i = 0, n = 0;
      while (fm) {
        t_fieldMask bit = (fm & 1) << i;
        if (bit) {
          const char *f = IndexSpec_GetFieldNameByBit(spec, bit);
          s = sdscatprintf(s, "%s%s", n ? "|" : "", f ? f : "n/a");
          n++;
        }
        fm = fm >> 1;
        i++;
      }
    }
    s = sdscat(s, ":");
  }

  switch (qs->type) {
    case QN_PHRASE:
      s = sdscatprintf(s, "%s {\n", qs->pn.exact ? "EXACT" : "INTERSECT");
      for (size_t ii = 0; ii < QueryNode_NumChildren(qs); ++ii) {
        s = QueryNode_DumpSds(s, spec, qs->children[ii], depth + 1);
      }
      s = doPad(s, depth);

      break;
    case QN_TOKEN:
      s = sdscatprintf(s, "%s%s", (char *)qs->tn.str, qs->tn.expanded ? "(expanded)" : "");
      if (qs->opts.weight != 1) {
        s = sdscatprintf(s, " => {$weight: %g;}", qs->opts.weight);
      }
      s = sdscat(s, "\n");
      return s;

    case QN_PREFIX:
      s = sdscatprintf(s, "PREFIX{%s*", (char *)qs->pfx.tok.str);
      break;

    case QN_LEXRANGE:
      s = sdscatprintf(s, "LEXRANGE{%s...%s", qs->lxrng.begin ? qs->lxrng.begin : "",
                       qs->lxrng.end ? qs->lxrng.end : "");
      break;

    case QN_NOT:
      s = sdscat(s, "NOT{\n");
      s = QueryNode_DumpChildren(s, spec, qs, depth + 1);
      s = doPad(s, depth);
      break;

    case QN_OPTIONAL:
      s = sdscat(s, "OPTIONAL{\n");
      s = QueryNode_DumpChildren(s, spec, qs, depth + 1);
      s = doPad(s, depth);
      break;

    case QN_NUMERIC: {
      const NumericFilter *f = qs->nn.nf;
      s = sdscatprintf(s, "NUMERIC {%f %s @%s %s %f", f->min, f->inclusiveMin ? "<=" : "<",
                       f->fieldName, f->inclusiveMax ? "<=" : "<", f->max);
    } break;
    case QN_UNION:
      s = sdscat(s, "UNION {\n");
      s = QueryNode_DumpChildren(s, spec, qs, depth + 1);
      s = doPad(s, depth);
      break;
    case QN_TAG:
      s = sdscatprintf(s, "TAG:@%.*s {\n", (int)qs->tag.len, qs->tag.fieldName);
      s = QueryNode_DumpChildren(s, spec, qs, depth + 1);
      s = doPad(s, depth);
      break;
    case QN_GEO:

      s = sdscatprintf(s, "GEO %s:{%f,%f --> %f %s", qs->gn.gf->property, qs->gn.gf->lon,
                       qs->gn.gf->lat, qs->gn.gf->radius,
                       GeoDistance_ToString(qs->gn.gf->unitType));
      break;
    case QN_IDS:

      s = sdscat(s, "IDS {");
      for (int i = 0; i < qs->fn.len; i++) {
        s = sdscatprintf(s, "%llu,", (unsigned long long)qs->fn.ids[i]);
      }
      break;
    case QN_VECTOR:
      s = sdscat(s, "VECTOR {");
      if (QueryNode_NumChildren(qs) > 0) {
        s = sdscat(s, "\n");
        s = QueryNode_DumpChildren(s, spec, qs, depth + 1);
        s = doPad(s, depth);
        s = sdscat(s, "} => {");
      }
      switch (qs->vn.vq->type) {
        case VECSIM_QT_KNN: {
          s = sdscatprintf(s, "K=%zu nearest vectors to ", qs->vn.vq->knn.k);
          // This loop finds the vector param name.
          for (size_t i = 0; i < array_len(qs->params); i++) {
            if (qs->params[i].type != PARAM_NONE && qs->params[i].target == &qs->vn.vq->knn.vector) {
              s = sdscatprintf(s, "`$%s` ", qs->params[i].name);
              break;
            }
          }
          s = sdscatprintf(s, "in @%s", qs->vn.vq->property);
          for (size_t i = 0; i < array_len(qs->vn.vq->params.params); i++) {
            s = sdscatprintf(s, ", %s = ", qs->vn.vq->params.params[i].name);
            s = sdscatlen(s, qs->vn.vq->params.params[i].value, qs->vn.vq->params.params[i].valLen);
          }
          if (qs->vn.vq->scoreField) {
            s = sdscatprintf(s, ", AS `%s`", qs->vn.vq->scoreField);
          }
          break;
        }
      }
      break;
    case QN_WILDCARD:

      s = sdscat(s, "<WILDCARD>");
      break;
    case QN_FUZZY:
      s = sdscatprintf(s, "FUZZY{%s}\n", qs->fz.tok.str);
      return s;
    case QN_WILDCARD_QUERY:
      s = sdscatprintf(s, "WILDCARD{%s}\n", qs->verb.tok.str);
    case QN_NULL:
      s = sdscat(s, "<empty>");
  }

  s = sdscat(s, "}");
  // print attributes if not the default
  if (qs->opts.weight != 1 || qs->opts.maxSlop != -1 || qs->opts.inOrder) {
    s = sdscat(s, " => {");
    if (qs->opts.weight != 1) {
      s = sdscatprintf(s, " $weight: %g;", qs->opts.weight);
    }
    if (qs->opts.maxSlop != -1) {
      s = sdscatprintf(s, " $slop: %d;", qs->opts.maxSlop);
    }
    if (qs->opts.inOrder || qs->opts.maxSlop != -1) {
      s = sdscatprintf(s, " $inorder: %s;", qs->opts.inOrder ? "true" : "false");
    }
    s = sdscat(s, " }");
  }
  s = sdscat(s, "\n");
  return s;
}

static sds QueryNode_DumpChildren(sds s, const IndexSpec *spec, const QueryNode *qs, int depth) {
  for (size_t ii = 0; ii < QueryNode_NumChildren(qs); ++ii) {
    s = QueryNode_DumpSds(s, spec, qs->children[ii], depth);
  }
  return s;
}

/* Return a string representation of the query parse tree. The string should be freed by the
 * caller
 */
char *QAST_DumpExplain(const QueryAST *q, const IndexSpec *spec) {
  // empty query
  if (!q || !q->root) {
    return rm_strdup("NULL");
  }

  sds s = QueryNode_DumpSds(sdsnew(""), spec, q->root, 0);
  char *ret = rm_strndup(s, sdslen(s));
  sdsfree(s);
  return ret;
}

void QAST_Print(const QueryAST *ast, const IndexSpec *spec) {
  sds s = QueryNode_DumpSds(sdsnew(""), spec, ast->root, 0);
  sdsfree(s);
}

int QueryNode_ForEach(QueryNode *q, QueryNode_ForEachCallback callback, void *ctx, int reverse) {
#define INITIAL_ARRAY_NODE_SIZE 5
  QueryNode **nodes = array_new(QueryNode *, INITIAL_ARRAY_NODE_SIZE);
  nodes = array_append(nodes, q);
  int retVal = 1;
  while (array_len(nodes) > 0) {
    QueryNode *curr = array_pop(nodes);
    if (!callback(curr, q, ctx)) {
      retVal = 0;
      break;
    }
    if (reverse) {
      for (size_t ii = QueryNode_NumChildren(curr); ii; --ii) {
        nodes = array_append(nodes, curr->children[ii - 1]);
      }
    } else {
      for (size_t ii = 0; ii < QueryNode_NumChildren(curr); ++ii) {
        nodes = array_append(nodes, curr->children[ii]);
      }
    }
  }

  array_free(nodes);
  return retVal;
}

static int QueryNode_ApplyAttribute(QueryNode *qn, QueryAttribute *attr, QueryError *status) {

#define MK_INVALID_VALUE()                                                         \
  QueryError_SetErrorFmt(status, QUERY_ESYNTAX, "Invalid value (%.*s) for `%.*s`", \
                         (int)attr->vallen, attr->value, (int)attr->namelen, attr->name)

  // Apply slop: [-1 ... INF]
  if (STR_EQCASE(attr->name, attr->namelen, "slop")) {
    long long n;
    if (!ParseInteger(attr->value, &n) || n < -1) {
      MK_INVALID_VALUE();
      return 0;
    }
    qn->opts.maxSlop = n;

  } else if (STR_EQCASE(attr->name, attr->namelen, "inorder")) {
    // Apply inorder: true|false
    int b;
    if (!ParseBoolean(attr->value, &b)) {
      MK_INVALID_VALUE();
      return 0;
    }
    qn->opts.inOrder = b;
    qn->opts.flags |= QueryNode_OverriddenInOrder;

  } else if (STR_EQCASE(attr->name, attr->namelen, "weight")) {
    // Apply weight: [0  ... INF]
    double d;
    if (!ParseDouble(attr->value, &d) || d < 0) {
      MK_INVALID_VALUE();
      return 0;
    }
    qn->opts.weight = d;

  } else if (STR_EQCASE(attr->name, attr->namelen, "phonetic")) {
    // Apply phonetic: true|false
    int b;
    if (!ParseBoolean(attr->value, &b)) {
      MK_INVALID_VALUE();
      return 0;
    }
    if (b) {
      qn->opts.phonetic = PHONETIC_ENABLED;  // means we specifically asked for phonetic matching
    } else {
      qn->opts.phonetic =
          PHONETIC_DISABLED;  // means we specifically asked no for phonetic matching
    }
    // qn->opts.noPhonetic = PHONETIC_DEFAULT -> means no special asks regarding phonetics
    //                                          will be enable if field was declared phonetic

  } else {
    QueryError_SetErrorFmt(status, QUERY_ENOOPTION, "Invalid attribute %.*s", (int)attr->namelen,
                           attr->name);
    return 0;
  }

  return 1;
}

int QueryNode_ApplyAttributes(QueryNode *qn, QueryAttribute *attrs, size_t len, QueryError *status) {
  for (size_t i = 0; i < len; i++) {
    if (!QueryNode_ApplyAttribute(qn, &attrs[i], status)) {
      return 0;
    }
  }
  return 1;
}

int QueryNode_CheckAllowSlopAndInorder(QueryNode *qn, const IndexSpec *spec, bool atTopLevel, QueryError *status) {
  // Need to check when slop/inorder are locally overridden at query node level, or at query top-level
  if(atTopLevel || qn->opts.maxSlop >= 0 || (qn->opts.flags & QueryNode_OverriddenInOrder)) {
    // Check only fields that are used in this query node (either specific fields or all fields)
    return IndexSpec_CheckAllowSlopAndInorder(spec, qn->opts.fieldMask, status);
  } else {
    return 1;
  }
  
}<|MERGE_RESOLUTION|>--- conflicted
+++ resolved
@@ -1033,11 +1033,7 @@
       // No matching terms
       rm_free(its);     
       return NULL;
-<<<<<<< HEAD
-    } else if (arr == (void *)0xBAAAAAAD) {
-=======
     } else if (arr == BAD_POINTER) {
->>>>>>> 59993358
       // The wildcard pattern does not include tokens that can be used with suffix trie 
       fallbackBruteForce = true;
     } else {
