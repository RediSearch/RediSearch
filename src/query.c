--- conflicted
+++ resolved
@@ -1025,20 +1025,6 @@
 
 static int cmp_docids(const void *p1, const void *p2) {
   const t_docId *d1 = p1, *d2 = p2;
-<<<<<<< HEAD
-
-  return (int)(*d1 - *d2);
-}
-
-static IndexIterator *Query_EvalIdFilterNode(QueryEvalCtx *q, QueryIdFilterNode *node) {
-  t_docId *ids = node->ids;
-  size_t num = node->len;
-  qsort(ids, (size_t)num, sizeof(t_docId), cmp_docids);
-
-  t_docId* it_ids = rm_calloc(num, sizeof(t_docId));
-  if (num > 0) memcpy(it_ids, ids, num * sizeof(t_docId));
-  //Passing the ownership of the ids to the iterator.
-=======
   return (int)(*d1 - *d2);
 }
 
@@ -1075,7 +1061,6 @@
     num = deduplicateDocIds(it_ids, num);
   }
   // Passing the ownership of the ids to the iterator.
->>>>>>> b2b93876
   return NewIdListIterator(it_ids, num, 1);
 }
 
