#include <math.h>
#include "hybrid_reader.h"
#include "VecSim/vec_sim.h"
#include "VecSim/query_results.h"

#define VECTOR_RESULT(p) p->agg.children[0]

static void prepareResults(HybridIterator *hr); // forward declaration

static int cmpVecSimResByScore(const void *p1, const void *p2, const void *udata) {
  const RSIndexResult *e1 = p1, *e2 = p2;
  double score1 = VECTOR_RESULT(e1)->dist.distance, score2 = VECTOR_RESULT(e2)->dist.distance;
  if (score1 < score2) {
    return -1;
  } else if (score1 > score2) {
    return 1;
  }
  return e1->docId < e2->docId;
}

// To use in the future, if we will need to sort results by id.
static int cmpVecSimResById(const void *p1, const void *p2, const void *udata) {
  const RSIndexResult *e1 = p1, *e2 = p2;

  if (e1->docId > e2->docId) {
    return 1;
  } else if (e1->docId < e2->docId) {
    return -1;
  }
  return 0;
}

// Simulate the logic of "SkipTo", but it is limited to the results in a specific batch.
static int HR_SkipToInBatch(void *ctx, t_docId docId, RSIndexResult **hit) {
  HybridIterator *hr = ctx;
  while(VecSimQueryResult_IteratorHasNext(hr->iter)) {
    VecSimQueryResult *res = VecSimQueryResult_IteratorNext(hr->iter);
    t_docId id = VecSimQueryResult_GetId(res);
    if (docId > id) {
      // consider binary search for next value
      continue;
    }
    // Set the item that we skipped to it in hit.
    (*hit)->docId = id;
    (*hit)->dist.distance = VecSimQueryResult_GetScore(res);
    (*hit)->dist.scoreField = hr->scoreField;
    return INDEXREAD_OK;
  }
  return INDEXREAD_EOF;
}

// Simulate the logic of "Read", but it is limited to the results in a specific batch.
static int HR_ReadInBatch(void *ctx, RSIndexResult **hit) {
  HybridIterator *hr = ctx;
  if (!VecSimQueryResult_IteratorHasNext(hr->iter)) {
    return INDEXREAD_EOF;
  }
  VecSimQueryResult *res = VecSimQueryResult_IteratorNext(hr->iter);
  // Set the item that we read in the current RSIndexResult
  (*hit)->docId = VecSimQueryResult_GetId(res);
  (*hit)->dist.distance = VecSimQueryResult_GetScore(res);
  (*hit)->dist.scoreField = hr->scoreField;
  return INDEXREAD_OK;
}

static void insertResultToHeap(HybridIterator *hr, RSIndexResult *res, RSIndexResult *child_res,
                               RSIndexResult *vec_res, float *upper_bound) {
  AggregateResult_AddChild(res, vec_res);
  AggregateResult_AddChild(res, child_res);
  // todo: can we avoid deep copy and reuse memory sometimes (as the sorter does)?
  RSIndexResult *hit = IndexResult_DeepCopy(res);
  if (heap_count(hr->topResults) >= hr->query.k) {
    // Remove and release the worst result to replace it with the new one.
    RSIndexResult *top_res = heap_poll(hr->topResults);
    IndexResult_Free(top_res);
  }
  // Insert to heap, update the distance upper bound.
  heap_offerx(hr->topResults, hit);
  RSIndexResult *top = heap_peek(hr->topResults);
  *upper_bound = VECTOR_RESULT(top)->dist.distance;
  // Reset the current result and advance both "sub-iterators".
  AggregateResult_Reset(res);
}

static void alternatingIterate(HybridIterator *hr, VecSimQueryResult_Iterator *vecsim_iter, float *upper_bound) {
  RSIndexResult *cur_vec_res = NewDistanceResult();
  RSIndexResult *cur_child_res;  // This will use the memory of hr->child->current.
  RSIndexResult *cur_res = hr->base.current;

  hr->child->Read(hr->child->ctx, &cur_child_res);
  HR_ReadInBatch(hr, &cur_vec_res);
  while (IITER_HAS_NEXT(hr->child)) {
    if (cur_vec_res->docId == cur_child_res->docId) {
      // Found a match - check if it should be added to the results heap.
      if (heap_count(hr->topResults) < hr->query.k || cur_vec_res->dist.distance < *upper_bound) {
        // Otherwise, set the vector and child results as the children the res
        // and insert result to the heap.
        insertResultToHeap(hr, cur_res, cur_child_res, cur_vec_res, upper_bound);
      }
      int ret_child = hr->child->Read(hr->child->ctx, &cur_child_res);
      int ret_vec = HR_ReadInBatch(hr, &cur_vec_res);
      if (ret_child != INDEXREAD_OK || ret_vec != INDEXREAD_OK) break;
    }
    // Otherwise, advance the iterator pointing to the lower id.
    else if (cur_vec_res->docId > cur_child_res->docId && IITER_HAS_NEXT(hr->child)) {
      int rc = hr->child->SkipTo(hr->child->ctx, cur_vec_res->docId, &cur_child_res);
      if (rc == INDEXREAD_EOF) break; // no more results left.
      // It may be the case where we skipped to an invalid result (in NOT iterator for example),
      // so we read to get the next valid result.
      // If we passed cur_vec_res->docId, we found the next valid id of the child.
      if (rc == INDEXREAD_NOTFOUND && cur_child_res->docId <= cur_vec_res->docId) {
        rc = HR_ReadInBatch(hr, &cur_vec_res);
        if (rc == INDEXREAD_EOF) break;
      }
    } else if (VecSimQueryResult_IteratorHasNext(vecsim_iter)){
      int rc = HR_SkipToInBatch(hr, cur_child_res->docId, &cur_vec_res);
      if (rc == INDEXREAD_EOF) break;
    } else {
      break; // both iterators are depleted.
    }
  }
  IndexResult_Free(cur_vec_res);
}

void computeDistances(HybridIterator *hr) {
  float upper_bound = INFINITY;
  RSIndexResult *cur_res = hr->base.current;
  RSIndexResult *cur_child_res;  // This will use the memory of hr->child->current.
  RSIndexResult *cur_vec_res = NewDistanceResult();

  while (hr->child->Read(hr->child->ctx, &cur_child_res) != INDEXREAD_EOF) {
    float dist = (float)VecSimIndex_GetDistanceFrom(hr->index, cur_child_res->docId, hr->query.vector);
    // If this id is not in the vector index (since it was deleted), dist will return as NaN.
    if (isnanf(dist)) {
      continue;
    }
    if (heap_count(hr->topResults) < hr->query.k || dist < upper_bound) {
      // Populate the vector result.
      cur_vec_res->docId = cur_child_res->docId;
      cur_vec_res->dist.distance = dist;
      cur_vec_res->dist.scoreField = hr->scoreField;
      insertResultToHeap(hr, cur_res, cur_child_res, cur_vec_res, &upper_bound);
    }
  }
  IndexResult_Free(cur_vec_res);
}

static void prepareResults(HybridIterator *hr) {
<<<<<<< HEAD
    if (hr->mode == VECSIM_STANDARD_KNN) {
=======
    if (hr->searchMode == VECSIM_STANDARD_KNN) {
>>>>>>> af217a8f
      hr->list =
          VecSimIndex_TopKQuery(hr->index, hr->query.vector, hr->query.k, &(hr->runtimeParams), hr->query.order);
      hr->iter = VecSimQueryResult_List_GetIterator(hr->list);
    return;
  }

<<<<<<< HEAD
  if (hr->mode == VECSIM_HYBRID_ADHOC_BF) {
=======
  if (hr->searchMode == VECSIM_HYBRID_ADHOC_BF) {
>>>>>>> af217a8f
    // Go over child_it results, compute distances, sort and store results in topResults.
    computeDistances(hr);
    return;
  }
  // Batches mode.
  if (hr->child->NumEstimated(hr->child->ctx) == 0) {
    return;
  }
  VecSimBatchIterator *batch_it = VecSimBatchIterator_New(hr->index, hr->query.vector);
  float upper_bound = INFINITY;
  while (VecSimBatchIterator_HasNext(batch_it)) {
    hr->numIterations++;
    size_t vec_index_size = VecSimIndex_IndexSize(hr->index);
    size_t n_res_left = hr->query.k - heap_count(hr->topResults);
    // Since NumEstimated(child) is an upper bound, it can be higher than index size, then we increase
    // batch and make sure that it is at least one.
    size_t batch_size = n_res_left * ((float)vec_index_size / hr->child->NumEstimated(hr->child->ctx)) + 1;
    if (hr->list) {
      VecSimQueryResult_Free(hr->list);
    }
    if (hr->iter) {
      VecSimQueryResult_IteratorFree(hr->iter);
    }
    // Get the next batch.
    hr->list = VecSimBatchIterator_Next(batch_it, batch_size, BY_ID);
    hr->iter = VecSimQueryResult_List_GetIterator(hr->list);
    hr->child->Rewind(hr->child->ctx);

    // Go over both iterators and save mutual results in the heap.
    alternatingIterate(hr, hr->iter, &upper_bound);
    if (heap_count(hr->topResults) == hr->query.k) {
      break;
    }
  }
  VecSimBatchIterator_Free(batch_it);
}

static int HR_HasNext(void *ctx) {
  HybridIterator *hr = ctx;
  return hr->base.isValid;
}

// In KNN mode, the results will return sorted by ascending order of the distance
// (better score first), while in hybrid mode, the results will return in descending order.
static int HR_ReadHybridUnsorted(void *ctx, RSIndexResult **hit) {
  HybridIterator *hr = ctx;
  if (!hr->resultsPrepared) {
    prepareResults(hr);
    hr->resultsPrepared = true;
  }
  if (!HR_HasNext(ctx)) {
    return INDEXREAD_EOF;
  }
  if (heap_count(hr->topResults) == 0) {
    hr->base.isValid = false;
    return INDEXREAD_EOF;
  }
  *hit = heap_poll(hr->topResults);
  hr->returnedResults = array_append(hr->returnedResults, *hit);
  hr->lastDocId = (*hit)->docId;
  return INDEXREAD_OK;
}

static int HR_ReadKnnUnsorted(void *ctx, RSIndexResult **hit) {
  HybridIterator *hr = ctx;
  if (!hr->resultsPrepared) {
    prepareResults(hr);
    hr->resultsPrepared = true;
  }
  if (!HR_HasNext(ctx)) {
    return INDEXREAD_EOF;
  }
  *hit = hr->base.current;
  if (HR_ReadInBatch(hr, hit) == INDEXREAD_EOF) {
    hr->base.isValid = false;
    return INDEXREAD_EOF;
  }
  hr->lastDocId = (*hit)->docId;
  return INDEXREAD_OK;
}

static size_t HR_NumEstimated(void *ctx) {
  HybridIterator *hr = ctx;
  size_t vec_res_num = MIN(hr->query.k, VecSimIndex_IndexSize(hr->index));
  if (hr->child == NULL) return vec_res_num;
  return MIN(vec_res_num, hr->child->NumEstimated(hr->child->ctx));
}

static size_t HR_Len(void *ctx) {
  return HR_NumEstimated(ctx);
}

static void HR_Abort(void *ctx) {
  HybridIterator *hr = ctx;
  hr->base.isValid = 0;
}

static size_t HR_LastDocId(void *ctx) {
  HybridIterator *hr = ctx;
  return hr->lastDocId;
}

static void HR_Rewind(void *ctx) {
  HybridIterator *hr = ctx;
  hr->resultsPrepared = false;
  hr->numIterations = 0;
  if (hr->list) {
    VecSimQueryResult_Free(hr->list);
    hr->list = NULL;
  }
  if (hr->iter) {
    VecSimQueryResult_IteratorFree(hr->iter);
    hr->iter = NULL;
  }
  hr->lastDocId = 0;
  hr->base.isValid = 1;

<<<<<<< HEAD
  if (hr->mode != VECSIM_STANDARD_KNN) {
=======
  if (hr->searchMode == VECSIM_HYBRID_ADHOC_BF || hr->searchMode == VECSIM_HYBRID_BATCHES) {
>>>>>>> af217a8f
    // Clean the saved and returned results (in case of HYBRID mode).
    while (heap_count(hr->topResults) > 0) {
      IndexResult_Free(heap_poll(hr->topResults));
    }
    for (size_t i = 0; i < array_len(hr->returnedResults); i++) {
      IndexResult_Free(hr->returnedResults[i]);
    }
    array_clear(hr->returnedResults);
    hr->child->Rewind(hr->child->ctx);
  }
}

void HybridIterator_Free(struct indexIterator *self) {
  HybridIterator *it = self->ctx;
  if (it == NULL) {
    return;
  }
<<<<<<< HEAD
  if (it->mode != VECSIM_STANDARD_KNN) {
=======
  if (it->searchMode == VECSIM_HYBRID_ADHOC_BF || it->searchMode == VECSIM_HYBRID_BATCHES) {
>>>>>>> af217a8f
    while (heap_count(it->topResults) > 0) {
      IndexResult_Free(heap_poll(it->topResults));
    }
    heap_free(it->topResults);
    for (int i = 0; i < (int)array_len(it->returnedResults); i++) {
      IndexResult_Free(it->returnedResults[i]);
    }
    array_free(it->returnedResults);
  }
  IndexResult_Free(it->base.current);
  if (it->list) VecSimQueryResult_Free(it->list);
  if (it->iter) VecSimQueryResult_IteratorFree(it->iter);
  if (it->child) {
    it->child->Free(it->child);
  }
  rm_free(it);
}

IndexIterator *NewHybridVectorIterator(VecSimIndex *index, char *score_field, KNNVectorQuery query, VecSimQueryParams qParams, IndexIterator *child_it) {
  HybridIterator *hi = rm_new(HybridIterator);
  hi->lastDocId = 0;
  hi->child = child_it;
  hi->resultsPrepared = false;
  hi->index = index;
  hi->query = query;
  hi->runtimeParams = qParams;
  hi->scoreField = score_field;
  hi->base.isValid = 1;
  hi->list = NULL;
  hi->iter = NULL;
  hi->numIterations = 0;

  if (child_it == NULL) {
<<<<<<< HEAD
    hi->mode = VECSIM_STANDARD_KNN;
  } else {
    size_t subset_size = child_it->NumEstimated(child_it->ctx);
    if (subset_size > VecSimIndex_IndexSize(index)) {
      subset_size = VecSimIndex_IndexSize(index);
    }
    if (VecSimIndex_PreferAdHocSearch(index, subset_size, query.k)) {
      hi->mode = VECSIM_HYBRID_ADHOC_BF;
    } else {
      hi->mode = VECSIM_HYBRID_BATCHES;
    }
  }
  if (hi->mode != VECSIM_STANDARD_KNN) {
=======
    hi->searchMode = VECSIM_STANDARD_KNN;
  } else {
    // hi->searchMode is VECSIM_HYBRID_ADHOC_BF || VECSIM_HYBRID_BATCHES
>>>>>>> af217a8f
    hi->topResults = rm_malloc(heap_sizeof(query.k));
    heap_init(hi->topResults, cmpVecSimResByScore, NULL, query.k);
    hi->returnedResults = array_new(RSIndexResult *, query.k);
    // Get the estimated number of results that pass the child "sub-query filter". Note that
    // this is an upper bound, and might even be larger than the total vector index size.
    size_t subset_size = child_it->NumEstimated(child_it->ctx);
    if (subset_size > VecSimIndex_IndexSize(index)) {
      subset_size = VecSimIndex_IndexSize(index);
    }
    // Use a pre-defined heuristics that determines which approach should be faster.
    if (VecSimIndex_PreferAdHocSearch(index, subset_size, query.k)) {
      hi->searchMode = VECSIM_HYBRID_ADHOC_BF;
    } else {
      hi->searchMode = VECSIM_HYBRID_BATCHES;
    }
  }

  IndexIterator *ri = &hi->base;
  ri->ctx = hi;
  ri->type = HYBRID_ITERATOR;
  ri->mode = MODE_SORTED;  // Since this iterator is always the root, we currently don't return the
                           // results sorted by id as an optimization (this can be modified in the future).
  ri->NumEstimated = HR_NumEstimated;
  ri->GetCriteriaTester = NULL; // TODO:remove from all project
  ri->LastDocId = HR_LastDocId;
  ri->Free = HybridIterator_Free;
  ri->Len = HR_Len;            // Not clear what is the definition of this, currently returns
  ri->Abort = HR_Abort;
  ri->Rewind = HR_Rewind;
  ri->HasNext = HR_HasNext;
  ri->SkipTo = NULL; // As long as we return results by score (unsorted by id), this has no meaning.
<<<<<<< HEAD
  if (hi->mode == VECSIM_STANDARD_KNN) {
=======
  if (hi->searchMode == VECSIM_STANDARD_KNN) {
>>>>>>> af217a8f
    ri->Read = HR_ReadKnnUnsorted;
    ri->current = NewDistanceResult();
  } else {
    ri->Read = HR_ReadHybridUnsorted;
    ri->current = NewHybridResult();
  }
  return ri;
}<|MERGE_RESOLUTION|>--- conflicted
+++ resolved
@@ -146,22 +146,14 @@
 }
 
 static void prepareResults(HybridIterator *hr) {
-<<<<<<< HEAD
-    if (hr->mode == VECSIM_STANDARD_KNN) {
-=======
     if (hr->searchMode == VECSIM_STANDARD_KNN) {
->>>>>>> af217a8f
       hr->list =
           VecSimIndex_TopKQuery(hr->index, hr->query.vector, hr->query.k, &(hr->runtimeParams), hr->query.order);
       hr->iter = VecSimQueryResult_List_GetIterator(hr->list);
     return;
   }
 
-<<<<<<< HEAD
-  if (hr->mode == VECSIM_HYBRID_ADHOC_BF) {
-=======
   if (hr->searchMode == VECSIM_HYBRID_ADHOC_BF) {
->>>>>>> af217a8f
     // Go over child_it results, compute distances, sort and store results in topResults.
     computeDistances(hr);
     return;
@@ -279,11 +271,7 @@
   hr->lastDocId = 0;
   hr->base.isValid = 1;
 
-<<<<<<< HEAD
-  if (hr->mode != VECSIM_STANDARD_KNN) {
-=======
   if (hr->searchMode == VECSIM_HYBRID_ADHOC_BF || hr->searchMode == VECSIM_HYBRID_BATCHES) {
->>>>>>> af217a8f
     // Clean the saved and returned results (in case of HYBRID mode).
     while (heap_count(hr->topResults) > 0) {
       IndexResult_Free(heap_poll(hr->topResults));
@@ -301,11 +289,7 @@
   if (it == NULL) {
     return;
   }
-<<<<<<< HEAD
-  if (it->mode != VECSIM_STANDARD_KNN) {
-=======
   if (it->searchMode == VECSIM_HYBRID_ADHOC_BF || it->searchMode == VECSIM_HYBRID_BATCHES) {
->>>>>>> af217a8f
     while (heap_count(it->topResults) > 0) {
       IndexResult_Free(heap_poll(it->topResults));
     }
@@ -339,25 +323,9 @@
   hi->numIterations = 0;
 
   if (child_it == NULL) {
-<<<<<<< HEAD
-    hi->mode = VECSIM_STANDARD_KNN;
-  } else {
-    size_t subset_size = child_it->NumEstimated(child_it->ctx);
-    if (subset_size > VecSimIndex_IndexSize(index)) {
-      subset_size = VecSimIndex_IndexSize(index);
-    }
-    if (VecSimIndex_PreferAdHocSearch(index, subset_size, query.k)) {
-      hi->mode = VECSIM_HYBRID_ADHOC_BF;
-    } else {
-      hi->mode = VECSIM_HYBRID_BATCHES;
-    }
-  }
-  if (hi->mode != VECSIM_STANDARD_KNN) {
-=======
     hi->searchMode = VECSIM_STANDARD_KNN;
   } else {
     // hi->searchMode is VECSIM_HYBRID_ADHOC_BF || VECSIM_HYBRID_BATCHES
->>>>>>> af217a8f
     hi->topResults = rm_malloc(heap_sizeof(query.k));
     heap_init(hi->topResults, cmpVecSimResByScore, NULL, query.k);
     hi->returnedResults = array_new(RSIndexResult *, query.k);
@@ -389,11 +357,7 @@
   ri->Rewind = HR_Rewind;
   ri->HasNext = HR_HasNext;
   ri->SkipTo = NULL; // As long as we return results by score (unsorted by id), this has no meaning.
-<<<<<<< HEAD
-  if (hi->mode == VECSIM_STANDARD_KNN) {
-=======
   if (hi->searchMode == VECSIM_STANDARD_KNN) {
->>>>>>> af217a8f
     ri->Read = HR_ReadKnnUnsorted;
     ri->current = NewDistanceResult();
   } else {
