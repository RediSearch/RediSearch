/*
 * Copyright (c) 2006-Present, Redis Ltd.
 * All rights reserved.
 *
 * Licensed under your choice of the Redis Source Available License 2.0
 * (RSALv2); or (b) the Server Side Public License v1 (SSPLv1); or (c) the
 * GNU Affero General Public License v3 (AGPLv3).
*/
#ifndef QUERY_ERROR_H
#define QUERY_ERROR_H
#include <stdlib.h>
#include <string.h>
#include <stdarg.h>
#include <stdio.h>
#include <rmutil/args.h>
#include <stdbool.h>

#ifdef __cplusplus
extern "C" {
#endif

#define QUERY_XERRS(X)                                                           \
  X(QUERY_EGENERIC, "Generic error evaluating the query")                        \
  X(QUERY_ESYNTAX, "Parsing/Syntax error for query string")                      \
  X(QUERY_EPARSEARGS, "Error parsing query/aggregation arguments")               \
  X(QUERY_EADDARGS, "Error parsing document indexing arguments")                 \
  X(QUERY_EEXPR, "Parsing/Evaluating dynamic expression failed")                 \
  X(QUERY_EKEYWORD, "Could not handle query keyword")                            \
  X(QUERY_ENORESULTS, "Query matches no results")                                \
  X(QUERY_EBADATTR, "Attribute not supported for term")                          \
  X(QUERY_EINVAL, "Could not validate the query nodes (bad attribute?)")         \
  X(QUERY_EBUILDPLAN, "Could not build plan from query")                         \
  X(QUERY_ECONSTRUCT_PIPELINE, "Could not construct query pipeline")             \
  X(QUERY_ENOREDUCER, "Missing reducer")                                         \
  X(QUERY_EREDUCER_GENERIC, "Generic reducer error")                             \
  X(QUERY_EAGGPLAN, "Could not plan aggregation request")                        \
  X(QUERY_ECURSORALLOC, "Could not allocate a cursor")                           \
  X(QUERY_EREDUCERINIT, "Could not initialize reducer")                          \
  X(QUERY_EQSTRING, "Bad query string")                                          \
  X(QUERY_ENOPROPKEY, "Property does not exist in schema")                       \
  X(QUERY_ENOPROPVAL, "Value was not found in result (not a hard error)")        \
  X(QUERY_ENODOC, "Document does not exist")                                     \
  X(QUERY_ENOOPTION, "Invalid option")                                           \
  X(QUERY_EREDISKEYTYPE, "Invalid Redis key")                                    \
  X(QUERY_EINVALPATH, "Invalid path")                                            \
  X(QUERY_EINDEXEXISTS, "Index already exists")                                  \
  X(QUERY_EBADOPTION, "Option not supported for current mode")                   \
  X(QUERY_EBADORDEROPTION, "Path with undefined ordering does not support slop/inorder") \
  X(QUERY_ELIMIT, "Limit exceeded")                                              \
  X(QUERY_ENOINDEX, "Index not found")                                           \
  X(QUERY_EDOCEXISTS, "Document already exists")                                 \
  X(QUERY_EDOCNOTADDED, "Document was not added because condition was unmet")    \
  X(QUERY_EDUPFIELD, "Field was specified twice")                                \
  X(QUERY_EGEOFORMAT, "Invalid lon/lat format. Use \"lon lat\" or \"lon,lat\"")  \
  X(QUERY_ENODISTRIBUTE, "Could not distribute the operation")                   \
  X(QUERY_EUNSUPPTYPE, "Unsupported index type")                                 \
  X(QUERY_ENOTNUMERIC, "Could not convert value to a number")                    \
  X(QUERY_ETIMEDOUT, "Timeout limit was reached")                                \
  X(QUERY_ENOPARAM, "Parameter not found")                                       \
  X(QUERY_EDUPPARAM, "Parameter was specified twice")                            \
  X(QUERY_EBADVAL, "Invalid value was given")                                    \
  X(QUERY_ENHYBRID, "hybrid query attributes were sent for a non-hybrid query")  \
  X(QUERY_EHYBRIDNEXIST, "invalid hybrid policy was given")                      \
  X(QUERY_EADHOCWBATCHSIZE, "'batch size' is irrelevant for 'ADHOC_BF' policy")  \
  X(QUERY_EADHOCWEFRUNTIME, "'EF_RUNTIME' is irrelevant for 'ADHOC_BF' policy")  \
  X(QUERY_ENRANGE, "range query attributes were sent for a non-range query")     \
  X(QUERY_EMISSING, "'ismissing' requires field to be defined with 'INDEXMISSING'") \
  X(QUERY_EMISSMATCH, "Index mismatch: Shard index is different than queried index") \
  X(QUERY_EUNKNOWNINDEX, "Unknown index name")                                   \
  X(QUERY_EDROPPEDBACKGROUND, "The index was dropped before the query could be executed") \
  X(QUERY_EALIASCONFLICT, "Alias conflicts with an existing index name")         \
  X(QUERY_INDEXBGOOMFAIL, "Index background scan did not complete due to OOM")   \
  X(QUERY_EWEIGHT_NOT_ALLOWED, "Weight attributes are not allowed")              \
  X(QUERY_EVECTOR_NOT_ALLOWED, "Vector queries are not allowed")                 \
  X(QUERY_EOOM, "Not enough memory available to execute the query")              \


#define QUERY_WMAXPREFIXEXPANSIONS "Max prefix expansions limit was reached"
#define QUERY_WINDEXING_FAILURE "Index contains partial data due to an indexing failure caused by insufficient memory"
#define QUERY_WOOM_CLUSTER "One or more shards failed to execute the query due to insufficient memory"

typedef enum {
  QUERY_OK = 0,

#define X(N, msg) N,
  QUERY_XERRS(X)
#undef X
} QueryErrorCode;

typedef struct QueryError {
  QueryErrorCode _code;
  // The error message which we can expose in the logs, does not contain user data
  const char* _message;
  // The formatted error message in its entirety, can be shown only to the user
  char *_detail;

  // warnings
<<<<<<< HEAD
  bool reachedMaxPrefixExpansions;
  bool queryOOM;
=======
  bool _reachedMaxPrefixExpansions;
>>>>>>> 54e2d96b
} QueryError;

/**
 * Create a Query error with default fields: QUERY_OK error code, no messages,
 * no detail, and no warning flags set.
 */
QueryError QueryError_Default();

/** Return the constant string of an error code */
const char *QueryError_Strerror(QueryErrorCode code);

/**
 * Set the error code of the query. If `err` is present, then the error
 * object must eventually be released using QueryError_ClearError().
 *
 * Only has an effect if no error is already present
 */
void QueryError_SetError(QueryError *status, QueryErrorCode code, const char *message);

/** Set the error code of the query without setting an error string. */
void QueryError_SetCode(QueryError *status, QueryErrorCode code);

/** Set the error code using a custom-formatted string */
void QueryError_SetWithUserDataFmt(QueryError *status, QueryErrorCode code, const char* message, const char *fmt, ...);

/**
 * Set the error code using a custom-formatted string
 * Only use this function if you are certain that no user data is leaked in the format string
 */
void QueryError_SetWithoutUserDataFmt(QueryError *status, QueryErrorCode code, const char *fmt, ...);


/** Convenience macro to extract the error string of the argument parser */
#define QERR_MKBADARGS_AC(status, name, rv)                                          \
  QueryError_SetWithUserDataFmt(status, QUERY_EPARSEARGS, "Bad arguments", " for %s: %s", name, \
                         AC_Strerror(rv))

#define QERR_MKSYNTAXERR(status, message) QueryError_SetError(status, QUERY_ESYNTAX, message)

/**
 * Convenience macro to reply the error string to redis and clear the error code.
 * I'm making this into a macro so I don't need to include redismodule.h
 */
#define QueryError_ReplyAndClear(rctx, qerr)                         \
  ({                                                                 \
    RedisModule_ReplyWithError(rctx, QueryError_GetUserError(qerr)); \
    QueryError_ClearError(qerr);                                     \
    REDISMODULE_OK;                                                  \
  })

/**
 * Sets the current error from the current argument within the args cursor
 * @param err the error object
 * @param ac the argument cursor
 * @param name a prefix to be used in the message to better identify the subsystem
 *  which threw the error. This is similar to the 'message' functionality in
 *  perror(3)
 *
 * Equivalent to the following boilerplate:
 * @code{c}
 *  const char *unknown = AC_GetStringNC(ac, NULL);
 *  QueryError_SetWithUserDataFmt(err, QUERY_EPARSEARGS, "Unknown argument for %s:", " %s", name, unknown);
 * @endcode
 */
void QueryError_FmtUnknownArg(QueryError *err, ArgsCursor *ac, const char *name);

/**
 * Clone the error from src to dest. If dest already has an error, it is not overwritten.
 */
void QueryError_CloneFrom(const QueryError *src, QueryError *dest);

/**
 * Retrieve the error string of the error itself. This will use either the
 * built-in error string for the given code, or the custom string within the
 * object.
 */
const char *QueryError_GetUserError(const QueryError *status);

/**
* Retrieve the error suitable for being displayed.
* If obfuscate is true, the error message will only contain the error without any user data.
* If obfuscate is false, the error message will contain the error and the user data, equivalent to QueryError_GetUserError
*/
const char *QueryError_GetDisplayableError(const QueryError *status, bool obfuscate);

/**
 * Retrieve the error code.
 */
QueryErrorCode QueryError_GetCode(const QueryError *status);

/**
 * Clear the error state, potentially releasing the embedded string
 */
void QueryError_ClearError(QueryError *err);

/**
 * Return true if the object has an error set
 */
static inline bool QueryError_HasError(const QueryError *status) {
  return status->_code != QUERY_OK;
}

/**
 * Return true if the object has no error set
 */
static inline bool QueryError_IsOk(const QueryError *status) {
  return status->_code == QUERY_OK;
}

void QueryError_MaybeSetCode(QueryError *status, QueryErrorCode code);

/*** Whether the reached max prefix expansions warning is set */
bool QueryError_HasReachedMaxPrefixExpansionsWarning(const QueryError *status);

/*** Sets the reached max prefix expansions warning */
void QueryError_SetReachedMaxPrefixExpansionsWarning(QueryError *status);

#ifdef __cplusplus
}
#endif
#endif  // QUERY_ERROR_H<|MERGE_RESOLUTION|>--- conflicted
+++ resolved
@@ -95,12 +95,8 @@
   char *_detail;
 
   // warnings
-<<<<<<< HEAD
-  bool reachedMaxPrefixExpansions;
-  bool queryOOM;
-=======
   bool _reachedMaxPrefixExpansions;
->>>>>>> 54e2d96b
+  bool _queryOOM;
 } QueryError;
 
 /**
