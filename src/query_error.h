/*
 * Copyright Redis Ltd. 2016 - present
 * Licensed under your choice of the Redis Source Available License 2.0 (RSALv2) or
 * the Server Side Public License v1 (SSPLv1).
 */

#ifndef QUERY_ERROR_H
#define QUERY_ERROR_H
#include <stdlib.h>
#include <string.h>
#include <stdarg.h>
#include <stdio.h>
#include <rmutil/args.h>
#include <stdbool.h>

#ifdef __cplusplus
extern "C" {      
#endif      

#define QUERY_XERRS(X)                                                                          \
  X(QUERY_EGENERIC, "Generic error evaluating the query")                                       \
  X(QUERY_ESYNTAX, "Parsing/Syntax error for query string")                                     \
  X(QUERY_EPARSEARGS, "Error parsing query/aggregation arguments")                              \
  X(QUERY_EADDARGS, "Error parsing document indexing arguments")                                \
  X(QUERY_EEXPR, "Parsing/Evaluating dynamic expression failed")                                \
  X(QUERY_EKEYWORD, "Could not handle query keyword")                                           \
  X(QUERY_ENORESULTS, "Query matches no results")                                               \
  X(QUERY_EBADATTR, "Attribute not supported for term")                                         \
  X(QUERY_EINVAL, "Could not validate the query nodes (bad attribute?)")                        \
  X(QUERY_EBUILDPLAN, "Could not build plan from query")                                        \
  X(QUERY_ECONSTRUCT_PIPELINE, "Could not construct query pipeline")                            \
  X(QUERY_ENOREDUCER, "Missing reducer")                                                        \
  X(QUERY_EREDUCER_GENERIC, "Generic reducer error")                                            \
  X(QUERY_EAGGPLAN, "Could not plan aggregation request")                                       \
  X(QUERY_ECURSORALLOC, "Could not allocate a cursor")                                          \
  X(QUERY_EREDUCERINIT, "Could not initialize reducer")                                         \
  X(QUERY_EQSTRING, "Bad query string")                                                         \
  X(QUERY_ENOPROPKEY, "Property does not exist in schema")                                      \
  X(QUERY_ENOPROPVAL, "Value was not found in result (not a hard error)")                       \
  X(QUERY_ENODOC, "Document does not exist")                                                    \
  X(QUERY_ENOOPTION, "Invalid option")                                                          \
  X(QUERY_EREDISKEYTYPE, "Invalid Redis key")                                                   \
  X(QUERY_EINVALPATH, "Invalid path")                                                           \
  X(QUERY_EINDEXEXISTS, "Index already exists")                                                 \
  X(QUERY_EBADOPTION, "Option not supported for current mode")                                  \
  X(QUERY_EBADORDEROPTION, "Path with undefined ordering does not support slop/inorder")        \
  X(QUERY_ELIMIT, "Limit exceeded")                                                             \
  X(QUERY_ENOINDEX, "Index not found")                                                          \
  X(QUERY_EDOCEXISTS, "Document already exists")                                                \
  X(QUERY_EDOCNOTADDED, "Document was not added because condition was unmet")                   \
  X(QUERY_EDUPFIELD, "Field was specified twice")                                               \
  X(QUERY_EGEOFORMAT, "Invalid lon/lat format. Use \"lon lat\" or \"lon,lat\"")                 \
  X(QUERY_ENODISTRIBUTE, "Could not distribute the operation")                                  \
  X(QUERY_EUNSUPPTYPE, "Unsupported index type")                                                \
  X(QUERY_ENOTNUMERIC, "Could not convert value to a number")                                   \
  X(QUERY_ETIMEDOUT, "Timeout limit was reached")                                               \
  X(QUERY_ENOPARAM, "Parameter not found")                                                      \
  X(QUERY_EDUPPARAM, "Parameter was specified twice")                                           \
  X(QUERY_EBADVAL, "Invalid value was given")                                                   \
  X(QUERY_ENHYBRID, "hybrid query attributes were sent for a non-hybrid query")                 \
  X(QUERY_EHYBRIDNEXIST, "invalid hybrid policy was given")                                     \
  X(QUERY_EADHOCWBATCHSIZE, "'batch size' is irrelevant for 'ADHOC_BF' policy")                 \
  X(QUERY_EADHOCWEFRUNTIME, "'EF_RUNTIME' is irrelevant for 'ADHOC_BF' policy")                 \
  X(QUERY_ENRANGE, "range query attributes were sent for a non-range query")                    \
  X(QUERY_EMISSING, "'ismissing' requires field to be defined with 'INDEXMISSING'")             \
  X(QUERY_EMISSMATCH, "Index mismatch: Shard index is different than queried index")            \
  X(QUERY_EUNKNOWNINDEX, "Unknown index name")                                                  \
  X(QUERY_EDROPPEDBACKGROUND, "The index was dropped before the query could be executed")       \
  X(QUERY_EALIASCONFLICT, "Alias conflicts with an existing index name")                        \

#define QUERY_WMAXPREFIXEXPANSIONS "Max prefix expansions limit was reached"

typedef enum {
  QUERY_OK = 0,

#define X(N, msg) N,
  QUERY_XERRS(X)
#undef X
} QueryErrorCode;

typedef struct QueryError {
  QueryErrorCode code;
  // The error message which we can expose in the logs, does not contain user data
  const char* message;
  // The formatted error message in its entirety, can be shown only to the user
  char *detail;

  // warnings
  bool reachedMaxPrefixExpansions;
} QueryError;

/** Initialize QueryError object */
void QueryError_Init(QueryError *qerr);

/** Return the constant string of an error code */
const char *QueryError_Strerror(QueryErrorCode code);

/**
 * Set the error code of the query. If `err` is present, then the error
 * object must eventually be released using QueryError_ClearError().
 *
 * Only has an effect if no error is already present
 */
void QueryError_SetError(QueryError *status, QueryErrorCode code, const char *message);

/** Set the error code of the query without setting an error string. */
void QueryError_SetCode(QueryError *status, QueryErrorCode code);

/** Set the error code using a custom-formatted string */
void QueryError_SetWithUserDataFmt(QueryError *status, QueryErrorCode code, const char* message, const char *fmt, ...);

/**
 * Set the error code using a custom-formatted string
 * Only use this function if you are certain that no user data is leaked in the format string
 */
void QueryError_SetWithoutUserDataFmt(QueryError *status, QueryErrorCode code, const char *fmt, ...);

<<<<<<< HEAD
/** Convenience macro to set an error of a 'bad argument' with the name of the argument */
#define QERR_MKBADARGS_FMT(status, message, fmt, ...) \
  QueryError_SetWithUserDataFmt(status, QUERY_EPARSEARGS, message, fmt, ##__VA_ARGS__)

#define QERR_MKBADARGS_WITHOUT_USER_DATA_FMT(status, fmt, ...) \
  QueryError_SetWithoutUserDataFmt(status, QUERY_EPARSEARGS, fmt, ##__VA_ARGS__)

#define QERR_MKBADARGS(status, message) \
  QueryError_SetError(status, QUERY_EPARSEARGS, message)
=======
>>>>>>> 6dcd1e30

/** Convenience macro to extract the error string of the argument parser */
#define QERR_MKBADARGS_AC(status, name, rv)                                          \
  QueryError_SetWithUserDataFmt(status, QUERY_EPARSEARGS, "Bad arguments", " for %s: %s", name, \
                         AC_Strerror(rv))

#define QERR_MKSYNTAXERR(status, message) QueryError_SetError(status, QUERY_ESYNTAX, message)

/**
 * Convenience macro to reply the error string to redis and clear the error code.
 * I'm making this into a macro so I don't need to include redismodule.h
 */
#define QueryError_ReplyAndClear(rctx, qerr)                         \
  ({                                                                 \
    RedisModule_ReplyWithError(rctx, QueryError_GetUserError(qerr)); \
    QueryError_ClearError(qerr);                                     \
    REDISMODULE_OK;                                                  \
  })

/**
 * Sets the current error from the current argument within the args cursor
 * @param err the error object
 * @param ac the argument cursor
 * @param name a prefix to be used in the message to better identify the subsystem
 *  which threw the error. This is similar to the 'message' functionality in
 *  perror(3)
 *
 * Equivalent to the following boilerplate:
 * @code{c}
 *  const char *unknown = AC_GetStringNC(ac, NULL);
 *  QueryError_SetWithUserDataFmt(err, QUERY_EPARSEARGS, "Unknown argument for %s:", " %s", name, unknown);
 * @endcode
 */
void QueryError_FmtUnknownArg(QueryError *err, ArgsCursor *ac, const char *name);

/**
 * Retrieve the error string of the error itself. This will use either the
 * built-in error string for the given code, or the custom string within the
 * object.
 */
const char *QueryError_GetUserError(const QueryError *status);

/**
* Retrieve the error suitable for being displayed.
* If obfuscate is true, the error message will only contain the error without any user data.
* If obfuscate is false, the error message will contain the error and the user data, equivalent to QueryError_GetUserError
*/
const char *QueryError_GetDisplayableError(const QueryError *status, bool obfuscate);

/**
 * Retrieve the error code.
 */
QueryErrorCode QueryError_GetCode(const QueryError *status);

/**
 * Clear the error state, potentially releasing the embedded string
 */
void QueryError_ClearError(QueryError *err);

/**
 * Return true if the object has an error set
 */
static inline int QueryError_HasError(const QueryError *status) {
  return status->code;
}

void QueryError_MaybeSetCode(QueryError *status, QueryErrorCode code);

#ifdef __cplusplus
}
#endif
#endif  // QUERY_ERROR_H<|MERGE_RESOLUTION|>--- conflicted
+++ resolved
@@ -115,18 +115,6 @@
  */
 void QueryError_SetWithoutUserDataFmt(QueryError *status, QueryErrorCode code, const char *fmt, ...);
 
-<<<<<<< HEAD
-/** Convenience macro to set an error of a 'bad argument' with the name of the argument */
-#define QERR_MKBADARGS_FMT(status, message, fmt, ...) \
-  QueryError_SetWithUserDataFmt(status, QUERY_EPARSEARGS, message, fmt, ##__VA_ARGS__)
-
-#define QERR_MKBADARGS_WITHOUT_USER_DATA_FMT(status, fmt, ...) \
-  QueryError_SetWithoutUserDataFmt(status, QUERY_EPARSEARGS, fmt, ##__VA_ARGS__)
-
-#define QERR_MKBADARGS(status, message) \
-  QueryError_SetError(status, QUERY_EPARSEARGS, message)
-=======
->>>>>>> 6dcd1e30
 
 /** Convenience macro to extract the error string of the argument parser */
 #define QERR_MKBADARGS_AC(status, name, rv)                                          \
