/*
 * Copyright Redis Ltd. 2016 - present
 * Licensed under your choice of the Redis Source Available License 2.0 (RSALv2) or
 * the Server Side Public License v1 (SSPLv1).
 */

#ifndef QUERY_ERROR_H
#define QUERY_ERROR_H
#include <stdlib.h>
#include <string.h>
#include <stdarg.h>
#include <stdio.h>
#include <rmutil/args.h>
#include <stdbool.h>

#ifdef __cplusplus
extern "C" {
#endif

#define QUERY_XERRS(X)                                                                          \
  X(QUERY_EGENERIC, "Generic error evaluating the query")                                       \
  X(QUERY_ESYNTAX, "Parsing/Syntax error for query string")                                     \
  X(QUERY_EPARSEARGS, "Error parsing query/aggregation arguments")                              \
  X(QUERY_EADDARGS, "Error parsing document indexing arguments")                                \
  X(QUERY_EEXPR, "Parsing/Evaluating dynamic expression failed")                                \
  X(QUERY_EKEYWORD, "Could not handle query keyword")                                           \
  X(QUERY_ENORESULTS, "Query matches no results")                                               \
  X(QUERY_EBADATTR, "Attribute not supported for term")                                         \
  X(QUERY_EINVAL, "Could not validate the query nodes (bad attribute?)")                        \
  X(QUERY_EBUILDPLAN, "Could not build plan from query")                                        \
  X(QUERY_ECONSTRUCT_PIPELINE, "Could not construct query pipeline")                            \
  X(QUERY_ENOREDUCER, "Missing reducer")                                                        \
  X(QUERY_EREDUCER_GENERIC, "Generic reducer error")                                            \
  X(QUERY_EAGGPLAN, "Could not plan aggregation request")                                       \
  X(QUERY_ECURSORALLOC, "Could not allocate a cursor")                                          \
  X(QUERY_EREDUCERINIT, "Could not initialize reducer")                                         \
  X(QUERY_EQSTRING, "Bad query string")                                                         \
  X(QUERY_ENOPROPKEY, "Property does not exist in schema")                                      \
  X(QUERY_ENOPROPVAL, "Value was not found in result (not a hard error)")                       \
  X(QUERY_ENODOC, "Document does not exist")                                                    \
  X(QUERY_ENOOPTION, "Invalid option")                                                          \
  X(QUERY_EREDISKEYTYPE, "Invalid Redis key")                                                   \
  X(QUERY_EINVALPATH, "Invalid path")                                                           \
  X(QUERY_EINDEXEXISTS, "Index already exists")                                                 \
  X(QUERY_EBADOPTION, "Option not supported for current mode")                                  \
  X(QUERY_EBADORDEROPTION, "Path with undefined ordering does not support slop/inorder")        \
  X(QUERY_ELIMIT, "Limit exceeded")                                                             \
  X(QUERY_ENOINDEX, "Index not found")                                                          \
  X(QUERY_EDOCEXISTS, "Document already exists")                                                \
  X(QUERY_EDOCNOTADDED, "Document was not added because condition was unmet")                   \
  X(QUERY_EDUPFIELD, "Field was specified twice")                                               \
  X(QUERY_EGEOFORMAT, "Invalid lon/lat format. Use \"lon lat\" or \"lon,lat\"")                 \
  X(QUERY_ENODISTRIBUTE, "Could not distribute the operation")                                  \
  X(QUERY_EUNSUPPTYPE, "Unsupported index type")                                                \
  X(QUERY_ENOTNUMERIC, "Could not convert value to a number")                                   \
  X(QUERY_ETIMEDOUT, "Timeout limit was reached")                                               \
  X(QUERY_ENOPARAM, "Parameter not found")                                                      \
  X(QUERY_EDUPPARAM, "Parameter was specified twice")                                           \
  X(QUERY_EBADVAL, "Invalid value was given")                                                   \
  X(QUERY_ENHYBRID, "hybrid query attributes were sent for a non-hybrid query")                 \
  X(QUERY_EHYBRIDNEXIST, "invalid hybrid policy was given")                                     \
  X(QUERY_EADHOCWBATCHSIZE, "'batch size' is irrelevant for 'ADHOC_BF' policy")                 \
  X(QUERY_EADHOCWEFRUNTIME, "'EF_RUNTIME' is irrelevant for 'ADHOC_BF' policy")                 \
  X(QUERY_ENRANGE, "range query attributes were sent for a non-range query")                    \
  X(QUERY_EMISSING, "'ismissing' requires field to be defined with 'INDEXMISSING'")             \
  X(QUERY_EMISSMATCH, "Index mismatch: Shard index is different than queried index")            \
  X(QUERY_EUNKNOWNINDEX, "Unknown index name")                                                  \
  X(QUERY_EDROPPEDBACKGROUND, "The index was dropped before the query could be executed")       \
  X(QUERY_EALIASCONFLICT, "Alias conflicts with an existing index name")                        \

#define QUERY_WMAXPREFIXEXPANSIONS "Max prefix expansions limit was reached"

typedef enum {
  QUERY_OK = 0,

#define X(N, msg) N,
  QUERY_XERRS(X)
#undef X
} QueryErrorCode;

typedef struct QueryError {
  QueryErrorCode code;
  // The error message which we can expose in the logs, does not contain user data
  const char* message;
  // The formatted error message in its entirety, can be shown only to the user
  char *detail;

  // warnings
  bool reachedMaxPrefixExpansions;
} QueryError;

/** Initialize QueryError object */
void QueryError_Init(QueryError *qerr);

/** Return the constant string of an error code */
const char *QueryError_Strerror(QueryErrorCode code);

/**
 * Set the error code of the query. If `err` is present, then the error
 * object must eventually be released using QueryError_ClearError().
 *
 * Only has an effect if no error is already present
 */
void QueryError_SetError(QueryError *status, QueryErrorCode code, const char *message);

/** Set the error code of the query without setting an error string. */
void QueryError_SetCode(QueryError *status, QueryErrorCode code);

/** Set the error code using a custom-formatted string */
void QueryError_SetWithUserDataFmt(QueryError *status, QueryErrorCode code, const char* message, const char *fmt, ...);

/**
 * Set the error code using a custom-formatted string
 * Only use this function if you are certain that no user data is leaked in the format string
 */
void QueryError_SetWithoutUserDataFmt(QueryError *status, QueryErrorCode code, const char *fmt, ...);

/** Convenience macro to set an error of a 'bad argument' with the name of the argument */
#define QERR_MKBADARGS_FMT(status, message, fmt, ...) \
  QueryError_SetWithUserDataFmt(status, QUERY_EPARSEARGS, message, fmt, ##__VA_ARGS__)

#define QERR_MKBADARGS_WITHOUT_USER_DATA_FMT(status, fmt, ...) \
  QueryError_SetWithoutUserDataFmt(status, QUERY_EPARSEARGS, fmt, ##__VA_ARGS__)

#define QERR_MKBADARGS(status, message) \
  QueryError_SetError(status, QUERY_EPARSEARGS, message)

/** Convenience macro to extract the error string of the argument parser */
#define QERR_MKBADARGS_AC(status, name, rv)                                          \
  QueryError_SetWithUserDataFmt(status, QUERY_EPARSEARGS, "Bad arguments", " for %s: %s", name, \
                         AC_Strerror(rv))

#define QERR_MKSYNTAXERR(status, message) QueryError_SetError(status, QUERY_ESYNTAX, message)

/**
 * Convenience macro to reply the error string to redis and clear the error code.
 * I'm making this into a macro so I don't need to include redismodule.h
 */
#define QueryError_ReplyAndClear(rctx, qerr)                         \
  ({                                                                 \
    RedisModule_ReplyWithError(rctx, QueryError_GetUserError(qerr)); \
    QueryError_ClearError(qerr);                                     \
    REDISMODULE_OK;                                                  \
  })

/**
 * Sets the current error from the current argument within the args cursor
 * @param err the error object
 * @param ac the argument cursor
 * @param name a prefix to be used in the message to better identify the subsystem
 *  which threw the error. This is similar to the 'message' functionality in
 *  perror(3)
 *
 * Equivalent to the following boilerplate:
 * @code{c}
<<<<<<< HEAD
 *  HiddenString *hs = AC_GetHiddenStringNC(ac);
 *  QueryError_SetErrorFmt(err, QUERY_EPARSEARGS, "Unknown argument for %s:", " %s", name, hs);
=======
 *  const char *unknown = AC_GetStringNC(ac, NULL);
 *  QueryError_SetWithUserDataFmt(err, QUERY_EPARSEARGS, "Unknown argument for %s:", " %s", name, unknown);
>>>>>>> b7d3f93e
 * @endcode
 */
void QueryError_FmtUnknownArg(QueryError *err, ArgsCursor *ac, const char *name);

/**
 * Retrieve the error string of the error itself. This will use either the
 * built-in error string for the given code, or the custom string within the
 * object.
 */
const char *QueryError_GetUserError(const QueryError *status);

/**
* Retrieve the error suitable for being displayed.
* If obfuscate is true, the error message will only contain the error without any user data.
* If obfuscate is false, the error message will contain the error and the user data, equivalent to QueryError_GetUserError
*/
const char *QueryError_GetDisplayableError(const QueryError *status, bool obfuscate);

/**
 * Retrieve the error code.
 */
QueryErrorCode QueryError_GetCode(const QueryError *status);

/**
 * Clear the error state, potentially releasing the embedded string
 */
void QueryError_ClearError(QueryError *err);

/**
 * Return true if the object has an error set
 */
static inline int QueryError_HasError(const QueryError *status) {
  return status->code;
}

void QueryError_MaybeSetCode(QueryError *status, QueryErrorCode code);

#ifdef __cplusplus
}
#endif
#endif  // QUERY_ERROR_H<|MERGE_RESOLUTION|>--- conflicted
+++ resolved
@@ -153,13 +153,8 @@
  *
  * Equivalent to the following boilerplate:
  * @code{c}
-<<<<<<< HEAD
- *  HiddenString *hs = AC_GetHiddenStringNC(ac);
- *  QueryError_SetErrorFmt(err, QUERY_EPARSEARGS, "Unknown argument for %s:", " %s", name, hs);
-=======
  *  const char *unknown = AC_GetStringNC(ac, NULL);
  *  QueryError_SetWithUserDataFmt(err, QUERY_EPARSEARGS, "Unknown argument for %s:", " %s", name, unknown);
->>>>>>> b7d3f93e
  * @endcode
  */
 void QueryError_FmtUnknownArg(QueryError *err, ArgsCursor *ac, const char *name);
