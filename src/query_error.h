--- conflicted
+++ resolved
@@ -107,40 +107,18 @@
 void QueryError_SetCode(QueryError *status, QueryErrorCode code);
 
 /** Set the error code using a custom-formatted string */
-<<<<<<< HEAD
-void QueryError_SetErrorFmt(QueryError *status, QueryErrorCode code, const char* message, const char *fmt, ...);
-=======
-void QueryError_SetWithUserDataFmt(QueryError *status, QueryErrorCode code, const char* message, const char *fmt, ...);
->>>>>>> 34a3dee8
+void QueryError_SetWithUserDataFmt(QueryError *status, QueryErrorCode code, const char* message, const char* message, const char *fmt, ...);
 
 /**
  * Set the error code using a custom-formatted string
  * Only use this function if you are certain that no user data is leaked in the format string
  */
-<<<<<<< HEAD
 void QueryError_SetUserDataAgnosticErrorFmt(QueryError *status, QueryErrorCode code, const char *fmt, ...);
 
-/** Convenience macro to set an error of a 'bad argument' with the name of the argument */
-#define QERR_MKBADARGS_FMT(status, message, fmt, ...) \
-  QueryError_SetErrorFmt(status, QUERY_EPARSEARGS, message, fmt, ##__VA_ARGS__)
-
-#define QERR_MKBADARGS_DATA_AGNOSTIC_FMT(status, fmt, ...) \
-  QueryError_SetUserDataAgnosticErrorFmt(status, QUERY_EPARSEARGS, fmt, ##__VA_ARGS__)
-
-#define QERR_MKBADARGS(status, message) \
-  QueryError_SetError(status, QUERY_EPARSEARGS, message)
-
-/** Convenience macro to extract the error string of the argument parser */
-#define QERR_MKBADARGS_AC(status, name, rv)                                          \
-  QueryError_SetErrorFmt(status, QUERY_EPARSEARGS, "Bad arguments", " for %s: %s", name, \
-                         AC_Strerror(rv))
-
-#define QERR_MKSYNTAXERR(status, message) QueryError_SetError(status, QUERY_ESYNTAX, message)
-
-// Hidden must be first argument in fmt
-#define QERR_MK_USING_HIDDEN_NAME(status, code, message, fmt, name) \
-  QueryError_SetErrorFmt(status, code, message, fmt, HiddenString_GetUnsafe(name, NULL))
-=======
+/**
+ * Set the error code using a custom-formatted string
+ * Only use this function if you are certain that no user data is leaked in the format string
+ */
 void QueryError_SetWithoutUserDataFmt(QueryError *status, QueryErrorCode code, const char *fmt, ...);
 
 
@@ -150,7 +128,6 @@
                          AC_Strerror(rv))
 
 #define QERR_MKSYNTAXERR(status, message) QueryError_SetError(status, QUERY_ESYNTAX, message)
->>>>>>> 34a3dee8
 
 /**
  * Convenience macro to reply the error string to redis and clear the error code.
@@ -174,11 +151,7 @@
  * Equivalent to the following boilerplate:
  * @code{c}
  *  const char *unknown = AC_GetStringNC(ac, NULL);
-<<<<<<< HEAD
- *  QueryError_SetErrorFmt(err, QUERY_EPARSEARGS, "Unknown argument for %s:", " %s", name, unknown);
-=======
  *  QueryError_SetWithUserDataFmt(err, QUERY_EPARSEARGS, "Unknown argument for %s:", " %s", name, unknown);
->>>>>>> 34a3dee8
  * @endcode
  */
 void QueryError_FmtUnknownArg(QueryError *err, ArgsCursor *ac, const char *name);
