--- conflicted
+++ resolved
@@ -69,15 +69,11 @@
   X(QUERY_EUNKNOWNINDEX, "Unknown index name")                                   \
   X(QUERY_EDROPPEDBACKGROUND, "The index was dropped before the query could be executed") \
   X(QUERY_EALIASCONFLICT, "Alias conflicts with an existing index name")         \
-  X(QUERY_INDEXBGOOMFAIL, "Index background scan did not complete due to OOM")                   \
-  X(QUERY_EWEIGHT_NOT_ALLOWED, "Weight attributes are not allowed")             \
-  X(QUERY_EVECTOR_NOT_ALLOWED, "Vector queries are not allowed")                \
-<<<<<<< HEAD
-=======
-  X(QUERY_EHYBRID_HYBRID_ALIAS, "Alias is not allowed in FT.HYBRID VSIM")        \
-  X(QUERY_EOOM, "Not enough memory available to execute the query")    \
-  //TODO: remove QUERY_EHYBRID_HYBRID_ALIAS after YIELD_DISTANCE_AS is enabled
->>>>>>> 7e791f82
+  X(QUERY_INDEXBGOOMFAIL, "Index background scan did not complete due to OOM")   \
+  X(QUERY_EWEIGHT_NOT_ALLOWED, "Weight attributes are not allowed")              \
+  X(QUERY_EVECTOR_NOT_ALLOWED, "Vector queries are not allowed")                 \
+  X(QUERY_EOOM, "Not enough memory available to execute the query")              \
+
 
 #define QUERY_WMAXPREFIXEXPANSIONS "Max prefix expansions limit was reached"
 #define QUERY_WINDEXING_FAILURE "Index contains partial data due to an indexing failure caused by insufficient memory"
