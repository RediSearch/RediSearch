#include "rlookup.h"
#include "module.h"
#include "document.h"
#include "rmutil/rm_assert.h"
#include <util/arr.h>
#include "doc_types.h"

static RLookupKey *createNewKey(RLookup *lookup, const char *name, size_t n, int flags,
                                uint16_t idx) {
  RLookupKey *ret = rm_calloc(1, sizeof(*ret));

  ret->flags = (flags & (~RLOOKUP_TRANSIENT_FLAGS));
  ret->dstidx = idx;
  ret->refcnt = 1;

  if (flags & RLOOKUP_F_NAMEALLOC) {
    ret->name = rm_strndup(name, n);
  } else {
    ret->name = name;
  }
  ret->name_len = n;

  if (!lookup->head) {
    lookup->head = lookup->tail = ret;
  } else {
    lookup->tail->next = ret;
    lookup->tail = ret;
  }
  return ret;
}

static RLookupKey *genKeyFromSpec(RLookup *lookup, const char *name, int flags) {
  const IndexSpecCache *cc = lookup->spcache;
  if (!cc) {
    return NULL;
  }

  const FieldSpec *fs = NULL;
  for (size_t ii = 0; ii < cc->nfields; ++ii) {
    if (!strcmp(cc->fields[ii].name, name)) {
      fs = cc->fields + ii;
      break;
    }
  }

  if (!fs) {
    // Field does not exist in the schema at all
    return NULL;
  }

  uint16_t idx = lookup->rowlen++;

  RLookupKey *ret = createNewKey(lookup, name, strlen(name), flags, idx);
  if (FieldSpec_IsSortable(fs)) {
    ret->flags |= RLOOKUP_F_SVSRC;
    ret->svidx = fs->sortIdx;
  }
  ret->flags |= RLOOKUP_F_DOCSRC;
  if (fs->types == INDEXFLD_T_NUMERIC) {
    ret->fieldtype = RLOOKUP_C_DBL;
  }
  return ret;
}

RLookupKey *RLookup_GetKeyEx(RLookup *lookup, const char *name, size_t n, int flags) {
  RLookupKey *ret = NULL;
  int isNew = 0;

  for (RLookupKey *kk = lookup->head; kk; kk = kk->next) {
    if (kk->name_len == n && !strncmp(kk->name, name, kk->name_len)) {
      if (flags & RLOOKUP_F_OEXCL) {
        return NULL;
      }
      ret = kk;
      break;
    }
  }

  if (!ret) {
    ret = genKeyFromSpec(lookup, name, flags);
  }

  if (!ret) {
    if (!(flags & RLOOKUP_F_OCREAT) && !(lookup->options & RLOOKUP_OPT_UNRESOLVED_OK)) {
      return NULL;
    } else {
      ret = createNewKey(lookup, name, n, flags, lookup->rowlen++);
      if (!(flags & RLOOKUP_F_OCREAT)) {
        ret->flags |= RLOOKUP_F_UNRESOLVED;
      }
    }
  }

  if (!(flags & RLOOKUP_F_NOINCREF)) {
    ret->refcnt++;
  }

  if (flags & RLOOKUP_F_OCREAT) {
    // If the requester of this key is also its creator, remove the unresolved
    // flag
    ret->flags &= ~RLOOKUP_F_UNRESOLVED;
  }
  return ret;
}

RLookupKey *RLookup_GetKey(RLookup *lookup, const char *name, int flags) {
  return RLookup_GetKeyEx(lookup, name, strlen(name), flags);
}

size_t RLookup_GetLength(const RLookup *lookup, const RLookupRow *r, int *skipFieldIndex,
                         int requiredFlags, int excludeFlags, SchemaRule *rule) {
  int i = 0;
  size_t nfields = 0;
  for (const RLookupKey *kk = lookup->head; kk; kk = kk->next, ++i) {
    if (requiredFlags && !(kk->flags & requiredFlags)) {
      continue;
    }
    if (excludeFlags && (kk->flags & excludeFlags)) {
      continue;
    }
    const RSValue *v = RLookup_GetItem(kk, r);
    if (!v) {
      continue;
    }
    // on coordinator, we reach this code without sctx or rule,
    // we trust the shards to not send those fields.
    if (rule && ((rule->lang_field && strcmp(kk->name, rule->lang_field) == 0) ||
                  (rule->score_field && strcmp(kk->name, rule->score_field) == 0) ||
                  (rule->score_field && strcmp(kk->name, rule->payload_field) == 0))) {
      continue;
    }

    skipFieldIndex[i] = 1;
    ++nfields;
  }
  RS_LOG_ASSERT(i == lookup->rowlen, "'i' should be equal lookup len");
  return nfields;
}

void RLookup_Init(RLookup *lk, IndexSpecCache *spcache) {
  memset(lk, 0, sizeof(*lk));
  if (spcache) {
    lk->spcache = spcache;
  }
}

void RLookup_WriteOwnKey(const RLookupKey *key, RLookupRow *row, RSValue *v) {
  // Find the pointer to write to ...
  RSValue **vptr = array_ensure_at(&row->dyn, key->dstidx, RSValue *);
  if (*vptr) {
    RSValue_Decref(*vptr);
    row->ndyn--;
  }
  *vptr = v;
  row->ndyn++;
}

void RLookup_WriteKey(const RLookupKey *key, RLookupRow *row, RSValue *v) {
  RLookup_WriteOwnKey(key, row, v);
  RSValue_IncrRef(v);
}

void RLookup_WriteKeyByName(RLookup *lookup, const char *name, RLookupRow *dst, RSValue *v) {
  // Get the key first
  RLookupKey *k =
      RLookup_GetKey(lookup, name, RLOOKUP_F_NAMEALLOC | RLOOKUP_F_NOINCREF | RLOOKUP_F_OCREAT);
  RS_LOG_ASSERT(k, "failed to get key");
  RLookup_WriteKey(k, dst, v);
}

void RLookup_WriteOwnKeyByName(RLookup *lookup, const char *name, RLookupRow *row, RSValue *value) {
  RLookup_WriteKeyByName(lookup, name, row, value);
  RSValue_Decref(value);
}

void RLookupRow_Wipe(RLookupRow *r) {
  for (size_t ii = 0; ii < array_len(r->dyn) && r->ndyn; ++ii) {
    RSValue **vpp = r->dyn + ii;
    if (*vpp) {
      RSValue_Decref(*vpp);
      *vpp = NULL;
      r->ndyn--;
    }
  }
  r->sv = NULL;
  if (r->rmkey) {
    RedisModule_CloseKey(r->rmkey);
    r->rmkey = NULL;
  }
}

void RLookupRow_Cleanup(RLookupRow *r) {
  RLookupRow_Wipe(r);
  if (r->dyn) {
    array_free(r->dyn);
  }
}

void RLookupRow_Move(const RLookup *lk, RLookupRow *src, RLookupRow *dst) {
  for (const RLookupKey *kk = lk->head; kk; kk = kk->next) {
    RSValue *vv = RLookup_GetItem(kk, src);
    if (vv) {
      RLookup_WriteKey(kk, dst, vv);
    }
  }
  RLookupRow_Wipe(src);
}

void RLookupRow_Dump(const RLookupRow *rr) {
  printf("Row @%p\n", rr);
  if (rr->dyn) {
    printf("  DYN @%p\n", rr->dyn);
    for (size_t ii = 0; ii < array_len(rr->dyn); ++ii) {
      printf("  [%lu]: %p\n", ii, rr->dyn[ii]);
      if (rr->dyn[ii]) {
        printf("    ");
        RSValue_Print(rr->dyn[ii]);
        printf("\n");
      }
    }
  }
  if (rr->sv) {
    printf("  SV @%p\n", rr->sv);
  }
}

void RLookupKey_FreeInternal(RLookupKey *k) {
  if (k->flags & RLOOKUP_F_NAMEALLOC) {
    rm_free((void *)k->name);
  }
  rm_free(k);
}

void RLookup_Cleanup(RLookup *lk) {
  RLookupKey *next, *cur = lk->head;
  while (cur) {
    next = cur->next;
    RLookupKey_FreeInternal(cur);
    cur = next;
  }
  if (lk->spcache) {
    IndexSpecCache_Decref(lk->spcache);
    lk->spcache = NULL;
  }

  lk->head = lk->tail = NULL;
  memset(lk, 0xff, sizeof(*lk));
}

static RSValue *hvalToValue(RedisModuleString *src, RLookupCoerceType type) {
  if (type == RLOOKUP_C_BOOL || type == RLOOKUP_C_INT) {
    long long ll = 0;
    RedisModule_StringToLongLong(src, &ll);
    return RS_Int64Val(ll);
  } else if (type == RLOOKUP_C_DBL) {
    double dd = 0.0;
    RedisModule_StringToDouble(src, &dd);
    return RS_NumVal(dd);
  } else {
    return RS_OwnRedisStringVal(src);
  }
}

static RSValue *replyElemToValue(RedisModuleCallReply *rep, RLookupCoerceType otype) {
  switch (RedisModule_CallReplyType(rep)) {
    case REDISMODULE_REPLY_STRING: {
      if (otype == RLOOKUP_C_BOOL || RLOOKUP_C_INT) {
        goto create_int;
      }

    create_string:;
      size_t len;
      const char *s = RedisModule_CallReplyStringPtr(rep, &len);
      if (otype == RLOOKUP_C_DBL) {
        // Convert to double -- calling code should check if NULL
        return RSValue_ParseNumber(s, len);
      }
      // Note, the pointer is within CallReply; we need to copy
      return RS_NewCopiedString(s, len);
    }

    case REDISMODULE_REPLY_INTEGER:
    create_int:
      if (otype == RLOOKUP_C_STR || otype == RLOOKUP_C_DBL) {
        goto create_string;
      }
      return RS_Int64Val(RedisModule_CallReplyInteger(rep));

    case REDISMODULE_REPLY_UNKNOWN:
    case REDISMODULE_REPLY_NULL:
    case REDISMODULE_REPLY_ARRAY:
    default:
      // Nothing
      return RS_NullVal();
  }
}

static int getKeyCommon(const RLookupKey *kk, RLookupRow *dst, RLookupLoadOptions *options,
                        RedisModuleKey **keyobj) {
  if (!options->noSortables && (kk->flags & RLOOKUP_F_SVSRC)) {
    // No need to "write" this key. It's always implicitly loaded!
    return REDISMODULE_OK;
  }

  // In this case, the flag must be obtained via HGET
  if (!*keyobj) {
    RedisModuleCtx *ctx = options->sctx->redisCtx;
    RedisModuleString *keyName =
        RedisModule_CreateString(ctx, options->dmd->keyPtr, strlen(options->dmd->keyPtr));
    *keyobj = RedisModule_OpenKey(ctx, keyName, REDISMODULE_READ);
    RedisModule_FreeString(ctx, keyName);
    if (!*keyobj) {
      QueryError_SetCode(options->status, QUERY_ENODOC);
      return REDISMODULE_ERR;
    }
    if (RedisModule_KeyType(*keyobj) != REDISMODULE_KEYTYPE_HASH) {
      QueryError_SetCode(options->status, QUERY_EREDISKEYTYPE);
      return REDISMODULE_ERR;
    }
  }

  // Get the actual hash value
<<<<<<< HEAD
  int rc = REDISMODULE_ERR;;
  RedisModuleString *val = NULL;
  RSValue *rsv = NULL;

  if (options->dmd->type == DocumentType_Hash) {
    rc = RedisModule_HashGet(*keyobj, REDISMODULE_HASH_CFIELDS, kk->name, &val, NULL);
  } else if (options->dmd->type == DocumentType_Json) {
    // TODO: split implementation as this is wasteful

    rc = JSON_GetStringR_POC(options->sctx->redisCtx, options->dmd->keyPtr, kk->name, &val);
=======
  int rc = REDISMODULE_ERR;
  RedisModuleString *val = NULL;
  RSValue *rsv = NULL;

  // field name should be translated to a path
  // TODO: consider better solution for faster
  const FieldSpec *fs = IndexSpec_GetField(options->sctx->spec, kk->name, strlen(kk->name));
  if (!fs) { // No matching field
    if (strncmp(kk->name, UNDERSCORE_KEY, strlen(UNDERSCORE_KEY))) {
      return REDISMODULE_OK;
    }
  } else {
    rc = RedisModule_HashGet(*keyobj, REDISMODULE_HASH_CFIELDS, fs->path, &val, NULL);
>>>>>>> 45e03e54
  }

  if (rc == REDISMODULE_OK && val != NULL) {
    rsv = hvalToValue(val, kk->fieldtype);
    RedisModule_FreeString(RSDummyContext, val);
  } else if (!strncmp(kk->name, UNDERSCORE_KEY, strlen(UNDERSCORE_KEY))) {
    RedisModuleString *keyName = RedisModule_CreateString(options->sctx->redisCtx,
                                  options->dmd->keyPtr, strlen(options->dmd->keyPtr));
    rsv = hvalToValue(keyName, RLOOKUP_C_STR);
    RedisModule_FreeString(options->sctx->redisCtx, keyName);
  } else {
    return REDISMODULE_OK;
  }

  // Value has a reference count of 1
  RLookup_WriteKey(kk, dst, rsv);
  RSValue_Decref(rsv);
  return REDISMODULE_OK;
}

static int loadIndividualKeys(RLookup *it, RLookupRow *dst, RLookupLoadOptions *options) {
  // Load the document from the schema. This should be simple enough...
  RedisModuleKey *key = NULL;  // This is populated by getKeyCommon; we free it at the end
  int rc = REDISMODULE_ERR;
  if (options->nkeys) {
    for (size_t ii = 0; ii < options->nkeys; ++ii) {
      const RLookupKey *kk = options->keys[ii];
      if (getKeyCommon(kk, dst, options, &key) != REDISMODULE_OK) {
        goto done;
      }
    }
  } else {
    for (const RLookupKey *kk = it->head; kk; kk = kk->next) {
      /* key is not part of document schema. no need/impossible to 'load' it */
      if (!(kk->flags & RLOOKUP_F_DOCSRC)) {
        continue;
      }
      if (!options->noSortables) {
        /* wanted a sort key, but field is not sortable */
        if ((options->mode & RLOOKUP_LOAD_SVKEYS) && !(kk->flags & RLOOKUP_F_SVSRC)) {
          continue;
        }
      }
      if (getKeyCommon(kk, dst, options, &key) != REDISMODULE_OK) {
        goto done;
      }
    }
  }
  rc = REDISMODULE_OK;

done:
  if (key) {
    RedisModule_CloseKey(key);
  }
  return rc;
}

int RLookup_GetHash(RLookup *it, RLookupRow *dst, RedisModuleCtx *ctx, RedisModuleString *key) {
  int rc = REDISMODULE_ERR;
  RedisModuleCallReply *rep = RedisModule_Call(ctx, "HGETALL", "s", key);

  if (rep == NULL || RedisModule_CallReplyType(rep) != REDISMODULE_REPLY_ARRAY) {
    goto done;
  }

  size_t len = RedisModule_CallReplyLength(rep);
  // Zero means the document does not exist in redis
  if (len == 0) {
    goto done;
  }

  for (size_t i = 0; i < len; i += 2) {
    size_t klen = 0;
    RedisModuleCallReply *repk = RedisModule_CallReplyArrayElement(rep, i);
    RedisModuleCallReply *repv = RedisModule_CallReplyArrayElement(rep, i + 1);

    const char *kstr = RedisModule_CallReplyStringPtr(repk, &klen);
    RLookupKey *rlk = RLookup_GetKeyEx(it, kstr, klen, RLOOKUP_F_OCREAT | RLOOKUP_F_NAMEALLOC);
    if (rlk->flags & RLOOKUP_F_SVSRC) {
      continue;  // Can load it from the sort vector on demand.
    }
    RLookupCoerceType ctype = rlk->fieldtype;
    if (1 /*options->forceString*/) {
      ctype = RLOOKUP_C_STR;
    }
    RSValue *vptr = replyElemToValue(repv, ctype);
    RLookup_WriteOwnKey(rlk, dst, vptr);
  }

  rc = REDISMODULE_OK;

done:
  if (rep) {
    RedisModule_FreeCallReply(rep);
  }
  return rc;
}

typedef struct {
  RLookup *it;
  RLookupRow *dst;
  RLookupLoadOptions *options;
} RLookup_HGETALL_privdata;

static void RLookup_HGETALL_scan_callback(RedisModuleKey *key, RedisModuleString *field, RedisModuleString *value, void *privdata) {
  REDISMODULE_NOT_USED(key);
  RLookup_HGETALL_privdata *pd = privdata;
  size_t fieldCStrLen;
  const char *fieldCStr = RedisModule_StringPtrLen(field, &fieldCStrLen);
  RS_LOG_ASSERT(fieldCStrLen > 0, "field string cannot be empty");
  RLookupKey *rlk = RLookup_GetKeyEx(pd->it, fieldCStr, fieldCStrLen, RLOOKUP_F_OCREAT | RLOOKUP_F_NAMEALLOC);
  if (!pd->options->noSortables && (rlk->flags & RLOOKUP_F_SVSRC)) {
    return;  // Can load it from the sort vector on demand.
  }
  RLookupCoerceType ctype = rlk->fieldtype;
  if (pd->options->forceString) {
    ctype = RLOOKUP_C_STR;
  }
  RSValue *vptr = hvalToValue(value, ctype);
  RLookup_WriteOwnKey(rlk, pd->dst, vptr);
}

static int RLookup_HGETALL(RLookup *it, RLookupRow *dst, RLookupLoadOptions *options) {
  int rc = REDISMODULE_ERR;
  RedisModuleCallReply *rep = NULL;
  RedisModuleCtx *ctx = options->sctx->redisCtx;
  RedisModuleString *krstr =
      RedisModule_CreateString(ctx, options->dmd->keyPtr, sdslen(options->dmd->keyPtr));
  // We can only use the scan API from Redis version 6.0.6 and above 
  // and when the deployment is not enterprise-crdt
  if(!isFeatureSupported(RM_SCAN_KEY_API_FIX) || isCrdt){
    rep = RedisModule_Call(ctx, "HGETALL", "s", krstr);

    if (rep == NULL || RedisModule_CallReplyType(rep) != REDISMODULE_REPLY_ARRAY) {
      goto done;
    }

    size_t len = RedisModule_CallReplyLength(rep);
    // Zero means the document does not exist in redis
    if (len == 0) {
      goto done;
    }

    for (size_t i = 0; i < len; i += 2) {
      size_t klen = 0;
      RedisModuleCallReply *repk = RedisModule_CallReplyArrayElement(rep, i);
      RedisModuleCallReply *repv = RedisModule_CallReplyArrayElement(rep, i + 1);

      const char *kstr = RedisModule_CallReplyStringPtr(repk, &klen);
      RLookupKey *rlk = RLookup_GetKeyEx(it, kstr, klen, RLOOKUP_F_OCREAT | RLOOKUP_F_NAMEALLOC);
      if (!options->noSortables && (rlk->flags & RLOOKUP_F_SVSRC)) {
        continue;  // Can load it from the sort vector on demand.
      }
      RLookupCoerceType ctype = rlk->fieldtype;
      if (options->forceString) {
        ctype = RLOOKUP_C_STR;
      }
      RSValue *vptr = replyElemToValue(repv, ctype);
      RLookup_WriteOwnKey(rlk, dst, vptr);
    }
  } else {
    RedisModuleKey *key = RedisModule_OpenKey(ctx, krstr, REDISMODULE_READ);
    if (!key || RedisModule_KeyType(key) != REDISMODULE_KEYTYPE_HASH) {
      // key does not exist or is not a hash
      goto done;
    }
    RedisModuleScanCursor *cursor = RedisModule_ScanCursorCreate();
    RLookup_HGETALL_privdata pd = {
      .it = it,
      .dst = dst,
      .options = options,
    };
    while(RedisModule_ScanKey(key, cursor, RLookup_HGETALL_scan_callback, &pd));
    RedisModule_ScanCursorDestroy(cursor);
    RedisModule_CloseKey(key);
  }

  rc = REDISMODULE_OK;

done:
  if (krstr) {
    RedisModule_FreeString(ctx, krstr);
  }
  if (rep) {
    RedisModule_FreeCallReply(rep);
  }
  return rc;
}

int RLookup_LoadDocument(RLookup *it, RLookupRow *dst, RLookupLoadOptions *options) {
  int rv = REDISMODULE_ERR;
  if (options->dmd) {
    dst->sv = options->dmd->sortVector;
  }
  if (options->mode & RLOOKUP_LOAD_ALLKEYS) {
    if (options->dmd->type == DocumentType_Hash) {
      rv = RLookup_HGETALL(it, dst, options);
    } else if (options->dmd->type == DocumentType_Json) {
      // TODO: this is awful!!
      rv = REDISMODULE_OK;
    }
  } else {
    rv = loadIndividualKeys(it, dst, options);
  }
  return rv;
}<|MERGE_RESOLUTION|>--- conflicted
+++ resolved
@@ -320,18 +320,6 @@
   }
 
   // Get the actual hash value
-<<<<<<< HEAD
-  int rc = REDISMODULE_ERR;;
-  RedisModuleString *val = NULL;
-  RSValue *rsv = NULL;
-
-  if (options->dmd->type == DocumentType_Hash) {
-    rc = RedisModule_HashGet(*keyobj, REDISMODULE_HASH_CFIELDS, kk->name, &val, NULL);
-  } else if (options->dmd->type == DocumentType_Json) {
-    // TODO: split implementation as this is wasteful
-
-    rc = JSON_GetStringR_POC(options->sctx->redisCtx, options->dmd->keyPtr, kk->name, &val);
-=======
   int rc = REDISMODULE_ERR;
   RedisModuleString *val = NULL;
   RSValue *rsv = NULL;
@@ -343,9 +331,11 @@
     if (strncmp(kk->name, UNDERSCORE_KEY, strlen(UNDERSCORE_KEY))) {
       return REDISMODULE_OK;
     }
-  } else {
-    rc = RedisModule_HashGet(*keyobj, REDISMODULE_HASH_CFIELDS, fs->path, &val, NULL);
->>>>>>> 45e03e54
+  } else if (options->dmd->type == DocumentType_Hash) {
+    rc = RedisModule_HashGet(*keyobj, REDISMODULE_HASH_CFIELDS, kk->name, &val, NULL);
+  } else if (options->dmd->type == DocumentType_Json) {
+    // TODO: split implementation as this is wasteful
+    rc = JSON_GetStringR_POC(options->sctx->redisCtx, options->dmd->keyPtr, kk->name, &val);
   }
 
   if (rc == REDISMODULE_OK && val != NULL) {
