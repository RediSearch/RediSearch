--- conflicted
+++ resolved
@@ -442,20 +442,11 @@
     }
   } else {
     RedisJSON jsonValue = japi->next(jsonIter);
-<<<<<<< HEAD
     japi->freeIter(jsonIter);
     if (!jsonValue) {
-      return REDISMODULE_ERR;
+      return REDISMODULE_OK;
     }
     rsv = jsonValToValue(ctx, jsonValue);
-=======
-    if (jsonValue) {
-      rsv = jsonValToValue(ctx, jsonValue);
-      japi->freeIter(jsonIter);
-    } else {
-      return REDISMODULE_OK;
-    }
->>>>>>> 21ae5aa2
   }
 
   // Value has a reference count of 1
