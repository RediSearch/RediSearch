--- conflicted
+++ resolved
@@ -236,7 +236,6 @@
   return RLookup_GetKey_common(lookup, key, name, field_name, RLOOKUP_M_LOAD, flags);
 }
 
-<<<<<<< HEAD
 RLookupKey *RLookup_GetKey_FirstLoad(RLookup *lookup, HiddenString *name, HiddenString *field_name, uint32_t flags) {
   // First, look for the key in the lookup table for an existing key with the same name
   RLookupKey *key = RLookup_FindKey(lookup, name);
@@ -249,19 +248,9 @@
 }
 
 RLookupKey *RLookup_GetKey(RLookup *lookup, HiddenString *name, RLookupMode mode, uint32_t flags) {
-  assert(mode != RLOOKUP_M_LOAD);
+  RS_ASSERT(mode != RLOOKUP_M_LOAD);
   RLookupKey *key = RLookup_FindKey(lookup, name);
   return RLookup_GetKey_common(lookup, key, name, NULL, mode, flags);
-=======
-RLookupKey *RLookup_GetKeyEx(RLookup *lookup, const char *name, size_t name_len, RLookupMode mode, uint32_t flags) {
-  RS_ASSERT(mode != RLOOKUP_M_LOAD);
-  return RLookup_GetKey_common(lookup, name, name_len, NULL, mode, flags);
-}
-
-RLookupKey *RLookup_GetKey(RLookup *lookup, const char *name, RLookupMode mode, uint32_t flags) {
-  RS_ASSERT(mode != RLOOKUP_M_LOAD);
-  return RLookup_GetKey_common(lookup, name, strlen(name), NULL, mode, flags);
->>>>>>> 34a3dee8
 }
 
 ////////////////////////////////////////////////////////////////////////////////////////////////////////////////////////////////////
