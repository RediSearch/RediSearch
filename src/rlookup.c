--- conflicted
+++ resolved
@@ -823,12 +823,7 @@
   // We can only use the scan API from Redis version 6.0.6 and above
   // and when the deployment is not enterprise-crdt
   if(!isFeatureSupported(RM_SCAN_KEY_API_FIX) || isCrdt){
-<<<<<<< HEAD
-    // This RedisModule_Call is protected by the SharedExclusiveLock mechanism from the caller.
-    rep = RedisModule_Call(ctx, "HGETALL", "s", krstr);
-=======
     rep = RedisModule_Call(ctx, "HGETALL", "s!", krstr);
->>>>>>> 642a7762
     if (rep == NULL || RedisModule_CallReplyType(rep) != REDISMODULE_REPLY_ARRAY) {
       goto done;
     }
