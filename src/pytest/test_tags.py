--- conflicted
+++ resolved
@@ -144,8 +144,7 @@
 
 def testSearchNotExistsTagValue(env):
     # this test basically make sure we are not leaking
-<<<<<<< HEAD
-    env.expect('FT.CREATE idx SCHEMA t TAG SORTABLE').ok()
+    env.expect('FT.CREATE idx ON HASH SCHEMA t TAG SORTABLE').ok()
     env.expect('FT.SEARCH idx @t:{val}').equal([0])
 
 def testIssue1305(env):
@@ -155,8 +154,4 @@
     env.expect('FT.ADD myIdx doc3 1.0 FIELDS title "hello"').ok()
     env.expect('FT.ADD myIdx doc1 1.0 FIELDS title "hello,work"').ok()
     res = [3L, 'doc1', 'inf', ['title', '"hello,work"'], 'doc3', 'inf', ['title', '"hello"'], 'doc2', 'inf', ['title', '"work"']]
-    env.expect('ft.search', 'myIdx', '~@title:{wor} ~@title:{hell}', 'WITHSCORES').equal(res)
-=======
-    env.expect('FT.CREATE idx ON HASH SCHEMA t TAG SORTABLE').ok()
-    env.expect('FT.SEARCH idx @t:{val}').equal([0])
->>>>>>> 3f894084
+    env.expect('ft.search', 'myIdx', '~@title:{wor} ~@title:{hell}', 'WITHSCORES').equal(res)