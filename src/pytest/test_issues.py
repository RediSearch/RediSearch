from common import getConnectionByEnv, waitForIndex, sortedResults, toSortedFlatList

def test_1282(env):
  env.expect('FT.CREATE idx ON HASH SCHEMA txt1 TEXT').equal('OK')
  env.expect('FT.ADD idx doc1 1.0 FIELDS txt1 foo').equal('OK')

  # optional search for new word would crash server
  env.expect('FT.SEARCH idx', '~foo').equal([1L, 'doc1', ['txt1', 'foo']])
  env.expect('FT.SEARCH idx', '~bar ~foo').equal([1L, 'doc1', ['txt1', 'foo']])

def test_1304(env):
  env.expect('FT.CREATE idx SCHEMA txt1 TEXT').equal('OK')
  env.expect('FT.EXPLAIN idx -20*').equal('PREFIX{-20*}\n')
  env.expect('FT.EXPLAIN idx -\\20*').equal('NOT{\n  PREFIX{20*}\n}\n')

def test_1414(env):
  env.skipOnCluster()
  env.expect('FT.CREATE idx SCHEMA txt1 TEXT').equal('OK')
  env.expect('ft.add idx doc 1 fields foo hello bar world').ok()
  env.expect('ft.search idx * limit 0 1234567').error().contains('LIMIT exceeds maximum of 1000000') 
  env.expect('FT.CONFIG set MAXSEARCHRESULTS -1').equal('OK')
<<<<<<< HEAD
  env.expect('ft.search idx * limit 0 1234567').equal([1L, 'doc', ['foo', 'hello', 'bar', 'world']]) 
=======
  env.expect('ft.search idx * limit 0 1234567').equal([1L, 'doc', ['foo', 'hello', 'bar', 'world']]) 
  
def test_1502(env):
  conn = getConnectionByEnv(env)
  conn.execute_command('HSET', 'a', 'bar', 'hello')

  env.expect('FT.CREATE idx1 SKIPINITIALSCAN SCHEMA foo TEXT').ok()
  env.expect('FT.CREATE idx2 SKIPINITIALSCAN SCHEMA foo TEXT').ok()
  
  env.expect('ft.search idx1 *').equal([0L]) 
  env.expect('ft.search idx2 *').equal([0L]) 
  
  env.expect('FT.ALTER idx1 SKIPINITIALSCAN SCHEMA ADD bar TEXT').ok()
  env.expect('FT.ALTER idx2 SCHEMA ADD bar TEXT').ok()
  waitForIndex(env, 'idx2')

  env.expect('ft.search idx1 *').equal([0L]) 
  env.expect('ft.search idx2 *').equal([1L, 'a', ['bar', 'hello']]) 
>>>>>>> 8cb1c707
<|MERGE_RESOLUTION|>--- conflicted
+++ resolved
@@ -19,9 +19,6 @@
   env.expect('ft.add idx doc 1 fields foo hello bar world').ok()
   env.expect('ft.search idx * limit 0 1234567').error().contains('LIMIT exceeds maximum of 1000000') 
   env.expect('FT.CONFIG set MAXSEARCHRESULTS -1').equal('OK')
-<<<<<<< HEAD
-  env.expect('ft.search idx * limit 0 1234567').equal([1L, 'doc', ['foo', 'hello', 'bar', 'world']]) 
-=======
   env.expect('ft.search idx * limit 0 1234567').equal([1L, 'doc', ['foo', 'hello', 'bar', 'world']]) 
   
 def test_1502(env):
@@ -39,5 +36,4 @@
   waitForIndex(env, 'idx2')
 
   env.expect('ft.search idx1 *').equal([0L]) 
-  env.expect('ft.search idx2 *').equal([1L, 'a', ['bar', 'hello']]) 
->>>>>>> 8cb1c707
+  env.expect('ft.search idx2 *').equal([1L, 'a', ['bar', 'hello']]) 