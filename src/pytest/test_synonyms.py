from includes import *
from common import waitForIndex


def testBasicSynonymsUseCase(env):
    r = env
    env.assertOk(r.execute_command(
        'ft.create', 'idx', 'ON', 'HASH',
        'schema', 'title', 'text', 'body', 'text'))
    env.assertEqual(r.execute_command('ft.synupdate', 'idx', 'id1', 'boy', 'child'), 'OK')

    env.assertOk(r.execute_command('ft.add', 'idx', 'doc1', 1.0, 'fields',
                                    'title', 'he is a boy',
                                    'body', 'this is a test'))

    res = r.execute_command('ft.search', 'idx', 'child', 'EXPANDER', 'SYNONYM')
    env.assertEqual(res[0:2], [1L, 'doc1'])
    env.assertEqual(set(res[2]), set(['title', 'he is a boy', 'body', 'this is a test']))

def testTermOnTwoSynonymsGroup(env):
    r = env
    env.assertOk(r.execute_command(
        'ft.create', 'idx', 'ON', 'HASH',
        'schema', 'title', 'text', 'body', 'text'))
    env.assertEqual(r.execute_command('ft.synupdate', 'idx', 'id1', 'boy', 'child'), 'OK')
    env.assertEqual(r.execute_command('ft.synupdate', 'idx', 'id2', 'boy', 'offspring'), 'OK')

    env.assertOk(r.execute_command('ft.add', 'idx', 'doc1', 1.0, 'fields',
                                    'title', 'he is a boy',
                                    'body', 'this is a test'))

    res = r.execute_command('ft.search', 'idx', 'child', 'EXPANDER', 'SYNONYM')

    env.assertEqual(res[0:2], [1L, 'doc1'])
    env.assertEqual(set(res[2]), set(['title', 'he is a boy', 'body', 'this is a test']))

    res = r.execute_command('ft.search', 'idx', 'offspring', 'EXPANDER', 'SYNONYM')
    env.assertEqual(res[0:2], [1L, 'doc1'])
    env.assertEqual(set(res[2]), set(['title', 'he is a boy', 'body', 'this is a test']))

def testSynonymGroupWithThreeSynonyms(env):
    r = env
    env.assertOk(r.execute_command(
        'ft.create', 'idx', 'ON', 'HASH',
        'schema', 'title', 'text', 'body', 'text'))
    env.assertEqual(r.execute_command('ft.synupdate', 'idx', 'id1', 'boy', 'child', 'offspring'), 'OK')

    env.assertOk(r.execute_command('ft.add', 'idx', 'doc1', 1.0, 'fields',
                                    'title', 'he is a boy',
                                    'body', 'this is a test'))

    res = r.execute_command('ft.search', 'idx', 'child', 'EXPANDER', 'SYNONYM')
    env.assertEqual(res[0:2], [1L, 'doc1',])
    env.assertEqual(set(res[2]), set(['title', 'he is a boy', 'body', 'this is a test']))
    res = r.execute_command('ft.search', 'idx', 'offspring', 'EXPANDER', 'SYNONYM')
    env.assertEqual(res[0:2], [1L, 'doc1'])
    env.assertEqual(set(res[2]), set(['title', 'he is a boy', 'body', 'this is a test']))

def testSynonymWithMultipleDocs(env):
    r = env
    env.assertOk(r.execute_command(
        'ft.create', 'idx', 'ON', 'HASH',
        'schema', 'title', 'text', 'body', 'text'))
    env.assertEqual(r.execute_command('ft.synupdate', 'idx', 'id1', 'boy', 'child', 'offspring'), 'OK')

    env.assertOk(r.execute_command('ft.add', 'idx', 'doc1', 1.0, 'fields',
                                    'title', 'he is a boy',
                                    'body', 'this is a test'))

    env.assertOk(r.execute_command('ft.add', 'idx', 'doc2', 1.0, 'fields',
                                    'title', 'she is a girl',
                                    'body', 'the child sister'))

    res = r.execute_command('ft.search', 'idx', 'offspring', 'EXPANDER', 'SYNONYM')
    env.assertEqual(res[0], 2L)
    env.assertEqual(res[1], 'doc2')
    env.assertEqual(set(res[2]), set(['title', 'she is a girl', 'body', 'the child sister']))
    env.assertEqual(res[3], 'doc1')
    env.assertEqual(set(res[4]), set(['title', 'he is a boy', 'body', 'this is a test']))
    

def testSynonymUpdate(env):
    r = env
    env.assertOk(r.execute_command(
        'ft.create', 'idx', 'ON', 'HASH',
        'schema', 'title', 'text', 'body', 'text'))
    env.assertEqual(r.execute_command('ft.synupdate', 'idx', 'id1', 'boy', 'child', 'offspring'), 'OK')
    env.assertOk(r.execute_command('ft.add', 'idx', 'doc1', 1.0, 'fields',
                                    'title', 'he is a baby',
                                    'body', 'this is a test'))

    env.assertOk(r.execute_command('ft.synupdate', 'idx', 'id1', 'baby'))

    env.assertOk(r.execute_command('ft.add', 'idx', 'doc2', 1.0, 'fields',
                                    'title', 'he is another baby',
                                    'body', 'another test'))

    res = r.execute_command('ft.search', 'idx', 'child', 'EXPANDER', 'SYNONYM')
    # synonyms are applied from the moment they were added, previuse docs are not reindexed
    env.assertEqual(res[0:2], [1L, 'doc2'])
    env.assertEqual(set(res[2]), set(['title', 'he is another baby', 'body', 'another test']))

def testSynonymDump(env):
    r = env
    env.assertOk(r.execute_command(
        'ft.create', 'idx', 'ON', 'HASH',
        'schema', 'title', 'text', 'body', 'text'))
    env.assertEqual(r.execute_command('ft.synupdate', 'idx', 'id1', 'boy', 'child', 'offspring'), 'OK')
    env.assertEqual(r.execute_command('ft.synupdate', 'idx', 'id2', 'baby', 'child'), 'OK')
    env.assertEqual(r.execute_command('ft.synupdate', 'idx', 'id3', 'tree', 'wood'), 'OK')
    res = r.execute_command('ft.syndump', 'idx')
    res = {res[i] : res[i + 1] for i in range(0,len(res),2)}
    env.assertEqual(res, {'boy': ['id1'], 'tree': ['id3'], 'wood': ['id3'], 'child': ['id1', 'id2'], 'baby': ['id2'], 'offspring': ['id1']})

def testSynonymUpdateWorngArity(env):
    r = env
    env.assertOk(r.execute_command(
        'ft.create', 'idx', 'ON', 'HASH',
        'schema', 'title', 'text', 'body', 'text'))
    r.execute_command('ft.synupdate', 'idx', 'id1', 'boy', 'child')
    with env.assertResponseError(contained='wrong number of arguments'):
        r.execute_command('ft.synupdate', 'idx', 'id1')

def testSynonymUpdateUnknownIndex(env):
    env.expect('ft.synupdate', 'idx', '0', 'child').error().contains('Unknown index name')

def testSynonymDumpWorngArity(env):
    r = env
    env.assertOk(r.execute_command(
        'ft.create', 'idx', 'ON', 'HASH',
        'schema', 'title', 'text', 'body', 'text'))
    r.execute_command('ft.synupdate', 'idx', 'id1', 'boy', 'child')
    exceptionStr = None
    try:
        r.execute_command('ft.syndump')
    except Exception as e:
        exceptionStr = str(e)
    env.assertIn('wrong number of arguments', exceptionStr)

def testSynonymUnknownIndex(env):
    r = env
    exceptionStr = None
    try:
        r.execute_command('ft.syndump', 'idx')
    except Exception as e:
        exceptionStr = str(e)
    env.assertEqual(exceptionStr, 'Unknown index name')

def testSynonymsRdb(env):
    r = env
    env.assertOk(r.execute_command(
        'ft.create', 'idx', 'ON', 'HASH',
        'schema', 'title', 'text', 'body', 'text'))
    env.assertEqual(r.execute_command('ft.synupdate', 'idx', 'id1', 'boy', 'child', 'offspring'), 'OK')
    for _ in env.reloading_iterator():
        waitForIndex(env, 'idx')
        res = r.execute_command('ft.syndump', 'idx')
        res = {res[i] : res[i + 1] for i in range(0,len(res),2)}
        env.assertEqual(res, {'boy': ['id1'], 'offspring': ['id1'], 'child': ['id1']})

def testTwoSynonymsSearch(env):
    r = env
    env.assertOk(r.execute_command(
        'ft.create', 'idx', 'ON', 'HASH',
        'schema', 'title', 'text', 'body', 'text'))
    env.assertEqual(r.execute_command('ft.synupdate', 'idx', 'id1', 'boy', 'child', 'offspring'), 'OK')
    env.assertOk(r.execute_command('ft.add', 'idx', 'doc1', 1.0, 'fields',
                                    'title', 'he is a boy child boy',
                                    'body', 'another test'))

    res = r.execute_command('ft.search', 'idx', 'offspring offspring', 'EXPANDER', 'SYNONYM')
    # synonyms are applied from the moment they were added, previuse docs are not reindexed
    env.assertEqual(res[0:2], [1L, 'doc1'])
    env.assertEqual(set(res[2]), set(['title', 'he is a boy child boy', 'body', 'another test']))

def testSynonymsIntensiveLoad(env):
    iterations = 1000
    r = env
    env.assertOk(r.execute_command(
        'ft.create', 'idx', 'ON', 'HASH',
        'schema', 'title', 'text', 'body', 'text'))
    for i in range(iterations):
        env.assertEqual(r.execute_command('ft.synupdate', 'idx', 'id%d' % i, 'boy%d' % i, 'child%d' % i, 'offspring%d' % i), 'OK')
    for i in range(iterations):
        env.assertOk(r.execute_command('ft.add', 'idx', 'doc%d' % i, 1.0, 'fields',
                                        'title', 'he is a boy%d' % i,
                                        'body', 'this is a test'))
    for _ in env.reloading_iterator():
        waitForIndex(r, 'idx')
        for i in range(iterations):
            res = r.execute_command('ft.search', 'idx', 'child%d' % i, 'EXPANDER', 'SYNONYM')
<<<<<<< HEAD
            env.assertEqual(res, [1L, 'doc%d' % i, ['title', 'he is a boy%d' % i, 'body', 'this is a test']])

def testSynonymsForceUpdate(env):
    env.expect('ft.synforceupdate', 'idx', '0', 'child').error().contains('Unknown index name')
    env.expect('ft.synforceupdate', 'idx', 'olah', 'child').error().contains('wrong parameters, id is not an integer')
    env.expect('ft.synforceupdate', 'idx', '10000000000', 'child').error().contains('wrong parameters, id out of range')

def testSynonymsLowerCase(env):
    env.expect('FT.CREATE lowcase ON HASH SCHEMA foo text').ok()
    env.expect('FT.SYNADD lowcase HELLO SHALOM AHALAN').equal(0)
    env.expect('FT.SYNDUMP lowcase').equal(['hello', [0L], 'shalom', [0L], 'ahalan', [0L]])
    env.expect('FT.ADD lowcase doc1 1 FIELDS foo hello').ok()
    env.expect('FT.ADD lowcase doc2 1 FIELDS foo HELLO').ok()
    res = [2L, 'doc2', ['foo', 'HELLO'], 'doc1', ['foo', 'hello']]
    env.expect('FT.SEARCH lowcase SHALOM').equal(res)
    env.expect('FT.SEARCH lowcase shalom').equal(res)
=======
            env.assertEqual(res[0:2], [1L, 'doc%d' % i])
            env.assertEqual(set(res[2]), set(['title', 'he is a boy%d' % i, 'body', 'this is a test']))
>>>>>>> c44e945f
<|MERGE_RESOLUTION|>--- conflicted
+++ resolved
@@ -189,8 +189,8 @@
         waitForIndex(r, 'idx')
         for i in range(iterations):
             res = r.execute_command('ft.search', 'idx', 'child%d' % i, 'EXPANDER', 'SYNONYM')
-<<<<<<< HEAD
-            env.assertEqual(res, [1L, 'doc%d' % i, ['title', 'he is a boy%d' % i, 'body', 'this is a test']])
+            env.assertEqual(res[0:2], [1L, 'doc%d' % i])
+            env.assertEqual(set(res[2]), set(['title', 'he is a boy%d' % i, 'body', 'this is a test']))
 
 def testSynonymsForceUpdate(env):
     env.expect('ft.synforceupdate', 'idx', '0', 'child').error().contains('Unknown index name')
@@ -205,8 +205,4 @@
     env.expect('FT.ADD lowcase doc2 1 FIELDS foo HELLO').ok()
     res = [2L, 'doc2', ['foo', 'HELLO'], 'doc1', ['foo', 'hello']]
     env.expect('FT.SEARCH lowcase SHALOM').equal(res)
-    env.expect('FT.SEARCH lowcase shalom').equal(res)
-=======
-            env.assertEqual(res[0:2], [1L, 'doc%d' % i])
-            env.assertEqual(set(res[2]), set(['title', 'he is a boy%d' % i, 'body', 'this is a test']))
->>>>>>> c44e945f
+    env.expect('FT.SEARCH lowcase shalom').equal(res)