--- conflicted
+++ resolved
@@ -1851,7 +1851,6 @@
         env.assertEqual(exp_fields, got_fields, message="at position {}".format(x))
 
 def testAlterIndex(env):
-<<<<<<< HEAD
     env.cmd('FT.CREATE', 'idx', 'ON', 'HASH', 'SCHEMA', 'f1', 'TEXT')
     env.cmd('FT.ADD', 'idx', 'doc1', 1.0, 'FIELDS', 'f1', 'hello', 'f2', 'world')
     env.cmd('FT.ALTER', 'idx', 'SCHEMA', 'ADD', 'f2', 'TEXT')
@@ -1861,15 +1860,6 @@
     #for _ in env.retry_with_reload():
     ret = env.cmd('FT.SEARCH', 'idx', 'world')
     env.assertEqual([1, 'doc2', ['f1', 'hello', 'f2', 'world']], ret)
-=======
-    env.cmd('FT.CREATE', 'idx', 'SCHEMA', 'f1', 'TEXT')
-    env.cmd('FT.ADD', 'idx', 'doc1', 1.0, 'FIELDS', 'f1', 'hello', 'f2', 'world')
-    env.cmd('FT.ALTER', 'idx', 'SCHEMA', 'ADD', 'f2', 'TEXT')
-    env.cmd('FT.ADD', 'idx', 'doc2', 1.0, 'FIELDS', 'f1', 'hello', 'f2', 'world')
-    for _ in env.retry_with_reload():
-        ret = env.cmd('FT.SEARCH', 'idx', 'world')
-        env.assertEqual([1, 'doc2', ['f1', 'hello', 'f2', 'world']], ret)
->>>>>>> 4c18c069
 
     env.cmd('FT.ALTER', 'idx', 'SCHEMA', 'ADD', 'f3', 'TEXT', 'SORTABLE')
     for x in range(10):
@@ -1898,11 +1888,7 @@
 
 def testAlterValidation(env):
     # Test that constraints for ALTER comand
-<<<<<<< HEAD
     env.cmd('FT.CREATE', 'idx1', 'ON', 'HASH', 'SCHEMA', 'f0', 'TEXT')
-=======
-    env.cmd('FT.CREATE', 'idx1', 'SCHEMA', 'f0', 'TEXT')
->>>>>>> 4c18c069
     for x in range(1, 32):
         env.cmd('FT.ALTER', 'idx1', 'SCHEMA', 'ADD', 'f{}'.format(x), 'TEXT')
     # OK for now.
@@ -1911,11 +1897,7 @@
     env.assertRaises(redis.ResponseError, env.cmd, 'FT.ALTER',
                       'idx1', 'SCHEMA', 'ADD', 'tooBig', 'TEXT')
 
-<<<<<<< HEAD
     env.cmd('FT.CREATE', 'idx2', 'MAXTEXTFIELDS', 'ON', 'HASH', 'SCHEMA', 'f0', 'TEXT')
-=======
-    env.cmd('FT.CREATE', 'idx2', 'MAXTEXTFIELDS', 'SCHEMA', 'f0', 'TEXT')
->>>>>>> 4c18c069
     # print env.cmd('FT.INFO', 'idx2')
     for x in range(1, 50):
         env.cmd('FT.ALTER', 'idx2', 'SCHEMA', 'ADD', 'f{}'.format(x + 1), 'TEXT')
@@ -1925,11 +1907,7 @@
         ret = env.cmd('FT.SEARCH', 'idx2', '@f50:hello')
         env.assertEqual([1, 'doc1', ['f50', 'hello']], ret)
 
-<<<<<<< HEAD
     env.cmd('FT.CREATE', 'idx3', 'ON', 'HASH', 'SCHEMA', 'f0', 'text')
-=======
-    env.cmd('FT.CREATE', 'idx3', 'SCHEMA', 'f0', 'text')
->>>>>>> 4c18c069
     # Try to alter the index with garbage
     env.assertRaises(redis.ResponseError, env.cmd, 'FT.ALTER', 'idx3',
                       'SCHEMA', 'ADD', 'f1', 'TEXT', 'f2', 'garbage')
@@ -1938,6 +1916,9 @@
 
     env.assertRaises(redis.ResponseError, env.cmd, 'FT.ALTER',
                       'nonExist', 'SCHEMA', 'ADD', 'f1', 'TEXT')
+
+    # test with no fields!
+    env.assertRaises(redis.ResponseError, env.cmd, 'FT.ALTER', 'idx2', 'SCHEMA', 'ADD')
 
     # test with no fields!
     env.assertRaises(redis.ResponseError, env.cmd, 'FT.ALTER', 'idx2', 'SCHEMA', 'ADD')
@@ -2330,11 +2311,7 @@
     env.expect('ft.sugget', 'sug', '').equal(['test123', 'test456'])
 
 def testIssue_848(env):
-<<<<<<< HEAD
     env.expect('FT.CREATE', 'idx', 'ON', 'HASH', 'SCHEMA', 'test1', 'TEXT', 'SORTABLE').equal('OK')
-=======
-    env.expect('FT.CREATE', 'idx', 'SCHEMA', 'test1', 'TEXT', 'SORTABLE').equal('OK')
->>>>>>> 4c18c069
     env.expect('FT.ADD', 'idx', 'doc1', '1.0', 'FIELDS', 'test1', 'foo').equal('OK')
     env.expect('FT.ALTER', 'idx', 'SCHEMA', 'ADD', 'test2', 'TEXT', 'SORTABLE').equal('OK')
     env.expect('FT.ADD', 'idx', 'doc2', '1.0', 'FIELDS', 'test1', 'foo', 'test2', 'bar').equal('OK')
