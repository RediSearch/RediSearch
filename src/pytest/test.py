--- conflicted
+++ resolved
@@ -28,13 +28,11 @@
 def testAddErrors(env):
     env.expect('ft.create idx schema foo text bar numeric sortable').equal('OK')
     env.expect('ft.add idx doc1 1 redis 4').error().contains('Unknown keyword `4` provide')
-<<<<<<< HEAD
     env.expect('ft.add idx doc1').error().contains("wrong number of arguments for 'ft.add' command")
     env.expect('ft.add idx doc1 42').error().contains("Score must be between 0 and 1")
     env.expect('ft.add idx doc1 1.0').error().contains("No field list found")
     env.expect('ft.add fake_idx doc1 1.0 fields foo bar').error().contains("Unknown index name")
-=======
->>>>>>> 392fd654
+
 
 def assertEqualIgnoreCluster(env, val1, val2):
     # todo: each test that uses this function should be switch back to env.assertEqual once fix
@@ -1043,7 +1041,6 @@
 
     env.assertOk(r.execute_command('ft.addhash', 'idx', 'doc1', 1.0))
     env.assertOk(r.execute_command('ft.addhash', 'idx', 'doc2', 1.0))
-<<<<<<< HEAD
     env.expect('ft.addhash', 'idx', 'doc3', 1.0, 1.0).error().contains('Unknown keyword: `1.0`')
 
     res = r.execute_command('ft.search', 'idx', "hello", "nocontent")
@@ -1093,10 +1090,6 @@
     env.expect('ft.safeaddhash idx doc3 1.0 LANGUAGE RediSearch not_an_arg').error().contains("Unknown keyword: `not_an_arg`")
     #env.expect('ft.safeaddhash', 'idx', 'doc3', '1.0', 'LANGUAGE', 'RediSearch, ""').error().contains("Error parsing arguments for `%s`: %s")
     env.expect('ft.safeaddhash not_idx doc3 1.0').error().contains('Unknown Index name')
-=======
-    env.expect('ft.addhash', 'fake_idx', 'doc3', 1.0, 1.0).error().contains('Unknown keyword: `1.0`')
->>>>>>> 392fd654
-
     res = r.execute_command('ft.search', 'idx', "hello", "nocontent")
     env.assertEqual(3, len(res))
     env.assertEqual(2, res[0])
