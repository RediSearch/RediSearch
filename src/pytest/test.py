# -*- coding: utf-8 -*-

import redis
import unittest
from hotels import hotels
import random
import time


def testAdd(env):
    if env.is_cluster():
        raise unittest.SkipTest()

    r = env
    env.assertOk(r.execute_command(
        'ft.create', 'idx', 'schema', 'title', 'text', 'body', 'text'))
    env.assertTrue(r.exists('idx:idx'))
    env.assertOk(r.execute_command('ft.add', 'idx', 'doc1', 1.0, 'fields',
                                    'title', 'hello world',
                                    'body', 'lorem ist ipsum'))

    for _ in r.retry_with_rdb_reload():
        prefix = 'ft'
        env.assertExists(prefix + ':idx/hello')
        env.assertExists(prefix + ':idx/world')
        env.assertExists(prefix + ':idx/lorem')

def testConditionalUpdate(env):
    env.assertOk(env.cmd(
        'ft.create', 'idx', 'schema', 'foo', 'text', 'bar', 'numeric', 'sortable'))
    env.assertOk(env.cmd('ft.add', 'idx', '1', '1',
                           'fields', 'foo', 'hello', 'bar', '123'))
    env.assertOk(env.cmd('ft.add', 'idx', '1', '1', 'replace', 'if',
                           '@foo == "hello"', 'fields', 'foo', 'world', 'bar', '123'))
    env.assertEqual('NOADD', env.cmd('ft.add', 'idx', '1', '1', 'replace',
                                       'if', '@foo == "hello"', 'fields', 'foo', 'world', 'bar', '123'))
    env.assertEqual('NOADD', env.cmd('ft.add', 'idx', '1', '1', 'replace',
                                       'if', '1 == 2', 'fields', 'foo', 'world', 'bar', '123'))
    env.assertOk(env.cmd('ft.add', 'idx', '1', '1', 'replace', 'partial', 'if',
                           '@foo == "world"', 'fields', 'bar', '234'))
    env.assertOk(env.cmd('ft.add', 'idx', '1', '1', 'replace', 'if',
                           '@bar == 234', 'fields', 'foo', 'hello', 'bar', '123'))

    # Ensure that conditionals are ignored if the document doesn't exist
    env.assertOk(env.cmd('FT.ADD', 'idx', '666', '1',
                           'IF', '@bar > 42', 'FIELDS', 'bar', '15'))
    # Ensure that it fails if we try again, because it already exists
    env.assertEqual('NOADD', env.cmd('FT.ADD', 'idx', '666', '1',
                                       'REPLACE', 'IF', '@bar > 42', 'FIELDS', 'bar', '15'))
    # Ensure that it fails because we're not using 'REPLACE'
    with env.assertResponseError():
        env.assertOk(env.cmd('FT.ADD', 'idx', '666', '1',
                               'IF', '@bar > 42', 'FIELDS', 'bar', '15'))

def testUnionIdList(env):
    # Regression test for https://github.com/RedisLabsModules/RediSearch/issues/306
    r = env
    N = 100
    env.assertOk(r.execute_command(
        "ft.create", "test", "SCHEMA",  "tags", "TAG", "waypoint", "GEO"))
    env.assertOk(r.execute_command(
        "ft.add", "test", "1", "1", "FIELDS", "tags", "alberta", "waypoint", "-113.524,53.5244"))
    env.assertOk(r.execute_command(
        "ft.add", "test", "2", "1", "FIELDS", "tags", "ontario", "waypoint", "-79.395,43.661667"))
    res = r.execute_command(
        'ft.search', 'test', "@waypoint:[-113.52 53.52 20 mi]|@tags:{ontario}", 'nocontent')
    env.assertEqual(res, [2, '2', '1'])

def testAttributes(env):
    env.assertOk(env.cmd('ft.create', 'idx', 'schema',
                           'title', 'text', 'body', 'text'))
    env.assertOk(env.cmd('ft.add', 'idx', 'doc1', 1.0, 'fields',
                                            'title', 't1 t2', 'body', 't3 t4 t5'))
    env.assertOk(env.cmd('ft.add', 'idx', 'doc2', 1.0, 'fields',
                           'body', 't1 t2', 'title', 't3 t5'))

    res = env.cmd(
        'ft.search', 'idx', '(@title:(t1 t2) => {$weight: 0.2}) |(@body:(t1 t2) => {$weight: 0.5})', 'nocontent')
    env.assertListEqual([2L, 'doc2', 'doc1'], res)
    res = env.cmd(
        'ft.search', 'idx', '(@title:(t1 t2) => {$weight: 2.5}) |(@body:(t1 t2) => {$weight: 0.5})', 'nocontent')
    env.assertListEqual([2L, 'doc1', 'doc2'], res)

    res = env.cmd(
        'ft.search', 'idx', '(t3 t5) => {$slop: 4}', 'nocontent')
    env.assertListEqual([2L, 'doc2', 'doc1'], res)
    res = env.cmd(
        'ft.search', 'idx', '(t5 t3) => {$slop: 0}', 'nocontent')
    env.assertListEqual([1L, 'doc2'], res)
    res = env.cmd(
        'ft.search', 'idx', '(t5 t3) => {$slop: 0; $inorder:true}', 'nocontent')
    env.assertListEqual([0], res)

def testUnion(env):
    N = 100
    r = env
    env.assertOk(r.execute_command(
        'ft.create', 'idx', 'schema', 'f', 'text'))
    for i in range(N):

        env.assertOk(r.execute_command('ft.add', 'idx', 'doc%d' % i, 1.0, 'fields',
                                        'f', 'hello world' if i % 2 == 0 else 'hallo werld'))

    for _ in r.retry_with_rdb_reload():
        res = r.execute_command(
            'ft.search', 'idx', 'hello|hallo', 'nocontent', 'limit', '0', '100')
        env.assertEqual(N + 1, len(res))
        env.assertEqual(N, res[0])

        res = r.execute_command(
            'ft.search', 'idx', 'hello|world', 'nocontent', 'limit', '0', '100')
        env.assertEqual(51, len(res))
        env.assertEqual(50, res[0])

        res = r.execute_command('ft.search', 'idx', '(hello|hello)(world|world)',
                                'nocontent', 'verbatim', 'limit', '0', '100')
        env.assertEqual(51, len(res))
        env.assertEqual(50, res[0])

        res = r.execute_command(
            'ft.search', 'idx', '(hello|hallo)(werld|world)', 'nocontent', 'verbatim', 'limit', '0', '100')
        env.assertEqual(101, len(res))
        env.assertEqual(100, res[0])

        res = r.execute_command(
            'ft.search', 'idx', '(hallo|hello)(world|werld)', 'nocontent', 'verbatim', 'limit', '0', '100')
        env.assertEqual(101, len(res))
        env.assertEqual(100, res[0])

        res = r.execute_command(
            'ft.search', 'idx', '(hello|werld)(hallo|world)', 'nocontent', 'verbatim', 'limit', '0', '100')
        env.assertEqual(101, len(res))
        env.assertEqual(100, res[0])

        res = r.execute_command(
            'ft.search', 'idx', '(hello|hallo) world', 'nocontent', 'verbatim', 'limit', '0', '100')
        env.assertEqual(51, len(res))
        env.assertEqual(50, res[0])

        res = r.execute_command(
            'ft.search', 'idx', '(hello world)|((hello world)|(hallo world|werld) | hello world werld)', 'nocontent', 'verbatim', 'limit', '0', '100')
        env.assertEqual(101, len(res))
        env.assertEqual(100, res[0])

def testSearch(env):
    r = env
    env.assertOk(r.execute_command(
        'ft.create', 'idx', 'schema', 'title', 'text', 'weight', 10.0, 'body', 'text'))
    env.assertOk(r.execute_command('ft.add', 'idx', 'doc1', 0.5, 'fields',
                                    'title', 'hello world',
                                    'body', 'lorem ist ipsum'))
    env.assertOk(r.execute_command('ft.add', 'idx', 'doc2', 1.0, 'fields',
                                    'title', 'hello another world',
                                    'body', 'lorem ist ipsum lorem lorem'))
    for _ in r.retry_with_rdb_reload():

        res = r.execute_command('ft.search', 'idx', 'hello')

        env.assertTrue(len(res) == 5)
        env.assertEqual(res[0], 2L)
        env.assertEqual(res[1], "doc2")
        env.assertTrue(isinstance(res[2], list))
        env.assertTrue('title' in res[2])
        env.assertTrue('hello another world' in res[2])
        env.assertEqual(res[3], "doc1")
        env.assertTrue('hello world' in res[4])

        # Test empty query
        res = r.execute_command('ft.search', 'idx', '')
        env.assertListEqual([0], res)

        # Test searching with no content
        res = r.execute_command(
            'ft.search', 'idx', 'hello', 'nocontent')
        env.assertTrue(len(res) == 3)
        env.assertEqual(res[0], 2L)
        env.assertEqual(res[1], "doc2")
        env.assertEqual(res[2], "doc1")

        # Test searching WITHSCORES
        res = r.execute_command(
            'ft.search', 'idx', 'hello', 'WITHSCORES')
        env.assertEqual(len(res), 7)
        env.assertEqual(res[0], 2L)
        env.assertEqual(res[1], "doc2")
        env.assertTrue(float(res[2]) > 0)
        env.assertEqual(res[4], "doc1")
        env.assertTrue(float(res[5]) > 0)

        # Test searching WITHSCORES NOCONTENT
        res = r.execute_command(
            'ft.search', 'idx', 'hello', 'WITHSCORES', 'NOCONTENT')
        env.assertEqual(len(res), 5)
        env.assertEqual(res[0], 2L)
        env.assertEqual(res[1], "doc2")
        env.assertTrue(float(res[2]) > 0)
        env.assertEqual(res[3], "doc1")
        env.assertTrue(float(res[4]) > 0)

def testSearchNosave(env):
    # Check to see what happens when we try to return unsaved documents
    env.cmd('ft.create', 'idx', 'SCHEMA', 'f1', 'text')
    # Add 3 documents
    for x in range(3):
        env.cmd('ft.add', 'idx', 'doc{}'.format(x),
                 1.0, 'NOSAVE', 'FIELDS', 'f1', 'value')

    # Now query the results
    res = env.cmd('ft.search', 'idx', 'value')
    env.assertEqual(3, res[0])
    for content in res[2::2]:
        env.assertEqual([], content)

def testGet(env):
    r = env
    env.assertOk(r.execute_command(
        'ft.create', 'idx', 'schema', 'foo', 'text', 'bar', 'text'))

    for i in range(100):
        env.assertOk(r.execute_command('ft.add', 'idx', 'doc%d' % i, 1.0, 'fields',
                                        'foo', 'hello world', 'bar', 'wat wat'))

    for i in range(100):
        res = r.execute_command('ft.get', 'idx', 'doc%d' % i)
        env.assertIsNotNone(res)
        env.assertListEqual(
            ['foo', 'hello world', 'bar', 'wat wat'], res)
        env.assertIsNone(r.execute_command(
            'ft.get', 'idx', 'doc%dsdfsd' % i))

    rr = r.execute_command(
        'ft.mget', 'idx', *('doc%d' % i for i in range(100)))
    env.assertEqual(len(rr), 100)
    for res in rr:
        env.assertIsNotNone(res)
        env.assertListEqual(
            ['foo', 'hello world', 'bar', 'wat wat'], res)
    rr = r.execute_command(
        'ft.mget', 'idx', *('doc-%d' % i for i in range(100)))
    env.assertEqual(len(rr), 100)
    for res in rr:
        env.assertIsNone(res)

def testDelete(env):
    r = env
    env.assertOk(r.execute_command(
        'ft.create', 'idx', 'schema', 'f', 'text'))

    for i in range(100):
        env.assertOk(r.execute_command('ft.add', 'idx', 'doc%d' % i, 1.0, 'fields',
                                        'f', 'hello world'))

    for i in range(100):
        # the doc hash should exist now
        r.expect('ft.get', 'idx', 'doc%d' % i).notRaiseError()
        # Delete the actual docs only half of the time
        env.assertEqual(1, r.execute_command(
            'ft.del', 'idx', 'doc%d' % i, 'DD' if i % 2 == 0 else ''))
        # second delete should return 0
        env.assertEqual(0, r.execute_command(
            'ft.del', 'idx', 'doc%d' % i))

        # After del with DD the doc hash should not exist
        if i % 2 == 0:
            env.assertFalse(r.exists('doc%d' % i))
        else:
            r.expect('ft.get', 'idx', 'doc%d' % i).notRaiseError()
        res = r.execute_command(
            'ft.search', 'idx', 'hello', 'nocontent', 'limit', 0, 100)
        env.assertNotIn('doc%d' % i, res)
        env.assertEqual(res[0], 100 - i - 1)
        env.assertEqual(len(res), 100 - i)

        # test reinsertion
        env.assertOk(r.execute_command('ft.add', 'idx', 'doc%d' % i, 1.0, 'fields',
                                        'f', 'hello world'))
        res = r.execute_command(
            'ft.search', 'idx', 'hello', 'nocontent', 'limit', 0, 100)
        env.assertIn('doc%d' % i, res)
        env.assertEqual(1, r.execute_command(
            'ft.del', 'idx', 'doc%d' % i))
    for _ in r.retry_with_rdb_reload():
        did = 'rrrr'
        env.assertOk(r.execute_command('ft.add', 'idx', did, 1, 'fields',
                                        'f', 'hello world'))
        env.assertEqual(1, r.execute_command('ft.del', 'idx', did))
        env.assertEqual(0, r.execute_command('ft.del', 'idx', did))
        env.assertOk(r.execute_command('ft.add', 'idx', did, 1, 'fields',
                                        'f', 'hello world'))
        env.assertEqual(1, r.execute_command('ft.del', 'idx', did))
        env.assertEqual(0, r.execute_command('ft.del', 'idx', did))

def testReplace(env):
    r = env

    env.assertOk(r.execute_command(
        'ft.create', 'idx', 'schema', 'f', 'text'))

    env.assertOk(r.execute_command('ft.add', 'idx', 'doc1', 1.0, 'fields',
                                    'f', 'hello world'))
    env.assertOk(r.execute_command('ft.add', 'idx', 'doc2', 1.0, 'fields',
                                    'f', 'hello world'))
    res = r.execute_command(
        'ft.search', 'idx', 'hello world')
    env.assertEqual(2, res[0])

    with env.assertResponseError():
        # make sure we can't insert a doc twice
        res = r.execute_command('ft.add', 'idx', 'doc1', 1.0, 'fields',
                                'f', 'hello world')

    # now replace doc1 with a different content
    env.assertOk(r.execute_command('ft.add', 'idx', 'doc1', 1.0, 'replace', 'fields',
                                    'f', 'goodbye universe'))

    for _ in r.retry_with_rdb_reload():
        # make sure the query for hello world does not return the replaced
        # document
        res = r.execute_command(
            'ft.search', 'idx', 'hello world', 'nocontent')
        env.assertEqual(1, res[0])
        env.assertEqual('doc2', res[1])

        # search for the doc's new content
        res = r.execute_command(
            'ft.search', 'idx', 'goodbye universe', 'nocontent')
        env.assertEqual(1, res[0])
        env.assertEqual('doc1', res[1])

def testDrop(env):
    r = env
    env.assertOk(r.execute_command(
        'ft.create', 'idx', 'schema', 'f', 'text', 'n', 'numeric', 't', 'tag', 'g', 'geo'))

    for i in range(100):
        env.assertOk(r.execute_command('ft.add', 'idx', 'doc%d' % i, 1.0, 'fields',
                                        'f', 'hello world', 'n', 666, 't', 'foo bar',
                                        'g', '19.04,47.497'))
    keys = r.keys('*')
    env.assertGreaterEqual(len(keys), 100)

    env.assertOk(r.execute_command('ft.drop', 'idx'))
    keys = r.keys('*')
    env.assertEqual(0, len(keys))

    # Now do the same with KEEPDOCS
    env.assertOk(r.execute_command(
        'ft.create', 'idx', 'schema', 'f', 'text', 'n', 'numeric', 't', 'tag', 'g', 'geo'))

    for i in range(100):
        env.assertOk(r.execute_command('ft.add', 'idx', 'doc%d' % i, 1.0, 'fields',
                                        'f', 'hello world', 'n', 666, 't', 'foo bar',
                                        'g', '19.04,47.497'))
    keys = r.keys('*')
    env.assertGreaterEqual(len(keys), 100)

    if not env.is_cluster():
        env.assertOk(r.execute_command('ft.drop', 'idx', 'KEEPDOCS'))
        keys = r.keys('*')
        env.assertListEqual(['doc0', 'doc1', 'doc10', 'doc11', 'doc12', 'doc13', 'doc14', 'doc15', 'doc16', 'doc17', 'doc18', 'doc19', 'doc2', 'doc20', 'doc21', 'doc22', 'doc23', 'doc24', 'doc25', 'doc26', 'doc27', 'doc28', 'doc29', 'doc3', 'doc30', 'doc31', 'doc32', 'doc33', 'doc34', 'doc35', 'doc36', 'doc37', 'doc38', 'doc39', 'doc4', 'doc40', 'doc41', 'doc42', 'doc43', 'doc44', 'doc45', 'doc46', 'doc47', 'doc48', 'doc49', 'doc5', 'doc50', 'doc51', 'doc52', 'doc53',
                              'doc54', 'doc55', 'doc56', 'doc57', 'doc58', 'doc59', 'doc6', 'doc60', 'doc61', 'doc62', 'doc63', 'doc64', 'doc65', 'doc66', 'doc67', 'doc68', 'doc69', 'doc7', 'doc70', 'doc71', 'doc72', 'doc73', 'doc74', 'doc75', 'doc76', 'doc77', 'doc78', 'doc79', 'doc8', 'doc80', 'doc81', 'doc82', 'doc83', 'doc84', 'doc85', 'doc86', 'doc87', 'doc88', 'doc89', 'doc9', 'doc90', 'doc91', 'doc92', 'doc93', 'doc94', 'doc95', 'doc96', 'doc97', 'doc98', 'doc99'], sorted(keys))

def testCustomStopwords(env):
    r = env
    # Index with default stopwords
    env.assertOk(r.execute_command(
        'ft.create', 'idx', 'schema', 'foo', 'text'))

    # Index with custom stopwords
    env.assertOk(r.execute_command('ft.create', 'idx2', 'stopwords', 2, 'hello', 'world',
                                    'schema', 'foo', 'text'))
    # Index with NO stopwords
    env.assertOk(r.execute_command('ft.create', 'idx3', 'stopwords', 0,
                                    'schema', 'foo', 'text'))

    for idx in ('idx', 'idx2', 'idx3'):
        env.assertOk(r.execute_command(
            'ft.add', idx, 'doc1', 1.0, 'fields', 'foo', 'hello world'))
        env.assertOk(r.execute_command(
            'ft.add', idx, 'doc2', 1.0, 'fields', 'foo', 'to be or not to be'))

    for _ in r.retry_with_rdb_reload():
        # Normal index should return results just for 'hello world'
        env.assertEqual([1, 'doc1'],  r.execute_command(
            'ft.search', 'idx', 'hello world', 'nocontent'))
        env.assertEqual([0],  r.execute_command(
            'ft.search', 'idx', 'to be or not', 'nocontent'))

        # Custom SW index should return results just for 'to be or not'
        env.assertEqual([0],  r.execute_command(
            'ft.search', 'idx2', 'hello world', 'nocontent'))
        env.assertEqual([1, 'doc2'],  r.execute_command(
            'ft.search', 'idx2', 'to be or not', 'nocontent'))

        # No SW index should return results for both
        env.assertEqual([1, 'doc1'],  r.execute_command(
            'ft.search', 'idx3', 'hello world', 'nocontent'))
        env.assertEqual([1, 'doc2'],  r.execute_command(
            'ft.search', 'idx3', 'to be or not', 'nocontent'))

def testStopwords(env):
    # This test was taken from Python's tests, and failed due to some changes
    # made earlier
    env.cmd('ft.create', 'idx', 'stopwords', 3, 'foo',
             'bar', 'baz', 'schema', 'txt', 'text')
    env.cmd('ft.add', 'idx', 'doc1', 1.0, 'fields', 'txt', 'foo bar')
    env.cmd('ft.add', 'idx', 'doc2', 1.0, 'fields', 'txt', 'hello world')

    r1 = env.cmd('ft.search', 'idx', 'foo bar', 'nocontent')
    r2 = env.cmd('ft.search', 'idx', 'foo bar hello world', 'nocontent')
    env.assertEqual(0, r1[0])
    env.assertEqual(1, r2[0])

def testNoStopwords(env):
    # This test taken from Java's test suite
    env.cmd('ft.create', 'idx', 'schema', 'title', 'text')
    for i in range(100):
        env.cmd('ft.add', 'idx', 'doc{}'.format(i), 1.0, 'fields',
                 'title', 'hello world' if i % 2 == 0 else 'hello worlds')

    res = env.cmd('ft.search', 'idx', 'hello a world', 'NOCONTENT')
    env.assertEqual(100, res[0])

    res = env.cmd('ft.search', 'idx', 'hello a world',
                   'VERBATIM', 'NOCONTENT')
    env.assertEqual(50, res[0])

    res = env.cmd('ft.search', 'idx', 'hello a world', 'NOSTOPWORDS')
    env.assertEqual(0, res[0])

def testOptional(env):
    r = env
    env.assertOk(r.execute_command(
        'ft.create', 'idx', 'schema', 'foo', 'text'))
    env.assertOk(r.execute_command('ft.add', 'idx',
                                    'doc1', 1.0, 'fields', 'foo', 'hello wat woot'))
    env.assertOk(r.execute_command('ft.add', 'idx', 'doc2',
                                    1.0, 'fields', 'foo', 'hello world woot'))
    env.assertOk(r.execute_command('ft.add', 'idx', 'doc3',
                                    1.0, 'fields', 'foo', 'hello world werld'))

    res = r.execute_command('ft.search', 'idx', 'hello', 'nocontent')
    env.assertEqual([3L, 'doc3', 'doc2', 'doc1'], res)
    res = r.execute_command(
        'ft.search', 'idx', 'hello world', 'nocontent', 'scorer', 'DISMAX')
    env.assertEqual([2L, 'doc3', 'doc2'], res)
    res = r.execute_command(
        'ft.search', 'idx', 'hello ~world', 'nocontent', 'scorer', 'DISMAX')
    env.assertEqual([3L, 'doc3', 'doc2', 'doc1'], res)
    res = r.execute_command(
        'ft.search', 'idx', 'hello ~world ~werld', 'nocontent', 'scorer', 'DISMAX')
    env.assertEqual([3L, 'doc3', 'doc2', 'doc1'], res)

def testExplain(env):

    r = env
    env.assertOk(r.execute_command(
        'ft.create', 'idx', 'schema', 'foo', 'text', 'bar', 'numeric', 'sortable'))
    q = '(hello world) "what what" hello|world @bar:[10 100]|@bar:[200 300]'
    res = r.execute_command('ft.explain', 'idx', q)
    # print res.replace('\n', '\\n')
    # expected = """INTERSECT {\n  UNION {\n    hello\n    +hello(expanded)\n  }\n  UNION {\n    world\n    +world(expanded)\n  }\n  EXACT {\n    what\n    what\n  }\n  UNION {\n    UNION {\n      hello\n      +hello(expanded)\n    }\n    UNION {\n      world\n      +world(expanded)\n    }\n  }\n  UNION {\n    NUMERIC {10.000000 <= @bar <= 100.000000}\n    NUMERIC {200.000000 <= @bar <= 300.000000}\n  }\n}\n"""
    # expected = """INTERSECT {\n  UNION {\n    hello\n    <HL(expanded)\n    +hello(expanded)\n  }\n  UNION {\n    world\n    <ARLT(expanded)\n    +world(expanded)\n  }\n  EXACT {\n    what\n    what\n  }\n  UNION {\n    UNION {\n      hello\n      <HL(expanded)\n      +hello(expanded)\n    }\n    UNION {\n      world\n      <ARLT(expanded)\n      +world(expanded)\n    }\n  }\n  UNION {\n    NUMERIC {10.000000 <= @bar <= 100.000000}\n    NUMERIC {200.000000 <= @bar <= 300.000000}\n  }\n}\n"""
    expected = """INTERSECT {\n  UNION {\n    hello\n    +hello(expanded)\n  }\n  UNION {\n    world\n    +world(expanded)\n  }\n  EXACT {\n    what\n    what\n  }\n  UNION {\n    UNION {\n      hello\n      +hello(expanded)\n    }\n    UNION {\n      world\n      +world(expanded)\n    }\n  }\n  UNION {\n    NUMERIC {10.000000 <= @bar <= 100.000000}\n    NUMERIC {200.000000 <= @bar <= 300.000000}\n  }\n}\n"""
    env.assertEqual(res, expected)


    # expected = ['INTERSECT {', '  UNION {', '    hello', '    <HL(expanded)', '    +hello(expanded)', '  }', '  UNION {', '    world', '    <ARLT(expanded)', '    +world(expanded)', '  }', '  EXACT {', '    what', '    what', '  }', '  UNION {', '    UNION {', '      hello', '      <HL(expanded)', '      +hello(expanded)', '    }', '    UNION {', '      world', '      <ARLT(expanded)', '      +world(expanded)', '    }', '  }', '  UNION {', '    NUMERIC {10.000000 <= @bar <= 100.000000}', '    NUMERIC {200.000000 <= @bar <= 300.000000}', '  }', '}', '']
    if env.is_cluster():
        raise unittest.SkipTest()
    res = env.cmd('ft.explainCli', 'idx', q)
    expected = ['INTERSECT {', '  UNION {', '    hello', '    +hello(expanded)', '  }', '  UNION {', '    world', '    +world(expanded)', '  }', '  EXACT {', '    what', '    what', '  }', '  UNION {', '    UNION {', '      hello', '      +hello(expanded)', '    }', '    UNION {', '      world', '      +world(expanded)', '    }', '  }', '  UNION {', '    NUMERIC {10.000000 <= @bar <= 100.000000}', '    NUMERIC {200.000000 <= @bar <= 300.000000}', '  }', '}', '']
    env.assertEqual(expected, res)

def testNoIndex(env):
    r = env
    env.assertOk(r.execute_command(
        'ft.create', 'idx', 'schema',
        'foo', 'text',
        'num', 'numeric', 'sortable', 'noindex',
        'extra', 'text', 'noindex', 'sortable'))
    env.assertOk(r.execute_command('ft.add', 'idx', 'doc1', '0.1', 'fields',
                                    'foo', 'hello world', 'num', 1, 'extra', 'hello lorem ipsum'))
    res = r.execute_command(
        'ft.search', 'idx', 'hello world', 'nocontent')
    env.assertListEqual([1, 'doc1'], res)
    res = r.execute_command(
        'ft.search', 'idx', 'lorem ipsum', 'nocontent')
    env.assertListEqual([0], res)
    res = r.execute_command(
        'ft.search', 'idx', '@extra:hello', 'nocontent')
    env.assertListEqual([0], res)
    res = r.execute_command(
        'ft.search', 'idx', '@num:[1 1]', 'nocontent')
    env.assertListEqual([0], res)

def testPartial(env):
    r = env
    env.assertOk(r.execute_command(
        'ft.create', 'idx', 'schema',
        'foo', 'text',
        'num', 'numeric', 'sortable', 'noindex',
        'extra', 'text', 'noindex'))
    # print r.execute_command('ft.info', 'idx')

    env.assertOk(r.execute_command('ft.add', 'idx', 'doc1', '0.1', 'fields',
                                    'foo', 'hello world', 'num', 1, 'extra', 'lorem ipsum'))
    env.assertOk(r.execute_command('ft.add', 'idx', 'doc2', '0.1', 'fields',
                                    'foo', 'hello world', 'num', 2, 'extra', 'abba'))
    res = r.execute_command('ft.search', 'idx', 'hello world',
                            'sortby', 'num', 'asc', 'nocontent', 'withsortkeys')
    env.assertListEqual([2L, 'doc1', '#1', 'doc2', '#2'], res)
    res = r.execute_command('ft.search', 'idx', 'hello world',
                            'sortby', 'num', 'desc', 'nocontent', 'withsortkeys')
    env.assertListEqual([2L, 'doc2', '#2', 'doc1', '#1'], res)

    # Updating non indexed fields doesn't affect search results
    env.assertOk(r.execute_command('ft.add', 'idx', 'doc1', '0.1', 'replace', 'partial',
                                    'fields', 'num', 3, 'extra', 'jorem gipsum'))
    res = r.execute_command(
        'ft.search', 'idx', 'hello world', 'sortby', 'num', 'desc',)
    assertResultsEqual(env, [2L, 'doc1', ['foo', 'hello world', 'num', '3', 'extra', 'jorem gipsum'],
        'doc2', ['foo', 'hello world', 'num', '2', 'extra', 'abba']], res)
    res = r.execute_command(
        'ft.search', 'idx', 'hello', 'nocontent', 'withscores')
    # Updating only indexed field affects search results
    env.assertOk(r.execute_command('ft.add', 'idx', 'doc1', '0.1', 'replace', 'partial',
                                    'fields', 'foo', 'wat wet'))
    res = r.execute_command(
        'ft.search', 'idx', 'hello world', 'nocontent')
    env.assertListEqual([1L, 'doc2'], res)
    res = r.execute_command('ft.search', 'idx', 'wat', 'nocontent')
    env.assertListEqual([1L, 'doc1'], res)

    # Test updating of score and no fields
    res = r.execute_command(
        'ft.search', 'idx', 'wat', 'nocontent', 'withscores')
    env.assertLess(float(res[2]), 1)
    # env.assertListEqual([1L, 'doc1'], res)
    env.assertOk(r.execute_command('ft.add', 'idx',
                                    'doc1', '1.0', 'replace', 'partial', 'fields'))
    res = r.execute_command(
        'ft.search', 'idx', 'wat', 'nocontent', 'withscores')
    env.assertGreater(float(res[2]), 1)

    # Test updating payloads
    res = r.execute_command(
        'ft.search', 'idx', 'wat', 'nocontent', 'withpayloads')
    env.assertIsNone(res[2])
    env.assertOk(r.execute_command('ft.add', 'idx', 'doc1', '1.0',
                                    'replace', 'partial', 'payload', 'foobar', 'fields'))
    res = r.execute_command(
        'ft.search', 'idx', 'wat', 'nocontent', 'withpayloads')
    env.assertEqual('foobar', res[2])

def testPaging(env):
    r = env
    env.assertOk(r.execute_command(
        'ft.create', 'idx', 'schema', 'foo', 'text', 'bar', 'numeric', 'sortable'))
    N = 100
    for i in range(N):
        env.assertOk(r.execute_command('ft.add', 'idx', '%d' % i, 1, 'fields',
                                        'foo', 'hello', 'bar', i))

    chunk = 7
    offset = 0
    while True:

        res = r.execute_command(
            'ft.search', 'idx', 'hello', 'nocontent', 'sortby', 'bar', 'desc', 'limit', offset, chunk)
        env.assertEqual(res[0], N)

        if offset + chunk > N:
            env.assertTrue(len(res) - 1 <= chunk)
            break
        env.assertEqual(len(res), chunk + 1)
        for n, id in enumerate(res[1:]):
            env.assertEqual(int(id), N - 1 - (offset + n))
        offset += chunk
        chunk = random.randrange(1, 10)
    res = r.execute_command(
        'ft.search', 'idx', 'hello', 'nocontent', 'sortby', 'bar', 'asc', 'limit', N, 10)
    print res
    env.assertEqual(res[0], N)
    env.assertEqual(len(res), 1)

    with env.assertResponseError():
        r.execute_command(
            'ft.search', 'idx', 'hello', 'nocontent', 'limit', 0, -1)
    with env.assertResponseError():
        r.execute_command(
            'ft.search', 'idx', 'hello', 'nocontent', 'limit', -1, 10)
    with env.assertResponseError():
        r.execute_command(
            'ft.search', 'idx', 'hello', 'nocontent', 'limit', 0, 2000000)

def testPrefix(env):
    r = env
    env.assertOk(r.execute_command(
        'ft.create', 'idx', 'schema', 'foo', 'text'))
    N = 100
    for i in range(N):
        env.assertOk(r.execute_command('ft.add', 'idx', 'doc%d' % i, 1.0, 'fields',
                                        'foo', 'constant term%d' % (random.randrange(0, 5))))
    for _ in r.retry_with_rdb_reload():
        res = r.execute_command(
            'ft.search', 'idx', 'constant term', 'nocontent')
        env.assertEqual([0], res)
        res = r.execute_command(
            'ft.search', 'idx', 'constant term*', 'nocontent')
        env.assertEqual(N, res[0])
        res = r.execute_command(
            'ft.search', 'idx', 'const* term*', 'nocontent')
        env.assertEqual(N, res[0])
        res = r.execute_command(
            'ft.search', 'idx', 'constant term1*', 'nocontent')
        env.assertGreater(res[0], 2)
        res = r.execute_command(
            'ft.search', 'idx', 'const* -term*', 'nocontent')
        env.assertEqual([0], res)
        res = r.execute_command(
            'ft.search', 'idx', 'constant term9*', 'nocontent')
        env.assertEqual([0], res)

def testSortBy(env):
    r = env
    env.assertOk(r.execute_command(
        'ft.create', 'idx', 'schema', 'foo', 'text', 'sortable', 'bar', 'numeric', 'sortable'))
    N = 100
    for i in range(N):
        env.assertOk(r.execute_command('ft.add', 'idx', 'doc%d' % i, 1.0, 'fields',
                                        'foo', 'hello%03d world' % i, 'bar', 100 - i))
    for _ in r.retry_with_rdb_reload():

        res = r.execute_command(
            'ft.search', 'idx', 'world', 'nocontent', 'sortby', 'foo')
        env.assertEqual([100L, 'doc0', 'doc1', 'doc2', 'doc3',
                          'doc4', 'doc5', 'doc6', 'doc7', 'doc8', 'doc9'], res)
        res = r.execute_command(
            'ft.search', 'idx', 'world', 'nocontent', 'sortby', 'foo', 'desc')
        env.assertEqual([100L, 'doc99', 'doc98', 'doc97', 'doc96',
                          'doc95', 'doc94', 'doc93', 'doc92', 'doc91', 'doc90'], res)
        res = r.execute_command(
            'ft.search', 'idx', 'world', 'nocontent', 'sortby', 'bar', 'desc')
        env.assertEqual([100L, 'doc0', 'doc1', 'doc2', 'doc3',
                          'doc4', 'doc5', 'doc6', 'doc7', 'doc8', 'doc9'], res)
        res = r.execute_command(
            'ft.search', 'idx', 'world', 'nocontent', 'sortby', 'bar', 'asc')
        env.assertEqual([100L, 'doc99', 'doc98', 'doc97', 'doc96',
                          'doc95', 'doc94', 'doc93', 'doc92', 'doc91', 'doc90'], res)

        res = r.execute_command('ft.search', 'idx', 'world', 'nocontent',
                                'sortby', 'bar', 'desc', 'withscores', 'limit', '2', '5')
        env.assertEqual(
            [100L, 'doc2', '0', 'doc3', '0', 'doc4', '0', 'doc5', '0', 'doc6', '0'], res)

        res = r.execute_command('ft.search', 'idx', 'world', 'nocontent',
                                'sortby', 'bar', 'desc', 'withsortkeys', 'limit', 0, 5)
        env.assertListEqual(
            [100L, 'doc0', '#100', 'doc1', '#99', 'doc2', '#98', 'doc3', '#97', 'doc4', '#96'], res)
        res = r.execute_command('ft.search', 'idx', 'world', 'nocontent',
                                'sortby', 'foo', 'desc', 'withsortkeys', 'limit', 0, 5)
        env.assertListEqual([100L, 'doc99', '$hello099 world', 'doc98', '$hello098 world', 'doc97', '$hello097 world', 'doc96',
                              '$hello096 world', 'doc95', '$hello095 world'], res)

def testNot(env):
    r = env
    env.assertOk(r.execute_command(
        'ft.create', 'idx', 'schema', 'foo', 'text'))
    N = 10
    for i in range(N):
        env.assertOk(r.execute_command('ft.add', 'idx', 'doc%d' % i, 1.0, 'fields',
                                        'foo', 'constant term%d' % (random.randrange(0, 5))))

    for i in range(5):
        inclusive = r.execute_command(
            'ft.search', 'idx', 'constant term%d' % i, 'nocontent', 'limit', 0, N)

        exclusive = r.execute_command(
            'ft.search', 'idx', 'constant -term%d' % i, 'nocontent', 'limit', 0, N)
        exclusive2 = r.execute_command(
            'ft.search', 'idx', '-(term%d)' % i, 'nocontent', 'limit', 0, N)
        exclusive3 = r.execute_command(
            'ft.search', 'idx', '(-term%d) (constant)' % i, 'nocontent', 'limit', 0, N)

        env.assertNotEqual(inclusive[0], N)
        env.assertEqual(inclusive[0] + exclusive[0], N)
        env.assertEqual(exclusive3[0], exclusive2[0])
        env.assertEqual(exclusive3[0], exclusive[0])

        s1, s2, s3, s4 = set(inclusive[1:]), set(
            exclusive[1:]), set(exclusive2[1:]), set(exclusive3[1:])
        env.assertTrue(s1.difference(s2) == s1)
        env.assertTrue(s1.difference(s3) == s1)
        env.assertTrue(s1.difference(s4) == s1)
        env.assertTrue(s2 == s3)
        env.assertTrue(s2 == s4)
        env.assertTrue(s2.intersection(s1) == set())
        env.assertTrue(s3.intersection(s1) == set())
        env.assertTrue(s4.intersection(s1) == set())

    # NOT on a non existing term
    env.assertEqual(r.execute_command(
        'ft.search', 'idx', 'constant -dasdfasdf', 'nocontent')[0], N)
    # not on env term
    env.assertEqual(r.execute_command(
        'ft.search', 'idx', 'constant -constant', 'nocontent'), [0])
    
    env.assertEqual(r.execute_command(
        'ft.search', 'idx', 'constant -(term0|term1|term2|term3|term4|nothing)', 'nocontent'), [0])
    # env.assertEqual(r.execute_command('ft.search', 'idx', 'constant -(term1 term2)', 'nocontent')[0], N)

def testNestedIntersection(env):
    r = env
    env.assertOk(r.execute_command(
        'ft.create', 'idx', 'schema', 'a', 'text', 'b', 'text', 'c', 'text', 'd', 'text'))
    for i in range(20):
        env.assertOk(r.execute_command('ft.add', 'idx', 'doc%d' % i, 1.0, 'fields',
                                        'a', 'foo', 'b', 'bar', 'c', 'baz', 'd', 'gaz'))
    res = [
        r.execute_command('ft.search', 'idx',
                          'foo bar baz gaz', 'nocontent'),
        r.execute_command('ft.search', 'idx',
                          '@a:foo @b:bar @c:baz @d:gaz', 'nocontent'),
        r.execute_command('ft.search', 'idx',
                          '@b:bar @a:foo @c:baz @d:gaz', 'nocontent'),
        r.execute_command('ft.search', 'idx',
                          '@c:baz @b:bar @a:foo @d:gaz', 'nocontent'),
        r.execute_command('ft.search', 'idx',
                          '@d:gaz @c:baz @b:bar @a:foo', 'nocontent'),
        r.execute_command(
            'ft.search', 'idx', '@a:foo (@b:bar (@c:baz @d:gaz))', 'nocontent'),
        r.execute_command(
            'ft.search', 'idx', '@c:baz (@a:foo (@b:bar (@c:baz @d:gaz)))', 'nocontent'),
        r.execute_command(
            'ft.search', 'idx', '@b:bar (@a:foo (@c:baz @d:gaz))', 'nocontent'),
        r.execute_command(
            'ft.search', 'idx', '@d:gaz (@a:foo (@c:baz @b:bar))', 'nocontent'),
        r.execute_command('ft.search', 'idx',
                          'foo (bar baz gaz)', 'nocontent'),
        r.execute_command('ft.search', 'idx',
                          'foo (bar (baz gaz))', 'nocontent'),
        r.execute_command('ft.search', 'idx',
                          'foo (bar (foo bar) (foo bar))', 'nocontent'),
        r.execute_command('ft.search', 'idx',
                          'foo (foo (bar baz (gaz)))', 'nocontent'),
        r.execute_command('ft.search', 'idx', 'foo (foo (bar (baz (gaz (foo bar (gaz))))))', 'nocontent')]

    for i, r in enumerate(res):
        # print i, res[0], r
        env.assertListEqual(res[0], r)

def testInKeys(env):
    r = env
    env.assertOk(r.execute_command(
        'ft.create', 'idx', 'schema', 'foo', 'text'))

    for i in range(200):
        env.assertOk(r.execute_command('ft.add', 'idx', 'doc%d' % i, 1.0, 'fields',
                                        'foo', 'hello world'))

    for _ in r.retry_with_rdb_reload():

        for keys in (
            ['doc%d' % i for i in range(10)], ['doc%d' % i for i in range(0, 30, 2)], [
                'doc%d' % i for i in range(99, 0, -5)]
        ):
            res = r.execute_command(
                'ft.search', 'idx', 'hello world', 'NOCONTENT', 'LIMIT', 0, 100, 'INKEYS', len(keys), *keys)
            env.assertEqual(len(keys), res[0])
            env.assertTrue(all((k in res for k in keys)))

        env.assertEqual(0, r.execute_command(
            'ft.search', 'idx', 'hello world', 'NOCONTENT', 'LIMIT', 0, 100, 'INKEYS', 3, 'foo', 'bar', 'baz')[0])

    with env.assertResponseError():
        env.cmd('ft.search', 'idx', 'hello', 'INKEYS', 99)
    with env.assertResponseError():
        env.cmd('ft.search', 'idx', 'hello', 'INKEYS', -1)
    with env.assertResponseError():
        env.cmd('ft.search', 'idx', 'hello', 'inkeys', 4, 'foo')

def testSlopInOrder(env):
    r = env
    env.assertOk(r.execute_command(
        'ft.create', 'idx', 'schema', 'title', 'text'))
    env.assertOk(r.execute_command('ft.add', 'idx', 'doc1', 1, 'fields',
                                    'title', 't1 t2'))
    env.assertOk(r.execute_command('ft.add', 'idx', 'doc2', 1, 'fields',
                                    'title', 't1 t3 t2'))
    env.assertOk(r.execute_command('ft.add', 'idx', 'doc3', 1, 'fields',
                                    'title', 't1 t3 t4 t2'))
    env.assertOk(r.execute_command('ft.add', 'idx', 'doc4', 1, 'fields',
                                    'title', 't1 t3 t4 t5 t2'))

    res = r.execute_command(
        'ft.search', 'idx', 't1|t4 t3|t2', 'slop', '0', 'inorder', 'nocontent')
    env.assertEqual({'doc3', 'doc4', 'doc2', 'doc1'}, set(res[1:]))
    res = r.execute_command(
        'ft.search', 'idx', 't2 t1', 'slop', '0', 'nocontent')
    env.assertEqual(1, res[0])
    env.assertEqual('doc1', res[1])
    env.assertEqual(0, r.execute_command(
        'ft.search', 'idx', 't2 t1', 'slop', '0', 'inorder')[0])
    env.assertEqual(1, r.execute_command(
        'ft.search', 'idx', 't1 t2', 'slop', '0', 'inorder')[0])

    env.assertEqual(2, r.execute_command(
        'ft.search', 'idx', 't1 t2', 'slop', '1', 'inorder')[0])
    env.assertEqual(3, r.execute_command(
        'ft.search', 'idx', 't1 t2', 'slop', '2', 'inorder')[0])
    env.assertEqual(4, r.execute_command(
        'ft.search', 'idx', 't1 t2', 'slop', '3', 'inorder')[0])
    env.assertEqual(4, r.execute_command(
        'ft.search', 'idx', 't1 t2', 'inorder')[0])
    env.assertEqual(0, r.execute_command(
        'ft.search', 'idx', 't t1', 'inorder')[0])
    env.assertEqual(2, r.execute_command(
        'ft.search', 'idx', 't1 t2 t3 t4')[0])
    env.assertEqual(0, r.execute_command(
        'ft.search', 'idx', 't1 t2 t3 t4', 'inorder')[0])

def testExact(env):
    r = env
    env.assertOk(r.execute_command(
        'ft.create', 'idx', 'schema', 'title', 'text', 'weight', 10.0, 'body', 'text'))
    env.assertOk(r.execute_command('ft.add', 'idx', 'doc1', 0.5, 'fields',
                                    'title', 'hello world',
                                    'body', 'lorem ist ipsum'))
    env.assertOk(r.execute_command('ft.add', 'idx', 'doc2', 1.0, 'fields',
                                    'title', 'hello another world',
                                    'body', 'lorem ist ipsum lorem lorem'))

    res = r.execute_command(
        'ft.search', 'idx', '"hello world"', 'verbatim')
    env.assertEqual(3, len(res))
    env.assertEqual(1, res[0])
    env.assertEqual("doc1", res[1])

    res = r.execute_command(
        'ft.search', 'idx', "hello \"another world\"", 'verbatim')
    env.assertEqual(3, len(res))
    env.assertEqual(1, res[0])
    env.assertEqual("doc2", res[1])

def testGeo(env):
    r = env
    gsearch = lambda query, lon, lat, dist, unit='km': r.execute_command(
        'ft.search', 'idx', query, 'geofilter', 'location', lon, lat, dist, unit)

    gsearch_inline = lambda query, lon, lat, dist, unit='km': r.execute_command(
        'ft.search', 'idx', '{} @location:[{} {} {} {}]'.format(query,  lon, lat, dist, unit))

    env.assertOk(r.execute_command('ft.create', 'idx',
                                    'schema', 'name', 'text', 'location', 'geo'))

    for i, hotel in enumerate(hotels):
        env.assertOk(r.execute_command('ft.add', 'idx', 'hotel{}'.format(i), 1.0, 'fields', 'name',
                                        hotel[0], 'location', '{},{}'.format(hotel[2], hotel[1])))

    for _ in r.retry_with_rdb_reload():
        res = r.execute_command('ft.search', 'idx', 'hilton')
        env.assertEqual(len(hotels), res[0])

        res = gsearch('hilton', "-0.1757", "51.5156", '1')
        env.assertEqual(3, res[0])
        env.assertEqual('hotel2', res[5])
        env.assertEqual('hotel21', res[3])
        env.assertEqual('hotel79', res[1])
        res2 = gsearch_inline('hilton', "-0.1757", "51.5156", '1')
        env.assertListEqual(res, res2)

        res = gsearch('hilton', "-0.1757", "51.5156", '10')
        env.assertEqual(14, res[0])
        env.assertEqual('hotel93', res[1])
        env.assertEqual('hotel92', res[3])
        env.assertEqual('hotel79', res[5])

        res2 = gsearch('hilton', "-0.1757", "51.5156", '10000', 'm')
        env.assertListEqual(res, res2)
        res2 = gsearch_inline('hilton', "-0.1757", "51.5156", '10')
        env.assertListEqual(res, res2)

        res = gsearch('heathrow', -0.44155, 51.45865, '10', 'm')
        env.assertEqual(1, res[0])
        env.assertEqual('hotel94', res[1])
        res2 = gsearch_inline(
            'heathrow', -0.44155, 51.45865, '10', 'm')
        env.assertListEqual(res, res2)

        res = gsearch('heathrow', -0.44155, 51.45865, '10', 'km')
        env.assertEqual(5, res[0])
        env.assertIn('hotel94', res)
        res2 = gsearch_inline(
            'heathrow', -0.44155, 51.45865, '10', 'km')
        env.assertListEqual(res, res2)

        res = gsearch('heathrow', -0.44155, 51.45865, '5', 'km')
        env.assertEqual(3, res[0])
        env.assertIn('hotel94', res)
        res2 = gsearch_inline(
            'heathrow', -0.44155, 51.45865, '5', 'km')
        env.assertListEqual(res, res2)

def testAddHash(env):
    if env.is_cluster():
        raise unittest.SkipTest()

    r = env
    env.assertOk(r.execute_command('ft.create', 'idx', 'schema',
                                    'title', 'text', 'weight', 10.0, 'body', 'text', 'price', 'numeric'))

    env.assertTrue(
        r.hmset('doc1', {"title": "hello world", "body": "lorem ipsum", "price": 2}))
    env.assertTrue(
        r.hmset('doc2', {"title": "hello werld", "body": "lorem ipsum", "price": 5}))

    env.assertOk(r.execute_command('ft.addhash', 'idx', 'doc1', 1.0))
    env.assertOk(r.execute_command('ft.addhash', 'idx', 'doc2', 1.0))

    res = r.execute_command('ft.search', 'idx', "hello", "nocontent")
    print res
    env.assertEqual(3, len(res))
    env.assertEqual(2, res[0])
    env.assertEqual("doc1", res[2])
    env.assertEqual("doc2", res[1])

    res = r.execute_command(
        'ft.search', 'idx',
        "hello",
        "filter", "price", "0", "3"
        )
    print res
    env.assertEqual(3, len(res))
    env.assertEqual(1, res[0])
    env.assertEqual("doc1", res[1])
    env.assertListEqual(
        ['body', 'lorem ipsum', 'price', '2', 'title', 'hello world'], res[2])

    res = r.execute_command(
        'ft.search', 'idx', "hello werld", "nocontent")
    env.assertEqual(2, len(res))
    env.assertEqual(1, res[0])
    env.assertEqual("doc2", res[1])

def testInfields(env):
    r = env
    env.assertOk(r.execute_command(
        'ft.create', 'idx', 'schema', 'title', 'text', 'weight', 10.0, 'body', 'text', 'weight', 1.0))
    env.assertOk(r.execute_command('ft.add', 'idx', 'doc1', 0.5, 'fields',
                                    'title', 'hello world',
                                    'body', 'lorem ipsum'))

    env.assertOk(r.execute_command('ft.add', 'idx', 'doc2', 1.0, 'fields',
                                    'title', 'hello world lorem ipsum',
                                    'body', 'hello world'))

    res = r.execute_command(
        'ft.search', 'idx', 'hello world', 'verbatim', "infields", 1, "title", "nocontent")
    env.assertEqual(3, len(res))
    env.assertEqual(2, res[0])
    env.assertEqual("doc2", res[1])
    env.assertEqual("doc1", res[2])

    res = r.execute_command(
        'ft.search', 'idx', 'hello world', 'verbatim', "infields", 1, "body", "nocontent")
    env.assertEqual(2, len(res))
    env.assertEqual(1, res[0])
    env.assertEqual("doc2", res[1])

    res = r.execute_command(
        'ft.search', 'idx', 'hello', 'verbatim', "infields", 1, "body", "nocontent")
    env.assertEqual(2, len(res))
    env.assertEqual(1, res[0])
    env.assertEqual("doc2", res[1])

    res = r.execute_command(
        'ft.search', 'idx',  '\"hello world\"', 'verbatim', "infields", 1, "body", "nocontent")

    env.assertEqual(2, len(res))
    env.assertEqual(1, res[0])
    env.assertEqual("doc2", res[1])

    res = r.execute_command(
        'ft.search', 'idx', '\"lorem ipsum\"', 'verbatim', "infields", 1, "body", "nocontent")
    env.assertEqual(2, len(res))
    env.assertEqual(1, res[0])
    env.assertEqual("doc1", res[1])

    res = r.execute_command(
        'ft.search', 'idx', 'lorem ipsum', "infields", 2, "body", "title", "nocontent")
    env.assertEqual(3, len(res))
    env.assertEqual(2, res[0])
    env.assertEqual("doc2", res[1])
    env.assertEqual("doc1", res[2])

def testScorerSelection(env):
    r = env
    env.assertOk(r.execute_command(
        'ft.create', 'idx', 'schema', 'title', 'text', 'body', 'text'))

    # this is the default scorer
    res = r.execute_command(
        'ft.search', 'idx', 'foo', 'scorer', 'TFIDF')
    env.assertEqual(res, [0])
    with env.assertResponseError():
        res = r.execute_command(
            'ft.search', 'idx', 'foo', 'scorer', 'NOSUCHSCORER')

def testFieldSelectors(env):
    r = env
    env.assertOk(r.execute_command(
        'ft.create', 'idx', 'schema', 'TiTle', 'text', 'BoDy', 'text', "יוניקוד", 'text', 'field.with,punct', 'text'))
    env.assertOk(r.execute_command('ft.add', 'idx', 'doc1', 1, 'fields',
                                    'title', 'hello world', 'body', 'foo bar', 'יוניקוד', 'unicode', 'field.with,punct', 'punt'))
    env.assertOk(r.execute_command('ft.add', 'idx', 'doc2', 0.5, 'fields',
                                    'body', 'hello world', 'title', 'foo bar', 'יוניקוד', 'unicode', 'field.with,punct', 'punt'))

    res = r.execute_command(
        'ft.search', 'idx', '@title:hello world', 'nocontent')
    env.assertEqual(res, [1, 'doc1'])
    res = r.execute_command(
        'ft.search', 'idx', '@body:hello world', 'nocontent')
    env.assertEqual(res, [1, 'doc2'])

    res = r.execute_command(
        'ft.search', 'idx', '@body:hello @title:world', 'nocontent')
    env.assertEqual(res, [0])

    res = r.execute_command(
        'ft.search', 'idx', '@body:hello world @title:world', 'nocontent')
    env.assertEqual(res, [0])
    res = r.execute_command(
        'ft.search', 'idx', '@BoDy:(hello|foo) @Title:(world|bar)', 'nocontent')
    env.assertEqual(res, [2, 'doc1', 'doc2'])

    res = r.execute_command(
        'ft.search', 'idx', '@body:(hello|foo world|bar)', 'nocontent')
    env.assertEqual(res, [2, 'doc1', 'doc2'])

    res = r.execute_command(
        'ft.search', 'idx', '@body|title:(hello world)', 'nocontent')
    env.assertEqual(res, [2, 'doc1', 'doc2'])

    res = r.execute_command(
        'ft.search', 'idx', '@יוניקוד:(unicode)', 'nocontent')
    env.assertEqual(res, [2, 'doc1', 'doc2'])

    res = r.execute_command(
        'ft.search', 'idx', '@field\\.with\\,punct:(punt)', 'nocontent')
    env.assertEqual(res, [2, 'doc1', 'doc2'])

def testStemming(env):
    r = env
    env.assertOk(r.execute_command(
        'ft.create', 'idx', 'schema', 'title', 'text'))
    env.assertOk(r.execute_command('ft.add', 'idx', 'doc1', 0.5, 'fields',
                                    'title', 'hello kitty'))
    env.assertOk(r.execute_command('ft.add', 'idx', 'doc2', 1.0, 'fields',
                                    'title', 'hello kitties'))

    res = r.execute_command(
        'ft.search', 'idx', 'hello kitty', "nocontent")
    env.assertEqual(3, len(res))
    env.assertEqual(2, res[0])

    res = r.execute_command(
        'ft.search', 'idx', 'hello kitty', "nocontent", "verbatim")
    env.assertEqual(2, len(res))
    env.assertEqual(1, res[0])

    # test for unknown language
    with env.assertResponseError():
        res = r.execute_command(
            'ft.search', 'idx', 'hello kitty', "nocontent", "language", "foofoofian")

def testExpander(env):
    r = env
    env.assertOk(r.execute_command(
        'ft.create', 'idx', 'schema', 'title', 'text'))
    env.assertOk(r.execute_command('ft.add', 'idx', 'doc1', 0.5, 'fields',
                                    'title', 'hello kitty'))
    print r.execute_command('keys *')
    res = r.execute_command(
        'ft.search', 'idx', 'kitties',
        "nocontent",
        "expander", "SBSTEM"
        )
    print res
    env.assertEqual(2, len(res))
    env.assertEqual(1, res[0])

    res = r.execute_command(
        'ft.search', 'idx', 'kitties', "nocontent", "expander", "noexpander")
    env.assertEqual(1, len(res))
    env.assertEqual(0, res[0])

    res = r.execute_command(
        'ft.search', 'idx', 'kitti', "nocontent")
    env.assertEqual(2, len(res))
    env.assertEqual(1, res[0])

    res = r.execute_command(
        'ft.search', 'idx', 'kitti', "nocontent", 'verbatim')
    env.assertEqual(1, len(res))
    env.assertEqual(0, res[0])

    # Calling a stem directly works even with VERBATIM.
    # You need to use the + prefix escaped
    res = r.execute_command(
        'ft.search', 'idx', '\\+kitti', "nocontent", 'verbatim')
    env.assertEqual(2, len(res))
    env.assertEqual(1, res[0])

def testNumericRange(env):
    r = env
    env.assertOk(r.execute_command(
        'ft.create', 'idx', 'schema', 'title', 'text', 'score', 'numeric', 'price', 'numeric'))
    for i in xrange(100):
        env.assertOk(r.execute_command('ft.add', 'idx', 'doc%d' % i, 1, 'fields',
                                        'title', 'hello kitty', 'score', i, 'price', 100 + 10 * i))

    for _ in r.retry_with_rdb_reload():
        res = r.execute_command('ft.search', 'idx', 'hello kitty', "nocontent",
                                "filter", "score", 0, 100)

        env.assertEqual(11, len(res))
        env.assertEqual(100, res[0])

        res = r.execute_command('ft.search', 'idx', 'hello kitty', "nocontent",
                                "filter", "score", 0, 50)
        env.assertEqual(51, res[0])

        res = r.execute_command('ft.search', 'idx', 'hello kitty', 'verbatim', "nocontent", "limit", 0, 100,
                                "filter", "score", "(0", "(50")

        env.assertEqual(49, res[0])
        res = r.execute_command('ft.search', 'idx', 'hello kitty', "nocontent",
                                "filter", "score", "-inf", "+inf")
        env.assertEqual(100, res[0])

        # test multi filters
        scrange = (19, 90)
        prrange = (290, 385)
        res = r.execute_command('ft.search', 'idx', 'hello kitty',
                                "filter", "score", scrange[
                                    0], scrange[1],
                                "filter", "price", prrange[0], prrange[1])

        # print res
        for doc in res[2::2]:

            sc = int(doc[doc.index('score') + 1])
            pr = int(doc[doc.index('price') + 1])

            env.assertTrue(sc >= scrange[0] and sc <= scrange[1])
            env.assertGreaterEqual(pr, prrange[0])
            env.assertLessEqual(pr, prrange[1])

        env.assertEqual(10, res[0])

        res = r.execute_command('ft.search', 'idx', 'hello kitty',
                                "filter", "score", "19", "90",
                                "filter", "price", "90", "185")

        env.assertEqual(0, res[0])

        # Test numeric ranges as part of query syntax
        res = r.execute_command(
            'ft.search', 'idx', 'hello kitty @score:[0 100]', "nocontent")

        env.assertEqual(11, len(res))
        env.assertEqual(100, res[0])

        res = r.execute_command(
            'ft.search', 'idx', 'hello kitty  @score:[0 50]', "nocontent")
        env.assertEqual(51, res[0])
        res = r.execute_command(
            'ft.search', 'idx', 'hello kitty @score:[(0 (50]', 'verbatim', "nocontent")
        env.assertEqual(49, res[0])
        res = r.execute_command(
            'ft.search', 'idx', '@score:[(0 (50]', 'verbatim', "nocontent")
        env.assertEqual(49, res[0])
        res = r.execute_command(
            'ft.search', 'idx', 'hello kitty -@score:[(0 (50]', 'verbatim', "nocontent")
        env.assertEqual(51, res[0])
        res = r.execute_command(
            'ft.search', 'idx', 'hello kitty @score:[-inf +inf]', "nocontent")
        env.assertEqual(100, res[0])

def testSuggestions(env):
    r = env
    env.assertEqual(1, r.execute_command(
        'ft.SUGADD', 'ac', 'hello world', 1))
    env.assertEqual(1, r.execute_command(
        'ft.SUGADD', 'ac', 'hello world', 1, 'INCR'))

    res = r.execute_command("FT.SUGGET", "ac", "hello")
    env.assertEqual(1, len(res))
    env.assertEqual("hello world", res[0])

    terms = ["hello werld", "hallo world",
             "yellow world", "wazzup", "herp", "derp"]
    sz = 2
    for term in terms:
        env.assertEqual(sz, r.execute_command(
            'ft.SUGADD', 'ac', term, sz - 1))
        sz += 1

    for _ in r.retry_with_rdb_reload():

        env.assertEqual(7, r.execute_command('ft.SUGLEN', 'ac'))

        # search not fuzzy
        env.assertEqual(["hello world", "hello werld"],
                         r.execute_command("ft.SUGGET", "ac", "hello"))

        # print  r.execute_command("ft.SUGGET", "ac", "hello", "FUZZY", "MAX", "1", "WITHSCORES")
        # search fuzzy - shuold yield more results
        env.assertEqual(['hello world', 'hello werld', 'yellow world', 'hallo world'],
                         r.execute_command("ft.SUGGET", "ac", "hello", "FUZZY"))

        # search fuzzy with limit of 1
        env.assertEqual(['hello world'],
                         r.execute_command("ft.SUGGET", "ac", "hello", "FUZZY", "MAX", "1"))

        # scores should return on WITHSCORES
        rc = r.execute_command(
            "ft.SUGGET", "ac", "hello", "WITHSCORES")
        env.assertEqual(4, len(rc))
        env.assertTrue(float(rc[1]) > 0)
        env.assertTrue(float(rc[3]) > 0)

    rc = r.execute_command("ft.SUGDEL", "ac", "hello world")
    env.assertEqual(1L, rc)
    rc = r.execute_command("ft.SUGDEL", "ac", "world")
    env.assertEqual(0L, rc)

    rc = r.execute_command("ft.SUGGET", "ac", "hello")
    env.assertEqual(['hello werld'], rc)

def testSuggestPayload(env):
    r = env
    env.assertEqual(1, r.execute_command(
        'ft.SUGADD', 'ac', 'hello world', 1, 'PAYLOAD', 'foo'))
    env.assertEqual(2, r.execute_command(
        'ft.SUGADD', 'ac', 'hello werld', 1, 'PAYLOAD', 'bar'))
    env.assertEqual(3, r.execute_command(
        'ft.SUGADD', 'ac', 'hello nopayload', 1, 'PAYLOAD', ''))
    env.assertEqual(4, r.execute_command(
        'ft.SUGADD', 'ac', 'hello nopayload2', 1))

    res = r.execute_command("FT.SUGGET", "ac", "hello", 'WITHPAYLOADS')
    env.assertListEqual(['hello world', 'foo', 'hello werld', 'bar', 'hello nopayload', None, 'hello nopayload2', None],
                         res)
    res = r.execute_command("FT.SUGGET", "ac", "hello")
    env.assertListEqual(['hello world',  'hello werld', 'hello nopayload', 'hello nopayload2'],
                         res)
    res = r.execute_command(
        "FT.SUGGET", "ac", "hello", 'WITHPAYLOADS', 'WITHSCORES')
    # we don't compare the scores beause they may change
    env.assertEqual(12, len(res))

def testPayload(env):
    r = env
    env.assertOk(r.execute_command(
        'ft.create', 'idx', 'schema', 'f', 'text'))
    for i in range(10):

        env.assertOk(r.execute_command('ft.add', 'idx', '%d' % i, 1.0,
                                        'payload', 'payload %d' % i,
                                        'fields', 'f', 'hello world'))

    for x in r.retry_with_rdb_reload():

        res = r.execute_command(
            'ft.search', 'idx', 'hello world')
        env.assertEqual(21, len(res))

        res = r.execute_command(
            'ft.search', 'idx', 'hello world', 'withpayloads')

        env.assertEqual(31, len(res))
        env.assertEqual(10, res[0])
        for i in range(1, 30, 3):
            env.assertEqual(res[i + 1], 'payload %s' % res[i])

def testGarbageCollector(env):
    env.skipOnCluster()
    N = 100
    r = env
    env.assertOk(r.execute_command(
        'ft.create', 'idx', 'schema', 'foo', 'text'))
    for i in range(N):

        env.assertOk(r.execute_command('ft.add', 'idx', 'doc%d' % i, 1.0,
                                        'fields', 'foo', ' '.join(('term%d' % random.randrange(0, 10) for i in range(10)))))

    def get_stats(r):
        res = r.execute_command('ft.info', 'idx')
        d = {res[i]: res[i + 1] for i in range(0, len(res), 2)}
        gc_stats = {d['gc_stats'][x]: float(
            d['gc_stats'][x + 1]) for x in range(0, len(d['gc_stats']), 2)}
        d['gc_stats'] = gc_stats
        return d

    stats = get_stats(r)
    if 'current_hz' in stats['gc_stats']:
        env.assertGreater(stats['gc_stats']['current_hz'], 8)
    env.assertEqual(0, stats['gc_stats']['bytes_collected'])
    env.assertGreater(int(stats['num_records']), 0)

    initialIndexSize = float(stats['inverted_sz_mb']) * 1024 * 1024
    for i in range(N):
        env.assertEqual(1, r.execute_command(
            'ft.del', 'idx', 'doc%d' % i))

    for _ in range(100):
        # gc is random so we need to do it long enough times for it to work
        env.cmd('ft.debug', 'GC_FORCEINVOKE', 'idx')

    stats = get_stats(r)

    env.assertEqual(0, int(stats['num_docs']))
    env.assertEqual(0, int(stats['num_records']))
    if not env.is_cluster():
        env.assertEqual(100, int(stats['max_doc_id']))
        if 'current_hz' in stats['gc_stats']:
            env.assertGreater(stats['gc_stats']['current_hz'], 30)
        currentIndexSize = float(stats['inverted_sz_mb']) * 1024 * 1024
        # print initialIndexSize, currentIndexSize,
        # stats['gc_stats']['bytes_collected']
        env.assertGreater(initialIndexSize, currentIndexSize)
        env.assertGreater(stats['gc_stats'][
            'bytes_collected'], currentIndexSize)

    for i in range(10):

        res = r.execute_command('ft.search', 'idx', 'term%d' % i)
        env.assertEqual([0], res)

def testReturning(env):
    env.assertCmdOk('ft.create', 'idx', 'schema', 'f1',
                     'text', 'f2', 'text', 'n1', 'numeric', 'f3', 'text')
    for i in range(10):
        env.assertCmdOk('ft.add', 'idx', 'DOC_{0}'.format(i), 1.0, 'fields',
                         'f2', 'val2', 'f1', 'val1', 'f3', 'val3',
                         'n1', i)

    # RETURN 0. Simplest case
    for x in env.retry_with_reload():
        res = env.cmd('ft.search', 'idx', 'val*', 'return', '0')
        env.assertEqual(11, len(res))
        env.assertEqual(10, res[0])
        for r in res[1:]:
            env.assertTrue(r.startswith('DOC_'))

    for field in ('f1', 'f2', 'f3', 'n1'):
        res = env.cmd('ft.search', 'idx', 'val*', 'return', 1, field)
        env.assertEqual(21, len(res))
        env.assertEqual(10, res[0])
        for pair in grouper(res[1:], 2):
            docname, fields = pair
            env.assertEqual(2, len(fields))
            env.assertEqual(field, fields[0])
            env.assertTrue(docname.startswith('DOC_'))

    # Test when field is not found
    # Note: DISABLED because returning fields not in schema is now an ERROR
    # res = env.cmd('ft.search', 'idx', 'val*', 'return', 1, 'nonexist')
    # env.assertEqual(21, len(res))
    # env.assertEqual(10, res[0])
    # for pair in grouper(res[1:], 2):
    #     _, pair = pair
    #     env.assertEqual(None, pair[1])

    # # Test that we don't crash if we're given the wrong number of fields
    # with env.assertResponseError():
    #     res = env.cmd('ft.search', 'idx', 'val*', 'return', 700, 'nonexist')

def _test_create_options_real(env, *options):
    options = [x for x in options if x]
    has_offsets = 'NOOFFSETS' not in options
    has_fields = 'NOFIELDS' not in options
    has_freqs = 'NOFREQS' not in options

    try:
        env.cmd('ft.drop', 'idx')
    except:
        pass

    options = ['idx'] + options + ['schema', 'f1', 'text', 'f2', 'text']
    env.assertCmdOk('ft.create', *options)
    for i in range(10):
        env.assertCmdOk('ft.add', 'idx', 'doc{}'.format(
            i), 0.5, 'fields', 'f1', 'value for {}'.format(i))

    # Query
    res = env.cmd('ft.search', 'idx', "value for 3")
    if not has_offsets:
        env.assertIsNone(res)
    else:
        env.assertIsNotNone(res)

    # Frequencies:
    env.assertCmdOk('ft.add', 'idx', 'doc100',
                     1.0, 'fields', 'f1', 'foo bar')
    env.assertCmdOk('ft.add', 'idx', 'doc200', 1.0,
                     'fields', 'f1', ('foo ' * 10) + ' bar')
    res = env.cmd('ft.search', 'idx', 'foo')
    env.assertEqual(2, res[0])
    if has_offsets:
        docname = res[1]
        if has_freqs:
            env.assertEqual('doc200', docname)
        else:
            env.assertEqual('doc100', docname)

    env.assertCmdOk('ft.add', 'idx', 'doc300',
                     1.0, 'fields', 'f1', 'Hello')
    res = env.cmd('ft.search', 'idx', '@f2:Hello')
    if has_fields:
        env.assertEqual(1, len(res))
    else:
        env.assertEqual(3, len(res))

def testCreationOptions(env):
    from itertools import combinations
    for x in range(1, 5):
        for combo in combinations(('NOOFSETS', 'NOFREQS', 'NOFIELDS', ''), x):
            _test_create_options_real(env, *combo)

def testInfoCommand(env):
    from itertools import combinations
    r = env
    env.assertOk(r.execute_command(
        'ft.create', 'idx', 'NOFIELDS', 'schema', 'title', 'text'))
    N = 50
    for i in xrange(N):
        env.assertOk(r.execute_command('ft.add', 'idx', 'doc%d' % i, 1, 'replace', 'fields',
                                        'title', 'hello term%d' % i))
    for _ in r.retry_with_rdb_reload():

        res = r.execute_command('ft.info', 'idx')
        d = {res[i]: res[i + 1] for i in range(0, len(res), 2)}

        env.assertEqual(d['index_name'], 'idx')
        env.assertEqual(d['index_options'], ['NOFIELDS'])
        env.assertListEqual(
            d['fields'], [['title', 'type', 'TEXT', 'WEIGHT', '1']])

        if not env.is_cluster():
            env.assertEquals(int(d['num_docs']), N)
            env.assertEquals(int(d['num_terms']), N + 1)
            env.assertEquals(int(d['max_doc_id']), N)
            env.assertEquals(int(d['records_per_doc_avg']), 2)
            env.assertEquals(int(d['num_records']), N * 2)

            env.assertGreater(float(d['offset_vectors_sz_mb']), 0)
            env.assertGreater(float(d['key_table_size_mb']), 0)
            env.assertGreater(float(d['inverted_sz_mb']), 0)
            env.assertGreater(float(d['bytes_per_record_avg']), 0)
            env.assertGreater(float(d['doc_table_size_mb']), 0)

    for x in range(1, 5):
        for combo in combinations(('NOOFFSETS', 'NOFREQS', 'NOFIELDS', ''), x):
            combo = list(filter(None, combo))
            options = combo + ['schema', 'f1', 'text']
            try:
                env.cmd('ft.drop', 'idx')
            except:
                pass
            env.assertCmdOk('ft.create', 'idx', *options)
            info = env.cmd('ft.info', 'idx')
            ix = info.index('index_options')
            env.assertFalse(ix == -1)

            opts = info[ix + 1]
            # make sure that an empty opts string returns no options in
            # info
            if not combo:
                env.assertListEqual([], opts)

            for option in filter(None, combo):
                env.assertTrue(option in opts)

def testNoStem(env):
    env.cmd('ft.create', 'idx', 'schema', 'body',
             'text', 'name', 'text', 'nostem')
    for _ in env.retry_with_reload():
        try:
            env.cmd('ft.del', 'idx', 'doc')
        except redis.ResponseError:
            pass

        # Insert a document
        env.assertCmdOk('ft.add', 'idx', 'doc', 1.0, 'fields',
                         'body', "located",
                         'name', "located")

        # Now search for the fields
        res_body = env.cmd('ft.search', 'idx', '@body:location')
        res_name = env.cmd('ft.search', 'idx', '@name:location')
        env.assertEqual(0, res_name[0])
        env.assertEqual(1, res_body[0])

def testSearchNonexistField(env):
    # GH Issue 133
    env.cmd('ft.create', 'idx', 'schema', 'title', 'text',
             'weight', 5.0, 'body', 'text', 'url', 'text')
    env.cmd('ft.add', 'idx', 'd1', 1.0, 'nosave', 'fields', 'title',
             'hello world', 'body', 'lorem dipsum', 'place', '-77.0366 38.8977')
    env.cmd('ft.search', 'idx', 'Foo', 'GEOFILTER',
             'place', '-77.0366', '38.8977', '1', 'km')

def testSortbyMissingField(env):
    # GH Issue 131
    env.cmd('ft.create', 'ix', 'schema', 'txt',
             'text', 'num', 'numeric', 'sortable')
    env.cmd('ft.add', 'ix', 'doc1', 1.0, 'fields', 'txt', 'foo')
    env.cmd('ft.search', 'ix', 'foo', 'sortby', 'num')

def testParallelIndexing(env):
    # GH Issue 207
    env.cmd('ft.create', 'idx', 'schema', 'txt', 'text')
    from threading import Thread
    env.getConnection()
    ndocs = 100

    def runner(tid):
        cli = env.getConnection()
        for num in range(ndocs):
            cli.execute_command('ft.add', 'idx', 'doc{}_{}'.format(tid, num), 1.0,
                                'fields', 'txt', 'hello world' * 20)
    ths = []
    for tid in range(10):
        ths.append(Thread(target=runner, args=(tid,)))

    [th.start() for th in ths]
    [th.join() for th in ths]
    res = env.cmd('ft.info', 'idx')
    d = {res[i]: res[i + 1] for i in range(0, len(res), 2)}
    env.assertEqual(1000, int(d['num_docs']))

def testDoubleAdd(env):
    # Tests issue #210
    env.cmd('ft.create', 'idx', 'schema', 'txt', 'text')
    env.cmd('ft.add', 'idx', 'doc1', 1.0, 'fields', 'txt', 'hello world')
    with env.assertResponseError():
        env.cmd('ft.add', 'idx', 'doc1', 1.0,
                 'fields', 'txt', 'goodbye world')

    env.assertEqual('hello world', env.cmd('ft.get', 'idx', 'doc1')[1])
    env.assertEqual(0, env.cmd('ft.search', 'idx', 'goodbye')[0])
    env.assertEqual(1, env.cmd('ft.search', 'idx', 'hello')[0])

    # Now with replace
    env.cmd('ft.add', 'idx', 'doc1', 1.0, 'replace',
             'fields', 'txt', 'goodbye world')
    env.assertEqual(1, env.cmd('ft.search', 'idx', 'goodbye')[0])
    env.assertEqual(0, env.cmd('ft.search', 'idx', 'hello')[0])
    env.assertEqual('goodbye world', env.cmd('ft.get', 'idx', 'doc1')[1])

def testConcurrentErrors(env):
    from multiprocessing import Process
    import random

    env.cmd('ft.create', 'idx', 'schema', 'txt', 'text')
    docs_per_thread = 100
    num_threads = 50

    docIds = ['doc{}'.format(x) for x in range(docs_per_thread)]

    def thrfn():
        myIds = docIds[::]
        random.shuffle(myIds)
        cli = env.getConnection()
        with cli.pipeline(transaction=False) as pl:
            for x in myIds:
                pl.execute_command('ft.add', 'idx', x, 1.0,
                                   'fields', 'txt', ' hello world ' * 50)
            try:
                pl.execute()
            except Exception as e:
                pass
                # print e

    thrs = [Process(target=thrfn) for x in range(num_threads)]
    [th.start() for th in thrs]
    [th.join() for th in thrs]
    res = env.cmd('ft.info', 'idx')
    d = {res[i]: res[i + 1] for i in range(0, len(res), 2)}
    env.assertEqual(100, int(d['num_docs']))

def testBinaryKeys(env):
    env.cmd('ft.create', 'idx', 'schema', 'txt', 'text')
    # Insert a document
    env.cmd('ft.add', 'idx', 'Hello', 1.0, 'fields', 'txt', 'NoBin match')
    env.cmd('ft.add', 'idx', 'Hello\x00World', 1.0, 'fields', 'txt', 'Bin match')
    for _ in env.reloading_iterator():
        exp = [2L, 'Hello\x00World', ['txt', 'Bin match'], 'Hello', ['txt', 'NoBin match']]
        res = env.cmd('ft.search', 'idx', 'match')
        print(exp)
        print(res)
        env.assertEqual(exp, res)

def testNonDefaultDb(env):
    if env.is_cluster():
        raise unittest.SkipTest()

    # Should be ok
    env.cmd('FT.CREATE', 'idx1', 'schema', 'txt', 'text')
    try:
        env.cmd('SELECT 1')
    except redis.ResponseError:
        return

    # Should fail
    with env.assertResponseError():
        env.cmd('FT.CREATE', 'idx2', 'schema', 'txt', 'text')

def testDuplicateNonspecFields(env):
    env.cmd('FT.CREATE', 'idx', 'schema', 'txt', 'text')
    env.cmd('FT.ADD', 'idx', 'doc', 1.0, 'fields',
             'f1', 'f1val', 'f1', 'f1val2', 'F1', 'f1Val3')

    res = env.cmd('ft.get', 'idx', 'doc')
    res = {res[i]: res[i + 1] for i in range(0, len(res), 2)}
    env.assertTrue(res['f1'] in ('f1val', 'f1val2'))
    env.assertEqual('f1Val3', res['F1'])

def testDuplicateFields(env):
    env.cmd('FT.CREATE', 'idx', 'SCHEMA', 'txt',
             'TEXT', 'num', 'NUMERIC', 'SORTABLE')
    for _ in env.retry_with_reload():
        # Ensure the index assignment is correct after an rdb load
        with env.assertResponseError():
            env.cmd('FT.ADD', 'idx', 'doc', 1.0, 'FIELDS',
                     'txt', 'foo', 'txt', 'bar', 'txt', 'baz')

        # Try add hash
        env.hmset('newDoc', {'txt': 'foo', 'Txt': 'bar', 'txT': 'baz'})
        # Get the actual value:

        from redis import ResponseError
        if not env.is_cluster():
            with env.assertResponseError(contained='twice'):
                env.cmd('FT.ADDHASH', 'idx', 'newDoc', 1.0)

        # Try with REPLACE
        with env.assertResponseError():
            env.cmd('FT.ADD', 'idx', 'doc2', 1.0, 'REPLACE', 'FIELDS',
                     'txt', 'foo', 'txt', 'bar')

        # With replace partial
        env.cmd('FT.ADD', 'idx', 'doc2', 1.0, 'REPLACE',
                 'PARTIAL', 'FIELDS', 'num', 42)
        with env.assertResponseError():
            env.cmd('FT.ADD', 'idx', 'doc2', 1.0, 'REPLACE',
                     'PARTIAL', 'FIELDS', 'num', 42, 'num', 32)

def testDuplicateSpec(env):
    with env.assertResponseError():
        env.cmd('FT.CREATE', 'idx', 'SCHEMA', 'f1',
                 'text', 'n1', 'numeric', 'f1', 'text')

def testSortbyMissingFieldSparse(env):
    # Note, the document needs to have one present sortable field in
    # order for the indexer to give it a sort vector
    env.cmd('ft.create', 'idx', 'SCHEMA', 'lastName', 'text',
             'SORTABLE', 'firstName', 'text', 'SORTABLE')
    env.cmd('ft.add', 'idx', 'doc1', 1.0, 'fields', 'lastName', 'mark')
    res = env.cmd('ft.search', 'idx', 'mark', 'WITHSORTKEYS', "SORTBY",
                   "firstName", "ASC", "limit", 0, 100)
    # commented because we don't filter out exclusive sortby fields
    # env.assertEqual([1L, 'doc1', None, ['lastName', 'mark']], res)

def testLuaAndMulti(env):
    if env.is_cluster():
        raise unittest.SkipTest()
    # Ensure we can work in Lua and Multi environments without crashing
    env.cmd('FT.CREATE', 'idx', 'SCHEMA', 'f1', 'text', 'n1', 'numeric')
    env.cmd('HMSET', 'hashDoc', 'f1', 'v1', 'n1', 4)
    env.cmd('HMSET', 'hashDoc2', 'f1', 'v1', 'n1', 5)

    r = env.getConnection()

    r.eval("return redis.call('ft.add', 'idx', 'doc1', 1.0, 'fields', 'f1', 'bar')", "0")
    r.eval("return redis.call('ft.addhash', 'idx', 'hashDoc', 1.0)", 0)

    # Try in a pipeline:
    with r.pipeline(transaction=True) as pl:
        pl.execute_command('ft.add', 'idx', 'doc2',
                           1.0, 'fields', 'f1', 'v3')
        pl.execute_command('ft.add', 'idx', 'doc3',
                           1.0, 'fields', 'f1', 'v4')
        pl.execute_command('ft.addhash', 'idx', 'hashdoc2', 1.0)
    pl.execute()

def testLanguageField(env):
    env.cmd('FT.CREATE', 'idx', 'SCHEMA', 'language', 'TEXT')
    env.cmd('FT.ADD', 'idx', 'doc1', 1.0,
             'FIELDS', 'language', 'gibberish')
    res = env.cmd('FT.SEARCH', 'idx', 'gibberish')
    env.assertEqual([1L, 'doc1', ['language', 'gibberish']], res)
    # The only way I can verify that LANGUAGE is parsed twice is ensuring we
    # provide a wrong language. This is much easier to test than trying to
    # figure out how a given word is stemmed
    with env.assertResponseError():
        env.cmd('FT.ADD', 'idx', 'doc1', 1.0, 'LANGUAGE',
                 'blah', 'FIELDS', 'language', 'gibber')

def testUninitSortvector(env):
    # This would previously crash
    env.cmd('FT.CREATE', 'idx', 'SCHEMA', 'f1', 'TEXT')
    for x in range(2000):
        env.cmd('FT.ADD', 'idx', 'doc{}'.format(
            x), 1.0, 'FIELDS', 'f1', 'HELLO')

    env.broadcast('SAVE')
    for x in range(10):
        env.broadcast('DEBUG RELOAD')


def normalize_row(row):
    return to_dict(row)


def assertAggrowsEqual(env, exp, got):
    env.assertEqual(exp[0], got[0])
    env.assertEqual(len(exp), len(got))

    # and now, it's just free form:
    exp = sorted(to_dict(x) for x in exp[1:])
    got = sorted(to_dict(x) for x in got[1:])
    env.assertEqual(exp, got)

def assertResultsEqual(env, exp, got, inorder=True):
    from pprint import pprint
    pprint(exp)
    pprint(got)
    env.assertEqual(exp[0], got[0])
    env.assertEqual(len(exp), len(got))

    exp = list(grouper(exp[1:], 2))
    got = list(grouper(got[1:], 2))

    for x in range(len(exp)):
        exp_did, exp_fields = exp[x]
        got_did, got_fields = got[x]
        env.assertEqual(exp_did, got_did, message="at position {}".format(x))
        got_fields = to_dict(got_fields)
        exp_fields = to_dict(exp_fields)
        env.assertEqual(exp_fields, got_fields, message="at position {}".format(x))


def testAlterIndex(env):
    env.cmd('FT.CREATE', 'idx', 'SCHEMA', 'f1', 'TEXT')
    env.cmd('FT.ADD', 'idx', 'doc1', 1.0, 'FIELDS', 'f1', 'hello', 'f2', 'world')
    env.cmd('FT.ALTER', 'idx', 'SCHEMA', 'ADD', 'f2', 'TEXT')
    env.cmd('FT.ADD', 'idx', 'doc2', 1.0, 'FIELDS', 'f1', 'hello', 'f2', 'world')
    for _ in env.retry_with_reload():
        ret = env.cmd('FT.SEARCH', 'idx', 'world')
        env.assertEqual([1, 'doc2', ['f1', 'hello', 'f2', 'world']], ret)

    env.cmd('FT.ALTER', 'idx', 'SCHEMA', 'ADD', 'f3', 'TEXT', 'SORTABLE')
    for x in range(10):
        env.cmd('FT.ADD', 'idx', 'doc{}'.format(x + 3), 1.0,
                 'FIELDS', 'f1', 'hello', 'f3', 'val{}'.format(x))

    for _ in env.retry_with_reload():
        # Test that sortable works
        res = env.cmd('FT.SEARCH', 'idx', 'hello', 'SORTBY', 'f3', 'DESC')
        exp = [12, 'doc12', ['f1', 'hello', 'f3', 'val9'], 'doc11', ['f1', 'hello', 'f3', 'val8'], 'doc10', ['f1', 'hello', 'f3', 'val7'], 'doc9', ['f1', 'hello', 'f3', 'val6'], 'doc8', ['f1', 'hello', 'f3', 'val5'], 'doc7', [
                'f1', 'hello', 'f3', 'val4'], 'doc6', ['f1', 'hello', 'f3', 'val3'], 'doc5', ['f1', 'hello', 'f3', 'val2'], 'doc4', ['f1', 'hello', 'f3', 'val1'], 'doc3', ['f1', 'hello', 'f3', 'val0']]
        
        assertResultsEqual(env, exp, res)

    # Test that we can add a numeric field
    env.cmd('FT.ALTER', 'idx', 'SCHEMA', 'ADD', 'n1', 'NUMERIC')
    env.cmd('FT.ADD', 'idx', 'docN1', 1.0, 'FIELDS', 'n1', 50)
    env.cmd('FT.ADD', 'idx', 'docN2', 1.0, 'FIELDS', 'n1', 250)
    for _ in env.retry_with_reload():
        res = env.cmd('FT.SEARCH', 'idx', '@n1:[0 100]')
        env.assertEqual([1, 'docN1', ['n1', '50']], res)

def testAlterValidation(env):
    # Test that constraints for ALTER comand
    env.cmd('FT.CREATE', 'idx1', 'SCHEMA', 'f0', 'TEXT')
    for x in range(1, 32):
        env.cmd('FT.ALTER', 'idx1', 'SCHEMA', 'ADD', 'f{}'.format(x), 'TEXT')
    # OK for now.

    # Should be too many indexes
    env.assertRaises(redis.ResponseError, env.cmd, 'FT.ALTER',
                      'idx1', 'SCHEMA', 'ADD', 'tooBig', 'TEXT')

    env.cmd('FT.CREATE', 'idx2', 'MAXTEXTFIELDS', 'SCHEMA', 'f0', 'TEXT')
    # print env.cmd('FT.INFO', 'idx2')
    for x in range(1, 50):
        env.cmd('FT.ALTER', 'idx2', 'SCHEMA', 'ADD', 'f{}'.format(x + 1), 'TEXT')

    env.cmd('FT.ADD', 'idx2', 'doc1', 1.0, 'FIELDS', 'f50', 'hello')
    for _ in env.retry_with_reload():
        ret = env.cmd('FT.SEARCH', 'idx2', '@f50:hello')
        env.assertEqual([1, 'doc1', ['f50', 'hello']], ret)

    env.cmd('FT.CREATE', 'idx3', 'SCHEMA', 'f0', 'text')
    # Try to alter the index with garbage
    env.assertRaises(redis.ResponseError, env.cmd, 'FT.ALTER', 'idx3',
                      'SCHEMA', 'ADD', 'f1', 'TEXT', 'f2', 'garbage')
    ret = to_dict(env.cmd('ft.info', 'idx3'))
    env.assertEqual(1, len(ret['fields']))

    env.assertRaises(redis.ResponseError, env.cmd, 'FT.ALTER',
                      'nonExist', 'SCHEMA', 'ADD', 'f1', 'TEXT')

    # test with no fields!
    env.assertRaises(redis.ResponseError, env.cmd, 'FT.ALTER', 'idx2', 'SCHEMA', 'ADD')

def testIssue366_1(env):
    if env.is_cluster():
        raise unittest.SkipTest('ADDHASH unsupported!')
    # Test random RDB regressions, see GH 366
    env.cmd('FT.CREATE', 'idx1', 'SCHEMA', 'textfield', 'TEXT', 'numfield', 'NUMERIC')
    env.hmset('foo', {'textfield': 'blah', 'numfield': 1})
    env.cmd('FT.ADDHASH', 'idx1', 'foo', 1, 'replace')
    env.cmd('FT.DEL', 'idx1', 'foo')
    for _ in env.retry_with_reload():
        pass  # --just ensure it doesn't crash

def testIssue366_2(env):
    # FT.CREATE atest SCHEMA textfield TEXT numfield NUMERIC
    # FT.ADD atest anId 1 PAYLOAD '{"hello":"world"}' FIELDS textfield sometext numfield 1234
    # FT.ADD atest anId 1 PAYLOAD '{"hello":"world2"}' REPLACE PARTIAL FIELDS numfield 1111
    # shutdown
    env.cmd('FT.CREATE', 'idx1', 'SCHEMA', 'textfield', 'TEXT', 'numfield', 'NUMERIC')
    env.cmd('FT.ADD', 'idx1', 'doc1', 1, 'PAYLOAD', '{"hello":"world"}',
             'FIELDS', 'textfield', 'sometext', 'numfield', 1234)
    env.cmd('ft.add', 'idx1', 'doc1', 1,
             'PAYLOAD', '{"hello":"world2"}',
             'REPLACE', 'PARTIAL',
             'FIELDS', 'textfield', 'sometext', 'numfield', 1111)
    for _ in env.retry_with_reload():
        pass  #

def testReplaceReload(env):
    env.cmd('FT.CREATE', 'idx2', 'SCHEMA', 'textfield', 'TEXT', 'numfield', 'NUMERIC')
    # Create a document and then replace it.
    env.cmd('FT.ADD', 'idx2', 'doc2', 1.0, 'FIELDS', 'textfield', 's1', 'numfield', 99)
    env.cmd('FT.ADD', 'idx2', 'doc2', 1.0, 'REPLACE', 'PARTIAL',
             'FIELDS', 'textfield', 's100', 'numfield', 990)
    env.dump_and_reload()
    # RDB Should still be fine

    env.cmd('FT.ADD', 'idx2', 'doc2', 1.0, 'REPLACE', 'PARTIAL',
             'FIELDS', 'textfield', 's200', 'numfield', 1090)
    doc = to_dict(env.cmd('FT.GET', 'idx2', 'doc2'))
    env.assertEqual('s200', doc['textfield'])
    env.assertEqual('1090', doc['numfield'])


# command = 'FT.CREATE idx SCHEMA '
# for i in range(255):
#     command += 't%d NUMERIC SORTABLE ' % i
# command = command[:-1]
# r.execute_command(command)
# r.execute_command('save')
# // reload from ...
# r.execute_command('FT.ADD idx doc1 1.0 FIELDS t0 1')
def testIssue417(env):
    command = ['ft.create', 'idx', 'schema']
    for x in range(255):
        command += ['t{}'.format(x), 'numeric', 'sortable']
    command = command[:-1]
    env.cmd(*command)
    for _ in env.reloading_iterator():
        try:
            env.execute_command('FT.ADD', 'idx', 'doc1', '1.0', 'FIELDS', 't0', '1')
        except redis.ResponseError as e:
            env.assertTrue('already' in e.message.lower())

# >FT.CREATE myIdx SCHEMA title TEXT WEIGHT 5.0 body TEXT url TEXT
# >FT.ADD myIdx doc1 1.0 FIELDS title "hello world" body "lorem ipsum" url "www.google.com"
# >FT.SEARCH myIdx "no-as"
# Could not connect to Redis at 127.0.0.1:6379: Connection refused
# >FT.SEARCH myIdx "no-as"
# (error) Unknown Index name
def testIssue422(env):
    env.cmd('ft.create', 'myIdx', 'schema',
             'title', 'TEXT', 'WEIGHT', '5.0',
             'body', 'TEXT',
             'url', 'TEXT')
    env.cmd('ft.add', 'myIdx', 'doc1', '1.0', 'FIELDS', 'title', 'hello world', 'bod', 'lorem ipsum', 'url', 'www.google.com')
    rv = env.cmd('ft.search', 'myIdx', 'no-as')
    env.assertEqual([0], rv)

def testIssue446(env):
    env.cmd('ft.create', 'myIdx', 'schema',
             'title', 'TEXT', 'SORTABLE')
    env.cmd('ft.add', 'myIdx', 'doc1', '1.0', 'fields', 'title', 'hello world', 'body', 'lorem ipsum', 'url', '"www.google.com')
    rv = env.cmd('ft.search', 'myIdx', 'hello', 'limit', '0', '0')
    env.assertEqual([1], rv)

def testTimeoutSettings(env):
    env.cmd('ft.create', 'idx', 'schema', 't1', 'text')
    env.expect('ft.search', 'idx', '*', 'ON_TIMEOUT', 'BLAHBLAH').raiseError()
    env.expect('ft.search', 'idx', '*', 'ON_TIMEOUT', 'RETURN').notRaiseError()
    env.expect('ft.search', 'idx', '*', 'ON_TIMEOUT', 'FAIL').notRaiseError()

# Standalone functionality
def testIssue484(env):
# Issue with split
# 127.0.0.1:6379> ft.drop productSearch1
# OK
# 127.0.0.1:6379> "FT.CREATE" "productSearch1" "NOSCOREIDX" "SCHEMA" "productid" "TEXT" "categoryid" "TEXT"  "color" "TEXT" "timestamp" "NUMERIC"
# OK
# 127.0.0.1:6379> "FT.ADD" "productSearch1" "GUID1" "1.0" "REPLACE" "FIELDS" "productid" "1" "categoryid" "cars" "color" "blue" "categoryType" 0
# OK
# 127.0.0.1:6379> "FT.ADD" "productSearch1" "GUID2" "1.0" "REPLACE" "FIELDS" "productid" "1" "categoryid" "small cars" "color" "white" "categoryType" 0
# OK
# 127.0.0.1:6379> "FT.ADD" "productSearch1" "GUID3" "1.0" "REPLACE" "FIELDS" "productid" "2" "categoryid" "Big cars" "color" "white" "categoryType" 0
# OK
# 127.0.0.1:6379> "FT.ADD" "productSearch1" "GUID4" "1.0" "REPLACE" "FIELDS" "productid" "2" "categoryid" "Big cars" "color" "green" "categoryType" 0
# OK
# 127.0.0.1:6379> "FT.ADD" "productSearch1" "GUID5" "1.0" "REPLACE" "FIELDS" "productid" "3" "categoryid" "cars" "color" "blue" "categoryType" 0
# OK
# 127.0.0.1:6379>  FT.AGGREGATE productSearch1 * load 2 @color @categoryid APPLY "split(format(\"%s-%s\",@color,@categoryid),\"-\")" as value GROUPBY 1 @value REDUCE COUNT 0 as value_count
    env.cmd('ft.create', 'productSearch1', 'noscoreidx', 'schema', 'productid',
            'text', 'categoryid', 'text', 'color', 'text', 'timestamp', 'numeric')
    env.cmd('ft.add', 'productSearch1', 'GUID1', '1.0', 'REPLACE', 'FIELDS', 'productid', '1', 'categoryid', 'cars', 'color', 'blue', 'categoryType', 0)
    env.cmd('ft.add', 'productSearch1', 'GUID2', '1.0', 'REPLACE', 'FIELDS', 'productid', '1', 'categoryid', 'small cars', 'color', 'white', 'categoryType', 0)
    env.cmd('ft.add', 'productSearch1', 'GUID3', '1.0', 'REPLACE', 'FIELDS', 'productid', '2', 'categoryid', 'Big cars', 'color', 'white', 'categoryType', 0)
    env.cmd('ft.add', 'productSearch1', 'GUID4', '1.0', 'REPLACE', 'FIELDS', 'productid', '2', 'categoryid', 'Big cars', 'color', 'green', 'categoryType', 0)
    env.cmd('ft.add', 'productSearch1', 'GUID5', '1.0', 'REPLACE', 'FIELDS', 'productid', '3', 'categoryid', 'cars', 'color', 'blue', 'categoryType', 0)
    res = env.cmd('FT.AGGREGATE', 'productSearch1', '*',
        'load', '2', '@color', '@categoryid',
        'APPLY', 'split(format("%s-%s",@color,@categoryid),"-")', 'as', 'value',
        'GROUPBY', '1', '@value',
        'REDUCE', 'COUNT', '0', 'as', 'value_count',
        'SORTBY', '4', '@value_count', 'DESC', '@value', 'ASC')
    expected = [6, ['value', 'white', 'value_count', '2'], ['value', 'cars', 'value_count', '2'], ['value', 'small cars', 'value_count', '1'], ['value', 'blue', 'value_count', '2'], ['value', 'Big cars', 'value_count', '2'], ['value', 'green', 'value_count', '1']]
<<<<<<< HEAD
    assertAggrowsEqual(env, expected, res)
=======
    for var in expected:
        env.assertIn(var, res)
>>>>>>> 0c39d3bf

def testIssue501(env):
    env.cmd('FT.CREATE', 'incidents', 'SCHEMA', 'report', 'TEXT')
    env.cmd('FT.ADD', 'incidents', 'doc1', 1.0, 'FIELDS', 'report', 'report content')
    print "Added doc..."
    env.cmd('FT.DICTADD', 'slang', 'timmies', 'toque', 'toonie', 'serviette', 'kerfuffle', 'chesterfield')
    print "Added to dict"
    print "going to spellcheck"
    rv = env.cmd('FT.SPELLCHECK', 'incidents', 'qqqqqqqqqqqqqqqqqqqqqqqqqqqqqqqqqqqqqqqqqqqqqqqqqqqqqqqqqqqqqqqqqqqqqqqqqqqqqqqqqqqqqqqqqqqqqqqqqqqqq',
        'TERMS', 'INCLUDE', 'slang', 'TERMS', 'EXCLUDE', 'slang')
    print "spellcheque done"
    env.assertEqual("qqqqqqqqqqqqqqqqqqqqqqqqqqqqqqqqqqqqqqqqqqqqqqqqqqqqqqqqqqqqqqqqqqqqqqqqqqqqqqqqqqqqqqqqqqqqqqqqqqqqq", rv[0][1])
    env.assertEqual([], rv[0][2])

def grouper(iterable, n, fillvalue=None):
    "Collect data into fixed-length chunks or blocks"
    from itertools import izip_longest
    # grouper('ABCDEFG', 3, 'x') --> ABC DEF Gxx
    args = [iter(iterable)] * n
    return izip_longest(fillvalue=fillvalue, *args)


def to_dict(r):
    return {r[i]: r[i + 1] for i in range(0, len(r), 2)}<|MERGE_RESOLUTION|>--- conflicted
+++ resolved
@@ -1940,12 +1940,9 @@
         'REDUCE', 'COUNT', '0', 'as', 'value_count',
         'SORTBY', '4', '@value_count', 'DESC', '@value', 'ASC')
     expected = [6, ['value', 'white', 'value_count', '2'], ['value', 'cars', 'value_count', '2'], ['value', 'small cars', 'value_count', '1'], ['value', 'blue', 'value_count', '2'], ['value', 'Big cars', 'value_count', '2'], ['value', 'green', 'value_count', '1']]
-<<<<<<< HEAD
     assertAggrowsEqual(env, expected, res)
-=======
     for var in expected:
         env.assertIn(var, res)
->>>>>>> 0c39d3bf
 
 def testIssue501(env):
     env.cmd('FT.CREATE', 'incidents', 'SCHEMA', 'report', 'TEXT')
