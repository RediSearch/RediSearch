--- conflicted
+++ resolved
@@ -27,16 +27,11 @@
 
 def testAddErrors(env):
     env.expect('ft.create idx schema foo text bar numeric sortable').equal('OK')
-<<<<<<< HEAD
     env.expect('ft.add idx doc1 1 redis 4').error().contains('Unknown keyword `4` provide')
     env.expect('ft.add idx doc1').error().contains("wrong number of arguments for 'ft.add' command")
     env.expect('ft.add idx doc1 42').error().contains("Score must be between 0 and 1")
     env.expect('ft.add idx doc1 1.0').error().contains("No field list found")
     env.expect('ft.add fake_idx doc1 1.0 fields foo bar').error().contains("Unknown index name")
-
-=======
-    env.expect('ft.add idx doc1 1 redis 4').error().contains('Unknown keyword')
->>>>>>> de2b2bd8
 
 def assertEqualIgnoreCluster(env, val1, val2):
     # todo: each test that uses this function should be switch back to env.assertEqual once fix
