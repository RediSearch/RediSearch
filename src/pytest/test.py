# -*- coding: utf-8 -*-

import redis
import unittest
from hotels import hotels
import random
import time
from RLTest import Env


def testAdd(env):
    if env.is_cluster():
        raise unittest.SkipTest()

    r = env
    env.assertOk(r.execute_command(
        'ft.create', 'idx', 'schema', 'title', 'text', 'body', 'text'))
    env.assertTrue(r.exists('idx:idx'))
    env.assertOk(r.execute_command('ft.add', 'idx', 'doc1', 1.0, 'fields',
                                    'title', 'hello world',
                                    'body', 'lorem ist ipsum'))

    for _ in r.retry_with_rdb_reload():
        prefix = 'ft'
        env.assertExists(prefix + ':idx/hello')
        env.assertExists(prefix + ':idx/world')
        env.assertExists(prefix + ':idx/lorem')

def testConditionalUpdate(env):
    env.assertOk(env.cmd(
        'ft.create', 'idx', 'schema', 'foo', 'text', 'bar', 'numeric', 'sortable'))
    env.assertOk(env.cmd('ft.add', 'idx', '1', '1',
                           'fields', 'foo', 'hello', 'bar', '123'))
    env.assertOk(env.cmd('ft.add', 'idx', '1', '1', 'replace', 'if',
                           '@foo == "hello"', 'fields', 'foo', 'world', 'bar', '123'))
    env.assertEqual('NOADD', env.cmd('ft.add', 'idx', '1', '1', 'replace',
                                       'if', '@foo == "hello"', 'fields', 'foo', 'world', 'bar', '123'))
    env.assertEqual('NOADD', env.cmd('ft.add', 'idx', '1', '1', 'replace',
                                       'if', '1 == 2', 'fields', 'foo', 'world', 'bar', '123'))
    env.assertOk(env.cmd('ft.add', 'idx', '1', '1', 'replace', 'partial', 'if',
                           '@foo == "world"', 'fields', 'bar', '234'))
    env.assertOk(env.cmd('ft.add', 'idx', '1', '1', 'replace', 'if',
                           '@bar == 234', 'fields', 'foo', 'hello', 'bar', '123'))

    # Ensure that conditionals are ignored if the document doesn't exist
    env.assertOk(env.cmd('FT.ADD', 'idx', '666', '1',
                           'IF', '@bar > 42', 'FIELDS', 'bar', '15'))
    # Ensure that it fails if we try again, because it already exists
    env.assertEqual('NOADD', env.cmd('FT.ADD', 'idx', '666', '1',
                                       'REPLACE', 'IF', '@bar > 42', 'FIELDS', 'bar', '15'))
    # Ensure that it fails because we're not using 'REPLACE'
    with env.assertResponseError():
        env.assertOk(env.cmd('FT.ADD', 'idx', '666', '1',
                               'IF', '@bar > 42', 'FIELDS', 'bar', '15'))

def testUnionIdList(env):
    # Regression test for https://github.com/RediSearch/RediSearch/issues/306
    r = env
    N = 100
    env.assertOk(r.execute_command(
        "ft.create", "test", "SCHEMA",  "tags", "TAG", "waypoint", "GEO"))
    env.assertOk(r.execute_command(
        "ft.add", "test", "1", "1", "FIELDS", "tags", "alberta", "waypoint", "-113.524,53.5244"))
    env.assertOk(r.execute_command(
        "ft.add", "test", "2", "1", "FIELDS", "tags", "ontario", "waypoint", "-79.395,43.661667"))

    r.cmd('ft.search', 'test', '@tags:{ontario}')

    res = r.execute_command(
        'ft.search', 'test', "@waypoint:[-113.52 53.52 20 mi]|@tags:{ontario}", 'nocontent')
    env.assertEqual(res, [2, '2', '1'])

def testAttributes(env):
    env.assertOk(env.cmd('ft.create', 'idx', 'schema',
                           'title', 'text', 'body', 'text'))
    env.assertOk(env.cmd('ft.add', 'idx', 'doc1', 1.0, 'fields',
                                            'title', 't1 t2', 'body', 't3 t4 t5'))
    env.assertOk(env.cmd('ft.add', 'idx', 'doc2', 1.0, 'fields',
                           'body', 't1 t2', 'title', 't3 t5'))

    res = env.cmd(
        'ft.search', 'idx', '(@title:(t1 t2) => {$weight: 0.2}) |(@body:(t1 t2) => {$weight: 0.5})', 'nocontent')
    env.assertListEqual([2L, 'doc2', 'doc1'], res)
    res = env.cmd(
        'ft.search', 'idx', '(@title:(t1 t2) => {$weight: 2.5}) |(@body:(t1 t2) => {$weight: 0.5})', 'nocontent')
    env.assertListEqual([2L, 'doc1', 'doc2'], res)

    res = env.cmd(
        'ft.search', 'idx', '(t3 t5) => {$slop: 4}', 'nocontent')
    env.assertListEqual([2L, 'doc2', 'doc1'], res)
    res = env.cmd(
        'ft.search', 'idx', '(t5 t3) => {$slop: 0}', 'nocontent')
    env.assertListEqual([1L, 'doc2'], res)
    res = env.cmd(
        'ft.search', 'idx', '(t5 t3) => {$slop: 0; $inorder:true}', 'nocontent')
    env.assertListEqual([0], res)

def testUnion(env):
    N = 100
    r = env
    env.assertOk(r.execute_command(
        'ft.create', 'idx', 'schema', 'f', 'text'))
    for i in range(N):

        env.assertOk(r.execute_command('ft.add', 'idx', 'doc%d' % i, 1.0, 'fields',
                                        'f', 'hello world' if i % 2 == 0 else 'hallo werld'))

    for _ in r.retry_with_rdb_reload():
        res = r.execute_command(
            'ft.search', 'idx', 'hello|hallo', 'nocontent', 'limit', '0', '100')
        env.assertEqual(N + 1, len(res))
        env.assertEqual(N, res[0])

        res = r.execute_command(
            'ft.search', 'idx', 'hello|world', 'nocontent', 'limit', '0', '100')
        env.assertEqual(51, len(res))
        env.assertEqual(50, res[0])

        res = r.execute_command('ft.search', 'idx', '(hello|hello)(world|world)',
                                'nocontent', 'verbatim', 'limit', '0', '100')
        env.assertEqual(51, len(res))
        env.assertEqual(50, res[0])

        res = r.execute_command(
            'ft.search', 'idx', '(hello|hallo)(werld|world)', 'nocontent', 'verbatim', 'limit', '0', '100')
        env.assertEqual(101, len(res))
        env.assertEqual(100, res[0])

        res = r.execute_command(
            'ft.search', 'idx', '(hallo|hello)(world|werld)', 'nocontent', 'verbatim', 'limit', '0', '100')
        env.assertEqual(101, len(res))
        env.assertEqual(100, res[0])

        res = r.execute_command(
            'ft.search', 'idx', '(hello|werld)(hallo|world)', 'nocontent', 'verbatim', 'limit', '0', '100')
        env.assertEqual(101, len(res))
        env.assertEqual(100, res[0])

        res = r.execute_command(
            'ft.search', 'idx', '(hello|hallo) world', 'nocontent', 'verbatim', 'limit', '0', '100')
        env.assertEqual(51, len(res))
        env.assertEqual(50, res[0])

        res = r.execute_command(
            'ft.search', 'idx', '(hello world)|((hello world)|(hallo world|werld) | hello world werld)', 'nocontent', 'verbatim', 'limit', '0', '100')
        env.assertEqual(101, len(res))
        env.assertEqual(100, res[0])

def testSearch(env):
    r = env
    env.assertOk(r.execute_command(
        'ft.create', 'idx', 'schema', 'title', 'text', 'weight', 10.0, 'body', 'text'))
    env.assertOk(r.execute_command('ft.add', 'idx', 'doc1', 0.5, 'fields',
                                    'title', 'hello world',
                                    'body', 'lorem ist ipsum'))
    env.assertOk(r.execute_command('ft.add', 'idx', 'doc2', 1.0, 'fields',
                                    'title', 'hello another world',
                                    'body', 'lorem ist ipsum lorem lorem'))
    for _ in r.retry_with_rdb_reload():

        res = r.execute_command('ft.search', 'idx', 'hello')

        env.assertTrue(len(res) == 5)
        env.assertEqual(res[0], 2L)
        env.assertEqual(res[1], "doc2")
        env.assertTrue(isinstance(res[2], list))
        env.assertTrue('title' in res[2])
        env.assertTrue('hello another world' in res[2])
        env.assertEqual(res[3], "doc1")
        env.assertTrue('hello world' in res[4])

        # Test empty query
        res = r.execute_command('ft.search', 'idx', '')
        env.assertListEqual([0], res)

        # Test searching with no content
        res = r.execute_command(
            'ft.search', 'idx', 'hello', 'nocontent')
        env.assertTrue(len(res) == 3)
        env.assertEqual(res[0], 2L)
        env.assertEqual(res[1], "doc2")
        env.assertEqual(res[2], "doc1")

        # Test searching WITHSCORES
        res = r.execute_command(
            'ft.search', 'idx', 'hello', 'WITHSCORES')
        env.assertEqual(len(res), 7)
        env.assertEqual(res[0], 2L)
        env.assertEqual(res[1], "doc2")
        env.assertTrue(float(res[2]) > 0)
        env.assertEqual(res[4], "doc1")
        env.assertTrue(float(res[5]) > 0)

        # Test searching WITHSCORES NOCONTENT
        res = r.execute_command(
            'ft.search', 'idx', 'hello', 'WITHSCORES', 'NOCONTENT')
        env.assertEqual(len(res), 5)
        env.assertEqual(res[0], 2L)
        env.assertEqual(res[1], "doc2")
        env.assertTrue(float(res[2]) > 0)
        env.assertEqual(res[3], "doc1")
        env.assertTrue(float(res[4]) > 0)

def testSearchNosave(env):
    # Check to see what happens when we try to return unsaved documents
    env.cmd('ft.create', 'idx', 'SCHEMA', 'f1', 'text')
    # Add 3 documents
    for x in range(3):
        env.cmd('ft.add', 'idx', 'doc{}'.format(x),
                 1.0, 'NOSAVE', 'FIELDS', 'f1', 'value')

    # Now query the results
    res = env.cmd('ft.search', 'idx', 'value')
    env.assertEqual(3, res[0])
    for content in res[2::2]:
        env.assertEqual([], content)

def testGet(env):
    r = env
    env.assertOk(r.execute_command(
        'ft.create', 'idx', 'schema', 'foo', 'text', 'bar', 'text'))

    for i in range(100):
        env.assertOk(r.execute_command('ft.add', 'idx', 'doc%d' % i, 1.0, 'fields',
                                        'foo', 'hello world', 'bar', 'wat wat'))

    for i in range(100):
        res = r.execute_command('ft.get', 'idx', 'doc%d' % i)
        env.assertIsNotNone(res)
        env.assertListEqual(
            ['foo', 'hello world', 'bar', 'wat wat'], res)
        env.assertIsNone(r.execute_command(
            'ft.get', 'idx', 'doc%dsdfsd' % i))

    rr = r.execute_command(
        'ft.mget', 'idx', *('doc%d' % i for i in range(100)))
    env.assertEqual(len(rr), 100)
    for res in rr:
        env.assertIsNotNone(res)
        env.assertListEqual(
            ['foo', 'hello world', 'bar', 'wat wat'], res)
    rr = r.execute_command(
        'ft.mget', 'idx', *('doc-%d' % i for i in range(100)))
    env.assertEqual(len(rr), 100)
    for res in rr:
        env.assertIsNone(res)

    # Verify that when a document is deleted, GET returns NULL
    r.cmd('ft.del', 'idx', 'doc10') # But we still keep the document
    r.cmd('ft.del', 'idx', 'doc11')
    res = r.cmd('ft.get', 'idx', 'doc10')
    r.assertEqual(None, res)
    res = r.cmd('ft.mget', 'idx', 'doc10', 'doc11', 'doc12')
    r.assertIsNone(res[0])
    r.assertIsNone(res[1])
    r.assertTrue(not not res[2])

def testDelete(env):
    r = env
    env.assertOk(r.execute_command(
        'ft.create', 'idx', 'schema', 'f', 'text'))

    for i in range(100):
        env.assertOk(r.execute_command('ft.add', 'idx', 'doc%d' % i, 1.0, 'fields',
                                        'f', 'hello world'))

    for i in range(100):
        # the doc hash should exist now
        r.expect('ft.get', 'idx', 'doc%d' % i).notRaiseError()
        # Delete the actual docs only half of the time
        env.assertEqual(1, r.execute_command(
            'ft.del', 'idx', 'doc%d' % i, 'DD' if i % 2 == 0 else ''))
        # second delete should return 0
        env.assertEqual(0, r.execute_command(
            'ft.del', 'idx', 'doc%d' % i))

        # After del with DD the doc hash should not exist
        if i % 2 == 0:
            env.assertFalse(r.exists('doc%d' % i))
        else:
            r.expect('ft.get', 'idx', 'doc%d' % i).notRaiseError()
        res = r.execute_command(
            'ft.search', 'idx', 'hello', 'nocontent', 'limit', 0, 100)
        env.assertNotIn('doc%d' % i, res)
        env.assertEqual(res[0], 100 - i - 1)
        env.assertEqual(len(res), 100 - i)

        # test reinsertion
        env.assertOk(r.execute_command('ft.add', 'idx', 'doc%d' % i, 1.0, 'fields',
                                        'f', 'hello world'))
        res = r.execute_command(
            'ft.search', 'idx', 'hello', 'nocontent', 'limit', 0, 100)
        env.assertIn('doc%d' % i, res)
        env.assertEqual(1, r.execute_command(
            'ft.del', 'idx', 'doc%d' % i))
    for _ in r.retry_with_rdb_reload():
        did = 'rrrr'
        env.assertOk(r.execute_command('ft.add', 'idx', did, 1, 'fields',
                                        'f', 'hello world'))
        env.assertEqual(1, r.execute_command('ft.del', 'idx', did))
        env.assertEqual(0, r.execute_command('ft.del', 'idx', did))
        env.assertOk(r.execute_command('ft.add', 'idx', did, 1, 'fields',
                                        'f', 'hello world'))
        env.assertEqual(1, r.execute_command('ft.del', 'idx', did))
        env.assertEqual(0, r.execute_command('ft.del', 'idx', did))

def testReplace(env):
    r = env

    env.assertOk(r.execute_command(
        'ft.create', 'idx', 'schema', 'f', 'text'))

    env.assertOk(r.execute_command('ft.add', 'idx', 'doc1', 1.0, 'fields',
                                    'f', 'hello world'))
    env.assertOk(r.execute_command('ft.add', 'idx', 'doc2', 1.0, 'fields',
                                    'f', 'hello world'))
    res = r.execute_command(
        'ft.search', 'idx', 'hello world')
    env.assertEqual(2, res[0])

    with env.assertResponseError():
        # make sure we can't insert a doc twice
        res = r.execute_command('ft.add', 'idx', 'doc1', 1.0, 'fields',
                                'f', 'hello world')

    # now replace doc1 with a different content
    env.assertOk(r.execute_command('ft.add', 'idx', 'doc1', 1.0, 'replace', 'fields',
                                    'f', 'goodbye universe'))

    for _ in r.retry_with_rdb_reload():
        # make sure the query for hello world does not return the replaced
        # document
        res = r.execute_command(
            'ft.search', 'idx', 'hello world', 'nocontent')
        env.assertEqual(1, res[0])
        env.assertEqual('doc2', res[1])

        # search for the doc's new content
        res = r.execute_command(
            'ft.search', 'idx', 'goodbye universe', 'nocontent')
        env.assertEqual(1, res[0])
        env.assertEqual('doc1', res[1])

def testDrop(env):
    r = env
    env.assertOk(r.execute_command(
        'ft.create', 'idx', 'schema', 'f', 'text', 'n', 'numeric', 't', 'tag', 'g', 'geo'))

    for i in range(100):
        env.assertOk(r.execute_command('ft.add', 'idx', 'doc%d' % i, 1.0, 'fields',
                                        'f', 'hello world', 'n', 666, 't', 'foo bar',
                                        'g', '19.04,47.497'))
    keys = r.keys('*')
    env.assertGreaterEqual(len(keys), 100)

    env.assertOk(r.execute_command('ft.drop', 'idx'))
    keys = r.keys('*')
    env.assertEqual(0, len(keys))

    # Now do the same with KEEPDOCS
    env.assertOk(r.execute_command(
        'ft.create', 'idx', 'schema', 'f', 'text', 'n', 'numeric', 't', 'tag', 'g', 'geo'))

    for i in range(100):
        env.assertOk(r.execute_command('ft.add', 'idx', 'doc%d' % i, 1.0, 'fields',
                                        'f', 'hello world', 'n', 666, 't', 'foo bar',
                                        'g', '19.04,47.497'))
    keys = r.keys('*')
    env.assertGreaterEqual(len(keys), 100)

    if not env.is_cluster():
        env.assertOk(r.execute_command('ft.drop', 'idx', 'KEEPDOCS'))
        keys = r.keys('*')
        env.assertListEqual(['doc0', 'doc1', 'doc10', 'doc11', 'doc12', 'doc13', 'doc14', 'doc15', 'doc16', 'doc17', 'doc18', 'doc19', 'doc2', 'doc20', 'doc21', 'doc22', 'doc23', 'doc24', 'doc25', 'doc26', 'doc27', 'doc28', 'doc29', 'doc3', 'doc30', 'doc31', 'doc32', 'doc33', 'doc34', 'doc35', 'doc36', 'doc37', 'doc38', 'doc39', 'doc4', 'doc40', 'doc41', 'doc42', 'doc43', 'doc44', 'doc45', 'doc46', 'doc47', 'doc48', 'doc49', 'doc5', 'doc50', 'doc51', 'doc52', 'doc53',
                              'doc54', 'doc55', 'doc56', 'doc57', 'doc58', 'doc59', 'doc6', 'doc60', 'doc61', 'doc62', 'doc63', 'doc64', 'doc65', 'doc66', 'doc67', 'doc68', 'doc69', 'doc7', 'doc70', 'doc71', 'doc72', 'doc73', 'doc74', 'doc75', 'doc76', 'doc77', 'doc78', 'doc79', 'doc8', 'doc80', 'doc81', 'doc82', 'doc83', 'doc84', 'doc85', 'doc86', 'doc87', 'doc88', 'doc89', 'doc9', 'doc90', 'doc91', 'doc92', 'doc93', 'doc94', 'doc95', 'doc96', 'doc97', 'doc98', 'doc99'], sorted(keys))

def testCustomStopwords(env):
    r = env
    # Index with default stopwords
    env.assertOk(r.execute_command(
        'ft.create', 'idx', 'schema', 'foo', 'text'))

    # Index with custom stopwords
    env.assertOk(r.execute_command('ft.create', 'idx2', 'stopwords', 2, 'hello', 'world',
                                    'schema', 'foo', 'text'))
    # Index with NO stopwords
    env.assertOk(r.execute_command('ft.create', 'idx3', 'stopwords', 0,
                                    'schema', 'foo', 'text'))

    for idx in ('idx', 'idx2', 'idx3'):
        env.assertOk(r.execute_command(
            'ft.add', idx, 'doc1', 1.0, 'fields', 'foo', 'hello world'))
        env.assertOk(r.execute_command(
            'ft.add', idx, 'doc2', 1.0, 'fields', 'foo', 'to be or not to be'))

    for _ in r.retry_with_rdb_reload():
        # Normal index should return results just for 'hello world'
        env.assertEqual([1, 'doc1'],  r.execute_command(
            'ft.search', 'idx', 'hello world', 'nocontent'))
        env.assertEqual([0],  r.execute_command(
            'ft.search', 'idx', 'to be or not', 'nocontent'))

        # Custom SW index should return results just for 'to be or not'
        env.assertEqual([0],  r.execute_command(
            'ft.search', 'idx2', 'hello world', 'nocontent'))
        env.assertEqual([1, 'doc2'],  r.execute_command(
            'ft.search', 'idx2', 'to be or not', 'nocontent'))

        # No SW index should return results for both
        env.assertEqual([1, 'doc1'],  r.execute_command(
            'ft.search', 'idx3', 'hello world', 'nocontent'))
        env.assertEqual([1, 'doc2'],  r.execute_command(
            'ft.search', 'idx3', 'to be or not', 'nocontent'))

def testStopwords(env):
    # This test was taken from Python's tests, and failed due to some changes
    # made earlier
    env.cmd('ft.create', 'idx', 'stopwords', 3, 'foo',
             'bar', 'baz', 'schema', 'txt', 'text')
    env.cmd('ft.add', 'idx', 'doc1', 1.0, 'fields', 'txt', 'foo bar')
    env.cmd('ft.add', 'idx', 'doc2', 1.0, 'fields', 'txt', 'hello world')

    r1 = env.cmd('ft.search', 'idx', 'foo bar', 'nocontent')
    r2 = env.cmd('ft.search', 'idx', 'foo bar hello world', 'nocontent')
    env.assertEqual(0, r1[0])
    env.assertEqual(1, r2[0])

def testNoStopwords(env):
    # This test taken from Java's test suite
    env.cmd('ft.create', 'idx', 'schema', 'title', 'text')
    for i in range(100):
        env.cmd('ft.add', 'idx', 'doc{}'.format(i), 1.0, 'fields',
                 'title', 'hello world' if i % 2 == 0 else 'hello worlds')

    res = env.cmd('ft.search', 'idx', 'hello a world', 'NOCONTENT')
    env.assertEqual(100, res[0])

    res = env.cmd('ft.search', 'idx', 'hello a world',
                   'VERBATIM', 'NOCONTENT')
    env.assertEqual(50, res[0])

    res = env.cmd('ft.search', 'idx', 'hello a world', 'NOSTOPWORDS')
    env.assertEqual(0, res[0])

def testOptional(env):
    r = env
    env.assertOk(r.execute_command(
        'ft.create', 'idx', 'schema', 'foo', 'text'))
    env.assertOk(r.execute_command('ft.add', 'idx',
                                    'doc1', 1.0, 'fields', 'foo', 'hello wat woot'))
    env.assertOk(r.execute_command('ft.add', 'idx', 'doc2',
                                    1.0, 'fields', 'foo', 'hello world woot'))
    env.assertOk(r.execute_command('ft.add', 'idx', 'doc3',
                                    1.0, 'fields', 'foo', 'hello world werld'))

    res = r.execute_command('ft.search', 'idx', 'hello', 'nocontent')
    env.assertEqual([3L, 'doc3', 'doc2', 'doc1'], res)
    res = r.execute_command(
        'ft.search', 'idx', 'hello world', 'nocontent', 'scorer', 'DISMAX')
    env.assertEqual([2L, 'doc3', 'doc2'], res)
    res = r.execute_command(
        'ft.search', 'idx', 'hello ~world', 'nocontent', 'scorer', 'DISMAX')
    env.assertEqual([3L, 'doc3', 'doc2', 'doc1'], res)
    res = r.execute_command(
        'ft.search', 'idx', 'hello ~world ~werld', 'nocontent', 'scorer', 'DISMAX')
    env.assertEqual([3L, 'doc3', 'doc2', 'doc1'], res)
    res = r.execute_command(
        'ft.search', 'idx', '~world ~werld hello', 'nocontent', 'scorer', 'DISMAX')
    env.assertEqual([3L, 'doc3', 'doc2', 'doc1'], res)

def testExplain(env):

    r = env
    env.assertOk(r.execute_command(
        'ft.create', 'idx', 'schema', 'foo', 'text', 'bar', 'numeric', 'sortable'))
    q = '(hello world) "what what" hello|world @bar:[10 100]|@bar:[200 300]'
    res = r.execute_command('ft.explain', 'idx', q)
    # print res.replace('\n', '\\n')
    # expected = """INTERSECT {\n  UNION {\n    hello\n    +hello(expanded)\n  }\n  UNION {\n    world\n    +world(expanded)\n  }\n  EXACT {\n    what\n    what\n  }\n  UNION {\n    UNION {\n      hello\n      +hello(expanded)\n    }\n    UNION {\n      world\n      +world(expanded)\n    }\n  }\n  UNION {\n    NUMERIC {10.000000 <= @bar <= 100.000000}\n    NUMERIC {200.000000 <= @bar <= 300.000000}\n  }\n}\n"""
    # expected = """INTERSECT {\n  UNION {\n    hello\n    <HL(expanded)\n    +hello(expanded)\n  }\n  UNION {\n    world\n    <ARLT(expanded)\n    +world(expanded)\n  }\n  EXACT {\n    what\n    what\n  }\n  UNION {\n    UNION {\n      hello\n      <HL(expanded)\n      +hello(expanded)\n    }\n    UNION {\n      world\n      <ARLT(expanded)\n      +world(expanded)\n    }\n  }\n  UNION {\n    NUMERIC {10.000000 <= @bar <= 100.000000}\n    NUMERIC {200.000000 <= @bar <= 300.000000}\n  }\n}\n"""
    expected = """INTERSECT {\n  UNION {\n    hello\n    +hello(expanded)\n  }\n  UNION {\n    world\n    +world(expanded)\n  }\n  EXACT {\n    what\n    what\n  }\n  UNION {\n    UNION {\n      hello\n      +hello(expanded)\n    }\n    UNION {\n      world\n      +world(expanded)\n    }\n  }\n  UNION {\n    NUMERIC {10.000000 <= @bar <= 100.000000}\n    NUMERIC {200.000000 <= @bar <= 300.000000}\n  }\n}\n"""
    env.assertEqual(res, expected)


    # expected = ['INTERSECT {', '  UNION {', '    hello', '    <HL(expanded)', '    +hello(expanded)', '  }', '  UNION {', '    world', '    <ARLT(expanded)', '    +world(expanded)', '  }', '  EXACT {', '    what', '    what', '  }', '  UNION {', '    UNION {', '      hello', '      <HL(expanded)', '      +hello(expanded)', '    }', '    UNION {', '      world', '      <ARLT(expanded)', '      +world(expanded)', '    }', '  }', '  UNION {', '    NUMERIC {10.000000 <= @bar <= 100.000000}', '    NUMERIC {200.000000 <= @bar <= 300.000000}', '  }', '}', '']
    if env.is_cluster():
        raise unittest.SkipTest()
    res = env.cmd('ft.explainCli', 'idx', q)
    expected = ['INTERSECT {', '  UNION {', '    hello', '    +hello(expanded)', '  }', '  UNION {', '    world', '    +world(expanded)', '  }', '  EXACT {', '    what', '    what', '  }', '  UNION {', '    UNION {', '      hello', '      +hello(expanded)', '    }', '    UNION {', '      world', '      +world(expanded)', '    }', '  }', '  UNION {', '    NUMERIC {10.000000 <= @bar <= 100.000000}', '    NUMERIC {200.000000 <= @bar <= 300.000000}', '  }', '}', '']
    env.assertEqual(expected, res)

def testNoIndex(env):
    r = env
    env.assertOk(r.execute_command(
        'ft.create', 'idx', 'schema',
        'foo', 'text',
        'num', 'numeric', 'sortable', 'noindex',
        'extra', 'text', 'noindex', 'sortable'))
    env.assertOk(r.execute_command('ft.add', 'idx', 'doc1', '0.1', 'fields',
                                    'foo', 'hello world', 'num', 1, 'extra', 'hello lorem ipsum'))
    res = r.execute_command(
        'ft.search', 'idx', 'hello world', 'nocontent')
    env.assertListEqual([1, 'doc1'], res)
    res = r.execute_command(
        'ft.search', 'idx', 'lorem ipsum', 'nocontent')
    env.assertListEqual([0], res)
    res = r.execute_command(
        'ft.search', 'idx', '@extra:hello', 'nocontent')
    env.assertListEqual([0], res)
    res = r.execute_command(
        'ft.search', 'idx', '@num:[1 1]', 'nocontent')
    env.assertListEqual([0], res)

def testPartial(env):
    r = env
    env.assertOk(r.execute_command(
        'ft.create', 'idx', 'schema',
        'foo', 'text',
        'num', 'numeric', 'sortable', 'noindex',
        'extra', 'text', 'noindex'))
    # print r.execute_command('ft.info', 'idx')

    env.assertOk(r.execute_command('ft.add', 'idx', 'doc1', '0.1', 'fields',
                                    'foo', 'hello world', 'num', 1, 'extra', 'lorem ipsum'))
    env.assertOk(r.execute_command('ft.add', 'idx', 'doc2', '0.1', 'fields',
                                    'foo', 'hello world', 'num', 2, 'extra', 'abba'))
    res = r.execute_command('ft.search', 'idx', 'hello world',
                            'sortby', 'num', 'asc', 'nocontent', 'withsortkeys')
    env.assertListEqual([2L, 'doc1', '#1', 'doc2', '#2'], res)
    res = r.execute_command('ft.search', 'idx', 'hello world',
                            'sortby', 'num', 'desc', 'nocontent', 'withsortkeys')
    env.assertListEqual([2L, 'doc2', '#2', 'doc1', '#1'], res)

    # Updating non indexed fields doesn't affect search results
    env.assertOk(r.execute_command('ft.add', 'idx', 'doc1', '0.1', 'replace', 'partial',
                                    'fields', 'num', 3, 'extra', 'jorem gipsum'))
    res = r.execute_command(
        'ft.search', 'idx', 'hello world', 'sortby', 'num', 'desc',)
    assertResultsEqual(env, [2L, 'doc1', ['foo', 'hello world', 'num', '3', 'extra', 'jorem gipsum'],
        'doc2', ['foo', 'hello world', 'num', '2', 'extra', 'abba']], res)
    res = r.execute_command(
        'ft.search', 'idx', 'hello', 'nocontent', 'withscores')
    # Updating only indexed field affects search results
    env.assertOk(r.execute_command('ft.add', 'idx', 'doc1', '0.1', 'replace', 'partial',
                                    'fields', 'foo', 'wat wet'))
    res = r.execute_command(
        'ft.search', 'idx', 'hello world', 'nocontent')
    env.assertListEqual([1L, 'doc2'], res)
    res = r.execute_command('ft.search', 'idx', 'wat', 'nocontent')
    env.assertListEqual([1L, 'doc1'], res)

    # Test updating of score and no fields
    res = r.execute_command(
        'ft.search', 'idx', 'wat', 'nocontent', 'withscores')
    env.assertLess(float(res[2]), 1)
    # env.assertListEqual([1L, 'doc1'], res)
    env.assertOk(r.execute_command('ft.add', 'idx',
                                    'doc1', '1.0', 'replace', 'partial', 'fields'))
    res = r.execute_command(
        'ft.search', 'idx', 'wat', 'nocontent', 'withscores')
    env.assertGreater(float(res[2]), 1)

    # Test updating payloads
    res = r.execute_command(
        'ft.search', 'idx', 'wat', 'nocontent', 'withpayloads')
    env.assertIsNone(res[2])
    env.assertOk(r.execute_command('ft.add', 'idx', 'doc1', '1.0',
                                    'replace', 'partial', 'payload', 'foobar', 'fields'))
    res = r.execute_command(
        'ft.search', 'idx', 'wat', 'nocontent', 'withpayloads')
    env.assertEqual('foobar', res[2])

def testPaging(env):
    r = env
    env.assertOk(r.execute_command(
        'ft.create', 'idx', 'schema', 'foo', 'text', 'bar', 'numeric', 'sortable'))
    N = 100
    for i in range(N):
        env.assertOk(r.execute_command('ft.add', 'idx', '%d' % i, 1, 'fields',
                                        'foo', 'hello', 'bar', i))

    chunk = 7
    offset = 0
    while True:

        res = r.execute_command(
            'ft.search', 'idx', 'hello', 'nocontent', 'sortby', 'bar', 'desc', 'limit', offset, chunk)
        env.assertEqual(res[0], N)

        if offset + chunk > N:
            env.assertTrue(len(res) - 1 <= chunk)
            break
        env.assertEqual(len(res), chunk + 1)
        for n, id in enumerate(res[1:]):
            env.assertEqual(int(id), N - 1 - (offset + n))
        offset += chunk
        chunk = random.randrange(1, 10)
    res = r.execute_command(
        'ft.search', 'idx', 'hello', 'nocontent', 'sortby', 'bar', 'asc', 'limit', N, 10)
    env.assertEqual(res[0], N)
    env.assertEqual(len(res), 1)

    with env.assertResponseError():
        r.execute_command(
            'ft.search', 'idx', 'hello', 'nocontent', 'limit', 0, -1)
    with env.assertResponseError():
        r.execute_command(
            'ft.search', 'idx', 'hello', 'nocontent', 'limit', -1, 10)
    with env.assertResponseError():
        r.execute_command(
            'ft.search', 'idx', 'hello', 'nocontent', 'limit', 0, 2000000)

def testPrefix(env):
    r = env
    env.assertOk(r.execute_command(
        'ft.create', 'idx', 'schema', 'foo', 'text'))
    N = 100
    for i in range(N):
        env.assertOk(r.execute_command('ft.add', 'idx', 'doc%d' % i, 1.0, 'fields',
                                        'foo', 'constant term%d' % (random.randrange(0, 5))))
    for _ in r.retry_with_rdb_reload():
        res = r.execute_command(
            'ft.search', 'idx', 'constant term', 'nocontent')
        env.assertEqual([0], res)
        res = r.execute_command(
            'ft.search', 'idx', 'constant term*', 'nocontent')
        env.assertEqual(N, res[0])
        res = r.execute_command(
            'ft.search', 'idx', 'const* term*', 'nocontent')
        env.assertEqual(N, res[0])
        res = r.execute_command(
            'ft.search', 'idx', 'constant term1*', 'nocontent')
        env.assertGreater(res[0], 2)
        res = r.execute_command(
            'ft.search', 'idx', 'const* -term*', 'nocontent')
        env.assertEqual([0], res)
        res = r.execute_command(
            'ft.search', 'idx', 'constant term9*', 'nocontent')
        env.assertEqual([0], res)

def testSortBy(env):
    r = env
    env.assertOk(r.execute_command(
        'ft.create', 'idx', 'schema', 'foo', 'text', 'sortable', 'bar', 'numeric', 'sortable'))
    N = 100
    for i in range(N):
        env.assertOk(r.execute_command('ft.add', 'idx', 'doc%d' % i, 1.0, 'fields',
                                        'foo', 'hello%03d world' % i, 'bar', 100 - i))
    for _ in r.retry_with_rdb_reload():

        res = r.execute_command(
            'ft.search', 'idx', 'world', 'nocontent', 'sortby', 'foo')
        env.assertEqual([100L, 'doc0', 'doc1', 'doc2', 'doc3',
                          'doc4', 'doc5', 'doc6', 'doc7', 'doc8', 'doc9'], res)
        res = r.execute_command(
            'ft.search', 'idx', 'world', 'nocontent', 'sortby', 'foo', 'desc')
        env.assertEqual([100L, 'doc99', 'doc98', 'doc97', 'doc96',
                          'doc95', 'doc94', 'doc93', 'doc92', 'doc91', 'doc90'], res)
        res = r.execute_command(
            'ft.search', 'idx', 'world', 'nocontent', 'sortby', 'bar', 'desc')
        env.assertEqual([100L, 'doc0', 'doc1', 'doc2', 'doc3',
                          'doc4', 'doc5', 'doc6', 'doc7', 'doc8', 'doc9'], res)
        res = r.execute_command(
            'ft.search', 'idx', 'world', 'nocontent', 'sortby', 'bar', 'asc')
        env.assertEqual([100L, 'doc99', 'doc98', 'doc97', 'doc96',
                          'doc95', 'doc94', 'doc93', 'doc92', 'doc91', 'doc90'], res)

        res = r.execute_command('ft.search', 'idx', 'world', 'nocontent',
                                'sortby', 'bar', 'desc', 'withscores', 'limit', '2', '5')
        env.assertEqual(
            [100L, 'doc2', '0', 'doc3', '0', 'doc4', '0', 'doc5', '0', 'doc6', '0'], res)

        res = r.execute_command('ft.search', 'idx', 'world', 'nocontent',
                                'sortby', 'bar', 'desc', 'withsortkeys', 'limit', 0, 5)
        env.assertListEqual(
            [100L, 'doc0', '#100', 'doc1', '#99', 'doc2', '#98', 'doc3', '#97', 'doc4', '#96'], res)
        res = r.execute_command('ft.search', 'idx', 'world', 'nocontent',
                                'sortby', 'foo', 'desc', 'withsortkeys', 'limit', 0, 5)
        env.assertListEqual([100L, 'doc99', '$hello099 world', 'doc98', '$hello098 world', 'doc97', '$hello097 world', 'doc96',
                              '$hello096 world', 'doc95', '$hello095 world'], res)

def testNot(env):
    r = env
    env.assertOk(r.execute_command(
        'ft.create', 'idx', 'schema', 'foo', 'text'))
    N = 10
    for i in range(N):
        env.assertOk(r.execute_command('ft.add', 'idx', 'doc%d' % i, 1.0, 'fields',
                                        'foo', 'constant term%d' % (random.randrange(0, 5))))

    for i in range(5):
        inclusive = r.execute_command(
            'ft.search', 'idx', 'constant term%d' % i, 'nocontent', 'limit', 0, N)

        exclusive = r.execute_command(
            'ft.search', 'idx', 'constant -term%d' % i, 'nocontent', 'limit', 0, N)
        exclusive2 = r.execute_command(
            'ft.search', 'idx', '-(term%d)' % i, 'nocontent', 'limit', 0, N)
        exclusive3 = r.execute_command(
            'ft.search', 'idx', '(-term%d) (constant)' % i, 'nocontent', 'limit', 0, N)

        env.assertNotEqual(inclusive[0], N)
        env.assertEqual(inclusive[0] + exclusive[0], N)
        env.assertEqual(exclusive3[0], exclusive2[0])
        env.assertEqual(exclusive3[0], exclusive[0])

        s1, s2, s3, s4 = set(inclusive[1:]), set(
            exclusive[1:]), set(exclusive2[1:]), set(exclusive3[1:])
        env.assertTrue(s1.difference(s2) == s1)
        env.assertTrue(s1.difference(s3) == s1)
        env.assertTrue(s1.difference(s4) == s1)
        env.assertTrue(s2 == s3)
        env.assertTrue(s2 == s4)
        env.assertTrue(s2.intersection(s1) == set())
        env.assertTrue(s3.intersection(s1) == set())
        env.assertTrue(s4.intersection(s1) == set())

    # NOT on a non existing term
    env.assertEqual(r.execute_command(
        'ft.search', 'idx', 'constant -dasdfasdf', 'nocontent')[0], N)
    # not on env term
    env.assertEqual(r.execute_command(
        'ft.search', 'idx', 'constant -constant', 'nocontent'), [0])

    env.assertEqual(r.execute_command(
        'ft.search', 'idx', 'constant -(term0|term1|term2|term3|term4|nothing)', 'nocontent'), [0])
    # env.assertEqual(r.execute_command('ft.search', 'idx', 'constant -(term1 term2)', 'nocontent')[0], N)

def testNestedIntersection(env):
    r = env
    env.assertOk(r.execute_command(
        'ft.create', 'idx', 'schema', 'a', 'text', 'b', 'text', 'c', 'text', 'd', 'text'))
    for i in range(20):
        env.assertOk(r.execute_command('ft.add', 'idx', 'doc%d' % i, 1.0, 'fields',
                                        'a', 'foo', 'b', 'bar', 'c', 'baz', 'd', 'gaz'))
    res = [
        r.execute_command('ft.search', 'idx',
                          'foo bar baz gaz', 'nocontent'),
        r.execute_command('ft.search', 'idx',
                          '@a:foo @b:bar @c:baz @d:gaz', 'nocontent'),
        r.execute_command('ft.search', 'idx',
                          '@b:bar @a:foo @c:baz @d:gaz', 'nocontent'),
        r.execute_command('ft.search', 'idx',
                          '@c:baz @b:bar @a:foo @d:gaz', 'nocontent'),
        r.execute_command('ft.search', 'idx',
                          '@d:gaz @c:baz @b:bar @a:foo', 'nocontent'),
        r.execute_command(
            'ft.search', 'idx', '@a:foo (@b:bar (@c:baz @d:gaz))', 'nocontent'),
        r.execute_command(
            'ft.search', 'idx', '@c:baz (@a:foo (@b:bar (@c:baz @d:gaz)))', 'nocontent'),
        r.execute_command(
            'ft.search', 'idx', '@b:bar (@a:foo (@c:baz @d:gaz))', 'nocontent'),
        r.execute_command(
            'ft.search', 'idx', '@d:gaz (@a:foo (@c:baz @b:bar))', 'nocontent'),
        r.execute_command('ft.search', 'idx',
                          'foo (bar baz gaz)', 'nocontent'),
        r.execute_command('ft.search', 'idx',
                          'foo (bar (baz gaz))', 'nocontent'),
        r.execute_command('ft.search', 'idx',
                          'foo (bar (foo bar) (foo bar))', 'nocontent'),
        r.execute_command('ft.search', 'idx',
                          'foo (foo (bar baz (gaz)))', 'nocontent'),
        r.execute_command('ft.search', 'idx', 'foo (foo (bar (baz (gaz (foo bar (gaz))))))', 'nocontent')]

    for i, r in enumerate(res):
        # print i, res[0], r
        env.assertListEqual(res[0], r)

def testInKeys(env):
    r = env
    env.assertOk(r.execute_command(
        'ft.create', 'idx', 'schema', 'foo', 'text'))

    for i in range(200):
        env.assertOk(r.execute_command('ft.add', 'idx', 'doc%d' % i, 1.0, 'fields',
                                        'foo', 'hello world'))

    for _ in r.retry_with_rdb_reload():

        for keys in (
            ['doc%d' % i for i in range(10)], ['doc%d' % i for i in range(0, 30, 2)], [
                'doc%d' % i for i in range(99, 0, -5)]
        ):
            res = r.execute_command(
                'ft.search', 'idx', 'hello world', 'NOCONTENT', 'LIMIT', 0, 100, 'INKEYS', len(keys), *keys)
            env.assertEqual(len(keys), res[0])
            env.assertTrue(all((k in res for k in keys)))

        env.assertEqual(0, r.execute_command(
            'ft.search', 'idx', 'hello world', 'NOCONTENT', 'LIMIT', 0, 100, 'INKEYS', 3, 'foo', 'bar', 'baz')[0])

    with env.assertResponseError():
        env.cmd('ft.search', 'idx', 'hello', 'INKEYS', 99)
    with env.assertResponseError():
        env.cmd('ft.search', 'idx', 'hello', 'INKEYS', -1)
    with env.assertResponseError():
        env.cmd('ft.search', 'idx', 'hello', 'inkeys', 4, 'foo')

def testSlopInOrder(env):
    r = env
    env.assertOk(r.execute_command(
        'ft.create', 'idx', 'schema', 'title', 'text'))
    env.assertOk(r.execute_command('ft.add', 'idx', 'doc1', 1, 'fields',
                                    'title', 't1 t2'))
    env.assertOk(r.execute_command('ft.add', 'idx', 'doc2', 1, 'fields',
                                    'title', 't1 t3 t2'))
    env.assertOk(r.execute_command('ft.add', 'idx', 'doc3', 1, 'fields',
                                    'title', 't1 t3 t4 t2'))
    env.assertOk(r.execute_command('ft.add', 'idx', 'doc4', 1, 'fields',
                                    'title', 't1 t3 t4 t5 t2'))

    res = r.execute_command(
        'ft.search', 'idx', 't1|t4 t3|t2', 'slop', '0', 'inorder', 'nocontent')
    env.assertEqual({'doc3', 'doc4', 'doc2', 'doc1'}, set(res[1:]))
    res = r.execute_command(
        'ft.search', 'idx', 't2 t1', 'slop', '0', 'nocontent')
    env.assertEqual(1, res[0])
    env.assertEqual('doc1', res[1])
    env.assertEqual(0, r.execute_command(
        'ft.search', 'idx', 't2 t1', 'slop', '0', 'inorder')[0])
    env.assertEqual(1, r.execute_command(
        'ft.search', 'idx', 't1 t2', 'slop', '0', 'inorder')[0])

    env.assertEqual(2, r.execute_command(
        'ft.search', 'idx', 't1 t2', 'slop', '1', 'inorder')[0])
    env.assertEqual(3, r.execute_command(
        'ft.search', 'idx', 't1 t2', 'slop', '2', 'inorder')[0])
    env.assertEqual(4, r.execute_command(
        'ft.search', 'idx', 't1 t2', 'slop', '3', 'inorder')[0])
    env.assertEqual(4, r.execute_command(
        'ft.search', 'idx', 't1 t2', 'inorder')[0])
    env.assertEqual(0, r.execute_command(
        'ft.search', 'idx', 't t1', 'inorder')[0])
    env.assertEqual(2, r.execute_command(
        'ft.search', 'idx', 't1 t2 t3 t4')[0])
    env.assertEqual(0, r.execute_command(
        'ft.search', 'idx', 't1 t2 t3 t4', 'inorder')[0])

def testExact(env):
    r = env
    env.assertOk(r.execute_command(
        'ft.create', 'idx', 'schema', 'title', 'text', 'weight', 10.0, 'body', 'text'))
    env.assertOk(r.execute_command('ft.add', 'idx', 'doc1', 0.5, 'fields',
                                    'title', 'hello world',
                                    'body', 'lorem ist ipsum'))
    env.assertOk(r.execute_command('ft.add', 'idx', 'doc2', 1.0, 'fields',
                                    'title', 'hello another world',
                                    'body', 'lorem ist ipsum lorem lorem'))

    res = r.execute_command(
        'ft.search', 'idx', '"hello world"', 'verbatim')
    env.assertEqual(3, len(res))
    env.assertEqual(1, res[0])
    env.assertEqual("doc1", res[1])

    res = r.execute_command(
        'ft.search', 'idx', "hello \"another world\"", 'verbatim')
    env.assertEqual(3, len(res))
    env.assertEqual(1, res[0])
    env.assertEqual("doc2", res[1])

def testGeo(env):
    r = env
    gsearch = lambda query, lon, lat, dist, unit='km': r.execute_command(
        'ft.search', 'idx', query, 'geofilter', 'location', lon, lat, dist, unit)

    gsearch_inline = lambda query, lon, lat, dist, unit='km': r.execute_command(
        'ft.search', 'idx', '{} @location:[{} {} {} {}]'.format(query,  lon, lat, dist, unit))

    env.assertOk(r.execute_command('ft.create', 'idx',
                                    'schema', 'name', 'text', 'location', 'geo'))

    for i, hotel in enumerate(hotels):
        env.assertOk(r.execute_command('ft.add', 'idx', 'hotel{}'.format(i), 1.0, 'fields', 'name',
                                        hotel[0], 'location', '{},{}'.format(hotel[2], hotel[1])))

    for _ in r.retry_with_rdb_reload():
        res = r.execute_command('ft.search', 'idx', 'hilton')
        env.assertEqual(len(hotels), res[0])

        res = gsearch('hilton', "-0.1757", "51.5156", '1')
        print res
        env.assertEqual(3, res[0])
        env.assertEqual('hotel2', res[5])
        env.assertEqual('hotel21', res[3])
        env.assertEqual('hotel79', res[1])
        res2 = gsearch_inline('hilton', "-0.1757", "51.5156", '1')
        env.assertListEqual(res, res2)

        res = gsearch('hilton', "-0.1757", "51.5156", '10')
        env.assertEqual(14, res[0])
        env.assertEqual('hotel93', res[1])
        env.assertEqual('hotel92', res[3])
        env.assertEqual('hotel79', res[5])

        res2 = gsearch('hilton', "-0.1757", "51.5156", '10000', 'm')
        env.assertListEqual(res, res2)
        res2 = gsearch_inline('hilton', "-0.1757", "51.5156", '10')
        env.assertListEqual(res, res2)

        res = gsearch('heathrow', -0.44155, 51.45865, '10', 'm')
        env.assertEqual(1, res[0])
        env.assertEqual('hotel94', res[1])
        res2 = gsearch_inline(
            'heathrow', -0.44155, 51.45865, '10', 'm')
        env.assertListEqual(res, res2)

        res = gsearch('heathrow', -0.44155, 51.45865, '10', 'km')
        env.assertEqual(5, res[0])
        env.assertIn('hotel94', res)
        res2 = gsearch_inline(
            'heathrow', -0.44155, 51.45865, '10', 'km')
        env.assertListEqual(res, res2)

        res = gsearch('heathrow', -0.44155, 51.45865, '5', 'km')
        env.assertEqual(3, res[0])
        env.assertIn('hotel94', res)
        res2 = gsearch_inline(
            'heathrow', -0.44155, 51.45865, '5', 'km')
        env.assertListEqual(res, res2)

def testGeoDeletion(env):
    if env.is_cluster():
        raise unittest.SkipTest()
        # Can't properly test if deleted on cluster

    env.cmd('ft.create', 'idx', 'schema',
            'g1', 'geo', 'g2', 'geo', 't1', 'text')
    env.cmd('ft.add', 'idx', 'doc1', 1.0, 'fields',
            'g1', "-0.1757,51.5156",
            'g2', "-0.1757,51.5156",
            't1', "hello")
    env.cmd('ft.add', 'idx', 'doc2', 1.0, 'fields',
            'g1', "-0.1757,51.5156",
            'g2', "-0.1757,51.5156",
            't1', "hello")

    # keys are: "geo:idx/g1" and "geo:idx/g2"
    env.assertEqual(2, env.cmd('zcard', 'geo:idx/g1'))
    env.assertEqual(2, env.cmd('zcard', 'geo:idx/g2'))

    # Remove the first doc
    env.cmd('ft.del', 'idx', 'doc1')
    env.assertEqual(1, env.cmd('zcard', 'geo:idx/g1'))
    env.assertEqual(1, env.cmd('zcard', 'geo:idx/g2'))

    # Replace the other one:
    env.cmd('ft.add', 'idx', 'doc2', 1.0,
            'replace', 'fields',
            't1', 'just text here')
    env.assertEqual(0, env.cmd('zcard', 'geo:idx/g1'))
    env.assertEqual(0, env.cmd('zcard', 'geo:idx/g2'))

def testAddHash(env):
    if env.is_cluster():
        raise unittest.SkipTest()

    r = env
    env.assertOk(r.execute_command('ft.create', 'idx', 'schema',
                                    'title', 'text', 'weight', 10.0, 'body', 'text', 'price', 'numeric'))

    env.assertTrue(
        r.hmset('doc1', {"title": "hello world", "body": "lorem ipsum", "price": 2}))
    env.assertTrue(
        r.hmset('doc2', {"title": "hello werld", "body": "lorem ipsum", "price": 5}))

    env.assertOk(r.execute_command('ft.addhash', 'idx', 'doc1', 1.0))
    env.assertOk(r.execute_command('ft.addhash', 'idx', 'doc2', 1.0))

    res = r.execute_command('ft.search', 'idx', "hello", "nocontent")
    env.assertEqual(3, len(res))
    env.assertEqual(2, res[0])
    env.assertEqual("doc1", res[2])
    env.assertEqual("doc2", res[1])

    res = r.execute_command(
        'ft.search', 'idx',
        "hello",
        "filter", "price", "0", "3"
        )
    env.assertEqual(3, len(res))
    env.assertEqual(1, res[0])
    env.assertEqual("doc1", res[1])
    env.assertListEqual(
        ['body', 'lorem ipsum', 'price', '2', 'title', 'hello world'], res[2])

    res = r.execute_command(
        'ft.search', 'idx', "hello werld", "nocontent")
    env.assertEqual(2, len(res))
    env.assertEqual(1, res[0])
    env.assertEqual("doc2", res[1])

def testInfields(env):
    r = env
    env.assertOk(r.execute_command(
        'ft.create', 'idx', 'schema', 'title', 'text', 'weight', 10.0, 'body', 'text', 'weight', 1.0))
    env.assertOk(r.execute_command('ft.add', 'idx', 'doc1', 0.5, 'fields',
                                    'title', 'hello world',
                                    'body', 'lorem ipsum'))

    env.assertOk(r.execute_command('ft.add', 'idx', 'doc2', 1.0, 'fields',
                                    'title', 'hello world lorem ipsum',
                                    'body', 'hello world'))

    res = r.execute_command(
        'ft.search', 'idx', 'hello world', 'verbatim', "infields", 1, "title", "nocontent")
    env.assertEqual(3, len(res))
    env.assertEqual(2, res[0])
    env.assertEqual("doc2", res[1])
    env.assertEqual("doc1", res[2])

    res = r.execute_command(
        'ft.search', 'idx', 'hello world', 'verbatim', "infields", 1, "body", "nocontent")
    env.assertEqual(2, len(res))
    env.assertEqual(1, res[0])
    env.assertEqual("doc2", res[1])

    res = r.execute_command(
        'ft.search', 'idx', 'hello', 'verbatim', "infields", 1, "body", "nocontent")
    env.assertEqual(2, len(res))
    env.assertEqual(1, res[0])
    env.assertEqual("doc2", res[1])

    res = r.execute_command(
        'ft.search', 'idx',  '\"hello world\"', 'verbatim', "infields", 1, "body", "nocontent")

    env.assertEqual(2, len(res))
    env.assertEqual(1, res[0])
    env.assertEqual("doc2", res[1])

    res = r.execute_command(
        'ft.search', 'idx', '\"lorem ipsum\"', 'verbatim', "infields", 1, "body", "nocontent")
    env.assertEqual(2, len(res))
    env.assertEqual(1, res[0])
    env.assertEqual("doc1", res[1])

    res = r.execute_command(
        'ft.search', 'idx', 'lorem ipsum', "infields", 2, "body", "title", "nocontent")
    env.assertEqual(3, len(res))
    env.assertEqual(2, res[0])
    env.assertEqual("doc2", res[1])
    env.assertEqual("doc1", res[2])

def testScorerSelection(env):
    r = env
    env.assertOk(r.execute_command(
        'ft.create', 'idx', 'schema', 'title', 'text', 'body', 'text'))

    # this is the default scorer
    res = r.execute_command(
        'ft.search', 'idx', 'foo', 'scorer', 'TFIDF')
    env.assertEqual(res, [0])
    with env.assertResponseError():
        res = r.execute_command(
            'ft.search', 'idx', 'foo', 'scorer', 'NOSUCHSCORER')

def testFieldSelectors(env):
    r = env
    env.assertOk(r.execute_command(
        'ft.create', 'idx', 'schema', 'TiTle', 'text', 'BoDy', 'text', "יוניקוד", 'text', 'field.with,punct', 'text'))
    env.assertOk(r.execute_command('ft.add', 'idx', 'doc1', 1, 'fields',
                                    'title', 'hello world', 'body', 'foo bar', 'יוניקוד', 'unicode', 'field.with,punct', 'punt'))
    env.assertOk(r.execute_command('ft.add', 'idx', 'doc2', 0.5, 'fields',
                                    'body', 'hello world', 'title', 'foo bar', 'יוניקוד', 'unicode', 'field.with,punct', 'punt'))

    res = r.execute_command(
        'ft.search', 'idx', '@title:hello world', 'nocontent')
    env.assertEqual(res, [1, 'doc1'])
    res = r.execute_command(
        'ft.search', 'idx', '@body:hello world', 'nocontent')
    env.assertEqual(res, [1, 'doc2'])

    res = r.execute_command(
        'ft.search', 'idx', '@body:hello @title:world', 'nocontent')
    env.assertEqual(res, [0])

    res = r.execute_command(
        'ft.search', 'idx', '@body:hello world @title:world', 'nocontent')
    env.assertEqual(res, [0])
    res = r.execute_command(
        'ft.search', 'idx', '@BoDy:(hello|foo) @Title:(world|bar)', 'nocontent')
    env.assertEqual(res, [2, 'doc1', 'doc2'])

    res = r.execute_command(
        'ft.search', 'idx', '@body:(hello|foo world|bar)', 'nocontent')
    env.assertEqual(res, [2, 'doc1', 'doc2'])

    res = r.execute_command(
        'ft.search', 'idx', '@body|title:(hello world)', 'nocontent')
    env.assertEqual(res, [2, 'doc1', 'doc2'])

    res = r.execute_command(
        'ft.search', 'idx', '@יוניקוד:(unicode)', 'nocontent')
    env.assertEqual(res, [2, 'doc1', 'doc2'])

    res = r.execute_command(
        'ft.search', 'idx', '@field\\.with\\,punct:(punt)', 'nocontent')
    env.assertEqual(res, [2, 'doc1', 'doc2'])

def testStemming(env):
    r = env
    env.assertOk(r.execute_command(
        'ft.create', 'idx', 'schema', 'title', 'text'))
    env.assertOk(r.execute_command('ft.add', 'idx', 'doc1', 0.5, 'fields',
                                    'title', 'hello kitty'))
    env.assertOk(r.execute_command('ft.add', 'idx', 'doc2', 1.0, 'fields',
                                    'title', 'hello kitties'))

    res = r.execute_command(
        'ft.search', 'idx', 'hello kitty', "nocontent")
    env.assertEqual(3, len(res))
    env.assertEqual(2, res[0])

    res = r.execute_command(
        'ft.search', 'idx', 'hello kitty', "nocontent", "verbatim")
    env.assertEqual(2, len(res))
    env.assertEqual(1, res[0])

    # test for unknown language
    with env.assertResponseError():
        res = r.execute_command(
            'ft.search', 'idx', 'hello kitty', "nocontent", "language", "foofoofian")

def testExpander(env):
    r = env
    env.assertOk(r.execute_command(
        'ft.create', 'idx', 'schema', 'title', 'text'))
    env.assertOk(r.execute_command('ft.add', 'idx', 'doc1', 0.5, 'fields',
                                    'title', 'hello kitty'))
    res = r.execute_command(
        'ft.search', 'idx', 'kitties',
        "nocontent",
        "expander", "SBSTEM"
        )
    env.assertEqual(2, len(res))
    env.assertEqual(1, res[0])

    res = r.execute_command(
        'ft.search', 'idx', 'kitties', "nocontent", "expander", "noexpander")
    env.assertEqual(1, len(res))
    env.assertEqual(0, res[0])

    res = r.execute_command(
        'ft.search', 'idx', 'kitti', "nocontent")
    env.assertEqual(2, len(res))
    env.assertEqual(1, res[0])

    res = r.execute_command(
        'ft.search', 'idx', 'kitti', "nocontent", 'verbatim')
    env.assertEqual(1, len(res))
    env.assertEqual(0, res[0])

    # Calling a stem directly works even with VERBATIM.
    # You need to use the + prefix escaped
    res = r.execute_command(
        'ft.search', 'idx', '\\+kitti', "nocontent", 'verbatim')
    env.assertEqual(2, len(res))
    env.assertEqual(1, res[0])

def testNumericRange(env):
    r = env
    env.assertOk(r.execute_command(
        'ft.create', 'idx', 'schema', 'title', 'text', 'score', 'numeric', 'price', 'numeric'))
    for i in xrange(100):
        env.assertOk(r.execute_command('ft.add', 'idx', 'doc%d' % i, 1, 'fields',
                                        'title', 'hello kitty', 'score', i, 'price', 100 + 10 * i))

    for _ in r.retry_with_rdb_reload():
        res = r.execute_command('ft.search', 'idx', 'hello kitty', "nocontent",
                                "filter", "score", 0, 100)

        env.assertEqual(11, len(res))
        env.assertEqual(100, res[0])

        res = r.execute_command('ft.search', 'idx', 'hello kitty', "nocontent",
                                "filter", "score", 0, 50)
        env.assertEqual(51, res[0])

        res = r.execute_command('ft.search', 'idx', 'hello kitty', 'verbatim', "nocontent", "limit", 0, 100,
                                "filter", "score", "(0", "(50")

        env.assertEqual(49, res[0])
        res = r.execute_command('ft.search', 'idx', 'hello kitty', "nocontent",
                                "filter", "score", "-inf", "+inf")
        env.assertEqual(100, res[0])

        # test multi filters
        scrange = (19, 90)
        prrange = (290, 385)
        res = r.execute_command('ft.search', 'idx', 'hello kitty',
                                "filter", "score", scrange[
                                    0], scrange[1],
                                "filter", "price", prrange[0], prrange[1])

        # print res
        for doc in res[2::2]:

            sc = int(doc[doc.index('score') + 1])
            pr = int(doc[doc.index('price') + 1])

            env.assertTrue(sc >= scrange[0] and sc <= scrange[1])
            env.assertGreaterEqual(pr, prrange[0])
            env.assertLessEqual(pr, prrange[1])

        env.assertEqual(10, res[0])

        res = r.execute_command('ft.search', 'idx', 'hello kitty',
                                "filter", "score", "19", "90",
                                "filter", "price", "90", "185")

        env.assertEqual(0, res[0])

        # Test numeric ranges as part of query syntax
        res = r.execute_command(
            'ft.search', 'idx', 'hello kitty @score:[0 100]', "nocontent")

        env.assertEqual(11, len(res))
        env.assertEqual(100, res[0])

        res = r.execute_command(
            'ft.search', 'idx', 'hello kitty  @score:[0 50]', "nocontent")
        env.assertEqual(51, res[0])
        res = r.execute_command(
            'ft.search', 'idx', 'hello kitty @score:[(0 (50]', 'verbatim', "nocontent")
        env.assertEqual(49, res[0])
        res = r.execute_command(
            'ft.search', 'idx', '@score:[(0 (50]', 'verbatim', "nocontent")
        env.assertEqual(49, res[0])
        res = r.execute_command(
            'ft.search', 'idx', 'hello kitty -@score:[(0 (50]', 'verbatim', "nocontent")
        env.assertEqual(51, res[0])
        res = r.execute_command(
            'ft.search', 'idx', 'hello kitty @score:[-inf +inf]', "nocontent")
        env.assertEqual(100, res[0])

def testSuggestions(env):
    r = env
    env.assertEqual(1, r.execute_command(
        'ft.SUGADD', 'ac', 'hello world', 1))
    env.assertEqual(1, r.execute_command(
        'ft.SUGADD', 'ac', 'hello world', 1, 'INCR'))

    res = r.execute_command("FT.SUGGET", "ac", "hello")
    env.assertEqual(1, len(res))
    env.assertEqual("hello world", res[0])

    terms = ["hello werld", "hallo world",
             "yellow world", "wazzup", "herp", "derp"]
    sz = 2
    for term in terms:
        env.assertEqual(sz, r.execute_command(
            'ft.SUGADD', 'ac', term, sz - 1))
        sz += 1

    for _ in r.retry_with_rdb_reload():

        env.assertEqual(7, r.execute_command('ft.SUGLEN', 'ac'))

        # search not fuzzy
        env.assertEqual(["hello world", "hello werld"],
                         r.execute_command("ft.SUGGET", "ac", "hello"))

        # print  r.execute_command("ft.SUGGET", "ac", "hello", "FUZZY", "MAX", "1", "WITHSCORES")
        # search fuzzy - shuold yield more results
        env.assertEqual(['hello world', 'hello werld', 'yellow world', 'hallo world'],
                         r.execute_command("ft.SUGGET", "ac", "hello", "FUZZY"))

        # search fuzzy with limit of 1
        env.assertEqual(['hello world'],
                         r.execute_command("ft.SUGGET", "ac", "hello", "FUZZY", "MAX", "1"))

        # scores should return on WITHSCORES
        rc = r.execute_command(
            "ft.SUGGET", "ac", "hello", "WITHSCORES")
        env.assertEqual(4, len(rc))
        env.assertTrue(float(rc[1]) > 0)
        env.assertTrue(float(rc[3]) > 0)

    rc = r.execute_command("ft.SUGDEL", "ac", "hello world")
    env.assertEqual(1L, rc)
    rc = r.execute_command("ft.SUGDEL", "ac", "world")
    env.assertEqual(0L, rc)

    rc = r.execute_command("ft.SUGGET", "ac", "hello")
    env.assertEqual(['hello werld'], rc)

def testSuggestPayload(env):
    r = env
    env.assertEqual(1, r.execute_command(
        'ft.SUGADD', 'ac', 'hello world', 1, 'PAYLOAD', 'foo'))
    env.assertEqual(2, r.execute_command(
        'ft.SUGADD', 'ac', 'hello werld', 1, 'PAYLOAD', 'bar'))
    env.assertEqual(3, r.execute_command(
        'ft.SUGADD', 'ac', 'hello nopayload', 1, 'PAYLOAD', ''))
    env.assertEqual(4, r.execute_command(
        'ft.SUGADD', 'ac', 'hello nopayload2', 1))

    res = r.execute_command("FT.SUGGET", "ac", "hello", 'WITHPAYLOADS')
    env.assertListEqual(['hello world', 'foo', 'hello werld', 'bar', 'hello nopayload', None, 'hello nopayload2', None],
                         res)
    res = r.execute_command("FT.SUGGET", "ac", "hello")
    env.assertListEqual(['hello world',  'hello werld', 'hello nopayload', 'hello nopayload2'],
                         res)
    res = r.execute_command(
        "FT.SUGGET", "ac", "hello", 'WITHPAYLOADS', 'WITHSCORES')
    # we don't compare the scores beause they may change
    env.assertEqual(12, len(res))

def testPayload(env):
    r = env
    env.assertOk(r.execute_command(
        'ft.create', 'idx', 'schema', 'f', 'text'))
    for i in range(10):

        env.assertOk(r.execute_command('ft.add', 'idx', '%d' % i, 1.0,
                                        'payload', 'payload %d' % i,
                                        'fields', 'f', 'hello world'))

    for x in r.retry_with_rdb_reload():

        res = r.execute_command(
            'ft.search', 'idx', 'hello world')
        env.assertEqual(21, len(res))

        res = r.execute_command(
            'ft.search', 'idx', 'hello world', 'withpayloads')

        env.assertEqual(31, len(res))
        env.assertEqual(10, res[0])
        for i in range(1, 30, 3):
            env.assertEqual(res[i + 1], 'payload %s' % res[i])

def testGarbageCollector(env):
    env.skipOnCluster()
    if env.moduleArgs is not None and 'GC_POLICY FORK' in env.moduleArgs:
        # this test is not relevent for fork gc cause its not cleaning the last block
        raise unittest.SkipTest()
    N = 100
    r = env
    env.assertOk(r.execute_command(
        'ft.create', 'idx', 'schema', 'foo', 'text'))
    for i in range(N):

        env.assertOk(r.execute_command('ft.add', 'idx', 'doc%d' % i, 1.0,
                                        'fields', 'foo', ' '.join(('term%d' % random.randrange(0, 10) for i in range(10)))))

    def get_stats(r):
        res = r.execute_command('ft.info', 'idx')
        d = {res[i]: res[i + 1] for i in range(0, len(res), 2)}
        gc_stats = {d['gc_stats'][x]: float(
            d['gc_stats'][x + 1]) for x in range(0, len(d['gc_stats']), 2)}
        d['gc_stats'] = gc_stats
        return d

    stats = get_stats(r)
    if 'current_hz' in stats['gc_stats']:
        env.assertGreater(stats['gc_stats']['current_hz'], 8)
    env.assertEqual(0, stats['gc_stats']['bytes_collected'])
    env.assertGreater(int(stats['num_records']), 0)

    initialIndexSize = float(stats['inverted_sz_mb']) * 1024 * 1024
    for i in range(N):
        env.assertEqual(1, r.execute_command(
            'ft.del', 'idx', 'doc%d' % i))

    for _ in range(100):
        # gc is random so we need to do it long enough times for it to work
        env.cmd('ft.debug', 'GC_FORCEINVOKE', 'idx')

    stats = get_stats(r)

    env.assertEqual(0, int(stats['num_docs']))
    env.assertEqual(0, int(stats['num_records']))
    if not env.is_cluster():
        env.assertEqual(100, int(stats['max_doc_id']))
        if 'current_hz' in stats['gc_stats']:
            env.assertGreater(stats['gc_stats']['current_hz'], 30)
        currentIndexSize = float(stats['inverted_sz_mb']) * 1024 * 1024
        # print initialIndexSize, currentIndexSize,
        # stats['gc_stats']['bytes_collected']
        env.assertGreater(initialIndexSize, currentIndexSize)
        env.assertGreater(stats['gc_stats'][
            'bytes_collected'], currentIndexSize)

    for i in range(10):

        res = r.execute_command('ft.search', 'idx', 'term%d' % i)
        env.assertEqual([0], res)

def testReturning(env):
    env.assertCmdOk('ft.create', 'idx', 'schema',
                     'f1', 'text',
                     'f2', 'text',
                     'n1', 'numeric', 'sortable',
                     'f3', 'text')
    for i in range(10):
        env.assertCmdOk('ft.add', 'idx', 'DOC_{0}'.format(i), 1.0, 'fields',
                         'f2', 'val2', 'f1', 'val1', 'f3', 'val3',
                         'n1', i)

    # RETURN 0. Simplest case
    for x in env.retry_with_reload():
        res = env.cmd('ft.search', 'idx', 'val*', 'return', '0')
        env.assertEqual(11, len(res))
        env.assertEqual(10, res[0])
        for r in res[1:]:
            env.assertTrue(r.startswith('DOC_'))

    for field in ('f1', 'f2', 'f3', 'n1'):
        res = env.cmd('ft.search', 'idx', 'val*', 'return', 1, field)
        env.assertEqual(21, len(res))
        env.assertEqual(10, res[0])
        for pair in grouper(res[1:], 2):
            docname, fields = pair
            env.assertEqual(2, len(fields))
            env.assertEqual(field, fields[0])
            env.assertTrue(docname.startswith('DOC_'))

    # Test that we don't return SORTBY fields if they weren't specified
    # also in RETURN
    res = env.cmd('ft.search', 'idx', 'val*', 'return', 1, 'f1',
        'sortby', 'n1', 'ASC')
    row = res[2]
    # get the first result
    env.assertEqual(['f1', 'val1'], row)

    # Test when field is not found
    res = env.cmd('ft.search', 'idx', 'val*', 'return', 1, 'nonexist')
    env.assertEqual(21, len(res))
    env.assertEqual(10, res[0])

    # # Test that we don't crash if we're given the wrong number of fields
    with env.assertResponseError():
        res = env.cmd('ft.search', 'idx', 'val*', 'return', 700, 'nonexist')

def _test_create_options_real(env, *options):
    options = [x for x in options if x]
    has_offsets = 'NOOFFSETS' not in options
    has_fields = 'NOFIELDS' not in options
    has_freqs = 'NOFREQS' not in options

    try:
        env.cmd('ft.drop', 'idx')
    except:
        pass

    options = ['idx'] + options + ['schema', 'f1', 'text', 'f2', 'text']
    env.assertCmdOk('ft.create', *options)
    for i in range(10):
        env.assertCmdOk('ft.add', 'idx', 'doc{}'.format(
            i), 0.5, 'fields', 'f1', 'value for {}'.format(i))

    # Query
#     res = env.cmd('ft.search', 'idx', "value for 3")
#     if not has_offsets:
#         env.assertIsNone(res)
#     else:
#         env.assertIsNotNone(res)

    # Frequencies:
    env.assertCmdOk('ft.add', 'idx', 'doc100',
                     1.0, 'fields', 'f1', 'foo bar')
    env.assertCmdOk('ft.add', 'idx', 'doc200', 1.0,
                     'fields', 'f1', ('foo ' * 10) + ' bar')
    res = env.cmd('ft.search', 'idx', 'foo')
    env.assertEqual(2, res[0])
    if has_offsets:
        docname = res[1]
        if has_freqs:
            env.assertEqual('doc200', docname)
        else:
            env.assertEqual('doc100', docname)

    env.assertCmdOk('ft.add', 'idx', 'doc300',
                     1.0, 'fields', 'f1', 'Hello')
    res = env.cmd('ft.search', 'idx', '@f2:Hello')
    if has_fields:
        env.assertEqual(1, len(res))
    else:
        env.assertEqual(3, len(res))

def testCreationOptions(env):
    from itertools import combinations
    for x in range(1, 5):
        for combo in combinations(('NOOFFSETS', 'NOFREQS', 'NOFIELDS', ''), x):
            _test_create_options_real(env, *combo)

def testInfoCommand(env):
    from itertools import combinations
    r = env
    env.assertOk(r.execute_command(
        'ft.create', 'idx', 'NOFIELDS', 'schema', 'title', 'text'))
    N = 50
    for i in xrange(N):
        env.assertOk(r.execute_command('ft.add', 'idx', 'doc%d' % i, 1, 'replace', 'fields',
                                        'title', 'hello term%d' % i))
    for _ in r.retry_with_rdb_reload():

        res = r.execute_command('ft.info', 'idx')
        d = {res[i]: res[i + 1] for i in range(0, len(res), 2)}

        env.assertEqual(d['index_name'], 'idx')
        env.assertEqual(d['index_options'], ['NOFIELDS'])
        env.assertListEqual(
            d['fields'], [['title', 'type', 'TEXT', 'WEIGHT', '1']])

        if not env.is_cluster():
            env.assertEquals(int(d['num_docs']), N)
            env.assertEquals(int(d['num_terms']), N + 1)
            env.assertEquals(int(d['max_doc_id']), N)
            env.assertEquals(int(d['records_per_doc_avg']), 2)
            env.assertEquals(int(d['num_records']), N * 2)

            env.assertGreater(float(d['offset_vectors_sz_mb']), 0)
            env.assertGreater(float(d['key_table_size_mb']), 0)
            env.assertGreater(float(d['inverted_sz_mb']), 0)
            env.assertGreater(float(d['bytes_per_record_avg']), 0)
            env.assertGreater(float(d['doc_table_size_mb']), 0)

    for x in range(1, 5):
        for combo in combinations(('NOOFFSETS', 'NOFREQS', 'NOFIELDS', ''), x):
            combo = list(filter(None, combo))
            options = combo + ['schema', 'f1', 'text']
            try:
                env.cmd('ft.drop', 'idx')
            except:
                pass
            env.assertCmdOk('ft.create', 'idx', *options)
            info = env.cmd('ft.info', 'idx')
            ix = info.index('index_options')
            env.assertFalse(ix == -1)

            opts = info[ix + 1]
            # make sure that an empty opts string returns no options in
            # info
            if not combo:
                env.assertListEqual([], opts)

            for option in filter(None, combo):
                env.assertTrue(option in opts)

def testNoStem(env):
    env.cmd('ft.create', 'idx', 'schema', 'body',
             'text', 'name', 'text', 'nostem')
    for _ in env.retry_with_reload():
        try:
            env.cmd('ft.del', 'idx', 'doc')
        except redis.ResponseError:
            pass

        # Insert a document
        env.assertCmdOk('ft.add', 'idx', 'doc', 1.0, 'fields',
                         'body', "located",
                         'name', "located")

        # Now search for the fields
        res_body = env.cmd('ft.search', 'idx', '@body:location')
        res_name = env.cmd('ft.search', 'idx', '@name:location')
        env.assertEqual(0, res_name[0])
        env.assertEqual(1, res_body[0])

def testSearchNonexistField(env):
    # GH Issue 133
    env.cmd('ft.create', 'idx', 'schema', 'title', 'text',
             'weight', 5.0, 'body', 'text', 'url', 'text')
    env.cmd('ft.add', 'idx', 'd1', 1.0, 'nosave', 'fields', 'title',
             'hello world', 'body', 'lorem dipsum', 'place', '-77.0366 38.8977')
    env.cmd('ft.search', 'idx', 'Foo', 'GEOFILTER',
             'place', '-77.0366', '38.8977', '1', 'km')

def testSortbyMissingField(env):
    # GH Issue 131
    env.cmd('ft.create', 'ix', 'schema', 'txt',
             'text', 'num', 'numeric', 'sortable')
    env.cmd('ft.add', 'ix', 'doc1', 1.0, 'fields', 'txt', 'foo')
    env.cmd('ft.search', 'ix', 'foo', 'sortby', 'num')

def testParallelIndexing(env):
    # GH Issue 207
    env.cmd('ft.create', 'idx', 'schema', 'txt', 'text')
    from threading import Thread
    env.getConnection()
    ndocs = 100

    def runner(tid):
        cli = env.getConnection()
        for num in range(ndocs):
            cli.execute_command('ft.add', 'idx', 'doc{}_{}'.format(tid, num), 1.0,
                                'fields', 'txt', 'hello world' * 20)
    ths = []
    for tid in range(10):
        ths.append(Thread(target=runner, args=(tid,)))

    [th.start() for th in ths]
    [th.join() for th in ths]
    res = env.cmd('ft.info', 'idx')
    d = {res[i]: res[i + 1] for i in range(0, len(res), 2)}
    env.assertEqual(1000, int(d['num_docs']))

def testDoubleAdd(env):
    # Tests issue #210
    env.cmd('ft.create', 'idx', 'schema', 'txt', 'text')
    env.cmd('ft.add', 'idx', 'doc1', 1.0, 'fields', 'txt', 'hello world')
    with env.assertResponseError():
        env.cmd('ft.add', 'idx', 'doc1', 1.0,
                 'fields', 'txt', 'goodbye world')

    env.assertEqual('hello world', env.cmd('ft.get', 'idx', 'doc1')[1])
    env.assertEqual(0, env.cmd('ft.search', 'idx', 'goodbye')[0])
    env.assertEqual(1, env.cmd('ft.search', 'idx', 'hello')[0])

    # Now with replace
    env.cmd('ft.add', 'idx', 'doc1', 1.0, 'replace',
             'fields', 'txt', 'goodbye world')
    env.assertEqual(1, env.cmd('ft.search', 'idx', 'goodbye')[0])
    env.assertEqual(0, env.cmd('ft.search', 'idx', 'hello')[0])
    env.assertEqual('goodbye world', env.cmd('ft.get', 'idx', 'doc1')[1])

def testConcurrentErrors(env):
    from multiprocessing import Process
    import random

    env.cmd('ft.create', 'idx', 'schema', 'txt', 'text')
    docs_per_thread = 100
    num_threads = 50

    docIds = ['doc{}'.format(x) for x in range(docs_per_thread)]

    def thrfn():
        myIds = docIds[::]
        random.shuffle(myIds)
        cli = env.getConnection()
        with cli.pipeline(transaction=False) as pl:
            for x in myIds:
                pl.execute_command('ft.add', 'idx', x, 1.0,
                                   'fields', 'txt', ' hello world ' * 50)
            try:
                pl.execute()
            except Exception as e:
                pass
                # print e

    thrs = [Process(target=thrfn) for x in range(num_threads)]
    [th.start() for th in thrs]
    [th.join() for th in thrs]
    res = env.cmd('ft.info', 'idx')
    d = {res[i]: res[i + 1] for i in range(0, len(res), 2)}
    env.assertEqual(100, int(d['num_docs']))

def testBinaryKeys(env):
    env.cmd('ft.create', 'idx', 'schema', 'txt', 'text')
    # Insert a document
    env.cmd('ft.add', 'idx', 'Hello', 1.0, 'fields', 'txt', 'NoBin match')
    env.cmd('ft.add', 'idx', 'Hello\x00World', 1.0, 'fields', 'txt', 'Bin match')
    for _ in env.reloading_iterator():
        exp = [2L, 'Hello\x00World', ['txt', 'Bin match'], 'Hello', ['txt', 'NoBin match']]
        res = env.cmd('ft.search', 'idx', 'match')
        env.assertEqual(exp, res)

def testNonDefaultDb(env):
    if env.is_cluster():
        raise unittest.SkipTest()

    # Should be ok
    env.cmd('FT.CREATE', 'idx1', 'schema', 'txt', 'text')
    try:
        env.cmd('SELECT 1')
    except redis.ResponseError:
        return

    # Should fail
    with env.assertResponseError():
        env.cmd('FT.CREATE', 'idx2', 'schema', 'txt', 'text')

def testDuplicateNonspecFields(env):
    env.cmd('FT.CREATE', 'idx', 'schema', 'txt', 'text')
    env.cmd('FT.ADD', 'idx', 'doc', 1.0, 'fields',
             'f1', 'f1val', 'f1', 'f1val2', 'F1', 'f1Val3')

    res = env.cmd('ft.get', 'idx', 'doc')
    res = {res[i]: res[i + 1] for i in range(0, len(res), 2)}
    env.assertTrue(res['f1'] in ('f1val', 'f1val2'))
    env.assertEqual('f1Val3', res['F1'])

def testDuplicateFields(env):
    env.cmd('FT.CREATE', 'idx', 'SCHEMA', 'txt',
             'TEXT', 'num', 'NUMERIC', 'SORTABLE')
    for _ in env.retry_with_reload():
        # Ensure the index assignment is correct after an rdb load
        with env.assertResponseError():
            env.cmd('FT.ADD', 'idx', 'doc', 1.0, 'FIELDS',
                     'txt', 'foo', 'txt', 'bar', 'txt', 'baz')

        # Try add hash
        env.hmset('newDoc', {'txt': 'foo', 'Txt': 'bar', 'txT': 'baz'})
        # Get the actual value:

        from redis import ResponseError
        if not env.is_cluster():
            with env.assertResponseError(contained='twice'):
                env.cmd('FT.ADDHASH', 'idx', 'newDoc', 1.0)

        # Try with REPLACE
        with env.assertResponseError():
            env.cmd('FT.ADD', 'idx', 'doc2', 1.0, 'REPLACE', 'FIELDS',
                     'txt', 'foo', 'txt', 'bar')

        # With replace partial
        env.cmd('FT.ADD', 'idx', 'doc2', 1.0, 'REPLACE',
                 'PARTIAL', 'FIELDS', 'num', 42)
        with env.assertResponseError():
            env.cmd('FT.ADD', 'idx', 'doc2', 1.0, 'REPLACE',
                     'PARTIAL', 'FIELDS', 'num', 42, 'num', 32)

def testDuplicateSpec(env):
    with env.assertResponseError():
        env.cmd('FT.CREATE', 'idx', 'SCHEMA', 'f1',
                 'text', 'n1', 'numeric', 'f1', 'text')

def testSortbyMissingFieldSparse(env):
    # Note, the document needs to have one present sortable field in
    # order for the indexer to give it a sort vector
    env.cmd('ft.create', 'idx', 'SCHEMA', 'lastName', 'text',
             'SORTABLE', 'firstName', 'text', 'SORTABLE')
    env.cmd('ft.add', 'idx', 'doc1', 1.0, 'fields', 'lastName', 'mark')
    res = env.cmd('ft.search', 'idx', 'mark', 'WITHSORTKEYS', "SORTBY",
                   "firstName", "ASC", "limit", 0, 100)
    # commented because we don't filter out exclusive sortby fields
    # env.assertEqual([1L, 'doc1', None, ['lastName', 'mark']], res)

def testLuaAndMulti(env):
    if env.is_cluster():
        raise unittest.SkipTest()
    # Ensure we can work in Lua and Multi environments without crashing
    env.cmd('FT.CREATE', 'idx', 'SCHEMA', 'f1', 'text', 'n1', 'numeric')
    env.cmd('HMSET', 'hashDoc', 'f1', 'v1', 'n1', 4)
    env.cmd('HMSET', 'hashDoc2', 'f1', 'v1', 'n1', 5)

    r = env.getConnection()

    r.eval("return redis.call('ft.add', 'idx', 'doc1', 1.0, 'fields', 'f1', 'bar')", "0")
    r.eval("return redis.call('ft.addhash', 'idx', 'hashDoc', 1.0)", 0)

    # Try in a pipeline:
    with r.pipeline(transaction=True) as pl:
        pl.execute_command('ft.add', 'idx', 'doc2',
                           1.0, 'fields', 'f1', 'v3')
        pl.execute_command('ft.add', 'idx', 'doc3',
                           1.0, 'fields', 'f1', 'v4')
        pl.execute_command('ft.addhash', 'idx', 'hashdoc2', 1.0)
    pl.execute()

def testLanguageField(env):
    env.cmd('FT.CREATE', 'idx', 'SCHEMA', 'language', 'TEXT')
    env.cmd('FT.ADD', 'idx', 'doc1', 1.0,
             'FIELDS', 'language', 'gibberish')
    res = env.cmd('FT.SEARCH', 'idx', 'gibberish')
    env.assertEqual([1L, 'doc1', ['language', 'gibberish']], res)
    # The only way I can verify that LANGUAGE is parsed twice is ensuring we
    # provide a wrong language. This is much easier to test than trying to
    # figure out how a given word is stemmed
    with env.assertResponseError():
        env.cmd('FT.ADD', 'idx', 'doc1', 1.0, 'LANGUAGE',
                 'blah', 'FIELDS', 'language', 'gibber')

def testUninitSortvector(env):
    # This would previously crash
    env.cmd('FT.CREATE', 'idx', 'SCHEMA', 'f1', 'TEXT')
    for x in range(2000):
        env.cmd('FT.ADD', 'idx', 'doc{}'.format(
            x), 1.0, 'FIELDS', 'f1', 'HELLO')

    env.broadcast('SAVE')
    for x in range(10):
        env.broadcast('DEBUG RELOAD')


def normalize_row(row):
    return to_dict(row)


def assertAggrowsEqual(env, exp, got):
    env.assertEqual(exp[0], got[0])
    env.assertEqual(len(exp), len(got))

    # and now, it's just free form:
    exp = sorted(to_dict(x) for x in exp[1:])
    got = sorted(to_dict(x) for x in got[1:])
    env.assertEqual(exp, got)

def assertResultsEqual(env, exp, got, inorder=True):
    from pprint import pprint
    # pprint(exp)
    # pprint(got)
    env.assertEqual(exp[0], got[0])
    env.assertEqual(len(exp), len(got))

    exp = list(grouper(exp[1:], 2))
    got = list(grouper(got[1:], 2))

    for x in range(len(exp)):
        exp_did, exp_fields = exp[x]
        got_did, got_fields = got[x]
        env.assertEqual(exp_did, got_did, message="at position {}".format(x))
        got_fields = to_dict(got_fields)
        exp_fields = to_dict(exp_fields)
        env.assertEqual(exp_fields, got_fields, message="at position {}".format(x))


def testAlterIndex(env):
    env.cmd('FT.CREATE', 'idx', 'SCHEMA', 'f1', 'TEXT')
    env.cmd('FT.ADD', 'idx', 'doc1', 1.0, 'FIELDS', 'f1', 'hello', 'f2', 'world')
    env.cmd('FT.ALTER', 'idx', 'SCHEMA', 'ADD', 'f2', 'TEXT')
    env.cmd('FT.ADD', 'idx', 'doc2', 1.0, 'FIELDS', 'f1', 'hello', 'f2', 'world')
    for _ in env.retry_with_reload():
        ret = env.cmd('FT.SEARCH', 'idx', 'world')
        env.assertEqual([1, 'doc2', ['f1', 'hello', 'f2', 'world']], ret)

    env.cmd('FT.ALTER', 'idx', 'SCHEMA', 'ADD', 'f3', 'TEXT', 'SORTABLE')
    for x in range(10):
        env.cmd('FT.ADD', 'idx', 'doc{}'.format(x + 3), 1.0,
                 'FIELDS', 'f1', 'hello', 'f3', 'val{}'.format(x))

    for _ in env.retry_with_reload():
        # Test that sortable works
        res = env.cmd('FT.SEARCH', 'idx', 'hello', 'SORTBY', 'f3', 'DESC')
        exp = [12, 'doc12', ['f1', 'hello', 'f3', 'val9'], 'doc11', ['f1', 'hello', 'f3', 'val8'], 'doc10', ['f1', 'hello', 'f3', 'val7'], 'doc9', ['f1', 'hello', 'f3', 'val6'], 'doc8', ['f1', 'hello', 'f3', 'val5'], 'doc7', [
                'f1', 'hello', 'f3', 'val4'], 'doc6', ['f1', 'hello', 'f3', 'val3'], 'doc5', ['f1', 'hello', 'f3', 'val2'], 'doc4', ['f1', 'hello', 'f3', 'val1'], 'doc3', ['f1', 'hello', 'f3', 'val0']]

        assertResultsEqual(env, exp, res)

    # Test that we can add a numeric field
    env.cmd('FT.ALTER', 'idx', 'SCHEMA', 'ADD', 'n1', 'NUMERIC')
    env.cmd('FT.ADD', 'idx', 'docN1', 1.0, 'FIELDS', 'n1', 50)
    env.cmd('FT.ADD', 'idx', 'docN2', 1.0, 'FIELDS', 'n1', 250)
    for _ in env.retry_with_reload():
        res = env.cmd('FT.SEARCH', 'idx', '@n1:[0 100]')
        env.assertEqual([1, 'docN1', ['n1', '50']], res)

def testAlterValidation(env):
    # Test that constraints for ALTER comand
    env.cmd('FT.CREATE', 'idx1', 'SCHEMA', 'f0', 'TEXT')
    for x in range(1, 32):
        env.cmd('FT.ALTER', 'idx1', 'SCHEMA', 'ADD', 'f{}'.format(x), 'TEXT')
    # OK for now.

    # Should be too many indexes
    env.assertRaises(redis.ResponseError, env.cmd, 'FT.ALTER',
                      'idx1', 'SCHEMA', 'ADD', 'tooBig', 'TEXT')

    env.cmd('FT.CREATE', 'idx2', 'MAXTEXTFIELDS', 'SCHEMA', 'f0', 'TEXT')
    # print env.cmd('FT.INFO', 'idx2')
    for x in range(1, 50):
        env.cmd('FT.ALTER', 'idx2', 'SCHEMA', 'ADD', 'f{}'.format(x + 1), 'TEXT')

    env.cmd('FT.ADD', 'idx2', 'doc1', 1.0, 'FIELDS', 'f50', 'hello')
    for _ in env.retry_with_reload():
        ret = env.cmd('FT.SEARCH', 'idx2', '@f50:hello')
        env.assertEqual([1, 'doc1', ['f50', 'hello']], ret)

    env.cmd('FT.CREATE', 'idx3', 'SCHEMA', 'f0', 'text')
    # Try to alter the index with garbage
    env.assertRaises(redis.ResponseError, env.cmd, 'FT.ALTER', 'idx3',
                      'SCHEMA', 'ADD', 'f1', 'TEXT', 'f2', 'garbage')
    ret = to_dict(env.cmd('ft.info', 'idx3'))
    env.assertEqual(1, len(ret['fields']))

    env.assertRaises(redis.ResponseError, env.cmd, 'FT.ALTER',
                      'nonExist', 'SCHEMA', 'ADD', 'f1', 'TEXT')

    # test with no fields!
    env.assertRaises(redis.ResponseError, env.cmd, 'FT.ALTER', 'idx2', 'SCHEMA', 'ADD')

def testIssue366_1(env):
    if env.is_cluster():
        raise unittest.SkipTest('ADDHASH unsupported!')
    # Test random RDB regressions, see GH 366
    env.cmd('FT.CREATE', 'idx1', 'SCHEMA', 'textfield', 'TEXT', 'numfield', 'NUMERIC')
    env.hmset('foo', {'textfield': 'blah', 'numfield': 1})
    env.cmd('FT.ADDHASH', 'idx1', 'foo', 1, 'replace')
    env.cmd('FT.DEL', 'idx1', 'foo')
    for _ in env.retry_with_reload():
        pass  # --just ensure it doesn't crash

def testIssue366_2(env):
    # FT.CREATE atest SCHEMA textfield TEXT numfield NUMERIC
    # FT.ADD atest anId 1 PAYLOAD '{"hello":"world"}' FIELDS textfield sometext numfield 1234
    # FT.ADD atest anId 1 PAYLOAD '{"hello":"world2"}' REPLACE PARTIAL FIELDS numfield 1111
    # shutdown
    env.cmd('FT.CREATE', 'idx1', 'SCHEMA', 'textfield', 'TEXT', 'numfield', 'NUMERIC')
    env.cmd('FT.ADD', 'idx1', 'doc1', 1, 'PAYLOAD', '{"hello":"world"}',
             'FIELDS', 'textfield', 'sometext', 'numfield', 1234)
    env.cmd('ft.add', 'idx1', 'doc1', 1,
             'PAYLOAD', '{"hello":"world2"}',
             'REPLACE', 'PARTIAL',
             'FIELDS', 'textfield', 'sometext', 'numfield', 1111)
    for _ in env.retry_with_reload():
        pass  #

def testIssue654(env):
    # Crashes during FILTER
    env.cmd('ft.create', 'idx', 'schema', 'id', 'numeric')
    env.cmd('ft.add', 'idx', 1, 1, 'fields', 'id', 1)
    env.cmd('ft.add', 'idx', 2, 1, 'fields', 'id', 2)
    res = env.cmd('ft.search', 'idx', '*', 'filter', '@version', 0, 2)

def testReplaceReload(env):
    env.cmd('FT.CREATE', 'idx2', 'SCHEMA', 'textfield', 'TEXT', 'numfield', 'NUMERIC')
    # Create a document and then replace it.
    env.cmd('FT.ADD', 'idx2', 'doc2', 1.0, 'FIELDS', 'textfield', 's1', 'numfield', 99)
    env.cmd('FT.ADD', 'idx2', 'doc2', 1.0, 'REPLACE', 'PARTIAL',
             'FIELDS', 'textfield', 's100', 'numfield', 990)
    env.dump_and_reload()
    # RDB Should still be fine

    env.cmd('FT.ADD', 'idx2', 'doc2', 1.0, 'REPLACE', 'PARTIAL',
             'FIELDS', 'textfield', 's200', 'numfield', 1090)
    doc = to_dict(env.cmd('FT.GET', 'idx2', 'doc2'))
    env.assertEqual('s200', doc['textfield'])
    env.assertEqual('1090', doc['numfield'])


# command = 'FT.CREATE idx SCHEMA '
# for i in range(255):
#     command += 't%d NUMERIC SORTABLE ' % i
# command = command[:-1]
# r.execute_command(command)
# r.execute_command('save')
# // reload from ...
# r.execute_command('FT.ADD idx doc1 1.0 FIELDS t0 1')
def testIssue417(env):
    command = ['ft.create', 'idx', 'schema']
    for x in range(255):
        command += ['t{}'.format(x), 'numeric', 'sortable']
    command = command[:-1]
    env.cmd(*command)
    for _ in env.reloading_iterator():
        try:
            env.execute_command('FT.ADD', 'idx', 'doc1', '1.0', 'FIELDS', 't0', '1')
        except redis.ResponseError as e:
            env.assertTrue('already' in e.message.lower())

# >FT.CREATE myIdx SCHEMA title TEXT WEIGHT 5.0 body TEXT url TEXT
# >FT.ADD myIdx doc1 1.0 FIELDS title "hello world" body "lorem ipsum" url "www.google.com"
# >FT.SEARCH myIdx "no-as"
# Could not connect to Redis at 127.0.0.1:6379: Connection refused
# >FT.SEARCH myIdx "no-as"
# (error) Unknown Index name
def testIssue422(env):
    env.cmd('ft.create', 'myIdx', 'schema',
             'title', 'TEXT', 'WEIGHT', '5.0',
             'body', 'TEXT',
             'url', 'TEXT')
    env.cmd('ft.add', 'myIdx', 'doc1', '1.0', 'FIELDS', 'title', 'hello world', 'bod', 'lorem ipsum', 'url', 'www.google.com')
    rv = env.cmd('ft.search', 'myIdx', 'no-as')
    env.assertEqual([0], rv)

def testIssue446(env):
    env.cmd('ft.create', 'myIdx', 'schema',
             'title', 'TEXT', 'SORTABLE')
    env.cmd('ft.add', 'myIdx', 'doc1', '1.0', 'fields', 'title', 'hello world', 'body', 'lorem ipsum', 'url', '"www.google.com')
    rv = env.cmd('ft.search', 'myIdx', 'hello', 'limit', '0', '0')
    env.assertEqual([1], rv)

    # Related - issue 635
    env.cmd('ft.add', 'myIdx', 'doc2', '1.0', 'fields', 'title', 'hello')
    rv = env.cmd('ft.search', 'myIdx', 'hello', 'limit', '0', '0')
    env.assertEqual([2], rv)


def testTimeoutSettings(env):
    env.cmd('ft.create', 'idx', 'schema', 't1', 'text')
    env.expect('ft.search', 'idx', '*', 'ON_TIMEOUT', 'BLAHBLAH').raiseError()
    env.expect('ft.search', 'idx', '*', 'ON_TIMEOUT', 'RETURN').notRaiseError()
    env.expect('ft.search', 'idx', '*', 'ON_TIMEOUT', 'FAIL').notRaiseError()

def testAlias(env):
    env.cmd('ft.create', 'idx', 'schema', 't1', 'text')
    env.cmd('ft.create', 'idx2', 'schema', 't1', 'text')

    env.cmd('ft.aliasAdd', 'myIndex', 'idx')
    env.cmd('ft.add', 'myIndex', 'doc1', 1.0, 'fields', 't1', 'hello')
    r = env.cmd('ft.search', 'idx', 'hello')
    env.assertEqual([1, 'doc1', ['t1', 'hello']], r)
    r2 = env.cmd('ft.search', 'myIndex', 'hello')
    env.assertEqual(r, r2)

    # try to add the same alias again; should be an error
    env.expect('ft.aliasAdd', 'myIndex', 'idx2').raiseError()
    env.expect('ft.aliasAdd', 'alias2', 'idx').notRaiseError()
    # now delete the index
    env.cmd('ft.drop', 'myIndex')

    # index list should be cleared now. This can be tested by trying to alias
    # the old alias to different index
    env.cmd('ft.aliasAdd', 'myIndex', 'idx2')
    env.cmd('ft.aliasAdd', 'alias2', 'idx2')
    env.cmd('ft.add', 'myIndex', 'doc2', 1.0, 'fields', 't1', 'hello')
    r = env.cmd('ft.search', 'alias2', 'hello')
    env.assertEqual([1L, 'doc2', ['t1', 'hello']], r)

    # check that aliasing one alias to another returns an error. This will
    # end up being confusing
    env.expect('ft.aliasAdd', 'alias3', 'myIndex').raiseError()

    # check that deleting the alias works as expected
    env.expect('ft.aliasDel', 'myIndex').notRaiseError()
    env.expect('ft.search', 'myIndex', 'foo').raiseError()

    # create a new index and see if we can use the old name
    env.cmd('ft.create', 'idx3', 'schema', 't1', 'text')
    env.cmd('ft.add', 'idx3', 'doc3', 1.0, 'fields', 't1', 'foo')
    env.cmd('ft.aliasAdd', 'myIndex', 'idx3')
    # also, check that this works in rdb save
    for _ in env.retry_with_rdb_reload():
        r = env.cmd('ft.search', 'myIndex', 'foo')
        env.assertEqual([1L, 'doc3', ['t1', 'foo']], r)

    # Check that we can move an alias from one index to another
    env.cmd('ft.aliasUpdate', 'myIndex', 'idx2')
    r = env.cmd('ft.search', 'myIndex', "hello")
    env.assertEqual([1L, 'doc2', ['t1', 'hello']], r)

    # Test that things like ft.get, ft.aggregate, etc. work
    r = env.cmd('ft.get', 'myIndex', 'doc2')
    env.assertEqual(['t1', 'hello'], r)

    r = env.cmd('ft.aggregate', 'myIndex', 'hello', 'LOAD', '1', '@t1')
    env.assertEqual([1, ['t1', 'hello']], r)

    r = env.cmd('ft.del', 'myIndex', 'doc2')
    env.assertEqual(1, r)

def testNoCreate(env):
    env.cmd('ft.create', 'idx', 'schema', 'f1', 'text')
    env.expect('ft.add', 'idx', 'doc1', 1, 'nocreate', 'fields', 'f1', 'hello').raiseError()
    env.expect('ft.add', 'idx', 'doc1', 1, 'replace', 'nocreate', 'fields', 'f1', 'hello').raiseError()
    env.expect('ft.add', 'idx', 'doc1', 1, 'replace', 'fields', 'f1', 'hello').notRaiseError()
    env.expect('ft.add', 'idx', 'doc1', 1, 'replace', 'nocreate', 'fields', 'f1', 'world').notRaiseError()

# Standalone functionality
def testIssue484(env):
# Issue with split
# 127.0.0.1:6379> ft.drop productSearch1
# OK
# 127.0.0.1:6379> "FT.CREATE" "productSearch1" "NOSCOREIDX" "SCHEMA" "productid" "TEXT" "categoryid" "TEXT"  "color" "TEXT" "timestamp" "NUMERIC"
# OK
# 127.0.0.1:6379> "FT.ADD" "productSearch1" "GUID1" "1.0" "REPLACE" "FIELDS" "productid" "1" "categoryid" "cars" "color" "blue" "categoryType" 0
# OK
# 127.0.0.1:6379> "FT.ADD" "productSearch1" "GUID2" "1.0" "REPLACE" "FIELDS" "productid" "1" "categoryid" "small cars" "color" "white" "categoryType" 0
# OK
# 127.0.0.1:6379> "FT.ADD" "productSearch1" "GUID3" "1.0" "REPLACE" "FIELDS" "productid" "2" "categoryid" "Big cars" "color" "white" "categoryType" 0
# OK
# 127.0.0.1:6379> "FT.ADD" "productSearch1" "GUID4" "1.0" "REPLACE" "FIELDS" "productid" "2" "categoryid" "Big cars" "color" "green" "categoryType" 0
# OK
# 127.0.0.1:6379> "FT.ADD" "productSearch1" "GUID5" "1.0" "REPLACE" "FIELDS" "productid" "3" "categoryid" "cars" "color" "blue" "categoryType" 0
# OK
# 127.0.0.1:6379>  FT.AGGREGATE productSearch1 * load 2 @color @categoryid APPLY "split(format(\"%s-%s\",@color,@categoryid),\"-\")" as value GROUPBY 1 @value REDUCE COUNT 0 as value_count
    env.cmd('ft.create', 'productSearch1', 'noscoreidx', 'schema', 'productid',
            'text', 'categoryid', 'text', 'color', 'text', 'timestamp', 'numeric')
    env.cmd('ft.add', 'productSearch1', 'GUID1', '1.0', 'REPLACE', 'FIELDS', 'productid', '1', 'categoryid', 'cars', 'color', 'blue', 'categoryType', 0)
    env.cmd('ft.add', 'productSearch1', 'GUID2', '1.0', 'REPLACE', 'FIELDS', 'productid', '1', 'categoryid', 'small cars', 'color', 'white', 'categoryType', 0)
    env.cmd('ft.add', 'productSearch1', 'GUID3', '1.0', 'REPLACE', 'FIELDS', 'productid', '2', 'categoryid', 'Big cars', 'color', 'white', 'categoryType', 0)
    env.cmd('ft.add', 'productSearch1', 'GUID4', '1.0', 'REPLACE', 'FIELDS', 'productid', '2', 'categoryid', 'Big cars', 'color', 'green', 'categoryType', 0)
    env.cmd('ft.add', 'productSearch1', 'GUID5', '1.0', 'REPLACE', 'FIELDS', 'productid', '3', 'categoryid', 'cars', 'color', 'blue', 'categoryType', 0)
    res = env.cmd('FT.AGGREGATE', 'productSearch1', '*',
        'load', '2', '@color', '@categoryid',
        'APPLY', 'split(format("%s-%s",@color,@categoryid),"-")', 'as', 'value',
        'GROUPBY', '1', '@value',
        'REDUCE', 'COUNT', '0', 'as', 'value_count',
        'SORTBY', '4', '@value_count', 'DESC', '@value', 'ASC')
    expected = [6, ['value', 'white', 'value_count', '2'], ['value', 'cars', 'value_count', '2'], ['value', 'small cars', 'value_count', '1'], ['value', 'blue', 'value_count', '2'], ['value', 'Big cars', 'value_count', '2'], ['value', 'green', 'value_count', '1']]
    assertAggrowsEqual(env, expected, res)
    for var in expected:
        env.assertIn(var, res)

def testIssue501(env):
    env.cmd('FT.CREATE', 'incidents', 'SCHEMA', 'report', 'TEXT')
    env.cmd('FT.ADD', 'incidents', 'doc1', 1.0, 'FIELDS', 'report', 'report content')
    env.cmd('FT.DICTADD', 'slang', 'timmies', 'toque', 'toonie', 'serviette', 'kerfuffle', 'chesterfield')
    rv = env.cmd('FT.SPELLCHECK', 'incidents', 'qqqqqqqqqqqqqqqqqqqqqqqqqqqqqqqqqqqqqqqqqqqqqqqqqqqqqqqqqqqqqqqqqqqqqqqqqqqqqqqqqqqqqqqqqqqqqqqqqqqqq',
        'TERMS', 'INCLUDE', 'slang', 'TERMS', 'EXCLUDE', 'slang')
    env.assertEqual("qqqqqqqqqqqqqqqqqqqqqqqqqqqqqqqqqqqqqqqqqqqqqqqqqqqqqqqqqqqqqqqqqqqqqqqqqqqqqqqqqqqqqqqqqqqqqqqqqqqqq", rv[0][1])
    env.assertEqual([], rv[0][2])

def testIssue589(env):
    env.cmd('FT.CREATE', 'incidents', 'SCHEMA', 'report', 'TEXT')
    env.cmd('FT.ADD', 'incidents', 'doc1', 1.0, 'FIELDS', 'report', 'report content')
    env.expect('FT.SPELLCHECK', 'incidents', 'report :').error().contains("Syntax error at offset")

def testIssue621(env):
    env.expect('ft.create', 'test', 'SCHEMA', 'uuid', 'TAG', 'title', 'TEXT').equal('OK')
    env.expect('ft.add', 'test', 'a', '1', 'REPLACE', 'PARTIAL', 'FIELDS', 'uuid', 'foo', 'title', 'bar').equal('OK')
    env.expect('ft.add', 'test', 'a', '1', 'REPLACE', 'PARTIAL', 'FIELDS', 'title', 'bar').equal('OK')
    env.expect('ft.search', 'test', '@uuid:{foo}').equal([1L, 'a', ['uuid', 'foo', 'title', 'bar']])

# Server crash on doc names that conflict with index keys #666
def testIssue666(env):
    # We cannot reliably determine that any error will occur in cluster mode
    # because of the key name
    env.skipOnCluster()

    env.cmd('ft.create', 'foo', 'schema', 'bar', 'text')
    env.cmd('ft.add', 'foo', 'mydoc', 1, 'fields', 'bar', 'one two three')

    # crashes here
    with env.assertResponseError():
        env.cmd('ft.add', 'foo', 'ft:foo/two', '1', 'fields', 'bar', 'four five six')
    # try with replace:
    with env.assertResponseError():
        env.cmd('ft.add', 'foo', 'ft:foo/two', '1', 'REPLACE',
            'FIELDS', 'bar', 'four five six')
    with env.assertResponseError():
        env.cmd('ft.add', 'foo', 'idx:foo', '1', 'REPLACE',
            'FIELDS', 'bar', 'four five six')

    env.cmd('ft.add', 'foo', 'mydoc1', 1, 'fields', 'bar', 'four five six')

# 127.0.0.1:6379> flushdb
# OK
# 127.0.0.1:6379> ft.create foo SCHEMA bar text
# OK
# 127.0.0.1:6379> ft.add foo mydoc 1 FIELDS bar "one two three"
# OK
# 127.0.0.1:6379> keys *
# 1) "mydoc"
# 2) "ft:foo/one"
# 3) "idx:foo"
# 4) "ft:foo/two"
# 5) "ft:foo/three"
# 127.0.0.1:6379> ft.add foo "ft:foo/two" 1 FIELDS bar "four five six"
# Could not connect to Redis at 127.0.0.1:6379: Connection refused

def testPrefixDeletedExpansions(env):
    env.skipOnCluster()

    env.cmd('ft.create', 'idx', 'schema', 'txt1', 'text', 'tag1', 'tag')
    # get the number of maximum expansions
    maxexpansions = int(env.cmd('ft.config', 'get', 'MAXEXPANSIONS')[0][1])

    for x in range(maxexpansions):
        env.cmd('ft.add', 'idx', 'doc{}'.format(x), 1, 'fields',
                'txt1', 'term{}'.format(x), 'tag1', 'tag{}'.format(x))

    for x in range(maxexpansions):
        env.cmd('ft.del', 'idx', 'doc{}'.format(x))

    env.cmd('ft.add', 'idx', 'doc_XXX', 1, 'fields', 'txt1', 'termZZZ', 'tag1', 'tagZZZ')

    # r = env.cmd('ft.search', 'idx', 'term*')
    # print(r)
    # r = env.cmd('ft.search', 'idx', '@tag1:{tag*}')
    # print(r)

    tmax = time.time() + 0.5  # 250ms max
    iters = 0
    while time.time() < tmax:
        iters += 1
        env.cmd('ft.debug', 'gc_forceinvoke', 'idx')
        r = env.cmd('ft.search', 'idx', '@txt1:term* @tag1:{tag*}')
        if r[0]:
            break

    print 'did {} iterations'.format(iters)
    r = env.cmd('ft.search', 'idx', '@txt1:term* @tag1:{tag*}')
    env.assertEqual([1, 'doc_XXX', ['txt1', 'termZZZ', 'tag1', 'tagZZZ']], r)


def testOptionalFilter(env):
    env.cmd('ft.create', 'idx', 'schema', 't1', 'text')
    for x in range(100):
        env.cmd('ft.add', 'idx', 'doc_{}'.format(x), 1, 'fields', 't1', 'hello world word{}'.format(x))

    env.cmd('ft.explain', 'idx', '(~@t1:word20)')
    # print(r)

    r = env.cmd('ft.search', 'idx', '~(word20 => {$weight: 2.0})')


def testIssue736(env):
    # 1. create the schema, we need a tag field
    env.cmd('ft.create', 'idx', 'schema', 't1', 'text', 'n2', 'numeric', 't2', 'tag')
    # 2. create a single document to initialize at least one RSAddDocumentCtx
    env.cmd('ft.add', 'idx', 'doc1', 1, 'fields', 't1', 'hello', 't2', 'foo, bar')
    # 3. create a second document with many filler fields to force a realloc:
    extra_fields = []
    for x in range(20):
        extra_fields += ['nidx_fld{}'.format(x), 'val{}'.format(x)]
    extra_fields += ['n2', 'not-a-number', 't2', 'random, junk']
    with env.assertResponseError():
        env.cmd('ft.add', 'idx', 'doc2', 1, 'fields', *extra_fields)

def testCriteriaTesterDeactivated():
    env = Env(moduleArgs='_MAX_RESULTS_TO_UNSORTED_MODE 1')
    env.cmd('ft.create', 'idx', 'schema', 't1', 'text')
    env.cmd('ft.add', 'idx', 'doc1', 1, 'fields', 't1', 'hello1 hey hello2')
    env.cmd('ft.add', 'idx', 'doc2', 1, 'fields', 't1', 'hello2 hey')
    env.cmd('ft.add', 'idx', 'doc3', 1, 'fields', 't1', 'hey')
    env.expect('ft.search', 'idx', '(hey hello1)|(hello2 hey)').equal([2L, 'doc1', ['t1', 'hello1 hey hello2'], 'doc2', ['t1', 'hello2 hey']])

def testIssue828(env):
    env.cmd('ft.create', 'beers', 'SCHEMA',
        'name', 'TEXT', 'PHONETIC', 'dm:en',
        'style', 'TAG', 'SORTABLE',
        'abv', 'NUMERIC', 'SORTABLE')
    rv = env.cmd("FT.ADD", "beers", "802", "1.0",
        "FIELDS", "index", "25", "abv", "0.049",
        "name", "Hell or High Watermelon Wheat (2009)",
        "style", "Fruit / Vegetable Beer")
    env.assertEqual('OK', rv)

def testIssue862(env):
    env.cmd('ft.create', 'idx', 'SCHEMA', 'test', 'TEXT', 'SORTABLE')
    rv = env.cmd("FT.ADD", "idx", "doc1", "1.0", "FIELDS", "test", "foo")
    env.assertEqual('OK', rv)
    env.cmd("FT.SEARCH", "idx", "foo", 'WITHSORTKEYS')
    env.assertTrue(env.isUp())

def testIssue_884(env):
    env.expect('FT.create', 'idx', 'STOPWORDS', '0', 'SCHEMA', 'title', 'text', 'weight',
               '50', 'subtitle', 'text', 'weight', '10', 'author', 'text', 'weight',
               '10', 'description', 'text', 'weight', '20').equal('OK')

    env.expect('FT.ADD', 'idx', 'doc4', '1.0', 'FIELDS', 'title', 'mohsin conversation the conversation tahir').equal('OK')
    env.expect('FT.ADD', 'idx', 'doc3', '1.0', 'FIELDS', 'title', 'Fareham Civilization Church - Sermons and conversations mohsin conversation the').equal('OK')
    env.expect('FT.ADD', 'idx', 'doc2', '1.0', 'FIELDS', 'title', 'conversation the conversation - a drama about conversation, the science of conversation.').equal('OK')
    env.expect('FT.ADD', 'idx', 'doc1', '1.0', 'FIELDS', 'title', 'mohsin conversation with the mohsin').equal('OK')

    expected = [2L, 'doc2', ['title', 'conversation the conversation - a drama about conversation, the science of conversation.'], 'doc4', ['title', 'mohsin conversation the conversation tahir']]
    res = env.cmd('FT.SEARCH', 'idx', '@title:(conversation) (@title:(conversation the conversation))=>{$inorder: true;$slop: 0}')
    env.assertEquals(len(expected), len(res))
    for v in expected:
        env.assertContains(v, res)

def testIssue_866(env):
    env.expect('ft.sugadd', 'sug', 'test123', '1').equal(1)
    env.expect('ft.sugadd', 'sug', 'test456', '1').equal(2)
    env.expect('ft.sugdel', 'sug', 'test').equal(0)
    env.expect('ft.sugget', 'sug', '').equal(['test123', 'test456'])

def testIssue_848(env):
    env.expect('FT.CREATE', 'idx', 'SCHEMA', 'test1', 'TEXT', 'SORTABLE').equal('OK')
    env.expect('FT.ADD', 'idx', 'doc1', '1.0', 'FIELDS', 'test1', 'foo').equal('OK')
    env.expect('FT.ALTER', 'idx', 'SCHEMA', 'ADD', 'test2', 'TEXT', 'SORTABLE').equal('OK')
    env.expect('FT.ADD', 'idx', 'doc2', '1.0', 'FIELDS', 'test1', 'foo', 'test2', 'bar').equal('OK')
    env.expect('FT.SEARCH', 'idx', 'foo', 'SORTBY', 'test2', 'ASC').equal([2L, 'doc1', ['test1', 'foo'], 'doc2', ['test2', 'bar', 'test1', 'foo']])

def testMod_309(env):
    env.expect('FT.CREATE', 'idx', 'SCHEMA', 'test', 'TEXT', 'SORTABLE').equal('OK')
    for i in range(100000):
        env.expect('FT.ADD', 'idx', 'doc%d'%i, '1.0', 'FIELDS', 'test', 'foo').equal('OK')
    res = env.cmd('FT.AGGREGATE', 'idx', 'foo')
    env.assertEqual(len(res), 100001)

def testIssue_865(env):
    env.expect('FT.CREATE', 'idx', 'SCHEMA', '1', 'TEXT', 'SORTABLE').equal('OK')
    env.expect('ft.add', 'idx', 'doc1', '1.0', 'FIELDS', '1', 'foo1').equal('OK')
    env.expect('ft.add', 'idx', 'doc2', '1.0', 'FIELDS', '1', 'foo2').equal('OK')
    env.expect('ft.search', 'idx', 'foo*', 'SORTBY', '1', 'ASC').equal([2, 'doc1', ['1', 'foo1'], 'doc2', ['1', 'foo2']])
    env.expect('ft.search', 'idx', 'foo*', 'SORTBY', '1', 'DESC').equal([2, 'doc2', ['1', 'foo2'], 'doc1', ['1', 'foo1']])
    env.expect('ft.search', 'idx', 'foo*', 'SORTBY', '1', 'bad').error()
    env.expect('ft.search', 'idx', 'foo*', 'SORTBY', 'bad', 'bad').error()
    env.expect('ft.search', 'idx', 'foo*', 'SORTBY', 'bad').error()
    env.expect('ft.search', 'idx', 'foo*', 'SORTBY').error()

def testIssue_779(env):
    # FT.ADD should return NOADD and not change the doc if value < same_value, but it returns OK and makes the change.
    # Note that "greater than" ">" does not have the same bug.

    env.cmd('FT.CREATE idx2 SCHEMA ot1 TAG')
    env.cmd('FT.ADD idx2 doc2 1.0 FIELDS newf CAT ot1 4001')
    env.expect('FT.GET idx2 doc2').equal(["newf", "CAT", "ot1", "4001"])

    # NOADD is expected since 4001 is not < 4000, and no updates to the doc2 is expected as a result
    env.expect('FT.ADD idx2 doc2 1.0 REPLACE PARTIAL if @ot1<4000 FIELDS newf DOG ot1 4000', 'NOADD')
    env.expect('FT.GET idx2 doc2').equal(["newf", "CAT", "ot1", "4001"])

    # OK is expected since 4001 < 4002 and the doc2 is updated
    env.expect('FT.ADD idx2 doc2 1.0 REPLACE PARTIAL if @ot1<4002 FIELDS newf DOG ot1 4002').equal('OK')
    env.expect('FT.GET idx2 doc2').equal(["newf", "DOG", "ot1", "4002"])

    # OK is NOT expected since 4002 is not < 4002
    # We expect NOADD and doc2 update; however, we get OK and doc2 updated
    # After fix, @ot1 implicitly converted to a number, thus we expect NOADD
    env.expect('FT.ADD idx2 doc2 1.0 REPLACE PARTIAL if @ot1<4002 FIELDS newf FISH ot1 4002').equal('NOADD')
    env.expect('FT.ADD idx2 doc2 1.0 REPLACE PARTIAL if to_number(@ot1)<4002 FIELDS newf FISH ot1 4002').equal('NOADD')
    env.expect('FT.ADD idx2 doc2 1.0 REPLACE PARTIAL if @ot1<to_str(4002) FIELDS newf FISH ot1 4002').equal('NOADD')
    env.expect('FT.GET idx2 doc2').equal(["newf", "DOG", "ot1", "4002"])

    # OK and doc2 update is expected since 4002 < 4003
    env.expect('FT.ADD idx2 doc2 1.0 REPLACE PARTIAL if @ot1<4003 FIELDS newf HORSE ot1 4003').equal('OK')
    env.expect('FT.GET idx2 doc2').equal(["newf", "HORSE", "ot1", "4003"])

    # Expect NOADD since 4003 is not > 4003
    env.expect('FT.ADD idx2 doc2 1.0 REPLACE PARTIAL if @ot1>4003 FIELDS newf COW ot1 4003').equal('NOADD')
    env.expect('FT.ADD idx2 doc2 1.0 REPLACE PARTIAL if 4003<@ot1 FIELDS newf COW ot1 4003').equal('NOADD')

    # Expect OK and doc2 updated since 4003 > 4002
    env.expect('FT.ADD idx2 doc2 1.0 REPLACE PARTIAL if @ot1>4002 FIELDS newf PIG ot1 4002').equal('OK')
    env.expect('FT.GET idx2 doc2').equal(["newf", "PIG", "ot1", "4002"])

    # Syntax errors
    env.expect('FT.ADD idx2 doc2 1.0 REPLACE PARTIAL if @ot1<4-002 FIELDS newf DOG ot1 4002').contains('Syntax error')
    env.expect('FT.ADD idx2 doc2 1.0 REPLACE PARTIAL if @ot1<to_number(4-002) FIELDS newf DOG ot1 4002').contains('Syntax error')

def testDelIndexExternally(env):
    env.expect('FT.CREATE idx SCHEMA num NUMERIC t TAG g GEO').equal('OK')
    env.expect('ft.add idx doc1 1.0 FIELDS num 3 t my_tag g', "1,1").equal('OK')
    
    env.expect('set nm:idx/num 1').equal('OK')
    env.expect('ft.add idx doc2 1.0 FIELDS num 3').equal('Could not open numeric index for indexing')

    env.expect('set tag:idx/t 1').equal('OK')
    env.expect('ft.add idx doc3 1.0 FIELDS t 3').equal('Could not open tag index for indexing')

    env.expect('set geo:idx/g 1 ').equal('OK')
    env.expect('ft.add idx doc4 1.0 FIELDS g "1,1"').equal('Could not index geo value')

def testWrongResultsReturnedBySkipOptimization(env):
    env.expect('FT.CREATE', 'idx', 'SCHEMA', 'f1', 'TEXT', 'f2', 'TEXT').equal('OK')
    env.expect('ft.add', 'idx', 'doc1', '1.0', 'FIELDS', 'f1', 'foo', 'f2', 'bar').equal('OK')
    env.expect('ft.add', 'idx', 'doc2', '1.0', 'FIELDS', 'f1', 'moo', 'f2', 'foo').equal('OK')
    env.expect('ft.search', 'idx', 'foo @f2:moo').debugPrint().equal([0L])

<<<<<<< HEAD
def testErrorWithApply(env):
    env.expect('FT.CREATE', 'idx', 'SCHEMA', 'test', 'TEXT', 'SORTABLE').equal('OK')
    env.expect('FT.ADD', 'idx', 'doc1', '1.0', 'FIELDS', 'test', 'foo bar').equal('OK')
    err = env.cmd('FT.AGGREGATE', 'idx', '*', 'LOAD', '1', '@test', 'APPLY', 'split()')[1]
    env.assertEqual(str(err), 'Invalid number of arguments for split')

def testSummerizeWithAggregateRaiseError(env):
    env.expect('FT.CREATE', 'idx', 'SCHEMA', 'test', 'TEXT', 'SORTABLE').equal('OK')
    env.expect('ft.add', 'idx', 'doc1', '1.0', 'FIELDS', 'test', 'foo1').equal('OK')
    env.expect('ft.add', 'idx', 'doc2', '1.0', 'FIELDS', 'test', 'foo2').equal('OK')
    env.expect('ft.aggregate', 'idx', 'foo2', 'SUMMARIZE', 'FIELDS', '1', 'test',
               'GROUPBY', '1', '@test', 'REDUCE', 'COUNT', '0').error()

def testSummerizeHighlightParseError(env):
    env.expect('FT.CREATE', 'idx', 'SCHEMA', 'test', 'TEXT', 'SORTABLE').equal('OK')
    env.expect('ft.add', 'idx', 'doc1', '1.0', 'FIELDS', 'test', 'foo1').equal('OK')
    env.expect('ft.add', 'idx', 'doc2', '1.0', 'FIELDS', 'test', 'foo2').equal('OK')
    env.expect('ft.search', 'idx', 'foo2', 'SUMMARIZE', 'FIELDS', 'WITHSCORES').error()
    env.expect('ft.search', 'idx', 'foo2', 'HIGHLIGHT', 'FIELDS', 'WITHSCORES').error()

def testCursorBadArgument(env):
    env.expect('FT.CREATE', 'idx', 'SCHEMA', 'test', 'TEXT', 'SORTABLE').equal('OK')
    env.expect('ft.add', 'idx', 'doc1', '1.0', 'FIELDS', 'test', 'foo1').equal('OK')
    env.expect('ft.add', 'idx', 'doc2', '1.0', 'FIELDS', 'test', 'foo2').equal('OK')
    env.expect('ft.aggregate', 'idx', '*',
               'GROUPBY', '1', '@test', 'REDUCE', 'COUNT', '0',
               'WITHCURSOR', 'COUNT', 'BAD').error()

def testLimitBadArgument(env):
    env.expect('FT.CREATE', 'idx', 'SCHEMA', 'test', 'TEXT', 'SORTABLE').equal('OK')
    env.expect('ft.add', 'idx', 'doc1', '1.0', 'FIELDS', 'test', 'foo1').equal('OK')
    env.expect('ft.add', 'idx', 'doc2', '1.0', 'FIELDS', 'test', 'foo2').equal('OK')
    env.expect('ft.search', 'idx', '*', 'LIMIT', '1').error()

def testOnTimeoutBadArgument(env):
    env.expect('FT.CREATE', 'idx', 'SCHEMA', 'test', 'TEXT', 'SORTABLE').equal('OK')
    env.expect('ft.add', 'idx', 'doc1', '1.0', 'FIELDS', 'test', 'foo1').equal('OK')
    env.expect('ft.add', 'idx', 'doc2', '1.0', 'FIELDS', 'test', 'foo2').equal('OK')
    env.expect('ft.search', 'idx', '*', 'ON_TIMEOUT', 'bad').error()

def testAggregateSortByWrongArgument(env):
    env.expect('FT.CREATE', 'idx', 'SCHEMA', 'test', 'TEXT', 'SORTABLE').equal('OK')
    env.expect('ft.add', 'idx', 'doc1', '1.0', 'FIELDS', 'test', 'foo1').equal('OK')
    env.expect('ft.add', 'idx', 'doc2', '1.0', 'FIELDS', 'test', 'foo2').equal('OK')
    env.expect('ft.aggregate', 'idx', '*', 'SORTBY', 'bad').error()

def testAggregateSortByMaxNumberOfFields(env):
    env.expect('FT.CREATE', 'idx', 'SCHEMA',
               'test1', 'TEXT', 'SORTABLE',
               'test2', 'TEXT', 'SORTABLE',
               'test3', 'TEXT', 'SORTABLE',
               'test4', 'TEXT', 'SORTABLE',
               'test5', 'TEXT', 'SORTABLE',
               'test6', 'TEXT', 'SORTABLE',
               'test7', 'TEXT', 'SORTABLE',
               'test8', 'TEXT', 'SORTABLE',
               'test9', 'TEXT', 'SORTABLE'
               ).equal('OK')
    env.expect('ft.add', 'idx', 'doc1', '1.0', 'FIELDS', 'test', 'foo1').equal('OK')
    env.expect('ft.add', 'idx', 'doc2', '1.0', 'FIELDS', 'test', 'foo2').equal('OK')
    env.expect('ft.aggregate', 'idx', '*', 'SORTBY', '9', *['@test%d' % (i + 1) for i in range(9)]).error()
    args = ['@test%d' % (i + 1) for i in range(8)] + ['bad']
    env.expect('ft.aggregate', 'idx', '*', 'SORTBY', '9', *args).error()
    args = ['@test%d' % (i + 1) for i in range(8)] + ['ASC', 'MAX', 'bad']
    env.expect('ft.aggregate', 'idx', '*', 'SORTBY', '9', *args).error()
    args = ['@test%d' % (i + 1) for i in range(8)] + ['ASC', 'MAX']
    env.expect('ft.aggregate', 'idx', '*', 'SORTBY', '9', *args).error()

def testNumericFilterError(env):
    env.expect('FT.CREATE', 'idx', 'SCHEMA', 'test', 'NUMERIC', 'SORTABLE').equal('OK')
    env.expect('ft.add', 'idx', 'doc1', '1.0', 'FIELDS', 'test', '1').equal('OK')
    env.expect('ft.search', 'idx', '*', 'FILTER', 'test', 'bad', '2').error()
    env.expect('ft.search', 'idx', '*', 'FILTER', 'test', '0', 'bad').error()
    env.expect('ft.search', 'idx', '*', 'FILTER', 'test', '0').error()
    env.expect('ft.search', 'idx', '*', 'FILTER', 'test', 'bad').error()
    env.expect('ft.search', 'idx', '*', 'FILTER', 'test', '0', '2', 'FILTER', 'test', '0', 'bla').error()

def testGeoFilterError(env):
    env.expect('FT.CREATE', 'idx', 'SCHEMA', 'test', 'NUMERIC', 'SORTABLE').equal('OK')
    env.expect('ft.add', 'idx', 'doc1', '1.0', 'FIELDS', 'test', '1').equal('OK')
    env.expect('ft.search', 'idx', '*', 'GEOFILTER', 'test', '1').error()
    env.expect('ft.search', 'idx', '*', 'GEOFILTER', 'test', 'bad' , '2', '3', 'km').error()
    env.expect('ft.search', 'idx', '*', 'GEOFILTER', 'test', '1' , 'bad', '3', 'km').error()
    env.expect('ft.search', 'idx', '*', 'GEOFILTER', 'test', '1' , '2', 'bad', 'km').error()
    env.expect('ft.search', 'idx', '*', 'GEOFILTER', 'test', '1' , '2', '3', 'bad').error()

def testReducerError(env):
    env.expect('FT.CREATE', 'idx', 'SCHEMA', 'test', 'NUMERIC', 'SORTABLE').equal('OK')
    env.expect('ft.add', 'idx', 'doc1', '1.0', 'FIELDS', 'test', '1').equal('OK')
    env.expect('ft.aggregate', 'idx', '*', 'GROUPBY', '1', '@test', 'REDUCE', 'COUNT', 'bad').error()
    env.expect('ft.aggregate', 'idx', '*', 'GROUPBY', '1', '@test', 'REDUCE', 'COUNT', '0', 'as').error()

def testGroupbyError(env):
    env.expect('FT.CREATE', 'idx', 'SCHEMA', 'test', 'NUMERIC', 'SORTABLE').equal('OK')
    env.expect('ft.add', 'idx', 'doc1', '1.0', 'FIELDS', 'test', '1').equal('OK')
    env.expect('ft.aggregate', 'idx', '*', 'GROUPBY', '1', '@test', 'REDUCE').error()
    env.expect('ft.aggregate', 'idx', '*', 'GROUPBY', '1', '@test1').error()
    env.expect('ft.aggregate', 'idx', '*', 'GROUPBY', '1', '@test', 'REDUCE', 'bad', '0').error()
    env.expect('ft.aggregate', 'idx', '*', 'GROUPBY', '1', '@test', 'REDUCE', 'SUM', '1', '@test1').error()

def testGroupbyWithSort(env):
    env.expect('FT.CREATE', 'idx', 'SCHEMA', 'test', 'NUMERIC', 'SORTABLE').equal('OK')
    env.expect('ft.add', 'idx', 'doc1', '1.0', 'FIELDS', 'test', '1').equal('OK')
    env.expect('ft.add', 'idx', 'doc2', '1.0', 'FIELDS', 'test', '1').equal('OK')
    env.expect('ft.add', 'idx', 'doc3', '1.0', 'FIELDS', 'test', '2').equal('OK')
    env.expect('ft.aggregate', 'idx', '*', 'SORTBY', '2', '@test', 'ASC', 
               'GROUPBY', '1', '@test', 'REDUCE', 'COUNT', '0', 'as', 'count').equal([2L, ['test', '2', 'count', '1'], ['test', '1', 'count', '2']])

def testApplyError(env):
    env.expect('FT.CREATE', 'idx', 'SCHEMA', 'test', 'TEXT', 'SORTABLE').equal('OK')
    env.expect('ft.add', 'idx', 'doc1', '1.0', 'FIELDS', 'test', 'foo').equal('OK')
    env.expect('ft.aggregate', 'idx', '*', 'APPLY', 'split(@test)', 'as').error()

def testLoadError(env):
    env.expect('FT.CREATE', 'idx', 'SCHEMA', 'test', 'TEXT', 'SORTABLE').equal('OK')
    env.expect('ft.add', 'idx', 'doc1', '1.0', 'FIELDS', 'test', 'foo').equal('OK')
    env.expect('ft.aggregate', 'idx', '*', 'LOAD', 'bad').error()
    env.expect('ft.aggregate', 'idx', '*', 'LOAD', 'bad', 'test').error()
    env.expect('ft.aggregate', 'idx', '*', 'LOAD', '2', 'test').error()
    env.expect('ft.aggregate', 'idx', '*', 'LOAD', '2', '@test').error()

def testMissingArgsError(env):
    env.expect('FT.CREATE', 'idx', 'SCHEMA', 'test', 'TEXT', 'SORTABLE').equal('OK')
    env.expect('ft.add', 'idx', 'doc1', '1.0', 'FIELDS', 'test', 'foo').equal('OK')
    env.expect('ft.aggregate', 'idx').error()

def testUnexistsScorer(env):
    env.expect('FT.CREATE', 'idx', 'SCHEMA', 'test', 'TEXT', 'SORTABLE').equal('OK')
    env.expect('ft.add', 'idx', 'doc1', '1.0', 'FIELDS', 'test', 'foo').equal('OK')
    env.expect('ft.search', 'idx', '*', 'SCORER', 'bad').error()

def testHighlightWithUnknowsProperty(env):
    env.expect('FT.CREATE', 'idx', 'SCHEMA', 'test', 'TEXT').equal('OK')
    env.expect('ft.add', 'idx', 'doc1', '1.0', 'FIELDS', 'test', 'foo').equal('OK')
    env.expect('ft.aggregate', 'idx', '*', 'HIGHLIGHT', 'FIELDS', '1', 'test1').error()

def testBadFilterExpression(env):
    env.expect('FT.CREATE', 'idx', 'SCHEMA', 'test', 'TEXT').equal('OK')
    env.expect('ft.add', 'idx', 'doc1', '1.0', 'FIELDS', 'test', 'foo').equal('OK')
    env.expect('ft.aggregate', 'idx', '*', 'LOAD', '1', '@test', 'FILTER', 'blabla').error()
    env.expect('ft.aggregate', 'idx', '*', 'LOAD', '1', '@test', 'FILTER', '@test1 > 1').error()

def testWithSortKeysOnNoneSortableValue(env):
    env.expect('FT.CREATE', 'idx', 'SCHEMA', 'test', 'TEXT').equal('OK')
    env.expect('ft.add', 'idx', 'doc1', '1.0', 'FIELDS', 'test', 'foo').equal('OK')
    env.expect('ft.search', 'idx', '*', 'WITHSORTKEYS', 'SORTBY', 'test').equal([1L, 'doc1', '$foo', ['test', 'foo']])

def testWithWithRawIds(env):
    env.expect('FT.CREATE', 'idx', 'SCHEMA', 'test', 'TEXT').equal('OK')
    env.expect('ft.add', 'idx', 'doc1', '1.0', 'FIELDS', 'test', 'foo').equal('OK')
    env.expect('ft.search', 'idx', '*', 'WITHRAWIDS').equal([1L, 'doc1', 1L, ['test', 'foo']])

def testUnkownIndex(env):
    env.expect('ft.aggregate').error()
    env.expect('ft.aggregate', 'idx', '*').error()
    env.expect('ft.aggregate', 'idx', '*', 'WITHCURSOR').error()

def testExplainError(env):
    env.expect('FT.CREATE', 'idx', 'SCHEMA', 'test', 'TEXT').equal('OK')
    env.expect('FT.EXPLAIN', 'idx', '(').error()

def testBadCursor(env):
    env.expect('FT.CURSOR', 'READ', 'idx').error()
    env.expect('FT.CURSOR', 'READ', 'idx', '1111').error()
    env.expect('FT.CURSOR', 'READ', 'idx', 'bad').error()
    env.expect('FT.CURSOR', 'DROP', 'idx', '1111').error()
    env.expect('FT.CURSOR', 'bad', 'idx', '1111').error()

def testGroupByWithApplyError(env):
    env.expect('FT.CREATE', 'idx', 'SCHEMA', 'test', 'TEXT').equal('OK')
    env.expect('ft.add', 'idx', 'doc1', '1.0', 'FIELDS', 'test', 'foo').equal('OK')
    err = env.cmd('FT.AGGREGATE', 'idx', '*', 'APPLY', 'split()', 'GROUPBY', '1', '@test', 'REDUCE', 'COUNT', '0', 'AS', 'count')[1]
    env.assertEqual(str(err), 'Invalid number of arguments for split')

def testSubStrErrors(env):
    env.expect('FT.CREATE', 'idx', 'SCHEMA', 'test', 'TEXT').equal('OK')
    env.expect('ft.add', 'idx', 'doc1', '1.0', 'FIELDS', 'test', 'foo').equal('OK')

    err = env.cmd('ft.aggregate', 'idx', '*', 'LOAD', '1', '@test', 'APPLY', 'matched_terms()', 'as', 'a', 'APPLY', 'substr(@a,0,4)')[1]
    env.assertEqual(type(err), redis.exceptions.ResponseError)

    env.cmd('ft.aggregate', 'idx', '*', 'LOAD', '1', '@test2', 'APPLY', 'substr("test",3,-2)', 'as', 'a')
    env.cmd('ft.aggregate', 'idx', '*', 'LOAD', '1', '@test2', 'APPLY', 'substr("test",3,1000)', 'as', 'a')
    env.cmd('ft.aggregate', 'idx', '*', 'LOAD', '1', '@test2', 'APPLY', 'substr("test",-1,2)', 'as', 'a')
    env.cmd('ft.aggregate', 'idx', '*', 'LOAD', '1', '@test2', 'APPLY', 'substr("test")', 'as', 'a')
    env.cmd('ft.aggregate', 'idx', '*', 'LOAD', '1', '@test2', 'APPLY', 'substr(1)', 'as', 'a')
    env.cmd('ft.aggregate', 'idx', '*', 'LOAD', '1', '@test2', 'APPLY', 'substr("test", "test")', 'as', 'a')
    env.cmd('ft.aggregate', 'idx', '*', 'LOAD', '1', '@test2', 'APPLY', 'substr("test", "test", "test")', 'as', 'a')
    env.cmd('ft.aggregate', 'idx', '*', 'LOAD', '1', '@test2', 'APPLY', 'substr("test", "-1", "-1")', 'as', 'a')
    env.assertTrue(env.isUp())

def testToUpperLower(env):
    env.expect('FT.CREATE', 'idx', 'SCHEMA', 'test', 'TEXT').equal('OK')
    env.expect('ft.add', 'idx', 'doc1', '1.0', 'FIELDS', 'test', 'foo').equal('OK')
    env.expect('ft.aggregate', 'idx', '*', 'LOAD', '1', '@test', 'APPLY', 'lower(@test)', 'as', 'a').equal([1L, ['test', 'foo', 'a', 'foo']])
    env.expect('ft.aggregate', 'idx', '*', 'LOAD', '1', '@test', 'APPLY', 'lower("FOO")', 'as', 'a').equal([1L, ['test', 'foo', 'a', 'foo']])
    env.expect('ft.aggregate', 'idx', '*', 'LOAD', '1', '@test', 'APPLY', 'upper(@test)', 'as', 'a').equal([1L, ['test', 'foo', 'a', 'FOO']])
    env.expect('ft.aggregate', 'idx', '*', 'LOAD', '1', '@test', 'APPLY', 'upper("foo")', 'as', 'a').equal([1L, ['test', 'foo', 'a', 'FOO']])

    err = env.cmd('ft.aggregate', 'idx', '*', 'LOAD', '1', '@test', 'APPLY', 'upper()', 'as', 'a')[1]
    env.assertEqual(type(err), redis.exceptions.ResponseError)
    err = env.cmd('ft.aggregate', 'idx', '*', 'LOAD', '1', '@test', 'APPLY', 'lower()', 'as', 'a')[1]
    env.assertEqual(type(err), redis.exceptions.ResponseError)

    env.expect('ft.aggregate', 'idx', '*', 'LOAD', '1', '@test', 'APPLY', 'upper(1)', 'as', 'a').equal([1L, ['test', 'foo', 'a', None]])
    env.expect('ft.aggregate', 'idx', '*', 'LOAD', '1', '@test', 'APPLY', 'lower(1)', 'as', 'a').equal([1L, ['test', 'foo', 'a', None]])

    env.assertEqual(type(err), redis.exceptions.ResponseError)
    err = env.cmd('ft.aggregate', 'idx', '*', 'LOAD', '1', '@test', 'APPLY', 'upper(1,2)', 'as', 'a')[1]
    env.assertEqual(type(err), redis.exceptions.ResponseError)
    err = env.cmd('ft.aggregate', 'idx', '*', 'LOAD', '1', '@test', 'APPLY', 'lower(1,2)', 'as', 'a')[1]
    env.assertEqual(type(err), redis.exceptions.ResponseError)

def testMatchedTerms(env):
    env.expect('FT.CREATE', 'idx', 'SCHEMA', 'test', 'TEXT').equal('OK')
    env.expect('ft.add', 'idx', 'doc1', '1.0', 'FIELDS', 'test', 'foo').equal('OK')
    env.expect('ft.aggregate', 'idx', '*', 'LOAD', '1', '@test', 'APPLY', 'matched_terms()', 'as', 'a').equal([1L, ['test', 'foo', 'a', None]])
    env.expect('ft.aggregate', 'idx', 'foo', 'LOAD', '1', '@test', 'APPLY', 'matched_terms()', 'as', 'a').equal([1L, ['test', 'foo', 'a', ['foo']]])
    env.expect('ft.aggregate', 'idx', 'foo', 'LOAD', '1', '@test', 'APPLY', 'matched_terms(100)', 'as', 'a').equal([1L, ['test', 'foo', 'a', ['foo']]])
    env.expect('ft.aggregate', 'idx', 'foo', 'LOAD', '1', '@test', 'APPLY', 'matched_terms(-100)', 'as', 'a').equal([1L, ['test', 'foo', 'a', ['foo']]])
    env.expect('ft.aggregate', 'idx', 'foo', 'LOAD', '1', '@test', 'APPLY', 'matched_terms("test")', 'as', 'a').equal([1L, ['test', 'foo', 'a', ['foo']]])

def testStrFormatError(env):
    env.expect('FT.CREATE', 'idx', 'SCHEMA', 'test', 'TEXT').equal('OK')
    env.expect('ft.add', 'idx', 'doc1', '1.0', 'FIELDS', 'test', 'foo').equal('OK')
    err = env.cmd('ft.aggregate', 'idx', 'foo', 'LOAD', '1', '@test', 'APPLY', 'format()', 'as', 'a')[1]
    env.assertEqual(type(err), redis.exceptions.ResponseError)

    err = env.cmd('ft.aggregate', 'idx', 'foo', 'LOAD', '1', '@test', 'APPLY', 'format("%s")', 'as', 'a')[1]
    env.assertEqual(type(err), redis.exceptions.ResponseError)

    err = env.cmd('ft.aggregate', 'idx', 'foo', 'LOAD', '1', '@test', 'APPLY', 'format("%", "test")', 'as', 'a')[1]
    env.assertEqual(type(err), redis.exceptions.ResponseError)

    err = env.cmd('ft.aggregate', 'idx', 'foo', 'LOAD', '1', '@test', 'APPLY', 'format("%b", "test")', 'as', 'a')[1]
    env.assertEqual(type(err), redis.exceptions.ResponseError)

    err = env.cmd('ft.aggregate', 'idx', 'foo', 'LOAD', '1', '@test', 'APPLY', 'format(5)', 'as', 'a')[1]
    env.assertEqual(type(err), redis.exceptions.ResponseError)

    env.expect('ft.aggregate', 'idx', 'foo', 'LOAD', '1', '@test', 'APPLY', 'upper(1)', 'as', 'b', 'APPLY', 'format("%s", @b)', 'as', 'a').equal([1L, ['test', 'foo', 'b', None, 'a', '(null)']])

    # working example
    env.expect('ft.aggregate', 'idx', 'foo', 'APPLY', 'format("%%s-test", "test")', 'as', 'a').equal([1L, ['a', '%s-test']])
    env.expect('ft.aggregate', 'idx', 'foo', 'APPLY', 'format("%s-test", "test")', 'as', 'a').equal([1L, ['a', 'test-test']])

def testTimeFormatError(env):
    env.expect('FT.CREATE', 'idx', 'SCHEMA', 'test', 'NUMERIC').equal('OK')
    env.expect('ft.add', 'idx', 'doc1', '1.0', 'FIELDS', 'test', '12234556').equal('OK')

    err = env.cmd('ft.aggregate', 'idx', '@test:[0..inf]', 'LOAD', '1', '@test', 'APPLY', 'timefmt()', 'as', 'a')[1]
    env.assertEqual(type(err), redis.exceptions.ResponseError)

    env.expect('ft.aggregate', 'idx', '@test:[0..inf]', 'LOAD', '1', '@test', 'APPLY', 'timefmt(@test1)', 'as', 'a').error()

    env.cmd('ft.aggregate', 'idx', '@test:[0..inf]', 'LOAD', '1', '@test', 'APPLY', 'timefmt(@test)', 'as', 'a')

    env.assertTrue(env.isUp())

    err = env.cmd('ft.aggregate', 'idx', '@test:[0..inf]', 'LOAD', '1', '@test', 'APPLY', 'timefmt(@test, 4)', 'as', 'a')[1]
    env.assertEqual(type(err), redis.exceptions.ResponseError)

    env.expect('ft.aggregate', 'idx', '@test:[0..inf]', 'LOAD', '1', '@test', 'APPLY', 'timefmt("awfawf")', 'as', 'a').equal([1L, ['test', '12234556', 'a', None]])

    env.expect('ft.aggregate', 'idx', '@test:[0..inf]', 'LOAD', '1', '@test', 'APPLY', 'timefmt(235325153152356426246246246254)', 'as', 'a').equal([1L, ['test', '12234556', 'a', None]])

    env.expect('ft.aggregate', 'idx', '@test:[0..inf]', 'LOAD', '1', '@test', 'APPLY', 'timefmt(@test, "%s")' % ('d' * 2048), 'as', 'a').equal([1L, ['test', '12234556', 'a', None]])

    env.expect('ft.aggregate', 'idx', '@test:[0..inf]', 'LOAD', '1', '@test', 'APPLY', 'hour("not_number")', 'as', 'a').equal([1L, ['test', '12234556', 'a', None]])
    env.expect('ft.aggregate', 'idx', '@test:[0..inf]', 'LOAD', '1', '@test', 'APPLY', 'minute("not_number")', 'as', 'a').equal([1L, ['test', '12234556', 'a', None]])
    env.expect('ft.aggregate', 'idx', '@test:[0..inf]', 'LOAD', '1', '@test', 'APPLY', 'day("not_number")', 'as', 'a').equal([1L, ['test', '12234556', 'a', None]])
    env.expect('ft.aggregate', 'idx', '@test:[0..inf]', 'LOAD', '1', '@test', 'APPLY', 'month("not_number")', 'as', 'a').equal([1L, ['test', '12234556', 'a', None]])
    env.expect('ft.aggregate', 'idx', '@test:[0..inf]', 'LOAD', '1', '@test', 'APPLY', 'dayofweek("not_number")', 'as', 'a').equal([1L, ['test', '12234556', 'a', None]])
    env.expect('ft.aggregate', 'idx', '@test:[0..inf]', 'LOAD', '1', '@test', 'APPLY', 'dayofmonth("not_number")', 'as', 'a').equal([1L, ['test', '12234556', 'a', None]])
    env.expect('ft.aggregate', 'idx', '@test:[0..inf]', 'LOAD', '1', '@test', 'APPLY', 'dayofyear("not_number")', 'as', 'a').equal([1L, ['test', '12234556', 'a', None]])
    env.expect('ft.aggregate', 'idx', '@test:[0..inf]', 'LOAD', '1', '@test', 'APPLY', 'year("not_number")', 'as', 'a').equal([1L, ['test', '12234556', 'a', None]])
    env.expect('ft.aggregate', 'idx', '@test:[0..inf]', 'LOAD', '1', '@test', 'APPLY', 'monthofyear("not_number")', 'as', 'a').equal([1L, ['test', '12234556', 'a', None]])

def testMonthOfYear(env):
    env.expect('FT.CREATE', 'idx', 'SCHEMA', 'test', 'NUMERIC').equal('OK')
    env.expect('ft.add', 'idx', 'doc1', '1.0', 'FIELDS', 'test', '12234556').equal('OK')

    env.expect('ft.aggregate', 'idx', '@test:[0..inf]', 'LOAD', '1', '@test', 'APPLY', 'monthofyear(@test)', 'as', 'a').equal([1L, ['test', '12234556', 'a', '4']])

    err = env.cmd('ft.aggregate', 'idx', '@test:[0..inf]', 'LOAD', '1', '@test', 'APPLY', 'monthofyear(@test, 112)', 'as', 'a')[1]
    env.assertEqual(type(err), redis.exceptions.ResponseError)

    err = env.cmd('ft.aggregate', 'idx', '@test:[0..inf]', 'LOAD', '1', '@test', 'APPLY', 'monthofyear()', 'as', 'a')[1]
    env.assertEqual(type(err), redis.exceptions.ResponseError)

    env.expect('ft.aggregate', 'idx', '@test:[0..inf]', 'LOAD', '1', '@test', 'APPLY', 'monthofyear("bad")', 'as', 'a').equal([1L, ['test', '12234556', 'a', None]])

def testParseTimeErrors(env):
    env.expect('FT.CREATE', 'idx', 'SCHEMA', 'test', 'NUMERIC').equal('OK')
    env.expect('ft.add', 'idx', 'doc1', '1.0', 'FIELDS', 'test', '12234556').equal('OK')

    err = env.cmd('ft.aggregate', 'idx', '@test:[0..inf]', 'LOAD', '1', '@test', 'APPLY', 'parse_time()', 'as', 'a')[1]
    env.assertEqual(type(err), redis.exceptions.ResponseError)

    err = env.cmd('ft.aggregate', 'idx', '@test:[0..inf]', 'LOAD', '1', '@test', 'APPLY', 'parse_time(11)', 'as', 'a')[1]
    env.assertEqual(type(err), redis.exceptions.ResponseError)

    err = env.cmd('ft.aggregate', 'idx', '@test:[0..inf]', 'LOAD', '1', '@test', 'APPLY', 'parse_time(11,22)', 'as', 'a')[1]
    env.assertEqual(type(err), redis.exceptions.ResponseError)

    env.expect('ft.aggregate', 'idx', '@test:[0..inf]', 'LOAD', '1', '@test', 'APPLY', 'parse_time("%s", "%s")' % ('d' * 2048, 'd' * 2048), 'as', 'a').equal([1L, ['test', '12234556', 'a', None]])

    env.expect('ft.aggregate', 'idx', '@test:[0..inf]', 'LOAD', '1', '@test', 'APPLY', 'parse_time("test", "%s")' % ('d' * 2048), 'as', 'a').equal([1L, ['test', '12234556', 'a', None]])

def testMathFunctions(env):
    env.expect('FT.CREATE', 'idx', 'SCHEMA', 'test', 'NUMERIC').equal('OK')
    env.expect('ft.add', 'idx', 'doc1', '1.0', 'FIELDS', 'test', '12234556').equal('OK')

    env.expect('ft.aggregate', 'idx', '@test:[0..inf]', 'LOAD', '1', '@test', 'APPLY', 'exp(@test)', 'as', 'a').equal([1L, ['test', '12234556', 'a', 'inf']])
    env.expect('ft.aggregate', 'idx', '@test:[0..inf]', 'LOAD', '1', '@test', 'APPLY', 'ceil(@test)', 'as', 'a').equal([1L, ['test', '12234556', 'a', '12234556']])

def testErrorOnOpperation(env):
    env.expect('FT.CREATE', 'idx', 'SCHEMA', 'test', 'NUMERIC').equal('OK')
    env.expect('ft.add', 'idx', 'doc1', '1.0', 'FIELDS', 'test', '12234556').equal('OK')

    err = env.cmd('ft.aggregate', 'idx', '@test:[0..inf]', 'LOAD', '1', '@test', 'APPLY', '1 + split()', 'as', 'a')[1]
    env.assertEqual(type(err[0]), redis.exceptions.ResponseError)

    err = env.cmd('ft.aggregate', 'idx', '@test:[0..inf]', 'LOAD', '1', '@test', 'APPLY', 'split() + 1', 'as', 'a')[1]
    env.assertEqual(type(err[0]), redis.exceptions.ResponseError)

    err = env.cmd('ft.aggregate', 'idx', '@test:[0..inf]', 'LOAD', '1', '@test', 'APPLY', '"bad" + "bad"', 'as', 'a')[1]
    env.assertEqual(type(err[0]), redis.exceptions.ResponseError)

    err = env.cmd('ft.aggregate', 'idx', '@test:[0..inf]', 'LOAD', '1', '@test', 'APPLY', 'split("bad" + "bad")', 'as', 'a')[1]
    env.assertEqual(type(err[0]), redis.exceptions.ResponseError)

    err = env.cmd('ft.aggregate', 'idx', '@test:[0..inf]', 'LOAD', '1', '@test', 'APPLY', '!(split("bad" + "bad"))', 'as', 'a')[1]
    env.assertEqual(type(err[0]), redis.exceptions.ResponseError)

    err = env.cmd('ft.aggregate', 'idx', '@test:[0..inf]', 'APPLY', '!@test', 'as', 'a')[1]
    env.assertEqual(type(err[0]), redis.exceptions.ResponseError)

=======

def testSortkeyUnsortable(env):
    env.cmd('ft.create', 'idx', 'schema', 'test', 'text')
    env.cmd('ft.add', 'idx', 'doc1', 1, 'fields', 'test', 'foo')
    rv = env.cmd('ft.aggregate', 'idx', 'foo', 'withsortkeys',
        'load', '1', '@test',
        'sortby', '1', '@test')
    env.assertEqual([1, '$foo', ['test', 'foo']], rv)
>>>>>>> 7180aa06

def grouper(iterable, n, fillvalue=None):
    "Collect data into fixed-length chunks or blocks"
    from itertools import izip_longest
    # grouper('ABCDEFG', 3, 'x') --> ABC DEF Gxx
    args = [iter(iterable)] * n
    return izip_longest(fillvalue=fillvalue, *args)


def to_dict(r):
    return {r[i]: r[i + 1] for i in range(0, len(r), 2)}<|MERGE_RESOLUTION|>--- conflicted
+++ resolved
@@ -2322,7 +2322,6 @@
     env.expect('ft.add', 'idx', 'doc2', '1.0', 'FIELDS', 'f1', 'moo', 'f2', 'foo').equal('OK')
     env.expect('ft.search', 'idx', 'foo @f2:moo').debugPrint().equal([0L])
 
-<<<<<<< HEAD
 def testErrorWithApply(env):
     env.expect('FT.CREATE', 'idx', 'SCHEMA', 'test', 'TEXT', 'SORTABLE').equal('OK')
     env.expect('FT.ADD', 'idx', 'doc1', '1.0', 'FIELDS', 'test', 'foo bar').equal('OK')
@@ -2661,7 +2660,6 @@
     err = env.cmd('ft.aggregate', 'idx', '@test:[0..inf]', 'APPLY', '!@test', 'as', 'a')[1]
     env.assertEqual(type(err[0]), redis.exceptions.ResponseError)
 
-=======
 
 def testSortkeyUnsortable(env):
     env.cmd('ft.create', 'idx', 'schema', 'test', 'text')
@@ -2670,7 +2668,6 @@
         'load', '1', '@test',
         'sortby', '1', '@test')
     env.assertEqual([1, '$foo', ['test', 'foo']], rv)
->>>>>>> 7180aa06
 
 def grouper(iterable, n, fillvalue=None):
     "Collect data into fixed-length chunks or blocks"
