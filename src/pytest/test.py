# -*- coding: utf-8 -*-

import redis
import unittest
from hotels import hotels
import random
import time
from RLTest import Env
from includes import *

# this tests is not longer relevant
# def testAdd(env):
#     if env.is_cluster():
#         raise unittest.SkipTest()

#     r = env
#     env.assertOk(r.execute_command(
#         'ft.create', 'idx', 'schema', 'title', 'text', 'body', 'text'))
#     env.assertTrue(r.exists('idx:idx'))
#     env.assertOk(r.execute_command('ft.add', 'idx', 'doc1', 1.0, 'fields',
#                                     'title', 'hello world',
#                                     'body', 'lorem ist ipsum'))

#     for _ in r.retry_with_rdb_reload():
#         prefix = 'ft'
#         env.assertExists(prefix + ':idx/hello')
#         env.assertExists(prefix + ':idx/world')
#         env.assertExists(prefix + ':idx/lorem')

def testAddErrors(env):
    env.expect('ft.create idx schema foo text bar numeric sortable').equal('OK')
    env.expect('ft.add idx doc1 1 redis 4').error().contains('Unknown keyword')
    env.expect('ft.add idx doc1').error().contains("wrong number of arguments")
    env.expect('ft.add idx doc1 42').error().contains("Score must be between 0 and 1")
    env.expect('ft.add idx doc1 1.0').error().contains("No field list found")
    env.expect('ft.add fake_idx doc1 1.0 fields foo bar').error().contains("Unknown index name")

def assertEqualIgnoreCluster(env, val1, val2):
    # todo: each test that uses this function should be switch back to env.assertEqual once fix
    # issues on coordinator
    if env.isCluster():
        return
    env.assertEqual(val1, val2)

def testConditionalUpdate(env):
    env.assertOk(env.cmd(
        'ft.create', 'idx', 'schema', 'foo', 'text', 'bar', 'numeric', 'sortable'))
    env.assertOk(env.cmd('ft.add', 'idx', '1', '1',
                           'fields', 'foo', 'hello', 'bar', '123'))
    env.assertOk(env.cmd('ft.add', 'idx', '1', '1', 'replace', 'if',
                           '@foo == "hello"', 'fields', 'foo', 'world', 'bar', '123'))
    env.assertEqual('NOADD', env.cmd('ft.add', 'idx', '1', '1', 'replace',
                                       'if', '@foo == "hello"', 'fields', 'foo', 'world', 'bar', '123'))
    env.assertEqual('NOADD', env.cmd('ft.add', 'idx', '1', '1', 'replace',
                                       'if', '1 == 2', 'fields', 'foo', 'world', 'bar', '123'))
    env.assertOk(env.cmd('ft.add', 'idx', '1', '1', 'replace', 'partial', 'if',
                           '@foo == "world"', 'fields', 'bar', '234'))
    env.assertOk(env.cmd('ft.add', 'idx', '1', '1', 'replace', 'if',
                           '@bar == 234', 'fields', 'foo', 'hello', 'bar', '123'))

    # Ensure that conditionals are ignored if the document doesn't exist
    env.assertOk(env.cmd('FT.ADD', 'idx', '666', '1',
                           'IF', '@bar > 42', 'FIELDS', 'bar', '15'))
    # Ensure that it fails if we try again, because it already exists
    env.assertEqual('NOADD', env.cmd('FT.ADD', 'idx', '666', '1',
                                       'REPLACE', 'IF', '@bar > 42', 'FIELDS', 'bar', '15'))
    # Ensure that it fails because we're not using 'REPLACE'
    with env.assertResponseError():
        env.assertOk(env.cmd('FT.ADD', 'idx', '666', '1',
                               'IF', '@bar > 42', 'FIELDS', 'bar', '15'))

def testUnionIdList(env):
    # Regression test for https://github.com/RediSearch/RediSearch/issues/306
    r = env
    N = 100
    env.assertOk(r.execute_command(
        "ft.create", "test", "SCHEMA",  "tags", "TAG", "waypoint", "GEO"))
    env.assertOk(r.execute_command(
        "ft.add", "test", "1", "1", "FIELDS", "tags", "alberta", "waypoint", "-113.524,53.5244"))
    env.assertOk(r.execute_command(
        "ft.add", "test", "2", "1", "FIELDS", "tags", "ontario", "waypoint", "-79.395,43.661667"))

    r.cmd('ft.search', 'test', '@tags:{ontario}')

    res = r.execute_command(
        'ft.search', 'test', "@waypoint:[-113.52 53.52 20 mi]|@tags:{ontario}", 'nocontent')
    env.assertEqual(res, [2, '2', '1'])

def testAttributes(env):
    env.assertOk(env.cmd('ft.create', 'idx', 'schema',
                           'title', 'text', 'body', 'text'))
    env.assertOk(env.cmd('ft.add', 'idx', 'doc1', 1.0, 'fields',
                                            'title', 't1 t2', 'body', 't3 t4 t5'))
    env.assertOk(env.cmd('ft.add', 'idx', 'doc2', 1.0, 'fields',
                           'body', 't1 t2', 'title', 't3 t5'))

    res = env.cmd(
        'ft.search', 'idx', '(@title:(t1 t2) => {$weight: 0.2}) |(@body:(t1 t2) => {$weight: 0.5})', 'nocontent')
    env.assertListEqual([2L, 'doc2', 'doc1'], res)
    res = env.cmd(
        'ft.search', 'idx', '(@title:(t1 t2) => {$weight: 2.5}) |(@body:(t1 t2) => {$weight: 0.5})', 'nocontent')
    env.assertListEqual([2L, 'doc1', 'doc2'], res)

    res = env.cmd(
        'ft.search', 'idx', '(t3 t5) => {$slop: 4}', 'nocontent')
    env.assertListEqual([2L, 'doc2', 'doc1'], res)
    res = env.cmd(
        'ft.search', 'idx', '(t5 t3) => {$slop: 0}', 'nocontent')
    env.assertListEqual([1L, 'doc2'], res)
    res = env.cmd(
        'ft.search', 'idx', '(t5 t3) => {$slop: 0; $inorder:true}', 'nocontent')
    env.assertListEqual([0], res)

def testUnion(env):
    N = 100
    r = env
    env.assertOk(r.execute_command(
        'ft.create', 'idx', 'schema', 'f', 'text'))
    for i in range(N):

        env.assertOk(r.execute_command('ft.add', 'idx', 'doc%d' % i, 1.0, 'fields',
                                        'f', 'hello world' if i % 2 == 0 else 'hallo werld'))

    for _ in r.retry_with_rdb_reload():
        res = r.execute_command(
            'ft.search', 'idx', 'hello|hallo', 'nocontent', 'limit', '0', '100')
        env.assertEqual(N + 1, len(res))
        env.assertEqual(N, res[0])

        res = r.execute_command(
            'ft.search', 'idx', 'hello|world', 'nocontent', 'limit', '0', '100')
        env.assertEqual(51, len(res))
        env.assertEqual(50, res[0])

        res = r.execute_command('ft.search', 'idx', '(hello|hello)(world|world)',
                                'nocontent', 'verbatim', 'limit', '0', '100')
        env.assertEqual(51, len(res))
        env.assertEqual(50, res[0])

        res = r.execute_command(
            'ft.search', 'idx', '(hello|hallo)(werld|world)', 'nocontent', 'verbatim', 'limit', '0', '100')
        env.assertEqual(101, len(res))
        env.assertEqual(100, res[0])

        res = r.execute_command(
            'ft.search', 'idx', '(hallo|hello)(world|werld)', 'nocontent', 'verbatim', 'limit', '0', '100')
        env.assertEqual(101, len(res))
        env.assertEqual(100, res[0])

        res = r.execute_command(
            'ft.search', 'idx', '(hello|werld)(hallo|world)', 'nocontent', 'verbatim', 'limit', '0', '100')
        env.assertEqual(101, len(res))
        env.assertEqual(100, res[0])

        res = r.execute_command(
            'ft.search', 'idx', '(hello|hallo) world', 'nocontent', 'verbatim', 'limit', '0', '100')
        env.assertEqual(51, len(res))
        env.assertEqual(50, res[0])

        res = r.execute_command(
            'ft.search', 'idx', '(hello world)|((hello world)|(hallo world|werld) | hello world werld)', 'nocontent', 'verbatim', 'limit', '0', '100')
        env.assertEqual(101, len(res))
        env.assertEqual(100, res[0])

def testSearch(env):
    r = env
    env.assertOk(r.execute_command(
        'ft.create', 'idx', 'schema', 'title', 'text', 'weight', 10.0, 'body', 'text'))
    env.assertOk(r.execute_command('ft.add', 'idx', 'doc1', 0.5, 'fields',
                                    'title', 'hello world',
                                    'body', 'lorem ist ipsum'))
    env.assertOk(r.execute_command('ft.add', 'idx', 'doc2', 1.0, 'fields',
                                    'title', 'hello another world',
                                    'body', 'lorem ist ipsum lorem lorem'))
    for _ in r.retry_with_rdb_reload():

        res = r.execute_command('ft.search', 'idx', 'hello')

        env.assertTrue(len(res) == 5)
        env.assertEqual(res[0], 2L)
        env.assertEqual(res[1], "doc2")
        env.assertTrue(isinstance(res[2], list))
        env.assertTrue('title' in res[2])
        env.assertTrue('hello another world' in res[2])
        env.assertEqual(res[3], "doc1")
        env.assertTrue('hello world' in res[4])

        # Test empty query
        res = r.execute_command('ft.search', 'idx', '')
        env.assertListEqual([0], res)

        # Test searching with no content
        res = r.execute_command(
            'ft.search', 'idx', 'hello', 'nocontent')
        env.assertTrue(len(res) == 3)
        env.assertEqual(res[0], 2L)
        env.assertEqual(res[1], "doc2")
        env.assertEqual(res[2], "doc1")

        # Test searching WITHSCORES
        res = r.execute_command(
            'ft.search', 'idx', 'hello', 'WITHSCORES')
        env.assertEqual(len(res), 7)
        env.assertEqual(res[0], 2L)
        env.assertEqual(res[1], "doc2")
        env.assertTrue(float(res[2]) > 0)
        env.assertEqual(res[4], "doc1")
        env.assertTrue(float(res[5]) > 0)

        # Test searching WITHSCORES NOCONTENT
        res = r.execute_command(
            'ft.search', 'idx', 'hello', 'WITHSCORES', 'NOCONTENT')
        env.assertEqual(len(res), 5)
        env.assertEqual(res[0], 2L)
        env.assertEqual(res[1], "doc2")
        env.assertTrue(float(res[2]) > 0)
        env.assertEqual(res[3], "doc1")
        env.assertTrue(float(res[4]) > 0)

def testSearchNosave(env):
    # Check to see what happens when we try to return unsaved documents
    env.cmd('ft.create', 'idx', 'SCHEMA', 'f1', 'text')
    # Add 3 documents
    for x in range(3):
        env.cmd('ft.add', 'idx', 'doc{}'.format(x),
                 1.0, 'NOSAVE', 'FIELDS', 'f1', 'value')

    # Now query the results
    res = env.cmd('ft.search', 'idx', 'value')
    env.assertEqual(3, res[0])
    for content in res[2::2]:
        env.assertEqual([], content)

def testGet(env):
    r = env
    env.assertOk(r.execute_command(
        'ft.create', 'idx', 'schema', 'foo', 'text', 'bar', 'text'))

    env.expect('ft.get').error().contains("wrong number of arguments")
    env.expect('ft.get', 'idx').error().contains("wrong number of arguments")
    env.expect('ft.get', 'idx', 'foo', 'bar').error().contains("wrong number of arguments")
    env.expect('ft.mget').error().contains("wrong number of arguments")
    env.expect('ft.mget', 'idx').error().contains("wrong number of arguments")
    env.expect('ft.mget', 'fake_idx').error().contains("wrong number of arguments")

    env.expect('ft.get fake_idx foo').error().contains("Unknown Index name")
    env.expect('ft.mget fake_idx foo').error().contains("Unknown Index name")

    for i in range(100):
        env.assertOk(r.execute_command('ft.add', 'idx', 'doc%d' % i, 1.0, 'fields',
                                        'foo', 'hello world', 'bar', 'wat wat'))

    for i in range(100):
        res = r.execute_command('ft.get', 'idx', 'doc%d' % i)
        env.assertIsNotNone(res)
        env.assertListEqual(
            ['foo', 'hello world', 'bar', 'wat wat'], res)
        env.assertIsNone(r.execute_command(
            'ft.get', 'idx', 'doc%dsdfsd' % i))
    env.expect('ft.get', 'no_idx', 'doc0').error().contains("Unknown Index name")

    rr = r.execute_command(
        'ft.mget', 'idx', *('doc%d' % i for i in range(100)))
    env.assertEqual(len(rr), 100)
    for res in rr:
        env.assertIsNotNone(res)
        env.assertListEqual(
            ['foo', 'hello world', 'bar', 'wat wat'], res)
    rr = r.execute_command(
        'ft.mget', 'idx', *('doc-%d' % i for i in range(100)))
    env.assertEqual(len(rr), 100)
    for res in rr:
        env.assertIsNone(res)

    # Verify that when a document is deleted, GET returns NULL
    r.cmd('ft.del', 'idx', 'doc10') # But we still keep the document
    r.cmd('ft.del', 'idx', 'doc11')
    r.cmd('ft.del', 'idx', 'coverage')
    res = r.cmd('ft.get', 'idx', 'doc10')
    r.assertEqual(None, res)
    res = r.cmd('ft.mget', 'idx', 'doc10')
    r.assertEqual([None], res)
    res = r.cmd('ft.mget', 'idx', 'doc10', 'doc11', 'doc12')
    r.assertIsNone(res[0])
    r.assertIsNone(res[1])
    r.assertTrue(not not res[2])

def testDelete(env):
    r = env
    env.assertOk(r.execute_command(
        'ft.create', 'idx', 'schema', 'f', 'text'))

    for i in range(100):
        env.assertOk(r.execute_command('ft.add', 'idx', 'doc%d' % i, 1.0, 'fields',
                                        'f', 'hello world'))
    
    env.expect('ft.del', 'fake_idx', 'doc1').error()

    for i in range(100):
        # the doc hash should exist now
        r.expect('ft.get', 'idx', 'doc%d' % i).notRaiseError()
        # Delete the actual docs only half of the time
        env.assertEqual(1, r.execute_command(
            'ft.del', 'idx', 'doc%d' % i, 'DD' if i % 2 == 0 else ''))
        # second delete should return 0
        env.assertEqual(0, r.execute_command(
            'ft.del', 'idx', 'doc%d' % i))

        # After del with DD the doc hash should not exist
        if i % 2 == 0:
            env.assertFalse(r.exists('doc%d' % i))
        else:
            r.expect('ft.get', 'idx', 'doc%d' % i).notRaiseError()
        res = r.execute_command(
            'ft.search', 'idx', 'hello', 'nocontent', 'limit', 0, 100)
        env.assertNotIn('doc%d' % i, res)
        env.assertEqual(res[0], 100 - i - 1)
        env.assertEqual(len(res), 100 - i)

        # test reinsertion
        env.assertOk(r.execute_command('ft.add', 'idx', 'doc%d' % i, 1.0, 'fields',
                                        'f', 'hello world'))
        res = r.execute_command(
            'ft.search', 'idx', 'hello', 'nocontent', 'limit', 0, 100)
        env.assertIn('doc%d' % i, res)
        env.assertEqual(1, r.execute_command(
            'ft.del', 'idx', 'doc%d' % i))
    for _ in r.retry_with_rdb_reload():
        did = 'rrrr'
        env.assertOk(r.execute_command('ft.add', 'idx', did, 1, 'fields',
                                        'f', 'hello world'))
        env.assertEqual(1, r.execute_command('ft.del', 'idx', did))
        env.assertEqual(0, r.execute_command('ft.del', 'idx', did))
        env.assertOk(r.execute_command('ft.add', 'idx', did, 1, 'fields',
                                        'f', 'hello world'))
        env.assertEqual(1, r.execute_command('ft.del', 'idx', did))
        env.assertEqual(0, r.execute_command('ft.del', 'idx', did))

def testReplace(env):
    r = env

    env.assertOk(r.execute_command(
        'ft.create', 'idx', 'schema', 'f', 'text'))

    env.assertOk(r.execute_command('ft.add', 'idx', 'doc1', 1.0, 'fields',
                                    'f', 'hello world'))
    env.assertOk(r.execute_command('ft.add', 'idx', 'doc2', 1.0, 'fields',
                                    'f', 'hello world'))
    res = r.execute_command(
        'ft.search', 'idx', 'hello world')
    env.assertEqual(2, res[0])

    with env.assertResponseError():
        # make sure we can't insert a doc twice
        res = r.execute_command('ft.add', 'idx', 'doc1', 1.0, 'fields',
                                'f', 'hello world')

    # now replace doc1 with a different content
    env.assertOk(r.execute_command('ft.add', 'idx', 'doc1', 1.0, 'replace', 'fields',
                                    'f', 'goodbye universe'))

    for _ in r.retry_with_rdb_reload():
        # make sure the query for hello world does not return the replaced
        # document
        res = r.execute_command(
            'ft.search', 'idx', 'hello world', 'nocontent')
        env.assertEqual(1, res[0])
        env.assertEqual('doc2', res[1])

        # search for the doc's new content
        res = r.execute_command(
            'ft.search', 'idx', 'goodbye universe', 'nocontent')
        env.assertEqual(1, res[0])
        env.assertEqual('doc1', res[1])

def testDrop(env):
    r = env
    env.assertOk(r.execute_command(
        'ft.create', 'idx', 'schema', 'f', 'text', 'n', 'numeric', 't', 'tag', 'g', 'geo'))

    for i in range(100):
        env.assertOk(r.execute_command('ft.add', 'idx', 'doc%d' % i, 1.0, 'fields',
                                        'f', 'hello world', 'n', 666, 't', 'foo bar',
                                        'g', '19.04,47.497'))
    keys = r.keys('*')
    env.assertGreaterEqual(len(keys), 100)

    env.assertOk(r.execute_command('ft.drop', 'idx'))
    keys = r.keys('*')
    env.assertEqual(0, len(keys))

    # Now do the same with KEEPDOCS
    env.assertOk(r.execute_command(
        'ft.create', 'idx', 'schema', 'f', 'text', 'n', 'numeric', 't', 'tag', 'g', 'geo'))

    for i in range(100):
        env.assertOk(r.execute_command('ft.add', 'idx', 'doc%d' % i, 1.0, 'fields',
                                        'f', 'hello world', 'n', 666, 't', 'foo bar',
                                        'g', '19.04,47.497'))
    keys = r.keys('*')
    env.assertGreaterEqual(len(keys), 100)

    if not env.is_cluster():
        env.assertOk(r.execute_command('ft.drop', 'idx', 'KEEPDOCS'))
        keys = r.keys('*')
        env.assertListEqual(['doc0', 'doc1', 'doc10', 'doc11', 'doc12', 'doc13', 'doc14', 'doc15', 'doc16', 'doc17', 'doc18', 'doc19', 'doc2', 'doc20', 'doc21', 'doc22', 'doc23', 'doc24', 'doc25', 'doc26', 'doc27', 'doc28', 'doc29', 'doc3', 'doc30', 'doc31', 'doc32', 'doc33', 'doc34', 'doc35', 'doc36', 'doc37', 'doc38', 'doc39', 'doc4', 'doc40', 'doc41', 'doc42', 'doc43', 'doc44', 'doc45', 'doc46', 'doc47', 'doc48', 'doc49', 'doc5', 'doc50', 'doc51', 'doc52', 'doc53',
                              'doc54', 'doc55', 'doc56', 'doc57', 'doc58', 'doc59', 'doc6', 'doc60', 'doc61', 'doc62', 'doc63', 'doc64', 'doc65', 'doc66', 'doc67', 'doc68', 'doc69', 'doc7', 'doc70', 'doc71', 'doc72', 'doc73', 'doc74', 'doc75', 'doc76', 'doc77', 'doc78', 'doc79', 'doc8', 'doc80', 'doc81', 'doc82', 'doc83', 'doc84', 'doc85', 'doc86', 'doc87', 'doc88', 'doc89', 'doc9', 'doc90', 'doc91', 'doc92', 'doc93', 'doc94', 'doc95', 'doc96', 'doc97', 'doc98', 'doc99'], sorted(keys))

    env.expect('FT.DROP', 'idx', 'KEEPDOCS', '666').error().contains("wrong number of arguments")

def testCustomStopwords(env):
    r = env
    # Index with default stopwords
    env.assertOk(r.execute_command(
        'ft.create', 'idx', 'schema', 'foo', 'text'))

    # Index with custom stopwords
    env.assertOk(r.execute_command('ft.create', 'idx2', 'stopwords', 2, 'hello', 'world',
                                    'schema', 'foo', 'text'))
    if not env.isCluster:
        res = env.cmd('ft.info', 'idx2')
        env.assertEqual(res[39], ['hello', 'world'])

    # Index with NO stopwords
    env.assertOk(r.execute_command('ft.create', 'idx3', 'stopwords', 0,
                                    'schema', 'foo', 'text'))
    
    if not env.isCluster:
        res = env.cmd('ft.info', 'idx3')
        env.assertEqual(res[39], [])

    for idx in ('idx', 'idx2', 'idx3'):
        env.assertOk(r.execute_command(
            'ft.add', idx, 'doc1', 1.0, 'fields', 'foo', 'hello world'))
        env.assertOk(r.execute_command(
            'ft.add', idx, 'doc2', 1.0, 'fields', 'foo', 'to be or not to be'))

    for _ in r.retry_with_rdb_reload():
        # Normal index should return results just for 'hello world'
        env.assertEqual([1, 'doc1'],  r.execute_command(
            'ft.search', 'idx', 'hello world', 'nocontent'))
        env.assertEqual([0],  r.execute_command(
            'ft.search', 'idx', 'to be or not', 'nocontent'))

        # Custom SW index should return results just for 'to be or not'
        env.assertEqual([0],  r.execute_command(
            'ft.search', 'idx2', 'hello world', 'nocontent'))
        env.assertEqual([1, 'doc2'],  r.execute_command(
            'ft.search', 'idx2', 'to be or not', 'nocontent'))

        # No SW index should return results for both
        env.assertEqual([1, 'doc1'],  r.execute_command(
            'ft.search', 'idx3', 'hello world', 'nocontent'))
        env.assertEqual([1, 'doc2'],  r.execute_command(
            'ft.search', 'idx3', 'to be or not', 'nocontent'))

def testStopwords(env):
    # This test was taken from Python's tests, and failed due to some changes
    # made earlier
    env.cmd('ft.create', 'idx', 'stopwords', 3, 'foo',
             'bar', 'baz', 'schema', 'txt', 'text')
    env.cmd('ft.add', 'idx', 'doc1', 1.0, 'fields', 'txt', 'foo bar')
    env.cmd('ft.add', 'idx', 'doc2', 1.0, 'fields', 'txt', 'hello world')

    r1 = env.cmd('ft.search', 'idx', 'foo bar', 'nocontent')
    r2 = env.cmd('ft.search', 'idx', 'foo bar hello world', 'nocontent')
    env.assertEqual(0, r1[0])
    env.assertEqual(1, r2[0])

def testNoStopwords(env):
    # This test taken from Java's test suite
    env.cmd('ft.create', 'idx', 'schema', 'title', 'text')
    for i in range(100):
        env.cmd('ft.add', 'idx', 'doc{}'.format(i), 1.0, 'fields',
                 'title', 'hello world' if i % 2 == 0 else 'hello worlds')

    res = env.cmd('ft.search', 'idx', 'hello a world', 'NOCONTENT')
    env.assertEqual(100, res[0])

    res = env.cmd('ft.search', 'idx', 'hello a world',
                   'VERBATIM', 'NOCONTENT')
    env.assertEqual(50, res[0])

    res = env.cmd('ft.search', 'idx', 'hello a world', 'NOSTOPWORDS')
    env.assertEqual(0, res[0])

def testOptional(env):
    r = env
    env.assertOk(r.execute_command(
        'ft.create', 'idx', 'schema', 'foo', 'text'))
    env.assertOk(r.execute_command('ft.add', 'idx',
                                    'doc1', 1.0, 'fields', 'foo', 'hello wat woot'))
    env.assertOk(r.execute_command('ft.add', 'idx', 'doc2',
                                    1.0, 'fields', 'foo', 'hello world woot'))
    env.assertOk(r.execute_command('ft.add', 'idx', 'doc3',
                                    1.0, 'fields', 'foo', 'hello world werld'))

    res = r.execute_command('ft.search', 'idx', 'hello', 'nocontent')
    env.assertEqual([3L, 'doc3', 'doc2', 'doc1'], res)
    res = r.execute_command(
        'ft.search', 'idx', 'hello world', 'nocontent', 'scorer', 'DISMAX')
    env.assertEqual([2L, 'doc3', 'doc2'], res)
    res = r.execute_command(
        'ft.search', 'idx', 'hello ~world', 'nocontent', 'scorer', 'DISMAX')
    env.assertEqual([3L, 'doc3', 'doc2', 'doc1'], res)
    res = r.execute_command(
        'ft.search', 'idx', 'hello ~world ~werld', 'nocontent', 'scorer', 'DISMAX')
    env.assertEqual([3L, 'doc3', 'doc2', 'doc1'], res)
    res = r.execute_command(
        'ft.search', 'idx', '~world ~werld hello', 'nocontent', 'scorer', 'DISMAX')
    env.assertEqual([3L, 'doc3', 'doc2', 'doc1'], res)

def testExplain(env):

    r = env
    env.assertOk(r.execute_command(
        'ft.create', 'idx', 'schema', 'foo', 'text', 'bar', 'numeric', 'sortable'))
    q = '(hello world) "what what" hello|world @bar:[10 100]|@bar:[200 300]'
    res = r.execute_command('ft.explain', 'idx', q)
    # print res.replace('\n', '\\n')
    # expected = """INTERSECT {\n  UNION {\n    hello\n    +hello(expanded)\n  }\n  UNION {\n    world\n    +world(expanded)\n  }\n  EXACT {\n    what\n    what\n  }\n  UNION {\n    UNION {\n      hello\n      +hello(expanded)\n    }\n    UNION {\n      world\n      +world(expanded)\n    }\n  }\n  UNION {\n    NUMERIC {10.000000 <= @bar <= 100.000000}\n    NUMERIC {200.000000 <= @bar <= 300.000000}\n  }\n}\n"""
    # expected = """INTERSECT {\n  UNION {\n    hello\n    <HL(expanded)\n    +hello(expanded)\n  }\n  UNION {\n    world\n    <ARLT(expanded)\n    +world(expanded)\n  }\n  EXACT {\n    what\n    what\n  }\n  UNION {\n    UNION {\n      hello\n      <HL(expanded)\n      +hello(expanded)\n    }\n    UNION {\n      world\n      <ARLT(expanded)\n      +world(expanded)\n    }\n  }\n  UNION {\n    NUMERIC {10.000000 <= @bar <= 100.000000}\n    NUMERIC {200.000000 <= @bar <= 300.000000}\n  }\n}\n"""
    expected = """INTERSECT {\n  UNION {\n    hello\n    +hello(expanded)\n  }\n  UNION {\n    world\n    +world(expanded)\n  }\n  EXACT {\n    what\n    what\n  }\n  UNION {\n    UNION {\n      hello\n      +hello(expanded)\n    }\n    UNION {\n      world\n      +world(expanded)\n    }\n  }\n  UNION {\n    NUMERIC {10.000000 <= @bar <= 100.000000}\n    NUMERIC {200.000000 <= @bar <= 300.000000}\n  }\n}\n"""
    env.assertEqual(res, expected)


    # expected = ['INTERSECT {', '  UNION {', '    hello', '    <HL(expanded)', '    +hello(expanded)', '  }', '  UNION {', '    world', '    <ARLT(expanded)', '    +world(expanded)', '  }', '  EXACT {', '    what', '    what', '  }', '  UNION {', '    UNION {', '      hello', '      <HL(expanded)', '      +hello(expanded)', '    }', '    UNION {', '      world', '      <ARLT(expanded)', '      +world(expanded)', '    }', '  }', '  UNION {', '    NUMERIC {10.000000 <= @bar <= 100.000000}', '    NUMERIC {200.000000 <= @bar <= 300.000000}', '  }', '}', '']
    if env.is_cluster():
        raise unittest.SkipTest()
    res = env.cmd('ft.explainCli', 'idx', q)
    expected = ['INTERSECT {', '  UNION {', '    hello', '    +hello(expanded)', '  }', '  UNION {', '    world', '    +world(expanded)', '  }', '  EXACT {', '    what', '    what', '  }', '  UNION {', '    UNION {', '      hello', '      +hello(expanded)', '    }', '    UNION {', '      world', '      +world(expanded)', '    }', '  }', '  UNION {', '    NUMERIC {10.000000 <= @bar <= 100.000000}', '    NUMERIC {200.000000 <= @bar <= 300.000000}', '  }', '}', '']
    env.assertEqual(expected, res)

def testNoIndex(env):
    r = env
    env.assertOk(r.execute_command(
        'ft.create', 'idx', 'schema',
        'foo', 'text',
        'num', 'numeric', 'sortable', 'noindex',
        'extra', 'text', 'noindex', 'sortable'))

    if not env.isCluster():
        # to specific check on cluster, todo : change it to be generic enough
        res = env.cmd('ft.info', 'idx')
        env.assertEqual(res[5][1][4], 'NOINDEX')
        env.assertEqual(res[5][2][6], 'NOINDEX')

    env.assertOk(r.execute_command('ft.add', 'idx', 'doc1', '0.1', 'fields',
                                    'foo', 'hello world', 'num', 1, 'extra', 'hello lorem ipsum'))
    res = r.execute_command(
        'ft.search', 'idx', 'hello world', 'nocontent')
    env.assertListEqual([1, 'doc1'], res)
    res = r.execute_command(
        'ft.search', 'idx', 'lorem ipsum', 'nocontent')
    env.assertListEqual([0], res)
    res = r.execute_command(
        'ft.search', 'idx', '@extra:hello', 'nocontent')
    env.assertListEqual([0], res)
    res = r.execute_command(
        'ft.search', 'idx', '@num:[1 1]', 'nocontent')
    env.assertListEqual([0], res)

def testPartial(env):
    r = env
    env.assertOk(r.execute_command(
        'ft.create', 'idx', 'schema',
        'foo', 'text',
        'num', 'numeric', 'sortable', 'noindex',
        'extra', 'text', 'noindex'))
    # print r.execute_command('ft.info', 'idx')

    env.assertOk(r.execute_command('ft.add', 'idx', 'doc1', '0.1', 'fields',
                                    'foo', 'hello world', 'num', 1, 'extra', 'lorem ipsum'))
    env.assertOk(r.execute_command('ft.add', 'idx', 'doc2', '0.1', 'fields',
                                    'foo', 'hello world', 'num', 2, 'extra', 'abba'))
    res = r.execute_command('ft.search', 'idx', 'hello world',
                            'sortby', 'num', 'asc', 'nocontent', 'withsortkeys')
    env.assertListEqual([2L, 'doc1', '#1', 'doc2', '#2'], res)
    res = r.execute_command('ft.search', 'idx', 'hello world',
                            'sortby', 'num', 'desc', 'nocontent', 'withsortkeys')
    env.assertListEqual([2L, 'doc2', '#2', 'doc1', '#1'], res)

    # Updating non indexed fields doesn't affect search results
    env.assertOk(r.execute_command('ft.add', 'idx', 'doc1', '0.1', 'replace', 'partial',
                                    'fields', 'num', 3, 'extra', 'jorem gipsum'))
    env.expect('ft.add', 'idx', 'doc12', '0.1', 'replace', 'partial',
                                    'fields', 'num1', 'redis').equal('OK')

    res = r.execute_command(
        'ft.search', 'idx', 'hello world', 'sortby', 'num', 'desc',)
    assertResultsEqual(env, [2L, 'doc1', ['foo', 'hello world', 'num', '3', 'extra', 'jorem gipsum'],
        'doc2', ['foo', 'hello world', 'num', '2', 'extra', 'abba']], res)
    res = r.execute_command(
        'ft.search', 'idx', 'hello', 'nocontent', 'withscores')
    # Updating only indexed field affects search results
    env.assertOk(r.execute_command('ft.add', 'idx', 'doc1', '0.1', 'replace', 'partial',
                                    'fields', 'foo', 'wat wet'))
    res = r.execute_command(
        'ft.search', 'idx', 'hello world', 'nocontent')
    env.assertListEqual([1L, 'doc2'], res)
    res = r.execute_command('ft.search', 'idx', 'wat', 'nocontent')
    env.assertListEqual([1L, 'doc1'], res)

    # Test updating of score and no fields
    res = r.execute_command(
        'ft.search', 'idx', 'wat', 'nocontent', 'withscores')
    env.assertLess(float(res[2]), 1)
    # env.assertListEqual([1L, 'doc1'], res)
    env.assertOk(r.execute_command('ft.add', 'idx',
                                    'doc1', '1.0', 'replace', 'partial', 'fields'))
    res = r.execute_command(
        'ft.search', 'idx', 'wat', 'nocontent', 'withscores')
    env.assertGreater(float(res[2]), 1)

    # Test updating payloads
    res = r.execute_command(
        'ft.search', 'idx', 'wat', 'nocontent', 'withpayloads')
    env.assertIsNone(res[2])
    env.assertOk(r.execute_command('ft.add', 'idx', 'doc1', '1.0',
                                    'replace', 'partial', 'payload', 'foobar', 'fields'))
    res = r.execute_command(
        'ft.search', 'idx', 'wat', 'nocontent', 'withpayloads')
    env.assertEqual('foobar', res[2])

def testPaging(env):
    r = env
    env.assertOk(r.execute_command(
        'ft.create', 'idx', 'schema', 'foo', 'text', 'bar', 'numeric', 'sortable'))
    N = 100
    for i in range(N):
        env.assertOk(r.execute_command('ft.add', 'idx', '%d' % i, 1, 'fields',
                                        'foo', 'hello', 'bar', i))

    chunk = 7
    offset = 0
    while True:

        res = r.execute_command(
            'ft.search', 'idx', 'hello', 'nocontent', 'sortby', 'bar', 'desc', 'limit', offset, chunk)
        env.assertEqual(res[0], N)

        if offset + chunk > N:
            env.assertTrue(len(res) - 1 <= chunk)
            break
        env.assertEqual(len(res), chunk + 1)
        for n, id in enumerate(res[1:]):
            env.assertEqual(int(id), N - 1 - (offset + n))
        offset += chunk
        chunk = random.randrange(1, 10)
    res = r.execute_command(
        'ft.search', 'idx', 'hello', 'nocontent', 'sortby', 'bar', 'asc', 'limit', N, 10)
    env.assertEqual(res[0], N)
    env.assertEqual(len(res), 1)

    with env.assertResponseError():
        r.execute_command(
            'ft.search', 'idx', 'hello', 'nocontent', 'limit', 0, -1)
    with env.assertResponseError():
        r.execute_command(
            'ft.search', 'idx', 'hello', 'nocontent', 'limit', -1, 10)
    with env.assertResponseError():
        r.execute_command(
            'ft.search', 'idx', 'hello', 'nocontent', 'limit', 0, 2000000)

def testPrefix(env):
    r = env
    env.assertOk(r.execute_command(
        'ft.create', 'idx', 'schema', 'foo', 'text'))
    N = 100
    for i in range(N):
        env.assertOk(r.execute_command('ft.add', 'idx', 'doc%d' % i, 1.0, 'fields',
                                        'foo', 'constant term%d' % (random.randrange(0, 5))))
    for _ in r.retry_with_rdb_reload():
        res = r.execute_command(
            'ft.search', 'idx', 'constant term', 'nocontent')
        env.assertEqual([0], res)
        res = r.execute_command(
            'ft.search', 'idx', 'constant term*', 'nocontent')
        env.assertEqual(N, res[0])
        res = r.execute_command(
            'ft.search', 'idx', 'const* term*', 'nocontent')
        env.assertEqual(N, res[0])
        res = r.execute_command(
            'ft.search', 'idx', 'constant term1*', 'nocontent')
        env.assertGreater(res[0], 2)
        res = r.execute_command(
            'ft.search', 'idx', 'const* -term*', 'nocontent')
        env.assertEqual([0], res)
        res = r.execute_command(
            'ft.search', 'idx', 'constant term9*', 'nocontent')
        env.assertEqual([0], res)

def testSortBy(env):
    r = env
    env.assertOk(r.execute_command(
        'ft.create', 'idx', 'schema', 'foo', 'text', 'sortable', 'bar', 'numeric', 'sortable'))
    N = 100
    for i in range(N):
        env.assertOk(r.execute_command('ft.add', 'idx', 'doc%d' % i, 1.0, 'fields',
                                        'foo', 'hello%03d world' % i, 'bar', 100 - i))
    for _ in r.retry_with_rdb_reload():

        res = r.execute_command(
            'ft.search', 'idx', 'world', 'nocontent', 'sortby', 'foo')
        env.assertEqual([100L, 'doc0', 'doc1', 'doc2', 'doc3',
                          'doc4', 'doc5', 'doc6', 'doc7', 'doc8', 'doc9'], res)
        res = r.execute_command(
            'ft.search', 'idx', 'world', 'nocontent', 'sortby', 'foo', 'desc')
        env.assertEqual([100L, 'doc99', 'doc98', 'doc97', 'doc96',
                          'doc95', 'doc94', 'doc93', 'doc92', 'doc91', 'doc90'], res)
        res = r.execute_command(
            'ft.search', 'idx', 'world', 'nocontent', 'sortby', 'bar', 'desc')
        env.assertEqual([100L, 'doc0', 'doc1', 'doc2', 'doc3',
                          'doc4', 'doc5', 'doc6', 'doc7', 'doc8', 'doc9'], res)
        res = r.execute_command(
            'ft.search', 'idx', 'world', 'nocontent', 'sortby', 'bar', 'asc')
        env.assertEqual([100L, 'doc99', 'doc98', 'doc97', 'doc96',
                          'doc95', 'doc94', 'doc93', 'doc92', 'doc91', 'doc90'], res)

        res = r.execute_command('ft.search', 'idx', 'world', 'nocontent',
                                'sortby', 'bar', 'desc', 'withscores', 'limit', '2', '5')
        env.assertEqual(
            [100L, 'doc2', '0', 'doc3', '0', 'doc4', '0', 'doc5', '0', 'doc6', '0'], res)

        res = r.execute_command('ft.search', 'idx', 'world', 'nocontent',
                                'sortby', 'bar', 'desc', 'withsortkeys', 'limit', 0, 5)
        env.assertListEqual(
            [100L, 'doc0', '#100', 'doc1', '#99', 'doc2', '#98', 'doc3', '#97', 'doc4', '#96'], res)
        res = r.execute_command('ft.search', 'idx', 'world', 'nocontent',
                                'sortby', 'foo', 'desc', 'withsortkeys', 'limit', 0, 5)
        env.assertListEqual([100L, 'doc99', '$hello099 world', 'doc98', '$hello098 world', 'doc97', '$hello097 world', 'doc96',
                              '$hello096 world', 'doc95', '$hello095 world'], res)

def testNot(env):
    r = env
    env.assertOk(r.execute_command(
        'ft.create', 'idx', 'schema', 'foo', 'text'))
    N = 10
    for i in range(N):
        env.assertOk(r.execute_command('ft.add', 'idx', 'doc%d' % i, 1.0, 'fields',
                                        'foo', 'constant term%d' % (random.randrange(0, 5))))

    for i in range(5):
        inclusive = r.execute_command(
            'ft.search', 'idx', 'constant term%d' % i, 'nocontent', 'limit', 0, N)

        exclusive = r.execute_command(
            'ft.search', 'idx', 'constant -term%d' % i, 'nocontent', 'limit', 0, N)
        exclusive2 = r.execute_command(
            'ft.search', 'idx', '-(term%d)' % i, 'nocontent', 'limit', 0, N)
        exclusive3 = r.execute_command(
            'ft.search', 'idx', '(-term%d) (constant)' % i, 'nocontent', 'limit', 0, N)

        env.assertNotEqual(inclusive[0], N)
        env.assertEqual(inclusive[0] + exclusive[0], N)
        env.assertEqual(exclusive3[0], exclusive2[0])
        env.assertEqual(exclusive3[0], exclusive[0])

        s1, s2, s3, s4 = set(inclusive[1:]), set(
            exclusive[1:]), set(exclusive2[1:]), set(exclusive3[1:])
        env.assertTrue(s1.difference(s2) == s1)
        env.assertTrue(s1.difference(s3) == s1)
        env.assertTrue(s1.difference(s4) == s1)
        env.assertTrue(s2 == s3)
        env.assertTrue(s2 == s4)
        env.assertTrue(s2.intersection(s1) == set())
        env.assertTrue(s3.intersection(s1) == set())
        env.assertTrue(s4.intersection(s1) == set())

    # NOT on a non existing term
    env.assertEqual(r.execute_command(
        'ft.search', 'idx', 'constant -dasdfasdf', 'nocontent')[0], N)
    # not on env term
    env.assertEqual(r.execute_command(
        'ft.search', 'idx', 'constant -constant', 'nocontent'), [0])

    env.assertEqual(r.execute_command(
        'ft.search', 'idx', 'constant -(term0|term1|term2|term3|term4|nothing)', 'nocontent'), [0])
    # env.assertEqual(r.execute_command('ft.search', 'idx', 'constant -(term1 term2)', 'nocontent')[0], N)

def testNestedIntersection(env):
    r = env
    env.assertOk(r.execute_command(
        'ft.create', 'idx', 'schema', 'a', 'text', 'b', 'text', 'c', 'text', 'd', 'text'))
    for i in range(20):
        env.assertOk(r.execute_command('ft.add', 'idx', 'doc%d' % i, 1.0, 'fields',
                                        'a', 'foo', 'b', 'bar', 'c', 'baz', 'd', 'gaz'))
    res = [
        r.execute_command('ft.search', 'idx',
                          'foo bar baz gaz', 'nocontent'),
        r.execute_command('ft.search', 'idx',
                          '@a:foo @b:bar @c:baz @d:gaz', 'nocontent'),
        r.execute_command('ft.search', 'idx',
                          '@b:bar @a:foo @c:baz @d:gaz', 'nocontent'),
        r.execute_command('ft.search', 'idx',
                          '@c:baz @b:bar @a:foo @d:gaz', 'nocontent'),
        r.execute_command('ft.search', 'idx',
                          '@d:gaz @c:baz @b:bar @a:foo', 'nocontent'),
        r.execute_command(
            'ft.search', 'idx', '@a:foo (@b:bar (@c:baz @d:gaz))', 'nocontent'),
        r.execute_command(
            'ft.search', 'idx', '@c:baz (@a:foo (@b:bar (@c:baz @d:gaz)))', 'nocontent'),
        r.execute_command(
            'ft.search', 'idx', '@b:bar (@a:foo (@c:baz @d:gaz))', 'nocontent'),
        r.execute_command(
            'ft.search', 'idx', '@d:gaz (@a:foo (@c:baz @b:bar))', 'nocontent'),
        r.execute_command('ft.search', 'idx',
                          'foo (bar baz gaz)', 'nocontent'),
        r.execute_command('ft.search', 'idx',
                          'foo (bar (baz gaz))', 'nocontent'),
        r.execute_command('ft.search', 'idx',
                          'foo (bar (foo bar) (foo bar))', 'nocontent'),
        r.execute_command('ft.search', 'idx',
                          'foo (foo (bar baz (gaz)))', 'nocontent'),
        r.execute_command('ft.search', 'idx', 'foo (foo (bar (baz (gaz (foo bar (gaz))))))', 'nocontent')]

    for i, r in enumerate(res):
        # print i, res[0], r
        env.assertListEqual(res[0], r)

def testInKeys(env):
    r = env
    env.assertOk(r.execute_command(
        'ft.create', 'idx', 'schema', 'foo', 'text'))

    for i in range(200):
        env.assertOk(r.execute_command('ft.add', 'idx', 'doc%d' % i, 1.0, 'fields',
                                        'foo', 'hello world'))

    for _ in r.retry_with_rdb_reload():

        for keys in (
            ['doc%d' % i for i in range(10)], ['doc%d' % i for i in range(0, 30, 2)], [
                'doc%d' % i for i in range(99, 0, -5)]
        ):
            res = r.execute_command(
                'ft.search', 'idx', 'hello world', 'NOCONTENT', 'LIMIT', 0, 100, 'INKEYS', len(keys), *keys)
            env.assertEqual(len(keys), res[0])
            env.assertTrue(all((k in res for k in keys)))

        env.assertEqual(0, r.execute_command(
            'ft.search', 'idx', 'hello world', 'NOCONTENT', 'LIMIT', 0, 100, 'INKEYS', 3, 'foo', 'bar', 'baz')[0])

    with env.assertResponseError():
        env.cmd('ft.search', 'idx', 'hello', 'INKEYS', 99)
    with env.assertResponseError():
        env.cmd('ft.search', 'idx', 'hello', 'INKEYS', -1)
    with env.assertResponseError():
        env.cmd('ft.search', 'idx', 'hello', 'inkeys', 4, 'foo')

def testSlopInOrder(env):
    r = env
    env.assertOk(r.execute_command(
        'ft.create', 'idx', 'schema', 'title', 'text'))
    env.assertOk(r.execute_command('ft.add', 'idx', 'doc1', 1, 'fields',
                                    'title', 't1 t2'))
    env.assertOk(r.execute_command('ft.add', 'idx', 'doc2', 1, 'fields',
                                    'title', 't1 t3 t2'))
    env.assertOk(r.execute_command('ft.add', 'idx', 'doc3', 1, 'fields',
                                    'title', 't1 t3 t4 t2'))
    env.assertOk(r.execute_command('ft.add', 'idx', 'doc4', 1, 'fields',
                                    'title', 't1 t3 t4 t5 t2'))

    res = r.execute_command(
        'ft.search', 'idx', 't1|t4 t3|t2', 'slop', '0', 'inorder', 'nocontent')
    env.assertEqual({'doc3', 'doc4', 'doc2', 'doc1'}, set(res[1:]))
    res = r.execute_command(
        'ft.search', 'idx', 't2 t1', 'slop', '0', 'nocontent')
    env.assertEqual(1, res[0])
    env.assertEqual('doc1', res[1])
    env.assertEqual(0, r.execute_command(
        'ft.search', 'idx', 't2 t1', 'slop', '0', 'inorder')[0])
    env.assertEqual(1, r.execute_command(
        'ft.search', 'idx', 't1 t2', 'slop', '0', 'inorder')[0])

    env.assertEqual(2, r.execute_command(
        'ft.search', 'idx', 't1 t2', 'slop', '1', 'inorder')[0])
    env.assertEqual(3, r.execute_command(
        'ft.search', 'idx', 't1 t2', 'slop', '2', 'inorder')[0])
    env.assertEqual(4, r.execute_command(
        'ft.search', 'idx', 't1 t2', 'slop', '3', 'inorder')[0])
    env.assertEqual(4, r.execute_command(
        'ft.search', 'idx', 't1 t2', 'inorder')[0])
    env.assertEqual(0, r.execute_command(
        'ft.search', 'idx', 't t1', 'inorder')[0])
    env.assertEqual(2, r.execute_command(
        'ft.search', 'idx', 't1 t2 t3 t4')[0])
    env.assertEqual(0, r.execute_command(
        'ft.search', 'idx', 't1 t2 t3 t4', 'inorder')[0])

def testExact(env):
    r = env
    env.assertOk(r.execute_command(
        'ft.create', 'idx', 'schema', 'title', 'text', 'weight', 10.0, 'body', 'text'))
    env.assertOk(r.execute_command('ft.add', 'idx', 'doc1', 0.5, 'fields',
                                    'title', 'hello world',
                                    'body', 'lorem ist ipsum'))
    env.assertOk(r.execute_command('ft.add', 'idx', 'doc2', 1.0, 'fields',
                                    'title', 'hello another world',
                                    'body', 'lorem ist ipsum lorem lorem'))

    res = r.execute_command(
        'ft.search', 'idx', '"hello world"', 'verbatim')
    env.assertEqual(3, len(res))
    env.assertEqual(1, res[0])
    env.assertEqual("doc1", res[1])

    res = r.execute_command(
        'ft.search', 'idx', "hello \"another world\"", 'verbatim')
    env.assertEqual(3, len(res))
    env.assertEqual(1, res[0])
    env.assertEqual("doc2", res[1])


def testGeoErrors(env):
    env.expect('flushall')
    env.expect('ft.create idx schema name text location geo').equal('OK')
    env.expect('ft.add idx hotel 1.0 fields name hill location -0.1757,51.5156').equal('OK')
    env.expect('ft.search idx hilton geofilter location -0.1757 51.5156 1 km').equal([0L])

    # Insert error - works fine with out of keyspace implementation
    # env.expect('ft.add', 'idx', 'hotel1', 1, 'fields', 'name', '_hotel1', 'location', '1, 1').error()   \
    #        .contains('Could not index geo value')

    # Query errors
    env.expect('ft.search idx hilton geofilter location lon 51.5156 1 km').error()   \
            .contains('Bad arguments for <lon>: Could not convert argument to expected type')
    env.expect('ft.search idx hilton geofilter location 51.5156 lat 1 km').error()   \
            .contains('Bad arguments for <lat>: Could not convert argument to expected type')
    env.expect('ft.search idx hilton geofilter location -0.1757 51.5156 radius km').error()   \
            .contains('Bad arguments for <radius>: Could not convert argument to expected type')
    env.expect('ft.search idx hilton geofilter location -0.1757 51.5156 1 fake').error()   \
            .contains('Unknown distance unit fake')
    env.expect('ft.search idx hilton geofilter location -0.1757 51.5156 1').error()   \
            .contains('GEOFILTER requires 5 arguments')

<<<<<<< HEAD
    if not env.isCluster():
        env.expect('flushall')
        env.expect('set geo:idx/location foo').equal('OK')
        env.expect('ft.create idx schema name text location geo').equal('OK')
        env.expect('ft.add idx hotel 1.0 fields name hill location -0.1757,51.5156').error() \
                .contains('Could not index geo value')


=======
>>>>>>> f6799850
def testGeo(env):
    r = env
    gsearch = lambda query, lon, lat, dist, unit='km': r.execute_command(
        'ft.search', 'idx', query, 'geofilter', 'location', lon, lat, dist, unit, 'LIMIT', 0, 20)

    gsearch_inline = lambda query, lon, lat, dist, unit='km': r.execute_command(
        'ft.search', 'idx', '{} @location:[{} {} {} {}]'.format(query,  lon, lat, dist, unit), 'LIMIT', 0, 20)

    env.assertOk(r.execute_command('ft.create', 'idx',
                                    'schema', 'name', 'text', 'location', 'geo'))

    for i, hotel in enumerate(hotels):
        env.assertOk(r.execute_command('ft.add', 'idx', 'hotel{}'.format(i), 1.0, 'fields', 'name',
                                        hotel[0], 'location', '{},{}'.format(hotel[2], hotel[1])))

    for _ in r.retry_with_rdb_reload():
        res = r.execute_command('ft.search', 'idx', 'hilton')
        env.assertEqual(len(hotels), res[0])

        res = gsearch('hilton', "-0.1757", "51.5156", '1')
        env.assertEqual(3, res[0])
        env.assertIn('hotel2', res)
        env.assertIn('hotel21', res)
        env.assertIn('hotel79', res)
        res2 = gsearch_inline('hilton', "-0.1757", "51.5156", '1')
        env.assertListEqual(res, res2)

        res = gsearch('hilton', "-0.1757", "51.5156", '10')
        env.assertEqual(14, res[0])

        res2 = gsearch('hilton', "-0.1757", "51.5156", '10000', 'm')
        env.assertListEqual(sorted(res), sorted(res2))
        res2 = gsearch_inline('hilton', "-0.1757", "51.5156", '10')
        env.assertListEqual(sorted(res), sorted(res2))

        res = gsearch('heathrow', -0.44155, 51.45865, '10', 'm')
        env.assertEqual(1, res[0])
        env.assertEqual('hotel94', res[1])
        res2 = gsearch_inline(
            'heathrow', -0.44155, 51.45865, '10', 'm')
        env.assertListEqual(res, res2)

        res = gsearch('heathrow', -0.44155, 51.45865, '10', 'km')
        env.assertEqual(5, res[0])
        env.assertIn('hotel94', res)
        res2 = gsearch_inline(
            'heathrow', -0.44155, 51.45865, '10', 'km')
        env.assertEqual(5, res2[0])
        env.assertListEqual(sorted(res), sorted(res2))

        res = gsearch('heathrow', -0.44155, 51.45865, '5', 'km')
        env.assertEqual(3, res[0])
        env.assertIn('hotel94', res)
        res2 = gsearch_inline(
            'heathrow', -0.44155, 51.45865, '5', 'km')
        env.assertListEqual(sorted(res), sorted(res2))
<<<<<<< HEAD
        
=======

>>>>>>> f6799850
def testTagErrors(env):
    env.expect("ft.create", "test", "SCHEMA",  "tags", "TAG").equal('OK')
    env.expect("ft.add", "test", "1", "1", "FIELDS", "tags", "alberta").equal('OK')
    env.expect("ft.add", "test", "2", "1", "FIELDS", "tags", "ontario. alberta").equal('OK')

def testGeoDeletion(env):
    if env.is_cluster():
        raise unittest.SkipTest()
        # Can't properly test if deleted on cluster

    env.cmd('ft.create', 'idx', 'schema',
            'g1', 'geo', 'g2', 'geo', 't1', 'text')
    env.cmd('ft.add', 'idx', 'doc1', 1.0, 'fields',
            'g1', "-0.1757,51.5156",
            'g2', "-0.1757,51.5156",
            't1', "hello")
    env.cmd('ft.add', 'idx', 'doc2', 1.0, 'fields',
            'g1', "-0.1757,51.5156",
            'g2', "-0.1757,51.5156",
            't1', "hello")
    env.cmd('ft.add', 'idx', 'doc3', 1.0, 'fields',
            'g1', "-0.1757,51.5156",
            't1', "hello")

    # keys are: "geo:idx/g1" and "geo:idx/g2"
    env.assertEqual(3, len(env.cmd('FT.DEBUG DUMP_NUMIDX idx g1')[0]))
    env.assertEqual(2, len(env.cmd('FT.DEBUG DUMP_NUMIDX idx g2')[0]))

    # Remove the first doc
    env.cmd('ft.del', 'idx', 'doc1')
    for _ in range(10):
        env.cmd('ft.debug', 'gc_forceinvoke', 'idx')
    env.assertEqual(2, len(env.cmd('FT.DEBUG DUMP_NUMIDX idx g1')[0]))
    env.assertEqual(1, len(env.cmd('FT.DEBUG DUMP_NUMIDX idx g2')[0]))

    # Replace the other one:
    env.cmd('ft.add', 'idx', 'doc2', 1.0,
            'replace', 'fields',
            't1', 'just text here')
    for _ in range(10):
        env.cmd('ft.debug', 'gc_forceinvoke', 'idx')
    env.assertEqual(1, len(env.cmd('FT.DEBUG DUMP_NUMIDX idx g1')[0]))
    env.assertEqual(0, len(env.cmd('FT.DEBUG DUMP_NUMIDX idx g2')[0]))

def testAddHash(env):
    if env.is_cluster():
        raise unittest.SkipTest()

    r = env
    env.assertOk(r.execute_command('ft.create', 'idx', 'schema',
                                    'title', 'text', 'weight', 10.0, 'body', 'text', 'price', 'numeric'))

    env.assertTrue(
        r.hmset('doc1', {"title": "hello world", "body": "lorem ipsum", "price": 2}))
    env.assertTrue(
        r.hmset('doc2', {"title": "hello werld", "body": "lorem ipsum", "price": 5}))

    env.assertOk(r.execute_command('ft.addhash', 'idx', 'doc1', 1.0))
    env.assertOk(r.execute_command('ft.addhash', 'idx', 'doc2', 1.0))
    env.expect('ft.addhash', 'idx', 'doc3', 1.0, 1.0).error().contains('Unknown keyword: `1.0`')

    res = r.execute_command('ft.search', 'idx', "hello", "nocontent")
    env.assertEqual(3, len(res))
    env.assertEqual(2, res[0])
    env.assertEqual("doc1", res[2])
    env.assertEqual("doc2", res[1])

    res = r.execute_command(
        'ft.search', 'idx',
        "hello",
        "filter", "price", "0", "3"
        )
    env.assertEqual(3, len(res))
    env.assertEqual(1, res[0])
    env.assertEqual("doc1", res[1])
    env.assertListEqual(
        ['body', 'lorem ipsum', 'price', '2', 'title', 'hello world'], res[2])

    res = r.execute_command(
        'ft.search', 'idx', "hello werld", "nocontent")
    env.assertEqual(2, len(res))
    env.assertEqual(1, res[0])
    env.assertEqual("doc2", res[1])

def testSafeAddHash(env):
    if env.is_cluster():
        raise unittest.SkipTest()

    r = env
    env.assertOk(r.execute_command('ft.create', 'idx', 'schema',
                                    'title', 'text', 'weight', 10.0, 'body', 'text', 'price', 'numeric'))

    env.assertTrue(
        r.hmset('doc1', {"title": "hello world", "body": "lorem ipsum", "price": 2}))
    env.assertTrue(
        r.hmset('doc2', {"title": "hello werld", "body": "lorem ipsum", "price": 5}))

    env.expect('ft.safeaddhash idx doc1 1.0').equal('OK')
    env.expect('ft.safeaddhash idx doc2 1.0').equal('OK')
    env.expect('ft.safeaddhash idx').error().contains("wrong number of arguments for 'ft.safeaddhash' command")
    env.expect('ft.safeaddhash idx doc3 2.0').error().contains('Score must be between 0 and 1')
    env.expect('ft.safeaddhash idx doc3 -2.0').error().contains('Score must be between 0 and 1')
    env.expect('ft.safeaddhash idx doc3 1.0 1.0').error().contains('Unknown keyword: `1.0`')
    env.expect('ft.safeaddhash idx doc3 not_a_number').error().contains('Could not parse document score')
    env.expect('ft.safeaddhash idx doc3 1.0 LANGUAGE RediSearch').error().contains('Unknown language: `RediSearch`')
    env.expect('ft.safeaddhash idx doc3 1.0 LANGUAGE RediSearch not_an_arg').error().contains("Unknown keyword: `not_an_arg`")
    #env.expect('ft.safeaddhash', 'idx', 'doc3', '1.0', 'LANGUAGE', 'RediSearch, ""').error().contains("Error parsing arguments for `%s`: %s")
    env.expect('ft.safeaddhash not_idx doc3 1.0').error().contains('Unknown Index name')
    res = r.execute_command('ft.search', 'idx', "hello", "nocontent")
    env.assertEqual(3, len(res))
    env.assertEqual(2, res[0])
    env.assertEqual("doc1", res[2])
    env.assertEqual("doc2", res[1])

    res = r.execute_command(
        'ft.search', 'idx',
        "hello",
        "filter", "price", "0", "3"
        )
    env.assertEqual(3, len(res))
    env.assertEqual(1, res[0])
    env.assertEqual("doc1", res[1])
    env.assertListEqual(
        ['body', 'lorem ipsum', 'price', '2', 'title', 'hello world'], res[2])

    res = r.execute_command(
        'ft.search', 'idx', "hello werld", "nocontent")
    env.assertEqual(2, len(res))
    env.assertEqual(1, res[0])
    env.assertEqual("doc2", res[1])

def testInfields(env):
    r = env
    env.assertOk(r.execute_command(
        'ft.create', 'idx', 'schema', 'title', 'text', 'weight', 10.0, 'body', 'text', 'weight', 1.0))
    env.assertOk(r.execute_command('ft.add', 'idx', 'doc1', 0.5, 'fields',
                                    'title', 'hello world',
                                    'body', 'lorem ipsum'))

    env.assertOk(r.execute_command('ft.add', 'idx', 'doc2', 1.0, 'fields',
                                    'title', 'hello world lorem ipsum',
                                    'body', 'hello world'))

    res = r.execute_command(
        'ft.search', 'idx', 'hello world', 'verbatim', "infields", 1, "title", "nocontent")
    env.assertEqual(3, len(res))
    env.assertEqual(2, res[0])
    env.assertEqual("doc2", res[1])
    env.assertEqual("doc1", res[2])

    res = r.execute_command(
        'ft.search', 'idx', 'hello world', 'verbatim', "infields", 1, "body", "nocontent")
    env.assertEqual(2, len(res))
    env.assertEqual(1, res[0])
    env.assertEqual("doc2", res[1])

    res = r.execute_command(
        'ft.search', 'idx', 'hello', 'verbatim', "infields", 1, "body", "nocontent")
    env.assertEqual(2, len(res))
    env.assertEqual(1, res[0])
    env.assertEqual("doc2", res[1])

    res = r.execute_command(
        'ft.search', 'idx',  '\"hello world\"', 'verbatim', "infields", 1, "body", "nocontent")

    env.assertEqual(2, len(res))
    env.assertEqual(1, res[0])
    env.assertEqual("doc2", res[1])

    res = r.execute_command(
        'ft.search', 'idx', '\"lorem ipsum\"', 'verbatim', "infields", 1, "body", "nocontent")
    env.assertEqual(2, len(res))
    env.assertEqual(1, res[0])
    env.assertEqual("doc1", res[1])

    res = r.execute_command(
        'ft.search', 'idx', 'lorem ipsum', "infields", 2, "body", "title", "nocontent")
    env.assertEqual(3, len(res))
    env.assertEqual(2, res[0])
    env.assertEqual("doc2", res[1])
    env.assertEqual("doc1", res[2])

def testScorerSelection(env):
    r = env
    env.assertOk(r.execute_command(
        'ft.create', 'idx', 'schema', 'title', 'text', 'body', 'text'))

    # this is the default scorer
    res = r.execute_command(
        'ft.search', 'idx', 'foo', 'scorer', 'TFIDF')
    env.assertEqual(res, [0])
    with env.assertResponseError():
        res = r.execute_command(
            'ft.search', 'idx', 'foo', 'scorer', 'NOSUCHSCORER')

def testFieldSelectors(env):
    r = env
    env.assertOk(r.execute_command(
        'ft.create', 'idx', 'schema', 'TiTle', 'text', 'BoDy', 'text', "יוניקוד", 'text', 'field.with,punct', 'text'))
    env.assertOk(r.execute_command('ft.add', 'idx', 'doc1', 1, 'fields',
                                    'title', 'hello world', 'body', 'foo bar', 'יוניקוד', 'unicode', 'field.with,punct', 'punt'))
    env.assertOk(r.execute_command('ft.add', 'idx', 'doc2', 0.5, 'fields',
                                    'body', 'hello world', 'title', 'foo bar', 'יוניקוד', 'unicode', 'field.with,punct', 'punt'))

    res = r.execute_command(
        'ft.search', 'idx', '@title:hello world', 'nocontent')
    env.assertEqual(res, [1, 'doc1'])
    res = r.execute_command(
        'ft.search', 'idx', '@body:hello world', 'nocontent')
    env.assertEqual(res, [1, 'doc2'])

    res = r.execute_command(
        'ft.search', 'idx', '@body:hello @title:world', 'nocontent')
    env.assertEqual(res, [0])

    res = r.execute_command(
        'ft.search', 'idx', '@body:hello world @title:world', 'nocontent')
    env.assertEqual(res, [0])
    res = r.execute_command(
        'ft.search', 'idx', '@BoDy:(hello|foo) @Title:(world|bar)', 'nocontent')
    env.assertEqual(res, [2, 'doc1', 'doc2'])

    res = r.execute_command(
        'ft.search', 'idx', '@body:(hello|foo world|bar)', 'nocontent')
    env.assertEqual(res, [2, 'doc1', 'doc2'])

    res = r.execute_command(
        'ft.search', 'idx', '@body|title:(hello world)', 'nocontent')
    env.assertEqual(res, [2, 'doc1', 'doc2'])

    res = r.execute_command(
        'ft.search', 'idx', '@יוניקוד:(unicode)', 'nocontent')
    env.assertEqual(res, [2, 'doc1', 'doc2'])

    res = r.execute_command(
        'ft.search', 'idx', '@field\\.with\\,punct:(punt)', 'nocontent')
    env.assertEqual(res, [2, 'doc1', 'doc2'])

def testStemming(env):
    r = env
    env.assertOk(r.execute_command(
        'ft.create', 'idx', 'schema', 'title', 'text'))
    env.assertOk(r.execute_command('ft.add', 'idx', 'doc1', 0.5, 'fields',
                                    'title', 'hello kitty'))
    env.assertOk(r.execute_command('ft.add', 'idx', 'doc2', 1.0, 'fields',
                                    'title', 'hello kitties'))

    res = r.execute_command(
        'ft.search', 'idx', 'hello kitty', "nocontent")
    env.assertEqual(3, len(res))
    env.assertEqual(2, res[0])

    res = r.execute_command(
        'ft.search', 'idx', 'hello kitty', "nocontent", "verbatim")
    env.assertEqual(2, len(res))
    env.assertEqual(1, res[0])

    # test for unknown language
    with env.assertResponseError():
        res = r.execute_command(
            'ft.search', 'idx', 'hello kitty', "nocontent", "language", "foofoofian")

def testExpander(env):
    r = env
    env.assertOk(r.execute_command(
        'ft.create', 'idx', 'schema', 'title', 'text'))
    env.assertOk(r.execute_command('ft.add', 'idx', 'doc1', 0.5, 'fields',
                                    'title', 'hello kitty'))
    res = r.execute_command(
        'ft.search', 'idx', 'kitties',
        "nocontent",
        "expander", "SBSTEM"
        )
    env.assertEqual(2, len(res))
    env.assertEqual(1, res[0])

    res = r.execute_command(
        'ft.search', 'idx', 'kitties', "nocontent", "expander", "noexpander")
    env.assertEqual(1, len(res))
    env.assertEqual(0, res[0])

    res = r.execute_command(
        'ft.search', 'idx', 'kitti', "nocontent")
    env.assertEqual(2, len(res))
    env.assertEqual(1, res[0])

    res = r.execute_command(
        'ft.search', 'idx', 'kitti', "nocontent", 'verbatim')
    env.assertEqual(1, len(res))
    env.assertEqual(0, res[0])

    # Calling a stem directly works even with VERBATIM.
    # You need to use the + prefix escaped
    res = r.execute_command(
        'ft.search', 'idx', '\\+kitti', "nocontent", 'verbatim')
    env.assertEqual(2, len(res))
    env.assertEqual(1, res[0])

def testNumericRange(env):
    r = env
    env.assertOk(r.execute_command(
        'ft.create', 'idx', 'schema', 'title', 'text', 'score', 'numeric', 'price', 'numeric'))

    env.expect('ft.search', 'idx', 'hello kitty', 'filter', 'score', 5).error().contains("FILTER requires 3 arguments")
    env.expect('ft.search', 'idx', 'hello kitty', 'filter', 'score', 5, 'inf').error().contains("Bad upper range: inf")
    env.expect('ft.search', 'idx', 'hello kitty', 'filter', 'score', 'inf', 5).error().contains("Bad lower range: inf")

    for i in xrange(100):
        env.assertOk(r.execute_command('ft.add', 'idx', 'doc%d' % i, 1, 'fields',
                                        'title', 'hello kitty', 'score', i, 'price', 100 + 10 * i))

    for _ in r.retry_with_rdb_reload():
        res = r.execute_command('ft.search', 'idx', 'hello kitty', "nocontent",
                                "filter", "score", 0, 100)

        env.assertEqual(11, len(res))
        env.assertEqual(100, res[0])

        res = r.execute_command('ft.search', 'idx', 'hello kitty', "nocontent",
                                "filter", "score", 0, 50)
        env.assertEqual(51, res[0])

        res = r.execute_command('ft.search', 'idx', 'hello kitty', 'verbatim', "nocontent", "limit", 0, 100,
                                "filter", "score", "(0", "(50")

        env.assertEqual(49, res[0])
        res = r.execute_command('ft.search', 'idx', 'hello kitty', "nocontent",
                                "filter", "score", "-inf", "+inf")
        env.assertEqual(100, res[0])

        # test multi filters
        scrange = (19, 90)
        prrange = (290, 385)
        res = r.execute_command('ft.search', 'idx', 'hello kitty',
                                "filter", "score", scrange[
                                    0], scrange[1],
                                "filter", "price", prrange[0], prrange[1])

        # print res
        for doc in res[2::2]:

            sc = int(doc[doc.index('score') + 1])
            pr = int(doc[doc.index('price') + 1])

            env.assertTrue(sc >= scrange[0] and sc <= scrange[1])
            env.assertGreaterEqual(pr, prrange[0])
            env.assertLessEqual(pr, prrange[1])

        env.assertEqual(10, res[0])

        res = r.execute_command('ft.search', 'idx', 'hello kitty',
                                "filter", "score", "19", "90",
                                "filter", "price", "90", "185")

        env.assertEqual(0, res[0])

        # Test numeric ranges as part of query syntax
        res = r.execute_command(
            'ft.search', 'idx', 'hello kitty @score:[0 100]', "nocontent")

        env.assertEqual(11, len(res))
        env.assertEqual(100, res[0])

        res = r.execute_command(
            'ft.search', 'idx', 'hello kitty  @score:[0 50]', "nocontent")
        env.assertEqual(51, res[0])
        res = r.execute_command(
            'ft.search', 'idx', 'hello kitty @score:[(0 (50]', 'verbatim', "nocontent")
        env.assertEqual(49, res[0])
        res = r.execute_command(
            'ft.search', 'idx', '@score:[(0 (50]', 'verbatim', "nocontent")
        env.assertEqual(49, res[0])
        res = r.execute_command(
            'ft.search', 'idx', 'hello kitty -@score:[(0 (50]', 'verbatim', "nocontent")
        env.assertEqual(51, res[0])
        res = r.execute_command(
            'ft.search', 'idx', 'hello kitty @score:[-inf +inf]', "nocontent")
        env.assertEqual(100, res[0])

def testSuggestions(env):
    r = env
    env.assertEqual(1, r.execute_command(
        'ft.SUGADD', 'ac', 'hello world', 1))
    env.assertEqual(1, r.execute_command(
        'ft.SUGADD', 'ac', 'hello world', 1, 'INCR'))

    res = r.execute_command("FT.SUGGET", "ac", "hello")
    env.assertEqual(1, len(res))
    env.assertEqual("hello world", res[0])

    terms = ["hello werld", "hallo world",
             "yellow world", "wazzup", "herp", "derp"]
    sz = 2
    for term in terms:
        env.assertEqual(sz, r.execute_command(
            'ft.SUGADD', 'ac', term, sz - 1))
        sz += 1

    for _ in r.retry_with_rdb_reload():

        env.assertEqual(7, r.execute_command('ft.SUGLEN', 'ac'))

        # search not fuzzy
        env.assertEqual(["hello world", "hello werld"],
                         r.execute_command("ft.SUGGET", "ac", "hello"))

        # print  r.execute_command("ft.SUGGET", "ac", "hello", "FUZZY", "MAX", "1", "WITHSCORES")
        # search fuzzy - shuold yield more results
        env.assertEqual(['hello world', 'hello werld', 'yellow world', 'hallo world'],
                         r.execute_command("ft.SUGGET", "ac", "hello", "FUZZY"))

        # search fuzzy with limit of 1
        env.assertEqual(['hello world'],
                         r.execute_command("ft.SUGGET", "ac", "hello", "FUZZY", "MAX", "1"))

        # scores should return on WITHSCORES
        rc = r.execute_command(
            "ft.SUGGET", "ac", "hello", "WITHSCORES")
        env.assertEqual(4, len(rc))
        env.assertTrue(float(rc[1]) > 0)
        env.assertTrue(float(rc[3]) > 0)

    rc = r.execute_command("ft.SUGDEL", "ac", "hello world")
    env.assertEqual(1L, rc)
    rc = r.execute_command("ft.SUGDEL", "ac", "world")
    env.assertEqual(0L, rc)

    rc = r.execute_command("ft.SUGGET", "ac", "hello")
    env.assertEqual(['hello werld'], rc)

def testSuggestErrors(env):
    env.expect('ft.SUGADD ac olah 1').equal(1)
    env.expect('ft.SUGADD ac olah 1 INCR').equal(1)
    env.expect('ft.SUGADD ac missing').error().contains("wrong number of arguments")
    env.expect('ft.SUGADD ac olah not_a_number').error().contains("invalid score")
    env.expect('ft.SUGADD ac olah 1 PAYLOAD').error().contains('Invalid payload: Expected an argument, but none provided')
    env.expect('ft.SUGADD ac olah 1 REDIS PAYLOAD payload').error().contains('Unknown argument `REDIS`')
    env.expect('ft.SUGGET ac olah FUZZ').error().contains("Unrecognized argument: FUZZ")
    query = 'verylongquery'
    for _ in range(3):
        query += query
    env.expect('ft.SUGGET ac', query).error().contains("Invalid query")
    env.expect('ft.SUGGET ac', query + query).error().contains("Invalid query length")

def testSuggestPayload(env):
    r = env
    env.assertEqual(1, r.execute_command(
        'ft.SUGADD', 'ac', 'hello world', 1, 'PAYLOAD', 'foo'))
    env.assertEqual(2, r.execute_command(
        'ft.SUGADD', 'ac', 'hello werld', 1, 'PAYLOAD', 'bar'))
    env.assertEqual(3, r.execute_command(
        'ft.SUGADD', 'ac', 'hello nopayload', 1, 'PAYLOAD', ''))
    env.assertEqual(4, r.execute_command(
        'ft.SUGADD', 'ac', 'hello nopayload2', 1))

    res = r.execute_command("FT.SUGGET", "ac", "hello", 'WITHPAYLOADS')
    env.assertListEqual(['hello world', 'foo', 'hello werld', 'bar', 'hello nopayload', None, 'hello nopayload2', None],
                         res)
    res = r.execute_command("FT.SUGGET", "ac", "hello")
    env.assertListEqual(['hello world',  'hello werld', 'hello nopayload', 'hello nopayload2'],
                         res)
    res = r.execute_command(
        "FT.SUGGET", "ac", "hello", 'WITHPAYLOADS', 'WITHSCORES')
    # we don't compare the scores beause they may change
    env.assertEqual(12, len(res))

def testPayload(env):
    r = env
    env.assertOk(r.execute_command(
        'ft.create', 'idx', 'schema', 'f', 'text'))
    for i in range(10):

        env.assertOk(r.execute_command('ft.add', 'idx', '%d' % i, 1.0,
                                        'payload', 'payload %d' % i,
                                        'fields', 'f', 'hello world'))

    for x in r.retry_with_rdb_reload():

        res = r.execute_command(
            'ft.search', 'idx', 'hello world')
        env.assertEqual(21, len(res))

        res = r.execute_command(
            'ft.search', 'idx', 'hello world', 'withpayloads')

        env.assertEqual(31, len(res))
        env.assertEqual(10, res[0])
        for i in range(1, 30, 3):
            env.assertEqual(res[i + 1], 'payload %s' % res[i])

def testGarbageCollector(env):
    env.skipOnCluster()
    if env.moduleArgs is not None and 'GC_POLICY FORK' in env.moduleArgs:
        # this test is not relevent for fork gc cause its not cleaning the last block
        raise unittest.SkipTest()
    N = 100
    r = env
    env.assertOk(r.execute_command(
        'ft.create', 'idx', 'schema', 'foo', 'text'))
    for i in range(N):

        env.assertOk(r.execute_command('ft.add', 'idx', 'doc%d' % i, 1.0,
                                        'fields', 'foo', ' '.join(('term%d' % random.randrange(0, 10) for i in range(10)))))

    def get_stats(r):
        res = r.execute_command('ft.info', 'idx')
        d = {res[i]: res[i + 1] for i in range(0, len(res), 2)}
        gc_stats = {d['gc_stats'][x]: float(
            d['gc_stats'][x + 1]) for x in range(0, len(d['gc_stats']), 2)}
        d['gc_stats'] = gc_stats
        return d

    stats = get_stats(r)
    if 'current_hz' in stats['gc_stats']:
        env.assertGreater(stats['gc_stats']['current_hz'], 8)
    env.assertEqual(0, stats['gc_stats']['bytes_collected'])
    env.assertGreater(int(stats['num_records']), 0)

    initialIndexSize = float(stats['inverted_sz_mb']) * 1024 * 1024
    for i in range(N):
        env.assertEqual(1, r.execute_command(
            'ft.del', 'idx', 'doc%d' % i))

    for _ in range(100):
        # gc is random so we need to do it long enough times for it to work
        env.cmd('ft.debug', 'GC_FORCEINVOKE', 'idx')

    stats = get_stats(r)

    env.assertEqual(0, int(stats['num_docs']))
    env.assertEqual(0, int(stats['num_records']))
    if not env.is_cluster():
        env.assertEqual(100, int(stats['max_doc_id']))
        if 'current_hz' in stats['gc_stats']:
            env.assertGreater(stats['gc_stats']['current_hz'], 30)
        currentIndexSize = float(stats['inverted_sz_mb']) * 1024 * 1024
        # print initialIndexSize, currentIndexSize,
        # stats['gc_stats']['bytes_collected']
        env.assertGreater(initialIndexSize, currentIndexSize)
        env.assertGreater(stats['gc_stats'][
            'bytes_collected'], currentIndexSize)

    for i in range(10):

        res = r.execute_command('ft.search', 'idx', 'term%d' % i)
        env.assertEqual([0], res)

def testReturning(env):
    env.assertCmdOk('ft.create', 'idx', 'schema',
                     'f1', 'text',
                     'f2', 'text',
                     'n1', 'numeric', 'sortable',
                     'f3', 'text')
    for i in range(10):
        env.assertCmdOk('ft.add', 'idx', 'DOC_{0}'.format(i), 1.0, 'fields',
                         'f2', 'val2', 'f1', 'val1', 'f3', 'val3',
                         'n1', i)

    # RETURN 0. Simplest case
    for x in env.retry_with_reload():
        res = env.cmd('ft.search', 'idx', 'val*', 'return', '0')
        env.assertEqual(11, len(res))
        env.assertEqual(10, res[0])
        for r in res[1:]:
            env.assertTrue(r.startswith('DOC_'))

    for field in ('f1', 'f2', 'f3', 'n1'):
        res = env.cmd('ft.search', 'idx', 'val*', 'return', 1, field)
        env.assertEqual(21, len(res))
        env.assertEqual(10, res[0])
        for pair in grouper(res[1:], 2):
            docname, fields = pair
            env.assertEqual(2, len(fields))
            env.assertEqual(field, fields[0])
            env.assertTrue(docname.startswith('DOC_'))

    # Test that we don't return SORTBY fields if they weren't specified
    # also in RETURN
    res = env.cmd('ft.search', 'idx', 'val*', 'return', 1, 'f1',
        'sortby', 'n1', 'ASC')
    row = res[2]
    # get the first result
    env.assertEqual(['f1', 'val1'], row)

    # Test when field is not found
    res = env.cmd('ft.search', 'idx', 'val*', 'return', 1, 'nonexist')
    env.assertEqual(21, len(res))
    env.assertEqual(10, res[0])

    # # Test that we don't crash if we're given the wrong number of fields
    with env.assertResponseError():
        res = env.cmd('ft.search', 'idx', 'val*', 'return', 700, 'nonexist')

def _test_create_options_real(env, *options):
    options = [x for x in options if x]
    has_offsets = 'NOOFFSETS' not in options
    has_fields = 'NOFIELDS' not in options
    has_freqs = 'NOFREQS' not in options

    try:
        env.cmd('ft.drop', 'idx')
    except:
        pass

    options = ['idx'] + options + ['schema', 'f1', 'text', 'f2', 'text']
    env.assertCmdOk('ft.create', *options)
    for i in range(10):
        env.assertCmdOk('ft.add', 'idx', 'doc{}'.format(
            i), 0.5, 'fields', 'f1', 'value for {}'.format(i))

    # Query
#     res = env.cmd('ft.search', 'idx', "value for 3")
#     if not has_offsets:
#         env.assertIsNone(res)
#     else:
#         env.assertIsNotNone(res)

    # Frequencies:
    env.assertCmdOk('ft.add', 'idx', 'doc100',
                     1.0, 'fields', 'f1', 'foo bar')
    env.assertCmdOk('ft.add', 'idx', 'doc200', 1.0,
                     'fields', 'f1', ('foo ' * 10) + ' bar')
    res = env.cmd('ft.search', 'idx', 'foo')
    env.assertEqual(2, res[0])
    if has_offsets:
        docname = res[1]
        if has_freqs:
            env.assertEqual('doc200', docname)
        else:
            env.assertEqual('doc100', docname)

    env.assertCmdOk('ft.add', 'idx', 'doc300',
                     1.0, 'fields', 'f1', 'Hello')
    res = env.cmd('ft.search', 'idx', '@f2:Hello')
    if has_fields:
        env.assertEqual(1, len(res))
    else:
        env.assertEqual(3, len(res))

def testCreationOptions(env):
    from itertools import combinations
    for x in range(1, 5):
        for combo in combinations(('NOOFFSETS', 'NOFREQS', 'NOFIELDS', ''), x):
            _test_create_options_real(env, *combo)

    env.expect('ft.create', 'idx').error()

def testInfoCommand(env):
    from itertools import combinations
    r = env
    env.assertOk(r.execute_command(
        'ft.create', 'idx', 'NOFIELDS', 'schema', 'title', 'text'))
    N = 50
    for i in xrange(N):
        env.assertOk(r.execute_command('ft.add', 'idx', 'doc%d' % i, 1, 'replace', 'fields',
                                        'title', 'hello term%d' % i))
    for _ in r.retry_with_rdb_reload():

        res = r.execute_command('ft.info', 'idx')
        d = {res[i]: res[i + 1] for i in range(0, len(res), 2)}

        env.assertEqual(d['index_name'], 'idx')
        env.assertEqual(d['index_options'], ['NOFIELDS'])
        env.assertListEqual(
            d['fields'], [['title', 'type', 'TEXT', 'WEIGHT', '1']])

        if not env.is_cluster():
            env.assertEquals(int(d['num_docs']), N)
            env.assertEquals(int(d['num_terms']), N + 1)
            env.assertEquals(int(d['max_doc_id']), N)
            env.assertEquals(int(d['records_per_doc_avg']), 2)
            env.assertEquals(int(d['num_records']), N * 2)

            env.assertGreater(float(d['offset_vectors_sz_mb']), 0)
            env.assertGreater(float(d['key_table_size_mb']), 0)
            env.assertGreater(float(d['inverted_sz_mb']), 0)
            env.assertGreater(float(d['bytes_per_record_avg']), 0)
            env.assertGreater(float(d['doc_table_size_mb']), 0)

    for x in range(1, 5):
        for combo in combinations(('NOOFFSETS', 'NOFREQS', 'NOFIELDS', ''), x):
            combo = list(filter(None, combo))
            options = combo + ['schema', 'f1', 'text']
            try:
                env.cmd('ft.drop', 'idx')
            except:
                pass
            env.assertCmdOk('ft.create', 'idx', *options)
            info = env.cmd('ft.info', 'idx')
            ix = info.index('index_options')
            env.assertFalse(ix == -1)

            opts = info[ix + 1]
            # make sure that an empty opts string returns no options in
            # info
            if not combo:
                env.assertListEqual([], opts)

            for option in filter(None, combo):
                env.assertTrue(option in opts)

def testNoStem(env):
    env.cmd('ft.create', 'idx', 'schema', 'body',
             'text', 'name', 'text', 'nostem')
    if not env.isCluster():
        # todo: change it to be more generic to pass on is_cluster
        res = env.cmd('ft.info', 'idx')
        env.assertEqual(res[5][1][5], 'NOSTEM')
    for _ in env.retry_with_reload():
        try:
            env.cmd('ft.del', 'idx', 'doc')
        except redis.ResponseError:
            pass

        # Insert a document
        env.assertCmdOk('ft.add', 'idx', 'doc', 1.0, 'fields',
                         'body', "located",
                         'name', "located")

        # Now search for the fields
        res_body = env.cmd('ft.search', 'idx', '@body:location')
        res_name = env.cmd('ft.search', 'idx', '@name:location')
        env.assertEqual(0, res_name[0])
        env.assertEqual(1, res_body[0])

def testSearchNonexistField(env):
    # GH Issue 133
    env.cmd('ft.create', 'idx', 'schema', 'title', 'text',
             'weight', 5.0, 'body', 'text', 'url', 'text')
    env.cmd('ft.add', 'idx', 'd1', 1.0, 'nosave', 'fields', 'title',
             'hello world', 'body', 'lorem dipsum', 'place', '-77.0366 38.8977')
    env.cmd('ft.search', 'idx', 'Foo', 'GEOFILTER',
             'place', '-77.0366', '38.8977', '1', 'km')

def testSortbyMissingField(env):
    # GH Issue 131
    env.cmd('ft.create', 'ix', 'schema', 'txt',
             'text', 'num', 'numeric', 'sortable')
    env.cmd('ft.add', 'ix', 'doc1', 1.0, 'fields', 'txt', 'foo')
    env.cmd('ft.search', 'ix', 'foo', 'sortby', 'num')

def testParallelIndexing(env):
    # GH Issue 207
    env.cmd('ft.create', 'idx', 'schema', 'txt', 'text')
    from threading import Thread
    env.getConnection()
    ndocs = 100

    def runner(tid):
        cli = env.getConnection()
        for num in range(ndocs):
            cli.execute_command('ft.add', 'idx', 'doc{}_{}'.format(tid, num), 1.0,
                                'fields', 'txt', 'hello world' * 20)
    ths = []
    for tid in range(10):
        ths.append(Thread(target=runner, args=(tid,)))

    [th.start() for th in ths]
    [th.join() for th in ths]
    res = env.cmd('ft.info', 'idx')
    d = {res[i]: res[i + 1] for i in range(0, len(res), 2)}
    env.assertEqual(1000, int(d['num_docs']))

def testDoubleAdd(env):
    # Tests issue #210
    env.cmd('ft.create', 'idx', 'schema', 'txt', 'text')
    env.cmd('ft.add', 'idx', 'doc1', 1.0, 'fields', 'txt', 'hello world')
    with env.assertResponseError():
        env.cmd('ft.add', 'idx', 'doc1', 1.0,
                 'fields', 'txt', 'goodbye world')

    env.assertEqual('hello world', env.cmd('ft.get', 'idx', 'doc1')[1])
    env.assertEqual(0, env.cmd('ft.search', 'idx', 'goodbye')[0])
    env.assertEqual(1, env.cmd('ft.search', 'idx', 'hello')[0])

    # Now with replace
    env.cmd('ft.add', 'idx', 'doc1', 1.0, 'replace',
             'fields', 'txt', 'goodbye world')
    env.assertEqual(1, env.cmd('ft.search', 'idx', 'goodbye')[0])
    env.assertEqual(0, env.cmd('ft.search', 'idx', 'hello')[0])
    env.assertEqual('goodbye world', env.cmd('ft.get', 'idx', 'doc1')[1])

def testConcurrentErrors(env):
    from multiprocessing import Process
    import random

    env.cmd('ft.create', 'idx', 'schema', 'txt', 'text')
    docs_per_thread = 100
    num_threads = 50

    docIds = ['doc{}'.format(x) for x in range(docs_per_thread)]

    def thrfn():
        myIds = docIds[::]
        random.shuffle(myIds)
        cli = env.getConnection()
        with cli.pipeline(transaction=False) as pl:
            for x in myIds:
                pl.execute_command('ft.add', 'idx', x, 1.0,
                                   'fields', 'txt', ' hello world ' * 50)
            try:
                pl.execute()
            except Exception as e:
                pass
                # print e

    thrs = [Process(target=thrfn) for x in range(num_threads)]
    [th.start() for th in thrs]
    [th.join() for th in thrs]
    res = env.cmd('ft.info', 'idx')
    d = {res[i]: res[i + 1] for i in range(0, len(res), 2)}
    env.assertEqual(100, int(d['num_docs']))

def testBinaryKeys(env):
    env.cmd('ft.create', 'idx', 'schema', 'txt', 'text')
    # Insert a document
    env.cmd('ft.add', 'idx', 'Hello', 1.0, 'fields', 'txt', 'NoBin match')
    env.cmd('ft.add', 'idx', 'Hello\x00World', 1.0, 'fields', 'txt', 'Bin match')
    for _ in env.reloading_iterator():
        exp = [2L, 'Hello\x00World', ['txt', 'Bin match'], 'Hello', ['txt', 'NoBin match']]
        res = env.cmd('ft.search', 'idx', 'match')
        for r in res:
            env.assertIn(r, exp)

def testNonDefaultDb(env):
    if env.is_cluster():
        raise unittest.SkipTest()

    # Should be ok
    env.cmd('FT.CREATE', 'idx1', 'schema', 'txt', 'text')
    try:
        env.cmd('SELECT 1')
    except redis.ResponseError:
        return

    # Should fail
    with env.assertResponseError():
        env.cmd('FT.CREATE', 'idx2', 'schema', 'txt', 'text')

def testDuplicateNonspecFields(env):
    env.cmd('FT.CREATE', 'idx', 'schema', 'txt', 'text')
    env.cmd('FT.ADD', 'idx', 'doc', 1.0, 'fields',
             'f1', 'f1val', 'f1', 'f1val2', 'F1', 'f1Val3')

    res = env.cmd('ft.get', 'idx', 'doc')
    res = {res[i]: res[i + 1] for i in range(0, len(res), 2)}
    env.assertTrue(res['f1'] in ('f1val', 'f1val2'))
    env.assertEqual('f1Val3', res['F1'])

def testDuplicateFields(env):
    env.cmd('FT.CREATE', 'idx', 'SCHEMA', 'txt',
             'TEXT', 'num', 'NUMERIC', 'SORTABLE')
    for _ in env.retry_with_reload():
        # Ensure the index assignment is correct after an rdb load
        with env.assertResponseError():
            env.cmd('FT.ADD', 'idx', 'doc', 1.0, 'FIELDS',
                     'txt', 'foo', 'txt', 'bar', 'txt', 'baz')

        # Try add hash
        env.hmset('newDoc', {'txt': 'foo', 'Txt': 'bar', 'txT': 'baz'})
        # Get the actual value:

        from redis import ResponseError
        if not env.is_cluster():
            with env.assertResponseError(contained='twice'):
                env.cmd('FT.ADDHASH', 'idx', 'newDoc', 1.0)

        # Try with REPLACE
        with env.assertResponseError():
            env.cmd('FT.ADD', 'idx', 'doc2', 1.0, 'REPLACE', 'FIELDS',
                     'txt', 'foo', 'txt', 'bar')

        # With replace partial
        env.cmd('FT.ADD', 'idx', 'doc2', 1.0, 'REPLACE',
                 'PARTIAL', 'FIELDS', 'num', 42)
        with env.assertResponseError():
            env.cmd('FT.ADD', 'idx', 'doc2', 1.0, 'REPLACE',
                     'PARTIAL', 'FIELDS', 'num', 42, 'num', 32)

def testDuplicateSpec(env):
    with env.assertResponseError():
        env.cmd('FT.CREATE', 'idx', 'SCHEMA', 'f1',
                 'text', 'n1', 'numeric', 'f1', 'text')

def testSortbyMissingFieldSparse(env):
    # Note, the document needs to have one present sortable field in
    # order for the indexer to give it a sort vector
    env.cmd('ft.create', 'idx', 'SCHEMA', 'lastName', 'text',
             'SORTABLE', 'firstName', 'text', 'SORTABLE')
    env.cmd('ft.add', 'idx', 'doc1', 1.0, 'fields', 'lastName', 'mark')
    res = env.cmd('ft.search', 'idx', 'mark', 'WITHSORTKEYS', "SORTBY",
                   "firstName", "ASC", "limit", 0, 100)
    # commented because we don't filter out exclusive sortby fields
    # env.assertEqual([1L, 'doc1', None, ['lastName', 'mark']], res)

def testLuaAndMulti(env):
    if env.is_cluster():
        raise unittest.SkipTest()
    # Ensure we can work in Lua and Multi environments without crashing
    env.cmd('FT.CREATE', 'idx', 'SCHEMA', 'f1', 'text', 'n1', 'numeric')
    env.cmd('HMSET', 'hashDoc', 'f1', 'v1', 'n1', 4)
    env.cmd('HMSET', 'hashDoc2', 'f1', 'v1', 'n1', 5)

    r = env.getConnection()

    r.eval("return redis.call('ft.add', 'idx', 'doc1', 1.0, 'fields', 'f1', 'bar')", "0")
    r.eval("return redis.call('ft.addhash', 'idx', 'hashDoc', 1.0)", 0)

    # Try in a pipeline:
    with r.pipeline(transaction=True) as pl:
        pl.execute_command('ft.add', 'idx', 'doc2',
                           1.0, 'fields', 'f1', 'v3')
        pl.execute_command('ft.add', 'idx', 'doc3',
                           1.0, 'fields', 'f1', 'v4')
        pl.execute_command('ft.addhash', 'idx', 'hashdoc2', 1.0)
    pl.execute()

def testLanguageField(env):
    env.cmd('FT.CREATE', 'idx', 'SCHEMA', 'language', 'TEXT')
    env.cmd('FT.ADD', 'idx', 'doc1', 1.0,
             'FIELDS', 'language', 'gibberish')
    res = env.cmd('FT.SEARCH', 'idx', 'gibberish')
    env.assertEqual([1L, 'doc1', ['language', 'gibberish']], res)
    # The only way I can verify that LANGUAGE is parsed twice is ensuring we
    # provide a wrong language. This is much easier to test than trying to
    # figure out how a given word is stemmed
    with env.assertResponseError():
        env.cmd('FT.ADD', 'idx', 'doc1', 1.0, 'LANGUAGE',
                 'blah', 'FIELDS', 'language', 'gibber')

def testUninitSortvector(env):
    # This would previously crash
    env.cmd('FT.CREATE', 'idx', 'SCHEMA', 'f1', 'TEXT')
    for x in range(2000):
        env.cmd('FT.ADD', 'idx', 'doc{}'.format(
            x), 1.0, 'FIELDS', 'f1', 'HELLO')

    env.broadcast('SAVE')
    for x in range(10):
        env.broadcast('DEBUG RELOAD')


def normalize_row(row):
    return to_dict(row)


def assertAggrowsEqual(env, exp, got):
    env.assertEqual(exp[0], got[0])
    env.assertEqual(len(exp), len(got))

    # and now, it's just free form:
    exp = sorted(to_dict(x) for x in exp[1:])
    got = sorted(to_dict(x) for x in got[1:])
    env.assertEqual(exp, got)

def assertResultsEqual(env, exp, got, inorder=True):
    from pprint import pprint
    # pprint(exp)
    # pprint(got)
    env.assertEqual(exp[0], got[0])
    env.assertEqual(len(exp), len(got))

    exp = list(grouper(exp[1:], 2))
    got = list(grouper(got[1:], 2))

    for x in range(len(exp)):
        exp_did, exp_fields = exp[x]
        got_did, got_fields = got[x]
        env.assertEqual(exp_did, got_did, message="at position {}".format(x))
        got_fields = to_dict(got_fields)
        exp_fields = to_dict(exp_fields)
        env.assertEqual(exp_fields, got_fields, message="at position {}".format(x))


def testAlterIndex(env):
    env.cmd('FT.CREATE', 'idx', 'SCHEMA', 'f1', 'TEXT')
    env.cmd('FT.ADD', 'idx', 'doc1', 1.0, 'FIELDS', 'f1', 'hello', 'f2', 'world')
    env.cmd('FT.ALTER', 'idx', 'SCHEMA', 'ADD', 'f2', 'TEXT')
    env.cmd('FT.ADD', 'idx', 'doc2', 1.0, 'FIELDS', 'f1', 'hello', 'f2', 'world')
    for _ in env.retry_with_reload():
        expected = ['doc2', ['f1', 'hello', 'f2', 'world']]
        ret = env.cmd('FT.SEARCH', 'idx', 'world')
        for e in expected:
            env.assertIn(e, ret)

    env.cmd('FT.ALTER', 'idx', 'SCHEMA', 'ADD', 'f3', 'TEXT', 'SORTABLE')
    for x in range(10):
        env.cmd('FT.ADD', 'idx', 'doc{}'.format(x + 3), 1.0,
                 'FIELDS', 'f1', 'hello', 'f3', 'val{}'.format(x))

    for _ in env.retry_with_reload():
        # Test that sortable works
        res = env.cmd('FT.SEARCH', 'idx', 'hello', 'SORTBY', 'f3', 'DESC')
        exp = ['doc12', ['f1', 'hello', 'f3', 'val9'], 'doc11', ['f1', 'hello', 'f3', 'val8'], 'doc10', ['f1', 'hello', 'f3', 'val7'], 'doc9', ['f1', 'hello', 'f3', 'val6'], 'doc8', ['f1', 'hello', 'f3', 'val5'], 'doc7', [
                'f1', 'hello', 'f3', 'val4'], 'doc6', ['f1', 'hello', 'f3', 'val3'], 'doc5', ['f1', 'hello', 'f3', 'val2'], 'doc4', ['f1', 'hello', 'f3', 'val1'], 'doc3', ['f1', 'hello', 'f3', 'val0']]

        for e in expected:
            env.assertIn(e, ret)

    # Test that we can add a numeric field
    env.cmd('FT.ALTER', 'idx', 'SCHEMA', 'ADD', 'n1', 'NUMERIC')
    env.cmd('FT.ADD', 'idx', 'docN1', 1.0, 'FIELDS', 'n1', 50)
    env.cmd('FT.ADD', 'idx', 'docN2', 1.0, 'FIELDS', 'n1', 250)
    for _ in env.retry_with_reload():
        res = env.cmd('FT.SEARCH', 'idx', '@n1:[0 100]')
        env.assertEqual([1, 'docN1', ['n1', '50']], res)

    env.expect('FT.ALTER', 'idx', 'SCHEMA', 'NOT_ADD', 'f2', 'TEXT').error()
    env.expect('FT.ALTER', 'idx', 'SCHEMA', 'ADD').error()
    env.expect('FT.ALTER', 'idx', 'SCHEMA', 'ADD', 'f2').error()

def testAlterValidation(env):
    # Test that constraints for ALTER comand
    env.cmd('FT.CREATE', 'idx1', 'SCHEMA', 'f0', 'TEXT')
    for x in range(1, 32):
        env.cmd('FT.ALTER', 'idx1', 'SCHEMA', 'ADD', 'f{}'.format(x), 'TEXT')
    # OK for now.

    # Should be too many indexes
    env.assertRaises(redis.ResponseError, env.cmd, 'FT.ALTER',
                      'idx1', 'SCHEMA', 'ADD', 'tooBig', 'TEXT')

    env.cmd('FT.CREATE', 'idx2', 'MAXTEXTFIELDS', 'SCHEMA', 'f0', 'TEXT')
    # print env.cmd('FT.INFO', 'idx2')
    for x in range(1, 50):
        env.cmd('FT.ALTER', 'idx2', 'SCHEMA', 'ADD', 'f{}'.format(x + 1), 'TEXT')

    env.cmd('FT.ADD', 'idx2', 'doc1', 1.0, 'FIELDS', 'f50', 'hello')
    for _ in env.retry_with_reload():
        ret = env.cmd('FT.SEARCH', 'idx2', '@f50:hello')
        env.assertEqual([1, 'doc1', ['f50', 'hello']], ret)

    env.cmd('FT.CREATE', 'idx3', 'SCHEMA', 'f0', 'text')
    # Try to alter the index with garbage
    env.assertRaises(redis.ResponseError, env.cmd, 'FT.ALTER', 'idx3',
                      'SCHEMA', 'ADD', 'f1', 'TEXT', 'f2', 'garbage')
    ret = to_dict(env.cmd('ft.info', 'idx3'))
    env.assertEqual(1, len(ret['fields']))

    env.assertRaises(redis.ResponseError, env.cmd, 'FT.ALTER',
                      'nonExist', 'SCHEMA', 'ADD', 'f1', 'TEXT')

    # test with no fields!
    env.assertRaises(redis.ResponseError, env.cmd, 'FT.ALTER', 'idx2', 'SCHEMA', 'ADD')

def testIssue366_1(env):
    if env.is_cluster():
        raise unittest.SkipTest('ADDHASH unsupported!')
    # Test random RDB regressions, see GH 366
    env.cmd('FT.CREATE', 'idx1', 'SCHEMA', 'textfield', 'TEXT', 'numfield', 'NUMERIC')
    env.hmset('foo', {'textfield': 'blah', 'numfield': 1})
    env.cmd('FT.ADDHASH', 'idx1', 'foo', 1, 'replace')
    env.cmd('FT.DEL', 'idx1', 'foo')
    for _ in env.retry_with_reload():
        pass  # --just ensure it doesn't crash

def testIssue366_2(env):
    # FT.CREATE atest SCHEMA textfield TEXT numfield NUMERIC
    # FT.ADD atest anId 1 PAYLOAD '{"hello":"world"}' FIELDS textfield sometext numfield 1234
    # FT.ADD atest anId 1 PAYLOAD '{"hello":"world2"}' REPLACE PARTIAL FIELDS numfield 1111
    # shutdown
    env.cmd('FT.CREATE', 'idx1', 'SCHEMA', 'textfield', 'TEXT', 'numfield', 'NUMERIC')
    env.cmd('FT.ADD', 'idx1', 'doc1', 1, 'PAYLOAD', '{"hello":"world"}',
             'FIELDS', 'textfield', 'sometext', 'numfield', 1234)
    env.cmd('ft.add', 'idx1', 'doc1', 1,
             'PAYLOAD', '{"hello":"world2"}',
             'REPLACE', 'PARTIAL',
             'FIELDS', 'textfield', 'sometext', 'numfield', 1111)
    for _ in env.retry_with_reload():
        pass  #

def testIssue654(env):
    # Crashes during FILTER
    env.cmd('ft.create', 'idx', 'schema', 'id', 'numeric')
    env.cmd('ft.add', 'idx', 1, 1, 'fields', 'id', 1)
    env.cmd('ft.add', 'idx', 2, 1, 'fields', 'id', 2)
    res = env.cmd('ft.search', 'idx', '*', 'filter', '@version', 0, 2)

def testReplaceReload(env):
    env.cmd('FT.CREATE', 'idx2', 'SCHEMA', 'textfield', 'TEXT', 'numfield', 'NUMERIC')
    # Create a document and then replace it.
    env.cmd('FT.ADD', 'idx2', 'doc2', 1.0, 'FIELDS', 'textfield', 's1', 'numfield', 99)
    env.cmd('FT.ADD', 'idx2', 'doc2', 1.0, 'REPLACE', 'PARTIAL',
             'FIELDS', 'textfield', 's100', 'numfield', 990)
    env.dump_and_reload()
    # RDB Should still be fine

    env.cmd('FT.ADD', 'idx2', 'doc2', 1.0, 'REPLACE', 'PARTIAL',
             'FIELDS', 'textfield', 's200', 'numfield', 1090)
    doc = to_dict(env.cmd('FT.GET', 'idx2', 'doc2'))
    env.assertEqual('s200', doc['textfield'])
    env.assertEqual('1090', doc['numfield'])


# command = 'FT.CREATE idx SCHEMA '
# for i in range(255):
#     command += 't%d NUMERIC SORTABLE ' % i
# command = command[:-1]
# r.execute_command(command)
# r.execute_command('save')
# // reload from ...
# r.execute_command('FT.ADD idx doc1 1.0 FIELDS t0 1')
def testIssue417(env):
    command = ['ft.create', 'idx', 'schema']
    for x in range(255):
        command += ['t{}'.format(x), 'numeric', 'sortable']
    command = command[:-1]
    env.cmd(*command)
    for _ in env.reloading_iterator():
        try:
            env.execute_command('FT.ADD', 'idx', 'doc1', '1.0', 'FIELDS', 't0', '1')
        except redis.ResponseError as e:
            env.assertTrue('already' in e.message.lower())

# >FT.CREATE myIdx SCHEMA title TEXT WEIGHT 5.0 body TEXT url TEXT
# >FT.ADD myIdx doc1 1.0 FIELDS title "hello world" body "lorem ipsum" url "www.google.com"
# >FT.SEARCH myIdx "no-as"
# Could not connect to Redis at 127.0.0.1:6379: Connection refused
# >FT.SEARCH myIdx "no-as"
# (error) Unknown Index name
def testIssue422(env):
    env.cmd('ft.create', 'myIdx', 'schema',
             'title', 'TEXT', 'WEIGHT', '5.0',
             'body', 'TEXT',
             'url', 'TEXT')
    env.cmd('ft.add', 'myIdx', 'doc1', '1.0', 'FIELDS', 'title', 'hello world', 'bod', 'lorem ipsum', 'url', 'www.google.com')
    rv = env.cmd('ft.search', 'myIdx', 'no-as')
    env.assertEqual([0], rv)

def testIssue446(env):
    env.cmd('ft.create', 'myIdx', 'schema',
             'title', 'TEXT', 'SORTABLE')
    env.cmd('ft.add', 'myIdx', 'doc1', '1.0', 'fields', 'title', 'hello world', 'body', 'lorem ipsum', 'url', '"www.google.com')
    rv = env.cmd('ft.search', 'myIdx', 'hello', 'limit', '0', '0')
    env.assertEqual([1], rv)

    # Related - issue 635
    env.cmd('ft.add', 'myIdx', 'doc2', '1.0', 'fields', 'title', 'hello')
    rv = env.cmd('ft.search', 'myIdx', 'hello', 'limit', '0', '0')
    env.assertEqual([2], rv)


def testTimeoutSettings(env):
    env.cmd('ft.create', 'idx', 'schema', 't1', 'text')
    env.expect('ft.search', 'idx', '*', 'ON_TIMEOUT', 'BLAHBLAH').raiseError()
    env.expect('ft.search', 'idx', '*', 'ON_TIMEOUT', 'RETURN').notRaiseError()
    env.expect('ft.search', 'idx', '*', 'ON_TIMEOUT', 'FAIL').notRaiseError()

def testAlias(env):
    env.cmd('ft.create', 'idx', 'schema', 't1', 'text')
    env.cmd('ft.create', 'idx2', 'schema', 't1', 'text')

    env.expect('ft.aliasAdd', 'myIndex').raiseError()
    env.expect('ft.aliasupdate', 'fake_alias', 'imaginary_alias', 'Too_many_args').raiseError()
    env.cmd('ft.aliasAdd', 'myIndex', 'idx')
    env.cmd('ft.add', 'myIndex', 'doc1', 1.0, 'fields', 't1', 'hello')
    r = env.cmd('ft.search', 'idx', 'hello')
    env.assertEqual([1, 'doc1', ['t1', 'hello']], r)
    r2 = env.cmd('ft.search', 'myIndex', 'hello')
    env.assertEqual(r, r2)

    # try to add the same alias again; should be an error
    env.expect('ft.aliasAdd', 'myIndex', 'idx2').raiseError()
    env.expect('ft.aliasAdd', 'alias2', 'idx').notRaiseError()
    # now delete the index
    env.cmd('ft.drop', 'myIndex')

    # index list should be cleared now. This can be tested by trying to alias
    # the old alias to different index
    env.cmd('ft.aliasAdd', 'myIndex', 'idx2')
    env.cmd('ft.aliasAdd', 'alias2', 'idx2')
    env.cmd('ft.add', 'myIndex', 'doc2', 1.0, 'fields', 't1', 'hello')
    r = env.cmd('ft.search', 'alias2', 'hello')
    env.assertEqual([1L, 'doc2', ['t1', 'hello']], r)

    # check that aliasing one alias to another returns an error. This will
    # end up being confusing
    env.expect('ft.aliasAdd', 'alias3', 'myIndex').raiseError()

    # check that deleting the alias works as expected
    env.expect('ft.aliasDel', 'myIndex').notRaiseError()
    env.expect('ft.search', 'myIndex', 'foo').raiseError()

    # create a new index and see if we can use the old name
    env.cmd('ft.create', 'idx3', 'schema', 't1', 'text')
    env.cmd('ft.add', 'idx3', 'doc3', 1.0, 'fields', 't1', 'foo')
    env.cmd('ft.aliasAdd', 'myIndex', 'idx3')
    # also, check that this works in rdb save
    for _ in env.retry_with_rdb_reload():
        r = env.cmd('ft.search', 'myIndex', 'foo')
        env.assertEqual([1L, 'doc3', ['t1', 'foo']], r)

    # Check that we can move an alias from one index to another
    env.cmd('ft.aliasUpdate', 'myIndex', 'idx2')
    r = env.cmd('ft.search', 'myIndex', "hello")
    env.assertEqual([1L, 'doc2', ['t1', 'hello']], r)

    # Test that things like ft.get, ft.aggregate, etc. work
    r = env.cmd('ft.get', 'myIndex', 'doc2')
    env.assertEqual(['t1', 'hello'], r)

    r = env.cmd('ft.aggregate', 'myIndex', 'hello', 'LOAD', '1', '@t1')
    env.assertEqual([1, ['t1', 'hello']], r)

    # Test update
    env.expect('ft.aliasAdd', 'updateIndex', 'idx3')
    env.expect('ft.aliasUpdate', 'updateIndex', 'fake_idx')

    r = env.cmd('ft.del', 'idx2', 'doc2')
    env.assertEqual(1, r)
    env.expect('ft.aliasdel').raiseError()
    env.expect('ft.aliasdel', 'myIndex', 'yourIndex').raiseError()
    env.expect('ft.aliasdel', 'non_existing_alias').raiseError()


def testNoCreate(env):
    env.cmd('ft.create', 'idx', 'schema', 'f1', 'text')
    env.expect('ft.add', 'idx', 'schema', 'f1').raiseError()
    env.expect('ft.add', 'idx', 'doc1', 1, 'nocreate', 'fields', 'f1', 'hello').raiseError()
    env.expect('ft.add', 'idx', 'doc1', 1, 'replace', 'nocreate', 'fields', 'f1', 'hello').raiseError()
    env.expect('ft.add', 'idx', 'doc1', 1, 'replace', 'fields', 'f1', 'hello').notRaiseError()
    env.expect('ft.add', 'idx', 'doc1', 1, 'replace', 'nocreate', 'fields', 'f1', 'world').notRaiseError()

def testSpellCheck(env):
    env.cmd('FT.CREATE', 'idx', 'SCHEMA', 'report', 'TEXT')
    env.cmd('FT.ADD', 'idx', 'doc1', 1.0, 'FIELDS', 'report', 'report content')  
    rv = env.cmd('FT.SPELLCHECK', 'idx', '111111')
    env.assertEqual([['TERM', '111111', []]], rv)
    if not env.isCluster():
        rv = env.cmd('FT.SPELLCHECK', 'idx', '111111', 'FULLSCOREINFO')
        env.assertEqual([1L, ['TERM', '111111', []]], rv)

# Standalone functionality
def testIssue484(env):
# Issue with split
# 127.0.0.1:6379> ft.drop productSearch1
# OK
# 127.0.0.1:6379> "FT.CREATE" "productSearch1" "NOSCOREIDX" "SCHEMA" "productid" "TEXT" "categoryid" "TEXT"  "color" "TEXT" "timestamp" "NUMERIC"
# OK
# 127.0.0.1:6379> "FT.ADD" "productSearch1" "GUID1" "1.0" "REPLACE" "FIELDS" "productid" "1" "categoryid" "cars" "color" "blue" "categoryType" 0
# OK
# 127.0.0.1:6379> "FT.ADD" "productSearch1" "GUID2" "1.0" "REPLACE" "FIELDS" "productid" "1" "categoryid" "small cars" "color" "white" "categoryType" 0
# OK
# 127.0.0.1:6379> "FT.ADD" "productSearch1" "GUID3" "1.0" "REPLACE" "FIELDS" "productid" "2" "categoryid" "Big cars" "color" "white" "categoryType" 0
# OK
# 127.0.0.1:6379> "FT.ADD" "productSearch1" "GUID4" "1.0" "REPLACE" "FIELDS" "productid" "2" "categoryid" "Big cars" "color" "green" "categoryType" 0
# OK
# 127.0.0.1:6379> "FT.ADD" "productSearch1" "GUID5" "1.0" "REPLACE" "FIELDS" "productid" "3" "categoryid" "cars" "color" "blue" "categoryType" 0
# OK
# 127.0.0.1:6379>  FT.AGGREGATE productSearch1 * load 2 @color @categoryid APPLY "split(format(\"%s-%s\",@color,@categoryid),\"-\")" as value GROUPBY 1 @value REDUCE COUNT 0 as value_count
    env.cmd('ft.create', 'productSearch1', 'noscoreidx', 'schema', 'productid',
            'text', 'categoryid', 'text', 'color', 'text', 'timestamp', 'numeric')
    env.cmd('ft.add', 'productSearch1', 'GUID1', '1.0', 'REPLACE', 'FIELDS', 'productid', '1', 'categoryid', 'cars', 'color', 'blue', 'categoryType', 0)
    env.cmd('ft.add', 'productSearch1', 'GUID2', '1.0', 'REPLACE', 'FIELDS', 'productid', '1', 'categoryid', 'small cars', 'color', 'white', 'categoryType', 0)
    env.cmd('ft.add', 'productSearch1', 'GUID3', '1.0', 'REPLACE', 'FIELDS', 'productid', '2', 'categoryid', 'Big cars', 'color', 'white', 'categoryType', 0)
    env.cmd('ft.add', 'productSearch1', 'GUID4', '1.0', 'REPLACE', 'FIELDS', 'productid', '2', 'categoryid', 'Big cars', 'color', 'green', 'categoryType', 0)
    env.cmd('ft.add', 'productSearch1', 'GUID5', '1.0', 'REPLACE', 'FIELDS', 'productid', '3', 'categoryid', 'cars', 'color', 'blue', 'categoryType', 0)
    res = env.cmd('FT.AGGREGATE', 'productSearch1', '*',
        'load', '2', '@color', '@categoryid',
        'APPLY', 'split(format("%s-%s",@color,@categoryid),"-")', 'as', 'value',
        'GROUPBY', '1', '@value',
        'REDUCE', 'COUNT', '0', 'as', 'value_count',
        'SORTBY', '4', '@value_count', 'DESC', '@value', 'ASC')
    expected = [6, ['value', 'white', 'value_count', '2'], ['value', 'cars', 'value_count', '2'], ['value', 'small cars', 'value_count', '1'], ['value', 'blue', 'value_count', '2'], ['value', 'Big cars', 'value_count', '2'], ['value', 'green', 'value_count', '1']]
    assertAggrowsEqual(env, expected, res)
    for var in expected:
        env.assertIn(var, res)

def testIssue501(env):
    env.cmd('FT.CREATE', 'incidents', 'SCHEMA', 'report', 'TEXT')
    env.cmd('FT.ADD', 'incidents', 'doc1', 1.0, 'FIELDS', 'report', 'report content')
    env.cmd('FT.DICTADD', 'slang', 'timmies', 'toque', 'toonie', 'serviette', 'kerfuffle', 'chesterfield')
    rv = env.cmd('FT.SPELLCHECK', 'incidents', 'qqqqqqqqqqqqqqqqqqqqqqqqqqqqqqqqqqqqqqqqqqqqqqqqqqqqqqqqqqqqqqqqqqqqqqqqqqqqqqqqqqqqqqqqqqqqqqqqqqqqq',
        'TERMS', 'INCLUDE', 'slang', 'TERMS', 'EXCLUDE', 'slang')
    env.assertEqual("qqqqqqqqqqqqqqqqqqqqqqqqqqqqqqqqqqqqqqqqqqqqqqqqqqqqqqqqqqqqqqqqqqqqqqqqqqqqqqqqqqqqqqqqqqqqqqqqqqqqq", rv[0][1])
    env.assertEqual([], rv[0][2])

    env.expect('FT.SPELLCHECK', 'incidents', 'qqqqqqqqqqqqqqqqqqqqqqqqqqqqqqqqqqqqqqqqqqqqqqqqqqqqqqqqqqqqqqqqqqqqqqqqqqqqqqqqqqqqqqqqqqqqqqqqqqqqq',
        'TERMS', 'FAKE_COMMAND', 'slang').error()

def testIssue589(env):
    env.cmd('FT.CREATE', 'incidents', 'SCHEMA', 'report', 'TEXT')
    env.cmd('FT.ADD', 'incidents', 'doc1', 1.0, 'FIELDS', 'report', 'report content')
    env.expect('FT.SPELLCHECK', 'incidents', 'report :').error().contains("Syntax error at offset")

def testIssue621(env):
    env.expect('ft.create', 'test', 'SCHEMA', 'uuid', 'TAG', 'title', 'TEXT').equal('OK')
    env.expect('ft.add', 'test', 'a', '1', 'REPLACE', 'PARTIAL', 'FIELDS', 'uuid', 'foo', 'title', 'bar').equal('OK')
    env.expect('ft.add', 'test', 'a', '1', 'REPLACE', 'PARTIAL', 'FIELDS', 'title', 'bar').equal('OK')
    env.expect('ft.search', 'test', '@uuid:{foo}').equal([1L, 'a', ['uuid', 'foo', 'title', 'bar']])

# Server crash on doc names that conflict with index keys #666
# again this test is not relevant cause index is out of key space
# def testIssue666(env):
#     # We cannot reliably determine that any error will occur in cluster mode
#     # because of the key name
#     env.skipOnCluster()

#     env.cmd('ft.create', 'foo', 'schema', 'bar', 'text')
#     env.cmd('ft.add', 'foo', 'mydoc', 1, 'fields', 'bar', 'one two three')

#     # crashes here
#     with env.assertResponseError():
#         env.cmd('ft.add', 'foo', 'ft:foo/two', '1', 'fields', 'bar', 'four five six')
#     # try with replace:
#     with env.assertResponseError():
#         env.cmd('ft.add', 'foo', 'ft:foo/two', '1', 'REPLACE',
#             'FIELDS', 'bar', 'four five six')
#     with env.assertResponseError():
#         env.cmd('ft.add', 'foo', 'idx:foo', '1', 'REPLACE',
#             'FIELDS', 'bar', 'four five six')

#     env.cmd('ft.add', 'foo', 'mydoc1', 1, 'fields', 'bar', 'four five six')

# 127.0.0.1:6379> flushdb
# OK
# 127.0.0.1:6379> ft.create foo SCHEMA bar text
# OK
# 127.0.0.1:6379> ft.add foo mydoc 1 FIELDS bar "one two three"
# OK
# 127.0.0.1:6379> keys *
# 1) "mydoc"
# 2) "ft:foo/one"
# 3) "idx:foo"
# 4) "ft:foo/two"
# 5) "ft:foo/three"
# 127.0.0.1:6379> ft.add foo "ft:foo/two" 1 FIELDS bar "four five six"
# Could not connect to Redis at 127.0.0.1:6379: Connection refused

def testPrefixDeletedExpansions(env):
    env.skipOnCluster()

    env.cmd('ft.create', 'idx', 'schema', 'txt1', 'text', 'tag1', 'tag')
    # get the number of maximum expansions
    maxexpansions = int(env.cmd('ft.config', 'get', 'MAXEXPANSIONS')[0][1])

    for x in range(maxexpansions):
        env.cmd('ft.add', 'idx', 'doc{}'.format(x), 1, 'fields',
                'txt1', 'term{}'.format(x), 'tag1', 'tag{}'.format(x))

    for x in range(maxexpansions):
        env.cmd('ft.del', 'idx', 'doc{}'.format(x))

    env.cmd('ft.add', 'idx', 'doc_XXX', 1, 'fields', 'txt1', 'termZZZ', 'tag1', 'tagZZZ')

    # r = env.cmd('ft.search', 'idx', 'term*')
    # print(r)
    # r = env.cmd('ft.search', 'idx', '@tag1:{tag*}')
    # print(r)

    tmax = time.time() + 0.5  # 250ms max
    iters = 0
    while time.time() < tmax:
        iters += 1
        env.cmd('ft.debug', 'gc_forceinvoke', 'idx')
        r = env.cmd('ft.search', 'idx', '@txt1:term* @tag1:{tag*}')
        if r[0]:
            break

    print 'did {} iterations'.format(iters)
    r = env.cmd('ft.search', 'idx', '@txt1:term* @tag1:{tag*}')
    env.assertEqual([1, 'doc_XXX', ['txt1', 'termZZZ', 'tag1', 'tagZZZ']], r)


def testOptionalFilter(env):
    env.cmd('ft.create', 'idx', 'schema', 't1', 'text')
    for x in range(100):
        env.cmd('ft.add', 'idx', 'doc_{}'.format(x), 1, 'fields', 't1', 'hello world word{}'.format(x))

    env.cmd('ft.explain', 'idx', '(~@t1:word20)')
    # print(r)

    r = env.cmd('ft.search', 'idx', '~(word20 => {$weight: 2.0})')


def testIssue736(env):
    # 1. create the schema, we need a tag field
    env.cmd('ft.create', 'idx', 'schema', 't1', 'text', 'n2', 'numeric', 't2', 'tag')
    # 2. create a single document to initialize at least one RSAddDocumentCtx
    env.cmd('ft.add', 'idx', 'doc1', 1, 'fields', 't1', 'hello', 't2', 'foo, bar')
    # 3. create a second document with many filler fields to force a realloc:
    extra_fields = []
    for x in range(20):
        extra_fields += ['nidx_fld{}'.format(x), 'val{}'.format(x)]
    extra_fields += ['n2', 'not-a-number', 't2', 'random, junk']
    with env.assertResponseError():
        env.cmd('ft.add', 'idx', 'doc2', 1, 'fields', *extra_fields)

def testCriteriaTesterDeactivated():
    env = Env(moduleArgs='_MAX_RESULTS_TO_UNSORTED_MODE 1')
    env.cmd('ft.create', 'idx', 'schema', 't1', 'text')
    env.cmd('ft.add', 'idx', 'doc1', 1, 'fields', 't1', 'hello1 hey hello2')
    env.cmd('ft.add', 'idx', 'doc2', 1, 'fields', 't1', 'hello2 hey')
    env.cmd('ft.add', 'idx', 'doc3', 1, 'fields', 't1', 'hey')
    env.expect('ft.search', 'idx', '(hey hello1)|(hello2 hey)').equal([2L, 'doc1', ['t1', 'hello1 hey hello2'], 'doc2', ['t1', 'hello2 hey']])

def testIssue828(env):
    env.cmd('ft.create', 'beers', 'SCHEMA',
        'name', 'TEXT', 'PHONETIC', 'dm:en',
        'style', 'TAG', 'SORTABLE',
        'abv', 'NUMERIC', 'SORTABLE')
    rv = env.cmd("FT.ADD", "beers", "802", "1.0",
        "FIELDS", "index", "25", "abv", "0.049",
        "name", "Hell or High Watermelon Wheat (2009)",
        "style", "Fruit / Vegetable Beer")
    env.assertEqual('OK', rv)

def testIssue862(env):
    env.cmd('ft.create', 'idx', 'SCHEMA', 'test', 'TEXT', 'SORTABLE')
    rv = env.cmd("FT.ADD", "idx", "doc1", "1.0", "FIELDS", "test", "foo")
    env.assertEqual('OK', rv)
    env.cmd("FT.SEARCH", "idx", "foo", 'WITHSORTKEYS')
    env.assertTrue(env.isUp())

def testIssue_884(env):
    env.expect('FT.create', 'idx', 'STOPWORDS', '0', 'SCHEMA', 'title', 'text', 'weight',
               '50', 'subtitle', 'text', 'weight', '10', 'author', 'text', 'weight',
               '10', 'description', 'text', 'weight', '20').equal('OK')

    env.expect('FT.ADD', 'idx', 'doc4', '1.0', 'FIELDS', 'title', 'mohsin conversation the conversation tahir').equal('OK')
    env.expect('FT.ADD', 'idx', 'doc3', '1.0', 'FIELDS', 'title', 'Fareham Civilization Church - Sermons and conversations mohsin conversation the').equal('OK')
    env.expect('FT.ADD', 'idx', 'doc2', '1.0', 'FIELDS', 'title', 'conversation the conversation - a drama about conversation, the science of conversation.').equal('OK')
    env.expect('FT.ADD', 'idx', 'doc1', '1.0', 'FIELDS', 'title', 'mohsin conversation with the mohsin').equal('OK')

    expected = [2L, 'doc2', ['title', 'conversation the conversation - a drama about conversation, the science of conversation.'], 'doc4', ['title', 'mohsin conversation the conversation tahir']]
    res = env.cmd('FT.SEARCH', 'idx', '@title:(conversation) (@title:(conversation the conversation))=>{$inorder: true;$slop: 0}')
    env.assertEquals(len(expected), len(res))
    for v in expected:
        env.assertContains(v, res)

def testIssue_866(env):
    env.expect('ft.sugadd', 'sug', 'test123', '1').equal(1)
    env.expect('ft.sugadd', 'sug', 'test456', '1').equal(2)
    env.expect('ft.sugdel', 'sug', 'test').equal(0)
    env.expect('ft.sugget', 'sug', '').equal(['test123', 'test456'])

def testIssue_848(env):
    env.expect('FT.CREATE', 'idx', 'SCHEMA', 'test1', 'TEXT', 'SORTABLE').equal('OK')
    env.expect('FT.ADD', 'idx', 'doc1', '1.0', 'FIELDS', 'test1', 'foo').equal('OK')
    env.expect('FT.ALTER', 'idx', 'SCHEMA', 'ADD', 'test2', 'TEXT', 'SORTABLE').equal('OK')
    env.expect('FT.ADD', 'idx', 'doc2', '1.0', 'FIELDS', 'test1', 'foo', 'test2', 'bar').equal('OK')
    env.expect('FT.SEARCH', 'idx', 'foo', 'SORTBY', 'test2', 'ASC').equal([2L, 'doc1', ['test1', 'foo'], 'doc2', ['test2', 'bar', 'test1', 'foo']])

def testMod_309(env):
    env.expect('FT.CREATE', 'idx', 'SCHEMA', 'test', 'TEXT', 'SORTABLE').equal('OK')
    for i in range(100000):
        env.expect('FT.ADD', 'idx', 'doc%d'%i, '1.0', 'FIELDS', 'test', 'foo').equal('OK')
    res = env.cmd('FT.AGGREGATE', 'idx', 'foo')
    env.assertEqual(len(res), 100001)

def testIssue_865(env):
    env.expect('FT.CREATE', 'idx', 'SCHEMA', '1', 'TEXT', 'SORTABLE').equal('OK')
    env.expect('ft.add', 'idx', 'doc1', '1.0', 'FIELDS', '1', 'foo1').equal('OK')
    env.expect('ft.add', 'idx', 'doc2', '1.0', 'FIELDS', '1', 'foo2').equal('OK')
    env.expect('ft.search', 'idx', 'foo*', 'SORTBY', '1', 'ASC').equal([2, 'doc1', ['1', 'foo1'], 'doc2', ['1', 'foo2']])
    env.expect('ft.search', 'idx', 'foo*', 'SORTBY', '1', 'DESC').equal([2, 'doc2', ['1', 'foo2'], 'doc1', ['1', 'foo1']])
    env.expect('ft.search', 'idx', 'foo*', 'SORTBY', '1', 'bad').error()
    env.expect('ft.search', 'idx', 'foo*', 'SORTBY', 'bad', 'bad').error()
    env.expect('ft.search', 'idx', 'foo*', 'SORTBY', 'bad').error()
    env.expect('ft.search', 'idx', 'foo*', 'SORTBY').error()

def testIssue_779(env):
    # FT.ADD should return NOADD and not change the doc if value < same_value, but it returns OK and makes the change.
    # Note that "greater than" ">" does not have the same bug.

    env.cmd('FT.CREATE idx2 SCHEMA ot1 TAG')
    env.cmd('FT.ADD idx2 doc2 1.0 FIELDS newf CAT ot1 4001')
    env.expect('FT.GET idx2 doc2').equal(["newf", "CAT", "ot1", "4001"])

    # NOADD is expected since 4001 is not < 4000, and no updates to the doc2 is expected as a result
    env.expect('FT.ADD idx2 doc2 1.0 REPLACE PARTIAL if @ot1<4000 FIELDS newf DOG ot1 4000', 'NOADD')
    env.expect('FT.GET idx2 doc2').equal(["newf", "CAT", "ot1", "4001"])

    # OK is expected since 4001 < 4002 and the doc2 is updated
    env.expect('FT.ADD idx2 doc2 1.0 REPLACE PARTIAL if @ot1<4002 FIELDS newf DOG ot1 4002').equal('OK')
    env.expect('FT.GET idx2 doc2').equal(["newf", "DOG", "ot1", "4002"])

    # OK is NOT expected since 4002 is not < 4002
    # We expect NOADD and doc2 update; however, we get OK and doc2 updated
    # After fix, @ot1 implicitly converted to a number, thus we expect NOADD
    env.expect('FT.ADD idx2 doc2 1.0 REPLACE PARTIAL if @ot1<4002 FIELDS newf FISH ot1 4002').equal('NOADD')
    env.expect('FT.ADD idx2 doc2 1.0 REPLACE PARTIAL if to_number(@ot1)<4002 FIELDS newf FISH ot1 4002').equal('NOADD')
    env.expect('FT.ADD idx2 doc2 1.0 REPLACE PARTIAL if @ot1<to_str(4002) FIELDS newf FISH ot1 4002').equal('NOADD')
    env.expect('FT.GET idx2 doc2').equal(["newf", "DOG", "ot1", "4002"])

    # OK and doc2 update is expected since 4002 < 4003
    env.expect('FT.ADD idx2 doc2 1.0 REPLACE PARTIAL if @ot1<4003 FIELDS newf HORSE ot1 4003').equal('OK')
    env.expect('FT.GET idx2 doc2').equal(["newf", "HORSE", "ot1", "4003"])

    # Expect NOADD since 4003 is not > 4003
    env.expect('FT.ADD idx2 doc2 1.0 REPLACE PARTIAL if @ot1>4003 FIELDS newf COW ot1 4003').equal('NOADD')
    env.expect('FT.ADD idx2 doc2 1.0 REPLACE PARTIAL if 4003<@ot1 FIELDS newf COW ot1 4003').equal('NOADD')

    # Expect OK and doc2 updated since 4003 > 4002
    env.expect('FT.ADD idx2 doc2 1.0 REPLACE PARTIAL if @ot1>4002 FIELDS newf PIG ot1 4002').equal('OK')
    env.expect('FT.GET idx2 doc2').equal(["newf", "PIG", "ot1", "4002"])

    # Syntax errors
    env.expect('FT.ADD idx2 doc2 1.0 REPLACE PARTIAL if @ot1<4-002 FIELDS newf DOG ot1 4002').contains('Syntax error')
    env.expect('FT.ADD idx2 doc2 1.0 REPLACE PARTIAL if @ot1<to_number(4-002) FIELDS newf DOG ot1 4002').contains('Syntax error')

def testUnknownSymbolErrorOnConditionalAdd(env):
    env.expect('FT.CREATE idx SCHEMA f1 TAG f2 NUMERIC NOINDEX f3 TAG NOINDEX').ok()
    env.expect('ft.add idx doc1 1.0 REPLACE PARTIAL IF @f1<awfwaf FIELDS f1 foo f2 1 f3 boo').ok()
    env.expect('ft.add idx doc1 1.0 REPLACE PARTIAL IF @f1<awfwaf FIELDS f1 foo f2 1 f3 boo').error()

# this test is not relevant anymore as index is out of key space
# def testDelIndexExternally(env):
#     env.skipOnCluster() # todo: remove once fix on coordinator
#     env.expect('FT.CREATE idx SCHEMA num NUMERIC t TAG g GEO').equal('OK')
#     env.expect('ft.add idx doc1 1.0 FIELDS num 3 t my_tag g', "1,1").equal('OK')
    
#     env.expect('set nm:idx/num 1').equal('OK')
#     env.expect('ft.add idx doc2 1.0 FIELDS num 3').equal('Could not open numeric index for indexing')

#     env.expect('set tag:idx/t 1').equal('OK')
#     env.expect('ft.add idx doc3 1.0 FIELDS t 3').equal('Could not open tag index for indexing')

#     env.expect('set geo:idx/g 1').equal('OK')
#     env.expect('ft.add idx doc4 1.0 FIELDS g "1,1"').equal('Could not index geo value')

def testWrongResultsReturnedBySkipOptimization(env):
    env.expect('FT.CREATE', 'idx', 'SCHEMA', 'f1', 'TEXT', 'f2', 'TEXT').equal('OK')
    env.expect('ft.add', 'idx', 'doc1', '1.0', 'FIELDS', 'f1', 'foo', 'f2', 'bar').equal('OK')
    env.expect('ft.add', 'idx', 'doc2', '1.0', 'FIELDS', 'f1', 'moo', 'f2', 'foo').equal('OK')
    env.expect('ft.search', 'idx', 'foo @f2:moo').debugPrint().equal([0L])

def testErrorWithApply(env):
    env.expect('FT.CREATE', 'idx', 'SCHEMA', 'test', 'TEXT', 'SORTABLE').equal('OK')
    env.expect('FT.ADD', 'idx', 'doc1', '1.0', 'FIELDS', 'test', 'foo bar').equal('OK')
    err = env.cmd('FT.AGGREGATE', 'idx', '*', 'LOAD', '1', '@test', 'APPLY', 'split()')[1]
    env.assertEqual(str(err[0]), 'Invalid number of arguments for split')

def testSummerizeWithAggregateRaiseError(env):
    env.expect('FT.CREATE', 'idx', 'SCHEMA', 'test', 'TEXT', 'SORTABLE').equal('OK')
    env.expect('ft.add', 'idx', 'doc1', '1.0', 'FIELDS', 'test', 'foo1').equal('OK')
    env.expect('ft.add', 'idx', 'doc2', '1.0', 'FIELDS', 'test', 'foo2').equal('OK')
    env.expect('ft.aggregate', 'idx', 'foo2', 'SUMMARIZE', 'FIELDS', '1', 'test',
               'GROUPBY', '1', '@test', 'REDUCE', 'COUNT', '0').error()

def testSummerizeHighlightParseError(env):
    env.expect('FT.CREATE', 'idx', 'SCHEMA', 'test', 'TEXT', 'SORTABLE').equal('OK')
    env.expect('ft.add', 'idx', 'doc1', '1.0', 'FIELDS', 'test', 'foo1').equal('OK')
    env.expect('ft.add', 'idx', 'doc2', '1.0', 'FIELDS', 'test', 'foo2').equal('OK')
    env.expect('ft.search', 'idx', 'foo2', 'SUMMARIZE', 'FIELDS', 'WITHSCORES').error()
    env.expect('ft.search', 'idx', 'foo2', 'HIGHLIGHT', 'FIELDS', 'WITHSCORES').error()

def testCursorBadArgument(env):
    env.expect('FT.CREATE', 'idx', 'SCHEMA', 'test', 'TEXT', 'SORTABLE').equal('OK')
    env.expect('ft.add', 'idx', 'doc1', '1.0', 'FIELDS', 'test', 'foo1').equal('OK')
    env.expect('ft.add', 'idx', 'doc2', '1.0', 'FIELDS', 'test', 'foo2').equal('OK')
    env.expect('ft.aggregate', 'idx', '*',
               'GROUPBY', '1', '@test', 'REDUCE', 'COUNT', '0',
               'WITHCURSOR', 'COUNT', 'BAD').error()

def testLimitBadArgument(env):
    env.expect('FT.CREATE', 'idx', 'SCHEMA', 'test', 'TEXT', 'SORTABLE').equal('OK')
    env.expect('ft.add', 'idx', 'doc1', '1.0', 'FIELDS', 'test', 'foo1').equal('OK')
    env.expect('ft.add', 'idx', 'doc2', '1.0', 'FIELDS', 'test', 'foo2').equal('OK')
    env.expect('ft.search', 'idx', '*', 'LIMIT', '1').error()

def testOnTimeoutBadArgument(env):
    env.expect('FT.CREATE', 'idx', 'SCHEMA', 'test', 'TEXT', 'SORTABLE').equal('OK')
    env.expect('ft.add', 'idx', 'doc1', '1.0', 'FIELDS', 'test', 'foo1').equal('OK')
    env.expect('ft.add', 'idx', 'doc2', '1.0', 'FIELDS', 'test', 'foo2').equal('OK')
    env.expect('ft.search', 'idx', '*', 'ON_TIMEOUT', 'bad').error()

def testAggregateSortByWrongArgument(env):
    env.expect('FT.CREATE', 'idx', 'SCHEMA', 'test', 'TEXT', 'SORTABLE').equal('OK')
    env.expect('ft.add', 'idx', 'doc1', '1.0', 'FIELDS', 'test', 'foo1').equal('OK')
    env.expect('ft.add', 'idx', 'doc2', '1.0', 'FIELDS', 'test', 'foo2').equal('OK')
    env.expect('ft.aggregate', 'idx', '*', 'SORTBY', 'bad').error()

def testAggregateSortByMaxNumberOfFields(env):
    env.expect('FT.CREATE', 'idx', 'SCHEMA',
               'test1', 'TEXT', 'SORTABLE',
               'test2', 'TEXT', 'SORTABLE',
               'test3', 'TEXT', 'SORTABLE',
               'test4', 'TEXT', 'SORTABLE',
               'test5', 'TEXT', 'SORTABLE',
               'test6', 'TEXT', 'SORTABLE',
               'test7', 'TEXT', 'SORTABLE',
               'test8', 'TEXT', 'SORTABLE',
               'test9', 'TEXT', 'SORTABLE'
               ).equal('OK')
    env.expect('ft.add', 'idx', 'doc1', '1.0', 'FIELDS', 'test', 'foo1').equal('OK')
    env.expect('ft.add', 'idx', 'doc2', '1.0', 'FIELDS', 'test', 'foo2').equal('OK')
    env.expect('ft.aggregate', 'idx', '*', 'SORTBY', '9', *['@test%d' % (i + 1) for i in range(9)]).error()
    args = ['@test%d' % (i + 1) for i in range(8)] + ['bad']
    env.expect('ft.aggregate', 'idx', '*', 'SORTBY', '9', *args).error()
    args = ['@test%d' % (i + 1) for i in range(8)] + ['ASC', 'MAX', 'bad']
    env.expect('ft.aggregate', 'idx', '*', 'SORTBY', '9', *args).error()
    args = ['@test%d' % (i + 1) for i in range(8)] + ['ASC', 'MAX']
    env.expect('ft.aggregate', 'idx', '*', 'SORTBY', '9', *args).error()

def testNumericFilterError(env):
    env.expect('FT.CREATE', 'idx', 'SCHEMA', 'test', 'NUMERIC', 'SORTABLE').equal('OK')
    env.expect('ft.add', 'idx', 'doc1', '1.0', 'FIELDS', 'test', '1').equal('OK')
    env.expect('ft.search', 'idx', '*', 'FILTER', 'test', 'bad', '2').error()
    env.expect('ft.search', 'idx', '*', 'FILTER', 'test', '0', 'bad').error()
    env.expect('ft.search', 'idx', '*', 'FILTER', 'test', '0').error()
    env.expect('ft.search', 'idx', '*', 'FILTER', 'test', 'bad').error()
    env.expect('ft.search', 'idx', '*', 'FILTER', 'test', '0', '2', 'FILTER', 'test', '0', 'bla').error()

def testGeoFilterError(env):
    env.expect('FT.CREATE', 'idx', 'SCHEMA', 'test', 'NUMERIC', 'SORTABLE').equal('OK')
    env.expect('ft.add', 'idx', 'doc1', '1.0', 'FIELDS', 'test', '1').equal('OK')
    env.expect('ft.search', 'idx', '*', 'GEOFILTER', 'test', '1').error()
    env.expect('ft.search', 'idx', '*', 'GEOFILTER', 'test', 'bad' , '2', '3', 'km').error()
    env.expect('ft.search', 'idx', '*', 'GEOFILTER', 'test', '1' , 'bad', '3', 'km').error()
    env.expect('ft.search', 'idx', '*', 'GEOFILTER', 'test', '1' , '2', 'bad', 'km').error()
    env.expect('ft.search', 'idx', '*', 'GEOFILTER', 'test', '1' , '2', '3', 'bad').error()

def testReducerError(env):
    env.expect('FT.CREATE', 'idx', 'SCHEMA', 'test', 'NUMERIC', 'SORTABLE').equal('OK')
    env.expect('ft.add', 'idx', 'doc1', '1.0', 'FIELDS', 'test', '1').equal('OK')
    env.expect('ft.aggregate', 'idx', '*', 'GROUPBY', '1', '@test', 'REDUCE', 'COUNT', 'bad').error()
    env.expect('ft.aggregate', 'idx', '*', 'GROUPBY', '1', '@test', 'REDUCE', 'COUNT', '0', 'as').error()

def testGroupbyError(env):
    env.expect('FT.CREATE', 'idx', 'SCHEMA', 'test', 'NUMERIC', 'SORTABLE').equal('OK')
    env.expect('ft.add', 'idx', 'doc1', '1.0', 'FIELDS', 'test', '1').equal('OK')
    env.expect('ft.aggregate', 'idx', '*', 'GROUPBY', '1', '@test', 'REDUCE').error()
    if not env.isCluster(): # todo: remove once fix on coordinator
        env.expect('ft.aggregate', 'idx', '*', 'GROUPBY', '1', '@test1').error()
    env.expect('ft.aggregate', 'idx', '*', 'GROUPBY', '1', '@test', 'REDUCE', 'bad', '0').error()
    if not env.isCluster(): # todo: remove once fix on coordinator
        env.expect('ft.aggregate', 'idx', '*', 'GROUPBY', '1', '@test', 'REDUCE', 'SUM', '1', '@test1').error()

def testGroupbyWithSort(env):
    env.expect('FT.CREATE', 'idx', 'SCHEMA', 'test', 'NUMERIC', 'SORTABLE').equal('OK')
    env.expect('ft.add', 'idx', 'doc1', '1.0', 'FIELDS', 'test', '1').equal('OK')
    env.expect('ft.add', 'idx', 'doc2', '1.0', 'FIELDS', 'test', '1').equal('OK')
    env.expect('ft.add', 'idx', 'doc3', '1.0', 'FIELDS', 'test', '2').equal('OK')
    env.expect('ft.aggregate', 'idx', '*', 'SORTBY', '2', '@test', 'ASC', 
               'GROUPBY', '1', '@test', 'REDUCE', 'COUNT', '0', 'as', 'count').equal([2L, ['test', '2', 'count', '1'], ['test', '1', 'count', '2']])

def testApplyError(env):
    env.expect('FT.CREATE', 'idx', 'SCHEMA', 'test', 'TEXT', 'SORTABLE').equal('OK')
    env.expect('ft.add', 'idx', 'doc1', '1.0', 'FIELDS', 'test', 'foo').equal('OK')
    env.expect('ft.aggregate', 'idx', '*', 'APPLY', 'split(@test)', 'as').error()

def testLoadError(env):
    env.expect('FT.CREATE', 'idx', 'SCHEMA', 'test', 'TEXT', 'SORTABLE').equal('OK')
    env.expect('ft.add', 'idx', 'doc1', '1.0', 'FIELDS', 'test', 'foo').equal('OK')
    env.expect('ft.aggregate', 'idx', '*', 'LOAD', 'bad').error()
    env.expect('ft.aggregate', 'idx', '*', 'LOAD', 'bad', 'test').error()
    env.expect('ft.aggregate', 'idx', '*', 'LOAD', '2', 'test').error()
    env.expect('ft.aggregate', 'idx', '*', 'LOAD', '2', '@test').error()

def testMissingArgsError(env):
    env.expect('FT.CREATE', 'idx', 'SCHEMA', 'test', 'TEXT', 'SORTABLE').equal('OK')
    env.expect('ft.add', 'idx', 'doc1', '1.0', 'FIELDS', 'test', 'foo').equal('OK')
    env.expect('ft.aggregate', 'idx').error()

def testUnexistsScorer(env):
    env.expect('FT.CREATE', 'idx', 'SCHEMA', 'test', 'TEXT', 'SORTABLE').equal('OK')
    env.expect('ft.add', 'idx', 'doc1', '1.0', 'FIELDS', 'test', 'foo').equal('OK')
    env.expect('ft.search', 'idx', '*', 'SCORER', 'bad').error()

def testHighlightWithUnknowsProperty(env):
    env.expect('FT.CREATE', 'idx', 'SCHEMA', 'test', 'TEXT').equal('OK')
    env.expect('ft.add', 'idx', 'doc1', '1.0', 'FIELDS', 'test', 'foo').equal('OK')
    env.expect('ft.aggregate', 'idx', '*', 'HIGHLIGHT', 'FIELDS', '1', 'test1').error()

def testBadFilterExpression(env):
    env.expect('FT.CREATE', 'idx', 'SCHEMA', 'test', 'TEXT').equal('OK')
    env.expect('ft.add', 'idx', 'doc1', '1.0', 'FIELDS', 'test', 'foo').equal('OK')
    env.expect('ft.aggregate', 'idx', '*', 'LOAD', '1', '@test', 'FILTER', 'blabla').error()
    if not env.isCluster(): # todo: remove once fix on coordinator
        env.expect('ft.aggregate', 'idx', '*', 'LOAD', '1', '@test', 'FILTER', '@test1 > 1').error()

def testWithSortKeysOnNoneSortableValue(env):
    env.expect('FT.CREATE', 'idx', 'SCHEMA', 'test', 'TEXT').equal('OK')
    env.expect('ft.add', 'idx', 'doc1', '1.0', 'FIELDS', 'test', 'foo').equal('OK')
    env.expect('ft.search', 'idx', '*', 'WITHSORTKEYS', 'SORTBY', 'test').equal([1L, 'doc1', '$foo', ['test', 'foo']])

def testWithWithRawIds(env):
    env.skipOnCluster() # todo: remove once fix on coordinator
    env.expect('FT.CREATE', 'idx', 'SCHEMA', 'test', 'TEXT').equal('OK')
    env.expect('ft.add', 'idx', 'doc1', '1.0', 'FIELDS', 'test', 'foo').equal('OK')
    env.expect('ft.search', 'idx', '*', 'WITHRAWIDS').equal([1L, 'doc1', 1L, ['test', 'foo']])

def testUnkownIndex(env):
    env.skipOnCluster() # todo: remove once fix on coordinator
    env.expect('ft.aggregate').error()
    env.expect('ft.aggregate', 'idx', '*').error()
    env.expect('ft.aggregate', 'idx', '*', 'WITHCURSOR').error()

def testExplainError(env):
    env.expect('FT.CREATE', 'idx', 'SCHEMA', 'test', 'TEXT').equal('OK')
    env.expect('FT.EXPLAIN', 'idx', '(').error()

def testBadCursor(env):
    env.expect('FT.CURSOR', 'READ', 'idx').error()
    env.expect('FT.CURSOR', 'READ', 'idx', '1111').error()
    env.expect('FT.CURSOR', 'READ', 'idx', 'bad').error()
    env.expect('FT.CURSOR', 'DROP', 'idx', '1111').error()
    env.expect('FT.CURSOR', 'bad', 'idx', '1111').error()

def testGroupByWithApplyError(env):
    env.expect('FT.CREATE', 'idx', 'SCHEMA', 'test', 'TEXT').equal('OK')
    env.expect('ft.add', 'idx', 'doc1', '1.0', 'FIELDS', 'test', 'foo').equal('OK')
    err = env.cmd('FT.AGGREGATE', 'idx', '*', 'APPLY', 'split()', 'GROUPBY', '1', '@test', 'REDUCE', 'COUNT', '0', 'AS', 'count')[1]
    assertEqualIgnoreCluster(env, str(err[0]), 'Invalid number of arguments for split')

def testSubStrErrors(env):
    env.expect('FT.CREATE', 'idx', 'SCHEMA', 'test', 'TEXT').equal('OK')
    env.expect('ft.add', 'idx', 'doc1', '1.0', 'FIELDS', 'test', 'foo').equal('OK')

    err = env.cmd('ft.aggregate', 'idx', '*', 'LOAD', '1', '@test', 'APPLY', 'matched_terms()', 'as', 'a', 'APPLY', 'substr(@a,0,4)')[1]
    assertEqualIgnoreCluster(env, type(err[0]), redis.exceptions.ResponseError)

    env.cmd('ft.aggregate', 'idx', '*', 'LOAD', '1', '@test2', 'APPLY', 'substr("test",3,-2)', 'as', 'a')
    env.cmd('ft.aggregate', 'idx', '*', 'LOAD', '1', '@test2', 'APPLY', 'substr("test",3,1000)', 'as', 'a')
    env.cmd('ft.aggregate', 'idx', '*', 'LOAD', '1', '@test2', 'APPLY', 'substr("test",-1,2)', 'as', 'a')
    env.cmd('ft.aggregate', 'idx', '*', 'LOAD', '1', '@test2', 'APPLY', 'substr("test")', 'as', 'a')
    env.cmd('ft.aggregate', 'idx', '*', 'LOAD', '1', '@test2', 'APPLY', 'substr(1)', 'as', 'a')
    env.cmd('ft.aggregate', 'idx', '*', 'LOAD', '1', '@test2', 'APPLY', 'substr("test", "test")', 'as', 'a')
    env.cmd('ft.aggregate', 'idx', '*', 'LOAD', '1', '@test2', 'APPLY', 'substr("test", "test", "test")', 'as', 'a')
    env.cmd('ft.aggregate', 'idx', '*', 'LOAD', '1', '@test2', 'APPLY', 'substr("test", "-1", "-1")', 'as', 'a')
    env.assertTrue(env.isUp())

def testToUpperLower(env):
    env.expect('FT.CREATE', 'idx', 'SCHEMA', 'test', 'TEXT').equal('OK')
    env.expect('ft.add', 'idx', 'doc1', '1.0', 'FIELDS', 'test', 'foo').equal('OK')
    env.expect('ft.aggregate', 'idx', '*', 'LOAD', '1', '@test', 'APPLY', 'lower(@test)', 'as', 'a').equal([1L, ['test', 'foo', 'a', 'foo']])
    env.expect('ft.aggregate', 'idx', '*', 'LOAD', '1', '@test', 'APPLY', 'lower("FOO")', 'as', 'a').equal([1L, ['test', 'foo', 'a', 'foo']])
    env.expect('ft.aggregate', 'idx', '*', 'LOAD', '1', '@test', 'APPLY', 'upper(@test)', 'as', 'a').equal([1L, ['test', 'foo', 'a', 'FOO']])
    env.expect('ft.aggregate', 'idx', '*', 'LOAD', '1', '@test', 'APPLY', 'upper("foo")', 'as', 'a').equal([1L, ['test', 'foo', 'a', 'FOO']])

    err = env.cmd('ft.aggregate', 'idx', '*', 'LOAD', '1', '@test', 'APPLY', 'upper()', 'as', 'a')[1]
    assertEqualIgnoreCluster(env, type(err[0]), redis.exceptions.ResponseError)
    err = env.cmd('ft.aggregate', 'idx', '*', 'LOAD', '1', '@test', 'APPLY', 'lower()', 'as', 'a')[1]
    assertEqualIgnoreCluster(env, type(err[0]), redis.exceptions.ResponseError)

    env.expect('ft.aggregate', 'idx', '*', 'LOAD', '1', '@test', 'APPLY', 'upper(1)', 'as', 'a').equal([1L, ['test', 'foo', 'a', None]])
    env.expect('ft.aggregate', 'idx', '*', 'LOAD', '1', '@test', 'APPLY', 'lower(1)', 'as', 'a').equal([1L, ['test', 'foo', 'a', None]])

    assertEqualIgnoreCluster(env, type(err[0]), redis.exceptions.ResponseError)
    err = env.cmd('ft.aggregate', 'idx', '*', 'LOAD', '1', '@test', 'APPLY', 'upper(1,2)', 'as', 'a')[1]
    assertEqualIgnoreCluster(env, type(err[0]), redis.exceptions.ResponseError)
    err = env.cmd('ft.aggregate', 'idx', '*', 'LOAD', '1', '@test', 'APPLY', 'lower(1,2)', 'as', 'a')[1]
    assertEqualIgnoreCluster(env, type(err[0]), redis.exceptions.ResponseError)

def testMatchedTerms(env):
    env.expect('FT.CREATE', 'idx', 'SCHEMA', 'test', 'TEXT').equal('OK')
    env.expect('ft.add', 'idx', 'doc1', '1.0', 'FIELDS', 'test', 'foo').equal('OK')
    env.expect('ft.aggregate', 'idx', '*', 'LOAD', '1', '@test', 'APPLY', 'matched_terms()', 'as', 'a').equal([1L, ['test', 'foo', 'a', None]])
    env.expect('ft.aggregate', 'idx', 'foo', 'LOAD', '1', '@test', 'APPLY', 'matched_terms()', 'as', 'a').equal([1L, ['test', 'foo', 'a', ['foo']]])
    env.expect('ft.aggregate', 'idx', 'foo', 'LOAD', '1', '@test', 'APPLY', 'matched_terms(100)', 'as', 'a').equal([1L, ['test', 'foo', 'a', ['foo']]])
    env.expect('ft.aggregate', 'idx', 'foo', 'LOAD', '1', '@test', 'APPLY', 'matched_terms(-100)', 'as', 'a').equal([1L, ['test', 'foo', 'a', ['foo']]])
    env.expect('ft.aggregate', 'idx', 'foo', 'LOAD', '1', '@test', 'APPLY', 'matched_terms("test")', 'as', 'a').equal([1L, ['test', 'foo', 'a', ['foo']]])

def testStrFormatError(env):
    env.expect('FT.CREATE', 'idx', 'SCHEMA', 'test', 'TEXT').equal('OK')
    env.expect('ft.add', 'idx', 'doc1', '1.0', 'FIELDS', 'test', 'foo').equal('OK')
    err = env.cmd('ft.aggregate', 'idx', 'foo', 'LOAD', '1', '@test', 'APPLY', 'format()', 'as', 'a')[1]
    assertEqualIgnoreCluster(env, type(err[0]), redis.exceptions.ResponseError)

    err = env.cmd('ft.aggregate', 'idx', 'foo', 'LOAD', '1', '@test', 'APPLY', 'format("%s")', 'as', 'a')[1]
    assertEqualIgnoreCluster(env, type(err[0]), redis.exceptions.ResponseError)

    err = env.cmd('ft.aggregate', 'idx', 'foo', 'LOAD', '1', '@test', 'APPLY', 'format("%", "test")', 'as', 'a')[1]
    assertEqualIgnoreCluster(env, type(err[0]), redis.exceptions.ResponseError)

    err = env.cmd('ft.aggregate', 'idx', 'foo', 'LOAD', '1', '@test', 'APPLY', 'format("%b", "test")', 'as', 'a')[1]
    assertEqualIgnoreCluster(env, type(err[0]), redis.exceptions.ResponseError)

    err = env.cmd('ft.aggregate', 'idx', 'foo', 'LOAD', '1', '@test', 'APPLY', 'format(5)', 'as', 'a')[1]
    assertEqualIgnoreCluster(env, type(err[0]), redis.exceptions.ResponseError)

    env.expect('ft.aggregate', 'idx', 'foo', 'LOAD', '1', '@test', 'APPLY', 'upper(1)', 'as', 'b', 'APPLY', 'format("%s", @b)', 'as', 'a').equal([1L, ['test', 'foo', 'b', None, 'a', '(null)']])

    # working example
    env.expect('ft.aggregate', 'idx', 'foo', 'APPLY', 'format("%%s-test", "test")', 'as', 'a').equal([1L, ['a', '%s-test']])
    env.expect('ft.aggregate', 'idx', 'foo', 'APPLY', 'format("%s-test", "test")', 'as', 'a').equal([1L, ['a', 'test-test']])

def testTimeFormatError(env):
    env.expect('FT.CREATE', 'idx', 'SCHEMA', 'test', 'NUMERIC').equal('OK')
    env.expect('ft.add', 'idx', 'doc1', '1.0', 'FIELDS', 'test', '12234556').equal('OK')

    err = env.cmd('ft.aggregate', 'idx', '@test:[0..inf]', 'LOAD', '1', '@test', 'APPLY', 'timefmt()', 'as', 'a')[1]
    assertEqualIgnoreCluster(env, type(err[0]), redis.exceptions.ResponseError)

    if not env.isCluster(): # todo: remove once fix on coordinator
        env.expect('ft.aggregate', 'idx', '@test:[0..inf]', 'LOAD', '1', '@test', 'APPLY', 'timefmt(@test1)', 'as', 'a').error()

    env.cmd('ft.aggregate', 'idx', '@test:[0..inf]', 'LOAD', '1', '@test', 'APPLY', 'timefmt(@test)', 'as', 'a')

    env.assertTrue(env.isUp())

    err = env.cmd('ft.aggregate', 'idx', '@test:[0..inf]', 'LOAD', '1', '@test', 'APPLY', 'timefmt(@test, 4)', 'as', 'a')[1]
    assertEqualIgnoreCluster(env, type(err[0]), redis.exceptions.ResponseError)

    env.expect('ft.aggregate', 'idx', '@test:[0..inf]', 'LOAD', '1', '@test', 'APPLY', 'timefmt("awfawf")', 'as', 'a').equal([1L, ['test', '12234556', 'a', None]])

    env.expect('ft.aggregate', 'idx', '@test:[0..inf]', 'LOAD', '1', '@test', 'APPLY', 'timefmt(235325153152356426246246246254)', 'as', 'a').equal([1L, ['test', '12234556', 'a', None]])

    env.expect('ft.aggregate', 'idx', '@test:[0..inf]', 'LOAD', '1', '@test', 'APPLY', 'timefmt(@test, "%s")' % ('d' * 2048), 'as', 'a').equal([1L, ['test', '12234556', 'a', None]])

    env.expect('ft.aggregate', 'idx', '@test:[0..inf]', 'LOAD', '1', '@test', 'APPLY', 'hour("not_number")', 'as', 'a').equal([1L, ['test', '12234556', 'a', None]])
    env.expect('ft.aggregate', 'idx', '@test:[0..inf]', 'LOAD', '1', '@test', 'APPLY', 'minute("not_number")', 'as', 'a').equal([1L, ['test', '12234556', 'a', None]])
    env.expect('ft.aggregate', 'idx', '@test:[0..inf]', 'LOAD', '1', '@test', 'APPLY', 'day("not_number")', 'as', 'a').equal([1L, ['test', '12234556', 'a', None]])
    env.expect('ft.aggregate', 'idx', '@test:[0..inf]', 'LOAD', '1', '@test', 'APPLY', 'month("not_number")', 'as', 'a').equal([1L, ['test', '12234556', 'a', None]])
    env.expect('ft.aggregate', 'idx', '@test:[0..inf]', 'LOAD', '1', '@test', 'APPLY', 'dayofweek("not_number")', 'as', 'a').equal([1L, ['test', '12234556', 'a', None]])
    env.expect('ft.aggregate', 'idx', '@test:[0..inf]', 'LOAD', '1', '@test', 'APPLY', 'dayofmonth("not_number")', 'as', 'a').equal([1L, ['test', '12234556', 'a', None]])
    env.expect('ft.aggregate', 'idx', '@test:[0..inf]', 'LOAD', '1', '@test', 'APPLY', 'dayofyear("not_number")', 'as', 'a').equal([1L, ['test', '12234556', 'a', None]])
    env.expect('ft.aggregate', 'idx', '@test:[0..inf]', 'LOAD', '1', '@test', 'APPLY', 'year("not_number")', 'as', 'a').equal([1L, ['test', '12234556', 'a', None]])
    env.expect('ft.aggregate', 'idx', '@test:[0..inf]', 'LOAD', '1', '@test', 'APPLY', 'monthofyear("not_number")', 'as', 'a').equal([1L, ['test', '12234556', 'a', None]])

def testMonthOfYear(env):
    env.expect('FT.CREATE', 'idx', 'SCHEMA', 'test', 'NUMERIC').equal('OK')
    env.expect('ft.add', 'idx', 'doc1', '1.0', 'FIELDS', 'test', '12234556').equal('OK')

    env.expect('ft.aggregate', 'idx', '@test:[0..inf]', 'LOAD', '1', '@test', 'APPLY', 'monthofyear(@test)', 'as', 'a').equal([1L, ['test', '12234556', 'a', '4']])

    err = env.cmd('ft.aggregate', 'idx', '@test:[0..inf]', 'LOAD', '1', '@test', 'APPLY', 'monthofyear(@test, 112)', 'as', 'a')[1]
    assertEqualIgnoreCluster(env, type(err[0]), redis.exceptions.ResponseError)

    err = env.cmd('ft.aggregate', 'idx', '@test:[0..inf]', 'LOAD', '1', '@test', 'APPLY', 'monthofyear()', 'as', 'a')[1]
    assertEqualIgnoreCluster(env, type(err[0]), redis.exceptions.ResponseError)

    env.expect('ft.aggregate', 'idx', '@test:[0..inf]', 'LOAD', '1', '@test', 'APPLY', 'monthofyear("bad")', 'as', 'a').equal([1L, ['test', '12234556', 'a', None]])

def testParseTimeErrors(env):
    env.expect('FT.CREATE', 'idx', 'SCHEMA', 'test', 'NUMERIC').equal('OK')
    env.expect('ft.add', 'idx', 'doc1', '1.0', 'FIELDS', 'test', '12234556').equal('OK')

    err = env.cmd('ft.aggregate', 'idx', '@test:[0..inf]', 'LOAD', '1', '@test', 'APPLY', 'parse_time()', 'as', 'a')[1]
    assertEqualIgnoreCluster(env, type(err[0]), redis.exceptions.ResponseError)

    err = env.cmd('ft.aggregate', 'idx', '@test:[0..inf]', 'LOAD', '1', '@test', 'APPLY', 'parse_time(11)', 'as', 'a')[1]
    assertEqualIgnoreCluster(env, type(err[0]), redis.exceptions.ResponseError)

    err = env.cmd('ft.aggregate', 'idx', '@test:[0..inf]', 'LOAD', '1', '@test', 'APPLY', 'parse_time(11,22)', 'as', 'a')[1]
    assertEqualIgnoreCluster(env, type(err[0]), redis.exceptions.ResponseError)

    env.expect('ft.aggregate', 'idx', '@test:[0..inf]', 'LOAD', '1', '@test', 'APPLY', 'parse_time("%s", "%s")' % ('d' * 2048, 'd' * 2048), 'as', 'a').equal([1L, ['test', '12234556', 'a', None]])

    env.expect('ft.aggregate', 'idx', '@test:[0..inf]', 'LOAD', '1', '@test', 'APPLY', 'parse_time("test", "%s")' % ('d' * 2048), 'as', 'a').equal([1L, ['test', '12234556', 'a', None]])

def testMathFunctions(env):
    env.expect('FT.CREATE', 'idx', 'SCHEMA', 'test', 'NUMERIC').equal('OK')
    env.expect('ft.add', 'idx', 'doc1', '1.0', 'FIELDS', 'test', '12234556').equal('OK')

    env.expect('ft.aggregate', 'idx', '@test:[0..inf]', 'LOAD', '1', '@test', 'APPLY', 'exp(@test)', 'as', 'a').equal([1L, ['test', '12234556', 'a', 'inf']])
    env.expect('ft.aggregate', 'idx', '@test:[0..inf]', 'LOAD', '1', '@test', 'APPLY', 'ceil(@test)', 'as', 'a').equal([1L, ['test', '12234556', 'a', '12234556']])

def testErrorOnOpperation(env):
    env.expect('FT.CREATE', 'idx', 'SCHEMA', 'test', 'NUMERIC').equal('OK')
    env.expect('ft.add', 'idx', 'doc1', '1.0', 'FIELDS', 'test', '12234556').equal('OK')

    err = env.cmd('ft.aggregate', 'idx', '@test:[0..inf]', 'LOAD', '1', '@test', 'APPLY', '1 + split()', 'as', 'a')[1]
    assertEqualIgnoreCluster(env, type(err[0]), redis.exceptions.ResponseError)

    err = env.cmd('ft.aggregate', 'idx', '@test:[0..inf]', 'LOAD', '1', '@test', 'APPLY', 'split() + 1', 'as', 'a')[1]
    assertEqualIgnoreCluster(env, type(err[0]), redis.exceptions.ResponseError)

    err = env.cmd('ft.aggregate', 'idx', '@test:[0..inf]', 'LOAD', '1', '@test', 'APPLY', '"bad" + "bad"', 'as', 'a')[1]
    assertEqualIgnoreCluster(env, type(err[0]), redis.exceptions.ResponseError)

    err = env.cmd('ft.aggregate', 'idx', '@test:[0..inf]', 'LOAD', '1', '@test', 'APPLY', 'split("bad" + "bad")', 'as', 'a')[1]
    assertEqualIgnoreCluster(env, type(err[0]), redis.exceptions.ResponseError)

    err = env.cmd('ft.aggregate', 'idx', '@test:[0..inf]', 'LOAD', '1', '@test', 'APPLY', '!(split("bad" + "bad"))', 'as', 'a')[1]
    assertEqualIgnoreCluster(env, type(err[0]), redis.exceptions.ResponseError)

    err = env.cmd('ft.aggregate', 'idx', '@test:[0..inf]', 'APPLY', '!@test', 'as', 'a')[1]
    assertEqualIgnoreCluster(env, type(err[0]), redis.exceptions.ResponseError)


def testSortkeyUnsortable(env):
    env.cmd('ft.create', 'idx', 'schema', 'test', 'text')
    env.cmd('ft.add', 'idx', 'doc1', 1, 'fields', 'test', 'foo')
    rv = env.cmd('ft.aggregate', 'idx', 'foo', 'withsortkeys',
        'load', '1', '@test',
        'sortby', '1', '@test')
    env.assertEqual([1, '$foo', ['test', 'foo']], rv)


def testIssue919(env):
    # This only works if the missing field has a lower sortable index
    # than the present field..
    env.cmd('ft.create', 'idx', 'schema', 't1', 'text', 'sortable', 'n1', 'numeric', 'sortable')
    env.cmd('ft.add', 'idx', 'doc1', 1, 'fields', 'n1', 42)
    rv = env.cmd('ft.search', 'idx', '*', 'sortby', 't1', 'desc')
    env.assertEqual([1L, 'doc1', ['n1', '42']], rv)


def testIssue1074(env):
    # Ensure that sortable fields are returned in their string form from the
    # document
    env.cmd('ft.create', 'idx', 'schema', 't1', 'text', 'n1', 'numeric', 'sortable')
    env.cmd('ft.add', 'idx', 'doc1', 1, 'fields', 't1', 'hello', 'n1', 1581011976800)
    rv = env.cmd('ft.search', 'idx', '*', 'sortby', 'n1')
    env.assertEqual([1L, 'doc1', ['n1', '1581011976800', 't1', 'hello']], rv)

def testIssue1085(env):
    env.skipOnCluster()
    env.cmd('FT.CREATE issue1085 SCHEMA foo TEXT SORTABLE bar NUMERIC SORTABLE')
    for i in range(1, 10):
        env.cmd('FT.ADD issue1085 document_%d 1 REPLACE FIELDS foo foo%d bar %d' % (i, i, i))
    env.expect('FT.SEARCH', 'issue1085', '@bar:[8 8]').equal([1L, 'document_8', ['foo', 'foo8', 'bar', '8']])

    for i in range(1, 10):
        env.cmd('FT.ADD issue1085 document_8 1 REPLACE FIELDS foo foo8 bar 8')

    env.expect('ft.debug GC_FORCEINVOKE issue1085').equal('DONE')

    env.expect('FT.SEARCH', 'issue1085', '@bar:[8 8]').equal([1, 'document_8', ['foo', 'foo8', 'bar', '8']])


def grouper(iterable, n, fillvalue=None):
    "Collect data into fixed-length chunks or blocks"
    from itertools import izip_longest
    # grouper('ABCDEFG', 3, 'x') --> ABC DEF Gxx
    args = [iter(iterable)] * n
    return izip_longest(fillvalue=fillvalue, *args)


def to_dict(r):
    return {r[i]: r[i + 1] for i in range(0, len(r), 2)}

def testOptimize(env):
    env.skipOnCluster()
    env.cmd('ft.create', 'idx', 'SCHEMA', 'test', 'TEXT', 'SORTABLE')
    env.cmd('FT.ADD', 'idx', 'doc1', '1.0', 'FIELDS', 'test', 'foo')   
    env.assertEqual(0, env.cmd('FT.OPTIMIZE', 'idx'))   
    with env.assertResponseError():
        env.assertOk(env.cmd('FT.OPTIMIZE', 'idx', '666'))   
    env.expect('FT.OPTIMIZE', 'fake_idx').error()

def testInfoError(env):
    env.expect('ft.info', 'no_idx').error()

def testSetPayload(env):
    env.skipOnCluster()
    env.expect('flushall')
    env.expect('ft.create idx schema name text').equal('OK')
    env.expect('ft.add idx hotel 1.0 fields name hilton').equal('OK')
    env.expect('FT.SETPAYLOAD idx hotel payload').equal('OK')
    env.expect('FT.SETPAYLOAD idx hotel payload').equal('OK')
    env.expect('FT.SETPAYLOAD idx fake_hotel').error()          \
            .contains("wrong number of arguments for 'FT.SETPAYLOAD' command")
    env.expect('FT.SETPAYLOAD fake_idx hotel payload').error().contains('Unknown Index name')    
    env.expect('FT.SETPAYLOAD idx fake_hotel payload').error().contains('Document not in index')    

def testIndexNotRemovedFromCursorListAfterRecreated(env):
    env.expect('FT.CREATE idx SCHEMA f1 TEXT').ok()
    env.expect('FT.AGGREGATE idx * WITHCURSOR').equal([[0], 0])
    env.expect('FT.CREATE idx SCHEMA f1 TEXT').error()
    env.expect('FT.AGGREGATE idx * WITHCURSOR').equal([[0], 0])

def testHindiStemmer(env):
    env.cmd('FT.CREATE', 'idxTest', 'SCHEMA', 'body', 'TEXT')
    env.cmd('FT.ADD', 'idxTest', 'doc1', 1.0, 'LANGUAGE', 'hindi', 'FIELDS', 'body', u'अँगरेजी अँगरेजों अँगरेज़')
    res = env.cmd('FT.SEARCH', 'idxTest', u'अँगरेज़')
    env.assertEqual(u'अँगरेजी अँगरेजों अँगरेज़', unicode(res[2][1], 'utf-8'))

def testMOD507(env):
    env.skipOnCluster()
    env.expect('ft.create idx SCHEMA t1 TEXT').ok()

    for i in range(50):
        env.expect('ft.add idx doc-%d 1.0 FIELDS t1 foo' % i).ok()

    for i in range(50):
        env.expect('del doc-%d' % i).equal(1)

    res = env.cmd('FT.SEARCH', 'idx', '*', 'WITHSCORES', 'SUMMARIZE', 'FRAGS', '1', 'LEN', '25', 'HIGHLIGHT', 'TAGS', "<span style='background-color:yellow'>", "</span>")

    env.assertEqual(len(res), 31)

def testUnseportedSortableTypeErrorOnTags(env):
    env.skipOnCluster()
    env.expect('FT.CREATE idx SCHEMA f1 TEXT SORTABLE f2 NUMERIC SORTABLE NOINDEX f3 TAG SORTABLE NOINDEX f4 TEXT SORTABLE NOINDEX').ok()
    env.expect('FT.ADD idx doc1 1.0 FIELDS f1 foo1 f2 1 f3 foo1 f4 foo1').ok()
    env.expect('FT.ADD idx doc1 1.0 REPLACE PARTIAL FIELDS f2 2 f3 foo2 f4 foo2').ok()
    env.expect('HGETALL doc1').equal(['f1', 'foo1', 'f2', '2', 'f3', 'foo2', 'f4', 'foo2'])
    env.expect('FT.SEARCH idx *').equal([1L, 'doc1', ['f1', 'foo1', 'f2', '2', 'f3', 'foo2', 'f4', 'foo2']])


def testIssue1158(env):
    env.cmd('FT.CREATE idx SCHEMA txt1 TEXT txt2 TEXT txt3 TEXT')

    env.cmd('FT.ADD idx doc1 1.0 FIELDS txt1 10 txt2 num1')
    env.expect('FT.GET idx doc1').equal(['txt1', '10', 'txt2', 'num1'])

    # only 1st checked (2nd returns an error)
    env.expect('FT.ADD idx doc1 1.0 REPLACE PARTIAL if @txt1||to_number(@txt2)<5 FIELDS txt1 5').equal('OK')
    env.expect('FT.ADD idx doc1 1.0 REPLACE PARTIAL if @txt3&&to_number(@txt2)<5 FIELDS txt1 5').equal('NOADD')
    
    # both are checked
    env.expect('FT.ADD idx doc1 1.0 REPLACE PARTIAL if to_number(@txt1)>11||to_number(@txt1)>42 FIELDS txt2 num2').equal('NOADD')
    env.expect('FT.ADD idx doc1 1.0 REPLACE PARTIAL if to_number(@txt1)>11||to_number(@txt1)<42 FIELDS txt2 num2').equal('OK')
    env.expect('FT.ADD idx doc1 1.0 REPLACE PARTIAL if to_number(@txt1)>11&&to_number(@txt1)>42 FIELDS txt2 num2').equal('NOADD')
    env.expect('FT.ADD idx doc1 1.0 REPLACE PARTIAL if to_number(@txt1)>11&&to_number(@txt1)<42 FIELDS txt2 num2').equal('NOADD')
    env.expect('FT.GET idx doc1').equal(['txt1', '5', 'txt2', 'num2'])

def testIssue1159(env):
    env.cmd('FT.CREATE idx SCHEMA f1 TAG')
    for i in range(1000):
        env.cmd('FT.add idx doc%d 1.0 FIELDS f1 foo' % i)

def testIssue1169(env):
    env.cmd('FT.CREATE idx SCHEMA txt1 TEXT txt2 TEXT')
    env.cmd('FT.ADD idx doc1 1.0 FIELDS txt1 foo')

    env.expect('FT.AGGREGATE idx foo GROUPBY 1 @txt1 REDUCE FIRST_VALUE 1 @txt2 as test').equal([1L, ['txt1', 'foo', 'test', None]])

def testIssue1184(env):
    field_types = ['TEXT', 'NUMERIC', 'TAG']

    for ft in field_types:
        env.assertOk(env.execute_command('FT.CREATE idx SCHEMA  field ' + ft))

        res = env.execute_command('ft.info', 'idx')
        d = {res[i]: res[i + 1] for i in range(0, len(res), 2)}
        env.assertEqual(d['inverted_sz_mb'], '0')
        env.assertEqual(d['num_records'], '0') 


        value = '42'
        env.assertOk(env.execute_command('FT.ADD idx doc0 1 FIELD field ' + value))
        doc = env.cmd('FT.SEARCH idx *')
        env.assertEqual(doc, [1L, 'doc0', ['field', value]])

        res = env.execute_command('ft.info', 'idx')
        d = {res[i]: res[i + 1] for i in range(0, len(res), 2)}
        env.assertGreater(d['inverted_sz_mb'], '0')
        env.assertEqual(d['num_records'], '1')

        env.assertEqual(env.execute_command('FT.DEL idx doc0'), 1)
        env.cmd('ft.debug', 'GC_FORCEINVOKE', 'idx')

        res = env.execute_command('ft.info', 'idx')
        d = {res[i]: res[i + 1] for i in range(0, len(res), 2)}
        env.assertEqual(d['inverted_sz_mb'], '0')
        env.assertEqual(d['num_records'], '0')

        env.cmd('FT.DROP idx')<|MERGE_RESOLUTION|>--- conflicted
+++ resolved
@@ -934,17 +934,6 @@
     env.expect('ft.search idx hilton geofilter location -0.1757 51.5156 1').error()   \
             .contains('GEOFILTER requires 5 arguments')
 
-<<<<<<< HEAD
-    if not env.isCluster():
-        env.expect('flushall')
-        env.expect('set geo:idx/location foo').equal('OK')
-        env.expect('ft.create idx schema name text location geo').equal('OK')
-        env.expect('ft.add idx hotel 1.0 fields name hill location -0.1757,51.5156').error() \
-                .contains('Could not index geo value')
-
-
-=======
->>>>>>> f6799850
 def testGeo(env):
     r = env
     gsearch = lambda query, lon, lat, dist, unit='km': r.execute_command(
@@ -1001,11 +990,7 @@
         res2 = gsearch_inline(
             'heathrow', -0.44155, 51.45865, '5', 'km')
         env.assertListEqual(sorted(res), sorted(res2))
-<<<<<<< HEAD
-        
-=======
-
->>>>>>> f6799850
+
 def testTagErrors(env):
     env.expect("ft.create", "test", "SCHEMA",  "tags", "TAG").equal('OK')
     env.expect("ft.add", "test", "1", "1", "FIELDS", "tags", "alberta").equal('OK')
