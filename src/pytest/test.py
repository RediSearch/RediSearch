--- conflicted
+++ resolved
@@ -2260,7 +2260,12 @@
     env.expect('ft.search', 'idx', 'foo*', 'SORTBY', 'bad').error()
     env.expect('ft.search', 'idx', 'foo*', 'SORTBY').error()
 
-<<<<<<< HEAD
+def testErrorWithApply(env):
+    env.expect('FT.CREATE', 'idx', 'SCHEMA', 'test', 'TEXT', 'SORTABLE').equal('OK')
+    env.expect('FT.ADD', 'idx', 'doc1', '1.0', 'FIELDS', 'test', 'foo bar').equal('OK')
+    err = env.cmd('FT.AGGREGATE', 'idx', '*', 'LOAD', '1', '@test', 'APPLY', 'split()')[1]
+    env.assertEqual(str(err), 'Invalid number of arguments for split')
+
 def testSummerizeWithAggregateRaiseError(env):
     env.expect('FT.CREATE', 'idx', 'SCHEMA', 'test', 'TEXT', 'SORTABLE').equal('OK')
     env.expect('ft.add', 'idx', 'doc1', '1.0', 'FIELDS', 'test', 'foo1').equal('OK')
@@ -2423,13 +2428,6 @@
     env.expect('FT.CURSOR', 'DROP', 'idx', '1111').error()
     env.expect('FT.CURSOR', 'bad', 'idx', '1111').error()
 
-=======
-def testErrorWithApply(env):
-    env.expect('FT.CREATE', 'idx', 'SCHEMA', 'test', 'TEXT', 'SORTABLE').equal('OK')
-    env.expect('FT.ADD', 'idx', 'doc1', '1.0', 'FIELDS', 'test', 'foo bar').equal('OK')
-    err = env.cmd('FT.AGGREGATE', 'idx', '*', 'LOAD', '1', '@test', 'APPLY', 'split()')[1]
-    env.assertEqual(str(err), 'Invalid number of arguments for split')
->>>>>>> 968963f8
 
 
 def grouper(iterable, n, fillvalue=None):
