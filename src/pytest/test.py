# -*- coding: utf-8 -*-

import redis
import unittest
from hotels import hotels
import random
import time
from RLTest import Env

def testAdd(env):
    if env.is_cluster():
        raise unittest.SkipTest()

    r = env
    env.assertOk(r.execute_command(
        'ft.create', 'idx', 'schema', 'title', 'text', 'body', 'text'))
    env.assertTrue(r.exists('idx:idx'))
    env.assertOk(r.execute_command('ft.add', 'idx', 'doc1', 1.0, 'fields',
                                    'title', 'hello world',
                                    'body', 'lorem ist ipsum'))

    for _ in r.retry_with_rdb_reload():
        prefix = 'ft'
        env.assertExists(prefix + ':idx/hello')
        env.assertExists(prefix + ':idx/world')
        env.assertExists(prefix + ':idx/lorem')

<<<<<<< HEAD
def testAddErrors(env):
    env.expect('ft.create', 'idx', 'schema', 'foo', 'text', 'bar', 'numeric', 'sortable').equal('OK')
    env.expect('ft.add', 'idx', 'doc1', 1, 'redis', 4).error().contains('Unknown keyword `4` provide')
    
=======
def assertEqualIgnoreCluster(env, val1, val2):
    # todo: each test that uses this function should be switch back to env.assertEqual once fix
    # issues on coordinator
    if env.isCluster():
        return
    env.assertEqual(val1, val2)
>>>>>>> 3b4bd946

def testConditionalUpdate(env):
    env.assertOk(env.cmd(
        'ft.create', 'idx', 'schema', 'foo', 'text', 'bar', 'numeric', 'sortable'))
    env.assertOk(env.cmd('ft.add', 'idx', '1', '1',
                           'fields', 'foo', 'hello', 'bar', '123'))
    env.assertOk(env.cmd('ft.add', 'idx', '1', '1', 'replace', 'if',
                           '@foo == "hello"', 'fields', 'foo', 'world', 'bar', '123'))
    env.assertEqual('NOADD', env.cmd('ft.add', 'idx', '1', '1', 'replace',
                                       'if', '@foo == "hello"', 'fields', 'foo', 'world', 'bar', '123'))
    env.assertEqual('NOADD', env.cmd('ft.add', 'idx', '1', '1', 'replace',
                                       'if', '1 == 2', 'fields', 'foo', 'world', 'bar', '123'))
    env.assertOk(env.cmd('ft.add', 'idx', '1', '1', 'replace', 'partial', 'if',
                           '@foo == "world"', 'fields', 'bar', '234'))
    env.assertOk(env.cmd('ft.add', 'idx', '1', '1', 'replace', 'if',
                           '@bar == 234', 'fields', 'foo', 'hello', 'bar', '123'))

    # Ensure that conditionals are ignored if the document doesn't exist
    env.assertOk(env.cmd('FT.ADD', 'idx', '666', '1',
                           'IF', '@bar > 42', 'FIELDS', 'bar', '15'))
    # Ensure that it fails if we try again, because it already exists
    env.assertEqual('NOADD', env.cmd('FT.ADD', 'idx', '666', '1',
                                       'REPLACE', 'IF', '@bar > 42', 'FIELDS', 'bar', '15'))
    # Ensure that it fails because we're not using 'REPLACE'
    with env.assertResponseError():
        env.assertOk(env.cmd('FT.ADD', 'idx', '666', '1',
                               'IF', '@bar > 42', 'FIELDS', 'bar', '15'))

def testUnionIdList(env):
    # Regression test for https://github.com/RediSearch/RediSearch/issues/306
    r = env
    N = 100
    env.assertOk(r.execute_command(
        "ft.create", "test", "SCHEMA",  "tags", "TAG", "waypoint", "GEO"))
    env.assertOk(r.execute_command(
        "ft.add", "test", "1", "1", "FIELDS", "tags", "alberta", "waypoint", "-113.524,53.5244"))
    env.assertOk(r.execute_command(
        "ft.add", "test", "2", "1", "FIELDS", "tags", "ontario", "waypoint", "-79.395,43.661667"))

    r.cmd('ft.search', 'test', '@tags:{ontario}')

    res = r.execute_command(
        'ft.search', 'test', "@waypoint:[-113.52 53.52 20 mi]|@tags:{ontario}", 'nocontent')
    env.assertEqual(res, [2, '2', '1'])

def testAttributes(env):
    env.assertOk(env.cmd('ft.create', 'idx', 'schema',
                           'title', 'text', 'body', 'text'))
    env.assertOk(env.cmd('ft.add', 'idx', 'doc1', 1.0, 'fields',
                                            'title', 't1 t2', 'body', 't3 t4 t5'))
    env.assertOk(env.cmd('ft.add', 'idx', 'doc2', 1.0, 'fields',
                           'body', 't1 t2', 'title', 't3 t5'))

    res = env.cmd(
        'ft.search', 'idx', '(@title:(t1 t2) => {$weight: 0.2}) |(@body:(t1 t2) => {$weight: 0.5})', 'nocontent')
    env.assertListEqual([2L, 'doc2', 'doc1'], res)
    res = env.cmd(
        'ft.search', 'idx', '(@title:(t1 t2) => {$weight: 2.5}) |(@body:(t1 t2) => {$weight: 0.5})', 'nocontent')
    env.assertListEqual([2L, 'doc1', 'doc2'], res)

    res = env.cmd(
        'ft.search', 'idx', '(t3 t5) => {$slop: 4}', 'nocontent')
    env.assertListEqual([2L, 'doc2', 'doc1'], res)
    res = env.cmd(
        'ft.search', 'idx', '(t5 t3) => {$slop: 0}', 'nocontent')
    env.assertListEqual([1L, 'doc2'], res)
    res = env.cmd(
        'ft.search', 'idx', '(t5 t3) => {$slop: 0; $inorder:true}', 'nocontent')
    env.assertListEqual([0], res)

def testUnion(env):
    N = 100
    r = env
    env.assertOk(r.execute_command(
        'ft.create', 'idx', 'schema', 'f', 'text'))
    for i in range(N):

        env.assertOk(r.execute_command('ft.add', 'idx', 'doc%d' % i, 1.0, 'fields',
                                        'f', 'hello world' if i % 2 == 0 else 'hallo werld'))

    for _ in r.retry_with_rdb_reload():
        res = r.execute_command(
            'ft.search', 'idx', 'hello|hallo', 'nocontent', 'limit', '0', '100')
        env.assertEqual(N + 1, len(res))
        env.assertEqual(N, res[0])

        res = r.execute_command(
            'ft.search', 'idx', 'hello|world', 'nocontent', 'limit', '0', '100')
        env.assertEqual(51, len(res))
        env.assertEqual(50, res[0])

        res = r.execute_command('ft.search', 'idx', '(hello|hello)(world|world)',
                                'nocontent', 'verbatim', 'limit', '0', '100')
        env.assertEqual(51, len(res))
        env.assertEqual(50, res[0])

        res = r.execute_command(
            'ft.search', 'idx', '(hello|hallo)(werld|world)', 'nocontent', 'verbatim', 'limit', '0', '100')
        env.assertEqual(101, len(res))
        env.assertEqual(100, res[0])

        res = r.execute_command(
            'ft.search', 'idx', '(hallo|hello)(world|werld)', 'nocontent', 'verbatim', 'limit', '0', '100')
        env.assertEqual(101, len(res))
        env.assertEqual(100, res[0])

        res = r.execute_command(
            'ft.search', 'idx', '(hello|werld)(hallo|world)', 'nocontent', 'verbatim', 'limit', '0', '100')
        env.assertEqual(101, len(res))
        env.assertEqual(100, res[0])

        res = r.execute_command(
            'ft.search', 'idx', '(hello|hallo) world', 'nocontent', 'verbatim', 'limit', '0', '100')
        env.assertEqual(51, len(res))
        env.assertEqual(50, res[0])

        res = r.execute_command(
            'ft.search', 'idx', '(hello world)|((hello world)|(hallo world|werld) | hello world werld)', 'nocontent', 'verbatim', 'limit', '0', '100')
        env.assertEqual(101, len(res))
        env.assertEqual(100, res[0])

def testSearch(env):
    r = env
    env.assertOk(r.execute_command(
        'ft.create', 'idx', 'schema', 'title', 'text', 'weight', 10.0, 'body', 'text'))
    env.assertOk(r.execute_command('ft.add', 'idx', 'doc1', 0.5, 'fields',
                                    'title', 'hello world',
                                    'body', 'lorem ist ipsum'))
    env.assertOk(r.execute_command('ft.add', 'idx', 'doc2', 1.0, 'fields',
                                    'title', 'hello another world',
                                    'body', 'lorem ist ipsum lorem lorem'))
    for _ in r.retry_with_rdb_reload():

        res = r.execute_command('ft.search', 'idx', 'hello')

        env.assertTrue(len(res) == 5)
        env.assertEqual(res[0], 2L)
        env.assertEqual(res[1], "doc2")
        env.assertTrue(isinstance(res[2], list))
        env.assertTrue('title' in res[2])
        env.assertTrue('hello another world' in res[2])
        env.assertEqual(res[3], "doc1")
        env.assertTrue('hello world' in res[4])

        # Test empty query
        res = r.execute_command('ft.search', 'idx', '')
        env.assertListEqual([0], res)

        # Test searching with no content
        res = r.execute_command(
            'ft.search', 'idx', 'hello', 'nocontent')
        env.assertTrue(len(res) == 3)
        env.assertEqual(res[0], 2L)
        env.assertEqual(res[1], "doc2")
        env.assertEqual(res[2], "doc1")

        # Test searching WITHSCORES
        res = r.execute_command(
            'ft.search', 'idx', 'hello', 'WITHSCORES')
        env.assertEqual(len(res), 7)
        env.assertEqual(res[0], 2L)
        env.assertEqual(res[1], "doc2")
        env.assertTrue(float(res[2]) > 0)
        env.assertEqual(res[4], "doc1")
        env.assertTrue(float(res[5]) > 0)

        # Test searching WITHSCORES NOCONTENT
        res = r.execute_command(
            'ft.search', 'idx', 'hello', 'WITHSCORES', 'NOCONTENT')
        env.assertEqual(len(res), 5)
        env.assertEqual(res[0], 2L)
        env.assertEqual(res[1], "doc2")
        env.assertTrue(float(res[2]) > 0)
        env.assertEqual(res[3], "doc1")
        env.assertTrue(float(res[4]) > 0)

def testSearchNosave(env):
    # Check to see what happens when we try to return unsaved documents
    env.cmd('ft.create', 'idx', 'SCHEMA', 'f1', 'text')
    # Add 3 documents
    for x in range(3):
        env.cmd('ft.add', 'idx', 'doc{}'.format(x),
                 1.0, 'NOSAVE', 'FIELDS', 'f1', 'value')

    # Now query the results
    res = env.cmd('ft.search', 'idx', 'value')
    env.assertEqual(3, res[0])
    for content in res[2::2]:
        env.assertEqual([], content)

def testGet(env):
    r = env
    env.assertOk(r.execute_command(
        'ft.create', 'idx', 'schema', 'foo', 'text', 'bar', 'text'))

    env.expect('ft.get').error().contains("wrong number of arguments for 'ft.get' command")
    env.expect('ft.get', 'idx').error().contains("wrong number of arguments for 'ft.get' command")
    env.expect('ft.get', 'idx', 'foo', 'bar').error().contains("wrong number of arguments for 'ft.get' command")
    env.expect('ft.mget').error().contains("wrong number of arguments for 'ft.mget' command")
    env.expect('ft.mget', 'idx').error().contains("wrong number of arguments for 'ft.mget' command")
    env.expect('ft.mget', 'fake_idx').error().contains("wrong number of arguments for 'ft.mget' command")

    for i in range(100):
        env.assertOk(r.execute_command('ft.add', 'idx', 'doc%d' % i, 1.0, 'fields',
                                        'foo', 'hello world', 'bar', 'wat wat'))

    for i in range(100):
        res = r.execute_command('ft.get', 'idx', 'doc%d' % i)
        env.assertIsNotNone(res)
        env.assertListEqual(
            ['foo', 'hello world', 'bar', 'wat wat'], res)
        env.assertIsNone(r.execute_command(
            'ft.get', 'idx', 'doc%dsdfsd' % i))
    env.expect('ft.get', 'no_idx', 'doc0').error().contains("Unknown Index name")

    rr = r.execute_command(
        'ft.mget', 'idx', *('doc%d' % i for i in range(100)))
    env.assertEqual(len(rr), 100)
    for res in rr:
        env.assertIsNotNone(res)
        env.assertListEqual(
            ['foo', 'hello world', 'bar', 'wat wat'], res)
    rr = r.execute_command(
        'ft.mget', 'idx', *('doc-%d' % i for i in range(100)))
    env.assertEqual(len(rr), 100)
    for res in rr:
        env.assertIsNone(res)

    # Verify that when a document is deleted, GET returns NULL
    r.cmd('ft.del', 'idx', 'doc10') # But we still keep the document
    r.cmd('ft.del', 'idx', 'doc11')
    r.cmd('ft.del', 'idx', 'coverage') #should write into log. How is it tested?
    res = r.cmd('ft.get', 'idx', 'doc10')
    r.assertEqual(None, res)
    res = r.cmd('ft.mget', 'idx', 'doc10', 'doc11', 'doc12')
    r.assertIsNone(res[0])
    r.assertIsNone(res[1])
    r.assertTrue(not not res[2])

def testDelete(env):
    r = env
    env.assertOk(r.execute_command(
        'ft.create', 'idx', 'schema', 'f', 'text'))

    for i in range(100):
        env.assertOk(r.execute_command('ft.add', 'idx', 'doc%d' % i, 1.0, 'fields',
                                        'f', 'hello world'))
    
    env.expect('ft.del', 'fake_idx', 'doc1').error()

    for i in range(100):
        # the doc hash should exist now
        r.expect('ft.get', 'idx', 'doc%d' % i).notRaiseError()
        # Delete the actual docs only half of the time
        env.assertEqual(1, r.execute_command(
            'ft.del', 'idx', 'doc%d' % i, 'DD' if i % 2 == 0 else ''))
        # second delete should return 0
        env.assertEqual(0, r.execute_command(
            'ft.del', 'idx', 'doc%d' % i))

        # After del with DD the doc hash should not exist
        if i % 2 == 0:
            env.assertFalse(r.exists('doc%d' % i))
        else:
            r.expect('ft.get', 'idx', 'doc%d' % i).notRaiseError()
        res = r.execute_command(
            'ft.search', 'idx', 'hello', 'nocontent', 'limit', 0, 100)
        env.assertNotIn('doc%d' % i, res)
        env.assertEqual(res[0], 100 - i - 1)
        env.assertEqual(len(res), 100 - i)

        # test reinsertion
        env.assertOk(r.execute_command('ft.add', 'idx', 'doc%d' % i, 1.0, 'fields',
                                        'f', 'hello world'))
        res = r.execute_command(
            'ft.search', 'idx', 'hello', 'nocontent', 'limit', 0, 100)
        env.assertIn('doc%d' % i, res)
        env.assertEqual(1, r.execute_command(
            'ft.del', 'idx', 'doc%d' % i))
    for _ in r.retry_with_rdb_reload():
        did = 'rrrr'
        env.assertOk(r.execute_command('ft.add', 'idx', did, 1, 'fields',
                                        'f', 'hello world'))
        env.assertEqual(1, r.execute_command('ft.del', 'idx', did))
        env.assertEqual(0, r.execute_command('ft.del', 'idx', did))
        env.assertOk(r.execute_command('ft.add', 'idx', did, 1, 'fields',
                                        'f', 'hello world'))
        env.assertEqual(1, r.execute_command('ft.del', 'idx', did))
        env.assertEqual(0, r.execute_command('ft.del', 'idx', did))

def testReplace(env):
    r = env

    env.assertOk(r.execute_command(
        'ft.create', 'idx', 'schema', 'f', 'text'))

    env.assertOk(r.execute_command('ft.add', 'idx', 'doc1', 1.0, 'fields',
                                    'f', 'hello world'))
    env.assertOk(r.execute_command('ft.add', 'idx', 'doc2', 1.0, 'fields',
                                    'f', 'hello world'))
    res = r.execute_command(
        'ft.search', 'idx', 'hello world')
    env.assertEqual(2, res[0])

    with env.assertResponseError():
        # make sure we can't insert a doc twice
        res = r.execute_command('ft.add', 'idx', 'doc1', 1.0, 'fields',
                                'f', 'hello world')

    # now replace doc1 with a different content
    env.assertOk(r.execute_command('ft.add', 'idx', 'doc1', 1.0, 'replace', 'fields',
                                    'f', 'goodbye universe'))

    for _ in r.retry_with_rdb_reload():
        # make sure the query for hello world does not return the replaced
        # document
        res = r.execute_command(
            'ft.search', 'idx', 'hello world', 'nocontent')
        env.assertEqual(1, res[0])
        env.assertEqual('doc2', res[1])

        # search for the doc's new content
        res = r.execute_command(
            'ft.search', 'idx', 'goodbye universe', 'nocontent')
        env.assertEqual(1, res[0])
        env.assertEqual('doc1', res[1])

def testDrop(env):
    r = env
    env.assertOk(r.execute_command(
        'ft.create', 'idx', 'schema', 'f', 'text', 'n', 'numeric', 't', 'tag', 'g', 'geo'))

    for i in range(100):
        env.assertOk(r.execute_command('ft.add', 'idx', 'doc%d' % i, 1.0, 'fields',
                                        'f', 'hello world', 'n', 666, 't', 'foo bar',
                                        'g', '19.04,47.497'))
    keys = r.keys('*')
    env.assertGreaterEqual(len(keys), 100)

    env.assertOk(r.execute_command('ft.drop', 'idx'))
    keys = r.keys('*')
    env.assertEqual(0, len(keys))

    # Now do the same with KEEPDOCS
    env.assertOk(r.execute_command(
        'ft.create', 'idx', 'schema', 'f', 'text', 'n', 'numeric', 't', 'tag', 'g', 'geo'))

    for i in range(100):
        env.assertOk(r.execute_command('ft.add', 'idx', 'doc%d' % i, 1.0, 'fields',
                                        'f', 'hello world', 'n', 666, 't', 'foo bar',
                                        'g', '19.04,47.497'))
    keys = r.keys('*')
    env.assertGreaterEqual(len(keys), 100)

    if not env.is_cluster():
        env.assertOk(r.execute_command('ft.drop', 'idx', 'KEEPDOCS'))
        keys = r.keys('*')
        env.assertListEqual(['doc0', 'doc1', 'doc10', 'doc11', 'doc12', 'doc13', 'doc14', 'doc15', 'doc16', 'doc17', 'doc18', 'doc19', 'doc2', 'doc20', 'doc21', 'doc22', 'doc23', 'doc24', 'doc25', 'doc26', 'doc27', 'doc28', 'doc29', 'doc3', 'doc30', 'doc31', 'doc32', 'doc33', 'doc34', 'doc35', 'doc36', 'doc37', 'doc38', 'doc39', 'doc4', 'doc40', 'doc41', 'doc42', 'doc43', 'doc44', 'doc45', 'doc46', 'doc47', 'doc48', 'doc49', 'doc5', 'doc50', 'doc51', 'doc52', 'doc53',
                              'doc54', 'doc55', 'doc56', 'doc57', 'doc58', 'doc59', 'doc6', 'doc60', 'doc61', 'doc62', 'doc63', 'doc64', 'doc65', 'doc66', 'doc67', 'doc68', 'doc69', 'doc7', 'doc70', 'doc71', 'doc72', 'doc73', 'doc74', 'doc75', 'doc76', 'doc77', 'doc78', 'doc79', 'doc8', 'doc80', 'doc81', 'doc82', 'doc83', 'doc84', 'doc85', 'doc86', 'doc87', 'doc88', 'doc89', 'doc9', 'doc90', 'doc91', 'doc92', 'doc93', 'doc94', 'doc95', 'doc96', 'doc97', 'doc98', 'doc99'], sorted(keys))

    env.expect('FT.DROP', 'idx', 'KEEPDOCS', '666').error().contains("wrong number of arguments for 'FT.DROP' command")

def testCustomStopwords(env):
    r = env
    # Index with default stopwords
    env.assertOk(r.execute_command(
        'ft.create', 'idx', 'schema', 'foo', 'text'))

    # Index with custom stopwords
    env.assertOk(r.execute_command('ft.create', 'idx2', 'stopwords', 2, 'hello', 'world',
                                    'schema', 'foo', 'text'))
    # Index with NO stopwords
    env.assertOk(r.execute_command('ft.create', 'idx3', 'stopwords', 0,
                                    'schema', 'foo', 'text'))

    for idx in ('idx', 'idx2', 'idx3'):
        env.assertOk(r.execute_command(
            'ft.add', idx, 'doc1', 1.0, 'fields', 'foo', 'hello world'))
        env.assertOk(r.execute_command(
            'ft.add', idx, 'doc2', 1.0, 'fields', 'foo', 'to be or not to be'))

    for _ in r.retry_with_rdb_reload():
        # Normal index should return results just for 'hello world'
        env.assertEqual([1, 'doc1'],  r.execute_command(
            'ft.search', 'idx', 'hello world', 'nocontent'))
        env.assertEqual([0],  r.execute_command(
            'ft.search', 'idx', 'to be or not', 'nocontent'))

        # Custom SW index should return results just for 'to be or not'
        env.assertEqual([0],  r.execute_command(
            'ft.search', 'idx2', 'hello world', 'nocontent'))
        env.assertEqual([1, 'doc2'],  r.execute_command(
            'ft.search', 'idx2', 'to be or not', 'nocontent'))

        # No SW index should return results for both
        env.assertEqual([1, 'doc1'],  r.execute_command(
            'ft.search', 'idx3', 'hello world', 'nocontent'))
        env.assertEqual([1, 'doc2'],  r.execute_command(
            'ft.search', 'idx3', 'to be or not', 'nocontent'))

def testStopwords(env):
    # This test was taken from Python's tests, and failed due to some changes
    # made earlier
    env.cmd('ft.create', 'idx', 'stopwords', 3, 'foo',
             'bar', 'baz', 'schema', 'txt', 'text')
    env.cmd('ft.add', 'idx', 'doc1', 1.0, 'fields', 'txt', 'foo bar')
    env.cmd('ft.add', 'idx', 'doc2', 1.0, 'fields', 'txt', 'hello world')

    r1 = env.cmd('ft.search', 'idx', 'foo bar', 'nocontent')
    r2 = env.cmd('ft.search', 'idx', 'foo bar hello world', 'nocontent')
    env.assertEqual(0, r1[0])
    env.assertEqual(1, r2[0])

def testNoStopwords(env):
    # This test taken from Java's test suite
    env.cmd('ft.create', 'idx', 'schema', 'title', 'text')
    for i in range(100):
        env.cmd('ft.add', 'idx', 'doc{}'.format(i), 1.0, 'fields',
                 'title', 'hello world' if i % 2 == 0 else 'hello worlds')

    res = env.cmd('ft.search', 'idx', 'hello a world', 'NOCONTENT')
    env.assertEqual(100, res[0])

    res = env.cmd('ft.search', 'idx', 'hello a world',
                   'VERBATIM', 'NOCONTENT')
    env.assertEqual(50, res[0])

    res = env.cmd('ft.search', 'idx', 'hello a world', 'NOSTOPWORDS')
    env.assertEqual(0, res[0])

def testOptional(env):
    r = env
    env.assertOk(r.execute_command(
        'ft.create', 'idx', 'schema', 'foo', 'text'))
    env.assertOk(r.execute_command('ft.add', 'idx',
                                    'doc1', 1.0, 'fields', 'foo', 'hello wat woot'))
    env.assertOk(r.execute_command('ft.add', 'idx', 'doc2',
                                    1.0, 'fields', 'foo', 'hello world woot'))
    env.assertOk(r.execute_command('ft.add', 'idx', 'doc3',
                                    1.0, 'fields', 'foo', 'hello world werld'))

    res = r.execute_command('ft.search', 'idx', 'hello', 'nocontent')
    env.assertEqual([3L, 'doc3', 'doc2', 'doc1'], res)
    res = r.execute_command(
        'ft.search', 'idx', 'hello world', 'nocontent', 'scorer', 'DISMAX')
    env.assertEqual([2L, 'doc3', 'doc2'], res)
    res = r.execute_command(
        'ft.search', 'idx', 'hello ~world', 'nocontent', 'scorer', 'DISMAX')
    env.assertEqual([3L, 'doc3', 'doc2', 'doc1'], res)
    res = r.execute_command(
        'ft.search', 'idx', 'hello ~world ~werld', 'nocontent', 'scorer', 'DISMAX')
    env.assertEqual([3L, 'doc3', 'doc2', 'doc1'], res)
    res = r.execute_command(
        'ft.search', 'idx', '~world ~werld hello', 'nocontent', 'scorer', 'DISMAX')
    env.assertEqual([3L, 'doc3', 'doc2', 'doc1'], res)

def testExplain(env):

    r = env
    env.assertOk(r.execute_command(
        'ft.create', 'idx', 'schema', 'foo', 'text', 'bar', 'numeric', 'sortable'))
    q = '(hello world) "what what" hello|world @bar:[10 100]|@bar:[200 300]'
    res = r.execute_command('ft.explain', 'idx', q)
    # print res.replace('\n', '\\n')
    # expected = """INTERSECT {\n  UNION {\n    hello\n    +hello(expanded)\n  }\n  UNION {\n    world\n    +world(expanded)\n  }\n  EXACT {\n    what\n    what\n  }\n  UNION {\n    UNION {\n      hello\n      +hello(expanded)\n    }\n    UNION {\n      world\n      +world(expanded)\n    }\n  }\n  UNION {\n    NUMERIC {10.000000 <= @bar <= 100.000000}\n    NUMERIC {200.000000 <= @bar <= 300.000000}\n  }\n}\n"""
    # expected = """INTERSECT {\n  UNION {\n    hello\n    <HL(expanded)\n    +hello(expanded)\n  }\n  UNION {\n    world\n    <ARLT(expanded)\n    +world(expanded)\n  }\n  EXACT {\n    what\n    what\n  }\n  UNION {\n    UNION {\n      hello\n      <HL(expanded)\n      +hello(expanded)\n    }\n    UNION {\n      world\n      <ARLT(expanded)\n      +world(expanded)\n    }\n  }\n  UNION {\n    NUMERIC {10.000000 <= @bar <= 100.000000}\n    NUMERIC {200.000000 <= @bar <= 300.000000}\n  }\n}\n"""
    expected = """INTERSECT {\n  UNION {\n    hello\n    +hello(expanded)\n  }\n  UNION {\n    world\n    +world(expanded)\n  }\n  EXACT {\n    what\n    what\n  }\n  UNION {\n    UNION {\n      hello\n      +hello(expanded)\n    }\n    UNION {\n      world\n      +world(expanded)\n    }\n  }\n  UNION {\n    NUMERIC {10.000000 <= @bar <= 100.000000}\n    NUMERIC {200.000000 <= @bar <= 300.000000}\n  }\n}\n"""
    env.assertEqual(res, expected)


    # expected = ['INTERSECT {', '  UNION {', '    hello', '    <HL(expanded)', '    +hello(expanded)', '  }', '  UNION {', '    world', '    <ARLT(expanded)', '    +world(expanded)', '  }', '  EXACT {', '    what', '    what', '  }', '  UNION {', '    UNION {', '      hello', '      <HL(expanded)', '      +hello(expanded)', '    }', '    UNION {', '      world', '      <ARLT(expanded)', '      +world(expanded)', '    }', '  }', '  UNION {', '    NUMERIC {10.000000 <= @bar <= 100.000000}', '    NUMERIC {200.000000 <= @bar <= 300.000000}', '  }', '}', '']
    if env.is_cluster():
        raise unittest.SkipTest()
    res = env.cmd('ft.explainCli', 'idx', q)
    expected = ['INTERSECT {', '  UNION {', '    hello', '    +hello(expanded)', '  }', '  UNION {', '    world', '    +world(expanded)', '  }', '  EXACT {', '    what', '    what', '  }', '  UNION {', '    UNION {', '      hello', '      +hello(expanded)', '    }', '    UNION {', '      world', '      +world(expanded)', '    }', '  }', '  UNION {', '    NUMERIC {10.000000 <= @bar <= 100.000000}', '    NUMERIC {200.000000 <= @bar <= 300.000000}', '  }', '}', '']
    env.assertEqual(expected, res)

def testNoIndex(env):
    r = env
    env.assertOk(r.execute_command(
        'ft.create', 'idx', 'schema',
        'foo', 'text',
        'num', 'numeric', 'sortable', 'noindex',
        'extra', 'text', 'noindex', 'sortable'))

    res = env.cmd('ft.info', 'idx')
    env.assertEqual(res[5][1][4], 'NOINDEX')
    env.assertEqual(res[5][2][6], 'NOINDEX')

    env.assertOk(r.execute_command('ft.add', 'idx', 'doc1', '0.1', 'fields',
                                    'foo', 'hello world', 'num', 1, 'extra', 'hello lorem ipsum'))
    res = r.execute_command(
        'ft.search', 'idx', 'hello world', 'nocontent')
    env.assertListEqual([1, 'doc1'], res)
    res = r.execute_command(
        'ft.search', 'idx', 'lorem ipsum', 'nocontent')
    env.assertListEqual([0], res)
    res = r.execute_command(
        'ft.search', 'idx', '@extra:hello', 'nocontent')
    env.assertListEqual([0], res)
    res = r.execute_command(
        'ft.search', 'idx', '@num:[1 1]', 'nocontent')
    env.assertListEqual([0], res)

def testPartial(env):
    r = env
    env.assertOk(r.execute_command(
        'ft.create', 'idx', 'schema',
        'foo', 'text',
        'num', 'numeric', 'sortable', 'noindex',
        'extra', 'text', 'noindex'))
    # print r.execute_command('ft.info', 'idx')

    env.assertOk(r.execute_command('ft.add', 'idx', 'doc1', '0.1', 'fields',
                                    'foo', 'hello world', 'num', 1, 'extra', 'lorem ipsum'))
    env.assertOk(r.execute_command('ft.add', 'idx', 'doc2', '0.1', 'fields',
                                    'foo', 'hello world', 'num', 2, 'extra', 'abba'))
    res = r.execute_command('ft.search', 'idx', 'hello world',
                            'sortby', 'num', 'asc', 'nocontent', 'withsortkeys')
    env.assertListEqual([2L, 'doc1', '#1', 'doc2', '#2'], res)
    res = r.execute_command('ft.search', 'idx', 'hello world',
                            'sortby', 'num', 'desc', 'nocontent', 'withsortkeys')
    env.assertListEqual([2L, 'doc2', '#2', 'doc1', '#1'], res)

    # Updating non indexed fields doesn't affect search results
    env.assertOk(r.execute_command('ft.add', 'idx', 'doc1', '0.1', 'replace', 'partial',
                                    'fields', 'num', 3, 'extra', 'jorem gipsum'))
    env.expect('ft.add', 'idx', 'doc12', '0.1', 'replace', 'partial',
                                    'fields', 'num1', 'redis').equal('OK')

    res = r.execute_command(
        'ft.search', 'idx', 'hello world', 'sortby', 'num', 'desc',)
    assertResultsEqual(env, [2L, 'doc1', ['foo', 'hello world', 'num', '3', 'extra', 'jorem gipsum'],
        'doc2', ['foo', 'hello world', 'num', '2', 'extra', 'abba']], res)
    res = r.execute_command(
        'ft.search', 'idx', 'hello', 'nocontent', 'withscores')
    # Updating only indexed field affects search results
    env.assertOk(r.execute_command('ft.add', 'idx', 'doc1', '0.1', 'replace', 'partial',
                                    'fields', 'foo', 'wat wet'))
    res = r.execute_command(
        'ft.search', 'idx', 'hello world', 'nocontent')
    env.assertListEqual([1L, 'doc2'], res)
    res = r.execute_command('ft.search', 'idx', 'wat', 'nocontent')
    env.assertListEqual([1L, 'doc1'], res)

    # Test updating of score and no fields
    res = r.execute_command(
        'ft.search', 'idx', 'wat', 'nocontent', 'withscores')
    env.assertLess(float(res[2]), 1)
    # env.assertListEqual([1L, 'doc1'], res)
    env.assertOk(r.execute_command('ft.add', 'idx',
                                    'doc1', '1.0', 'replace', 'partial', 'fields'))
    res = r.execute_command(
        'ft.search', 'idx', 'wat', 'nocontent', 'withscores')
    env.assertGreater(float(res[2]), 1)

    # Test updating payloads
    res = r.execute_command(
        'ft.search', 'idx', 'wat', 'nocontent', 'withpayloads')
    env.assertIsNone(res[2])
    env.assertOk(r.execute_command('ft.add', 'idx', 'doc1', '1.0',
                                    'replace', 'partial', 'payload', 'foobar', 'fields'))
    res = r.execute_command(
        'ft.search', 'idx', 'wat', 'nocontent', 'withpayloads')
    env.assertEqual('foobar', res[2])

def testPaging(env):
    r = env
    env.assertOk(r.execute_command(
        'ft.create', 'idx', 'schema', 'foo', 'text', 'bar', 'numeric', 'sortable'))
    N = 100
    for i in range(N):
        env.assertOk(r.execute_command('ft.add', 'idx', '%d' % i, 1, 'fields',
                                        'foo', 'hello', 'bar', i))

    chunk = 7
    offset = 0
    while True:

        res = r.execute_command(
            'ft.search', 'idx', 'hello', 'nocontent', 'sortby', 'bar', 'desc', 'limit', offset, chunk)
        env.assertEqual(res[0], N)

        if offset + chunk > N:
            env.assertTrue(len(res) - 1 <= chunk)
            break
        env.assertEqual(len(res), chunk + 1)
        for n, id in enumerate(res[1:]):
            env.assertEqual(int(id), N - 1 - (offset + n))
        offset += chunk
        chunk = random.randrange(1, 10)
    res = r.execute_command(
        'ft.search', 'idx', 'hello', 'nocontent', 'sortby', 'bar', 'asc', 'limit', N, 10)
    env.assertEqual(res[0], N)
    env.assertEqual(len(res), 1)

    with env.assertResponseError():
        r.execute_command(
            'ft.search', 'idx', 'hello', 'nocontent', 'limit', 0, -1)
    with env.assertResponseError():
        r.execute_command(
            'ft.search', 'idx', 'hello', 'nocontent', 'limit', -1, 10)
    with env.assertResponseError():
        r.execute_command(
            'ft.search', 'idx', 'hello', 'nocontent', 'limit', 0, 2000000)

def testPrefix(env):
    r = env
    env.assertOk(r.execute_command(
        'ft.create', 'idx', 'schema', 'foo', 'text'))
    N = 100
    for i in range(N):
        env.assertOk(r.execute_command('ft.add', 'idx', 'doc%d' % i, 1.0, 'fields',
                                        'foo', 'constant term%d' % (random.randrange(0, 5))))
    for _ in r.retry_with_rdb_reload():
        res = r.execute_command(
            'ft.search', 'idx', 'constant term', 'nocontent')
        env.assertEqual([0], res)
        res = r.execute_command(
            'ft.search', 'idx', 'constant term*', 'nocontent')
        env.assertEqual(N, res[0])
        res = r.execute_command(
            'ft.search', 'idx', 'const* term*', 'nocontent')
        env.assertEqual(N, res[0])
        res = r.execute_command(
            'ft.search', 'idx', 'constant term1*', 'nocontent')
        env.assertGreater(res[0], 2)
        res = r.execute_command(
            'ft.search', 'idx', 'const* -term*', 'nocontent')
        env.assertEqual([0], res)
        res = r.execute_command(
            'ft.search', 'idx', 'constant term9*', 'nocontent')
        env.assertEqual([0], res)

def testSortBy(env):
    r = env
    env.assertOk(r.execute_command(
        'ft.create', 'idx', 'schema', 'foo', 'text', 'sortable', 'bar', 'numeric', 'sortable'))
    N = 100
    for i in range(N):
        env.assertOk(r.execute_command('ft.add', 'idx', 'doc%d' % i, 1.0, 'fields',
                                        'foo', 'hello%03d world' % i, 'bar', 100 - i))
    for _ in r.retry_with_rdb_reload():

        res = r.execute_command(
            'ft.search', 'idx', 'world', 'nocontent', 'sortby', 'foo')
        env.assertEqual([100L, 'doc0', 'doc1', 'doc2', 'doc3',
                          'doc4', 'doc5', 'doc6', 'doc7', 'doc8', 'doc9'], res)
        res = r.execute_command(
            'ft.search', 'idx', 'world', 'nocontent', 'sortby', 'foo', 'desc')
        env.assertEqual([100L, 'doc99', 'doc98', 'doc97', 'doc96',
                          'doc95', 'doc94', 'doc93', 'doc92', 'doc91', 'doc90'], res)
        res = r.execute_command(
            'ft.search', 'idx', 'world', 'nocontent', 'sortby', 'bar', 'desc')
        env.assertEqual([100L, 'doc0', 'doc1', 'doc2', 'doc3',
                          'doc4', 'doc5', 'doc6', 'doc7', 'doc8', 'doc9'], res)
        res = r.execute_command(
            'ft.search', 'idx', 'world', 'nocontent', 'sortby', 'bar', 'asc')
        env.assertEqual([100L, 'doc99', 'doc98', 'doc97', 'doc96',
                          'doc95', 'doc94', 'doc93', 'doc92', 'doc91', 'doc90'], res)

        res = r.execute_command('ft.search', 'idx', 'world', 'nocontent',
                                'sortby', 'bar', 'desc', 'withscores', 'limit', '2', '5')
        env.assertEqual(
            [100L, 'doc2', '0', 'doc3', '0', 'doc4', '0', 'doc5', '0', 'doc6', '0'], res)

        res = r.execute_command('ft.search', 'idx', 'world', 'nocontent',
                                'sortby', 'bar', 'desc', 'withsortkeys', 'limit', 0, 5)
        env.assertListEqual(
            [100L, 'doc0', '#100', 'doc1', '#99', 'doc2', '#98', 'doc3', '#97', 'doc4', '#96'], res)
        res = r.execute_command('ft.search', 'idx', 'world', 'nocontent',
                                'sortby', 'foo', 'desc', 'withsortkeys', 'limit', 0, 5)
        env.assertListEqual([100L, 'doc99', '$hello099 world', 'doc98', '$hello098 world', 'doc97', '$hello097 world', 'doc96',
                              '$hello096 world', 'doc95', '$hello095 world'], res)

def testNot(env):
    r = env
    env.assertOk(r.execute_command(
        'ft.create', 'idx', 'schema', 'foo', 'text'))
    N = 10
    for i in range(N):
        env.assertOk(r.execute_command('ft.add', 'idx', 'doc%d' % i, 1.0, 'fields',
                                        'foo', 'constant term%d' % (random.randrange(0, 5))))

    for i in range(5):
        inclusive = r.execute_command(
            'ft.search', 'idx', 'constant term%d' % i, 'nocontent', 'limit', 0, N)

        exclusive = r.execute_command(
            'ft.search', 'idx', 'constant -term%d' % i, 'nocontent', 'limit', 0, N)
        exclusive2 = r.execute_command(
            'ft.search', 'idx', '-(term%d)' % i, 'nocontent', 'limit', 0, N)
        exclusive3 = r.execute_command(
            'ft.search', 'idx', '(-term%d) (constant)' % i, 'nocontent', 'limit', 0, N)

        env.assertNotEqual(inclusive[0], N)
        env.assertEqual(inclusive[0] + exclusive[0], N)
        env.assertEqual(exclusive3[0], exclusive2[0])
        env.assertEqual(exclusive3[0], exclusive[0])

        s1, s2, s3, s4 = set(inclusive[1:]), set(
            exclusive[1:]), set(exclusive2[1:]), set(exclusive3[1:])
        env.assertTrue(s1.difference(s2) == s1)
        env.assertTrue(s1.difference(s3) == s1)
        env.assertTrue(s1.difference(s4) == s1)
        env.assertTrue(s2 == s3)
        env.assertTrue(s2 == s4)
        env.assertTrue(s2.intersection(s1) == set())
        env.assertTrue(s3.intersection(s1) == set())
        env.assertTrue(s4.intersection(s1) == set())

    # NOT on a non existing term
    env.assertEqual(r.execute_command(
        'ft.search', 'idx', 'constant -dasdfasdf', 'nocontent')[0], N)
    # not on env term
    env.assertEqual(r.execute_command(
        'ft.search', 'idx', 'constant -constant', 'nocontent'), [0])

    env.assertEqual(r.execute_command(
        'ft.search', 'idx', 'constant -(term0|term1|term2|term3|term4|nothing)', 'nocontent'), [0])
    # env.assertEqual(r.execute_command('ft.search', 'idx', 'constant -(term1 term2)', 'nocontent')[0], N)

def testNestedIntersection(env):
    r = env
    env.assertOk(r.execute_command(
        'ft.create', 'idx', 'schema', 'a', 'text', 'b', 'text', 'c', 'text', 'd', 'text'))
    for i in range(20):
        env.assertOk(r.execute_command('ft.add', 'idx', 'doc%d' % i, 1.0, 'fields',
                                        'a', 'foo', 'b', 'bar', 'c', 'baz', 'd', 'gaz'))
    res = [
        r.execute_command('ft.search', 'idx',
                          'foo bar baz gaz', 'nocontent'),
        r.execute_command('ft.search', 'idx',
                          '@a:foo @b:bar @c:baz @d:gaz', 'nocontent'),
        r.execute_command('ft.search', 'idx',
                          '@b:bar @a:foo @c:baz @d:gaz', 'nocontent'),
        r.execute_command('ft.search', 'idx',
                          '@c:baz @b:bar @a:foo @d:gaz', 'nocontent'),
        r.execute_command('ft.search', 'idx',
                          '@d:gaz @c:baz @b:bar @a:foo', 'nocontent'),
        r.execute_command(
            'ft.search', 'idx', '@a:foo (@b:bar (@c:baz @d:gaz))', 'nocontent'),
        r.execute_command(
            'ft.search', 'idx', '@c:baz (@a:foo (@b:bar (@c:baz @d:gaz)))', 'nocontent'),
        r.execute_command(
            'ft.search', 'idx', '@b:bar (@a:foo (@c:baz @d:gaz))', 'nocontent'),
        r.execute_command(
            'ft.search', 'idx', '@d:gaz (@a:foo (@c:baz @b:bar))', 'nocontent'),
        r.execute_command('ft.search', 'idx',
                          'foo (bar baz gaz)', 'nocontent'),
        r.execute_command('ft.search', 'idx',
                          'foo (bar (baz gaz))', 'nocontent'),
        r.execute_command('ft.search', 'idx',
                          'foo (bar (foo bar) (foo bar))', 'nocontent'),
        r.execute_command('ft.search', 'idx',
                          'foo (foo (bar baz (gaz)))', 'nocontent'),
        r.execute_command('ft.search', 'idx', 'foo (foo (bar (baz (gaz (foo bar (gaz))))))', 'nocontent')]

    for i, r in enumerate(res):
        # print i, res[0], r
        env.assertListEqual(res[0], r)

def testInKeys(env):
    r = env
    env.assertOk(r.execute_command(
        'ft.create', 'idx', 'schema', 'foo', 'text'))

    for i in range(200):
        env.assertOk(r.execute_command('ft.add', 'idx', 'doc%d' % i, 1.0, 'fields',
                                        'foo', 'hello world'))

    for _ in r.retry_with_rdb_reload():

        for keys in (
            ['doc%d' % i for i in range(10)], ['doc%d' % i for i in range(0, 30, 2)], [
                'doc%d' % i for i in range(99, 0, -5)]
        ):
            res = r.execute_command(
                'ft.search', 'idx', 'hello world', 'NOCONTENT', 'LIMIT', 0, 100, 'INKEYS', len(keys), *keys)
            env.assertEqual(len(keys), res[0])
            env.assertTrue(all((k in res for k in keys)))

        env.assertEqual(0, r.execute_command(
            'ft.search', 'idx', 'hello world', 'NOCONTENT', 'LIMIT', 0, 100, 'INKEYS', 3, 'foo', 'bar', 'baz')[0])

    with env.assertResponseError():
        env.cmd('ft.search', 'idx', 'hello', 'INKEYS', 99)
    with env.assertResponseError():
        env.cmd('ft.search', 'idx', 'hello', 'INKEYS', -1)
    with env.assertResponseError():
        env.cmd('ft.search', 'idx', 'hello', 'inkeys', 4, 'foo')

def testSlopInOrder(env):
    r = env
    env.assertOk(r.execute_command(
        'ft.create', 'idx', 'schema', 'title', 'text'))
    env.assertOk(r.execute_command('ft.add', 'idx', 'doc1', 1, 'fields',
                                    'title', 't1 t2'))
    env.assertOk(r.execute_command('ft.add', 'idx', 'doc2', 1, 'fields',
                                    'title', 't1 t3 t2'))
    env.assertOk(r.execute_command('ft.add', 'idx', 'doc3', 1, 'fields',
                                    'title', 't1 t3 t4 t2'))
    env.assertOk(r.execute_command('ft.add', 'idx', 'doc4', 1, 'fields',
                                    'title', 't1 t3 t4 t5 t2'))

    res = r.execute_command(
        'ft.search', 'idx', 't1|t4 t3|t2', 'slop', '0', 'inorder', 'nocontent')
    env.assertEqual({'doc3', 'doc4', 'doc2', 'doc1'}, set(res[1:]))
    res = r.execute_command(
        'ft.search', 'idx', 't2 t1', 'slop', '0', 'nocontent')
    env.assertEqual(1, res[0])
    env.assertEqual('doc1', res[1])
    env.assertEqual(0, r.execute_command(
        'ft.search', 'idx', 't2 t1', 'slop', '0', 'inorder')[0])
    env.assertEqual(1, r.execute_command(
        'ft.search', 'idx', 't1 t2', 'slop', '0', 'inorder')[0])

    env.assertEqual(2, r.execute_command(
        'ft.search', 'idx', 't1 t2', 'slop', '1', 'inorder')[0])
    env.assertEqual(3, r.execute_command(
        'ft.search', 'idx', 't1 t2', 'slop', '2', 'inorder')[0])
    env.assertEqual(4, r.execute_command(
        'ft.search', 'idx', 't1 t2', 'slop', '3', 'inorder')[0])
    env.assertEqual(4, r.execute_command(
        'ft.search', 'idx', 't1 t2', 'inorder')[0])
    env.assertEqual(0, r.execute_command(
        'ft.search', 'idx', 't t1', 'inorder')[0])
    env.assertEqual(2, r.execute_command(
        'ft.search', 'idx', 't1 t2 t3 t4')[0])
    env.assertEqual(0, r.execute_command(
        'ft.search', 'idx', 't1 t2 t3 t4', 'inorder')[0])

def testExact(env):
    r = env
    env.assertOk(r.execute_command(
        'ft.create', 'idx', 'schema', 'title', 'text', 'weight', 10.0, 'body', 'text'))
    env.assertOk(r.execute_command('ft.add', 'idx', 'doc1', 0.5, 'fields',
                                    'title', 'hello world',
                                    'body', 'lorem ist ipsum'))
    env.assertOk(r.execute_command('ft.add', 'idx', 'doc2', 1.0, 'fields',
                                    'title', 'hello another world',
                                    'body', 'lorem ist ipsum lorem lorem'))

    res = r.execute_command(
        'ft.search', 'idx', '"hello world"', 'verbatim')
    env.assertEqual(3, len(res))
    env.assertEqual(1, res[0])
    env.assertEqual("doc1", res[1])

    res = r.execute_command(
        'ft.search', 'idx', "hello \"another world\"", 'verbatim')
    env.assertEqual(3, len(res))
    env.assertEqual(1, res[0])
    env.assertEqual("doc2", res[1])


def testGeoErrors(env):
    env.expect('flushall')
    env.expect('ft.create idx schema name text location geo').equal('OK')
    env.expect('ft.add idx hotel 1.0 fields name hill location -0.1757,51.5156').equal('OK')
    env.expect('ft.search idx hilton geofilter location -0.1757 51.5156 1 km').equal([0L])

    # Insert error
    env.expect('ft.add', 'idx', 'hotel1', 1, 'fields', 'name', '_hotel1', 'location', '1, 1').error()   \
            .contains('Could not index geo value')

    # Query errors
    env.expect('ft.search idx hilton geofilter location lon 51.5156 1 km').error()   \
            .contains('Bad arguments for <lon>: Could not convert argument to expected type')
    env.expect('ft.search idx hilton geofilter location 51.5156 lat 1 km').error()   \
            .contains('Bad arguments for <lat>: Could not convert argument to expected type')
    env.expect('ft.search idx hilton geofilter location -0.1757 51.5156 radius km').error()   \
            .contains('Bad arguments for <radius>: Could not convert argument to expected type')
    env.expect('ft.search idx hilton geofilter location -0.1757 51.5156 1 fake').error()   \
            .contains('Unknown distance unit fake')
    env.expect('ft.search idx hilton geofilter location -0.1757 51.5156 1').error()   \
            .contains('GEOFILTER requires 5 arguments')

def testGeo(env):
    r = env
    gsearch = lambda query, lon, lat, dist, unit='km': r.execute_command(
        'ft.search', 'idx', query, 'geofilter', 'location', lon, lat, dist, unit)

    gsearch_inline = lambda query, lon, lat, dist, unit='km': r.execute_command(
        'ft.search', 'idx', '{} @location:[{} {} {} {}]'.format(query,  lon, lat, dist, unit))

    env.assertOk(r.execute_command('ft.create', 'idx',
                                    'schema', 'name', 'text', 'location', 'geo'))

    for i, hotel in enumerate(hotels):
        env.assertOk(r.execute_command('ft.add', 'idx', 'hotel{}'.format(i), 1.0, 'fields', 'name',
                                        hotel[0], 'location', '{},{}'.format(hotel[2], hotel[1])))

    for _ in r.retry_with_rdb_reload():
        res = r.execute_command('ft.search', 'idx', 'hilton')
        env.assertEqual(len(hotels), res[0])

        res = gsearch('hilton', "-0.1757", "51.5156", '1')
        print res
        env.assertEqual(3, res[0])
        env.assertEqual('hotel2', res[5])
        env.assertEqual('hotel21', res[3])
        env.assertEqual('hotel79', res[1])
        res2 = gsearch_inline('hilton', "-0.1757", "51.5156", '1')
        env.assertListEqual(res, res2)

        res = gsearch('hilton', "-0.1757", "51.5156", '10')
        env.assertEqual(14, res[0])
        env.assertEqual('hotel93', res[1])
        env.assertEqual('hotel92', res[3])
        env.assertEqual('hotel79', res[5])

        res2 = gsearch('hilton', "-0.1757", "51.5156", '10000', 'm')
        env.assertListEqual(res, res2)
        res2 = gsearch_inline('hilton', "-0.1757", "51.5156", '10')
        env.assertListEqual(res, res2)

        res = gsearch('heathrow', -0.44155, 51.45865, '10', 'm')
        env.assertEqual(1, res[0])
        env.assertEqual('hotel94', res[1])
        res2 = gsearch_inline(
            'heathrow', -0.44155, 51.45865, '10', 'm')
        env.assertListEqual(res, res2)

        res = gsearch('heathrow', -0.44155, 51.45865, '10', 'km')
        env.assertEqual(5, res[0])
        env.assertIn('hotel94', res)
        res2 = gsearch_inline(
            'heathrow', -0.44155, 51.45865, '10', 'km')
        env.assertListEqual(res, res2)

        res = gsearch('heathrow', -0.44155, 51.45865, '5', 'km')
        env.assertEqual(3, res[0])
        env.assertIn('hotel94', res)
        res2 = gsearch_inline(
            'heathrow', -0.44155, 51.45865, '5', 'km')
        env.assertListEqual(res, res2)

def testTagErrors(env):
    env.expect("ft.create", "test", "SCHEMA",  "tags", "TAG").equal('OK')
    env.expect("ft.add", "test", "1", "1", "FIELDS", "tags", "alberta").equal('OK')
    env.expect("ft.add", "test", "2", "1", "FIELDS", "tags", "ontario. alberta").equal('OK')

def testGeoDeletion(env):
    if env.is_cluster():
        raise unittest.SkipTest()
        # Can't properly test if deleted on cluster

    env.cmd('ft.create', 'idx', 'schema',
            'g1', 'geo', 'g2', 'geo', 't1', 'text')
    env.cmd('ft.add', 'idx', 'doc1', 1.0, 'fields',
            'g1', "-0.1757,51.5156",
            'g2', "-0.1757,51.5156",
            't1', "hello")
    env.cmd('ft.add', 'idx', 'doc2', 1.0, 'fields',
            'g1', "-0.1757,51.5156",
            'g2', "-0.1757,51.5156",
            't1', "hello")

    # keys are: "geo:idx/g1" and "geo:idx/g2"
    env.assertEqual(2, env.cmd('zcard', 'geo:idx/g1'))
    env.assertEqual(2, env.cmd('zcard', 'geo:idx/g2'))

    # Remove the first doc
    env.cmd('ft.del', 'idx', 'doc1')
    env.assertEqual(1, env.cmd('zcard', 'geo:idx/g1'))
    env.assertEqual(1, env.cmd('zcard', 'geo:idx/g2'))

    # Replace the other one:
    env.cmd('ft.add', 'idx', 'doc2', 1.0,
            'replace', 'fields',
            't1', 'just text here')
    env.assertEqual(0, env.cmd('zcard', 'geo:idx/g1'))
    env.assertEqual(0, env.cmd('zcard', 'geo:idx/g2'))

def testAddHash(env):
    if env.is_cluster():
        raise unittest.SkipTest()

    r = env
    env.assertOk(r.execute_command('ft.create', 'idx', 'schema',
                                    'title', 'text', 'weight', 10.0, 'body', 'text', 'price', 'numeric'))

    env.assertTrue(
        r.hmset('doc1', {"title": "hello world", "body": "lorem ipsum", "price": 2}))
    env.assertTrue(
        r.hmset('doc2', {"title": "hello werld", "body": "lorem ipsum", "price": 5}))

    env.assertOk(r.execute_command('ft.addhash', 'idx', 'doc1', 1.0))
    env.assertOk(r.execute_command('ft.addhash', 'idx', 'doc2', 1.0))
    env.expect('ft.addhash', 'idx', 'doc3', 1.0, 1.0).error().contains('Could not load document')

    res = r.execute_command('ft.search', 'idx', "hello", "nocontent")
    env.assertEqual(3, len(res))
    env.assertEqual(2, res[0])
    env.assertEqual("doc1", res[2])
    env.assertEqual("doc2", res[1])

    res = r.execute_command(
        'ft.search', 'idx',
        "hello",
        "filter", "price", "0", "3"
        )
    env.assertEqual(3, len(res))
    env.assertEqual(1, res[0])
    env.assertEqual("doc1", res[1])
    env.assertListEqual(
        ['body', 'lorem ipsum', 'price', '2', 'title', 'hello world'], res[2])

    res = r.execute_command(
        'ft.search', 'idx', "hello werld", "nocontent")
    env.assertEqual(2, len(res))
    env.assertEqual(1, res[0])
    env.assertEqual("doc2", res[1])

def testSafeAddHash(env):
    if env.is_cluster():
        raise unittest.SkipTest()

    r = env
    env.assertOk(r.execute_command('ft.create', 'idx', 'schema',
                                    'title', 'text', 'weight', 10.0, 'body', 'text', 'price', 'numeric'))

    env.assertTrue(
        r.hmset('doc1', {"title": "hello world", "body": "lorem ipsum", "price": 2}))
    env.assertTrue(
        r.hmset('doc2', {"title": "hello werld", "body": "lorem ipsum", "price": 5}))

    env.expect('ft.safeaddhash idx doc1 1.0').equal('OK')
    env.expect('ft.safeaddhash idx doc2 1.0').equal('OK')
    env.expect('ft.safeaddhash idx').error().contains("wrong number of arguments for 'ft.safeaddhash' command")
    env.expect('ft.safeaddhash idx doc3 2.0').error().contains('Score must be between 0 and 1')
    env.expect('ft.safeaddhash idx doc3 -2.0').error().contains('Score must be between 0 and 1')
    env.expect('ft.safeaddhash idx doc3 1.0 1.0').error().contains('Could not load document')
    env.expect('ft.safeaddhash idx doc3 not_a_number').error().contains('Could not parse document score')
    env.expect('ft.safeaddhash idx doc3 1.0 LANGUAGE RediSearch').error().contains('Unknown language: `RediSearch`')
    env.expect('ft.safeaddhash idx doc3 1.0 LANGUAGE RediSearch not_an_arg').error().contains("Unknown keyword: `not_an_arg`")
    #env.expect('ft.safeaddhash', 'idx', 'doc3', '1.0', 'LANGUAGE', 'RediSearch, ""').error().contains("Error parsing arguments for `%s`: %s")
    env.expect('ft.safeaddhash not_idx doc3 1.0').error().contains('Unknown Index name')

    res = r.execute_command('ft.search', 'idx', "hello", "nocontent")
    env.assertEqual(3, len(res))
    env.assertEqual(2, res[0])
    env.assertEqual("doc1", res[2])
    env.assertEqual("doc2", res[1])

    res = r.execute_command(
        'ft.search', 'idx',
        "hello",
        "filter", "price", "0", "3"
        )
    env.assertEqual(3, len(res))
    env.assertEqual(1, res[0])
    env.assertEqual("doc1", res[1])
    env.assertListEqual(
        ['body', 'lorem ipsum', 'price', '2', 'title', 'hello world'], res[2])

    res = r.execute_command(
        'ft.search', 'idx', "hello werld", "nocontent")
    env.assertEqual(2, len(res))
    env.assertEqual(1, res[0])
    env.assertEqual("doc2", res[1])

def testInfields(env):
    r = env
    env.assertOk(r.execute_command(
        'ft.create', 'idx', 'schema', 'title', 'text', 'weight', 10.0, 'body', 'text', 'weight', 1.0))
    env.assertOk(r.execute_command('ft.add', 'idx', 'doc1', 0.5, 'fields',
                                    'title', 'hello world',
                                    'body', 'lorem ipsum'))

    env.assertOk(r.execute_command('ft.add', 'idx', 'doc2', 1.0, 'fields',
                                    'title', 'hello world lorem ipsum',
                                    'body', 'hello world'))

    res = r.execute_command(
        'ft.search', 'idx', 'hello world', 'verbatim', "infields", 1, "title", "nocontent")
    env.assertEqual(3, len(res))
    env.assertEqual(2, res[0])
    env.assertEqual("doc2", res[1])
    env.assertEqual("doc1", res[2])

    res = r.execute_command(
        'ft.search', 'idx', 'hello world', 'verbatim', "infields", 1, "body", "nocontent")
    env.assertEqual(2, len(res))
    env.assertEqual(1, res[0])
    env.assertEqual("doc2", res[1])

    res = r.execute_command(
        'ft.search', 'idx', 'hello', 'verbatim', "infields", 1, "body", "nocontent")
    env.assertEqual(2, len(res))
    env.assertEqual(1, res[0])
    env.assertEqual("doc2", res[1])

    res = r.execute_command(
        'ft.search', 'idx',  '\"hello world\"', 'verbatim', "infields", 1, "body", "nocontent")

    env.assertEqual(2, len(res))
    env.assertEqual(1, res[0])
    env.assertEqual("doc2", res[1])

    res = r.execute_command(
        'ft.search', 'idx', '\"lorem ipsum\"', 'verbatim', "infields", 1, "body", "nocontent")
    env.assertEqual(2, len(res))
    env.assertEqual(1, res[0])
    env.assertEqual("doc1", res[1])

    res = r.execute_command(
        'ft.search', 'idx', 'lorem ipsum', "infields", 2, "body", "title", "nocontent")
    env.assertEqual(3, len(res))
    env.assertEqual(2, res[0])
    env.assertEqual("doc2", res[1])
    env.assertEqual("doc1", res[2])

def testScorerSelection(env):
    r = env
    env.assertOk(r.execute_command(
        'ft.create', 'idx', 'schema', 'title', 'text', 'body', 'text'))

    # this is the default scorer
    res = r.execute_command(
        'ft.search', 'idx', 'foo', 'scorer', 'TFIDF')
    env.assertEqual(res, [0])
    with env.assertResponseError():
        res = r.execute_command(
            'ft.search', 'idx', 'foo', 'scorer', 'NOSUCHSCORER')

def testFieldSelectors(env):
    r = env
    env.assertOk(r.execute_command(
        'ft.create', 'idx', 'schema', 'TiTle', 'text', 'BoDy', 'text', "יוניקוד", 'text', 'field.with,punct', 'text'))
    env.assertOk(r.execute_command('ft.add', 'idx', 'doc1', 1, 'fields',
                                    'title', 'hello world', 'body', 'foo bar', 'יוניקוד', 'unicode', 'field.with,punct', 'punt'))
    env.assertOk(r.execute_command('ft.add', 'idx', 'doc2', 0.5, 'fields',
                                    'body', 'hello world', 'title', 'foo bar', 'יוניקוד', 'unicode', 'field.with,punct', 'punt'))

    res = r.execute_command(
        'ft.search', 'idx', '@title:hello world', 'nocontent')
    env.assertEqual(res, [1, 'doc1'])
    res = r.execute_command(
        'ft.search', 'idx', '@body:hello world', 'nocontent')
    env.assertEqual(res, [1, 'doc2'])

    res = r.execute_command(
        'ft.search', 'idx', '@body:hello @title:world', 'nocontent')
    env.assertEqual(res, [0])

    res = r.execute_command(
        'ft.search', 'idx', '@body:hello world @title:world', 'nocontent')
    env.assertEqual(res, [0])
    res = r.execute_command(
        'ft.search', 'idx', '@BoDy:(hello|foo) @Title:(world|bar)', 'nocontent')
    env.assertEqual(res, [2, 'doc1', 'doc2'])

    res = r.execute_command(
        'ft.search', 'idx', '@body:(hello|foo world|bar)', 'nocontent')
    env.assertEqual(res, [2, 'doc1', 'doc2'])

    res = r.execute_command(
        'ft.search', 'idx', '@body|title:(hello world)', 'nocontent')
    env.assertEqual(res, [2, 'doc1', 'doc2'])

    res = r.execute_command(
        'ft.search', 'idx', '@יוניקוד:(unicode)', 'nocontent')
    env.assertEqual(res, [2, 'doc1', 'doc2'])

    res = r.execute_command(
        'ft.search', 'idx', '@field\\.with\\,punct:(punt)', 'nocontent')
    env.assertEqual(res, [2, 'doc1', 'doc2'])

def testStemming(env):
    r = env
    env.assertOk(r.execute_command(
        'ft.create', 'idx', 'schema', 'title', 'text'))
    env.assertOk(r.execute_command('ft.add', 'idx', 'doc1', 0.5, 'fields',
                                    'title', 'hello kitty'))
    env.assertOk(r.execute_command('ft.add', 'idx', 'doc2', 1.0, 'fields',
                                    'title', 'hello kitties'))

    res = r.execute_command(
        'ft.search', 'idx', 'hello kitty', "nocontent")
    env.assertEqual(3, len(res))
    env.assertEqual(2, res[0])

    res = r.execute_command(
        'ft.search', 'idx', 'hello kitty', "nocontent", "verbatim")
    env.assertEqual(2, len(res))
    env.assertEqual(1, res[0])

    # test for unknown language
    with env.assertResponseError():
        res = r.execute_command(
            'ft.search', 'idx', 'hello kitty', "nocontent", "language", "foofoofian")

def testExpander(env):
    r = env
    env.assertOk(r.execute_command(
        'ft.create', 'idx', 'schema', 'title', 'text'))
    env.assertOk(r.execute_command('ft.add', 'idx', 'doc1', 0.5, 'fields',
                                    'title', 'hello kitty'))
    res = r.execute_command(
        'ft.search', 'idx', 'kitties',
        "nocontent",
        "expander", "SBSTEM"
        )
    env.assertEqual(2, len(res))
    env.assertEqual(1, res[0])

    res = r.execute_command(
        'ft.search', 'idx', 'kitties', "nocontent", "expander", "noexpander")
    env.assertEqual(1, len(res))
    env.assertEqual(0, res[0])

    res = r.execute_command(
        'ft.search', 'idx', 'kitti', "nocontent")
    env.assertEqual(2, len(res))
    env.assertEqual(1, res[0])

    res = r.execute_command(
        'ft.search', 'idx', 'kitti', "nocontent", 'verbatim')
    env.assertEqual(1, len(res))
    env.assertEqual(0, res[0])

    # Calling a stem directly works even with VERBATIM.
    # You need to use the + prefix escaped
    res = r.execute_command(
        'ft.search', 'idx', '\\+kitti', "nocontent", 'verbatim')
    env.assertEqual(2, len(res))
    env.assertEqual(1, res[0])

def testNumericRange(env):
    r = env
    env.assertOk(r.execute_command(
        'ft.create', 'idx', 'schema', 'title', 'text', 'score', 'numeric', 'price', 'numeric'))

    env.expect('ft.search', 'idx', 'hello kitty', 'filter', 'score', 5).error().contains("FILTER requires 3 arguments")
    env.expect('ft.search', 'idx', 'hello kitty', 'filter', 'score', 5, 'inf').error().contains("Bad upper range: inf")
    env.expect('ft.search', 'idx', 'hello kitty', 'filter', 'score', 'inf', 5).error().contains("Bad lower range: inf")

    for i in xrange(100):
        env.assertOk(r.execute_command('ft.add', 'idx', 'doc%d' % i, 1, 'fields',
                                        'title', 'hello kitty', 'score', i, 'price', 100 + 10 * i))

    for _ in r.retry_with_rdb_reload():
        res = r.execute_command('ft.search', 'idx', 'hello kitty', "nocontent",
                                "filter", "score", 0, 100)

        env.assertEqual(11, len(res))
        env.assertEqual(100, res[0])

        res = r.execute_command('ft.search', 'idx', 'hello kitty', "nocontent",
                                "filter", "score", 0, 50)
        env.assertEqual(51, res[0])

        res = r.execute_command('ft.search', 'idx', 'hello kitty', 'verbatim', "nocontent", "limit", 0, 100,
                                "filter", "score", "(0", "(50")

        env.assertEqual(49, res[0])
        res = r.execute_command('ft.search', 'idx', 'hello kitty', "nocontent",
                                "filter", "score", "-inf", "+inf")
        env.assertEqual(100, res[0])

        # test multi filters
        scrange = (19, 90)
        prrange = (290, 385)
        res = r.execute_command('ft.search', 'idx', 'hello kitty',
                                "filter", "score", scrange[
                                    0], scrange[1],
                                "filter", "price", prrange[0], prrange[1])

        # print res
        for doc in res[2::2]:

            sc = int(doc[doc.index('score') + 1])
            pr = int(doc[doc.index('price') + 1])

            env.assertTrue(sc >= scrange[0] and sc <= scrange[1])
            env.assertGreaterEqual(pr, prrange[0])
            env.assertLessEqual(pr, prrange[1])

        env.assertEqual(10, res[0])

        res = r.execute_command('ft.search', 'idx', 'hello kitty',
                                "filter", "score", "19", "90",
                                "filter", "price", "90", "185")

        env.assertEqual(0, res[0])

        # Test numeric ranges as part of query syntax
        res = r.execute_command(
            'ft.search', 'idx', 'hello kitty @score:[0 100]', "nocontent")

        env.assertEqual(11, len(res))
        env.assertEqual(100, res[0])

        res = r.execute_command(
            'ft.search', 'idx', 'hello kitty  @score:[0 50]', "nocontent")
        env.assertEqual(51, res[0])
        res = r.execute_command(
            'ft.search', 'idx', 'hello kitty @score:[(0 (50]', 'verbatim', "nocontent")
        env.assertEqual(49, res[0])
        res = r.execute_command(
            'ft.search', 'idx', '@score:[(0 (50]', 'verbatim', "nocontent")
        env.assertEqual(49, res[0])
        res = r.execute_command(
            'ft.search', 'idx', 'hello kitty -@score:[(0 (50]', 'verbatim', "nocontent")
        env.assertEqual(51, res[0])
        res = r.execute_command(
            'ft.search', 'idx', 'hello kitty @score:[-inf +inf]', "nocontent")
        env.assertEqual(100, res[0])

def testSuggestions(env):
    r = env
    env.assertEqual(1, r.execute_command(
        'ft.SUGADD', 'ac', 'hello world', 1))
    env.assertEqual(1, r.execute_command(
        'ft.SUGADD', 'ac', 'hello world', 1, 'INCR'))

    res = r.execute_command("FT.SUGGET", "ac", "hello")
    env.assertEqual(1, len(res))
    env.assertEqual("hello world", res[0])

    terms = ["hello werld", "hallo world",
             "yellow world", "wazzup", "herp", "derp"]
    sz = 2
    for term in terms:
        env.assertEqual(sz, r.execute_command(
            'ft.SUGADD', 'ac', term, sz - 1))
        sz += 1

    for _ in r.retry_with_rdb_reload():

        env.assertEqual(7, r.execute_command('ft.SUGLEN', 'ac'))

        # search not fuzzy
        env.assertEqual(["hello world", "hello werld"],
                         r.execute_command("ft.SUGGET", "ac", "hello"))

        # print  r.execute_command("ft.SUGGET", "ac", "hello", "FUZZY", "MAX", "1", "WITHSCORES")
        # search fuzzy - shuold yield more results
        env.assertEqual(['hello world', 'hello werld', 'yellow world', 'hallo world'],
                         r.execute_command("ft.SUGGET", "ac", "hello", "FUZZY"))

        # search fuzzy with limit of 1
        env.assertEqual(['hello world'],
                         r.execute_command("ft.SUGGET", "ac", "hello", "FUZZY", "MAX", "1"))

        # scores should return on WITHSCORES
        rc = r.execute_command(
            "ft.SUGGET", "ac", "hello", "WITHSCORES")
        env.assertEqual(4, len(rc))
        env.assertTrue(float(rc[1]) > 0)
        env.assertTrue(float(rc[3]) > 0)

    rc = r.execute_command("ft.SUGDEL", "ac", "hello world")
    env.assertEqual(1L, rc)
    rc = r.execute_command("ft.SUGDEL", "ac", "world")
    env.assertEqual(0L, rc)

    rc = r.execute_command("ft.SUGGET", "ac", "hello")
    env.assertEqual(['hello werld'], rc)

def testSuggestPayload(env):
    r = env
    env.assertEqual(1, r.execute_command(
        'ft.SUGADD', 'ac', 'hello world', 1, 'PAYLOAD', 'foo'))
    env.assertEqual(2, r.execute_command(
        'ft.SUGADD', 'ac', 'hello werld', 1, 'PAYLOAD', 'bar'))
    env.assertEqual(3, r.execute_command(
        'ft.SUGADD', 'ac', 'hello nopayload', 1, 'PAYLOAD', ''))
    env.assertEqual(4, r.execute_command(
        'ft.SUGADD', 'ac', 'hello nopayload2', 1))

    res = r.execute_command("FT.SUGGET", "ac", "hello", 'WITHPAYLOADS')
    env.assertListEqual(['hello world', 'foo', 'hello werld', 'bar', 'hello nopayload', None, 'hello nopayload2', None],
                         res)
    res = r.execute_command("FT.SUGGET", "ac", "hello")
    env.assertListEqual(['hello world',  'hello werld', 'hello nopayload', 'hello nopayload2'],
                         res)
    res = r.execute_command(
        "FT.SUGGET", "ac", "hello", 'WITHPAYLOADS', 'WITHSCORES')
    # we don't compare the scores beause they may change
    env.assertEqual(12, len(res))

def testPayload(env):
    r = env
    env.assertOk(r.execute_command(
        'ft.create', 'idx', 'schema', 'f', 'text'))
    for i in range(10):

        env.assertOk(r.execute_command('ft.add', 'idx', '%d' % i, 1.0,
                                        'payload', 'payload %d' % i,
                                        'fields', 'f', 'hello world'))

    for x in r.retry_with_rdb_reload():

        res = r.execute_command(
            'ft.search', 'idx', 'hello world')
        env.assertEqual(21, len(res))

        res = r.execute_command(
            'ft.search', 'idx', 'hello world', 'withpayloads')

        env.assertEqual(31, len(res))
        env.assertEqual(10, res[0])
        for i in range(1, 30, 3):
            env.assertEqual(res[i + 1], 'payload %s' % res[i])

def testGarbageCollector(env):
    env.skipOnCluster()
    if env.moduleArgs is not None and 'GC_POLICY FORK' in env.moduleArgs:
        # this test is not relevent for fork gc cause its not cleaning the last block
        raise unittest.SkipTest()
    N = 100
    r = env
    env.assertOk(r.execute_command(
        'ft.create', 'idx', 'schema', 'foo', 'text'))
    for i in range(N):

        env.assertOk(r.execute_command('ft.add', 'idx', 'doc%d' % i, 1.0,
                                        'fields', 'foo', ' '.join(('term%d' % random.randrange(0, 10) for i in range(10)))))

    def get_stats(r):
        res = r.execute_command('ft.info', 'idx')
        d = {res[i]: res[i + 1] for i in range(0, len(res), 2)}
        gc_stats = {d['gc_stats'][x]: float(
            d['gc_stats'][x + 1]) for x in range(0, len(d['gc_stats']), 2)}
        d['gc_stats'] = gc_stats
        return d

    stats = get_stats(r)
    if 'current_hz' in stats['gc_stats']:
        env.assertGreater(stats['gc_stats']['current_hz'], 8)
    env.assertEqual(0, stats['gc_stats']['bytes_collected'])
    env.assertGreater(int(stats['num_records']), 0)

    initialIndexSize = float(stats['inverted_sz_mb']) * 1024 * 1024
    for i in range(N):
        env.assertEqual(1, r.execute_command(
            'ft.del', 'idx', 'doc%d' % i))

    for _ in range(100):
        # gc is random so we need to do it long enough times for it to work
        env.cmd('ft.debug', 'GC_FORCEINVOKE', 'idx')

    stats = get_stats(r)

    env.assertEqual(0, int(stats['num_docs']))
    env.assertEqual(0, int(stats['num_records']))
    if not env.is_cluster():
        env.assertEqual(100, int(stats['max_doc_id']))
        if 'current_hz' in stats['gc_stats']:
            env.assertGreater(stats['gc_stats']['current_hz'], 30)
        currentIndexSize = float(stats['inverted_sz_mb']) * 1024 * 1024
        # print initialIndexSize, currentIndexSize,
        # stats['gc_stats']['bytes_collected']
        env.assertGreater(initialIndexSize, currentIndexSize)
        env.assertGreater(stats['gc_stats'][
            'bytes_collected'], currentIndexSize)

    for i in range(10):

        res = r.execute_command('ft.search', 'idx', 'term%d' % i)
        env.assertEqual([0], res)

def testReturning(env):
    env.assertCmdOk('ft.create', 'idx', 'schema',
                     'f1', 'text',
                     'f2', 'text',
                     'n1', 'numeric', 'sortable',
                     'f3', 'text')
    for i in range(10):
        env.assertCmdOk('ft.add', 'idx', 'DOC_{0}'.format(i), 1.0, 'fields',
                         'f2', 'val2', 'f1', 'val1', 'f3', 'val3',
                         'n1', i)

    # RETURN 0. Simplest case
    for x in env.retry_with_reload():
        res = env.cmd('ft.search', 'idx', 'val*', 'return', '0')
        env.assertEqual(11, len(res))
        env.assertEqual(10, res[0])
        for r in res[1:]:
            env.assertTrue(r.startswith('DOC_'))

    for field in ('f1', 'f2', 'f3', 'n1'):
        res = env.cmd('ft.search', 'idx', 'val*', 'return', 1, field)
        env.assertEqual(21, len(res))
        env.assertEqual(10, res[0])
        for pair in grouper(res[1:], 2):
            docname, fields = pair
            env.assertEqual(2, len(fields))
            env.assertEqual(field, fields[0])
            env.assertTrue(docname.startswith('DOC_'))

    # Test that we don't return SORTBY fields if they weren't specified
    # also in RETURN
    res = env.cmd('ft.search', 'idx', 'val*', 'return', 1, 'f1',
        'sortby', 'n1', 'ASC')
    row = res[2]
    # get the first result
    env.assertEqual(['f1', 'val1'], row)

    # Test when field is not found
    res = env.cmd('ft.search', 'idx', 'val*', 'return', 1, 'nonexist')
    env.assertEqual(21, len(res))
    env.assertEqual(10, res[0])

    # # Test that we don't crash if we're given the wrong number of fields
    with env.assertResponseError():
        res = env.cmd('ft.search', 'idx', 'val*', 'return', 700, 'nonexist')

def _test_create_options_real(env, *options):
    options = [x for x in options if x]
    has_offsets = 'NOOFFSETS' not in options
    has_fields = 'NOFIELDS' not in options
    has_freqs = 'NOFREQS' not in options

    try:
        env.cmd('ft.drop', 'idx')
    except:
        pass

    options = ['idx'] + options + ['schema', 'f1', 'text', 'f2', 'text']
    env.assertCmdOk('ft.create', *options)
    for i in range(10):
        env.assertCmdOk('ft.add', 'idx', 'doc{}'.format(
            i), 0.5, 'fields', 'f1', 'value for {}'.format(i))

    # Query
#     res = env.cmd('ft.search', 'idx', "value for 3")
#     if not has_offsets:
#         env.assertIsNone(res)
#     else:
#         env.assertIsNotNone(res)

    # Frequencies:
    env.assertCmdOk('ft.add', 'idx', 'doc100',
                     1.0, 'fields', 'f1', 'foo bar')
    env.assertCmdOk('ft.add', 'idx', 'doc200', 1.0,
                     'fields', 'f1', ('foo ' * 10) + ' bar')
    res = env.cmd('ft.search', 'idx', 'foo')
    env.assertEqual(2, res[0])
    if has_offsets:
        docname = res[1]
        if has_freqs:
            env.assertEqual('doc200', docname)
        else:
            env.assertEqual('doc100', docname)

    env.assertCmdOk('ft.add', 'idx', 'doc300',
                     1.0, 'fields', 'f1', 'Hello')
    res = env.cmd('ft.search', 'idx', '@f2:Hello')
    if has_fields:
        env.assertEqual(1, len(res))
    else:
        env.assertEqual(3, len(res))

def testCreationOptions(env):
    from itertools import combinations
    for x in range(1, 5):
        for combo in combinations(('NOOFFSETS', 'NOFREQS', 'NOFIELDS', ''), x):
            _test_create_options_real(env, *combo)

    env.expect('ft.create', 'idx').error()

def testInfoCommand(env):
    from itertools import combinations
    r = env
    env.assertOk(r.execute_command(
        'ft.create', 'idx', 'NOFIELDS', 'schema', 'title', 'text'))
    N = 50
    for i in xrange(N):
        env.assertOk(r.execute_command('ft.add', 'idx', 'doc%d' % i, 1, 'replace', 'fields',
                                        'title', 'hello term%d' % i))
    for _ in r.retry_with_rdb_reload():

        res = r.execute_command('ft.info', 'idx')
        d = {res[i]: res[i + 1] for i in range(0, len(res), 2)}

        env.assertEqual(d['index_name'], 'idx')
        env.assertEqual(d['index_options'], ['NOFIELDS'])
        env.assertListEqual(
            d['fields'], [['title', 'type', 'TEXT', 'WEIGHT', '1']])

        if not env.is_cluster():
            env.assertEquals(int(d['num_docs']), N)
            env.assertEquals(int(d['num_terms']), N + 1)
            env.assertEquals(int(d['max_doc_id']), N)
            env.assertEquals(int(d['records_per_doc_avg']), 2)
            env.assertEquals(int(d['num_records']), N * 2)

            env.assertGreater(float(d['offset_vectors_sz_mb']), 0)
            env.assertGreater(float(d['key_table_size_mb']), 0)
            env.assertGreater(float(d['inverted_sz_mb']), 0)
            env.assertGreater(float(d['bytes_per_record_avg']), 0)
            env.assertGreater(float(d['doc_table_size_mb']), 0)

    for x in range(1, 5):
        for combo in combinations(('NOOFFSETS', 'NOFREQS', 'NOFIELDS', ''), x):
            combo = list(filter(None, combo))
            options = combo + ['schema', 'f1', 'text']
            try:
                env.cmd('ft.drop', 'idx')
            except:
                pass
            env.assertCmdOk('ft.create', 'idx', *options)
            info = env.cmd('ft.info', 'idx')
            ix = info.index('index_options')
            env.assertFalse(ix == -1)

            opts = info[ix + 1]
            # make sure that an empty opts string returns no options in
            # info
            if not combo:
                env.assertListEqual([], opts)

            for option in filter(None, combo):
                env.assertTrue(option in opts)

def testNoStem(env):
    env.cmd('ft.create', 'idx', 'schema', 'body',
             'text', 'name', 'text', 'nostem')
    res = env.cmd('ft.info', 'idx')
    env.assertEqual(res[5][1][5], 'NOSTEM')
    for _ in env.retry_with_reload():
        try:
            env.cmd('ft.del', 'idx', 'doc')
        except redis.ResponseError:
            pass

        # Insert a document
        env.assertCmdOk('ft.add', 'idx', 'doc', 1.0, 'fields',
                         'body', "located",
                         'name', "located")

        # Now search for the fields
        res_body = env.cmd('ft.search', 'idx', '@body:location')
        res_name = env.cmd('ft.search', 'idx', '@name:location')
        env.assertEqual(0, res_name[0])
        env.assertEqual(1, res_body[0])

def testSearchNonexistField(env):
    # GH Issue 133
    env.cmd('ft.create', 'idx', 'schema', 'title', 'text',
             'weight', 5.0, 'body', 'text', 'url', 'text')
    env.cmd('ft.add', 'idx', 'd1', 1.0, 'nosave', 'fields', 'title',
             'hello world', 'body', 'lorem dipsum', 'place', '-77.0366 38.8977')
    env.cmd('ft.search', 'idx', 'Foo', 'GEOFILTER',
             'place', '-77.0366', '38.8977', '1', 'km')

def testSortbyMissingField(env):
    # GH Issue 131
    env.cmd('ft.create', 'ix', 'schema', 'txt',
             'text', 'num', 'numeric', 'sortable')
    env.cmd('ft.add', 'ix', 'doc1', 1.0, 'fields', 'txt', 'foo')
    env.cmd('ft.search', 'ix', 'foo', 'sortby', 'num')

def testParallelIndexing(env):
    # GH Issue 207
    env.cmd('ft.create', 'idx', 'schema', 'txt', 'text')
    from threading import Thread
    env.getConnection()
    ndocs = 100

    def runner(tid):
        cli = env.getConnection()
        for num in range(ndocs):
            cli.execute_command('ft.add', 'idx', 'doc{}_{}'.format(tid, num), 1.0,
                                'fields', 'txt', 'hello world' * 20)
    ths = []
    for tid in range(10):
        ths.append(Thread(target=runner, args=(tid,)))

    [th.start() for th in ths]
    [th.join() for th in ths]
    res = env.cmd('ft.info', 'idx')
    d = {res[i]: res[i + 1] for i in range(0, len(res), 2)}
    env.assertEqual(1000, int(d['num_docs']))

def testDoubleAdd(env):
    # Tests issue #210
    env.cmd('ft.create', 'idx', 'schema', 'txt', 'text')
    env.cmd('ft.add', 'idx', 'doc1', 1.0, 'fields', 'txt', 'hello world')
    with env.assertResponseError():
        env.cmd('ft.add', 'idx', 'doc1', 1.0,
                 'fields', 'txt', 'goodbye world')

    env.assertEqual('hello world', env.cmd('ft.get', 'idx', 'doc1')[1])
    env.assertEqual(0, env.cmd('ft.search', 'idx', 'goodbye')[0])
    env.assertEqual(1, env.cmd('ft.search', 'idx', 'hello')[0])

    # Now with replace
    env.cmd('ft.add', 'idx', 'doc1', 1.0, 'replace',
             'fields', 'txt', 'goodbye world')
    env.assertEqual(1, env.cmd('ft.search', 'idx', 'goodbye')[0])
    env.assertEqual(0, env.cmd('ft.search', 'idx', 'hello')[0])
    env.assertEqual('goodbye world', env.cmd('ft.get', 'idx', 'doc1')[1])

def testConcurrentErrors(env):
    from multiprocessing import Process
    import random

    env.cmd('ft.create', 'idx', 'schema', 'txt', 'text')
    docs_per_thread = 100
    num_threads = 50

    docIds = ['doc{}'.format(x) for x in range(docs_per_thread)]

    def thrfn():
        myIds = docIds[::]
        random.shuffle(myIds)
        cli = env.getConnection()
        with cli.pipeline(transaction=False) as pl:
            for x in myIds:
                pl.execute_command('ft.add', 'idx', x, 1.0,
                                   'fields', 'txt', ' hello world ' * 50)
            try:
                pl.execute()
            except Exception as e:
                pass
                # print e

    thrs = [Process(target=thrfn) for x in range(num_threads)]
    [th.start() for th in thrs]
    [th.join() for th in thrs]
    res = env.cmd('ft.info', 'idx')
    d = {res[i]: res[i + 1] for i in range(0, len(res), 2)}
    env.assertEqual(100, int(d['num_docs']))

def testBinaryKeys(env):
    env.cmd('ft.create', 'idx', 'schema', 'txt', 'text')
    # Insert a document
    env.cmd('ft.add', 'idx', 'Hello', 1.0, 'fields', 'txt', 'NoBin match')
    env.cmd('ft.add', 'idx', 'Hello\x00World', 1.0, 'fields', 'txt', 'Bin match')
    for _ in env.reloading_iterator():
        exp = [2L, 'Hello\x00World', ['txt', 'Bin match'], 'Hello', ['txt', 'NoBin match']]
        res = env.cmd('ft.search', 'idx', 'match')
        env.assertEqual(exp, res)

def testNonDefaultDb(env):
    if env.is_cluster():
        raise unittest.SkipTest()

    # Should be ok
    env.cmd('FT.CREATE', 'idx1', 'schema', 'txt', 'text')
    try:
        env.cmd('SELECT 1')
    except redis.ResponseError:
        return

    # Should fail
    with env.assertResponseError():
        env.cmd('FT.CREATE', 'idx2', 'schema', 'txt', 'text')

def testDuplicateNonspecFields(env):
    env.cmd('FT.CREATE', 'idx', 'schema', 'txt', 'text')
    env.cmd('FT.ADD', 'idx', 'doc', 1.0, 'fields',
             'f1', 'f1val', 'f1', 'f1val2', 'F1', 'f1Val3')

    res = env.cmd('ft.get', 'idx', 'doc')
    res = {res[i]: res[i + 1] for i in range(0, len(res), 2)}
    env.assertTrue(res['f1'] in ('f1val', 'f1val2'))
    env.assertEqual('f1Val3', res['F1'])

def testDuplicateFields(env):
    env.cmd('FT.CREATE', 'idx', 'SCHEMA', 'txt',
             'TEXT', 'num', 'NUMERIC', 'SORTABLE')
    for _ in env.retry_with_reload():
        # Ensure the index assignment is correct after an rdb load
        with env.assertResponseError():
            env.cmd('FT.ADD', 'idx', 'doc', 1.0, 'FIELDS',
                     'txt', 'foo', 'txt', 'bar', 'txt', 'baz')

        # Try add hash
        env.hmset('newDoc', {'txt': 'foo', 'Txt': 'bar', 'txT': 'baz'})
        # Get the actual value:

        from redis import ResponseError
        if not env.is_cluster():
            with env.assertResponseError(contained='twice'):
                env.cmd('FT.ADDHASH', 'idx', 'newDoc', 1.0)

        # Try with REPLACE
        with env.assertResponseError():
            env.cmd('FT.ADD', 'idx', 'doc2', 1.0, 'REPLACE', 'FIELDS',
                     'txt', 'foo', 'txt', 'bar')

        # With replace partial
        env.cmd('FT.ADD', 'idx', 'doc2', 1.0, 'REPLACE',
                 'PARTIAL', 'FIELDS', 'num', 42)
        with env.assertResponseError():
            env.cmd('FT.ADD', 'idx', 'doc2', 1.0, 'REPLACE',
                     'PARTIAL', 'FIELDS', 'num', 42, 'num', 32)

def testDuplicateSpec(env):
    with env.assertResponseError():
        env.cmd('FT.CREATE', 'idx', 'SCHEMA', 'f1',
                 'text', 'n1', 'numeric', 'f1', 'text')

def testSortbyMissingFieldSparse(env):
    # Note, the document needs to have one present sortable field in
    # order for the indexer to give it a sort vector
    env.cmd('ft.create', 'idx', 'SCHEMA', 'lastName', 'text',
             'SORTABLE', 'firstName', 'text', 'SORTABLE')
    env.cmd('ft.add', 'idx', 'doc1', 1.0, 'fields', 'lastName', 'mark')
    res = env.cmd('ft.search', 'idx', 'mark', 'WITHSORTKEYS', "SORTBY",
                   "firstName", "ASC", "limit", 0, 100)
    # commented because we don't filter out exclusive sortby fields
    # env.assertEqual([1L, 'doc1', None, ['lastName', 'mark']], res)

def testLuaAndMulti(env):
    if env.is_cluster():
        raise unittest.SkipTest()
    # Ensure we can work in Lua and Multi environments without crashing
    env.cmd('FT.CREATE', 'idx', 'SCHEMA', 'f1', 'text', 'n1', 'numeric')
    env.cmd('HMSET', 'hashDoc', 'f1', 'v1', 'n1', 4)
    env.cmd('HMSET', 'hashDoc2', 'f1', 'v1', 'n1', 5)

    r = env.getConnection()

    r.eval("return redis.call('ft.add', 'idx', 'doc1', 1.0, 'fields', 'f1', 'bar')", "0")
    r.eval("return redis.call('ft.addhash', 'idx', 'hashDoc', 1.0)", 0)

    # Try in a pipeline:
    with r.pipeline(transaction=True) as pl:
        pl.execute_command('ft.add', 'idx', 'doc2',
                           1.0, 'fields', 'f1', 'v3')
        pl.execute_command('ft.add', 'idx', 'doc3',
                           1.0, 'fields', 'f1', 'v4')
        pl.execute_command('ft.addhash', 'idx', 'hashdoc2', 1.0)
    pl.execute()

def testLanguageField(env):
    env.cmd('FT.CREATE', 'idx', 'SCHEMA', 'language', 'TEXT')
    env.cmd('FT.ADD', 'idx', 'doc1', 1.0,
             'FIELDS', 'language', 'gibberish')
    res = env.cmd('FT.SEARCH', 'idx', 'gibberish')
    env.assertEqual([1L, 'doc1', ['language', 'gibberish']], res)
    # The only way I can verify that LANGUAGE is parsed twice is ensuring we
    # provide a wrong language. This is much easier to test than trying to
    # figure out how a given word is stemmed
    with env.assertResponseError():
        env.cmd('FT.ADD', 'idx', 'doc1', 1.0, 'LANGUAGE',
                 'blah', 'FIELDS', 'language', 'gibber')

def testUninitSortvector(env):
    # This would previously crash
    env.cmd('FT.CREATE', 'idx', 'SCHEMA', 'f1', 'TEXT')
    for x in range(2000):
        env.cmd('FT.ADD', 'idx', 'doc{}'.format(
            x), 1.0, 'FIELDS', 'f1', 'HELLO')

    env.broadcast('SAVE')
    for x in range(10):
        env.broadcast('DEBUG RELOAD')


def normalize_row(row):
    return to_dict(row)


def assertAggrowsEqual(env, exp, got):
    env.assertEqual(exp[0], got[0])
    env.assertEqual(len(exp), len(got))

    # and now, it's just free form:
    exp = sorted(to_dict(x) for x in exp[1:])
    got = sorted(to_dict(x) for x in got[1:])
    env.assertEqual(exp, got)

def assertResultsEqual(env, exp, got, inorder=True):
    from pprint import pprint
    # pprint(exp)
    # pprint(got)
    env.assertEqual(exp[0], got[0])
    env.assertEqual(len(exp), len(got))

    exp = list(grouper(exp[1:], 2))
    got = list(grouper(got[1:], 2))

    for x in range(len(exp)):
        exp_did, exp_fields = exp[x]
        got_did, got_fields = got[x]
        env.assertEqual(exp_did, got_did, message="at position {}".format(x))
        got_fields = to_dict(got_fields)
        exp_fields = to_dict(exp_fields)
        env.assertEqual(exp_fields, got_fields, message="at position {}".format(x))


def testAlterIndex(env):
    env.cmd('FT.CREATE', 'idx', 'SCHEMA', 'f1', 'TEXT')
    env.cmd('FT.ADD', 'idx', 'doc1', 1.0, 'FIELDS', 'f1', 'hello', 'f2', 'world')
    env.cmd('FT.ALTER', 'idx', 'SCHEMA', 'ADD', 'f2', 'TEXT')
    env.cmd('FT.ADD', 'idx', 'doc2', 1.0, 'FIELDS', 'f1', 'hello', 'f2', 'world')
    for _ in env.retry_with_reload():
        ret = env.cmd('FT.SEARCH', 'idx', 'world')
        env.assertEqual([1, 'doc2', ['f1', 'hello', 'f2', 'world']], ret)

    env.cmd('FT.ALTER', 'idx', 'SCHEMA', 'ADD', 'f3', 'TEXT', 'SORTABLE')
    for x in range(10):
        env.cmd('FT.ADD', 'idx', 'doc{}'.format(x + 3), 1.0,
                 'FIELDS', 'f1', 'hello', 'f3', 'val{}'.format(x))

    for _ in env.retry_with_reload():
        # Test that sortable works
        res = env.cmd('FT.SEARCH', 'idx', 'hello', 'SORTBY', 'f3', 'DESC')
        exp = [12, 'doc12', ['f1', 'hello', 'f3', 'val9'], 'doc11', ['f1', 'hello', 'f3', 'val8'], 'doc10', ['f1', 'hello', 'f3', 'val7'], 'doc9', ['f1', 'hello', 'f3', 'val6'], 'doc8', ['f1', 'hello', 'f3', 'val5'], 'doc7', [
                'f1', 'hello', 'f3', 'val4'], 'doc6', ['f1', 'hello', 'f3', 'val3'], 'doc5', ['f1', 'hello', 'f3', 'val2'], 'doc4', ['f1', 'hello', 'f3', 'val1'], 'doc3', ['f1', 'hello', 'f3', 'val0']]

        assertResultsEqual(env, exp, res)

    # Test that we can add a numeric field
    env.cmd('FT.ALTER', 'idx', 'SCHEMA', 'ADD', 'n1', 'NUMERIC')
    env.cmd('FT.ADD', 'idx', 'docN1', 1.0, 'FIELDS', 'n1', 50)
    env.cmd('FT.ADD', 'idx', 'docN2', 1.0, 'FIELDS', 'n1', 250)
    for _ in env.retry_with_reload():
        res = env.cmd('FT.SEARCH', 'idx', '@n1:[0 100]')
        env.assertEqual([1, 'docN1', ['n1', '50']], res)

    env.expect('FT.ALTER', 'idx', 'SCHEMA', 'NOT_ADD', 'f2', 'TEXT').error()
    env.expect('FT.ALTER', 'idx', 'SCHEMA', 'ADD').error()
    env.expect('FT.ALTER', 'idx', 'SCHEMA', 'ADD', 'f2').error()

def testAlterValidation(env):
    # Test that constraints for ALTER comand
    env.cmd('FT.CREATE', 'idx1', 'SCHEMA', 'f0', 'TEXT')
    for x in range(1, 32):
        env.cmd('FT.ALTER', 'idx1', 'SCHEMA', 'ADD', 'f{}'.format(x), 'TEXT')
    # OK for now.

    # Should be too many indexes
    env.assertRaises(redis.ResponseError, env.cmd, 'FT.ALTER',
                      'idx1', 'SCHEMA', 'ADD', 'tooBig', 'TEXT')

    env.cmd('FT.CREATE', 'idx2', 'MAXTEXTFIELDS', 'SCHEMA', 'f0', 'TEXT')
    # print env.cmd('FT.INFO', 'idx2')
    for x in range(1, 50):
        env.cmd('FT.ALTER', 'idx2', 'SCHEMA', 'ADD', 'f{}'.format(x + 1), 'TEXT')

    env.cmd('FT.ADD', 'idx2', 'doc1', 1.0, 'FIELDS', 'f50', 'hello')
    for _ in env.retry_with_reload():
        ret = env.cmd('FT.SEARCH', 'idx2', '@f50:hello')
        env.assertEqual([1, 'doc1', ['f50', 'hello']], ret)

    env.cmd('FT.CREATE', 'idx3', 'SCHEMA', 'f0', 'text')
    # Try to alter the index with garbage
    env.assertRaises(redis.ResponseError, env.cmd, 'FT.ALTER', 'idx3',
                      'SCHEMA', 'ADD', 'f1', 'TEXT', 'f2', 'garbage')
    ret = to_dict(env.cmd('ft.info', 'idx3'))
    env.assertEqual(1, len(ret['fields']))

    env.assertRaises(redis.ResponseError, env.cmd, 'FT.ALTER',
                      'nonExist', 'SCHEMA', 'ADD', 'f1', 'TEXT')

    # test with no fields!
    env.assertRaises(redis.ResponseError, env.cmd, 'FT.ALTER', 'idx2', 'SCHEMA', 'ADD')

def testIssue366_1(env):
    if env.is_cluster():
        raise unittest.SkipTest('ADDHASH unsupported!')
    # Test random RDB regressions, see GH 366
    env.cmd('FT.CREATE', 'idx1', 'SCHEMA', 'textfield', 'TEXT', 'numfield', 'NUMERIC')
    env.hmset('foo', {'textfield': 'blah', 'numfield': 1})
    env.cmd('FT.ADDHASH', 'idx1', 'foo', 1, 'replace')
    env.cmd('FT.DEL', 'idx1', 'foo')
    for _ in env.retry_with_reload():
        pass  # --just ensure it doesn't crash

def testIssue366_2(env):
    # FT.CREATE atest SCHEMA textfield TEXT numfield NUMERIC
    # FT.ADD atest anId 1 PAYLOAD '{"hello":"world"}' FIELDS textfield sometext numfield 1234
    # FT.ADD atest anId 1 PAYLOAD '{"hello":"world2"}' REPLACE PARTIAL FIELDS numfield 1111
    # shutdown
    env.cmd('FT.CREATE', 'idx1', 'SCHEMA', 'textfield', 'TEXT', 'numfield', 'NUMERIC')
    env.cmd('FT.ADD', 'idx1', 'doc1', 1, 'PAYLOAD', '{"hello":"world"}',
             'FIELDS', 'textfield', 'sometext', 'numfield', 1234)
    env.cmd('ft.add', 'idx1', 'doc1', 1,
             'PAYLOAD', '{"hello":"world2"}',
             'REPLACE', 'PARTIAL',
             'FIELDS', 'textfield', 'sometext', 'numfield', 1111)
    for _ in env.retry_with_reload():
        pass  #

def testIssue654(env):
    # Crashes during FILTER
    env.cmd('ft.create', 'idx', 'schema', 'id', 'numeric')
    env.cmd('ft.add', 'idx', 1, 1, 'fields', 'id', 1)
    env.cmd('ft.add', 'idx', 2, 1, 'fields', 'id', 2)
    res = env.cmd('ft.search', 'idx', '*', 'filter', '@version', 0, 2)

def testReplaceReload(env):
    env.cmd('FT.CREATE', 'idx2', 'SCHEMA', 'textfield', 'TEXT', 'numfield', 'NUMERIC')
    # Create a document and then replace it.
    env.cmd('FT.ADD', 'idx2', 'doc2', 1.0, 'FIELDS', 'textfield', 's1', 'numfield', 99)
    env.cmd('FT.ADD', 'idx2', 'doc2', 1.0, 'REPLACE', 'PARTIAL',
             'FIELDS', 'textfield', 's100', 'numfield', 990)
    env.dump_and_reload()
    # RDB Should still be fine

    env.cmd('FT.ADD', 'idx2', 'doc2', 1.0, 'REPLACE', 'PARTIAL',
             'FIELDS', 'textfield', 's200', 'numfield', 1090)
    doc = to_dict(env.cmd('FT.GET', 'idx2', 'doc2'))
    env.assertEqual('s200', doc['textfield'])
    env.assertEqual('1090', doc['numfield'])


# command = 'FT.CREATE idx SCHEMA '
# for i in range(255):
#     command += 't%d NUMERIC SORTABLE ' % i
# command = command[:-1]
# r.execute_command(command)
# r.execute_command('save')
# // reload from ...
# r.execute_command('FT.ADD idx doc1 1.0 FIELDS t0 1')
def testIssue417(env):
    command = ['ft.create', 'idx', 'schema']
    for x in range(255):
        command += ['t{}'.format(x), 'numeric', 'sortable']
    command = command[:-1]
    env.cmd(*command)
    for _ in env.reloading_iterator():
        try:
            env.execute_command('FT.ADD', 'idx', 'doc1', '1.0', 'FIELDS', 't0', '1')
        except redis.ResponseError as e:
            env.assertTrue('already' in e.message.lower())

# >FT.CREATE myIdx SCHEMA title TEXT WEIGHT 5.0 body TEXT url TEXT
# >FT.ADD myIdx doc1 1.0 FIELDS title "hello world" body "lorem ipsum" url "www.google.com"
# >FT.SEARCH myIdx "no-as"
# Could not connect to Redis at 127.0.0.1:6379: Connection refused
# >FT.SEARCH myIdx "no-as"
# (error) Unknown Index name
def testIssue422(env):
    env.cmd('ft.create', 'myIdx', 'schema',
             'title', 'TEXT', 'WEIGHT', '5.0',
             'body', 'TEXT',
             'url', 'TEXT')
    env.cmd('ft.add', 'myIdx', 'doc1', '1.0', 'FIELDS', 'title', 'hello world', 'bod', 'lorem ipsum', 'url', 'www.google.com')
    rv = env.cmd('ft.search', 'myIdx', 'no-as')
    env.assertEqual([0], rv)

def testIssue446(env):
    env.cmd('ft.create', 'myIdx', 'schema',
             'title', 'TEXT', 'SORTABLE')
    env.cmd('ft.add', 'myIdx', 'doc1', '1.0', 'fields', 'title', 'hello world', 'body', 'lorem ipsum', 'url', '"www.google.com')
    rv = env.cmd('ft.search', 'myIdx', 'hello', 'limit', '0', '0')
    env.assertEqual([1], rv)

    # Related - issue 635
    env.cmd('ft.add', 'myIdx', 'doc2', '1.0', 'fields', 'title', 'hello')
    rv = env.cmd('ft.search', 'myIdx', 'hello', 'limit', '0', '0')
    env.assertEqual([2], rv)


def testTimeoutSettings(env):
    env.cmd('ft.create', 'idx', 'schema', 't1', 'text')
    env.expect('ft.search', 'idx', '*', 'ON_TIMEOUT', 'BLAHBLAH').raiseError()
    env.expect('ft.search', 'idx', '*', 'ON_TIMEOUT', 'RETURN').notRaiseError()
    env.expect('ft.search', 'idx', '*', 'ON_TIMEOUT', 'FAIL').notRaiseError()

def testAlias(env):
    env.cmd('ft.create', 'idx', 'schema', 't1', 'text')
    env.cmd('ft.create', 'idx2', 'schema', 't1', 'text')

    env.expect('ft.aliasAdd', 'myIndex').raiseError()
    env.expect('ft.aliasupdate', 'fake_alias', 'imaginary_alias', 'Too_many_args').raiseError()
    env.cmd('ft.aliasAdd', 'myIndex', 'idx')
    env.cmd('ft.add', 'myIndex', 'doc1', 1.0, 'fields', 't1', 'hello')
    r = env.cmd('ft.search', 'idx', 'hello')
    env.assertEqual([1, 'doc1', ['t1', 'hello']], r)
    r2 = env.cmd('ft.search', 'myIndex', 'hello')
    env.assertEqual(r, r2)

    # try to add the same alias again; should be an error
    env.expect('ft.aliasAdd', 'myIndex', 'idx2').raiseError()
    env.expect('ft.aliasAdd', 'alias2', 'idx').notRaiseError()
    # now delete the index
    env.cmd('ft.drop', 'myIndex')

    # index list should be cleared now. This can be tested by trying to alias
    # the old alias to different index
    env.cmd('ft.aliasAdd', 'myIndex', 'idx2')
    env.cmd('ft.aliasAdd', 'alias2', 'idx2')
    env.cmd('ft.add', 'myIndex', 'doc2', 1.0, 'fields', 't1', 'hello')
    r = env.cmd('ft.search', 'alias2', 'hello')
    env.assertEqual([1L, 'doc2', ['t1', 'hello']], r)

    # check that aliasing one alias to another returns an error. This will
    # end up being confusing
    env.expect('ft.aliasAdd', 'alias3', 'myIndex').raiseError()

    # check that deleting the alias works as expected
    env.expect('ft.aliasDel', 'myIndex').notRaiseError()
    env.expect('ft.search', 'myIndex', 'foo').raiseError()

    # create a new index and see if we can use the old name
    env.cmd('ft.create', 'idx3', 'schema', 't1', 'text')
    env.cmd('ft.add', 'idx3', 'doc3', 1.0, 'fields', 't1', 'foo')
    env.cmd('ft.aliasAdd', 'myIndex', 'idx3')
    # also, check that this works in rdb save
    for _ in env.retry_with_rdb_reload():
        r = env.cmd('ft.search', 'myIndex', 'foo')
        env.assertEqual([1L, 'doc3', ['t1', 'foo']], r)

    # Check that we can move an alias from one index to another
    env.cmd('ft.aliasUpdate', 'myIndex', 'idx2')
    r = env.cmd('ft.search', 'myIndex', "hello")
    env.assertEqual([1L, 'doc2', ['t1', 'hello']], r)

    # Test that things like ft.get, ft.aggregate, etc. work
    r = env.cmd('ft.get', 'myIndex', 'doc2')
    env.assertEqual(['t1', 'hello'], r)

    r = env.cmd('ft.aggregate', 'myIndex', 'hello', 'LOAD', '1', '@t1')
    env.assertEqual([1, ['t1', 'hello']], r)

    # Test update
    env.expect('ft.aliasAdd', 'updateIndex', 'idx3')
    env.expect('ft.aliasUpdate', 'updateIndex', 'fake_idx')

    r = env.cmd('ft.del', 'idx2', 'doc2')
    env.assertEqual(1, r)
    env.expect('ft.aliasdel').raiseError()
    env.expect('ft.aliasdel', 'myIndex', 'yourIndex').raiseError()
    env.expect('ft.aliasdel', 'non_existing_alias').raiseError()


def testNoCreate(env):
    env.cmd('ft.create', 'idx', 'schema', 'f1', 'text')
    env.expect('ft.add', 'idx', 'schema', 'f1').raiseError()
    env.expect('ft.add', 'idx', 'doc1', 1, 'nocreate', 'fields', 'f1', 'hello').raiseError()
    env.expect('ft.add', 'idx', 'doc1', 1, 'replace', 'nocreate', 'fields', 'f1', 'hello').raiseError()
    env.expect('ft.add', 'idx', 'doc1', 1, 'replace', 'fields', 'f1', 'hello').notRaiseError()
    env.expect('ft.add', 'idx', 'doc1', 1, 'replace', 'nocreate', 'fields', 'f1', 'world').notRaiseError()

def testSpellCheck(env):
    env.cmd('FT.CREATE', 'idx', 'SCHEMA', 'report', 'TEXT')
    env.cmd('FT.ADD', 'idx', 'doc1', 1.0, 'FIELDS', 'report', 'report content')  
    rv = env.cmd('FT.SPELLCHECK', 'idx', '111111')
    env.assertEqual([['TERM', '111111', []]], rv)
    rv = env.cmd('FT.SPELLCHECK', 'idx', '111111', 'FULLSCOREINFO')
    env.assertEqual([1L, ['TERM', '111111', []]], rv)

# Standalone functionality
def testIssue484(env):
# Issue with split
# 127.0.0.1:6379> ft.drop productSearch1
# OK
# 127.0.0.1:6379> "FT.CREATE" "productSearch1" "NOSCOREIDX" "SCHEMA" "productid" "TEXT" "categoryid" "TEXT"  "color" "TEXT" "timestamp" "NUMERIC"
# OK
# 127.0.0.1:6379> "FT.ADD" "productSearch1" "GUID1" "1.0" "REPLACE" "FIELDS" "productid" "1" "categoryid" "cars" "color" "blue" "categoryType" 0
# OK
# 127.0.0.1:6379> "FT.ADD" "productSearch1" "GUID2" "1.0" "REPLACE" "FIELDS" "productid" "1" "categoryid" "small cars" "color" "white" "categoryType" 0
# OK
# 127.0.0.1:6379> "FT.ADD" "productSearch1" "GUID3" "1.0" "REPLACE" "FIELDS" "productid" "2" "categoryid" "Big cars" "color" "white" "categoryType" 0
# OK
# 127.0.0.1:6379> "FT.ADD" "productSearch1" "GUID4" "1.0" "REPLACE" "FIELDS" "productid" "2" "categoryid" "Big cars" "color" "green" "categoryType" 0
# OK
# 127.0.0.1:6379> "FT.ADD" "productSearch1" "GUID5" "1.0" "REPLACE" "FIELDS" "productid" "3" "categoryid" "cars" "color" "blue" "categoryType" 0
# OK
# 127.0.0.1:6379>  FT.AGGREGATE productSearch1 * load 2 @color @categoryid APPLY "split(format(\"%s-%s\",@color,@categoryid),\"-\")" as value GROUPBY 1 @value REDUCE COUNT 0 as value_count
    env.cmd('ft.create', 'productSearch1', 'noscoreidx', 'schema', 'productid',
            'text', 'categoryid', 'text', 'color', 'text', 'timestamp', 'numeric')
    env.cmd('ft.add', 'productSearch1', 'GUID1', '1.0', 'REPLACE', 'FIELDS', 'productid', '1', 'categoryid', 'cars', 'color', 'blue', 'categoryType', 0)
    env.cmd('ft.add', 'productSearch1', 'GUID2', '1.0', 'REPLACE', 'FIELDS', 'productid', '1', 'categoryid', 'small cars', 'color', 'white', 'categoryType', 0)
    env.cmd('ft.add', 'productSearch1', 'GUID3', '1.0', 'REPLACE', 'FIELDS', 'productid', '2', 'categoryid', 'Big cars', 'color', 'white', 'categoryType', 0)
    env.cmd('ft.add', 'productSearch1', 'GUID4', '1.0', 'REPLACE', 'FIELDS', 'productid', '2', 'categoryid', 'Big cars', 'color', 'green', 'categoryType', 0)
    env.cmd('ft.add', 'productSearch1', 'GUID5', '1.0', 'REPLACE', 'FIELDS', 'productid', '3', 'categoryid', 'cars', 'color', 'blue', 'categoryType', 0)
    res = env.cmd('FT.AGGREGATE', 'productSearch1', '*',
        'load', '2', '@color', '@categoryid',
        'APPLY', 'split(format("%s-%s",@color,@categoryid),"-")', 'as', 'value',
        'GROUPBY', '1', '@value',
        'REDUCE', 'COUNT', '0', 'as', 'value_count',
        'SORTBY', '4', '@value_count', 'DESC', '@value', 'ASC')
    expected = [6, ['value', 'white', 'value_count', '2'], ['value', 'cars', 'value_count', '2'], ['value', 'small cars', 'value_count', '1'], ['value', 'blue', 'value_count', '2'], ['value', 'Big cars', 'value_count', '2'], ['value', 'green', 'value_count', '1']]
    assertAggrowsEqual(env, expected, res)
    for var in expected:
        env.assertIn(var, res)

def testIssue501(env):
    env.cmd('FT.CREATE', 'incidents', 'SCHEMA', 'report', 'TEXT')
    env.cmd('FT.ADD', 'incidents', 'doc1', 1.0, 'FIELDS', 'report', 'report content')
    env.cmd('FT.DICTADD', 'slang', 'timmies', 'toque', 'toonie', 'serviette', 'kerfuffle', 'chesterfield')
    rv = env.cmd('FT.SPELLCHECK', 'incidents', 'qqqqqqqqqqqqqqqqqqqqqqqqqqqqqqqqqqqqqqqqqqqqqqqqqqqqqqqqqqqqqqqqqqqqqqqqqqqqqqqqqqqqqqqqqqqqqqqqqqqqq',
        'TERMS', 'INCLUDE', 'slang', 'TERMS', 'EXCLUDE', 'slang')
    env.assertEqual("qqqqqqqqqqqqqqqqqqqqqqqqqqqqqqqqqqqqqqqqqqqqqqqqqqqqqqqqqqqqqqqqqqqqqqqqqqqqqqqqqqqqqqqqqqqqqqqqqqqqq", rv[0][1])
    env.assertEqual([], rv[0][2])

    env.expect('FT.SPELLCHECK', 'incidents', 'qqqqqqqqqqqqqqqqqqqqqqqqqqqqqqqqqqqqqqqqqqqqqqqqqqqqqqqqqqqqqqqqqqqqqqqqqqqqqqqqqqqqqqqqqqqqqqqqqqqqq',
        'TERMS', 'FAKE_COMMAND', 'slang').error()

def testIssue589(env):
    env.cmd('FT.CREATE', 'incidents', 'SCHEMA', 'report', 'TEXT')
    env.cmd('FT.ADD', 'incidents', 'doc1', 1.0, 'FIELDS', 'report', 'report content')
    env.expect('FT.SPELLCHECK', 'incidents', 'report :').error().contains("Syntax error at offset")

def testIssue621(env):
    env.expect('ft.create', 'test', 'SCHEMA', 'uuid', 'TAG', 'title', 'TEXT').equal('OK')
    env.expect('ft.add', 'test', 'a', '1', 'REPLACE', 'PARTIAL', 'FIELDS', 'uuid', 'foo', 'title', 'bar').equal('OK')
    env.expect('ft.add', 'test', 'a', '1', 'REPLACE', 'PARTIAL', 'FIELDS', 'title', 'bar').equal('OK')
    env.expect('ft.search', 'test', '@uuid:{foo}').equal([1L, 'a', ['uuid', 'foo', 'title', 'bar']])

# Server crash on doc names that conflict with index keys #666
def testIssue666(env):
    # We cannot reliably determine that any error will occur in cluster mode
    # because of the key name
    env.skipOnCluster()

    env.cmd('ft.create', 'foo', 'schema', 'bar', 'text')
    env.cmd('ft.add', 'foo', 'mydoc', 1, 'fields', 'bar', 'one two three')

    # crashes here
    with env.assertResponseError():
        env.cmd('ft.add', 'foo', 'ft:foo/two', '1', 'fields', 'bar', 'four five six')
    # try with replace:
    with env.assertResponseError():
        env.cmd('ft.add', 'foo', 'ft:foo/two', '1', 'REPLACE',
            'FIELDS', 'bar', 'four five six')
    with env.assertResponseError():
        env.cmd('ft.add', 'foo', 'idx:foo', '1', 'REPLACE',
            'FIELDS', 'bar', 'four five six')

    env.cmd('ft.add', 'foo', 'mydoc1', 1, 'fields', 'bar', 'four five six')

# 127.0.0.1:6379> flushdb
# OK
# 127.0.0.1:6379> ft.create foo SCHEMA bar text
# OK
# 127.0.0.1:6379> ft.add foo mydoc 1 FIELDS bar "one two three"
# OK
# 127.0.0.1:6379> keys *
# 1) "mydoc"
# 2) "ft:foo/one"
# 3) "idx:foo"
# 4) "ft:foo/two"
# 5) "ft:foo/three"
# 127.0.0.1:6379> ft.add foo "ft:foo/two" 1 FIELDS bar "four five six"
# Could not connect to Redis at 127.0.0.1:6379: Connection refused

def testPrefixDeletedExpansions(env):
    env.skipOnCluster()

    env.cmd('ft.create', 'idx', 'schema', 'txt1', 'text', 'tag1', 'tag')
    # get the number of maximum expansions
    maxexpansions = int(env.cmd('ft.config', 'get', 'MAXEXPANSIONS')[0][1])

    for x in range(maxexpansions):
        env.cmd('ft.add', 'idx', 'doc{}'.format(x), 1, 'fields',
                'txt1', 'term{}'.format(x), 'tag1', 'tag{}'.format(x))

    for x in range(maxexpansions):
        env.cmd('ft.del', 'idx', 'doc{}'.format(x))

    env.cmd('ft.add', 'idx', 'doc_XXX', 1, 'fields', 'txt1', 'termZZZ', 'tag1', 'tagZZZ')

    # r = env.cmd('ft.search', 'idx', 'term*')
    # print(r)
    # r = env.cmd('ft.search', 'idx', '@tag1:{tag*}')
    # print(r)

    tmax = time.time() + 0.5  # 250ms max
    iters = 0
    while time.time() < tmax:
        iters += 1
        env.cmd('ft.debug', 'gc_forceinvoke', 'idx')
        r = env.cmd('ft.search', 'idx', '@txt1:term* @tag1:{tag*}')
        if r[0]:
            break

    print 'did {} iterations'.format(iters)
    r = env.cmd('ft.search', 'idx', '@txt1:term* @tag1:{tag*}')
    env.assertEqual([1, 'doc_XXX', ['txt1', 'termZZZ', 'tag1', 'tagZZZ']], r)


def testOptionalFilter(env):
    env.cmd('ft.create', 'idx', 'schema', 't1', 'text')
    for x in range(100):
        env.cmd('ft.add', 'idx', 'doc_{}'.format(x), 1, 'fields', 't1', 'hello world word{}'.format(x))

    env.cmd('ft.explain', 'idx', '(~@t1:word20)')
    # print(r)

    r = env.cmd('ft.search', 'idx', '~(word20 => {$weight: 2.0})')


def testIssue736(env):
    # 1. create the schema, we need a tag field
    env.cmd('ft.create', 'idx', 'schema', 't1', 'text', 'n2', 'numeric', 't2', 'tag')
    # 2. create a single document to initialize at least one RSAddDocumentCtx
    env.cmd('ft.add', 'idx', 'doc1', 1, 'fields', 't1', 'hello', 't2', 'foo, bar')
    # 3. create a second document with many filler fields to force a realloc:
    extra_fields = []
    for x in range(20):
        extra_fields += ['nidx_fld{}'.format(x), 'val{}'.format(x)]
    extra_fields += ['n2', 'not-a-number', 't2', 'random, junk']
    with env.assertResponseError():
        env.cmd('ft.add', 'idx', 'doc2', 1, 'fields', *extra_fields)

def testCriteriaTesterDeactivated():
    env = Env(moduleArgs='_MAX_RESULTS_TO_UNSORTED_MODE 1')
    env.cmd('ft.create', 'idx', 'schema', 't1', 'text')
    env.cmd('ft.add', 'idx', 'doc1', 1, 'fields', 't1', 'hello1 hey hello2')
    env.cmd('ft.add', 'idx', 'doc2', 1, 'fields', 't1', 'hello2 hey')
    env.cmd('ft.add', 'idx', 'doc3', 1, 'fields', 't1', 'hey')
    env.expect('ft.search', 'idx', '(hey hello1)|(hello2 hey)').equal([2L, 'doc1', ['t1', 'hello1 hey hello2'], 'doc2', ['t1', 'hello2 hey']])

def testIssue828(env):
    env.cmd('ft.create', 'beers', 'SCHEMA',
        'name', 'TEXT', 'PHONETIC', 'dm:en',
        'style', 'TAG', 'SORTABLE',
        'abv', 'NUMERIC', 'SORTABLE')
    rv = env.cmd("FT.ADD", "beers", "802", "1.0",
        "FIELDS", "index", "25", "abv", "0.049",
        "name", "Hell or High Watermelon Wheat (2009)",
        "style", "Fruit / Vegetable Beer")
    env.assertEqual('OK', rv)

def testIssue862(env):
    env.cmd('ft.create', 'idx', 'SCHEMA', 'test', 'TEXT', 'SORTABLE')
    rv = env.cmd("FT.ADD", "idx", "doc1", "1.0", "FIELDS", "test", "foo")
    env.assertEqual('OK', rv)
    env.cmd("FT.SEARCH", "idx", "foo", 'WITHSORTKEYS')
    env.assertTrue(env.isUp())

def testIssue_884(env):
    env.expect('FT.create', 'idx', 'STOPWORDS', '0', 'SCHEMA', 'title', 'text', 'weight',
               '50', 'subtitle', 'text', 'weight', '10', 'author', 'text', 'weight',
               '10', 'description', 'text', 'weight', '20').equal('OK')

    env.expect('FT.ADD', 'idx', 'doc4', '1.0', 'FIELDS', 'title', 'mohsin conversation the conversation tahir').equal('OK')
    env.expect('FT.ADD', 'idx', 'doc3', '1.0', 'FIELDS', 'title', 'Fareham Civilization Church - Sermons and conversations mohsin conversation the').equal('OK')
    env.expect('FT.ADD', 'idx', 'doc2', '1.0', 'FIELDS', 'title', 'conversation the conversation - a drama about conversation, the science of conversation.').equal('OK')
    env.expect('FT.ADD', 'idx', 'doc1', '1.0', 'FIELDS', 'title', 'mohsin conversation with the mohsin').equal('OK')

    expected = [2L, 'doc2', ['title', 'conversation the conversation - a drama about conversation, the science of conversation.'], 'doc4', ['title', 'mohsin conversation the conversation tahir']]
    res = env.cmd('FT.SEARCH', 'idx', '@title:(conversation) (@title:(conversation the conversation))=>{$inorder: true;$slop: 0}')
    env.assertEquals(len(expected), len(res))
    for v in expected:
        env.assertContains(v, res)

def testIssue_866(env):
    env.expect('ft.sugadd', 'sug', 'test123', '1').equal(1)
    env.expect('ft.sugadd', 'sug', 'test456', '1').equal(2)
    env.expect('ft.sugdel', 'sug', 'test').equal(0)
    env.expect('ft.sugget', 'sug', '').equal(['test123', 'test456'])

def testIssue_848(env):
    env.expect('FT.CREATE', 'idx', 'SCHEMA', 'test1', 'TEXT', 'SORTABLE').equal('OK')
    env.expect('FT.ADD', 'idx', 'doc1', '1.0', 'FIELDS', 'test1', 'foo').equal('OK')
    env.expect('FT.ALTER', 'idx', 'SCHEMA', 'ADD', 'test2', 'TEXT', 'SORTABLE').equal('OK')
    env.expect('FT.ADD', 'idx', 'doc2', '1.0', 'FIELDS', 'test1', 'foo', 'test2', 'bar').equal('OK')
    env.expect('FT.SEARCH', 'idx', 'foo', 'SORTBY', 'test2', 'ASC').equal([2L, 'doc1', ['test1', 'foo'], 'doc2', ['test2', 'bar', 'test1', 'foo']])

def testMod_309(env):
    env.expect('FT.CREATE', 'idx', 'SCHEMA', 'test', 'TEXT', 'SORTABLE').equal('OK')
    for i in range(100000):
        env.expect('FT.ADD', 'idx', 'doc%d'%i, '1.0', 'FIELDS', 'test', 'foo').equal('OK')
    res = env.cmd('FT.AGGREGATE', 'idx', 'foo')
    env.assertEqual(len(res), 100001)

def testIssue_865(env):
    env.expect('FT.CREATE', 'idx', 'SCHEMA', '1', 'TEXT', 'SORTABLE').equal('OK')
    env.expect('ft.add', 'idx', 'doc1', '1.0', 'FIELDS', '1', 'foo1').equal('OK')
    env.expect('ft.add', 'idx', 'doc2', '1.0', 'FIELDS', '1', 'foo2').equal('OK')
    env.expect('ft.search', 'idx', 'foo*', 'SORTBY', '1', 'ASC').equal([2, 'doc1', ['1', 'foo1'], 'doc2', ['1', 'foo2']])
    env.expect('ft.search', 'idx', 'foo*', 'SORTBY', '1', 'DESC').equal([2, 'doc2', ['1', 'foo2'], 'doc1', ['1', 'foo1']])
    env.expect('ft.search', 'idx', 'foo*', 'SORTBY', '1', 'bad').error()
    env.expect('ft.search', 'idx', 'foo*', 'SORTBY', 'bad', 'bad').error()
    env.expect('ft.search', 'idx', 'foo*', 'SORTBY', 'bad').error()
    env.expect('ft.search', 'idx', 'foo*', 'SORTBY').error()

def testIssue_779(env):
    # FT.ADD should return NOADD and not change the doc if value < same_value, but it returns OK and makes the change.
    # Note that "greater than" ">" does not have the same bug.

    env.cmd('FT.CREATE idx2 SCHEMA ot1 TAG')
    env.cmd('FT.ADD idx2 doc2 1.0 FIELDS newf CAT ot1 4001')
    env.expect('FT.GET idx2 doc2').equal(["newf", "CAT", "ot1", "4001"])

    # NOADD is expected since 4001 is not < 4000, and no updates to the doc2 is expected as a result
    env.expect('FT.ADD idx2 doc2 1.0 REPLACE PARTIAL if @ot1<4000 FIELDS newf DOG ot1 4000', 'NOADD')
    env.expect('FT.GET idx2 doc2').equal(["newf", "CAT", "ot1", "4001"])

    # OK is expected since 4001 < 4002 and the doc2 is updated
    env.expect('FT.ADD idx2 doc2 1.0 REPLACE PARTIAL if @ot1<4002 FIELDS newf DOG ot1 4002').equal('OK')
    env.expect('FT.GET idx2 doc2').equal(["newf", "DOG", "ot1", "4002"])

    # OK is NOT expected since 4002 is not < 4002
    # We expect NOADD and doc2 update; however, we get OK and doc2 updated
    # After fix, @ot1 implicitly converted to a number, thus we expect NOADD
    env.expect('FT.ADD idx2 doc2 1.0 REPLACE PARTIAL if @ot1<4002 FIELDS newf FISH ot1 4002').equal('NOADD')
    env.expect('FT.ADD idx2 doc2 1.0 REPLACE PARTIAL if to_number(@ot1)<4002 FIELDS newf FISH ot1 4002').equal('NOADD')
    env.expect('FT.ADD idx2 doc2 1.0 REPLACE PARTIAL if @ot1<to_str(4002) FIELDS newf FISH ot1 4002').equal('NOADD')
    env.expect('FT.GET idx2 doc2').equal(["newf", "DOG", "ot1", "4002"])

    # OK and doc2 update is expected since 4002 < 4003
    env.expect('FT.ADD idx2 doc2 1.0 REPLACE PARTIAL if @ot1<4003 FIELDS newf HORSE ot1 4003').equal('OK')
    env.expect('FT.GET idx2 doc2').equal(["newf", "HORSE", "ot1", "4003"])

    # Expect NOADD since 4003 is not > 4003
    env.expect('FT.ADD idx2 doc2 1.0 REPLACE PARTIAL if @ot1>4003 FIELDS newf COW ot1 4003').equal('NOADD')
    env.expect('FT.ADD idx2 doc2 1.0 REPLACE PARTIAL if 4003<@ot1 FIELDS newf COW ot1 4003').equal('NOADD')

    # Expect OK and doc2 updated since 4003 > 4002
    env.expect('FT.ADD idx2 doc2 1.0 REPLACE PARTIAL if @ot1>4002 FIELDS newf PIG ot1 4002').equal('OK')
    env.expect('FT.GET idx2 doc2').equal(["newf", "PIG", "ot1", "4002"])

    # Syntax errors
    env.expect('FT.ADD idx2 doc2 1.0 REPLACE PARTIAL if @ot1<4-002 FIELDS newf DOG ot1 4002').contains('Syntax error')
    env.expect('FT.ADD idx2 doc2 1.0 REPLACE PARTIAL if @ot1<to_number(4-002) FIELDS newf DOG ot1 4002').contains('Syntax error')

def testDelIndexExternally(env):
    env.skipOnCluster() # todo: remove once fix on coordinator
    env.expect('FT.CREATE idx SCHEMA num NUMERIC t TAG g GEO').equal('OK')
    env.expect('ft.add idx doc1 1.0 FIELDS num 3 t my_tag g', "1,1").equal('OK')
    
    env.expect('set nm:idx/num 1').equal('OK')
    env.expect('ft.add idx doc2 1.0 FIELDS num 3').equal('Could not open numeric index for indexing')

    env.expect('set tag:idx/t 1').equal('OK')
    env.expect('ft.add idx doc3 1.0 FIELDS t 3').equal('Could not open tag index for indexing')

    env.expect('set geo:idx/g 1 ').equal('OK')
    env.expect('ft.add idx doc4 1.0 FIELDS g "1,1"').equal('Could not index geo value')

def testWrongResultsReturnedBySkipOptimization(env):
    env.expect('FT.CREATE', 'idx', 'SCHEMA', 'f1', 'TEXT', 'f2', 'TEXT').equal('OK')
    env.expect('ft.add', 'idx', 'doc1', '1.0', 'FIELDS', 'f1', 'foo', 'f2', 'bar').equal('OK')
    env.expect('ft.add', 'idx', 'doc2', '1.0', 'FIELDS', 'f1', 'moo', 'f2', 'foo').equal('OK')
    env.expect('ft.search', 'idx', 'foo @f2:moo').debugPrint().equal([0L])

def testErrorWithApply(env):
    env.expect('FT.CREATE', 'idx', 'SCHEMA', 'test', 'TEXT', 'SORTABLE').equal('OK')
    env.expect('FT.ADD', 'idx', 'doc1', '1.0', 'FIELDS', 'test', 'foo bar').equal('OK')
    err = env.cmd('FT.AGGREGATE', 'idx', '*', 'LOAD', '1', '@test', 'APPLY', 'split()')[1]
    env.assertEqual(str(err[0]), 'Invalid number of arguments for split')

def testSummerizeWithAggregateRaiseError(env):
    env.expect('FT.CREATE', 'idx', 'SCHEMA', 'test', 'TEXT', 'SORTABLE').equal('OK')
    env.expect('ft.add', 'idx', 'doc1', '1.0', 'FIELDS', 'test', 'foo1').equal('OK')
    env.expect('ft.add', 'idx', 'doc2', '1.0', 'FIELDS', 'test', 'foo2').equal('OK')
    env.expect('ft.aggregate', 'idx', 'foo2', 'SUMMARIZE', 'FIELDS', '1', 'test',
               'GROUPBY', '1', '@test', 'REDUCE', 'COUNT', '0').error()

def testSummerizeHighlightParseError(env):
    env.expect('FT.CREATE', 'idx', 'SCHEMA', 'test', 'TEXT', 'SORTABLE').equal('OK')
    env.expect('ft.add', 'idx', 'doc1', '1.0', 'FIELDS', 'test', 'foo1').equal('OK')
    env.expect('ft.add', 'idx', 'doc2', '1.0', 'FIELDS', 'test', 'foo2').equal('OK')
    env.expect('ft.search', 'idx', 'foo2', 'SUMMARIZE', 'FIELDS', 'WITHSCORES').error()
    env.expect('ft.search', 'idx', 'foo2', 'HIGHLIGHT', 'FIELDS', 'WITHSCORES').error()

def testCursorBadArgument(env):
    env.expect('FT.CREATE', 'idx', 'SCHEMA', 'test', 'TEXT', 'SORTABLE').equal('OK')
    env.expect('ft.add', 'idx', 'doc1', '1.0', 'FIELDS', 'test', 'foo1').equal('OK')
    env.expect('ft.add', 'idx', 'doc2', '1.0', 'FIELDS', 'test', 'foo2').equal('OK')
    env.expect('ft.aggregate', 'idx', '*',
               'GROUPBY', '1', '@test', 'REDUCE', 'COUNT', '0',
               'WITHCURSOR', 'COUNT', 'BAD').error()

def testLimitBadArgument(env):
    env.expect('FT.CREATE', 'idx', 'SCHEMA', 'test', 'TEXT', 'SORTABLE').equal('OK')
    env.expect('ft.add', 'idx', 'doc1', '1.0', 'FIELDS', 'test', 'foo1').equal('OK')
    env.expect('ft.add', 'idx', 'doc2', '1.0', 'FIELDS', 'test', 'foo2').equal('OK')
    env.expect('ft.search', 'idx', '*', 'LIMIT', '1').error()

def testOnTimeoutBadArgument(env):
    env.expect('FT.CREATE', 'idx', 'SCHEMA', 'test', 'TEXT', 'SORTABLE').equal('OK')
    env.expect('ft.add', 'idx', 'doc1', '1.0', 'FIELDS', 'test', 'foo1').equal('OK')
    env.expect('ft.add', 'idx', 'doc2', '1.0', 'FIELDS', 'test', 'foo2').equal('OK')
    env.expect('ft.search', 'idx', '*', 'ON_TIMEOUT', 'bad').error()

def testAggregateSortByWrongArgument(env):
    env.expect('FT.CREATE', 'idx', 'SCHEMA', 'test', 'TEXT', 'SORTABLE').equal('OK')
    env.expect('ft.add', 'idx', 'doc1', '1.0', 'FIELDS', 'test', 'foo1').equal('OK')
    env.expect('ft.add', 'idx', 'doc2', '1.0', 'FIELDS', 'test', 'foo2').equal('OK')
    env.expect('ft.aggregate', 'idx', '*', 'SORTBY', 'bad').error()

def testAggregateSortByMaxNumberOfFields(env):
    env.expect('FT.CREATE', 'idx', 'SCHEMA',
               'test1', 'TEXT', 'SORTABLE',
               'test2', 'TEXT', 'SORTABLE',
               'test3', 'TEXT', 'SORTABLE',
               'test4', 'TEXT', 'SORTABLE',
               'test5', 'TEXT', 'SORTABLE',
               'test6', 'TEXT', 'SORTABLE',
               'test7', 'TEXT', 'SORTABLE',
               'test8', 'TEXT', 'SORTABLE',
               'test9', 'TEXT', 'SORTABLE'
               ).equal('OK')
    env.expect('ft.add', 'idx', 'doc1', '1.0', 'FIELDS', 'test', 'foo1').equal('OK')
    env.expect('ft.add', 'idx', 'doc2', '1.0', 'FIELDS', 'test', 'foo2').equal('OK')
    env.expect('ft.aggregate', 'idx', '*', 'SORTBY', '9', *['@test%d' % (i + 1) for i in range(9)]).error()
    args = ['@test%d' % (i + 1) for i in range(8)] + ['bad']
    env.expect('ft.aggregate', 'idx', '*', 'SORTBY', '9', *args).error()
    args = ['@test%d' % (i + 1) for i in range(8)] + ['ASC', 'MAX', 'bad']
    env.expect('ft.aggregate', 'idx', '*', 'SORTBY', '9', *args).error()
    args = ['@test%d' % (i + 1) for i in range(8)] + ['ASC', 'MAX']
    env.expect('ft.aggregate', 'idx', '*', 'SORTBY', '9', *args).error()

def testNumericFilterError(env):
    env.expect('FT.CREATE', 'idx', 'SCHEMA', 'test', 'NUMERIC', 'SORTABLE').equal('OK')
    env.expect('ft.add', 'idx', 'doc1', '1.0', 'FIELDS', 'test', '1').equal('OK')
    env.expect('ft.search', 'idx', '*', 'FILTER', 'test', 'bad', '2').error()
    env.expect('ft.search', 'idx', '*', 'FILTER', 'test', '0', 'bad').error()
    env.expect('ft.search', 'idx', '*', 'FILTER', 'test', '0').error()
    env.expect('ft.search', 'idx', '*', 'FILTER', 'test', 'bad').error()
    env.expect('ft.search', 'idx', '*', 'FILTER', 'test', '0', '2', 'FILTER', 'test', '0', 'bla').error()

def testGeoFilterError(env):
    env.expect('FT.CREATE', 'idx', 'SCHEMA', 'test', 'NUMERIC', 'SORTABLE').equal('OK')
    env.expect('ft.add', 'idx', 'doc1', '1.0', 'FIELDS', 'test', '1').equal('OK')
    env.expect('ft.search', 'idx', '*', 'GEOFILTER', 'test', '1').error()
    env.expect('ft.search', 'idx', '*', 'GEOFILTER', 'test', 'bad' , '2', '3', 'km').error()
    env.expect('ft.search', 'idx', '*', 'GEOFILTER', 'test', '1' , 'bad', '3', 'km').error()
    env.expect('ft.search', 'idx', '*', 'GEOFILTER', 'test', '1' , '2', 'bad', 'km').error()
    env.expect('ft.search', 'idx', '*', 'GEOFILTER', 'test', '1' , '2', '3', 'bad').error()

def testReducerError(env):
    env.expect('FT.CREATE', 'idx', 'SCHEMA', 'test', 'NUMERIC', 'SORTABLE').equal('OK')
    env.expect('ft.add', 'idx', 'doc1', '1.0', 'FIELDS', 'test', '1').equal('OK')
    env.expect('ft.aggregate', 'idx', '*', 'GROUPBY', '1', '@test', 'REDUCE', 'COUNT', 'bad').error()
    env.expect('ft.aggregate', 'idx', '*', 'GROUPBY', '1', '@test', 'REDUCE', 'COUNT', '0', 'as').error()

def testGroupbyError(env):
    env.expect('FT.CREATE', 'idx', 'SCHEMA', 'test', 'NUMERIC', 'SORTABLE').equal('OK')
    env.expect('ft.add', 'idx', 'doc1', '1.0', 'FIELDS', 'test', '1').equal('OK')
    env.expect('ft.aggregate', 'idx', '*', 'GROUPBY', '1', '@test', 'REDUCE').error()
    if not env.isCluster(): # todo: remove once fix on coordinator
        env.expect('ft.aggregate', 'idx', '*', 'GROUPBY', '1', '@test1').error()
    env.expect('ft.aggregate', 'idx', '*', 'GROUPBY', '1', '@test', 'REDUCE', 'bad', '0').error()
    if not env.isCluster(): # todo: remove once fix on coordinator
        env.expect('ft.aggregate', 'idx', '*', 'GROUPBY', '1', '@test', 'REDUCE', 'SUM', '1', '@test1').error()

def testGroupbyWithSort(env):
    env.expect('FT.CREATE', 'idx', 'SCHEMA', 'test', 'NUMERIC', 'SORTABLE').equal('OK')
    env.expect('ft.add', 'idx', 'doc1', '1.0', 'FIELDS', 'test', '1').equal('OK')
    env.expect('ft.add', 'idx', 'doc2', '1.0', 'FIELDS', 'test', '1').equal('OK')
    env.expect('ft.add', 'idx', 'doc3', '1.0', 'FIELDS', 'test', '2').equal('OK')
    env.expect('ft.aggregate', 'idx', '*', 'SORTBY', '2', '@test', 'ASC', 
               'GROUPBY', '1', '@test', 'REDUCE', 'COUNT', '0', 'as', 'count').equal([2L, ['test', '2', 'count', '1'], ['test', '1', 'count', '2']])

def testApplyError(env):
    env.expect('FT.CREATE', 'idx', 'SCHEMA', 'test', 'TEXT', 'SORTABLE').equal('OK')
    env.expect('ft.add', 'idx', 'doc1', '1.0', 'FIELDS', 'test', 'foo').equal('OK')
    env.expect('ft.aggregate', 'idx', '*', 'APPLY', 'split(@test)', 'as').error()

def testLoadError(env):
    env.expect('FT.CREATE', 'idx', 'SCHEMA', 'test', 'TEXT', 'SORTABLE').equal('OK')
    env.expect('ft.add', 'idx', 'doc1', '1.0', 'FIELDS', 'test', 'foo').equal('OK')
    env.expect('ft.aggregate', 'idx', '*', 'LOAD', 'bad').error()
    env.expect('ft.aggregate', 'idx', '*', 'LOAD', 'bad', 'test').error()
    env.expect('ft.aggregate', 'idx', '*', 'LOAD', '2', 'test').error()
    env.expect('ft.aggregate', 'idx', '*', 'LOAD', '2', '@test').error()

def testMissingArgsError(env):
    env.expect('FT.CREATE', 'idx', 'SCHEMA', 'test', 'TEXT', 'SORTABLE').equal('OK')
    env.expect('ft.add', 'idx', 'doc1', '1.0', 'FIELDS', 'test', 'foo').equal('OK')
    env.expect('ft.aggregate', 'idx').error()

def testUnexistsScorer(env):
    env.expect('FT.CREATE', 'idx', 'SCHEMA', 'test', 'TEXT', 'SORTABLE').equal('OK')
    env.expect('ft.add', 'idx', 'doc1', '1.0', 'FIELDS', 'test', 'foo').equal('OK')
    env.expect('ft.search', 'idx', '*', 'SCORER', 'bad').error()

def testHighlightWithUnknowsProperty(env):
    env.expect('FT.CREATE', 'idx', 'SCHEMA', 'test', 'TEXT').equal('OK')
    env.expect('ft.add', 'idx', 'doc1', '1.0', 'FIELDS', 'test', 'foo').equal('OK')
    env.expect('ft.aggregate', 'idx', '*', 'HIGHLIGHT', 'FIELDS', '1', 'test1').error()

def testBadFilterExpression(env):
    env.expect('FT.CREATE', 'idx', 'SCHEMA', 'test', 'TEXT').equal('OK')
    env.expect('ft.add', 'idx', 'doc1', '1.0', 'FIELDS', 'test', 'foo').equal('OK')
    env.expect('ft.aggregate', 'idx', '*', 'LOAD', '1', '@test', 'FILTER', 'blabla').error()
    if not env.isCluster(): # todo: remove once fix on coordinator
        env.expect('ft.aggregate', 'idx', '*', 'LOAD', '1', '@test', 'FILTER', '@test1 > 1').error()

def testWithSortKeysOnNoneSortableValue(env):
    env.expect('FT.CREATE', 'idx', 'SCHEMA', 'test', 'TEXT').equal('OK')
    env.expect('ft.add', 'idx', 'doc1', '1.0', 'FIELDS', 'test', 'foo').equal('OK')
    env.expect('ft.search', 'idx', '*', 'WITHSORTKEYS', 'SORTBY', 'test').equal([1L, 'doc1', '$foo', ['test', 'foo']])

def testWithWithRawIds(env):
    env.skipOnCluster() # todo: remove once fix on coordinator
    env.expect('FT.CREATE', 'idx', 'SCHEMA', 'test', 'TEXT').equal('OK')
    env.expect('ft.add', 'idx', 'doc1', '1.0', 'FIELDS', 'test', 'foo').equal('OK')
    env.expect('ft.search', 'idx', '*', 'WITHRAWIDS').equal([1L, 'doc1', 1L, ['test', 'foo']])

def testUnkownIndex(env):
    env.skipOnCluster() # todo: remove once fix on coordinator
    env.expect('ft.aggregate').error()
    env.expect('ft.aggregate', 'idx', '*').error()
    env.expect('ft.aggregate', 'idx', '*', 'WITHCURSOR').error()

def testExplainError(env):
    env.expect('FT.CREATE', 'idx', 'SCHEMA', 'test', 'TEXT').equal('OK')
    env.expect('FT.EXPLAIN', 'idx', '(').error()

def testBadCursor(env):
    env.expect('FT.CURSOR', 'READ', 'idx').error()
    env.expect('FT.CURSOR', 'READ', 'idx', '1111').error()
    env.expect('FT.CURSOR', 'READ', 'idx', 'bad').error()
    env.expect('FT.CURSOR', 'DROP', 'idx', '1111').error()
    env.expect('FT.CURSOR', 'bad', 'idx', '1111').error()

def testGroupByWithApplyError(env):
    env.expect('FT.CREATE', 'idx', 'SCHEMA', 'test', 'TEXT').equal('OK')
    env.expect('ft.add', 'idx', 'doc1', '1.0', 'FIELDS', 'test', 'foo').equal('OK')
    err = env.cmd('FT.AGGREGATE', 'idx', '*', 'APPLY', 'split()', 'GROUPBY', '1', '@test', 'REDUCE', 'COUNT', '0', 'AS', 'count')[1]
    assertEqualIgnoreCluster(env, str(err[0]), 'Invalid number of arguments for split')

def testSubStrErrors(env):
    env.expect('FT.CREATE', 'idx', 'SCHEMA', 'test', 'TEXT').equal('OK')
    env.expect('ft.add', 'idx', 'doc1', '1.0', 'FIELDS', 'test', 'foo').equal('OK')

    err = env.cmd('ft.aggregate', 'idx', '*', 'LOAD', '1', '@test', 'APPLY', 'matched_terms()', 'as', 'a', 'APPLY', 'substr(@a,0,4)')[1]
    assertEqualIgnoreCluster(env, type(err[0]), redis.exceptions.ResponseError)

    env.cmd('ft.aggregate', 'idx', '*', 'LOAD', '1', '@test2', 'APPLY', 'substr("test",3,-2)', 'as', 'a')
    env.cmd('ft.aggregate', 'idx', '*', 'LOAD', '1', '@test2', 'APPLY', 'substr("test",3,1000)', 'as', 'a')
    env.cmd('ft.aggregate', 'idx', '*', 'LOAD', '1', '@test2', 'APPLY', 'substr("test",-1,2)', 'as', 'a')
    env.cmd('ft.aggregate', 'idx', '*', 'LOAD', '1', '@test2', 'APPLY', 'substr("test")', 'as', 'a')
    env.cmd('ft.aggregate', 'idx', '*', 'LOAD', '1', '@test2', 'APPLY', 'substr(1)', 'as', 'a')
    env.cmd('ft.aggregate', 'idx', '*', 'LOAD', '1', '@test2', 'APPLY', 'substr("test", "test")', 'as', 'a')
    env.cmd('ft.aggregate', 'idx', '*', 'LOAD', '1', '@test2', 'APPLY', 'substr("test", "test", "test")', 'as', 'a')
    env.cmd('ft.aggregate', 'idx', '*', 'LOAD', '1', '@test2', 'APPLY', 'substr("test", "-1", "-1")', 'as', 'a')
    env.assertTrue(env.isUp())

def testToUpperLower(env):
    env.expect('FT.CREATE', 'idx', 'SCHEMA', 'test', 'TEXT').equal('OK')
    env.expect('ft.add', 'idx', 'doc1', '1.0', 'FIELDS', 'test', 'foo').equal('OK')
    env.expect('ft.aggregate', 'idx', '*', 'LOAD', '1', '@test', 'APPLY', 'lower(@test)', 'as', 'a').equal([1L, ['test', 'foo', 'a', 'foo']])
    env.expect('ft.aggregate', 'idx', '*', 'LOAD', '1', '@test', 'APPLY', 'lower("FOO")', 'as', 'a').equal([1L, ['test', 'foo', 'a', 'foo']])
    env.expect('ft.aggregate', 'idx', '*', 'LOAD', '1', '@test', 'APPLY', 'upper(@test)', 'as', 'a').equal([1L, ['test', 'foo', 'a', 'FOO']])
    env.expect('ft.aggregate', 'idx', '*', 'LOAD', '1', '@test', 'APPLY', 'upper("foo")', 'as', 'a').equal([1L, ['test', 'foo', 'a', 'FOO']])

    err = env.cmd('ft.aggregate', 'idx', '*', 'LOAD', '1', '@test', 'APPLY', 'upper()', 'as', 'a')[1]
    assertEqualIgnoreCluster(env, type(err[0]), redis.exceptions.ResponseError)
    err = env.cmd('ft.aggregate', 'idx', '*', 'LOAD', '1', '@test', 'APPLY', 'lower()', 'as', 'a')[1]
    assertEqualIgnoreCluster(env, type(err[0]), redis.exceptions.ResponseError)

    env.expect('ft.aggregate', 'idx', '*', 'LOAD', '1', '@test', 'APPLY', 'upper(1)', 'as', 'a').equal([1L, ['test', 'foo', 'a', None]])
    env.expect('ft.aggregate', 'idx', '*', 'LOAD', '1', '@test', 'APPLY', 'lower(1)', 'as', 'a').equal([1L, ['test', 'foo', 'a', None]])

    assertEqualIgnoreCluster(env, type(err[0]), redis.exceptions.ResponseError)
    err = env.cmd('ft.aggregate', 'idx', '*', 'LOAD', '1', '@test', 'APPLY', 'upper(1,2)', 'as', 'a')[1]
    assertEqualIgnoreCluster(env, type(err[0]), redis.exceptions.ResponseError)
    err = env.cmd('ft.aggregate', 'idx', '*', 'LOAD', '1', '@test', 'APPLY', 'lower(1,2)', 'as', 'a')[1]
    assertEqualIgnoreCluster(env, type(err[0]), redis.exceptions.ResponseError)

def testMatchedTerms(env):
    env.expect('FT.CREATE', 'idx', 'SCHEMA', 'test', 'TEXT').equal('OK')
    env.expect('ft.add', 'idx', 'doc1', '1.0', 'FIELDS', 'test', 'foo').equal('OK')
    env.expect('ft.aggregate', 'idx', '*', 'LOAD', '1', '@test', 'APPLY', 'matched_terms()', 'as', 'a').equal([1L, ['test', 'foo', 'a', None]])
    env.expect('ft.aggregate', 'idx', 'foo', 'LOAD', '1', '@test', 'APPLY', 'matched_terms()', 'as', 'a').equal([1L, ['test', 'foo', 'a', ['foo']]])
    env.expect('ft.aggregate', 'idx', 'foo', 'LOAD', '1', '@test', 'APPLY', 'matched_terms(100)', 'as', 'a').equal([1L, ['test', 'foo', 'a', ['foo']]])
    env.expect('ft.aggregate', 'idx', 'foo', 'LOAD', '1', '@test', 'APPLY', 'matched_terms(-100)', 'as', 'a').equal([1L, ['test', 'foo', 'a', ['foo']]])
    env.expect('ft.aggregate', 'idx', 'foo', 'LOAD', '1', '@test', 'APPLY', 'matched_terms("test")', 'as', 'a').equal([1L, ['test', 'foo', 'a', ['foo']]])

def testStrFormatError(env):
    env.expect('FT.CREATE', 'idx', 'SCHEMA', 'test', 'TEXT').equal('OK')
    env.expect('ft.add', 'idx', 'doc1', '1.0', 'FIELDS', 'test', 'foo').equal('OK')
    err = env.cmd('ft.aggregate', 'idx', 'foo', 'LOAD', '1', '@test', 'APPLY', 'format()', 'as', 'a')[1]
    assertEqualIgnoreCluster(env, type(err[0]), redis.exceptions.ResponseError)

    err = env.cmd('ft.aggregate', 'idx', 'foo', 'LOAD', '1', '@test', 'APPLY', 'format("%s")', 'as', 'a')[1]
    assertEqualIgnoreCluster(env, type(err[0]), redis.exceptions.ResponseError)

    err = env.cmd('ft.aggregate', 'idx', 'foo', 'LOAD', '1', '@test', 'APPLY', 'format("%", "test")', 'as', 'a')[1]
    assertEqualIgnoreCluster(env, type(err[0]), redis.exceptions.ResponseError)

    err = env.cmd('ft.aggregate', 'idx', 'foo', 'LOAD', '1', '@test', 'APPLY', 'format("%b", "test")', 'as', 'a')[1]
    assertEqualIgnoreCluster(env, type(err[0]), redis.exceptions.ResponseError)

    err = env.cmd('ft.aggregate', 'idx', 'foo', 'LOAD', '1', '@test', 'APPLY', 'format(5)', 'as', 'a')[1]
    assertEqualIgnoreCluster(env, type(err[0]), redis.exceptions.ResponseError)

    env.expect('ft.aggregate', 'idx', 'foo', 'LOAD', '1', '@test', 'APPLY', 'upper(1)', 'as', 'b', 'APPLY', 'format("%s", @b)', 'as', 'a').equal([1L, ['test', 'foo', 'b', None, 'a', '(null)']])

    # working example
    env.expect('ft.aggregate', 'idx', 'foo', 'APPLY', 'format("%%s-test", "test")', 'as', 'a').equal([1L, ['a', '%s-test']])
    env.expect('ft.aggregate', 'idx', 'foo', 'APPLY', 'format("%s-test", "test")', 'as', 'a').equal([1L, ['a', 'test-test']])

def testTimeFormatError(env):
    env.expect('FT.CREATE', 'idx', 'SCHEMA', 'test', 'NUMERIC').equal('OK')
    env.expect('ft.add', 'idx', 'doc1', '1.0', 'FIELDS', 'test', '12234556').equal('OK')

    err = env.cmd('ft.aggregate', 'idx', '@test:[0..inf]', 'LOAD', '1', '@test', 'APPLY', 'timefmt()', 'as', 'a')[1]
    assertEqualIgnoreCluster(env, type(err[0]), redis.exceptions.ResponseError)

    if not env.isCluster(): # todo: remove once fix on coordinator
        env.expect('ft.aggregate', 'idx', '@test:[0..inf]', 'LOAD', '1', '@test', 'APPLY', 'timefmt(@test1)', 'as', 'a').error()

    env.cmd('ft.aggregate', 'idx', '@test:[0..inf]', 'LOAD', '1', '@test', 'APPLY', 'timefmt(@test)', 'as', 'a')

    env.assertTrue(env.isUp())

    err = env.cmd('ft.aggregate', 'idx', '@test:[0..inf]', 'LOAD', '1', '@test', 'APPLY', 'timefmt(@test, 4)', 'as', 'a')[1]
    assertEqualIgnoreCluster(env, type(err[0]), redis.exceptions.ResponseError)

    env.expect('ft.aggregate', 'idx', '@test:[0..inf]', 'LOAD', '1', '@test', 'APPLY', 'timefmt("awfawf")', 'as', 'a').equal([1L, ['test', '12234556', 'a', None]])

    env.expect('ft.aggregate', 'idx', '@test:[0..inf]', 'LOAD', '1', '@test', 'APPLY', 'timefmt(235325153152356426246246246254)', 'as', 'a').equal([1L, ['test', '12234556', 'a', None]])

    env.expect('ft.aggregate', 'idx', '@test:[0..inf]', 'LOAD', '1', '@test', 'APPLY', 'timefmt(@test, "%s")' % ('d' * 2048), 'as', 'a').equal([1L, ['test', '12234556', 'a', None]])

    env.expect('ft.aggregate', 'idx', '@test:[0..inf]', 'LOAD', '1', '@test', 'APPLY', 'hour("not_number")', 'as', 'a').equal([1L, ['test', '12234556', 'a', None]])
    env.expect('ft.aggregate', 'idx', '@test:[0..inf]', 'LOAD', '1', '@test', 'APPLY', 'minute("not_number")', 'as', 'a').equal([1L, ['test', '12234556', 'a', None]])
    env.expect('ft.aggregate', 'idx', '@test:[0..inf]', 'LOAD', '1', '@test', 'APPLY', 'day("not_number")', 'as', 'a').equal([1L, ['test', '12234556', 'a', None]])
    env.expect('ft.aggregate', 'idx', '@test:[0..inf]', 'LOAD', '1', '@test', 'APPLY', 'month("not_number")', 'as', 'a').equal([1L, ['test', '12234556', 'a', None]])
    env.expect('ft.aggregate', 'idx', '@test:[0..inf]', 'LOAD', '1', '@test', 'APPLY', 'dayofweek("not_number")', 'as', 'a').equal([1L, ['test', '12234556', 'a', None]])
    env.expect('ft.aggregate', 'idx', '@test:[0..inf]', 'LOAD', '1', '@test', 'APPLY', 'dayofmonth("not_number")', 'as', 'a').equal([1L, ['test', '12234556', 'a', None]])
    env.expect('ft.aggregate', 'idx', '@test:[0..inf]', 'LOAD', '1', '@test', 'APPLY', 'dayofyear("not_number")', 'as', 'a').equal([1L, ['test', '12234556', 'a', None]])
    env.expect('ft.aggregate', 'idx', '@test:[0..inf]', 'LOAD', '1', '@test', 'APPLY', 'year("not_number")', 'as', 'a').equal([1L, ['test', '12234556', 'a', None]])
    env.expect('ft.aggregate', 'idx', '@test:[0..inf]', 'LOAD', '1', '@test', 'APPLY', 'monthofyear("not_number")', 'as', 'a').equal([1L, ['test', '12234556', 'a', None]])

def testMonthOfYear(env):
    env.expect('FT.CREATE', 'idx', 'SCHEMA', 'test', 'NUMERIC').equal('OK')
    env.expect('ft.add', 'idx', 'doc1', '1.0', 'FIELDS', 'test', '12234556').equal('OK')

    env.expect('ft.aggregate', 'idx', '@test:[0..inf]', 'LOAD', '1', '@test', 'APPLY', 'monthofyear(@test)', 'as', 'a').equal([1L, ['test', '12234556', 'a', '4']])

    err = env.cmd('ft.aggregate', 'idx', '@test:[0..inf]', 'LOAD', '1', '@test', 'APPLY', 'monthofyear(@test, 112)', 'as', 'a')[1]
    assertEqualIgnoreCluster(env, type(err[0]), redis.exceptions.ResponseError)

    err = env.cmd('ft.aggregate', 'idx', '@test:[0..inf]', 'LOAD', '1', '@test', 'APPLY', 'monthofyear()', 'as', 'a')[1]
    assertEqualIgnoreCluster(env, type(err[0]), redis.exceptions.ResponseError)

    env.expect('ft.aggregate', 'idx', '@test:[0..inf]', 'LOAD', '1', '@test', 'APPLY', 'monthofyear("bad")', 'as', 'a').equal([1L, ['test', '12234556', 'a', None]])

def testParseTimeErrors(env):
    env.expect('FT.CREATE', 'idx', 'SCHEMA', 'test', 'NUMERIC').equal('OK')
    env.expect('ft.add', 'idx', 'doc1', '1.0', 'FIELDS', 'test', '12234556').equal('OK')

    err = env.cmd('ft.aggregate', 'idx', '@test:[0..inf]', 'LOAD', '1', '@test', 'APPLY', 'parse_time()', 'as', 'a')[1]
    assertEqualIgnoreCluster(env, type(err[0]), redis.exceptions.ResponseError)

    err = env.cmd('ft.aggregate', 'idx', '@test:[0..inf]', 'LOAD', '1', '@test', 'APPLY', 'parse_time(11)', 'as', 'a')[1]
    assertEqualIgnoreCluster(env, type(err[0]), redis.exceptions.ResponseError)

    err = env.cmd('ft.aggregate', 'idx', '@test:[0..inf]', 'LOAD', '1', '@test', 'APPLY', 'parse_time(11,22)', 'as', 'a')[1]
    assertEqualIgnoreCluster(env, type(err[0]), redis.exceptions.ResponseError)

    env.expect('ft.aggregate', 'idx', '@test:[0..inf]', 'LOAD', '1', '@test', 'APPLY', 'parse_time("%s", "%s")' % ('d' * 2048, 'd' * 2048), 'as', 'a').equal([1L, ['test', '12234556', 'a', None]])

    env.expect('ft.aggregate', 'idx', '@test:[0..inf]', 'LOAD', '1', '@test', 'APPLY', 'parse_time("test", "%s")' % ('d' * 2048), 'as', 'a').equal([1L, ['test', '12234556', 'a', None]])

def testMathFunctions(env):
    env.expect('FT.CREATE', 'idx', 'SCHEMA', 'test', 'NUMERIC').equal('OK')
    env.expect('ft.add', 'idx', 'doc1', '1.0', 'FIELDS', 'test', '12234556').equal('OK')

    env.expect('ft.aggregate', 'idx', '@test:[0..inf]', 'LOAD', '1', '@test', 'APPLY', 'exp(@test)', 'as', 'a').equal([1L, ['test', '12234556', 'a', 'inf']])
    env.expect('ft.aggregate', 'idx', '@test:[0..inf]', 'LOAD', '1', '@test', 'APPLY', 'ceil(@test)', 'as', 'a').equal([1L, ['test', '12234556', 'a', '12234556']])

def testErrorOnOpperation(env):
    env.expect('FT.CREATE', 'idx', 'SCHEMA', 'test', 'NUMERIC').equal('OK')
    env.expect('ft.add', 'idx', 'doc1', '1.0', 'FIELDS', 'test', '12234556').equal('OK')

    err = env.cmd('ft.aggregate', 'idx', '@test:[0..inf]', 'LOAD', '1', '@test', 'APPLY', '1 + split()', 'as', 'a')[1]
    assertEqualIgnoreCluster(env, type(err[0]), redis.exceptions.ResponseError)

    err = env.cmd('ft.aggregate', 'idx', '@test:[0..inf]', 'LOAD', '1', '@test', 'APPLY', 'split() + 1', 'as', 'a')[1]
    assertEqualIgnoreCluster(env, type(err[0]), redis.exceptions.ResponseError)

    err = env.cmd('ft.aggregate', 'idx', '@test:[0..inf]', 'LOAD', '1', '@test', 'APPLY', '"bad" + "bad"', 'as', 'a')[1]
    assertEqualIgnoreCluster(env, type(err[0]), redis.exceptions.ResponseError)

    err = env.cmd('ft.aggregate', 'idx', '@test:[0..inf]', 'LOAD', '1', '@test', 'APPLY', 'split("bad" + "bad")', 'as', 'a')[1]
    assertEqualIgnoreCluster(env, type(err[0]), redis.exceptions.ResponseError)

    err = env.cmd('ft.aggregate', 'idx', '@test:[0..inf]', 'LOAD', '1', '@test', 'APPLY', '!(split("bad" + "bad"))', 'as', 'a')[1]
    assertEqualIgnoreCluster(env, type(err[0]), redis.exceptions.ResponseError)

    err = env.cmd('ft.aggregate', 'idx', '@test:[0..inf]', 'APPLY', '!@test', 'as', 'a')[1]
    assertEqualIgnoreCluster(env, type(err[0]), redis.exceptions.ResponseError)


def testSortkeyUnsortable(env):
    env.cmd('ft.create', 'idx', 'schema', 'test', 'text')
    env.cmd('ft.add', 'idx', 'doc1', 1, 'fields', 'test', 'foo')
    rv = env.cmd('ft.aggregate', 'idx', 'foo', 'withsortkeys',
        'load', '1', '@test',
        'sortby', '1', '@test')
    env.assertEqual([1, '$foo', ['test', 'foo']], rv)

def grouper(iterable, n, fillvalue=None):
    "Collect data into fixed-length chunks or blocks"
    from itertools import izip_longest
    # grouper('ABCDEFG', 3, 'x') --> ABC DEF Gxx
    args = [iter(iterable)] * n
    return izip_longest(fillvalue=fillvalue, *args)


def to_dict(r):
    return {r[i]: r[i + 1] for i in range(0, len(r), 2)}

def testOptimize(env):
    env.cmd('ft.create', 'idx', 'SCHEMA', 'test', 'TEXT', 'SORTABLE')
    env.cmd('FT.ADD', 'idx', 'doc1', '1.0', 'FIELDS', 'test', 'foo')   
    env.assertEqual(0, env.cmd('FT.OPTIMIZE', 'idx'))   
    with env.assertResponseError():
        env.assertOk(env.cmd('FT.OPTIMIZE', 'idx', '666'))   
    env.expect('FT.OPTIMIZE', 'fake_idx').error()

def testInfoError(env):
    env.expect('ft.info', 'no_idx').error()

def testConfig(env):
    env.cmd('ft.create', 'idx', 'SCHEMA', 'test', 'TEXT', 'SORTABLE')
    env.expect('ft.config', 'idx').error()
    env.expect('ft.config', 'help', 'idx').equal([])
    env.expect('ft.config', 'no_such_command', 'idx').equal('No such configuration action')<|MERGE_RESOLUTION|>--- conflicted
+++ resolved
@@ -25,19 +25,16 @@
         env.assertExists(prefix + ':idx/world')
         env.assertExists(prefix + ':idx/lorem')
 
-<<<<<<< HEAD
 def testAddErrors(env):
     env.expect('ft.create', 'idx', 'schema', 'foo', 'text', 'bar', 'numeric', 'sortable').equal('OK')
     env.expect('ft.add', 'idx', 'doc1', 1, 'redis', 4).error().contains('Unknown keyword `4` provide')
     
-=======
 def assertEqualIgnoreCluster(env, val1, val2):
     # todo: each test that uses this function should be switch back to env.assertEqual once fix
     # issues on coordinator
     if env.isCluster():
         return
     env.assertEqual(val1, val2)
->>>>>>> 3b4bd946
 
 def testConditionalUpdate(env):
     env.assertOk(env.cmd(
