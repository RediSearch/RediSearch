from RLTest import Env
from includes import *

class TestDebugCommands(object):

    def __init__(self):
        self.env = Env(testName="testing debug commands")
        self.env.skipOnCluster()
        self.env.expect('FT.CREATE', 'idx', 'SCHEMA', 'name', 'TEXT', 'SORTABLE', 'age', 'NUMERIC', 'SORTABLE', 't', 'TAG', 'SORTABLE').ok()
        self.env.expect('FT.ADD', 'idx', 'doc1', '1.0', 'FIELDS', 'name', 'meir', 'age', '29', 't', 'test').ok()

    def testDebugWrongArity(self):
        self.env.expect('FT.DEBUG', 'dump_invidx').raiseError().equal("wrong number of arguments for 'FT.DEBUG' command")

    def testDebugUnknownSubcommand(self):
        self.env.expect('FT.DEBUG', 'unknown').raiseError().equal('subcommand was not found')

    def testDocInfo(self):
        rv = self.env.cmd('ft.debug', 'docinfo', 'idx', 'doc1')
        self.env.assertEqual(['internal_id', 1L, 'flags', '(0xc):HasSortVector,HasOffsetVector,', 'score', '1', 'num_tokens', 1L, 'max_freq', 1L, 'refcount', 1L, 'sortables', [['index', 0L, 'field', 'name', 'value', 'meir'], ['index', 1L, 'field', 'age', 'value', '29'], ['index', 2L, 'field', 't', 'value', 'test']]], rv)

    def testDumpInvertedIndex(self):
        self.env.expect('FT.DEBUG', 'dump_invidx', 'idx', 'meir').equal([1])
        self.env.expect('FT.DEBUG', 'DUMP_INVIDX', 'idx', 'meir').equal([1])

    def testDumpInvertedIndexWrongArity(self):
        self.env.expect('FT.DEBUG', 'dump_invidx', 'idx').raiseError()

    def testDumpUnexistsInvertedIndex(self):
        self.env.expect('FT.DEBUG', 'dump_invidx', 'idx', 'meir1').raiseError()

    def testDumpInvertedIndexInvalidSchema(self):
        self.env.expect('FT.DEBUG', 'dump_invidx', 'idx1', 'meir').raiseError()

    def testDumpNumericIndex(self):
        self.env.expect('FT.DEBUG', 'dump_numidx', 'idx', 'age').equal([[1L]])
        self.env.expect('FT.DEBUG', 'DUMP_NUMIDX', 'idx', 'age').equal([[1L]])

    def testDumpNumericIndexWrongArity(self):
        self.env.expect('FT.DEBUG', 'dump_numidx', 'idx').raiseError()

    def testDumpUnexistsNumericIndex(self):
        self.env.expect('FT.DEBUG', 'dump_numidx', 'idx', 'ag1').raiseError()

    def testDumpNumericIndexInvalidSchema(self):
        self.env.expect('FT.DEBUG', 'dump_numidx', 'idx1', 'age').raiseError()

    def testDumpTagIndex(self):
        self.env.expect('FT.DEBUG', 'dump_tagidx', 'idx', 't').equal([['test', [1L]]])
        self.env.expect('FT.DEBUG', 'DUMP_TAGIDX', 'idx', 't').equal([['test', [1L]]])

    def testDumpTagIndexWrongArity(self):
        self.env.expect('FT.DEBUG', 'dump_tagidx', 'idx').raiseError()

    def testDumpUnexistsTagIndex(self):
        self.env.expect('FT.DEBUG', 'dump_tagidx', 'idx', 't1').raiseError()

    def testDumpTagIndexInvalidSchema(self):
        self.env.expect('FT.DEBUG', 'dump_tagidx', 'idx1', 't').raiseError()

    def testDocIdToId(self):
        self.env.expect('FT.DEBUG', 'docidtoid', 'idx', 'doc1').equal(1)
        self.env.expect('FT.DEBUG', 'DOCIDTOID', 'idx', 'doc1').equal(1)

    def testDocIdToIdOnUnexistingDoc(self):
        self.env.expect('FT.DEBUG', 'docidtoid', 'idx', 'doc').equal(0)

    def testIdToDocId(self):
        self.env.expect('FT.DEBUG', 'idtodocid', 'idx', '1').equal('doc1')
        self.env.expect('FT.DEBUG', 'IDTODOCID', 'idx', '1').equal('doc1')

    def testIdToDocIdOnUnexistingId(self):
        self.env.expect('FT.DEBUG', 'idtodocid', 'idx', '2').raiseError().equal('document was removed')

    def testDumpPhoneticHash(self):
        self.env.expect('FT.DEBUG', 'dump_phonetic_hash', 'test').equal(['<TST', '<TST'])
        self.env.expect('FT.DEBUG', 'DUMP_PHONETIC_HASH', 'test').equal(['<TST', '<TST'])

    def testDumpPhoneticHashWrongArity(self):
        self.env.expect('FT.DEBUG', 'dump_phonetic_hash').raiseError()

    def testDumpTerms(self):
        self.env.expect('FT.DEBUG', 'dump_terms', 'idx').equal(['meir'])
        self.env.expect('FT.DEBUG', 'DUMP_TERMS', 'idx').equal(['meir'])

    def testDumpTermsWrongArity(self):
        self.env.expect('FT.DEBUG', 'dump_terms').raiseError()

    def testDumpTermsUnknownIndex(self):
        self.env.expect('FT.DEBUG', 'dump_terms', 'idx1').raiseError()

    def testInvertedIndexSummary(self):
        self.env.expect('FT.DEBUG', 'invidx_summary', 'idx', 'meir').equal(['numDocs', 1L, 'lastId', 1L, 'flags',
                                                                            83L, 'numberOfBlocks', 1L, 'blocks',
                                                                            ['firstId', 1L, 'lastId', 1L, 'numDocs', 1L]])

        self.env.expect('FT.DEBUG', 'INVIDX_SUMMARY', 'idx', 'meir').equal(['numDocs', 1L, 'lastId', 1L, 'flags',
                                                                            83L, 'numberOfBlocks', 1L, 'blocks',
                                                                            ['firstId', 1L, 'lastId', 1L, 'numDocs', 1L]])

    def testUnexistsInvertedIndexSummary(self):
        self.env.expect('FT.DEBUG', 'invidx_summary', 'idx', 'meir1').raiseError()

    def testInvertedIndexSummaryInvalidIdxName(self):
        self.env.expect('FT.DEBUG', 'invidx_summary', 'idx1', 'meir').raiseError()

    def testInvertedIndexSummaryWrongArity(self):
        self.env.expect('FT.DEBUG', 'invidx_summary', 'idx1').raiseError()

    def testNumericIdxIndexSummary(self):
        self.env.expect('FT.DEBUG', 'numidx_summary', 'idx', 'age').equal(['numRanges', 1L, 'numEntries', 1L,
                                                                           'lastDocId', 1L, 'revisionId', 0L])

        self.env.expect('FT.DEBUG', 'NUMIDX_SUMMARY', 'idx', 'age').equal(['numRanges', 1L, 'numEntries', 1L,
                                                                           'lastDocId', 1L, 'revisionId', 0L])

    def testUnexistsNumericIndexSummary(self):
        self.env.expect('FT.DEBUG', 'numidx_summary', 'idx', 'age1').raiseError()

    def testNumericIndexSummaryInvalidIdxName(self):
        self.env.expect('FT.DEBUG', 'numidx_summary', 'idx1', 'age').raiseError()

    def testNumericIndexSummaryWrongArity(self):
        self.env.expect('FT.DEBUG', 'numidx_summary', 'idx1').raiseError()

<<<<<<< HEAD
    def testIndexesList(self):
        self.env.expect('FT.DEBUG', 'INDEXES_LIST').equal(['idx'])
        self.env.expect('FT.CREATE', 'idx1', 'SCHEMA', 'name', 'TEXT', 'SORTABLE', 'age', 'NUMERIC', 'SORTABLE', 't', 'TAG', 'SORTABLE').ok()
        self.env.expect('FT.DEBUG', 'INDEXES_LIST').equal(['idx', 'idx1'])
        self.env.expect('FT.DROP', 'idx1').equal('OK')
=======

class TestDebugCommandsLogAssert(object):
    # until added to RLtest
    def skipOnRedisVersion(self, ver):
        server_ver = self.env.cmd('info server').split('\r\n')[1].split(':', 1)[-1]
        server_ver_list = server_ver.split('.')
        ver_list = ver.split('.')
        for i in range(3):
            if ver_list[i] > server_ver_list[i]:
                self.env.skip()
            elif ver_list[i] < server_ver_list[i]:
                break

    def __init__(self):
        self.env = Env(testName="testing LogAssert command")
        self.env.skipOnCluster()
        self.skipOnRedisVersion("5.0.7")

    def testLogAssert(self):
        result = False
        logfile_name = self.env.cmd('config get logfile')[1]
        self.env.expect('FT.DEBUG', 'LogAssert').error()
        logfile = open(self.env.logDir + '/' + logfile_name, "r")
        for line in logfile:
            if (str(line).__contains__('(7 == 42) failed on /home/ariel/redis/RediSearch/src/debug_commads.c:LogAssert')):
                result = True
        self.env.assertEqual(result, True)
>>>>>>> 5eb145b9
<|MERGE_RESOLUTION|>--- conflicted
+++ resolved
@@ -123,13 +123,11 @@
     def testNumericIndexSummaryWrongArity(self):
         self.env.expect('FT.DEBUG', 'numidx_summary', 'idx1').raiseError()
 
-<<<<<<< HEAD
     def testIndexesList(self):
         self.env.expect('FT.DEBUG', 'INDEXES_LIST').equal(['idx'])
         self.env.expect('FT.CREATE', 'idx1', 'SCHEMA', 'name', 'TEXT', 'SORTABLE', 'age', 'NUMERIC', 'SORTABLE', 't', 'TAG', 'SORTABLE').ok()
         self.env.expect('FT.DEBUG', 'INDEXES_LIST').equal(['idx', 'idx1'])
         self.env.expect('FT.DROP', 'idx1').equal('OK')
-=======
 
 class TestDebugCommandsLogAssert(object):
     # until added to RLtest
@@ -154,7 +152,6 @@
         self.env.expect('FT.DEBUG', 'LogAssert').error()
         logfile = open(self.env.logDir + '/' + logfile_name, "r")
         for line in logfile:
-            if (str(line).__contains__('(7 == 42) failed on /home/ariel/redis/RediSearch/src/debug_commads.c:LogAssert')):
+            if (str(line).__contains__('(7 == 42)')):
                 result = True
-        self.env.assertEqual(result, True)
->>>>>>> 5eb145b9
+        self.env.assertEqual(result, True)