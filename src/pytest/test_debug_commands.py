from RLTest import Env
from includes import *

class TestDebugCommands(object):

    def __init__(self):
        self.env = Env(testName="testing debug commands")
        self.env.skipOnCluster()
        self.env.expect('FT.CREATE', 'idx', 'SCHEMA', 'name', 'TEXT', 'SORTABLE', 'age', 'NUMERIC', 'SORTABLE', 't', 'TAG', 'SORTABLE').ok()
        self.env.expect('FT.ADD', 'idx', 'doc1', '1.0', 'FIELDS', 'name', 'meir', 'age', '29', 't', 'test').ok()
        self.env.cmd('SET', 'foo', 'bar')

    def testDebugWrongArity(self):
        self.env.expect('FT.DEBUG', 'dump_invidx').raiseError().equal("wrong number of arguments for 'FT.DEBUG' command")
        self.env.expect('FT.DEBUG').raiseError().equal("wrong number of arguments for 'FT.DEBUG' command")

    def testDebugUnknownSubcommand(self):
        self.env.expect('FT.DEBUG', 'unknown').raiseError().equal('subcommand was not found')

    def testDebugHelp(self):
        err_msg = "wrong number of arguments for 'FT.DEBUG' command"
        help_list = ['DUMP_INVIDX', 'DUMP_NUMIDX', 'DUMP_TAGIDX', 'INFO_TAGIDX', 'IDTODOCID', 'DOCIDTOID', 'DOCINFO',
                    'DUMP_PHONETIC_HASH', 'DUMP_TERMS', 'INVIDX_SUMMARY', 'NUMIDX_SUMMARY',
                    'GC_FORCEINVOKE', 'GC_FORCEBGINVOKE', 'GIT_SHA', 'LOGASSERT']
        self.env.expect('FT.DEBUG', 'help').equal(help_list)

        # 'GIT_SHA', 'LOGASSERT' do not return err_msg
        for cmd in help_list[:-2]:
            self.env.expect('FT.DEBUG', cmd).raiseError().equal(err_msg)

    def testDocInfo(self):
        rv = self.env.cmd('ft.debug', 'docinfo', 'idx', 'doc1')
        self.env.assertEqual(['internal_id', 1L, 'flags', '(0xc):HasSortVector,HasOffsetVector,', 'score', '1', 'num_tokens', 1L, 'max_freq', 1L, 'refcount', 1L, 'sortables', [['index', 0L, 'field', 'name', 'value', 'meir'], ['index', 1L, 'field', 'age', 'value', '29'], ['index', 2L, 'field', 't', 'value', 'test']]], rv)
        self.env.expect('ft.debug', 'docinfo', 'idx').raiseError()
        self.env.expect('ft.debug', 'docinfo', 'idx', 'doc2').raiseError()

    def testDumpInvertedIndex(self):
        self.env.expect('FT.DEBUG', 'dump_invidx', 'idx', 'meir').equal([1])
        self.env.expect('FT.DEBUG', 'DUMP_INVIDX', 'idx', 'meir').equal([1])

    def testDumpInvertedIndexWrongArity(self):
        self.env.expect('FT.DEBUG', 'dump_invidx', 'idx').raiseError()

    def testDumpUnexistsInvertedIndex(self):
        self.env.expect('FT.DEBUG', 'dump_invidx', 'idx', 'meir1').raiseError()

    def testDumpInvertedIndexInvalidSchema(self):
        self.env.expect('FT.DEBUG', 'dump_invidx', 'idx1', 'meir').raiseError()

    def testDumpNumericIndex(self):
        self.env.expect('FT.DEBUG', 'dump_numidx', 'idx', 'age').equal([[1L]])
        self.env.expect('FT.DEBUG', 'DUMP_NUMIDX', 'idx', 'age').equal([[1L]])

    def testDumpNumericIndexWrongArity(self):
        self.env.expect('FT.DEBUG', 'dump_numidx', 'idx').raiseError()

    def testDumpUnexistsNumericIndex(self):
        self.env.expect('FT.DEBUG', 'dump_numidx', 'idx', 'ag1').raiseError()

    def testDumpNumericIndexInvalidSchema(self):
        self.env.expect('FT.DEBUG', 'dump_numidx', 'idx1', 'age').raiseError()

    def testDumpNumericIndexInvalidKeyType(self):
        self.env.expect('FT.DEBUG', 'dump_numidx', 'foo', 'age').raiseError()

    def testDumpTagIndex(self):
        self.env.expect('FT.DEBUG', 'dump_tagidx', 'idx', 't').equal([['test', [1L]]])
        self.env.expect('FT.DEBUG', 'DUMP_TAGIDX', 'idx', 't').equal([['test', [1L]]])

    def testDumpTagIndexWrongArity(self):
        self.env.expect('FT.DEBUG', 'dump_tagidx', 'idx').raiseError()

    def testDumpUnexistsTagIndex(self):
        self.env.expect('FT.DEBUG', 'dump_tagidx', 'idx', 't1').raiseError()

    def testDumpTagIndexInvalidKeyType(self):
        self.env.expect('FT.DEBUG', 'dump_tagidx', 'foo', 't1').raiseError()

    def testDumpTagIndexInvalidSchema(self):
        self.env.expect('FT.DEBUG', 'dump_tagidx', 'idx1', 't').raiseError()

    def testInfoTagIndex(self):
        self.env.expect('FT.DEBUG', 'info_tagidx', 'idx', 't').equal(['num_values', 1L])
        self.env.expect('FT.DEBUG', 'INFO_TAGIDX', 'idx', 't').equal(['num_values', 1L])
        self.env.expect('FT.DEBUG', 'INFO_TAGIDX', 'idx', 't', 'dump_id_entries').equal(['num_values', 1L, 'values', []])
        self.env.expect('FT.DEBUG', 'INFO_TAGIDX', 'idx', 't', 'count_value_entries').equal(['num_values', 1L, 'values', []])
        self.env.expect('FT.DEBUG', 'INFO_TAGIDX', 'idx', 't', 'dump_id_entries', 'limit', '1') \
            .equal(['num_values', 1L, 'values', [['value', 'test', 'num_entries', 1L, 'num_blocks', 1L, 'entries', [1L]]]] )
        self.env.expect('FT.DEBUG', 'INFO_TAGIDX', 'idx', 't', 'count_value_entries', 'limit', '1') \
            .equal(['num_values', 1L, 'values', [['value', 'test', 'num_entries', 1L, 'num_blocks', 1L]]])
        self.env.expect('FT.DEBUG', 'INFO_TAGIDX', 'idx', 't', 'count_value_entries', 'limit', 'abc').raiseError()

    def testInfoTagIndexWrongArity(self):
        self.env.expect('FT.DEBUG', 'info_tagidx', 'idx').raiseError()

    def testInfoUnexistsTagIndex(self):
        self.env.expect('FT.DEBUG', 'info_tagidx', 'idx', 't1').raiseError()

    def testInfoTagIndexInvalidKeyType(self):
        self.env.expect('FT.DEBUG', 'info_tagidx', 'foo', 't1').raiseError()

    def testInfoTagIndexInvalidSchema(self):
        self.env.expect('FT.DEBUG', 'info_tagidx', 'idx1', 't').raiseError()

    def testDocIdToId(self):
        self.env.expect('FT.DEBUG', 'docidtoid', 'idx', 'doc1').equal(1)
        self.env.expect('FT.DEBUG', 'DOCIDTOID', 'idx', 'doc1').equal(1)

    def testDocIdToIdOnUnexistingDoc(self):
        self.env.expect('FT.DEBUG', 'docidtoid', 'idx', 'doc').equal(0)

    def testIdToDocId(self):
        self.env.expect('FT.DEBUG', 'idtodocid', 'idx', '1').equal('doc1')
        self.env.expect('FT.DEBUG', 'IDTODOCID', 'idx', '1').equal('doc1')

    def testIdToDocIdOnUnexistingId(self):
        self.env.expect('FT.DEBUG', 'idtodocid', 'idx', '2').raiseError().equal('document was removed')
        self.env.expect('FT.DEBUG', 'idtodocid', 'idx', 'docId').raiseError().equal('bad id given')

    def testDumpPhoneticHash(self):
        self.env.expect('FT.DEBUG', 'dump_phonetic_hash', 'test').equal(['<TST', '<TST'])
        self.env.expect('FT.DEBUG', 'DUMP_PHONETIC_HASH', 'test').equal(['<TST', '<TST'])

    def testDumpPhoneticHashWrongArity(self):
        self.env.expect('FT.DEBUG', 'dump_phonetic_hash').raiseError()

    def testDumpTerms(self):
        self.env.expect('FT.DEBUG', 'dump_terms', 'idx').equal(['meir'])
        self.env.expect('FT.DEBUG', 'DUMP_TERMS', 'idx').equal(['meir'])

    def testDumpTermsWrongArity(self):
        self.env.expect('FT.DEBUG', 'dump_terms').raiseError()

    def testDumpTermsUnknownIndex(self):
        self.env.expect('FT.DEBUG', 'dump_terms', 'idx1').raiseError()

    def testInvertedIndexSummary(self):
        self.env.expect('FT.DEBUG', 'invidx_summary', 'idx', 'meir').equal(['numDocs', 1L, 'lastId', 1L, 'flags',
                                                                            83L, 'numberOfBlocks', 1L, 'blocks',
                                                                            ['firstId', 1L, 'lastId', 1L, 'numDocs', 1L]])

        self.env.expect('FT.DEBUG', 'INVIDX_SUMMARY', 'idx', 'meir').equal(['numDocs', 1L, 'lastId', 1L, 'flags',
                                                                            83L, 'numberOfBlocks', 1L, 'blocks',
                                                                            ['firstId', 1L, 'lastId', 1L, 'numDocs', 1L]])

    def testUnexistsInvertedIndexSummary(self):
        self.env.expect('FT.DEBUG', 'invidx_summary', 'idx', 'meir1').raiseError()

    def testInvertedIndexSummaryInvalidIdxName(self):
        self.env.expect('FT.DEBUG', 'invidx_summary', 'idx1', 'meir').raiseError()

    def testInvertedIndexSummaryWrongArity(self):
        self.env.expect('FT.DEBUG', 'invidx_summary', 'idx1').raiseError()

    def testNumericIdxIndexSummary(self):
        self.env.expect('FT.DEBUG', 'numidx_summary', 'idx', 'age').equal(['numRanges', 1L, 'numEntries', 1L,
                                                                           'lastDocId', 1L, 'revisionId', 0L])

        self.env.expect('FT.DEBUG', 'NUMIDX_SUMMARY', 'idx', 'age').equal(['numRanges', 1L, 'numEntries', 1L,
                                                                           'lastDocId', 1L, 'revisionId', 0L])

    def testUnexistsNumericIndexSummary(self):
        self.env.expect('FT.DEBUG', 'numidx_summary', 'idx', 'age1').raiseError()

    def testNumericIndexSummaryInvalidIdxName(self):
        self.env.expect('FT.DEBUG', 'numidx_summary', 'idx1', 'age').raiseError()

    def testNumericIndexSummaryWrongArity(self):
        self.env.expect('FT.DEBUG', 'numidx_summary', 'idx1').raiseError()

<<<<<<< HEAD
    def testIndexesList(self):
        self.env.expect('FT.DEBUG', 'INDEXES_LIST').equal(['idx'])
        self.env.expect('FT.CREATE', 'idx1', 'SCHEMA', 'name', 'TEXT', 'SORTABLE', 'age', 'NUMERIC', 'SORTABLE', 't', 'TAG', 'SORTABLE').ok()
        self.env.expect('FT.DEBUG', 'INDEXES_LIST').equal(['idx', 'idx1'])
        self.env.expect('FT.DROP', 'idx1').equal('OK')
=======
    def testNumericIndexInvalidKeyType(self):
        self.env.expect('FT.DEBUG', 'numidx_summary', 'foo').raiseError()

    def testGitSha(self):
        self.env.expect('FT.DEBUG', 'git_sha', 'foo').notRaiseError()

>>>>>>> cb95eed3

class TestDebugCommandsLogAssert(object):
    # until added to RLtest
    def skipOnRedisVersion(self, ver):
        server_ver = self.env.cmd('info server').split('\r\n')[1].split(':', 1)[-1]
        server_ver_list = server_ver.split('.')
        ver_list = ver.split('.')
        for i in range(3):
            if ver_list[i] > server_ver_list[i]:
                self.env.skip()
            elif ver_list[i] < server_ver_list[i]:
                break

    def __init__(self):
        self.env = Env(testName="testing LogAssert command")
        self.skipOnRedisVersion("5.0.7")

    def testLogAssert(self):
        result = False
        logfile_name = self.env.cmd('config get logfile')[1]
        self.env.expect('FT.DEBUG', 'LogAssert').error()
        logfile = open(self.env.logDir + '/' + logfile_name, "r")
        for line in logfile:
            if (str(line).__contains__('(7 == 42)')):
                result = True
        self.env.assertEqual(result, True)<|MERGE_RESOLUTION|>--- conflicted
+++ resolved
@@ -168,20 +168,17 @@
     def testNumericIndexSummaryWrongArity(self):
         self.env.expect('FT.DEBUG', 'numidx_summary', 'idx1').raiseError()
 
-<<<<<<< HEAD
     def testIndexesList(self):
         self.env.expect('FT.DEBUG', 'INDEXES_LIST').equal(['idx'])
         self.env.expect('FT.CREATE', 'idx1', 'SCHEMA', 'name', 'TEXT', 'SORTABLE', 'age', 'NUMERIC', 'SORTABLE', 't', 'TAG', 'SORTABLE').ok()
         self.env.expect('FT.DEBUG', 'INDEXES_LIST').equal(['idx', 'idx1'])
         self.env.expect('FT.DROP', 'idx1').equal('OK')
-=======
-    def testNumericIndexInvalidKeyType(self):
+
+        def testNumericIndexInvalidKeyType(self):
         self.env.expect('FT.DEBUG', 'numidx_summary', 'foo').raiseError()
 
     def testGitSha(self):
         self.env.expect('FT.DEBUG', 'git_sha', 'foo').notRaiseError()
-
->>>>>>> cb95eed3
 
 class TestDebugCommandsLogAssert(object):
     # until added to RLtest
