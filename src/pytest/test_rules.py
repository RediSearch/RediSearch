--- conflicted
+++ resolved
@@ -52,11 +52,7 @@
     env.assertEqual([1L, 'doc1', ['f1', 'hello world']], rv)
 
 def testAddRule(env):
-<<<<<<< HEAD
-    env.expect('ft.create idx SCHEMA f1 text').ok()
-=======
     env.expect('ft.create idx WITHRULES SCHEMA f1 text').ok()
->>>>>>> 2d03ccf5
 
     #PREFIX
     env.expect('ft.ruleadd idx prefixRule PREFIX user:').ok()
@@ -119,11 +115,7 @@
 
 def testSetAttributes(env):
     # test score
-<<<<<<< HEAD
-    env.expect('ft.create idx SCHEMA f1 text').ok()
-=======
     env.expect('ft.create idx WITHRULES SCHEMA f1 text').ok()
->>>>>>> 2d03ccf5
     env.expect('ft.ruleadd idx score HASFIELD name SETATTR SCORE 1').ok()
     env.cmd('hset setAttr1 f1 scoreAttr name rule')
     env.cmd('hset setAttr2 f1 \"longer string scoreAttr\" name rule')
@@ -135,11 +127,7 @@
 
 def testLoadAttributes(env):
     # test score
-<<<<<<< HEAD
-    env.expect('ft.create idx SCHEMA f1 text').ok()
-=======
     env.expect('ft.create idx WITHRULES SCHEMA f1 text').ok()
->>>>>>> 2d03ccf5
     env.expect('ft.ruleadd idx score HASFIELD name LOADATTR SCORE score').ok()
     env.cmd('hset setAttr1 f1 scoreAttr name rule score 1')
     env.cmd('hset setAttr2 f1 scoreAttr name rule score .5')
@@ -152,11 +140,7 @@
     # TODO
 
 def testAttributeError(env):
-<<<<<<< HEAD
-    env.expect('ft.create idx SCHEMA f1 text').ok()
-=======
     env.expect('ft.create idx WITHRULES SCHEMA f1 text').ok()
->>>>>>> 2d03ccf5
     env.expect('ft.ruleadd idx score HASFIELD name SETATTR SCORE').error().equal("Attributes must be specified in key/value pairs")
     env.expect('ft.ruleadd idx score HASFIELD name SETATTR SCORE -1').error()
     env.expect('ft.ruleadd idx score HASFIELD name SETATTR SCORE 2').error()
@@ -169,11 +153,7 @@
 
 def testInvalidType(env):
     env.cmd('set doc1 bar')
-<<<<<<< HEAD
-    env.expect('ft.create idx SCHEMA foo text').ok()
-=======
     env.expect('ft.create idx WITHRULES SCHEMA foo text').ok()
->>>>>>> 2d03ccf5
     env.expect('ft.ruleadd idx hasFieldRule HASFIELD baz').ok()
     env.expect('hset doc1 foo bar baz xyz').error() \
             .equal('WRONGTYPE Operation against a key holding the wrong kind of value')