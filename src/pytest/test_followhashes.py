--- conflicted
+++ resolved
@@ -112,19 +112,8 @@
             'SCHEMA', 'txt', 'text')
 
     env.cmd('hset', 'thing:bar', 'not_text', 'foo')
-<<<<<<< HEAD
-    env.expect('ft.search', 'things', 'foo').equal([])
-
-def testHashes_sortable(env):
-    env.expect('FT.CREATE', 'idx',
-                'ON', 'HASH',
-                'FILTER', 'startswith(@__key, "")',
-                'SCHEMA', 'test', 'TEXT', 'SORTABLE').equal('OK')
-    env.expect('ft.add', 'idx', 'doc1', '1.0', 'FIELDS', 'test', 'foo1').equal('OK')
-=======
 
     env.expect('ft.search', 'things', 'foo').equal([])
->>>>>>> 715540c4
 
 def testDuplicateFields(env):
     env.cmd('FT.CREATE', 'idx', 'ON', 'HASH', 'FILTER', 'startswith(@__key, "")',
