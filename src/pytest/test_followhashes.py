import unittest
from includes import *

def testFilter1(env):
    env.cmd('ft.create', 'things',
            'ON', 'HASH',
            'FILTER', 'startswith(@__key, "thing:")',
            'SCHEMA', 'name', 'text')

    env.cmd('hset', 'thing:bar', 'name', 'foo')

    env.expect('ft.search', 'things', 'foo') \
       .equal([1L, 'thing:bar', ['name', 'foo']])

def testPrefix0a(env):
    env.cmd('ft.create', 'things', 'ON', 'HASH',
            'PREFIX', '1', '',
            'SCHEMA', 'name', 'text')

    env.cmd('hset', 'thing:bar', 'name', 'foo')
    env.expect('ft.search', 'things', 'foo').equal([1L, 'thing:bar', ['name', 'foo']])

def testPrefix0b(env):
    env.cmd('ft.create', 'things', 'ON', 'HASH', 'SCHEMA', 'name', 'text')
    env.cmd('hset', 'thing:bar', 'name', 'foo')
    env.expect('ft.search', 'things', 'foo').equal([1L, 'thing:bar', ['name', 'foo']])

def testPrefix1(env):
    env.cmd('ft.create', 'things', 'ON', 'HASH',
            'PREFIX', '1', 'thing:',
            'SCHEMA', 'name', 'text')

    env.cmd('hset', 'thing:bar', 'name', 'foo')

    env.expect('ft.search', 'things', 'foo') \
       .equal([1L, 'thing:bar', ['name', 'foo']])

def testPrefix2(env):
    env.cmd('ft.create', 'things', 'ON', 'HASH',
            'PREFIX', '2', 'this:', 'that:',
            'SCHEMA', 'name', 'text')

    env.cmd('hset', 'this:foo', 'name', 'foo')
    env.cmd('hset', 'that:foo', 'name', 'foo')

    env.expect('ft.search', 'things', 'foo') \
       .equal([2L, 'that:foo', ['name', 'foo'], 'this:foo', ['name', 'foo']])

def testFilter2(env):
    env.cmd('ft.create', 'stuff', 'ON', 'HASH',
            'FILTER', 'startswith(@__key, "stuff:")',
            'SCHEMA', 'name', 'text', 'age', 'numeric')

    env.cmd('ft.create', 'things', 'ON', 'HASH',
            'FILTER', 'startswith(@__key, "thing:")',
            'SCHEMA', 'name', 'text', 'age', 'numeric')

    env.cmd('hset', 'thing:bar', 'name', 'foo')
    env.cmd('hset', 'object:jojo', 'name', 'vivi')
    env.cmd('hset', 'thing:bar', 'age', '42')

    env.expect('ft.search', 'things', 'foo') \
       .equal([1L, 'thing:bar', ['name', 'foo', 'age', '42']])

def testPrefix3(env):
    env.cmd('ft.create', 'stuff',
            'ON', 'HASH',
            'PREFIX', '1', 'stuff:',
            'SCHEMA', 'name', 'text', 'age', 'numeric')

    env.cmd('ft.create', 'things', 'ON', 'HASH',
            'PREFIX', '1', 'thing:',
            'SCHEMA', 'name', 'text', 'age', 'numeric')

    env.cmd('hset', 'thing:bar', 'name', 'foo')
    env.cmd('hset', 'object:jojo', 'name', 'vivi')
    env.cmd('hset', 'thing:bar', 'age', '42')

    env.expect('ft.search', 'things', 'foo') \
       .equal([1L, 'thing:bar', ['name', 'foo', 'age', '42']])

def testDel(env):
    env.cmd('ft.create', 'things', 'ON', 'HASH',
            'PREFIX', '1', 'thing:',
            'SCHEMA', 'name', 'text')

    env.expect('ft.search', 'things', 'foo') \
       .equal([0L])

    env.cmd('hset', 'thing:bar', 'name', 'foo')

    env.expect('ft.search', 'things', 'foo') \
       .equal([1L, 'thing:bar', ['name', 'foo']])

    env.cmd('del', 'thing:bar')

    env.expect('ft.search', 'things', 'foo') \
       .equal([0L])

def testFlush(env):
    env.cmd('ft.create', 'things', 'ON', 'HASH',
            'PREFIX', '1', 'thing:',
            'FILTER', 'startswith(@__key, "thing:")',
            'SCHEMA', 'name', 'text')

    env.cmd('FLUSHALL')

    env.cmd('hset', 'thing:bar', 'name', 'foo')

    env.expect('ft.search', 'things', 'foo').equal('things: no such index')

def testNotExist(env):
    env.cmd('ft.create', 'things', 'ON', 'HASH',
            'PREFIX', '1', 'thing:',
            'FILTER', 'startswith(@__key, "thing:")',
            'SCHEMA', 'txt', 'text')

    env.cmd('hset', 'thing:bar', 'not_text', 'foo')
    env.expect('ft.search', 'things', 'foo').equal([0L])

def testPayload(env):
    env.expect('ft.create', 'things', 'ON', 'HASH',
                'PREFIX', '1', 'thing:',
                'PAYLOAD', 'payload',
                'SCHEMA', 'name', 'text').ok()
    env.cmd('hset', 'thing:foo', 'name', 'foo', 'payload', 'stuff')

    for _ in env.retry_with_rdb_reload():
        env.expect('ft.search', 'things', 'foo') \
           .equal([1L, 'thing:foo', ['name', 'foo', 'payload', 'stuff']])

        env.expect('ft.search', 'things', 'foo', 'withpayloads') \
           .equal([1L, 'thing:foo', 'stuff', ['name', 'foo', 'payload', 'stuff']])

<<<<<<< HEAD
def testDuplicateFields(env):
    env.expect('FT.CREATE', 'idx', 'ON', 'HASH',
               'SCHEMA', 'txt', 'TEXT', 'num', 'NUMERIC', 'SORTABLE').ok()
    env.cmd('FT.ADD', 'idx', 'doc', 1.0,
            'FIELDS', 'txt', 'foo', 'txt', 'bar', 'txt', 'baz')
    env.expect('ft.search', 'idx', 'baz').equal([1L, 'doc', ['txt', 'baz']])
    env.expect('ft.search', 'idx', 'foo').equal([0L])

=======
>>>>>>> 3db76f0c
def testReplace(env):
    r = env

    r.expect('ft.create', 'idx', 'ON', 'HASH', 'schema', 'f', 'text').ok()

    r.expect('HSET', 'doc1', 'f', 'hello world').equal(1)
    r.expect('HSET', 'doc2', 'f', 'hello world').equal(1)
    res = r.execute_command('ft.search', 'idx', 'hello world')
    r.assertEqual(2, res[0])

    # now replace doc1 with a different content
    r.expect('HSET', 'doc1', 'f', 'goodbye universe').equal(0)

    for _ in r.retry_with_rdb_reload():
        # make sure the query for hello world does not return the replaced document
        r.expect('ft.search', 'idx', 'hello world', 'nocontent').equal([1, 'doc2'])

        # search for the doc's new content
        r.expect('ft.search', 'idx', 'goodbye universe', 'nocontent').equal([1, 'doc1'])

def testSortable(env):
    env.expect('FT.CREATE', 'idx', 'ON', 'HASH', 'FILTER', 'startswith(@__key, "")',
                'SCHEMA', 'test', 'TEXT', 'SORTABLE').equal('OK')
    env.expect('ft.add', 'idx', 'doc1', '1.0', 'FIELDS', 'test', 'foo1').equal('OK')<|MERGE_RESOLUTION|>--- conflicted
+++ resolved
@@ -132,7 +132,6 @@
         env.expect('ft.search', 'things', 'foo', 'withpayloads') \
            .equal([1L, 'thing:foo', 'stuff', ['name', 'foo', 'payload', 'stuff']])
 
-<<<<<<< HEAD
 def testDuplicateFields(env):
     env.expect('FT.CREATE', 'idx', 'ON', 'HASH',
                'SCHEMA', 'txt', 'TEXT', 'num', 'NUMERIC', 'SORTABLE').ok()
@@ -141,8 +140,6 @@
     env.expect('ft.search', 'idx', 'baz').equal([1L, 'doc', ['txt', 'baz']])
     env.expect('ft.search', 'idx', 'foo').equal([0L])
 
-=======
->>>>>>> 3db76f0c
 def testReplace(env):
     r = env
 
