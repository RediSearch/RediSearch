# -*- coding: utf-8 -*-

import unittest
from includes import *
from common import getConnectionByEnv, waitForIndex, sortedResults, toSortedFlatList
from time import sleep
from RLTest import Env

def testSyntax1(env):
    conn = getConnectionByEnv(env)
    env.expect('ft.create', 'idx',
               'ONfoo*',
               'SCHEMA', 'foo', 'text').equal('Unknown argument `ONfoo*`')

    env.expect('ft.create', 'idx2',
               'LANGUAGE', 'eng'
               'SCHEMA', 'foo', 'text').equal('Invalid language')

    env.expect('ft.create', 'idx2',
               'SCORE', '1.0'
               'SCHEMA', 'foo', 'text').equal('Unknown argument `foo`')

    env.expect('ft.create', 'idx2',
               'PAYLOAD_FIELD', 'awfw'
               'SCHEMA', 'foo', 'text').equal('Unknown argument `foo`')

    env.expect('ft.create', 'idx2',
               'FILTER', 'a'
               'SCHEMA', 'foo', 'text').equal("Unknown symbol 'aSCHEMA'")

def testFilter1(env):
    conn = getConnectionByEnv(env)
    env.cmd('ft.create', 'things',
            'ON', 'HASH',
            'FILTER', 'startswith(@__key, "thing:")',
            'SCHEMA', 'name', 'text')

    conn.execute_command('hset', 'thing:bar', 'name', 'foo')

    env.expect('ft.search', 'things', 'foo') \
       .equal([1L, 'thing:bar', ['name', 'foo']])

def testPrefix0a(env):
    conn = getConnectionByEnv(env)
    env.cmd('ft.create', 'things', 'ON', 'HASH',
            'PREFIX', '1', '',
            'SCHEMA', 'name', 'text')

    conn.execute_command('hset', 'thing:bar', 'name', 'foo')
    env.expect('ft.search', 'things', 'foo').equal([1L, 'thing:bar', ['name', 'foo']])

def testPrefix0b(env):
    conn = getConnectionByEnv(env)
    env.cmd('ft.create', 'things', 'ON', 'HASH', 'SCHEMA', 'name', 'text')
    conn.execute_command('hset', 'thing:bar', 'name', 'foo')
    env.expect('ft.search', 'things', 'foo').equal([1L, 'thing:bar', ['name', 'foo']])

def testPrefix1(env):
    conn = getConnectionByEnv(env)
    env.cmd('ft.create', 'things', 'ON', 'HASH',
            'PREFIX', '1', 'thing:',
            'SCHEMA', 'name', 'text')

    conn.execute_command('hset', 'thing:bar', 'name', 'foo')

    env.expect('ft.search', 'things', 'foo') \
       .equal([1L, 'thing:bar', ['name', 'foo']])

def testPrefix2(env):
    conn = getConnectionByEnv(env)
    env.cmd('ft.create', 'things', 'ON', 'HASH',
            'PREFIX', '2', 'this:', 'that:',
            'SCHEMA', 'name', 'text')

    conn.execute_command('hset', 'this:foo', 'name', 'foo')
    conn.execute_command('hset', 'that:foo', 'name', 'foo')

    res = env.cmd('ft.search', 'things', 'foo')
    env.assertIn('that:foo', res)
    env.assertIn('this:foo', res)

def testFilter2(env):
    conn = getConnectionByEnv(env)
    env.cmd('ft.create', 'stuff', 'ON', 'HASH',
            'FILTER', 'startswith(@__key, "stuff:")',
            'SCHEMA', 'name', 'text', 'age', 'numeric')

    env.cmd('ft.create', 'things', 'ON', 'HASH',
            'FILTER', 'startswith(@__key, "thing:")',
            'SCHEMA', 'name', 'text', 'age', 'numeric')

    conn.execute_command('hset', 'thing:bar', 'name', 'foo')
    conn.execute_command('hset', 'object:jojo', 'name', 'vivi')
    conn.execute_command('hset', 'thing:bar', 'age', '42')

    env.expect('ft.search', 'things', 'foo') \
       .equal([1L, 'thing:bar', ['name', 'foo', 'age', '42']])

def testPrefix3(env):
    conn = getConnectionByEnv(env)
    env.cmd('ft.create', 'stuff',
            'ON', 'HASH',
            'PREFIX', '1', 'stuff:',
            'SCHEMA', 'name', 'text', 'age', 'numeric')

    env.cmd('ft.create', 'things', 'ON', 'HASH',
            'PREFIX', '1', 'thing:',
            'SCHEMA', 'name', 'text', 'age', 'numeric')

    conn.execute_command('hset', 'thing:bar', 'name', 'foo')
    conn.execute_command('hset', 'object:jojo', 'name', 'vivi')
    conn.execute_command('hset', 'thing:bar', 'age', '42')

    env.expect('ft.search', 'things', 'foo') \
       .equal([1L, 'thing:bar', ['name', 'foo', 'age', '42']])

def testDel(env):
    conn = getConnectionByEnv(env)
    env.cmd('ft.create', 'things', 'ON', 'HASH',
            'PREFIX', '1', 'thing:',
            'SCHEMA', 'name', 'text')

    env.expect('ft.search', 'things', 'foo') \
       .equal([0L])

    conn.execute_command('hset', 'thing:bar', 'name', 'foo')

    env.expect('ft.search', 'things', 'foo') \
       .equal([1L, 'thing:bar', ['name', 'foo']])

    conn.execute_command('del', 'thing:bar')

    env.expect('ft.search', 'things', 'foo') \
       .equal([0L])

def testSet(env):
    conn = getConnectionByEnv(env)
    env.cmd('ft.create', 'things',
            'PREFIX', '1', 'thing:',
            'SCHEMA', 'name', 'text')

    env.expect('ft.search', 'things', 'foo') \
       .equal([0L])

    conn.execute_command('hset', 'thing:bar', 'name', 'foo')

    env.expect('ft.search', 'things', 'foo') \
       .equal([1L, 'thing:bar', ['name', 'foo']])

    env.expect('Set', 'thing:bar', "bye bye").equal(1)

    env.expect('ft.search', 'things', 'foo') \
       .equal([0L])

def testRename(env):
    env.skipOnCluster()
    conn = getConnectionByEnv(env)
    env.cmd('ft.create things PREFIX 1 thing: SCHEMA name text')
    env.expect('ft.search things foo').equal([0L])

    conn.execute_command('hset thing:bar name foo')
    env.expect('ft.search things foo').equal([1L, 'thing:bar', ['name', 'foo']])

    env.expect('RENAME thing:bar thing:foo').ok()
    env.expect('ft.search things foo').equal([1L, 'thing:foo', ['name', 'foo']])

    env.cmd('ft.create otherthings PREFIX 1 otherthing: SCHEMA name text')
    env.expect('RENAME thing:foo otherthing:foo').ok()
    env.expect('ft.search things foo').equal([0L])
    env.expect('ft.search otherthings foo').equal([1L, 'otherthing:foo', ['name', 'foo']])

def testFlush(env):
    conn = getConnectionByEnv(env)
    env.cmd('ft.create', 'things', 'ON', 'HASH',
            'PREFIX', '1', 'thing:',
            'FILTER', 'startswith(@__key, "thing:")',
            'SCHEMA', 'name', 'text')

    conn.execute_command('FLUSHALL')

    conn.execute_command('hset', 'thing:bar', 'name', 'foo')

    env.expect('ft.search', 'things', 'foo').equal('things: no such index')

def testNotExist(env):
    conn = getConnectionByEnv(env)
    env.cmd('ft.create', 'things', 'ON', 'HASH',
            'PREFIX', '1', 'thing:',
            'FILTER', 'startswith(@__key, "thing:")',
            'SCHEMA', 'txt', 'text')

    conn.execute_command('hset', 'thing:bar', 'not_text', 'foo')
    env.expect('ft.search', 'things', 'foo').equal([0L])

def testPayload(env):
    conn = getConnectionByEnv(env)
    env.expect('ft.create', 'things', 'ON', 'HASH',
                'PREFIX', '1', 'thing:',
                'PAYLOAD_FIELD', 'payload',
                'SCHEMA', 'name', 'text').ok()
    conn.execute_command('hset', 'thing:foo', 'name', 'foo', 'payload', 'stuff')

    for _ in env.retry_with_rdb_reload():
        waitForIndex(env, 'things')
        res = env.cmd('ft.search', 'things', 'foo')
        env.assertEqual(toSortedFlatList(res), toSortedFlatList([1L, 'thing:foo', ['name', 'foo', 'payload', 'stuff']]))

        res = env.cmd('ft.search', 'things', 'foo', 'withpayloads')
        env.assertEqual(toSortedFlatList(res), toSortedFlatList([1L, 'thing:foo', 'stuff', ['name', 'foo', 'payload', 'stuff']]))

def testDuplicateFields(env):
    env.expect('FT.CREATE', 'idx', 'ON', 'HASH',
               'SCHEMA', 'txt', 'TEXT', 'num', 'NUMERIC', 'SORTABLE').ok()
    env.cmd('FT.ADD', 'idx', 'doc', 1.0,
            'FIELDS', 'txt', 'foo', 'txt', 'bar', 'txt', 'baz')
    env.expect('ft.search', 'idx', 'baz').equal([1L, 'doc', ['txt', 'baz']])
    env.expect('ft.search', 'idx', 'foo').equal([0L])

def testReplace(env):
    conn = getConnectionByEnv(env)
    r = env

    r.expect('ft.create idx schema f text').ok()

    res = conn.execute_command('HSET', 'doc1', 'f', 'hello world')
    env.assertEqual(res, 1)
    res = conn.execute_command('HSET', 'doc2', 'f', 'hello world')
    env.assertEqual(res, 1)
    res = r.execute_command('ft.search', 'idx', 'hello world')
    r.assertEqual(2, res[0])

    # now replace doc1 with a different content
    res = conn.execute_command('HSET', 'doc1', 'f', 'goodbye universe')
    env.assertEqual(res, 0)

    for _ in r.retry_with_rdb_reload():
        waitForIndex(env, 'idx')
        # make sure the query for hello world does not return the replaced document
        r.expect('ft.search', 'idx', 'hello world', 'nocontent').equal([1, 'doc2'])

        # search for the doc's new content
        r.expect('ft.search', 'idx', 'goodbye universe', 'nocontent').equal([1, 'doc1'])

def testSortable(env):
    env.expect('FT.CREATE', 'idx', 'ON', 'HASH', 'FILTER', 'startswith(@__key, "")',
                'SCHEMA', 'test', 'TEXT', 'SORTABLE').equal('OK')
    env.expect('ft.add', 'idx', 'doc1', '1.0', 'FIELDS', 'test', 'foo1').equal('OK')

def testMissingArgs(env):
    env.expect('FT.CREATE', 'idx', 'ON', 'SCHEMA', 'txt', 'TEXT', 'num', 'NUMERIC').error()
    env.expect('FT.CREATE', 'idx', 'ON', 'HASH', 'FILTER', 'SCHEMA', 'txt', 'TEXT', 'num', 'NUMERIC').error()

def testWrongArgs(env):
    env.expect('FT.CREATE', 'idx', 'SCORE', 'SCHEMA', 'txt', 'TEXT', 'num', 'NUMERIC').error().contains('Invalid score')
    env.expect('FT.CREATE', 'idx', 'SCORE', 10, 'SCHEMA', 'txt', 'TEXT', 'num', 'NUMERIC').error().contains('Invalid score')
    env.expect('FT.CREATE', 'idx', 'LANGUAGE', 'SCHEMA', 'txt', 'TEXT', 'num', 'NUMERIC').error().contains('Invalid language')
    env.expect('FT.CREATE', 'idx', 'LANGUAGE', 'none', 'SCHEMA', 'txt', 'TEXT', 'num', 'NUMERIC').error().contains('Invalid language')

def testLanguageDefaultAndField(env):
    conn = getConnectionByEnv(env)
    env.cmd('FT.CREATE', 'idxTest1', 'LANGUAGE_FIELD', 'lang', 'SCHEMA', 'body', 'TEXT')
    env.cmd('FT.CREATE', 'idxTest2', 'LANGUAGE', 'hindi', 'SCHEMA', 'body', 'TEXT')
    conn.execute_command('HSET', 'doc1', 'lang', 'hindi', 'body', u'अँगरेजी अँगरेजों अँगरेज़')

    for _ in env.retry_with_rdb_reload():
        waitForIndex(env, 'idxTest1')
        waitForIndex(env, 'idxTest2')
        #test for language field
        res = env.cmd('FT.SEARCH', 'idxTest1', u'अँगरेज़')
        res1 = {res[2][i]:res[2][i + 1] for i in range(0, len(res[2]), 2)}
        env.assertEqual(u'अँगरेजी अँगरेजों अँगरेज़', unicode(res1['body'], 'utf-8'))
        # test for default langauge
        res = env.cmd('FT.SEARCH', 'idxTest2', u'अँगरेज़')
        res1 = {res[2][i]:res[2][i + 1] for i in range(0, len(res[2]), 2)}
        env.assertEqual(u'अँगरेजी अँगरेजों अँगरेज़', unicode(res1['body'], 'utf-8'))

def testScoreDecimal(env):
    conn = getConnectionByEnv(env)
    env.expect('FT.CREATE', 'idx1', 'SCORE', '0.5', 'schema', 'title', 'text').ok()
    env.expect('FT.CREATE', 'idx2', 'SCORE_FIELD', 'score', 'schema', 'title', 'text').ok()
    res = conn.execute_command('HSET', 'doc1', 'title', 'hello', 'score', '0.25')
    env.assertEqual(res, 2)

    for _ in env.retry_with_rdb_reload():
        waitForIndex(env, 'idx1')
        waitForIndex(env, 'idx2')
        res = env.cmd('ft.search', 'idx1', 'hello', 'withscores', 'nocontent')
        env.assertEqual(float(res[2]), 0.5)
        res = env.cmd('ft.search', 'idx2', 'hello', 'withscores', 'nocontent')
        env.assertEqual(float(res[2]), 0.25)

def testMultiFilters1(env):
    conn = getConnectionByEnv(env)
    env.expect('FT.CREATE', 'test', 'ON', 'HASH',
               'PREFIX', '2', 'student:', 'pupil:',
               'FILTER', 'startswith(@__key, "student:")',
               'SCHEMA', 'first', 'TEXT', 'last', 'TEXT', 'age', 'NUMERIC').ok()
    conn.execute_command('HSET', 'student:yes1', 'first', 'yes1', 'last', 'yes1', 'age', '17')
    conn.execute_command('HSET', 'student:yes2', 'first', 'yes2', 'last', 'yes2', 'age', '15')
    conn.execute_command('HSET', 'pupil:no1', 'first', 'no1', 'last', 'no1', 'age', '17')
    conn.execute_command('HSET', 'pupil:no2', 'first', 'no2', 'last', 'no2', 'age', '15')
    res1 = [2L, 'student:yes2', ['first', 'yes2', 'last', 'yes2', 'age', '15'],
                'student:yes1', ['first', 'yes1', 'last', 'yes1', 'age', '17']]
    res = env.cmd('ft.search test *')
    env.assertEqual(toSortedFlatList(res), toSortedFlatList(res1))

def testMultiFilters2(env):
    conn = getConnectionByEnv(env)
    env.expect('FT.CREATE', 'test', 'ON', 'HASH',
               'PREFIX', '2', 'student:', 'pupil:',
               'FILTER', '@age > 16',
               'SCHEMA', 'first', 'TEXT', 'last', 'TEXT', 'age', 'NUMERIC').ok()
    conn.execute_command('HSET', 'student:yes1', 'first', 'yes1', 'last', 'yes1', 'age', '17')
    conn.execute_command('HSET', 'student:no1', 'first', 'no1', 'last', 'no1', 'age', '15')
    conn.execute_command('HSET', 'pupil:yes2', 'first', 'yes2', 'last', 'yes2', 'age', '17')
    conn.execute_command('HSET', 'pupil:no2', 'first', 'no2', 'last', 'no2', 'age', '15')
    res1 = [2L, 'pupil:yes2', ['first', 'yes2', 'last', 'yes2', 'age', '17'],
                'student:yes1', ['first', 'yes1', 'last', 'yes1', 'age', '17']]
    res = env.cmd('ft.search test *')
    env.assertEqual(toSortedFlatList(res), toSortedFlatList(res1))

def testInfo(env):
    env.skipOnCluster()

    env.expect('FT.CREATE', 'test', 'ON', 'HASH',
               'PREFIX', '2', 'student:', 'pupil:',
               'FILTER', '@age > 16',
               'language', 'hindi',
               'language_field', 'lang',
               'score', '0.5',
               'score_field', 'score',
               'payload_field', 'pl',
               'SCHEMA', 't', 'TEXT').ok()
    res_actual = env.cmd('FT.INFO test')
    res_expected = ['key_type', 'HASH',
                    'prefixes', ['student:', 'pupil:'],
                    'filter', '@age > 16',
                    'default_language', 'hindi',
                    'language_field', 'lang',
                    'default_score', '0.5',
                    'score_field', 'score',
                    'payload_field', 'pl']
    env.assertEqual(res_actual[5], res_expected)

    env.expect('ft.drop test').ok()

    env.expect('FT.CREATE', 'test', 'SCHEMA', 't', 'TEXT').ok()
    res_actual = env.cmd('FT.INFO test')
    res_expected = ['key_type', 'HASH',
                    'prefixes', [''],
                    'language_field', '__language',
                    'default_score', '1',
                    'score_field', '__score',
                    'payload_field', '__payload']
    env.assertEqual(res_actual[5], res_expected)

def testCreateDropCreate(env):
    conn = getConnectionByEnv(env)
    conn.execute_command('hset', 'thing:bar', 'name', 'foo')
    env.expect('ft.create', 'things', 'ON', 'HASH',
               'PREFIX', '1', 'thing:', 'SCHEMA', 'name', 'text').ok()
    waitForIndex(conn, 'things')
    env.expect('ft.search', 'things', 'foo') \
       .equal([1L, 'thing:bar', ['name', 'foo']])
    env.expect('ft.dropindex things').ok()
    env.expect('ft.create', 'things', 'ON', 'HASH',
               'PREFIX', '1', 'thing:', 'SCHEMA', 'name', 'text').ok()
    waitForIndex(conn, 'things')
    env.expect('ft.search', 'things', 'foo') \
       .equal([1L, 'thing:bar', ['name', 'foo']])

def testPartial(env):
    if env.env == 'existing-env':
        env.skip()
    env.skipOnCluster()
    env = Env(moduleArgs='PARTIAL_INDEXED_DOCS 1')

    # HSET
    env.expect('FT.CREATE idx SCHEMA test TEXT').equal('OK')
    env.expect('HSET doc1 test foo').equal(1)
    env.expect('FT.DEBUG docidtoid idx doc1').equal(1)
    env.expect('HSET doc1 testtest foo').equal(1)
    env.expect('FT.DEBUG docidtoid idx doc1').equal(1)
    env.expect('HSET doc1 test bar').equal(0)
    env.expect('FT.DEBUG docidtoid idx doc1').equal(2)
    env.expect('FT.SEARCH idx bar').equal([1L, 'doc1', ['test', 'bar', 'testtest', 'foo']])

    # HMSET
    env.expect('HMSET doc2 test foo').ok()
    env.expect('FT.DEBUG docidtoid idx doc2').equal(3)
    env.expect('HMSET doc2 testtest foo').ok()
    env.expect('FT.DEBUG docidtoid idx doc2').equal(3)
    env.expect('HMSET doc2 test baz').ok()
    env.expect('FT.DEBUG docidtoid idx doc2').equal(4)
    env.expect('FT.SEARCH idx baz').equal([1L, 'doc2', ['test', 'baz', 'testtest', 'foo']])

    # HSETNX
    env.expect('HSETNX doc3 test foo').equal(1)
    env.expect('FT.DEBUG docidtoid idx doc3').equal(5)
    env.expect('HSETNX doc3 testtest foo').equal(1)
    env.expect('FT.DEBUG docidtoid idx doc3').equal(5)
    env.expect('HSETNX doc3 test bad').equal(0)
    env.expect('FT.DEBUG docidtoid idx doc3').equal(5)
    env.expect('FT.SEARCH idx foo').equal([1L, 'doc3', ['test', 'foo', 'testtest', 'foo']])

    # HINCRBY
    env.expect('HINCRBY doc4 test 5').equal(5)
    env.expect('FT.DEBUG docidtoid idx doc4').equal(6)
    env.expect('HINCRBY doc4 testtest 5').equal(5)
    env.expect('FT.DEBUG docidtoid idx doc4').equal(6)
    env.expect('HINCRBY doc4 test 6').equal(11)
    env.expect('FT.DEBUG docidtoid idx doc4').equal(7)
    env.expect('HINCRBY doc4 test 5.5').error(). contains('value is not an integer or out of range')
    env.expect('FT.DEBUG docidtoid idx doc4').equal(7)
    env.expect('FT.SEARCH idx 11').equal([1L, 'doc4', ['test', '11', 'testtest', '5']])

    # HINCRBYFLOAT
    env.expect('HINCRBYFLOAT doc5 test 5.5').equal('5.5')
    env.expect('FT.DEBUG docidtoid idx doc5').equal(8)
    env.expect('HINCRBYFLOAT doc5 testtest 5.5').equal('5.5')
    env.expect('FT.DEBUG docidtoid idx doc5').equal(8)
    env.expect('HINCRBYFLOAT doc5 test 6.6').equal('12.1')
    env.expect('FT.DEBUG docidtoid idx doc5').equal(9)
    env.expect('HINCRBYFLOAT doc5 test 5').equal('17.1')
    env.expect('FT.DEBUG docidtoid idx doc5').equal(10)
    env.expect('FT.SEARCH idx *').equal([5L, 'doc5', ['test', '17.1', 'testtest', '5.5'], 
                                             'doc4', ['test', '11', 'testtest', '5'],
                                             'doc3', ['test', 'foo', 'testtest', 'foo'],
                                             'doc2', ['test', 'baz', 'testtest', 'foo'],
                                             'doc1', ['test', 'bar', 'testtest', 'foo']])

def testHDel(env):
    if env.env == 'existing-env':
        env.skip()
    env.skipOnCluster()
    env = Env(moduleArgs='PARTIAL_INDEXED_DOCS 1')

    env.expect('FT.CREATE idx SCHEMA test1 TEXT test2 TEXT').equal('OK')
    env.expect('HSET doc1 test1 foo test2 bar test3 baz').equal(3)
    env.expect('FT.DEBUG docidtoid idx doc1').equal(1)
    env.expect('HDEL doc1 test1').equal(1)
    env.expect('FT.DEBUG docidtoid idx doc1').equal(2)
    env.expect('HDEL doc1 test3').equal(1)
    env.expect('FT.DEBUG docidtoid idx doc1').equal(2)
    env.expect('FT.SEARCH idx bar').equal([1L, 'doc1', ['test2', 'bar']])

def testRestore(env):
    if env.env == 'existing-env':
        env.skip()
    env.skipOnCluster()
    env.expect('FT.CREATE idx SCHEMA test TEXT').equal('OK')
    env.expect('HSET doc1 test foo').equal(1)
    env.expect('FT.SEARCH idx foo').equal([1L, 'doc1', ['test', 'foo']])
    dump = env.cmd('dump doc1')
    env.expect('DEL doc1').equal(1)
    env.expect('FT.SEARCH idx foo').equal([0L])
    env.expect('RESTORE', 'doc1', 0, dump)
    env.expect('FT.SEARCH idx foo').equal([1L, 'doc1', ['test', 'foo']])

def testExpire(env):
    conn = getConnectionByEnv(env)
    env.expect('FT.CREATE idx SCHEMA test TEXT').equal('OK')
    conn.execute_command('HSET', 'doc1', 'test', 'foo')
    env.expect('FT.SEARCH idx foo').equal([1L, 'doc1', ['test', 'foo']])
    conn.execute_command('EXPIRE', 'doc1', '1')
    env.expect('FT.SEARCH idx foo').equal([1L, 'doc1', ['test', 'foo']])
    sleep(1.1)
    env.expect('FT.SEARCH idx foo').equal([0L])

def testEvicted(env):
    env.skipOnCluster()
    conn = getConnectionByEnv(env)
    env.expect('FT.CREATE idx SCHEMA test TEXT').equal('OK')

    memory = 0
    info = conn.execute_command('INFO MEMORY')
    for line in info.splitlines():
        if 'used_memory:' in line:
            sub = line.split(':')
            memory = int(sub[1])

    conn.execute_command('CONFIG', 'SET', 'MAXMEMORY-POLICY', 'ALLKEYS-RANDOM')
    conn.execute_command('CONFIG', 'SET', 'MAXMEMORY', memory + 50000)
    for i in range(1000):
        env.expect('HSET', 'doc{}'.format(i), 'test', 'foo').equal(1)
    res = env.cmd('FT.SEARCH idx foo limit 0 0')
<<<<<<< HEAD
    env.assertLess(res[0], 100)

def testNoInitialScan(env):
    env.expect('flushall')
    env.expect('HSET a test hello text world').equal(2)
    
    #Regular
    env.expect('FT.CREATE idx SCHEMA test TEXT').equal('OK')
    waitForIndex(env, 'idx')
    env.expect('FT.SEARCH idx hello').equal([1L, 'a', ['test', 'hello', 'text', 'world']])
    #NoInitialIndex
    env.expect('FT.CREATE idx_no_scan NOINITIALSCAN SCHEMA test TEXT').equal('OK')
    waitForIndex(env, 'idx_no_scan')
    env.expect('FT.SEARCH idx_no_scan hello').equal([0L])
    # Temporary
    env.expect('FT.CREATE temp_idx TEMPORARY 10 SCHEMA test TEXT').equal('OK')
    waitForIndex(env, 'temp_idx')
    env.expect('FT.SEARCH temp_idx hello').equal([1L, 'a', ['test', 'hello', 'text', 'world']])
    # Temporary & NoInitialIndex
    env.expect('FT.CREATE temp_idx_no_scan NOINITIALSCAN TEMPORARY 10 SCHEMA test TEXT').equal('OK')
    waitForIndex(env, 'temp_idx_no_scan')
    env.expect('FT.SEARCH temp_idx_no_scan hello').equal([0L])
=======
    env.assertLess(res[0], 1000)
    env.assertGreater(res[0], 0)
>>>>>>> d1eca8d7
<|MERGE_RESOLUTION|>--- conflicted
+++ resolved
@@ -484,8 +484,8 @@
     for i in range(1000):
         env.expect('HSET', 'doc{}'.format(i), 'test', 'foo').equal(1)
     res = env.cmd('FT.SEARCH idx foo limit 0 0')
-<<<<<<< HEAD
-    env.assertLess(res[0], 100)
+    env.assertLess(res[0], 1000)
+    env.assertGreater(res[0], 0)
 
 def testNoInitialScan(env):
     env.expect('flushall')
@@ -506,8 +506,4 @@
     # Temporary & NoInitialIndex
     env.expect('FT.CREATE temp_idx_no_scan NOINITIALSCAN TEMPORARY 10 SCHEMA test TEXT').equal('OK')
     waitForIndex(env, 'temp_idx_no_scan')
-    env.expect('FT.SEARCH temp_idx_no_scan hello').equal([0L])
-=======
-    env.assertLess(res[0], 1000)
-    env.assertGreater(res[0], 0)
->>>>>>> d1eca8d7
+    env.expect('FT.SEARCH temp_idx_no_scan hello').equal([0L])