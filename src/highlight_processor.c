/*
 * Copyright (c) 2006-Present, Redis Ltd.
 * All rights reserved.
 *
 * Licensed under your choice of the Redis Source Available License 2.0
 * (RSALv2); or (b) the Server Side Public License v1 (SSPLv1); or (c) the
 * GNU Affero General Public License v3 (AGPLv3).
*/
#include "result_processor.h"
#include "fragmenter.h"
#include "value.h"
#include "util/minmax.h"
#include "toksep.h"
#include <ctype.h>

typedef struct {
  ResultProcessor base;
  int fragmentizeOptions;
  const FieldList *fields;
  const RLookup *lookup;
} HlpProcessor;

/**
 * Common parameters passed around for highlighting one or more fields within
 * a document. This structure exists to avoid passing these four parameters
 * discreetly (as we did in previous versiosn)
 */
typedef struct {
  // Byte offsets, byte-wise
  const RSByteOffsets *byteOffsets;

  // Index result, which contains the term offsets (word-wise)
  const RSIndexResult *indexResult;

  // Array used for in/out when writing fields. Optimization cache
  Array *iovsArr;

  RLookupRow *row;

} hlpDocContext;

/**
 * Attempts to fragmentize a single field from its offset entries. This takes
 * the field name, gets the matching field ID, retrieves the offset iterator
 * for the field ID, and fragments the text based on the offsets. The fragmenter
 * itself is in fragmenter.{c,h}
 *
 * Returns true if the fragmentation succeeded, false otherwise.
 */
static int fragmentizeOffsets(const RLookup *lookup, const char *fieldName, const char *fieldText,
                              size_t fieldLen, const RSIndexResult *indexResult,
                              const RSByteOffsets *byteOffsets, FragmentList *fragList,
                              int options) {
  const FieldSpec *fs = findFieldInSpecCache(lookup, fieldName);
  if (!fs || !FIELD_IS(fs, INDEXFLD_T_FULLTEXT)) {
    return 0;
  }

  int rc = 0;
  RSOffsetIterator offsIter = RSIndexResult_IterateOffsets(indexResult);
  FragmentTermIterator fragIter = {NULL};
  RSByteOffsetIterator bytesIter;
  if (RSByteOffset_Iterate(byteOffsets, fs->ftId, &bytesIter) != REDISMODULE_OK) {
    goto done;
  }

  FragmentTermIterator_InitOffsets(&fragIter, &bytesIter, &offsIter);
  FragmentList_FragmentizeIter(fragList, fieldText, fieldLen, &fragIter, options);
  if (fragList->numFrags == 0) {
    goto done;
  }
  rc = 1;

done:
  offsIter.Free(offsIter.ctx);
  return rc;
}

// Strip spaces from a buffer in place. Returns the new length of the text,
// with all duplicate spaces stripped and converted to a single ' '.
static size_t stripDuplicateSpaces(char *s, size_t n) {
  int isLastSpace = 0;
  size_t oix = 0;
  char *out = s;
  for (size_t ii = 0; ii < n; ++ii) {
    if (isspace(s[ii])) {
      if (isLastSpace) {
        continue;
      } else {
        isLastSpace = 1;
        out[oix++] = ' ';
      }
    } else {
      isLastSpace = 0;
      out[oix++] = s[ii];
    }
  }
  return oix;
}

/**
 * Returns the length of the buffer without trailing spaces
 */
static size_t trimTrailingSpaces(const char *s, size_t input) {
  for (; input && isspace(s[input - 1]); --input) {
    // Nothing
  }
  return input;
}

static void normalizeSettings(const ReturnedField *srcField, const ReturnedField *defaults,
                              ReturnedField *out) {
  if (srcField == NULL) {
    // Global setting
    *out = *defaults;
    return;
  }

  // Otherwise it gets more complex
  if ((defaults->mode & SummarizeMode_Highlight) &&
      (srcField->mode & SummarizeMode_Highlight) == 0) {
    out->highlightSettings = defaults->highlightSettings;
  } else if (srcField->mode && SummarizeMode_Highlight) {
    out->highlightSettings = srcField->highlightSettings;
  }

  if ((defaults->mode & SummarizeMode_Synopsis) && (srcField->mode & SummarizeMode_Synopsis) == 0) {
    out->summarizeSettings = defaults->summarizeSettings;
  } else {
    out->summarizeSettings = srcField->summarizeSettings;
  }

  out->mode |= defaults->mode | srcField->mode;
  out->name = srcField->name;
  out->lookupKey = srcField->lookupKey;
}

// Called when we cannot fragmentize based on byte offsets.
// docLen is an in/out parameter. On input it should contain the length of the
// field, and on output it contains the length of the trimmed summary.
// Returns a string which should be freed using free()
static char *trimField(const ReturnedField *fieldInfo, const char *docStr, size_t *docLen,
                       size_t estWordSize) {

  // Number of desired fragments times the number of context words in each fragments,
  // in characters (estWordSize)
  size_t headLen =
      estWordSize * fieldInfo->summarizeSettings.contextLen * fieldInfo->summarizeSettings.numFrags;
  headLen += estWordSize;  // Because we trim off a word when finding the toksep
  headLen = Min(headLen, *docLen);

  Array bufTmp;
  Array_InitEx(&bufTmp, ArrayAlloc_RM);

  Array_Write(&bufTmp, docStr, headLen);
  headLen = stripDuplicateSpaces(bufTmp.data, headLen);
  Array_Resize(&bufTmp, headLen);

  while (bufTmp.len > 1) {
    if (istoksep(bufTmp.data[bufTmp.len - 1])) {
      break;
    }
    bufTmp.len--;
  }

  bufTmp.len = trimTrailingSpaces(bufTmp.data, bufTmp.len);
  char *ret = Array_Steal(&bufTmp, docLen);
  return ret;
}

static RSValue *summarizeField(const RLookup *lookup, const ReturnedField *fieldInfo,
                               const char *fieldName, const RSValue *returnedField,
                               hlpDocContext *docParams, int options) {

  FragmentList frags;
  FragmentList_Init(&frags, 8, 6);

  // Start gathering the terms
  HighlightTags tags = {.openTag = fieldInfo->highlightSettings.openTag,
                        .closeTag = fieldInfo->highlightSettings.closeTag};

  // First actually generate the fragments
  size_t docLen;
  const char *docStr = RSValue_StringPtrLen(returnedField, &docLen);
  if (docParams->byteOffsets == NULL ||
      !fragmentizeOffsets(lookup, fieldName, docStr, docLen, docParams->indexResult,
                          docParams->byteOffsets, &frags, options)) {
    if (fieldInfo->mode == SummarizeMode_Synopsis) {
      // If summarizing is requested then trim the field so that the user isn't
      // spammed with a large blob of text
      char *summarized = trimField(fieldInfo, docStr, &docLen, frags.estAvgWordSize);
      return RS_StringVal(summarized, docLen);
    } else {
      // Otherwise, just return the whole field, but without highlighting
    }
    FragmentList_Free(&frags);
    return NULL;
  }

  // Highlight only
  if (fieldInfo->mode == SummarizeMode_Highlight) {
    // No need to return snippets; just return the entire doc with relevant tags
    // highlighted.
    char *hlDoc = FragmentList_HighlightWholeDocS(&frags, &tags);
    FragmentList_Free(&frags);
    return RS_StringValC(hlDoc);
  }

  size_t numIovArr = Min(fieldInfo->summarizeSettings.numFrags, FragmentList_GetNumFrags(&frags));
  for (size_t ii = 0; ii < numIovArr; ++ii) {
    Array_Resize(&docParams->iovsArr[ii], 0);
  }

  FragmentList_HighlightFragments(&frags, &tags, fieldInfo->summarizeSettings.contextLen,
                                  docParams->iovsArr, numIovArr, HIGHLIGHT_ORDER_SCOREPOS);

  // Buffer to store concatenated fragments
  Array bufTmp;
  Array_InitEx(&bufTmp, ArrayAlloc_RM);

  for (size_t ii = 0; ii < numIovArr; ++ii) {
    Array *curIovs = docParams->iovsArr + ii;
    struct iovec *iovs = ARRAY_GETARRAY_AS(curIovs, struct iovec *);
    size_t numIovs = ARRAY_GETSIZE_AS(curIovs, struct iovec);
    size_t lastSize = bufTmp.len;

    for (size_t jj = 0; jj < numIovs; ++jj) {
      Array_Write(&bufTmp, iovs[jj].iov_base, iovs[jj].iov_len);
    }

    // Duplicate spaces for the current snippet are eliminated here. We shouldn't
    // move it to the end because the delimiter itself may contain a special kind
    // of whitespace.
    size_t newSize = stripDuplicateSpaces(bufTmp.data + lastSize, bufTmp.len - lastSize);
    Array_Resize(&bufTmp, lastSize + newSize);
    Array_Write(&bufTmp, fieldInfo->summarizeSettings.separator,
                strlen(fieldInfo->summarizeSettings.separator));
  }

  // Set the string value to the contents of the array. It might be nice if we didn't
  // need to strndup it.
  size_t hlLen;
  char *hlText = Array_Steal(&bufTmp, &hlLen);
  Array_Free(&bufTmp);
  FragmentList_Free(&frags);
  return RS_StringVal(hlText, hlLen);
}

static void resetIovsArr(Array **iovsArrp, size_t *curSize, size_t newSize) {
  if (*curSize < newSize) {
    *iovsArrp = rm_realloc(*iovsArrp, sizeof(**iovsArrp) * newSize);
  }
  for (size_t ii = 0; ii < *curSize; ++ii) {
    Array_Resize((*iovsArrp) + ii, 0);
  }
  for (size_t ii = *curSize; ii < newSize; ++ii) {
    Array_Init((*iovsArrp) + ii);
  }
  *curSize = newSize;
}

static void processField(HlpProcessor *hlpCtx, hlpDocContext *docParams, ReturnedField *spec) {
  const char *fName = spec->name;
  const RSValue *fieldValue = RLookup_GetItem(spec->lookupKey, docParams->row);

  if (fieldValue == NULL || !RSValue_IsString(fieldValue)) {
    return;
  }
  RSValue *v = summarizeField(hlpCtx->lookup, spec, fName, fieldValue, docParams,
                              hlpCtx->fragmentizeOptions);
  if (v) {
    RLookup_WriteOwnKey(spec->lookupKey, docParams->row, v);
  }
}

static const RSIndexResult *getIndexResult(ResultProcessor *rp, t_docId docId) {
<<<<<<< HEAD
  const IndexIterator *it = QITR_GetRootFilter(rp->parent);
  RSIndexResult *ir = NULL;
  if (!it) {
    return NULL;
  }
  it->Rewind(it->ctx);
  int rc;
=======
  QueryIterator *it = QITR_GetRootFilter(rp->parent);
  if (!it) return NULL;

  it->Rewind(it);
  IteratorStatus rc;
>>>>>>> ef5c9273
  if (it->SkipTo) {
    rc = it->SkipTo(it, docId);
  } else {
    // If the root iterator does not support SkipTo, we have to read the iterator until we find the
    // document. This is logically equivalent to SkipTo, especially in this context where we know
    // that the document was found in the root iterator before.
    // This is not efficient, but if the root iterator does not support SkipTo, we have no other
    // choice. Look for "SkipTo = NULL" in the codebase for examples.
    do {
      rc = it->Read(it);
    } while (rc == ITERATOR_OK && it->lastDocId != docId);
  }
  return rc == ITERATOR_OK ? it->current : NULL;
}

static int hlpNext(ResultProcessor *rbase, SearchResult *r) {
  int rc = rbase->upstream->Next(rbase->upstream, r);
  if (rc != RS_RESULT_OK) {
    return rc;
  }

  HlpProcessor *hlp = (HlpProcessor *)rbase;

  // Get the index result for the current document from the root iterator.
  // The current result should not contain an index result
  const RSIndexResult *ir = r->indexResult ? r->indexResult : getIndexResult(rbase, r->docId);

  // we can't work without the index result, just return QUEUED
  if (!ir) {
    return RS_RESULT_OK;
  }

  size_t numIovsArr = 0;
  const FieldList *fields = hlp->fields;
  const RSDocumentMetadata *dmd = r->dmd;
  if (!dmd) {
    return RS_RESULT_OK;
  }

  hlpDocContext docParams = {.byteOffsets = dmd->byteOffsets,  // nl
                             .iovsArr = NULL,
                             .indexResult = ir,
                             .row = &r->rowdata};

  if (fields->numFields) {
    for (size_t ii = 0; ii < fields->numFields; ++ii) {
      const ReturnedField *ff = fields->fields + ii;
      if (ff->mode == SummarizeMode_None && fields->defaultField.mode == SummarizeMode_None) {
        // Ignore - this is a field for `RETURN`, not `SUMMARIZE`
        continue;
      }
      ReturnedField combinedSpec = {0};
      normalizeSettings(ff, &fields->defaultField, &combinedSpec);
      resetIovsArr(&docParams.iovsArr, &numIovsArr, combinedSpec.summarizeSettings.numFrags);
      processField(hlp, &docParams, &combinedSpec);
    }
  } else if (fields->defaultField.mode != SummarizeMode_None) {
    for (const RLookupKey *k = hlp->lookup->head; k; k = k->next) {
      if (k->flags & RLOOKUP_F_HIDDEN) {
        continue;
      }
      ReturnedField spec = {0};
      normalizeSettings(NULL, &fields->defaultField, &spec);
      spec.lookupKey = k;
      spec.name = k->name;
      resetIovsArr(&docParams.iovsArr, &numIovsArr, spec.summarizeSettings.numFrags);
      processField(hlp, &docParams, &spec);
    }
  }
  for (size_t ii = 0; ii < numIovsArr; ++ii) {
    Array_Free(&docParams.iovsArr[ii]);
  }
  rm_free(docParams.iovsArr);
  return RS_RESULT_OK;
}

static void hlpFree(ResultProcessor *p) {
  rm_free(p);
}

ResultProcessor *RPHighlighter_New(RSLanguage language, const FieldList *fields,
                                   const RLookup *lookup) {
  HlpProcessor *hlp = rm_calloc(1, sizeof(*hlp));
  if (language == RS_LANG_CHINESE) {
    hlp->fragmentizeOptions = FRAGMENTIZE_TOKLEN_EXACT;
  }
  hlp->base.Next = hlpNext;
  hlp->base.Free = hlpFree;
  hlp->fields = fields;
  hlp->lookup = lookup;
  hlp->base.type = RP_HIGHLIGHTER;
  return &hlp->base;
}<|MERGE_RESOLUTION|>--- conflicted
+++ resolved
@@ -274,21 +274,11 @@
 }
 
 static const RSIndexResult *getIndexResult(ResultProcessor *rp, t_docId docId) {
-<<<<<<< HEAD
-  const IndexIterator *it = QITR_GetRootFilter(rp->parent);
-  RSIndexResult *ir = NULL;
-  if (!it) {
-    return NULL;
-  }
-  it->Rewind(it->ctx);
-  int rc;
-=======
   QueryIterator *it = QITR_GetRootFilter(rp->parent);
   if (!it) return NULL;
 
   it->Rewind(it);
   IteratorStatus rc;
->>>>>>> ef5c9273
   if (it->SkipTo) {
     rc = it->SkipTo(it, docId);
   } else {
