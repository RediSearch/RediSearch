/*
 * Copyright Redis Ltd. 2016 - present
 * Licensed under your choice of the Redis Source Available License 2.0 (RSALv2) or
 * the Server Side Public License v1 (SSPLv1).
 */

#include "function.h"
#include <aggregate/expr/expression.h>
#include <math.h>

/* Template for single argument double to double math function */
<<<<<<< HEAD
#define NUMERIC_SIMPLE_FUNCTION(f)                                                                   \
  static int mathfunc_##f(ExprEval *ctx, RSValue *result, RSValue **argv, size_t argc,               \
                          QueryError *error) {                                                       \
    if (argc != 1) {                                                                                 \
      QueryError_SetUserDataAgnosticErrorFmt(error, QUERY_EPARSEARGS, "Invalid number of arguments for %s", #f); \
      return EXPR_EVAL_ERR;                                                                          \
    }                                                                                                \
    double d;                                                                                        \
    if (!RSValue_ToNumber(argv[0], &d)) {                                                            \
      RSValue_SetNumber(result, NAN);                                                                \
      return EXPR_EVAL_OK;                                                                           \
    }                                                                                                \
    RSValue_SetNumber(result, f(d));                                                                 \
    return EXPR_EVAL_OK;                                                                             \
=======
#define NUMERIC_SIMPLE_FUNCTION(f)                                                               \
  static int mathfunc_##f(ExprEval *ctx, RSValue *argv, size_t argc, RSValue *result) {          \
    double d;                                                                                    \
    if (!RSValue_ToNumber(&argv[0], &d)) {                                                       \
      RSValue_SetNumber(result, NAN);                                                            \
      return EXPR_EVAL_OK;                                                                       \
    }                                                                                            \
    RSValue_SetNumber(result, f(d));                                                             \
    return EXPR_EVAL_OK;                                                                         \
>>>>>>> 8fe68709
  }

NUMERIC_SIMPLE_FUNCTION(log);
NUMERIC_SIMPLE_FUNCTION(floor);
NUMERIC_SIMPLE_FUNCTION(fabs);
NUMERIC_SIMPLE_FUNCTION(ceil);
NUMERIC_SIMPLE_FUNCTION(sqrt);
NUMERIC_SIMPLE_FUNCTION(log2);
NUMERIC_SIMPLE_FUNCTION(exp);

#define REGISTER_MATHFUNC(name, f) \
  RSFunctionRegistry_RegisterFunction(name, mathfunc_##f, RSValue_Number, 1, 1);

void RegisterMathFunctions() {
  REGISTER_MATHFUNC("log", log);
  REGISTER_MATHFUNC("floor", floor);
  REGISTER_MATHFUNC("abs", fabs);
  REGISTER_MATHFUNC("ceil", ceil);
  REGISTER_MATHFUNC("sqrt", sqrt);
  REGISTER_MATHFUNC("log2", log2);
  REGISTER_MATHFUNC("exp", exp);
}<|MERGE_RESOLUTION|>--- conflicted
+++ resolved
@@ -9,22 +9,6 @@
 #include <math.h>
 
 /* Template for single argument double to double math function */
-<<<<<<< HEAD
-#define NUMERIC_SIMPLE_FUNCTION(f)                                                                   \
-  static int mathfunc_##f(ExprEval *ctx, RSValue *result, RSValue **argv, size_t argc,               \
-                          QueryError *error) {                                                       \
-    if (argc != 1) {                                                                                 \
-      QueryError_SetUserDataAgnosticErrorFmt(error, QUERY_EPARSEARGS, "Invalid number of arguments for %s", #f); \
-      return EXPR_EVAL_ERR;                                                                          \
-    }                                                                                                \
-    double d;                                                                                        \
-    if (!RSValue_ToNumber(argv[0], &d)) {                                                            \
-      RSValue_SetNumber(result, NAN);                                                                \
-      return EXPR_EVAL_OK;                                                                           \
-    }                                                                                                \
-    RSValue_SetNumber(result, f(d));                                                                 \
-    return EXPR_EVAL_OK;                                                                             \
-=======
 #define NUMERIC_SIMPLE_FUNCTION(f)                                                               \
   static int mathfunc_##f(ExprEval *ctx, RSValue *argv, size_t argc, RSValue *result) {          \
     double d;                                                                                    \
@@ -34,7 +18,6 @@
     }                                                                                            \
     RSValue_SetNumber(result, f(d));                                                             \
     return EXPR_EVAL_OK;                                                                         \
->>>>>>> 8fe68709
   }
 
 NUMERIC_SIMPLE_FUNCTION(log);
