--- conflicted
+++ resolved
@@ -110,11 +110,7 @@
   if (!RSValue_ToNumber(&argv[0], &n)) {
     size_t sz = 0;
     const char *p = RSValue_StringPtrLen(&argv[0], &sz);
-<<<<<<< HEAD
-    QueryError_SetErrorFmt(ctx->err, QUERY_EPARSEARGS, "to_number: cannot convert string", " '%s'", p);
-=======
     QueryError_SetWithUserDataFmt(ctx->err, QUERY_EPARSEARGS, "to_number: cannot convert string", " '%s'", p);
->>>>>>> 34a3dee8
     return EXPR_EVAL_ERR;
   }
 
@@ -143,11 +139,7 @@
 
     if (ii == fmtsz - 1) {
       // ... %"
-<<<<<<< HEAD
-      QERR_MKBADARGS(ctx->err, "Bad format string!");
-=======
       QueryError_SetError(ctx->err, QUERY_EPARSEARGS, "Bad format string!");
->>>>>>> 34a3dee8
       goto error;
     }
 
@@ -163,11 +155,7 @@
     }
 
     if (argix == argc) {
-<<<<<<< HEAD
-      QERR_MKBADARGS(ctx->err, "Not enough arguments for format");
-=======
       QueryError_SetError(ctx->err, QUERY_EPARSEARGS, "Not enough arguments for format");
->>>>>>> 34a3dee8
       goto error;
     }
 
@@ -195,11 +183,7 @@
         out = sdscatlen(out, str, sz);
       }
     } else {
-<<<<<<< HEAD
-      QERR_MKBADARGS(ctx->err, "Unknown format specifier passed");
-=======
       QueryError_SetError(ctx->err, QUERY_EPARSEARGS, "Unknown format specifier passed");
->>>>>>> 34a3dee8
       goto error;
     }
   }
