--- conflicted
+++ resolved
@@ -109,13 +109,8 @@
   double n;
   if (!RSValue_ToNumber(&argv[0], &n)) {
     size_t sz = 0;
-<<<<<<< HEAD
-    const char *p = RSValue_StringPtrLen(argv[0], &sz);
-    QueryError_SetErrorFmt(err, QUERY_EPARSEARGS, "to_number: cannot convert string", " '%s'", p);
-=======
     const char *p = RSValue_StringPtrLen(&argv[0], &sz);
-    QueryError_SetErrorFmt(ctx->err, QUERY_EPARSEARGS, "to_number: cannot convert string '%s'", p);
->>>>>>> 8fe68709
+    QueryError_SetErrorFmt(ctx->err, QUERY_EPARSEARGS, "to_number: cannot convert string", " '%s'", p);
     return EXPR_EVAL_ERR;
   }
 
@@ -128,16 +123,7 @@
   return EXPR_EVAL_OK;
 }
 
-<<<<<<< HEAD
-static int stringfunc_format(ExprEval *ctx, RSValue *result, RSValue **argv, size_t argc,
-                             QueryError *err) {
-  if (argc < 1) {
-    QERR_MKBADARGS(err, "Need at least one argument for format");
-    return EXPR_EVAL_ERR;
-  }
-=======
 static int stringfunc_format(ExprEval *ctx, RSValue *argv, size_t argc, RSValue *result) {
->>>>>>> 8fe68709
   VALIDATE_ARG_ISSTRING("format", argv, 0);
 
   size_t argix = 1;
@@ -153,11 +139,7 @@
 
     if (ii == fmtsz - 1) {
       // ... %"
-<<<<<<< HEAD
-      QERR_MKBADARGS(err, "Bad format string!");
-=======
-      QERR_MKBADARGS_FMT(ctx->err, "Bad format string!");
->>>>>>> 8fe68709
+      QERR_MKBADARGS(ctx->err, "Bad format string!");
       goto error;
     }
 
@@ -173,11 +155,7 @@
     }
 
     if (argix == argc) {
-<<<<<<< HEAD
-      QERR_MKBADARGS(err, "Not enough arguments for format");
-=======
-      QERR_MKBADARGS_FMT(ctx->err, "Not enough arguments for format");
->>>>>>> 8fe68709
+      QERR_MKBADARGS(ctx->err, "Not enough arguments for format");
       goto error;
     }
 
@@ -205,11 +183,7 @@
         out = sdscatlen(out, str, sz);
       }
     } else {
-<<<<<<< HEAD
-      QERR_MKBADARGS(err, "Unknown format specifier passed");
-=======
-      QERR_MKBADARGS_FMT(ctx->err, "Unknown format specifier passed");
->>>>>>> 8fe68709
+      QERR_MKBADARGS(ctx->err, "Unknown format specifier passed");
       goto error;
     }
   }
@@ -239,16 +213,7 @@
 
   return sp;
 }
-<<<<<<< HEAD
-static int stringfunc_split(ExprEval *ctx, RSValue *result, RSValue **argv, size_t argc,
-                            QueryError *err) {
-  if (argc < 1 || argc > 3) {
-    QERR_MKBADARGS(err, "Invalid number of arguments for split");
-    return EXPR_EVAL_ERR;
-  }
-=======
 static int stringfunc_split(ExprEval *ctx, RSValue *argv, size_t argc, RSValue *result) {
->>>>>>> 8fe68709
   VALIDATE_ARG_ISSTRING("split", argv, 0);
   const char *sep = ",";
   const char *strp = " ";
