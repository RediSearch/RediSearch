/*
 * Copyright Redis Ltd. 2016 - present
 * Licensed under your choice of the Redis Source Available License 2.0 (RSALv2) or
 * the Server Side Public License v1 (SSPLv1).
 */

#ifndef RS_FUNCTION_H_
#define RS_FUNCTION_H_

#include <value.h>
#include <util/block_alloc.h>
#include <result_processor.h>
#include <query_error.h>
#ifdef __cplusplus
extern "C" {
#endif

#define VALIDATE_ARG__COMMON(fname, args, idx, verifier, varg)                                 \
  {                                                                                            \
    RSValue *dref = RSValue_Dereference(&args[idx]);                                           \
    if (!verifier(dref, varg)) {                                                               \
                                                                                               \
<<<<<<< HEAD
      QueryError_SetUserDataAgnosticErrorFmt(                                                      \
=======
      QueryError_SetWithoutUserDataFmt(                                                      \
>>>>>>> 34a3dee8
          ctx->err, QUERY_EPARSEARGS,                                                          \
          "Invalid type (%d) for argument %d in function '%s'. %s(v, %s) was false.", dref->t, \
          idx, fname, #verifier, #varg);                                                       \
      return EXPR_EVAL_ERR;                                                                    \
    }                                                                                          \
  }

#define VALIDATE_ARG__TYPE(arg, t_) ((arg)->t == t_)
#define VALIDATE_ARG_TYPE(fname, args, idx, t) \
  VALIDATE_ARG__COMMON(fname, args, idx, VALIDATE_ARG__TYPE, t)

#define VALIDATE_ARG__STRING(arg, unused) RSValue_IsString(arg)
#define VALIDATE_ARG_ISSTRING(fname, args, idx) \
  VALIDATE_ARG__COMMON(fname, args, idx, VALIDATE_ARG__STRING, 0)

struct ExprEval;

/**
 * Function callback for arguments.
 * @param e Evaluator context. Can be used for allocations and other goodies
 * @param[out] result Store the result of the function here. Can be a reference
 * @param args The arguments passed to the function. This can be:
 *  NULL (no arguments)
 *  String value (raw)
 *  Converted value (numeric, reference, etc.)
 * @nargs the number of arguments passed
 * @err If an error occurs, return EXPR_EVAL_ERR with the error set here.
 *
 * @return EXPR_EVAL_ERR or EXPR_EVAL_OK
 */
typedef int (*RSFunction)(struct ExprEval *e, RSValue *args, size_t nargs, RSValue *result);

typedef struct RSFunctionInfo {
  RSFunction f;
  const char *name;
  RSValueType retType;
  uint8_t minArgs;
  uint16_t maxArgs;
} RSFunctionInfo;

typedef struct {
  size_t len;
  size_t cap;
  RSFunctionInfo* funcs;
} RSFunctionRegistry;

typedef struct RSFunctionInfo RSFunctionInfo;

RSFunctionInfo *RSFunctionRegistry_Get(const char *name, size_t len);

int RSFunctionRegistry_RegisterFunction(const char *name, RSFunction f, RSValueType retType, uint8_t minArgs, uint16_t maxArgs);

void RegisterMathFunctions();
void RegisterStringFunctions();
void RegisterDateFunctions();
void RegisterGeoFunctions();
void RegisterAllFunctions();

void FunctionRegistry_Free(void);
#ifdef __cplusplus
}
#endif
#endif<|MERGE_RESOLUTION|>--- conflicted
+++ resolved
@@ -20,11 +20,7 @@
     RSValue *dref = RSValue_Dereference(&args[idx]);                                           \
     if (!verifier(dref, varg)) {                                                               \
                                                                                                \
-<<<<<<< HEAD
-      QueryError_SetUserDataAgnosticErrorFmt(                                                      \
-=======
       QueryError_SetWithoutUserDataFmt(                                                      \
->>>>>>> 34a3dee8
           ctx->err, QUERY_EPARSEARGS,                                                          \
           "Invalid type (%d) for argument %d in function '%s'. %s(v, %s) was false.", dref->t, \
           idx, fname, #verifier, #varg);                                                       \
