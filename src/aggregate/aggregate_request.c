/*
 * Copyright (c) 2006-Present, Redis Ltd.
 * All rights reserved.
 *
 * Licensed under your choice of the Redis Source Available License 2.0
 * (RSALv2); or (b) the Server Side Public License v1 (SSPLv1); or (c) the
 * GNU Affero General Public License v3 (AGPLv3).
*/
#include "aggregate.h"
#include "reducer.h"

#include <query.h>
#include <extension.h>
#include <result_processor.h>
#include <util/arr.h>
#include <rmutil/util.h>
#include "ext/default.h"
#include "extension.h"
#include "profile.h"
#include "config.h"
#include "util/timeout.h"
#include "query_optimizer.h"
#include "resp3.h"
#include "obfuscation/hidden.h"
#include "hybrid/vector_query_utils.h"
#include "vector_index.h"

extern RSConfig RSGlobalConfig;

/**
 * Ensures that the user has not requested one of the 'extended' features. Extended
 * in this case refers to reducers which re-create the search results.
 * @param req the request
 * @return true if the request is in simple mode, false otherwise
 */
static bool ensureSimpleMode(AREQ *req) {
  if (AREQ_RequestFlags(req) & QEXEC_F_IS_AGGREGATE) {
    return false;
  }
  AREQ_AddRequestFlags(req, QEXEC_F_IS_SEARCH);
  return true;
}

/**
 * Like @ref ensureSimpleMode(), but does the opposite -- ensures that one of the
 * 'simple' options - i.e. ones which rely on the field to be the exact same as
 * found in the document - was not requested.
 * name argument must not contain any user data, as it is used for error formatting
*/
static int ensureExtendedMode(uint32_t *reqflags, const char *name, QueryError *status) {
  if (*reqflags & QEXEC_F_IS_SEARCH) {
    QueryError_SetWithoutUserDataFmt(status, QUERY_EINVAL,
                           "option `%s` is mutually exclusive with simple (i.e. search) options",
                           name);
    return 0;
  }
  REQFLAGS_AddFlags(reqflags, QEXEC_F_IS_AGGREGATE);
  return 1;
}

static int parseSortby(PLN_ArrangeStep *arng, ArgsCursor *ac, QueryError *status, ParseAggPlanContext *papCtx);

/**
 * Initialize basic AREQ structure with search options and aggregation plan.
 */
void initializeAREQ(AREQ *req) {
  AGPLN_Init(AREQ_AGGPlan(req));
  RSSearchOptions_Init(&req->searchopts);
}

static void ReturnedField_Free(ReturnedField *field) {
  rm_free(field->highlightSettings.openTag);
  rm_free(field->highlightSettings.closeTag);
  rm_free(field->summarizeSettings.separator);
}

void FieldList_Free(FieldList *fields) {
  for (size_t ii = 0; ii < fields->numFields; ++ii) {
    ReturnedField_Free(fields->fields + ii);
  }
  ReturnedField_Free(&fields->defaultField);
  rm_free(fields->fields);
}

ReturnedField *FieldList_GetCreateField(FieldList *fields, const char *name, const char *path) {
  size_t foundIndex = -1;
  for (size_t ii = 0; ii < fields->numFields; ++ii) {
    if (!strcmp(fields->fields[ii].name, name)) {
      return fields->fields + ii;
    }
  }

  fields->fields = rm_realloc(fields->fields, sizeof(*fields->fields) * ++fields->numFields);
  ReturnedField *ret = fields->fields + (fields->numFields - 1);
  memset(ret, 0, sizeof *ret);
  ret->name = name;
  ret->path = path ? path : name;
  return ret;
}

static void FieldList_RestrictReturn(FieldList *fields) {
  size_t oix = 0;
  for (size_t ii = 0; ii < fields->numFields; ++ii) {
    if (fields->fields[ii].explicitReturn == 0) {
      ReturnedField_Free(fields->fields + ii);
    } else if (ii != oix) {
      fields->fields[oix++] = fields->fields[ii];
    } else {
      ++oix;
    }
  }
  fields->numFields = oix;
}

static int parseCursorSettings(uint32_t *reqflags, CursorConfig *cursorConfig, ArgsCursor *ac, QueryError *status) {
  ACArgSpec specs[] = {{.name = "MAXIDLE",
                        .type = AC_ARGTYPE_UINT,
                        .target = &cursorConfig->maxIdle,
                        .intflags = AC_F_GE1},
                       {.name = "COUNT",
                        .type = AC_ARGTYPE_UINT,
                        .target = &cursorConfig->chunkSize,
                        .intflags = AC_F_GE1},
                       {NULL}};

  int rv;
  ACArgSpec *errArg = NULL;
  if ((rv = AC_ParseArgSpec(ac, specs, &errArg)) != AC_OK && rv != AC_ERR_ENOENT) {
    QERR_MKBADARGS_AC(status, errArg->name, rv);
    return REDISMODULE_ERR;
  }

  if (cursorConfig->maxIdle == 0 || cursorConfig->maxIdle > RSGlobalConfig.cursorMaxIdle) {
    cursorConfig->maxIdle = RSGlobalConfig.cursorMaxIdle;
  }
  REQFLAGS_AddFlags(reqflags, QEXEC_F_IS_CURSOR);
  return REDISMODULE_OK;
}

static int parseRequiredFields(const char ***requiredFields, ArgsCursor *ac, QueryError *status){

  ArgsCursor args = {0};
  int rv = AC_GetVarArgs(ac, &args);
  if (rv != AC_OK) {
    QueryError_SetWithUserDataFmt(status, QUERY_EPARSEARGS, "Bad arguments", " for _REQUIRED_FIELDS: %s", AC_Strerror(rv));
    return REDISMODULE_ERR;
  }
  int requiredFieldNum = AC_NumArgs(&args);
  // This array contains shallow copy of the required fields names. Those copies are to use only for lookup.
  // If we need to use them in reply we should make a copy of those strings.
  const char** reqFields = array_new(const char*, requiredFieldNum);
  for(size_t i=0; i < requiredFieldNum; i++) {
    const char *s = AC_GetStringNC(&args, NULL); {
      if(!s) {
        array_free(reqFields);
        return REDISMODULE_ERR;
      }
    }
    array_append(reqFields, s);
  }

  *requiredFields = reqFields;

  return REDISMODULE_OK;
}

int parseDialect(unsigned int *dialect, ArgsCursor *ac, QueryError *status) {
  if (AC_NumRemaining(ac) < 1) {
      QueryError_SetError(status, QUERY_EPARSEARGS, "Need an argument for DIALECT");
      return REDISMODULE_ERR;
    }
    if ((AC_GetUnsigned(ac, dialect, AC_F_GE1) != AC_OK) || (*dialect > MAX_DIALECT_VERSION)) {
      QueryError_SetWithoutUserDataFmt(
        status, QUERY_EPARSEARGS,
        "DIALECT requires a non negative integer >=%u and <= %u",
        MIN_DIALECT_VERSION, MAX_DIALECT_VERSION
      );
      return REDISMODULE_ERR;
    }
    return REDISMODULE_OK;
}

// Parse the available formats for search result values: FORMAT STRING|EXPAND
int parseValueFormat(uint32_t *flags, ArgsCursor *ac, QueryError *status) {
  const char *format;
  int rv = AC_GetString(ac, &format, NULL, 0);
  if (rv != AC_OK) {
    QueryError_SetError(status, QUERY_EBADVAL, "Need an argument for FORMAT");
    return REDISMODULE_ERR;
  }
  if (!strcasecmp(format, "EXPAND")) {
    *flags |= QEXEC_FORMAT_EXPAND;
  } else if (!strcasecmp(format, "STRING")) {
    *flags &= ~QEXEC_FORMAT_EXPAND;
  } else {
    QueryError_SetWithUserDataFmt(status, QUERY_EPARSEARGS, "FORMAT", " %s is not supported", format);
    return REDISMODULE_ERR;
  }
  *flags &= ~QEXEC_FORMAT_DEFAULT;
  return REDISMODULE_OK;
}

// Parse the timeout value
int parseTimeout(long long *timeout, ArgsCursor *ac, QueryError *status) {
  if (AC_NumRemaining(ac) < 1) {
    QueryError_SetError(status, QUERY_EPARSEARGS, "Need an argument for TIMEOUT");
    return REDISMODULE_ERR;
  }

  if (AC_GetLongLong(ac, timeout, AC_F_GE0) != AC_OK) {
    QueryError_SetError(status, QUERY_EPARSEARGS,
      "TIMEOUT requires a non negative integer.");
    return REDISMODULE_ERR;
  }

  return REDISMODULE_OK;
}

int SetValueFormat(bool is_resp3, bool is_json, uint32_t *flags, QueryError *status) {
  if (*flags & QEXEC_FORMAT_DEFAULT) {
    *flags &= ~QEXEC_FORMAT_EXPAND;
    *flags &= ~QEXEC_FORMAT_DEFAULT;
  }

  if (*flags & QEXEC_FORMAT_EXPAND) {
    if (!is_resp3) {
      QueryError_SetError(status, QUERY_EBADVAL, "EXPAND format is only supported with RESP3");
      return REDISMODULE_ERR;
    }
    if (!is_json) {
      QueryError_SetError(status, QUERY_EBADVAL, "EXPAND format is only supported with JSON");
      return REDISMODULE_ERR;
    }
    if (japi_ver < 4) {
      QueryError_SetError(status, QUERY_EBADVAL, "EXPAND format requires a newer RedisJSON (with API version RedisJSON_V4)");
      return REDISMODULE_ERR;
    }
  }
  return REDISMODULE_OK;
}

void SetSearchCtx(RedisSearchCtx *sctx, const AREQ *req) {
  if (AREQ_RequestFlags(req) & QEXEC_FORMAT_EXPAND) {
    sctx->expanded = 1;
    sctx->apiVersion = MAX(APIVERSION_RETURN_MULTI_CMP_FIRST, req->reqConfig.dialectVersion);
  } else {
    sctx->apiVersion = req->reqConfig.dialectVersion;
  }
}

#define ARG_HANDLED 1
#define ARG_ERROR -1
#define ARG_UNKNOWN 0

static int handleCommonArgs(ParseAggPlanContext *papCtx, ArgsCursor *ac, QueryError *status) {
  int rv;
  bool dialect_specified = false;
  // This handles the common arguments that are not stateful
  if (AC_AdvanceIfMatch(ac, "LIMIT")) {
    PLN_ArrangeStep *arng = AGPLN_GetOrCreateArrangeStep(papCtx->plan);
    arng->isLimited = 1;
    // Parse offset, length
    if (AC_NumRemaining(ac) < 2) {
      QueryError_SetError(status, QUERY_EPARSEARGS, "LIMIT requires two arguments");
      return ARG_ERROR;
    }
    if ((rv = AC_GetU64(ac, &arng->offset, 0)) != AC_OK ||
        (rv = AC_GetU64(ac, &arng->limit, 0)) != AC_OK) {
      QueryError_SetError(status, QUERY_EPARSEARGS, "LIMIT needs two numeric arguments");
      return ARG_ERROR;
    }

    if (arng->limit == 0 && arng->offset != 0) {
      QueryError_SetError(status, QUERY_ELIMIT, "The `offset` of the LIMIT must be 0 when `num` is 0");
      return ARG_ERROR;
    }

    if (arng->isLimited && arng->limit == 0) {
      // LIMIT 0 0 - only count
      REQFLAGS_AddFlags(papCtx->reqflags, QEXEC_F_NOROWS);
      REQFLAGS_AddFlags(papCtx->reqflags, QEXEC_F_SEND_NOFIELDS);
      // TODO: unify if when req holds only maxResults according to the query type.
      //(SEARCH / AGGREGATE)
    } else if ((arng->limit > *papCtx->maxSearchResults) && (*papCtx->reqflags & (QEXEC_F_IS_SEARCH | QEXEC_F_IS_HYBRID_SEARCH_SUBQUERY))) {
      QueryError_SetWithoutUserDataFmt(status, QUERY_ELIMIT, "LIMIT exceeds maximum of %llu",
                             *papCtx->maxSearchResults);
      return ARG_ERROR;
    } else if ((arng->limit > *papCtx->maxAggregateResults) && !(*papCtx->reqflags & (QEXEC_F_IS_SEARCH | QEXEC_F_IS_HYBRID_SEARCH_SUBQUERY))) {
      QueryError_SetWithoutUserDataFmt(status, QUERY_ELIMIT, "LIMIT exceeds maximum of %llu",
                             *papCtx->maxAggregateResults);
      return ARG_ERROR;
    } else if (arng->offset > *papCtx->maxSearchResults) {
      QueryError_SetWithoutUserDataFmt(status, QUERY_ELIMIT, "OFFSET exceeds maximum of %llu",
                             *papCtx->maxSearchResults);
      return ARG_ERROR;
    }
  } else if (AC_AdvanceIfMatch(ac, "SORTBY")) {
    const char *firstArg;
    bool isSortby0 = AC_GetString(ac, &firstArg, NULL, AC_F_NOADVANCE) == AC_OK
                        && !strcmp(firstArg, "0");
    if (isSortby0 && *papCtx->reqflags & QEXEC_F_IS_HYBRID_TAIL) {
      AC_Advance(ac);  // Advance without adding SortBy step to the plan
      *papCtx->reqflags |= QEXEC_F_NO_SORT;
    } else {
      PLN_ArrangeStep *arng = AGPLN_GetOrCreateArrangeStep(papCtx->plan);
      if (parseSortby(arng, ac, status, papCtx) != REDISMODULE_OK) {
        return ARG_ERROR;
      }
    }
  } else if (AC_AdvanceIfMatch(ac, "TIMEOUT")) {
    if (AC_NumRemaining(ac) < 1) {
      QueryError_SetError(status, QUERY_EPARSEARGS, "Need argument for TIMEOUT");
      return ARG_ERROR;
    }
    if (AC_GetLongLong(ac, &papCtx->reqConfig->queryTimeoutMS, AC_F_GE0) != AC_OK) {
      QueryError_SetError(status, QUERY_EPARSEARGS, "TIMEOUT requires a non negative integer");
      return ARG_ERROR;
    }
  } else if (AC_AdvanceIfMatch(ac, "WITHCURSOR")) {
    if (parseCursorSettings(papCtx->reqflags, papCtx->cursorConfig, ac, status) != REDISMODULE_OK) {
      return ARG_ERROR;
    }
  } else if (AC_AdvanceIfMatch(ac, "_NUM_SSTRING")) {
    REQFLAGS_AddFlags(papCtx->reqflags, QEXEC_F_TYPED);
  } else if (AC_AdvanceIfMatch(ac, "WITHRAWIDS")) {
    REQFLAGS_AddFlags(papCtx->reqflags, QEXEC_F_SENDRAWIDS);
  } else if (AC_AdvanceIfMatch(ac, "PARAMS")) {
    if (parseParams(&(papCtx->searchopts->params), ac, status) != REDISMODULE_OK) {
      return ARG_ERROR;
    }
  } else if(AC_AdvanceIfMatch(ac, "_REQUIRED_FIELDS") && papCtx->requiredFields) {
    if (parseRequiredFields(papCtx->requiredFields, ac, status) != REDISMODULE_OK) {
      return ARG_ERROR;
    }
    REQFLAGS_AddFlags(papCtx->reqflags, QEXEC_F_REQUIRED_FIELDS);
  } else if(AC_AdvanceIfMatch(ac, "DIALECT")) {
    dialect_specified = true;
    if (parseDialect(&papCtx->reqConfig->dialectVersion, ac, status) != REDISMODULE_OK) {
      return ARG_ERROR;
    }
  } else if(AC_AdvanceIfMatch(ac, "FORMAT")) {
    if (parseValueFormat(papCtx->reqflags, ac, status) != REDISMODULE_OK) {
      return ARG_ERROR;
    }
  } else if (AC_AdvanceIfMatch(ac, "_INDEX_PREFIXES") && papCtx->prefixesOffset) {
    // Set the offset of the prefixes in the query, for further processing later
    *papCtx->prefixesOffset = ac->offset - 1;

    ArgsCursor tmp = {0};
    if (AC_GetVarArgs(ac, &tmp) != AC_OK) {
      RS_LOG_ASSERT(false, "Bad arguments for _INDEX_PREFIXES (coordinator)");
    }
  } else if (AC_AdvanceIfMatch(ac, "BM25STD_TANH_FACTOR")) {
    if (AC_NumRemaining(ac) < 1) {
      QueryError_SetError(status, QUERY_EPARSEARGS, "Need an argument for BM25STD_TANH_FACTOR");
      return ARG_ERROR;
    }
    if (AC_GetUnsignedLongLong(ac, (unsigned long long *)&papCtx->reqConfig->BM25STD_TanhFactor, AC_F_GE1) != AC_OK) {
      QueryError_SetWithoutUserDataFmt(status, QUERY_EPARSEARGS, "BM25STD_TANH_FACTOR must be between %d and %d inclusive",
      BM25STD_TANH_FACTOR_MIN, BM25STD_TANH_FACTOR_MAX);
      return ARG_ERROR;
    }
  } else {
    return ARG_UNKNOWN;
  }

  if (dialect_specified && papCtx->reqConfig->dialectVersion < APIVERSION_RETURN_MULTI_CMP_FIRST && *papCtx->reqflags & QEXEC_FORMAT_EXPAND) {
    QueryError_SetWithoutUserDataFmt(status, QUERY_ELIMIT, "EXPAND format requires dialect %u or greater", APIVERSION_RETURN_MULTI_CMP_FIRST);
    return ARG_ERROR;
  }

  return ARG_HANDLED;
}

static int parseSortby(PLN_ArrangeStep *arng, ArgsCursor *ac, QueryError *status, ParseAggPlanContext *papCtx) {
  bool isLegacy = *papCtx->reqflags & QEXEC_F_IS_SEARCH;
  // Prevent multiple SORTBY steps
  if (arng->sortKeys != NULL) {
    if (isLegacy) {
      QueryError_SetError(status, QUERY_EPARSEARGS, "Multiple SORTBY steps are not allowed");
    } else {
      QueryError_SetError(status, QUERY_EPARSEARGS, "Multiple SORTBY steps are not allowed. Sort multiple fields in a single step");
    }
    return REDISMODULE_ERR;
  }

  // Assume argument is at 'SORTBY'
  ArgsCursor subArgs = {0};
  int rv;
  int legacyDesc = 0;

  // We build a bitmap of maximum 64 sorting parameters. 1 means asc, 0 desc
  // By default all bits are 1. Whenever we encounter DESC we flip the corresponding bit
  uint64_t ascMap = SORTASCMAP_INIT;
  const char **keys = NULL;

  if (isLegacy) {
    if (AC_NumRemaining(ac) > 0) {
      // Mimic subArgs to contain the single field we already have
      AC_GetSlice(ac, &subArgs, 1);
      if (AC_AdvanceIfMatch(ac, "DESC")) {
        legacyDesc = 1;
      } else if (AC_AdvanceIfMatch(ac, "ASC")) {
        legacyDesc = 0;
      }
    } else {
      goto err;
    }
  } else {
    rv = AC_GetVarArgs(ac, &subArgs);
    if (rv != AC_OK) {
      QueryError_SetWithUserDataFmt(status, QUERY_EPARSEARGS, "Bad arguments", " for SORTBY: %s", AC_Strerror(rv));
      goto err;
    }
  }

  keys = array_new(const char *, 8);

  if (isLegacy) {
    // Legacy demands one field and an optional ASC/DESC parameter. Both
    // of these are handled above, so no need for argument parsing
    const char *s = AC_GetStringNC(&subArgs, NULL);
    array_append(keys, s);

    if (legacyDesc) {
      SORTASCMAP_SETDESC(ascMap, 0);
    }
  } else {
    while (!AC_IsAtEnd(&subArgs)) {

      const char *s = AC_GetStringNC(&subArgs, NULL);
      if (*s == '@') {
        if (array_len(keys) >= SORTASCMAP_MAXFIELDS) {
          QueryError_SetWithoutUserDataFmt(status, QUERY_ELIMIT, "Cannot sort by more than %lu fields", SORTASCMAP_MAXFIELDS);
          goto err;
        }
        s++;
        array_append(keys, s);
        continue;
      }

      if (!strcasecmp(s, "ASC")) {
        SORTASCMAP_SETASC(ascMap, array_len(keys) - 1);
      } else if (!strcasecmp(s, "DESC")) {
        SORTASCMAP_SETDESC(ascMap, array_len(keys) - 1);
      } else {
        // Unknown token - neither a property nor ASC/DESC
        QueryError_SetWithUserDataFmt(status, QUERY_EPARSEARGS, "MISSING ASC or DESC after sort field", " (%s)", s);
        goto err;
      }
    }
  }

  // Parse optional MAX
  // MAX is not included in the normal SORTBY arglist.. so we need to switch
  // back to `ac`
  if (AC_AdvanceIfMatch(ac, "MAX")) {
    if (isLegacy) {
      QueryError_SetError(status, QUERY_EPARSEARGS, "SORTBY MAX is not supported by FT.SEARCH");
      goto err;
    }
    unsigned mx = 0;
    if ((rv = AC_GetUnsigned(ac, &mx, 0) != AC_OK)) {
      QueryError_SetWithUserDataFmt(status, QUERY_EPARSEARGS, "Bad arguments", " for MAX: %s", AC_Strerror(rv));
      goto err;
    }
    arng->limit = mx;
  }

  arng->sortAscMap = ascMap;
  arng->sortKeys = keys;
  return REDISMODULE_OK;
err:
  QueryError_SetError(status, QUERY_EPARSEARGS, "Bad SORTBY arguments");
  if (keys) {
    array_free(keys);
  }
  return REDISMODULE_ERR;
}

static int parseQueryLegacyArgs(ArgsCursor *ac, RSSearchOptions *options, bool *hasEmptyFilterValue, QueryError *status) {
  if (AC_AdvanceIfMatch(ac, "FILTER")) {
    // Numeric filter
    LegacyNumericFilter **curpp = array_ensure_tail(&options->legacy.filters, LegacyNumericFilter *);
    *curpp = NumericFilter_LegacyParse(ac, hasEmptyFilterValue, status);
    if (!*curpp) {
      return ARG_ERROR;
    }
  } else if (AC_AdvanceIfMatch(ac, "GEOFILTER")) {
    LegacyGeoFilter *cur_gf = rm_new(*cur_gf);
    array_ensure_append_1(options->legacy.geo_filters, cur_gf);
    if (GeoFilter_LegacyParse(cur_gf, ac, hasEmptyFilterValue, status) != REDISMODULE_OK) {
      return ARG_ERROR;
    }
  } else {
    return ARG_UNKNOWN;
  }
  return ARG_HANDLED;
}

static int parseQueryArgs(ArgsCursor *ac, AREQ *req, RSSearchOptions *searchOpts,
                          QueryAST *ast, AggregatePlan *plan, QueryError *status) {
  // Parse query-specific arguments..
  const char *languageStr = NULL;
  ArgsCursor returnFields = {0};
  ArgsCursor inKeys = {0};
  ArgsCursor inFields = {0};
  Pipeline *pipeline = &req->pipeline;
  ACArgSpec querySpecs[] = {
      {.name = "INFIELDS", .type = AC_ARGTYPE_SUBARGS, .target = &inFields},  // Comment
      {.name = "SLOP",
       .type = AC_ARGTYPE_INT,
       .target = &searchOpts->slop,
       .intflags = AC_F_COALESCE},
      {.name = "LANGUAGE", .type = AC_ARGTYPE_STRING, .target = &languageStr},
      {.name = "EXPANDER", .type = AC_ARGTYPE_STRING, .target = &searchOpts->expanderName},
      {.name = "INKEYS", .type = AC_ARGTYPE_SUBARGS, .target = &inKeys},
      {.name = "SCORER", .type = AC_ARGTYPE_STRING, .target = &searchOpts->scorerName},
      {.name = "RETURN", .type = AC_ARGTYPE_SUBARGS, .target = &returnFields},
      {AC_MKBITFLAG("INORDER", &searchOpts->flags, Search_InOrder)},
      {AC_MKBITFLAG("VERBATIM", &searchOpts->flags, Search_Verbatim)},
      {AC_MKBITFLAG("WITHSCORES", &req->reqflags, QEXEC_F_SEND_SCORES)},
      {AC_MKBITFLAG("ADDSCORES", &req->reqflags, QEXEC_F_SEND_SCORES_AS_FIELD)},
      {AC_MKBITFLAG("WITHSORTKEYS", &req->reqflags, QEXEC_F_SEND_SORTKEYS)},
      {AC_MKBITFLAG("WITHPAYLOADS", &req->reqflags, QEXEC_F_SEND_PAYLOADS)},
      {AC_MKBITFLAG("NOCONTENT", &req->reqflags, QEXEC_F_SEND_NOFIELDS)},
      {AC_MKBITFLAG("NOSTOPWORDS", &searchOpts->flags, Search_NoStopWords)},
      {AC_MKBITFLAG("EXPLAINSCORE", &req->reqflags, QEXEC_F_SEND_SCOREEXPLAIN)},
      {.name = "PAYLOAD",
       .type = AC_ARGTYPE_STRING,
       .target = &ast->udata,
       .len = &ast->udatalen},
      {NULL}};

  AREQ_AddRequestFlags(req, QEXEC_FORMAT_DEFAULT);
  bool optimization_specified = false;
  bool hasEmptyFilterValue = false;
  while (!AC_IsAtEnd(ac)) {
    ACArgSpec *errSpec = NULL;
    int rv = AC_ParseArgSpec(ac, querySpecs, &errSpec);
    if (rv == AC_OK) {
      continue;
    }

    if (rv != AC_ERR_ENOENT) {
      QERR_MKBADARGS_AC(status, errSpec->name, rv);
      return REDISMODULE_ERR;
    }

    // See if this is one of our arguments which requires special handling
    if (AC_AdvanceIfMatch(ac, "SUMMARIZE")) {
      if(!ensureSimpleMode(req)) {
        QueryError_SetError(status, QUERY_EPARSEARGS, "SUMMARIZE is not supported on FT.AGGREGATE");
        return REDISMODULE_ERR;
      }
      if (ParseSummarize(ac, &req->outFields) == REDISMODULE_ERR) {
        QueryError_SetError(status, QUERY_EPARSEARGS, "Bad arguments for SUMMARIZE");
        return REDISMODULE_ERR;
      }
      AREQ_AddRequestFlags(req, QEXEC_F_SEND_HIGHLIGHT);

    } else if (AC_AdvanceIfMatch(ac, "HIGHLIGHT")) {
      if(!ensureSimpleMode(req)) {
        QueryError_SetError(status, QUERY_EPARSEARGS, "HIGHLIGHT is not supported on FT.AGGREGATE");
        return REDISMODULE_ERR;
      }

      if (ParseHighlight(ac, &req->outFields) == REDISMODULE_ERR) {
        QueryError_SetError(status, QUERY_EPARSEARGS, "Bad arguments for HIGHLIGHT");
        return REDISMODULE_ERR;
      }
      AREQ_AddRequestFlags(req, QEXEC_F_SEND_HIGHLIGHT);

    } else if ((AREQ_RequestFlags(req) & QEXEC_F_IS_SEARCH) &&
               ((rv = parseQueryLegacyArgs(ac, searchOpts, &hasEmptyFilterValue, status)) != ARG_UNKNOWN)) {
      if (rv == ARG_ERROR) {
        return REDISMODULE_ERR;
      }
    } else if (AC_AdvanceIfMatch(ac, "WITHCOUNT")) {
      AREQ_RemoveRequestFlags(req, QEXEC_OPTIMIZE);
      optimization_specified = true;
    } else if (AC_AdvanceIfMatch(ac, "WITHOUTCOUNT")) {
      AREQ_AddRequestFlags(req, QEXEC_OPTIMIZE);
      optimization_specified = true;
    } else {
      ParseAggPlanContext papCtx = {
        .plan = AREQ_AGGPlan(req),
        .reqflags = &req->reqflags,
        .reqConfig = &req->reqConfig,
        .searchopts = &req->searchopts,
        .prefixesOffset = &req->prefixesOffset,
        .cursorConfig = &req->cursorConfig,
        .requiredFields = &req->requiredFields,
        .maxSearchResults = &req->maxSearchResults,
        .maxAggregateResults = &req->maxAggregateResults
      };
      int rv = handleCommonArgs(&papCtx, ac, status);
      if (rv == ARG_HANDLED) {
        // nothing
      } else if (rv == ARG_ERROR) {
        return REDISMODULE_ERR;
      } else {
        break;
      }
    }
  }

  // In dialect 2, we require a non empty numeric filter
  if (req->reqConfig.dialectVersion >= 2 && hasEmptyFilterValue){
      QueryError_SetError(status, QUERY_EPARSEARGS, "Numeric/Geo filter value/s cannot be empty");
      return REDISMODULE_ERR;
  }

  if (!optimization_specified && req->reqConfig.dialectVersion >= 4) {
    // If optimize was not enabled/disabled explicitly, enable it by default starting with dialect 4
    AREQ_AddRequestFlags(req, QEXEC_OPTIMIZE);
  }

  QEFlags reqFlags = AREQ_RequestFlags(req);
  if ((reqFlags & QEXEC_F_SEND_SCOREEXPLAIN) && !(reqFlags & QEXEC_F_SEND_SCORES)) {
    QueryError_SetError(status, QUERY_EPARSEARGS, "EXPLAINSCORE must be accompanied with WITHSCORES");
    return REDISMODULE_ERR;
  }

  if (IsSearch(req) && HasScoreInPipeline(req)) {
    QueryError_SetError(status, QUERY_EPARSEARGS, "ADDSCORES is not supported on FT.SEARCH");
    return REDISMODULE_ERR;
  }

  searchOpts->inkeys = (const sds*)inKeys.objs;
  searchOpts->ninkeys = inKeys.argc;
  searchOpts->legacy.infields = (const char **)inFields.objs;
  searchOpts->legacy.ninfields = inFields.argc;
  // if language is NULL, set it to RS_LANG_UNSET and it will be updated
  // later, taking the index language
  if(languageStr == NULL) {
    searchOpts->language = RS_LANG_UNSET;
  } else {
    searchOpts->language = RSLanguage_Find(languageStr, 0);
  }

  if (AC_IsInitialized(&returnFields)) {
    if(!ensureSimpleMode(req)) {
        QueryError_SetError(status, QUERY_EPARSEARGS, "RETURN is not supported on FT.AGGREGATE");
        return REDISMODULE_ERR;
    }

    req->outFields.explicitReturn = 1;
    if (returnFields.argc == 0) {
      AREQ_AddRequestFlags(req, QEXEC_F_SEND_NOFIELDS);
    }

    while (!AC_IsAtEnd(&returnFields)) {
      const char *path = AC_GetStringNC(&returnFields, NULL);
      const char *name = path;
      if (AC_AdvanceIfMatch(&returnFields, SPEC_AS_STR)) {
        int rv = AC_GetString(&returnFields, &name, NULL, 0);
        if (rv != AC_OK) {
          QueryError_SetError(status, QUERY_EPARSEARGS, "RETURN path AS name - must be accompanied with NAME");
          return REDISMODULE_ERR;
        } else if (!strcasecmp(name, SPEC_AS_STR)) {
          QueryError_SetError(status, QUERY_EPARSEARGS, "Alias for RETURN cannot be `AS`");
          return REDISMODULE_ERR;
        }
      }
      ReturnedField *f = FieldList_GetCreateField(&req->outFields, name, path);
      f->explicitReturn = 1;
    }
    FieldList_RestrictReturn(&req->outFields);
  }
  return REDISMODULE_OK;
}

static char *getReducerAlias(PLN_GroupStep *g, const char *func, const ArgsCursor *args) {

  sds out = sdsnew("__generated_alias");
  out = sdscat(out, func);
  // only put parentheses if we actually have args
  char buf[255];
  ArgsCursor tmp = *args;
  while (!AC_IsAtEnd(&tmp)) {
    size_t l;
    const char *s = AC_GetStringNC(&tmp, &l);
    while (*s == '@') {
      // Don't allow the leading '@' to be included as an alias!
      ++s;
      --l;
    }
    out = sdscatlen(out, s, l);
    if (!AC_IsAtEnd(&tmp)) {
      out = sdscat(out, ",");
    }
  }

  // only put parentheses if we actually have args
  sdstolower(out);

  // duplicate everything. yeah this is lame but this function is not in a tight loop
  char *dup = rm_strndup(out, sdslen(out));
  sdsfree(out);
  return dup;
}

static void groupStepFree(PLN_BaseStep *base) {
  PLN_GroupStep *g = (PLN_GroupStep *)base;
  if (g->reducers) {
    size_t nreducers = array_len(g->reducers);
    for (size_t ii = 0; ii < nreducers; ++ii) {
      PLN_Reducer *gr = g->reducers + ii;
      rm_free(gr->alias);
    }
    array_free(g->reducers);
  }

  StrongRef_Release(g->properties_ref);

  RLookup_Cleanup(&g->lookup);
  rm_free(base);
}

static RLookup *groupStepGetLookup(PLN_BaseStep *bstp) {
  return &((PLN_GroupStep *)bstp)->lookup;
}


PLN_Reducer *PLNGroupStep_FindReducer(PLN_GroupStep *gstp, const char *name, ArgsCursor *ac) {
  long long nvars;
  if (AC_GetLongLong(ac, &nvars, 0) != AC_OK) {
    return NULL;
  }
  size_t nreducers = array_len(gstp->reducers);
  for (size_t ii = 0; ii < nreducers; ++ii) {
    PLN_Reducer *gr = gstp->reducers + ii;
    if (nvars == AC_NumArgs(&gr->args) && !strcasecmp(gr->name, name) && AC_Equals(ac, &gr->args)) {
      return gr;
    }
  }
  return NULL;
}

int PLNGroupStep_AddReducer(PLN_GroupStep *gstp, const char *name, ArgsCursor *ac,
                            QueryError *status) {
  // Just a list of functions..
  PLN_Reducer *gr = array_ensure_tail(&gstp->reducers, PLN_Reducer);

  gr->name = name;
  int rv = AC_GetVarArgs(ac, &gr->args);
  if (rv != AC_OK) {
    QERR_MKBADARGS_AC(status, name, rv);
    goto error;
  }

  const char *alias = NULL;
  // See if there is an alias
  if (AC_AdvanceIfMatch(ac, "AS")) {
    rv = AC_GetString(ac, &alias, NULL, 0);
    if (rv != AC_OK) {
      QueryError_SetWithUserDataFmt(status, QUERY_EPARSEARGS, "Bad arguments", " for AS: %s", AC_Strerror(rv));
      goto error;
    }
  }
  if (alias == NULL) {
    gr->alias = getReducerAlias(gstp, name, &gr->args);
  } else {
    gr->alias = rm_strdup(alias);
  }
  gr->isHidden = 0; // By default, reducers are not hidden
  return REDISMODULE_OK;

error:
  array_pop(gstp->reducers);
  return REDISMODULE_ERR;
}

static void genericStepFree(PLN_BaseStep *p) {
  rm_free(p);
}

// Helper function to get properties from StrongRef
arrayof(const char*) PLNGroupStep_GetProperties(const PLN_GroupStep *gstp) {
  return (arrayof(const char*))StrongRef_Get(gstp->properties_ref);
}

PLN_GroupStep *PLNGroupStep_New(StrongRef properties_ref) {
  PLN_GroupStep *gstp = rm_calloc(1, sizeof(*gstp));
  gstp->properties_ref = properties_ref;
  gstp->base.dtor = groupStepFree;
  gstp->base.getLookup = groupStepGetLookup;
  gstp->base.type = PLN_T_GROUP;
  return gstp;
}

static int parseGroupby(AGGPlan *plan, ArgsCursor *ac, QueryError *status) {
  const char *s;
  AC_GetString(ac, &s, NULL, AC_F_NOADVANCE);

  long long nproperties;
  int rv = AC_GetLongLong(ac, &nproperties, 0);
  if (rv != AC_OK) {
    QueryError_SetWithUserDataFmt(status, QUERY_EPARSEARGS, "Bad arguments", " for GROUPBY: %s", AC_Strerror(rv));
    return REDISMODULE_ERR;
  }

  const char **properties = array_newlen(const char *, nproperties);
  for (size_t i = 0; i < nproperties; ++i) {
    const char *property;
    size_t propertyLen;
    rv = AC_GetString(ac, &property, &propertyLen, 0);
    if (rv != AC_OK) {
      QueryError_SetWithUserDataFmt(status, QUERY_EPARSEARGS, "Bad arguments", " for GROUPBY: %s", AC_Strerror(rv));
      array_free(properties);
      return REDISMODULE_ERR;
    }
    if (property[0] != '@') {
      QueryError_SetWithUserDataFmt(status, QUERY_EPARSEARGS, "Bad arguments for GROUPBY", ": Unknown property `%s`. Did you mean `@%s`?",
                         property, property);
      array_free(properties);
      return REDISMODULE_ERR;
    }
    properties[i] = property;
  }

  // Number of fields.. now let's see the reducers
  StrongRef properties_ref = StrongRef_New((void *)properties, (RefManager_Free)array_free);
  PLN_GroupStep *gstp = PLNGroupStep_New(properties_ref);
  AGPLN_AddStep(plan, &gstp->base);

  while (AC_AdvanceIfMatch(ac, "REDUCE")) {
    const char *name;
    if (AC_GetString(ac, &name, NULL, 0) != AC_OK) {
      QueryError_SetWithUserDataFmt(status, QUERY_EPARSEARGS, "Bad arguments", " for REDUCE: %s", AC_Strerror(rv));
      return REDISMODULE_ERR;
    }
    if (PLNGroupStep_AddReducer(gstp, name, ac, status) != REDISMODULE_OK) {
      goto error;
    }
  }
  return REDISMODULE_OK;

error:
  return REDISMODULE_ERR;
}

static void freeFilterStep(PLN_BaseStep *bstp) {
  PLN_MapFilterStep *fstp = (PLN_MapFilterStep *)bstp;
  if (fstp->parsedExpr) {
    ExprAST_Free(fstp->parsedExpr);
  }
  HiddenString_Free(fstp->expr, true);
  rm_free((void *)fstp->base.alias);
  rm_free(bstp);
}

PLN_MapFilterStep *PLNMapFilterStep_New(const HiddenString* expr, int mode) {
  PLN_MapFilterStep *stp = rm_calloc(1, sizeof(*stp));
  stp->base.dtor = freeFilterStep;
  stp->base.type = mode;
  stp->expr = HiddenString_Duplicate(expr);
  return stp;
}

static int handleApplyOrFilter(AGGPlan *plan, ArgsCursor *ac, QueryError *status, int isApply) {
  // Parse filters!
  const char *expr = NULL;
  size_t exprLen;
  int rv = AC_GetString(ac, &expr, &exprLen, 0);
  if (rv != AC_OK) {
    QueryError_SetWithUserDataFmt(status, QUERY_EPARSEARGS, "Bad arguments", " for APPLY/FILTER: %s", AC_Strerror(rv));
    return REDISMODULE_ERR;
  }

  HiddenString* expression = NewHiddenString(expr, exprLen, false);
  PLN_MapFilterStep *stp = PLNMapFilterStep_New(expression, isApply ? PLN_T_APPLY : PLN_T_FILTER);
  HiddenString_Free(expression, false);
  AGPLN_AddStep(plan, &stp->base);

  if (isApply) {
    if (AC_AdvanceIfMatch(ac, "AS")) {
      const char *alias;
      size_t aliasLen;
      if (AC_GetString(ac, &alias, &aliasLen, 0) != AC_OK) {
        QueryError_SetError(status, QUERY_EPARSEARGS, "AS needs argument");
        goto error;
      }
      stp->base.alias = rm_strndup(alias, aliasLen);
    } else {
      stp->base.alias = rm_strndup(expr, exprLen);
    }
  }
  return REDISMODULE_OK;

error:
  if (stp) {
    AGPLN_PopStep(&stp->base);
    stp->base.dtor(&stp->base);
  }
  return REDISMODULE_ERR;
}



static int handleLoad(AGGPlan *plan, uint32_t *reqflags, ArgsCursor *ac, QueryError *status) {
  ArgsCursor loadfields = {0};
  int rc = AC_GetVarArgs(ac, &loadfields);
  if (rc == AC_ERR_PARSE) {
    // Didn't get a number, but we might have gotten a '*'
    const char *s = NULL;
    rc = AC_GetString(ac, &s, NULL, 0);
    if (rc != AC_OK) {
      QueryError_SetWithUserDataFmt(status, QUERY_EPARSEARGS, "Bad arguments", " for LOAD: %s", AC_Strerror(rc));
      return REDISMODULE_ERR;
    } else if (strcmp(s, "*")) {
      QueryError_SetError(status, QUERY_EPARSEARGS, "Bad arguments for LOAD: Expected number of fields or `*`");
      return REDISMODULE_ERR;
    }
    // Successfully got a '*', load all fields
    REQFLAGS_AddFlags(reqflags, QEXEC_AGG_LOAD_ALL);
  } else if (rc != AC_OK) {
    QueryError_SetWithUserDataFmt(status, QUERY_EPARSEARGS, "Bad arguments", " for LOAD: %s", AC_Strerror(rc));
    return REDISMODULE_ERR;
  }

  PLN_LoadStep *lstp = rm_calloc(1, sizeof(*lstp));
  lstp->base.type = PLN_T_LOAD;
  lstp->base.dtor = loadDtor;
  if (loadfields.argc > 0) {
    lstp->args = loadfields;
    lstp->keys = rm_calloc(loadfields.argc, sizeof(*lstp->keys));
  }

  if (*reqflags & QEXEC_AGG_LOAD_ALL) {
    lstp->base.flags |= PLN_F_LOAD_ALL;
  }

  AGPLN_AddStep(plan, &lstp->base);
  return REDISMODULE_OK;
}

AREQ *AREQ_New(void) {
  AREQ* req = rm_calloc(1, sizeof(AREQ));
  /*
  unsigned int dialectVersion;
  long long queryTimeoutMS;
  RSTimeoutPolicy timeoutPolicy;
  int printProfileClock;
  uint64_t BM25STD_TanhFactor;
  */
  req->reqConfig = RSGlobalConfig.requestConfigParams;

  // TODO: save only one of the configuration parameters according to the query type
  // once query offset is bounded by both.
  req->maxSearchResults = RSGlobalConfig.maxSearchResults;
  req->maxAggregateResults = RSGlobalConfig.maxAggregateResults;
  req->optimizer = QOptimizer_New();
  req->profile = Profile_PrintDefault;
  return req;
}

int parseAggPlan(ParseAggPlanContext *papCtx, ArgsCursor *ac, QueryError *status) {
  while (!AC_IsAtEnd(ac)) {
    int rv = handleCommonArgs(papCtx, ac, status);
    if (rv == ARG_HANDLED) {
      continue;
    } else if (rv == ARG_ERROR) {
      return REDISMODULE_ERR;
    }

    if (AC_AdvanceIfMatch(ac, "GROUPBY")) {
      if (!ensureExtendedMode(papCtx->reqflags, "GROUPBY", status)) {
        return REDISMODULE_ERR;
      }
      if (parseGroupby(papCtx->plan, ac, status) != REDISMODULE_OK) {
        return REDISMODULE_ERR;
      }
    } else if (AC_AdvanceIfMatch(ac, "APPLY")) {
      if (handleApplyOrFilter(papCtx->plan, ac, status, 1) != REDISMODULE_OK) {
        return REDISMODULE_ERR;
      }
    } else if (AC_AdvanceIfMatch(ac, "LOAD")) {
      if (handleLoad(papCtx->plan, papCtx->reqflags, ac, status) != REDISMODULE_OK) {
        return REDISMODULE_ERR;
      }
    } else if (AC_AdvanceIfMatch(ac, "FILTER")) {
      if (handleApplyOrFilter(papCtx->plan, ac, status, 0) != REDISMODULE_OK) {
        return REDISMODULE_ERR;
      }
    } else {
      QueryError_FmtUnknownArg(status, ac, "<main>");
        return REDISMODULE_ERR;
    }
  }

  if (!(*papCtx->reqflags & QEXEC_F_SEND_HIGHLIGHT) &&
      !(*papCtx->reqflags & (QEXEC_F_SEND_SCORES | QEXEC_F_SEND_SCORES_AS_FIELD)) &&
      (!(*papCtx->reqflags & QEXEC_F_IS_SEARCH) || hasQuerySortby(papCtx->plan))) {
    // We can skip collecting full results structure and metadata from the iterators if:
    // 1. We don't have a highlight/summarize step,
    // 2. We are not required to return scores explicitly,
    // 3. This is not a search query with implicit sorting by query score.
    papCtx->searchopts->flags |= Search_CanSkipRichResults;
  }

  return REDISMODULE_OK;
}

int AREQ_Compile(AREQ *req, RedisModuleString **argv, int argc, QueryError *status) {
  req->args = rm_malloc(sizeof(*req->args) * argc);
  req->nargs = argc;
  // Copy the arguments into an owned array of sds strings
  for (size_t ii = 0; ii < argc; ++ii) {
    size_t n;
    const char *s = RedisModule_StringPtrLen(argv[ii], &n);
    req->args[ii] = sdsnewlen(s, n);
  }

  // Parse the query and basic keywords first..
  ArgsCursor ac = {0};
  ArgsCursor_InitSDS(&ac, req->args, req->nargs);

  if (AC_IsAtEnd(&ac)) {
    QueryError_SetError(status, QUERY_EPARSEARGS, "No query string provided");
    return REDISMODULE_ERR;
  }

  req->query = AC_GetStringNC(&ac, NULL);
  initializeAREQ(req);
  RSSearchOptions *searchOpts = &req->searchopts;
  if (parseQueryArgs(&ac, req, searchOpts, &req->ast, AREQ_AGGPlan(req), status) != REDISMODULE_OK) {
    goto error;
  }

  // Now we have a 'compiled' plan. Let's get some more options..

  ParseAggPlanContext papCtx = {
    .plan = AREQ_AGGPlan(req),
    .reqflags = &req->reqflags,
    .reqConfig = &req->reqConfig,
    .searchopts = &req->searchopts,
    .prefixesOffset = &req->prefixesOffset,
    .cursorConfig = &req->cursorConfig,
    .requiredFields = &req->requiredFields,
    .maxSearchResults = &req->maxSearchResults,
    .maxAggregateResults = &req->maxAggregateResults
  };
  if (parseAggPlan(&papCtx, &ac, status) != REDISMODULE_OK) {
    goto error;
  }

  return REDISMODULE_OK;

error:
  return REDISMODULE_ERR;
}

static int applyGlobalFilters(RSSearchOptions *opts, QueryAST *ast, const RedisSearchCtx *sctx, unsigned dialect, QueryError *status) {
  /** The following blocks will set filter options on the entire query */
  if (opts->legacy.filters) {
    for (size_t ii = 0; ii < array_len(opts->legacy.filters); ++ii) {
      LegacyNumericFilter *filter = opts->legacy.filters[ii];

      const FieldSpec *fs = IndexSpec_GetField(sctx->spec, filter->field);
      filter->base.fieldSpec = fs;
      if (!fs || !FIELD_IS(fs, INDEXFLD_T_NUMERIC)) {
        if (dialect != 1) {
          const HiddenString *fieldName = filter->field;
          if (fs) {
            QueryError_SetWithUserDataFmt(status, QUERY_EINVAL, "Field is not a numeric field", ", field: %s", HiddenString_GetUnsafe(fieldName, NULL));
          } else {
            QueryError_SetWithUserDataFmt(status, QUERY_EINVAL, "Unknown Field", " '%s'", HiddenString_GetUnsafe(fieldName, NULL));
          }
          return REDISMODULE_ERR;
        } else {
          // On DIALECT 1, we keep the legacy behavior of having an empty iterator when the field is invalid
          QAST_GlobalFilterOptions legacyFilterOpts = {.empty = true};
          QAST_SetGlobalFilters(ast, &legacyFilterOpts);
          continue; // Keep the filter entry in the legacy filters array for AREQ_Free()
        }
      }
      RS_ASSERT(filter->field);
      // Need to free the hidden string since we pass the base pointer to the query AST
      // And we are about to zero out the filter in the legacy filters
      HiddenString_Free(filter->field, false);
      filter->field = NULL;
      QAST_GlobalFilterOptions legacyFilterOpts = {.numeric = &filter->base};
      QAST_SetGlobalFilters(ast, &legacyFilterOpts);
      opts->legacy.filters[ii] = NULL;  // so AREQ_Free() doesn't free the filters themselves, which
                                        // are now owned by the query object
    }
  }
  if (opts->legacy.geo_filters) {
    for (size_t ii = 0; ii < array_len(opts->legacy.geo_filters); ++ii) {
      LegacyGeoFilter *gf = opts->legacy.geo_filters[ii];

      const FieldSpec *fs = IndexSpec_GetField(sctx->spec, gf->field);
      gf->base.fieldSpec = fs;
      if (!fs || !FIELD_IS(fs, INDEXFLD_T_GEO)) {
        if (dialect != 1) {
          const char *generalError = fs ? "Field is not a geo field" : "Unknown Field";
          QueryError_SetWithUserDataFmt(status, QUERY_EINVAL, generalError, ", field: %s", HiddenString_GetUnsafe(gf->field, NULL));
          return REDISMODULE_ERR;
        } else {
          // On DIALECT 1, we keep the legacy behavior of having an empty iterator when the field is invalid
          QAST_GlobalFilterOptions legacyOpts = {.empty = true};
          QAST_SetGlobalFilters(ast, &legacyOpts);
        }
      } else {
        RS_ASSERT(gf->field);
        // Need to free the hidden string since we pass the base pointer to the query AST
        // And we are about to zero out the filter in the legacy filters
        HiddenString_Free(gf->field, false);
        gf->field = NULL;
        QAST_GlobalFilterOptions legacyOpts = {.geo = &gf->base};
        QAST_SetGlobalFilters(ast, &legacyOpts);
        opts->legacy.geo_filters[ii] = NULL;  // so AREQ_Free() doesn't free the filter itself, which is now owned
                                              // by the query object
      }
    }
  }

  if (opts->inkeys) {
    QAST_GlobalFilterOptions filterOpts = {.keys = opts->inkeys, .nkeys = opts->ninkeys};
    QAST_SetGlobalFilters(ast, &filterOpts);
  }
  return REDISMODULE_OK;
}

static bool IsIndexCoherent(AREQ *req) {
  if (req->prefixesOffset == 0) {
    // No prefixes in the query --> No validation needed.
    return true;
  }

  RedisSearchCtx *sctx = AREQ_SearchCtx(req);
  IndexSpec *spec = sctx->spec;
  sds *args = req->args;
  long long n_prefixes = strtol(args[req->prefixesOffset + 1], NULL, 10);

  arrayof(HiddenUnicodeString*) spec_prefixes = spec->rule->prefixes;
  if (n_prefixes != array_len(spec_prefixes)) {
    return false;
  }

  // Validate that the prefixes in the arguments are the same as the ones in the
  // index (also in the same order)
  // The first argument is at req->prefixesOffset + 2
  uint base_idx = req->prefixesOffset + 2;
  for (uint i = 0; i < n_prefixes; i++) {
    sds arg = args[base_idx + i];
    if (HiddenUnicodeString_CompareC(spec_prefixes[i], arg) != 0) {
      // Unmatching prefixes
      return false;
    }
  }

  return true;
}


static int applyVectorQuery(AREQ *req, RedisSearchCtx *sctx, QueryAST *ast, QueryError *status) {
  ParsedVectorData *pvd = req->parsedVectorData;
  VectorQuery *vq = pvd->query;
  const char *fieldName = pvd->fieldName;

  // Resolve field spec
  const FieldSpec *vectorField = IndexSpec_GetFieldWithLength(sctx->spec, fieldName, strlen(fieldName));
  if (!vectorField) {
    QueryError_SetWithUserDataFmt(status, QUERY_ESYNTAX, "Unknown field", " `%s`", fieldName);
    return REDISMODULE_ERR;
  } else if (!FIELD_IS(vectorField, INDEXFLD_T_VECTOR)) {
    QueryError_SetWithUserDataFmt(status, QUERY_ESYNTAX, "Expected a " SPEC_VECTOR_STR " field", " `%s`", fieldName);
    return REDISMODULE_ERR;
  }
  vq->field = vectorField;

  QueryNode *vecNode = NewQueryNode(QN_VECTOR);
  vecNode->vn.vq = vq;
  pvd->query = NULL;
  //QueryNode now owns the VectorQuery

  // Apply the flags that were set during parsing
  vecNode->opts.flags |= pvd->queryNodeFlags;

  if (pvd->isParameter) {
    // PARAMETER CASE: Set up parameter for evalnode to resolve later
    QueryToken vecToken = {
      .type = QT_PARAM_VEC,
      .s = (vq->type == VECSIM_QT_KNN) ? vq->knn.vector : vq->range.vector,
      .len = (vq->type == VECSIM_QT_KNN) ? vq->knn.vecLen : vq->range.vecLen,
      .pos = 0,
      .numval = 0,
      .sign = 0
    };

    QueryParseCtx q = {0};
    QueryNode_InitParams(vecNode, 1);
    switch (vq->type) {
      case VECSIM_QT_KNN:
        QueryNode_SetParam(&q, &vecNode->params[0], &vq->knn.vector, &vq->knn.vecLen, &vecToken);
        break;
      case VECSIM_QT_RANGE:
        QueryNode_SetParam(&q, &vecNode->params[0], &vq->range.vector, &vq->range.vecLen, &vecToken);
        break;
    }
    // Update AST's numParams since we used a local QueryParseCtx
    ast->numParams += q.numParams;
  }
  // Handle non-vector-specific attributes (like YIELD_DISTANCE_AS)
  if (pvd->attributes) {
    QueryNode_ApplyAttributes(vecNode, pvd->attributes, array_len(pvd->attributes), status);
  }

  // Set vector node as ast->root and use setFilterNode for proper filter integration
  // setFilterNode handles both KNN (child relationship) and RANGE (intersection) properly
  QueryNode *oldRoot = ast->root;
  ast->root = vecNode;
  SetFilterNode(ast, oldRoot);

  return REDISMODULE_OK;
}

int AREQ_ApplyContext(AREQ *req, RedisSearchCtx *sctx, QueryError *status) {
  // Sort through the applicable options:
  IndexSpec *index = sctx->spec;
  RSSearchOptions *opts = &req->searchopts;
  req->sctx = sctx;

  if (!IsIndexCoherent(req)) {
    QueryError_SetError(status, QUERY_EMISSMATCH, NULL);
    return REDISMODULE_ERR;
  }

  QEFlags reqFlags = AREQ_RequestFlags(req);
  if (isSpecJson(index) && (reqFlags & QEXEC_F_SEND_HIGHLIGHT)) {
    QueryError_SetError(
        status, QUERY_EINVAL,
        "HIGHLIGHT/SUMMARIZE is not supported with JSON indexes");
    return REDISMODULE_ERR;
  }

  if ((index->flags & Index_StoreByteOffsets) == 0 && (reqFlags & QEXEC_F_SEND_HIGHLIGHT)) {
    QueryError_SetError(
        status, QUERY_EINVAL,
        "Cannot use HIGHLIGHT/SUMMARIZE because NOOFSETS was specified at index level");
    return REDISMODULE_ERR;
  }

  // Go through the query options and see what else needs to be filled in!
  // 1) INFIELDS
  if (opts->legacy.ninfields) {
    opts->fieldmask = 0;
    for (size_t ii = 0; ii < opts->legacy.ninfields; ++ii) {
      const char *s = opts->legacy.infields[ii];
      t_fieldMask bit = IndexSpec_GetFieldBit(index, s, strlen(s));
      opts->fieldmask |= bit;
    }
  }

  if (opts->language == RS_LANG_UNSET) {
    opts->language = index->rule->lang_default;
  } else if (opts->language == RS_LANG_UNSUPPORTED) {
    QueryError_SetError(status, QUERY_EINVAL, "No such language");
    return REDISMODULE_ERR;
  }

  if (opts->scorerName) {
    if (Extensions_GetScoringFunction(NULL, opts->scorerName) == NULL) {
      QueryError_SetWithoutUserDataFmt(status, QUERY_EINVAL, "No such scorer %s", opts->scorerName);
      return REDISMODULE_ERR;
    }
  }

  bool resp3 = req->protocol == 3;
  if (SetValueFormat(resp3, isSpecJson(index), &req->reqflags, status) != REDISMODULE_OK) {
    return REDISMODULE_ERR;
  }

  if (!(opts->flags & Search_NoStopWords)) {
    opts->stopwords = sctx->spec->stopwords;
    StopWordList_Ref(sctx->spec->stopwords);
  }

  SetSearchCtx(sctx, req);
  QueryAST *ast = &req->ast;

  unsigned long dialectVersion = req->reqConfig.dialectVersion;

  int rv = QAST_Parse(ast, sctx, opts, req->query, strlen(req->query), dialectVersion, status);
  if (rv != REDISMODULE_OK) {
    return REDISMODULE_ERR;
  }

  if (req->parsedVectorData) {
    int rv = applyVectorQuery(req, sctx, ast, status);
    if (rv != REDISMODULE_OK) {
      return REDISMODULE_ERR;
    }
  }

  if (QAST_EvalParams(ast, opts, dialectVersion, status) != REDISMODULE_OK) {
    return REDISMODULE_ERR;
  }
  if (applyGlobalFilters(opts, ast, sctx, dialectVersion, status) != REDISMODULE_OK) {
    return REDISMODULE_ERR;
  }

  if (QAST_CheckIsValid(ast, AREQ_SearchCtx(req)->spec, opts, status) != REDISMODULE_OK) {
    return REDISMODULE_ERR;
  }

  if (!(opts->flags & Search_Verbatim)) {
    if (QAST_Expand(ast, opts->expanderName, opts, sctx, status) != REDISMODULE_OK) {
      return REDISMODULE_ERR;
    }
  }

  // set queryAST configuration parameters
  iteratorsConfig_init(&ast->config);

  if (IsOptimized(req)) {
    // parse inputs for optimizations
    QOptimizer_Parse(req);
    // check possible optimization after creation of QueryNode tree
    QOptimizer_QueryNodes(req->ast.root, req->optimizer);
  }

  if (QueryError_HasError(status)) {
    return REDISMODULE_ERR;
  }

  return REDISMODULE_OK;
}

<<<<<<< HEAD
=======
static ResultProcessor *buildGroupRP(PLN_GroupStep *gstp, RLookup *srclookup,
                                     const RLookupKey ***loadKeys, QueryError *err) {
  const RLookupKey *srckeys[gstp->nproperties], *dstkeys[gstp->nproperties];
  for (size_t ii = 0; ii < gstp->nproperties; ++ii) {
    const char *fldname = gstp->properties[ii] + 1;  // account for the @-
    size_t fldname_len = strlen(fldname);
    srckeys[ii] = RLookup_GetKey_ReadEx(srclookup, fldname, fldname_len, RLOOKUP_F_NOFLAGS);
    if (!srckeys[ii]) {
      if (loadKeys) {
        // We failed to get the key for reading, so we know getting it for loading will succeed.
        srckeys[ii] = RLookup_GetKey_LoadEx(srclookup, fldname, fldname_len, fldname, RLOOKUP_F_NOFLAGS);
        *loadKeys = array_ensure_append_1(*loadKeys, srckeys[ii]);
      }
      // We currently allow implicit loading only for known fields from the schema.
      // If we can't load keys, or the key we loaded is not in the schema, we fail.
      if (!loadKeys || !(srckeys[ii]->flags & RLOOKUP_F_SCHEMASRC)) {
        QueryError_SetWithUserDataFmt(err, QUERY_ENOPROPKEY, "No such property", " `%s`", fldname);
        return NULL;
      }
    }
    dstkeys[ii] = RLookup_GetKey_WriteEx(&gstp->lookup, fldname, fldname_len, RLOOKUP_F_NOFLAGS);
    if (!dstkeys[ii]) {
      QueryError_SetWithUserDataFmt(err, QUERY_EDUPFIELD, "Property", " `%s` specified more than once", fldname);
      return NULL;
    }
  }

  Grouper *grp = Grouper_New(srckeys, dstkeys, gstp->nproperties);

  size_t nreducers = array_len(gstp->reducers);
  for (size_t ii = 0; ii < nreducers; ++ii) {
    // Build the actual reducer
    PLN_Reducer *pr = gstp->reducers + ii;
    ReducerOptions options = REDUCEROPTS_INIT(pr->name, &pr->args, srclookup, loadKeys, err);
    ReducerFactory ff = RDCR_GetFactory(pr->name);
    if (!ff) {
      // No such reducer!
      Grouper_Free(grp);
      QueryError_SetWithUserDataFmt(err, QUERY_ENOREDUCER, "No such reducer", ": %s", pr->name);
      return NULL;
    }
    Reducer *rr = ff(&options);
    if (!rr) {
      Grouper_Free(grp);
      return NULL;
    }

    // Set the destination key for the grouper!
    uint32_t flags = pr->isHidden ? RLOOKUP_F_HIDDEN : RLOOKUP_F_NOFLAGS;
    RLookupKey *dstkey = RLookup_GetKey_Write(&gstp->lookup, pr->alias, flags);
    // Adding the reducer before validating the key, so we free the reducer if the key is invalid
    Grouper_AddReducer(grp, rr, dstkey);
    if (!dstkey) {
      Grouper_Free(grp);
      QueryError_SetWithUserDataFmt(err, QUERY_EDUPFIELD, "Property", " `%s` specified more than once", pr->alias);
      return NULL;
    }
  }

  return Grouper_GetRP(grp);
}

/** Pushes a processor up the stack. Returns the newly pushed processor
 * @param req the request
 * @param rp the processor to push
 * @param rpUpstream previous processor (used as source for rp)
 * @return the processor passed in `rp`.
 */
static ResultProcessor *pushRP(AREQ *req, ResultProcessor *rp, ResultProcessor *rpUpstream) {
  rp->upstream = rpUpstream;
  rp->parent = &req->qiter;
  req->qiter.endProc = rp;
  return rp;
}

static ResultProcessor *getGroupRP(AREQ *req, PLN_GroupStep *gstp, ResultProcessor *rpUpstream,
                                   QueryError *status, bool forceLoad) {
  AGGPlan *pln = &req->ap;
  RLookup *lookup = AGPLN_GetLookup(pln, &gstp->base, AGPLN_GETLOOKUP_PREV);
  RLookup *firstLk = AGPLN_GetLookup(pln, &gstp->base, AGPLN_GETLOOKUP_FIRST); // first lookup can load fields from redis
  const RLookupKey **loadKeys = NULL;
  ResultProcessor *groupRP = buildGroupRP(gstp, lookup, (firstLk == lookup && firstLk->spcache) ? &loadKeys : NULL, status);

  if (!groupRP) {
    array_free(loadKeys);
    return NULL;
  }

  // See if we need a LOADER group here...?
  if (loadKeys) {
    ResultProcessor *rpLoader = RPLoader_New(req, firstLk, loadKeys, array_len(loadKeys), forceLoad);
    array_free(loadKeys);
    RS_LOG_ASSERT(rpLoader, "RPLoader_New failed");
    rpUpstream = pushRP(req, rpLoader, rpUpstream);
  }

  return pushRP(req, groupRP, rpUpstream);
}

static ResultProcessor *getAdditionalMetricsRP(AREQ *req, RLookup *rl, QueryError *status) {
  MetricRequest *requests = req->ast.metricRequests;
  for (size_t i = 0; i < array_len(requests); i++) {
    const char *name = requests[i].metric_name;
    size_t name_len = strlen(name);
    if (IndexSpec_GetFieldWithLength(req->sctx->spec, name, name_len)) {
      QueryError_SetWithUserDataFmt(status, QUERY_EINDEXEXISTS, "Property", " `%s` already exists in schema", name);
      return NULL;
    }
    RLookupKey *key = RLookup_GetKey_WriteEx(rl, name, name_len, RLOOKUP_F_NOFLAGS);
    if (!key) {
      QueryError_SetWithUserDataFmt(status, QUERY_EDUPFIELD, "Property", " `%s` specified more than once", name);
      return NULL;
    }

    // In some cases the iterator that requested the additional field can be NULL (if some other iterator knows early
    // that it has no results), but we still want the rest of the pipeline to know about the additional field name,
    // because there is no syntax error and the sorter should be able to "sort" by this field.
    // If there is a pointer to the node's RLookupKey, write the address.
    if (requests[i].key_ptr)
      *requests[i].key_ptr = key;
  }
  return RPMetricsLoader_New();
}

static ResultProcessor *getArrangeRP(AREQ *req, AGGPlan *pln, const PLN_BaseStep *stp,
                                     QueryError *status, ResultProcessor *up, bool forceLoad) {
  ResultProcessor *rp = NULL;
  PLN_ArrangeStep astp_s = {.base = {.type = PLN_T_ARRANGE}};
  PLN_ArrangeStep *astp = (PLN_ArrangeStep *)stp;
  IndexSpec *spec = req->sctx ? req->sctx->spec : NULL; // check for sctx?
  // Store and count keys that require loading from Redis.
  const RLookupKey **loadKeys = NULL;

  if (!astp) {
    astp = &astp_s;
  }

  size_t maxResults = astp->offset + astp->limit;
  if (!maxResults) {
    maxResults = DEFAULT_LIMIT;
  }

  // TODO: unify if when req holds only maxResults according to the query type.
  //(SEARCH / AGGREGATE)
  maxResults = MIN(maxResults, IsSearch(req) ? req->maxSearchResults : req->maxAggregateResults);

  if (IsCount(req) || !maxResults) {
    rp = RPCounter_New();
    up = pushRP(req, rp, up);
    return up;
  }

  if (req->optimizer->type != Q_OPT_NO_SORTER) {
    if (astp->sortKeys) {
      size_t nkeys = array_len(astp->sortKeys);
      astp->sortkeysLK = rm_malloc(sizeof(*astp->sortKeys) * nkeys);

      const RLookupKey **sortkeys = astp->sortkeysLK;

      RLookup *lk = AGPLN_GetLookup(pln, stp, AGPLN_GETLOOKUP_PREV);

      for (size_t ii = 0; ii < nkeys; ++ii) {
        const char *keystr = astp->sortKeys[ii];
        RLookupKey *sortkey = RLookup_GetKey_Read(lk, keystr, RLOOKUP_F_NOFLAGS);
        if (!sortkey) {
          // if the key is not sortable, and also not loaded by another result processor,
          // add it to the loadkeys list.
          // We failed to get the key for reading, so we can't fail to get it for loading.
          sortkey = RLookup_GetKey_Load(lk, keystr, keystr, RLOOKUP_F_NOFLAGS);
          // We currently allow implicit loading only for known fields from the schema.
          // If the key we loaded is not in the schema, we fail.
          if (!(sortkey->flags & RLOOKUP_F_SCHEMASRC)) {
            QueryError_SetWithUserDataFmt(status, QUERY_ENOPROPKEY, "Property", " `%s` not loaded nor in schema", keystr);
            goto end;
          }
          *array_ensure_tail(&loadKeys, const RLookupKey *) = sortkey;
        }
        sortkeys[ii] = sortkey;
      }
      if (loadKeys) {
        // If we have keys to load, add a loader step.
        ResultProcessor *rpLoader = RPLoader_New(req, lk, loadKeys, array_len(loadKeys), forceLoad);
        up = pushRP(req, rpLoader, up);
      }
      rp = RPSorter_NewByFields(maxResults, sortkeys, nkeys, astp->sortAscMap);
      up = pushRP(req, rp, up);
    } else if (IsSearch(req) && (!IsOptimized(req) || HasScorer(req))) {
      // No sort? then it must be sort by score, which is the default.
      // In optimize mode, add sorter for queries with a scorer.
      rp = RPSorter_NewByScore(maxResults);
      up = pushRP(req, rp, up);
    }
  }

  if (astp->offset || (astp->limit && !rp)) {
    rp = RPPager_New(astp->offset, astp->limit);
    up = pushRP(req, rp, up);
  } else if (IsSearch(req) && IsOptimized(req) && !rp) {
    rp = RPPager_New(0, maxResults);
    up = pushRP(req, rp, up);
  }

end:
  array_free(loadKeys);
  return rp;
}

// Assumes that the spec is locked
static ResultProcessor *getScorerRP(AREQ *req, RLookup *rl) {
  const char *scorer = req->searchopts.scorerName;
  if (!scorer) {
    scorer = DEFAULT_SCORER_NAME;
  }
  ScoringFunctionArgs scargs = {0};
  if (req->reqflags & QEXEC_F_SEND_SCOREEXPLAIN) {
    scargs.scrExp = rm_calloc(1, sizeof(RSScoreExplain));
  }
  if (!strcmp(scorer, BM25_STD_NORMALIZED_TANH_SCORER_NAME)) {
    // Add the tanh factor to the scoring function args
    scargs.tanhFactor = req->reqConfig.BM25STD_TanhFactor;
  }
  ExtScoringFunctionCtx *fns = Extensions_GetScoringFunction(&scargs, scorer);
  RS_LOG_ASSERT(fns, "Extensions_GetScoringFunction failed");
  IndexSpec_GetStats(req->sctx->spec, &scargs.indexStats);
  scargs.qdata = req->ast.udata;
  scargs.qdatalen = req->ast.udatalen;
  const RLookupKey *scoreKey = NULL;
  if (HasScoreInPipeline(req)) {
    scoreKey = RLookup_GetKey_Write(rl, UNDERSCORE_SCORE, RLOOKUP_F_NOFLAGS);
  }
  ResultProcessor *rp = RPScorer_New(fns, &scargs, scoreKey);
  return rp;
}

static bool hasQuerySortby(const AGGPlan *pln) {
  const PLN_BaseStep *bstp = AGPLN_FindStep(pln, NULL, NULL, PLN_T_GROUP);
  const PLN_ArrangeStep *arng = (PLN_ArrangeStep *)AGPLN_FindStep(pln, NULL, bstp, PLN_T_ARRANGE);
  return arng && arng->sortKeys;
}

#define PUSH_RP()                           \
  rpUpstream = pushRP(req, rp, rpUpstream); \
  rp = NULL;

/**
 * Builds the implicit pipeline for querying and scoring, and ensures that our
 * subsequent execution stages actually have data to operate on.
 */
static void buildImplicitPipeline(AREQ *req, QueryError *Status) {
  RedisSearchCtx *sctx = req->sctx;
  req->qiter.sctx = sctx;
  req->qiter.err = Status;

  IndexSpecCache *cache = IndexSpec_GetSpecCache(req->sctx->spec);
  RS_LOG_ASSERT(cache, "IndexSpec_GetSpecCache failed")
  RLookup *first = AGPLN_GetLookup(&req->ap, NULL, AGPLN_GETLOOKUP_FIRST);

  RLookup_Init(first, cache);

  ResultProcessor *rp = RPQueryIterator_New(req->rootiter);
  req->rootiter = NULL; // Ownership of the root iterator is now with the pipeline.
  ResultProcessor *rpUpstream = NULL;
  req->qiter.rootProc = req->qiter.endProc = rp;
  PUSH_RP();

  // Load results metrics according to their RLookup key.
  // We need this RP only if metricRequests is not empty.
  if (req->ast.metricRequests) {
    rp = getAdditionalMetricsRP(req, first, Status);
    if (!rp) {
      return;
    }
    PUSH_RP();
  }

  /** Create a scorer if:
   *  * WITHSCORES is defined
   *  * there is no subsequent sorter within this grouping */
  if (IsScorerNeeded(req) ||
      (IsSearch(req) && !IsCount(req) &&
       (IsOptimized(req) ? HasScorer(req) : !hasQuerySortby(&req->ap)))) {
    rp = getScorerRP(req, first);
    PUSH_RP();
    const char *scorerName = req->searchopts.scorerName;
    if (scorerName && !strcmp(scorerName, BM25_STD_NORMALIZED_MAX_SCORER_NAME )) {
      const RLookupKey *scoreKey = NULL;
      if (HasScoreInPipeline(req)) {
        scoreKey = RLookup_GetKey_Write(first, UNDERSCORE_SCORE, RLOOKUP_F_OVERRIDE);
      }
      rp = RPMaxScoreNormalizer_New(scoreKey);
      PUSH_RP();
      }
    }
  }

/**
 * This handles the RETURN and SUMMARIZE keywords, which operate on the result
 * which is about to be returned. It is only used in FT.SEARCH mode
 */
int buildOutputPipeline(AREQ *req, uint32_t loadFlags, QueryError *status, bool forceLoad) {
  AGGPlan *pln = &req->ap;
  ResultProcessor *rp = NULL, *rpUpstream = req->qiter.endProc;

  RLookup *lookup = AGPLN_GetLookup(pln, NULL, AGPLN_GETLOOKUP_LAST);
  // Add a LOAD step...
  const RLookupKey **loadkeys = NULL;
  if (req->outFields.explicitReturn) {
    // Go through all the fields and ensure that each one exists in the lookup stage
    loadFlags |= RLOOKUP_F_EXPLICITRETURN;
    for (size_t ii = 0; ii < req->outFields.numFields; ++ii) {
      const ReturnedField *rf = req->outFields.fields + ii;
      RLookupKey *lk = RLookup_GetKey_Load(lookup, rf->name, rf->path, loadFlags);
      if (lk) {
        *array_ensure_tail(&loadkeys, const RLookupKey *) = lk;
      }
    }
  }

  // If we have explicit return and some of the keys' values are missing,
  // or if we don't have explicit return, meaning we use LOAD ALL
  if (loadkeys || !req->outFields.explicitReturn) {
    rp = RPLoader_New(req, lookup, loadkeys, array_len(loadkeys), forceLoad);
    if (isSpecJson(req->sctx->spec)) {
      // On JSON, load all gets the serialized value of the doc, and doesn't make the fields available.
      lookup->options &= ~RLOOKUP_OPT_ALL_LOADED;
    }
    array_free(loadkeys);
    PUSH_RP();
  }

  if (req->reqflags & QEXEC_F_SEND_HIGHLIGHT) {
    RLookup *lookup = AGPLN_GetLookup(pln, NULL, AGPLN_GETLOOKUP_LAST);
    for (size_t ii = 0; ii < req->outFields.numFields; ++ii) {
      ReturnedField *ff = req->outFields.fields + ii;
      if (req->outFields.defaultField.mode == SummarizeMode_None && ff->mode == SummarizeMode_None) {
        // Ignore - this is a field for `RETURN`, not `SUMMARIZE`
        // (Default mode is not any of the summarize modes, and also there is no mode explicitly specified for this field)
        continue;
      }
      RLookupKey *kk = RLookup_GetKey_Read(lookup, ff->name, RLOOKUP_F_NOFLAGS);
      if (!kk) {
        QueryError_SetWithUserDataFmt(status, QUERY_ENOPROPKEY, "No such property", " `%s`", ff->name);
        goto error;
      } else if (!(kk->flags & RLOOKUP_F_SCHEMASRC)) {
        QueryError_SetWithUserDataFmt(status, QUERY_EINVAL, "Property", " `%s` is not in schema", ff->name);
        goto error;
      }
      ff->lookupKey = kk;
    }
    rp = RPHighlighter_New(&req->searchopts, &req->outFields, lookup);
    PUSH_RP();
  }

  return REDISMODULE_OK;
error:
  return REDISMODULE_ERR;
}

int AREQ_BuildPipeline(AREQ *req, QueryError *status) {
  if (!(req->reqflags & QEXEC_F_BUILDPIPELINE_NO_ROOT)) {
    buildImplicitPipeline(req, status);
    if (status->code != QUERY_OK) {
      goto error;
    }
  }

  AGGPlan *pln = &req->ap;
  ResultProcessor *rp = NULL, *rpUpstream = req->qiter.endProc;

  // If we have a JSON spec, and an "old" API version (DIALECT < 3), we don't store all the data of a multi-value field
  // in the SV as we want to return it, so we need to load and override all requested return fields that are SV source.
  bool forceLoad = req->sctx && isSpecJson(req->sctx->spec) && (req->sctx->apiVersion < APIVERSION_RETURN_MULTI_CMP_FIRST);
  uint32_t loadFlags = forceLoad ? RLOOKUP_F_FORCE_LOAD : RLOOKUP_F_NOFLAGS;

  // Whether we've applied a SORTBY yet..
  int hasArrange = 0;

  for (const DLLIST_node *nn = pln->steps.next; nn != &pln->steps; nn = nn->next) {
    const PLN_BaseStep *stp = DLLIST_ITEM(nn, PLN_BaseStep, llnodePln);

    switch (stp->type) {
      case PLN_T_GROUP: {
        // Adds group result processor and loader if needed.
        rpUpstream = getGroupRP(req, (PLN_GroupStep *)stp, rpUpstream, status, forceLoad);
        if (!rpUpstream) {
          goto error;
        }
        break;
      }

      case PLN_T_ARRANGE: {
        rp = getArrangeRP(req, pln, stp, status, rpUpstream, forceLoad);
        if (!rp) {
          goto error;
        }
        hasArrange = 1;
        rpUpstream = rp;

        break;
      }

      case PLN_T_APPLY:
      case PLN_T_FILTER: {
        PLN_MapFilterStep *mstp = (PLN_MapFilterStep *)stp;
        mstp->parsedExpr = ExprAST_Parse(mstp->expr, status);
        if (!mstp->parsedExpr) {
          goto error;
        }

        // Ensure the lookups can actually find what they need
        RLookup *curLookup = AGPLN_GetLookup(pln, stp, AGPLN_GETLOOKUP_PREV);
        if (!ExprAST_GetLookupKeys(mstp->parsedExpr, curLookup, status)) {
          goto error;
        }

        if (stp->type == PLN_T_APPLY) {
          uint32_t flags = mstp->noOverride ? RLOOKUP_F_NOFLAGS : RLOOKUP_F_OVERRIDE;
          RLookupKey *dstkey = RLookup_GetKey_Write(curLookup, stp->alias, flags);
          if (!dstkey) {
            // Can only happen if we're in noOverride mode
            QueryError_SetWithUserDataFmt(status, QUERY_EDUPFIELD, "Property", " `%s` specified more than once", stp->alias);
            goto error;
          }
          rp = RPEvaluator_NewProjector(mstp->parsedExpr, curLookup, dstkey);
        } else {
          rp = RPEvaluator_NewFilter(mstp->parsedExpr, curLookup);
        }
        PUSH_RP();
        break;
      }

      case PLN_T_LOAD: {
        PLN_LoadStep *lstp = (PLN_LoadStep *)stp;
        RLookup *curLookup = AGPLN_GetLookup(pln, stp, AGPLN_GETLOOKUP_PREV);
        RLookup *rootLookup = AGPLN_GetLookup(pln, NULL, AGPLN_GETLOOKUP_FIRST);
        if (curLookup != rootLookup) {
          QueryError_SetError(status, QUERY_EINVAL,
                              "LOAD cannot be applied after projectors or reducers");
          goto error;
        }
        // Get all the keys for this lookup...
        while (!AC_IsAtEnd(&lstp->args)) {
          size_t name_len;
          const char *name, *path = AC_GetStringNC(&lstp->args, &name_len);
          if (*path == '@') {
            path++;
            name_len--;
          }
          if (AC_AdvanceIfMatch(&lstp->args, SPEC_AS_STR)) {
            int rv = AC_GetString(&lstp->args, &name, &name_len, 0);
            if (rv != AC_OK) {
              QueryError_SetError(status, QUERY_EPARSEARGS, "LOAD path AS name - must be accompanied with NAME");
              return REDISMODULE_ERR;
            } else if (!strcasecmp(name, SPEC_AS_STR)) {
              QueryError_SetError(status, QUERY_EPARSEARGS, "Alias for LOAD cannot be `AS`");
              return REDISMODULE_ERR;
            }
          } else {
            // Set the name to the path. name_len is already the length of the path.
            name = path;
          }

          RLookupKey *kk = RLookup_GetKey_LoadEx(curLookup, name, name_len, path, loadFlags);
          // We only get a NULL return if the key already exists, which means
          // that we don't need to retrieve it again.
          if (kk) {
            lstp->keys[lstp->nkeys++] = kk;
          }
        }
        if (lstp->nkeys || lstp->base.flags & PLN_F_LOAD_ALL) {
          rp = RPLoader_New(req, curLookup, lstp->keys, lstp->nkeys, forceLoad);
          if (isSpecJson(req->sctx->spec)) {
            // On JSON, load all gets the serialized value of the doc, and doesn't make the fields available.
            curLookup->options &= ~RLOOKUP_OPT_ALL_LOADED;
          }
          PUSH_RP();
        }
        break;
      }
      case PLN_T_ROOT:
        // Placeholder step for initial lookup
        break;
      case PLN_T_DISTRIBUTE:
        // This is the root already
        break;
      case PLN_T_INVALID:
      case PLN_T__MAX:
        // not handled yet
        RS_ABORT("Oops");
        break;
    }
  }

  // If no LIMIT or SORT has been applied, do it somewhere here so we don't
  // return the entire matching result set!
  if (!hasArrange && IsSearch(req)) {
    rp = getArrangeRP(req, pln, NULL, status, rpUpstream, forceLoad);
    if (!rp) {
      goto error;
    }
    rpUpstream = rp;
  }

  // If this is an FT.SEARCH command which requires returning of some of the
  // document fields, handle those options in this function
  if (IsSearch(req) && !(req->reqflags & QEXEC_F_SEND_NOFIELDS)) {
    if (buildOutputPipeline(req, loadFlags, status, forceLoad) != REDISMODULE_OK) {
      goto error;
    }
  }

  // In profile mode, we need to add RP_Profile before each RP
  if (IsProfile(req) && req->qiter.endProc) {
    Profile_AddRPs(&req->qiter);
  }

  // Copy timeout policy to the parent struct of the result processors
  req->qiter.timeoutPolicy = req->reqConfig.timeoutPolicy;

  return REDISMODULE_OK;
error:
  return REDISMODULE_ERR;
}

>>>>>>> ef5c9273
void AREQ_Free(AREQ *req) {
  // First, free the pipeline
  Pipeline_Clean(&req->pipeline);

  if (req->rootiter) {
    req->rootiter->Free(req->rootiter);
    req->rootiter = NULL;
  }
  if (req->optimizer) {
    QOptimizer_Free(req->optimizer);
  }

  QAST_Destroy(&req->ast);

  if (req->searchopts.stopwords) {
    StopWordList_Unref((StopWordList *)req->searchopts.stopwords);
  }

  // Finally, free the context. If we are a cursor or have multi workers threads,
  // we need also to detach the ("Thread Safe") context.
  RedisModuleCtx *thctx = NULL;
  RedisSearchCtx *sctx = AREQ_SearchCtx(req);
  if (sctx) {
    if (AREQ_RequestFlags(req) & QEXEC_F_IS_CURSOR) {
      thctx = sctx->redisCtx;
      sctx->redisCtx = NULL;
    }
    // Here we unlock the spec
    SearchCtx_Free(sctx);
  }

  for (size_t ii = 0; ii < req->nargs; ++ii) {
    sdsfree(req->args[ii]);
    req->args[ii] = NULL;
  }
  if (req->searchopts.legacy.filters) {
    for (size_t ii = 0; ii < array_len(req->searchopts.legacy.filters); ++ii) {
      LegacyNumericFilter *nf = req->searchopts.legacy.filters[ii];
      if (nf) {
        LegacyNumericFilter_Free(req->searchopts.legacy.filters[ii]);
      }
    }
    array_free(req->searchopts.legacy.filters);
  }
  if (req->searchopts.legacy.geo_filters) {
    array_foreach(req->searchopts.legacy.geo_filters, gf, if (gf) LegacyGeoFilter_Free(gf));
    array_free(req->searchopts.legacy.geo_filters);
  }
  if (req->searchopts.params) {
    Param_DictFree(req->searchopts.params);
  }
  FieldList_Free(&req->outFields);
  if (thctx) {
    RedisModule_FreeThreadSafeContext(thctx);
  }
  if(req->requiredFields) {
    array_free(req->requiredFields);
  }
  // Free parsed vector data
  if (req->parsedVectorData) {
    ParsedVectorData_Free(req->parsedVectorData);
    req->parsedVectorData = NULL;
  }

  rm_free(req->args);
  rm_free(req);
}



int AREQ_BuildPipeline(AREQ *req, QueryError *status) {
  Pipeline_Initialize(&req->pipeline, req->reqConfig.timeoutPolicy, status);
  if (!(AREQ_RequestFlags(req) & QEXEC_F_BUILDPIPELINE_NO_ROOT)) {
    QueryPipelineParams params = {
      .common = {
        .sctx = req->sctx,
        .reqflags = req->reqflags,
        .optimizer = req->optimizer,
      },
      .ast = &req->ast,
      .rootiter = req->rootiter,
      .scorerName = req->searchopts.scorerName,
      .conc = &req->conc,
      .reqConfig = &req->reqConfig,
    };
    Pipeline_BuildQueryPart(&req->pipeline, &params);
    if (status->code != QUERY_OK) {
      return REDISMODULE_ERR;
    }
  }
  AggregationPipelineParams params = {
    .common = {
      .sctx = req->sctx,
      .reqflags = req->reqflags,
      .optimizer = req->optimizer,
    },
    .outFields = &req->outFields,
    .maxResultsLimit = IsSearch(req) ? req->maxSearchResults : req->maxAggregateResults,
    .language = req->searchopts.language,
  };
  return Pipeline_BuildAggregationPart(&req->pipeline, &params, &req->stateflags);
}<|MERGE_RESOLUTION|>--- conflicted
+++ resolved
@@ -1330,541 +1330,16 @@
   return REDISMODULE_OK;
 }
 
-<<<<<<< HEAD
-=======
-static ResultProcessor *buildGroupRP(PLN_GroupStep *gstp, RLookup *srclookup,
-                                     const RLookupKey ***loadKeys, QueryError *err) {
-  const RLookupKey *srckeys[gstp->nproperties], *dstkeys[gstp->nproperties];
-  for (size_t ii = 0; ii < gstp->nproperties; ++ii) {
-    const char *fldname = gstp->properties[ii] + 1;  // account for the @-
-    size_t fldname_len = strlen(fldname);
-    srckeys[ii] = RLookup_GetKey_ReadEx(srclookup, fldname, fldname_len, RLOOKUP_F_NOFLAGS);
-    if (!srckeys[ii]) {
-      if (loadKeys) {
-        // We failed to get the key for reading, so we know getting it for loading will succeed.
-        srckeys[ii] = RLookup_GetKey_LoadEx(srclookup, fldname, fldname_len, fldname, RLOOKUP_F_NOFLAGS);
-        *loadKeys = array_ensure_append_1(*loadKeys, srckeys[ii]);
-      }
-      // We currently allow implicit loading only for known fields from the schema.
-      // If we can't load keys, or the key we loaded is not in the schema, we fail.
-      if (!loadKeys || !(srckeys[ii]->flags & RLOOKUP_F_SCHEMASRC)) {
-        QueryError_SetWithUserDataFmt(err, QUERY_ENOPROPKEY, "No such property", " `%s`", fldname);
-        return NULL;
-      }
-    }
-    dstkeys[ii] = RLookup_GetKey_WriteEx(&gstp->lookup, fldname, fldname_len, RLOOKUP_F_NOFLAGS);
-    if (!dstkeys[ii]) {
-      QueryError_SetWithUserDataFmt(err, QUERY_EDUPFIELD, "Property", " `%s` specified more than once", fldname);
-      return NULL;
-    }
-  }
-
-  Grouper *grp = Grouper_New(srckeys, dstkeys, gstp->nproperties);
-
-  size_t nreducers = array_len(gstp->reducers);
-  for (size_t ii = 0; ii < nreducers; ++ii) {
-    // Build the actual reducer
-    PLN_Reducer *pr = gstp->reducers + ii;
-    ReducerOptions options = REDUCEROPTS_INIT(pr->name, &pr->args, srclookup, loadKeys, err);
-    ReducerFactory ff = RDCR_GetFactory(pr->name);
-    if (!ff) {
-      // No such reducer!
-      Grouper_Free(grp);
-      QueryError_SetWithUserDataFmt(err, QUERY_ENOREDUCER, "No such reducer", ": %s", pr->name);
-      return NULL;
-    }
-    Reducer *rr = ff(&options);
-    if (!rr) {
-      Grouper_Free(grp);
-      return NULL;
-    }
-
-    // Set the destination key for the grouper!
-    uint32_t flags = pr->isHidden ? RLOOKUP_F_HIDDEN : RLOOKUP_F_NOFLAGS;
-    RLookupKey *dstkey = RLookup_GetKey_Write(&gstp->lookup, pr->alias, flags);
-    // Adding the reducer before validating the key, so we free the reducer if the key is invalid
-    Grouper_AddReducer(grp, rr, dstkey);
-    if (!dstkey) {
-      Grouper_Free(grp);
-      QueryError_SetWithUserDataFmt(err, QUERY_EDUPFIELD, "Property", " `%s` specified more than once", pr->alias);
-      return NULL;
-    }
-  }
-
-  return Grouper_GetRP(grp);
-}
-
-/** Pushes a processor up the stack. Returns the newly pushed processor
- * @param req the request
- * @param rp the processor to push
- * @param rpUpstream previous processor (used as source for rp)
- * @return the processor passed in `rp`.
- */
-static ResultProcessor *pushRP(AREQ *req, ResultProcessor *rp, ResultProcessor *rpUpstream) {
-  rp->upstream = rpUpstream;
-  rp->parent = &req->qiter;
-  req->qiter.endProc = rp;
-  return rp;
-}
-
-static ResultProcessor *getGroupRP(AREQ *req, PLN_GroupStep *gstp, ResultProcessor *rpUpstream,
-                                   QueryError *status, bool forceLoad) {
-  AGGPlan *pln = &req->ap;
-  RLookup *lookup = AGPLN_GetLookup(pln, &gstp->base, AGPLN_GETLOOKUP_PREV);
-  RLookup *firstLk = AGPLN_GetLookup(pln, &gstp->base, AGPLN_GETLOOKUP_FIRST); // first lookup can load fields from redis
-  const RLookupKey **loadKeys = NULL;
-  ResultProcessor *groupRP = buildGroupRP(gstp, lookup, (firstLk == lookup && firstLk->spcache) ? &loadKeys : NULL, status);
-
-  if (!groupRP) {
-    array_free(loadKeys);
-    return NULL;
-  }
-
-  // See if we need a LOADER group here...?
-  if (loadKeys) {
-    ResultProcessor *rpLoader = RPLoader_New(req, firstLk, loadKeys, array_len(loadKeys), forceLoad);
-    array_free(loadKeys);
-    RS_LOG_ASSERT(rpLoader, "RPLoader_New failed");
-    rpUpstream = pushRP(req, rpLoader, rpUpstream);
-  }
-
-  return pushRP(req, groupRP, rpUpstream);
-}
-
-static ResultProcessor *getAdditionalMetricsRP(AREQ *req, RLookup *rl, QueryError *status) {
-  MetricRequest *requests = req->ast.metricRequests;
-  for (size_t i = 0; i < array_len(requests); i++) {
-    const char *name = requests[i].metric_name;
-    size_t name_len = strlen(name);
-    if (IndexSpec_GetFieldWithLength(req->sctx->spec, name, name_len)) {
-      QueryError_SetWithUserDataFmt(status, QUERY_EINDEXEXISTS, "Property", " `%s` already exists in schema", name);
-      return NULL;
-    }
-    RLookupKey *key = RLookup_GetKey_WriteEx(rl, name, name_len, RLOOKUP_F_NOFLAGS);
-    if (!key) {
-      QueryError_SetWithUserDataFmt(status, QUERY_EDUPFIELD, "Property", " `%s` specified more than once", name);
-      return NULL;
-    }
-
-    // In some cases the iterator that requested the additional field can be NULL (if some other iterator knows early
-    // that it has no results), but we still want the rest of the pipeline to know about the additional field name,
-    // because there is no syntax error and the sorter should be able to "sort" by this field.
-    // If there is a pointer to the node's RLookupKey, write the address.
-    if (requests[i].key_ptr)
-      *requests[i].key_ptr = key;
-  }
-  return RPMetricsLoader_New();
-}
-
-static ResultProcessor *getArrangeRP(AREQ *req, AGGPlan *pln, const PLN_BaseStep *stp,
-                                     QueryError *status, ResultProcessor *up, bool forceLoad) {
-  ResultProcessor *rp = NULL;
-  PLN_ArrangeStep astp_s = {.base = {.type = PLN_T_ARRANGE}};
-  PLN_ArrangeStep *astp = (PLN_ArrangeStep *)stp;
-  IndexSpec *spec = req->sctx ? req->sctx->spec : NULL; // check for sctx?
-  // Store and count keys that require loading from Redis.
-  const RLookupKey **loadKeys = NULL;
-
-  if (!astp) {
-    astp = &astp_s;
-  }
-
-  size_t maxResults = astp->offset + astp->limit;
-  if (!maxResults) {
-    maxResults = DEFAULT_LIMIT;
-  }
-
-  // TODO: unify if when req holds only maxResults according to the query type.
-  //(SEARCH / AGGREGATE)
-  maxResults = MIN(maxResults, IsSearch(req) ? req->maxSearchResults : req->maxAggregateResults);
-
-  if (IsCount(req) || !maxResults) {
-    rp = RPCounter_New();
-    up = pushRP(req, rp, up);
-    return up;
-  }
-
-  if (req->optimizer->type != Q_OPT_NO_SORTER) {
-    if (astp->sortKeys) {
-      size_t nkeys = array_len(astp->sortKeys);
-      astp->sortkeysLK = rm_malloc(sizeof(*astp->sortKeys) * nkeys);
-
-      const RLookupKey **sortkeys = astp->sortkeysLK;
-
-      RLookup *lk = AGPLN_GetLookup(pln, stp, AGPLN_GETLOOKUP_PREV);
-
-      for (size_t ii = 0; ii < nkeys; ++ii) {
-        const char *keystr = astp->sortKeys[ii];
-        RLookupKey *sortkey = RLookup_GetKey_Read(lk, keystr, RLOOKUP_F_NOFLAGS);
-        if (!sortkey) {
-          // if the key is not sortable, and also not loaded by another result processor,
-          // add it to the loadkeys list.
-          // We failed to get the key for reading, so we can't fail to get it for loading.
-          sortkey = RLookup_GetKey_Load(lk, keystr, keystr, RLOOKUP_F_NOFLAGS);
-          // We currently allow implicit loading only for known fields from the schema.
-          // If the key we loaded is not in the schema, we fail.
-          if (!(sortkey->flags & RLOOKUP_F_SCHEMASRC)) {
-            QueryError_SetWithUserDataFmt(status, QUERY_ENOPROPKEY, "Property", " `%s` not loaded nor in schema", keystr);
-            goto end;
-          }
-          *array_ensure_tail(&loadKeys, const RLookupKey *) = sortkey;
-        }
-        sortkeys[ii] = sortkey;
-      }
-      if (loadKeys) {
-        // If we have keys to load, add a loader step.
-        ResultProcessor *rpLoader = RPLoader_New(req, lk, loadKeys, array_len(loadKeys), forceLoad);
-        up = pushRP(req, rpLoader, up);
-      }
-      rp = RPSorter_NewByFields(maxResults, sortkeys, nkeys, astp->sortAscMap);
-      up = pushRP(req, rp, up);
-    } else if (IsSearch(req) && (!IsOptimized(req) || HasScorer(req))) {
-      // No sort? then it must be sort by score, which is the default.
-      // In optimize mode, add sorter for queries with a scorer.
-      rp = RPSorter_NewByScore(maxResults);
-      up = pushRP(req, rp, up);
-    }
-  }
-
-  if (astp->offset || (astp->limit && !rp)) {
-    rp = RPPager_New(astp->offset, astp->limit);
-    up = pushRP(req, rp, up);
-  } else if (IsSearch(req) && IsOptimized(req) && !rp) {
-    rp = RPPager_New(0, maxResults);
-    up = pushRP(req, rp, up);
-  }
-
-end:
-  array_free(loadKeys);
-  return rp;
-}
-
-// Assumes that the spec is locked
-static ResultProcessor *getScorerRP(AREQ *req, RLookup *rl) {
-  const char *scorer = req->searchopts.scorerName;
-  if (!scorer) {
-    scorer = DEFAULT_SCORER_NAME;
-  }
-  ScoringFunctionArgs scargs = {0};
-  if (req->reqflags & QEXEC_F_SEND_SCOREEXPLAIN) {
-    scargs.scrExp = rm_calloc(1, sizeof(RSScoreExplain));
-  }
-  if (!strcmp(scorer, BM25_STD_NORMALIZED_TANH_SCORER_NAME)) {
-    // Add the tanh factor to the scoring function args
-    scargs.tanhFactor = req->reqConfig.BM25STD_TanhFactor;
-  }
-  ExtScoringFunctionCtx *fns = Extensions_GetScoringFunction(&scargs, scorer);
-  RS_LOG_ASSERT(fns, "Extensions_GetScoringFunction failed");
-  IndexSpec_GetStats(req->sctx->spec, &scargs.indexStats);
-  scargs.qdata = req->ast.udata;
-  scargs.qdatalen = req->ast.udatalen;
-  const RLookupKey *scoreKey = NULL;
-  if (HasScoreInPipeline(req)) {
-    scoreKey = RLookup_GetKey_Write(rl, UNDERSCORE_SCORE, RLOOKUP_F_NOFLAGS);
-  }
-  ResultProcessor *rp = RPScorer_New(fns, &scargs, scoreKey);
-  return rp;
-}
-
-static bool hasQuerySortby(const AGGPlan *pln) {
-  const PLN_BaseStep *bstp = AGPLN_FindStep(pln, NULL, NULL, PLN_T_GROUP);
-  const PLN_ArrangeStep *arng = (PLN_ArrangeStep *)AGPLN_FindStep(pln, NULL, bstp, PLN_T_ARRANGE);
-  return arng && arng->sortKeys;
-}
-
-#define PUSH_RP()                           \
-  rpUpstream = pushRP(req, rp, rpUpstream); \
-  rp = NULL;
-
-/**
- * Builds the implicit pipeline for querying and scoring, and ensures that our
- * subsequent execution stages actually have data to operate on.
- */
-static void buildImplicitPipeline(AREQ *req, QueryError *Status) {
-  RedisSearchCtx *sctx = req->sctx;
-  req->qiter.sctx = sctx;
-  req->qiter.err = Status;
-
-  IndexSpecCache *cache = IndexSpec_GetSpecCache(req->sctx->spec);
-  RS_LOG_ASSERT(cache, "IndexSpec_GetSpecCache failed")
-  RLookup *first = AGPLN_GetLookup(&req->ap, NULL, AGPLN_GETLOOKUP_FIRST);
-
-  RLookup_Init(first, cache);
-
-  ResultProcessor *rp = RPQueryIterator_New(req->rootiter);
-  req->rootiter = NULL; // Ownership of the root iterator is now with the pipeline.
-  ResultProcessor *rpUpstream = NULL;
-  req->qiter.rootProc = req->qiter.endProc = rp;
-  PUSH_RP();
-
-  // Load results metrics according to their RLookup key.
-  // We need this RP only if metricRequests is not empty.
-  if (req->ast.metricRequests) {
-    rp = getAdditionalMetricsRP(req, first, Status);
-    if (!rp) {
-      return;
-    }
-    PUSH_RP();
-  }
-
-  /** Create a scorer if:
-   *  * WITHSCORES is defined
-   *  * there is no subsequent sorter within this grouping */
-  if (IsScorerNeeded(req) ||
-      (IsSearch(req) && !IsCount(req) &&
-       (IsOptimized(req) ? HasScorer(req) : !hasQuerySortby(&req->ap)))) {
-    rp = getScorerRP(req, first);
-    PUSH_RP();
-    const char *scorerName = req->searchopts.scorerName;
-    if (scorerName && !strcmp(scorerName, BM25_STD_NORMALIZED_MAX_SCORER_NAME )) {
-      const RLookupKey *scoreKey = NULL;
-      if (HasScoreInPipeline(req)) {
-        scoreKey = RLookup_GetKey_Write(first, UNDERSCORE_SCORE, RLOOKUP_F_OVERRIDE);
-      }
-      rp = RPMaxScoreNormalizer_New(scoreKey);
-      PUSH_RP();
-      }
-    }
-  }
-
-/**
- * This handles the RETURN and SUMMARIZE keywords, which operate on the result
- * which is about to be returned. It is only used in FT.SEARCH mode
- */
-int buildOutputPipeline(AREQ *req, uint32_t loadFlags, QueryError *status, bool forceLoad) {
-  AGGPlan *pln = &req->ap;
-  ResultProcessor *rp = NULL, *rpUpstream = req->qiter.endProc;
-
-  RLookup *lookup = AGPLN_GetLookup(pln, NULL, AGPLN_GETLOOKUP_LAST);
-  // Add a LOAD step...
-  const RLookupKey **loadkeys = NULL;
-  if (req->outFields.explicitReturn) {
-    // Go through all the fields and ensure that each one exists in the lookup stage
-    loadFlags |= RLOOKUP_F_EXPLICITRETURN;
-    for (size_t ii = 0; ii < req->outFields.numFields; ++ii) {
-      const ReturnedField *rf = req->outFields.fields + ii;
-      RLookupKey *lk = RLookup_GetKey_Load(lookup, rf->name, rf->path, loadFlags);
-      if (lk) {
-        *array_ensure_tail(&loadkeys, const RLookupKey *) = lk;
-      }
-    }
-  }
-
-  // If we have explicit return and some of the keys' values are missing,
-  // or if we don't have explicit return, meaning we use LOAD ALL
-  if (loadkeys || !req->outFields.explicitReturn) {
-    rp = RPLoader_New(req, lookup, loadkeys, array_len(loadkeys), forceLoad);
-    if (isSpecJson(req->sctx->spec)) {
-      // On JSON, load all gets the serialized value of the doc, and doesn't make the fields available.
-      lookup->options &= ~RLOOKUP_OPT_ALL_LOADED;
-    }
-    array_free(loadkeys);
-    PUSH_RP();
-  }
-
-  if (req->reqflags & QEXEC_F_SEND_HIGHLIGHT) {
-    RLookup *lookup = AGPLN_GetLookup(pln, NULL, AGPLN_GETLOOKUP_LAST);
-    for (size_t ii = 0; ii < req->outFields.numFields; ++ii) {
-      ReturnedField *ff = req->outFields.fields + ii;
-      if (req->outFields.defaultField.mode == SummarizeMode_None && ff->mode == SummarizeMode_None) {
-        // Ignore - this is a field for `RETURN`, not `SUMMARIZE`
-        // (Default mode is not any of the summarize modes, and also there is no mode explicitly specified for this field)
-        continue;
-      }
-      RLookupKey *kk = RLookup_GetKey_Read(lookup, ff->name, RLOOKUP_F_NOFLAGS);
-      if (!kk) {
-        QueryError_SetWithUserDataFmt(status, QUERY_ENOPROPKEY, "No such property", " `%s`", ff->name);
-        goto error;
-      } else if (!(kk->flags & RLOOKUP_F_SCHEMASRC)) {
-        QueryError_SetWithUserDataFmt(status, QUERY_EINVAL, "Property", " `%s` is not in schema", ff->name);
-        goto error;
-      }
-      ff->lookupKey = kk;
-    }
-    rp = RPHighlighter_New(&req->searchopts, &req->outFields, lookup);
-    PUSH_RP();
-  }
-
-  return REDISMODULE_OK;
-error:
-  return REDISMODULE_ERR;
-}
-
-int AREQ_BuildPipeline(AREQ *req, QueryError *status) {
-  if (!(req->reqflags & QEXEC_F_BUILDPIPELINE_NO_ROOT)) {
-    buildImplicitPipeline(req, status);
-    if (status->code != QUERY_OK) {
-      goto error;
-    }
-  }
-
-  AGGPlan *pln = &req->ap;
-  ResultProcessor *rp = NULL, *rpUpstream = req->qiter.endProc;
-
-  // If we have a JSON spec, and an "old" API version (DIALECT < 3), we don't store all the data of a multi-value field
-  // in the SV as we want to return it, so we need to load and override all requested return fields that are SV source.
-  bool forceLoad = req->sctx && isSpecJson(req->sctx->spec) && (req->sctx->apiVersion < APIVERSION_RETURN_MULTI_CMP_FIRST);
-  uint32_t loadFlags = forceLoad ? RLOOKUP_F_FORCE_LOAD : RLOOKUP_F_NOFLAGS;
-
-  // Whether we've applied a SORTBY yet..
-  int hasArrange = 0;
-
-  for (const DLLIST_node *nn = pln->steps.next; nn != &pln->steps; nn = nn->next) {
-    const PLN_BaseStep *stp = DLLIST_ITEM(nn, PLN_BaseStep, llnodePln);
-
-    switch (stp->type) {
-      case PLN_T_GROUP: {
-        // Adds group result processor and loader if needed.
-        rpUpstream = getGroupRP(req, (PLN_GroupStep *)stp, rpUpstream, status, forceLoad);
-        if (!rpUpstream) {
-          goto error;
-        }
-        break;
-      }
-
-      case PLN_T_ARRANGE: {
-        rp = getArrangeRP(req, pln, stp, status, rpUpstream, forceLoad);
-        if (!rp) {
-          goto error;
-        }
-        hasArrange = 1;
-        rpUpstream = rp;
-
-        break;
-      }
-
-      case PLN_T_APPLY:
-      case PLN_T_FILTER: {
-        PLN_MapFilterStep *mstp = (PLN_MapFilterStep *)stp;
-        mstp->parsedExpr = ExprAST_Parse(mstp->expr, status);
-        if (!mstp->parsedExpr) {
-          goto error;
-        }
-
-        // Ensure the lookups can actually find what they need
-        RLookup *curLookup = AGPLN_GetLookup(pln, stp, AGPLN_GETLOOKUP_PREV);
-        if (!ExprAST_GetLookupKeys(mstp->parsedExpr, curLookup, status)) {
-          goto error;
-        }
-
-        if (stp->type == PLN_T_APPLY) {
-          uint32_t flags = mstp->noOverride ? RLOOKUP_F_NOFLAGS : RLOOKUP_F_OVERRIDE;
-          RLookupKey *dstkey = RLookup_GetKey_Write(curLookup, stp->alias, flags);
-          if (!dstkey) {
-            // Can only happen if we're in noOverride mode
-            QueryError_SetWithUserDataFmt(status, QUERY_EDUPFIELD, "Property", " `%s` specified more than once", stp->alias);
-            goto error;
-          }
-          rp = RPEvaluator_NewProjector(mstp->parsedExpr, curLookup, dstkey);
-        } else {
-          rp = RPEvaluator_NewFilter(mstp->parsedExpr, curLookup);
-        }
-        PUSH_RP();
-        break;
-      }
-
-      case PLN_T_LOAD: {
-        PLN_LoadStep *lstp = (PLN_LoadStep *)stp;
-        RLookup *curLookup = AGPLN_GetLookup(pln, stp, AGPLN_GETLOOKUP_PREV);
-        RLookup *rootLookup = AGPLN_GetLookup(pln, NULL, AGPLN_GETLOOKUP_FIRST);
-        if (curLookup != rootLookup) {
-          QueryError_SetError(status, QUERY_EINVAL,
-                              "LOAD cannot be applied after projectors or reducers");
-          goto error;
-        }
-        // Get all the keys for this lookup...
-        while (!AC_IsAtEnd(&lstp->args)) {
-          size_t name_len;
-          const char *name, *path = AC_GetStringNC(&lstp->args, &name_len);
-          if (*path == '@') {
-            path++;
-            name_len--;
-          }
-          if (AC_AdvanceIfMatch(&lstp->args, SPEC_AS_STR)) {
-            int rv = AC_GetString(&lstp->args, &name, &name_len, 0);
-            if (rv != AC_OK) {
-              QueryError_SetError(status, QUERY_EPARSEARGS, "LOAD path AS name - must be accompanied with NAME");
-              return REDISMODULE_ERR;
-            } else if (!strcasecmp(name, SPEC_AS_STR)) {
-              QueryError_SetError(status, QUERY_EPARSEARGS, "Alias for LOAD cannot be `AS`");
-              return REDISMODULE_ERR;
-            }
-          } else {
-            // Set the name to the path. name_len is already the length of the path.
-            name = path;
-          }
-
-          RLookupKey *kk = RLookup_GetKey_LoadEx(curLookup, name, name_len, path, loadFlags);
-          // We only get a NULL return if the key already exists, which means
-          // that we don't need to retrieve it again.
-          if (kk) {
-            lstp->keys[lstp->nkeys++] = kk;
-          }
-        }
-        if (lstp->nkeys || lstp->base.flags & PLN_F_LOAD_ALL) {
-          rp = RPLoader_New(req, curLookup, lstp->keys, lstp->nkeys, forceLoad);
-          if (isSpecJson(req->sctx->spec)) {
-            // On JSON, load all gets the serialized value of the doc, and doesn't make the fields available.
-            curLookup->options &= ~RLOOKUP_OPT_ALL_LOADED;
-          }
-          PUSH_RP();
-        }
-        break;
-      }
-      case PLN_T_ROOT:
-        // Placeholder step for initial lookup
-        break;
-      case PLN_T_DISTRIBUTE:
-        // This is the root already
-        break;
-      case PLN_T_INVALID:
-      case PLN_T__MAX:
-        // not handled yet
-        RS_ABORT("Oops");
-        break;
-    }
-  }
-
-  // If no LIMIT or SORT has been applied, do it somewhere here so we don't
-  // return the entire matching result set!
-  if (!hasArrange && IsSearch(req)) {
-    rp = getArrangeRP(req, pln, NULL, status, rpUpstream, forceLoad);
-    if (!rp) {
-      goto error;
-    }
-    rpUpstream = rp;
-  }
-
-  // If this is an FT.SEARCH command which requires returning of some of the
-  // document fields, handle those options in this function
-  if (IsSearch(req) && !(req->reqflags & QEXEC_F_SEND_NOFIELDS)) {
-    if (buildOutputPipeline(req, loadFlags, status, forceLoad) != REDISMODULE_OK) {
-      goto error;
-    }
-  }
-
-  // In profile mode, we need to add RP_Profile before each RP
-  if (IsProfile(req) && req->qiter.endProc) {
-    Profile_AddRPs(&req->qiter);
-  }
-
-  // Copy timeout policy to the parent struct of the result processors
-  req->qiter.timeoutPolicy = req->reqConfig.timeoutPolicy;
-
-  return REDISMODULE_OK;
-error:
-  return REDISMODULE_ERR;
-}
-
->>>>>>> ef5c9273
 void AREQ_Free(AREQ *req) {
   // First, free the pipeline
   Pipeline_Clean(&req->pipeline);
 
-  if (req->rootiter) {
-    req->rootiter->Free(req->rootiter);
-    req->rootiter = NULL;
-  }
+  // NOTE: req->rootiter is already freed by
+  // Pipeline_Clean() -> QITR_FreeChain() -> rpQueryItFree()
+  // The RPQueryIterator owns the rootiter and frees it when the result
+  // processor chain is cleaned up.
+  // Attempting to free it again here would cause a double-free error.
+  req->rootiter = NULL;
   if (req->optimizer) {
     QOptimizer_Free(req->optimizer);
   }
@@ -1939,7 +1414,7 @@
       .ast = &req->ast,
       .rootiter = req->rootiter,
       .scorerName = req->searchopts.scorerName,
-      .conc = &req->conc,
+      // .conc = &req->conc,
       .reqConfig = &req->reqConfig,
     };
     Pipeline_BuildQueryPart(&req->pipeline, &params);
