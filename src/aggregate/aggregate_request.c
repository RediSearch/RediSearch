--- conflicted
+++ resolved
@@ -171,11 +171,7 @@
       return REDISMODULE_ERR;
     }
     if ((AC_GetUnsigned(ac, dialect, AC_F_GE1) != AC_OK) || (*dialect > MAX_DIALECT_VERSION)) {
-<<<<<<< HEAD
-      QueryError_SetUserDataAgnosticErrorFmt(
-=======
       QueryError_SetWithoutUserDataFmt(
->>>>>>> 34a3dee8
         status, QUERY_EPARSEARGS,
         "DIALECT requires a non negative integer >=%u and <= %u",
         MIN_DIALECT_VERSION, MAX_DIALECT_VERSION
@@ -198,11 +194,7 @@
   } else if (!strcasecmp(format, "STRING")) {
     *flags &= ~QEXEC_FORMAT_EXPAND;
   } else {
-<<<<<<< HEAD
-    QERR_MKBADARGS_FMT(status, "FORMAT", " %s is not supported", format);
-=======
     QueryError_SetWithUserDataFmt(status, QUERY_EPARSEARGS, "FORMAT", " %s is not supported", format);
->>>>>>> 34a3dee8
     return REDISMODULE_ERR;
   }
   *flags &= ~QEXEC_FORMAT_DEFAULT;
@@ -292,28 +284,16 @@
       //(SEARCH / AGGREGATE)
     } else if ((arng->limit > req->maxSearchResults) &&
                (req->reqflags & QEXEC_F_IS_SEARCH)) {
-<<<<<<< HEAD
-      QueryError_SetUserDataAgnosticErrorFmt(status, QUERY_ELIMIT, "LIMIT exceeds maximum of %llu",
-=======
       QueryError_SetWithoutUserDataFmt(status, QUERY_ELIMIT, "LIMIT exceeds maximum of %llu",
->>>>>>> 34a3dee8
                              req->maxSearchResults);
       return ARG_ERROR;
     } else if ((arng->limit > req->maxAggregateResults) &&
                !(req->reqflags & QEXEC_F_IS_SEARCH)) {
-<<<<<<< HEAD
-      QueryError_SetUserDataAgnosticErrorFmt(status, QUERY_ELIMIT, "LIMIT exceeds maximum of %llu",
-                             req->maxAggregateResults);
-      return ARG_ERROR;
-    } else if (arng->offset > req->maxSearchResults) {
-      QueryError_SetUserDataAgnosticErrorFmt(status, QUERY_ELIMIT, "OFFSET exceeds maximum of %llu",
-=======
       QueryError_SetWithoutUserDataFmt(status, QUERY_ELIMIT, "LIMIT exceeds maximum of %llu",
                              req->maxAggregateResults);
       return ARG_ERROR;
     } else if (arng->offset > req->maxSearchResults) {
       QueryError_SetWithoutUserDataFmt(status, QUERY_ELIMIT, "OFFSET exceeds maximum of %llu",
->>>>>>> 34a3dee8
                              req->maxSearchResults);
       return ARG_ERROR;
     }
@@ -370,11 +350,7 @@
   }
 
   if (dialect_specified && req->reqConfig.dialectVersion < APIVERSION_RETURN_MULTI_CMP_FIRST && req->reqflags & QEXEC_FORMAT_EXPAND) {
-<<<<<<< HEAD
-    QueryError_SetUserDataAgnosticErrorFmt(status, QUERY_ELIMIT, "EXPAND format requires dialect %u or greater", APIVERSION_RETURN_MULTI_CMP_FIRST);
-=======
     QueryError_SetWithoutUserDataFmt(status, QUERY_ELIMIT, "EXPAND format requires dialect %u or greater", APIVERSION_RETURN_MULTI_CMP_FIRST);
->>>>>>> 34a3dee8
     return ARG_ERROR;
   }
 
@@ -385,15 +361,9 @@
   // Prevent multiple SORTBY steps
   if (arng->sortKeys != NULL) {
     if (isLegacy) {
-<<<<<<< HEAD
-      QERR_MKBADARGS(status, "Multiple SORTBY steps are not allowed");
-    } else {
-      QERR_MKBADARGS(status, "Multiple SORTBY steps are not allowed. Sort multiple fields in a single step");
-=======
       QueryError_SetError(status, QUERY_EPARSEARGS, "Multiple SORTBY steps are not allowed");
     } else {
       QueryError_SetError(status, QUERY_EPARSEARGS, "Multiple SORTBY steps are not allowed. Sort multiple fields in a single step");
->>>>>>> 34a3dee8
     }
     return REDISMODULE_ERR;
   }
@@ -445,11 +415,7 @@
       const char *s = AC_GetStringNC(&subArgs, NULL);
       if (*s == '@') {
         if (array_len(keys) >= SORTASCMAP_MAXFIELDS) {
-<<<<<<< HEAD
-          QueryError_SetUserDataAgnosticErrorFmt(status, QUERY_ELIMIT, "Cannot sort by more than %lu fields", SORTASCMAP_MAXFIELDS);
-=======
           QueryError_SetWithoutUserDataFmt(status, QUERY_ELIMIT, "Cannot sort by more than %lu fields", SORTASCMAP_MAXFIELDS);
->>>>>>> 34a3dee8
           goto err;
         }
         s++;
@@ -463,11 +429,7 @@
         SORTASCMAP_SETDESC(ascMap, array_len(keys) - 1);
       } else {
         // Unknown token - neither a property nor ASC/DESC
-<<<<<<< HEAD
-        QERR_MKBADARGS_FMT(status, "MISSING ASC or DESC after sort field", " (%s)", s);
-=======
         QueryError_SetWithUserDataFmt(status, QUERY_EPARSEARGS, "MISSING ASC or DESC after sort field", " (%s)", s);
->>>>>>> 34a3dee8
         goto err;
       }
     }
@@ -478,11 +440,7 @@
   // back to `ac`
   if (AC_AdvanceIfMatch(ac, "MAX")) {
     if (isLegacy) {
-<<<<<<< HEAD
-      QERR_MKBADARGS(status, "SORTBY MAX is not supported by FT.SEARCH");
-=======
       QueryError_SetError(status, QUERY_EPARSEARGS, "SORTBY MAX is not supported by FT.SEARCH");
->>>>>>> 34a3dee8
       goto err;
     }
     unsigned mx = 0;
@@ -497,11 +455,7 @@
   arng->sortKeys = keys;
   return REDISMODULE_OK;
 err:
-<<<<<<< HEAD
-  QERR_MKBADARGS(status, "Bad SORTBY arguments");
-=======
   QueryError_SetError(status, QUERY_EPARSEARGS, "Bad SORTBY arguments");
->>>>>>> 34a3dee8
   if (keys) {
     array_free(keys);
   }
@@ -579,39 +533,23 @@
     // See if this is one of our arguments which requires special handling
     if (AC_AdvanceIfMatch(ac, "SUMMARIZE")) {
       if(!ensureSimpleMode(req)) {
-<<<<<<< HEAD
-        QERR_MKBADARGS(status, "SUMMARIZE is not supported on FT.AGGREGATE");
-        return REDISMODULE_ERR;
-      }
-      if (ParseSummarize(ac, &req->outFields) == REDISMODULE_ERR) {
-        QERR_MKBADARGS(status, "Bad arguments for SUMMARIZE");
-=======
         QueryError_SetError(status, QUERY_EPARSEARGS, "SUMMARIZE is not supported on FT.AGGREGATE");
         return REDISMODULE_ERR;
       }
       if (ParseSummarize(ac, &req->outFields) == REDISMODULE_ERR) {
         QueryError_SetError(status, QUERY_EPARSEARGS, "Bad arguments for SUMMARIZE");
->>>>>>> 34a3dee8
         return REDISMODULE_ERR;
       }
       req->reqflags |= QEXEC_F_SEND_HIGHLIGHT;
 
     } else if (AC_AdvanceIfMatch(ac, "HIGHLIGHT")) {
       if(!ensureSimpleMode(req)) {
-<<<<<<< HEAD
-        QERR_MKBADARGS(status, "HIGHLIGHT is not supported on FT.AGGREGATE");
-=======
         QueryError_SetError(status, QUERY_EPARSEARGS, "HIGHLIGHT is not supported on FT.AGGREGATE");
->>>>>>> 34a3dee8
         return REDISMODULE_ERR;
       }
 
       if (ParseHighlight(ac, &req->outFields) == REDISMODULE_ERR) {
-<<<<<<< HEAD
-        QERR_MKBADARGS(status, "Bad arguments for HIGHLIGHT");
-=======
         QueryError_SetError(status, QUERY_EPARSEARGS, "Bad arguments for HIGHLIGHT");
->>>>>>> 34a3dee8
         return REDISMODULE_ERR;
       }
       req->reqflags |= QEXEC_F_SEND_HIGHLIGHT;
@@ -641,11 +579,7 @@
 
   // In dialect 2, we require a non empty numeric filter
   if (req->reqConfig.dialectVersion >= 2 && hasEmptyFilterValue){
-<<<<<<< HEAD
-      QERR_MKBADARGS(status, "Numeric/Geo filter value/s cannot be empty");
-=======
       QueryError_SetError(status, QUERY_EPARSEARGS, "Numeric/Geo filter value/s cannot be empty");
->>>>>>> 34a3dee8
       return REDISMODULE_ERR;
   }
 
@@ -655,20 +589,12 @@
   }
 
   if ((req->reqflags & QEXEC_F_SEND_SCOREEXPLAIN) && !(req->reqflags & QEXEC_F_SEND_SCORES)) {
-<<<<<<< HEAD
-    QERR_MKBADARGS(status, "EXPLAINSCORE must be accompanied with WITHSCORES");
-=======
     QueryError_SetError(status, QUERY_EPARSEARGS, "EXPLAINSCORE must be accompanied with WITHSCORES");
->>>>>>> 34a3dee8
     return REDISMODULE_ERR;
   }
 
   if (IsSearch(req) && HasScoreInPipeline(req)) {
-<<<<<<< HEAD
-    QERR_MKBADARGS(status, "ADDSCORES is not supported on FT.SEARCH");
-=======
     QueryError_SetError(status, QUERY_EPARSEARGS, "ADDSCORES is not supported on FT.SEARCH");
->>>>>>> 34a3dee8
     return REDISMODULE_ERR;
   }
 
@@ -686,11 +612,7 @@
 
   if (AC_IsInitialized(&returnFields)) {
     if(!ensureSimpleMode(req)) {
-<<<<<<< HEAD
-        QERR_MKBADARGS(status, "RETURN is not supported on FT.AGGREGATE");
-=======
         QueryError_SetError(status, QUERY_EPARSEARGS, "RETURN is not supported on FT.AGGREGATE");
->>>>>>> 34a3dee8
         return REDISMODULE_ERR;
     }
 
@@ -705,17 +627,10 @@
       if (AC_AdvanceIfMatch(&returnFields, SPEC_AS_STR)) {
         int rv = AC_GetString(&returnFields, &name, NULL, 0);
         if (rv != AC_OK) {
-<<<<<<< HEAD
-          QERR_MKBADARGS(status, "RETURN path AS name - must be accompanied with NAME");
-          return REDISMODULE_ERR;
-        } else if (!strcasecmp(name, SPEC_AS_STR)) {
-          QERR_MKBADARGS(status, "Alias for RETURN cannot be `AS`");
-=======
           QueryError_SetError(status, QUERY_EPARSEARGS, "RETURN path AS name - must be accompanied with NAME");
           return REDISMODULE_ERR;
         } else if (!strcasecmp(name, SPEC_AS_STR)) {
           QueryError_SetError(status, QUERY_EPARSEARGS, "Alias for RETURN cannot be `AS`");
->>>>>>> 34a3dee8
           return REDISMODULE_ERR;
         }
       }
@@ -856,11 +771,7 @@
 
   for (size_t ii = 0; ii < groupArgs.argc; ++ii) {
     if (*(char*)groupArgs.objs[ii] != '@') {
-<<<<<<< HEAD
-      QERR_MKBADARGS_FMT(status, "Bad arguments for GROUPBY", ": Unknown property `%s`. Did you mean `@%s`?",
-=======
       QueryError_SetWithUserDataFmt(status, QUERY_EPARSEARGS, "Bad arguments for GROUPBY", ": Unknown property `%s`. Did you mean `@%s`?",
->>>>>>> 34a3dee8
                          groupArgs.objs[ii], groupArgs.objs[ii]);
       return REDISMODULE_ERR;
     }
@@ -932,11 +843,7 @@
       const char *alias;
       size_t aliasLen;
       if (AC_GetString(ac, &alias, &aliasLen, 0) != AC_OK) {
-<<<<<<< HEAD
-        QERR_MKBADARGS(status, "AS needs argument");
-=======
         QueryError_SetError(status, QUERY_EPARSEARGS, "AS needs argument");
->>>>>>> 34a3dee8
         goto error;
       }
       stp->base.alias = NewHiddenString(alias, aliasLen, true);
@@ -971,11 +878,7 @@
       QueryError_SetWithUserDataFmt(status, QUERY_EPARSEARGS, "Bad arguments", " for LOAD: %s", AC_Strerror(rc));
       return REDISMODULE_ERR;
     } else if (strcmp(s, "*")) {
-<<<<<<< HEAD
-      QERR_MKBADARGS(status, "Bad arguments for LOAD: Expected number of fields or `*`");
-=======
       QueryError_SetError(status, QUERY_EPARSEARGS, "Bad arguments for LOAD: Expected number of fields or `*`");
->>>>>>> 34a3dee8
       return REDISMODULE_ERR;
     }
     // Successfully got a '*', load all fields
@@ -1105,18 +1008,6 @@
   /** The following blocks will set filter options on the entire query */
   if (opts->legacy.filters) {
     for (size_t ii = 0; ii < array_len(opts->legacy.filters); ++ii) {
-<<<<<<< HEAD
-      NumericFilter *filter = opts->legacy.filters[ii];
-
-      const FieldSpec *fs = FieldSpec_Resolve(&filter->field, sctx->spec);
-      if (!fs || !FIELD_IS(fs, INDEXFLD_T_NUMERIC)) {
-        if (dialect != 1) {
-          const HiddenString *fieldName = FIELD_NAME(filter->field);
-          if (fs) {
-            QueryError_SetErrorFmt(status, QUERY_EINVAL, "Field is not a numeric field", ", field: %s", HiddenString_GetUnsafe(fieldName, NULL));
-          } else {
-            QueryError_SetErrorFmt(status, QUERY_EINVAL, "Unknown Field", " '%s'", HiddenString_GetUnsafe(fieldName, NULL));
-=======
       LegacyNumericFilter *filter = opts->legacy.filters[ii];
 
       const FieldSpec *fs = IndexSpec_GetField(sctx->spec, HiddenString_GetUnsafe(filter->field, NULL));
@@ -1128,7 +1019,6 @@
             QueryError_SetWithUserDataFmt(status, QUERY_EINVAL, "Field is not a numeric field", ", field: %s", HiddenString_GetUnsafe(fieldName, NULL));
           } else {
             QueryError_SetWithUserDataFmt(status, QUERY_EINVAL, "Unknown Field", " '%s'", HiddenString_GetUnsafe(fieldName, NULL));
->>>>>>> 34a3dee8
           }
           return REDISMODULE_ERR;
         } else {
@@ -1151,14 +1041,6 @@
   }
   if (opts->legacy.geo_filters) {
     for (size_t ii = 0; ii < array_len(opts->legacy.geo_filters); ++ii) {
-<<<<<<< HEAD
-      GeoFilter *gf = opts->legacy.geo_filters[ii];
-      const FieldSpec *fs = FieldSpec_Resolve(&gf->field, sctx->spec);
-      if (!fs || !FIELD_IS(fs, INDEXFLD_T_GEO)) {
-        if (dialect != 1) {
-          const char *generalError = fs ? "Field is not a geo field" : "Unknown Field";
-          QueryError_SetErrorFmt(status, QUERY_EINVAL, generalError, ", field: %s", HiddenString_GetUnsafe(FIELD_NAME(gf->field), NULL));
-=======
       LegacyGeoFilter *gf = opts->legacy.geo_filters[ii];
 
       const FieldSpec *fs = IndexSpec_GetField(sctx->spec, HiddenString_GetUnsafe(gf->field, NULL));
@@ -1167,7 +1049,6 @@
         if (dialect != 1) {
           const char *generalError = fs ? "Field is not a geo field" : "Unknown Field";
           QueryError_SetWithUserDataFmt(status, QUERY_EINVAL, generalError, ", field: %s", HiddenString_GetUnsafe(gf->field, NULL));
->>>>>>> 34a3dee8
           return REDISMODULE_ERR;
         } else {
           // On DIALECT 1, we keep the legacy behavior of having an empty iterator when the field is invalid
@@ -1275,13 +1156,8 @@
     return REDISMODULE_ERR;
   }
 
-<<<<<<< HEAD
-  if (opts->scorerName && Extensions_GetScoringFunction(NULL, opts->scorerName) == NULL) {
-    QueryError_SetUserDataAgnosticErrorFmt(status, QUERY_EINVAL, "No such scorer %s", opts->scorerName);
-=======
   if (opts->scorerName && (Extensions_GetScoringFunction(NULL, opts->scorerName) == NULL)) {
     QueryError_SetWithoutUserDataFmt(status, QUERY_EINVAL, "No such scorer %s", opts->scorerName);
->>>>>>> 34a3dee8
     return REDISMODULE_ERR;
   }
 
@@ -1354,21 +1230,13 @@
       // We currently allow implicit loading only for known fields from the schema.
       // If we can't load keys, or the key we loaded is not in the schema, we fail.
       if (!loadKeys || !(srckeys[ii]->flags & RLOOKUP_F_SCHEMASRC)) {
-<<<<<<< HEAD
-        QERR_MK_USING_HIDDEN_NAME(err, QUERY_ENOPROPKEY, "No such property", " `@%s`", gstp->properties[ii]);
-=======
-        QueryError_SetWithUserDataFmt(err, QUERY_ENOPROPKEY, "No such property", " `%s`", fldname);
->>>>>>> 34a3dee8
+        QueryError_SetWithUserDataFmt(err, QUERY_ENOPROPKEY, "No such property", " `%s`", HiddenString_GetUnsafe(gstp->properties[ii], NULL));
         return NULL;
       }
     }
     dstkeys[ii] = RLookup_GetKey(&gstp->lookup, gstp->properties[ii], RLOOKUP_M_WRITE, RLOOKUP_F_NOFLAGS);
     if (!dstkeys[ii]) {
-<<<<<<< HEAD
-      QERR_MK_USING_HIDDEN_NAME(err, QUERY_EDUPFIELD, "Property", " `%s` specified more than once", gstp->properties[ii]);
-=======
-      QueryError_SetWithUserDataFmt(err, QUERY_EDUPFIELD, "Property", " `%s` specified more than once", fldname);
->>>>>>> 34a3dee8
+      QueryError_SetWithUserDataFmt(err, QUERY_EDUPFIELD, "Property", " `%s` specified more than once", HiddenString_GetUnsafe(gstp->properties[ii], NULL));
       return NULL;
     }
   }
@@ -1384,11 +1252,7 @@
     if (!ff) {
       // No such reducer!
       Grouper_Free(grp);
-<<<<<<< HEAD
-      QueryError_SetUserDataAgnosticErrorFmt(err, QUERY_ENOREDUCER, "No such reducer: %s", pr->name);
-=======
       QueryError_SetWithUserDataFmt(err, QUERY_ENOREDUCER, "No such reducer", ": %s", pr->name);
->>>>>>> 34a3dee8
       return NULL;
     }
     Reducer *rr = ff(&options);
@@ -1404,11 +1268,7 @@
     Grouper_AddReducer(grp, rr, dstkey);
     if (!dstkey) {
       Grouper_Free(grp);
-<<<<<<< HEAD
-      QERR_MK_USING_HIDDEN_NAME(err, QUERY_EDUPFIELD, "Property", " `%s` specified more than once", pr->alias);
-=======
-      QueryError_SetWithUserDataFmt(err, QUERY_EDUPFIELD, "Property", " `%s` specified more than once", pr->alias);
->>>>>>> 34a3dee8
+      QueryError_SetWithUserDataFmt(err, QUERY_EDUPFIELD, "Property", " `%s` specified more than once", HiddenString_GetUnsafe(pr->alias, NULL));
       return NULL;
     }
   }
@@ -1456,25 +1316,14 @@
 static ResultProcessor *getAdditionalMetricsRP(AREQ *req, RLookup *rl, QueryError *status) {
   MetricRequest *requests = req->ast.metricRequests;
   for (size_t i = 0; i < array_len(requests); i++) {
-<<<<<<< HEAD
     HiddenString *name = requests[i].metric_name;
-    if (IndexSpec_GetField(req->sctx->spec, name)) {
-      QERR_MK_USING_HIDDEN_NAME(status, QUERY_EINDEXEXISTS, "Property", " `%s` already exists in schema", name);
-=======
-    char *name = requests[i].metric_name;
-    size_t name_len = strlen(name);
     if (IndexSpec_GetFieldWithLength(req->sctx->spec, name, name_len)) {
-      QueryError_SetWithUserDataFmt(status, QUERY_EINDEXEXISTS, "Property", " `%s` already exists in schema", name);
->>>>>>> 34a3dee8
+      QueryError_SetWithUserDataFmt(status, QUERY_EINDEXEXISTS, "Property", " `%s` already exists in schema", HiddenString_GetUnsafe(name, NULL));
       return NULL;
     }
     RLookupKey *key = RLookup_GetKey(rl, requests[i].metric_name, RLOOKUP_M_WRITE, RLOOKUP_F_NOFLAGS);
     if (!key) {
-<<<<<<< HEAD
-      QERR_MK_USING_HIDDEN_NAME(status, QUERY_EDUPFIELD, "Property", " `%s` specified more than once", name);
-=======
       QueryError_SetWithUserDataFmt(status, QUERY_EDUPFIELD, "Property", " `%s` specified more than once", name);
->>>>>>> 34a3dee8
       return NULL;
     }
 
@@ -1537,12 +1386,8 @@
           // We currently allow implicit loading only for known fields from the schema.
           // If the key we loaded is not in the schema, we fail.
           if (!(sortkey->flags & RLOOKUP_F_SCHEMASRC)) {
-<<<<<<< HEAD
             HiddenString_Free(key);
-            QueryError_SetErrorFmt(status, QUERY_ENOPROPKEY, "Property", " `%s` not loaded nor in schema", keystr);
-=======
             QueryError_SetWithUserDataFmt(status, QUERY_ENOPROPKEY, "Property", " `%s` not loaded nor in schema", keystr);
->>>>>>> 34a3dee8
             goto end;
           }
           *array_ensure_tail(&loadKeys, const RLookupKey *) = sortkey;
@@ -1701,17 +1546,10 @@
       }
       RLookupKey *kk = RLookup_GetKey(lookup, ff->name, RLOOKUP_M_READ, RLOOKUP_F_NOFLAGS);
       if (!kk) {
-<<<<<<< HEAD
-        QERR_MK_USING_HIDDEN_NAME(status, QUERY_ENOPROPKEY, "No such property", " `%s`", ff->name);
+        QueryError_SetWithUserDataFmt(status, QUERY_ENOPROPKEY, "No such property", " `%s`", HiddenString_GetUnsafe(ff->name, NULL));
         goto error;
       } else if (!(kk->flags & RLOOKUP_F_SCHEMASRC)) {
-        QERR_MK_USING_HIDDEN_NAME(status, QUERY_EINVAL, "Property", " `%s` is not in schema", ff->name);
-=======
-        QueryError_SetWithUserDataFmt(status, QUERY_ENOPROPKEY, "No such property", " `%s`", ff->name);
-        goto error;
-      } else if (!(kk->flags & RLOOKUP_F_SCHEMASRC)) {
-        QueryError_SetWithUserDataFmt(status, QUERY_EINVAL, "Property", " `%s` is not in schema", ff->name);
->>>>>>> 34a3dee8
+        QueryError_SetWithUserDataFmt(status, QUERY_EINVAL, "Property", " `%s` is not in schema", HiddenString_GetUnsafe(ff->name, NULL));
         goto error;
       }
       ff->lookupKey = kk;
@@ -1787,11 +1625,7 @@
           RLookupKey *dstkey = RLookup_GetKey(curLookup, stp->alias, RLOOKUP_M_WRITE, flags);
           if (!dstkey) {
             // Can only happen if we're in noOverride mode
-<<<<<<< HEAD
-            QERR_MK_USING_HIDDEN_NAME(status, QUERY_EDUPFIELD, "Property", " `%s` specified more than once", stp->alias);
-=======
-            QueryError_SetWithUserDataFmt(status, QUERY_EDUPFIELD, "Property", " `%s` specified more than once", stp->alias);
->>>>>>> 34a3dee8
+            QueryError_SetWithUserDataFmt(status, QUERY_EDUPFIELD, "Property", " `%s` specified more than once", HiddenString_GetUnsafe(stp->alias, NULL));
             goto error;
           }
           rp = RPEvaluator_NewProjector(mstp->parsedExpr, curLookup, dstkey);
@@ -1822,17 +1656,10 @@
           if (AC_AdvanceIfMatch(&lstp->args, SPEC_AS_STR)) {
             int rv = AC_GetString(&lstp->args, &name, &name_len, 0);
             if (rv != AC_OK) {
-<<<<<<< HEAD
-              QERR_MKBADARGS(status, "LOAD path AS name - must be accompanied with NAME");
-              return REDISMODULE_ERR;
-            } else if (!strcasecmp(name, SPEC_AS_STR)) {
-              QERR_MKBADARGS(status, "Alias for LOAD cannot be `AS`");
-=======
               QueryError_SetError(status, QUERY_EPARSEARGS, "LOAD path AS name - must be accompanied with NAME");
               return REDISMODULE_ERR;
             } else if (!strcasecmp(name, SPEC_AS_STR)) {
               QueryError_SetError(status, QUERY_EPARSEARGS, "Alias for LOAD cannot be `AS`");
->>>>>>> 34a3dee8
               return REDISMODULE_ERR;
             }
           } else {
