--- conflicted
+++ resolved
@@ -1,3089 +1,1564 @@
-<<<<<<< HEAD
-/*
- * Copyright Redis Ltd. 2016 - present
- * Licensed under your choice of the Redis Source Available License 2.0 (RSALv2) or
- * the Server Side Public License v1 (SSPLv1).
- */
-
-#include "aggregate.h"
-#include "reducer.h"
-
-#include <query.h>
-#include <extension.h>
-#include <result_processor.h>
-#include <util/arr.h>
-#include <rmutil/util.h>
-#include "ext/default.h"
-#include "extension.h"
-#include "profile.h"
-#include "config.h"
-#include "util/timeout.h"
-
-extern RSConfig RSGlobalConfig;
-
-#define DEFAULT_BUFFER_BLOCK_SIZE 1024
-/**
- * Ensures that the user has not requested one of the 'extended' features. Extended
- * in this case refers to reducers which re-create the search results.
- * @param areq the request
- * @param name the name of the option that requires simple mode. Used for error
- *   formatting
- * @param status the error object
- */
-static bool ensureSimpleMode(AREQ *areq) {
-  if(areq->reqflags & QEXEC_F_IS_EXTENDED) {
-    return false;
-  }
-  areq->reqflags |= QEXEC_F_IS_SEARCH;
-  return true;
-}
-
-/**
- * Like @ref ensureSimpleMode(), but does the opposite -- ensures that one of the
- * 'simple' options - i.e. ones which rely on the field to be the exact same as
- * found in the document - was not requested.
- */
-static int ensureExtendedMode(AREQ *areq, const char *name, QueryError *status) {
-  if (areq->reqflags & QEXEC_F_IS_SEARCH) {
-    QueryError_SetErrorFmt(status, QUERY_EINVAL,
-                           "option `%s` is mutually exclusive with simple (i.e. search) options",
-                           name);
-    return 0;
-  }
-  areq->reqflags |= QEXEC_F_IS_EXTENDED;
-  return 1;
-}
-
-static int parseSortby(PLN_ArrangeStep *arng, ArgsCursor *ac, QueryError *status, int allowLegacy);
-
-static void ReturnedField_Free(ReturnedField *field) {
-  rm_free(field->highlightSettings.openTag);
-  rm_free(field->highlightSettings.closeTag);
-  rm_free(field->summarizeSettings.separator);
-}
-
-void FieldList_Free(FieldList *fields) {
-  for (size_t ii = 0; ii < fields->numFields; ++ii) {
-    ReturnedField_Free(fields->fields + ii);
-  }
-  ReturnedField_Free(&fields->defaultField);
-  rm_free(fields->fields);
-}
-
-ReturnedField *FieldList_GetCreateField(FieldList *fields, const char *name, const char *path) {
-  size_t foundIndex = -1;
-  for (size_t ii = 0; ii < fields->numFields; ++ii) {
-    if (!strcmp(fields->fields[ii].name, name)) {
-      return fields->fields + ii;
-    }
-  }
-
-  fields->fields = rm_realloc(fields->fields, sizeof(*fields->fields) * ++fields->numFields);
-  ReturnedField *ret = fields->fields + (fields->numFields - 1);
-  memset(ret, 0, sizeof *ret);
-  ret->name = name;
-  ret->path = path ? path : name;
-  return ret;
-}
-
-static void FieldList_RestrictReturn(FieldList *fields) {
-  size_t oix = 0;
-  for (size_t ii = 0; ii < fields->numFields; ++ii) {
-    if (fields->fields[ii].explicitReturn == 0) {
-      ReturnedField_Free(fields->fields + ii);
-    } else if (ii != oix) {
-      fields->fields[oix++] = fields->fields[ii];
-    } else {
-      ++oix;
-    }
-  }
-  fields->numFields = oix;
-}
-
-static int parseCursorSettings(AREQ *req, ArgsCursor *ac, QueryError *status) {
-  ACArgSpec specs[] = {{.name = "MAXIDLE",
-                        .type = AC_ARGTYPE_UINT,
-                        .target = &req->cursorMaxIdle,
-                        .intflags = AC_F_GE1},
-                       {.name = "COUNT",
-                        .type = AC_ARGTYPE_UINT,
-                        .target = &req->cursorChunkSize,
-                        .intflags = AC_F_GE1},
-                       {NULL}};
-
-  int rv;
-  ACArgSpec *errArg = NULL;
-  if ((rv = AC_ParseArgSpec(ac, specs, &errArg)) != AC_OK && rv != AC_ERR_ENOENT) {
-    QERR_MKBADARGS_AC(status, errArg->name, rv);
-    return REDISMODULE_ERR;
-  }
-
-  if (req->cursorMaxIdle == 0 || req->cursorMaxIdle > RSGlobalConfig.cursorMaxIdle) {
-    req->cursorMaxIdle = RSGlobalConfig.cursorMaxIdle;
-  }
-  req->reqflags |= QEXEC_F_IS_CURSOR;
-  return REDISMODULE_OK;
-}
-
-static int parseRequiredFields(AREQ *req, ArgsCursor *ac, QueryError *status){
-
-  ArgsCursor args = {0};
-  int rv = AC_GetVarArgs(ac, &args);
-  if (rv != AC_OK) {
-    QERR_MKBADARGS_AC(status, "_REQUIRED_FIELDS", rv);
-    return REDISMODULE_ERR;
-  }
-
-  int requiredFieldNum = AC_NumArgs(&args);
-  // This array contains shallow copy of the required fields names. Those copies are to use only for lookup.
-  // If we need to use them in reply we should make a copy of those strings.
-  const char** requiredFields = array_new(const char*, requiredFieldNum);
-  for(size_t i=0; i < requiredFieldNum; i++) {
-    const char *s = AC_GetStringNC(&args, NULL); {
-      if(!s) {
-        array_free(requiredFields);
-        return REDISMODULE_ERR;
-      }
-    }
-    requiredFields = array_append(requiredFields, s);
-  }
-
-  req->requiredFields = requiredFields;
-
-  return REDISMODULE_OK;
-}
-
-int parseDialect(unsigned int *dialect, ArgsCursor *ac, QueryError *status) {
-  if (AC_NumRemaining(ac) < 1) {
-      QueryError_SetError(status, QUERY_EPARSEARGS, "Need an argument for DIALECT");
-      return REDISMODULE_ERR;
-    }
-    if ((AC_GetUnsigned(ac, dialect, AC_F_GE1) != AC_OK) || (*dialect > MAX_DIALECT_VERSION)) {
-      QueryError_SetErrorFmt(
-        status, QUERY_EPARSEARGS,
-        "DIALECT requires a non negative integer >=%u and <= %u",
-        MIN_DIALECT_VERSION, MAX_DIALECT_VERSION
-      );
-      return REDISMODULE_ERR;
-    }
-    return REDISMODULE_OK;
-}
-
-#define ARG_HANDLED 1
-#define ARG_ERROR -1
-#define ARG_UNKNOWN 0
-
-static int handleCommonArgs(AREQ *req, ArgsCursor *ac, QueryError *status, int allowLegacy) {
-  int rv;
-  // This handles the common arguments that are not stateful
-  if (AC_AdvanceIfMatch(ac, "LIMIT")) {
-    PLN_ArrangeStep *arng = AGPLN_GetOrCreateArrangeStep(&req->ap);
-    arng->isLimited = 1;
-    // Parse offset, length
-    if (AC_NumRemaining(ac) < 2) {
-      QueryError_SetError(status, QUERY_EPARSEARGS, "LIMIT requires two arguments");
-      return ARG_ERROR;
-    }
-    if ((rv = AC_GetU64(ac, &arng->offset, 0)) != AC_OK ||
-        (rv = AC_GetU64(ac, &arng->limit, 0)) != AC_OK) {
-      QueryError_SetError(status, QUERY_EPARSEARGS, "LIMIT needs two numeric arguments");
-      return ARG_ERROR;
-    }
-
-    if (arng->isLimited && arng->limit == 0) {
-      // LIMIT 0 0 - only count
-      req->reqflags |= QEXEC_F_NOROWS;
-      req->reqflags |= QEXEC_F_SEND_NOFIELDS;
-    } else if ((arng->limit > RSGlobalConfig.maxSearchResults) &&
-               (req->reqflags & QEXEC_F_IS_SEARCH)) {
-      QueryError_SetErrorFmt(status, QUERY_ELIMIT, "LIMIT exceeds maximum of %llu",
-                             RSGlobalConfig.maxSearchResults);
-      return ARG_ERROR;
-    } else if ((arng->limit > RSGlobalConfig.maxAggregateResults) &&
-               !(req->reqflags & QEXEC_F_IS_SEARCH)) {
-      QueryError_SetErrorFmt(status, QUERY_ELIMIT, "LIMIT exceeds maximum of %llu",
-                             RSGlobalConfig.maxAggregateResults);
-      return ARG_ERROR;
-    } else if (arng->offset > RSGlobalConfig.maxSearchResults) {
-      QueryError_SetErrorFmt(status, QUERY_ELIMIT, "OFFSET exceeds maximum of %llu",
-                             RSGlobalConfig.maxSearchResults);
-      return ARG_ERROR;
-    }
-  } else if (AC_AdvanceIfMatch(ac, "SORTBY")) {
-    PLN_ArrangeStep *arng = AGPLN_GetOrCreateArrangeStep(&req->ap);
-    if ((parseSortby(arng, ac, status, req->reqflags & QEXEC_F_IS_SEARCH)) != REDISMODULE_OK) {
-      return ARG_ERROR;
-    }
-    // If we have sort by clause and don't need to return scores, we can avoid computing them.
-    if (req->reqflags & QEXEC_F_IS_SEARCH && !(QEXEC_F_SEND_SCORES & req->reqflags)) {
-      req->searchopts.flags |= Search_IgnoreScores;
-    }
-  } else if (AC_AdvanceIfMatch(ac, "TIMEOUT")) {
-    if (AC_NumRemaining(ac) < 1) {
-      QueryError_SetError(status, QUERY_EPARSEARGS, "Need argument for TIMEOUT");
-      return ARG_ERROR;
-    }
-    if (AC_GetInt(ac, &req->reqTimeout, AC_F_GE0) != AC_OK) {
-      QueryError_SetErrorFmt(status, QUERY_EPARSEARGS, "TIMEOUT requires a non negative integer");
-      return ARG_ERROR;
-    }
-  } else if (AC_AdvanceIfMatch(ac, "WITHCURSOR")) {
-    if (parseCursorSettings(req, ac, status) != REDISMODULE_OK) {
-      return ARG_ERROR;
-    }
-  } else if (AC_AdvanceIfMatch(ac, "_NUM_SSTRING")) {
-    req->reqflags |= QEXEC_F_TYPED;
-  } else if (AC_AdvanceIfMatch(ac, "WITHRAWIDS")) {
-    req->reqflags |= QEXEC_F_SENDRAWIDS;
-  } else if (AC_AdvanceIfMatch(ac, "PARAMS")) {
-    if (parseParams(&(req->searchopts.params), ac, status) != REDISMODULE_OK) {
-      return ARG_ERROR;
-    }
-  } else if(AC_AdvanceIfMatch(ac, "_REQUIRED_FIELDS")) {
-    if (parseRequiredFields(req, ac, status) != REDISMODULE_OK) {
-      return ARG_ERROR;
-    }
-    req->reqflags |= QEXEC_F_REQUIRED_FIELDS;
-  }
-    else if(AC_AdvanceIfMatch(ac, "DIALECT")) {
-    if (parseDialect(&req->dialectVersion, ac, status) != REDISMODULE_OK) {
-      return ARG_ERROR;
-    }
-  } else {
-    return ARG_UNKNOWN;
-  }
-
-  return ARG_HANDLED;
-}
-
-static int parseSortby(PLN_ArrangeStep *arng, ArgsCursor *ac, QueryError *status, int isLegacy) {
-  // Prevent multiple SORTBY steps
-  if (arng->sortKeys != NULL) {
-    if (isLegacy) {
-      QERR_MKBADARGS_FMT(status, "Multiple SORTBY steps are not allowed");
-    } else {
-      QERR_MKBADARGS_FMT(status, "Multiple SORTBY steps are not allowed. Sort multiple fields in a single step");
-    }
-    return REDISMODULE_ERR;
-  }
-
-  // Assume argument is at 'SORTBY'
-  ArgsCursor subArgs = {0};
-  int rv;
-  int legacyDesc = 0;
-
-  // We build a bitmap of maximum 64 sorting parameters. 1 means asc, 0 desc
-  // By default all bits are 1. Whenever we encounter DESC we flip the corresponding bit
-  uint64_t ascMap = SORTASCMAP_INIT;
-  const char **keys = NULL;
-
-  if (isLegacy) {
-    if (AC_NumRemaining(ac) > 0) {
-      // Mimic subArgs to contain the single field we already have
-      AC_GetSlice(ac, &subArgs, 1);
-      if (AC_AdvanceIfMatch(ac, "DESC")) {
-        legacyDesc = 1;
-      } else if (AC_AdvanceIfMatch(ac, "ASC")) {
-        legacyDesc = 0;
-      }
-    } else {
-      goto err;
-    }
-  } else {
-    rv = AC_GetVarArgs(ac, &subArgs);
-    if (rv != AC_OK) {
-      QERR_MKBADARGS_AC(status, "SORTBY", rv);
-      goto err;
-    }
-  }
-
-  keys = array_new(const char *, 8);
-
-  if (isLegacy) {
-    // Legacy demands one field and an optional ASC/DESC parameter. Both
-    // of these are handled above, so no need for argument parsing
-    const char *s = AC_GetStringNC(&subArgs, NULL);
-    keys = array_append(keys, s);
-
-    if (legacyDesc) {
-      SORTASCMAP_SETDESC(ascMap, 0);
-    }
-  } else {
-    while (!AC_IsAtEnd(&subArgs)) {
-
-      const char *s = AC_GetStringNC(&subArgs, NULL);
-      if (*s == '@') {
-        if (array_len(keys) >= SORTASCMAP_MAXFIELDS) {
-          QERR_MKBADARGS_FMT(status, "Cannot sort by more than %lu fields", SORTASCMAP_MAXFIELDS);
-          goto err;
-        }
-        s++;
-        keys = array_append(keys, s);
-        continue;
-      }
-
-      if (!strcasecmp(s, "ASC")) {
-        SORTASCMAP_SETASC(ascMap, array_len(keys) - 1);
-      } else if (!strcasecmp(s, "DESC")) {
-        SORTASCMAP_SETDESC(ascMap, array_len(keys) - 1);
-      } else {
-        // Unknown token - neither a property nor ASC/DESC
-        QERR_MKBADARGS_FMT(status, "MISSING ASC or DESC after sort field (%s)", s);
-        goto err;
-      }
-    }
-  }
-
-  // Parse optional MAX
-  // MAX is not included in the normal SORTBY arglist.. so we need to switch
-  // back to `ac`
-  if (AC_AdvanceIfMatch(ac, "MAX")) {
-    if (isLegacy) {
-      QERR_MKBADARGS_FMT(status, "SORTBY MAX is not supported by FT.SEARCH");
-      goto err;
-    }
-    unsigned mx = 0;
-    if ((rv = AC_GetUnsigned(ac, &mx, 0) != AC_OK)) {
-      QERR_MKBADARGS_AC(status, "MAX", rv);
-      goto err;
-    }
-    arng->limit = mx;
-  }
-
-  arng->sortAscMap = ascMap;
-  arng->sortKeys = keys;
-  return REDISMODULE_OK;
-err:
-  QERR_MKBADARGS_FMT(status, "Bad SORTBY arguments");
-  if (keys) {
-    array_free(keys);
-  }
-  return REDISMODULE_ERR;
-}
-
-static int parseQueryLegacyArgs(ArgsCursor *ac, RSSearchOptions *options, QueryError *status) {
-  if (AC_AdvanceIfMatch(ac, "FILTER")) {
-    // Numeric filter
-    NumericFilter **curpp = array_ensure_tail(&options->legacy.filters, NumericFilter *);
-    *curpp = NumericFilter_Parse(ac, status);
-    if (!*curpp) {
-      return ARG_ERROR;
-    }
-  } else if (AC_AdvanceIfMatch(ac, "GEOFILTER")) {
-    options->legacy.gf = rm_calloc(1, sizeof(*options->legacy.gf));
-    if (GeoFilter_Parse(options->legacy.gf, ac, status) != REDISMODULE_OK) {
-      GeoFilter_Free(options->legacy.gf);
-      return ARG_ERROR;
-    }
-  } else {
-    return ARG_UNKNOWN;
-  }
-  return ARG_HANDLED;
-}
-
-static int parseQueryArgs(ArgsCursor *ac, AREQ *req, RSSearchOptions *searchOpts,
-                          AggregatePlan *plan, QueryError *status) {
-  // Parse query-specific arguments..
-  const char *languageStr = NULL;
-  ArgsCursor returnFields = {0};
-  ArgsCursor inKeys = {0};
-  ArgsCursor inFields = {0};
-  ACArgSpec querySpecs[] = {
-      {.name = "INFIELDS", .type = AC_ARGTYPE_SUBARGS, .target = &inFields},  // Comment
-      {.name = "SLOP",
-       .type = AC_ARGTYPE_INT,
-       .target = &searchOpts->slop,
-       .intflags = AC_F_COALESCE},
-      {.name = "LANGUAGE", .type = AC_ARGTYPE_STRING, .target = &languageStr},
-      {.name = "EXPANDER", .type = AC_ARGTYPE_STRING, .target = &searchOpts->expanderName},
-      {.name = "INKEYS", .type = AC_ARGTYPE_SUBARGS, .target = &inKeys},
-      {.name = "SCORER", .type = AC_ARGTYPE_STRING, .target = &searchOpts->scorerName},
-      {.name = "RETURN", .type = AC_ARGTYPE_SUBARGS, .target = &returnFields},
-      {AC_MKBITFLAG("INORDER", &searchOpts->flags, Search_InOrder)},
-      {AC_MKBITFLAG("VERBATIM", &searchOpts->flags, Search_Verbatim)},
-      {AC_MKBITFLAG("WITHSCORES", &req->reqflags, QEXEC_F_SEND_SCORES)},
-      {AC_MKBITFLAG("WITHSORTKEYS", &req->reqflags, QEXEC_F_SEND_SORTKEYS)},
-      {AC_MKBITFLAG("WITHPAYLOADS", &req->reqflags, QEXEC_F_SEND_PAYLOADS)},
-      {AC_MKBITFLAG("NOCONTENT", &req->reqflags, QEXEC_F_SEND_NOFIELDS)},
-      {AC_MKBITFLAG("NOSTOPWORDS", &searchOpts->flags, Search_NoStopwrods)},
-      {AC_MKBITFLAG("EXPLAINSCORE", &req->reqflags, QEXEC_F_SEND_SCOREEXPLAIN)},
-      {.name = "PAYLOAD",
-       .type = AC_ARGTYPE_STRING,
-       .target = &req->ast.udata,
-       .len = &req->ast.udatalen},
-      {NULL}};
-
-  while (!AC_IsAtEnd(ac)) {
-    ACArgSpec *errSpec = NULL;
-    int rv = AC_ParseArgSpec(ac, querySpecs, &errSpec);
-    if (rv == AC_OK) {
-      continue;
-    }
-
-    if (rv != AC_ERR_ENOENT) {
-      QERR_MKBADARGS_AC(status, errSpec->name, rv);
-      return REDISMODULE_ERR;
-    }
-
-    // See if this is one of our arguments which requires special handling
-    if (AC_AdvanceIfMatch(ac, "SUMMARIZE")) {
-      if(!ensureSimpleMode(req)) {
-        QERR_MKBADARGS_FMT(status, "SUMMARIZE is not supported on FT.AGGREGATE");
-        return REDISMODULE_ERR;
-      }
-      if (ParseSummarize(ac, &req->outFields) == REDISMODULE_ERR) {
-        QERR_MKBADARGS_FMT(status, "Bad arguments for SUMMARIZE");
-        return REDISMODULE_ERR;
-      }
-      req->reqflags |= QEXEC_F_SEND_HIGHLIGHT;
-
-    } else if (AC_AdvanceIfMatch(ac, "HIGHLIGHT")) {
-      if(!ensureSimpleMode(req)) {
-        QERR_MKBADARGS_FMT(status, "HIGHLIGHT is not supported on FT.AGGREGATE");
-        return REDISMODULE_ERR;
-      }
-
-      if (ParseHighlight(ac, &req->outFields) == REDISMODULE_ERR) {
-        QERR_MKBADARGS_FMT(status, "Bad arguments for HIGHLIGHT");
-        return REDISMODULE_ERR;
-      }
-      req->reqflags |= QEXEC_F_SEND_HIGHLIGHT;
-
-    } else if ((req->reqflags & QEXEC_F_IS_SEARCH) &&
-               ((rv = parseQueryLegacyArgs(ac, searchOpts, status)) != ARG_UNKNOWN)) {
-      if (rv == ARG_ERROR) {
-        return REDISMODULE_ERR;
-      }
-    } else {
-      int rv = handleCommonArgs(req, ac, status, 1);
-      if (rv == ARG_HANDLED) {
-        // nothing
-      } else if (rv == ARG_ERROR) {
-        return REDISMODULE_ERR;
-      } else {
-        break;
-      }
-    }
-  }
-
-  if ((req->reqflags & QEXEC_F_SEND_SCOREEXPLAIN) && !(req->reqflags & QEXEC_F_SEND_SCORES)) {
-    QERR_MKBADARGS_FMT(status, "EXPLAINSCORE must be accompanied with WITHSCORES");
-    return REDISMODULE_ERR;
-  }
-
-  searchOpts->inkeys = (const char **)inKeys.objs;
-  searchOpts->ninkeys = inKeys.argc;
-  searchOpts->legacy.infields = (const char **)inFields.objs;
-  searchOpts->legacy.ninfields = inFields.argc;
-  searchOpts->language = RSLanguage_Find(languageStr, 0);
-
-  if (AC_IsInitialized(&returnFields)) {
-    if(!ensureSimpleMode(req)) {
-        QERR_MKBADARGS_FMT(status, "RETURN is not supported on FT.AGGREGATE");
-        return REDISMODULE_ERR;
-    }
-
-    req->outFields.explicitReturn = 1;
-    if (returnFields.argc == 0) {
-      req->reqflags |= QEXEC_F_SEND_NOFIELDS;
-    }
-
-    while (!AC_IsAtEnd(&returnFields)) {
-      const char *path = AC_GetStringNC(&returnFields, NULL);
-      const char *name = path;
-      if (AC_AdvanceIfMatch(&returnFields, SPEC_AS_STR)) {
-        int rv = AC_GetString(&returnFields, &name, NULL, 0);
-        if (rv != AC_OK) {
-          QERR_MKBADARGS_FMT(status, "RETURN path AS name - must be accompanied with NAME");
-          return REDISMODULE_ERR;
-        } else if (!strcasecmp(name, SPEC_AS_STR)) {
-          QERR_MKBADARGS_FMT(status, "Alias for RETURN cannot be `AS`");
-          return REDISMODULE_ERR;
-        }
-      }
-      ReturnedField *f = FieldList_GetCreateField(&req->outFields, name, path);
-      f->explicitReturn = 1;
-    }
-    FieldList_RestrictReturn(&req->outFields);
-  }
-  return REDISMODULE_OK;
-}
-
-static char *getReducerAlias(PLN_GroupStep *g, const char *func, const ArgsCursor *args) {
-
-  sds out = sdsnew("__generated_alias");
-  out = sdscat(out, func);
-  // only put parentheses if we actually have args
-  char buf[255];
-  ArgsCursor tmp = *args;
-  while (!AC_IsAtEnd(&tmp)) {
-    size_t l;
-    const char *s = AC_GetStringNC(&tmp, &l);
-    while (*s == '@') {
-      // Don't allow the leading '@' to be included as an alias!
-      ++s;
-      --l;
-    }
-    out = sdscatlen(out, s, l);
-    if (!AC_IsAtEnd(&tmp)) {
-      out = sdscat(out, ",");
-    }
-  }
-
-  // only put parentheses if we actually have args
-  sdstolower(out);
-
-  // duplicate everything. yeah this is lame but this function is not in a tight loop
-  char *dup = rm_strndup(out, sdslen(out));
-  sdsfree(out);
-  return dup;
-}
-
-static void groupStepFree(PLN_BaseStep *base) {
-  PLN_GroupStep *g = (PLN_GroupStep *)base;
-  if (g->reducers) {
-    size_t nreducers = array_len(g->reducers);
-    for (size_t ii = 0; ii < nreducers; ++ii) {
-      PLN_Reducer *gr = g->reducers + ii;
-      rm_free(gr->alias);
-    }
-    array_free(g->reducers);
-  }
-
-  RLookup_Cleanup(&g->lookup);
-  rm_free(base);
-}
-
-static RLookup *groupStepGetLookup(PLN_BaseStep *bstp) {
-  return &((PLN_GroupStep *)bstp)->lookup;
-}
-
-int PLNGroupStep_AddReducer(PLN_GroupStep *gstp, const char *name, ArgsCursor *ac,
-                            QueryError *status) {
-  // Just a list of functions..
-  PLN_Reducer *gr = array_ensure_tail(&gstp->reducers, PLN_Reducer);
-
-  gr->name = name;
-  int rv = AC_GetVarArgs(ac, &gr->args);
-  if (rv != AC_OK) {
-    QERR_MKBADARGS_AC(status, name, rv);
-    goto error;
-  }
-
-  const char *alias = NULL;
-  // See if there is an alias
-  if (AC_AdvanceIfMatch(ac, "AS")) {
-    rv = AC_GetString(ac, &alias, NULL, 0);
-    if (rv != AC_OK) {
-      QERR_MKBADARGS_AC(status, "AS", rv);
-      goto error;
-    }
-  }
-  if (alias == NULL) {
-    gr->alias = getReducerAlias(gstp, name, &gr->args);
-  } else {
-    gr->alias = rm_strdup(alias);
-  }
-  return REDISMODULE_OK;
-
-error:
-  array_pop(gstp->reducers);
-  return REDISMODULE_ERR;
-}
-
-static void genericStepFree(PLN_BaseStep *p) {
-  rm_free(p);
-}
-
-PLN_GroupStep *PLNGroupStep_New(const char **properties, size_t nproperties) {
-  PLN_GroupStep *gstp = rm_calloc(1, sizeof(*gstp));
-  gstp->properties = properties;
-  gstp->nproperties = nproperties;
-  gstp->base.dtor = groupStepFree;
-  gstp->base.getLookup = groupStepGetLookup;
-  gstp->base.type = PLN_T_GROUP;
-  return gstp;
-}
-
-static int parseGroupby(AREQ *req, ArgsCursor *ac, QueryError *status) {
-  ArgsCursor groupArgs = {0};
-  const char *s;
-  AC_GetString(ac, &s, NULL, AC_F_NOADVANCE);
-  int rv = AC_GetVarArgs(ac, &groupArgs);
-  if (rv != AC_OK) {
-    QERR_MKBADARGS_AC(status, "GROUPBY", rv);
-    return REDISMODULE_ERR;
-  }
-
-  // Number of fields.. now let's see the reducers
-  PLN_GroupStep *gstp = PLNGroupStep_New((const char **)groupArgs.objs, groupArgs.argc);
-  AGPLN_AddStep(&req->ap, &gstp->base);
-
-  while (AC_AdvanceIfMatch(ac, "REDUCE")) {
-    const char *name;
-    if (AC_GetString(ac, &name, NULL, 0) != AC_OK) {
-      QERR_MKBADARGS_AC(status, "REDUCE", rv);
-      return REDISMODULE_ERR;
-    }
-    if (PLNGroupStep_AddReducer(gstp, name, ac, status) != REDISMODULE_OK) {
-      goto error;
-    }
-  }
-  return REDISMODULE_OK;
-
-error:
-  return REDISMODULE_ERR;
-}
-
-static void freeFilterStep(PLN_BaseStep *bstp) {
-  PLN_MapFilterStep *fstp = (PLN_MapFilterStep *)bstp;
-  if (fstp->parsedExpr) {
-    ExprAST_Free(fstp->parsedExpr);
-  }
-  if (fstp->shouldFreeRaw) {
-    rm_free((char *)fstp->rawExpr);
-  }
-  rm_free((void *)fstp->base.alias);
-  rm_free(bstp);
-}
-
-PLN_MapFilterStep *PLNMapFilterStep_New(const char *expr, int mode) {
-  PLN_MapFilterStep *stp = rm_calloc(1, sizeof(*stp));
-  stp->base.dtor = freeFilterStep;
-  stp->base.type = mode;
-  stp->rawExpr = expr;
-  return stp;
-}
-
-static int handleApplyOrFilter(AREQ *req, ArgsCursor *ac, QueryError *status, int isApply) {
-  // Parse filters!
-  const char *expr = NULL;
-  int rv = AC_GetString(ac, &expr, NULL, 0);
-  if (rv != AC_OK) {
-    QERR_MKBADARGS_AC(status, "APPLY/FILTER", rv);
-    return REDISMODULE_ERR;
-  }
-
-  PLN_MapFilterStep *stp = PLNMapFilterStep_New(expr, isApply ? PLN_T_APPLY : PLN_T_FILTER);
-  AGPLN_AddStep(&req->ap, &stp->base);
-
-  if (isApply) {
-    if (AC_AdvanceIfMatch(ac, "AS")) {
-      const char *alias;
-      if (AC_GetString(ac, &alias, NULL, 0) != AC_OK) {
-        QERR_MKBADARGS_FMT(status, "AS needs argument");
-        goto error;
-      }
-      stp->base.alias = rm_strdup(alias);
-    } else {
-      stp->base.alias = rm_strdup(expr);
-    }
-  }
-  return REDISMODULE_OK;
-
-error:
-  if (stp) {
-    AGPLN_PopStep(&req->ap, &stp->base);
-    stp->base.dtor(&stp->base);
-  }
-  return REDISMODULE_ERR;
-}
-
-static void loadDtor(PLN_BaseStep *bstp) {
-  PLN_LoadStep *lstp = (PLN_LoadStep *)bstp;
-  rm_free(lstp->keys);
-  rm_free(lstp);
-}
-
-static int handleLoad(AREQ *req, ArgsCursor *ac, QueryError *status) {
-  ArgsCursor loadfields = {0};
-  int rc = AC_GetVarArgs(ac, &loadfields);
-  if (rc != AC_OK) {
-    const char *s = NULL;
-    rc = AC_GetString(ac, &s, NULL, 0);
-    if (rc != AC_OK || strcmp(s, "*")) {
-      QERR_MKBADARGS_AC(status, "LOAD", rc);
-      return REDISMODULE_ERR;
-    }
-    req->reqflags |= QEXEC_AGG_LOAD_ALL;
-  }
-
-  PLN_LoadStep *lstp = rm_calloc(1, sizeof(*lstp));
-  lstp->base.type = PLN_T_LOAD;
-  lstp->base.dtor = loadDtor;
-  if (loadfields.argc > 0) {
-    lstp->args = loadfields;
-    lstp->keys = rm_calloc(loadfields.argc, sizeof(*lstp->keys));
-  }
-
-  if (req->reqflags & QEXEC_AGG_LOAD_ALL) {
-    lstp->base.flags |= PLN_F_LOAD_ALL;
-  }
-
-  AGPLN_AddStep(&req->ap, &lstp->base);
-  return REDISMODULE_OK;
-}
-
-AREQ *AREQ_New(void) {
-  AREQ* req = rm_calloc(1, sizeof(AREQ));
-  req->dialectVersion = RSGlobalConfig.defaultDialectVersion;
-  req->reqTimeout = RSGlobalConfig.queryTimeoutMS;
-  return req;
-}
-
-int AREQ_Compile(AREQ *req, RedisModuleString **argv, int argc, QueryError *status) {
-  req->args = rm_malloc(sizeof(*req->args) * argc);
-  req->nargs = argc;
-  for (size_t ii = 0; ii < argc; ++ii) {
-    size_t n;
-    const char *s = RedisModule_StringPtrLen(argv[ii], &n);
-    req->args[ii] = sdsnewlen(s, n);
-  }
-
-  // Parse the query and basic keywords first..
-  ArgsCursor ac = {0};
-  ArgsCursor_InitSDS(&ac, req->args, req->nargs);
-
-  if (AC_IsAtEnd(&ac)) {
-    QueryError_SetError(status, QUERY_EPARSEARGS, "No query string provided");
-    return REDISMODULE_ERR;
-  }
-
-  req->query = AC_GetStringNC(&ac, NULL);
-  AGPLN_Init(&req->ap);
-
-  RSSearchOptions *searchOpts = &req->searchopts;
-  RSSearchOptions_Init(searchOpts);
-  if (parseQueryArgs(&ac, req, searchOpts, &req->ap, status) != REDISMODULE_OK) {
-    goto error;
-  }
-
-  int hasLoad = 0;
-
-  // Now we have a 'compiled' plan. Let's get some more options..
-
-  while (!AC_IsAtEnd(&ac)) {
-    int rv = handleCommonArgs(req, &ac, status, req->reqflags & QEXEC_F_IS_SEARCH);
-    if (rv == ARG_HANDLED) {
-      continue;
-    } else if (rv == ARG_ERROR) {
-      goto error;
-    }
-
-    if (AC_AdvanceIfMatch(&ac, "GROUPBY")) {
-      if (!ensureExtendedMode(req, "GROUPBY", status)) {
-        goto error;
-      }
-      if (parseGroupby(req, &ac, status) != REDISMODULE_OK) {
-        goto error;
-      }
-    } else if (AC_AdvanceIfMatch(&ac, "APPLY")) {
-      if (handleApplyOrFilter(req, &ac, status, 1) != REDISMODULE_OK) {
-        goto error;
-      }
-    } else if (AC_AdvanceIfMatch(&ac, "LOAD")) {
-      if (handleLoad(req, &ac, status) != REDISMODULE_OK) {
-        goto error;
-      }
-    } else if (AC_AdvanceIfMatch(&ac, "FILTER")) {
-      if (handleApplyOrFilter(req, &ac, status, 0) != REDISMODULE_OK) {
-        goto error;
-      }
-    } else {
-      QueryError_FmtUnknownArg(status, &ac, "<main>");
-      goto error;
-    }
-  }
-
-  return REDISMODULE_OK;
-
-error:
-  return REDISMODULE_ERR;
-}
-
-static void applyGlobalFilters(RSSearchOptions *opts, QueryAST *ast, const RedisSearchCtx *sctx) {
-  /** The following blocks will set filter options on the entire query */
-  if (opts->legacy.filters) {
-    for (size_t ii = 0; ii < array_len(opts->legacy.filters); ++ii) {
-      QAST_GlobalFilterOptions legacyFilterOpts = {.numeric = opts->legacy.filters[ii]};
-      QAST_SetGlobalFilters(ast, &legacyFilterOpts);
-    }
-    array_clear(opts->legacy.filters);  // so AREQ_Free() doesn't free the filters themselves, which
-                                        // are now owned by the query object
-  }
-  if (opts->legacy.gf) {
-    QAST_GlobalFilterOptions legacyOpts = {.geo = opts->legacy.gf};
-    QAST_SetGlobalFilters(ast, &legacyOpts);
-  }
-
-  if (opts->inkeys) {
-    opts->inids = rm_malloc(sizeof(*opts->inids) * opts->ninkeys);
-    for (size_t ii = 0; ii < opts->ninkeys; ++ii) {
-      t_docId did = DocTable_GetId(&sctx->spec->docs, opts->inkeys[ii], strlen(opts->inkeys[ii]));
-      if (did) {
-        opts->inids[opts->nids++] = did;
-      }
-    }
-    QAST_GlobalFilterOptions filterOpts = {.ids = opts->inids, .nids = opts->nids};
-    QAST_SetGlobalFilters(ast, &filterOpts);
-  }
-}
-
-int AREQ_ApplyContext(AREQ *req, RedisSearchCtx *sctx, QueryError *status) {
-  // Sort through the applicable options:
-  IndexSpec *index = sctx->spec;
-  RSSearchOptions *opts = &req->searchopts;
-  sctx->apiVersion = req->dialectVersion;
-  req->sctx = sctx;
-
-  if ((index->flags & Index_StoreByteOffsets) == 0 && (req->reqflags & QEXEC_F_SEND_HIGHLIGHT)) {
-    QueryError_SetError(
-        status, QUERY_EINVAL,
-        "Cannot use highlight/summarize because NOOFSETS was specified at index level");
-    return REDISMODULE_ERR;
-  }
-
-  // Go through the query options and see what else needs to be filled in!
-  // 1) INFIELDS
-  if (opts->legacy.ninfields) {
-    opts->fieldmask = 0;
-    for (size_t ii = 0; ii < opts->legacy.ninfields; ++ii) {
-      const char *s = opts->legacy.infields[ii];
-      t_fieldMask bit = IndexSpec_GetFieldBit(index, s, strlen(s));
-      opts->fieldmask |= bit;
-    }
-  }
-
-  if (opts->language == RS_LANG_UNSUPPORTED) {
-    QueryError_SetError(status, QUERY_EINVAL, "No such language");
-    return REDISMODULE_ERR;
-  }
-  if (opts->scorerName && Extensions_GetScoringFunction(NULL, opts->scorerName) == NULL) {
-    QueryError_SetErrorFmt(status, QUERY_EINVAL, "No such scorer %s", opts->scorerName);
-    return REDISMODULE_ERR;
-  }
-  if (!(opts->flags & Search_NoStopwrods)) {
-    opts->stopwords = sctx->spec->stopwords;
-    StopWordList_Ref(sctx->spec->stopwords);
-  }
-
-  QueryAST *ast = &req->ast;
-
-  int rv = QAST_Parse(ast, sctx, opts, req->query, strlen(req->query), req->dialectVersion, status);
-  if (rv != REDISMODULE_OK) {
-    return REDISMODULE_ERR;
-  }
-
-  QAST_EvalParams(ast, opts, status);
-  applyGlobalFilters(opts, ast, sctx);
-
-  if (QAST_CheckIsValid(ast, req->sctx->spec, opts, status) != REDISMODULE_OK) {
-    return REDISMODULE_ERR;
-  }
-
-  if (!(opts->flags & Search_Verbatim)) {
-    if (QAST_Expand(ast, opts->expanderName, opts, sctx, status) != REDISMODULE_OK) {
-      return REDISMODULE_ERR;
-    }
-  }
-  return REDISMODULE_OK;
-}
-
-static ResultProcessor *buildGroupRP(PLN_GroupStep *gstp, RLookup *srclookup, QueryError *err) {
-  const RLookupKey *srckeys[gstp->nproperties], *dstkeys[gstp->nproperties];
-  for (size_t ii = 0; ii < gstp->nproperties; ++ii) {
-    const char *fldname = gstp->properties[ii] + 1;  // account for the @-
-    srckeys[ii] = RLookup_GetKey(srclookup, fldname, RLOOKUP_F_NOFLAGS);
-    if (!srckeys[ii]) {
-      QueryError_SetErrorFmt(err, QUERY_ENOPROPKEY, "No such property `%s`", fldname);
-      return NULL;
-    }
-    dstkeys[ii] = RLookup_GetKey(&gstp->lookup, fldname, RLOOKUP_F_OCREAT);
-  }
-
-  Grouper *grp = Grouper_New(srckeys, dstkeys, gstp->nproperties);
-
-  size_t nreducers = array_len(gstp->reducers);
-  for (size_t ii = 0; ii < nreducers; ++ii) {
-    // Build the actual reducer
-    PLN_Reducer *pr = gstp->reducers + ii;
-    ReducerOptions options = REDUCEROPTS_INIT(pr->name, &pr->args, srclookup, err);
-    ReducerFactory ff = RDCR_GetFactory(pr->name);
-    if (!ff) {
-      // No such reducer!
-      Grouper_Free(grp);
-      QueryError_SetErrorFmt(err, QUERY_ENOREDUCER, "No such reducer: %s", pr->name);
-      return NULL;
-    }
-    Reducer *rr = ff(&options);
-    if (!rr) {
-      Grouper_Free(grp);
-      return NULL;
-    }
-
-    // Set the destination key for the grouper!
-    RLookupKey *dstkey =
-        RLookup_GetKey(&gstp->lookup, pr->alias, RLOOKUP_F_OCREAT);
-    Grouper_AddReducer(grp, rr, dstkey);
-  }
-
-  return Grouper_GetRP(grp);
-}
-
-/** Pushes a processor up the stack. Returns the newly pushed processor
- * @param req the request
- * @param rp the processor to push
- * @param rpUpstream previous processor (used as source for rp)
- * @return the processor passed in `rp`.
- */
-static ResultProcessor *pushRP(AREQ *req, ResultProcessor *rp, ResultProcessor *rpUpstream) {
-  rp->upstream = rpUpstream;
-  rp->parent = &req->qiter;
-  req->qiter.endProc = rp;
-  return rp;
-}
-
-static ResultProcessor *getGroupRP(AREQ *req, PLN_GroupStep *gstp, ResultProcessor *rpUpstream,
-                                   QueryError *status) {
-  AGGPlan *pln = &req->ap;
-  RLookup *lookup = AGPLN_GetLookup(pln, &gstp->base, AGPLN_GETLOOKUP_PREV);
-  ResultProcessor *groupRP = buildGroupRP(gstp, lookup, status);
-
-  if (!groupRP) {
-    return NULL;
-  }
-
-  // See if we need a LOADER group here...?
-  RLookup *firstLk = AGPLN_GetLookup(pln, &gstp->base, AGPLN_GETLOOKUP_FIRST);
-
-  if (firstLk == lookup) {
-    // See if we need a loader step?
-    const RLookupKey **kklist = NULL;
-    for (RLookupKey *kk = firstLk->head; kk; kk = kk->next) {
-      if ((kk->flags & RLOOKUP_F_SCHEMASRC) && (!(kk->flags & RLOOKUP_F_SVSRC))) {
-        *array_ensure_tail(&kklist, const RLookupKey *) = kk;
-      }
-    }
-    if (kklist != NULL) {
-      ResultProcessor *rpLoader = RPLoader_New(firstLk, kklist, array_len(kklist));
-      array_free(kklist);
-      RS_LOG_ASSERT(rpLoader, "RPLoader_New failed");
-      rpUpstream = pushRP(req, rpLoader, rpUpstream);
-    }
-  }
-
-  return pushRP(req, groupRP, rpUpstream);
-}
-
-static ResultProcessor *getAdditionalMetricsRP(AREQ *req, RLookup *rl, QueryError *status) {
-  MetricRequest *requests = req->ast.metricRequests;
-  for (size_t i = 0; i < array_len(requests); i++) {
-    char *name = requests[i].metric_name;
-    if (IndexSpec_GetField(req->sctx->spec, name, strlen(name))) {
-      QueryError_SetErrorFmt(status, QUERY_EINDEXEXISTS, "Property `%s` already exists in schema", name);
-      return NULL;
-    }
-    RLookupKey *key = RLookup_GetKey(rl, name, RLOOKUP_F_OEXCL | RLOOKUP_F_OCREAT);
-    if (!key) {
-      QueryError_SetErrorFmt(status, QUERY_EDUPFIELD, "Property `%s` specified more than once", name);
-      return NULL;
-    }
-    key->flags |= RLOOKUP_F_ISLOADED;
-
-    // In some cases the iterator that requested the additional field can be NULL (if some other iterator knows early
-    // that it has no results), but we still want the rest of the pipline to know about the additional field name,
-    // because there is no syntax error and the sorter should be able to "sort" by this field.
-    // If there is a pointer to the node's RLookupKey, write the address.
-    if (requests[i].key_ptr)
-      *requests[i].key_ptr = key;
-  }
-  return RPMetricsLoader_New();
-}
-
-static ResultProcessor *getArrangeRP(AREQ *req, AGGPlan *pln, const PLN_BaseStep *stp,
-                                     QueryError *status, ResultProcessor *up) {
-  ResultProcessor *rp = NULL;
-  PLN_ArrangeStep astp_s = {.base = {.type = PLN_T_ARRANGE}};
-  PLN_ArrangeStep *astp = (PLN_ArrangeStep *)stp;
-  IndexSpec *spec = req->sctx ? req->sctx->spec : NULL; // check for sctx?
-
-  if (!astp) {
-    astp = &astp_s;
-  }
-
-  size_t limit = astp->offset + astp->limit;
-  if (!limit) {
-    limit = DEFAULT_LIMIT;
-  }
-
-  if (IsSearch(req) && RSGlobalConfig.maxSearchResults != UINT64_MAX) {
-    limit = MIN(limit, RSGlobalConfig.maxSearchResults);
-  }
-
-  if (!IsSearch(req) && RSGlobalConfig.maxAggregateResults != UINT64_MAX) {
-    limit = MIN(limit, RSGlobalConfig.maxAggregateResults);
-  }
-
-  if (IsCount(req) || !limit) {
-    rp = RPCounter_New();
-    up = pushRP(req, rp, up);
-    return up;
-  }
-
-  if (astp->sortKeys) {
-    size_t nkeys = array_len(astp->sortKeys);
-    astp->sortkeysLK = rm_malloc(sizeof(*astp->sortKeys) * nkeys);
-
-    const RLookupKey **sortkeys = astp->sortkeysLK;
-
-    // Store and count keys that require loading from Redis.
-    const RLookupKey **loadKeys = NULL;
-    RLookup *lk = AGPLN_GetLookup(pln, stp, AGPLN_GETLOOKUP_PREV);
-
-    for (size_t ii = 0; ii < nkeys; ++ii) {
-      const char *keystr = astp->sortKeys[ii];
-      RLookupKey *sortkey = RLookup_GetKey(lk, keystr, RLOOKUP_F_NOFLAGS);
-      if (!sortkey) {
-        QueryError_SetErrorFmt(status, QUERY_ENOPROPKEY, "Property `%s` not loaded nor in schema", keystr);
-        return NULL;
-      }
-      sortkeys[ii] = sortkey;
-      // if the key is not sortable, and also not loaded by another result processor,
-      // add it to the loadkeys list.
-      if(!(sortkey->flags & RLOOKUP_F_SVSRC) &&
-         !(sortkey->flags & RLOOKUP_F_ISLOADED)) {
-
-        *array_ensure_tail(&loadKeys, const RLookupKey *) = sortkey;
-
-        // Update lookupkey's flag to loaded
-        sortkey->flags |= RLOOKUP_F_ISLOADED;
-      }
-    }
-    rp = RPSorter_NewByFields(limit, sortkeys, nkeys, loadKeys, array_len(loadKeys), astp->sortAscMap);
-    up = pushRP(req, rp, up);
-  }
-
-  // No sort? then it must be sort by score, which is the default.
-  if (rp == NULL && (req->reqflags & QEXEC_F_IS_SEARCH)) {
-    rp = RPSorter_NewByScore(limit);
-    up = pushRP(req, rp, up);
-  }
-
-  if (astp->offset || (astp->limit && !rp)) {
-    rp = RPPager_New(astp->offset, astp->limit);
-    up = pushRP(req, rp, up);
-  }
-
-  return rp;
-}
-
-// Assumes that the spec is locked
-static ResultProcessor *getScorerRP(AREQ *req) {
-  const char *scorer = req->searchopts.scorerName;
-  if (!scorer) {
-    scorer = DEFAULT_SCORER_NAME;
-  }
-  ScoringFunctionArgs scargs = {0};
-  if (req->reqflags & QEXEC_F_SEND_SCOREEXPLAIN) {
-    scargs.scrExp = rm_calloc(1, sizeof(RSScoreExplain));
-  }
-  ExtScoringFunctionCtx *fns = Extensions_GetScoringFunction(&scargs, scorer);
-  RS_LOG_ASSERT(fns, "Extensions_GetScoringFunction failed");
-  IndexSpec_GetStats(req->sctx->spec, &scargs.indexStats);
-  scargs.qdata = req->ast.udata;
-  scargs.qdatalen = req->ast.udatalen;
-  ResultProcessor *rp = RPScorer_New(fns, &scargs);
-  return rp;
-}
-
-static int hasQuerySortby(const AGGPlan *pln) {
-  const PLN_BaseStep *bstp = AGPLN_FindStep(pln, NULL, NULL, PLN_T_GROUP);
-  if (bstp != NULL) {
-    const PLN_ArrangeStep *arng = (PLN_ArrangeStep *)AGPLN_FindStep(pln, NULL, bstp, PLN_T_ARRANGE);
-    if (arng && arng->sortKeys) {
-      return 1;
-    }
-  } else {
-    // no group... just see if we have an arrange step
-    const PLN_ArrangeStep *arng = (PLN_ArrangeStep *)AGPLN_FindStep(pln, NULL, NULL, PLN_T_ARRANGE);
-    return arng && arng->sortKeys;
-  }
-  return 0;
-}
-
-#define PUSH_RP()                           \
-  rpUpstream = pushRP(req, rp, rpUpstream); \
-  rp = NULL;
-
-/**
- * Builds the implicit pipeline for querying and scoring, and ensures that our
- * subsequent execution stages actually have data to operate on.
- */
-static void buildImplicitPipeline(AREQ *req, QueryError *Status) {
-  RedisSearchCtx *sctx = req->sctx;
-  req->qiter.conc = &req->conc;
-  req->qiter.sctx = sctx;
-  req->qiter.err = Status;
-
-  IndexSpecCache *cache = IndexSpec_GetSpecCache(req->sctx->spec);
-  RS_LOG_ASSERT(cache, "IndexSpec_GetSpecCache failed")
-  RLookup *first = AGPLN_GetLookup(&req->ap, NULL, AGPLN_GETLOOKUP_FIRST);
-
-  RLookup_Init(first, cache);
-
-  ResultProcessor *rp = RPIndexIterator_New(req->rootiter, req->timeoutTime);
-  ResultProcessor *rpUpstream = NULL;
-  req->qiter.rootProc = req->qiter.endProc = rp;
-  PUSH_RP();
-
-  // Load results metrics according to their RLookup key.
-  // We need this RP only if metricRequests is not empty.
-  if (req->ast.metricRequests) {
-    rp = getAdditionalMetricsRP(req, first, Status);
-    if (!rp) {
-      return;
-    }
-    PUSH_RP();
-  }
-
-  /** Create a scorer if:
-   *  * WITHSCORES is defined
-   *  * there is no subsequent sorter within this grouping */
-  if ((req->reqflags & QEXEC_F_SEND_SCORES) ||
-      (!hasQuerySortby(&req->ap) && IsSearch(req) && !IsCount(req))) {
-    rp = getScorerRP(req);
-    PUSH_RP();
-  }
-}
-
-/**
- * This handles the RETURN and SUMMARIZE keywords, which operate on the result
- * which is about to be returned. It is only used in FT.SEARCH mode
- */
-int buildOutputPipeline(AREQ *req, QueryError *status) {
-  AGGPlan *pln = &req->ap;
-  ResultProcessor *rp = NULL, *rpUpstream = req->qiter.endProc;
-
-  RLookup *lookup = AGPLN_GetLookup(pln, NULL, AGPLN_GETLOOKUP_LAST);
-  // Add a LOAD step...
-  const RLookupKey **loadkeys = NULL;
-  if (req->outFields.explicitReturn) {
-    bool is_old_json = isSpecJson(req->sctx->spec) && (req->dialectVersion < APIVERSION_RETURN_MULTI_CMP_FIRST);
-    // Go through all the fields and ensure that each one exists in the lookup stage
-    for (size_t ii = 0; ii < req->outFields.numFields; ++ii) {
-      const ReturnedField *rf = req->outFields.fields + ii;
-
-      RLookupKey *lk = RLookup_GetOrCreateKey(lookup, rf->path, rf->name, RLOOKUP_F_ALIAS);
-      lk->flags |= RLOOKUP_F_EXPLICITRETURN;
-      if (is_old_json || 
-      ((!(lk->flags & RLOOKUP_F_ISLOADED) && !(lk->flags & RLOOKUP_F_UNFORMATTED)))) {
-        *array_ensure_tail(&loadkeys, const RLookupKey *) = lk;
-        lk->flags|= RLOOKUP_F_ISLOADED;
-      }
-
-    }
-  }
-
-  // If we have explicit return and some of the keys' values are missing,
-  // or if we don't have explicit return, meaning we use LOAD ALL
-  if (loadkeys || !req->outFields.explicitReturn) {
-    rp = RPLoader_New(lookup, loadkeys, array_len(loadkeys));
-    array_free(loadkeys);
-    PUSH_RP();
-  }
-
-  if (req->reqflags & QEXEC_F_SEND_HIGHLIGHT) {
-    RLookup *lookup = AGPLN_GetLookup(pln, NULL, AGPLN_GETLOOKUP_LAST);
-    for (size_t ii = 0; ii < req->outFields.numFields; ++ii) {
-      ReturnedField *ff = req->outFields.fields + ii;
-      RLookupKey *kk = RLookup_GetKey(lookup, ff->name, RLOOKUP_F_NOFLAGS);
-      if (!kk) {
-        QueryError_SetErrorFmt(status, QUERY_ENOPROPKEY, "No such property `%s`", ff->name);
-        goto error;
-      } else if (!(kk->flags & (RLOOKUP_F_SCHEMASRC | RLOOKUP_F_SVSRC))) {
-        // TODO: this is a dead code
-        QueryError_SetErrorFmt(status, QUERY_EINVAL, "Property `%s` is not in document", ff->name);
-        goto error;
-      }
-      ff->lookupKey = kk;
-    }
-    rp = RPHighlighter_New(&req->searchopts, &req->outFields, lookup);
-    PUSH_RP();
-  }
-
-  return REDISMODULE_OK;
-error:
-  return REDISMODULE_ERR;
-}
-
-// Add rp_to_place to an existing pipeline as the upstream result proceesor of rp.
-static void PushUpStream(ResultProcessor *rp_to_place, ResultProcessor *rp) {
-  rp_to_place->upstream = rp->upstream;
-  rp->upstream = rp_to_place;
-  rp_to_place->parent = rp->parent;
-}
-
-// Add Buffer-Locker and Unlocker result processors to the pipeline.
-// The Buffer-Locker rp is added as the upstream of the first result processor that might
-// access Redis keyspace.
-// The Unlocker is placed so that its upstream rp will be the last to access Redis keyspace.
-// Main assumptions: 1. the rootProc dosn't access redis 2. rootProc != endProc
-static void SafeRedisKeyspaceAccessPipeline(AREQ *req) {
-  
-  // Go over the pipeline and find the result processors that are the first and last to access redis.
-  // We mark the first rp that accesses redis with upstream_is_buffer_locker.
-  // We need to store the rp that its upstream is the result processor that is the last rp to access redis
-  // in order to push the unlocker as its upstream.
-
-  // for example if the pipline is 
-  // root<-sorter<-loader (an arrow signs the upstream direction)
-  // upstream_is_buffer_locker = sorter, upstream_is_unlcoker = dummy
-  // and the finale pipeline is:
-  // root<-buffer-locker<-sorter<-loader<-unlocker
-  ResultProcessor *upstream_is_buffer_locker = NULL;
-  ResultProcessor *upstream_is_unlcoker = NULL;
- 
-  ResultProcessor dummy_rp = {.upstream = req->qiter.endProc};
-  ResultProcessor *curr_rp = &dummy_rp;
-  // Start from the end processor and iterate beackward until the next rp
-  // is the last to access redis or its a pipeline breaker.
-
-  while (curr_rp != req->qiter.rootProc && 
-        !(curr_rp->upstream->flags & (RESULT_PROCESSOR_F_ACCESS_REDIS | RESULT_PROCESSOR_F_BREAKS_PIPELINE))) {
-    curr_rp = curr_rp->upstream;
-  }
-
-  // if we got the root proc, redis access in not needed, return.
-  if (curr_rp == req->qiter.rootProc) {
-    return;
-  }
-
-  // The upstream rp of the curr_rp is the last to access redis, or a pipline breaker
-  // we want to place the unlocker between curr_rp and its upstream.
-  upstream_is_unlcoker = curr_rp;
-  
-  // The last to access redis might be also the first to access redis.
-  // We mark it to push the buffer-locker as its upstream.
-  curr_rp = curr_rp->upstream;
-
-  upstream_is_buffer_locker = curr_rp;
-
-  // Keep searching until we get to the root rp.
-  curr_rp = curr_rp->upstream;
-
-  while (curr_rp != req->qiter.rootProc){
-    if (curr_rp->flags & RESULT_PROCESSOR_F_ACCESS_REDIS) {
-      upstream_is_buffer_locker = curr_rp;
-    }
-    curr_rp = curr_rp->upstream;
-  }
-
-  // If in the first loop we stored a rp with RESULT_PROCESSOR_F_BREAKS_PIPELINE flag, 
-  // and the second loop didn't find any rp that needs to access redis,
-  // we don't need the buffer.
-  if(!(upstream_is_buffer_locker->flags & RESULT_PROCESSOR_F_ACCESS_REDIS)) {
-    return;
-  }
-  // TODO: multithreaded: Add better estimation to the buffer initial size
-  ResultProcessor *rpBufferAndLocker = RPBufferAndLocker_New(DEFAULT_BUFFER_BLOCK_SIZE, IndexSpec_GetVersion(req->sctx->spec));
-
-  // Place buffer and locker as the upstream of the first_to_access_redis result processor.
-  PushUpStream(rpBufferAndLocker, upstream_is_buffer_locker);
-
-  // Find where to place unlocker
-  ResultProcessor *rpUnlocker = RPUnlocker_New((RPBufferAndLocker*)rpBufferAndLocker);
-
-  // Handle special case where original endProc becomes the upstream of the unlocker, and we need to update req->qiter.endProc
-  if (upstream_is_unlcoker == &dummy_rp) {
-    pushRP(req, rpUnlocker, req->qiter.endProc);
-  } else {
-    PushUpStream(rpUnlocker, upstream_is_unlcoker);
-  }
-
-}
-
-int AREQ_BuildPipeline(AREQ *req, int options, QueryError *status) {
-  if (!(options & AREQ_BUILDPIPELINE_NO_ROOT)) {
-    buildImplicitPipeline(req, status);
-    if (status->code != QUERY_OK) {
-      goto error;
-    }
-  }
-
-  AGGPlan *pln = &req->ap;
-  ResultProcessor *rp = NULL, *rpUpstream = req->qiter.endProc;
-
-  // Whether we've applied a SORTBY yet..
-  int hasArrange = 0;
-
-  for (const DLLIST_node *nn = pln->steps.next; nn != &pln->steps; nn = nn->next) {
-    const PLN_BaseStep *stp = DLLIST_ITEM(nn, PLN_BaseStep, llnodePln);
-
-    switch (stp->type) {
-      case PLN_T_GROUP: {
-        // Adds group result processor and loader if needed.
-        rpUpstream = getGroupRP(req, (PLN_GroupStep *)stp, rpUpstream, status);
-        if (!rpUpstream) {
-          goto error;
-        }
-        break;
-      }
-
-      case PLN_T_ARRANGE: {
-        rp = getArrangeRP(req, pln, stp, status, rpUpstream);
-        if (!rp) {
-          goto error;
-        }
-        hasArrange = 1;
-        rpUpstream = rp;
-        
-        break;
-      }
-
-      case PLN_T_APPLY:
-      case PLN_T_FILTER: {
-        PLN_MapFilterStep *mstp = (PLN_MapFilterStep *)stp;
-        // Ensure the lookups can actually find what they need
-        RLookup *curLookup = AGPLN_GetLookup(pln, stp, AGPLN_GETLOOKUP_PREV);
-        mstp->parsedExpr = ExprAST_Parse(mstp->rawExpr, strlen(mstp->rawExpr), status);
-        if (!mstp->parsedExpr) {
-          goto error;
-        }
-
-        if (!ExprAST_GetLookupKeys(mstp->parsedExpr, curLookup, status)) {
-          goto error;
-        }
-
-        if (stp->type == PLN_T_APPLY) {
-          RLookupKey *dstkey =
-              RLookup_GetKey(curLookup, stp->alias, RLOOKUP_F_OCREAT);
-          rp = RPEvaluator_NewProjector(mstp->parsedExpr, curLookup, dstkey);
-        } else {
-          rp = RPEvaluator_NewFilter(mstp->parsedExpr, curLookup);
-        }
-        PUSH_RP();
-        break;
-      }
-
-      case PLN_T_LOAD: {
-        PLN_LoadStep *lstp = (PLN_LoadStep *)stp;
-        RLookup *curLookup = AGPLN_GetLookup(pln, stp, AGPLN_GETLOOKUP_PREV);
-        RLookup *rootLookup = AGPLN_GetLookup(pln, NULL, AGPLN_GETLOOKUP_FIRST);
-        if (curLookup != rootLookup) {
-          QueryError_SetError(status, QUERY_EINVAL,
-                              "LOAD cannot be applied after projectors or reducers");
-          goto error;
-        }
-        // Get all the keys for this lookup...
-        while (!AC_IsAtEnd(&lstp->args)) {
-          const char *path = AC_GetStringNC(&lstp->args, NULL);
-          if (*path == '@') {
-            path++;
-          }
-          const char *name = path;
-
-          RLookupKey *kk = RLookup_GetKey(curLookup, path, RLOOKUP_F_OEXCL | RLOOKUP_F_OCREAT);
-          if (!kk) {
-            // We only get a NULL return if the key already exists, which means
-            // that we don't need to retrieve it again.
-            continue;
-          }
-
-          if (AC_AdvanceIfMatch(&lstp->args, SPEC_AS_STR)) {
-            int rv = AC_GetString(&lstp->args, &name, NULL, 0);
-            if (rv != AC_OK) {
-              QERR_MKBADARGS_FMT(status, "LOAD path AS name - must be accompanied with NAME");
-              return REDISMODULE_ERR;
-            } else if (!strcasecmp(name, SPEC_AS_STR)) {
-              QERR_MKBADARGS_FMT(status, "Alias for LOAD cannot be `AS`");
-              return REDISMODULE_ERR;
-            }
-          }
-          // set lookupkey name to name.
-          // by defualt "name = path"
-          kk->name = name;
-          kk->name_len = strlen(name);
-
-          kk->flags |= RLOOKUP_F_ISLOADED;
-          lstp->keys[lstp->nkeys++] = kk;
-        }
-        if (lstp->nkeys || lstp->base.flags & PLN_F_LOAD_ALL) {
-          rp = RPLoader_New(curLookup, lstp->keys, lstp->nkeys);
-          PUSH_RP();
-        }
-        break;
-      }
-      case PLN_T_ROOT:
-        // Placeholder step for initial lookup
-        break;
-      case PLN_T_DISTRIBUTE:
-        // This is the root already
-        break;
-      case PLN_T_INVALID:
-      case PLN_T__MAX:
-        // not handled yet
-        RS_LOG_ASSERT(0, "Oops");
-    }
-  }
-
-  // If no LIMIT or SORT has been applied, do it somewhere here so we don't
-  // return the entire matching result set!
-  if (!hasArrange && IsSearch(req)) {
-    rp = getArrangeRP(req, pln, NULL, status, rpUpstream);
-    if (!rp) {
-      goto error;
-    }
-    rpUpstream = rp;
-  }
-
-  // If this is an FT.SEARCH command which requires returning of some of the
-  // document fields, handle those options in this function
-  if (IsSearch(req) && !(req->reqflags & QEXEC_F_SEND_NOFIELDS)) {
-    if (buildOutputPipeline(req, status) != REDISMODULE_OK) {
-      goto error;
-    }
-  }
-
-  // If we are in a multi threaded context we need to buffer results and lock the GIL
-  // before we first access redis key space and unlock it when it is no longer needed.
-  if((options & AREQ_BUILD_THREADSAFE_PIPELINE)) {
-    SafeRedisKeyspaceAccessPipeline(req);
-  }
-
-  // In profile mode, we need to add RP_Profile before each RP
-  if (IsProfile(req) && req->qiter.endProc) {
-    Profile_AddRPs(&req->qiter);
-  }
-
-  return REDISMODULE_OK;
-error:
-  return REDISMODULE_ERR;
-}
-
-void AREQ_Free(AREQ *req) {
-  // First, free the result processors
-  ResultProcessor *rp = req->qiter.endProc;
-  while (rp) {
-    ResultProcessor *next = rp->upstream;
-    rp->Free(rp);
-    rp = next;
-  }
-  if (req->rootiter) {
-    req->rootiter->Free(req->rootiter);
-    req->rootiter = NULL;
-  }
-
-  // Go through each of the steps and free it..
-  AGPLN_FreeSteps(&req->ap);
-
-  QAST_Destroy(&req->ast);
-
-  if (req->searchopts.stopwords) {
-    StopWordList_Unref((StopWordList *)req->searchopts.stopwords);
-  }
-
-  ConcurrentSearchCtx_Free(&req->conc);
-
-  // Finally, free the context. If we are a cursor or have multi workers threads,
-  // we need also to detach the ("Thread Safe") context.
-  RedisModuleCtx *thctx = NULL;
-  if (req->sctx) {
-    if (req->reqflags & QEXEC_F_HAS_THCTX || req->reqflags & QEXEC_F_IS_CURSOR) {
-      thctx = req->sctx->redisCtx;
-      req->sctx->redisCtx = NULL;
-    }
-    // Here we unlock the spec
-    SearchCtx_Free(req->sctx);
-  }
-  for (size_t ii = 0; ii < req->nargs; ++ii) {
-    sdsfree(req->args[ii]);
-  }
-  if (req->searchopts.legacy.filters) {
-    for (size_t ii = 0; ii < array_len(req->searchopts.legacy.filters); ++ii) {
-      NumericFilter *nf = req->searchopts.legacy.filters[ii];
-      if (nf) {
-        NumericFilter_Free(req->searchopts.legacy.filters[ii]);
-      }
-    }
-    array_free(req->searchopts.legacy.filters);
-  }
-  rm_free(req->searchopts.inids);
-  if (req->searchopts.params) {
-    Param_DictFree(req->searchopts.params);
-  }
-  FieldList_Free(&req->outFields);
-  if (thctx) {
-    RedisModule_FreeThreadSafeContext(thctx);
-  }
-  if(req->requiredFields) {
-    array_free(req->requiredFields);
-  }
-  rm_free(req->args);
-  rm_free(req);
-}
-=======
-/*
- * Copyright Redis Ltd. 2016 - present
- * Licensed under your choice of the Redis Source Available License 2.0 (RSALv2) or
- * the Server Side Public License v1 (SSPLv1).
- */
-
-#include "aggregate.h"
-#include "reducer.h"
-
-#include <query.h>
-#include <extension.h>
-#include <result_processor.h>
-#include <util/arr.h>
-#include <rmutil/util.h>
-#include "ext/default.h"
-#include "extension.h"
-#include "profile.h"
-#include "config.h"
-#include "util/timeout.h"
-#include "query_optimizer.h"
-
-extern RSConfig RSGlobalConfig;
-
-#define DEFAULT_BUFFER_BLOCK_SIZE 1024
-
-/**
- * Ensures that the user has not requested one of the 'extended' features. Extended
- * in this case refers to reducers which re-create the search results.
- * @param areq the request
- * @param name the name of the option that requires simple mode. Used for error
- *   formatting
- * @param status the error object
- */
-static bool ensureSimpleMode(AREQ *areq) {
-  if(areq->reqflags & QEXEC_F_IS_EXTENDED) {
-    return false;
-  }
-  areq->reqflags |= QEXEC_F_IS_SEARCH;
-  return true;
-}
-
-/**
- * Like @ref ensureSimpleMode(), but does the opposite -- ensures that one of the
- * 'simple' options - i.e. ones which rely on the field to be the exact same as
- * found in the document - was not requested.
- */
-static int ensureExtendedMode(AREQ *areq, const char *name, QueryError *status) {
-  if (areq->reqflags & QEXEC_F_IS_SEARCH) {
-    QueryError_SetErrorFmt(status, QUERY_EINVAL,
-                           "option `%s` is mutually exclusive with simple (i.e. search) options",
-                           name);
-    return 0;
-  }
-  areq->reqflags |= QEXEC_F_IS_EXTENDED;
-  return 1;
-}
-
-static int parseSortby(PLN_ArrangeStep *arng, ArgsCursor *ac, QueryError *status, int allowLegacy);
-
-static void ReturnedField_Free(ReturnedField *field) {
-  rm_free(field->highlightSettings.openTag);
-  rm_free(field->highlightSettings.closeTag);
-  rm_free(field->summarizeSettings.separator);
-}
-
-void FieldList_Free(FieldList *fields) {
-  for (size_t ii = 0; ii < fields->numFields; ++ii) {
-    ReturnedField_Free(fields->fields + ii);
-  }
-  ReturnedField_Free(&fields->defaultField);
-  rm_free(fields->fields);
-}
-
-ReturnedField *FieldList_GetCreateField(FieldList *fields, const char *name, const char *path) {
-  size_t foundIndex = -1;
-  for (size_t ii = 0; ii < fields->numFields; ++ii) {
-    if (!strcmp(fields->fields[ii].name, name)) {
-      return fields->fields + ii;
-    }
-  }
-
-  fields->fields = rm_realloc(fields->fields, sizeof(*fields->fields) * ++fields->numFields);
-  ReturnedField *ret = fields->fields + (fields->numFields - 1);
-  memset(ret, 0, sizeof *ret);
-  ret->name = name;
-  ret->path = path ? path : name;
-  return ret;
-}
-
-static void FieldList_RestrictReturn(FieldList *fields) {
-  size_t oix = 0;
-  for (size_t ii = 0; ii < fields->numFields; ++ii) {
-    if (fields->fields[ii].explicitReturn == 0) {
-      ReturnedField_Free(fields->fields + ii);
-    } else if (ii != oix) {
-      fields->fields[oix++] = fields->fields[ii];
-    } else {
-      ++oix;
-    }
-  }
-  fields->numFields = oix;
-}
-
-static int parseCursorSettings(AREQ *req, ArgsCursor *ac, QueryError *status) {
-  ACArgSpec specs[] = {{.name = "MAXIDLE",
-                        .type = AC_ARGTYPE_UINT,
-                        .target = &req->cursorMaxIdle,
-                        .intflags = AC_F_GE1},
-                       {.name = "COUNT",
-                        .type = AC_ARGTYPE_UINT,
-                        .target = &req->cursorChunkSize,
-                        .intflags = AC_F_GE1},
-                       {NULL}};
-
-  int rv;
-  ACArgSpec *errArg = NULL;
-  if ((rv = AC_ParseArgSpec(ac, specs, &errArg)) != AC_OK && rv != AC_ERR_ENOENT) {
-    QERR_MKBADARGS_AC(status, errArg->name, rv);
-    return REDISMODULE_ERR;
-  }
-
-  if (req->cursorMaxIdle == 0 || req->cursorMaxIdle > RSGlobalConfig.cursorMaxIdle) {
-    req->cursorMaxIdle = RSGlobalConfig.cursorMaxIdle;
-  }
-  req->reqflags |= QEXEC_F_IS_CURSOR;
-  return REDISMODULE_OK;
-}
-
-static int parseRequiredFields(AREQ *req, ArgsCursor *ac, QueryError *status){
-
-  ArgsCursor args = {0};
-  int rv = AC_GetVarArgs(ac, &args);
-  if (rv != AC_OK) {
-    QERR_MKBADARGS_AC(status, "_REQUIRED_FIELDS", rv);
-    return REDISMODULE_ERR;
-  }
-
-  int requiredFieldNum = AC_NumArgs(&args);
-  // This array contains shallow copy of the required fields names. Those copies are to use only for lookup.
-  // If we need to use them in reply we should make a copy of those strings.
-  const char** requiredFields = array_new(const char*, requiredFieldNum);
-  for(size_t i=0; i < requiredFieldNum; i++) {
-    const char *s = AC_GetStringNC(&args, NULL); {
-      if(!s) {
-        array_free(requiredFields);
-        return REDISMODULE_ERR;
-      }
-    }
-    requiredFields = array_append(requiredFields, s);
-  }
-
-  req->requiredFields = requiredFields;
-
-  return REDISMODULE_OK;
-}
-
-int parseDialect(unsigned int *dialect, ArgsCursor *ac, QueryError *status) {
-  if (AC_NumRemaining(ac) < 1) {
-      QueryError_SetError(status, QUERY_EPARSEARGS, "Need an argument for DIALECT");
-      return REDISMODULE_ERR;
-    }
-    if ((AC_GetUnsigned(ac, dialect, AC_F_GE1) != AC_OK) || (*dialect > MAX_DIALECT_VERSION)) {
-      QueryError_SetErrorFmt(
-        status, QUERY_EPARSEARGS,
-        "DIALECT requires a non negative integer >=%u and <= %u",
-        MIN_DIALECT_VERSION, MAX_DIALECT_VERSION
-      );
-      return REDISMODULE_ERR;
-    }
-    return REDISMODULE_OK;
-}
-
-#define ARG_HANDLED 1
-#define ARG_ERROR -1
-#define ARG_UNKNOWN 0
-
-static int handleCommonArgs(AREQ *req, ArgsCursor *ac, QueryError *status, int allowLegacy) {
-  int rv;
-  // This handles the common arguments that are not stateful
-  if (AC_AdvanceIfMatch(ac, "LIMIT")) {
-    PLN_ArrangeStep *arng = AGPLN_GetOrCreateArrangeStep(&req->ap);
-    arng->isLimited = 1;
-    // Parse offset, length
-    if (AC_NumRemaining(ac) < 2) {
-      QueryError_SetError(status, QUERY_EPARSEARGS, "LIMIT requires two arguments");
-      return ARG_ERROR;
-    }
-    if ((rv = AC_GetU64(ac, &arng->offset, 0)) != AC_OK ||
-        (rv = AC_GetU64(ac, &arng->limit, 0)) != AC_OK) {
-      QueryError_SetError(status, QUERY_EPARSEARGS, "LIMIT needs two numeric arguments");
-      return ARG_ERROR;
-    }
-
-    if (arng->isLimited && arng->limit == 0) {
-      // LIMIT 0 0 - only count
-      req->reqflags |= QEXEC_F_NOROWS;
-      req->reqflags |= QEXEC_F_SEND_NOFIELDS;
-      // TODO: unify if when req holds only maxResults according to the query type. 
-      //(SEARCH / AGGREGATE)
-    } else if ((arng->limit > req->maxSearchResults) &&
-               (req->reqflags & QEXEC_F_IS_SEARCH)) {
-      QueryError_SetErrorFmt(status, QUERY_ELIMIT, "LIMIT exceeds maximum of %llu",
-                             req->maxSearchResults);
-      return ARG_ERROR;
-    } else if ((arng->limit > req->maxAggregateResults) &&
-               !(req->reqflags & QEXEC_F_IS_SEARCH)) {
-      QueryError_SetErrorFmt(status, QUERY_ELIMIT, "LIMIT exceeds maximum of %llu",
-                             req->maxAggregateResults);
-      return ARG_ERROR;
-    } else if (arng->offset > req->maxSearchResults) {
-      QueryError_SetErrorFmt(status, QUERY_ELIMIT, "OFFSET exceeds maximum of %llu",
-                             req->maxSearchResults);
-      return ARG_ERROR;
-    }
-  } else if (AC_AdvanceIfMatch(ac, "SORTBY")) {
-    PLN_ArrangeStep *arng = AGPLN_GetOrCreateArrangeStep(&req->ap);
-    if ((parseSortby(arng, ac, status, req->reqflags & QEXEC_F_IS_SEARCH)) != REDISMODULE_OK) {
-      return ARG_ERROR;
-    }
-    // If we have sort by clause and don't need to return scores, we can avoid computing them.
-    if (req->reqflags & QEXEC_F_IS_SEARCH && !(QEXEC_F_SEND_SCORES & req->reqflags)) {
-      req->searchopts.flags |= Search_IgnoreScores;
-    }
-  } else if (AC_AdvanceIfMatch(ac, "TIMEOUT")) {
-    if (AC_NumRemaining(ac) < 1) {
-      QueryError_SetError(status, QUERY_EPARSEARGS, "Need argument for TIMEOUT");
-      return ARG_ERROR;
-    }
-    if (AC_GetUnsignedLongLong(ac, &req->reqConfig.queryTimeoutMS, AC_F_GE0) != AC_OK) {
-      QueryError_SetErrorFmt(status, QUERY_EPARSEARGS, "TIMEOUT requires a non negative integer");
-      return ARG_ERROR;
-    }
-  } else if (AC_AdvanceIfMatch(ac, "WITHCURSOR")) {
-    if (parseCursorSettings(req, ac, status) != REDISMODULE_OK) {
-      return ARG_ERROR;
-    }
-  } else if (AC_AdvanceIfMatch(ac, "_NUM_SSTRING")) {
-    req->reqflags |= QEXEC_F_TYPED;
-  } else if (AC_AdvanceIfMatch(ac, "WITHRAWIDS")) {
-    req->reqflags |= QEXEC_F_SENDRAWIDS;
-  } else if (AC_AdvanceIfMatch(ac, "PARAMS")) {
-    if (parseParams(&(req->searchopts.params), ac, status) != REDISMODULE_OK) {
-      return ARG_ERROR;
-    }
-  } else if(AC_AdvanceIfMatch(ac, "_REQUIRED_FIELDS")) {
-    if (parseRequiredFields(req, ac, status) != REDISMODULE_OK) {
-      return ARG_ERROR;
-    }
-    req->reqflags |= QEXEC_F_REQUIRED_FIELDS;
-  }
-    else if(AC_AdvanceIfMatch(ac, "DIALECT")) {
-    if (parseDialect(&req->reqConfig.dialectVersion, ac, status) != REDISMODULE_OK) {
-      return ARG_ERROR;
-    }
-  } else {
-    return ARG_UNKNOWN;
-  }
-
-  return ARG_HANDLED;
-}
-
-static int parseSortby(PLN_ArrangeStep *arng, ArgsCursor *ac, QueryError *status, int isLegacy) {
-  // Prevent multiple SORTBY steps
-  if (arng->sortKeys != NULL) {
-    if (isLegacy) {
-      QERR_MKBADARGS_FMT(status, "Multiple SORTBY steps are not allowed");
-    } else {
-      QERR_MKBADARGS_FMT(status, "Multiple SORTBY steps are not allowed. Sort multiple fields in a single step");
-    }
-    return REDISMODULE_ERR;
-  }
-
-  // Assume argument is at 'SORTBY'
-  ArgsCursor subArgs = {0};
-  int rv;
-  int legacyDesc = 0;
-
-  // We build a bitmap of maximum 64 sorting parameters. 1 means asc, 0 desc
-  // By default all bits are 1. Whenever we encounter DESC we flip the corresponding bit
-  uint64_t ascMap = SORTASCMAP_INIT;
-  const char **keys = NULL;
-
-  if (isLegacy) {
-    if (AC_NumRemaining(ac) > 0) {
-      // Mimic subArgs to contain the single field we already have
-      AC_GetSlice(ac, &subArgs, 1);
-      if (AC_AdvanceIfMatch(ac, "DESC")) {
-        legacyDesc = 1;
-      } else if (AC_AdvanceIfMatch(ac, "ASC")) {
-        legacyDesc = 0;
-      }
-    } else {
-      goto err;
-    }
-  } else {
-    rv = AC_GetVarArgs(ac, &subArgs);
-    if (rv != AC_OK) {
-      QERR_MKBADARGS_AC(status, "SORTBY", rv);
-      goto err;
-    }
-  }
-
-  keys = array_new(const char *, 8);
-
-  if (isLegacy) {
-    // Legacy demands one field and an optional ASC/DESC parameter. Both
-    // of these are handled above, so no need for argument parsing
-    const char *s = AC_GetStringNC(&subArgs, NULL);
-    keys = array_append(keys, s);
-
-    if (legacyDesc) {
-      SORTASCMAP_SETDESC(ascMap, 0);
-    }
-  } else {
-    while (!AC_IsAtEnd(&subArgs)) {
-
-      const char *s = AC_GetStringNC(&subArgs, NULL);
-      if (*s == '@') {
-        if (array_len(keys) >= SORTASCMAP_MAXFIELDS) {
-          QERR_MKBADARGS_FMT(status, "Cannot sort by more than %lu fields", SORTASCMAP_MAXFIELDS);
-          goto err;
-        }
-        s++;
-        keys = array_append(keys, s);
-        continue;
-      }
-
-      if (!strcasecmp(s, "ASC")) {
-        SORTASCMAP_SETASC(ascMap, array_len(keys) - 1);
-      } else if (!strcasecmp(s, "DESC")) {
-        SORTASCMAP_SETDESC(ascMap, array_len(keys) - 1);
-      } else {
-        // Unknown token - neither a property nor ASC/DESC
-        QERR_MKBADARGS_FMT(status, "MISSING ASC or DESC after sort field (%s)", s);
-        goto err;
-      }
-    }
-  }
-
-  // Parse optional MAX
-  // MAX is not included in the normal SORTBY arglist.. so we need to switch
-  // back to `ac`
-  if (AC_AdvanceIfMatch(ac, "MAX")) {
-    if (isLegacy) {
-      QERR_MKBADARGS_FMT(status, "SORTBY MAX is not supported by FT.SEARCH");
-      goto err;
-    }
-    unsigned mx = 0;
-    if ((rv = AC_GetUnsigned(ac, &mx, 0) != AC_OK)) {
-      QERR_MKBADARGS_AC(status, "MAX", rv);
-      goto err;
-    }
-    arng->limit = mx;
-  }
-
-  arng->sortAscMap = ascMap;
-  arng->sortKeys = keys;
-  return REDISMODULE_OK;
-err:
-  QERR_MKBADARGS_FMT(status, "Bad SORTBY arguments");
-  if (keys) {
-    array_free(keys);
-  }
-  return REDISMODULE_ERR;
-}
-
-static int parseQueryLegacyArgs(ArgsCursor *ac, RSSearchOptions *options, QueryError *status) {
-  if (AC_AdvanceIfMatch(ac, "FILTER")) {
-    // Numeric filter
-    NumericFilter **curpp = array_ensure_tail(&options->legacy.filters, NumericFilter *);
-    *curpp = NumericFilter_Parse(ac, status);
-    if (!*curpp) {
-      return ARG_ERROR;
-    }
-  } else if (AC_AdvanceIfMatch(ac, "GEOFILTER")) {
-    options->legacy.gf = rm_calloc(1, sizeof(*options->legacy.gf));
-    if (GeoFilter_Parse(options->legacy.gf, ac, status) != REDISMODULE_OK) {
-      GeoFilter_Free(options->legacy.gf);
-      return ARG_ERROR;
-    }
-  } else {
-    return ARG_UNKNOWN;
-  }
-  return ARG_HANDLED;
-}
-
-static int parseQueryArgs(ArgsCursor *ac, AREQ *req, RSSearchOptions *searchOpts,
-                          AggregatePlan *plan, QueryError *status) {
-  // Parse query-specific arguments..
-  const char *languageStr = NULL;
-  ArgsCursor returnFields = {0};
-  ArgsCursor inKeys = {0};
-  ArgsCursor inFields = {0};
-  ACArgSpec querySpecs[] = {
-      {.name = "INFIELDS", .type = AC_ARGTYPE_SUBARGS, .target = &inFields},  // Comment
-      {.name = "SLOP",
-       .type = AC_ARGTYPE_INT,
-       .target = &searchOpts->slop,
-       .intflags = AC_F_COALESCE},
-      {.name = "LANGUAGE", .type = AC_ARGTYPE_STRING, .target = &languageStr},
-      {.name = "EXPANDER", .type = AC_ARGTYPE_STRING, .target = &searchOpts->expanderName},
-      {.name = "INKEYS", .type = AC_ARGTYPE_SUBARGS, .target = &inKeys},
-      {.name = "SCORER", .type = AC_ARGTYPE_STRING, .target = &searchOpts->scorerName},
-      {.name = "RETURN", .type = AC_ARGTYPE_SUBARGS, .target = &returnFields},
-      {AC_MKBITFLAG("INORDER", &searchOpts->flags, Search_InOrder)},
-      {AC_MKBITFLAG("VERBATIM", &searchOpts->flags, Search_Verbatim)},
-      {AC_MKBITFLAG("WITHSCORES", &req->reqflags, QEXEC_F_SEND_SCORES)},
-      {AC_MKBITFLAG("WITHSORTKEYS", &req->reqflags, QEXEC_F_SEND_SORTKEYS)},
-      {AC_MKBITFLAG("WITHPAYLOADS", &req->reqflags, QEXEC_F_SEND_PAYLOADS)},
-      {AC_MKBITFLAG("NOCONTENT", &req->reqflags, QEXEC_F_SEND_NOFIELDS)},
-      {AC_MKBITFLAG("NOSTOPWORDS", &searchOpts->flags, Search_NoStopwrods)},
-      {AC_MKBITFLAG("EXPLAINSCORE", &req->reqflags, QEXEC_F_SEND_SCOREEXPLAIN)},
-      {AC_MKBITFLAG("OPTIMIZE", &req->reqflags, QEXEC_OPTIMIZE)},
-      {AC_MKBITFLAG("WITHOUTCOUNT", &req->reqflags, QEXEC_OPTIMIZE)},
-      {.name = "PAYLOAD",
-       .type = AC_ARGTYPE_STRING,
-       .target = &req->ast.udata,
-       .len = &req->ast.udatalen},
-      {NULL}};
-
-  while (!AC_IsAtEnd(ac)) {
-    ACArgSpec *errSpec = NULL;
-    int rv = AC_ParseArgSpec(ac, querySpecs, &errSpec);
-    if (rv == AC_OK) {
-      continue;
-    }
-
-    if (rv != AC_ERR_ENOENT) {
-      QERR_MKBADARGS_AC(status, errSpec->name, rv);
-      return REDISMODULE_ERR;
-    }
-
-    // See if this is one of our arguments which requires special handling
-    if (AC_AdvanceIfMatch(ac, "SUMMARIZE")) {
-      if(!ensureSimpleMode(req)) {
-        QERR_MKBADARGS_FMT(status, "SUMMARIZE is not supported on FT.AGGREGATE");
-        return REDISMODULE_ERR;
-      }
-      if (ParseSummarize(ac, &req->outFields) == REDISMODULE_ERR) {
-        QERR_MKBADARGS_FMT(status, "Bad arguments for SUMMARIZE");
-        return REDISMODULE_ERR;
-      }
-      req->reqflags |= QEXEC_F_SEND_HIGHLIGHT;
-
-    } else if (AC_AdvanceIfMatch(ac, "HIGHLIGHT")) {
-      if(!ensureSimpleMode(req)) {
-        QERR_MKBADARGS_FMT(status, "HIGHLIGHT is not supported on FT.AGGREGATE");
-        return REDISMODULE_ERR;
-      }
-
-      if (ParseHighlight(ac, &req->outFields) == REDISMODULE_ERR) {
-        QERR_MKBADARGS_FMT(status, "Bad arguments for HIGHLIGHT");
-        return REDISMODULE_ERR;
-      }
-      req->reqflags |= QEXEC_F_SEND_HIGHLIGHT;
-
-    } else if ((req->reqflags & QEXEC_F_IS_SEARCH) &&
-               ((rv = parseQueryLegacyArgs(ac, searchOpts, status)) != ARG_UNKNOWN)) {
-      if (rv == ARG_ERROR) {
-        return REDISMODULE_ERR;
-      }
-    } else {
-      int rv = handleCommonArgs(req, ac, status, 1);
-      if (rv == ARG_HANDLED) {
-        // nothing
-      } else if (rv == ARG_ERROR) {
-        return REDISMODULE_ERR;
-      } else {
-        break;
-      }
-    }
-  }
-
-  if ((req->reqflags & QEXEC_F_SEND_SCOREEXPLAIN) && !(req->reqflags & QEXEC_F_SEND_SCORES)) {
-    QERR_MKBADARGS_FMT(status, "EXPLAINSCORE must be accompanied with WITHSCORES");
-    return REDISMODULE_ERR;
-  }
-
-  searchOpts->inkeys = (const char **)inKeys.objs;
-  searchOpts->ninkeys = inKeys.argc;
-  searchOpts->legacy.infields = (const char **)inFields.objs;
-  searchOpts->legacy.ninfields = inFields.argc;
-  searchOpts->language = RSLanguage_Find(languageStr, 0);
-
-  if (AC_IsInitialized(&returnFields)) {
-    if(!ensureSimpleMode(req)) {
-        QERR_MKBADARGS_FMT(status, "RETURN is not supported on FT.AGGREGATE");
-        return REDISMODULE_ERR;
-    }
-
-    req->outFields.explicitReturn = 1;
-    if (returnFields.argc == 0) {
-      req->reqflags |= QEXEC_F_SEND_NOFIELDS;
-    }
-
-    while (!AC_IsAtEnd(&returnFields)) {
-      const char *path = AC_GetStringNC(&returnFields, NULL);
-      const char *name = path;
-      if (AC_AdvanceIfMatch(&returnFields, SPEC_AS_STR)) {
-        int rv = AC_GetString(&returnFields, &name, NULL, 0);
-        if (rv != AC_OK) {
-          QERR_MKBADARGS_FMT(status, "RETURN path AS name - must be accompanied with NAME");
-          return REDISMODULE_ERR;
-        } else if (!strcasecmp(name, SPEC_AS_STR)) {
-          QERR_MKBADARGS_FMT(status, "Alias for RETURN cannot be `AS`");
-          return REDISMODULE_ERR;
-        }
-      }
-      ReturnedField *f = FieldList_GetCreateField(&req->outFields, name, path);
-      f->explicitReturn = 1;
-    }
-    FieldList_RestrictReturn(&req->outFields);
-  }
-  return REDISMODULE_OK;
-}
-
-static char *getReducerAlias(PLN_GroupStep *g, const char *func, const ArgsCursor *args) {
-
-  sds out = sdsnew("__generated_alias");
-  out = sdscat(out, func);
-  // only put parentheses if we actually have args
-  char buf[255];
-  ArgsCursor tmp = *args;
-  while (!AC_IsAtEnd(&tmp)) {
-    size_t l;
-    const char *s = AC_GetStringNC(&tmp, &l);
-    while (*s == '@') {
-      // Don't allow the leading '@' to be included as an alias!
-      ++s;
-      --l;
-    }
-    out = sdscatlen(out, s, l);
-    if (!AC_IsAtEnd(&tmp)) {
-      out = sdscat(out, ",");
-    }
-  }
-
-  // only put parentheses if we actually have args
-  sdstolower(out);
-
-  // duplicate everything. yeah this is lame but this function is not in a tight loop
-  char *dup = rm_strndup(out, sdslen(out));
-  sdsfree(out);
-  return dup;
-}
-
-static void groupStepFree(PLN_BaseStep *base) {
-  PLN_GroupStep *g = (PLN_GroupStep *)base;
-  if (g->reducers) {
-    size_t nreducers = array_len(g->reducers);
-    for (size_t ii = 0; ii < nreducers; ++ii) {
-      PLN_Reducer *gr = g->reducers + ii;
-      rm_free(gr->alias);
-    }
-    array_free(g->reducers);
-  }
-
-  RLookup_Cleanup(&g->lookup);
-  rm_free(base);
-}
-
-static RLookup *groupStepGetLookup(PLN_BaseStep *bstp) {
-  return &((PLN_GroupStep *)bstp)->lookup;
-}
-
-int PLNGroupStep_AddReducer(PLN_GroupStep *gstp, const char *name, ArgsCursor *ac,
-                            QueryError *status) {
-  // Just a list of functions..
-  PLN_Reducer *gr = array_ensure_tail(&gstp->reducers, PLN_Reducer);
-
-  gr->name = name;
-  int rv = AC_GetVarArgs(ac, &gr->args);
-  if (rv != AC_OK) {
-    QERR_MKBADARGS_AC(status, name, rv);
-    goto error;
-  }
-
-  const char *alias = NULL;
-  // See if there is an alias
-  if (AC_AdvanceIfMatch(ac, "AS")) {
-    rv = AC_GetString(ac, &alias, NULL, 0);
-    if (rv != AC_OK) {
-      QERR_MKBADARGS_AC(status, "AS", rv);
-      goto error;
-    }
-  }
-  if (alias == NULL) {
-    gr->alias = getReducerAlias(gstp, name, &gr->args);
-  } else {
-    gr->alias = rm_strdup(alias);
-  }
-  return REDISMODULE_OK;
-
-error:
-  array_pop(gstp->reducers);
-  return REDISMODULE_ERR;
-}
-
-static void genericStepFree(PLN_BaseStep *p) {
-  rm_free(p);
-}
-
-PLN_GroupStep *PLNGroupStep_New(const char **properties, size_t nproperties) {
-  PLN_GroupStep *gstp = rm_calloc(1, sizeof(*gstp));
-  gstp->properties = properties;
-  gstp->nproperties = nproperties;
-  gstp->base.dtor = groupStepFree;
-  gstp->base.getLookup = groupStepGetLookup;
-  gstp->base.type = PLN_T_GROUP;
-  return gstp;
-}
-
-static int parseGroupby(AREQ *req, ArgsCursor *ac, QueryError *status) {
-  ArgsCursor groupArgs = {0};
-  const char *s;
-  AC_GetString(ac, &s, NULL, AC_F_NOADVANCE);
-  int rv = AC_GetVarArgs(ac, &groupArgs);
-  if (rv != AC_OK) {
-    QERR_MKBADARGS_AC(status, "GROUPBY", rv);
-    return REDISMODULE_ERR;
-  }
-
-  // Number of fields.. now let's see the reducers
-  PLN_GroupStep *gstp = PLNGroupStep_New((const char **)groupArgs.objs, groupArgs.argc);
-  AGPLN_AddStep(&req->ap, &gstp->base);
-
-  while (AC_AdvanceIfMatch(ac, "REDUCE")) {
-    const char *name;
-    if (AC_GetString(ac, &name, NULL, 0) != AC_OK) {
-      QERR_MKBADARGS_AC(status, "REDUCE", rv);
-      return REDISMODULE_ERR;
-    }
-    if (PLNGroupStep_AddReducer(gstp, name, ac, status) != REDISMODULE_OK) {
-      goto error;
-    }
-  }
-  return REDISMODULE_OK;
-
-error:
-  return REDISMODULE_ERR;
-}
-
-static void freeFilterStep(PLN_BaseStep *bstp) {
-  PLN_MapFilterStep *fstp = (PLN_MapFilterStep *)bstp;
-  if (fstp->parsedExpr) {
-    ExprAST_Free(fstp->parsedExpr);
-  }
-  if (fstp->shouldFreeRaw) {
-    rm_free((char *)fstp->rawExpr);
-  }
-  rm_free((void *)fstp->base.alias);
-  rm_free(bstp);
-}
-
-PLN_MapFilterStep *PLNMapFilterStep_New(const char *expr, int mode) {
-  PLN_MapFilterStep *stp = rm_calloc(1, sizeof(*stp));
-  stp->base.dtor = freeFilterStep;
-  stp->base.type = mode;
-  stp->rawExpr = expr;
-  return stp;
-}
-
-static int handleApplyOrFilter(AREQ *req, ArgsCursor *ac, QueryError *status, int isApply) {
-  // Parse filters!
-  const char *expr = NULL;
-  int rv = AC_GetString(ac, &expr, NULL, 0);
-  if (rv != AC_OK) {
-    QERR_MKBADARGS_AC(status, "APPLY/FILTER", rv);
-    return REDISMODULE_ERR;
-  }
-
-  PLN_MapFilterStep *stp = PLNMapFilterStep_New(expr, isApply ? PLN_T_APPLY : PLN_T_FILTER);
-  AGPLN_AddStep(&req->ap, &stp->base);
-
-  if (isApply) {
-    if (AC_AdvanceIfMatch(ac, "AS")) {
-      const char *alias;
-      if (AC_GetString(ac, &alias, NULL, 0) != AC_OK) {
-        QERR_MKBADARGS_FMT(status, "AS needs argument");
-        goto error;
-      }
-      stp->base.alias = rm_strdup(alias);
-    } else {
-      stp->base.alias = rm_strdup(expr);
-    }
-  }
-  return REDISMODULE_OK;
-
-error:
-  if (stp) {
-    AGPLN_PopStep(&req->ap, &stp->base);
-    stp->base.dtor(&stp->base);
-  }
-  return REDISMODULE_ERR;
-}
-
-static void loadDtor(PLN_BaseStep *bstp) {
-  PLN_LoadStep *lstp = (PLN_LoadStep *)bstp;
-  rm_free(lstp->keys);
-  rm_free(lstp);
-}
-
-static int handleLoad(AREQ *req, ArgsCursor *ac, QueryError *status) {
-  ArgsCursor loadfields = {0};
-  int rc = AC_GetVarArgs(ac, &loadfields);
-  if (rc != AC_OK) {
-    const char *s = NULL;
-    rc = AC_GetString(ac, &s, NULL, 0);
-    if (rc != AC_OK || strcmp(s, "*")) {
-      QERR_MKBADARGS_AC(status, "LOAD", rc);
-      return REDISMODULE_ERR;
-    }
-    req->reqflags |= QEXEC_AGG_LOAD_ALL;
-  }
-
-  PLN_LoadStep *lstp = rm_calloc(1, sizeof(*lstp));
-  lstp->base.type = PLN_T_LOAD;
-  lstp->base.dtor = loadDtor;
-  if (loadfields.argc > 0) {
-    lstp->args = loadfields;
-    lstp->keys = rm_calloc(loadfields.argc, sizeof(*lstp->keys));
-  }
-
-  if (req->reqflags & QEXEC_AGG_LOAD_ALL) {
-    lstp->base.flags |= PLN_F_LOAD_ALL;
-  }
-
-  AGPLN_AddStep(&req->ap, &lstp->base);
-  return REDISMODULE_OK;
-}
-
-AREQ *AREQ_New(void) {
-  AREQ* req = rm_calloc(1, sizeof(AREQ));
-  /*   
-  unsigned int dialectVersion;
-  long long queryTimeoutMS;
-  RSTimeoutPolicy timeoutPolicy; 
-  int printProfileClock;
-  */
-  req->reqConfig = RSGlobalConfig.requestConfigParams;
-
-  // TODO: save only one of the configuration paramters according to the query type
-  // once query offset is bounded by both.
-  req->maxSearchResults = RSGlobalConfig.maxSearchResults;
-  req->maxAggregateResults = RSGlobalConfig.maxAggregateResults;
-  req->optimizer = QOptimizer_New();
-  return req;
-}
-
-int AREQ_Compile(AREQ *req, RedisModuleString **argv, int argc, QueryError *status) {
-  req->args = rm_malloc(sizeof(*req->args) * argc);
-  req->nargs = argc;
-  for (size_t ii = 0; ii < argc; ++ii) {
-    size_t n;
-    const char *s = RedisModule_StringPtrLen(argv[ii], &n);
-    req->args[ii] = sdsnewlen(s, n);
-  }
-
-  // Parse the query and basic keywords first..
-  ArgsCursor ac = {0};
-  ArgsCursor_InitSDS(&ac, req->args, req->nargs);
-
-  if (AC_IsAtEnd(&ac)) {
-    QueryError_SetError(status, QUERY_EPARSEARGS, "No query string provided");
-    return REDISMODULE_ERR;
-  }
-
-  req->query = AC_GetStringNC(&ac, NULL);
-  AGPLN_Init(&req->ap);
-
-  RSSearchOptions *searchOpts = &req->searchopts;
-  RSSearchOptions_Init(searchOpts);
-  if (parseQueryArgs(&ac, req, searchOpts, &req->ap, status) != REDISMODULE_OK) {
-    goto error;
-  }
-
-  int hasLoad = 0;
-
-  // Now we have a 'compiled' plan. Let's get some more options..
-
-  while (!AC_IsAtEnd(&ac)) {
-    int rv = handleCommonArgs(req, &ac, status, req->reqflags & QEXEC_F_IS_SEARCH);
-    if (rv == ARG_HANDLED) {
-      continue;
-    } else if (rv == ARG_ERROR) {
-      goto error;
-    }
-
-    if (AC_AdvanceIfMatch(&ac, "GROUPBY")) {
-      if (!ensureExtendedMode(req, "GROUPBY", status)) {
-        goto error;
-      }
-      if (parseGroupby(req, &ac, status) != REDISMODULE_OK) {
-        goto error;
-      }
-    } else if (AC_AdvanceIfMatch(&ac, "APPLY")) {
-      if (handleApplyOrFilter(req, &ac, status, 1) != REDISMODULE_OK) {
-        goto error;
-      }
-    } else if (AC_AdvanceIfMatch(&ac, "LOAD")) {
-      if (handleLoad(req, &ac, status) != REDISMODULE_OK) {
-        goto error;
-      }
-    } else if (AC_AdvanceIfMatch(&ac, "FILTER")) {
-      if (handleApplyOrFilter(req, &ac, status, 0) != REDISMODULE_OK) {
-        goto error;
-      }
-    } else {
-      QueryError_FmtUnknownArg(status, &ac, "<main>");
-      goto error;
-    }
-  }
-
-  return REDISMODULE_OK;
-
-error:
-  return REDISMODULE_ERR;
-}
-
-static void applyGlobalFilters(RSSearchOptions *opts, QueryAST *ast, const RedisSearchCtx *sctx) {
-  /** The following blocks will set filter options on the entire query */
-  if (opts->legacy.filters) {
-    for (size_t ii = 0; ii < array_len(opts->legacy.filters); ++ii) {
-      QAST_GlobalFilterOptions legacyFilterOpts = {.numeric = opts->legacy.filters[ii]};
-      QAST_SetGlobalFilters(ast, &legacyFilterOpts);
-    }
-    array_clear(opts->legacy.filters);  // so AREQ_Free() doesn't free the filters themselves, which
-                                        // are now owned by the query object
-  }
-  if (opts->legacy.gf) {
-    QAST_GlobalFilterOptions legacyOpts = {.geo = opts->legacy.gf};
-    QAST_SetGlobalFilters(ast, &legacyOpts);
-  }
-
-  if (opts->inkeys) {
-    opts->inids = rm_malloc(sizeof(*opts->inids) * opts->ninkeys);
-    for (size_t ii = 0; ii < opts->ninkeys; ++ii) {
-      t_docId did = DocTable_GetId(&sctx->spec->docs, opts->inkeys[ii], strlen(opts->inkeys[ii]));
-      if (did) {
-        opts->inids[opts->nids++] = did;
-      }
-    }
-    QAST_GlobalFilterOptions filterOpts = {.ids = opts->inids, .nids = opts->nids};
-    QAST_SetGlobalFilters(ast, &filterOpts);
-  }
-}
-
-int AREQ_ApplyContext(AREQ *req, RedisSearchCtx *sctx, QueryError *status) {
-  // Sort through the applicable options:
-  IndexSpec *index = sctx->spec;
-  RSSearchOptions *opts = &req->searchopts;
-  sctx->apiVersion = req->reqConfig.dialectVersion;
-  req->sctx = sctx;
-
-  if ((index->flags & Index_StoreByteOffsets) == 0 && (req->reqflags & QEXEC_F_SEND_HIGHLIGHT)) {
-    QueryError_SetError(
-        status, QUERY_EINVAL,
-        "Cannot use highlight/summarize because NOOFSETS was specified at index level");
-    return REDISMODULE_ERR;
-  }
-
-  // Go through the query options and see what else needs to be filled in!
-  // 1) INFIELDS
-  if (opts->legacy.ninfields) {
-    opts->fieldmask = 0;
-    for (size_t ii = 0; ii < opts->legacy.ninfields; ++ii) {
-      const char *s = opts->legacy.infields[ii];
-      t_fieldMask bit = IndexSpec_GetFieldBit(index, s, strlen(s));
-      opts->fieldmask |= bit;
-    }
-  }
-
-  if (opts->language == RS_LANG_UNSUPPORTED) {
-    QueryError_SetError(status, QUERY_EINVAL, "No such language");
-    return REDISMODULE_ERR;
-  }
-  if (opts->scorerName && Extensions_GetScoringFunction(NULL, opts->scorerName) == NULL) {
-    QueryError_SetErrorFmt(status, QUERY_EINVAL, "No such scorer %s", opts->scorerName);
-    return REDISMODULE_ERR;
-  }
-  if (!(opts->flags & Search_NoStopwrods)) {
-    opts->stopwords = sctx->spec->stopwords;
-    StopWordList_Ref(sctx->spec->stopwords);
-  }
-
-  QueryAST *ast = &req->ast;
-
-  int rv = QAST_Parse(ast, sctx, opts, req->query, strlen(req->query), req->reqConfig.dialectVersion, status);
-  if (rv != REDISMODULE_OK) {
-    return REDISMODULE_ERR;
-  }
-
-  QAST_EvalParams(ast, opts, status);
-  applyGlobalFilters(opts, ast, sctx);
-
-  if (QAST_CheckIsValid(ast, req->sctx->spec, opts, status) != REDISMODULE_OK) {
-    return REDISMODULE_ERR;
-  }
-
-  if (!(opts->flags & Search_Verbatim)) {
-    if (QAST_Expand(ast, opts->expanderName, opts, sctx, status) != REDISMODULE_OK) {
-      return REDISMODULE_ERR;
-    }
-  }
-
-  
-  // set queryAST configuration parameters
-  iteratorsConfig_init(&ast->config);
-  
-  // parse inputs for optimizations
-  OPTMZ(QOptimizer_Parse(req));
-
-  // check possible optimization after creation of QueryNode tree
-  OPTMZ(QOptimizer_QueryNodes(req->ast.root, req->optimizer));
-
-  if (QueryError_HasError(status)) {
-    return REDISMODULE_ERR;
-  }
-
-  return REDISMODULE_OK;
-}
-
-static ResultProcessor *buildGroupRP(PLN_GroupStep *gstp, RLookup *srclookup, QueryError *err) {
-  const RLookupKey *srckeys[gstp->nproperties], *dstkeys[gstp->nproperties];
-  for (size_t ii = 0; ii < gstp->nproperties; ++ii) {
-    const char *fldname = gstp->properties[ii] + 1;  // account for the @-
-    srckeys[ii] = RLookup_GetKey(srclookup, fldname, RLOOKUP_F_NOFLAGS);
-    if (!srckeys[ii]) {
-      QueryError_SetErrorFmt(err, QUERY_ENOPROPKEY, "No such property `%s`", fldname);
-      return NULL;
-    }
-    dstkeys[ii] = RLookup_GetKey(&gstp->lookup, fldname, RLOOKUP_F_OCREAT);
-  }
-
-  Grouper *grp = Grouper_New(srckeys, dstkeys, gstp->nproperties);
-
-  size_t nreducers = array_len(gstp->reducers);
-  for (size_t ii = 0; ii < nreducers; ++ii) {
-    // Build the actual reducer
-    PLN_Reducer *pr = gstp->reducers + ii;
-    ReducerOptions options = REDUCEROPTS_INIT(pr->name, &pr->args, srclookup, err);
-    ReducerFactory ff = RDCR_GetFactory(pr->name);
-    if (!ff) {
-      // No such reducer!
-      Grouper_Free(grp);
-      QueryError_SetErrorFmt(err, QUERY_ENOREDUCER, "No such reducer: %s", pr->name);
-      return NULL;
-    }
-    Reducer *rr = ff(&options);
-    if (!rr) {
-      Grouper_Free(grp);
-      return NULL;
-    }
-
-    // Set the destination key for the grouper!
-    RLookupKey *dstkey =
-        RLookup_GetKey(&gstp->lookup, pr->alias, RLOOKUP_F_OCREAT);
-    Grouper_AddReducer(grp, rr, dstkey);
-  }
-
-  return Grouper_GetRP(grp);
-}
-
-/** Pushes a processor up the stack. Returns the newly pushed processor
- * @param req the request
- * @param rp the processor to push
- * @param rpUpstream previous processor (used as source for rp)
- * @return the processor passed in `rp`.
- */
-static ResultProcessor *pushRP(AREQ *req, ResultProcessor *rp, ResultProcessor *rpUpstream) {
-  rp->upstream = rpUpstream;
-  rp->parent = &req->qiter;
-  req->qiter.endProc = rp;
-  return rp;
-}
-
-static ResultProcessor *getGroupRP(AREQ *req, PLN_GroupStep *gstp, ResultProcessor *rpUpstream,
-                                   QueryError *status) {
-  AGGPlan *pln = &req->ap;
-  RLookup *lookup = AGPLN_GetLookup(pln, &gstp->base, AGPLN_GETLOOKUP_PREV);
-  ResultProcessor *groupRP = buildGroupRP(gstp, lookup, status);
-
-  if (!groupRP) {
-    return NULL;
-  }
-
-  // See if we need a LOADER group here...?
-  RLookup *firstLk = AGPLN_GetLookup(pln, &gstp->base, AGPLN_GETLOOKUP_FIRST);
-
-  if (firstLk == lookup) {
-    // See if we need a loader step?
-    const RLookupKey **kklist = NULL;
-    for (RLookupKey *kk = firstLk->head; kk; kk = kk->next) {
-      if ((kk->flags & RLOOKUP_F_SCHEMASRC) && (!(kk->flags & RLOOKUP_F_SVSRC))) {
-        *array_ensure_tail(&kklist, const RLookupKey *) = kk;
-      }
-    }
-    if (kklist != NULL) {
-      ResultProcessor *rpLoader = RPLoader_New(firstLk, kklist, array_len(kklist));
-      array_free(kklist);
-      RS_LOG_ASSERT(rpLoader, "RPLoader_New failed");
-      rpUpstream = pushRP(req, rpLoader, rpUpstream);
-    }
-  }
-
-  return pushRP(req, groupRP, rpUpstream);
-}
-
-static ResultProcessor *getAdditionalMetricsRP(AREQ *req, RLookup *rl, QueryError *status) {
-  MetricRequest *requests = req->ast.metricRequests;
-  for (size_t i = 0; i < array_len(requests); i++) {
-    char *name = requests[i].metric_name;
-    if (IndexSpec_GetField(req->sctx->spec, name, strlen(name))) {
-      QueryError_SetErrorFmt(status, QUERY_EINDEXEXISTS, "Property `%s` already exists in schema", name);
-      return NULL;
-    }
-    RLookupKey *key = RLookup_GetKey(rl, name, RLOOKUP_F_OEXCL | RLOOKUP_F_OCREAT);
-    if (!key) {
-      QueryError_SetErrorFmt(status, QUERY_EDUPFIELD, "Property `%s` specified more than once", name);
-      return NULL;
-    }
-    key->flags |= RLOOKUP_F_ISLOADED;
-
-    // In some cases the iterator that requested the additional field can be NULL (if some other iterator knows early
-    // that it has no results), but we still want the rest of the pipline to know about the additional field name,
-    // because there is no syntax error and the sorter should be able to "sort" by this field.
-    // If there is a pointer to the node's RLookupKey, write the address.
-    if (requests[i].key_ptr)
-      *requests[i].key_ptr = key;
-  }
-  return RPMetricsLoader_New();
-}
-
-static ResultProcessor *getArrangeRP(AREQ *req, AGGPlan *pln, const PLN_BaseStep *stp,
-                                     QueryError *status, ResultProcessor *up) {
-  ResultProcessor *rp = NULL;
-  PLN_ArrangeStep astp_s = {.base = {.type = PLN_T_ARRANGE}};
-  PLN_ArrangeStep *astp = (PLN_ArrangeStep *)stp;
-  IndexSpec *spec = req->sctx ? req->sctx->spec : NULL; // check for sctx?
-
-  if (!astp) {
-    astp = &astp_s;
-  }
-
-  size_t limit = astp->offset + astp->limit;
-  if (!limit) {
-    limit = DEFAULT_LIMIT;
-  }
-
-  // TODO: unify if when req holds only maxResults according to the query type. 
-  //(SEARCH / AGGREGATE)
-  if (IsSearch(req) && req->maxSearchResults != UINT64_MAX) {
-    limit = MIN(limit, req->maxSearchResults);
-  }
-
-  if (!IsSearch(req) && req->maxAggregateResults != UINT64_MAX) {
-    limit = MIN(limit, req->maxAggregateResults);
-  }
-
-  if (IsCount(req) || !limit) {
-    rp = RPCounter_New();
-    up = pushRP(req, rp, up);
-    return up;
-  }
-
-  if (astp->sortKeys) {
-    size_t nkeys = array_len(astp->sortKeys);
-    astp->sortkeysLK = rm_malloc(sizeof(*astp->sortKeys) * nkeys);
-
-    const RLookupKey **sortkeys = astp->sortkeysLK;
-
-    // Store and count keys that require loading from Redis.
-    const RLookupKey **loadKeys = NULL;
-    RLookup *lk = AGPLN_GetLookup(pln, stp, AGPLN_GETLOOKUP_PREV);
-
-    for (size_t ii = 0; ii < nkeys; ++ii) {
-      const char *keystr = astp->sortKeys[ii];
-      RLookupKey *sortkey = RLookup_GetKey(lk, keystr, RLOOKUP_F_NOFLAGS);
-      if (!sortkey) {
-        QueryError_SetErrorFmt(status, QUERY_ENOPROPKEY, "Property `%s` not loaded nor in schema", keystr);
-        return NULL;
-      }
-      sortkeys[ii] = sortkey;
-      // if the key is not sortable, and also not loaded by another result processor,
-      // add it to the loadkeys list.
-      if(!(sortkey->flags & RLOOKUP_F_SVSRC) &&
-         !(sortkey->flags & RLOOKUP_F_ISLOADED)) {
-
-        *array_ensure_tail(&loadKeys, const RLookupKey *) = sortkey;
-
-        // Update lookupkey's flag to loaded
-        sortkey->flags |= RLOOKUP_F_ISLOADED;
-      }
-    }
-    rp = RPSorter_NewByFields(limit, sortkeys, nkeys, loadKeys, array_len(loadKeys),
-	                          astp->sortAscMap, req->optimizer->type == Q_OPT_NO_SORTER);
-    up = pushRP(req, rp, up);
-  }
-
-  // No sort? then it must be sort by score, which is the default.
-  // In optimize mode, add sorter for queries with scorer or for `*`.
-  if (rp == NULL && IsSearch(req) && (!IsOptimized(req) || HasScorer(req) || IsWildcard(req))) {
-    rp = RPSorter_NewByScore(limit, req->optimizer->type == Q_OPT_NO_SORTER);
-    up = pushRP(req, rp, up);
-  }
-
-  if (astp->offset || (astp->limit && !rp)) {
-    rp = RPPager_New(astp->offset, astp->limit);
-    up = pushRP(req, rp, up);
-  }
-
-  return rp;
-}
-
-// Assumes that the spec is locked
-static ResultProcessor *getScorerRP(AREQ *req) {
-  const char *scorer = req->searchopts.scorerName;
-  if (!scorer) {
-    scorer = DEFAULT_SCORER_NAME;
-  }
-  ScoringFunctionArgs scargs = {0};
-  if (req->reqflags & QEXEC_F_SEND_SCOREEXPLAIN) {
-    scargs.scrExp = rm_calloc(1, sizeof(RSScoreExplain));
-  }
-  ExtScoringFunctionCtx *fns = Extensions_GetScoringFunction(&scargs, scorer);
-  RS_LOG_ASSERT(fns, "Extensions_GetScoringFunction failed");
-  IndexSpec_GetStats(req->sctx->spec, &scargs.indexStats);
-  scargs.qdata = req->ast.udata;
-  scargs.qdatalen = req->ast.udatalen;
-  ResultProcessor *rp = RPScorer_New(fns, &scargs);
-  return rp;
-}
-
-static int hasQuerySortby(const AGGPlan *pln) {
-  const PLN_BaseStep *bstp = AGPLN_FindStep(pln, NULL, NULL, PLN_T_GROUP);
-  if (bstp != NULL) {
-    const PLN_ArrangeStep *arng = (PLN_ArrangeStep *)AGPLN_FindStep(pln, NULL, bstp, PLN_T_ARRANGE);
-    if (arng && arng->sortKeys) {
-      return 1;
-    }
-  } else {
-    // no group... just see if we have an arrange step
-    const PLN_ArrangeStep *arng = (PLN_ArrangeStep *)AGPLN_FindStep(pln, NULL, NULL, PLN_T_ARRANGE);
-    return arng && arng->sortKeys;
-  }
-  return 0;
-}
-
-#define PUSH_RP()                           \
-  rpUpstream = pushRP(req, rp, rpUpstream); \
-  rp = NULL;
-
-/**
- * Builds the implicit pipeline for querying and scoring, and ensures that our
- * subsequent execution stages actually have data to operate on.
- */
-static void buildImplicitPipeline(AREQ *req, QueryError *Status) {
-  RedisSearchCtx *sctx = req->sctx;
-  req->qiter.conc = &req->conc;
-  req->qiter.sctx = sctx;
-  req->qiter.err = Status;
-
-  IndexSpecCache *cache = IndexSpec_GetSpecCache(req->sctx->spec);
-  RS_LOG_ASSERT(cache, "IndexSpec_GetSpecCache failed")
-  RLookup *first = AGPLN_GetLookup(&req->ap, NULL, AGPLN_GETLOOKUP_FIRST);
-
-  RLookup_Init(first, cache);
-
-  ResultProcessor *rp = RPIndexIterator_New(req->rootiter, req->timeoutTime);
-  ResultProcessor *rpUpstream = NULL;
-  req->qiter.rootProc = req->qiter.endProc = rp;
-  PUSH_RP();
-
-  // Load results metrics according to their RLookup key.
-  // We need this RP only if metricRequests is not empty.
-  if (req->ast.metricRequests) {
-    rp = getAdditionalMetricsRP(req, first, Status);
-    if (!rp) {
-      return;
-    }
-    PUSH_RP();
-  }
-
-  /** Create a scorer if:
-   *  * WITHSCORES is defined
-   *  * there is no subsequent sorter within this grouping */
-  if ((req->reqflags & QEXEC_F_SEND_SCORES) ||
-      (!hasQuerySortby(&req->ap) && IsSearch(req) && !IsCount(req))) {
-    rp = getScorerRP(req);
-    PUSH_RP();
-  }
-}
-
-/**
- * This handles the RETURN and SUMMARIZE keywords, which operate on the result
- * which is about to be returned. It is only used in FT.SEARCH mode
- */
-int buildOutputPipeline(AREQ *req, QueryError *status) {
-  AGGPlan *pln = &req->ap;
-  ResultProcessor *rp = NULL, *rpUpstream = req->qiter.endProc;
-
-  RLookup *lookup = AGPLN_GetLookup(pln, NULL, AGPLN_GETLOOKUP_LAST);
-  // Add a LOAD step...
-  const RLookupKey **loadkeys = NULL;
-  if (req->outFields.explicitReturn) {
-    bool is_old_json = isSpecJson(req->sctx->spec) && (req->reqConfig.dialectVersion < APIVERSION_RETURN_MULTI_CMP_FIRST);
-    // Go through all the fields and ensure that each one exists in the lookup stage
-    for (size_t ii = 0; ii < req->outFields.numFields; ++ii) {
-      const ReturnedField *rf = req->outFields.fields + ii;
-
-      RLookupKey *lk = RLookup_GetOrCreateKey(lookup, rf->path, rf->name, RLOOKUP_F_ALIAS);
-      lk->flags |= RLOOKUP_F_EXPLICITRETURN;
-      if (is_old_json || 
-      ((!(lk->flags & RLOOKUP_F_ISLOADED) && !(lk->flags & RLOOKUP_F_UNFORMATTED)))) {
-        *array_ensure_tail(&loadkeys, const RLookupKey *) = lk;
-        lk->flags|= RLOOKUP_F_ISLOADED;
-      }
-
-    }
-  }
-
-  // If we have explicit return and some of the keys' values are missing,
-  // or if we don't have explicit return, meaning we use LOAD ALL
-  if (loadkeys || !req->outFields.explicitReturn) {
-    rp = RPLoader_New(lookup, loadkeys, array_len(loadkeys));
-    array_free(loadkeys);
-    PUSH_RP();
-  }
-
-  if (req->reqflags & QEXEC_F_SEND_HIGHLIGHT) {
-    RLookup *lookup = AGPLN_GetLookup(pln, NULL, AGPLN_GETLOOKUP_LAST);
-    for (size_t ii = 0; ii < req->outFields.numFields; ++ii) {
-      ReturnedField *ff = req->outFields.fields + ii;
-      RLookupKey *kk = RLookup_GetKey(lookup, ff->name, RLOOKUP_F_NOFLAGS);
-      if (!kk) {
-        QueryError_SetErrorFmt(status, QUERY_ENOPROPKEY, "No such property `%s`", ff->name);
-        goto error;
-      } else if (!(kk->flags & (RLOOKUP_F_SCHEMASRC | RLOOKUP_F_SVSRC))) {
-        // TODO: this is a dead code
-        QueryError_SetErrorFmt(status, QUERY_EINVAL, "Property `%s` is not in document", ff->name);
-        goto error;
-      }
-      ff->lookupKey = kk;
-    }
-    rp = RPHighlighter_New(&req->searchopts, &req->outFields, lookup);
-    PUSH_RP();
-  }
-
-  return REDISMODULE_OK;
-error:
-  return REDISMODULE_ERR;
-}
-
-// Add rp_to_place to an existing pipeline as the upstream result proceesor of rp.
-static void PushUpStream(ResultProcessor *rp_to_place, ResultProcessor *rp) {
-  rp_to_place->upstream = rp->upstream;
-  rp->upstream = rp_to_place;
-  rp_to_place->parent = rp->parent;
-}
-
-// Add Buffer-Locker and Unlocker result processors to the pipeline.
-// The Buffer-Locker rp is added as the upstream of the first result processor that might
-// access Redis keyspace.
-// The Unlocker is placed so that its upstream rp will be the last to access Redis keyspace.
-// Main assumptions: 1. the rootProc dosn't access redis 2. rootProc != endProc
-static void SafeRedisKeyspaceAccessPipeline(AREQ *req) {
-  
-  // Go over the pipeline and find the result processors that are the first and last to access redis.
-  // We mark the first rp that accesses redis with upstream_is_buffer_locker.
-  // We need to store the rp that its upstream is the result processor that is the last rp to access redis
-  // in order to push the unlocker as its upstream.
-
-  // for example if the pipline is 
-  // root<-sorter<-loader (an arrow signs the upstream direction)
-  // upstream_is_buffer_locker = sorter, upstream_is_unlcoker = dummy
-  // and the finale pipeline is:
-  // root<-buffer-locker<-sorter<-loader<-unlocker
-  ResultProcessor *upstream_is_buffer_locker = NULL;
-  ResultProcessor *upstream_is_unlcoker = NULL;
- 
-  ResultProcessor dummy_rp = {.upstream = req->qiter.endProc};
-  ResultProcessor *curr_rp = &dummy_rp;
-  // Start from the end processor and iterate beackward until the next rp
-  // is the last to access redis or its a pipeline breaker.
-
-  while (curr_rp != req->qiter.rootProc && 
-        !(curr_rp->upstream->flags & (RESULT_PROCESSOR_F_ACCESS_REDIS | RESULT_PROCESSOR_F_BREAKS_PIPELINE))) {
-    curr_rp = curr_rp->upstream;
-  }
-
-  // if we got the root proc, redis access in not needed, return.
-  if (curr_rp == req->qiter.rootProc) {
-    return;
-  }
-
-  // The upstream rp of the curr_rp is the last to access redis, or a pipline breaker
-  // we want to place the unlocker between curr_rp and its upstream.
-  upstream_is_unlcoker = curr_rp;
-  
-  // The last to access redis might be also the first to access redis.
-  // We mark it to push the buffer-locker as its upstream.
-  curr_rp = curr_rp->upstream;
-
-  upstream_is_buffer_locker = curr_rp;
-
-  // Keep searching until we get to the root rp.
-  curr_rp = curr_rp->upstream;
-
-  while (curr_rp != req->qiter.rootProc){
-    if (curr_rp->flags & RESULT_PROCESSOR_F_ACCESS_REDIS) {
-      upstream_is_buffer_locker = curr_rp;
-    }
-    curr_rp = curr_rp->upstream;
-  }
-
-  // If in the first loop we stored a rp with RESULT_PROCESSOR_F_BREAKS_PIPELINE flag, 
-  // and the second loop didn't find any rp that needs to access redis,
-  // we don't need the buffer.
-  if(!(upstream_is_buffer_locker->flags & RESULT_PROCESSOR_F_ACCESS_REDIS)) {
-    return;
-  }
-  // TODO: multithreaded: Add better estimation to the buffer initial size
-  ResultProcessor *rpBufferAndLocker = RPBufferAndLocker_New(DEFAULT_BUFFER_BLOCK_SIZE, IndexSpec_GetVersion(req->sctx->spec));
-
-  // Place buffer and locker as the upstream of the first_to_access_redis result processor.
-  PushUpStream(rpBufferAndLocker, upstream_is_buffer_locker);
-
-  // Find where to place unlocker
-  ResultProcessor *rpUnlocker = RPUnlocker_New((RPBufferAndLocker*)rpBufferAndLocker);
-
-  // Handle special case where original endProc becomes the upstream of the unlocker, and we need to update req->qiter.endProc
-  if (upstream_is_unlcoker == &dummy_rp) {
-    pushRP(req, rpUnlocker, req->qiter.endProc);
-  } else {
-    PushUpStream(rpUnlocker, upstream_is_unlcoker);
-  }
-
-}
-
-int AREQ_BuildPipeline(AREQ *req, int options, QueryError *status) {
-  if (!(options & AREQ_BUILDPIPELINE_NO_ROOT)) {
-    buildImplicitPipeline(req, status);
-    if (status->code != QUERY_OK) {
-      goto error;
-    }
-  }
-
-  AGGPlan *pln = &req->ap;
-  ResultProcessor *rp = NULL, *rpUpstream = req->qiter.endProc;
-
-  // Whether we've applied a SORTBY yet..
-  int hasArrange = 0;
-
-  for (const DLLIST_node *nn = pln->steps.next; nn != &pln->steps; nn = nn->next) {
-    const PLN_BaseStep *stp = DLLIST_ITEM(nn, PLN_BaseStep, llnodePln);
-
-    switch (stp->type) {
-      case PLN_T_GROUP: {
-        // Adds group result processor and loader if needed.
-        rpUpstream = getGroupRP(req, (PLN_GroupStep *)stp, rpUpstream, status);
-        if (!rpUpstream) {
-          goto error;
-        }
-        break;
-      }
-
-      case PLN_T_ARRANGE: {
-        rp = getArrangeRP(req, pln, stp, status, rpUpstream);
-        if (!rp) {
-          goto error;
-        }
-        hasArrange = 1;
-        rpUpstream = rp;
-        
-        break;
-      }
-
-      case PLN_T_APPLY:
-      case PLN_T_FILTER: {
-        PLN_MapFilterStep *mstp = (PLN_MapFilterStep *)stp;
-        // Ensure the lookups can actually find what they need
-        RLookup *curLookup = AGPLN_GetLookup(pln, stp, AGPLN_GETLOOKUP_PREV);
-        mstp->parsedExpr = ExprAST_Parse(mstp->rawExpr, strlen(mstp->rawExpr), status);
-        if (!mstp->parsedExpr) {
-          goto error;
-        }
-
-        if (!ExprAST_GetLookupKeys(mstp->parsedExpr, curLookup, status)) {
-          goto error;
-        }
-
-        if (stp->type == PLN_T_APPLY) {
-          RLookupKey *dstkey =
-              RLookup_GetKey(curLookup, stp->alias, RLOOKUP_F_OCREAT);
-          rp = RPEvaluator_NewProjector(mstp->parsedExpr, curLookup, dstkey);
-        } else {
-          rp = RPEvaluator_NewFilter(mstp->parsedExpr, curLookup);
-        }
-        PUSH_RP();
-        break;
-      }
-
-      case PLN_T_LOAD: {
-        PLN_LoadStep *lstp = (PLN_LoadStep *)stp;
-        RLookup *curLookup = AGPLN_GetLookup(pln, stp, AGPLN_GETLOOKUP_PREV);
-        RLookup *rootLookup = AGPLN_GetLookup(pln, NULL, AGPLN_GETLOOKUP_FIRST);
-        if (curLookup != rootLookup) {
-          QueryError_SetError(status, QUERY_EINVAL,
-                              "LOAD cannot be applied after projectors or reducers");
-          goto error;
-        }
-        // Get all the keys for this lookup...
-        while (!AC_IsAtEnd(&lstp->args)) {
-          const char *path = AC_GetStringNC(&lstp->args, NULL);
-          if (*path == '@') {
-            path++;
-          }
-          const char *name = path;
-
-          RLookupKey *kk = RLookup_GetKey(curLookup, path, RLOOKUP_F_OEXCL | RLOOKUP_F_OCREAT);
-          if (!kk) {
-            // We only get a NULL return if the key already exists, which means
-            // that we don't need to retrieve it again.
-            continue;
-          }
-
-          if (AC_AdvanceIfMatch(&lstp->args, SPEC_AS_STR)) {
-            int rv = AC_GetString(&lstp->args, &name, NULL, 0);
-            if (rv != AC_OK) {
-              QERR_MKBADARGS_FMT(status, "LOAD path AS name - must be accompanied with NAME");
-              return REDISMODULE_ERR;
-            } else if (!strcasecmp(name, SPEC_AS_STR)) {
-              QERR_MKBADARGS_FMT(status, "Alias for LOAD cannot be `AS`");
-              return REDISMODULE_ERR;
-            }
-          }
-          // set lookupkey name to name.
-          // by defualt "name = path"
-          kk->name = name;
-          kk->name_len = strlen(name);
-
-          kk->flags |= RLOOKUP_F_ISLOADED;
-          lstp->keys[lstp->nkeys++] = kk;
-        }
-        if (lstp->nkeys || lstp->base.flags & PLN_F_LOAD_ALL) {
-          rp = RPLoader_New(curLookup, lstp->keys, lstp->nkeys);
-          PUSH_RP();
-        }
-        break;
-      }
-      case PLN_T_ROOT:
-        // Placeholder step for initial lookup
-        break;
-      case PLN_T_DISTRIBUTE:
-        // This is the root already
-        break;
-      case PLN_T_INVALID:
-      case PLN_T__MAX:
-        // not handled yet
-        RS_LOG_ASSERT(0, "Oops");
-    }
-  }
-
-  // If no LIMIT or SORT has been applied, do it somewhere here so we don't
-  // return the entire matching result set!
-  if (!hasArrange && IsSearch(req)) {
-    rp = getArrangeRP(req, pln, NULL, status, rpUpstream);
-    if (!rp) {
-      goto error;
-    }
-    rpUpstream = rp;
-  }
-
-  // If this is an FT.SEARCH command which requires returning of some of the
-  // document fields, handle those options in this function
-  if (IsSearch(req) && !(req->reqflags & QEXEC_F_SEND_NOFIELDS)) {
-    if (buildOutputPipeline(req, status) != REDISMODULE_OK) {
-      goto error;
-    }
-  }
-
-  // If we are in a multi threaded context we need to buffer results and lock the GIL
-  // before we first access redis key space and unlock it when it is no longer needed.
-  if((options & AREQ_BUILD_THREADSAFE_PIPELINE)) {
-    SafeRedisKeyspaceAccessPipeline(req);
-  }
-
-  // In profile mode, we need to add RP_Profile before each RP
-  if (IsProfile(req) && req->qiter.endProc) {
-    Profile_AddRPs(&req->qiter);
-  }
-
-  // Copy timeout policy to the parent struct of the result processors
-  req->qiter.timeoutPolicy = req->reqConfig.timeoutPolicy;
-
-  return REDISMODULE_OK;
-error:
-  return REDISMODULE_ERR;
-}
-
-void AREQ_Free(AREQ *req) {
-  // First, free the result processors
-  ResultProcessor *rp = req->qiter.endProc;
-  while (rp) {
-    ResultProcessor *next = rp->upstream;
-    rp->Free(rp);
-    rp = next;
-  }
-  if (req->rootiter) {
-    req->rootiter->Free(req->rootiter);
-    req->rootiter = NULL;
-  }
-  if (req->optimizer) {
-    QOptimizer_Free(req->optimizer);
-  }
-
-  // Go through each of the steps and free it..
-  AGPLN_FreeSteps(&req->ap);
-
-  QAST_Destroy(&req->ast);
-
-  if (req->searchopts.stopwords) {
-    StopWordList_Unref((StopWordList *)req->searchopts.stopwords);
-  }
-
-  ConcurrentSearchCtx_Free(&req->conc);
-
-  // Finally, free the context. If we are a cursor or have multi workers threads,
-  // we need also to detach the ("Thread Safe") context.
-  RedisModuleCtx *thctx = NULL;
-  if (req->sctx) {
-    if (req->reqflags & QEXEC_F_HAS_THCTX || req->reqflags & QEXEC_F_IS_CURSOR) {
-      thctx = req->sctx->redisCtx;
-      req->sctx->redisCtx = NULL;
-    }
-    // Here we unlock the spec
-    SearchCtx_Free(req->sctx);
-  }
-  for (size_t ii = 0; ii < req->nargs; ++ii) {
-    sdsfree(req->args[ii]);
-  }
-  if (req->searchopts.legacy.filters) {
-    for (size_t ii = 0; ii < array_len(req->searchopts.legacy.filters); ++ii) {
-      NumericFilter *nf = req->searchopts.legacy.filters[ii];
-      if (nf) {
-        NumericFilter_Free(req->searchopts.legacy.filters[ii]);
-      }
-    }
-    array_free(req->searchopts.legacy.filters);
-  }
-  rm_free(req->searchopts.inids);
-  if (req->searchopts.params) {
-    Param_DictFree(req->searchopts.params);
-  }
-  FieldList_Free(&req->outFields);
-  if (thctx) {
-    RedisModule_FreeThreadSafeContext(thctx);
-  }
-  if(req->requiredFields) {
-    array_free(req->requiredFields);
-  }
-  rm_free(req->args);
-  rm_free(req);
-}
->>>>>>> 79a8578d
+/*
+ * Copyright Redis Ltd. 2016 - present
+ * Licensed under your choice of the Redis Source Available License 2.0 (RSALv2) or
+ * the Server Side Public License v1 (SSPLv1).
+ */
+
+#include "aggregate.h"
+#include "reducer.h"
+
+#include <query.h>
+#include <extension.h>
+#include <result_processor.h>
+#include <util/arr.h>
+#include <rmutil/util.h>
+#include "ext/default.h"
+#include "extension.h"
+#include "profile.h"
+#include "config.h"
+#include "util/timeout.h"
+#include "query_optimizer.h"
+
+extern RSConfig RSGlobalConfig;
+
+#define DEFAULT_BUFFER_BLOCK_SIZE 1024
+
+/**
+ * Ensures that the user has not requested one of the 'extended' features. Extended
+ * in this case refers to reducers which re-create the search results.
+ * @param areq the request
+ * @param name the name of the option that requires simple mode. Used for error
+ *   formatting
+ * @param status the error object
+ */
+static bool ensureSimpleMode(AREQ *areq) {
+  if(areq->reqflags & QEXEC_F_IS_EXTENDED) {
+    return false;
+  }
+  areq->reqflags |= QEXEC_F_IS_SEARCH;
+  return true;
+}
+
+/**
+ * Like @ref ensureSimpleMode(), but does the opposite -- ensures that one of the
+ * 'simple' options - i.e. ones which rely on the field to be the exact same as
+ * found in the document - was not requested.
+ */
+static int ensureExtendedMode(AREQ *areq, const char *name, QueryError *status) {
+  if (areq->reqflags & QEXEC_F_IS_SEARCH) {
+    QueryError_SetErrorFmt(status, QUERY_EINVAL,
+                           "option `%s` is mutually exclusive with simple (i.e. search) options",
+                           name);
+    return 0;
+  }
+  areq->reqflags |= QEXEC_F_IS_EXTENDED;
+  return 1;
+}
+
+static int parseSortby(PLN_ArrangeStep *arng, ArgsCursor *ac, QueryError *status, int allowLegacy);
+
+static void ReturnedField_Free(ReturnedField *field) {
+  rm_free(field->highlightSettings.openTag);
+  rm_free(field->highlightSettings.closeTag);
+  rm_free(field->summarizeSettings.separator);
+}
+
+void FieldList_Free(FieldList *fields) {
+  for (size_t ii = 0; ii < fields->numFields; ++ii) {
+    ReturnedField_Free(fields->fields + ii);
+  }
+  ReturnedField_Free(&fields->defaultField);
+  rm_free(fields->fields);
+}
+
+ReturnedField *FieldList_GetCreateField(FieldList *fields, const char *name, const char *path) {
+  size_t foundIndex = -1;
+  for (size_t ii = 0; ii < fields->numFields; ++ii) {
+    if (!strcmp(fields->fields[ii].name, name)) {
+      return fields->fields + ii;
+    }
+  }
+
+  fields->fields = rm_realloc(fields->fields, sizeof(*fields->fields) * ++fields->numFields);
+  ReturnedField *ret = fields->fields + (fields->numFields - 1);
+  memset(ret, 0, sizeof *ret);
+  ret->name = name;
+  ret->path = path ? path : name;
+  return ret;
+}
+
+static void FieldList_RestrictReturn(FieldList *fields) {
+  size_t oix = 0;
+  for (size_t ii = 0; ii < fields->numFields; ++ii) {
+    if (fields->fields[ii].explicitReturn == 0) {
+      ReturnedField_Free(fields->fields + ii);
+    } else if (ii != oix) {
+      fields->fields[oix++] = fields->fields[ii];
+    } else {
+      ++oix;
+    }
+  }
+  fields->numFields = oix;
+}
+
+static int parseCursorSettings(AREQ *req, ArgsCursor *ac, QueryError *status) {
+  ACArgSpec specs[] = {{.name = "MAXIDLE",
+                        .type = AC_ARGTYPE_UINT,
+                        .target = &req->cursorMaxIdle,
+                        .intflags = AC_F_GE1},
+                       {.name = "COUNT",
+                        .type = AC_ARGTYPE_UINT,
+                        .target = &req->cursorChunkSize,
+                        .intflags = AC_F_GE1},
+                       {NULL}};
+
+  int rv;
+  ACArgSpec *errArg = NULL;
+  if ((rv = AC_ParseArgSpec(ac, specs, &errArg)) != AC_OK && rv != AC_ERR_ENOENT) {
+    QERR_MKBADARGS_AC(status, errArg->name, rv);
+    return REDISMODULE_ERR;
+  }
+
+  if (req->cursorMaxIdle == 0 || req->cursorMaxIdle > RSGlobalConfig.cursorMaxIdle) {
+    req->cursorMaxIdle = RSGlobalConfig.cursorMaxIdle;
+  }
+  req->reqflags |= QEXEC_F_IS_CURSOR;
+  return REDISMODULE_OK;
+}
+
+static int parseRequiredFields(AREQ *req, ArgsCursor *ac, QueryError *status){
+
+  ArgsCursor args = {0};
+  int rv = AC_GetVarArgs(ac, &args);
+  if (rv != AC_OK) {
+    QERR_MKBADARGS_AC(status, "_REQUIRED_FIELDS", rv);
+    return REDISMODULE_ERR;
+  }
+
+  int requiredFieldNum = AC_NumArgs(&args);
+  // This array contains shallow copy of the required fields names. Those copies are to use only for lookup.
+  // If we need to use them in reply we should make a copy of those strings.
+  const char** requiredFields = array_new(const char*, requiredFieldNum);
+  for(size_t i=0; i < requiredFieldNum; i++) {
+    const char *s = AC_GetStringNC(&args, NULL); {
+      if(!s) {
+        array_free(requiredFields);
+        return REDISMODULE_ERR;
+      }
+    }
+    requiredFields = array_append(requiredFields, s);
+  }
+
+  req->requiredFields = requiredFields;
+
+  return REDISMODULE_OK;
+}
+
+int parseDialect(unsigned int *dialect, ArgsCursor *ac, QueryError *status) {
+  if (AC_NumRemaining(ac) < 1) {
+      QueryError_SetError(status, QUERY_EPARSEARGS, "Need an argument for DIALECT");
+      return REDISMODULE_ERR;
+    }
+    if ((AC_GetUnsigned(ac, dialect, AC_F_GE1) != AC_OK) || (*dialect > MAX_DIALECT_VERSION)) {
+      QueryError_SetErrorFmt(
+        status, QUERY_EPARSEARGS,
+        "DIALECT requires a non negative integer >=%u and <= %u",
+        MIN_DIALECT_VERSION, MAX_DIALECT_VERSION
+      );
+      return REDISMODULE_ERR;
+    }
+    return REDISMODULE_OK;
+}
+
+#define ARG_HANDLED 1
+#define ARG_ERROR -1
+#define ARG_UNKNOWN 0
+
+static int handleCommonArgs(AREQ *req, ArgsCursor *ac, QueryError *status, int allowLegacy) {
+  int rv;
+  // This handles the common arguments that are not stateful
+  if (AC_AdvanceIfMatch(ac, "LIMIT")) {
+    PLN_ArrangeStep *arng = AGPLN_GetOrCreateArrangeStep(&req->ap);
+    arng->isLimited = 1;
+    // Parse offset, length
+    if (AC_NumRemaining(ac) < 2) {
+      QueryError_SetError(status, QUERY_EPARSEARGS, "LIMIT requires two arguments");
+      return ARG_ERROR;
+    }
+    if ((rv = AC_GetU64(ac, &arng->offset, 0)) != AC_OK ||
+        (rv = AC_GetU64(ac, &arng->limit, 0)) != AC_OK) {
+      QueryError_SetError(status, QUERY_EPARSEARGS, "LIMIT needs two numeric arguments");
+      return ARG_ERROR;
+    }
+
+    if (arng->isLimited && arng->limit == 0) {
+      // LIMIT 0 0 - only count
+      req->reqflags |= QEXEC_F_NOROWS;
+      req->reqflags |= QEXEC_F_SEND_NOFIELDS;
+      // TODO: unify if when req holds only maxResults according to the query type. 
+      //(SEARCH / AGGREGATE)
+    } else if ((arng->limit > req->maxSearchResults) &&
+               (req->reqflags & QEXEC_F_IS_SEARCH)) {
+      QueryError_SetErrorFmt(status, QUERY_ELIMIT, "LIMIT exceeds maximum of %llu",
+                             req->maxSearchResults);
+      return ARG_ERROR;
+    } else if ((arng->limit > req->maxAggregateResults) &&
+               !(req->reqflags & QEXEC_F_IS_SEARCH)) {
+      QueryError_SetErrorFmt(status, QUERY_ELIMIT, "LIMIT exceeds maximum of %llu",
+                             req->maxAggregateResults);
+      return ARG_ERROR;
+    } else if (arng->offset > req->maxSearchResults) {
+      QueryError_SetErrorFmt(status, QUERY_ELIMIT, "OFFSET exceeds maximum of %llu",
+                             req->maxSearchResults);
+      return ARG_ERROR;
+    }
+  } else if (AC_AdvanceIfMatch(ac, "SORTBY")) {
+    PLN_ArrangeStep *arng = AGPLN_GetOrCreateArrangeStep(&req->ap);
+    if ((parseSortby(arng, ac, status, req->reqflags & QEXEC_F_IS_SEARCH)) != REDISMODULE_OK) {
+      return ARG_ERROR;
+    }
+    // If we have sort by clause and don't need to return scores, we can avoid computing them.
+    if (req->reqflags & QEXEC_F_IS_SEARCH && !(QEXEC_F_SEND_SCORES & req->reqflags)) {
+      req->searchopts.flags |= Search_IgnoreScores;
+    }
+  } else if (AC_AdvanceIfMatch(ac, "TIMEOUT")) {
+    if (AC_NumRemaining(ac) < 1) {
+      QueryError_SetError(status, QUERY_EPARSEARGS, "Need argument for TIMEOUT");
+      return ARG_ERROR;
+    }
+    if (AC_GetUnsignedLongLong(ac, &req->reqConfig.queryTimeoutMS, AC_F_GE0) != AC_OK) {
+      QueryError_SetErrorFmt(status, QUERY_EPARSEARGS, "TIMEOUT requires a non negative integer");
+      return ARG_ERROR;
+    }
+  } else if (AC_AdvanceIfMatch(ac, "WITHCURSOR")) {
+    if (parseCursorSettings(req, ac, status) != REDISMODULE_OK) {
+      return ARG_ERROR;
+    }
+  } else if (AC_AdvanceIfMatch(ac, "_NUM_SSTRING")) {
+    req->reqflags |= QEXEC_F_TYPED;
+  } else if (AC_AdvanceIfMatch(ac, "WITHRAWIDS")) {
+    req->reqflags |= QEXEC_F_SENDRAWIDS;
+  } else if (AC_AdvanceIfMatch(ac, "PARAMS")) {
+    if (parseParams(&(req->searchopts.params), ac, status) != REDISMODULE_OK) {
+      return ARG_ERROR;
+    }
+  } else if(AC_AdvanceIfMatch(ac, "_REQUIRED_FIELDS")) {
+    if (parseRequiredFields(req, ac, status) != REDISMODULE_OK) {
+      return ARG_ERROR;
+    }
+    req->reqflags |= QEXEC_F_REQUIRED_FIELDS;
+  }
+    else if(AC_AdvanceIfMatch(ac, "DIALECT")) {
+    if (parseDialect(&req->reqConfig.dialectVersion, ac, status) != REDISMODULE_OK) {
+      return ARG_ERROR;
+    }
+  } else {
+    return ARG_UNKNOWN;
+  }
+
+  return ARG_HANDLED;
+}
+
+static int parseSortby(PLN_ArrangeStep *arng, ArgsCursor *ac, QueryError *status, int isLegacy) {
+  // Prevent multiple SORTBY steps
+  if (arng->sortKeys != NULL) {
+    if (isLegacy) {
+      QERR_MKBADARGS_FMT(status, "Multiple SORTBY steps are not allowed");
+    } else {
+      QERR_MKBADARGS_FMT(status, "Multiple SORTBY steps are not allowed. Sort multiple fields in a single step");
+    }
+    return REDISMODULE_ERR;
+  }
+
+  // Assume argument is at 'SORTBY'
+  ArgsCursor subArgs = {0};
+  int rv;
+  int legacyDesc = 0;
+
+  // We build a bitmap of maximum 64 sorting parameters. 1 means asc, 0 desc
+  // By default all bits are 1. Whenever we encounter DESC we flip the corresponding bit
+  uint64_t ascMap = SORTASCMAP_INIT;
+  const char **keys = NULL;
+
+  if (isLegacy) {
+    if (AC_NumRemaining(ac) > 0) {
+      // Mimic subArgs to contain the single field we already have
+      AC_GetSlice(ac, &subArgs, 1);
+      if (AC_AdvanceIfMatch(ac, "DESC")) {
+        legacyDesc = 1;
+      } else if (AC_AdvanceIfMatch(ac, "ASC")) {
+        legacyDesc = 0;
+      }
+    } else {
+      goto err;
+    }
+  } else {
+    rv = AC_GetVarArgs(ac, &subArgs);
+    if (rv != AC_OK) {
+      QERR_MKBADARGS_AC(status, "SORTBY", rv);
+      goto err;
+    }
+  }
+
+  keys = array_new(const char *, 8);
+
+  if (isLegacy) {
+    // Legacy demands one field and an optional ASC/DESC parameter. Both
+    // of these are handled above, so no need for argument parsing
+    const char *s = AC_GetStringNC(&subArgs, NULL);
+    keys = array_append(keys, s);
+
+    if (legacyDesc) {
+      SORTASCMAP_SETDESC(ascMap, 0);
+    }
+  } else {
+    while (!AC_IsAtEnd(&subArgs)) {
+
+      const char *s = AC_GetStringNC(&subArgs, NULL);
+      if (*s == '@') {
+        if (array_len(keys) >= SORTASCMAP_MAXFIELDS) {
+          QERR_MKBADARGS_FMT(status, "Cannot sort by more than %lu fields", SORTASCMAP_MAXFIELDS);
+          goto err;
+        }
+        s++;
+        keys = array_append(keys, s);
+        continue;
+      }
+
+      if (!strcasecmp(s, "ASC")) {
+        SORTASCMAP_SETASC(ascMap, array_len(keys) - 1);
+      } else if (!strcasecmp(s, "DESC")) {
+        SORTASCMAP_SETDESC(ascMap, array_len(keys) - 1);
+      } else {
+        // Unknown token - neither a property nor ASC/DESC
+        QERR_MKBADARGS_FMT(status, "MISSING ASC or DESC after sort field (%s)", s);
+        goto err;
+      }
+    }
+  }
+
+  // Parse optional MAX
+  // MAX is not included in the normal SORTBY arglist.. so we need to switch
+  // back to `ac`
+  if (AC_AdvanceIfMatch(ac, "MAX")) {
+    if (isLegacy) {
+      QERR_MKBADARGS_FMT(status, "SORTBY MAX is not supported by FT.SEARCH");
+      goto err;
+    }
+    unsigned mx = 0;
+    if ((rv = AC_GetUnsigned(ac, &mx, 0) != AC_OK)) {
+      QERR_MKBADARGS_AC(status, "MAX", rv);
+      goto err;
+    }
+    arng->limit = mx;
+  }
+
+  arng->sortAscMap = ascMap;
+  arng->sortKeys = keys;
+  return REDISMODULE_OK;
+err:
+  QERR_MKBADARGS_FMT(status, "Bad SORTBY arguments");
+  if (keys) {
+    array_free(keys);
+  }
+  return REDISMODULE_ERR;
+}
+
+static int parseQueryLegacyArgs(ArgsCursor *ac, RSSearchOptions *options, QueryError *status) {
+  if (AC_AdvanceIfMatch(ac, "FILTER")) {
+    // Numeric filter
+    NumericFilter **curpp = array_ensure_tail(&options->legacy.filters, NumericFilter *);
+    *curpp = NumericFilter_Parse(ac, status);
+    if (!*curpp) {
+      return ARG_ERROR;
+    }
+  } else if (AC_AdvanceIfMatch(ac, "GEOFILTER")) {
+    options->legacy.gf = rm_calloc(1, sizeof(*options->legacy.gf));
+    if (GeoFilter_Parse(options->legacy.gf, ac, status) != REDISMODULE_OK) {
+      GeoFilter_Free(options->legacy.gf);
+      return ARG_ERROR;
+    }
+  } else {
+    return ARG_UNKNOWN;
+  }
+  return ARG_HANDLED;
+}
+
+static int parseQueryArgs(ArgsCursor *ac, AREQ *req, RSSearchOptions *searchOpts,
+                          AggregatePlan *plan, QueryError *status) {
+  // Parse query-specific arguments..
+  const char *languageStr = NULL;
+  ArgsCursor returnFields = {0};
+  ArgsCursor inKeys = {0};
+  ArgsCursor inFields = {0};
+  ACArgSpec querySpecs[] = {
+      {.name = "INFIELDS", .type = AC_ARGTYPE_SUBARGS, .target = &inFields},  // Comment
+      {.name = "SLOP",
+       .type = AC_ARGTYPE_INT,
+       .target = &searchOpts->slop,
+       .intflags = AC_F_COALESCE},
+      {.name = "LANGUAGE", .type = AC_ARGTYPE_STRING, .target = &languageStr},
+      {.name = "EXPANDER", .type = AC_ARGTYPE_STRING, .target = &searchOpts->expanderName},
+      {.name = "INKEYS", .type = AC_ARGTYPE_SUBARGS, .target = &inKeys},
+      {.name = "SCORER", .type = AC_ARGTYPE_STRING, .target = &searchOpts->scorerName},
+      {.name = "RETURN", .type = AC_ARGTYPE_SUBARGS, .target = &returnFields},
+      {AC_MKBITFLAG("INORDER", &searchOpts->flags, Search_InOrder)},
+      {AC_MKBITFLAG("VERBATIM", &searchOpts->flags, Search_Verbatim)},
+      {AC_MKBITFLAG("WITHSCORES", &req->reqflags, QEXEC_F_SEND_SCORES)},
+      {AC_MKBITFLAG("WITHSORTKEYS", &req->reqflags, QEXEC_F_SEND_SORTKEYS)},
+      {AC_MKBITFLAG("WITHPAYLOADS", &req->reqflags, QEXEC_F_SEND_PAYLOADS)},
+      {AC_MKBITFLAG("NOCONTENT", &req->reqflags, QEXEC_F_SEND_NOFIELDS)},
+      {AC_MKBITFLAG("NOSTOPWORDS", &searchOpts->flags, Search_NoStopwrods)},
+      {AC_MKBITFLAG("EXPLAINSCORE", &req->reqflags, QEXEC_F_SEND_SCOREEXPLAIN)},
+      {AC_MKBITFLAG("OPTIMIZE", &req->reqflags, QEXEC_OPTIMIZE)},
+      {AC_MKBITFLAG("WITHOUTCOUNT", &req->reqflags, QEXEC_OPTIMIZE)},
+      {.name = "PAYLOAD",
+       .type = AC_ARGTYPE_STRING,
+       .target = &req->ast.udata,
+       .len = &req->ast.udatalen},
+      {NULL}};
+
+  while (!AC_IsAtEnd(ac)) {
+    ACArgSpec *errSpec = NULL;
+    int rv = AC_ParseArgSpec(ac, querySpecs, &errSpec);
+    if (rv == AC_OK) {
+      continue;
+    }
+
+    if (rv != AC_ERR_ENOENT) {
+      QERR_MKBADARGS_AC(status, errSpec->name, rv);
+      return REDISMODULE_ERR;
+    }
+
+    // See if this is one of our arguments which requires special handling
+    if (AC_AdvanceIfMatch(ac, "SUMMARIZE")) {
+      if(!ensureSimpleMode(req)) {
+        QERR_MKBADARGS_FMT(status, "SUMMARIZE is not supported on FT.AGGREGATE");
+        return REDISMODULE_ERR;
+      }
+      if (ParseSummarize(ac, &req->outFields) == REDISMODULE_ERR) {
+        QERR_MKBADARGS_FMT(status, "Bad arguments for SUMMARIZE");
+        return REDISMODULE_ERR;
+      }
+      req->reqflags |= QEXEC_F_SEND_HIGHLIGHT;
+
+    } else if (AC_AdvanceIfMatch(ac, "HIGHLIGHT")) {
+      if(!ensureSimpleMode(req)) {
+        QERR_MKBADARGS_FMT(status, "HIGHLIGHT is not supported on FT.AGGREGATE");
+        return REDISMODULE_ERR;
+      }
+
+      if (ParseHighlight(ac, &req->outFields) == REDISMODULE_ERR) {
+        QERR_MKBADARGS_FMT(status, "Bad arguments for HIGHLIGHT");
+        return REDISMODULE_ERR;
+      }
+      req->reqflags |= QEXEC_F_SEND_HIGHLIGHT;
+
+    } else if ((req->reqflags & QEXEC_F_IS_SEARCH) &&
+               ((rv = parseQueryLegacyArgs(ac, searchOpts, status)) != ARG_UNKNOWN)) {
+      if (rv == ARG_ERROR) {
+        return REDISMODULE_ERR;
+      }
+    } else {
+      int rv = handleCommonArgs(req, ac, status, 1);
+      if (rv == ARG_HANDLED) {
+        // nothing
+      } else if (rv == ARG_ERROR) {
+        return REDISMODULE_ERR;
+      } else {
+        break;
+      }
+    }
+  }
+
+  if ((req->reqflags & QEXEC_F_SEND_SCOREEXPLAIN) && !(req->reqflags & QEXEC_F_SEND_SCORES)) {
+    QERR_MKBADARGS_FMT(status, "EXPLAINSCORE must be accompanied with WITHSCORES");
+    return REDISMODULE_ERR;
+  }
+
+  searchOpts->inkeys = (const char **)inKeys.objs;
+  searchOpts->ninkeys = inKeys.argc;
+  searchOpts->legacy.infields = (const char **)inFields.objs;
+  searchOpts->legacy.ninfields = inFields.argc;
+  searchOpts->language = RSLanguage_Find(languageStr, 0);
+
+  if (AC_IsInitialized(&returnFields)) {
+    if(!ensureSimpleMode(req)) {
+        QERR_MKBADARGS_FMT(status, "RETURN is not supported on FT.AGGREGATE");
+        return REDISMODULE_ERR;
+    }
+
+    req->outFields.explicitReturn = 1;
+    if (returnFields.argc == 0) {
+      req->reqflags |= QEXEC_F_SEND_NOFIELDS;
+    }
+
+    while (!AC_IsAtEnd(&returnFields)) {
+      const char *path = AC_GetStringNC(&returnFields, NULL);
+      const char *name = path;
+      if (AC_AdvanceIfMatch(&returnFields, SPEC_AS_STR)) {
+        int rv = AC_GetString(&returnFields, &name, NULL, 0);
+        if (rv != AC_OK) {
+          QERR_MKBADARGS_FMT(status, "RETURN path AS name - must be accompanied with NAME");
+          return REDISMODULE_ERR;
+        } else if (!strcasecmp(name, SPEC_AS_STR)) {
+          QERR_MKBADARGS_FMT(status, "Alias for RETURN cannot be `AS`");
+          return REDISMODULE_ERR;
+        }
+      }
+      ReturnedField *f = FieldList_GetCreateField(&req->outFields, name, path);
+      f->explicitReturn = 1;
+    }
+    FieldList_RestrictReturn(&req->outFields);
+  }
+  return REDISMODULE_OK;
+}
+
+static char *getReducerAlias(PLN_GroupStep *g, const char *func, const ArgsCursor *args) {
+
+  sds out = sdsnew("__generated_alias");
+  out = sdscat(out, func);
+  // only put parentheses if we actually have args
+  char buf[255];
+  ArgsCursor tmp = *args;
+  while (!AC_IsAtEnd(&tmp)) {
+    size_t l;
+    const char *s = AC_GetStringNC(&tmp, &l);
+    while (*s == '@') {
+      // Don't allow the leading '@' to be included as an alias!
+      ++s;
+      --l;
+    }
+    out = sdscatlen(out, s, l);
+    if (!AC_IsAtEnd(&tmp)) {
+      out = sdscat(out, ",");
+    }
+  }
+
+  // only put parentheses if we actually have args
+  sdstolower(out);
+
+  // duplicate everything. yeah this is lame but this function is not in a tight loop
+  char *dup = rm_strndup(out, sdslen(out));
+  sdsfree(out);
+  return dup;
+}
+
+static void groupStepFree(PLN_BaseStep *base) {
+  PLN_GroupStep *g = (PLN_GroupStep *)base;
+  if (g->reducers) {
+    size_t nreducers = array_len(g->reducers);
+    for (size_t ii = 0; ii < nreducers; ++ii) {
+      PLN_Reducer *gr = g->reducers + ii;
+      rm_free(gr->alias);
+    }
+    array_free(g->reducers);
+  }
+
+  RLookup_Cleanup(&g->lookup);
+  rm_free(base);
+}
+
+static RLookup *groupStepGetLookup(PLN_BaseStep *bstp) {
+  return &((PLN_GroupStep *)bstp)->lookup;
+}
+
+int PLNGroupStep_AddReducer(PLN_GroupStep *gstp, const char *name, ArgsCursor *ac,
+                            QueryError *status) {
+  // Just a list of functions..
+  PLN_Reducer *gr = array_ensure_tail(&gstp->reducers, PLN_Reducer);
+
+  gr->name = name;
+  int rv = AC_GetVarArgs(ac, &gr->args);
+  if (rv != AC_OK) {
+    QERR_MKBADARGS_AC(status, name, rv);
+    goto error;
+  }
+
+  const char *alias = NULL;
+  // See if there is an alias
+  if (AC_AdvanceIfMatch(ac, "AS")) {
+    rv = AC_GetString(ac, &alias, NULL, 0);
+    if (rv != AC_OK) {
+      QERR_MKBADARGS_AC(status, "AS", rv);
+      goto error;
+    }
+  }
+  if (alias == NULL) {
+    gr->alias = getReducerAlias(gstp, name, &gr->args);
+  } else {
+    gr->alias = rm_strdup(alias);
+  }
+  return REDISMODULE_OK;
+
+error:
+  array_pop(gstp->reducers);
+  return REDISMODULE_ERR;
+}
+
+static void genericStepFree(PLN_BaseStep *p) {
+  rm_free(p);
+}
+
+PLN_GroupStep *PLNGroupStep_New(const char **properties, size_t nproperties) {
+  PLN_GroupStep *gstp = rm_calloc(1, sizeof(*gstp));
+  gstp->properties = properties;
+  gstp->nproperties = nproperties;
+  gstp->base.dtor = groupStepFree;
+  gstp->base.getLookup = groupStepGetLookup;
+  gstp->base.type = PLN_T_GROUP;
+  return gstp;
+}
+
+static int parseGroupby(AREQ *req, ArgsCursor *ac, QueryError *status) {
+  ArgsCursor groupArgs = {0};
+  const char *s;
+  AC_GetString(ac, &s, NULL, AC_F_NOADVANCE);
+  int rv = AC_GetVarArgs(ac, &groupArgs);
+  if (rv != AC_OK) {
+    QERR_MKBADARGS_AC(status, "GROUPBY", rv);
+    return REDISMODULE_ERR;
+  }
+
+  // Number of fields.. now let's see the reducers
+  PLN_GroupStep *gstp = PLNGroupStep_New((const char **)groupArgs.objs, groupArgs.argc);
+  AGPLN_AddStep(&req->ap, &gstp->base);
+
+  while (AC_AdvanceIfMatch(ac, "REDUCE")) {
+    const char *name;
+    if (AC_GetString(ac, &name, NULL, 0) != AC_OK) {
+      QERR_MKBADARGS_AC(status, "REDUCE", rv);
+      return REDISMODULE_ERR;
+    }
+    if (PLNGroupStep_AddReducer(gstp, name, ac, status) != REDISMODULE_OK) {
+      goto error;
+    }
+  }
+  return REDISMODULE_OK;
+
+error:
+  return REDISMODULE_ERR;
+}
+
+static void freeFilterStep(PLN_BaseStep *bstp) {
+  PLN_MapFilterStep *fstp = (PLN_MapFilterStep *)bstp;
+  if (fstp->parsedExpr) {
+    ExprAST_Free(fstp->parsedExpr);
+  }
+  if (fstp->shouldFreeRaw) {
+    rm_free((char *)fstp->rawExpr);
+  }
+  rm_free((void *)fstp->base.alias);
+  rm_free(bstp);
+}
+
+PLN_MapFilterStep *PLNMapFilterStep_New(const char *expr, int mode) {
+  PLN_MapFilterStep *stp = rm_calloc(1, sizeof(*stp));
+  stp->base.dtor = freeFilterStep;
+  stp->base.type = mode;
+  stp->rawExpr = expr;
+  return stp;
+}
+
+static int handleApplyOrFilter(AREQ *req, ArgsCursor *ac, QueryError *status, int isApply) {
+  // Parse filters!
+  const char *expr = NULL;
+  int rv = AC_GetString(ac, &expr, NULL, 0);
+  if (rv != AC_OK) {
+    QERR_MKBADARGS_AC(status, "APPLY/FILTER", rv);
+    return REDISMODULE_ERR;
+  }
+
+  PLN_MapFilterStep *stp = PLNMapFilterStep_New(expr, isApply ? PLN_T_APPLY : PLN_T_FILTER);
+  AGPLN_AddStep(&req->ap, &stp->base);
+
+  if (isApply) {
+    if (AC_AdvanceIfMatch(ac, "AS")) {
+      const char *alias;
+      if (AC_GetString(ac, &alias, NULL, 0) != AC_OK) {
+        QERR_MKBADARGS_FMT(status, "AS needs argument");
+        goto error;
+      }
+      stp->base.alias = rm_strdup(alias);
+    } else {
+      stp->base.alias = rm_strdup(expr);
+    }
+  }
+  return REDISMODULE_OK;
+
+error:
+  if (stp) {
+    AGPLN_PopStep(&req->ap, &stp->base);
+    stp->base.dtor(&stp->base);
+  }
+  return REDISMODULE_ERR;
+}
+
+static void loadDtor(PLN_BaseStep *bstp) {
+  PLN_LoadStep *lstp = (PLN_LoadStep *)bstp;
+  rm_free(lstp->keys);
+  rm_free(lstp);
+}
+
+static int handleLoad(AREQ *req, ArgsCursor *ac, QueryError *status) {
+  ArgsCursor loadfields = {0};
+  int rc = AC_GetVarArgs(ac, &loadfields);
+  if (rc != AC_OK) {
+    const char *s = NULL;
+    rc = AC_GetString(ac, &s, NULL, 0);
+    if (rc != AC_OK || strcmp(s, "*")) {
+      QERR_MKBADARGS_AC(status, "LOAD", rc);
+      return REDISMODULE_ERR;
+    }
+    req->reqflags |= QEXEC_AGG_LOAD_ALL;
+  }
+
+  PLN_LoadStep *lstp = rm_calloc(1, sizeof(*lstp));
+  lstp->base.type = PLN_T_LOAD;
+  lstp->base.dtor = loadDtor;
+  if (loadfields.argc > 0) {
+    lstp->args = loadfields;
+    lstp->keys = rm_calloc(loadfields.argc, sizeof(*lstp->keys));
+  }
+
+  if (req->reqflags & QEXEC_AGG_LOAD_ALL) {
+    lstp->base.flags |= PLN_F_LOAD_ALL;
+  }
+
+  AGPLN_AddStep(&req->ap, &lstp->base);
+  return REDISMODULE_OK;
+}
+
+AREQ *AREQ_New(void) {
+  AREQ* req = rm_calloc(1, sizeof(AREQ));
+  /*   
+  unsigned int dialectVersion;
+  long long queryTimeoutMS;
+  RSTimeoutPolicy timeoutPolicy; 
+  int printProfileClock;
+  */
+  req->reqConfig = RSGlobalConfig.requestConfigParams;
+
+  // TODO: save only one of the configuration paramters according to the query type
+  // once query offset is bounded by both.
+  req->maxSearchResults = RSGlobalConfig.maxSearchResults;
+  req->maxAggregateResults = RSGlobalConfig.maxAggregateResults;
+  req->optimizer = QOptimizer_New();
+  return req;
+}
+
+int AREQ_Compile(AREQ *req, RedisModuleString **argv, int argc, QueryError *status) {
+  req->args = rm_malloc(sizeof(*req->args) * argc);
+  req->nargs = argc;
+  for (size_t ii = 0; ii < argc; ++ii) {
+    size_t n;
+    const char *s = RedisModule_StringPtrLen(argv[ii], &n);
+    req->args[ii] = sdsnewlen(s, n);
+  }
+
+  // Parse the query and basic keywords first..
+  ArgsCursor ac = {0};
+  ArgsCursor_InitSDS(&ac, req->args, req->nargs);
+
+  if (AC_IsAtEnd(&ac)) {
+    QueryError_SetError(status, QUERY_EPARSEARGS, "No query string provided");
+    return REDISMODULE_ERR;
+  }
+
+  req->query = AC_GetStringNC(&ac, NULL);
+  AGPLN_Init(&req->ap);
+
+  RSSearchOptions *searchOpts = &req->searchopts;
+  RSSearchOptions_Init(searchOpts);
+  if (parseQueryArgs(&ac, req, searchOpts, &req->ap, status) != REDISMODULE_OK) {
+    goto error;
+  }
+
+  int hasLoad = 0;
+
+  // Now we have a 'compiled' plan. Let's get some more options..
+
+  while (!AC_IsAtEnd(&ac)) {
+    int rv = handleCommonArgs(req, &ac, status, req->reqflags & QEXEC_F_IS_SEARCH);
+    if (rv == ARG_HANDLED) {
+      continue;
+    } else if (rv == ARG_ERROR) {
+      goto error;
+    }
+
+    if (AC_AdvanceIfMatch(&ac, "GROUPBY")) {
+      if (!ensureExtendedMode(req, "GROUPBY", status)) {
+        goto error;
+      }
+      if (parseGroupby(req, &ac, status) != REDISMODULE_OK) {
+        goto error;
+      }
+    } else if (AC_AdvanceIfMatch(&ac, "APPLY")) {
+      if (handleApplyOrFilter(req, &ac, status, 1) != REDISMODULE_OK) {
+        goto error;
+      }
+    } else if (AC_AdvanceIfMatch(&ac, "LOAD")) {
+      if (handleLoad(req, &ac, status) != REDISMODULE_OK) {
+        goto error;
+      }
+    } else if (AC_AdvanceIfMatch(&ac, "FILTER")) {
+      if (handleApplyOrFilter(req, &ac, status, 0) != REDISMODULE_OK) {
+        goto error;
+      }
+    } else {
+      QueryError_FmtUnknownArg(status, &ac, "<main>");
+      goto error;
+    }
+  }
+
+  return REDISMODULE_OK;
+
+error:
+  return REDISMODULE_ERR;
+}
+
+static void applyGlobalFilters(RSSearchOptions *opts, QueryAST *ast, const RedisSearchCtx *sctx) {
+  /** The following blocks will set filter options on the entire query */
+  if (opts->legacy.filters) {
+    for (size_t ii = 0; ii < array_len(opts->legacy.filters); ++ii) {
+      QAST_GlobalFilterOptions legacyFilterOpts = {.numeric = opts->legacy.filters[ii]};
+      QAST_SetGlobalFilters(ast, &legacyFilterOpts);
+    }
+    array_clear(opts->legacy.filters);  // so AREQ_Free() doesn't free the filters themselves, which
+                                        // are now owned by the query object
+  }
+  if (opts->legacy.gf) {
+    QAST_GlobalFilterOptions legacyOpts = {.geo = opts->legacy.gf};
+    QAST_SetGlobalFilters(ast, &legacyOpts);
+  }
+
+  if (opts->inkeys) {
+    opts->inids = rm_malloc(sizeof(*opts->inids) * opts->ninkeys);
+    for (size_t ii = 0; ii < opts->ninkeys; ++ii) {
+      t_docId did = DocTable_GetId(&sctx->spec->docs, opts->inkeys[ii], strlen(opts->inkeys[ii]));
+      if (did) {
+        opts->inids[opts->nids++] = did;
+      }
+    }
+    QAST_GlobalFilterOptions filterOpts = {.ids = opts->inids, .nids = opts->nids};
+    QAST_SetGlobalFilters(ast, &filterOpts);
+  }
+}
+
+int AREQ_ApplyContext(AREQ *req, RedisSearchCtx *sctx, QueryError *status) {
+  // Sort through the applicable options:
+  IndexSpec *index = sctx->spec;
+  RSSearchOptions *opts = &req->searchopts;
+  sctx->apiVersion = req->reqConfig.dialectVersion;
+  req->sctx = sctx;
+
+  if ((index->flags & Index_StoreByteOffsets) == 0 && (req->reqflags & QEXEC_F_SEND_HIGHLIGHT)) {
+    QueryError_SetError(
+        status, QUERY_EINVAL,
+        "Cannot use highlight/summarize because NOOFSETS was specified at index level");
+    return REDISMODULE_ERR;
+  }
+
+  // Go through the query options and see what else needs to be filled in!
+  // 1) INFIELDS
+  if (opts->legacy.ninfields) {
+    opts->fieldmask = 0;
+    for (size_t ii = 0; ii < opts->legacy.ninfields; ++ii) {
+      const char *s = opts->legacy.infields[ii];
+      t_fieldMask bit = IndexSpec_GetFieldBit(index, s, strlen(s));
+      opts->fieldmask |= bit;
+    }
+  }
+
+  if (opts->language == RS_LANG_UNSUPPORTED) {
+    QueryError_SetError(status, QUERY_EINVAL, "No such language");
+    return REDISMODULE_ERR;
+  }
+  if (opts->scorerName && Extensions_GetScoringFunction(NULL, opts->scorerName) == NULL) {
+    QueryError_SetErrorFmt(status, QUERY_EINVAL, "No such scorer %s", opts->scorerName);
+    return REDISMODULE_ERR;
+  }
+  if (!(opts->flags & Search_NoStopwrods)) {
+    opts->stopwords = sctx->spec->stopwords;
+    StopWordList_Ref(sctx->spec->stopwords);
+  }
+
+  QueryAST *ast = &req->ast;
+
+  int rv = QAST_Parse(ast, sctx, opts, req->query, strlen(req->query), req->reqConfig.dialectVersion, status);
+  if (rv != REDISMODULE_OK) {
+    return REDISMODULE_ERR;
+  }
+
+  QAST_EvalParams(ast, opts, status);
+  applyGlobalFilters(opts, ast, sctx);
+
+  if (QAST_CheckIsValid(ast, req->sctx->spec, opts, status) != REDISMODULE_OK) {
+    return REDISMODULE_ERR;
+  }
+
+  if (!(opts->flags & Search_Verbatim)) {
+    if (QAST_Expand(ast, opts->expanderName, opts, sctx, status) != REDISMODULE_OK) {
+      return REDISMODULE_ERR;
+    }
+  }
+
+  
+  // set queryAST configuration parameters
+  iteratorsConfig_init(&ast->config);
+  
+  // parse inputs for optimizations
+  OPTMZ(QOptimizer_Parse(req));
+
+  // check possible optimization after creation of QueryNode tree
+  OPTMZ(QOptimizer_QueryNodes(req->ast.root, req->optimizer));
+
+  if (QueryError_HasError(status)) {
+    return REDISMODULE_ERR;
+  }
+
+  return REDISMODULE_OK;
+}
+
+static ResultProcessor *buildGroupRP(PLN_GroupStep *gstp, RLookup *srclookup, QueryError *err) {
+  const RLookupKey *srckeys[gstp->nproperties], *dstkeys[gstp->nproperties];
+  for (size_t ii = 0; ii < gstp->nproperties; ++ii) {
+    const char *fldname = gstp->properties[ii] + 1;  // account for the @-
+    srckeys[ii] = RLookup_GetKey(srclookup, fldname, RLOOKUP_F_NOFLAGS);
+    if (!srckeys[ii]) {
+      QueryError_SetErrorFmt(err, QUERY_ENOPROPKEY, "No such property `%s`", fldname);
+      return NULL;
+    }
+    dstkeys[ii] = RLookup_GetKey(&gstp->lookup, fldname, RLOOKUP_F_OCREAT);
+  }
+
+  Grouper *grp = Grouper_New(srckeys, dstkeys, gstp->nproperties);
+
+  size_t nreducers = array_len(gstp->reducers);
+  for (size_t ii = 0; ii < nreducers; ++ii) {
+    // Build the actual reducer
+    PLN_Reducer *pr = gstp->reducers + ii;
+    ReducerOptions options = REDUCEROPTS_INIT(pr->name, &pr->args, srclookup, err);
+    ReducerFactory ff = RDCR_GetFactory(pr->name);
+    if (!ff) {
+      // No such reducer!
+      Grouper_Free(grp);
+      QueryError_SetErrorFmt(err, QUERY_ENOREDUCER, "No such reducer: %s", pr->name);
+      return NULL;
+    }
+    Reducer *rr = ff(&options);
+    if (!rr) {
+      Grouper_Free(grp);
+      return NULL;
+    }
+
+    // Set the destination key for the grouper!
+    RLookupKey *dstkey =
+        RLookup_GetKey(&gstp->lookup, pr->alias, RLOOKUP_F_OCREAT);
+    Grouper_AddReducer(grp, rr, dstkey);
+  }
+
+  return Grouper_GetRP(grp);
+}
+
+/** Pushes a processor up the stack. Returns the newly pushed processor
+ * @param req the request
+ * @param rp the processor to push
+ * @param rpUpstream previous processor (used as source for rp)
+ * @return the processor passed in `rp`.
+ */
+static ResultProcessor *pushRP(AREQ *req, ResultProcessor *rp, ResultProcessor *rpUpstream) {
+  rp->upstream = rpUpstream;
+  rp->parent = &req->qiter;
+  req->qiter.endProc = rp;
+  return rp;
+}
+
+static ResultProcessor *getGroupRP(AREQ *req, PLN_GroupStep *gstp, ResultProcessor *rpUpstream,
+                                   QueryError *status) {
+  AGGPlan *pln = &req->ap;
+  RLookup *lookup = AGPLN_GetLookup(pln, &gstp->base, AGPLN_GETLOOKUP_PREV);
+  ResultProcessor *groupRP = buildGroupRP(gstp, lookup, status);
+
+  if (!groupRP) {
+    return NULL;
+  }
+
+  // See if we need a LOADER group here...?
+  RLookup *firstLk = AGPLN_GetLookup(pln, &gstp->base, AGPLN_GETLOOKUP_FIRST);
+
+  if (firstLk == lookup) {
+    // See if we need a loader step?
+    const RLookupKey **kklist = NULL;
+    for (RLookupKey *kk = firstLk->head; kk; kk = kk->next) {
+      if ((kk->flags & RLOOKUP_F_SCHEMASRC) && (!(kk->flags & RLOOKUP_F_SVSRC))) {
+        *array_ensure_tail(&kklist, const RLookupKey *) = kk;
+      }
+    }
+    if (kklist != NULL) {
+      ResultProcessor *rpLoader = RPLoader_New(firstLk, kklist, array_len(kklist));
+      array_free(kklist);
+      RS_LOG_ASSERT(rpLoader, "RPLoader_New failed");
+      rpUpstream = pushRP(req, rpLoader, rpUpstream);
+    }
+  }
+
+  return pushRP(req, groupRP, rpUpstream);
+}
+
+static ResultProcessor *getAdditionalMetricsRP(AREQ *req, RLookup *rl, QueryError *status) {
+  MetricRequest *requests = req->ast.metricRequests;
+  for (size_t i = 0; i < array_len(requests); i++) {
+    char *name = requests[i].metric_name;
+    if (IndexSpec_GetField(req->sctx->spec, name, strlen(name))) {
+      QueryError_SetErrorFmt(status, QUERY_EINDEXEXISTS, "Property `%s` already exists in schema", name);
+      return NULL;
+    }
+    RLookupKey *key = RLookup_GetKey(rl, name, RLOOKUP_F_OEXCL | RLOOKUP_F_OCREAT);
+    if (!key) {
+      QueryError_SetErrorFmt(status, QUERY_EDUPFIELD, "Property `%s` specified more than once", name);
+      return NULL;
+    }
+    key->flags |= RLOOKUP_F_ISLOADED;
+
+    // In some cases the iterator that requested the additional field can be NULL (if some other iterator knows early
+    // that it has no results), but we still want the rest of the pipline to know about the additional field name,
+    // because there is no syntax error and the sorter should be able to "sort" by this field.
+    // If there is a pointer to the node's RLookupKey, write the address.
+    if (requests[i].key_ptr)
+      *requests[i].key_ptr = key;
+  }
+  return RPMetricsLoader_New();
+}
+
+static ResultProcessor *getArrangeRP(AREQ *req, AGGPlan *pln, const PLN_BaseStep *stp,
+                                     QueryError *status, ResultProcessor *up) {
+  ResultProcessor *rp = NULL;
+  PLN_ArrangeStep astp_s = {.base = {.type = PLN_T_ARRANGE}};
+  PLN_ArrangeStep *astp = (PLN_ArrangeStep *)stp;
+  IndexSpec *spec = req->sctx ? req->sctx->spec : NULL; // check for sctx?
+
+  if (!astp) {
+    astp = &astp_s;
+  }
+
+  size_t limit = astp->offset + astp->limit;
+  if (!limit) {
+    limit = DEFAULT_LIMIT;
+  }
+
+  // TODO: unify if when req holds only maxResults according to the query type. 
+  //(SEARCH / AGGREGATE)
+  if (IsSearch(req) && req->maxSearchResults != UINT64_MAX) {
+    limit = MIN(limit, req->maxSearchResults);
+  }
+
+  if (!IsSearch(req) && req->maxAggregateResults != UINT64_MAX) {
+    limit = MIN(limit, req->maxAggregateResults);
+  }
+
+  if (IsCount(req) || !limit) {
+    rp = RPCounter_New();
+    up = pushRP(req, rp, up);
+    return up;
+  }
+
+  if (astp->sortKeys) {
+    size_t nkeys = array_len(astp->sortKeys);
+    astp->sortkeysLK = rm_malloc(sizeof(*astp->sortKeys) * nkeys);
+
+    const RLookupKey **sortkeys = astp->sortkeysLK;
+
+    // Store and count keys that require loading from Redis.
+    const RLookupKey **loadKeys = NULL;
+    RLookup *lk = AGPLN_GetLookup(pln, stp, AGPLN_GETLOOKUP_PREV);
+
+    for (size_t ii = 0; ii < nkeys; ++ii) {
+      const char *keystr = astp->sortKeys[ii];
+      RLookupKey *sortkey = RLookup_GetKey(lk, keystr, RLOOKUP_F_NOFLAGS);
+      if (!sortkey) {
+        QueryError_SetErrorFmt(status, QUERY_ENOPROPKEY, "Property `%s` not loaded nor in schema", keystr);
+        return NULL;
+      }
+      sortkeys[ii] = sortkey;
+      // if the key is not sortable, and also not loaded by another result processor,
+      // add it to the loadkeys list.
+      if(!(sortkey->flags & RLOOKUP_F_SVSRC) &&
+         !(sortkey->flags & RLOOKUP_F_ISLOADED)) {
+
+        *array_ensure_tail(&loadKeys, const RLookupKey *) = sortkey;
+
+        // Update lookupkey's flag to loaded
+        sortkey->flags |= RLOOKUP_F_ISLOADED;
+      }
+    }
+    rp = RPSorter_NewByFields(limit, sortkeys, nkeys, loadKeys, array_len(loadKeys),
+	                          astp->sortAscMap, req->optimizer->type == Q_OPT_NO_SORTER);
+    up = pushRP(req, rp, up);
+  }
+
+  // No sort? then it must be sort by score, which is the default.
+  // In optimize mode, add sorter for queries with scorer or for `*`.
+  if (rp == NULL && IsSearch(req) && (!IsOptimized(req) || HasScorer(req) || IsWildcard(req))) {
+    rp = RPSorter_NewByScore(limit, req->optimizer->type == Q_OPT_NO_SORTER);
+    up = pushRP(req, rp, up);
+  }
+
+  if (astp->offset || (astp->limit && !rp)) {
+    rp = RPPager_New(astp->offset, astp->limit);
+    up = pushRP(req, rp, up);
+  }
+
+  return rp;
+}
+
+// Assumes that the spec is locked
+static ResultProcessor *getScorerRP(AREQ *req) {
+  const char *scorer = req->searchopts.scorerName;
+  if (!scorer) {
+    scorer = DEFAULT_SCORER_NAME;
+  }
+  ScoringFunctionArgs scargs = {0};
+  if (req->reqflags & QEXEC_F_SEND_SCOREEXPLAIN) {
+    scargs.scrExp = rm_calloc(1, sizeof(RSScoreExplain));
+  }
+  ExtScoringFunctionCtx *fns = Extensions_GetScoringFunction(&scargs, scorer);
+  RS_LOG_ASSERT(fns, "Extensions_GetScoringFunction failed");
+  IndexSpec_GetStats(req->sctx->spec, &scargs.indexStats);
+  scargs.qdata = req->ast.udata;
+  scargs.qdatalen = req->ast.udatalen;
+  ResultProcessor *rp = RPScorer_New(fns, &scargs);
+  return rp;
+}
+
+static int hasQuerySortby(const AGGPlan *pln) {
+  const PLN_BaseStep *bstp = AGPLN_FindStep(pln, NULL, NULL, PLN_T_GROUP);
+  if (bstp != NULL) {
+    const PLN_ArrangeStep *arng = (PLN_ArrangeStep *)AGPLN_FindStep(pln, NULL, bstp, PLN_T_ARRANGE);
+    if (arng && arng->sortKeys) {
+      return 1;
+    }
+  } else {
+    // no group... just see if we have an arrange step
+    const PLN_ArrangeStep *arng = (PLN_ArrangeStep *)AGPLN_FindStep(pln, NULL, NULL, PLN_T_ARRANGE);
+    return arng && arng->sortKeys;
+  }
+  return 0;
+}
+
+#define PUSH_RP()                           \
+  rpUpstream = pushRP(req, rp, rpUpstream); \
+  rp = NULL;
+
+/**
+ * Builds the implicit pipeline for querying and scoring, and ensures that our
+ * subsequent execution stages actually have data to operate on.
+ */
+static void buildImplicitPipeline(AREQ *req, QueryError *Status) {
+  RedisSearchCtx *sctx = req->sctx;
+  req->qiter.conc = &req->conc;
+  req->qiter.sctx = sctx;
+  req->qiter.err = Status;
+
+  IndexSpecCache *cache = IndexSpec_GetSpecCache(req->sctx->spec);
+  RS_LOG_ASSERT(cache, "IndexSpec_GetSpecCache failed")
+  RLookup *first = AGPLN_GetLookup(&req->ap, NULL, AGPLN_GETLOOKUP_FIRST);
+
+  RLookup_Init(first, cache);
+
+  ResultProcessor *rp = RPIndexIterator_New(req->rootiter, req->timeoutTime);
+  ResultProcessor *rpUpstream = NULL;
+  req->qiter.rootProc = req->qiter.endProc = rp;
+  PUSH_RP();
+
+  // Load results metrics according to their RLookup key.
+  // We need this RP only if metricRequests is not empty.
+  if (req->ast.metricRequests) {
+    rp = getAdditionalMetricsRP(req, first, Status);
+    if (!rp) {
+      return;
+    }
+    PUSH_RP();
+  }
+
+  /** Create a scorer if:
+   *  * WITHSCORES is defined
+   *  * there is no subsequent sorter within this grouping */
+  if ((req->reqflags & QEXEC_F_SEND_SCORES) ||
+      (!hasQuerySortby(&req->ap) && IsSearch(req) && !IsCount(req))) {
+    rp = getScorerRP(req);
+    PUSH_RP();
+  }
+}
+
+/**
+ * This handles the RETURN and SUMMARIZE keywords, which operate on the result
+ * which is about to be returned. It is only used in FT.SEARCH mode
+ */
+int buildOutputPipeline(AREQ *req, QueryError *status) {
+  AGGPlan *pln = &req->ap;
+  ResultProcessor *rp = NULL, *rpUpstream = req->qiter.endProc;
+
+  RLookup *lookup = AGPLN_GetLookup(pln, NULL, AGPLN_GETLOOKUP_LAST);
+  // Add a LOAD step...
+  const RLookupKey **loadkeys = NULL;
+  if (req->outFields.explicitReturn) {
+    bool is_old_json = isSpecJson(req->sctx->spec) && (req->reqConfig.dialectVersion < APIVERSION_RETURN_MULTI_CMP_FIRST);
+    // Go through all the fields and ensure that each one exists in the lookup stage
+    for (size_t ii = 0; ii < req->outFields.numFields; ++ii) {
+      const ReturnedField *rf = req->outFields.fields + ii;
+
+      RLookupKey *lk = RLookup_GetOrCreateKey(lookup, rf->path, rf->name, RLOOKUP_F_ALIAS);
+      lk->flags |= RLOOKUP_F_EXPLICITRETURN;
+      if (is_old_json || 
+      ((!(lk->flags & RLOOKUP_F_ISLOADED) && !(lk->flags & RLOOKUP_F_UNFORMATTED)))) {
+        *array_ensure_tail(&loadkeys, const RLookupKey *) = lk;
+        lk->flags|= RLOOKUP_F_ISLOADED;
+      }
+
+    }
+  }
+
+  // If we have explicit return and some of the keys' values are missing,
+  // or if we don't have explicit return, meaning we use LOAD ALL
+  if (loadkeys || !req->outFields.explicitReturn) {
+    rp = RPLoader_New(lookup, loadkeys, array_len(loadkeys));
+    array_free(loadkeys);
+    PUSH_RP();
+  }
+
+  if (req->reqflags & QEXEC_F_SEND_HIGHLIGHT) {
+    RLookup *lookup = AGPLN_GetLookup(pln, NULL, AGPLN_GETLOOKUP_LAST);
+    for (size_t ii = 0; ii < req->outFields.numFields; ++ii) {
+      ReturnedField *ff = req->outFields.fields + ii;
+      RLookupKey *kk = RLookup_GetKey(lookup, ff->name, RLOOKUP_F_NOFLAGS);
+      if (!kk) {
+        QueryError_SetErrorFmt(status, QUERY_ENOPROPKEY, "No such property `%s`", ff->name);
+        goto error;
+      } else if (!(kk->flags & (RLOOKUP_F_SCHEMASRC | RLOOKUP_F_SVSRC))) {
+        // TODO: this is a dead code
+        QueryError_SetErrorFmt(status, QUERY_EINVAL, "Property `%s` is not in document", ff->name);
+        goto error;
+      }
+      ff->lookupKey = kk;
+    }
+    rp = RPHighlighter_New(&req->searchopts, &req->outFields, lookup);
+    PUSH_RP();
+  }
+
+  return REDISMODULE_OK;
+error:
+  return REDISMODULE_ERR;
+}
+
+// Add rp_to_place to an existing pipeline as the upstream result proceesor of rp.
+static void PushUpStream(ResultProcessor *rp_to_place, ResultProcessor *rp) {
+  rp_to_place->upstream = rp->upstream;
+  rp->upstream = rp_to_place;
+  rp_to_place->parent = rp->parent;
+}
+
+// Add Buffer-Locker and Unlocker result processors to the pipeline.
+// The Buffer-Locker rp is added as the upstream of the first result processor that might
+// access Redis keyspace.
+// The Unlocker is placed so that its upstream rp will be the last to access Redis keyspace.
+// Main assumptions: 1. the rootProc dosn't access redis 2. rootProc != endProc
+static void SafeRedisKeyspaceAccessPipeline(AREQ *req) {
+  
+  // Go over the pipeline and find the result processors that are the first and last to access redis.
+  // We mark the first rp that accesses redis with upstream_is_buffer_locker.
+  // We need to store the rp that its upstream is the result processor that is the last rp to access redis
+  // in order to push the unlocker as its upstream.
+
+  // for example if the pipline is 
+  // root<-sorter<-loader (an arrow signs the upstream direction)
+  // upstream_is_buffer_locker = sorter, upstream_is_unlcoker = dummy
+  // and the finale pipeline is:
+  // root<-buffer-locker<-sorter<-loader<-unlocker
+  ResultProcessor *upstream_is_buffer_locker = NULL;
+  ResultProcessor *upstream_is_unlcoker = NULL;
+ 
+  ResultProcessor dummy_rp = {.upstream = req->qiter.endProc};
+  ResultProcessor *curr_rp = &dummy_rp;
+  // Start from the end processor and iterate beackward until the next rp
+  // is the last to access redis or its a pipeline breaker.
+
+  while (curr_rp != req->qiter.rootProc && 
+        !(curr_rp->upstream->flags & (RESULT_PROCESSOR_F_ACCESS_REDIS | RESULT_PROCESSOR_F_BREAKS_PIPELINE))) {
+    curr_rp = curr_rp->upstream;
+  }
+
+  // if we got the root proc, redis access in not needed, return.
+  if (curr_rp == req->qiter.rootProc) {
+    return;
+  }
+
+  // The upstream rp of the curr_rp is the last to access redis, or a pipline breaker
+  // we want to place the unlocker between curr_rp and its upstream.
+  upstream_is_unlcoker = curr_rp;
+  
+  // The last to access redis might be also the first to access redis.
+  // We mark it to push the buffer-locker as its upstream.
+  curr_rp = curr_rp->upstream;
+
+  upstream_is_buffer_locker = curr_rp;
+
+  // Keep searching until we get to the root rp.
+  curr_rp = curr_rp->upstream;
+
+  while (curr_rp != req->qiter.rootProc){
+    if (curr_rp->flags & RESULT_PROCESSOR_F_ACCESS_REDIS) {
+      upstream_is_buffer_locker = curr_rp;
+    }
+    curr_rp = curr_rp->upstream;
+  }
+
+  // If in the first loop we stored a rp with RESULT_PROCESSOR_F_BREAKS_PIPELINE flag, 
+  // and the second loop didn't find any rp that needs to access redis,
+  // we don't need the buffer.
+  if(!(upstream_is_buffer_locker->flags & RESULT_PROCESSOR_F_ACCESS_REDIS)) {
+    return;
+  }
+  // TODO: multithreaded: Add better estimation to the buffer initial size
+  ResultProcessor *rpBufferAndLocker = RPBufferAndLocker_New(DEFAULT_BUFFER_BLOCK_SIZE, IndexSpec_GetVersion(req->sctx->spec));
+
+  // Place buffer and locker as the upstream of the first_to_access_redis result processor.
+  PushUpStream(rpBufferAndLocker, upstream_is_buffer_locker);
+
+  // Find where to place unlocker
+  ResultProcessor *rpUnlocker = RPUnlocker_New((RPBufferAndLocker*)rpBufferAndLocker);
+
+  // Handle special case where original endProc becomes the upstream of the unlocker, and we need to update req->qiter.endProc
+  if (upstream_is_unlcoker == &dummy_rp) {
+    pushRP(req, rpUnlocker, req->qiter.endProc);
+  } else {
+    PushUpStream(rpUnlocker, upstream_is_unlcoker);
+  }
+
+}
+
+int AREQ_BuildPipeline(AREQ *req, int options, QueryError *status) {
+  if (!(options & AREQ_BUILDPIPELINE_NO_ROOT)) {
+    buildImplicitPipeline(req, status);
+    if (status->code != QUERY_OK) {
+      goto error;
+    }
+  }
+
+  AGGPlan *pln = &req->ap;
+  ResultProcessor *rp = NULL, *rpUpstream = req->qiter.endProc;
+
+  // Whether we've applied a SORTBY yet..
+  int hasArrange = 0;
+
+  for (const DLLIST_node *nn = pln->steps.next; nn != &pln->steps; nn = nn->next) {
+    const PLN_BaseStep *stp = DLLIST_ITEM(nn, PLN_BaseStep, llnodePln);
+
+    switch (stp->type) {
+      case PLN_T_GROUP: {
+        // Adds group result processor and loader if needed.
+        rpUpstream = getGroupRP(req, (PLN_GroupStep *)stp, rpUpstream, status);
+        if (!rpUpstream) {
+          goto error;
+        }
+        break;
+      }
+
+      case PLN_T_ARRANGE: {
+        rp = getArrangeRP(req, pln, stp, status, rpUpstream);
+        if (!rp) {
+          goto error;
+        }
+        hasArrange = 1;
+        rpUpstream = rp;
+        
+        break;
+      }
+
+      case PLN_T_APPLY:
+      case PLN_T_FILTER: {
+        PLN_MapFilterStep *mstp = (PLN_MapFilterStep *)stp;
+        // Ensure the lookups can actually find what they need
+        RLookup *curLookup = AGPLN_GetLookup(pln, stp, AGPLN_GETLOOKUP_PREV);
+        mstp->parsedExpr = ExprAST_Parse(mstp->rawExpr, strlen(mstp->rawExpr), status);
+        if (!mstp->parsedExpr) {
+          goto error;
+        }
+
+        if (!ExprAST_GetLookupKeys(mstp->parsedExpr, curLookup, status)) {
+          goto error;
+        }
+
+        if (stp->type == PLN_T_APPLY) {
+          RLookupKey *dstkey =
+              RLookup_GetKey(curLookup, stp->alias, RLOOKUP_F_OCREAT);
+          rp = RPEvaluator_NewProjector(mstp->parsedExpr, curLookup, dstkey);
+        } else {
+          rp = RPEvaluator_NewFilter(mstp->parsedExpr, curLookup);
+        }
+        PUSH_RP();
+        break;
+      }
+
+      case PLN_T_LOAD: {
+        PLN_LoadStep *lstp = (PLN_LoadStep *)stp;
+        RLookup *curLookup = AGPLN_GetLookup(pln, stp, AGPLN_GETLOOKUP_PREV);
+        RLookup *rootLookup = AGPLN_GetLookup(pln, NULL, AGPLN_GETLOOKUP_FIRST);
+        if (curLookup != rootLookup) {
+          QueryError_SetError(status, QUERY_EINVAL,
+                              "LOAD cannot be applied after projectors or reducers");
+          goto error;
+        }
+        // Get all the keys for this lookup...
+        while (!AC_IsAtEnd(&lstp->args)) {
+          const char *path = AC_GetStringNC(&lstp->args, NULL);
+          if (*path == '@') {
+            path++;
+          }
+          const char *name = path;
+
+          RLookupKey *kk = RLookup_GetKey(curLookup, path, RLOOKUP_F_OEXCL | RLOOKUP_F_OCREAT);
+          if (!kk) {
+            // We only get a NULL return if the key already exists, which means
+            // that we don't need to retrieve it again.
+            continue;
+          }
+
+          if (AC_AdvanceIfMatch(&lstp->args, SPEC_AS_STR)) {
+            int rv = AC_GetString(&lstp->args, &name, NULL, 0);
+            if (rv != AC_OK) {
+              QERR_MKBADARGS_FMT(status, "LOAD path AS name - must be accompanied with NAME");
+              return REDISMODULE_ERR;
+            } else if (!strcasecmp(name, SPEC_AS_STR)) {
+              QERR_MKBADARGS_FMT(status, "Alias for LOAD cannot be `AS`");
+              return REDISMODULE_ERR;
+            }
+          }
+          // set lookupkey name to name.
+          // by defualt "name = path"
+          kk->name = name;
+          kk->name_len = strlen(name);
+
+          kk->flags |= RLOOKUP_F_ISLOADED;
+          lstp->keys[lstp->nkeys++] = kk;
+        }
+        if (lstp->nkeys || lstp->base.flags & PLN_F_LOAD_ALL) {
+          rp = RPLoader_New(curLookup, lstp->keys, lstp->nkeys);
+          PUSH_RP();
+        }
+        break;
+      }
+      case PLN_T_ROOT:
+        // Placeholder step for initial lookup
+        break;
+      case PLN_T_DISTRIBUTE:
+        // This is the root already
+        break;
+      case PLN_T_INVALID:
+      case PLN_T__MAX:
+        // not handled yet
+        RS_LOG_ASSERT(0, "Oops");
+    }
+  }
+
+  // If no LIMIT or SORT has been applied, do it somewhere here so we don't
+  // return the entire matching result set!
+  if (!hasArrange && IsSearch(req)) {
+    rp = getArrangeRP(req, pln, NULL, status, rpUpstream);
+    if (!rp) {
+      goto error;
+    }
+    rpUpstream = rp;
+  }
+
+  // If this is an FT.SEARCH command which requires returning of some of the
+  // document fields, handle those options in this function
+  if (IsSearch(req) && !(req->reqflags & QEXEC_F_SEND_NOFIELDS)) {
+    if (buildOutputPipeline(req, status) != REDISMODULE_OK) {
+      goto error;
+    }
+  }
+
+  // If we are in a multi threaded context we need to buffer results and lock the GIL
+  // before we first access redis key space and unlock it when it is no longer needed.
+  if((options & AREQ_BUILD_THREADSAFE_PIPELINE)) {
+    SafeRedisKeyspaceAccessPipeline(req);
+  }
+
+  // In profile mode, we need to add RP_Profile before each RP
+  if (IsProfile(req) && req->qiter.endProc) {
+    Profile_AddRPs(&req->qiter);
+  }
+
+  // Copy timeout policy to the parent struct of the result processors
+  req->qiter.timeoutPolicy = req->reqConfig.timeoutPolicy;
+
+  return REDISMODULE_OK;
+error:
+  return REDISMODULE_ERR;
+}
+
+void AREQ_Free(AREQ *req) {
+  // First, free the result processors
+  ResultProcessor *rp = req->qiter.endProc;
+  while (rp) {
+    ResultProcessor *next = rp->upstream;
+    rp->Free(rp);
+    rp = next;
+  }
+  if (req->rootiter) {
+    req->rootiter->Free(req->rootiter);
+    req->rootiter = NULL;
+  }
+  if (req->optimizer) {
+    QOptimizer_Free(req->optimizer);
+  }
+
+  // Go through each of the steps and free it..
+  AGPLN_FreeSteps(&req->ap);
+
+  QAST_Destroy(&req->ast);
+
+  if (req->searchopts.stopwords) {
+    StopWordList_Unref((StopWordList *)req->searchopts.stopwords);
+  }
+
+  ConcurrentSearchCtx_Free(&req->conc);
+
+  // Finally, free the context. If we are a cursor or have multi workers threads,
+  // we need also to detach the ("Thread Safe") context.
+  RedisModuleCtx *thctx = NULL;
+  if (req->sctx) {
+    if (req->reqflags & QEXEC_F_HAS_THCTX || req->reqflags & QEXEC_F_IS_CURSOR) {
+      thctx = req->sctx->redisCtx;
+      req->sctx->redisCtx = NULL;
+    }
+    // Here we unlock the spec
+    SearchCtx_Free(req->sctx);
+  }
+  for (size_t ii = 0; ii < req->nargs; ++ii) {
+    sdsfree(req->args[ii]);
+  }
+  if (req->searchopts.legacy.filters) {
+    for (size_t ii = 0; ii < array_len(req->searchopts.legacy.filters); ++ii) {
+      NumericFilter *nf = req->searchopts.legacy.filters[ii];
+      if (nf) {
+        NumericFilter_Free(req->searchopts.legacy.filters[ii]);
+      }
+    }
+    array_free(req->searchopts.legacy.filters);
+  }
+  rm_free(req->searchopts.inids);
+  if (req->searchopts.params) {
+    Param_DictFree(req->searchopts.params);
+  }
+  FieldList_Free(&req->outFields);
+  if (thctx) {
+    RedisModule_FreeThreadSafeContext(thctx);
+  }
+  if(req->requiredFields) {
+    array_free(req->requiredFields);
+  }
+  rm_free(req->args);
+  rm_free(req);
+}