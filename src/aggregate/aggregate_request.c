--- conflicted
+++ resolved
@@ -34,17 +34,10 @@
  * @param status the error object
  */
 static bool ensureSimpleMode(AREQ *req) {
-<<<<<<< HEAD
-  if (req->reqflags & QEXEC_F_IS_AGGREGATE) {
-    return false;
-  }
-  req->reqflags |= QEXEC_F_IS_SEARCH;
-=======
   if (AREQ_RequestFlags(req) & QEXEC_F_IS_AGGREGATE) {
     return false;
   }
   AREQ_AddRequestFlags(req, QEXEC_F_IS_SEARCH);
->>>>>>> e80f6903
   return true;
 }
 
@@ -498,11 +491,7 @@
   ArgsCursor returnFields = {0};
   ArgsCursor inKeys = {0};
   ArgsCursor inFields = {0};
-<<<<<<< HEAD
-  QueryPipeline *pipeline = &req->pipeline;
-=======
   Pipeline *pipeline = &req->pipeline;
->>>>>>> e80f6903
   ACArgSpec querySpecs[] = {
       {.name = "INFIELDS", .type = AC_ARGTYPE_SUBARGS, .target = &inFields},  // Comment
       {.name = "SLOP",
@@ -1218,11 +1207,7 @@
 
 void AREQ_Free(AREQ *req) {
   // First, free the pipeline
-<<<<<<< HEAD
-  QueryPipeline_Clean(&req->pipeline);
-=======
   Pipeline_Clean(&req->pipeline);
->>>>>>> e80f6903
   
   if (req->rootiter) {
     req->rootiter->Free(req->rootiter);
@@ -1284,15 +1269,9 @@
 }
 
 int AREQ_BuildPipeline(AREQ *req, QueryError *status) {
-<<<<<<< HEAD
-  QueryPipeline_Initialize(&req->pipeline, req-> reqConfig.timeoutPolicy, status); 
-  if (!(AREQ_RequestFlags(req) & QEXEC_F_BUILDPIPELINE_NO_ROOT)) {
-    IndexingPipelineParams params = {
-=======
   Pipeline_Initialize(&req->pipeline, req->reqConfig.timeoutPolicy, status); 
   if (!(AREQ_RequestFlags(req) & QEXEC_F_BUILDPIPELINE_NO_ROOT)) {
     QueryPipelineParams params = {
->>>>>>> e80f6903
       .common = {
         .pln = &req->pipeline.ap,
         .sctx = req->sctx,
@@ -1305,11 +1284,7 @@
       .conc = &req->conc,
       .reqConfig = &req->reqConfig,
     };
-<<<<<<< HEAD
-    QueryPipeline_BuildIndexingPart(&req->pipeline, &params);
-=======
     Pipeline_BuildQueryPart(&req->pipeline, &params);
->>>>>>> e80f6903
     if (status->code != QUERY_OK) {
       return REDISMODULE_ERR;
     }
@@ -1325,9 +1300,5 @@
     .maxResultsLimit = IsSearch(req) ? req->maxSearchResults : req->maxAggregateResults,
     .language = req->searchopts.language,
   };
-<<<<<<< HEAD
-  return QueryPipeline_BuildAggregationPart(&req->pipeline, &params, &req->stateflags);
-=======
   return Pipeline_BuildAggregationPart(&req->pipeline, &params, &req->stateflags);
->>>>>>> e80f6903
 }