--- conflicted
+++ resolved
@@ -995,11 +995,7 @@
       }
     }
 
-<<<<<<< HEAD
-    rp = RPSorter_NewByFields(limit, sortkeys, nkeys, astp->sortAscMap);
-=======
     rp = RPSorter_NewByFields(limit, sortkeys, nkeys, astp->sortAscMap, &req->timeoutTime, sortbyType);
->>>>>>> b430320f
     up = pushRP(req, rp, up);
   }
 
@@ -1244,15 +1240,7 @@
           kk->name_len = strlen(name);
           lstp->keys[lstp->nkeys++] = kk;
         }
-<<<<<<< HEAD
         if (lstp->nkeys || lstp->base.flags & PLN_F_LOAD_ALL) {
-=======
-#ifdef DISABLE_LOAD_ALL_PR2243
-        if (lstp->nkeys || req->reqflags & QEXEC_AGG_LOAD_ALL) {
-#else
-        if (lstp->nkeys) {
-#endif // DISABLE_LOAD_ALL_PR2243
->>>>>>> b430320f
           rp = RPLoader_New(curLookup, lstp->keys, lstp->nkeys);
           PUSH_RP();
         }
