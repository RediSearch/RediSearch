/*
 * Copyright (c) 2006-Present, Redis Ltd.
 * All rights reserved.
 *
 * Licensed under your choice of the Redis Source Available License 2.0
 * (RSALv2); or (b) the Server Side Public License v1 (SSPLv1); or (c) the
 * GNU Affero General Public License v3 (AGPLv3).
*/
#include "aggregate.h"
#include "reducer.h"

#include <query.h>
#include <extension.h>
#include <result_processor.h>
#include <util/arr.h>
#include <rmutil/util.h>
#include "ext/default.h"
#include "extension.h"
#include "profile.h"
#include "config.h"
#include "util/timeout.h"
#include "query_optimizer.h"
#include "resp3.h"
#include "obfuscation/hidden.h"

extern RSConfig RSGlobalConfig;

/**
 * Ensures that the user has not requested one of the 'extended' features. Extended
 * in this case refers to reducers which re-create the search results.
 * @param areq the request
 * @param name the name of the option that requires simple mode. Used for error
 *   formatting
 * @param status the error object
 */
static bool ensureSimpleMode(AREQ *req) {
  if (AREQ_RequestFlags(req) & QEXEC_F_IS_AGGREGATE) {
    return false;
  }
  AREQ_AddRequestFlags(req, QEXEC_F_IS_SEARCH);
  return true;
}

/**
 * Like @ref ensureSimpleMode(), but does the opposite -- ensures that one of the
 * 'simple' options - i.e. ones which rely on the field to be the exact same as
 * found in the document - was not requested.
 * name argument must not contain any user data, as it is used for error formatting
 */
static int ensureExtendedMode(AREQ *areq, const char *name, QueryError *status) {
  if (AREQ_RequestFlags(areq) & QEXEC_F_IS_SEARCH) {
    QueryError_SetWithoutUserDataFmt(status, QUERY_EINVAL,
                           "option `%s` is mutually exclusive with simple (i.e. search) options",
                           name);
    return 0;
  }
  AREQ_AddRequestFlags(areq, QEXEC_F_IS_AGGREGATE);
  return 1;
}

static int parseSortby(PLN_ArrangeStep *arng, ArgsCursor *ac, QueryError *status, int allowLegacy);

static void ReturnedField_Free(ReturnedField *field) {
  rm_free(field->highlightSettings.openTag);
  rm_free(field->highlightSettings.closeTag);
  rm_free(field->summarizeSettings.separator);
}

void FieldList_Free(FieldList *fields) {
  for (size_t ii = 0; ii < fields->numFields; ++ii) {
    ReturnedField_Free(fields->fields + ii);
  }
  ReturnedField_Free(&fields->defaultField);
  rm_free(fields->fields);
}

ReturnedField *FieldList_GetCreateField(FieldList *fields, const char *name, const char *path) {
  size_t foundIndex = -1;
  for (size_t ii = 0; ii < fields->numFields; ++ii) {
    if (!strcmp(fields->fields[ii].name, name)) {
      return fields->fields + ii;
    }
  }

  fields->fields = rm_realloc(fields->fields, sizeof(*fields->fields) * ++fields->numFields);
  ReturnedField *ret = fields->fields + (fields->numFields - 1);
  memset(ret, 0, sizeof *ret);
  ret->name = name;
  ret->path = path ? path : name;
  return ret;
}

static void FieldList_RestrictReturn(FieldList *fields) {
  size_t oix = 0;
  for (size_t ii = 0; ii < fields->numFields; ++ii) {
    if (fields->fields[ii].explicitReturn == 0) {
      ReturnedField_Free(fields->fields + ii);
    } else if (ii != oix) {
      fields->fields[oix++] = fields->fields[ii];
    } else {
      ++oix;
    }
  }
  fields->numFields = oix;
}

static int parseCursorSettings(AREQ *req, ArgsCursor *ac, QueryError *status) {
  ACArgSpec specs[] = {{.name = "MAXIDLE",
                        .type = AC_ARGTYPE_UINT,
                        .target = &req->cursorMaxIdle,
                        .intflags = AC_F_GE1},
                       {.name = "COUNT",
                        .type = AC_ARGTYPE_UINT,
                        .target = &req->cursorChunkSize,
                        .intflags = AC_F_GE1},
                       {NULL}};

  int rv;
  ACArgSpec *errArg = NULL;
  if ((rv = AC_ParseArgSpec(ac, specs, &errArg)) != AC_OK && rv != AC_ERR_ENOENT) {
    QERR_MKBADARGS_AC(status, errArg->name, rv);
    return REDISMODULE_ERR;
  }

  if (req->cursorMaxIdle == 0 || req->cursorMaxIdle > RSGlobalConfig.cursorMaxIdle) {
    req->cursorMaxIdle = RSGlobalConfig.cursorMaxIdle;
  }
  AREQ_AddRequestFlags(req, QEXEC_F_IS_CURSOR);
  return REDISMODULE_OK;
}

static int parseRequiredFields(AREQ *req, ArgsCursor *ac, QueryError *status){

  ArgsCursor args = {0};
  int rv = AC_GetVarArgs(ac, &args);
  if (rv != AC_OK) {
    QueryError_SetWithUserDataFmt(status, QUERY_EPARSEARGS, "Bad arguments", " for _REQUIRED_FIELDS: %s", AC_Strerror(rv));
    return REDISMODULE_ERR;
  }

  int requiredFieldNum = AC_NumArgs(&args);
  // This array contains shallow copy of the required fields names. Those copies are to use only for lookup.
  // If we need to use them in reply we should make a copy of those strings.
  const char** requiredFields = array_new(const char*, requiredFieldNum);
  for(size_t i=0; i < requiredFieldNum; i++) {
    const char *s = AC_GetStringNC(&args, NULL); {
      if(!s) {
        array_free(requiredFields);
        return REDISMODULE_ERR;
      }
    }
    array_append(requiredFields, s);
  }

  req->requiredFields = requiredFields;

  return REDISMODULE_OK;
}

int parseDialect(unsigned int *dialect, ArgsCursor *ac, QueryError *status) {
  if (AC_NumRemaining(ac) < 1) {
      QueryError_SetError(status, QUERY_EPARSEARGS, "Need an argument for DIALECT");
      return REDISMODULE_ERR;
    }
    if ((AC_GetUnsigned(ac, dialect, AC_F_GE1) != AC_OK) || (*dialect > MAX_DIALECT_VERSION)) {
      QueryError_SetWithoutUserDataFmt(
        status, QUERY_EPARSEARGS,
        "DIALECT requires a non negative integer >=%u and <= %u",
        MIN_DIALECT_VERSION, MAX_DIALECT_VERSION
      );
      return REDISMODULE_ERR;
    }
    return REDISMODULE_OK;
}

// Parse the available formats for search result values: FORMAT STRING|EXPAND
int parseValueFormat(uint32_t *flags, ArgsCursor *ac, QueryError *status) {
  const char *format;
  int rv = AC_GetString(ac, &format, NULL, 0);
  if (rv != AC_OK) {
    QueryError_SetError(status, QUERY_EBADVAL, "Need an argument for FORMAT");
    return REDISMODULE_ERR;
  }
  if (!strcasecmp(format, "EXPAND")) {
    *flags |= QEXEC_FORMAT_EXPAND;
  } else if (!strcasecmp(format, "STRING")) {
    *flags &= ~QEXEC_FORMAT_EXPAND;
  } else {
    QueryError_SetWithUserDataFmt(status, QUERY_EPARSEARGS, "FORMAT", " %s is not supported", format);
    return REDISMODULE_ERR;
  }
  *flags &= ~QEXEC_FORMAT_DEFAULT;
  return REDISMODULE_OK;
}

// Parse the timeout value
int parseTimeout(long long *timeout, ArgsCursor *ac, QueryError *status) {
  if (AC_NumRemaining(ac) < 1) {
    QueryError_SetError(status, QUERY_EPARSEARGS, "Need an argument for TIMEOUT");
    return REDISMODULE_ERR;
  }

  if (AC_GetLongLong(ac, timeout, AC_F_GE0) != AC_OK) {
    QueryError_SetError(status, QUERY_EPARSEARGS,
      "TIMEOUT requires a non negative integer.");
    return REDISMODULE_ERR;
  }

  return REDISMODULE_OK;
}

int SetValueFormat(bool is_resp3, bool is_json, uint32_t *flags, QueryError *status) {
  if (*flags & QEXEC_FORMAT_DEFAULT) {
    *flags &= ~QEXEC_FORMAT_EXPAND;
    *flags &= ~QEXEC_FORMAT_DEFAULT;
  }

  if (*flags & QEXEC_FORMAT_EXPAND) {
    if (!is_resp3) {
      QueryError_SetError(status, QUERY_EBADVAL, "EXPAND format is only supported with RESP3");
      return REDISMODULE_ERR;
    }
    if (!is_json) {
      QueryError_SetError(status, QUERY_EBADVAL, "EXPAND format is only supported with JSON");
      return REDISMODULE_ERR;
    }
    if (japi_ver < 4) {
      QueryError_SetError(status, QUERY_EBADVAL, "EXPAND format requires a newer RedisJSON (with API version RedisJSON_V4)");
      return REDISMODULE_ERR;
    }
  }
  return REDISMODULE_OK;
}

void SetSearchCtx(RedisSearchCtx *sctx, const AREQ *req) {
  if (AREQ_RequestFlags(req) & QEXEC_FORMAT_EXPAND) {
    sctx->expanded = 1;
    sctx->apiVersion = MAX(APIVERSION_RETURN_MULTI_CMP_FIRST, req->reqConfig.dialectVersion);
  } else {
    sctx->apiVersion = req->reqConfig.dialectVersion;
  }
}

#define ARG_HANDLED 1
#define ARG_ERROR -1
#define ARG_UNKNOWN 0

static int handleCommonArgs(AREQ *req, ArgsCursor *ac, QueryError *status, int allowLegacy) {
  int rv;
  bool dialect_specified = false;
  // This handles the common arguments that are not stateful
  if (AC_AdvanceIfMatch(ac, "LIMIT")) {
    PLN_ArrangeStep *arng = AGPLN_GetOrCreateArrangeStep(AREQ_AGGPlan(req));
    arng->isLimited = 1;
    // Parse offset, length
    if (AC_NumRemaining(ac) < 2) {
      QueryError_SetError(status, QUERY_EPARSEARGS, "LIMIT requires two arguments");
      return ARG_ERROR;
    }
    if ((rv = AC_GetU64(ac, &arng->offset, 0)) != AC_OK ||
        (rv = AC_GetU64(ac, &arng->limit, 0)) != AC_OK) {
      QueryError_SetError(status, QUERY_EPARSEARGS, "LIMIT needs two numeric arguments");
      return ARG_ERROR;
    }

    if (arng->limit == 0 && arng->offset != 0) {
      QueryError_SetError(status, QUERY_ELIMIT, "The `offset` of the LIMIT must be 0 when `num` is 0");
      return ARG_ERROR;
    }

    if (arng->isLimited && arng->limit == 0) {
      // LIMIT 0 0 - only count
      AREQ_AddRequestFlags(req, QEXEC_F_NOROWS);
      AREQ_AddRequestFlags(req, QEXEC_F_SEND_NOFIELDS);
      // TODO: unify if when req holds only maxResults according to the query type.
      //(SEARCH / AGGREGATE)
    } else if ((arng->limit > req->maxSearchResults) &&
               (AREQ_RequestFlags(req) & QEXEC_F_IS_SEARCH)) {
      QueryError_SetWithoutUserDataFmt(status, QUERY_ELIMIT, "LIMIT exceeds maximum of %llu",
                             req->maxSearchResults);
      return ARG_ERROR;
    } else if ((arng->limit > req->maxAggregateResults) &&
               !(AREQ_RequestFlags(req) & QEXEC_F_IS_SEARCH)) {
      QueryError_SetWithoutUserDataFmt(status, QUERY_ELIMIT, "LIMIT exceeds maximum of %llu",
                             req->maxAggregateResults);
      return ARG_ERROR;
    } else if (arng->offset > req->maxSearchResults) {
      QueryError_SetWithoutUserDataFmt(status, QUERY_ELIMIT, "OFFSET exceeds maximum of %llu",
                             req->maxSearchResults);
      return ARG_ERROR;
    }
  } else if (AC_AdvanceIfMatch(ac, "SORTBY")) {
    PLN_ArrangeStep *arng = AGPLN_GetOrCreateArrangeStep(AREQ_AGGPlan(req));
    if ((parseSortby(arng, ac, status, AREQ_RequestFlags(req) & QEXEC_F_IS_SEARCH)) != REDISMODULE_OK) {
      return ARG_ERROR;
    }
  } else if (AC_AdvanceIfMatch(ac, "TIMEOUT")) {
    if (AC_NumRemaining(ac) < 1) {
      QueryError_SetError(status, QUERY_EPARSEARGS, "Need argument for TIMEOUT");
      return ARG_ERROR;
    }
    if (AC_GetLongLong(ac, &req->reqConfig.queryTimeoutMS, AC_F_GE0) != AC_OK) {
      QueryError_SetError(status, QUERY_EPARSEARGS, "TIMEOUT requires a non negative integer");
      return ARG_ERROR;
    }
  } else if (AC_AdvanceIfMatch(ac, "WITHCURSOR")) {
    if (parseCursorSettings(req, ac, status) != REDISMODULE_OK) {
      return ARG_ERROR;
    }
  } else if (AC_AdvanceIfMatch(ac, "_NUM_SSTRING")) {
    AREQ_AddRequestFlags(req, QEXEC_F_TYPED);
  } else if (AC_AdvanceIfMatch(ac, "WITHRAWIDS")) {
    AREQ_AddRequestFlags(req, QEXEC_F_SENDRAWIDS);
  } else if (AC_AdvanceIfMatch(ac, "PARAMS")) {
    if (parseParams(&(req->searchopts.params), ac, status) != REDISMODULE_OK) {
      return ARG_ERROR;
    }
  } else if(AC_AdvanceIfMatch(ac, "_REQUIRED_FIELDS")) {
    if (parseRequiredFields(req, ac, status) != REDISMODULE_OK) {
      return ARG_ERROR;
    }
    AREQ_AddRequestFlags(req, QEXEC_F_REQUIRED_FIELDS);
  } else if(AC_AdvanceIfMatch(ac, "DIALECT")) {
    dialect_specified = true;
    if (parseDialect(&req->reqConfig.dialectVersion, ac, status) != REDISMODULE_OK) {
      return ARG_ERROR;
    }
  } else if(AC_AdvanceIfMatch(ac, "FORMAT")) {
    if (parseValueFormat(&req->reqflags, ac, status) != REDISMODULE_OK) {
      return ARG_ERROR;
    }
  } else if (AC_AdvanceIfMatch(ac, "_INDEX_PREFIXES")) {
    // Set the offset of the prefixes in the query, for further processing later
    req->prefixesOffset = ac->offset - 1;

    ArgsCursor tmp = {0};
    if (AC_GetVarArgs(ac, &tmp) != AC_OK) {
      RS_LOG_ASSERT(false, "Bad arguments for _INDEX_PREFIXES (coordinator)");
    }
  } else if (AC_AdvanceIfMatch(ac, "BM25STD_TANH_FACTOR")) {
    if (AC_NumRemaining(ac) < 1) {
      QueryError_SetError(status, QUERY_EPARSEARGS, "Need an argument for BM25STD_TANH_FACTOR");
      return ARG_ERROR;
    }
    if (AC_GetUnsignedLongLong(ac, (unsigned long long *)&req->reqConfig.BM25STD_TanhFactor, AC_F_GE1) != AC_OK) {
      QueryError_SetWithoutUserDataFmt(status, QUERY_EPARSEARGS, "BM25STD_TANH_FACTOR must be between %d and %d inclusive",
      BM25STD_TANH_FACTOR_MIN, BM25STD_TANH_FACTOR_MAX);
      return ARG_ERROR;
    }
  } else {
    return ARG_UNKNOWN;
  }

  if (dialect_specified && req->reqConfig.dialectVersion < APIVERSION_RETURN_MULTI_CMP_FIRST && AREQ_RequestFlags(req) & QEXEC_FORMAT_EXPAND) {
    QueryError_SetWithoutUserDataFmt(status, QUERY_ELIMIT, "EXPAND format requires dialect %u or greater", APIVERSION_RETURN_MULTI_CMP_FIRST);
    return ARG_ERROR;
  }

  return ARG_HANDLED;
}

static int parseSortby(PLN_ArrangeStep *arng, ArgsCursor *ac, QueryError *status, int isLegacy) {
  // Prevent multiple SORTBY steps
  if (arng->sortKeys != NULL) {
    if (isLegacy) {
      QueryError_SetError(status, QUERY_EPARSEARGS, "Multiple SORTBY steps are not allowed");
    } else {
      QueryError_SetError(status, QUERY_EPARSEARGS, "Multiple SORTBY steps are not allowed. Sort multiple fields in a single step");
    }
    return REDISMODULE_ERR;
  }

  // Assume argument is at 'SORTBY'
  ArgsCursor subArgs = {0};
  int rv;
  int legacyDesc = 0;

  // We build a bitmap of maximum 64 sorting parameters. 1 means asc, 0 desc
  // By default all bits are 1. Whenever we encounter DESC we flip the corresponding bit
  uint64_t ascMap = SORTASCMAP_INIT;
  const char **keys = NULL;

  if (isLegacy) {
    if (AC_NumRemaining(ac) > 0) {
      // Mimic subArgs to contain the single field we already have
      AC_GetSlice(ac, &subArgs, 1);
      if (AC_AdvanceIfMatch(ac, "DESC")) {
        legacyDesc = 1;
      } else if (AC_AdvanceIfMatch(ac, "ASC")) {
        legacyDesc = 0;
      }
    } else {
      goto err;
    }
  } else {
    rv = AC_GetVarArgs(ac, &subArgs);
    if (rv != AC_OK) {
      QueryError_SetWithUserDataFmt(status, QUERY_EPARSEARGS, "Bad arguments", " for SORTBY: %s", AC_Strerror(rv));
      goto err;
    }
  }

  keys = array_new(const char *, 8);

  if (isLegacy) {
    // Legacy demands one field and an optional ASC/DESC parameter. Both
    // of these are handled above, so no need for argument parsing
    const char *s = AC_GetStringNC(&subArgs, NULL);
    array_append(keys, s);

    if (legacyDesc) {
      SORTASCMAP_SETDESC(ascMap, 0);
    }
  } else {
    while (!AC_IsAtEnd(&subArgs)) {

      const char *s = AC_GetStringNC(&subArgs, NULL);
      if (*s == '@') {
        if (array_len(keys) >= SORTASCMAP_MAXFIELDS) {
          QueryError_SetWithoutUserDataFmt(status, QUERY_ELIMIT, "Cannot sort by more than %lu fields", SORTASCMAP_MAXFIELDS);
          goto err;
        }
        s++;
        array_append(keys, s);
        continue;
      }

      if (!strcasecmp(s, "ASC")) {
        SORTASCMAP_SETASC(ascMap, array_len(keys) - 1);
      } else if (!strcasecmp(s, "DESC")) {
        SORTASCMAP_SETDESC(ascMap, array_len(keys) - 1);
      } else {
        // Unknown token - neither a property nor ASC/DESC
        QueryError_SetWithUserDataFmt(status, QUERY_EPARSEARGS, "MISSING ASC or DESC after sort field", " (%s)", s);
        goto err;
      }
    }
  }

  // Parse optional MAX
  // MAX is not included in the normal SORTBY arglist.. so we need to switch
  // back to `ac`
  if (AC_AdvanceIfMatch(ac, "MAX")) {
    if (isLegacy) {
      QueryError_SetError(status, QUERY_EPARSEARGS, "SORTBY MAX is not supported by FT.SEARCH");
      goto err;
    }
    unsigned mx = 0;
    if ((rv = AC_GetUnsigned(ac, &mx, 0) != AC_OK)) {
      QueryError_SetWithUserDataFmt(status, QUERY_EPARSEARGS, "Bad arguments", " for MAX: %s", AC_Strerror(rv));
      goto err;
    }
    arng->limit = mx;
  }

  arng->sortAscMap = ascMap;
  arng->sortKeys = keys;
  return REDISMODULE_OK;
err:
  QueryError_SetError(status, QUERY_EPARSEARGS, "Bad SORTBY arguments");
  if (keys) {
    array_free(keys);
  }
  return REDISMODULE_ERR;
}

static int parseQueryLegacyArgs(ArgsCursor *ac, RSSearchOptions *options, bool *hasEmptyFilterValue, QueryError *status) {
  if (AC_AdvanceIfMatch(ac, "FILTER")) {
    // Numeric filter
    LegacyNumericFilter **curpp = array_ensure_tail(&options->legacy.filters, LegacyNumericFilter *);
    *curpp = NumericFilter_LegacyParse(ac, hasEmptyFilterValue, status);
    if (!*curpp) {
      return ARG_ERROR;
    }
  } else if (AC_AdvanceIfMatch(ac, "GEOFILTER")) {
    LegacyGeoFilter *cur_gf = rm_new(*cur_gf);
    array_ensure_append_1(options->legacy.geo_filters, cur_gf);
    if (GeoFilter_LegacyParse(cur_gf, ac, hasEmptyFilterValue, status) != REDISMODULE_OK) {
      return ARG_ERROR;
    }
  } else {
    return ARG_UNKNOWN;
  }
  return ARG_HANDLED;
}

static int parseQueryArgs(ArgsCursor *ac, AREQ *req, RSSearchOptions *searchOpts,
                          QueryAST *ast, AggregatePlan *plan, QueryError *status) {
  // Parse query-specific arguments..
  const char *languageStr = NULL;
  ArgsCursor returnFields = {0};
  ArgsCursor inKeys = {0};
  ArgsCursor inFields = {0};
  Pipeline *pipeline = &req->pipeline;
  ACArgSpec querySpecs[] = {
      {.name = "INFIELDS", .type = AC_ARGTYPE_SUBARGS, .target = &inFields},  // Comment
      {.name = "SLOP",
       .type = AC_ARGTYPE_INT,
       .target = &searchOpts->slop,
       .intflags = AC_F_COALESCE},
      {.name = "LANGUAGE", .type = AC_ARGTYPE_STRING, .target = &languageStr},
      {.name = "EXPANDER", .type = AC_ARGTYPE_STRING, .target = &searchOpts->expanderName},
      {.name = "INKEYS", .type = AC_ARGTYPE_SUBARGS, .target = &inKeys},
      {.name = "SCORER", .type = AC_ARGTYPE_STRING, .target = &searchOpts->scorerName},
      {.name = "RETURN", .type = AC_ARGTYPE_SUBARGS, .target = &returnFields},
      {AC_MKBITFLAG("INORDER", &searchOpts->flags, Search_InOrder)},
      {AC_MKBITFLAG("VERBATIM", &searchOpts->flags, Search_Verbatim)},
      {AC_MKBITFLAG("WITHSCORES", &req->reqflags, QEXEC_F_SEND_SCORES)},
      {AC_MKBITFLAG("ADDSCORES", &req->reqflags, QEXEC_F_SEND_SCORES_AS_FIELD)},
      {AC_MKBITFLAG("WITHSORTKEYS", &req->reqflags, QEXEC_F_SEND_SORTKEYS)},
      {AC_MKBITFLAG("WITHPAYLOADS", &req->reqflags, QEXEC_F_SEND_PAYLOADS)},
      {AC_MKBITFLAG("NOCONTENT", &req->reqflags, QEXEC_F_SEND_NOFIELDS)},
      {AC_MKBITFLAG("NOSTOPWORDS", &searchOpts->flags, Search_NoStopWords)},
      {AC_MKBITFLAG("EXPLAINSCORE", &req->reqflags, QEXEC_F_SEND_SCOREEXPLAIN)},
      {.name = "PAYLOAD",
       .type = AC_ARGTYPE_STRING,
       .target = &ast->udata,
       .len = &ast->udatalen},
      {NULL}};

  AREQ_AddRequestFlags(req, QEXEC_FORMAT_DEFAULT);
  bool optimization_specified = false;
  bool hasEmptyFilterValue = false;
  while (!AC_IsAtEnd(ac)) {
    ACArgSpec *errSpec = NULL;
    int rv = AC_ParseArgSpec(ac, querySpecs, &errSpec);
    if (rv == AC_OK) {
      continue;
    }

    if (rv != AC_ERR_ENOENT) {
      QERR_MKBADARGS_AC(status, errSpec->name, rv);
      return REDISMODULE_ERR;
    }

    // See if this is one of our arguments which requires special handling
    if (AC_AdvanceIfMatch(ac, "SUMMARIZE")) {
      if(!ensureSimpleMode(req)) {
        QueryError_SetError(status, QUERY_EPARSEARGS, "SUMMARIZE is not supported on FT.AGGREGATE");
        return REDISMODULE_ERR;
      }
      if (ParseSummarize(ac, &req->outFields) == REDISMODULE_ERR) {
        QueryError_SetError(status, QUERY_EPARSEARGS, "Bad arguments for SUMMARIZE");
        return REDISMODULE_ERR;
      }
      AREQ_AddRequestFlags(req, QEXEC_F_SEND_HIGHLIGHT);

    } else if (AC_AdvanceIfMatch(ac, "HIGHLIGHT")) {
      if(!ensureSimpleMode(req)) {
        QueryError_SetError(status, QUERY_EPARSEARGS, "HIGHLIGHT is not supported on FT.AGGREGATE");
        return REDISMODULE_ERR;
      }

      if (ParseHighlight(ac, &req->outFields) == REDISMODULE_ERR) {
        QueryError_SetError(status, QUERY_EPARSEARGS, "Bad arguments for HIGHLIGHT");
        return REDISMODULE_ERR;
      }
      AREQ_AddRequestFlags(req, QEXEC_F_SEND_HIGHLIGHT);

    } else if ((AREQ_RequestFlags(req) & QEXEC_F_IS_SEARCH) &&
               ((rv = parseQueryLegacyArgs(ac, searchOpts, &hasEmptyFilterValue, status)) != ARG_UNKNOWN)) {
      if (rv == ARG_ERROR) {
        return REDISMODULE_ERR;
      }
    } else if (AC_AdvanceIfMatch(ac, "WITHCOUNT")) {
      AREQ_RemoveRequestFlags(req, QEXEC_OPTIMIZE);
      optimization_specified = true;
    } else if (AC_AdvanceIfMatch(ac, "WITHOUTCOUNT")) {
      AREQ_AddRequestFlags(req, QEXEC_OPTIMIZE);
      optimization_specified = true;
    } else {
      int rv = handleCommonArgs(req, ac, status, 1);
      if (rv == ARG_HANDLED) {
        // nothing
      } else if (rv == ARG_ERROR) {
        return REDISMODULE_ERR;
      } else {
        break;
      }
    }
  }

  // In dialect 2, we require a non empty numeric filter
  if (req->reqConfig.dialectVersion >= 2 && hasEmptyFilterValue){
      QueryError_SetError(status, QUERY_EPARSEARGS, "Numeric/Geo filter value/s cannot be empty");
      return REDISMODULE_ERR;
  }

  if (!optimization_specified && req->reqConfig.dialectVersion >= 4) {
    // If optimize was not enabled/disabled explicitly, enable it by default starting with dialect 4
    AREQ_AddRequestFlags(req, QEXEC_OPTIMIZE);
  }

  QEFlags reqFlags = AREQ_RequestFlags(req);
  if ((reqFlags & QEXEC_F_SEND_SCOREEXPLAIN) && !(reqFlags & QEXEC_F_SEND_SCORES)) {
    QueryError_SetError(status, QUERY_EPARSEARGS, "EXPLAINSCORE must be accompanied with WITHSCORES");
    return REDISMODULE_ERR;
  }

  if (IsSearch(req) && HasScoreInPipeline(req)) {
    QueryError_SetError(status, QUERY_EPARSEARGS, "ADDSCORES is not supported on FT.SEARCH");
    return REDISMODULE_ERR;
  }

  searchOpts->inkeys = (const sds*)inKeys.objs;
  searchOpts->ninkeys = inKeys.argc;
  searchOpts->legacy.infields = (const char **)inFields.objs;
  searchOpts->legacy.ninfields = inFields.argc;
  // if language is NULL, set it to RS_LANG_UNSET and it will be updated
  // later, taking the index language
  if(languageStr == NULL) {
    searchOpts->language = RS_LANG_UNSET;
  } else {
    searchOpts->language = RSLanguage_Find(languageStr, 0);
  }

  if (AC_IsInitialized(&returnFields)) {
    if(!ensureSimpleMode(req)) {
        QueryError_SetError(status, QUERY_EPARSEARGS, "RETURN is not supported on FT.AGGREGATE");
        return REDISMODULE_ERR;
    }

    req->outFields.explicitReturn = 1;
    if (returnFields.argc == 0) {
      AREQ_AddRequestFlags(req, QEXEC_F_SEND_NOFIELDS);
    }

    while (!AC_IsAtEnd(&returnFields)) {
      const char *path = AC_GetStringNC(&returnFields, NULL);
      const char *name = path;
      if (AC_AdvanceIfMatch(&returnFields, SPEC_AS_STR)) {
        int rv = AC_GetString(&returnFields, &name, NULL, 0);
        if (rv != AC_OK) {
          QueryError_SetError(status, QUERY_EPARSEARGS, "RETURN path AS name - must be accompanied with NAME");
          return REDISMODULE_ERR;
        } else if (!strcasecmp(name, SPEC_AS_STR)) {
          QueryError_SetError(status, QUERY_EPARSEARGS, "Alias for RETURN cannot be `AS`");
          return REDISMODULE_ERR;
        }
      }
      ReturnedField *f = FieldList_GetCreateField(&req->outFields, name, path);
      f->explicitReturn = 1;
    }
    FieldList_RestrictReturn(&req->outFields);
  }
  return REDISMODULE_OK;
}

static char *getReducerAlias(PLN_GroupStep *g, const char *func, const ArgsCursor *args) {

  sds out = sdsnew("__generated_alias");
  out = sdscat(out, func);
  // only put parentheses if we actually have args
  char buf[255];
  ArgsCursor tmp = *args;
  while (!AC_IsAtEnd(&tmp)) {
    size_t l;
    const char *s = AC_GetStringNC(&tmp, &l);
    while (*s == '@') {
      // Don't allow the leading '@' to be included as an alias!
      ++s;
      --l;
    }
    out = sdscatlen(out, s, l);
    if (!AC_IsAtEnd(&tmp)) {
      out = sdscat(out, ",");
    }
  }

  // only put parentheses if we actually have args
  sdstolower(out);

  // duplicate everything. yeah this is lame but this function is not in a tight loop
  char *dup = rm_strndup(out, sdslen(out));
  sdsfree(out);
  return dup;
}

static void groupStepFree(PLN_BaseStep *base) {
  PLN_GroupStep *g = (PLN_GroupStep *)base;
  if (g->reducers) {
    size_t nreducers = array_len(g->reducers);
    for (size_t ii = 0; ii < nreducers; ++ii) {
      PLN_Reducer *gr = g->reducers + ii;
      rm_free(gr->alias);
    }
    array_free(g->reducers);
  }

  RLookup_Cleanup(&g->lookup);
  rm_free(base);
}

static RLookup *groupStepGetLookup(PLN_BaseStep *bstp) {
  return &((PLN_GroupStep *)bstp)->lookup;
}


PLN_Reducer *PLNGroupStep_FindReducer(PLN_GroupStep *gstp, const char *name, ArgsCursor *ac) {
  long long nvars;
  if (AC_GetLongLong(ac, &nvars, 0) != AC_OK) {
    return NULL;
  }
  size_t nreducers = array_len(gstp->reducers);
  for (size_t ii = 0; ii < nreducers; ++ii) {
    PLN_Reducer *gr = gstp->reducers + ii;
    if (nvars == AC_NumArgs(&gr->args) && !strcasecmp(gr->name, name) && AC_Equals(ac, &gr->args)) {
      return gr;
    }
  }
  return NULL;
}

int PLNGroupStep_AddReducer(PLN_GroupStep *gstp, const char *name, ArgsCursor *ac,
                            QueryError *status) {
  // Just a list of functions..
  PLN_Reducer *gr = array_ensure_tail(&gstp->reducers, PLN_Reducer);

  gr->name = name;
  int rv = AC_GetVarArgs(ac, &gr->args);
  if (rv != AC_OK) {
    QERR_MKBADARGS_AC(status, name, rv);
    goto error;
  }

  const char *alias = NULL;
  // See if there is an alias
  if (AC_AdvanceIfMatch(ac, "AS")) {
    rv = AC_GetString(ac, &alias, NULL, 0);
    if (rv != AC_OK) {
      QueryError_SetWithUserDataFmt(status, QUERY_EPARSEARGS, "Bad arguments", " for AS: %s", AC_Strerror(rv));
      goto error;
    }
  }
  if (alias == NULL) {
    gr->alias = getReducerAlias(gstp, name, &gr->args);
  } else {
    gr->alias = rm_strdup(alias);
  }
  gr->isHidden = 0; // By default, reducers are not hidden
  return REDISMODULE_OK;

error:
  array_pop(gstp->reducers);
  return REDISMODULE_ERR;
}

static void genericStepFree(PLN_BaseStep *p) {
  rm_free(p);
}

PLN_GroupStep *PLNGroupStep_New(const char **properties, size_t nproperties) {
  PLN_GroupStep *gstp = rm_calloc(1, sizeof(*gstp));
  gstp->properties = properties;
  gstp->nproperties = nproperties;
  gstp->base.dtor = groupStepFree;
  gstp->base.getLookup = groupStepGetLookup;
  gstp->base.type = PLN_T_GROUP;
  return gstp;
}

static int parseGroupby(AREQ *req, ArgsCursor *ac, QueryError *status) {
  ArgsCursor groupArgs = {0};
  const char *s;
  AC_GetString(ac, &s, NULL, AC_F_NOADVANCE);
  int rv = AC_GetVarArgs(ac, &groupArgs);
  if (rv != AC_OK) {
    QueryError_SetWithUserDataFmt(status, QUERY_EPARSEARGS, "Bad arguments", " for GROUPBY: %s", AC_Strerror(rv));
    return REDISMODULE_ERR;
  }

  for (size_t ii = 0; ii < groupArgs.argc; ++ii) {
    if (*(char*)groupArgs.objs[ii] != '@') {
      QueryError_SetWithUserDataFmt(status, QUERY_EPARSEARGS, "Bad arguments for GROUPBY", ": Unknown property `%s`. Did you mean `@%s`?",
                         groupArgs.objs[ii], groupArgs.objs[ii]);
      return REDISMODULE_ERR;
    }
  }

  // Number of fields.. now let's see the reducers
  PLN_GroupStep *gstp = PLNGroupStep_New((const char **)groupArgs.objs, groupArgs.argc);
  AGPLN_AddStep(AREQ_AGGPlan(req), &gstp->base);

  while (AC_AdvanceIfMatch(ac, "REDUCE")) {
    const char *name;
    if (AC_GetString(ac, &name, NULL, 0) != AC_OK) {
      QueryError_SetWithUserDataFmt(status, QUERY_EPARSEARGS, "Bad arguments", " for REDUCE: %s", AC_Strerror(rv));
      return REDISMODULE_ERR;
    }
    if (PLNGroupStep_AddReducer(gstp, name, ac, status) != REDISMODULE_OK) {
      goto error;
    }
  }
  return REDISMODULE_OK;

error:
  return REDISMODULE_ERR;
}

static void freeFilterStep(PLN_BaseStep *bstp) {
  PLN_MapFilterStep *fstp = (PLN_MapFilterStep *)bstp;
  if (fstp->parsedExpr) {
    ExprAST_Free(fstp->parsedExpr);
  }
  HiddenString_Free(fstp->expr, true);
  rm_free((void *)fstp->base.alias);
  rm_free(bstp);
}

PLN_MapFilterStep *PLNMapFilterStep_New(const HiddenString* expr, int mode) {
  PLN_MapFilterStep *stp = rm_calloc(1, sizeof(*stp));
  stp->base.dtor = freeFilterStep;
  stp->base.type = mode;
  stp->expr = HiddenString_Duplicate(expr);
  return stp;
}

static int handleApplyOrFilter(AREQ *req, ArgsCursor *ac, QueryError *status, int isApply) {
  // Parse filters!
  const char *expr = NULL;
  size_t exprLen;
  int rv = AC_GetString(ac, &expr, &exprLen, 0);
  if (rv != AC_OK) {
    QueryError_SetWithUserDataFmt(status, QUERY_EPARSEARGS, "Bad arguments", " for APPLY/FILTER: %s", AC_Strerror(rv));
    return REDISMODULE_ERR;
  }

  HiddenString* expression = NewHiddenString(expr, exprLen, false);
  PLN_MapFilterStep *stp = PLNMapFilterStep_New(expression, isApply ? PLN_T_APPLY : PLN_T_FILTER);
  HiddenString_Free(expression, false);
  AGPLN_AddStep(AREQ_AGGPlan(req), &stp->base);

  if (isApply) {
    if (AC_AdvanceIfMatch(ac, "AS")) {
      const char *alias;
      size_t aliasLen;
      if (AC_GetString(ac, &alias, &aliasLen, 0) != AC_OK) {
        QueryError_SetError(status, QUERY_EPARSEARGS, "AS needs argument");
        goto error;
      }
      stp->base.alias = rm_strndup(alias, aliasLen);
    } else {
      stp->base.alias = rm_strndup(expr, exprLen);
    }
  }
  return REDISMODULE_OK;

error:
  if (stp) {
    AGPLN_PopStep(&stp->base);
    stp->base.dtor(&stp->base);
  }
  return REDISMODULE_ERR;
}



static int handleLoad(AREQ *req, ArgsCursor *ac, QueryError *status) {
  ArgsCursor loadfields = {0};
  int rc = AC_GetVarArgs(ac, &loadfields);
  if (rc == AC_ERR_PARSE) {
    // Didn't get a number, but we might have gotten a '*'
    const char *s = NULL;
    rc = AC_GetString(ac, &s, NULL, 0);
    if (rc != AC_OK) {
      QueryError_SetWithUserDataFmt(status, QUERY_EPARSEARGS, "Bad arguments", " for LOAD: %s", AC_Strerror(rc));
      return REDISMODULE_ERR;
    } else if (strcmp(s, "*")) {
      QueryError_SetError(status, QUERY_EPARSEARGS, "Bad arguments for LOAD: Expected number of fields or `*`");
      return REDISMODULE_ERR;
    }
    // Successfully got a '*', load all fields
    AREQ_AddRequestFlags(req, QEXEC_AGG_LOAD_ALL);
  } else if (rc != AC_OK) {
    QueryError_SetWithUserDataFmt(status, QUERY_EPARSEARGS, "Bad arguments", " for LOAD: %s", AC_Strerror(rc));
    return REDISMODULE_ERR;
  }

  PLN_LoadStep *lstp = rm_calloc(1, sizeof(*lstp));
  lstp->base.type = PLN_T_LOAD;
  lstp->base.dtor = loadDtor;
  if (loadfields.argc > 0) {
    lstp->args = loadfields;
    lstp->keys = rm_calloc(loadfields.argc, sizeof(*lstp->keys));
  }

  if (AREQ_RequestFlags(req) & QEXEC_AGG_LOAD_ALL) {
    lstp->base.flags |= PLN_F_LOAD_ALL;
  }

  AGPLN_AddStep(AREQ_AGGPlan(req), &lstp->base);
  return REDISMODULE_OK;
}

AREQ *AREQ_New(void) {
  AREQ* req = rm_calloc(1, sizeof(AREQ));
  /*
  unsigned int dialectVersion;
  long long queryTimeoutMS;
  RSTimeoutPolicy timeoutPolicy;
  int printProfileClock;
  uint64_t BM25STD_TanhFactor;
  */
  req->reqConfig = RSGlobalConfig.requestConfigParams;

  // TODO: save only one of the configuration parameters according to the query type
  // once query offset is bounded by both.
  req->maxSearchResults = RSGlobalConfig.maxSearchResults;
  req->maxAggregateResults = RSGlobalConfig.maxAggregateResults;
  req->optimizer = QOptimizer_New();
  req->profile = Profile_PrintDefault;

  // Allocate pipeline separately
  req->pipeline = rm_calloc(1, sizeof(Pipeline));

  return req;
}

int parseAggPlan(AREQ *req, ArgsCursor *ac, QueryError *status) {
  while (!AC_IsAtEnd(ac)) {
    int rv = handleCommonArgs(req, ac, status, AREQ_RequestFlags(req) & QEXEC_F_IS_SEARCH);
    if (rv == ARG_HANDLED) {
      continue;
    } else if (rv == ARG_ERROR) {
      return REDISMODULE_ERR;
    }

    if (AC_AdvanceIfMatch(ac, "GROUPBY")) {
      if (!ensureExtendedMode(req, "GROUPBY", status)) {
        return REDISMODULE_ERR;
      }
      if (parseGroupby(req, ac, status) != REDISMODULE_OK) {
        return REDISMODULE_ERR;
      }
    } else if (AC_AdvanceIfMatch(ac, "APPLY")) {
      if (handleApplyOrFilter(req, ac, status, 1) != REDISMODULE_OK) {
        return REDISMODULE_ERR;
      }
    } else if (AC_AdvanceIfMatch(ac, "LOAD")) {
      if (handleLoad(req, ac, status) != REDISMODULE_OK) {
        return REDISMODULE_ERR;
      }
    } else if (AC_AdvanceIfMatch(ac, "FILTER")) {
      if (handleApplyOrFilter(req, ac, status, 0) != REDISMODULE_OK) {
        return REDISMODULE_ERR;
      }
    } else {
      QueryError_FmtUnknownArg(status, ac, "<main>");
        return REDISMODULE_ERR;
    }
  }

  if (!(AREQ_RequestFlags(req) & QEXEC_F_SEND_HIGHLIGHT) && !IsScorerNeeded(req) && (!IsSearch(req) || hasQuerySortby(AREQ_AGGPlan(req)))) {
    // We can skip collecting full results structure and metadata from the iterators if:
    // 1. We don't have a highlight/summarize step,
    // 2. We are not required to return scores explicitly,
    // 3. This is not a search query with implicit sorting by query score.
    req->searchopts.flags |= Search_CanSkipRichResults;
  }

  return REDISMODULE_OK;
}

int AREQ_Compile(AREQ *req, RedisModuleString **argv, int argc, QueryError *status) {
  req->args = rm_malloc(sizeof(*req->args) * argc);
  req->nargs = argc;
  // Copy the arguments into an owned array of sds strings
  for (size_t ii = 0; ii < argc; ++ii) {
    size_t n;
    const char *s = RedisModule_StringPtrLen(argv[ii], &n);
    req->args[ii] = sdsnewlen(s, n);
  }

  // Parse the query and basic keywords first..
  ArgsCursor ac = {0};
  ArgsCursor_InitSDS(&ac, req->args, req->nargs);

  if (AC_IsAtEnd(&ac)) {
    QueryError_SetError(status, QUERY_EPARSEARGS, "No query string provided");
    return REDISMODULE_ERR;
  }

  req->query = AC_GetStringNC(&ac, NULL);
  AGPLN_Init(AREQ_AGGPlan(req));

  RSSearchOptions *searchOpts = &req->searchopts;
  RSSearchOptions_Init(searchOpts);
  if (parseQueryArgs(&ac, req, searchOpts, &req->ast, AREQ_AGGPlan(req), status) != REDISMODULE_OK) {
    goto error;
  }

  // Now we have a 'compiled' plan. Let's get some more options..

  if (parseAggPlan(req, &ac, status) != REDISMODULE_OK) {
    goto error;
  }

  return REDISMODULE_OK;

error:
  return REDISMODULE_ERR;
}

static int applyGlobalFilters(RSSearchOptions *opts, QueryAST *ast, const RedisSearchCtx *sctx, unsigned dialect, QueryError *status) {
  /** The following blocks will set filter options on the entire query */
  if (opts->legacy.filters) {
    for (size_t ii = 0; ii < array_len(opts->legacy.filters); ++ii) {
      LegacyNumericFilter *filter = opts->legacy.filters[ii];

      const FieldSpec *fs = IndexSpec_GetField(sctx->spec, filter->field);
      filter->base.fieldSpec = fs;
      if (!fs || !FIELD_IS(fs, INDEXFLD_T_NUMERIC)) {
        if (dialect != 1) {
          const HiddenString *fieldName = filter->field;
          if (fs) {
            QueryError_SetWithUserDataFmt(status, QUERY_EINVAL, "Field is not a numeric field", ", field: %s", HiddenString_GetUnsafe(fieldName, NULL));
          } else {
            QueryError_SetWithUserDataFmt(status, QUERY_EINVAL, "Unknown Field", " '%s'", HiddenString_GetUnsafe(fieldName, NULL));
          }
          return REDISMODULE_ERR;
        } else {
          // On DIALECT 1, we keep the legacy behavior of having an empty iterator when the field is invalid
          QAST_GlobalFilterOptions legacyFilterOpts = {.empty = true};
          QAST_SetGlobalFilters(ast, &legacyFilterOpts);
          continue; // Keep the filter entry in the legacy filters array for AREQ_Free()
        }
      }
      RS_ASSERT(filter->field);
      // Need to free the hidden string since we pass the base pointer to the query AST
      // And we are about to zero out the filter in the legacy filters
      HiddenString_Free(filter->field, false);
      filter->field = NULL;
      QAST_GlobalFilterOptions legacyFilterOpts = {.numeric = &filter->base};
      QAST_SetGlobalFilters(ast, &legacyFilterOpts);
      opts->legacy.filters[ii] = NULL;  // so AREQ_Free() doesn't free the filters themselves, which
                                        // are now owned by the query object
    }
  }
  if (opts->legacy.geo_filters) {
    for (size_t ii = 0; ii < array_len(opts->legacy.geo_filters); ++ii) {
      LegacyGeoFilter *gf = opts->legacy.geo_filters[ii];

      const FieldSpec *fs = IndexSpec_GetField(sctx->spec, gf->field);
      gf->base.fieldSpec = fs;
      if (!fs || !FIELD_IS(fs, INDEXFLD_T_GEO)) {
        if (dialect != 1) {
          const char *generalError = fs ? "Field is not a geo field" : "Unknown Field";
          QueryError_SetWithUserDataFmt(status, QUERY_EINVAL, generalError, ", field: %s", HiddenString_GetUnsafe(gf->field, NULL));
          return REDISMODULE_ERR;
        } else {
          // On DIALECT 1, we keep the legacy behavior of having an empty iterator when the field is invalid
          QAST_GlobalFilterOptions legacyOpts = {.empty = true};
          QAST_SetGlobalFilters(ast, &legacyOpts);
        }
      } else {
        RS_ASSERT(gf->field);
        // Need to free the hidden string since we pass the base pointer to the query AST
        // And we are about to zero out the filter in the legacy filters
        HiddenString_Free(gf->field, false);
        gf->field = NULL;
        QAST_GlobalFilterOptions legacyOpts = {.geo = &gf->base};
        QAST_SetGlobalFilters(ast, &legacyOpts);
        opts->legacy.geo_filters[ii] = NULL;  // so AREQ_Free() doesn't free the filter itself, which is now owned
                                              // by the query object
      }
    }
  }

  if (opts->inkeys) {
    QAST_GlobalFilterOptions filterOpts = {.keys = opts->inkeys, .nkeys = opts->ninkeys};
    QAST_SetGlobalFilters(ast, &filterOpts);
  }
  return REDISMODULE_OK;
}

static bool IsIndexCoherent(AREQ *req) {
  if (req->prefixesOffset == 0) {
    // No prefixes in the query --> No validation needed.
    return true;
  }

  RedisSearchCtx *sctx = AREQ_SearchCtx(req);
  IndexSpec *spec = sctx->spec;
  sds *args = req->args;
  long long n_prefixes = strtol(args[req->prefixesOffset + 1], NULL, 10);

  arrayof(HiddenUnicodeString*) spec_prefixes = spec->rule->prefixes;
  if (n_prefixes != array_len(spec_prefixes)) {
    return false;
  }

  // Validate that the prefixes in the arguments are the same as the ones in the
  // index (also in the same order)
  // The first argument is at req->prefixesOffset + 2
  uint base_idx = req->prefixesOffset + 2;
  for (uint i = 0; i < n_prefixes; i++) {
    sds arg = args[base_idx + i];
    if (HiddenUnicodeString_CompareC(spec_prefixes[i], arg) != 0) {
      // Unmatching prefixes
      return false;
    }
  }

  return true;
}

int AREQ_ApplyContext(AREQ *req, RedisSearchCtx *sctx, QueryError *status) {
  // Sort through the applicable options:
  IndexSpec *index = sctx->spec;
  RSSearchOptions *opts = &req->searchopts;
  req->sctx = sctx;

  if (!IsIndexCoherent(req)) {
    QueryError_SetError(status, QUERY_EMISSMATCH, NULL);
    return REDISMODULE_ERR;
  }

  QEFlags reqFlags = AREQ_RequestFlags(req);
  if (isSpecJson(index) && (reqFlags & QEXEC_F_SEND_HIGHLIGHT)) {
    QueryError_SetError(
        status, QUERY_EINVAL,
        "HIGHLIGHT/SUMMARIZE is not supported with JSON indexes");
    return REDISMODULE_ERR;
  }

  if ((index->flags & Index_StoreByteOffsets) == 0 && (reqFlags & QEXEC_F_SEND_HIGHLIGHT)) {
    QueryError_SetError(
        status, QUERY_EINVAL,
        "Cannot use HIGHLIGHT/SUMMARIZE because NOOFSETS was specified at index level");
    return REDISMODULE_ERR;
  }

  // Go through the query options and see what else needs to be filled in!
  // 1) INFIELDS
  if (opts->legacy.ninfields) {
    opts->fieldmask = 0;
    for (size_t ii = 0; ii < opts->legacy.ninfields; ++ii) {
      const char *s = opts->legacy.infields[ii];
      t_fieldMask bit = IndexSpec_GetFieldBit(index, s, strlen(s));
      opts->fieldmask |= bit;
    }
  }

  if (opts->language == RS_LANG_UNSET) {
    opts->language = index->rule->lang_default;
  } else if (opts->language == RS_LANG_UNSUPPORTED) {
    QueryError_SetError(status, QUERY_EINVAL, "No such language");
    return REDISMODULE_ERR;
  }

  if (opts->scorerName) {
    if (Extensions_GetScoringFunction(NULL, opts->scorerName) == NULL) {
      QueryError_SetWithoutUserDataFmt(status, QUERY_EINVAL, "No such scorer %s", opts->scorerName);
      return REDISMODULE_ERR;
    }
  }

  bool resp3 = req->protocol == 3;
  if (SetValueFormat(resp3, isSpecJson(index), &req->reqflags, status) != REDISMODULE_OK) {
    return REDISMODULE_ERR;
  }

  if (!(opts->flags & Search_NoStopWords)) {
    opts->stopwords = sctx->spec->stopwords;
    StopWordList_Ref(sctx->spec->stopwords);
  }

  SetSearchCtx(sctx, req);
  QueryAST *ast = &req->ast;

  unsigned long dialectVersion = req->reqConfig.dialectVersion;

  int rv = QAST_Parse(ast, sctx, opts, req->query, strlen(req->query), dialectVersion, status);
  if (rv != REDISMODULE_OK) {
    return REDISMODULE_ERR;
  }

  if (QAST_EvalParams(ast, opts, dialectVersion, status) != REDISMODULE_OK) {
    return REDISMODULE_ERR;
  }
  if (applyGlobalFilters(opts, ast, sctx, dialectVersion, status) != REDISMODULE_OK) {
    return REDISMODULE_ERR;
  }

  if (QAST_CheckIsValid(ast, AREQ_SearchCtx(req)->spec, opts, status) != REDISMODULE_OK) {
    return REDISMODULE_ERR;
  }

  if (!(opts->flags & Search_Verbatim)) {
    if (QAST_Expand(ast, opts->expanderName, opts, sctx, status) != REDISMODULE_OK) {
      return REDISMODULE_ERR;
    }
  }

  // set queryAST configuration parameters
  iteratorsConfig_init(&ast->config);

  if (IsOptimized(req)) {
    // parse inputs for optimizations
    QOptimizer_Parse(req);
    // check possible optimization after creation of QueryNode tree
    QOptimizer_QueryNodes(req->ast.root, req->optimizer);
  }

  if (QueryError_HasError(status)) {
    return REDISMODULE_ERR;
  }

  return REDISMODULE_OK;
}

void AREQ_Free(AREQ *req) {
  // First, free the pipeline
<<<<<<< HEAD
  if (req->pipeline) {
    Pipeline_Clean(req->pipeline);
    rm_free(req->pipeline);
    req->pipeline = NULL;
  }
=======
  Pipeline_Clean(&req->pipeline);
>>>>>>> 2260c7ec

  if (req->rootiter) {
    req->rootiter->Free(req->rootiter);
    req->rootiter = NULL;
  }
  if (req->optimizer) {
    QOptimizer_Free(req->optimizer);
  }

  QAST_Destroy(&req->ast);

  if (req->searchopts.stopwords) {
    StopWordList_Unref((StopWordList *)req->searchopts.stopwords);
  }

  ConcurrentSearchCtx_Free(&req->conc);

  // Finally, free the context. If we are a cursor or have multi workers threads,
  // we need also to detach the ("Thread Safe") context.
  RedisModuleCtx *thctx = NULL;
  RedisSearchCtx *sctx = AREQ_SearchCtx(req);
  if (sctx) {
    if (AREQ_RequestFlags(req) & QEXEC_F_IS_CURSOR) {
      thctx = sctx->redisCtx;
      sctx->redisCtx = NULL;
    }
    // Here we unlock the spec
    SearchCtx_Free(sctx);
  }

  for (size_t ii = 0; ii < req->nargs; ++ii) {
    sdsfree(req->args[ii]);
  }
  if (req->searchopts.legacy.filters) {
    for (size_t ii = 0; ii < array_len(req->searchopts.legacy.filters); ++ii) {
      LegacyNumericFilter *nf = req->searchopts.legacy.filters[ii];
      if (nf) {
        LegacyNumericFilter_Free(req->searchopts.legacy.filters[ii]);
      }
    }
    array_free(req->searchopts.legacy.filters);
  }
  if (req->searchopts.legacy.geo_filters) {
    array_foreach(req->searchopts.legacy.geo_filters, gf, if (gf) LegacyGeoFilter_Free(gf));
    array_free(req->searchopts.legacy.geo_filters);
  }
  if (req->searchopts.params) {
    Param_DictFree(req->searchopts.params);
  }
  FieldList_Free(&req->outFields);
  if (thctx) {
    RedisModule_FreeThreadSafeContext(thctx);
  }
  if(req->requiredFields) {
    array_free(req->requiredFields);
  }
  rm_free(req->args);
  rm_free(req);
}

int AREQ_BuildPipeline(AREQ *req, QueryError *status) {
<<<<<<< HEAD
  Pipeline_Initialize(req->pipeline, req->reqConfig.timeoutPolicy, status);
=======
  Pipeline_Initialize(&req->pipeline, req->reqConfig.timeoutPolicy, status);
>>>>>>> 2260c7ec
  if (!(AREQ_RequestFlags(req) & QEXEC_F_BUILDPIPELINE_NO_ROOT)) {
    QueryPipelineParams params = {
      .common = {
        .sctx = req->sctx,
        .reqflags = req->reqflags,
        .optimizer = req->optimizer,
      },
      .ast = &req->ast,
      .rootiter = req->rootiter,
      .scorerName = req->searchopts.scorerName,
      .conc = &req->conc,
      .reqConfig = &req->reqConfig,
    };
    Pipeline_BuildQueryPart(req->pipeline, &params);
    if (status->code != QUERY_OK) {
      return REDISMODULE_ERR;
    }
  }
  AggregationPipelineParams params = {
    .common = {
      .sctx = req->sctx,
      .reqflags = req->reqflags,
      .optimizer = req->optimizer,
    },
    .outFields = &req->outFields,
    .maxResultsLimit = IsSearch(req) ? req->maxSearchResults : req->maxAggregateResults,
    .language = req->searchopts.language,
  };
  return Pipeline_BuildAggregationPart(req->pipeline, &params, &req->stateflags);
}<|MERGE_RESOLUTION|>--- conflicted
+++ resolved
@@ -1211,15 +1211,11 @@
 
 void AREQ_Free(AREQ *req) {
   // First, free the pipeline
-<<<<<<< HEAD
   if (req->pipeline) {
     Pipeline_Clean(req->pipeline);
     rm_free(req->pipeline);
     req->pipeline = NULL;
   }
-=======
-  Pipeline_Clean(&req->pipeline);
->>>>>>> 2260c7ec
 
   if (req->rootiter) {
     req->rootiter->Free(req->rootiter);
@@ -1281,11 +1277,7 @@
 }
 
 int AREQ_BuildPipeline(AREQ *req, QueryError *status) {
-<<<<<<< HEAD
-  Pipeline_Initialize(req->pipeline, req->reqConfig.timeoutPolicy, status);
-=======
   Pipeline_Initialize(&req->pipeline, req->reqConfig.timeoutPolicy, status);
->>>>>>> 2260c7ec
   if (!(AREQ_RequestFlags(req) & QEXEC_F_BUILDPIPELINE_NO_ROOT)) {
     QueryPipelineParams params = {
       .common = {
