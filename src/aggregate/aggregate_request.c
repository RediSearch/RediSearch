#include "aggregate.h"
#include "reducer.h"

#include <query.h>
#include <extension.h>
#include <result_processor.h>
#include <util/arr.h>
#include <rmutil/util.h>
#include "ext/default.h"
#include "extension.h"
#include "profile.h"

/**
 * Ensures that the user has not requested one of the 'extended' features. Extended
 * in this case refers to reducers which re-create the search results.
 * @param areq the request
 * @param name the name of the option that requires simple mode. Used for error
 *   formatting
 * @param status the error object
 */
static void ensureSimpleMode(AREQ *areq) {
  RS_LOG_ASSERT(!(areq->reqflags & QEXEC_F_IS_EXTENDED), "Single mod test failed");
  areq->reqflags |= QEXEC_F_IS_SEARCH;
}

/**
 * Like @ref ensureSimpleMode(), but does the opposite -- ensures that one of the
 * 'simple' options - i.e. ones which rely on the field to be the exact same as
 * found in the document - was not requested.
 */
static int ensureExtendedMode(AREQ *areq, const char *name, QueryError *status) {
  if (areq->reqflags & QEXEC_F_IS_SEARCH) {
    QueryError_SetErrorFmt(status, QUERY_EINVAL,
                           "option `%s` is mutually exclusive with simple (i.e. search) options",
                           name);
    return 0;
  }
  areq->reqflags |= QEXEC_F_IS_EXTENDED;
  return 1;
}

static int parseSortby(PLN_ArrangeStep *arng, ArgsCursor *ac, QueryError *status, int allowLegacy);

static void ReturnedField_Free(ReturnedField *field) {
  rm_free(field->highlightSettings.openTag);
  rm_free(field->highlightSettings.closeTag);
  rm_free(field->summarizeSettings.separator);
}

void FieldList_Free(FieldList *fields) {
  for (size_t ii = 0; ii < fields->numFields; ++ii) {
    ReturnedField_Free(fields->fields + ii);
  }
  ReturnedField_Free(&fields->defaultField);
  rm_free(fields->fields);
}

ReturnedField *FieldList_GetCreateField(FieldList *fields, const char *name, const char *path) {
  size_t foundIndex = -1;
  for (size_t ii = 0; ii < fields->numFields; ++ii) {
    if (!strcmp(fields->fields[ii].name, name)) {
      return fields->fields + ii;
    }
  }

  fields->fields = rm_realloc(fields->fields, sizeof(*fields->fields) * ++fields->numFields);
  ReturnedField *ret = fields->fields + (fields->numFields - 1);
  memset(ret, 0, sizeof *ret);
  ret->name = name;
  ret->path = path ? path : name;
  return ret;
}

static void FieldList_RestrictReturn(FieldList *fields) {
  if (!fields->explicitReturn) {
    return;
  }

  size_t oix = 0;
  for (size_t ii = 0; ii < fields->numFields; ++ii) {
    if (fields->fields[ii].explicitReturn == 0) {
      ReturnedField_Free(fields->fields + ii);
    } else if (ii != oix) {
      fields->fields[oix++] = fields->fields[ii];
    } else {
      ++oix;
    }
  }
  fields->numFields = oix;
}

static int parseCursorSettings(AREQ *req, ArgsCursor *ac, QueryError *status) {
  ACArgSpec specs[] = {{.name = "MAXIDLE",
                        .type = AC_ARGTYPE_UINT,
                        .target = &req->cursorMaxIdle,
                        .intflags = AC_F_GE1},
                       {.name = "COUNT",
                        .type = AC_ARGTYPE_UINT,
                        .target = &req->cursorChunkSize,
                        .intflags = AC_F_GE1},
                       {NULL}};

  int rv;
  ACArgSpec *errArg = NULL;
  if ((rv = AC_ParseArgSpec(ac, specs, &errArg)) != AC_OK && rv != AC_ERR_ENOENT) {
    QERR_MKBADARGS_AC(status, errArg->name, rv);
    return REDISMODULE_ERR;
  }

  if (req->cursorMaxIdle == 0 || req->cursorMaxIdle > RSGlobalConfig.cursorMaxIdle) {
    req->cursorMaxIdle = RSGlobalConfig.cursorMaxIdle;
  }
  req->reqflags |= QEXEC_F_IS_CURSOR;
  return REDISMODULE_OK;
}

#define ARG_HANDLED 1
#define ARG_ERROR -1
#define ARG_UNKNOWN 0

static int handleCommonArgs(AREQ *req, ArgsCursor *ac, QueryError *status, int allowLegacy) {
  int rv;
  // This handles the common arguments that are not stateful
  if (AC_AdvanceIfMatch(ac, "LIMIT")) {
    PLN_ArrangeStep *arng = AGPLN_GetOrCreateArrangeStep(&req->ap);
    arng->isLimited = 1;
    // Parse offset, length
    if (AC_NumRemaining(ac) < 2) {
      QueryError_SetError(status, QUERY_EPARSEARGS, "LIMIT requires two arguments");
      return ARG_ERROR;
    }
    if ((rv = AC_GetU64(ac, &arng->offset, 0)) != AC_OK ||
        (rv = AC_GetU64(ac, &arng->limit, 0)) != AC_OK) {
      QueryError_SetError(status, QUERY_EPARSEARGS, "LIMIT needs two numeric arguments");
      return ARG_ERROR;
    }

    if (arng->isLimited && arng->limit == 0) {
      // LIMIT 0 0 - only count
      req->reqflags |= QEXEC_F_NOROWS;
      req->reqflags |= QEXEC_F_SEND_NOFIELDS;
    } else if ((arng->limit > RSGlobalConfig.maxSearchResults) &&
               (req->reqflags & QEXEC_F_IS_SEARCH)) {
      QueryError_SetErrorFmt(status, QUERY_ELIMIT, "LIMIT exceeds maximum of %llu",
                             RSGlobalConfig.maxSearchResults);
      return ARG_ERROR;
    } else if ((arng->limit > RSGlobalConfig.maxAggregateResults) &&
               !(req->reqflags & QEXEC_F_IS_SEARCH)) {
      QueryError_SetErrorFmt(status, QUERY_ELIMIT, "LIMIT exceeds maximum of %llu",
                             RSGlobalConfig.maxAggregateResults);
      return ARG_ERROR;
    } else if (arng->offset > RSGlobalConfig.maxSearchResults) {
      QueryError_SetErrorFmt(status, QUERY_ELIMIT, "OFFSET exceeds maximum of %llu",
                             RSGlobalConfig.maxSearchResults);
      return ARG_ERROR;
    }
  } else if (AC_AdvanceIfMatch(ac, "SORTBY")) {
    PLN_ArrangeStep *arng = AGPLN_GetOrCreateArrangeStep(&req->ap);
    if ((parseSortby(arng, ac, status, req->reqflags & QEXEC_F_IS_SEARCH)) != REDISMODULE_OK) {
      return ARG_ERROR;
    }
  } else if (AC_AdvanceIfMatch(ac, "MSORTBY")) {
    PLN_ArrangeStep *arng = AGPLN_GetOrCreateArrangeStep(&req->ap);
    if ((parseSortby(arng, ac, status, 0)) != REDISMODULE_OK) {
      return ARG_ERROR;
    }
  } else if (AC_AdvanceIfMatch(ac, "TIMEOUT")) {	
    if (AC_NumRemaining(ac) < 1) {	
      QueryError_SetError(status, QUERY_EPARSEARGS, "Need argument for TIMEOUT");	
      return ARG_ERROR;	
    }	
    if (AC_GetInt(ac, &req->reqTimeout, AC_F_GE0) != AC_OK) {	
      QueryError_SetErrorFmt(status, QUERY_EPARSEARGS, "TIMEOUT requires a non negative integer");	
      return ARG_ERROR;	
    }
  } else if (AC_AdvanceIfMatch(ac, "WITHCURSOR")) {
    if (parseCursorSettings(req, ac, status) != REDISMODULE_OK) {
      return ARG_ERROR;
    }
  } else if (AC_AdvanceIfMatch(ac, "_NUM_SSTRING")) {
    req->reqflags |= QEXEC_F_TYPED;
  } else if (AC_AdvanceIfMatch(ac, "WITHRAWIDS")) {
    req->reqflags |= QEXEC_F_SENDRAWIDS;
  } else {
    return ARG_UNKNOWN;
  }

  return ARG_HANDLED;
}

static int parseSortby(PLN_ArrangeStep *arng, ArgsCursor *ac, QueryError *status, int isLegacy) {
  // Prevent multiple SORTBY steps
  if (arng->sortKeys != NULL) {
    QERR_MKBADARGS_FMT(status, "Multiple SORTBY steps are not allowed. Sort multiple fields in a single step");
    return REDISMODULE_ERR;
  }

  // Assume argument is at 'SORTBY'
  ArgsCursor subArgs = {0};
  int rv;
  int legacyDesc = 0;

  // We build a bitmap of maximum 64 sorting parameters. 1 means asc, 0 desc
  // By default all bits are 1. Whenever we encounter DESC we flip the corresponding bit
  uint64_t ascMap = SORTASCMAP_INIT;
  const char **keys = NULL;

  if (isLegacy) {
    if (AC_NumRemaining(ac) > 0) {
      // Mimic subArgs to contain the single field we already have
      AC_GetSlice(ac, &subArgs, 1);
      if (AC_AdvanceIfMatch(ac, "DESC")) {
        legacyDesc = 1;
      } else if (AC_AdvanceIfMatch(ac, "ASC")) {
        legacyDesc = 0;
      }
    } else {
      goto err;
    }
  } else {
    rv = AC_GetVarArgs(ac, &subArgs);
    if (rv != AC_OK) {
      QERR_MKBADARGS_AC(status, "SORTBY", rv);
      goto err;
    }
  }

  keys = array_new(const char *, 8);

  if (isLegacy) {
    // Legacy demands one field and an optional ASC/DESC parameter. Both
    // of these are handled above, so no need for argument parsing
    const char *s = AC_GetStringNC(&subArgs, NULL);
    keys = array_append(keys, s);

    if (legacyDesc) {
      SORTASCMAP_SETDESC(ascMap, 0);
    }
  } else {
    while (!AC_IsAtEnd(&subArgs)) {

      const char *s = AC_GetStringNC(&subArgs, NULL);
      if (*s == '@') {
        if (array_len(keys) >= SORTASCMAP_MAXFIELDS) {
          QERR_MKBADARGS_FMT(status, "Cannot sort by more than %lu fields", SORTASCMAP_MAXFIELDS);
          goto err;
        }
        s++;
        keys = array_append(keys, s);
        continue;
      }

      if (!strcasecmp(s, "ASC")) {
        SORTASCMAP_SETASC(ascMap, array_len(keys) - 1);
      } else if (!strcasecmp(s, "DESC")) {
        SORTASCMAP_SETDESC(ascMap, array_len(keys) - 1);
      } else {
        // Unknown token - neither a property nor ASC/DESC
        QERR_MKBADARGS_FMT(status, "MISSING ASC or DESC after sort field (%s)", s);
        goto err;
      }
    }
  }

  // Parse optional MAX
  // MAX is not included in the normal SORTBY arglist.. so we need to switch
  // back to `ac`
  if (AC_AdvanceIfMatch(ac, "MAX")) {
    unsigned mx = 0;
    if ((rv = AC_GetUnsigned(ac, &mx, 0) != AC_OK)) {
      QERR_MKBADARGS_AC(status, "MAX", rv);
      goto err;
    }
    arng->limit = mx;
  }

  arng->sortAscMap = ascMap;
  arng->sortKeys = keys;
  return REDISMODULE_OK;
err:
  QERR_MKBADARGS_FMT(status, "Bad SORTBY arguments");
  if (keys) {
    array_free(keys);
  }
  return REDISMODULE_ERR;
}

static int parseQueryLegacyArgs(ArgsCursor *ac, RSSearchOptions *options, QueryError *status) {
  if (AC_AdvanceIfMatch(ac, "FILTER")) {
    // Numeric filter
    NumericFilter **curpp = array_ensure_tail(&options->legacy.filters, NumericFilter *);
    *curpp = NumericFilter_Parse(ac, status);
    if (!*curpp) {
      return ARG_ERROR;
    }
  } else if (AC_AdvanceIfMatch(ac, "GEOFILTER")) {
    options->legacy.gf = rm_calloc(1, sizeof(*options->legacy.gf));
    if (GeoFilter_Parse(options->legacy.gf, ac, status) != REDISMODULE_OK) {
      GeoFilter_Free(options->legacy.gf);
      return ARG_ERROR;
    }
  } else {
    return ARG_UNKNOWN;
  }
  return ARG_HANDLED;
}

static int parseQueryArgs(ArgsCursor *ac, AREQ *req, RSSearchOptions *searchOpts,
                          AggregatePlan *plan, QueryError *status) {
  // Parse query-specific arguments..
  const char *languageStr = NULL;
  ArgsCursor returnFields = {0};
  ArgsCursor inKeys = {0};
  ArgsCursor inFields = {0};
  ACArgSpec querySpecs[] = {
      {.name = "INFIELDS", .type = AC_ARGTYPE_SUBARGS, .target = &inFields},  // Comment
      {.name = "SLOP",
       .type = AC_ARGTYPE_INT,
       .target = &searchOpts->slop,
       .intflags = AC_F_COALESCE},
      {.name = "LANGUAGE", .type = AC_ARGTYPE_STRING, .target = &languageStr},
      {.name = "EXPANDER", .type = AC_ARGTYPE_STRING, .target = &searchOpts->expanderName},
      {.name = "INKEYS", .type = AC_ARGTYPE_SUBARGS, .target = &inKeys},
      {.name = "SCORER", .type = AC_ARGTYPE_STRING, .target = &searchOpts->scorerName},
      {.name = "RETURN", .type = AC_ARGTYPE_SUBARGS, .target = &returnFields},
      {AC_MKBITFLAG("INORDER", &searchOpts->flags, Search_InOrder)},
      {AC_MKBITFLAG("VERBATIM", &searchOpts->flags, Search_Verbatim)},
      {AC_MKBITFLAG("WITHSCORES", &req->reqflags, QEXEC_F_SEND_SCORES)},
      {AC_MKBITFLAG("WITHSORTKEYS", &req->reqflags, QEXEC_F_SEND_SORTKEYS)},
      {AC_MKBITFLAG("WITHPAYLOADS", &req->reqflags, QEXEC_F_SEND_PAYLOADS)},
      {AC_MKBITFLAG("NOCONTENT", &req->reqflags, QEXEC_F_SEND_NOFIELDS)},
      {AC_MKBITFLAG("NOSTOPWORDS", &searchOpts->flags, Search_NoStopwrods)},
      {AC_MKBITFLAG("EXPLAINSCORE", &req->reqflags, QEXEC_F_SEND_SCOREEXPLAIN)},
      {.name = "PAYLOAD",
       .type = AC_ARGTYPE_STRING,
       .target = &req->ast.udata,
       .len = &req->ast.udatalen},
      {NULL}};

  while (!AC_IsAtEnd(ac)) {
    ACArgSpec *errSpec = NULL;
    int rv = AC_ParseArgSpec(ac, querySpecs, &errSpec);
    if (rv == AC_OK) {
      continue;
    }

    if (rv != AC_ERR_ENOENT) {
      QERR_MKBADARGS_AC(status, errSpec->name, rv);
      return REDISMODULE_ERR;
    }

    // See if this is one of our arguments which requires special handling
    if (AC_AdvanceIfMatch(ac, "SUMMARIZE")) {
      ensureSimpleMode(req);
      if (ParseSummarize(ac, &req->outFields) == REDISMODULE_ERR) {
        QERR_MKBADARGS_FMT(status, "Bad arguments for SUMMARIZE");
        return REDISMODULE_ERR;
      }
      req->reqflags |= QEXEC_F_SEND_HIGHLIGHT;

    } else if (AC_AdvanceIfMatch(ac, "HIGHLIGHT")) {
      ensureSimpleMode(req);
      if (ParseHighlight(ac, &req->outFields) == REDISMODULE_ERR) {
        QERR_MKBADARGS_FMT(status, "Bad arguments for HIGHLIGHT");
        return REDISMODULE_ERR;
      }
      req->reqflags |= QEXEC_F_SEND_HIGHLIGHT;

    } else if ((req->reqflags & QEXEC_F_IS_SEARCH) &&
               ((rv = parseQueryLegacyArgs(ac, searchOpts, status)) != ARG_UNKNOWN)) {
      if (rv == ARG_ERROR) {
        return REDISMODULE_ERR;
      }
    } else {
      int rv = handleCommonArgs(req, ac, status, 1);
      if (rv == ARG_HANDLED) {
        // nothing
      } else if (rv == ARG_ERROR) {
        return REDISMODULE_ERR;
      } else {
        break;
      }
    }
  }

  if ((req->reqflags & QEXEC_F_SEND_SCOREEXPLAIN) && !(req->reqflags & QEXEC_F_SEND_SCORES)) {
    QERR_MKBADARGS_FMT(status, "EXPLAINSCORE must be accompanied with WITHSCORES");
    return REDISMODULE_ERR;
  }

  searchOpts->inkeys = (const char **)inKeys.objs;
  searchOpts->ninkeys = inKeys.argc;
  searchOpts->legacy.infields = (const char **)inFields.objs;
  searchOpts->legacy.ninfields = inFields.argc;
  searchOpts->language = RSLanguage_Find(languageStr, 0);

  if (AC_IsInitialized(&returnFields)) {
    ensureSimpleMode(req);

    req->outFields.explicitReturn = 1;
    if (returnFields.argc == 0) {
      req->reqflags |= QEXEC_F_SEND_NOFIELDS;
    }

    while (!AC_IsAtEnd(&returnFields)) {
      const char *path = AC_GetStringNC(&returnFields, NULL);
      const char *name = path;
      if (AC_AdvanceIfMatch(&returnFields, SPEC_AS_STR)) {
        int rv = AC_GetString(&returnFields, &name, NULL, 0);
        if (rv != AC_OK) {
          QERR_MKBADARGS_FMT(status, "RETURN path AS name - must be accompanied with NAME");
          return REDISMODULE_ERR;
        } else if (!strncasecmp(name, SPEC_AS_STR, strlen(SPEC_AS_STR))) {
          QERR_MKBADARGS_FMT(status, "Alias for RETURN cannot be `AS`");
          return REDISMODULE_ERR;
        }
      }
      ReturnedField *f = FieldList_GetCreateField(&req->outFields, name, path);
      f->explicitReturn = 1;
    }
  }

  FieldList_RestrictReturn(&req->outFields);
  return REDISMODULE_OK;
}

static char *getReducerAlias(PLN_GroupStep *g, const char *func, const ArgsCursor *args) {

  sds out = sdsnew("__generated_alias");
  out = sdscat(out, func);
  // only put parentheses if we actually have args
  char buf[255];
  ArgsCursor tmp = *args;
  while (!AC_IsAtEnd(&tmp)) {
    size_t l;
    const char *s = AC_GetStringNC(&tmp, &l);
    while (*s == '@') {
      // Don't allow the leading '@' to be included as an alias!
      ++s;
      --l;
    }
    out = sdscatlen(out, s, l);
    if (!AC_IsAtEnd(&tmp)) {
      out = sdscat(out, ",");
    }
  }

  // only put parentheses if we actually have args
  sdstolower(out);

  // duplicate everything. yeah this is lame but this function is not in a tight loop
  char *dup = rm_strndup(out, sdslen(out));
  sdsfree(out);
  return dup;
}

static void groupStepFree(PLN_BaseStep *base) {
  PLN_GroupStep *g = (PLN_GroupStep *)base;
  if (g->reducers) {
    size_t nreducers = array_len(g->reducers);
    for (size_t ii = 0; ii < nreducers; ++ii) {
      PLN_Reducer *gr = g->reducers + ii;
      rm_free(gr->alias);
    }
    array_free(g->reducers);
  }

  RLookup_Cleanup(&g->lookup);
  rm_free(base);
}

static RLookup *groupStepGetLookup(PLN_BaseStep *bstp) {
  return &((PLN_GroupStep *)bstp)->lookup;
}

int PLNGroupStep_AddReducer(PLN_GroupStep *gstp, const char *name, ArgsCursor *ac,
                            QueryError *status) {
  // Just a list of functions..
  PLN_Reducer *gr = array_ensure_tail(&gstp->reducers, PLN_Reducer);

  gr->name = name;
  int rv = AC_GetVarArgs(ac, &gr->args);
  if (rv != AC_OK) {
    QERR_MKBADARGS_AC(status, name, rv);
    goto error;
  }

  const char *alias = NULL;
  // See if there is an alias
  if (AC_AdvanceIfMatch(ac, "AS")) {
    rv = AC_GetString(ac, &alias, NULL, 0);
    if (rv != AC_OK) {
      QERR_MKBADARGS_AC(status, "AS", rv);
      goto error;
    }
  }
  if (alias == NULL) {
    gr->alias = getReducerAlias(gstp, name, &gr->args);
  } else {
    gr->alias = rm_strdup(alias);
  }
  return REDISMODULE_OK;

error:
  array_pop(gstp->reducers);
  return REDISMODULE_ERR;
}

static void genericStepFree(PLN_BaseStep *p) {
  rm_free(p);
}

PLN_GroupStep *PLNGroupStep_New(const char **properties, size_t nproperties) {
  PLN_GroupStep *gstp = rm_calloc(1, sizeof(*gstp));
  gstp->properties = properties;
  gstp->nproperties = nproperties;
  gstp->base.dtor = groupStepFree;
  gstp->base.getLookup = groupStepGetLookup;
  gstp->base.type = PLN_T_GROUP;
  return gstp;
}

static int parseGroupby(AREQ *req, ArgsCursor *ac, QueryError *status) {
  ArgsCursor groupArgs = {0};
  const char *s;
  AC_GetString(ac, &s, NULL, AC_F_NOADVANCE);
  int rv = AC_GetVarArgs(ac, &groupArgs);
  if (rv != AC_OK) {
    QERR_MKBADARGS_AC(status, "GROUPBY", rv);
    return REDISMODULE_ERR;
  }

  // Number of fields.. now let's see the reducers
  PLN_GroupStep *gstp = PLNGroupStep_New((const char **)groupArgs.objs, groupArgs.argc);
  AGPLN_AddStep(&req->ap, &gstp->base);

  while (AC_AdvanceIfMatch(ac, "REDUCE")) {
    const char *name;
    if (AC_GetString(ac, &name, NULL, 0) != AC_OK) {
      QERR_MKBADARGS_AC(status, "REDUCE", rv);
      return REDISMODULE_ERR;
    }
    if (PLNGroupStep_AddReducer(gstp, name, ac, status) != REDISMODULE_OK) {
      goto error;
    }
  }
  return REDISMODULE_OK;

error:
  return REDISMODULE_ERR;
}

static void freeFilterStep(PLN_BaseStep *bstp) {
  PLN_MapFilterStep *fstp = (PLN_MapFilterStep *)bstp;
  if (fstp->parsedExpr) {
    ExprAST_Free(fstp->parsedExpr);
  }
  if (fstp->shouldFreeRaw) {
    rm_free((char *)fstp->rawExpr);
  }
  rm_free((void *)fstp->base.alias);
  rm_free(bstp);
}

PLN_MapFilterStep *PLNMapFilterStep_New(const char *expr, int mode) {
  PLN_MapFilterStep *stp = rm_calloc(1, sizeof(*stp));
  stp->base.dtor = freeFilterStep;
  stp->base.type = mode;
  stp->rawExpr = expr;
  return stp;
}

static int handleApplyOrFilter(AREQ *req, ArgsCursor *ac, QueryError *status, int isApply) {
  // Parse filters!
  const char *expr = NULL;
  int rv = AC_GetString(ac, &expr, NULL, 0);
  if (rv != AC_OK) {
    QERR_MKBADARGS_AC(status, "APPLY/FILTER", rv);
    return REDISMODULE_ERR;
  }

  PLN_MapFilterStep *stp = PLNMapFilterStep_New(expr, isApply ? PLN_T_APPLY : PLN_T_FILTER);
  AGPLN_AddStep(&req->ap, &stp->base);

  if (isApply) {
    if (AC_AdvanceIfMatch(ac, "AS")) {
      const char *alias;
      if (AC_GetString(ac, &alias, NULL, 0) != AC_OK) {
        QERR_MKBADARGS_FMT(status, "AS needs argument");
        goto error;
      }
      stp->base.alias = rm_strdup(alias);
    } else {
      stp->base.alias = rm_strdup(expr);
    }
  }
  return REDISMODULE_OK;

error:
  if (stp) {
    AGPLN_PopStep(&req->ap, &stp->base);
    stp->base.dtor(&stp->base);
  }
  return REDISMODULE_ERR;
}

static void loadDtor(PLN_BaseStep *bstp) {
  PLN_LoadStep *lstp = (PLN_LoadStep *)bstp;
  rm_free(lstp->keys);
  rm_free(lstp);
}

static int handleLoad(AREQ *req, ArgsCursor *ac, QueryError *status) {
  ArgsCursor loadfields = {0};
  int rc = AC_GetVarArgs(ac, &loadfields);
  if (rc != AC_OK) {
    const char *s = NULL;
    rc = AC_GetString(ac, &s, NULL, 0);
<<<<<<< HEAD
    if (rc != AC_OK || strcmp(s, "*")) {
      QERR_MKBADARGS_AC(status, "LOAD", rc);
      return REDISMODULE_ERR;  
    }
=======
    if (rc != AC_OK || strncasecmp(s, "ALL", strlen("ALL"))) {
      QERR_MKBADARGS_AC(status, "LOAD", rc);
      return REDISMODULE_ERR;  
    }

>>>>>>> 4f611e5c
    req->reqflags |= QEXEC_AGG_LOAD_ALL;
  }

  PLN_LoadStep *lstp = rm_calloc(1, sizeof(*lstp));
  lstp->base.type = PLN_T_LOAD;
  lstp->base.dtor = loadDtor;
  if (loadfields.argc > 0) {
    lstp->args = loadfields;
    lstp->keys = rm_calloc(loadfields.argc, sizeof(*lstp->keys));
  }
<<<<<<< HEAD

  if (req->reqflags & QEXEC_AGG_LOAD_ALL) {
    lstp->base.flags |= PLN_F_LOAD_ALL;
  }
=======
>>>>>>> 4f611e5c

  AGPLN_AddStep(&req->ap, &lstp->base);
  return REDISMODULE_OK;
}

AREQ *AREQ_New(void) {
  return rm_calloc(1, sizeof(AREQ));
}

int AREQ_Compile(AREQ *req, RedisModuleString **argv, int argc, QueryError *status) {
  req->args = rm_malloc(sizeof(*req->args) * argc);
  req->nargs = argc;
  for (size_t ii = 0; ii < argc; ++ii) {
    size_t n;
    const char *s = RedisModule_StringPtrLen(argv[ii], &n);
    req->args[ii] = sdsnewlen(s, n);
  }

  // Parse the query and basic keywords first..
  ArgsCursor ac = {0};
  ArgsCursor_InitSDS(&ac, req->args, req->nargs);

  if (AC_IsAtEnd(&ac)) {
    QueryError_SetError(status, QUERY_EPARSEARGS, "No query string provided");
    return REDISMODULE_ERR;
  }

  req->query = AC_GetStringNC(&ac, NULL);
  AGPLN_Init(&req->ap);

  RSSearchOptions *searchOpts = &req->searchopts;
  RSSearchOptions_Init(searchOpts);
  if (parseQueryArgs(&ac, req, searchOpts, &req->ap, status) != REDISMODULE_OK) {
    goto error;
  }

  int hasLoad = 0;

  // Now we have a 'compiled' plan. Let's get some more options..

  while (!AC_IsAtEnd(&ac)) {
    int rv = handleCommonArgs(req, &ac, status, req->reqflags & QEXEC_F_IS_SEARCH);
    if (rv == ARG_HANDLED) {
      continue;
    } else if (rv == ARG_ERROR) {
      goto error;
    }

    if (AC_AdvanceIfMatch(&ac, "GROUPBY")) {
      if (!ensureExtendedMode(req, "GROUPBY", status)) {
        goto error;
      }
      if (parseGroupby(req, &ac, status) != REDISMODULE_OK) {
        goto error;
      }
    } else if (AC_AdvanceIfMatch(&ac, "APPLY")) {
      if (handleApplyOrFilter(req, &ac, status, 1) != REDISMODULE_OK) {
        goto error;
      }
    } else if (AC_AdvanceIfMatch(&ac, "LOAD")) {
      if (handleLoad(req, &ac, status) != REDISMODULE_OK) {
        goto error;
      }
    } else if (AC_AdvanceIfMatch(&ac, "FILTER")) {
      if (handleApplyOrFilter(req, &ac, status, 0) != REDISMODULE_OK) {
        goto error;
      }
    } else {
      QueryError_FmtUnknownArg(status, &ac, "<main>");
      goto error;
    }
  }
  return REDISMODULE_OK;

error:
  return REDISMODULE_ERR;
}

static void applyGlobalFilters(RSSearchOptions *opts, QueryAST *ast, const RedisSearchCtx *sctx) {
  /** The following blocks will set filter options on the entire query */
  if (opts->legacy.filters) {
    for (size_t ii = 0; ii < array_len(opts->legacy.filters); ++ii) {
      QAST_GlobalFilterOptions legacyFilterOpts = {.numeric = opts->legacy.filters[ii]};
      QAST_SetGlobalFilters(ast, &legacyFilterOpts);
    }
    array_clear(opts->legacy.filters);  // so AREQ_Free() doesn't free the filters themselves, which
                                        // are now owned by the query object
  }
  if (opts->legacy.gf) {
    QAST_GlobalFilterOptions legacyOpts = {.geo = opts->legacy.gf};
    QAST_SetGlobalFilters(ast, &legacyOpts);
  }

  if (opts->inkeys) {
    opts->inids = rm_malloc(sizeof(*opts->inids) * opts->ninkeys);
    for (size_t ii = 0; ii < opts->ninkeys; ++ii) {
      t_docId did = DocTable_GetId(&sctx->spec->docs, opts->inkeys[ii], strlen(opts->inkeys[ii]));
      if (did) {
        opts->inids[opts->nids++] = did;
      }
    }
    QAST_GlobalFilterOptions filterOpts = {.ids = opts->inids, .nids = opts->nids};
    QAST_SetGlobalFilters(ast, &filterOpts);
  }
}

int AREQ_ApplyContext(AREQ *req, RedisSearchCtx *sctx, QueryError *status) {
  // Sort through the applicable options:
  IndexSpec *index = sctx->spec;
  RSSearchOptions *opts = &req->searchopts;
  req->sctx = sctx;

  if ((index->flags & Index_StoreByteOffsets) == 0 && (req->reqflags & QEXEC_F_SEND_HIGHLIGHT)) {
    QueryError_SetError(
        status, QUERY_EINVAL,
        "Cannot use highlight/summarize because NOOFSETS was specified at index level");
    return REDISMODULE_ERR;
  }

  // Go through the query options and see what else needs to be filled in!
  // 1) INFIELDS
  if (opts->legacy.ninfields) {
    opts->fieldmask = 0;
    for (size_t ii = 0; ii < opts->legacy.ninfields; ++ii) {
      const char *s = opts->legacy.infields[ii];
      t_fieldMask bit = IndexSpec_GetFieldBit(index, s, strlen(s));
      opts->fieldmask |= bit;
    }
  }

  if (opts->language == RS_LANG_UNSUPPORTED) {
    QueryError_SetError(status, QUERY_EINVAL, "No such language");
    return REDISMODULE_ERR;
  }
  if (opts->scorerName && Extensions_GetScoringFunction(NULL, opts->scorerName) == NULL) {
    QueryError_SetErrorFmt(status, QUERY_EINVAL, "No such scorer %s", opts->scorerName);
    return REDISMODULE_ERR;
  }
  if (!(opts->flags & Search_NoStopwrods)) {
    opts->stopwords = sctx->spec->stopwords;
    StopWordList_Ref(sctx->spec->stopwords);
  }

  QueryAST *ast = &req->ast;

  int rv = QAST_Parse(ast, sctx, &req->searchopts, req->query, strlen(req->query), status);
  if (rv != REDISMODULE_OK) {
    return REDISMODULE_ERR;
  }

  applyGlobalFilters(opts, ast, sctx);

  if (!(opts->flags & Search_Verbatim)) {
    if (QAST_Expand(ast, opts->expanderName, opts, sctx, status) != REDISMODULE_OK) {
      return REDISMODULE_ERR;
    }
  }

  ConcurrentSearchCtx_Init(sctx->redisCtx, &req->conc);
  req->rootiter = QAST_Iterate(ast, opts, sctx, &req->conc);
  RS_LOG_ASSERT(req->rootiter, "QAST_Iterate failed");
  if (IsProfile(req)) {
    // Add a Profile iterators before every iterator in the tree
    Profile_AddIters(&req->rootiter);
  }

  return REDISMODULE_OK;
}

static ResultProcessor *buildGroupRP(PLN_GroupStep *gstp, RLookup *srclookup, QueryError *err,
                                     struct timespec *timeout) {
  const RLookupKey *srckeys[gstp->nproperties], *dstkeys[gstp->nproperties];
  for (size_t ii = 0; ii < gstp->nproperties; ++ii) {
    const char *fldname = gstp->properties[ii] + 1;  // account for the @-
    srckeys[ii] = RLookup_GetKey(srclookup, fldname, RLOOKUP_F_NOINCREF);
    if (!srckeys[ii]) {
      QueryError_SetErrorFmt(err, QUERY_ENOPROPKEY, "No such property `%s`", fldname);
      return NULL;
    }
    dstkeys[ii] = RLookup_GetKey(&gstp->lookup, fldname, RLOOKUP_F_OCREAT | RLOOKUP_F_NOINCREF);
  }

  Grouper *grp = Grouper_New(srckeys, dstkeys, gstp->nproperties, timeout);

  size_t nreducers = array_len(gstp->reducers);
  for (size_t ii = 0; ii < nreducers; ++ii) {
    // Build the actual reducer
    PLN_Reducer *pr = gstp->reducers + ii;
    ReducerOptions options = REDUCEROPTS_INIT(pr->name, &pr->args, srclookup, err);
    ReducerFactory ff = RDCR_GetFactory(pr->name);
    if (!ff) {
      // No such reducer!
      Grouper_Free(grp);
      QueryError_SetErrorFmt(err, QUERY_ENOREDUCER, "No such reducer: %s", pr->name);
      return NULL;
    }
    Reducer *rr = ff(&options);
    if (!rr) {
      Grouper_Free(grp);
      return NULL;
    }

    // Set the destination key for the grouper!
    RLookupKey *dstkey =
        RLookup_GetKey(&gstp->lookup, pr->alias, RLOOKUP_F_OCREAT | RLOOKUP_F_NOINCREF);
    Grouper_AddReducer(grp, rr, dstkey);
  }

  return Grouper_GetRP(grp);
}

/** Pushes a processor up the stack. Returns the newly pushed processor
 * @param req the request
 * @param rp the processor to push
 * @param rpUpstream previous processor (used as source for rp)
 * @return the processor passed in `rp`.
 */
static ResultProcessor *pushRP(AREQ *req, ResultProcessor *rp, ResultProcessor *rpUpstream) {
  rp->upstream = rpUpstream;
  rp->parent = &req->qiter;

  // In profile mode, we add an RPprofile before any RP to collect stats.
  if (IsProfile(req)) {
    rp = RPProfile_New(rp, &req->qiter);
  }

  req->qiter.endProc = rp;
  return rp;
}

static ResultProcessor *getGroupRP(AREQ *req, PLN_GroupStep *gstp, ResultProcessor *rpUpstream,
                                   QueryError *status) {
  AGGPlan *pln = &req->ap;
  RLookup *lookup = AGPLN_GetLookup(pln, &gstp->base, AGPLN_GETLOOKUP_PREV);
  ResultProcessor *groupRP = buildGroupRP(gstp, lookup, status, &req->timeoutTime);

  if (!groupRP) {
    return NULL;
  }

  // See if we need a LOADER group here...?
  RLookup *firstLk = AGPLN_GetLookup(pln, &gstp->base, AGPLN_GETLOOKUP_FIRST);

  if (firstLk == lookup) {
    // See if we need a loader step?
    const RLookupKey **kklist = NULL;
    for (RLookupKey *kk = firstLk->head; kk; kk = kk->next) {
      if ((kk->flags & RLOOKUP_F_DOCSRC) && (!(kk->flags & RLOOKUP_F_SVSRC))) {
        *array_ensure_tail(&kklist, const RLookupKey *) = kk;
      }
    }
    if (kklist != NULL) {
      ResultProcessor *rpLoader = RPLoader_New(firstLk, kklist, array_len(kklist));
      array_free(kklist);
      RS_LOG_ASSERT(rpLoader, "RPLoader_New failed");
      rpUpstream = pushRP(req, rpLoader, rpUpstream);
    }
  }

  return pushRP(req, groupRP, rpUpstream);
}

#define DEFAULT_LIMIT 10

static ResultProcessor *getArrangeRP(AREQ *req, AGGPlan *pln, const PLN_BaseStep *stp,
                                     QueryError *status, ResultProcessor *up) {
  ResultProcessor *rp = NULL;
  PLN_ArrangeStep astp_s = {.base = {.type = PLN_T_ARRANGE}};
  PLN_ArrangeStep *astp = (PLN_ArrangeStep *)stp;

  if (!astp) {
    astp = &astp_s;
  }

  if (IsCount(req)) {
    rp = RPCounter_New();
    up = pushRP(req, rp, up);
    return up;
  }

  size_t limit = astp->offset + astp->limit;
  if (!limit) {
    limit = DEFAULT_LIMIT;
  }

  if (astp->sortKeys) {
    size_t nkeys = array_len(astp->sortKeys);
    astp->sortkeysLK = rm_malloc(sizeof(*astp->sortKeys) * nkeys);

    const RLookupKey **sortkeys = astp->sortkeysLK;

    RLookup *lk = AGPLN_GetLookup(pln, stp, AGPLN_GETLOOKUP_PREV);

    for (size_t ii = 0; ii < nkeys; ++ii) {
      sortkeys[ii] = RLookup_GetKey(lk, astp->sortKeys[ii], RLOOKUP_F_NOINCREF);
      if (!sortkeys[ii]) {
        QueryError_SetErrorFmt(status, QUERY_ENOPROPKEY, "Property `%s` not loaded nor in schema",
                               astp->sortKeys[ii]);
        return NULL;
      }
    }

    rp = RPSorter_NewByFields(limit, sortkeys, nkeys, astp->sortAscMap, &req->timeoutTime);
    up = pushRP(req, rp, up);
  }

  // No sort? then it must be sort by score, which is the default.
  if (rp == NULL && (req->reqflags & QEXEC_F_IS_SEARCH)) {
    rp = RPSorter_NewByScore(limit, &req->timeoutTime);
    up = pushRP(req, rp, up);
  }

  if (astp->offset || (astp->limit && !rp)) {
    rp = RPPager_New(astp->offset, astp->limit);
    up = pushRP(req, rp, up);
  }

  return rp;
}

static ResultProcessor *getScorerRP(AREQ *req) {
  const char *scorer = req->searchopts.scorerName;
  if (!scorer) {
    scorer = DEFAULT_SCORER_NAME;
  }
  ScoringFunctionArgs scargs = {0};
  if (req->reqflags & QEXEC_F_SEND_SCOREEXPLAIN) {
    scargs.scrExp = rm_calloc(1, sizeof(RSScoreExplain));
  }
  ExtScoringFunctionCtx *fns = Extensions_GetScoringFunction(&scargs, scorer);
  RS_LOG_ASSERT(fns, "Extensions_GetScoringFunction failed");
  IndexSpec_GetStats(req->sctx->spec, &scargs.indexStats);
  scargs.qdata = req->ast.udata;
  scargs.qdatalen = req->ast.udatalen;
  ResultProcessor *rp = RPScorer_New(fns, &scargs);
  return rp;
}

static int hasQuerySortby(const AGGPlan *pln) {
  const PLN_BaseStep *bstp = AGPLN_FindStep(pln, NULL, NULL, PLN_T_GROUP);
  if (bstp != NULL) {
    const PLN_ArrangeStep *arng = (PLN_ArrangeStep *)AGPLN_FindStep(pln, NULL, bstp, PLN_T_ARRANGE);
    if (arng && arng->sortKeys) {
      return 1;
    }
  } else {
    // no group... just see if we have an arrange step
    const PLN_ArrangeStep *arng = (PLN_ArrangeStep *)AGPLN_FindStep(pln, NULL, NULL, PLN_T_ARRANGE);
    return arng && arng->sortKeys;
  }
  return 0;
}

#define PUSH_RP()                           \
  rpUpstream = pushRP(req, rp, rpUpstream); \
  rp = NULL;

/**
 * Builds the implicit pipeline for querying and scoring, and ensures that our
 * subsequent execution stages actually have data to operate on.
 */
static void buildImplicitPipeline(AREQ *req, QueryError *Status) {
  RedisSearchCtx *sctx = req->sctx;
  req->qiter.conc = &req->conc;
  req->qiter.sctx = sctx;
  req->qiter.err = Status;

  IndexSpecCache *cache = IndexSpec_GetSpecCache(req->sctx->spec);
  RS_LOG_ASSERT(cache, "IndexSpec_GetSpecCache failed")
  RLookup *first = AGPLN_GetLookup(&req->ap, NULL, AGPLN_GETLOOKUP_FIRST);

  RLookup_Init(first, cache);

  ResultProcessor *rp = RPIndexIterator_New(req->rootiter, req->timeoutTime);
  ResultProcessor *rpUpstream = NULL;
  req->qiter.rootProc = req->qiter.endProc = rp;
  PUSH_RP();

  /** Create a scorer if:
   *  * WITHSCORES is defined
   *  * there is no subsequent sorter within this grouping */
  if ((req->reqflags & QEXEC_F_SEND_SCORES) ||
      (!hasQuerySortby(&req->ap) && IsSearch(req) && !IsCount(req))) {
    rp = getScorerRP(req);
    PUSH_RP();
  }
}

/**
 * This handles the RETURN and SUMMARIZE keywords, which operate on the result
 * which is about to be returned. It is only used in FT.SEARCH mode
 */
int buildOutputPipeline(AREQ *req, QueryError *status) {
  AGGPlan *pln = &req->ap;
  ResultProcessor *rp = NULL, *rpUpstream = req->qiter.endProc;

  RLookup *lookup = AGPLN_GetLookup(pln, NULL, AGPLN_GETLOOKUP_LAST);
  // Add a LOAD step...
  const RLookupKey **loadkeys = NULL;
  if (req->outFields.explicitReturn) {
    // Go through all the fields and ensure that each one exists in the lookup stage
    for (size_t ii = 0; ii < req->outFields.numFields; ++ii) {
      const ReturnedField *rf = req->outFields.fields + ii;
      RLookupKey *lk = RLookup_GetKey(lookup, rf->name, RLOOKUP_F_NOINCREF | RLOOKUP_F_OCREAT);
      if (!lk) {
        // TODO: this is a dead code
        QueryError_SetErrorFmt(status, QUERY_ENOPROPKEY, "Property '%s' not loaded or in schema",
                               rf->name);
        goto error;
      }

      // change path to be used by loader
      lk->path = rf->path;

      *array_ensure_tail(&loadkeys, const RLookupKey *) = lk;
      // assign explicit output flag
      lk->flags |= RLOOKUP_F_EXPLICITRETURN;
    }
  }
  rp = RPLoader_New(lookup, loadkeys, loadkeys ? array_len(loadkeys) : 0);
  if (loadkeys) {
    array_free(loadkeys);
  }
  PUSH_RP();

  if (req->reqflags & QEXEC_F_SEND_HIGHLIGHT) {
    RLookup *lookup = AGPLN_GetLookup(pln, NULL, AGPLN_GETLOOKUP_LAST);
    for (size_t ii = 0; ii < req->outFields.numFields; ++ii) {
      ReturnedField *ff = req->outFields.fields + ii;
      RLookupKey *kk = RLookup_GetKey(lookup, ff->name, 0);
      if (!kk) {
        QueryError_SetErrorFmt(status, QUERY_ENOPROPKEY, "No such property `%s`", ff->name);
        goto error;
      } else if (!(kk->flags & (RLOOKUP_F_DOCSRC | RLOOKUP_F_SVSRC))) {
        // TODO: this is a dead code
        QueryError_SetErrorFmt(status, QUERY_EINVAL, "Property `%s` is not in document", ff->name);
        goto error;
      }
      ff->lookupKey = kk;
    }
    rp = RPHighlighter_New(&req->searchopts, &req->outFields, lookup);
    PUSH_RP();
  }

  return REDISMODULE_OK;
error:
  return REDISMODULE_ERR;
}

int AREQ_BuildPipeline(AREQ *req, int options, QueryError *status) {
  if (!(options & AREQ_BUILDPIPELINE_NO_ROOT)) {
    buildImplicitPipeline(req, status);
  }

  AGGPlan *pln = &req->ap;
  ResultProcessor *rp = NULL, *rpUpstream = req->qiter.endProc;

  // Whether we've applied a SORTBY yet..
  int hasArrange = 0;

  for (const DLLIST_node *nn = pln->steps.next; nn != &pln->steps; nn = nn->next) {
    const PLN_BaseStep *stp = DLLIST_ITEM(nn, PLN_BaseStep, llnodePln);

    switch (stp->type) {
      case PLN_T_GROUP: {
        rpUpstream = getGroupRP(req, (PLN_GroupStep *)stp, rpUpstream, status);
        if (!rpUpstream) {
          goto error;
        }
        break;
      }

      case PLN_T_ARRANGE: {
        rp = getArrangeRP(req, pln, stp, status, rpUpstream);
        if (!rp) {
          goto error;
        }
        hasArrange = 1;
        rpUpstream = rp;
        break;
      }

      case PLN_T_APPLY:
      case PLN_T_FILTER: {
        PLN_MapFilterStep *mstp = (PLN_MapFilterStep *)stp;
        // Ensure the lookups can actually find what they need
        RLookup *curLookup = AGPLN_GetLookup(pln, stp, AGPLN_GETLOOKUP_PREV);
        mstp->parsedExpr = ExprAST_Parse(mstp->rawExpr, strlen(mstp->rawExpr), status);
        if (!mstp->parsedExpr) {
          goto error;
        }

        if (!ExprAST_GetLookupKeys(mstp->parsedExpr, curLookup, status)) {
          goto error;
        }

        if (stp->type == PLN_T_APPLY) {
          RLookupKey *dstkey =
              RLookup_GetKey(curLookup, stp->alias, RLOOKUP_F_OCREAT | RLOOKUP_F_NOINCREF);
          rp = RPEvaluator_NewProjector(mstp->parsedExpr, curLookup, dstkey);
        } else {
          rp = RPEvaluator_NewFilter(mstp->parsedExpr, curLookup);
        }
        PUSH_RP();
        break;
      }

      case PLN_T_LOAD: {
        PLN_LoadStep *lstp = (PLN_LoadStep *)stp;
        RLookup *curLookup = AGPLN_GetLookup(pln, stp, AGPLN_GETLOOKUP_PREV);
        RLookup *rootLookup = AGPLN_GetLookup(pln, NULL, AGPLN_GETLOOKUP_FIRST);
        if (curLookup != rootLookup) {
          QueryError_SetError(status, QUERY_EINVAL,
                              "LOAD cannot be applied after projectors or reducers");
          goto error;
        }
        // Get all the keys for this lookup...
        while (!AC_IsAtEnd(&lstp->args)) {
          const char *path = AC_GetStringNC(&lstp->args, NULL);
          if (*path == '@') {
            path++;
          }
          const char *name = path;

          RLookupKey *kk = RLookup_GetKey(curLookup, path, RLOOKUP_F_OEXCL | RLOOKUP_F_OCREAT);
          if (!kk) {
            // We only get a NULL return if the key already exists, which means
            // that we don't need to retrieve it again.
            continue;
          }

          if (AC_AdvanceIfMatch(&lstp->args, SPEC_AS_STR)) {
            int rv = AC_GetString(&lstp->args, &name, NULL, 0);
            if (rv != AC_OK) {
              QERR_MKBADARGS_FMT(status, "RETURN path AS name - must be accompanied with NAME");
              return REDISMODULE_ERR;
            } else if (!strncasecmp(name, SPEC_AS_STR, strlen(SPEC_AS_STR))) {
              QERR_MKBADARGS_FMT(status, "Alias for RETURN cannot be `AS`");
              return REDISMODULE_ERR;
            }
          }
          // set lookupkey name to name.
          // by defualt "name = path" 
          kk->name = name;
          kk->name_len = strlen(name);
          lstp->keys[lstp->nkeys++] = kk;
        }
<<<<<<< HEAD
        if (lstp->nkeys || lstp->base.flags & PLN_F_LOAD_ALL) {
=======
        if (lstp->nkeys || req->reqflags & QEXEC_AGG_LOAD_ALL) {
>>>>>>> 4f611e5c
          rp = RPLoader_New(curLookup, lstp->keys, lstp->nkeys);
          PUSH_RP();
        }
        break;
      }
      case PLN_T_ROOT:
        // Placeholder step for initial lookup
        break;
      case PLN_T_DISTRIBUTE:
        // This is the root already
        break;
      case PLN_T_INVALID:
      case PLN_T__MAX:
        // not handled yet
        RS_LOG_ASSERT(0, "Oops");
    }
  }

  // If no LIMIT or SORT has been applied, do it somewhere here so we don't
  // return the entire matching result set!
  if (!hasArrange && (req->reqflags & QEXEC_F_IS_SEARCH)) {
    rp = getArrangeRP(req, pln, NULL, status, rpUpstream);
    if (!rp) {
      goto error;
    }
    rpUpstream = rp;
  }

  // If this is an FT.SEARCH command which requires returning of some of the
  // document fields, handle those options in this function
  if ((req->reqflags & QEXEC_F_IS_SEARCH) && !(req->reqflags & QEXEC_F_SEND_NOFIELDS)) {
    if (buildOutputPipeline(req, status) != REDISMODULE_OK) {
      goto error;
    }
  }

  return REDISMODULE_OK;
error:
  return REDISMODULE_ERR;
}

void AREQ_Free(AREQ *req) {
  // First, free the result processors
  ResultProcessor *rp = req->qiter.endProc;
  while (rp) {
    ResultProcessor *next = rp->upstream;
    rp->Free(rp);
    rp = next;
  }
  if (req->rootiter) {
    req->rootiter->Free(req->rootiter);
    req->rootiter = NULL;
  }

  // Go through each of the steps and free it..
  AGPLN_FreeSteps(&req->ap);

  QAST_Destroy(&req->ast);

  if (req->searchopts.stopwords) {
    StopWordList_Unref((StopWordList *)req->searchopts.stopwords);
  }

  ConcurrentSearchCtx_Free(&req->conc);

  // Finally, free the context. If we are a cursor, some more
  // cleanup is required since we also now own the
  // detached ("Thread Safe") context.
  RedisModuleCtx *thctx = NULL;
  if (req->sctx) {
    if (req->reqflags & QEXEC_F_IS_CURSOR) {
      thctx = req->sctx->redisCtx;
      req->sctx->redisCtx = NULL;
    }
    SearchCtx_Decref(req->sctx);
  }
  for (size_t ii = 0; ii < req->nargs; ++ii) {
    sdsfree(req->args[ii]);
  }
  if (req->searchopts.legacy.filters) {
    for (size_t ii = 0; ii < array_len(req->searchopts.legacy.filters); ++ii) {
      NumericFilter *nf = req->searchopts.legacy.filters[ii];
      if (nf) {
        NumericFilter_Free(req->searchopts.legacy.filters[ii]);
      }
    }
    array_free(req->searchopts.legacy.filters);
  }
  rm_free(req->searchopts.inids);
  FieldList_Free(&req->outFields);
  if (thctx) {
    RedisModule_FreeThreadSafeContext(thctx);
  }
  rm_free(req->args);
  rm_free(req);
}<|MERGE_RESOLUTION|>--- conflicted
+++ resolved
@@ -616,18 +616,10 @@
   if (rc != AC_OK) {
     const char *s = NULL;
     rc = AC_GetString(ac, &s, NULL, 0);
-<<<<<<< HEAD
     if (rc != AC_OK || strcmp(s, "*")) {
       QERR_MKBADARGS_AC(status, "LOAD", rc);
       return REDISMODULE_ERR;  
     }
-=======
-    if (rc != AC_OK || strncasecmp(s, "ALL", strlen("ALL"))) {
-      QERR_MKBADARGS_AC(status, "LOAD", rc);
-      return REDISMODULE_ERR;  
-    }
-
->>>>>>> 4f611e5c
     req->reqflags |= QEXEC_AGG_LOAD_ALL;
   }
 
@@ -638,13 +630,10 @@
     lstp->args = loadfields;
     lstp->keys = rm_calloc(loadfields.argc, sizeof(*lstp->keys));
   }
-<<<<<<< HEAD
 
   if (req->reqflags & QEXEC_AGG_LOAD_ALL) {
     lstp->base.flags |= PLN_F_LOAD_ALL;
   }
-=======
->>>>>>> 4f611e5c
 
   AGPLN_AddStep(&req->ap, &lstp->base);
   return REDISMODULE_OK;
@@ -1192,11 +1181,7 @@
           kk->name_len = strlen(name);
           lstp->keys[lstp->nkeys++] = kk;
         }
-<<<<<<< HEAD
         if (lstp->nkeys || lstp->base.flags & PLN_F_LOAD_ALL) {
-=======
-        if (lstp->nkeys || req->reqflags & QEXEC_AGG_LOAD_ALL) {
->>>>>>> 4f611e5c
           rp = RPLoader_New(curLookup, lstp->keys, lstp->nkeys);
           PUSH_RP();
         }
