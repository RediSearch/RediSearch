--- conflicted
+++ resolved
@@ -1298,7 +1298,7 @@
 void AREQ_Free(AREQ *req) {
   // First, free the pipeline
   Pipeline_Clean(&req->pipeline);
-  
+
   if (req->rootiter) {
     req->rootiter->Free(req->rootiter);
     req->rootiter = NULL;
@@ -1361,7 +1361,6 @@
   rm_free(req);
 }
 
-<<<<<<< HEAD
 void ParsedVectorQuery_Free(ParsedVectorQuery *pvq) {
   if (!pvq) return;
 
@@ -1380,9 +1379,10 @@
   }
 
   rm_free(pvq);
-=======
+}
+
 int AREQ_BuildPipeline(AREQ *req, QueryError *status) {
-  Pipeline_Initialize(&req->pipeline, req->reqConfig.timeoutPolicy, status); 
+  Pipeline_Initialize(&req->pipeline, req->reqConfig.timeoutPolicy, status);
   if (!(AREQ_RequestFlags(req) & QEXEC_F_BUILDPIPELINE_NO_ROOT)) {
     QueryPipelineParams params = {
       .common = {
@@ -1402,7 +1402,7 @@
       return REDISMODULE_ERR;
     }
   }
-  AggregationPipelineParams params = { 
+  AggregationPipelineParams params = {
     .common = {
       .pln = &req->pipeline.ap,
       .sctx = req->sctx,
@@ -1414,5 +1414,4 @@
     .language = req->searchopts.language,
   };
   return Pipeline_BuildAggregationPart(&req->pipeline, &params, &req->stateflags);
->>>>>>> 00868c8a
 }