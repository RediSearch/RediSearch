--- conflicted
+++ resolved
@@ -994,15 +994,9 @@
         if (dialect != 1) {
           const HiddenString *fieldName = filter->field;
           if (fs) {
-<<<<<<< HEAD
             QueryError_SetWithUserDataFmt(status, QUERY_EINVAL, "Field is not a numeric field", ", field: %s", HiddenString_GetUnsafe(fieldName, NULL));
           } else {
             QueryError_SetWithUserDataFmt(status, QUERY_EINVAL, "Unknown Field", " '%s'", HiddenString_GetUnsafe(fieldName, NULL));
-=======
-            QueryError_SetErrorFmt(status, QUERY_EINVAL, "Field is not a numeric field, field: %s", HiddenString_GetUnsafe(fieldName, NULL));
-          } else {
-            QueryError_SetErrorFmt(status, QUERY_EINVAL, "Unknown Field '%s'", HiddenString_GetUnsafe(fieldName, NULL));
->>>>>>> 1c2ddb23
           }
           return REDISMODULE_ERR;
         } else {
@@ -1012,20 +1006,11 @@
           continue; // Keep the filter entry in the legacy filters array for AREQ_Free()
         }
       }
-<<<<<<< HEAD
-      if (filter->field) {
-        // Need to free the hidden string since we pass the base pointer to the query AST
-        // And we are about to zero out the filter in the legacy filters
-        HiddenString_Free(filter->field, false);
-        filter->field = NULL;
-      }
-=======
       RS_ASSERT(filter->field);
       // Need to free the hidden string since we pass the base pointer to the query AST
       // And we are about to zero out the filter in the legacy filters
       HiddenString_Free(filter->field, false);
       filter->field = NULL;
->>>>>>> 1c2ddb23
       QAST_GlobalFilterOptions legacyFilterOpts = {.numeric = &filter->base};
       QAST_SetGlobalFilters(ast, &legacyFilterOpts);
       opts->legacy.filters[ii] = NULL;  // so AREQ_Free() doesn't free the filters themselves, which
@@ -1037,19 +1022,11 @@
       LegacyGeoFilter *gf = opts->legacy.geo_filters[ii];
 
       const FieldSpec *fs = IndexSpec_GetField(sctx->spec, HiddenString_GetUnsafe(gf->field, NULL));
-<<<<<<< HEAD
-      gf->base.spec = fs;
+      gf->base.fieldSpec = fs;
       if (!fs || !FIELD_IS(fs, INDEXFLD_T_GEO)) {
         if (dialect != 1) {
           const char *generalError = fs ? "Field is not a geo field" : "Unknown Field";
           QueryError_SetWithUserDataFmt(status, QUERY_EINVAL, generalError, ", field: %s", HiddenString_GetUnsafe(gf->field, NULL));
-=======
-      gf->base.fieldSpec = fs;
-      if (!fs || !FIELD_IS(fs, INDEXFLD_T_GEO)) {
-        if (dialect != 1) {
-          const char *generalError = fs ? "Field is not a geo field, field: %s" : "Unknown Field, field: %s";
-          QueryError_SetErrorFmt(status, QUERY_EINVAL, generalError, HiddenString_GetUnsafe(gf->field, NULL));
->>>>>>> 1c2ddb23
           return REDISMODULE_ERR;
         } else {
           // On DIALECT 1, we keep the legacy behavior of having an empty iterator when the field is invalid
@@ -1057,20 +1034,11 @@
           QAST_SetGlobalFilters(ast, &legacyOpts);
         }
       } else {
-<<<<<<< HEAD
-        if (gf->field) {
-          // Need to free the hidden string since we pass the base pointer to the query AST
-          // And we are about to zero out the filter in the legacy filters
-          HiddenString_Free(gf->field, false);
-          gf->field = NULL;
-        }
-=======
         RS_ASSERT(gf->field);
         // Need to free the hidden string since we pass the base pointer to the query AST
         // And we are about to zero out the filter in the legacy filters
         HiddenString_Free(gf->field, false);
         gf->field = NULL;
->>>>>>> 1c2ddb23
         QAST_GlobalFilterOptions legacyOpts = {.geo = &gf->base};
         QAST_SetGlobalFilters(ast, &legacyOpts);
         opts->legacy.geo_filters[ii] = NULL;  // so AREQ_Free() doesn't free the filter itself, which is now owned
