/*
 * Copyright Redis Ltd. 2016 - present
 * Licensed under your choice of the Redis Source Available License 2.0 (RSALv2) or
 * the Server Side Public License v1 (SSPLv1).
 */

#include "aggregate.h"
#include "reducer.h"

#include <query.h>
#include <extension.h>
#include <result_processor.h>
#include <util/arr.h>
#include <rmutil/util.h>
#include "ext/default.h"
#include "extension.h"
#include "profile.h"
#include "config.h"
#include "util/timeout.h"
#include "query_optimizer.h"
#include "resp3.h"

extern RSConfig RSGlobalConfig;

/**
 * Ensures that the user has not requested one of the 'extended' features. Extended
 * in this case refers to reducers which re-create the search results.
 * @param areq the request
 * @param name the name of the option that requires simple mode. Used for error
 *   formatting
 * @param status the error object
 */
static bool ensureSimpleMode(AREQ *areq) {
  if(areq->reqflags & QEXEC_F_IS_AGGREGATE) {
    return false;
  }
  areq->reqflags |= QEXEC_F_IS_SEARCH;
  return true;
}

/**
 * Like @ref ensureSimpleMode(), but does the opposite -- ensures that one of the
 * 'simple' options - i.e. ones which rely on the field to be the exact same as
 * found in the document - was not requested.
 */
static int ensureExtendedMode(AREQ *areq, const char *name, QueryError *status) {
  if (areq->reqflags & QEXEC_F_IS_SEARCH) {
    QueryError_SetWithUserDataFmt(status, QUERY_EINVAL,
                           "option `%s` is mutually exclusive with simple (i.e. search) options",
                           name);
    return 0;
  }
  areq->reqflags |= QEXEC_F_IS_AGGREGATE;
  return 1;
}

static int parseSortby(PLN_ArrangeStep *arng, ArgsCursor *ac, QueryError *status, int allowLegacy);

static void ReturnedField_Free(ReturnedField *field) {
  rm_free(field->highlightSettings.openTag);
  rm_free(field->highlightSettings.closeTag);
  rm_free(field->summarizeSettings.separator);
}

void FieldList_Free(FieldList *fields) {
  for (size_t ii = 0; ii < fields->numFields; ++ii) {
    ReturnedField_Free(fields->fields + ii);
  }
  ReturnedField_Free(&fields->defaultField);
  rm_free(fields->fields);
}

ReturnedField *FieldList_GetCreateField(FieldList *fields, const char *name, const char *path) {
  size_t foundIndex = -1;
  for (size_t ii = 0; ii < fields->numFields; ++ii) {
    if (!strcmp(fields->fields[ii].name, name)) {
      return fields->fields + ii;
    }
  }

  fields->fields = rm_realloc(fields->fields, sizeof(*fields->fields) * ++fields->numFields);
  ReturnedField *ret = fields->fields + (fields->numFields - 1);
  memset(ret, 0, sizeof *ret);
  ret->name = name;
  ret->path = path ? path : name;
  return ret;
}

static void FieldList_RestrictReturn(FieldList *fields) {
  size_t oix = 0;
  for (size_t ii = 0; ii < fields->numFields; ++ii) {
    if (fields->fields[ii].explicitReturn == 0) {
      ReturnedField_Free(fields->fields + ii);
    } else if (ii != oix) {
      fields->fields[oix++] = fields->fields[ii];
    } else {
      ++oix;
    }
  }
  fields->numFields = oix;
}

static int parseCursorSettings(AREQ *req, ArgsCursor *ac, QueryError *status) {
  ACArgSpec specs[] = {{.name = "MAXIDLE",
                        .type = AC_ARGTYPE_UINT,
                        .target = &req->cursorMaxIdle,
                        .intflags = AC_F_GE1},
                       {.name = "COUNT",
                        .type = AC_ARGTYPE_UINT,
                        .target = &req->cursorChunkSize,
                        .intflags = AC_F_GE1},
                       {NULL}};

  int rv;
  ACArgSpec *errArg = NULL;
  if ((rv = AC_ParseArgSpec(ac, specs, &errArg)) != AC_OK && rv != AC_ERR_ENOENT) {
    QERR_MKBADARGS_AC(status, errArg->name, rv);
    return REDISMODULE_ERR;
  }

  if (req->cursorMaxIdle == 0 || req->cursorMaxIdle > RSGlobalConfig.cursorMaxIdle) {
    req->cursorMaxIdle = RSGlobalConfig.cursorMaxIdle;
  }
  req->reqflags |= QEXEC_F_IS_CURSOR;
  return REDISMODULE_OK;
}

static int parseRequiredFields(AREQ *req, ArgsCursor *ac, QueryError *status){

  ArgsCursor args = {0};
  int rv = AC_GetVarArgs(ac, &args);
  if (rv != AC_OK) {
    QERR_MKBADARGS_AC(status, "_REQUIRED_FIELDS", rv);
    return REDISMODULE_ERR;
  }

  int requiredFieldNum = AC_NumArgs(&args);
  // This array contains shallow copy of the required fields names. Those copies are to use only for lookup.
  // If we need to use them in reply we should make a copy of those strings.
  const char** requiredFields = array_new(const char*, requiredFieldNum);
  for(size_t i=0; i < requiredFieldNum; i++) {
    HiddenString *hs = AC_GetHiddenStringNC(&args);
    const char *s = HiddenString_GetUnsafe(hs, NULL);
    HiddenString_Free(hs, false);
    if(!s) {
      array_free(requiredFields);
      return REDISMODULE_ERR;
    }
    array_append(requiredFields, s);
  }

  req->requiredFields = requiredFields;

  return REDISMODULE_OK;
}

int parseDialect(unsigned int *dialect, ArgsCursor *ac, QueryError *status) {
  if (AC_NumRemaining(ac) < 1) {
      QueryError_SetError(status, QUERY_EPARSEARGS, "Need an argument for DIALECT");
      return REDISMODULE_ERR;
    }
    if ((AC_GetUnsigned(ac, dialect, AC_F_GE1) != AC_OK) || (*dialect > MAX_DIALECT_VERSION)) {
      QueryError_SetWithoutUserDataFmt(
        status, QUERY_EPARSEARGS,
        "DIALECT requires a non negative integer >=%u and <= %u",
        MIN_DIALECT_VERSION, MAX_DIALECT_VERSION
      );
      return REDISMODULE_ERR;
    }
    return REDISMODULE_OK;
}

// Parse the available formats for search result values: FORMAT STRING|EXPAND
int parseValueFormat(uint32_t *flags, ArgsCursor *ac, QueryError *status) {
  HiddenString *hformat;
  int rv = AC_GetHiddenString(ac, &hformat, 0);
  if (rv != AC_OK) {
    QueryError_SetError(status, QUERY_EBADVAL, "Need an argument for FORMAT");
    return REDISMODULE_ERR;
  }
  if (!HiddenString_CaseInsensitiveCompareC(hformat, "EXPAND", strlen("EXPAND"))){
    *flags |= QEXEC_FORMAT_EXPAND;
  } else if (!HiddenString_CaseInsensitiveCompareC(hformat, "STRING", strlen("STRING"))){
    *flags &= ~QEXEC_FORMAT_EXPAND;
  } else {
    const char *format = HiddenString_GetUnsafe(hformat, NULL);
    QERR_MKBADARGS_FMT(status, "FORMAT", " %s is not supported", format);
    HiddenString_Free(hformat, false);
    return REDISMODULE_ERR;
  }
  *flags &= ~QEXEC_FORMAT_DEFAULT;
  HiddenString_Free(hformat, false);
  return REDISMODULE_OK;
}

// Parse the timeout value
int parseTimeout(long long *timeout, ArgsCursor *ac, QueryError *status) {
  if (AC_NumRemaining(ac) < 1) {
    QueryError_SetError(status, QUERY_EPARSEARGS, "Need an argument for TIMEOUT");
    return REDISMODULE_ERR;
  }

  if (AC_GetLongLong(ac, timeout, AC_F_GE0) != AC_OK) {
    QueryError_SetError(status, QUERY_EPARSEARGS,
      "TIMEOUT requires a non negative integer.");
    return REDISMODULE_ERR;
  }

  return REDISMODULE_OK;
}

int SetValueFormat(bool is_resp3, bool is_json, uint32_t *flags, QueryError *status) {
  if (*flags & QEXEC_FORMAT_DEFAULT) {
    *flags &= ~QEXEC_FORMAT_EXPAND;
    *flags &= ~QEXEC_FORMAT_DEFAULT;
  }

  if (*flags & QEXEC_FORMAT_EXPAND) {
    if (!is_resp3) {
      QueryError_SetError(status, QUERY_EBADVAL, "EXPAND format is only supported with RESP3");
      return REDISMODULE_ERR;
    }
    if (!is_json) {
      QueryError_SetError(status, QUERY_EBADVAL, "EXPAND format is only supported with JSON");
      return REDISMODULE_ERR;
    }
    if (japi_ver < 4) {
      QueryError_SetError(status, QUERY_EBADVAL, "EXPAND format requires a newer RedisJSON (with API version RedisJSON_V4)");
      return REDISMODULE_ERR;
    }
  }
  return REDISMODULE_OK;
}

void SetSearchCtx(RedisSearchCtx *sctx, const AREQ *req) {
  if (req->reqflags & QEXEC_FORMAT_EXPAND) {
    sctx->expanded = 1;
    sctx->apiVersion = MAX(APIVERSION_RETURN_MULTI_CMP_FIRST, req->reqConfig.dialectVersion);
  } else {
    sctx->apiVersion = req->reqConfig.dialectVersion;
  }
}

#define ARG_HANDLED 1
#define ARG_ERROR -1
#define ARG_UNKNOWN 0

static int handleCommonArgs(AREQ *req, ArgsCursor *ac, QueryError *status, int allowLegacy) {
  int rv;
  bool dialect_specified = false;
  // This handles the common arguments that are not stateful
  if (AC_AdvanceIfMatch(ac, "LIMIT")) {
    PLN_ArrangeStep *arng = AGPLN_GetOrCreateArrangeStep(&req->ap);
    arng->isLimited = 1;
    // Parse offset, length
    if (AC_NumRemaining(ac) < 2) {
      QueryError_SetError(status, QUERY_EPARSEARGS, "LIMIT requires two arguments");
      return ARG_ERROR;
    }
    if ((rv = AC_GetU64(ac, &arng->offset, 0)) != AC_OK ||
        (rv = AC_GetU64(ac, &arng->limit, 0)) != AC_OK) {
      QueryError_SetError(status, QUERY_EPARSEARGS, "LIMIT needs two numeric arguments");
      return ARG_ERROR;
    }

    if (arng->limit == 0 && arng->offset != 0) {
      QueryError_SetError(status, QUERY_ELIMIT, "The `offset` of the LIMIT must be 0 when `num` is 0");
      return ARG_ERROR;
    }

    if (arng->isLimited && arng->limit == 0) {
      // LIMIT 0 0 - only count
      req->reqflags |= QEXEC_F_NOROWS;
      req->reqflags |= QEXEC_F_SEND_NOFIELDS;
      // TODO: unify if when req holds only maxResults according to the query type.
      //(SEARCH / AGGREGATE)
    } else if ((arng->limit > req->maxSearchResults) &&
               (req->reqflags & QEXEC_F_IS_SEARCH)) {
      QueryError_SetWithoutUserDataFmt(status, QUERY_ELIMIT, "LIMIT exceeds maximum of %llu",
                             req->maxSearchResults);
      return ARG_ERROR;
    } else if ((arng->limit > req->maxAggregateResults) &&
               !(req->reqflags & QEXEC_F_IS_SEARCH)) {
      QueryError_SetWithoutUserDataFmt(status, QUERY_ELIMIT, "LIMIT exceeds maximum of %llu",
                             req->maxAggregateResults);
      return ARG_ERROR;
    } else if (arng->offset > req->maxSearchResults) {
      QueryError_SetWithoutUserDataFmt(status, QUERY_ELIMIT, "OFFSET exceeds maximum of %llu",
                             req->maxSearchResults);
      return ARG_ERROR;
    }
  } else if (AC_AdvanceIfMatch(ac, "SORTBY")) {
    PLN_ArrangeStep *arng = AGPLN_GetOrCreateArrangeStep(&req->ap);
    if ((parseSortby(arng, ac, status, req->reqflags & QEXEC_F_IS_SEARCH)) != REDISMODULE_OK) {
      return ARG_ERROR;
    }
  } else if (AC_AdvanceIfMatch(ac, "TIMEOUT")) {
    if (AC_NumRemaining(ac) < 1) {
      QueryError_SetError(status, QUERY_EPARSEARGS, "Need argument for TIMEOUT");
      return ARG_ERROR;
    }
    if (AC_GetLongLong(ac, &req->reqConfig.queryTimeoutMS, AC_F_GE0) != AC_OK) {
      QueryError_SetError(status, QUERY_EPARSEARGS, "TIMEOUT requires a non negative integer");
      return ARG_ERROR;
    }
  } else if (AC_AdvanceIfMatch(ac, "WITHCURSOR")) {
    if (parseCursorSettings(req, ac, status) != REDISMODULE_OK) {
      return ARG_ERROR;
    }
  } else if (AC_AdvanceIfMatch(ac, "_NUM_SSTRING")) {
    req->reqflags |= QEXEC_F_TYPED;
  } else if (AC_AdvanceIfMatch(ac, "WITHRAWIDS")) {
    req->reqflags |= QEXEC_F_SENDRAWIDS;
  } else if (AC_AdvanceIfMatch(ac, "PARAMS")) {
    if (parseParams(&(req->searchopts.params), ac, status) != REDISMODULE_OK) {
      return ARG_ERROR;
    }
  } else if(AC_AdvanceIfMatch(ac, "_REQUIRED_FIELDS")) {
    if (parseRequiredFields(req, ac, status) != REDISMODULE_OK) {
      return ARG_ERROR;
    }
    req->reqflags |= QEXEC_F_REQUIRED_FIELDS;
  } else if(AC_AdvanceIfMatch(ac, "DIALECT")) {
    dialect_specified = true;
    if (parseDialect(&req->reqConfig.dialectVersion, ac, status) != REDISMODULE_OK) {
      return ARG_ERROR;
    }
  } else if(AC_AdvanceIfMatch(ac, "FORMAT")) {
    if (parseValueFormat(&req->reqflags, ac, status) != REDISMODULE_OK) {
      return ARG_ERROR;
    }
  } else if (AC_AdvanceIfMatch(ac, "_INDEX_PREFIXES")) {
    // Set the offset of the prefixes in the query, for further processing later
    req->prefixesOffset = ac->offset - 1;

    ArgsCursor tmp = {0};
    if (AC_GetVarArgs(ac, &tmp) != AC_OK) {
      RS_LOG_ASSERT(false, "Bad arguments for _INDEX_PREFIXES (coordinator)");
    }
  } else {
    return ARG_UNKNOWN;
  }

  if (dialect_specified && req->reqConfig.dialectVersion < APIVERSION_RETURN_MULTI_CMP_FIRST && req->reqflags & QEXEC_FORMAT_EXPAND) {
    QueryError_SetWithoutUserDataFmt(status, QUERY_ELIMIT, "EXPAND format requires dialect %u or greater", APIVERSION_RETURN_MULTI_CMP_FIRST);
    return ARG_ERROR;
  }

  return ARG_HANDLED;
}

static int parseSortby(PLN_ArrangeStep *arng, ArgsCursor *ac, QueryError *status, int isLegacy) {
  // Prevent multiple SORTBY steps
  if (arng->sortKeys != NULL) {
    if (isLegacy) {
      QERR_MKBADARGS(status, "Multiple SORTBY steps are not allowed");
    } else {
      QERR_MKBADARGS(status, "Multiple SORTBY steps are not allowed. Sort multiple fields in a single step");
    }
    return REDISMODULE_ERR;
  }

  // Assume argument is at 'SORTBY'
  ArgsCursor subArgs = {0};
  int rv;
  int legacyDesc = 0;

  // We build a bitmap of maximum 64 sorting parameters. 1 means asc, 0 desc
  // By default all bits are 1. Whenever we encounter DESC we flip the corresponding bit
  uint64_t ascMap = SORTASCMAP_INIT;
  const char **keys = NULL;

  if (isLegacy) {
    if (AC_NumRemaining(ac) > 0) {
      // Mimic subArgs to contain the single field we already have
      AC_GetSlice(ac, &subArgs, 1);
      if (AC_AdvanceIfMatch(ac, "DESC")) {
        legacyDesc = 1;
      } else if (AC_AdvanceIfMatch(ac, "ASC")) {
        legacyDesc = 0;
      }
    } else {
      goto err;
    }
  } else {
    rv = AC_GetVarArgs(ac, &subArgs);
    if (rv != AC_OK) {
      QERR_MKBADARGS_AC(status, "SORTBY", rv);
      goto err;
    }
  }

  keys = array_new(const char *, 8);

  HiddenString *hs;
  if (isLegacy) {
    // Legacy demands one field and an optional ASC/DESC parameter. Both
    // of these are handled above, so no need for argument parsing
    hs = AC_GetHiddenStringNC(&subArgs);
    const char *s = HiddenString_GetUnsafe(hs, NULL);
    array_append(keys, s);

    if (legacyDesc) {
      SORTASCMAP_SETDESC(ascMap, 0);
    }
  } else {
    while (!AC_IsAtEnd(&subArgs)) {
      hs = AC_GetHiddenStringNC(&subArgs);
      if (HiddenString_StartsWith(hs, "@")) {
        if (array_len(keys) >= SORTASCMAP_MAXFIELDS) {
<<<<<<< HEAD
          QueryError_SetUserDataAgnosticErrorFmt(status, QUERY_ELIMIT, "Cannot sort by more than %lu fields", SORTASCMAP_MAXFIELDS);
          HiddenString_Free(hs, false);
=======
          QueryError_SetWithoutUserDataFmt(status, QUERY_ELIMIT, "Cannot sort by more than %lu fields", SORTASCMAP_MAXFIELDS);
>>>>>>> b7d3f93e
          goto err;
        }
        HiddenString_AdvanceBy(hs, 1);
        array_append(keys, HiddenString_GetUnsafe(hs, NULL));
        HiddenString_Free(hs, false);
        continue;
      }

      if (!HiddenString_CaseInsensitiveCompareC(hs, "ASC", strlen("ASC"))) {
        SORTASCMAP_SETASC(ascMap, array_len(keys) - 1);
      } else if (!HiddenString_CaseInsensitiveCompareC(hs, "DESC", strlen("DESC"))) {
        SORTASCMAP_SETDESC(ascMap, array_len(keys) - 1);
      } else {
        // Unknown token - neither a property nor ASC/DESC
        const char *s = HiddenString_GetUnsafe(hs, NULL);
        QERR_MKBADARGS_FMT(status, "MISSING ASC or DESC after sort field", " (%s)", s);
        HiddenString_Free(hs, false);
        goto err;
      }
      HiddenString_Free(hs, false);
    }
  }

  // Parse optional MAX
  // MAX is not included in the normal SORTBY arglist.. so we need to switch
  // back to `ac`
  if (AC_AdvanceIfMatch(ac, "MAX")) {
    if (isLegacy) {
      QERR_MKBADARGS(status, "SORTBY MAX is not supported by FT.SEARCH");
      goto err;
    }
    unsigned mx = 0;
    if ((rv = AC_GetUnsigned(ac, &mx, 0) != AC_OK)) {
      QERR_MKBADARGS_AC(status, "MAX", rv);
      goto err;
    }
    arng->limit = mx;
  }

  arng->sortAscMap = ascMap;
  arng->sortKeys = keys;
  return REDISMODULE_OK;
err:
  QERR_MKBADARGS(status, "Bad SORTBY arguments");
  if (keys) {
    array_free(keys);
  }
  return REDISMODULE_ERR;
}

static int parseQueryLegacyArgs(ArgsCursor *ac, RSSearchOptions *options, bool *hasEmptyFilterValue, QueryError *status) {
  if (AC_AdvanceIfMatch(ac, "FILTER")) {
    // Numeric filter
    LegacyNumericFilter **curpp = array_ensure_tail(&options->legacy.filters, LegacyNumericFilter *);
    *curpp = NumericFilter_LegacyParse(ac, hasEmptyFilterValue, status);
    if (!*curpp) {
      return ARG_ERROR;
    }
  } else if (AC_AdvanceIfMatch(ac, "GEOFILTER")) {
    LegacyGeoFilter *cur_gf = rm_new(*cur_gf);
    array_ensure_append_1(options->legacy.geo_filters, cur_gf);
    if (GeoFilter_LegacyParse(cur_gf, ac, hasEmptyFilterValue, status) != REDISMODULE_OK) {
      return ARG_ERROR;
    }
  } else {
    return ARG_UNKNOWN;
  }
  return ARG_HANDLED;
}

static int parseQueryArgs(ArgsCursor *ac, AREQ *req, RSSearchOptions *searchOpts,
                          AggregatePlan *plan, QueryError *status) {
  // Parse query-specific arguments..
  const char *languageStr = NULL;
  ArgsCursor returnFields = {0};
  ArgsCursor inKeys = {0};
  ArgsCursor inFields = {0};
  ACArgSpec querySpecs[] = {
      {.name = "INFIELDS", .type = AC_ARGTYPE_SUBARGS, .target = &inFields},  // Comment
      {.name = "SLOP",
       .type = AC_ARGTYPE_INT,
       .target = &searchOpts->slop,
       .intflags = AC_F_COALESCE},
      {.name = "LANGUAGE", .type = AC_ARGTYPE_STRING, .target = &languageStr},
      {.name = "EXPANDER", .type = AC_ARGTYPE_STRING, .target = &searchOpts->expanderName},
      {.name = "INKEYS", .type = AC_ARGTYPE_SUBARGS, .target = &inKeys},
      {.name = "SCORER", .type = AC_ARGTYPE_STRING, .target = &searchOpts->scorerName},
      {.name = "RETURN", .type = AC_ARGTYPE_SUBARGS, .target = &returnFields},
      {AC_MKBITFLAG("INORDER", &searchOpts->flags, Search_InOrder)},
      {AC_MKBITFLAG("VERBATIM", &searchOpts->flags, Search_Verbatim)},
      {AC_MKBITFLAG("WITHSCORES", &req->reqflags, QEXEC_F_SEND_SCORES)},
      {AC_MKBITFLAG("ADDSCORES", &req->reqflags, QEXEC_F_SEND_SCORES_AS_FIELD)},
      {AC_MKBITFLAG("WITHSORTKEYS", &req->reqflags, QEXEC_F_SEND_SORTKEYS)},
      {AC_MKBITFLAG("WITHPAYLOADS", &req->reqflags, QEXEC_F_SEND_PAYLOADS)},
      {AC_MKBITFLAG("NOCONTENT", &req->reqflags, QEXEC_F_SEND_NOFIELDS)},
      {AC_MKBITFLAG("NOSTOPWORDS", &searchOpts->flags, Search_NoStopWords)},
      {AC_MKBITFLAG("EXPLAINSCORE", &req->reqflags, QEXEC_F_SEND_SCOREEXPLAIN)},
      {.name = "PAYLOAD",
       .type = AC_ARGTYPE_STRING,
       .target = &req->ast.udata,
       .len = &req->ast.udatalen},
      {NULL}};

  req->reqflags |= QEXEC_FORMAT_DEFAULT;
  bool optimization_specified = false;
  bool hasEmptyFilterValue = false;
  while (!AC_IsAtEnd(ac)) {
    ACArgSpec *errSpec = NULL;
    int rv = AC_ParseArgSpec(ac, querySpecs, &errSpec);
    if (rv == AC_OK) {
      continue;
    }

    if (rv != AC_ERR_ENOENT) {
      QERR_MKBADARGS_AC(status, errSpec->name, rv);
      return REDISMODULE_ERR;
    }

    // See if this is one of our arguments which requires special handling
    if (AC_AdvanceIfMatch(ac, "SUMMARIZE")) {
      if(!ensureSimpleMode(req)) {
        QERR_MKBADARGS(status, "SUMMARIZE is not supported on FT.AGGREGATE");
        return REDISMODULE_ERR;
      }
      if (ParseSummarize(ac, &req->outFields) == REDISMODULE_ERR) {
        QERR_MKBADARGS(status, "Bad arguments for SUMMARIZE");
        return REDISMODULE_ERR;
      }
      req->reqflags |= QEXEC_F_SEND_HIGHLIGHT;

    } else if (AC_AdvanceIfMatch(ac, "HIGHLIGHT")) {
      if(!ensureSimpleMode(req)) {
        QERR_MKBADARGS(status, "HIGHLIGHT is not supported on FT.AGGREGATE");
        return REDISMODULE_ERR;
      }

      if (ParseHighlight(ac, &req->outFields) == REDISMODULE_ERR) {
        QERR_MKBADARGS(status, "Bad arguments for HIGHLIGHT");
        return REDISMODULE_ERR;
      }
      req->reqflags |= QEXEC_F_SEND_HIGHLIGHT;

    } else if ((req->reqflags & QEXEC_F_IS_SEARCH) &&
               ((rv = parseQueryLegacyArgs(ac, searchOpts, &hasEmptyFilterValue, status)) != ARG_UNKNOWN)) {
      if (rv == ARG_ERROR) {
        return REDISMODULE_ERR;
      }
    } else if (AC_AdvanceIfMatch(ac, "WITHCOUNT")) {
      req->reqflags &= ~QEXEC_OPTIMIZE;
      optimization_specified = true;
    } else if (AC_AdvanceIfMatch(ac, "WITHOUTCOUNT")) {
      req->reqflags |= QEXEC_OPTIMIZE;
      optimization_specified = true;
    } else {
      int rv = handleCommonArgs(req, ac, status, 1);
      if (rv == ARG_HANDLED) {
        // nothing
      } else if (rv == ARG_ERROR) {
        return REDISMODULE_ERR;
      } else {
        break;
      }
    }
  }

  // In dialect 2, we require a non empty numeric filter
  if (req->reqConfig.dialectVersion >= 2 && hasEmptyFilterValue){
      QERR_MKBADARGS(status, "Numeric/Geo filter value/s cannot be empty");
      return REDISMODULE_ERR;
  }

  if (!optimization_specified && req->reqConfig.dialectVersion >= 4) {
    // If optimize was not enabled/disabled explicitly, enable it by default starting with dialect 4
    req->reqflags |= QEXEC_OPTIMIZE;
  }

  if ((req->reqflags & QEXEC_F_SEND_SCOREEXPLAIN) && !(req->reqflags & QEXEC_F_SEND_SCORES)) {
    QERR_MKBADARGS(status, "EXPLAINSCORE must be accompanied with WITHSCORES");
    return REDISMODULE_ERR;
  }

  if (IsSearch(req) && HasScoreInPipeline(req)) {
    QERR_MKBADARGS(status, "ADDSCORES is not supported on FT.SEARCH");
    return REDISMODULE_ERR;
  }

  searchOpts->inkeys = (const char **)inKeys.objs;
  searchOpts->ninkeys = inKeys.argc;
  searchOpts->legacy.infields = (const char **)inFields.objs;
  searchOpts->legacy.ninfields = inFields.argc;
  // if language is NULL, set it to RS_LANG_UNSET and it will be updated
  // later, taking the index language
  if(languageStr == NULL) {
    searchOpts->language = RS_LANG_UNSET;
  } else {
    searchOpts->language = RSLanguage_Find(languageStr, 0);
  }

  if (AC_IsInitialized(&returnFields)) {
    if(!ensureSimpleMode(req)) {
        QERR_MKBADARGS(status, "RETURN is not supported on FT.AGGREGATE");
        return REDISMODULE_ERR;
    }

    req->outFields.explicitReturn = 1;
    if (returnFields.argc == 0) {
      req->reqflags |= QEXEC_F_SEND_NOFIELDS;
    }

    while (!AC_IsAtEnd(&returnFields)) {
      HiddenString *hpath = AC_GetHiddenStringNC(&returnFields);
      HiddenString *hname = hpath;
      if (AC_AdvanceIfMatch(&returnFields, SPEC_AS_STR)) {
        int rv = AC_GetHiddenString(&returnFields, &hname, 0);
        if (rv != AC_OK) {
          QERR_MKBADARGS(status, "RETURN path AS name - must be accompanied with NAME");
          HiddenString_Free(hpath, false);
          return REDISMODULE_ERR;
        } else if (!HiddenString_CaseInsensitiveCompareC(hname, SPEC_AS_STR, strlen(SPEC_AS_STR))) {
          QERR_MKBADARGS(status, "Alias for RETURN cannot be `AS`");
          HiddenString_Free(hname, false);
          HiddenString_Free(hpath, false);
          return REDISMODULE_ERR;
        }
      }
      const char *name = HiddenString_GetUnsafe(hname, NULL);
      const char *path = HiddenString_GetUnsafe(hpath, NULL);
      if (hname != hpath) {
        HiddenString_Free(hname, false);
      }
      HiddenString_Free(hpath, false);
      ReturnedField *f = FieldList_GetCreateField(&req->outFields, name, path);
      f->explicitReturn = 1;
    }
    FieldList_RestrictReturn(&req->outFields);
  }
  return REDISMODULE_OK;
}

static char *getReducerAlias(PLN_GroupStep *g, const char *func, const ArgsCursor *args) {

  sds out = sdsnew("__generated_alias");
  out = sdscat(out, func);
  // only put parentheses if we actually have args
  char buf[255];
  ArgsCursor tmp = *args;
  while (!AC_IsAtEnd(&tmp)) {
    HiddenString *hs = AC_GetHiddenStringNC(&tmp);
    while (HiddenString_StartsWith(hs, "@")) {
      // Don't allow the leading '@' to be included as an alias!
      HiddenString_AdvanceBy(hs, 1);
    }
    size_t l;
    const char *s = HiddenString_GetUnsafe(hs, &l);
    HiddenString_Free(hs, false);
    out = sdscatlen(out, s, l);
    if (!AC_IsAtEnd(&tmp)) {
      out = sdscat(out, ",");
    }
  }

  // only put parentheses if we actually have args
  sdstolower(out);

  // duplicate everything. yeah this is lame but this function is not in a tight loop
  char *dup = rm_strndup(out, sdslen(out));
  sdsfree(out);
  return dup;
}

static void groupStepFree(PLN_BaseStep *base) {
  PLN_GroupStep *g = (PLN_GroupStep *)base;
  if (g->reducers) {
    size_t nreducers = array_len(g->reducers);
    for (size_t ii = 0; ii < nreducers; ++ii) {
      PLN_Reducer *gr = g->reducers + ii;
      rm_free(gr->alias);
    }
    array_free(g->reducers);
  }

  RLookup_Cleanup(&g->lookup);
  rm_free(base);
}

static RLookup *groupStepGetLookup(PLN_BaseStep *bstp) {
  return &((PLN_GroupStep *)bstp)->lookup;
}


PLN_Reducer *PLNGroupStep_FindReducer(PLN_GroupStep *gstp, const char *name, ArgsCursor *ac) {
  long long nvars;
  if (AC_GetLongLong(ac, &nvars, 0) != AC_OK) {
    return NULL;
  }
  size_t nreducers = array_len(gstp->reducers);
  for (size_t ii = 0; ii < nreducers; ++ii) {
    PLN_Reducer *gr = gstp->reducers + ii;
    if (nvars == AC_NumArgs(&gr->args) && !strcasecmp(gr->name, name) && AC_Equals(ac, &gr->args)) {
      return gr;
    }
  }
  return NULL;
}

int PLNGroupStep_AddReducer(PLN_GroupStep *gstp, const char *name, ArgsCursor *ac,
                            QueryError *status) {
  // Just a list of functions..
  PLN_Reducer *gr = array_ensure_tail(&gstp->reducers, PLN_Reducer);

  gr->name = name;
  int rv = AC_GetVarArgs(ac, &gr->args);
  if (rv != AC_OK) {
    QERR_MKBADARGS_AC(status, name, rv);
    goto error;
  }

  HiddenString *halias = NULL;
  // See if there is an alias
  if (AC_AdvanceIfMatch(ac, "AS")) {
    rv = AC_GetHiddenString(ac, &halias, 0);
    if (rv != AC_OK) {
      QERR_MKBADARGS_AC(status, "AS", rv);
      goto error;
    }
  }
  if (halias == NULL) {
    gr->alias = getReducerAlias(gstp, name, &gr->args);
  } else {
    const char *alias = HiddenString_GetUnsafe(halias, NULL);
    gr->alias = rm_strdup(alias);
  }
  gr->isHidden = 0; // By default, reducers are not hidden
  HiddenString_Free(halias, false);
  return REDISMODULE_OK;

error:
  array_pop(gstp->reducers);
  return REDISMODULE_ERR;
}

static void genericStepFree(PLN_BaseStep *p) {
  rm_free(p);
}

PLN_GroupStep *PLNGroupStep_New(const char **properties, size_t nproperties) {
  PLN_GroupStep *gstp = rm_calloc(1, sizeof(*gstp));
  gstp->properties = properties;
  gstp->nproperties = nproperties;
  gstp->base.dtor = groupStepFree;
  gstp->base.getLookup = groupStepGetLookup;
  gstp->base.type = PLN_T_GROUP;
  return gstp;
}

static int parseGroupby(AREQ *req, ArgsCursor *ac, QueryError *status) {
  ArgsCursor groupArgs = {0};
  // HiddenString *hs;
  // AC_GetHiddenString(ac, &hs);
  int rv = AC_GetVarArgs(ac, &groupArgs);
  if (rv != AC_OK) {
    QERR_MKBADARGS_AC(status, "GROUPBY", rv);
    return REDISMODULE_ERR;
  }

  for (size_t ii = 0; ii < groupArgs.argc; ++ii) {
    if (*(char*)groupArgs.objs[ii] != '@') {
      QERR_MKBADARGS_FMT(status, "Bad arguments for GROUPBY", ": Unknown property `%s`. Did you mean `@%s`?",
                         groupArgs.objs[ii], groupArgs.objs[ii]);
      return REDISMODULE_ERR;
    }
  }

  // Number of fields.. now let's see the reducers
  PLN_GroupStep *gstp = PLNGroupStep_New((const char **)groupArgs.objs, groupArgs.argc);
  AGPLN_AddStep(&req->ap, &gstp->base);

  while (AC_AdvanceIfMatch(ac, "REDUCE")) {
    HiddenString *hname;
    if (AC_GetHiddenString(ac, &hname, 0) != AC_OK) {
      QERR_MKBADARGS_AC(status, "REDUCE", rv);
      return REDISMODULE_ERR;
    }
    const char *name = HiddenString_GetUnsafe(hname, NULL);
    HiddenString_Free(hname, false);
    if (PLNGroupStep_AddReducer(gstp, name, ac, status) != REDISMODULE_OK) {
      goto error;
    }
  }
  return REDISMODULE_OK;

error:
  return REDISMODULE_ERR;
}

static void freeFilterStep(PLN_BaseStep *bstp) {
  PLN_MapFilterStep *fstp = (PLN_MapFilterStep *)bstp;
  if (fstp->parsedExpr) {
    ExprAST_Free(fstp->parsedExpr);
  }
  HiddenString_Free(fstp->expr, true);
  rm_free((void *)fstp->base.alias);
  rm_free(bstp);
}

PLN_MapFilterStep *PLNMapFilterStep_New(const HiddenString* expr, int mode) {
  PLN_MapFilterStep *stp = rm_calloc(1, sizeof(*stp));
  stp->base.dtor = freeFilterStep;
  stp->base.type = mode;
  stp->expr = HiddenString_Duplicate(expr);
  return stp;
}

static int handleApplyOrFilter(AREQ *req, ArgsCursor *ac, QueryError *status, int isApply) {
  // Parse filters!
  HiddenString *hexpr = NULL;
  int rv = AC_GetHiddenString(ac, &hexpr, 0);
  if (rv != AC_OK) {
    QERR_MKBADARGS_AC(status, "APPLY/FILTER", rv);
    return REDISMODULE_ERR;
  }

  PLN_MapFilterStep *stp = PLNMapFilterStep_New(hexpr, isApply ? PLN_T_APPLY : PLN_T_FILTER);
  AGPLN_AddStep(&req->ap, &stp->base);

  if (isApply) {
    const char *alias;
    size_t aliasLen;
    if (AC_AdvanceIfMatch(ac, "AS")) {
      HiddenString *halias;
      if (AC_GetHiddenString(ac, &halias, 0) != AC_OK) {
        QERR_MKBADARGS(status, "AS needs argument");
        HiddenString_Free(hexpr, false);
        goto error;
      }
      alias = HiddenString_GetUnsafe(halias, &aliasLen);
      HiddenString_Free(halias, false);
      stp->base.alias = rm_strndup(alias, aliasLen);
    } else {
      alias = HiddenString_GetUnsafe(hexpr, &aliasLen);
      stp->base.alias = rm_strndup(alias, aliasLen);
    }
    HiddenString_Free(hexpr, false);
  }
  return REDISMODULE_OK;

error:
  if (stp) {
    AGPLN_PopStep(&req->ap, &stp->base);
    stp->base.dtor(&stp->base);
  }
  return REDISMODULE_ERR;
}

static void loadDtor(PLN_BaseStep *bstp) {
  PLN_LoadStep *lstp = (PLN_LoadStep *)bstp;
  rm_free(lstp->keys);
  rm_free(lstp);
}

static int handleLoad(AREQ *req, ArgsCursor *ac, QueryError *status) {
  ArgsCursor loadfields = {0};
  int rc = AC_GetVarArgs(ac, &loadfields);
  if (rc == AC_ERR_PARSE) {
    // Didn't get a number, but we might have gotten a '*'
    HiddenString *hs;
    rc = AC_GetHiddenString(ac, &hs, 0);
    if (rc != AC_OK) {
      QERR_MKBADARGS_AC(status, "LOAD", rc);
      return REDISMODULE_ERR;
    } else if (!HiddenString_StartsWith(hs, "*")) {
      QERR_MKBADARGS(status, "Bad arguments for LOAD: Expected number of fields or `*`");
      HiddenString_Free(hs, false);
      return REDISMODULE_ERR;
    }
    // Successfully got a '*', load all fields
    req->reqflags |= QEXEC_AGG_LOAD_ALL;
    HiddenString_Free(hs, false);
  } else if (rc != AC_OK) {
    QERR_MKBADARGS_AC(status, "LOAD", rc);
    return REDISMODULE_ERR;
  }

  PLN_LoadStep *lstp = rm_calloc(1, sizeof(*lstp));
  lstp->base.type = PLN_T_LOAD;
  lstp->base.dtor = loadDtor;
  if (loadfields.argc > 0) {
    lstp->args = loadfields;
    lstp->keys = rm_calloc(loadfields.argc, sizeof(*lstp->keys));
  }

  if (req->reqflags & QEXEC_AGG_LOAD_ALL) {
    lstp->base.flags |= PLN_F_LOAD_ALL;
  }

  AGPLN_AddStep(&req->ap, &lstp->base);
  return REDISMODULE_OK;
}

AREQ *AREQ_New(void) {
  AREQ* req = rm_calloc(1, sizeof(AREQ));
  /*
  unsigned int dialectVersion;
  long long queryTimeoutMS;
  RSTimeoutPolicy timeoutPolicy;
  int printProfileClock;
  */
  req->reqConfig = RSGlobalConfig.requestConfigParams;

  // TODO: save only one of the configuration parameters according to the query type
  // once query offset is bounded by both.
  req->maxSearchResults = RSGlobalConfig.maxSearchResults;
  req->maxAggregateResults = RSGlobalConfig.maxAggregateResults;
  req->optimizer = QOptimizer_New();
  req->profile = Profile_PrintDefault;
  return req;
}

static bool hasQuerySortby(const AGGPlan *pln);

int AREQ_Compile(AREQ *req, RedisModuleString **argv, int argc, QueryError *status) {
  req->args = rm_malloc(sizeof(*req->args) * argc);
  req->nargs = argc;
  // Copy the arguments into an owned array of sds strings
  for (size_t ii = 0; ii < argc; ++ii) {
    size_t n;
    const char *s = RedisModule_StringPtrLen(argv[ii], &n);
    req->args[ii] = sdsnewlen(s, n);
  }

  // Parse the query and basic keywords first..
  ArgsCursor ac = {0};
  ArgsCursor_InitSDS(&ac, req->args, req->nargs);

  if (AC_IsAtEnd(&ac)) {
    QueryError_SetError(status, QUERY_EPARSEARGS, "No query string provided");
    return REDISMODULE_ERR;
  }
  HiddenString* hac = AC_GetHiddenStringNC(&ac);
  req->query  = HiddenString_GetUnsafe(hac, NULL);
  HiddenString_Free(hac, false);
  AGPLN_Init(&req->ap);

  RSSearchOptions *searchOpts = &req->searchopts;
  RSSearchOptions_Init(searchOpts);
  if (parseQueryArgs(&ac, req, searchOpts, &req->ap, status) != REDISMODULE_OK) {
    goto error;
  }

  int hasLoad = 0;

  // Now we have a 'compiled' plan. Let's get some more options..

  while (!AC_IsAtEnd(&ac)) {
    int rv = handleCommonArgs(req, &ac, status, req->reqflags & QEXEC_F_IS_SEARCH);
    if (rv == ARG_HANDLED) {
      continue;
    } else if (rv == ARG_ERROR) {
      goto error;
    }

    if (AC_AdvanceIfMatch(&ac, "GROUPBY")) {
      if (!ensureExtendedMode(req, "GROUPBY", status)) {
        goto error;
      }
      if (parseGroupby(req, &ac, status) != REDISMODULE_OK) {
        goto error;
      }
    } else if (AC_AdvanceIfMatch(&ac, "APPLY")) {
      if (handleApplyOrFilter(req, &ac, status, 1) != REDISMODULE_OK) {
        goto error;
      }
    } else if (AC_AdvanceIfMatch(&ac, "LOAD")) {
      if (handleLoad(req, &ac, status) != REDISMODULE_OK) {
        goto error;
      }
    } else if (AC_AdvanceIfMatch(&ac, "FILTER")) {
      if (handleApplyOrFilter(req, &ac, status, 0) != REDISMODULE_OK) {
        goto error;
      }
    } else {
      QueryError_FmtUnknownArg(status, &ac, "<main>");
      goto error;
    }
  }

  if (!(req->reqflags & QEXEC_F_SEND_HIGHLIGHT) && !IsScorerNeeded(req) && (!IsSearch(req) || hasQuerySortby(&req->ap))) {
    // We can skip collecting full results structure and metadata from the iterators if:
    // 1. We don't have a highlight/summarize step,
    // 2. We are not required to return scores explicitly,
    // 3. This is not a search query with implicit sorting by query score.
    searchOpts->flags |= Search_CanSkipRichResults;
  }

  return REDISMODULE_OK;

error:
  return REDISMODULE_ERR;
}

static int applyGlobalFilters(RSSearchOptions *opts, QueryAST *ast, const RedisSearchCtx *sctx, unsigned dialect, QueryError *status) {
  /** The following blocks will set filter options on the entire query */
  if (opts->legacy.filters) {
    for (size_t ii = 0; ii < array_len(opts->legacy.filters); ++ii) {
      LegacyNumericFilter *filter = opts->legacy.filters[ii];

      const FieldSpec *fs = IndexSpec_GetField(sctx->spec, filter->field);
      filter->base.fieldSpec = fs;
      if (!fs || !FIELD_IS(fs, INDEXFLD_T_NUMERIC)) {
        if (dialect != 1) {
          const HiddenString *fieldName = filter->field;
          if (fs) {
            QueryError_SetWithUserDataFmt(status, QUERY_EINVAL, "Field is not a numeric field", ", field: %s", HiddenString_GetUnsafe(fieldName, NULL));
          } else {
            QueryError_SetWithUserDataFmt(status, QUERY_EINVAL, "Unknown Field", " '%s'", HiddenString_GetUnsafe(fieldName, NULL));
          }
          return REDISMODULE_ERR;
        } else {
          // On DIALECT 1, we keep the legacy behavior of having an empty iterator when the field is invalid
          QAST_GlobalFilterOptions legacyFilterOpts = {.empty = true};
          QAST_SetGlobalFilters(ast, &legacyFilterOpts);
          continue; // Keep the filter entry in the legacy filters array for AREQ_Free()
        }
      }
      if (filter->field) {
        // Need to free the hidden string since we pass the base pointer to the query AST
        // And we are about to zero out the filter in the legacy filters
        HiddenString_Free(filter->field, false);
        filter->field = NULL;
      }
      QAST_GlobalFilterOptions legacyFilterOpts = {.numeric = &filter->base};
      QAST_SetGlobalFilters(ast, &legacyFilterOpts);
      opts->legacy.filters[ii] = NULL;  // so AREQ_Free() doesn't free the filters themselves, which
                                        // are now owned by the query object
    }
  }
  if (opts->legacy.geo_filters) {
    for (size_t ii = 0; ii < array_len(opts->legacy.geo_filters); ++ii) {
      LegacyGeoFilter *gf = opts->legacy.geo_filters[ii];

      const FieldSpec *fs = IndexSpec_GetField(sctx->spec, gf->field);
      gf->base.spec = fs;
      if (!fs || !FIELD_IS(fs, INDEXFLD_T_GEO)) {
        if (dialect != 1) {
          const char *generalError = fs ? "Field is not a geo field" : "Unknown Field";
          QueryError_SetWithUserDataFmt(status, QUERY_EINVAL, generalError, ", field: %s", HiddenString_GetUnsafe(gf->field, NULL));
          return REDISMODULE_ERR;
        } else {
          // On DIALECT 1, we keep the legacy behavior of having an empty iterator when the field is invalid
          QAST_GlobalFilterOptions legacyOpts = {.empty = true};
          QAST_SetGlobalFilters(ast, &legacyOpts);
        }
      } else {
        if (gf->field) {
          // Need to free the hidden string since we pass the base pointer to the query AST
          // And we are about to zero out the filter in the legacy filters
          HiddenString_Free(gf->field, false);
          gf->field = NULL;
        }
        QAST_GlobalFilterOptions legacyOpts = {.geo = &gf->base};
        QAST_SetGlobalFilters(ast, &legacyOpts);
        opts->legacy.geo_filters[ii] = NULL;  // so AREQ_Free() doesn't free the filter itself, which is now owned
                                              // by the query object
      }
    }
  }

  if (opts->inkeys) {
    opts->inids = rm_malloc(sizeof(*opts->inids) * opts->ninkeys);
    for (size_t ii = 0; ii < opts->ninkeys; ++ii) {
      t_docId did = DocTable_GetId(&sctx->spec->docs, opts->inkeys[ii], strlen(opts->inkeys[ii]));
      if (did) {
        opts->inids[opts->nids++] = did;
      }
    }
    QAST_GlobalFilterOptions filterOpts = {.ids = opts->inids, .nids = opts->nids};
    QAST_SetGlobalFilters(ast, &filterOpts);
  }
  return REDISMODULE_OK;
}

static bool IsIndexCoherent(AREQ *req) {
  if (req->prefixesOffset == 0) {
    // No prefixes in the query --> No validation needed.
    return true;
  }

  IndexSpec *spec = req->sctx->spec;
  sds *args = req->args;
  long long n_prefixes = strtol(args[req->prefixesOffset + 1], NULL, 10);

  arrayof(HiddenUnicodeString*) spec_prefixes = req->sctx->spec->rule->prefixes;
  if (n_prefixes != array_len(spec_prefixes)) {
    return false;
  }

  // Validate that the prefixes in the arguments are the same as the ones in the
  // index (also in the same order)
  // The first argument is at req->prefixesOffset + 2
  uint base_idx = req->prefixesOffset + 2;
  for (uint i = 0; i < n_prefixes; i++) {
    sds arg = args[base_idx + i];
    if (HiddenUnicodeString_CompareC(spec_prefixes[i], arg) != 0) {
      // Unmatching prefixes
      return false;
    }
  }

  return true;
}

int AREQ_ApplyContext(AREQ *req, RedisSearchCtx *sctx, QueryError *status) {
  // Sort through the applicable options:
  IndexSpec *index = sctx->spec;
  RSSearchOptions *opts = &req->searchopts;
  req->sctx = sctx;

  if (!IsIndexCoherent(req)) {
    QueryError_SetError(status, QUERY_EMISSMATCH, NULL);
    return REDISMODULE_ERR;
  }

  if (isSpecJson(index) && (req->reqflags & QEXEC_F_SEND_HIGHLIGHT)) {
    QueryError_SetError(
        status, QUERY_EINVAL,
        "HIGHLIGHT/SUMMARIZE is not supported with JSON indexes");
    return REDISMODULE_ERR;
  }

  if ((index->flags & Index_StoreByteOffsets) == 0 && (req->reqflags & QEXEC_F_SEND_HIGHLIGHT)) {
    QueryError_SetError(
        status, QUERY_EINVAL,
        "Cannot use HIGHLIGHT/SUMMARIZE because NOOFSETS was specified at index level");
    return REDISMODULE_ERR;
  }

  // Go through the query options and see what else needs to be filled in!
  // 1) INFIELDS
  if (opts->legacy.ninfields) {
    opts->fieldmask = 0;
    for (size_t ii = 0; ii < opts->legacy.ninfields; ++ii) {
      const char *s = opts->legacy.infields[ii];
      t_fieldMask bit = IndexSpec_GetFieldBit(index, s, strlen(s));
      opts->fieldmask |= bit;
    }
  }

  if (opts->language == RS_LANG_UNSET) {
    opts->language = index->rule->lang_default;
  } else if (opts->language == RS_LANG_UNSUPPORTED) {
    QueryError_SetError(status, QUERY_EINVAL, "No such language");
    return REDISMODULE_ERR;
  }

  if (opts->scorerName && (Extensions_GetScoringFunction(NULL, opts->scorerName) == NULL)) {
    QueryError_SetWithoutUserDataFmt(status, QUERY_EINVAL, "No such scorer %s", opts->scorerName);
    return REDISMODULE_ERR;
  }

  bool resp3 = req->protocol == 3;
  if (SetValueFormat(resp3, isSpecJson(index), &req->reqflags, status) != REDISMODULE_OK) {
    return REDISMODULE_ERR;
  }

  if (!(opts->flags & Search_NoStopWords)) {
    opts->stopwords = sctx->spec->stopwords;
    StopWordList_Ref(sctx->spec->stopwords);
  }

  SetSearchCtx(sctx, req);
  QueryAST *ast = &req->ast;

  unsigned long dialectVersion = req->reqConfig.dialectVersion;

  int rv = QAST_Parse(ast, sctx, opts, req->query, strlen(req->query), dialectVersion, status);
  if (rv != REDISMODULE_OK) {
    return REDISMODULE_ERR;
  }

  if (QAST_EvalParams(ast, opts, dialectVersion, status) != REDISMODULE_OK) {
    return REDISMODULE_ERR;
  }
  if (applyGlobalFilters(opts, ast, sctx, dialectVersion, status) != REDISMODULE_OK) {
    return REDISMODULE_ERR;
  }

  if (QAST_CheckIsValid(ast, req->sctx->spec, opts, status) != REDISMODULE_OK) {
    return REDISMODULE_ERR;
  }

  if (!(opts->flags & Search_Verbatim)) {
    if (QAST_Expand(ast, opts->expanderName, opts, sctx, status) != REDISMODULE_OK) {
      return REDISMODULE_ERR;
    }
  }

  // set queryAST configuration parameters
  iteratorsConfig_init(&ast->config);

  if (IsOptimized(req)) {
    // parse inputs for optimizations
    QOptimizer_Parse(req);
    // check possible optimization after creation of QueryNode tree
    QOptimizer_QueryNodes(req->ast.root, req->optimizer);
  }

  if (QueryError_HasError(status)) {
    return REDISMODULE_ERR;
  }

  return REDISMODULE_OK;
}

static ResultProcessor *buildGroupRP(PLN_GroupStep *gstp, RLookup *srclookup,
                                     const RLookupKey ***loadKeys, QueryError *err) {
  const RLookupKey *srckeys[gstp->nproperties], *dstkeys[gstp->nproperties];
  for (size_t ii = 0; ii < gstp->nproperties; ++ii) {
    const char *fldname = gstp->properties[ii] + 1;  // account for the @-
    size_t fldname_len = strlen(fldname);
    srckeys[ii] = RLookup_GetKeyEx(srclookup, fldname, fldname_len, RLOOKUP_M_READ, RLOOKUP_F_NOFLAGS);
    if (!srckeys[ii]) {
      if (loadKeys) {
        // We failed to get the key for reading, so we know getting it for loading will succeed.
        srckeys[ii] = RLookup_GetKey_LoadEx(srclookup, fldname, fldname_len, fldname, RLOOKUP_F_NOFLAGS);
        *loadKeys = array_ensure_append_1(*loadKeys, srckeys[ii]);
      }
      // We currently allow implicit loading only for known fields from the schema.
      // If we can't load keys, or the key we loaded is not in the schema, we fail.
      if (!loadKeys || !(srckeys[ii]->flags & RLOOKUP_F_SCHEMASRC)) {
        QueryError_SetWithUserDataFmt(err, QUERY_ENOPROPKEY, "No such property", " `%s`", fldname);
        return NULL;
      }
    }
    dstkeys[ii] = RLookup_GetKeyEx(&gstp->lookup, fldname, fldname_len, RLOOKUP_M_WRITE, RLOOKUP_F_NOFLAGS);
    if (!dstkeys[ii]) {
      QueryError_SetWithUserDataFmt(err, QUERY_EDUPFIELD, "Property", " `%s` specified more than once", fldname);
      return NULL;
    }
  }

  Grouper *grp = Grouper_New(srckeys, dstkeys, gstp->nproperties);

  size_t nreducers = array_len(gstp->reducers);
  for (size_t ii = 0; ii < nreducers; ++ii) {
    // Build the actual reducer
    PLN_Reducer *pr = gstp->reducers + ii;
    ReducerOptions options = REDUCEROPTS_INIT(pr->name, &pr->args, srclookup, loadKeys, err);
    ReducerFactory ff = RDCR_GetFactory(pr->name);
    if (!ff) {
      // No such reducer!
      Grouper_Free(grp);
      QueryError_SetWithoutUserDataFmt(err, QUERY_ENOREDUCER, "No such reducer: %s", pr->name);
      return NULL;
    }
    Reducer *rr = ff(&options);
    if (!rr) {
      Grouper_Free(grp);
      return NULL;
    }

    // Set the destination key for the grouper!
    uint32_t flags = pr->isHidden ? RLOOKUP_F_HIDDEN : RLOOKUP_F_NOFLAGS;
    RLookupKey *dstkey = RLookup_GetKey(&gstp->lookup, pr->alias, RLOOKUP_M_WRITE, flags);
    // Adding the reducer before validating the key, so we free the reducer if the key is invalid
    Grouper_AddReducer(grp, rr, dstkey);
    if (!dstkey) {
      Grouper_Free(grp);
      QueryError_SetWithUserDataFmt(err, QUERY_EDUPFIELD, "Property", " `%s` specified more than once", pr->alias);
      return NULL;
    }
  }

  return Grouper_GetRP(grp);
}

/** Pushes a processor up the stack. Returns the newly pushed processor
 * @param req the request
 * @param rp the processor to push
 * @param rpUpstream previous processor (used as source for rp)
 * @return the processor passed in `rp`.
 */
static ResultProcessor *pushRP(AREQ *req, ResultProcessor *rp, ResultProcessor *rpUpstream) {
  rp->upstream = rpUpstream;
  rp->parent = &req->qiter;
  req->qiter.endProc = rp;
  return rp;
}

static ResultProcessor *getGroupRP(AREQ *req, PLN_GroupStep *gstp, ResultProcessor *rpUpstream,
                                   QueryError *status, bool forceLoad) {
  AGGPlan *pln = &req->ap;
  RLookup *lookup = AGPLN_GetLookup(pln, &gstp->base, AGPLN_GETLOOKUP_PREV);
  RLookup *firstLk = AGPLN_GetLookup(pln, &gstp->base, AGPLN_GETLOOKUP_FIRST); // first lookup can load fields from redis
  const RLookupKey **loadKeys = NULL;
  ResultProcessor *groupRP = buildGroupRP(gstp, lookup, (firstLk == lookup && firstLk->spcache) ? &loadKeys : NULL, status);

  if (!groupRP) {
    array_free(loadKeys);
    return NULL;
  }

  // See if we need a LOADER group here...?
  if (loadKeys) {
    ResultProcessor *rpLoader = RPLoader_New(req, firstLk, loadKeys, array_len(loadKeys), forceLoad);
    array_free(loadKeys);
    RS_LOG_ASSERT(rpLoader, "RPLoader_New failed");
    rpUpstream = pushRP(req, rpLoader, rpUpstream);
  }

  return pushRP(req, groupRP, rpUpstream);
}

static ResultProcessor *getAdditionalMetricsRP(AREQ *req, RLookup *rl, QueryError *status) {
  MetricRequest *requests = req->ast.metricRequests;
  for (size_t i = 0; i < array_len(requests); i++) {
    const char *name = requests[i].metric_name;
    size_t name_len = strlen(name);
    if (IndexSpec_GetFieldWithLength(req->sctx->spec, name, name_len)) {
      QueryError_SetWithUserDataFmt(status, QUERY_EINDEXEXISTS, "Property", " `%s` already exists in schema", name);
      return NULL;
    }
    RLookupKey *key = RLookup_GetKeyEx(rl, name, name_len, RLOOKUP_M_WRITE, RLOOKUP_F_NOFLAGS);
    if (!key) {
      QueryError_SetWithUserDataFmt(status, QUERY_EDUPFIELD, "Property", " `%s` specified more than once", name);
      return NULL;
    }

    // In some cases the iterator that requested the additional field can be NULL (if some other iterator knows early
    // that it has no results), but we still want the rest of the pipeline to know about the additional field name,
    // because there is no syntax error and the sorter should be able to "sort" by this field.
    // If there is a pointer to the node's RLookupKey, write the address.
    if (requests[i].key_ptr)
      *requests[i].key_ptr = key;
  }
  return RPMetricsLoader_New();
}

static ResultProcessor *getArrangeRP(AREQ *req, AGGPlan *pln, const PLN_BaseStep *stp,
                                     QueryError *status, ResultProcessor *up, bool forceLoad) {
  ResultProcessor *rp = NULL;
  PLN_ArrangeStep astp_s = {.base = {.type = PLN_T_ARRANGE}};
  PLN_ArrangeStep *astp = (PLN_ArrangeStep *)stp;
  IndexSpec *spec = req->sctx ? req->sctx->spec : NULL; // check for sctx?
  // Store and count keys that require loading from Redis.
  const RLookupKey **loadKeys = NULL;

  if (!astp) {
    astp = &astp_s;
  }

  size_t maxResults = astp->offset + astp->limit;
  if (!maxResults) {
    maxResults = DEFAULT_LIMIT;
  }

  // TODO: unify if when req holds only maxResults according to the query type.
  //(SEARCH / AGGREGATE)
  maxResults = MIN(maxResults, IsSearch(req) ? req->maxSearchResults : req->maxAggregateResults);

  if (IsCount(req) || !maxResults) {
    rp = RPCounter_New();
    up = pushRP(req, rp, up);
    return up;
  }

  if (req->optimizer->type != Q_OPT_NO_SORTER) {
    if (astp->sortKeys) {
      size_t nkeys = array_len(astp->sortKeys);
      astp->sortkeysLK = rm_malloc(sizeof(*astp->sortKeys) * nkeys);

      const RLookupKey **sortkeys = astp->sortkeysLK;

      RLookup *lk = AGPLN_GetLookup(pln, stp, AGPLN_GETLOOKUP_PREV);

      for (size_t ii = 0; ii < nkeys; ++ii) {
        const char *keystr = astp->sortKeys[ii];
        RLookupKey *sortkey = RLookup_GetKey(lk, keystr, RLOOKUP_M_READ, RLOOKUP_F_NOFLAGS);
        if (!sortkey) {
          // if the key is not sortable, and also not loaded by another result processor,
          // add it to the loadkeys list.
          // We failed to get the key for reading, so we can't fail to get it for loading.
          sortkey = RLookup_GetKey_Load(lk, keystr, keystr, RLOOKUP_F_NOFLAGS);
          // We currently allow implicit loading only for known fields from the schema.
          // If the key we loaded is not in the schema, we fail.
          if (!(sortkey->flags & RLOOKUP_F_SCHEMASRC)) {
            QueryError_SetWithUserDataFmt(status, QUERY_ENOPROPKEY, "Property", " `%s` not loaded nor in schema", keystr);
            goto end;
          }
          *array_ensure_tail(&loadKeys, const RLookupKey *) = sortkey;
        }
        sortkeys[ii] = sortkey;
      }
      if (loadKeys) {
        // If we have keys to load, add a loader step.
        ResultProcessor *rpLoader = RPLoader_New(req, lk, loadKeys, array_len(loadKeys), forceLoad);
        up = pushRP(req, rpLoader, up);
      }
      rp = RPSorter_NewByFields(maxResults, sortkeys, nkeys, astp->sortAscMap);
      up = pushRP(req, rp, up);
    } else if (IsSearch(req) && (!IsOptimized(req) || HasScorer(req))) {
      // No sort? then it must be sort by score, which is the default.
      // In optimize mode, add sorter for queries with a scorer.
      rp = RPSorter_NewByScore(maxResults);
      up = pushRP(req, rp, up);
    }
  }

  if (astp->offset || (astp->limit && !rp)) {
    rp = RPPager_New(astp->offset, astp->limit);
    up = pushRP(req, rp, up);
  } else if (IsSearch(req) && IsOptimized(req) && !rp) {
    rp = RPPager_New(0, maxResults);
    up = pushRP(req, rp, up);
  }

end:
  array_free(loadKeys);
  return rp;
}

// Assumes that the spec is locked
static ResultProcessor *getScorerRP(AREQ *req, RLookup *rl) {
  const char *scorer = req->searchopts.scorerName;
  if (!scorer) {
    scorer = DEFAULT_SCORER_NAME;
  }
  ScoringFunctionArgs scargs = {0};
  if (req->reqflags & QEXEC_F_SEND_SCOREEXPLAIN) {
    scargs.scrExp = rm_calloc(1, sizeof(RSScoreExplain));
  }
  ExtScoringFunctionCtx *fns = Extensions_GetScoringFunction(&scargs, scorer);
  RS_LOG_ASSERT(fns, "Extensions_GetScoringFunction failed");
  IndexSpec_GetStats(req->sctx->spec, &scargs.indexStats);
  scargs.qdata = req->ast.udata;
  scargs.qdatalen = req->ast.udatalen;
  const RLookupKey *scoreKey = NULL;
  if (HasScoreInPipeline(req)) {
    scoreKey = RLookup_GetKey(rl, UNDERSCORE_SCORE, RLOOKUP_M_WRITE, RLOOKUP_F_NOFLAGS);
  }
  ResultProcessor *rp = RPScorer_New(fns, &scargs, scoreKey);
  return rp;
}

static bool hasQuerySortby(const AGGPlan *pln) {
  const PLN_BaseStep *bstp = AGPLN_FindStep(pln, NULL, NULL, PLN_T_GROUP);
  const PLN_ArrangeStep *arng = (PLN_ArrangeStep *)AGPLN_FindStep(pln, NULL, bstp, PLN_T_ARRANGE);
  return arng && arng->sortKeys;
}

#define PUSH_RP()                           \
  rpUpstream = pushRP(req, rp, rpUpstream); \
  rp = NULL;

/**
 * Builds the implicit pipeline for querying and scoring, and ensures that our
 * subsequent execution stages actually have data to operate on.
 */
static void buildImplicitPipeline(AREQ *req, QueryError *Status) {
  RedisSearchCtx *sctx = req->sctx;
  req->qiter.conc = &req->conc;
  req->qiter.sctx = sctx;
  req->qiter.err = Status;

  IndexSpecCache *cache = IndexSpec_GetSpecCache(req->sctx->spec);
  RS_LOG_ASSERT(cache, "IndexSpec_GetSpecCache failed")
  RLookup *first = AGPLN_GetLookup(&req->ap, NULL, AGPLN_GETLOOKUP_FIRST);

  RLookup_Init(first, cache);

  ResultProcessor *rp = RPIndexIterator_New(req->rootiter);
  ResultProcessor *rpUpstream = NULL;
  req->qiter.rootProc = req->qiter.endProc = rp;
  PUSH_RP();

  // Load results metrics according to their RLookup key.
  // We need this RP only if metricRequests is not empty.
  if (req->ast.metricRequests) {
    rp = getAdditionalMetricsRP(req, first, Status);
    if (!rp) {
      return;
    }
    PUSH_RP();
  }

  /** Create a scorer if:
   *  * WITHSCORES is defined
   *  * there is no subsequent sorter within this grouping */
  if (IsScorerNeeded(req) ||
      (IsSearch(req) && !IsCount(req) &&
       (IsOptimized(req) ? HasScorer(req) : !hasQuerySortby(&req->ap)))) {
    rp = getScorerRP(req, first);
    PUSH_RP();
  }
}

/**
 * This handles the RETURN and SUMMARIZE keywords, which operate on the result
 * which is about to be returned. It is only used in FT.SEARCH mode
 */
int buildOutputPipeline(AREQ *req, uint32_t loadFlags, QueryError *status, bool forceLoad) {
  AGGPlan *pln = &req->ap;
  ResultProcessor *rp = NULL, *rpUpstream = req->qiter.endProc;

  RLookup *lookup = AGPLN_GetLookup(pln, NULL, AGPLN_GETLOOKUP_LAST);
  // Add a LOAD step...
  const RLookupKey **loadkeys = NULL;
  if (req->outFields.explicitReturn) {
    // Go through all the fields and ensure that each one exists in the lookup stage
    loadFlags |= RLOOKUP_F_EXPLICITRETURN;
    for (size_t ii = 0; ii < req->outFields.numFields; ++ii) {
      const ReturnedField *rf = req->outFields.fields + ii;
      RLookupKey *lk = RLookup_GetKey_Load(lookup, rf->name, rf->path, loadFlags);
      if (lk) {
        *array_ensure_tail(&loadkeys, const RLookupKey *) = lk;
      }
    }
  }

  // If we have explicit return and some of the keys' values are missing,
  // or if we don't have explicit return, meaning we use LOAD ALL
  if (loadkeys || !req->outFields.explicitReturn) {
    rp = RPLoader_New(req, lookup, loadkeys, array_len(loadkeys), forceLoad);
    if (isSpecJson(req->sctx->spec)) {
      // On JSON, load all gets the serialized value of the doc, and doesn't make the fields available.
      lookup->options &= ~RLOOKUP_OPT_ALL_LOADED;
    }
    array_free(loadkeys);
    PUSH_RP();
  }

  if (req->reqflags & QEXEC_F_SEND_HIGHLIGHT) {
    RLookup *lookup = AGPLN_GetLookup(pln, NULL, AGPLN_GETLOOKUP_LAST);
    for (size_t ii = 0; ii < req->outFields.numFields; ++ii) {
      ReturnedField *ff = req->outFields.fields + ii;
      if (req->outFields.defaultField.mode == SummarizeMode_None && ff->mode == SummarizeMode_None) {
        // Ignore - this is a field for `RETURN`, not `SUMMARIZE`
        // (Default mode is not any of the summarize modes, and also there is no mode explicitly specified for this field)
        continue;
      }
      RLookupKey *kk = RLookup_GetKey(lookup, ff->name, RLOOKUP_M_READ, RLOOKUP_F_NOFLAGS);
      if (!kk) {
        QueryError_SetWithUserDataFmt(status, QUERY_ENOPROPKEY, "No such property", " `%s`", ff->name);
        goto error;
      } else if (!(kk->flags & RLOOKUP_F_SCHEMASRC)) {
        QueryError_SetWithUserDataFmt(status, QUERY_EINVAL, "Property", " `%s` is not in schema", ff->name);
        goto error;
      }
      ff->lookupKey = kk;
    }
    rp = RPHighlighter_New(&req->searchopts, &req->outFields, lookup);
    PUSH_RP();
  }

  return REDISMODULE_OK;
error:
  return REDISMODULE_ERR;
}

int AREQ_BuildPipeline(AREQ *req, QueryError *status) {
  if (!(req->reqflags & QEXEC_F_BUILDPIPELINE_NO_ROOT)) {
    buildImplicitPipeline(req, status);
    if (status->code != QUERY_OK) {
      goto error;
    }
  }

  AGGPlan *pln = &req->ap;
  ResultProcessor *rp = NULL, *rpUpstream = req->qiter.endProc;

  // If we have a JSON spec, and an "old" API version (DIALECT < 3), we don't store all the data of a multi-value field
  // in the SV as we want to return it, so we need to load and override all requested return fields that are SV source.
  bool forceLoad = req->sctx && isSpecJson(req->sctx->spec) && (req->sctx->apiVersion < APIVERSION_RETURN_MULTI_CMP_FIRST);
  uint32_t loadFlags = forceLoad ? RLOOKUP_F_FORCE_LOAD : RLOOKUP_F_NOFLAGS;

  // Whether we've applied a SORTBY yet..
  int hasArrange = 0;

  for (const DLLIST_node *nn = pln->steps.next; nn != &pln->steps; nn = nn->next) {
    const PLN_BaseStep *stp = DLLIST_ITEM(nn, PLN_BaseStep, llnodePln);

    switch (stp->type) {
      case PLN_T_GROUP: {
        // Adds group result processor and loader if needed.
        rpUpstream = getGroupRP(req, (PLN_GroupStep *)stp, rpUpstream, status, forceLoad);
        if (!rpUpstream) {
          goto error;
        }
        break;
      }

      case PLN_T_ARRANGE: {
        rp = getArrangeRP(req, pln, stp, status, rpUpstream, forceLoad);
        if (!rp) {
          goto error;
        }
        hasArrange = 1;
        rpUpstream = rp;

        break;
      }

      case PLN_T_APPLY:
      case PLN_T_FILTER: {
        PLN_MapFilterStep *mstp = (PLN_MapFilterStep *)stp;
        mstp->parsedExpr = ExprAST_Parse(mstp->expr, status);
        if (!mstp->parsedExpr) {
          goto error;
        }

        // Ensure the lookups can actually find what they need
        RLookup *curLookup = AGPLN_GetLookup(pln, stp, AGPLN_GETLOOKUP_PREV);
        if (!ExprAST_GetLookupKeys(mstp->parsedExpr, curLookup, status)) {
          goto error;
        }

        if (stp->type == PLN_T_APPLY) {
          uint32_t flags = mstp->noOverride ? RLOOKUP_F_NOFLAGS : RLOOKUP_F_OVERRIDE;
          RLookupKey *dstkey = RLookup_GetKey(curLookup, stp->alias, RLOOKUP_M_WRITE, flags);
          if (!dstkey) {
            // Can only happen if we're in noOverride mode
            QueryError_SetWithUserDataFmt(status, QUERY_EDUPFIELD, "Property", " `%s` specified more than once", stp->alias);
            goto error;
          }
          rp = RPEvaluator_NewProjector(mstp->parsedExpr, curLookup, dstkey);
        } else {
          rp = RPEvaluator_NewFilter(mstp->parsedExpr, curLookup);
        }
        PUSH_RP();
        break;
      }

      case PLN_T_LOAD: {
        PLN_LoadStep *lstp = (PLN_LoadStep *)stp;
        RLookup *curLookup = AGPLN_GetLookup(pln, stp, AGPLN_GETLOOKUP_PREV);
        RLookup *rootLookup = AGPLN_GetLookup(pln, NULL, AGPLN_GETLOOKUP_FIRST);
        if (curLookup != rootLookup) {
          QueryError_SetError(status, QUERY_EINVAL,
                              "LOAD cannot be applied after projectors or reducers");
          goto error;
        }
        // Get all the keys for this lookup...
        while (!AC_IsAtEnd(&lstp->args)) {
          size_t name_len;
          HiddenString *hname, *hpath = AC_GetHiddenStringNC(&lstp->args);
          if (HiddenString_StartsWith(hpath, "@")){
            HiddenString_AdvanceBy(hpath, 1);
          }
          if (AC_AdvanceIfMatch(&lstp->args, SPEC_AS_STR)) {
            int rv = AC_GetHiddenString(&lstp->args, &hname, 0);
            if (rv != AC_OK) {
              QERR_MKBADARGS(status, "LOAD path AS name - must be accompanied with NAME");
              return REDISMODULE_ERR;
            } else if (!HiddenString_CaseInsensitiveCompareC(hname, SPEC_AS_STR, strlen(SPEC_AS_STR))){
              QERR_MKBADARGS(status, "Alias for LOAD cannot be `AS`");
              HiddenString_Free(hname, false);
              return REDISMODULE_ERR;
            }
          } else {
            // Set the name to the path. name_len is already the length of the path.
            hname = hpath;
          }

          const char *name = HiddenString_GetUnsafe(hname, &name_len);
          RLookupKey *kk = RLookup_GetKey_LoadEx(curLookup, name, name_len,
                                                      HiddenString_GetUnsafe(hpath, NULL), loadFlags);
          if (hname != hpath) {
            HiddenString_Free(hname, false);
          }
          HiddenString_Free(hpath, false);
          // We only get a NULL return if the key already exists, which means
          // that we don't need to retrieve it again.
          if (kk) {
            lstp->keys[lstp->nkeys++] = kk;
          }
        }
        if (lstp->nkeys || lstp->base.flags & PLN_F_LOAD_ALL) {
          rp = RPLoader_New(req, curLookup, lstp->keys, lstp->nkeys, forceLoad);
          if (isSpecJson(req->sctx->spec)) {
            // On JSON, load all gets the serialized value of the doc, and doesn't make the fields available.
            curLookup->options &= ~RLOOKUP_OPT_ALL_LOADED;
          }
          PUSH_RP();
        }
        break;
      }
      case PLN_T_ROOT:
        // Placeholder step for initial lookup
        break;
      case PLN_T_DISTRIBUTE:
        // This is the root already
        break;
      case PLN_T_INVALID:
      case PLN_T__MAX:
        // not handled yet
        RS_LOG_ASSERT(0, "Oops");
    }
  }

  // If no LIMIT or SORT has been applied, do it somewhere here so we don't
  // return the entire matching result set!
  if (!hasArrange && IsSearch(req)) {
    rp = getArrangeRP(req, pln, NULL, status, rpUpstream, forceLoad);
    if (!rp) {
      goto error;
    }
    rpUpstream = rp;
  }

  // If this is an FT.SEARCH command which requires returning of some of the
  // document fields, handle those options in this function
  if (IsSearch(req) && !(req->reqflags & QEXEC_F_SEND_NOFIELDS)) {
    if (buildOutputPipeline(req, loadFlags, status, forceLoad) != REDISMODULE_OK) {
      goto error;
    }
  }

  // In profile mode, we need to add RP_Profile before each RP
  if (IsProfile(req) && req->qiter.endProc) {
    Profile_AddRPs(&req->qiter);
  }

  // Copy timeout policy to the parent struct of the result processors
  req->qiter.timeoutPolicy = req->reqConfig.timeoutPolicy;

  return REDISMODULE_OK;
error:
  return REDISMODULE_ERR;
}

void AREQ_Free(AREQ *req) {
  // First, free the result processors
  ResultProcessor *rp = req->qiter.endProc;
  while (rp) {
    ResultProcessor *next = rp->upstream;
    rp->Free(rp);
    rp = next;
  }
  if (req->rootiter) {
    req->rootiter->Free(req->rootiter);
    req->rootiter = NULL;
  }
  if (req->optimizer) {
    QOptimizer_Free(req->optimizer);
  }

  // Go through each of the steps and free it..
  AGPLN_FreeSteps(&req->ap);

  QAST_Destroy(&req->ast);

  if (req->searchopts.stopwords) {
    StopWordList_Unref((StopWordList *)req->searchopts.stopwords);
  }

  ConcurrentSearchCtx_Free(&req->conc);

  // Finally, free the context. If we are a cursor or have multi workers threads,
  // we need also to detach the ("Thread Safe") context.
  RedisModuleCtx *thctx = NULL;
  if (req->sctx) {
    if (req->reqflags & QEXEC_F_IS_CURSOR) {
      thctx = req->sctx->redisCtx;
      req->sctx->redisCtx = NULL;
    }
    // Here we unlock the spec
    SearchCtx_Free(req->sctx);
  }
  for (size_t ii = 0; ii < req->nargs; ++ii) {
    sdsfree(req->args[ii]);
  }
  if (req->searchopts.legacy.filters) {
    for (size_t ii = 0; ii < array_len(req->searchopts.legacy.filters); ++ii) {
      LegacyNumericFilter *nf = req->searchopts.legacy.filters[ii];
      if (nf) {
        LegacyNumericFilter_Free(req->searchopts.legacy.filters[ii]);
      }
    }
    array_free(req->searchopts.legacy.filters);
  }
  if (req->searchopts.legacy.geo_filters) {
    array_foreach(req->searchopts.legacy.geo_filters, gf, if (gf) LegacyGeoFilter_Free(gf));
    array_free(req->searchopts.legacy.geo_filters);
  }
  rm_free(req->searchopts.inids);
  if (req->searchopts.params) {
    Param_DictFree(req->searchopts.params);
  }
  FieldList_Free(&req->outFields);
  if (thctx) {
    RedisModule_FreeThreadSafeContext(thctx);
  }
  if(req->requiredFields) {
    array_free(req->requiredFields);
  }
  rm_free(req->args);
  rm_free(req);
}<|MERGE_RESOLUTION|>--- conflicted
+++ resolved
@@ -408,12 +408,8 @@
       hs = AC_GetHiddenStringNC(&subArgs);
       if (HiddenString_StartsWith(hs, "@")) {
         if (array_len(keys) >= SORTASCMAP_MAXFIELDS) {
-<<<<<<< HEAD
-          QueryError_SetUserDataAgnosticErrorFmt(status, QUERY_ELIMIT, "Cannot sort by more than %lu fields", SORTASCMAP_MAXFIELDS);
+          QueryError_SetWithoutUserDataFmt(status, QUERY_ELIMIT, "Cannot sort by more than %lu fields", SORTASCMAP_MAXFIELDS);
           HiddenString_Free(hs, false);
-=======
-          QueryError_SetWithoutUserDataFmt(status, QUERY_ELIMIT, "Cannot sort by more than %lu fields", SORTASCMAP_MAXFIELDS);
->>>>>>> b7d3f93e
           goto err;
         }
         HiddenString_AdvanceBy(hs, 1);
