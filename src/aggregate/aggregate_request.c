--- conflicted
+++ resolved
@@ -182,7 +182,7 @@
       QueryError_SetError(status, QUERY_EPARSEARGS, "LIMIT needs two numeric arguments");
       return ARG_ERROR;
     }
-    req->optimize.limit = arng->limit + arng->offset;
+
     if (arng->isLimited && arng->limit == 0) {
       // LIMIT 0 0 - only count
       req->reqflags |= QEXEC_F_NOROWS;
@@ -211,9 +211,6 @@
     if (req->reqflags & QEXEC_F_IS_SEARCH && !(QEXEC_F_SEND_SCORES & req->reqflags)) {
       req->searchopts.flags |= Search_IgnoreScores;
     }
-    // get fieldspec of first sortby field
-    req->optimize.fieldName = arng->sortKeys[0];
-    req->optimize.asc = arng->sortAscMap & 0x01;
   } else if (AC_AdvanceIfMatch(ac, "TIMEOUT")) {	
     if (AC_NumRemaining(ac) < 1) {	
       QueryError_SetError(status, QUERY_EPARSEARGS, "Need argument for TIMEOUT");	
@@ -830,156 +827,6 @@
   }
 }
 
-#define INVALUD_PTR ((void *)0xcafecafe)
-
-// TODO: think of location
-static QueryNode *checkQueryTypes(QueryNode *node, const char *name, QueryNode **parent,
-                                  bool *otherType) {
-  QueryNode *ret = NULL;
-  switch (node->type) {
-    case QN_NUMERIC:
-      // add support for multiple ranges on field
-      if (name && !strcmp(name, node->nn.nf->fieldName)) {
-        ret = node;
-      }
-      break;
-
-    case QN_PHRASE:  // INTERSECT
-      for (int i = 0; i < QueryNode_NumChildren(node); ++i) {
-        QueryNode *cur = checkQueryTypes(node->children[i], name, parent, otherType);
-        // fix
-        if (cur != NULL && *parent != NULL) {
-          if (ret != NULL || cur == INVALUD_PTR) {
-            return INVALUD_PTR;
-          }
-          ret = cur;
-        }
-      }
-      if (ret && parent) *parent = node;
-      break;
-
-    case QN_TOKEN:           // TEXT
-    case QN_FUZZY:           // TEXT
-    case QN_PREFIX:          // TEXT
-    case QN_WILDCARD_QUERY:  // TEXT
-    case QN_LEXRANGE:        // score lex        ??
-      *otherType = true;
-      break;
-
-    case QN_OPTIONAL:  // can't score optional ??
-    case QN_NOT:       // can't score not      ??
-    case QN_UNION:     // TODO
-      for (int i = 0; i < QueryNode_NumChildren(node); ++i) {
-        // ignore return value from a union
-        checkQueryTypes(node->children[i], NULL, NULL, otherType);
-      }
-      break;
-
-    case QN_GEO:       // TODO: ADD GEO support
-    case QN_IDS:       // NO SCORE
-    case QN_TAG:       // NO SCORE
-    case QN_VECTOR:    // NO SCORE
-    case QN_WILDCARD:  // No SCORE
-    case QN_NULL:
-      break;
-  }
-  return ret;
-}
-
-static void QAST_OptimizeNodes(IndexSpec *spec, QueryNode *root, struct qast_opt *opt) {
-  const char *name = opt->fieldName;
-  const FieldSpec *field = name ? IndexSpec_GetField(spec, name, strlen(name)) : NULL;
-  bool isSortby = !!field;
-  // bool isSortable = field->options & FieldSpec_Sortable;
-  bool hasOther = false;
-
-  // TODO: finetune for cases with  scorer for statistics only like coordinator
-  if (!isSortby && opt->hasScorer) {
-    opt->type = Q_OPT_NONE;
-    return;
-  }
-
-  // find the sortby numeric node and remove it from query node tree
-  QueryNode *parentNode = NULL;
-  QueryNode *numSortbyNode = checkQueryTypes(root, name, &parentNode, &hasOther);
-  if (numSortbyNode && numSortbyNode != INVALUD_PTR) {
-    RS_LOG_ASSERT(numSortbyNode->type == QN_NUMERIC, "found it");
-    // If numeric is part of a complex query, remove it
-    if (parentNode) {
-      for (int i = 0; i < QueryNode_NumChildren(parentNode); ++i) {
-        if (parentNode->children[i] == numSortbyNode) {
-          array_del_fast(parentNode->children, i);
-          break;
-        }
-      }
-    }
-    numSortbyNode->nn.nf->limit = opt->limit;
-    numSortbyNode->nn.nf->asc = opt->asc;
-  } else {
-    numSortbyNode = NULL;
-  }
-  opt->sortbyNode = numSortbyNode;
-
-  // there are no other filter except for our numeric
-  // if has sortby, use limited range
-  // else, return after enough result found
-  if (!hasOther) {
-    opt->type = isSortby ? Q_OPT_PARTIAL_RANGE : Q_OPT_STOP_EARLY;
-    return;
-  }
-  opt->type = Q_OPT_UNDECIDED;
-}
-
-static void QAST_OptimizeIterators(AREQ *req, struct qast_opt *opt) {
-  IndexIterator *iter = req->rootiter;
-
-  // no other filter and no sortby, can return early. nothing to do here
-  if (opt->type == Q_OPT_STOP_EARLY || opt->type == Q_OPT_NONE) {
-    return;
-  }
-
-  // limit range to number of required LIMIT
-  if (opt->type == Q_OPT_PARTIAL_RANGE) {
-    if (iter->type == UNION_ITERATOR) {
-      // trim the union numeric iterator to have the minimal number of ranges
-      trimUnionIterator(iter, 0, opt->limit, opt->asc, true);
-    } else if (iter->type == WILDCARD_ITERATOR) {
-      // replace the root iterator with a numeric iterator with minimal number of ranges
-      iter->Free(iter);
-      // TODO: check leakage
-      NumericFilter *nf = NewNumericFilter(NF_NEGATIVE_INFINITY, NF_INFINITY, 1, 1, 0,
-                                           req->optimize.limit, req->optimize.asc);
-      nf->fieldName = rm_strdup(req->optimize.fieldName);
-      req->rootiter = NewNumericFilterIterator(req->sctx, nf, NULL, INDEXFLD_T_NUMERIC);
-    }
-    return;
-  }
-
-  RS_LOG_ASSERT(opt->type == Q_OPT_UNDECIDED, "No optimization applied yet");
-
-  switch (req->rootiter->type) {
-    case WILDCARD_ITERATOR:
-      RS_LOG_ASSERT(0, "treated");
-    default:
-      break;
-      // TODO
-  }
-  /*
-    Q_OPT_NONE = -1,
-    // Optimization was not assigned
-    Q_OPT_UNDECIDED = 0,
-    // Reduce numeric range. No additional filter
-    Q_OPT_PARTIAL_RANGE = 1,
-    // If there is no sorting or scoring, iteration can stop as soon as heap is full
-    Q_OPT_STOP_EARLY = 2,
-    // Attempt reduced numeric range.
-    // Additional filter might reduce number of matches.
-    // May require additional iteration or change of optimization
-    Q_OPT_HYBRID = 3,
-    // Use `FILTER` result processor
-    Q_OPT_FILTER = 4,*/
-}
-
 int AREQ_ApplyContext(AREQ *req, RedisSearchCtx *sctx, QueryError *status) {
   // Sort through the applicable options:
   IndexSpec *index = sctx->spec;
@@ -1027,7 +874,7 @@
 
   QAST_EvalParams(ast, opts, status);
   applyGlobalFilters(opts, ast, sctx);
-
+  
   if (QAST_CheckIsValid(ast, req->sctx->spec, opts, status) != REDISMODULE_OK) {
     return REDISMODULE_ERR;
   }
@@ -1038,25 +885,16 @@
     }
   }
 
-<<<<<<< HEAD
   // parse inputs for optimizations
   QOptimizer_Parse(req);
   // check possible optimization after creation of QueryNode tree
   QOptimizer_QueryNodes(req->ast.root, req->optimizer);
-=======
-  // check possible optimization after creation of QueryNode tree
-  QAST_OptimizeNodes(req->sctx->spec, req->ast.root, &req->optimize);
->>>>>>> d7d0c9f9
 
   ConcurrentSearchCtx_Init(sctx->redisCtx, &req->conc);
   req->rootiter = QAST_Iterate(ast, opts, sctx, &req->conc, req->reqflags, status);
 
   // check possible optimization after creation of IndexIterator tree
-<<<<<<< HEAD
   QOptimizer_Iterators(req, req->optimizer);
-=======
-  QAST_OptimizeIterators(req, &req->optimize);
->>>>>>> d7d0c9f9
 
   TimedOut_WithStatus(&req->timeoutTime, status);
 
@@ -1224,14 +1062,13 @@
       }
     }
 
-    rp = RPSorter_NewByFields(limit, sortkeys, nkeys, astp->sortAscMap,
-                              req->optimize.type == Q_OPT_STOP_EARLY);
+    rp = RPSorter_NewByFields(limit, sortkeys, nkeys, astp->sortAscMap);
     up = pushRP(req, rp, up);
   }
 
   // No sort? then it must be sort by score, which is the default.
-  if (rp == NULL && (req->reqflags & QEXEC_F_IS_SEARCH)) {
-    rp = RPSorter_NewByScore(limit, req->optimize.type == Q_OPT_STOP_EARLY);
+  if (rp == NULL && (req->reqflags & QEXEC_F_IS_SEARCH) && !(req->optimizer->type == Q_OPT_NO_SORTER)) {
+    rp = RPSorter_NewByScore(limit);
     up = pushRP(req, rp, up);
   }
 
@@ -1244,7 +1081,6 @@
 }
 
 static ResultProcessor *getScorerRP(AREQ *req) {
-  req->optimize.hasScorer |= true;
   const char *scorer = req->searchopts.scorerName;
   if (!scorer) {
     scorer = DEFAULT_SCORER_NAME;
