--- conflicted
+++ resolved
@@ -1305,15 +1305,11 @@
 
 void AREQ_Free(AREQ *req) {
   // First, free the pipeline
-<<<<<<< HEAD
-  Pipeline_Clean(&req->pipeline);
-=======
   if (req->pipeline) {
     Pipeline_Clean(req->pipeline);
     rm_free(req->pipeline);
     req->pipeline = NULL;
   }
->>>>>>> 76e7d346
 
   if (req->rootiter) {
     req->rootiter->Free(req->rootiter);
@@ -1398,11 +1394,7 @@
 }
 
 int AREQ_BuildPipeline(AREQ *req, QueryError *status) {
-<<<<<<< HEAD
-  Pipeline_Initialize(&req->pipeline, req->reqConfig.timeoutPolicy, status);
-=======
   Pipeline_Initialize(req->pipeline, req->reqConfig.timeoutPolicy, status);
->>>>>>> 76e7d346
   if (!(AREQ_RequestFlags(req) & QEXEC_F_BUILDPIPELINE_NO_ROOT)) {
     QueryPipelineParams params = {
       .common = {
