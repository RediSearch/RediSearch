--- conflicted
+++ resolved
@@ -205,14 +205,8 @@
   res = getPredicateBoolean(eval, &l, &r, pred->cond);
 
 success:
-<<<<<<< HEAD
   if (!eval->err || QueryError_IsOk(eval->err)) {
-    result->numval = res;
-    result->t = RSValue_Number;
-=======
-  if (!eval->err || eval->err->code == QUERY_OK) {
     RSValue_IntoNumber(result, res);
->>>>>>> d0cf6fcc
     rc = EXPR_EVAL_OK;
   } else {
     RSValue_IntoUndefined(result);
