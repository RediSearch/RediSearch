--- conflicted
+++ resolved
@@ -203,11 +203,7 @@
   RSValue *value = RLookup_GetItem(e->lookupObj, eval->srcrow);
   if (!value) {
     if (eval->err) {
-<<<<<<< HEAD
-      QueryError_SetWithUserDataFmt(eval->err, QUERY_ENOPROPVAL, "Could not lookup the value for a parameter name, consider using EXISTS if applicable", " for %s", e->lookupObj->name);
-=======
       QueryError_SetWithUserDataFmt(eval->err, QUERY_ENOPROPVAL, "Could not find the value for a parameter name, consider using EXISTS if applicable", " for %s", e->lookupObj->name);
->>>>>>> 6325059e
     }
     res->t = RSValue_Null;
     return EXPR_EVAL_NULL;
