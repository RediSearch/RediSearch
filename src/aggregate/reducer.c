--- conflicted
+++ resolved
@@ -61,11 +61,7 @@
   ArgsCursor *ac = options->args;
   const char *s;
   if (AC_GetString(ac, &s, NULL, 0) != AC_OK) {
-<<<<<<< HEAD
-    QERR_MKBADARGS_FMT(options->status, "Missing arguments", " for %s", options->name);
-=======
     QueryError_SetWithUserDataFmt(options->status, QUERY_EPARSEARGS, "Missing arguments", " for %s", options->name);
->>>>>>> 6dcd1e30
     return 0;
   }
 
@@ -82,11 +78,7 @@
     // We currently allow implicit loading only for known fields from the schema.
     // If we can't load keys, or the key we loaded is not in the schema, we fail.
     if (!options->loadKeys || !((*out)->flags & RLOOKUP_F_SCHEMASRC)) {
-<<<<<<< HEAD
-      QueryError_SetWithUserDataFmt(options->status, QUERY_ENOPROPKEY, "Property is not preset in document or pipeline", ": `%s`", s);
-=======
       QueryError_SetWithUserDataFmt(options->status, QUERY_ENOPROPKEY, "Property is not present in document or pipeline", ": `%s`", s);
->>>>>>> 6dcd1e30
       return 0;
     }
   }
