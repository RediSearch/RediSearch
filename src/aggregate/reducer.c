/*
 * Copyright Redis Ltd. 2016 - present
 * Licensed under your choice of the Redis Source Available License 2.0 (RSALv2) or
 * the Server Side Public License v1 (SSPLv1).
 */

#include "reducer.h"

typedef struct {
  const char *name;
  ReducerFactory fn;
} FuncEntry;

static FuncEntry *globalRegistry = NULL;

void RDCR_RegisterFactory(const char *name, ReducerFactory factory) {
  FuncEntry ent = {.name = name, .fn = factory};
  FuncEntry *tail = array_ensure_tail(&globalRegistry, FuncEntry);
  *tail = ent;
}

static int isBuiltinsRegistered = 0;

ReducerFactory RDCR_GetFactory(const char *name) {
  if (!isBuiltinsRegistered) {
    isBuiltinsRegistered = 1;
    RDCR_RegisterBuiltins();
  }
  size_t n = array_len(globalRegistry);
  for (size_t ii = 0; ii < n; ++ii) {
    if (!strcasecmp(globalRegistry[ii].name, name)) {
      return globalRegistry[ii].fn;
    }
  }
  return NULL;
}

#define RDCR_XBUILTIN(X)                           \
  X(RDCRCount_New, "COUNT")                        \
  X(RDCRSum_New, "SUM")                            \
  X(RDCRToList_New, "TOLIST")                      \
  X(RDCRMin_New, "MIN")                            \
  X(RDCRMax_New, "MAX")                            \
  X(RDCRAvg_New, "AVG")                            \
  X(RDCRCountDistinct_New, "COUNT_DISTINCT")       \
  X(RDCRCountDistinctish_New, "COUNT_DISTINCTISH") \
  X(RDCRQuantile_New, "QUANTILE")                  \
  X(RDCRStdDev_New, "STDDEV")                      \
  X(RDCRFirstValue_New, "FIRST_VALUE")             \
  X(RDCRRandomSample_New, "RANDOM_SAMPLE")         \
  X(RDCRHLL_New, "HLL")                            \
  X(RDCRHLLSum_New, "HLL_SUM")

void RDCR_RegisterBuiltins(void) {
#define X(fn, n) RDCR_RegisterFactory(n, fn);
  RDCR_XBUILTIN(X);
#undef X
}

int ReducerOpts_GetKey(const ReducerOptions *options, const RLookupKey **out) {
  ArgsCursor *ac = options->args;
  const char *s;
  HiddenString *hs;
  if (AC_GetHiddenString(ac, &hs, 0) != AC_OK) {
    QERR_MKBADARGS_FMT(options->status, "Missing arguments", " for %s", options->name);
    return 0;
  }
  // Get the input key..
  if (HiddenString_StartsWith(hs, "@")) {
    HiddenString_AdvanceBy(hs, 1);
  }
  s = HiddenString_GetUnsafe(hs, NULL);
  *out = RLookup_GetKey(options->srclookup, s, RLOOKUP_M_READ, RLOOKUP_F_HIDDEN);
  if (!*out) {
    if (options->loadKeys) {
      *out = RLookup_GetKey_Load(options->srclookup, s, s, RLOOKUP_F_HIDDEN);
      *options->loadKeys = array_ensure_append_1(*options->loadKeys, *out);
    }
    // We currently allow implicit loading only for known fields from the schema.
    // If we can't load keys, or the key we loaded is not in the schema, we fail.
    if (!options->loadKeys || !((*out)->flags & RLOOKUP_F_SCHEMASRC)) {
<<<<<<< HEAD
      QueryError_SetErrorFmt(options->status, QUERY_ENOPROPKEY, "Property is not preset in document or pipeline", ": `%s`", s);
      HiddenString_Free(hs, false);
=======
      QueryError_SetWithUserDataFmt(options->status, QUERY_ENOPROPKEY, "Property is not preset in document or pipeline", ": `%s`", s);
>>>>>>> b7d3f93e
      return 0;
    }
  }
  HiddenString_Free(hs, false);
  return 1;
}

int ReducerOpts_EnsureArgsConsumed(const ReducerOptions *options) {
  if (AC_NumRemaining(options->args)) {
    QueryError_FmtUnknownArg(options->status, options->args, options->name);
    return 0;
  }
  return 1;
}

void *Reducer_BlkAlloc(Reducer *r, size_t elemsz, size_t blksz) {
  return BlkAlloc_Alloc(&r->alloc, elemsz, blksz);
}<|MERGE_RESOLUTION|>--- conflicted
+++ resolved
@@ -79,12 +79,8 @@
     // We currently allow implicit loading only for known fields from the schema.
     // If we can't load keys, or the key we loaded is not in the schema, we fail.
     if (!options->loadKeys || !((*out)->flags & RLOOKUP_F_SCHEMASRC)) {
-<<<<<<< HEAD
-      QueryError_SetErrorFmt(options->status, QUERY_ENOPROPKEY, "Property is not preset in document or pipeline", ": `%s`", s);
+      QueryError_SetWithUserDataFmt(options->status, QUERY_ENOPROPKEY, "Property is not preset in document or pipeline", ": `%s`", s);
       HiddenString_Free(hs, false);
-=======
-      QueryError_SetWithUserDataFmt(options->status, QUERY_ENOPROPKEY, "Property is not preset in document or pipeline", ": `%s`", s);
->>>>>>> b7d3f93e
       return 0;
     }
   }
