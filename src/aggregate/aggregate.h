--- conflicted
+++ resolved
@@ -69,13 +69,10 @@
 #define IsCount(r) ((r)->reqflags & QEXEC_F_NOROWS)
 #define IsSearch(r) ((r)->reqflags & QEXEC_F_IS_SEARCH)
 #define IsProfile(r) ((r)->reqflags & QEXEC_F_PROFILE)
-<<<<<<< HEAD
-=======
 #define IsOptimized(r) ((r)->reqflags & QEXEC_OPTIMIZE)
 #define IsWildcard(r) ((r)->ast.root->type == QN_WILDCARD)
 #define HasScorer(r) ((r)->optimizer->scorerType != SCORER_TYPE_NONE)
 
->>>>>>> 79a8578d
 // These macro should be used only by the main thread since configuration can be changed while running in 
 // backgroud.
 #define RunInThread(r) (RSGlobalConfig.threadsEnabled && RSGlobalConfig.numWorkerThreads && IsSearch(r))
