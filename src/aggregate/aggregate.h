--- conflicted
+++ resolved
@@ -39,19 +39,18 @@
 typedef struct Grouper Grouper;
 struct QOptimizer;
 
-<<<<<<< HEAD
 // Forward declarations
 struct HybridRequest;
 typedef struct HybridRequest HybridRequest;
 
-// A query can be either a search, an aggregate or a hybrid. So QEXEC_F_IS_AGGREGATE,
-// QEXEC_F_IS_SEARCH and QEXEC_F_IS_HYBRID are mutually exclusive (Only one can be set).
-=======
+// Forward declarations
+struct HybridRequest;
+typedef struct HybridRequest HybridRequest;
+
 /*
  * A query can be of one type. So QEXEC_F_IS_AGGREGATE, QEXEC_F_IS_SEARCH, QEXEC_F_IS_HYBRID_TAIL
  * and QEXEC_F_IS_HYBRID_SEARCH_SUBQUERY are mutually exclusive (Only one can be set).
  */
->>>>>>> ffac198b
 typedef enum {
   QEXEC_F_IS_AGGREGATE = 0x01,    // Is an aggregate command
   QEXEC_F_SEND_SCORES = 0x02,     // Output: Send scores with each result
