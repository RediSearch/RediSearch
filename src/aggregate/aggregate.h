--- conflicted
+++ resolved
@@ -114,7 +114,7 @@
   // The query is a Vector Subquery of a Hybrid Request (aggregate equivalent)
   QEXEC_F_IS_HYBRID_VECTOR_AGGREGATE_SUBQUERY = 0x2000000,
 
-  // The query has an explicit SORT BY 0 step - no sorting at all 
+  // The query has an explicit SORT BY 0 step - no sorting at all
   // Currently only used in when QEXEC_F_IS_HYBRID_TAIL is set - i.e this is the tail part
   QEXEC_F_NO_SORT = 0x4000000,
 
@@ -200,16 +200,11 @@
   /** Context, owned by request */
   RedisSearchCtx *sctx;
 
-<<<<<<< HEAD
-  /** Resumable context */
-  ConcurrentSearchCtx conc;
-
-  /** The pipeline for this request */
-  Pipeline pipeline;
-=======
   /** Context for iterating over the queries themselves */
   QueryProcessingCtx qiter;
->>>>>>> ef5c9273
+
+    /** The pipeline for this request */
+  Pipeline pipeline;
 
   /** Flags controlling query output */
   QEFlags reqflags;
