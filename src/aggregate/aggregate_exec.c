--- conflicted
+++ resolved
@@ -859,11 +859,7 @@
 
   sctx = NewSearchCtxC(ctx, indexname, true);
   if (!sctx) {
-<<<<<<< HEAD
-    QueryError_SetErrorFmt(status, QUERY_ENOINDEX, "No index exists with provided name", " %s", indexname);
-=======
     QueryError_SetWithUserDataFmt(status, QUERY_ENOINDEX, "No such index", " %s", indexname);
->>>>>>> 34a3dee8
     goto done;
   }
 
