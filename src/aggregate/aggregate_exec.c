/*
 * Copyright (c) 2006-Present, Redis Ltd.
 * All rights reserved.
 *
 * Licensed under your choice of the Redis Source Available License 2.0
 * (RSALv2); or (b) the Server Side Public License v1 (SSPLv1); or (c) the
 * GNU Affero General Public License v3 (AGPLv3).
*/
#include "redismodule.h"
#include "redisearch.h"
#include "search_ctx.h"
#include "aggregate.h"
#include "aggregate_exec_common.h"
#include "cursor.h"
#include "rmutil/util.h"
#include "util/timeout.h"
#include "util/workers.h"
#include "score_explain.h"
#include "profile.h"
#include "query_optimizer.h"
#include "resp3.h"
#include "query_error.h"
#include "info/global_stats.h"
#include "aggregate_debug.h"
#include "info/info_redis/block_client.h"
#include "info/info_redis/threads/current_thread.h"
#include "pipeline/pipeline.h"
#include "util/units.h"
#include "hybrid/hybrid_request.h"

typedef enum {
  EXEC_NO_FLAGS = 0x00,
  EXEC_WITH_PROFILE = 0x01,
  EXEC_WITH_PROFILE_LIMITED = 0x02,
  EXEC_DEBUG = 0x04,
} ExecOptions;

// Multi threading data structure
typedef struct {
  AREQ *req;
  RedisModuleBlockedClient *blockedClient;
  WeakRef spec_ref;
} blockedClientReqCtx;

static void runCursor(RedisModule_Reply *reply, Cursor *cursor, size_t num);

/**
 * Get the sorting key of the result. This will be the sorting key of the last
 * RLookup registry. Returns NULL if there is no sorting key
 */
static const RSValue *getReplyKey(const RLookupKey *kk, const SearchResult *r) {
  const RSSortingVector* sv = RLookupRow_GetSortingVector(&r->rowdata);
  if ((kk->flags & RLOOKUP_F_SVSRC) && (sv && RSSortingVector_Length(sv) > kk->svidx)) {
    return RSSortingVector_Get(sv, kk->svidx);
  } else {
    return RLookup_GetItem(kk, &r->rowdata);
  }
}



static void reeval_key(RedisModule_Reply *reply, const RSValue *key) {
  RedisModuleCtx *outctx = reply->ctx;
  RedisModuleString *rskey = NULL;
  if (!key) {
    RedisModule_Reply_Null(reply);
  }
  else {
    if (key->t == RSValue_Reference) {
      key = RSValue_Dereference(key);
    } else if (key->t == RSValue_Duo) {
      key = RS_DUOVAL_VAL(*key);
    }
    switch (key->t) {
      case RSValue_Number:
        // Serialize double - by prepending "#" to the number, so the coordinator/client can
        // tell it's a double and not just a numeric string value
        rskey = RedisModule_CreateStringPrintf(outctx, "#%.17g", key->numval);
        break;
      case RSValue_String:
        // Serialize string - by prepending "$" to it
        rskey = RedisModule_CreateStringPrintf(outctx, "$%s", key->strval.str);
        break;
      case RSValue_RedisString:
      case RSValue_OwnRstring:
        rskey = RedisModule_CreateStringPrintf(outctx, "$%s",
                                               RedisModule_StringPtrLen(key->rstrval, NULL));
        break;
      case RSValue_Null:
      case RSValue_Undef:
      case RSValue_Array:
      case RSValue_Map:
      case RSValue_Reference:
      case RSValue_Duo:
        break;
    }
    if (rskey) {
      RedisModule_Reply_String(reply, rskey);
      RedisModule_FreeString(outctx, rskey);
    } else {
      RedisModule_Reply_Null(reply);
    }
  }
}

static size_t serializeResult(AREQ *req, RedisModule_Reply *reply, const SearchResult *r,
                              const cachedVars *cv) {
  const uint32_t options = AREQ_RequestFlags(req);
  const RSDocumentMetadata *dmd = r->dmd;
  size_t count0 = RedisModule_Reply_LocalCount(reply);
  bool has_map = RedisModule_IsRESP3(reply);

  if (has_map) {
    RedisModule_Reply_Map(reply);
  }

  if (options & QEXEC_F_IS_SEARCH) {
    size_t n;
    RS_LOG_ASSERT(dmd, "Document metadata NULL in result serialization.");
    if (!dmd) {
      // Empty results should not be serialized!
      // We already crashed in development env. In production, log and continue
      RedisModule_Log(AREQ_SearchCtx(req)->redisCtx, "warning", "Document metadata NULL in result serialization.");
      return 0;
    }
    const char *s = DMD_KeyPtrLen(dmd, &n);
    if (has_map) {
      RedisModule_ReplyKV_StringBuffer(reply, "id", s, n);
    } else {
      RedisModule_Reply_StringBuffer(reply, s, n);
    }
  }

  if (options & QEXEC_F_SEND_SCORES) {
    if (has_map) {
      RedisModule_Reply_SimpleString(reply, "score");
    }
    if (!(options & QEXEC_F_SEND_SCOREEXPLAIN)) {
      RedisModule_Reply_Double(reply, r->score);
    } else {
      RedisModule_Reply_Array(reply);
      RedisModule_Reply_Double(reply, r->score);
      SEReply(reply, r->scoreExplain);
      RedisModule_Reply_ArrayEnd(reply);
    }
  }

  if (options & QEXEC_F_SENDRAWIDS) {
    if (has_map) {
      RedisModule_ReplyKV_LongLong(reply, "id", r->docId);
    } else {
      RedisModule_Reply_LongLong(reply, r->docId);
    }
  }

  if (options & QEXEC_F_SEND_PAYLOADS) {
    if (has_map) {
      RedisModule_Reply_SimpleString(reply, "payload");
    }
    if (dmd && hasPayload(dmd->flags)) {
      RedisModule_Reply_StringBuffer(reply, dmd->payload->data, dmd->payload->len);
    } else {
      RedisModule_Reply_Null(reply);
    }
  }

  // Coordinator only - sortkey will be sent on the required fields.
  // Non Coordinator modes will require this condition.
  if ((options & QEXEC_F_SEND_SORTKEYS)) {
    if (has_map) {
      RedisModule_Reply_SimpleString(reply, "sortkey");
    }
    const RSValue *sortkey = NULL;
    if (cv->lastAstp && cv->lastAstp->sortkeysLK) {
      const RLookupKey *kk = cv->lastAstp->sortkeysLK[0];
      sortkey = getReplyKey(kk, r);
    }
    reeval_key(reply, sortkey);
  }

  // Coordinator only - handle required fields for coordinator request
  if (options & QEXEC_F_REQUIRED_FIELDS) {

    // Sortkey is the first key to reply on the required fields, if we already replied it, continue to the next one.
    size_t currentField = options & QEXEC_F_SEND_SORTKEYS ? 1 : 0;
    size_t requiredFieldsCount = array_len(req->requiredFields);
    bool need_map = has_map && currentField < requiredFieldsCount;
    if (need_map) {
      RedisModule_ReplyKV_Map(reply, "required_fields"); // >required_fields
    }
    for(; currentField < requiredFieldsCount; currentField++) {
      const RLookupKey *rlk = RLookup_GetKey_Read(cv->lastLk, req->requiredFields[currentField], RLOOKUP_F_NOFLAGS);
      const RSValue *v = rlk ? getReplyKey(rlk, r) : NULL;
      if (v && v->t == RSValue_Duo) {
        // For duo value, we use the value here (not the other value)
        v = RS_DUOVAL_VAL(*v);
      }
      RSValue rsv;
      if (rlk && (rlk->flags & RLOOKUP_T_NUMERIC) && v && v->t != RSVALTYPE_DOUBLE && !RSValue_IsNull(v)) {
        double d;
        RSValue_ToNumber(v, &d);
        RSValue_SetNumber(&rsv, d);
        v = &rsv;
      }
      if (need_map) {
        RedisModule_Reply_CString(reply, req->requiredFields[currentField]); // key name
      }
      reeval_key(reply, v);
    }
    if (need_map) {
      RedisModule_Reply_MapEnd(reply); // >required_fields
    }
  }

  if (!(options & QEXEC_F_SEND_NOFIELDS)) {
    const RLookup *lk = cv->lastLk;
    if (has_map) {
      RedisModule_Reply_SimpleString(reply, "extra_attributes");
    }

    if (r->flags & Result_ExpiredDoc) {
      RedisModule_Reply_Null(reply);
    } else {
      // Get the number of fields in the reply.
      // Excludes hidden fields, fields not included in RETURN and, score and language fields.
      RedisSearchCtx *sctx = AREQ_SearchCtx(req);
      SchemaRule *rule = (sctx && sctx->spec) ? sctx->spec->rule : NULL;
      int excludeFlags = RLOOKUP_F_HIDDEN;
      int requiredFlags = (req->outFields.explicitReturn ? RLOOKUP_F_EXPLICITRETURN : 0);
      int skipFieldIndex[lk->rowlen]; // Array has `0` for fields which will be skipped
      memset(skipFieldIndex, 0, lk->rowlen * sizeof(*skipFieldIndex));
      size_t nfields = RLookup_GetLength(lk, &r->rowdata, skipFieldIndex, requiredFlags, excludeFlags, rule);

      RedisModule_Reply_Map(reply);
        int i = 0;
        for (const RLookupKey *kk = lk->head; kk; kk = kk->next) {
          if (!kk->name || !skipFieldIndex[i++]) {
            continue;
          }
          const RSValue *v = RLookup_GetItem(kk, &r->rowdata);
          RS_LOG_ASSERT(v, "v was found in RLookup_GetLength iteration")

          RedisModule_Reply_StringBuffer(reply, kk->name, kk->name_len);

          QEFlags reqFlags = AREQ_RequestFlags(req);
          SendReplyFlags flags = (reqFlags & QEXEC_F_TYPED) ? SENDREPLY_FLAG_TYPED : 0;
          flags |= (reqFlags & QEXEC_FORMAT_EXPAND) ? SENDREPLY_FLAG_EXPAND : 0;

          unsigned int apiVersion = sctx->apiVersion;
          if (v && v->t == RSValue_Duo) {
            // Which value to use for duo value
            if (!(flags & SENDREPLY_FLAG_EXPAND)) {
              // STRING
              if (apiVersion >= APIVERSION_RETURN_MULTI_CMP_FIRST) {
                // Multi
                v = RS_DUOVAL_OTHERVAL(*v);
              } else {
                // Single
                v = RS_DUOVAL_VAL(*v);
              }
            } else {
              // EXPAND
              v = RS_DUOVAL_OTHER2VAL(*v);
            }
          }
          RSValue_SendReply(reply, v, flags);
        }
      RedisModule_Reply_MapEnd(reply);
    }
  }

  if (has_map) {
    // placeholder for fields_values. (possible optimization)
    RedisModule_Reply_SimpleString(reply, "values");
    RedisModule_Reply_EmptyArray(reply);

    RedisModule_Reply_MapEnd(reply);
  }

  return RedisModule_Reply_LocalCount(reply) - count0;
}

static size_t getResultsFactor(AREQ *req) {
  size_t count = 0;
  QEFlags reqFlags = AREQ_RequestFlags(req);

  if (reqFlags & QEXEC_F_IS_SEARCH) {
    count++;
  }

  if (reqFlags & QEXEC_F_SEND_SCORES) {
    count++;
  }

  if (reqFlags & QEXEC_F_SENDRAWIDS) {
    count++;
  }

  if (reqFlags & QEXEC_F_SEND_PAYLOADS) {
    count++;
  }

  if (reqFlags & QEXEC_F_SEND_SORTKEYS) {
    count++;
  }

  if (reqFlags & QEXEC_F_REQUIRED_FIELDS) {
    count += array_len(req->requiredFields);
    if (reqFlags & QEXEC_F_SEND_SORTKEYS) {
      count--;
    }
  }

  if (!(reqFlags & QEXEC_F_SEND_NOFIELDS)) {
    count++;
  }
  return count;
}

static void startPipeline(AREQ *req, ResultProcessor *rp, SearchResult ***results, SearchResult *r, int *rc) {
  startPipelineCommon(req->reqConfig.timeoutPolicy, &req->sctx->time.timeout,
                      rp, results, r, rc);
}

static int populateReplyWithResults(RedisModule_Reply *reply,
  SearchResult **results, AREQ *req, cachedVars *cv) {
    // populate the reply with an array containing the serialized results
    int len = array_len(results);
    array_foreach(results, res, {
      serializeResult(req, reply, res, cv);
      SearchResult_Destroy(res);
      rm_free(res);
    });
    array_free(results);
    return len;
}

long calc_results_len(AREQ *req, size_t limit) {
  long resultsLen;
  PLN_ArrangeStep *arng = AGPLN_GetArrangeStep(AREQ_AGGPlan(req));
  size_t reqLimit = arng && arng->isLimited ? arng->limit : DEFAULT_LIMIT;
  size_t reqOffset = arng && arng->isLimited ? arng->offset : 0;
  size_t resultFactor = getResultsFactor(req);

  QueryProcessingCtx *qctx = AREQ_QueryProcessingCtx(req);
  size_t expected_res = ((reqLimit + reqOffset) <= req->maxSearchResults) ? qctx->totalResults : MIN(req->maxSearchResults, qctx->totalResults);
  size_t reqResults = expected_res > reqOffset ? expected_res - reqOffset : 0;

  return 1 + MIN(limit, MIN(reqLimit, reqResults)) * resultFactor;
}

static void finishSendChunk(AREQ *req, SearchResult **results, SearchResult *r, bool cursor_done) {
  if (results) {
    destroyResults(results);
  } else {
    SearchResult_Destroy(r);
  }

  if (cursor_done) {
    req->stateflags |= QEXEC_S_ITERDONE;
  }

  QueryProcessingCtx *qctx = AREQ_QueryProcessingCtx(req);
  if (QueryError_GetCode(qctx->err) == QUERY_OK || hasTimeoutError(qctx->err)) {
    rs_wall_clock_ns_t duration = rs_wall_clock_elapsed_ns(&req->initClock);
    TotalGlobalStats_CountQuery(AREQ_RequestFlags(req), duration);
  }

  // Reset the total results length:
  qctx->totalResults = 0;
  QueryError_ClearError(qctx->err);
}

/**
 * Sends a chunk of <n> rows in the resp2 format
*/
static void sendChunk_Resp2(AREQ *req, RedisModule_Reply *reply, size_t limit,
  cachedVars cv) {
    SearchResult r = {0};
    int rc = RS_RESULT_EOF;
    QueryProcessingCtx *qctx = AREQ_QueryProcessingCtx(req);
    ResultProcessor *rp = qctx->endProc;
    SearchResult **results = NULL;
    long nelem = 0, resultsLen = REDISMODULE_POSTPONED_ARRAY_LEN;
    bool cursor_done = false;

    startPipeline(req, rp, &results, &r, &rc);

    // If an error occurred, or a timeout in strict mode - return a simple error
    if (ShouldReplyWithError(rp->parent->err, req->reqConfig.timeoutPolicy, IsProfile(req))) {
      RedisModule_Reply_Error(reply, QueryError_GetUserError(qctx->err));
      cursor_done = true;
      goto done_2_err;
    } else if (ShouldReplyWithTimeoutError(rc, req->reqConfig.timeoutPolicy, IsProfile(req))) {
      ReplyWithTimeoutError(reply);
      cursor_done = true;
      goto done_2_err;
    }

    // Set `resultsLen` to be the expected number of results in the response.
    if (rc == RS_RESULT_ERROR) {
      resultsLen = 2;
    } else if (AREQ_RequestFlags(req) & QEXEC_F_IS_SEARCH && rc != RS_RESULT_TIMEDOUT &&
               req->optimizer->type != Q_OPT_NO_SORTER) {
      resultsLen = calc_results_len(req, limit);
    }

    if (IsOptimized(req)) {
      QOptimizer_UpdateTotalResults(req);
    }

    // Upon `FT.PROFILE` commands, embed the response inside another map
    if (IsProfile(req)) {
      Profile_PrepareMapForReply(reply);
    } else if (AREQ_RequestFlags(req) & QEXEC_F_IS_CURSOR) {
      RedisModule_Reply_Array(reply);
    }

    RedisModule_Reply_Array(reply);

    RedisModule_Reply_LongLong(reply, qctx->totalResults);
    nelem++;

    // Once we get here, we want to return the results we got from the pipeline (with no error)
    if (AREQ_RequestFlags(req) & QEXEC_F_NOROWS || (rc != RS_RESULT_OK && rc != RS_RESULT_EOF)) {
      goto done_2;
    }

    // If the policy is `ON_TIMEOUT FAIL`, we already aggregated the results
    if (results != NULL) {
      nelem += populateReplyWithResults(reply, results, req, &cv);
      results = NULL;
      goto done_2;
    }

    if (rp->parent->resultLimit && rc == RS_RESULT_OK) {
      nelem += serializeResult(req, reply, &r, &cv);
      SearchResult_Clear(&r);
    } else {
      goto done_2;
    }

    while (--rp->parent->resultLimit && (rc = rp->Next(rp, &r)) == RS_RESULT_OK) {
      nelem += serializeResult(req, reply, &r, &cv);
      SearchResult_Clear(&r);
    }

done_2:
    RedisModule_Reply_ArrayEnd(reply);    // </results>

    cursor_done = (rc != RS_RESULT_OK
                   && !(rc == RS_RESULT_TIMEDOUT
                        && req->reqConfig.timeoutPolicy == TimeoutPolicy_Return));

    bool has_timedout = (rc == RS_RESULT_TIMEDOUT) || hasTimeoutError(qctx->err);

    // Prepare profile printer context
    RedisSearchCtx *sctx = AREQ_SearchCtx(req);
    ProfilePrinterCtx profileCtx = {
      .req = req,
      .timedout = has_timedout,
      .reachedMaxPrefixExpansions = qctx->err->reachedMaxPrefixExpansions,
      .bgScanOOM = sctx->spec && sctx->spec->scan_failed_OOM,
    };

    if (AREQ_RequestFlags(req) & QEXEC_F_IS_CURSOR) {
      if (cursor_done) {
        RedisModule_Reply_LongLong(reply, 0);
        if (IsProfile(req)) {
          req->profile(reply, &profileCtx);
        }
      } else {
        RedisModule_Reply_LongLong(reply, req->cursor_id);
        if (IsProfile(req)) {
          // If the cursor is still alive, don't print profile info to save bandwidth
          RedisModule_Reply_Null(reply);
        }
      }
      RedisModule_Reply_ArrayEnd(reply);
    } else if (IsProfile(req)) {
      req->profile(reply, &profileCtx);
      RedisModule_Reply_ArrayEnd(reply);
    }

done_2_err:
    finishSendChunk(req, results, &r, cursor_done);

    if (resultsLen != REDISMODULE_POSTPONED_ARRAY_LEN && rc == RS_RESULT_OK && resultsLen != nelem) {
      RS_LOG_ASSERT_FMT(false, "Failed to predict the number of replied results. Prediction=%ld, actual_number=%ld.", resultsLen, nelem);
    }
}

/**
 * Sends a chunk of <n> rows in the resp3 format
**/
static void sendChunk_Resp3(AREQ *req, RedisModule_Reply *reply, size_t limit,
  cachedVars cv) {
    SearchResult r = {0};
    int rc = RS_RESULT_EOF;
    QueryProcessingCtx *qctx = AREQ_QueryProcessingCtx(req);
    RedisSearchCtx *sctx = AREQ_SearchCtx(req);
    ResultProcessor *rp = qctx->endProc;
    SearchResult **results = NULL;
    bool cursor_done = false;

    startPipeline(req, rp, &results, &r, &rc);

    if (ShouldReplyWithError(rp->parent->err, req->reqConfig.timeoutPolicy, IsProfile(req))) {
      RedisModule_Reply_Error(reply, QueryError_GetUserError(qctx->err));
      cursor_done = true;
      goto done_3_err;
    } else if (ShouldReplyWithTimeoutError(rc, req->reqConfig.timeoutPolicy, IsProfile(req))) {
      ReplyWithTimeoutError(reply);
      cursor_done = true;
      goto done_3_err;
    }

    if (AREQ_RequestFlags(req) & QEXEC_F_IS_CURSOR) {
      RedisModule_Reply_Array(reply);
    }

    RedisModule_Reply_Map(reply);

    if (IsProfile(req)) {
      Profile_PrepareMapForReply(reply);
    }

    if (IsOptimized(req)) {
      QOptimizer_UpdateTotalResults(req);
    }

    // <attributes>
    RedisModule_ReplyKV_Array(reply, "attributes");
    RedisModule_Reply_ArrayEnd(reply);

    // <format>
    if (AREQ_RequestFlags(req) & QEXEC_FORMAT_EXPAND) {
      RedisModule_ReplyKV_SimpleString(reply, "format", "EXPAND"); // >format
    } else {
      RedisModule_ReplyKV_SimpleString(reply, "format", "STRING"); // >format
    }

    // <results>
    RedisModule_ReplyKV_Array(reply, "results"); // >results

    if (AREQ_RequestFlags(req) & QEXEC_F_NOROWS || (rc != RS_RESULT_OK && rc != RS_RESULT_EOF)) {
      goto done_3;
    }

    if (results != NULL) {
      populateReplyWithResults(reply, results, req, &cv);
      results = NULL;
    } else {
      if (rp->parent->resultLimit && rc == RS_RESULT_OK) {
        serializeResult(req, reply, &r, &cv);
      }

      SearchResult_Clear(&r);
      if (rc != RS_RESULT_OK || !rp->parent->resultLimit) {
        goto done_3;
      }

      while (--rp->parent->resultLimit && (rc = rp->Next(rp, &r)) == RS_RESULT_OK) {
        serializeResult(req, reply, &r, &cv);
        // Serialize it as a search result
        SearchResult_Clear(&r);
      }
    }

done_3:
    RedisModule_Reply_ArrayEnd(reply); // >results

    // <total_results>
    RedisModule_ReplyKV_LongLong(reply, "total_results", qctx->totalResults);

    // <error>
    RedisModule_ReplyKV_Array(reply, "warning"); // >warnings
    if (sctx->spec && sctx->spec->scan_failed_OOM) {
      RedisModule_Reply_SimpleString(reply, QUERY_WINDEXING_FAILURE);
    }
    if (rc == RS_RESULT_TIMEDOUT) {
      RedisModule_Reply_SimpleString(reply, QueryError_Strerror(QUERY_ETIMEDOUT));
    } else if (rc == RS_RESULT_ERROR) {
      // Non-fatal error
      RedisModule_Reply_SimpleString(reply, QueryError_GetUserError(qctx->err));
    } else if (qctx->err->reachedMaxPrefixExpansions) {
      RedisModule_Reply_SimpleString(reply, QUERY_WMAXPREFIXEXPANSIONS);
    }
    RedisModule_Reply_ArrayEnd(reply); // >warnings

    cursor_done = (rc != RS_RESULT_OK
                   && !(rc == RS_RESULT_TIMEDOUT
                        && req->reqConfig.timeoutPolicy == TimeoutPolicy_Return));

    bool has_timedout = (rc == RS_RESULT_TIMEDOUT) || hasTimeoutError(qctx->err);

    // Prepare profile printer context
    ProfilePrinterCtx profileCtx = {
      .req = req,
      .timedout = has_timedout,
      .reachedMaxPrefixExpansions = qctx->err->reachedMaxPrefixExpansions,
      .bgScanOOM = sctx->spec && sctx->spec->scan_failed_OOM,
    };

    if (IsProfile(req)) {
      RedisModule_Reply_MapEnd(reply); // >Results
      if (!(AREQ_RequestFlags(req) & QEXEC_F_IS_CURSOR) || cursor_done) {
        req->profile(reply, &profileCtx);
      }
    }

    RedisModule_Reply_MapEnd(reply);

    if (AREQ_RequestFlags(req) & QEXEC_F_IS_CURSOR) {
      if (cursor_done) {
        RedisModule_Reply_LongLong(reply, 0);
      } else {
        RedisModule_Reply_LongLong(reply, req->cursor_id);
      }
      RedisModule_Reply_ArrayEnd(reply);
    }

done_3_err:
    finishSendChunk(req, results, &r, cursor_done);
}

/**
 * Sends a chunk of <n> rows, optionally also sending the preamble
 */
void sendChunk(AREQ *req, RedisModule_Reply *reply, size_t limit) {
  QEFlags reqFlags = AREQ_RequestFlags(req);
  if (!(reqFlags & QEXEC_F_IS_CURSOR) && !(reqFlags & QEXEC_F_IS_SEARCH)) {
    limit = req->maxAggregateResults;
  }
  RedisSearchCtx *sctx = AREQ_SearchCtx(req);
  if (sctx->spec) {
    IndexSpec_IncrActiveQueries(sctx->spec);
  }

  AGGPlan *plan = AREQ_AGGPlan(req);
  cachedVars cv = {
    .lastLk = AGPLN_GetLookup(plan, NULL, AGPLN_GETLOOKUP_LAST),
    .lastAstp = AGPLN_GetArrangeStep(plan)
  };

  // Set the chunk size limit for the query
  QueryProcessingCtx *qctx = AREQ_QueryProcessingCtx(req);
  qctx->resultLimit = limit;

  if (reply->resp3) {
    sendChunk_Resp3(req, reply, limit, cv);
  } else {
    sendChunk_Resp2(req, reply, limit, cv);
  }

  if (sctx->spec) {
    IndexSpec_DecrActiveQueries(sctx->spec);
  }
}

void AREQ_Execute(AREQ *req, RedisModuleCtx *ctx) {
  RedisModule_Reply _reply = RedisModule_NewReply(ctx), *reply = &_reply;
  sendChunk(req, reply, UINT64_MAX);
  RedisModule_EndReply(reply);
  AREQ_Free(req);
}

static blockedClientReqCtx *blockedClientReqCtx_New(AREQ *req,
                                                    RedisModuleBlockedClient *blockedClient, StrongRef spec) {
  blockedClientReqCtx *ret = rm_new(blockedClientReqCtx);
  ret->req = req;
  ret->blockedClient = blockedClient;
  ret->spec_ref = StrongRef_Demote(spec);
  return ret;
}

static AREQ *blockedClientReqCtx_getRequest(const blockedClientReqCtx *BCRctx) {
  return BCRctx->req;
}

static void blockedClientReqCtx_setRequest(blockedClientReqCtx *BCRctx, AREQ *req) {
  BCRctx->req = req;
}

static void blockedClientReqCtx_destroy(blockedClientReqCtx *BCRctx) {
  if (BCRctx->req) {
    AREQ_Free(BCRctx->req);
  }
  RedisModule_BlockedClientMeasureTimeEnd(BCRctx->blockedClient);
  void *privdata = RedisModule_BlockClientGetPrivateData(BCRctx->blockedClient);
  RedisModule_UnblockClient(BCRctx->blockedClient, privdata);
  WeakRef_Release(BCRctx->spec_ref);
  rm_free(BCRctx);
}

void AREQ_Execute_Callback(blockedClientReqCtx *BCRctx) {
  AREQ *req = blockedClientReqCtx_getRequest(BCRctx);
  RedisModuleCtx *outctx = RedisModule_GetThreadSafeContext(BCRctx->blockedClient);
  QueryError status = {0};

  StrongRef execution_ref = IndexSpecRef_Promote(BCRctx->spec_ref);
  if (!StrongRef_Get(execution_ref)) {
    // The index was dropped while the query was in the job queue.
    // Notify the client that the query was aborted
    QueryError_SetCode(&status, QUERY_EDROPPEDBACKGROUND);
    QueryError_ReplyAndClear(outctx, &status);
    RedisModule_FreeThreadSafeContext(outctx);
    blockedClientReqCtx_destroy(BCRctx);
    return;
  }

  // Cursors are created with a thread-safe context, so we don't want to replace it
  RedisSearchCtx *sctx = AREQ_SearchCtx(req);
  if (!(AREQ_RequestFlags(req) & QEXEC_F_IS_CURSOR)) {
    sctx->redisCtx = outctx;
  }

  // lock spec
  RedisSearchCtx_LockSpecRead(sctx);
  if (prepareExecutionPlan(req, &status) != REDISMODULE_OK) {
    goto error;
  }

  if (AREQ_RequestFlags(req) & QEXEC_F_IS_CURSOR) {
    RedisModule_Reply _reply = RedisModule_NewReply(outctx), *reply = &_reply;
    int rc = AREQ_StartCursor(req, reply, execution_ref, &status, false);
    RedisModule_EndReply(reply);
    if (rc != REDISMODULE_OK) {
      goto error;
    }
  } else {
    AREQ_Execute(req, outctx);
  }

  // If the execution was successful, we either:
  // 1. Freed the request (if it was a regular query)
  // 2. Kept it as the cursor's state (if it was a cursor query)
  // Either way, we don't want to free `req` here. we set it to NULL so that it won't be freed with the context.
  blockedClientReqCtx_setRequest(BCRctx, NULL);
  goto cleanup;

error:
  QueryError_ReplyAndClear(outctx, &status);

cleanup:
  // No need to unlock spec as it was unlocked by `AREQ_Execute` or will be unlocked by `blockedClientReqCtx_destroy`
  RedisModule_FreeThreadSafeContext(outctx);
  IndexSpecRef_Release(execution_ref);
  blockedClientReqCtx_destroy(BCRctx);
}

// Assumes the spec is guarded (by its own lock for read or by the global lock)
int prepareExecutionPlan(AREQ *req, QueryError *status) {
  int rc = REDISMODULE_ERR;
  RedisSearchCtx *sctx = AREQ_SearchCtx(req);
  RSSearchOptions *opts = &req->searchopts;
  QueryAST *ast = &req->ast;

  // Set timeout for the query execution
  // TODO: this should be done in `AREQ_execute`, but some of the iterators needs the timeout's
  // value and some of the execution begins in `QAST_Iterate`.
  // Setting the timeout context should be done in the same thread that executes the query.
  SearchCtx_UpdateTime(sctx, req->reqConfig.queryTimeoutMS);

  req->rootiter = QAST_Iterate(ast, opts, sctx, AREQ_RequestFlags(req), status);

  // check possible optimization after creation of QueryIterator tree
  if (IsOptimized(req)) {
    QOptimizer_Iterators(req, req->optimizer);
  }

  if (req->reqConfig.timeoutPolicy == TimeoutPolicy_Fail) {
    TimedOut_WithStatus(&sctx->time.timeout, status);
  }

  if (QueryError_HasError(status)) {
    return REDISMODULE_ERR;
  }

  if (IsProfile(req)) {
    // Add a Profile iterators before every iterator in the tree
    Profile_AddIters(&req->rootiter);
  }

  rs_wall_clock parseClock;
  bool is_profile = IsProfile(req);
  if (is_profile) {
    rs_wall_clock_init(&parseClock);
    // Calculate the time elapsed for profileParseTime by using the initialized parseClock
    req->profileParseTime = rs_wall_clock_diff_ns(&req->initClock, &parseClock);
  }

  rc = AREQ_BuildPipeline(req, status);

  if (is_profile) {
    req->profilePipelineBuildTime = rs_wall_clock_elapsed_ns(&parseClock);
  }

  if (IsDebug(req)) {
    rc = parseAndCompileDebug((AREQ_Debug *)req, status);
    if (rc != REDISMODULE_OK) {
      return rc;
    }
  }

  return rc;
}

static int buildRequest(RedisModuleCtx *ctx, RedisModuleString **argv, int argc, int type,
                        QueryError *status, AREQ **r) {
  int rc = REDISMODULE_ERR;
  const char *indexname = RedisModule_StringPtrLen(argv[1], NULL);
  RedisSearchCtx *sctx = NULL;
  RedisModuleCtx *thctx = NULL;

  if (type == COMMAND_SEARCH) {
    AREQ_AddRequestFlags(*r, QEXEC_F_IS_SEARCH);
  }
  else if (type == COMMAND_AGGREGATE) {
    AREQ_AddRequestFlags(*r, QEXEC_F_IS_AGGREGATE);
  }

  AREQ_AddRequestFlags(*r, QEXEC_FORMAT_DEFAULT);

  if (AREQ_Compile(*r, argv + 2, argc - 2, status) != REDISMODULE_OK) {
    RS_LOG_ASSERT(QueryError_HasError(status), "Query has error");
    goto done;
  }

  (*r)->protocol = is_resp3(ctx) ? 3 : 2;

  // Prepare the query.. this is where the context is applied.
  if (AREQ_RequestFlags(*r) & QEXEC_F_IS_CURSOR) {
    RedisModuleCtx *newctx = RedisModule_GetDetachedThreadSafeContext(ctx);
    RedisModule_SelectDb(newctx, RedisModule_GetSelectedDb(ctx));
    ctx = thctx = newctx;  // In case of error!
  }

  sctx = NewSearchCtxC(ctx, indexname, true);
  if (!sctx) {
    QueryError_SetWithUserDataFmt(status, QUERY_ENOINDEX, "No such index", " %s", indexname);
    goto done;
  }

  CurrentThread_SetIndexSpec(sctx->spec->own_ref);

  rc = AREQ_ApplyContext(*r, sctx, status);
  thctx = NULL;
  // ctx is always assigned after ApplyContext
  if (rc != REDISMODULE_OK) {
    CurrentThread_ClearIndexSpec();
    RS_LOG_ASSERT(QueryError_HasError(status), "Query has error");
  }

done:
  if (rc != REDISMODULE_OK && *r) {
    AREQ_Free(*r);
    *r = NULL;
    if (thctx) {
      RedisModule_FreeThreadSafeContext(thctx);
    }
  }
  return rc;
}

static void parseProfile(AREQ *r, int execOptions) {
  if (execOptions & EXEC_WITH_PROFILE) {
    AREQ_QueryProcessingCtx(r)->isProfile = true;
    AREQ_AddRequestFlags(r, QEXEC_F_PROFILE);
    if (execOptions & EXEC_WITH_PROFILE_LIMITED) {
      AREQ_AddRequestFlags(r, QEXEC_F_PROFILE_LIMITED);
    }
  } else {
    AREQ_QueryProcessingCtx(r)->isProfile = false;
  }
}

int prepareRequest(AREQ **r_ptr, RedisModuleCtx *ctx, RedisModuleString **argv, int argc, CommandType type, int execOptions, QueryError *status) {
  AREQ *r = *r_ptr;
  // If we got here, we know `argv[0]` is a valid registered command name.
  // If it starts with an underscore, it is an internal command.
  if (RedisModule_StringPtrLen(argv[0], NULL)[0] == '_') {
    AREQ_AddRequestFlags(r, QEXEC_F_INTERNAL);
  }

  parseProfile(r, execOptions);

  if (!IsInternal(r) || IsProfile(r)) {
    // We currently don't need to measure the time for internal and non-profile commands
    rs_wall_clock_init(&r->initClock);
  }

  if (r->qiter.isProfile) {
    rs_wall_clock_init(&r->qiter.initTime);
  }

  // This function also builds the RedisSearchCtx
  // It will search for the spec according to the name given in the argv array,
  // and ensure the spec is valid.
  if (buildRequest(ctx, argv, argc, type, status, r_ptr) != REDISMODULE_OK) {
    return REDISMODULE_ERR;
  }

  SET_DIALECT(AREQ_SearchCtx(r)->spec->used_dialects, r->reqConfig.dialectVersion);
  SET_DIALECT(RSGlobalStats.totalStats.used_dialects, r->reqConfig.dialectVersion);

  return REDISMODULE_OK;
}

static int buildPipelineAndExecute(AREQ *r, RedisModuleCtx *ctx, QueryError *status) {
  RedisSearchCtx *sctx = AREQ_SearchCtx(r);
  if (RunInThread()) {
    StrongRef spec_ref = IndexSpec_GetStrongRefUnsafe(sctx->spec);
    RedisModuleBlockedClient* blockedClient = BlockQueryClient(ctx, spec_ref, r, 0);
    blockedClientReqCtx *BCRctx = blockedClientReqCtx_New(r, blockedClient, spec_ref);
    // Mark the request as thread safe, so that the pipeline will be built in a thread safe manner
    AREQ_AddRequestFlags(r, QEXEC_F_RUN_IN_BACKGROUND);
    if (r->qiter.isProfile){
      r->qiter.GILTime += rs_wall_clock_elapsed_ns(&r->qiter.initTime);
    }
    const int rc = workersThreadPool_AddWork((redisearch_thpool_proc)AREQ_Execute_Callback, BCRctx);
    RS_ASSERT(rc == 0);
  } else {
    // Take a read lock on the spec (to avoid conflicts with the GC).
    // This is released in AREQ_Free or while executing the query.
    RedisSearchCtx_LockSpecRead(sctx);

    if (prepareExecutionPlan(r, status) != REDISMODULE_OK) {
      CurrentThread_ClearIndexSpec();
      return REDISMODULE_ERR;
    }
    if (AREQ_RequestFlags(r) & QEXEC_F_IS_CURSOR) {
      // Since we are still in the main thread, and we already validated the
      // spec'c existence, it is safe to directly get the strong reference from the spec
      // found in buildRequest
      StrongRef spec_ref = IndexSpec_GetStrongRefUnsafe(sctx->spec);
      RedisModule_Reply _reply = RedisModule_NewReply(ctx), *reply = &_reply;
      int rc = AREQ_StartCursor(r, reply, spec_ref, status, false);
      RedisModule_EndReply(reply);
      if (rc != REDISMODULE_OK) {
        CurrentThread_ClearIndexSpec();
        return REDISMODULE_ERR;
      }
    } else {
      AREQ_Execute(r, ctx);
    }
  }

  CurrentThread_ClearIndexSpec();
  return REDISMODULE_OK;
}

/**
 * @param execOptions is a bitmask of EXEC_* flags defined in ExecOptions enum.
 */
static int execCommandCommon(RedisModuleCtx *ctx, RedisModuleString **argv, int argc,
                             CommandType type, int execOptions) {
  // Index name is argv[1]
  if (argc < 2) {
    return RedisModule_WrongArity(ctx);
  }

  AREQ *r = AREQ_New();
  QueryError status = {0};

  if (prepareRequest(&r, ctx, argv, argc, type, execOptions, &status) != REDISMODULE_OK) {
    goto error;
  }

  if (buildPipelineAndExecute(r, ctx, &status) != REDISMODULE_OK) {
    goto error;
  }

  return REDISMODULE_OK;

error:
  if (r) {
    AREQ_Free(r);
  }
  return QueryError_ReplyAndClear(ctx, &status);
}

int RSAggregateCommand(RedisModuleCtx *ctx, RedisModuleString **argv, int argc) {
  return execCommandCommon(ctx, argv, argc, COMMAND_AGGREGATE, EXEC_NO_FLAGS);
}

int RSSearchCommand(RedisModuleCtx *ctx, RedisModuleString **argv, int argc) {
  return execCommandCommon(ctx, argv, argc, COMMAND_SEARCH, EXEC_NO_FLAGS);
}

#define PROFILE_1ST_PARAM 2

RedisModuleString **_profileArgsDup(RedisModuleString **argv, int argc, int params) {
  RedisModuleString **newArgv = rm_malloc(sizeof(*newArgv) * (argc- params));
  // copy cmd & index
  memcpy(newArgv, argv, PROFILE_1ST_PARAM * sizeof(*newArgv));
  // copy non-profile commands
  memcpy(newArgv + PROFILE_1ST_PARAM, argv + PROFILE_1ST_PARAM + params,
          (argc - PROFILE_1ST_PARAM - params) * sizeof(*newArgv));
  return newArgv;
}

int RSProfileCommand(RedisModuleCtx *ctx, RedisModuleString **argv, int argc) {
  if (argc < 5) {
    return RedisModule_WrongArity(ctx);
  }

  CommandType cmdType;
  int curArg = PROFILE_1ST_PARAM;
  int withProfile = EXEC_WITH_PROFILE;

  // Check the command type
  const char *cmd = RedisModule_StringPtrLen(argv[curArg++], NULL);
  if (strcasecmp(cmd, "SEARCH") == 0) {
    cmdType = COMMAND_SEARCH;
  } else if (strcasecmp(cmd, "AGGREGATE") == 0) {
    cmdType = COMMAND_AGGREGATE;
  } else {
    RedisModule_ReplyWithError(ctx, "No `SEARCH` or `AGGREGATE` provided");
    return REDISMODULE_OK;
  }

  cmd = RedisModule_StringPtrLen(argv[curArg++], NULL);
  if (strcasecmp(cmd, "LIMITED") == 0) {
    withProfile |= EXEC_WITH_PROFILE_LIMITED;
    cmd = RedisModule_StringPtrLen(argv[curArg++], NULL);
  }

  if (strcasecmp(cmd, "QUERY") != 0) {
    RedisModule_ReplyWithError(ctx, "The QUERY keyword is expected");
    return REDISMODULE_OK;
  }

  int newArgc = argc - curArg + PROFILE_1ST_PARAM;
  RedisModuleString **newArgv = _profileArgsDup(argv, argc, curArg - PROFILE_1ST_PARAM);
  execCommandCommon(ctx, newArgv, newArgc, cmdType, withProfile);
  rm_free(newArgv);
  return REDISMODULE_OK;
}

char *RS_GetExplainOutput(RedisModuleCtx *ctx, RedisModuleString **argv, int argc,
                          QueryError *status) {
  AREQ *r = AREQ_New();
  if (buildRequest(ctx, argv, argc, COMMAND_EXPLAIN, status, &r) != REDISMODULE_OK) {
    return NULL;
  }
  if (prepareExecutionPlan(r, status) != REDISMODULE_OK) {
    AREQ_Free(r);
    CurrentThread_ClearIndexSpec();
    return NULL;
  }
  char *ret = QAST_DumpExplain(&r->ast, AREQ_SearchCtx(r)->spec);
  AREQ_Free(r);
  CurrentThread_ClearIndexSpec();
  return ret;
}

// Assumes that the cursor has a strong ref to the relevant spec and that it is already locked.
int AREQ_StartCursor(AREQ *r, RedisModule_Reply *reply, StrongRef spec_ref, QueryError *err, bool coord) {
  Cursor *cursor = Cursors_Reserve(getCursorList(coord), spec_ref, r->cursorConfig.maxIdle, err);
  if (cursor == NULL) {
    return REDISMODULE_ERR;
  }
  cursor->execState = r;
  r->cursor_id = cursor->id;
  runCursor(reply, cursor, 0);
  return REDISMODULE_OK;
}

// Assumes that the cursor has a strong ref to the relevant spec and that it is already locked.
static void runCursor(RedisModule_Reply *reply, Cursor *cursor, size_t num) {
  AREQ *req = cursor->execState;

  // update timeout for current cursor read
  SearchCtx_UpdateTime(AREQ_SearchCtx(req), req->reqConfig.queryTimeoutMS);

  if (!num) {
    num = req->cursorConfig.chunkSize;
    if (!num) {
      num = RSGlobalConfig.cursorReadSize;
    }
  }
  req->cursorConfig.chunkSize = num;

  sendChunk(req, reply, num);
  RedisSearchCtx_UnlockSpec(AREQ_SearchCtx(req)); // Verify that we release the spec lock

  if (req->stateflags & QEXEC_S_ITERDONE) {
    Cursor_Free(cursor);
  } else {
    // Update the idle timeout
    Cursor_Pause(cursor);
  }
}

static QueryProcessingCtx *prepareForCursorRead(Cursor *cursor, bool *hasLoader, bool *initClock, QEFlags *reqFlags, QueryError *status) {
  AREQ *req = cursor->execState;
  QueryProcessingCtx *qctx = NULL;
  if (req) {
    qctx = AREQ_QueryProcessingCtx(cursor->execState);
    AREQ_RemoveRequestFlags(req, QEXEC_F_IS_AGGREGATE); // Second read was not triggered by FT.AGGREGATE
    *reqFlags = AREQ_RequestFlags(req);
    *hasLoader = HasLoader(req);
    *initClock = IsProfile(req) || !IsInternal(req);
  } else {
    HybridRequest *hreq = StrongRef_Get(cursor->hybrid_ref);
    *reqFlags = hreq->reqflags;
    qctx = &hreq->tailPipeline->qctx;
    // If we don't have an AREQ then this is a coordinator cursor going directly to the client
    // We can't have a loader in the coordinator
    *hasLoader = false;
  }
  qctx->err = status;
  return qctx;
}

static void cursorRead(RedisModule_Reply *reply, Cursor *cursor, size_t count, bool bg) {

  QueryError status = {0};
  
  QEFlags reqFlags = 0;
  bool hasLoader = false;
  bool initClock = false;
  AREQ *req = cursor->execState;
  QueryProcessingCtx *qctx = prepareForCursorRead(cursor, &hasLoader, &initClock, &reqFlags, &status);
  StrongRef execution_ref;
  bool has_spec = cursor_HasSpecWeakRef(cursor);
  // If the cursor is associated with a spec, e.g a coordinator ctx.
  if (has_spec) {
    execution_ref = IndexSpecRef_Promote(cursor->spec_ref);
    if (!StrongRef_Get(execution_ref)) {
      // The index was dropped while the cursor was idle.
      // Notify the client that the query was aborted.
      RedisModule_Reply_Error(reply, "The index was dropped while the cursor was idle");
      return;
    }

    if (hasLoader) { // Quick check if the cursor has loaders.
      bool isSetForBackground = reqFlags & QEXEC_F_RUN_IN_BACKGROUND;
      if (bg && !isSetForBackground) {
        // Reset loaders to run in background
        SetLoadersForBG(AREQ_QueryProcessingCtx(req));
        // Mark the request as set to run in background
        AREQ_AddRequestFlags(req, QEXEC_F_RUN_IN_BACKGROUND);
      } else if (!bg && isSetForBackground) {
        // Reset loaders to run in main thread
        SetLoadersForMainThread(AREQ_QueryProcessingCtx(req));
        // Mark the request as set to run in main thread
        AREQ_RemoveRequestFlags(req, QEXEC_F_RUN_IN_BACKGROUND);
      }
    }
  }

<<<<<<< HEAD
  if (IsProfile(req) || !IsInternal(req)) {
    rs_wall_clock_init(&req->initClock); // Reset the clock for the current cursor read
=======
  if (initClock) {
    req->initClock = clock(); // Reset the clock for the current cursor read
>>>>>>> 780b5970
  }

  if (req) {
    runCursor(reply, cursor, count);
  } else {
    // TODO: run hybrid cursor - this needs to be implemented for the coordinator
  }
  if (has_spec) {
    IndexSpecRef_Release(execution_ref);
  }
}

typedef struct {
  RedisModuleBlockedClient *bc;
  Cursor *cursor;
  size_t count;
} CursorReadCtx;

static void cursorRead_ctx(CursorReadCtx *cr_ctx) {
  RedisModuleCtx *ctx = RedisModule_GetThreadSafeContext(cr_ctx->bc);
  RedisModule_Reply _reply = RedisModule_NewReply(ctx), *reply = &_reply;
  cursorRead(reply, cr_ctx->cursor, cr_ctx->count, true);
  RedisModule_EndReply(reply);
  RedisModule_FreeThreadSafeContext(ctx);
  RedisModule_BlockedClientMeasureTimeEnd(cr_ctx->bc);
  void *privdata = RedisModule_BlockClientGetPrivateData(cr_ctx->bc);
  RedisModule_UnblockClient(cr_ctx->bc, privdata);
  rm_free(cr_ctx);
}

/**
 * FT.CURSOR READ {index} {CID} {COUNT} [MAXIDLE]
 * FT.CURSOR DEL {index} {CID}
 * FT.CURSOR GC {index}
 */
int RSCursorCommand(RedisModuleCtx *ctx, RedisModuleString **argv, int argc) {
  if (argc < 4) {
    return RedisModule_WrongArity(ctx);
  }

  const char *cmd = RedisModule_StringPtrLen(argv[1], NULL);
  long long cid = 0;
  // argv[0] - FT.CURSOR
  // argv[1] - subcommand
  // argv[2] - index
  // argv[3] - cursor ID

  if (RedisModule_StringToLongLong(argv[3], &cid) != REDISMODULE_OK) {
    RedisModule_ReplyWithError(ctx, "Bad cursor ID");
    return REDISMODULE_OK;
  }

  RedisModule_Reply _reply = RedisModule_NewReply(ctx), *reply = &_reply;

  if (strcasecmp(cmd, "READ") == 0) {
    long long count = 0;
    if (argc > 5) {
      // e.g. 'COUNT <timeout>'
      // Verify that the 4'th argument is `COUNT`.
      const char *count_str = RedisModule_StringPtrLen(argv[4], NULL);
      if (strcasecmp(count_str, "count") != 0) {
        RedisModule_ReplyWithErrorFormat(ctx, "Unknown argument `%s`", count_str);
        RedisModule_EndReply(reply);
        return REDISMODULE_OK;
      }

      if (RedisModule_StringToLongLong(argv[5], &count) != REDISMODULE_OK) {
        RedisModule_ReplyWithErrorFormat(ctx, "Bad value for COUNT: `%s`", RedisModule_StringPtrLen(argv[5], NULL));
        RedisModule_EndReply(reply);
        return REDISMODULE_OK;
      }
    }

    Cursor *cursor = Cursors_TakeForExecution(GetGlobalCursor(cid), cid);
    if (cursor == NULL) {
      RedisModule_ReplyWithErrorFormat(ctx, "Cursor not found, id: %d", cid);
      RedisModule_EndReply(reply);
      return REDISMODULE_OK;
    }

    // We have to check that we are not blocked yet from elsewhere (e.g. coordinator)
    if (RunInThread() && !RedisModule_GetBlockedClientHandle(ctx)) {
      CursorReadCtx *cr_ctx = rm_new(CursorReadCtx);
      cr_ctx->bc = BlockCursorClient(ctx, cursor, count, 0);
      cr_ctx->cursor = cursor;
      cr_ctx->count = count;
      workersThreadPool_AddWork((redisearch_thpool_proc)cursorRead_ctx, cr_ctx);
    } else {
      cursorRead(reply, cursor, count, false);
    }
  } else if (strcasecmp(cmd, "DEL") == 0) {
    int rc = Cursors_Purge(GetGlobalCursor(cid), cid);
    if (rc != REDISMODULE_OK) {
      RedisModule_Reply_Error(reply, "Cursor does not exist");
    } else {
      RedisModule_Reply_SimpleString(reply, "OK");
    }
  } else if (strcasecmp(cmd, "GC") == 0) {
    int rc = Cursors_CollectIdle(&g_CursorsList);
    rc += Cursors_CollectIdle(&g_CursorsListCoord);
    RedisModule_Reply_LongLong(reply, rc);
  } else {
    RedisModule_Reply_Error(reply, "Unknown subcommand");
  }
  RedisModule_EndReply(reply);
  return REDISMODULE_OK;
}

/* ======================= DEBUG ONLY ======================= */

// FT.DEBUG FT.AGGREGATE idx * <DEBUG_TYPE> <DEBUG_TYPE_ARGS> <DEBUG_TYPE> <DEBUG_TYPE_ARGS> ... DEBUG_PARAMS_COUNT 2
// Example:
// FT.AGGREGATE idx * TIMEOUT_AFTER_N 3 DEBUG_PARAMS_COUNT 2
static int DEBUG_execCommandCommon(RedisModuleCtx *ctx, RedisModuleString **argv, int argc,
                             CommandType type, int execOptions) {
  // Index name is argv[1]
  if (argc < 2) {
    return RedisModule_WrongArity(ctx);
  }

  AREQ *r = NULL;
  // debug_req and &debug_req->r are allocated in the same memory block, so it will be freed
  // when AREQ_Free is called
  QueryError status = {0};
  AREQ_Debug *debug_req = AREQ_Debug_New(argv, argc, &status);
  if (!debug_req) {
    goto error;
  }
  r = &debug_req->r;
  AREQ_Debug_params debug_params = debug_req->debug_params;

  int debug_argv_count = debug_params.debug_params_count + 2;  // account for `DEBUG_PARAMS_COUNT` `<count>` strings
  // Parse the query, not including debug params

  if (prepareRequest(&r, ctx, argv, argc - debug_argv_count, type, execOptions, &status) != REDISMODULE_OK) {
    goto error;
  }

  if (buildPipelineAndExecute(r, ctx, &status) != REDISMODULE_OK) {
    goto error;
  }

  return REDISMODULE_OK;

error:
  if (r) {
    AREQ_Free(r);
  }
  return QueryError_ReplyAndClear(ctx, &status);
}

/**DEBUG COMMANDS - not for production! */
int DEBUG_RSAggregateCommand(RedisModuleCtx *ctx, RedisModuleString **argv, int argc) {
  return DEBUG_execCommandCommon(ctx, argv, argc, COMMAND_AGGREGATE, EXEC_DEBUG);
}

int DEBUG_RSSearchCommand(RedisModuleCtx *ctx, RedisModuleString **argv, int argc) {
  return DEBUG_execCommandCommon(ctx, argv, argc, COMMAND_SEARCH, EXEC_DEBUG);
}<|MERGE_RESOLUTION|>--- conflicted
+++ resolved
@@ -1117,7 +1117,7 @@
 static void cursorRead(RedisModule_Reply *reply, Cursor *cursor, size_t count, bool bg) {
 
   QueryError status = {0};
-  
+
   QEFlags reqFlags = 0;
   bool hasLoader = false;
   bool initClock = false;
@@ -1151,13 +1151,8 @@
     }
   }
 
-<<<<<<< HEAD
-  if (IsProfile(req) || !IsInternal(req)) {
+  if (initClock) {
     rs_wall_clock_init(&req->initClock); // Reset the clock for the current cursor read
-=======
-  if (initClock) {
-    req->initClock = clock(); // Reset the clock for the current cursor read
->>>>>>> 780b5970
   }
 
   if (req) {
