/*
 * Copyright (c) 2006-Present, Redis Ltd.
 * All rights reserved.
 *
 * Licensed under your choice of the Redis Source Available License 2.0
 * (RSALv2); or (b) the Server Side Public License v1 (SSPLv1); or (c) the
 * GNU Affero General Public License v3 (AGPLv3).
*/
#include "redismodule.h"
#include "redisearch.h"
#include "search_ctx.h"
#include "aggregate.h"
#include "aggregate_exec_common.h"
#include "cursor.h"
#include "rmutil/util.h"
#include "util/timeout.h"
#include "util/workers.h"
#include "score_explain.h"
#include "profile.h"
#include "query_optimizer.h"
#include "resp3.h"
#include "query_error.h"
#include "info/global_stats.h"
#include "aggregate_debug.h"
#include "info/info_redis/block_client.h"
#include "info/info_redis/threads/current_thread.h"
#include "pipeline/pipeline.h"
#include "util/units.h"
#include "hybrid/hybrid_request.h"
#include "module.h"
#include "result_processor.h"
#include "reply_empty.h"


typedef enum {
  EXEC_NO_FLAGS = 0x00,
  EXEC_WITH_PROFILE = 0x01,
  EXEC_WITH_PROFILE_LIMITED = 0x02,
  EXEC_DEBUG = 0x04,
} ExecOptions;

// Multi threading data structure
typedef struct {
  AREQ *req;
  RedisModuleBlockedClient *blockedClient;
  WeakRef spec_ref;
} blockedClientReqCtx;

static void runCursor(RedisModule_Reply *reply, Cursor *cursor, size_t num);

/**
 * Get the sorting key of the result. This will be the sorting key of the last
 * RLookup registry. Returns NULL if there is no sorting key
 */
static const RSValue *getReplyKey(const RLookupKey *kk, const SearchResult *r) {
  const RSSortingVector* sv = RLookupRow_GetSortingVector(SearchResult_GetRowData(r));
  if ((kk->flags & RLOOKUP_F_SVSRC) && (sv && RSSortingVector_Length(sv) > kk->svidx)) {
    return RSSortingVector_Get(sv, kk->svidx);
  } else {
    return RLookup_GetItem(kk, SearchResult_GetRowData(r));
  }
}



static void reeval_key(RedisModule_Reply *reply, const RSValue *key) {
  RedisModuleCtx *outctx = reply->ctx;
  RedisModuleString *rskey = NULL;
  if (!key) {
    RedisModule_Reply_Null(reply);
  }
  else {
    if (RSValue_IsReference(key)) {
      key = RSValue_Dereference(key);
    } else if (RSValue_IsTrio(key)) {
      key = RSValue_Trio_GetLeft(key);
    }

    switch (RSValue_Type(key)) {
      case RSValueType_Number:
        // Serialize double - by prepending "#" to the number, so the coordinator/client can
        // tell it's a double and not just a numeric string value
        rskey = RedisModule_CreateStringPrintf(outctx, "#%.17g", RSValue_Number_Get(key));
        break;
      case RSValueType_String:
        // Serialize string - by prepending "$" to it
        rskey = RedisModule_CreateStringPrintf(outctx, "$%s", RSValue_String_Get(key, NULL));
        break;
      case RSValueType_RedisString:
      case RSValueType_OwnRstring:
        rskey = RedisModule_CreateStringPrintf(outctx, "$%s",
          RedisModule_StringPtrLen(RSValue_RedisString_Get(key), NULL));
        break;
      case RSValueType_Null:
      case RSValueType_Undef:
      case RSValueType_Array:
      case RSValueType_Map:
      case RSValueType_Reference:
      case RSValueType_Trio:
        break;
    }

    if (rskey) {
      RedisModule_Reply_String(reply, rskey);
      RedisModule_FreeString(outctx, rskey);
    } else {
      RedisModule_Reply_Null(reply);
    }
  }
}

static size_t serializeResult(AREQ *req, RedisModule_Reply *reply, const SearchResult *r,
                              const cachedVars *cv) {
  const uint32_t options = AREQ_RequestFlags(req);
  const RSDocumentMetadata *dmd = SearchResult_GetDocumentMetadata(r);
  size_t count0 = RedisModule_Reply_LocalCount(reply);
  bool has_map = RedisModule_IsRESP3(reply);

  if (has_map) {
    RedisModule_Reply_Map(reply);
  }

  if (options & QEXEC_F_IS_SEARCH) {
    size_t n;
    RS_LOG_ASSERT(dmd, "Document metadata NULL in result serialization.");
    if (!dmd) {
      // Empty results should not be serialized!
      // We already crashed in development env. In production, log and continue
      RedisModule_Log(AREQ_SearchCtx(req)->redisCtx, "warning", "Document metadata NULL in result serialization.");
      return 0;
    }
    const char *s = DMD_KeyPtrLen(dmd, &n);
    if (has_map) {
      RedisModule_ReplyKV_StringBuffer(reply, "id", s, n);
    } else {
      RedisModule_Reply_StringBuffer(reply, s, n);
    }
  }

  if (options & QEXEC_F_SEND_SCORES) {
    if (has_map) {
      RedisModule_Reply_SimpleString(reply, "score");
    }
    if (!(options & QEXEC_F_SEND_SCOREEXPLAIN)) {
      RedisModule_Reply_Double(reply, SearchResult_GetScore(r));
    } else {
      RedisModule_Reply_Array(reply);
      RedisModule_Reply_Double(reply, SearchResult_GetScore(r));
      SEReply(reply, SearchResult_GetScoreExplain(r));
      RedisModule_Reply_ArrayEnd(reply);
    }
  }

  if (options & QEXEC_F_SENDRAWIDS) {
    if (has_map) {
      RedisModule_ReplyKV_LongLong(reply, "id", SearchResult_GetDocId(r));
    } else {
      RedisModule_Reply_LongLong(reply, SearchResult_GetDocId(r));
    }
  }

  if (options & QEXEC_F_SEND_PAYLOADS) {
    if (has_map) {
      RedisModule_Reply_SimpleString(reply, "payload");
    }
    if (dmd && hasPayload(dmd->flags)) {
      RedisModule_Reply_StringBuffer(reply, dmd->payload->data, dmd->payload->len);
    } else {
      RedisModule_Reply_Null(reply);
    }
  }

  // Coordinator only - sortkey will be sent on the required fields.
  // Non Coordinator modes will require this condition.
  if ((options & QEXEC_F_SEND_SORTKEYS)) {
    if (has_map) {
      RedisModule_Reply_SimpleString(reply, "sortkey");
    }
    const RSValue *sortkey = NULL;
    if (cv->lastAstp && cv->lastAstp->sortkeysLK) {
      const RLookupKey *kk = cv->lastAstp->sortkeysLK[0];
      sortkey = getReplyKey(kk, r);
    }
    reeval_key(reply, sortkey);
  }

  // Coordinator only - handle required fields for coordinator request
  if (options & QEXEC_F_REQUIRED_FIELDS) {

    // Sortkey is the first key to reply on the required fields, if we already replied it, continue to the next one.
    size_t currentField = options & QEXEC_F_SEND_SORTKEYS ? 1 : 0;
    size_t requiredFieldsCount = array_len(req->requiredFields);
    bool need_map = has_map && currentField < requiredFieldsCount;
    if (need_map) {
      RedisModule_ReplyKV_Map(reply, "required_fields"); // >required_fields
    }
    for(; currentField < requiredFieldsCount; currentField++) {
      const RLookupKey *rlk = RLookup_GetKey_Read(cv->lastLookup, req->requiredFields[currentField], RLOOKUP_F_NOFLAGS);
      const RSValue *v = rlk ? getReplyKey(rlk, r) : NULL;
      if (RSValue_IsTrio(v)) {
        // For duo value, we use the left value here (not the right value)
        v = RSValue_Trio_GetLeft(v);
      }
      RSValue rsv;
      if (rlk && (rlk->flags & RLOOKUP_T_NUMERIC) && v && !RSValue_IsNumber(v) && !RSValue_IsNull(v)) {
        double d;
        RSValue_ToNumber(v, &d);
        RSValue_SetNumber(&rsv, d);
        v = &rsv;
      }
      if (need_map) {
        RedisModule_Reply_CString(reply, req->requiredFields[currentField]); // key name
      }
      reeval_key(reply, v);
    }
    if (need_map) {
      RedisModule_Reply_MapEnd(reply); // >required_fields
    }
  }

  if (!(options & QEXEC_F_SEND_NOFIELDS)) {
    const RLookup *lk = cv->lastLookup;
    if (has_map) {
      RedisModule_Reply_SimpleString(reply, "extra_attributes");
    }

    if (SearchResult_GetFlags(r) & Result_ExpiredDoc) {
      RedisModule_Reply_Null(reply);
    } else {
      // Get the number of fields in the reply.
      // Excludes hidden fields, fields not included in RETURN and, score and language fields.
      RedisSearchCtx *sctx = AREQ_SearchCtx(req);
      SchemaRule *rule = (sctx && sctx->spec) ? sctx->spec->rule : NULL;
      int excludeFlags = RLOOKUP_F_HIDDEN;
      int requiredFlags = (req->outFields.explicitReturn ? RLOOKUP_F_EXPLICITRETURN : 0);
      int skipFieldIndex[lk->rowlen]; // Array has `0` for fields which will be skipped
      memset(skipFieldIndex, 0, lk->rowlen * sizeof(*skipFieldIndex));
      size_t nfields = RLookup_GetLength(lk, SearchResult_GetRowData(r), skipFieldIndex, requiredFlags, excludeFlags, rule);

      RedisModule_Reply_Map(reply);
        int i = 0;
        for (const RLookupKey *kk = lk->head; kk; kk = kk->next) {
          if (!kk->name || !skipFieldIndex[i++]) {
            continue;
          }
          const RSValue *v = RLookup_GetItem(kk, SearchResult_GetRowData(r));
          RS_LOG_ASSERT(v, "v was found in RLookup_GetLength iteration")

          RedisModule_Reply_StringBuffer(reply, kk->name, kk->name_len);

          QEFlags reqFlags = AREQ_RequestFlags(req);
          SendReplyFlags flags = (reqFlags & QEXEC_F_TYPED) ? SENDREPLY_FLAG_TYPED : 0;
          flags |= (reqFlags & QEXEC_FORMAT_EXPAND) ? SENDREPLY_FLAG_EXPAND : 0;

          unsigned int apiVersion = sctx->apiVersion;
          if (RSValue_IsTrio(v)) {
            // Which value to use for duo value
            if (!(flags & SENDREPLY_FLAG_EXPAND)) {
              // STRING
              if (apiVersion >= APIVERSION_RETURN_MULTI_CMP_FIRST) {
                // Multi
                v = RSValue_Trio_GetMiddle(v);
              } else {
                // Single
                v = RSValue_Trio_GetLeft(v);
              }
            } else {
              // EXPAND
              v = RSValue_Trio_GetRight(v);
            }
          }
          RedisModule_Reply_RSValue(reply, v, flags);
        }
      RedisModule_Reply_MapEnd(reply);
    }
  }

  if (has_map) {
    // placeholder for fields_values. (possible optimization)
    RedisModule_Reply_SimpleString(reply, "values");
    RedisModule_Reply_EmptyArray(reply);

    RedisModule_Reply_MapEnd(reply);
  }

  return RedisModule_Reply_LocalCount(reply) - count0;
}

static size_t getResultsFactor(AREQ *req) {
  size_t count = 0;
  QEFlags reqFlags = AREQ_RequestFlags(req);

  if (reqFlags & QEXEC_F_IS_SEARCH) {
    count++;
  }

  if (reqFlags & QEXEC_F_SEND_SCORES) {
    count++;
  }

  if (reqFlags & QEXEC_F_SENDRAWIDS) {
    count++;
  }

  if (reqFlags & QEXEC_F_SEND_PAYLOADS) {
    count++;
  }

  if (reqFlags & QEXEC_F_SEND_SORTKEYS) {
    count++;
  }

  if (reqFlags & QEXEC_F_REQUIRED_FIELDS) {
    count += array_len(req->requiredFields);
    if (reqFlags & QEXEC_F_SEND_SORTKEYS) {
      count--;
    }
  }

  if (!(reqFlags & QEXEC_F_SEND_NOFIELDS)) {
    count++;
  }
  return count;
}

static void startPipeline(AREQ *req, ResultProcessor *rp, SearchResult ***results, SearchResult *r, int *rc) {
  CommonPipelineCtx ctx = {
    .timeoutPolicy = req->reqConfig.timeoutPolicy,
    .timeout = &req->sctx->time.timeout,
    .oomPolicy = req->reqConfig.oomPolicy,
  };
  startPipelineCommon(&ctx, rp, results, r, rc);

}

static int populateReplyWithResults(RedisModule_Reply *reply,
  SearchResult **results, AREQ *req, cachedVars *cv) {
    // populate the reply with an array containing the serialized results
    int len = array_len(results);
    array_foreach(results, res, {
      serializeResult(req, reply, res, cv);
      SearchResult_Destroy(res);
      rm_free(res);
    });
    array_free(results);
    return len;
}

long calc_results_len(AREQ *req, size_t limit) {
  long resultsLen;
  PLN_ArrangeStep *arng = AGPLN_GetArrangeStep(AREQ_AGGPlan(req));
  size_t reqLimit = arng && arng->isLimited ? arng->limit : DEFAULT_LIMIT;
  size_t reqOffset = arng && arng->isLimited ? arng->offset : 0;
  size_t resultFactor = getResultsFactor(req);

  QueryProcessingCtx *qctx = AREQ_QueryProcessingCtx(req);
  size_t expected_res = ((reqLimit + reqOffset) <= req->maxSearchResults) ? qctx->totalResults : MIN(req->maxSearchResults, qctx->totalResults);
  size_t reqResults = expected_res > reqOffset ? expected_res - reqOffset : 0;

  return 1 + MIN(limit, MIN(reqLimit, reqResults)) * resultFactor;
}

static void finishSendChunk(AREQ *req, SearchResult **results, SearchResult *r, bool cursor_done) {
  if (results) {
    destroyResults(results);
  } else {
    SearchResult_Destroy(r);
  }

  if (cursor_done) {
    req->stateflags |= QEXEC_S_ITERDONE;
  }

  QueryProcessingCtx *qctx = AREQ_QueryProcessingCtx(req);
  if (QueryError_IsOk(qctx->err) || hasTimeoutError(qctx->err)) {
    rs_wall_clock_ns_t duration = rs_wall_clock_elapsed_ns(&req->initClock);
    TotalGlobalStats_CountQuery(AREQ_RequestFlags(req), duration);
  }

  // Reset the total results length:
  qctx->totalResults = 0;
  QueryError_ClearError(qctx->err);
}

/**
 * Sends a chunk of <n> rows in the resp2 format
*/
static void sendChunk_Resp2(AREQ *req, RedisModule_Reply *reply, size_t limit,
  cachedVars cv) {
    SearchResult r = {0};
    int rc = RS_RESULT_EOF;
    QueryProcessingCtx *qctx = AREQ_QueryProcessingCtx(req);
    ResultProcessor *rp = qctx->endProc;
    SearchResult **results = NULL;
    long nelem = 0, resultsLen = REDISMODULE_POSTPONED_ARRAY_LEN;
    bool cursor_done = false;

    startPipeline(req, rp, &results, &r, &rc);

    // If an error occurred, or a timeout in strict mode - return a simple error
    if (ShouldReplyWithError(QueryError_GetCode(rp->parent->err), req->reqConfig.timeoutPolicy, IsProfile(req))) {
      // Track errors in global statistics
      QueryErrorsGlobalStats_UpdateError(QueryError_GetCode(qctx->err), 1, !IsInternal(req));
      RedisModule_Reply_Error(reply, QueryError_GetUserError(qctx->err));
      cursor_done = true;
      goto done_2_err;
    } else if (ShouldReplyWithTimeoutError(rc, req->reqConfig.timeoutPolicy, IsProfile(req))) {
      // Track timeout error in global statistics
      QueryErrorsGlobalStats_UpdateError(QUERY_ERROR_CODE_TIMED_OUT, 1, !IsInternal(req));
      ReplyWithTimeoutError(reply);
      cursor_done = true;
      goto done_2_err;
    }

    // Set `resultsLen` to be the expected number of results in the response.
    if (rc == RS_RESULT_ERROR) {
      resultsLen = 2;
    } else if (AREQ_RequestFlags(req) & QEXEC_F_IS_SEARCH && rc != RS_RESULT_TIMEDOUT &&
               req->optimizer->type != Q_OPT_NO_SORTER) {
      resultsLen = calc_results_len(req, limit);
    }

    if (IsOptimized(req)) {
      QOptimizer_UpdateTotalResults(req);
    }

    // Upon `FT.PROFILE` commands, embed the response inside another map
    if (IsProfile(req)) {
      Profile_PrepareMapForReply(reply);
    } else if (AREQ_RequestFlags(req) & QEXEC_F_IS_CURSOR) {
      RedisModule_Reply_Array(reply);
    }

    RedisModule_Reply_Array(reply);

    RedisModule_Reply_LongLong(reply, qctx->totalResults);
    nelem++;

    // Once we get here, we want to return the results we got from the pipeline (with no error)
    if (AREQ_RequestFlags(req) & QEXEC_F_NOROWS || (rc != RS_RESULT_OK && rc != RS_RESULT_EOF)) {
      goto done_2;
    }

    // If the policy is `ON_TIMEOUT FAIL`, we already aggregated the results
    if (results != NULL) {
      nelem += populateReplyWithResults(reply, results, req, &cv);
      results = NULL;
      goto done_2;
    }

    if (rp->parent->resultLimit && rc == RS_RESULT_OK) {
      nelem += serializeResult(req, reply, &r, &cv);
      SearchResult_Clear(&r);
    } else {
      goto done_2;
    }

    while (--rp->parent->resultLimit && (rc = rp->Next(rp, &r)) == RS_RESULT_OK) {
      nelem += serializeResult(req, reply, &r, &cv);
      SearchResult_Clear(&r);
    }

done_2:
    RedisModule_Reply_ArrayEnd(reply);    // </results>

    cursor_done = (rc != RS_RESULT_OK
                   && !(rc == RS_RESULT_TIMEDOUT
                        && req->reqConfig.timeoutPolicy == TimeoutPolicy_Return));

    bool has_timedout = (rc == RS_RESULT_TIMEDOUT) || hasTimeoutError(qctx->err);
<<<<<<< HEAD

    if (has_timedout) {
      // Track warnings in global statistics
      // Assuming that if we reached here, timeout is not an error.
      QueryWarningsGlobalStats_UpdateWarning(QUERY_WARNING_CODE_TIMED_OUT, 1, !IsInternal(req));
    }

=======
    req->has_timedout = has_timedout;
>>>>>>> 4f7f51b7
    // Prepare profile printer context
    RedisSearchCtx *sctx = AREQ_SearchCtx(req);
    ProfilePrinterCtx profileCtx = {
      .req = req,
      .timedout = has_timedout,
      .reachedMaxPrefixExpansions = QueryError_HasReachedMaxPrefixExpansionsWarning(qctx->err),
      .bgScanOOM = sctx->spec && sctx->spec->scan_failed_OOM,
      .queryOOM = QueryError_HasQueryOOMWarning(qctx->err),
    };

    if (AREQ_RequestFlags(req) & QEXEC_F_IS_CURSOR) {
      if (cursor_done) {
        RedisModule_Reply_LongLong(reply, 0);
        if (IsProfile(req)) {
          req->profile(reply, &profileCtx);
        }
      } else {
        RedisModule_Reply_LongLong(reply, req->cursor_id);
        if (IsProfile(req)) {
          // If the cursor is still alive, don't print profile info to save bandwidth
          RedisModule_Reply_Null(reply);
        }
      }
      RedisModule_Reply_ArrayEnd(reply);
    } else if (IsProfile(req)) {
      req->profile(reply, &profileCtx);
      RedisModule_Reply_ArrayEnd(reply);
    }

done_2_err:
    finishSendChunk(req, results, &r, cursor_done);

    if (resultsLen != REDISMODULE_POSTPONED_ARRAY_LEN && rc == RS_RESULT_OK && resultsLen != nelem) {
      RS_LOG_ASSERT_FMT(false, "Failed to predict the number of replied results. Prediction=%ld, actual_number=%ld.", resultsLen, nelem);
    }
}

/**
 * Sends a chunk of <n> rows in the resp3 format
**/
static void sendChunk_Resp3(AREQ *req, RedisModule_Reply *reply, size_t limit,
  cachedVars cv) {
    SearchResult r = {0};
    int rc = RS_RESULT_EOF;
    QueryProcessingCtx *qctx = AREQ_QueryProcessingCtx(req);
    RedisSearchCtx *sctx = AREQ_SearchCtx(req);
    ResultProcessor *rp = qctx->endProc;
    SearchResult **results = NULL;
    bool cursor_done = false;

    startPipeline(req, rp, &results, &r, &rc);

    if (ShouldReplyWithError(QueryError_GetCode(rp->parent->err), req->reqConfig.timeoutPolicy, IsProfile(req))) {
      // Track errors in global statistics
      QueryErrorsGlobalStats_UpdateError(QueryError_GetCode(rp->parent->err), 1, !IsInternal(req));
      RedisModule_Reply_Error(reply, QueryError_GetUserError(qctx->err));
      cursor_done = true;
      goto done_3_err;
    } else if (ShouldReplyWithTimeoutError(rc, req->reqConfig.timeoutPolicy, IsProfile(req))) {
      // Track errors in global statistics
      QueryErrorsGlobalStats_UpdateError(QUERY_ERROR_CODE_TIMED_OUT, 1, !IsInternal(req));
      ReplyWithTimeoutError(reply);
      cursor_done = true;
      goto done_3_err;
    }

    if (AREQ_RequestFlags(req) & QEXEC_F_IS_CURSOR) {
      RedisModule_Reply_Array(reply);
    }

    RedisModule_Reply_Map(reply);

    if (IsProfile(req)) {
      Profile_PrepareMapForReply(reply);
    }

    if (IsOptimized(req)) {
      QOptimizer_UpdateTotalResults(req);
    }

    // <attributes>
    RedisModule_ReplyKV_Array(reply, "attributes");
    RedisModule_Reply_ArrayEnd(reply);

    // <format>
    if (AREQ_RequestFlags(req) & QEXEC_FORMAT_EXPAND) {
      RedisModule_ReplyKV_SimpleString(reply, "format", "EXPAND"); // >format
    } else {
      RedisModule_ReplyKV_SimpleString(reply, "format", "STRING"); // >format
    }

    // <results>
    RedisModule_ReplyKV_Array(reply, "results"); // >results

    if (AREQ_RequestFlags(req) & QEXEC_F_NOROWS || (rc != RS_RESULT_OK && rc != RS_RESULT_EOF)) {
      goto done_3;
    }

    if (results != NULL) {
      populateReplyWithResults(reply, results, req, &cv);
      results = NULL;
    } else {
      if (rp->parent->resultLimit && rc == RS_RESULT_OK) {
        serializeResult(req, reply, &r, &cv);
      }

      SearchResult_Clear(&r);
      if (rc != RS_RESULT_OK || !rp->parent->resultLimit) {
        goto done_3;
      }

      while (--rp->parent->resultLimit && (rc = rp->Next(rp, &r)) == RS_RESULT_OK) {
        serializeResult(req, reply, &r, &cv);
        // Serialize it as a search result
        SearchResult_Clear(&r);
      }
    }

done_3:
    RedisModule_Reply_ArrayEnd(reply); // >results

    // <total_results>
    RedisModule_ReplyKV_LongLong(reply, "total_results", qctx->totalResults);

    // <error>
    RedisModule_ReplyKV_Array(reply, "warning"); // >warnings
    // qctx->bgScanOOM for coordinator, sctx->spec->scan_failed_OOM for shards
    if ((qctx->bgScanOOM)||(sctx->spec && sctx->spec->scan_failed_OOM)) {
      RedisModule_Reply_SimpleString(reply, QUERY_WINDEXING_FAILURE);
    }
    if (QueryError_HasQueryOOMWarning(qctx->err)) {
      // We use the cluster warning since shard level warning sent via empty reply bailout
      RedisModule_Reply_SimpleString(reply, QUERY_WOOM_COORD);
    }
    if (rc == RS_RESULT_TIMEDOUT) {
      // Track warnings in global statistics
      QueryWarningsGlobalStats_UpdateWarning(QUERY_WARNING_CODE_TIMED_OUT, 1, !IsInternal(req));
      RedisModule_Reply_SimpleString(reply, QueryError_Strerror(QUERY_ERROR_CODE_TIMED_OUT));
    } else if (rc == RS_RESULT_ERROR) {
      // Non-fatal error
      RedisModule_Reply_SimpleString(reply, QueryError_GetUserError(qctx->err));
    } else if (QueryError_HasReachedMaxPrefixExpansionsWarning(qctx->err)) {
      RedisModule_Reply_SimpleString(reply, QUERY_WMAXPREFIXEXPANSIONS);
    }
    RedisModule_Reply_ArrayEnd(reply); // >warnings

    cursor_done = (rc != RS_RESULT_OK
                   && !(rc == RS_RESULT_TIMEDOUT
                        && req->reqConfig.timeoutPolicy == TimeoutPolicy_Return));

    bool has_timedout = (rc == RS_RESULT_TIMEDOUT) || hasTimeoutError(qctx->err);
    req->has_timedout = has_timedout;

    if (IsProfile(req)) {
      RedisModule_Reply_MapEnd(reply); // >Results
      if (!(AREQ_RequestFlags(req) & QEXEC_F_IS_CURSOR) || cursor_done) {
        // Prepare profile printer context
        ProfilePrinterCtx profileCtx = {
          .req = req,
          .timedout = has_timedout,
          .reachedMaxPrefixExpansions = QueryError_HasReachedMaxPrefixExpansionsWarning(qctx->err),
          .bgScanOOM = sctx->spec && sctx->spec->scan_failed_OOM,
          .queryOOM = QueryError_HasQueryOOMWarning(qctx->err),
        };
        req->profile(reply, &profileCtx);
      }
    }

    RedisModule_Reply_MapEnd(reply);

    if (AREQ_RequestFlags(req) & QEXEC_F_IS_CURSOR) {
      if (cursor_done) {
        RedisModule_Reply_LongLong(reply, 0);
      } else {
        RedisModule_Reply_LongLong(reply, req->cursor_id);
      }
      RedisModule_Reply_ArrayEnd(reply);
    }

done_3_err:
    finishSendChunk(req, results, &r, cursor_done);
}

/**
 * Sends a chunk of <n> rows, optionally also sending the preamble
 */
void sendChunk(AREQ *req, RedisModule_Reply *reply, size_t limit) {
  QEFlags reqFlags = AREQ_RequestFlags(req);
  if (!(reqFlags & QEXEC_F_IS_CURSOR) && !(reqFlags & QEXEC_F_IS_SEARCH)) {
    limit = req->maxAggregateResults;
  }
  RedisSearchCtx *sctx = AREQ_SearchCtx(req);
  if (sctx->spec) {
    IndexSpec_IncrActiveQueries(sctx->spec);
  }

  AGGPlan *plan = AREQ_AGGPlan(req);
  cachedVars cv = {
    .lastLookup = AGPLN_GetLookup(plan, NULL, AGPLN_GETLOOKUP_LAST),
    .lastAstp = AGPLN_GetArrangeStep(plan)
  };

  // Set the chunk size limit for the query
  QueryProcessingCtx *qctx = AREQ_QueryProcessingCtx(req);
  qctx->resultLimit = limit;

  if (reply->resp3) {
    sendChunk_Resp3(req, reply, limit, cv);
  } else {
    sendChunk_Resp2(req, reply, limit, cv);
  }

  if (sctx->spec) {
    IndexSpec_DecrActiveQueries(sctx->spec);
  }
}

static ProfilePrinterCtx createProfilePrinterCtx(AREQ *req) {
  QueryProcessingCtx *qctx = AREQ_QueryProcessingCtx(req);

  RedisSearchCtx *sctx = AREQ_SearchCtx(req);

  ProfilePrinterCtx profileCtx = {
      .req = req,
      .timedout = req->has_timedout,
      .reachedMaxPrefixExpansions = QueryError_HasReachedMaxPrefixExpansionsWarning(qctx->err),
      .bgScanOOM = sctx && sctx->spec && sctx->spec->scan_failed_OOM,
      .queryOOM = QueryError_HasQueryOOMWarning(AREQ_QueryProcessingCtx(req)->err)
  };

  return profileCtx;
}

// Simple version of sendChunk that returns empty results for aggregate queries.
// Handles both RESP2 and RESP3 protocols with cursor support.
// Includes OOM warning when QueryError has OOM status.
// Currently used during OOM conditions to return empty results instead of failing.
// Based on sendChunk_Resp2/3 patterns.
 void sendChunk_ReplyOnly_EmptyResults(RedisModule_Reply *reply, AREQ *req) {

  if (reply->resp3) {

    if (AREQ_RequestFlags(req) & QEXEC_F_IS_CURSOR) {
      RedisModule_Reply_Array(reply);
    }
    // RESP3 format - use map structure
    RedisModule_Reply_Map(reply);

    if (IsProfile(req)) {
      Profile_PrepareMapForReply(reply);
    }

    // attributes (field names)
    RedisModule_Reply_SimpleString(reply, "attributes");
    RedisModule_Reply_EmptyArray(reply);

    // <format>
    if (AREQ_RequestFlags(req) & QEXEC_FORMAT_EXPAND) {
      RedisModule_ReplyKV_SimpleString(reply, "format", "EXPAND"); // >format
    } else {
      RedisModule_ReplyKV_SimpleString(reply, "format", "STRING"); // >format
    }

    // results (empty array)
    RedisModule_ReplyKV_Array(reply, "results");
    RedisModule_Reply_ArrayEnd(reply);

    // total_results
    RedisModule_ReplyKV_LongLong(reply, "total_results", 0);

    // warning
    RedisModule_ReplyKV_Array(reply, "warning"); // >warnings
    if (QueryError_HasQueryOOMWarning(AREQ_QueryProcessingCtx(req)->err)) {
      // Shards should use SHARD warning
      // SA and Coordinator should use COORD warning
      const char *warning = !IsInternal(req) ? QUERY_WOOM_COORD : QUERY_WOOM_SHARD;
      RedisModule_Reply_SimpleString(reply, warning);
    }
    RedisModule_Reply_ArrayEnd(reply);

    if (IsProfile(req)) {
      RedisModule_Reply_MapEnd(reply);  // >Results
      ProfilePrinterCtx profileCtx = createProfilePrinterCtx(req);
      req->profile(reply, &profileCtx);
    }

    RedisModule_Reply_MapEnd(reply);

    if (AREQ_RequestFlags(req) & QEXEC_F_IS_CURSOR) {
      RedisModule_Reply_LongLong(reply, 0);
      RedisModule_Reply_ArrayEnd(reply);
    }
  } else {

    // Upon `FT.PROFILE` commands, embed the response inside another map
    if (IsProfile(req)) {
      Profile_PrepareMapForReply(reply);
    } else if (AREQ_RequestFlags(req) & QEXEC_F_IS_CURSOR) {
      RedisModule_Reply_Array(reply);
    }

    // RESP2 format - use array structure
    RedisModule_Reply_Array(reply);

    // First element is always the total count (0 for empty results)
    RedisModule_Reply_LongLong(reply, 0);

    // No individual results to add for empty results

    RedisModule_Reply_ArrayEnd(reply);

    ProfilePrinterCtx profileCtx = createProfilePrinterCtx(req);

    if (AREQ_RequestFlags(req) & QEXEC_F_IS_CURSOR) {
      // Cursor done
      RedisModule_Reply_LongLong(reply, 0);
      if (IsProfile(req)) {
        req->profile(reply, &profileCtx);
      }
      // Cursor end array
      RedisModule_Reply_ArrayEnd(reply);
    } else if (IsProfile(req)) {
      req->profile(reply, &profileCtx);
      RedisModule_Reply_ArrayEnd(reply);
    }
  }
}

void AREQ_Execute(AREQ *req, RedisModuleCtx *ctx) {
  RedisModule_Reply _reply = RedisModule_NewReply(ctx), *reply = &_reply;
  sendChunk(req, reply, UINT64_MAX);
  RedisModule_EndReply(reply);
  AREQ_Free(req);
}

static blockedClientReqCtx *blockedClientReqCtx_New(AREQ *req,
                                                    RedisModuleBlockedClient *blockedClient, StrongRef spec) {
  blockedClientReqCtx *ret = rm_new(blockedClientReqCtx);
  ret->req = req;
  ret->blockedClient = blockedClient;
  ret->spec_ref = StrongRef_Demote(spec);
  return ret;
}

static AREQ *blockedClientReqCtx_getRequest(const blockedClientReqCtx *BCRctx) {
  return BCRctx->req;
}

static void blockedClientReqCtx_setRequest(blockedClientReqCtx *BCRctx, AREQ *req) {
  BCRctx->req = req;
}

static void blockedClientReqCtx_destroy(blockedClientReqCtx *BCRctx) {
  if (BCRctx->req) {
    AREQ_Free(BCRctx->req);
  }
  RedisModule_BlockedClientMeasureTimeEnd(BCRctx->blockedClient);
  void *privdata = RedisModule_BlockClientGetPrivateData(BCRctx->blockedClient);
  RedisModule_UnblockClient(BCRctx->blockedClient, privdata);
  WeakRef_Release(BCRctx->spec_ref);
  rm_free(BCRctx);
}

void AREQ_Execute_Callback(blockedClientReqCtx *BCRctx) {
  AREQ *req = blockedClientReqCtx_getRequest(BCRctx);
  RedisModuleCtx *outctx = RedisModule_GetThreadSafeContext(BCRctx->blockedClient);
  QueryError status = QueryError_Default();

  StrongRef execution_ref = IndexSpecRef_Promote(BCRctx->spec_ref);
  if (!StrongRef_Get(execution_ref)) {
    // The index was dropped while the query was in the job queue.
    // Notify the client that the query was aborted
    QueryError_SetCode(&status, QUERY_ERROR_CODE_DROPPED_BACKGROUND);
    QueryError_ReplyAndClear(outctx, &status);
    RedisModule_FreeThreadSafeContext(outctx);
    blockedClientReqCtx_destroy(BCRctx);
    return;
  }

  // Cursors are created with a thread-safe context, so we don't want to replace it
  RedisSearchCtx *sctx = AREQ_SearchCtx(req);
  if (!(AREQ_RequestFlags(req) & QEXEC_F_IS_CURSOR)) {
    sctx->redisCtx = outctx;
  }

  // lock spec
  RedisSearchCtx_LockSpecRead(sctx);
  if (prepareExecutionPlan(req, &status) != REDISMODULE_OK) {
    goto error;
  }

  if (AREQ_RequestFlags(req) & QEXEC_F_IS_CURSOR) {
    RedisModule_Reply _reply = RedisModule_NewReply(outctx), *reply = &_reply;
    int rc = AREQ_StartCursor(req, reply, execution_ref, &status, false);
    RedisModule_EndReply(reply);
    if (rc != REDISMODULE_OK) {
      goto error;
    }
  } else {
    AREQ_Execute(req, outctx);
  }

  // If the execution was successful, we either:
  // 1. Freed the request (if it was a regular query)
  // 2. Kept it as the cursor's state (if it was a cursor query)
  // Either way, we don't want to free `req` here. we set it to NULL so that it won't be freed with the context.
  blockedClientReqCtx_setRequest(BCRctx, NULL);
  goto cleanup;

error:
  QueryError_ReplyAndClear(outctx, &status);

cleanup:
  // No need to unlock spec as it was unlocked by `AREQ_Execute` or will be unlocked by `blockedClientReqCtx_destroy`
  RedisModule_FreeThreadSafeContext(outctx);
  IndexSpecRef_Release(execution_ref);
  blockedClientReqCtx_destroy(BCRctx);
}

// Assumes the spec is guarded (by its own lock for read or by the global lock)
int prepareExecutionPlan(AREQ *req, QueryError *status) {
  int rc = REDISMODULE_ERR;
  RedisSearchCtx *sctx = AREQ_SearchCtx(req);
  RSSearchOptions *opts = &req->searchopts;
  QueryAST *ast = &req->ast;

  // Set timeout for the query execution
  // TODO: this should be done in `AREQ_execute`, but some of the iterators needs the timeout's
  // value and some of the execution begins in `QAST_Iterate`.
  // Setting the timeout context should be done in the same thread that executes the query.
  SearchCtx_UpdateTime(sctx, req->reqConfig.queryTimeoutMS);

  req->rootiter = QAST_Iterate(ast, opts, sctx, AREQ_RequestFlags(req), status);

  // check possible optimization after creation of QueryIterator tree
  if (IsOptimized(req)) {
    QOptimizer_Iterators(req, req->optimizer);
  }

  if (req->reqConfig.timeoutPolicy == TimeoutPolicy_Fail) {
    TimedOut_WithStatus(&sctx->time.timeout, status);
  }

  if (QueryError_HasError(status)) {
    return REDISMODULE_ERR;
  }

  if (IsProfile(req)) {
    // Add a Profile iterators before every iterator in the tree
    Profile_AddIters(&req->rootiter);
  }

  rs_wall_clock parseClock;
  bool is_profile = IsProfile(req);
  if (is_profile) {
    rs_wall_clock_init(&parseClock);
    // Calculate the time elapsed for profileParseTime by using the initialized parseClock
    req->profileParseTime = rs_wall_clock_diff_ns(&req->initClock, &parseClock);
  }

  rc = AREQ_BuildPipeline(req, status);

  if (is_profile) {
    req->profilePipelineBuildTime = rs_wall_clock_elapsed_ns(&parseClock);
  }

  if (IsDebug(req)) {
    rc = parseAndCompileDebug((AREQ_Debug *)req, status);
    if (rc != REDISMODULE_OK) {
      return rc;
    }
  }

  return rc;
}

static int buildRequest(RedisModuleCtx *ctx, RedisModuleString **argv, int argc, int type,
                        QueryError *status, AREQ **r) {
  int rc = REDISMODULE_ERR;
  const char *indexname = RedisModule_StringPtrLen(argv[1], NULL);
  RedisSearchCtx *sctx = NULL;
  RedisModuleCtx *thctx = NULL;

  if (type == COMMAND_SEARCH) {
    AREQ_AddRequestFlags(*r, QEXEC_F_IS_SEARCH);
  }
  else if (type == COMMAND_AGGREGATE) {
    AREQ_AddRequestFlags(*r, QEXEC_F_IS_AGGREGATE);
  }

  AREQ_AddRequestFlags(*r, QEXEC_FORMAT_DEFAULT);

  if (AREQ_Compile(*r, argv + 2, argc - 2, status) != REDISMODULE_OK) {
    RS_LOG_ASSERT(QueryError_HasError(status), "Query has error");
    goto done;
  }

  (*r)->protocol = is_resp3(ctx) ? 3 : 2;

  // Prepare the query.. this is where the context is applied.
  if (AREQ_RequestFlags(*r) & QEXEC_F_IS_CURSOR) {
    RedisModuleCtx *newctx = RedisModule_GetDetachedThreadSafeContext(ctx);
    RedisModule_SelectDb(newctx, RedisModule_GetSelectedDb(ctx));
    ctx = thctx = newctx;  // In case of error!
  }

  sctx = NewSearchCtxC(ctx, indexname, true);
  if (!sctx) {
    QueryError_SetWithUserDataFmt(status, QUERY_ERROR_CODE_NO_INDEX, "No such index", " %s", indexname);
    goto done;
  }

  CurrentThread_SetIndexSpec(sctx->spec->own_ref);

  rc = AREQ_ApplyContext(*r, sctx, status);
  thctx = NULL;
  // ctx is always assigned after ApplyContext
  if (rc != REDISMODULE_OK) {
    CurrentThread_ClearIndexSpec();
    RS_LOG_ASSERT(QueryError_HasError(status), "Query has error");
  }

done:
  if (rc != REDISMODULE_OK && *r) {
    AREQ_Free(*r);
    *r = NULL;
    if (thctx) {
      RedisModule_FreeThreadSafeContext(thctx);
    }
  }
  return rc;
}

void parseProfileExecOptions(AREQ *r, int execOptions) {
  if (execOptions & EXEC_WITH_PROFILE) {
    AREQ_QueryProcessingCtx(r)->isProfile = true;
    AREQ_AddRequestFlags(r, QEXEC_F_PROFILE);
    if (execOptions & EXEC_WITH_PROFILE_LIMITED) {
      AREQ_AddRequestFlags(r, QEXEC_F_PROFILE_LIMITED);
    }
  } else {
    AREQ_QueryProcessingCtx(r)->isProfile = false;
  }
}

int prepareRequest(AREQ **r_ptr, RedisModuleCtx *ctx, RedisModuleString **argv, int argc, CommandType type, int execOptions, QueryError *status) {
  AREQ *r = *r_ptr;
  // If we got here, we know `argv[0]` is a valid registered command name.
  // If it starts with an underscore, it is an internal command.
  if (RedisModule_StringPtrLen(argv[0], NULL)[0] == '_') {
    AREQ_AddRequestFlags(r, QEXEC_F_INTERNAL);
  }

  parseProfileExecOptions(r, execOptions);

  if (!IsInternal(r) || IsProfile(r)) {
    // We currently don't need to measure the time for internal and non-profile commands
    rs_wall_clock_init(&r->initClock);
    rs_wall_clock_init(&AREQ_QueryProcessingCtx(r)->initTime);
  }

  // This function also builds the RedisSearchCtx
  // It will search for the spec according to the name given in the argv array,
  // and ensure the spec is valid.
  if (buildRequest(ctx, argv, argc, type, status, r_ptr) != REDISMODULE_OK) {
    return REDISMODULE_ERR;
  }

  SET_DIALECT(AREQ_SearchCtx(r)->spec->used_dialects, r->reqConfig.dialectVersion);
  SET_DIALECT(RSGlobalStats.totalStats.used_dialects, r->reqConfig.dialectVersion);

  return REDISMODULE_OK;
}

static int buildPipelineAndExecute(AREQ *r, RedisModuleCtx *ctx, QueryError *status) {
  RedisSearchCtx *sctx = AREQ_SearchCtx(r);
  if (RunInThread()) {
    StrongRef spec_ref = IndexSpec_GetStrongRefUnsafe(sctx->spec);
    RedisModuleBlockedClient* blockedClient = BlockQueryClient(ctx, spec_ref, r, 0);
    blockedClientReqCtx *BCRctx = blockedClientReqCtx_New(r, blockedClient, spec_ref);
    // Mark the request as thread safe, so that the pipeline will be built in a thread safe manner
    AREQ_AddRequestFlags(r, QEXEC_F_RUN_IN_BACKGROUND);
    if (r->qiter.isProfile){
      r->qiter.GILTime += rs_wall_clock_elapsed_ns(&r->qiter.initTime);
    }
    const int rc = workersThreadPool_AddWork((redisearch_thpool_proc)AREQ_Execute_Callback, BCRctx);
    RS_ASSERT(rc == 0);
  } else {
    // Take a read lock on the spec (to avoid conflicts with the GC).
    // This is released in AREQ_Free or while executing the query.
    RedisSearchCtx_LockSpecRead(sctx);

    if (prepareExecutionPlan(r, status) != REDISMODULE_OK) {
      CurrentThread_ClearIndexSpec();
      return REDISMODULE_ERR;
    }
    if (AREQ_RequestFlags(r) & QEXEC_F_IS_CURSOR) {
      // Since we are still in the main thread, and we already validated the
      // spec'c existence, it is safe to directly get the strong reference from the spec
      // found in buildRequest
      StrongRef spec_ref = IndexSpec_GetStrongRefUnsafe(sctx->spec);
      RedisModule_Reply _reply = RedisModule_NewReply(ctx), *reply = &_reply;
      int rc = AREQ_StartCursor(r, reply, spec_ref, status, false);
      RedisModule_EndReply(reply);
      if (rc != REDISMODULE_OK) {
        CurrentThread_ClearIndexSpec();
        return REDISMODULE_ERR;
      }
    } else {
      AREQ_Execute(r, ctx);
    }
  }

  CurrentThread_ClearIndexSpec();
  return REDISMODULE_OK;
}

/**
 * @param execOptions is a bitmask of EXEC_* flags defined in ExecOptions enum.
 */
static int execCommandCommon(RedisModuleCtx *ctx, RedisModuleString **argv, int argc,
                             CommandType type, int execOptions) {
  // Index name is argv[1]
  if (argc < 2) {
    return RedisModule_WrongArity(ctx);
  }

  QueryError status = QueryError_Default();

  // Memory guardrail
  if (QueryMemoryGuard(ctx)) {
    if (RSGlobalConfig.requestConfigParams.oomPolicy == OomPolicy_Fail) {
      return QueryMemoryGuardFailure_WithReply(ctx);
    }
    // Assuming OOM policy is return since we didn't ignore the memory guardrail
    RS_ASSERT(RSGlobalConfig.requestConfigParams.oomPolicy == OomPolicy_Return);
    return single_shard_common_query_reply_empty(ctx, argv, argc, execOptions, QUERY_ERROR_CODE_OUT_OF_MEMORY);
  }

  AREQ *r = AREQ_New();

  if (prepareRequest(&r, ctx, argv, argc, type, execOptions, &status) != REDISMODULE_OK) {
    goto error;
  }

  if (buildPipelineAndExecute(r, ctx, &status) != REDISMODULE_OK) {
    goto error;
  }

  return REDISMODULE_OK;

error:
  // Update global query errors statistics
  // If num shards == 1 we are in SA
  QueryErrorsGlobalStats_UpdateError(QueryError_GetCode(&status), 1, GetNumShards_UnSafe() == 1);

  if (r) {
    AREQ_Free(r);
  }

  return QueryError_ReplyAndClear(ctx, &status);
}

int RSAggregateCommand(RedisModuleCtx *ctx, RedisModuleString **argv, int argc) {
  return execCommandCommon(ctx, argv, argc, COMMAND_AGGREGATE, EXEC_NO_FLAGS);
}

int RSSearchCommand(RedisModuleCtx *ctx, RedisModuleString **argv, int argc) {
  return execCommandCommon(ctx, argv, argc, COMMAND_SEARCH, EXEC_NO_FLAGS);
}

#define PROFILE_1ST_PARAM 2

RedisModuleString **_profileArgsDup(RedisModuleString **argv, int argc, int params) {
  RedisModuleString **newArgv = rm_malloc(sizeof(*newArgv) * (argc- params));
  // copy cmd & index
  memcpy(newArgv, argv, PROFILE_1ST_PARAM * sizeof(*newArgv));
  // copy non-profile commands
  memcpy(newArgv + PROFILE_1ST_PARAM, argv + PROFILE_1ST_PARAM + params,
          (argc - PROFILE_1ST_PARAM - params) * sizeof(*newArgv));
  return newArgv;
}

int RSProfileCommand(RedisModuleCtx *ctx, RedisModuleString **argv, int argc) {
  if (argc < 5) {
    return RedisModule_WrongArity(ctx);
  }

  CommandType cmdType;
  int curArg = PROFILE_1ST_PARAM;
  int withProfile = EXEC_WITH_PROFILE;

  // Check the command type
  const char *cmd = RedisModule_StringPtrLen(argv[curArg++], NULL);
  if (strcasecmp(cmd, "SEARCH") == 0) {
    cmdType = COMMAND_SEARCH;
  } else if (strcasecmp(cmd, "AGGREGATE") == 0) {
    cmdType = COMMAND_AGGREGATE;
  } else {
    RedisModule_ReplyWithError(ctx, "No `SEARCH` or `AGGREGATE` provided");
    return REDISMODULE_OK;
  }

  cmd = RedisModule_StringPtrLen(argv[curArg++], NULL);
  if (strcasecmp(cmd, "LIMITED") == 0) {
    withProfile |= EXEC_WITH_PROFILE_LIMITED;
    cmd = RedisModule_StringPtrLen(argv[curArg++], NULL);
  }

  if (strcasecmp(cmd, "QUERY") != 0) {
    RedisModule_ReplyWithError(ctx, "The QUERY keyword is expected");
    return REDISMODULE_OK;
  }

  int newArgc = argc - curArg + PROFILE_1ST_PARAM;
  RedisModuleString **newArgv = _profileArgsDup(argv, argc, curArg - PROFILE_1ST_PARAM);
  execCommandCommon(ctx, newArgv, newArgc, cmdType, withProfile);
  rm_free(newArgv);
  return REDISMODULE_OK;
}

char *RS_GetExplainOutput(RedisModuleCtx *ctx, RedisModuleString **argv, int argc,
                          QueryError *status) {
  AREQ *r = AREQ_New();
  if (buildRequest(ctx, argv, argc, COMMAND_EXPLAIN, status, &r) != REDISMODULE_OK) {
    return NULL;
  }
  if (prepareExecutionPlan(r, status) != REDISMODULE_OK) {
    AREQ_Free(r);
    CurrentThread_ClearIndexSpec();
    return NULL;
  }
  char *ret = QAST_DumpExplain(&r->ast, AREQ_SearchCtx(r)->spec);
  AREQ_Free(r);
  CurrentThread_ClearIndexSpec();
  return ret;
}

// Assumes that the cursor has a strong ref to the relevant spec and that it is already locked.
int AREQ_StartCursor(AREQ *r, RedisModule_Reply *reply, StrongRef spec_ref, QueryError *err, bool coord) {
  Cursor *cursor = Cursors_Reserve(getCursorList(coord), spec_ref, r->cursorConfig.maxIdle, err);
  if (cursor == NULL) {
    return REDISMODULE_ERR;
  }
  cursor->execState = r;
  r->cursor_id = cursor->id;
  runCursor(reply, cursor, 0);
  return REDISMODULE_OK;
}

// Assumes that the cursor has a strong ref to the relevant spec and that it is already locked.
static void runCursor(RedisModule_Reply *reply, Cursor *cursor, size_t num) {
  AREQ *req = cursor->execState;

  // update timeout for current cursor read
  SearchCtx_UpdateTime(AREQ_SearchCtx(req), req->reqConfig.queryTimeoutMS);

  if (!num) {
    num = req->cursorConfig.chunkSize;
    if (!num) {
      num = RSGlobalConfig.cursorReadSize;
    }
  }
  req->cursorConfig.chunkSize = num;

  sendChunk(req, reply, num);
  RedisSearchCtx_UnlockSpec(AREQ_SearchCtx(req)); // Verify that we release the spec lock

  if (req->stateflags & QEXEC_S_ITERDONE) {
    Cursor_Free(cursor);
  } else {
    // Update the idle timeout
    Cursor_Pause(cursor);
  }
}

static QueryProcessingCtx *prepareForCursorRead(Cursor *cursor, bool *hasLoader, bool *initClock, QEFlags *reqFlags, QueryError *status) {
  AREQ *req = cursor->execState;
  QueryProcessingCtx *qctx = NULL;
  if (req) {
    qctx = AREQ_QueryProcessingCtx(cursor->execState);
    AREQ_RemoveRequestFlags(req, QEXEC_F_IS_AGGREGATE); // Second read was not triggered by FT.AGGREGATE
    *reqFlags = AREQ_RequestFlags(req);
    *hasLoader = HasLoader(req);
    *initClock = IsProfile(req) || !IsInternal(req);
  } else {
    HybridRequest *hreq = StrongRef_Get(cursor->hybrid_ref);
    *reqFlags = hreq->reqflags;
    qctx = &hreq->tailPipeline->qctx;
    // If we don't have an AREQ then this is a coordinator cursor going directly to the client
    // We can't have a loader in the coordinator
    *hasLoader = false;
  }
  qctx->err = status;
  return qctx;
}

static void cursorRead(RedisModule_Reply *reply, Cursor *cursor, size_t count, bool bg) {

  QueryError status = QueryError_Default();

  QEFlags reqFlags = 0;
  bool hasLoader = false;
  bool initClock = false;
  AREQ *req = cursor->execState;
  QueryProcessingCtx *qctx = prepareForCursorRead(cursor, &hasLoader, &initClock, &reqFlags, &status);
  StrongRef execution_ref;
  bool has_spec = cursor_HasSpecWeakRef(cursor);
  // If the cursor is associated with a spec, e.g a coordinator ctx.
  if (has_spec) {
    execution_ref = IndexSpecRef_Promote(cursor->spec_ref);
    if (!StrongRef_Get(execution_ref)) {
      // The index was dropped while the cursor was idle.
      // Notify the client that the query was aborted.
      RedisModule_Reply_Error(reply, "The index was dropped while the cursor was idle");
      return;
    }

    if (hasLoader) { // Quick check if the cursor has loaders.
      bool isSetForBackground = reqFlags & QEXEC_F_RUN_IN_BACKGROUND;
      if (bg && !isSetForBackground) {
        // Reset loaders to run in background
        SetLoadersForBG(AREQ_QueryProcessingCtx(req));
        // Mark the request as set to run in background
        AREQ_AddRequestFlags(req, QEXEC_F_RUN_IN_BACKGROUND);
      } else if (!bg && isSetForBackground) {
        // Reset loaders to run in main thread
        SetLoadersForMainThread(AREQ_QueryProcessingCtx(req));
        // Mark the request as set to run in main thread
        AREQ_RemoveRequestFlags(req, QEXEC_F_RUN_IN_BACKGROUND);
      }
    }
  }

  if (initClock) {
    rs_wall_clock_init(&req->initClock); // Reset the clock for the current cursor read
  }

  if (req) {
    runCursor(reply, cursor, count);
  } else {
    // TODO: run hybrid cursor - this needs to be implemented for the coordinator
  }
  if (has_spec) {
    IndexSpecRef_Release(execution_ref);
  }
}

typedef struct {
  RedisModuleBlockedClient *bc;
  Cursor *cursor;
  size_t count;
} CursorReadCtx;

static void cursorRead_ctx(CursorReadCtx *cr_ctx) {
  RedisModuleCtx *ctx = RedisModule_GetThreadSafeContext(cr_ctx->bc);
  RedisModule_Reply _reply = RedisModule_NewReply(ctx), *reply = &_reply;
  cursorRead(reply, cr_ctx->cursor, cr_ctx->count, true);
  RedisModule_EndReply(reply);
  RedisModule_FreeThreadSafeContext(ctx);
  RedisModule_BlockedClientMeasureTimeEnd(cr_ctx->bc);
  void *privdata = RedisModule_BlockClientGetPrivateData(cr_ctx->bc);
  RedisModule_UnblockClient(cr_ctx->bc, privdata);
  rm_free(cr_ctx);
}

/**
 * FT.CURSOR READ {index} {CID} {COUNT} [MAXIDLE]
 * FT.CURSOR PROFILE {index} {CID}
 * FT.CURSOR DEL {index} {CID}
 * FT.CURSOR GC {index}
 */
int RSCursorCommand(RedisModuleCtx *ctx, RedisModuleString **argv, int argc) {
  if (argc < 4) {
    return RedisModule_WrongArity(ctx);
  }

  const char *cmd = RedisModule_StringPtrLen(argv[1], NULL);
  long long cid = 0;
  // argv[0] - FT.CURSOR
  // argv[1] - subcommand
  // argv[2] - index
  // argv[3] - cursor ID

  if (RedisModule_StringToLongLong(argv[3], &cid) != REDISMODULE_OK) {
    RedisModule_ReplyWithError(ctx, "Bad cursor ID");
    return REDISMODULE_OK;
  }

  RedisModule_Reply _reply = RedisModule_NewReply(ctx), *reply = &_reply;

  if (strcasecmp(cmd, "READ") == 0) {
    long long count = 0;
    if (argc > 5) {
      // e.g. 'COUNT <timeout>'
      // Verify that the 4'th argument is `COUNT`.
      const char *count_str = RedisModule_StringPtrLen(argv[4], NULL);
      if (strcasecmp(count_str, "count") != 0) {
        RedisModule_ReplyWithErrorFormat(ctx, "Unknown argument `%s`", count_str);
        RedisModule_EndReply(reply);
        return REDISMODULE_OK;
      }

      if (RedisModule_StringToLongLong(argv[5], &count) != REDISMODULE_OK) {
        RedisModule_ReplyWithErrorFormat(ctx, "Bad value for COUNT: `%s`", RedisModule_StringPtrLen(argv[5], NULL));
        RedisModule_EndReply(reply);
        return REDISMODULE_OK;
      }
    }

    Cursor *cursor = Cursors_TakeForExecution(GetGlobalCursor(cid), cid);
    if (cursor == NULL) {
      RedisModule_ReplyWithErrorFormat(ctx, "Cursor not found, id: %d", cid);
      RedisModule_EndReply(reply);
      return REDISMODULE_OK;
    }

    // We have to check that we are not blocked yet from elsewhere (e.g. coordinator)
    if (RunInThread() && !RedisModule_GetBlockedClientHandle(ctx)) {
      CursorReadCtx *cr_ctx = rm_new(CursorReadCtx);
      cr_ctx->bc = BlockCursorClient(ctx, cursor, count, 0);
      cr_ctx->cursor = cursor;
      cr_ctx->count = count;
      workersThreadPool_AddWork((redisearch_thpool_proc)cursorRead_ctx, cr_ctx);
    } else {
      cursorRead(reply, cursor, count, false);
    }
  } else if (strcasecmp(cmd, "PROFILE") == 0) {
    // Return profile
    Cursor *cursor = Cursors_TakeForExecution(GetGlobalCursor(cid), cid);
    if (cursor == NULL) {
      RedisModule_ReplyWithErrorFormat(ctx, "Cursor not found, id: %d", cid);
      RedisModule_EndReply(reply);
      return REDISMODULE_OK;
    }

    AREQ *req = cursor->execState;
    if (!IsProfile(req)) {
      RedisModule_ReplyWithErrorFormat(ctx, "cursor request is not profile, id: %d", cid);
      RedisModule_EndReply(reply);
      return REDISMODULE_OK;
    }
    // We get here only if it's internal (coord) cursor because cursor is not supported with profile,
    // and we already checked that the cmd is not for profiling.
    // Since it's an internal cursor, it must be associated with a spec.
    RS_ASSERT(cursor_HasSpecWeakRef(cursor));
    // Check if the spec is still valid
    StrongRef execution_ref = IndexSpecRef_Promote(cursor->spec_ref);
    if (!StrongRef_Get(execution_ref)) {
      // The index was dropped while the cursor was idle.
      // Notify the client that the query was aborted.
      RedisModule_Reply_Error(reply, "The index was dropped while the cursor was idle");
    } else {
      sendChunk_ReplyOnly_EmptyResults(reply, req);
      IndexSpecRef_Release(execution_ref);
    }

    // Free the cursor
    Cursor_Free(cursor);
  } else if (strcasecmp(cmd, "DEL") == 0) {
    int rc = Cursors_Purge(GetGlobalCursor(cid), cid);
    if (rc != REDISMODULE_OK) {
      RedisModule_Reply_Error(reply, "Cursor does not exist");
    } else {
      RedisModule_Reply_SimpleString(reply, "OK");
    }
  } else if (strcasecmp(cmd, "GC") == 0) {
    int rc = Cursors_CollectIdle(&g_CursorsList);
    rc += Cursors_CollectIdle(&g_CursorsListCoord);
    RedisModule_Reply_LongLong(reply, rc);
  } else {
    RedisModule_Reply_Error(reply, "Unknown subcommand");
  }
  RedisModule_EndReply(reply);
  return REDISMODULE_OK;
}

/* ======================= DEBUG ONLY ======================= */

// FT.DEBUG FT.AGGREGATE idx * <DEBUG_TYPE> <DEBUG_TYPE_ARGS> <DEBUG_TYPE> <DEBUG_TYPE_ARGS> ... DEBUG_PARAMS_COUNT 2
// Example:
// FT.AGGREGATE idx * TIMEOUT_AFTER_N 3 DEBUG_PARAMS_COUNT 2
static int DEBUG_execCommandCommon(RedisModuleCtx *ctx, RedisModuleString **argv, int argc,
                             CommandType type, int execOptions) {
  // Index name is argv[1]
  if (argc < 2) {
    return RedisModule_WrongArity(ctx);
  }

  AREQ *r = NULL;
  // debug_req and &debug_req->r are allocated in the same memory block, so it will be freed
  // when AREQ_Free is called
  QueryError status = QueryError_Default();
  AREQ_Debug *debug_req = AREQ_Debug_New(argv, argc, &status);
  if (!debug_req) {
    goto error;
  }
  r = &debug_req->r;
  AREQ_Debug_params debug_params = debug_req->debug_params;

  int debug_argv_count = debug_params.debug_params_count + 2;  // account for `DEBUG_PARAMS_COUNT` `<count>` strings
  // Parse the query, not including debug params

  if (prepareRequest(&r, ctx, argv, argc - debug_argv_count, type, execOptions, &status) != REDISMODULE_OK) {
    goto error;
  }

  if (buildPipelineAndExecute(r, ctx, &status) != REDISMODULE_OK) {
    goto error;
  }

  return REDISMODULE_OK;

error:
  if (r) {
    AREQ_Free(r);
  }
  return QueryError_ReplyAndClear(ctx, &status);
}

/**DEBUG COMMANDS - not for production! */
int DEBUG_RSAggregateCommand(RedisModuleCtx *ctx, RedisModuleString **argv, int argc) {
  return DEBUG_execCommandCommon(ctx, argv, argc, COMMAND_AGGREGATE, EXEC_DEBUG);
}

int DEBUG_RSSearchCommand(RedisModuleCtx *ctx, RedisModuleString **argv, int argc) {
  return DEBUG_execCommandCommon(ctx, argv, argc, COMMAND_SEARCH, EXEC_DEBUG);
}<|MERGE_RESOLUTION|>--- conflicted
+++ resolved
@@ -468,17 +468,13 @@
                         && req->reqConfig.timeoutPolicy == TimeoutPolicy_Return));
 
     bool has_timedout = (rc == RS_RESULT_TIMEDOUT) || hasTimeoutError(qctx->err);
-<<<<<<< HEAD
-
+    req->has_timedout = has_timedout;
     if (has_timedout) {
       // Track warnings in global statistics
       // Assuming that if we reached here, timeout is not an error.
       QueryWarningsGlobalStats_UpdateWarning(QUERY_WARNING_CODE_TIMED_OUT, 1, !IsInternal(req));
     }
 
-=======
-    req->has_timedout = has_timedout;
->>>>>>> 4f7f51b7
     // Prepare profile printer context
     RedisSearchCtx *sctx = AREQ_SearchCtx(req);
     ProfilePrinterCtx profileCtx = {
