--- conflicted
+++ resolved
@@ -193,12 +193,7 @@
       RedisModule_Reply_SimpleString(reply, "fields");
     }
 
-<<<<<<< HEAD
     if (r->flags & SEARCHRESULT_VAL_IS_NULL) {
-      RedisModule_ReplyWithNull(outctx);
-      return count;
-=======
-    if (dmd && dmd->flags & Document_Deleted) {
       if (has_map) {
         RedisModule_Reply_Array(reply);
         RedisModule_Reply_ArrayEnd(reply);
@@ -207,7 +202,6 @@
         RedisModule_Reply_Null(reply);
       }
       return RedisModule_Reply_LocalCount(reply) - count0;
->>>>>>> 0c5fe146
     }
 
     // Get the number of fields in the reply.
