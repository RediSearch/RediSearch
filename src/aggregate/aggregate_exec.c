--- conflicted
+++ resolved
@@ -558,20 +558,6 @@
     RedisModule_Reply_ArrayEnd(reply);
 
     // TODO: Move this to after the results section, so that we can report the
-<<<<<<< HEAD
-=======
-    // error even if we respond with results (`ON_TIMEOUT RETURN`).
-    // <error>
-    RedisModule_ReplyKV_Array(reply, "error"); // >errors
-    if (rc == RS_RESULT_TIMEDOUT) {
-      ReplyWithTimeoutError(reply);
-    } else if (rc == RS_RESULT_ERROR) {
-      RedisModule_Reply_Error(reply, QueryError_GetError(req->qiter.err));
-    }
-    RedisModule_Reply_ArrayEnd(reply); // >errors
-
-    // TODO: Move this to after the results section, so that we can report the
->>>>>>> 306a46a7
     // correct number of returned results.
     // <total_results>
     if (ShouldReplyWithTimeoutError(rc, req)) {
@@ -628,7 +614,6 @@
     } else if (rc == RS_RESULT_ERROR) {
       // Non-fatal error
       RedisModule_Reply_SimpleString(reply, QueryError_GetError(req->qiter.err));
-      QueryError_ClearError(req->qiter.err);
     }
     RedisModule_Reply_ArrayEnd(reply); // >warnings
 
@@ -637,6 +622,7 @@
                         && req->reqConfig.timeoutPolicy == TimeoutPolicy_Return));
 
     bool has_timedout = (rc == RS_RESULT_TIMEDOUT) || hasTimeoutError(req->qiter.err);
+
     if (IsProfile(req)) {
       if (!(req->reqflags & QEXEC_F_IS_CURSOR) || cursor_done) {
         req->profile(reply, req, has_timedout);
