/*
 * Copyright Redis Ltd. 2016 - present
 * Licensed under your choice of the Redis Source Available License 2.0 (RSALv2) or
 * the Server Side Public License v1 (SSPLv1).
 */

#include "redismodule.h"
#include "redisearch.h"
#include "search_ctx.h"
#include "aggregate.h"
#include "cursor.h"
#include "rmutil/util.h"
#include "util/timeout.h"
#include "util/workers.h"
#include "score_explain.h"
#include "commands.h"
#include "profile.h"

typedef enum { COMMAND_AGGREGATE, COMMAND_SEARCH, COMMAND_EXPLAIN } CommandType;

// Multi threading data structure
<<<<<<< HEAD
typedef struct { AREQ *r; RedisModuleBlockedClient *bc;} blockedClientReqCtx;
=======
typedef struct {
  AREQ *r;
  RedisModuleBlockedClient *bc;
} blockedClientReqCtx;
>>>>>>> 8ce3b68f

static void runCursor(RedisModuleCtx *outputCtx, Cursor *cursor, size_t num);

/**
 * Get the sorting key of the result. This will be the sorting key of the last
 * RLookup registry. Returns NULL if there is no sorting key
 */
static const RSValue *getReplyKey(const RLookupKey *kk, const SearchResult *r) {
  if ((kk->flags & RLOOKUP_F_SVSRC) && (r->rowdata.sv && r->rowdata.sv->len > kk->svidx)) {
    return r->rowdata.sv->values[kk->svidx];
  } else {
    return RLookup_GetItem(kk, &r->rowdata);
  }
}

/** Cached variables to avoid serializeResult retrieving these each time */
typedef struct {
  RLookup *lastLk;
  const PLN_ArrangeStep *lastAstp;
} cachedVars;

static void reeval_key(RedisModuleCtx *outctx, const RSValue *key) {
  RedisModuleString *rskey = NULL;
  if (!key) {
    RedisModule_ReplyWithNull(outctx);
  }
  else {
    if(key->t == RSValue_Reference) {
      key = RSValue_Dereference(key);
    } else if (key->t == RSValue_Duo) {
      key = RS_DUOVAL_VAL(*key);
    }
    switch (key->t) {
      case RSValue_Number:
        /* Serialize double - by prepending "#" to the number, so the coordinator/client can
          * tell it's a double and not just a numeric string value */
        rskey = RedisModule_CreateStringPrintf(outctx, "#%.17g", key->numval);
        break;
      case RSValue_String:
        /* Serialize string - by prepending "$" to it */
        rskey = RedisModule_CreateStringPrintf(outctx, "$%s", key->strval.str);
        break;
      case RSValue_RedisString:
      case RSValue_OwnRstring:
        rskey = RedisModule_CreateStringPrintf(outctx, "$%s",
                                                RedisModule_StringPtrLen(key->rstrval, NULL));
        break;
      case RSValue_Null:
      case RSValue_Undef:
      case RSValue_Array:
      case RSValue_Reference:
      case RSValue_Duo:
        break;
    }
    if (rskey) {
      RedisModule_ReplyWithString(outctx, rskey);
      RedisModule_FreeString(outctx, rskey);
    } else {
      RedisModule_ReplyWithNull(outctx);
    }
  }
}

static size_t serializeResult(AREQ *req, RedisModuleCtx *outctx, const SearchResult *r,
                              const cachedVars *cv) {
  const uint32_t options = req->reqflags;
  const RSDocumentMetadata *dmd = r->dmd;
  size_t count = 0;

  if (dmd && (options & QEXEC_F_IS_SEARCH)) {
    size_t n;
    const char *s = DMD_KeyPtrLen(dmd, &n);
    RedisModule_ReplyWithStringBuffer(outctx, s, n);
    count++;
  }

  if (options & QEXEC_F_SEND_SCORES) {
    if (!(options & QEXEC_F_SEND_SCOREEXPLAIN)) {
      RedisModule_ReplyWithDouble(outctx, r->score);
    } else {
      RedisModule_ReplyWithArray(outctx, 2);
      RedisModule_ReplyWithDouble(outctx, r->score);
      SEReply(outctx, r->scoreExplain);
    }
    count++;
  }

  if (options & QEXEC_F_SENDRAWIDS) {
    RedisModule_ReplyWithLongLong(outctx, r->docId);
    count++;
  }

  if (options & QEXEC_F_SEND_PAYLOADS) {
    count++;
    if (dmd && hasPayload(dmd->flags)) {
      RedisModule_ReplyWithStringBuffer(outctx, dmd->payload->data, dmd->payload->len);
    } else {
      RedisModule_ReplyWithNull(outctx);
    }
  }

  // Coordinator only - sortkey will be sent on the required fields.
  // Non Coordinator modes will require this condition.
  if ((options & QEXEC_F_SEND_SORTKEYS)) {
    count++;
    const RSValue *sortkey = NULL;
    if((cv->lastAstp) && (cv->lastAstp->sortkeysLK)) {
      const RLookupKey *kk = cv->lastAstp->sortkeysLK[0];
      sortkey = getReplyKey(kk, r);
    }
    reeval_key(outctx, sortkey);
  }

  // Coordinator only - handle required fields for coordinator request.
  if(options & QEXEC_F_REQUIRED_FIELDS) {
    // Sortkey is the first key to reply on the required fields, if the we already replied it, continue to the next one.
    size_t currentField = options & QEXEC_F_SEND_SORTKEYS ? 1 : 0;
    size_t requiredFieldsCount = array_len(req->requiredFields);
      for(; currentField < requiredFieldsCount; currentField++) {
        count++;
        const RLookupKey *rlk = RLookup_GetKey(cv->lastLk, req->requiredFields[currentField], 0);
        RSValue *v = (RSValue*)getReplyKey(rlk, r);
        if (v && v->t == RSValue_Duo) {
          // For duo value, we use the value here (not the other value)
          v = RS_DUOVAL_VAL(*v);
        }
        RSValue rsv;
        if (rlk && rlk->fieldtype == RLOOKUP_C_DBL && v && v->t != RSVALTYPE_DOUBLE) {
          double d;
          RSValue_ToNumber(v, &d);
          RSValue_SetNumber(&rsv, d);
          v = &rsv;
        }
        reeval_key(outctx, v);
      }
  }

  if (!(options & QEXEC_F_SEND_NOFIELDS)) {
    const RLookup *lk = cv->lastLk;
    count++;

    if (dmd && dmd->flags & Document_Deleted) {
      RedisModule_ReplyWithNull(outctx);
      return count;
    }

    // Get the number of fields in the reply.
    // Excludes hidden fields, fields not included in RETURN and, score and language fields.
    SchemaRule *rule = req->sctx ? req->sctx->spec->rule : NULL;
    int excludeFlags = RLOOKUP_F_HIDDEN;
    int requiredFlags = (req->outFields.explicitReturn ? RLOOKUP_F_EXPLICITRETURN : 0);
    int skipFieldIndex[lk->rowlen]; // Array has `0` for fields which will be skipped
    memset(skipFieldIndex, 0, lk->rowlen * sizeof(*skipFieldIndex));
    size_t nfields = RLookup_GetLength(lk, &r->rowdata, skipFieldIndex, requiredFlags, excludeFlags, rule);

    RedisModule_ReplyWithArray(outctx, nfields * 2);
    int i = 0;
    for (const RLookupKey *kk = lk->head; kk; kk = kk->next) {
      if (!skipFieldIndex[i++]) {
        continue;
      }
      const RSValue *v = RLookup_GetItem(kk, &r->rowdata);
      RS_LOG_ASSERT(v, "v was found in RLookup_GetLength iteration")

      if (v && v->t == RSValue_Duo && req->sctx->apiVersion < APIVERSION_RETURN_MULTI_CMP_FIRST) {
        // For duo value, we use the value here (not the other value)
        v = RS_DUOVAL_VAL(*v);
      }

      RedisModule_ReplyWithStringBuffer(outctx, kk->name, kk->name_len);
      RSValue_SendReply(outctx, v, req->reqflags & QEXEC_F_TYPED);
    }
  }
  return count;
}

static size_t getResultsFactor(AREQ *req) {
  size_t count = 0;

  if (req->reqflags & QEXEC_F_IS_SEARCH) {
    count++;
  }

  if (req->reqflags & QEXEC_F_SEND_SCORES) {
    count++;
  }

  if (req->reqflags & QEXEC_F_SENDRAWIDS) {
    count++;
  }

  if (req->reqflags & QEXEC_F_SEND_PAYLOADS) {
    count++;
  }

  if (req->reqflags & QEXEC_F_SEND_SORTKEYS) {
    count++;
  }

  if(req->reqflags & QEXEC_F_REQUIRED_FIELDS) {
    count+= array_len(req->requiredFields);
    if (req->reqflags & QEXEC_F_SEND_SORTKEYS) {
      count--;
    }
  }

  if (!(req->reqflags & QEXEC_F_SEND_NOFIELDS)) {
    count++;
  }
  return count;
}

/**
 * Sends a chunk of <n> rows, optionally also sending the preamble
 */
void sendChunk(AREQ *req, RedisModuleCtx *outctx, size_t limit) {
  size_t nrows = 0;
  size_t nelem = 0;
  SearchResult r = {0};
  int rc = RS_RESULT_EOF;
  ResultProcessor *rp = req->qiter.endProc;

  if (!(req->reqflags & QEXEC_F_IS_CURSOR) && !(req->reqflags & QEXEC_F_IS_SEARCH)) {
    limit = RSGlobalConfig.maxAggregateResults;
  }

  cachedVars cv = {0};
  cv.lastLk = AGPLN_GetLookup(&req->ap, NULL, AGPLN_GETLOOKUP_LAST);
  cv.lastAstp = AGPLN_GetArrangeStep(&req->ap);

  rc = rp->Next(rp, &r);
  long resultsLen = REDISMODULE_POSTPONED_ARRAY_LEN;
  if (rc == RS_RESULT_TIMEDOUT && !(req->reqflags & QEXEC_F_IS_CURSOR) && !IsProfile(req) &&
      RSGlobalConfig.timeoutPolicy == TimeoutPolicy_Fail) {
    resultsLen = 1;
  } else if (rc == RS_RESULT_ERROR) {
    resultsLen = 2;
  } else if (req->reqflags & QEXEC_F_IS_SEARCH && rc != RS_RESULT_TIMEDOUT) {
    PLN_ArrangeStep *arng = AGPLN_GetArrangeStep(&req->ap);
    size_t reqLimit = arng && arng->isLimited? arng->limit : DEFAULT_LIMIT;
    size_t reqOffset = arng && arng->isLimited? arng->offset : 0;
    size_t resultFactor = getResultsFactor(req);

    size_t expected_res = reqLimit + reqOffset <= RSGlobalConfig.maxSearchResults ? req->qiter.totalResults : MIN(RSGlobalConfig.maxSearchResults, req->qiter.totalResults);
    size_t reqResults = expected_res > reqOffset ? expected_res - reqOffset : 0;

    resultsLen = 1 + MIN(limit, MIN(reqLimit, reqResults)) * resultFactor;
  }

  RedisModule_ReplyWithArray(outctx, resultsLen);

  if (rc == RS_RESULT_TIMEDOUT) {
    if (!(req->reqflags & QEXEC_F_IS_CURSOR) && !IsProfile(req) &&
        RSGlobalConfig.timeoutPolicy == TimeoutPolicy_Fail) {
      RedisModule_ReplyWithSimpleString(outctx, "Timeout limit was reached");
    } else {
      rc = RS_RESULT_OK;
      RedisModule_ReplyWithLongLong(outctx, req->qiter.totalResults);
    }
  } else if (rc == RS_RESULT_ERROR) {
    RedisModule_ReplyWithLongLong(outctx, req->qiter.totalResults);
    RedisModule_ReplyWithArray(outctx, 1);
    QueryError_ReplyAndClear(outctx, req->qiter.err);
    nelem++;
  } else {
    RedisModule_ReplyWithLongLong(outctx, req->qiter.totalResults);
  }
  nelem++;

  if (rc == RS_RESULT_OK && nrows++ < limit && !(req->reqflags & QEXEC_F_NOROWS)) {
    nelem += serializeResult(req, outctx, &r, &cv);
  }

  SearchResult_Clear(&r);
  if (rc != RS_RESULT_OK) {
    goto done;
  }

  while (nrows++ < limit && (rc = rp->Next(rp, &r)) == RS_RESULT_OK) {
    if (!(req->reqflags & QEXEC_F_NOROWS)) {
      nelem += serializeResult(req, outctx, &r, &cv);
    }
    // Serialize it as a search result
    SearchResult_Clear(&r);
  }

done:
  SearchResult_Destroy(&r);
  if (rc != RS_RESULT_OK) {
    req->stateflags |= QEXEC_S_ITERDONE;
  }

  // Reset the total results length:
  req->qiter.totalResults = 0;
  if (resultsLen == REDISMODULE_POSTPONED_ARRAY_LEN) {
    RedisModule_ReplySetArrayLength(outctx, nelem);
  } else {
    if (resultsLen != nelem) {
      RedisModule_Log(RSDummyContext, "warning", "Failed predict number of replied, prediction=%ld, actual_number=%ld.", resultsLen, nelem);
      RS_LOG_ASSERT(0, "Precalculated number of replies must be equal to actual number");
    }
  }
}

void AREQ_Execute(AREQ *req, RedisModuleCtx *outctx) {
<<<<<<< HEAD
	if (IsProfile(req)) {
    	RedisModule_ReplyWithArray(outctx, 2);
    }
	sendChunk(req, outctx, -1);
	if (IsProfile(req)) {
		Profile_Print(outctx, req);
	}
	AREQ_Free(req);
}

static blockedClientReqCtx *blockedClientReqCtx_New(AREQ *r, RedisModuleBlockedClient *bc) {
  blockedClientReqCtx *ret = rm_malloc(sizeof(blockedClientReqCtx));
  ret->r = r;
  ret->bc = bc;
  return ret;
}

static RedisModuleCtx *blockedClientReqCtx_getRedisctx(const blockedClientReqCtx *BCRctx){
  return BCRctx->r->sctx->redisCtx;
}

static void blockedClientReqCtx_destroy(blockedClientReqCtx *BCRctx) {
  RedisModule_UnblockClient(BCRctx->bc, NULL);
  rm_free(BCRctx);
}

void AREQ_Execute_Callback(blockedClientReqCtx *BCRctx) {
	// lockspec
	RedisSearchCtx_LockSpecRead(BCRctx->r->sctx);
    QueryError status = {0};
    RedisModuleCtx *redis_ctx = BCRctx->r->sctx->redisCtx;
    if (prepareExecutionPlan(&BCRctx->r, &status) != REDISMODULE_OK) {
        if (BCRctx->r) {
          AREQ_Free(BCRctx->r);
        }
        QueryError_ReplyAndClear(redis_ctx, &status);
    } else {
        AREQ_Execute(BCRctx->r, blockedClientReqCtx_getRedisctx(BCRctx));
    }

	// No need to unlock spec as AREQ_Execute calls ctx cleanup.
    RS_CHECK_FUNC(RedisModule_BlockedClientMeasureTimeEnd, BCRctx->bc);

	blockedClientReqCtx_destroy(BCRctx);
}

int prepareExecutionPlan(AREQ **r, QueryError *status) {
    int rc = AREQ_ApplyContext(*r, (*r)->sctx, status);
    // ctx is always assigned after ApplyContext
    if (rc != REDISMODULE_OK) {
        RS_LOG_ASSERT(QueryError_HasError(status), "Query has error");
        goto done;
    }
    hires_clock_t parseClock;
    bool is_profile = IsProfile(*r);
    if (is_profile) {
        hires_clock_get(&parseClock);
        (*r)->parseTime += hires_clock_diff_msec(&parseClock, &(*r)->initClock);
    }

    rc = AREQ_BuildPipeline(*r, 0, status);

    if (is_profile) {
        (*r)->pipelineBuildTime = hires_clock_since_msec(&parseClock);
    }

done:
    if (rc != REDISMODULE_OK && *r) {
        AREQ_Free(*r);
        *r = NULL;
    }
    return rc;
=======
  if (IsProfile(req)) {
    RedisModule_ReplyWithArray(outctx, 2);
  }
  sendChunk(req, outctx, -1);
  if (IsProfile(req)) {
    Profile_Print(outctx, req);
  }
  AREQ_Free(req);
>>>>>>> 8ce3b68f
}

static blockedClientReqCtx *blockedClientReqCtx_New(AREQ *r, RedisModuleBlockedClient *bc) {
  blockedClientReqCtx *ret = rm_malloc(sizeof(blockedClientReqCtx));
  ret->r = r;
  ret->bc = bc;
  return ret;
}

static RedisModuleCtx *blockedClientReqCtx_getRedisctx(const blockedClientReqCtx *BCRctx) {
  return BCRctx->r->sctx->redisCtx;
}

static void blockedClientReqCtx_destroy(blockedClientReqCtx *BCRctx) {
  RedisModule_UnblockClient(BCRctx->bc, NULL);
  rm_free(BCRctx);
}

void AREQ_Execute_Callback(blockedClientReqCtx *BCRctx) {
  // lockspec
  RedisSearchCtx_LockSpecRead(BCRctx->r->sctx);
  AREQ_Execute(BCRctx->r, blockedClientReqCtx_getRedisctx(BCRctx));

  // No need to unlock spec as AREQ_Execute calls ctx cleanup.
  RS_CHECK_FUNC(RedisModule_BlockedClientMeasureTimeEnd, BCRctx->bc);

  blockedClientReqCtx_destroy(BCRctx);
}

static int buildRequest(RedisModuleCtx *ctx, RedisModuleString **argv, int argc, int type,
                        QueryError *status, AREQ **r) {

  int rc = REDISMODULE_ERR;
  const char *indexname = RedisModule_StringPtrLen(argv[1], NULL);
  RedisModuleCtx *thctx = NULL;

  if (type == COMMAND_SEARCH) {
    (*r)->reqflags |= QEXEC_F_IS_SEARCH;
  }
  else if (type == COMMAND_AGGREGATE) {
    (*r)->reqflags |= QEXEC_F_IS_EXTENDED;
  }

  if (AREQ_Compile(*r, argv + 2, argc - 2, status) != REDISMODULE_OK) {
    RS_LOG_ASSERT(QueryError_HasError(status), "Query has error");
    goto done;
  }

  // Prepare the query.. this is where the context is applied.
  if ((*r)->reqflags & QEXEC_F_IS_CURSOR) {
    RedisModuleCtx *newctx = RedisModule_GetThreadSafeContext(NULL);
    (*r)->reqflags |= QEXEC_F_HAS_THCTX;
    RedisModule_SelectDb(newctx, RedisModule_GetSelectedDb(ctx));
    ctx = thctx = newctx;  // In case of error!
  }

  RedisSearchCtx* sctx = NewSearchCtxC(ctx, indexname, true);
  if (!sctx) {
    QueryError_SetErrorFmt(status, QUERY_ENOINDEX, "%s: no such index", indexname);
    goto done;
  }
  (*r)->sctx = sctx;
  rc = REDISMODULE_OK;

done:
  if (rc != REDISMODULE_OK && *r) {
    AREQ_Free(*r);
    *r = NULL;
    if (thctx) {
      RedisModule_FreeThreadSafeContext(thctx);
    }
  }
  return rc;
}

#define NO_PROFILE 0
#define PROFILE_FULL 1
#define PROFILE_LIMITED 2

static int parseProfile(AREQ *r, int withProfile, RedisModuleString **argv, int argc, QueryError *status) {
  if (withProfile != NO_PROFILE) {

    // WithCursor is disabled on the shards for external use but is available internally to the coordinator
    #ifndef RS_COORDINATOR
    if (RMUtil_ArgExists("WITHCURSOR", argv, argc, 3)) {
      QueryError_SetError(status, QUERY_EGENERIC, "FT.PROFILE does not support cursor");
      return REDISMODULE_ERR;
    }
    #endif

    r->reqflags |= QEXEC_F_PROFILE;
    if (withProfile == PROFILE_LIMITED) {
      r->reqflags |= QEXEC_F_PROFILE_LIMITED;
    }
    hires_clock_get(&r->initClock);
  }
  return REDISMODULE_OK;
}

static int execCommandCommon(RedisModuleCtx *ctx, RedisModuleString **argv, int argc,
                             CommandType type, int withProfile) {
  // Index name is argv[1]
  if (argc < 2) {
    return RedisModule_WrongArity(ctx);
  }

  AREQ *r = AREQ_New();
  QueryError status = {0};
  if (parseProfile(r, withProfile, argv, argc, &status) != REDISMODULE_OK) {
    goto error;
  }

  if (buildRequest(ctx, argv, argc, type, &status, &r) != REDISMODULE_OK) {
    goto error;
  }

  SET_DIALECT(r->sctx->spec->used_dialects, r->dialectVersion);
  SET_DIALECT(RSGlobalConfig.used_dialects, r->dialectVersion);

  if (r->reqflags & QEXEC_F_IS_CURSOR) {
    if (prepareExecutionPlan(&r, &status) != REDISMODULE_OK) {
      goto error;
    }
    int rc = AREQ_StartCursor(r, ctx, r->sctx->spec->name, &status);
    if (rc != REDISMODULE_OK) {
      goto error;
    }
  } else if (RunInThread(r)) {
    RedisModuleBlockedClient *bc = RedisModule_BlockClient(ctx, NULL, NULL, NULL, 0);
    // report block client start time
    RS_CHECK_FUNC(RedisModule_BlockedClientMeasureTimeStart, bc);
    r->sctx->redisCtx = RedisModule_GetThreadSafeContext(bc);
    r->reqflags |= QEXEC_F_HAS_THCTX;
<<<<<<< HEAD
    blockedClientReqCtx* BCRctx = blockedClientReqCtx_New(r, bc);
    workersThreadPool_AddWork((thpool_proc)AREQ_Execute_Callback, BCRctx);
  } else {
    if (prepareExecutionPlan(&r, &status) != REDISMODULE_OK) {
      goto error;
    }
=======
    blockedClientReqCtx *BCRctx = blockedClientReqCtx_New(r, bc);
    workersThreadPool_AddWork((thpool_proc)AREQ_Execute_Callback, BCRctx);
  } else {
>>>>>>> 8ce3b68f
    AREQ_Execute(r, ctx);
  }
  return REDISMODULE_OK;

error:
  if (r) {
    AREQ_Free(r);
  }
  return QueryError_ReplyAndClear(ctx, &status);
}

int RSAggregateCommand(RedisModuleCtx *ctx, RedisModuleString **argv, int argc) {
  return execCommandCommon(ctx, argv, argc, COMMAND_AGGREGATE, NO_PROFILE);
}
int RSSearchCommand(RedisModuleCtx *ctx, RedisModuleString **argv, int argc) {
  return execCommandCommon(ctx, argv, argc, COMMAND_SEARCH, NO_PROFILE);
}

#define PROFILE_1ST_PARAM 2

RedisModuleString **_profileArgsDup(RedisModuleString **argv, int argc, int params) {
  RedisModuleString **newArgv = rm_malloc(sizeof(*newArgv) * (argc- params));
  // copy cmd & index
  memcpy(newArgv, argv, PROFILE_1ST_PARAM * sizeof(*newArgv));
  // copy non-profile commands
  memcpy(newArgv + PROFILE_1ST_PARAM, argv + PROFILE_1ST_PARAM + params,
          (argc - PROFILE_1ST_PARAM - params) * sizeof(*newArgv));
  return newArgv;
}

int RSProfileCommand(RedisModuleCtx *ctx, RedisModuleString **argv, int argc) {
  if (argc < 5) {
    return RedisModule_WrongArity(ctx);
  }

  CommandType cmdType;
  int curArg = PROFILE_1ST_PARAM;
  int withProfile = PROFILE_FULL;

  // Check the command type
  const char *cmd = RedisModule_StringPtrLen(argv[curArg++], NULL);
  if (strcasecmp(cmd, "SEARCH") == 0) {
    cmdType = COMMAND_SEARCH;
  } else if (strcasecmp(cmd, "AGGREGATE") == 0) {
    cmdType = COMMAND_AGGREGATE;
  } else {
    RedisModule_ReplyWithError(ctx, "No `SEARCH` or `AGGREGATE` provided");
    return REDISMODULE_OK;
  }

  cmd = RedisModule_StringPtrLen(argv[curArg++], NULL);
  if (strcasecmp(cmd, "LIMITED") == 0) {
    withProfile = PROFILE_LIMITED;
    cmd = RedisModule_StringPtrLen(argv[curArg++], NULL);
  }

  if (strcasecmp(cmd, "QUERY") != 0) {
    RedisModule_ReplyWithError(ctx, "The QUERY keyword is expected");
    return REDISMODULE_OK;
  }

  int newArgc = argc - curArg + PROFILE_1ST_PARAM;
  RedisModuleString **newArgv = _profileArgsDup(argv, argc, curArg - PROFILE_1ST_PARAM);
  execCommandCommon(ctx, newArgv, newArgc, cmdType, withProfile);
  rm_free(newArgv);
  return REDISMODULE_OK;
}

char *RS_GetExplainOutput(RedisModuleCtx *ctx, RedisModuleString **argv, int argc,
                          QueryError *status) {
  AREQ *r = AREQ_New();
  if (buildRequest(ctx, argv, argc, COMMAND_EXPLAIN, status, &r) != REDISMODULE_OK) {
    return NULL;
  }
  if (prepareExecutionPlan(&r, status) != REDISMODULE_OK) {
    return NULL;
  }
  char *ret = QAST_DumpExplain(&r->ast, r->sctx->spec);
  AREQ_Free(r);
  return ret;
}

static void runCursor(RedisModuleCtx *outputCtx, Cursor *cursor, size_t num);

int AREQ_StartCursor(AREQ *r, RedisModuleCtx *outctx, const char *lookupName, QueryError *err) {
  Cursor *cursor = Cursors_Reserve(&RSCursors, lookupName, r->cursorMaxIdle, err);
  if (cursor == NULL) {
    return REDISMODULE_ERR;
  }
  cursor->execState = r;
  runCursor(outctx, cursor, 0);
  return REDISMODULE_OK;
}

static void runCursor(RedisModuleCtx *outputCtx, Cursor *cursor, size_t num) {
  AREQ *req = cursor->execState;

  // reset profile clock for cursor reads except for 1st
  if (IsProfile(req) && req->totalTime != 0) {
    hires_clock_get(&req->initClock);
  }

  // update timeout for current cursor read
  if (req->qiter.rootProc->type != RP_NETWORK) {
    updateTimeout(&req->timeoutTime, req->reqTimeout);
    updateRPIndexTimeout(req->qiter.rootProc, req->timeoutTime);
  }
  if (!num) {
    num = req->cursorChunkSize;
    if (!num) {
      num = RSGlobalConfig.cursorReadSize;
    }
  }
  req->cursorChunkSize = num;
  int arrayLen = 2;
  if (IsProfile(req)) {
    arrayLen = 3;
  }
  // return array of [results, cursorID]. (the typical result reply is in the first reply)
  // for profile, we return array of [results, cursorID, profile]
  RedisModule_ReplyWithArray(outputCtx, arrayLen);
  sendChunk(req, outputCtx, num);

  if (req->stateflags & QEXEC_S_ITERDONE) {
    // Write the count!
    RedisModule_ReplyWithLongLong(outputCtx, 0);
    if (IsProfile(req)) {
      Profile_Print(outputCtx, req);
    }
  } else {
    RedisModule_ReplyWithLongLong(outputCtx, cursor->id);
    if (IsProfile(req)) {
      // If the cursor is still alive, don't print profile info to save bandwidth
      RedisModule_ReplyWithNull(outputCtx);
    }
  }

  if (req->stateflags & QEXEC_S_ITERDONE) {
    goto delcursor;
  } else {
    // Update the idle timeout
    Cursor_Pause(cursor);
    return;
  }

delcursor:
  AREQ_Free(req);
  if (cursor) {
    cursor->execState = NULL;
  }
  Cursor_Free(cursor);
}

/**
 * FT.CURSOR READ {index} {CID} {ROWCOUNT} [MAXIDLE]
 * FT.CURSOR DEL {index} {CID}
 * FT.CURSOR GC {index}
 */
static void cursorRead(RedisModuleCtx *ctx, uint64_t cid, size_t count) {
  Cursor *cursor = Cursors_TakeForExecution(&RSCursors, cid);
  if (cursor == NULL) {
    RedisModule_ReplyWithError(ctx, "Cursor not found");
    return;
  }
  QueryError status = {0};
  AREQ *req = cursor->execState;
  req->qiter.err = &status;
  ConcurrentSearchCtx_ReopenKeys(&req->conc);
  runCursor(ctx, cursor, count);
}

int RSCursorCommand(RedisModuleCtx *ctx, RedisModuleString **argv, int argc) {
  if (argc < 4) {
    return RedisModule_WrongArity(ctx);
  }

  const char *cmd = RedisModule_StringPtrLen(argv[1], NULL);
  long long cid = 0;
  // argv[1] - FT.CURSOR
  // argv[1] - subcommand
  // argv[2] - index
  // argv[3] - cursor ID

  if (RedisModule_StringToLongLong(argv[3], &cid) != REDISMODULE_OK) {
    RedisModule_ReplyWithError(ctx, "Bad cursor ID");
    return REDISMODULE_OK;
  }

  char cmdc = toupper(*cmd);

  if (cmdc == 'R') {
    long long count = 0;
    if (argc > 5) {
      // e.g. 'COUNT <timeout>'
      if (RedisModule_StringToLongLong(argv[5], &count) != REDISMODULE_OK) {
        RedisModule_ReplyWithError(ctx, "Bad value for COUNT");
        return REDISMODULE_OK;
      }
    }
    cursorRead(ctx, cid, count);

  } else if (cmdc == 'D') {
    int rc = Cursors_Purge(&RSCursors, cid);
    if (rc != REDISMODULE_OK) {
      RedisModule_ReplyWithError(ctx, "Cursor does not exist");
    } else {
      RedisModule_ReplyWithSimpleString(ctx, "OK");
    }

  } else if (cmdc == 'G') {
    int rc = Cursors_CollectIdle(&RSCursors);
    RedisModule_ReplyWithLongLong(ctx, rc);
  } else {
    RedisModule_ReplyWithError(ctx, "Unknown subcommand");
  }
  return REDISMODULE_OK;
}

void Cursor_FreeExecState(void *p) {
  AREQ *r = p;
  AREQ_Free(p);
}<|MERGE_RESOLUTION|>--- conflicted
+++ resolved
@@ -19,14 +19,10 @@
 typedef enum { COMMAND_AGGREGATE, COMMAND_SEARCH, COMMAND_EXPLAIN } CommandType;
 
 // Multi threading data structure
-<<<<<<< HEAD
-typedef struct { AREQ *r; RedisModuleBlockedClient *bc;} blockedClientReqCtx;
-=======
 typedef struct {
   AREQ *r;
   RedisModuleBlockedClient *bc;
 } blockedClientReqCtx;
->>>>>>> 8ce3b68f
 
 static void runCursor(RedisModuleCtx *outputCtx, Cursor *cursor, size_t num);
 
@@ -332,15 +328,14 @@
 }
 
 void AREQ_Execute(AREQ *req, RedisModuleCtx *outctx) {
-<<<<<<< HEAD
-	if (IsProfile(req)) {
-    	RedisModule_ReplyWithArray(outctx, 2);
-    }
-	sendChunk(req, outctx, -1);
-	if (IsProfile(req)) {
-		Profile_Print(outctx, req);
-	}
-	AREQ_Free(req);
+  if (IsProfile(req)) {
+    RedisModule_ReplyWithArray(outctx, 2);
+  }
+  sendChunk(req, outctx, -1);
+  if (IsProfile(req)) {
+    Profile_Print(outctx, req);
+  }
+  AREQ_Free(req);
 }
 
 static blockedClientReqCtx *blockedClientReqCtx_New(AREQ *r, RedisModuleBlockedClient *bc) {
@@ -363,14 +358,14 @@
 	// lockspec
 	RedisSearchCtx_LockSpecRead(BCRctx->r->sctx);
     QueryError status = {0};
-    RedisModuleCtx *redis_ctx = BCRctx->r->sctx->redisCtx;
+    RedisModuleCtx *redis_ctx = blockedClientReqCtx_getRedisctx(BCRctx);
     if (prepareExecutionPlan(&BCRctx->r, &status) != REDISMODULE_OK) {
         if (BCRctx->r) {
           AREQ_Free(BCRctx->r);
         }
         QueryError_ReplyAndClear(redis_ctx, &status);
     } else {
-        AREQ_Execute(BCRctx->r, blockedClientReqCtx_getRedisctx(BCRctx));
+        AREQ_Execute(BCRctx->r, redis_ctx);
     }
 
 	// No need to unlock spec as AREQ_Execute calls ctx cleanup.
@@ -405,43 +400,6 @@
         *r = NULL;
     }
     return rc;
-=======
-  if (IsProfile(req)) {
-    RedisModule_ReplyWithArray(outctx, 2);
-  }
-  sendChunk(req, outctx, -1);
-  if (IsProfile(req)) {
-    Profile_Print(outctx, req);
-  }
-  AREQ_Free(req);
->>>>>>> 8ce3b68f
-}
-
-static blockedClientReqCtx *blockedClientReqCtx_New(AREQ *r, RedisModuleBlockedClient *bc) {
-  blockedClientReqCtx *ret = rm_malloc(sizeof(blockedClientReqCtx));
-  ret->r = r;
-  ret->bc = bc;
-  return ret;
-}
-
-static RedisModuleCtx *blockedClientReqCtx_getRedisctx(const blockedClientReqCtx *BCRctx) {
-  return BCRctx->r->sctx->redisCtx;
-}
-
-static void blockedClientReqCtx_destroy(blockedClientReqCtx *BCRctx) {
-  RedisModule_UnblockClient(BCRctx->bc, NULL);
-  rm_free(BCRctx);
-}
-
-void AREQ_Execute_Callback(blockedClientReqCtx *BCRctx) {
-  // lockspec
-  RedisSearchCtx_LockSpecRead(BCRctx->r->sctx);
-  AREQ_Execute(BCRctx->r, blockedClientReqCtx_getRedisctx(BCRctx));
-
-  // No need to unlock spec as AREQ_Execute calls ctx cleanup.
-  RS_CHECK_FUNC(RedisModule_BlockedClientMeasureTimeEnd, BCRctx->bc);
-
-  blockedClientReqCtx_destroy(BCRctx);
 }
 
 static int buildRequest(RedisModuleCtx *ctx, RedisModuleString **argv, int argc, int type,
@@ -548,18 +506,12 @@
     RS_CHECK_FUNC(RedisModule_BlockedClientMeasureTimeStart, bc);
     r->sctx->redisCtx = RedisModule_GetThreadSafeContext(bc);
     r->reqflags |= QEXEC_F_HAS_THCTX;
-<<<<<<< HEAD
     blockedClientReqCtx* BCRctx = blockedClientReqCtx_New(r, bc);
     workersThreadPool_AddWork((thpool_proc)AREQ_Execute_Callback, BCRctx);
   } else {
     if (prepareExecutionPlan(&r, &status) != REDISMODULE_OK) {
       goto error;
     }
-=======
-    blockedClientReqCtx *BCRctx = blockedClientReqCtx_New(r, bc);
-    workersThreadPool_AddWork((thpool_proc)AREQ_Execute_Callback, BCRctx);
-  } else {
->>>>>>> 8ce3b68f
     AREQ_Execute(r, ctx);
   }
   return REDISMODULE_OK;
