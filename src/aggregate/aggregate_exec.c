/*
 * Copyright Redis Ltd. 2016 - present
 * Licensed under your choice of the Redis Source Available License 2.0 (RSALv2) or
 * the Server Side Public License v1 (SSPLv1).
 */

#include "redismodule.h"
#include "redisearch.h"
#include "search_ctx.h"
#include "aggregate.h"
#include "cursor.h"
#include "rmutil/util.h"
#include "util/timeout.h"
#include "util/workers.h"
#include "score_explain.h"
#include "commands.h"
#include "profile.h"
#include "query_optimizer.h"
#include "resp3.h"
#include "query_error.h"
#include "info/global_stats.h"
<<<<<<< HEAD
#include "active_queries/block_client.h"
#include "active_queries/thread_info.h"
=======
#include "aggregate_debug.h"
>>>>>>> d45701ec

typedef enum { COMMAND_AGGREGATE, COMMAND_SEARCH, COMMAND_EXPLAIN } CommandType;

typedef enum {
  EXEC_NO_FLAGS = 0x00,
  EXEC_WITH_PROFILE = 0x01,
  EXEC_WITH_PROFILE_LIMITED = 0x02,
  EXEC_DEBUG = 0x04,
} ExecOptions;

// Multi threading data structure
typedef struct {
  AREQ *req;
  RedisModuleBlockedClient *blockedClient;
  WeakRef spec_ref;
} blockedClientReqCtx;

static void runCursor(RedisModule_Reply *reply, Cursor *cursor, size_t num);

/**
 * Get the sorting key of the result. This will be the sorting key of the last
 * RLookup registry. Returns NULL if there is no sorting key
 */
static const RSValue *getReplyKey(const RLookupKey *kk, const SearchResult *r) {
  if ((kk->flags & RLOOKUP_F_SVSRC) && (r->rowdata.sv && r->rowdata.sv->len > kk->svidx)) {
    return r->rowdata.sv->values[kk->svidx];
  } else {
    return RLookup_GetItem(kk, &r->rowdata);
  }
}

/** Cached variables to avoid serializeResult retrieving these each time */
typedef struct {
  RLookup *lastLk;
  const PLN_ArrangeStep *lastAstp;
} cachedVars;

static void reeval_key(RedisModule_Reply *reply, const RSValue *key) {
  RedisModuleCtx *outctx = reply->ctx;
  RedisModuleString *rskey = NULL;
  if (!key) {
    RedisModule_Reply_Null(reply);
  }
  else {
    if (key->t == RSValue_Reference) {
      key = RSValue_Dereference(key);
    } else if (key->t == RSValue_Duo) {
      key = RS_DUOVAL_VAL(*key);
    }
    switch (key->t) {
      case RSValue_Number:
        // Serialize double - by prepending "#" to the number, so the coordinator/client can
        // tell it's a double and not just a numeric string value
        rskey = RedisModule_CreateStringPrintf(outctx, "#%.17g", key->numval);
        break;
      case RSValue_String:
        // Serialize string - by prepending "$" to it
        rskey = RedisModule_CreateStringPrintf(outctx, "$%s", key->strval.str);
        break;
      case RSValue_RedisString:
      case RSValue_OwnRstring:
        rskey = RedisModule_CreateStringPrintf(outctx, "$%s",
                                               RedisModule_StringPtrLen(key->rstrval, NULL));
        break;
      case RSValue_Null:
      case RSValue_Undef:
      case RSValue_Array:
      case RSValue_Map:
      case RSValue_Reference:
      case RSValue_Duo:
        break;
    }
    if (rskey) {
      RedisModule_Reply_String(reply, rskey);
      RedisModule_FreeString(outctx, rskey);
    } else {
      RedisModule_Reply_Null(reply);
    }
  }
}

static size_t serializeResult(AREQ *req, RedisModule_Reply *reply, const SearchResult *r,
                              const cachedVars *cv) {
  const uint32_t options = req->reqflags;
  const RSDocumentMetadata *dmd = r->dmd;
  size_t count0 = RedisModule_Reply_LocalCount(reply);
  bool has_map = RedisModule_HasMap(reply);

  if (has_map) {
    RedisModule_Reply_Map(reply);
  }

  if (dmd && (options & QEXEC_F_IS_SEARCH)) {
    size_t n;
    const char *s = DMD_KeyPtrLen(dmd, &n);
    if (has_map) {
      RedisModule_ReplyKV_StringBuffer(reply, "id", s, n);
    } else {
      RedisModule_Reply_StringBuffer(reply, s, n);
    }
  }

  if (options & QEXEC_F_SEND_SCORES) {
    if (has_map) {
      RedisModule_Reply_SimpleString(reply, "score");
    }
    if (!(options & QEXEC_F_SEND_SCOREEXPLAIN)) {
      RedisModule_Reply_Double(reply, r->score);
    } else {
      RedisModule_Reply_Array(reply);
        RedisModule_Reply_Double(reply, r->score);
        SEReply(reply, r->scoreExplain);
	  RedisModule_Reply_ArrayEnd(reply);
    }
  }

  if (options & QEXEC_F_SENDRAWIDS) {
    if (has_map) {
      RedisModule_ReplyKV_LongLong(reply, "id", r->docId);
    } else {
      RedisModule_Reply_LongLong(reply, r->docId);
    }
  }

  if (options & QEXEC_F_SEND_PAYLOADS) {
    if (has_map) {
      RedisModule_Reply_SimpleString(reply, "payload");
    }
    if (dmd && hasPayload(dmd->flags)) {
      RedisModule_Reply_StringBuffer(reply, dmd->payload->data, dmd->payload->len);
    } else {
      RedisModule_Reply_Null(reply);
    }
  }

  // Coordinator only - sortkey will be sent on the required fields.
  // Non Coordinator modes will require this condition.
  if ((options & QEXEC_F_SEND_SORTKEYS)) {
    if (has_map) {
      RedisModule_Reply_SimpleString(reply, "sortkey");
    }
    const RSValue *sortkey = NULL;
    if (cv->lastAstp && cv->lastAstp->sortkeysLK) {
      const RLookupKey *kk = cv->lastAstp->sortkeysLK[0];
      sortkey = getReplyKey(kk, r);
    }
    reeval_key(reply, sortkey);
  }

  // Coordinator only - handle required fields for coordinator request
  if (options & QEXEC_F_REQUIRED_FIELDS) {

    // Sortkey is the first key to reply on the required fields, if we already replied it, continue to the next one.
    size_t currentField = options & QEXEC_F_SEND_SORTKEYS ? 1 : 0;
    size_t requiredFieldsCount = array_len(req->requiredFields);
    bool need_map = has_map && currentField < requiredFieldsCount;
    if (need_map) {
      RedisModule_ReplyKV_Map(reply, "required_fields"); // >required_fields
    }
    for(; currentField < requiredFieldsCount; currentField++) {
      const RLookupKey *rlk = RLookup_GetKey(cv->lastLk, req->requiredFields[currentField], RLOOKUP_M_READ, RLOOKUP_F_NOFLAGS);
      const RSValue *v = rlk ? getReplyKey(rlk, r) : NULL;
      if (v && v->t == RSValue_Duo) {
        // For duo value, we use the value here (not the other value)
        v = RS_DUOVAL_VAL(*v);
      }
      RSValue rsv;
      if (rlk && (rlk->flags & RLOOKUP_T_NUMERIC) && v && v->t != RSVALTYPE_DOUBLE && !RSValue_IsNull(v)) {
        double d;
        RSValue_ToNumber(v, &d);
        RSValue_SetNumber(&rsv, d);
        v = &rsv;
      }
      if (need_map) {
        RedisModule_Reply_CString(reply, req->requiredFields[currentField]); // key name
      }
      reeval_key(reply, v);
    }
    if (need_map) {
      RedisModule_Reply_MapEnd(reply); // >required_fields
    }
  }

  if (!(options & QEXEC_F_SEND_NOFIELDS)) {
    const RLookup *lk = cv->lastLk;
    if (has_map) {
      RedisModule_Reply_SimpleString(reply, "extra_attributes");
    }

    if (r->flags & Result_ExpiredDoc) {
      RedisModule_Reply_Null(reply);
    } else {
      // Get the number of fields in the reply.
      // Excludes hidden fields, fields not included in RETURN and, score and language fields.
      SchemaRule *rule = (req->sctx && req->sctx->spec) ? req->sctx->spec->rule : NULL;
      int excludeFlags = RLOOKUP_F_HIDDEN;
      int requiredFlags = (req->outFields.explicitReturn ? RLOOKUP_F_EXPLICITRETURN : 0);
      int skipFieldIndex[lk->rowlen]; // Array has `0` for fields which will be skipped
      memset(skipFieldIndex, 0, lk->rowlen * sizeof(*skipFieldIndex));
      size_t nfields = RLookup_GetLength(lk, &r->rowdata, skipFieldIndex, requiredFlags, excludeFlags, rule);

      RedisModule_Reply_Map(reply);
        int i = 0;
        for (const RLookupKey *kk = lk->head; kk; kk = kk->next) {
          if (!kk->name || !skipFieldIndex[i++]) {
            continue;
          }
          const RSValue *v = RLookup_GetItem(kk, &r->rowdata);
          RS_LOG_ASSERT(v, "v was found in RLookup_GetLength iteration")

          RedisModule_Reply_StringBuffer(reply, kk->name, kk->name_len);

          SendReplyFlags flags = (req->reqflags & QEXEC_F_TYPED) ? SENDREPLY_FLAG_TYPED : 0;
          flags |= (req->reqflags & QEXEC_FORMAT_EXPAND) ? SENDREPLY_FLAG_EXPAND : 0;

          unsigned int apiVersion = req->sctx->apiVersion;
          if (v && v->t == RSValue_Duo) {
            // Which value to use for duo value
            if (!(flags & SENDREPLY_FLAG_EXPAND)) {
              // STRING
              if (apiVersion >= APIVERSION_RETURN_MULTI_CMP_FIRST) {
                // Multi
                v = RS_DUOVAL_OTHERVAL(*v);
              } else {
                // Single
                v = RS_DUOVAL_VAL(*v);
              }
            } else {
              // EXPAND
              v = RS_DUOVAL_OTHER2VAL(*v);
            }
          }
          RSValue_SendReply(reply, v, flags);
        }
      RedisModule_Reply_MapEnd(reply);
    }
  }

_out:
  if (has_map) {
    // placeholder for fields_values. (possible optimization)
    RedisModule_Reply_SimpleString(reply, "values");
    RedisModule_Reply_EmptyArray(reply);

    RedisModule_Reply_MapEnd(reply);
  }

  return RedisModule_Reply_LocalCount(reply) - count0;
}

static size_t getResultsFactor(AREQ *req) {
  size_t count = 0;

  if (req->reqflags & QEXEC_F_IS_SEARCH) {
    count++;
  }

  if (req->reqflags & QEXEC_F_SEND_SCORES) {
    count++;
  }

  if (req->reqflags & QEXEC_F_SENDRAWIDS) {
    count++;
  }

  if (req->reqflags & QEXEC_F_SEND_PAYLOADS) {
    count++;
  }

  if (req->reqflags & QEXEC_F_SEND_SORTKEYS) {
    count++;
  }

  if (req->reqflags & QEXEC_F_REQUIRED_FIELDS) {
    count += array_len(req->requiredFields);
    if (req->reqflags & QEXEC_F_SEND_SORTKEYS) {
      count--;
    }
  }

  if (!(req->reqflags & QEXEC_F_SEND_NOFIELDS)) {
    count++;
  }
  return count;
}

/**
 * Aggregates all the results from the pipeline into a single array, and returns
 * it. rc is populated with the latest return code.
*/
static SearchResult **AggregateResults(ResultProcessor *rp, int *rc) {
  SearchResult **results = array_new(SearchResult *, 8);
  SearchResult r = {0};
  while (rp->parent->resultLimit-- && (*rc = rp->Next(rp, &r)) == RS_RESULT_OK) {
    array_append(results, SearchResult_Copy(&r));

    // clean the search result
    r = (SearchResult){0};
  }

  if (rc != RS_RESULT_OK) {
    SearchResult_Destroy(&r);
  }

  return results;
}

// Free's the results array and all the results inside it
static void destroyResults(SearchResult **results) {
  if (results) {
    for (size_t i = 0; i < array_len(results); i++) {
      SearchResult_Destroy(results[i]);
      rm_free(results[i]);
    }
    array_free(results);
  }
}

static bool ShouldReplyWithError(ResultProcessor *rp, AREQ *req) {
  return QueryError_HasError(rp->parent->err)
      && (rp->parent->err->code != QUERY_ETIMEDOUT
          || (rp->parent->err->code == QUERY_ETIMEDOUT
              && req->reqConfig.timeoutPolicy == TimeoutPolicy_Fail
              && !IsProfile(req)));
}

static bool ShouldReplyWithTimeoutError(int rc, AREQ *req) {
  return rc == RS_RESULT_TIMEDOUT
         && req->reqConfig.timeoutPolicy == TimeoutPolicy_Fail
         && !IsProfile(req);
}

static void ReplyWithTimeoutError(RedisModule_Reply *reply) {
  RedisModule_Reply_Error(reply, QueryError_Strerror(QUERY_ETIMEDOUT));
}

void startPipeline(AREQ *req, ResultProcessor *rp, SearchResult ***results, SearchResult *r, int *rc) {
  if (req->reqConfig.timeoutPolicy == TimeoutPolicy_Fail) {
      // Aggregate all results before populating the response
      *results = AggregateResults(rp, rc);
      // Check timeout after aggregation
      if (TimedOut(&RP_SCTX(rp)->time.timeout) == TIMED_OUT) {
        *rc = RS_RESULT_TIMEDOUT;
      }
    } else {
      // Send the results received from the pipeline as they come (no need to aggregate)
      *rc = rp->Next(rp, r);
    }
}

static int populateReplyWithResults(RedisModule_Reply *reply,
  SearchResult **results, AREQ *req, cachedVars *cv) {
    // populate the reply with an array containing the serialized results
    int len = array_len(results);
    array_foreach(results, res, {
      serializeResult(req, reply, res, cv);
      SearchResult_Destroy(res);
      rm_free(res);
    });
    array_free(results);
    return len;
}

long calc_results_len(AREQ *req, size_t limit) {
  long resultsLen;
  PLN_ArrangeStep *arng = AGPLN_GetArrangeStep(&req->ap);
  size_t reqLimit = arng && arng->isLimited ? arng->limit : DEFAULT_LIMIT;
  size_t reqOffset = arng && arng->isLimited ? arng->offset : 0;
  size_t resultFactor = getResultsFactor(req);

  size_t expected_res = ((reqLimit + reqOffset) <= req->maxSearchResults) ? req->qiter.totalResults : MIN(req->maxSearchResults, req->qiter.totalResults);
  size_t reqResults = expected_res > reqOffset ? expected_res - reqOffset : 0;

  return 1 + MIN(limit, MIN(reqLimit, reqResults)) * resultFactor;
}

static bool hasTimeoutError(QueryError *err) {
  return QueryError_GetCode(err) == QUERY_ETIMEDOUT;
}

void finishSendChunk(AREQ *req, SearchResult **results, SearchResult *r, bool cursor_done) {
  if (results) {
    destroyResults(results);
  } else {
    SearchResult_Destroy(r);
  }

  if (cursor_done) {
    req->stateflags |= QEXEC_S_ITERDONE;
  }

  if (QueryError_GetCode(req->qiter.err) == QUERY_OK || hasTimeoutError(req->qiter.err)) {
    TotalGlobalStats_CountQuery(req->reqflags, clock() - req->initClock);
  }

  // Reset the total results length:
  req->qiter.totalResults = 0;

  QueryError_ClearError(req->qiter.err);
}

/**
 * Sends a chunk of <n> rows in the resp2 format
*/
static void sendChunk_Resp2(AREQ *req, RedisModule_Reply *reply, size_t limit,
  cachedVars cv) {
    SearchResult r = {0};
    int rc = RS_RESULT_EOF;
    ResultProcessor *rp = req->qiter.endProc;
    SearchResult **results = NULL;
    long nelem = 0, resultsLen = REDISMODULE_POSTPONED_ARRAY_LEN;
    bool cursor_done = false;

    startPipeline(req, rp, &results, &r, &rc);

    // If an error occurred, or a timeout in strict mode - return a simple error
    if (ShouldReplyWithError(rp, req)) {
      RedisModule_Reply_Error(reply, QueryError_GetError(req->qiter.err));
      cursor_done = true;
      goto done_2_err;
    } else if (ShouldReplyWithTimeoutError(rc, req)) {
      ReplyWithTimeoutError(reply);
      cursor_done = true;
      goto done_2_err;
    }

    // Set `resultsLen` to be the expected number of results in the response.
    if (ShouldReplyWithTimeoutError(rc, req)) {
      resultsLen = 1;
    } else if (rc == RS_RESULT_ERROR) {
      resultsLen = 2;
    } else if (req->reqflags & QEXEC_F_IS_SEARCH && rc != RS_RESULT_TIMEDOUT &&
               req->optimizer->type != Q_OPT_NO_SORTER) {
      resultsLen = calc_results_len(req, limit);
    }

    if (IsOptimized(req)) {
      QOptimizer_UpdateTotalResults(req);
    }

    // Upon `FT.PROFILE` commands, embed the response inside another map
    if (IsProfile(req)) {
      Profile_PrepareMapForReply(reply);
    } else if (req->reqflags & QEXEC_F_IS_CURSOR) {
      RedisModule_Reply_Array(reply);
    }

    RedisModule_Reply_Array(reply);

    RedisModule_Reply_LongLong(reply, req->qiter.totalResults);
    nelem++;

    // Once we get here, we want to return the results we got from the pipeline (with no error)
    if (req->reqflags & QEXEC_F_NOROWS || (rc != RS_RESULT_OK && rc != RS_RESULT_EOF)) {
      goto done_2;
    }

    // If the policy is `ON_TIMEOUT FAIL`, we already aggregated the results
    if (results != NULL) {
      nelem += populateReplyWithResults(reply, results, req, &cv);
      results = NULL;
      goto done_2;
    }

    if (rp->parent->resultLimit && rc == RS_RESULT_OK) {
      nelem += serializeResult(req, reply, &r, &cv);
      SearchResult_Clear(&r);
    } else {
      goto done_2;
    }

    while (--rp->parent->resultLimit && (rc = rp->Next(rp, &r)) == RS_RESULT_OK) {
      nelem += serializeResult(req, reply, &r, &cv);
      SearchResult_Clear(&r);
    }

done_2:
    RedisModule_Reply_ArrayEnd(reply);    // </results>

    cursor_done = (rc != RS_RESULT_OK
                   && !(rc == RS_RESULT_TIMEDOUT
                        && req->reqConfig.timeoutPolicy == TimeoutPolicy_Return));

    bool has_timedout = (rc == RS_RESULT_TIMEDOUT) || hasTimeoutError(req->qiter.err);

    if (req->reqflags & QEXEC_F_IS_CURSOR) {
      if (cursor_done) {
        RedisModule_Reply_LongLong(reply, 0);
        if (IsProfile(req)) {
          req->profile(reply, req, has_timedout, req->qiter.err->reachedMaxPrefixExpansions);
        }
      } else {
        RedisModule_Reply_LongLong(reply, req->cursor_id);
        if (IsProfile(req)) {
          // If the cursor is still alive, don't print profile info to save bandwidth
          RedisModule_Reply_Null(reply);
        }
      }
      RedisModule_Reply_ArrayEnd(reply);
    } else if (IsProfile(req)) {
      req->profile(reply, req, has_timedout, req->qiter.err->reachedMaxPrefixExpansions);
      RedisModule_Reply_ArrayEnd(reply);
    }

done_2_err:
    finishSendChunk(req, results, &r, cursor_done);

    if (resultsLen != REDISMODULE_POSTPONED_ARRAY_LEN && rc == RS_RESULT_OK && resultsLen != nelem) {
      RS_LOG_ASSERT_FMT(false, "Failed to predict the number of replied results. Prediction=%ld, actual_number=%ld.", resultsLen, nelem);
    }
}

/**
 * Sends a chunk of <n> rows in the resp3 format
**/
static void sendChunk_Resp3(AREQ *req, RedisModule_Reply *reply, size_t limit,
  cachedVars cv) {
    SearchResult r = {0};
    int rc = RS_RESULT_EOF;
    ResultProcessor *rp = req->qiter.endProc;
    SearchResult **results = NULL;
    bool cursor_done = false;

    startPipeline(req, rp, &results, &r, &rc);

    if (ShouldReplyWithError(rp, req)) {
      RedisModule_Reply_Error(reply, QueryError_GetError(req->qiter.err));
      cursor_done = true;
      goto done_3_err;
    } else if (ShouldReplyWithTimeoutError(rc, req)) {
      ReplyWithTimeoutError(reply);
      cursor_done = true;
      goto done_3_err;
    }

    if (req->reqflags & QEXEC_F_IS_CURSOR) {
      RedisModule_Reply_Array(reply);
    }

    RedisModule_Reply_Map(reply);

    if (IsProfile(req)) {
      Profile_PrepareMapForReply(reply);
    }

    if (IsOptimized(req)) {
      QOptimizer_UpdateTotalResults(req);
    }

    // <attributes>
    RedisModule_ReplyKV_Array(reply, "attributes");
    RedisModule_Reply_ArrayEnd(reply);

    // TODO: Move this to after the results section, so that we can report the
    // correct number of returned results.
    // <total_results>
    if (ShouldReplyWithTimeoutError(rc, req)) {
      RedisModule_ReplyKV_LongLong(reply, "total_results", 0);
    } else {
      RedisModule_ReplyKV_LongLong(reply, "total_results", req->qiter.totalResults);
    }

    // <format>
    if (req->reqflags & QEXEC_FORMAT_EXPAND) {
      RedisModule_ReplyKV_SimpleString(reply, "format", "EXPAND"); // >format
    } else {
      RedisModule_ReplyKV_SimpleString(reply, "format", "STRING"); // >format
    }

    // <results>
    RedisModule_ReplyKV_Array(reply, "results"); // >results

    if (req->reqflags & QEXEC_F_NOROWS || (rc != RS_RESULT_OK && rc != RS_RESULT_EOF)) {
      goto done_3;
    }

    if (results != NULL) {
      populateReplyWithResults(reply, results, req, &cv);
      results = NULL;
    } else {
      if (rp->parent->resultLimit && rc == RS_RESULT_OK) {
        serializeResult(req, reply, &r, &cv);
      }

      SearchResult_Clear(&r);
      if (rc != RS_RESULT_OK || !rp->parent->resultLimit) {
        goto done_3;
      }

      while (--rp->parent->resultLimit && (rc = rp->Next(rp, &r)) == RS_RESULT_OK) {
        serializeResult(req, reply, &r, &cv);
        // Serialize it as a search result
        SearchResult_Clear(&r);
      }
    }

done_3:
    RedisModule_Reply_ArrayEnd(reply); // >results

    // <error>
    RedisModule_ReplyKV_Array(reply, "warning"); // >warnings
    if (rc == RS_RESULT_TIMEDOUT) {
      RedisModule_Reply_SimpleString(reply, QueryError_Strerror(QUERY_ETIMEDOUT));
    } else if (rc == RS_RESULT_ERROR) {
      // Non-fatal error
      RedisModule_Reply_SimpleString(reply, QueryError_GetError(req->qiter.err));
    } else if (req->qiter.err->reachedMaxPrefixExpansions) {
      RedisModule_Reply_SimpleString(reply, QUERY_WMAXPREFIXEXPANSIONS);
    }
    RedisModule_Reply_ArrayEnd(reply); // >warnings

    cursor_done = (rc != RS_RESULT_OK
                   && !(rc == RS_RESULT_TIMEDOUT
                        && req->reqConfig.timeoutPolicy == TimeoutPolicy_Return));

    bool has_timedout = (rc == RS_RESULT_TIMEDOUT) || hasTimeoutError(req->qiter.err);

    if (IsProfile(req)) {
      RedisModule_Reply_MapEnd(reply); // >Results
      if (!(req->reqflags & QEXEC_F_IS_CURSOR) || cursor_done) {
        req->profile(reply, req, has_timedout, req->qiter.err->reachedMaxPrefixExpansions);
      }
    }

    RedisModule_Reply_MapEnd(reply);

    if (req->reqflags & QEXEC_F_IS_CURSOR) {
      if (cursor_done) {
        RedisModule_Reply_LongLong(reply, 0);
      } else {
        RedisModule_Reply_LongLong(reply, req->cursor_id);
      }
      RedisModule_Reply_ArrayEnd(reply);
    }

done_3_err:
    finishSendChunk(req, results, &r, cursor_done);
}

/**
 * Sends a chunk of <n> rows, optionally also sending the preamble
 */
void sendChunk(AREQ *req, RedisModule_Reply *reply, size_t limit) {
  if (!(req->reqflags & QEXEC_F_IS_CURSOR) && !(req->reqflags & QEXEC_F_IS_SEARCH)) {
    limit = req->maxAggregateResults;
  }
  if (req->sctx->spec) {
    IndexSpec_IncrActiveQueries(req->sctx->spec);
  }

  cachedVars cv = {
    .lastLk = AGPLN_GetLookup(&req->ap, NULL, AGPLN_GETLOOKUP_LAST),
    .lastAstp = AGPLN_GetArrangeStep(&req->ap)
  };

  // Set the chunk size limit for the query
  req->qiter.resultLimit = limit;

  if (reply->resp3) {
    sendChunk_Resp3(req, reply, limit, cv);
  } else {
    sendChunk_Resp2(req, reply, limit, cv);
  }

  if (req->sctx->spec) {
    IndexSpec_DecrActiveQueries(req->sctx->spec);
  }
}

void AREQ_Execute(AREQ *req, RedisModuleCtx *ctx) {
  RedisModule_Reply _reply = RedisModule_NewReply(ctx), *reply = &_reply;
  sendChunk(req, reply, UINT64_MAX);
  RedisModule_EndReply(reply);
  AREQ_Free(req);
}

static blockedClientReqCtx *blockedClientReqCtx_New(AREQ *req,
                                                    RedisModuleBlockedClient *blockedClient, StrongRef spec) {
  blockedClientReqCtx *ret = rm_new(blockedClientReqCtx);
  ret->req = req;
  ret->blockedClient = blockedClient;
  ret->spec_ref = StrongRef_Demote(spec);
  return ret;
}

static AREQ *blockedClientReqCtx_getRequest(const blockedClientReqCtx *BCRctx) {
  return BCRctx->req;
}

static void blockedClientReqCtx_setRequest(blockedClientReqCtx *BCRctx, AREQ *req) {
  BCRctx->req = req;
}

static void blockedClientReqCtx_destroy(blockedClientReqCtx *BCRctx) {
  if (BCRctx->req) {
    AREQ_Free(BCRctx->req);
  }
  RedisModule_BlockedClientMeasureTimeEnd(BCRctx->blockedClient);
  RedisModule_UnblockClient(BCRctx->blockedClient, NULL);
  WeakRef_Release(BCRctx->spec_ref);
  rm_free(BCRctx);
}

void AREQ_Execute_Callback(blockedClientReqCtx *BCRctx) {
  AREQ *req = blockedClientReqCtx_getRequest(BCRctx);
  RedisModuleCtx *outctx = RedisModule_GetThreadSafeContext(BCRctx->blockedClient);
  QueryError status = {0}, detailed_status = {0};

  StrongRef execution_ref = WeakRef_Promote(BCRctx->spec_ref);
  if (!StrongRef_Get(execution_ref)) {
    // The index was dropped while the query was in the job queue.
    // Notify the client that the query was aborted
    QueryError_SetCode(&status, QUERY_EDROPPEDBACKGROUND);
    QueryError_ReplyAndClear(outctx, &status);
    RedisModule_FreeThreadSafeContext(outctx);
    blockedClientReqCtx_destroy(BCRctx);
    return;
  }

  // Register the thread to the active-threads container
  CurrentThread_SetIndexSpec(execution_ref);

  // Cursors are created with a thread-safe context, so we don't want to replace it
  if (!(req->reqflags & QEXEC_F_IS_CURSOR)) {
    req->sctx->redisCtx = outctx;
  }

  // lock spec
  RedisSearchCtx_LockSpecRead(req->sctx);
  if (prepareExecutionPlan(req, &status) != REDISMODULE_OK) {
    goto error;
  }

  if (req->reqflags & QEXEC_F_IS_CURSOR) {
    RedisModule_Reply _reply = RedisModule_NewReply(outctx), *reply = &_reply;
    int rc = AREQ_StartCursor(req, reply, execution_ref, &status, false);
    RedisModule_EndReply(reply);
    if (rc != REDISMODULE_OK) {
      goto error;
    }
  } else {
    AREQ_Execute(req, outctx);
  }

  // If the execution was successful, we either:
  // 1. Freed the request (if it was a regular query)
  // 2. Kept it as the cursor's state (if it was a cursor query)
  // Either way, we don't want to free `req` here. we set it to NULL so that it won't be freed with the context.
  blockedClientReqCtx_setRequest(BCRctx, NULL);
  goto cleanup;

error:
  QueryError_ReplyAndClear(outctx, &status);

cleanup:
  // No need to unlock spec as it was unlocked by `AREQ_Execute` or will be unlocked by `blockedClientReqCtx_destroy`
  RedisModule_FreeThreadSafeContext(outctx);
  CurrentThread_ClearIndexSpec();
  StrongRef_Release(execution_ref);
  blockedClientReqCtx_destroy(BCRctx);
}

// Assumes the spec is guarded (by its own lock for read or by the global lock)
int prepareExecutionPlan(AREQ *req, QueryError *status) {
  int rc = REDISMODULE_ERR;
  RedisSearchCtx *sctx = req->sctx;
  RSSearchOptions *opts = &req->searchopts;
  QueryAST *ast = &req->ast;

  // Set timeout for the query execution
  // TODO: this should be done in `AREQ_execute`, but some of the iterators needs the timeout's
  // value and some of the execution begins in `QAST_Iterate`.
  // Setting the timeout context should be done in the same thread that executes the query.
  SearchCtx_UpdateTime(sctx, req->reqConfig.queryTimeoutMS);

  ConcurrentSearchCtx_Init(sctx->redisCtx, &req->conc);
  req->rootiter = QAST_Iterate(ast, opts, sctx, &req->conc, req->reqflags, status);

  // check possible optimization after creation of IndexIterator tree
  if (IsOptimized(req)) {
    QOptimizer_Iterators(req, req->optimizer);
  }

  TimedOut_WithStatus(&sctx->time.timeout, status);

  if (QueryError_HasError(status)) {
    return REDISMODULE_ERR;
  }

  if (IsProfile(req)) {
    // Add a Profile iterators before every iterator in the tree
    Profile_AddIters(&req->rootiter);
  }

  clock_t parseClock;
  bool is_profile = IsProfile(req);
  if (is_profile) {
    parseClock = clock();
    req->parseTime = parseClock - req->initClock;
  }

  rc = AREQ_BuildPipeline(req, status);

  if (is_profile) {
    req->pipelineBuildTime = clock() - parseClock;
  }

  if (IsDebug(req)) {
    rc = parseAndCompileDebug((AREQ_Debug *)req, status);
    if (rc != REDISMODULE_OK) {
      return rc;
    }
  }

  return rc;
}

static int buildRequest(RedisModuleCtx *ctx, RedisModuleString **argv, int argc, int type,
                        QueryError *status, AREQ **r) {
  int rc = REDISMODULE_ERR;
  const char *indexname = RedisModule_StringPtrLen(argv[1], NULL);
  RedisSearchCtx *sctx = NULL;
  RedisModuleCtx *thctx = NULL;

  if (type == COMMAND_SEARCH) {
    (*r)->reqflags |= QEXEC_F_IS_SEARCH;
  }
  else if (type == COMMAND_AGGREGATE) {
    (*r)->reqflags |= QEXEC_F_IS_AGGREGATE;
  }

  (*r)->reqflags |= QEXEC_FORMAT_DEFAULT;

  if (AREQ_Compile(*r, argv + 2, argc - 2, status) != REDISMODULE_OK) {
    RS_LOG_ASSERT(QueryError_HasError(status), "Query has error");
    goto done;
  }

  (*r)->protocol = is_resp3(ctx) ? 3 : 2;

  // Prepare the query.. this is where the context is applied.
  if ((*r)->reqflags & QEXEC_F_IS_CURSOR) {
    RedisModuleCtx *newctx = RedisModule_GetDetachedThreadSafeContext(ctx);
    RedisModule_SelectDb(newctx, RedisModule_GetSelectedDb(ctx));
    ctx = thctx = newctx;  // In case of error!
  }

  sctx = NewSearchCtxC(ctx, indexname, true);
  if (!sctx) {
    QueryError_SetErrorFmt(status, QUERY_ENOINDEX, "%s: no such index", indexname);
    goto done;
  }

  CurrentThread_SetIndexSpec(sctx->spec->own_ref);

  rc = AREQ_ApplyContext(*r, sctx, status);
  thctx = NULL;
  // ctx is always assigned after ApplyContext
  if (rc != REDISMODULE_OK) {
    CurrentThread_ClearIndexSpec();
    RS_LOG_ASSERT(QueryError_HasError(status), "Query has error");
  }

done:
  if (rc != REDISMODULE_OK && *r) {
    AREQ_Free(*r);
    *r = NULL;
    if (thctx) {
      RedisModule_FreeThreadSafeContext(thctx);
    }
  }
  return rc;
}

static void parseProfile(AREQ *r, int execOptions) {
  if (execOptions & EXEC_WITH_PROFILE) {
    r->qiter.isProfile = true;
    r->reqflags |= QEXEC_F_PROFILE;
    if (execOptions & EXEC_WITH_PROFILE_LIMITED) {
      r->reqflags |= QEXEC_F_PROFILE_LIMITED;
    }
  } else {
    r->qiter.isProfile = false;
  }
}

static int prepareRequest(AREQ **r_ptr, RedisModuleCtx *ctx, RedisModuleString **argv, int argc, CommandType type, int execOptions, QueryError *status) {
  AREQ *r = *r_ptr;
  // If we got here, we know `argv[0]` is a valid registered command name.
  // If it starts with an underscore, it is an internal command.
  if (RedisModule_StringPtrLen(argv[0], NULL)[0] == '_') {
    r->reqflags |= QEXEC_F_INTERNAL;
  }

  parseProfile(r, execOptions);

  if (!IsInternal(r) || IsProfile(r)) {
    // We currently don't need to measure the time for internal and non-profile commands
    r->initClock = clock();
  }

  if (r->qiter.isProfile) {
    clock_gettime(CLOCK_MONOTONIC, &r->qiter.initTime);
  }

  // This function also builds the RedisSearchCtx
  // It will search for the spec according the the name given in the argv array,
  // and ensure the spec is valid.
  if (buildRequest(ctx, argv, argc, type, status, r_ptr) != REDISMODULE_OK) {
    return REDISMODULE_ERR;
  }

  SET_DIALECT(r->sctx->spec->used_dialects, r->reqConfig.dialectVersion);
  SET_DIALECT(RSGlobalStats.totalStats.used_dialects, r->reqConfig.dialectVersion);

  return REDISMODULE_OK;
}

static int buildPipelineAndExecute(AREQ *r, RedisModuleCtx *ctx, QueryError *status) {
  if (RunInThread()) {
    StrongRef spec_ref = IndexSpec_GetStrongRefUnsafe(r->sctx->spec);
    RedisModuleBlockedClient* blockedClient = BlockQueryClient(ctx, spec_ref, r, 0);
    blockedClientReqCtx *BCRctx = blockedClientReqCtx_New(r, blockedClient, spec_ref);
    // Mark the request as thread safe, so that the pipeline will be built in a thread safe manner
    r->reqflags |= QEXEC_F_RUN_IN_BACKGROUND;
    if (r->qiter.isProfile){
      struct timespec time;
      clock_gettime(CLOCK_MONOTONIC, &time);
      rs_timersub(&time, &r->qiter.initTime, &time);
      rs_timeradd(&time, &r->qiter.GILTime, &r->qiter.GILTime);
    }
    workersThreadPool_AddWork((redisearch_thpool_proc)AREQ_Execute_Callback, BCRctx);
  } else {
    // Take a read lock on the spec (to avoid conflicts with the GC).
    // This is released in AREQ_Free or while executing the query.
    RedisSearchCtx_LockSpecRead(r->sctx);

<<<<<<< HEAD
    if (prepareExecutionPlan(r, &status) != REDISMODULE_OK) {
      CurrentThread_ClearIndexSpec();
      goto error;
=======
    if (prepareExecutionPlan(r, status) != REDISMODULE_OK) {
      return REDISMODULE_ERR;
>>>>>>> d45701ec
    }
    if (r->reqflags & QEXEC_F_IS_CURSOR) {
      // Since we are still in the main thread, and we already validated the
      // spec'c existence, it is safe to directly get the strong reference from the spec
      // found in buildRequest
      StrongRef spec_ref = IndexSpec_GetStrongRefUnsafe(r->sctx->spec);
      RedisModule_Reply _reply = RedisModule_NewReply(ctx), *reply = &_reply;
      int rc = AREQ_StartCursor(r, reply, spec_ref, status, false);
      RedisModule_EndReply(reply);
      if (rc != REDISMODULE_OK) {
<<<<<<< HEAD
        CurrentThread_ClearIndexSpec();
        goto error;
=======
        return REDISMODULE_ERR;
>>>>>>> d45701ec
      }
    } else {
      AREQ_Execute(r, ctx);
    }
  }

  CurrentThread_ClearIndexSpec();
  return REDISMODULE_OK;
}

/**
 * @param execOptions is a bitmask of EXEC_* flags defined in ExecOptions enum.
 */
static int execCommandCommon(RedisModuleCtx *ctx, RedisModuleString **argv, int argc,
                             CommandType type, int execOptions) {
  // Index name is argv[1]
  if (argc < 2) {
    return RedisModule_WrongArity(ctx);
  }

  AREQ *r = AREQ_New();
  QueryError status = {0};

  if (prepareRequest(&r, ctx, argv, argc, type, execOptions, &status) != REDISMODULE_OK) {
    goto error;
  }

  if (buildPipelineAndExecute(r, ctx, &status) != REDISMODULE_OK) {
    goto error;
  }

  return REDISMODULE_OK;

error:
  if (r) {
    AREQ_Free(r);
  }
  return QueryError_ReplyAndClear(ctx, &status);
}

int RSAggregateCommand(RedisModuleCtx *ctx, RedisModuleString **argv, int argc) {
  return execCommandCommon(ctx, argv, argc, COMMAND_AGGREGATE, EXEC_NO_FLAGS);
}

int RSSearchCommand(RedisModuleCtx *ctx, RedisModuleString **argv, int argc) {
  return execCommandCommon(ctx, argv, argc, COMMAND_SEARCH, EXEC_NO_FLAGS);
}

#define PROFILE_1ST_PARAM 2

RedisModuleString **_profileArgsDup(RedisModuleString **argv, int argc, int params) {
  RedisModuleString **newArgv = rm_malloc(sizeof(*newArgv) * (argc- params));
  // copy cmd & index
  memcpy(newArgv, argv, PROFILE_1ST_PARAM * sizeof(*newArgv));
  // copy non-profile commands
  memcpy(newArgv + PROFILE_1ST_PARAM, argv + PROFILE_1ST_PARAM + params,
          (argc - PROFILE_1ST_PARAM - params) * sizeof(*newArgv));
  return newArgv;
}

int RSProfileCommand(RedisModuleCtx *ctx, RedisModuleString **argv, int argc) {
  if (argc < 5) {
    return RedisModule_WrongArity(ctx);
  }

  CommandType cmdType;
  int curArg = PROFILE_1ST_PARAM;
  int withProfile = EXEC_WITH_PROFILE;

  // Check the command type
  const char *cmd = RedisModule_StringPtrLen(argv[curArg++], NULL);
  if (strcasecmp(cmd, "SEARCH") == 0) {
    cmdType = COMMAND_SEARCH;
  } else if (strcasecmp(cmd, "AGGREGATE") == 0) {
    cmdType = COMMAND_AGGREGATE;
  } else {
    RedisModule_ReplyWithError(ctx, "No `SEARCH` or `AGGREGATE` provided");
    return REDISMODULE_OK;
  }

  cmd = RedisModule_StringPtrLen(argv[curArg++], NULL);
  if (strcasecmp(cmd, "LIMITED") == 0) {
    withProfile |= EXEC_WITH_PROFILE_LIMITED;
    cmd = RedisModule_StringPtrLen(argv[curArg++], NULL);
  }

  if (strcasecmp(cmd, "QUERY") != 0) {
    RedisModule_ReplyWithError(ctx, "The QUERY keyword is expected");
    return REDISMODULE_OK;
  }

  int newArgc = argc - curArg + PROFILE_1ST_PARAM;
  RedisModuleString **newArgv = _profileArgsDup(argv, argc, curArg - PROFILE_1ST_PARAM);
  execCommandCommon(ctx, newArgv, newArgc, cmdType, withProfile);
  rm_free(newArgv);
  return REDISMODULE_OK;
}

char *RS_GetExplainOutput(RedisModuleCtx *ctx, RedisModuleString **argv, int argc,
                          QueryError *status) {
  AREQ *r = AREQ_New();
  if (buildRequest(ctx, argv, argc, COMMAND_EXPLAIN, status, &r) != REDISMODULE_OK) {
    return NULL;
  }
  if (prepareExecutionPlan(r, status) != REDISMODULE_OK) {
    AREQ_Free(r);
    CurrentThread_ClearIndexSpec();
    return NULL;
  }
  char *ret = QAST_DumpExplain(&r->ast, r->sctx->spec);
  AREQ_Free(r);
  CurrentThread_ClearIndexSpec();
  return ret;
}

// Assumes that the cursor has a strong ref to the relevant spec and that it is already locked.
int AREQ_StartCursor(AREQ *r, RedisModule_Reply *reply, StrongRef spec_ref, QueryError *err, bool coord) {
  Cursor *cursor = Cursors_Reserve(getCursorList(coord), spec_ref, r->cursorMaxIdle, err);
  if (cursor == NULL) {
    return REDISMODULE_ERR;
  }
  cursor->execState = r;
  r->cursor_id = cursor->id;
  runCursor(reply, cursor, 0);
  return REDISMODULE_OK;
}

// Assumes that the cursor has a strong ref to the relevant spec and that it is already locked.
static void runCursor(RedisModule_Reply *reply, Cursor *cursor, size_t num) {
  AREQ *req = cursor->execState;
  bool has_map = RedisModule_HasMap(reply);

  // update timeout for current cursor read
  SearchCtx_UpdateTime(req->sctx, req->reqConfig.queryTimeoutMS);

  if (!num) {
    num = req->cursorChunkSize;
    if (!num) {
      num = RSGlobalConfig.cursorReadSize;
    }
  }
  req->cursorChunkSize = num;

  sendChunk(req, reply, num);
  RedisSearchCtx_UnlockSpec(req->sctx); // Verify that we release the spec lock

  if (req->stateflags & QEXEC_S_ITERDONE) {
    Cursor_Free(cursor);
  } else {
    // Update the idle timeout
    Cursor_Pause(cursor);
  }
}

static void cursorRead(RedisModule_Reply *reply, uint64_t cid, size_t count, bool bg) {
  Cursor *cursor = Cursors_TakeForExecution(GetGlobalCursor(cid), cid);

  if (cursor == NULL) {
    RedisModule_Reply_Error(reply, "Cursor not found");
    return;
  }
  QueryError status = {0};
  AREQ *req = cursor->execState;
  req->qiter.err = &status;
  req->reqflags &= ~QEXEC_F_IS_AGGREGATE; // Second read was not triggered by FT.AGGREGATE

  StrongRef execution_ref;
  bool has_spec = cursor_HasSpecWeakRef(cursor);
  // If the cursor is associated with a spec, e.g a coordinator ctx.
  if (has_spec) {
    execution_ref = WeakRef_Promote(cursor->spec_ref);
    if (!StrongRef_Get(execution_ref)) {
      // The index was dropped while the cursor was idle.
      // Notify the client that the query was aborted.
      RedisModule_Reply_Error(reply, "The index was dropped while the cursor was idle");
      return;
    }

    // Register the thread to the active-threads container (BG, main)
    CurrentThread_SetIndexSpec(execution_ref);

    if (HasLoader(req)) { // Quick check if the cursor has loaders.
      bool isSetForBackground = req->reqflags & QEXEC_F_RUN_IN_BACKGROUND;
      if (bg && !isSetForBackground) {
        // Reset loaders to run in background
        SetLoadersForBG(req);
        // Mark the request as set to run in background
        req->reqflags |= QEXEC_F_RUN_IN_BACKGROUND;
      } else if (!bg && isSetForBackground) {
        // Reset loaders to run in main thread
        SetLoadersForMainThread(req);
        // Mark the request as set to run in main thread
        req->reqflags &= ~QEXEC_F_RUN_IN_BACKGROUND;
      }
    }
  }

  if (IsProfile(req) || !IsInternal(req)) {
    req->initClock = clock(); // Reset the clock for the current cursor read
  }

  runCursor(reply, cursor, count);
  if (has_spec) {
    CurrentThread_ClearIndexSpec();
    StrongRef_Release(execution_ref);
  }
}

typedef struct {
  RedisModuleBlockedClient *bc;
  uint64_t cid;
  size_t count;
} CursorReadCtx;

static void cursorRead_ctx(CursorReadCtx *cr_ctx) {
  RedisModuleCtx *ctx = RedisModule_GetThreadSafeContext(cr_ctx->bc);
  RedisModule_Reply _reply = RedisModule_NewReply(ctx), *reply = &_reply;
  cursorRead(reply, cr_ctx->cid, cr_ctx->count, true);
  RedisModule_EndReply(reply);
  RedisModule_FreeThreadSafeContext(ctx);
  RedisModule_BlockedClientMeasureTimeEnd(cr_ctx->bc);
  RedisModule_UnblockClient(cr_ctx->bc, NULL);
  rm_free(cr_ctx);
}

/**
 * FT.CURSOR READ {index} {CID} {COUNT} [MAXIDLE]
 * FT.CURSOR DEL {index} {CID}
 * FT.CURSOR GC {index}
 */
int RSCursorCommand(RedisModuleCtx *ctx, RedisModuleString **argv, int argc) {
  if (argc < 4) {
    return RedisModule_WrongArity(ctx);
  }

  const char *cmd = RedisModule_StringPtrLen(argv[1], NULL);
  long long cid = 0;
  // argv[0] - FT.CURSOR
  // argv[1] - subcommand
  // argv[2] - index
  // argv[3] - cursor ID

  if (RedisModule_StringToLongLong(argv[3], &cid) != REDISMODULE_OK) {
    RedisModule_ReplyWithError(ctx, "Bad cursor ID");
    return REDISMODULE_OK;
  }

  RedisModule_Reply _reply = RedisModule_NewReply(ctx), *reply = &_reply;

  if (strcasecmp(cmd, "READ") == 0) {
    long long count = 0;
    if (argc > 5) {
      // e.g. 'COUNT <timeout>'
      // Verify that the 4'th argument is `COUNT`.
      const char *count_str = RedisModule_StringPtrLen(argv[4], NULL);
      if (strcasecmp(count_str, "count") != 0) {
        RedisModule_ReplyWithErrorFormat(ctx, "Unknown argument `%s`", count_str);
        RedisModule_EndReply(reply);
        return REDISMODULE_OK;
      }

      if (RedisModule_StringToLongLong(argv[5], &count) != REDISMODULE_OK) {
        RedisModule_ReplyWithErrorFormat(ctx, "Bad value for COUNT: `%s`", RedisModule_StringPtrLen(argv[5], NULL));
        RedisModule_EndReply(reply);
        return REDISMODULE_OK;
      }
    }
    // We have to check that we are not blocked yet from elsewhere (e.g. coordinator)
    if (RunInThread() && !RedisModule_GetBlockedClientHandle(ctx)) {
      CursorReadCtx *cr_ctx = rm_new(CursorReadCtx);
      cr_ctx->bc = BlockCursorClient(ctx, cid, count, 0);
      cr_ctx->cid = cid;
      cr_ctx->count = count;
      RedisModule_BlockedClientMeasureTimeStart(cr_ctx->bc);
      workersThreadPool_AddWork((redisearch_thpool_proc)cursorRead_ctx, cr_ctx);
    } else {
      cursorRead(reply, cid, count, false);
    }
  } else if (strcasecmp(cmd, "DEL") == 0) {
    int rc = Cursors_Purge(GetGlobalCursor(cid), cid);
    if (rc != REDISMODULE_OK) {
      RedisModule_Reply_Error(reply, "Cursor does not exist");
    } else {
      RedisModule_Reply_SimpleString(reply, "OK");
    }
  } else if (strcasecmp(cmd, "GC") == 0) {
    int rc = Cursors_CollectIdle(&g_CursorsList);
    rc += Cursors_CollectIdle(&g_CursorsListCoord);
    RedisModule_Reply_LongLong(reply, rc);
  } else {
    RedisModule_Reply_Error(reply, "Unknown subcommand");
  }
  RedisModule_EndReply(reply);
  return REDISMODULE_OK;
}

/* ======================= DEBUG ONLY ======================= */

// FT.DEBUG FT.AGGREGATE idx * <DEBUG_TYPE> <DEBUG_TYPE_ARGS> <DEBUG_TYPE> <DEBUG_TYPE_ARGS> ... DEBUG_PARAMS_COUNT 2
// Example:
// FT.AGGREGATE idx * TIMEOUT_AFTER_N 3 DEBUG_PARAMS_COUNT 2
static int DEBUG_execCommandCommon(RedisModuleCtx *ctx, RedisModuleString **argv, int argc,
                             CommandType type, int execOptions) {
  // Index name is argv[1]
  if (argc < 2) {
    return RedisModule_WrongArity(ctx);
  }

  AREQ *r = NULL;
  // debug_req and &debug_req->r are allocated in the same memory block, so it will be freed
  // when AREQ_Free is called
  QueryError status = {0};
  AREQ_Debug *debug_req = AREQ_Debug_New(argv, argc, &status);
  if (!debug_req) {
    goto error;
  }
  r = &debug_req->r;
  AREQ_Debug_params debug_params = debug_req->debug_params;

  int debug_argv_count = debug_params.debug_params_count + 2;  // account for `DEBUG_PARAMS_COUNT` `<count>` strings
  // Parse the query, not including debug params
  if (prepareRequest(&r, ctx, argv, argc - debug_argv_count, type, execOptions, &status) != REDISMODULE_OK) {
    goto error;
  }

  if (buildPipelineAndExecute(r, ctx, &status) != REDISMODULE_OK) {
    goto error;
  }

  return REDISMODULE_OK;

error:
  if (r) {
    AREQ_Free(r);
  }
  return QueryError_ReplyAndClear(ctx, &status);
}

/**DEBUG COMMANDS - not for production! */
int DEBUG_RSAggregateCommand(RedisModuleCtx *ctx, RedisModuleString **argv, int argc) {
  return DEBUG_execCommandCommon(ctx, argv, argc, COMMAND_AGGREGATE, EXEC_DEBUG);
}

int DEBUG_RSSearchCommand(RedisModuleCtx *ctx, RedisModuleString **argv, int argc) {
  return DEBUG_execCommandCommon(ctx, argv, argc, COMMAND_SEARCH, EXEC_DEBUG);
}<|MERGE_RESOLUTION|>--- conflicted
+++ resolved
@@ -19,12 +19,9 @@
 #include "resp3.h"
 #include "query_error.h"
 #include "info/global_stats.h"
-<<<<<<< HEAD
+#include "aggregate_debug.h"
 #include "active_queries/block_client.h"
 #include "active_queries/thread_info.h"
-=======
-#include "aggregate_debug.h"
->>>>>>> d45701ec
 
 typedef enum { COMMAND_AGGREGATE, COMMAND_SEARCH, COMMAND_EXPLAIN } CommandType;
 
@@ -962,14 +959,9 @@
     // This is released in AREQ_Free or while executing the query.
     RedisSearchCtx_LockSpecRead(r->sctx);
 
-<<<<<<< HEAD
-    if (prepareExecutionPlan(r, &status) != REDISMODULE_OK) {
+    if (prepareExecutionPlan(r, status) != REDISMODULE_OK) {
       CurrentThread_ClearIndexSpec();
-      goto error;
-=======
-    if (prepareExecutionPlan(r, status) != REDISMODULE_OK) {
       return REDISMODULE_ERR;
->>>>>>> d45701ec
     }
     if (r->reqflags & QEXEC_F_IS_CURSOR) {
       // Since we are still in the main thread, and we already validated the
@@ -980,12 +972,8 @@
       int rc = AREQ_StartCursor(r, reply, spec_ref, status, false);
       RedisModule_EndReply(reply);
       if (rc != REDISMODULE_OK) {
-<<<<<<< HEAD
         CurrentThread_ClearIndexSpec();
-        goto error;
-=======
         return REDISMODULE_ERR;
->>>>>>> d45701ec
       }
     } else {
       AREQ_Execute(r, ctx);
