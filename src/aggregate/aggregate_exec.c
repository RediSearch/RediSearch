--- conflicted
+++ resolved
@@ -355,7 +355,6 @@
 }
 
 void AREQ_Execute_Callback(blockedClientReqCtx *BCRctx) {
-<<<<<<< HEAD
 	// lockspec
 	RedisSearchCtx_LockSpecRead(BCRctx->r->sctx);
     QueryError status = {0};
@@ -368,13 +367,7 @@
     } else {
         AREQ_Execute(BCRctx->r, redis_ctx);
     }
-=======
-  BCRctx->r->sctx->redisCtx = RedisModule_GetThreadSafeContext(BCRctx->bc);
-  BCRctx->r->reqflags |= QEXEC_F_HAS_THCTX;
-  // lockspec
-  RedisSearchCtx_LockSpecRead(BCRctx->r->sctx);
-  AREQ_Execute(BCRctx->r, blockedClientReqCtx_getRedisctx(BCRctx));
->>>>>>> 6ce69afd
+
 
 	// No need to unlock spec as AREQ_Execute calls ctx cleanup.
     RS_CHECK_FUNC(RedisModule_BlockedClientMeasureTimeEnd, BCRctx->bc);
@@ -512,13 +505,9 @@
     RedisModuleBlockedClient *bc = RedisModule_BlockClient(ctx, NULL, NULL, NULL, 0);
     // report block client start time
     RS_CHECK_FUNC(RedisModule_BlockedClientMeasureTimeStart, bc);
-<<<<<<< HEAD
     r->sctx->redisCtx = RedisModule_GetThreadSafeContext(bc);
     r->reqflags |= QEXEC_F_HAS_THCTX;
     blockedClientReqCtx* BCRctx = blockedClientReqCtx_New(r, bc);
-=======
-    blockedClientReqCtx *BCRctx = blockedClientReqCtx_New(r, bc);
->>>>>>> 6ce69afd
     workersThreadPool_AddWork((thpool_proc)AREQ_Execute_Callback, BCRctx);
   } else {
     if (prepareExecutionPlan(&r, &status) != REDISMODULE_OK) {
