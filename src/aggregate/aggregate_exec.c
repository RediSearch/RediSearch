/*
 * Copyright Redis Ltd. 2016 - present
 * Licensed under your choice of the Redis Source Available License 2.0 (RSALv2) or
 * the Server Side Public License v1 (SSPLv1).
 */

#include "redismodule.h"
#include "redisearch.h"
#include "search_ctx.h"
#include "aggregate.h"
#include "cursor.h"
#include "rmutil/util.h"
#include "util/timeout.h"
#include "util/workers.h"
#include "score_explain.h"
#include "commands.h"
#include "profile.h"
#include "query_optimizer.h"

typedef enum { COMMAND_AGGREGATE, COMMAND_SEARCH, COMMAND_EXPLAIN } CommandType;

// Multi threading data structure
typedef struct {
  AREQ *req;
  RedisModuleBlockedClient *blockedClient;
  WeakRef spec_ref;
} blockedClientReqCtx;

static void runCursor(RedisModule_Reply *reply, Cursor *cursor, size_t num);

/**
 * Get the sorting key of the result. This will be the sorting key of the last
 * RLookup registry. Returns NULL if there is no sorting key
 */
static const RSValue *getReplyKey(const RLookupKey *kk, const SearchResult *r) {
  if ((kk->flags & RLOOKUP_F_SVSRC) && (r->rowdata.sv && r->rowdata.sv->len > kk->svidx)) {
    return r->rowdata.sv->values[kk->svidx];
  } else {
    return RLookup_GetItem(kk, &r->rowdata);
  }
}

/** Cached variables to avoid serializeResult retrieving these each time */
typedef struct {
  RLookup *lastLk;
  const PLN_ArrangeStep *lastAstp;
} cachedVars;

static void reeval_key(RedisModule_Reply *reply, const RSValue *key) {
  RedisModuleCtx *outctx = reply->ctx;
  RedisModuleString *rskey = NULL;
  if (!key) {
    RedisModule_Reply_Null(reply);
  }
  else {
    if (key->t == RSValue_Reference) {
      key = RSValue_Dereference(key);
    } else if (key->t == RSValue_Duo) {
      key = RS_DUOVAL_VAL(*key);
    }
    switch (key->t) {
      case RSValue_Number:
        // Serialize double - by prepending "#" to the number, so the coordinator/client can
        // tell it's a double and not just a numeric string value
        rskey = RedisModule_CreateStringPrintf(outctx, "#%.17g", key->numval);
        break;
      case RSValue_String:
        // Serialize string - by prepending "$" to it
        rskey = RedisModule_CreateStringPrintf(outctx, "$%s", key->strval.str);
        break;
      case RSValue_RedisString:
      case RSValue_OwnRstring:
        rskey = RedisModule_CreateStringPrintf(outctx, "$%s",
                                               RedisModule_StringPtrLen(key->rstrval, NULL));
        break;
      case RSValue_Null:
      case RSValue_Undef:
      case RSValue_Array:
      case RSValue_Reference:
      case RSValue_Duo:
        break;
    }
    if (rskey) {
      RedisModule_Reply_String(reply, rskey);
      RedisModule_FreeString(outctx, rskey);
    } else {
      RedisModule_Reply_Null(reply);
    }
  }
}

static size_t serializeResult(AREQ *req, RedisModule_Reply *reply, const SearchResult *r,
                              const cachedVars *cv) {
  const uint32_t options = req->reqflags;
  const RSDocumentMetadata *dmd = r->dmd;
  size_t count0 = RedisModule_Reply_LocalCount(reply);
  bool has_map = RedisModule_HasMap(reply);

  if (has_map) {
    RedisModule_Reply_Map(reply);
  }

  if (dmd && (options & QEXEC_F_IS_SEARCH)) {
    size_t n;
    const char *s = DMD_KeyPtrLen(dmd, &n);
    if (has_map) {
      RedisModule_ReplyKV_StringBuffer(reply, "id", s, n);
    } else {
      RedisModule_Reply_StringBuffer(reply, s, n);
    }
  }

  if (options & QEXEC_F_SEND_SCORES) {
    if (has_map) {
      RedisModule_Reply_SimpleString(reply, "score");
    }
    if (!(options & QEXEC_F_SEND_SCOREEXPLAIN)) {
      RedisModule_Reply_Double(reply, r->score);
    } else {
      RedisModule_Reply_Array(reply);
        RedisModule_Reply_Double(reply, r->score);
        SEReply(reply, r->scoreExplain);
	  RedisModule_Reply_ArrayEnd(reply);
    }
  }

  if (options & QEXEC_F_SENDRAWIDS) {
    if (has_map) {
      RedisModule_ReplyKV_LongLong(reply, "id", r->docId);
    } else {
      RedisModule_Reply_LongLong(reply, r->docId);
    }
  }

  if (options & QEXEC_F_SEND_PAYLOADS) {
    if (has_map) {
      RedisModule_Reply_SimpleString(reply, "payload");
    }
    if (dmd && hasPayload(dmd->flags)) {
      RedisModule_Reply_StringBuffer(reply, dmd->payload->data, dmd->payload->len);
    } else {
      RedisModule_Reply_Null(reply);
    }
  }

  // Coordinator only - sortkey will be sent on the required fields.
  // Non Coordinator modes will require this condition.
  if ((options & QEXEC_F_SEND_SORTKEYS)) {
    if (has_map) {
      RedisModule_Reply_SimpleString(reply, "sortkey");
    }
    const RSValue *sortkey = NULL;
    if (cv->lastAstp && cv->lastAstp->sortkeysLK) {
      const RLookupKey *kk = cv->lastAstp->sortkeysLK[0];
      sortkey = getReplyKey(kk, r);
    }
    reeval_key(reply, sortkey);
  }

  // Coordinator only - handle required fields for coordinator request
  if (options & QEXEC_F_REQUIRED_FIELDS) {
    if (has_map) {
      RedisModule_ReplyKV_Array(reply, "required_fields"); // >required_fields
    }

    // Sortkey is the first key to reply on the required fields, if the we already replied it, continue to the next one.
    size_t currentField = options & QEXEC_F_SEND_SORTKEYS ? 1 : 0;
    size_t requiredFieldsCount = array_len(req->requiredFields);
    for(; currentField < requiredFieldsCount; currentField++) {
      const RLookupKey *rlk = RLookup_GetKey(cv->lastLk, req->requiredFields[currentField], RLOOKUP_M_READ, RLOOKUP_F_NOFLAGS);
      RSValue *v = rlk ? (RSValue*)getReplyKey(rlk, r) : NULL;
      if (v && v->t == RSValue_Duo) {
        // For duo value, we use the value here (not the other value)
        v = RS_DUOVAL_VAL(*v);
      }
      RSValue rsv;
      if (rlk && (rlk->flags & RLOOKUP_T_NUMERIC) && v && v->t != RSVALTYPE_DOUBLE && !RSValue_IsNull(v)) {
        double d;
        RSValue_ToNumber(v, &d);
        RSValue_SetNumber(&rsv, d);
        v = &rsv;
      }
      reeval_key(reply, v);
    }
    if (has_map) {
      RedisModule_Reply_ArrayEnd(reply); // >required_fields
    }
  }

  if (!(options & QEXEC_F_SEND_NOFIELDS)) {
    const RLookup *lk = cv->lastLk;
    if (has_map) {
      RedisModule_Reply_SimpleString(reply, "fields");
    }

    if (r->flags & SEARCHRESULT_VAL_IS_NULL) {
      if (has_map) {
        RedisModule_Reply_Array(reply);
        RedisModule_Reply_ArrayEnd(reply);
        goto _out;
      } else {
        RedisModule_Reply_Null(reply);
      }
      return RedisModule_Reply_LocalCount(reply) - count0;
    }

    // Get the number of fields in the reply.
    // Excludes hidden fields, fields not included in RETURN and, score and language fields.
    SchemaRule *rule = (req->sctx && req->sctx->spec) ? req->sctx->spec->rule : NULL;
    int excludeFlags = RLOOKUP_F_HIDDEN;
    int requiredFlags = (req->outFields.explicitReturn ? RLOOKUP_F_EXPLICITRETURN : 0);
    int skipFieldIndex[lk->rowlen]; // Array has `0` for fields which will be skipped
    memset(skipFieldIndex, 0, lk->rowlen * sizeof(*skipFieldIndex));
    size_t nfields = RLookup_GetLength(lk, &r->rowdata, skipFieldIndex, requiredFlags, excludeFlags, rule);

    RedisModule_Reply_Map(reply);
      int i = 0;
      for (const RLookupKey *kk = lk->head; kk; kk = kk->next) {
        if (!kk->name || !skipFieldIndex[i++]) {
          continue;
        }
        const RSValue *v = RLookup_GetItem(kk, &r->rowdata);
        RS_LOG_ASSERT(v, "v was found in RLookup_GetLength iteration")

        if (v && v->t == RSValue_Duo && req->sctx->apiVersion < APIVERSION_RETURN_MULTI_CMP_FIRST) {
          // For duo value, we use the value here (not the other value)
          v = RS_DUOVAL_VAL(*v);
        }

        RedisModule_Reply_StringBuffer(reply, kk->name, kk->name_len);
        RSValue_SendReply(reply, v, req->reqflags & QEXEC_F_TYPED);
      }
    RedisModule_Reply_MapEnd(reply);
  }

_out:
  if (has_map) {
    // placeholder for fields_values. (possible optimization)
    RedisModule_Reply_SimpleString(reply, "field_values");
    RedisModule_Reply_EmptyArray(reply);

    RedisModule_Reply_MapEnd(reply);
  }

  return RedisModule_Reply_LocalCount(reply) - count0;
}

static size_t getResultsFactor(AREQ *req) {
  size_t count = 0;

  if (req->reqflags & QEXEC_F_IS_SEARCH) {
    count++;
  }

  if (req->reqflags & QEXEC_F_SEND_SCORES) {
    count++;
  }

  if (req->reqflags & QEXEC_F_SENDRAWIDS) {
    count++;
  }

  if (req->reqflags & QEXEC_F_SEND_PAYLOADS) {
    count++;
  }

  if (req->reqflags & QEXEC_F_SEND_SORTKEYS) {
    count++;
  }

  if (req->reqflags & QEXEC_F_REQUIRED_FIELDS) {
    count += array_len(req->requiredFields);
    if (req->reqflags & QEXEC_F_SEND_SORTKEYS) {
      count--;
    }
  }

  if (!(req->reqflags & QEXEC_F_SEND_NOFIELDS)) {
    count++;
  }
  return count;
}

// Finds the buffer RP and moves it to after the last accumulator.
// Assumptions:
// 1. We already have exactly one buffer and exactly one unlocker
// 2. We have an accumulator between the buffer and the unlocker, and it's the last accumulator in the pipeline
// 3. We have at least one loader after the accumulator (and before the unlocker)
static void SafeRedisKeyspaceAccessPipeline_ReEval(AREQ *req) {
  ResultProcessor *cur = req->qiter.endProc, *newBufferDownstream;
  // Run to the unlocker
  while (cur->type != RP_UNLOCKER) {
    cur = cur->upstream;
  }
  // find the first redis access after the last accumulator between the buffer and the unlocker
  for (; cur->behavior != RESULT_PROCESSOR_B_ACCUMULATOR; cur = cur->upstream) {
    if (cur->behavior == RESULT_PROCESSOR_B_ACCESS_REDIS) {
      newBufferDownstream = cur;
    }
  }

  if (IsProfile(req)) {
    // Find the buffer's downstream
    while (cur->upstream->upstream->type != RP_BUFFER_AND_LOCKER) {
      cur = cur->upstream;
    }
    ResultProcessor *buffers_profile = cur->upstream;
    // Pop the buffer and its profile RP
    cur->upstream = buffers_profile->upstream->upstream;

    // Push the buffer to its new location
    buffers_profile->upstream->upstream = newBufferDownstream->upstream;
    newBufferDownstream->upstream = buffers_profile;
  } else {
    // Find the buffer's downstream
    while (cur->upstream->type != RP_BUFFER_AND_LOCKER) {
      cur = cur->upstream;
    }
    ResultProcessor *buffer = cur->upstream;
    // Pop the buffer
    cur->upstream = buffer->upstream;

    // Push the buffer to its new location
    buffer->upstream = newBufferDownstream->upstream;
    newBufferDownstream->upstream = buffer;
  }
}

/**
 * Sends a chunk of <n> rows, optionally also sending the preamble
 */
void sendChunk(AREQ *req, RedisModule_Reply *reply, size_t limit) {
  size_t nelem = 0;
  SearchResult r = {0};
  int rc = RS_RESULT_EOF;
  ResultProcessor *rp = req->qiter.endProc;
  bool has_map = RedisModule_HasMap(reply);

  if (!(req->reqflags & QEXEC_F_IS_CURSOR) && !(req->reqflags & QEXEC_F_IS_SEARCH)) {
    limit = req->maxAggregateResults;
  }

  cachedVars cv = {0};
  cv.lastLk = AGPLN_GetLookup(&req->ap, NULL, AGPLN_GETLOOKUP_LAST);
  cv.lastAstp = AGPLN_GetArrangeStep(&req->ap);

  // Set the chunk size limit for the query
  rp->parent->resultLimit = limit;

  //-------------------------------------------------------------------------------------------
  if (has_map)  // RESP3 variant
  {
    RedisModule_ReplyKV_Array(reply, "field_names");
    RedisModule_Reply_ArrayEnd(reply);

    rc = rp->Next(rp, &r);
    long resultsLen = REDISMODULE_POSTPONED_ARRAY_LEN;
    if (rc == RS_RESULT_TIMEDOUT && !(req->reqflags & QEXEC_F_IS_CURSOR) && !IsProfile(req) &&
        req->reqConfig.timeoutPolicy == TimeoutPolicy_Fail) {
      resultsLen = 0;
    } else if (rc == RS_RESULT_ERROR) {
      resultsLen = 0;
    } else if (req->reqflags & QEXEC_F_IS_SEARCH && rc != RS_RESULT_TIMEDOUT &&
               req->optimizer->type != Q_OPT_NO_SORTER) {
      PLN_ArrangeStep *arng = AGPLN_GetArrangeStep(&req->ap);
      size_t reqLimit = arng && arng->isLimited? arng->limit : DEFAULT_LIMIT;
      size_t reqOffset = arng && arng->isLimited? arng->offset : 0;
      size_t resultFactor = getResultsFactor(req);

      size_t expected_res = reqLimit + reqOffset <= req->maxSearchResults ? req->qiter.totalResults : MIN(req->maxSearchResults, req->qiter.totalResults);
      size_t reqResults = expected_res > reqOffset ? expected_res - reqOffset : 0;

      resultsLen = MIN(limit, MIN(reqLimit, reqResults));
    }

    OPTMZ(QOptimizer_UpdateTotalResults(req));

    RedisModule_ReplyKV_Array(reply, "error"); // >errors
      if (rc == RS_RESULT_TIMEDOUT) {
        RedisModule_Reply_SimpleString(reply, "Timeout limit was reached");
      } else if (rc == RS_RESULT_ERROR) {
        RedisModule_Reply_Error(reply, QueryError_GetError(req->qiter.err));
        QueryError_ClearError(req->qiter.err);
      }
    RedisModule_Reply_ArrayEnd(reply); // >errors

    if (rc == RS_RESULT_TIMEDOUT) {
      if (!(req->reqflags & QEXEC_F_IS_CURSOR) && !IsProfile(req) &&
          req->reqConfig.timeoutPolicy == TimeoutPolicy_Fail) {
        RedisModule_ReplyKV_LongLong(reply, "total_results", 0);
      } else {
        rc = RS_RESULT_OK;
        RedisModule_ReplyKV_LongLong(reply, "total_results", req->qiter.totalResults);
      }
    } else if (rc == RS_RESULT_ERROR) {
      RedisModule_ReplyKV_LongLong(reply, "total_results", req->qiter.totalResults);
      nelem++;
    } else {
      RedisModule_ReplyKV_LongLong(reply, "total_results", req->qiter.totalResults);
    }
    nelem++;

    RedisModule_ReplyKV_Array(reply, "results"); // >results
    nelem = 0;

    if (rc == RS_RESULT_OK && rp->parent->resultLimit && !(req->reqflags & QEXEC_F_NOROWS)) {
      serializeResult(req, reply, &r, &cv);
      nelem++;
    }

    SearchResult_Clear(&r);
    if (rc != RS_RESULT_OK || !rp->parent->resultLimit) {
      goto done_3;
    }

    while (--rp->parent->resultLimit && (rc = rp->Next(rp, &r)) == RS_RESULT_OK) {
      if (!(req->reqflags & QEXEC_F_NOROWS)) {
        serializeResult(req, reply, &r, &cv);
        nelem++;
      }
      // Serialize it as a search result
      SearchResult_Clear(&r);
    }

done_3:
    SearchResult_Destroy(&r);
    if (rc != RS_RESULT_OK) {
      req->stateflags |= QEXEC_S_ITERDONE;
    } else if (req->stateflags & QEXEC_S_NEEDS_BUFFER_REEVAL) {
      SafeRedisKeyspaceAccessPipeline_ReEval(req);
      req->stateflags &= ~QEXEC_S_NEEDS_BUFFER_REEVAL;
    }

    // Reset the total results length:
    req->qiter.totalResults = 0;
    RedisModule_Reply_ArrayEnd(reply); // >results
  }
  //-------------------------------------------------------------------------------------------
  else // ! has_map (RESP2 variant)
  {
    rc = rp->Next(rp, &r);
    long resultsLen = REDISMODULE_POSTPONED_ARRAY_LEN;
    if (rc == RS_RESULT_TIMEDOUT && !(req->reqflags & QEXEC_F_IS_CURSOR) && !IsProfile(req) &&
        req->reqConfig.timeoutPolicy == TimeoutPolicy_Fail) {
      resultsLen = 1;
    } else if (rc == RS_RESULT_ERROR) {
      resultsLen = 2;
    } else if (req->reqflags & QEXEC_F_IS_SEARCH && rc != RS_RESULT_TIMEDOUT &&
               req->optimizer->type != Q_OPT_NO_SORTER) {
      PLN_ArrangeStep *arng = AGPLN_GetArrangeStep(&req->ap);
      size_t reqLimit = arng && arng->isLimited? arng->limit : DEFAULT_LIMIT;
      size_t reqOffset = arng && arng->isLimited? arng->offset : 0;
      size_t resultFactor = getResultsFactor(req);

      size_t expected_res = reqLimit + reqOffset <= req->maxSearchResults ? req->qiter.totalResults : MIN(req->maxSearchResults, req->qiter.totalResults);
      size_t reqResults = expected_res > reqOffset ? expected_res - reqOffset : 0;

      resultsLen = 1 + MIN(limit, MIN(reqLimit, reqResults)) * resultFactor;
    }

    RedisModule_Reply_Array(reply); // results @@

    OPTMZ(QOptimizer_UpdateTotalResults(req));

    if (rc == RS_RESULT_TIMEDOUT) {
      if (!(req->reqflags & QEXEC_F_IS_CURSOR) && !IsProfile(req) &&
         req->reqConfig.timeoutPolicy == TimeoutPolicy_Fail) {
        RedisModule_Reply_SimpleString(reply, "Timeout limit was reached");
      } else {
        rc = RS_RESULT_OK;
        RedisModule_Reply_LongLong(reply, req->qiter.totalResults);
      }
    } else if (rc == RS_RESULT_ERROR) {
      RedisModule_Reply_LongLong(reply, req->qiter.totalResults);
      RedisModule_Reply_Array(reply);
        // QueryError_ReplyAndClear(reply->ctx, req->qiter.err);
        RedisModule_Reply_Error(reply, QueryError_GetError(req->qiter.err));
        QueryError_ClearError(req->qiter.err);
      RedisModule_Reply_ArrayEnd(reply);
      nelem++;
    } else {
      RedisModule_Reply_LongLong(reply, req->qiter.totalResults);
    }
    nelem++;

    if (rc == RS_RESULT_OK && rp->parent->resultLimit && !(req->reqflags & QEXEC_F_NOROWS)) {
      nelem += serializeResult(req, reply, &r, &cv);
    }

    SearchResult_Clear(&r);
    if (rc != RS_RESULT_OK || !rp->parent->resultLimit) {
      goto done_2;
    }

    while (--rp->parent->resultLimit && (rc = rp->Next(rp, &r)) == RS_RESULT_OK) {
      if (!(req->reqflags & QEXEC_F_NOROWS)) {
        nelem += serializeResult(req, reply, &r, &cv);
      }
      // Serialize it as a search result
      SearchResult_Clear(&r);
    }

  done_2:
    SearchResult_Destroy(&r);
    if (rc != RS_RESULT_OK) {
      req->stateflags |= QEXEC_S_ITERDONE;
    } else if (req->stateflags & QEXEC_S_NEEDS_BUFFER_REEVAL) {
      SafeRedisKeyspaceAccessPipeline_ReEval(req);
      req->stateflags &= ~QEXEC_S_NEEDS_BUFFER_REEVAL;
    }

    RedisModule_Reply_ArrayEnd(reply); // results
    // Reset the total results length:
    req->qiter.totalResults = 0;
    if (resultsLen == REDISMODULE_POSTPONED_ARRAY_LEN || rc != RS_RESULT_OK) {
      return;
    }
    if (resultsLen != nelem) {
      RedisModule_Log(RSDummyContext, "warning", "Failed predict number of replied, prediction=%ld, actual_number=%ld.", resultsLen, nelem);
      RS_LOG_ASSERT(0, "Precalculated number of replies must be equal to actual number");
    }
  }
  //-------------------------------------------------------------------------------------------
}

void AREQ_Execute(AREQ *req, RedisModuleCtx *ctx) {
  RedisModule_Reply _reply = RedisModule_NewReply(ctx), *reply = &_reply;

  if (reply->resp3 || IsProfile(req)) {
    RedisModule_Reply_Map(reply);
  }
    sendChunk(req, reply, -1);
    if (IsProfile(req)) {
      Profile_Print(reply, req);
    }
  if (reply->resp3 || IsProfile(req)) {
    RedisModule_Reply_MapEnd(reply);
  }
  RedisModule_EndReply(reply);
  AREQ_Free(req);
}

static blockedClientReqCtx *blockedClientReqCtx_New(AREQ *req,
                                                    RedisModuleBlockedClient *blockedClient, StrongRef spec) {
  blockedClientReqCtx *ret = rm_new(blockedClientReqCtx);
  ret->req = req;
  ret->blockedClient = blockedClient;
  ret->spec_ref = StrongRef_Demote(spec);
  return ret;
}

static AREQ *blockedClientReqCtx_getRequest(const blockedClientReqCtx *BCRctx) {
  return BCRctx->req;
}

static void blockedClientReqCtx_setRequest(blockedClientReqCtx *BCRctx, AREQ *req) {
  BCRctx->req = req;
}

static void blockedClientReqCtx_destroy(blockedClientReqCtx *BCRctx) {
  if (BCRctx->req) {
    AREQ_Free(BCRctx->req);
  }
  RedisModule_BlockedClientMeasureTimeEnd(BCRctx->blockedClient);
  RedisModule_UnblockClient(BCRctx->blockedClient, NULL);
  WeakRef_Release(BCRctx->spec_ref);
  rm_free(BCRctx);
}

void AREQ_Execute_Callback(blockedClientReqCtx *BCRctx) {
  AREQ *req = blockedClientReqCtx_getRequest(BCRctx);
  RedisModuleCtx *outctx = RedisModule_GetThreadSafeContext(BCRctx->blockedClient);
  QueryError status = {0}, detailed_status = {0};

  StrongRef execution_ref = WeakRef_Promote(BCRctx->spec_ref);
  if (!StrongRef_Get(execution_ref)) {
    // The index was dropped while the query was in the job queue.
    // Notify the client that the query was aborted
    QueryError_SetError(&status, QUERY_ENOINDEX, "The index was dropped before the query could be executed");
    QueryError_ReplyAndClear(outctx, &status);
    RedisModule_FreeThreadSafeContext(outctx);
    blockedClientReqCtx_destroy(BCRctx);
    return;
  }
  // Cursors are created with a thread-safe context, so we don't want to replace it
  if (!(req->reqflags & QEXEC_F_IS_CURSOR)) {
    req->sctx->redisCtx = outctx;
  }

  // lock spec
  RedisSearchCtx_LockSpecRead(req->sctx);
  if (prepareExecutionPlan(req, AREQ_BUILD_THREADSAFE_PIPELINE, &status) != REDISMODULE_OK) {
    goto error;
  }

  if (req->reqflags & QEXEC_F_IS_CURSOR) {
    RedisModule_Reply _reply = RedisModule_NewReply(outctx), *reply = &_reply;
    int rc = AREQ_StartCursor(req, reply, execution_ref, &status);
    RedisModule_EndReply(reply);
    if (rc != REDISMODULE_OK) {
      goto error;
    }
  } else {
    AREQ_Execute(req, outctx);
  }

  // If the execution was successful, we either:
  // 1. Freed the request (if it was a regular query)
  // 2. Kept it as the cursor's state (if it was a cursor query)
  // Either way, we don't want to free `req` here. we set it to NULL so that it won't be freed with the context.
  blockedClientReqCtx_setRequest(BCRctx, NULL);
  goto cleanup;

error:
  // Enrich the error message that was caught to include the fact that the query ran
  // in a background thread.
  QueryError_SetErrorFmt(&detailed_status, QueryError_GetCode(&status),
                          "The following error was caught upon running the query asynchronously: %s", QueryError_GetError(&status));
  QueryError_ClearError(&status);
  QueryError_ReplyAndClear(outctx, &detailed_status);

cleanup:
  // No need to unlock spec as it was unlocked by `AREQ_Execute` or will be unlocked by `blockedClientReqCtx_destroy`
  RedisModule_FreeThreadSafeContext(outctx);
  StrongRef_Release(execution_ref);
  blockedClientReqCtx_destroy(BCRctx);
}

// Assumes the spec is guarded (by its own lock for read or by the global lock)
int prepareExecutionPlan(AREQ *req, int pipeline_options, QueryError *status) {
  int rc = REDISMODULE_ERR;
  RedisSearchCtx *sctx = req->sctx;
  RSSearchOptions *opts = &req->searchopts;
  QueryAST *ast = &req->ast;

  // Set timeout for the query execution
  // TODO: this should be done in `AREQ_execute`, but some of the iterators needs the timeout's
  // value and some of the execution begins in `QAST_Iterate`.
  // Setting the timeout context should be done in the same thread that executes the query.
  updateTimeout(&req->timeoutTime, req->reqConfig.queryTimeoutMS);
  sctx->timeout = req->timeoutTime;

  ConcurrentSearchCtx_Init(sctx->redisCtx, &req->conc);
  req->qiter.initialSpecVersion = IndexSpec_GetVersion(sctx->spec);
  req->rootiter = QAST_Iterate(ast, opts, sctx, &req->conc, req->reqflags, status);

  // check possible optimization after creation of IndexIterator tree
  OPTMZ(QOptimizer_Iterators(req, req->optimizer));

  TimedOut_WithStatus(&req->timeoutTime, status);

  if (QueryError_HasError(status)) {
    return REDISMODULE_ERR;
  }

  if (IsProfile(req)) {
    // Add a Profile iterators before every iterator in the tree
    Profile_AddIters(&req->rootiter);
  }

  hires_clock_t parseClock;
  bool is_profile = IsProfile(req);
  if (is_profile) {
    hires_clock_get(&parseClock);
    req->parseTime += hires_clock_diff_msec(&parseClock, &req->initClock);
  }

  rc = AREQ_BuildPipeline(req, pipeline_options, status);

  if (is_profile) {
    req->pipelineBuildTime = hires_clock_since_msec(&parseClock);
  }
  return rc;
}

static int buildRequest(RedisModuleCtx *ctx, RedisModuleString **argv, int argc, int type,
                        QueryError *status, AREQ **r) {

  int rc = REDISMODULE_ERR;
  const char *indexname = RedisModule_StringPtrLen(argv[1], NULL);
  RedisSearchCtx *sctx = NULL;
  RedisModuleCtx *thctx = NULL;

  if (type == COMMAND_SEARCH) {
    (*r)->reqflags |= QEXEC_F_IS_SEARCH;
  }
  else if (type == COMMAND_AGGREGATE) {
    (*r)->reqflags |= QEXEC_F_IS_EXTENDED;
  }

  if (AREQ_Compile(*r, argv + 2, argc - 2, status) != REDISMODULE_OK) {
    RS_LOG_ASSERT(QueryError_HasError(status), "Query has error");
    goto done;
  }

  // Prepare the query.. this is where the context is applied.
  if ((*r)->reqflags & QEXEC_F_IS_CURSOR) {
    RedisModuleCtx *newctx = RedisModule_GetDetachedThreadSafeContext(ctx);
    RedisModule_SelectDb(newctx, RedisModule_GetSelectedDb(ctx));
    ctx = thctx = newctx;  // In case of error!
  }

  sctx = NewSearchCtxC(ctx, indexname, true);
  if (!sctx) {
    QueryError_SetErrorFmt(status, QUERY_ENOINDEX, "%s: no such index", indexname);
    goto done;
  }

  rc = AREQ_ApplyContext(*r, sctx, status);
  thctx = NULL;
  // ctx is always assigned after ApplyContext
  if (rc != REDISMODULE_OK) {
    RS_LOG_ASSERT(QueryError_HasError(status), "Query has error");
    goto done;
  }

done:
  if (rc != REDISMODULE_OK && *r) {
    AREQ_Free(*r);
    *r = NULL;
    if (thctx) {
      RedisModule_FreeThreadSafeContext(thctx);
    }
  }
  return rc;
}

#define NO_PROFILE 0
#define PROFILE_FULL 1
#define PROFILE_LIMITED 2

static int parseProfile(AREQ *r, int withProfile, RedisModuleString **argv, int argc, QueryError *status) {
  if (withProfile != NO_PROFILE) {

    // WithCursor is disabled on the shards for external use but is available internally to the coordinator
    #ifndef RS_COORDINATOR
    if (RMUtil_ArgExists("WITHCURSOR", argv, argc, 3)) {
      QueryError_SetError(status, QUERY_EGENERIC, "FT.PROFILE does not support cursor");
      return REDISMODULE_ERR;
    }
    #endif

    r->reqflags |= QEXEC_F_PROFILE;
    if (withProfile == PROFILE_LIMITED) {
      r->reqflags |= QEXEC_F_PROFILE_LIMITED;
    }
    hires_clock_get(&r->initClock);
  }
  return REDISMODULE_OK;
}

static int execCommandCommon(RedisModuleCtx *ctx, RedisModuleString **argv, int argc,
                             CommandType type, int withProfile) {
  // Index name is argv[1]
  if (argc < 2) {
    return RedisModule_WrongArity(ctx);
  }

  AREQ *r = AREQ_New();
  QueryError status = {0};
  if (parseProfile(r, withProfile, argv, argc, &status) != REDISMODULE_OK) {
    goto error;
  }

  // This function also builds the RedisSearchCtx.
  // It will search for the spec according the the name given in the argv array,
  // and ensure the spec is valid.
  if (buildRequest(ctx, argv, argc, type, &status, &r) != REDISMODULE_OK) {
    goto error;
  }

  SET_DIALECT(r->sctx->spec->used_dialects, r->reqConfig.dialectVersion);
  SET_DIALECT(RSGlobalConfig.used_dialects, r->reqConfig.dialectVersion);

<<<<<<< HEAD
  if (r->reqflags & QEXEC_F_IS_CURSOR) {
    if (prepareExecutionPlan(r, AREQ_BUILDPIPELINE_NO_FLAGS, &status) != REDISMODULE_OK) {
      goto error;
    }
    RedisModule_Reply _reply = RedisModule_NewReply(ctx), *reply = &_reply;
    int rc = AREQ_StartCursor(r, reply, r->sctx->spec->name, &status);
    RedisModule_EndReply(reply);
    if (rc != REDISMODULE_OK) {
      goto error;
    }
#ifdef MT_BUILD
  } else if (RunInThread(r)) {
    IndexLoadOptions options = {.flags = INDEXSPEC_LOAD_NOTIMERUPDATE,
                                .name.cstring = r->sctx->spec->name};
    StrongRef spec_ref = IndexSpec_LoadUnsafeEx(ctx, &options);
=======
#ifdef POWER_TO_THE_WORKERS
  if (RunInThread()) {
    // Prepare context for the worker thread
    // Since we are still in the main thread, and we already validated the
    // spec'c existence, it is safe to directly get the strong reference from the spec
    // found in buildRequest.
    StrongRef spec_ref = IndexSpec_GetStrongRefUnsafe(r->sctx->spec);
>>>>>>> b90caa85
    RedisModuleBlockedClient *blockedClient = RedisModule_BlockClient(ctx, NULL, NULL, NULL, 0);
    // report block client start time
    RedisModule_BlockedClientMeasureTimeStart(blockedClient);
    blockedClientReqCtx *BCRctx = blockedClientReqCtx_New(r, blockedClient, spec_ref);

    workersThreadPool_AddWork((redisearch_thpool_proc)AREQ_Execute_Callback, BCRctx);
<<<<<<< HEAD
#endif 
  } else {
=======
  } else
#endif // POWER_TO_THE_WORKERS
  {
    // Take a read lock on the spec (to avoid conflicts with the GC).
    // This is released in AREQ_Free or while executing the query.
    RedisSearchCtx_LockSpecRead(r->sctx);

>>>>>>> b90caa85
    if (prepareExecutionPlan(r, AREQ_BUILDPIPELINE_NO_FLAGS, &status) != REDISMODULE_OK) {
      goto error;
    }
    if (r->reqflags & QEXEC_F_IS_CURSOR) {
      // Since we are still in the main thread, and we already validated the
      // spec'c existence, it is safe to directly get the strong reference from the spec
      // found in buildRequest
      StrongRef spec_ref = IndexSpec_GetStrongRefUnsafe(r->sctx->spec);
      RedisModule_Reply _reply = RedisModule_NewReply(ctx), *reply = &_reply;
      int rc = AREQ_StartCursor(r, reply, spec_ref, &status);
      RedisModule_EndReply(reply);
      if (rc != REDISMODULE_OK) {
        goto error;
      }
    } else {
      AREQ_Execute(r, ctx);
    }
  }

  return REDISMODULE_OK;

error:
  if (r) {
    AREQ_Free(r);
  }
  return QueryError_ReplyAndClear(ctx, &status);
}

int RSAggregateCommand(RedisModuleCtx *ctx, RedisModuleString **argv, int argc) {
  return execCommandCommon(ctx, argv, argc, COMMAND_AGGREGATE, NO_PROFILE);
}

int RSSearchCommand(RedisModuleCtx *ctx, RedisModuleString **argv, int argc) {
  return execCommandCommon(ctx, argv, argc, COMMAND_SEARCH, NO_PROFILE);
}

#define PROFILE_1ST_PARAM 2

RedisModuleString **_profileArgsDup(RedisModuleString **argv, int argc, int params) {
  RedisModuleString **newArgv = rm_malloc(sizeof(*newArgv) * (argc- params));
  // copy cmd & index
  memcpy(newArgv, argv, PROFILE_1ST_PARAM * sizeof(*newArgv));
  // copy non-profile commands
  memcpy(newArgv + PROFILE_1ST_PARAM, argv + PROFILE_1ST_PARAM + params,
          (argc - PROFILE_1ST_PARAM - params) * sizeof(*newArgv));
  return newArgv;
}

int RSProfileCommand(RedisModuleCtx *ctx, RedisModuleString **argv, int argc) {
  if (argc < 5) {
    return RedisModule_WrongArity(ctx);
  }

  CommandType cmdType;
  int curArg = PROFILE_1ST_PARAM;
  int withProfile = PROFILE_FULL;

  // Check the command type
  const char *cmd = RedisModule_StringPtrLen(argv[curArg++], NULL);
  if (strcasecmp(cmd, "SEARCH") == 0) {
    cmdType = COMMAND_SEARCH;
  } else if (strcasecmp(cmd, "AGGREGATE") == 0) {
    cmdType = COMMAND_AGGREGATE;
  } else {
    RedisModule_ReplyWithError(ctx, "No `SEARCH` or `AGGREGATE` provided");
    return REDISMODULE_OK;
  }

  cmd = RedisModule_StringPtrLen(argv[curArg++], NULL);
  if (strcasecmp(cmd, "LIMITED") == 0) {
    withProfile = PROFILE_LIMITED;
    cmd = RedisModule_StringPtrLen(argv[curArg++], NULL);
  }

  if (strcasecmp(cmd, "QUERY") != 0) {
    RedisModule_ReplyWithError(ctx, "The QUERY keyword is expected");
    return REDISMODULE_OK;
  }

  int newArgc = argc - curArg + PROFILE_1ST_PARAM;
  RedisModuleString **newArgv = _profileArgsDup(argv, argc, curArg - PROFILE_1ST_PARAM);
  execCommandCommon(ctx, newArgv, newArgc, cmdType, withProfile);
  rm_free(newArgv);
  return REDISMODULE_OK;
}

char *RS_GetExplainOutput(RedisModuleCtx *ctx, RedisModuleString **argv, int argc,
                          QueryError *status) {
  AREQ *r = AREQ_New();
  if (buildRequest(ctx, argv, argc, COMMAND_EXPLAIN, status, &r) != REDISMODULE_OK) {
    return NULL;
  }
  if (prepareExecutionPlan(r, AREQ_BUILDPIPELINE_NO_FLAGS, status) != REDISMODULE_OK) {
    AREQ_Free(r);
    return NULL;
  }
  char *ret = QAST_DumpExplain(&r->ast, r->sctx->spec);
  AREQ_Free(r);
  return ret;
}

// Assumes that the cursor has a strong ref to the relevant spec and that it is already locked.
int AREQ_StartCursor(AREQ *r, RedisModule_Reply *reply, StrongRef spec_ref, QueryError *err) {
  Cursor *cursor = Cursors_Reserve(&g_CursorsList, spec_ref, r->cursorMaxIdle, err);
  if (cursor == NULL) {
    return REDISMODULE_ERR;
  }
  cursor->execState = r;
  runCursor(reply, cursor, 0);
  return REDISMODULE_OK;
}

// Assumes that the cursor has a strong ref to the relevant spec and that it is already locked.
static void runCursor(RedisModule_Reply *reply, Cursor *cursor, size_t num) {
  AREQ *req = cursor->execState;
  bool has_map = RedisModule_HasMap(reply);

  // reset profile clock for cursor reads except for 1st
  if (IsProfile(req) && req->totalTime != 0) {
    hires_clock_get(&req->initClock);
  }

  // update timeout for current cursor read
  if (req->qiter.rootProc->type != RP_NETWORK) {
    updateTimeout(&req->timeoutTime, req->reqConfig.queryTimeoutMS);
    updateRPIndexTimeout(req->qiter.rootProc, req->timeoutTime);
  }
  if (!num) {
    num = req->cursorChunkSize;
    if (!num) {
      num = RSGlobalConfig.cursorReadSize;
    }
  }
  req->cursorChunkSize = num;

  if (has_map) // RESP3
  {
    RedisModule_Reply_Array(reply);
    RedisModule_Reply_Map(reply);
    sendChunk(req, reply, num);
    RedisSearchCtx_UnlockSpec(req->sctx); // Verify that we release the spec lock
    bool cursor_done = !!(req->stateflags & QEXEC_S_ITERDONE);

    // If the cursor is still alive, don't print profile info to save bandwidth
    if (IsProfile(req) && cursor_done) {
      Profile_Print(reply, req);
    }
    RedisModule_Reply_MapEnd(reply);

    RedisModule_Reply_LongLong(reply, cursor_done ? 0 : cursor->id);
    RedisModule_Reply_ArrayEnd(reply);
  }
  else // RESP2
  {
    // return array of [results, cursorID]. (the typical result reply is in the first reply)
    // for profile, we return array of [results, cursorID, profile]
    RedisModule_Reply_Array(reply);
    sendChunk(req, reply, num);
    RedisSearchCtx_UnlockSpec(req->sctx); // Verify that we release the spec lock
    bool cursor_done = !!(req->stateflags & QEXEC_S_ITERDONE);

    if (cursor_done) {
      // Write the count!
      RedisModule_Reply_LongLong(reply, 0);
      if (IsProfile(req)) {
        Profile_Print(reply, req);
      }
    } else {
      RedisModule_Reply_LongLong(reply, cursor->id);
      if (IsProfile(req)) {
        // If the cursor is still alive, don't print profile info to save bandwidth
        RedisModule_Reply_Null(reply);
      }
    }
    RedisModule_Reply_ArrayEnd(reply);
  }

  if (req->stateflags & QEXEC_S_ITERDONE) {
    AREQ_Free(req);
    cursor->execState = NULL;
    Cursor_Free(cursor);
  } else {
    // Update the idle timeout
    Cursor_Pause(cursor);
  }
}

static void cursorRead(RedisModule_Reply *reply, uint64_t cid, size_t count) {
  Cursor *cursor = Cursors_TakeForExecution(&g_CursorsList, cid);
  if (cursor == NULL) {
    RedisModule_Reply_Error(reply, "Cursor not found");
    return;
  }
  QueryError status = {0};
  StrongRef execution_ref;
  bool has_spec = cursor_HasSpecWeakRef(cursor);
  // If the cursor is associated with a spec, e.g a coordinator ctx.
  if (has_spec) {
    execution_ref = WeakRef_Promote(cursor->spec_ref);
    if (!StrongRef_Get(execution_ref)) {
      // The index was dropped while the cursor was idle.
      // Notify the client that the query was aborted.
      QueryError_SetError(&status, QUERY_ENOINDEX, "The index was dropped while the cursor was idle");
      // QueryError_ReplyAndClear(reply->ctx, &status);
      RedisModule_Reply_Error(reply, QueryError_GetError(&status));
      QueryError_ClearError(&status);
      return;
    }
  }

  AREQ *req = cursor->execState;
  req->qiter.err = &status;

  runCursor(reply, cursor, count);
  if (has_spec) {
    StrongRef_Release(execution_ref);
  }
}

typedef struct {
  RedisModuleBlockedClient *bc;
  uint64_t cid;
  size_t count;
} CursorReadCtx;

static void cursorRead_ctx(CursorReadCtx *cr_ctx) {
  RedisModuleCtx *ctx = RedisModule_GetThreadSafeContext(cr_ctx->bc);
  RedisModule_Reply _reply = RedisModule_NewReply(ctx), *reply = &_reply;
  cursorRead(reply, cr_ctx->cid, cr_ctx->count);
  RedisModule_EndReply(reply);
  RedisModule_FreeThreadSafeContext(ctx);
  RedisModule_BlockedClientMeasureTimeEnd(cr_ctx->bc);
  RedisModule_UnblockClient(cr_ctx->bc, NULL);
  rm_free(cr_ctx);
}

/**
 * FT.CURSOR READ {index} {CID} {COUNT} [MAXIDLE]
 * FT.CURSOR DEL {index} {CID}
 * FT.CURSOR GC {index}
 */
int RSCursorCommand(RedisModuleCtx *ctx, RedisModuleString **argv, int argc) {
  if (argc < 4) {
    return RedisModule_WrongArity(ctx);
  }

  const char *cmd = RedisModule_StringPtrLen(argv[1], NULL);
  long long cid = 0;
  // argv[0] - FT.CURSOR
  // argv[1] - subcommand
  // argv[2] - index
  // argv[3] - cursor ID

  if (RedisModule_StringToLongLong(argv[3], &cid) != REDISMODULE_OK) {
    RedisModule_ReplyWithError(ctx, "Bad cursor ID");
    return REDISMODULE_OK;
  }

  RedisModule_Reply _reply = RedisModule_NewReply(ctx), *reply = &_reply;

  char cmdc = toupper(*cmd);

  if (cmdc == 'R') {
    long long count = 0;
    if (argc > 5) {
      // e.g. 'COUNT <timeout>'
      if (RedisModule_StringToLongLong(argv[5], &count) != REDISMODULE_OK) {
        RedisModule_ReplyWithError(ctx, "Bad value for COUNT");
        return REDISMODULE_OK;
      }
    }
#ifdef POWER_TO_THE_WORKERS
    // We have to check that we are not blocked yet from elsewhere (e.g. coordinator)
    if (RunInThread() && !RedisModule_GetBlockedClientHandle(ctx)) {
      CursorReadCtx *cr_ctx = rm_new(CursorReadCtx);
      cr_ctx->bc = RedisModule_BlockClient(ctx, NULL, NULL, NULL, 0);
      cr_ctx->cid = cid;
      cr_ctx->count = count;
      RedisModule_BlockedClientMeasureTimeStart(cr_ctx->bc);
      workersThreadPool_AddWork((redisearch_thpool_proc)cursorRead_ctx, cr_ctx);
    } else
#endif
    {
      cursorRead(reply, cid, count);
    }

  } else if (cmdc == 'D') {
    int rc = Cursors_Purge(&g_CursorsList, cid);
    if (rc != REDISMODULE_OK) {
      RedisModule_Reply_Error(reply, "Cursor does not exist");
    } else {
      RedisModule_Reply_SimpleString(reply, "OK");
    }

  } else if (cmdc == 'G') {
    int rc = Cursors_CollectIdle(&g_CursorsList);
    RedisModule_Reply_LongLong(reply, rc);
  } else {
    RedisModule_Reply_Error(reply, "Unknown subcommand");
  }
  RedisModule_EndReply(reply);
  return REDISMODULE_OK;
}

void Cursor_FreeExecState(void *p) {
  AREQ *r = p;
  AREQ_Free(p);
}<|MERGE_RESOLUTION|>--- conflicted
+++ resolved
@@ -772,49 +772,26 @@
   SET_DIALECT(r->sctx->spec->used_dialects, r->reqConfig.dialectVersion);
   SET_DIALECT(RSGlobalConfig.used_dialects, r->reqConfig.dialectVersion);
 
-<<<<<<< HEAD
-  if (r->reqflags & QEXEC_F_IS_CURSOR) {
-    if (prepareExecutionPlan(r, AREQ_BUILDPIPELINE_NO_FLAGS, &status) != REDISMODULE_OK) {
-      goto error;
-    }
-    RedisModule_Reply _reply = RedisModule_NewReply(ctx), *reply = &_reply;
-    int rc = AREQ_StartCursor(r, reply, r->sctx->spec->name, &status);
-    RedisModule_EndReply(reply);
-    if (rc != REDISMODULE_OK) {
-      goto error;
-    }
 #ifdef MT_BUILD
-  } else if (RunInThread(r)) {
-    IndexLoadOptions options = {.flags = INDEXSPEC_LOAD_NOTIMERUPDATE,
-                                .name.cstring = r->sctx->spec->name};
-    StrongRef spec_ref = IndexSpec_LoadUnsafeEx(ctx, &options);
-=======
-#ifdef POWER_TO_THE_WORKERS
   if (RunInThread()) {
     // Prepare context for the worker thread
     // Since we are still in the main thread, and we already validated the
     // spec'c existence, it is safe to directly get the strong reference from the spec
     // found in buildRequest.
     StrongRef spec_ref = IndexSpec_GetStrongRefUnsafe(r->sctx->spec);
->>>>>>> b90caa85
     RedisModuleBlockedClient *blockedClient = RedisModule_BlockClient(ctx, NULL, NULL, NULL, 0);
     // report block client start time
     RedisModule_BlockedClientMeasureTimeStart(blockedClient);
     blockedClientReqCtx *BCRctx = blockedClientReqCtx_New(r, blockedClient, spec_ref);
 
     workersThreadPool_AddWork((redisearch_thpool_proc)AREQ_Execute_Callback, BCRctx);
-<<<<<<< HEAD
-#endif 
-  } else {
-=======
   } else
-#endif // POWER_TO_THE_WORKERS
+#endif // MT_BUILD
   {
     // Take a read lock on the spec (to avoid conflicts with the GC).
     // This is released in AREQ_Free or while executing the query.
     RedisSearchCtx_LockSpecRead(r->sctx);
 
->>>>>>> b90caa85
     if (prepareExecutionPlan(r, AREQ_BUILDPIPELINE_NO_FLAGS, &status) != REDISMODULE_OK) {
       goto error;
     }
