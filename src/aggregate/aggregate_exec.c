--- conflicted
+++ resolved
@@ -509,14 +509,9 @@
     req->stateflags |= QEXEC_S_ITERDONE;
   }
 
-<<<<<<< HEAD
   QueryProcessingCtx *qctx = AREQ_QueryProcessingCtx(req);
   if (QueryError_GetCode(qctx->err) == QUERY_OK || hasTimeoutError(qctx->err)) {
-    TotalGlobalStats_CountQuery(AREQ_RequestFlags(req), clock() - req->initClock);
-=======
-  if (QueryError_GetCode(req->qiter.err) == QUERY_OK || hasTimeoutError(req->qiter.err)) {
-    TotalGlobalStats_CountQuery(req->reqflags, duration);
->>>>>>> 8c096626
+    TotalGlobalStats_CountQuery(AREQ_RequestFlags(req), duration);
   }
 
   // Reset the total results length:
