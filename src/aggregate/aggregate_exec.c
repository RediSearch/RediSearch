--- conflicted
+++ resolved
@@ -924,16 +924,12 @@
     r->initClock = clock();
   }
 
-<<<<<<< HEAD
+  if (r->qiter.isProfile) {
+    clock_gettime(CLOCK_MONOTONIC, &r->qiter.initTime);
+  }
+
   // This function also builds the RedisSearchCtx, and registers the thread to
   // the active-threads container (if successful).
-=======
-  if (r->qiter.isProfile) {
-    clock_gettime(CLOCK_MONOTONIC, &r->qiter.initTime);
-  }
-
-  // This function also builds the RedisSearchCtx.
->>>>>>> c60a364e
   // It will search for the spec according the the name given in the argv array,
   // and ensure the spec is valid.
   if (buildRequest(ctx, argv, argc, type, &status, &r) != REDISMODULE_OK) {
@@ -949,15 +945,12 @@
     blockedClientReqCtx *BCRctx = blockedClientReqCtx_New(r, blockedClient, spec_ref);
     // Mark the request as thread safe, so that the pipeline will be built in a thread safe manner
     r->reqflags |= QEXEC_F_RUN_IN_BACKGROUND;
-<<<<<<< HEAD
-=======
     if (r->qiter.isProfile){
       struct timespec time;
       clock_gettime(CLOCK_MONOTONIC, &time);
       rs_timersub(&time, &r->qiter.initTime, &time);
       rs_timeradd(&time, &r->qiter.GILTime, &r->qiter.GILTime);
     }
->>>>>>> c60a364e
     workersThreadPool_AddWork((redisearch_thpool_proc)AREQ_Execute_Callback, BCRctx);
   } else {
     // Take a read lock on the spec (to avoid conflicts with the GC).
