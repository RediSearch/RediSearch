--- conflicted
+++ resolved
@@ -714,24 +714,14 @@
     RS_CHECK_FUNC(RedisModule_BlockedClientMeasureTimeStart, blockedClient);
     blockedClientReqCtx *BCRctx = blockedClientReqCtx_New(r, blockedClient, spec_ref);
     workersThreadPool_AddWork((redisearch_thpool_proc)AREQ_Execute_Callback, BCRctx);
-#endif // POWER_TO_THE_WORKERS
+#endif 
   } else {
     if (prepareExecutionPlan(r, AREQ_BUILDPIPELINE_NO_FLAGS, &status) != REDISMODULE_OK) {
       goto error;
     }
     AREQ_Execute(r, ctx);
   }
-<<<<<<< HEAD
-#else
-  } else {
-    if (prepareExecutionPlan(r, AREQ_BUILDPIPELINE_NO_FLAGS, &status) != REDISMODULE_OK) {
-      goto error;
-    }
-    AREQ_Execute(r, ctx);
-  }
-#endif // MT_BUILD
-=======
->>>>>>> 3c027670
+
   return REDISMODULE_OK;
 
 error:
