/*
 * Copyright Redis Ltd. 2016 - present
 * Licensed under your choice of the Redis Source Available License 2.0 (RSALv2) or
 * the Server Side Public License v1 (SSPLv1).
 */

#include "redismodule.h"
#include "redisearch.h"
#include "search_ctx.h"
#include "aggregate.h"
#include "cursor.h"
#include "rmutil/util.h"
#include "util/timeout.h"
#include "util/workers.h"
#include "score_explain.h"
#include "commands.h"
#include "profile.h"
#include "query_optimizer.h"
#include "resp3.h"

typedef enum { COMMAND_AGGREGATE, COMMAND_SEARCH, COMMAND_EXPLAIN } CommandType;

// Multi threading data structure
typedef struct {
  AREQ *req;
  RedisModuleBlockedClient *blockedClient;
  WeakRef spec_ref;
} blockedClientReqCtx;

static void runCursor(RedisModule_Reply *reply, Cursor *cursor, size_t num);

/**
 * Get the sorting key of the result. This will be the sorting key of the last
 * RLookup registry. Returns NULL if there is no sorting key
 */
static const RSValue *getReplyKey(const RLookupKey *kk, const SearchResult *r) {
  if ((kk->flags & RLOOKUP_F_SVSRC) && (r->rowdata.sv && r->rowdata.sv->len > kk->svidx)) {
    return r->rowdata.sv->values[kk->svidx];
  } else {
    return RLookup_GetItem(kk, &r->rowdata);
  }
}

/** Cached variables to avoid serializeResult retrieving these each time */
typedef struct {
  RLookup *lastLk;
  const PLN_ArrangeStep *lastAstp;
} cachedVars;

static void reeval_key(RedisModule_Reply *reply, const RSValue *key) {
  RedisModuleCtx *outctx = reply->ctx;
  RedisModuleString *rskey = NULL;
  if (!key) {
    RedisModule_Reply_Null(reply);
  }
  else {
    if (key->t == RSValue_Reference) {
      key = RSValue_Dereference(key);
    } else if (key->t == RSValue_Duo) {
      key = RS_DUOVAL_VAL(*key);
    }
    switch (key->t) {
      case RSValue_Number:
        // Serialize double - by prepending "#" to the number, so the coordinator/client can
        // tell it's a double and not just a numeric string value
        rskey = RedisModule_CreateStringPrintf(outctx, "#%.17g", key->numval);
        break;
      case RSValue_String:
        // Serialize string - by prepending "$" to it
        rskey = RedisModule_CreateStringPrintf(outctx, "$%s", key->strval.str);
        break;
      case RSValue_RedisString:
      case RSValue_OwnRstring:
        rskey = RedisModule_CreateStringPrintf(outctx, "$%s",
                                               RedisModule_StringPtrLen(key->rstrval, NULL));
        break;
      case RSValue_Null:
      case RSValue_Undef:
      case RSValue_Array:
      case RSValue_Map:
      case RSValue_Reference:
      case RSValue_Duo:
        break;
    }
    if (rskey) {
      RedisModule_Reply_String(reply, rskey);
      RedisModule_FreeString(outctx, rskey);
    } else {
      RedisModule_Reply_Null(reply);
    }
  }
}

static size_t serializeResult(AREQ *req, RedisModule_Reply *reply, const SearchResult *r,
                              const cachedVars *cv) {
  const uint32_t options = req->reqflags;
  const RSDocumentMetadata *dmd = r->dmd;
  size_t count0 = RedisModule_Reply_LocalCount(reply);
  bool has_map = RedisModule_HasMap(reply);

  if (has_map) {
    RedisModule_Reply_Map(reply);
  }

  if (dmd && (options & QEXEC_F_IS_SEARCH)) {
    size_t n;
    const char *s = DMD_KeyPtrLen(dmd, &n);
    if (has_map) {
      RedisModule_ReplyKV_StringBuffer(reply, "id", s, n);
    } else {
      RedisModule_Reply_StringBuffer(reply, s, n);
    }
  }

  if (options & QEXEC_F_SEND_SCORES) {
    if (has_map) {
      RedisModule_Reply_SimpleString(reply, "score");
    }
    if (!(options & QEXEC_F_SEND_SCOREEXPLAIN)) {
      RedisModule_Reply_Double(reply, r->score);
    } else {
      RedisModule_Reply_Array(reply);
        RedisModule_Reply_Double(reply, r->score);
        SEReply(reply, r->scoreExplain);
	  RedisModule_Reply_ArrayEnd(reply);
    }
  }

  if (options & QEXEC_F_SENDRAWIDS) {
    if (has_map) {
      RedisModule_ReplyKV_LongLong(reply, "id", r->docId);
    } else {
      RedisModule_Reply_LongLong(reply, r->docId);
    }
  }

  if (options & QEXEC_F_SEND_PAYLOADS) {
    if (has_map) {
      RedisModule_Reply_SimpleString(reply, "payload");
    }
    if (dmd && hasPayload(dmd->flags)) {
      RedisModule_Reply_StringBuffer(reply, dmd->payload->data, dmd->payload->len);
    } else {
      RedisModule_Reply_Null(reply);
    }
  }

  // Coordinator only - sortkey will be sent on the required fields.
  // Non Coordinator modes will require this condition.
  if ((options & QEXEC_F_SEND_SORTKEYS)) {
    if (has_map) {
      RedisModule_Reply_SimpleString(reply, "sortkey");
    }
    const RSValue *sortkey = NULL;
    if (cv->lastAstp && cv->lastAstp->sortkeysLK) {
      const RLookupKey *kk = cv->lastAstp->sortkeysLK[0];
      sortkey = getReplyKey(kk, r);
    }
    reeval_key(reply, sortkey);
  }

  // Coordinator only - handle required fields for coordinator request
  if (options & QEXEC_F_REQUIRED_FIELDS) {

    // Sortkey is the first key to reply on the required fields, if we already replied it, continue to the next one.
    size_t currentField = options & QEXEC_F_SEND_SORTKEYS ? 1 : 0;
    size_t requiredFieldsCount = array_len(req->requiredFields);
    bool need_map = has_map && currentField < requiredFieldsCount;
    if (need_map) {
      RedisModule_ReplyKV_Map(reply, "required_fields"); // >required_fields
    }
    for(; currentField < requiredFieldsCount; currentField++) {
      const RLookupKey *rlk = RLookup_GetKey(cv->lastLk, req->requiredFields[currentField], RLOOKUP_M_READ, RLOOKUP_F_NOFLAGS);
      RSValue *v = rlk ? (RSValue*)getReplyKey(rlk, r) : NULL;
      if (v && v->t == RSValue_Duo) {
        // For duo value, we use the value here (not the other value)
        v = RS_DUOVAL_VAL(*v);
      }
      RSValue rsv;
      if (rlk && (rlk->flags & RLOOKUP_T_NUMERIC) && v && v->t != RSVALTYPE_DOUBLE && !RSValue_IsNull(v)) {
        double d;
        RSValue_ToNumber(v, &d);
        RSValue_SetNumber(&rsv, d);
        v = &rsv;
      }
      if (need_map) {
        RedisModule_Reply_SimpleString(reply, req->requiredFields[currentField]); // key name
      }
      reeval_key(reply, v);
    }
    if (need_map) {
      RedisModule_Reply_MapEnd(reply); // >required_fields
    }
  }

  if (!(options & QEXEC_F_SEND_NOFIELDS)) {
    const RLookup *lk = cv->lastLk;
    if (has_map) {
      RedisModule_Reply_SimpleString(reply, "extra_attributes");
    }

    // Get the number of fields in the reply.
    // Excludes hidden fields, fields not included in RETURN and, score and language fields.
    SchemaRule *rule = (req->sctx && req->sctx->spec) ? req->sctx->spec->rule : NULL;
    int excludeFlags = RLOOKUP_F_HIDDEN;
    int requiredFlags = (req->outFields.explicitReturn ? RLOOKUP_F_EXPLICITRETURN : 0);
    int skipFieldIndex[lk->rowlen]; // Array has `0` for fields which will be skipped
    memset(skipFieldIndex, 0, lk->rowlen * sizeof(*skipFieldIndex));
    size_t nfields = RLookup_GetLength(lk, &r->rowdata, skipFieldIndex, requiredFlags, excludeFlags, rule);

    RedisModule_Reply_Map(reply);
      int i = 0;
      for (const RLookupKey *kk = lk->head; kk; kk = kk->next) {
        if (!kk->name || !skipFieldIndex[i++]) {
          continue;
        }
        const RSValue *v = RLookup_GetItem(kk, &r->rowdata);
        RS_LOG_ASSERT(v, "v was found in RLookup_GetLength iteration")

        RedisModule_Reply_StringBuffer(reply, kk->name, kk->name_len);

        SendReplyFlags flags = (req->reqflags & QEXEC_F_TYPED) ? SENDREPLY_FLAG_TYPED : 0;
        flags |= (req->reqflags & QEXEC_FORMAT_EXPAND) ? SENDREPLY_FLAG_EXPAND : 0;

        unsigned int apiVersion = req->sctx->apiVersion;
        if (v && v->t == RSValue_Duo) {
          // Which value to use for duo value
          if (!(flags & SENDREPLY_FLAG_EXPAND)) {
            // STRING
            if (apiVersion >= APIVERSION_RETURN_MULTI_CMP_FIRST) {
              // Multi
              v = RS_DUOVAL_OTHERVAL(*v);
            } else {
              // Single
              v = RS_DUOVAL_VAL(*v);
            }
          } else {
            // EXPAND
            v = RS_DUOVAL_OTHER2VAL(*v);
          }
        }
        RSValue_SendReply(reply, v, flags);
      }
    RedisModule_Reply_MapEnd(reply);
  }

_out:
  if (has_map) {
    // placeholder for fields_values. (possible optimization)
    RedisModule_Reply_SimpleString(reply, "values");
    RedisModule_Reply_EmptyArray(reply);

    RedisModule_Reply_MapEnd(reply);
  }

  return RedisModule_Reply_LocalCount(reply) - count0;
}

static size_t getResultsFactor(AREQ *req) {
  size_t count = 0;

  if (req->reqflags & QEXEC_F_IS_SEARCH) {
    count++;
  }

  if (req->reqflags & QEXEC_F_SEND_SCORES) {
    count++;
  }

  if (req->reqflags & QEXEC_F_SENDRAWIDS) {
    count++;
  }

  if (req->reqflags & QEXEC_F_SEND_PAYLOADS) {
    count++;
  }

  if (req->reqflags & QEXEC_F_SEND_SORTKEYS) {
    count++;
  }

  if (req->reqflags & QEXEC_F_REQUIRED_FIELDS) {
    count += array_len(req->requiredFields);
    if (req->reqflags & QEXEC_F_SEND_SORTKEYS) {
      count--;
    }
  }

  if (!(req->reqflags & QEXEC_F_SEND_NOFIELDS)) {
    count++;
  }
  return count;
}

/**
 * Aggregates all the results from the pipeline into a single array, and returns
 * it. rc is populated with the latest return code.
*/
static SearchResult **AggregateResults(ResultProcessor *rp, int *rc) {
  SearchResult **results = array_new(SearchResult *, 8);
  SearchResult r = {0};
  while (rp->parent->resultLimit-- && (*rc = rp->Next(rp, &r)) == RS_RESULT_OK) {
    array_append(results, SearchResult_Copy(&r));

    // clean the search result
    r = (SearchResult){0};
  }

  if (rc != RS_RESULT_OK) {
    SearchResult_Destroy(&r);
  }

  return results;
}

// Free's the results array and all the results inside it
static void destroyResults(SearchResult **results) {
  if (results) {
    for (size_t i = 0; i < array_len(results); i++) {
      SearchResult_Destroy(results[i]);
      rm_free(results[i]);
    }
    array_free(results);
  }
}

static bool ShouldReplyWithError(ResultProcessor *rp, AREQ *req) {
  return QueryError_HasError(rp->parent->err)
      && (rp->parent->err->code != QUERY_ETIMEDOUT
          || (rp->parent->err->code == QUERY_ETIMEDOUT
              && req->reqConfig.timeoutPolicy == TimeoutPolicy_Fail
              && !IsProfile(req)));
}

static bool ShouldReplyWithTimeoutError(int rc, AREQ *req) {
  // TODO: Remove cursor condition (MOD-5992)
  return rc == RS_RESULT_TIMEDOUT
         && req->reqConfig.timeoutPolicy == TimeoutPolicy_Fail
         && !IsProfile(req);
}

static void ReplyWithTimeoutError(RedisModule_Reply *reply) {
  RedisModule_Reply_Error(reply, QueryError_Strerror(QUERY_ETIMEDOUT));
}

void startPipeline(AREQ *req, ResultProcessor *rp, SearchResult ***results, SearchResult *r, int *rc) {
  if (req->reqConfig.timeoutPolicy == TimeoutPolicy_Fail) {
      // Aggregate all results before populating the response
      *results = AggregateResults(rp, rc);
      // Check timeout after aggregation
      if (TimedOut(&RP_SCTX(rp)->timeout) == TIMED_OUT) {
        *rc = RS_RESULT_TIMEDOUT;
      }
    } else {
      // Send the results received from the pipeline as they come (no need to aggregate)
      *rc = rp->Next(rp, r);
    }
}

static int populateReplyWithResults(RedisModule_Reply *reply,
  SearchResult **results, AREQ *req, cachedVars *cv) {
    // populate the reply with an array containing the serialized results
    int len = array_len(results);
    array_foreach(results, res, {
      serializeResult(req, reply, res, cv);
      SearchResult_Destroy(res);
      rm_free(res);
    });
    array_free(results);
    return len;
}

long calc_results_len(AREQ *req, size_t limit) {
  long resultsLen;
  PLN_ArrangeStep *arng = AGPLN_GetArrangeStep(&req->ap);
  size_t reqLimit = arng && arng->isLimited? arng->limit : DEFAULT_LIMIT;
  size_t reqOffset = arng && arng->isLimited? arng->offset : 0;
  size_t resultFactor = getResultsFactor(req);

  size_t expected_res = reqLimit + reqOffset <= req->maxSearchResults ? req->qiter.totalResults : MIN(req->maxSearchResults, req->qiter.totalResults);
  size_t reqResults = expected_res > reqOffset ? expected_res - reqOffset : 0;

  return 1 + MIN(limit, MIN(reqLimit, reqResults)) * resultFactor;
}

void finishSendChunk(AREQ *req, SearchResult **results, SearchResult *r, bool cursor_done) {
  if (results) {
    destroyResults(results);
  } else {
    SearchResult_Destroy(r);
  }

  if (cursor_done) {
    req->stateflags |= QEXEC_S_ITERDONE;
  }

  // Reset the total results length:
  req->qiter.totalResults = 0;

  QueryError_ClearError(req->qiter.err);
}

static bool hasTimeoutError(QueryError *err) {
  return QueryError_GetCode(err) == QUERY_ETIMEDOUT;
}

/**
 * Sends a chunk of <n> rows in the resp2 format
*/
static void sendChunk_Resp2(AREQ *req, RedisModule_Reply *reply, size_t limit,
  cachedVars cv) {
    SearchResult r = {0};
    int rc = RS_RESULT_EOF;
    ResultProcessor *rp = req->qiter.endProc;
    SearchResult **results = NULL;
    long nelem = 0, resultsLen = REDISMODULE_POSTPONED_ARRAY_LEN;
    bool cursor_done = false;

    startPipeline(req, rp, &results, &r, &rc);

    // If an error occurred, or a timeout in strict mode - return a simple error
    if (ShouldReplyWithError(rp, req)) {
      RedisModule_Reply_Error(reply, QueryError_GetError(req->qiter.err));
      cursor_done = true;
      goto done_2_err;
    } else if (ShouldReplyWithTimeoutError(rc, req)) {
      ReplyWithTimeoutError(reply);
      cursor_done = true;
      goto done_2_err;
    }

    // Set `resultsLen` to be the expected number of results in the response.
    if (ShouldReplyWithTimeoutError(rc, req)) {
      resultsLen = 1;
    } else if (rc == RS_RESULT_ERROR) {
      resultsLen = 2;
    } else if (req->reqflags & QEXEC_F_IS_SEARCH && rc != RS_RESULT_TIMEDOUT &&
               req->optimizer->type != Q_OPT_NO_SORTER) {
      resultsLen = calc_results_len(req, limit);
    }

    if (IsOptimized(req)) {
      QOptimizer_UpdateTotalResults(req);
    }

    if (req->reqflags & QEXEC_F_IS_CURSOR) {
      RedisModule_Reply_Array(reply);
    }

    // Upon `FT.PROFILE` commands, embed the response inside another map
    if (IsProfile(req) && !(req->reqflags & QEXEC_F_IS_CURSOR)) {
      RedisModule_Reply_Map(reply);
    }

    RedisModule_Reply_Array(reply);

    RedisModule_Reply_LongLong(reply, req->qiter.totalResults);
    nelem++;

    // Once we get here, we want to return the results we got from the pipeline (with no error)
    if (req->reqflags & QEXEC_F_NOROWS || (rc != RS_RESULT_OK && rc != RS_RESULT_EOF)) {
      goto done_2;
    }

    // If the policy is `ON_TIMEOUT FAIL`, we already aggregated the results
    if (results != NULL) {
      nelem += populateReplyWithResults(reply, results, req, &cv);
      results = NULL;
      goto done_2;
    }

    if (rp->parent->resultLimit && rc == RS_RESULT_OK) {
      nelem += serializeResult(req, reply, &r, &cv);
      SearchResult_Clear(&r);
    } else {
      goto done_2;
    }

    while (--rp->parent->resultLimit && (rc = rp->Next(rp, &r)) == RS_RESULT_OK) {
      nelem += serializeResult(req, reply, &r, &cv);
      SearchResult_Clear(&r);
    }

done_2:
    RedisModule_Reply_ArrayEnd(reply);    // </results>

    cursor_done = (rc != RS_RESULT_OK
                   && !(rc == RS_RESULT_TIMEDOUT
                        && req->reqConfig.timeoutPolicy == TimeoutPolicy_Return));

    bool has_timedout = (rc == RS_RESULT_TIMEDOUT) || hasTimeoutError(req->qiter.err);

    if (req->reqflags & QEXEC_F_IS_CURSOR) {
      if (cursor_done) {
        RedisModule_Reply_LongLong(reply, 0);
        if (IsProfile(req)) {
          req->profile(reply, req, has_timedout);
        }
      } else {
        RedisModule_Reply_LongLong(reply, req->cursor_id);
        if (IsProfile(req)) {
          // If the cursor is still alive, don't print profile info to save bandwidth
          RedisModule_Reply_Null(reply);
        }
      }
      RedisModule_Reply_ArrayEnd(reply);
    } else if (IsProfile(req)) {
      req->profile(reply, req, has_timedout);
      RedisModule_Reply_MapEnd(reply);
    }

done_2_err:
    finishSendChunk(req, results, &r, cursor_done);

    if (resultsLen != REDISMODULE_POSTPONED_ARRAY_LEN && rc == RS_RESULT_OK && resultsLen != nelem) {
      RedisModule_Log(RSDummyContext, "warning", "Failed to predict the number of replied results. Prediction=%ld, actual_number=%ld.", resultsLen, nelem);
      RS_LOG_ASSERT(0, "Precalculated number of replies must be equal to actual number");
    }
}

/**
 * Sends a chunk of <n> rows in the resp3 format
*/
static void sendChunk_Resp3(AREQ *req, RedisModule_Reply *reply, size_t limit,
  cachedVars cv) {
    SearchResult r = {0};
    int rc = RS_RESULT_EOF;
    ResultProcessor *rp = req->qiter.endProc;
    SearchResult **results = NULL;
    bool cursor_done = false;

    startPipeline(req, rp, &results, &r, &rc);

    if (ShouldReplyWithError(rp, req)) {
      RedisModule_Reply_Error(reply, QueryError_GetError(req->qiter.err));
      cursor_done = true;
      goto done_3_err;
    } else if (ShouldReplyWithTimeoutError(rc, req)) {
      ReplyWithTimeoutError(reply);
      cursor_done = true;
      goto done_3_err;
    }

    if (req->reqflags & QEXEC_F_IS_CURSOR) {
      RedisModule_Reply_Array(reply);
    }

    RedisModule_Reply_Map(reply);

    if (IsOptimized(req)) {
      QOptimizer_UpdateTotalResults(req);
    }

    // <attributes>
    RedisModule_ReplyKV_Array(reply, "attributes");
    RedisModule_Reply_ArrayEnd(reply);

    // TODO: Move this to after the results section, so that we can report the
<<<<<<< HEAD
=======
    // error even if we respond with results (`ON_TIMEOUT RETURN`).
    // <error>
    RedisModule_ReplyKV_Array(reply, "error"); // >errors
    if (rc == RS_RESULT_TIMEDOUT) {
      ReplyWithTimeoutError(reply);
    } else if (rc == RS_RESULT_ERROR) {
      RedisModule_Reply_Error(reply, QueryError_GetError(req->qiter.err));
    }
    RedisModule_Reply_ArrayEnd(reply); // >errors

    // TODO: Move this to after the results section, so that we can report the
>>>>>>> ed46181f
    // correct number of returned results.
    // <total_results>
    if (ShouldReplyWithTimeoutError(rc, req)) {
      RedisModule_ReplyKV_LongLong(reply, "total_results", 0);
    } else if (rc == RS_RESULT_TIMEDOUT) {
      // Set rc to OK such that we will respond with the partial results
      rc = RS_RESULT_OK;
      RedisModule_ReplyKV_LongLong(reply, "total_results", req->qiter.totalResults);
    } else {
      RedisModule_ReplyKV_LongLong(reply, "total_results", req->qiter.totalResults);
    }

    // <format>
    if (req->reqflags & QEXEC_FORMAT_EXPAND) {
      RedisModule_ReplyKV_SimpleString(reply, "format", "EXPAND"); // >format
    } else {
      RedisModule_ReplyKV_SimpleString(reply, "format", "STRING"); // >format
    }

    // <results>
    RedisModule_ReplyKV_Array(reply, "results"); // >results

    if (req->reqflags & QEXEC_F_NOROWS || (rc != RS_RESULT_OK && rc != RS_RESULT_EOF)) {
      goto done_3;
    }

    if (results != NULL) {
      populateReplyWithResults(reply, results, req, &cv);
      results = NULL;
    } else {
      if (rp->parent->resultLimit && rc == RS_RESULT_OK) {
        serializeResult(req, reply, &r, &cv);
      }

      SearchResult_Clear(&r);
      if (rc != RS_RESULT_OK || !rp->parent->resultLimit) {
        goto done_3;
      }

      while (--rp->parent->resultLimit && (rc = rp->Next(rp, &r)) == RS_RESULT_OK) {
        serializeResult(req, reply, &r, &cv);
        // Serialize it as a search result
        SearchResult_Clear(&r);
      }
    }

done_3:
    RedisModule_Reply_ArrayEnd(reply); // >results

    // <error>
    RedisModule_ReplyKV_Array(reply, "warning"); // >warnings
    if (rc == RS_RESULT_TIMEDOUT) {
      RedisModule_Reply_SimpleString(reply, QueryError_Strerror(QUERY_ETIMEDOUT));
    } else if (rc == RS_RESULT_ERROR) {
      // Non-fatal error
      RedisModule_Reply_SimpleString(reply, QueryError_GetError(req->qiter.err));
    }
    RedisModule_Reply_ArrayEnd(reply); // >warnings

    cursor_done = (rc != RS_RESULT_OK
                   && !(rc == RS_RESULT_TIMEDOUT
                        && req->reqConfig.timeoutPolicy == TimeoutPolicy_Return));

    bool has_timedout = (rc == RS_RESULT_TIMEDOUT) || hasTimeoutError(req->qiter.err);
<<<<<<< HEAD

=======
>>>>>>> ed46181f
    if (IsProfile(req)) {
      if (!(req->reqflags & QEXEC_F_IS_CURSOR) || cursor_done) {
        req->profile(reply, req, has_timedout);
      }
    }

    RedisModule_Reply_MapEnd(reply);

    if (req->reqflags & QEXEC_F_IS_CURSOR) {
      if (cursor_done) {
        RedisModule_Reply_LongLong(reply, 0);
      } else {
        RedisModule_Reply_LongLong(reply, req->cursor_id);
      }
      RedisModule_Reply_ArrayEnd(reply);
    }

done_3_err:
    finishSendChunk(req, results, &r, cursor_done);
}

/**
 * Sends a chunk of <n> rows, optionally also sending the preamble
 */
void sendChunk(AREQ *req, RedisModule_Reply *reply, size_t limit) {
  if (!(req->reqflags & QEXEC_F_IS_CURSOR) && !(req->reqflags & QEXEC_F_IS_SEARCH)) {
    limit = req->maxAggregateResults;
  }

  cachedVars cv = {
    .lastLk = AGPLN_GetLookup(&req->ap, NULL, AGPLN_GETLOOKUP_LAST),
    .lastAstp = AGPLN_GetArrangeStep(&req->ap)
  };

  // Set the chunk size limit for the query
    req->qiter.resultLimit = limit;

  if (reply->resp3) {
    sendChunk_Resp3(req, reply, limit, cv);
  } else {
    sendChunk_Resp2(req, reply, limit, cv);
  }
}

void AREQ_Execute(AREQ *req, RedisModuleCtx *ctx) {
  RedisModule_Reply _reply = RedisModule_NewReply(ctx), *reply = &_reply;
  sendChunk(req, reply, -1);
  RedisModule_EndReply(reply);
  AREQ_Free(req);
}

static blockedClientReqCtx *blockedClientReqCtx_New(AREQ *req,
                                                    RedisModuleBlockedClient *blockedClient, StrongRef spec) {
  blockedClientReqCtx *ret = rm_new(blockedClientReqCtx);
  ret->req = req;
  ret->blockedClient = blockedClient;
  ret->spec_ref = StrongRef_Demote(spec);
  return ret;
}

static AREQ *blockedClientReqCtx_getRequest(const blockedClientReqCtx *BCRctx) {
  return BCRctx->req;
}

static void blockedClientReqCtx_setRequest(blockedClientReqCtx *BCRctx, AREQ *req) {
  BCRctx->req = req;
}

static void blockedClientReqCtx_destroy(blockedClientReqCtx *BCRctx) {
  if (BCRctx->req) {
    AREQ_Free(BCRctx->req);
  }
  RedisModule_BlockedClientMeasureTimeEnd(BCRctx->blockedClient);
  RedisModule_UnblockClient(BCRctx->blockedClient, NULL);
  WeakRef_Release(BCRctx->spec_ref);
  rm_free(BCRctx);
}

void AREQ_Execute_Callback(blockedClientReqCtx *BCRctx) {
  AREQ *req = blockedClientReqCtx_getRequest(BCRctx);
  RedisModuleCtx *outctx = RedisModule_GetThreadSafeContext(BCRctx->blockedClient);
  QueryError status = {0}, detailed_status = {0};

  StrongRef execution_ref = WeakRef_Promote(BCRctx->spec_ref);
  if (!StrongRef_Get(execution_ref)) {
    // The index was dropped while the query was in the job queue.
    // Notify the client that the query was aborted
    QueryError_SetError(&status, QUERY_ENOINDEX, "The index was dropped before the query could be executed");
    QueryError_ReplyAndClear(outctx, &status);
    RedisModule_FreeThreadSafeContext(outctx);
    blockedClientReqCtx_destroy(BCRctx);
    return;
  }
  // Cursors are created with a thread-safe context, so we don't want to replace it
  if (!(req->reqflags & QEXEC_F_IS_CURSOR)) {
    req->sctx->redisCtx = outctx;
  }

  // lock spec
  RedisSearchCtx_LockSpecRead(req->sctx);
  if (prepareExecutionPlan(req, &status) != REDISMODULE_OK) {
    goto error;
  }

  if (req->reqflags & QEXEC_F_IS_CURSOR) {
    RedisModule_Reply _reply = RedisModule_NewReply(outctx), *reply = &_reply;
    int rc = AREQ_StartCursor(req, reply, execution_ref, &status, false);
    RedisModule_EndReply(reply);
    if (rc != REDISMODULE_OK) {
      goto error;
    }
  } else {
    AREQ_Execute(req, outctx);
  }

  // If the execution was successful, we either:
  // 1. Freed the request (if it was a regular query)
  // 2. Kept it as the cursor's state (if it was a cursor query)
  // Either way, we don't want to free `req` here. we set it to NULL so that it won't be freed with the context.
  blockedClientReqCtx_setRequest(BCRctx, NULL);
  goto cleanup;

error:
  // Enrich the error message that was caught to include the fact that the query ran
  // in a background thread.
  QueryError_SetErrorFmt(&detailed_status, QueryError_GetCode(&status),
                          "The following error was caught upon running the query asynchronously: %s", QueryError_GetError(&status));
  QueryError_ClearError(&status);
  QueryError_ReplyAndClear(outctx, &detailed_status);

cleanup:
  // No need to unlock spec as it was unlocked by `AREQ_Execute` or will be unlocked by `blockedClientReqCtx_destroy`
  RedisModule_FreeThreadSafeContext(outctx);
  StrongRef_Release(execution_ref);
  blockedClientReqCtx_destroy(BCRctx);
}

// Assumes the spec is guarded (by its own lock for read or by the global lock)
int prepareExecutionPlan(AREQ *req, QueryError *status) {
  int rc = REDISMODULE_ERR;
  RedisSearchCtx *sctx = req->sctx;
  RSSearchOptions *opts = &req->searchopts;
  QueryAST *ast = &req->ast;

  // Set timeout for the query execution
  // TODO: this should be done in `AREQ_execute`, but some of the iterators needs the timeout's
  // value and some of the execution begins in `QAST_Iterate`.
  // Setting the timeout context should be done in the same thread that executes the query.
  updateTimeout(&req->timeoutTime, req->reqConfig.queryTimeoutMS);
  sctx->timeout = req->timeoutTime;

  ConcurrentSearchCtx_Init(sctx->redisCtx, &req->conc);
  req->rootiter = QAST_Iterate(ast, opts, sctx, &req->conc, req->reqflags, status);

  // check possible optimization after creation of IndexIterator tree
  if (IsOptimized(req)) {
    QOptimizer_Iterators(req, req->optimizer);
  }

  TimedOut_WithStatus(&sctx->timeout, status);

  if (QueryError_HasError(status)) {
    return REDISMODULE_ERR;
  }

  if (IsProfile(req)) {
    // Add a Profile iterators before every iterator in the tree
    Profile_AddIters(&req->rootiter);
  }

  hires_clock_t parseClock;
  bool is_profile = IsProfile(req);
  if (is_profile) {
    hires_clock_get(&parseClock);
    req->parseTime += hires_clock_diff_msec(&parseClock, &req->initClock);
  }

  rc = AREQ_BuildPipeline(req, status);

  if (is_profile) {
    req->pipelineBuildTime = hires_clock_since_msec(&parseClock);
  }
  return rc;
}

static int buildRequest(RedisModuleCtx *ctx, RedisModuleString **argv, int argc, int type,
                        QueryError *status, AREQ **r) {
  int rc = REDISMODULE_ERR;
  const char *indexname = RedisModule_StringPtrLen(argv[1], NULL);
  RedisSearchCtx *sctx = NULL;
  RedisModuleCtx *thctx = NULL;

  if (type == COMMAND_SEARCH) {
    (*r)->reqflags |= QEXEC_F_IS_SEARCH;
  }
  else if (type == COMMAND_AGGREGATE) {
    (*r)->reqflags |= QEXEC_F_IS_EXTENDED;
  }

  (*r)->reqflags |= QEXEC_FORMAT_DEFAULT;

  if (AREQ_Compile(*r, argv + 2, argc - 2, status) != REDISMODULE_OK) {
    RS_LOG_ASSERT(QueryError_HasError(status), "Query has error");
    goto done;
  }

  (*r)->protocol = is_resp3(ctx) ? 3 : 2;

  // Prepare the query.. this is where the context is applied.
  if ((*r)->reqflags & QEXEC_F_IS_CURSOR) {
    RedisModuleCtx *newctx = RedisModule_GetDetachedThreadSafeContext(ctx);
    RedisModule_SelectDb(newctx, RedisModule_GetSelectedDb(ctx));
    ctx = thctx = newctx;  // In case of error!
  }

  sctx = NewSearchCtxC(ctx, indexname, true);
  if (!sctx) {
    QueryError_SetErrorFmt(status, QUERY_ENOINDEX, "%s: no such index", indexname);
    goto done;
  }

  rc = AREQ_ApplyContext(*r, sctx, status);
  thctx = NULL;
  // ctx is always assigned after ApplyContext
  if (rc != REDISMODULE_OK) {
    RS_LOG_ASSERT(QueryError_HasError(status), "Query has error");
  }

done:
  if (rc != REDISMODULE_OK && *r) {
    AREQ_Free(*r);
    *r = NULL;
    if (thctx) {
      RedisModule_FreeThreadSafeContext(thctx);
    }
  }
  return rc;
}

#define NO_PROFILE 0
#define PROFILE_FULL 1
#define PROFILE_LIMITED 2

static int parseProfile(AREQ *r, int withProfile, RedisModuleString **argv, int argc, QueryError *status) {
  if (withProfile != NO_PROFILE) {

    // WithCursor is disabled on the shards for external use but is available internally to the coordinator
    #ifndef RS_COORDINATOR
    if (RMUtil_ArgExists("WITHCURSOR", argv, argc, 3)) {
      QueryError_SetError(status, QUERY_EGENERIC, "FT.PROFILE does not support cursor");
      return REDISMODULE_ERR;
    }
    #endif

    r->reqflags |= QEXEC_F_PROFILE;
    if (withProfile == PROFILE_LIMITED) {
      r->reqflags |= QEXEC_F_PROFILE_LIMITED;
    }
    hires_clock_get(&r->initClock);
  }
  return REDISMODULE_OK;
}

static int execCommandCommon(RedisModuleCtx *ctx, RedisModuleString **argv, int argc,
                             CommandType type, int withProfile) {
  // Index name is argv[1]
  if (argc < 2) {
    return RedisModule_WrongArity(ctx);
  }

  AREQ *r = AREQ_New();
  QueryError status = {0};
  if (parseProfile(r, withProfile, argv, argc, &status) != REDISMODULE_OK) {
    goto error;
  }

  // This function also builds the RedisSearchCtx.
  // It will search for the spec according the the name given in the argv array,
  // and ensure the spec is valid.
  if (buildRequest(ctx, argv, argc, type, &status, &r) != REDISMODULE_OK) {
    goto error;
  }

  SET_DIALECT(r->sctx->spec->used_dialects, r->reqConfig.dialectVersion);
  SET_DIALECT(RSGlobalConfig.used_dialects, r->reqConfig.dialectVersion);

#ifdef MT_BUILD
  if (RunInThread()) {
    // Prepare context for the worker thread
    // Since we are still in the main thread, and we already validated the
    // spec'c existence, it is safe to directly get the strong reference from the spec
    // found in buildRequest.
    StrongRef spec_ref = IndexSpec_GetStrongRefUnsafe(r->sctx->spec);
    RedisModuleBlockedClient *blockedClient = RedisModule_BlockClient(ctx, NULL, NULL, NULL, 0);
    // report block client start time
    RedisModule_BlockedClientMeasureTimeStart(blockedClient);
    blockedClientReqCtx *BCRctx = blockedClientReqCtx_New(r, blockedClient, spec_ref);
    // Mark the request as thread safe, so that the pipeline will be built in a thread safe manner
    r->reqflags |= QEXEC_F_RUN_IN_BACKGROUND;

    workersThreadPool_AddWork((redisearch_thpool_proc)AREQ_Execute_Callback, BCRctx);
  } else
#endif // MT_BUILD
  {
    // Take a read lock on the spec (to avoid conflicts with the GC).
    // This is released in AREQ_Free or while executing the query.
    RedisSearchCtx_LockSpecRead(r->sctx);

    if (prepareExecutionPlan(r, &status) != REDISMODULE_OK) {
      goto error;
    }
    if (r->reqflags & QEXEC_F_IS_CURSOR) {
      // Since we are still in the main thread, and we already validated the
      // spec'c existence, it is safe to directly get the strong reference from the spec
      // found in buildRequest
      StrongRef spec_ref = IndexSpec_GetStrongRefUnsafe(r->sctx->spec);
      RedisModule_Reply _reply = RedisModule_NewReply(ctx), *reply = &_reply;
      int rc = AREQ_StartCursor(r, reply, spec_ref, &status, false);
      RedisModule_EndReply(reply);
      if (rc != REDISMODULE_OK) {
        goto error;
      }
    } else {
      AREQ_Execute(r, ctx);
    }
  }

  return REDISMODULE_OK;

error:
  if (r) {
    AREQ_Free(r);
  }
  return QueryError_ReplyAndClear(ctx, &status);
}

int RSAggregateCommand(RedisModuleCtx *ctx, RedisModuleString **argv, int argc) {
  return execCommandCommon(ctx, argv, argc, COMMAND_AGGREGATE, NO_PROFILE);
}

int RSSearchCommand(RedisModuleCtx *ctx, RedisModuleString **argv, int argc) {
  return execCommandCommon(ctx, argv, argc, COMMAND_SEARCH, NO_PROFILE);
}

#define PROFILE_1ST_PARAM 2

RedisModuleString **_profileArgsDup(RedisModuleString **argv, int argc, int params) {
  RedisModuleString **newArgv = rm_malloc(sizeof(*newArgv) * (argc- params));
  // copy cmd & index
  memcpy(newArgv, argv, PROFILE_1ST_PARAM * sizeof(*newArgv));
  // copy non-profile commands
  memcpy(newArgv + PROFILE_1ST_PARAM, argv + PROFILE_1ST_PARAM + params,
          (argc - PROFILE_1ST_PARAM - params) * sizeof(*newArgv));
  return newArgv;
}

int RSProfileCommand(RedisModuleCtx *ctx, RedisModuleString **argv, int argc) {
  if (argc < 5) {
    return RedisModule_WrongArity(ctx);
  }

  CommandType cmdType;
  int curArg = PROFILE_1ST_PARAM;
  int withProfile = PROFILE_FULL;

  // Check the command type
  const char *cmd = RedisModule_StringPtrLen(argv[curArg++], NULL);
  if (strcasecmp(cmd, "SEARCH") == 0) {
    cmdType = COMMAND_SEARCH;
  } else if (strcasecmp(cmd, "AGGREGATE") == 0) {
    cmdType = COMMAND_AGGREGATE;
  } else {
    RedisModule_ReplyWithError(ctx, "No `SEARCH` or `AGGREGATE` provided");
    return REDISMODULE_OK;
  }

  cmd = RedisModule_StringPtrLen(argv[curArg++], NULL);
  if (strcasecmp(cmd, "LIMITED") == 0) {
    withProfile = PROFILE_LIMITED;
    cmd = RedisModule_StringPtrLen(argv[curArg++], NULL);
  }

  if (strcasecmp(cmd, "QUERY") != 0) {
    RedisModule_ReplyWithError(ctx, "The QUERY keyword is expected");
    return REDISMODULE_OK;
  }

  int newArgc = argc - curArg + PROFILE_1ST_PARAM;
  RedisModuleString **newArgv = _profileArgsDup(argv, argc, curArg - PROFILE_1ST_PARAM);
  execCommandCommon(ctx, newArgv, newArgc, cmdType, withProfile);
  rm_free(newArgv);
  return REDISMODULE_OK;
}

char *RS_GetExplainOutput(RedisModuleCtx *ctx, RedisModuleString **argv, int argc,
                          QueryError *status) {
  AREQ *r = AREQ_New();
  if (buildRequest(ctx, argv, argc, COMMAND_EXPLAIN, status, &r) != REDISMODULE_OK) {
    return NULL;
  }
  if (prepareExecutionPlan(r, status) != REDISMODULE_OK) {
    AREQ_Free(r);
    return NULL;
  }
  char *ret = QAST_DumpExplain(&r->ast, r->sctx->spec);
  AREQ_Free(r);
  return ret;
}

// Assumes that the cursor has a strong ref to the relevant spec and that it is already locked.
int AREQ_StartCursor(AREQ *r, RedisModule_Reply *reply, StrongRef spec_ref, QueryError *err, bool coord) {
  Cursor *cursor = Cursors_Reserve(getCursorList(coord), spec_ref, r->cursorMaxIdle, err);
  if (cursor == NULL) {
    return REDISMODULE_ERR;
  }
  cursor->execState = r;
  r->cursor_id = cursor->id;
  runCursor(reply, cursor, 0);
  return REDISMODULE_OK;
}

// Assumes that the cursor has a strong ref to the relevant spec and that it is already locked.
static void runCursor(RedisModule_Reply *reply, Cursor *cursor, size_t num) {
  AREQ *req = cursor->execState;
  bool has_map = RedisModule_HasMap(reply);

  // reset profile clock for cursor reads except for 1st
  if (IsProfile(req) && req->totalTime != 0) {
    hires_clock_get(&req->initClock);
  }

  // update timeout for current cursor read
  updateTimeout(&req->timeoutTime, req->reqConfig.queryTimeoutMS);
  SearchCtx_UpdateTimeout(req->sctx, req->timeoutTime);

  if (!num) {
    num = req->cursorChunkSize;
    if (!num) {
      num = RSGlobalConfig.cursorReadSize;
    }
  }
  req->cursorChunkSize = num;

  sendChunk(req, reply, num);
  RedisSearchCtx_UnlockSpec(req->sctx); // Verify that we release the spec lock

  if (req->stateflags & QEXEC_S_ITERDONE) {
    AREQ_Free(req);
    cursor->execState = NULL;
    Cursor_Free(cursor);
  } else {
    // Update the idle timeout
    Cursor_Pause(cursor);
  }
}

static void cursorRead(RedisModule_Reply *reply, uint64_t cid, size_t count) {
  Cursor *cursor = Cursors_TakeForExecution(GetGlobalCursor(cid), cid);

  if (cursor == NULL) {
    RedisModule_Reply_Error(reply, "Cursor not found");
    return;
  }
  QueryError status = {0};
  StrongRef execution_ref;
  bool has_spec = cursor_HasSpecWeakRef(cursor);
  // If the cursor is associated with a spec, e.g a coordinator ctx.
  if (has_spec) {
    execution_ref = WeakRef_Promote(cursor->spec_ref);
    if (!StrongRef_Get(execution_ref)) {
      // The index was dropped while the cursor was idle.
      // Notify the client that the query was aborted.
      QueryError_SetError(&status, QUERY_ENOINDEX, "The index was dropped while the cursor was idle");
      // QueryError_ReplyAndClear(reply->ctx, &status);
      RedisModule_Reply_Error(reply, QueryError_GetError(&status));
      QueryError_ClearError(&status);
      return;
    }
  }

  AREQ *req = cursor->execState;
  req->qiter.err = &status;

  runCursor(reply, cursor, count);
  if (has_spec) {
    StrongRef_Release(execution_ref);
  }
}

typedef struct {
  RedisModuleBlockedClient *bc;
  uint64_t cid;
  size_t count;
} CursorReadCtx;

static void cursorRead_ctx(CursorReadCtx *cr_ctx) {
  RedisModuleCtx *ctx = RedisModule_GetThreadSafeContext(cr_ctx->bc);
  RedisModule_Reply _reply = RedisModule_NewReply(ctx), *reply = &_reply;
  cursorRead(reply, cr_ctx->cid, cr_ctx->count);
  RedisModule_EndReply(reply);
  RedisModule_FreeThreadSafeContext(ctx);
  RedisModule_BlockedClientMeasureTimeEnd(cr_ctx->bc);
  RedisModule_UnblockClient(cr_ctx->bc, NULL);
  rm_free(cr_ctx);
}

/**
 * FT.CURSOR READ {index} {CID} {COUNT} [MAXIDLE]
 * FT.CURSOR DEL {index} {CID}
 * FT.CURSOR GC {index}
 */
int RSCursorCommand(RedisModuleCtx *ctx, RedisModuleString **argv, int argc) {
  if (argc < 4) {
    return RedisModule_WrongArity(ctx);
  }

  const char *cmd = RedisModule_StringPtrLen(argv[1], NULL);
  long long cid = 0;
  // argv[0] - FT.CURSOR
  // argv[1] - subcommand
  // argv[2] - index
  // argv[3] - cursor ID

  if (RedisModule_StringToLongLong(argv[3], &cid) != REDISMODULE_OK) {
    RedisModule_ReplyWithError(ctx, "Bad cursor ID");
    return REDISMODULE_OK;
  }

  RedisModule_Reply _reply = RedisModule_NewReply(ctx), *reply = &_reply;

  char cmdc = toupper(*cmd);

  if (cmdc == 'R') {
    long long count = 0;
    if (argc > 5) {
      // e.g. 'COUNT <timeout>'
      if (RedisModule_StringToLongLong(argv[5], &count) != REDISMODULE_OK) {
        RedisModule_ReplyWithError(ctx, "Bad value for COUNT");
        return REDISMODULE_OK;
      }
    }
#ifdef MT_BUILD
    // We have to check that we are not blocked yet from elsewhere (e.g. coordinator)
    if (RunInThread() && !RedisModule_GetBlockedClientHandle(ctx)) {
      CursorReadCtx *cr_ctx = rm_new(CursorReadCtx);
      cr_ctx->bc = RedisModule_BlockClient(ctx, NULL, NULL, NULL, 0);
      cr_ctx->cid = cid;
      cr_ctx->count = count;
      RedisModule_BlockedClientMeasureTimeStart(cr_ctx->bc);
      workersThreadPool_AddWork((redisearch_thpool_proc)cursorRead_ctx, cr_ctx);
    } else
#endif
    {
      cursorRead(reply, cid, count);
    }

  } else if (cmdc == 'D') {
    int rc = Cursors_Purge(GetGlobalCursor(cid), cid);
    if (rc != REDISMODULE_OK) {
      RedisModule_Reply_Error(reply, "Cursor does not exist");
    } else {
      RedisModule_Reply_SimpleString(reply, "OK");
    }

  } else if (cmdc == 'G') {
    int rc = Cursors_CollectIdle(&g_CursorsList);
    rc += Cursors_CollectIdle(&g_CursorsListCoord);
    RedisModule_Reply_LongLong(reply, rc);
  } else {
    RedisModule_Reply_Error(reply, "Unknown subcommand");
  }
  RedisModule_EndReply(reply);
  return REDISMODULE_OK;
}

void Cursor_FreeExecState(void *p) {
  AREQ_Free((AREQ *)p);
}<|MERGE_RESOLUTION|>--- conflicted
+++ resolved
@@ -556,20 +556,6 @@
     RedisModule_Reply_ArrayEnd(reply);
 
     // TODO: Move this to after the results section, so that we can report the
-<<<<<<< HEAD
-=======
-    // error even if we respond with results (`ON_TIMEOUT RETURN`).
-    // <error>
-    RedisModule_ReplyKV_Array(reply, "error"); // >errors
-    if (rc == RS_RESULT_TIMEDOUT) {
-      ReplyWithTimeoutError(reply);
-    } else if (rc == RS_RESULT_ERROR) {
-      RedisModule_Reply_Error(reply, QueryError_GetError(req->qiter.err));
-    }
-    RedisModule_Reply_ArrayEnd(reply); // >errors
-
-    // TODO: Move this to after the results section, so that we can report the
->>>>>>> ed46181f
     // correct number of returned results.
     // <total_results>
     if (ShouldReplyWithTimeoutError(rc, req)) {
@@ -634,10 +620,7 @@
                         && req->reqConfig.timeoutPolicy == TimeoutPolicy_Return));
 
     bool has_timedout = (rc == RS_RESULT_TIMEDOUT) || hasTimeoutError(req->qiter.err);
-<<<<<<< HEAD
-
-=======
->>>>>>> ed46181f
+
     if (IsProfile(req)) {
       if (!(req->reqflags & QEXEC_F_IS_CURSOR) || cursor_done) {
         req->profile(reply, req, has_timedout);
