#include "indexer.h"
#include "forward_index.h"
#include "numeric_index.h"
#include "inverted_index.h"
#include "geo_index.h"
#include "index.h"
#include "redis_index.h"
#include "rmutil/rm_assert.h"

#include <unistd.h>
static void Indexer_FreeInternal(DocumentIndexer *indexer);

static void writeIndexEntry(IndexSpec *spec, InvertedIndex *idx, IndexEncoder encoder,
                            ForwardIndexEntry *entry) {
  size_t sz = InvertedIndex_WriteForwardIndexEntry(idx, encoder, entry);

  // Update index statistics:

  // Number of additional bytes
  spec->stats.invertedSize += sz;
  // Number of records
  spec->stats.numRecords++;

  /* Record the space saved for offset vectors */
  if (spec->flags & Index_StoreTermOffsets) {
    spec->stats.offsetVecsSize += VVW_GetByteLength(entry->vw);
    spec->stats.offsetVecRecords += VVW_GetCount(entry->vw);
  }
}

// Number of terms for each block-allocator block
#define TERMS_PER_BLOCK 128

// Effectively limits the maximum number of documents whose terms can be merged
#define MAX_BULK_DOCS 1024

// Entry for the merged dictionary
typedef struct mergedEntry {
  KHTableEntry base;        // Base structure
  ForwardIndexEntry *head;  // First document containing the term
  ForwardIndexEntry *tail;  // Last document containing the term
} mergedEntry;

// Boilerplate hashtable compare function
static int mergedCompare(const KHTableEntry *ent, const void *s, size_t n, uint32_t h) {
  mergedEntry *e = (mergedEntry *)ent;
  // 0 return value means "true"
  return !(e->head->hash == h && e->head->len == n && memcmp(e->head->term, s, n) == 0);
}

// Boilerplate hash retrieval function. Used for rebalancing the table
static uint32_t mergedHash(const KHTableEntry *ent) {
  mergedEntry *e = (mergedEntry *)ent;
  return e->head->hash;
}

// Boilerplate dict entry allocator
static KHTableEntry *mergedAlloc(void *ctx) {
  return BlkAlloc_Alloc(ctx, sizeof(mergedEntry), sizeof(mergedEntry) * TERMS_PER_BLOCK);
}

// This function used for debugging, and returns how many items are actually in the list
static size_t countMerged(mergedEntry *ent) {
  size_t n = 0;
  for (ForwardIndexEntry *cur = ent->head; cur; cur = cur->next) {
    n++;
  }
  return n;
}

// Merges all terms in the queue into a single hash table.
// parentMap is assumed to be a RSAddDocumentCtx*[] of capacity MAX_DOCID_ENTRIES
//
// This function returns the first aCtx which lacks its own document ID.
// This wil be used when actually assigning document IDs later on, so that we
// don't need to seek the document list again for it.
static RSAddDocumentCtx *doMerge(RSAddDocumentCtx *aCtx, KHTable *ht,
                                 RSAddDocumentCtx **parentMap) {

  // Counter is to make sure we don't block the CPU if there are many many items
  // in the queue, though in reality the number of iterations is also limited
  // by MAX_DOCID_ENTRIES
  size_t counter = 0;

  // Current index within the parentMap, this is assigned as the placeholder
  // doc ID value
  size_t curIdIdx = 0;

  RSAddDocumentCtx *cur = aCtx;
  RSAddDocumentCtx *firstZeroId = NULL;

  while (cur && ++counter < 1000 && curIdIdx < MAX_BULK_DOCS) {

    ForwardIndexIterator it = ForwardIndex_Iterate(cur->fwIdx);
    ForwardIndexEntry *entry = ForwardIndexIterator_Next(&it);

    while (entry) {
      // Because we don't have the actual document ID at this point, the document
      // ID field will be used here to point to an index in the parentMap
      // that will contain the parent. The parent itself will contain the
      // document ID when assigned (when the lock is held).
      entry->docId = curIdIdx;

      // Get the entry for it.
      int isNew = 0;
      mergedEntry *mergedEnt =
          (mergedEntry *)KHTable_GetEntry(ht, entry->term, entry->len, entry->hash, &isNew);

      if (isNew) {
        mergedEnt->head = mergedEnt->tail = entry;

      } else {
        mergedEnt->tail->next = entry;
        mergedEnt->tail = entry;
      }

      entry->next = NULL;
      entry = ForwardIndexIterator_Next(&it);
    }

    // Set the document's text status as indexed. This is not strictly true,
    // but it means that there is no more index interaction with this specific
    // document.
    cur->stateFlags |= ACTX_F_TEXTINDEXED;
    parentMap[curIdIdx++] = cur;
    if (firstZeroId == NULL && cur->doc->docId == 0) {
      firstZeroId = cur;
    }

    cur = cur->next;
  }
  return firstZeroId;
}

// Writes all the entries in the hash table to the inverted index.
// parentMap contains the actual mapping between the `docID` field and the actual
// RSAddDocumentCtx which contains the document itself, which by this time should
// have been assigned an ID via makeDocumentId()
static int writeMergedEntries(DocumentIndexer *indexer, RSAddDocumentCtx *aCtx, RedisSearchCtx *ctx,
                              KHTable *ht, RSAddDocumentCtx **parentMap) {

  IndexEncoder encoder = InvertedIndex_GetEncoder(ctx->spec->flags);
  const int isBlocked = AddDocumentCtx_IsBlockable(aCtx);

  // This is used as a cache layer, so that we don't need to derefernce the
  // RSAddDocumentCtx each time.
  uint32_t docIdMap[MAX_BULK_DOCS] = {0};

  // Iterate over all the entries
  for (uint32_t curBucketIdx = 0; curBucketIdx < ht->numBuckets; curBucketIdx++) {
    for (KHTableEntry *entp = ht->buckets[curBucketIdx]; entp; entp = entp->next) {
      mergedEntry *merged = (mergedEntry *)entp;

      // Open the inverted index:
      ForwardIndexEntry *fwent = merged->head;

      // Add the term to the prefix trie. This only needs to be done once per term
      IndexSpec_AddTerm(ctx->spec, fwent->term, fwent->len);

      RedisModuleKey *idxKey = NULL;
      InvertedIndex *invidx = Redis_OpenInvertedIndexEx(ctx, fwent->term, fwent->len, 1, &idxKey);

      if (invidx == NULL) {
        continue;
      }

      for (; fwent != NULL; fwent = fwent->next) {
        // Get the Doc ID for this entry.
        // Note that we cache the lookup result itself, since accessing the
        // parent each time causes some memory access overhead. This saves
        // about 3% overall.
        uint32_t docId = docIdMap[fwent->docId];
        if (docId == 0) {
          // Meaning the entry is not yet in the cache.
          RSAddDocumentCtx *parent = parentMap[fwent->docId];
          if ((parent->stateFlags & ACTX_F_ERRORED) || parent->doc->docId == 0) {
            // Has an error, or for some reason it doesn't have a document ID(!? is this possible)
            continue;
          } else {
            // Place the entry in the cache, so we don't need a pointer dereference next time
            docId = docIdMap[fwent->docId] = parent->doc->docId;
          }
        }

        // Finally assign the document ID to the entry
        fwent->docId = docId;
        writeIndexEntry(ctx->spec, invidx, encoder, fwent);
      }

      if (idxKey) {
        RedisModule_CloseKey(idxKey);
      }

      if (isBlocked && CONCURRENT_CTX_TICK(&indexer->concCtx) && ctx->spec == NULL) {
        QueryError_SetError(&aCtx->status, QUERY_ENOINDEX, NULL);
        return -1;
      }
    }
  }
  return 0;
}

/**
 * Simple implementation, writes all the entries for a single document. This
 * function is used when there is only one item in the queue. In this case
 * it's simpler to forego building the merged dictionary because there is
 * nothing to merge.
 */
static void writeCurEntries(DocumentIndexer *indexer, RSAddDocumentCtx *aCtx, RedisSearchCtx *ctx) {
  RS_LOG_ASSERT(ctx, "ctx should not be NULL");
  
  ForwardIndexIterator it = ForwardIndex_Iterate(aCtx->fwIdx);
  ForwardIndexEntry *entry = ForwardIndexIterator_Next(&it);
  IndexEncoder encoder = InvertedIndex_GetEncoder(aCtx->specFlags);
  const int isBlocked = AddDocumentCtx_IsBlockable(aCtx);

  while (entry != NULL) {
    RedisModuleKey *idxKey = NULL;
    IndexSpec_AddTerm(ctx->spec, entry->term, entry->len);

    InvertedIndex *invidx = Redis_OpenInvertedIndexEx(ctx, entry->term, entry->len, 1, &idxKey);
    if (invidx) {
      entry->docId = aCtx->doc->docId;
      RS_LOG_ASSERT(entry->docId, "docId should not be 0");
      writeIndexEntry(ctx->spec, invidx, encoder, entry);
    }
    if (idxKey) {
      RedisModule_CloseKey(idxKey);
    }

    entry = ForwardIndexIterator_Next(&it);
    if (isBlocked && CONCURRENT_CTX_TICK(&indexer->concCtx) && ctx->spec == NULL) {
      QueryError_SetError(&aCtx->status, QUERY_ENOINDEX, NULL);
      return;
    }
  }
}

/** Assigns a document ID to a single document. */
static RSDocumentMetadata *makeDocumentId(RSAddDocumentCtx *aCtx, RedisSearchCtx *sctx, int replace,
                          QueryError *status) {
  IndexSpec *spec = sctx->spec;
  DocTable *table = &spec->docs;
  Document *doc = aCtx->doc;
  if (replace) {
    RSDocumentMetadata *dmd = DocTable_PopR(table, doc->docKey);
    if (dmd) {
      // decrease the number of documents in the index stats only if the document was there
      --spec->stats.numDocuments;
      aCtx->oldMd = dmd;
      if (sctx->spec->gc) {
        GCContext_OnDelete(sctx->spec->gc);
      }
    }
  }

  size_t n;
  const char *s = RedisModule_StringPtrLen(doc->docKey, &n);

  RSDocumentMetadata *dmd =
<<<<<<< HEAD
      DocTable_Put(table, s, n, doc->score, aCtx->docFlags, doc->payload, doc->payloadSize);
=======
      DocTable_Put(table, s, n, doc->score, aCtx->docFlags, doc->payload, doc->payloadSize, doc->type);
>>>>>>> c8224696
  if (dmd) {
    doc->docId = dmd->id;
    ++spec->stats.numDocuments;
  }

  return dmd;
}

/**
 * Performs bulk document ID assignment to all items in the queue.
 * If one item cannot be assigned an ID, it is marked as being errored.
 *
 * This function also sets the document's sorting vector, if present.
 */
static void doAssignIds(RSAddDocumentCtx *cur, RedisSearchCtx *ctx) {
  IndexSpec *spec = ctx->spec;
  for (; cur; cur = cur->next) {
    if (cur->stateFlags & ACTX_F_ERRORED) {
      continue;
    }

    RS_LOG_ASSERT(!cur->doc->docId, "docId must be 0");
    RSDocumentMetadata *md = makeDocumentId(cur, ctx, cur->options & DOCUMENT_ADD_REPLACE, &cur->status);
    if (!md) {
      cur->stateFlags |= ACTX_F_ERRORED;
      continue;
    }

    md->maxFreq = cur->fwIdx->maxFreq;
    md->len = cur->fwIdx->totalFreq;

    if (cur->sv) {
      DocTable_SetSortingVector(&spec->docs, md, cur->sv);
      cur->sv = NULL;
    }

    if (cur->byteOffsets) {
      ByteOffsetWriter_Move(&cur->offsetsWriter, cur->byteOffsets);
      DocTable_SetByteOffsets(&spec->docs, md, cur->byteOffsets);
      cur->byteOffsets = NULL;
    }
  }
}

static void indexBulkFields(RSAddDocumentCtx *aCtx, RedisSearchCtx *sctx) {
  // Traverse all fields, seeing if there may be something which can be written!
  IndexBulkData bData[SPEC_MAX_FIELDS] = {{{NULL}}};
  IndexBulkData *activeBulks[SPEC_MAX_FIELDS];
  size_t numActiveBulks = 0;

  for (RSAddDocumentCtx *cur = aCtx; cur && cur->doc->docId; cur = cur->next) {
    if (cur->stateFlags & ACTX_F_ERRORED) {
      continue;
    }

    const Document *doc = cur->doc;
    for (size_t ii = 0; ii < doc->numFields; ++ii) {
      const FieldSpec *fs = cur->fspecs + ii;
      FieldIndexerData *fdata = cur->fdatas + ii;
      if (fs->types == INDEXFLD_T_FULLTEXT || !FieldSpec_IsIndexable(fs)) {
        continue;
      }
      IndexBulkData *bulk = &bData[fs->index];
      if (!bulk->found) {
        bulk->found = 1;
        activeBulks[numActiveBulks++] = bulk;
      }

      if (IndexerBulkAdd(bulk, cur, sctx, doc->fields + ii, fs, fdata, &cur->status) != 0) {
        cur->stateFlags |= ACTX_F_ERRORED;
      }
      cur->stateFlags |= ACTX_F_OTHERINDEXED;
    }
  }

  // Flush it!
  for (size_t ii = 0; ii < numActiveBulks; ++ii) {
    IndexBulkData *cur = activeBulks[ii];
    IndexerBulkCleanup(cur, sctx);
  }
}

static void reopenCb(void *arg) {}

// Routines for the merged hash table
#define ACTX_IS_INDEXED(actx)                                           \
  (((actx)->stateFlags & (ACTX_F_OTHERINDEXED | ACTX_F_TEXTINDEXED)) == \
   (ACTX_F_OTHERINDEXED | ACTX_F_TEXTINDEXED))

/**
 * Perform the processing chain on a single document entry, optionally merging
 * the tokens of further entries in the queue
 */
static void Indexer_Process(DocumentIndexer *indexer, RSAddDocumentCtx *aCtx) {
  RSAddDocumentCtx *parentMap[MAX_BULK_DOCS];
  RSAddDocumentCtx *firstZeroId = aCtx;
  RedisSearchCtx ctx = {NULL};

  if (ACTX_IS_INDEXED(aCtx) || aCtx->stateFlags & (ACTX_F_ERRORED)) {
    // Document is complete or errored. No need for further processing.
    if (!(aCtx->stateFlags & ACTX_F_EMPTY)) {
      return;
    }
  }

  int useTermHt = indexer->size > 1 && (aCtx->stateFlags & ACTX_F_TEXTINDEXED) == 0;
  if (useTermHt) {
    firstZeroId = doMerge(aCtx, &indexer->mergeHt, parentMap);
    if (firstZeroId && firstZeroId->stateFlags & ACTX_F_ERRORED) {
      // Don't treat an errored ctx as being the head of a new ID chain. It's
      // likely that subsequent entries do indeed have IDs.
      firstZeroId = NULL;
    }
  }

  const int isBlocked = AddDocumentCtx_IsBlockable(aCtx);

  if (isBlocked) {
    // Force a context at this point:
    if (!indexer->isDbSelected) {
      RedisModuleCtx *thCtx = RedisModule_GetThreadSafeContext(aCtx->client.bc);
      RedisModule_SelectDb(indexer->redisCtx, RedisModule_GetSelectedDb(thCtx));
      RedisModule_FreeThreadSafeContext(thCtx);
      indexer->isDbSelected = 1;
    }

    ctx.redisCtx = indexer->redisCtx;
    ctx.specId = indexer->specId;
    ConcurrentSearch_SetKey(&indexer->concCtx, indexer->specKeyName, &ctx);
    ConcurrentSearchCtx_ResetClock(&indexer->concCtx);
    ConcurrentSearchCtx_Lock(&indexer->concCtx);
  } else {
    ctx = *aCtx->client.sctx;
  }

  if (!ctx.spec) {
    QueryError_SetCode(&aCtx->status, QUERY_ENOINDEX);
    aCtx->stateFlags |= ACTX_F_ERRORED;
    goto cleanup;
  }

  Document *doc = aCtx->doc;

  /**
   * Document ID assignment:
   * In order to hold the GIL for as short a time as possible, we assign
   * document IDs in bulk. We begin using the first document ID that is assumed
   * to be zero.
   *
   * When merging multiple document IDs, the merge stage scans through the chain
   * of proposed documents and selects the first document in the chain missing an
   * ID - the subsequent documents should also all be missing IDs. If none of
   * the documents are missing IDs then the firstZeroId document is NULL and
   * no ID assignment takes place.
   *
   * Assigning IDs in bulk speeds up indexing of smaller documents by about
   * 10% overall.
   */
  if (firstZeroId != NULL && firstZeroId->doc->docId == 0) {
    doAssignIds(firstZeroId, &ctx);
  }

  // Handle FULLTEXT indexes
  if (useTermHt) {
    writeMergedEntries(indexer, aCtx, &ctx, &indexer->mergeHt, parentMap);
  } else if ((aCtx->fwIdx && (aCtx->stateFlags & ACTX_F_ERRORED) == 0)) {
    writeCurEntries(indexer, aCtx, &ctx);
  }

  if (!(aCtx->stateFlags & ACTX_F_OTHERINDEXED)) {
    indexBulkFields(aCtx, &ctx);
  }

cleanup:
  if (isBlocked) {
    ConcurrentSearchCtx_Unlock(&indexer->concCtx);
  }
  if (useTermHt) {
    BlkAlloc_Clear(&indexer->alloc, NULL, NULL, 0);
    KHTable_Clear(&indexer->mergeHt);
  }
}

#define SHOULD_STOP(idxer) ((idxer)->options & INDEXER_STOPPED)

static void *Indexer_Run(void *p) {
  DocumentIndexer *indexer = p;

  pthread_mutex_lock(&indexer->lock);
  while (!SHOULD_STOP(indexer)) {
    while (indexer->head == NULL && !SHOULD_STOP(indexer)) {
      pthread_cond_wait(&indexer->cond, &indexer->lock);
    }

    RSAddDocumentCtx *cur = indexer->head;
    if (cur == NULL) {
      RS_LOG_ASSERT(SHOULD_STOP(indexer), "indexer was stopped");
      pthread_mutex_unlock(&indexer->lock);
      break;
    }

    indexer->size--;

    if ((indexer->head = cur->next) == NULL) {
      indexer->tail = NULL;
    }
    pthread_mutex_unlock(&indexer->lock);
    Indexer_Process(indexer, cur);
    AddDocumentCtx_Finish(cur);
    pthread_mutex_lock(&indexer->lock);
  }

  Indexer_FreeInternal(indexer);
  return NULL;
}

int Indexer_Add(DocumentIndexer *indexer, RSAddDocumentCtx *aCtx) {
  if (!AddDocumentCtx_IsBlockable(aCtx)) {
    Indexer_Process(indexer, aCtx);
    AddDocumentCtx_Finish(aCtx);
    return 0;
  }

  pthread_mutex_lock(&indexer->lock);

  if (indexer->tail) {
    indexer->tail->next = aCtx;
    indexer->tail = aCtx;
  } else {
    indexer->head = indexer->tail = aCtx;
  }

  pthread_cond_signal(&indexer->cond);
  pthread_mutex_unlock(&indexer->lock);

  indexer->size++;
  return 0;
}

////////////////////////////////////////////////////////////////////////////////
////////////////////////////////////////////////////////////////////////////////
/// Multiple Indexers                                                        ///
////////////////////////////////////////////////////////////////////////////////
////////////////////////////////////////////////////////////////////////////////

/**
 * Each index (i.e. IndexSpec) will have its own dedicated indexing thread.
 * This is because documents only need to be indexed in order with respect
 * to their document IDs, and the ID namespace is only unique among a given
 * index.
 *
 * Separating background threads also greatly simplifies the work of merging
 * or folding indexing and document ID assignment, as it can be assumed that
 * every item within the document ID belongs to the same index.
 */

// Creates a new DocumentIndexer. This initializes the structure and starts the
// thread. This does not insert it into the list of threads, though
// todo: remove the withIndexThread var once we switch to threadpool
DocumentIndexer *NewIndexer(IndexSpec *spec) {
  DocumentIndexer *indexer = rm_calloc(1, sizeof(*indexer));
  indexer->refcount = 1;
  if ((spec->flags & Index_Temporary) || RSGlobalConfig.concurrentMode == 0) {
    indexer->options |= INDEXER_THREADLESS;
  }
  indexer->head = indexer->tail = NULL;

  BlkAlloc_Init(&indexer->alloc);
  static const KHTableProcs procs = {
      .Alloc = mergedAlloc, .Compare = mergedCompare, .Hash = mergedHash};
  KHTable_Init(&indexer->mergeHt, &procs, &indexer->alloc, 4096);

  if (!(indexer->options & INDEXER_THREADLESS)) {
    pthread_cond_init(&indexer->cond, NULL);
    pthread_mutex_init(&indexer->lock, NULL);
    pthread_create(&indexer->thr, NULL, Indexer_Run, indexer);
    pthread_detach(indexer->thr);
  }

  indexer->next = NULL;
  indexer->redisCtx = RedisModule_GetThreadSafeContext(NULL);
  indexer->specId = spec->uniqueId;
  indexer->specKeyName =
      RedisModule_CreateStringPrintf(indexer->redisCtx, INDEX_SPEC_KEY_FMT, spec->name);

  ConcurrentSearchCtx_InitSingle(&indexer->concCtx, indexer->redisCtx, reopenCb);
  return indexer;
}

static void Indexer_FreeInternal(DocumentIndexer *indexer) {
  if (!(indexer->options & INDEXER_THREADLESS)) {
    pthread_cond_destroy(&indexer->cond);
    pthread_mutex_destroy(&indexer->lock);
  }
  rm_free(indexer->concCtx.openKeys);
  RedisModule_FreeString(indexer->redisCtx, indexer->specKeyName);
  KHTable_Clear(&indexer->mergeHt);
  KHTable_Free(&indexer->mergeHt);
  BlkAlloc_FreeAll(&indexer->alloc, NULL, 0, 0);
  RedisModule_FreeThreadSafeContext(indexer->redisCtx);
  rm_free(indexer);
}

size_t Indexer_Decref(DocumentIndexer *indexer) {
  size_t ret = __sync_sub_and_fetch(&indexer->refcount, 1);
  if (!ret) {
    pthread_mutex_lock(&indexer->lock);
    indexer->options |= INDEXER_STOPPED;
    pthread_cond_signal(&indexer->cond);
    pthread_mutex_unlock(&indexer->lock);
  }
  return ret;
}

size_t Indexer_Incref(DocumentIndexer *indexer) {
  return ++indexer->refcount;
}

void Indexer_Free(DocumentIndexer *indexer) {
  if (indexer->options & INDEXER_THREADLESS) {
    Indexer_FreeInternal(indexer);
  } else {
    Indexer_Decref(indexer);
  }
}<|MERGE_RESOLUTION|>--- conflicted
+++ resolved
@@ -258,11 +258,7 @@
   const char *s = RedisModule_StringPtrLen(doc->docKey, &n);
 
   RSDocumentMetadata *dmd =
-<<<<<<< HEAD
-      DocTable_Put(table, s, n, doc->score, aCtx->docFlags, doc->payload, doc->payloadSize);
-=======
       DocTable_Put(table, s, n, doc->score, aCtx->docFlags, doc->payload, doc->payloadSize, doc->type);
->>>>>>> c8224696
   if (dmd) {
     doc->docId = dmd->id;
     ++spec->stats.numDocuments;
