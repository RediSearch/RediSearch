--- conflicted
+++ resolved
@@ -224,15 +224,6 @@
     IndexSpec_AddTerm(spec, entry->term, entry->len);
 
     InvertedIndex *invidx = Redis_OpenInvertedIndexEx(ctx, entry->term, entry->len, 1, &idxKey);
-<<<<<<< HEAD
-    // RS_LOG_ASSERT(invidx, "OpenInvertedIndex in write mode");
-    entry->docId = aCtx->doc->docId;
-    RS_LOG_ASSERT(entry->docId, "docId should not be 0");
-    writeIndexEntry(spec, invidx, encoder, entry);
- 
-    if (Index_StoreFieldMask(ctx->spec)) {
-      invidx->fieldMask |= entry->fieldMask;
-=======
     if (invidx) {
       entry->docId = aCtx->doc->docId;
       RS_LOG_ASSERT(entry->docId, "docId should not be 0");
@@ -240,7 +231,6 @@
       if (Index_StoreFieldMask(spec)) {
         invidx->fieldMask |= entry->fieldMask;
       }
->>>>>>> 748bd03a
     }
     
     if (spec->suffixMask & entry->fieldMask && entry->term[0] != '+') {
