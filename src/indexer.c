/*
 * Copyright Redis Ltd. 2016 - present
 * Licensed under your choice of the Redis Source Available License 2.0 (RSALv2) or
 * the Server Side Public License v1 (SSPLv1).
 */

#include "indexer.h"
#include "forward_index.h"
#include "numeric_index.h"
#include "inverted_index.h"
#include "geo_index.h"
#include "vector_index.h"
#include "index.h"
#include "redis_index.h"
#include "suffix.h"
#include "rmutil/rm_assert.h"
#include "phonetic_manager.h"
#include "obfuscation/obfuscation_api.h"

extern RedisModuleCtx *RSDummyContext;

#include <unistd.h>

static void writeIndexEntry(IndexSpec *spec, InvertedIndex *idx, IndexEncoder encoder,
                            ForwardIndexEntry *entry) {
  size_t sz = InvertedIndex_WriteForwardIndexEntry(idx, encoder, entry);

  // Update index statistics:

  // Number of additional bytes
  spec->stats.invertedSize += sz;
  // Number of records
  spec->stats.numRecords++;

  /* Record the space saved for offset vectors */
  if (spec->flags & Index_StoreTermOffsets) {
    spec->stats.offsetVecsSize += VVW_GetByteLength(entry->vw);
    spec->stats.offsetVecRecords += VVW_GetCount(entry->vw);
  }
}

// Number of terms for each block-allocator block
#define TERMS_PER_BLOCK 128

// Effectively limits the maximum number of documents whose terms can be merged
#define MAX_BULK_DOCS 1024

// Entry for the merged dictionary
typedef struct mergedEntry {
  KHTableEntry base;        // Base structure
  ForwardIndexEntry *head;  // First document containing the term
  ForwardIndexEntry *tail;  // Last document containing the term
} mergedEntry;

// Boilerplate hashtable compare function
static int mergedCompare(const KHTableEntry *ent, const void *s, size_t n, uint32_t h) {
  mergedEntry *e = (mergedEntry *)ent;
  // 0 return value means "true"
  return !(e->head->hash == h && e->head->len == n && memcmp(e->head->term, s, n) == 0);
}

// Boilerplate hash retrieval function. Used for rebalancing the table
static uint32_t mergedHash(const KHTableEntry *ent) {
  mergedEntry *e = (mergedEntry *)ent;
  return e->head->hash;
}

// Boilerplate dict entry allocator
static KHTableEntry *mergedAlloc(void *ctx) {
  return BlkAlloc_Alloc(ctx, sizeof(mergedEntry), sizeof(mergedEntry) * TERMS_PER_BLOCK);
}

// This function used for debugging, and returns how many items are actually in the list
static size_t countMerged(mergedEntry *ent) {
  size_t n = 0;
  for (ForwardIndexEntry *cur = ent->head; cur; cur = cur->next) {
    n++;
  }
  return n;
}

/**
 * Simple implementation, writes all the entries for a single document. This
 * function is used when there is only one item in the queue. In this case
 * it's simpler to forego building the merged dictionary because there is
 * nothing to merge.
 */
static void writeCurEntries(RSAddDocumentCtx *aCtx, RedisSearchCtx *ctx) {
  RS_LOG_ASSERT(ctx, "ctx should not be NULL");

  IndexSpec *spec = ctx->spec;
  ForwardIndexIterator it = ForwardIndex_Iterate(aCtx->fwIdx);
  ForwardIndexEntry *entry = ForwardIndexIterator_Next(&it);
  IndexEncoder encoder = InvertedIndex_GetEncoder(aCtx->specFlags);

  while (entry != NULL) {
    bool isNew;
    InvertedIndex *invidx = Redis_OpenInvertedIndex(ctx, entry->term, entry->len, 1, &isNew);
    if (isNew && strlen(entry->term) != 0) {
      IndexSpec_AddTerm(spec, entry->term, entry->len);
    }
    if (invidx) {
      entry->docId = aCtx->doc->docId;
      RS_LOG_ASSERT(entry->docId, "docId should not be 0");
      writeIndexEntry(spec, invidx, encoder, entry);
      if (Index_StoreFieldMask(spec)) {
        invidx->fieldMask |= entry->fieldMask;
      }
    }

    if (spec->suffixMask & entry->fieldMask
        && entry->term[0] != STEM_PREFIX
        && entry->term[0] != PHONETIC_PREFIX
        && entry->term[0] != SYNONYM_PREFIX_CHAR
        && strlen(entry->term) != 0) {
      addSuffixTrie(spec->suffix, entry->term, entry->len);
    }

    entry = ForwardIndexIterator_Next(&it);
  }
}

/** Assigns a document ID to a single document. */
static RSDocumentMetadata *makeDocumentId(RedisModuleCtx *ctx, RSAddDocumentCtx *aCtx, IndexSpec *spec,
                                          int replace, QueryError *status) {
  DocTable *table = &spec->docs;
  Document *doc = aCtx->doc;
  if (replace) {
    RSDocumentMetadata *dmd = DocTable_PopR(table, doc->docKey);
    if (dmd) {
      // decrease the number of documents in the index stats only if the document was there
      --spec->stats.numDocuments;
      DMD_Return(aCtx->oldMd);
      aCtx->oldMd = dmd;
      if (spec->gc) {
        GCContext_OnDelete(spec->gc);
      }
      if (spec->flags & Index_HasVecSim) {
        for (int i = 0; i < spec->numFields; ++i) {
          if (spec->fields[i].types == INDEXFLD_T_VECTOR) {
            RedisModuleString *rmstr = IndexSpec_GetFormattedKey(spec, &spec->fields[i], INDEXFLD_T_VECTOR);
            VecSimIndex *vecsim = openVectorIndex(spec, rmstr, DONT_CREATE_INDEX);
            if(!vecsim)
              continue;
            VecSimIndex_DeleteVector(vecsim, dmd->id);
            // TODO: use VecSimReplace instead and if successful, do not insert and remove from doc
          }
        }
      }
      if (spec->flags & Index_HasGeometry) {
        GeometryIndex_RemoveId(spec, dmd->id);
      }
    }
  }

  size_t n;
  const char *s = RedisModule_StringPtrLen(doc->docKey, &n);
  RSDocumentMetadata *dmd =
      DocTable_Put(table, s, n, doc->score, aCtx->docFlags, doc->payload, doc->payloadSize, doc->type);
  if (dmd) {
    doc->docId = dmd->id;
    ++spec->stats.numDocuments;
  }

  return dmd;
}

/**
 * Performs bulk document ID assignment to all items in the queue.
 * If one item cannot be assigned an ID, it is marked as being errored.
 *
 * This function also sets the document's sorting vector, if present.
 */
static void doAssignIds(RSAddDocumentCtx *cur, RedisSearchCtx *ctx) {
  IndexSpec *spec = ctx->spec;
  for (; cur; cur = cur->next) {
    if (cur->stateFlags & ACTX_F_ERRORED) {
      continue;
    }

    RS_LOG_ASSERT(!cur->doc->docId, "docId must be 0");
    RSDocumentMetadata *md = makeDocumentId(ctx->redisCtx, cur, spec,
                                            cur->options & DOCUMENT_ADD_REPLACE, &cur->status);
    if (!md) {
      cur->stateFlags |= ACTX_F_ERRORED;
      continue;
    }

    md->maxFreq = cur->fwIdx->maxFreq;
    md->len = cur->fwIdx->totalFreq;
    spec->stats.totalDocsLen += md->len;

    if (cur->sv) {
      DocTable_SetSortingVector(&spec->docs, md, cur->sv);
      cur->sv = NULL;
    }

    if (cur->byteOffsets) {
      ByteOffsetWriter_Move(&cur->offsetsWriter, cur->byteOffsets);
      DocTable_SetByteOffsets(md, cur->byteOffsets);
      cur->byteOffsets = NULL;
    }
    Document* doc = cur->doc;
    const bool hasExpiration = doc->docExpirationTime.tv_sec || doc->docExpirationTime.tv_nsec || doc->fieldExpirations;
    if (hasExpiration) {
      md->flags |= Document_HasExpiration;
      DocTable_UpdateExpiration(&ctx->spec->docs, md, doc->docExpirationTime, doc->fieldExpirations);
    }
    DMD_Return(md);
  }
}

static void indexBulkFields(RSAddDocumentCtx *aCtx, RedisSearchCtx *sctx) {
  // Traverse all fields, seeing if there may be something which can be written!
  for (RSAddDocumentCtx *cur = aCtx; cur && cur->doc->docId; cur = cur->next) {
    if (cur->stateFlags & ACTX_F_ERRORED) {
      continue;
    }

    const Document *doc = cur->doc;
    for (size_t ii = 0; ii < doc->numFields; ++ii) {
      const FieldSpec *fs = cur->fspecs + ii;
      FieldIndexerData *fdata = cur->fdatas + ii;
      if (fs->types == INDEXFLD_T_FULLTEXT || !FieldSpec_IsIndexable(fs) || fdata->isNull) {
        continue;
      }

      if (IndexerBulkAdd(cur, sctx, doc->fields + ii, fs, fdata, &cur->status) != 0) {
<<<<<<< HEAD
        IndexError_AddQueryError(&cur->spec->stats.indexError, &cur->status, doc->docKey);
        FieldSpec_AddQueryError(&cur->spec->fields[fs->index], &cur->status, doc->docKey);
=======
        IndexError_AddError(&cur->spec->stats.indexError, cur->status.message, cur->status.detail, doc->docKey);
        FieldSpec_AddError(&cur->spec->fields[fs->index], cur->status.message, cur->status.detail, doc->docKey);
>>>>>>> 34a3dee8
        QueryError_ClearError(&cur->status);
        cur->stateFlags |= ACTX_F_ERRORED;
      }
      cur->stateFlags |= ACTX_F_OTHERINDEXED;
    }
  }
}

static void reopenCb(void *arg) {}

// Routines for the merged hash table
#define ACTX_IS_INDEXED(actx)                                           \
  (((actx)->stateFlags & (ACTX_F_OTHERINDEXED | ACTX_F_TEXTINDEXED)) == \
   (ACTX_F_OTHERINDEXED | ACTX_F_TEXTINDEXED))

// Index missing field docs.
// Add field names to missingFieldDict if it is missing in the document
// and add the doc to its corresponding inverted index
static void writeMissingFieldDocs(RSAddDocumentCtx *aCtx, RedisSearchCtx *sctx, arrayof(FieldExpiration) sortedFieldWithExpiration) {
  Document *doc = aCtx->doc;
  IndexSpec *spec = sctx->spec;
  // We use a dictionary as a set, to keep all the fields that we've seen so far (optimization)
  dict *df_fields_dict = dictCreate(&dictTypeHeapHiddenStrings, NULL);

  // collect missing fields in schema
  for (t_fieldIndex i = 0; i < spec->numFields; i++) {
    FieldSpec *fs = spec->fields + i;
    if (FieldSpec_IndexesMissing(fs)) {
      dictAdd(df_fields_dict, (void*)fs->fieldName, fs);
    }
  }

  // if there are no missing fields then there is nothing to index
  if (dictSize(df_fields_dict) == 0) {
    dictRelease(df_fields_dict);
    return;
  }

  // remove fields that are in the document
  for (uint32_t j = 0; j < doc->numFields; j++) {
    dictDelete(df_fields_dict, (void*)doc->fields[j].docFieldName);
  }

  // add indexmissing fields that are in the document but are marked to be expired at some point
  for (uint32_t sortedIndex = 0; sortedIndex < array_len(sortedFieldWithExpiration); sortedIndex++) {
    FieldExpiration* fe = &sortedFieldWithExpiration[sortedIndex];
    FieldSpec* fs = spec->fields + fe->index;
    if (!FieldSpec_IndexesMissing(fs)) {
      continue;
    }
    dictAdd(df_fields_dict, (void*)fs->fieldName, fs);
  }

  // go over all the potentially missing fields and index the document in the matching inverted index
  dictIterator* iter = dictGetIterator(df_fields_dict);
  for (dictEntry *entry = dictNext(iter); entry; entry = dictNext(iter)) {
    const FieldSpec *fs = dictGetVal(entry);
    InvertedIndex *iiMissingDocs = dictFetchValue(spec->missingFieldDict, fs->fieldName);
    if (iiMissingDocs == NULL) {
      size_t index_size;
      iiMissingDocs = NewInvertedIndex(Index_DocIdsOnly, 1, &index_size);
        aCtx->spec->stats.invertedSize += index_size;
      dictAdd(spec->missingFieldDict, (void*)fs->fieldName, iiMissingDocs);
    }
    // Add docId to inverted index
    t_docId docId = aCtx->doc->docId;
    IndexEncoder enc = InvertedIndex_GetEncoder(Index_DocIdsOnly);
    RSIndexResult rec = {.type = RSResultType_Virtual, .docId = docId, .offsetsSz = 0, .freq = 0};
    aCtx->spec->stats.invertedSize +=InvertedIndex_WriteEntryGeneric(iiMissingDocs, enc, docId, &rec);
  }
  dictReleaseIterator(iter);
  dictRelease(df_fields_dict);
}

// Index the doc in the existing docs inverted index
static void writeExistingDocs(RSAddDocumentCtx *aCtx, RedisSearchCtx *sctx) {
  if (!sctx->spec->rule || !sctx->spec->rule->index_all) {
    return;
  }
  if (!sctx->spec->existingDocs) {
    // Create the inverted index if it doesn't exist
    size_t index_size;
    aCtx->spec->existingDocs = NewInvertedIndex(Index_DocIdsOnly, 1, &index_size);
    aCtx->spec->stats.invertedSize += index_size;
  }

  t_docId docId = aCtx->doc->docId;
  IndexEncoder enc = InvertedIndex_GetEncoder(Index_DocIdsOnly);
  RSIndexResult rec = {.type = RSResultType_Virtual, .docId = docId, .offsetsSz = 0, .freq = 0};
  aCtx->spec->stats.invertedSize += InvertedIndex_WriteEntryGeneric(sctx->spec->existingDocs, enc, docId, &rec);
}

/**
 * Perform the processing chain on a single document entry, optionally merging
 * the tokens of further entries in the queue
 */
static void Indexer_Process(RSAddDocumentCtx *aCtx) {
  RSAddDocumentCtx *firstZeroId = aCtx;
  RedisSearchCtx ctx = *aCtx->sctx;

  if (ACTX_IS_INDEXED(aCtx) || aCtx->stateFlags & (ACTX_F_ERRORED)) {
    // Document is complete or errored. No need for further processing.
    if (!(aCtx->stateFlags & ACTX_F_EMPTY)) {
      return;
    }
  }

  if (!ctx.spec) {
    QueryError_SetCode(&aCtx->status, QUERY_ENOINDEX);
    aCtx->stateFlags |= ACTX_F_ERRORED;
    return;
  }

  Document *doc = aCtx->doc;

  /**
   * Document ID & sorting-vector assignment:
   * In order to hold the GIL for as short a time as possible, we assign
   * document IDs in bulk. We begin using the first document ID that is assumed
   * to be zero.
   *
   * When merging multiple document IDs, the merge stage scans through the chain
   * of proposed documents and selects the first document in the chain missing an
   * ID - the subsequent documents should also all be missing IDs. If none of
   * the documents are missing IDs then the firstZeroId document is NULL and
   * no ID assignment takes place.
   *
   * Assigning IDs in bulk speeds up indexing of smaller documents by about
   * 10% overall.
   */
  if (firstZeroId != NULL && firstZeroId->doc->docId == 0) {
    doAssignIds(firstZeroId, &ctx);
  }

  // Index the document in the `existing docs` inverted index
  writeExistingDocs(aCtx, &ctx);

  // Handle missing values indexing
  writeMissingFieldDocs(aCtx, &ctx, doc->fieldExpirations);

  // Handle FULLTEXT indexes
  if ((aCtx->fwIdx && (aCtx->stateFlags & ACTX_F_ERRORED) == 0)) {
    writeCurEntries(aCtx, &ctx);
  }

  if (!(aCtx->stateFlags & ACTX_F_OTHERINDEXED)) {
    indexBulkFields(aCtx, &ctx);
  }
}

int IndexDocument(RSAddDocumentCtx *aCtx) {
  Indexer_Process(aCtx);
  AddDocumentCtx_Finish(aCtx);
  return 0;
<<<<<<< HEAD
=======
}

////////////////////////////////////////////////////////////////////////////////
////////////////////////////////////////////////////////////////////////////////
/// Multiple Indexers                                                        ///
////////////////////////////////////////////////////////////////////////////////
////////////////////////////////////////////////////////////////////////////////

/**
 * Each index (i.e. IndexSpec) will have its own dedicated indexing thread.
 * This is because documents only need to be indexed in order with respect
 * to their document IDs, and the ID namespace is only unique among a given
 * index.
 *
 * Separating background threads also greatly simplifies the work of merging
 * or folding indexing and document ID assignment, as it can be assumed that
 * every item within the document ID belongs to the same index.
 */

// Creates a new DocumentIndexer. This initializes the structure and starts the
// thread. This does not insert it into the list of threads, though
// todo: remove the withIndexThread var once we switch to threadpool
DocumentIndexer *NewIndexer(IndexSpec *spec) {
  DocumentIndexer *indexer = rm_calloc(1, sizeof(*indexer));

  indexer->redisCtx = RedisModule_GetDetachedThreadSafeContext(RSDummyContext);
  indexer->specKeyName =
      RedisModule_CreateStringPrintf(indexer->redisCtx, INDEX_SPEC_KEY_FMT, spec->name);

  ConcurrentSearchCtx_InitSingle(&indexer->concCtx, indexer->redisCtx, reopenCb);
  return indexer;
}

void Indexer_Free(DocumentIndexer *indexer) {
  rm_free(indexer->concCtx.openKeys);
  RedisModule_FreeString(indexer->redisCtx, indexer->specKeyName);
  RedisModule_FreeThreadSafeContext(indexer->redisCtx);
  rm_free(indexer);
>>>>>>> 34a3dee8
}<|MERGE_RESOLUTION|>--- conflicted
+++ resolved
@@ -226,13 +226,8 @@
       }
 
       if (IndexerBulkAdd(cur, sctx, doc->fields + ii, fs, fdata, &cur->status) != 0) {
-<<<<<<< HEAD
-        IndexError_AddQueryError(&cur->spec->stats.indexError, &cur->status, doc->docKey);
-        FieldSpec_AddQueryError(&cur->spec->fields[fs->index], &cur->status, doc->docKey);
-=======
         IndexError_AddError(&cur->spec->stats.indexError, cur->status.message, cur->status.detail, doc->docKey);
         FieldSpec_AddError(&cur->spec->fields[fs->index], cur->status.message, cur->status.detail, doc->docKey);
->>>>>>> 34a3dee8
         QueryError_ClearError(&cur->status);
         cur->stateFlags |= ACTX_F_ERRORED;
       }
@@ -387,45 +382,4 @@
   Indexer_Process(aCtx);
   AddDocumentCtx_Finish(aCtx);
   return 0;
-<<<<<<< HEAD
-=======
-}
-
-////////////////////////////////////////////////////////////////////////////////
-////////////////////////////////////////////////////////////////////////////////
-/// Multiple Indexers                                                        ///
-////////////////////////////////////////////////////////////////////////////////
-////////////////////////////////////////////////////////////////////////////////
-
-/**
- * Each index (i.e. IndexSpec) will have its own dedicated indexing thread.
- * This is because documents only need to be indexed in order with respect
- * to their document IDs, and the ID namespace is only unique among a given
- * index.
- *
- * Separating background threads also greatly simplifies the work of merging
- * or folding indexing and document ID assignment, as it can be assumed that
- * every item within the document ID belongs to the same index.
- */
-
-// Creates a new DocumentIndexer. This initializes the structure and starts the
-// thread. This does not insert it into the list of threads, though
-// todo: remove the withIndexThread var once we switch to threadpool
-DocumentIndexer *NewIndexer(IndexSpec *spec) {
-  DocumentIndexer *indexer = rm_calloc(1, sizeof(*indexer));
-
-  indexer->redisCtx = RedisModule_GetDetachedThreadSafeContext(RSDummyContext);
-  indexer->specKeyName =
-      RedisModule_CreateStringPrintf(indexer->redisCtx, INDEX_SPEC_KEY_FMT, spec->name);
-
-  ConcurrentSearchCtx_InitSingle(&indexer->concCtx, indexer->redisCtx, reopenCb);
-  return indexer;
-}
-
-void Indexer_Free(DocumentIndexer *indexer) {
-  rm_free(indexer->concCtx.openKeys);
-  RedisModule_FreeString(indexer->redisCtx, indexer->specKeyName);
-  RedisModule_FreeThreadSafeContext(indexer->redisCtx);
-  rm_free(indexer);
->>>>>>> 34a3dee8
 }