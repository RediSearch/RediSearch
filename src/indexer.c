--- conflicted
+++ resolved
@@ -224,23 +224,17 @@
     IndexSpec_AddTerm(spec, entry->term, entry->len);
 
     InvertedIndex *invidx = Redis_OpenInvertedIndexEx(ctx, entry->term, entry->len, 1, &idxKey);
-<<<<<<< HEAD
     // RS_LOG_ASSERT(invidx, "OpenInvertedIndex in write mode");
     entry->docId = aCtx->doc->docId;
     RS_LOG_ASSERT(entry->docId, "docId should not be 0");
     writeIndexEntry(spec, invidx, encoder, entry);
  
+    if (Index_StoreFieldMask(ctx->spec)) {
+      invidx->fieldMask |= entry->fieldMask;
+    }
+    
     if (spec->suffixMask & entry->fieldMask && entry->term[0] != '+') {
       addSuffixTrie(spec->suffix, entry->term, entry->len);
-=======
-    if (invidx) {
-      entry->docId = aCtx->doc->docId;
-      RS_LOG_ASSERT(entry->docId, "docId should not be 0");
-      writeIndexEntry(ctx->spec, invidx, encoder, entry);
-      if (Index_StoreFieldMask(ctx->spec)) {
-        invidx->fieldMask |= entry->fieldMask;
-      }
->>>>>>> fbff2d0f
     }
 
     if (idxKey) {
