--- conflicted
+++ resolved
@@ -280,11 +280,7 @@
           if (spec->fields[i].types == INDEXFLD_T_VECTOR) {
             RedisModuleString * rmstr = RedisModule_CreateString(RSDummyContext, spec->fields[i].name, strlen(spec->fields[i].name));
             VecSimIndex *vecsim = OpenVectorIndex(spec, rmstr);
-<<<<<<< HEAD
-            spec->stats.vectorIndexSize += VecSimIndex_DeleteVector(vecsim, dmd->id);
-=======
             VecSimIndex_DeleteVector(vecsim, dmd->id);
->>>>>>> cdf27eeb
             RedisModule_FreeString(RSDummyContext, rmstr);
             // TODO: use VecSimReplace instead and if successful, do not insert and remove from doc
           }
