/*
 * Copyright Redis Ltd. 2016 - present
 * Licensed under your choice of the Redis Source Available License 2.0 (RSALv2) or
 * the Server Side Public License v1 (SSPLv1).
 */

#include "indexer.h"
#include "forward_index.h"
#include "numeric_index.h"
#include "inverted_index.h"
#include "geo_index.h"
#include "vector_index.h"
#include "index.h"
#include "redis_index.h"
#include "suffix.h"
#include "config.h"
#include "rmutil/rm_assert.h"
#include "phonetic_manager.h"
<<<<<<< HEAD
#include "obfuscation/obfuscation_api.h"
=======
#include "redismodule.h"
#include "debug_commands.h"
>>>>>>> d056a400

extern RedisModuleCtx *RSDummyContext;

extern void IncrementYieldCounter(void);

#include <unistd.h>

static void writeIndexEntry(IndexSpec *spec, InvertedIndex *idx, IndexEncoder encoder,
                            ForwardIndexEntry *entry) {
  size_t sz = InvertedIndex_WriteForwardIndexEntry(idx, encoder, entry);

  // Update index statistics:

  // Number of additional bytes
  spec->stats.invertedSize += sz;
  // Number of records
  spec->stats.numRecords++;

  /* Record the space saved for offset vectors */
  if (spec->flags & Index_StoreTermOffsets) {
    spec->stats.offsetVecsSize += VVW_GetByteLength(entry->vw);
    spec->stats.offsetVecRecords += VVW_GetCount(entry->vw);
  }
}

// Number of terms for each block-allocator block
#define TERMS_PER_BLOCK 128

// Effectively limits the maximum number of documents whose terms can be merged
#define MAX_BULK_DOCS 1024

// Entry for the merged dictionary
typedef struct mergedEntry {
  KHTableEntry base;        // Base structure
  ForwardIndexEntry *head;  // First document containing the term
  ForwardIndexEntry *tail;  // Last document containing the term
} mergedEntry;

// Boilerplate hashtable compare function
static int mergedCompare(const KHTableEntry *ent, const void *s, size_t n, uint32_t h) {
  mergedEntry *e = (mergedEntry *)ent;
  // 0 return value means "true"
  return !(e->head->hash == h && e->head->len == n && memcmp(e->head->term, s, n) == 0);
}

// Boilerplate hash retrieval function. Used for rebalancing the table
static uint32_t mergedHash(const KHTableEntry *ent) {
  mergedEntry *e = (mergedEntry *)ent;
  return e->head->hash;
}

// Boilerplate dict entry allocator
static KHTableEntry *mergedAlloc(void *ctx) {
  return BlkAlloc_Alloc(ctx, sizeof(mergedEntry), sizeof(mergedEntry) * TERMS_PER_BLOCK);
}

// This function used for debugging, and returns how many items are actually in the list
static size_t countMerged(mergedEntry *ent) {
  size_t n = 0;
  for (ForwardIndexEntry *cur = ent->head; cur; cur = cur->next) {
    n++;
  }
  return n;
}

/**
 * Simple implementation, writes all the entries for a single document. This
 * function is used when there is only one item in the queue. In this case
 * it's simpler to forego building the merged dictionary because there is
 * nothing to merge.
 */
static void writeCurEntries(RSAddDocumentCtx *aCtx, RedisSearchCtx *ctx) {
  RS_LOG_ASSERT(ctx, "ctx should not be NULL");

  IndexSpec *spec = ctx->spec;
  ForwardIndexIterator it = ForwardIndex_Iterate(aCtx->fwIdx);
  ForwardIndexEntry *entry = ForwardIndexIterator_Next(&it);
  IndexEncoder encoder = InvertedIndex_GetEncoder(aCtx->specFlags);

  while (entry != NULL) {
    bool isNew;
    InvertedIndex *invidx = Redis_OpenInvertedIndex(ctx, entry->term, entry->len, 1, &isNew);
    if (isNew && strlen(entry->term) != 0) {
      IndexSpec_AddTerm(spec, entry->term, entry->len);
    }
    if (invidx) {
      entry->docId = aCtx->doc->docId;
      RS_LOG_ASSERT(entry->docId, "docId should not be 0");
      writeIndexEntry(spec, invidx, encoder, entry);
      if (Index_StoreFieldMask(spec)) {
        invidx->fieldMask |= entry->fieldMask;
      }
    }

    if (spec->suffixMask & entry->fieldMask
        && entry->term[0] != STEM_PREFIX
        && entry->term[0] != PHONETIC_PREFIX
        && entry->term[0] != SYNONYM_PREFIX_CHAR
        && strlen(entry->term) != 0) {
      addSuffixTrie(spec->suffix, entry->term, entry->len);
    }

    entry = ForwardIndexIterator_Next(&it);
  }
}

/** Assigns a document ID to a single document. */
static RSDocumentMetadata *makeDocumentId(RedisModuleCtx *ctx, RSAddDocumentCtx *aCtx, IndexSpec *spec,
                                          int replace, QueryError *status) {
  DocTable *table = &spec->docs;
  Document *doc = aCtx->doc;
  if (replace) {
    RSDocumentMetadata *dmd = DocTable_PopR(table, doc->docKey);
    if (dmd) {
      // decrease the number of documents in the index stats only if the document was there
      --spec->stats.numDocuments;
      DMD_Return(aCtx->oldMd);
      aCtx->oldMd = dmd;
      if (spec->gc) {
        GCContext_OnDelete(spec->gc);
      }
      if (spec->flags & Index_HasVecSim) {
        for (int i = 0; i < spec->numFields; ++i) {
          if (spec->fields[i].types == INDEXFLD_T_VECTOR) {
            RedisModuleString *rmstr = IndexSpec_GetFormattedKey(spec, &spec->fields[i], INDEXFLD_T_VECTOR);
            VecSimIndex *vecsim = openVectorIndex(spec, rmstr, DONT_CREATE_INDEX);
            if(!vecsim)
              continue;
            VecSimIndex_DeleteVector(vecsim, dmd->id);
            // TODO: use VecSimReplace instead and if successful, do not insert and remove from doc
          }
        }
      }
      if (spec->flags & Index_HasGeometry) {
        GeometryIndex_RemoveId(spec, dmd->id);
      }
    }
  }

  size_t n;
  const char *s = RedisModule_StringPtrLen(doc->docKey, &n);
  RSDocumentMetadata *dmd =
      DocTable_Put(table, s, n, doc->score, aCtx->docFlags, doc->payload, doc->payloadSize, doc->type);
  if (dmd) {
    doc->docId = dmd->id;
    ++spec->stats.numDocuments;
  }

  return dmd;
}

/**
 * Performs bulk document ID assignment to all items in the queue.
 * If one item cannot be assigned an ID, it is marked as being errored.
 *
 * This function also sets the document's sorting vector, if present.
 */
static void doAssignIds(RSAddDocumentCtx *cur, RedisSearchCtx *ctx) {
  IndexSpec *spec = ctx->spec;
  for (; cur; cur = cur->next) {
    if (cur->stateFlags & ACTX_F_ERRORED) {
      continue;
    }

    RS_LOG_ASSERT(!cur->doc->docId, "docId must be 0");
    RSDocumentMetadata *md = makeDocumentId(ctx->redisCtx, cur, spec,
                                            cur->options & DOCUMENT_ADD_REPLACE, &cur->status);
    if (!md) {
      cur->stateFlags |= ACTX_F_ERRORED;
      continue;
    }

    md->maxFreq = cur->fwIdx->maxFreq;
    md->len = cur->fwIdx->totalFreq;
    spec->stats.totalDocsLen += md->len;

    if (cur->sv) {
      DocTable_SetSortingVector(&spec->docs, md, cur->sv);
      cur->sv = NULL;
    }

    if (cur->byteOffsets) {
      ByteOffsetWriter_Move(&cur->offsetsWriter, cur->byteOffsets);
      DocTable_SetByteOffsets(md, cur->byteOffsets);
      cur->byteOffsets = NULL;
    }
    DMD_Return(md);
  }
}

static void indexBulkFields(RSAddDocumentCtx *aCtx, RedisSearchCtx *sctx) {
  // Traverse all fields, seeing if there may be something which can be written!
  for (RSAddDocumentCtx *cur = aCtx; cur && cur->doc->docId; cur = cur->next) {
    if (cur->stateFlags & ACTX_F_ERRORED) {
      continue;
    }

    const Document *doc = cur->doc;
    for (size_t ii = 0; ii < doc->numFields; ++ii) {
      const FieldSpec *fs = cur->fspecs + ii;
      FieldIndexerData *fdata = cur->fdatas + ii;
      if (fs->types == INDEXFLD_T_FULLTEXT || !FieldSpec_IsIndexable(fs) || fdata->isNull) {
        continue;
      }
      if (IndexerBulkAdd(cur, sctx, doc->fields + ii, fs, fdata, &cur->status) != 0) {
        IndexError_AddQueryError(&cur->spec->stats.indexError, &cur->status, doc->docKey);
        FieldSpec_AddQueryError(&cur->spec->fields[fs->index], &cur->status, doc->docKey);
        QueryError_ClearError(&cur->status);
        cur->stateFlags |= ACTX_F_ERRORED;
      }
      cur->stateFlags |= ACTX_F_OTHERINDEXED;
    }
  }
}

static void reopenCb(void *arg) {}

// Routines for the merged hash table
#define ACTX_IS_INDEXED(actx)                                           \
  (((actx)->stateFlags & (ACTX_F_OTHERINDEXED | ACTX_F_TEXTINDEXED)) == \
   (ACTX_F_OTHERINDEXED | ACTX_F_TEXTINDEXED))

// Index missing field docs.
// Add field names to missingFieldDict if it is missing in the document
// and add the doc to its corresponding inverted index
static void writeMissingFieldDocs(RSAddDocumentCtx *aCtx, RedisSearchCtx *sctx) {
  Document *doc = aCtx->doc;
  IndexSpec *spec = sctx->spec;
  bool found_df;
  // We use a dictionary as a set, to keep all the fields that we've seen so far (optimization)
  dict *df_fields_dict = dictCreate(&dictTypeHeapHiddenStrings, NULL);
  uint last_ind = 0;

  for(size_t i = 0; i < spec->numFields; i++) {
    found_df = false;
    const FieldSpec *fs = spec->fields + i;
    if (!FieldSpec_IndexesMissing(fs)) {
      continue;
    }
    if (dictFind(df_fields_dict, (void *)fs->fieldName) != NULL) {
      found_df = true;
    } else {
      for (size_t j = last_ind; j < aCtx->doc->numFields; j++) {
        if (!HiddenString_Compare(fs->fieldName, doc->fields[j].docFieldName)) {
          found_df = true;
          last_ind++;
          break;
        }
        dictAdd(df_fields_dict, (void *)doc->fields[j].docFieldName, NULL);
        last_ind++;
      }
    }

    // We wish to index this document for this field only if the document doesn't contain it.
    if (!found_df) {
      InvertedIndex *iiMissingDocs = dictFetchValue(spec->missingFieldDict, fs->fieldName);
      if(iiMissingDocs == NULL) {
        size_t dummy_mem;
        iiMissingDocs = NewInvertedIndex(Index_DocIdsOnly, 1, &dummy_mem);
        dictAdd(spec->missingFieldDict, (void*)fs->fieldName, iiMissingDocs);
      }
      // Add docId to inverted index
      t_docId docId = aCtx->doc->docId;
      IndexEncoder enc = InvertedIndex_GetEncoder(Index_DocIdsOnly);
      RSIndexResult rec = {.type = RSResultType_Virtual, .docId = docId, .offsetsSz = 0, .freq = 0};
      InvertedIndex_WriteEntryGeneric(iiMissingDocs, enc, docId, &rec);
    }
  }

  dictRelease(df_fields_dict);
}

/**
 * Perform the processing chain on a single document entry, optionally merging
 * the tokens of further entries in the queue
 */
static void Indexer_Process(RSAddDocumentCtx *aCtx) {
  RSAddDocumentCtx *parentMap[MAX_BULK_DOCS];
  RSAddDocumentCtx *firstZeroId = aCtx;
  RedisSearchCtx ctx = *aCtx->sctx;

  if (ACTX_IS_INDEXED(aCtx) || aCtx->stateFlags & (ACTX_F_ERRORED)) {
    // Document is complete or errored. No need for further processing.
    if (!(aCtx->stateFlags & ACTX_F_EMPTY)) {
      return;
    }
  }

  if (!ctx.spec) {
    QueryError_SetCode(&aCtx->status, QUERY_ENOINDEX);
    aCtx->stateFlags |= ACTX_F_ERRORED;
    return;
  }

  Document *doc = aCtx->doc;

  /**
   * Document ID & sorting-vector assignment:
   * In order to hold the GIL for as short a time as possible, we assign
   * document IDs in bulk. We begin using the first document ID that is assumed
   * to be zero.
   *
   * When merging multiple document IDs, the merge stage scans through the chain
   * of proposed documents and selects the first document in the chain missing an
   * ID - the subsequent documents should also all be missing IDs. If none of
   * the documents are missing IDs then the firstZeroId document is NULL and
   * no ID assignment takes place.
   *
   * Assigning IDs in bulk speeds up indexing of smaller documents by about
   * 10% overall.
   */
  if (firstZeroId != NULL && firstZeroId->doc->docId == 0) {
    doAssignIds(firstZeroId, &ctx);
  }

  // Handle missing values indexing
  writeMissingFieldDocs(aCtx, &ctx);

  // Handle FULLTEXT indexes
  if ((aCtx->fwIdx && (aCtx->stateFlags & ACTX_F_ERRORED) == 0)) {
    writeCurEntries(aCtx, &ctx);
  }

  if (!(aCtx->stateFlags & ACTX_F_OTHERINDEXED)) {
    indexBulkFields(aCtx, &ctx);
  }
}

int IndexDocument(RSAddDocumentCtx *aCtx) {
  Indexer_Process(aCtx);
  AddDocumentCtx_Finish(aCtx);
  return 0;
<<<<<<< HEAD
=======
}

////////////////////////////////////////////////////////////////////////////////
////////////////////////////////////////////////////////////////////////////////
/// Multiple Indexers                                                        ///
////////////////////////////////////////////////////////////////////////////////
////////////////////////////////////////////////////////////////////////////////

/**
 * Each index (i.e. IndexSpec) will have its own dedicated indexing thread.
 * This is because documents only need to be indexed in order with respect
 * to their document IDs, and the ID namespace is only unique among a given
 * index.
 *
 * Separating background threads also greatly simplifies the work of merging
 * or folding indexing and document ID assignment, as it can be assumed that
 * every item within the document ID belongs to the same index.
 */

// Creates a new DocumentIndexer. This initializes the structure and starts the
// thread. This does not insert it into the list of threads, though
// todo: remove the withIndexThread var once we switch to threadpool
DocumentIndexer *NewIndexer(IndexSpec *spec) {
  DocumentIndexer *indexer = rm_calloc(1, sizeof(*indexer));

  indexer->redisCtx = RedisModule_GetDetachedThreadSafeContext(RSDummyContext);
  indexer->specKeyName =
      RedisModule_CreateStringPrintf(indexer->redisCtx, INDEX_SPEC_KEY_FMT, spec->name);

  ConcurrentSearchCtx_InitSingle(&indexer->concCtx, indexer->redisCtx, reopenCb);
  return indexer;
}

void Indexer_Free(DocumentIndexer *indexer) {
  rm_free(indexer->concCtx.openKeys);
  RedisModule_FreeString(indexer->redisCtx, indexer->specKeyName);
  RedisModule_FreeThreadSafeContext(indexer->redisCtx);
  rm_free(indexer);
}

bool g_isLoading = false;

/**
 * Yield to Redis after a certain number of operations during indexing.
 * This helps keep Redis responsive during long indexing operations.
 * @param ctx The Redis context
 * @param numOps Tue number of operations to count in the counter before considering RSGlobalConfig.indexerYieldEveryOpsWhileLoading. These are related to the number of fields in the document
 * @param flags The flags to pass to RedisModule_Yield
 */
void IndexerYieldWhileLoading(RedisModuleCtx *ctx, unsigned int numOps, int flags) {
  static size_t opCounter = 0;

  // If server is loading, Yield to Redis if the number of operations is greater than the yieldEveryOps
  opCounter += numOps;
  if (g_isLoading && opCounter >= RSGlobalConfig.indexerYieldEveryOpsWhileLoading) {
    opCounter = opCounter % RSGlobalConfig.indexerYieldEveryOpsWhileLoading;
    IncrementYieldCounter(); // Track that we called yield
    unsigned int sleepMicros = GetIndexerSleepBeforeYieldMicros();
    if (sleepMicros > 0) {
      usleep(sleepMicros);
    }
    RedisModule_Yield(ctx, flags, NULL);
  }
>>>>>>> d056a400
}<|MERGE_RESOLUTION|>--- conflicted
+++ resolved
@@ -16,12 +16,9 @@
 #include "config.h"
 #include "rmutil/rm_assert.h"
 #include "phonetic_manager.h"
-<<<<<<< HEAD
 #include "obfuscation/obfuscation_api.h"
-=======
 #include "redismodule.h"
 #include "debug_commands.h"
->>>>>>> d056a400
 
 extern RedisModuleCtx *RSDummyContext;
 
@@ -354,8 +351,6 @@
   Indexer_Process(aCtx);
   AddDocumentCtx_Finish(aCtx);
   return 0;
-<<<<<<< HEAD
-=======
 }
 
 ////////////////////////////////////////////////////////////////////////////////
@@ -419,5 +414,4 @@
     }
     RedisModule_Yield(ctx, flags, NULL);
   }
->>>>>>> d056a400
 }