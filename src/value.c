--- conflicted
+++ resolved
@@ -93,13 +93,8 @@
       RedisModule_FreeString(RSDummyContext, v->rstrval);
       break;
     case RSValue_Null:
-<<<<<<< HEAD
       return;  // prevent changing global RS_NULL to RSValue_Undef
     default:   // no free
-=======
-      return; // prevent changing global RS_NULL to RSValue_Undef
-    default:  // no free
->>>>>>> 7180aa06
       break;
   }
 
