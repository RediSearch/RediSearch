--- conflicted
+++ resolved
@@ -60,9 +60,6 @@
   InvIndIterator *it = (InvIndIterator *)base;
   return it->idx->numDocs;
 }
-
-<<<<<<< HEAD
-#define FIELD_MASK_BIT_COUNT (sizeof(t_fieldMask) * 8)
 
 static ValidateStatus EmptyCheckAbort(QueryIterator *base) {
   return VALIDATE_OK;
@@ -166,8 +163,6 @@
   return ret;
 }
 
-=======
->>>>>>> 9222e0e6
 // Used to determine if the field mask for the given doc id are valid based on their ttl:
 // it->filterCtx.predicate
 // returns true if the we don't have expiration information for the document
@@ -530,28 +525,16 @@
 
   SetCurrentBlockReader(it);
 
-<<<<<<< HEAD
-  it->base.current = res;
-  it->base.isAborted = false;
-  it->base.type = READ_ITERATOR;
-  it->base.atEOF = false;
-  it->base.lastDocId = 0;
-  it->base.NumEstimated = InvIndIterator_NumEstimated;
-  it->base.Read = InvIndIterator_Read;
-  it->base.SkipTo = it->decoders.seeker ? InvIndIterator_SkipTo_withSeeker : InvIndIterator_SkipTo_Default;
-  it->base.Free = InvIndIterator_Free;
-  it->base.Rewind = InvIndIterator_Rewind;
-  it->base.Revalidate = InvIndIterator_Revalidate;
-  return &it->base;
-=======
   QueryIterator *base = &it->base;
   base->current = res;
+  base->isAborted = false;
   base->type = READ_ITERATOR;
   base->atEOF = false;
   base->lastDocId = 0;
   base->NumEstimated = InvIndIterator_NumEstimated;
   base->Free = InvIndIterator_Free;
   base->Rewind = InvIndIterator_Rewind;
+  base->Revalidate = InvIndIterator_Revalidate;
 
   // Choose the Read and SkipTo methods for best performance
   skipMulti = ShouldSkipMulti(it);
@@ -591,7 +574,6 @@
   }
 
   return base;
->>>>>>> 9222e0e6
 }
 
 static QueryIterator *NewInvIndIterator(InvertedIndex *idx, RSIndexResult *res, const FieldFilterContext *filterCtx,
