/*
 * Copyright (c) 2006-Present, Redis Ltd.
 * All rights reserved.
 *
 * Licensed under your choice of the Redis Source Available License 2.0
 * (RSALv2); or (b) the Server Side Public License v1 (SSPLv1); or (c) the
 * GNU Affero General Public License v3 (AGPLv3).
*/

#include "idlist_iterator.h"

static inline void setEof(QueryIterator *base, bool value) {
  base->atEOF = value;
}

static inline bool isEof(const QueryIterator *base) {
  return base->atEOF;
}

static size_t IL_NumEstimated(QueryIterator *base) {
  IdListIterator *it = (IdListIterator *)base;
  return (size_t)it->size;
}

/* Read the next entry from the iterator, into hit *e.
*  Returns ITERATOR_EOF if at the end */
static IteratorStatus IL_Read(QueryIterator *base) {
  IdListIterator *it = (IdListIterator *)base;
  if (isEof(base) || it->offset >= it->size) {
    setEof(base, true);
    return ITERATOR_EOF;
  }

  base->lastDocId = it->docIds[it->offset++];
  base->current->docId = base->lastDocId;
  return ITERATOR_OK;
}

/* Skip to a docid, potentially reading the entry into hit, if the docId
* matches */
static IteratorStatus IL_SkipTo(QueryIterator *base, t_docId docId) {
  IdListIterator *it = (IdListIterator *)base;
  if (isEof(base)) {
    return ITERATOR_EOF;
  }
  if (it->offset >= it->size || docId > it->docIds[it->size - 1]) {
    setEof(base, true);
    return ITERATOR_EOF;
  }
  RS_ASSERT(base->lastDocId < docId);

  // The top of the binary search is limited, The worst case scenario is when the List contains every DocId, and in that worst case
  // the search range is limited to a range of (docId - lastDocId) elements starting from current offset
  t_offset top = MIN(it->size, it->offset + (docId - base->lastDocId));
  t_offset bottom = it->offset;
  t_offset i = 0;
  t_docId did;
  do {
    i = (bottom + top) / 2;
    did = it->docIds[i];

    if (did == docId) {
      break;
    }
    if (docId < did) {
      top = i;
    } else {
      bottom = i + 1;
    }
  } while (bottom < top);
  if (did < docId) {
    did = it->docIds[++i];
  }
  it->offset = i + 1;
  base->current->docId = base->lastDocId = did;
  return docId == base->lastDocId ? ITERATOR_OK : ITERATOR_NOTFOUND;
}

/* release the iterator's context and free everything needed */
static void IL_Free(QueryIterator *self) {
  IdListIterator *it = (IdListIterator *)self;
  IndexResult_Free(self->current);
  rm_free(it->docIds);
  rm_free(self);
}

static void IL_Rewind(QueryIterator *base) {
  IdListIterator *il = (IdListIterator *)base;
  setEof(base, false);
  base->lastDocId = 0;
  base->current->docId = 0;
  il->offset = 0;
}

QueryIterator *NewIdListIterator(t_docId *ids, t_offset num, double weight) {
  // Assume the ids are not null and num > 0 otherwise these Iterator would not be created, avoid validation
  // first sort the ids, so the caller will not have to deal with it
  IdListIterator *it = rm_new(IdListIterator);
  it->size = num;
  it->docIds = ids;
  it->offset = 0;
  QueryIterator *ret = &it->base;

  setEof(ret, false);
  ret->current = NewVirtualResult(weight, RS_FIELDMASK_ALL);
  ret->lastDocId = 0;
  ret->type = ID_LIST_ITERATOR;
  ret->NumEstimated = IL_NumEstimated;
  ret->Free = IL_Free;
  ret->Read = IL_Read;
  ret->SkipTo = IL_SkipTo;
  ret->Rewind = IL_Rewind;
  ret->Revalidate = Default_Revalidate;
  return ret;
}

static void SetYield(QueryIterator *base, double value) {
  MetricIterator *mr = (MetricIterator *)base;
<<<<<<< HEAD
  base->current->data.num.value = value;
=======
  IndexResult_SetNumValue(base->current, value);
>>>>>>> ef5c9273
  ResultMetrics_Reset(base->current);
  ResultMetrics_Add(base->current, mr->ownKey, RS_NumVal(value));
}

static IteratorStatus MR_Read(QueryIterator *base) {
  MetricIterator *mr = (MetricIterator *)base;
  IdListIterator *it = &mr->base;
  IteratorStatus rc = IL_Read(base);
  if (ITERATOR_OK == rc) {
    SetYield(base, mr->metricList[it->offset - 1]);
  }
  return rc;
}

static IteratorStatus MR_SkipTo(QueryIterator *base, t_docId docId) {
  MetricIterator *mr = (MetricIterator *)base;
  IdListIterator *it = &mr->base;
  int rc = IL_SkipTo(base, docId);
  if (ITERATOR_OK == rc || ITERATOR_NOTFOUND == rc) {
    SetYield(base, mr->metricList[it->offset - 1]);
  }
  return rc;
}

static void MR_Free(QueryIterator *self) {
  MetricIterator *mi = (MetricIterator *)self;
  IdListIterator *it = &mi->base;
  QueryIterator *base = &it->base;
  IndexResult_Free(base->current);
  rm_free(it->docIds);
  rm_free(mi->metricList);
  rm_free(mi);
}

QueryIterator *NewMetricIterator(t_docId *docIds, double *metric_list, size_t num_results, Metric metric_type) {
  QueryIterator *ret;
  MetricIterator *mi = rm_new(MetricIterator);
  IdListIterator *it = &mi->base;
  ret = &it->base;
  mi->type = metric_type;
  mi->metricList = metric_list;
  mi->ownKey = NULL;
  it->docIds = docIds;
  it->size = num_results;
  it->offset = 0;

  ret->lastDocId = 0;
  setEof(ret, false);
  ret->type = METRIC_ITERATOR;
  ret->current = NewMetricResult();
  ret->Read = MR_Read;
  ret->SkipTo = MR_SkipTo;
  ret->Rewind = IL_Rewind;
  ret->Free = MR_Free;
  ret->NumEstimated = IL_NumEstimated;
  ret->Revalidate = Default_Revalidate;
  return ret;
}<|MERGE_RESOLUTION|>--- conflicted
+++ resolved
@@ -116,11 +116,7 @@
 
 static void SetYield(QueryIterator *base, double value) {
   MetricIterator *mr = (MetricIterator *)base;
-<<<<<<< HEAD
-  base->current->data.num.value = value;
-=======
   IndexResult_SetNumValue(base->current, value);
->>>>>>> ef5c9273
   ResultMetrics_Reset(base->current);
   ResultMetrics_Add(base->current, mr->ownKey, RS_NumVal(value));
 }
@@ -178,4 +174,9 @@
   ret->NumEstimated = IL_NumEstimated;
   ret->Revalidate = Default_Revalidate;
   return ret;
+}
+
+Metric GetMetric(const QueryIterator *it) {
+  const MetricIterator *mr = (const MetricIterator *)it;
+  return mr->type;
 }