--- conflicted
+++ resolved
@@ -35,13 +35,8 @@
   const void *udata;
   size_t udatalen;
 
-<<<<<<< HEAD
-  // vector score field names.
-  char **vecScores;
-=======
   // vector score field names array in the AST.
   char **vecScoreFieldNames;
->>>>>>> 7c9dcd1a
 
   // Copied query and length, because it seems we modify the string
   // in the parser (FIXME). Thus, if the original query is const
