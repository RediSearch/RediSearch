--- conflicted
+++ resolved
@@ -29,9 +29,6 @@
 redis_mock.workspace = true
 rqe_iterators.workspace = true
 types_ffi = { path = "../c_entrypoint/types_ffi" }
-<<<<<<< HEAD
-value_ffi = { path = "../c_entrypoint/value_ffi" }
-=======
 triemap_ffi = { path = "../c_entrypoint/triemap_ffi" }
 varint_ffi = { path = "../c_entrypoint/varint_ffi" }
->>>>>>> 71de36cc
+value_ffi = { path = "../c_entrypoint/value_ffi" }