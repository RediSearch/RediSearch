--- conflicted
+++ resolved
@@ -83,44 +83,6 @@
         group.finish();
     }
 
-<<<<<<< HEAD
-=======
-    fn c_read_dense<M: Measurement>(&self, group: &mut BenchmarkGroup<'_, M>) {
-        group.bench_function("C", |b| {
-            b.iter_batched_ref(
-                || {
-                    let BenchInput { ids, metric_data } = dense_input();
-                    ffi::QueryIterator::new_metric(ids, metric_data)
-                },
-                |it| {
-                    while it.read() == ::ffi::IteratorStatus_ITERATOR_OK {
-                        criterion::black_box(it.current());
-                    }
-                    it.free();
-                },
-                criterion::BatchSize::SmallInput,
-            );
-        });
-    }
-    fn c_read_sparse<M: Measurement>(&self, group: &mut BenchmarkGroup<'_, M>) {
-        group.bench_function("C", |b| {
-            b.iter_batched_ref(
-                || {
-                    let BenchInput { ids, metric_data } = sparse_input();
-                    ffi::QueryIterator::new_metric(ids, metric_data)
-                },
-                |it| {
-                    while it.read() == ::ffi::IteratorStatus_ITERATOR_OK {
-                        criterion::black_box(it.current());
-                    }
-                    it.free();
-                },
-                criterion::BatchSize::SmallInput,
-            );
-        });
-    }
-
->>>>>>> 196c6372
     fn rust_read_dense<M: Measurement>(&self, group: &mut BenchmarkGroup<'_, M>) {
         group.bench_function("Rust", |b| {
             b.iter_batched_ref(
@@ -154,48 +116,6 @@
         });
     }
 
-<<<<<<< HEAD
-=======
-    fn c_skip_to_dense<M: Measurement>(&self, group: &mut BenchmarkGroup<'_, M>) {
-        group.bench_function("C", |b| {
-            let step = 100;
-            b.iter_batched_ref(
-                || {
-                    let BenchInput { ids, metric_data } = dense_input();
-                    ffi::QueryIterator::new_metric(ids, metric_data)
-                },
-                |it| {
-                    while it.skip_to(it.last_doc_id() + step) != ::ffi::IteratorStatus_ITERATOR_EOF
-                    {
-                        criterion::black_box(it.current());
-                    }
-                    it.free();
-                },
-                criterion::BatchSize::SmallInput,
-            );
-        });
-    }
-    fn c_skip_to_sparse<M: Measurement>(&self, group: &mut BenchmarkGroup<'_, M>) {
-        group.bench_function("C", |b| {
-            let step = 100;
-            b.iter_batched_ref(
-                || {
-                    let BenchInput { ids, metric_data } = sparse_input();
-                    ffi::QueryIterator::new_metric(ids, metric_data)
-                },
-                |it| {
-                    while it.skip_to(it.last_doc_id() + step) != ::ffi::IteratorStatus_ITERATOR_EOF
-                    {
-                        criterion::black_box(it.current());
-                    }
-                    it.free();
-                },
-                criterion::BatchSize::SmallInput,
-            );
-        });
-    }
-
->>>>>>> 196c6372
     fn rust_skip_to_dense<M: Measurement>(&self, group: &mut BenchmarkGroup<'_, M>) {
         group.bench_function("Rust", |b| {
             let step = 100;
