--- conflicted
+++ resolved
@@ -7,19 +7,16 @@
  * GNU Affero General Public License v3 (AGPLv3).
 */
 
-<<<<<<< HEAD
-use ::ffi::{
-    __BindgenBitfieldUnit, RSValue, RSValue__bindgen_ty_1, RSYieldableMetric, array_clear_func,
-    array_ensure_append_n_func, array_free,
-};
-=======
 #![allow(
     clippy::undocumented_unsafe_blocks,
     clippy::missing_safety_doc,
     clippy::multiple_unsafe_ops_per_block
 )]
 
->>>>>>> f328689c
+use ::ffi::{
+    __BindgenBitfieldUnit, RSValue, RSValue__bindgen_ty_1, RSYieldableMetric, array_clear_func,
+    array_ensure_append_n_func, array_free,
+};
 use std::ffi::c_void;
 
 pub mod benchers;
