--- conflicted
+++ resolved
@@ -24,16 +24,6 @@
     let root = git_root().expect("Could not find git root");
 
     // Generate C bindings - fail build if this doesn't work
-<<<<<<< HEAD
-    let mut headers: Vec<_> = [
-        "iterator_api.h",
-        "inverted_index_iterator.h",
-        "intersection_iterator.h",
-    ]
-    .iter()
-    .map(|h| root.join("src").join("iterators").join(h))
-    .collect();
-=======
     let headers = [
         "iterator_api.h",
         "inverted_index_iterator.h",
@@ -42,7 +32,6 @@
     .iter()
     .map(|h| root.join("src").join("iterators").join(h))
     .collect::<Vec<_>>();
->>>>>>> 9511d34d
 
     // Add the Rust-generated iterators header
     headers.push(root.join("src/redisearch_rs/headers/iterators_rs.h"));
