/*
 * Copyright (c) 2006-Present, Redis Ltd.
 * All rights reserved.
 *
 * Licensed under your choice of the Redis Source Available License 2.0
 * (RSALv2); or (b) the Server Side Public License v1 (SSPLv1); or (c) the
 * GNU Affero General Public License v3 (AGPLv3).
*/

//! The `Buffer` API Rust wrappers.
//!
//! This crate provides Rust wrappers for the `Buffer`, `BufferReader` and `BufferWriter` structs
//! from `buffer.h`.

use ffi::Buffer_Grow;
use std::{ptr::NonNull, slice};

pub use reader::BufferReader;
pub use writer::BufferWriter;

mod reader;
mod writer;

/// Thin wrapper around the `Buffer` struct from `buffer.h`.
#[repr(transparent)]
pub struct Buffer(pub ffi::Buffer);

impl Buffer {
    /// Creates a new `Buffer` with the given pointer, length, and capacity.
    ///
    /// # Safety
    ///
    /// * `data` must be a valid pointer to a memory region of at least `capacity` bytes.
    /// * `len` must be less than or equal to `capacity`.
    /// * The memory region must remain valid for the lifetime of the Buffer.
    /// * The first `len` bytes of the memory region must be initialized.
    ///
    /// # Panics
    ///
    /// Panics if `len` is greater than `capacity`.
    pub unsafe fn new(data: NonNull<u8>, len: usize, capacity: usize) -> Self {
        debug_assert!(len <= capacity, "len must not exceed capacity");
        Self(ffi::Buffer {
            data: data.as_ptr().cast(),
            offset: len,
            cap: capacity,
        })
    }

    /// Returns the initialized portion of the buffer as a slice.
    pub fn as_slice(&self) -> &[u8] {
        // Safety: We assume `self.len` is a valid length within the allocated memory.
        // Creates a slice referencing the initialized portion of the buffer.
        unsafe { slice::from_raw_parts(self.0.data as *const u8, self.len()) }
    }

    /// Returns the initialized portion of the buffer as a mutable slice.
    pub fn as_mut_slice(&mut self) -> &mut [u8] {
        // Safety: We assume `self.0.offset` is a valid length within the allocated memory.
        unsafe { slice::from_raw_parts_mut(self.0.data as *mut u8, self.len()) }
    }

    /// Returns the length of the buffer (number of initialized bytes).
    pub fn len(&self) -> usize {
        self.0.offset
    }

    /// Returns true if the buffer is empty (length is zero).
    pub fn is_empty(&self) -> bool {
        self.0.offset == 0
    }

    /// Returns the total capacity of the buffer (maximum number of bytes it can hold).
    pub fn capacity(&self) -> usize {
        self.0.cap
    }

    /// Returns the remaining capacity of the buffer (capacity - length).
    pub fn remaining_capacity(&self) -> usize {
        self.0.cap - self.0.offset
    }

    /// Ensure that the buffer has enough capacity to store `additional_capacity` values.
    ///
    /// If necessary, grow the buffer by reallocating.
    ///
    /// After calling this function, all previously held pointers into the buffer data
    /// must be considered invalid.
    pub fn reserve(&mut self, additional_capacity: usize) {
        #[cfg(debug_assertions)]
        {
            let Some(new_length) = self.len().checked_add(additional_capacity) else {
                panic!("The requested buffer capacity would overflow usize::MAX")
            };
            if new_length > isize::MAX as usize {
                panic!("The requested buffer capacity would overflow isize::MAX")
            }
        }
        // We have enough space, no need to resize.
        if additional_capacity <= self.remaining_capacity() {
            return;
        }
        // Safety: `Buffer_Grow` is a C function that increases the buffer's capacity. It
        // expects a valid buffer pointer and returns the number of bytes added to capacity.
        // This number can be 0 if the buffer is already large enough.
        unsafe { Buffer_Grow(&mut self.0 as *mut _, additional_capacity) };
    }

    /// Advance the buffer by `n` bytes.
    ///
    /// This increases the buffer's length by `n` bytes, effectively marking more of the buffer as
    /// "initialized" without actually writing any data. Typically used after directly writing to
    /// the buffer's memory.
    ///
    /// # Safety
    ///
    /// * `n` must not exceed the remaining capacity of the buffer.
    /// * The new bytes added by this call must be initialized.
    pub unsafe fn advance(&mut self, n: usize) {
        debug_assert!(n <= self.remaining_capacity());
        self.0.offset += n;
    }
<<<<<<< HEAD
=======
}

impl std::fmt::Debug for Buffer {
    fn fmt(&self, f: &mut std::fmt::Formatter<'_>) -> std::fmt::Result {
        let mut debug = f.debug_struct("Buffer");
        let debug = debug
            .field("len", &self.len())
            .field("capacity", &self.capacity());
        // We don't want to accidentally output huge or sensitive data in production code.
        #[cfg(debug_assertions)]
        let debug = debug.field("data", &self.as_slice());
        debug.finish()
    }
>>>>>>> ef5c9273
}<|MERGE_RESOLUTION|>--- conflicted
+++ resolved
@@ -120,8 +120,6 @@
         debug_assert!(n <= self.remaining_capacity());
         self.0.offset += n;
     }
-<<<<<<< HEAD
-=======
 }
 
 impl std::fmt::Debug for Buffer {
@@ -135,5 +133,4 @@
         let debug = debug.field("data", &self.as_slice());
         debug.finish()
     }
->>>>>>> ef5c9273
 }