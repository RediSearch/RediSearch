/*
 * Copyright (c) 2006-Present, Redis Ltd.
 * All rights reserved.
 *
 * Licensed under your choice of the Redis Source Available License 2.0
 * (RSALv2); or (b) the Server Side Public License v1 (SSPLv1); or (c) the
 * GNU Affero General Public License v3 (AGPLv3).
*/

use std::time::Duration;

use criterion::{
    BatchSize, BenchmarkGroup, BenchmarkId, Criterion, criterion_group, criterion_main,
    measurement::WallTime,
};
use ffi::IndexFlags_Index_DocIdsOnly;
<<<<<<< HEAD
use inverted_index::{InvertedIndex, RSIndexResult, numeric};
// Force linking to the library that contains the mock implementations
#[allow(unused_imports)]
use inverted_index_bencher;
=======
use inverted_index::{IndexBlock, InvertedIndex, RSIndexResult, numeric};
>>>>>>> f328689c

fn benchmark_garbage_collection(c: &mut Criterion) {
    let mut group = c.benchmark_group("GC");
    group.measurement_time(Duration::from_millis(500));
    group.warm_up_time(Duration::from_millis(200));

    for total_records in [1_000, 100_000, 10_000_000] {
        // Random deletion pattern - 30% of documents deleted based on hash
        benchmark_gc_pattern(&mut group, total_records, "Random 30%", |doc_id| {
            // Simple hash to get pseudo-random but deterministic behavior
            let hash = doc_id.wrapping_mul(2654435761); // golden ratio prime
            hash % 100 >= 30 // 30% deletion rate
        });

        // Age-based deletion - delete the oldest 30% of documents
        benchmark_gc_pattern(&mut group, total_records, "First 30%", |doc_id| {
            doc_id >= (total_records * 30 / 100)
        });

        // Block deletion - delete every 3rd block of 100 documents
        benchmark_gc_pattern(&mut group, total_records, "Every 3rd block", |doc_id| {
            (doc_id / 100) % 3 != 0
        });
    }

    benchmark_large_delta_pattern(&mut group);

    group.finish();
}

fn benchmark_gc_pattern(
    group: &mut BenchmarkGroup<'_, WallTime>,
    total_records: u64,
    pattern_name: &str,
    doc_exist: impl Fn(u64) -> bool,
) {
    group.bench_function(
        BenchmarkId::new("Scan", format!("{pattern_name}/{total_records}")),
        |b| {
            let mut ii = InvertedIndex::new(IndexFlags_Index_DocIdsOnly, numeric::Numeric::new());

            for doc_id in 0..total_records {
                ii.add_record(&RSIndexResult::numeric(doc_id as f64 / 10.0).doc_id(doc_id))
                    .unwrap();
            }

            b.iter(|| {
                ii.scan_gc(&doc_exist, None::<fn(&RSIndexResult, &IndexBlock)>)
                    .unwrap();
            })
        },
    );

    group.bench_function(
        BenchmarkId::new("Apply", format!("{pattern_name}/{total_records}")),
        |b| {
            b.iter_batched(
                || {
                    let mut ii =
                        InvertedIndex::new(IndexFlags_Index_DocIdsOnly, numeric::Numeric::new());

                    for doc_id in 0..total_records {
                        ii.add_record(&RSIndexResult::numeric(doc_id as f64 / 10.0).doc_id(doc_id))
                            .unwrap();
                    }
                    let scan_deltas = ii
                        .scan_gc(&doc_exist, None::<fn(&RSIndexResult, &IndexBlock)>)
                        .unwrap()
                        .unwrap();

                    (ii, scan_deltas)
                },
                |(mut ii, scan_deltas)| {
                    ii.apply_gc(scan_deltas);
                },
                BatchSize::SmallInput,
            )
        },
    );
}

fn benchmark_large_delta_pattern(group: &mut BenchmarkGroup<'_, WallTime>) {
    // We want the deltas to be 7 bytes long, but 8 bytes after one deletion.
    // To get a 7-byte delta on u64 (8-byte) numbers means we can have a minimum of 1 byte (8 - 7)
    // worth of entries. This is 256 entries. This gives 7-byte deltas between entries, but 8-bytes
    // delta after one entry has been deleted.
    //
    // But we want the maximum number of entries instead, so we double it to 512. This is the
    // minimum number of entries to get a 8-byte delta, but only after two deletes. So we subtract
    // one from it to get 511 entries, which is the maximum number of entries to get a 7-byte delta
    // between entries, but 8-byte delta after one delete.
    let total_records = 511u64;
    let spacing = u64::MAX / total_records;
    let pattern_name = "Large deltas - Random 30%";

    let doc_exist = |doc_id: u64| {
        // Simple hash to get pseudo-random but deterministic behavior
        let hash = doc_id.wrapping_mul(2654435761); // golden ratio prime
        hash % 100 >= 30 // 30% deletion rate
    };

    group.bench_function(
        BenchmarkId::new("Scan", format!("{pattern_name}/{total_records}")),
        |b| {
            let mut ii = InvertedIndex::new(IndexFlags_Index_DocIdsOnly, numeric::Numeric::new());

            for i in 0..total_records {
                let doc_id = i * spacing;
                ii.add_record(&RSIndexResult::numeric(doc_id as f64 / 10.0).doc_id(doc_id))
                    .unwrap();
            }

            b.iter(|| {
                ii.scan_gc(&doc_exist, None::<fn(&RSIndexResult, &IndexBlock)>)
                    .unwrap();
            })
        },
    );

    group.bench_function(
        BenchmarkId::new("Apply", format!("{pattern_name}/{total_records}")),
        |b| {
            b.iter_batched(
                || {
                    let mut ii =
                        InvertedIndex::new(IndexFlags_Index_DocIdsOnly, numeric::Numeric::new());

                    for i in 0..total_records {
                        let doc_id = i * spacing;
                        ii.add_record(&RSIndexResult::numeric(doc_id as f64 / 10.0).doc_id(doc_id))
                            .unwrap();
                    }
                    let scan_deltas = ii
                        .scan_gc(&doc_exist, None::<fn(&RSIndexResult, &IndexBlock)>)
                        .unwrap()
                        .unwrap();

                    (ii, scan_deltas)
                },
                |(mut ii, scan_deltas)| {
                    ii.apply_gc(scan_deltas);
                },
                BatchSize::SmallInput,
            )
        },
    );
}

criterion_group!(benches, benchmark_garbage_collection);

criterion_main!(benches);<|MERGE_RESOLUTION|>--- conflicted
+++ resolved
@@ -14,14 +14,10 @@
     measurement::WallTime,
 };
 use ffi::IndexFlags_Index_DocIdsOnly;
-<<<<<<< HEAD
-use inverted_index::{InvertedIndex, RSIndexResult, numeric};
+use inverted_index::{IndexBlock, InvertedIndex, RSIndexResult, numeric};
 // Force linking to the library that contains the mock implementations
 #[allow(unused_imports)]
 use inverted_index_bencher;
-=======
-use inverted_index::{IndexBlock, InvertedIndex, RSIndexResult, numeric};
->>>>>>> f328689c
 
 fn benchmark_garbage_collection(c: &mut Criterion) {
     let mut group = c.benchmark_group("GC");
