--- conflicted
+++ resolved
@@ -18,11 +18,8 @@
 static REDIS_MODULE_ALLOCATOR: redis_module::alloc::RedisAlloc = redis_module::alloc::RedisAlloc;
 
 pub use fnv_ffi as fnv;
-<<<<<<< HEAD
+pub use inverted_index_ffi as inverted_index;
 pub use query_error_ffi as query_error;
-=======
-pub use inverted_index_ffi as inverted_index;
->>>>>>> a8e9b3c4
 pub use result_processor_ffi as result_processor;
 pub use triemap_ffi as triemap;
 pub use types_ffi as types;
