[package]
name = "redisearch_rs"
version.workspace = true
edition.workspace = true
license-file.workspace = true
publish.workspace = true

[lints]
workspace = true

[lib]
crate-type = ["staticlib", "rlib"]
# This crate has no Rust unit tests—it only contains bindings
# that will be exercises by the C side.
# If `test` is set to `true` (the default), Rust will try to generate and
# compile a "no-op" test binary, which will in turn try to link to the Redis
# allocator, thus causing a panic since it's not available.
# We sidestep the issue by disabling the unit test harness explicitly.
test = false
# See https://bheisler.github.io/criterion.rs/book/faq.html#cargo-bench-gives-unrecognized-option-errors-for-valid-command-line-options
bench = false

[features]
default = []
mock_allocator = []

[dependencies]
buffer = { workspace = true }
triemap_ffi = { path = "../triemap_ffi" }
types_ffi = { path = "../types_ffi" }
<<<<<<< HEAD
encode_decode = { workspace = true }
=======
varint_ffi = { path = "../varint_ffi" }
>>>>>>> ef5c9273

[target.'cfg(all(target_env="musl", target_os="linux"))'.dependencies.redis-module]
# Statically link to the libclang on aarch64-unknown-linux-musl,
# necessary on Alpine.
# See https://github.com/rust-lang/rust-bindgen/issues/2360
features = ["bindgen-static", "min-redis-compatibility-version-6-0"]
workspace = true
default-features = false

[target.'cfg(not(all(target_env="musl", target_os="linux")))'.dependencies.redis-module]
workspace = true
default-features = true<|MERGE_RESOLUTION|>--- conflicted
+++ resolved
@@ -28,11 +28,7 @@
 buffer = { workspace = true }
 triemap_ffi = { path = "../triemap_ffi" }
 types_ffi = { path = "../types_ffi" }
-<<<<<<< HEAD
-encode_decode = { workspace = true }
-=======
 varint_ffi = { path = "../varint_ffi" }
->>>>>>> ef5c9273
 
 [target.'cfg(all(target_env="musl", target_os="linux"))'.dependencies.redis-module]
 # Statically link to the libclang on aarch64-unknown-linux-musl,
