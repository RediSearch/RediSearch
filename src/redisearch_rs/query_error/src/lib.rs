/*
 * Copyright (c) 2006-Present, Redis Ltd.
 * All rights reserved.
 *
 * Licensed under your choice of the Redis Source Available License 2.0
 * (RSALv2); or (b) the Server Side Public License v1 (SSPLv1); or (c) the
 * GNU Affero General Public License v3 (AGPLv3).
*/

use std::ffi::{CStr, CString};
use std::fmt::{Debug, Display};
use strum::FromRepr;

/// cbindgen:prefix-with-name
/// cbindgen:rename-all=ScreamingSnakeCase
#[derive(Clone, Copy, Default, FromRepr, PartialEq, Eq)]
#[repr(u8)]
pub enum QueryErrorCode {
    #[default]
    Ok = 0,
    Generic,
    Syntax,
    ParseArgs,
    AddArgs,
    Expr,
    Keyword,
    NoResults,
    BadAttr,
    Inval,
    BuildPlan,
    ConstructPipeline,
    NoReducer,
    ReducerGeneric,
    AggPlan,
    CursorAlloc,
    ReducerInit,
    QString,
    NoPropKey,
    NoPropVal,
    NoDoc,
    NoOption,
    RedisKeyType,
    InvalPath,
    IndexExists,
    BadOption,
    BadOrderOption,
    Limit,
    NoIndex,
    DocExists,
    DocNotAdded,
    DupField,
    GeoFormat,
    NoDistribute,
    UnsuppType,
    NotNumeric,
    TimedOut,
    NoParam,
    DupParam,
    BadVal,
    NonHybrid,
    HybridNonExist,
    AdhocWithBatchSize,
    AdhocWithEfRuntime,
    NonRange,
    Missing,
    Mismatch,
    UnknownIndex,
    DroppedBackground,
    AliasConflict,
    IndexBgOOMFail,
    WeightNotAllowed,
    VectorNotAllowed,
    OutOfMemory,
    UnavailableSlots,
    FlexLimitNumberOfIndexes,
<<<<<<< HEAD
    FlexInvalidField,
=======
>>>>>>> bd8228f3
}

impl Debug for QueryErrorCode {
    fn fmt(&self, f: &mut std::fmt::Formatter<'_>) -> Result<(), std::fmt::Error> {
        write!(f, "{self}")
    }
}

impl Display for QueryErrorCode {
    fn fmt(&self, f: &mut std::fmt::Formatter<'_>) -> Result<(), std::fmt::Error> {
        write!(f, "{}", self.to_c_str().to_str().unwrap())
    }
}

impl QueryErrorCode {
    pub const fn is_ok(self) -> bool {
        matches!(self, Self::Ok)
    }

    // TODO(enricozb): this should be moved to either a thiserror or strum macro.
    // This is done as &'static CStr because we need to provide *const c_char
    // representations of the error codes for FFI into C code.
    pub const fn to_c_str(self) -> &'static CStr {
        match self {
            Self::Ok => c"Success (not an error)",
            Self::Generic => c"Generic error evaluating the query",
            Self::Syntax => c"Parsing/Syntax error for query string",
            Self::ParseArgs => c"Error parsing query/aggregation arguments",
            Self::AddArgs => c"Error parsing document indexing arguments",
            Self::Expr => c"Parsing/Evaluating dynamic expression failed",
            Self::Keyword => c"Could not handle query keyword",
            Self::NoResults => c"Query matches no results",
            Self::BadAttr => c"Attribute not supported for term",
            Self::Inval => c"Could not validate the query nodes (bad attribute?)",
            Self::BuildPlan => c"Could not build plan from query",
            Self::ConstructPipeline => c"Could not construct query pipeline",
            Self::NoReducer => c"Missing reducer",
            Self::ReducerGeneric => c"Generic reducer error",
            Self::AggPlan => c"Could not plan aggregation request",
            Self::CursorAlloc => c"Could not allocate a cursor",
            Self::ReducerInit => c"Could not initialize reducer",
            Self::QString => c"Bad query string",
            Self::NoPropKey => c"Property does not exist in schema",
            Self::NoPropVal => c"Value was not found in result (not a hard error)",
            Self::NoDoc => c"Document does not exist",
            Self::NoOption => c"Invalid option",
            Self::RedisKeyType => c"Invalid Redis key",
            Self::InvalPath => c"Invalid path",
            Self::IndexExists => c"Index already exists",
            Self::BadOption => c"Option not supported for current mode",
            Self::BadOrderOption => c"Path with undefined ordering does not support slop/inorder",
            Self::Limit => c"Limit exceeded",
            Self::NoIndex => c"Index not found",
            Self::DocExists => c"Document already exists",
            Self::DocNotAdded => c"Document was not added because condition was unmet",
            Self::DupField => c"Field was specified twice",
            Self::GeoFormat => cr#"Invalid lon/lat format. Use "lon lat" or "lon,lat""#,
            Self::NoDistribute => c"Could not distribute the operation",
            Self::UnsuppType => c"Unsupported index type",
            Self::NotNumeric => c"Could not convert value to a number",
            Self::TimedOut => c"Timeout limit was reached",
            Self::NoParam => c"Parameter not found",
            Self::DupParam => c"Parameter was specified twice",
            Self::BadVal => c"Invalid value was given",
            Self::NonHybrid => c"hybrid query attributes were sent for a non-hybrid query",
            Self::HybridNonExist => c"invalid hybrid policy was given",
            Self::AdhocWithBatchSize => c"'batch size' is irrelevant for the selected policy",
            Self::AdhocWithEfRuntime => c"'EF_RUNTIME' is irrelevant for the selected policy",
            Self::NonRange => c"range query attributes were sent for a non-range query",
            Self::Missing => c"'ismissing' requires field to be defined with 'INDEXMISSING'",
            Self::Mismatch => c"Index mismatch: Shard index is different than queried index",
            Self::UnknownIndex => c"Unknown index name",
            Self::DroppedBackground => c"The index was dropped before the query could be executed",
            Self::AliasConflict => c"Alias conflicts with an existing index name",
            Self::IndexBgOOMFail => c"Index background scan did not complete due to OOM",
            Self::WeightNotAllowed => c"Weight attributes are not allowed",
            Self::VectorNotAllowed => c"Vector queries are not allowed",
            Self::OutOfMemory => c"Not enough memory available to execute the query",
            Self::UnavailableSlots => c"Query requires unavailable slots",
            Self::FlexLimitNumberOfIndexes => c"Flex index limit was reached",
<<<<<<< HEAD
            Self::FlexInvalidField => c"Invalid field for Flex index",
=======
>>>>>>> bd8228f3
        }
    }
}

#[derive(Clone, Debug, Default)]
pub struct QueryError {
    // FIXME: once QueryError is no longer depended on by C code this should be
    // an Option<QueryErrorCode>.
    code: QueryErrorCode,
    // FIXME: once QueryError is no longer depended on by C code, these CString
    // members should be using the traditional String.
    public_message: Option<CString>,
    private_message: Option<CString>,

    warnings: Warnings,
}

impl QueryError {
    pub const fn is_ok(&self) -> bool {
        self.code.is_ok()
    }

    pub const fn code(&self) -> QueryErrorCode {
        self.code
    }

    pub const fn set_code(&mut self, code: QueryErrorCode) {
        if !self.is_ok() {
            return;
        }

        self.code = code;
    }

    pub fn public_message(&self) -> Option<&CStr> {
        self.public_message.as_deref()
    }

    pub fn private_message(&self) -> Option<&CStr> {
        self.private_message.as_deref()
    }

    pub fn set_private_message(&mut self, private_message: Option<CString>) {
        self.private_message = private_message
    }

    pub fn set_code_and_message(&mut self, code: QueryErrorCode, message: Option<CString>) {
        if !self.is_ok() {
            return;
        }

        self.code = code;
        self.public_message = message.clone();
        self.private_message = message;
    }

    pub const fn warnings(&self) -> &Warnings {
        &self.warnings
    }

    pub const fn warnings_mut(&mut self) -> &mut Warnings {
        &mut self.warnings
    }

    /// Clears error code and messages, but _not_ warnings.
    pub fn clear(&mut self) {
        self.code = QueryErrorCode::default();
        self.private_message = None;
        self.public_message = None;
    }
}

// Enum for query warnings
// Unlike QueryErrorCode, this enum is not tied to any API or string mapping.
// Its current purpose is only to serve as a lightweight identifier that can
// be passed to functions and easily handled via switch/case logic.
/// cbindgen:prefix-with-name
/// cbindgen:rename-all=ScreamingSnakeCase
#[derive(Clone, Copy, Debug, Default, PartialEq, Eq)]
#[repr(u8)]
pub enum QueryWarningCode {
    #[default]
    Ok = 0,
    TimedOut,
    ReachedMaxPrefixExpansions,
    OutOfMemoryShard,
    OutOfMemoryCoord,
    UnavailableSlots,
    AsmInaccurateResults,
}

impl QueryWarningCode {
    pub const fn is_ok(self) -> bool {
        matches!(self, Self::Ok)
    }
    pub const fn to_c_str(self) -> &'static CStr {
        match self {
            Self::Ok => c"Success (not a warning)",
            Self::TimedOut => c"Timeout limit was reached",
            Self::ReachedMaxPrefixExpansions => c"Max prefix expansions limit was reached",
            Self::OutOfMemoryShard => {
                c"Shard failed to execute the query due to insufficient memory"
            }
            Self::OutOfMemoryCoord => {
                c"One or more shards failed to execute the query due to insufficient memory"
            }
            Self::UnavailableSlots => c"Query requires unavailable slots",
            Self::AsmInaccurateResults => {
                c"Query execution exceeded maximum delay for RediSearch to delay key trimming. Results may be incomplete due to Atomic Slot Migration."
            }
        }
    }
}

#[derive(Clone, Debug, Default)]
pub struct Warnings {
    reached_max_prefix_expansions: bool,
    out_of_memory: bool,
}

impl Warnings {
    pub const fn reached_max_prefix_expansions(&self) -> bool {
        self.reached_max_prefix_expansions
    }

    pub const fn set_reached_max_prefix_expansions(&mut self) {
        self.reached_max_prefix_expansions = true;
    }

    pub const fn out_of_memory(&self) -> bool {
        self.out_of_memory
    }

    pub const fn set_out_of_memory(&mut self) {
        self.out_of_memory = true;
    }
}

pub mod opaque {
    use super::QueryError;
    use c_ffi_utils::opaque::{Size, Transmute};

    /// An opaque query error which can be passed by value to C.
    ///
    /// The size and alignment of this struct must match the Rust `QueryError`
    /// structure exactly.
    #[repr(C, align(8))]
    pub struct OpaqueQueryError(Size<38>);

    // Safety: `OpaqueQueryError` is defined as a `MaybeUninit` slice of
    // bytes with the same size and alignment as `QueryError`, so any valid
    // `QueryError` has a bit pattern which is a valid `OpaqueQueryError`.
    unsafe impl Transmute<QueryError> for OpaqueQueryError {}

    c_ffi_utils::opaque!(QueryError, OpaqueQueryError);
}<|MERGE_RESOLUTION|>--- conflicted
+++ resolved
@@ -73,10 +73,7 @@
     OutOfMemory,
     UnavailableSlots,
     FlexLimitNumberOfIndexes,
-<<<<<<< HEAD
     FlexInvalidField,
-=======
->>>>>>> bd8228f3
 }
 
 impl Debug for QueryErrorCode {
@@ -157,10 +154,7 @@
             Self::OutOfMemory => c"Not enough memory available to execute the query",
             Self::UnavailableSlots => c"Query requires unavailable slots",
             Self::FlexLimitNumberOfIndexes => c"Flex index limit was reached",
-<<<<<<< HEAD
             Self::FlexInvalidField => c"Invalid field for Flex index",
-=======
->>>>>>> bd8228f3
         }
     }
 }
