--- conflicted
+++ resolved
@@ -19,7 +19,7 @@
     marker::PhantomPinned,
     mem,
     ops::DerefMut,
-    pin::Pin,
+    pin::{Pin, pin},
     ptr::{self, NonNull},
     slice,
 };
@@ -428,38 +428,65 @@
         self.spcache = Some(spcache);
     }
 
-<<<<<<< HEAD
+    // ===== Get key for reading (create only if in schema and sortable) =====
+
+    pub fn get_key_read(
+        &mut self,
+        name: &'a CStr,
+        mut flags: RLookupKeyFlags,
+    ) -> Option<&RLookupKey<'a>> {
+        flags &= GET_KEY_FLAGS;
+
+        // Safety: The non-lexical lifetime analysis of current Rust, incorrectly handles borrows in early
+        // return statements, expanding the borrow of `self` to the scope of the entire method. This is
+        // obviously not correct as `key` is either found and borrowed in which case we never reach the code below
+        // this early return OR it is *not* found and *not* borrowed which means the code below is fine to
+        // borrow self again. The current compiler is not smart enough to get this though, so we create a disjoint
+        // borrow below.
+        // TODO remove once <https://github.com/rust-lang/rust/issues/54663> is fixed.
+        let me = unsafe { &*(self as *const Self) };
+        if let Some(c) = me.keys.find_by_name(name) {
+            return Some(c.into_current().unwrap());
+        }
+
+        // If we didn't find the key at the lookup table, check if it exists in
+        // the schema as SORTABLE, and create only if so.
+        if let Some(key) = self.gen_key_from_spec(name, flags) {
+            let key = self.keys.push(key);
+
+            // Safety: We treat the pointer as pinned internally and safe Rust cannot move out of the returned immutable reference.
+            return Some(unsafe { Pin::into_inner_unchecked(key.into_ref()) });
+        }
+
+        // If we didn't find the key in the schema (there is no schema) and unresolved is OK, create an unresolved key.
+        if self.options.contains(RLookupOption::AllowUnresolved) {
+            let mut key = RLookupKey::new(name, flags);
+            key.flags |= RLookupKeyFlag::Unresolved;
+
+            let key = self.keys.push(key);
+
+            // Safety: We treat the pointer as pinned internally and safe Rust cannot move out of the returned immutable reference.
+            return Some(unsafe { Pin::into_inner_unchecked(key.into_ref()) });
+        }
+
+        None
+    }
+
     // =====  Get key for writing =====
 
     pub fn get_key_write(
         &mut self,
         name: &'a CStr,
-=======
-    // ===== Load key from redis keyspace (include known information on the key, fail if already loaded) =====
-
-    pub fn get_key_load(
-        &mut self,
-        name: &'a CStr,
-        field_name: &'a CStr,
->>>>>>> 802dd804
         mut flags: RLookupKeyFlags,
     ) -> Option<&RLookupKey<'a>> {
         // remove all flags that are not relevant to getting a key
         flags &= GET_KEY_FLAGS;
 
-<<<<<<< HEAD
         // A. we found the key at the lookup table:
         //    1. if we are in exclusive mode, return NULL
         //    2. if we are in create mode, overwrite the key (remove schema related data, mark with new flags)
         // B. we didn't find the key at the lookup table:
         //    create a new key with the name and flags
-=======
-        // 1. if the key is already loaded, or it has created by earlier RP for writing, return NULL (unless override was requested)
-        // 2. create a new key with the name of the field, and mark it as doc-source.
-        // 3. if the key is in the schema, mark it as schema-source and apply all the relevant flags according to the field spec.
-        // 4. if the key is "loaded" at this point (in schema, sortable and un-normalized), create the key but return NULL
-        //    (no need to load it from the document).
->>>>>>> 802dd804
 
         // Safety: The non-lexical lifetime analysis of current Rust, incorrectly handles borrows in early
         // return statements, expanding the borrow of `self` to the scope of the entire method. This is
@@ -470,7 +497,6 @@
         // TODO remove once <https://github.com/rust-lang/rust/issues/54663> is fixed.
         let me = unsafe { &mut *(self as *mut Self) };
 
-<<<<<<< HEAD
         let key = if let Some(c) = me.keys.find_by_name_mut(name) {
             if flags.contains(RLookupKeyFlag::Override) {
                 c.override_current(flags | RLookupKeyFlag::QuerySrc)
@@ -484,7 +510,35 @@
         };
 
         // Safety: We treat the pointer as pinned internally and safe Rust cannot move out of the returned immutable reference.
-=======
+        Some(unsafe { Pin::into_inner_unchecked(key.into_ref()) })
+    }
+
+    // ===== Load key from redis keyspace (include known information on the key, fail if already loaded) =====
+
+    pub fn get_key_load(
+        &mut self,
+        name: &'a CStr,
+        field_name: &'a CStr,
+        mut flags: RLookupKeyFlags,
+    ) -> Option<&RLookupKey<'a>> {
+        // remove all flags that are not relevant to getting a key
+        flags &= GET_KEY_FLAGS;
+
+        // 1. if the key is already loaded, or it has created by earlier RP for writing, return NULL (unless override was requested)
+        // 2. create a new key with the name of the field, and mark it as doc-source.
+        // 3. if the key is in the schema, mark it as schema-source and apply all the relevant flags according to the field spec.
+        // 4. if the key is "loaded" at this point (in schema, sortable and un-normalized), create the key but return NULL
+        //    (no need to load it from the document).
+
+        // Safety: The non-lexical lifetime analysis of current Rust, incorrectly handles borrows in early
+        // return statements, expanding the borrow of `self` to the scope of the entire method. This is
+        // obviously not correct as `key` is either found and borrowed in which case we never reach the code below
+        // this early return OR it is *not* found and *not* borrowed which means the code below is fine to
+        // borrow self again. The current compiler is not smart enough to get this though, so we create a disjoint
+        // borrow below.
+        // TODO remove once <https://github.com/rust-lang/rust/issues/54663> is fixed.
+        let me = unsafe { &mut *(self as *mut Self) };
+
         let mut key = if let Some(mut c) = me.keys.find_by_name_mut(name) {
             let key = c.current().unwrap();
 
@@ -549,14 +603,43 @@
         }
 
         // Safety: We treat the pointer as pinned internally and safe Rust cannot move out of the returned reference.
->>>>>>> 802dd804
         Some(unsafe { Pin::into_inner_unchecked(key.into_ref()) })
     }
+
+    // Gets a key from the schema if the field is sortable (so its data is available), unless an RP upstream
+    // has promised to load the entire document.
+    fn gen_key_from_spec(
+        &mut self,
+        name: &'a CStr,
+        flags: RLookupKeyFlags,
+    ) -> Option<RLookupKey<'a>> {
+        let fs = self.spcache.as_ref()?.find_field(name)?;
+        let fs_options = FieldSpecOptions::from_bits(fs.options()).unwrap();
+
+        // FIXME: LOAD ALL loads the key properties by their name, and we won't find their value by the field name
+        //        if the field has a different name (alias) than its path.
+        if !fs_options.contains(FieldSpecOption::Sortable)
+            && !self.options.contains(RLookupOption::AllLoaded)
+        {
+            return None;
+        }
+
+        let mut key = pin!(RLookupKey::new(name, flags));
+        key.as_mut().update_from_field_spec(fs);
+
+        // Safety: we're free to move out of `key` here because it is not yet
+        // linked into the list.
+        unsafe {
+            Some(mem::replace(
+                Pin::into_inner_unchecked(key),
+                RLookupKey::new(c"", RLookupKeyFlags::empty()),
+            ))
+        }
+    }
 }
 
 // ===== impl KeyList =====
 
-#[cfg_attr(not(test), expect(unused, reason = "used by later stacked PRs"))]
 impl<'a> KeyList<'a> {
     /// Construct a new, empty `KeyList`.
     pub const fn new() -> Self {
@@ -824,7 +907,7 @@
 
 // ===== impl Cursor =====
 
-impl<'a> Cursor<'_, 'a> {
+impl<'list, 'a> Cursor<'list, 'a> {
     /// Move the cursor to the next [`RLookupKey`] in the [`KeyList`].
     ///
     /// Note that contrary to [`Self::next`] this **does not** skip over hidden keys.
@@ -844,6 +927,12 @@
     pub fn current(&self) -> Option<&RLookupKey<'a>> {
         // Safety: See Self::move_next.
         Some(unsafe { self.current?.as_ref() })
+    }
+
+    /// Consume this cursor returning an immutable reference to the current key, if any.
+    pub fn into_current(self) -> Option<&'list RLookupKey<'a>> {
+        // Safety: See Self::move_next.
+        Some(unsafe { self.curr?.as_ref() })
     }
 
     /// Skip a consecutive run of keys marked as "hidden". Used in the [`Iterator`] implementation.
