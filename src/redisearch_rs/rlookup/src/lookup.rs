--- conflicted
+++ resolved
@@ -7,7 +7,9 @@
  * GNU Affero General Public License v3 (AGPLv3).
 */
 
-use crate::bindings::{FieldSpecOption, FieldSpecOptions, FieldSpecType, FieldSpecTypes};
+use crate::bindings::{
+    FieldSpecOption, FieldSpecOptions, FieldSpecType, FieldSpecTypes, IndexSpecCache,
+};
 use enumflags2::{BitFlags, bitflags, make_bitflags};
 use pin_project::pin_project;
 use std::{
@@ -19,10 +21,7 @@
     ops::DerefMut,
     pin::Pin,
     ptr::{self, NonNull},
-<<<<<<< HEAD
     slice,
-=======
->>>>>>> b4bc56d5
 };
 
 #[bitflags]
@@ -84,6 +83,20 @@
 
 /// Flags do not persist to the key, they are just options to [`RLookup::get_key_read`], [`RLookup::get_key_write`], or [`RLookup::get_key_load`].
 const TRANSIENT_FLAGS: RLookupKeyFlags = make_bitflags!(RLookupKeyFlag::{Override | ForceLoad});
+
+#[bitflags]
+#[repr(u32)]
+#[derive(Copy, Clone, Debug, PartialEq)]
+pub enum RLookupOption {
+    /// If the key cannot be found, do not mark it as an error, but create it and
+    /// mark it as F_UNRESOLVED
+    AllowUnresolved = 0x01,
+
+    /// If a loader was added to load the entire document, this flag will allow
+    /// later calls to GetKey in read mode to create a key (from the schema) even if it is not sortable
+    AllLoaded = 0x02,
+}
+pub type RlookupOptions = BitFlags<RLookupOption>;
 
 /// RLookup key
 ///
@@ -171,6 +184,19 @@
 /// This type allows the creation and retrieval of [`RlookupKey`]s.
 #[derive(Debug)]
 #[repr(C)]
+pub struct RLookup<'a> {
+    keys: KeyList<'a>,
+
+    // Flags/options
+    options: RlookupOptions,
+
+    // If present, then GetKey will consult this list if the value is not found in
+    // the existing list of keys.
+    spcache: Option<IndexSpecCache>,
+}
+
+#[derive(Debug)]
+#[repr(C)]
 struct KeyList<'a> {
     head: Option<NonNull<RLookupKey<'a>>>,
     tail: Option<NonNull<RLookupKey<'a>>>,
@@ -371,6 +397,37 @@
     }
 }
 
+// ===== impl RLookup =====
+
+impl Default for RLookup<'_> {
+    fn default() -> Self {
+        Self::new()
+    }
+}
+
+impl<'a> RLookup<'a> {
+    pub fn new() -> Self {
+        Self {
+            keys: KeyList::new(),
+            options: RlookupOptions::empty(),
+            spcache: None,
+        }
+    }
+
+    pub const fn with_options(options: RlookupOptions) -> Self {
+        Self {
+            keys: KeyList::new(),
+            options,
+            spcache: None,
+        }
+    }
+
+    pub fn init(&mut self, spcache: IndexSpecCache) {
+        debug_assert!(self.spcache.is_none());
+        self.spcache = Some(spcache);
+    }
+}
+
 // ===== impl KeyList =====
 
 #[cfg_attr(not(test), expect(unused, reason = "used by later stacked PRs"))]
@@ -798,9 +855,11 @@
 
 #[cfg(test)]
 mod tests {
-    use std::mem::MaybeUninit;
-
     use super::*;
+    use std::{
+        mem::{MaybeUninit, offset_of},
+        sync::atomic::{AtomicUsize, Ordering},
+    };
 
     // Make sure that the `into_ptr` and `from_ptr` functions are inverses of each other.
     #[test]
@@ -835,7 +894,6 @@
         assert!(matches!(key._name, Cow::Borrowed(_)));
     }
 
-<<<<<<< HEAD
     #[test]
     fn update_from_field_spec() {
         let mut key = RLookupKey::new(c"test", RLookupKeyFlags::empty());
@@ -867,33 +925,10 @@
         }
         unsafe {
             ffi::HiddenString_Free(fs.fieldPath, false);
-=======
-    // assert that the linked list is produced and linked correctly
-    #[test]
-    fn keylist_push_consistency() {
-        let mut keylist = KeyList::new();
-
-        let foo = keylist.push(RLookupKey::new(c"foo", RLookupKeyFlags::empty()));
-        let foo = unsafe { NonNull::from(Pin::into_inner_unchecked(foo)) };
-
-        let bar = keylist.push(RLookupKey::new(c"bar", RLookupKeyFlags::empty()));
-        let bar = unsafe { NonNull::from(Pin::into_inner_unchecked(bar)) };
-
-        keylist.assert_valid("tests::keylist_push_consistency after insertions");
-
-        assert_eq!(keylist.head.unwrap(), foo);
-        assert_eq!(keylist.tail.unwrap(), bar);
-        unsafe {
-            assert!(foo.as_ref().next.has_next());
-        }
-        unsafe {
-            assert!(!bar.as_ref().next.has_next());
->>>>>>> b4bc56d5
-        }
-    }
-
-    #[test]
-<<<<<<< HEAD
+        }
+    }
+
+    #[test]
     fn update_from_field_spec_sortable() {
         let mut key = RLookupKey::new(c"test", RLookupKeyFlags::empty());
 
@@ -1002,6 +1037,334 @@
             ffi::HiddenString_Free(fs.fieldPath, false);
         }
     }
+
+    // assert that the linked list is produced and linked correctly
+    #[test]
+    fn keylist_push_consistency() {
+        let mut keylist = KeyList::new();
+
+        let foo = keylist.push(RLookupKey::new(c"foo", RLookupKeyFlags::empty()));
+        let foo = unsafe { NonNull::from(Pin::into_inner_unchecked(foo)) };
+
+        let bar = keylist.push(RLookupKey::new(c"bar", RLookupKeyFlags::empty()));
+        let bar = unsafe { NonNull::from(Pin::into_inner_unchecked(bar)) };
+
+        keylist.assert_valid("tests::keylist_push_consistency after insertions");
+
+        assert_eq!(keylist.head.unwrap(), foo);
+        assert_eq!(keylist.tail.unwrap(), bar);
+        unsafe {
+            assert!(foo.as_ref().next.has_next());
+        }
+        unsafe {
+            assert!(!bar.as_ref().next.has_next());
+        }
+    }
+
+    #[test]
+    fn keylist_cursor() {
+        let mut keylist = KeyList::new();
+
+        keylist.push(RLookupKey::new(c"foo", RLookupKeyFlags::empty()));
+        keylist.push(RLookupKey::new(c"bar", RLookupKeyFlags::empty()));
+        keylist.push(RLookupKey::new(c"baz", RLookupKeyFlags::empty()));
+        keylist.assert_valid("tests::keylist_iter after insertions");
+
+        let mut c = keylist.cursor_front();
+        assert_eq!(c.next().unwrap()._name.as_ref(), c"foo");
+        assert_eq!(c.next().unwrap()._name.as_ref(), c"bar");
+        assert_eq!(c.next().unwrap()._name.as_ref(), c"baz");
+        assert!(c.next().is_none());
+    }
+
+    #[test]
+    fn keylist_cursor_mut() {
+        let mut keylist = KeyList::new();
+
+        keylist.push(RLookupKey::new(c"foo", RLookupKeyFlags::empty()));
+        keylist.push(RLookupKey::new(c"bar", RLookupKeyFlags::empty()));
+        keylist.push(RLookupKey::new(c"baz", RLookupKeyFlags::empty()));
+        keylist.assert_valid("tests::keylist_iter_mut after insertions");
+
+        let mut c = keylist.cursor_front_mut();
+
+        assert_eq!(c.next().unwrap()._name.as_ref(), c"foo");
+        assert_eq!(c.next().unwrap()._name.as_ref(), c"bar");
+        assert_eq!(c.next().unwrap()._name.as_ref(), c"baz");
+        assert!(c.next().is_none());
+    }
+
+    // Assert the iterator immediately returns None if all keys are marked hidden
+    #[test]
+    fn keylist_cursor_all_hidden() {
+        let mut keylist = KeyList::new();
+
+        keylist.push(RLookupKey::new(
+            c"foo",
+            make_bitflags!(RLookupKeyFlag::Hidden),
+        ));
+        keylist.push(RLookupKey::new(
+            c"bar",
+            make_bitflags!(RLookupKeyFlag::Hidden),
+        ));
+        keylist.push(RLookupKey::new(
+            c"baz",
+            make_bitflags!(RLookupKeyFlag::Hidden),
+        ));
+        keylist.assert_valid("tests::keylist_cursor_all_hidden after insertions");
+
+        let mut c = keylist.cursor_front();
+        assert!(c.next().is_none());
+    }
+
+    // Assert the iterator skips all keys marked hidden
+    #[test]
+    fn keylist_cursor_skip_hidden() {
+        let mut keylist = KeyList::new();
+
+        keylist.push(RLookupKey::new(
+            c"foo",
+            make_bitflags!(RLookupKeyFlag::Hidden),
+        ));
+        keylist.push(RLookupKey::new(c"bar", RLookupKeyFlags::empty()));
+        keylist.push(RLookupKey::new(
+            c"baz",
+            make_bitflags!(RLookupKeyFlag::Hidden),
+        ));
+        keylist.assert_valid("tests::keylist_cursor_skip_hidden after insertions");
+
+        let mut c = keylist.cursor_front();
+        assert_eq!(c.next().unwrap()._name.as_ref(), c"bar");
+        assert!(c.next().is_none());
+    }
+
+    // Assert the iterator immediately returns None if all keys are marked hidden
+    #[test]
+    fn keylist_cursor_mut_all_hidden() {
+        let mut keylist = KeyList::new();
+
+        keylist.push(RLookupKey::new(
+            c"foo",
+            make_bitflags!(RLookupKeyFlag::Hidden),
+        ));
+        keylist.push(RLookupKey::new(
+            c"bar",
+            make_bitflags!(RLookupKeyFlag::Hidden),
+        ));
+        keylist.push(RLookupKey::new(
+            c"baz",
+            make_bitflags!(RLookupKeyFlag::Hidden),
+        ));
+        keylist.assert_valid("tests::keylist_cursor_mut_all_hidden after insertions");
+
+        let mut c = keylist.cursor_front_mut();
+        assert!(c.next().is_none());
+    }
+
+    // Assert the iterator skips all keys marked hidden
+    #[test]
+    fn keylist_cursor_mut_skip_hidden() {
+        let mut keylist = KeyList::new();
+
+        keylist.push(RLookupKey::new(
+            c"foo",
+            make_bitflags!(RLookupKeyFlag::Hidden),
+        ));
+        keylist.push(RLookupKey::new(c"bar", RLookupKeyFlags::empty()));
+        keylist.push(RLookupKey::new(
+            c"baz",
+            make_bitflags!(RLookupKeyFlag::Hidden),
+        ));
+        keylist.assert_valid("tests::keylist_cursor_mut_skip_hidden after insertions");
+
+        let mut c = keylist.cursor_front_mut();
+        assert_eq!(c.next().unwrap()._name.as_ref(), c"bar");
+        assert!(c.next().is_none());
+    }
+
+    // Assert the Cursor::move_next method DOES NOT skip keys marked hidden
+    #[test]
+    fn keylist_cursor_move_next() {
+        let mut keylist = KeyList::new();
+
+        keylist.push(RLookupKey::new(
+            c"foo",
+            make_bitflags!(RLookupKeyFlag::Hidden),
+        ));
+        keylist.push(RLookupKey::new(c"bar", RLookupKeyFlags::empty()));
+        keylist.push(RLookupKey::new(
+            c"baz",
+            make_bitflags!(RLookupKeyFlag::Hidden),
+        ));
+        keylist.assert_valid("tests::keylist_cursor_move_next after insertions");
+
+        let mut c = keylist.cursor_front();
+        assert_eq!(c.current().unwrap()._name.as_ref(), c"foo");
+        c.move_next();
+        assert_eq!(c.current().unwrap()._name.as_ref(), c"bar");
+        c.move_next();
+        assert_eq!(c.current().unwrap()._name.as_ref(), c"baz");
+        c.move_next();
+        assert!(c.current().is_none());
+    }
+
+    // Assert the CursorMut::move_next method DOES NOT skip keys marked hidden
+    #[test]
+    fn keylist_cursor_mut_move_next() {
+        let mut keylist = KeyList::new();
+
+        keylist.push(RLookupKey::new(
+            c"foo",
+            make_bitflags!(RLookupKeyFlag::Hidden),
+        ));
+        keylist.push(RLookupKey::new(c"bar", RLookupKeyFlags::empty()));
+        keylist.push(RLookupKey::new(
+            c"baz",
+            make_bitflags!(RLookupKeyFlag::Hidden),
+        ));
+        keylist.assert_valid("tests::keylist_cursor_mut_move_next after insertions");
+
+        let mut c = keylist.cursor_front_mut();
+        assert_eq!(c.current().unwrap()._name.as_ref(), c"foo");
+        c.move_next();
+        assert_eq!(c.current().unwrap()._name.as_ref(), c"bar");
+        c.move_next();
+        assert_eq!(c.current().unwrap()._name.as_ref(), c"baz");
+        c.move_next();
+        assert!(c.current().is_none());
+    }
+
+    #[test]
+    fn keylist_find() {
+        let mut keylist = KeyList::new();
+
+        let foo = keylist.push(RLookupKey::new(c"foo", RLookupKeyFlags::empty()));
+        let foo = unsafe { NonNull::from(Pin::into_inner_unchecked(foo)) };
+
+        let bar = keylist.push(RLookupKey::new(c"bar", RLookupKeyFlags::empty()));
+        let bar = unsafe { NonNull::from(Pin::into_inner_unchecked(bar)) };
+
+        keylist.assert_valid("tests::keylist_find after insertions");
+
+        let found = keylist.find_by_name(c"foo").unwrap();
+        assert_eq!(NonNull::from(found.current().unwrap()), foo);
+
+        let found = keylist.find_by_name(c"bar").unwrap();
+        assert_eq!(NonNull::from(found.current().unwrap()), bar);
+
+        assert!(keylist.find_by_name(c"baz").is_none());
+    }
+
+    #[test]
+    fn keylist_find_mut() {
+        let mut keylist = KeyList::new();
+
+        let foo = keylist.push(RLookupKey::new(c"foo", RLookupKeyFlags::empty()));
+        let foo = unsafe { NonNull::from(Pin::into_inner_unchecked(foo)) };
+
+        let bar = keylist.push(RLookupKey::new(c"bar", RLookupKeyFlags::empty()));
+        let bar = unsafe { NonNull::from(Pin::into_inner_unchecked(bar)) };
+
+        keylist.assert_valid("tests::keylist_find_mut after insertions");
+
+        let mut found = keylist.find_by_name_mut(c"foo").unwrap();
+        assert_eq!(
+            NonNull::from(unsafe { Pin::into_inner_unchecked(found.current().unwrap()) }),
+            foo
+        );
+
+        let mut found = keylist.find_by_name_mut(c"bar").unwrap();
+        assert_eq!(
+            NonNull::from(unsafe { Pin::into_inner_unchecked(found.current().unwrap()) }),
+            bar
+        );
+
+        assert!(keylist.find_by_name(c"baz").is_none());
+    }
+
+    #[test]
+    fn keylist_override_key() {
+        let mut keylist = KeyList::new();
+
+        keylist.push(RLookupKey::new(
+            c"foo",
+            make_bitflags!(RLookupKeyFlag::Unresolved),
+        ));
+
+        keylist
+            .cursor_front_mut()
+            .override_current(make_bitflags!(RLookupKeyFlag::Numeric));
+
+        let found = keylist
+            .find_by_name(c"foo")
+            .expect("expected to find key by name");
+
+        let found = found
+            .current()
+            .expect("cursor should have current, this is a bug");
+
+        assert_eq!(found._name.as_ref(), c"foo");
+        assert!(found._path.is_none());
+        assert_eq!(found.dstidx, 0);
+        // new key should have provided keys
+        assert!(found.flags.contains(RLookupKeyFlag::Numeric));
+        // new key should not inherit any old flags
+        assert!(!found.flags.contains(RLookupKeyFlag::Unresolved));
+
+        let mut c = keylist.cursor_front();
+
+        // we expect the first item to be the tombstone of the old key
+        assert!(c.current().unwrap()._name.is_empty());
+        assert!(c.current().unwrap().flags.contains(RLookupKeyFlag::Hidden));
+
+        // and the next item to be the new key
+        c.move_next();
+        assert_eq!(found._name.as_ref(), c"foo");
+    }
+
+    #[test]
+    fn rlookup_init() {
+        let mut rlookup = RLookup::new();
+
+        let spcache = Box::new(ffi::IndexSpecCache {
+            fields: ptr::null_mut(),
+            nfields: 0,
+            refcount: 0,
+        });
+        let spcache =
+            unsafe { IndexSpecCache::from_raw(NonNull::new_unchecked(Box::into_raw(spcache))) };
+
+        rlookup.init(spcache);
+    }
+
+    #[test]
+    #[should_panic]
+    fn rlookup_no_reinit() {
+        let mut rlookup = RLookup::new();
+
+        let spcache = Box::new(ffi::IndexSpecCache {
+            fields: ptr::null_mut(),
+            nfields: 0,
+            refcount: 0,
+        });
+        let spcache =
+            unsafe { IndexSpecCache::from_raw(NonNull::new_unchecked(Box::into_raw(spcache))) };
+
+        rlookup.init(spcache);
+
+        let spcache = Box::new(ffi::IndexSpecCache {
+            fields: ptr::null_mut(),
+            nfields: 0,
+            refcount: 0,
+        });
+        let spcache =
+            unsafe { IndexSpecCache::from_raw(NonNull::new_unchecked(Box::into_raw(spcache))) };
+
+        // this should panic
+        rlookup.init(spcache);
+    }
+
+    // ===== mock implementations for testing purposes =====
 
     #[repr(C)]
     struct UserString {
@@ -1049,265 +1412,20 @@
         );
 
         drop(unsafe { Box::from_raw(value.cast_mut().cast::<UserString>()) });
-=======
-    fn keylist_cursor() {
-        let mut keylist = KeyList::new();
-
-        keylist.push(RLookupKey::new(c"foo", RLookupKeyFlags::empty()));
-        keylist.push(RLookupKey::new(c"bar", RLookupKeyFlags::empty()));
-        keylist.push(RLookupKey::new(c"baz", RLookupKeyFlags::empty()));
-        keylist.assert_valid("tests::keylist_iter after insertions");
-
-        let mut c = keylist.cursor_front();
-        assert_eq!(c.next().unwrap()._name.as_ref(), c"foo");
-        assert_eq!(c.next().unwrap()._name.as_ref(), c"bar");
-        assert_eq!(c.next().unwrap()._name.as_ref(), c"baz");
-        assert!(c.next().is_none());
-    }
-
-    #[test]
-    fn keylist_cursor_mut() {
-        let mut keylist = KeyList::new();
-
-        keylist.push(RLookupKey::new(c"foo", RLookupKeyFlags::empty()));
-        keylist.push(RLookupKey::new(c"bar", RLookupKeyFlags::empty()));
-        keylist.push(RLookupKey::new(c"baz", RLookupKeyFlags::empty()));
-        keylist.assert_valid("tests::keylist_iter_mut after insertions");
-
-        let mut c = keylist.cursor_front_mut();
-
-        assert_eq!(c.next().unwrap()._name.as_ref(), c"foo");
-        assert_eq!(c.next().unwrap()._name.as_ref(), c"bar");
-        assert_eq!(c.next().unwrap()._name.as_ref(), c"baz");
-        assert!(c.next().is_none());
-    }
-
-    // Assert the iterator immediately returns None if all keys are marked hidden
-    #[test]
-    fn keylist_cursor_all_hidden() {
-        let mut keylist = KeyList::new();
-
-        keylist.push(RLookupKey::new(
-            c"foo",
-            make_bitflags!(RLookupKeyFlag::Hidden),
-        ));
-        keylist.push(RLookupKey::new(
-            c"bar",
-            make_bitflags!(RLookupKeyFlag::Hidden),
-        ));
-        keylist.push(RLookupKey::new(
-            c"baz",
-            make_bitflags!(RLookupKeyFlag::Hidden),
-        ));
-        keylist.assert_valid("tests::keylist_cursor_all_hidden after insertions");
-
-        let mut c = keylist.cursor_front();
-        assert!(c.next().is_none());
-    }
-
-    // Assert the iterator skips all keys marked hidden
-    #[test]
-    fn keylist_cursor_skip_hidden() {
-        let mut keylist = KeyList::new();
-
-        keylist.push(RLookupKey::new(
-            c"foo",
-            make_bitflags!(RLookupKeyFlag::Hidden),
-        ));
-        keylist.push(RLookupKey::new(c"bar", RLookupKeyFlags::empty()));
-        keylist.push(RLookupKey::new(
-            c"baz",
-            make_bitflags!(RLookupKeyFlag::Hidden),
-        ));
-        keylist.assert_valid("tests::keylist_cursor_skip_hidden after insertions");
-
-        let mut c = keylist.cursor_front();
-        assert_eq!(c.next().unwrap()._name.as_ref(), c"bar");
-        assert!(c.next().is_none());
-    }
-
-    // Assert the iterator immediately returns None if all keys are marked hidden
-    #[test]
-    fn keylist_cursor_mut_all_hidden() {
-        let mut keylist = KeyList::new();
-
-        keylist.push(RLookupKey::new(
-            c"foo",
-            make_bitflags!(RLookupKeyFlag::Hidden),
-        ));
-        keylist.push(RLookupKey::new(
-            c"bar",
-            make_bitflags!(RLookupKeyFlag::Hidden),
-        ));
-        keylist.push(RLookupKey::new(
-            c"baz",
-            make_bitflags!(RLookupKeyFlag::Hidden),
-        ));
-        keylist.assert_valid("tests::keylist_cursor_mut_all_hidden after insertions");
-
-        let mut c = keylist.cursor_front_mut();
-        assert!(c.next().is_none());
-    }
-
-    // Assert the iterator skips all keys marked hidden
-    #[test]
-    fn keylist_cursor_mut_skip_hidden() {
-        let mut keylist = KeyList::new();
-
-        keylist.push(RLookupKey::new(
-            c"foo",
-            make_bitflags!(RLookupKeyFlag::Hidden),
-        ));
-        keylist.push(RLookupKey::new(c"bar", RLookupKeyFlags::empty()));
-        keylist.push(RLookupKey::new(
-            c"baz",
-            make_bitflags!(RLookupKeyFlag::Hidden),
-        ));
-        keylist.assert_valid("tests::keylist_cursor_mut_skip_hidden after insertions");
-
-        let mut c = keylist.cursor_front_mut();
-        assert_eq!(c.next().unwrap()._name.as_ref(), c"bar");
-        assert!(c.next().is_none());
-    }
-
-    // Assert the Cursor::move_next method DOES NOT skip keys marked hidden
-    #[test]
-    fn keylist_cursor_move_next() {
-        let mut keylist = KeyList::new();
-
-        keylist.push(RLookupKey::new(
-            c"foo",
-            make_bitflags!(RLookupKeyFlag::Hidden),
-        ));
-        keylist.push(RLookupKey::new(c"bar", RLookupKeyFlags::empty()));
-        keylist.push(RLookupKey::new(
-            c"baz",
-            make_bitflags!(RLookupKeyFlag::Hidden),
-        ));
-        keylist.assert_valid("tests::keylist_cursor_move_next after insertions");
-
-        let mut c = keylist.cursor_front();
-        assert_eq!(c.current().unwrap()._name.as_ref(), c"foo");
-        c.move_next();
-        assert_eq!(c.current().unwrap()._name.as_ref(), c"bar");
-        c.move_next();
-        assert_eq!(c.current().unwrap()._name.as_ref(), c"baz");
-        c.move_next();
-        assert!(c.current().is_none());
-    }
-
-    // Assert the CursorMut::move_next method DOES NOT skip keys marked hidden
-    #[test]
-    fn keylist_cursor_mut_move_next() {
-        let mut keylist = KeyList::new();
-
-        keylist.push(RLookupKey::new(
-            c"foo",
-            make_bitflags!(RLookupKeyFlag::Hidden),
-        ));
-        keylist.push(RLookupKey::new(c"bar", RLookupKeyFlags::empty()));
-        keylist.push(RLookupKey::new(
-            c"baz",
-            make_bitflags!(RLookupKeyFlag::Hidden),
-        ));
-        keylist.assert_valid("tests::keylist_cursor_mut_move_next after insertions");
-
-        let mut c = keylist.cursor_front_mut();
-        assert_eq!(c.current().unwrap()._name.as_ref(), c"foo");
-        c.move_next();
-        assert_eq!(c.current().unwrap()._name.as_ref(), c"bar");
-        c.move_next();
-        assert_eq!(c.current().unwrap()._name.as_ref(), c"baz");
-        c.move_next();
-        assert!(c.current().is_none());
-    }
-
-    #[test]
-    fn keylist_find() {
-        let mut keylist = KeyList::new();
-
-        let foo = keylist.push(RLookupKey::new(c"foo", RLookupKeyFlags::empty()));
-        let foo = unsafe { NonNull::from(Pin::into_inner_unchecked(foo)) };
-
-        let bar = keylist.push(RLookupKey::new(c"bar", RLookupKeyFlags::empty()));
-        let bar = unsafe { NonNull::from(Pin::into_inner_unchecked(bar)) };
-
-        keylist.assert_valid("tests::keylist_find after insertions");
-
-        let found = keylist.find_by_name(c"foo").unwrap();
-        assert_eq!(NonNull::from(found.current().unwrap()), foo);
-
-        let found = keylist.find_by_name(c"bar").unwrap();
-        assert_eq!(NonNull::from(found.current().unwrap()), bar);
-
-        assert!(keylist.find_by_name(c"baz").is_none());
-    }
-
-    #[test]
-    fn keylist_find_mut() {
-        let mut keylist = KeyList::new();
-
-        let foo = keylist.push(RLookupKey::new(c"foo", RLookupKeyFlags::empty()));
-        let foo = unsafe { NonNull::from(Pin::into_inner_unchecked(foo)) };
-
-        let bar = keylist.push(RLookupKey::new(c"bar", RLookupKeyFlags::empty()));
-        let bar = unsafe { NonNull::from(Pin::into_inner_unchecked(bar)) };
-
-        keylist.assert_valid("tests::keylist_find_mut after insertions");
-
-        let mut found = keylist.find_by_name_mut(c"foo").unwrap();
-        assert_eq!(
-            NonNull::from(unsafe { Pin::into_inner_unchecked(found.current().unwrap()) }),
-            foo
-        );
-
-        let mut found = keylist.find_by_name_mut(c"bar").unwrap();
-        assert_eq!(
-            NonNull::from(unsafe { Pin::into_inner_unchecked(found.current().unwrap()) }),
-            bar
-        );
-
-        assert!(keylist.find_by_name(c"baz").is_none());
-    }
-
-    #[test]
-    fn keylist_override_key() {
-        let mut keylist = KeyList::new();
-
-        keylist.push(RLookupKey::new(
-            c"foo",
-            make_bitflags!(RLookupKeyFlag::Unresolved),
-        ));
-
-        keylist
-            .cursor_front_mut()
-            .override_current(make_bitflags!(RLookupKeyFlag::Numeric));
-
-        let found = keylist
-            .find_by_name(c"foo")
-            .expect("expected to find key by name");
-
-        let found = found
-            .current()
-            .expect("cursor should have current, this is a bug");
-
-        assert_eq!(found._name.as_ref(), c"foo");
-        assert!(found._path.is_none());
-        assert_eq!(found.dstidx, 0);
-        // new key should have provided keys
-        assert!(found.flags.contains(RLookupKeyFlag::Numeric));
-        // new key should not inherit any old flags
-        assert!(!found.flags.contains(RLookupKeyFlag::Unresolved));
-
-        let mut c = keylist.cursor_front();
-
-        // we expect the first item to be the tombstone of the old key
-        assert!(c.current().unwrap()._name.is_empty());
-        assert!(c.current().unwrap().flags.contains(RLookupKeyFlag::Hidden));
-
-        // and the next item to be the new key
-        c.move_next();
-        assert_eq!(found._name.as_ref(), c"foo");
->>>>>>> b4bc56d5
+    }
+
+    /// Mock implementation of `IndexSpecCache_Decref` from spec.h for testing purposes
+    #[unsafe(no_mangle)]
+    extern "C" fn IndexSpecCache_Decref(s: Option<NonNull<ffi::IndexSpecCache>>) {
+        let s = s.unwrap();
+        let refcount = unsafe {
+            s.byte_add(offset_of!(ffi::IndexSpecCache, refcount))
+                .cast::<usize>()
+        };
+
+        let refcount = unsafe { AtomicUsize::from_ptr(refcount.as_ptr()) };
+        if refcount.fetch_sub(1, Ordering::Relaxed) == 1 {
+            drop(unsafe { Box::from_raw(s.as_ptr()) });
+        }
     }
 }