/*
 * Copyright (c) 2006-Present, Redis Ltd.
 * All rights reserved.
 *
 * Licensed under your choice of the Redis Source Available License 2.0
 * (RSALv2); or (b) the Server Side Public License v1 (SSPLv1); or (c) the
 * GNU Affero General Public License v3 (AGPLv3).
*/

use std::env;
use std::fs::read_dir;
use std::path::{Path, PathBuf};

fn main() {
    let root = git_root();

    // Construct the correct folder path based on OS and architecture
    let target_os = env::var("CARGO_CFG_TARGET_OS").unwrap();

    // There are several symbols exposed by the C code that we don't
    // actually invoke (either directly or indirectly) in our benchmarks.
    // We provide a definition for the ones we need (e.g. Redis' allocation functions),
    // but we don't want to be forced to add dummy definitions for the ones we don't rely on.
    // We prefer to fail at runtime if we try to use a symbol that's undefined.
    // This is the default linker behaviour on macOS. On other platforms, the default
    // configuration is stricter: it exits with an error if any symbol is undefined.
    // We intentionally relax it here.
    if target_os != "macos" {
        println!("cargo:rustc-link-arg=-Wl,--unresolved-symbols=ignore-in-object-files");
    }

<<<<<<< HEAD
    let redis_modules = root.join("deps").join("RedisModulesSDK");
    let src = root.join("src");
    let deps = root.join("deps");
    let bindings = bindgen::Builder::default()
        .header(root.join("src").join("buffer.h").to_str().unwrap())
        .header(root.join("src").join("redisearch.h").to_str().unwrap())
        .clang_arg(format!("-I{}", src.display()))
        .clang_arg(format!("-I{}", deps.display()))
        .clang_arg(format!("-I{}", redis_modules.display()))
        .generate()
        .expect("Unable to generate bindings");
    // Re-run the build script if any of the files in those directories change
    println!("cargo:rerun-if-changed={}", src.display());
    println!("cargo:rerun-if-changed={}", deps.display());
    println!("cargo:rerun-if-changed={}", redis_modules.display());
=======
    let includes = {
        let redis_modules = root.join("deps").join("RedisModulesSDK");
        let src = root.join("src");
        let deps = root.join("deps");
        [redis_modules, src, deps]
    };

    let headers = {
        let buffer_h = root.join("src").join("buffer.h");
        [buffer_h]
    };

    let mut bindings = bindgen::Builder::default();

    for header in headers {
        bindings = bindings.header(header.display().to_string());
        println!("cargo:rerun-if-changed={}", header.display());
    }
    for include in includes {
        bindings = bindings.clang_arg(format!("-I{}", include.display()));
        // Re-run the build script if any of the C files in the included
        // directory changes
        rerun_if_c_changes(&include);
    }
>>>>>>> d4ad39fb

    let out_dir = PathBuf::from(env::var("OUT_DIR").unwrap());
    bindings
        .generate()
        .expect("Unable to generate bindings")
        .write_to_file(out_dir.join("bindings.rs"))
        .expect("Couldn't write bindings!");
}

fn git_root() -> std::path::PathBuf {
    let mut path = std::env::current_dir().unwrap();
    while !path.join(".git").exists() {
        path = path.parent().unwrap().to_path_buf();
    }
    path
}

/// Walk the specified directory and emit granular `rerun-if-changed` statements,
/// scoped to `*.c` and `*.h` files.
/// It'd be nice if `cargo` supported globbing syntax natively, but that's not the
/// case today.
fn rerun_if_c_changes(dir: &Path) {
    for entry in read_dir(dir).expect("Failed to read directory") {
        let Ok(entry) = entry else {
            continue;
        };
        let path = entry.path();
        if path.is_dir() {
            rerun_if_c_changes(&path);
        } else if let Some(extension) = path.extension() {
            if extension == "c" || extension == "h" {
                println!("cargo:rerun-if-changed={}", path.display());
            }
        }
    }
}<|MERGE_RESOLUTION|>--- conflicted
+++ resolved
@@ -29,23 +29,6 @@
         println!("cargo:rustc-link-arg=-Wl,--unresolved-symbols=ignore-in-object-files");
     }
 
-<<<<<<< HEAD
-    let redis_modules = root.join("deps").join("RedisModulesSDK");
-    let src = root.join("src");
-    let deps = root.join("deps");
-    let bindings = bindgen::Builder::default()
-        .header(root.join("src").join("buffer.h").to_str().unwrap())
-        .header(root.join("src").join("redisearch.h").to_str().unwrap())
-        .clang_arg(format!("-I{}", src.display()))
-        .clang_arg(format!("-I{}", deps.display()))
-        .clang_arg(format!("-I{}", redis_modules.display()))
-        .generate()
-        .expect("Unable to generate bindings");
-    // Re-run the build script if any of the files in those directories change
-    println!("cargo:rerun-if-changed={}", src.display());
-    println!("cargo:rerun-if-changed={}", deps.display());
-    println!("cargo:rerun-if-changed={}", redis_modules.display());
-=======
     let includes = {
         let redis_modules = root.join("deps").join("RedisModulesSDK");
         let src = root.join("src");
@@ -55,7 +38,8 @@
 
     let headers = {
         let buffer_h = root.join("src").join("buffer.h");
-        [buffer_h]
+        let redisearch_h = root.join("src").join("redisearch.h");
+        [buffer_h, redisearch_h]
     };
 
     let mut bindings = bindgen::Builder::default();
@@ -70,7 +54,6 @@
         // directory changes
         rerun_if_c_changes(&include);
     }
->>>>>>> d4ad39fb
 
     let out_dir = PathBuf::from(env::var("OUT_DIR").unwrap());
     bindings
