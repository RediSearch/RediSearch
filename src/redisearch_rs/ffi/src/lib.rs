--- conflicted
+++ resolved
@@ -22,12 +22,9 @@
     clippy::undocumented_unsafe_blocks,
     clippy::missing_safety_doc,
     clippy::len_without_is_empty,
-<<<<<<< HEAD
     clippy::approx_constant,
-    rustdoc::invalid_html_tags
-=======
+    rustdoc::invalid_html_tags,
     rustdoc::broken_intra_doc_links
->>>>>>> 612db18c
 )]
 
 include!(concat!(env!("OUT_DIR"), "/bindings.rs"));