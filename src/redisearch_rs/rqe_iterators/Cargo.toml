[package]
name = "rqe_iterators"
version.workspace = true
edition.workspace = true
license-file.workspace = true
publish.workspace = true

[features]
# feature enabled when building tests so they can link on the C code in build.rs
# see https://github.com/rust-lang/cargo/issues/4789#issuecomment-2308131243
unittest = []

[dependencies]
ffi.workspace = true
inverted_index.workspace = true
<<<<<<< HEAD
redis_mock.workspace = true
value_ffi = { path = "../c_entrypoint/value_ffi" }
types_ffi = { path = "../c_entrypoint/types_ffi" }
value = { workspace = true, features = ["c_ffi_impl"] }

[build-dependencies]
build_utils = { path = "../build_utils" }
=======
thiserror.workspace = true
>>>>>>> 71de36cc

[dev-dependencies]
pretty_assertions.workspace = true
proptest = { workspace = true, features = ["std"] }
rqe_iterators = { path = ".", features = ["unittest"] }

[lints]
workspace = true<|MERGE_RESOLUTION|>--- conflicted
+++ resolved
@@ -13,7 +13,7 @@
 [dependencies]
 ffi.workspace = true
 inverted_index.workspace = true
-<<<<<<< HEAD
+thiserror.workspace = true
 redis_mock.workspace = true
 value_ffi = { path = "../c_entrypoint/value_ffi" }
 types_ffi = { path = "../c_entrypoint/types_ffi" }
@@ -21,9 +21,6 @@
 
 [build-dependencies]
 build_utils = { path = "../build_utils" }
-=======
-thiserror.workspace = true
->>>>>>> 71de36cc
 
 [dev-dependencies]
 pretty_assertions.workspace = true
