[workspace]
members = [
    "buffer",
    "build_utils",
    "c_entrypoint/*",
    "ffi",
    "inverted_index",
    "inverted_index_bencher",
    "low_memory_thin_vec",
    "qint",
    "redis_mock",
    "result_processor",
    "rlookup",
    "sorting_vector",
    "tools/license_header_linter",
    "trie_bencher",
    "trie_rs",
<<<<<<< HEAD
    "varint_bencher",
    "wildcard",
    "buffer",
    "result_processor",
    "encode_decode",
    "inverted_index_bencher",
]
default-members = [
    "low_memory_thin_vec",
    "qint",
    "trie_rs",
    "c_entrypoint/*",
    "wildcard",
    "buffer",
    "result_processor",
    "encode_decode",
=======
    "value",
    "varint",
    "rlookup", 
    "build_utils",
    "rqe_iterators",
    "rqe_iterators_bencher",
    "varint_bencher",
    "wildcard",
>>>>>>> ef5c9273
]

resolver = "3"

[workspace.lints.clippy]
# `unsafe` pushes on you, the developer, the responsibility
# to uphold invariants that the compiler cannot verify via static analysis.
# We therefore require documentation in two locations:
# - When defining `unsafe` functions, we must document what preconditions
#   must be met to use the function safely (i.e. without causing undefined behavior)
#   This is caught by the `clippy::missing_safety_doc` lint, which is `warn`
#   by default.
# - When invoking `unsafe` functions, we must document why the preconditions
#   are met. This is caught by the `clippy::undocumented_unsafe_blocks` lint,
#   which is `allow` by default and we're raising to `warn` here.
# Without this documentation it is significantly harder to reason about the
# safety of the code.
undocumented_unsafe_blocks = "warn"
# Each unsafe operation has different preconditions and postconditions.
# By wrapping each unsafe operation in its own block, we can ensure that
# each operation is used safely and that the preconditions and postconditions
# are met.
# We can also more easily track the amount of unsafe operations throughout
# the codebase.
multiple_unsafe_ops_per_block = "warn"
# See https://github.com/RediSearch/RediSearch/pull/6374 for the rationale.
# It'll be removed once Rust 1.89.0 is released.
collapsible_if = "allow"

[workspace.package]
version = "0.0.1"
edition = "2024"
license-file = "../../LICENSE.txt"
publish = false

[workspace.dependencies]
ffi = { path = "./ffi" }
inverted_index = { path = "./inverted_index" }
low_memory_thin_vec = { path = "./low_memory_thin_vec" }
redis_mock = { path = "./redis_mock" }
trie_rs = { path = "./trie_rs" }
wildcard = { path = "./wildcard" }
buffer = { path = "./buffer" }
result_processor = { path = "./result_processor" }
<<<<<<< HEAD
encode_decode = { path = "./encode_decode" }
=======
sorting_vector = { path = "./sorting_vector"}
value = { path = "./value" }
varint = { path = "./varint" }
qint = { path = "./qint" }
rlookup = { path = "./rlookup" }
rqe_iterators = { path = "./rqe_iterators" }
>>>>>>> ef5c9273

cbindgen = "0.29"
cc = "1"
crc32fast = "1.4.2"
criterion = { version = "0.5", features = ["html_reports"] }
csv = "1.3.1"
enumflags2 = "0.7.12"
fs-err = "3.1.0"
icu_casemap = "2.0.0"
insta = "1.42.2"
itertools = "0.14.0"
lending-iterator = "0.1.7"
libc = "0.2.170"
memchr = "2.7.4"
pretty_assertions = "1.4.1"
proptest = { version = "1.6.0", default-features = false }
proptest-derive = { version = "0.5.1", default-features = false }
rand = "0.9.1"
thiserror = "2.0.12"
ureq = "3.0.10"
wildcard_cloudflare = { package = "wildcard", version = "0.3.0" }
pin-project = "1.1.10"
<<<<<<< HEAD
=======
strum = {version = "0.27.2",features = ["derive"]}
>>>>>>> ef5c9273

[workspace.dependencies.bindgen]
version = "0.72"
default-features = false

[workspace.dependencies.redis-module]
# Patched version. See https://github.com/RedisLabsModules/redismodule-rs/pull/413
git = "https://github.com/hdoordt/redismodule-rs.git"
branch = "patches-redisearch"
default-features = false

[profile.release]
lto = "fat"
codegen-units = 1

[profile.profiling]
inherits = "release"
debug = true

# A profile for fast test execution that doesn't sacrifice
# runtime checks and debuggability.
[profile.optimised_test]
# Like `release`, but:
inherits = "release"
# - Emit debug symbols
debug = true
# - Enable debug assertions
debug-assertions = true
# - Enable runtime overflow checks
overflow-checks = true<|MERGE_RESOLUTION|>--- conflicted
+++ resolved
@@ -15,33 +15,14 @@
     "tools/license_header_linter",
     "trie_bencher",
     "trie_rs",
-<<<<<<< HEAD
-    "varint_bencher",
-    "wildcard",
-    "buffer",
-    "result_processor",
-    "encode_decode",
-    "inverted_index_bencher",
-]
-default-members = [
-    "low_memory_thin_vec",
-    "qint",
-    "trie_rs",
-    "c_entrypoint/*",
-    "wildcard",
-    "buffer",
-    "result_processor",
-    "encode_decode",
-=======
     "value",
     "varint",
-    "rlookup", 
+    "rlookup",
     "build_utils",
     "rqe_iterators",
     "rqe_iterators_bencher",
     "varint_bencher",
     "wildcard",
->>>>>>> ef5c9273
 ]
 
 resolver = "3"
@@ -86,16 +67,12 @@
 wildcard = { path = "./wildcard" }
 buffer = { path = "./buffer" }
 result_processor = { path = "./result_processor" }
-<<<<<<< HEAD
-encode_decode = { path = "./encode_decode" }
-=======
 sorting_vector = { path = "./sorting_vector"}
 value = { path = "./value" }
 varint = { path = "./varint" }
 qint = { path = "./qint" }
 rlookup = { path = "./rlookup" }
 rqe_iterators = { path = "./rqe_iterators" }
->>>>>>> ef5c9273
 
 cbindgen = "0.29"
 cc = "1"
@@ -118,10 +95,7 @@
 ureq = "3.0.10"
 wildcard_cloudflare = { package = "wildcard", version = "0.3.0" }
 pin-project = "1.1.10"
-<<<<<<< HEAD
-=======
 strum = {version = "0.27.2",features = ["derive"]}
->>>>>>> ef5c9273
 
 [workspace.dependencies.bindgen]
 version = "0.72"
