--- conflicted
+++ resolved
@@ -58,12 +58,8 @@
 publish = false
 
 [workspace.dependencies]
-<<<<<<< HEAD
-ffi = { path = "./ffi" }
+ffi = { path = "./ffi", default-features = false }
 fnv = { path = "./fnv" }
-=======
-ffi = { path = "./ffi", default-features = false }
->>>>>>> 6cd37710
 inverted_index = { path = "./inverted_index" }
 low_memory_thin_vec = { path = "./low_memory_thin_vec" }
 redis_mock = { path = "./redis_mock" }
