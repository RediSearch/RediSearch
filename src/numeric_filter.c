/*
 * Copyright Redis Ltd. 2016 - present
 * Licensed under your choice of the Redis Source Available License 2.0 (RSALv2) or
 * the Server Side Public License v1 (SSPLv1).
 */

#include "numeric_filter.h"
#include "rmutil/strings.h"
#include "rmutil/util.h"
#include "rmutil/vector.h"
#include "query_param.h"

int parseDoubleRange(const char *s, bool *inclusive, double *target, int isMin,
                      int sign, QueryError *status) {
  if (*s == '(') {
    *inclusive = false;
    s++;
  }
  if (isMin && (
        (sign == 1 && !strcasecmp(s, "-inf")) ||
        (sign == -1 && !strcasecmp((*s == '+' ? s + 1 : s), "inf")))) {
    *target = -INFINITY;
    return REDISMODULE_OK;
  } else if (!isMin && (
        (sign == 1 && !strcasecmp((*s == '+' ? s + 1 : s), "inf")) ||
        (sign == -1 && !strcasecmp(s, "-inf")))){
    *target = INFINITY;
    return REDISMODULE_OK;
  }
  char *endptr = NULL;
  errno = 0;
  *target = strtod(s, &endptr);
  if (*endptr != '\0' || *target == HUGE_VAL || *target == -HUGE_VAL) {
    QERR_MKBADARGS_FMT(status, isMin ? "Bad lower range" : "Bad upper range", ": %s", s);
    return REDISMODULE_ERR;
  }
  if(sign == -1) {
    *target = -(*target);
  }
  return REDISMODULE_OK;
}

/*
 *  Parse numeric filter arguments, in the form of:
 *  <fieldname> min max
 *
 *  By default, the interval specified by min and max is closed (inclusive).
 *  It is possible to specify an open interval (exclusive) by prefixing the score
 * with the character
 * (.
 *  For example: "score (1 5"
 *  Will return filter elements with 1 < score <= 5
 *
 *  min and max can be -inf and +inf
 *
 *  Returns a numeric filter on success, NULL if there was a problem with the
 * arguments
 */
LegacyNumericFilter *NumericFilter_LegacyParse(ArgsCursor *ac, bool *hasEmptyFilterValue, QueryError *status) {
  if (AC_NumRemaining(ac) < 3) {
    QERR_MKBADARGS(status, "FILTER requires 3 arguments");
    return NULL;
  }

  LegacyNumericFilter *nf = rm_calloc(1, sizeof(*nf));

  // make sure we have an index spec for this filter and it's indeed numeric
  nf->base.inclusiveMax = 1;
  nf->base.inclusiveMin = 1;
  nf->base.min = 0;
  nf->base.max = 0;
  // Store the field name at the field spec pointer, to validate later
<<<<<<< HEAD
  HiddenString *hfieldName = AC_GetHiddenStringNC(ac);
  nf->field.resolved = false;
  nf->field.u.name = hfieldName;
=======
  const char *fieldName = AC_GetStringNC(ac, NULL);
  nf->field = NewHiddenString(fieldName, strlen(fieldName), false);
>>>>>>> b7d3f93e

  // Parse the min range
  HiddenString *hs = AC_GetHiddenStringNC(ac);
  if (HiddenString_IsEmpty(hs)) {
    *hasEmptyFilterValue = true;
  }
<<<<<<< HEAD
  if (parseDoubleRange(HiddenString_GetUnsafe(hs, NULL), &nf->inclusiveMin, &nf->min, 1, 1, status) != REDISMODULE_OK) {
    NumericFilter_Free(nf);
=======
  if (parseDoubleRange(s, &nf->base.inclusiveMin, &nf->base.min, 1, 1, status) != REDISMODULE_OK) {
    LegacyNumericFilter_Free(nf);
>>>>>>> b7d3f93e
    return NULL;
  }
  HiddenString_Free(hs, false);
  hs = AC_GetHiddenStringNC(ac);
  if (HiddenString_IsEmpty(hs)) {
    *hasEmptyFilterValue = true;
  }
<<<<<<< HEAD
  if (parseDoubleRange(HiddenString_GetUnsafe(hs, NULL), &nf->inclusiveMax, &nf->max, 0, 1, status) != REDISMODULE_OK) {
    NumericFilter_Free(nf);
=======
  if (parseDoubleRange(s, &nf->base.inclusiveMax, &nf->base.max, 0, 1, status) != REDISMODULE_OK) {
    LegacyNumericFilter_Free(nf);
>>>>>>> b7d3f93e
    return NULL;
  }
  return nf;
}

void NumericFilter_Free(NumericFilter *nf) {
  rm_free(nf);
}

void LegacyNumericFilter_Free(LegacyNumericFilter *nf) {
  HiddenString_Free(nf->field, false);
  rm_free(nf);
}

NumericFilter *NewNumericFilter(double min, double max, int inclusiveMin, int inclusiveMax,
                                bool asc, const FieldSpec *fs) {
  NumericFilter *f = rm_malloc(sizeof(NumericFilter));

  f->min = min;
  f->max = max;
  f->fieldSpec = fs;
  f->inclusiveMax = inclusiveMax;
  f->inclusiveMin = inclusiveMin;
  f->geoFilter = NULL;
  f->asc = asc;
  f->offset = 0;
  f->limit = 0;
  return f;
}<|MERGE_RESOLUTION|>--- conflicted
+++ resolved
@@ -70,27 +70,15 @@
   nf->base.min = 0;
   nf->base.max = 0;
   // Store the field name at the field spec pointer, to validate later
-<<<<<<< HEAD
-  HiddenString *hfieldName = AC_GetHiddenStringNC(ac);
-  nf->field.resolved = false;
-  nf->field.u.name = hfieldName;
-=======
-  const char *fieldName = AC_GetStringNC(ac, NULL);
-  nf->field = NewHiddenString(fieldName, strlen(fieldName), false);
->>>>>>> b7d3f93e
+  nf->field = AC_GetHiddenStringNC(ac);
 
   // Parse the min range
   HiddenString *hs = AC_GetHiddenStringNC(ac);
   if (HiddenString_IsEmpty(hs)) {
     *hasEmptyFilterValue = true;
   }
-<<<<<<< HEAD
-  if (parseDoubleRange(HiddenString_GetUnsafe(hs, NULL), &nf->inclusiveMin, &nf->min, 1, 1, status) != REDISMODULE_OK) {
-    NumericFilter_Free(nf);
-=======
-  if (parseDoubleRange(s, &nf->base.inclusiveMin, &nf->base.min, 1, 1, status) != REDISMODULE_OK) {
+  if (parseDoubleRange(HiddenString_GetUnsafe(hs, NULL), &nf->base.inclusiveMin, &nf->base.min, 1, 1, status) != REDISMODULE_OK) {
     LegacyNumericFilter_Free(nf);
->>>>>>> b7d3f93e
     return NULL;
   }
   HiddenString_Free(hs, false);
@@ -98,13 +86,8 @@
   if (HiddenString_IsEmpty(hs)) {
     *hasEmptyFilterValue = true;
   }
-<<<<<<< HEAD
-  if (parseDoubleRange(HiddenString_GetUnsafe(hs, NULL), &nf->inclusiveMax, &nf->max, 0, 1, status) != REDISMODULE_OK) {
-    NumericFilter_Free(nf);
-=======
-  if (parseDoubleRange(s, &nf->base.inclusiveMax, &nf->base.max, 0, 1, status) != REDISMODULE_OK) {
+  if (parseDoubleRange(HiddenString_GetUnsafe(hs, NULL), &nf->base.inclusiveMax, &nf->base.max, 0, 1, status) != REDISMODULE_OK) {
     LegacyNumericFilter_Free(nf);
->>>>>>> b7d3f93e
     return NULL;
   }
   return nf;
