--- conflicted
+++ resolved
@@ -227,13 +227,8 @@
   const FieldSpec *field = IndexSpec_GetField(qOpt->sctx->spec, qOpt->fieldName);
   // if there is no numeric range query but sortby, create a Numeric Filter
   if (!qOpt->nf) {
-<<<<<<< HEAD
     qOpt->nf = NewNumericFilter(-INFINITY, INFINITY, 1, 1, qOpt->asc);
-    qOpt->nf->fieldName = rm_strdup(qOpt->fieldName);
-=======
-    qOpt->nf = NewNumericFilter(NF_NEGATIVE_INFINITY, NF_INFINITY, 1, 1, qOpt->asc);
     qOpt->nf->field = field;
->>>>>>> 6e468f07
     oi->flags |= OPTIM_OWN_NF;
   }
   oi->lastLimitEstimate = qOpt->nf->limit =
