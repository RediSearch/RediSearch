/*
 * Copyright Redis Ltd. 2016 - present
 * Licensed under your choice of the Redis Source Available License 2.0 (RSALv2) or
 * the Server Side Public License v1 (SSPLv1).
 */

#include "optimizer_reader.h"
#include "aggregate/aggregate.h"

int cmpAsc(const void *v1, const void *v2, const void *udata) {
  RSIndexResult *res1 = (RSIndexResult *)v1;
  RSIndexResult *res2 = (RSIndexResult *)v2;

  if (res1->num.value > res2->num.value) return 1;
  if (res1->num.value < res2->num.value) return -1;
  return res1->docId < res2->docId ? -1 : 1;
}

int cmpDesc(const void *v1, const void *v2, const void *udata) {
  RSIndexResult *res1 = (RSIndexResult *)v1;
  RSIndexResult *res2 = (RSIndexResult *)v2;

  if (res1->num.value > res2->num.value) return -1;
  if (res1->num.value < res2->num.value) return 1;
  return res1->docId < res2->docId ? -1 : 1;
}

static inline double getSuccessRatio(const OptimizerIterator *optIt) {
  double resultsCollectedSinceLast = heap_count(optIt->heap) - optIt->heapOldSize;
  return resultsCollectedSinceLast / optIt->lastLimitEstimate;
}


static size_t OPT_NumEstimated(void *ctx) {
  OptimizerIterator *opt = ctx;
  return MIN(opt->child->NumEstimated(opt->child->ctx) ,
              opt->numericIter->NumEstimated(opt->numericIter->ctx));
}

static size_t OPT_Len(void *ctx) {
  return OPT_NumEstimated(ctx);
}

static void OPT_Abort(void *ctx) {
  OptimizerIterator *opt = ctx;
  opt->base.isValid = 0;
}

static t_docId OPT_LastDocId(void *ctx) {
  OptimizerIterator *opt = ctx;
  return opt->lastDocId;
}

static void OPT_Rewind(void *ctx) {
  OptimizerIterator *optIt = ctx;
  QOptimizer *qOpt = optIt->optim;
  heap_t *heap = optIt->heap;
  IndexIterator *child = optIt->child;

  // rewind child iterator
  child->Rewind(child->ctx);

  // update numeric filter with old iterator result estimation
  // used to skip ranges when creating new numeric iterator
  IndexIterator *numeric = optIt->numericIter;
  NumericFilter *nf = qOpt->nf;
  nf->offset += numeric->NumEstimated(numeric->ctx);
  numeric->Free(numeric);
  optIt->numericIter = NULL;

  double successRatio = getSuccessRatio(optIt);

  // very low success, lets get all remaining results
  if (successRatio < 0.01 || optIt->numIterations == 3) {
    nf->limit = optIt->numDocs;
  } else {
    int resultsMissing = heap_size(heap) - heap_count(heap);
    size_t limitEstimate = QOptimizer_EstimateLimit(optIt->numDocs, optIt->childEstimate, resultsMissing);
    optIt->lastLimitEstimate = nf->limit = limitEstimate * successRatio;
  }

  FieldFilterContext filterCtx = {.field = {.isFieldMask = false, .value = {.index= optIt->numericFieldIndex}}, .predicate = FIELD_EXPIRATION_DEFAULT};
  // create new numeric filter
  optIt->numericIter = NewNumericFilterIterator(qOpt->sctx, qOpt->nf, qOpt->conc, INDEXFLD_T_NUMERIC, optIt->config, &filterCtx);

  optIt->heapOldSize = heap_count(heap);
  optIt->numIterations++;
}

static int OPT_HasNext(void *ctx) {
  OptimizerIterator *opt = ctx;
  return opt->base.isValid;
}

void OptimizerIterator_Free(struct indexIterator *self) {
  OptimizerIterator *it = self->ctx;
  if (it == NULL) {
    return;
  }

  if(it->flags & OPTIM_OWN_NF) {
    NumericFilter_Free(it->optim->nf);
  }

  it->child->Free(it->child);

  if (it->numericIter) {
    it->numericIter->Free(it->numericIter);
  }

  IndexResult_Free(it->base.current);
  // we always use the array as RSResultType_Numeric. no need for IndexResult_Free
  rm_free(it->resArr);
  heap_free(it->heap);

  rm_free(it);
}

int OPT_ReadYield(void *ctx, RSIndexResult **e) {
  OptimizerIterator *it = ctx;
  if (heap_count(it->heap) > 0) {
    *e = heap_poll(it->heap);
    return INDEXREAD_OK;
  }
  return INDEXREAD_EOF;
}

int OPT_Read(void *ctx, RSIndexResult **e) {
  int rc1, rc2;
  OptimizerIterator *it = ctx;
  QOptimizer *opt = it->optim;

  IndexIterator *child = it->child;
  IndexIterator *numeric = it->numericIter;
  RSIndexResult *childRes = NULL;
  RSIndexResult *numericRes = NULL;

  it->hitCounter = 0;

  while (1) {
    AggregateResult_Reset(it->base.current);


    while (1) {
      // get next result
      if (numericRes == NULL || childRes->docId == numericRes->docId) {
        rc1 = child->Read(child->ctx, &childRes);
        if (rc1 == INDEXREAD_EOF) break;
        rc2 = numeric->SkipTo(numeric->ctx, childRes->docId, &numericRes);
      } else if (childRes->docId > numericRes->docId) {
        rc2 = numeric->SkipTo(numeric->ctx, childRes->docId, &numericRes);
      } else {
        rc1 = child->SkipTo(child->ctx, numericRes->docId, &childRes);
      }

      if (rc1 == INDEXREAD_EOF || rc2 == INDEXREAD_EOF) {
        break;
      }

      it->hitCounter++;
      if (childRes->docId == numericRes->docId) {
        it->lastDocId = childRes->docId;

        // copy the numeric result for the sorting heap
        if (numericRes->type == RSResultType_Numeric) {
          *it->pooledResult = *numericRes;
        } else {
          RSIndexResult *child = numericRes->agg.children[0];
          RS_LOG_ASSERT(child->type == RSResultType_Numeric, "???");
          *it->pooledResult = *(child);
        }

        // handle expired results
        const RSDocumentMetadata *dmd = DocTable_Borrow(&opt->sctx->spec->docs, childRes->docId);
        if (!dmd) {
          continue;
        }
        it->pooledResult->dmd = dmd;

        // heap is not full. insert
        if (heap_count(it->heap) < heap_size(it->heap)) {
          heap_offer(&it->heap, it->pooledResult);
          it->pooledResult++;

        // heap is full. try to replace
        } else {
          RSIndexResult *tempRes = heap_peek(it->heap);
          if (it->cmp(tempRes, it->pooledResult, NULL) > 0) {
            heap_replace(it->heap, it->pooledResult);
            it->pooledResult = tempRes;
          }
          DMD_Return(it->pooledResult->dmd);
        }
      }
    }

    // Not enough result, try to rewind
    if (heap_size(it->heap) > heap_count(it->heap) && it->offset < it->childEstimate) {
      if (getSuccessRatio(it) < 1) {
        OPT_Rewind(it->base.ctx);
        childRes = numericRes = NULL;
        // rewind was successful, continue iteration
        if (it->numericIter != NULL) {
          numeric = it->numericIter;
          it->hitCounter = 0;
          it->numIterations++;
          continue;
        }
      } else {
        RedisModule_Log(RSDummyContext, "verbose", "Not enough results collected, but success ratio is %f", getSuccessRatio(it));
        RedisModule_Log(RSDummyContext, "debug", "Heap size: %d, heap count: %d, offset: %ld, childEstimate: %ld",
                                        heap_size(it->heap), heap_count(it->heap), it->offset, it->childEstimate);
      }
    }

    it->base.Read = OPT_ReadYield;
    return OPT_ReadYield(ctx, e);
  }
}

IndexIterator *NewOptimizerIterator(QOptimizer *qOpt, IndexIterator *root, IteratorsConfig *config) {
  OptimizerIterator *oi = rm_calloc(1, sizeof(*oi));
  oi->child = root;
  oi->optim = qOpt;
  oi->lastDocId = 0;

  oi->cmp = qOpt->asc ? cmpAsc : cmpDesc;
  oi->resArr = rm_malloc((qOpt->limit + 1) * sizeof(RSIndexResult));
  oi->pooledResult = oi->resArr;
  oi->heap = rm_malloc(heap_sizeof(qOpt->limit));
  heap_init(oi->heap, oi->cmp, NULL, qOpt->limit);

  oi->numDocs = qOpt->sctx->spec->docs.size;
  oi->childEstimate = root->NumEstimated(root->ctx);

  const FieldSpec *field = IndexSpec_GetFieldWithLength(qOpt->sctx->spec, qOpt->fieldName, strlen(qOpt->fieldName));
  // if there is no numeric range query but sortby, create a Numeric Filter
  if (!qOpt->nf) {
<<<<<<< HEAD
    qOpt->nf = NewNumericFilter(-INFINITY, INFINITY, 1, 1, qOpt->asc);
    qOpt->nf->field.u.spec = field;
    qOpt->nf->field.resolved = true;
=======
    qOpt->nf = NewNumericFilter(-INFINITY, INFINITY, 1, 1, qOpt->asc, field);
>>>>>>> 34a3dee8
    oi->flags |= OPTIM_OWN_NF;
  }
  oi->lastLimitEstimate = qOpt->nf->limit =
    QOptimizer_EstimateLimit(oi->numDocs, oi->childEstimate, qOpt->limit);

  FieldFilterContext filterCtx = {.field = {.isFieldMask = false, .value = {.index= field->index}}, .predicate = FIELD_EXPIRATION_DEFAULT};
  oi->numericFieldIndex = field->index;
  oi->numericIter = NewNumericFilterIterator(qOpt->sctx, qOpt->nf, qOpt->conc, INDEXFLD_T_NUMERIC, config, &filterCtx);
  if (!oi->numericIter) {
    oi->base.ctx = oi;
    OptimizerIterator_Free(&oi->base);
    return NewEmptyIterator();
  }

  oi->offset = oi->numericIter->NumEstimated(oi->numericIter->ctx);
  oi->config = config;

  IndexIterator *ri = &oi->base;
  ri->ctx = oi;
  ri->type = OPTIMUS_ITERATOR;

  ri->NumEstimated = OPT_NumEstimated;
  ri->LastDocId = OPT_LastDocId;
  ri->Free = OptimizerIterator_Free;
  ri->Len = OPT_Len;
  ri->Abort = OPT_Abort;
  ri->Rewind = OPT_Rewind;
  ri->HasNext = OPT_HasNext;
  ri->SkipTo = NULL;            // The iterator is always on top and and Read() is called
  ri->Read = OPT_Read;
  ri->current = NewNumericResult();

  return &oi->base;
}<|MERGE_RESOLUTION|>--- conflicted
+++ resolved
@@ -236,13 +236,7 @@
   const FieldSpec *field = IndexSpec_GetFieldWithLength(qOpt->sctx->spec, qOpt->fieldName, strlen(qOpt->fieldName));
   // if there is no numeric range query but sortby, create a Numeric Filter
   if (!qOpt->nf) {
-<<<<<<< HEAD
-    qOpt->nf = NewNumericFilter(-INFINITY, INFINITY, 1, 1, qOpt->asc);
-    qOpt->nf->field.u.spec = field;
-    qOpt->nf->field.resolved = true;
-=======
     qOpt->nf = NewNumericFilter(-INFINITY, INFINITY, 1, 1, qOpt->asc, field);
->>>>>>> 34a3dee8
     oi->flags |= OPTIM_OWN_NF;
   }
   oi->lastLimitEstimate = qOpt->nf->limit =
