#pragma once
#include "search_ctx.h"
#include "VecSim/vec_sim.h"
#include "index_iterator.h"
#include "query_node.h"
#include "query_ctx.h"

#define VECSIM_TYPE_FLOAT32 "FLOAT32"
#define VECSIM_TYPE_FLOAT64 "FLOAT64"
#define VECSIM_TYPE_INT32 "INT32"
#define VECSIM_TYPE_INT64 "INT64"

#define VECSIM_METRIC_IP "IP"
#define VECSIM_METRIC_L2 "L2"
#define VECSIM_METRIC_COSINE "COSINE"

#define VECSIM_ALGORITHM_BF "FLAT"
#define VECSIM_ALGORITHM_HNSW "HNSW"

#define VECSIM_INITIAL_CAP "INITIAL_CAP"
#define VECSIM_BLOCKSIZE "BLOCK_SIZE"
#define VECSIM_M "M"
#define VECSIM_EFCONSTRUCTION "EF_CONSTRUCTION"
#define VECSIM_EFRUNTIME "EF_RUNTIME"
#define VECSIM_EPSILON "EPSILON"
#define VECSIM_HYBRID_POLICY "HYBRID_POLICY"
#define VECSIM_BATCH_SIZE "BATCH_SIZE"
#define VECSIM_TYPE "TYPE"
#define VECSIM_DIM "DIM"
#define VECSIM_DISTANCE_METRIC "DISTANCE_METRIC"

#define VECSIM_ERR_MANDATORY(status,algorithm,arg) \
  QERR_MKBADARGS_FMT(status, "Missing mandatory parameter: cannot create %s index without specifying %s argument", algorithm, arg)

typedef enum {
  VECSIM_QT_KNN,
  VECSIM_QT_RANGE
} VectorQueryType;

// This struct holds VecSimRawParam array and bool array.
// the arrays should have the same length, for testing if the param in some index needs to be evaluated.
// `params` params will always hold parameter name and value as allocated string.
// First, the parser creates the param, holds the key-name and value as they appear in the query,
// and marks if the value is the literal value or an attribute name.
// Second, in the parameters evaluation step, if a param was marked as an attribute, we try to resolve it,
// and free its old value and replace it with the actual value if we succeed.
// It is the VecSim library job to resolve this strings-key-value params (array) into a VecSimQueryParams struct.
typedef struct {
  VecSimRawParam *params;
  bool *needResolve;
} VectorQueryParams;

typedef struct {
  void *vector;                   // query vector data
  size_t vecLen;                  // vector length
  size_t k;                       // number of vectors to return
  VecSimQueryResult_Order order;  // specify the result order.
} KNNVectorQuery;

typedef struct {
  void *vector;                   // query vector data
  size_t vecLen;                  // vector length
  double radius;                  // the radius to search in
  VecSimQueryResult_Order order;  // specify the result order.
} RangeVectorQuery;

typedef struct VectorQuery {
  char *property;                     // name of field
  char *scoreField;                   // name of score field
  union {
    KNNVectorQuery knn;
    RangeVectorQuery range;
  };
  VectorQueryType type;               // vector similarity query type
  VectorQueryParams params;           // generic query params array, for the vecsim library to check

  VecSimQueryResult *results;         // array for results
  int resultsLen;                     // length of array
} VectorQuery;

// This enum should match the VecSearchMode enum in VecSim
typedef enum {
  VECSIM_EMPTY_MODE,
  VECSIM_STANDARD_KNN,               // Run k-nn query over the entire vector index.
  VECSIM_HYBRID_ADHOC_BF,            // Measure ad-hoc the distance for every result that passes the filters,
                                      // and take the top k results.
  VECSIM_HYBRID_BATCHES,             // Get the top vector results in batches upon demand, and keep the results that
                                      // passes the filters until we reach k results.
  VECSIM_HYBRID_BATCHES_TO_ADHOC_BF, // Start with batches and dynamically switched to ad-hoc BF.
  VECSIM_RANGE_QUERY,                // Run range query, to return all vectors that are within a given range from the
                                      // query vector.

} VecSimSearchMode;

// TODO: remove idxKey from all OpenFooIndex functions
VecSimIndex *OpenVectorIndex(RedisSearchCtx *ctx,
  RedisModuleString *keyName/*, RedisModuleKey **idxKey*/);

IndexIterator *NewVectorIterator(QueryEvalCtx *q, VectorQuery *vq, IndexIterator *child_it);

int VectorQuery_EvalParams(dict *params, QueryNode *node, QueryError *status);
int VectorQuery_ParamResolve(VectorQueryParams params, size_t index, dict *paramsDict, QueryError *status);
void VectorQuery_Free(VectorQuery *vq);

VecSimResolveCode VecSim_ResolveQueryParams(VecSimIndex *index, VecSimRawParam *params, size_t params_len,
                                            VecSimQueryParams *qParams, VecsimQueryType queryType, QueryError *status);
size_t VecSimType_sizeof(VecSimType type);
const char *VecSimType_ToString(VecSimType type);
const char *VecSimMetric_ToString(VecSimMetric metric);
const char *VecSimAlgorithm_ToString(VecSimAlgo algo);

void VecSim_RdbSave(RedisModuleIO *rdb, VecSimParams *vecsimParams);
int VecSim_RdbLoad(RedisModuleIO *rdb, VecSimParams *vecsimParams);
<<<<<<< HEAD

#ifdef __cplusplus
extern "C" {
#endif

IndexIterator *createMetricIteratorFromVectorQueryResults(VecSimQueryResult_List results,
                                                          const char *field_name);
#ifdef __cplusplus
}
#endif
=======
int VecSim_RdbLoad_v2(RedisModuleIO *rdb, VecSimParams *vecsimParams); // includes multi flag
>>>>>>> 39a07963
<|MERGE_RESOLUTION|>--- conflicted
+++ resolved
@@ -111,7 +111,7 @@
 
 void VecSim_RdbSave(RedisModuleIO *rdb, VecSimParams *vecsimParams);
 int VecSim_RdbLoad(RedisModuleIO *rdb, VecSimParams *vecsimParams);
-<<<<<<< HEAD
+int VecSim_RdbLoad_v2(RedisModuleIO *rdb, VecSimParams *vecsimParams); // includes multi flag
 
 #ifdef __cplusplus
 extern "C" {
@@ -121,7 +121,4 @@
                                                           const char *field_name);
 #ifdef __cplusplus
 }
-#endif
-=======
-int VecSim_RdbLoad_v2(RedisModuleIO *rdb, VecSimParams *vecsimParams); // includes multi flag
->>>>>>> 39a07963
+#endif