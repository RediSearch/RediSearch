--- conflicted
+++ resolved
@@ -42,11 +42,7 @@
 // It is the VecSim library job to resolve this strings-key-value params (array) into a VecSimQueryParams struct.
 typedef struct {
   VecSimRawParam *params;
-<<<<<<< HEAD
-  bool *isAttr;
-=======
   bool *needResolve;
->>>>>>> 7c9dcd1a
 } VectorQueryParams;
 
 typedef struct VectorQuery {
@@ -72,16 +68,10 @@
   RedisModuleString *keyName/*, RedisModuleKey **idxKey*/);
 
 IndexIterator *NewVectorIterator(RedisSearchCtx *ctx, VectorQuery *vq, QueryError *status);
-<<<<<<< HEAD
 IndexIterator *NewHybridVectorIterator(RedisSearchCtx *ctx, VectorQuery *vq, QueryError *status, IndexIterator *child_it);
 
 int VectorQuery_EvalParams(dict *params, QueryNode *node, QueryError *status);
-int VectorQuery_ParamResolve(VectorQueryParams params, size_t ix, dict *paramsDict, QueryError *status);
-=======
-
-int VectorQuery_EvalParams(dict *params, QueryNode *node, QueryError *status);
 int VectorQuery_ParamResolve(VectorQueryParams params, size_t index, dict *paramsDict, QueryError *status);
->>>>>>> 7c9dcd1a
 void VectorQuery_Free(VectorQuery *vq);
 
 int VecSimResolveCode_to_QueryErrorCode(int code);
