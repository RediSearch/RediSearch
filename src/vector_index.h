#pragma once
#include "search_ctx.h"
#include "VecSim/vec_sim.h"
#include "index_iterator.h"
#include "query_node.h"

#define VECSIM_TYPE_FLOAT32 "FLOAT32"
#define VECSIM_TYPE_FLOAT64 "FLOAT64"
#define VECSIM_TYPE_INT32 "INT32"
#define VECSIM_TYPE_INT64 "INT64"

#define VECSIM_METRIC_IP "IP"
#define VECSIM_METRIC_L2 "L2"
#define VECSIM_METRIC_COSINE "COSINE"

#define VECSIM_ALGORITHM_BF "FLAT"
#define VECSIM_ALGORITHM_HNSW "HNSW"

#define VECSIM_INITIAL_CAP "INITIAL_CAP"
#define VECSIM_BLOCKSIZE "BLOCK_SIZE"
#define VECSIM_M "M"
#define VECSIM_EFCONSTRUCTION "EF_CONSTRUCTION"
#define VECSIM_EFRUNTIME "EF_RUNTIME"
#define VECSIM_TYPE "TYPE"
#define VECSIM_DIM "DIM"
#define VECSIM_DISTANCE_METRIC "DISTANCE_METRIC"

#define VECSIM_ERR_MANDATORY(status,algorithm,arg) \
  QERR_MKBADARGS_FMT(status, "Missing mandatory parameter: cannot create %s index without specifying %s argument", algorithm, arg)

typedef enum {
  VECSIM_QT_TOPK,
} VectorQueryType;

// This struct holds VecSimRawParam array and bool array.
// the arrays should have the same length, for testing if the param in some index needs to be evaluated.
// `params` params will always hold parameter name and value as allocated string.
// First, the parser creates the param, holds the key-name and value as they appear in the query,
// and marks if the value is the literal value or an attribute name.
// Second, in the parameters evaluation step, if a param was marked as an attribute, we try to resolve it,
// and free its old value and replace it with the actual value if we succeed.
// It is the VecSim library job to resolve this strings-key-value params (array) into a VecSimQueryParams struct.
typedef struct {
  VecSimRawParam *params;
  bool *needResolve;
} VectorQueryParams;
<<<<<<< HEAD

typedef struct {
  void *vector;                   // query vector data
  size_t vecLen;                  // vector length
  size_t k;                       // number of vectors to return
  VecSimQueryResult_Order order;  // specify the result order.
} TopKVectorQuery;

typedef struct VectorQuery {
  char *property;                     // name of field
  char *scoreField;                   // name of score field
  union {
    TopKVectorQuery topk;
  };
  VectorQueryType type;               // vector similarity query type
  VectorQueryParams params;           // generic query params array, for the vecsim library to check

=======

typedef struct VectorQuery {
  char *property;                     // name of field
  char *scoreField;                   // name of score field
  union {
    struct {
      void *vector;                   // query vector data
      size_t vecLen;                  // vector length
      size_t k;                       // number of vectors to return
      VecSimQueryResult_Order order;  // specify the result order.
    } topk;
  };
  VectorQueryType type;               // vector similarity query type
  VectorQueryParams params;           // generic query params array, for the vecsim library to check

>>>>>>> afb2ab37
  VecSimQueryResult *results;         // array for results
  int resultsLen;                     // length of array
} VectorQuery;

// TODO: remove idxKey from all OpenFooIndex functions
VecSimIndex *OpenVectorIndex(RedisSearchCtx *ctx,
  RedisModuleString *keyName/*, RedisModuleKey **idxKey*/);

IndexIterator *NewVectorIterator(RedisSearchCtx *ctx, VectorQuery *vq, QueryError *status);
<<<<<<< HEAD
IndexIterator *NewHybridVectorIterator(RedisSearchCtx *ctx, VectorQuery *vq, QueryError *status, IndexIterator *child_it);
=======
>>>>>>> afb2ab37

int VectorQuery_EvalParams(dict *params, QueryNode *node, QueryError *status);
int VectorQuery_ParamResolve(VectorQueryParams params, size_t index, dict *paramsDict, QueryError *status);
void VectorQuery_Free(VectorQuery *vq);

int VecSimResolveCode_to_QueryErrorCode(int code);
const char *VecSimType_ToString(VecSimType type);
const char *VecSimMetric_ToString(VecSimMetric metric);
const char *VecSimAlgorithm_ToString(VecSimAlgo algo);

void VecSim_RdbSave(RedisModuleIO *rdb, VecSimParams *vecsimParams);
int VecSim_RdbLoad(RedisModuleIO *rdb, VecSimParams *vecsimParams);<|MERGE_RESOLUTION|>--- conflicted
+++ resolved
@@ -44,7 +44,6 @@
   VecSimRawParam *params;
   bool *needResolve;
 } VectorQueryParams;
-<<<<<<< HEAD
 
 typedef struct {
   void *vector;                   // query vector data
@@ -62,23 +61,6 @@
   VectorQueryType type;               // vector similarity query type
   VectorQueryParams params;           // generic query params array, for the vecsim library to check
 
-=======
-
-typedef struct VectorQuery {
-  char *property;                     // name of field
-  char *scoreField;                   // name of score field
-  union {
-    struct {
-      void *vector;                   // query vector data
-      size_t vecLen;                  // vector length
-      size_t k;                       // number of vectors to return
-      VecSimQueryResult_Order order;  // specify the result order.
-    } topk;
-  };
-  VectorQueryType type;               // vector similarity query type
-  VectorQueryParams params;           // generic query params array, for the vecsim library to check
-
->>>>>>> afb2ab37
   VecSimQueryResult *results;         // array for results
   int resultsLen;                     // length of array
 } VectorQuery;
@@ -88,10 +70,7 @@
   RedisModuleString *keyName/*, RedisModuleKey **idxKey*/);
 
 IndexIterator *NewVectorIterator(RedisSearchCtx *ctx, VectorQuery *vq, QueryError *status);
-<<<<<<< HEAD
 IndexIterator *NewHybridVectorIterator(RedisSearchCtx *ctx, VectorQuery *vq, QueryError *status, IndexIterator *child_it);
-=======
->>>>>>> afb2ab37
 
 int VectorQuery_EvalParams(dict *params, QueryNode *node, QueryError *status);
 int VectorQuery_ParamResolve(VectorQueryParams params, size_t index, dict *paramsDict, QueryError *status);
