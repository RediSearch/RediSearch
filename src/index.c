#include "forward_index.h"
#include "index.h"
#include "varint.h"
#include "spec.h"
#include <math.h>
#include <limits.h>
#include <stdint.h>
#include <stdlib.h>
#include <sys/param.h>
#include "rmalloc.h"
#include "rmutil/rm_assert.h"
#include "util/heap.h"
#include "profile.h"

static int UI_SkipTo(void *ctx, t_docId docId, RSIndexResult **hit);
static int UI_SkipToHigh(void *ctx, t_docId docId, RSIndexResult **hit);
static int UI_ReadSorted(void *ctx, RSIndexResult **hit);
static int UI_ReadSortedHigh(void *ctx, RSIndexResult **hit);
static size_t UI_NumEstimated(void *ctx);
static size_t UI_Len(void *ctx);

static int II_SkipTo(void *ctx, t_docId docId, RSIndexResult **hit);
static int II_ReadSorted(void *ctx, RSIndexResult **hit);
static size_t II_NumEstimated(void *ctx);
static size_t II_Len(void *ctx);
static t_docId II_LastDocId(void *ctx);

#define CURRENT_RECORD(ii) (ii)->base.current

int cmpMinId(const void *e1, const void *e2, const void *udata) {
  const IndexIterator *it1 = e1, *it2 = e2;
  if (it1->minId < it2->minId) {
    return 1;
  } else if (it1->minId > it2->minId) {
    return -1;
  }
  return 0;
}

typedef struct {
  IndexIterator base;
  /**
   * We maintain two iterator arrays. One is the original iterator list, and
   * the other is the list of currently active iterators. When an iterator
   * reaches EOF, it is set to NULL in the `its` list, but is still retained in
   * the `origits` list, for the purpose of supporting things like Rewind() and
   * Free()
   */
  IndexIterator **its;
  IndexIterator **origits;
  uint32_t num;
  uint32_t norig;
  uint32_t currIt;
  t_docId minDocId;
  heap_t *heapMinId;

  // If set to 1, we exit skips after the first hit found and not merge further results
  int quickExit;
  size_t nexpected;
  double weight;  
  uint64_t len;

  // type of query node UNION,GEO,NUMERIC...
  QueryNodeType origType;
  // original string for fuzzy or prefix unions
  const char *qstr;
} UnionIterator;

static void resetMinIdHeap(UnionIterator *ui) {
  heap_t *hp = ui->heapMinId;
  heap_clear(hp);

  for (int i = 0; i < ui->num; i++) {
    heap_offerx(hp, ui->its[i]);
  }
  RS_LOG_ASSERT(heap_count(hp) == ui->num,
                "count should be equal to number of iterators");
}

static void UI_HeapAddChildren(UnionIterator *ui, IndexIterator *it) {
  AggregateResult_AddChild(CURRENT_RECORD(ui), IITER_CURRENT_RECORD(it));
}

static inline t_docId UI_LastDocId(void *ctx) {
  return ((UnionIterator *)ctx)->minDocId;
}

static void UI_SyncIterList(UnionIterator *ui) {
  ui->num = ui->norig;
  memcpy(ui->its, ui->origits, sizeof(*ui->its) * ui->norig);
  for (size_t ii = 0; ii < ui->num; ++ii) {
    ui->its[ii]->minId = 0;
  }
  if (ui->heapMinId) {
    resetMinIdHeap(ui);
  }
}

/**
 * Removes the exhausted iterator from the active list, so that future
 * reads will no longer iterate over it
 */
static size_t UI_RemoveExhausted(UnionIterator *it, size_t badix) {
  // e.g. assume we have 10 entries, and we want to remove index 8, which means
  // one more valid entry at the end. This means we use
  // source: its + 8 + 1
  // destination: its + 8
  // number: it->len (10) - (8) - 1 == 1
  memmove(it->its + badix, it->its + badix + 1, sizeof(*it->its) * (it->num - badix - 1));
  it->num--;
  // Repeat the same index again, because we have a new iterator at the same
  // position
  return badix - 1;
}

static void UI_Abort(void *ctx) {
  UnionIterator *it = ctx;
  IITER_SET_EOF(&it->base);
  for (int i = 0; i < it->num; i++) {
    if (it->its[i]) {
      it->its[i]->Abort(it->its[i]->ctx);
    }
  }
}

static void UI_Rewind(void *ctx) {
  UnionIterator *ui = ctx;
  IITER_CLEAR_EOF(&ui->base);
  ui->minDocId = 0;
  CURRENT_RECORD(ui)->docId = 0;

  UI_SyncIterList(ui);

  // rewind all child iterators
  for (size_t i = 0; i < ui->num; i++) {
    ui->its[i]->minId = 0;
    ui->its[i]->Rewind(ui->its[i]->ctx);
  }
}

IndexIterator *NewUnionIterator(IndexIterator **its, int num, DocTable *dt, int quickExit,
                                double weight, QueryNodeType type, const char *qstr) {
  // create union context
  UnionIterator *ctx = rm_calloc(1, sizeof(UnionIterator));
  ctx->origits = its;
  ctx->weight = weight;
  ctx->origType = type;
  ctx->num = num;
  ctx->norig = num;
  IITER_CLEAR_EOF(&ctx->base);
  CURRENT_RECORD(ctx) = NewUnionResult(num, weight);
  ctx->len = 0;
  ctx->quickExit = quickExit;
  ctx->its = rm_calloc(ctx->num, sizeof(*ctx->its));
  ctx->nexpected = 0;
  ctx->currIt = 0;
  ctx->heapMinId = NULL;
  ctx->qstr = qstr;

  // bind the union iterator calls
  IndexIterator *it = &ctx->base;
  it->mode = MODE_SORTED;
  it->ctx = ctx;
  it->type = UNION_ITERATOR;
  it->NumEstimated = UI_NumEstimated;
  it->LastDocId = UI_LastDocId;
  it->Read = UI_ReadSorted;
  it->SkipTo = UI_SkipTo;
  it->HasNext = NULL;
  it->Free = UnionIterator_Free;
  it->Len = UI_Len;
  it->Abort = UI_Abort;
  it->Rewind = UI_Rewind;
  UI_SyncIterList(ctx);

  for (size_t i = 0; i < num; ++i) {
    ctx->nexpected += IITER_NUM_ESTIMATED(its[i]);
  }

  if (it->mode == MODE_SORTED && ctx->norig > RSGlobalConfig.minUnionIterHeap) {
    it->Read = UI_ReadSortedHigh;
    it->SkipTo = UI_SkipToHigh;
    ctx->heapMinId = rm_malloc(heap_sizeof(num));
    heap_init(ctx->heapMinId, cmpMinId, NULL, num);
    resetMinIdHeap(ctx);
  }

  return it;
}

static size_t UI_NumEstimated(void *ctx) {
  UnionIterator *ui = ctx;
  return ui->nexpected;
}

static inline int UI_ReadSorted(void *ctx, RSIndexResult **hit) {
  UnionIterator *ui = ctx;
  // nothing to do
  if (ui->num == 0 || !IITER_HAS_NEXT(&ui->base)) {
    IITER_SET_EOF(&ui->base);
    return INDEXREAD_EOF;
  }

  int numActive = 0;
  AggregateResult_Reset(CURRENT_RECORD(ui));

  do {

    // find the minimal iterator
    t_docId minDocId = UINT64_MAX;
    IndexIterator *minIt = NULL;
    numActive = 0;
    int rc = INDEXREAD_EOF;
    unsigned nits = ui->num;

    for (unsigned i = 0; i < nits; i++) {
      IndexIterator *it = ui->its[i];
      RSIndexResult *res = IITER_CURRENT_RECORD(it);
      rc = INDEXREAD_OK;
      // if this hit is behind the min id - read the next entry
      // printf("ui->docIds[%d]: %d, ui->minDocId: %d\n", i, ui->docIds[i], ui->minDocId);
      while (it->minId <= ui->minDocId && rc != INDEXREAD_EOF) {
        rc = INDEXREAD_NOTFOUND;
        // read while we're not at the end and perhaps the flags do not match
        while (rc == INDEXREAD_NOTFOUND) {
          rc = it->Read(it->ctx, &res);
          if (res) {
            it->minId = res->docId;
          }
        }
      }

      if (rc != INDEXREAD_EOF) {
        numActive++;
      } else {
        // Remove this from the active list
        i = UI_RemoveExhausted(ui, i);
        nits = ui->num;
        continue;
      }

      if (rc == INDEXREAD_OK && res->docId <= minDocId) {
        minDocId = res->docId;
        minIt = it;
      }
    }

    // take the minimum entry and collect all results matching to it
    if (minIt) {
      UI_SkipTo(ui, minIt->minId, hit);
      // return INDEXREAD_OK;
      ui->minDocId = minIt->minId;
      ui->len++;
      return INDEXREAD_OK;
    }

  } while (numActive > 0);
  IITER_SET_EOF(&ui->base);

  return INDEXREAD_EOF;
}

// UI_Read for iterator with high count of children
static inline int UI_ReadSortedHigh(void *ctx, RSIndexResult **hit) {
  UnionIterator *ui = ctx;
  IndexIterator *it = NULL;
  RSIndexResult *res;
  heap_t *hp = ui->heapMinId;

  // nothing to do
  if (!IITER_HAS_NEXT(&ui->base)) {
    IITER_SET_EOF(&ui->base);
    return INDEXREAD_EOF;
  }
  AggregateResult_Reset(CURRENT_RECORD(ui));
  t_docId nextValidId = ui->minDocId + 1;

  /*
   * A min-heap maintains all sub-iterators which are not EOF.
   * In a loop, the iterator in heap root is checked. If it is valid, it is used,
   * otherwise, Read() is called on sub-iterator and it is returned into the heap
   * for future calls.
   */
  while (heap_count(hp)) {
    it = heap_peek(hp);
    res = IITER_CURRENT_RECORD(it);
    if (it->minId >= nextValidId && it->minId != 0) {
      // valid result since id at root of min-heap is higher than union min id
      break;
    }
    // read the next result and if valid, return the iterator into the heap
    int rc = it->SkipTo(it->ctx, nextValidId, &res);

    // refresh heap with iterator with updated minId
    it->minId = res->docId;
    if (rc == INDEXREAD_EOF) {
      heap_poll(hp);
    } else {
      RS_LOG_ASSERT(res, "should not be NULL");
      heap_replace(hp, it);
      // after SkipTo, try test again for validity
      if (ui->quickExit && it->minId == nextValidId) {
        break;
      }
    }
  }

  if (!heap_count(hp)) {
    IITER_SET_EOF(&ui->base);
    return INDEXREAD_EOF;
  }

  ui->minDocId = it->minId;

  // On quickExit we just return one result. 
  // Otherwise, we collect all the results that equal to the root of the heap.
  if (ui->quickExit) {
    AggregateResult_AddChild(CURRENT_RECORD(ui), res);
  } else {
    heap_cb_root(hp, (HeapCallback)UI_HeapAddChildren, ui);
  }

  *hit = CURRENT_RECORD(ui);
  return INDEXREAD_OK;
}

/**
Skip to the given docId, or one place after it
@param ctx IndexReader context
@param docId docId to seek to
@param hit an index hit we put our reads into
@return INDEXREAD_OK if found, INDEXREAD_NOTFOUND if not found, INDEXREAD_EOF
if
at EOF
*/
static int UI_SkipTo(void *ctx, t_docId docId, RSIndexResult **hit) {
  UnionIterator *ui = ctx;
  RS_LOG_ASSERT(ui->base.mode == MODE_SORTED, "union iterator mode is not MODE_SORTED");

  // printf("UI %p skipto %d\n", ui, docId);

  if (docId == 0) {
    return UI_ReadSorted(ctx, hit);
  }

  if (!IITER_HAS_NEXT(&ui->base)) {
    return INDEXREAD_EOF;
  }

  // reset the current hitf
  AggregateResult_Reset(CURRENT_RECORD(ui));
  CURRENT_RECORD(ui)->weight = ui->weight;
  int numActive = 0;
  int found = 0;
  int rc = INDEXREAD_EOF;
  unsigned num = ui->num;
  const int quickExit = ui->quickExit;
  t_docId minDocId = UINT32_MAX;
  IndexIterator *it;
  RSIndexResult *res;
  RSIndexResult *minResult = NULL;
  // skip all iterators to docId
  for (unsigned i = 0; i < num; i++) {
    it = ui->its[i];
    // this happens for non existent words
    res = NULL;
    // If the requested docId is larger than the last read id from the iterator,
    // we need to read an entry from the iterator, seeking to this docId
    if (it->minId < docId) {
      if ((rc = it->SkipTo(it->ctx, docId, &res)) == INDEXREAD_EOF) {
        i = UI_RemoveExhausted(ui, i);
        num = ui->num;
        continue;
      }
      if (res) {
        it->minId = res->docId;
      }
    } else {
      // if the iterator is ahead of docId - we avoid reading the entry
      // in this case, we are either past or at the requested docId, no need to actually read
      rc = (it->minId == docId) ? INDEXREAD_OK : INDEXREAD_NOTFOUND;
      res = IITER_CURRENT_RECORD(it);
    }

    // if we've read successfully, update the minimal docId we've found
    if (it->minId && rc != INDEXREAD_EOF) {
      if (it->minId < minDocId || !minResult) {
        minResult = res;
        minDocId = it->minId;
      }
      // sminDocId = MIN(ui->docIds[i], minDocId);
    }

    // we found a hit - continue to all results matching the same docId
    if (rc == INDEXREAD_OK) {

      // add the result to the aggregate result we are holding
      if (hit) {
        AggregateResult_AddChild(CURRENT_RECORD(ui), res ? res : IITER_CURRENT_RECORD(it));
      }
      ui->minDocId = it->minId;
      ++found;
    }
    ++numActive;
    // If we've found a single entry and we are iterating in quick exit mode - exit now
    if (found && quickExit) break;
  }

  // all iterators are at the end
  if (numActive == 0) {
    IITER_SET_EOF(&ui->base);
    return INDEXREAD_EOF;
  }

  // copy our aggregate to the upstream hit
  *hit = CURRENT_RECORD(ui);
  if (found > 0) {
    return INDEXREAD_OK;
  }
  if (minResult) {
    *hit = minResult;
    AggregateResult_AddChild(CURRENT_RECORD(ui), minResult);
  }
  // not found...
  ui->minDocId = minDocId;
  return INDEXREAD_NOTFOUND;
}

// UI_SkipTo for iterator with high count of children
static int UI_SkipToHigh(void *ctx, t_docId docId, RSIndexResult **hit) {
  UnionIterator *ui = ctx;
  RS_LOG_ASSERT(ui->base.mode == MODE_SORTED, "union iterator mode is not MODE_SORTED");

  // printf("UI %p skipto %d\n", ui, docId);

  if (docId == 0) {
    return UI_ReadSorted(ctx, hit);
  }

  if (!IITER_HAS_NEXT(&ui->base)) {
    return INDEXREAD_EOF;
  }

  AggregateResult_Reset(CURRENT_RECORD(ui));
  CURRENT_RECORD(ui)->weight = ui->weight;
  int rc = INDEXREAD_EOF;
  IndexIterator *it = NULL;
  RSIndexResult *res;
  heap_t *hp = ui->heapMinId;

  while (heap_count(hp)) {
    it = heap_peek(hp);
    if (it->minId >= docId) {
      // if the iterator is at or ahead of docId - we avoid reading the entry
      // in this case, we are either past or at the requested docId, no need to actually read
      break;
    }

    rc = it->SkipTo(it->ctx, docId, &res);
    if (rc == INDEXREAD_EOF) {
      heap_poll(hp); // return value was already received from heap_peak
      // iterator is not returned to heap
      continue;
    }
    RS_LOG_ASSERT(res, "should not be NULL");
    
    // refresh heap with iterator with updated minId
    it->minId = res->docId;
    heap_replace(hp, it);
    if (ui->quickExit && it->minId == docId) {
      break;
    }
  }

  if (heap_count(hp) == 0) {
    IITER_SET_EOF(&ui->base);
    return INDEXREAD_EOF;
  }

  rc = (it->minId == docId) ? INDEXREAD_OK : INDEXREAD_NOTFOUND;

  // On quickExit we just return one result. 
  // Otherwise, we collect all the results that equal to the root of the heap.
  if (ui->quickExit) {
    AggregateResult_AddChild(CURRENT_RECORD(ui), IITER_CURRENT_RECORD(it));
  } else {
    heap_cb_root(hp, (HeapCallback)UI_HeapAddChildren, ui);
  }

  *hit = CURRENT_RECORD(ui);
  return rc;
}

void UnionIterator_Free(IndexIterator *itbase) {
  if (itbase == NULL) return;

  UnionIterator *ui = itbase->ctx;
  for (int i = 0; i < ui->norig; i++) {
    IndexIterator *it = ui->origits[i];
    if (it) {
      it->Free(it);
    }
  }

  IndexResult_Free(CURRENT_RECORD(ui));
  if (ui->heapMinId) heap_free(ui->heapMinId);
  rm_free(ui->its);
  rm_free(ui->origits);
  rm_free(ui);
}

static size_t UI_Len(void *ctx) {
  return ((UnionIterator *)ctx)->len;
}

/* The context used by the intersection methods during iterating an intersect
 * iterator */
typedef struct {
  IndexIterator base;
  IndexIterator **its;
  IndexIterator *bestIt;
  t_docId *docIds;
  int *rcs;
  unsigned num;
  size_t len;
  int maxSlop;
  int inOrder;
  // the last read docId from any child
  t_docId lastDocId;
  // the last id that was found on all children
  t_docId lastFoundId;

  // RSIndexResult *result;
  DocTable *docTable;
  t_fieldMask fieldMask;
  double weight;
  size_t nexpected;
} IntersectIterator;

void IntersectIterator_Free(IndexIterator *it) {
  if (it == NULL) return;
  IntersectIterator *ui = it->ctx;
  for (int i = 0; i < ui->num; i++) {
    if (ui->its[i] != NULL) {
      ui->its[i]->Free(ui->its[i]);
    }
    // IndexResult_Free(&ui->currentHits[i]);
  }

  if (ui->bestIt) {
    ui->bestIt->Free(ui->bestIt);
  }

  rm_free(ui->docIds);
  rm_free(ui->its);
  IndexResult_Free(it->current);
  rm_free(it);
}

static void II_Abort(void *ctx) {
  IntersectIterator *it = ctx;
  it->base.isValid = 0;
  for (int i = 0; i < it->num; i++) {
    if (it->its[i]) {
      it->its[i]->Abort(it->its[i]->ctx);
    }
  }
}

static void II_Rewind(void *ctx) {
  IntersectIterator *ii = ctx;
  ii->base.isValid = 1;
  ii->lastDocId = 0;

  // rewind all child iterators
  for (int i = 0; i < ii->num; i++) {
    ii->docIds[i] = 0;
    if (ii->its[i]) {
      ii->its[i]->Rewind(ii->its[i]->ctx);
    }
  }
}

typedef int (*CompareFunc)(const void *a, const void *b);
static int cmpIter(IndexIterator **it1, IndexIterator **it2) {
  if (!*it1 && !*it2) return 0;
  if (!*it1) return -1;
  if (!*it2) return 1;
  
  return (int)((*it1)->NumEstimated((*it1)->ctx) - (*it2)->NumEstimated((*it2)->ctx));
}

static void II_SortChildren(IntersectIterator *ctx) {
  /**
   * 1. Go through all the iterators, ensuring none of them is NULL
   *    (replace with empty if indeed NULL)
   * 2. If all the iterators are unsorted then set the mode to UNSORTED
   * 3. If all or any of the iterators are sorted, then remove the
   *    unsorted iterators from the equation, simply adding them to the
   *    tester list
   */
  IndexIterator **sortedIts = rm_malloc(sizeof(IndexIterator *) * ctx->num);
  size_t sortedItsSize = 0;
  for (size_t i = 0; i < ctx->num; ++i) {
    IndexIterator *curit = ctx->its[i];

    if (!curit) {
      // If the current iterator is empty, then the entire
      // query will fail; just free all the iterators and call it good
      rm_free(sortedIts);
      ctx->bestIt = NULL;
      return;
    }

    size_t amount = IITER_NUM_ESTIMATED(curit);
    if (amount < ctx->nexpected) {
      ctx->nexpected = amount;
      
      // TODO: sort all iterators from small to large
      ctx->bestIt = curit;
    }

    sortedIts[sortedItsSize++] = curit;
  }

  rm_free(ctx->its);
  ctx->its = sortedIts;
  ctx->num = sortedItsSize;
}

IndexIterator *NewIntersecIterator(IndexIterator **its_, size_t num, DocTable *dt,
                                   t_fieldMask fieldMask, int maxSlop, int inOrder, double weight) {
  // printf("Creating new intersection iterator with fieldMask=%llx\n", fieldMask);
  IntersectIterator *ctx = rm_calloc(1, sizeof(*ctx));
  ctx->lastDocId = 0;
  ctx->lastFoundId = 0;
  ctx->len = 0;
  ctx->maxSlop = maxSlop;
  ctx->inOrder = inOrder;
  ctx->fieldMask = fieldMask;
  ctx->weight = weight;
  ctx->docIds = rm_calloc(num, sizeof(t_docId));
  ctx->docTable = dt;
  ctx->nexpected = UINT32_MAX;

  ctx->base.isValid = 1;
  ctx->base.current = NewIntersectResult(num, weight);
  ctx->its = its_;
  ctx->num = num;

  // Sort children iterators from low count to high count which reduces the number of iterations.
  if (!ctx->inOrder) {
    qsort(ctx->its, ctx->num, sizeof(*ctx->its), (CompareFunc)cmpIter);
  }

  // bind the iterator calls
  IndexIterator *it = &ctx->base;
  it->ctx = ctx;
  it->type = INTERSECT_ITERATOR;
  it->LastDocId = II_LastDocId;
  it->NumEstimated = II_NumEstimated;
  it->Read = II_ReadSorted;
  it->SkipTo = II_SkipTo;
  it->Len = II_Len;
  it->Free = IntersectIterator_Free;
  it->Abort = II_Abort;
  it->Rewind = II_Rewind;
  it->HasNext = NULL;
  it->mode = MODE_SORTED;
  //II_SortChildren(ctx);
  return it;
}

static int II_SkipTo(void *ctx, t_docId docId, RSIndexResult **hit) {
  /* A seek with docId 0 is equivalent to a read */
  if (docId == 0) {
    return II_ReadSorted(ctx, hit);
  }
  IntersectIterator *ic = ctx;
  AggregateResult_Reset(ic->base.current);
  int nfound = 0;

  int rc = INDEXREAD_EOF;
  // skip all iterators to docId
  for (int i = 0; i < ic->num; i++) {
    IndexIterator *it = ic->its[i];

    if (!it || !IITER_HAS_NEXT(it)) return INDEXREAD_EOF;

    RSIndexResult *res = IITER_CURRENT_RECORD(it);
    rc = INDEXREAD_OK;

    // only read if we are not already at the seek to position
    if (ic->docIds[i] != docId) {
      rc = it->SkipTo(it->ctx, docId, &res);
      if (rc != INDEXREAD_EOF) {
        if (res) ic->docIds[i] = res->docId;
      }
    }

    if (rc == INDEXREAD_EOF) {
      // we are at the end!
      ic->base.isValid = 0;
      return rc;
    } else if (rc == INDEXREAD_OK) {
      // YAY! found!
      AggregateResult_AddChild(ic->base.current, res);
      ic->lastDocId = docId;

      ++nfound;
    } else if (ic->docIds[i] > ic->lastDocId) {
      ic->lastDocId = ic->docIds[i];
      break;
    }
  }

  // unless we got an EOF - we put the current record into hit

  // if the requested id was found on all children - we return OK
  if (nfound == ic->num) {
    // printf("Skipto %d hit @%d\n", docId, ic->current->docId);

    // Update the last found id
    // if maxSlop == -1 there is no need to verify maxSlop and inorder, otherwise lets verify
    if (ic->maxSlop == -1 ||
        IndexResult_IsWithinRange(ic->base.current, ic->maxSlop, ic->inOrder)) {
      ic->lastFoundId = ic->base.current->docId;
      if (hit) *hit = ic->base.current;
      return INDEXREAD_OK;
    }
  }

  // Not found - but we need to read the next valid result into hit
  rc = II_ReadSorted(ic, hit);
  // this might have brought us to our end, in which case we just terminate
  if (rc == INDEXREAD_EOF) return INDEXREAD_EOF;

  // otherwise - not found
  return INDEXREAD_NOTFOUND;
}

static size_t II_NumEstimated(void *ctx) {
  IntersectIterator *ic = ctx;
  return ic->nexpected;
}

static int II_ReadSorted(void *ctx, RSIndexResult **hit) {
  IntersectIterator *ic = ctx;
  if (ic->num == 0) return INDEXREAD_EOF;

  int nh = 0;
  int i = 0;

  do {
    nh = 0;
    AggregateResult_Reset(ic->base.current);

    for (i = 0; i < ic->num; i++) {
      IndexIterator *it = ic->its[i];

      if (!it) goto eof;

      RSIndexResult *h = IITER_CURRENT_RECORD(it);
      // skip to the next
      int rc = INDEXREAD_OK;
      if (ic->docIds[i] != ic->lastDocId || ic->lastDocId == 0) {

        if (i == 0 && ic->docIds[i] >= ic->lastDocId) {
          rc = it->Read(it->ctx, &h);
        } else {
          rc = it->SkipTo(it->ctx, ic->lastDocId, &h);
        }
        // printf("II %p last docId %d, it %d read docId %d(%d), rc %d\n", ic, ic->lastDocId, i,
        //        h->docId, it->LastDocId(it->ctx), rc);

        if (rc == INDEXREAD_EOF) goto eof;
        ic->docIds[i] = h->docId;
      }

      if (ic->docIds[i] > ic->lastDocId) {
        ic->lastDocId = ic->docIds[i];
        break;
      }
      if (rc == INDEXREAD_OK) {
        ++nh;
        AggregateResult_AddChild(ic->base.current, h);
      } else {
        ic->lastDocId++;
      }
    }

    if (nh == ic->num) {
      // printf("II %p HIT @ %d\n", ic, ic->current->docId);
      // sum up all hits
      if (hit != NULL) {
        *hit = ic->base.current;
      }
      // Update the last valid found id
      ic->lastFoundId = ic->base.current->docId;

      // advance the doc id so next time we'll read a new record
      ic->lastDocId++;

      // // make sure the flags are matching.
      if ((ic->base.current->fieldMask & ic->fieldMask) == 0) {
        // printf("Field masks don't match!\n");
        continue;
      }

      // If we need to match slop and order, we do it now, and possibly skip the result
      if (ic->maxSlop >= 0) {
        // printf("Checking SLOP... (%d)\n", ic->maxSlop);
        if (!IndexResult_IsWithinRange(ic->base.current, ic->maxSlop, ic->inOrder)) {
          // printf("Not within range!\n");
          continue;
        }
      }

      ic->len++;
      // printf("Returning OK\n");
      return INDEXREAD_OK;
    }
  } while (1);
eof:
  ic->base.isValid = 0;
  return INDEXREAD_EOF;
}

static t_docId II_LastDocId(void *ctx) {
  // return last FOUND id, not last read id form any child
  return ((IntersectIterator *)ctx)->lastFoundId;
}

static size_t II_Len(void *ctx) {
  return ((IntersectIterator *)ctx)->len;
}

/* A Not iterator works by wrapping another iterator, and returning OK for misses, and NOTFOUND
 * for hits */
typedef struct {
  IndexIterator base;
  IndexIterator *child;
  t_docId lastDocId;
  t_docId maxDocId;
  size_t len;
  double weight;
} NotIterator, NotContext;

static void NI_Abort(void *ctx) {
  NotContext *nc = ctx;
  nc->child->Abort(nc->child->ctx);
}

static void NI_Rewind(void *ctx) {
  NotContext *nc = ctx;
  nc->lastDocId = 0;
  nc->base.current->docId = 0;
  nc->child->Rewind(nc->child->ctx);
}

static void NI_Free(IndexIterator *it) {

  NotContext *nc = it->ctx;
<<<<<<< HEAD
  if (nc->child) {
    nc->child->Free(nc->child);
=======
  nc->child->Free(nc->child);

  if (nc->childCT) {
    nc->childCT->Free(nc->childCT);
>>>>>>> c8224696
  }
  IndexResult_Free(nc->base.current);
  rm_free(it);
}

/* SkipTo for NOT iterator. If we have a match - return NOTFOUND. If we don't or we're at the end
 * - return OK */
static int NI_SkipTo(void *ctx, t_docId docId, RSIndexResult **hit) {
  NotContext *nc = ctx;

  // do not skip beyond max doc id
  if (docId > nc->maxDocId) {
    return INDEXREAD_EOF;
  }

  // Get the child's last read docId
  t_docId childId = nc->child->LastDocId(nc->child->ctx);

  // If the child is ahead of the skipto id, it means the child doesn't have this id.
  // So we are okay!
  if (childId > docId) {
    goto ok;
  }

  // If the child docId is the one we are looking for, it's an anti match!
  if (childId == docId) {
    nc->base.current->docId = docId;
    nc->lastDocId = docId;
    *hit = nc->base.current;
    return INDEXREAD_NOTFOUND;
  }

  // read the next entry from the child
  int rc = nc->child->SkipTo(nc->child->ctx, docId, hit);

  // OK means not found
  if (rc == INDEXREAD_OK) {
    return INDEXREAD_NOTFOUND;
  }

ok:
  // NOT FOUND or end means OK. We need to set the docId on the hit we will bubble up
  nc->base.current->docId = docId;
  nc->lastDocId = docId;
  *hit = nc->base.current;
  return INDEXREAD_OK;
}

<<<<<<< HEAD
=======
typedef struct {
  IndexCriteriaTester base;
  IndexCriteriaTester *child;
} NI_CriteriaTester;

static int NI_Test(struct IndexCriteriaTester *ct, t_docId id) {
  NI_CriteriaTester *nct = (NI_CriteriaTester *)ct;
  return !nct->child->Test(nct->child, id);
}
static void NI_TesterFree(struct IndexCriteriaTester *ct) {
  NI_CriteriaTester *nct = (NI_CriteriaTester *)ct;
  nct->child->Free(nct->child);
  rm_free(nct);
}

static IndexCriteriaTester *NI_GetCriteriaTester(void *ctx) {
  NotContext *nc = ctx;
  IndexCriteriaTester *ct = IITER_GET_CRITERIA_TESTER(nc->child);
  if (!ct) {
    return NULL;
  }
  NI_CriteriaTester *nct = rm_malloc(sizeof(*nct));
  nct->child = ct;
  nct->base.Test = NI_Test;
  nct->base.Free = NI_TesterFree;
  return &nct->base;
}

>>>>>>> c8224696
static size_t NI_NumEstimated(void *ctx) {
  NotContext *nc = ctx;
  return nc->maxDocId;
}

/* Read from a NOT iterator. This is applicable only if the only or leftmost node of a query is a
 * NOT node. We simply read until max docId, skipping docIds that exist in the child*/
static int NI_ReadSorted(void *ctx, RSIndexResult **hit) {
  NotContext *nc = ctx;
  if (nc->lastDocId > nc->maxDocId) return INDEXREAD_EOF;

  RSIndexResult *cr = NULL;
  // if we have a child, get the latest result from the child
  cr = IITER_CURRENT_RECORD(nc->child);

  if (cr == NULL || cr->docId == 0) {
    nc->child->Read(nc->child->ctx, &cr);
  }

  // advance our reader by one, and let's test if it's a valid value or not
  nc->base.current->docId++;

  // If we don't have a child result, or the child result is ahead of the current counter,
  // we just increment our virtual result's id until we hit the child result's
  // in which case we'll read from the child and bypass it by one.
  if (cr == NULL || cr->docId > nc->base.current->docId) {
    goto ok;
  }

  while (cr->docId == nc->base.current->docId) {
    // advance our docId to the next possible id
    nc->base.current->docId++;

    // read the next entry from the child
    if (nc->child->Read(nc->child->ctx, &cr) == INDEXREAD_EOF) {
      break;
    }
  }

  // make sure we did not overflow
  if (nc->base.current->docId > nc->maxDocId) {
    return INDEXREAD_EOF;
  }

ok:
  // Set the next entry and return ok
  nc->lastDocId = nc->base.current->docId;
  if (hit) *hit = nc->base.current;
  ++nc->len;

  return INDEXREAD_OK;
}

/* We always have next, in case anyone asks... ;) */
static int NI_HasNext(void *ctx) {
  NotContext *nc = ctx;

  return nc->lastDocId <= nc->maxDocId;
}

/* Our len is the child's len? TBD it might be better to just return 0 */
static size_t NI_Len(void *ctx) {
  NotContext *nc = ctx;
  return nc->len;
}

/* Last docId */
static t_docId NI_LastDocId(void *ctx) {
  NotContext *nc = ctx;

  return nc->lastDocId;
}

IndexIterator *NewNotIterator(IndexIterator *it, t_docId maxDocId, double weight) {
  NotContext *nc = rm_malloc(sizeof(*nc));
  nc->base.current = NewVirtualResult(weight);
  nc->base.current->fieldMask = RS_FIELDMASK_ALL;
  nc->base.current->docId = 0;
<<<<<<< HEAD
  nc->child = it;
=======
  nc->child = it ? it : NewEmptyIterator();
  nc->childCT = NULL;
>>>>>>> c8224696
  nc->lastDocId = 0;
  nc->maxDocId = maxDocId;
  nc->len = 0;
  nc->weight = weight;

  IndexIterator *ret = &nc->base;
  ret->ctx = nc;
  ret->type = NOT_ITERATOR;
  ret->NumEstimated = NI_NumEstimated;
  ret->Free = NI_Free;
  ret->HasNext = NI_HasNext;
  ret->LastDocId = NI_LastDocId;
  ret->Len = NI_Len;
  ret->Read = NI_ReadSorted;
  ret->SkipTo = NI_SkipTo;
  ret->Abort = NI_Abort;
  ret->Rewind = NI_Rewind;
  ret->mode = MODE_SORTED;

<<<<<<< HEAD
=======
  if (nc->child->mode == MODE_UNSORTED) {
    nc->childCT = IITER_GET_CRITERIA_TESTER(nc->child);
    RS_LOG_ASSERT(nc->childCT, "childCT should not be NULL");
    ret->Read = NI_ReadUnsorted;
  }

>>>>>>> c8224696
  return ret;
}

/**********************************************************
 * Optional clause iterator
 **********************************************************/

typedef struct {
  IndexIterator base;
  IndexIterator *child;
  RSIndexResult *virt;
  t_fieldMask fieldMask;
  t_docId lastDocId;
  t_docId maxDocId;
  t_docId nextRealId;
  double weight;
} OptionalMatchContext, OptionalIterator;

static void OI_Free(IndexIterator *it) {
  OptionalMatchContext *nc = it->ctx;
  if (nc->child) {
    nc->child->Free(nc->child);
  }
  IndexResult_Free(nc->virt);
  rm_free(it);
}

static int OI_SkipTo(void *ctx, t_docId docId, RSIndexResult **hit) {
  OptionalMatchContext *nc = ctx;
  //  printf("OI_SkipTo => %llu!. NextReal: %llu. Max: %llu. Last: %llu\n", docId, nc->nextRealId,
  //  nc->maxDocId, nc->lastDocId);

  int found = 0;

  // Set the current ID
  nc->lastDocId = docId;

  if (nc->lastDocId > nc->maxDocId) {
    return INDEXREAD_EOF;
  }

  if (!nc->child) {
    nc->virt->docId = docId;
    nc->base.current = nc->virt;
    return INDEXREAD_OK;
  }

  if (docId == 0) {
    return nc->base.Read(ctx, hit);
  }

  if (docId == nc->nextRealId) {
    // Edge case -- match on the docid we just looked for
    found = 1;
    // reset current pointer since this might have been a prior
    // virt return
    nc->base.current = nc->child->current;

  } else if (docId > nc->nextRealId) {
    int rc = nc->child->SkipTo(nc->child->ctx, docId, &nc->base.current);
    if (rc == INDEXREAD_OK) {
      found = 1;
    }
    nc->nextRealId = nc->base.current->docId;
  }

  if (found) {
    // Has a real hit
    RSIndexResult *r = nc->base.current;
  } else {
    nc->virt->docId = docId;
    nc->base.current = nc->virt;
  }

  *hit = nc->base.current;
  return INDEXREAD_OK;
}

static size_t OI_NumEstimated(void *ctx) {
  OptionalMatchContext *nc = ctx;
  return nc->maxDocId;
}

/* Read has no meaning in the sense of an OPTIONAL iterator, so we just read the next record from
 * our child */
static int OI_ReadSorted(void *ctx, RSIndexResult **hit) {
  OptionalMatchContext *nc = ctx;
  if (nc->lastDocId >= nc->maxDocId) {
    return INDEXREAD_EOF;
  }

  // Increase the size by one
  nc->lastDocId++;

  if (nc->lastDocId > nc->nextRealId) {
    int rc = nc->child->Read(nc->child->ctx, &nc->base.current);
    if (rc == INDEXREAD_EOF) {
      nc->nextRealId = nc->maxDocId + 1;
    } else {
      nc->nextRealId = nc->base.current->docId;
    }
  }

  if (nc->lastDocId != nc->nextRealId) {
    nc->base.current = nc->virt;
    nc->base.current->weight = 0;
  } else {
    nc->base.current->weight = nc->weight;
  }

  nc->base.current->docId = nc->lastDocId;
  *hit = nc->base.current;
  return INDEXREAD_OK;
}

/* We always have next, in case anyone asks... ;) */
static int OI_HasNext(void *ctx) {
  OptionalMatchContext *nc = ctx;
  return (nc->lastDocId <= nc->maxDocId);
}

static void OI_Abort(void *ctx) {
  OptionalMatchContext *nc = ctx;
  if (nc->child) {
    nc->child->Abort(nc->child->ctx);
  }
}

/* Our len is the child's len? TBD it might be better to just return 0 */
static size_t OI_Len(void *ctx) {
  OptionalMatchContext *nc = ctx;
  return nc->child ? nc->child->Len(nc->child->ctx) : 0;
}

/* Last docId */
static t_docId OI_LastDocId(void *ctx) {
  OptionalMatchContext *nc = ctx;

  return nc->lastDocId;
}

static void OI_Rewind(void *ctx) {
  OptionalMatchContext *nc = ctx;
  nc->lastDocId = 0;
  nc->virt->docId = 0;
  if (nc->child) {
    nc->child->Rewind(nc->child->ctx);
  }
}

IndexIterator *NewOptionalIterator(IndexIterator *it, t_docId maxDocId, double weight) {
  OptionalMatchContext *nc = rm_malloc(sizeof(*nc));
  nc->virt = NewVirtualResult(weight);
  nc->virt->fieldMask = RS_FIELDMASK_ALL;
  nc->virt->freq = 1;
  nc->base.current = nc->virt;
<<<<<<< HEAD
  nc->child = it;
=======
  nc->child = it ? it : NewEmptyIterator();
  nc->childCT = NULL;
>>>>>>> c8224696
  nc->lastDocId = 0;
  nc->maxDocId = maxDocId;
  nc->weight = weight;
  nc->nextRealId = 0;

  IndexIterator *ret = &nc->base;
  ret->ctx = nc;
  ret->type = OPTIONAL_ITERATOR;
  ret->NumEstimated = OI_NumEstimated;
  ret->Free = OI_Free;
  ret->HasNext = OI_HasNext;
  ret->LastDocId = OI_LastDocId;
  ret->Len = OI_Len;
  ret->Read = OI_ReadSorted;
  ret->SkipTo = OI_SkipTo;
  ret->Abort = OI_Abort;
  ret->Rewind = OI_Rewind;
  ret->mode = MODE_SORTED;

<<<<<<< HEAD
  if (!nc->child) {
    nc->child = NewEmptyIterator();
=======
  if (nc->child && nc->child->mode == MODE_UNSORTED) {
    nc->childCT = IITER_GET_CRITERIA_TESTER(nc->child);
    RS_LOG_ASSERT(nc->childCT, "childCT should not be NULL");
    ret->Read = OI_ReadUnsorted;
>>>>>>> c8224696
  }

  return ret;
}

/* Wildcard iterator, matchin ALL documents in the index. This is used for one thing only -
 * purely negative queries. If the root of the query is a negative expression, we cannot process
 * it
 * without a positive expression. So we create a wildcard iterator that basically just iterates
 * all
 * the incremental document ids, and matches every skip within its range. */
typedef struct {
  IndexIterator base;
  t_docId topId;
  t_docId current;
} WildcardIterator, WildcardIteratorCtx;

/* Free a wildcard iterator */
static void WI_Free(IndexIterator *it) {

  WildcardIteratorCtx *nc = it->ctx;
  IndexResult_Free(CURRENT_RECORD(nc));
  rm_free(it);
}

/* Read reads the next consecutive id, unless we're at the end */
static int WI_Read(void *ctx, RSIndexResult **hit) {
  WildcardIteratorCtx *nc = ctx;
  if (nc->current > nc->topId) {
    return INDEXREAD_EOF;
  }
  CURRENT_RECORD(nc)->docId = nc->current++;
  if (hit) {
    *hit = CURRENT_RECORD(nc);
  }
  return INDEXREAD_OK;
}

/* Skipto for wildcard iterator - always succeeds, but this should normally not happen as it has
 * no
 * meaning */
static int WI_SkipTo(void *ctx, t_docId docId, RSIndexResult **hit) {
  // printf("WI_Skipto %d\n", docId);
  WildcardIteratorCtx *nc = ctx;

  if (nc->current > nc->topId) return INDEXREAD_EOF;

  if (docId == 0) return WI_Read(ctx, hit);

  nc->current = docId;
  CURRENT_RECORD(nc)->docId = docId;
  if (hit) {
    *hit = CURRENT_RECORD(nc);
  }
  return INDEXREAD_OK;
}

static void WI_Abort(void *ctx) {
  WildcardIteratorCtx *nc = ctx;
  nc->current = nc->topId + 1;
}

/* We always have next, in case anyone asks... ;) */
static int WI_HasNext(void *ctx) {
  WildcardIteratorCtx *nc = ctx;

  return nc->current <= nc->topId;
}

/* Our len is the len of the index... */
static size_t WI_Len(void *ctx) {
  WildcardIteratorCtx *nc = ctx;
  return nc->topId;
}

/* Last docId */
static t_docId WI_LastDocId(void *ctx) {
  WildcardIteratorCtx *nc = ctx;

  return nc->current;
}

static void WI_Rewind(void *p) {
  WildcardIteratorCtx *ctx = p;
  ctx->current = 1;
}

static size_t WI_NumEstimated(void *p) {
  return SIZE_MAX;
}

/* Create a new wildcard iterator */
IndexIterator *NewWildcardIterator(t_docId maxId) {
  WildcardIteratorCtx *c = rm_calloc(1, sizeof(*c));
  c->current = 1;
  c->topId = maxId;

  CURRENT_RECORD(c) = NewVirtualResult(1);
  CURRENT_RECORD(c)->freq = 1;
  CURRENT_RECORD(c)->fieldMask = RS_FIELDMASK_ALL;

  IndexIterator *ret = &c->base;
  ret->ctx = c;
  ret->type = WILDCARD_ITERATOR;
  ret->Free = WI_Free;
  ret->HasNext = WI_HasNext;
  ret->LastDocId = WI_LastDocId;
  ret->Len = WI_Len;
  ret->Read = WI_Read;
  ret->SkipTo = WI_SkipTo;
  ret->Abort = WI_Abort;
  ret->Rewind = WI_Rewind;
  ret->NumEstimated = WI_NumEstimated;
  return ret;
}

static int EOI_Read(void *p, RSIndexResult **e) {
  return INDEXREAD_EOF;
}
static void EOI_Free(struct indexIterator *self) {
  // Nothing
}
static size_t EOI_NumEstimated(void *ctx) {
  return 0;
}
static size_t EOI_Len(void *ctx) {
  return 0;
}
static t_docId EOI_LastDocId(void *ctx) {
  return 0;
}

static int EOI_SkipTo(void *ctx, t_docId docId, RSIndexResult **hit) {
  return INDEXREAD_EOF;
}
static void EOI_Abort(void *ctx) {
}
static void EOI_Rewind(void *ctx) {
}

static IndexIterator eofIterator = {.Read = EOI_Read,
                                    .Free = EOI_Free,
                                    .SkipTo = EOI_SkipTo,
                                    .Len = EOI_Len,
                                    .LastDocId = EOI_LastDocId,
                                    .NumEstimated = EOI_NumEstimated,
                                    .Abort = EOI_Abort,
                                    .Rewind = EOI_Rewind,
                                    .mode = MODE_SORTED,
                                    .type = EMPTY_ITERATOR};

IndexIterator *NewEmptyIterator(void) {
  return &eofIterator;
}

// LCOV_EXCL_START unused
const char *IndexIterator_GetTypeString(const IndexIterator *it) {
  if (it->Free == UnionIterator_Free) {
    return "UNION";
  } else if (it->Free == IntersectIterator_Free) {
    return "INTERSECTION";
  } else if (it->Free == OI_Free) {
    return "OPTIONAL";
  } else if (it->Free == WI_Free) {
    return "WILDCARD";
  } else if (it->Free == NI_Free) {
    return "NOT";
  } else if (it->Free == ReadIterator_Free) {
    return "IIDX";
  } else if (it == &eofIterator) {
    return "EMPTY";
  } else {
    return "Unknown";
  }
}
// LCOV_EXCL_STOP


/**********************************************************
 * Profile printing functions
 **********************************************************/

/* Profile iterator, used for profiling. PI is added between all iterator
 */
typedef struct {
  IndexIterator base;
  IndexIterator *child;
  size_t counter;
  clock_t cpuTime;
  int eof;
} ProfileIterator, ProfileIteratorCtx;

static int PI_Read(void *ctx, RSIndexResult **e) {
  ProfileIterator *pi = ctx;
  pi->counter++;
  clock_t begin = clock();
  int ret = pi->child->Read(pi->child->ctx, e);
  if (ret == INDEXREAD_EOF) pi->eof = 1;
  pi->base.current = pi->child->current;
  pi->cpuTime += clock() - begin;
  return ret;
}

static int PI_SkipTo(void *ctx, t_docId docId, RSIndexResult **hit) {
  ProfileIterator *pi = ctx;
  pi->counter++;
  clock_t begin = clock();
  int ret = pi->child->SkipTo(pi->child->ctx, docId, hit);
  if (ret == INDEXREAD_EOF) pi->eof = 1;
  pi->base.current = pi->child->current;
  pi->cpuTime += clock() - begin;
  return ret;
}

static void PI_Free(IndexIterator *it) {
  ProfileIterator *pi = (ProfileIterator *)it;
  pi->child->Free(pi->child);
  rm_free(it);
}

#define PROFILE_ITERATOR_FUNC_SIGN(func, rettype)     \
static rettype PI_##func(void *ctx) {                 \
  ProfileIterator *pi = ctx;                          \
  return pi->child->func(pi->child->ctx);             \
}

PROFILE_ITERATOR_FUNC_SIGN(Abort, void);
PROFILE_ITERATOR_FUNC_SIGN(Len, size_t);
PROFILE_ITERATOR_FUNC_SIGN(Rewind, void);
PROFILE_ITERATOR_FUNC_SIGN(LastDocId, t_docId);
PROFILE_ITERATOR_FUNC_SIGN(NumEstimated, size_t);

static int PI_HasNext(void *ctx) {
  ProfileIterator *pi = ctx;
  return IITER_HAS_NEXT(pi->child);
}

/* Create a new wildcard iterator */
IndexIterator *NewProfileIterator(IndexIterator *child) {
  ProfileIteratorCtx *pc = rm_calloc(1, sizeof(*pc));
  pc->child = child;
  pc->counter = 0;
  pc->cpuTime = 0;
  pc->eof = 0;

  IndexIterator *ret = &pc->base;
  ret->ctx = pc;
  ret->type = PROFILE_ITERATOR;
  ret->Free = PI_Free;
  ret->HasNext = PI_HasNext;
  ret->LastDocId = PI_LastDocId;
  ret->Len = PI_Len;
  ret->Read = PI_Read;
  ret->SkipTo = PI_SkipTo;
  ret->Abort = PI_Abort;
  ret->Rewind = PI_Rewind;
  ret->NumEstimated = PI_NumEstimated;
  return ret;
}

#define PRINT_PROFILE_FUNC(name) static void name(RedisModuleCtx *ctx,        \
                                                  IndexIterator *root,        \
                                                  size_t counter,             \
                                                  double cpuTime,             \
                                                  int depth,                  \
                                                  int limited)

PRINT_PROFILE_FUNC(printUnionIt) {
  UnionIterator *ui = (UnionIterator *)root;
  int printFull = !limited  || (ui->origType & QN_UNION);

  int nlen = 0;
  RedisModule_ReplyWithArray(ctx, REDISMODULE_POSTPONED_ARRAY_LEN);

  printProfileType("UNION"); 
  nlen += 2;

  RedisModule_ReplyWithSimpleString(ctx, "Query type");
  char *unionTypeStr;
  switch (ui->origType) {
  case QN_GEO : unionTypeStr = "GEO"; break;
  case QN_TAG : unionTypeStr = "TAG"; break;
  case QN_UNION : unionTypeStr = "UNION"; break;
  case QN_FUZZY : unionTypeStr = "FUZZY"; break;
  case QN_PREFIX : unionTypeStr = "PREFIX"; break;
  case QN_NUMERIC : unionTypeStr = "NUMERIC"; break;
  case QN_LEXRANGE : unionTypeStr = "LEXRANGE"; break;
  default:
    RS_LOG_ASSERT(0, "Invalid type for union");
    break;
  }
  if (!ui->qstr) {
    RedisModule_ReplyWithSimpleString(ctx, unionTypeStr);
  } else {
    RedisModule_ReplyWithPrintf(ctx, "%s - %s", unionTypeStr, ui->qstr);
  }
  nlen += 2;

  if (PROFILE_VERBOSE) {
    printProfileTime(cpuTime);
    nlen += 2;
  }

  printProfileCounter(counter);
  nlen += 2;

  // if MAXPREFIXEXPANSIONS reached
  if (ui->norig == RSGlobalConfig.maxPrefixExpansions) {
    RedisModule_ReplyWithSimpleString(ctx, "Warning");
    RedisModule_ReplyWithSimpleString(ctx, "Max prefix expansion reached");
    nlen += 2;
  }

  RedisModule_ReplyWithSimpleString(ctx, "Child iterators");
  nlen++;
  if (printFull) {
    for (int i = 0; i < ui->norig; i++) {
      printIteratorProfile(ctx, ui->origits[i], 0, 0, depth + 1, limited);
    }
    nlen += ui->norig;
  } else {
    RedisModule_ReplyWithPrintf(ctx, "The number of iterators in the union is %d", ui->norig);
    nlen++;
  }

  RedisModule_ReplySetArrayLength(ctx, nlen);
}

PRINT_PROFILE_FUNC(printIntersectIt) {
  IntersectIterator *ii = (IntersectIterator *)root;

  size_t nlen = 0;
  RedisModule_ReplyWithArray(ctx, REDISMODULE_POSTPONED_ARRAY_LEN);

  printProfileType("INTERSECT");
  nlen += 2;

  if (PROFILE_VERBOSE) {
    printProfileTime(cpuTime);
    nlen += 2;
  }

  printProfileCounter(counter);
  nlen += 2;

  RedisModule_ReplyWithSimpleString(ctx, "Child iterators");
  nlen++;
  for (int i = 0; i < ii->num; i++) {
    if (ii->its[i]) {
      printIteratorProfile(ctx, ii->its[i], 0, 0, depth + 1, limited);
    } else {
      RedisModule_ReplyWithNull(ctx);
    }
  }
  nlen += ii->num;

  RedisModule_ReplySetArrayLength(ctx, nlen);
}

#define PRINT_PROFILE_SINGLE(name, iterType, text, hasChild)                        \
PRINT_PROFILE_FUNC(name) {                                                          \
  size_t nlen = 0;                                                                  \
  int addChild = hasChild && ((iterType *)root)->child;                             \
  RedisModule_ReplyWithArray(ctx, REDISMODULE_POSTPONED_ARRAY_LEN);                 \
  printProfileType(text);                                                           \
  nlen += 2;                                                                        \
  if (PROFILE_VERBOSE) {                                                            \
    printProfileTime(cpuTime);                                                      \
    nlen += 2;                                                                      \
  }                                                                                 \
  printProfileCounter(counter);                                                     \
  nlen += 2;                                                                        \
                                                                                    \
  if (addChild) {                                                                   \
    RedisModule_ReplyWithSimpleString(ctx, "Child iterator");                       \
    printIteratorProfile(ctx, ((iterType *)root)->child, 0, 0, depth + 1, limited); \
    nlen += 2;                                                                      \
  }                                                                                 \
  RedisModule_ReplySetArrayLength(ctx, nlen);                                       \
}

typedef struct {
  IndexIterator base;
  IndexIterator *child;
} DummyIterator;

PRINT_PROFILE_SINGLE(printNotIt, NotIterator, "NOT", 1);
PRINT_PROFILE_SINGLE(printOptionalIt, OptionalIterator, "OPTIONAL", 1);
PRINT_PROFILE_SINGLE(printWildcardIt, DummyIterator, "WILDCARD", 0);
PRINT_PROFILE_SINGLE(printIdListIt, DummyIterator, "ID-LIST", 0);
PRINT_PROFILE_SINGLE(printEmptyIt, DummyIterator, "EMPTY", 0);

PRINT_PROFILE_FUNC(printProfileIt) {
  ProfileIterator *pi = (ProfileIterator *)root;
  printIteratorProfile(ctx, pi->child, pi->counter - pi->eof, (double)pi->cpuTime / CLOCKS_PER_MILLISEC, depth, limited);
}

void printIteratorProfile(RedisModuleCtx *ctx, IndexIterator *root, size_t counter,
                          double cpuTime, int depth, int limited) {
  if (root == NULL) return;

  // protect against limit of 7 reply layers
  if (depth == REDIS_ARRAY_LIMIT && !isFeatureSupported(NO_REPLY_DEPTH_LIMIT)) {
    RedisModule_ReplyWithNull(ctx);
    return;
  }

  switch (root->type) {
    // Reader
    case READ_ITERATOR:       { printReadIt(ctx, root, counter, cpuTime);                       break; }
    // Multi values
    case UNION_ITERATOR:      { printUnionIt(ctx, root, counter, cpuTime, depth, limited);      break; }
    case INTERSECT_ITERATOR:  { printIntersectIt(ctx, root, counter, cpuTime, depth, limited);  break; }
    // Single value
    case NOT_ITERATOR:        { printNotIt(ctx, root, counter, cpuTime, depth, limited);        break; }
    case OPTIONAL_ITERATOR:   { printOptionalIt(ctx, root, counter, cpuTime, depth, limited);   break; }
    case WILDCARD_ITERATOR:   { printWildcardIt(ctx, root, counter, cpuTime, depth, limited);   break; }
    case EMPTY_ITERATOR:      { printEmptyIt(ctx, root, counter, cpuTime, depth, limited);      break; }
    case ID_LIST_ITERATOR:    { printIdListIt(ctx, root, counter, cpuTime, depth, limited);     break; }
    case PROFILE_ITERATOR:    { printProfileIt(ctx, root, 0, 0, depth, limited);                break; }
    default:          { RS_LOG_ASSERT(0, "nope");   break; }
  }
}

/** Add Profile iterator before any iterator in the tree */ 
void Profile_AddIters(IndexIterator **root) {
  UnionIterator *ui;
  IntersectIterator *ini;

  if (*root == NULL) return;

  // Add profile iterator before child iterators
  switch((*root)->type) {
    case NOT_ITERATOR:
      Profile_AddIters(&((NotIterator *)((*root)->ctx))->child);
      break;
    case OPTIONAL_ITERATOR:
      Profile_AddIters(&((OptionalIterator *)((*root)->ctx))->child);
      break;
    case UNION_ITERATOR:
      ui = (*root)->ctx;
      for (int i = 0; i < ui->norig; i++) {
        Profile_AddIters(&(ui->origits[i]));
      }
      UI_SyncIterList(ui);
      break;
    case INTERSECT_ITERATOR:
      ini = (*root)->ctx;
      for (int i = 0; i < ini->num; i++) {
        Profile_AddIters(&(ini->its[i]));
      }
      break;
    case WILDCARD_ITERATOR:
    case READ_ITERATOR:
    case EMPTY_ITERATOR:
    case ID_LIST_ITERATOR:
      break;
    case PROFILE_ITERATOR:
    case MAX_ITERATOR:
      RS_LOG_ASSERT(0, "Error");
  }

  // Create a profile iterator and update outparam pointer
  *root = NewProfileIterator(*root);
}<|MERGE_RESOLUTION|>--- conflicted
+++ resolved
@@ -861,15 +861,8 @@
 static void NI_Free(IndexIterator *it) {
 
   NotContext *nc = it->ctx;
-<<<<<<< HEAD
   if (nc->child) {
     nc->child->Free(nc->child);
-=======
-  nc->child->Free(nc->child);
-
-  if (nc->childCT) {
-    nc->childCT->Free(nc->childCT);
->>>>>>> c8224696
   }
   IndexResult_Free(nc->base.current);
   rm_free(it);
@@ -918,37 +911,6 @@
   return INDEXREAD_OK;
 }
 
-<<<<<<< HEAD
-=======
-typedef struct {
-  IndexCriteriaTester base;
-  IndexCriteriaTester *child;
-} NI_CriteriaTester;
-
-static int NI_Test(struct IndexCriteriaTester *ct, t_docId id) {
-  NI_CriteriaTester *nct = (NI_CriteriaTester *)ct;
-  return !nct->child->Test(nct->child, id);
-}
-static void NI_TesterFree(struct IndexCriteriaTester *ct) {
-  NI_CriteriaTester *nct = (NI_CriteriaTester *)ct;
-  nct->child->Free(nct->child);
-  rm_free(nct);
-}
-
-static IndexCriteriaTester *NI_GetCriteriaTester(void *ctx) {
-  NotContext *nc = ctx;
-  IndexCriteriaTester *ct = IITER_GET_CRITERIA_TESTER(nc->child);
-  if (!ct) {
-    return NULL;
-  }
-  NI_CriteriaTester *nct = rm_malloc(sizeof(*nct));
-  nct->child = ct;
-  nct->base.Test = NI_Test;
-  nct->base.Free = NI_TesterFree;
-  return &nct->base;
-}
-
->>>>>>> c8224696
 static size_t NI_NumEstimated(void *ctx) {
   NotContext *nc = ctx;
   return nc->maxDocId;
@@ -1027,12 +989,7 @@
   nc->base.current = NewVirtualResult(weight);
   nc->base.current->fieldMask = RS_FIELDMASK_ALL;
   nc->base.current->docId = 0;
-<<<<<<< HEAD
-  nc->child = it;
-=======
   nc->child = it ? it : NewEmptyIterator();
-  nc->childCT = NULL;
->>>>>>> c8224696
   nc->lastDocId = 0;
   nc->maxDocId = maxDocId;
   nc->len = 0;
@@ -1052,15 +1009,6 @@
   ret->Rewind = NI_Rewind;
   ret->mode = MODE_SORTED;
 
-<<<<<<< HEAD
-=======
-  if (nc->child->mode == MODE_UNSORTED) {
-    nc->childCT = IITER_GET_CRITERIA_TESTER(nc->child);
-    RS_LOG_ASSERT(nc->childCT, "childCT should not be NULL");
-    ret->Read = NI_ReadUnsorted;
-  }
-
->>>>>>> c8224696
   return ret;
 }
 
@@ -1217,12 +1165,7 @@
   nc->virt->fieldMask = RS_FIELDMASK_ALL;
   nc->virt->freq = 1;
   nc->base.current = nc->virt;
-<<<<<<< HEAD
-  nc->child = it;
-=======
   nc->child = it ? it : NewEmptyIterator();
-  nc->childCT = NULL;
->>>>>>> c8224696
   nc->lastDocId = 0;
   nc->maxDocId = maxDocId;
   nc->weight = weight;
@@ -1241,17 +1184,6 @@
   ret->Abort = OI_Abort;
   ret->Rewind = OI_Rewind;
   ret->mode = MODE_SORTED;
-
-<<<<<<< HEAD
-  if (!nc->child) {
-    nc->child = NewEmptyIterator();
-=======
-  if (nc->child && nc->child->mode == MODE_UNSORTED) {
-    nc->childCT = IITER_GET_CRITERIA_TESTER(nc->child);
-    RS_LOG_ASSERT(nc->childCT, "childCT should not be NULL");
-    ret->Read = OI_ReadUnsorted;
->>>>>>> c8224696
-  }
 
   return ret;
 }
