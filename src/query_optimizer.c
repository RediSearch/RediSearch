/*
 * Copyright (c) 2006-Present, Redis Ltd.
 * All rights reserved.
 *
 * Licensed under your choice of the Redis Source Available License 2.0
 * (RSALv2); or (b) the Server Side Public License v1 (SSPLv1); or (c) the
 * GNU Affero General Public License v3 (AGPLv3).
*/

#include "query_optimizer.h"
#include "optimizer_reader.h"
#include "numeric_index.h"
#include "ext/default.h"

QOptimizer *QOptimizer_New() {
  return rm_calloc(1, sizeof(QOptimizer));
}

void QOptimizer_Free(QOptimizer *opt) {
  if (opt->sortbyNode) {
    QueryNode_Free(opt->sortbyNode);
  }
  rm_free(opt);
}

void QOptimizer_Parse(AREQ *req) {
  QOptimizer *opt = req->optimizer;
  RedisSearchCtx *sctx = AREQ_SearchCtx(req);
  opt->sctx = sctx;
  opt->conc = &req->conc;

  // get FieldSpec of sortby field and results limit
<<<<<<< HEAD
  PLN_ArrangeStep *arng = AGPLN_GetArrangeStep(AREQ_Plan(req));
=======
  PLN_ArrangeStep *arng = AGPLN_GetArrangeStep(AREQ_AGGPlan(req));
>>>>>>> db4a830c
  if (arng) {
    opt->limit = arng->limit + arng->offset;
    if (IsSearch(&req->pipeline) && !opt->limit) {
      opt->limit = DEFAULT_LIMIT;
    }
    if (arng->sortKeys) {
      const char *name = arng->sortKeys[0];
      const FieldSpec *field = IndexSpec_GetFieldWithLength(sctx->spec, name, strlen(name));
      if (field && field->types == INDEXFLD_T_NUMERIC) {
        opt->field = field;
        opt->fieldName = name;
        opt->asc = arng->sortAscMap & 0x01;
      } else {
        // sortby other fields, no optimization
        opt->type = Q_OPT_NONE;
      }
    }
  }

  // get scorer function if there is no sortby
  if (opt->field) {
    opt->scorerType = SCORER_TYPE_NONE;
  } else {
    const char *scorer = req->searchopts.scorerName;
    if (!scorer) {      // default is BM25STD
      opt->scorerType = SCORER_TYPE_TERM;
    } else if (!strcmp(scorer, TFIDF_SCORER_NAME)) {
      opt->scorerType = SCORER_TYPE_TERM;
    } else if (!strcmp(scorer, TFIDF_DOCNORM_SCORER_NAME)) {
      opt->scorerType = SCORER_TYPE_TERM;
    } else if (!strcmp(scorer, DISMAX_SCORER_NAME)) {
      opt->scorerType = SCORER_TYPE_TERM;
    } else if (!strcmp(scorer, BM25_SCORER_NAME)) {
      opt->scorerType = SCORER_TYPE_TERM;
    } else if (!strcmp(scorer, DOCSCORE_SCORER)) {
      opt->scorerType = SCORER_TYPE_DOC;
    } else if (!strcmp(scorer, HAMMINGDISTANCE_SCORER)) {
      opt->scorerType = SCORER_TYPE_DOC;
    }
  }
}

#define INVALUD_PTR ((void *)0xcafecafe) // Replace with BAD_POINTER

/* the function receives the QueryNode tree root and attempts to:
 * 1. find TEXT fields that need to be scored for some scorers
 * 2. find the numeric field used as SORTBY field  */
static QueryNode *checkQueryTypes(QueryNode *node, const char *name, QueryNode **parent,
                                  bool *reqScore) {
  QueryNode *ret = NULL;
  switch (node->type) {
    case QN_NUMERIC:
      // add support for multiple ranges on field
      if (name && !HiddenString_CompareC(node->nn.nf->fieldSpec->fieldName, name, strlen(name))) {
        ret = node;
      }
      break;

    case QN_PHRASE:  // INTERSECT
      // weight is different than 1
      if (node->opts.weight != 1) {
        break;
      }
      for (int i = 0; i < QueryNode_NumChildren(node); ++i) {
        QueryNode *cur = checkQueryTypes(node->children[i], name, parent, reqScore);
        // we want to return numeric node and have its parent so we can remove it later.
        if (cur && cur->type == QN_NUMERIC && *parent == NULL) {
          if (ret != NULL || cur == INVALUD_PTR) {
            return INVALUD_PTR;
          }
          ret = cur;
        }
      }
      if (ret && parent) *parent = node;
      break;

    case QN_TOKEN:           // TEXT
    case QN_FUZZY:           // TEXT
    case QN_PREFIX:          // TEXT
    case QN_WILDCARD_QUERY:  // TEXT
    case QN_LEXRANGE:        // TEXT
      *reqScore = true;
      break;

    case QN_OPTIONAL:  // can't score optional ??
    case QN_NOT:       // can't score not      ??
    case QN_UNION:     // TODO
      for (int i = 0; i < QueryNode_NumChildren(node); ++i) {
        // ignore return value from a union since sortby optimization cannot be achieved.
        // check if it contains TEXT fields.
        checkQueryTypes(node->children[i], NULL, NULL, reqScore);
      }
      break;

    case QN_GEO:       // TODO: ADD GEO support
    case QN_GEOMETRY:
    case QN_IDS:       // NO SCORE
    case QN_TAG:       // NO SCORE
    case QN_VECTOR:    // NO SCORE
    case QN_WILDCARD:  // No SCORE
    case QN_NULL:
    case QN_MISSING:
      break;
  }
  return ret;
}

size_t QOptimizer_EstimateLimit(size_t numDocs, size_t estimate, size_t limit) {
  if (numDocs == 0 || estimate == 0) {
    return 0;
  }

  double ratio = (double)estimate / (double)numDocs;
  size_t newEstimate = (limit / ratio) + 1;
  // printf("numDocs %ld childEstimate %ld limit %ld required: %ld\n", numDocs, estimate, limit, newEstimate);

  return newEstimate;
}

void QOptimizer_QueryNodes(QueryNode *root, QOptimizer *opt) {
  const FieldSpec *field = opt->field;
  bool isSortby = !!field;
  const char *name = opt->fieldName;
  bool hasOther = false;

  if (root->type == QN_WILDCARD) {
    opt->scorerType = SCORER_TYPE_NONE;
  }

  // find the sortby numeric node and remove it from query node tree
  QueryNode *parentNode = NULL;
  QueryNode *numSortbyNode = checkQueryTypes(root, name, &parentNode, &opt->scorerReq);
  if (numSortbyNode && numSortbyNode != INVALUD_PTR) {
    RS_LOG_ASSERT(numSortbyNode->type == QN_NUMERIC, "found it");
    // numeric is part of an intersect. remove it for optimizer reader
    if (parentNode) {
      for (int i = 0; i < QueryNode_NumChildren(parentNode); ++i) {
        if (parentNode->children[i] == numSortbyNode) {
          array_del_fast(parentNode->children, i);
          break;
        }
      }
      numSortbyNode->nn.nf->limit = opt->limit;
      numSortbyNode->nn.nf->asc = opt->asc;
      opt->sortbyNode = numSortbyNode;
      opt->nf = numSortbyNode->nn.nf;
    } else {
      // tree has only numeric range. scan range large enough for requested limit
      opt->type = Q_OPT_PARTIAL_RANGE;
      return;
    }
  }

  // there is no sorting field and scorer is required - we must check all results
  if ((!isSortby && opt->scorerReq) || (root->type == QN_VECTOR && root->vn.vq->type == VECSIM_QT_KNN)) {
    opt->type = Q_OPT_NONE;
    return;
  }

  // there are no other filter except for our numeric
  // if has sortby, use limited range
  // else, return after enough result found
  if (!opt->scorerReq) {
    if (isSortby) {
      opt->type = Q_OPT_PARTIAL_RANGE;
      return;
    } else {
      opt->type = Q_OPT_NO_SORTER;
      // No need for scorer, and there is no sorter. we can avoid calculating scores
      opt->scorerType = SCORER_TYPE_NONE;
      return;
    }
  }
  opt->type = Q_OPT_UNDECIDED;
}

// creates an intersect from root and numeric
static void updateRootIter(AREQ *req, IndexIterator *root, IndexIterator *new) {
  if (root->type == INTERSECT_ITERATOR) {
    AddIntersectIterator(root, new);
  } else {
    IndexIterator **its = rm_malloc(2 * sizeof(*its));
    its[0] = req->rootiter;
    its[1] = new;
    // use slop==-1 and inOrder==0 since not applicable
    // use weight 1 since we checked at `checkQueryTypes`
    req->rootiter = NewIntersectIterator(its, 2, NULL, 0, -1, 0, 1);
  }
}

void QOptimizer_Iterators(AREQ *req, QOptimizer *opt) {
  IndexSpec *spec = AREQ_SearchCtx(req)->spec;
  IndexIterator *root = req->rootiter;

  switch (opt->type) {
    case Q_OPT_HYBRID:
      RS_ABORT("cannot be decided earlier");

    // Nothing to do here
    case Q_OPT_NO_SORTER:
    case Q_OPT_NONE:
    case Q_OPT_FILTER:
      return;

    // limit range to number of required LIMIT
    case Q_OPT_PARTIAL_RANGE: {
      if (root->type == WILDCARD_ITERATOR) {
        req->rootiter = NewOptimizerIterator(opt, root, &req->ast.config);
      } else if (req->ast.root->type == QN_NUMERIC) {
        // trim the union numeric iterator to have the minimal number of ranges
        if (root->type == UNION_ITERATOR) {
          trimUnionIterator(root, 0, opt->limit, opt->asc);
        }
      } else {
        req->rootiter = NewOptimizerIterator(opt, root, &req->ast.config);
      }
      return;
    }
    case Q_OPT_UNDECIDED: {
      if (!opt->field) {
        // TODO: For now set to NONE. Maybe add use of FILTER
        opt->type = Q_OPT_NONE;
        const FieldSpec *fs = opt->sortbyNode->nn.nf->fieldSpec;
        FieldFilterContext filterCtx = {.field = {.isFieldMask = false, .value = {.index= fs->index}}, .predicate = FIELD_EXPIRATION_DEFAULT};
        IndexIterator *numericIter = NewNumericFilterIterator(AREQ_SearchCtx(req), opt->sortbyNode->nn.nf,
                                                             &req->conc, INDEXFLD_T_NUMERIC, &req->ast.config,
                                                             &filterCtx);
        updateRootIter(req, root, numericIter);
        return;
      }
      opt->type = Q_OPT_HYBRID;
      // replace root with OptimizerIterator
      req->rootiter = NewOptimizerIterator(opt, root, &req->ast.config);
    }
  }
}

void QOptimizer_UpdateTotalResults(AREQ *req) {
<<<<<<< HEAD
    PLN_ArrangeStep *arng = AGPLN_GetArrangeStep(AREQ_Plan(req));
=======
    PLN_ArrangeStep *arng = AGPLN_GetArrangeStep(AREQ_AGGPlan(req));
>>>>>>> db4a830c
    size_t reqLimit = arng && arng->isLimited ? arng->limit : DEFAULT_LIMIT;
    size_t reqOffset = arng && arng->isLimited ? arng->offset : 0;
    QueryProcessingCtx *qctx = AREQ_QueryProcessingCtx(req);
    qctx->totalResults = qctx->totalResults > reqOffset ?
                              qctx->totalResults - reqOffset : 0;
    if(qctx->totalResults > reqLimit) {
      qctx->totalResults = reqLimit;
    }
}

const char *QOptimizer_PrintType(QOptimizer *opt) {
  switch (opt->type) {
    case Q_OPT_NONE:
     return "No optimization";
    case Q_OPT_PARTIAL_RANGE:
     return "Query partial range";
    case Q_OPT_NO_SORTER:
     return "Quick return";
    case Q_OPT_HYBRID:
     return "Hybrid";
    case Q_OPT_UNDECIDED:
      return "Undecided";
    case Q_OPT_FILTER:
      return "Filter";
  }
  return NULL;
}<|MERGE_RESOLUTION|>--- conflicted
+++ resolved
@@ -30,11 +30,7 @@
   opt->conc = &req->conc;
 
   // get FieldSpec of sortby field and results limit
-<<<<<<< HEAD
-  PLN_ArrangeStep *arng = AGPLN_GetArrangeStep(AREQ_Plan(req));
-=======
   PLN_ArrangeStep *arng = AGPLN_GetArrangeStep(AREQ_AGGPlan(req));
->>>>>>> db4a830c
   if (arng) {
     opt->limit = arng->limit + arng->offset;
     if (IsSearch(&req->pipeline) && !opt->limit) {
@@ -273,11 +269,7 @@
 }
 
 void QOptimizer_UpdateTotalResults(AREQ *req) {
-<<<<<<< HEAD
-    PLN_ArrangeStep *arng = AGPLN_GetArrangeStep(AREQ_Plan(req));
-=======
     PLN_ArrangeStep *arng = AGPLN_GetArrangeStep(AREQ_AGGPlan(req));
->>>>>>> db4a830c
     size_t reqLimit = arng && arng->isLimited ? arng->limit : DEFAULT_LIMIT;
     size_t reqOffset = arng && arng->isLimited ? arng->offset : 0;
     QueryProcessingCtx *qctx = AREQ_QueryProcessingCtx(req);
