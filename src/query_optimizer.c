--- conflicted
+++ resolved
@@ -92,13 +92,9 @@
 
 void QOptimizer_Parse(AREQ *req) {
   QOptimizer *opt = req->optimizer;
-<<<<<<< HEAD
   RedisSearchCtx *sctx = AREQ_SearchCtx(req);
   opt->sctx = sctx;
-  opt->conc = &req->conc;
-=======
-  opt->sctx = req->sctx;
->>>>>>> ef5c9273
+  // opt->conc = &req->conc;
 
   // get FieldSpec of sortby field and results limit
   PLN_ArrangeStep *arng = AGPLN_GetArrangeStep(AREQ_AGGPlan(req));
@@ -292,13 +288,8 @@
 }
 
 void QOptimizer_Iterators(AREQ *req, QOptimizer *opt) {
-<<<<<<< HEAD
   IndexSpec *spec = AREQ_SearchCtx(req)->spec;
-  IndexIterator *root = req->rootiter;
-=======
-  IndexSpec *spec = req->sctx->spec;
   QueryIterator *root = req->rootiter;
->>>>>>> ef5c9273
 
   switch (opt->type) {
     case Q_OPT_HYBRID:
@@ -330,14 +321,8 @@
         opt->type = Q_OPT_NONE;
         const FieldSpec *fs = opt->sortbyNode->nn.nf->fieldSpec;
         FieldFilterContext filterCtx = {.field = {.isFieldMask = false, .value = {.index= fs->index}}, .predicate = FIELD_EXPIRATION_DEFAULT};
-<<<<<<< HEAD
-        IndexIterator *numericIter = NewNumericFilterIterator(AREQ_SearchCtx(req), opt->sortbyNode->nn.nf,
-                                                             &req->conc, INDEXFLD_T_NUMERIC, &req->ast.config,
-                                                             &filterCtx);
-=======
-        QueryIterator *numericIter = NewNumericFilterIterator(req->sctx, opt->sortbyNode->nn.nf, INDEXFLD_T_NUMERIC,
+        QueryIterator *numericIter = NewNumericFilterIterator(AREQ_SearchCtx(req), opt->sortbyNode->nn.nf, INDEXFLD_T_NUMERIC,
                                                               &req->ast.config, &filterCtx);
->>>>>>> ef5c9273
         updateRootIter(req, root, numericIter);
         return;
       }
