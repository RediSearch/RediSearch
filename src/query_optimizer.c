--- conflicted
+++ resolved
@@ -74,11 +74,7 @@
   switch (node->type) {
     case QN_NUMERIC:
       // add support for multiple ranges on field
-<<<<<<< HEAD
-      if (name && !HiddenString_CompareC(FIELD_NAME(node->nn.nf->field), name, strlen(name))) {
-=======
-      if (name && !strcmp(name, node->nn.nf->fieldSpec->name)) {
->>>>>>> 34a3dee8
+      if (name && !HiddenString_CompareC(node->nn.nf->fieldSpec->name, name, strlen(name))) {
         ret = node;
       }
       break;
@@ -247,11 +243,7 @@
       if (!opt->field) {
         // TODO: For now set to NONE. Maybe add use of FILTER
         opt->type = Q_OPT_NONE;
-<<<<<<< HEAD
-        const FieldSpec *fs = FieldSpec_Resolved(&opt->sortbyNode->nn.nf->field);
-=======
         const FieldSpec *fs = opt->sortbyNode->nn.nf->fieldSpec;
->>>>>>> 34a3dee8
         FieldFilterContext filterCtx = {.field = {.isFieldMask = false, .value = {.index= fs->index}}, .predicate = FIELD_EXPIRATION_DEFAULT};
         IndexIterator *numericIter = NewNumericFilterIterator(req->sctx, opt->sortbyNode->nn.nf,
                                                              &req->conc, INDEXFLD_T_NUMERIC, &req->ast.config,
