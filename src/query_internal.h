#ifndef QUERY_INTERNAL_H
#define QUERY_INTERNAL_H

#include <stdlib.h>
#include <query_error.h>
#include <query_node.h>
#include "query_param.h"
#include "search_options.h"

#ifdef __cplusplus
extern "C" {
#endif
  typedef struct QueryParseCtx {
  const char *raw;
  size_t len;

  // the token count
  size_t numTokens;

  // the param count
  size_t numParams;

  // Index spec
  RedisSearchCtx *sctx;

  // query root
  QueryNode *root;

  const RSSearchOptions *opts;

  QueryError *status;

  #ifdef PARSER_DEBUG
  FILE *trace_log;
  #endif

} QueryParseCtx;

#define QPCTX_ISOK(qpctx) (!QueryError_HasError((qpctx)->status))

typedef struct {
  ConcurrentSearchCtx *conc;
  RedisSearchCtx *sctx;
  const RSSearchOptions *opts;
  QueryError *status;
<<<<<<< HEAD
  char ***vecScoresp;
=======
  char ***vecScoreFieldNamesP;
>>>>>>> 7c9dcd1a
  size_t numTokens;
  uint32_t tokenId;
  DocTable *docTable;
} QueryEvalCtx;

struct QueryAST;
struct NumericFilter;
struct GeoFilter;

// TODO: These APIs are helpers for the generated parser. They belong in the
// bowels of the actual parser, and should probably be a macro!

QueryNode *NewQueryNode(QueryNodeType type);
QueryNode *NewQueryNodeChildren(QueryNodeType type, QueryNode **children, size_t n);

QueryNode *NewTokenNode(QueryParseCtx *q, const char *s, size_t len);
QueryNode *NewTokenNodeExpanded(struct QueryAST *q, const char *s, size_t len, RSTokenFlags flags);
QueryNode *NewPhraseNode(int exact);

#define NewUnionNode() NewQueryNode(QN_UNION)
#define NewWildcardNode() NewQueryNode(QN_WILDCARD)
#define NewNotNode(child) NewQueryNodeChildren(QN_NOT, &child, 1)
#define NewOptionalNode(child) NewQueryNodeChildren(QN_OPTIONAL, &child, 1)

QueryNode *NewPrefixNode_WithParams(QueryParseCtx *q, QueryToken *qt);
QueryNode *NewFuzzyNode_WithParams(QueryParseCtx *q, QueryToken *qt, int maxDist);
QueryNode *NewNumericNode(QueryParam *p);
QueryNode *NewGeofilterNode(QueryParam *p);
QueryNode *NewVectorNode_WithParams(struct QueryParseCtx *q, VectorQueryType type, QueryToken *value, QueryToken *vec);
QueryNode *NewTagNode(const char *tag, size_t len);

QueryNode *NewTokenNode_WithParams(QueryParseCtx *q, QueryToken *qt);
void QueryNode_InitParams(QueryNode *n, size_t num);
bool QueryNode_SetParam(QueryParseCtx *q, Param *target_param, void *target_value,
                        size_t *target_len, QueryToken *source);

void QueryNode_SetFieldMask(QueryNode *n, t_fieldMask mask);

/* Free the query node and its children recursively */
void QueryNode_Free(QueryNode *n);

void RangeNumber_Free(RangeNumber *r);

#ifdef __cplusplus
}
#endif

#endif<|MERGE_RESOLUTION|>--- conflicted
+++ resolved
@@ -43,11 +43,7 @@
   RedisSearchCtx *sctx;
   const RSSearchOptions *opts;
   QueryError *status;
-<<<<<<< HEAD
-  char ***vecScoresp;
-=======
   char ***vecScoreFieldNamesP;
->>>>>>> 7c9dcd1a
   size_t numTokens;
   uint32_t tokenId;
   DocTable *docTable;
