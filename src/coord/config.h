/*
 * Copyright Redis Ltd. 2016 - present
 * Licensed under your choice of the Redis Source Available License 2.0 (RSALv2) or
 * the Server Side Public License v1 (SSPLv1).
 */


#pragma once

#include "redismodule.h"
#include "rmr/endpoint.h"
#include "../../src/config.h"

#include <string.h>

typedef enum { ClusterType_RedisOSS = 0, ClusterType_RedisLabs = 1 } MRClusterType;

typedef struct {
  MRClusterType type;
  int timeoutMS;
  const char* globalPass;
  size_t connPerShard;
  size_t cursorReplyThreshold;
  size_t coordinatorPoolSize; // number of threads in the coordinator thread pool
  size_t topologyValidationTimeoutMS;
  // The username for the ACL user used by the coordinator to connect to the shards on OSS cluster.
  const char* aclUsername;
} SearchClusterConfig;

extern SearchClusterConfig clusterConfig;

#define CLUSTER_TYPE_OSS "redis_oss"
#define CLUSTER_TYPE_RLABS "redislabs"

#define COORDINATOR_POOL_DEFAULT_SIZE 20
<<<<<<< HEAD
#define DEFAULT_TOPOLOGY_VALIDATION_TIMEOUT 30000

#define DEFAULT_CLUSTER_CONFIG                                                             \
  (SearchClusterConfig) {                                                                  \
    .connPerShard = 0,                                                                     \
    .type = DetectClusterType(),                                                           \
    .timeoutMS = 0,                                                                        \
    .globalPass = NULL,                                                                    \
    .cursorReplyThreshold = 1,                                                             \
    .coordinatorPoolSize = COORDINATOR_POOL_DEFAULT_SIZE,                                  \
    .topologyValidationTimeoutMS = DEFAULT_TOPOLOGY_VALIDATION_TIMEOUT,                    \
=======
#define DEFAULT_ACL_USERNAME "default"

#define DEFAULT_CLUSTER_CONFIG                                                 \
  (SearchClusterConfig) {                                                      \
    .connPerShard = 0,                                                         \
    .type = DetectClusterType(),                                               \
    .timeoutMS = 0,                                                            \
    .globalPass = NULL,                                                        \
    .cursorReplyThreshold = 1,                                                 \
    .coordinatorPoolSize = COORDINATOR_POOL_DEFAULT_SIZE,                      \
    .topologyValidationTimeoutMS = 30000,                                      \
    .aclUsername = DEFAULT_ACL_USERNAME,                                       \
>>>>>>> 58846872
  }

/* Detect the cluster type, by trying to see if we are running inside RLEC.
 * If we cannot determine, we return OSS type anyway
 */
MRClusterType DetectClusterType();

RSConfigOptions *GetClusterConfigOptions(void);
void ClusterConfig_RegisterTriggers(void);
int RegisterClusterModuleConfig(RedisModuleCtx *ctx);<|MERGE_RESOLUTION|>--- conflicted
+++ resolved
@@ -33,20 +33,8 @@
 #define CLUSTER_TYPE_RLABS "redislabs"
 
 #define COORDINATOR_POOL_DEFAULT_SIZE 20
-<<<<<<< HEAD
+#define DEFAULT_ACL_USERNAME "default"
 #define DEFAULT_TOPOLOGY_VALIDATION_TIMEOUT 30000
-
-#define DEFAULT_CLUSTER_CONFIG                                                             \
-  (SearchClusterConfig) {                                                                  \
-    .connPerShard = 0,                                                                     \
-    .type = DetectClusterType(),                                                           \
-    .timeoutMS = 0,                                                                        \
-    .globalPass = NULL,                                                                    \
-    .cursorReplyThreshold = 1,                                                             \
-    .coordinatorPoolSize = COORDINATOR_POOL_DEFAULT_SIZE,                                  \
-    .topologyValidationTimeoutMS = DEFAULT_TOPOLOGY_VALIDATION_TIMEOUT,                    \
-=======
-#define DEFAULT_ACL_USERNAME "default"
 
 #define DEFAULT_CLUSTER_CONFIG                                                 \
   (SearchClusterConfig) {                                                      \
@@ -56,9 +44,8 @@
     .globalPass = NULL,                                                        \
     .cursorReplyThreshold = 1,                                                 \
     .coordinatorPoolSize = COORDINATOR_POOL_DEFAULT_SIZE,                      \
-    .topologyValidationTimeoutMS = 30000,                                      \
+    .topologyValidationTimeoutMS = DEFAULT_TOPOLOGY_VALIDATION_TIMEOUT,        \
     .aclUsername = DEFAULT_ACL_USERNAME,                                       \
->>>>>>> 58846872
   }
 
 /* Detect the cluster type, by trying to see if we are running inside RLEC.
