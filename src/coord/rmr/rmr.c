/*
 * Copyright (c) 2006-Present, Redis Ltd.
 * All rights reserved.
 *
 * Licensed under your choice of the Redis Source Available License 2.0
 * (RSALv2); or (b) the Server Side Public License v1 (SSPLv1); or (c) the
 * GNU Affero General Public License v3 (AGPLv3).
*/
#include "rmr.h"
#include "reply.h"
#include "reply_macros.h"
#include "redismodule.h"
#include "module.h"
#include "cluster.h"
#include "chan.h"
#include "rq.h"
#include "rmutil/rm_assert.h"
#include "resp3.h"
#include "coord/config.h"

#include <stdio.h>
#include <stdlib.h>
#include <string.h>
#include <signal.h>
#include <time.h>
#include <string.h>
#include <unistd.h>
#include <pthread.h>
#include <sys/param.h>

#include "hiredis/hiredis.h"
#include "hiredis/async.h"
#include "io_runtime_ctx.h"

#define REFCOUNT_INCR_MSG(caller, refcount) \
  RS_DEBUG_LOG_FMT("%s: increased refCount to == %d", caller, refcount);
#define REFCOUNT_DECR_MSG(caller, refcount) \
  RS_DEBUG_LOG_FMT("%s: decreased refCount to == %d", caller, refcount);

/* Currently a single cluster is supported */
static MRCluster *cluster_g = NULL;

/* Coordination request timeout */
long long timeout_g = 5000; // unused value. will be set in MR_Init

/* MapReduce context for a specific command's execution */
typedef struct MRCtx {
  int numReplied;
  int numExpected;
  int numErrored;
  int repliesCap;
  MRReply **replies;
  MRReduceFunc reducer;
  void *privdata;
  RedisModuleCtx *redisCtx;
  RedisModuleBlockedClient *bc;
  bool mastersOnly;
  MRCommand cmd;
  size_t ioRuntimeIdx;

  /**
   * This is a reduce function inside the MRCtx.
   * if set when replies will arrive we will not
   * unblock the client and instead the reduce function
   * will be called directly. This mechanism allows us to
   * send commands and base on the response send more commands
   * and do more aggregations. Only the last command/commands sent
   * needs to unblock the client.
   */
  MRReduceFunc fn;
} MRCtx;

void MR_SetCoordinationStrategy(MRCtx *ctx, bool mastersOnly) {
  ctx->mastersOnly = mastersOnly;
}

/* Create a new MapReduce context */
MRCtx *MR_CreateCtx(RedisModuleCtx *ctx, RedisModuleBlockedClient *bc, void *privdata, int replyCap) {
  RS_ASSERT(cluster_g);
  MRCtx *ret = rm_malloc(sizeof(MRCtx));
  ret->numReplied = 0;
  ret->numErrored = 0;
  ret->numExpected = 0;
  ret->repliesCap = replyCap;
  ret->replies = rm_calloc(ret->repliesCap, sizeof(redisReply *));
  ret->reducer = NULL;
  ret->privdata = privdata;
  ret->mastersOnly = true; // default to masters only
  ret->redisCtx = ctx;
  ret->bc = bc;
  RS_ASSERT(ctx || bc);
  ret->fn = NULL;
  ret->ioRuntimeIdx = MRCluster_AssignRoundRobinIORuntimeIdx(cluster_g);
  return ret;
}

void MRCtx_Free(MRCtx *ctx) {

  MRCommand_Free(&ctx->cmd);

  for (int i = 0; i < ctx->numReplied; i++) {
    if (ctx->replies[i] != NULL) {
      MRReply_Free(ctx->replies[i]);
      ctx->replies[i] = NULL;
    }
  }
  rm_free(ctx->replies);

  // free the context
  rm_free(ctx);
}

/* Get the user stored private data from the context */
void *MRCtx_GetPrivData(struct MRCtx *ctx) {
  return ctx->privdata;
}

int MRCtx_GetNumReplied(struct MRCtx *ctx) {
  return ctx->numReplied;
}

MRReply** MRCtx_GetReplies(struct MRCtx *ctx) {
  return ctx->replies;
}

RedisModuleCtx *MRCtx_GetRedisCtx(struct MRCtx *ctx) {
  return ctx->redisCtx;
}

RedisModuleBlockedClient *MRCtx_GetBlockedClient(struct MRCtx *ctx) {
  return ctx->bc;
}

void MRCtx_SetReduceFunction(struct MRCtx *ctx, MRReduceFunc fn) {
  ctx->fn = fn;
}

static void freePrivDataCB(RedisModuleCtx *ctx, void *p) {
<<<<<<< HEAD
=======
  MR_requestCompleted();
>>>>>>> ed7f23d3
  if (p) {
    MRCtx *mc = p;
    MRCtx_Free(mc);
  }
}

static int timeoutHandler(RedisModuleCtx *ctx, RedisModuleString **argv, int argc) {
  RedisModule_Log(ctx, "notice", "Timed out coordination request");
  return RedisModule_ReplyWithError(ctx, "Timeout calling command");
}

/* handler for unblocking redis commands, that calls the actual reducer */
static int unblockHandler(RedisModuleCtx *ctx, RedisModuleString **argv, int argc) {
  RS_AutoMemory(ctx);
  MRCtx *mc = RedisModule_GetBlockedClientPrivateData(ctx);

  mc->redisCtx = ctx;

  return mc->reducer(mc, mc->numReplied, mc->replies);
}

/* The callback called from each fanout request to aggregate their replies */
static void fanoutCallback(redisAsyncContext *c, void *r, void *privdata) {
  MRCtx *ctx = privdata;

  if (!r) {
    ctx->numErrored++;

  } else {
    /* If needed - double the capacity for replies */
    if (ctx->numReplied == ctx->repliesCap) {
      ctx->repliesCap *= 2;
      ctx->replies = rm_realloc(ctx->replies, ctx->repliesCap * sizeof(MRReply *));
    }
    ctx->replies[ctx->numReplied++] = r;
  }

  // If we've received the last reply - unblock the client
  if (ctx->numReplied + ctx->numErrored == ctx->numExpected) {
    if (ctx->fn) {
      ctx->fn(ctx, ctx->numReplied, ctx->replies);
    } else {
      RedisModuleBlockedClient *bc = ctx->bc;
      RS_ASSERT(bc);
      RedisModule_BlockedClientMeasureTimeEnd(bc);
      RedisModule_UnblockClient(bc, ctx);
    }
  }
}

/* Initialize the MapReduce engine with a node provider */
void MR_Init(size_t num_io_threads, size_t num_connections_per_shard, long long timeoutMS) {
  cluster_g = MR_NewCluster(NULL, num_connections_per_shard, num_io_threads);
  timeout_g = timeoutMS;
}

/* The fanout request received in the event loop in a thread safe manner */
static void uvFanoutRequest(void *p) {
  MRCtx *mrctx = p;
  IORuntimeCtx *ioRuntime = MRCluster_GetIORuntimeCtx(cluster_g, mrctx->ioRuntimeIdx);

  mrctx->numExpected =
      MRCluster_FanoutCommand(ioRuntime, mrctx->mastersOnly, &mrctx->cmd, fanoutCallback, mrctx);

  if (mrctx->numExpected == 0) {
    RedisModuleBlockedClient *bc = mrctx->bc;
    RS_ASSERT(bc);
    RedisModule_BlockedClientMeasureTimeEnd(bc);
    RedisModule_UnblockClient(bc, mrctx);
  }
}

// This function already runs in one of the IO threads. We need to make sure that the adequate RuntimeCtx is used. This info can be found in the MRCtx
static void uvMapRequest(void *p) {
  MRCtx *mrctx = p;
  IORuntimeCtx *ioRuntime = MRCluster_GetIORuntimeCtx(cluster_g, mrctx->ioRuntimeIdx);

  int rc = MRCluster_SendCommand(ioRuntime, mrctx->mastersOnly, &mrctx->cmd, fanoutCallback, mrctx);
  mrctx->numExpected = (rc == REDIS_OK) ? 1 : 0;

  if (mrctx->numExpected == 0) {
    RedisModuleBlockedClient *bc = mrctx->bc;
    RS_ASSERT(bc);
    RedisModule_BlockedClientMeasureTimeEnd(bc);
    RedisModule_UnblockClient(bc, mrctx);
  }
}

/* Fanout map - send the same command to all the shards, sending the collective
 * reply to the reducer callback */
int MR_Fanout(struct MRCtx *mrctx, MRReduceFunc reducer, MRCommand cmd, bool block) {
  if (block) {
    RS_ASSERT(!mrctx->bc);
    mrctx->bc = RedisModule_BlockClient(
        mrctx->redisCtx, unblockHandler, timeoutHandler, freePrivDataCB, 0); // timeout_g);
    RedisModule_BlockedClientMeasureTimeStart(mrctx->bc);
  }
  //Is possible that mrctx->fn may already be there and reducer to be null
  mrctx->reducer = reducer;
  mrctx->cmd = cmd;

  IORuntimeCtx_Schedule(MRCluster_GetIORuntimeCtx(cluster_g, mrctx->ioRuntimeIdx), uvFanoutRequest, mrctx);
  return REDIS_OK;
}

int MR_MapSingle(struct MRCtx *ctx, MRReduceFunc reducer, MRCommand cmd) {
  ctx->reducer = reducer;
  ctx->cmd = cmd;
  RS_ASSERT(!ctx->bc);
  ctx->bc = RedisModule_BlockClient(ctx->redisCtx, unblockHandler, timeoutHandler, freePrivDataCB, 0); // timeout_g);
  RedisModule_BlockedClientMeasureTimeStart(ctx->bc);
  IORuntimeCtx_Schedule(MRCluster_GetIORuntimeCtx(cluster_g, ctx->ioRuntimeIdx), uvMapRequest, ctx);
  return REDIS_OK;
}

/* on-loop update topology request. This can't be done from the main thread */
static void uvUpdateTopologyRequest(void *p) {
  struct UpdateTopologyCtx *ctx = p;
  IORuntimeCtx *ioRuntime = ctx->ioRuntime;
  MRClusterTopology *old_topo = ioRuntime->topo;
  MRClusterTopology *new_topo = ctx->new_topo;
  ioRuntime->topo = new_topo;
  IORuntimeCtx_UpdateNodesAndConnectAll(ioRuntime);
  rm_free(ctx);
  if (old_topo) {
    MRClusterTopology_Free(old_topo);
  }
}

/* Set a new topology for the cluster.*/
void MR_UpdateTopology(MRClusterTopology *newTopo) {
  // TODO(Joan): Most likely we need to make sure we wait for the topology to properly be applied to every runtime context before returning.
  for (size_t i = 0; i < cluster_g->num_io_threads; i++) {
    IORuntimeCtx_Schedule_Topology(cluster_g->io_runtimes_pool[i], uvUpdateTopologyRequest, newTopo, i == 0 ? true : false);
  }
}

// /* Modifying the connection pools cannot be done from the main thread */
// static void uvUpdateConnPerShard(void *p) {
//   size_t connPerShard = (uintptr_t)p;
//   MRCluster_UpdateConnPerShard(cluster_g, connPerShard);
//   RQ_UpdateMaxPending(rq_g, connPerShard * PENDING_FACTOR);
// }

extern size_t NumShards;
void MR_UpdateConnPerShard(size_t connPerShard) {
  if (!cluster_g) return; // not initialized yet, we have nothing to update yet.
  if (NumShards == 1) {
    // If we observe that there is only one shard from the main thread,
    // we know the uv thread is not initialized yet (and may never be).
    // We can update the connection pool size directly from the main thread.
    // This is mostly a no-op, as the connection pool is not in use (yet or at all).
    // This call should only update the connection pool `size` for when the connection pool is initialized.
    for (size_t i = 0; i < cluster_g->num_io_threads; i++) {
      MRCluster_UpdateConnPerShard(cluster_g->io_runtimes_pool[i], connPerShard);
    }
  } else {
    size_t old_conn_count = cluster_g->io_runtimes_pool[0]->conn_mgr->nodeConns;
    if(connPerShard >= old_conn_count) {
      // New runtimes are in place, we can now submit more connections
      for (size_t i = 0; i < cluster_g->num_io_threads; i++) {
        MRConnManager_Expand(cluster_g->io_runtimes_pool[i]->conn_mgr, connPerShard, IORuntimeCtx_GetLoop(cluster_g->io_runtimes_pool[i]));
      }
    }
    else {
      // First, close the connections. This needs to be done from the event loop thread
      // Destroy runtimes
      for (size_t i = 0; i < cluster_g->num_io_threads; i++) {
        MRConnManager_Shrink(cluster_g->io_runtimes_pool[i]->conn_mgr, connPerShard, IORuntimeCtx_GetLoop(cluster_g->io_runtimes_pool[i]));
      }
    }
    for (size_t i = 0; i < cluster_g->num_io_threads; i++) {
      size_t max_pending = cluster_g->io_runtimes_pool[i]->conn_mgr->nodeConns * PENDING_FACTOR;
      RQ_UpdateMaxPending(cluster_g->io_runtimes_pool[i]->queue, max_pending);
    }
  }
}

void MR_UpdateSearchIOThreads(size_t num_io_threads) {
  RS_ASSERT(num_io_threads > 0);

  if (!cluster_g || NumShards == 1) return;
  MRCluster_UpdateNumIOThreads(cluster_g, num_io_threads);
}


// If we need to return all the Connection States from all the IO Runtimes properly
/*typedef struct GetConnectionPoolStateCtx {
  RedisModuleBlockedClient *bc;
  IORuntimeCtx *ioRuntime;
  int *numPending;
} GetConnectionPoolStateCtx;

static void uvGetConnectionPoolState(void *p) {
  GetConnectionPoolStateCtx *getConnPoolStateCtx = p;
  RedisModuleBlockedClient *bc = getConnPoolStateCtx->bc;
  RedisModuleCtx *ctx = RedisModule_GetThreadSafeContext(bc);
  MRConnManager_ReplyState(getConnPoolStateCtx->ioRuntime->conn_mgr, ctx);
  RedisModule_FreeThreadSafeContext(ctx);
  int remaining = __atomic_sub_fetch(getConnPoolStateCtx->numPending, 1, __ATOMIC_RELEASE);
  if (remaining == 0) {
    // here some atomic counter should be decremented and returned if 0
    RedisModule_BlockedClientMeasureTimeEnd(bc);
    RedisModule_UnblockClient(bc, NULL);
    rm_free(getConnPoolStateCtx->numPending);
  }
  rm_free(getConnPoolStateCtx);
}

void MR_GetConnectionPoolState(RedisModuleCtx *ctx) {
  RedisModuleBlockedClient *bc = RedisModule_BlockClient(ctx, NULL, NULL, NULL, 0);
  RedisModule_BlockedClientMeasureTimeStart(bc);
  int* numPending = rm_malloc(sizeof(int));
  *numPending = cluster_g->num_io_threads;
  GetConnectionPoolStateCtx* ContorlPlaneGetConnPoolStateCtx = rm_malloc(sizeof(GetConnectionPoolStateCtx));
  ContorlPlaneGetConnPoolStateCtx->bc = bc;
  ContorlPlaneGetConnPoolStateCtx->numPending = numPending;
  ContorlPlaneGetConnPoolStateCtx->ioRuntime = cluster_g->control_plane_io_runtime;
  IORuntimeCtx_Schedule(cluster_g->control_plane_io_runtime, uvGetConnectionPoolState, ContorlPlaneGetConnPoolStateCtx);
  for (size_t i = 0; i < cluster_g->io_runtimes_pool_size; i++) {
    GetConnectionPoolStateCtx* getConnPoolStateCtx = rm_malloc(sizeof(GetConnectionPoolStateCtx));
    getConnPoolStateCtx->bc = bc;
    getConnPoolStateCtx->numPending = numPending;
    getConnPoolStateCtx->ioRuntime = cluster_g->control_plane_io_runtime;
    IORuntimeCtx_Schedule(cluster_g->io_runtimes_pool[i], uvGetConnectionPoolState, getConnPoolStateCtx);
  }
}*/
struct ReplyClusterInfoCtx {
  IORuntimeCtx *ioRuntime;
  RedisModuleBlockedClient *bc;
};

static void uvGetConnectionPoolState(void *p) {
  struct ReplyClusterInfoCtx *replyClusterInfoCtx = p;
  IORuntimeCtx *ioRuntime = replyClusterInfoCtx->ioRuntime;
  RedisModuleBlockedClient *bc = replyClusterInfoCtx->bc;
  RedisModuleCtx *ctx = RedisModule_GetThreadSafeContext(bc);
  MRConnManager_ReplyState(ioRuntime->conn_mgr, ctx);
  RedisModule_FreeThreadSafeContext(ctx);
  RedisModule_BlockedClientMeasureTimeEnd(bc);
  RedisModule_UnblockClient(bc, NULL);
  rm_free(replyClusterInfoCtx);
}

void MR_GetConnectionPoolState(RedisModuleCtx *ctx) {
  RedisModuleBlockedClient *bc = RedisModule_BlockClient(ctx, NULL, NULL, NULL, 0);
  RedisModule_BlockedClientMeasureTimeStart(bc);
  struct ReplyClusterInfoCtx *replyClusterInfoCtx = rm_new(struct ReplyClusterInfoCtx);
  size_t idx = MRCluster_AssignRoundRobinIORuntimeIdx(cluster_g);
  replyClusterInfoCtx->bc = bc;
  replyClusterInfoCtx->ioRuntime = cluster_g->io_runtimes_pool[idx];
  IORuntimeCtx_Schedule(replyClusterInfoCtx->ioRuntime, uvGetConnectionPoolState, replyClusterInfoCtx);
}

static void uvReplyClusterInfo(void *p) {
  struct ReplyClusterInfoCtx *replyClusterInfoCtx = p;
  IORuntimeCtx *ioRuntime = replyClusterInfoCtx->ioRuntime;
  RedisModuleBlockedClient *bc = replyClusterInfoCtx->bc;
  RedisModuleCtx *ctx = RedisModule_GetThreadSafeContext(bc);
  MR_ReplyClusterInfo(ctx, ioRuntime->topo);
  RedisModule_FreeThreadSafeContext(ctx);
  RedisModule_BlockedClientMeasureTimeEnd(bc);
  RedisModule_UnblockClient(bc, NULL);
  rm_free(replyClusterInfoCtx);
}

void MR_uvReplyClusterInfo(RedisModuleCtx *ctx) {
  RedisModuleBlockedClient *bc = RedisModule_BlockClient(ctx, NULL, NULL, NULL, 0);
  RedisModule_BlockedClientMeasureTimeStart(bc);
  struct ReplyClusterInfoCtx *replyClusterInfoCtx = rm_new(struct ReplyClusterInfoCtx);
  size_t idx = MRCluster_AssignRoundRobinIORuntimeIdx(cluster_g);
  replyClusterInfoCtx->bc = bc;
  replyClusterInfoCtx->ioRuntime = cluster_g->io_runtimes_pool[idx];
  IORuntimeCtx_Schedule(replyClusterInfoCtx->ioRuntime, uvReplyClusterInfo, replyClusterInfoCtx);
}

void MR_ReplyClusterInfo(RedisModuleCtx *ctx, MRClusterTopology *topo) {
  RedisModule_Reply _reply = RedisModule_NewReply(ctx), *reply = &_reply;

  const char *hash_func_str;
  switch (topo ? topo->hashFunc : MRHashFunc_None) {
  case MRHashFunc_CRC12:
    hash_func_str = MRHASHFUNC_CRC12_STR;
    break;
  case MRHashFunc_CRC16:
    hash_func_str = MRHASHFUNC_CRC16_STR;
    break;
  default:
    hash_func_str = "n/a";
    break;
  }
  const char *cluster_type_str = clusterConfig.type == ClusterType_RedisOSS ? CLUSTER_TYPE_OSS : CLUSTER_TYPE_RLABS;
  size_t partitions = topo ? topo->numShards : 0;

  //-------------------------------------------------------------------------------------------
  if (reply->resp3) { // RESP3 variant
    RedisModule_Reply_Map(reply); // root

    RedisModule_ReplyKV_LongLong(reply, "num_partitions", partitions);
    RedisModule_ReplyKV_SimpleString(reply, "cluster_type", cluster_type_str);

    RedisModule_ReplyKV_SimpleString(reply, "hash_func", hash_func_str);

    // Report topology
    RedisModule_ReplyKV_LongLong(reply, "num_slots", topo ? (long long)topo->numSlots : 0);

    if (!topo) {
      RedisModule_ReplyKV_Null(reply, "slots");
    } else {
      RedisModule_ReplyKV_Array(reply, "slots"); // >slots
      for (int i = 0; i < topo->numShards; i++) {
        MRClusterShard *sh = &topo->shards[i];

        RedisModule_Reply_Map(reply); // >>(shards)
        RedisModule_ReplyKV_LongLong(reply, "start", sh->startSlot);
        RedisModule_ReplyKV_LongLong(reply, "end", sh->endSlot);

        RedisModule_ReplyKV_Array(reply, "nodes"); // >>>nodes
        for (int j = 0; j < sh->numNodes; j++) {
          MRClusterNode *node = &sh->nodes[j];
          RedisModule_Reply_Map(reply); // >>>>(node)

          REPLY_KVSTR_SAFE("id", node->id);
          REPLY_KVSTR_SAFE("host", node->endpoint.host);
          RedisModule_ReplyKV_LongLong(reply, "port", node->endpoint.port);
          RedisModule_ReplyKV_SimpleStringf(reply, "role", "%s%s",                        // TODO: move the space to "self"
                                      node->flags & MRNode_Master ? "master " : "slave ", // "master" : "slave",
                                      node->flags & MRNode_Self ? "self" : "");           // " self" : ""

          RedisModule_Reply_MapEnd(reply); // >>>>(node)
        }
        RedisModule_Reply_ArrayEnd(reply); // >>>nodes

        RedisModule_Reply_MapEnd(reply); // >>(shards)
      }
      RedisModule_Reply_ArrayEnd(reply); // >slots
    }

    RedisModule_Reply_MapEnd(reply); // root
  }
  //-------------------------------------------------------------------------------------------
  else // RESP2 variant
  {
    RedisModule_Reply_Array(reply); // root

    RedisModule_ReplyKV_LongLong(reply, "num_partitions", partitions);
    RedisModule_ReplyKV_SimpleString(reply, "cluster_type", cluster_type_str);

    RedisModule_ReplyKV_SimpleString(reply, "hash_func", hash_func_str);

    // Report topology
    RedisModule_ReplyKV_LongLong(reply, "num_slots", topo ? (long long)topo->numSlots : 0);

    RedisModule_Reply_SimpleString(reply, "slots");

    if (!topo) {
      RedisModule_Reply_Null(reply);
    } else {
      for (int i = 0; i < topo->numShards; i++) {
        MRClusterShard *sh = &topo->shards[i];
        RedisModule_Reply_Array(reply); // >shards

        RedisModule_Reply_LongLong(reply, sh->startSlot);
        RedisModule_Reply_LongLong(reply, sh->endSlot);
        for (int j = 0; j < sh->numNodes; j++) {
          MRClusterNode *node = &sh->nodes[j];
          RedisModule_Reply_Array(reply); // >>node
            REPLY_SIMPLE_SAFE(node->id);
            REPLY_SIMPLE_SAFE(node->endpoint.host);
            RedisModule_Reply_LongLong(reply, node->endpoint.port);
            RedisModule_Reply_SimpleStringf(reply, "%s%s",                                // TODO: move the space to "self"
                                      node->flags & MRNode_Master ? "master " : "slave ", // "master" : "slave",
                                      node->flags & MRNode_Self ? "self" : "");           // " self" : ""
          RedisModule_Reply_ArrayEnd(reply); // >>node
        }

        RedisModule_Reply_ArrayEnd(reply); // >shards
      }
    }

    RedisModule_Reply_ArrayEnd(reply); // root
  }
  //-------------------------------------------------------------------------------------------

  RedisModule_EndReply(reply);
}

struct MRIteratorCtx {
  MRChannel *chan;
  MRIteratorCallback cb;
  short pending;    // Number of shards with more results (not depleted)
  short inProcess;  // Number of currently running commands on shards
  bool timedOut;    // whether the coordinator experienced a timeout
  // reference counter of the iterator.
  // When it reaches 0, both readers and the writer agree that the iterator can be released
  int8_t itRefCount;
  size_t ioRuntimeIdx; // The IO Runtime pool index for the iterator. This implies all the connections for a given Iterator will be in the same IO thread (Not inner-query parallelism)
};

struct MRIteratorCallbackCtx {
  MRIterator *it;
  MRCommand cmd;
};

struct MRIterator {
  MRIteratorCtx ctx;
  MRIteratorCallbackCtx *cbxs;
  size_t len;
};

static void mrIteratorRedisCB(redisAsyncContext *c, void *r, void *privdata) {
  MRIteratorCallbackCtx *ctx = privdata;
  if (!r) {
    MRIteratorCallback_Done(ctx, 1);
    // ctx->numErrored++;
    // TODO: report error
  } else {
    ctx->it->ctx.cb(ctx, r);
  }
}

int MRIteratorCallback_ResendCommand(MRIteratorCallbackCtx *ctx) {
  IORuntimeCtx *io_runtime_ctx = MRCluster_GetIORuntimeCtx(cluster_g, ctx->it->ctx.ioRuntimeIdx);
  return MRCluster_SendCommand(io_runtime_ctx, true, &ctx->cmd, mrIteratorRedisCB, ctx);
}

// Use after modifying `pending` (or any other variable of the iterator) to make sure it's visible
// to other threads
void MRIteratorCallback_ProcessDone(MRIteratorCallbackCtx *ctx) {
  short inProcess = __atomic_sub_fetch(&ctx->it->ctx.inProcess, 1, __ATOMIC_RELEASE);
  if (!inProcess) {
    MRChannel_Unblock(ctx->it->ctx.chan);
    RS_DEBUG_LOG("MRIteratorCallback_ProcessDone: calling MRIterator_Release");
    MRIterator_Release(ctx->it);
  }
}

// Use before obtaining `pending` (or any other variable of the iterator) to make sure it's synchronized with other threads
static short MRIteratorCallback_GetNumInProcess(MRIterator *it) {
  return __atomic_load_n(&it->ctx.inProcess, __ATOMIC_ACQUIRE);
}

short MRIterator_GetPending(MRIterator *it) {
  return __atomic_load_n(&it->ctx.pending, __ATOMIC_ACQUIRE);
}

bool MRIteratorCallback_GetTimedOut(MRIteratorCtx *ctx) {
  return __atomic_load_n(&ctx->timedOut, __ATOMIC_ACQUIRE);
}

void MRIteratorCallback_SetTimedOut(MRIteratorCtx *ctx) {
  // Atomically set the timedOut field of the ctx
  __atomic_store_n(&ctx->timedOut, true, __ATOMIC_RELAXED);
}

void MRIteratorCallback_ResetTimedOut(MRIteratorCtx *ctx) {
  // Set the `timedOut` field to false
  __atomic_store_n(&ctx->timedOut, false, __ATOMIC_RELAXED);
}

static inline int8_t MRIterator_IncreaseRefCount(MRIterator *it) {
  return  __atomic_add_fetch(&it->ctx.itRefCount, 1, __ATOMIC_ACQUIRE);
}

static inline int8_t MRIterator_DecreaseRefCount(MRIterator *it) {
  return  __atomic_sub_fetch(&it->ctx.itRefCount, 1, __ATOMIC_ACQUIRE);
}

void MRIteratorCallback_Done(MRIteratorCallbackCtx *ctx, int error) {
  // Mark the command of the context as depleted (so we won't send another command to the shard)
  RS_DEBUG_LOG_FMT(
      "depleted(should be false): %d, Pending: (%d), inProcess: %d, itRefCount: %d, channel size: "
      "%zu, shard_slot: %d",
      ctx->cmd.depleted, ctx->it->ctx.pending, ctx->it->ctx.inProcess, ctx->it->ctx.itRefCount,
      MRChannel_Size(ctx->it->ctx.chan), ctx->cmd.targetSlot);
  ctx->cmd.depleted = true;
  short pending = --ctx->it->ctx.pending; // Decrease `pending` before decreasing `inProcess`
  RS_ASSERT(pending >= 0);
  MRIteratorCallback_ProcessDone(ctx);
}

MRCommand *MRIteratorCallback_GetCommand(MRIteratorCallbackCtx *ctx) {
  return &ctx->cmd;
}

MRIteratorCtx *MRIteratorCallback_GetCtx(MRIteratorCallbackCtx *ctx) {
  return &ctx->it->ctx;
}

void MRIteratorCallback_AddReply(MRIteratorCallbackCtx *ctx, MRReply *rep) {
  MRChannel_Push(ctx->it->ctx.chan, rep);
}

// This function already runs in one of the IO threads. We need to make sure that the adequate RuntimeCtx is used. This info can be found in the MRIterator ctx
void iterStartCb(void *p) {
  MRIterator *it = p;
  IORuntimeCtx *io_runtime_ctx = MRCluster_GetIORuntimeCtx(cluster_g, it->ctx.ioRuntimeIdx);
  size_t numShards = io_runtime_ctx->topo->numShards;
  it->len = numShards;
  it->ctx.pending = numShards;
  it->ctx.inProcess = numShards; // Initially all commands are in process

  it->cbxs = rm_realloc(it->cbxs, numShards * sizeof(*it->cbxs));
  MRCommand *cmd = &it->cbxs->cmd;
  cmd->targetSlot = io_runtime_ctx->topo->shards[0].startSlot; // Set the first command to target the first shard
  for (size_t i = 1; i < numShards; i++) {
    it->cbxs[i].it = it;
    it->cbxs[i].cmd = MRCommand_Copy(cmd);
    // Set each command to target a different shard
    it->cbxs[i].cmd.targetSlot = io_runtime_ctx->topo->shards[i].startSlot;
  }

  // This implies that every connection to each shard will work inside a single IO thread
  for (size_t i = 0; i < it->len; i++) {
    if (MRCluster_SendCommand(io_runtime_ctx, true, &it->cbxs[i].cmd,
                              mrIteratorRedisCB, &it->cbxs[i]) == REDIS_ERR) {
      MRIteratorCallback_Done(&it->cbxs[i], 1);
    }
  }
}

// This function already runs in one of the IO threads. We need to make sure that the adequate RuntimeCtx is used. This info can be found in the MRIterator ctx
void iterManualNextCb(void *p) {
  MRIterator *it = p;
  IORuntimeCtx *io_runtime_ctx = MRCluster_GetIORuntimeCtx(cluster_g, it->ctx.ioRuntimeIdx);
  for (size_t i = 0; i < it->len; i++) {
    if (!it->cbxs[i].cmd.depleted) {
      if (MRCluster_SendCommand(io_runtime_ctx, true, &it->cbxs[i].cmd,
                                mrIteratorRedisCB, &it->cbxs[i]) == REDIS_ERR) {
        MRIteratorCallback_Done(&it->cbxs[i], 1);
      }
    }
  }
}

bool MR_ManuallyTriggerNextIfNeeded(MRIterator *it, size_t channelThreshold) {
  // We currently trigger the next batch of commands only when no commands are in process,
  // regardless of the number of replies we have in the channel.
  // Since we push the triggering job to a single-threaded queue (currently), we can modify the logic here
  // to trigger the next batch when we have no commands in process and no more than channelThreshold replies to process.
  if (MRIteratorCallback_GetNumInProcess(it)) {
    // We have more replies to wait for
    return true;
  }
  size_t channelSize = MRChannel_Size(it->ctx.chan);
  if (channelSize > channelThreshold) {
    // We have more replies to process
    return true;
  }
  // We have <= channelThreshold replies to process, so if there are pending commands we want to trigger them.
  if (it->ctx.pending) {
    // We have more commands to send
    it->ctx.inProcess = it->ctx.pending;
    // All reader have marked that they are done with the current command batch (decreased inProcess)
    // However, they may still hold the iterator reference.
    // We need to take a reference to the iterator for the next batch of commands.
    int8_t refCount = MRIterator_IncreaseRefCount(it);
    REFCOUNT_INCR_MSG("MR_ManuallyTriggerNextIfNeeded", refCount);
    IORuntimeCtx_Schedule(MRCluster_GetIORuntimeCtx(cluster_g, it->ctx.ioRuntimeIdx), iterManualNextCb, it);
    return true; // We may have more replies (and we surely will)
  }
  // We have no pending commands and no more than channelThreshold replies to process.
  // If we have more replies we will process them, otherwise we are done.
  return channelSize > 0;
}

MRIterator *MR_Iterate(const MRCommand *cmd, MRIteratorCallback cb) {

  MRIterator *ret = rm_new(MRIterator);
  // Initial initialization of the iterator.
  // The rest of the initialization is done in the iterator start callback.
  // We set `pending` and `inProcess` to 1 so we won't get the impression that we are done
  // before the first command is sent. This is also technically correct since we know that we have
  // at least ourselves to wait for.
  // The reference count is set to 2:
  // - one ref for the writers (shards)
  // - one for the reader (the coord)
  *ret = (MRIterator){
    .ctx = {
      .chan = MR_NewChannel(),
      .cb = cb,
      .pending = 1,
      .inProcess = 1,
      .timedOut = false,
      .itRefCount = 2,
      .ioRuntimeIdx = MRCluster_AssignRoundRobinIORuntimeIdx(cluster_g),
    },
    .cbxs = rm_new(MRIteratorCallbackCtx),
  };
  // Initialize the first command
  *ret->cbxs = (MRIteratorCallbackCtx){
    .cmd = MRCommand_Copy(cmd),
    .it = ret,
  };

  IORuntimeCtx_Schedule(MRCluster_GetIORuntimeCtx(cluster_g, ret->ctx.ioRuntimeIdx), iterStartCb, ret);
  return ret;
}

MRIteratorCtx *MRIterator_GetCtx(MRIterator *it) {
  return &it->ctx;
}

MRReply *MRIterator_Next(MRIterator *it) {
  return MRChannel_Pop(it->ctx.chan);
}

// Assumes no other thread is using the iterator, the channel, or any of the commands and contexts
static void MRIterator_Free(MRIterator *it) {
  for (size_t i = 0; i < it->len; i++) {
    MRCommand_Free(&it->cbxs[i].cmd);
  }
  MRReply *reply;
  while ((reply = MRChannel_UnsafeForcePop(it->ctx.chan))) {
    MRReply_Free(reply);
  }
  MRChannel_Free(it->ctx.chan);
  rm_free(it->cbxs);
  rm_free(it);
}

void MRIterator_Release(MRIterator *it) {
  int8_t refcount = MRIterator_DecreaseRefCount(it);
  REFCOUNT_DECR_MSG("MRIterator_Release", refcount);
  RS_ASSERT(refcount >= 0);
  if (refcount > 0) return;

  // Both reader and writers are done with the iterator. No writer is in process.
  if (it->ctx.pending) {
    // If we have pending (not depleted) shards, trigger `FT.CURSOR DEL` on them
    it->ctx.inProcess = it->ctx.pending;
    // Change the root command to DEL for each pending shard
    for (size_t i = 0; i < it->len; i++) {
      MRCommand *cmd = &it->cbxs[i].cmd;
      if (!cmd->depleted) {
        RS_DEBUG_LOG_FMT("changing command from %s to DEL for shard: %d", cmd->strs[1], cmd->targetSlot);
        RS_LOG_ASSERT_FMT(cmd->rootCommand != C_DEL, "DEL command should be sent only once to a shard. pending = %d", it->ctx.pending);
        cmd->rootCommand = C_DEL;
        strcpy(cmd->strs[1], "DEL");
        cmd->lens[1] = 3;
      }
    }
    // Take a reference to the iterator for the next batch of commands.
    // The iterator will be released when DEL commands are done.
    refcount = MRIterator_IncreaseRefCount(it);
    REFCOUNT_INCR_MSG("MRIterator_Release: triggering DEL on the shards' cursors", refcount);
    IORuntimeCtx_Schedule(MRCluster_GetIORuntimeCtx(cluster_g, it->ctx.ioRuntimeIdx), iterManualNextCb, it);
  } else {
    // No pending shards, so no remote resources to free.
    // Free the iterator and we are done.
    RS_DEBUG_LOG("MRIterator_Release: calling MRIterator_Free");
    MRIterator_Free(it);
  }
}

void MR_Debug_ClearPendingTopo() {
  for (size_t i = 0; i < cluster_g->num_io_threads; i++) {
    IORuntimeCtx_Debug_ClearPendingTopo(cluster_g->io_runtimes_pool[i]);
  }
}<|MERGE_RESOLUTION|>--- conflicted
+++ resolved
@@ -136,10 +136,6 @@
 }
 
 static void freePrivDataCB(RedisModuleCtx *ctx, void *p) {
-<<<<<<< HEAD
-=======
-  MR_requestCompleted();
->>>>>>> ed7f23d3
   if (p) {
     MRCtx *mc = p;
     MRCtx_Free(mc);
