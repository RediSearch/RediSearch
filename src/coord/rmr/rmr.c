--- conflicted
+++ resolved
@@ -73,19 +73,12 @@
   MRReduceFunc fn;
 } MRCtx;
 
-<<<<<<< HEAD
-=======
 // Data structure to pass iterator and private data to callback
 typedef struct {
   MRIterator *it;
   WeakRef privateDataRef;
 } IteratorData;
 
-void MR_SetCoordinationStrategy(MRCtx *ctx, bool mastersOnly) {
-  ctx->mastersOnly = mastersOnly;
-}
-
->>>>>>> 5feebc4d
 /* Create a new MapReduce context */
 MRCtx *MR_CreateCtx(RedisModuleCtx *ctx, RedisModuleBlockedClient *bc, void *privdata, int replyCap) {
   RS_ASSERT(cluster_g);
