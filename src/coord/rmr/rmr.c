--- conflicted
+++ resolved
@@ -597,12 +597,8 @@
   it->ctx.pending = numShardsWithMapping;
   it->ctx.inProcess = numShardsWithMapping; // Initially all commands are in process
 
-<<<<<<< HEAD
-  it->cbxs = rm_realloc(it->cbxs, numShards * sizeof(*it->cbxs));
-=======
 
   it->cbxs = rm_realloc(it->cbxs, numShardsWithMapping * sizeof(*it->cbxs));
->>>>>>> 70486dca
   MRCommand *cmd = &it->cbxs->cmd;
   // The mappings are not sorted by targetShard, so we need to find the first one
   size_t targetShard = vsimOrSearch->mappings[0].targetShard;;
@@ -611,19 +607,13 @@
   sprintf(buf, "%lld", vsimOrSearch->mappings[0].cursorId);
   MRCommand_Append(cmd, buf, strlen(buf));
 
-<<<<<<< HEAD
   if (io_runtime_ctx->topo->shards[targetShard].slotRanges != NULL) {
     // Add slot range information to the first command (For FT AGGREGATE)
     MRCommand_AddSlotRangeInfo(cmd, io_runtime_ctx->topo->shards[targetShard].slotRanges);
   }
   // Create FT.CURSOR READ commands for each mapping (TODO(Joan): Is this comment accurate?)
-  for (size_t i = 1; i < numShards; i++) {
+  for (size_t i = 1; i < numShardsWithMapping; i++) {
     size_t targetShard = vsimOrSearch->mappings[i].targetShard;
-=======
-
-  // Create FT.CURSOR READ commands for each mapping
-  for (size_t i = 1; i < numShardsWithMapping; i++) {
->>>>>>> 70486dca
     it->cbxs[i].it = it;
     it->cbxs[i].privateData = MRIteratorCallback_GetPrivateData(&it->cbxs[0]);
 
