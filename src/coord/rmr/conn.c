/*
 * Copyright (c) 2006-Present, Redis Ltd.
 * All rights reserved.
 *
 * Licensed under your choice of the Redis Source Available License 2.0
 * (RSALv2); or (b) the Server Side Public License v1 (SSPLv1); or (c) the
 * GNU Affero General Public License v3 (AGPLv3).
*/
#include "conn.h"
#include "reply.h"
#include "src/coord/config.h"
#include "module.h"
#include "hiredis/adapters/libuv.h"

#include <uv.h>
#include <signal.h>
#include <sys/param.h>
#include <stdio.h>
#include <assert.h>

#include <openssl/ssl.h>
#include <openssl/err.h>

typedef struct MRConn{
  MREndpoint ep;
  redisAsyncContext *conn;
  MRConnState state;
  void *timer;
  int protocol; // 0 (undetermined), 2, or 3
  uv_loop_t *loop;
} MRConn;


static void MRConn_ConnectCallback(const redisAsyncContext *c, int status);
static void MRConn_DisconnectCallback(const redisAsyncContext *, int);
static int MRConn_Connect(MRConn *conn, uv_loop_t *loop);
static void MRConn_SwitchState(MRConn *conn, MRConnState nextState, uv_loop_t *loop);
static void MRConn_Free(void *ptr);
static void MRConn_Stop(MRConn *conn, uv_loop_t *loop);
static MRConn *MR_NewConn(MREndpoint *ep);
static int MRConn_StartNewConnection(MRConn *conn, uv_loop_t *loop);
static int MRConn_SendAuth(MRConn *conn, uv_loop_t *loop);

#define RSCONN_RECONNECT_TIMEOUT 250
#define RSCONN_REAUTH_TIMEOUT 1000
#define INTERNALAUTH_USERNAME "internal connection"
#define UNUSED(x) (void)(x)

#define CONN_LOG(conn, fmt, ...)                                                      \
  RedisModule_Log(RSDummyContext, "debug", "[%p %s:%d %s] " fmt,                      \
                  conn, conn->ep.host, conn->ep.port, MRConnState_Str((conn)->state), \
                  ##__VA_ARGS__)

/* detaches from our redis context */
static redisAsyncContext *detachFromConn(MRConn *conn, bool shouldFree) {
  if (!conn->conn) {
    return NULL;
  }

  redisAsyncContext *ac = conn->conn;
  //Freeing the cbData, not the connection or the uvloop
  ac->data = NULL;
  conn->conn = NULL;
  if (shouldFree) {
    redisAsyncFree(ac);
    return NULL;
  } else {
    return ac;
  }
}

typedef struct {
  size_t num;
  size_t rr;  // round robin counter
  MRConn **conns;
  MRConn *control_plane_conn;
} MRConnPool;

static MRConnPool *_MR_NewConnPool(MREndpoint *ep, size_t num) {
  MRConnPool *pool = rm_malloc(sizeof(*pool));
  *pool = (MRConnPool){
      .num = num,
      .rr = 0,
      .conns = rm_calloc(num, sizeof(MRConn *)),
      .control_plane_conn = NULL,
  };

  /* Create the connection */
  for (size_t i = 0; i < num; i++) {
    pool->conns[i] = MR_NewConn(ep);
  }
  pool->control_plane_conn = pool->conns[0];
  return pool;
}

static void MRConnPool_Free(void *privdata, void *p) {
  uv_loop_t *loop = (uv_loop_t *)privdata;
  MRConnPool *pool = p;
  if (!pool) return;
  for (size_t i = 0; i < pool->num; i++) {
    /* We stop the connections and the disconnect callback frees them */
    MRConn_Stop(pool->conns[i], pool->conns[i]->loop);
  }
  rm_free(pool->conns);
  rm_free(pool);
}

/* Get a connection from the connection pool. We select the next available connected connection with
 * a round robin selector */
static MRConn *MRConnPool_Get(MRConnPool *pool) {

  for (size_t i = 0; i < pool->num; i++) {

    MRConn *conn = pool->conns[pool->rr];
    // increase the round-robin counter
    pool->rr = (pool->rr + 1) % pool->num;
    if (conn->state == MRConn_Connected) {
      return conn;
    }
  }
  return NULL;
}

static dictType nodeIdToConnPoolType = {
  .hashFunction = stringsHashFunction,
  .keyDup = stringsKeyDup,
  .valDup = NULL,
  .keyCompare = stringsKeyCompare,
  .keyDestructor = stringsKeyDestructor,
  .valDestructor = MRConnPool_Free,
};

MRConnManager *MRConnManager_New(size_t num_connections_per_shard) {
  MRConnManager *mgr = rm_malloc(sizeof(*mgr));
  MRConnManager_Init(mgr, num_connections_per_shard);
  return mgr;
}

/* Init the connection manager */
void MRConnManager_Init(MRConnManager *mgr, int nodeConns) {
  /* Create the connection map */
  mgr->map = dictCreate(&nodeIdToConnPoolType, NULL);
  mgr->nodeConns = nodeConns;
}

/* Free the entire connection manager */
void MRConnManager_Free(MRConnManager *mgr) {
  dictRelease(mgr->map);
  rm_free(mgr);
}

void MRConnManager_ReplyState(MRConnManager *mgr, RedisModuleCtx *ctx) {
  RedisModule_ReplyWithMap(ctx, dictSize(mgr->map));
  dictIterator *it = dictGetIterator(mgr->map);
  dictEntry *entry;
  while ((entry = dictNext(it))) {
    MRConnPool *pool = dictGetVal(entry);
    RedisModuleString *key = RedisModule_CreateStringPrintf(ctx, "%s:%d", pool->conns[0]->ep.host,
                                                                          pool->conns[0]->ep.port);
    RedisModule_ReplyWithString(ctx, key);
    RedisModule_FreeString(ctx, key);
    RedisModule_ReplyWithArray(ctx, pool->num);

    for (size_t i = 0; i < pool->num; i++) {
      RedisModule_ReplyWithCString(ctx, MRConnState_Str(pool->conns[i]->state));
    }
  }
  dictReleaseIterator(it);
}

/* Get the connection for a specific node by id, return NULL if this node is not in the pool */
MRConn *MRConn_Get(MRConnManager *mgr, const char *id) {

  dictEntry *ptr = dictFind(mgr->map, id);
  if (ptr) {
    MRConnPool *pool = dictGetVal(ptr);
    return MRConnPool_Get(pool);
  }
  return NULL;
}

/* Send a command to the connection */
int MRConn_SendCommand(MRConn *c, MRCommand *cmd, redisCallbackFn *fn, void *privdata) {

  /* Only send to connected nodes */
  if (c->state != MRConn_Connected) {
    return REDIS_ERR;
  }

  if (!cmd->cmd) {
    if (redisFormatSdsCommandArgv(&cmd->cmd, cmd->num, (const char **)cmd->strs, cmd->lens) == REDIS_ERR) {
      return REDIS_ERR;
    }
  }
  if (cmd->protocol != 0 && (!c->protocol || c->protocol != cmd->protocol)) {
    int rc = redisAsyncCommand(c->conn, NULL, NULL, "HELLO %d", cmd->protocol);
    c->protocol = cmd->protocol;
  }
  return redisAsyncFormattedCommand(c->conn, fn, privdata, cmd->cmd, sdslen(cmd->cmd));
}

/* Add a node to the connection manager. Return 1 if it's been added or 0 if it hasn't */
int MRConnManager_Add(MRConnManager *m, uv_loop_t *loop, const char *id, MREndpoint *ep, int connect) {
  /* First try to see if the connection is already in the manager */
  dictEntry *ptr = dictFind(m->map, id);
  if (ptr) {
    MRConnPool *pool = dictGetVal(ptr);

    MRConn *conn = pool->conns[0];
    // the node hasn't changed address, we don't need to do anything */
    if (!strcmp(conn->ep.host, ep->host) && conn->ep.port == ep->port) {
      return 0;
    }

    // if the node has changed, we just replace the pool with a new one automatically
  }

  MRConnPool *pool = _MR_NewConnPool(ep, m->nodeConns);
  if (connect) {
    for (size_t i = 0; i < pool->num; i++) {
      MRConn_Connect(pool->conns[i], loop);
    }
  }

  return dictReplace(m->map, (void *)id, pool);
}

/**
 * Start a new connection. Returns REDISMODULE_ERR if not a new connection
 */
static int MRConn_StartNewConnection(MRConn *conn, uv_loop_t *loop) {
  if (conn && conn->state == MRConn_Disconnected) {
    if (MRConn_Connect(conn, loop) == REDIS_ERR) {
      MRConn_SwitchState(conn, MRConn_Connecting, loop);
    }
    return REDIS_OK;
  }
  return REDIS_ERR;
}

/* Connect all connections in the manager. Return the number of connections we successfully
 * started.
 * If we cannot connect, we initialize a retry loop */
int MRConnManager_ConnectAll(MRConnManager *m, uv_loop_t *loop) {

  int n = 0;
  dictIterator *it = dictGetIterator(m->map);
  dictEntry *entry;
  while ((entry = dictNext(it))) {
    MRConnPool *pool = dictGetVal(entry);
    for (size_t i = 0; i < pool->num; i++) {
      if (MRConn_StartNewConnection(pool->conns[i], loop) == REDIS_OK) {
        n++;
      }
    }
  }
  dictReleaseIterator(it);
  return n;
}

/* Explicitly disconnect a connection and remove it from the connection pool */
int MRConnManager_Disconnect(MRConnManager *m, const char *id) {
  if (dictDelete(m->map, id)) {
    return REDIS_OK;
  }
  return REDIS_ERR;
}

/*void uvStopConn(void *p) {
  MRConn *conn = (MRConn *)p;
  MRConn_Stop(conn);
}*/

// Shrink the connection pool to the given number of connections
// Assumes that the number of connections is less than the current number of connections,
// and that the new number of connections is greater than 0
void MRConnManager_Shrink(MRConnManager *m, size_t num, uv_loop_t *loop) {
  dictIterator *it = dictGetIterator(m->map);
  dictEntry *entry;
  while ((entry = dictNext(it))) {
    MRConnPool *pool = dictGetVal(entry);

    for (size_t i = num; i < pool->num; i++) {
      MRConn_Stop(pool->conns[i], loop);
      // Need to close connection from the queue itself
      /*MRWorkQueue *q = RQPool_GetQueue(i);
      RQ_Push(q, uvStopConn, pool->conns[i]);*/
    }

    pool->num = num;
    pool->rr %= num; // set the round robin counter to the new pool size bound
    pool->conns = rm_realloc(pool->conns, num * sizeof(MRConn *));
  }
  m->nodeConns = num;
  dictReleaseIterator(it);
}

// Expand the connection pool to the given number of connections
// Assumes that the number of connections is greater than the current number of connections
void MRConnManager_Expand(MRConnManager *m, size_t num, uv_loop_t *loop) {
  dictIterator *it = dictGetIterator(m->map);
  dictEntry *entry;
  while ((entry = dictNext(it))) {
    MRConnPool *pool = dictGetVal(entry);

    pool->conns = rm_realloc(pool->conns, num * sizeof(MRConn *));
    // Use the first connection's endpoint to create new connections
    // There should always be at least one connection in the pool
    MREndpoint *ep = &pool->conns[0]->ep;
    for (size_t i = pool->num; i < num; i++) {
      pool->conns[i] = MR_NewConn(ep);
      MRConn_StartNewConnection(pool->conns[i], loop);
    }
    pool->num = num;
  }
  m->nodeConns = num;
  dictReleaseIterator(it);
}

static void MRConn_Stop(MRConn *conn, uv_loop_t *loop) {
  CONN_LOG(conn, "Requesting to stop");
  MRConn_SwitchState(conn, MRConn_Freeing, loop);
}

static void freeConn(MRConn *conn) {
  MREndpoint_Free(&conn->ep);
  if (conn->timer) {
    if (uv_is_active(conn->timer)) {
      uv_timer_stop(conn->timer);
    }
    uv_close(conn->timer, (uv_close_cb)rm_free);
  }
  rm_free(conn);
}


static void signalCallback(uv_timer_t *tm) {
  MRConn *conn = tm->data;

  if (conn->state == MRConn_Connected) {
    return;  // Nothing to do here!
  }

  redisAsyncContext *ac = conn->conn;
  uv_loop_t *loop = conn->loop;

  if (conn->state == MRConn_Freeing) {
    if (ac) {
      ac->data = NULL;
      conn->conn = NULL;
      redisAsyncDisconnect(ac);
    }
    freeConn(conn);
    return;
  }

  if (conn->state == MRConn_ReAuth) {
    if (MRConn_SendAuth(conn, loop) != REDIS_OK) {
      detachFromConn(conn, true);
      MRConn_SwitchState(conn, MRConn_Connecting, loop);
    }
  } else if (conn->state == MRConn_Connecting) {
    if (MRConn_Connect(conn, loop) == REDIS_ERR) {
      detachFromConn(conn, true);
      MRConn_SwitchState(conn, MRConn_Connecting, loop);
    }
  } else {
    abort();  // Unknown state! - Can't transition
  }
}

/* Safely transition to current state */
static void MRConn_SwitchState(MRConn *conn, MRConnState nextState, uv_loop_t *loop) {
  if (!conn->timer) {
    conn->timer = rm_malloc(sizeof(uv_timer_t));
    uv_timer_init(loop, conn->timer);
    ((uv_timer_t *)conn->timer)->data = conn;
  }
  CONN_LOG(conn, "Switching state to %s", MRConnState_Str(nextState));

  uint64_t nextTimeout = 0;

  if (nextState == MRConn_Freeing) {
    nextTimeout = 0;
    conn->state = MRConn_Freeing;
    goto activate_timer;
  } else if (conn->state == MRConn_Freeing) {
    return;
  }

  switch (nextState) {
    case MRConn_Disconnected:
      // We should never *switch* to this state
      abort();

    case MRConn_Connecting:
      nextTimeout = RSCONN_RECONNECT_TIMEOUT;
      conn->state = nextState;
      break;

    case MRConn_ReAuth:
      nextTimeout = RSCONN_REAUTH_TIMEOUT;
      conn->state = nextState;
      goto activate_timer;

    case MRConn_Connected:
      // "Dummy" states:
      conn->state = nextState;
      if (uv_is_active(conn->timer)) {
        uv_timer_stop(conn->timer);
      }
      return;
    default:
      // Can't handle this state!
      abort();
  }

activate_timer:
  if (!uv_is_active(conn->timer)) {
    uv_timer_t *tm = conn->timer;
    uv_timer_start(conn->timer, signalCallback, nextTimeout, 0);
  }
}

static void MRConn_AuthCallback(redisAsyncContext *c, void *r, void *privdata) {
  MRConn *conn = c->data;
  uv_loop_t *loop = conn->loop;

  redisReply *rep = r;
  if (!conn || conn->state == MRConn_Freeing) {
    // Will be picked up by disconnect callback
    goto cleanup;
  }

  if (c->err || !r) {
    detachFromConn(conn, !!r);
    MRConn_SwitchState(conn, MRConn_Connecting, loop);
    goto cleanup;
  }

  /* AUTH error */
  if (MRReply_Type(rep) == REDIS_REPLY_ERROR) {
    size_t len;
    const char* s = MRReply_String(rep, &len);
    CONN_LOG(conn, "Error authenticating: %.*s", (int)len, s);
    MRConn_SwitchState(conn, MRConn_ReAuth, loop);
    /*we don't try to reconnect to failed connections */
    goto cleanup;
  }

  /* Success! we are now connected! */
<<<<<<< HEAD
  //fprintf(stderr, "Connected and authenticated to %s:%d\n", conn->ep.host, conn->ep.port);
  MRConn_SwitchState(conn, MRConn_Connected, loop);
=======
  MRConn_SwitchState(conn, MRConn_Connected);
>>>>>>> ed7f23d3

cleanup:
  // We run with `REDIS_OPT_NOAUTOFREEREPLIES` so we need to free the reply ourselves
  MRReply_Free(rep);
}

static int MRConn_SendAuth(MRConn *conn, uv_loop_t *loop) {
  CONN_LOG(conn, "Authenticating...");

  // if we failed to send the auth command, start a reconnect loop
  size_t len = 0;

  if (!IsEnterprise()) {
    // Take the GIL before calling the internal function getter
    RedisModule_ThreadSafeContextLock(RSDummyContext);
    const char *internal_secret = RedisModule_GetInternalSecret(RSDummyContext, &len);
    // Create a local copy of the secret so we can release the GIL.
    int status = redisAsyncCommand(conn->conn, MRConn_AuthCallback, loop,
        "AUTH %s %b", INTERNALAUTH_USERNAME, internal_secret, len);
    if (status == REDIS_ERR) {
      MRConn_SwitchState(conn, MRConn_ReAuth, loop);
    }
    RedisModule_ThreadSafeContextUnlock(RSDummyContext);
    return status;
  } else {
    // On Enterprise, we use the password we got from `CLUSTERSET`.
    // If we got here, we know we have a password.
    if (redisAsyncCommand(conn->conn, MRConn_AuthCallback, loop, "AUTH %s",
          conn->ep.password) == REDIS_ERR) {
      MRConn_SwitchState(conn, MRConn_ReAuth, loop);
      return REDIS_ERR;
    }
    return REDIS_OK;
  }
}

/* Callback for passing a keyfile password stored as an sds to OpenSSL */
static int MRConn_TlsPasswordCallback(char *buf, int size, int rwflag, void *u) {
    const char *pass = u;
    size_t pass_len;

    if (!pass) return -1;
    pass_len = strlen(pass);
    if (pass_len > (size_t) size) return -1;
    memcpy(buf, pass, pass_len);

    return (int) pass_len;
}

static SSL_CTX* MRConn_CreateSSLContext(const char *cacert_filename,
                                        const char *cert_filename,
                                        const char *private_key_filename,
                                        const char *private_key_pass,
                                        redisSSLContextError *error)
{
    SSL_CTX *ssl_ctx = SSL_CTX_new(SSLv23_client_method());
    if (!ssl_ctx) {
        if (error) *error = REDIS_SSL_CTX_CREATE_FAILED;
        goto error;
    }

    SSL_CTX_set_options(ssl_ctx, SSL_OP_NO_SSLv2 | SSL_OP_NO_SSLv3);
    SSL_CTX_set_verify(ssl_ctx, SSL_VERIFY_PEER, NULL);

    /* always set the callback, otherwise if key is encrypted and password
     * was not given, we will be waiting on stdin. */
    SSL_CTX_set_default_passwd_cb(ssl_ctx, MRConn_TlsPasswordCallback);
    SSL_CTX_set_default_passwd_cb_userdata(ssl_ctx, (void *) private_key_pass);

    if ((cert_filename != NULL && private_key_filename == NULL) ||
            (private_key_filename != NULL && cert_filename == NULL)) {
        if (error) *error = REDIS_SSL_CTX_CERT_KEY_REQUIRED;
        goto error;
    }

    if (cacert_filename) {
        if (!SSL_CTX_load_verify_locations(ssl_ctx, cacert_filename, NULL)) {
            if (error) *error = REDIS_SSL_CTX_CA_CERT_LOAD_FAILED;
            goto error;
        }
    }

    if (cert_filename) {
        if (!SSL_CTX_use_certificate_chain_file(ssl_ctx, cert_filename)) {
            if (error) *error = REDIS_SSL_CTX_CLIENT_CERT_LOAD_FAILED;
            goto error;
        }
        if (!SSL_CTX_use_PrivateKey_file(ssl_ctx, private_key_filename, SSL_FILETYPE_PEM)) {
            if (error) *error = REDIS_SSL_CTX_PRIVATE_KEY_LOAD_FAILED;
            goto error;
        }
    }

    return ssl_ctx;

error:
    if (ssl_ctx) SSL_CTX_free(ssl_ctx);
    return NULL;
}

extern RedisModuleCtx *RSDummyContext;
static int checkTLS(char** client_key, char** client_cert, char** ca_cert, char** key_pass){
  int ret = 1;
  RedisModuleCtx *ctx = RSDummyContext;
  RedisModule_ThreadSafeContextLock(ctx);
  char* clusterTls = NULL;
  char* tlsPort = NULL;

  // If `tls-cluster` is not set to `yes`, we do not connect to the other nodes
  // with TLS on OSS-cluster. On Enterprise, we always want to connect with TLS
  // when the tls-port is set to a non-zero value, since this is the port we
  // get from the proxy.
  clusterTls = getRedisConfigValue(ctx, "tls-cluster");
  if (!clusterTls || strcmp(clusterTls, "yes")) {
    tlsPort = getRedisConfigValue(ctx, "tls-port");
    if (!IsEnterprise() || !tlsPort || !strcmp(tlsPort, "0")) {
      ret = 0;
      goto done;
    }
  }

  *client_key = getRedisConfigValue(ctx, "tls-key-file");
  *client_cert = getRedisConfigValue(ctx, "tls-cert-file");
  *ca_cert = getRedisConfigValue(ctx, "tls-ca-cert-file");
  *key_pass = getRedisConfigValue(ctx, "tls-key-file-pass");

  if (!*client_key || !*client_cert || !*ca_cert){
    ret = 0;
    if(*client_key){
      rm_free(*client_key);
    }
    if(*client_cert){
      rm_free(*client_cert);
    }
    if(*ca_cert){
      rm_free(*client_cert);
    }
  }

done:
  if (clusterTls) {
    rm_free(clusterTls);
  }
  if (tlsPort) {
    rm_free(tlsPort);
  }
  RedisModule_ThreadSafeContextUnlock(ctx);
  return ret;
}

/* hiredis async connect callback */
static void MRConn_ConnectCallback(const redisAsyncContext *c, int status) {
  MRConn *conn = c->data;
  if (!conn) {
    if (status == REDIS_OK) {
      // We need to free it here because we will not be getting a disconnect
      // callback.
      redisAsyncFree((redisAsyncContext *)c);
    } else {
      // Will be freed anyway
    }
    return;
  }
  uv_loop_t *loop = conn->loop;

  // if the connection is not stopped - try to reconnect
  if (status != REDIS_OK) {
    CONN_LOG(conn, "Error on connect: %s", c->errstr);
    detachFromConn(conn, false);  // Free the connection as well - we have an error
    MRConn_SwitchState(conn, MRConn_Connecting, loop);
    return;
  }

  // todo: check if tls is require and if it does initiate a tls connection
  char* client_cert = NULL;
  char* client_key = NULL;
  char* ca_cert = NULL;
  char* key_file_pass = NULL;
  if(checkTLS(&client_key, &client_cert, &ca_cert, &key_file_pass)){
    redisSSLContextError ssl_error = 0;
    SSL_CTX *ssl_context = MRConn_CreateSSLContext(ca_cert, client_cert, client_key, key_file_pass, &ssl_error);
    rm_free(client_key);
    rm_free(client_cert);
    rm_free(ca_cert);
    if (key_file_pass) rm_free(key_file_pass);
    if(ssl_context == NULL || ssl_error != 0) {
      CONN_LOG(conn, "Error on ssl context creation: %s", (ssl_error != 0) ? redisSSLContextGetError(ssl_error) : "Unknown error");
      detachFromConn(conn, false);  // Free the connection as well - we have an error
      MRConn_SwitchState(conn, MRConn_Connecting, loop);
      if (ssl_context) SSL_CTX_free(ssl_context);
      return;
    }
    SSL *ssl = SSL_new(ssl_context);
    const redisContextFuncs *old_callbacks = c->c.funcs;
    if (redisInitiateSSL((redisContext *)(&c->c), ssl) != REDIS_OK) {
      const char *err = c->c.err ? c->c.errstr : "Unknown error";

      // This is a temporary fix to the bug describe on https://github.com/redis/hiredis/issues/1233.
      // In case of SSL initialization failure. We need to reset the callbacks value, as the `redisInitiateSSL`
      // function will not do it for us.
      ((struct redisAsyncContext*)c)->c.funcs = old_callbacks;

      CONN_LOG(conn, "Error on tls auth, %s.", err);
      detachFromConn(conn, false);  // Free the connection as well - we have an error
      MRConn_SwitchState(conn, MRConn_Connecting, loop);
      if (ssl_context) SSL_CTX_free(ssl_context);
      return;
    }
    if (ssl_context) SSL_CTX_free(ssl_context);
  }

  // Authenticate on OSS always (as an internal connection), or on Enterprise if
  // a password is set to the `default` ACL user.
  if (!IsEnterprise() || conn->ep.password) {
    if (MRConn_SendAuth(conn, loop) != REDIS_OK) {
      detachFromConn(conn, true);
      MRConn_SwitchState(conn, MRConn_Connecting, loop);
    }
  } else {
    MRConn_SwitchState(conn, MRConn_Connected, loop);
  }
}

static void MRConn_DisconnectCallback(const redisAsyncContext *c, int status) {
  MRConn *conn = c->data;
  if (!conn) {
    /* Ignore */
    return;
  }
  uv_loop_t *loop = conn->loop;

  if (conn->state != MRConn_Freeing) {
    detachFromConn(conn, false);
    MRConn_SwitchState(conn, MRConn_Connecting, loop);
  } else {
    freeConn(conn);
  }
}

static MRConn *MR_NewConn(MREndpoint *ep) {
  MRConn *conn = rm_malloc(sizeof(MRConn));
  *conn = (MRConn){.state = MRConn_Disconnected, .conn = NULL, .protocol = 0, .loop = NULL};
  MREndpoint_Copy(&conn->ep, ep);
  return conn;
}

/* Connect to a cluster node. Return REDIS_OK if either connected, or if  */
<<<<<<< HEAD
static int MRConn_Connect(MRConn *conn, uv_loop_t *loop) {
  // fprintf(stderr, "Connectig to %s:%d\n", conn->ep.host, conn->ep.port);
=======
static int MRConn_Connect(MRConn *conn) {
  RS_ASSERT(!conn->conn);

>>>>>>> ed7f23d3
  redisOptions options = {.type = REDIS_CONN_TCP,
                          .options = REDIS_OPT_NOAUTOFREEREPLIES,
                          .endpoint.tcp = {.ip = conn->ep.host, .port = conn->ep.port}};

  redisAsyncContext *c = redisAsyncConnectWithOptions(&options);
  if (c->err) {
    CONN_LOG(conn, "Could not connect to node: %s", c->errstr);
    redisAsyncFree(c);
    return REDIS_ERR;
  }
  conn->loop = loop;
  conn->conn = c;
  conn->conn->data = conn;
  conn->state = MRConn_Connecting;

  redisLibuvAttach(conn->conn, loop);
  redisAsyncSetConnectCallback(conn->conn, MRConn_ConnectCallback);
  redisAsyncSetDisconnectCallback(conn->conn, MRConn_DisconnectCallback);

  return REDIS_OK;
}<|MERGE_RESOLUTION|>--- conflicted
+++ resolved
@@ -449,12 +449,7 @@
   }
 
   /* Success! we are now connected! */
-<<<<<<< HEAD
-  //fprintf(stderr, "Connected and authenticated to %s:%d\n", conn->ep.host, conn->ep.port);
   MRConn_SwitchState(conn, MRConn_Connected, loop);
-=======
-  MRConn_SwitchState(conn, MRConn_Connected);
->>>>>>> ed7f23d3
 
 cleanup:
   // We run with `REDIS_OPT_NOAUTOFREEREPLIES` so we need to free the reply ourselves
@@ -702,14 +697,7 @@
 }
 
 /* Connect to a cluster node. Return REDIS_OK if either connected, or if  */
-<<<<<<< HEAD
 static int MRConn_Connect(MRConn *conn, uv_loop_t *loop) {
-  // fprintf(stderr, "Connectig to %s:%d\n", conn->ep.host, conn->ep.port);
-=======
-static int MRConn_Connect(MRConn *conn) {
-  RS_ASSERT(!conn->conn);
-
->>>>>>> ed7f23d3
   redisOptions options = {.type = REDIS_CONN_TCP,
                           .options = REDIS_OPT_NOAUTOFREEREPLIES,
                           .endpoint.tcp = {.ip = conn->ep.host, .port = conn->ep.port}};
