--- conflicted
+++ resolved
@@ -1,10 +1,4 @@
 /*
-<<<<<<< HEAD
- * Copyright Redis Ltd. 2016 - present
- * Licensed under your choice of the Redis Source Available License 2.0 (RSALv2) or
- * the Server Side Public License v1 (SSPLv1).
- */
-=======
  * Copyright (c) 2006-Present, Redis Ltd.
  * All rights reserved.
  *
@@ -18,7 +12,6 @@
 #include <sys/prctl.h>
 #endif
 #include <pthread.h>
->>>>>>> d4ad39fb
 
 #include <stdlib.h>
 #include <uv.h>
@@ -26,11 +19,8 @@
 #include "rmalloc.h"
 #include "rmr.h"
 #include "coord/config.h"
-<<<<<<< HEAD
+#include "rmutil/rm_assert.h"
 #include "rq_pool.h"
-=======
-#include "rmutil/rm_assert.h"
->>>>>>> d4ad39fb
 
 struct queueItem {
   void *privdata;
@@ -87,7 +77,7 @@
 extern RedisModuleCtx *RSDummyContext;
 
 static void topologyFailureCB(uv_timer_t *timer) {
-  
+
   MRWorkQueue *q = (MRWorkQueue *)timer->data;
   RedisModule_Log(RSDummyContext, "warning", "Queue ID %u: Topology validation failed: not all nodes connected", q->id);
   uv_timer_stop(&q->topologyValidationTimer); // stop the validation timer
@@ -136,10 +126,6 @@
 
 /* start the event loop side thread */
 static void sideThread(void *arg) {
-<<<<<<< HEAD
-  MRWorkQueue *q = arg;
-=======
-  REDISMODULE_NOT_USED(arg);
   /* Set thread name for profiling and debugging */
   char *thread_name = REDISEARCH_MODULE_NAME "-uv";
 
@@ -153,7 +139,7 @@
   RedisModule_Log(RSDummyContext, "verbose",
       "sideThread(): pthread_setname_np is not supported on this system");
 #endif
->>>>>>> d4ad39fb
+  MRWorkQueue *q = arg;
   // Mark the event loop thread as running before triggering the topology check.
   q->loop_th_running = true;
   if(q->id == 0 ) {
@@ -169,13 +155,8 @@
 static void verify_uv_thread(MRWorkQueue *q) {
   if (loopThreadUninitialized(q)) {
     // Verify that we are running on the event loop thread
-<<<<<<< HEAD
     int uv_thread_create_status = uv_thread_create(&q->loop_th, sideThread, q);
-    RedisModule_Assert(uv_thread_create_status == 0);
-=======
-    int uv_thread_create_status = uv_thread_create(&loop_th, sideThread, NULL);
     RS_ASSERT(uv_thread_create_status == 0);
->>>>>>> d4ad39fb
     REDISMODULE_NOT_USED(uv_thread_create_status);
     RedisModule_Log(RSDummyContext, "verbose", "Queue ID %u: Created event loop thread", q->id);
   }
@@ -264,7 +245,7 @@
 }
 
 static void rqAsyncCb(uv_async_t *async) {
-  
+
   MRWorkQueue *q = async->data;
   if (!q->loop_th_ready) {
     array_ensure_append_1(q->pendingQueues, async); // try again later
