/*
 * Copyright (c) 2006-Present, Redis Ltd.
 * All rights reserved.
 *
 * Licensed under your choice of the Redis Source Available License 2.0
 * (RSALv2); or (b) the Server Side Public License v1 (SSPLv1); or (c) the
 * GNU Affero General Public License v3 (AGPLv3).
*/

#pragma once

#include <stdbool.h>

#include "reply.h"
#include "cluster.h"
#include "command.h"

struct MRCtx;
struct RedisModuleCtx;

/* Prototype for all reduce functions */
typedef int (*MRReduceFunc)(struct MRCtx *ctx, int count, MRReply **replies);

/* Fanout map - send the same command to all the shards, sending the collective
 * reply to the reducer callback */
int MR_Fanout(struct MRCtx *ctx, MRReduceFunc reducer, MRCommand cmd, bool block);

int MR_MapSingle(struct MRCtx *ctx, MRReduceFunc reducer, MRCommand cmd);

void MR_SetCoordinationStrategy(struct MRCtx *ctx, bool mastersOnly);

/* Initialize the MapReduce engine with a given number of I/O threads and connections per each node in the Cluster */
void MR_Init(size_t num_io_threads, size_t conn_pool_size, long long timeoutMS);

/* Set a new topology for the cluster */
void MR_UpdateTopology(MRClusterTopology *newTopology);

void MR_ReplyClusterInfo(RedisModuleCtx *ctx, MRClusterTopology *topo);

void MR_GetConnectionPoolState(RedisModuleCtx *ctx);

void MR_uvReplyClusterInfo(RedisModuleCtx *ctx);

void MR_UpdateConnPoolSize(size_t conn_pool_size);

void MR_Debug_ClearPendingTopo();

void MR_FreeCluster();

/* Get the user stored private data from the context */
void *MRCtx_GetPrivData(struct MRCtx *ctx);

struct RedisModuleCtx *MRCtx_GetRedisCtx(struct MRCtx *ctx);
int MRCtx_GetNumReplied(struct MRCtx *ctx);
void MRCtx_RequestCompleted(struct MRCtx *ctx);
MRReply** MRCtx_GetReplies(struct MRCtx *ctx);
RedisModuleBlockedClient *MRCtx_GetBlockedClient(struct MRCtx *ctx);
void MRCtx_SetReduceFunction(struct MRCtx *ctx, MRReduceFunc fn);
<<<<<<< HEAD
void MR_requestCompleted();
int MR_GetPendingCount();
=======
>>>>>>> 45c02e43


/* Free the MapReduce context */
void MRCtx_Free(struct MRCtx *ctx);

/* Create a new MapReduce context with a given private data. In a redis module
 * this should be the RedisModuleCtx */
struct MRCtx *MR_CreateCtx(struct RedisModuleCtx *ctx, struct RedisModuleBlockedClient *bc, void *privdata, int replyCap);

typedef struct MRIteratorCallbackCtx MRIteratorCallbackCtx;
typedef struct MRIteratorCtx MRIteratorCtx;
typedef struct MRIterator MRIterator;

typedef void (*MRIteratorCallback)(MRIteratorCallbackCtx *ctx, MRReply *rep);

// Trigger all the commands in the iterator to be sent.
// Returns true if there may be more replies to come, false if we are done.
bool MR_ManuallyTriggerNextIfNeeded(MRIterator *it, size_t channelThreshold);

MRReply *MRIterator_Next(MRIterator *it);

MRIterator *MR_Iterate(const MRCommand *cmd, MRIteratorCallback cb);

MRCommand *MRIteratorCallback_GetCommand(MRIteratorCallbackCtx *ctx);

MRIteratorCtx *MRIteratorCallback_GetCtx(MRIteratorCallbackCtx *ctx);

void MRIteratorCallback_AddReply(MRIteratorCallbackCtx *ctx, MRReply *rep);

bool MRIteratorCallback_GetTimedOut(MRIteratorCtx *ctx);

void MRIteratorCallback_SetTimedOut(MRIteratorCtx *ctx);

void MRIteratorCallback_ResetTimedOut(MRIteratorCtx *ctx);

void MRIteratorCallback_Done(MRIteratorCallbackCtx *ctx, int error);

void MRIteratorCallback_ProcessDone(MRIteratorCallbackCtx *ctx);

int MRIteratorCallback_ResendCommand(MRIteratorCallbackCtx *ctx);

MRIteratorCtx *MRIterator_GetCtx(MRIterator *it);

short MRIterator_GetPending(MRIterator *it);

void MRIterator_Release(MRIterator *it);<|MERGE_RESOLUTION|>--- conflicted
+++ resolved
@@ -47,6 +47,8 @@
 
 void MR_FreeCluster();
 
+int MR_GetPendingCount();
+
 /* Get the user stored private data from the context */
 void *MRCtx_GetPrivData(struct MRCtx *ctx);
 
@@ -56,12 +58,6 @@
 MRReply** MRCtx_GetReplies(struct MRCtx *ctx);
 RedisModuleBlockedClient *MRCtx_GetBlockedClient(struct MRCtx *ctx);
 void MRCtx_SetReduceFunction(struct MRCtx *ctx, MRReduceFunc fn);
-<<<<<<< HEAD
-void MR_requestCompleted();
-int MR_GetPendingCount();
-=======
->>>>>>> 45c02e43
-
 
 /* Free the MapReduce context */
 void MRCtx_Free(struct MRCtx *ctx);
