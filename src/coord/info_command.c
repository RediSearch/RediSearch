/*
 * Copyright Redis Ltd. 2016 - present
 * Licensed under your choice of the Redis Source Available License 2.0 (RSALv2) or
 * the Server Side Public License v1 (SSPLv1).
 */

#include "info_command.h"
#include "resp3.h"
#include "info/field_spec_info.h"
#include "../src/reply_macros.h"

// Type of field returned in INFO
typedef enum {
  InfoField_WholeSum,
  InfoField_DoubleSum,
  InfoField_DoubleAverage,
  InfoField_Max,
} InfoFieldType;

// Field specification
typedef struct {
  const char *name;
  InfoFieldType type;
} InfoFieldSpec;

static InfoFieldSpec toplevelSpecs_g[] = {
    {.name = "num_docs", .type = InfoField_WholeSum},
    {.name = "max_doc_id", .type = InfoField_Max},
    {.name = "num_terms", .type = InfoField_WholeSum},
    {.name = "num_records", .type = InfoField_WholeSum},
    {.name = "inverted_sz_mb", .type = InfoField_DoubleSum},
    {.name = "total_inverted_index_blocks", .type = InfoField_WholeSum},
    {.name = "vector_index_sz_mb", .type = InfoField_DoubleSum},
    {.name = "offset_vectors_sz_mb", .type = InfoField_DoubleSum},
    {.name = "doc_table_size_mb", .type = InfoField_DoubleSum},
    {.name = "sortable_values_size_mb", .type = InfoField_DoubleSum},
    {.name = "key_table_size_mb", .type = InfoField_DoubleSum},
    {.name = "tag_overhead_sz_mb", .type = InfoField_DoubleSum},
    {.name = "text_overhead_sz_mb", .type = InfoField_DoubleSum},
    {.name = "total_index_memory_sz_mb", .type = InfoField_DoubleSum},
    {.name = "geoshapes_sz_mb", .type = InfoField_DoubleSum},
    {.name = "records_per_doc_avg", .type = InfoField_DoubleAverage},
    {.name = "bytes_per_record_avg", .type = InfoField_DoubleAverage},
    {.name = "offsets_per_term_avg", .type = InfoField_DoubleAverage},
    {.name = "offset_bits_per_record_avg", .type = InfoField_DoubleAverage},
    {.name = "indexing", .type = InfoField_WholeSum},
    {.name = "percent_indexed", .type = InfoField_DoubleAverage},
    {.name = "hash_indexing_failures", .type = InfoField_WholeSum},
    {.name = "number_of_uses", .type = InfoField_Max},
    {.name = "cleaning", .type = InfoField_WholeSum}};

static InfoFieldSpec gcSpecs[] = {
    {.name = "bytes_collected", .type = InfoField_WholeSum},
    {.name = "total_ms_run", .type = InfoField_WholeSum},
    {.name = "total_cycles", .type = InfoField_WholeSum},
    {.name = "average_cycle_time_ms", .type = InfoField_DoubleAverage},
    {.name = "last_run_time_ms", .type = InfoField_Max},
    {.name = "gc_numeric_trees_missed", .type = InfoField_WholeSum},
    {.name = "gc_blocks_denied", .type = InfoField_WholeSum}};

static InfoFieldSpec cursorSpecs[] = {
    {.name = "global_idle", .type = InfoField_WholeSum},
    {.name = "global_total", .type = InfoField_WholeSum},
    {.name = "index_capacity", .type = InfoField_WholeSum},
    {.name = "index_total", .type = InfoField_WholeSum},
};

static InfoFieldSpec dialectSpecs[] = {
    {.name = "dialect_1", .type = InfoField_Max},
    {.name = "dialect_2", .type = InfoField_Max},
    {.name = "dialect_3", .type = InfoField_Max},
    {.name = "dialect_4", .type = InfoField_Max},
};

#define ARRAY_SIZE(arr) (sizeof(arr) / sizeof(*arr))
#define NUM_FIELDS_SPEC (ARRAY_SIZE(toplevelSpecs_g))
#define NUM_GC_FIELDS_SPEC (ARRAY_SIZE(gcSpecs))
#define NUM_CURSOR_FIELDS_SPEC (ARRAY_SIZE(cursorSpecs))
#define NUM_DIALECT_FIELDS_SPEC (ARRAY_SIZE(dialectSpecs))

// Variant value type
typedef struct {
  int isSet;
  union {
    size_t total_l;
    double total_d;
    struct {
      double sum;
      double count;
    } avg;
    struct {
      char *str;
      size_t len;
    } str;
  } u;
} InfoValue;

// State object for parsing and replying INFO
typedef struct {
  const char *indexName;
  size_t indexNameLen;
  MRReply *indexDef;
  MRReply *indexSchema;
  MRReply *indexOptions;
  size_t *errorIndexes;
  InfoValue toplevelValues[NUM_FIELDS_SPEC];
  AggregatedFieldSpecInfo *fieldSpecInfo_arr;
  IndexError indexError;
  InfoValue gcValues[NUM_GC_FIELDS_SPEC];
  InfoValue cursorValues[NUM_CURSOR_FIELDS_SPEC];
  MRReply *stopWordList;
  InfoValue dialectValues[NUM_DIALECT_FIELDS_SPEC];
} InfoFields;

/**
 * Read a single KV array (i.e. array with alternating key-value entries)
 * - array is the source array type
 * - dsts is the destination
 * - specs describes the destination types and corresponding field names
 * - numFields - the number of specs and dsts
 * - onlyScalars - because special handling is done in toplevel mode
 */
static void processKvArray(InfoFields *fields, MRReply *array, InfoValue *dsts,
                           InfoFieldSpec *specs, size_t numFields, int onlyScalars, QueryError *error);

/** Reply with a KV array, the values are emitted per name and type */
static void replyKvArray(RedisModule_Reply *reply, InfoFields *fields, InfoValue *values,
                         InfoFieldSpec *specs, size_t numFields);

// Writes field data to the target
static void convertField(InfoValue *dst, MRReply *src, InfoFieldType type) {
  switch (type) {
    case InfoField_WholeSum: {
      long long tmp;
      MRReply_ToInteger(src, &tmp);
      dst->u.total_l += tmp;
      break;
    }
    case InfoField_DoubleSum: {
      double d;
      MRReply_ToDouble(src, &d);
      dst->u.total_d += d;
      break;
    }
    case InfoField_DoubleAverage: {
      dst->u.avg.count++;
      double d;
      MRReply_ToDouble(src, &d);
      dst->u.avg.sum += d;
      break;
    }
    case InfoField_Max: {
      long long newVal;
      MRReply_ToInteger(src, &newVal);
      if (dst->u.total_l < newVal) {
        dst->u.total_l = newVal;
      }
      break;
    }
  }
  dst->isSet = 1;
}

// Extract an array of FieldSpecInfo from MRReply
void handleFieldStatistics(InfoFields *fields, MRReply *src, QueryError *error) {
  // Input validations
  RS_ASSERT(src && fields);
  RS_ASSERT(MRReply_Type(src) == MR_REPLY_ARRAY);

  size_t len = MRReply_Length(src);
  if (!fields->fieldSpecInfo_arr) {
    // Lazy initialization
    fields->fieldSpecInfo_arr = array_newlen(AggregatedFieldSpecInfo, len);
    for (size_t i = 0; i < len; i++) {
      fields->fieldSpecInfo_arr[i] = AggregatedFieldSpecInfo_Init();
    }
  }

  // Something went wrong (number of fields mismatch)
  if (array_len(fields->fieldSpecInfo_arr) != len) {
    QueryError_SetError(error, QUERY_EBADVAL, "Inconsistent index state");
    return;
  }

  for (size_t i = 0; i < len; i++) {
    MRReply *serializedFieldSpecInfo = MRReply_ArrayElement(src, i);
    AggregatedFieldSpecInfo fieldSpecInfo = AggregatedFieldSpecInfo_Deserialize(serializedFieldSpecInfo);
    AggregatedFieldSpecInfo_Combine(&fields->fieldSpecInfo_arr[i], &fieldSpecInfo);
    AggregatedFieldSpecInfo_Clear(&fieldSpecInfo); // Free Resources
  }
}

static void handleIndexError(InfoFields *fields, MRReply *src) {
  // Check if indexError is initialized
  if (!IndexError_LastError(&fields->indexError)) {
    fields->indexError = IndexError_Init();
  }
  IndexError indexError = IndexError_Deserialize(src, true);
  IndexError_Combine(&fields->indexError, &indexError);
  IndexError_Clear(indexError); // Free Resources
}

struct InfoFieldTypeAndValue {
  InfoValue *value;
  InfoFieldType type;
};

static struct InfoFieldTypeAndValue findInfoTypeAndValue(InfoValue *values, InfoFieldSpec *specs, size_t numFields, const char *name) {
  struct InfoFieldTypeAndValue result = {.value = NULL, .type = InfoField_WholeSum};
  for (size_t ii = 0; ii < numFields; ++ii) {
    if (!strcmp(specs[ii].name, name)) {
      result.value = values + ii;
      result.type = specs[ii].type;
      return result;
    }
  }
  return result;
}

// Recompute the average cycle time based on total cycles and total ms run
static void recomputeAverageCycleTimeMs(InfoValue* gcValues, InfoFieldSpec* gcSpecs, size_t numFields) {
  struct InfoFieldTypeAndValue avg_cycle_time_ms = findInfoTypeAndValue(gcValues, gcSpecs, numFields, "average_cycle_time_ms");
  if (!avg_cycle_time_ms.value) {
    return;
  }
  avg_cycle_time_ms.value->isSet = 0;

  struct InfoFieldTypeAndValue total_cycles = findInfoTypeAndValue(gcValues, gcSpecs, numFields, "total_cycles");
  struct InfoFieldTypeAndValue total_ms = findInfoTypeAndValue(gcValues, gcSpecs, numFields, "total_ms_run");
  if (total_cycles.value && total_ms.value && avg_cycle_time_ms.type == InfoField_DoubleAverage) {
    avg_cycle_time_ms.value->u.avg.count = total_cycles.value->u.total_l;
    avg_cycle_time_ms.value->u.avg.sum = total_ms.value->u.total_l;
    avg_cycle_time_ms.value->isSet = 1;
  }
}

// Handle fields which aren't InfoValue types
static void handleSpecialField(InfoFields *fields, const char *name, MRReply *value, QueryError *error) {
  if (!strcmp(name, "index_name")) {
    if (fields->indexName) {
      return;
    }
    fields->indexName = MRReply_String(value, &fields->indexNameLen);
  } else if (!strcmp(name, "attributes")) {
    if (!fields->indexSchema) {
      fields->indexSchema = value;
    }
  } else if (!strcmp(name, "index_definition")) {
    if (!fields->indexDef) {
      fields->indexDef = value;
    }
  } else if (!strcmp(name, "index_options")) {
    if (!fields->indexOptions) {
      fields->indexOptions = value;
    }
  } else if (!strcmp(name, "stopwords_list")) {
    if (!fields->stopWordList) {
      fields->stopWordList = value;
    }
  } else if (!strcmp(name, "gc_stats")) {
    processKvArray(fields, value, fields->gcValues, gcSpecs, NUM_GC_FIELDS_SPEC, 1, error);
    recomputeAverageCycleTimeMs(fields->gcValues, gcSpecs, NUM_GC_FIELDS_SPEC);
  } else if (!strcmp(name, "cursor_stats")) {
    processKvArray(fields, value, fields->cursorValues, cursorSpecs, NUM_CURSOR_FIELDS_SPEC, 1, error);
  } else if (!strcmp(name, "dialect_stats")) {
    processKvArray(fields, value, fields->dialectValues, dialectSpecs, NUM_DIALECT_FIELDS_SPEC, 1, error);
  } else if (!strcmp(name, "field statistics")) {
    handleFieldStatistics(fields, value, error);
  } else if (!strcmp(name, IndexError_ObjectName)) {
    handleIndexError(fields, value);
  }
}

static void processKvArray(InfoFields *fields, MRReply *array, InfoValue *dsts, InfoFieldSpec *specs,
                           size_t numFields, int onlyScalarValues, QueryError *error) {
  if (MRReply_Type(array) != MR_REPLY_ARRAY && MRReply_Type(array) != MR_REPLY_MAP) {
    return;
  }
  size_t numElems = MRReply_Length(array);
  if (numElems % 2 != 0) {
    return;
  }

  for (size_t ii = 0; ii < numElems; ii += 2) {
    // @@ MapElementByIndex
    MRReply *value = MRReply_ArrayElement(array, ii + 1);
    const char *s = MRReply_String(MRReply_ArrayElement(array, ii), NULL);
    struct InfoFieldTypeAndValue field = findInfoTypeAndValue(dsts, specs, numFields, s);
    if (field.value) {
      convertField(field.value, value, field.type);
    } else if (!onlyScalarValues) {
      handleSpecialField(fields, s, value, error);
      if (QueryError_HasError(error)) {
        break;
      }
    }
  }
}

static void cleanInfoReply(InfoFields *fields) {
  if (fields->fieldSpecInfo_arr) {
    // Clear the info fields
    for (size_t i = 0; i < array_len(fields->fieldSpecInfo_arr); i++) {
      AggregatedFieldSpecInfo_Clear(&fields->fieldSpecInfo_arr[i]);
    }
    array_free(fields->fieldSpecInfo_arr);
    fields->fieldSpecInfo_arr = NULL;
  }
  IndexError_Clear(fields->indexError);
  rm_free(fields->errorIndexes);
}

static void replyKvArray(RedisModule_Reply *reply, InfoFields *fields, InfoValue *values,
                           InfoFieldSpec *specs, size_t numSpecs) {
  for (size_t ii = 0; ii < numSpecs; ++ii) {
    InfoValue *source = values + ii;
    if (!source->isSet) {
      continue;
    }

    const char *key = specs[ii].name;

    int type = specs[ii].type;
    if (type == InfoField_WholeSum || type == InfoField_Max) {
      RedisModule_ReplyKV_LongLong(reply, key, source->u.total_l);
    } else if (type == InfoField_DoubleSum) {
      RedisModule_ReplyKV_Double(reply, key, source->u.total_d);
    } else if (type == InfoField_DoubleAverage) {
      if (source->u.avg.count) {
        RedisModule_ReplyKV_Double(reply, key, source->u.avg.sum / source->u.avg.count);
      } else {
        RedisModule_ReplyKV_Double(reply, key, 0);
      }
    } else {
      RedisModule_ReplyKV_Null(reply, key);
    }
  }
}

static void generateFieldsReply(InfoFields *fields, RedisModule_Reply *reply, bool obfuscate) {
  RedisModule_Reply_Map(reply);

  // Respond with the name, schema, and options
  if (fields->indexName) {
    REPLY_KVSTR_SAFE("index_name", fields->indexName);
  }

  if (fields->indexOptions) {
    RedisModule_ReplyKV_MRReply(reply, "index_options", fields->indexOptions);
  }

  if (fields->indexDef) {
    RedisModule_ReplyKV_MRReply(reply, "index_definition", fields->indexDef);
  }

  if (fields->indexSchema) {
    RedisModule_ReplyKV_MRReply(reply, "attributes", fields->indexSchema);
  }

  RedisModule_ReplyKV_Map(reply, "gc_stats");
  replyKvArray(reply, fields, fields->gcValues, gcSpecs, NUM_GC_FIELDS_SPEC);
  RedisModule_Reply_MapEnd(reply);

  RedisModule_ReplyKV_Map(reply, "cursor_stats");
  replyKvArray(reply, fields, fields->cursorValues, cursorSpecs, NUM_CURSOR_FIELDS_SPEC);
  RedisModule_Reply_MapEnd(reply);

  if (fields->stopWordList) {
    RedisModule_ReplyKV_MRReply(reply, "stopwords_list", fields->stopWordList);
  }

  RedisModule_ReplyKV_Map(reply, "dialect_stats");
  replyKvArray(reply, fields, fields->dialectValues, dialectSpecs, NUM_DIALECT_FIELDS_SPEC);
  RedisModule_Reply_MapEnd(reply);

  replyKvArray(reply, fields, fields->toplevelValues, toplevelSpecs_g, NUM_FIELDS_SPEC);


  // Global index error stats
  RedisModule_Reply_SimpleString(reply, IndexError_ObjectName);
<<<<<<< HEAD
  IndexError_Reply(&fields->indexError, reply, 0, true);
=======
  IndexError_Reply(&fields->indexError, reply, 0, obfuscate);
>>>>>>> 34a3dee8

  if (fields->fieldSpecInfo_arr) {
    RedisModule_ReplyKV_Array(reply, "field statistics"); //Field statistics
    for (size_t i = 0; i < array_len(fields->fieldSpecInfo_arr); ++i) {
      AggregatedFieldSpecInfo_Reply(&fields->fieldSpecInfo_arr[i], reply, 0, obfuscate);
    }
    RedisModule_Reply_ArrayEnd(reply); // >Field statistics
  }


  RedisModule_Reply_MapEnd(reply);
}

int InfoReplyReducer(struct MRCtx *mc, int count, MRReply **replies) {
  // Summarize all aggregate replies
  InfoFields fields = { .indexError = IndexError_Init() };
  size_t numErrored = 0;
  MRReply *firstError = NULL;
  RedisModuleCtx *ctx = MRCtx_GetRedisCtx(mc);

  if (count == 0) {
    return RedisModule_ReplyWithError(ctx, "ERR no responses received");
  }

  RedisModule_Reply _reply = RedisModule_NewReply(ctx), *reply = &_reply;
  QueryError error = {0};

  for (size_t ii = 0; ii < count; ++ii) {
    int type = MRReply_Type(replies[ii]);
    if (type == MR_REPLY_ERROR) {
      if (!fields.errorIndexes) {
        fields.errorIndexes = rm_calloc(count, sizeof(*fields.errorIndexes));
      }
      fields.errorIndexes[ii] = 1;
      numErrored++;
      if (!firstError) {
        firstError = replies[ii];
      }
      continue;
    }

    if (type != MR_REPLY_ARRAY && type != MR_REPLY_MAP) {
      continue;  // Ooops!
    }

    size_t numElems = MRReply_Length(replies[ii]);
    if (numElems % 2 != 0) {
      printf("Uneven INFO Reply!!!?\n");
    }
    processKvArray(&fields, replies[ii], fields.toplevelValues, toplevelSpecs_g, NUM_FIELDS_SPEC, 0, &error);
    if (QueryError_HasError(&error)) {
      break;
    }
  }

  // Now we've received all the replies.
  if (numErrored == count) {
    // Reply with error
    MR_ReplyWithMRReply(reply, firstError);
  } else if (QueryError_HasError(&error)) {
    // Reply with error
    RedisModule_Reply_Error(reply, QueryError_GetUserError(&error));
  } else {
    generateFieldsReply(&fields, reply, false);
  }

  QueryError_ClearError(&error);
  cleanInfoReply(&fields);
  RedisModule_EndReply(reply);
  return REDISMODULE_OK;
}<|MERGE_RESOLUTION|>--- conflicted
+++ resolved
@@ -378,11 +378,7 @@
 
   // Global index error stats
   RedisModule_Reply_SimpleString(reply, IndexError_ObjectName);
-<<<<<<< HEAD
-  IndexError_Reply(&fields->indexError, reply, 0, true);
-=======
-  IndexError_Reply(&fields->indexError, reply, 0, obfuscate);
->>>>>>> 34a3dee8
+  IndexError_Reply(&fields->indexError, reply, 0, obfuscate, true);
 
   if (fields->fieldSpecInfo_arr) {
     RedisModule_ReplyKV_Array(reply, "field statistics"); //Field statistics
