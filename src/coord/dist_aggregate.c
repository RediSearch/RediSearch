--- conflicted
+++ resolved
@@ -23,343 +23,8 @@
 #include "util/misc.h"
 #include "aggregate/aggregate_debug.h"
 #include "info/info_redis/threads/current_thread.h"
-<<<<<<< HEAD
 #include "rpnet.h"
 #include "hybrid/dist_utils.h"
-=======
-
-#define CURSOR_EOF 0
-
-// Get cursor command using a cursor id and an existing aggregate command
-// Returns true if the cursor is not done (i.e., not depleted)
-static bool getCursorCommand(long long cursorId, MRCommand *cmd, MRIteratorCtx *ctx) {
-  if (cursorId == CURSOR_EOF) {
-    // Cursor was set to 0, end of reply chain. cmd->depleted will be set in `MRIteratorCallback_Done`.
-    return false;
-  }
-
-  RS_LOG_ASSERT(cmd->num >= 2, "Invalid command?!");
-
-  // Check if the coordinator experienced a timeout or not
-  bool timedout = MRIteratorCallback_GetTimedOut(ctx);
-
-  if (cmd->rootCommand == C_AGG) {
-    MRCommand newCmd;
-    char buf[24]; // enough digits for a long long
-    sprintf(buf, "%lld", cursorId);
-    // AGGREGATE commands has the index name at position 1
-    const char *idx = MRCommand_ArgStringPtrLen(cmd, 1, NULL);
-    // If we timed out and not in cursor mode, we want to send the shard a DEL
-    // command instead of a READ command (here we know it has more results)
-    if (timedout && !cmd->forCursor) {
-      newCmd = MR_NewCommand(4, "_FT.CURSOR", "DEL", idx, buf);
-      // Mark that the last command was a DEL command
-      newCmd.rootCommand = C_DEL;
-    } else {
-      newCmd = MR_NewCommand(4, "_FT.CURSOR", "READ", idx, buf);
-      newCmd.rootCommand = C_READ;
-    }
-
-    newCmd.targetShard = cmd->targetShard;
-    newCmd.protocol = cmd->protocol;
-    newCmd.forCursor = cmd->forCursor;
-    newCmd.forProfiling = cmd->forProfiling;
-    MRCommand_Free(cmd);
-    *cmd = newCmd;
-
-  } else {
-    // The previous command was a _FT.CURSOR READ command, so we may not need to change anything.
-    RS_LOG_ASSERT(cmd->rootCommand == C_READ, "calling `getCursorCommand` after a DEL command");
-    RS_ASSERT(cmd->num == 4);
-    RS_ASSERT(STR_EQ(cmd->strs[0], cmd->lens[0], "_FT.CURSOR"));
-    RS_ASSERT(STR_EQ(cmd->strs[1], cmd->lens[1], "READ"));
-    RS_ASSERT(atoll(cmd->strs[3]) == cursorId);
-
-    // If we timed out and not in cursor mode, we want to send the shard a DEL
-    // command instead of a READ command (here we know it has more results)
-    if (timedout && !cmd->forCursor) {
-      MRCommand_ReplaceArg(cmd, 1, "DEL", 3);
-      cmd->rootCommand = C_DEL;
-    }
-  }
-
-  if (timedout && cmd->forCursor) {
-    // Reset the `timedOut` value in case it was set (for next iterations, as
-    // we're in cursor mode)
-    MRIteratorCallback_ResetTimedOut(ctx);
-  }
-
-  return true;
-}
-
-
-static void netCursorCallback(MRIteratorCallbackCtx *ctx, MRReply *rep) {
-  MRCommand *cmd = MRIteratorCallback_GetCommand(ctx);
-
-  // If the root command of this reply is a DEL command, we don't want to
-  // propagate it up the chain to the client
-  if (cmd->rootCommand == C_DEL) {
-    // Discard the response, and return REDIS_OK
-    MRIteratorCallback_Done(ctx, MRReply_Type(rep) == MR_REPLY_ERROR);
-    MRReply_Free(rep);
-    return;
-  }
-
-  // Check if an error returned from the shard
-  if (MRReply_Type(rep) == MR_REPLY_ERROR) {
-    const char* error = MRReply_String(rep, NULL);
-    RedisModule_Log(RSDummyContext, "notice", "Coordinator got an error '%.*s' from a shard", GetRedisErrorCodeLength(error), error);
-    RedisModule_Log(RSDummyContext, "verbose", "Shard error: %s", error);
-    MRIteratorCallback_AddReply(ctx, rep); // to be picked up by getNextReply
-    MRIteratorCallback_Done(ctx, 1);
-    return;
-  }
-
-  // Normal reply from the shard.
-  // In any case, the cursor id is the second element in the reply
-  RS_ASSERT(MRReply_Type(MRReply_ArrayElement(rep, 1)) == MR_REPLY_INTEGER);
-  long long cursorId = MRReply_Integer(MRReply_ArrayElement(rep, 1));
-
-  // Assert that the reply is in the expected format.
-#ifdef ENABLE_ASSERT
-  if (cmd->protocol == 3) {
-    // RESP3 reply structure:
-    // [map, cursor] - map contains the results, cursor is the next cursor id
-    RS_ASSERT(MRReply_Type(rep) == MR_REPLY_ARRAY);
-    RS_ASSERT(MRReply_Length(rep) == 2);
-    RS_ASSERT(MRReply_Type(MRReply_ArrayElement(rep, 0)) == MR_REPLY_MAP);
-    RS_ASSERT(MRReply_Type(MRReply_ArrayElement(rep, 1)) == MR_REPLY_INTEGER);
-    MRReply *map = MRReply_ArrayElement(rep, 0);
-    MRReply *Results = MRReply_MapElement(map, "Results");
-
-    if (cmd->forProfiling) {
-      // If the command is for profiling, the map at index 0 contains 2 elements:
-      // 1. "results" - the results of the command
-      // 2. "Profile" - the profile reply, if this is the last reply from this shard
-      // If this is the last reply from this shard, the profile reply should set, otherwise it should be NULL
-      RS_ASSERT(Results != NULL); // Query reply, nested
-      RS_ASSERT(MRReply_Type(Results) == MR_REPLY_MAP);
-      RS_ASSERT(MRReply_MapElement(Results, "results") != NULL); // Actual reply results
-      if (cursorId == CURSOR_EOF) {
-        RS_ASSERT(MRReply_Length(map) == 4); // 2 elements in the map, key and value
-        RS_ASSERT(MRReply_MapElement(map, "Profile") != NULL);
-        RS_ASSERT(MRReply_Type(MRReply_MapElement(map, "Profile")) == MR_REPLY_MAP);
-      } else {
-        RS_ASSERT(MRReply_Length(map) == 2); // 1 element in the map, key and value
-        RS_ASSERT(MRReply_MapElement(map, "Profile") == NULL); // No profile reply, as this is not the last reply from this shard
-      }
-    } else {
-      // If the command is not for profiling, the map at index 0 is the query reply
-      // and contains the results of the command, and additional metadata.
-      RS_ASSERT(Results != NULL);
-    }
-  } else {
-    // RESP2 reply structure:
-    // [results, cursor] or [results, cursor, profile]
-    // results is an array of results, cursor is the next cursor id, and profile is
-    // an optional profile reply (if the command was for profiling).
-    if (cmd->forProfiling) {
-      // If the command is for profiling, the reply should contain 3 elements:
-      // [results, cursor, profile]
-      RS_ASSERT(MRReply_Length(rep) == 3);
-      RS_ASSERT(MRReply_Type(MRReply_ArrayElement(rep, 0)) == MR_REPLY_ARRAY);
-      RS_ASSERT(MRReply_Type(MRReply_ArrayElement(rep, 1)) == MR_REPLY_INTEGER);
-      // If this is the last reply from this shard, the profile reply should be set, otherwise it should be NULL
-      if (cursorId == CURSOR_EOF) {
-        RS_ASSERT(MRReply_Type(MRReply_ArrayElement(rep, 2)) == MR_REPLY_ARRAY);
-      } else {
-        RS_ASSERT(MRReply_Type(MRReply_ArrayElement(rep, 2)) == MR_REPLY_NIL);
-      }
-    } else {
-      // If the command is not for profiling, the reply should contain 2 elements:
-      // [results, cursor]
-      RS_ASSERT(MRReply_Length(rep) == 2);
-      RS_ASSERT(MRReply_Type(MRReply_ArrayElement(rep, 0)) == MR_REPLY_ARRAY);
-      RS_ASSERT(MRReply_Type(MRReply_ArrayElement(rep, 1)) == MR_REPLY_INTEGER);
-    }
-  }
-#endif // Reply structure assertions
-
-  // Push the reply down the chain, to be picked up by getNextReply
-  MRIteratorCallback_AddReply(ctx, rep); // take ownership of the reply
-
-  // rewrite and resend the cursor command if needed
-  // should only be determined based on the cursor and not on the set of results we get
-  if (!getCursorCommand(cursorId, cmd, MRIteratorCallback_GetCtx(ctx))) {
-    MRIteratorCallback_Done(ctx, 0);
-  } else if (cmd->forCursor) {
-    MRIteratorCallback_ProcessDone(ctx);
-  } else if (MRIteratorCallback_ResendCommand(ctx) == REDIS_ERR) {
-    MRIteratorCallback_Done(ctx, 1);
-  }
-}
-
-RSValue *MRReply_ToValue(MRReply *r) {
-  if (!r) return RSValue_NullStatic();
-  RSValue *v = NULL;
-  switch (MRReply_Type(r)) {
-    case MR_REPLY_STATUS:
-    case MR_REPLY_STRING: {
-      size_t l;
-      const char *s = MRReply_String(r, &l);
-      v = RSValue_NewCopiedString(s, l);
-      break;
-    }
-    case MR_REPLY_ERROR: {
-      double d = 42;
-      MRReply_ToDouble(r, &d);
-      v = RSValue_NewNumber(d);
-      break;
-    }
-    case MR_REPLY_INTEGER:
-      v = RSValue_NewNumber((double)MRReply_Integer(r));
-      break;
-    case MR_REPLY_DOUBLE:
-      v = RSValue_NewNumber(MRReply_Double(r));
-      break;
-    case MR_REPLY_MAP: {
-      size_t n = MRReply_Length(r);
-      RS_LOG_ASSERT(n % 2 == 0, "map of odd length");
-      size_t map_len = n / 2;
-      RSValueMap map = RSValueMap_AllocUninit(map_len);
-      for (size_t i = 0; i < map_len; i++) {
-        MRReply *e_k = MRReply_ArrayElement(r, i * 2);
-        RS_LOG_ASSERT(MRReply_Type(e_k) == MR_REPLY_STRING, "non-string map key");
-        MRReply *e_v = MRReply_ArrayElement(r, (i * 2) + 1);
-        RSValueMap_SetEntry(&map, i,  MRReply_ToValue(e_k), MRReply_ToValue(e_v));
-      }
-      v = RSValue_NewMap(map);
-      break;
-    }
-    case MR_REPLY_ARRAY: {
-      size_t n = MRReply_Length(r);
-      RSValue **arr = RSValue_AllocateArray(n);
-      for (size_t i = 0; i < n; ++i) {
-        arr[i] = MRReply_ToValue(MRReply_ArrayElement(r, i));
-      }
-      v = RSValue_NewArray(arr, n);
-      break;
-    }
-    case MR_REPLY_NIL:
-      v = RSValue_NullStatic();
-      break;
-    default:
-      v = RSValue_NullStatic();
-      break;
-  }
-  return v;
-}
-
-typedef struct {
-  ResultProcessor base;
-  struct {
-    MRReply *root;  // Root reply. We need to free this when done with the rows
-    MRReply *rows;  // Array containing reply rows for quick access
-    MRReply *meta;  // Metadata for the current reply, if any (RESP3)
-  } current;
-  // Lookup - the rows are written in here
-  RLookup *lookup;
-  size_t curIdx;
-  MRIterator *it;
-  MRCommand cmd;
-  AREQ *areq;
-
-  // profile vars
-  arrayof(MRReply *) shardsProfile;
-} RPNet;
-
-static void RPNet_resetCurrent(RPNet *nc) {
-    nc->current.root = NULL;
-    nc->current.rows = NULL;
-    nc->current.meta = NULL;
-}
-
-static int getNextReply(RPNet *nc) {
-  if (nc->cmd.forCursor) {
-    // if there are no more than `clusterConfig.cursorReplyThreshold` replies, trigger READs at the shards.
-    // TODO: could be replaced with a query specific configuration
-    if (!MR_ManuallyTriggerNextIfNeeded(nc->it, clusterConfig.cursorReplyThreshold)) {
-      // No more replies
-      RPNet_resetCurrent(nc);
-      return 0;
-    }
-  }
-  MRReply *root = MRIterator_Next(nc->it);
-  if (root == NULL) {
-    // No more replies
-    RPNet_resetCurrent(nc);
-    return MRIterator_GetPending(nc->it);
-  }
-
-  // Check if an error was returned
-  if(MRReply_Type(root) == MR_REPLY_ERROR) {
-    nc->current.root = root;
-    // If for profiling, clone and append the error
-    if (nc->cmd.forProfiling) {
-      // Clone the error and append it to the profile
-      MRReply *error = MRReply_Clone(root);
-      array_append(nc->shardsProfile, error);
-    }
-    return 1;
-  }
-
-  // For profile command, extract the profile data from the reply
-  if (nc->cmd.forProfiling) {
-    // if the cursor id is 0, this is the last reply from this shard, and it has the profile data
-    if (CURSOR_EOF == MRReply_Integer(MRReply_ArrayElement(root, 1))) {
-      MRReply *profile_data;
-      if (nc->cmd.protocol == 3) {
-        // [
-        //   {
-        //     "Results": { <FT.AGGREGATE reply> },
-        //     "Profile": { <profile data> }
-        //   },
-        //   cursor_id
-        // ]
-        MRReply *data = MRReply_ArrayElement(root, 0);
-        profile_data = MRReply_TakeMapElement(data, "profile");
-      } else {
-        // RESP2
-        RS_ASSERT(nc->cmd.protocol == 2);
-        // [
-        //   <FT.AGGREGATE reply>,
-        //   cursor_id,
-        //   <profile data>
-        // ]
-        RS_ASSERT(MRReply_Length(root) == 3);
-        profile_data = MRReply_TakeArrayElement(root, 2);
-      }
-      array_append(nc->shardsProfile, profile_data);
-    }
-  }
-
-  MRReply *rows = NULL, *meta = NULL;
-  if (nc->cmd.protocol == 3) { // RESP3
-    meta = MRReply_ArrayElement(root, 0);
-    if (nc->cmd.forProfiling) {
-      meta = MRReply_MapElement(meta, "results"); // profile has an extra level
-    }
-    rows = MRReply_MapElement(meta, "results");
-  } else { // RESP2
-    rows = MRReply_ArrayElement(root, 0);
-  }
-
-  const size_t empty_rows_len = nc->cmd.protocol == 3 ? 0 : 1; // RESP2 has the first element as the number of results.
-  RS_ASSERT(rows && MRReply_Type(rows) == MR_REPLY_ARRAY);
-  if (MRReply_Length(rows) <= empty_rows_len) {
-    RedisModule_Log(RSDummyContext, "verbose", "An empty reply was received from a shard");
-    MRReply_Free(root);
-    root = NULL;
-    rows = NULL;
-    meta = NULL;
-  }
-
-  nc->current.root = root;
-  nc->current.rows = rows;
-  nc->current.meta = meta;
-  return 1;
-}
->>>>>>> d992ba72
 
 static const RLookupKey *keyForField(RPNet *nc, const char *s) {
   for (const RLookupKey *kk = nc->lookup->head; kk; kk = kk->next) {
@@ -382,139 +47,6 @@
   *flags &= ~QEXEC_FORMAT_DEFAULT;
 }
 
-<<<<<<< HEAD
-=======
-static int rpnetNext(ResultProcessor *self, SearchResult *r) {
-  RPNet *nc = (RPNet *)self;
-  MRReply *root = nc->current.root, *rows = nc->current.rows;
-  const bool resp3 = nc->cmd.protocol == 3;
-
-  // root (array) has similar structure for RESP2/3:
-  // [0] array of results (rows) described right below
-  // [1] cursor (int)
-  // Or
-  // Simple error
-
-  // If root isn't a simple error:
-  // rows:
-  // RESP2: [ num_results, [ field, value, ... ], ... ]
-  // RESP3: [ { field: value, ... }, ... ]
-
-  // can also get an empty row:
-  // RESP2: [] or [ 0 ]
-  // RESP3: {}
-
-  if (rows) {
-      size_t len = MRReply_Length(rows);
-
-      if (nc->curIdx == len) {
-        bool timed_out = false;
-        // Check for a warning (resp3 only)
-        if (resp3) {
-          MRReply *warning = MRReply_MapElement(nc->current.meta, "warning");
-          if (MRReply_Length(warning) > 0) {
-            const char *warning_str = MRReply_String(MRReply_ArrayElement(warning, 0), NULL);
-            // Set an error to be later picked up and sent as a warning
-            if (!strcmp(warning_str, QueryError_Strerror(QUERY_ETIMEDOUT))) {
-              timed_out = true;
-            } else if (!strcmp(warning_str, QUERY_WMAXPREFIXEXPANSIONS)) {
-              QueryError_SetReachedMaxPrefixExpansionsWarning(AREQ_QueryProcessingCtx(nc->areq)->err);
-            }
-          }
-        }
-
-        MRReply_Free(root);
-        root = rows = NULL;
-        RPNet_resetCurrent(nc);
-
-        if (timed_out) {
-          return RS_RESULT_TIMEDOUT;
-        }
-      }
-  }
-
-  bool new_reply = !root;
-
-  // get the next reply from the channel
-  while (!root) {
-    if (TimedOut(&nc->areq->sctx->time.timeout)) {
-      // Set the `timedOut` flag in the MRIteratorCtx, later to be read by the
-      // callback so that a `CURSOR DEL` command will be dispatched instead of
-      // a `CURSOR READ` command.
-      MRIteratorCallback_SetTimedOut(MRIterator_GetCtx(nc->it));
-
-      return RS_RESULT_TIMEDOUT;
-    } else if (MRIteratorCallback_GetTimedOut(MRIterator_GetCtx(nc->it))) {
-      // if timeout was set in previous reads, reset it
-      MRIteratorCallback_ResetTimedOut(MRIterator_GetCtx(nc->it));
-    }
-
-    if (!getNextReply(nc)) {
-      return RS_RESULT_EOF;
-    }
-
-    // If an error was returned, propagate it
-    if (nc->current.root && MRReply_Type(nc->current.root) == MR_REPLY_ERROR) {
-      QueryErrorCode errCode = extractQueryErrorFromReply(nc->current.root);
-      // TODO - use should_return_error after it is changed to support RequestConfig ptr
-      if (errCode == QUERY_EGENERIC ||
-          ((errCode == QUERY_ETIMEDOUT) && nc -> areq -> reqConfig.timeoutPolicy == TimeoutPolicy_Fail) ||
-          ((errCode == QUERY_EOOM) && nc -> areq -> reqConfig.oomPolicy == OomPolicy_Fail)) {
-        // We need to pass the reply string as the error message, since the error code might be generic
-        QueryError_SetError(AREQ_QueryProcessingCtx(nc->areq)->err, errCode,  MRReply_String(nc->current.root, NULL));
-        return RS_RESULT_ERROR;
-      } else  {
-        // Check if OOM error
-        // Assuming that if we are here, we are under return on OOM policy
-        // Since other policies are already handled before this point
-        if (errCode == QUERY_EOOM) {
-          QueryError_SetQueryOOMWarning(AREQ_QueryProcessingCtx(nc->areq)->err);
-        }
-        // Free the error reply before we override it and continue
-        MRReply_Free(nc->current.root);
-        // Set it as NULL avoid another free
-        nc->current.root = NULL;
-      }
-    }
-
-    root = nc->current.root;
-    rows = nc->current.rows;
-  }
-
-  // invariant: at least one row exists
-  if (new_reply) {
-    if (resp3) { // RESP3
-      nc->curIdx = 0;
-      nc->base.parent->totalResults += MRReply_Length(rows);
-      processResultFormat(&nc->areq->reqflags, nc->current.meta);
-    } else { // RESP2
-      // Get the index from the first
-      nc->base.parent->totalResults += MRReply_Integer(MRReply_ArrayElement(rows, 0));
-      nc->curIdx = 1;
-    }
-  }
-
-  MRReply *fields = MRReply_ArrayElement(rows, nc->curIdx++);
-  if (resp3) {
-    RS_LOG_ASSERT(fields && MRReply_Type(fields) == MR_REPLY_MAP, "invalid result record");
-    fields = MRReply_MapElement(fields, "extra_attributes");
-    RS_LOG_ASSERT(fields && MRReply_Type(fields) == MR_REPLY_MAP, "invalid fields record");
-  } else {
-    RS_LOG_ASSERT(fields && MRReply_Type(fields) == MR_REPLY_ARRAY, "invalid result record");
-    RS_LOG_ASSERT(MRReply_Length(fields) % 2 == 0, "invalid fields record");
-  }
-
-  for (size_t i = 0; i < MRReply_Length(fields); i += 2) {
-    size_t len;
-    const char *field = MRReply_String(MRReply_ArrayElement(fields, i), &len);
-    MRReply *val = MRReply_ArrayElement(fields, i + 1);
-    RSValue *v = MRReply_ToValue(val);
-    RLookup_WriteOwnKeyByName(nc->lookup, field, len, SearchResult_GetRowDataMut(r), v);
-  }
-  return RS_RESULT_OK;
-}
-
->>>>>>> d992ba72
 static int rpnetNext_Start(ResultProcessor *rp, SearchResult *r) {
   RPNet *nc = (RPNet *)rp;
   MRIterator *it = MR_Iterate(&nc->cmd, netCursorCallback);
