--- conflicted
+++ resolved
@@ -690,16 +690,10 @@
     // Check if we have KNN in the query string, and if so, parse the query string to see if it is
     // a KNN section in the query. IN that case, we treat this as a SORTBY+LIMIT step.
     if(strcasestr(r->query, "KNN")) {
-<<<<<<< HEAD
-      specialCaseCtx *knnCtx = prepareOptionalTopKCase(r->query, argv, argc, status);
+      specialCaseCtx *knnCtx = prepareOptionalTopKCase(r->query, argv, argc, dialect, status);
       *knnCtx_ptr = knnCtx;
       if (QueryError_HasError(status)) {
         return REDISMODULE_ERR;
-=======
-      knnCtx = prepareOptionalTopKCase(r->query, argv, argc, dialect, &status);
-      if (QueryError_HasError(&status)) {
-        goto err;
->>>>>>> e155b7db
       }
       if (knnCtx != NULL) {
         // If we found KNN, add an arange step, so it will be the first step after
