/*
 * Copyright (c) 2006-Present, Redis Ltd.
 * All rights reserved.
 *
 * Licensed under your choice of the Redis Source Available License 2.0
 * (RSALv2); or (b) the Server Side Public License v1 (SSPLv1); or (c) the
 * GNU Affero General Public License v3 (AGPLv3).
*/
#include "result_processor.h"
#include "rmr/rmr.h"
#include "rmutil/util.h"
#include "commands.h"
#include "aggregate/aggregate.h"
#include "dist_plan.h"
#include "module.h"
#include "profile.h"
#include "util/timeout.h"
#include "resp3.h"
#include "coord/config.h"
#include "config.h"
#include "dist_profile.h"
#include "shard_window_ratio.h"
#include "util/misc.h"
#include "aggregate/aggregate_debug.h"
#include "info/info_redis/threads/current_thread.h"

#define CURSOR_EOF 0

// Get cursor command using a cursor id and an existing aggregate command
// Returns true if the cursor is not done (i.e., not depleted)
static bool getCursorCommand(long long cursorId, MRCommand *cmd, MRIteratorCtx *ctx) {
  if (cursorId == CURSOR_EOF) {
    // Cursor was set to 0, end of reply chain. cmd->depleted will be set in `MRIteratorCallback_Done`.
    return false;
  }

  RS_LOG_ASSERT(cmd->num >= 2, "Invalid command?!");

  // Check if the coordinator experienced a timeout or not
  bool timedout = MRIteratorCallback_GetTimedOut(ctx);

  if (cmd->rootCommand == C_AGG) {
    MRCommand newCmd;
    char buf[24]; // enough digits for a long long
    sprintf(buf, "%lld", cursorId);
    // AGGREGATE commands has the index name at position 1
    const char *idx = MRCommand_ArgStringPtrLen(cmd, 1, NULL);
    // If we timed out and not in cursor mode, we want to send the shard a DEL
    // command instead of a READ command (here we know it has more results)
    if (timedout && !cmd->forCursor) {
      newCmd = MR_NewCommand(4, "_FT.CURSOR", "DEL", idx, buf);
      // Mark that the last command was a DEL command
      newCmd.rootCommand = C_DEL;
    } else {
      newCmd = MR_NewCommand(4, "_FT.CURSOR", "READ", idx, buf);
      newCmd.rootCommand = C_READ;
    }

    newCmd.targetSlot = cmd->targetSlot;
    newCmd.protocol = cmd->protocol;
    newCmd.forCursor = cmd->forCursor;
    newCmd.forProfiling = cmd->forProfiling;
    MRCommand_Free(cmd);
    *cmd = newCmd;

  } else {
    // The previous command was a _FT.CURSOR READ command, so we may not need to change anything.
    RS_LOG_ASSERT(cmd->rootCommand == C_READ, "calling `getCursorCommand` after a DEL command");
    RS_ASSERT(cmd->num == 4);
    RS_ASSERT(STR_EQ(cmd->strs[0], cmd->lens[0], "_FT.CURSOR"));
    RS_ASSERT(STR_EQ(cmd->strs[1], cmd->lens[1], "READ"));
    RS_ASSERT(atoll(cmd->strs[3]) == cursorId);

    // If we timed out and not in cursor mode, we want to send the shard a DEL
    // command instead of a READ command (here we know it has more results)
    if (timedout && !cmd->forCursor) {
      MRCommand_ReplaceArg(cmd, 1, "DEL", 3);
      cmd->rootCommand = C_DEL;
    }
  }

  if (timedout && cmd->forCursor) {
    // Reset the `timedOut` value in case it was set (for next iterations, as
    // we're in cursor mode)
    MRIteratorCallback_ResetTimedOut(ctx);
  }

  return true;
}


static void netCursorCallback(MRIteratorCallbackCtx *ctx, MRReply *rep) {
  MRCommand *cmd = MRIteratorCallback_GetCommand(ctx);

  // If the root command of this reply is a DEL command, we don't want to
  // propagate it up the chain to the client
  if (cmd->rootCommand == C_DEL) {
    // Discard the response, and return REDIS_OK
    MRIteratorCallback_Done(ctx, MRReply_Type(rep) == MR_REPLY_ERROR);
    MRReply_Free(rep);
    return;
  }

  // Check if an error returned from the shard
  if (MRReply_Type(rep) == MR_REPLY_ERROR) {
    const char* error = MRReply_String(rep, NULL);
    RedisModule_Log(RSDummyContext, "notice", "Coordinator got an error '%.*s' from a shard", GetRedisErrorCodeLength(error), error);
    RedisModule_Log(RSDummyContext, "verbose", "Shard error: %s", error);
    MRIteratorCallback_AddReply(ctx, rep); // to be picked up by getNextReply
    MRIteratorCallback_Done(ctx, 1);
    return;
  }

  // Normal reply from the shard.
  // In any case, the cursor id is the second element in the reply
  RS_ASSERT(MRReply_Type(MRReply_ArrayElement(rep, 1)) == MR_REPLY_INTEGER);
  long long cursorId = MRReply_Integer(MRReply_ArrayElement(rep, 1));

  // Assert that the reply is in the expected format.
#ifdef ENABLE_ASSERT
  if (cmd->protocol == 3) {
    // RESP3 reply structure:
    // [map, cursor] - map contains the results, cursor is the next cursor id
    RS_ASSERT(MRReply_Type(rep) == MR_REPLY_ARRAY);
    RS_ASSERT(MRReply_Length(rep) == 2);
    RS_ASSERT(MRReply_Type(MRReply_ArrayElement(rep, 0)) == MR_REPLY_MAP);
    RS_ASSERT(MRReply_Type(MRReply_ArrayElement(rep, 1)) == MR_REPLY_INTEGER);
    MRReply *map = MRReply_ArrayElement(rep, 0);
    MRReply *Results = MRReply_MapElement(map, "Results");

    if (cmd->forProfiling) {
      // If the command is for profiling, the map at index 0 contains 2 elements:
      // 1. "results" - the results of the command
      // 2. "Profile" - the profile reply, if this is the last reply from this shard
      // If this is the last reply from this shard, the profile reply should set, otherwise it should be NULL
      RS_ASSERT(Results != NULL); // Query reply, nested
      RS_ASSERT(MRReply_Type(Results) == MR_REPLY_MAP);
      RS_ASSERT(MRReply_MapElement(Results, "results") != NULL); // Actual reply results
      if (cursorId == CURSOR_EOF) {
        RS_ASSERT(MRReply_Length(map) == 4); // 2 elements in the map, key and value
        RS_ASSERT(MRReply_MapElement(map, "Profile") != NULL);
        RS_ASSERT(MRReply_Type(MRReply_MapElement(map, "Profile")) == MR_REPLY_MAP);
      } else {
        RS_ASSERT(MRReply_Length(map) == 2); // 1 element in the map, key and value
        RS_ASSERT(MRReply_MapElement(map, "Profile") == NULL); // No profile reply, as this is not the last reply from this shard
      }
    } else {
      // If the command is not for profiling, the map at index 0 is the query reply
      // and contains the results of the command, and additional metadata.
      RS_ASSERT(Results != NULL);
    }
  } else {
    // RESP2 reply structure:
    // [results, cursor] or [results, cursor, profile]
    // results is an array of results, cursor is the next cursor id, and profile is
    // an optional profile reply (if the command was for profiling).
    if (cmd->forProfiling) {
      // If the command is for profiling, the reply should contain 3 elements:
      // [results, cursor, profile]
      RS_ASSERT(MRReply_Length(rep) == 3);
      RS_ASSERT(MRReply_Type(MRReply_ArrayElement(rep, 0)) == MR_REPLY_ARRAY);
      RS_ASSERT(MRReply_Type(MRReply_ArrayElement(rep, 1)) == MR_REPLY_INTEGER);
      // If this is the last reply from this shard, the profile reply should be set, otherwise it should be NULL
      if (cursorId == CURSOR_EOF) {
        RS_ASSERT(MRReply_Type(MRReply_ArrayElement(rep, 2)) == MR_REPLY_ARRAY);
      } else {
        RS_ASSERT(MRReply_Type(MRReply_ArrayElement(rep, 2)) == MR_REPLY_NIL);
      }
    } else {
      // If the command is not for profiling, the reply should contain 2 elements:
      // [results, cursor]
      RS_ASSERT(MRReply_Length(rep) == 2);
      RS_ASSERT(MRReply_Type(MRReply_ArrayElement(rep, 0)) == MR_REPLY_ARRAY);
      RS_ASSERT(MRReply_Type(MRReply_ArrayElement(rep, 1)) == MR_REPLY_INTEGER);
    }
  }
#endif // Reply structure assertions

  // Push the reply down the chain, to be picked up by getNextReply
  MRIteratorCallback_AddReply(ctx, rep); // take ownership of the reply

  // rewrite and resend the cursor command if needed
  // should only be determined based on the cursor and not on the set of results we get
  if (!getCursorCommand(cursorId, cmd, MRIteratorCallback_GetCtx(ctx))) {
    MRIteratorCallback_Done(ctx, 0);
  } else if (cmd->forCursor) {
    MRIteratorCallback_ProcessDone(ctx);
  } else if (MRIteratorCallback_ResendCommand(ctx) == REDIS_ERR) {
    MRIteratorCallback_Done(ctx, 1);
  }
}

RSValue *MRReply_ToValue(MRReply *r) {
  if (!r) return RS_NullVal();
  RSValue *v = NULL;
  switch (MRReply_Type(r)) {
    case MR_REPLY_STATUS:
    case MR_REPLY_STRING: {
      size_t l;
      const char *s = MRReply_String(r, &l);
      v = RS_NewCopiedString(s, l);
      break;
    }
    case MR_REPLY_ERROR: {
      double d = 42;
      MRReply_ToDouble(r, &d);
      v = RS_NumVal(d);
      break;
    }
    case MR_REPLY_INTEGER:
      v = RS_NumVal((double)MRReply_Integer(r));
      break;
    case MR_REPLY_DOUBLE:
      v = RS_NumVal(MRReply_Double(r));
      break;
    case MR_REPLY_MAP: {
      size_t n = MRReply_Length(r);
      RS_LOG_ASSERT(n % 2 == 0, "map of odd length");
      RSValue **map = rm_malloc(n * sizeof(*map));
      for (size_t i = 0; i < n; ++i) {
        MRReply *e = MRReply_ArrayElement(r, i);
        if (i % 2 == 0) {
          RS_LOG_ASSERT(MRReply_Type(e) == MR_REPLY_STRING, "non-string map key");
        }
        map[i] = MRReply_ToValue(e);
      }
      v = RSValue_NewMap(map, n / 2);
      break;
    }
    case MR_REPLY_ARRAY: {
      size_t n = MRReply_Length(r);
      RSValue **arr = RSValue_AllocateArray(n);
      for (size_t i = 0; i < n; ++i) {
        arr[i] = MRReply_ToValue(MRReply_ArrayElement(r, i));
      }
      v = RSValue_NewArray(arr, n);
      break;
    }
    case MR_REPLY_NIL:
      v = RS_NullVal();
      break;
    default:
      v = RS_NullVal();
      break;
  }
  return v;
}

typedef struct {
  ResultProcessor base;
  struct {
    MRReply *root;  // Root reply. We need to free this when done with the rows
    MRReply *rows;  // Array containing reply rows for quick access
    MRReply *meta;  // Metadata for the current reply, if any (RESP3)
  } current;
  // Lookup - the rows are written in here
  RLookup *lookup;
  size_t curIdx;
  MRIterator *it;
  MRCommand cmd;
  AREQ *areq;

  // profile vars
  arrayof(MRReply *) shardsProfile;
} RPNet;

static void RPNet_resetCurrent(RPNet *nc) {
    nc->current.root = NULL;
    nc->current.rows = NULL;
    nc->current.meta = NULL;
}

static int getNextReply(RPNet *nc) {
  if (nc->cmd.forCursor) {
    // if there are no more than `clusterConfig.cursorReplyThreshold` replies, trigger READs at the shards.
    // TODO: could be replaced with a query specific configuration
    if (!MR_ManuallyTriggerNextIfNeeded(nc->it, clusterConfig.cursorReplyThreshold)) {
      // No more replies
      RPNet_resetCurrent(nc);
      return 0;
    }
  }
  MRReply *root = MRIterator_Next(nc->it);
  if (root == NULL) {
    // No more replies
    RPNet_resetCurrent(nc);
    return MRIterator_GetPending(nc->it);
  }

  // Check if an error was returned
  if(MRReply_Type(root) == MR_REPLY_ERROR) {
    nc->current.root = root;
    return 1;
  }

  // For profile command, extract the profile data from the reply
  if (nc->cmd.forProfiling) {
    // if the cursor id is 0, this is the last reply from this shard, and it has the profile data
    if (CURSOR_EOF == MRReply_Integer(MRReply_ArrayElement(root, 1))) {
      MRReply *profile_data;
      if (nc->cmd.protocol == 3) {
        // [
        //   {
        //     "Results": { <FT.AGGREGATE reply> },
        //     "Profile": { <profile data> }
        //   },
        //   cursor_id
        // ]
        MRReply *data = MRReply_ArrayElement(root, 0);
        profile_data = MRReply_TakeMapElement(data, "profile");
      } else {
        // RESP2
        RS_ASSERT(nc->cmd.protocol == 2);
        // [
        //   <FT.AGGREGATE reply>,
        //   cursor_id,
        //   <profile data>
        // ]
        RS_ASSERT(MRReply_Length(root) == 3);
        profile_data = MRReply_TakeArrayElement(root, 2);
      }
      array_append(nc->shardsProfile, profile_data);
    }
  }

  MRReply *rows = NULL, *meta = NULL;
  if (nc->cmd.protocol == 3) { // RESP3
    meta = MRReply_ArrayElement(root, 0);
    if (nc->cmd.forProfiling) {
      meta = MRReply_MapElement(meta, "results"); // profile has an extra level
    }
    rows = MRReply_MapElement(meta, "results");
  } else { // RESP2
    rows = MRReply_ArrayElement(root, 0);
  }

  const size_t empty_rows_len = nc->cmd.protocol == 3 ? 0 : 1; // RESP2 has the first element as the number of results.
  RS_ASSERT(rows && MRReply_Type(rows) == MR_REPLY_ARRAY);
  if (MRReply_Length(rows) <= empty_rows_len) {
    RedisModule_Log(RSDummyContext, "verbose", "An empty reply was received from a shard");
    MRReply_Free(root);
    root = NULL;
    rows = NULL;
    meta = NULL;
  }

  nc->current.root = root;
  nc->current.rows = rows;
  nc->current.meta = meta;
  return 1;
}

static const RLookupKey *keyForField(RPNet *nc, const char *s) {
  for (const RLookupKey *kk = nc->lookup->head; kk; kk = kk->next) {
    if (!strcmp(kk->name, s)) {
      return kk;
    }
  }
  return NULL;
}

void processResultFormat(uint32_t *flags, MRReply *map) {
  // Logic of which format to use is done by the shards
  MRReply *format = MRReply_MapElement(map, "format");
  RS_LOG_ASSERT(format, "missing format specification");
  if (MRReply_StringEquals(format, "EXPAND", false)) {
    *flags |= QEXEC_FORMAT_EXPAND;
  } else {
    *flags &= ~QEXEC_FORMAT_EXPAND;
  }
  *flags &= ~QEXEC_FORMAT_DEFAULT;
}

static int rpnetNext(ResultProcessor *self, SearchResult *r) {
  RPNet *nc = (RPNet *)self;
  MRReply *root = nc->current.root, *rows = nc->current.rows;
  const bool resp3 = nc->cmd.protocol == 3;

  // root (array) has similar structure for RESP2/3:
  // [0] array of results (rows) described right below
  // [1] cursor (int)
  // Or
  // Simple error

  // If root isn't a simple error:
  // rows:
  // RESP2: [ num_results, [ field, value, ... ], ... ]
  // RESP3: [ { field: value, ... }, ... ]

  // can also get an empty row:
  // RESP2: [] or [ 0 ]
  // RESP3: {}

  if (rows) {
      size_t len = MRReply_Length(rows);

      if (nc->curIdx == len) {
        bool timed_out = false;
        // Check for a warning (resp3 only)
<<<<<<< HEAD
        MRReply *warning = MRReply_MapElement(rows, "warning");
        if (resp3 && MRReply_Length(warning) > 0) {
          const char *warning_str = MRReply_String(MRReply_ArrayElement(warning, 0), NULL);
          // Set an error to be later picked up and sent as a warning
          if (!strcmp(warning_str, QueryError_Strerror(QUERY_ETIMEDOUT))) {
            timed_out = true;
          } else if (!strcmp(warning_str, QUERY_WMAXPREFIXEXPANSIONS)) {
            AREQ_QueryProcessingCtx(nc->areq)->err->reachedMaxPrefixExpansions = true;
=======
        if (resp3) {
          MRReply *warning = MRReply_MapElement(nc->current.meta, "warning");
          if (MRReply_Length(warning) > 0) {
            const char *warning_str = MRReply_String(MRReply_ArrayElement(warning, 0), NULL);
            // Set an error to be later picked up and sent as a warning
            if (!strcmp(warning_str, QueryError_Strerror(QUERY_ETIMEDOUT))) {
              timed_out = true;
            } else if (!strcmp(warning_str, QUERY_WMAXPREFIXEXPANSIONS)) {
              nc->areq->qiter.err->reachedMaxPrefixExpansions = true;
            }
>>>>>>> ef5c9273
          }
        }

        MRReply_Free(root);
        root = rows = NULL;
        RPNet_resetCurrent(nc);

        if (timed_out) {
          return RS_RESULT_TIMEDOUT;
        }
      }
  }

  bool new_reply = !root;

  // get the next reply from the channel
<<<<<<< HEAD
  while (!root || !rows || MRReply_Length(rows) == 0) {
    if (TimedOut(&nc->areq->sctx->time.timeout)) {
=======
  while (!root) {
    if (TimedOut(&self->parent->sctx->time.timeout)) {
>>>>>>> ef5c9273
      // Set the `timedOut` flag in the MRIteratorCtx, later to be read by the
      // callback so that a `CURSOR DEL` command will be dispatched instead of
      // a `CURSOR READ` command.
      MRIteratorCallback_SetTimedOut(MRIterator_GetCtx(nc->it));

      return RS_RESULT_TIMEDOUT;
    } else if (MRIteratorCallback_GetTimedOut(MRIterator_GetCtx(nc->it))) {
      // if timeout was set in previous reads, reset it
      MRIteratorCallback_ResetTimedOut(MRIterator_GetCtx(nc->it));
    }

    if (!getNextReply(nc)) {
      return RS_RESULT_EOF;
    }

    // If an error was returned, propagate it
    if (nc->current.root && MRReply_Type(nc->current.root) == MR_REPLY_ERROR) {
      const char *strErr = MRReply_String(nc->current.root, NULL);
      if (!strErr
          || strcmp(strErr, "Timeout limit was reached")
          || nc->areq->reqConfig.timeoutPolicy == TimeoutPolicy_Fail) {
        QueryError_SetError(AREQ_QueryProcessingCtx(nc->areq)->err, QUERY_EGENERIC, strErr);
        return RS_RESULT_ERROR;
      }
    }

    root = nc->current.root;
    rows = nc->current.rows;
  }

  // invariant: at least one row exists
  if (new_reply) {
    if (resp3) { // RESP3
      nc->curIdx = 0;
      nc->base.parent->totalResults += MRReply_Length(rows);
      processResultFormat(&nc->areq->reqflags, nc->current.meta);
    } else { // RESP2
      // Get the index from the first
      nc->base.parent->totalResults += MRReply_Integer(MRReply_ArrayElement(rows, 0));
      nc->curIdx = 1;
    }
  }

  MRReply *fields = MRReply_ArrayElement(rows, nc->curIdx++);
  if (resp3) {
    RS_LOG_ASSERT(fields && MRReply_Type(fields) == MR_REPLY_MAP, "invalid result record");
    fields = MRReply_MapElement(fields, "extra_attributes");
    RS_LOG_ASSERT(fields && MRReply_Type(fields) == MR_REPLY_MAP, "invalid fields record");
  } else {
    RS_LOG_ASSERT(fields && MRReply_Type(fields) == MR_REPLY_ARRAY, "invalid result record");
    RS_LOG_ASSERT(MRReply_Length(fields) % 2 == 0, "invalid fields record");
  }

  for (size_t i = 0; i < MRReply_Length(fields); i += 2) {
    size_t len;
    const char *field = MRReply_String(MRReply_ArrayElement(fields, i), &len);
    MRReply *val = MRReply_ArrayElement(fields, i + 1);
    RSValue *v = MRReply_ToValue(val);
    RLookup_WriteOwnKeyByName(nc->lookup, field, len, &r->rowdata, v);
  }
  return RS_RESULT_OK;
}

static int rpnetNext_Start(ResultProcessor *rp, SearchResult *r) {
  RPNet *nc = (RPNet *)rp;
  MRIterator *it = MR_Iterate(&nc->cmd, netCursorCallback);
  if (!it) {
    return RS_RESULT_ERROR;
  }

  nc->it = it;
  nc->base.Next = rpnetNext;
  return rpnetNext(rp, r);
}

static void rpnetFree(ResultProcessor *rp) {
  RPNet *nc = (RPNet *)rp;

  if (nc->it) {
    RS_DEBUG_LOG("rpnetFree: calling MRIterator_Release");
    MRIterator_Release(nc->it);
  }

  if (nc->shardsProfile) {
    array_foreach(nc->shardsProfile, reply, MRReply_Free(reply));
    array_free(nc->shardsProfile);
  }

  MRReply_Free(nc->current.root);
  MRCommand_Free(&nc->cmd);

  rm_free(rp);
}

static RPNet *RPNet_New(const MRCommand *cmd) {
  RPNet *nc = rm_calloc(1, sizeof(*nc));
  nc->cmd = *cmd; // Take ownership of the command's internal allocations
  nc->areq = NULL;
  nc->shardsProfile = NULL;
  nc->base.Free = rpnetFree;
  nc->base.Next = rpnetNext_Start;
  nc->base.type = RP_NETWORK;
  return nc;
}

static void buildMRCommand(RedisModuleString **argv, int argc, int profileArgs,
                           AREQDIST_UpstreamInfo *us, MRCommand *xcmd, IndexSpec *sp, specialCaseCtx *knnCtx) {
  // We need to prepend the array with the command, index, and query that
  // we want to use.
  const char **tmparr = array_new(const char *, us->nserialized);

  const char *index_name = RedisModule_StringPtrLen(argv[1], NULL);

  if (profileArgs == 0) {
    array_append(tmparr, RS_AGGREGATE_CMD);                         // Command
    array_append(tmparr, index_name);  // Index name
  } else {
    array_append(tmparr, RS_PROFILE_CMD);
    array_append(tmparr, index_name);  // Index name
    array_append(tmparr, "AGGREGATE");
    if (profileArgs == 3) {
      array_append(tmparr, "LIMITED");
    }
    array_append(tmparr, "QUERY");
  }

  array_append(tmparr, RedisModule_StringPtrLen(argv[2 + profileArgs], NULL));  // Query
  array_append(tmparr, "WITHCURSOR");
  // Numeric responses are encoded as simple strings.
  array_append(tmparr, "_NUM_SSTRING");

  // Add the index prefixes to the command, for validation in the shard
  array_append(tmparr, "_INDEX_PREFIXES");
  arrayof(HiddenUnicodeString*) prefixes = sp->rule->prefixes;
  char *n_prefixes;
  rm_asprintf(&n_prefixes, "%u", array_len(prefixes));
  array_append(tmparr, n_prefixes);
  for (uint i = 0; i < array_len(prefixes); i++) {
    array_append(tmparr, HiddenUnicodeString_GetUnsafe(prefixes[i], NULL));
  }

  int argOffset = RMUtil_ArgIndex("DIALECT", argv + 3 + profileArgs, argc - 3 - profileArgs);
  if (argOffset != -1 && argOffset + 3 + 1 + profileArgs < argc) {
    array_append(tmparr, "DIALECT");
    array_append(tmparr, RedisModule_StringPtrLen(argv[argOffset + 3 + 1 + profileArgs], NULL));  // the dialect
  }

  argOffset = RMUtil_ArgIndex("FORMAT", argv + 3 + profileArgs, argc - 3 - profileArgs);
  if (argOffset != -1 && argOffset + 3 + 1 + profileArgs < argc) {
    array_append(tmparr, "FORMAT");
    array_append(tmparr, RedisModule_StringPtrLen(argv[argOffset + 3 + 1 + profileArgs], NULL));  // the format
  }

  argOffset = RMUtil_ArgIndex("SCORER", argv + 3 + profileArgs, argc - 3 - profileArgs);
  if (argOffset != -1 && argOffset + 3 + 1 + profileArgs < argc) {
    array_append(tmparr, "SCORER");
    array_append(tmparr, RedisModule_StringPtrLen(argv[argOffset + 3 + 1 + profileArgs], NULL));  // the scorer
  }

  if (RMUtil_ArgIndex("ADDSCORES", argv + 3 + profileArgs, argc - 3 - profileArgs) != -1) {
    array_append(tmparr, "ADDSCORES");
  }

  if (RMUtil_ArgIndex("VERBATIM", argv + 3 + profileArgs, argc - 3 - profileArgs) != -1) {
    array_append(tmparr, "VERBATIM");
  }

  for (size_t ii = 0; ii < us->nserialized; ++ii) {
    array_append(tmparr, us->serialized[ii]);
  }

  *xcmd = MR_NewCommandArgv(array_len(tmparr), tmparr);

  // PARAMS was already validated at AREQ_Compile
  int loc = RMUtil_ArgIndex("PARAMS", argv + 3 + profileArgs, argc - 3 - profileArgs);
  if (loc != -1) {
    long long nargs;
    int rc = RedisModule_StringToLongLong(argv[loc + 3 + 1 + profileArgs], &nargs);

    // append params string including PARAMS keyword and nargs
    for (int i = 0; i < nargs + 2; ++i) {
      MRCommand_AppendRstr(xcmd, argv[loc + 3 + i + profileArgs]);
    }
  }

  // Handle KNN with shard ratio optimization for both multi-shard and standalone
  if (knnCtx) {
    KNNVectorQuery *knn_query = &knnCtx->knn.queryNode->vn.vq->knn;
    double ratio = knn_query->shardWindowRatio;

    if (ratio < MAX_SHARD_WINDOW_RATIO) {
      // Apply optimization only if ratio is valid and < 1.0 (ratio = 1.0 means no optimization)
      // Calculate effective K based on deployment mode
      size_t numShards = GetNumShards_UnSafe();
      size_t effectiveK = calculateEffectiveK(knn_query->k, ratio, numShards);

      // Modify the command to replace KNN k (shards will ignore $SHARD_K_RATIO)
      modifyKNNCommand(xcmd, 2 + profileArgs, effectiveK, knnCtx->knn.queryNode->vn.vq);
    }
  }

  // check for timeout argument and append it to the command.
  // If TIMEOUT exists, it was already validated at AREQ_Compile.
  int timeout_index = RMUtil_ArgIndex("TIMEOUT", argv + 3 + profileArgs, argc - 4 - profileArgs);
  if (timeout_index != -1) {
    MRCommand_AppendRstr(xcmd, argv[timeout_index + 3 + profileArgs]);
    MRCommand_AppendRstr(xcmd, argv[timeout_index + 4 + profileArgs]);
  }

  // Check for the `BM25STD_TANH_FACTOR` argument
  int bm25std_tanh_factor_index = RMUtil_ArgIndex("BM25STD_TANH_FACTOR", argv + 3 + profileArgs, argc - 4 - profileArgs);
  if (bm25std_tanh_factor_index != -1) {
    MRCommand_AppendRstr(xcmd, argv[bm25std_tanh_factor_index + 3 + profileArgs]);
    MRCommand_AppendRstr(xcmd, argv[bm25std_tanh_factor_index + 4 + profileArgs]);
  }

  MRCommand_SetPrefix(xcmd, "_FT");

  rm_free(n_prefixes);
  array_free(tmparr);
}

static void buildDistRPChain(AREQ *r, MRCommand *xcmd, AREQDIST_UpstreamInfo *us) {
  // Establish our root processor, which is the distributed processor
  RPNet *rpRoot = RPNet_New(xcmd); // This will take ownership of the command
  QueryProcessingCtx *qctx = AREQ_QueryProcessingCtx(r);
  rpRoot->base.parent = qctx;
  rpRoot->lookup = us->lookup;
  rpRoot->areq = r;

  ResultProcessor *rpProfile = NULL;
  if (IsProfile(r)) {
    rpProfile = RPProfile_New(&rpRoot->base, qctx);
  }

  RS_ASSERT(!AREQ_QueryProcessingCtx(r)->rootProc);
  // Get the deepest-most root:
  int found = 0;
  for (ResultProcessor *rp = AREQ_QueryProcessingCtx(r)->endProc; rp; rp = rp->upstream) {
    if (!rp->upstream) {
      rp->upstream = IsProfile(r) ? rpProfile : &rpRoot->base;
      found = 1;
      break;
    }
  }

  // update root and end with RPNet
  qctx->rootProc = &rpRoot->base;
  if (!found) {
    qctx->endProc = &rpRoot->base;
  }

  // allocate memory for replies and update endProc if necessary
  if (IsProfile(r)) {
    // 2 is just a starting size, as we most likely have more than 1 shard
    rpRoot->shardsProfile = array_new(MRReply*, 2);
    if (!found) {
      qctx->endProc = rpProfile;
    }
  }
}

void PrintShardProfile(RedisModule_Reply *reply, void *ctx);

void printAggProfile(RedisModule_Reply *reply, void *ctx) {
  // profileRP replace netRP as end PR
  ProfilePrinterCtx *cCtx = ctx;
  RPNet *rpnet = (RPNet *)AREQ_QueryProcessingCtx(cCtx->req)->rootProc;
  PrintShardProfile_ctx sCtx = {
    .count = array_len(rpnet->shardsProfile),
    .replies = rpnet->shardsProfile,
    .isSearch = false,
  };
  Profile_PrintInFormat(reply, PrintShardProfile, &sCtx, Profile_Print, cCtx);
}

static int parseProfile(RedisModuleString **argv, int argc, AREQ *r) {
  // Profile args
  int profileArgs = 0;
  if (RMUtil_ArgIndex("FT.PROFILE", argv, 1) != -1) {
    profileArgs += 2;     // SEARCH/AGGREGATE + QUERY
    AREQ_AddRequestFlags(r, QEXEC_F_PROFILE);
    if (RMUtil_ArgIndex("LIMITED", argv + 3, 1) != -1) {
      profileArgs++;
      AREQ_AddRequestFlags(r, QEXEC_F_PROFILE_LIMITED);
    }
    if (RMUtil_ArgIndex("QUERY", argv + 3, 2) == -1) {
      QueryError_SetError(AREQ_QueryProcessingCtx(r)->err, QUERY_EPARSEARGS, "No QUERY keyword provided");
      return -1;
    }
  }
  return profileArgs;
}

static int prepareForExecution(AREQ *r, RedisModuleCtx *ctx, RedisModuleString **argv, int argc,
                         IndexSpec *sp, specialCaseCtx **knnCtx_ptr, QueryError *status) {
<<<<<<< HEAD
  AREQ_QueryProcessingCtx(r)->err = status;
  AREQ_AddRequestFlags(r, QEXEC_F_IS_AGGREGATE | QEXEC_F_BUILDPIPELINE_NO_ROOT);
  r->initClock = clock();
=======
  r->qiter.err = status;
  r->reqflags |= QEXEC_F_IS_AGGREGATE | QEXEC_F_BUILDPIPELINE_NO_ROOT;
  rs_wall_clock_init(&r->initClock);
>>>>>>> ef5c9273

  int profileArgs = parseProfile(argv, argc, r);
  if (profileArgs == -1) return REDISMODULE_ERR;
  int rc = AREQ_Compile(r, argv + 2 + profileArgs, argc - 2 - profileArgs, status);
  if (rc != REDISMODULE_OK) return REDISMODULE_ERR;
  r->profile = printAggProfile;

  unsigned int dialect = r->reqConfig.dialectVersion;
  specialCaseCtx *knnCtx = NULL;

  if(dialect >= 2) {
    // Check if we have KNN in the query string, and if so, parse the query string to see if it is
    // a KNN section in the query. IN that case, we treat this as a SORTBY+LIMIT step.
    if(strcasestr(r->query, "KNN")) {
      // For distributed aggregation, command type detection is automatic
      knnCtx = prepareOptionalTopKCase(r->query, argv, argc, dialect, status);
      *knnCtx_ptr = knnCtx;
      if (QueryError_HasError(status)) {
        return REDISMODULE_ERR;
      }
      if (knnCtx != NULL) {
        // If we found KNN, add an arange step, so it will be the first step after
        // the root (which is first plan step to be executed after the root).
        AGPLN_AddKNNArrangeStep(AREQ_AGGPlan(r), knnCtx->knn.k, knnCtx->knn.fieldName);
      }
    }
  }

  rc = AGGPLN_Distribute(AREQ_AGGPlan(r), status);
  if (rc != REDISMODULE_OK) return REDISMODULE_ERR;

  AREQDIST_UpstreamInfo us = {NULL};
  rc = AREQ_BuildDistributedPipeline(r, &us, status);
  if (rc != REDISMODULE_OK) return REDISMODULE_ERR;

  // Construct the command string
  MRCommand xcmd;
  buildMRCommand(argv , argc, profileArgs, &us, &xcmd, sp, knnCtx);
  xcmd.protocol = is_resp3(ctx) ? 3 : 2;
  xcmd.forCursor = AREQ_RequestFlags(r) & QEXEC_F_IS_CURSOR;
  xcmd.forProfiling = IsProfile(r);
  xcmd.rootCommand = C_AGG;  // Response is equivalent to a `CURSOR READ` response

  // Build the result processor chain
  buildDistRPChain(r, &xcmd, &us);

  if (IsProfile(r)) r->profileParseTime = rs_wall_clock_elapsed_ns(&r->initClock);

  // Create the Search context
  // (notice with cursor, we rely on the existing mechanism of AREQ to free the ctx object when the cursor is exhausted)
  r->sctx = rm_new(RedisSearchCtx);
  *r->sctx = SEARCH_CTX_STATIC(ctx, NULL);
  r->sctx->apiVersion = dialect;
  SearchCtx_UpdateTime(r->sctx, r->reqConfig.queryTimeoutMS);
  // r->sctx->expanded should be received from shards

  return REDISMODULE_OK;
}

static int executePlan(AREQ *r, struct ConcurrentCmdCtx *cmdCtx, RedisModule_Reply *reply, QueryError *status) {
  if (AREQ_RequestFlags(r) & QEXEC_F_IS_CURSOR) {
    // Keep the original concurrent context
    ConcurrentCmdCtx_KeepRedisCtx(cmdCtx);

    StrongRef dummy_spec_ref = {.rm = NULL};

    if (AREQ_StartCursor(r, reply, dummy_spec_ref, status, true) != REDISMODULE_OK) {
      return REDISMODULE_ERR;
    }
  } else {
    sendChunk(r, reply, UINT64_MAX);
    AREQ_Free(r);
  }
  return REDISMODULE_OK;
}

static void DistAggregateCleanups(RedisModuleCtx *ctx, struct ConcurrentCmdCtx *cmdCtx, IndexSpec *sp,
                          StrongRef *strong_ref, specialCaseCtx *knnCtx, AREQ *r, RedisModule_Reply *reply, QueryError *status) {
  RS_ASSERT(QueryError_HasError(status));
  QueryError_ReplyAndClear(ctx, status);
  WeakRef_Release(ConcurrentCmdCtx_GetWeakRef(cmdCtx));
  if (sp) {
    IndexSpecRef_Release(*strong_ref);
  }
  SpecialCaseCtx_Free(knnCtx);
  if (r) AREQ_Free(r);
  RedisModule_EndReply(reply);
  return;
}

void RSExecDistAggregate(RedisModuleCtx *ctx, RedisModuleString **argv, int argc,
                         struct ConcurrentCmdCtx *cmdCtx) {
  RedisModule_Reply _reply = RedisModule_NewReply(ctx), *reply = &_reply;

  // CMD, index, expr, args...
  AREQ *r = AREQ_New();
  QueryError status = {0};
  specialCaseCtx *knnCtx = NULL;

  // Check if the index still exists, and promote the ref accordingly
  StrongRef strong_ref = IndexSpecRef_Promote(ConcurrentCmdCtx_GetWeakRef(cmdCtx));
  IndexSpec *sp = StrongRef_Get(strong_ref);
  if (!sp) {
    QueryError_SetCode(&status, QUERY_EDROPPEDBACKGROUND);
    goto err;
  }

  if (prepareForExecution(r, ctx, argv, argc, sp, &knnCtx, &status) != REDISMODULE_OK) {
    goto err;
  }

  if (executePlan(r, cmdCtx, reply, &status) != REDISMODULE_OK) {
    goto err;
  }

  SpecialCaseCtx_Free(knnCtx);
  WeakRef_Release(ConcurrentCmdCtx_GetWeakRef(cmdCtx));
  IndexSpecRef_Release(strong_ref);
  RedisModule_EndReply(reply);
  return;

// See if we can distribute the plan...
err:
  DistAggregateCleanups(ctx, cmdCtx, sp, &strong_ref, knnCtx, r, reply, &status);
  return;
}

/* ======================= DEBUG ONLY ======================= */
void DEBUG_RSExecDistAggregate(RedisModuleCtx *ctx, RedisModuleString **argv, int argc,
                         struct ConcurrentCmdCtx *cmdCtx) {
  RedisModule_Reply _reply = RedisModule_NewReply(ctx), *reply = &_reply;

  AREQ *r = NULL;
  IndexSpec *sp = NULL;
  specialCaseCtx *knnCtx = NULL;

  // debug_req and &debug_req->r are allocated in the same memory block, so it will be freed
  // when AREQ_Free is called
  QueryError status = {0};
  AREQ_Debug *debug_req = AREQ_Debug_New(argv, argc, &status);
  if (!debug_req) {
    goto err;
  }
  // CMD, index, expr, args...
  r = &debug_req->r;
  AREQ_Debug_params debug_params = debug_req->debug_params;
  // Check if the index still exists, and promote the ref accordingly
  StrongRef strong_ref = IndexSpecRef_Promote(ConcurrentCmdCtx_GetWeakRef(cmdCtx));
  sp = StrongRef_Get(strong_ref);
  if (!sp) {
    QueryError_SetCode(&status, QUERY_EDROPPEDBACKGROUND);
    goto err;
  }

  int debug_argv_count = debug_params.debug_params_count + 2;  // account for `DEBUG_PARAMS_COUNT` `<count>` strings
  if (prepareForExecution(r, ctx, argv, argc - debug_argv_count, sp, &knnCtx, &status) != REDISMODULE_OK) {
    goto err;
  }

  // rpnet now owns the command
  MRCommand *cmd = &(((RPNet *)AREQ_QueryProcessingCtx(r)->rootProc)->cmd);

  MRCommand_Insert(cmd, 0, "_FT.DEBUG", sizeof("_FT.DEBUG") - 1);
  // insert also debug params at the end
  for (size_t i = 0; i < debug_argv_count; i++) {
    size_t n;
    const char *arg = RedisModule_StringPtrLen(debug_params.debug_argv[i], &n);
    MRCommand_Append(cmd, arg, n);
  }

  if (parseAndCompileDebug(debug_req, &status) != REDISMODULE_OK) {
    goto err;
  }

  if (executePlan(r, cmdCtx, reply, &status) != REDISMODULE_OK) {
    goto err;
  }

  SpecialCaseCtx_Free(knnCtx);
  WeakRef_Release(ConcurrentCmdCtx_GetWeakRef(cmdCtx));
  IndexSpecRef_Release(strong_ref);
  RedisModule_EndReply(reply);
  return;

// See if we can distribute the plan...
err:
  DistAggregateCleanups(ctx, cmdCtx, sp, &strong_ref, knnCtx, r, reply, &status);
  return;
}<|MERGE_RESOLUTION|>--- conflicted
+++ resolved
@@ -397,16 +397,6 @@
       if (nc->curIdx == len) {
         bool timed_out = false;
         // Check for a warning (resp3 only)
-<<<<<<< HEAD
-        MRReply *warning = MRReply_MapElement(rows, "warning");
-        if (resp3 && MRReply_Length(warning) > 0) {
-          const char *warning_str = MRReply_String(MRReply_ArrayElement(warning, 0), NULL);
-          // Set an error to be later picked up and sent as a warning
-          if (!strcmp(warning_str, QueryError_Strerror(QUERY_ETIMEDOUT))) {
-            timed_out = true;
-          } else if (!strcmp(warning_str, QUERY_WMAXPREFIXEXPANSIONS)) {
-            AREQ_QueryProcessingCtx(nc->areq)->err->reachedMaxPrefixExpansions = true;
-=======
         if (resp3) {
           MRReply *warning = MRReply_MapElement(nc->current.meta, "warning");
           if (MRReply_Length(warning) > 0) {
@@ -415,9 +405,8 @@
             if (!strcmp(warning_str, QueryError_Strerror(QUERY_ETIMEDOUT))) {
               timed_out = true;
             } else if (!strcmp(warning_str, QUERY_WMAXPREFIXEXPANSIONS)) {
-              nc->areq->qiter.err->reachedMaxPrefixExpansions = true;
+              AREQ_QueryProcessingCtx(nc->areq)->err->reachedMaxPrefixExpansions = true;
             }
->>>>>>> ef5c9273
           }
         }
 
@@ -434,13 +423,8 @@
   bool new_reply = !root;
 
   // get the next reply from the channel
-<<<<<<< HEAD
-  while (!root || !rows || MRReply_Length(rows) == 0) {
+  while (!root) {
     if (TimedOut(&nc->areq->sctx->time.timeout)) {
-=======
-  while (!root) {
-    if (TimedOut(&self->parent->sctx->time.timeout)) {
->>>>>>> ef5c9273
       // Set the `timedOut` flag in the MRIteratorCtx, later to be read by the
       // callback so that a `CURSOR DEL` command will be dispatched instead of
       // a `CURSOR READ` command.
@@ -737,15 +721,9 @@
 
 static int prepareForExecution(AREQ *r, RedisModuleCtx *ctx, RedisModuleString **argv, int argc,
                          IndexSpec *sp, specialCaseCtx **knnCtx_ptr, QueryError *status) {
-<<<<<<< HEAD
   AREQ_QueryProcessingCtx(r)->err = status;
   AREQ_AddRequestFlags(r, QEXEC_F_IS_AGGREGATE | QEXEC_F_BUILDPIPELINE_NO_ROOT);
-  r->initClock = clock();
-=======
-  r->qiter.err = status;
-  r->reqflags |= QEXEC_F_IS_AGGREGATE | QEXEC_F_BUILDPIPELINE_NO_ROOT;
   rs_wall_clock_init(&r->initClock);
->>>>>>> ef5c9273
 
   int profileArgs = parseProfile(argv, argc, r);
   if (profileArgs == -1) return REDISMODULE_ERR;
