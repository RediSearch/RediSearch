--- conflicted
+++ resolved
@@ -626,11 +626,7 @@
   rpRoot->areq = r;
 
   ResultProcessor *rpProfile = NULL;
-<<<<<<< HEAD
   if (IsProfile(&r->pipeline)) {
-=======
-  if (IsProfile(r)) {
->>>>>>> db4a830c
     rpProfile = RPProfile_New(&rpRoot->base, qctx);
   }
 
@@ -718,21 +714,12 @@
       if (knnCtx != NULL) {
         // If we found KNN, add an arange step, so it will be the first step after
         // the root (which is first plan step to be executed after the root).
-<<<<<<< HEAD
-        AGPLN_AddKNNArrangeStep(AREQ_Plan(r), knnCtx->knn.k, knnCtx->knn.fieldName);
-      }
-    }
-  }
-
-  rc = AGGPLN_Distribute(AREQ_Plan(r), status);
-=======
         AGPLN_AddKNNArrangeStep(AREQ_AGGPlan(r), knnCtx->knn.k, knnCtx->knn.fieldName);
       }
     }
   }
 
   rc = AGGPLN_Distribute(AREQ_AGGPlan(r), status);
->>>>>>> db4a830c
   if (rc != REDISMODULE_OK) return REDISMODULE_ERR;
 
   AREQDIST_UpstreamInfo us = {NULL};
@@ -744,11 +731,7 @@
   buildMRCommand(argv , argc, profileArgs, &us, &xcmd, sp);
   xcmd.protocol = is_resp3(ctx) ? 3 : 2;
   xcmd.forCursor = AREQ_RequestFlags(r) & QEXEC_F_IS_CURSOR;
-<<<<<<< HEAD
   xcmd.forProfiling = IsProfile(&r->pipeline);
-=======
-  xcmd.forProfiling = IsProfile(r);
->>>>>>> db4a830c
   xcmd.rootCommand = C_AGG;  // Response is equivalent to a `CURSOR READ` response
 
   // Build the result processor chain
@@ -758,19 +741,11 @@
 
   // Create the Search context
   // (notice with cursor, we rely on the existing mechanism of AREQ to free the ctx object when the cursor is exhausted)
-<<<<<<< HEAD
   r->pipeline.sctx = rm_new(RedisSearchCtx);
   *r->pipeline.sctx = SEARCH_CTX_STATIC(ctx, NULL);
   r->pipeline.sctx->apiVersion = dialect;
   SearchCtx_UpdateTime(r->pipeline.sctx, r->reqConfig.queryTimeoutMS);
   AREQ_QueryProcessingCtx(r)->sctx = r->pipeline.sctx;
-=======
-  r->sctx = rm_new(RedisSearchCtx);
-  *r->sctx = SEARCH_CTX_STATIC(ctx, NULL);
-  r->sctx->apiVersion = dialect;
-  SearchCtx_UpdateTime(r->sctx, r->reqConfig.queryTimeoutMS);
-  AREQ_QueryProcessingCtx(r)->sctx = r->sctx;
->>>>>>> db4a830c
   // r->sctx->expanded should be received from shards
 
   return REDISMODULE_OK;
