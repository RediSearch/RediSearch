--- conflicted
+++ resolved
@@ -17,11 +17,8 @@
 #include "coord/config.h"
 #include "dist_profile.h"
 #include "util/misc.h"
-<<<<<<< HEAD
+#include "aggregate/aggregate_debug.h"
 #include "active_queries/thread_info.h"
-=======
-#include "aggregate/aggregate_debug.h"
->>>>>>> d45701ec
 
 #include <err.h>
 
@@ -682,33 +679,10 @@
   return profileArgs;
 }
 
-<<<<<<< HEAD
-void RSExecDistAggregate(RedisModuleCtx *ctx, RedisModuleString **argv, int argc,
-                         struct ConcurrentCmdCtx *cmdCtx) {
-  RedisModule_Reply _reply = RedisModule_NewReply(ctx), *reply = &_reply;
-  bool has_map = RedisModule_HasMap(reply);
-
-  // CMD, index, expr, args...
-  AREQ *r = AREQ_New();
-  QueryError status = {0};
-  specialCaseCtx *knnCtx = NULL;
-
-  // Check if the index still exists, and promote the ref accordingly
-  StrongRef spec_ref = WeakRef_Promote(ConcurrentCmdCtx_GetWeakRef(cmdCtx));
-  IndexSpec *sp = StrongRef_Get(spec_ref);
-  if (!sp) {
-    QueryError_SetCode(&status, QUERY_EDROPPEDBACKGROUND);
-    goto err;
-  }
-
-  CurrentThread_SetIndexSpec(spec_ref);
-
-  r->qiter.err = &status;
-=======
 static int prepareForExecution(AREQ *r, RedisModuleCtx *ctx, RedisModuleString **argv, int argc,
                          struct ConcurrentCmdCtx *cmdCtx, IndexSpec *sp, specialCaseCtx **knnCtx_ptr, QueryError *status) {
+  CurrentThread_SetIndexSpec(sp->own_ref);
   r->qiter.err = status;
->>>>>>> d45701ec
   r->reqflags |= QEXEC_F_IS_AGGREGATE | QEXEC_F_BUILDPIPELINE_NO_ROOT;
   r->initClock = clock();
 
@@ -834,14 +808,6 @@
 
 // See if we can distribute the plan...
 err:
-<<<<<<< HEAD
-  assert(QueryError_HasError(&status));
-  QueryError_ReplyAndClear(ctx, &status);
-  WeakRef_Release(ConcurrentCmdCtx_GetWeakRef(cmdCtx));
-  if (sp) {
-    CurrentThread_ClearIndexSpec();
-    StrongRef_Release(spec_ref);
-=======
   DistAggregateCleanups(ctx, cmdCtx, sp, &strong_ref, knnCtx, r, reply, &status);
   return;
 }
@@ -862,7 +828,6 @@
   AREQ_Debug *debug_req = AREQ_Debug_New(argv, argc, &status);
   if (!debug_req) {
     goto err;
->>>>>>> d45701ec
   }
   // CMD, index, expr, args...
   r = &debug_req->r;
@@ -901,6 +866,7 @@
 
   SpecialCaseCtx_Free(knnCtx);
   WeakRef_Release(ConcurrentCmdCtx_GetWeakRef(cmdCtx));
+  CurrentThread_ClearIndexSpec();
   StrongRef_Release(strong_ref);
   RedisModule_EndReply(reply);
   return;
