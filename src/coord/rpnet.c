--- conflicted
+++ resolved
@@ -246,6 +246,10 @@
       if (!strcmp(warning_str, QUERY_WINDEXING_FAILURE)) {
         RS_ASSERT(nc->areq);
         AREQ_QueryProcessingCtx(nc->areq)->bgScanOOM = true;
+      }
+      if (!strcmp(warning_str, QUERY_ASM_INACCURATE_RESULTS)) {
+        RS_ASSERT(nc->areq);
+        nc->areq->asm_potential_inaccuracy = true;
       }
     }
   }
@@ -505,39 +509,7 @@
   // RESP3: {}
 
   if (rows) {
-<<<<<<< HEAD
-      size_t len = MRReply_Length(rows);
-
-      if (nc->curIdx == len) {
-        bool timed_out = false;
-        // Check for a warning (resp3 only)
-        if (resp3) {
-          MRReply *warning = MRReply_MapElement(nc->current.meta, "warning");
-          if (MRReply_Length(warning) > 0) {
-            const char *warning_str = MRReply_String(MRReply_ArrayElement(warning, 0), NULL);
-            // Set an error to be later picked up and sent as a warning
-            if (!strcmp(warning_str, QueryError_Strerror(QUERY_ERROR_CODE_TIMED_OUT))) {
-              timed_out = true;
-            } else if (!strcmp(warning_str, QUERY_WMAXPREFIXEXPANSIONS)) {
-              QueryError_SetReachedMaxPrefixExpansionsWarning(AREQ_QueryProcessingCtx(nc->areq)->err);
-            } else if (!strcmp(warning_str, QUERY_WOOM_SHARD)) {
-              QueryError_SetQueryOOMWarning(AREQ_QueryProcessingCtx(nc->areq)->err);
-            }
-            if (!strcmp(warning_str, QUERY_WINDEXING_FAILURE)) {
-              AREQ_QueryProcessingCtx(nc->areq)->bgScanOOM = true;
-            }
-            if (!strcmp(warning_str, QUERY_ASM_INACCURATE_RESULTS)) {
-              nc->areq->asm_potential_inaccuracy = true;
-            }
-          }
-        }
-
-        MRReply_Free(root);
-        root = rows = NULL;
-        RPNet_resetCurrent(nc);
-=======
     size_t len = MRReply_Length(rows);
->>>>>>> 701f7190
 
     if (nc->curIdx == len) {
       if (processWarningsAndCleanup(nc, resp3) == RS_RESULT_TIMEDOUT) {
