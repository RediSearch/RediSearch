/*
 * Copyright (c) 2006-Present, Redis Ltd.
 * All rights reserved.
 *
 * Licensed under your choice of the Redis Source Available License 2.0
 * (RSALv2); or (b) the Server Side Public License v1 (SSPLv1); or (c) the
 * GNU Affero General Public License v3 (AGPLv3).
*/

#include "aggregate/aggregate.h"
#include "aggregate/aggregate_plan.h"
#include "pipeline/pipeline_construction.h"
#include "aggregate/reducer.h"
#include "util/arr.h"
#include "dist_plan.h"

#include <vector>
#include <string>
#include <sstream>
#include <algorithm>

static char *getLastAlias(const PLN_GroupStep *gstp) {
  return gstp->reducers[array_len(gstp->reducers) - 1].alias;
}

static const char *stripAtPrefix(const char *s) {
  while (*s && *s == '@') {
    s++;
  }
  return s;
}

struct ReducerDistCtx {
  AGGPlan *localPlan;
  AGGPlan *remotePlan;
  PLN_GroupStep *localGroup;
  PLN_GroupStep *remoteGroup;
  PLN_Reducer *srcReducer;

  /**
   * If a reduce distributor needs to add another step, place it here so we
   * can skip this step as not being an old local step
   */
  PLN_BaseStep *currentLocal;

  // Keep a list of steps added; so they can be removed upon error
  std::vector<PLN_BaseStep *> addedLocalSteps;   // To pop from local plan..
  std::vector<PLN_BaseStep *> addedRemoteSteps;  // To pop from remote plan
  BlkAlloc *alloc;

  ArgsCursor *copyArgs(ArgsCursor *args) {
    // Because args are only in temporary storage
    size_t allocsz = sizeof(void *) * args->argc;
    void **arr = (void **)BlkAlloc_Alloc(alloc, allocsz, std::max(allocsz, size_t(32)));
    memcpy(arr, args->objs, args->argc * sizeof(*args->objs));
    args->objs = arr;
    return args;
  }

  bool add(PLN_GroupStep *gstp, const char *name, const char **alias, QueryError *status, ArgsCursor *cargs) {
    if (PLNGroupStep_AddReducer(gstp, name, cargs, status) != REDISMODULE_OK) {
      return false;
    }
    if (alias) {
      *alias = getLastAlias(gstp);
    }
    return true;
  }

  template <typename... T>
  bool add(PLN_GroupStep *gstp, const char *name, const char **alias, QueryError *status,
           T... uargs) {
    ArgsCursorCXX args(uargs...);
    ArgsCursor *cargs = copyArgs(&args);
    return add(gstp, name, alias, status, cargs);
  }

  template <typename... T>
  bool addLocal(const char *name, QueryError *status, T... uargs) {
    return add(localGroup, name, NULL, status, uargs...);
  }
  template <typename... T>
  bool addRemote(const char *name, const char **alias, QueryError *status, T... uargs) {
    ArgsCursorCXX args(uargs...);
    ArgsCursor tmp = args;
    // Check if the reducer already exists in the remote group. This may happen NOT AS SYNTAX ERROR if the client
    // sends, for example, a query with COUNT and AVG, which we send to the shards as COUNT, COUNT and SUM. In this case,
    // we don't want or need to add the same reducer twice.
    auto existing = PLNGroupStep_FindReducer(remoteGroup, name, &tmp);
    if (existing) {
      if (alias) *alias = existing->alias;
      return true;
    } else {
      ArgsCursor *cargs = copyArgs(&args);
      return add(remoteGroup, name, alias, status, cargs);
    }
  }

  const char *srcarg(size_t n) const {
    auto *s = (const char *)srcReducer->args.objs[n];
    return stripAtPrefix(s);
  }
};

typedef int (*reducerDistributionFunc)(ReducerDistCtx *rdctx, QueryError *status);
reducerDistributionFunc getDistributionFunc(const char *key);

static void distributeGroupStep(AGGPlan *origPlan, AGGPlan *remote, PLN_BaseStep *step,
                                PLN_DistributeStep *dstp, QueryError *status) {
  PLN_GroupStep *gr = (PLN_GroupStep *)step;
  PLN_GroupStep *grLocal = PLNGroupStep_New(StrongRef_Clone(gr->properties_ref));
  PLN_GroupStep *grRemote = PLNGroupStep_New(StrongRef_Clone(gr->properties_ref));

  size_t nreducers = array_len(gr->reducers);
  grLocal->reducers = array_new(PLN_Reducer, nreducers);
  grRemote->reducers = array_new(PLN_Reducer, nreducers);

  // Add new local step
  AGPLN_AddAfter(origPlan, step, &grLocal->base);  // Add the new local step
  AGPLN_PopStep(step);

  ReducerDistCtx rdctx;
  rdctx.alloc = &dstp->alloc;
  rdctx.localPlan = origPlan;
  rdctx.remotePlan = remote;
  rdctx.localGroup = grLocal;
  rdctx.remoteGroup = grRemote;
  rdctx.currentLocal = &grLocal->base;

  for (size_t ii = 0; ii < nreducers; ii++) {
    rdctx.srcReducer = gr->reducers + ii;
    reducerDistributionFunc fn = getDistributionFunc(gr->reducers[ii].name);
    if (!fn || fn(&rdctx, status) != REDISMODULE_OK) {
      goto cleanup;
    }
  }

  // Once we're sure we want to discard the local group step and replace it with
  // our own
  array_ensure_append(dstp->oldSteps, &step, 1, PLN_GroupStep *);

  // Add remote step
  AGPLN_AddStep(remote, &grRemote->base);
  return;

cleanup:
    AGPLN_AddBefore(origPlan, &grLocal->base, step);
    AGPLN_PopStep(&grLocal->base);
    grLocal->base.dtor(&grLocal->base);
    grRemote->base.dtor(&grRemote->base);

    // Clear any added steps..
    for (auto stp : rdctx.addedRemoteSteps) {
      AGPLN_PopStep(stp);
      stp->dtor(stp);
    }

    for (auto stp : rdctx.addedLocalSteps) {
      AGPLN_PopStep(stp);
      stp->dtor(stp);
    }
}

/**
 * Moves a step from the source to the destination; returns the next step in the
 * source
 */
static PLN_BaseStep *moveStep(AGGPlan *dst, AGGPlan *src, PLN_BaseStep *step) {
  PLN_BaseStep *next = PLN_NEXT_STEP(step);
  RS_ASSERT(next != step);
  AGPLN_PopStep(step);
  AGPLN_AddStep(dst, step);
  return next;
}

static void freeDistStep(PLN_BaseStep *bstp) {
  PLN_DistributeStep *dstp = (PLN_DistributeStep *)bstp;
  if (dstp->plan) {
    AGPLN_FreeSteps(dstp->plan);
    rm_free(dstp->plan);
    dstp->plan = NULL;
  }
  if (dstp->serialized) {
    auto &v = *dstp->serialized;
    for (auto s : v) {
      rm_free((void *)s);
    }
    delete &v;
  }
  if (dstp->oldSteps) {
    for (size_t ii = 0; ii < array_len(dstp->oldSteps); ++ii) {
      dstp->oldSteps[ii]->base.dtor(&dstp->oldSteps[ii]->base);
    }
    array_free(dstp->oldSteps);
  }
  BlkAlloc_FreeAll(&dstp->alloc, NULL, NULL, 0);
  RLookup_Cleanup(&dstp->lk);
  rm_free(dstp);
}

static RLookup *distStepGetLookup(PLN_BaseStep *bstp) {
  return &((PLN_DistributeStep *)bstp)->lk;
}

#define CHECK_ARG_COUNT(N)                                                               \
  if (src->args.argc != N) {                                                             \
    QueryError_SetWithoutUserDataFmt(status, QUERY_EPARSEARGS, "Invalid arguments for reducer %s", \
                           src->name);                                                   \
    return REDISMODULE_ERR;                                                              \
  }

/* Distribute COUNT into remote count and local SUM */
static int distributeCount(ReducerDistCtx *rdctx, QueryError *status) {
  if (rdctx->srcReducer->args.argc != 0) {
    QueryError_SetError(status, QUERY_EPARSEARGS, "Count accepts 0 values only");
    return REDISMODULE_ERR;
  }
  const char *countAlias;
  if (!rdctx->addRemote("COUNT", &countAlias, status, "0")) {
    return REDISMODULE_ERR;
  }
  if (!rdctx->addLocal("SUM", status, "1", countAlias, "AS", rdctx->srcReducer->alias)) {
    return REDISMODULE_ERR;
  }
  return REDISMODULE_OK;
}

/* Generic function to distribute an aggregator with a single argument as itself. This is the most
 * common case */
static int distributeSingleArgSelf(ReducerDistCtx *rdctx, QueryError *status) {
  // MAX must have a single argument
  PLN_Reducer *src = rdctx->srcReducer;
  CHECK_ARG_COUNT(1);

  const char *alias;
  if (!rdctx->addRemote(src->name, &alias, status, "1", rdctx->srcarg(0))) {
    return REDISMODULE_ERR;
  }
  if (!rdctx->addLocal(src->name, status, "1", alias, "AS", src->alias)) {
    return REDISMODULE_ERR;
  }
  return REDISMODULE_OK;
}

#define RANDOM_SAMPLE_SIZE 500

#define STRINGIFY_(a) STRINGIFY__(a)
#define STRINGIFY__(a) #a
#define RANDOM_SAMPLE_SIZE_STR STRINGIFY_(RANDOM_SAMPLE_SIZE)

/* Distribute QUANTILE into remote RANDOM_SAMPLE and local QUANTILE */
static int distributeQuantile(ReducerDistCtx *rdctx, QueryError *status) {
  PLN_Reducer *src = rdctx->srcReducer;
  CHECK_ARG_COUNT(2);
  const char *alias = NULL;

  if (!rdctx->addRemote("RANDOM_SAMPLE", &alias, status, "2", rdctx->srcarg(0),
                        RANDOM_SAMPLE_SIZE_STR)) {
    return REDISMODULE_ERR;
  }

  if (!rdctx->addLocal("QUANTILE", status, "2", alias, rdctx->srcarg(1), "AS", src->alias)) {
    return REDISMODULE_ERR;
  }

  return REDISMODULE_OK;
}

/* Distribute STDDEV into remote RANDOM_SAMPLE and local STDDEV */
static int distributeStdDev(ReducerDistCtx *rdctx, QueryError *status) {
  PLN_Reducer *src = rdctx->srcReducer;
  const char *alias = NULL;
  CHECK_ARG_COUNT(1);
  if (!rdctx->addRemote("RANDOM_SAMPLE", &alias, status, "2", rdctx->srcarg(0),
                        RANDOM_SAMPLE_SIZE_STR)) {
    return REDISMODULE_ERR;
  }
  if (!rdctx->addLocal("STDDEV", status, "1", alias, "AS", src->alias)) {
    return REDISMODULE_ERR;
  }
  return REDISMODULE_OK;
}

/* Distribute COUNT_DISTINCTISH into HLL and MERGE_HLL */
static int distributeCountDistinctish(ReducerDistCtx *rdctx, QueryError *status) {
  PLN_Reducer *src = rdctx->srcReducer;
  CHECK_ARG_COUNT(1);
  const char *alias;
  if (!rdctx->addRemote("HLL", &alias, status, "1", rdctx->srcarg(0))) {
    return REDISMODULE_ERR;
  }
  if (!rdctx->addLocal("HLL_SUM", status, "1", alias, "AS", src->alias)) {
    return REDISMODULE_ERR;
  }
  return REDISMODULE_OK;
}

static int distributeAvg(ReducerDistCtx *rdctx, QueryError *status) {
  PLN_Reducer *src = rdctx->srcReducer;
  PLN_GroupStep *local = rdctx->localGroup, *remote = rdctx->remoteGroup;
  CHECK_ARG_COUNT(1);

  // COUNT to know how many results
  const char *remoteCountAlias;
  if (!rdctx->addRemote("COUNT", &remoteCountAlias, status, "0")) {
    return REDISMODULE_ERR;
  }

  const char *remoteSumAlias;
  if (!rdctx->addRemote("SUM", &remoteSumAlias, status, "1", rdctx->srcarg(0))) {
    return REDISMODULE_ERR;
  }

  // These are the two numbers, the sum and the count...
  const char *localCountSumAlias;
  const char *localSumSumAlias;
  if (!rdctx->add(local, "SUM", &localCountSumAlias, status, "1", remoteCountAlias)) {
    return REDISMODULE_ERR;
  }
  array_tail(rdctx->localGroup->reducers).isHidden = 1; // Don't show this in the output
  if (!rdctx->add(local, "SUM", &localSumSumAlias, status, "1", remoteSumAlias)) {
    return REDISMODULE_ERR;
  }
  array_tail(rdctx->localGroup->reducers).isHidden = 1; // Don't show this in the output
  std::string ss = std::string("(@") + localSumSumAlias + "/@" + localCountSumAlias + ")";
  HiddenString *expr = NewHiddenString(ss.c_str(), ss.length(), false);
  PLN_MapFilterStep *applyStep = PLNMapFilterStep_New(expr, PLN_T_APPLY);
  HiddenString_Free(expr, false);
  applyStep->noOverride = 1; // Don't override the alias. Usually we do, but in this case we don't because reducers
                             // are not allowed to override aliases
  applyStep->base.alias = rm_strdup(src->alias);

  RS_ASSERT(rdctx->currentLocal);
  AGPLN_AddAfter(rdctx->localPlan, rdctx->currentLocal, &applyStep->base);
  rdctx->currentLocal = PLN_NEXT_STEP(rdctx->currentLocal);
  rdctx->addedLocalSteps.push_back(&applyStep->base);
  return REDISMODULE_OK;
}

// Registry of available distribution functions
static struct {
  const char *key;
  reducerDistributionFunc func;
} reducerDistributors_g[] = {
    {"COUNT", distributeCount},
    {"SUM", distributeSingleArgSelf},
    {"MAX", distributeSingleArgSelf},
    {"MIN", distributeSingleArgSelf},
    {"AVG", distributeAvg},
    {"TOLIST", distributeSingleArgSelf},
    {"STDDEV", distributeStdDev},
    {"COUNT_DISTINCTISH", distributeCountDistinctish},
    {"QUANTILE", distributeQuantile},

    {NULL, NULL}  // sentinel value

};

reducerDistributionFunc getDistributionFunc(const char *key) {
  for (int i = 0; reducerDistributors_g[i].key != NULL; i++) {
    if (!strcasecmp(key, reducerDistributors_g[i].key)) {
      return reducerDistributors_g[i].func;
    }
  }

  return NULL;
}

static void finalize_distribution(AGGPlan *src, AGGPlan *remote, PLN_DistributeStep *dstp);

int AGGPLN_Distribute(AGGPlan *src, QueryError *status) {
  AGGPlan *remote = (AGGPlan *)rm_malloc(sizeof(*remote));
  AGPLN_Init(remote);

  auto current = const_cast<PLN_BaseStep *>(AGPLN_FindStep(src, NULL, NULL, PLN_T_ROOT));
  bool hadArrange = false;

  PLN_DistributeStep *dstp = (PLN_DistributeStep *)rm_calloc(1, sizeof(*dstp));
  dstp->base.type = PLN_T_DISTRIBUTE;
  dstp->plan = remote;
  dstp->serialized = new std::vector<const char *>();
  dstp->base.dtor = freeDistStep;
  dstp->base.getLookup = distStepGetLookup;
  BlkAlloc_Init(&dstp->alloc);

  // TODO: The while condition is buggy, since it returns the `AGGPlan`, not the `PLN_BaseStep` that is actually needed
  // Should be fixed to `DLLIST_FOREACH(it, ll) {}`.
  while (current != PLN_END_STEP(src)) {
    switch (current->type) {
      case PLN_T_ROOT:
        current = PLN_NEXT_STEP(current);
        break;
      case PLN_T_FILTER:
        ///////////////// Part of non-breaking solution for MOD-5267. ///////////////////////////////
        // TODO: remove, and enable (or verify that) a FILTER step can implicitly load missing keys
        //       that are part of the index schema.
        if (!hadArrange) {
          // Step 1: parse the filter expression and extract the required keys
          PLN_MapFilterStep *fstp = (PLN_MapFilterStep *)current;
          RSExpr *tmpExpr = ExprAST_Parse(fstp->expr, status);
          if (tmpExpr == NULL) {
            goto error;
          }
          RLookup filter_keys;
          RLookup_Init(&filter_keys, NULL);
          filter_keys.options |= RLOOKUP_OPT_UNRESOLVED_OK;
          ExprAST_GetLookupKeys(tmpExpr, &filter_keys, status);
          if (QueryError_HasError(status)) {
            RLookup_Cleanup(&filter_keys);
            ExprAST_Free(tmpExpr);
            goto error;
          }
          // Step 2: generate a LOAD step for the keys. If the keys are already loaded (or sortable),
          //         this step will be optimized out.
          if (filter_keys.rowlen) {
            PLN_LoadStep *load = (PLN_LoadStep *)rm_calloc(1, sizeof(*load));
            load->base.type = PLN_T_LOAD;
            load->base.dtor = [](PLN_BaseStep *stp) {
              PLN_LoadStep *load = (PLN_LoadStep *)stp;
              for (size_t ii = 0; ii < load->args.argc; ++ii) {
                rm_free(load->args.objs[ii]);
              }
              rm_free(load->args.objs);
              rm_free(stp);
            };
            const char **argv = (const char**)rm_malloc(sizeof(*argv) * filter_keys.rowlen);
            size_t argc = 0;
            for (RLookupKey *kk = filter_keys.head; kk != NULL; kk = kk->next) {
              argv[argc++] = rm_strndup(kk->name, kk->name_len);
            }
            ArgsCursor_InitCString(&load->args, argv, argc);
            AGPLN_AddStep(remote, &load->base);
          }
          // Step 3: cleanup
          RLookup_Cleanup(&filter_keys);
          ExprAST_Free(tmpExpr);
        }
        ///////////////// End of non-breaking MOD-5267 solution /////////////////////////////////////
        // If we had an arrange step, it was split into a remote and local steps, and we must
        // have the filter step locally, otherwise we will move the filter step into in between
        // the remote and local arrange steps, which is logically incorrect.
        // Otherwise (if there was no arrange step), we can move the filter step from local to remote
        current = hadArrange ? PLN_NEXT_STEP(current) : moveStep(remote, src, current);
        break;
      case PLN_T_LOAD:
      case PLN_T_APPLY: {
        current = moveStep(remote, src, current);
        break;
      }
      case PLN_T_ARRANGE: {
        PLN_ArrangeStep *astp = (PLN_ArrangeStep *)current;
        // If we already had an arrange step, or this arrange step should only run local,
        // we shouldn't distribute the next arrange steps.
        if (!hadArrange && !astp->runLocal) {
          PLN_ArrangeStep *newStp = (PLN_ArrangeStep *)rm_calloc(1, sizeof(*newStp));

          *newStp = *astp;
          AGPLN_AddStep(remote, &newStp->base);
          if (astp->sortKeys) {
            newStp->sortKeys = array_new(const char *, array_len(astp->sortKeys));
            for (size_t ii = 0; ii < array_len(astp->sortKeys); ++ii) {
              array_append(newStp->sortKeys, astp->sortKeys[ii]);
            }
          }
        }
        hadArrange = true;
        // whether we pushed an arrange step to the remote or not, we still need to move on
        current = PLN_NEXT_STEP(current);
        break;
      }
      case PLN_T_GROUP:
        // If we had an arrange step, we must have the group step locally
        if (!hadArrange) {
          distributeGroupStep(src, remote, current, dstp, status);
          if (QueryError_HasError(status)) {
            goto error;
          }
        }
        // After the group step, the rest of the steps are local only.
      default:
        goto loop_break;
    }
  }
loop_break:

  finalize_distribution(src, remote, dstp);
  return REDISMODULE_OK;

error:
  freeDistStep((PLN_BaseStep *)dstp);
  return REDISMODULE_ERR;
}

// We have split the logic plan into a remote and local plans. Now we need to make final
// preparations and setups for the plans and the distributed step.
static void finalize_distribution(AGGPlan *local, AGGPlan *remote, PLN_DistributeStep *dstp) {
  RLookup_Init(&dstp->lk, nullptr);

  // Find the bottom-most step with the current lookup and progress onwards
  PLN_BaseStep *lastLkStep = DLLIST_ITEM(remote->steps.prev, PLN_BaseStep, llnodePln);

  while (&lastLkStep->llnodePln != &remote->steps) {
    if (lastLkStep->getLookup && lastLkStep->getLookup(lastLkStep)) {
      break;
    }
    lastLkStep = PLN_PREV_STEP(lastLkStep);
  }

  /**
   * Start iterating over the remote steps, beginning from the most recent
   * lookup-containing step. Gather the names of aliases that this step will
   * produce and place inside the result set. This is later used to associate
   * it with the "missing" keys in the local step.
   */
  RLookup *lookup = &dstp->lk;
  for (DLLIST_node *nn = &lastLkStep->llnodePln; nn != &remote->steps; nn = nn->next) {
    PLN_BaseStep *cur = DLLIST_ITEM(nn, PLN_BaseStep, llnodePln);
    switch (cur->type) {
      case PLN_T_LOAD: {
        PLN_LoadStep *lstp = (PLN_LoadStep *)cur;
        for (size_t ii = 0; ii < AC_NumArgs(&lstp->args); ++ii) {
          const char *s = stripAtPrefix(AC_StringArg(&lstp->args, ii));
          RLookup_GetKey_Write(lookup, s, RLOOKUP_F_NOFLAGS);
        }
        break;
      }
      case PLN_T_GROUP: {
        PLN_GroupStep *gstp = (PLN_GroupStep *)cur;
<<<<<<< HEAD
        arrayof(const char*) properties = PLNGroupStep_GetProperties(gstp);
        for (size_t ii = 0; ii < array_len(properties); ++ii) {
          const char *propname = stripAtPrefix(properties[ii]);
=======
        for (size_t ii = 0; ii < gstp->nproperties; ++ii) {
          const char *propname = stripAtPrefix(gstp->properties[ii]);
>>>>>>> ef5c9273
          RLookup_GetKey_Write(lookup, propname, RLOOKUP_F_NOFLAGS);
        }
        for (size_t ii = 0; ii < array_len(gstp->reducers); ++ii) {
          PLN_Reducer *r = gstp->reducers + ii;
          // Register the aliases they are registered under as well
          RLookup_GetKey_Write(lookup, r->alias, RLOOKUP_F_NOFLAGS);
        }
        break;
      }
      case PLN_T_APPLY: {
        PLN_MapFilterStep *mstp = (PLN_MapFilterStep *)cur;
        RLookup_GetKey_Write(lookup, mstp->base.alias, RLOOKUP_F_NOFLAGS);
        break;
      }
      case PLN_T_FILTER:
      case PLN_T_DISTRIBUTE:
      case PLN_T_ARRANGE:
      default:
        break;
    }
  }

  AGPLN_PopStep(&local->firstStep_s.base);
  AGPLN_Prepend(local, &dstp->base);
  auto tmp = (char **)AGPLN_Serialize(dstp->plan);
  auto &v = *dstp->serialized;
  for (size_t ii = 0; ii < array_len(tmp); ++ii) {
    v.push_back(tmp[ii]);
  }
  array_free(tmp);
}

int AREQ_BuildDistributedPipeline(AREQ *r, AREQDIST_UpstreamInfo *us, QueryError *status) {

  auto dstp = (PLN_DistributeStep *)AGPLN_FindStep(AREQ_AGGPlan(r), NULL, NULL, PLN_T_DISTRIBUTE);
  RS_ASSERT(dstp);

  dstp->lk.options |= RLOOKUP_OPT_UNRESOLVED_OK;
  int rc = AREQ_BuildPipeline(r, status);
  dstp->lk.options &= ~RLOOKUP_OPT_UNRESOLVED_OK;
  if (rc != REDISMODULE_OK) {
    return REDISMODULE_ERR;
  }

  std::vector<const RLookupKey *> loadFields;
  for (RLookupKey *kk = dstp->lk.head; kk != NULL; kk = kk->next) {
    if (kk->flags & RLOOKUP_F_UNRESOLVED) {
      loadFields.push_back(kk);
    }
  }

  auto &ser_args = *dstp->serialized;
  if (!loadFields.empty()) {
    ser_args.push_back(rm_strndup("LOAD", 4));
    char *ldsze;
    rm_asprintf(&ldsze, "%lu", (unsigned long)loadFields.size());
    ser_args.push_back(ldsze);
    for (auto kk : loadFields) {
      ser_args.push_back(rm_strndup(kk->name, kk->name_len));
    }
  }

  us->lookup = &dstp->lk;
  us->serialized = ser_args.data();
  us->nserialized = ser_args.size();
  return REDISMODULE_OK;
}<|MERGE_RESOLUTION|>--- conflicted
+++ resolved
@@ -526,14 +526,9 @@
       }
       case PLN_T_GROUP: {
         PLN_GroupStep *gstp = (PLN_GroupStep *)cur;
-<<<<<<< HEAD
         arrayof(const char*) properties = PLNGroupStep_GetProperties(gstp);
         for (size_t ii = 0; ii < array_len(properties); ++ii) {
           const char *propname = stripAtPrefix(properties[ii]);
-=======
-        for (size_t ii = 0; ii < gstp->nproperties; ++ii) {
-          const char *propname = stripAtPrefix(gstp->properties[ii]);
->>>>>>> ef5c9273
           RLookup_GetKey_Write(lookup, propname, RLOOKUP_F_NOFLAGS);
         }
         for (size_t ii = 0; ii < array_len(gstp->reducers); ++ii) {
