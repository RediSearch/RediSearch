--- conflicted
+++ resolved
@@ -159,13 +159,8 @@
  */
 static PLN_BaseStep *moveStep(AGGPlan *dst, AGGPlan *src, PLN_BaseStep *step) {
   PLN_BaseStep *next = PLN_NEXT_STEP(step);
-<<<<<<< HEAD
-  assert(next != step);
+  RS_ASSERT(next != step);
   AGPLN_PopStep(step);
-=======
-  RS_ASSERT(next != step);
-  AGPLN_PopStep(src, step);
->>>>>>> d45701ec
   AGPLN_AddStep(dst, step);
   return next;
 }
