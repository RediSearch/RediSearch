#ifndef __SEARCH_CTX_H
#define __SEARCH_CTX_H

#include <sched.h>

#include "redismodule.h"
#include "spec.h"
#include "concurrent_ctx.h"
#include "trie/trie_type.h"
#include <time.h>

<<<<<<< HEAD
#ifdef __cplusplus
extern "C" {
#endif

typedef struct RedisSearchCtx {
=======
#if defined(__FreeBSD__)
#define CLOCK_MONOTONIC_RAW CLOCK_MONOTONIC
#endif

/** Context passed to all redis related search handling functions. */
typedef struct {
>>>>>>> 0c39d3bf
  RedisModuleCtx *redisCtx;
  RedisModuleKey *key_;
  IndexSpec *spec;
  uint32_t refcount;
  int isStatic;
} RedisSearchCtx;

#define SEARCH_CTX_STATIC(ctx, sp) \
  { ctx, NULL, sp, 0, 1 }

#define SEARCH_CTX_SORTABLES(ctx) ((ctx && ctx->spec) ? ctx->spec->sortables : NULL)
// Create a string context on the heap
RedisSearchCtx *NewSearchCtx(RedisModuleCtx *ctx, RedisModuleString *indexName, bool resetTTL);
RedisSearchCtx *NewSearchCtxDefault(RedisModuleCtx *ctx);

RedisSearchCtx *SearchCtx_Refresh(RedisSearchCtx *sctx, RedisModuleString *keyName);

// Same as above, only from c string (null terminated)
RedisSearchCtx *NewSearchCtxC(RedisModuleCtx *ctx, const char *indexName, bool resetTTL);

#define SearchCtx_Incref(sctx) \
  ({                           \
    (sctx)->refcount++;        \
    sctx;                      \
  })

#define SearchCtx_Decref(sctx) \
  if (!--((sctx)->refcount)) { \
    SearchCtx_Free(sctx);      \
  }

void SearchCtx_Free(RedisSearchCtx *sctx);
#ifdef __cplusplus
}
#endif
#endif<|MERGE_RESOLUTION|>--- conflicted
+++ resolved
@@ -9,20 +9,16 @@
 #include "trie/trie_type.h"
 #include <time.h>
 
-<<<<<<< HEAD
 #ifdef __cplusplus
 extern "C" {
 #endif
 
-typedef struct RedisSearchCtx {
-=======
 #if defined(__FreeBSD__)
 #define CLOCK_MONOTONIC_RAW CLOCK_MONOTONIC
 #endif
 
 /** Context passed to all redis related search handling functions. */
-typedef struct {
->>>>>>> 0c39d3bf
+typedef struct RedisSearchCtx {
   RedisModuleCtx *redisCtx;
   RedisModuleKey *key_;
   IndexSpec *spec;
