/*
 * Copyright Redis Ltd. 2016 - present
 * Licensed under your choice of the Redis Source Available License 2.0 (RSALv2) or
 * the Server Side Public License v1 (SSPLv1).
 */

#include "index.h"
#include "geo_index.h"
#include "rmutil/util.h"
#include "rmalloc.h"
#include "rmutil/rm_assert.h"
#include "query_node.h"
#include "query_param.h"

static double extractUnitFactor(GeoDistance unit);

static void CheckAndSetEmptyFilterValue(ArgsCursor *ac, bool *hasEmptyFilterValue) {
  HiddenString *hval;
  int rv = AC_GetHiddenString(ac, &hval, AC_F_NOADVANCE);
  if (rv == AC_OK && HiddenString_IsEmpty(hval)) {
    *hasEmptyFilterValue = true;
  }
  HiddenString_Free(hval, false);
}

/* Parse a geo filter from redis arguments. We assume the filter args start at argv[0], and FILTER
 * is not passed to us.
 * The GEO filter syntax is (FILTER) <property> LONG LAT DIST m|km|ft|mi
 * Returns REDISMODUEL_OK or ERR  */
int GeoFilter_LegacyParse(LegacyGeoFilter *gf, ArgsCursor *ac, bool *hasEmptyFilterValue, QueryError *status) {
  *gf = (LegacyGeoFilter){0};

  if (AC_NumRemaining(ac) < 5) {
    QERR_MKBADARGS(status, "GEOFILTER requires 5 arguments");
    return REDISMODULE_ERR;
  }

  int rv;
  // Store the field name at the field spec pointer, to validate later
  HiddenString *hfieldName = NULL;
  if ((rv = AC_GetHiddenString(ac, &hfieldName, 0) != AC_OK)) {
    QERR_MKBADARGS_AC(status, "<geo property>", rv);
    return REDISMODULE_ERR;
  }
  if ((rv = AC_GetDouble(ac, &gf->base.lon, AC_F_NOADVANCE) != AC_OK)) {
    QERR_MKBADARGS_AC(status, "<lon>", rv);
    return REDISMODULE_ERR;
  }
  if (gf->base.lon == 0) {
    CheckAndSetEmptyFilterValue(ac, hasEmptyFilterValue);
  }
  AC_Advance(ac);

  if ((rv = AC_GetDouble(ac, &gf->base.lat, AC_F_NOADVANCE)) != AC_OK) {
    QERR_MKBADARGS_AC(status, "<lat>", rv);
    return REDISMODULE_ERR;
  }
  if (gf->base.lat == 0) {
    CheckAndSetEmptyFilterValue(ac, hasEmptyFilterValue);
  }
  AC_Advance(ac);

  if ((rv = AC_GetDouble(ac, &gf->base.radius, AC_F_NOADVANCE)) != AC_OK) {
    QERR_MKBADARGS_AC(status, "<radius>", rv);
    return REDISMODULE_ERR;
  }
  if (gf->base.radius == 0) {
    CheckAndSetEmptyFilterValue(ac, hasEmptyFilterValue);
  }
  AC_Advance(ac);

<<<<<<< HEAD
  HiddenString *hunitstr = AC_GetHiddenStringNC(ac);
  if ((gf->unitType = GeoDistance_Parse(HiddenString_GetUnsafe(hunitstr, NULL))) == GEO_DISTANCE_INVALID) {
    QERR_MKBADARGS_FMT(status, "Unknown distance unit %s", HiddenString_GetUnsafe(hunitstr, NULL));
    HiddenString_Free(hunitstr, false);
    return REDISMODULE_ERR;
  }
  // only allocate on the success path
  gf->field.resolved = false;
  gf->field.u.name = hfieldName;
=======
  const char *unitstr = AC_GetStringNC(ac, NULL);
  if ((gf->base.unitType = GeoDistance_Parse(unitstr)) == GEO_DISTANCE_INVALID) {
    QERR_MKBADARGS_FMT(status, "Unknown distance unit %s", unitstr);
    return REDISMODULE_ERR;
  }
  // only allocate on the success path
  gf->field = NewHiddenString(fieldName, strlen(fieldName), false);
>>>>>>> b7d3f93e
  return REDISMODULE_OK;
}

void GeoFilter_Free(GeoFilter *gf) {
  if (gf->numericFilters) {
    for (int i = 0; i < GEO_RANGE_COUNT; ++i) {
      if (gf->numericFilters[i])
        NumericFilter_Free(gf->numericFilters[i]);
    }
    rm_free(gf->numericFilters);
  }
  rm_free(gf);
}

void LegacyGeoFilter_Free(LegacyGeoFilter *gf) {
  if (gf->field) {
    HiddenString_Free(gf->field, false);
  }
  GeoFilter_Free(&gf->base);
}

static t_docId *geoRangeLoad(const GeoIndex *gi, const GeoFilter *gf, size_t *num) {
  *num = 0;
  t_docId *docIds = NULL;
  RedisModuleString *s = IndexSpec_GetFormattedKey(gi->ctx->spec, gi->sp, INDEXFLD_T_GEO);
  RS_LOG_ASSERT(s, "failed to retrieve key");
  /*GEORADIUS key longitude latitude radius m|km|ft|mi */
  RedisModuleCtx *ctx = gi->ctx->redisCtx;
  RedisModuleString *slon = RedisModule_CreateStringPrintf(ctx, "%f", gf->lon);
  RedisModuleString *slat = RedisModule_CreateStringPrintf(ctx, "%f", gf->lat);
  RedisModuleString *srad = RedisModule_CreateStringPrintf(ctx, "%f", gf->radius);
  const char *unitstr = GeoDistance_ToString(gf->unitType);
  RedisModuleCallReply *rep =
      RedisModule_Call(ctx, "GEORADIUS", "ssssc", s, slon, slat, srad, unitstr);
  if (rep == NULL || RedisModule_CallReplyType(rep) != REDISMODULE_REPLY_ARRAY) {
    goto done;
  }

  size_t sz = RedisModule_CallReplyLength(rep);
  docIds = rm_calloc(sz, sizeof(t_docId));
  for (size_t i = 0; i < sz; i++) {
    const char *s = RedisModule_CallReplyStringPtr(RedisModule_CallReplyArrayElement(rep, i), NULL);
    if (!s) continue;

    docIds[i] = (t_docId)atol(s);
  }

  *num = sz;

done:
  RedisModule_FreeString(ctx, slon);
  RedisModule_FreeString(ctx, slat);
  RedisModule_FreeString(ctx, srad);
  if (rep) {
    RedisModule_FreeCallReply(rep);
  }

  return docIds;
}

IndexIterator *NewGeoRangeIterator(const RedisSearchCtx *ctx, const GeoFilter *gf, ConcurrentSearchCtx *csx, IteratorsConfig *config) {
  // check input parameters are valid
  if (gf->radius <= 0 ||
      gf->lon > GEO_LONG_MAX || gf->lon < GEO_LONG_MIN ||
      gf->lat > GEO_LAT_MAX || gf->lat < GEO_LAT_MIN) {
    return NULL;
  }

  GeoHashRange ranges[GEO_RANGE_COUNT] = {{0}};
  double radius_meter = gf->radius * extractUnitFactor(gf->unitType);
  calcRanges(gf->lon, gf->lat, radius_meter, ranges);

  IndexIterator **iters = rm_calloc(GEO_RANGE_COUNT, sizeof(*iters));
  ((GeoFilter *)gf)->numericFilters = rm_calloc(GEO_RANGE_COUNT, sizeof(*gf->numericFilters));
  size_t itersCount = 0;
  FieldFilterContext filterCtx = {.field = {.isFieldMask = false, .value = {.index = gf->spec->index}}, .predicate = FIELD_EXPIRATION_DEFAULT};
  for (size_t ii = 0; ii < GEO_RANGE_COUNT; ++ii) {
    if (ranges[ii].min != ranges[ii].max) {
      NumericFilter *filt = gf->numericFilters[ii] =
              NewNumericFilter(ranges[ii].min, ranges[ii].max, 1, 1, true, NULL);
      filt->fieldSpec = gf->spec;
      filt->geoFilter = gf;
      struct indexIterator *numIter = NewNumericFilterIterator(ctx, filt, csx, INDEXFLD_T_GEO, config, &filterCtx);
      if (numIter != NULL) {
        iters[itersCount++] = numIter;
      }
    }
  }

  if (itersCount == 0) {
    rm_free(iters);
    return NULL;
  } else if (itersCount == 1) {
    IndexIterator *it = iters[0];
    rm_free(iters);
    return it;
  }
  IndexIterator *it = NewUnionIterator(iters, itersCount, 1, 1, QN_GEO, NULL, config);
  if (!it) {
    return NULL;
  }
  return it;
}

GeoDistance GeoDistance_Parse(const char *s) {
#define X(c, val)            \
  if (!strcasecmp(val, s)) { \
    return GEO_DISTANCE_##c; \
  }
  X_GEO_DISTANCE(X)
#undef X
  return GEO_DISTANCE_INVALID;
}

GeoDistance GeoDistance_Parse_Buffer(const char *s, size_t len) {
  char buf[16] = {0};
  if (len < 16) {
    memcpy(buf, s, len);
  } else {
    strcpy(buf, "INVALID");
  }
  return GeoDistance_Parse(buf);
}

const char *GeoDistance_ToString(GeoDistance d) {
#define X(c, val)              \
  if (d == GEO_DISTANCE_##c) { \
    return val;                \
  }
  X_GEO_DISTANCE(X)
#undef X
  return "<badunit>";
}

/* Create a geo filter from parsed strings and numbers */
GeoFilter *NewGeoFilter(double lon, double lat, double radius, const char *unit, size_t unit_len) {
  GeoFilter *gf = rm_malloc(sizeof(*gf));
  *gf = (GeoFilter){
      .lon = lon,
      .lat = lat,
      .radius = radius,
  };
  if (unit) {
    gf->unitType = GeoDistance_Parse_Buffer(unit, unit_len);
  } else {
    gf->unitType = GEO_DISTANCE_KM;
  }
  return gf;
}

/* Make sure that the parameters of the filter make sense - i.e. coordinates are in range, radius is
 * sane, unit is valid. Return 1 if valid, 0 if not, and set the error string into err */
int GeoFilter_Validate(const GeoFilter *gf, QueryError *status) {
  if (gf->unitType == GEO_DISTANCE_INVALID) {
    QERR_MKSYNTAXERR(status, "Invalid GeoFilter unit");
    return 0;
  }

  // validate lat/lon
  if (gf->lat > 90 || gf->lat < -90 || gf->lon > 180 || gf->lon < -180) {
    QERR_MKSYNTAXERR(status, "Invalid GeoFilter lat/lon");
    return 0;
  }

  // validate radius
  if (gf->radius <= 0) {
    QERR_MKSYNTAXERR(status, "Invalid GeoFilter radius");
    return 0;
  }

  return 1;
}

/**
 * Generates a geo hash from a given latitude and longtitude
 */
double calcGeoHash(double lon, double lat) {
  double res;
  int rv = encodeGeo(lon, lat, &res);
  if (rv == 0) {
    return INVALID_GEOHASH;
  }
  return res;
}

/**
 * Convert different units to meters
 */
static double extractUnitFactor(GeoDistance unit) {
  double rv;
  switch (unit) {
    case GEO_DISTANCE_M:
      rv = 1;
      break;
    case GEO_DISTANCE_KM:
      rv = 1000;
      break;
    case GEO_DISTANCE_FT:
      rv = 0.3048;
      break;
    case GEO_DISTANCE_MI:
      rv = 1609.34;
      break;
    default:
      rv = -1;
      assert(0);
      break;
  }
  return rv;
}

/**
 * Populates the numeric range to search for within a given square direction
 * specified by `dir`
 */
static int populateRange(const GeoFilter *gf, GeoHashRange *ranges) {
  double xy[2] = {gf->lon, gf->lat};

  double radius_meters = gf->radius * extractUnitFactor(gf->unitType);
  if (radius_meters < 0) {
    return -1;
  }
  calcRanges(gf->lon, gf->lat, radius_meters, ranges);
  return 0;
}

/**
 * Checks if the given coordinate d is within the radius gf
 */
int isWithinRadius(const GeoFilter *gf, double d, double *distance) {
  double xy[2];
  decodeGeo(d, xy);
  double radius_meters = gf->radius * extractUnitFactor(gf->unitType);
  int rv = isWithinRadiusLonLat(gf->lon, gf->lat, xy[0], xy[1], radius_meters, distance);
  return rv;
}

static int checkResult(const GeoFilter *gf, const RSIndexResult *cur) {
  double distance;
  if (cur->type == RSResultType_Numeric) {
    return isWithinRadius(gf, cur->num.value, &distance);
  }
  for (size_t ii = 0; ii < cur->agg.numChildren; ++ii) {
    if (checkResult(gf, cur->agg.children[ii])) {
      return 1;
    }
  }
  return 0;
}<|MERGE_RESOLUTION|>--- conflicted
+++ resolved
@@ -69,25 +69,14 @@
   }
   AC_Advance(ac);
 
-<<<<<<< HEAD
   HiddenString *hunitstr = AC_GetHiddenStringNC(ac);
-  if ((gf->unitType = GeoDistance_Parse(HiddenString_GetUnsafe(hunitstr, NULL))) == GEO_DISTANCE_INVALID) {
+  if ((gf->base.unitType = GeoDistance_Parse(HiddenString_GetUnsafe(hunitstr, NULL))) == GEO_DISTANCE_INVALID) {
     QERR_MKBADARGS_FMT(status, "Unknown distance unit %s", HiddenString_GetUnsafe(hunitstr, NULL));
     HiddenString_Free(hunitstr, false);
     return REDISMODULE_ERR;
   }
   // only allocate on the success path
-  gf->field.resolved = false;
-  gf->field.u.name = hfieldName;
-=======
-  const char *unitstr = AC_GetStringNC(ac, NULL);
-  if ((gf->base.unitType = GeoDistance_Parse(unitstr)) == GEO_DISTANCE_INVALID) {
-    QERR_MKBADARGS_FMT(status, "Unknown distance unit %s", unitstr);
-    return REDISMODULE_ERR;
-  }
-  // only allocate on the success path
-  gf->field = NewHiddenString(fieldName, strlen(fieldName), false);
->>>>>>> b7d3f93e
+  gf->field = hfieldName;
   return REDISMODULE_OK;
 }
 
