--- conflicted
+++ resolved
@@ -244,20 +244,4 @@
   double radius_meters = gf->radius * extractUnitFactor(gf->unitType);
   int rv = isWithinRadiusLonLat(gf->lon, gf->lat, xy[0], xy[1], radius_meters, distance);
   return rv;
-<<<<<<< HEAD
-}
-
-static int checkResult(const GeoFilter *gf, const RSIndexResult *cur) {
-  double distance;
-  if (cur->type == RSResultType_Numeric) {
-    return isWithinRadius(gf, cur->data.num.value, &distance);
-  }
-  for (size_t ii = 0; ii < cur->data.agg.numChildren; ++ii) {
-    if (checkResult(gf, cur->data.agg.children[ii])) {
-      return 1;
-    }
-  }
-  return 0;
-=======
->>>>>>> ef5c9273
-}+}
