/*
 * Copyright Redis Ltd. 2016 - present
 * Licensed under your choice of the Redis Source Available License 2.0 (RSALv2) or
 * the Server Side Public License v1 (SSPLv1).
 */

#include "spec.h"

#include <math.h>
#include <ctype.h>

#include "util/logging.h"
#include "util/misc.h"
#include "rmutil/vector.h"
#include "rmutil/util.h"
#include "rmutil/rm_assert.h"
#include "trie/trie_type.h"
#include "rmalloc.h"
#include "config.h"
#include "cursor.h"
#include "tag_index.h"
#include "redis_index.h"
#include "indexer.h"
#include "suffix.h"
#include "alias.h"
#include "module.h"
#include "aggregate/expr/expression.h"
#include "rules.h"
#include "dictionary.h"
#include "doc_types.h"
#include "rdb.h"
#include "commands.h"
#include "rmutil/cxx/chrono-clock.h"
#include "util/workers.h"

#define INITIAL_DOC_TABLE_SIZE 1000

///////////////////////////////////////////////////////////////////////////////////////////////

static int FieldSpec_RdbLoad(RedisModuleIO *rdb, FieldSpec *f, StrongRef sp_ref, int encver);

const char *(*IndexAlias_GetUserTableName)(RedisModuleCtx *, const char *) = NULL;

RedisModuleType *IndexSpecType;
static uint64_t spec_unique_ids = 1;

dict *specDict_g;
IndexesScanner *global_spec_scanner = NULL;
size_t pending_global_indexing_ops = 0;
dict *legacySpecDict;
dict *legacySpecRules;

// Pending or in-progress index drops
uint16_t pendingIndexDropCount_g = 0;

Version redisVersion;
Version rlecVersion;
bool isCrdt;
bool isTrimming = false;

// Default values make no limits.
size_t memoryLimit = -1;
size_t used_memory = 0;

static redisearch_threadpool cleanPool = NULL;

//---------------------------------------------------------------------------------------------

static void setMemoryInfo(RedisModuleCtx *ctx) {
#define MIN_NOT_0(a,b) (((a)&&(b))?MIN((a),(b)):MAX((a),(b)))
  RedisModuleServerInfoData *info = RedisModule_GetServerInfo(ctx, "memory");

  size_t maxmemory = RedisModule_ServerInfoGetFieldUnsigned(info, "maxmemory", NULL);
  size_t max_process_mem = RedisModule_ServerInfoGetFieldUnsigned(info, "max_process_mem", NULL); // Enterprise limit
  maxmemory = MIN_NOT_0(maxmemory, max_process_mem);

  size_t total_system_memory = RedisModule_ServerInfoGetFieldUnsigned(info, "total_system_memory", NULL);
  memoryLimit = MIN_NOT_0(maxmemory, total_system_memory);

  used_memory = RedisModule_ServerInfoGetFieldUnsigned(info, "used_memory", NULL);

  RedisModule_FreeServerInfo(ctx, info);
}

/*
 * Initialize the spec's fields that are related to the cursors.
 */

static void Cursors_initSpec(IndexSpec *spec, size_t capacity) {
  spec->activeCursors = 0;
  spec->cursorsCap = capacity;
}

/*
 * Get a field spec by field name. Case sensetive!
 * Return the field spec if found, NULL if not.
 * Assuming the spec is properly locked before calling this function.
 */
const FieldSpec *IndexSpec_GetField(const IndexSpec *spec, const char *name, size_t len) {
  for (size_t i = 0; i < spec->numFields; i++) {
    if (len != strlen(spec->fields[i].name)) {
      continue;
    }
    const FieldSpec *fs = spec->fields + i;
    if (!strncmp(fs->name, name, len)) {
      return fs;
    }
  }
  return NULL;
}

// Assuming the spec is properly locked before calling this function.
t_fieldMask IndexSpec_GetFieldBit(IndexSpec *spec, const char *name, size_t len) {
  const FieldSpec *fs = IndexSpec_GetField(spec, name, len);
  if (!fs || !FIELD_IS(fs, INDEXFLD_T_FULLTEXT) || !FieldSpec_IsIndexable(fs)) return 0;

  return FIELD_BIT(fs);
}

// Assuming the spec is properly locked before calling this function.
int IndexSpec_CheckPhoneticEnabled(const IndexSpec *sp, t_fieldMask fm) {
  if (!(sp->flags & Index_HasPhonetic)) {
    return 0;
  }

  if (fm == 0 || fm == (t_fieldMask)-1) {
    // No fields -- implicit phonetic match!
    return 1;
  }

  for (size_t ii = 0; ii < sp->numFields; ++ii) {
    if (fm & ((t_fieldMask)1 << ii)) {
      const FieldSpec *fs = sp->fields + ii;
      if (FIELD_IS(fs, INDEXFLD_T_FULLTEXT) && (FieldSpec_IsPhonetics(fs))) {
        return 1;
      }
    }
  }
  return 0;
}

// Assuming the spec is properly locked before calling this function.
int IndexSpec_CheckAllowSlopAndInorder(const IndexSpec *spec, t_fieldMask fm, QueryError *status) {
  for (size_t ii = 0; ii < spec->numFields; ++ii) {
    if (fm & ((t_fieldMask)1 << ii)) {
      const FieldSpec *fs = spec->fields + ii;
      if (FIELD_IS(fs, INDEXFLD_T_FULLTEXT) && (FieldSpec_IsUndefinedOrder(fs))) {
        QueryError_SetErrorFmt(status, QUERY_EBADORDEROPTION,
          "slop/inorder are not supported for field `%s` since it has undefined ordering", fs->name);
        return 0;
      }
    }
  }
  return 1;
}

// Assuming the spec is properly locked before calling this function.
const FieldSpec *IndexSpec_GetFieldBySortingIndex(const IndexSpec *sp, uint16_t idx) {
  for (size_t ii = 0; ii < sp->numFields; ++ii) {
    if (sp->fields[ii].options & FieldSpec_Sortable && sp->fields[ii].sortIdx == idx) {
      return sp->fields + ii;
    }
  }
  return NULL;
}

// Assuming the spec is properly locked before calling this function.
const char *IndexSpec_GetFieldNameByBit(const IndexSpec *sp, t_fieldMask id) {
  for (int i = 0; i < sp->numFields; i++) {
    if (FIELD_BIT(&sp->fields[i]) == id && FIELD_IS(&sp->fields[i], INDEXFLD_T_FULLTEXT) &&
        FieldSpec_IsIndexable(&sp->fields[i])) {
      return sp->fields[i].name;
    }
  }
  return NULL;
}

//---------------------------------------------------------------------------------------------

/*
* Parse an index spec from redis command arguments.
* Returns REDISMODULE_ERR if there's a parsing error.
* The command only receives the relevant part of argv.
*
* The format currently is FT.CREATE {index} [NOOFFSETS] [NOFIELDS] [NOFREQS]
    SCHEMA {field} [TEXT [WEIGHT {weight}]] | [NUMERIC]
*/
StrongRef IndexSpec_ParseRedisArgs(RedisModuleCtx *ctx, RedisModuleString *name,
                                    RedisModuleString **argv, int argc, QueryError *status) {

  const char *args[argc];
  for (int i = 0; i < argc; i++) {
    args[i] = RedisModule_StringPtrLen(argv[i], NULL);
  }

  return IndexSpec_Parse(RedisModule_StringPtrLen(name, NULL), args, argc, status);
}

arrayof(FieldSpec *) getFieldsByType(IndexSpec *spec, FieldType type) {
#define FIELDS_ARRAY_CAP 2
  arrayof(FieldSpec *) fields = array_new(FieldSpec *, FIELDS_ARRAY_CAP);
  for (int i = 0; i < spec->numFields; ++i) {
    if (FIELD_IS(spec->fields + i, type)) {
      fields = array_append(fields, &(spec->fields[i]));
    }
  }
  return fields;
}

/* Check if Redis is currently loading from RDB. Our thread starts before RDB loading is finished */
int isRdbLoading(RedisModuleCtx *ctx) {
  long long isLoading = 0;
  RMUtilInfo *info = RMUtil_GetRedisInfo(ctx);
  if (!info) {
    return 0;
  }

  if (!RMUtilInfo_GetInt(info, "loading", &isLoading)) {
    isLoading = 0;
  }

  RMUtilRedisInfo_Free(info);
  return isLoading == 1;
}

//---------------------------------------------------------------------------------------------

// called on master shard for temporary indexes and deletes all documents by defaults
static void IndexSpec_FreeTask(char *specName) {
#ifdef _DEBUG
  RedisModule_Log(NULL, "notice", "Freeing index %s in background", specName);
#endif
  RedisModule_ThreadSafeContextLock(RSDummyContext);

  // pass FT.DROPINDEX with "DD" flag to slef.
  RedisModuleCallReply *rep = RedisModule_Call(RSDummyContext, RS_DROP_INDEX_CMD, "cc!", specName, "DD");
  if (rep) {
    RedisModule_FreeCallReply(rep);
  }

  RedisModule_ThreadSafeContextUnlock(RSDummyContext);

  rm_free(specName);
}

void IndexSpec_LegacyFree(void *spec) {
  // free legacy index do nothing, it will be called only
  // when the index key will be deleted and we keep the legacy
  // index pointer in the legacySpecDict so we will free it when needed
}

static void IndexSpec_TimedOut_Free(IndexSpec *spec) {
  if (RS_IsMock) {
    IndexSpec_Free(spec);
    return;
  }
  if (spec->isTimerSet) {
    WeakRef old_timer_ref;
    if (RedisModule_StopTimer(RSDummyContext, spec->timerId, (void **)&old_timer_ref) == REDISMODULE_OK) {
      WeakRef_Release(old_timer_ref);
    }
    spec->isTimerSet = false;
  }
  redisearch_thpool_add_work(cleanPool, (redisearch_thpool_proc)IndexSpec_FreeTask, rm_strdup(spec->name), THPOOL_PRIORITY_HIGH);
}

static void IndexSpec_TimedOutProc(RedisModuleCtx *ctx, WeakRef w_ref) {
  // we need to delete the spec from the specDict_g, as far as the user see it,
  // this spec was deleted and its memory will be freed in a background thread.

  // attempt to promote the weak ref to a strong ref
  StrongRef spec_ref = WeakRef_Promote(w_ref);
  WeakRef_Release(w_ref);

  IndexSpec *sp = StrongRef_Get(spec_ref);
  if (!sp) {
    // the spec was already deleted, nothing to do here
    return;
  }
#ifdef _DEBUG
  RedisModule_Log(NULL, "notice", "Freeing index %s by timer", sp->name);
#endif

  sp->isTimerSet = false;
  // This function will perform an index drop, and we will still have to return our references
  IndexSpec_TimedOut_Free(sp);

  StrongRef_Release(spec_ref);

#ifdef _DEBUG
  RedisModule_Log(NULL, "notice", "Freeing index by timer: done");
#endif
}

// Assuming the GIL is held.
// This can be done without locking the spec for write, since the timer is not modified or read by any other thread.
static void IndexSpec_SetTimeoutTimer(IndexSpec *sp, WeakRef spec_ref) {
  if (sp->isTimerSet) {
    WeakRef old_timer_ref;
    if (RedisModule_StopTimer(RSDummyContext, sp->timerId, (void **)&old_timer_ref) == REDISMODULE_OK) {
      WeakRef_Release(old_timer_ref);
    }
  }
  sp->timerId = RedisModule_CreateTimer(RSDummyContext, sp->timeout,
                                        (RedisModuleTimerProc)IndexSpec_TimedOutProc, spec_ref.rm);
  sp->isTimerSet = true;
}

// Assuming the spec is properly guarded before calling this function (GIL or write lock).
static void IndexSpec_ResetTimeoutTimer(IndexSpec *sp) {
  if (sp->isTimerSet) {
    WeakRef old_timer_ref;
    if (RedisModule_StopTimer(RSDummyContext, sp->timerId, (void **)&old_timer_ref) == REDISMODULE_OK) {
      WeakRef_Release(old_timer_ref);
    }
  }
  sp->timerId = 0;
  sp->isTimerSet = false;
}

// Assuming the GIL is locked before calling this function.
void Indexes_SetTempSpecsTimers(TimerOp op) {
  dictIterator *iter = dictGetIterator(specDict_g);
  dictEntry *entry = NULL;
  while ((entry = dictNext(iter))) {
    StrongRef spec_ref = dictGetRef(entry);
    IndexSpec *sp = StrongRef_Get(spec_ref);
    if (sp->flags & Index_Temporary) {
      switch (op) {
        case TimerOp_Add: IndexSpec_SetTimeoutTimer(sp, StrongRef_Demote(spec_ref)); break;
        case TimerOp_Del: IndexSpec_ResetTimeoutTimer(sp);    break;
      }
    }
  }
  dictReleaseIterator(iter);
}

//---------------------------------------------------------------------------------------------

double IndexesScanner_IndexedPercent(IndexesScanner *scanner, IndexSpec *sp) {
  if (scanner || sp->scan_in_progress) {
    if (scanner) {
      return scanner->totalKeys > 0 ? (double)scanner->scannedKeys / scanner->totalKeys : 0;
    } else {
      return 0;
    }
  } else {
    return 1.0;
  }
}

//---------------------------------------------------------------------------------------------

/* Create a new index spec from a redis command */
// TODO: multithreaded: use global metadata locks to protect global data structures
IndexSpec *IndexSpec_CreateNew(RedisModuleCtx *ctx, RedisModuleString **argv, int argc,
                               QueryError *status) {
  const char *specName = RedisModule_StringPtrLen(argv[1], NULL);
  setMemoryInfo(ctx);
  if (dictFetchValue(specDict_g, specName)) {
    QueryError_SetCode(status, QUERY_EINDEXEXISTS);
    return NULL;
  }
  StrongRef spec_ref = IndexSpec_ParseRedisArgs(ctx, argv[1], &argv[2], argc - 2, status);
  IndexSpec *sp = StrongRef_Get(spec_ref);
  if (sp == NULL) {
    return NULL;
  }

  // Sets weak and strong references to the spec, then pass it to the spec dictionary

  dictAdd(specDict_g, (char *)specName, spec_ref.rm);

  sp->uniqueId = spec_unique_ids++;
  // Start the garbage collector
  IndexSpec_StartGC(ctx, spec_ref, sp);

  Cursors_initSpec(sp, RSCURSORS_DEFAULT_CAPACITY);

  // Create the indexer
  sp->indexer = NewIndexer(sp);

  // set timeout for temporary index on master
  if ((sp->flags & Index_Temporary) && IsMaster()) {
    IndexSpec_SetTimeoutTimer(sp, StrongRef_Demote(spec_ref));
  }

  if (!(sp->flags & Index_SkipInitialScan)) {
    IndexSpec_ScanAndReindex(ctx, spec_ref);
  }
  return sp;
}

//---------------------------------------------------------------------------------------------

static bool checkPhoneticAlgorithmAndLang(const char *matcher) {
  if (strlen(matcher) != 5) {
    return false;
  }
  if (matcher[0] != 'd' || matcher[1] != 'm' || matcher[2] != ':') {
    return false;
  }

#define LANGUAGES_SIZE 4
  char *languages[] = {"en", "pt", "fr", "es"};

  bool langauge_found = false;
  for (int i = 0; i < LANGUAGES_SIZE; ++i) {
    if (matcher[3] == languages[i][0] && matcher[4] == languages[i][1]) {
      langauge_found = true;
    }
  }

  return langauge_found;
}

static int parseTextField(FieldSpec *fs, ArgsCursor *ac, QueryError *status) {
  int rc;
  // this is a text field
  // init default weight and type
  while (!AC_IsAtEnd(ac)) {
    if (AC_AdvanceIfMatch(ac, SPEC_NOSTEM_STR)) {
      fs->options |= FieldSpec_NoStemming;
      continue;

    } else if (AC_AdvanceIfMatch(ac, SPEC_WEIGHT_STR)) {
      double d;
      if ((rc = AC_GetDouble(ac, &d, 0)) != AC_OK) {
        QERR_MKBADARGS_AC(status, "weight", rc);
        return 0;
      }
      fs->ftWeight = d;
      continue;

    } else if (AC_AdvanceIfMatch(ac, SPEC_PHONETIC_STR)) {
      if (AC_IsAtEnd(ac)) {
        QueryError_SetError(status, QUERY_EPARSEARGS, SPEC_PHONETIC_STR " requires an argument");
        return 0;
      }

      const char *matcher = AC_GetStringNC(ac, NULL);
      // try and parse the matcher
      // currently we just make sure algorithm is double metaphone (dm)
      // and language is one of the following : English (en), French (fr), Portuguese (pt) and
      // Spanish (es)
      // in the future we will support more algorithms and more languages
      if (!checkPhoneticAlgorithmAndLang(matcher)) {
        QueryError_SetError(
            status, QUERY_EINVAL,
            "Matcher Format: <2 chars algorithm>:<2 chars language>. Support algorithms: "
            "double metaphone (dm). Supported languages: English (en), French (fr), "
            "Portuguese (pt) and Spanish (es)");
        return 0;
      }
      fs->options |= FieldSpec_Phonetics;
      continue;
    } else if(AC_AdvanceIfMatch(ac, SPEC_WITHSUFFIXTRIE_STR)) {
      fs->options |= FieldSpec_WithSuffixTrie;
    } else {
      break;
    }
  }
  return 1;
}

// Tries to get vector data type from ac. This function need to stay updated with
// the supported vector data types list of VecSim.
static int parseVectorField_GetType(ArgsCursor *ac, VecSimType *type) {
  const char *typeStr;
  size_t len;
  int rc;
  if ((rc = AC_GetString(ac, &typeStr, &len, 0)) != AC_OK) {
    return rc;
  }
  // Uncomment these when support for other type is added.
  if (!strncasecmp(VECSIM_TYPE_FLOAT32, typeStr, len))
    *type = VecSimType_FLOAT32;
  else if (!strncasecmp(VECSIM_TYPE_FLOAT64, typeStr, len))
    *type = VecSimType_FLOAT64;
  // else if (!strncasecmp(VECSIM_TYPE_INT32, typeStr, len))
  //   *type = VecSimType_INT32;
  // else if (!strncasecmp(VECSIM_TYPE_INT64, typeStr, len))
  //   *type = VecSimType_INT64;
  else
    return AC_ERR_ENOENT;
  return AC_OK;
}

// Tries to get distance metric from ac. This function need to stay updated with
// the supported distance metric functions list of VecSim.
static int parseVectorField_GetMetric(ArgsCursor *ac, VecSimMetric *metric) {
  const char *metricStr;
  size_t len;
  int rc;
  if ((rc = AC_GetString(ac, &metricStr, &len, 0)) != AC_OK) {
    return rc;
  }
  if (!strncasecmp(VECSIM_METRIC_IP, metricStr, len))
    *metric = VecSimMetric_IP;
  else if (!strncasecmp(VECSIM_METRIC_L2, metricStr, len))
    *metric = VecSimMetric_L2;
  else if (!strncasecmp(VECSIM_METRIC_COSINE, metricStr, len))
    *metric = VecSimMetric_Cosine;
  else
    return AC_ERR_ENOENT;
  return AC_OK;
}

// memoryLimit / 10 - default is 10% of global memory limit
#define BLOCK_MEMORY_LIMIT ((RSGlobalConfig.vssMaxResize) ? RSGlobalConfig.vssMaxResize : memoryLimit / 10)

static int parseVectorField_validate_hnsw(VecSimParams *params, QueryError *status) {
  // Calculating max block size (in # of vectors), according to memory limits
  size_t maxBlockSize = BLOCK_MEMORY_LIMIT / VecSimIndex_EstimateElementSize(params);
  // if Block size was not set by user, sets the default to min(maxBlockSize, DEFAULT_BLOCK_SIZE)
  if (params->hnswParams.blockSize == 0) { // indicates that block size was not set by the user
    params->hnswParams.blockSize = MIN(DEFAULT_BLOCK_SIZE, maxBlockSize);
  }
  if (params->hnswParams.initialCapacity == SIZE_MAX) { // indicates that initial capacity was not set by the user
    params->hnswParams.initialCapacity = params->hnswParams.blockSize;
  }
  size_t index_size_estimation = VecSimIndex_EstimateInitialSize(params);
  size_t free_memory = memoryLimit - used_memory;
  if (params->hnswParams.initialCapacity > maxBlockSize) {
    QueryError_SetErrorFmt(status, QUERY_ELIMIT, "Vector index initial capacity %zu exceeded server limit (%zu with the given parameters)", params->hnswParams.initialCapacity, maxBlockSize);
    return 0;
  }
  if (params->hnswParams.blockSize > maxBlockSize) {
    // TODO: uncomment when BLOCK_SIZE is added to FT.CREATE on HNSW
    // QueryError_SetErrorFmt(status, QUERY_ELIMIT, "Vector index block size %zu exceeded server limit (%zu with the given parameters)", fs->vectorOpts.vecSimParams.bfParams.blockSize, maxBlockSize);
    // return 0;
  }
  RedisModule_Log(RSDummyContext, "warning", "creating vector index. Server memory limit: %zuB, required memory: %zuB, available memory: %zuB", memoryLimit, index_size_estimation, free_memory);
  return 1;
}

static int parseVectorField_validate_flat(VecSimParams *params, QueryError *status) {
  size_t elementSize = VecSimIndex_EstimateElementSize(params);
  // Calculating max block size (in # of vectors), according to memory limits
  size_t maxBlockSize = BLOCK_MEMORY_LIMIT / elementSize;
  // if Block size was not set by user, sets the default to min(maxBlockSize, DEFAULT_BLOCK_SIZE)
  if (params->bfParams.blockSize == 0) { // indicates that block size was not set by the user
    params->bfParams.blockSize = MIN(DEFAULT_BLOCK_SIZE, maxBlockSize);
  }
  if (params->bfParams.initialCapacity == SIZE_MAX) { // indicates that initial capacity was not set by the user
    params->bfParams.initialCapacity = params->bfParams.blockSize;
  }
  // Calculating index size estimation, after first vector block was allocated.
  size_t index_size_estimation = VecSimIndex_EstimateInitialSize(params);
  index_size_estimation += elementSize * params->bfParams.blockSize;
  size_t free_memory = memoryLimit - used_memory;
  if (params->bfParams.initialCapacity > maxBlockSize) {
    QueryError_SetErrorFmt(status, QUERY_ELIMIT, "Vector index initial capacity %zu exceeded server limit (%zu with the given parameters)", params->bfParams.initialCapacity, maxBlockSize);
    return 0;
  }
  if (params->bfParams.blockSize > maxBlockSize) {
    QueryError_SetErrorFmt(status, QUERY_ELIMIT, "Vector index block size %zu exceeded server limit (%zu with the given parameters)", params->bfParams.blockSize, maxBlockSize);
    return 0;
  }
  RedisModule_Log(RSDummyContext, "warning", "creating vector index. Server memory limit: %zuB, required memory: %zuB, available memory: %zuB", memoryLimit, index_size_estimation, free_memory);
  return 1;
}

int VecSimIndex_validate_params(RedisModuleCtx *ctx, VecSimParams *params, QueryError *status) {
  setMemoryInfo(ctx);
  bool valid = false;
  if (VecSimAlgo_HNSWLIB == params->algo) {
    valid = parseVectorField_validate_hnsw(params, status);
  } else if (VecSimAlgo_BF == params->algo) {
    valid = parseVectorField_validate_flat(params, status);
  } else if (VecSimAlgo_TIERED == params->algo) {
    return VecSimIndex_validate_params(ctx, params->tieredParams.primaryIndexParams, status);
  }
  return valid ? REDISMODULE_OK : REDISMODULE_ERR;
}

static int parseVectorField_hnsw(FieldSpec *fs, VecSimParams *params, ArgsCursor *ac, QueryError *status) {
  int rc;

  // HNSW mandatory params.
  bool mandtype = false;
  bool mandsize = false;
  bool mandmetric = false;

  // Get number of parameters
  size_t expNumParam, numParam = 0;
  if ((rc = AC_GetSize(ac, &expNumParam, 0)) != AC_OK) {
    QERR_MKBADARGS_AC(status, "vector similarity number of parameters", rc);
    return 0;
  } else if (expNumParam % 2) {
    QERR_MKBADARGS_FMT(status, "Bad number of arguments for vector similarity index: got %d but expected even number (as algorithm parameters should be submitted as named arguments)", expNumParam);
    return 0;
  } else {
    expNumParam /= 2;
  }

  while (expNumParam > numParam && !AC_IsAtEnd(ac)) {
    if (AC_AdvanceIfMatch(ac, VECSIM_TYPE)) {
      if ((rc = parseVectorField_GetType(ac, &params->hnswParams.type)) != AC_OK) {
        QERR_MKBADARGS_AC(status, "vector similarity HNSW index type", rc);
        return 0;
      }
      mandtype = true;
    } else if (AC_AdvanceIfMatch(ac, VECSIM_DIM)) {
      if ((rc = AC_GetSize(ac, &params->hnswParams.dim, AC_F_GE1)) != AC_OK) {
        QERR_MKBADARGS_AC(status, "vector similarity HNSW index dim", rc);
        return 0;
      }
      mandsize = true;
    } else if (AC_AdvanceIfMatch(ac, VECSIM_DISTANCE_METRIC)) {
      if ((rc = parseVectorField_GetMetric(ac, &params->hnswParams.metric)) != AC_OK) {
        QERR_MKBADARGS_AC(status, "vector similarity HNSW index metric", rc);
        return 0;
      }
      mandmetric = true;
    } else if (AC_AdvanceIfMatch(ac, VECSIM_INITIAL_CAP)) {
      if ((rc = AC_GetSize(ac, &params->hnswParams.initialCapacity, 0)) != AC_OK) {
        QERR_MKBADARGS_AC(status, "vector similarity HNSW index initial cap", rc);
        return 0;
      }
    } else if (AC_AdvanceIfMatch(ac, VECSIM_M)) {
      if ((rc = AC_GetSize(ac, &params->hnswParams.M, AC_F_GE1)) != AC_OK) {
        QERR_MKBADARGS_AC(status, "vector similarity HNSW index m", rc);
        return 0;
      }
    } else if (AC_AdvanceIfMatch(ac, VECSIM_EFCONSTRUCTION)) {
      if ((rc = AC_GetSize(ac, &params->hnswParams.efConstruction, AC_F_GE1)) != AC_OK) {
        QERR_MKBADARGS_AC(status, "vector similarity HNSW index efConstruction", rc);
        return 0;
      }
    } else if (AC_AdvanceIfMatch(ac, VECSIM_EFRUNTIME)) {
      if ((rc = AC_GetSize(ac, &params->hnswParams.efRuntime, AC_F_GE1)) != AC_OK) {
        QERR_MKBADARGS_AC(status, "vector similarity HNSW index efRuntime", rc);
        return 0;
      }
    } else if (AC_AdvanceIfMatch(ac, VECSIM_EPSILON)) {
      if ((rc = AC_GetDouble(ac, &params->hnswParams.epsilon, AC_F_GE0)) != AC_OK) {
        QERR_MKBADARGS_AC(status, "vector similarity HNSW index epsilon", rc);
        return 0;
      }
    } else {
      QERR_MKBADARGS_FMT(status, "Bad arguments for algorithm %s: %s", VECSIM_ALGORITHM_HNSW, AC_GetStringNC(ac, NULL));
      return 0;
    }
    numParam++;
  }
  if (expNumParam > numParam) {
    QERR_MKBADARGS_FMT(status, "Expected %d parameters but got %d", expNumParam * 2, numParam * 2);
    return 0;
  }
  if (!mandtype) {
    VECSIM_ERR_MANDATORY(status, VECSIM_ALGORITHM_HNSW, VECSIM_TYPE);
    return 0;
  }
  if (!mandsize) {
    VECSIM_ERR_MANDATORY(status, VECSIM_ALGORITHM_HNSW, VECSIM_DIM);
    return 0;
  }
  if (!mandmetric) {
    VECSIM_ERR_MANDATORY(status, VECSIM_ALGORITHM_HNSW, VECSIM_DISTANCE_METRIC);
    return 0;
  }
  // Calculating expected blob size of a vector in bytes.
  fs->vectorOpts.expBlobSize = params->hnswParams.dim * VecSimType_sizeof(params->hnswParams.type);

  return parseVectorField_validate_hnsw(params, status);
}

static int parseVectorField_flat(FieldSpec *fs, VecSimParams *params, ArgsCursor *ac, QueryError *status) {
  int rc;

  // BF mandatory params.
  bool mandtype = false;
  bool mandsize = false;
  bool mandmetric = false;

  // Get number of parameters
  size_t expNumParam, numParam = 0;
  if ((rc = AC_GetSize(ac, &expNumParam, 0)) != AC_OK) {
    QERR_MKBADARGS_AC(status, "vector similarity number of parameters", rc);
    return 0;
  } else if (expNumParam % 2) {
    QERR_MKBADARGS_FMT(status, "Bad number of arguments for vector similarity index: got %d but expected even number as algorithm parameters (should be submitted as named arguments)", expNumParam);
    return 0;
  } else {
    expNumParam /= 2;
  }

  while (expNumParam > numParam && !AC_IsAtEnd(ac)) {
    if (AC_AdvanceIfMatch(ac, VECSIM_TYPE)) {
      if ((rc = parseVectorField_GetType(ac, &params->bfParams.type)) != AC_OK) {
        QERR_MKBADARGS_AC(status, "vector similarity FLAT index type", rc);
        return 0;
      }
      mandtype = true;
    } else if (AC_AdvanceIfMatch(ac, VECSIM_DIM)) {
      if ((rc = AC_GetSize(ac, &params->bfParams.dim, AC_F_GE1)) != AC_OK) {
        QERR_MKBADARGS_AC(status, "vector similarity FLAT index dim", rc);
        return 0;
      }
      mandsize = true;
    } else if (AC_AdvanceIfMatch(ac, VECSIM_DISTANCE_METRIC)) {
      if ((rc = parseVectorField_GetMetric(ac, &params->bfParams.metric)) != AC_OK) {
        QERR_MKBADARGS_AC(status, "vector similarity FLAT index metric", rc);
        return 0;
      }
      mandmetric = true;
    } else if (AC_AdvanceIfMatch(ac, VECSIM_INITIAL_CAP)) {
      if ((rc = AC_GetSize(ac, &params->bfParams.initialCapacity, 0)) != AC_OK) {
        QERR_MKBADARGS_AC(status, "vector similarity FLAT index initial cap", rc);
        return 0;
      }
    } else if (AC_AdvanceIfMatch(ac, VECSIM_BLOCKSIZE)) {
      if ((rc = AC_GetSize(ac, &params->bfParams.blockSize, AC_F_GE1)) != AC_OK) {
        QERR_MKBADARGS_AC(status, "vector similarity FLAT index blocksize", rc);
        return 0;
      }
    } else {
      QERR_MKBADARGS_FMT(status, "Bad arguments for algorithm %s: %s", VECSIM_ALGORITHM_BF, AC_GetStringNC(ac, NULL));
      return 0;
    }
    numParam++;
  }
  if (expNumParam > numParam) {
    QERR_MKBADARGS_FMT(status, "Expected %d parameters but got %d", expNumParam * 2, numParam * 2);
    return 0;
  }
  if (!mandtype) {
    VECSIM_ERR_MANDATORY(status, VECSIM_ALGORITHM_BF, VECSIM_TYPE);
    return 0;
  }
  if (!mandsize) {
    VECSIM_ERR_MANDATORY(status, VECSIM_ALGORITHM_BF, VECSIM_DIM);
    return 0;
  }
  if (!mandmetric) {
    VECSIM_ERR_MANDATORY(status, VECSIM_ALGORITHM_BF, VECSIM_DISTANCE_METRIC);
    return 0;
  }
  // Calculating expected blob size of a vector in bytes.
  fs->vectorOpts.expBlobSize = params->bfParams.dim * VecSimType_sizeof(params->bfParams.type);

  return parseVectorField_validate_flat(&fs->vectorOpts.vecSimParams, status);
}

static int parseVectorField(IndexSpec *sp, StrongRef sp_ref, FieldSpec *fs, ArgsCursor *ac, QueryError *status) {
  // this is a vector field
  // init default type, size, distance metric and algorithm

  memset(&fs->vectorOpts.vecSimParams, 0, sizeof(VecSimParams));

  // If the index is on JSON and the given path is dynamic, create a multi-value index.
  bool multi = false;
  if (isSpecJson(sp)) {
    RedisModuleString *err_msg;
    JSONPath jsonPath = pathParse(fs->path, &err_msg);
    if (!jsonPath) {
      if (err_msg) {
        JSONParse_error(status, err_msg, fs->path, fs->name, sp->name);
      }
      return 0;
    }
    multi = !(pathIsSingle(jsonPath));
    pathFree(jsonPath);
  }

  // parse algorithm
  const char *algStr;
  size_t len;
  int rc;
  if ((rc = AC_GetString(ac, &algStr, &len, 0)) != AC_OK) {
    QERR_MKBADARGS_AC(status, "vector similarity algorithm", rc);
    return 0;
  }
  VecSimLogCtx *logCtx = rm_new(VecSimLogCtx);
  logCtx->index_field_name = fs->name;
  fs->vectorOpts.vecSimParams.logCtx = logCtx;

  if (!strncasecmp(VECSIM_ALGORITHM_BF, algStr, len)) {
    fs->vectorOpts.vecSimParams.algo = VecSimAlgo_BF;
    fs->vectorOpts.vecSimParams.bfParams.initialCapacity = SIZE_MAX;
    fs->vectorOpts.vecSimParams.bfParams.blockSize = 0;
    fs->vectorOpts.vecSimParams.bfParams.multi = multi;
    return parseVectorField_flat(fs, &fs->vectorOpts.vecSimParams, ac, status);
  } else if (!strncasecmp(VECSIM_ALGORITHM_HNSW, algStr, len)) {
    fs->vectorOpts.vecSimParams.algo = VecSimAlgo_TIERED;
    VecSim_TieredParams_Init(&fs->vectorOpts.vecSimParams.tieredParams, sp_ref);
    fs->vectorOpts.vecSimParams.tieredParams.specificParams.tieredHnswParams.swapJobThreshold = 0; // Will be set to default value.

    VecSimParams *params = fs->vectorOpts.vecSimParams.tieredParams.primaryIndexParams;
    params->algo = VecSimAlgo_HNSWLIB;
    params->hnswParams.initialCapacity = SIZE_MAX;
    params->hnswParams.blockSize = 0;
    params->hnswParams.M = HNSW_DEFAULT_M;
    params->hnswParams.efConstruction = HNSW_DEFAULT_EF_C;
    params->hnswParams.efRuntime = HNSW_DEFAULT_EF_RT;
    params->hnswParams.multi = multi;
    // Point to the same logCtx as the external wrapping VecSimParams object, which is the owner.
    params->logCtx = logCtx;

    return parseVectorField_hnsw(fs, params, ac, status);
  } else {
    QERR_MKBADARGS_AC(status, "vector similarity algorithm", AC_ERR_ENOENT);
    return 0;
  }
}

/* Parse a field definition from argv, at *offset. We advance offset as we progress.
 *  Returns 1 on successful parse, 0 otherwise */
static int parseFieldSpec(ArgsCursor *ac, IndexSpec *sp, StrongRef sp_ref, FieldSpec *fs, QueryError *status) {
  if (AC_IsAtEnd(ac)) {
    QueryError_SetErrorFmt(status, QUERY_EPARSEARGS, "Field `%s` does not have a type", fs->name);
    return 0;
  }

  if (AC_AdvanceIfMatch(ac, SPEC_TEXT_STR)) {  // text field
    fs->types |= INDEXFLD_T_FULLTEXT;
    if (!parseTextField(fs, ac, status)) {
      goto error;
    }
  } else if (AC_AdvanceIfMatch(ac, SPEC_NUMERIC_STR)) {  // numeric field
    fs->types |= INDEXFLD_T_NUMERIC;
  } else if (AC_AdvanceIfMatch(ac, SPEC_GEO_STR)) {  // geo field
    fs->types |= INDEXFLD_T_GEO;
  } else if (AC_AdvanceIfMatch(ac, SPEC_VECTOR_STR)) {  // vector field
    sp->flags |= Index_HasVecSim;
    fs->types |= INDEXFLD_T_VECTOR;
    if (!parseVectorField(sp, sp_ref, fs, ac, status)) {
      goto error;
    }
    return 1;
  } else if (AC_AdvanceIfMatch(ac, SPEC_TAG_STR)) {  // tag field
    fs->types |= INDEXFLD_T_TAG;
    while (!AC_IsAtEnd(ac)) {
      if (AC_AdvanceIfMatch(ac, SPEC_TAG_SEPARATOR_STR)) {
        if (AC_IsAtEnd(ac)) {
          QueryError_SetError(status, QUERY_EPARSEARGS, SPEC_TAG_SEPARATOR_STR " requires an argument");
          goto error;
        }
        const char *sep = AC_GetStringNC(ac, NULL);
        if (strlen(sep) != 1) {
          QueryError_SetErrorFmt(status, QUERY_EPARSEARGS,
                                "Tag separator must be a single character. Got `%s`", sep);
          goto error;
        }
        fs->tagOpts.tagSep = *sep;
      } else if (AC_AdvanceIfMatch(ac, SPEC_TAG_CASE_SENSITIVE_STR)) {
        fs->tagOpts.tagFlags |= TagField_CaseSensitive;
      } else if (AC_AdvanceIfMatch(ac, SPEC_WITHSUFFIXTRIE_STR)) {
        fs->options |= FieldSpec_WithSuffixTrie;
      } else {
        break;
      }
    }
  } else if (AC_AdvanceIfMatch(ac, SPEC_GEOMETRY_STR)) {  // geometry field
    sp->flags |= Index_HasGeometry;
    fs->types |= INDEXFLD_T_GEOMETRY;
<<<<<<< HEAD
    // TODO: GEMOMETRY - Support more geometry libraries - if an optional successive token exist
    fs->geometryOpts.geometryCoords = GEOMETRY_COORDS_GeographicPolygon;
=======
    if (AC_AdvanceIfMatch(ac, SPEC_GEOMETRY_FLAT_STR)) {
      fs->geometryOpts.geometryCoords = GEOMETRY_COORDS_Cartesian;
    } else if (AC_AdvanceIfMatch(ac, SPEC_GEOMETRY_SPHERE_STR)) {
      fs->geometryOpts.geometryCoords = GEOMETRY_COORDS_Geographic;
    } else {
      fs->geometryOpts.geometryCoords = GEOMETRY_COORDS_Geographic;
    }
>>>>>>> 5a9417f5
  } else {  // nothing more supported currently
    QueryError_SetErrorFmt(status, QUERY_EPARSEARGS, "Invalid field type for field `%s`", fs->name);
    goto error;
  }

  while (!AC_IsAtEnd(ac)) {
    if (AC_AdvanceIfMatch(ac, SPEC_SORTABLE_STR)) {
      FieldSpec_SetSortable(fs);
      if (AC_AdvanceIfMatch(ac, SPEC_UNF_STR) || FIELD_IS(fs, INDEXFLD_T_NUMERIC)) {
        fs->options |= FieldSpec_UNF;
      }
      continue;
    } else if (AC_AdvanceIfMatch(ac, SPEC_NOINDEX_STR)) {
      fs->options |= FieldSpec_NotIndexable;
      continue;
    } else {
      break;
    }
  }
  return 1;

error:
  if (!QueryError_HasError(status)) {
    QueryError_SetErrorFmt(status, QUERY_EPARSEARGS, "Could not parse schema for field `%s`",
                           fs->name);
  }
  return 0;
}

// Assuming the spec is properly locked before calling this function.
size_t IndexSpec_VectorIndexSize(IndexSpec *sp) {
  size_t total_memory = 0;
  for (size_t i = 0; i < sp->numFields; ++i) {
    const FieldSpec *fs = sp->fields + i;
    if (FIELD_IS(fs, INDEXFLD_T_VECTOR)) {
      RedisModuleString *vecsim_name = IndexSpec_GetFormattedKey(sp, fs, INDEXFLD_T_VECTOR);
      VecSimIndex *vecsim = OpenVectorIndex(sp, vecsim_name);
      total_memory += VecSimIndex_Info(vecsim).commonInfo.memory;
    }
  }
  return total_memory;
}

// Assuming the spec is properly locked before calling this function.
int IndexSpec_CreateTextId(const IndexSpec *sp) {
  int maxId = -1;
  for (size_t ii = 0; ii < sp->numFields; ++ii) {
    const FieldSpec *fs = sp->fields + ii;
    if (FIELD_IS(fs, INDEXFLD_T_FULLTEXT)) {
      if (fs->ftId == (t_fieldId)-1) {
        // ignore
        continue;
      }
      maxId = MAX(fs->ftId, maxId);
    }
  }

  if (maxId + 1 >= SPEC_MAX_FIELD_ID) {
    return -1;
  }
  return maxId + 1;
}

static IndexSpecCache *IndexSpec_BuildSpecCache(const IndexSpec *spec);

/**
 * Add fields to an existing (or newly created) index. If the addition fails,
 */
static int IndexSpec_AddFieldsInternal(IndexSpec *sp, StrongRef spec_ref, ArgsCursor *ac,
                                       QueryError *status, int isNew) {
  if (ac->offset == ac->argc) {
    QueryError_SetErrorFmt(status, QUERY_EPARSEARGS, "Fields arguments are missing");
    return 0;
  }

  const size_t prevNumFields = sp->numFields;
  const size_t prevSortLen = sp->sortables->len;
  const IndexFlags prevFlags = sp->flags;

  while (!AC_IsAtEnd(ac)) {
    if (sp->numFields == SPEC_MAX_FIELDS) {
      QueryError_SetErrorFmt(status, QUERY_ELIMIT, "Schema is limited to %d fields",
                             SPEC_MAX_FIELDS);
      goto reset;
    }

    // Parse path and name of field
    size_t pathlen, namelen;
    const char *fieldPath = AC_GetStringNC(ac, &pathlen);
    const char *fieldName = fieldPath;
    if (AC_AdvanceIfMatch(ac, SPEC_AS_STR)) {
      if (AC_IsAtEnd(ac)) {
        QueryError_SetError(status, QUERY_EPARSEARGS, SPEC_AS_STR " requires an argument");
        goto reset;
      }
      fieldName = AC_GetStringNC(ac, &namelen);
      sp->flags |= Index_HasFieldAlias;
    } else {
      // if `AS` is not used, set the path as name
      namelen = pathlen;
      fieldPath = NULL;
    }

    if (IndexSpec_GetField(sp, fieldName, namelen)) {
      QueryError_SetErrorFmt(status, QUERY_EINVAL, "Duplicate field in schema - %s", fieldName);
      goto reset;
    }

    FieldSpec *fs = IndexSpec_CreateField(sp, fieldName, fieldPath);
    if (!parseFieldSpec(ac, sp, spec_ref, fs, status)) {
      goto reset;
    }

    if (FIELD_IS(fs, INDEXFLD_T_FULLTEXT) && FieldSpec_IsIndexable(fs)) {
      int textId = IndexSpec_CreateTextId(sp);
      if (textId < 0) {
        QueryError_SetErrorFmt(status, QUERY_ELIMIT, "Schema is limited to %d TEXT fields",
                               SPEC_MAX_FIELD_ID);
        goto reset;
      }

      // If we need to store field flags and we have over 32 fields, we need to switch to wide
      // schema encoding
      if (textId >= SPEC_WIDEFIELD_THRESHOLD && (sp->flags & Index_StoreFieldFlags)) {
        if (isNew) {
          sp->flags |= Index_WideSchema;
        } else if ((sp->flags & Index_WideSchema) == 0) {
          QueryError_SetError(
              status, QUERY_ELIMIT,
              "Cannot add more fields. Declare index with wide fields to allow adding "
              "unlimited fields");
          goto reset;
        }
      }
      fs->ftId = textId;
      if isSpecJson (sp) {
        if ((sp->flags & Index_HasFieldAlias) && (sp->flags & Index_StoreTermOffsets)) {
          RedisModuleString *err_msg;
          JSONPath jsonPath = pathParse(fs->path, &err_msg);
          if (jsonPath && pathHasDefinedOrder(jsonPath)) {
            // Ordering is well defined
            fs->options &= ~FieldSpec_UndefinedOrder;
          } else {
            // Mark FieldSpec
            fs->options |= FieldSpec_UndefinedOrder;
            // Mark IndexSpec
            sp->flags |= Index_HasUndefinedOrder;
          }
          if (jsonPath) {
            pathFree(jsonPath);
          } else if (err_msg) {
            JSONParse_error(status, err_msg, fs->path, fs->name, sp->name);
            goto reset;
          } /* else {
            RedisModule_Log(RSDummyContext, "info",
                            "missing RedisJSON API to parse JSONPath '%s' in attribute '%s' in index '%s', assuming undefined ordering",
                            fs->path, fs->name, sp->name);
          } */
        }
      }
    }

    if (FieldSpec_IsSortable(fs)) {
      if (isSpecJson(sp)) {
        // SORTABLE JSON field is always UNF
        fs->options |= FieldSpec_UNF;
      }

      if (fs->options & FieldSpec_Dynamic) {
        QueryError_SetErrorFmt(status, QUERY_EBADOPTION,
                               "Cannot set dynamic field to sortable - %s", fieldName);
        goto reset;
      }

      fs->sortIdx = RSSortingTable_Add(&sp->sortables, fs->name, fieldTypeToValueType(fs->types));
      if (fs->sortIdx == -1) {
        QueryError_SetErrorFmt(status, QUERY_ELIMIT, "Schema is limited to %d Sortable fields",
                               SPEC_MAX_FIELDS);
        goto reset;
      }
    } else {
      fs->sortIdx = -1;
    }
    if (FieldSpec_IsPhonetics(fs)) {
      sp->flags |= Index_HasPhonetic;
    }
    if (FIELD_IS(fs, INDEXFLD_T_FULLTEXT) && FieldSpec_HasSuffixTrie(fs)) {
      sp->suffixMask |= FIELD_BIT(fs);
      if (!sp->suffix) {
        sp->flags |= Index_HasSuffixTrie;
        sp->suffix = NewTrie(suffixTrie_freeCallback, Trie_Sort_Lex);
      }
    }
  }

  // If we successfully modified the schema, we need to update the spec cache
  IndexSpecCache_Decref(sp->spcache);
  sp->spcache = IndexSpec_BuildSpecCache(sp);

  return 1;

reset:
  for (size_t ii = prevNumFields; ii < sp->numFields; ++ii) {
    FieldSpec_Cleanup(&sp->fields[ii]);
  }

  sp->numFields = prevNumFields;
  sp->sortables->len = prevSortLen;
  sp->flags = prevFlags | (sp->flags & Index_HasSuffixTrie);
  return 0;
}

// Assumes the spec is locked for write
int IndexSpec_AddFields(StrongRef spec_ref, IndexSpec *sp, RedisModuleCtx *ctx, ArgsCursor *ac, bool initialScan,
                        QueryError *status) {
  setMemoryInfo(ctx);

  int rc = IndexSpec_AddFieldsInternal(sp, spec_ref, ac, status, 0);
  if (rc && initialScan) {
    IndexSpec_ScanAndReindex(ctx, spec_ref);
  }

  return rc;
}

/* The format currently is FT.CREATE {index} [NOOFFSETS] [NOFIELDS]
    SCHEMA {field} [TEXT [WEIGHT {weight}]] | [NUMERIC]
  */
StrongRef IndexSpec_Parse(const char *name, const char **argv, int argc, QueryError *status) {
  IndexSpec *spec = NewIndexSpec(name);
  StrongRef spec_ref = StrongRef_New(spec, (RefManager_Free)IndexSpec_Free);
  spec->own_ref = spec_ref;

  IndexSpec_MakeKeyless(spec);

  ArgsCursor ac = {0};
  ArgsCursor acStopwords = {0};

  ArgsCursor_InitCString(&ac, argv, argc);
  long long timeout = -1;
  int dummy;
  size_t dummy2;
  SchemaRuleArgs rule_args = {0};
  ArgsCursor rule_prefixes = {0};

  ACArgSpec argopts[] = {
      {AC_MKUNFLAG(SPEC_NOOFFSETS_STR, &spec->flags,
                   Index_StoreTermOffsets | Index_StoreByteOffsets)},
      {AC_MKUNFLAG(SPEC_NOHL_STR, &spec->flags, Index_StoreByteOffsets)},
      {AC_MKUNFLAG(SPEC_NOFIELDS_STR, &spec->flags, Index_StoreFieldFlags)},
      {AC_MKUNFLAG(SPEC_NOFREQS_STR, &spec->flags, Index_StoreFreqs)},
      {AC_MKBITFLAG(SPEC_SCHEMA_EXPANDABLE_STR, &spec->flags, Index_WideSchema)},
      {AC_MKBITFLAG(SPEC_ASYNC_STR, &spec->flags, Index_Async)},
      {AC_MKBITFLAG(SPEC_SKIPINITIALSCAN_STR, &spec->flags, Index_SkipInitialScan)},

      // For compatibility
      {.name = "NOSCOREIDX", .target = &dummy, .type = AC_ARGTYPE_BOOLFLAG},
      {.name = "ON", .target = &rule_args.type, .len = &dummy2, .type = AC_ARGTYPE_STRING},
      SPEC_FOLLOW_HASH_ARGS_DEF(&rule_args){
          .name = SPEC_TEMPORARY_STR, .target = &timeout, .type = AC_ARGTYPE_LLONG},
      {.name = SPEC_STOPWORDS_STR, .target = &acStopwords, .type = AC_ARGTYPE_SUBARGS},
      {.name = NULL}};

  ACArgSpec *errarg = NULL;
  int rc = AC_ParseArgSpec(&ac, argopts, &errarg);
  if (rc != AC_OK) {
    if (rc != AC_ERR_ENOENT) {
      QERR_MKBADARGS_AC(status, errarg->name, rc);
      goto failure;
    }
  }

  if (timeout != -1) {
    spec->flags |= Index_Temporary;
  }
  spec->timeout = timeout * 1000;  // convert to ms

  if (rule_prefixes.argc > 0) {
    rule_args.nprefixes = rule_prefixes.argc;
    rule_args.prefixes = (const char **)rule_prefixes.objs;
  } else {
    rule_args.nprefixes = 1;
    static const char *empty_prefix[] = {""};
    rule_args.prefixes = empty_prefix;
  }

  spec->rule = SchemaRule_Create(&rule_args, spec_ref, status);
  if (!spec->rule) {
    goto failure;
  }

  if (AC_IsInitialized(&acStopwords)) {
    if (spec->stopwords) {
      StopWordList_Unref(spec->stopwords);
    }
    spec->stopwords = NewStopWordListCStr((const char **)acStopwords.objs, acStopwords.argc);
    spec->flags |= Index_HasCustomStopwords;
  }

  if (!AC_AdvanceIfMatch(&ac, SPEC_SCHEMA_STR)) {
    if (AC_NumRemaining(&ac)) {
      const char *badarg = AC_GetStringNC(&ac, NULL);
      QueryError_SetErrorFmt(status, QUERY_EPARSEARGS, "Unknown argument `%s`", badarg);
    } else {
      QueryError_SetError(status, QUERY_EPARSEARGS, "No schema found");
    }
    goto failure;
  }

  if (!IndexSpec_AddFieldsInternal(spec, spec_ref, &ac, status, 1)) {
    goto failure;
  }

  if (spec->rule->filter_exp) {
    SchemaRule_FilterFields(spec);
  }

  for (int i = 0; i < spec->numFields; i++) {
    FieldsGlobalStats_UpdateStats(spec->fields + i, 1);
  }

  return spec_ref;

failure:  // on failure free the spec fields array and return an error
  spec->flags &= ~Index_Temporary;
  IndexSpec_RemoveFromGlobals(spec_ref);
  return INVALID_STRONG_REF;
}

/* Initialize some index stats that might be useful for scoring functions */
// Assuming the spec is properly locked before calling this function
void IndexSpec_GetStats(IndexSpec *sp, RSIndexStats *stats) {
  stats->numDocs = sp->stats.numDocuments;
  stats->numTerms = sp->stats.numTerms;
  stats->avgDocLen =
      stats->numDocs ? (double)sp->stats.numRecords / (double)sp->stats.numDocuments : 0;
}

// Assuming the spec is properly locked for writing before calling this function.
int IndexSpec_AddTerm(IndexSpec *sp, const char *term, size_t len) {
  int isNew = Trie_InsertStringBuffer(sp->terms, (char *)term, len, 1, 1, NULL);
  if (isNew) {
    sp->stats.numTerms++;
    sp->stats.termsSize += len;
  }
  return isNew;
}

// For testing purposes only
void Spec_AddToDict(RefManager *rm) {
  dictAdd(specDict_g, ((IndexSpec*)__RefManager_Get_Object(rm))->name, (void *)rm);
}

static void IndexSpecCache_Free(IndexSpecCache *c) {
  for (size_t ii = 0; ii < c->nfields; ++ii) {
    if (c->fields[ii].name != c->fields[ii].path) {
      rm_free(c->fields[ii].name);
    }
    rm_free(c->fields[ii].path);
  }
  rm_free(c->fields);
  rm_free(c);
}

// The value of the refcount can get to 0 only if the index spec itself does not point to it anymore,
// and at this point the refcount only gets decremented so there is no wory of some thread increasing the
// refcount while we are freeing the cache.
void IndexSpecCache_Decref(IndexSpecCache *c) {
  if (c && !__atomic_sub_fetch(&c->refcount, 1, __ATOMIC_RELAXED)) {
    IndexSpecCache_Free(c);
  }
}

// Assuming the spec is properly locked before calling this function.
static IndexSpecCache *IndexSpec_BuildSpecCache(const IndexSpec *spec) {
  IndexSpecCache *ret = rm_calloc(1, sizeof(*ret));
  ret->nfields = spec->numFields;
  ret->fields = rm_malloc(sizeof(*ret->fields) * ret->nfields);
  ret->refcount = 1;
  for (size_t ii = 0; ii < spec->numFields; ++ii) {
    ret->fields[ii] = spec->fields[ii];
    ret->fields[ii].name = rm_strdup(spec->fields[ii].name);
    // if name & path are pointing to the same string, copy pointer
    if (ret->fields[ii].path && (spec->fields[ii].name != spec->fields[ii].path)) {
      ret->fields[ii].path = rm_strdup(spec->fields[ii].path);
    } else {
      // use the same pointer for both name and path
      ret->fields[ii].path = ret->fields[ii].name;
    }
  }
  return ret;
}

IndexSpecCache *IndexSpec_GetSpecCache(const IndexSpec *spec) {
  RS_LOG_ASSERT(spec->spcache, "Index spec cache is NULL");
  __atomic_fetch_add(&spec->spcache->refcount, 1, __ATOMIC_RELAXED);
  return spec->spcache;
}

///////////////////////////////////////////////////////////////////////////////////////////////

void CleanPool_ThreadPoolStart() {
  if (!cleanPool) {
    cleanPool = redisearch_thpool_create(1);
    redisearch_thpool_init(cleanPool);
  }
}

void CleanPool_ThreadPoolDestroy() {
  if (cleanPool) {
    RedisModule_ThreadSafeContextUnlock(RSDummyContext);
    if (RSGlobalConfig.freeResourcesThread) {
      redisearch_thpool_wait(cleanPool);
    }
    redisearch_thpool_destroy(cleanPool);
    cleanPool = NULL;
    RedisModule_ThreadSafeContextLock(RSDummyContext);
  }
}

uint16_t getPendingIndexDrop() {
  return __atomic_load_n(&pendingIndexDropCount_g, __ATOMIC_RELAXED);
}

void addPendingIndexDrop() {
  __atomic_add_fetch(&pendingIndexDropCount_g, 1, __ATOMIC_RELAXED);
}

void removePendingIndexDrop() {
  __atomic_sub_fetch(&pendingIndexDropCount_g, 1, __ATOMIC_RELAXED);
}

size_t CleanInProgressOrPending() {
  return getPendingIndexDrop();
}

/*
 * Free resources of unlinked index spec
 */
static void IndexSpec_FreeUnlinkedData(IndexSpec *spec) {

  // Free all documents metadata
  DocTable_Free(&spec->docs);
  // Free TEXT field trie and inverted indexes
  if (spec->terms) {
    TrieType_Free(spec->terms);
  }
  // Free TEXT TAG NUMERIC VECTOR and GEOSHAPE fields trie and inverted indexes
  if (spec->keysDict) {
    dictRelease(spec->keysDict);
  }
  // Free synonym data
  if (spec->smap) {
    SynonymMap_Free(spec->smap);
  }
  // Destroy spec rule
  if (spec->rule) {
    SchemaRule_Free(spec->rule);
    spec->rule = NULL;
  }
  // Free fields cache data
  IndexSpecCache_Decref(spec->spcache);
  spec->spcache = NULL;

  // Free fields formatted names
  if (spec->indexStrs) {
    for (size_t ii = 0; ii < spec->numFields; ++ii) {
      IndexSpecFmtStrings *fmts = spec->indexStrs + ii;
      for (size_t jj = 0; jj < INDEXFLD_NUM_TYPES; ++jj) {
        if (fmts->types[jj]) {
          RedisModule_FreeString(RSDummyContext, fmts->types[jj]);
        }
      }
    }
    rm_free(spec->indexStrs);
  }
  // Free fields data
  if (spec->fields != NULL) {
    for (size_t i = 0; i < spec->numFields; i++) {
      FieldSpec_Cleanup(&spec->fields[i]);
    }
    rm_free(spec->fields);
  }
  // Free spec name
  rm_free(spec->name);
  // Free sortable list
  if (spec->sortables) {
    SortingTable_Free(spec->sortables);
    spec->sortables = NULL;
  }
  // Free suffix trie
  if (spec->suffix) {
    TrieType_Free(spec->suffix);
  }

  // Destroy the spec's lock
  pthread_rwlock_destroy(&spec->rwlock);

  // Free spec struct
  rm_free(spec);

  removePendingIndexDrop();
}

/*
 * This function unlinks the index spec from any global structures and frees
 * all struct that requires acquiring the GIL.
 * Other resources are freed using IndexSpec_FreeData.
 */
void IndexSpec_Free(IndexSpec *spec) {
  // Stop scanner
  // Scanner has a weak reference to the spec, so at this point it will cancel itself and free
  // next time it will try to acquire the spec.

  // For temporary index
  if (spec->isTimerSet) {
    WeakRef old_timer_ref;
    if (RedisModule_StopTimer(RSDummyContext, spec->timerId, (void **)&old_timer_ref) == REDISMODULE_OK) {
      WeakRef_Release(old_timer_ref);
    }
    spec->isTimerSet = false;
  }
  // Stop and destroy indexer
  if (spec->indexer) {
    Indexer_Free(spec->indexer);
  }
  // Stop and destroy garbage collector
  if (spec->gc) {
    GCContext_Stop(spec->gc);
  }

  // Free stopwords list (might use global pointer to default list)
  if (spec->stopwords) {
    StopWordList_Unref(spec->stopwords);
    spec->stopwords = NULL;
  }
  // Reset fields stats
  if (spec->fields != NULL) {
    for (size_t i = 0; i < spec->numFields; i++) {
      FieldsGlobalStats_UpdateStats(spec->fields + i, -1);
    }
  }
  // Free unlinked index spec on a second thread
  if (RSGlobalConfig.freeResourcesThread == false) {
    IndexSpec_FreeUnlinkedData(spec);
  } else {
    redisearch_thpool_add_work(cleanPool, (redisearch_thpool_proc)IndexSpec_FreeUnlinkedData, spec, THPOOL_PRIORITY_HIGH);
  }
}

//---------------------------------------------------------------------------------------------

// Assumes this is called from the main thread with no competing threads
// Also assumes that the spec is existing in the global dictionary, so
// we use the global reference as our guard and access the spec dierctly.
// This function consumes the Strong reference it gets
void IndexSpec_RemoveFromGlobals(StrongRef spec_ref) {
  IndexSpec *spec = StrongRef_Get(spec_ref);

  // Remove spec from global index list
  dictDelete(specDict_g, spec->name);

  // Remove spec from global aliases list
  if (spec->uniqueId) {
    // If uniqueid is 0, it means the index was not initialized
    // and is being freed now during an error.
    IndexSpec_ClearAliases(spec_ref);
  }

  SchemaPrefixes_RemoveSpec(spec_ref);

  // Mark there are pending index drops.
  // if ref count is > 1, the actual cleanup will be done only when StrongRefs are released.
  addPendingIndexDrop();

  // Nullify the spec's quick access to the strong ref. (doesn't decrements refrences count).
  spec->own_ref = (StrongRef){0};

  // mark the spec as deleted and decrement the ref counts owned by the global dictionaries
  StrongRef_Invalidate(spec_ref);
  StrongRef_Release(spec_ref);
}

void Indexes_Free(dict *d) {
  // free the schema dictionary this way avoid iterating over it for each combination of
  // spec<-->prefix
  SchemaPrefixes_Free(ScemaPrefixes_g);
  SchemaPrefixes_Create();

  // cursor list is iterating through the list as well and consuming a lot of CPU
  CursorList_Empty(&g_CursorsList);

  arrayof(StrongRef) specs = array_new(StrongRef, dictSize(d));
  dictIterator *iter = dictGetIterator(d);
  dictEntry *entry = NULL;
  while ((entry = dictNext(iter))) {
    StrongRef spec_ref = dictGetRef(entry);
    specs = array_append(specs, spec_ref);
  }
  dictReleaseIterator(iter);

  for (size_t i = 0; i < array_len(specs); ++i) {
    IndexSpec_RemoveFromGlobals(specs[i]);
  }
  array_free(specs);
}


//---------------------------------------- atomic updates ---------------------------------------

// atomic update of usage counter
inline static void IndexSpec_IncreasCounter(IndexSpec *sp) {
  __atomic_fetch_add(&sp->counter , 1, __ATOMIC_RELAXED);
}


///////////////////////////////////////////////////////////////////////////////////////////////

StrongRef IndexSpec_LoadUnsafe(RedisModuleCtx *ctx, const char *name, int openWrite) {
  IndexLoadOptions lopts = {.flags = openWrite ? INDEXSPEC_LOAD_WRITEABLE : 0,
                            .name = {.cstring = name}};
  lopts.flags |= INDEXSPEC_LOAD_KEYLESS;
  return IndexSpec_LoadUnsafeEx(ctx, &lopts);
}

StrongRef IndexSpec_LoadUnsafeEx(RedisModuleCtx *ctx, IndexLoadOptions *options) {
  const char *ixname = NULL;
  if (options->flags & INDEXSPEC_LOAD_KEY_RSTRING) {
    ixname = RedisModule_StringPtrLen(options->name.rstring, NULL);
  } else {
    ixname = options->name.cstring;
  }

  StrongRef spec_ref = {dictFetchValue(specDict_g, ixname)};
  IndexSpec *sp = StrongRef_Get(spec_ref);
  if (!sp) {
    if (!(options->flags & INDEXSPEC_LOAD_NOALIAS)) {
      spec_ref = IndexAlias_Get(ixname);
      sp = StrongRef_Get(spec_ref);
    }
    if (!sp) {
      return spec_ref;
    }
  }

  // Increament the number of uses.
  IndexSpec_IncreasCounter(sp);

  if (!RS_IsMock && (sp->flags & Index_Temporary) && !(options->flags & INDEXSPEC_LOAD_NOTIMERUPDATE)) {
    if (sp->isTimerSet) {
      WeakRef old_timer_ref;
      if (RedisModule_StopTimer(RSDummyContext, sp->timerId, (void **)&old_timer_ref) == REDISMODULE_OK) {
        WeakRef_Release(old_timer_ref);
      }
    }
    IndexSpec_SetTimeoutTimer(sp, StrongRef_Demote(spec_ref));
  }

  return spec_ref;
}

StrongRef IndexSpec_GetStrongRefUnsafe(const IndexSpec *spec) {
  return spec->own_ref;
}

// Assuming the spec is properly locked before calling this function.
RedisModuleString *IndexSpec_GetFormattedKey(IndexSpec *sp, const FieldSpec *fs,
                                             FieldType forType) {
  if (!sp->indexStrs) {
    sp->indexStrs = rm_calloc(SPEC_MAX_FIELDS, sizeof(*sp->indexStrs));
  }

  size_t typeix = INDEXTYPE_TO_POS(forType);

  RedisModuleString *ret = sp->indexStrs[fs->index].types[typeix];
  if (!ret) {
    RedisSearchCtx sctx = {.redisCtx = RSDummyContext, .spec = sp};
    switch (forType) {
      case INDEXFLD_T_NUMERIC:
      case INDEXFLD_T_GEO:  // TODO?? change the name
        ret = fmtRedisNumericIndexKey(&sctx, fs->name);
        break;
      case INDEXFLD_T_TAG:
        ret = TagIndex_FormatName(&sctx, fs->name);
        break;
      case INDEXFLD_T_VECTOR:
        // TODO: remove the whole thing
        // NOT NECESSARY ANYMORE - used when field were in keyspace
        ret = RedisModule_CreateString(sctx.redisCtx, fs->name, strlen(fs->name));
        break;
      case INDEXFLD_T_GEOMETRY:
        ret = fmtRedisGeometryIndexKey(&sctx, fs->name);
        break;
      case INDEXFLD_T_FULLTEXT:  // Text fields don't get a per-field index
      default:
        ret = NULL;
        abort();
        break;
    }
    RS_LOG_ASSERT(ret, "Failed to create index string");
    sp->indexStrs[fs->index].types[typeix] = ret;
  }
  return ret;
}

// Assuming the spec is properly locked before calling this function.
RedisModuleString *IndexSpec_GetFormattedKeyByName(IndexSpec *sp, const char *s,
                                                   FieldType forType) {
  const FieldSpec *fs = IndexSpec_GetField(sp, s, strlen(s));
  if (!fs) {
    return NULL;
  }
  return IndexSpec_GetFormattedKey(sp, fs, forType);
}

// Assuming the spec is properly locked before calling this function.
void IndexSpec_InitializeSynonym(IndexSpec *sp) {
  if (!sp->smap) {
    sp->smap = SynonymMap_New(false);
    sp->flags |= Index_HasSmap;
  }
}

///////////////////////////////////////////////////////////////////////////////////////////////

IndexSpec *NewIndexSpec(const char *name) {
  IndexSpec *sp = rm_calloc(1, sizeof(IndexSpec));
  sp->fields = rm_calloc(sizeof(FieldSpec), SPEC_MAX_FIELDS);
  sp->sortables = NewSortingTable();
  sp->flags = INDEX_DEFAULT_FLAGS;
  sp->name = rm_strdup(name);
  sp->nameLen = strlen(name);
  sp->docs = DocTable_New(INITIAL_DOC_TABLE_SIZE);
  sp->stopwords = DefaultStopWordList();
  sp->terms = NewTrie(NULL, Trie_Sort_Lex);
  sp->suffix = NULL;
  sp->suffixMask = (t_fieldMask)0;
  sp->keysDict = NULL;
  sp->getValue = NULL;
  sp->getValueCtx = NULL;

  sp->timeout = 0;
  sp->isTimerSet = false;
  sp->timerId = 0;

  sp->scanner = NULL;
  sp->scan_in_progress = false;
  sp->used_dialects = 0;

  memset(&sp->stats, 0, sizeof(sp->stats));

  int res = 0;
  pthread_rwlockattr_t attr;
  res = pthread_rwlockattr_init(&attr);
  RedisModule_Assert(res == 0);
#if !defined(__APPLE__) && !defined(__FreeBSD__)
  int pref = PTHREAD_RWLOCK_PREFER_WRITER_NONRECURSIVE_NP;
  res = pthread_rwlockattr_setkind_np(&attr, pref);
  RedisModule_Assert(res == 0);
#endif

  pthread_rwlock_init(&sp->rwlock, &attr);

  return sp;
}

// Assuming the spec is properly locked before calling this function.
FieldSpec *IndexSpec_CreateField(IndexSpec *sp, const char *name, const char *path) {
  sp->fields = rm_realloc(sp->fields, sizeof(*sp->fields) * (sp->numFields + 1));
  FieldSpec *fs = sp->fields + sp->numFields;
  memset(fs, 0, sizeof(*fs));
  fs->index = sp->numFields++;
  fs->name = rm_strdup(name);
  fs->path = (path) ? rm_strdup(path) : fs->name;
  fs->ftId = (t_fieldId)-1;
  fs->ftWeight = 1.0;
  fs->sortIdx = -1;
  fs->tagOpts.tagFlags = TAG_FIELD_DEFAULT_FLAGS;
  if (!(sp->flags & Index_FromLLAPI)) {
    RS_LOG_ASSERT((sp->rule), "index w/o a rule?");
    switch (sp->rule->type) {
      case DocumentType_Hash:
        fs->tagOpts.tagSep = TAG_FIELD_DEFAULT_HASH_SEP; break;
      case DocumentType_Json:
        fs->tagOpts.tagSep = TAG_FIELD_DEFAULT_JSON_SEP; break;
      case DocumentType_Unsupported:
        RS_LOG_ASSERT(0, "shouldn't get here");
    }
  }
  return fs;
}

static dictType invidxDictType = {0};

static void valFreeCb(void *unused, void *p) {
  KeysDictValue *kdv = p;
  if (kdv->dtor) {
    kdv->dtor(kdv->p);
  }
  rm_free(kdv);
}

// Only used on new specs so it's thread safe
void IndexSpec_MakeKeyless(IndexSpec *sp) {
  // Initialize only once:
  if (!invidxDictType.valDestructor) {
    invidxDictType = dictTypeHeapRedisStrings;
    invidxDictType.valDestructor = valFreeCb;
  }
  sp->keysDict = dictCreate(&invidxDictType, NULL);
}

// Only used on new specs so it's thread safe
void IndexSpec_StartGCFromSpec(StrongRef global, IndexSpec *sp, uint32_t gcPolicy) {
  sp->gc = GCContext_CreateGC(global, gcPolicy);
  GCContext_Start(sp->gc);
}

/* Start the garbage collection loop on the index spec. The GC removes garbage data left on the
 * index after removing documents */
// Only used on new specs so it's thread safe
void IndexSpec_StartGC(RedisModuleCtx *ctx, StrongRef global, IndexSpec *sp) {
  RS_LOG_ASSERT(!sp->gc, "GC already exists");
  // we will not create a gc thread on temporary index
  if (RSGlobalConfig.gcConfigParams.enableGC && !(sp->flags & Index_Temporary)) {
    sp->gc = GCContext_CreateGC(global, RSGlobalConfig.gcConfigParams.gcPolicy);
    GCContext_Start(sp->gc);
    RedisModule_Log(ctx, "verbose", "Starting GC for index %s", sp->name);
  }
}

// given a field mask with one bit lit, it returns its offset
int bit(t_fieldMask id) {
  for (int i = 0; i < sizeof(t_fieldMask) * 8; i++) {
    if (((id >> i) & 1) == 1) {
      return i;
    }
  }
  return 0;
}

///////////////////////////////////////////////////////////////////////////////////////////////

// Backwards compat version of load for rdbs with version < 8
static int FieldSpec_RdbLoadCompat8(RedisModuleIO *rdb, FieldSpec *f, int encver) {
  LoadStringBufferAlloc_IOErrors(rdb, f->name, NULL, goto fail);

  // the old versions encoded the bit id of the field directly
  // we convert that to a power of 2
  if (encver < INDEX_MIN_WIDESCHEMA_VERSION) {
    f->ftId = bit(LoadUnsigned_IOError(rdb, goto fail));
  } else {
    // the new version encodes just the power of 2 of the bit
    f->ftId = LoadUnsigned_IOError(rdb, goto fail);
  }
  f->types = LoadUnsigned_IOError(rdb, goto fail);
  f->ftWeight = LoadDouble_IOError(rdb, goto fail);
  f->tagOpts.tagFlags = TAG_FIELD_DEFAULT_FLAGS;
  f->tagOpts.tagSep = TAG_FIELD_DEFAULT_HASH_SEP;
  if (encver >= 4) {
    f->options = LoadUnsigned_IOError(rdb, goto fail);
    f->sortIdx = LoadSigned_IOError(rdb, goto fail);
  }
  return REDISMODULE_OK;

fail:
  return REDISMODULE_ERR;
}

static void FieldSpec_RdbSave(RedisModuleIO *rdb, FieldSpec *f) {
  RedisModule_SaveStringBuffer(rdb, f->name, strlen(f->name) + 1);
  if (f->path != f->name) {
    RedisModule_SaveUnsigned(rdb, 1);
    RedisModule_SaveStringBuffer(rdb, f->path, strlen(f->path) + 1);
  } else {
    RedisModule_SaveUnsigned(rdb, 0);
  }
  RedisModule_SaveUnsigned(rdb, f->types);
  RedisModule_SaveUnsigned(rdb, f->options);
  RedisModule_SaveSigned(rdb, f->sortIdx);
  // Save text specific options
  if (FIELD_IS(f, INDEXFLD_T_FULLTEXT) || (f->options & FieldSpec_Dynamic)) {
    RedisModule_SaveUnsigned(rdb, f->ftId);
    RedisModule_SaveDouble(rdb, f->ftWeight);
  }
  if (FIELD_IS(f, INDEXFLD_T_TAG) || (f->options & FieldSpec_Dynamic)) {
    RedisModule_SaveUnsigned(rdb, f->tagOpts.tagFlags);
    RedisModule_SaveStringBuffer(rdb, &f->tagOpts.tagSep, 1);
  }
  if (FIELD_IS(f, INDEXFLD_T_VECTOR)) {
    RedisModule_SaveUnsigned(rdb, f->vectorOpts.expBlobSize);
    VecSim_RdbSave(rdb, &f->vectorOpts.vecSimParams);
  }
  if (FIELD_IS(f, INDEXFLD_T_GEOMETRY) || (f->options & FieldSpec_Dynamic)) {
    RedisModule_SaveUnsigned(rdb, f->geometryOpts.geometryCoords);
  }
}

static const FieldType fieldTypeMap[] = {[IDXFLD_LEGACY_FULLTEXT] = INDEXFLD_T_FULLTEXT,
                                         [IDXFLD_LEGACY_NUMERIC] = INDEXFLD_T_NUMERIC,
                                         [IDXFLD_LEGACY_GEO] = INDEXFLD_T_GEO,
                                         [IDXFLD_LEGACY_TAG] = INDEXFLD_T_TAG};
                                         // CHECKED: Not related to new data types - legacy code

static int FieldSpec_RdbLoad(RedisModuleIO *rdb, FieldSpec *f, StrongRef sp_ref, int encver) {

  // Fall back to legacy encoding if needed
  if (encver < INDEX_MIN_TAGFIELD_VERSION) {
    return FieldSpec_RdbLoadCompat8(rdb, f, encver);
  }

  LoadStringBufferAlloc_IOErrors(rdb, f->name, NULL, goto fail);
  f->path = f->name;
  if (encver >= INDEX_JSON_VERSION) {
    if (LoadUnsigned_IOError(rdb, goto fail) == 1) {
      LoadStringBufferAlloc_IOErrors(rdb, f->path, NULL,goto fail);
    }
  }

  f->types = LoadUnsigned_IOError(rdb, goto fail);
  f->options = LoadUnsigned_IOError(rdb, goto fail);
  f->sortIdx = LoadSigned_IOError(rdb, goto fail);

  if (encver < INDEX_MIN_MULTITYPE_VERSION) {
    RS_LOG_ASSERT(f->types <= IDXFLD_LEGACY_MAX, "field type should be string or numeric");
    f->types = fieldTypeMap[f->types];
  }

  // Load text specific options
  if (FIELD_IS(f, INDEXFLD_T_FULLTEXT) || (f->options & FieldSpec_Dynamic)) {
    f->ftId = LoadUnsigned_IOError(rdb, goto fail);
    f->ftWeight = LoadDouble_IOError(rdb, goto fail);
  }
  // Load tag specific options
  if (FIELD_IS(f, INDEXFLD_T_TAG) || (f->options & FieldSpec_Dynamic)) {
    f->tagOpts.tagFlags = LoadUnsigned_IOError(rdb, goto fail);
    // Load the separator
    size_t l;
    char *s = LoadStringBuffer_IOError(rdb, &l, goto fail);
    RS_LOG_ASSERT(l == 1, "buffer length should be 1");
    f->tagOpts.tagSep = *s;
    RedisModule_Free(s);
  }
  // Load vector specific options
  if (encver >= INDEX_VECSIM_VERSION && FIELD_IS(f, INDEXFLD_T_VECTOR)) {
    if (encver >= INDEX_VECSIM_2_VERSION) {
      f->vectorOpts.expBlobSize = LoadUnsigned_IOError(rdb, goto fail);
    }
    if (encver >= INDEX_VECSIM_TIERED_VERSION) {
      if (VecSim_RdbLoad_v3(rdb, &f->vectorOpts.vecSimParams, sp_ref, f->name) != REDISMODULE_OK) {
        goto fail;
      }
    } else {
      if (encver >= INDEX_VECSIM_MULTI_VERSION) {
        if (VecSim_RdbLoad_v2(rdb, &f->vectorOpts.vecSimParams) != REDISMODULE_OK) {
          goto fail;
        }
      } else {
        if (VecSim_RdbLoad(rdb, &f->vectorOpts.vecSimParams) != REDISMODULE_OK) {
          goto fail;
        }
      }
      // If we're loading an old (< 2.8) rdb, we need to convert an HNSW index to a tiered index
      VecSimLogCtx *logCtx = rm_new(VecSimLogCtx);
      logCtx->index_field_name = f->name;
      f->vectorOpts.vecSimParams.logCtx = logCtx;
      if (f->vectorOpts.vecSimParams.algo == VecSimAlgo_HNSWLIB) {
        VecSimParams hnswParams = f->vectorOpts.vecSimParams;

        f->vectorOpts.vecSimParams.algo = VecSimAlgo_TIERED;
        VecSim_TieredParams_Init(&f->vectorOpts.vecSimParams.tieredParams, sp_ref);
        f->vectorOpts.vecSimParams.tieredParams.specificParams.tieredHnswParams.swapJobThreshold = 0;
        memcpy(f->vectorOpts.vecSimParams.tieredParams.primaryIndexParams, &hnswParams, sizeof(VecSimParams));
      }
    }
    // Calculate blob size limitation on lower encvers.
    if(encver < INDEX_VECSIM_2_VERSION) {
      switch (f->vectorOpts.vecSimParams.algo) {
      case VecSimAlgo_HNSWLIB:
        f->vectorOpts.expBlobSize = f->vectorOpts.vecSimParams.hnswParams.dim * VecSimType_sizeof(f->vectorOpts.vecSimParams.hnswParams.type);
        break;
      case VecSimAlgo_BF:
        f->vectorOpts.expBlobSize = f->vectorOpts.vecSimParams.bfParams.dim * VecSimType_sizeof(f->vectorOpts.vecSimParams.bfParams.type);
        break;
      case VecSimAlgo_TIERED:
        f->vectorOpts.expBlobSize = f->vectorOpts.vecSimParams.tieredParams.primaryIndexParams->hnswParams.dim * VecSimType_sizeof(f->vectorOpts.vecSimParams.tieredParams.primaryIndexParams->hnswParams.type);
        break;
      }
    }
  }

  // Load geometry specific options
  if (FIELD_IS(f, INDEXFLD_T_GEOMETRY) || (f->options & FieldSpec_Dynamic)) {
<<<<<<< HEAD
    // TODO: GEOMETRY - if more than one geometry library is supported - load it from rdb (currently hard-coded)
    f->geometryOpts.geometryCoords = GEOMETRY_COORDS_GeographicPolygon;
=======
    if (encver >= INDEX_GEOMETRY_VERSION) {
      f->geometryOpts.geometryCoords = LoadUnsigned_IOError(rdb, goto fail);
    } else {
      // In RedisSearch RC (2.8.1 - 2.8.3) we supported default coordinate system which was not written to RDB
      f->geometryOpts.geometryCoords = GEOMETRY_COORDS_Cartesian;
    }
>>>>>>> 5a9417f5
  }

  return REDISMODULE_OK;

fail:
  return REDISMODULE_ERR;
}

static void IndexStats_RdbLoad(RedisModuleIO *rdb, IndexStats *stats) {
  stats->numDocuments = RedisModule_LoadUnsigned(rdb);
  stats->numTerms = RedisModule_LoadUnsigned(rdb);
  stats->numRecords = RedisModule_LoadUnsigned(rdb);
  stats->invertedSize = RedisModule_LoadUnsigned(rdb);
  stats->invertedCap = RedisModule_LoadUnsigned(rdb);
  stats->skipIndexesSize = RedisModule_LoadUnsigned(rdb);
  stats->scoreIndexesSize = RedisModule_LoadUnsigned(rdb);
  stats->offsetVecsSize = RedisModule_LoadUnsigned(rdb);
  stats->offsetVecRecords = RedisModule_LoadUnsigned(rdb);
  stats->termsSize = RedisModule_LoadUnsigned(rdb);
}

static void IndexStats_RdbSave(RedisModuleIO *rdb, IndexStats *stats) {
  RedisModule_SaveUnsigned(rdb, stats->numDocuments);
  RedisModule_SaveUnsigned(rdb, stats->numTerms);
  RedisModule_SaveUnsigned(rdb, stats->numRecords);
  RedisModule_SaveUnsigned(rdb, stats->invertedSize);
  RedisModule_SaveUnsigned(rdb, stats->invertedCap);
  RedisModule_SaveUnsigned(rdb, stats->skipIndexesSize);
  RedisModule_SaveUnsigned(rdb, stats->scoreIndexesSize);
  RedisModule_SaveUnsigned(rdb, stats->offsetVecsSize);
  RedisModule_SaveUnsigned(rdb, stats->offsetVecRecords);
  RedisModule_SaveUnsigned(rdb, stats->termsSize);
}

///////////////////////////////////////////////////////////////////////////////////////////////

static redisearch_threadpool reindexPool = NULL;

static IndexesScanner *IndexesScanner_NewGlobal() {
  if (global_spec_scanner) {
    return NULL;
  }

  IndexesScanner *scanner = rm_calloc(1, sizeof(IndexesScanner));
  scanner->global = true;
  scanner->scannedKeys = 0;
  scanner->totalKeys = RedisModule_DbSize(RSDummyContext);

  global_spec_scanner = scanner;
  RedisModule_Log(RSDummyContext, "notice", "Global scanner created");

  return scanner;
}

static IndexesScanner *IndexesScanner_New(StrongRef global_ref) {

  IndexesScanner *scanner = rm_calloc(1, sizeof(IndexesScanner));
  scanner->global = false;
  scanner->scannedKeys = 0;
  scanner->totalKeys = RedisModule_DbSize(RSDummyContext);

  scanner->spec_ref = StrongRef_Demote(global_ref);
  IndexSpec *spec = StrongRef_Get(global_ref);
  scanner->spec_name = rm_strndup(spec->name, spec->nameLen);

  // scan already in progress?
  if (spec->scanner) {
    // cancel ongoing scan, keep on_progress indicator on
    IndexesScanner_Cancel(spec->scanner);
    RedisModule_Log(RSDummyContext, "notice", "Scanning index %s in background: cancelled and restarted",
                    spec->name);
  }
  spec->scanner = scanner;
  spec->scan_in_progress = true;

  return scanner;
}

void IndexesScanner_Free(IndexesScanner *scanner) {
  if (global_spec_scanner == scanner) {
    global_spec_scanner = NULL;
  } else {
    StrongRef tmp = WeakRef_Promote(scanner->spec_ref);
    IndexSpec *spec = StrongRef_Get(tmp);
    if (spec) {
      if (spec->scanner == scanner) {
        spec->scanner = NULL;
        spec->scan_in_progress = false;
      }
      StrongRef_Release(tmp);
    }
    WeakRef_Release(scanner->spec_ref);
  }
  if (scanner->spec_name) rm_free(scanner->spec_name);
  rm_free(scanner);
}

void IndexesScanner_Cancel(IndexesScanner *scanner) {
  scanner->cancelled = true;
}

//---------------------------------------------------------------------------------------------

static void IndexSpec_DoneIndexingCallabck(struct RSAddDocumentCtx *docCtx, RedisModuleCtx *ctx,
                                           void *pd) {
}

//---------------------------------------------------------------------------------------------

int IndexSpec_UpdateDoc(IndexSpec *spec, RedisModuleCtx *ctx, RedisModuleString *key, DocumentType type);
static void Indexes_ScanProc(RedisModuleCtx *ctx, RedisModuleString *keyname, RedisModuleKey *key,
                             IndexesScanner *scanner) {
  if (scanner->cancelled) {
    return;
  }
  // RMKey it is provided as best effort but in some cases it might be NULL
  bool keyOpened = false;
  if (!key) {
    key = RedisModule_OpenKey(ctx, keyname, REDISMODULE_READ);
    keyOpened = true;
  }

  // check type of document is support and document is not empty
  DocumentType type = getDocType(key);
  if (type == DocumentType_Unsupported) {
    return;
  }

  if (keyOpened) {
    RedisModule_CloseKey(key);
  }

  if (scanner->global) {
    Indexes_UpdateMatchingWithSchemaRules(ctx, keyname, type, NULL);
  } else {
    StrongRef curr_run_ref = WeakRef_Promote(scanner->spec_ref);
    IndexSpec *sp = StrongRef_Get(curr_run_ref);
    if (sp) {
      // This check is performed without locking the spec, but it's ok since we locked the GIL
      // So the main thread is not running and the GC is not touching the relevant data
      if (SchemaRule_ShouldIndex(sp, keyname, type)) {
        IndexSpec_UpdateDoc(sp, ctx, keyname, type);
      }
      StrongRef_Release(curr_run_ref);
    } else {
      // spec was deleted, cancel scan
      scanner->cancelled = true;
    }
  }
  ++scanner->scannedKeys;
}

//---------------------------------------------------------------------------------------------

static void Indexes_ScanAndReindexTask(IndexesScanner *scanner) {
  RS_LOG_ASSERT(scanner, "invalid IndexesScanner");

  RedisModuleCtx *ctx = RedisModule_GetThreadSafeContext(NULL);
  RedisModuleScanCursor *cursor = RedisModule_ScanCursorCreate();
  RedisModule_ThreadSafeContextLock(ctx);

  if (scanner->cancelled) {
    goto end;
  }
  if (scanner->global) {
    RedisModule_Log(ctx, "notice", "Scanning indexes in background");
  } else {
    RedisModule_Log(ctx, "notice", "Scanning index %s in background", scanner->spec_name);
  }

  size_t counter = 0;
  while (RedisModule_Scan(ctx, cursor, (RedisModuleScanCB)Indexes_ScanProc, scanner)) {
    RedisModule_ThreadSafeContextUnlock(ctx);
    counter++;
    if (counter % RSGlobalConfig.numBGIndexingIterationsBeforeSleep == 0) {
      // Sleep for one microsecond to allow redis server to acquire the GIL while we release it.
      // We do that periodically every X iterations (100 as default), otherwise we call
      // 'sched_yield()'. That is since 'sched_yield()' doesn't give up the processor for enough
      // time to ensure that other threads that are waiting for the GIL will actually have the
      // chance to take it.
      usleep(1);
    } else {
      sched_yield();
    }
    RedisModule_ThreadSafeContextLock(ctx);

    if (scanner->cancelled) {
      RedisModule_Log(ctx, "notice", "Scanning indexes in background: cancelled (scanned=%ld)",
                  scanner->totalKeys);
      goto end;
    }
  }

  if (scanner->global) {
    RedisModule_Log(ctx, "notice", "Scanning indexes in background: done (scanned=%ld)",
                    scanner->totalKeys);
  } else {
    RedisModule_Log(ctx, "notice", "Scanning index %s in background: done (scanned=%ld)",
                    scanner->spec_name, scanner->totalKeys);
  }

end:
  if (!scanner->cancelled && scanner->global) {
    Indexes_SetTempSpecsTimers(TimerOp_Add);
  }

  IndexesScanner_Free(scanner);

  RedisModule_ThreadSafeContextUnlock(ctx);
  RedisModule_ScanCursorDestroy(cursor);
  RedisModule_FreeThreadSafeContext(ctx);
}

//---------------------------------------------------------------------------------------------

static void IndexSpec_ScanAndReindexAsync(StrongRef spec_ref) {
  if (!reindexPool) {
    reindexPool = redisearch_thpool_create(1);
    redisearch_thpool_init(reindexPool);
  }
#ifdef _DEBUG
  RedisModule_Log(NULL, "notice", "Register index %s for async scan", ((IndexSpec*)StrongRef_Get(spec_ref))->name);
#endif
  IndexesScanner *scanner = IndexesScanner_New(spec_ref);
  redisearch_thpool_add_work(reindexPool, (redisearch_thpool_proc)Indexes_ScanAndReindexTask, scanner, THPOOL_PRIORITY_HIGH);
}

void ReindexPool_ThreadPoolDestroy() {
  if (reindexPool != NULL) {
    RedisModule_ThreadSafeContextUnlock(RSDummyContext);
    redisearch_thpool_destroy(reindexPool);
    reindexPool = NULL;
    RedisModule_ThreadSafeContextLock(RSDummyContext);
  }
}

//---------------------------------------------------------------------------------------------

#ifdef FTINFO_FOR_INFO_MODULES
void IndexSpec_AddToInfo(RedisModuleInfoCtx *ctx, IndexSpec *sp) {
  char *temp = "info";
  char name[sp->nameLen + 4 + 2]; // 4 for info and 2 for null termination
  sprintf(name, "%s_%s", temp, sp->name);
  RedisModule_InfoAddSection(ctx, name);

  // Index flags
  if (sp->flags & ~(Index_StoreFreqs | Index_StoreFieldFlags | Index_StoreTermOffsets | Index_StoreByteOffsets) || sp->flags & Index_WideSchema) {
    RedisModule_InfoBeginDictField(ctx, "index_options");
    if (!(sp->flags & (Index_StoreFreqs)))
      RedisModule_InfoAddFieldCString(ctx, SPEC_NOFREQS_STR, "ON");
    if (!(sp->flags & (Index_StoreFieldFlags)))
      RedisModule_InfoAddFieldCString(ctx, SPEC_NOFIELDS_STR, "ON");
    if (!(sp->flags & (Index_StoreTermOffsets | Index_StoreByteOffsets)))
      RedisModule_InfoAddFieldCString(ctx, SPEC_NOOFFSETS_STR, "ON");
    if (!(sp->flags & (Index_StoreByteOffsets)))
      RedisModule_InfoAddFieldCString(ctx, SPEC_NOHL_STR, "ON");
    if (sp->flags & Index_WideSchema)
      RedisModule_InfoAddFieldCString(ctx, SPEC_SCHEMA_EXPANDABLE_STR, "ON");
    RedisModule_InfoEndDictField(ctx);
  }

  // Index defenition
  RedisModule_InfoBeginDictField(ctx, "index_definition");
  SchemaRule *rule = sp->rule;
  RedisModule_InfoAddFieldCString(ctx, "type", (char*)DocumentType_ToString(rule->type));
  if (rule->filter_exp_str)
    RedisModule_InfoAddFieldCString(ctx, "filter", rule->filter_exp_str);
  if (rule->lang_default)
    RedisModule_InfoAddFieldCString(ctx, "default_language", (char*)RSLanguage_ToString(rule->lang_default));
  if (rule->lang_field)
    RedisModule_InfoAddFieldCString(ctx, "language_field", rule->lang_field);
  if (rule->score_default)
    RedisModule_InfoAddFieldDouble(ctx, "default_score", rule->score_default);
  if (rule->score_field)
    RedisModule_InfoAddFieldCString(ctx, "score_field", rule->score_field);
  if (rule->payload_field)
    RedisModule_InfoAddFieldCString(ctx, "payload_field", rule->payload_field);
  // Prefixes
  int num_prefixes = array_len(rule->prefixes);
  if (num_prefixes && rule->prefixes[0][0] != '\0') {
    arrayof(char) prefixes = array_new(char, 512);
    for (int i = 0; i < num_prefixes; ++i) {
      prefixes = array_ensure_append_1(prefixes, "\"");
      prefixes = array_ensure_append_n(prefixes, rule->prefixes[i], strlen(rule->prefixes[i]));
      prefixes = array_ensure_append_n(prefixes, "\",", 2);
    }
    prefixes[array_len(prefixes)-1] = '\0';
    RedisModule_InfoAddFieldCString(ctx, "prefixes", prefixes);
    array_free(prefixes);
  }
  RedisModule_InfoEndDictField(ctx);

  // Attributes
  for (int i = 0; i < sp->numFields; i++) {
    const FieldSpec *fs = sp->fields + i;
    char title[28];
    sprintf(title, "%s_%d", "field", (i+1));
    RedisModule_InfoBeginDictField(ctx, title);

    RedisModule_InfoAddFieldCString(ctx, "identifier", fs->path);
    RedisModule_InfoAddFieldCString(ctx, "attribute", fs->name);

    if (fs->options & FieldSpec_Dynamic)
      RedisModule_InfoAddFieldCString(ctx, "type", "<DYNAMIC>");
    else
      RedisModule_InfoAddFieldCString(ctx, "type", (char*)FieldSpec_GetTypeNames(INDEXTYPE_TO_POS(fs->types)));

    if (FIELD_IS(fs, INDEXFLD_T_FULLTEXT))
      RedisModule_InfoAddFieldDouble(ctx,  SPEC_WEIGHT_STR, fs->ftWeight);
    if (FIELD_IS(fs, INDEXFLD_T_TAG)) {
      char buf[4];
      sprintf(buf, "\"%c\"", fs->tagOpts.tagSep);
      RedisModule_InfoAddFieldCString(ctx, SPEC_TAG_SEPARATOR_STR, buf);
    }
    if (FieldSpec_IsSortable(fs))
      RedisModule_InfoAddFieldCString(ctx, SPEC_SORTABLE_STR, "ON");
    if (FieldSpec_IsNoStem(fs))
      RedisModule_InfoAddFieldCString(ctx, SPEC_NOSTEM_STR, "ON");
    if (!FieldSpec_IsIndexable(fs))
      RedisModule_InfoAddFieldCString(ctx, SPEC_NOINDEX_STR, "ON");

    RedisModule_InfoEndDictField(ctx);
  }

  // More properties
  RedisModule_InfoAddFieldLongLong(ctx, "number_of_docs", sp->stats.numDocuments);

  RedisModule_InfoBeginDictField(ctx, "index_properties");
  RedisModule_InfoAddFieldULongLong(ctx, "max_doc_id", sp->docs.maxDocId);
  RedisModule_InfoAddFieldLongLong(ctx, "num_terms", sp->stats.numTerms);
  RedisModule_InfoAddFieldLongLong(ctx, "num_records", sp->stats.numRecords);
  RedisModule_InfoEndDictField(ctx);

  RedisModule_InfoBeginDictField(ctx, "index_properties_in_mb");
  RedisModule_InfoAddFieldDouble(ctx, "inverted_size", sp->stats.invertedSize / (float)0x100000);
  RedisModule_InfoAddFieldDouble(ctx, "vector_index_size", IndexSpec_VectorIndexSize(sp) / (float)0x100000);
  RedisModule_InfoAddFieldDouble(ctx, "offset_vectors_size", sp->stats.offsetVecsSize / (float)0x100000);
  RedisModule_InfoAddFieldDouble(ctx, "doc_table_size", sp->docs.memsize / (float)0x100000);
  RedisModule_InfoAddFieldDouble(ctx, "sortable_values_size", sp->docs.sortablesSize / (float)0x100000);
  RedisModule_InfoAddFieldDouble(ctx, "key_table_size", TrieMap_MemUsage(sp->docs.dim.tm) / (float)0x100000);
  RedisModule_InfoEndDictField(ctx);

  RedisModule_InfoAddFieldULongLong(ctx, "total_inverted_index_blocks", TotalIIBlocks);

  RedisModule_InfoBeginDictField(ctx, "index_properties_averages");
  RedisModule_InfoAddFieldDouble(ctx, "records_per_doc_avg",(float)sp->stats.numRecords / (float)sp->stats.numDocuments);
  RedisModule_InfoAddFieldDouble(ctx, "bytes_per_record_avg",(float)sp->stats.invertedSize / (float)sp->stats.numRecords);
  RedisModule_InfoAddFieldDouble(ctx, "offsets_per_term_avg",(float)sp->stats.offsetVecRecords / (float)sp->stats.numRecords);
  RedisModule_InfoAddFieldDouble(ctx, "offset_bits_per_record_avg",8.0F * (float)sp->stats.offsetVecsSize / (float)sp->stats.offsetVecRecords);
  RedisModule_InfoEndDictField(ctx);

  RedisModule_InfoBeginDictField(ctx, "index_failures");
  RedisModule_InfoAddFieldLongLong(ctx, "hash_indexing_failures", sp->stats.indexingFailures);
  RedisModule_InfoAddFieldLongLong(ctx, "indexing", !!global_spec_scanner || sp->scan_in_progress);
  IndexesScanner *scanner = global_spec_scanner ? global_spec_scanner : sp->scanner;
  double percent_indexed = IndexesScanner_IndexedPercent(scanner, sp);
  RedisModule_InfoAddFieldDouble(ctx, "percent_indexed", percent_indexed);
  RedisModule_InfoEndDictField(ctx);

  // Garbage collector
  if (sp->gc)
    GCContext_RenderStatsForInfo(sp->gc, ctx);

  // Cursor stat
  Cursors_RenderStatsForInfo(&g_CursorsList, sp, ctx);

  // Stop words
  if (sp->flags & Index_HasCustomStopwords)
    AddStopWordsListToInfo(ctx, sp->stopwords);
}
#endif // FTINFO_FOR_INFO_MODULES

// Assumes that the spec is in a safe state to set a scanner on it (write lock or main thread)
void IndexSpec_ScanAndReindex(RedisModuleCtx *ctx, StrongRef spec_ref) {
  size_t nkeys = RedisModule_DbSize(ctx);
  if (nkeys > 0) {
    IndexSpec_ScanAndReindexAsync(spec_ref);
  }
}

// only used on "RDB load finished" event (before the server is ready to accept commands)
// so it threadsafe
void IndexSpec_DropLegacyIndexFromKeySpace(IndexSpec *sp) {
  RedisSearchCtx ctx = SEARCH_CTX_STATIC(RSDummyContext, sp);

  rune *rstr = NULL;
  t_len slen = 0;
  float score = 0;
  int dist = 0;
  size_t termLen;

  TrieIterator *it = Trie_Iterate(ctx.spec->terms, "", 0, 0, 1);
  while (TrieIterator_Next(it, &rstr, &slen, NULL, &score, &dist)) {
    char *res = runesToStr(rstr, slen, &termLen);
    RedisModuleString *keyName = fmtRedisTermKey(&ctx, res, strlen(res));
    Redis_DropScanHandler(ctx.redisCtx, keyName, &ctx);
    RedisModule_FreeString(ctx.redisCtx, keyName);
    rm_free(res);
  }
  TrieIterator_Free(it);

  // Delete the numeric, tag, and geo indexes which reside on separate keys
  for (size_t i = 0; i < ctx.spec->numFields; i++) {
    const FieldSpec *fs = ctx.spec->fields + i;
    if (FIELD_IS(fs, INDEXFLD_T_NUMERIC)) {
      Redis_DeleteKey(ctx.redisCtx, IndexSpec_GetFormattedKey(ctx.spec, fs, INDEXFLD_T_NUMERIC));
    }
    if (FIELD_IS(fs, INDEXFLD_T_TAG)) {
      Redis_DeleteKey(ctx.redisCtx, IndexSpec_GetFormattedKey(ctx.spec, fs, INDEXFLD_T_TAG));
    }
    if (FIELD_IS(fs, INDEXFLD_T_GEO)) {
      Redis_DeleteKey(ctx.redisCtx, IndexSpec_GetFormattedKey(ctx.spec, fs, INDEXFLD_T_GEO));
    }
  }
  RedisModuleString *str =
      RedisModule_CreateStringPrintf(ctx.redisCtx, INDEX_SPEC_KEY_FMT, ctx.spec->name);
  Redis_DeleteKey(ctx.redisCtx, str);
  RedisModule_FreeString(ctx.redisCtx, str);
}

void Indexes_UpgradeLegacyIndexes() {
  dictIterator *iter = dictGetIterator(legacySpecDict);
  dictEntry *entry = NULL;
  while ((entry = dictNext(iter))) {
    StrongRef spec_ref = dictGetRef(entry);
    IndexSpec *sp = StrongRef_Get(spec_ref);
    IndexSpec_DropLegacyIndexFromKeySpace(sp);

    // recreate the doctable
    DocTable_Free(&sp->docs);
    sp->docs = DocTable_New(INITIAL_DOC_TABLE_SIZE);

    // clear index stats
    memset(&sp->stats, 0, sizeof(sp->stats));

    // put the new index in the specDict_g with weak and strong references
    dictAdd(specDict_g, sp->name, spec_ref.rm);
  }
  dictReleaseIterator(iter);
}

void Indexes_ScanAndReindex() {
  if (!reindexPool) {
    reindexPool = redisearch_thpool_create(1);
    redisearch_thpool_init(reindexPool);
  }

  RedisModule_Log(NULL, "notice", "Scanning all indexes");
  IndexesScanner *scanner = IndexesScanner_NewGlobal();
  // check no global scan is in progress
  if (scanner) {
    redisearch_thpool_add_work(reindexPool, (redisearch_thpool_proc)Indexes_ScanAndReindexTask, scanner, THPOOL_PRIORITY_HIGH);
  }
}

///////////////////////////////////////////////////////////////////////////////////////////////

int IndexSpec_CreateFromRdb(RedisModuleCtx *ctx, RedisModuleIO *rdb, int encver,
                                       QueryError *status) {
  IndexSpec *sp = rm_calloc(1, sizeof(IndexSpec));
  StrongRef spec_ref = StrongRef_New(sp, (RefManager_Free)IndexSpec_Free);
  sp->own_ref = spec_ref;

  IndexSpec_MakeKeyless(sp);

  sp->sortables = NewSortingTable();
  sp->docs = DocTable_New(INITIAL_DOC_TABLE_SIZE);
  sp->name = LoadStringBuffer_IOError(rdb, NULL, goto cleanup);
  sp->nameLen = strlen(sp->name);
  char *tmpName = rm_strdup(sp->name);
  RedisModule_Free(sp->name);
  sp->name = tmpName;
  sp->flags = (IndexFlags)LoadUnsigned_IOError(rdb, goto cleanup);
  if (encver < INDEX_MIN_NOFREQ_VERSION) {
    sp->flags |= Index_StoreFreqs;
  }

  sp->numFields = LoadUnsigned_IOError(rdb, goto cleanup);
  sp->fields = rm_calloc(sp->numFields, sizeof(FieldSpec));
  int maxSortIdx = -1;
  for (int i = 0; i < sp->numFields; i++) {
    FieldSpec *fs = sp->fields + i;
    if (FieldSpec_RdbLoad(rdb, fs, spec_ref, encver) != REDISMODULE_OK) {
      QueryError_SetErrorFmt(status, QUERY_EPARSEARGS, "Failed to load index field");
      goto cleanup;
    }
    sp->fields[i].index = i;
    if (FieldSpec_IsSortable(fs)) {
      RSSortingTable_Add(&sp->sortables, fs->name, fieldTypeToValueType(fs->types));
    }
    if (FieldSpec_HasSuffixTrie(fs)) {
      sp->flags |= Index_HasSuffixTrie;
      sp->suffixMask |= FIELD_BIT(fs);
      if (!sp->suffix) {
        sp->suffix = NewTrie(suffixTrie_freeCallback, Trie_Sort_Lex);
      }
    }
  }
  // After loading all the fields, we can build the spec cache
  sp->spcache = IndexSpec_BuildSpecCache(sp);

  //    IndexStats_RdbLoad(rdb, &sp->stats);

  if (SchemaRule_RdbLoad(spec_ref, rdb, encver) != REDISMODULE_OK) {
    QueryError_SetErrorFmt(status, QUERY_EPARSEARGS, "Failed to load schema rule");
    goto cleanup;
  }


  //    DocTable_RdbLoad(&sp->docs, rdb, encver);
  sp->terms = NewTrie(NULL, Trie_Sort_Lex);
  /* For version 3 or up - load the generic trie */
  //  if (encver >= 3) {
  //    sp->terms = TrieType_GenericLoad(rdb, 0);
  //  } else {
  //    sp->terms = NewTrie(NULL);
  //  }

  if (sp->flags & Index_HasCustomStopwords) {
    sp->stopwords = StopWordList_RdbLoad(rdb, encver);
    if (sp->stopwords == NULL)
      goto cleanup;
  } else {
    sp->stopwords = DefaultStopWordList();
  }

  sp->uniqueId = spec_unique_ids++;

  IndexSpec_StartGC(ctx, spec_ref, sp);
  Cursors_initSpec(sp, RSCURSORS_DEFAULT_CAPACITY);

  if (sp->flags & Index_HasSmap) {
    sp->smap = SynonymMap_RdbLoad(rdb, encver);
    if (sp->smap == NULL)
      goto cleanup;
  }

  sp->timeout = LoadUnsigned_IOError(rdb, goto cleanup);

  size_t narr = LoadUnsigned_IOError(rdb, goto cleanup);
  for (size_t ii = 0; ii < narr; ++ii) {
    QueryError _status;
    size_t dummy;
    char *s = LoadStringBuffer_IOError(rdb, &dummy, goto cleanup);
    int rc = IndexAlias_Add(s, spec_ref, 0, &_status);
    RedisModule_Free(s);
    if (rc != REDISMODULE_OK) {
      RedisModule_Log(NULL, "notice", "Loading existing alias failed");
    }
  }

  sp->indexer = NewIndexer(sp);

  sp->scan_in_progress = false;

  RefManager *oldSpec = dictFetchValue(specDict_g, sp->name);
  if (oldSpec) {
    // spec already exists lets just free this one
    RedisModule_Log(NULL, "notice", "Loading an already existing index, will just ignore.");
    // setting unique id to zero will make sure index will not be removed from global
    // cursor map and aliases.
    sp->uniqueId = 0;
    // Remove the new spec from the global prefixes dictionary.
    // This is the only global structure that we added the new spec to at this point
    SchemaPrefixes_RemoveSpec(spec_ref);
    addPendingIndexDrop();
    StrongRef_Release(spec_ref);
    spec_ref = (StrongRef){oldSpec};
  } else {
    dictAdd(specDict_g, sp->name, spec_ref.rm);
  }

  for (int i = 0; i < sp->numFields; i++) {
    FieldsGlobalStats_UpdateStats(sp->fields + i, 1);
  }

  return REDISMODULE_OK;

cleanup:
  addPendingIndexDrop();
  StrongRef_Release(spec_ref);
  QueryError_SetErrorFmt(status, QUERY_EPARSEARGS, "while reading an index");
  return REDISMODULE_ERR;
}

void *IndexSpec_LegacyRdbLoad(RedisModuleIO *rdb, int encver) {
  if (encver < LEGACY_INDEX_MIN_VERSION || encver > LEGACY_INDEX_MAX_VERSION) {
    return NULL;
  }
  char *name = RedisModule_LoadStringBuffer(rdb, NULL);

  RedisModuleCtx *ctx = RedisModule_GetContextFromIO(rdb);
  IndexSpec *sp = rm_calloc(1, sizeof(IndexSpec));
  StrongRef spec_ref = StrongRef_New(sp, (RefManager_Free)IndexSpec_Free);
  sp->own_ref = spec_ref;

  IndexSpec_MakeKeyless(sp);
  sp->sortables = NewSortingTable();
  sp->terms = NULL;
  sp->docs = DocTable_New(INITIAL_DOC_TABLE_SIZE);
  sp->name = rm_strdup(name);
  sp->nameLen = strlen(sp->name);
  RedisModule_Free(name);
  sp->flags = (IndexFlags)RedisModule_LoadUnsigned(rdb);
  if (encver < INDEX_MIN_NOFREQ_VERSION) {
    sp->flags |= Index_StoreFreqs;
  }

  sp->numFields = RedisModule_LoadUnsigned(rdb);
  sp->fields = rm_calloc(sp->numFields, sizeof(FieldSpec));
  int maxSortIdx = -1;
  for (int i = 0; i < sp->numFields; i++) {
    FieldSpec *fs = sp->fields + i;
    FieldSpec_RdbLoad(rdb, fs, spec_ref, encver);
    sp->fields[i].index = i;
    if (FieldSpec_IsSortable(fs)) {
      RSSortingTable_Add(&sp->sortables, fs->name, fieldTypeToValueType(fs->types));
    }
  }
  // After loading all the fields, we can build the spec cache
  sp->spcache = IndexSpec_BuildSpecCache(sp);

  IndexStats_RdbLoad(rdb, &sp->stats);

  DocTable_LegacyRdbLoad(&sp->docs, rdb, encver);
  /* For version 3 or up - load the generic trie */
  if (encver >= 3) {
    sp->terms = TrieType_GenericLoad(rdb, 0);
  } else {
    sp->terms = NewTrie(NULL, Trie_Sort_Lex);
  }

  if (sp->flags & Index_HasCustomStopwords) {
    sp->stopwords = StopWordList_RdbLoad(rdb, encver);
  } else {
    sp->stopwords = DefaultStopWordList();
  }

  sp->uniqueId = spec_unique_ids++;

  sp->smap = NULL;
  if (sp->flags & Index_HasSmap) {
    sp->smap = SynonymMap_RdbLoad(rdb, encver);
  }
  if (encver < INDEX_MIN_EXPIRE_VERSION) {
    sp->timeout = -1;
  } else {
    sp->timeout = RedisModule_LoadUnsigned(rdb);
  }

  if (encver >= INDEX_MIN_ALIAS_VERSION) {
    size_t narr = RedisModule_LoadUnsigned(rdb);
    for (size_t ii = 0; ii < narr; ++ii) {
      QueryError status;
      size_t dummy;
      char *s = RedisModule_LoadStringBuffer(rdb, &dummy);
      int rc = IndexAlias_Add(s, spec_ref, 0, &status);
      RedisModule_Free(s);
      assert(rc == REDISMODULE_OK);
    }
  }
  sp->indexer = NewIndexer(sp);

  SchemaRuleArgs *rule_args = dictFetchValue(legacySpecRules, sp->name);
  if (!rule_args) {
    RedisModule_LogIOError(rdb, "warning",
                           "Could not find upgrade definition for legacy index '%s'", sp->name);
    StrongRef_Release(spec_ref);
    return NULL;
  }

  QueryError status;
  sp->rule = SchemaRule_Create(rule_args, spec_ref, &status);

  dictDelete(legacySpecRules, sp->name);
  SchemaRuleArgs_Free(rule_args);

  if (!sp->rule) {
    RedisModule_LogIOError(rdb, "warning", "Failed creating rule for legacy index '%s', error='%s'",
                           sp->name, QueryError_GetError(&status));
    StrongRef_Release(spec_ref);
    return NULL;
  }

  // start the gc and add the spec to the cursor list
  IndexSpec_StartGC(RSDummyContext, spec_ref, sp);
  Cursors_initSpec(sp, RSCURSORS_DEFAULT_CAPACITY);

  dictAdd(legacySpecDict, sp->name, spec_ref.rm);
  return spec_ref.rm;
}

void IndexSpec_LegacyRdbSave(RedisModuleIO *rdb, void *value) {
  // we do not save legacy indexes
  return;
}

int Indexes_RdbLoad(RedisModuleIO *rdb, int encver, int when) {

  if (encver < INDEX_MIN_COMPAT_VERSION) {
    return REDISMODULE_ERR;
  }

  size_t nIndexes = LoadUnsigned_IOError(rdb, goto cleanup);
  RedisModuleCtx *ctx = RedisModule_GetContextFromIO(rdb);
  QueryError status = {0};
  for (size_t i = 0; i < nIndexes; ++i) {
    if (IndexSpec_CreateFromRdb(ctx, rdb, encver, &status) != REDISMODULE_OK) {
      RedisModule_Log(ctx, "error", "RDB Load: %s",
                      status.detail ? status.detail : "general failure");
      return REDISMODULE_ERR;
    }
  }
  return REDISMODULE_OK;

cleanup:
  return REDISMODULE_ERR;
}

void Indexes_RdbSave(RedisModuleIO *rdb, int when) {

  RedisModule_SaveUnsigned(rdb, dictSize(specDict_g));

  dictIterator *iter = dictGetIterator(specDict_g);
  dictEntry *entry = NULL;
  while ((entry = dictNext(iter))) {
    StrongRef spec_ref = dictGetRef(entry);
    IndexSpec *sp = StrongRef_Get(spec_ref);
    // we save the name plus the null terminator
    RedisModule_SaveStringBuffer(rdb, sp->name, sp->nameLen + 1);
    RedisModule_SaveUnsigned(rdb, (uint64_t)sp->flags);
    RedisModule_SaveUnsigned(rdb, sp->numFields);
    for (int i = 0; i < sp->numFields; i++) {
      FieldSpec_RdbSave(rdb, &sp->fields[i]);
    }

    SchemaRule_RdbSave(sp->rule, rdb);

    //    IndexStats_RdbSave(rdb, &sp->stats);
    //    DocTable_RdbSave(&sp->docs, rdb);
    //    // save trie of terms
    //    TrieType_GenericSave(rdb, sp->terms, 0);

    // If we have custom stopwords, save them
    if (sp->flags & Index_HasCustomStopwords) {
      StopWordList_RdbSave(rdb, sp->stopwords);
    }

    if (sp->flags & Index_HasSmap) {
      SynonymMap_RdbSave(rdb, sp->smap);
    }

    RedisModule_SaveUnsigned(rdb, sp->timeout);

    if (sp->aliases) {
      RedisModule_SaveUnsigned(rdb, array_len(sp->aliases));
      for (size_t ii = 0; ii < array_len(sp->aliases); ++ii) {
        RedisModule_SaveStringBuffer(rdb, sp->aliases[ii], strlen(sp->aliases[ii]) + 1);
      }
    } else {
      RedisModule_SaveUnsigned(rdb, 0);
    }
  }

  dictReleaseIterator(iter);
}

void IndexSpec_Digest(RedisModuleDigest *digest, void *value) {
}

// from this version we will have the loaded notification which means that scan
// will no longer be needed
Version noScanVersion = {
    .majorVersion = 6,
    .minorVersion = 0,
    .patchVersion = 7,
};

int CompareVestions(Version v1, Version v2) {
  if (v1.majorVersion < v2.majorVersion) {
    return -1;
  } else if (v1.majorVersion > v2.majorVersion) {
    return 1;
  }

  if (v1.minorVersion < v2.minorVersion) {
    return -1;
  } else if (v1.minorVersion > v2.minorVersion) {
    return 1;
  }

  if (v1.patchVersion < v2.patchVersion) {
    return -1;
  } else if (v1.patchVersion > v2.patchVersion) {
    return 1;
  }

  return 0;
}
// This funciton is called in case the server is started or
// when the replica is loading the RDB file from the master.
static void Indexes_LoadingEvent(RedisModuleCtx *ctx, RedisModuleEvent eid, uint64_t subevent,
                                 void *data) {
  if (subevent == REDISMODULE_SUBEVENT_LOADING_RDB_START ||
      subevent == REDISMODULE_SUBEVENT_LOADING_AOF_START ||
      subevent == REDISMODULE_SUBEVENT_LOADING_REPL_START) {
    Indexes_Free(specDict_g);
    if (legacySpecDict) {
      dictEmpty(legacySpecDict, NULL);
    } else {
      legacySpecDict = dictCreate(&dictTypeHeapStrings, NULL);
    }
    RedisModule_Log(RSDummyContext, "notice", "Loading event starts");
#ifdef MT_BUILD
    workersThreadPool_InitIfRequired();
#endif
  } else if (subevent == REDISMODULE_SUBEVENT_LOADING_ENDED) {
    int hasLegacyIndexes = dictSize(legacySpecDict);
    Indexes_UpgradeLegacyIndexes();

    // we do not need the legacy dict specs anymore
    dictRelease(legacySpecDict);
    legacySpecDict = NULL;

    LegacySchemaRulesArgs_Free(ctx);

    if (hasLegacyIndexes || CompareVestions(redisVersion, noScanVersion) < 0) {
      Indexes_ScanAndReindex();
    } else {
      RedisModule_Log(ctx, "warning",
                      "Skip background reindex scan, redis version contains loaded event.");
    }
#ifdef MT_BUILD
    workersThreadPool_waitAndTerminate(ctx);
#endif
    RedisModule_Log(RSDummyContext, "notice", "Loading event ends");
  }
}

int IndexSpec_RegisterType(RedisModuleCtx *ctx) {
  RedisModuleTypeMethods tm = {
      .version = REDISMODULE_TYPE_METHOD_VERSION,
      .rdb_load = IndexSpec_LegacyRdbLoad,
      .rdb_save = IndexSpec_LegacyRdbSave,
      .aux_load = Indexes_RdbLoad,
      .aux_save = Indexes_RdbSave,
      .free = IndexSpec_LegacyFree,
      .aof_rewrite = GenericAofRewrite_DisabledHandler,
      .aux_save_triggers = REDISMODULE_AUX_BEFORE_RDB,
  };

  IndexSpecType = RedisModule_CreateDataType(ctx, "ft_index0", INDEX_CURRENT_VERSION, &tm);
  if (IndexSpecType == NULL) {
    RedisModule_Log(ctx, "error", "Could not create index spec type");
    return REDISMODULE_ERR;
  }

  RedisModule_SubscribeToServerEvent(ctx, RedisModuleEvent_Loading, Indexes_LoadingEvent);

  return REDISMODULE_OK;
}

int Document_LoadSchemaFieldJson(Document *doc, RedisSearchCtx *sctx);

int IndexSpec_UpdateDoc(IndexSpec *spec, RedisModuleCtx *ctx, RedisModuleString *key, DocumentType type) {
  RedisSearchCtx sctx = SEARCH_CTX_STATIC(ctx, spec);

  if (!spec->rule) {
    RedisModule_Log(ctx, "warning", "Index spec %s: no rule found", spec->name);
    return REDISMODULE_ERR;
  }

  hires_clock_t t0;
  hires_clock_get(&t0);

  Document doc = {0};
  Document_Init(&doc, key, DEFAULT_SCORE, DEFAULT_LANGUAGE, type);
  // if a key does not exit, is not a hash or has no fields in index schema

  int rv = REDISMODULE_ERR;
  switch (type) {
  case DocumentType_Hash:
    rv = Document_LoadSchemaFieldHash(&doc, &sctx);
    break;
  case DocumentType_Json:
    rv = Document_LoadSchemaFieldJson(&doc, &sctx);
    break;
  case DocumentType_Unsupported:
    RS_LOG_ASSERT(0, "Should receieve valid type");
  }

  if (rv != REDISMODULE_OK) {
    // we already unlocked the spec but we can increase this value atomically
    __atomic_add_fetch(&spec->stats.indexingFailures, 1, __ATOMIC_RELAXED);

    // if a document did not load properly, it is deleted
    // to prevent mismatch of index and hash
    IndexSpec_DeleteDoc(spec, ctx, key);
    Document_Free(&doc);
    return REDISMODULE_ERR;
  }

  RedisSearchCtx_LockSpecWrite(&sctx);

  QueryError status = {0};
  RSAddDocumentCtx *aCtx = NewAddDocumentCtx(spec, &doc, &status);
  aCtx->stateFlags |= ACTX_F_NOBLOCK | ACTX_F_NOFREEDOC;
  AddDocumentCtx_Submit(aCtx, &sctx, DOCUMENT_ADD_REPLACE);

  Document_Free(&doc);

  spec->stats.totalIndexTime += hires_clock_since_usec(&t0);
  RedisSearchCtx_UnlockSpec(&sctx);
  return REDISMODULE_OK;
}

void IndexSpec_DeleteDoc_Unsafe(IndexSpec *spec, RedisModuleCtx *ctx, RedisModuleString *key, t_docId id) {

  if (DocTable_DeleteR(&spec->docs, key)) {
    spec->stats.numDocuments--;

    // Increment the index's garbage collector's scanning frequency after document deletions
    if (spec->gc) {
      GCContext_OnDelete(spec->gc);
    }
  }

  // VecSim fields clear deleted data on the fly
  if (spec->flags & Index_HasVecSim) {
    for (int i = 0; i < spec->numFields; ++i) {
      if (spec->fields[i].types == INDEXFLD_T_VECTOR) {
        RedisModuleString *rmskey = RedisModule_CreateString(ctx, spec->fields[i].name, strlen(spec->fields[i].name));
        KeysDictValue *kdv = dictFetchValue(spec->keysDict, rmskey);
        RedisModule_FreeString(ctx, rmskey);

        if (!kdv) {
          continue;
        }
        VecSimIndex *vecsim = kdv->p;
        VecSimIndex_DeleteVector(vecsim, id);
      }
    }
  }

  if (spec->flags & Index_HasGeometry) {
    GeometryIndex_RemoveId(ctx, spec, id);
  }
}

int IndexSpec_DeleteDoc(IndexSpec *spec, RedisModuleCtx *ctx, RedisModuleString *key) {
  RedisSearchCtx sctx = SEARCH_CTX_STATIC(ctx, spec);

  // TODO: is this necessary?
  RedisSearchCtx_LockSpecRead(&sctx);
  // Get the doc ID
  t_docId id = DocTable_GetIdR(&spec->docs, key);
  RedisSearchCtx_UnlockSpec(&sctx);

  if (id == 0) {
    // ID does not exist.
    return REDISMODULE_ERR;
  }

  RedisSearchCtx_LockSpecWrite(&sctx);
  IndexSpec_DeleteDoc_Unsafe(spec, ctx, key, id);
  RedisSearchCtx_UnlockSpec(&sctx);
  return REDISMODULE_OK;
}

///////////////////////////////////////////////////////////////////////////////////////////////

static void onFlush(RedisModuleCtx *ctx, RedisModuleEvent eid, uint64_t subevent, void *data) {
  if (subevent != REDISMODULE_SUBEVENT_FLUSHDB_START) {
    return;
  }
  Indexes_Free(specDict_g);
  Dictionary_Clear();
  RSGlobalConfig.used_dialects = 0;
}

void Indexes_Init(RedisModuleCtx *ctx) {
  specDict_g = dictCreate(&dictTypeHeapStrings, NULL);
  RedisModule_SubscribeToServerEvent(ctx, RedisModuleEvent_FlushDB, onFlush);
  SchemaPrefixes_Create();
}

SpecOpIndexingCtx *Indexes_FindMatchingSchemaRules(RedisModuleCtx *ctx, RedisModuleString *key,
                                                   bool runFilters,
                                                   RedisModuleString *keyToReadData) {
  if (!keyToReadData) {
    keyToReadData = key;
  }
  SpecOpIndexingCtx *res = rm_malloc(sizeof(*res));
  res->specs = dictCreate(&dictTypeHeapStrings, NULL);
  res->specsOps = array_new(SpecOpCtx, 10);
  if (dictSize(specDict_g) == 0) {
    return res;
  }
  dict *specs = res->specs;

#if defined(_DEBUG) && 0
  RLookupKey *k = RLookup_GetKey_LoadEx(&r->lk, UNDERSCORE_KEY, strlen(UNDERSCORE_KEY), UNDERSCORE_KEY, RLOOKUP_F_NOFLAGS);
  RSValue *v = RLookup_GetItem(k, &r->row);
  const char *x = RSValue_StringPtrLen(v, NULL);
  RedisModule_Log(NULL, "notice", "Indexes_FindMatchingSchemaRules: x=%s", x);
  const char *f = "name";
  k = RLookup_GetKeyEx(&r->lk, f, strlen(f), RLOOKUP_M_READ, RLOOKUP_F_NOFLAGS);
  if (k) {
    v = RLookup_GetItem(k, &r->row);
    x = RSValue_StringPtrLen(v, NULL);
  }
#endif  // _DEBUG

  size_t n;
  const char *key_p = RedisModule_StringPtrLen(key, &n);
  arrayof(SchemaPrefixNode *) prefixes = array_new(SchemaPrefixNode *, 1);
  // collect specs that their name is prefixed by the key name
  // `prefixes` includes list of arrays of specs, one for each prefix of key name
  int nprefixes = TrieMap_FindPrefixes(ScemaPrefixes_g, key_p, n, (arrayof(void *) *)&prefixes);
  for (int i = 0; i < array_len(prefixes); ++i) {
    SchemaPrefixNode *node = prefixes[i];
    for (int j = 0; j < array_len(node->index_specs); ++j) {
      StrongRef global = node->index_specs[j];
      IndexSpec *spec = StrongRef_Get(global);
      if (spec && !dictFind(specs, spec->name)) {
        SpecOpCtx specOp = {
            .spec = spec,
            .op = SpecOp_Add,
        };
        res->specsOps = array_append(res->specsOps, specOp);
        dictEntry *entry = dictAddRaw(specs, spec->name, NULL);
        // put the location on the specsOps array so we can get it
        // fast using index name
        entry->v.u64 = array_len(res->specsOps) - 1;
      }
    }
  }
  array_free(prefixes);

  if (runFilters) {

    EvalCtx *r = NULL;
    for (size_t i = 0; i < array_len(res->specsOps); ++i) {
      SpecOpCtx *specOp = res->specsOps + i;
      IndexSpec *spec = specOp->spec;
      if (!spec->rule->filter_exp) {
        continue;
      }

      // load hash only if required
      if (!r) r = EvalCtx_Create();
      RLookup_LoadRuleFields(ctx, &r->lk, &r->row, spec, key_p);

      if (EvalCtx_EvalExpr(r, spec->rule->filter_exp) == EXPR_EVAL_OK) {
        if (!RSValue_BoolTest(&r->res) && dictFind(specs, spec->name)) {
          specOp->op = SpecOp_Del;
        }
      }
      QueryError_ClearError(r->ee.err);
    }

    if (r) {
      EvalCtx_Destroy(r);
    }
  }
  return res;
}

static bool hashFieldChanged(IndexSpec *spec, RedisModuleString **hashFields) {
  if (hashFields == NULL) {
    return true;
  }

  // TODO: improve implementation to avoid O(n^2)
  for (size_t i = 0; hashFields[i] != NULL; ++i) {
    const char *field = RedisModule_StringPtrLen(hashFields[i], NULL);
    for (size_t j = 0; j < spec->numFields; ++j) {
      if (!strcmp(field, spec->fields[j].name)) {
        return true;
      }
    }
    // optimize. change of score and payload fields just require an update of the doc table
    if ((spec->rule->lang_field && !strcmp(field, spec->rule->lang_field)) ||
        (spec->rule->score_field && !strcmp(field, spec->rule->score_field)) ||
        (spec->rule->payload_field && !strcmp(field, spec->rule->payload_field))) {
      return true;
    }
  }
  return false;
}

void Indexes_SpecOpsIndexingCtxFree(SpecOpIndexingCtx *specs) {
  dictRelease(specs->specs);
  array_free(specs->specsOps);
  rm_free(specs);
}

void Indexes_UpdateMatchingWithSchemaRules(RedisModuleCtx *ctx, RedisModuleString *key, DocumentType type,
                                           RedisModuleString **hashFields) {
  if (type == DocumentType_Unsupported) {
    // COPY could overwrite a hash/json with other types so we must try and remove old doc
    Indexes_DeleteMatchingWithSchemaRules(ctx, key, hashFields);
    return;
  }

  SpecOpIndexingCtx *specs = Indexes_FindMatchingSchemaRules(ctx, key, true, NULL);

  for (size_t i = 0; i < array_len(specs->specsOps); ++i) {
    SpecOpCtx *specOp = specs->specsOps + i;

    // skip if document type does not match the index type
    if (type != specOp->spec->rule->type) {
      continue;
    }

    if (hashFieldChanged(specOp->spec, hashFields)) {
      if (specOp->op == SpecOp_Add) {
        IndexSpec_UpdateDoc(specOp->spec, ctx, key, type);
      } else {
        IndexSpec_DeleteDoc(specOp->spec, ctx, key);
      }
    }
  }

  Indexes_SpecOpsIndexingCtxFree(specs);
}

void Indexes_DeleteMatchingWithSchemaRules(RedisModuleCtx *ctx, RedisModuleString *key,
                                           RedisModuleString **hashFields) {
  SpecOpIndexingCtx *specs = Indexes_FindMatchingSchemaRules(ctx, key, false, NULL);

  for (size_t i = 0; i < array_len(specs->specsOps); ++i) {
    SpecOpCtx *specOp = specs->specsOps + i;
    if (hashFieldChanged(specOp->spec, hashFields)) {
      IndexSpec_DeleteDoc(specOp->spec, ctx, key);
    }
  }

  Indexes_SpecOpsIndexingCtxFree(specs);
}

void Indexes_ReplaceMatchingWithSchemaRules(RedisModuleCtx *ctx, RedisModuleString *from_key,
                                            RedisModuleString *to_key) {
  DocumentType type = getDocTypeFromString(to_key);
  if (type == DocumentType_Unsupported) {
    return;
  }

  SpecOpIndexingCtx *from_specs = Indexes_FindMatchingSchemaRules(ctx, from_key, true, to_key);
  SpecOpIndexingCtx *to_specs = Indexes_FindMatchingSchemaRules(ctx, to_key, true, NULL);

  size_t from_len, to_len;
  const char *from_str = RedisModule_StringPtrLen(from_key, &from_len);
  const char *to_str = RedisModule_StringPtrLen(to_key, &to_len);

  for (size_t i = 0; i < array_len(from_specs->specsOps); ++i) {
    SpecOpCtx *specOp = from_specs->specsOps + i;
    IndexSpec *spec = specOp->spec;
    if (specOp->op == SpecOp_Del) {
      // the document is not in the index from the first place
      continue;
    }
    dictEntry *entry = dictFind(to_specs->specs, spec->name);
    if (entry) {
      RedisSearchCtx sctx = SEARCH_CTX_STATIC(ctx, spec);
      RedisSearchCtx_LockSpecWrite(&sctx);
      DocTable_Replace(&spec->docs, from_str, from_len, to_str, to_len);
      RedisSearchCtx_UnlockSpec(&sctx);
      size_t index = entry->v.u64;
      dictDelete(to_specs->specs, spec->name);
      array_del_fast(to_specs->specsOps, index);
    } else {
      IndexSpec_DeleteDoc(spec, ctx, from_key);
    }
  }

  // add to a different index
  for (size_t i = 0; i < array_len(to_specs->specsOps); ++i) {
    SpecOpCtx *specOp = to_specs->specsOps + i;
    if (specOp->op == SpecOp_Del) {
      // not need to index
      // also no need to delete because we know that the document is
      // not in the index because if it was there we would handle it
      // on the spec from section.
      continue;
    }
    IndexSpec_UpdateDoc(specOp->spec, ctx, to_key, type);
  }
  Indexes_SpecOpsIndexingCtxFree(from_specs);
  Indexes_SpecOpsIndexingCtxFree(to_specs);
}
///////////////////////////////////////////////////////////////////////////////////////////////<|MERGE_RESOLUTION|>--- conflicted
+++ resolved
@@ -855,18 +855,13 @@
   } else if (AC_AdvanceIfMatch(ac, SPEC_GEOMETRY_STR)) {  // geometry field
     sp->flags |= Index_HasGeometry;
     fs->types |= INDEXFLD_T_GEOMETRY;
-<<<<<<< HEAD
-    // TODO: GEMOMETRY - Support more geometry libraries - if an optional successive token exist
-    fs->geometryOpts.geometryCoords = GEOMETRY_COORDS_GeographicPolygon;
-=======
     if (AC_AdvanceIfMatch(ac, SPEC_GEOMETRY_FLAT_STR)) {
-      fs->geometryOpts.geometryCoords = GEOMETRY_COORDS_Cartesian;
+      fs->geometryOpts.geometryCoords = GEOMETRY_COORDS_CartesianPolygon;
     } else if (AC_AdvanceIfMatch(ac, SPEC_GEOMETRY_SPHERE_STR)) {
-      fs->geometryOpts.geometryCoords = GEOMETRY_COORDS_Geographic;
+      fs->geometryOpts.geometryCoords = GEOMETRY_COORDS_GeographicPolygon;
     } else {
-      fs->geometryOpts.geometryCoords = GEOMETRY_COORDS_Geographic;
-    }
->>>>>>> 5a9417f5
+      fs->geometryOpts.geometryCoords = GEOMETRY_COORDS_GeographicPolygon;
+    }
   } else {  // nothing more supported currently
     QueryError_SetErrorFmt(status, QUERY_EPARSEARGS, "Invalid field type for field `%s`", fs->name);
     goto error;
@@ -1860,17 +1855,12 @@
 
   // Load geometry specific options
   if (FIELD_IS(f, INDEXFLD_T_GEOMETRY) || (f->options & FieldSpec_Dynamic)) {
-<<<<<<< HEAD
-    // TODO: GEOMETRY - if more than one geometry library is supported - load it from rdb (currently hard-coded)
-    f->geometryOpts.geometryCoords = GEOMETRY_COORDS_GeographicPolygon;
-=======
     if (encver >= INDEX_GEOMETRY_VERSION) {
       f->geometryOpts.geometryCoords = LoadUnsigned_IOError(rdb, goto fail);
     } else {
       // In RedisSearch RC (2.8.1 - 2.8.3) we supported default coordinate system which was not written to RDB
-      f->geometryOpts.geometryCoords = GEOMETRY_COORDS_Cartesian;
-    }
->>>>>>> 5a9417f5
+      f->geometryOpts.geometryCoords = GEOMETRY_COORDS_GeographicPolygon;
+    }
   }
 
   return REDISMODULE_OK;
