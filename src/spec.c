--- conflicted
+++ resolved
@@ -249,11 +249,7 @@
     }
     spec->isTimerSet = false;
   }
-<<<<<<< HEAD
-  redisearch_thpool_add_work(cleanPool, (redisearch_thpool_proc)IndexSpec_FreeTask, rm_strdup(spec->name));
-=======
   redisearch_thpool_add_work(cleanPool, (redisearch_thpool_proc)IndexSpec_FreeTask, rm_strdup(spec->name), THPOOL_PRIORITY_HIGH);
->>>>>>> cdf27eeb
 }
 
 static void IndexSpec_TimedOutProc(RedisModuleCtx *ctx, WeakRef w_ref) {
@@ -867,8 +863,6 @@
 }
 
 // Assuming the spec is properly locked before calling this function.
-<<<<<<< HEAD
-=======
 size_t IndexSpec_VectorIndexSize(IndexSpec *sp) {
   size_t total_memory = 0;
   for (size_t i = 0; i < sp->numFields; ++i) {
@@ -883,7 +877,6 @@
 }
 
 // Assuming the spec is properly locked before calling this function.
->>>>>>> cdf27eeb
 int IndexSpec_CreateTextId(const IndexSpec *sp) {
   int maxId = -1;
   for (size_t ii = 0; ii < sp->numFields; ++ii) {
@@ -918,10 +911,6 @@
   const size_t prevNumFields = sp->numFields;
   const size_t prevSortLen = sp->sortables->len;
   const IndexFlags prevFlags = sp->flags;
-<<<<<<< HEAD
-  FieldSpec *fs = NULL;
-=======
->>>>>>> cdf27eeb
 
   while (!AC_IsAtEnd(ac)) {
     if (sp->numFields == SPEC_MAX_FIELDS) {
@@ -1061,11 +1050,7 @@
                         QueryError *status) {
   setMemoryInfo(ctx);
 
-<<<<<<< HEAD
-  int rc = IndexSpec_AddFieldsInternal(sp, ac, status, 0);
-=======
   int rc = IndexSpec_AddFieldsInternal(sp, spec_ref, ac, status, 0);
->>>>>>> cdf27eeb
   if (rc && initialScan) {
     IndexSpec_ScanAndReindex(ctx, spec_ref);
   }
@@ -1641,13 +1626,8 @@
 void IndexSpec_StartGC(RedisModuleCtx *ctx, StrongRef global, IndexSpec *sp) {
   RS_LOG_ASSERT(!sp->gc, "GC already exists");
   // we will not create a gc thread on temporary index
-<<<<<<< HEAD
-  if (RSGlobalConfig.enableGC && !(sp->flags & Index_Temporary)) {
-    sp->gc = GCContext_CreateGC(global, RSGlobalConfig.gcPolicy);
-=======
   if (RSGlobalConfig.gcConfigParams.enableGC && !(sp->flags & Index_Temporary)) {
     sp->gc = GCContext_CreateGC(global, RSGlobalConfig.gcConfigParams.gcPolicy);
->>>>>>> cdf27eeb
     GCContext_Start(sp->gc);
     RedisModule_Log(ctx, "verbose", "Starting GC for index %s", sp->name);
   }
@@ -2033,11 +2013,7 @@
   RedisModule_Log(NULL, "notice", "Register index %s for async scan", ((IndexSpec*)StrongRef_Get(spec_ref))->name);
 #endif
   IndexesScanner *scanner = IndexesScanner_New(spec_ref);
-<<<<<<< HEAD
-  redisearch_thpool_add_work(reindexPool, (redisearch_thpool_proc)Indexes_ScanAndReindexTask, scanner);
-=======
   redisearch_thpool_add_work(reindexPool, (redisearch_thpool_proc)Indexes_ScanAndReindexTask, scanner, THPOOL_PRIORITY_HIGH);
->>>>>>> cdf27eeb
 }
 
 void ReindexPool_ThreadPoolDestroy() {
@@ -2615,6 +2591,7 @@
       legacySpecDict = dictCreate(&dictTypeHeapStrings, NULL);
     }
     RedisModule_Log(RSDummyContext, "notice", "Loading event starts");
+#ifdef POWER_TO_THE_WORKERS
     if(RSGlobalConfig.numWorkerThreads && !RSGlobalConfig.threadsEnabled) {
       // Create the thread pool temporarily for fast RDB loading of vector index (if needed).
       if(workersThreadPool_CreatePool(RSGlobalConfig.numWorkerThreads) == REDISMODULE_ERR) {
@@ -2622,6 +2599,7 @@
       }
       RedisModule_Log(RSDummyContext, "notice", "Created workers threadpool of size %lu for loading", RSGlobalConfig.numWorkerThreads);
     }
+#endif
   } else if (subevent == REDISMODULE_SUBEVENT_LOADING_ENDED) {
     int hasLegacyIndexes = dictSize(legacySpecDict);
     Indexes_UpgradeLegacyIndexes();
@@ -2638,6 +2616,7 @@
       RedisModule_Log(ctx, "warning",
                       "Skip background reindex scan, redis version contains loaded event.");
     }
+#ifdef POWER_TO_THE_WORKERS
     if (RSGlobalConfig.numWorkerThreads && !RSGlobalConfig.threadsEnabled) {
       // Terminate the temporary thread pool - use YIELD here, with API that waits without blocking
       workersThreadPool_Wait(ctx);
@@ -2646,6 +2625,7 @@
                       "Terminated workers threadpool of size %lu for loading",
                       RSGlobalConfig.numWorkerThreads);
     }
+#endif
     RedisModule_Log(RSDummyContext, "notice", "Loading event ends");
   }
 }
