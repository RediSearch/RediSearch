--- conflicted
+++ resolved
@@ -855,13 +855,8 @@
   } else if (AC_AdvanceIfMatch(ac, SPEC_GEOMETRY_STR)) {  // geometry field
     sp->flags |= Index_HasGeometry;
     fs->types |= INDEXFLD_T_GEOMETRY;
-<<<<<<< HEAD
     // TODO: GEMOMETRY - Support more geometry libraries - if an optional successive token exist
     fs->geometryOpts.geometryCoords = GEOMETRY_COORDS_Geographic;
-=======
-    // TODO: GEOMETRY - Support more geometry libraries - if an optional successive token exist
-    fs->geometryOpts.geometryLibType = GEOMETRY_LIB_TYPE_BOOST_GEOMETRY;
->>>>>>> 301ef1ef
   } else {  // nothing more supported currently
     QueryError_SetErrorFmt(status, QUERY_EPARSEARGS, "Invalid field type for field `%s`", fs->name);
     goto error;
