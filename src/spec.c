--- conflicted
+++ resolved
@@ -160,11 +160,7 @@
     return false;
   }
 
-<<<<<<< HEAD
-  float used_memory_ratio = Unified_GetUsedMemoryRatio(ctx);
-=======
   float used_memory_ratio = RedisMemory_GetUsedMemoryRatioUnified(ctx);
->>>>>>> 797659b7
   float memory_limit_ratio = (float)RSGlobalConfig.indexingMemoryLimit / 100;
 
   return (used_memory_ratio > memory_limit_ratio) ;
