/*
 * Copyright Redis Ltd. 2016 - present
 * Licensed under your choice of the Redis Source Available License 2.0 (RSALv2) or
 * the Server Side Public License v1 (SSPLv1).
 */

#include "spec.h"

#include <math.h>
#include <ctype.h>

#include "util/logging.h"
#include "util/misc.h"
#include "rmutil/vector.h"
#include "rmutil/util.h"
#include "rmutil/rm_assert.h"
#include "trie/trie_type.h"
#include "rmalloc.h"
#include "config.h"
#include "cursor.h"
#include "tag_index.h"
#include "redis_index.h"
#include "indexer.h"
#include "suffix.h"
#include "alias.h"
#include "module.h"
#include "aggregate/expr/expression.h"
#include "rules.h"
#include "dictionary.h"
#include "doc_types.h"
#include "rdb.h"
#include "commands.h"
#include "obfuscation/obfuscation_api.h"
#include "util/workers.h"
#include "info/global_stats.h"
#include "debug_commands.h"
#include "obfuscation/obfuscation_api.h"
#include "util/hash/hash.h"
#include "reply_macros.h"

#define INITIAL_DOC_TABLE_SIZE 1000

///////////////////////////////////////////////////////////////////////////////////////////////

static int FieldSpec_RdbLoad(RedisModuleIO *rdb, FieldSpec *f, StrongRef sp_ref, int encver);

const char *(*IndexAlias_GetUserTableName)(RedisModuleCtx *, const char *) = NULL;

RedisModuleType *IndexSpecType;

dict *specDict_g;
IndexesScanner *global_spec_scanner = NULL;
size_t pending_global_indexing_ops = 0;
dict *legacySpecDict;
dict *legacySpecRules;

// Pending or in-progress index drops
uint16_t pendingIndexDropCount_g = 0;

Version redisVersion;
Version rlecVersion;
bool isCrdt;
bool isTrimming = false;

// Default values make no limits.
size_t memoryLimit = -1;
size_t used_memory = 0;

static redisearch_thpool_t *cleanPool = NULL;

extern DebugCTX globalDebugCtx;

const char *DEBUG_INDEX_SCANNER_STATUS_STRS[DEBUG_INDEX_SCANNER_CODE_COUNT] = {
    "NEW", "SCANNING", "DONE", "CANCELLED", "PAUSED", "RESUMED", "PAUSED_ON_OOM"
};

// Static assertion to ensure array size matches the number of statuses
static_assert(
    sizeof(DEBUG_INDEX_SCANNER_STATUS_STRS) / sizeof(DEBUG_INDEX_SCANNER_STATUS_STRS[0]) == DEBUG_INDEX_SCANNER_CODE_COUNT,
    "Mismatch between DebugIndexScannerCode enum and DEBUG_INDEX_SCANNER_STATUS_STRS array"
);

// Debug scanner functions
static DebugIndexesScanner *DebugIndexesScanner_New(StrongRef global_ref);
static void DebugIndexesScanner_Free(DebugIndexesScanner *dScanner);
static void DebugIndexes_ScanProc(RedisModuleCtx *ctx, RedisModuleString *keyname, RedisModuleKey *key,
                             DebugIndexesScanner *dScanner);

//---------------------------------------------------------------------------------------------

static void setMemoryInfo(RedisModuleCtx *ctx) {
#define MIN_NOT_0(a,b) (((a)&&(b))?MIN((a),(b)):MAX((a),(b)))
  RedisModuleServerInfoData *info = RedisModule_GetServerInfo(ctx, "memory");

  size_t maxmemory = RedisModule_ServerInfoGetFieldUnsigned(info, "maxmemory", NULL);
  size_t max_process_mem = RedisModule_ServerInfoGetFieldUnsigned(info, "max_process_mem", NULL); // Enterprise limit
  maxmemory = MIN_NOT_0(maxmemory, max_process_mem);

  size_t total_system_memory = RedisModule_ServerInfoGetFieldUnsigned(info, "total_system_memory", NULL);
  memoryLimit = MIN_NOT_0(maxmemory, total_system_memory);

  used_memory = RedisModule_ServerInfoGetFieldUnsigned(info, "used_memory", NULL);

  RedisModule_FreeServerInfo(ctx, info);
}

/*
 * Initialize the spec's fields that are related to the cursors.
 */

static void Cursors_initSpec(IndexSpec *spec) {
  spec->activeCursors = 0;
}

/*
 * Get a field spec by field name. Case sensitive!
 * Return the field spec if found, NULL if not.
 * Assuming the spec is properly locked before calling this function.
 */
const FieldSpec *IndexSpec_GetFieldWithLength(const IndexSpec *spec, const char *name, size_t len) {
  for (size_t i = 0; i < spec->numFields; i++) {
    const FieldSpec *fs = spec->fields + i;
    if (!HiddenString_CompareC(fs->fieldName, name, len)) {
      return fs;
    }
  }
  return NULL;
}

const FieldSpec *IndexSpec_GetField(const IndexSpec *spec, const HiddenString *name) {
  for (size_t i = 0; i < spec->numFields; i++) {
    const FieldSpec *fs = spec->fields + i;
    if (!HiddenString_Compare(fs->fieldName, name)) {
      return fs;
    }
  }
  return NULL;
}

// Assuming the spec is properly locked before calling this function.
t_fieldMask IndexSpec_GetFieldBit(IndexSpec *spec, const char *name, size_t len) {
  const FieldSpec *fs = IndexSpec_GetFieldWithLength(spec, name, len);
  if (!fs || !FIELD_IS(fs, INDEXFLD_T_FULLTEXT) || !FieldSpec_IsIndexable(fs)) return 0;

  return FIELD_BIT(fs);
}

// Assuming the spec is properly locked before calling this function.
int IndexSpec_CheckPhoneticEnabled(const IndexSpec *sp, t_fieldMask fm) {
  if (!(sp->flags & Index_HasPhonetic)) {
    return 0;
  }

  if (fm == 0 || fm == (t_fieldMask)-1) {
    // No fields -- implicit phonetic match!
    return 1;
  }

  for (size_t ii = 0; ii < sp->numFields; ++ii) {
    if (fm & ((t_fieldMask)1 << ii)) {
      const FieldSpec *fs = sp->fields + ii;
      if (FIELD_IS(fs, INDEXFLD_T_FULLTEXT) && (FieldSpec_IsPhonetics(fs))) {
        return 1;
      }
    }
  }
  return 0;
}

// Assuming the spec is properly locked before calling this function.
int IndexSpec_CheckAllowSlopAndInorder(const IndexSpec *spec, t_fieldMask fm, QueryError *status) {
  for (size_t ii = 0; ii < spec->numFields; ++ii) {
    if (fm & ((t_fieldMask)1 << ii)) {
      const FieldSpec *fs = spec->fields + ii;
      if (FIELD_IS(fs, INDEXFLD_T_FULLTEXT) && (FieldSpec_IsUndefinedOrder(fs))) {
        QueryError_SetWithUserDataFmt(status, QUERY_EBADORDEROPTION,
                               "slop/inorder are not supported for field with undefined ordering", " `%s`", HiddenString_GetUnsafe(fs->fieldName, NULL));
        return 0;
      }
    }
  }
  return 1;
}

// Assuming the spec is properly locked before calling this function.
const FieldSpec *IndexSpec_GetFieldBySortingIndex(const IndexSpec *sp, uint16_t idx) {
  for (size_t ii = 0; ii < sp->numFields; ++ii) {
    if (sp->fields[ii].options & FieldSpec_Sortable && sp->fields[ii].sortIdx == idx) {
      return sp->fields + ii;
    }
  }
  return NULL;
}

// Assuming the spec is properly locked before calling this function.
const char *IndexSpec_GetFieldNameByBit(const IndexSpec *sp, t_fieldMask id) {
  for (int i = 0; i < sp->numFields; i++) {
    if (FIELD_BIT(&sp->fields[i]) == id && FIELD_IS(&sp->fields[i], INDEXFLD_T_FULLTEXT) &&
      FieldSpec_IsIndexable(&sp->fields[i])) {
      return HiddenString_GetUnsafe(sp->fields[i].fieldName, NULL);
    }
  }
  return NULL;
}

// Get the field spec by the field mask.
const FieldSpec *IndexSpec_GetFieldByBit(const IndexSpec *sp, t_fieldMask id) {
  for (int i = 0; i < sp->numFields; i++) {
    if (FIELD_BIT(&sp->fields[i]) == id && FIELD_IS(&sp->fields[i], INDEXFLD_T_FULLTEXT) &&
        FieldSpec_IsIndexable(&sp->fields[i])) {
      return &sp->fields[i];
    }
  }
  return NULL;
}

// Get the field specs that match a field mask.
arrayof(FieldSpec *) IndexSpec_GetFieldsByMask(const IndexSpec *sp, t_fieldMask mask) {
  arrayof(FieldSpec *) res = array_new(FieldSpec *, 2);
  for (int i = 0; i < sp->numFields; i++) {
    if (mask & FIELD_BIT(sp->fields + i) && FIELD_IS(sp->fields + i, INDEXFLD_T_FULLTEXT)) {
      array_append(res, sp->fields + i);
    }
  }
  return res;
}

//---------------------------------------------------------------------------------------------

/*
* Parse an index spec from redis command arguments.
* Returns REDISMODULE_ERR if there's a parsing error.
* The command only receives the relevant part of argv.
*
* The format currently is FT.CREATE {index} [NOOFFSETS] [NOFIELDS] [NOFREQS]
    SCHEMA {field} [TEXT [WEIGHT {weight}]] | [NUMERIC]
*/
StrongRef IndexSpec_ParseRedisArgs(RedisModuleCtx *ctx, const HiddenString *name,
                                    RedisModuleString **argv, int argc, QueryError *status) {

  const char *args[argc];
  for (int i = 0; i < argc; i++) {
    args[i] = RedisModule_StringPtrLen(argv[i], NULL);
  }

  return IndexSpec_Parse(name, args, argc, status);
}

arrayof(FieldSpec *) getFieldsByType(IndexSpec *spec, FieldType type) {
#define FIELDS_ARRAY_CAP 2
  arrayof(FieldSpec *) fields = array_new(FieldSpec *, FIELDS_ARRAY_CAP);
  for (int i = 0; i < spec->numFields; ++i) {
    if (FIELD_IS(spec->fields + i, type)) {
      array_append(fields, &(spec->fields[i]));
    }
  }
  return fields;
}

/* Check if Redis is currently loading from RDB. Our thread starts before RDB loading is finished */
int isRdbLoading(RedisModuleCtx *ctx) {
  long long isLoading = 0;
  RMUtilInfo *info = RMUtil_GetRedisInfo(ctx);
  if (!info) {
    return 0;
  }

  if (!RMUtilInfo_GetInt(info, "loading", &isLoading)) {
    isLoading = 0;
  }

  RMUtilRedisInfo_Free(info);
  return isLoading == 1;
}

//---------------------------------------------------------------------------------------------

void IndexSpec_LegacyFree(void *spec) {
  // free legacy index do nothing, it will be called only
  // when the index key will be deleted and we keep the legacy
  // index pointer in the legacySpecDict so we will free it when needed
}

static void IndexSpec_TimedOutProc(RedisModuleCtx *ctx, WeakRef w_ref) {
  // we need to delete the spec from the specDict_g, as far as the user see it,
  // this spec was deleted and its memory will be freed in a background thread.

  // attempt to promote the weak ref to a strong ref
  StrongRef spec_ref = WeakRef_Promote(w_ref);
  WeakRef_Release(w_ref);

  IndexSpec *sp = StrongRef_Get(spec_ref);
  if (!sp) {
    // the spec was already deleted, nothing to do here
    return;
  }
  const char* name = IndexSpec_FormatName(sp, RSGlobalConfig.hideUserDataFromLog);
  RedisModule_Log(RSDummyContext, REDISMODULE_LOGLEVEL_VERBOSE, "Freeing index %s by timer", name);

  sp->isTimerSet = false;
  if (RS_IsMock) {
    IndexSpec_Free(sp);
  } else {
    // called on master shard for temporary indexes and deletes all documents by defaults
    // pass FT.DROPINDEX with "DD" flag to self.
    RedisModuleCallReply *rep = RedisModule_Call(RSDummyContext, RS_DROP_INDEX_CMD, "cc!", HiddenString_GetUnsafe(sp->specName, NULL), "DD");
    if (rep) {
      RedisModule_FreeCallReply(rep);
    }
  }

  RedisModule_Log(RSDummyContext, REDISMODULE_LOGLEVEL_VERBOSE, "Freeing index '%s' by timer: done", name);
  StrongRef_Release(spec_ref);
}

// Assuming the GIL is held.
// This can be done without locking the spec for write, since the timer is not modified or read by any other thread.
static void IndexSpec_SetTimeoutTimer(IndexSpec *sp, WeakRef spec_ref) {
  if (sp->isTimerSet) {
    WeakRef old_timer_ref;
    if (RedisModule_StopTimer(RSDummyContext, sp->timerId, (void **)&old_timer_ref) == REDISMODULE_OK) {
      WeakRef_Release(old_timer_ref);
    }
  }
  sp->timerId = RedisModule_CreateTimer(RSDummyContext, sp->timeout,
                                        (RedisModuleTimerProc)IndexSpec_TimedOutProc, spec_ref.rm);
  sp->isTimerSet = true;
}

// Assuming the spec is properly guarded before calling this function (GIL or write lock).
static void IndexSpec_ResetTimeoutTimer(IndexSpec *sp) {
  if (sp->isTimerSet) {
    WeakRef old_timer_ref;
    if (RedisModule_StopTimer(RSDummyContext, sp->timerId, (void **)&old_timer_ref) == REDISMODULE_OK) {
      WeakRef_Release(old_timer_ref);
    }
  }
  sp->timerId = 0;
  sp->isTimerSet = false;
}

// Assuming the GIL is locked before calling this function.
void Indexes_SetTempSpecsTimers(TimerOp op) {
  dictIterator *iter = dictGetIterator(specDict_g);
  dictEntry *entry = NULL;
  while ((entry = dictNext(iter))) {
    StrongRef spec_ref = dictGetRef(entry);
    IndexSpec *sp = StrongRef_Get(spec_ref);
    if (sp->flags & Index_Temporary) {
      switch (op) {
        case TimerOp_Add: IndexSpec_SetTimeoutTimer(sp, StrongRef_Demote(spec_ref)); break;
        case TimerOp_Del: IndexSpec_ResetTimeoutTimer(sp);    break;
      }
    }
  }
  dictReleaseIterator(iter);
}

//---------------------------------------------------------------------------------------------

double IndexesScanner_IndexedPercent(RedisModuleCtx *ctx, IndexesScanner *scanner, const IndexSpec *sp) {
  if (scanner || sp->scan_in_progress) {
    if (scanner) {
      size_t totalKeys = RedisModule_DbSize(ctx);
      return totalKeys > 0 ? (double)scanner->scannedKeys / totalKeys : 0;
    } else {
      return 0;
    }
  } else {
    return 1.0;
  }
}

size_t IndexSpec_collect_numeric_overhead(IndexSpec *sp) {
  // Traverse the fields and calculates the overhead of the numeric tree index
  size_t overhead = 0;
  for (size_t i = 0; i < sp->numFields; i++) {
    FieldSpec *fs = sp->fields + i;
    if (FIELD_IS(fs, INDEXFLD_T_NUMERIC) || FIELD_IS(fs, INDEXFLD_T_GEO)) {
      RedisModuleString *keyName = IndexSpec_GetFormattedKey(sp, fs, fs->types);
      NumericRangeTree *rt = openNumericKeysDict(sp, keyName, DONT_CREATE_INDEX);
      // Numeric index was not initialized yet
      if (!rt) {
        continue;
      }

      overhead += sizeof(NumericRangeTree);
    }
  }
  return overhead;
}

size_t IndexSpec_collect_tags_overhead(const IndexSpec *sp) {
  // Traverse the fields and calculates the overhead of the tags
  size_t overhead = 0;
  for (size_t i = 0; i < sp->numFields; i++) {
    FieldSpec *fs = sp->fields + i;
    if (FIELD_IS(fs, INDEXFLD_T_TAG)) {
      overhead += TagIndex_GetOverhead(sp, fs);
    }
  }
  return overhead;
}

size_t IndexSpec_collect_text_overhead(const IndexSpec *sp) {
  // Traverse the fields and calculates the overhead of the text suffixes
  size_t overhead = 0;
  // Collect overhead from sp->terms
  overhead += TrieType_MemUsage(sp->terms);
  // Collect overhead from sp->suffix
  if (sp->suffix) {
    // TODO: Count the values' memory as well
    overhead += TrieType_MemUsage(sp->suffix);
  }
  return overhead;
}

size_t IndexSpec_TotalMemUsage(IndexSpec *sp, size_t doctable_tm_size, size_t tags_overhead, size_t text_overhead) {
  size_t res = 0;
  res += sp->docs.memsize;
  res += sp->docs.sortablesSize;
  res += doctable_tm_size ? doctable_tm_size : TrieMap_MemUsage(sp->docs.dim.tm);
  res += text_overhead ? text_overhead :  IndexSpec_collect_text_overhead(sp);
  res += tags_overhead ? tags_overhead : IndexSpec_collect_tags_overhead(sp);
  res += IndexSpec_collect_numeric_overhead(sp);
  res += sp->stats.invertedSize;
  res += sp->stats.offsetVecsSize;
  res += sp->stats.termsSize;
  return res;
}

<<<<<<< HEAD
void IndexSpec_SetIndexErrorMessage(IndexSpec *sp, const char *error, bool withUserData, RedisModuleString *key) {
  RS_ASSERT(sp);
  RS_ASSERT(error);
  const char* error_withUserData = withUserData ? error : NULL;
  const char* error_withoutUserData = withUserData ? NULL : error;
  IndexError_AddError(&sp->stats.indexError, error_withoutUserData, error_withUserData, key);
=======
const char *IndexSpec_FormatName(const IndexSpec *sp, bool obfuscate) {
    return obfuscate ? sp->obfuscatedName : HiddenString_GetUnsafe(sp->specName, NULL);
}

char *IndexSpec_FormatObfuscatedName(const HiddenString *specName) {
  Sha1 sha1;
  size_t len;
  const char* value = HiddenString_GetUnsafe(specName, &len);
  Sha1_Compute(value, len, &sha1);
  char buffer[MAX_OBFUSCATED_INDEX_NAME];
  Obfuscate_Index(&sha1, buffer);
  return rm_strdup(buffer);
}

static bool checkIfSpecExists(const char *rawSpecName) {
  bool found = false;
  HiddenString* specName = NewHiddenString(rawSpecName, strlen(rawSpecName), false);
  found = dictFetchValue(specDict_g, specName);
  HiddenString_Free(specName, false);
  return found;
>>>>>>> 614b4400
}

//---------------------------------------------------------------------------------------------

/* Create a new index spec from a redis command */
// TODO: multithreaded: use global metadata locks to protect global data structures
IndexSpec *IndexSpec_CreateNew(RedisModuleCtx *ctx, RedisModuleString **argv, int argc,
                               QueryError *status) {
  const char *rawSpecName = RedisModule_StringPtrLen(argv[1], NULL);
  setMemoryInfo(ctx);
  if (checkIfSpecExists(rawSpecName)) {
    QueryError_SetCode(status, QUERY_EINDEXEXISTS);
    return NULL;
  }
  size_t nameLen;
  const char *rawName = RedisModule_StringPtrLen(argv[1], &nameLen);
  HiddenString *name = NewHiddenString(rawName, nameLen, true);
  // Create the IndexSpec, along with its corresponding weak\strong refs
  StrongRef spec_ref = IndexSpec_ParseRedisArgs(ctx, name, &argv[2], argc - 2, status);
  IndexSpec *sp = StrongRef_Get(spec_ref);
  if (sp == NULL) {
    return NULL;
  }

  // Add the spec to the global spec dictionary
  dictAdd(specDict_g, name, spec_ref.rm);
  // Start the garbage collector
  IndexSpec_StartGC(ctx, spec_ref, sp);

  Cursors_initSpec(sp);

  // set timeout for temporary index on master
  if ((sp->flags & Index_Temporary) && IsMaster()) {
    IndexSpec_SetTimeoutTimer(sp, StrongRef_Demote(spec_ref));
  }

  if (!(sp->flags & Index_SkipInitialScan)) {
    IndexSpec_ScanAndReindex(ctx, spec_ref);
  }
  return sp;
}

//---------------------------------------------------------------------------------------------

static bool checkPhoneticAlgorithmAndLang(const char *matcher) {
  if (strlen(matcher) != 5) {
    return false;
  }
  if (matcher[0] != 'd' || matcher[1] != 'm' || matcher[2] != ':') {
    return false;
  }

#define LANGUAGES_SIZE 4
  char *languages[] = {"en", "pt", "fr", "es"};

  bool langauge_found = false;
  for (int i = 0; i < LANGUAGES_SIZE; ++i) {
    if (matcher[3] == languages[i][0] && matcher[4] == languages[i][1]) {
      langauge_found = true;
    }
  }

  return langauge_found;
}

// Tries to get vector data type from ac. This function need to stay updated with
// the supported vector data types list of VecSim.
static int parseVectorField_GetType(ArgsCursor *ac, VecSimType *type) {
  const char *typeStr;
  size_t len;
  int rc;
  if ((rc = AC_GetString(ac, &typeStr, &len, 0)) != AC_OK) {
    return rc;
  }
  // Uncomment these when support for other type is added.
  if (STR_EQCASE(typeStr, len, VECSIM_TYPE_FLOAT32))
    *type = VecSimType_FLOAT32;
  else if (STR_EQCASE(typeStr, len, VECSIM_TYPE_FLOAT64))
    *type = VecSimType_FLOAT64;
  else if (STR_EQCASE(typeStr, len, VECSIM_TYPE_FLOAT16))
    *type = VecSimType_FLOAT16;
  else if (STR_EQCASE(typeStr, len, VECSIM_TYPE_BFLOAT16))
    *type = VecSimType_BFLOAT16;
  else if (STR_EQCASE(typeStr, len, VECSIM_TYPE_UINT8))
    *type = VecSimType_UINT8;
  else if (STR_EQCASE(typeStr, len, VECSIM_TYPE_INT8))
    *type = VecSimType_INT8;
  // else if (STR_EQCASE(typeStr, len, VECSIM_TYPE_INT32))
  //   *type = VecSimType_INT32;
  // else if (STR_EQCASE(typeStr, len, VECSIM_TYPE_INT64))
  //   *type = VecSimType_INT64;
  else
    return AC_ERR_ENOENT;
  return AC_OK;
}

// Tries to get distance metric from ac. This function need to stay updated with
// the supported distance metric functions list of VecSim.
static int parseVectorField_GetMetric(ArgsCursor *ac, VecSimMetric *metric) {
  const char *metricStr;
  int rc;
  if ((rc = AC_GetString(ac, &metricStr, NULL, 0)) != AC_OK) {
    return rc;
  }
  if (!strcasecmp(VECSIM_METRIC_IP, metricStr))
    *metric = VecSimMetric_IP;
  else if (!strcasecmp(VECSIM_METRIC_L2, metricStr))
    *metric = VecSimMetric_L2;
  else if (!strcasecmp(VECSIM_METRIC_COSINE, metricStr))
    *metric = VecSimMetric_Cosine;
  else
    return AC_ERR_ENOENT;
  return AC_OK;
}

// memoryLimit / 10 - default is 10% of global memory limit
#define BLOCK_MEMORY_LIMIT ((RSGlobalConfig.vssMaxResize) ? RSGlobalConfig.vssMaxResize : memoryLimit / 10)

static int parseVectorField_validate_hnsw(VecSimParams *params, QueryError *status) {
  // Calculating max block size (in # of vectors), according to memory limits
  size_t maxBlockSize = BLOCK_MEMORY_LIMIT / VecSimIndex_EstimateElementSize(params);
  // if Block size was not set by user, sets the default to min(maxBlockSize, DEFAULT_BLOCK_SIZE)
  if (params->algoParams.hnswParams.blockSize == 0) { // indicates that block size was not set by the user
    params->algoParams.hnswParams.blockSize = MIN(DEFAULT_BLOCK_SIZE, maxBlockSize);
  }
  if (params->algoParams.hnswParams.initialCapacity == SIZE_MAX) { // indicates that initial capacity was not set by the user
    params->algoParams.hnswParams.initialCapacity = params->algoParams.hnswParams.blockSize;
  }
  size_t index_size_estimation = VecSimIndex_EstimateInitialSize(params);
  size_t free_memory = memoryLimit - used_memory;
  if (params->algoParams.hnswParams.initialCapacity > maxBlockSize) {
    QueryError_SetWithUserDataFmt(status, QUERY_ELIMIT, "Vector index initial capacity", " %zu exceeded server limit (%zu with the given parameters)", params->algoParams.hnswParams.initialCapacity, maxBlockSize);
    return 0;
  }
  if (params->algoParams.hnswParams.blockSize > maxBlockSize) {
    // TODO: uncomment when BLOCK_SIZE is added to FT.CREATE on HNSW
    // QueryError_SetWithUserDataFmt(status, QUERY_ELIMIT, "Vector index block size", " %zu exceeded server limit (%zu with the given parameters)", fs->vectorOpts.vecSimParams.bfParams.blockSize, maxBlockSize);
    // return 0;
  }
  RedisModule_Log(RSDummyContext, "warning", "creating vector index. Server memory limit: %zuB, required memory: %zuB, available memory: %zuB", memoryLimit, index_size_estimation, free_memory);
  return 1;
}

static int parseVectorField_validate_flat(VecSimParams *params, QueryError *status) {
  size_t elementSize = VecSimIndex_EstimateElementSize(params);
  // Calculating max block size (in # of vectors), according to memory limits
  size_t maxBlockSize = BLOCK_MEMORY_LIMIT / elementSize;
  // if Block size was not set by user, sets the default to min(maxBlockSize, DEFAULT_BLOCK_SIZE)
  if (params->algoParams.bfParams.blockSize == 0) { // indicates that block size was not set by the user
    params->algoParams.bfParams.blockSize = MIN(DEFAULT_BLOCK_SIZE, maxBlockSize);
  }
  if (params->algoParams.bfParams.initialCapacity == SIZE_MAX) { // indicates that initial capacity was not set by the user
    params->algoParams.bfParams.initialCapacity = params->algoParams.bfParams.blockSize;
  }
  // Calculating index size estimation, after first vector block was allocated.
  size_t index_size_estimation = VecSimIndex_EstimateInitialSize(params);
  index_size_estimation += elementSize * params->algoParams.bfParams.blockSize;
  size_t free_memory = memoryLimit - used_memory;
  if (params->algoParams.bfParams.initialCapacity > maxBlockSize) {
    QueryError_SetWithUserDataFmt(status, QUERY_ELIMIT, "Vector index initial capacity", " %zu exceeded server limit (%zu with the given parameters)", params->algoParams.bfParams.initialCapacity, maxBlockSize);
    return 0;
  }
  if (params->algoParams.bfParams.blockSize > maxBlockSize) {
    QueryError_SetWithUserDataFmt(status, QUERY_ELIMIT, "Vector index block size", " %zu exceeded server limit (%zu with the given parameters)", params->algoParams.bfParams.blockSize, maxBlockSize);
    return 0;
  }
  RedisModule_Log(RSDummyContext, "warning", "creating vector index. Server memory limit: %zuB, required memory: %zuB, available memory: %zuB", memoryLimit, index_size_estimation, free_memory);
  return 1;
}

int VecSimIndex_validate_params(RedisModuleCtx *ctx, VecSimParams *params, QueryError *status) {
  setMemoryInfo(ctx);
  bool valid = false;
  if (VecSimAlgo_HNSWLIB == params->algo) {
    valid = parseVectorField_validate_hnsw(params, status);
  } else if (VecSimAlgo_BF == params->algo) {
    valid = parseVectorField_validate_flat(params, status);
  } else if (VecSimAlgo_TIERED == params->algo) {
    return VecSimIndex_validate_params(ctx, params->algoParams.tieredParams.primaryIndexParams, status);
  }
  return valid ? REDISMODULE_OK : REDISMODULE_ERR;
}

#define VECSIM_ALGO_PARAM_MSG(algo, param) "vector similarity " algo " index `" param "`"

static int parseVectorField_hnsw(FieldSpec *fs, VecSimParams *params, ArgsCursor *ac, QueryError *status) {
  int rc;

  // HNSW mandatory params.
  bool mandtype = false;
  bool mandsize = false;
  bool mandmetric = false;

  // Get number of parameters
  size_t expNumParam, numParam = 0;
  if ((rc = AC_GetSize(ac, &expNumParam, 0)) != AC_OK) {
    QueryError_SetWithUserDataFmt(status, QUERY_EPARSEARGS, "Bad arguments", " for vector similarity number of parameters: %s", AC_Strerror(rc));
    return 0;
  } else if (expNumParam % 2) {
    QueryError_SetWithoutUserDataFmt(status, QUERY_ESYNTAX, "Bad number of arguments for vector similarity index: got %d but expected even number (as algorithm parameters should be submitted as named arguments)", expNumParam);
    return 0;
  } else {
    expNumParam /= 2;
  }

  while (expNumParam > numParam && !AC_IsAtEnd(ac)) {
    if (AC_AdvanceIfMatch(ac, VECSIM_TYPE)) {
      if ((rc = parseVectorField_GetType(ac, &params->algoParams.hnswParams.type)) != AC_OK) {
        QERR_MKBADARGS_AC(status, VECSIM_ALGO_PARAM_MSG(VECSIM_ALGORITHM_HNSW, VECSIM_TYPE), rc);
        return 0;
      }
      mandtype = true;
    } else if (AC_AdvanceIfMatch(ac, VECSIM_DIM)) {
      if ((rc = AC_GetSize(ac, &params->algoParams.hnswParams.dim, AC_F_GE1)) != AC_OK) {
        QERR_MKBADARGS_AC(status, VECSIM_ALGO_PARAM_MSG(VECSIM_ALGORITHM_HNSW, VECSIM_DIM), rc);
        return 0;
      }
      mandsize = true;
    } else if (AC_AdvanceIfMatch(ac, VECSIM_DISTANCE_METRIC)) {
      if ((rc = parseVectorField_GetMetric(ac, &params->algoParams.hnswParams.metric)) != AC_OK) {
        QERR_MKBADARGS_AC(status,  VECSIM_ALGO_PARAM_MSG(VECSIM_ALGORITHM_HNSW, VECSIM_DISTANCE_METRIC), rc);
        return 0;
      }
      mandmetric = true;
    } else if (AC_AdvanceIfMatch(ac, VECSIM_INITIAL_CAP)) {
      if ((rc = AC_GetSize(ac, &params->algoParams.hnswParams.initialCapacity, 0)) != AC_OK) {
        QERR_MKBADARGS_AC(status, VECSIM_ALGO_PARAM_MSG(VECSIM_ALGORITHM_HNSW, VECSIM_INITIAL_CAP), rc);
        return 0;
      }
    } else if (AC_AdvanceIfMatch(ac, VECSIM_M)) {
      if ((rc = AC_GetSize(ac, &params->algoParams.hnswParams.M, AC_F_GE1)) != AC_OK) {
        QERR_MKBADARGS_AC(status, VECSIM_ALGO_PARAM_MSG(VECSIM_ALGORITHM_HNSW, VECSIM_M), rc);
        return 0;
      }
    } else if (AC_AdvanceIfMatch(ac, VECSIM_EFCONSTRUCTION)) {
      if ((rc = AC_GetSize(ac, &params->algoParams.hnswParams.efConstruction, AC_F_GE1)) != AC_OK) {
        QERR_MKBADARGS_AC(status, VECSIM_ALGO_PARAM_MSG(VECSIM_ALGORITHM_HNSW, VECSIM_EFCONSTRUCTION), rc);
        return 0;
      }
    } else if (AC_AdvanceIfMatch(ac, VECSIM_EFRUNTIME)) {
      if ((rc = AC_GetSize(ac, &params->algoParams.hnswParams.efRuntime, AC_F_GE1)) != AC_OK) {
        QERR_MKBADARGS_AC(status, VECSIM_ALGO_PARAM_MSG(VECSIM_ALGORITHM_HNSW, VECSIM_EFRUNTIME), rc);
        return 0;
      }
    } else if (AC_AdvanceIfMatch(ac, VECSIM_EPSILON)) {
      if ((rc = AC_GetDouble(ac, &params->algoParams.hnswParams.epsilon, AC_F_GE0)) != AC_OK) {
        QERR_MKBADARGS_AC(status, VECSIM_ALGO_PARAM_MSG(VECSIM_ALGORITHM_HNSW, VECSIM_EPSILON), rc);
        return 0;
      }
    } else {
      QueryError_SetWithUserDataFmt(status, QUERY_EPARSEARGS, "Bad arguments for algorithm", " %s: %s", VECSIM_ALGORITHM_HNSW, AC_GetStringNC(ac, NULL));
      return 0;
    }
    numParam++;
  }
  if (expNumParam > numParam) {
    QueryError_SetWithoutUserDataFmt(status, QUERY_EPARSEARGS, "Expected %d parameters but got %d", expNumParam * 2, numParam * 2);
    return 0;
  }
  if (!mandtype) {
    VECSIM_ERR_MANDATORY(status, VECSIM_ALGORITHM_HNSW, VECSIM_TYPE);
    return 0;
  }
  if (!mandsize) {
    VECSIM_ERR_MANDATORY(status, VECSIM_ALGORITHM_HNSW, VECSIM_DIM);
    return 0;
  }
  if (!mandmetric) {
    VECSIM_ERR_MANDATORY(status, VECSIM_ALGORITHM_HNSW, VECSIM_DISTANCE_METRIC);
    return 0;
  }
  // Calculating expected blob size of a vector in bytes.
  fs->vectorOpts.expBlobSize = params->algoParams.hnswParams.dim * VecSimType_sizeof(params->algoParams.hnswParams.type);

  return parseVectorField_validate_hnsw(params, status);
}

static int parseVectorField_flat(FieldSpec *fs, VecSimParams *params, ArgsCursor *ac, QueryError *status) {
  int rc;

  // BF mandatory params.
  bool mandtype = false;
  bool mandsize = false;
  bool mandmetric = false;

  // Get number of parameters
  size_t expNumParam, numParam = 0;
  if ((rc = AC_GetSize(ac, &expNumParam, 0)) != AC_OK) {
    QueryError_SetWithUserDataFmt(status, QUERY_EPARSEARGS, "Bad arguments", " for vector similarity number of parameters: %s", AC_Strerror(rc));
    return 0;
  } else if (expNumParam % 2) {
    QueryError_SetWithUserDataFmt(status, QUERY_EPARSEARGS, "Bad number of arguments for vector similarity index", ": got %d but expected even number as algorithm parameters (should be submitted as named arguments)", expNumParam);
    return 0;
  } else {
    expNumParam /= 2;
  }

  while (expNumParam > numParam && !AC_IsAtEnd(ac)) {
    if (AC_AdvanceIfMatch(ac, VECSIM_TYPE)) {
      if ((rc = parseVectorField_GetType(ac, &params->algoParams.bfParams.type)) != AC_OK) {
        QERR_MKBADARGS_AC(status, VECSIM_ALGO_PARAM_MSG(VECSIM_ALGORITHM_BF, VECSIM_TYPE), rc);
        return 0;
      }
      mandtype = true;
    } else if (AC_AdvanceIfMatch(ac, VECSIM_DIM)) {
      if ((rc = AC_GetSize(ac, &params->algoParams.bfParams.dim, AC_F_GE1)) != AC_OK) {
        QERR_MKBADARGS_AC(status, VECSIM_ALGO_PARAM_MSG(VECSIM_ALGORITHM_BF, VECSIM_DIM), rc);
        return 0;
      }
      mandsize = true;
    } else if (AC_AdvanceIfMatch(ac, VECSIM_DISTANCE_METRIC)) {
      if ((rc = parseVectorField_GetMetric(ac, &params->algoParams.bfParams.metric)) != AC_OK) {
        QERR_MKBADARGS_AC(status, VECSIM_ALGO_PARAM_MSG(VECSIM_ALGORITHM_BF, VECSIM_DISTANCE_METRIC), rc);
        return 0;
      }
      mandmetric = true;
    } else if (AC_AdvanceIfMatch(ac, VECSIM_INITIAL_CAP)) {
      if ((rc = AC_GetSize(ac, &params->algoParams.bfParams.initialCapacity, 0)) != AC_OK) {
        QERR_MKBADARGS_AC(status, VECSIM_ALGO_PARAM_MSG(VECSIM_ALGORITHM_BF, VECSIM_INITIAL_CAP), rc);
        return 0;
      }
    } else if (AC_AdvanceIfMatch(ac, VECSIM_BLOCKSIZE)) {
      if ((rc = AC_GetSize(ac, &params->algoParams.bfParams.blockSize, AC_F_GE1)) != AC_OK) {
        QERR_MKBADARGS_AC(status, VECSIM_ALGO_PARAM_MSG(VECSIM_ALGORITHM_BF, VECSIM_BLOCKSIZE), rc);
        return 0;
      }
    } else {
      QueryError_SetWithUserDataFmt(status, QUERY_EPARSEARGS, "Bad arguments for algorithm", " %s: %s", VECSIM_ALGORITHM_BF, AC_GetStringNC(ac, NULL));
      return 0;
    }
    numParam++;
  }
  if (expNumParam > numParam) {
    QueryError_SetWithoutUserDataFmt(status, QUERY_EPARSEARGS, "Expected %d parameters but got %d", expNumParam * 2, numParam * 2);
    return 0;
  }
  if (!mandtype) {
    VECSIM_ERR_MANDATORY(status, VECSIM_ALGORITHM_BF, VECSIM_TYPE);
    return 0;
  }
  if (!mandsize) {
    VECSIM_ERR_MANDATORY(status, VECSIM_ALGORITHM_BF, VECSIM_DIM);
    return 0;
  }
  if (!mandmetric) {
    VECSIM_ERR_MANDATORY(status, VECSIM_ALGORITHM_BF, VECSIM_DISTANCE_METRIC);
    return 0;
  }
  // Calculating expected blob size of a vector in bytes.
  fs->vectorOpts.expBlobSize = params->algoParams.bfParams.dim * VecSimType_sizeof(params->algoParams.bfParams.type);

  return parseVectorField_validate_flat(&fs->vectorOpts.vecSimParams, status);
}

// Parse the arguments of a TEXT field
static int parseTextField(FieldSpec *fs, ArgsCursor *ac, QueryError *status) {
  int rc;
  fs->types |= INDEXFLD_T_FULLTEXT;

  // this is a text field
  // init default weight and type
  while (!AC_IsAtEnd(ac)) {
    if (AC_AdvanceIfMatch(ac, SPEC_NOSTEM_STR)) {
      fs->options |= FieldSpec_NoStemming;
      continue;

    } else if (AC_AdvanceIfMatch(ac, SPEC_WEIGHT_STR)) {
      double d;
      if ((rc = AC_GetDouble(ac, &d, 0)) != AC_OK) {
        QueryError_SetWithUserDataFmt(status, QUERY_EPARSEARGS, "Bad arguments", " for weight: %s", AC_Strerror(rc));
        return 0;
      }
      fs->ftWeight = d;
      continue;

    } else if (AC_AdvanceIfMatch(ac, SPEC_PHONETIC_STR)) {
      if (AC_IsAtEnd(ac)) {
        QueryError_SetError(status, QUERY_EPARSEARGS, SPEC_PHONETIC_STR " requires an argument");
        return 0;
      }

      const char *matcher = AC_GetStringNC(ac, NULL);
      // try and parse the matcher
      // currently we just make sure algorithm is double metaphone (dm)
      // and language is one of the following : English (en), French (fr), Portuguese (pt) and
      // Spanish (es)
      // in the future we will support more algorithms and more languages
      if (!checkPhoneticAlgorithmAndLang(matcher)) {
        QueryError_SetError(
            status, QUERY_EINVAL,
            "Matcher Format: <2 chars algorithm>:<2 chars language>. Support algorithms: "
            "double metaphone (dm). Supported languages: English (en), French (fr), "
            "Portuguese (pt) and Spanish (es)");
        return 0;
      }
      fs->options |= FieldSpec_Phonetics;
      continue;
    } else if (AC_AdvanceIfMatch(ac, SPEC_WITHSUFFIXTRIE_STR)) {
      fs->options |= FieldSpec_WithSuffixTrie;
    } else if (AC_AdvanceIfMatch(ac, SPEC_INDEXEMPTY_STR)) {
      fs->options |= FieldSpec_IndexEmpty;
    } else if (AC_AdvanceIfMatch(ac, SPEC_INDEXMISSING_STR)) {
      fs->options |= FieldSpec_IndexMissing;
    } else {
      break;
    }
  }
  return 1;
}

// Parse the arguments of a TAG field
static int parseTagField(FieldSpec *fs, ArgsCursor *ac, QueryError *status) {
    int rc = 1;
    fs->types |= INDEXFLD_T_TAG;

    while (!AC_IsAtEnd(ac)) {
      if (AC_AdvanceIfMatch(ac, SPEC_TAG_SEPARATOR_STR)) {
        if (AC_IsAtEnd(ac)) {
          QueryError_SetError(status, QUERY_EPARSEARGS, SPEC_TAG_SEPARATOR_STR " requires an argument");
          rc = 0;
          break;
        }
        const char *sep = AC_GetStringNC(ac, NULL);
        if (strlen(sep) != 1) {
          QueryError_SetWithUserDataFmt(status, QUERY_EPARSEARGS,
                                "Tag separator must be a single character. Got `%s`", sep);
          rc = 0;
          break;
        }
        fs->tagOpts.tagSep = *sep;
      } else if (AC_AdvanceIfMatch(ac, SPEC_TAG_CASE_SENSITIVE_STR)) {
        fs->tagOpts.tagFlags |= TagField_CaseSensitive;
      } else if (AC_AdvanceIfMatch(ac, SPEC_WITHSUFFIXTRIE_STR)) {
        fs->options |= FieldSpec_WithSuffixTrie;
      } else if (AC_AdvanceIfMatch(ac, SPEC_INDEXEMPTY_STR)) {
        fs->options |= FieldSpec_IndexEmpty;
      } else if (AC_AdvanceIfMatch(ac, SPEC_INDEXMISSING_STR)) {
        fs->options |= FieldSpec_IndexMissing;
      } else {
        break;
      }
    }

  return rc;
}

static int parseVectorField(IndexSpec *sp, StrongRef sp_ref, FieldSpec *fs, ArgsCursor *ac, QueryError *status) {
  // this is a vector field
  // init default type, size, distance metric and algorithm

  fs->types |= INDEXFLD_T_VECTOR;
  sp->flags |= Index_HasVecSim;

  memset(&fs->vectorOpts.vecSimParams, 0, sizeof(VecSimParams));

  // If the index is on JSON and the given path is dynamic, create a multi-value index.
  bool multi = false;
  if (isSpecJson(sp)) {
    RedisModuleString *err_msg;
    JSONPath jsonPath = pathParse(fs->fieldPath, &err_msg);
    if (!jsonPath) {
      if (err_msg) {
        JSONParse_error(status, err_msg, fs->fieldPath, fs->fieldName, sp->specName);
      }
      return 0;
    }
    multi = !(pathIsSingle(jsonPath));
    pathFree(jsonPath);
  }

  // parse algorithm
  const char *algStr;
  size_t len;
  int rc;
  int result;
  if ((rc = AC_GetString(ac, &algStr, &len, 0)) != AC_OK) {
    QueryError_SetWithUserDataFmt(status, QUERY_EPARSEARGS, "Bad arguments", " for vector similarity algorithm: %s", AC_Strerror(rc));
    return 0;
  }
  VecSimLogCtx *logCtx = rm_new(VecSimLogCtx);
  logCtx->index_field_name = HiddenString_GetUnsafe(fs->fieldName, NULL);
  fs->vectorOpts.vecSimParams.logCtx = logCtx;

  if (STR_EQCASE(algStr, len, VECSIM_ALGORITHM_BF)) {
    fs->vectorOpts.vecSimParams.algo = VecSimAlgo_BF;
    fs->vectorOpts.vecSimParams.algoParams.bfParams.initialCapacity = SIZE_MAX;
    fs->vectorOpts.vecSimParams.algoParams.bfParams.blockSize = 0;
    fs->vectorOpts.vecSimParams.algoParams.bfParams.multi = multi;
    result = parseVectorField_flat(fs, &fs->vectorOpts.vecSimParams, ac, status);
  } else if (STR_EQCASE(algStr, len, VECSIM_ALGORITHM_HNSW)) {
    fs->vectorOpts.vecSimParams.algo = VecSimAlgo_TIERED;
    VecSim_TieredParams_Init(&fs->vectorOpts.vecSimParams.algoParams.tieredParams, sp_ref);
    fs->vectorOpts.vecSimParams.algoParams.tieredParams.specificParams.tieredHnswParams.swapJobThreshold = 0; // Will be set to default value.

    VecSimParams *params = fs->vectorOpts.vecSimParams.algoParams.tieredParams.primaryIndexParams;
    params->algo = VecSimAlgo_HNSWLIB;
    params->algoParams.hnswParams.initialCapacity = SIZE_MAX;
    params->algoParams.hnswParams.blockSize = 0;
    params->algoParams.hnswParams.M = HNSW_DEFAULT_M;
    params->algoParams.hnswParams.efConstruction = HNSW_DEFAULT_EF_C;
    params->algoParams.hnswParams.efRuntime = HNSW_DEFAULT_EF_RT;
    params->algoParams.hnswParams.multi = multi;
    // Point to the same logCtx as the external wrapping VecSimParams object, which is the owner.
    params->logCtx = logCtx;
    result = parseVectorField_hnsw(fs, params, ac, status);
  } else {
    QueryError_SetWithUserDataFmt(status, QUERY_EPARSEARGS, "Bad arguments", " for vector similarity algorithm: %s", AC_Strerror(AC_ERR_ENOENT));
    return 0;
  }

  if(result != 0) {
    if (AC_AdvanceIfMatch(ac, SPEC_INDEXMISSING_STR)) {
      fs->options |= FieldSpec_IndexMissing;
    }
    return result;
  } else {
    return 0;
  }
}

static int parseGeometryField(IndexSpec *sp, FieldSpec *fs, ArgsCursor *ac, QueryError *status) {
  fs->types |= INDEXFLD_T_GEOMETRY;
  sp->flags |= Index_HasGeometry;

    if (AC_AdvanceIfMatch(ac, SPEC_GEOMETRY_FLAT_STR)) {
      fs->geometryOpts.geometryCoords = GEOMETRY_COORDS_Cartesian;
    } else if (AC_AdvanceIfMatch(ac, SPEC_GEOMETRY_SPHERE_STR)) {
      fs->geometryOpts.geometryCoords = GEOMETRY_COORDS_Geographic;
    } else {
      fs->geometryOpts.geometryCoords = GEOMETRY_COORDS_Geographic;
    }

    if (AC_AdvanceIfMatch(ac, SPEC_INDEXMISSING_STR)) {
      fs->options |= FieldSpec_IndexMissing;
    }

  return 1;
}

/* Parse a field definition from argv, at *offset. We advance offset as we progress.
 *  Returns 1 on successful parse, 0 otherwise */
static int parseFieldSpec(ArgsCursor *ac, IndexSpec *sp, StrongRef sp_ref, FieldSpec *fs, QueryError *status) {
  if (AC_IsAtEnd(ac)) {

    QueryError_SetWithUserDataFmt(status, QUERY_EPARSEARGS, "Field", " `%s` does not have a type", HiddenString_GetUnsafe(fs->fieldName, NULL));
    return 0;
  }

  if (AC_AdvanceIfMatch(ac, SPEC_TEXT_STR)) {  // text field
    if (!parseTextField(fs, ac, status)) goto error;
    if (!FieldSpec_IndexesEmpty(fs)) {
      sp->flags |= Index_HasNonEmpty;
    }
  } else if (AC_AdvanceIfMatch(ac, SPEC_TAG_STR)) {  // tag field
    if (!parseTagField(fs, ac, status)) goto error;
    if (!FieldSpec_IndexesEmpty(fs)) {
      sp->flags |= Index_HasNonEmpty;
    }
  } else if (AC_AdvanceIfMatch(ac, SPEC_GEOMETRY_STR)) {  // geometry field
    if (!parseGeometryField(sp, fs, ac, status)) goto error;
  } else if (AC_AdvanceIfMatch(ac, SPEC_VECTOR_STR)) {  // vector field
    if (!parseVectorField(sp, sp_ref, fs, ac, status)) goto error;
    // Skip SORTABLE and NOINDEX options
    return 1;
  } else if (AC_AdvanceIfMatch(ac, SPEC_NUMERIC_STR)) {  // numeric field
    fs->types |= INDEXFLD_T_NUMERIC;
    if (AC_AdvanceIfMatch(ac, SPEC_INDEXMISSING_STR)) {
      fs->options |= FieldSpec_IndexMissing;
    }
  } else if (AC_AdvanceIfMatch(ac, SPEC_GEO_STR)) {  // geo field
    fs->types |= INDEXFLD_T_GEO;
    if (AC_AdvanceIfMatch(ac, SPEC_INDEXMISSING_STR)) {
      fs->options |= FieldSpec_IndexMissing;
    }
  } else {
    QueryError_SetWithUserDataFmt(status, QUERY_EPARSEARGS, "Invalid field type for field", " `%s`", HiddenString_GetUnsafe(fs->fieldName, NULL));
    goto error;
  }

  while (!AC_IsAtEnd(ac)) {
    if (AC_AdvanceIfMatch(ac, SPEC_SORTABLE_STR)) {
      FieldSpec_SetSortable(fs);
      if (AC_AdvanceIfMatch(ac, SPEC_UNF_STR) ||      // Explicitly requested UNF
          FIELD_IS(fs, INDEXFLD_T_NUMERIC) ||         // We don't normalize numeric fields. Implicit UNF
          TAG_FIELD_IS(fs, TagField_CaseSensitive)) { // We don't normalize case sensitive tags. Implicit UNF
        fs->options |= FieldSpec_UNF;
      }
      continue;
    } else if (AC_AdvanceIfMatch(ac, SPEC_NOINDEX_STR)) {
      fs->options |= FieldSpec_NotIndexable;
      continue;
    } else {
      break;
    }
  }
  // We don't allow both NOINDEX and INDEXMISSING, since the missing values will
  // not contribute and thus this doesn't make sense.
  if (!FieldSpec_IsIndexable(fs) && FieldSpec_IndexesMissing(fs)) {
    QueryError_SetWithUserDataFmt(status, QUERY_EPARSEARGS, "'Field cannot be defined with both `NOINDEX` and `INDEXMISSING`", " `%s` '", HiddenString_GetUnsafe(fs->fieldName, NULL));
    goto error;
  }
  return 1;

error:
  if (!QueryError_HasError(status)) {
    QueryError_SetWithUserDataFmt(status, QUERY_EPARSEARGS, "Could not parse schema for field", " `%s`", HiddenString_GetUnsafe(fs->fieldName, NULL));
  }
  return 0;
}

// Assuming the spec is properly locked before calling this function.
int IndexSpec_CreateTextId(IndexSpec *sp, t_fieldIndex index) {
  size_t length = array_len(sp->fieldIdToIndex);
  if (length >= SPEC_MAX_FIELD_ID) {
    return -1;
  }

  array_ensure_append_1(sp->fieldIdToIndex, index);
  return length;
}

static IndexSpecCache *IndexSpec_BuildSpecCache(const IndexSpec *spec);

/**
 * Add fields to an existing (or newly created) index. If the addition fails,
 */
static int IndexSpec_AddFieldsInternal(IndexSpec *sp, StrongRef spec_ref, ArgsCursor *ac,
                                       QueryError *status, int isNew) {
  if (AC_IsAtEnd(ac)) {
    QueryError_SetError(status, QUERY_EPARSEARGS, "Fields arguments are missing");
    return 0;
  }

  const size_t prevNumFields = sp->numFields;
  const size_t prevSortLen = sp->numSortableFields;
  const IndexFlags prevFlags = sp->flags;

  while (!AC_IsAtEnd(ac)) {
    if (sp->numFields == SPEC_MAX_FIELDS) {
      QueryError_SetWithoutUserDataFmt(status, QUERY_ELIMIT, "Schema is limited to %d fields",
                             SPEC_MAX_FIELDS);
      goto reset;
    }

    // Parse path and name of field
    size_t pathlen, namelen;
    const char *fieldPath = AC_GetStringNC(ac, &pathlen);
    const char *fieldName = fieldPath;
    if (AC_AdvanceIfMatch(ac, SPEC_AS_STR)) {
      if (AC_IsAtEnd(ac)) {
        QueryError_SetError(status, QUERY_EPARSEARGS, SPEC_AS_STR " requires an argument");
        goto reset;
      }
      fieldName = AC_GetStringNC(ac, &namelen);
      sp->flags |= Index_HasFieldAlias;
    } else {
      // if `AS` is not used, set the path as name
      namelen = pathlen;
      fieldPath = NULL;
    }

    if (IndexSpec_GetFieldWithLength(sp, fieldName, namelen)) {
      QueryError_SetWithUserDataFmt(status, QUERY_EINVAL, "Duplicate field in schema", " - %s", fieldName);
      goto reset;
    }

    FieldSpec *fs = IndexSpec_CreateField(sp, fieldName, fieldPath);
    if (!fs) {
      QueryError_SetWithUserDataFmt(status, QUERY_ELIMIT, "Schema is currently limited", " to %d fields",
                             sp->numFields);
      goto reset;
    }
    if (!parseFieldSpec(ac, sp, spec_ref, fs, status)) {
      goto reset;
    }

    if (FIELD_IS(fs, INDEXFLD_T_FULLTEXT) && FieldSpec_IsIndexable(fs)) {
      int textId = IndexSpec_CreateTextId(sp, fs->index);
      if (textId < 0) {
        QueryError_SetWithoutUserDataFmt(status, QUERY_ELIMIT, "Schema is limited to %d TEXT fields",
                               SPEC_MAX_FIELD_ID);
        goto reset;
      }

      // If we need to store field flags and we have over 32 fields, we need to switch to wide
      // schema encoding
      if (textId >= SPEC_WIDEFIELD_THRESHOLD && (sp->flags & Index_StoreFieldFlags)) {
        if (isNew) {
          sp->flags |= Index_WideSchema;
        } else if ((sp->flags & Index_WideSchema) == 0) {
          QueryError_SetError(
              status, QUERY_ELIMIT,
              "Cannot add more fields. Declare index with wide fields to allow adding "
              "unlimited fields");
          goto reset;
        }
      }
      fs->ftId = textId;
      if isSpecJson(sp) {
        if ((sp->flags & Index_HasFieldAlias) && (sp->flags & Index_StoreTermOffsets)) {
          RedisModuleString *err_msg;
          JSONPath jsonPath = pathParse(fs->fieldPath, &err_msg);
          if (jsonPath && pathHasDefinedOrder(jsonPath)) {
            // Ordering is well defined
            fs->options &= ~FieldSpec_UndefinedOrder;
          } else {
            // Mark FieldSpec
            fs->options |= FieldSpec_UndefinedOrder;
            // Mark IndexSpec
            sp->flags |= Index_HasUndefinedOrder;
          }
          if (jsonPath) {
            pathFree(jsonPath);
          } else if (err_msg) {
            JSONParse_error(status, err_msg, fs->fieldPath, fs->fieldName, sp->specName);
            goto reset;
          } /* else {
            RedisModule_Log(RSDummyContext, "notice",
                            "missing RedisJSON API to parse JSONPath '%s' in attribute '%s' in index '%s', assuming undefined ordering",
                            fs->path, fs->name, sp->name);
          } */
        }
      }
    }

    if (FieldSpec_IsSortable(fs)) {
      if (isSpecJson(sp)) {
        // SORTABLE JSON field is always UNF
        fs->options |= FieldSpec_UNF;
      }

      if (fs->options & FieldSpec_Dynamic) {
        QueryError_SetWithUserDataFmt(status, QUERY_EBADOPTION,
                               "Cannot set dynamic field to sortable - %s", fieldName);
        goto reset;
      }

      fs->sortIdx = sp->numSortableFields++;
      if (fs->sortIdx == -1) {
        QueryError_SetWithoutUserDataFmt(status, QUERY_ELIMIT, "Schema is limited to %d Sortable fields",
                               SPEC_MAX_FIELDS);
        goto reset;
      }
    } else {
      fs->sortIdx = -1;
    }
    if (FieldSpec_IsPhonetics(fs)) {
      sp->flags |= Index_HasPhonetic;
    }
    if (FIELD_IS(fs, INDEXFLD_T_FULLTEXT) && FieldSpec_HasSuffixTrie(fs)) {
      sp->suffixMask |= FIELD_BIT(fs);
      if (!sp->suffix) {
        sp->flags |= Index_HasSuffixTrie;
        sp->suffix = NewTrie(suffixTrie_freeCallback, Trie_Sort_Lex);
      }
    }
  }

  // If we successfully modified the schema, we need to update the spec cache
  IndexSpecCache_Decref(sp->spcache);
  sp->spcache = IndexSpec_BuildSpecCache(sp);

  for (size_t ii = prevNumFields; ii < sp->numFields; ++ii) {
    FieldsGlobalStats_UpdateStats(sp->fields + ii, 1);
  }

  return 1;

reset:
  for (size_t ii = prevNumFields; ii < sp->numFields; ++ii) {
    FieldSpec_Cleanup(&sp->fields[ii]);
  }

  sp->numFields = prevNumFields;
  sp->numSortableFields = prevSortLen;
  // TODO: Why is this masking performed?
  sp->flags = prevFlags | (sp->flags & Index_HasSuffixTrie);
  return 0;
}

// Assumes the spec is locked for write
int IndexSpec_AddFields(StrongRef spec_ref, IndexSpec *sp, RedisModuleCtx *ctx, ArgsCursor *ac, bool initialScan,
                        QueryError *status) {
  setMemoryInfo(ctx);

  int rc = IndexSpec_AddFieldsInternal(sp, spec_ref, ac, status, 0);
  if (rc && initialScan) {
    IndexSpec_ScanAndReindex(ctx, spec_ref);
  }

  return rc;
}

static inline uint64_t HighPart(t_fieldMask mask) { return mask >> 64; }
static inline uint64_t LowPart(t_fieldMask mask) { return (uint64_t)mask; }

static inline uint16_t TranslateMask(uint64_t maskPart, t_fieldIndex *translationTable, t_fieldIndex *out, uint16_t n, uint8_t offset) {
  for (int lsbPos = ffsll(maskPart); lsbPos && (offset + lsbPos - 1) < array_len(translationTable); lsbPos = ffsll(maskPart)) {
    const t_fieldId ftId = offset + lsbPos - 1;
    RS_LOG_ASSERT(ftId < array_len(translationTable), "ftId out of bounds");
    out[n++] = translationTable[ftId];
    maskPart &= ~(1 << (lsbPos - 1));
  }
  return n;
}

uint16_t IndexSpec_TranslateMaskToFieldIndices(const IndexSpec *sp, t_fieldMask mask, t_fieldIndex *out) {
  uint16_t count = 0;
  const uint8_t LOW_OFFSET = 0;
  if (sizeof(mask) == sizeof(uint64_t)) {
    count = TranslateMask(mask, sp->fieldIdToIndex, out, count, LOW_OFFSET);
  } else {
    const uint8_t HIGH_OFFSET = 64;
    count = TranslateMask(LowPart(mask), sp->fieldIdToIndex, out, count, LOW_OFFSET);
    count = TranslateMask(HighPart(mask), sp->fieldIdToIndex, out, count, HIGH_OFFSET);
  }
  return count;
}

/* The format currently is FT.CREATE {index} [NOOFFSETS] [NOFIELDS]
    SCHEMA {field} [TEXT [WEIGHT {weight}]] | [NUMERIC]
  */
StrongRef IndexSpec_Parse(const HiddenString *name, const char **argv, int argc, QueryError *status) {
  IndexSpec *spec = NewIndexSpec(name);
  StrongRef spec_ref = StrongRef_New(spec, (RefManager_Free)IndexSpec_Free);
  spec->own_ref = spec_ref;

  IndexSpec_MakeKeyless(spec);

  ArgsCursor ac = {0};
  ArgsCursor acStopwords = {0};

  ArgsCursor_InitCString(&ac, argv, argc);
  long long timeout = -1;
  int dummy;
  size_t dummy2;
  SchemaRuleArgs rule_args = {0};
  ArgsCursor rule_prefixes = {0};

  ACArgSpec argopts[] = {
      {AC_MKUNFLAG(SPEC_NOOFFSETS_STR, &spec->flags,
                   Index_StoreTermOffsets | Index_StoreByteOffsets)},
      {AC_MKUNFLAG(SPEC_NOHL_STR, &spec->flags, Index_StoreByteOffsets)},
      {AC_MKUNFLAG(SPEC_NOFIELDS_STR, &spec->flags, Index_StoreFieldFlags)},
      {AC_MKUNFLAG(SPEC_NOFREQS_STR, &spec->flags, Index_StoreFreqs)},
      {AC_MKBITFLAG(SPEC_SCHEMA_EXPANDABLE_STR, &spec->flags, Index_WideSchema)},
      {AC_MKBITFLAG(SPEC_ASYNC_STR, &spec->flags, Index_Async)},
      {AC_MKBITFLAG(SPEC_SKIPINITIALSCAN_STR, &spec->flags, Index_SkipInitialScan)},

      // For compatibility
      {.name = "NOSCOREIDX", .target = &dummy, .type = AC_ARGTYPE_BOOLFLAG},
      {.name = "ON", .target = &rule_args.type, .len = &dummy2, .type = AC_ARGTYPE_STRING},
      SPEC_FOLLOW_HASH_ARGS_DEF(&rule_args)
      {.name = SPEC_TEMPORARY_STR, .target = &timeout, .type = AC_ARGTYPE_LLONG},
      {.name = SPEC_STOPWORDS_STR, .target = &acStopwords, .type = AC_ARGTYPE_SUBARGS},
      {.name = NULL}};

  ACArgSpec *errarg = NULL;
  int rc = AC_ParseArgSpec(&ac, argopts, &errarg);
  if (rc != AC_OK) {
    if (rc != AC_ERR_ENOENT) {
      QERR_MKBADARGS_AC(status, errarg->name, rc);
      goto failure;
    }
  }

  if (timeout != -1) {
    spec->flags |= Index_Temporary;
  }
  spec->timeout = timeout * 1000;  // convert to ms

  if (rule_prefixes.argc > 0) {
    rule_args.nprefixes = rule_prefixes.argc;
    rule_args.prefixes = (const char **)rule_prefixes.objs;
  } else {
    rule_args.nprefixes = 1;
    static const char *empty_prefix[] = {""};
    rule_args.prefixes = empty_prefix;
  }

  spec->rule = SchemaRule_Create(&rule_args, spec_ref, status);
  if (!spec->rule) {
    goto failure;
  }

  if (AC_IsInitialized(&acStopwords)) {
    if (spec->stopwords) {
      StopWordList_Unref(spec->stopwords);
    }
    spec->stopwords = NewStopWordListCStr((const char **)acStopwords.objs, acStopwords.argc);
    spec->flags |= Index_HasCustomStopwords;
  }

  if (!AC_AdvanceIfMatch(&ac, SPEC_SCHEMA_STR)) {
    if (AC_NumRemaining(&ac)) {
      const char *badarg = AC_GetStringNC(&ac, NULL);
      QueryError_SetWithUserDataFmt(status, QUERY_EPARSEARGS, "Unknown argument", " `%s`", badarg);
    } else {
      QueryError_SetError(status, QUERY_EPARSEARGS, "No schema found");
    }
    goto failure;
  }

  if (!IndexSpec_AddFieldsInternal(spec, spec_ref, &ac, status, 1)) {
    goto failure;
  }

  if (spec->rule->filter_exp) {
    SchemaRule_FilterFields(spec);
  }

  return spec_ref;

failure:  // on failure free the spec fields array and return an error
  spec->flags &= ~Index_Temporary;
  IndexSpec_RemoveFromGlobals(spec_ref);
  return INVALID_STRONG_REF;
}

StrongRef IndexSpec_ParseC(const char *name, const char **argv, int argc, QueryError *status) {
  HiddenString *hidden = NewHiddenString(name, strlen(name), true);
  return IndexSpec_Parse(hidden, argv, argc, status);
}

/* Initialize some index stats that might be useful for scoring functions */
// Assuming the spec is properly locked before calling this function
void IndexSpec_GetStats(IndexSpec *sp, RSIndexStats *stats) {
  stats->numDocs = sp->stats.numDocuments;
  stats->numTerms = sp->stats.numTerms;
  stats->avgDocLen =
      stats->numDocs ? (double)sp->stats.totalDocsLen / (double)sp->stats.numDocuments : 0;
}

size_t IndexSpec_GetIndexErrorCount(const IndexSpec *sp) {
  return IndexError_ErrorCount(&sp->stats.indexError);
}

// Assuming the spec is properly locked for writing before calling this function.
void IndexSpec_AddTerm(IndexSpec *sp, const char *term, size_t len) {
  int isNew = Trie_InsertStringBuffer(sp->terms, (char *)term, len, 1, 1, NULL);
  if (isNew) {
    sp->stats.numTerms++;
    sp->stats.termsSize += len;
  }
}

// For testing purposes only
void Spec_AddToDict(RefManager *rm) {
  IndexSpec* spec = ((IndexSpec*)__RefManager_Get_Object(rm));
  dictAdd(specDict_g, (void*)spec->specName, (void *)rm);
}

static void IndexSpecCache_Free(IndexSpecCache *c) {
  for (size_t ii = 0; ii < c->nfields; ++ii) {
    if (c->fields[ii].fieldName != c->fields[ii].fieldPath) {
      HiddenString_Free(c->fields[ii].fieldName, true);
    }
    HiddenString_Free(c->fields[ii].fieldPath, true);
  }
  rm_free(c->fields);
  rm_free(c);
}

// The value of the refcount can get to 0 only if the index spec itself does not point to it anymore,
// and at this point the refcount only gets decremented so there is no wory of some thread increasing the
// refcount while we are freeing the cache.
void IndexSpecCache_Decref(IndexSpecCache *c) {
  if (c && !__atomic_sub_fetch(&c->refcount, 1, __ATOMIC_RELAXED)) {
    IndexSpecCache_Free(c);
  }
}

// Assuming the spec is properly locked before calling this function.
static IndexSpecCache *IndexSpec_BuildSpecCache(const IndexSpec *spec) {
  IndexSpecCache *ret = rm_calloc(1, sizeof(*ret));
  ret->nfields = spec->numFields;
  ret->fields = rm_malloc(sizeof(*ret->fields) * ret->nfields);
  ret->refcount = 1;
  for (size_t ii = 0; ii < spec->numFields; ++ii) {
    const FieldSpec* fs = spec->fields + ii;
    FieldSpec* field = ret->fields + ii;
    *field = *fs;
    field->fieldName = HiddenString_Duplicate(fs->fieldName);
    // if name & path are pointing to the same string, copy only pointer
    if (fs->fieldName != fs->fieldPath) {
      field->fieldPath = HiddenString_Duplicate(fs->fieldPath);
    } else {
      // use the same pointer for both name and path
      field->fieldPath = field->fieldName;
    }
  }
  return ret;
}

IndexSpecCache *IndexSpec_GetSpecCache(const IndexSpec *spec) {
  RS_LOG_ASSERT(spec->spcache, "Index spec cache is NULL");
  __atomic_fetch_add(&spec->spcache->refcount, 1, __ATOMIC_RELAXED);
  return spec->spcache;
}

///////////////////////////////////////////////////////////////////////////////////////////////

void CleanPool_ThreadPoolStart() {
  if (!cleanPool) {
    cleanPool = redisearch_thpool_create(1, DEFAULT_HIGH_PRIORITY_BIAS_THRESHOLD, LogCallback, "cleanPool");
  }
}

void CleanPool_ThreadPoolDestroy() {
  if (cleanPool) {
    RedisModule_ThreadSafeContextUnlock(RSDummyContext);
    if (RSGlobalConfig.freeResourcesThread) {
      redisearch_thpool_wait(cleanPool);
    }
    redisearch_thpool_destroy(cleanPool);
    cleanPool = NULL;
    RedisModule_ThreadSafeContextLock(RSDummyContext);
  }
}

uint16_t getPendingIndexDrop() {
  return __atomic_load_n(&pendingIndexDropCount_g, __ATOMIC_RELAXED);
}

void addPendingIndexDrop() {
  __atomic_add_fetch(&pendingIndexDropCount_g, 1, __ATOMIC_RELAXED);
}

void removePendingIndexDrop() {
  __atomic_sub_fetch(&pendingIndexDropCount_g, 1, __ATOMIC_RELAXED);
}

size_t CleanInProgressOrPending() {
  return getPendingIndexDrop();
}

/*
 * Free resources of unlinked index spec
 */
static void IndexSpec_FreeUnlinkedData(IndexSpec *spec) {

  // Free all documents metadata
  DocTable_Free(&spec->docs);
  // Free TEXT field trie and inverted indexes
  if (spec->terms) {
    TrieType_Free(spec->terms);
  }
  // Free TEXT TAG NUMERIC VECTOR and GEOSHAPE fields trie and inverted indexes
  if (spec->keysDict) {
    dictRelease(spec->keysDict);
  }
  // Free missingFieldDict
  if (spec->missingFieldDict) {
    dictRelease(spec->missingFieldDict);
  }
  // Free existing docs inverted index
  if (spec->existingDocs) {
    InvertedIndex_Free(spec->existingDocs);
  }
  // Free synonym data
  if (spec->smap) {
    SynonymMap_Free(spec->smap);
  }
  // Destroy spec rule
  if (spec->rule) {
    SchemaRule_Free(spec->rule);
    spec->rule = NULL;
  }
  // Free fields cache data
  IndexSpecCache_Decref(spec->spcache);
  spec->spcache = NULL;

  array_free(spec->fieldIdToIndex);
  spec->fieldIdToIndex = NULL;

  // Free fields formatted names
  if (spec->indexStrs) {
    for (size_t ii = 0; ii < spec->numFields; ++ii) {
      IndexSpecFmtStrings *fmts = spec->indexStrs + ii;
      for (size_t jj = 0; jj < INDEXFLD_NUM_TYPES; ++jj) {
        if (fmts->types[jj]) {
          RedisModule_FreeString(RSDummyContext, fmts->types[jj]);
        }
      }
    }
    rm_free(spec->indexStrs);
  }
  // Free fields data
  if (spec->fields != NULL) {
    for (size_t i = 0; i < spec->numFields; i++) {
      FieldSpec_Cleanup(&spec->fields[i]);
    }
    rm_free(spec->fields);
  }
  // Free spec name
  HiddenString_Free(spec->specName, true);
  rm_free(spec->obfuscatedName);
  // Free suffix trie
  if (spec->suffix) {
    TrieType_Free(spec->suffix);
  }

  // Destroy the spec's lock
  pthread_rwlock_destroy(&spec->rwlock);

  // Free spec struct
  rm_free(spec);

  removePendingIndexDrop();
}

/*
 * This function unlinks the index spec from any global structures and frees
 * all struct that requires acquiring the GIL.
 * Other resources are freed using IndexSpec_FreeData.
 */
void IndexSpec_Free(IndexSpec *spec) {
  // Stop scanner
  // Scanner has a weak reference to the spec, so at this point it will cancel itself and free
  // next time it will try to acquire the spec.

  // For temporary index
  // This function might be called from any thread, and we cannot deal with timers without the GIL.
  // At this point we should have already stopped the timer.
  RS_ASSERT(!spec->isTimerSet);
  // Stop and destroy garbage collector
  // We can't free it now, because it either runs at the moment or has a timer set which we can't
  // deal with without the GIL.
  // It will free itself when it discovers that the index was freed.
  // On the worst case, it just finishes the current run and will schedule another run soon.
  // In this case the GC will be freed on the next run, in `forkGcRunIntervalSec` seconds.
  if (RS_IsMock && spec->gc) {
    GCContext_StopMock(spec->gc);
  }

  // Free stopwords list (might use global pointer to default list)
  if (spec->stopwords) {
    StopWordList_Unref(spec->stopwords);
    spec->stopwords = NULL;
  }

  IndexError_Clear(spec->stats.indexError);

  // Free unlinked index spec on a second thread
  if (RSGlobalConfig.freeResourcesThread == false) {
    IndexSpec_FreeUnlinkedData(spec);
  } else {
    redisearch_thpool_add_work(cleanPool, (redisearch_thpool_proc)IndexSpec_FreeUnlinkedData, spec, THPOOL_PRIORITY_HIGH);
  }
}

//---------------------------------------------------------------------------------------------

// Assumes this is called from the main thread with no competing threads
// Also assumes that the spec is existing in the global dictionary, so
// we use the global reference as our guard and access the spec dierctly.
// This function consumes the Strong reference it gets
void IndexSpec_RemoveFromGlobals(StrongRef spec_ref) {
  IndexSpec *spec = StrongRef_Get(spec_ref);

  // Remove spec from global index list
  dictDelete(specDict_g, (void*)spec->specName);

  // Remove spec from global aliases list
  IndexSpec_ClearAliases(spec_ref);

  SchemaPrefixes_RemoveSpec(spec_ref);

  // For temporary index
  // We are dropping the index from the mainthread, but the freeing process might happen later from
  // another thread. We cannot deal with timers from other threads, so we need to stop the timer
  // now. We don't need it anymore anyway.
  if (spec->isTimerSet) {
    WeakRef old_timer_ref;
    if (RedisModule_StopTimer(RSDummyContext, spec->timerId, (void **)&old_timer_ref) == REDISMODULE_OK) {
      WeakRef_Release(old_timer_ref);
    }
    spec->isTimerSet = false;
  }

  // Remove spec's fields from global statistics
  for (size_t i = 0; i < spec->numFields; i++) {
    FieldSpec *field = spec->fields + i;
    FieldsGlobalStats_UpdateStats(field, -1);
    FieldsGlobalStats_UpdateIndexError(field->types, -FieldSpec_GetIndexErrorCount(field));
  }

  // Mark there are pending index drops.
  // if ref count is > 1, the actual cleanup will be done only when StrongRefs are released.
  addPendingIndexDrop();

  // Nullify the spec's quick access to the strong ref. (doesn't decrement references count).
  spec->own_ref = (StrongRef){0};

  // mark the spec as deleted and decrement the ref counts owned by the global dictionaries
  StrongRef_Invalidate(spec_ref);
  StrongRef_Release(spec_ref);
}

void Indexes_Free(dict *d) {
  // free the schema dictionary this way avoid iterating over it for each combination of
  // spec<-->prefix
  SchemaPrefixes_Free(SchemaPrefixes_g);
  SchemaPrefixes_Create();

  CursorList_Empty(&g_CursorsListCoord);
  // cursor list is iterating through the list as well and consuming a lot of CPU
  CursorList_Empty(&g_CursorsList);

  arrayof(StrongRef) specs = array_new(StrongRef, dictSize(d));
  dictIterator *iter = dictGetIterator(d);
  dictEntry *entry = NULL;
  while ((entry = dictNext(iter))) {
    StrongRef spec_ref = dictGetRef(entry);
    array_append(specs, spec_ref);
  }
  dictReleaseIterator(iter);

  for (size_t i = 0; i < array_len(specs); ++i) {
    IndexSpec_RemoveFromGlobals(specs[i]);
  }
  array_free(specs);
}


//---------------------------------------- atomic updates ---------------------------------------

// atomic update of usage counter
inline static void IndexSpec_IncreasCounter(IndexSpec *sp) {
  __atomic_fetch_add(&sp->counter , 1, __ATOMIC_RELAXED);
}


///////////////////////////////////////////////////////////////////////////////////////////////

StrongRef IndexSpec_LoadUnsafe(const char *name) {
  IndexLoadOptions lopts = {.nameC = name};
  return IndexSpec_LoadUnsafeEx(&lopts);
}

StrongRef IndexSpec_LoadUnsafeEx(IndexLoadOptions *options) {
  const char *ixname = NULL;
  if (options->flags & INDEXSPEC_LOAD_KEY_RSTRING) {
    ixname = RedisModule_StringPtrLen(options->nameR, NULL);
  } else {
    ixname = options->nameC;
  }

  HiddenString *specNameOrAlias = NewHiddenString(ixname, strlen(ixname), false);
  StrongRef spec_ref = {dictFetchValue(specDict_g, specNameOrAlias)};
  IndexSpec *sp = StrongRef_Get(spec_ref);
  if (!sp && !(options->flags & INDEXSPEC_LOAD_NOALIAS)) {
    spec_ref = IndexAlias_Get(specNameOrAlias);
    sp = StrongRef_Get(spec_ref);
  }
  HiddenString_Free(specNameOrAlias, false);
  if (!sp) {
    return spec_ref;
  }

  if (!(options->flags & INDEXSPEC_LOAD_NOCOUNTERINC)){
    // Increment the number of uses.
    IndexSpec_IncreasCounter(sp);
  }

  if (!RS_IsMock && (sp->flags & Index_Temporary) && !(options->flags & INDEXSPEC_LOAD_NOTIMERUPDATE)) {
    IndexSpec_SetTimeoutTimer(sp, StrongRef_Demote(spec_ref));
  }
  return spec_ref;
}

StrongRef IndexSpec_GetStrongRefUnsafe(const IndexSpec *spec) {
  return spec->own_ref;
}

// Assuming the spec is properly locked before calling this function.
RedisModuleString *IndexSpec_GetFormattedKey(IndexSpec *sp, const FieldSpec *fs,
                                             FieldType forType) {
  if (!sp->indexStrs) {
    sp->indexStrs = rm_calloc(SPEC_MAX_FIELDS, sizeof(*sp->indexStrs));
  }

  size_t typeix = INDEXTYPE_TO_POS(forType);

  RedisModuleString *ret = sp->indexStrs[fs->index].types[typeix];
  if (!ret) {
    RedisSearchCtx sctx = {.redisCtx = RSDummyContext, .spec = sp};
    switch (forType) {
      case INDEXFLD_T_NUMERIC:
      case INDEXFLD_T_GEO:  // TODO?? change the name
        ret = fmtRedisNumericIndexKey(&sctx, fs->fieldName);
        break;
      case INDEXFLD_T_TAG:
        ret = TagIndex_FormatName(sctx.spec, fs->fieldName);
        break;
      case INDEXFLD_T_VECTOR:
        ret = HiddenString_CreateRedisModuleString(fs->fieldName, sctx.redisCtx);
        break;
      case INDEXFLD_T_GEOMETRY:
        ret = fmtRedisGeometryIndexKey(&sctx, fs->fieldName);
        break;
      case INDEXFLD_T_FULLTEXT:  // Text fields don't get a per-field index
      default:
        ret = NULL;
        abort();
        break;
    }
    RS_LOG_ASSERT(ret, "Failed to create index string");
    sp->indexStrs[fs->index].types[typeix] = ret;
  }
  return ret;
}

// Assuming the spec is properly locked before calling this function.
RedisModuleString *IndexSpec_GetFormattedKeyByName(IndexSpec *sp, const char *s,
                                                   FieldType forType) {
  const FieldSpec *fs = IndexSpec_GetFieldWithLength(sp, s, strlen(s));
  if (!fs) {
    return NULL;
  }
  return IndexSpec_GetFormattedKey(sp, fs, forType);
}

// Assuming the spec is properly locked before calling this function.
void IndexSpec_InitializeSynonym(IndexSpec *sp) {
  if (!sp->smap) {
    sp->smap = SynonymMap_New(false);
    sp->flags |= Index_HasSmap;
  }
}

///////////////////////////////////////////////////////////////////////////////////////////////

IndexSpec *NewIndexSpec(const HiddenString *name) {
  IndexSpec *sp = rm_calloc(1, sizeof(IndexSpec));
  sp->fields = rm_calloc(sizeof(FieldSpec), SPEC_MAX_FIELDS);
  sp->flags = INDEX_DEFAULT_FLAGS;
  sp->specName = name;
  sp->obfuscatedName = IndexSpec_FormatObfuscatedName(name);
  sp->docs = DocTable_New(INITIAL_DOC_TABLE_SIZE);
  sp->stopwords = DefaultStopWordList();
  sp->terms = NewTrie(NULL, Trie_Sort_Lex);
  sp->suffix = NULL;
  sp->suffixMask = (t_fieldMask)0;
  sp->keysDict = NULL;
  sp->getValue = NULL;
  sp->getValueCtx = NULL;
  sp->fieldIdToIndex = array_new(t_fieldIndex, 0);

  sp->timeout = 0;
  sp->isTimerSet = false;
  sp->timerId = 0;

  sp->scanner = NULL;
  sp->scan_in_progress = false;
  sp->monitorDocumentExpiration = true;
  sp->monitorFieldExpiration = RedisModule_HashFieldMinExpire != NULL;
  sp->used_dialects = 0;

  memset(&sp->stats, 0, sizeof(sp->stats));
  sp->stats.indexError = IndexError_Init();

  int res = 0;
  pthread_rwlockattr_t attr;
  res = pthread_rwlockattr_init(&attr);
  RS_ASSERT(res == 0);
#if !defined(__APPLE__) && !defined(__FreeBSD__) && defined(__GLIBC__)
  int pref = PTHREAD_RWLOCK_PREFER_WRITER_NONRECURSIVE_NP;
  res = pthread_rwlockattr_setkind_np(&attr, pref);
  RS_ASSERT(res == 0);
#endif

  pthread_rwlock_init(&sp->rwlock, &attr);

  return sp;
}

// Assuming the spec is properly locked before calling this function.
FieldSpec *IndexSpec_CreateField(IndexSpec *sp, const char *name, const char *path) {
  FieldSpec* fields = sp->fields;
  fields = rm_realloc(fields, sizeof(*fields) * (sp->numFields + 1));
  RS_LOG_ASSERT_FMT(fields, "Failed to allocate memory for %d fields", sp->numFields + 1);
  sp->fields = fields;
  FieldSpec *fs = sp->fields + sp->numFields;
  memset(fs, 0, sizeof(*fs));
  fs->index = sp->numFields++;
  fs->fieldName = NewHiddenString(name, strlen(name), true);
  fs->fieldPath = (path) ? NewHiddenString(path, strlen(path), true) : fs->fieldName;
  fs->ftId = RS_INVALID_FIELD_ID;
  fs->ftWeight = 1.0;
  fs->sortIdx = -1;
  fs->tagOpts.tagFlags = TAG_FIELD_DEFAULT_FLAGS;
  if (!(sp->flags & Index_FromLLAPI)) {
    RS_LOG_ASSERT((sp->rule), "index w/o a rule?");
    switch (sp->rule->type) {
      case DocumentType_Hash:
        fs->tagOpts.tagSep = TAG_FIELD_DEFAULT_HASH_SEP; break;
      case DocumentType_Json:
        fs->tagOpts.tagSep = TAG_FIELD_DEFAULT_JSON_SEP; break;
      case DocumentType_Unsupported:
        RS_ABORT("shouldn't get here");
        break;
    }
  }
  fs->indexError = IndexError_Init();
  return fs;
}

static dictType invidxDictType = {0};

static void valFreeCb(void *unused, void *p) {
  KeysDictValue *kdv = p;
  if (kdv->dtor) {
    kdv->dtor(kdv->p);
  }
  rm_free(kdv);
}

static void valIIFreeCb(void *unused, void *p) {
  InvertedIndex *ii = p;
  if(ii) {
    InvertedIndex_Free(ii);
  }
}

static dictType missingFieldDictType = {
        .hashFunction = hiddenNameHashFunction,
        .keyDup = hiddenNameKeyDup,
        .valDup = NULL,
        .keyCompare = hiddenNameKeyCompare,
        .keyDestructor = hiddenNameKeyDestructor,
        .valDestructor = valIIFreeCb,
};

// Only used on new specs so it's thread safe
void IndexSpec_MakeKeyless(IndexSpec *sp) {
  // Initialize only once:
  if (!invidxDictType.valDestructor) {
    invidxDictType = dictTypeHeapRedisStrings;
    invidxDictType.valDestructor = valFreeCb;
  }
  sp->keysDict = dictCreate(&invidxDictType, NULL);
  sp->missingFieldDict = dictCreate(&missingFieldDictType, NULL);
}

// Only used on new specs so it's thread safe
void IndexSpec_StartGCFromSpec(StrongRef global, IndexSpec *sp, uint32_t gcPolicy) {
  sp->gc = GCContext_CreateGC(global, gcPolicy);
  GCContext_Start(sp->gc);
}

/* Start the garbage collection loop on the index spec. The GC removes garbage data left on the
 * index after removing documents */
// Only used on new specs so it's thread safe
void IndexSpec_StartGC(RedisModuleCtx *ctx, StrongRef global, IndexSpec *sp) {
  RS_LOG_ASSERT(!sp->gc, "GC already exists");
  // we will not create a gc thread on temporary index
  if (RSGlobalConfig.gcConfigParams.enableGC && !(sp->flags & Index_Temporary)) {
    sp->gc = GCContext_CreateGC(global, RSGlobalConfig.gcConfigParams.gcPolicy);
    GCContext_Start(sp->gc);

    const char* name = IndexSpec_FormatName(sp, RSGlobalConfig.hideUserDataFromLog);
    RedisModule_Log(ctx, "verbose", "Starting GC for %s", name);
    RedisModule_Log(ctx, "debug", "Starting GC %p for %s", sp->gc, name);
  }
}

// given a field mask with one bit lit, it returns its offset
int bit(t_fieldMask id) {
  for (int i = 0; i < sizeof(t_fieldMask) * 8; i++) {
    if (((id >> i) & 1) == 1) {
      return i;
    }
  }
  return 0;
}

///////////////////////////////////////////////////////////////////////////////////////////////

// Backwards compat version of load for rdbs with version < 8
static int FieldSpec_RdbLoadCompat8(RedisModuleIO *rdb, FieldSpec *f, int encver) {
  char* name = NULL;
  size_t len = 0;
  LoadStringBufferAlloc_IOErrors(rdb, name, &len, true, goto fail);
  f->fieldName = NewHiddenString(name, len, true);
  // the old versions encoded the bit id of the field directly
  // we convert that to a power of 2
  if (encver < INDEX_MIN_WIDESCHEMA_VERSION) {
    f->ftId = bit(LoadUnsigned_IOError(rdb, goto fail));
  } else {
    // the new version encodes just the power of 2 of the bit
    f->ftId = LoadUnsigned_IOError(rdb, goto fail);
  }
  f->types = LoadUnsigned_IOError(rdb, goto fail);
  f->ftWeight = LoadDouble_IOError(rdb, goto fail);
  f->tagOpts.tagFlags = TAG_FIELD_DEFAULT_FLAGS;
  f->tagOpts.tagSep = TAG_FIELD_DEFAULT_HASH_SEP;
  if (encver >= 4) {
    f->options = LoadUnsigned_IOError(rdb, goto fail);
    f->sortIdx = LoadSigned_IOError(rdb, goto fail);
  }
  return REDISMODULE_OK;

fail:
  return REDISMODULE_ERR;
}

static void FieldSpec_RdbSave(RedisModuleIO *rdb, FieldSpec *f) {
  HiddenString_SaveToRdb(f->fieldName, rdb);
  if (HiddenString_Compare(f->fieldPath, f->fieldName) != 0) {
    RedisModule_SaveUnsigned(rdb, 1);
    HiddenString_SaveToRdb(f->fieldPath, rdb);
  } else {
    RedisModule_SaveUnsigned(rdb, 0);
  }
  RedisModule_SaveUnsigned(rdb, f->types);
  RedisModule_SaveUnsigned(rdb, f->options);
  RedisModule_SaveSigned(rdb, f->sortIdx);
  // Save text specific options
  if (FIELD_IS(f, INDEXFLD_T_FULLTEXT) || (f->options & FieldSpec_Dynamic)) {
    RedisModule_SaveUnsigned(rdb, f->ftId);
    RedisModule_SaveDouble(rdb, f->ftWeight);
  }
  if (FIELD_IS(f, INDEXFLD_T_TAG) || (f->options & FieldSpec_Dynamic)) {
    RedisModule_SaveUnsigned(rdb, f->tagOpts.tagFlags);
    RedisModule_SaveStringBuffer(rdb, &f->tagOpts.tagSep, 1);
  }
  if (FIELD_IS(f, INDEXFLD_T_VECTOR)) {
    RedisModule_SaveUnsigned(rdb, f->vectorOpts.expBlobSize);
    VecSim_RdbSave(rdb, &f->vectorOpts.vecSimParams);
  }
  if (FIELD_IS(f, INDEXFLD_T_GEOMETRY) || (f->options & FieldSpec_Dynamic)) {
    RedisModule_SaveUnsigned(rdb, f->geometryOpts.geometryCoords);
  }
}

static const FieldType fieldTypeMap[] = {[IDXFLD_LEGACY_FULLTEXT] = INDEXFLD_T_FULLTEXT,
                                         [IDXFLD_LEGACY_NUMERIC] = INDEXFLD_T_NUMERIC,
                                         [IDXFLD_LEGACY_GEO] = INDEXFLD_T_GEO,
                                         [IDXFLD_LEGACY_TAG] = INDEXFLD_T_TAG};
                                         // CHECKED: Not related to new data types - legacy code

static int FieldSpec_RdbLoad(RedisModuleIO *rdb, FieldSpec *f, StrongRef sp_ref, int encver) {


  f->indexError = IndexError_Init();
  f->ftId = RS_INVALID_FIELD_ID;
  // Fall back to legacy encoding if needed
  if (encver < INDEX_MIN_TAGFIELD_VERSION) {
    return FieldSpec_RdbLoadCompat8(rdb, f, encver);
  }

  char* name = NULL;
  size_t len = 0;
  LoadStringBufferAlloc_IOErrors(rdb, name, &len, true, goto fail);
  f->fieldName = NewHiddenString(name, len, false);
  f->fieldPath = f->fieldName;
  if (encver >= INDEX_JSON_VERSION) {
    if (LoadUnsigned_IOError(rdb, goto fail) == 1) {
      LoadStringBufferAlloc_IOErrors(rdb, name, &len, true, goto fail);
      f->fieldPath = NewHiddenString(name, len, false);
    }
  }

  f->types = LoadUnsigned_IOError(rdb, goto fail);
  f->options = LoadUnsigned_IOError(rdb, goto fail);
  f->sortIdx = LoadSigned_IOError(rdb, goto fail);

  if (encver < INDEX_MIN_MULTITYPE_VERSION) {
    RS_LOG_ASSERT(f->types <= IDXFLD_LEGACY_MAX, "field type should be string or numeric");
    f->types = fieldTypeMap[f->types];
  }

  // Load text specific options
  if (FIELD_IS(f, INDEXFLD_T_FULLTEXT) || (f->options & FieldSpec_Dynamic)) {
    f->ftId = LoadUnsigned_IOError(rdb, goto fail);
    f->ftWeight = LoadDouble_IOError(rdb, goto fail);
  }
  // Load tag specific options
  if (FIELD_IS(f, INDEXFLD_T_TAG) || (f->options & FieldSpec_Dynamic)) {
    f->tagOpts.tagFlags = LoadUnsigned_IOError(rdb, goto fail);
    // Load the separator
    size_t l;
    char *s = LoadStringBuffer_IOError(rdb, &l, goto fail);
    RS_LOG_ASSERT(l == 1, "buffer length should be 1");
    f->tagOpts.tagSep = *s;
    RedisModule_Free(s);
  }
  // Load vector specific options
  if (encver >= INDEX_VECSIM_VERSION && FIELD_IS(f, INDEXFLD_T_VECTOR)) {
    if (encver >= INDEX_VECSIM_2_VERSION) {
      f->vectorOpts.expBlobSize = LoadUnsigned_IOError(rdb, goto fail);
    }
    if (encver >= INDEX_VECSIM_TIERED_VERSION) {
      if (VecSim_RdbLoad_v3(rdb, &f->vectorOpts.vecSimParams, sp_ref, HiddenString_GetUnsafe(f->fieldName, NULL)) != REDISMODULE_OK) {
        goto fail;
      }
    } else {
      if (encver >= INDEX_VECSIM_MULTI_VERSION) {
        if (VecSim_RdbLoad_v2(rdb, &f->vectorOpts.vecSimParams) != REDISMODULE_OK) {
          goto fail;
        }
      } else {
        if (VecSim_RdbLoad(rdb, &f->vectorOpts.vecSimParams) != REDISMODULE_OK) {
          goto fail;
        }
      }
      // If we're loading an old (< 2.8) rdb, we need to convert an HNSW index to a tiered index
      VecSimLogCtx *logCtx = rm_new(VecSimLogCtx);
      logCtx->index_field_name = HiddenString_GetUnsafe(f->fieldName, NULL);
      f->vectorOpts.vecSimParams.logCtx = logCtx;
      if (f->vectorOpts.vecSimParams.algo == VecSimAlgo_HNSWLIB) {
        VecSimParams hnswParams = f->vectorOpts.vecSimParams;

        f->vectorOpts.vecSimParams.algo = VecSimAlgo_TIERED;
        VecSim_TieredParams_Init(&f->vectorOpts.vecSimParams.algoParams.tieredParams, sp_ref);
        f->vectorOpts.vecSimParams.algoParams.tieredParams.specificParams.tieredHnswParams.swapJobThreshold = 0;
        memcpy(f->vectorOpts.vecSimParams.algoParams.tieredParams.primaryIndexParams, &hnswParams, sizeof(VecSimParams));
      }
    }
    // Calculate blob size limitation on lower encvers.
    if(encver < INDEX_VECSIM_2_VERSION) {
      switch (f->vectorOpts.vecSimParams.algo) {
      case VecSimAlgo_HNSWLIB:
        f->vectorOpts.expBlobSize = f->vectorOpts.vecSimParams.algoParams.hnswParams.dim * VecSimType_sizeof(f->vectorOpts.vecSimParams.algoParams.hnswParams.type);
        break;
      case VecSimAlgo_BF:
        f->vectorOpts.expBlobSize = f->vectorOpts.vecSimParams.algoParams.bfParams.dim * VecSimType_sizeof(f->vectorOpts.vecSimParams.algoParams.bfParams.type);
        break;
      case VecSimAlgo_TIERED:
        f->vectorOpts.expBlobSize = f->vectorOpts.vecSimParams.algoParams.tieredParams.primaryIndexParams->algoParams.hnswParams.dim * VecSimType_sizeof(f->vectorOpts.vecSimParams.algoParams.tieredParams.primaryIndexParams->algoParams.hnswParams.type);
        break;
      }
    }
  }

  // Load geometry specific options
  if (FIELD_IS(f, INDEXFLD_T_GEOMETRY) || (f->options & FieldSpec_Dynamic)) {
    if (encver >= INDEX_GEOMETRY_VERSION) {
      f->geometryOpts.geometryCoords = LoadUnsigned_IOError(rdb, goto fail);
    } else {
      // In RedisSearch RC (2.8.1 - 2.8.3) we supported default coordinate system which was not written to RDB
      f->geometryOpts.geometryCoords = GEOMETRY_COORDS_Cartesian;
    }
  }

  return REDISMODULE_OK;

fail:
  IndexError_Clear(f->indexError);
  return REDISMODULE_ERR;
}

static void IndexStats_RdbLoad(RedisModuleIO *rdb, IndexStats *stats) {
  stats->numDocuments = RedisModule_LoadUnsigned(rdb);
  stats->numTerms = RedisModule_LoadUnsigned(rdb);
  stats->numRecords = RedisModule_LoadUnsigned(rdb);
  stats->invertedSize = RedisModule_LoadUnsigned(rdb);
  RedisModule_LoadUnsigned(rdb); // Consume `invertedCap`
  RedisModule_LoadUnsigned(rdb); // Consume `skipIndexesSize`
  RedisModule_LoadUnsigned(rdb); // Consume `scoreIndexesSize`
  stats->offsetVecsSize = RedisModule_LoadUnsigned(rdb);
  stats->offsetVecRecords = RedisModule_LoadUnsigned(rdb);
  stats->termsSize = RedisModule_LoadUnsigned(rdb);
}

///////////////////////////////////////////////////////////////////////////////////////////////

static redisearch_thpool_t *reindexPool = NULL;

static IndexesScanner *IndexesScanner_NewGlobal() {
  if (global_spec_scanner) {
    return NULL;
  }

  IndexesScanner *scanner = rm_calloc(1, sizeof(IndexesScanner));
  scanner->global = true;
  scanner->scannedKeys = 0;

  global_spec_scanner = scanner;
  RedisModule_Log(RSDummyContext, "notice", "Global scanner created");

  return scanner;
}

static IndexesScanner *IndexesScanner_New(StrongRef global_ref) {

  IndexesScanner *scanner = rm_calloc(1, sizeof(IndexesScanner));

  scanner->spec_ref = StrongRef_Demote(global_ref);
  IndexSpec *spec = StrongRef_Get(global_ref);
  scanner->spec_name_for_logs = rm_strdup(IndexSpec_FormatName(spec, RSGlobalConfig.hideUserDataFromLog));
  scanner->isDebug = false;

  // scan already in progress?
  if (spec->scanner) {
    // cancel ongoing scan, keep on_progress indicator on
    IndexesScanner_Cancel(spec->scanner);
    const char* name = IndexSpec_FormatName(spec, RSGlobalConfig.hideUserDataFromLog);
    RedisModule_Log(RSDummyContext, "notice", "Scanning index %s in background: cancelled and restarted", name);
  }
  spec->scanner = scanner;
  spec->scan_in_progress = true;

  return scanner;
}

void IndexesScanner_Free(IndexesScanner *scanner) {
  rm_free(scanner->spec_name_for_logs);
  if (global_spec_scanner == scanner) {
    global_spec_scanner = NULL;
  } else {
    StrongRef tmp = WeakRef_Promote(scanner->spec_ref);
    IndexSpec *spec = StrongRef_Get(tmp);
    if (spec) {
      if (spec->scanner == scanner) {
        spec->scanner = NULL;
        spec->scan_in_progress = false;
      }
      StrongRef_Release(tmp);
    }
    WeakRef_Release(scanner->spec_ref);
  }
  rm_free(scanner);
}

void IndexesScanner_Cancel(IndexesScanner *scanner) {
  scanner->cancelled = true;
}

//---------------------------------------------------------------------------------------------

static void IndexSpec_DoneIndexingCallabck(struct RSAddDocumentCtx *docCtx, RedisModuleCtx *ctx,
                                           void *pd) {
}

//---------------------------------------------------------------------------------------------

int IndexSpec_UpdateDoc(IndexSpec *spec, RedisModuleCtx *ctx, RedisModuleString *key, DocumentType type);
static void Indexes_ScanProc(RedisModuleCtx *ctx, RedisModuleString *keyname, RedisModuleKey *key,
                             IndexesScanner *scanner) {

  if (scanner->cancelled) {
    return;
  }
  // Get the memory limit and memory usage
  setMemoryInfo(ctx);
  // Check if we need to cancel the scan due to memory limit, if memory limit is set to 0, we don't check it
  if (RSGlobalConfig.indexingMemoryLimit && (used_memory > ((float)RSGlobalConfig.indexingMemoryLimit / 100) * memoryLimit)) {
    char* error;
    rm_asprintf(&error, "Used memory is more than %u percent of max memory, cancelling the scan",RSGlobalConfig.indexingMemoryLimit);
      RedisModule_Log(ctx, "warning", error);
    scanner->cancelled = true;

      // We need to report the error message besides the log, so we can show it in FT.INFO
    if(!scanner->global) {
      StrongRef curr_run_ref = WeakRef_Promote(scanner->spec_ref);
      IndexSpec *sp = StrongRef_Get(curr_run_ref);
      if (sp) {
        sp->scan_failed_OOM = true;  // Assuming there is no other reason that the scanner is canceled *and* the index exists
        // Error message does not contain user data, so passing false to SetIndexErrorMessage
        IndexSpec_SetIndexErrorMessage(sp, error, false, keyname);
        IndexError_RaiseBackgroundIndexFailureFlag(&sp->stats.indexError);
        StrongRef_Release(curr_run_ref);
      } else {
        // spec was deleted
        RedisModule_Log(ctx, "notice", "Scanning index %s in background: cancelled (index deleted)",
                      scanner->spec_name_for_logs);
        }
      }
    rm_free(error);
    return;
  }
  // RMKey it is provided as best effort but in some cases it might be NULL
  bool keyOpened = false;
  if (!key) {
    key = RedisModule_OpenKey(ctx, keyname, DOCUMENT_OPEN_KEY_INDEXING_FLAGS);
    keyOpened = true;
  }

  // check type of document is support and document is not empty
  DocumentType type = getDocType(key);
  if (type == DocumentType_Unsupported) {
    return;
  }

  if (keyOpened) {
    RedisModule_CloseKey(key);
  }

  if (scanner->global) {
    Indexes_UpdateMatchingWithSchemaRules(ctx, keyname, type, NULL);
  } else {
    StrongRef curr_run_ref = WeakRef_Promote(scanner->spec_ref);
    IndexSpec *sp = StrongRef_Get(curr_run_ref);
    if (sp) {
      // This check is performed without locking the spec, but it's ok since we locked the GIL
      // So the main thread is not running and the GC is not touching the relevant data
      if (SchemaRule_ShouldIndex(sp, keyname, type)) {
        IndexSpec_UpdateDoc(sp, ctx, keyname, type);
      }
      StrongRef_Release(curr_run_ref);
    } else {
      // spec was deleted, cancel scan
      scanner->cancelled = true;
    }
  }
  ++scanner->scannedKeys;
}

//---------------------------------------------------------------------------------------------

static void Indexes_ScanAndReindexTask(IndexesScanner *scanner) {
  RS_LOG_ASSERT(scanner, "invalid IndexesScanner");

  RedisModuleCtx *ctx = RedisModule_GetDetachedThreadSafeContext(RSDummyContext);
  RedisModuleScanCursor *cursor = RedisModule_ScanCursorCreate();
  RedisModule_ThreadSafeContextLock(ctx);

  if (scanner->cancelled) {
    goto end;
  }
  if (scanner->global) {
    RedisModule_Log(ctx, "notice", "Scanning indexes in background");
  } else {
    RedisModule_Log(ctx, "notice", "Scanning index %s in background", scanner->spec_name_for_logs);
  }

  size_t counter = 0;
  RedisModuleScanCB scanner_func = (RedisModuleScanCB)Indexes_ScanProc;
  if (globalDebugCtx.debugMode) {
    // If we are in debug mode, we need to use the debug scanner function
    scanner_func = (RedisModuleScanCB)DebugIndexes_ScanProc;

    // If background indexing paused, wait until it is resumed
    // Allow the redis server to acquire the GIL while we release it
    RedisModule_ThreadSafeContextUnlock(ctx);
    while (globalDebugCtx.bgIndexing.pause) { // volatile variable
      usleep(1000);
    }
    RedisModule_ThreadSafeContextLock(ctx);
  }
  while (RedisModule_Scan(ctx, cursor, scanner_func, scanner)) {
    RedisModule_ThreadSafeContextUnlock(ctx);
    counter++;
    if (counter % RSGlobalConfig.numBGIndexingIterationsBeforeSleep == 0) {
      // Sleep for one microsecond to allow redis server to acquire the GIL while we release it.
      // We do that periodically every X iterations (100 as default), otherwise we call
      // 'sched_yield()'. That is since 'sched_yield()' doesn't give up the processor for enough
      // time to ensure that other threads that are waiting for the GIL will actually have the
      // chance to take it.
      usleep(1);
    } else {
      sched_yield();
    }
    RedisModule_ThreadSafeContextLock(ctx);

    if (scanner->cancelled) {

      // Check for pause after OOM if OOM occurred
      if (scanner->isDebug) {
        DebugIndexesScanner* dScanner = (DebugIndexesScanner*)scanner;
        if (dScanner->pauseOnOOM) {
            StrongRef curr_run_ref = WeakRef_Promote(scanner->spec_ref);
            IndexSpec *sp = StrongRef_Get(curr_run_ref);
            if (sp) {
              if (sp->scan_failed_OOM) {
                globalDebugCtx.bgIndexing.pause = true;
                RedisModule_ThreadSafeContextUnlock(ctx);
                while (globalDebugCtx.bgIndexing.pause) { // volatile variable
                  dScanner->status = DEBUG_INDEX_SCANNER_CODE_PAUSED_ON_OOM;
                  usleep(1000);
                }
                dScanner->status = DEBUG_INDEX_SCANNER_CODE_RESUMED;
                RedisModule_ThreadSafeContextLock(ctx);
              }
              StrongRef_Release(curr_run_ref);
            }
        }
      }

      if (scanner->global) {
        RedisModule_Log(ctx, "notice", "Scanning indexes in background: cancelled (scanned=%ld)",
                        scanner->scannedKeys);
      } else {
        RedisModule_Log(ctx, "notice", "Scanning index %s in background: cancelled (scanned=%ld)",
                    scanner->spec_name_for_logs, scanner->scannedKeys);
        goto end;
      }
    }
  }

  if (scanner->isDebug) {
    DebugIndexesScanner* dScanner = (DebugIndexesScanner*)scanner;
    dScanner->status = DEBUG_INDEX_SCANNER_CODE_DONE;
  }

  if (scanner->global) {
    RedisModule_Log(ctx, "notice", "Scanning indexes in background: done (scanned=%ld)",
                    scanner->scannedKeys);
  } else {
    RedisModule_Log(ctx, "notice", "Scanning index %s in background: done (scanned=%ld)",
                    scanner->spec_name_for_logs, scanner->scannedKeys);
  }

end:
  if (!scanner->cancelled && scanner->global) {
    Indexes_SetTempSpecsTimers(TimerOp_Add);
  }

  IndexesScanner_Free(scanner);

  RedisModule_ThreadSafeContextUnlock(ctx);
  RedisModule_ScanCursorDestroy(cursor);
  RedisModule_FreeThreadSafeContext(ctx);
}

//---------------------------------------------------------------------------------------------

static void IndexSpec_ScanAndReindexAsync(StrongRef spec_ref) {
  if (!reindexPool) {
    reindexPool = redisearch_thpool_create(1, DEFAULT_HIGH_PRIORITY_BIAS_THRESHOLD, LogCallback, "reindex");
  }
#ifdef _DEBUG
  IndexSpec* spec = (IndexSpec*)StrongRef_Get(spec_ref);
  const char* indexName = IndexSpec_FormatName(spec, RSGlobalConfig.hideUserDataFromLog);
  RedisModule_Log(RSDummyContext, "notice", "Register index %s for async scan", indexName);
#endif
  IndexesScanner *scanner;
  if (globalDebugCtx.debugMode) {
    // If we are in debug mode, we need to allocate a debug scanner
    scanner = (IndexesScanner*)DebugIndexesScanner_New(spec_ref);
    // If we need to pause before the scan, we set the pause flag
    if (globalDebugCtx.bgIndexing.pauseBeforeScan) {
      globalDebugCtx.bgIndexing.pause = true;
    }
  } else {
    scanner = IndexesScanner_New(spec_ref);
  }

  redisearch_thpool_add_work(reindexPool, (redisearch_thpool_proc)Indexes_ScanAndReindexTask, scanner, THPOOL_PRIORITY_HIGH);
}

void ReindexPool_ThreadPoolDestroy() {
  if (reindexPool != NULL) {
    RedisModule_ThreadSafeContextUnlock(RSDummyContext);
    redisearch_thpool_destroy(reindexPool);
    reindexPool = NULL;
    RedisModule_ThreadSafeContextLock(RSDummyContext);
  }
}

//---------------------------------------------------------------------------------------------

#ifdef FTINFO_FOR_INFO_MODULES
void IndexSpec_AddToInfo(RedisModuleInfoCtx *ctx, IndexSpec *sp) {
  char *temp = "info";
  char name[sp->nameLen + 4 + 2]; // 4 for info and 2 for null termination
  sprintf(name, "%s_%s", temp, sp->name);
  RedisModule_InfoAddSection(ctx, name);

  // Index flags
  if (sp->flags & ~(Index_StoreFreqs | Index_StoreFieldFlags | Index_StoreTermOffsets | Index_StoreByteOffsets) || sp->flags & Index_WideSchema) {
    RedisModule_InfoBeginDictField(ctx, "index_options");
    if (!(sp->flags & (Index_StoreFreqs)))
      RedisModule_InfoAddFieldCString(ctx, SPEC_NOFREQS_STR, "ON");
    if (!(sp->flags & (Index_StoreFieldFlags)))
      RedisModule_InfoAddFieldCString(ctx, SPEC_NOFIELDS_STR, "ON");
    if (!(sp->flags & (Index_StoreTermOffsets | Index_StoreByteOffsets)))
      RedisModule_InfoAddFieldCString(ctx, SPEC_NOOFFSETS_STR, "ON");
    if (!(sp->flags & (Index_StoreByteOffsets)))
      RedisModule_InfoAddFieldCString(ctx, SPEC_NOHL_STR, "ON");
    if (sp->flags & Index_WideSchema)
      RedisModule_InfoAddFieldCString(ctx, SPEC_SCHEMA_EXPANDABLE_STR, "ON");
    RedisModule_InfoEndDictField(ctx);
  }

  // Index definition
  RedisModule_InfoBeginDictField(ctx, "index_definition");
  SchemaRule *rule = sp->rule;
  RedisModule_InfoAddFieldCString(ctx, "type", (char*)DocumentType_ToString(rule->type));
  if (rule->filter_exp_str)
    RedisModule_InfoAddFieldCString(ctx, "filter", rule->filter_exp_str);
  if (rule->lang_default)
    RedisModule_InfoAddFieldCString(ctx, "default_language", (char*)RSLanguage_ToString(rule->lang_default));
  if (rule->lang_field)
    RedisModule_InfoAddFieldCString(ctx, "language_field", rule->lang_field);
  if (rule->score_default)
    RedisModule_InfoAddFieldDouble(ctx, "default_score", rule->score_default);
  if (rule->score_field)
    RedisModule_InfoAddFieldCString(ctx, "score_field", rule->score_field);
  if (rule->payload_field)
    RedisModule_InfoAddFieldCString(ctx, "payload_field", rule->payload_field);
  // Prefixes
  int num_prefixes = array_len(rule->prefixes);
  if (num_prefixes && rule->prefixes[0][0] != '\0') {
    arrayof(char) prefixes = array_new(char, 512);
    for (int i = 0; i < num_prefixes; ++i) {
      prefixes = array_ensure_append_1(prefixes, "\"");
      prefixes = array_ensure_append_n(prefixes, rule->prefixes[i], strlen(rule->prefixes[i]));
      prefixes = array_ensure_append_n(prefixes, "\",", 2);
    }
    prefixes[array_len(prefixes)-1] = '\0';
    RedisModule_InfoAddFieldCString(ctx, "prefixes", prefixes);
    array_free(prefixes);
  }
  RedisModule_InfoEndDictField(ctx);

  // Attributes
  for (int i = 0; i < sp->numFields; i++) {
    const FieldSpec *fs = sp->fields + i;
    char title[28];
    sprintf(title, "%s_%d", "field", (i+1));
    RedisModule_InfoBeginDictField(ctx, title);

    RedisModule_InfoAddFieldCString(ctx, "identifier", fs->path);
    RedisModule_InfoAddFieldCString(ctx, "attribute", fs->name);

    if (fs->options & FieldSpec_Dynamic)
      RedisModule_InfoAddFieldCString(ctx, "type", "<DYNAMIC>");
    else
      RedisModule_InfoAddFieldCString(ctx, "type", (char*)FieldSpec_GetTypeNames(INDEXTYPE_TO_POS(fs->types)));

    if (FIELD_IS(fs, INDEXFLD_T_FULLTEXT))
      RedisModule_InfoAddFieldDouble(ctx,  SPEC_WEIGHT_STR, fs->ftWeight);
    if (FIELD_IS(fs, INDEXFLD_T_TAG)) {
      char buf[4];
      sprintf(buf, "\"%c\"", fs->tagOpts.tagSep);
      RedisModule_InfoAddFieldCString(ctx, SPEC_TAG_SEPARATOR_STR, buf);
    }
    if (FieldSpec_IsSortable(fs))
      RedisModule_InfoAddFieldCString(ctx, SPEC_SORTABLE_STR, "ON");
    if (FieldSpec_IsNoStem(fs))
      RedisModule_InfoAddFieldCString(ctx, SPEC_NOSTEM_STR, "ON");
    if (!FieldSpec_IsIndexable(fs))
      RedisModule_InfoAddFieldCString(ctx, SPEC_NOINDEX_STR, "ON");

    RedisModule_InfoEndDictField(ctx);
  }

  // More properties
  RedisModule_InfoAddFieldLongLong(ctx, "number_of_docs", sp->stats.numDocuments);

  RedisModule_InfoBeginDictField(ctx, "index_properties");
  RedisModule_InfoAddFieldULongLong(ctx, "max_doc_id", sp->docs.maxDocId);
  RedisModule_InfoAddFieldLongLong(ctx, "num_terms", sp->stats.numTerms);
  RedisModule_InfoAddFieldLongLong(ctx, "num_records", sp->stats.numRecords);
  RedisModule_InfoEndDictField(ctx);

  RedisModule_InfoBeginDictField(ctx, "index_properties_in_mb");
  RedisModule_InfoAddFieldDouble(ctx, "inverted_size", sp->stats.invertedSize / (float)0x100000);
  RedisModule_InfoAddFieldDouble(ctx, "vector_index_size", IndexSpec_VectorIndexesSize(sp) / (float)0x100000);
  RedisModule_InfoAddFieldDouble(ctx, "offset_vectors_size", sp->stats.offsetVecsSize / (float)0x100000);
  RedisModule_InfoAddFieldDouble(ctx, "doc_table_size", sp->docs.memsize / (float)0x100000);
  RedisModule_InfoAddFieldDouble(ctx, "sortable_values_size", sp->docs.sortablesSize / (float)0x100000);
  RedisModule_InfoAddFieldDouble(ctx, "key_table_size", TrieMap_MemUsage(sp->docs.dim.tm) / (float)0x100000);
  RedisModule_InfoAddFieldDouble("tag_overhead_size_mb", IndexSpec_collect_tags_overhead(sp) / (float)0x100000);
  RedisModule_InfoAddFieldDouble("text_overhead_size_mb", IndexSpec_collect_text_overhead(sp) / (float)0x100000);
  RedisModule_InfoAddFieldDouble("total_index_memory_sz_mb", IndexSpec_TotalMemUsage(sp) / (float)0x100000);
  RedisModule_InfoEndDictField(ctx);

  RedisModule_InfoAddFieldULongLong(ctx, "total_inverted_index_blocks", TotalIIBlocks);

  RedisModule_InfoBeginDictField(ctx, "index_properties_averages");
  RedisModule_InfoAddFieldDouble(ctx, "records_per_doc_avg",(float)sp->stats.numRecords / (float)sp->stats.numDocuments);
  RedisModule_InfoAddFieldDouble(ctx, "bytes_per_record_avg",(float)sp->stats.invertedSize / (float)sp->stats.numRecords);
  RedisModule_InfoAddFieldDouble(ctx, "offsets_per_term_avg",(float)sp->stats.offsetVecRecords / (float)sp->stats.numRecords);
  RedisModule_InfoAddFieldDouble(ctx, "offset_bits_per_record_avg",8.0F * (float)sp->stats.offsetVecsSize / (float)sp->stats.offsetVecRecords);
  RedisModule_InfoEndDictField(ctx);

  RedisModule_InfoBeginDictField(ctx, "index_failures");
  RedisModule_InfoAddFieldLongLong(ctx, "hash_indexing_failures", sp->stats.indexingFailures);
  RedisModule_InfoAddFieldLongLong(ctx, "indexing", !!global_spec_scanner || sp->scan_in_progress);
  IndexesScanner *scanner = global_spec_scanner ? global_spec_scanner : sp->scanner;
  double percent_indexed = IndexesScanner_IndexedPercent(ctx, scanner, sp);
  RedisModule_InfoAddFieldDouble(ctx, "percent_indexed", percent_indexed);
  RedisModule_InfoEndDictField(ctx);

  // Garbage collector
  if (sp->gc)
    GCContext_RenderStatsForInfo(sp->gc, ctx);

  // Cursor stat
  Cursors_RenderStatsForInfo(&g_CursorsList, &g_CursorsListCoord, sp, ctx);

  // Stop words
  if (sp->flags & Index_HasCustomStopwords)
    AddStopWordsListToInfo(ctx, sp->stopwords);
}
#endif // FTINFO_FOR_INFO_MODULES

// Assumes that the spec is in a safe state to set a scanner on it (write lock or main thread)
void IndexSpec_ScanAndReindex(RedisModuleCtx *ctx, StrongRef spec_ref) {
  size_t nkeys = RedisModule_DbSize(ctx);
  if (nkeys > 0) {
    IndexSpec_ScanAndReindexAsync(spec_ref);
  }
}

// only used on "RDB load finished" event (before the server is ready to accept commands)
// so it threadsafe
void IndexSpec_DropLegacyIndexFromKeySpace(IndexSpec *sp) {
  RedisSearchCtx ctx = SEARCH_CTX_STATIC(RSDummyContext, sp);

  rune *rstr = NULL;
  t_len slen = 0;
  float score = 0;
  int dist = 0;
  size_t termLen;

  TrieIterator *it = Trie_Iterate(ctx.spec->terms, "", 0, 0, 1);
  while (TrieIterator_Next(it, &rstr, &slen, NULL, &score, &dist)) {
    char *res = runesToStr(rstr, slen, &termLen);
    RedisModuleString *keyName = fmtRedisTermKey(&ctx, res, strlen(res));
    Redis_DropScanHandler(ctx.redisCtx, keyName, &ctx);
    RedisModule_FreeString(ctx.redisCtx, keyName);
    rm_free(res);
  }
  TrieIterator_Free(it);

  // Delete the numeric, tag, and geo indexes which reside on separate keys
  for (size_t i = 0; i < ctx.spec->numFields; i++) {
    const FieldSpec *fs = ctx.spec->fields + i;
    if (FIELD_IS(fs, INDEXFLD_T_NUMERIC)) {
      Redis_DeleteKey(ctx.redisCtx, IndexSpec_GetFormattedKey(ctx.spec, fs, INDEXFLD_T_NUMERIC));
    }
    if (FIELD_IS(fs, INDEXFLD_T_TAG)) {
      Redis_DeleteKey(ctx.redisCtx, IndexSpec_GetFormattedKey(ctx.spec, fs, INDEXFLD_T_TAG));
    }
    if (FIELD_IS(fs, INDEXFLD_T_GEO)) {
      Redis_DeleteKey(ctx.redisCtx, IndexSpec_GetFormattedKey(ctx.spec, fs, INDEXFLD_T_GEO));
    }
  }
  HiddenString_DropFromKeySpace(ctx.redisCtx, INDEX_SPEC_KEY_FMT, sp->specName);
}

void Indexes_UpgradeLegacyIndexes() {
  dictIterator *iter = dictGetIterator(legacySpecDict);
  dictEntry *entry = NULL;
  while ((entry = dictNext(iter))) {
    StrongRef spec_ref = dictGetRef(entry);
    IndexSpec *sp = StrongRef_Get(spec_ref);
    IndexSpec_DropLegacyIndexFromKeySpace(sp);

    // recreate the doctable
    DocTable_Free(&sp->docs);
    sp->docs = DocTable_New(INITIAL_DOC_TABLE_SIZE);

    // clear index stats
    memset(&sp->stats, 0, sizeof(sp->stats));
    // Init the index error
    sp->stats.indexError = IndexError_Init();

    // put the new index in the specDict_g with weak and strong references
    dictAdd(specDict_g, (void*)sp->specName, spec_ref.rm);
  }
  dictReleaseIterator(iter);
}

void Indexes_ScanAndReindex() {
  if (!reindexPool) {
    reindexPool = redisearch_thpool_create(1, DEFAULT_HIGH_PRIORITY_BIAS_THRESHOLD, LogCallback, "reindex");
  }

  RedisModule_Log(RSDummyContext, "notice", "Scanning all indexes");
  IndexesScanner *scanner = IndexesScanner_NewGlobal();
  // check no global scan is in progress
  if (scanner) {
    redisearch_thpool_add_work(reindexPool, (redisearch_thpool_proc)Indexes_ScanAndReindexTask, scanner, THPOOL_PRIORITY_HIGH);
  }
}

///////////////////////////////////////////////////////////////////////////////////////////////

int IndexSpec_CreateFromRdb(RedisModuleCtx *ctx, RedisModuleIO *rdb, int encver,
                                       QueryError *status) {
  char *rawName = LoadStringBuffer_IOError(rdb, NULL, goto cleanup);
  size_t len = strlen(rawName);
  HiddenString* specName = NewHiddenString(rawName, len, true);
  RedisModule_Free(rawName);

  RefManager *oldSpec = dictFetchValue(specDict_g, specName);
  if (oldSpec) {
    // spec already exists lets just free this one
    HiddenString_Free(specName, true);
    RedisModule_Log(RSDummyContext, "notice", "Loading an already existing index, will just ignore.");
    return REDISMODULE_OK;
  }

  IndexSpec *sp = rm_calloc(1, sizeof(IndexSpec));
  StrongRef spec_ref = StrongRef_New(sp, (RefManager_Free)IndexSpec_Free);
  sp->own_ref = spec_ref;

  // `indexError` must be initialized before attempting to free the spec
  sp->stats.indexError = IndexError_Init();

  IndexSpec_MakeKeyless(sp);
  sp->fieldIdToIndex = array_new(t_fieldIndex, 0);
  sp->docs = DocTable_New(INITIAL_DOC_TABLE_SIZE);
  sp->specName = specName;
  sp->obfuscatedName = IndexSpec_FormatObfuscatedName(sp->specName);
  sp->flags = (IndexFlags)LoadUnsigned_IOError(rdb, goto cleanup);
  if (encver < INDEX_MIN_NOFREQ_VERSION) {
    sp->flags |= Index_StoreFreqs;
  }

  sp->numFields = LoadUnsigned_IOError(rdb, goto cleanup);
  sp->fields = rm_calloc(sp->numFields, sizeof(FieldSpec));
  int maxSortIdx = -1;
  for (int i = 0; i < sp->numFields; i++) {
    FieldSpec *fs = sp->fields + i;
    fs->index = i;
    if (FieldSpec_RdbLoad(rdb, fs, spec_ref, encver) != REDISMODULE_OK) {
      QueryError_SetWithUserDataFmt(status, QUERY_EPARSEARGS, "Failed to load index field", " %d", i);
      goto cleanup;
    }
    if (fs->ftId != RS_INVALID_FIELD_ID) {
      // Prefer not to rely on the ordering of fields in the RDB file
      *array_ensure_at(&sp->fieldIdToIndex, fs->ftId, t_fieldIndex) = fs->index;
    }
    if (FieldSpec_IsSortable(fs)) {
      sp->numSortableFields++;
    }
    if (FieldSpec_HasSuffixTrie(fs) && FIELD_IS(fs, INDEXFLD_T_FULLTEXT)) {
      sp->flags |= Index_HasSuffixTrie;
      sp->suffixMask |= FIELD_BIT(fs);
      if (!sp->suffix) {
        sp->suffix = NewTrie(suffixTrie_freeCallback, Trie_Sort_Lex);
      }
    }
  }
  // After loading all the fields, we can build the spec cache
  sp->spcache = IndexSpec_BuildSpecCache(sp);

  if (SchemaRule_RdbLoad(spec_ref, rdb, encver, status) != REDISMODULE_OK) {
    QueryError_SetError(status, QUERY_EPARSEARGS, "Failed to load schema rule");
    goto cleanup;
  }


  sp->terms = NewTrie(NULL, Trie_Sort_Lex);
  /* For version 3 or up - load the generic trie */
  //  if (encver >= 3) {
  //    sp->terms = TrieType_GenericLoad(rdb, 0);
  //  } else {
  //    sp->terms = NewTrie(NULL);
  //  }

  if (sp->flags & Index_HasCustomStopwords) {
    sp->stopwords = StopWordList_RdbLoad(rdb, encver);
    if (sp->stopwords == NULL)
      goto cleanup;
  } else {
    sp->stopwords = DefaultStopWordList();
  }

  IndexSpec_StartGC(ctx, spec_ref, sp);
  Cursors_initSpec(sp);

  if (sp->flags & Index_HasSmap) {
    sp->smap = SynonymMap_RdbLoad(rdb, encver);
    if (sp->smap == NULL)
      goto cleanup;
  }

  sp->timeout = LoadUnsigned_IOError(rdb, goto cleanup);

  size_t narr = LoadUnsigned_IOError(rdb, goto cleanup);
  for (size_t ii = 0; ii < narr; ++ii) {
    QueryError _status;
    char *s = LoadStringBuffer_IOError(rdb, NULL, goto cleanup);
    HiddenString* alias = NewHiddenString(s, strlen(s), false);
    int rc = IndexAlias_Add(alias, spec_ref, 0, &_status);
    HiddenString_Free(alias, false);
    RedisModule_Free(s);
    if (rc != REDISMODULE_OK) {
      RedisModule_Log(RSDummyContext, "notice", "Loading existing alias failed");
    }
  }

  sp->scan_in_progress = false;
  dictAdd(specDict_g, (void*)sp->specName, spec_ref.rm);

  for (int i = 0; i < sp->numFields; i++) {
    FieldsGlobalStats_UpdateStats(sp->fields + i, 1);
  }
  return REDISMODULE_OK;

cleanup:
  addPendingIndexDrop();
  StrongRef_Release(spec_ref);
  QueryError_SetError(status, QUERY_EPARSEARGS, "while reading an index");
  return REDISMODULE_ERR;
}

void *IndexSpec_LegacyRdbLoad(RedisModuleIO *rdb, int encver) {
  if (encver < LEGACY_INDEX_MIN_VERSION || encver > LEGACY_INDEX_MAX_VERSION) {
    return NULL;
  }
  char *legacyName = RedisModule_LoadStringBuffer(rdb, NULL);

  RedisModuleCtx *ctx = RedisModule_GetContextFromIO(rdb);
  IndexSpec *sp = rm_calloc(1, sizeof(IndexSpec));
  StrongRef spec_ref = StrongRef_New(sp, (RefManager_Free)IndexSpec_Free);
  sp->own_ref = spec_ref;

  IndexSpec_MakeKeyless(sp);
  sp->numSortableFields = 0;
  sp->terms = NULL;
  sp->docs = DocTable_New(INITIAL_DOC_TABLE_SIZE);

  sp->specName = NewHiddenString(legacyName, strlen(legacyName), true);
  sp->obfuscatedName = IndexSpec_FormatObfuscatedName(sp->specName);
  RedisModule_Free(legacyName);
  sp->flags = (IndexFlags)RedisModule_LoadUnsigned(rdb);
  if (encver < INDEX_MIN_NOFREQ_VERSION) {
    sp->flags |= Index_StoreFreqs;
  }

  sp->numFields = RedisModule_LoadUnsigned(rdb);
  sp->fields = rm_calloc(sp->numFields, sizeof(FieldSpec));
  int maxSortIdx = -1;
  for (int i = 0; i < sp->numFields; i++) {
    FieldSpec *fs = sp->fields + i;
    FieldSpec_RdbLoad(rdb, fs, spec_ref, encver);
    sp->fields[i].index = i;
    if (FieldSpec_IsSortable(fs)) {
      sp->numSortableFields++;
    }
  }
  // After loading all the fields, we can build the spec cache
  sp->spcache = IndexSpec_BuildSpecCache(sp);

  IndexStats_RdbLoad(rdb, &sp->stats);

  DocTable_LegacyRdbLoad(&sp->docs, rdb, encver);
  /* For version 3 or up - load the generic trie */
  if (encver >= 3) {
    sp->terms = TrieType_GenericLoad(rdb, 0);
  } else {
    sp->terms = NewTrie(NULL, Trie_Sort_Lex);
  }

  if (sp->flags & Index_HasCustomStopwords) {
    sp->stopwords = StopWordList_RdbLoad(rdb, encver);
  } else {
    sp->stopwords = DefaultStopWordList();
  }

  sp->smap = NULL;
  if (sp->flags & Index_HasSmap) {
    sp->smap = SynonymMap_RdbLoad(rdb, encver);
  }
  if (encver < INDEX_MIN_EXPIRE_VERSION) {
    sp->timeout = -1;
  } else {
    sp->timeout = RedisModule_LoadUnsigned(rdb);
  }

  if (encver >= INDEX_MIN_ALIAS_VERSION) {
    size_t narr = RedisModule_LoadUnsigned(rdb);
    for (size_t ii = 0; ii < narr; ++ii) {
      QueryError status;
      size_t dummy;
      char *s = RedisModule_LoadStringBuffer(rdb, &dummy);
      HiddenString* alias = NewHiddenString(s, strlen(s), false);
      int rc = IndexAlias_Add(alias, spec_ref, 0, &status);
      HiddenString_Free(alias, false);
      RedisModule_Free(s);
      RS_ASSERT(rc == REDISMODULE_OK);
    }
  }

  const char *formattedIndexName = IndexSpec_FormatName(sp, RSGlobalConfig.hideUserDataFromLog);
  SchemaRuleArgs *rule_args = dictFetchValue(legacySpecRules, sp->specName);
  if (!rule_args) {
    RedisModule_LogIOError(rdb, "warning",
                           "Could not find upgrade definition for legacy index '%s'", formattedIndexName);
    StrongRef_Release(spec_ref);
    return NULL;
  }

  QueryError status;
  sp->rule = SchemaRule_Create(rule_args, spec_ref, &status);

  dictDelete(legacySpecRules, sp->specName);
  SchemaRuleArgs_Free(rule_args);

  if (!sp->rule) {
    RedisModule_LogIOError(rdb, "warning", "Failed creating rule for legacy index '%s', error='%s'",
                           formattedIndexName, QueryError_GetDisplayableError(&status, RSGlobalConfig.hideUserDataFromLog));
    StrongRef_Release(spec_ref);
    return NULL;
  }

  // start the gc and add the spec to the cursor list
  IndexSpec_StartGC(RSDummyContext, spec_ref, sp);
  Cursors_initSpec(sp);

  dictAdd(legacySpecDict, (void*)sp->specName, spec_ref.rm);
  return spec_ref.rm;
}

void IndexSpec_LegacyRdbSave(RedisModuleIO *rdb, void *value) {
  // we do not save legacy indexes
  return;
}

int Indexes_RdbLoad(RedisModuleIO *rdb, int encver, int when) {

  if (encver < INDEX_MIN_COMPAT_VERSION) {
    return REDISMODULE_ERR;
  }

  size_t nIndexes = LoadUnsigned_IOError(rdb, goto cleanup);
  RedisModuleCtx *ctx = RedisModule_GetContextFromIO(rdb);
  QueryError status = {0};
  for (size_t i = 0; i < nIndexes; ++i) {
    if (IndexSpec_CreateFromRdb(ctx, rdb, encver, &status) != REDISMODULE_OK) {
      RedisModule_LogIOError(rdb, "warning", "RDB Load: %s", QueryError_GetDisplayableError(&status, RSGlobalConfig.hideUserDataFromLog));
      return REDISMODULE_ERR;
    }
  }
  return REDISMODULE_OK;

cleanup:
  return REDISMODULE_ERR;
}

void Indexes_RdbSave(RedisModuleIO *rdb, int when) {

  RedisModule_SaveUnsigned(rdb, dictSize(specDict_g));

  dictIterator *iter = dictGetIterator(specDict_g);
  dictEntry *entry = NULL;
  while ((entry = dictNext(iter))) {
    StrongRef spec_ref = dictGetRef(entry);
    IndexSpec *sp = StrongRef_Get(spec_ref);
    // we save the name plus the null terminator
    HiddenString_SaveToRdb(sp->specName, rdb);
    RedisModule_SaveUnsigned(rdb, (uint64_t)sp->flags);
    RedisModule_SaveUnsigned(rdb, sp->numFields);
    for (int i = 0; i < sp->numFields; i++) {
      FieldSpec_RdbSave(rdb, &sp->fields[i]);
    }

    SchemaRule_RdbSave(sp->rule, rdb);

    // If we have custom stopwords, save them
    if (sp->flags & Index_HasCustomStopwords) {
      StopWordList_RdbSave(rdb, sp->stopwords);
    }

    if (sp->flags & Index_HasSmap) {
      SynonymMap_RdbSave(rdb, sp->smap);
    }

    RedisModule_SaveUnsigned(rdb, sp->timeout);

    if (sp->aliases) {
      RedisModule_SaveUnsigned(rdb, array_len(sp->aliases));
      for (size_t ii = 0; ii < array_len(sp->aliases); ++ii) {
        HiddenString_SaveToRdb(sp->aliases[ii], rdb);
      }
    } else {
      RedisModule_SaveUnsigned(rdb, 0);
    }
  }

  dictReleaseIterator(iter);
}

void Indexes_RdbSave2(RedisModuleIO *rdb, int when) {
  if (dictSize(specDict_g)) {
    Indexes_RdbSave(rdb, when);
  }
}

void IndexSpec_Digest(RedisModuleDigest *digest, void *value) {
}

int CompareVersions(Version v1, Version v2) {
  if (v1.majorVersion < v2.majorVersion) {
    return -1;
  } else if (v1.majorVersion > v2.majorVersion) {
    return 1;
  }

  if (v1.minorVersion < v2.minorVersion) {
    return -1;
  } else if (v1.minorVersion > v2.minorVersion) {
    return 1;
  }

  if (v1.patchVersion < v2.patchVersion) {
    return -1;
  } else if (v1.patchVersion > v2.patchVersion) {
    return 1;
  }

  return 0;
}
// This function is called in case the server is started or
// when the replica is loading the RDB file from the master.
static void Indexes_LoadingEvent(RedisModuleCtx *ctx, RedisModuleEvent eid, uint64_t subevent,
                                 void *data) {
  if (subevent == REDISMODULE_SUBEVENT_LOADING_RDB_START ||
      subevent == REDISMODULE_SUBEVENT_LOADING_AOF_START ||
      subevent == REDISMODULE_SUBEVENT_LOADING_REPL_START) {
    Indexes_Free(specDict_g);
    if (legacySpecDict) {
      dictEmpty(legacySpecDict, NULL);
    } else {
      legacySpecDict = dictCreate(&dictTypeHeapHiddenStrings, NULL);
    }
    RedisModule_Log(RSDummyContext, "notice", "Loading event starts");
    workersThreadPool_OnEventStart();
  } else if (subevent == REDISMODULE_SUBEVENT_LOADING_ENDED) {
    int hasLegacyIndexes = dictSize(legacySpecDict);
    Indexes_UpgradeLegacyIndexes();

    // we do not need the legacy dict specs anymore
    dictRelease(legacySpecDict);
    legacySpecDict = NULL;

    LegacySchemaRulesArgs_Free(ctx);

    if (hasLegacyIndexes) {
      Indexes_ScanAndReindex();
    }
    workersThreadPool_OnEventEnd(true);
    RedisModule_Log(RSDummyContext, "notice", "Loading event ends");
  } else if (subevent == REDISMODULE_SUBEVENT_LOADING_FAILED) {
    // Clear pending jobs from job queue in case of short read.
    workersThreadPool_OnEventEnd(true);
  }
}

static void LoadingProgressCallback(RedisModuleCtx *ctx, RedisModuleEvent eid, uint64_t subevent,
                                 void *data) {
  RedisModule_Log(RSDummyContext, "debug", "Waiting for background jobs to be executed while"
                  " loading is in progress (progress is %d)",
                  ((RedisModuleLoadingProgress *)data)->progress);
  workersThreadPool_Drain(ctx, 100);
}

int IndexSpec_RegisterType(RedisModuleCtx *ctx) {
  RedisModuleTypeMethods tm = {
      .version = REDISMODULE_TYPE_METHOD_VERSION,
      .rdb_load = IndexSpec_LegacyRdbLoad,
      .rdb_save = IndexSpec_LegacyRdbSave,
      .aux_load = Indexes_RdbLoad,
      .aux_save = Indexes_RdbSave,
      .free = IndexSpec_LegacyFree,
      .aof_rewrite = GenericAofRewrite_DisabledHandler,
      .aux_save_triggers = REDISMODULE_AUX_BEFORE_RDB,
      .aux_save2 = Indexes_RdbSave2,
  };

  IndexSpecType = RedisModule_CreateDataType(ctx, "ft_index0", INDEX_CURRENT_VERSION, &tm);
  if (IndexSpecType == NULL) {
    RedisModule_Log(ctx, "warning", "Could not create index spec type");
    return REDISMODULE_ERR;
  }

  RedisModule_SubscribeToServerEvent(ctx, RedisModuleEvent_Loading, Indexes_LoadingEvent);
  RedisModule_SubscribeToServerEvent(ctx, RedisModuleEvent_LoadingProgress, LoadingProgressCallback);
  return REDISMODULE_OK;
}

int IndexSpec_UpdateDoc(IndexSpec *spec, RedisModuleCtx *ctx, RedisModuleString *key, DocumentType type) {
  RedisSearchCtx sctx = SEARCH_CTX_STATIC(ctx, spec);

  if (!spec->rule) {
    RedisModule_Log(ctx, "warning", "Index spec '%s': no rule found", IndexSpec_FormatName(spec, RSGlobalConfig.hideUserDataFromLog));
    return REDISMODULE_ERR;
  }

  clock_t startDocTime = clock();

  QueryError status = {0};
  Document doc = {0};
  Document_Init(&doc, key, DEFAULT_SCORE, DEFAULT_LANGUAGE, type);
  // if a key does not exit, is not a hash or has no fields in index schema

  int rv = REDISMODULE_ERR;
  switch (type) {
  case DocumentType_Hash:
    rv = Document_LoadSchemaFieldHash(&doc, &sctx, &status);
    break;
  case DocumentType_Json:
    rv = Document_LoadSchemaFieldJson(&doc, &sctx, &status);
    break;
  case DocumentType_Unsupported:
    RS_ABORT("Should receive valid type");
    break;
  }

  if (rv != REDISMODULE_OK) {
    // we already unlocked the spec but we can increase this value atomically
    IndexError_AddQueryError(&spec->stats.indexError, &status, doc.docKey);

    // if a document did not load properly, it is deleted
    // to prevent mismatch of index and hash
    IndexSpec_DeleteDoc(spec, ctx, key);
    QueryError_ClearError(&status);
    Document_Free(&doc);
    return REDISMODULE_ERR;
  }

  RedisSearchCtx_LockSpecWrite(&sctx);
  IndexSpec_IncrActiveWrites(spec);

  RSAddDocumentCtx *aCtx = NewAddDocumentCtx(spec, &doc, &status);
  aCtx->stateFlags |= ACTX_F_NOFREEDOC;
  AddDocumentCtx_Submit(aCtx, &sctx, DOCUMENT_ADD_REPLACE);

  Document_Free(&doc);

  spec->stats.totalIndexTime += clock() - startDocTime;
  IndexSpec_DecrActiveWrites(spec);
  RedisSearchCtx_UnlockSpec(&sctx);
  return REDISMODULE_OK;
}

void IndexSpec_DeleteDoc_Unsafe(IndexSpec *spec, RedisModuleCtx *ctx, RedisModuleString *key, t_docId id) {

  if (DocTable_DeleteR(&spec->docs, key)) {
    spec->stats.numDocuments--;

    // Increment the index's garbage collector's scanning frequency after document deletions
    if (spec->gc) {
      GCContext_OnDelete(spec->gc);
    }
  }

  // VecSim fields clear deleted data on the fly
  if (spec->flags & Index_HasVecSim) {
    for (int i = 0; i < spec->numFields; ++i) {
      if (spec->fields[i].types == INDEXFLD_T_VECTOR) {
        RedisModuleString *rmskey = IndexSpec_GetFormattedKey(spec, spec->fields + i, INDEXFLD_T_VECTOR);
        VecSimIndex *vecsim = openVectorIndex(spec, rmskey, DONT_CREATE_INDEX);
        if(!vecsim)
          continue;
        VecSimIndex_DeleteVector(vecsim, id);
      }
    }
  }

  if (spec->flags & Index_HasGeometry) {
    GeometryIndex_RemoveId(spec, id);
  }
}

int IndexSpec_DeleteDoc(IndexSpec *spec, RedisModuleCtx *ctx, RedisModuleString *key) {
  RedisSearchCtx sctx = SEARCH_CTX_STATIC(ctx, spec);

  // TODO: is this necessary?
  RedisSearchCtx_LockSpecRead(&sctx);
  // Get the doc ID
  t_docId id = DocTable_GetIdR(&spec->docs, key);
  RedisSearchCtx_UnlockSpec(&sctx);

  if (id == 0) {
    // ID does not exist.
    return REDISMODULE_ERR;
  }

  RedisSearchCtx_LockSpecWrite(&sctx);
  IndexSpec_IncrActiveWrites(spec);
  IndexSpec_DeleteDoc_Unsafe(spec, ctx, key, id);
  IndexSpec_DecrActiveWrites(spec);
  RedisSearchCtx_UnlockSpec(&sctx);
  return REDISMODULE_OK;
}

///////////////////////////////////////////////////////////////////////////////////////////////

static void onFlush(RedisModuleCtx *ctx, RedisModuleEvent eid, uint64_t subevent, void *data) {
  if (subevent != REDISMODULE_SUBEVENT_FLUSHDB_START) {
    return;
  }
  Indexes_Free(specDict_g);
  workersThreadPool_Drain(ctx, 0);
  Dictionary_Clear();
  RSGlobalStats.totalStats.used_dialects = 0;
}

void Indexes_Init(RedisModuleCtx *ctx) {
  specDict_g = dictCreate(&dictTypeHeapHiddenStrings, NULL);
  RedisModule_SubscribeToServerEvent(ctx, RedisModuleEvent_FlushDB, onFlush);
  SchemaPrefixes_Create();
}

SpecOpIndexingCtx *Indexes_FindMatchingSchemaRules(RedisModuleCtx *ctx, RedisModuleString *key,
                                                   bool runFilters,
                                                   RedisModuleString *keyToReadData) {
  if (!keyToReadData) {
    keyToReadData = key;
  }
  SpecOpIndexingCtx *res = rm_malloc(sizeof(*res));
  res->specs = dictCreate(&dictTypeHeapHiddenStrings, NULL);
  res->specsOps = array_new(SpecOpCtx, 10);
  if (dictSize(specDict_g) == 0) {
    return res;
  }
  dict *specs = res->specs;

#if defined(_DEBUG) && 0
  RLookupKey *k = RLookup_GetKey_LoadEx(&r->lk, UNDERSCORE_KEY, strlen(UNDERSCORE_KEY), UNDERSCORE_KEY, RLOOKUP_F_NOFLAGS);
  RSValue *v = RLookup_GetItem(k, &r->row);
  const char *x = RSValue_StringPtrLen(v, NULL);
  RedisModule_Log(RSDummyContext, "notice", "Indexes_FindMatchingSchemaRules: x=%s", x);
  const char *f = "name";
  k = RLookup_GetKeyEx(&r->lk, f, strlen(f), RLOOKUP_M_READ, RLOOKUP_F_NOFLAGS);
  if (k) {
    v = RLookup_GetItem(k, &r->row);
    x = RSValue_StringPtrLen(v, NULL);
  }
#endif  // _DEBUG

  size_t n;
  const char *key_p = RedisModule_StringPtrLen(key, &n);
  arrayof(SchemaPrefixNode *) prefixes = array_new(SchemaPrefixNode *, 1);
  // collect specs that their name is prefixed by the key name
  // `prefixes` includes list of arrays of specs, one for each prefix of key name
  int nprefixes = TrieMap_FindPrefixes(SchemaPrefixes_g, key_p, n, (arrayof(void *) *)&prefixes);
  for (int i = 0; i < array_len(prefixes); ++i) {
    SchemaPrefixNode *node = prefixes[i];
    for (int j = 0; j < array_len(node->index_specs); ++j) {
      StrongRef global = node->index_specs[j];
      IndexSpec *spec = StrongRef_Get(global);
      if (spec && !dictFind(specs, spec->specName)) {
        SpecOpCtx specOp = {
            .spec = spec,
            .op = SpecOp_Add,
        };
        array_append(res->specsOps, specOp);
        dictEntry *entry = dictAddRaw(specs, (void*)spec->specName, NULL);
        // put the location on the specsOps array so we can get it
        // fast using index name
        entry->v.u64 = array_len(res->specsOps) - 1;
      }
    }
  }
  array_free(prefixes);

  if (runFilters) {

    EvalCtx *r = NULL;
    for (size_t i = 0; i < array_len(res->specsOps); ++i) {
      SpecOpCtx *specOp = res->specsOps + i;
      IndexSpec *spec = specOp->spec;
      if (!spec->rule->filter_exp) {
        continue;
      }

      // load hash only if required
      if (!r) r = EvalCtx_Create();
      RLookup_LoadRuleFields(ctx, &r->lk, &r->row, spec, key_p);

      if (EvalCtx_EvalExpr(r, spec->rule->filter_exp) == EXPR_EVAL_OK) {
        if (!RSValue_BoolTest(&r->res) && dictFind(specs, spec->specName)) {
          specOp->op = SpecOp_Del;
        }
      }
      QueryError_ClearError(r->ee.err);
    }

    if (r) {
      EvalCtx_Destroy(r);
    }
  }
  return res;
}

static bool hashFieldChanged(IndexSpec *spec, RedisModuleString **hashFields) {
  if (hashFields == NULL) {
    return true;
  }

  // TODO: improve implementation to avoid O(n^2)
  for (size_t i = 0; hashFields[i] != NULL; ++i) {
    size_t length = 0;
    const char *field = RedisModule_StringPtrLen(hashFields[i], &length);
    for (size_t j = 0; j < spec->numFields; ++j) {
      if (!HiddenString_CompareC(spec->fields[j].fieldName, field, length)) {
        return true;
      }
    }
    // optimize. change of score and payload fields just require an update of the doc table
    if ((spec->rule->lang_field && !strcmp(field, spec->rule->lang_field)) ||
        (spec->rule->score_field && !strcmp(field, spec->rule->score_field)) ||
        (spec->rule->payload_field && !strcmp(field, spec->rule->payload_field))) {
      return true;
    }
  }
  return false;
}

void Indexes_SpecOpsIndexingCtxFree(SpecOpIndexingCtx *specs) {
  dictRelease(specs->specs);
  array_free(specs->specsOps);
  rm_free(specs);
}

void Indexes_UpdateMatchingWithSchemaRules(RedisModuleCtx *ctx, RedisModuleString *key, DocumentType type,
                                           RedisModuleString **hashFields) {
  if (type == DocumentType_Unsupported) {
    // COPY could overwrite a hash/json with other types so we must try and remove old doc
    Indexes_DeleteMatchingWithSchemaRules(ctx, key, hashFields);
    return;
  }

  SpecOpIndexingCtx *specs = Indexes_FindMatchingSchemaRules(ctx, key, true, NULL);

  for (size_t i = 0; i < array_len(specs->specsOps); ++i) {
    SpecOpCtx *specOp = specs->specsOps + i;

    // skip if document type does not match the index type
    if (type != specOp->spec->rule->type) {
      continue;
    }

    if (hashFieldChanged(specOp->spec, hashFields)) {
      if (specOp->op == SpecOp_Add) {
        IndexSpec_UpdateDoc(specOp->spec, ctx, key, type);
      } else {
        IndexSpec_DeleteDoc(specOp->spec, ctx, key);
      }
    }
  }

  Indexes_SpecOpsIndexingCtxFree(specs);
}

void Indexes_DeleteMatchingWithSchemaRules(RedisModuleCtx *ctx, RedisModuleString *key,
                                           RedisModuleString **hashFields) {
  SpecOpIndexingCtx *specs = Indexes_FindMatchingSchemaRules(ctx, key, false, NULL);

  for (size_t i = 0; i < array_len(specs->specsOps); ++i) {
    SpecOpCtx *specOp = specs->specsOps + i;
    if (hashFieldChanged(specOp->spec, hashFields)) {
      IndexSpec_DeleteDoc(specOp->spec, ctx, key);
    }
  }

  Indexes_SpecOpsIndexingCtxFree(specs);
}

void Indexes_ReplaceMatchingWithSchemaRules(RedisModuleCtx *ctx, RedisModuleString *from_key,
                                            RedisModuleString *to_key) {
  DocumentType type = getDocTypeFromString(to_key);
  if (type == DocumentType_Unsupported) {
    return;
  }

  SpecOpIndexingCtx *from_specs = Indexes_FindMatchingSchemaRules(ctx, from_key, true, to_key);
  SpecOpIndexingCtx *to_specs = Indexes_FindMatchingSchemaRules(ctx, to_key, true, NULL);

  size_t from_len, to_len;
  const char *from_str = RedisModule_StringPtrLen(from_key, &from_len);
  const char *to_str = RedisModule_StringPtrLen(to_key, &to_len);

  for (size_t i = 0; i < array_len(from_specs->specsOps); ++i) {
    SpecOpCtx *specOp = from_specs->specsOps + i;
    IndexSpec *spec = specOp->spec;
    if (specOp->op == SpecOp_Del) {
      // the document is not in the index from the first place
      continue;
    }
    dictEntry *entry = dictFind(to_specs->specs, spec->specName);
    if (entry) {
      RedisSearchCtx sctx = SEARCH_CTX_STATIC(ctx, spec);
      RedisSearchCtx_LockSpecWrite(&sctx);
      DocTable_Replace(&spec->docs, from_str, from_len, to_str, to_len);
      RedisSearchCtx_UnlockSpec(&sctx);
      size_t index = entry->v.u64;
      dictDelete(to_specs->specs, spec->specName);
      array_del_fast(to_specs->specsOps, index);
    } else {
      IndexSpec_DeleteDoc(spec, ctx, from_key);
    }
  }

  // add to a different index
  for (size_t i = 0; i < array_len(to_specs->specsOps); ++i) {
    SpecOpCtx *specOp = to_specs->specsOps + i;
    if (specOp->op == SpecOp_Del) {
      // not need to index
      // also no need to delete because we know that the document is
      // not in the index because if it was there we would handle it
      // on the spec from section.
      continue;
    }
    IndexSpec_UpdateDoc(specOp->spec, ctx, to_key, type);
  }
  Indexes_SpecOpsIndexingCtxFree(from_specs);
  Indexes_SpecOpsIndexingCtxFree(to_specs);
}

void Indexes_List(RedisModule_Reply* reply, bool obfuscate) {
  RedisModule_Reply_Set(reply);
  dictIterator *iter = dictGetIterator(specDict_g);
  dictEntry *entry = NULL;
  while ((entry = dictNext(iter))) {
    StrongRef ref = dictGetRef(entry);
    IndexSpec *sp = StrongRef_Get(ref);
    const char *specName = IndexSpec_FormatName(sp, obfuscate);
    REPLY_SIMPLE_SAFE(specName);
  }
  dictReleaseIterator(iter);
  RedisModule_Reply_SetEnd(reply);
  RedisModule_EndReply(reply);
}
///////////////////////////////////////////////////////////////////////////////////////////////

// Debug Scanner Functions

static DebugIndexesScanner *DebugIndexesScanner_New(StrongRef global_ref) {

  DebugIndexesScanner *dScanner = rm_realloc(IndexesScanner_New(global_ref), sizeof(DebugIndexesScanner));

  dScanner->maxDocsTBscanned = globalDebugCtx.bgIndexing.maxDocsTBscanned;
  dScanner->maxDocsTBscannedPause = globalDebugCtx.bgIndexing.maxDocsTBscannedPause;
  dScanner->wasPaused = false;
  dScanner->status = DEBUG_INDEX_SCANNER_CODE_NEW;
  dScanner->base.isDebug = true;
  dScanner->pauseOnOOM = globalDebugCtx.bgIndexing.pauseOnOOM;

  IndexSpec *spec = StrongRef_Get(global_ref);
  spec->scanner = (IndexesScanner*)dScanner;

  return dScanner;
}

static void DebugIndexes_ScanProc(RedisModuleCtx *ctx, RedisModuleString *keyname, RedisModuleKey *key,
                             DebugIndexesScanner *dScanner) {

  IndexesScanner *scanner = &(dScanner->base);

  if (dScanner->status == DEBUG_INDEX_SCANNER_CODE_NEW) {
    dScanner->status = DEBUG_INDEX_SCANNER_CODE_RUNNING;
  }

  if (dScanner->maxDocsTBscannedPause > 0 && (!dScanner->wasPaused) && scanner->scannedKeys >= dScanner->maxDocsTBscannedPause) {
    globalDebugCtx.bgIndexing.pause = true;
    dScanner->wasPaused = true;
  }

  if ((dScanner->maxDocsTBscanned > 0) && (scanner->scannedKeys >= dScanner->maxDocsTBscanned)) {
    scanner->cancelled = true;
    dScanner->status = DEBUG_INDEX_SCANNER_CODE_CANCELLED;
  }

  RedisModule_ThreadSafeContextUnlock(ctx);
  while (globalDebugCtx.bgIndexing.pause) { // volatile variable
    dScanner->status = DEBUG_INDEX_SCANNER_CODE_PAUSED;
    usleep(1000);
  }
  RedisModule_ThreadSafeContextLock(ctx);

  if (dScanner->status == DEBUG_INDEX_SCANNER_CODE_PAUSED) {
    dScanner->status = DEBUG_INDEX_SCANNER_CODE_RESUMED;
  }

  Indexes_ScanProc(ctx, keyname, key, &(dScanner->base));
}<|MERGE_RESOLUTION|>--- conflicted
+++ resolved
@@ -429,14 +429,6 @@
   return res;
 }
 
-<<<<<<< HEAD
-void IndexSpec_SetIndexErrorMessage(IndexSpec *sp, const char *error, bool withUserData, RedisModuleString *key) {
-  RS_ASSERT(sp);
-  RS_ASSERT(error);
-  const char* error_withUserData = withUserData ? error : NULL;
-  const char* error_withoutUserData = withUserData ? NULL : error;
-  IndexError_AddError(&sp->stats.indexError, error_withoutUserData, error_withUserData, key);
-=======
 const char *IndexSpec_FormatName(const IndexSpec *sp, bool obfuscate) {
     return obfuscate ? sp->obfuscatedName : HiddenString_GetUnsafe(sp->specName, NULL);
 }
@@ -457,7 +449,14 @@
   found = dictFetchValue(specDict_g, specName);
   HiddenString_Free(specName, false);
   return found;
->>>>>>> 614b4400
+}
+
+void IndexSpec_SetIndexErrorMessage(IndexSpec *sp, const char *error, bool withUserData, RedisModuleString *key) {
+  RS_ASSERT(sp);
+  RS_ASSERT(error);
+  const char* error_withUserData = withUserData ? error : NULL;
+  const char* error_withoutUserData = withUserData ? NULL : error;
+  IndexError_AddError(&sp->stats.indexError, error_withoutUserData, error_withUserData, key);
 }
 
 //---------------------------------------------------------------------------------------------
