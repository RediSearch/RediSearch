#include "spec.h"

#include <math.h>
#include <ctype.h>

#include "util/logging.h"
#include "util/misc.h"
#include "rmutil/vector.h"
#include "rmutil/util.h"
#include "rmutil/rm_assert.h"
#include "trie/trie_type.h"
#include "rmalloc.h"
#include "config.h"
#include "cursor.h"
#include "tag_index.h"
#include "redis_index.h"
#include "indexer.h"
#include "alias.h"
#include "module.h"
#include "aggregate/expr/expression.h"
#include "rules.h"
#include "commands.h"
#include "dictionary.h"

#define INITIAL_DOC_TABLE_SIZE 1000

///////////////////////////////////////////////////////////////////////////////////////////////

static void IndexSpec_ScanAndReindex(RedisModuleCtx *ctx, IndexSpec *sp);
static void FieldSpec_RdbLoad(RedisModuleIO *rdb, FieldSpec *f, int encver);
void IndexSpec_UpdateMatchingWithSchemaRules(IndexSpec *sp, RedisModuleCtx *ctx,
                                             RedisModuleString *key);
int IndexSpec_DeleteHash(IndexSpec *spec, RedisModuleCtx *ctx, RedisModuleString *key);

void (*IndexSpec_OnCreate)(const IndexSpec *) = NULL;
const char *(*IndexAlias_GetUserTableName)(RedisModuleCtx *, const char *) = NULL;

RedisModuleType *IndexSpecType;
static uint64_t spec_unique_ids = 1;

dict *specDict_g;
IndexesScanner *global_spec_scanner = NULL;
size_t pending_global_indexing_ops = 0;
dict *legacySpecDict;
dict *legacySpecRules;

Version redisVersion;
Version rlecVersion;
bool isCrdt;

//---------------------------------------------------------------------------------------------

static const FieldSpec *getFieldCommon(const IndexSpec *spec, const char *name, size_t len) {
  for (size_t i = 0; i < spec->numFields; i++) {
    if (len != strlen(spec->fields[i].name)) {
      continue;
    }
    const FieldSpec *fs = spec->fields + i;
    if (!strncmp(fs->name, name, len)) {
      return fs;
    }
  }
  return NULL;
}

/*
 * Get a field spec by field name. Case sensetive!
 * Return the field spec if found, NULL if not
 */
const FieldSpec *IndexSpec_GetField(const IndexSpec *spec, const char *name, size_t len) {
  return getFieldCommon(spec, name, len);
};

t_fieldMask IndexSpec_GetFieldBit(IndexSpec *spec, const char *name, size_t len) {
  const FieldSpec *fs = IndexSpec_GetField(spec, name, len);
  if (!fs || !FIELD_IS(fs, INDEXFLD_T_FULLTEXT) || !FieldSpec_IsIndexable(fs)) return 0;

  return FIELD_BIT(fs);
}

int IndexSpec_CheckPhoneticEnabled(const IndexSpec *sp, t_fieldMask fm) {
  if (!(sp->flags & Index_HasPhonetic)) {
    return 0;
  }

  if (fm == 0 || fm == (t_fieldMask)-1) {
    // No fields -- implicit phonetic match!
    return 1;
  }

  for (size_t ii = 0; ii < sp->numFields; ++ii) {
    if (fm & ((t_fieldMask)1 << ii)) {
      const FieldSpec *fs = sp->fields + ii;
      if (FIELD_IS(fs, INDEXFLD_T_FULLTEXT) && (FieldSpec_IsPhonetics(fs))) {
        return 1;
      }
    }
  }
  return 0;
}

int IndexSpec_GetFieldSortingIndex(IndexSpec *sp, const char *name, size_t len) {
  if (!sp->sortables) return -1;
  return RSSortingTable_GetFieldIdx(sp->sortables, name);
}

const FieldSpec *IndexSpec_GetFieldBySortingIndex(const IndexSpec *sp, uint16_t idx) {
  for (size_t ii = 0; ii < sp->numFields; ++ii) {
    if (sp->fields[ii].options & FieldSpec_Sortable && sp->fields[ii].sortIdx == idx) {
      return sp->fields + ii;
    }
  }
  return NULL;
}

const char *IndexSpec_GetFieldNameByBit(const IndexSpec *sp, t_fieldMask id) {
  for (int i = 0; i < sp->numFields; i++) {
    if (FIELD_BIT(&sp->fields[i]) == id && FIELD_IS(&sp->fields[i], INDEXFLD_T_FULLTEXT) &&
        FieldSpec_IsIndexable(&sp->fields[i])) {
      return sp->fields[i].name;
    }
  }
  return NULL;
}

//---------------------------------------------------------------------------------------------

/*
* Parse an index spec from redis command arguments.
* Returns REDISMODULE_ERR if there's a parsing error.
* The command only receives the relevant part of argv.
*
* The format currently is FT.CREATE {index} [NOOFFSETS] [NOFIELDS] [NOFREQS]
    SCHEMA {field} [TEXT [WEIGHT {weight}]] | [NUMERIC]
*/
IndexSpec *IndexSpec_ParseRedisArgs(RedisModuleCtx *ctx, RedisModuleString *name,
                                    RedisModuleString **argv, int argc, QueryError *status) {

  const char *args[argc];
  for (int i = 0; i < argc; i++) {
    args[i] = RedisModule_StringPtrLen(argv[i], NULL);
  }

  IndexSpec *sp = IndexSpec_Parse(RedisModule_StringPtrLen(name, NULL), args, argc, status);
  return sp;
}

FieldSpec **getFieldsByType(IndexSpec *spec, FieldType type) {
#define FIELDS_ARRAY_CAP 2
  FieldSpec **fields = array_new(FieldSpec *, FIELDS_ARRAY_CAP);
  for (int i = 0; i < spec->numFields; ++i) {
    if (FIELD_IS(spec->fields + i, type)) {
      fields = array_append(fields, &(spec->fields[i]));
    }
  }
  return fields;
}

/* Check if Redis is currently loading from RDB. Our thread starts before RDB loading is finished */
int isRdbLoading(RedisModuleCtx *ctx) {
  long long isLoading = 0;
  RMUtilInfo *info = RMUtil_GetRedisInfo(ctx);
  if (!info) {
    return 0;
  }

  if (!RMUtilInfo_GetInt(info, "loading", &isLoading)) {
    isLoading = 0;
  }

  RMUtilRedisInfo_Free(info);
  return isLoading == 1;
}

static void IndexSpec_TimedOutProc(RedisModuleCtx *ctx, IndexSpec *sp) {
  // we need to delete the spec from the specDict_g, as far as the user see it,
  // this spec was deleted and its memory will be freed in a background thread.
#ifdef _DEBUG
  RedisModule_Log(NULL, "notice", "Freeing index %s by timer", sp->name);
#endif

  dictDelete(specDict_g, sp->name);
  sp->isTimerSet = false;
  IndexSpec_Free(sp);

#ifdef _DEBUG
  RedisModule_Log(NULL, "notice", "Freeing index by timer: done");
#endif
}

static void IndexSpec_SetTimeoutTimer(IndexSpec *sp) {
  if (sp->isTimerSet) {
    RedisModule_StopTimer(RSDummyContext, sp->timerId, NULL);
  }
  sp->timerId = RedisModule_CreateTimer(RSDummyContext, sp->timeout,
                                        (RedisModuleTimerProc)IndexSpec_TimedOutProc, sp);
  sp->isTimerSet = true;
}

static void Indexes_SetTempSpecsTimers() {
  dictIterator *iter = dictGetIterator(specDict_g);
  dictEntry *entry = NULL;
  while ((entry = dictNext(iter))) {
    IndexSpec *sp = dictGetVal(entry);
    if (sp->flags & Index_Temporary) {
      IndexSpec_SetTimeoutTimer(sp);
    }
  }
  dictReleaseIterator(iter);
}

//---------------------------------------------------------------------------------------------

IndexSpec *IndexSpec_CreateNew(RedisModuleCtx *ctx, RedisModuleString **argv, int argc,
                               QueryError *status) {
  const char *specName = RedisModule_StringPtrLen(argv[1], NULL);
  if (dictFetchValue(specDict_g, specName)) {
    QueryError_SetCode(status, QUERY_EINDEXEXISTS);
    return NULL;
  }
  IndexSpec *sp = IndexSpec_ParseRedisArgs(ctx, argv[1], &argv[2], argc - 2, status);
  if (sp == NULL) {
    return NULL;
  }

  dictAdd(specDict_g, (char *)specName, sp);

  sp->uniqueId = spec_unique_ids++;
  // Start the garbage collector
  IndexSpec_StartGC(ctx, sp, GC_DEFAULT_HZ);

  CursorList_AddSpec(&RSCursors, sp->name, RSCURSORS_DEFAULT_CAPACITY);

  // Create the indexer
  sp->indexer = NewIndexer(sp);
  if (IndexSpec_OnCreate) {
    IndexSpec_OnCreate(sp);
  }

  // set timout on temporary index
  if (sp->flags & Index_Temporary) {
    IndexSpec_SetTimeoutTimer(sp);
  }

  if (!(sp->flags & Index_NoInitialScan)) {
    IndexSpec_ScanAndReindex(ctx, sp);
  }
  return sp;
}

//---------------------------------------------------------------------------------------------

static bool checkPhoneticAlgorithmAndLang(const char *matcher) {
  if (strlen(matcher) != 5) {
    return false;
  }
  if (matcher[0] != 'd' || matcher[1] != 'm' || matcher[2] != ':') {
    return false;
  }

#define LANGUAGES_SIZE 4
  char *languages[] = {"en", "pt", "fr", "es"};

  bool langauge_found = false;
  for (int i = 0; i < LANGUAGES_SIZE; ++i) {
    if (matcher[3] == languages[i][0] && matcher[4] == languages[i][1]) {
      langauge_found = true;
    }
  }

  return langauge_found;
}

static int parseTextField(FieldSpec *fs, ArgsCursor *ac, QueryError *status) {
  int rc;
  // this is a text field
  // init default weight and type
  while (!AC_IsAtEnd(ac)) {
    if (AC_AdvanceIfMatch(ac, SPEC_NOSTEM_STR)) {
      fs->options |= FieldSpec_NoStemming;
      continue;

    } else if (AC_AdvanceIfMatch(ac, SPEC_WEIGHT_STR)) {
      double d;
      if ((rc = AC_GetDouble(ac, &d, 0)) != AC_OK) {
        QERR_MKBADARGS_AC(status, "weight", rc);
        return 0;
      }
      fs->ftWeight = d;
      continue;

    } else if (AC_AdvanceIfMatch(ac, SPEC_PHONETIC_STR)) {
      if (AC_IsAtEnd(ac)) {
        QueryError_SetError(status, QUERY_EPARSEARGS, SPEC_PHONETIC_STR " requires an argument");
        return 0;
      }

      const char *matcher = AC_GetStringNC(ac, NULL);
      // try and parse the matcher
      // currently we just make sure algorithm is double metaphone (dm)
      // and language is one of the following : English (en), French (fr), Portuguese (pt) and
      // Spanish (es)
      // in the future we will support more algorithms and more languages
      if (!checkPhoneticAlgorithmAndLang(matcher)) {
        QueryError_SetError(
            status, QUERY_EINVAL,
            "Matcher Format: <2 chars algorithm>:<2 chars language>. Support algorithms: "
            "double metaphone (dm). Supported languages: English (en), French (fr), "
            "Portuguese (pt) and Spanish (es)");
        return 0;
      }
      fs->options |= FieldSpec_Phonetics;
      continue;

    } else {
      break;
    }
  }
  return 1;
}

void FieldSpec_Initialize(FieldSpec *fs, FieldType types) {
  fs->types |= types;
  if (FIELD_IS(fs, INDEXFLD_T_TAG)) {
    fs->tagFlags = TAG_FIELD_DEFAULT_FLAGS;
    fs->tagSep = TAG_FIELD_DEFAULT_SEP;
  }
}

/* Parse a field definition from argv, at *offset. We advance offset as we progress.
 *  Returns 1 on successful parse, 0 otherwise */
static int parseFieldSpec(ArgsCursor *ac, FieldSpec *fs, QueryError *status) {
  if (AC_IsAtEnd(ac)) {
    QueryError_SetErrorFmt(status, QUERY_EPARSEARGS, "Field `%s` does not have a type", fs->name);
    return 0;
  }

  if (AC_AdvanceIfMatch(ac, SPEC_TEXT_STR)) {
    FieldSpec_Initialize(fs, INDEXFLD_T_FULLTEXT);
    if (!parseTextField(fs, ac, status)) {
      goto error;
    }
  } else if (AC_AdvanceIfMatch(ac, NUMERIC_STR)) {
    FieldSpec_Initialize(fs, INDEXFLD_T_NUMERIC);
  } else if (AC_AdvanceIfMatch(ac, GEO_STR)) {  // geo field
    FieldSpec_Initialize(fs, INDEXFLD_T_GEO);
  } else if (AC_AdvanceIfMatch(ac, SPEC_TAG_STR)) {  // tag field
    FieldSpec_Initialize(fs, INDEXFLD_T_TAG);
    if (AC_AdvanceIfMatch(ac, SPEC_SEPARATOR_STR)) {
      if (AC_IsAtEnd(ac)) {
        QueryError_SetError(status, QUERY_EPARSEARGS, SPEC_SEPARATOR_STR " requires an argument");
        goto error;
      }
      const char *sep = AC_GetStringNC(ac, NULL);
      if (strlen(sep) != 1) {
        QueryError_SetErrorFmt(status, QUERY_EPARSEARGS,
                               "Tag separator must be a single character. Got `%s`", sep);
        goto error;
      }
      fs->tagSep = *sep;
    }
  } else {  // not numeric and not text - nothing more supported currently
    QueryError_SetErrorFmt(status, QUERY_EPARSEARGS, "Invalid field type for field `%s`", fs->name);
    goto error;
  }

  while (!AC_IsAtEnd(ac)) {
    if (AC_AdvanceIfMatch(ac, SPEC_SORTABLE_STR)) {
      FieldSpec_SetSortable(fs);
      continue;
    } else if (AC_AdvanceIfMatch(ac, SPEC_NOINDEX_STR)) {
      fs->options |= FieldSpec_NotIndexable;
      continue;
    } else {
      break;
    }
  }
  return 1;

error:
  if (!QueryError_HasError(status)) {
    QueryError_SetErrorFmt(status, QUERY_EPARSEARGS, "Could not parse schema for field `%s`",
                           fs->name);
  }
  FieldSpec_Cleanup(fs);
  return 0;
}

int IndexSpec_CreateTextId(const IndexSpec *sp) {
  int maxId = -1;
  for (size_t ii = 0; ii < sp->numFields; ++ii) {
    const FieldSpec *fs = sp->fields + ii;
    if (FIELD_IS(fs, INDEXFLD_T_FULLTEXT)) {
      if (fs->ftId == (t_fieldId)-1) {
        // ignore
        continue;
      }
      maxId = MAX(fs->ftId, maxId);
    }
  }

  if (maxId + 1 >= SPEC_MAX_FIELD_ID) {
    return -1;
  }
  return maxId + 1;
}

/**
 * Add fields to an existing (or newly created) index. If the addition fails,
 */
static int IndexSpec_AddFieldsInternal(IndexSpec *sp, ArgsCursor *ac, QueryError *status,
                                       int isNew) {
  if (sp->spcache) {
    IndexSpecCache_Decref(sp->spcache);
    sp->spcache = NULL;
  }
  const size_t prevNumFields = sp->numFields;
  const size_t prevSortLen = sp->sortables->len;
  FieldSpec *fs = NULL;

  while (!AC_IsAtEnd(ac)) {
    size_t nfieldName = 0;
    const char *fieldName = AC_GetStringNC(ac, &nfieldName);
    if (IndexSpec_GetField(sp, fieldName, nfieldName)) {
      QueryError_SetError(status, QUERY_EINVAL, "Duplicate field in schema");
      goto reset;
    }

    fs = IndexSpec_CreateField(sp, fieldName);

    if (!parseFieldSpec(ac, fs, status)) {
      goto reset;
    }

    if (FIELD_IS(fs, INDEXFLD_T_FULLTEXT) && FieldSpec_IsIndexable(fs)) {
      int textId = IndexSpec_CreateTextId(sp);
      if (textId < 0) {
        QueryError_SetError(status, QUERY_ELIMIT, "Too many TEXT fields in schema");
        goto reset;
      }

      // If we need to store field flags and we have over 32 fields, we need to switch to wide
      // schema encoding
      if (textId >= SPEC_WIDEFIELD_THRESHOLD && (sp->flags & Index_StoreFieldFlags)) {
        if (isNew) {
          sp->flags |= Index_WideSchema;
        } else if ((sp->flags & Index_WideSchema) == 0) {
          QueryError_SetError(
              status, QUERY_ELIMIT,
              "Cannot add more fields. Declare index with wide fields to allow adding "
              "unlimited fields");
          goto reset;
        }
      }
      fs->ftId = textId;
    }

    if (FieldSpec_IsSortable(fs)) {
      if (fs->options & FieldSpec_Dynamic) {
        QueryError_SetError(status, QUERY_EBADOPTION, "Cannot set dynamic field to sortable");
        goto reset;
      }

      fs->sortIdx = RSSortingTable_Add(sp->sortables, fs->name, fieldTypeToValueType(fs->types));
    } else {
      fs->sortIdx = -1;
    }
    if (FieldSpec_IsPhonetics(fs)) {
      sp->flags |= Index_HasPhonetic;
    }
    fs = NULL;
  }
  return 1;

reset:
  // If the current field spec exists, but was not added (i.e. we got an error)
  // and reached this block, then free it
  if (fs) {
    // if we have a field spec it means that we increased the number of fields, so we need to
    // decreas it.
    --sp->numFields;
    FieldSpec_Cleanup(fs);
  }
  for (size_t ii = prevNumFields; ii < sp->numFields; ++ii) {
    FieldSpec_Cleanup(&sp->fields[ii]);
  }

  sp->numFields = prevNumFields;
  sp->sortables->len = prevSortLen;
  return 0;
}

int IndexSpec_AddFields(IndexSpec *sp, RedisModuleCtx *ctx, ArgsCursor *ac, QueryError *status) {
  int rc = IndexSpec_AddFieldsInternal(sp, ac, status, 0);
  if (rc) {
    IndexSpec_ScanAndReindex(ctx, sp);
  }
  return rc;
}

/* The format currently is FT.CREATE {index} [NOOFFSETS] [NOFIELDS]
    SCHEMA {field} [TEXT [WEIGHT {weight}]] | [NUMERIC]
  */
IndexSpec *IndexSpec_Parse(const char *name, const char **argv, int argc, QueryError *status) {
  IndexSpec *spec = NewIndexSpec(name);

  IndexSpec_MakeKeyless(spec);

  ArgsCursor ac = {0};
  ArgsCursor acStopwords = {0};

  ArgsCursor_InitCString(&ac, argv, argc);
  long long timeout = -1;
  int dummy;
  size_t dummy2;
  SchemaRuleArgs rule_args = {0};
  ArgsCursor rule_prefixes = {0};

  ACArgSpec argopts[] = {
      {AC_MKUNFLAG(SPEC_NOOFFSETS_STR, &spec->flags,
                   Index_StoreTermOffsets | Index_StoreByteOffsets)},
      {AC_MKUNFLAG(SPEC_NOHL_STR, &spec->flags, Index_StoreByteOffsets)},
      {AC_MKUNFLAG(SPEC_NOFIELDS_STR, &spec->flags, Index_StoreFieldFlags)},
      {AC_MKUNFLAG(SPEC_NOFREQS_STR, &spec->flags, Index_StoreFreqs)},
      {AC_MKBITFLAG(SPEC_SCHEMA_EXPANDABLE_STR, &spec->flags, Index_WideSchema)},
      {AC_MKBITFLAG(SPEC_ASYNC_STR, &spec->flags, Index_Async)},
      {AC_MKBITFLAG(SPEC_NOINITIALSCAN_STR, &spec->flags, Index_NoInitialScan)},

      // For compatibility
      {.name = "NOSCOREIDX", .target = &dummy, .type = AC_ARGTYPE_BOOLFLAG},
      {.name = "ON", .target = &rule_args.type, .len = &dummy2, .type = AC_ARGTYPE_STRING},
      SPEC_FOLLOW_HASH_ARGS_DEF(&rule_args){
          .name = SPEC_TEMPORARY_STR, .target = &timeout, .type = AC_ARGTYPE_LLONG},
      {.name = SPEC_STOPWORDS_STR, .target = &acStopwords, .type = AC_ARGTYPE_SUBARGS},
      {.name = NULL}};

  ACArgSpec *errarg = NULL;
  int rc = AC_ParseArgSpec(&ac, argopts, &errarg);
  if (rc != AC_OK) {
    if (rc != AC_ERR_ENOENT) {
      QERR_MKBADARGS_AC(status, errarg->name, rc);
      goto failure;
    }
  }

  if (timeout != -1) {
    spec->flags |= Index_Temporary;
  }
  spec->timeout = timeout * 1000;  // convert to ms

  if (rule_prefixes.argc > 0) {
    rule_args.nprefixes = rule_prefixes.argc;
    rule_args.prefixes = (const char **)rule_prefixes.objs;
  } else {
    rule_args.nprefixes = 1;
    static const char *empty_prefix[] = {""};
    rule_args.prefixes = empty_prefix;
  }

  spec->rule = SchemaRule_Create(&rule_args, spec, status);
  if (!spec->rule) {
    goto failure;
  }

  if (AC_IsInitialized(&acStopwords)) {
    if (spec->stopwords) {
      StopWordList_Unref(spec->stopwords);
    }
    spec->stopwords = NewStopWordListCStr((const char **)acStopwords.objs, acStopwords.argc);
    spec->flags |= Index_HasCustomStopwords;
  }

  if (!AC_AdvanceIfMatch(&ac, SPEC_SCHEMA_STR)) {
    if (AC_NumRemaining(&ac)) {
      const char *badarg = AC_GetStringNC(&ac, NULL);
      QueryError_SetErrorFmt(status, QUERY_EPARSEARGS, "Unknown argument `%s`", badarg);
    } else {
      QueryError_SetError(status, QUERY_EPARSEARGS, "No schema found");
    }
    goto failure;
  }

  if (!IndexSpec_AddFieldsInternal(spec, &ac, status, 1)) {
    goto failure;
  }

  return spec;

failure:  // on failure free the spec fields array and return an error
  IndexSpec_Free(spec);
  return NULL;
}

/* Initialize some index stats that might be useful for scoring functions */
void IndexSpec_GetStats(IndexSpec *sp, RSIndexStats *stats) {
  stats->numDocs = sp->stats.numDocuments;
  stats->numTerms = sp->stats.numTerms;
  stats->avgDocLen =
      stats->numDocs ? (double)sp->stats.numRecords / (double)sp->stats.numDocuments : 0;
}

int IndexSpec_AddTerm(IndexSpec *sp, const char *term, size_t len) {
  int isNew = Trie_InsertStringBuffer(sp->terms, (char *)term, len, 1, 1, NULL);
  if (isNew) {
    sp->stats.numTerms++;
    sp->stats.termsSize += len;
  }
  return isNew;
}

IndexSpecCache *IndexSpec_GetSpecCache(const IndexSpec *spec) {
  if (!spec->spcache) {
    ((IndexSpec *)spec)->spcache = IndexSpec_BuildSpecCache(spec);
  }

  spec->spcache->refcount++;
  return spec->spcache;
}

IndexSpecCache *IndexSpec_BuildSpecCache(const IndexSpec *spec) {
  IndexSpecCache *ret = rm_calloc(1, sizeof(*ret));
  ret->nfields = spec->numFields;
  ret->fields = rm_malloc(sizeof(*ret->fields) * ret->nfields);
  ret->refcount = 1;
  for (size_t ii = 0; ii < spec->numFields; ++ii) {
    ret->fields[ii] = spec->fields[ii];
    ret->fields[ii].name = rm_strdup(ret->fields[ii].name);
  }
  return ret;
}

void IndexSpecCache_Decref(IndexSpecCache *c) {
  if (--c->refcount) {
    return;
  }
  for (size_t ii = 0; ii < c->nfields; ++ii) {
    rm_free(c->fields[ii].name);
  }
  rm_free(c->fields);
  rm_free(c);
}

/// given an array of random weights, return the a weighted random selection, as the index in the
/// array
size_t weightedRandom(double weights[], size_t len) {

  double totalWeight = 0;
  for (size_t i = 0; i < len; i++) {
    totalWeight += weights[i];
  }
  double selection = totalWeight * ((double)rand() / (double)(RAND_MAX));

  totalWeight = 0;
  for (size_t i = 0; i < len; i++) {
    if (selection >= totalWeight && selection <= (totalWeight + weights[i])) {
      return i;
    }
    totalWeight += weights[i];
  }
  // fallback
  return 0;
}

/* Get a random term from the index spec using weighted random. Weighted random is done by
 * sampling N terms from the index and then doing weighted random on them. A sample size of 10-20
 * should be enough. Returns NULL if the index is empty */
char *IndexSpec_GetRandomTerm(IndexSpec *sp, size_t sampleSize) {

  if (sampleSize > sp->terms->size) {
    sampleSize = sp->terms->size;
  }
  if (!sampleSize) return NULL;

  char *samples[sampleSize];
  double weights[sampleSize];
  for (int i = 0; i < sampleSize; i++) {
    char *ret = NULL;
    t_len len = 0;
    double d = 0;
    if (!Trie_RandomKey(sp->terms, &ret, &len, &d) || len == 0) {
      return NULL;
    }
    samples[i] = ret;
    weights[i] = d;
  }

  size_t selection = weightedRandom(weights, sampleSize);
  for (int i = 0; i < sampleSize; i++) {
    if (i != selection) {
      rm_free(samples[i]);
    }
  }
  // printf("Selected %s --> %f\n", samples[selection], weights[selection]);
  return samples[selection];
}

///////////////////////////////////////////////////////////////////////////////////////////////

void IndexSpec_FreeInternals(IndexSpec *spec) {
  if (dictFetchValue(specDict_g, spec->name) == spec) {
    dictDelete(specDict_g, spec->name);
  }
  SchemaRules_RemoveSpecRules(spec);
  SchemaPrefixes_RemoveSpec(spec);

  if (spec->isTimerSet) {
    RedisModule_StopTimer(RSDummyContext, spec->timerId, NULL);
    spec->isTimerSet = false;
  }

  if (spec->indexer) {
    Indexer_Free(spec->indexer);
  }
  if (spec->gc) {
    GCContext_Stop(spec->gc);
  }

  if (spec->terms) {
    TrieType_Free(spec->terms);
  }
  DocTable_Free(&spec->docs);

  if (spec->uniqueId) {
    // If uniqueid is 0, it means the index was not initialized
    // and is being freed now during an error.
    Cursors_PurgeWithName(&RSCursors, spec->name);
    CursorList_RemoveSpec(&RSCursors, spec->name);
  }

  if (spec->rule) {
    SchemaRule_Free(spec->rule);
    spec->rule = NULL;
  }

  rm_free(spec->name);
  if (spec->sortables) {
    SortingTable_Free(spec->sortables);
    spec->sortables = NULL;
  }
  if (spec->stopwords) {
    StopWordList_Unref(spec->stopwords);
    spec->stopwords = NULL;
  }

  if (spec->smap) {
    SynonymMap_Free(spec->smap);
  }
  if (spec->spcache) {
    IndexSpecCache_Decref(spec->spcache);
    spec->spcache = NULL;
  }

  if (spec->indexStrs) {
    for (size_t ii = 0; ii < spec->numFields; ++ii) {
      IndexSpecFmtStrings *fmts = spec->indexStrs + ii;
      for (size_t jj = 0; jj < INDEXFLD_NUM_TYPES; ++jj) {
        if (fmts->types[jj]) {
          RedisModule_FreeString(RSDummyContext, fmts->types[jj]);
        }
      }
    }
    rm_free(spec->indexStrs);
  }
  if (spec->fields != NULL) {
    for (size_t i = 0; i < spec->numFields; i++) {
      rm_free(spec->fields[i].name);
    }
    rm_free(spec->fields);
  }
  IndexSpec_ClearAliases(spec);

  if (spec->keysDict) {
    dictRelease(spec->keysDict);
  }

  if (spec->scanner) {
    spec->scanner->cancelled = true;
    spec->scanner->spec = NULL;
  }
  rm_free(spec);
}

//---------------------------------------------------------------------------------------------

static void IndexSpec_FreeTask(IndexSpec *spec) {
#ifdef _DEBUG
  RedisModule_Log(NULL, "notice", "Freeing index %s in background", spec->name);
#endif

  RedisModuleCtx *threadCtx = RedisModule_GetThreadSafeContext(NULL);
  RedisModule_AutoMemory(threadCtx);
  RedisModule_ThreadSafeContextLock(threadCtx);

  RedisSearchCtx sctx = SEARCH_CTX_STATIC(threadCtx, spec);
  Redis_DropIndex(&sctx, spec->cascadeDelete);

  RedisModule_ThreadSafeContextUnlock(threadCtx);
  RedisModule_FreeThreadSafeContext(threadCtx);
}

static struct thpool_ *cleanPool = NULL;

void IndexSpec_LegacyFree(void *spec) {
  // free legacy index do nothing, it will be called only
  // when the index key will be deleted and we keep the legacy
  // index pointer in the legacySpecDict so we will free it when needed
}

void IndexSpec_Free(IndexSpec *spec) {
  if (spec->flags & Index_Temporary) {
    if (!cleanPool) {
      cleanPool = thpool_init(1);
    }
    thpool_add_work(cleanPool, (thpool_proc)IndexSpec_FreeTask, spec);
    return;
  }

  IndexSpec_FreeInternals(spec);
}

//---------------------------------------------------------------------------------------------

void IndexSpec_FreeSync(IndexSpec *spec) {
  //  todo:
  //  mark I think we only need IndexSpec_FreeInternals, this is called only from the
  //  LLAPI and there is no need to drop keys cause its out of the key space.
  //  Let me know what you think

  //   Need a context for this:
  RedisModuleCtx *ctx = RedisModule_GetThreadSafeContext(NULL);
  RedisSearchCtx sctx = SEARCH_CTX_STATIC(ctx, spec);
  RedisModule_AutoMemory(ctx);

  //@@ TODO: this is called by llapi, provide an explicit argument for cascasedelete
  Redis_DropIndex(&sctx, false);
  RedisModule_FreeThreadSafeContext(ctx);
}

//---------------------------------------------------------------------------------------------

void Indexes_Free() {
  arrayof(IndexSpec *) specs = array_new(IndexSpec *, 10);
  dictIterator *iter = dictGetIterator(specDict_g);
  dictEntry *entry = NULL;
  while ((entry = dictNext(iter))) {
    IndexSpec *sp = dictGetVal(entry);
    specs = array_append(specs, sp);
  }
  dictReleaseIterator(iter);

  for (size_t i = 0; i < array_len(specs); ++i) {
    IndexSpec_FreeInternals(specs[i]);
  }
  array_free(specs);
}

///////////////////////////////////////////////////////////////////////////////////////////////

IndexSpec *IndexSpec_LoadEx(RedisModuleCtx *ctx, IndexLoadOptions *options) {
  const char *ixname = NULL;
  if (options->flags & INDEXSPEC_LOAD_KEY_RSTRING) {
    ixname = RedisModule_StringPtrLen(options->name.rstring, NULL);
  } else {
    ixname = options->name.cstring;
  }

  IndexSpec *sp = dictFetchValue(specDict_g, ixname);
  if (!sp) {
    if (!(options->flags & INDEXSPEC_LOAD_NOALIAS)) {
      sp = IndexAlias_Get(ixname);
    }
    if (!sp) {
      return NULL;
    }
  }

  if ((sp->flags & Index_Temporary) && !(options->flags & INDEXSPEC_LOAD_NOTIMERUPDATE)) {
    if (sp->isTimerSet) {
      RedisModule_StopTimer(RSDummyContext, sp->timerId, NULL);
    }
    IndexSpec_SetTimeoutTimer(sp);
  }

  return sp;
}

/* Load the spec from the saved version */
IndexSpec *IndexSpec_Load(RedisModuleCtx *ctx, const char *name, int openWrite) {
  IndexLoadOptions lopts = {.flags = openWrite ? INDEXSPEC_LOAD_WRITEABLE : 0,
                            .name = {.cstring = name}};
  lopts.flags |= INDEXSPEC_LOAD_KEYLESS;
  return IndexSpec_LoadEx(ctx, &lopts);
}

RedisModuleString *IndexSpec_GetFormattedKey(IndexSpec *sp, const FieldSpec *fs,
                                             FieldType forType) {
  if (!sp->indexStrs) {
    sp->indexStrs = rm_calloc(SPEC_MAX_FIELDS, sizeof(*sp->indexStrs));
  }

  size_t typeix = INDEXTYPE_TO_POS(forType);

  RedisModuleString *ret = sp->indexStrs[fs->index].types[typeix];
  if (!ret) {
    RedisSearchCtx sctx = {.redisCtx = RSDummyContext, .spec = sp};
    switch (forType) {
      case INDEXFLD_T_NUMERIC:
      case INDEXFLD_T_GEO:  // TODO?? change the name
        ret = fmtRedisNumericIndexKey(&sctx, fs->name);
        break;
      case INDEXFLD_T_TAG:
        ret = TagIndex_FormatName(&sctx, fs->name);
        break;
      case INDEXFLD_T_FULLTEXT:  // Text fields don't get a per-field index
      default:
        ret = NULL;
        abort();
        break;
    }
    RS_LOG_ASSERT(ret, "Failed to create index string");
    sp->indexStrs[fs->index].types[typeix] = ret;
  }
  return ret;
}

RedisModuleString *IndexSpec_GetFormattedKeyByName(IndexSpec *sp, const char *s,
                                                   FieldType forType) {
  const FieldSpec *fs = IndexSpec_GetField(sp, s, strlen(s));
  if (!fs) {
    return NULL;
  }
  return IndexSpec_GetFormattedKey(sp, fs, forType);
}

t_fieldMask IndexSpec_ParseFieldMask(IndexSpec *sp, RedisModuleString **argv, int argc) {
  t_fieldMask ret = 0;

  for (int i = 0; i < argc; i++) {
    size_t len;
    const char *p = RedisModule_StringPtrLen(argv[i], &len);

    ret |= IndexSpec_GetFieldBit(sp, p, len);
  }

  return ret;
}

void IndexSpec_InitializeSynonym(IndexSpec *sp) {
  if (!sp->smap) {
    sp->smap = SynonymMap_New(false);
    sp->flags |= Index_HasSmap;
  }
}

int IndexSpec_ParseStopWords(IndexSpec *sp, RedisModuleString **strs, size_t len) {
  // if the index already has custom stopwords, let us free them first
  if (sp->stopwords) {
    StopWordList_Unref(sp->stopwords);
    sp->stopwords = NULL;
  }

  sp->stopwords = NewStopWordList(strs, len);
  // on failure we revert to the default stopwords list
  if (sp->stopwords == NULL) {
    sp->stopwords = DefaultStopWordList();
    sp->flags &= ~Index_HasCustomStopwords;
    return 0;
  } else {
    sp->flags |= Index_HasCustomStopwords;
  }
  return 1;
}

int IndexSpec_IsStopWord(IndexSpec *sp, const char *term, size_t len) {
  if (!sp->stopwords) {
    return 0;
  }
  return StopWordList_Contains(sp->stopwords, term, len);
}

///////////////////////////////////////////////////////////////////////////////////////////////

IndexSpec *NewIndexSpec(const char *name) {
  IndexSpec *sp = rm_calloc(1, sizeof(IndexSpec));
  sp->fields = rm_calloc(sizeof(FieldSpec), SPEC_MAX_FIELDS);
  sp->sortables = NewSortingTable();
  sp->flags = INDEX_DEFAULT_FLAGS;
  sp->name = rm_strdup(name);
  sp->docs = DocTable_New(INITIAL_DOC_TABLE_SIZE);
  sp->stopwords = DefaultStopWordList();
  sp->terms = NewTrie();
  sp->keysDict = NULL;
  sp->minPrefix = RSGlobalConfig.minTermPrefix;
  sp->maxPrefixExpansions = RSGlobalConfig.maxPrefixExpansions;
  sp->getValue = NULL;
  sp->getValueCtx = NULL;

  sp->timeout = 0;
  sp->isTimerSet = false;
  sp->timerId = 0;

  sp->scanner = NULL;
  sp->scan_in_progress = false;

  sp->cascadeDelete = true;

  memset(&sp->stats, 0, sizeof(sp->stats));
  return sp;
}

FieldSpec *IndexSpec_CreateField(IndexSpec *sp, const char *name) {
  sp->fields = rm_realloc(sp->fields, sizeof(*sp->fields) * (sp->numFields + 1));
  FieldSpec *fs = sp->fields + sp->numFields;
  memset(fs, 0, sizeof(*fs));
  fs->index = sp->numFields++;
  fs->name = rm_strdup(name);
  fs->ftId = (t_fieldId)-1;
  fs->ftWeight = 1.0;
  fs->sortIdx = -1;
  fs->tagFlags = TAG_FIELD_DEFAULT_FLAGS;
  fs->tagFlags = TAG_FIELD_DEFAULT_SEP;
  return fs;
}

static dictType invidxDictType = {0};

static void valFreeCb(void *unused, void *p) {
  KeysDictValue *kdv = p;
  if (kdv->dtor) {
    kdv->dtor(kdv->p);
  }
  rm_free(kdv);
}

void IndexSpec_MakeKeyless(IndexSpec *sp) {
  // Initialize only once:
  if (!invidxDictType.valDestructor) {
    invidxDictType = dictTypeHeapRedisStrings;
    invidxDictType.valDestructor = valFreeCb;
  }
  sp->keysDict = dictCreate(&invidxDictType, NULL);
}

void IndexSpec_StartGCFromSpec(IndexSpec *sp, float initialHZ, uint32_t gcPolicy) {
  sp->gc = GCContext_CreateGCFromSpec(sp, initialHZ, sp->uniqueId, gcPolicy);
  GCContext_Start(sp->gc);
}

/* Start the garbage collection loop on the index spec. The GC removes garbage data left on the
 * index after removing documents */
void IndexSpec_StartGC(RedisModuleCtx *ctx, IndexSpec *sp, float initialHZ) {
  RS_LOG_ASSERT(!sp->gc, "GC already exists");
  // we will not create a gc thread on temporary index
  if (RSGlobalConfig.enableGC && !(sp->flags & Index_Temporary)) {
    RedisModuleString *keyName = RedisModule_CreateString(ctx, sp->name, strlen(sp->name));
    sp->gc = GCContext_CreateGC(keyName, initialHZ, sp->uniqueId);
    GCContext_Start(sp->gc);
    RedisModule_Log(ctx, "verbose", "Starting GC for index %s", sp->name);
  }
}

// given a field mask with one bit lit, it returns its offset
int bit(t_fieldMask id) {
  for (int i = 0; i < sizeof(t_fieldMask) * 8; i++) {
    if (((id >> i) & 1) == 1) {
      return i;
    }
  }
  return 0;
}

///////////////////////////////////////////////////////////////////////////////////////////////

// Backwards compat version of load for rdbs with version < 8
static void FieldSpec_RdbLoadCompat8(RedisModuleIO *rdb, FieldSpec *f, int encver) {

  f->name = RedisModule_LoadStringBuffer(rdb, NULL);
  char *tmpName = rm_strdup(f->name);
  RedisModule_Free(f->name);
  f->name = tmpName;
  // the old versions encoded the bit id of the field directly
  // we convert that to a power of 2
  if (encver < INDEX_MIN_WIDESCHEMA_VERSION) {
    f->ftId = bit(RedisModule_LoadUnsigned(rdb));
  } else {
    // the new version encodes just the power of 2 of the bit
    f->ftId = RedisModule_LoadUnsigned(rdb);
  }
  f->types = RedisModule_LoadUnsigned(rdb);
  f->ftWeight = RedisModule_LoadDouble(rdb);
  f->tagFlags = TAG_FIELD_DEFAULT_FLAGS;
  f->tagSep = TAG_FIELD_DEFAULT_SEP;
  if (encver >= 4) {
    f->options = RedisModule_LoadUnsigned(rdb);
    f->sortIdx = RedisModule_LoadSigned(rdb);
  }
}

static void FieldSpec_RdbSave(RedisModuleIO *rdb, FieldSpec *f) {
  RedisModule_SaveStringBuffer(rdb, f->name, strlen(f->name) + 1);
  RedisModule_SaveUnsigned(rdb, f->types);
  RedisModule_SaveUnsigned(rdb, f->options);
  RedisModule_SaveSigned(rdb, f->sortIdx);
  // Save text specific options
  if (FIELD_IS(f, INDEXFLD_T_FULLTEXT) || (f->options & FieldSpec_Dynamic)) {
    RedisModule_SaveUnsigned(rdb, f->ftId);
    RedisModule_SaveDouble(rdb, f->ftWeight);
  }
  if (FIELD_IS(f, INDEXFLD_T_TAG) || (f->options & FieldSpec_Dynamic)) {
    RedisModule_SaveUnsigned(rdb, f->tagFlags);
    RedisModule_SaveStringBuffer(rdb, &f->tagSep, 1);
  }
}

static const FieldType fieldTypeMap[] = {[IDXFLD_LEGACY_FULLTEXT] = INDEXFLD_T_FULLTEXT,
                                         [IDXFLD_LEGACY_NUMERIC] = INDEXFLD_T_NUMERIC,
                                         [IDXFLD_LEGACY_GEO] = INDEXFLD_T_GEO,
                                         [IDXFLD_LEGACY_TAG] = INDEXFLD_T_TAG};

static void FieldSpec_RdbLoad(RedisModuleIO *rdb, FieldSpec *f, int encver) {

  // Fall back to legacy encoding if needed
  if (encver < INDEX_MIN_TAGFIELD_VERSION) {
    return FieldSpec_RdbLoadCompat8(rdb, f, encver);
  }

  f->name = RedisModule_LoadStringBuffer(rdb, NULL);
  char *tmpName = rm_strdup(f->name);
  RedisModule_Free(f->name);
  f->name = tmpName;

  f->types = RedisModule_LoadUnsigned(rdb);
  f->options = RedisModule_LoadUnsigned(rdb);
  f->sortIdx = RedisModule_LoadSigned(rdb);

  if (encver < INDEX_MIN_MULTITYPE_VERSION) {
    RS_LOG_ASSERT(f->types <= IDXFLD_LEGACY_MAX, "field type should be string or numeric");
    f->types = fieldTypeMap[f->types];
  }

  // Load text specific options
  if (FIELD_IS(f, INDEXFLD_T_FULLTEXT) || (f->options & FieldSpec_Dynamic)) {
    f->ftId = RedisModule_LoadUnsigned(rdb);
    f->ftWeight = RedisModule_LoadDouble(rdb);
  }
  // Load tag specific options
  if (FIELD_IS(f, INDEXFLD_T_TAG) || (f->options & FieldSpec_Dynamic)) {
    f->tagFlags = RedisModule_LoadUnsigned(rdb);
    // Load the separator
    size_t l;
    char *s = RedisModule_LoadStringBuffer(rdb, &l);
    RS_LOG_ASSERT(l == 1, "buffer length should be 1");
    f->tagSep = *s;
    RedisModule_Free(s);
  }
}

static void IndexStats_RdbLoad(RedisModuleIO *rdb, IndexStats *stats) {
  stats->numDocuments = RedisModule_LoadUnsigned(rdb);
  stats->numTerms = RedisModule_LoadUnsigned(rdb);
  stats->numRecords = RedisModule_LoadUnsigned(rdb);
  stats->invertedSize = RedisModule_LoadUnsigned(rdb);
  stats->invertedCap = RedisModule_LoadUnsigned(rdb);
  stats->skipIndexesSize = RedisModule_LoadUnsigned(rdb);
  stats->scoreIndexesSize = RedisModule_LoadUnsigned(rdb);
  stats->offsetVecsSize = RedisModule_LoadUnsigned(rdb);
  stats->offsetVecRecords = RedisModule_LoadUnsigned(rdb);
  stats->termsSize = RedisModule_LoadUnsigned(rdb);
}

static void IndexStats_RdbSave(RedisModuleIO *rdb, IndexStats *stats) {
  RedisModule_SaveUnsigned(rdb, stats->numDocuments);
  RedisModule_SaveUnsigned(rdb, stats->numTerms);
  RedisModule_SaveUnsigned(rdb, stats->numRecords);
  RedisModule_SaveUnsigned(rdb, stats->invertedSize);
  RedisModule_SaveUnsigned(rdb, stats->invertedCap);
  RedisModule_SaveUnsigned(rdb, stats->skipIndexesSize);
  RedisModule_SaveUnsigned(rdb, stats->scoreIndexesSize);
  RedisModule_SaveUnsigned(rdb, stats->offsetVecsSize);
  RedisModule_SaveUnsigned(rdb, stats->offsetVecRecords);
  RedisModule_SaveUnsigned(rdb, stats->termsSize);
}

///////////////////////////////////////////////////////////////////////////////////////////////

static threadpool reindexPool = NULL;

static IndexesScanner *IndexesScanner_New(IndexSpec *spec) {
  if (!spec && global_spec_scanner) {
    return NULL;
  }
  IndexesScanner *scanner = rm_calloc(1, sizeof(IndexesScanner));
  scanner->global = !spec;
  scanner->spec = spec;
  scanner->scannedKeys = 0;
  scanner->cancelled = false;
  RedisModuleCtx *ctx = RedisModule_GetThreadSafeContext(NULL);
  scanner->totalKeys = RedisModule_DbSize(ctx);
  RedisModule_FreeThreadSafeContext(ctx);

  if (spec) {
    // scan already in progress?
    if (spec->scanner) {
      // cancel ongoing scan, keep on_progress indicator on
      IndexesScanner_Cancel(spec->scanner, true);
    }
    spec->scanner = scanner;
    spec->scan_in_progress = true;
  } else {
    global_spec_scanner = scanner;
  }

  return scanner;
}

void IndexesScanner_Free(IndexesScanner *scanner) {
  if (global_spec_scanner == scanner) {
    global_spec_scanner = NULL;
  } else if (!scanner->cancelled) {
    if (scanner->spec && scanner->spec->scanner == scanner) {
      scanner->spec->scanner = NULL;
      scanner->spec->scan_in_progress = false;
    }
  }

  rm_free(scanner);
}

void IndexesScanner_Cancel(IndexesScanner *scanner, bool still_in_progress) {
  if (scanner->cancelled) {
    return;
  }
  if (!scanner->global && scanner->spec) {
    scanner->spec->scan_in_progress = still_in_progress;
    scanner->spec->scanner = NULL;
    scanner->spec = NULL;
  }
  scanner->cancelled = true;
}

//---------------------------------------------------------------------------------------------

static void IndexSpec_DoneIndexingCallabck(struct RSAddDocumentCtx *docCtx, RedisModuleCtx *ctx,
                                           void *pd) {
}

//---------------------------------------------------------------------------------------------

static void Indexes_ScanProc(RedisModuleCtx *ctx, RedisModuleString *keyname, RedisModuleKey *key,
                             IndexesScanner *scanner) {
  if (key) {
    if (RedisModule_KeyType(key) == REDISMODULE_KEYTYPE_EMPTY) {
      // this is only possible on crdb database, enpty keys are toombstone
      // and we should just ignore them
      return;
    }
  }

  if (scanner->cancelled) {
    return;
  }
  if (scanner->global) {
    Indexes_UpdateMatchingWithSchemaRules(ctx, keyname, NULL);
  } else {
    IndexSpec_UpdateMatchingWithSchemaRules(scanner->spec, ctx, keyname);
  }
  ++scanner->scannedKeys;
}

//---------------------------------------------------------------------------------------------

static void Indexes_ScanAndReindexTask(IndexesScanner *scanner) {
  RS_LOG_ASSERT(scanner, "invalid IndexesScanner");

  RedisModuleCtx *ctx = RedisModule_GetThreadSafeContext(NULL);
  RedisModuleScanCursor *cursor = RedisModule_ScanCursorCreate();
  RedisModule_ThreadSafeContextLock(ctx);

  if (scanner->cancelled) {
    goto end;
  }
  if (scanner->global) {
    RedisModule_Log(ctx, "notice", "Scanning indexes in background");
  } else {
    RedisModule_Log(ctx, "notice", "Scanning index %s in background", scanner->spec->name);
  }

  while (RedisModule_Scan(ctx, cursor, (RedisModuleScanCB)Indexes_ScanProc, scanner)) {
    RedisModule_ThreadSafeContextUnlock(ctx);
    sched_yield();
    RedisModule_ThreadSafeContextLock(ctx);

    if (scanner->cancelled) {
      goto end;
    }
  }

  RedisModule_Log(ctx, "notice", "Scanning indexes in background: done (scanned=%ld)",
                  scanner->totalKeys);

end:
  if (!scanner->cancelled && scanner->global) {
    Indexes_SetTempSpecsTimers();
  }

  IndexesScanner_Free(scanner);

  RedisModule_ThreadSafeContextUnlock(ctx);
  RedisModule_ScanCursorDestroy(cursor);

  RedisModule_FreeThreadSafeContext(ctx);
}

//---------------------------------------------------------------------------------------------

static void IndexSpec_ScanAndReindexAsync(IndexSpec *sp) {
  if (!reindexPool) {
    reindexPool = thpool_init(1);
  }
#ifdef _DEBUG
  RedisModule_Log(NULL, "notice", "Register index %s for async scan", sp->name);
#endif
  IndexesScanner *scanner = IndexesScanner_New(sp);
  thpool_add_work(reindexPool, (thpool_proc)Indexes_ScanAndReindexTask, scanner);
}

void ReindexPool_ThreadPoolDestroy() {
  if (reindexPool != NULL) {
    RedisModule_ThreadSafeContextUnlock(RSDummyContext);
    thpool_destroy(reindexPool);
    reindexPool = NULL;
    RedisModule_ThreadSafeContextLock(RSDummyContext);
  }
}

//---------------------------------------------------------------------------------------------

#if 0

// todo: remove if not used

static void IndexSpec_ScanProc(RedisModuleCtx *ctx, RedisModuleString *keyname,
                                   RedisModuleKey *key, IndexSpec *sp) {
  // TODO: pass key (if not null) to avoid lookup
  IndexSpec_UpdateMatchingWithSchemaRules(sp, ctx, keyname);
}

static void IndexSpec_ScanAndReindexSync(IndexSpec *sp) {
  RedisModuleCtx *ctx = RedisModule_GetThreadSafeContext(NULL);

  __sync_fetch_and_add(&sp->pending_indexing_ops, 1);
  RedisModuleScanCursor *cursor = RedisModule_ScanCursorCreate();
  while (RedisModule_Scan(ctx, cursor, (RedisModuleScanCB) IndexSpec_ScanProc, sp)) {
  }
  if (!sp) {
    Indexes_SetTempSpecsTimers();
  }

  RedisModule_ScanCursorDestroy(cursor);
  sp->keysTotal = sp->keysIndexed = RedisModule_DbSize(ctx);;
  __sync_fetch_and_sub(&sp->pending_indexing_ops, 1);

  RedisModule_FreeThreadSafeContext(ctx);
}

#endif  // 0

//---------------------------------------------------------------------------------------------

static void IndexSpec_ScanAndReindex(RedisModuleCtx *ctx, IndexSpec *sp) {
  size_t nkeys = RedisModule_DbSize(ctx);
  if (nkeys > 0) {
    IndexSpec_ScanAndReindexAsync(sp);
  }
}

void IndexSpec_DropLegacyIndexFromKeySpace(IndexSpec *sp) {
  RedisSearchCtx ctx = SEARCH_CTX_STATIC(RSDummyContext, sp);

  rune *rstr = NULL;
  t_len slen = 0;
  float score = 0;
  int dist = 0;
  size_t termLen;

  TrieIterator *it = Trie_Iterate(ctx.spec->terms, "", 0, 0, 1);
  while (TrieIterator_Next(it, &rstr, &slen, NULL, &score, &dist)) {
    char *res = runesToStr(rstr, slen, &termLen);
    RedisModuleString *keyName = fmtRedisTermKey(&ctx, res, strlen(res));
    Redis_DropScanHandler(ctx.redisCtx, keyName, &ctx);
    RedisModule_FreeString(ctx.redisCtx, keyName);
    rm_free(res);
  }
  DFAFilter_Free(it->ctx);
  rm_free(it->ctx);
  TrieIterator_Free(it);

  // Delete the numeric, tag, and geo indexes which reside on separate keys
  for (size_t i = 0; i < ctx.spec->numFields; i++) {
    const FieldSpec *fs = ctx.spec->fields + i;
    if (FIELD_IS(fs, INDEXFLD_T_NUMERIC)) {
      Redis_DeleteKey(ctx.redisCtx, IndexSpec_GetFormattedKey(ctx.spec, fs, INDEXFLD_T_NUMERIC));
    }
    if (FIELD_IS(fs, INDEXFLD_T_TAG)) {
      Redis_DeleteKey(ctx.redisCtx, IndexSpec_GetFormattedKey(ctx.spec, fs, INDEXFLD_T_TAG));
    }
    if (FIELD_IS(fs, INDEXFLD_T_GEO)) {
      Redis_DeleteKey(ctx.redisCtx, IndexSpec_GetFormattedKey(ctx.spec, fs, INDEXFLD_T_GEO));
    }
  }
  RedisModuleString *str =
      RedisModule_CreateStringPrintf(ctx.redisCtx, INDEX_SPEC_KEY_FMT, ctx.spec->name);
  Redis_DeleteKey(ctx.redisCtx, str);
  RedisModule_FreeString(ctx.redisCtx, str);
}

void Indexes_UpgradeLegacyIndexes() {
  dictIterator *iter = dictGetIterator(legacySpecDict);
  dictEntry *entry = NULL;
  while ((entry = dictNext(iter))) {
    IndexSpec *sp = dictGetVal(entry);
    IndexSpec_DropLegacyIndexFromKeySpace(sp);

    // recreate the doctable
    DocTable_Free(&sp->docs);
    sp->docs = DocTable_New(INITIAL_DOC_TABLE_SIZE);

    // clear index stats
    memset(&sp->stats, 0, sizeof(sp->stats));

    // put the new index in the specDict_g
    dictAdd(specDict_g, sp->name, sp);
  }
  dictReleaseIterator(iter);
}

void Indexes_ScanAndReindex() {
  if (!reindexPool) {
    reindexPool = thpool_init(1);
  }

  RedisModule_Log(NULL, "notice", "Scanning all indexes");
  IndexesScanner *scanner = IndexesScanner_New(NULL);
  // check no global scan is in progress
  if (scanner) {
    thpool_add_work(reindexPool, (thpool_proc)Indexes_ScanAndReindexTask, scanner);
  }
}

///////////////////////////////////////////////////////////////////////////////////////////////

IndexSpec *IndexSpec_CreateFromRdb(RedisModuleCtx *ctx, RedisModuleIO *rdb, int encver,
                                   QueryError *status) {
  IndexSpec *sp = rm_calloc(1, sizeof(IndexSpec));
  IndexSpec_MakeKeyless(sp);

  sp->sortables = NewSortingTable();
  sp->terms = NULL;
  sp->docs = DocTable_New(INITIAL_DOC_TABLE_SIZE);
  sp->name = RedisModule_LoadStringBuffer(rdb, NULL);
  char *tmpName = rm_strdup(sp->name);
  RedisModule_Free(sp->name);
  sp->name = tmpName;
  sp->flags = (IndexFlags)RedisModule_LoadUnsigned(rdb);
  sp->maxPrefixExpansions = RSGlobalConfig.maxPrefixExpansions;
  sp->minPrefix = RSGlobalConfig.minTermPrefix;
  if (encver < INDEX_MIN_NOFREQ_VERSION) {
    sp->flags |= Index_StoreFreqs;
  }

  sp->numFields = RedisModule_LoadUnsigned(rdb);
  sp->fields = rm_calloc(sp->numFields, sizeof(FieldSpec));
  int maxSortIdx = -1;
  for (int i = 0; i < sp->numFields; i++) {
    FieldSpec *fs = sp->fields + i;
    FieldSpec_RdbLoad(rdb, sp->fields + i, encver);
    sp->fields[i].index = i;
    if (FieldSpec_IsSortable(fs)) {
      RS_LOG_ASSERT(fs->sortIdx < RS_SORTABLES_MAX, "sorting index is too large");
      sp->sortables->fields[fs->sortIdx].name = fs->name;
      sp->sortables->fields[fs->sortIdx].type = fieldTypeToValueType(fs->types);
      sp->sortables->len = MAX(sp->sortables->len, fs->sortIdx + 1);
    }
  }

  //    IndexStats_RdbLoad(rdb, &sp->stats);

  if (SchemaRule_RdbLoad(sp, rdb, encver) != REDISMODULE_OK) {
    QueryError_SetErrorFmt(status, QUERY_EPARSEARGS, "Failed to load schema rule");
    IndexSpec_Free(sp);
    return NULL;
  }

  //    DocTable_RdbLoad(&sp->docs, rdb, encver);
  sp->terms = NewTrie();
  /* For version 3 or up - load the generic trie */
  //  if (encver >= 3) {
  //    sp->terms = TrieType_GenericLoad(rdb, 0);
  //  } else {
  //    sp->terms = NewTrie();
  //  }

  if (sp->flags & Index_HasCustomStopwords) {
    sp->stopwords = StopWordList_RdbLoad(rdb, encver);
  } else {
    sp->stopwords = DefaultStopWordList();
  }

  sp->uniqueId = spec_unique_ids++;

  IndexSpec_StartGC(ctx, sp, GC_DEFAULT_HZ);
  RedisModuleString *specKey = RedisModule_CreateStringPrintf(ctx, INDEX_SPEC_KEY_FMT, sp->name);
  CursorList_AddSpec(&RSCursors, sp->name, RSCURSORS_DEFAULT_CAPACITY);
  RedisModule_FreeString(ctx, specKey);

  sp->smap = NULL;
  if (sp->flags & Index_HasSmap) {
    sp->smap = SynonymMap_RdbLoad(rdb, encver);
  }
  if (IndexSpec_OnCreate) {
    IndexSpec_OnCreate(sp);
  }

  sp->timeout = RedisModule_LoadUnsigned(rdb);

  size_t narr = RedisModule_LoadUnsigned(rdb);
  for (size_t ii = 0; ii < narr; ++ii) {
    QueryError _status;
    size_t dummy;
    char *s = RedisModule_LoadStringBuffer(rdb, &dummy);
    int rc = IndexAlias_Add(s, sp, 0, &_status);
    RedisModule_Free(s);
    RS_LOG_ASSERT(rc == REDISMODULE_OK, "adding alias to index failed");
  }

  sp->indexer = NewIndexer(sp);

  sp->scanner = NULL;
  sp->scan_in_progress = false;

  sp->cascadeDelete = true;

  IndexSpec *oldSpec = dictFetchValue(specDict_g, sp->name);
  if (oldSpec) {
    // spec already exists lets just free this one
    RedisModule_Log(NULL, "notice", "Loading an already existing index, will just ignore.");
    IndexSpec_FreeInternals(sp);
    sp = oldSpec;
  } else {
    dictAdd(specDict_g, sp->name, sp);
  }

  return sp;
}

void *IndexSpec_LegacyRdbLoad(RedisModuleIO *rdb, int encver) {
  if (encver < LEGACY_INDEX_MIN_VERSION || encver > LEGACY_INDEX_MAX_VERSION) {
    return NULL;
  }
  char *name = RedisModule_LoadStringBuffer(rdb, NULL);

  RedisModuleCtx *ctx = RedisModule_GetContextFromIO(rdb);
  IndexSpec *sp = rm_calloc(1, sizeof(IndexSpec));
  IndexSpec_MakeKeyless(sp);
  sp->sortables = NewSortingTable();
  sp->terms = NULL;
  sp->docs = DocTable_New(INITIAL_DOC_TABLE_SIZE);
  sp->name = rm_strdup(name);
  RedisModule_Free(name);
  sp->flags = (IndexFlags)RedisModule_LoadUnsigned(rdb);
  sp->maxPrefixExpansions = RSGlobalConfig.maxPrefixExpansions;
  sp->minPrefix = RSGlobalConfig.minTermPrefix;
  if (encver < INDEX_MIN_NOFREQ_VERSION) {
    sp->flags |= Index_StoreFreqs;
  }

  sp->numFields = RedisModule_LoadUnsigned(rdb);
  sp->fields = rm_calloc(sp->numFields, sizeof(FieldSpec));
  int maxSortIdx = -1;
  for (int i = 0; i < sp->numFields; i++) {
    FieldSpec *fs = sp->fields + i;
    FieldSpec_RdbLoad(rdb, sp->fields + i, encver);
    sp->fields[i].index = i;
    if (FieldSpec_IsSortable(fs)) {
      assert(fs->sortIdx < RS_SORTABLES_MAX);
      sp->sortables->fields[fs->sortIdx].name = fs->name;
      sp->sortables->fields[fs->sortIdx].type = fieldTypeToValueType(fs->types);
      sp->sortables->len = MAX(sp->sortables->len, fs->sortIdx + 1);
    }
  }

  IndexStats_RdbLoad(rdb, &sp->stats);

  DocTable_LegacyRdbLoad(&sp->docs, rdb, encver);
  /* For version 3 or up - load the generic trie */
  if (encver >= 3) {
    sp->terms = TrieType_GenericLoad(rdb, 0);
  } else {
    sp->terms = NewTrie();
  }

  if (sp->flags & Index_HasCustomStopwords) {
    sp->stopwords = StopWordList_RdbLoad(rdb, encver);
  } else {
    sp->stopwords = DefaultStopWordList();
  }

  sp->uniqueId = spec_unique_ids++;

  sp->smap = NULL;
  if (sp->flags & Index_HasSmap) {
    sp->smap = SynonymMap_RdbLoad(rdb, encver);
  }
  if (IndexSpec_OnCreate) {
    IndexSpec_OnCreate(sp);
  }
  if (encver < INDEX_MIN_EXPIRE_VERSION) {
    sp->timeout = -1;
  } else {
    sp->timeout = RedisModule_LoadUnsigned(rdb);
  }

  if (encver >= INDEX_MIN_ALIAS_VERSION) {
    size_t narr = RedisModule_LoadUnsigned(rdb);
    for (size_t ii = 0; ii < narr; ++ii) {
      QueryError status;
      size_t dummy;
      char *s = RedisModule_LoadStringBuffer(rdb, &dummy);
      int rc = IndexAlias_Add(s, sp, 0, &status);
      RedisModule_Free(s);
      assert(rc == REDISMODULE_OK);
    }
  }
  sp->indexer = NewIndexer(sp);

  SchemaRuleArgs *rule_args = dictFetchValue(legacySpecRules, sp->name);
  if (!rule_args) {
    RedisModule_LogIOError(rdb, "warning",
                           "Could not find upgrade definition for legacy index '%s'", sp->name);
    IndexSpec_Free(sp);
    return NULL;
  }

  QueryError status;
  sp->rule = SchemaRule_Create(rule_args, sp, &status);
  if (!sp->rule) {
    RedisModule_LogIOError(rdb, "warning", "Failed creating rule for legacy index '%s', error='%s'",
                           sp->name, QueryError_GetError(&status));
    IndexSpec_Free(sp);
    return NULL;
  }

  SchemaRuleArgs_Free(rule_args);
  dictDelete(legacySpecRules, sp->name);

  // start the gc and add the spec to the cursor list
  IndexSpec_StartGC(RSDummyContext, sp, GC_DEFAULT_HZ);
  CursorList_AddSpec(&RSCursors, sp->name, RSCURSORS_DEFAULT_CAPACITY);

  dictAdd(legacySpecDict, sp->name, sp);
  return sp;
}

void IndexSpec_LegacyRdbSave(RedisModuleIO *rdb, void *value) {
  // we do not save legacy indexes
  return;
}

int Indexes_RdbLoad(RedisModuleIO *rdb, int encver, int when) {

  if (encver < INDEX_MIN_COMPAT_VERSION) {
    return REDISMODULE_OK;
  }

  size_t nIndexes = RedisModule_LoadUnsigned(rdb);
  RedisModuleCtx *ctx = RedisModule_GetContextFromIO(rdb);
  QueryError status = {0};
  for (size_t i = 0; i < nIndexes; ++i) {
    IndexSpec *sp = IndexSpec_CreateFromRdb(ctx, rdb, encver, &status);
    if (!sp) {
      RedisModule_Log(ctx, "error", "RDB Load: %s",
                      status.detail ? status.detail : "general failure");
      return REDISMODULE_ERR;
    }
  }
  return REDISMODULE_OK;
}

void Indexes_RdbSave(RedisModuleIO *rdb, int when) {

  RedisModule_SaveUnsigned(rdb, dictSize(specDict_g));

  dictIterator *iter = dictGetIterator(specDict_g);
  dictEntry *entry = NULL;
  while ((entry = dictNext(iter))) {
    IndexSpec *sp = dictGetVal(entry);
    // we save the name plus the null terminator
    RedisModule_SaveStringBuffer(rdb, sp->name, strlen(sp->name) + 1);
    RedisModule_SaveUnsigned(rdb, (unsigned int)sp->flags);

    RedisModule_SaveUnsigned(rdb, sp->numFields);
    for (int i = 0; i < sp->numFields; i++) {
      FieldSpec_RdbSave(rdb, &sp->fields[i]);
    }

    SchemaRule_RdbSave(sp->rule, rdb);

    //    IndexStats_RdbSave(rdb, &sp->stats);
    //    DocTable_RdbSave(&sp->docs, rdb);
    //    // save trie of terms
    //    TrieType_GenericSave(rdb, sp->terms, 0);

    // If we have custom stopwords, save them
    if (sp->flags & Index_HasCustomStopwords) {
      StopWordList_RdbSave(rdb, sp->stopwords);
    }

    if (sp->flags & Index_HasSmap) {
      SynonymMap_RdbSave(rdb, sp->smap);
    }

    RedisModule_SaveUnsigned(rdb, sp->timeout);

    if (sp->aliases) {
      RedisModule_SaveUnsigned(rdb, array_len(sp->aliases));
      for (size_t ii = 0; ii < array_len(sp->aliases); ++ii) {
        RedisModule_SaveStringBuffer(rdb, sp->aliases[ii], strlen(sp->aliases[ii]) + 1);
      }
    } else {
      RedisModule_SaveUnsigned(rdb, 0);
    }
  }

  dictReleaseIterator(iter);
}

void IndexSpec_Digest(RedisModuleDigest *digest, void *value) {
}

// from this version we will have the loaded notification which means that scan
// will no longer be needed
Version noScanVersion = {
    .majorVersion = 6,
    .minorVersion = 0,
    .patchVersion = 7,
};

int CompareVestions(Version v1, Version v2) {
  if (v1.majorVersion < v2.majorVersion) {
    return -1;
  } else if (v1.majorVersion > v2.majorVersion) {
    return 1;
  }

  if (v1.minorVersion < v2.minorVersion) {
    return -1;
  } else if (v1.minorVersion > v2.minorVersion) {
    return 1;
  }

  if (v1.patchVersion < v2.patchVersion) {
    return -1;
  } else if (v1.patchVersion > v2.patchVersion) {
    return 1;
  }

  return 0;
}

static void Indexes_LoadingEvent(RedisModuleCtx *ctx, RedisModuleEvent eid, uint64_t subevent,
                                 void *data) {
  if (subevent == REDISMODULE_SUBEVENT_LOADING_RDB_START ||
      subevent == REDISMODULE_SUBEVENT_LOADING_AOF_START ||
      subevent == REDISMODULE_SUBEVENT_LOADING_REPL_START) {
    Indexes_Free();
    legacySpecDict = dictCreate(&dictTypeHeapStrings, NULL);
  } else if (subevent == REDISMODULE_SUBEVENT_LOADING_ENDED) {
    int hasLegacyIndexes = dictSize(legacySpecDict);
    Indexes_UpgradeLegacyIndexes();

    // we do not need the legacy dict specs anymore
    dictRelease(legacySpecDict);
    legacySpecDict = NULL;

    if (legacySpecRules) {
      dictIterator *iter = dictGetIterator(legacySpecRules);
      dictEntry *entry = NULL;
      while ((entry = dictNext(iter))) {
        char *indexName = dictGetKey(entry);
        SchemaRuleArgs *rule_args = dictGetVal(entry);
        RedisModule_Log(ctx, "warning", "Index %s was defined for upgrade but was not found",
                        indexName);
        SchemaRuleArgs_Free(rule_args);
      }
      dictReleaseIterator(iter);
      dictEmpty(legacySpecRules, NULL);
      dictRelease(legacySpecRules);
      legacySpecRules = NULL;
    }

    if (hasLegacyIndexes || CompareVestions(redisVersion, noScanVersion) < 0) {
      Indexes_ScanAndReindex();
    } else {
      RedisModule_Log(ctx, "warning",
                      "Skip background reindex scan, redis version contains loaded event.");
    }
  }
}

int IndexSpec_RegisterType(RedisModuleCtx *ctx) {
  RedisModuleTypeMethods tm = {
      .version = REDISMODULE_TYPE_METHOD_VERSION,
      .rdb_load = IndexSpec_LegacyRdbLoad,
      .rdb_save = IndexSpec_LegacyRdbSave,
      .aux_load = Indexes_RdbLoad,
      .aux_save = Indexes_RdbSave,
      .free = IndexSpec_LegacyFree,
      .aof_rewrite = GenericAofRewrite_DisabledHandler,
      .aux_save_triggers = REDISMODULE_AUX_BEFORE_RDB,
  };

  IndexSpecType = RedisModule_CreateDataType(ctx, "ft_index0", INDEX_CURRENT_VERSION, &tm);
  if (IndexSpecType == NULL) {
    RedisModule_Log(ctx, "error", "Could not create index spec type");
    return REDISMODULE_ERR;
  }

  RedisModule_SubscribeToServerEvent(ctx, RedisModuleEvent_Loading, Indexes_LoadingEvent);

  return REDISMODULE_OK;
}

int IndexSpec_UpdateWithHash(IndexSpec *spec, RedisModuleCtx *ctx, RedisModuleString *key) {
  if (!spec->rule) {
    RedisModule_Log(ctx, "warning", "Index spec %s: no rule found", spec->name);
    return REDISMODULE_ERR;
  }

  RedisSearchCtx sctx = SEARCH_CTX_STATIC(ctx, spec);
  Document doc = {0};
  Document_Init(&doc, key, 1.0, DEFAULT_LANGUAGE);
  // if a key does not exit, is not a hash or has no fields in index schema
  if (Document_LoadSchemaFields(&doc, &sctx) != REDISMODULE_OK || doc.numFields == 0) {
    IndexSpec_DeleteHash(spec, ctx, key);
    Document_Free(&doc);
<<<<<<< HEAD
    return REDISMODULE_OK;
=======
    return REDISMODULE_ERR;
>>>>>>> 179cfe53
  }

  QueryError status = {0};
  RSAddDocumentCtx *aCtx = NewAddDocumentCtx(spec, &doc, &status);
  aCtx->stateFlags |= ACTX_F_NOBLOCK | ACTX_F_NOFREEDOC;
  AddDocumentCtx_Submit(aCtx, &sctx, DOCUMENT_ADD_REPLACE);
  // doc was set DEAD in Document_Moved and was not freed since it set as NOFREEDOC
  doc.flags &= ~DOCUMENT_F_DEAD;

  Document_Free(&doc);
  return REDISMODULE_OK;
}

int IndexSpec_DeleteHash(IndexSpec *spec, RedisModuleCtx *ctx, RedisModuleString *key) {
  RedisSearchCtx sctx = SEARCH_CTX_STATIC(ctx, spec);

  // Get the doc ID
  t_docId id = DocTable_GetIdR(&spec->docs, key);
  if (id == 0) {
    return REDISMODULE_ERR;
    // ID does not exist.
  }

  int rc = DocTable_DeleteR(&spec->docs, key);
  if (rc) {
    spec->stats.numDocuments--;

    // Increment the index's garbage collector's scanning frequency after document deletions
    if (spec->gc) {
      GCContext_OnDelete(spec->gc);
    }
  }
  return REDISMODULE_OK;
}

///////////////////////////////////////////////////////////////////////////////////////////////

void IndexSpec_CleanAll(void) {
  dictIterator *it = dictGetSafeIterator(specDict_g);
  dictEntry *e = NULL;
  while ((e = dictNext(it))) {
    IndexSpec *sp = e->v.val;
    IndexSpec_Free(sp);
  }
  dictReleaseIterator(it);
}

static void onFlush(RedisModuleCtx *ctx, RedisModuleEvent eid, uint64_t subevent, void *data) {
  if (subevent != REDISMODULE_SUBEVENT_FLUSHDB_START) {
    return;
  }
  IndexSpec_CleanAll();
  Dictionary_Clear();
}

void Indexes_Init(RedisModuleCtx *ctx) {
  specDict_g = dictCreate(&dictTypeHeapStrings, NULL);
  RedisModule_SubscribeToServerEvent(ctx, RedisModuleEvent_FlushDB, onFlush);
  SchemaPrefixes_Create();
  SchemaRules_Create();
}

dict *Indexes_FindMatchingSchemaRules(RedisModuleCtx *ctx, RedisModuleString *key) {
  dict *specs = dictCreate(&dictTypeHeapStrings, NULL);
  if (array_len(SchemaRules_g) == 0) {
    return specs;
  }

#if defined(_DEBUG) && 0
  RLookupKey *k = RLookup_GetKey(&r->lk, "__key", 0);
  RSValue *v = RLookup_GetItem(k, &r->row);
  const char *x = RSValue_StringPtrLen(v, NULL);
  RedisModule_Log(NULL, "notice", "Indexes_FindMatchingSchemaRules: x=%s", x);
  const char *f = "name";
  k = RLookup_GetKey(&r->lk, f, 0);
  if (k) {
    v = RLookup_GetItem(k, &r->row);
    x = RSValue_StringPtrLen(v, NULL);
  }
#endif  // _DEBUG

  size_t n;
  const char *key_p = RedisModule_StringPtrLen(key, &n);
  arrayof(SchemaPrefixNode *) prefixes = array_new(SchemaPrefixNode *, 1);
  // collect specs that their name is prefixed by the key name
  // `prefixes` includes list of arrays of specs, one for each prefix of key name
  int nprefixes = TrieMap_FindPrefixes(ScemaPrefixes_g, key_p, n, (arrayof(void *) *)&prefixes);
  for (int i = 0; i < array_len(prefixes); ++i) {
    SchemaPrefixNode *node = prefixes[i];
    for (int j = 0; j < array_len(node->index_specs); ++j) {
      IndexSpec *spec = node->index_specs[j];
      if (!dictFind(specs, spec->name)) {
        dictAdd(specs, spec->name, spec);
      }
    }
  }
  array_free(prefixes);

  EvalCtx *r = NULL;
  for (size_t i = 0; i < array_len(SchemaRules_g); i++) {
    SchemaRule *rule = SchemaRules_g[i];
    if (!rule->filter_exp) {
      continue;
    }

    if (!r) {
      // load hash only if required
      r = EvalCtx_Create();
      EvalCtx_AddHash(r, ctx, key);
      RSValue *keyRSV = RS_RedisStringVal(key);
      EvalCtx_Set(r, "__key", keyRSV);
    }

    if (EvalCtx_EvalExpr(r, rule->filter_exp) == EXPR_EVAL_OK) {
      IndexSpec *spec = rule->spec;
      if (!RSValue_BoolTest(&r->res) && dictFind(specs, spec->name)) {
        dictDelete(specs, spec->name);
      }
    }
  }

  if (r) {
    EvalCtx_Destroy(r);
  }

  return specs;
}

static bool hashFieldChanged(IndexSpec *spec, RedisModuleString **hashFields) {
  if (hashFields == NULL) {
    return true;
  }

  // TODO: improve implementation to avoid O(n^2)
  for (size_t i = 0; hashFields[i] != NULL; ++i) {
    const char *field = RedisModule_StringPtrLen(hashFields[i], NULL);
    for (size_t j = 0; j < spec->numFields; ++j) {
      if (!strcmp(field, spec->fields[j].name)) {
        return true;
      }
    }
    // optimize. change of score and payload fields just require an update of the doc table
    if (!strcmp(field, spec->rule->lang_field) || !strcmp(field, spec->rule->score_field) ||
        !strcmp(field, spec->rule->payload_field)) {
      return true;
    }
  }
  return false;
}

void Indexes_UpdateMatchingWithSchemaRules(RedisModuleCtx *ctx, RedisModuleString *key,
                                           RedisModuleString **hashFields) {
  dict *specs = Indexes_FindMatchingSchemaRules(ctx, key);

  dictIterator *di = dictGetIterator(specs);
  dictEntry *ent = dictNext(di);
  while (ent) {
    IndexSpec *spec = (IndexSpec *)ent->v.val;
    if (!hashFields || hashFieldChanged(spec, hashFields)) {
      IndexSpec_UpdateWithHash(spec, ctx, key);
    }
    ent = dictNext(di);
  }
  dictReleaseIterator(di);

  dictRelease(specs);
}

void IndexSpec_UpdateMatchingWithSchemaRules(IndexSpec *sp, RedisModuleCtx *ctx,
                                             RedisModuleString *key) {
  dict *specs = Indexes_FindMatchingSchemaRules(ctx, key);
  if (!dictFind(specs, sp->name)) {
    goto end;
  }

  dictIterator *di = dictGetIterator(specs);
  dictEntry *ent = dictNext(di);
  while (ent) {
    IndexSpec *spec = (IndexSpec *)ent->v.val;
    if (spec == sp) {
      IndexSpec_UpdateWithHash(spec, ctx, key);
    }
    ent = dictNext(di);
  }
  dictReleaseIterator(di);
end:
  dictRelease(specs);
}

void Indexes_DeleteMatchingWithSchemaRules(RedisModuleCtx *ctx, RedisModuleString *key,
                                           RedisModuleString **hashFields) {
  dict *specs = Indexes_FindMatchingSchemaRules(ctx, key);

  dictIterator *di = dictGetIterator(specs);
  dictEntry *ent = dictNext(di);
  while (ent) {
    IndexSpec *spec = (IndexSpec *)ent->v.val;
    if (!hashFields || hashFieldChanged(spec, hashFields)) {
      IndexSpec_DeleteHash(spec, ctx, key);
    }
    ent = dictNext(di);
  }
  dictReleaseIterator(di);

  dictRelease(specs);
}

void Indexes_ReplaceMatchingWithSchemaRules(RedisModuleCtx *ctx, RedisModuleString *from_key,
                                            RedisModuleString *to_key) {
  dict *from_specs = Indexes_FindMatchingSchemaRules(ctx, from_key);
  dict *to_specs = Indexes_FindMatchingSchemaRules(ctx, to_key);

  size_t from_len, to_len;
  const char *from_str = RedisModule_StringPtrLen(from_key, &from_len);
  const char *to_str = RedisModule_StringPtrLen(to_key, &to_len);

  dictIterator *di = dictGetIterator(from_specs);
  dictEntry *ent = dictNext(di);
  while (ent) {
    IndexSpec *spec = (IndexSpec *)ent->v.val;
    if (dictFind(to_specs, spec->name)) {
      DocTable_Replace(&spec->docs, from_str, from_len, to_str, to_len);
      dictDelete(to_specs, spec->name);
    } else {
      IndexSpec_DeleteHash(spec, ctx, from_key);
    }
    ent = dictNext(di);
  }
  dictReleaseIterator(di);
  dictRelease(from_specs);

  // add to a different index
  if (dictSize(to_specs) > 0) {
    di = dictGetIterator(to_specs);
    dictEntry *ent = dictNext(di);
    while (ent) {
      IndexSpec *spec = (IndexSpec *)ent->v.val;
      IndexSpec_UpdateWithHash(spec, ctx, to_key);
      ent = dictNext(di);
    }
    dictReleaseIterator(di);
  }
  dictRelease(to_specs);
}
///////////////////////////////////////////////////////////////////////////////////////////////<|MERGE_RESOLUTION|>--- conflicted
+++ resolved
@@ -1843,11 +1843,7 @@
   if (Document_LoadSchemaFields(&doc, &sctx) != REDISMODULE_OK || doc.numFields == 0) {
     IndexSpec_DeleteHash(spec, ctx, key);
     Document_Free(&doc);
-<<<<<<< HEAD
-    return REDISMODULE_OK;
-=======
     return REDISMODULE_ERR;
->>>>>>> 179cfe53
   }
 
   QueryError status = {0};
