#include "spec.h"

#include <math.h>
#include <ctype.h>

#include "util/logging.h"
#include "util/misc.h"
#include "rmutil/vector.h"
#include "rmutil/util.h"
#include "rmutil/rm_assert.h"
#include "trie/trie_type.h"
#include "rmalloc.h"
#include "config.h"
#include "cursor.h"
#include "tag_index.h"
#include "redis_index.h"
#include "indexer.h"
#include "alias.h"
#include "module.h"
#include "aggregate/expr/expression.h"
#include "rules.h"
#include "commands.h"
#include "dictionary.h"

#define INITIAL_DOC_TABLE_SIZE 1000

///////////////////////////////////////////////////////////////////////////////////////////////

static void IndexSpec_ScanAndReindex(RedisModuleCtx *ctx, IndexSpec *sp);
static void FieldSpec_RdbLoad(RedisModuleIO *rdb, FieldSpec *f, int encver);
void IndexSpec_UpdateMatchingWithSchemaRules(IndexSpec *sp, RedisModuleCtx *ctx,
                                             RedisModuleString *key);
int IndexSpec_DeleteHash(IndexSpec *spec, RedisModuleCtx *ctx, RedisModuleString *key);

void (*IndexSpec_OnCreate)(const IndexSpec *) = NULL;
const char *(*IndexAlias_GetUserTableName)(RedisModuleCtx *, const char *) = NULL;

RedisModuleType *IndexSpecType;
static uint64_t spec_unique_ids = 1;

dict *specDict;
IndexesScanner *global_spec_scanner = NULL;
size_t pending_global_indexing_ops = 0;
dict *legacySpecDict;
dict *legacySpecRules;

Version redisVersion;
Version rlecVersion;
bool isCrdt;

//---------------------------------------------------------------------------------------------

static const FieldSpec *getFieldCommon(const IndexSpec *spec, const char *name, size_t len) {
  for (size_t i = 0; i < spec->numFields; i++) {
    if (len != strlen(spec->fields[i].name)) {
      continue;
    }
    const FieldSpec *fs = spec->fields + i;
    if (!strncmp(fs->name, name, len)) {
      return fs;
    }
  }
  return NULL;
}

/*
 * Get a field spec by field name. Case sensetive!
 * Return the field spec if found, NULL if not
 */
const FieldSpec *IndexSpec_GetField(const IndexSpec *spec, const char *name, size_t len) {
  return getFieldCommon(spec, name, len);
};

t_fieldMask IndexSpec_GetFieldBit(IndexSpec *spec, const char *name, size_t len) {
  const FieldSpec *fs = IndexSpec_GetField(spec, name, len);
  if (!fs || !FIELD_IS(fs, INDEXFLD_T_FULLTEXT) || !FieldSpec_IsIndexable(fs)) return 0;

  return FIELD_BIT(fs);
}

int IndexSpec_CheckPhoneticEnabled(const IndexSpec *sp, t_fieldMask fm) {
  if (!(sp->flags & Index_HasPhonetic)) {
    return 0;
  }

  if (fm == 0 || fm == (t_fieldMask)-1) {
    // No fields -- implicit phonetic match!
    return 1;
  }

  for (size_t ii = 0; ii < sp->numFields; ++ii) {
    if (fm & ((t_fieldMask)1 << ii)) {
      const FieldSpec *fs = sp->fields + ii;
      if (FIELD_IS(fs, INDEXFLD_T_FULLTEXT) && (FieldSpec_IsPhonetics(fs))) {
        return 1;
      }
    }
  }
  return 0;
}

int IndexSpec_GetFieldSortingIndex(IndexSpec *sp, const char *name, size_t len) {
  if (!sp->sortables) return -1;
  return RSSortingTable_GetFieldIdx(sp->sortables, name);
}

const FieldSpec *IndexSpec_GetFieldBySortingIndex(const IndexSpec *sp, uint16_t idx) {
  for (size_t ii = 0; ii < sp->numFields; ++ii) {
    if (sp->fields[ii].options & FieldSpec_Sortable && sp->fields[ii].sortIdx == idx) {
      return sp->fields + ii;
    }
  }
  return NULL;
}

const char *IndexSpec_GetFieldNameByBit(const IndexSpec *sp, t_fieldMask id) {
  for (int i = 0; i < sp->numFields; i++) {
    if (FIELD_BIT(&sp->fields[i]) == id && FIELD_IS(&sp->fields[i], INDEXFLD_T_FULLTEXT) &&
        FieldSpec_IsIndexable(&sp->fields[i])) {
      return sp->fields[i].name;
    }
  }
  return NULL;
}

//---------------------------------------------------------------------------------------------

/*
* Parse an index spec from redis command arguments.
* Returns REDISMODULE_ERR if there's a parsing error.
* The command only receives the relevant part of argv.
*
* The format currently is FT.CREATE {index} [NOOFFSETS] [NOFIELDS] [NOFREQS]
    SCHEMA {field} [TEXT [WEIGHT {weight}]] | [NUMERIC]
*/
IndexSpec *IndexSpec_ParseRedisArgs(RedisModuleCtx *ctx, RedisModuleString *name,
                                    RedisModuleString **argv, int argc, QueryError *status) {

  const char *args[argc];
  for (int i = 0; i < argc; i++) {
    args[i] = RedisModule_StringPtrLen(argv[i], NULL);
  }

  IndexSpec *sp = IndexSpec_Parse(RedisModule_StringPtrLen(name, NULL), args, argc, status);
  return sp;
}

FieldSpec **getFieldsByType(IndexSpec *spec, FieldType type) {
#define FIELDS_ARRAY_CAP 2
  FieldSpec **fields = array_new(FieldSpec *, FIELDS_ARRAY_CAP);
  for (int i = 0; i < spec->numFields; ++i) {
    if (FIELD_IS(spec->fields + i, type)) {
      fields = array_append(fields, &(spec->fields[i]));
    }
  }
  return fields;
}

/* Check if Redis is currently loading from RDB. Our thread starts before RDB loading is finished */
int isRdbLoading(RedisModuleCtx *ctx) {
  long long isLoading = 0;
  RMUtilInfo *info = RMUtil_GetRedisInfo(ctx);
  if (!info) {
    return 0;
  }

  if (!RMUtilInfo_GetInt(info, "loading", &isLoading)) {
    isLoading = 0;
  }

  RMUtilRedisInfo_Free(info);
  return isLoading == 1;
}

static void IndexSpec_TimedOutProc(RedisModuleCtx *ctx, IndexSpec *sp) {
  // we need to delete the spec from the specDict, as far as the user see it,
  // this spec was deleted and its memory will be freed in a background thread.
#ifdef _DEBUG
  RedisModule_Log(NULL, "notice", "Freeing index %s by timer", sp->name);
#endif

  dictDelete(specDict, sp->name);
  sp->isTimerSet = false;
  IndexSpec_Free(sp);

#ifdef _DEBUG
  RedisModule_Log(NULL, "notice", "Freeing index by timer: done");
#endif
}

static void IndexSpec_SetTimeoutTimer(IndexSpec *sp) {
  if (sp->isTimerSet) {
    RedisModule_StopTimer(RSDummyContext, sp->timerId, NULL);
  }
  sp->timerId = RedisModule_CreateTimer(RSDummyContext, sp->timeout,
                                        (RedisModuleTimerProc)IndexSpec_TimedOutProc, sp);
  sp->isTimerSet = true;
}

static void Indexes_SetTempSpecsTimers() {
  dictIterator *iter = dictGetIterator(specDict);
  dictEntry *entry = NULL;
  while ((entry = dictNext(iter))) {
    IndexSpec *sp = dictGetVal(entry);
    if (sp->flags & Index_Temporary) {
      IndexSpec_SetTimeoutTimer(sp);
    }
  }
  dictReleaseIterator(iter);
}

//---------------------------------------------------------------------------------------------

IndexSpec *IndexSpec_CreateNew(RedisModuleCtx *ctx, RedisModuleString **argv, int argc,
                               QueryError *status) {
  const char *specName = RedisModule_StringPtrLen(argv[1], NULL);
  if (dictFetchValue(specDict, specName)) {
    QueryError_SetCode(status, QUERY_EINDEXEXISTS);
    return NULL;
  }
  IndexSpec *sp = IndexSpec_ParseRedisArgs(ctx, argv[1], &argv[2], argc - 2, status);
  if (sp == NULL) {
    return NULL;
  }

  dictAdd(specDict, (char *)specName, sp);

  sp->uniqueId = spec_unique_ids++;
  // Start the garbage collector
  IndexSpec_StartGC(ctx, sp, GC_DEFAULT_HZ);

  CursorList_AddSpec(&RSCursors, sp->name, RSCURSORS_DEFAULT_CAPACITY);

  // Create the indexer
  sp->indexer = NewIndexer(sp);
  if (IndexSpec_OnCreate) {
    IndexSpec_OnCreate(sp);
  }

<<<<<<< HEAD
=======
  // set timout on temporary index
  if (sp->flags & Index_Temporary) {
    IndexSpec_SetTimeoutTimer(sp);
  }

  if (!(sp->flags & Index_NoInitialScan)) {
    IndexSpec_ScanAndReindex(ctx, sp);
  }
  return sp;
}

//---------------------------------------------------------------------------------------------

>>>>>>> c44e945f
static bool checkPhoneticAlgorithmAndLang(const char *matcher) {
  if (strlen(matcher) != 5) {
    return false;
  }
  if (matcher[0] != 'd' || matcher[1] != 'm' || matcher[2] != ':') {
    return false;
  }

#define LANGUAGES_SIZE 4
  char *languages[] = {"en", "pt", "fr", "es"};

  bool langauge_found = false;
  for (int i = 0; i < LANGUAGES_SIZE; ++i) {
    if (matcher[3] == languages[i][0] && matcher[4] == languages[i][1]) {
      langauge_found = true;
    }
  }

  return langauge_found;
}

static int parseTextField(FieldSpec *fs, ArgsCursor *ac, QueryError *status) {
  int rc;
  // this is a text field
  // init default weight and type
  while (!AC_IsAtEnd(ac)) {
    if (AC_AdvanceIfMatch(ac, SPEC_NOSTEM_STR)) {
      fs->options |= FieldSpec_NoStemming;
      continue;

    } else if (AC_AdvanceIfMatch(ac, SPEC_WEIGHT_STR)) {
      double d;
      if ((rc = AC_GetDouble(ac, &d, 0)) != AC_OK) {
        QERR_MKBADARGS_AC(status, "weight", rc);
        return 0;
      }
      fs->ftWeight = d;
      continue;

    } else if (AC_AdvanceIfMatch(ac, SPEC_PHONETIC_STR)) {
      if (AC_IsAtEnd(ac)) {
        QueryError_SetError(status, QUERY_EPARSEARGS, SPEC_PHONETIC_STR " requires an argument");
        return 0;
      }

      const char *matcher = AC_GetStringNC(ac, NULL);
      // try and parse the matcher
      // currently we just make sure algorithm is double metaphone (dm)
      // and language is one of the following : English (en), French (fr), Portuguese (pt) and
      // Spanish (es)
      // in the future we will support more algorithms and more languages
      if (!checkPhoneticAlgorithmAndLang(matcher)) {
        QueryError_SetError(
            status, QUERY_EINVAL,
            "Matcher Format: <2 chars algorithm>:<2 chars language>. Support algorithms: "
            "double metaphone (dm). Supported languages: English (en), French (fr), "
            "Portuguese (pt) and Spanish (es)");
        return 0;
      }
      fs->options |= FieldSpec_Phonetics;
      continue;

    } else {
      break;
    }
  }
  return 1;
}

void FieldSpec_Initialize(FieldSpec *fs, FieldType types) {
  fs->types |= types;
  if (FIELD_IS(fs, INDEXFLD_T_TAG)) {
    fs->tagFlags = TAG_FIELD_DEFAULT_FLAGS;
    fs->tagSep = TAG_FIELD_DEFAULT_SEP;
  }
}

/* Parse a field definition from argv, at *offset. We advance offset as we progress.
 *  Returns 1 on successful parse, 0 otherwise */
static int parseFieldSpec(ArgsCursor *ac, FieldSpec *fs, QueryError *status) {
  if (AC_IsAtEnd(ac)) {
    QueryError_SetErrorFmt(status, QUERY_EPARSEARGS, "Field `%s` does not have a type", fs->name);
    return 0;
  }

  if (AC_AdvanceIfMatch(ac, SPEC_TEXT_STR)) {
    FieldSpec_Initialize(fs, INDEXFLD_T_FULLTEXT);
    if (!parseTextField(fs, ac, status)) {
      goto error;
    }
  } else if (AC_AdvanceIfMatch(ac, NUMERIC_STR)) {
    FieldSpec_Initialize(fs, INDEXFLD_T_NUMERIC);
  } else if (AC_AdvanceIfMatch(ac, GEO_STR)) {  // geo field
    FieldSpec_Initialize(fs, INDEXFLD_T_GEO);
  } else if (AC_AdvanceIfMatch(ac, SPEC_TAG_STR)) {  // tag field
    FieldSpec_Initialize(fs, INDEXFLD_T_TAG);
    if (AC_AdvanceIfMatch(ac, SPEC_SEPARATOR_STR)) {
      if (AC_IsAtEnd(ac)) {
        QueryError_SetError(status, QUERY_EPARSEARGS, SPEC_SEPARATOR_STR " requires an argument");
        goto error;
      }
      const char *sep = AC_GetStringNC(ac, NULL);
      if (strlen(sep) != 1) {
        QueryError_SetErrorFmt(status, QUERY_EPARSEARGS,
                               "Tag separator must be a single character. Got `%s`", sep);
        goto error;
      }
      fs->tagSep = *sep;
    }
  } else {  // not numeric and not text - nothing more supported currently
    QueryError_SetErrorFmt(status, QUERY_EPARSEARGS, "Invalid field type for field `%s`", fs->name);
    goto error;
  }

  while (!AC_IsAtEnd(ac)) {
    if (AC_AdvanceIfMatch(ac, SPEC_SORTABLE_STR)) {
      FieldSpec_SetSortable(fs);
      continue;
    } else if (AC_AdvanceIfMatch(ac, SPEC_NOINDEX_STR)) {
      fs->options |= FieldSpec_NotIndexable;
      continue;
    } else {
      break;
    }
  }
  return 1;

error:
  if (!QueryError_HasError(status)) {
    QueryError_SetErrorFmt(status, QUERY_EPARSEARGS, "Could not parse schema for field `%s`",
                           fs->name);
  }
  FieldSpec_Cleanup(fs);
  return 0;
}

int IndexSpec_CreateTextId(const IndexSpec *sp) {
  int maxId = -1;
  for (size_t ii = 0; ii < sp->numFields; ++ii) {
    const FieldSpec *fs = sp->fields + ii;
    if (FIELD_IS(fs, INDEXFLD_T_FULLTEXT)) {
      if (fs->ftId == (t_fieldId)-1) {
        // ignore
        continue;
      }
      maxId = MAX(fs->ftId, maxId);
    }
  }

  if (maxId + 1 >= SPEC_MAX_FIELD_ID) {
    return -1;
  }
  return maxId + 1;
}

/**
 * Add fields to an existing (or newly created) index. If the addition fails,
 */
static int IndexSpec_AddFieldsInternal(IndexSpec *sp, ArgsCursor *ac, QueryError *status,
                                       int isNew) {
  if (sp->spcache) {
    IndexSpecCache_Decref(sp->spcache);
    sp->spcache = NULL;
  }
  const size_t prevNumFields = sp->numFields;
  const size_t prevSortLen = sp->sortables->len;
  FieldSpec *fs = NULL;

  while (!AC_IsAtEnd(ac)) {
    size_t nfieldName = 0;
    const char *fieldName = AC_GetStringNC(ac, &nfieldName);
    if (IndexSpec_GetField(sp, fieldName, nfieldName)) {
      QueryError_SetError(status, QUERY_EINVAL, "Duplicate field in schema");
      goto reset;
    }

    fs = IndexSpec_CreateField(sp, fieldName);

    if (!parseFieldSpec(ac, fs, status)) {
      goto reset;
    }

    if (FIELD_IS(fs, INDEXFLD_T_FULLTEXT) && FieldSpec_IsIndexable(fs)) {
      int textId = IndexSpec_CreateTextId(sp);
      if (textId < 0) {
        QueryError_SetError(status, QUERY_ELIMIT, "Too many TEXT fields in schema");
        goto reset;
      }

      // If we need to store field flags and we have over 32 fields, we need to switch to wide
      // schema encoding
      if (textId >= SPEC_WIDEFIELD_THRESHOLD && (sp->flags & Index_StoreFieldFlags)) {
        if (isNew) {
          sp->flags |= Index_WideSchema;
        } else if ((sp->flags & Index_WideSchema) == 0) {
          QueryError_SetError(
              status, QUERY_ELIMIT,
              "Cannot add more fields. Declare index with wide fields to allow adding "
              "unlimited fields");
          goto reset;
        }
      }
      fs->ftId = textId;
    }

    if (FieldSpec_IsSortable(fs)) {
      if (fs->options & FieldSpec_Dynamic) {
        QueryError_SetError(status, QUERY_EBADOPTION, "Cannot set dynamic field to sortable");
        goto reset;
      }

      fs->sortIdx = RSSortingTable_Add(sp->sortables, fs->name, fieldTypeToValueType(fs->types));
    } else {
      fs->sortIdx = -1;
    }
    if (FieldSpec_IsPhonetics(fs)) {
      sp->flags |= Index_HasPhonetic;
    }
    fs = NULL;
  }
  return 1;

reset:
  // If the current field spec exists, but was not added (i.e. we got an error)
  // and reached this block, then free it
  if (fs) {
    // if we have a field spec it means that we increased the number of fields, so we need to
    // decreas it.
    --sp->numFields;
    FieldSpec_Cleanup(fs);
  }
  for (size_t ii = prevNumFields; ii < sp->numFields; ++ii) {
    FieldSpec_Cleanup(&sp->fields[ii]);
  }

  sp->numFields = prevNumFields;
  sp->sortables->len = prevSortLen;
  return 0;
}

int IndexSpec_AddFields(IndexSpec *sp, RedisModuleCtx *ctx, ArgsCursor *ac, QueryError *status) {
  int rc = IndexSpec_AddFieldsInternal(sp, ac, status, 0);
  if (rc) {
    IndexSpec_ScanAndReindex(ctx, sp);
  }
  return rc;
}

/* The format currently is FT.CREATE {index} [NOOFFSETS] [NOFIELDS]
    SCHEMA {field} [TEXT [WEIGHT {weight}]] | [NUMERIC]
  */
IndexSpec *IndexSpec_Parse(const char *name, const char **argv, int argc, QueryError *status) {
  IndexSpec *spec = NewIndexSpec(name);

  IndexSpec_MakeKeyless(spec);

  ArgsCursor ac = {0};
  ArgsCursor acStopwords = {0};

  ArgsCursor_InitCString(&ac, argv, argc);
  long long timeout = -1;
  int dummy;
  size_t dummy2;
  SchemaRuleArgs rule_args = {0};
  ArgsCursor rule_prefixes = {0};

  ACArgSpec argopts[] = {
      {AC_MKUNFLAG(SPEC_NOOFFSETS_STR, &spec->flags,
                   Index_StoreTermOffsets | Index_StoreByteOffsets)},
      {AC_MKUNFLAG(SPEC_NOHL_STR, &spec->flags, Index_StoreByteOffsets)},
      {AC_MKUNFLAG(SPEC_NOFIELDS_STR, &spec->flags, Index_StoreFieldFlags)},
      {AC_MKUNFLAG(SPEC_NOFREQS_STR, &spec->flags, Index_StoreFreqs)},
      {AC_MKBITFLAG(SPEC_SCHEMA_EXPANDABLE_STR, &spec->flags, Index_WideSchema)},
      {AC_MKBITFLAG(SPEC_ASYNC_STR, &spec->flags, Index_Async)},
      {AC_MKBITFLAG(SPEC_NOINITIALSCAN_STR, &spec->flags, Index_NoInitialScan)},

      // For compatibility
      {.name = "NOSCOREIDX", .target = &dummy, .type = AC_ARGTYPE_BOOLFLAG},
      {.name = "ON", .target = &rule_args.type, .len = &dummy2, .type = AC_ARGTYPE_STRING},
      SPEC_FOLLOW_HASH_ARGS_DEF(&rule_args){
          .name = SPEC_TEMPORARY_STR, .target = &timeout, .type = AC_ARGTYPE_LLONG},
      {.name = SPEC_STOPWORDS_STR, .target = &acStopwords, .type = AC_ARGTYPE_SUBARGS},
      {.name = NULL}};

  ACArgSpec *errarg = NULL;
  int rc = AC_ParseArgSpec(&ac, argopts, &errarg);
  if (rc != AC_OK) {
    if (rc != AC_ERR_ENOENT) {
      QERR_MKBADARGS_AC(status, errarg->name, rc);
      goto failure;
    }
  }

  if (timeout != -1) {
    spec->flags |= Index_Temporary;
  }
  spec->timeout = timeout * 1000;  // convert to ms

  if (rule_prefixes.argc > 0) {
    rule_args.nprefixes = rule_prefixes.argc;
    rule_args.prefixes = (const char **)rule_prefixes.objs;
  } else {
    rule_args.nprefixes = 1;
    static const char *empty_prefix[] = {""};
    rule_args.prefixes = empty_prefix;
  }

  spec->rule = SchemaRule_Create(&rule_args, spec, status);
  if (!spec->rule) {
    goto failure;
  }

  if (AC_IsInitialized(&acStopwords)) {
    if (spec->stopwords) {
      StopWordList_Unref(spec->stopwords);
    }
    spec->stopwords = NewStopWordListCStr((const char **)acStopwords.objs, acStopwords.argc);
    spec->flags |= Index_HasCustomStopwords;
  }

  if (!AC_AdvanceIfMatch(&ac, SPEC_SCHEMA_STR)) {
    if (AC_NumRemaining(&ac)) {
      const char *badarg = AC_GetStringNC(&ac, NULL);
      QueryError_SetErrorFmt(status, QUERY_EPARSEARGS, "Unknown argument `%s`", badarg);
    } else {
      QueryError_SetError(status, QUERY_EPARSEARGS, "No schema found");
    }
    goto failure;
  }

  if (!IndexSpec_AddFieldsInternal(spec, &ac, status, 1)) {
    goto failure;
  }

  return spec;

failure:  // on failure free the spec fields array and return an error
  IndexSpec_Free(spec);
  return NULL;
}

/* Initialize some index stats that might be useful for scoring functions */
void IndexSpec_GetStats(IndexSpec *sp, RSIndexStats *stats) {
  stats->numDocs = sp->stats.numDocuments;
  stats->numTerms = sp->stats.numTerms;
  stats->avgDocLen =
      stats->numDocs ? (double)sp->stats.numRecords / (double)sp->stats.numDocuments : 0;
}

int IndexSpec_AddTerm(IndexSpec *sp, const char *term, size_t len) {
  int isNew = Trie_InsertStringBuffer(sp->terms, (char *)term, len, 1, 1, NULL);
  if (isNew) {
    sp->stats.numTerms++;
    sp->stats.termsSize += len;
  }
  return isNew;
}

IndexSpecCache *IndexSpec_GetSpecCache(const IndexSpec *spec) {
  if (!spec->spcache) {
    ((IndexSpec *)spec)->spcache = IndexSpec_BuildSpecCache(spec);
  }

  spec->spcache->refcount++;
  return spec->spcache;
}

IndexSpecCache *IndexSpec_BuildSpecCache(const IndexSpec *spec) {
  IndexSpecCache *ret = rm_calloc(1, sizeof(*ret));
  ret->nfields = spec->numFields;
  ret->fields = rm_malloc(sizeof(*ret->fields) * ret->nfields);
  ret->refcount = 1;
  for (size_t ii = 0; ii < spec->numFields; ++ii) {
    ret->fields[ii] = spec->fields[ii];
    ret->fields[ii].name = rm_strdup(ret->fields[ii].name);
  }
  return ret;
}

void IndexSpecCache_Decref(IndexSpecCache *c) {
  if (--c->refcount) {
    return;
  }
  for (size_t ii = 0; ii < c->nfields; ++ii) {
    rm_free(c->fields[ii].name);
  }
  rm_free(c->fields);
  rm_free(c);
}

/// given an array of random weights, return the a weighted random selection, as the index in the
/// array
size_t weightedRandom(double weights[], size_t len) {

  double totalWeight = 0;
  for (size_t i = 0; i < len; i++) {
    totalWeight += weights[i];
  }
  double selection = totalWeight * ((double)rand() / (double)(RAND_MAX));

  totalWeight = 0;
  for (size_t i = 0; i < len; i++) {
    if (selection >= totalWeight && selection <= (totalWeight + weights[i])) {
      return i;
    }
    totalWeight += weights[i];
  }
  // fallback
  return 0;
}

/* Get a random term from the index spec using weighted random. Weighted random is done by
 * sampling N terms from the index and then doing weighted random on them. A sample size of 10-20
 * should be enough. Returns NULL if the index is empty */
char *IndexSpec_GetRandomTerm(IndexSpec *sp, size_t sampleSize) {

  if (sampleSize > sp->terms->size) {
    sampleSize = sp->terms->size;
  }
  if (!sampleSize) return NULL;

  char *samples[sampleSize];
  double weights[sampleSize];
  for (int i = 0; i < sampleSize; i++) {
    char *ret = NULL;
    t_len len = 0;
    double d = 0;
    if (!Trie_RandomKey(sp->terms, &ret, &len, &d) || len == 0) {
      return NULL;
    }
    samples[i] = ret;
    weights[i] = d;
  }

  size_t selection = weightedRandom(weights, sampleSize);
  for (int i = 0; i < sampleSize; i++) {
    if (i != selection) {
      rm_free(samples[i]);
    }
  }
  // printf("Selected %s --> %f\n", samples[selection], weights[selection]);
  return samples[selection];
}

///////////////////////////////////////////////////////////////////////////////////////////////

void IndexSpec_FreeInternals(IndexSpec *spec) {
  if (dictFetchValue(specDict, spec->name) == spec) {
    dictDelete(specDict, spec->name);
  }
  SchemaRules_RemoveSpecRules(spec);
  SchemaPrefixes_RemoveSpec(spec);

  if (spec->isTimerSet) {
    RedisModule_StopTimer(RSDummyContext, spec->timerId, NULL);
    spec->isTimerSet = false;
  }

  if (spec->indexer) {
    Indexer_Free(spec->indexer);
  }
  if (spec->gc) {
    GCContext_Stop(spec->gc);
  }

  if (spec->terms) {
    TrieType_Free(spec->terms);
  }
  DocTable_Free(&spec->docs);

  if (spec->uniqueId) {
    // If uniqueid is 0, it means the index was not initialized
    // and is being freed now during an error.
    Cursors_PurgeWithName(&RSCursors, spec->name);
    CursorList_RemoveSpec(&RSCursors, spec->name);
  }

  if (spec->rule) {
    SchemaRule_Free(spec->rule);
    spec->rule = NULL;
  }

  rm_free(spec->name);
  if (spec->sortables) {
    SortingTable_Free(spec->sortables);
    spec->sortables = NULL;
  }
  if (spec->stopwords) {
    StopWordList_Unref(spec->stopwords);
    spec->stopwords = NULL;
  }

  if (spec->smap) {
    SynonymMap_Free(spec->smap);
  }
  if (spec->spcache) {
    IndexSpecCache_Decref(spec->spcache);
    spec->spcache = NULL;
  }

  if (spec->indexStrs) {
    for (size_t ii = 0; ii < spec->numFields; ++ii) {
      IndexSpecFmtStrings *fmts = spec->indexStrs + ii;
      for (size_t jj = 0; jj < INDEXFLD_NUM_TYPES; ++jj) {
        if (fmts->types[jj]) {
          RedisModule_FreeString(RSDummyContext, fmts->types[jj]);
        }
      }
    }
    rm_free(spec->indexStrs);
  }
  if (spec->fields != NULL) {
    for (size_t i = 0; i < spec->numFields; i++) {
      rm_free(spec->fields[i].name);
    }
    rm_free(spec->fields);
  }
  IndexSpec_ClearAliases(spec);

  if (spec->keysDict) {
    dictRelease(spec->keysDict);
  }

  if (spec->scanner) {
    spec->scanner->cancelled = true;
    spec->scanner->spec = NULL;
  }
  rm_free(spec);
}

//---------------------------------------------------------------------------------------------

static void IndexSpec_FreeTask(IndexSpec *spec) {
#ifdef _DEBUG
  RedisModule_Log(NULL, "notice", "Freeing index %s in background", spec->name);
#endif

  RedisModuleCtx *threadCtx = RedisModule_GetThreadSafeContext(NULL);
  RedisModule_AutoMemory(threadCtx);
  RedisModule_ThreadSafeContextLock(threadCtx);

  RedisSearchCtx sctx = SEARCH_CTX_STATIC(threadCtx, spec);
  Redis_DropIndex(&sctx, spec->cascadeDelete);

  RedisModule_ThreadSafeContextUnlock(threadCtx);
  RedisModule_FreeThreadSafeContext(threadCtx);
}

static struct thpool_ *cleanPool = NULL;

void IndexSpec_LegacyFree(void *spec) {
  // free legacy index do nothing, it will be called only
  // when the index key will be deleted and we keep the legacy
  // index pointer in the legacySpecDict so we will free it when needed
}

void IndexSpec_Free(IndexSpec *spec) {
  if (spec->flags & Index_Temporary) {
    if (!cleanPool) {
      cleanPool = thpool_init(1);
    }
    thpool_add_work(cleanPool, (thpool_proc)IndexSpec_FreeTask, spec);
    return;
  }

  IndexSpec_FreeInternals(spec);
}

//---------------------------------------------------------------------------------------------

void IndexSpec_FreeSync(IndexSpec *spec) {
  //  todo:
  //  mark I think we only need IndexSpec_FreeInternals, this is called only from the
  //  LLAPI and there is no need to drop keys cause its out of the key space.
  //  Let me know what you think

  //   Need a context for this:
  RedisModuleCtx *ctx = RedisModule_GetThreadSafeContext(NULL);
  RedisSearchCtx sctx = SEARCH_CTX_STATIC(ctx, spec);
  RedisModule_AutoMemory(ctx);

  //@@ TODO: this is called by llapi, provide an explicit argument for cascasedelete
  Redis_DropIndex(&sctx, false);
  RedisModule_FreeThreadSafeContext(ctx);
}

//---------------------------------------------------------------------------------------------

void Indexes_Free() {
  arrayof(IndexSpec *) specs = array_new(IndexSpec *, 10);
  dictIterator *iter = dictGetIterator(specDict);
  dictEntry *entry = NULL;
  while ((entry = dictNext(iter))) {
    IndexSpec *sp = dictGetVal(entry);
    specs = array_append(specs, sp);
  }
  dictReleaseIterator(iter);

  for (size_t i = 0; i < array_len(specs); ++i) {
    IndexSpec_FreeInternals(specs[i]);
  }
  array_free(specs);
}

///////////////////////////////////////////////////////////////////////////////////////////////

IndexSpec *IndexSpec_LoadEx(RedisModuleCtx *ctx, IndexLoadOptions *options) {
  const char *ixname = NULL;
  if (options->flags & INDEXSPEC_LOAD_KEY_RSTRING) {
    ixname = RedisModule_StringPtrLen(options->name.rstring, NULL);
  } else {
    ixname = options->name.cstring;
  }

  IndexSpec *sp = dictFetchValue(specDict, ixname);
  if (!sp) {
    if (!(options->flags & INDEXSPEC_LOAD_NOALIAS)) {
      sp = IndexAlias_Get(ixname);
    }
    if (!sp) {
      return NULL;
    }
  }

  if ((sp->flags & Index_Temporary) && !(options->flags & INDEXSPEC_LOAD_NOTIMERUPDATE)) {
    if (sp->isTimerSet) {
      RedisModule_StopTimer(RSDummyContext, sp->timerId, NULL);
    }
    IndexSpec_SetTimeoutTimer(sp);
  }

  return sp;
}

/* Load the spec from the saved version */
IndexSpec *IndexSpec_Load(RedisModuleCtx *ctx, const char *name, int openWrite) {
  IndexLoadOptions lopts = {.flags = openWrite ? INDEXSPEC_LOAD_WRITEABLE : 0,
                            .name = {.cstring = name}};
  lopts.flags |= INDEXSPEC_LOAD_KEYLESS;
  return IndexSpec_LoadEx(ctx, &lopts);
}

RedisModuleString *IndexSpec_GetFormattedKey(IndexSpec *sp, const FieldSpec *fs,
                                             FieldType forType) {
  if (!sp->indexStrs) {
    sp->indexStrs = rm_calloc(SPEC_MAX_FIELDS, sizeof(*sp->indexStrs));
  }

  size_t typeix = INDEXTYPE_TO_POS(forType);

  RedisModuleString *ret = sp->indexStrs[fs->index].types[typeix];
  if (!ret) {
    RedisSearchCtx sctx = {.redisCtx = RSDummyContext, .spec = sp};
    switch (forType) {
      case INDEXFLD_T_NUMERIC:
      case INDEXFLD_T_GEO:  // TODO?? change the name
        ret = fmtRedisNumericIndexKey(&sctx, fs->name);
        break;
      case INDEXFLD_T_TAG:
        ret = TagIndex_FormatName(&sctx, fs->name);
        break;
      case INDEXFLD_T_FULLTEXT:  // Text fields don't get a per-field index
      default:
        ret = NULL;
        abort();
        break;
    }
    RS_LOG_ASSERT(ret, "Failed to create index string");
    sp->indexStrs[fs->index].types[typeix] = ret;
  }
  return ret;
}

RedisModuleString *IndexSpec_GetFormattedKeyByName(IndexSpec *sp, const char *s,
                                                   FieldType forType) {
  const FieldSpec *fs = IndexSpec_GetField(sp, s, strlen(s));
  if (!fs) {
    return NULL;
  }
  return IndexSpec_GetFormattedKey(sp, fs, forType);
}

t_fieldMask IndexSpec_ParseFieldMask(IndexSpec *sp, RedisModuleString **argv, int argc) {
  t_fieldMask ret = 0;

  for (int i = 0; i < argc; i++) {
    size_t len;
    const char *p = RedisModule_StringPtrLen(argv[i], &len);

    ret |= IndexSpec_GetFieldBit(sp, p, len);
  }

  return ret;
}

void IndexSpec_InitializeSynonym(IndexSpec *sp) {
  if (!sp->smap) {
    sp->smap = SynonymMap_New(false);
    sp->flags |= Index_HasSmap;
  }
}

int IndexSpec_ParseStopWords(IndexSpec *sp, RedisModuleString **strs, size_t len) {
  // if the index already has custom stopwords, let us free them first
  if (sp->stopwords) {
    StopWordList_Unref(sp->stopwords);
    sp->stopwords = NULL;
  }

  sp->stopwords = NewStopWordList(strs, len);
  // on failure we revert to the default stopwords list
  if (sp->stopwords == NULL) {
    sp->stopwords = DefaultStopWordList();
    sp->flags &= ~Index_HasCustomStopwords;
    return 0;
  } else {
    sp->flags |= Index_HasCustomStopwords;
  }
  return 1;
}

int IndexSpec_IsStopWord(IndexSpec *sp, const char *term, size_t len) {
  if (!sp->stopwords) {
    return 0;
  }
  return StopWordList_Contains(sp->stopwords, term, len);
}

///////////////////////////////////////////////////////////////////////////////////////////////

IndexSpec *NewIndexSpec(const char *name) {
  IndexSpec *sp = rm_calloc(1, sizeof(IndexSpec));
  sp->fields = rm_calloc(sizeof(FieldSpec), SPEC_MAX_FIELDS);
  sp->sortables = NewSortingTable();
  sp->flags = INDEX_DEFAULT_FLAGS;
  sp->name = rm_strdup(name);
  sp->docs = DocTable_New(INITIAL_DOC_TABLE_SIZE);
  sp->stopwords = DefaultStopWordList();
  sp->terms = NewTrie();
  sp->keysDict = NULL;
  sp->minPrefix = RSGlobalConfig.minTermPrefix;
  sp->maxPrefixExpansions = RSGlobalConfig.maxPrefixExpansions;
  sp->getValue = NULL;
  sp->getValueCtx = NULL;

  sp->timeout = 0;
  sp->isTimerSet = false;
  sp->timerId = 0;

  sp->scanner = NULL;
  sp->scan_in_progress = false;

  sp->cascadeDelete = true;

  memset(&sp->stats, 0, sizeof(sp->stats));
  return sp;
}

FieldSpec *IndexSpec_CreateField(IndexSpec *sp, const char *name) {
  sp->fields = rm_realloc(sp->fields, sizeof(*sp->fields) * (sp->numFields + 1));
  FieldSpec *fs = sp->fields + sp->numFields;
  memset(fs, 0, sizeof(*fs));
  fs->index = sp->numFields++;
  fs->name = rm_strdup(name);
  fs->ftId = (t_fieldId)-1;
  fs->ftWeight = 1.0;
  fs->sortIdx = -1;
  fs->tagFlags = TAG_FIELD_DEFAULT_FLAGS;
  fs->tagFlags = TAG_FIELD_DEFAULT_SEP;
  return fs;
}

static dictType invidxDictType = {0};

static void valFreeCb(void *unused, void *p) {
  KeysDictValue *kdv = p;
  if (kdv->dtor) {
    kdv->dtor(kdv->p);
  }
  rm_free(kdv);
}

void IndexSpec_MakeKeyless(IndexSpec *sp) {
  // Initialize only once:
  if (!invidxDictType.valDestructor) {
    invidxDictType = dictTypeHeapRedisStrings;
    invidxDictType.valDestructor = valFreeCb;
  }
  sp->keysDict = dictCreate(&invidxDictType, NULL);
}

void IndexSpec_StartGCFromSpec(IndexSpec *sp, float initialHZ, uint32_t gcPolicy) {
  sp->gc = GCContext_CreateGCFromSpec(sp, initialHZ, sp->uniqueId, gcPolicy);
  GCContext_Start(sp->gc);
}

/* Start the garbage collection loop on the index spec. The GC removes garbage data left on the
 * index after removing documents */
void IndexSpec_StartGC(RedisModuleCtx *ctx, IndexSpec *sp, float initialHZ) {
  RS_LOG_ASSERT(!sp->gc, "GC already exists");
  // we will not create a gc thread on temporary index
  if (RSGlobalConfig.enableGC && !(sp->flags & Index_Temporary)) {
    RedisModuleString *keyName = RedisModule_CreateString(ctx, sp->name, strlen(sp->name));
    sp->gc = GCContext_CreateGC(keyName, initialHZ, sp->uniqueId);
    GCContext_Start(sp->gc);
    RedisModule_Log(ctx, "verbose", "Starting GC for index %s", sp->name);
  }
}

// given a field mask with one bit lit, it returns its offset
int bit(t_fieldMask id) {
  for (int i = 0; i < sizeof(t_fieldMask) * 8; i++) {
    if (((id >> i) & 1) == 1) {
      return i;
    }
  }
  return 0;
}

///////////////////////////////////////////////////////////////////////////////////////////////

// Backwards compat version of load for rdbs with version < 8
static void FieldSpec_RdbLoadCompat8(RedisModuleIO *rdb, FieldSpec *f, int encver) {

  f->name = RedisModule_LoadStringBuffer(rdb, NULL);
  char *tmpName = rm_strdup(f->name);
  RedisModule_Free(f->name);
  f->name = tmpName;
  // the old versions encoded the bit id of the field directly
  // we convert that to a power of 2
  if (encver < INDEX_MIN_WIDESCHEMA_VERSION) {
    f->ftId = bit(RedisModule_LoadUnsigned(rdb));
  } else {
    // the new version encodes just the power of 2 of the bit
    f->ftId = RedisModule_LoadUnsigned(rdb);
  }
  f->types = RedisModule_LoadUnsigned(rdb);
  f->ftWeight = RedisModule_LoadDouble(rdb);
  f->tagFlags = TAG_FIELD_DEFAULT_FLAGS;
  f->tagSep = TAG_FIELD_DEFAULT_SEP;
  if (encver >= 4) {
    f->options = RedisModule_LoadUnsigned(rdb);
    f->sortIdx = RedisModule_LoadSigned(rdb);
  }
}

static void FieldSpec_RdbSave(RedisModuleIO *rdb, FieldSpec *f) {
  RedisModule_SaveStringBuffer(rdb, f->name, strlen(f->name) + 1);
  RedisModule_SaveUnsigned(rdb, f->types);
  RedisModule_SaveUnsigned(rdb, f->options);
  RedisModule_SaveSigned(rdb, f->sortIdx);
  // Save text specific options
  if (FIELD_IS(f, INDEXFLD_T_FULLTEXT) || (f->options & FieldSpec_Dynamic)) {
    RedisModule_SaveUnsigned(rdb, f->ftId);
    RedisModule_SaveDouble(rdb, f->ftWeight);
  }
  if (FIELD_IS(f, INDEXFLD_T_TAG) || (f->options & FieldSpec_Dynamic)) {
    RedisModule_SaveUnsigned(rdb, f->tagFlags);
    RedisModule_SaveStringBuffer(rdb, &f->tagSep, 1);
  }
}

static const FieldType fieldTypeMap[] = {[IDXFLD_LEGACY_FULLTEXT] = INDEXFLD_T_FULLTEXT,
                                         [IDXFLD_LEGACY_NUMERIC] = INDEXFLD_T_NUMERIC,
                                         [IDXFLD_LEGACY_GEO] = INDEXFLD_T_GEO,
                                         [IDXFLD_LEGACY_TAG] = INDEXFLD_T_TAG};

static void FieldSpec_RdbLoad(RedisModuleIO *rdb, FieldSpec *f, int encver) {

  // Fall back to legacy encoding if needed
  if (encver < INDEX_MIN_TAGFIELD_VERSION) {
    return FieldSpec_RdbLoadCompat8(rdb, f, encver);
  }

  f->name = RedisModule_LoadStringBuffer(rdb, NULL);
  char *tmpName = rm_strdup(f->name);
  RedisModule_Free(f->name);
  f->name = tmpName;

  f->types = RedisModule_LoadUnsigned(rdb);
  f->options = RedisModule_LoadUnsigned(rdb);
  f->sortIdx = RedisModule_LoadSigned(rdb);

  if (encver < INDEX_MIN_MULTITYPE_VERSION) {
    RS_LOG_ASSERT(f->types <= IDXFLD_LEGACY_MAX, "field type should be string or numeric");
    f->types = fieldTypeMap[f->types];
  }

  // Load text specific options
  if (FIELD_IS(f, INDEXFLD_T_FULLTEXT) || (f->options & FieldSpec_Dynamic)) {
    f->ftId = RedisModule_LoadUnsigned(rdb);
    f->ftWeight = RedisModule_LoadDouble(rdb);
  }
  // Load tag specific options
  if (FIELD_IS(f, INDEXFLD_T_TAG) || (f->options & FieldSpec_Dynamic)) {
    f->tagFlags = RedisModule_LoadUnsigned(rdb);
    // Load the separator
    size_t l;
    char *s = RedisModule_LoadStringBuffer(rdb, &l);
    RS_LOG_ASSERT(l == 1, "buffer length should be 1");
    f->tagSep = *s;
    RedisModule_Free(s);
  }
}

static void IndexStats_RdbLoad(RedisModuleIO *rdb, IndexStats *stats) {
  stats->numDocuments = RedisModule_LoadUnsigned(rdb);
  stats->numTerms = RedisModule_LoadUnsigned(rdb);
  stats->numRecords = RedisModule_LoadUnsigned(rdb);
  stats->invertedSize = RedisModule_LoadUnsigned(rdb);
  stats->invertedCap = RedisModule_LoadUnsigned(rdb);
  stats->skipIndexesSize = RedisModule_LoadUnsigned(rdb);
  stats->scoreIndexesSize = RedisModule_LoadUnsigned(rdb);
  stats->offsetVecsSize = RedisModule_LoadUnsigned(rdb);
  stats->offsetVecRecords = RedisModule_LoadUnsigned(rdb);
  stats->termsSize = RedisModule_LoadUnsigned(rdb);
}

static void IndexStats_RdbSave(RedisModuleIO *rdb, IndexStats *stats) {
  RedisModule_SaveUnsigned(rdb, stats->numDocuments);
  RedisModule_SaveUnsigned(rdb, stats->numTerms);
  RedisModule_SaveUnsigned(rdb, stats->numRecords);
  RedisModule_SaveUnsigned(rdb, stats->invertedSize);
  RedisModule_SaveUnsigned(rdb, stats->invertedCap);
  RedisModule_SaveUnsigned(rdb, stats->skipIndexesSize);
  RedisModule_SaveUnsigned(rdb, stats->scoreIndexesSize);
  RedisModule_SaveUnsigned(rdb, stats->offsetVecsSize);
  RedisModule_SaveUnsigned(rdb, stats->offsetVecRecords);
  RedisModule_SaveUnsigned(rdb, stats->termsSize);
}

///////////////////////////////////////////////////////////////////////////////////////////////

static threadpool reindexPool = NULL;

static IndexesScanner *IndexesScanner_New(IndexSpec *spec) {
  if (!spec && global_spec_scanner) {
    return NULL;
  }
  IndexesScanner *scanner = rm_calloc(1, sizeof(IndexesScanner));
  scanner->global = !spec;
  scanner->spec = spec;
  scanner->scannedKeys = 0;
  scanner->cancelled = false;
  RedisModuleCtx *ctx = RedisModule_GetThreadSafeContext(NULL);
  scanner->totalKeys = RedisModule_DbSize(ctx);
  RedisModule_FreeThreadSafeContext(ctx);

  if (spec) {
    // scan already in progress?
    if (spec->scanner) {
      // cancel ongoing scan, keep on_progress indicator on
      IndexesScanner_Cancel(spec->scanner, true);
    }
    spec->scanner = scanner;
    spec->scan_in_progress = true;
  } else {
    global_spec_scanner = scanner;
  }

  return scanner;
}

void IndexesScanner_Free(IndexesScanner *scanner) {
  if (global_spec_scanner == scanner) {
    global_spec_scanner = NULL;
  } else if (!scanner->cancelled) {
    if (scanner->spec && scanner->spec->scanner == scanner) {
      scanner->spec->scanner = NULL;
      scanner->spec->scan_in_progress = false;
    }
  }

  rm_free(scanner);
}

void IndexesScanner_Cancel(IndexesScanner *scanner, bool still_in_progress) {
  if (scanner->cancelled) {
    return;
  }
  if (!scanner->global && scanner->spec) {
    scanner->spec->scan_in_progress = still_in_progress;
    scanner->spec->scanner = NULL;
    scanner->spec = NULL;
  }
  scanner->cancelled = true;
}

//---------------------------------------------------------------------------------------------

static void IndexSpec_DoneIndexingCallabck(struct RSAddDocumentCtx *docCtx, RedisModuleCtx *ctx,
                                           void *pd) {
}

//---------------------------------------------------------------------------------------------

static void Indexes_ScanProc(RedisModuleCtx *ctx, RedisModuleString *keyname, RedisModuleKey *key,
                             IndexesScanner *scanner) {
  if (key) {
    if (RedisModule_KeyType(key) == REDISMODULE_KEYTYPE_EMPTY) {
      // this is only possible on crdb database, enpty keys are toombstone
      // and we should just ignore them
      return;
    }
  }

  if (scanner->cancelled) {
    return;
  }
  if (scanner->global) {
    Indexes_UpdateMatchingWithSchemaRules(ctx, keyname, NULL);
  } else {
    IndexSpec_UpdateMatchingWithSchemaRules(scanner->spec, ctx, keyname);
  }
  ++scanner->scannedKeys;
}

//---------------------------------------------------------------------------------------------

static void Indexes_ScanAndReindexTask(IndexesScanner *scanner) {
  RS_LOG_ASSERT(scanner, "invalid IndexesScanner");

  RedisModuleCtx *ctx = RedisModule_GetThreadSafeContext(NULL);
  RedisModuleScanCursor *cursor = RedisModule_ScanCursorCreate();
  RedisModule_ThreadSafeContextLock(ctx);

  if (scanner->cancelled) {
    goto end;
  }
  if (scanner->global) {
    RedisModule_Log(ctx, "notice", "Scanning indexes in background");
  } else {
    RedisModule_Log(ctx, "notice", "Scanning index %s in background", scanner->spec->name);
  }

  while (RedisModule_Scan(ctx, cursor, (RedisModuleScanCB)Indexes_ScanProc, scanner)) {
    RedisModule_ThreadSafeContextUnlock(ctx);
    sched_yield();
    RedisModule_ThreadSafeContextLock(ctx);

    if (scanner->cancelled) {
      goto end;
    }
  }

  RedisModule_Log(ctx, "notice", "Scanning indexes in background: done (scanned=%ld)",
                  scanner->totalKeys);

end:
  if (!scanner->cancelled && scanner->global) {
    Indexes_SetTempSpecsTimers();
  }

  IndexesScanner_Free(scanner);

  RedisModule_ThreadSafeContextUnlock(ctx);
  RedisModule_ScanCursorDestroy(cursor);

  RedisModule_FreeThreadSafeContext(ctx);
}

//---------------------------------------------------------------------------------------------

static void IndexSpec_ScanAndReindexAsync(IndexSpec *sp) {
  if (!reindexPool) {
    reindexPool = thpool_init(1);
  }
#ifdef _DEBUG
  RedisModule_Log(NULL, "notice", "Register index %s for async scan", sp->name);
#endif
  IndexesScanner *scanner = IndexesScanner_New(sp);
  thpool_add_work(reindexPool, (thpool_proc)Indexes_ScanAndReindexTask, scanner);
}

void ReindexPool_ThreadPoolDestroy() {
  if (reindexPool != NULL) {
    RedisModule_ThreadSafeContextUnlock(RSDummyContext);
    thpool_destroy(reindexPool);
    reindexPool = NULL;
    RedisModule_ThreadSafeContextLock(RSDummyContext);
  }
}

//---------------------------------------------------------------------------------------------

#if 0

// todo: remove if not used

static void IndexSpec_ScanProc(RedisModuleCtx *ctx, RedisModuleString *keyname,
                                   RedisModuleKey *key, IndexSpec *sp) {
  // TODO: pass key (if not null) to avoid lookup
  IndexSpec_UpdateMatchingWithSchemaRules(sp, ctx, keyname);
}

static void IndexSpec_ScanAndReindexSync(IndexSpec *sp) {
  RedisModuleCtx *ctx = RedisModule_GetThreadSafeContext(NULL);

  __sync_fetch_and_add(&sp->pending_indexing_ops, 1);
  RedisModuleScanCursor *cursor = RedisModule_ScanCursorCreate();
  while (RedisModule_Scan(ctx, cursor, (RedisModuleScanCB) IndexSpec_ScanProc, sp)) {
  }
  if (!sp) {
    Indexes_SetTempSpecsTimers();
  }

  RedisModule_ScanCursorDestroy(cursor);
  sp->keysTotal = sp->keysIndexed = RedisModule_DbSize(ctx);;
  __sync_fetch_and_sub(&sp->pending_indexing_ops, 1);

  RedisModule_FreeThreadSafeContext(ctx);
}

#endif  // 0

//---------------------------------------------------------------------------------------------

static void IndexSpec_ScanAndReindex(RedisModuleCtx *ctx, IndexSpec *sp) {
  size_t nkeys = RedisModule_DbSize(ctx);
  if (nkeys > 0) {
    IndexSpec_ScanAndReindexAsync(sp);
  }
}

void IndexSpec_DropLegacyIndexFromKeySpace(IndexSpec *sp) {
  RedisSearchCtx ctx = SEARCH_CTX_STATIC(RSDummyContext, sp);

  rune *rstr = NULL;
  t_len slen = 0;
  float score = 0;
  int dist = 0;
  size_t termLen;

  TrieIterator *it = Trie_Iterate(ctx.spec->terms, "", 0, 0, 1);
  while (TrieIterator_Next(it, &rstr, &slen, NULL, &score, &dist)) {
    char *res = runesToStr(rstr, slen, &termLen);
    RedisModuleString *keyName = fmtRedisTermKey(&ctx, res, strlen(res));
    Redis_DropScanHandler(ctx.redisCtx, keyName, &ctx);
    RedisModule_FreeString(ctx.redisCtx, keyName);
    rm_free(res);
  }
  DFAFilter_Free(it->ctx);
  rm_free(it->ctx);
  TrieIterator_Free(it);

  // Delete the numeric, tag, and geo indexes which reside on separate keys
  for (size_t i = 0; i < ctx.spec->numFields; i++) {
    const FieldSpec *fs = ctx.spec->fields + i;
    if (FIELD_IS(fs, INDEXFLD_T_NUMERIC)) {
      Redis_DeleteKey(ctx.redisCtx, IndexSpec_GetFormattedKey(ctx.spec, fs, INDEXFLD_T_NUMERIC));
    }
    if (FIELD_IS(fs, INDEXFLD_T_TAG)) {
      Redis_DeleteKey(ctx.redisCtx, IndexSpec_GetFormattedKey(ctx.spec, fs, INDEXFLD_T_TAG));
    }
    if (FIELD_IS(fs, INDEXFLD_T_GEO)) {
      Redis_DeleteKey(ctx.redisCtx, IndexSpec_GetFormattedKey(ctx.spec, fs, INDEXFLD_T_GEO));
    }
  }
  RedisModuleString *str =
      RedisModule_CreateStringPrintf(ctx.redisCtx, INDEX_SPEC_KEY_FMT, ctx.spec->name);
  Redis_DeleteKey(ctx.redisCtx, str);
  RedisModule_FreeString(ctx.redisCtx, str);
}

void Indexes_UpgradeLegacyIndexes() {
  dictIterator *iter = dictGetIterator(legacySpecDict);
  dictEntry *entry = NULL;
  while ((entry = dictNext(iter))) {
    IndexSpec *sp = dictGetVal(entry);
    IndexSpec_DropLegacyIndexFromKeySpace(sp);

    // recreate the doctable
    DocTable_Free(&sp->docs);
    sp->docs = DocTable_New(INITIAL_DOC_TABLE_SIZE);

    // clear index stats
    memset(&sp->stats, 0, sizeof(sp->stats));

    // put the new index in the specDict
    dictAdd(specDict, sp->name, sp);
  }
  dictReleaseIterator(iter);
}

void Indexes_ScanAndReindex() {
  if (!reindexPool) {
    reindexPool = thpool_init(1);
  }

  RedisModule_Log(NULL, "notice", "Scanning all indexes");
  IndexesScanner *scanner = IndexesScanner_New(NULL);
  // check no global scan is in progress
  if (scanner) {
    thpool_add_work(reindexPool, (thpool_proc)Indexes_ScanAndReindexTask, scanner);
  }
}

///////////////////////////////////////////////////////////////////////////////////////////////

IndexSpec *IndexSpec_CreateFromRdb(RedisModuleCtx *ctx, RedisModuleIO *rdb, int encver,
                                   QueryError *status) {
  IndexSpec *sp = rm_calloc(1, sizeof(IndexSpec));
  IndexSpec_MakeKeyless(sp);

  sp->sortables = NewSortingTable();
  sp->terms = NULL;
  sp->docs = DocTable_New(INITIAL_DOC_TABLE_SIZE);
  sp->name = RedisModule_LoadStringBuffer(rdb, NULL);
  char *tmpName = rm_strdup(sp->name);
  RedisModule_Free(sp->name);
  sp->name = tmpName;
  sp->flags = (IndexFlags)RedisModule_LoadUnsigned(rdb);
  sp->maxPrefixExpansions = RSGlobalConfig.maxPrefixExpansions;
  sp->minPrefix = RSGlobalConfig.minTermPrefix;
  if (encver < INDEX_MIN_NOFREQ_VERSION) {
    sp->flags |= Index_StoreFreqs;
  }

  sp->numFields = RedisModule_LoadUnsigned(rdb);
  sp->fields = rm_calloc(sp->numFields, sizeof(FieldSpec));
  int maxSortIdx = -1;
  for (int i = 0; i < sp->numFields; i++) {
    FieldSpec *fs = sp->fields + i;
    FieldSpec_RdbLoad(rdb, sp->fields + i, encver);
    sp->fields[i].index = i;
    if (FieldSpec_IsSortable(fs)) {
      RS_LOG_ASSERT(fs->sortIdx < RS_SORTABLES_MAX, "sorting index is too large");
      sp->sortables->fields[fs->sortIdx].name = fs->name;
      sp->sortables->fields[fs->sortIdx].type = fieldTypeToValueType(fs->types);
      sp->sortables->len = MAX(sp->sortables->len, fs->sortIdx + 1);
    }
  }

  //    IndexStats_RdbLoad(rdb, &sp->stats);

  if (SchemaRule_RdbLoad(sp, rdb, encver) != REDISMODULE_OK) {
    QueryError_SetErrorFmt(status, QUERY_EPARSEARGS, "Failed to load schema rule");
    IndexSpec_Free(sp);
    return NULL;
  }

  //    DocTable_RdbLoad(&sp->docs, rdb, encver);
  sp->terms = NewTrie();
  /* For version 3 or up - load the generic trie */
  //  if (encver >= 3) {
  //    sp->terms = TrieType_GenericLoad(rdb, 0);
  //  } else {
  //    sp->terms = NewTrie();
  //  }

  if (sp->flags & Index_HasCustomStopwords) {
    sp->stopwords = StopWordList_RdbLoad(rdb, encver);
  } else {
    sp->stopwords = DefaultStopWordList();
  }

  sp->uniqueId = spec_unique_ids++;

  IndexSpec_StartGC(ctx, sp, GC_DEFAULT_HZ);
  RedisModuleString *specKey = RedisModule_CreateStringPrintf(ctx, INDEX_SPEC_KEY_FMT, sp->name);
  CursorList_AddSpec(&RSCursors, sp->name, RSCURSORS_DEFAULT_CAPACITY);
  RedisModule_FreeString(ctx, specKey);

  sp->smap = NULL;
  if (sp->flags & Index_HasSmap) {
    sp->smap = SynonymMap_RdbLoad(rdb, encver);
  }
  if (IndexSpec_OnCreate) {
    IndexSpec_OnCreate(sp);
  }

  sp->timeout = RedisModule_LoadUnsigned(rdb);

  size_t narr = RedisModule_LoadUnsigned(rdb);
  for (size_t ii = 0; ii < narr; ++ii) {
    QueryError _status;
    size_t dummy;
    char *s = RedisModule_LoadStringBuffer(rdb, &dummy);
    int rc = IndexAlias_Add(s, sp, 0, &_status);
    RedisModule_Free(s);
    RS_LOG_ASSERT(rc == REDISMODULE_OK, "adding alias to index failed");
  }

  sp->indexer = NewIndexer(sp);

  sp->scanner = NULL;
  sp->scan_in_progress = false;

  sp->cascadeDelete = true;

  IndexSpec *oldSpec = dictFetchValue(specDict, sp->name);
  if (oldSpec) {
    // spec already exists lets just free this one
    RedisModule_Log(NULL, "notice", "Loading an already existing index, will just ignore.");
    IndexSpec_FreeInternals(sp);
    sp = oldSpec;
  } else {
    dictAdd(specDict, sp->name, sp);
  }

  return sp;
}

void *IndexSpec_LegacyRdbLoad(RedisModuleIO *rdb, int encver) {
  if (encver < LEGACY_INDEX_MIN_VERSION || encver > LEGACY_INDEX_MAX_VERSION) {
    return NULL;
  }
  char *name = RedisModule_LoadStringBuffer(rdb, NULL);

  RedisModuleCtx *ctx = RedisModule_GetContextFromIO(rdb);
  IndexSpec *sp = rm_calloc(1, sizeof(IndexSpec));
  IndexSpec_MakeKeyless(sp);
  sp->sortables = NewSortingTable();
  sp->terms = NULL;
  sp->docs = DocTable_New(INITIAL_DOC_TABLE_SIZE);
  sp->name = rm_strdup(name);
  RedisModule_Free(name);
  sp->flags = (IndexFlags)RedisModule_LoadUnsigned(rdb);
  sp->maxPrefixExpansions = RSGlobalConfig.maxPrefixExpansions;
  sp->minPrefix = RSGlobalConfig.minTermPrefix;
  if (encver < INDEX_MIN_NOFREQ_VERSION) {
    sp->flags |= Index_StoreFreqs;
  }

  sp->numFields = RedisModule_LoadUnsigned(rdb);
  sp->fields = rm_calloc(sp->numFields, sizeof(FieldSpec));
  int maxSortIdx = -1;
  for (int i = 0; i < sp->numFields; i++) {
    FieldSpec *fs = sp->fields + i;
    FieldSpec_RdbLoad(rdb, sp->fields + i, encver);
    sp->fields[i].index = i;
    if (FieldSpec_IsSortable(fs)) {
      assert(fs->sortIdx < RS_SORTABLES_MAX);
      sp->sortables->fields[fs->sortIdx].name = fs->name;
      sp->sortables->fields[fs->sortIdx].type = fieldTypeToValueType(fs->types);
      sp->sortables->len = MAX(sp->sortables->len, fs->sortIdx + 1);
    }
  }

  IndexStats_RdbLoad(rdb, &sp->stats);

  DocTable_LegacyRdbLoad(&sp->docs, rdb, encver);
  /* For version 3 or up - load the generic trie */
  if (encver >= 3) {
    sp->terms = TrieType_GenericLoad(rdb, 0);
  } else {
    sp->terms = NewTrie();
  }

  if (sp->flags & Index_HasCustomStopwords) {
    sp->stopwords = StopWordList_RdbLoad(rdb, encver);
  } else {
    sp->stopwords = DefaultStopWordList();
  }

  sp->uniqueId = spec_unique_ids++;

  sp->smap = NULL;
  if (sp->flags & Index_HasSmap) {
    sp->smap = SynonymMap_RdbLoad(rdb, encver);
  }
  if (IndexSpec_OnCreate) {
    IndexSpec_OnCreate(sp);
  }
  if (encver < INDEX_MIN_EXPIRE_VERSION) {
    sp->timeout = -1;
  } else {
    sp->timeout = RedisModule_LoadUnsigned(rdb);
  }

  if (encver >= INDEX_MIN_ALIAS_VERSION) {
    size_t narr = RedisModule_LoadUnsigned(rdb);
    for (size_t ii = 0; ii < narr; ++ii) {
      QueryError status;
      size_t dummy;
      char *s = RedisModule_LoadStringBuffer(rdb, &dummy);
      int rc = IndexAlias_Add(s, sp, 0, &status);
      RedisModule_Free(s);
      assert(rc == REDISMODULE_OK);
    }
  }
  sp->indexer = NewIndexer(sp);

  SchemaRuleArgs *rule_args = dictFetchValue(legacySpecRules, sp->name);
  if (!rule_args) {
    RedisModule_LogIOError(rdb, "warning",
                           "Could not find upgrade definition for legacy index '%s'", sp->name);
    IndexSpec_Free(sp);
    return NULL;
  }

  QueryError status;
  sp->rule = SchemaRule_Create(rule_args, sp, &status);
  if (!sp->rule) {
    RedisModule_LogIOError(rdb, "warning", "Failed creating rule for legacy index '%s', error='%s'",
                           sp->name, QueryError_GetError(&status));
    IndexSpec_Free(sp);
    return NULL;
  }

  SchemaRuleArgs_Free(rule_args);
  dictDelete(legacySpecRules, sp->name);

  // start the gc and add the spec to the cursor list
  IndexSpec_StartGC(RSDummyContext, sp, GC_DEFAULT_HZ);
  CursorList_AddSpec(&RSCursors, sp->name, RSCURSORS_DEFAULT_CAPACITY);

  dictAdd(legacySpecDict, sp->name, sp);
  return sp;
}

void IndexSpec_LegacyRdbSave(RedisModuleIO *rdb, void *value) {
  // we do not save legacy indexes
  return;
}

int Indexes_RdbLoad(RedisModuleIO *rdb, int encver, int when) {

  if (encver < INDEX_MIN_COMPAT_VERSION) {
    return REDISMODULE_OK;
  }

  size_t nIndexes = RedisModule_LoadUnsigned(rdb);
  RedisModuleCtx *ctx = RedisModule_GetContextFromIO(rdb);
  QueryError status = {0};
  for (size_t i = 0; i < nIndexes; ++i) {
    IndexSpec *sp = IndexSpec_CreateFromRdb(ctx, rdb, encver, &status);
    if (!sp) {
      RedisModule_Log(ctx, "error", "RDB Load: %s",
                      status.detail ? status.detail : "general failure");
      return REDISMODULE_ERR;
    }
  }
  return REDISMODULE_OK;
}

void Indexes_RdbSave(RedisModuleIO *rdb, int when) {

  RedisModule_SaveUnsigned(rdb, dictSize(specDict));

  dictIterator *iter = dictGetIterator(specDict);
  dictEntry *entry = NULL;
  while ((entry = dictNext(iter))) {
    IndexSpec *sp = dictGetVal(entry);
    // we save the name plus the null terminator
    RedisModule_SaveStringBuffer(rdb, sp->name, strlen(sp->name) + 1);
    RedisModule_SaveUnsigned(rdb, (uint)sp->flags);

    RedisModule_SaveUnsigned(rdb, sp->numFields);
    for (int i = 0; i < sp->numFields; i++) {
      FieldSpec_RdbSave(rdb, &sp->fields[i]);
    }

    SchemaRule_RdbSave(sp->rule, rdb);

    //    IndexStats_RdbSave(rdb, &sp->stats);
    //    DocTable_RdbSave(&sp->docs, rdb);
    //    // save trie of terms
    //    TrieType_GenericSave(rdb, sp->terms, 0);

    // If we have custom stopwords, save them
    if (sp->flags & Index_HasCustomStopwords) {
      StopWordList_RdbSave(rdb, sp->stopwords);
    }

    if (sp->flags & Index_HasSmap) {
      SynonymMap_RdbSave(rdb, sp->smap);
    }

    RedisModule_SaveUnsigned(rdb, sp->timeout);

    if (sp->aliases) {
      RedisModule_SaveUnsigned(rdb, array_len(sp->aliases));
      for (size_t ii = 0; ii < array_len(sp->aliases); ++ii) {
        RedisModule_SaveStringBuffer(rdb, sp->aliases[ii], strlen(sp->aliases[ii]) + 1);
      }
    } else {
      RedisModule_SaveUnsigned(rdb, 0);
    }
  }

  dictReleaseIterator(iter);
}

void IndexSpec_Digest(RedisModuleDigest *digest, void *value) {
}

// from this version we will have the loaded notification which means that scan
// will no longer be needed
Version noScanVersion = {
    .majorVersion = 6,
    .minorVersion = 0,
    .patchVersion = 7,
};

int CompareVestions(Version v1, Version v2) {
  if (v1.majorVersion < v2.majorVersion) {
    return -1;
  } else if (v1.majorVersion > v2.majorVersion) {
    return 1;
  }

  if (v1.minorVersion < v2.minorVersion) {
    return -1;
  } else if (v1.minorVersion > v2.minorVersion) {
    return 1;
  }

  if (v1.patchVersion < v2.patchVersion) {
    return -1;
  } else if (v1.patchVersion > v2.patchVersion) {
    return 1;
  }

  return 0;
}

static void Indexes_LoadingEvent(RedisModuleCtx *ctx, RedisModuleEvent eid, uint64_t subevent,
                                 void *data) {
  if (subevent == REDISMODULE_SUBEVENT_LOADING_RDB_START ||
      subevent == REDISMODULE_SUBEVENT_LOADING_AOF_START ||
      subevent == REDISMODULE_SUBEVENT_LOADING_REPL_START) {
    Indexes_Free();
    legacySpecDict = dictCreate(&dictTypeHeapStrings, NULL);
  } else if (subevent == REDISMODULE_SUBEVENT_LOADING_ENDED) {
    int hasLegacyIndexes = dictSize(legacySpecDict);
    Indexes_UpgradeLegacyIndexes();

    // we do not need the legacy dict specs anymore
    dictRelease(legacySpecDict);
    legacySpecDict = NULL;

    if (legacySpecRules) {
      dictIterator *iter = dictGetIterator(legacySpecRules);
      dictEntry *entry = NULL;
      while ((entry = dictNext(iter))) {
        char *indexName = dictGetKey(entry);
        SchemaRuleArgs *rule_args = dictGetVal(entry);
        RedisModule_Log(ctx, "warning", "Index %s was defined for upgrade but was not found",
                        indexName);
        SchemaRuleArgs_Free(rule_args);
      }
      dictReleaseIterator(iter);
      dictEmpty(legacySpecRules, NULL);
      dictRelease(legacySpecRules);
      legacySpecRules = NULL;
    }

    if (hasLegacyIndexes || CompareVestions(redisVersion, noScanVersion) < 0) {
      Indexes_ScanAndReindex();
    } else {
      RedisModule_Log(ctx, "warning",
                      "Skip background reindex scan, redis version contains loaded event.");
    }
  }
}

int IndexSpec_RegisterType(RedisModuleCtx *ctx) {
  RedisModuleTypeMethods tm = {
      .version = REDISMODULE_TYPE_METHOD_VERSION,
      .rdb_load = IndexSpec_LegacyRdbLoad,
      .rdb_save = IndexSpec_LegacyRdbSave,
      .aux_load = Indexes_RdbLoad,
      .aux_save = Indexes_RdbSave,
      .free = IndexSpec_LegacyFree,
      .aof_rewrite = GenericAofRewrite_DisabledHandler,
      .aux_save_triggers = REDISMODULE_AUX_BEFORE_RDB,
  };

  IndexSpecType = RedisModule_CreateDataType(ctx, "ft_index0", INDEX_CURRENT_VERSION, &tm);
  if (IndexSpecType == NULL) {
    RedisModule_Log(ctx, "error", "Could not create index spec type");
    return REDISMODULE_ERR;
  }

  RedisModule_SubscribeToServerEvent(ctx, RedisModuleEvent_Loading, Indexes_LoadingEvent);

  return REDISMODULE_OK;
}

int IndexSpec_UpdateWithHash(IndexSpec *spec, RedisModuleCtx *ctx, RedisModuleString *key) {
  if (!spec->rule) {
    RedisModule_Log(ctx, "warning", "Index spec %s: no rule found", spec->name);
    return REDISMODULE_ERR;
  }

  RedisSearchCtx sctx = SEARCH_CTX_STATIC(ctx, spec);
  Document doc = {0};
  Document_Init(&doc, key, 1.0, DEFAULT_LANGUAGE);
  if (Document_LoadSchemaFields(&doc, &sctx) != REDISMODULE_OK) {
    Document_Free(&doc);
    return RedisModule_ReplyWithError(ctx, "Could not load document");
  }
  QueryError status = {0};
  RSAddDocumentCtx *aCtx = NewAddDocumentCtx(spec, &doc, &status);
  aCtx->stateFlags |= ACTX_F_NOBLOCK | ACTX_F_NOFREEDOC;
  AddDocumentCtx_Submit(aCtx, &sctx, DOCUMENT_ADD_REPLACE);

  // doc was set DEAD in Document_Moved and was not freed since it set as NOFREEDOC
  doc.flags &= ~DOCUMENT_F_DEAD;
  Document_Free(&doc);
  return REDISMODULE_OK;
}

int IndexSpec_DeleteHash(IndexSpec *spec, RedisModuleCtx *ctx, RedisModuleString *key) {
  RedisSearchCtx sctx = SEARCH_CTX_STATIC(ctx, spec);

  // Get the doc ID
  t_docId id = DocTable_GetIdR(&spec->docs, key);
  if (id == 0) {
    return RedisModule_ReplyWithLongLong(ctx, 0);
    // ID does not exist.
  }

  int rc = DocTable_DeleteR(&spec->docs, key);
  if (rc) {
    spec->stats.numDocuments--;

    // Increment the index's garbage collector's scanning frequency after document deletions
    if (spec->gc) {
      GCContext_OnDelete(spec->gc);
    }
    RedisModule_Replicate(ctx, RS_DEL_CMD, "cs", spec->name, key);
  }
  return REDISMODULE_OK;
}

///////////////////////////////////////////////////////////////////////////////////////////////

void IndexSpec_CleanAll(void) {
  dictIterator *it = dictGetSafeIterator(specDict);
  dictEntry *e = NULL;
  while ((e = dictNext(it))) {
    IndexSpec *sp = e->v.val;
    IndexSpec_Free(sp);
  }
  dictReleaseIterator(it);
}

static void onFlush(RedisModuleCtx *ctx, RedisModuleEvent eid, uint64_t subevent, void *data) {
  if (subevent != REDISMODULE_SUBEVENT_FLUSHDB_START) {
    return;
  }
  IndexSpec_CleanAll();
  Dictionary_Clear();
}

void Indexes_Init(RedisModuleCtx *ctx) {
  specDict = dictCreate(&dictTypeHeapStrings, NULL);
  RedisModule_SubscribeToServerEvent(ctx, RedisModuleEvent_FlushDB, onFlush);
  SchemaPrefixes_Create();
  SchemaRules_Create();
}

dict *Indexes_FindMatchingSchemaRules(RedisModuleCtx *ctx, RedisModuleString *key) {
  dict *specs = dictCreate(&dictTypeHeapStrings, NULL);
  if (array_len(SchemaRules_g) == 0) {
    return specs;
  }

#if defined(_DEBUG) && 0
  RLookupKey *k = RLookup_GetKey(&r->lk, "__key", 0);
  RSValue *v = RLookup_GetItem(k, &r->row);
  const char *x = RSValue_StringPtrLen(v, NULL);
  RedisModule_Log(NULL, "notice", "Indexes_FindMatchingSchemaRules: x=%s", x);
  const char *f = "name";
  k = RLookup_GetKey(&r->lk, f, 0);
  if (k) {
    v = RLookup_GetItem(k, &r->row);
    x = RSValue_StringPtrLen(v, NULL);
  }
#endif  // _DEBUG

  size_t n;
  const char *key_p = RedisModule_StringPtrLen(key, &n);
  arrayof(SchemaPrefixNode *) prefixes = array_new(SchemaPrefixNode *, 1);
  // collect specs that their name is prefixed by the key name
  // `prefixes` includes list of arrays of specs, one for each prefix of key name
  int nprefixes = TrieMap_FindPrefixes(ScemaPrefixes_g, key_p, n, (arrayof(void *) *)&prefixes);
  for (int i = 0; i < array_len(prefixes); ++i) {
    SchemaPrefixNode *node = prefixes[i];
    for (int j = 0; j < array_len(node->index_specs); ++j) {
      IndexSpec *spec = node->index_specs[j];
      if (!dictFind(specs, spec->name)) {
        dictAdd(specs, spec->name, spec);
      }
    }
  }
  array_free(prefixes);

  EvalCtx *r = NULL;
  for (size_t i = 0; i < array_len(SchemaRules_g); i++) {
    SchemaRule *rule = SchemaRules_g[i];
    if (!rule->filter_exp) {
      continue;
    }

    if (!r) {
      // load hash only if required
      r = EvalCtx_Create();
      EvalCtx_AddHash(r, ctx, key);
      RSValue *keyRSV = RS_RedisStringVal(key);
      EvalCtx_Set(r, "__key", keyRSV);
    }

    if (EvalCtx_EvalExpr(r, rule->filter_exp) == EXPR_EVAL_OK) {
      IndexSpec *spec = rule->spec;
      if (!RSValue_BoolTest(&r->res) && dictFind(specs, spec->name)) {
        dictDelete(specs, spec->name);
      }
    }
  }

  if (r) {
    EvalCtx_Destroy(r);
  }

  return specs;
}

static bool hashFieldChanged(IndexSpec *spec, RedisModuleString **hashFields) {
  if (hashFields == NULL) {
    return true;
  }

  // TODO: improve implementation to avoid O(n^2)
  for (size_t i = 0; hashFields[i] != NULL; ++i) {
    const char *field = RedisModule_StringPtrLen(hashFields[i], NULL);
    for (size_t j = 0; j < spec->numFields; ++j) {
      if (!strcmp(field, spec->fields[j].name)) {
        return true;
      }
    }
    // optimize. change of score and payload fields just require an update of the doc table
    if (!strcmp(field, spec->rule->lang_field) || !strcmp(field, spec->rule->score_field) ||
        !strcmp(field, spec->rule->payload_field)) {
      return true;
    }
  }
  return false;
}

void Indexes_UpdateMatchingWithSchemaRules(RedisModuleCtx *ctx, RedisModuleString *key,
                                           RedisModuleString **hashFields) {
  dict *specs = Indexes_FindMatchingSchemaRules(ctx, key);

  dictIterator *di = dictGetIterator(specs);
  dictEntry *ent = dictNext(di);
  while (ent) {
    IndexSpec *spec = (IndexSpec *)ent->v.val;
    if (!hashFields || hashFieldChanged(spec, hashFields)) {
      IndexSpec_UpdateWithHash(spec, ctx, key);
    }
    ent = dictNext(di);
  }
  dictReleaseIterator(di);

  dictRelease(specs);
}

void IndexSpec_UpdateMatchingWithSchemaRules(IndexSpec *sp, RedisModuleCtx *ctx,
                                             RedisModuleString *key) {
  dict *specs = Indexes_FindMatchingSchemaRules(ctx, key);
  if (!dictFind(specs, sp->name)) {
    goto end;
  }

  dictIterator *di = dictGetIterator(specs);
  dictEntry *ent = dictNext(di);
  while (ent) {
    IndexSpec *spec = (IndexSpec *)ent->v.val;
    if (spec == sp) {
      IndexSpec_UpdateWithHash(spec, ctx, key);
    }
    ent = dictNext(di);
  }
  dictReleaseIterator(di);
end:
  dictRelease(specs);
}

void Indexes_DeleteMatchingWithSchemaRules(RedisModuleCtx *ctx, RedisModuleString *key,
                                           RedisModuleString **hashFields) {
  dict *specs = Indexes_FindMatchingSchemaRules(ctx, key);

  dictIterator *di = dictGetIterator(specs);
  dictEntry *ent = dictNext(di);
  while (ent) {
    IndexSpec *spec = (IndexSpec *)ent->v.val;
    if (!hashFields || hashFieldChanged(spec, hashFields)) {
      IndexSpec_DeleteHash(spec, ctx, key);
    }
    ent = dictNext(di);
  }
  dictReleaseIterator(di);

  dictRelease(specs);
}

void Indexes_ReplaceMatchingWithSchemaRules(RedisModuleCtx *ctx, RedisModuleString *from_key,
                                            RedisModuleString *to_key) {
  dict *from_specs = Indexes_FindMatchingSchemaRules(ctx, from_key);
  dict *to_specs = Indexes_FindMatchingSchemaRules(ctx, to_key);

  size_t from_len, to_len;
  const char *from_str = RedisModule_StringPtrLen(from_key, &from_len);
  const char *to_str = RedisModule_StringPtrLen(to_key, &to_len);

  dictIterator *di = dictGetIterator(from_specs);
  dictEntry *ent = dictNext(di);
  while (ent) {
    IndexSpec *spec = (IndexSpec *)ent->v.val;
    if (dictFind(to_specs, spec->name)) {
      DocTable_Replace(&spec->docs, from_str, from_len, to_str, to_len);
      dictDelete(to_specs, spec->name);
    } else {
      IndexSpec_DeleteHash(spec, ctx, from_key);
    }
    ent = dictNext(di);
  }
  dictReleaseIterator(di);
  dictRelease(from_specs);

  // add to a different index
  if (dictSize(to_specs) > 0) {
    di = dictGetIterator(to_specs);
    dictEntry *ent = dictNext(di);
    while (ent) {
      IndexSpec *spec = (IndexSpec *)ent->v.val;
      IndexSpec_UpdateWithHash(spec, ctx, to_key);
      ent = dictNext(di);
    }
    dictReleaseIterator(di);
  }
  dictRelease(to_specs);
}
///////////////////////////////////////////////////////////////////////////////////////////////<|MERGE_RESOLUTION|>--- conflicted
+++ resolved
@@ -237,8 +237,6 @@
     IndexSpec_OnCreate(sp);
   }
 
-<<<<<<< HEAD
-=======
   // set timout on temporary index
   if (sp->flags & Index_Temporary) {
     IndexSpec_SetTimeoutTimer(sp);
@@ -252,7 +250,6 @@
 
 //---------------------------------------------------------------------------------------------
 
->>>>>>> c44e945f
 static bool checkPhoneticAlgorithmAndLang(const char *matcher) {
   if (strlen(matcher) != 5) {
     return false;
