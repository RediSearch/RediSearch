--- conflicted
+++ resolved
@@ -676,21 +676,13 @@
         return 0;
       }
     } else {
-<<<<<<< HEAD
-      QERR_MKBADARGS_FMT(status, "Bad arguments for algorithm", " %s: %s", VECSIM_ALGORITHM_HNSW, AC_GetStringNC(ac, NULL));
-=======
       QueryError_SetWithUserDataFmt(status, QUERY_EPARSEARGS, "Bad arguments for algorithm", " %s: %s", VECSIM_ALGORITHM_HNSW, AC_GetStringNC(ac, NULL));
->>>>>>> 6dcd1e30
       return 0;
     }
     numParam++;
   }
   if (expNumParam > numParam) {
-<<<<<<< HEAD
-    QERR_MKBADARGS_WITHOUT_USER_DATA_FMT(status, "Expected %d parameters but got %d", expNumParam * 2, numParam * 2);
-=======
     QueryError_SetWithoutUserDataFmt(status, QUERY_EPARSEARGS, "Expected %d parameters but got %d", expNumParam * 2, numParam * 2);
->>>>>>> 6dcd1e30
     return 0;
   }
   if (!mandtype) {
@@ -725,11 +717,7 @@
     QueryError_SetWithUserDataFmt(status, QUERY_EPARSEARGS, "Bad arguments", " for vector similarity number of parameters: %s", AC_Strerror(rc));
     return 0;
   } else if (expNumParam % 2) {
-<<<<<<< HEAD
-    QERR_MKBADARGS_FMT(status, "Bad number of arguments for vector similarity index", ": got %d but expected even number as algorithm parameters (should be submitted as named arguments)", expNumParam);
-=======
     QueryError_SetWithUserDataFmt(status, QUERY_EPARSEARGS, "Bad number of arguments for vector similarity index", ": got %d but expected even number as algorithm parameters (should be submitted as named arguments)", expNumParam);
->>>>>>> 6dcd1e30
     return 0;
   } else {
     expNumParam /= 2;
@@ -765,21 +753,13 @@
         return 0;
       }
     } else {
-<<<<<<< HEAD
-      QERR_MKBADARGS_FMT(status, "Bad arguments for algorithm", " %s: %s", VECSIM_ALGORITHM_BF, AC_GetStringNC(ac, NULL));
-=======
       QueryError_SetWithUserDataFmt(status, QUERY_EPARSEARGS, "Bad arguments for algorithm", " %s: %s", VECSIM_ALGORITHM_BF, AC_GetStringNC(ac, NULL));
->>>>>>> 6dcd1e30
       return 0;
     }
     numParam++;
   }
   if (expNumParam > numParam) {
-<<<<<<< HEAD
-    QERR_MKBADARGS_FMT(status, "Expected", " %d parameters but got %d", expNumParam * 2, numParam * 2);
-=======
     QueryError_SetWithoutUserDataFmt(status, QUERY_EPARSEARGS, "Expected %d parameters but got %d", expNumParam * 2, numParam * 2);
->>>>>>> 6dcd1e30
     return 0;
   }
   if (!mandtype) {
@@ -1084,11 +1064,7 @@
 
   while (!AC_IsAtEnd(ac)) {
     if (sp->numFields == SPEC_MAX_FIELDS) {
-<<<<<<< HEAD
-      QueryError_SetWithUserDataFmt(status, QUERY_ELIMIT, "Schema is limited", " to %d fields",
-=======
       QueryError_SetWithoutUserDataFmt(status, QUERY_ELIMIT, "Schema is limited to %d fields",
->>>>>>> 6dcd1e30
                              SPEC_MAX_FIELDS);
       goto reset;
     }
@@ -1128,11 +1104,7 @@
     if (FIELD_IS(fs, INDEXFLD_T_FULLTEXT) && FieldSpec_IsIndexable(fs)) {
       int textId = IndexSpec_CreateTextId(sp, fs->index);
       if (textId < 0) {
-<<<<<<< HEAD
-        QueryError_SetWithUserDataFmt(status, QUERY_ELIMIT, "Schema is limited", " to %d TEXT fields",
-=======
         QueryError_SetWithoutUserDataFmt(status, QUERY_ELIMIT, "Schema is limited to %d TEXT fields",
->>>>>>> 6dcd1e30
                                SPEC_MAX_FIELD_ID);
         goto reset;
       }
