/*
 * Copyright Redis Ltd. 2016 - present
 * Licensed under your choice of the Redis Source Available License 2.0 (RSALv2) or
 * the Server Side Public License v1 (SSPLv1).
 */

#include "spec.h"

#include <math.h>
#include <ctype.h>

#include "util/logging.h"
#include "util/misc.h"
#include "rmutil/vector.h"
#include "rmutil/util.h"
#include "rmutil/rm_assert.h"
#include "trie/trie_type.h"
#include "rmalloc.h"
#include "config.h"
#include "cursor.h"
#include "tag_index.h"
#include "redis_index.h"
#include "indexer.h"
#include "suffix.h"
#include "alias.h"
#include "module.h"
#include "aggregate/expr/expression.h"
#include "rules.h"
#include "dictionary.h"
#include "doc_types.h"
#include "rdb.h"
#include "commands.h"
#include "rmutil/cxx/chrono-clock.h"

#define INITIAL_DOC_TABLE_SIZE 1000

///////////////////////////////////////////////////////////////////////////////////////////////

static int FieldSpec_RdbLoad(RedisModuleIO *rdb, FieldSpec *f, int encver);

const char *(*IndexAlias_GetUserTableName)(RedisModuleCtx *, const char *) = NULL;

RedisModuleType *IndexSpecType;
static uint64_t spec_unique_ids = 1;

dict *specDict_g;
IndexesScanner *global_spec_scanner = NULL;
size_t pending_global_indexing_ops = 0;
dict *legacySpecDict;
dict *legacySpecRules;

Version redisVersion;
Version rlecVersion;
bool isCrdt;
bool isTrimming = false;

// Default values make no limits.
size_t memoryLimit = -1;
size_t used_memory = 0;

static redisearch_threadpool cleanPool = NULL;

//---------------------------------------------------------------------------------------------

static void setMemoryInfo(RedisModuleCtx *ctx) {
#define MIN_NOT_0(a,b) (((a)&&(b))?MIN((a),(b)):MAX((a),(b)))
  RedisModuleServerInfoData *info = RedisModule_GetServerInfo(ctx, "memory");

  size_t maxmemory = RedisModule_ServerInfoGetFieldUnsigned(info, "maxmemory", NULL);
  size_t max_process_mem = RedisModule_ServerInfoGetFieldUnsigned(info, "max_process_mem", NULL); // Enterprise limit
  maxmemory = MIN_NOT_0(maxmemory, max_process_mem);

  size_t total_system_memory = RedisModule_ServerInfoGetFieldUnsigned(info, "total_system_memory", NULL);
  memoryLimit = MIN_NOT_0(maxmemory, total_system_memory);

  used_memory = RedisModule_ServerInfoGetFieldUnsigned(info, "used_memory", NULL);

  RedisModule_FreeServerInfo(ctx, info);
}

/*
 * Get a field spec by field name. Case sensetive!
 * Return the field spec if found, NULL if not.
 * Assuming the spec is properly locked before calling this function.
 */
const FieldSpec *IndexSpec_GetField(const IndexSpec *spec, const char *name, size_t len) {
  for (size_t i = 0; i < spec->numFields; i++) {
    if (len != strlen(spec->fields[i].name)) {
      continue;
    }
    const FieldSpec *fs = spec->fields + i;
    if (!strncmp(fs->name, name, len)) {
      return fs;
    }
  }
  return NULL;
}

// Assuming the spec is properly locked before calling this function.
t_fieldMask IndexSpec_GetFieldBit(IndexSpec *spec, const char *name, size_t len) {
  const FieldSpec *fs = IndexSpec_GetField(spec, name, len);
  if (!fs || !FIELD_IS(fs, INDEXFLD_T_FULLTEXT) || !FieldSpec_IsIndexable(fs)) return 0;

  return FIELD_BIT(fs);
}

// Assuming the spec is properly locked before calling this function.
int IndexSpec_CheckPhoneticEnabled(const IndexSpec *sp, t_fieldMask fm) {
  if (!(sp->flags & Index_HasPhonetic)) {
    return 0;
  }

  if (fm == 0 || fm == (t_fieldMask)-1) {
    // No fields -- implicit phonetic match!
    return 1;
  }

  for (size_t ii = 0; ii < sp->numFields; ++ii) {
    if (fm & ((t_fieldMask)1 << ii)) {
      const FieldSpec *fs = sp->fields + ii;
      if (FIELD_IS(fs, INDEXFLD_T_FULLTEXT) && (FieldSpec_IsPhonetics(fs))) {
        return 1;
      }
    }
  }
  return 0;
}

// Assuming the spec is properly locked before calling this function.
int IndexSpec_CheckAllowSlopAndInorder(const IndexSpec *spec, t_fieldMask fm, QueryError *status) {
  for (size_t ii = 0; ii < spec->numFields; ++ii) {
    if (fm & ((t_fieldMask)1 << ii)) {
      const FieldSpec *fs = spec->fields + ii;
      if (FIELD_IS(fs, INDEXFLD_T_FULLTEXT) && (FieldSpec_IsUndefinedOrder(fs))) {
        QueryError_SetErrorFmt(status, QUERY_EBADORDEROPTION,
          "slop/inorder are not supported for field `%s` since it has undefined ordering", fs->name);
        return 0;
      }
    }
  }
  return 1;
}

// Assuming the spec is properly locked before calling this function.
const FieldSpec *IndexSpec_GetFieldBySortingIndex(const IndexSpec *sp, uint16_t idx) {
  for (size_t ii = 0; ii < sp->numFields; ++ii) {
    if (sp->fields[ii].options & FieldSpec_Sortable && sp->fields[ii].sortIdx == idx) {
      return sp->fields + ii;
    }
  }
  return NULL;
}

// Assuming the spec is properly locked before calling this function.
const char *IndexSpec_GetFieldNameByBit(const IndexSpec *sp, t_fieldMask id) {
  for (int i = 0; i < sp->numFields; i++) {
    if (FIELD_BIT(&sp->fields[i]) == id && FIELD_IS(&sp->fields[i], INDEXFLD_T_FULLTEXT) &&
        FieldSpec_IsIndexable(&sp->fields[i])) {
      return sp->fields[i].name;
    }
  }
  return NULL;
}

//---------------------------------------------------------------------------------------------

/*
* Parse an index spec from redis command arguments.
* Returns REDISMODULE_ERR if there's a parsing error.
* The command only receives the relevant part of argv.
*
* The format currently is FT.CREATE {index} [NOOFFSETS] [NOFIELDS] [NOFREQS]
    SCHEMA {field} [TEXT [WEIGHT {weight}]] | [NUMERIC]
*/
StrongRef IndexSpec_ParseRedisArgs(RedisModuleCtx *ctx, RedisModuleString *name,
                                    RedisModuleString **argv, int argc, QueryError *status) {

  const char *args[argc];
  for (int i = 0; i < argc; i++) {
    args[i] = RedisModule_StringPtrLen(argv[i], NULL);
  }

  return IndexSpec_Parse(RedisModule_StringPtrLen(name, NULL), args, argc, status);
}

arrayof(FieldSpec *) getFieldsByType(IndexSpec *spec, FieldType type) {
#define FIELDS_ARRAY_CAP 2
  arrayof(FieldSpec *) fields = array_new(FieldSpec *, FIELDS_ARRAY_CAP);
  for (int i = 0; i < spec->numFields; ++i) {
    if (FIELD_IS(spec->fields + i, type)) {
      fields = array_append(fields, &(spec->fields[i]));
    }
  }
  return fields;
}

/* Check if Redis is currently loading from RDB. Our thread starts before RDB loading is finished */
int isRdbLoading(RedisModuleCtx *ctx) {
  long long isLoading = 0;
  RMUtilInfo *info = RMUtil_GetRedisInfo(ctx);
  if (!info) {
    return 0;
  }

  if (!RMUtilInfo_GetInt(info, "loading", &isLoading)) {
    isLoading = 0;
  }

  RMUtilRedisInfo_Free(info);
  return isLoading == 1;
}

//---------------------------------------------------------------------------------------------

// called on master shard for temporary indexes and deletes all documents by defaults
static void IndexSpec_FreeTask(char *specName) {
#ifdef _DEBUG
  RedisModule_Log(NULL, "notice", "Freeing index %s in background", specName);
#endif
  RedisModule_ThreadSafeContextLock(RSDummyContext);

  // pass FT.DROPINDEX with "DD" flag to slef.
  RedisModuleCallReply *rep = RedisModule_Call(RSDummyContext, RS_DROP_INDEX_CMD, "cc!", specName, "DD");
  if (rep) {
    RedisModule_FreeCallReply(rep);
  }

  RedisModule_ThreadSafeContextUnlock(RSDummyContext);

  rm_free(specName);
}

void IndexSpec_LegacyFree(void *spec) {
  // free legacy index do nothing, it will be called only
  // when the index key will be deleted and we keep the legacy
  // index pointer in the legacySpecDict so we will free it when needed
}

static void IndexSpec_TimedOut_Free(IndexSpec *spec) {
  if (RS_IsMock) {
    IndexSpec_Free(spec);
    return;
  }
  if (spec->isTimerSet) {
    WeakRef old_timer_ref;
    if (RedisModule_StopTimer(RSDummyContext, spec->timerId, (void **)&old_timer_ref) == REDISMODULE_OK) {
      WeakRef_Release(old_timer_ref);
    }
    spec->isTimerSet = false;
  }
<<<<<<< HEAD
  redisearch_thpool_add_work(cleanPool, (thpool_proc)IndexSpec_FreeTask, rm_strdup(spec->name), THPOOL_PRIORITY_HIGH);
=======
  redisearch_thpool_add_work(cleanPool, (redisearch_thpool_proc)IndexSpec_FreeTask, rm_strdup(spec->name));
>>>>>>> 79a8578d
}

static void IndexSpec_TimedOutProc(RedisModuleCtx *ctx, WeakRef w_ref) {
  // we need to delete the spec from the specDict_g, as far as the user see it,
  // this spec was deleted and its memory will be freed in a background thread.

  // attempt to promote the weak ref to a strong ref
  StrongRef spec_ref = WeakRef_Promote(w_ref);
  WeakRef_Release(w_ref);

  IndexSpec *sp = StrongRef_Get(spec_ref);
  if (!sp) {
    // the spec was already deleted, nothing to do here
    return;
  }
#ifdef _DEBUG
  RedisModule_Log(NULL, "notice", "Freeing index %s by timer", sp->name);
#endif

  sp->isTimerSet = false;
  // This function will perform an index drop, and we will still have to return our references
  IndexSpec_TimedOut_Free(sp);

  StrongRef_Release(spec_ref);

#ifdef _DEBUG
  RedisModule_Log(NULL, "notice", "Freeing index by timer: done");
#endif
}

// Assuming the GIL is held.
// This can be done without locking the spec for write, since the timer is not modified or read by any other thread.
static void IndexSpec_SetTimeoutTimer(IndexSpec *sp, WeakRef spec_ref) {
  if (sp->isTimerSet) {
    WeakRef old_timer_ref;
    if (RedisModule_StopTimer(RSDummyContext, sp->timerId, (void **)&old_timer_ref) == REDISMODULE_OK) {
      WeakRef_Release(old_timer_ref);
    }
  }
  sp->timerId = RedisModule_CreateTimer(RSDummyContext, sp->timeout,
                                        (RedisModuleTimerProc)IndexSpec_TimedOutProc, spec_ref.rm);
  sp->isTimerSet = true;
}

// Assuming the spec is properly guarded before calling this function (GIL or write lock).
static void IndexSpec_ResetTimeoutTimer(IndexSpec *sp) {
  if (sp->isTimerSet) {
    WeakRef old_timer_ref;
    if (RedisModule_StopTimer(RSDummyContext, sp->timerId, (void **)&old_timer_ref) == REDISMODULE_OK) {
      WeakRef_Release(old_timer_ref);
    }
  }
  sp->timerId = 0;
  sp->isTimerSet = false;
}

// Assuming the GIL is locked before calling this function.
void Indexes_SetTempSpecsTimers(TimerOp op) {
  dictIterator *iter = dictGetIterator(specDict_g);
  dictEntry *entry = NULL;
  while ((entry = dictNext(iter))) {
    StrongRef spec_ref = dictGetRef(entry);
    IndexSpec *sp = StrongRef_Get(spec_ref);
    if (sp->flags & Index_Temporary) {
      switch (op) {
        case TimerOp_Add: IndexSpec_SetTimeoutTimer(sp, StrongRef_Demote(spec_ref)); break;
        case TimerOp_Del: IndexSpec_ResetTimeoutTimer(sp);    break;
      }
    }
  }
  dictReleaseIterator(iter);
}

//---------------------------------------------------------------------------------------------

double IndexesScanner_IndexedPercent(IndexesScanner *scanner, IndexSpec *sp) {
  if (scanner || sp->scan_in_progress) {
    if (scanner) {
      return scanner->totalKeys > 0 ? (double)scanner->scannedKeys / scanner->totalKeys : 0;
    } else {
      return 0;
    }
  } else {
    return 1.0;
  }
}

//---------------------------------------------------------------------------------------------

/* Create a new index spec from a redis command */
// TODO: multithreaded: use global metadata locks to protect global data structures
IndexSpec *IndexSpec_CreateNew(RedisModuleCtx *ctx, RedisModuleString **argv, int argc,
                               QueryError *status) {
  const char *specName = RedisModule_StringPtrLen(argv[1], NULL);
  setMemoryInfo(ctx);
  if (dictFetchValue(specDict_g, specName)) {
    QueryError_SetCode(status, QUERY_EINDEXEXISTS);
    return NULL;
  }
  StrongRef spec_ref = IndexSpec_ParseRedisArgs(ctx, argv[1], &argv[2], argc - 2, status);
  IndexSpec *sp = StrongRef_Get(spec_ref);
  if (sp == NULL) {
    return NULL;
  }

  // Sets weak and strong references to the spec, then pass it to the spec dictionary

  dictAdd(specDict_g, (char *)specName, spec_ref.rm);

  sp->uniqueId = spec_unique_ids++;
  // Start the garbage collector
  IndexSpec_StartGC(ctx, spec_ref, sp);

  CursorList_AddSpec(&RSCursors, sp->name, RSCURSORS_DEFAULT_CAPACITY);

  // Create the indexer
  sp->indexer = NewIndexer(sp);

  // set timeout for temporary index on master
  if ((sp->flags & Index_Temporary) && IsMaster()) {
    IndexSpec_SetTimeoutTimer(sp, StrongRef_Demote(spec_ref));
  }

  if (!(sp->flags & Index_SkipInitialScan)) {
    IndexSpec_ScanAndReindex(ctx, spec_ref);
  }
  return sp;
}

//---------------------------------------------------------------------------------------------

static bool checkPhoneticAlgorithmAndLang(const char *matcher) {
  if (strlen(matcher) != 5) {
    return false;
  }
  if (matcher[0] != 'd' || matcher[1] != 'm' || matcher[2] != ':') {
    return false;
  }

#define LANGUAGES_SIZE 4
  char *languages[] = {"en", "pt", "fr", "es"};

  bool langauge_found = false;
  for (int i = 0; i < LANGUAGES_SIZE; ++i) {
    if (matcher[3] == languages[i][0] && matcher[4] == languages[i][1]) {
      langauge_found = true;
    }
  }

  return langauge_found;
}

static int parseTextField(FieldSpec *fs, ArgsCursor *ac, QueryError *status) {
  int rc;
  // this is a text field
  // init default weight and type
  while (!AC_IsAtEnd(ac)) {
    if (AC_AdvanceIfMatch(ac, SPEC_NOSTEM_STR)) {
      fs->options |= FieldSpec_NoStemming;
      continue;

    } else if (AC_AdvanceIfMatch(ac, SPEC_WEIGHT_STR)) {
      double d;
      if ((rc = AC_GetDouble(ac, &d, 0)) != AC_OK) {
        QERR_MKBADARGS_AC(status, "weight", rc);
        return 0;
      }
      fs->ftWeight = d;
      continue;

    } else if (AC_AdvanceIfMatch(ac, SPEC_PHONETIC_STR)) {
      if (AC_IsAtEnd(ac)) {
        QueryError_SetError(status, QUERY_EPARSEARGS, SPEC_PHONETIC_STR " requires an argument");
        return 0;
      }

      const char *matcher = AC_GetStringNC(ac, NULL);
      // try and parse the matcher
      // currently we just make sure algorithm is double metaphone (dm)
      // and language is one of the following : English (en), French (fr), Portuguese (pt) and
      // Spanish (es)
      // in the future we will support more algorithms and more languages
      if (!checkPhoneticAlgorithmAndLang(matcher)) {
        QueryError_SetError(
            status, QUERY_EINVAL,
            "Matcher Format: <2 chars algorithm>:<2 chars language>. Support algorithms: "
            "double metaphone (dm). Supported languages: English (en), French (fr), "
            "Portuguese (pt) and Spanish (es)");
        return 0;
      }
      fs->options |= FieldSpec_Phonetics;
      continue;
    } else if(AC_AdvanceIfMatch(ac, SPEC_WITHSUFFIXTRIE_STR)) {
      fs->options |= FieldSpec_WithSuffixTrie;
    } else {
      break;
    }
  }
  return 1;
}

// Tries to get vector data type from ac. This function need to stay updated with
// the supported vector data types list of VecSim.
static int parseVectorField_GetType(ArgsCursor *ac, VecSimType *type) {
  const char *typeStr;
  size_t len;
  int rc;
  if ((rc = AC_GetString(ac, &typeStr, &len, 0)) != AC_OK) {
    return rc;
  }
  // Uncomment these when support for other type is added.
  if (!strncasecmp(VECSIM_TYPE_FLOAT32, typeStr, len))
    *type = VecSimType_FLOAT32;
  else if (!strncasecmp(VECSIM_TYPE_FLOAT64, typeStr, len))
    *type = VecSimType_FLOAT64;
  // else if (!strncasecmp(VECSIM_TYPE_INT32, typeStr, len))
  //   *type = VecSimType_INT32;
  // else if (!strncasecmp(VECSIM_TYPE_INT64, typeStr, len))
  //   *type = VecSimType_INT64;
  else
    return AC_ERR_ENOENT;
  return AC_OK;
}

// Tries to get distance metric from ac. This function need to stay updated with
// the supported distance metric functions list of VecSim.
static int parseVectorField_GetMetric(ArgsCursor *ac, VecSimMetric *metric) {
  const char *metricStr;
  size_t len;
  int rc;
  if ((rc = AC_GetString(ac, &metricStr, &len, 0)) != AC_OK) {
    return rc;
  }
  if (!strncasecmp(VECSIM_METRIC_IP, metricStr, len))
    *metric = VecSimMetric_IP;
  else if (!strncasecmp(VECSIM_METRIC_L2, metricStr, len))
    *metric = VecSimMetric_L2;
  else if (!strncasecmp(VECSIM_METRIC_COSINE, metricStr, len))
    *metric = VecSimMetric_Cosine;
  else
    return AC_ERR_ENOENT;
  return AC_OK;
}

// memoryLimit / 10 - default is 10% of global memory limit
#define BLOCK_MEMORY_LIMIT ((RSGlobalConfig.vssMaxResize) ? RSGlobalConfig.vssMaxResize : memoryLimit / 10)

static int parseVectorField_validate_hnsw(VecSimParams *params, QueryError *status) {
  // Calculating max block size (in # of vectors), according to memory limits
  size_t maxBlockSize = BLOCK_MEMORY_LIMIT / VecSimIndex_EstimateElementSize(params);
  // if Block size was not set by user, sets the default to min(maxBlockSize, DEFAULT_BLOCK_SIZE)
  if (params->hnswParams.blockSize == 0) { // indicates that block size was not set by the user
    params->hnswParams.blockSize = MIN(DEFAULT_BLOCK_SIZE, maxBlockSize);
  }
  if (params->hnswParams.initialCapacity == SIZE_MAX) { // indicates that initial capacity was not set by the user
    params->hnswParams.initialCapacity = params->hnswParams.blockSize;
  }
  size_t index_size_estimation = VecSimIndex_EstimateInitialSize(params);
  size_t free_memory = memoryLimit - used_memory;
  if (params->hnswParams.initialCapacity > maxBlockSize) {
    QueryError_SetErrorFmt(status, QUERY_ELIMIT, "Vector index initial capacity %zu exceeded server limit (%zu with the given parameters)", params->hnswParams.initialCapacity, maxBlockSize);
    return 0;
  }
  if (params->hnswParams.blockSize > maxBlockSize) {
    // TODO: uncomment when BLOCK_SIZE is added to FT.CREATE on HNSW
    // QueryError_SetErrorFmt(status, QUERY_ELIMIT, "Vector index block size %zu exceeded server limit (%zu with the given parameters)", fs->vectorOpts.vecSimParams.bfParams.blockSize, maxBlockSize);
    // return 0;
  }
  RedisModule_Log(RSDummyContext, "warning", "creating vector index. Server memory limit: %zuB, required memory: %zuB, available memory: %zuB", memoryLimit, index_size_estimation, free_memory);
  return 1;
}

static int parseVectorField_validate_flat(VecSimParams *params, QueryError *status) {
  size_t elementSize = VecSimIndex_EstimateElementSize(params);
  // Calculating max block size (in # of vectors), according to memory limits
  size_t maxBlockSize = BLOCK_MEMORY_LIMIT / elementSize;
  // if Block size was not set by user, sets the default to min(maxBlockSize, DEFAULT_BLOCK_SIZE)
  if (params->bfParams.blockSize == 0) { // indicates that block size was not set by the user
    params->bfParams.blockSize = MIN(DEFAULT_BLOCK_SIZE, maxBlockSize);
  }
  if (params->bfParams.initialCapacity == SIZE_MAX) { // indicates that initial capacity was not set by the user
    params->bfParams.initialCapacity = params->bfParams.blockSize;
  }
  // Calculating index size estimation, after first vector block was allocated.
  size_t index_size_estimation = VecSimIndex_EstimateInitialSize(params);
  index_size_estimation += elementSize * params->bfParams.blockSize;
  size_t free_memory = memoryLimit - used_memory;
  if (params->bfParams.initialCapacity > maxBlockSize) {
    QueryError_SetErrorFmt(status, QUERY_ELIMIT, "Vector index initial capacity %zu exceeded server limit (%zu with the given parameters)", params->bfParams.initialCapacity, maxBlockSize);
    return 0;
  }
  if (params->bfParams.blockSize > maxBlockSize) {
    QueryError_SetErrorFmt(status, QUERY_ELIMIT, "Vector index block size %zu exceeded server limit (%zu with the given parameters)", params->bfParams.blockSize, maxBlockSize);
    return 0;
  }
  RedisModule_Log(RSDummyContext, "warning", "creating vector index. Server memory limit: %zuB, required memory: %zuB, available memory: %zuB", memoryLimit, index_size_estimation, free_memory);
  return 1;
}

int VecSimIndex_validate_params(RedisModuleCtx *ctx, VecSimParams *params, QueryError *status) {
  setMemoryInfo(ctx);
  bool valid = false;
  if (VecSimAlgo_HNSWLIB == params->algo) {
    valid = parseVectorField_validate_hnsw(params, status);
  } else if (VecSimAlgo_BF == params->algo) {
    valid = parseVectorField_validate_flat(params, status);
  }
  return valid ? REDISMODULE_OK : REDISMODULE_ERR;
}

static int parseVectorField_hnsw(FieldSpec *fs, ArgsCursor *ac, QueryError *status) {
  int rc;

  // HNSW mandatory params.
  bool mandtype = false;
  bool mandsize = false;
  bool mandmetric = false;

  // Get number of parameters
  size_t expNumParam, numParam = 0;
  if ((rc = AC_GetSize(ac, &expNumParam, 0)) != AC_OK) {
    QERR_MKBADARGS_AC(status, "vector similarity number of parameters", rc);
    return 0;
  } else if (expNumParam % 2) {
    QERR_MKBADARGS_FMT(status, "Bad number of arguments for vector similarity index: got %d but expected even number (as algorithm parameters should be submitted as named arguments)", expNumParam);
    return 0;
  } else {
    expNumParam /= 2;
  }

  while (expNumParam > numParam && !AC_IsAtEnd(ac)) {
    if (AC_AdvanceIfMatch(ac, VECSIM_TYPE)) {
      if ((rc = parseVectorField_GetType(ac, &fs->vectorOpts.vecSimParams.hnswParams.type)) != AC_OK) {
        QERR_MKBADARGS_AC(status, "vector similarity HNSW index type", rc);
        return 0;
      }
      mandtype = true;
    } else if (AC_AdvanceIfMatch(ac, VECSIM_DIM)) {
      if ((rc = AC_GetSize(ac, &fs->vectorOpts.vecSimParams.hnswParams.dim, AC_F_GE1)) != AC_OK) {
        QERR_MKBADARGS_AC(status, "vector similarity HNSW index dim", rc);
        return 0;
      }
      mandsize = true;
    } else if (AC_AdvanceIfMatch(ac, VECSIM_DISTANCE_METRIC)) {
      if ((rc = parseVectorField_GetMetric(ac, &fs->vectorOpts.vecSimParams.hnswParams.metric)) != AC_OK) {
        QERR_MKBADARGS_AC(status, "vector similarity HNSW index metric", rc);
        return 0;
      }
      mandmetric = true;
    } else if (AC_AdvanceIfMatch(ac, VECSIM_INITIAL_CAP)) {
      if ((rc = AC_GetSize(ac, &fs->vectorOpts.vecSimParams.hnswParams.initialCapacity, 0)) != AC_OK) {
        QERR_MKBADARGS_AC(status, "vector similarity HNSW index initial cap", rc);
        return 0;
      }
    } else if (AC_AdvanceIfMatch(ac, VECSIM_M)) {
      if ((rc = AC_GetSize(ac, &fs->vectorOpts.vecSimParams.hnswParams.M, AC_F_GE1)) != AC_OK) {
        QERR_MKBADARGS_AC(status, "vector similarity HNSW index m", rc);
        return 0;
      }
    } else if (AC_AdvanceIfMatch(ac, VECSIM_EFCONSTRUCTION)) {
      if ((rc = AC_GetSize(ac, &fs->vectorOpts.vecSimParams.hnswParams.efConstruction, AC_F_GE1)) != AC_OK) {
        QERR_MKBADARGS_AC(status, "vector similarity HNSW index efConstruction", rc);
        return 0;
      }
    } else if (AC_AdvanceIfMatch(ac, VECSIM_EFRUNTIME)) {
      if ((rc = AC_GetSize(ac, &fs->vectorOpts.vecSimParams.hnswParams.efRuntime, AC_F_GE1)) != AC_OK) {
        QERR_MKBADARGS_AC(status, "vector similarity HNSW index efRuntime", rc);
        return 0;
      }
    } else if (AC_AdvanceIfMatch(ac, VECSIM_EPSILON)) {
      if ((rc = AC_GetDouble(ac, &fs->vectorOpts.vecSimParams.hnswParams.epsilon, AC_F_GE0)) != AC_OK) {
        QERR_MKBADARGS_AC(status, "vector similarity HNSW index epsilon", rc);
        return 0;
      }
    } else {
      QERR_MKBADARGS_FMT(status, "Bad arguments for algorithm %s: %s", VECSIM_ALGORITHM_HNSW, AC_GetStringNC(ac, NULL));
      return 0;
    }
    numParam++;
  }
  if (expNumParam > numParam) {
    QERR_MKBADARGS_FMT(status, "Expected %d parameters but got %d", expNumParam * 2, numParam * 2);
    return 0;
  }
  if (!mandtype) {
    VECSIM_ERR_MANDATORY(status, VECSIM_ALGORITHM_HNSW, VECSIM_TYPE);
    return 0;
  }
  if (!mandsize) {
    VECSIM_ERR_MANDATORY(status, VECSIM_ALGORITHM_HNSW, VECSIM_DIM);
    return 0;
  }
  if (!mandmetric) {
    VECSIM_ERR_MANDATORY(status, VECSIM_ALGORITHM_HNSW, VECSIM_DISTANCE_METRIC);
    return 0;
  }
  // Calculating expected blob size of a vector in bytes.
  fs->vectorOpts.expBlobSize = fs->vectorOpts.vecSimParams.hnswParams.dim * VecSimType_sizeof(fs->vectorOpts.vecSimParams.hnswParams.type);

  return parseVectorField_validate_hnsw(&fs->vectorOpts.vecSimParams, status);
}

static int parseVectorField_flat(FieldSpec *fs, ArgsCursor *ac, QueryError *status) {
  int rc;

  // BF mandatory params.
  bool mandtype = false;
  bool mandsize = false;
  bool mandmetric = false;

  // Get number of parameters
  size_t expNumParam, numParam = 0;
  if ((rc = AC_GetSize(ac, &expNumParam, 0)) != AC_OK) {
    QERR_MKBADARGS_AC(status, "vector similarity number of parameters", rc);
    return 0;
  } else if (expNumParam % 2) {
    QERR_MKBADARGS_FMT(status, "Bad number of arguments for vector similarity index: got %d but expected even number as algorithm parameters (should be submitted as named arguments)", expNumParam);
    return 0;
  } else {
    expNumParam /= 2;
  }

  while (expNumParam > numParam && !AC_IsAtEnd(ac)) {
    if (AC_AdvanceIfMatch(ac, VECSIM_TYPE)) {
      if ((rc = parseVectorField_GetType(ac, &fs->vectorOpts.vecSimParams.bfParams.type)) != AC_OK) {
        QERR_MKBADARGS_AC(status, "vector similarity FLAT index type", rc);
        return 0;
      }
      mandtype = true;
    } else if (AC_AdvanceIfMatch(ac, VECSIM_DIM)) {
      if ((rc = AC_GetSize(ac, &fs->vectorOpts.vecSimParams.bfParams.dim, AC_F_GE1)) != AC_OK) {
        QERR_MKBADARGS_AC(status, "vector similarity FLAT index dim", rc);
        return 0;
      }
      mandsize = true;
    } else if (AC_AdvanceIfMatch(ac, VECSIM_DISTANCE_METRIC)) {
      if ((rc = parseVectorField_GetMetric(ac, &fs->vectorOpts.vecSimParams.bfParams.metric)) != AC_OK) {
        QERR_MKBADARGS_AC(status, "vector similarity FLAT index metric", rc);
        return 0;
      }
      mandmetric = true;
    } else if (AC_AdvanceIfMatch(ac, VECSIM_INITIAL_CAP)) {
      if ((rc = AC_GetSize(ac, &fs->vectorOpts.vecSimParams.bfParams.initialCapacity, 0)) != AC_OK) {
        QERR_MKBADARGS_AC(status, "vector similarity FLAT index initial cap", rc);
        return 0;
      }
    } else if (AC_AdvanceIfMatch(ac, VECSIM_BLOCKSIZE)) {
      if ((rc = AC_GetSize(ac, &fs->vectorOpts.vecSimParams.bfParams.blockSize, AC_F_GE1)) != AC_OK) {
        QERR_MKBADARGS_AC(status, "vector similarity FLAT index blocksize", rc);
        return 0;
      }
    } else {
      QERR_MKBADARGS_FMT(status, "Bad arguments for algorithm %s: %s", VECSIM_ALGORITHM_BF, AC_GetStringNC(ac, NULL));
      return 0;
    }
    numParam++;
  }
  if (expNumParam > numParam) {
    QERR_MKBADARGS_FMT(status, "Expected %d parameters but got %d", expNumParam * 2, numParam * 2);
    return 0;
  }
  if (!mandtype) {
    VECSIM_ERR_MANDATORY(status, VECSIM_ALGORITHM_BF, VECSIM_TYPE);
    return 0;
  }
  if (!mandsize) {
    VECSIM_ERR_MANDATORY(status, VECSIM_ALGORITHM_BF, VECSIM_DIM);
    return 0;
  }
  if (!mandmetric) {
    VECSIM_ERR_MANDATORY(status, VECSIM_ALGORITHM_BF, VECSIM_DISTANCE_METRIC);
    return 0;
  }
  // Calculating expected blob size of a vector in bytes.
  fs->vectorOpts.expBlobSize = fs->vectorOpts.vecSimParams.bfParams.dim * VecSimType_sizeof(fs->vectorOpts.vecSimParams.bfParams.type);

  return parseVectorField_validate_flat(&fs->vectorOpts.vecSimParams, status);
}

static int parseVectorField(IndexSpec *sp, FieldSpec *fs, ArgsCursor *ac, QueryError *status) {
  // this is a vector field
  // init default type, size, distance metric and algorithm

  memset(&fs->vectorOpts.vecSimParams, 0, sizeof(VecSimParams));

  // If the index is on JSON and the given path is dynamic, create a multi-value index.
  bool multi = false;
  if (isSpecJson(sp)) {
    RedisModuleString *err_msg;
    JSONPath jsonPath = pathParse(fs->path, &err_msg);
    if (!jsonPath) {
      if (err_msg) {
        JSONParse_error(status, err_msg, fs->path, fs->name, sp->name);
      }
      return 0;
    }
    multi = !(pathIsSingle(jsonPath));
    pathFree(jsonPath);
  }

  // parse algorithm
  const char *algStr;
  size_t len;
  int rc;
  if ((rc = AC_GetString(ac, &algStr, &len, 0)) != AC_OK) {
    QERR_MKBADARGS_AC(status, "vector similarity algorithm", rc);
    return 0;
  }
  if (!strncasecmp(VECSIM_ALGORITHM_BF, algStr, len)) {
    fs->vectorOpts.vecSimParams.algo = VecSimAlgo_BF;
    fs->vectorOpts.vecSimParams.bfParams.initialCapacity = SIZE_MAX;
    fs->vectorOpts.vecSimParams.bfParams.blockSize = 0;
    fs->vectorOpts.vecSimParams.bfParams.multi = multi;
    return parseVectorField_flat(fs, ac, status);
  } else if (!strncasecmp(VECSIM_ALGORITHM_HNSW, algStr, len)) {
    fs->vectorOpts.vecSimParams.algo = VecSimAlgo_HNSWLIB;
    fs->vectorOpts.vecSimParams.hnswParams.initialCapacity = SIZE_MAX;
    fs->vectorOpts.vecSimParams.hnswParams.blockSize = 0;
    fs->vectorOpts.vecSimParams.hnswParams.M = HNSW_DEFAULT_M;
    fs->vectorOpts.vecSimParams.hnswParams.efConstruction = HNSW_DEFAULT_EF_C;
    fs->vectorOpts.vecSimParams.hnswParams.efRuntime = HNSW_DEFAULT_EF_RT;
    fs->vectorOpts.vecSimParams.hnswParams.multi = multi;
    return parseVectorField_hnsw(fs, ac, status);
  } else {
    QERR_MKBADARGS_AC(status, "vector similarity algorithm", AC_ERR_ENOENT);
    return 0;
  }
}

/* Parse a field definition from argv, at *offset. We advance offset as we progress.
 *  Returns 1 on successful parse, 0 otherwise */
static int parseFieldSpec(ArgsCursor *ac, IndexSpec *sp, FieldSpec *fs, QueryError *status) {
  if (AC_IsAtEnd(ac)) {
    QueryError_SetErrorFmt(status, QUERY_EPARSEARGS, "Field `%s` does not have a type", fs->name);
    return 0;
  }

  if (AC_AdvanceIfMatch(ac, SPEC_TEXT_STR)) {  // text field
    fs->types |= INDEXFLD_T_FULLTEXT;
    if (!parseTextField(fs, ac, status)) {
      goto error;
    }
  } else if (AC_AdvanceIfMatch(ac, SPEC_NUMERIC_STR)) {  // numeric field
    fs->types |= INDEXFLD_T_NUMERIC;
  } else if (AC_AdvanceIfMatch(ac, SPEC_GEO_STR)) {  // geo field
    fs->types |= INDEXFLD_T_GEO;
  } else if (AC_AdvanceIfMatch(ac, SPEC_VECTOR_STR)) {  // vector field
    sp->flags |= Index_HasVecSim;
    fs->types |= INDEXFLD_T_VECTOR;
    if (!parseVectorField(sp, fs, ac, status)) {
      goto error;
    }
    return 1;
  } else if (AC_AdvanceIfMatch(ac, SPEC_TAG_STR)) {  // tag field
    fs->types |= INDEXFLD_T_TAG;
    while (!AC_IsAtEnd(ac)) {
      if (AC_AdvanceIfMatch(ac, SPEC_TAG_SEPARATOR_STR)) {
        if (AC_IsAtEnd(ac)) {
          QueryError_SetError(status, QUERY_EPARSEARGS, SPEC_TAG_SEPARATOR_STR " requires an argument");
          goto error;
        }
        const char *sep = AC_GetStringNC(ac, NULL);
        if (strlen(sep) != 1) {
          QueryError_SetErrorFmt(status, QUERY_EPARSEARGS,
                                "Tag separator must be a single character. Got `%s`", sep);
          goto error;
        }
        fs->tagOpts.tagSep = *sep;
      } else if (AC_AdvanceIfMatch(ac, SPEC_TAG_CASE_SENSITIVE_STR)) {
        fs->tagOpts.tagFlags |= TagField_CaseSensitive;
      } else if (AC_AdvanceIfMatch(ac, SPEC_WITHSUFFIXTRIE_STR)) {
        fs->options |= FieldSpec_WithSuffixTrie;
      } else {
        break;
      }
    }
  } else {  // nothing more supported currently
    QueryError_SetErrorFmt(status, QUERY_EPARSEARGS, "Invalid field type for field `%s`", fs->name);
    goto error;
  }

  while (!AC_IsAtEnd(ac)) {
    if (AC_AdvanceIfMatch(ac, SPEC_SORTABLE_STR)) {
      FieldSpec_SetSortable(fs);
      if (AC_AdvanceIfMatch(ac, SPEC_UNF_STR)) {
        fs->options |= FieldSpec_UNF;
      }
      continue;
    } else if (AC_AdvanceIfMatch(ac, SPEC_NOINDEX_STR)) {
      fs->options |= FieldSpec_NotIndexable;
      continue;
    } else {
      break;
    }
  }
  return 1;

error:
  if (!QueryError_HasError(status)) {
    QueryError_SetErrorFmt(status, QUERY_EPARSEARGS, "Could not parse schema for field `%s`",
                           fs->name);
  }
  FieldSpec_Cleanup(fs);
  return 0;
}

// Assuming the spec is properly locked before calling this function.
int IndexSpec_CreateTextId(const IndexSpec *sp) {
  int maxId = -1;
  for (size_t ii = 0; ii < sp->numFields; ++ii) {
    const FieldSpec *fs = sp->fields + ii;
    if (FIELD_IS(fs, INDEXFLD_T_FULLTEXT)) {
      if (fs->ftId == (t_fieldId)-1) {
        // ignore
        continue;
      }
      maxId = MAX(fs->ftId, maxId);
    }
  }

  if (maxId + 1 >= SPEC_MAX_FIELD_ID) {
    return -1;
  }
  return maxId + 1;
}

static IndexSpecCache *IndexSpec_BuildSpecCache(const IndexSpec *spec);

/**
 * Add fields to an existing (or newly created) index. If the addition fails,
 */
static int IndexSpec_AddFieldsInternal(IndexSpec *sp, ArgsCursor *ac, QueryError *status,
                                       int isNew) {
  if (ac->offset == ac->argc) {
    QueryError_SetErrorFmt(status, QUERY_EPARSEARGS, "Fields arguments are missing");
    return 0;
  }

  const size_t prevNumFields = sp->numFields;
  const size_t prevSortLen = sp->sortables->len;
  const IndexFlags prevFlags = sp->flags;
  FieldSpec *fs = NULL;

  while (!AC_IsAtEnd(ac)) {
    if (sp->numFields == SPEC_MAX_FIELDS) {
      QueryError_SetErrorFmt(status, QUERY_ELIMIT, "Schema is limited to %d fields",
                             SPEC_MAX_FIELDS);
      goto reset;
    }

    // Parse path and name of field
    size_t pathlen, namelen;
    const char *fieldPath = AC_GetStringNC(ac, &pathlen);
    const char *fieldName = fieldPath;
    if (AC_AdvanceIfMatch(ac, SPEC_AS_STR)) {
      if (AC_IsAtEnd(ac)) {
        QueryError_SetError(status, QUERY_EPARSEARGS, SPEC_AS_STR " requires an argument");
        goto reset;
      }
      fieldName = AC_GetStringNC(ac, &namelen);
      sp->flags |= Index_HasFieldAlias;
    } else {
      // if `AS` is not used, set the path as name
      namelen = pathlen;
      fieldPath = NULL;
    }

    if (IndexSpec_GetField(sp, fieldName, namelen)) {
      QueryError_SetErrorFmt(status, QUERY_EINVAL, "Duplicate field in schema - %s", fieldName);
      goto reset;
    }

    fs = IndexSpec_CreateField(sp, fieldName, fieldPath);
    if (!parseFieldSpec(ac, sp, fs, status)) {
      goto reset;
    }

    if (FIELD_IS(fs, INDEXFLD_T_FULLTEXT) && FieldSpec_IsIndexable(fs)) {
      int textId = IndexSpec_CreateTextId(sp);
      if (textId < 0) {
        QueryError_SetErrorFmt(status, QUERY_ELIMIT, "Schema is limited to %d TEXT fields",
                               SPEC_MAX_FIELD_ID);
        goto reset;
      }

      // If we need to store field flags and we have over 32 fields, we need to switch to wide
      // schema encoding
      if (textId >= SPEC_WIDEFIELD_THRESHOLD && (sp->flags & Index_StoreFieldFlags)) {
        if (isNew) {
          sp->flags |= Index_WideSchema;
        } else if ((sp->flags & Index_WideSchema) == 0) {
          QueryError_SetError(
              status, QUERY_ELIMIT,
              "Cannot add more fields. Declare index with wide fields to allow adding "
              "unlimited fields");
          goto reset;
        }
      }
      fs->ftId = textId;
      if isSpecJson (sp) {
        if ((sp->flags & Index_HasFieldAlias) && (sp->flags & Index_StoreTermOffsets)) {
          RedisModuleString *err_msg;
          JSONPath jsonPath = pathParse(fs->path, &err_msg);
          if (jsonPath && pathHasDefinedOrder(jsonPath)) {
            // Ordering is well defined
            fs->options &= ~FieldSpec_UndefinedOrder;
          } else {
            // Mark FieldSpec
            fs->options |= FieldSpec_UndefinedOrder;
            // Mark IndexSpec
            sp->flags |= Index_HasUndefinedOrder;
          }
          if (jsonPath) {
            pathFree(jsonPath);
          } else if (err_msg) {
            JSONParse_error(status, err_msg, fs->path, fs->name, sp->name);
            goto reset;
          } /* else {
            RedisModule_Log(RSDummyContext, "info",
                            "missing RedisJSON API to parse JSONPath '%s' in attribute '%s' in index '%s', assuming undefined ordering",
                            fs->path, fs->name, sp->name);
          } */
        }
      }
    }

    if (FieldSpec_IsSortable(fs)) {
      if (isSpecJson(sp)) {
        // SORTABLE JSON field is always UNF
        fs->options |= FieldSpec_UNF;
      }

      if (fs->options & FieldSpec_Dynamic) {
        QueryError_SetErrorFmt(status, QUERY_EBADOPTION,
                               "Cannot set dynamic field to sortable - %s", fieldName);
        goto reset;
      }

      fs->sortIdx = RSSortingTable_Add(&sp->sortables, fs->name, fieldTypeToValueType(fs->types));
      if (fs->sortIdx == -1) {
        QueryError_SetErrorFmt(status, QUERY_ELIMIT, "Schema is limited to %d Sortable fields",
                               SPEC_MAX_FIELDS);
        goto reset;
      }
    } else {
      fs->sortIdx = -1;
    }
    if (FieldSpec_IsPhonetics(fs)) {
      sp->flags |= Index_HasPhonetic;
    }
    if (FIELD_IS(fs, INDEXFLD_T_FULLTEXT) && FieldSpec_HasSuffixTrie(fs)) {
      sp->suffixMask |= FIELD_BIT(fs);
      if (!sp->suffix) {
        sp->flags |= Index_HasSuffixTrie;
        sp->suffix = NewTrie(suffixTrie_freeCallback, Trie_Sort_Lex);
      }
    }
    fs = NULL;
  }

  // If we successfully modified the schema, we need to update the spec cache
  IndexSpecCache_Decref(sp->spcache);
  sp->spcache = IndexSpec_BuildSpecCache(sp);

  return 1;

reset:
  // If the current field spec exists, but was not added (i.e. we got an error)
  // and reached this block, then free it
  if (fs) {
    // if we have a field spec it means that we increased the number of fields, so we need to
    // decreas it.
    --sp->numFields;
    FieldSpec_Cleanup(fs);
  }
  for (size_t ii = prevNumFields; ii < sp->numFields; ++ii) {
    FieldSpec_Cleanup(&sp->fields[ii]);
  }

  sp->numFields = prevNumFields;
  sp->sortables->len = prevSortLen;
  sp->flags = prevFlags | (sp->flags & Index_HasSuffixTrie);
  return 0;
}

// Assumes the spec is locked for write
int IndexSpec_AddFields(StrongRef spec_ref, IndexSpec *sp, RedisModuleCtx *ctx, ArgsCursor *ac, bool initialScan,
                        QueryError *status) {
  setMemoryInfo(ctx);

  int rc = IndexSpec_AddFieldsInternal(sp, ac, status, 0);
  if (rc && initialScan) {
    IndexSpec_ScanAndReindex(ctx, spec_ref);
  }

  return rc;
}

/* The format currently is FT.CREATE {index} [NOOFFSETS] [NOFIELDS]
    SCHEMA {field} [TEXT [WEIGHT {weight}]] | [NUMERIC]
  */
StrongRef IndexSpec_Parse(const char *name, const char **argv, int argc, QueryError *status) {
  IndexSpec *spec = NewIndexSpec(name);
  StrongRef spec_ref = StrongRef_New(spec, (RefManager_Free)IndexSpec_Free);

  IndexSpec_MakeKeyless(spec);

  ArgsCursor ac = {0};
  ArgsCursor acStopwords = {0};

  ArgsCursor_InitCString(&ac, argv, argc);
  long long timeout = -1;
  int dummy;
  size_t dummy2;
  SchemaRuleArgs rule_args = {0};
  ArgsCursor rule_prefixes = {0};

  ACArgSpec argopts[] = {
      {AC_MKUNFLAG(SPEC_NOOFFSETS_STR, &spec->flags,
                   Index_StoreTermOffsets | Index_StoreByteOffsets)},
      {AC_MKUNFLAG(SPEC_NOHL_STR, &spec->flags, Index_StoreByteOffsets)},
      {AC_MKUNFLAG(SPEC_NOFIELDS_STR, &spec->flags, Index_StoreFieldFlags)},
      {AC_MKUNFLAG(SPEC_NOFREQS_STR, &spec->flags, Index_StoreFreqs)},
      {AC_MKBITFLAG(SPEC_SCHEMA_EXPANDABLE_STR, &spec->flags, Index_WideSchema)},
      {AC_MKBITFLAG(SPEC_ASYNC_STR, &spec->flags, Index_Async)},
      {AC_MKBITFLAG(SPEC_SKIPINITIALSCAN_STR, &spec->flags, Index_SkipInitialScan)},

      // For compatibility
      {.name = "NOSCOREIDX", .target = &dummy, .type = AC_ARGTYPE_BOOLFLAG},
      {.name = "ON", .target = &rule_args.type, .len = &dummy2, .type = AC_ARGTYPE_STRING},
      SPEC_FOLLOW_HASH_ARGS_DEF(&rule_args){
          .name = SPEC_TEMPORARY_STR, .target = &timeout, .type = AC_ARGTYPE_LLONG},
      {.name = SPEC_STOPWORDS_STR, .target = &acStopwords, .type = AC_ARGTYPE_SUBARGS},
      {.name = NULL}};

  ACArgSpec *errarg = NULL;
  int rc = AC_ParseArgSpec(&ac, argopts, &errarg);
  if (rc != AC_OK) {
    if (rc != AC_ERR_ENOENT) {
      QERR_MKBADARGS_AC(status, errarg->name, rc);
      goto failure;
    }
  }

  if (timeout != -1) {
    spec->flags |= Index_Temporary;
  }
  spec->timeout = timeout * 1000;  // convert to ms

  if (rule_prefixes.argc > 0) {
    rule_args.nprefixes = rule_prefixes.argc;
    rule_args.prefixes = (const char **)rule_prefixes.objs;
  } else {
    rule_args.nprefixes = 1;
    static const char *empty_prefix[] = {""};
    rule_args.prefixes = empty_prefix;
  }

  spec->rule = SchemaRule_Create(&rule_args, spec_ref, status);
  if (!spec->rule) {
    goto failure;
  }

  if (AC_IsInitialized(&acStopwords)) {
    if (spec->stopwords) {
      StopWordList_Unref(spec->stopwords);
    }
    spec->stopwords = NewStopWordListCStr((const char **)acStopwords.objs, acStopwords.argc);
    spec->flags |= Index_HasCustomStopwords;
  }

  if (!AC_AdvanceIfMatch(&ac, SPEC_SCHEMA_STR)) {
    if (AC_NumRemaining(&ac)) {
      const char *badarg = AC_GetStringNC(&ac, NULL);
      QueryError_SetErrorFmt(status, QUERY_EPARSEARGS, "Unknown argument `%s`", badarg);
    } else {
      QueryError_SetError(status, QUERY_EPARSEARGS, "No schema found");
    }
    goto failure;
  }

  if (!IndexSpec_AddFieldsInternal(spec, &ac, status, 1)) {
    goto failure;
  }

  if (spec->rule->filter_exp) {
    SchemaRule_FilterFields(spec);
  }

  for (int i = 0; i < spec->numFields; i++) {
    FieldsGlobalStats_UpdateStats(spec->fields + i, 1);
  }

  return spec_ref;

failure:  // on failure free the spec fields array and return an error
  spec->flags &= ~Index_Temporary;
  IndexSpec_RemoveFromGlobals(spec_ref);
  return INVALID_STRONG_REF;
}

/* Initialize some index stats that might be useful for scoring functions */
// Assuming the spec is properly locked before calling this function
void IndexSpec_GetStats(IndexSpec *sp, RSIndexStats *stats) {
  stats->numDocs = sp->stats.numDocuments;
  stats->numTerms = sp->stats.numTerms;
  stats->avgDocLen =
      stats->numDocs ? (double)sp->stats.numRecords / (double)sp->stats.numDocuments : 0;
}

// Assuming the spec is properly locked for writing before calling this function.
int IndexSpec_AddTerm(IndexSpec *sp, const char *term, size_t len) {
  int isNew = Trie_InsertStringBuffer(sp->terms, (char *)term, len, 1, 1, NULL);
  if (isNew) {
    sp->stats.numTerms++;
    sp->stats.termsSize += len;
  }
  return isNew;
}

// For testing purposes only
void Spec_AddToDict(RefManager *rm) {
  dictAdd(specDict_g, ((IndexSpec*)__RefManager_Get_Object(rm))->name, (void *)rm);
}

static void IndexSpecCache_Free(IndexSpecCache *c) {
  for (size_t ii = 0; ii < c->nfields; ++ii) {
    if (c->fields[ii].name != c->fields[ii].path) {
      rm_free(c->fields[ii].name);
    }
    rm_free(c->fields[ii].path);
  }
  rm_free(c->fields);
  rm_free(c);
}

// The value of the refcount can get to 0 only if the index spec itself does not point to it anymore,
// and at this point the refcount only gets decremented so there is no wory of some thread increasing the
// refcount while we are freeing the cache.
void IndexSpecCache_Decref(IndexSpecCache *c) {
  if (c && !__atomic_sub_fetch(&c->refcount, 1, __ATOMIC_RELAXED)) {
    IndexSpecCache_Free(c);
  }
}

// Assuming the spec is properly locked before calling this function.
static IndexSpecCache *IndexSpec_BuildSpecCache(const IndexSpec *spec) {
  IndexSpecCache *ret = rm_calloc(1, sizeof(*ret));
  ret->nfields = spec->numFields;
  ret->fields = rm_malloc(sizeof(*ret->fields) * ret->nfields);
  ret->refcount = 1;
  for (size_t ii = 0; ii < spec->numFields; ++ii) {
    ret->fields[ii] = spec->fields[ii];
    ret->fields[ii].name = rm_strdup(spec->fields[ii].name);
    // if name & path are pointing to the same string, copy pointer
    if (ret->fields[ii].path && (spec->fields[ii].name != spec->fields[ii].path)) {
      ret->fields[ii].path = rm_strdup(spec->fields[ii].path);
    } else {
      // use the same pointer for both name and path
      ret->fields[ii].path = ret->fields[ii].name;
    }
  }
  return ret;
}

IndexSpecCache *IndexSpec_GetSpecCache(const IndexSpec *spec) {
  RS_LOG_ASSERT(spec->spcache, "Index spec cache is NULL");
  __atomic_fetch_add(&spec->spcache->refcount, 1, __ATOMIC_RELAXED);
  return spec->spcache;
}

///////////////////////////////////////////////////////////////////////////////////////////////

void CleanPool_ThreadPoolStart() {
  if (!cleanPool) {
    cleanPool = redisearch_thpool_init(1);
  }
}

void CleanPool_ThreadPoolDestroy() {
  if (cleanPool) {
    RedisModule_ThreadSafeContextUnlock(RSDummyContext);
    if (RSGlobalConfig.freeResourcesThread) {
      redisearch_thpool_wait(cleanPool);
    }
    redisearch_thpool_destroy(cleanPool);
    cleanPool = NULL;
    RedisModule_ThreadSafeContextLock(RSDummyContext);
  }
}

/*
 * Free resources of unlinked index spec
 */
static void IndexSpec_FreeUnlinkedData(IndexSpec *spec) {
  // Free all documents metadata
  DocTable_Free(&spec->docs);
  // Free TEXT field trie and inverted indexes
  if (spec->terms) {
    TrieType_Free(spec->terms);
  }
  // Free NUMERIC, TAG and GEO fields trie and inverted indexes
  if (spec->keysDict) {
    dictRelease(spec->keysDict);
  }
  // Free synonym data
  if (spec->smap) {
    SynonymMap_Free(spec->smap);
  }
  // Destroy spec rule
  if (spec->rule) {
    SchemaRule_Free(spec->rule);
    spec->rule = NULL;
  }
  // Free fields cache data
  IndexSpecCache_Decref(spec->spcache);
  spec->spcache = NULL;

  // Free fields formatted names
  if (spec->indexStrs) {
    for (size_t ii = 0; ii < spec->numFields; ++ii) {
      IndexSpecFmtStrings *fmts = spec->indexStrs + ii;
      for (size_t jj = 0; jj < INDEXFLD_NUM_TYPES; ++jj) {
        if (fmts->types[jj]) {
          RedisModule_FreeString(RSDummyContext, fmts->types[jj]);
        }
      }
    }
    rm_free(spec->indexStrs);
  }
  // Free fields data
  if (spec->fields != NULL) {
    for (size_t i = 0; i < spec->numFields; i++) {
      if (spec->fields[i].name != spec->fields[i].path) {
        rm_free(spec->fields[i].name);
      }
      rm_free(spec->fields[i].path);
    }
    rm_free(spec->fields);
  }
  // Free spec name
  rm_free(spec->name);
  // Free sortable list
  if (spec->sortables) {
    SortingTable_Free(spec->sortables);
    spec->sortables = NULL;
  }
  // Free suffix trie
  if (spec->suffix) {
    TrieType_Free(spec->suffix);
  }
  // Free spec struct
  rm_free(spec);
}

/*
 * This function unlinks the index spec from any global structures and frees
 * all struct that requires acquiring the GIL.
 * Other resources are freed using IndexSpec_FreeData.
 */
void IndexSpec_Free(IndexSpec *spec) {
  // Stop scanner
  // Scanner has a weak reference to the spec, so at this point it will cancel itself and free
  // next time it will try to acquire the spec.

  // For temporary index
  if (spec->isTimerSet) {
    WeakRef old_timer_ref;
    if (RedisModule_StopTimer(RSDummyContext, spec->timerId, (void **)&old_timer_ref) == REDISMODULE_OK) {
      WeakRef_Release(old_timer_ref);
    }
    spec->isTimerSet = false;
  }
  // Stop and destroy indexer
  if (spec->indexer) {
    Indexer_Free(spec->indexer);
  }
  // Stop and destroy garbage collector
  if (spec->gc) {
    GCContext_Stop(spec->gc);
  }
  // Remove existing cursors from global list
  if (spec->uniqueId) {
    // If uniqueid is 0, it means the index was not initialized
    // and is being freed now during an error.
    Cursors_PurgeWithName(&RSCursors, spec->name);
    CursorList_RemoveSpec(&RSCursors, spec->name);
  }
  // Free stopwords list (might use global pointer to default list)
  if (spec->stopwords) {
    StopWordList_Unref(spec->stopwords);
    spec->stopwords = NULL;
  }
  // Reset fields stats
  if (spec->fields != NULL) {
    for (size_t i = 0; i < spec->numFields; i++) {
      FieldsGlobalStats_UpdateStats(spec->fields + i, -1);
    }
  }
  // Free unlinked index spec on a second thread
  if (RSGlobalConfig.freeResourcesThread == false) {
    IndexSpec_FreeUnlinkedData(spec);
  } else {
    redisearch_thpool_add_work(cleanPool, (thpool_proc)IndexSpec_FreeUnlinkedData, spec, THPOOL_PRIORITY_HIGH);
  }

  pthread_rwlock_destroy(&spec->rwlock);
}

//---------------------------------------------------------------------------------------------

// Assumes this is called from the main thread with no competing threads
// Also assumes that the spec is existing in the global dictionary, so
// we use the global reference as our guard and access the spec dierctly.
// This function consumes the Strong reference it gets
void IndexSpec_RemoveFromGlobals(StrongRef spec_ref) {
  IndexSpec *spec = StrongRef_Get(spec_ref);

  // Remove spec from global index list
  dictDelete(specDict_g, spec->name);

  // Remove spec from global aliases list
  if (spec->uniqueId) {
    // If uniqueid is 0, it means the index was not initialized
    // and is being freed now during an error.
    IndexSpec_ClearAliases(spec_ref);
  }

  SchemaPrefixes_RemoveSpec(spec_ref);

  // mark the spec as deleted and decrement the ref counts owned by the global dictionaries
  StrongRef_Invalidate(spec_ref);
  StrongRef_Release(spec_ref);
}

void Indexes_Free(dict *d) {
  // free the schema dictionary this way avoid iterating over it for each combination of
  // spec<-->prefix
  SchemaPrefixes_Free(ScemaPrefixes_g);
  SchemaPrefixes_Create();
  // cursor list is iterating through the list as well and consuming a lot of CPU
  CursorList_Empty(&RSCursors);

  arrayof(StrongRef) specs = array_new(StrongRef, dictSize(d));
  dictIterator *iter = dictGetIterator(d);
  dictEntry *entry = NULL;
  while ((entry = dictNext(iter))) {
    StrongRef spec_ref = dictGetRef(entry);
    specs = array_append(specs, spec_ref);
  }
  dictReleaseIterator(iter);

  for (size_t i = 0; i < array_len(specs); ++i) {
    IndexSpec_RemoveFromGlobals(specs[i]);
  }
  array_free(specs);
}


//---------------------------------------- atomic updates ---------------------------------------

// atomic update of usage counter
inline static void IndexSpec_IncreasCounter(IndexSpec *sp) {
  __atomic_fetch_add(&sp->counter , 1, __ATOMIC_RELAXED);
}


///////////////////////////////////////////////////////////////////////////////////////////////

StrongRef IndexSpec_LoadUnsafe(RedisModuleCtx *ctx, const char *name, int openWrite) {
  IndexLoadOptions lopts = {.flags = openWrite ? INDEXSPEC_LOAD_WRITEABLE : 0,
                            .name = {.cstring = name}};
  lopts.flags |= INDEXSPEC_LOAD_KEYLESS;
  return IndexSpec_LoadUnsafeEx(ctx, &lopts);
}

StrongRef IndexSpec_LoadUnsafeEx(RedisModuleCtx *ctx, IndexLoadOptions *options) {
  const char *ixname = NULL;
  if (options->flags & INDEXSPEC_LOAD_KEY_RSTRING) {
    ixname = RedisModule_StringPtrLen(options->name.rstring, NULL);
  } else {
    ixname = options->name.cstring;
  }

  StrongRef spec_ref = {dictFetchValue(specDict_g, ixname)};
  IndexSpec *sp = StrongRef_Get(spec_ref);
  if (!sp) {
    if (!(options->flags & INDEXSPEC_LOAD_NOALIAS)) {
      spec_ref = IndexAlias_Get(ixname);
      sp = StrongRef_Get(spec_ref);
    }
    if (!sp) {
      return spec_ref;
    }
  }

  // Increament the number of uses.
  IndexSpec_IncreasCounter(sp);

  if (!RS_IsMock && (sp->flags & Index_Temporary) && !(options->flags & INDEXSPEC_LOAD_NOTIMERUPDATE)) {
    if (sp->isTimerSet) {
      WeakRef old_timer_ref;
      if (RedisModule_StopTimer(RSDummyContext, sp->timerId, (void **)&old_timer_ref) == REDISMODULE_OK) {
        WeakRef_Release(old_timer_ref);
      }
    }
    IndexSpec_SetTimeoutTimer(sp, StrongRef_Demote(spec_ref));
  }

  return spec_ref;
}

// Assuming the spec is properly locked before calling this function.
RedisModuleString *IndexSpec_GetFormattedKey(IndexSpec *sp, const FieldSpec *fs,
                                             FieldType forType) {
  if (!sp->indexStrs) {
    sp->indexStrs = rm_calloc(SPEC_MAX_FIELDS, sizeof(*sp->indexStrs));
  }

  size_t typeix = INDEXTYPE_TO_POS(forType);

  RedisModuleString *ret = sp->indexStrs[fs->index].types[typeix];
  if (!ret) {
    RedisSearchCtx sctx = {.redisCtx = RSDummyContext, .spec = sp};
    switch (forType) {
      case INDEXFLD_T_NUMERIC:
      case INDEXFLD_T_GEO:  // TODO?? change the name
        ret = fmtRedisNumericIndexKey(&sctx, fs->name);
        break;
      case INDEXFLD_T_TAG:
        ret = TagIndex_FormatName(&sctx, fs->name);
        break;
      case INDEXFLD_T_VECTOR:
        // TODO: remove the whole thing
        // NOT NECESSARY ANYMORE - used when field were in keyspace
        ret = RedisModule_CreateString(sctx.redisCtx, fs->name, strlen(fs->name));
        break;
      case INDEXFLD_T_FULLTEXT:  // Text fields don't get a per-field index
      default:
        ret = NULL;
        abort();
        break;
    }
    RS_LOG_ASSERT(ret, "Failed to create index string");
    sp->indexStrs[fs->index].types[typeix] = ret;
  }
  return ret;
}

// Assuming the spec is properly locked before calling this function.
RedisModuleString *IndexSpec_GetFormattedKeyByName(IndexSpec *sp, const char *s,
                                                   FieldType forType) {
  const FieldSpec *fs = IndexSpec_GetField(sp, s, strlen(s));
  if (!fs) {
    return NULL;
  }
  return IndexSpec_GetFormattedKey(sp, fs, forType);
}

// Assuming the spec is properly locked before calling this function.
void IndexSpec_InitializeSynonym(IndexSpec *sp) {
  if (!sp->smap) {
    sp->smap = SynonymMap_New(false);
    sp->flags |= Index_HasSmap;
  }
}

///////////////////////////////////////////////////////////////////////////////////////////////

IndexSpec *NewIndexSpec(const char *name) {
  IndexSpec *sp = rm_calloc(1, sizeof(IndexSpec));
  sp->fields = rm_calloc(sizeof(FieldSpec), SPEC_MAX_FIELDS);
  sp->sortables = NewSortingTable();
  sp->flags = INDEX_DEFAULT_FLAGS;
  sp->name = rm_strdup(name);
  sp->nameLen = strlen(name);
  sp->docs = DocTable_New(INITIAL_DOC_TABLE_SIZE);
  sp->stopwords = DefaultStopWordList();
  sp->terms = NewTrie(NULL, Trie_Sort_Lex);
  sp->suffix = NULL;
  sp->suffixMask = (t_fieldMask)0;
  sp->keysDict = NULL;
  sp->getValue = NULL;
  sp->getValueCtx = NULL;

  sp->timeout = 0;
  sp->isTimerSet = false;
  sp->timerId = 0;

  sp->scanner = NULL;
  sp->scan_in_progress = false;
  sp->used_dialects = 0;

  memset(&sp->stats, 0, sizeof(sp->stats));

  int res = 0;
  pthread_rwlockattr_t attr;
  res = pthread_rwlockattr_init(&attr);
  RedisModule_Assert(res == 0);
#if !defined(__APPLE__) && !defined(__FreeBSD__)
  int pref = PTHREAD_RWLOCK_PREFER_WRITER_NONRECURSIVE_NP;
  res = pthread_rwlockattr_setkind_np(&attr, pref);
  RedisModule_Assert(res == 0);
#endif

  pthread_rwlock_init(&sp->rwlock, &attr);

  sp->specVersion = 0;
  return sp;
}

// Assuming the spec is properly locked before calling this function.
FieldSpec *IndexSpec_CreateField(IndexSpec *sp, const char *name, const char *path) {
  sp->fields = rm_realloc(sp->fields, sizeof(*sp->fields) * (sp->numFields + 1));
  FieldSpec *fs = sp->fields + sp->numFields;
  memset(fs, 0, sizeof(*fs));
  fs->index = sp->numFields++;
  fs->name = rm_strdup(name);
  fs->path = (path) ? rm_strdup(path) : fs->name;
  fs->ftId = (t_fieldId)-1;
  fs->ftWeight = 1.0;
  fs->sortIdx = -1;
  fs->tagOpts.tagFlags = TAG_FIELD_DEFAULT_FLAGS;
  if (!(sp->flags & Index_FromLLAPI)) {
    RS_LOG_ASSERT((sp->rule), "index w/o a rule?");
    switch (sp->rule->type) {
      case DocumentType_Hash:
        fs->tagOpts.tagSep = TAG_FIELD_DEFAULT_HASH_SEP; break;
      case DocumentType_Json:
        fs->tagOpts.tagSep = TAG_FIELD_DEFAULT_JSON_SEP; break;
      case DocumentType_Unsupported:
        RS_LOG_ASSERT(0, "shouldn't get here");
    }
  }
  return fs;
}

static dictType invidxDictType = {0};

static void valFreeCb(void *unused, void *p) {
  KeysDictValue *kdv = p;
  if (kdv->dtor) {
    kdv->dtor(kdv->p);
  }
  rm_free(kdv);
}

// Only used on new specs so it's thread safe
void IndexSpec_MakeKeyless(IndexSpec *sp) {
  // Initialize only once:
  if (!invidxDictType.valDestructor) {
    invidxDictType = dictTypeHeapRedisStrings;
    invidxDictType.valDestructor = valFreeCb;
  }
  sp->keysDict = dictCreate(&invidxDictType, NULL);
}

// Only used on new specs so it's thread safe
void IndexSpec_StartGCFromSpec(StrongRef global, IndexSpec *sp, uint32_t gcPolicy) {
  sp->gc = GCContext_CreateGC(global, gcPolicy);
  GCContext_Start(sp->gc);
}

/* Start the garbage collection loop on the index spec. The GC removes garbage data left on the
 * index after removing documents */
// Only used on new specs so it's thread safe
void IndexSpec_StartGC(RedisModuleCtx *ctx, StrongRef global, IndexSpec *sp) {
  RS_LOG_ASSERT(!sp->gc, "GC already exists");
  // we will not create a gc thread on temporary index
<<<<<<< HEAD
  if (RSGlobalConfig.enableGC && !(sp->flags & Index_Temporary)) {
    sp->gc = GCContext_CreateGC(global, RSGlobalConfig.gcPolicy);
=======
  if (RSGlobalConfig.gcConfigParams.enableGC && !(sp->flags & Index_Temporary)) {
    sp->gc = GCContext_CreateGC(global, RSGlobalConfig.gcConfigParams.gcPolicy);
>>>>>>> 79a8578d
    GCContext_Start(sp->gc);
    RedisModule_Log(ctx, "verbose", "Starting GC for index %s", sp->name);
  }
}

// given a field mask with one bit lit, it returns its offset
int bit(t_fieldMask id) {
  for (int i = 0; i < sizeof(t_fieldMask) * 8; i++) {
    if (((id >> i) & 1) == 1) {
      return i;
    }
  }
  return 0;
}

// Return the current vesrion of the spec.
// The value of the version number does'nt indicate if the index
// is newer or older, and should be only tested for inequality.
size_t IndexSpec_GetVersion(const IndexSpec *sp) {
  return sp->specVersion;
}

// Update the spec vesrion if we update the index.
// It is assumed that this function is called after locking Redis.
// When the version number is overflowed, it will start from zero.
void IndexSpec_UpdateVersion(IndexSpec *sp) {
  ++sp->specVersion;
}
///////////////////////////////////////////////////////////////////////////////////////////////

// Backwards compat version of load for rdbs with version < 8
static int FieldSpec_RdbLoadCompat8(RedisModuleIO *rdb, FieldSpec *f, int encver) {
  LoadStringBufferAlloc_IOErrors(rdb, f->name, NULL, goto fail);

  // the old versions encoded the bit id of the field directly
  // we convert that to a power of 2
  if (encver < INDEX_MIN_WIDESCHEMA_VERSION) {
    f->ftId = bit(LoadUnsigned_IOError(rdb, goto fail));
  } else {
    // the new version encodes just the power of 2 of the bit
    f->ftId = LoadUnsigned_IOError(rdb, goto fail);
  }
  f->types = LoadUnsigned_IOError(rdb, goto fail);
  f->ftWeight = LoadDouble_IOError(rdb, goto fail);
  f->tagOpts.tagFlags = TAG_FIELD_DEFAULT_FLAGS;
  f->tagOpts.tagSep = TAG_FIELD_DEFAULT_HASH_SEP;
  if (encver >= 4) {
    f->options = LoadUnsigned_IOError(rdb, goto fail);
    f->sortIdx = LoadSigned_IOError(rdb, goto fail);
  }
  return REDISMODULE_OK;

fail:
  return REDISMODULE_ERR;
}

static void FieldSpec_RdbSave(RedisModuleIO *rdb, FieldSpec *f) {
  RedisModule_SaveStringBuffer(rdb, f->name, strlen(f->name) + 1);
  if (f->path != f->name) {
    RedisModule_SaveUnsigned(rdb, 1);
    RedisModule_SaveStringBuffer(rdb, f->path, strlen(f->path) + 1);
  } else {
    RedisModule_SaveUnsigned(rdb, 0);
  }
  RedisModule_SaveUnsigned(rdb, f->types);
  RedisModule_SaveUnsigned(rdb, f->options);
  RedisModule_SaveSigned(rdb, f->sortIdx);
  // Save text specific options
  if (FIELD_IS(f, INDEXFLD_T_FULLTEXT) || (f->options & FieldSpec_Dynamic)) {
    RedisModule_SaveUnsigned(rdb, f->ftId);
    RedisModule_SaveDouble(rdb, f->ftWeight);
  }
  if (FIELD_IS(f, INDEXFLD_T_TAG) || (f->options & FieldSpec_Dynamic)) {
    RedisModule_SaveUnsigned(rdb, f->tagOpts.tagFlags);
    RedisModule_SaveStringBuffer(rdb, &f->tagOpts.tagSep, 1);
  }
  if (FIELD_IS(f, INDEXFLD_T_VECTOR)) {
    RedisModule_SaveUnsigned(rdb, f->vectorOpts.expBlobSize);
    VecSim_RdbSave(rdb, &f->vectorOpts.vecSimParams);
  }
}

static const FieldType fieldTypeMap[] = {[IDXFLD_LEGACY_FULLTEXT] = INDEXFLD_T_FULLTEXT,
                                         [IDXFLD_LEGACY_NUMERIC] = INDEXFLD_T_NUMERIC,
                                         [IDXFLD_LEGACY_GEO] = INDEXFLD_T_GEO,
                                         [IDXFLD_LEGACY_TAG] = INDEXFLD_T_TAG};
                                         // CHECKED: Not related to new data types - legacy code

static int FieldSpec_RdbLoad(RedisModuleIO *rdb, FieldSpec *f, int encver) {

  // Fall back to legacy encoding if needed
  if (encver < INDEX_MIN_TAGFIELD_VERSION) {
    return FieldSpec_RdbLoadCompat8(rdb, f, encver);
  }

  LoadStringBufferAlloc_IOErrors(rdb, f->name, NULL, goto fail);
  f->path = f->name;
  if (encver >= INDEX_JSON_VERSION) {
    if (LoadUnsigned_IOError(rdb, goto fail) == 1) {
      LoadStringBufferAlloc_IOErrors(rdb, f->path, NULL,goto fail);
    }
  }

  f->types = LoadUnsigned_IOError(rdb, goto fail);
  f->options = LoadUnsigned_IOError(rdb, goto fail);
  f->sortIdx = LoadSigned_IOError(rdb, goto fail);

  if (encver < INDEX_MIN_MULTITYPE_VERSION) {
    RS_LOG_ASSERT(f->types <= IDXFLD_LEGACY_MAX, "field type should be string or numeric");
    f->types = fieldTypeMap[f->types];
  }

  // Load text specific options
  if (FIELD_IS(f, INDEXFLD_T_FULLTEXT) || (f->options & FieldSpec_Dynamic)) {
    f->ftId = LoadUnsigned_IOError(rdb, goto fail);
    f->ftWeight = LoadDouble_IOError(rdb, goto fail);
  }
  // Load tag specific options
  if (FIELD_IS(f, INDEXFLD_T_TAG) || (f->options & FieldSpec_Dynamic)) {
    f->tagOpts.tagFlags = LoadUnsigned_IOError(rdb, goto fail);
    // Load the separator
    size_t l;
    char *s = LoadStringBuffer_IOError(rdb, &l, goto fail);
    RS_LOG_ASSERT(l == 1, "buffer length should be 1");
    f->tagOpts.tagSep = *s;
    RedisModule_Free(s);
  }
  // Load vector specific options
  if (encver >= INDEX_VECSIM_VERSION && FIELD_IS(f, INDEXFLD_T_VECTOR)) {
    if (encver >= INDEX_VECSIM_2_VERSION) {
      f->vectorOpts.expBlobSize = LoadUnsigned_IOError(rdb, goto fail);
    }
    if (encver >= INDEX_VECSIM_MULTI_VERSION) {
      if (VecSim_RdbLoad_v2(rdb, &f->vectorOpts.vecSimParams) != REDISMODULE_OK) {
        goto fail;
      }
    } else {
      if (VecSim_RdbLoad(rdb, &f->vectorOpts.vecSimParams) != REDISMODULE_OK) {
        goto fail;
      }
    }
    // Calculate blob size limitation on lower encvers.
    if(encver < INDEX_VECSIM_2_VERSION) {
      switch (f->vectorOpts.vecSimParams.algo)
      {
      case VecSimAlgo_HNSWLIB:
        f->vectorOpts.expBlobSize = f->vectorOpts.vecSimParams.hnswParams.dim * VecSimType_sizeof(f->vectorOpts.vecSimParams.hnswParams.type);
        break;
      case VecSimAlgo_BF:
        f->vectorOpts.expBlobSize = f->vectorOpts.vecSimParams.bfParams.dim * VecSimType_sizeof(f->vectorOpts.vecSimParams.bfParams.type);
        break;
      default:
        break;
      }
    }
  }
  return REDISMODULE_OK;

fail:
  return REDISMODULE_ERR;
}

static void IndexStats_RdbLoad(RedisModuleIO *rdb, IndexStats *stats) {
  stats->numDocuments = RedisModule_LoadUnsigned(rdb);
  stats->numTerms = RedisModule_LoadUnsigned(rdb);
  stats->numRecords = RedisModule_LoadUnsigned(rdb);
  stats->invertedSize = RedisModule_LoadUnsigned(rdb);
  stats->invertedCap = RedisModule_LoadUnsigned(rdb);
  stats->skipIndexesSize = RedisModule_LoadUnsigned(rdb);
  stats->scoreIndexesSize = RedisModule_LoadUnsigned(rdb);
  stats->offsetVecsSize = RedisModule_LoadUnsigned(rdb);
  stats->offsetVecRecords = RedisModule_LoadUnsigned(rdb);
  stats->termsSize = RedisModule_LoadUnsigned(rdb);
}

static void IndexStats_RdbSave(RedisModuleIO *rdb, IndexStats *stats) {
  RedisModule_SaveUnsigned(rdb, stats->numDocuments);
  RedisModule_SaveUnsigned(rdb, stats->numTerms);
  RedisModule_SaveUnsigned(rdb, stats->numRecords);
  RedisModule_SaveUnsigned(rdb, stats->invertedSize);
  RedisModule_SaveUnsigned(rdb, stats->invertedCap);
  RedisModule_SaveUnsigned(rdb, stats->skipIndexesSize);
  RedisModule_SaveUnsigned(rdb, stats->scoreIndexesSize);
  RedisModule_SaveUnsigned(rdb, stats->offsetVecsSize);
  RedisModule_SaveUnsigned(rdb, stats->offsetVecRecords);
  RedisModule_SaveUnsigned(rdb, stats->termsSize);
}

///////////////////////////////////////////////////////////////////////////////////////////////

static redisearch_threadpool reindexPool = NULL;

static IndexesScanner *IndexesScanner_NewGlobal() {
  if (global_spec_scanner) {
    return NULL;
  }

  IndexesScanner *scanner = rm_calloc(1, sizeof(IndexesScanner));
  scanner->global = true;
  scanner->scannedKeys = 0;
  scanner->totalKeys = RedisModule_DbSize(RSDummyContext);

  global_spec_scanner = scanner;
  RedisModule_Log(RSDummyContext, "notice", "Global scanner created");

  return scanner;
}

static IndexesScanner *IndexesScanner_New(StrongRef global_ref) {

  IndexesScanner *scanner = rm_calloc(1, sizeof(IndexesScanner));
  scanner->global = false;
  scanner->scannedKeys = 0;
  scanner->totalKeys = RedisModule_DbSize(RSDummyContext);

  scanner->spec_ref = StrongRef_Demote(global_ref);
  IndexSpec *spec = StrongRef_Get(global_ref);
  scanner->spec_name = rm_strndup(spec->name, spec->nameLen);

  // scan already in progress?
  if (spec->scanner) {
    // cancel ongoing scan, keep on_progress indicator on
    IndexesScanner_Cancel(spec->scanner);
    RedisModule_Log(RSDummyContext, "notice", "Scanning index %s in background: cancelled and restarted",
                    spec->name);
  }
  spec->scanner = scanner;
  spec->scan_in_progress = true;

  return scanner;
}

void IndexesScanner_Free(IndexesScanner *scanner) {
  if (global_spec_scanner == scanner) {
    global_spec_scanner = NULL;
  } else {
    StrongRef tmp = WeakRef_Promote(scanner->spec_ref);
    IndexSpec *spec = StrongRef_Get(tmp);
    if (spec) {
      if (spec->scanner == scanner) {
        spec->scanner = NULL;
        spec->scan_in_progress = false;
      }
      StrongRef_Release(tmp);
    }
    WeakRef_Release(scanner->spec_ref);
  }
  if (scanner->spec_name) rm_free(scanner->spec_name);
  rm_free(scanner);
}

void IndexesScanner_Cancel(IndexesScanner *scanner) {
  scanner->cancelled = true;
}

//---------------------------------------------------------------------------------------------

static void IndexSpec_DoneIndexingCallabck(struct RSAddDocumentCtx *docCtx, RedisModuleCtx *ctx,
                                           void *pd) {
}

//---------------------------------------------------------------------------------------------

int IndexSpec_UpdateDoc(IndexSpec *spec, RedisModuleCtx *ctx, RedisModuleString *key, DocumentType type);
static void Indexes_ScanProc(RedisModuleCtx *ctx, RedisModuleString *keyname, RedisModuleKey *key,
                             IndexesScanner *scanner) {
  if (scanner->cancelled) {
    return;
  }
  // RMKey it is provided as best effort but in some cases it might be NULL
  bool keyOpened = false;
  if (!key) {
    key = RedisModule_OpenKey(ctx, keyname, REDISMODULE_READ);
    keyOpened = true;
  }

  // check type of document is support and document is not empty
  DocumentType type = getDocType(key);
  if (type == DocumentType_Unsupported) {
    return;
  }

  if (keyOpened) {
    RedisModule_CloseKey(key);
  }

  if (scanner->global) {
    Indexes_UpdateMatchingWithSchemaRules(ctx, keyname, type, NULL);
  } else {
    StrongRef curr_run_ref = WeakRef_Promote(scanner->spec_ref);
    IndexSpec *sp = StrongRef_Get(curr_run_ref);
    if (sp) {
      // This check is performed without locking the spec, but it's ok since we locked the GIL
      // So the main thread is not running and the GC is not touching the relevant data
      if (SchemaRule_ShouldIndex(sp, keyname, type)) {
        IndexSpec_UpdateDoc(sp, ctx, keyname, type);
      }
      StrongRef_Release(curr_run_ref);
    } else {
      // spec was deleted, cancel scan
      scanner->cancelled = true;
    }
  }
  ++scanner->scannedKeys;
}

//---------------------------------------------------------------------------------------------

static void Indexes_ScanAndReindexTask(IndexesScanner *scanner) {
  RS_LOG_ASSERT(scanner, "invalid IndexesScanner");

  RedisModuleCtx *ctx = RedisModule_GetThreadSafeContext(NULL);
  RedisModuleScanCursor *cursor = RedisModule_ScanCursorCreate();
  RedisModule_ThreadSafeContextLock(ctx);

  if (scanner->cancelled) {
    goto end;
  }
  if (scanner->global) {
    RedisModule_Log(ctx, "notice", "Scanning indexes in background");
  } else {
    RedisModule_Log(ctx, "notice", "Scanning index %s in background", scanner->spec_name);
  }

  while (RedisModule_Scan(ctx, cursor, (RedisModuleScanCB)Indexes_ScanProc, scanner)) {
    RedisModule_ThreadSafeContextUnlock(ctx);
    // Sleep for one microsecond to allow redis server to acquire the GIL while we release it.
    // Note that previously the 'usleep(1)' was replaced with 'sched_yield()', but it turns out that
    // 'sched_yield()' doesn't give up the processor for enough time to ensure that other threads
    // that are waiting for the GIL will actually have the chance to take it.
    usleep(1);
    RedisModule_ThreadSafeContextLock(ctx);

    if (scanner->cancelled) {
      RedisModule_Log(ctx, "notice", "Scanning indexes in background: cancelled (scanned=%ld)",
                  scanner->totalKeys);
      goto end;
    }
  }

  if (scanner->global) {
    RedisModule_Log(ctx, "notice", "Scanning indexes in background: done (scanned=%ld)",
                    scanner->totalKeys);
  } else {
    RedisModule_Log(ctx, "notice", "Scanning index %s in background: done (scanned=%ld)",
                    scanner->spec_name, scanner->totalKeys);
  }

end:
  if (!scanner->cancelled && scanner->global) {
    Indexes_SetTempSpecsTimers(TimerOp_Add);
  }

  IndexesScanner_Free(scanner);

  RedisModule_ThreadSafeContextUnlock(ctx);
  RedisModule_ScanCursorDestroy(cursor);
  RedisModule_FreeThreadSafeContext(ctx);
}

//---------------------------------------------------------------------------------------------

static void IndexSpec_ScanAndReindexAsync(StrongRef spec_ref) {
  if (!reindexPool) {
    reindexPool = redisearch_thpool_init(1);
  }
#ifdef _DEBUG
  RedisModule_Log(NULL, "notice", "Register index %s for async scan", ((IndexSpec*)StrongRef_Get(spec_ref))->name);
#endif
  IndexesScanner *scanner = IndexesScanner_New(spec_ref);
<<<<<<< HEAD
  redisearch_thpool_add_work(reindexPool, (thpool_proc)Indexes_ScanAndReindexTask, scanner, THPOOL_PRIORITY_HIGH);
=======
  redisearch_thpool_add_work(reindexPool, (redisearch_thpool_proc)Indexes_ScanAndReindexTask, scanner);
>>>>>>> 79a8578d
}

void ReindexPool_ThreadPoolDestroy() {
  if (reindexPool != NULL) {
    RedisModule_ThreadSafeContextUnlock(RSDummyContext);
    redisearch_thpool_destroy(reindexPool);
    reindexPool = NULL;
    RedisModule_ThreadSafeContextLock(RSDummyContext);
  }
}

//---------------------------------------------------------------------------------------------

#ifdef FTINFO_FOR_INFO_MODULES
void IndexSpec_AddToInfo(RedisModuleInfoCtx *ctx, IndexSpec *sp) {
  char *temp = "info";
  char name[sp->nameLen + 4 + 2]; // 4 for info and 2 for null termination
  sprintf(name, "%s_%s", temp, sp->name);
  RedisModule_InfoAddSection(ctx, name);

  // Index flags
  if (sp->flags & ~(Index_StoreFreqs | Index_StoreFieldFlags | Index_StoreTermOffsets | Index_StoreByteOffsets) || sp->flags & Index_WideSchema) {
    RedisModule_InfoBeginDictField(ctx, "index_options");
    if (!(sp->flags & (Index_StoreFreqs)))
      RedisModule_InfoAddFieldCString(ctx, SPEC_NOFREQS_STR, "ON");
    if (!(sp->flags & (Index_StoreFieldFlags)))
      RedisModule_InfoAddFieldCString(ctx, SPEC_NOFIELDS_STR, "ON");
    if (!(sp->flags & (Index_StoreTermOffsets | Index_StoreByteOffsets)))
      RedisModule_InfoAddFieldCString(ctx, SPEC_NOOFFSETS_STR, "ON");
    if (!(sp->flags & (Index_StoreByteOffsets)))
      RedisModule_InfoAddFieldCString(ctx, SPEC_NOHL_STR, "ON");
    if (sp->flags & Index_WideSchema)
      RedisModule_InfoAddFieldCString(ctx, SPEC_SCHEMA_EXPANDABLE_STR, "ON");
    RedisModule_InfoEndDictField(ctx);
  }

  // Index defenition
  RedisModule_InfoBeginDictField(ctx, "index_definition");
  SchemaRule *rule = sp->rule;
  RedisModule_InfoAddFieldCString(ctx, "type", (char*)DocumentType_ToString(rule->type));
  if (rule->filter_exp_str)
    RedisModule_InfoAddFieldCString(ctx, "filter", rule->filter_exp_str);
  if (rule->lang_default)
    RedisModule_InfoAddFieldCString(ctx, "default_language", (char*)RSLanguage_ToString(rule->lang_default));
  if (rule->lang_field)
    RedisModule_InfoAddFieldCString(ctx, "language_field", rule->lang_field);
  if (rule->score_default)
    RedisModule_InfoAddFieldDouble(ctx, "default_score", rule->score_default);
  if (rule->score_field)
    RedisModule_InfoAddFieldCString(ctx, "score_field", rule->score_field);
  if (rule->payload_field)
    RedisModule_InfoAddFieldCString(ctx, "payload_field", rule->payload_field);
  // Prefixes
  int num_prefixes = array_len(rule->prefixes);
  if (num_prefixes && rule->prefixes[0][0] != '\0') {
    arrayof(char) prefixes = array_new(char, 512);
    for (int i = 0; i < num_prefixes; ++i) {
      prefixes = array_ensure_append_1(prefixes, "\"");
      prefixes = array_ensure_append_n(prefixes, rule->prefixes[i], strlen(rule->prefixes[i]));
      prefixes = array_ensure_append_n(prefixes, "\",", 2);
    }
    prefixes[array_len(prefixes)-1] = '\0';
    RedisModule_InfoAddFieldCString(ctx, "prefixes", prefixes);
    array_free(prefixes);
  }
  RedisModule_InfoEndDictField(ctx);

  // Attributes
  for (int i = 0; i < sp->numFields; i++) {
    const FieldSpec *fs = sp->fields + i;
    char title[28];
    sprintf(title, "%s_%d", "field", (i+1));
    RedisModule_InfoBeginDictField(ctx, title);

    RedisModule_InfoAddFieldCString(ctx, "identifier", fs->path);
    RedisModule_InfoAddFieldCString(ctx, "attribute", fs->name);

    if (fs->options & FieldSpec_Dynamic)
      RedisModule_InfoAddFieldCString(ctx, "type", "<DYNAMIC>");
    else
      RedisModule_InfoAddFieldCString(ctx, "type", (char*)FieldSpec_GetTypeNames(INDEXTYPE_TO_POS(fs->types)));

    if (FIELD_IS(fs, INDEXFLD_T_FULLTEXT))
      RedisModule_InfoAddFieldDouble(ctx,  SPEC_WEIGHT_STR, fs->ftWeight);
    if (FIELD_IS(fs, INDEXFLD_T_TAG)) {
      char buf[4];
      sprintf(buf, "\"%c\"", fs->tagOpts.tagSep);
      RedisModule_InfoAddFieldCString(ctx, SPEC_TAG_SEPARATOR_STR, buf);
    }
    if (FieldSpec_IsSortable(fs))
      RedisModule_InfoAddFieldCString(ctx, SPEC_SORTABLE_STR, "ON");
    if (FieldSpec_IsNoStem(fs))
      RedisModule_InfoAddFieldCString(ctx, SPEC_NOSTEM_STR, "ON");
    if (!FieldSpec_IsIndexable(fs))
      RedisModule_InfoAddFieldCString(ctx, SPEC_NOINDEX_STR, "ON");

    RedisModule_InfoEndDictField(ctx);
  }

  // More properties
  RedisModule_InfoAddFieldLongLong(ctx, "number_of_docs", sp->stats.numDocuments);

  RedisModule_InfoBeginDictField(ctx, "index_properties");
  RedisModule_InfoAddFieldULongLong(ctx, "max_doc_id", sp->docs.maxDocId);
  RedisModule_InfoAddFieldLongLong(ctx, "num_terms", sp->stats.numTerms);
  RedisModule_InfoAddFieldLongLong(ctx, "num_records", sp->stats.numRecords);
  RedisModule_InfoEndDictField(ctx);

  RedisModule_InfoBeginDictField(ctx, "index_properties_in_mb");
  RedisModule_InfoAddFieldDouble(ctx, "inverted_size", sp->stats.invertedSize / (float)0x100000);
  RedisModule_InfoAddFieldDouble(ctx, "vector_index_size", sp->stats.vectorIndexSize / (float)0x100000);
  RedisModule_InfoAddFieldDouble(ctx, "offset_vectors_size", sp->stats.offsetVecsSize / (float)0x100000);
  RedisModule_InfoAddFieldDouble(ctx, "doc_table_size", sp->docs.memsize / (float)0x100000);
  RedisModule_InfoAddFieldDouble(ctx, "sortable_values_size", sp->docs.sortablesSize / (float)0x100000);
  RedisModule_InfoAddFieldDouble(ctx, "key_table_size", TrieMap_MemUsage(sp->docs.dim.tm) / (float)0x100000);
  RedisModule_InfoEndDictField(ctx);

  RedisModule_InfoAddFieldULongLong(ctx, "total_inverted_index_blocks", TotalIIBlocks);

  RedisModule_InfoBeginDictField(ctx, "index_properties_averages");
  RedisModule_InfoAddFieldDouble(ctx, "records_per_doc_avg",(float)sp->stats.numRecords / (float)sp->stats.numDocuments);
  RedisModule_InfoAddFieldDouble(ctx, "bytes_per_record_avg",(float)sp->stats.invertedSize / (float)sp->stats.numRecords);
  RedisModule_InfoAddFieldDouble(ctx, "offsets_per_term_avg",(float)sp->stats.offsetVecRecords / (float)sp->stats.numRecords);
  RedisModule_InfoAddFieldDouble(ctx, "offset_bits_per_record_avg",8.0F * (float)sp->stats.offsetVecsSize / (float)sp->stats.offsetVecRecords);
  RedisModule_InfoEndDictField(ctx);

  RedisModule_InfoBeginDictField(ctx, "index_failures");
  RedisModule_InfoAddFieldLongLong(ctx, "hash_indexing_failures", sp->stats.indexingFailures);
  RedisModule_InfoAddFieldLongLong(ctx, "indexing", !!global_spec_scanner || sp->scan_in_progress);
  IndexesScanner *scanner = global_spec_scanner ? global_spec_scanner : sp->scanner;
  double percent_indexed = IndexesScanner_IndexedPercent(scanner, sp);
  RedisModule_InfoAddFieldDouble(ctx, "percent_indexed", percent_indexed);
  RedisModule_InfoEndDictField(ctx);

  // Garbage collector
  if (sp->gc)
    GCContext_RenderStatsForInfo(sp->gc, ctx);

  // Cursor stat
  Cursors_RenderStatsForInfo(&RSCursors, sp->name, ctx);

  // Stop words
  if (sp->flags & Index_HasCustomStopwords)
    AddStopWordsListToInfo(ctx, sp->stopwords);
}
#endif // FTINFO_FOR_INFO_MODULES

// Assumes that the spec is in a safe state to set a scanner on it (write lock or main thread)
void IndexSpec_ScanAndReindex(RedisModuleCtx *ctx, StrongRef spec_ref) {
  size_t nkeys = RedisModule_DbSize(ctx);
  if (nkeys > 0) {
    IndexSpec_ScanAndReindexAsync(spec_ref);
  }
}

// only used on "RDB load finished" event (before the server is ready to accept commands)
// so it threadsafe
void IndexSpec_DropLegacyIndexFromKeySpace(IndexSpec *sp) {
  RedisSearchCtx ctx = SEARCH_CTX_STATIC(RSDummyContext, sp);

  rune *rstr = NULL;
  t_len slen = 0;
  float score = 0;
  int dist = 0;
  size_t termLen;

  TrieIterator *it = Trie_Iterate(ctx.spec->terms, "", 0, 0, 1);
  while (TrieIterator_Next(it, &rstr, &slen, NULL, &score, &dist)) {
    char *res = runesToStr(rstr, slen, &termLen);
    RedisModuleString *keyName = fmtRedisTermKey(&ctx, res, strlen(res));
    Redis_DropScanHandler(ctx.redisCtx, keyName, &ctx);
    RedisModule_FreeString(ctx.redisCtx, keyName);
    rm_free(res);
  }
  TrieIterator_Free(it);

  // Delete the numeric, tag, and geo indexes which reside on separate keys
  for (size_t i = 0; i < ctx.spec->numFields; i++) {
    const FieldSpec *fs = ctx.spec->fields + i;
    if (FIELD_IS(fs, INDEXFLD_T_NUMERIC)) {
      Redis_DeleteKey(ctx.redisCtx, IndexSpec_GetFormattedKey(ctx.spec, fs, INDEXFLD_T_NUMERIC));
    }
    if (FIELD_IS(fs, INDEXFLD_T_TAG)) {
      Redis_DeleteKey(ctx.redisCtx, IndexSpec_GetFormattedKey(ctx.spec, fs, INDEXFLD_T_TAG));
    }
    if (FIELD_IS(fs, INDEXFLD_T_GEO)) {
      Redis_DeleteKey(ctx.redisCtx, IndexSpec_GetFormattedKey(ctx.spec, fs, INDEXFLD_T_GEO));
    }
  }
  RedisModuleString *str =
      RedisModule_CreateStringPrintf(ctx.redisCtx, INDEX_SPEC_KEY_FMT, ctx.spec->name);
  Redis_DeleteKey(ctx.redisCtx, str);
  RedisModule_FreeString(ctx.redisCtx, str);
}

void Indexes_UpgradeLegacyIndexes() {
  dictIterator *iter = dictGetIterator(legacySpecDict);
  dictEntry *entry = NULL;
  while ((entry = dictNext(iter))) {
    StrongRef spec_ref = dictGetRef(entry);
    IndexSpec *sp = StrongRef_Get(spec_ref);
    IndexSpec_DropLegacyIndexFromKeySpace(sp);

    // recreate the doctable
    DocTable_Free(&sp->docs);
    sp->docs = DocTable_New(INITIAL_DOC_TABLE_SIZE);

    // clear index stats
    memset(&sp->stats, 0, sizeof(sp->stats));

    // put the new index in the specDict_g with weak and strong references
    dictAdd(specDict_g, sp->name, spec_ref.rm);
  }
  dictReleaseIterator(iter);
}

void Indexes_ScanAndReindex() {
  if (!reindexPool) {
    reindexPool = redisearch_thpool_init(1);
  }

  RedisModule_Log(NULL, "notice", "Scanning all indexes");
  IndexesScanner *scanner = IndexesScanner_NewGlobal();
  // check no global scan is in progress
  if (scanner) {
    redisearch_thpool_add_work(reindexPool, (thpool_proc)Indexes_ScanAndReindexTask, scanner, THPOOL_PRIORITY_HIGH);
  }
}

///////////////////////////////////////////////////////////////////////////////////////////////

int IndexSpec_CreateFromRdb(RedisModuleCtx *ctx, RedisModuleIO *rdb, int encver,
                                       QueryError *status) {
  IndexSpec *sp = rm_calloc(1, sizeof(IndexSpec));
  StrongRef spec_ref = StrongRef_New(sp, (RefManager_Free)IndexSpec_Free);
  IndexSpec_MakeKeyless(sp);

  sp->sortables = NewSortingTable();
  sp->docs = DocTable_New(INITIAL_DOC_TABLE_SIZE);
  sp->name = LoadStringBuffer_IOError(rdb, NULL, goto cleanup);
  sp->nameLen = strlen(sp->name);
  char *tmpName = rm_strdup(sp->name);
  RedisModule_Free(sp->name);
  sp->name = tmpName;
  sp->flags = (IndexFlags)LoadUnsigned_IOError(rdb, goto cleanup);
  if (encver < INDEX_MIN_NOFREQ_VERSION) {
    sp->flags |= Index_StoreFreqs;
  }

  sp->numFields = LoadUnsigned_IOError(rdb, goto cleanup);
  sp->fields = rm_calloc(sp->numFields, sizeof(FieldSpec));
  int maxSortIdx = -1;
  for (int i = 0; i < sp->numFields; i++) {
    FieldSpec *fs = sp->fields + i;
    if (FieldSpec_RdbLoad(rdb, sp->fields + i, encver) != REDISMODULE_OK) {
      QueryError_SetErrorFmt(status, QUERY_EPARSEARGS, "Failed to load index field");
      goto cleanup;
    }
    sp->fields[i].index = i;
    if (FieldSpec_IsSortable(fs)) {
      RSSortingTable_Add(&sp->sortables, fs->name, fieldTypeToValueType(fs->types));
    }
    if (FieldSpec_HasSuffixTrie(fs)) {
      sp->flags |= Index_HasSuffixTrie;
      sp->suffixMask |= FIELD_BIT(fs);
      if (!sp->suffix) {
        sp->suffix = NewTrie(suffixTrie_freeCallback, Trie_Sort_Lex);
      }
    }
  }
  // After loading all the fields, we can build the spec cache
  sp->spcache = IndexSpec_BuildSpecCache(sp);

  //    IndexStats_RdbLoad(rdb, &sp->stats);

  if (SchemaRule_RdbLoad(spec_ref, rdb, encver) != REDISMODULE_OK) {
    QueryError_SetErrorFmt(status, QUERY_EPARSEARGS, "Failed to load schema rule");
    goto cleanup;
  }


  //    DocTable_RdbLoad(&sp->docs, rdb, encver);
  sp->terms = NewTrie(NULL, Trie_Sort_Lex);
  /* For version 3 or up - load the generic trie */
  //  if (encver >= 3) {
  //    sp->terms = TrieType_GenericLoad(rdb, 0);
  //  } else {
  //    sp->terms = NewTrie(NULL);
  //  }

  if (sp->flags & Index_HasCustomStopwords) {
    sp->stopwords = StopWordList_RdbLoad(rdb, encver);
    if (sp->stopwords == NULL)
      goto cleanup;
  } else {
    sp->stopwords = DefaultStopWordList();
  }

  sp->uniqueId = spec_unique_ids++;

  IndexSpec_StartGC(ctx, spec_ref, sp);
  CursorList_AddSpec(&RSCursors, sp->name, RSCURSORS_DEFAULT_CAPACITY);

  if (sp->flags & Index_HasSmap) {
    sp->smap = SynonymMap_RdbLoad(rdb, encver);
    if (sp->smap == NULL)
      goto cleanup;
  }

  sp->timeout = LoadUnsigned_IOError(rdb, goto cleanup);

  size_t narr = LoadUnsigned_IOError(rdb, goto cleanup);
  for (size_t ii = 0; ii < narr; ++ii) {
    QueryError _status;
    size_t dummy;
    char *s = LoadStringBuffer_IOError(rdb, &dummy, goto cleanup);
    int rc = IndexAlias_Add(s, spec_ref, 0, &_status);
    RedisModule_Free(s);
    if (rc != REDISMODULE_OK) {
      RedisModule_Log(NULL, "notice", "Loading existing alias failed");
    }
  }

  sp->indexer = NewIndexer(sp);

  sp->scan_in_progress = false;

  RefManager *oldSpec = dictFetchValue(specDict_g, sp->name);
  if (oldSpec) {
    // spec already exists lets just free this one
    RedisModule_Log(NULL, "notice", "Loading an already existing index, will just ignore.");
    // setting unique id to zero will make sure index will not be removed from global
    // cursor map and aliases.
    sp->uniqueId = 0;
    StrongRef_Release(spec_ref);
    spec_ref = (StrongRef){oldSpec};
  } else {
    dictAdd(specDict_g, sp->name, spec_ref.rm);
  }

  for (int i = 0; i < sp->numFields; i++) {
    FieldsGlobalStats_UpdateStats(sp->fields + i, 1);
  }

  return REDISMODULE_OK;

cleanup:
  StrongRef_Release(spec_ref);
  QueryError_SetErrorFmt(status, QUERY_EPARSEARGS, "while reading an index");
  return REDISMODULE_ERR;
}

void *IndexSpec_LegacyRdbLoad(RedisModuleIO *rdb, int encver) {
  if (encver < LEGACY_INDEX_MIN_VERSION || encver > LEGACY_INDEX_MAX_VERSION) {
    return NULL;
  }
  char *name = RedisModule_LoadStringBuffer(rdb, NULL);

  RedisModuleCtx *ctx = RedisModule_GetContextFromIO(rdb);
  IndexSpec *sp = rm_calloc(1, sizeof(IndexSpec));
  StrongRef spec_ref = StrongRef_New(sp, (RefManager_Free)IndexSpec_Free);
  IndexSpec_MakeKeyless(sp);
  sp->sortables = NewSortingTable();
  sp->terms = NULL;
  sp->docs = DocTable_New(INITIAL_DOC_TABLE_SIZE);
  sp->name = rm_strdup(name);
  sp->nameLen = strlen(sp->name);
  RedisModule_Free(name);
  sp->flags = (IndexFlags)RedisModule_LoadUnsigned(rdb);
  if (encver < INDEX_MIN_NOFREQ_VERSION) {
    sp->flags |= Index_StoreFreqs;
  }

  sp->numFields = RedisModule_LoadUnsigned(rdb);
  sp->fields = rm_calloc(sp->numFields, sizeof(FieldSpec));
  int maxSortIdx = -1;
  for (int i = 0; i < sp->numFields; i++) {
    FieldSpec *fs = sp->fields + i;
    FieldSpec_RdbLoad(rdb, sp->fields + i, encver);
    sp->fields[i].index = i;
    if (FieldSpec_IsSortable(fs)) {
      RSSortingTable_Add(&sp->sortables, fs->name, fieldTypeToValueType(fs->types));
    }
  }
  // After loading all the fields, we can build the spec cache
  sp->spcache = IndexSpec_BuildSpecCache(sp);

  IndexStats_RdbLoad(rdb, &sp->stats);

  DocTable_LegacyRdbLoad(&sp->docs, rdb, encver);
  /* For version 3 or up - load the generic trie */
  if (encver >= 3) {
    sp->terms = TrieType_GenericLoad(rdb, 0);
  } else {
    sp->terms = NewTrie(NULL, Trie_Sort_Lex);
  }

  if (sp->flags & Index_HasCustomStopwords) {
    sp->stopwords = StopWordList_RdbLoad(rdb, encver);
  } else {
    sp->stopwords = DefaultStopWordList();
  }

  sp->uniqueId = spec_unique_ids++;

  sp->smap = NULL;
  if (sp->flags & Index_HasSmap) {
    sp->smap = SynonymMap_RdbLoad(rdb, encver);
  }
  if (encver < INDEX_MIN_EXPIRE_VERSION) {
    sp->timeout = -1;
  } else {
    sp->timeout = RedisModule_LoadUnsigned(rdb);
  }

  if (encver >= INDEX_MIN_ALIAS_VERSION) {
    size_t narr = RedisModule_LoadUnsigned(rdb);
    for (size_t ii = 0; ii < narr; ++ii) {
      QueryError status;
      size_t dummy;
      char *s = RedisModule_LoadStringBuffer(rdb, &dummy);
      int rc = IndexAlias_Add(s, spec_ref, 0, &status);
      RedisModule_Free(s);
      assert(rc == REDISMODULE_OK);
    }
  }
  sp->indexer = NewIndexer(sp);

  SchemaRuleArgs *rule_args = dictFetchValue(legacySpecRules, sp->name);
  if (!rule_args) {
    RedisModule_LogIOError(rdb, "warning",
                           "Could not find upgrade definition for legacy index '%s'", sp->name);
    StrongRef_Release(spec_ref);
    return NULL;
  }

  QueryError status;
  sp->rule = SchemaRule_Create(rule_args, spec_ref, &status);

  dictDelete(legacySpecRules, sp->name);
  SchemaRuleArgs_Free(rule_args);

  if (!sp->rule) {
    RedisModule_LogIOError(rdb, "warning", "Failed creating rule for legacy index '%s', error='%s'",
                           sp->name, QueryError_GetError(&status));
    StrongRef_Release(spec_ref);
    return NULL;
  }

  // start the gc and add the spec to the cursor list
  IndexSpec_StartGC(RSDummyContext, spec_ref, sp);
  CursorList_AddSpec(&RSCursors, sp->name, RSCURSORS_DEFAULT_CAPACITY);

  dictAdd(legacySpecDict, sp->name, spec_ref.rm);
  return spec_ref.rm;
}

void IndexSpec_LegacyRdbSave(RedisModuleIO *rdb, void *value) {
  // we do not save legacy indexes
  return;
}

int Indexes_RdbLoad(RedisModuleIO *rdb, int encver, int when) {

  if (encver < INDEX_MIN_COMPAT_VERSION) {
    return REDISMODULE_ERR;
  }

  size_t nIndexes = LoadUnsigned_IOError(rdb, goto cleanup);
  RedisModuleCtx *ctx = RedisModule_GetContextFromIO(rdb);
  QueryError status = {0};
  for (size_t i = 0; i < nIndexes; ++i) {
    if (IndexSpec_CreateFromRdb(ctx, rdb, encver, &status) != REDISMODULE_OK) {
      RedisModule_Log(ctx, "error", "RDB Load: %s",
                      status.detail ? status.detail : "general failure");
      return REDISMODULE_ERR;
    }
  }
  return REDISMODULE_OK;

cleanup:
  return REDISMODULE_ERR;
}

void Indexes_RdbSave(RedisModuleIO *rdb, int when) {

  RedisModule_SaveUnsigned(rdb, dictSize(specDict_g));

  dictIterator *iter = dictGetIterator(specDict_g);
  dictEntry *entry = NULL;
  while ((entry = dictNext(iter))) {
    StrongRef spec_ref = dictGetRef(entry);
    IndexSpec *sp = StrongRef_Get(spec_ref);
    // we save the name plus the null terminator
    RedisModule_SaveStringBuffer(rdb, sp->name, sp->nameLen + 1);
    RedisModule_SaveUnsigned(rdb, (uint64_t)sp->flags);
    RedisModule_SaveUnsigned(rdb, sp->numFields);
    for (int i = 0; i < sp->numFields; i++) {
      FieldSpec_RdbSave(rdb, &sp->fields[i]);
    }

    SchemaRule_RdbSave(sp->rule, rdb);

    //    IndexStats_RdbSave(rdb, &sp->stats);
    //    DocTable_RdbSave(&sp->docs, rdb);
    //    // save trie of terms
    //    TrieType_GenericSave(rdb, sp->terms, 0);

    // If we have custom stopwords, save them
    if (sp->flags & Index_HasCustomStopwords) {
      StopWordList_RdbSave(rdb, sp->stopwords);
    }

    if (sp->flags & Index_HasSmap) {
      SynonymMap_RdbSave(rdb, sp->smap);
    }

    RedisModule_SaveUnsigned(rdb, sp->timeout);

    if (sp->aliases) {
      RedisModule_SaveUnsigned(rdb, array_len(sp->aliases));
      for (size_t ii = 0; ii < array_len(sp->aliases); ++ii) {
        RedisModule_SaveStringBuffer(rdb, sp->aliases[ii], strlen(sp->aliases[ii]) + 1);
      }
    } else {
      RedisModule_SaveUnsigned(rdb, 0);
    }
  }

  dictReleaseIterator(iter);
}

void IndexSpec_Digest(RedisModuleDigest *digest, void *value) {
}

// from this version we will have the loaded notification which means that scan
// will no longer be needed
Version noScanVersion = {
    .majorVersion = 6,
    .minorVersion = 0,
    .patchVersion = 7,
};

int CompareVestions(Version v1, Version v2) {
  if (v1.majorVersion < v2.majorVersion) {
    return -1;
  } else if (v1.majorVersion > v2.majorVersion) {
    return 1;
  }

  if (v1.minorVersion < v2.minorVersion) {
    return -1;
  } else if (v1.minorVersion > v2.minorVersion) {
    return 1;
  }

  if (v1.patchVersion < v2.patchVersion) {
    return -1;
  } else if (v1.patchVersion > v2.patchVersion) {
    return 1;
  }

  return 0;
}

static void Indexes_LoadingEvent(RedisModuleCtx *ctx, RedisModuleEvent eid, uint64_t subevent,
                                 void *data) {
  if (subevent == REDISMODULE_SUBEVENT_LOADING_RDB_START ||
      subevent == REDISMODULE_SUBEVENT_LOADING_AOF_START ||
      subevent == REDISMODULE_SUBEVENT_LOADING_REPL_START) {
    Indexes_Free(specDict_g);
    if (legacySpecDict) {
      dictEmpty(legacySpecDict, NULL);
    } else {
      legacySpecDict = dictCreate(&dictTypeHeapStrings, NULL);
    }
    RedisModule_Log(RSDummyContext, "notice", "Loading event starts");
  } else if (subevent == REDISMODULE_SUBEVENT_LOADING_ENDED) {
    int hasLegacyIndexes = dictSize(legacySpecDict);
    Indexes_UpgradeLegacyIndexes();

    // we do not need the legacy dict specs anymore
    dictRelease(legacySpecDict);
    legacySpecDict = NULL;

    LegacySchemaRulesArgs_Free(ctx);

    if (hasLegacyIndexes || CompareVestions(redisVersion, noScanVersion) < 0) {
      Indexes_ScanAndReindex();
    } else {
      RedisModule_Log(ctx, "warning",
                      "Skip background reindex scan, redis version contains loaded event.");
    }
    RedisModule_Log(RSDummyContext, "notice", "Loading event ends");
  }
}

int IndexSpec_RegisterType(RedisModuleCtx *ctx) {
  RedisModuleTypeMethods tm = {
      .version = REDISMODULE_TYPE_METHOD_VERSION,
      .rdb_load = IndexSpec_LegacyRdbLoad,
      .rdb_save = IndexSpec_LegacyRdbSave,
      .aux_load = Indexes_RdbLoad,
      .aux_save = Indexes_RdbSave,
      .free = IndexSpec_LegacyFree,
      .aof_rewrite = GenericAofRewrite_DisabledHandler,
      .aux_save_triggers = REDISMODULE_AUX_BEFORE_RDB,
  };

  IndexSpecType = RedisModule_CreateDataType(ctx, "ft_index0", INDEX_CURRENT_VERSION, &tm);
  if (IndexSpecType == NULL) {
    RedisModule_Log(ctx, "error", "Could not create index spec type");
    return REDISMODULE_ERR;
  }

  RedisModule_SubscribeToServerEvent(ctx, RedisModuleEvent_Loading, Indexes_LoadingEvent);

  return REDISMODULE_OK;
}

int Document_LoadSchemaFieldJson(Document *doc, RedisSearchCtx *sctx);

int IndexSpec_UpdateDoc(IndexSpec *spec, RedisModuleCtx *ctx, RedisModuleString *key, DocumentType type) {
  RedisSearchCtx sctx = SEARCH_CTX_STATIC(ctx, spec);

  if (!spec->rule) {
    RedisModule_Log(ctx, "warning", "Index spec %s: no rule found", spec->name);
    return REDISMODULE_ERR;
  }

  hires_clock_t t0;
  hires_clock_get(&t0);

  Document doc = {0};
  Document_Init(&doc, key, DEFAULT_SCORE, DEFAULT_LANGUAGE, type);
  // if a key does not exit, is not a hash or has no fields in index schema

  int rv = REDISMODULE_ERR;
  switch (type) {
  case DocumentType_Hash:
    rv = Document_LoadSchemaFieldHash(&doc, &sctx);
    break;
  case DocumentType_Json:
    rv = Document_LoadSchemaFieldJson(&doc, &sctx);
    break;
  case DocumentType_Unsupported:
    RS_LOG_ASSERT(0, "Should receieve valid type");
  }

  if (rv != REDISMODULE_OK) {
    // we already unlocked the spec but we can increase this value atomically
    __atomic_add_fetch(&spec->stats.indexingFailures, 1, __ATOMIC_RELAXED);

    // if a document did not load properly, it is deleted
    // to prevent mismatch of index and hash
    IndexSpec_DeleteDoc(spec, ctx, key);
    Document_Free(&doc);
    return REDISMODULE_ERR;
  }

  RedisSearchCtx_LockSpecWrite(&sctx);

  QueryError status = {0};
  RSAddDocumentCtx *aCtx = NewAddDocumentCtx(spec, &doc, &status);
  aCtx->stateFlags |= ACTX_F_NOBLOCK | ACTX_F_NOFREEDOC;
  AddDocumentCtx_Submit(aCtx, &sctx, DOCUMENT_ADD_REPLACE);

  Document_Free(&doc);

  spec->stats.totalIndexTime += hires_clock_since_usec(&t0);
  IndexSpec_UpdateVersion(spec);
  RedisSearchCtx_UnlockSpec(&sctx);
  return REDISMODULE_OK;
}

void IndexSpec_DeleteDoc_Unsafe(IndexSpec *spec, RedisModuleCtx *ctx, RedisModuleString *key, t_docId id) {

  if (DocTable_DeleteR(&spec->docs, key)) {
    spec->stats.numDocuments--;

    // Increment the index's garbage collector's scanning frequency after document deletions
    if (spec->gc) {
      GCContext_OnDelete(spec->gc);
    }
  }

  // VecSim fields clear deleted data on the fly
  if (spec->flags & Index_HasVecSim) {
    for (int i = 0; i < spec->numFields; ++i) {
      if (spec->fields[i].types == INDEXFLD_T_VECTOR) {
        RedisModuleString *rmskey = RedisModule_CreateString(ctx, spec->fields[i].name, strlen(spec->fields[i].name));
        KeysDictValue *kdv = dictFetchValue(spec->keysDict, rmskey);
        RedisModule_FreeString(ctx, rmskey);

        if (!kdv) {
          continue;
        }
        VecSimIndex *vecsim = kdv->p;
        spec->stats.vectorIndexSize += VecSimIndex_DeleteVector(vecsim, id);
      }
    }
  }
}

int IndexSpec_DeleteDoc(IndexSpec *spec, RedisModuleCtx *ctx, RedisModuleString *key) {
  RedisSearchCtx sctx = SEARCH_CTX_STATIC(ctx, spec);

  // TODO: is this necessary?
  RedisSearchCtx_LockSpecRead(&sctx);
  // Get the doc ID
  t_docId id = DocTable_GetIdR(&spec->docs, key);
  RedisSearchCtx_UnlockSpec(&sctx);

  if (id == 0) {
    // ID does not exist.
    return REDISMODULE_ERR;
  }

  RedisSearchCtx_LockSpecWrite(&sctx);
  IndexSpec_DeleteDoc_Unsafe(spec, ctx, key, id);
  IndexSpec_UpdateVersion(spec);
  RedisSearchCtx_UnlockSpec(&sctx);
  return REDISMODULE_OK;
}

///////////////////////////////////////////////////////////////////////////////////////////////

static void onFlush(RedisModuleCtx *ctx, RedisModuleEvent eid, uint64_t subevent, void *data) {
  if (subevent != REDISMODULE_SUBEVENT_FLUSHDB_START) {
    return;
  }
  Indexes_Free(specDict_g);
  Dictionary_Clear();
  RSGlobalConfig.used_dialects = 0;
}

void Indexes_Init(RedisModuleCtx *ctx) {
  specDict_g = dictCreate(&dictTypeHeapStrings, NULL);
  RedisModule_SubscribeToServerEvent(ctx, RedisModuleEvent_FlushDB, onFlush);
  SchemaPrefixes_Create();
}

SpecOpIndexingCtx *Indexes_FindMatchingSchemaRules(RedisModuleCtx *ctx, RedisModuleString *key,
                                                   bool runFilters,
                                                   RedisModuleString *keyToReadData) {
  if (!keyToReadData) {
    keyToReadData = key;
  }
  SpecOpIndexingCtx *res = rm_malloc(sizeof(*res));
  res->specs = dictCreate(&dictTypeHeapStrings, NULL);
  res->specsOps = array_new(SpecOpCtx, 10);
  if (dictSize(specDict_g) == 0) {
    return res;
  }
  dict *specs = res->specs;

#if defined(_DEBUG) && 0
  RLookupKey *k = RLookup_GetKey(&r->lk, UNDERSCORE_KEY, RLOOKUP_F_NOFLAGS);
  RSValue *v = RLookup_GetItem(k, &r->row);
  const char *x = RSValue_StringPtrLen(v, NULL);
  RedisModule_Log(NULL, "notice", "Indexes_FindMatchingSchemaRules: x=%s", x);
  const char *f = "name";
  k = RLookup_GetKey(&r->lk, f, RLOOKUP_F_NOFLAGS);
  if (k) {
    v = RLookup_GetItem(k, &r->row);
    x = RSValue_StringPtrLen(v, NULL);
  }
#endif  // _DEBUG

  size_t n;
  const char *key_p = RedisModule_StringPtrLen(key, &n);
  arrayof(SchemaPrefixNode *) prefixes = array_new(SchemaPrefixNode *, 1);
  // collect specs that their name is prefixed by the key name
  // `prefixes` includes list of arrays of specs, one for each prefix of key name
  int nprefixes = TrieMap_FindPrefixes(ScemaPrefixes_g, key_p, n, (arrayof(void *) *)&prefixes);
  for (int i = 0; i < array_len(prefixes); ++i) {
    SchemaPrefixNode *node = prefixes[i];
    for (int j = 0; j < array_len(node->index_specs); ++j) {
      StrongRef global = node->index_specs[j];
      IndexSpec *spec = StrongRef_Get(global);
      if (spec && !dictFind(specs, spec->name)) {
        SpecOpCtx specOp = {
            .spec = spec,
            .op = SpecOp_Add,
        };
        res->specsOps = array_append(res->specsOps, specOp);
        dictEntry *entry = dictAddRaw(specs, spec->name, NULL);
        // put the location on the specsOps array so we can get it
        // fast using index name
        entry->v.u64 = array_len(res->specsOps) - 1;
      }
    }
  }
  array_free(prefixes);

  if (runFilters) {

    EvalCtx *r = NULL;
    for (size_t i = 0; i < array_len(res->specsOps); ++i) {
      SpecOpCtx *specOp = res->specsOps + i;
      IndexSpec *spec = specOp->spec;
      if (!spec->rule->filter_exp) {
        continue;
      }

      // load hash only if required
      if (!r) r = EvalCtx_Create();
      RLookup_LoadRuleFields(ctx, &r->lk, &r->row, spec, key_p);

      if (EvalCtx_EvalExpr(r, spec->rule->filter_exp) == EXPR_EVAL_OK) {
        if (!RSValue_BoolTest(&r->res) && dictFind(specs, spec->name)) {
          specOp->op = SpecOp_Del;
        }
      }
      QueryError_ClearError(r->ee.err);
    }

    if (r) {
      EvalCtx_Destroy(r);
    }
  }
  return res;
}

static bool hashFieldChanged(IndexSpec *spec, RedisModuleString **hashFields) {
  if (hashFields == NULL) {
    return true;
  }

  // TODO: improve implementation to avoid O(n^2)
  for (size_t i = 0; hashFields[i] != NULL; ++i) {
    const char *field = RedisModule_StringPtrLen(hashFields[i], NULL);
    for (size_t j = 0; j < spec->numFields; ++j) {
      if (!strcmp(field, spec->fields[j].name)) {
        return true;
      }
    }
    // optimize. change of score and payload fields just require an update of the doc table
    if ((spec->rule->lang_field && !strcmp(field, spec->rule->lang_field)) ||
        (spec->rule->score_field && !strcmp(field, spec->rule->score_field)) ||
        (spec->rule->payload_field && !strcmp(field, spec->rule->payload_field))) {
      return true;
    }
  }
  return false;
}

void Indexes_SpecOpsIndexingCtxFree(SpecOpIndexingCtx *specs) {
  dictRelease(specs->specs);
  array_free(specs->specsOps);
  rm_free(specs);
}

void Indexes_UpdateMatchingWithSchemaRules(RedisModuleCtx *ctx, RedisModuleString *key, DocumentType type,
                                           RedisModuleString **hashFields) {
  if (type == DocumentType_Unsupported) {
    // COPY could overwrite a hash/json with other types so we must try and remove old doc
    Indexes_DeleteMatchingWithSchemaRules(ctx, key, hashFields);
    return;
  }

  SpecOpIndexingCtx *specs = Indexes_FindMatchingSchemaRules(ctx, key, true, NULL);

  for (size_t i = 0; i < array_len(specs->specsOps); ++i) {
    SpecOpCtx *specOp = specs->specsOps + i;

    // skip if document type does not match the index type
    if (type != specOp->spec->rule->type) {
      continue;
    }

    if (hashFieldChanged(specOp->spec, hashFields)) {
      if (specOp->op == SpecOp_Add) {
        IndexSpec_UpdateDoc(specOp->spec, ctx, key, type);
      } else {
        IndexSpec_DeleteDoc(specOp->spec, ctx, key);
      }
    }
  }

  Indexes_SpecOpsIndexingCtxFree(specs);
}

void Indexes_DeleteMatchingWithSchemaRules(RedisModuleCtx *ctx, RedisModuleString *key,
                                           RedisModuleString **hashFields) {
  SpecOpIndexingCtx *specs = Indexes_FindMatchingSchemaRules(ctx, key, false, NULL);

  for (size_t i = 0; i < array_len(specs->specsOps); ++i) {
    SpecOpCtx *specOp = specs->specsOps + i;
    if (hashFieldChanged(specOp->spec, hashFields)) {
      IndexSpec_DeleteDoc(specOp->spec, ctx, key);
    }
  }

  Indexes_SpecOpsIndexingCtxFree(specs);
}

void Indexes_ReplaceMatchingWithSchemaRules(RedisModuleCtx *ctx, RedisModuleString *from_key,
                                            RedisModuleString *to_key) {
  DocumentType type = getDocTypeFromString(to_key);
  if (type == DocumentType_Unsupported) {
    return;
  }

  SpecOpIndexingCtx *from_specs = Indexes_FindMatchingSchemaRules(ctx, from_key, true, to_key);
  SpecOpIndexingCtx *to_specs = Indexes_FindMatchingSchemaRules(ctx, to_key, true, NULL);

  size_t from_len, to_len;
  const char *from_str = RedisModule_StringPtrLen(from_key, &from_len);
  const char *to_str = RedisModule_StringPtrLen(to_key, &to_len);

  for (size_t i = 0; i < array_len(from_specs->specsOps); ++i) {
    SpecOpCtx *specOp = from_specs->specsOps + i;
    IndexSpec *spec = specOp->spec;
    if (specOp->op == SpecOp_Del) {
      // the document is not in the index from the first place
      continue;
    }
    dictEntry *entry = dictFind(to_specs->specs, spec->name);
    if (entry) {
      RedisSearchCtx sctx = SEARCH_CTX_STATIC(ctx, spec);
      RedisSearchCtx_LockSpecWrite(&sctx);
      if(REDISMODULE_OK == DocTable_Replace(&spec->docs, from_str, from_len, to_str, to_len)) {
        IndexSpec_UpdateVersion(spec);
      }

      RedisSearchCtx_UnlockSpec(&sctx);
      size_t index = entry->v.u64;
      dictDelete(to_specs->specs, spec->name);
      array_del_fast(to_specs->specsOps, index);
    } else {
      IndexSpec_DeleteDoc(spec, ctx, from_key);
    }
  }

  // add to a different index
  for (size_t i = 0; i < array_len(to_specs->specsOps); ++i) {
    SpecOpCtx *specOp = to_specs->specsOps + i;
    if (specOp->op == SpecOp_Del) {
      // not need to index
      // also no need to delete because we know that the document is
      // not in the index because if it was there we would handle it
      // on the spec from section.
      continue;
    }
    IndexSpec_UpdateDoc(specOp->spec, ctx, to_key, type);
  }
  Indexes_SpecOpsIndexingCtxFree(from_specs);
  Indexes_SpecOpsIndexingCtxFree(to_specs);
}
///////////////////////////////////////////////////////////////////////////////////////////////<|MERGE_RESOLUTION|>--- conflicted
+++ resolved
@@ -248,11 +248,7 @@
     }
     spec->isTimerSet = false;
   }
-<<<<<<< HEAD
-  redisearch_thpool_add_work(cleanPool, (thpool_proc)IndexSpec_FreeTask, rm_strdup(spec->name), THPOOL_PRIORITY_HIGH);
-=======
-  redisearch_thpool_add_work(cleanPool, (redisearch_thpool_proc)IndexSpec_FreeTask, rm_strdup(spec->name));
->>>>>>> 79a8578d
+  redisearch_thpool_add_work(cleanPool, (redisearch_thpool_proc)IndexSpec_FreeTask, rm_strdup(spec->name), THPOOL_PRIORITY_HIGH);
 }
 
 static void IndexSpec_TimedOutProc(RedisModuleCtx *ctx, WeakRef w_ref) {
@@ -1622,13 +1618,8 @@
 void IndexSpec_StartGC(RedisModuleCtx *ctx, StrongRef global, IndexSpec *sp) {
   RS_LOG_ASSERT(!sp->gc, "GC already exists");
   // we will not create a gc thread on temporary index
-<<<<<<< HEAD
-  if (RSGlobalConfig.enableGC && !(sp->flags & Index_Temporary)) {
-    sp->gc = GCContext_CreateGC(global, RSGlobalConfig.gcPolicy);
-=======
   if (RSGlobalConfig.gcConfigParams.enableGC && !(sp->flags & Index_Temporary)) {
     sp->gc = GCContext_CreateGC(global, RSGlobalConfig.gcConfigParams.gcPolicy);
->>>>>>> 79a8578d
     GCContext_Start(sp->gc);
     RedisModule_Log(ctx, "verbose", "Starting GC for index %s", sp->name);
   }
@@ -1999,11 +1990,7 @@
   RedisModule_Log(NULL, "notice", "Register index %s for async scan", ((IndexSpec*)StrongRef_Get(spec_ref))->name);
 #endif
   IndexesScanner *scanner = IndexesScanner_New(spec_ref);
-<<<<<<< HEAD
-  redisearch_thpool_add_work(reindexPool, (thpool_proc)Indexes_ScanAndReindexTask, scanner, THPOOL_PRIORITY_HIGH);
-=======
-  redisearch_thpool_add_work(reindexPool, (redisearch_thpool_proc)Indexes_ScanAndReindexTask, scanner);
->>>>>>> 79a8578d
+  redisearch_thpool_add_work(reindexPool, (redisearch_thpool_proc)Indexes_ScanAndReindexTask, scanner, THPOOL_PRIORITY_HIGH);
 }
 
 void ReindexPool_ThreadPoolDestroy() {
