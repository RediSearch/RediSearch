#include "spec.h"

#include <math.h>
#include <ctype.h>

#include "util/logging.h"
#include "util/misc.h"
#include "rmutil/vector.h"
#include "rmutil/util.h"
#include "rmutil/rm_assert.h"
#include "trie/trie_type.h"
#include "rmalloc.h"
#include "config.h"
#include "cursor.h"
#include "tag_index.h"
#include "redis_index.h"
#include "indexer.h"
#include "alias.h"
#include "module.h"
#include "aggregate/expr/expression.h"
#include "rules.h"
#include "dictionary.h"
#include "doc_types.h"
#include "rdb.h"

#define INITIAL_DOC_TABLE_SIZE 1000

///////////////////////////////////////////////////////////////////////////////////////////////

static int FieldSpec_RdbLoad(RedisModuleIO *rdb, FieldSpec *f, int encver);
void IndexSpec_UpdateMatchingWithSchemaRules(IndexSpec *sp, RedisModuleCtx *ctx,
                                             RedisModuleString *key, DocumentType type);
int IndexSpec_DeleteDoc(IndexSpec *spec, RedisModuleCtx *ctx, RedisModuleString *key);

void (*IndexSpec_OnCreate)(const IndexSpec *) = NULL;
const char *(*IndexAlias_GetUserTableName)(RedisModuleCtx *, const char *) = NULL;

RedisModuleType *IndexSpecType;
static uint64_t spec_unique_ids = 1;

dict *specDict_g;
IndexesScanner *global_spec_scanner = NULL;
size_t pending_global_indexing_ops = 0;
dict *legacySpecDict;
dict *legacySpecRules;

Version redisVersion;
Version rlecVersion;
bool isCrdt;
bool isTrimming = false;

//---------------------------------------------------------------------------------------------

static const FieldSpec *getFieldCommon(const IndexSpec *spec, const char *name, size_t len) {
  for (size_t i = 0; i < spec->numFields; i++) {
    if (len != strlen(spec->fields[i].name)) {
      continue;
    }
    const FieldSpec *fs = spec->fields + i;
    if (!strncmp(fs->name, name, len)) {
      return fs;
    }
  }
  return NULL;
}

/*
 * Get a field spec by field name. Case sensetive!
 * Return the field spec if found, NULL if not
 */
const FieldSpec *IndexSpec_GetField(const IndexSpec *spec, const char *name, size_t len) {
  return getFieldCommon(spec, name, len);
};

t_fieldMask IndexSpec_GetFieldBit(IndexSpec *spec, const char *name, size_t len) {
  const FieldSpec *fs = IndexSpec_GetField(spec, name, len);
  if (!fs || !FIELD_IS(fs, INDEXFLD_T_FULLTEXT) || !FieldSpec_IsIndexable(fs)) return 0;

  return FIELD_BIT(fs);
}

int IndexSpec_CheckPhoneticEnabled(const IndexSpec *sp, t_fieldMask fm) {
  if (!(sp->flags & Index_HasPhonetic)) {
    return 0;
  }

  if (fm == 0 || fm == (t_fieldMask)-1) {
    // No fields -- implicit phonetic match!
    return 1;
  }

  for (size_t ii = 0; ii < sp->numFields; ++ii) {
    if (fm & ((t_fieldMask)1 << ii)) {
      const FieldSpec *fs = sp->fields + ii;
      if (FIELD_IS(fs, INDEXFLD_T_FULLTEXT) && (FieldSpec_IsPhonetics(fs))) {
        return 1;
      }
    }
  }
  return 0;
}

int IndexSpec_GetFieldSortingIndex(IndexSpec *sp, const char *name, size_t len) {
  if (!sp->sortables) return -1;
  return RSSortingTable_GetFieldIdx(sp->sortables, name);
}

const FieldSpec *IndexSpec_GetFieldBySortingIndex(const IndexSpec *sp, uint16_t idx) {
  for (size_t ii = 0; ii < sp->numFields; ++ii) {
    if (sp->fields[ii].options & FieldSpec_Sortable && sp->fields[ii].sortIdx == idx) {
      return sp->fields + ii;
    }
  }
  return NULL;
}

const char *IndexSpec_GetFieldNameByBit(const IndexSpec *sp, t_fieldMask id) {
  for (int i = 0; i < sp->numFields; i++) {
    if (FIELD_BIT(&sp->fields[i]) == id && FIELD_IS(&sp->fields[i], INDEXFLD_T_FULLTEXT) &&
        FieldSpec_IsIndexable(&sp->fields[i])) {
      return sp->fields[i].name;
    }
  }
  return NULL;
}

//---------------------------------------------------------------------------------------------

/*
* Parse an index spec from redis command arguments.
* Returns REDISMODULE_ERR if there's a parsing error.
* The command only receives the relevant part of argv.
*
* The format currently is FT.CREATE {index} [NOOFFSETS] [NOFIELDS] [NOFREQS]
    SCHEMA {field} [TEXT [WEIGHT {weight}]] | [NUMERIC]
*/
IndexSpec *IndexSpec_ParseRedisArgs(RedisModuleCtx *ctx, RedisModuleString *name,
                                    RedisModuleString **argv, int argc, QueryError *status) {

  const char *args[argc];
  for (int i = 0; i < argc; i++) {
    args[i] = RedisModule_StringPtrLen(argv[i], NULL);
  }

  IndexSpec *sp = IndexSpec_Parse(RedisModule_StringPtrLen(name, NULL), args, argc, status);
  return sp;
}

FieldSpec **getFieldsByType(IndexSpec *spec, FieldType type) {
#define FIELDS_ARRAY_CAP 2
  FieldSpec **fields = array_new(FieldSpec *, FIELDS_ARRAY_CAP);
  for (int i = 0; i < spec->numFields; ++i) {
    if (FIELD_IS(spec->fields + i, type)) {
      fields = array_append(fields, &(spec->fields[i]));
    }
  }
  return fields;
}

/* Check if Redis is currently loading from RDB. Our thread starts before RDB loading is finished */
int isRdbLoading(RedisModuleCtx *ctx) {
  long long isLoading = 0;
  RMUtilInfo *info = RMUtil_GetRedisInfo(ctx);
  if (!info) {
    return 0;
  }

  if (!RMUtilInfo_GetInt(info, "loading", &isLoading)) {
    isLoading = 0;
  }

  RMUtilRedisInfo_Free(info);
  return isLoading == 1;
}

static void IndexSpec_TimedOutProc(RedisModuleCtx *ctx, IndexSpec *sp) {
  // we need to delete the spec from the specDict_g, as far as the user see it,
  // this spec was deleted and its memory will be freed in a background thread.
#ifdef _DEBUG
  RedisModule_Log(NULL, "notice", "Freeing index %s by timer", sp->name);
#endif

  sp->isTimerSet = false;
  IndexSpec_Free(sp);

#ifdef _DEBUG
  RedisModule_Log(NULL, "notice", "Freeing index by timer: done");
#endif
}

static void IndexSpec_SetTimeoutTimer(IndexSpec *sp) {
  if (sp->isTimerSet) {
    RedisModule_StopTimer(RSDummyContext, sp->timerId, NULL);
  }
  sp->timerId = RedisModule_CreateTimer(RSDummyContext, sp->timeout,
                                        (RedisModuleTimerProc)IndexSpec_TimedOutProc, sp);
  sp->isTimerSet = true;
}

static void Indexes_SetTempSpecsTimers() {
  dictIterator *iter = dictGetIterator(specDict_g);
  dictEntry *entry = NULL;
  while ((entry = dictNext(iter))) {
    IndexSpec *sp = dictGetVal(entry);
    if (sp->flags & Index_Temporary) {
      IndexSpec_SetTimeoutTimer(sp);
    }
  }
  dictReleaseIterator(iter);
}

//---------------------------------------------------------------------------------------------

IndexSpec *IndexSpec_CreateNew(RedisModuleCtx *ctx, RedisModuleString **argv, int argc,
                               QueryError *status) {
  const char *specName = RedisModule_StringPtrLen(argv[1], NULL);
  if (dictFetchValue(specDict_g, specName)) {
    QueryError_SetCode(status, QUERY_EINDEXEXISTS);
    return NULL;
  }
  IndexSpec *sp = IndexSpec_ParseRedisArgs(ctx, argv[1], &argv[2], argc - 2, status);
  if (sp == NULL) {
    return NULL;
  }

  dictAdd(specDict_g, (char *)specName, sp);

  sp->uniqueId = spec_unique_ids++;
  // Start the garbage collector
  IndexSpec_StartGC(ctx, sp, GC_DEFAULT_HZ);

  CursorList_AddSpec(&RSCursors, sp->name, RSCURSORS_DEFAULT_CAPACITY);

  // Create the indexer
  sp->indexer = NewIndexer(sp);
  if (IndexSpec_OnCreate) {
    IndexSpec_OnCreate(sp);
  }

  // set timout on temporary index
  if (sp->flags & Index_Temporary) {
    IndexSpec_SetTimeoutTimer(sp);
  }

  if (!(sp->flags & Index_SkipInitialScan)) {
    IndexSpec_ScanAndReindex(ctx, sp);
  }
  return sp;
}

//---------------------------------------------------------------------------------------------

static bool checkPhoneticAlgorithmAndLang(const char *matcher) {
  if (strlen(matcher) != 5) {
    return false;
  }
  if (matcher[0] != 'd' || matcher[1] != 'm' || matcher[2] != ':') {
    return false;
  }

#define LANGUAGES_SIZE 4
  char *languages[] = {"en", "pt", "fr", "es"};

  bool langauge_found = false;
  for (int i = 0; i < LANGUAGES_SIZE; ++i) {
    if (matcher[3] == languages[i][0] && matcher[4] == languages[i][1]) {
      langauge_found = true;
    }
  }

  return langauge_found;
}

static int parseTextField(FieldSpec *fs, ArgsCursor *ac, QueryError *status) {
  int rc;
  // this is a text field
  // init default weight and type
  while (!AC_IsAtEnd(ac)) {
    if (AC_AdvanceIfMatch(ac, SPEC_NOSTEM_STR)) {
      fs->options |= FieldSpec_NoStemming;
      continue;

    } else if (AC_AdvanceIfMatch(ac, SPEC_WEIGHT_STR)) {
      double d;
      if ((rc = AC_GetDouble(ac, &d, 0)) != AC_OK) {
        QERR_MKBADARGS_AC(status, "weight", rc);
        return 0;
      }
      fs->ftWeight = d;
      continue;

    } else if (AC_AdvanceIfMatch(ac, SPEC_PHONETIC_STR)) {
      if (AC_IsAtEnd(ac)) {
        QueryError_SetError(status, QUERY_EPARSEARGS, SPEC_PHONETIC_STR " requires an argument");
        return 0;
      }

      const char *matcher = AC_GetStringNC(ac, NULL);
      // try and parse the matcher
      // currently we just make sure algorithm is double metaphone (dm)
      // and language is one of the following : English (en), French (fr), Portuguese (pt) and
      // Spanish (es)
      // in the future we will support more algorithms and more languages
      if (!checkPhoneticAlgorithmAndLang(matcher)) {
        QueryError_SetError(
            status, QUERY_EINVAL,
            "Matcher Format: <2 chars algorithm>:<2 chars language>. Support algorithms: "
            "double metaphone (dm). Supported languages: English (en), French (fr), "
            "Portuguese (pt) and Spanish (es)");
        return 0;
      }
      fs->options |= FieldSpec_Phonetics;
      continue;

    } else {
      break;
    }
  }
  return 1;
}

void FieldSpec_Initialize(FieldSpec *fs, FieldType types) {
  fs->types |= types;
  if (FIELD_IS(fs, INDEXFLD_T_TAG)) {
    fs->tagFlags = TAG_FIELD_DEFAULT_FLAGS;
    fs->tagSep = TAG_FIELD_DEFAULT_SEP;
  }
}

/* Parse a field definition from argv, at *offset. We advance offset as we progress.
 *  Returns 1 on successful parse, 0 otherwise */
static int parseFieldSpec(ArgsCursor *ac, FieldSpec *fs, QueryError *status) {
  if (AC_IsAtEnd(ac)) {
    QueryError_SetErrorFmt(status, QUERY_EPARSEARGS, "Field `%s` does not have a type", fs->name);
    return 0;
  }

  if (AC_AdvanceIfMatch(ac, SPEC_TEXT_STR)) {
    FieldSpec_Initialize(fs, INDEXFLD_T_FULLTEXT);
    if (!parseTextField(fs, ac, status)) {
      goto error;
    }
  } else if (AC_AdvanceIfMatch(ac, NUMERIC_STR)) {
    FieldSpec_Initialize(fs, INDEXFLD_T_NUMERIC);
  } else if (AC_AdvanceIfMatch(ac, GEO_STR)) {  // geo field
    FieldSpec_Initialize(fs, INDEXFLD_T_GEO);
  } else if (AC_AdvanceIfMatch(ac, SPEC_TAG_STR)) {  // tag field
    FieldSpec_Initialize(fs, INDEXFLD_T_TAG);
    if (AC_AdvanceIfMatch(ac, SPEC_SEPARATOR_STR)) {
      if (AC_IsAtEnd(ac)) {
        QueryError_SetError(status, QUERY_EPARSEARGS, SPEC_SEPARATOR_STR " requires an argument");
        goto error;
      }
      const char *sep = AC_GetStringNC(ac, NULL);
      if (strlen(sep) != 1) {
        QueryError_SetErrorFmt(status, QUERY_EPARSEARGS,
                               "Tag separator must be a single character. Got `%s`", sep);
        goto error;
      }
      fs->tagSep = *sep;
    }
  } else {  // not numeric and not text - nothing more supported currently
    QueryError_SetErrorFmt(status, QUERY_EPARSEARGS, "Invalid field type for field `%s`", fs->name);
    goto error;
  }

  while (!AC_IsAtEnd(ac)) {
    if (AC_AdvanceIfMatch(ac, SPEC_SORTABLE_STR)) {
      FieldSpec_SetSortable(fs);
      continue;
    } else if (AC_AdvanceIfMatch(ac, SPEC_NOINDEX_STR)) {
      fs->options |= FieldSpec_NotIndexable;
      continue;
    } else {
      break;
    }
  }
  return 1;

error:
  if (!QueryError_HasError(status)) {
    QueryError_SetErrorFmt(status, QUERY_EPARSEARGS, "Could not parse schema for field `%s`",
                           fs->name);
  }
  FieldSpec_Cleanup(fs);
  return 0;
}

int IndexSpec_CreateTextId(const IndexSpec *sp) {
  int maxId = -1;
  for (size_t ii = 0; ii < sp->numFields; ++ii) {
    const FieldSpec *fs = sp->fields + ii;
    if (FIELD_IS(fs, INDEXFLD_T_FULLTEXT)) {
      if (fs->ftId == (t_fieldId)-1) {
        // ignore
        continue;
      }
      maxId = MAX(fs->ftId, maxId);
    }
  }

  if (maxId + 1 >= SPEC_MAX_FIELD_ID) {
    return -1;
  }
  return maxId + 1;
}

/**
 * Add fields to an existing (or newly created) index. If the addition fails,
 */
static int IndexSpec_AddFieldsInternal(IndexSpec *sp, ArgsCursor *ac, QueryError *status,
                                       int isNew) {
  if (sp->spcache) {
    IndexSpecCache_Decref(sp->spcache);
    sp->spcache = NULL;
  }
  const size_t prevNumFields = sp->numFields;
  const size_t prevSortLen = sp->sortables->len;
  FieldSpec *fs = NULL;

  while (!AC_IsAtEnd(ac)) {
    if (sp->numFields == SPEC_MAX_FIELDS) {
      QueryError_SetErrorFmt(status, QUERY_ELIMIT, "Schema is limited to %d fields",
                             SPEC_MAX_FIELDS);
      goto reset;
    }

    // Parse path and name of field
    size_t pathlen, namelen;
    const char *fieldPath = AC_GetStringNC(ac, &pathlen);
    const char *fieldName = fieldPath;
    if (AC_AdvanceIfMatch(ac, SPEC_AS_STR)) {
      if (AC_IsAtEnd(ac)) {
        QueryError_SetError(status, QUERY_EPARSEARGS, SPEC_AS_STR " requires an argument");
        goto reset;
      }
      fieldName = AC_GetStringNC(ac, &namelen);
    } else {
      // if `AS` is not used, set the path as name
      fieldName = fieldPath;
      namelen= pathlen;
      fieldPath = NULL;
    }

    if (IndexSpec_GetField(sp, fieldName, namelen)) {
      QueryError_SetErrorFmt(status, QUERY_EINVAL, "Duplicate field in schema - %s", fieldName);
      goto reset;
    }

    fs = IndexSpec_CreateField(sp, fieldName, fieldPath);
    if (!parseFieldSpec(ac, fs, status)) {
      goto reset;
    }

    if (FIELD_IS(fs, INDEXFLD_T_FULLTEXT) && FieldSpec_IsIndexable(fs)) {
      int textId = IndexSpec_CreateTextId(sp);
      if (textId < 0) {
        QueryError_SetErrorFmt(status, QUERY_ELIMIT, "Schema is limited to %d TEXT fields",
                               SPEC_MAX_FIELD_ID);
        goto reset;
      }

      // If we need to store field flags and we have over 32 fields, we need to switch to wide
      // schema encoding
      if (textId >= SPEC_WIDEFIELD_THRESHOLD && (sp->flags & Index_StoreFieldFlags)) {
        if (isNew) {
          sp->flags |= Index_WideSchema;
        } else if ((sp->flags & Index_WideSchema) == 0) {
          QueryError_SetError(
              status, QUERY_ELIMIT,
              "Cannot add more fields. Declare index with wide fields to allow adding "
              "unlimited fields");
          goto reset;
        }
      }
      fs->ftId = textId;
    }

    if (FieldSpec_IsSortable(fs)) {
      if (fs->options & FieldSpec_Dynamic) {
        QueryError_SetErrorFmt(status, QUERY_EBADOPTION,
                               "Cannot set dynamic field to sortable - %s", fieldName);
        goto reset;
      }

      fs->sortIdx = RSSortingTable_Add(&sp->sortables, fs->name, fieldTypeToValueType(fs->types));
      if (fs->sortIdx == -1) {
        QueryError_SetErrorFmt(status, QUERY_ELIMIT, "Schema is limited to %d Sortable fields",
                               SPEC_MAX_FIELDS);
        goto reset;
      }
    } else {
      fs->sortIdx = -1;
    }
    if (FieldSpec_IsPhonetics(fs)) {
      sp->flags |= Index_HasPhonetic;
    }
    fs = NULL;
  }
  return 1;

reset:
  // If the current field spec exists, but was not added (i.e. we got an error)
  // and reached this block, then free it
  if (fs) {
    // if we have a field spec it means that we increased the number of fields, so we need to
    // decreas it.
    --sp->numFields;
    FieldSpec_Cleanup(fs);
  }
  for (size_t ii = prevNumFields; ii < sp->numFields; ++ii) {
    FieldSpec_Cleanup(&sp->fields[ii]);
  }

  sp->numFields = prevNumFields;
  sp->sortables->len = prevSortLen;
  return 0;
}

int IndexSpec_AddFields(IndexSpec *sp, RedisModuleCtx *ctx, ArgsCursor *ac, bool initialScan,
                        QueryError *status) {
  int rc = IndexSpec_AddFieldsInternal(sp, ac, status, 0);
  if (rc && initialScan) {
    IndexSpec_ScanAndReindex(ctx, sp);
  }
  return rc;
}

/* The format currently is FT.CREATE {index} [NOOFFSETS] [NOFIELDS]
    SCHEMA {field} [TEXT [WEIGHT {weight}]] | [NUMERIC]
  */
IndexSpec *IndexSpec_Parse(const char *name, const char **argv, int argc, QueryError *status) {
  IndexSpec *spec = NewIndexSpec(name);

  IndexSpec_MakeKeyless(spec);

  ArgsCursor ac = {0};
  ArgsCursor acStopwords = {0};

  ArgsCursor_InitCString(&ac, argv, argc);
  long long timeout = -1;
  int dummy;
  size_t dummy2;
  SchemaRuleArgs rule_args = {0};
  ArgsCursor rule_prefixes = {0};

  ACArgSpec argopts[] = {
      {AC_MKUNFLAG(SPEC_NOOFFSETS_STR, &spec->flags,
                   Index_StoreTermOffsets | Index_StoreByteOffsets)},
      {AC_MKUNFLAG(SPEC_NOHL_STR, &spec->flags, Index_StoreByteOffsets)},
      {AC_MKUNFLAG(SPEC_NOFIELDS_STR, &spec->flags, Index_StoreFieldFlags)},
      {AC_MKUNFLAG(SPEC_NOFREQS_STR, &spec->flags, Index_StoreFreqs)},
      {AC_MKBITFLAG(SPEC_SCHEMA_EXPANDABLE_STR, &spec->flags, Index_WideSchema)},
      {AC_MKBITFLAG(SPEC_ASYNC_STR, &spec->flags, Index_Async)},
      {AC_MKBITFLAG(SPEC_SKIPINITIALSCAN_STR, &spec->flags, Index_SkipInitialScan)},

      // For compatibility
      {.name = "NOSCOREIDX", .target = &dummy, .type = AC_ARGTYPE_BOOLFLAG},
      {.name = "ON", .target = &rule_args.type, .len = &dummy2, .type = AC_ARGTYPE_STRING},
      SPEC_FOLLOW_HASH_ARGS_DEF(&rule_args){
          .name = SPEC_TEMPORARY_STR, .target = &timeout, .type = AC_ARGTYPE_LLONG},
      {.name = SPEC_STOPWORDS_STR, .target = &acStopwords, .type = AC_ARGTYPE_SUBARGS},
      {.name = NULL}};

  ACArgSpec *errarg = NULL;
  int rc = AC_ParseArgSpec(&ac, argopts, &errarg);
  if (rc != AC_OK) {
    if (rc != AC_ERR_ENOENT) {
      QERR_MKBADARGS_AC(status, errarg->name, rc);
      goto failure;
    }
  }

  if (timeout != -1) {
    spec->flags |= Index_Temporary;
  }
  spec->timeout = timeout * 1000;  // convert to ms

  if (rule_prefixes.argc > 0) {
    rule_args.nprefixes = rule_prefixes.argc;
    rule_args.prefixes = (const char **)rule_prefixes.objs;
  } else {
    rule_args.nprefixes = 1;
    static const char *empty_prefix[] = {""};
    rule_args.prefixes = empty_prefix;
  }

  spec->rule = SchemaRule_Create(&rule_args, spec, status);
  if (!spec->rule) {
    goto failure;
  }

  if (AC_IsInitialized(&acStopwords)) {
    if (spec->stopwords) {
      StopWordList_Unref(spec->stopwords);
    }
    spec->stopwords = NewStopWordListCStr((const char **)acStopwords.objs, acStopwords.argc);
    spec->flags |= Index_HasCustomStopwords;
  }

  if (!AC_AdvanceIfMatch(&ac, SPEC_SCHEMA_STR)) {
    if (AC_NumRemaining(&ac)) {
      const char *badarg = AC_GetStringNC(&ac, NULL);
      QueryError_SetErrorFmt(status, QUERY_EPARSEARGS, "Unknown argument `%s`", badarg);
    } else {
      QueryError_SetError(status, QUERY_EPARSEARGS, "No schema found");
    }
    goto failure;
  }

  if (!IndexSpec_AddFieldsInternal(spec, &ac, status, 1)) {
    goto failure;
  }

  return spec;

failure:  // on failure free the spec fields array and return an error
  IndexSpec_Free(spec);
  return NULL;
}

/* Initialize some index stats that might be useful for scoring functions */
void IndexSpec_GetStats(IndexSpec *sp, RSIndexStats *stats) {
  stats->numDocs = sp->stats.numDocuments;
  stats->numTerms = sp->stats.numTerms;
  stats->avgDocLen =
      stats->numDocs ? (double)sp->stats.numRecords / (double)sp->stats.numDocuments : 0;
}

int IndexSpec_AddTerm(IndexSpec *sp, const char *term, size_t len) {
  int isNew = Trie_InsertStringBuffer(sp->terms, (char *)term, len, 1, 1, NULL);
  if (isNew) {
    sp->stats.numTerms++;
    sp->stats.termsSize += len;
  }
  return isNew;
}

void Spec_AddToDict(const IndexSpec *sp) {
  dictAdd(specDict_g, sp->name, (void *)sp);
}

IndexSpecCache *IndexSpec_GetSpecCache(const IndexSpec *spec) {
  if (!spec->spcache) {
    ((IndexSpec *)spec)->spcache = IndexSpec_BuildSpecCache(spec);
  }

  spec->spcache->refcount++;
  return spec->spcache;
}

IndexSpecCache *IndexSpec_BuildSpecCache(const IndexSpec *spec) {
  IndexSpecCache *ret = rm_calloc(1, sizeof(*ret));
  ret->nfields = spec->numFields;
  ret->fields = rm_malloc(sizeof(*ret->fields) * ret->nfields);
  ret->refcount = 1;
  for (size_t ii = 0; ii < spec->numFields; ++ii) {
    ret->fields[ii] = spec->fields[ii];
    ret->fields[ii].name = rm_strdup(spec->fields[ii].name);
    // if name & path are pointing to the same string, copy pointer 
    if (ret->fields[ii].path && (spec->fields[ii].name != spec->fields[ii].path)) {
      ret->fields[ii].path = rm_strdup(spec->fields[ii].path);
    } else {
      // use the same pointer for both name and path
      ret->fields[ii].path = ret->fields[ii].name;
    }
  }
  return ret;
}

void IndexSpecCache_Decref(IndexSpecCache *c) {
  if (--c->refcount) {
    return;
  }
  for (size_t ii = 0; ii < c->nfields; ++ii) {
    if (c->fields[ii].name != c->fields[ii].path) {
      rm_free(c->fields[ii].name);
    }
    rm_free(c->fields[ii].path);
  }
  rm_free(c->fields);
  rm_free(c);
}

/// given an array of random weights, return the a weighted random selection, as the index in the
/// array
size_t weightedRandom(double weights[], size_t len) {

  double totalWeight = 0;
  for (size_t i = 0; i < len; i++) {
    totalWeight += weights[i];
  }
  double selection = totalWeight * ((double)rand() / (double)(RAND_MAX));

  totalWeight = 0;
  for (size_t i = 0; i < len; i++) {
    if (selection >= totalWeight && selection <= (totalWeight + weights[i])) {
      return i;
    }
    totalWeight += weights[i];
  }
  // fallback
  return 0;
}

/* Get a random term from the index spec using weighted random. Weighted random is done by
 * sampling N terms from the index and then doing weighted random on them. A sample size of 10-20
 * should be enough. Returns NULL if the index is empty */
char *IndexSpec_GetRandomTerm(IndexSpec *sp, size_t sampleSize) {

  if (sampleSize > sp->terms->size) {
    sampleSize = sp->terms->size;
  }
  if (!sampleSize) return NULL;

  char *samples[sampleSize];
  double weights[sampleSize];
  for (int i = 0; i < sampleSize; i++) {
    char *ret = NULL;
    t_len len = 0;
    double d = 0;
    if (!Trie_RandomKey(sp->terms, &ret, &len, &d) || len == 0) {
      return NULL;
    }
    samples[i] = ret;
    weights[i] = d;
  }

  size_t selection = weightedRandom(weights, sampleSize);
  for (int i = 0; i < sampleSize; i++) {
    if (i != selection) {
      rm_free(samples[i]);
    }
  }
  // printf("Selected %s --> %f\n", samples[selection], weights[selection]);
  return samples[selection];
}

///////////////////////////////////////////////////////////////////////////////////////////////

void IndexSpec_FreeInternals(IndexSpec *spec) {
  if (spec->name && dictFetchValue(specDict_g, spec->name) == spec) {
    dictDelete(specDict_g, spec->name);
  }
  SchemaPrefixes_RemoveSpec(spec);

  if (spec->isTimerSet) {
    RedisModule_StopTimer(RSDummyContext, spec->timerId, NULL);
    spec->isTimerSet = false;
  }

  if (spec->indexer) {
    Indexer_Free(spec->indexer);
  }
  if (spec->gc) {
    GCContext_Stop(spec->gc);
  }

  if (spec->terms) {
    TrieType_Free(spec->terms);
  }
  DocTable_Free(&spec->docs);

  if (spec->uniqueId) {
    // If uniqueid is 0, it means the index was not initialized
    // and is being freed now during an error.
    Cursors_PurgeWithName(&RSCursors, spec->name);
    CursorList_RemoveSpec(&RSCursors, spec->name);
  }

  if (spec->rule) {
    SchemaRule_Free(spec->rule);
    spec->rule = NULL;
  }

  rm_free(spec->name);
  if (spec->sortables) {
    SortingTable_Free(spec->sortables);
    spec->sortables = NULL;
  }
  if (spec->stopwords) {
    StopWordList_Unref(spec->stopwords);
    spec->stopwords = NULL;
  }

  if (spec->smap) {
    SynonymMap_Free(spec->smap);
  }
  if (spec->spcache) {
    IndexSpecCache_Decref(spec->spcache);
    spec->spcache = NULL;
  }

  if (spec->indexStrs) {
    for (size_t ii = 0; ii < spec->numFields; ++ii) {
      IndexSpecFmtStrings *fmts = spec->indexStrs + ii;
      for (size_t jj = 0; jj < INDEXFLD_NUM_TYPES; ++jj) {
        if (fmts->types[jj]) {
          RedisModule_FreeString(RSDummyContext, fmts->types[jj]);
        }
      }
    }
    rm_free(spec->indexStrs);
  }
  if (spec->fields != NULL) {
    for (size_t i = 0; i < spec->numFields; i++) {
      if (spec->fields[i].name != spec->fields[i].path) {
        rm_free(spec->fields[i].name);
      }
      rm_free(spec->fields[i].path);
    }
    rm_free(spec->fields);
  }
  if (spec->uniqueId) {
    // If uniqueid is 0, it means the index was not initialized
    // and is being freed now during an error.
    IndexSpec_ClearAliases(spec);
  }

  if (spec->keysDict) {
    dictRelease(spec->keysDict);
  }

  if (spec->scanner) {
    spec->scanner->cancelled = true;
    spec->scanner->spec = NULL;
  }
  rm_free(spec);
}

//---------------------------------------------------------------------------------------------

static void IndexSpec_FreeTask(IndexSpec *spec) {
#ifdef _DEBUG
  RedisModule_Log(NULL, "notice", "Freeing index %s in background", spec->name);
#endif

  RedisModuleCtx *threadCtx = RedisModule_GetThreadSafeContext(NULL);
  RedisModule_AutoMemory(threadCtx);
  RedisModule_ThreadSafeContextLock(threadCtx);

  RedisSearchCtx sctx = SEARCH_CTX_STATIC(threadCtx, spec);
  Redis_DropIndex(&sctx, spec->cascadeDelete);

  RedisModule_ThreadSafeContextUnlock(threadCtx);
  RedisModule_FreeThreadSafeContext(threadCtx);
}

static struct thpool_ *cleanPool = NULL;

void IndexSpec_LegacyFree(void *spec) {
  // free legacy index do nothing, it will be called only
  // when the index key will be deleted and we keep the legacy
  // index pointer in the legacySpecDict so we will free it when needed
}

void IndexSpec_Free(IndexSpec *spec) {
  if (spec->flags & Index_Temporary) {
    if (!cleanPool) {
      cleanPool = thpool_init(1);
    }
    // we are taking the index to a background thread to be released.
    // before we do it we need to delete it from the index dictionary
    // to prevent it from been freed again.c
    dictDelete(specDict_g, spec->name);
    if (spec->isTimerSet) {
      RedisModule_StopTimer(RSDummyContext, spec->timerId, NULL);
      spec->isTimerSet = false;
    }
    thpool_add_work(cleanPool, (thpool_proc)IndexSpec_FreeTask, spec);
    return;
  }

  IndexSpec_FreeInternals(spec);
}

//---------------------------------------------------------------------------------------------

void IndexSpec_FreeSync(IndexSpec *spec) {
  //  todo:
  //  mark I think we only need IndexSpec_FreeInternals, this is called only from the
  //  LLAPI and there is no need to drop keys cause its out of the key space.
  //  Let me know what you think

  //   Need a context for this:
  RedisModuleCtx *ctx = RedisModule_GetThreadSafeContext(NULL);
  RedisSearchCtx sctx = SEARCH_CTX_STATIC(ctx, spec);
  RedisModule_AutoMemory(ctx);

  //@@ TODO: this is called by llapi, provide an explicit argument for cascasedelete
  Redis_DropIndex(&sctx, false);
  RedisModule_FreeThreadSafeContext(ctx);
}

//---------------------------------------------------------------------------------------------

void Indexes_Free() {
  arrayof(IndexSpec *) specs = array_new(IndexSpec *, 10);
  dictIterator *iter = dictGetIterator(specDict_g);
  dictEntry *entry = NULL;
  while ((entry = dictNext(iter))) {
    IndexSpec *sp = dictGetVal(entry);
    specs = array_append(specs, sp);
  }
  dictReleaseIterator(iter);

  for (size_t i = 0; i < array_len(specs); ++i) {
    IndexSpec_FreeInternals(specs[i]);
  }
  array_free(specs);
}

///////////////////////////////////////////////////////////////////////////////////////////////

IndexSpec *IndexSpec_LoadEx(RedisModuleCtx *ctx, IndexLoadOptions *options) {
  const char *ixname = NULL;
  if (options->flags & INDEXSPEC_LOAD_KEY_RSTRING) {
    ixname = RedisModule_StringPtrLen(options->name.rstring, NULL);
  } else {
    ixname = options->name.cstring;
  }

  IndexSpec *sp = dictFetchValue(specDict_g, ixname);
  if (!sp) {
    if (!(options->flags & INDEXSPEC_LOAD_NOALIAS)) {
      sp = IndexAlias_Get(ixname);
    }
    if (!sp) {
      return NULL;
    }
  }

  if ((sp->flags & Index_Temporary) && !(options->flags & INDEXSPEC_LOAD_NOTIMERUPDATE)) {
    if (sp->isTimerSet) {
      RedisModule_StopTimer(RSDummyContext, sp->timerId, NULL);
    }
    IndexSpec_SetTimeoutTimer(sp);
  }

  return sp;
}

/* Load the spec from the saved version */
IndexSpec *IndexSpec_Load(RedisModuleCtx *ctx, const char *name, int openWrite) {
  IndexLoadOptions lopts = {.flags = openWrite ? INDEXSPEC_LOAD_WRITEABLE : 0,
                            .name = {.cstring = name}};
  lopts.flags |= INDEXSPEC_LOAD_KEYLESS;
  return IndexSpec_LoadEx(ctx, &lopts);
}

RedisModuleString *IndexSpec_GetFormattedKey(IndexSpec *sp, const FieldSpec *fs,
                                             FieldType forType) {
  if (!sp->indexStrs) {
    sp->indexStrs = rm_calloc(SPEC_MAX_FIELDS, sizeof(*sp->indexStrs));
  }

  size_t typeix = INDEXTYPE_TO_POS(forType);

  RedisModuleString *ret = sp->indexStrs[fs->index].types[typeix];
  if (!ret) {
    RedisSearchCtx sctx = {.redisCtx = RSDummyContext, .spec = sp};
    switch (forType) {
      case INDEXFLD_T_NUMERIC:
      case INDEXFLD_T_GEO:  // TODO?? change the name
        ret = fmtRedisNumericIndexKey(&sctx, fs->name);
        break;
      case INDEXFLD_T_TAG:
        ret = TagIndex_FormatName(&sctx, fs->name);
        break;
      case INDEXFLD_T_FULLTEXT:  // Text fields don't get a per-field index
      default:
        ret = NULL;
        abort();
        break;
    }
    RS_LOG_ASSERT(ret, "Failed to create index string");
    sp->indexStrs[fs->index].types[typeix] = ret;
  }
  return ret;
}

RedisModuleString *IndexSpec_GetFormattedKeyByName(IndexSpec *sp, const char *s,
                                                   FieldType forType) {
  const FieldSpec *fs = IndexSpec_GetField(sp, s, strlen(s));
  if (!fs) {
    return NULL;
  }
  return IndexSpec_GetFormattedKey(sp, fs, forType);
}

t_fieldMask IndexSpec_ParseFieldMask(IndexSpec *sp, RedisModuleString **argv, int argc) {
  t_fieldMask ret = 0;

  for (int i = 0; i < argc; i++) {
    size_t len;
    const char *p = RedisModule_StringPtrLen(argv[i], &len);

    ret |= IndexSpec_GetFieldBit(sp, p, len);
  }

  return ret;
}

void IndexSpec_InitializeSynonym(IndexSpec *sp) {
  if (!sp->smap) {
    sp->smap = SynonymMap_New(false);
    sp->flags |= Index_HasSmap;
  }
}

int IndexSpec_ParseStopWords(IndexSpec *sp, RedisModuleString **strs, size_t len) {
  // if the index already has custom stopwords, let us free them first
  if (sp->stopwords) {
    StopWordList_Unref(sp->stopwords);
    sp->stopwords = NULL;
  }

  sp->stopwords = NewStopWordList(strs, len);
  // on failure we revert to the default stopwords list
  if (sp->stopwords == NULL) {
    sp->stopwords = DefaultStopWordList();
    sp->flags &= ~Index_HasCustomStopwords;
    return 0;
  } else {
    sp->flags |= Index_HasCustomStopwords;
  }
  return 1;
}

int IndexSpec_IsStopWord(IndexSpec *sp, const char *term, size_t len) {
  if (!sp->stopwords) {
    return 0;
  }
  return StopWordList_Contains(sp->stopwords, term, len);
}

///////////////////////////////////////////////////////////////////////////////////////////////

IndexSpec *NewIndexSpec(const char *name) {
  IndexSpec *sp = rm_calloc(1, sizeof(IndexSpec));
  sp->fields = rm_calloc(sizeof(FieldSpec), SPEC_MAX_FIELDS);
  sp->sortables = NewSortingTable();
  sp->flags = INDEX_DEFAULT_FLAGS;
  sp->name = rm_strdup(name);
  sp->docs = DocTable_New(INITIAL_DOC_TABLE_SIZE);
  sp->stopwords = DefaultStopWordList();
  sp->terms = NewTrie();
  sp->keysDict = NULL;
  sp->getValue = NULL;
  sp->getValueCtx = NULL;

  sp->timeout = 0;
  sp->isTimerSet = false;
  sp->timerId = 0;

  sp->scanner = NULL;
  sp->scan_in_progress = false;

  sp->cascadeDelete = true;

  memset(&sp->stats, 0, sizeof(sp->stats));
  return sp;
}

FieldSpec *IndexSpec_CreateField(IndexSpec *sp, const char *name, const char *path) {
  sp->fields = rm_realloc(sp->fields, sizeof(*sp->fields) * (sp->numFields + 1));
  FieldSpec *fs = sp->fields + sp->numFields;
  memset(fs, 0, sizeof(*fs));
  fs->index = sp->numFields++;
  fs->name = rm_strdup(name);
  fs->path = (path) ? rm_strdup(path) : fs->name;
  fs->ftId = (t_fieldId)-1;
  fs->ftWeight = 1.0;
  fs->sortIdx = -1;
  fs->tagFlags = TAG_FIELD_DEFAULT_FLAGS;
  fs->tagFlags = TAG_FIELD_DEFAULT_SEP;
  return fs;
}

static dictType invidxDictType = {0};

static void valFreeCb(void *unused, void *p) {
  KeysDictValue *kdv = p;
  if (kdv->dtor) {
    kdv->dtor(kdv->p);
  }
  rm_free(kdv);
}

void IndexSpec_MakeKeyless(IndexSpec *sp) {
  // Initialize only once:
  if (!invidxDictType.valDestructor) {
    invidxDictType = dictTypeHeapRedisStrings;
    invidxDictType.valDestructor = valFreeCb;
  }
  sp->keysDict = dictCreate(&invidxDictType, NULL);
}

void IndexSpec_StartGCFromSpec(IndexSpec *sp, float initialHZ, uint32_t gcPolicy) {
  sp->gc = GCContext_CreateGCFromSpec(sp, initialHZ, sp->uniqueId, gcPolicy);
  GCContext_Start(sp->gc);
}

/* Start the garbage collection loop on the index spec. The GC removes garbage data left on the
 * index after removing documents */
void IndexSpec_StartGC(RedisModuleCtx *ctx, IndexSpec *sp, float initialHZ) {
  RS_LOG_ASSERT(!sp->gc, "GC already exists");
  // we will not create a gc thread on temporary index
  if (RSGlobalConfig.enableGC && !(sp->flags & Index_Temporary)) {
    RedisModuleString *keyName = RedisModule_CreateString(ctx, sp->name, strlen(sp->name));
    sp->gc = GCContext_CreateGC(keyName, initialHZ, sp->uniqueId);
    GCContext_Start(sp->gc);
    RedisModule_Log(ctx, "verbose", "Starting GC for index %s", sp->name);
  }
}

// given a field mask with one bit lit, it returns its offset
int bit(t_fieldMask id) {
  for (int i = 0; i < sizeof(t_fieldMask) * 8; i++) {
    if (((id >> i) & 1) == 1) {
      return i;
    }
  }
  return 0;
}

///////////////////////////////////////////////////////////////////////////////////////////////

// Backwards compat version of load for rdbs with version < 8
static int FieldSpec_RdbLoadCompat8(RedisModuleIO *rdb, FieldSpec *f, int encver) {
  LoadStringBufferAlloc_IOErrors(rdb, f->name, NULL, goto fail);

  // the old versions encoded the bit id of the field directly
  // we convert that to a power of 2
  if (encver < INDEX_MIN_WIDESCHEMA_VERSION) {
    f->ftId = bit(LoadUnsigned_IOError(rdb, goto fail));
  } else {
    // the new version encodes just the power of 2 of the bit
    f->ftId = LoadUnsigned_IOError(rdb, goto fail);
  }
  f->types = LoadUnsigned_IOError(rdb, goto fail);
  f->ftWeight = LoadDouble_IOError(rdb, goto fail);
  f->tagFlags = TAG_FIELD_DEFAULT_FLAGS;
  f->tagSep = TAG_FIELD_DEFAULT_SEP;
  if (encver >= 4) {
    f->options = LoadUnsigned_IOError(rdb, goto fail);
    f->sortIdx = LoadSigned_IOError(rdb, goto fail);
  }
  return REDISMODULE_OK;

fail:
  return REDISMODULE_ERR;
}

static void FieldSpec_RdbSave(RedisModuleIO *rdb, FieldSpec *f) {
  RedisModule_SaveStringBuffer(rdb, f->name, strlen(f->name) + 1);
  if (f->path != f->name) {
    RedisModule_SaveUnsigned(rdb, 1);
    RedisModule_SaveStringBuffer(rdb, f->path, strlen(f->path) + 1);  
  } else {
    RedisModule_SaveUnsigned(rdb, 0);
  }
  RedisModule_SaveUnsigned(rdb, f->types);
  RedisModule_SaveUnsigned(rdb, f->options);
  RedisModule_SaveSigned(rdb, f->sortIdx);
  // Save text specific options
  if (FIELD_IS(f, INDEXFLD_T_FULLTEXT) || (f->options & FieldSpec_Dynamic)) {
    RedisModule_SaveUnsigned(rdb, f->ftId);
    RedisModule_SaveDouble(rdb, f->ftWeight);
  }
  if (FIELD_IS(f, INDEXFLD_T_TAG) || (f->options & FieldSpec_Dynamic)) {
    RedisModule_SaveUnsigned(rdb, f->tagFlags);
    RedisModule_SaveStringBuffer(rdb, &f->tagSep, 1);
  }
}

static const FieldType fieldTypeMap[] = {[IDXFLD_LEGACY_FULLTEXT] = INDEXFLD_T_FULLTEXT,
                                         [IDXFLD_LEGACY_NUMERIC] = INDEXFLD_T_NUMERIC,
                                         [IDXFLD_LEGACY_GEO] = INDEXFLD_T_GEO,
                                         [IDXFLD_LEGACY_TAG] = INDEXFLD_T_TAG};

static int FieldSpec_RdbLoad(RedisModuleIO *rdb, FieldSpec *f, int encver) {

  // Fall back to legacy encoding if needed
  if (encver < INDEX_MIN_TAGFIELD_VERSION) {
    return FieldSpec_RdbLoadCompat8(rdb, f, encver);
  }

<<<<<<< HEAD
  LoadStringBufferAlloc_IOErrors(rdb, f->name, NULL, goto fail);
  if (encver >= INDEX_JSON_VERSION) {
    if (LoadUnsigned_IOError(rdb, goto fail) == 1) {
      LoadStringBufferAlloc_IOErrors(rdb, f->path, NULL,goto fail);
    } else {
      f->path = f->name;
=======
  RedisModule_LoadStringBufferAlloc(rdb, f->name, NULL);
  f->path = f->name;
  if (encver >= INDEX_JSON_VERSION) {
    if (RedisModule_LoadUnsigned(rdb) == 1) {
      RedisModule_LoadStringBufferAlloc(rdb, f->path, NULL);
>>>>>>> 720da2bd
    }
  }

  f->types = LoadUnsigned_IOError(rdb, goto fail);
  f->options = LoadUnsigned_IOError(rdb, goto fail);
  f->sortIdx = LoadSigned_IOError(rdb, goto fail);

  if (encver < INDEX_MIN_MULTITYPE_VERSION) {
    RS_LOG_ASSERT(f->types <= IDXFLD_LEGACY_MAX, "field type should be string or numeric");
    f->types = fieldTypeMap[f->types];
  }

  // Load text specific options
  if (FIELD_IS(f, INDEXFLD_T_FULLTEXT) || (f->options & FieldSpec_Dynamic)) {
    f->ftId = LoadUnsigned_IOError(rdb, goto fail);
    f->ftWeight = LoadDouble_IOError(rdb, goto fail);
  }
  // Load tag specific options
  if (FIELD_IS(f, INDEXFLD_T_TAG) || (f->options & FieldSpec_Dynamic)) {
    f->tagFlags = LoadUnsigned_IOError(rdb, goto fail);
    // Load the separator
    size_t l;
    char *s = LoadStringBuffer_IOError(rdb, &l, goto fail);
    RS_LOG_ASSERT(l == 1, "buffer length should be 1");
    f->tagSep = *s;
    RedisModule_Free(s);
  }
  return REDISMODULE_OK;

fail:
  return REDISMODULE_ERR;
}

static void IndexStats_RdbLoad(RedisModuleIO *rdb, IndexStats *stats) {
  stats->numDocuments = RedisModule_LoadUnsigned(rdb);
  stats->numTerms = RedisModule_LoadUnsigned(rdb);
  stats->numRecords = RedisModule_LoadUnsigned(rdb);
  stats->invertedSize = RedisModule_LoadUnsigned(rdb);
  stats->invertedCap = RedisModule_LoadUnsigned(rdb);
  stats->skipIndexesSize = RedisModule_LoadUnsigned(rdb);
  stats->scoreIndexesSize = RedisModule_LoadUnsigned(rdb);
  stats->offsetVecsSize = RedisModule_LoadUnsigned(rdb);
  stats->offsetVecRecords = RedisModule_LoadUnsigned(rdb);
  stats->termsSize = RedisModule_LoadUnsigned(rdb);
}

static void IndexStats_RdbSave(RedisModuleIO *rdb, IndexStats *stats) {
  RedisModule_SaveUnsigned(rdb, stats->numDocuments);
  RedisModule_SaveUnsigned(rdb, stats->numTerms);
  RedisModule_SaveUnsigned(rdb, stats->numRecords);
  RedisModule_SaveUnsigned(rdb, stats->invertedSize);
  RedisModule_SaveUnsigned(rdb, stats->invertedCap);
  RedisModule_SaveUnsigned(rdb, stats->skipIndexesSize);
  RedisModule_SaveUnsigned(rdb, stats->scoreIndexesSize);
  RedisModule_SaveUnsigned(rdb, stats->offsetVecsSize);
  RedisModule_SaveUnsigned(rdb, stats->offsetVecRecords);
  RedisModule_SaveUnsigned(rdb, stats->termsSize);
}

///////////////////////////////////////////////////////////////////////////////////////////////

static threadpool reindexPool = NULL;

static IndexesScanner *IndexesScanner_New(IndexSpec *spec) {
  if (!spec && global_spec_scanner) {
    return NULL;
  }
  IndexesScanner *scanner = rm_calloc(1, sizeof(IndexesScanner));
  scanner->global = !spec;
  scanner->spec = spec;
  scanner->scannedKeys = 0;
  scanner->cancelled = false;
  RedisModuleCtx *ctx = RedisModule_GetThreadSafeContext(NULL);
  scanner->totalKeys = RedisModule_DbSize(ctx);
  RedisModule_FreeThreadSafeContext(ctx);

  if (spec) {
    // scan already in progress?
    if (spec->scanner) {
      // cancel ongoing scan, keep on_progress indicator on
      IndexesScanner_Cancel(spec->scanner, true);
    }
    spec->scanner = scanner;
    spec->scan_in_progress = true;
  } else {
    global_spec_scanner = scanner;
  }

  return scanner;
}

void IndexesScanner_Free(IndexesScanner *scanner) {
  if (global_spec_scanner == scanner) {
    global_spec_scanner = NULL;
  } else if (!scanner->cancelled) {
    if (scanner->spec && scanner->spec->scanner == scanner) {
      scanner->spec->scanner = NULL;
      scanner->spec->scan_in_progress = false;
    }
  }

  rm_free(scanner);
}

void IndexesScanner_Cancel(IndexesScanner *scanner, bool still_in_progress) {
  if (scanner->cancelled) {
    return;
  }
  if (!scanner->global && scanner->spec) {
    scanner->spec->scan_in_progress = still_in_progress;
    scanner->spec->scanner = NULL;
    scanner->spec = NULL;
  }
  scanner->cancelled = true;
}

//---------------------------------------------------------------------------------------------

static void IndexSpec_DoneIndexingCallabck(struct RSAddDocumentCtx *docCtx, RedisModuleCtx *ctx,
                                           void *pd) {
}

//---------------------------------------------------------------------------------------------

static void Indexes_ScanProc(RedisModuleCtx *ctx, RedisModuleString *keyname, RedisModuleKey *key,
                             IndexesScanner *scanner) {
  if (key) {
    if (RedisModule_KeyType(key) == REDISMODULE_KEYTYPE_EMPTY) {
      // this is only possible on crdb database, enpty keys are toombstone
      // and we should just ignore them
      return;
    }
  }

  DocumentType type = getDocType(key);
  if (type == DocumentType_None) {
    return;
  }

  if (scanner->cancelled) {
    return;
  }
  if (scanner->global) {
    Indexes_UpdateMatchingWithSchemaRules(ctx, keyname, type, NULL);
  } else {
    IndexSpec_UpdateMatchingWithSchemaRules(scanner->spec, ctx, keyname, type);
  }
  ++scanner->scannedKeys;
}

//---------------------------------------------------------------------------------------------

static void Indexes_ScanAndReindexTask(IndexesScanner *scanner) {
  RS_LOG_ASSERT(scanner, "invalid IndexesScanner");

  RedisModuleCtx *ctx = RedisModule_GetThreadSafeContext(NULL);
  RedisModuleScanCursor *cursor = RedisModule_ScanCursorCreate();
  RedisModule_ThreadSafeContextLock(ctx);

  if (scanner->cancelled) {
    goto end;
  }
  if (scanner->global) {
    RedisModule_Log(ctx, "notice", "Scanning indexes in background");
  } else {
    RedisModule_Log(ctx, "notice", "Scanning index %s in background", scanner->spec->name);
  }

  while (RedisModule_Scan(ctx, cursor, (RedisModuleScanCB)Indexes_ScanProc, scanner)) {
    RedisModule_ThreadSafeContextUnlock(ctx);
    sched_yield();
    RedisModule_ThreadSafeContextLock(ctx);

    if (scanner->cancelled) {
      goto end;
    }
  }

  RedisModule_Log(ctx, "notice", "Scanning indexes in background: done (scanned=%ld)",
                  scanner->totalKeys);

end:
  if (!scanner->cancelled && scanner->global) {
    Indexes_SetTempSpecsTimers();
  }

  IndexesScanner_Free(scanner);

  RedisModule_ThreadSafeContextUnlock(ctx);
  RedisModule_ScanCursorDestroy(cursor);

  RedisModule_FreeThreadSafeContext(ctx);
}

//---------------------------------------------------------------------------------------------

static void IndexSpec_ScanAndReindexAsync(IndexSpec *sp) {
  if (!reindexPool) {
    reindexPool = thpool_init(1);
  }
#ifdef _DEBUG
  RedisModule_Log(NULL, "notice", "Register index %s for async scan", sp->name);
#endif
  IndexesScanner *scanner = IndexesScanner_New(sp);
  thpool_add_work(reindexPool, (thpool_proc)Indexes_ScanAndReindexTask, scanner);
}

void ReindexPool_ThreadPoolDestroy() {
  if (reindexPool != NULL) {
    RedisModule_ThreadSafeContextUnlock(RSDummyContext);
    thpool_destroy(reindexPool);
    reindexPool = NULL;
    RedisModule_ThreadSafeContextLock(RSDummyContext);
  }
}

//---------------------------------------------------------------------------------------------

#if 0

// todo: remove if not used

static void IndexSpec_ScanProc(RedisModuleCtx *ctx, RedisModuleString *keyname,
                                   RedisModuleKey *key, IndexSpec *sp) {
  // TODO: pass key (if not null) to avoid lookup
  IndexSpec_UpdateMatchingWithSchemaRules(sp, ctx, keyname);
}

static void IndexSpec_ScanAndReindexSync(IndexSpec *sp) {
  RedisModuleCtx *ctx = RedisModule_GetThreadSafeContext(NULL);

  __sync_fetch_and_add(&sp->pending_indexing_ops, 1);
  RedisModuleScanCursor *cursor = RedisModule_ScanCursorCreate();
  while (RedisModule_Scan(ctx, cursor, (RedisModuleScanCB) IndexSpec_ScanProc, sp)) {
  }
  if (!sp) {
    Indexes_SetTempSpecsTimers();
  }

  RedisModule_ScanCursorDestroy(cursor);
  sp->keysTotal = sp->keysIndexed = RedisModule_DbSize(ctx);;
  __sync_fetch_and_sub(&sp->pending_indexing_ops, 1);

  RedisModule_FreeThreadSafeContext(ctx);
}

#endif  // 0

//---------------------------------------------------------------------------------------------

void IndexSpec_ScanAndReindex(RedisModuleCtx *ctx, IndexSpec *sp) {
  size_t nkeys = RedisModule_DbSize(ctx);
  if (nkeys > 0) {
    IndexSpec_ScanAndReindexAsync(sp);
  }
}

void IndexSpec_DropLegacyIndexFromKeySpace(IndexSpec *sp) {
  RedisSearchCtx ctx = SEARCH_CTX_STATIC(RSDummyContext, sp);

  rune *rstr = NULL;
  t_len slen = 0;
  float score = 0;
  int dist = 0;
  size_t termLen;

  TrieIterator *it = Trie_Iterate(ctx.spec->terms, "", 0, 0, 1);
  while (TrieIterator_Next(it, &rstr, &slen, NULL, &score, &dist)) {
    char *res = runesToStr(rstr, slen, &termLen);
    RedisModuleString *keyName = fmtRedisTermKey(&ctx, res, strlen(res));
    Redis_DropScanHandler(ctx.redisCtx, keyName, &ctx);
    RedisModule_FreeString(ctx.redisCtx, keyName);
    rm_free(res);
  }
  DFAFilter_Free(it->ctx);
  rm_free(it->ctx);
  TrieIterator_Free(it);

  // Delete the numeric, tag, and geo indexes which reside on separate keys
  for (size_t i = 0; i < ctx.spec->numFields; i++) {
    const FieldSpec *fs = ctx.spec->fields + i;
    if (FIELD_IS(fs, INDEXFLD_T_NUMERIC)) {
      Redis_DeleteKey(ctx.redisCtx, IndexSpec_GetFormattedKey(ctx.spec, fs, INDEXFLD_T_NUMERIC));
    }
    if (FIELD_IS(fs, INDEXFLD_T_TAG)) {
      Redis_DeleteKey(ctx.redisCtx, IndexSpec_GetFormattedKey(ctx.spec, fs, INDEXFLD_T_TAG));
    }
    if (FIELD_IS(fs, INDEXFLD_T_GEO)) {
      Redis_DeleteKey(ctx.redisCtx, IndexSpec_GetFormattedKey(ctx.spec, fs, INDEXFLD_T_GEO));
    }
  }
  RedisModuleString *str =
      RedisModule_CreateStringPrintf(ctx.redisCtx, INDEX_SPEC_KEY_FMT, ctx.spec->name);
  Redis_DeleteKey(ctx.redisCtx, str);
  RedisModule_FreeString(ctx.redisCtx, str);
}

void Indexes_UpgradeLegacyIndexes() {
  dictIterator *iter = dictGetIterator(legacySpecDict);
  dictEntry *entry = NULL;
  while ((entry = dictNext(iter))) {
    IndexSpec *sp = dictGetVal(entry);
    IndexSpec_DropLegacyIndexFromKeySpace(sp);

    // recreate the doctable
    DocTable_Free(&sp->docs);
    sp->docs = DocTable_New(INITIAL_DOC_TABLE_SIZE);

    // clear index stats
    memset(&sp->stats, 0, sizeof(sp->stats));

    // put the new index in the specDict_g
    dictAdd(specDict_g, sp->name, sp);
  }
  dictReleaseIterator(iter);
}

void Indexes_ScanAndReindex() {
  if (!reindexPool) {
    reindexPool = thpool_init(1);
  }

  RedisModule_Log(NULL, "notice", "Scanning all indexes");
  IndexesScanner *scanner = IndexesScanner_New(NULL);
  // check no global scan is in progress
  if (scanner) {
    thpool_add_work(reindexPool, (thpool_proc)Indexes_ScanAndReindexTask, scanner);
  }
}

///////////////////////////////////////////////////////////////////////////////////////////////

IndexSpec *IndexSpec_CreateFromRdb(RedisModuleCtx *ctx, RedisModuleIO *rdb, int encver,
                                   QueryError *status) {
  IndexSpec *sp = rm_calloc(1, sizeof(IndexSpec));
  IndexSpec_MakeKeyless(sp);

  sp->sortables = NewSortingTable();
  sp->docs = DocTable_New(INITIAL_DOC_TABLE_SIZE);
  sp->name = LoadStringBuffer_IOError(rdb, NULL, goto cleanup);
  char *tmpName = rm_strdup(sp->name);
  RedisModule_Free(sp->name);
  sp->name = tmpName;
  sp->flags = (IndexFlags)LoadUnsigned_IOError(rdb, goto cleanup);
  if (encver < INDEX_MIN_NOFREQ_VERSION) {
    sp->flags |= Index_StoreFreqs;
  }

  sp->numFields = LoadUnsigned_IOError(rdb, goto cleanup);
  sp->fields = rm_calloc(sp->numFields, sizeof(FieldSpec));
  int maxSortIdx = -1;
  for (int i = 0; i < sp->numFields; i++) {
    FieldSpec *fs = sp->fields + i;
    if (FieldSpec_RdbLoad(rdb, sp->fields + i, encver) != REDISMODULE_OK) {
      QueryError_SetErrorFmt(status, QUERY_EPARSEARGS, "Failed to load index field");
      goto cleanup;
    }
    sp->fields[i].index = i;
    if (FieldSpec_IsSortable(fs)) {
      RSSortingTable_Add(&sp->sortables, fs->name, fieldTypeToValueType(fs->types));
    }
  }

  //    IndexStats_RdbLoad(rdb, &sp->stats);

  if (SchemaRule_RdbLoad(sp, rdb, encver) != REDISMODULE_OK) {
    QueryError_SetErrorFmt(status, QUERY_EPARSEARGS, "Failed to load schema rule");
    goto cleanup;
  }

  //    DocTable_RdbLoad(&sp->docs, rdb, encver);
  sp->terms = NewTrie();
  /* For version 3 or up - load the generic trie */
  //  if (encver >= 3) {
  //    sp->terms = TrieType_GenericLoad(rdb, 0);
  //  } else {
  //    sp->terms = NewTrie();
  //  }

  if (sp->flags & Index_HasCustomStopwords) {
    sp->stopwords = StopWordList_RdbLoad(rdb, encver);
    if (sp->stopwords == NULL)
      goto cleanup;
  } else {
    sp->stopwords = DefaultStopWordList();
  }

  sp->uniqueId = spec_unique_ids++;

  IndexSpec_StartGC(ctx, sp, GC_DEFAULT_HZ);
  RedisModuleString *specKey = RedisModule_CreateStringPrintf(ctx, INDEX_SPEC_KEY_FMT, sp->name);
  CursorList_AddSpec(&RSCursors, sp->name, RSCURSORS_DEFAULT_CAPACITY);
  RedisModule_FreeString(ctx, specKey);

  if (sp->flags & Index_HasSmap) {
    sp->smap = SynonymMap_RdbLoad(rdb, encver);
    if (sp->smap == NULL)
      goto cleanup;
  }
  if (IndexSpec_OnCreate) {
    IndexSpec_OnCreate(sp);
  }

  sp->timeout = LoadUnsigned_IOError(rdb, goto cleanup);

  size_t narr = LoadUnsigned_IOError(rdb, goto cleanup);
  for (size_t ii = 0; ii < narr; ++ii) {
    QueryError _status;
    size_t dummy;
    char *s = LoadStringBuffer_IOError(rdb, &dummy, goto cleanup);
    int rc = IndexAlias_Add(s, sp, 0, &_status);
    RedisModule_Free(s);
    RedisModule_Log(NULL, "notice", "Loading existing alias failed");
  }

  sp->indexer = NewIndexer(sp);

  sp->scan_in_progress = false;

  sp->cascadeDelete = true;

  IndexSpec *oldSpec = dictFetchValue(specDict_g, sp->name);
  if (oldSpec) {
    // spec already exists lets just free this one
    RedisModule_Log(NULL, "notice", "Loading an already existing index, will just ignore.");
    // setting unique id to zero will make sure index will not be removed from global
    // cursor map and aliases.
    sp->uniqueId = 0;
    IndexSpec_FreeInternals(sp);
    sp = oldSpec;
  } else {
    dictAdd(specDict_g, sp->name, sp);
  }

  return sp;

cleanup:
  IndexSpec_Free(sp);
  QueryError_SetErrorFmt(status, QUERY_EPARSEARGS, "while reading an index");
  return NULL;
}

void *IndexSpec_LegacyRdbLoad(RedisModuleIO *rdb, int encver) {
  if (encver < LEGACY_INDEX_MIN_VERSION || encver > LEGACY_INDEX_MAX_VERSION) {
    return NULL;
  }
  char *name = RedisModule_LoadStringBuffer(rdb, NULL);

  RedisModuleCtx *ctx = RedisModule_GetContextFromIO(rdb);
  IndexSpec *sp = rm_calloc(1, sizeof(IndexSpec));
  IndexSpec_MakeKeyless(sp);
  sp->sortables = NewSortingTable();
  sp->terms = NULL;
  sp->docs = DocTable_New(INITIAL_DOC_TABLE_SIZE);
  sp->name = rm_strdup(name);
  RedisModule_Free(name);
  sp->flags = (IndexFlags)RedisModule_LoadUnsigned(rdb);
  if (encver < INDEX_MIN_NOFREQ_VERSION) {
    sp->flags |= Index_StoreFreqs;
  }

  sp->numFields = RedisModule_LoadUnsigned(rdb);
  sp->fields = rm_calloc(sp->numFields, sizeof(FieldSpec));
  int maxSortIdx = -1;
  for (int i = 0; i < sp->numFields; i++) {
    FieldSpec *fs = sp->fields + i;
    FieldSpec_RdbLoad(rdb, sp->fields + i, encver);
    sp->fields[i].index = i;
    if (FieldSpec_IsSortable(fs)) {
      RSSortingTable_Add(&sp->sortables, fs->name, fieldTypeToValueType(fs->types));
    }
  }

  IndexStats_RdbLoad(rdb, &sp->stats);

  DocTable_LegacyRdbLoad(&sp->docs, rdb, encver);
  /* For version 3 or up - load the generic trie */
  if (encver >= 3) {
    sp->terms = TrieType_GenericLoad(rdb, 0);
  } else {
    sp->terms = NewTrie();
  }

  if (sp->flags & Index_HasCustomStopwords) {
    sp->stopwords = StopWordList_RdbLoad(rdb, encver);
  } else {
    sp->stopwords = DefaultStopWordList();
  }

  sp->uniqueId = spec_unique_ids++;

  sp->smap = NULL;
  if (sp->flags & Index_HasSmap) {
    sp->smap = SynonymMap_RdbLoad(rdb, encver);
  }
  if (IndexSpec_OnCreate) {
    IndexSpec_OnCreate(sp);
  }
  if (encver < INDEX_MIN_EXPIRE_VERSION) {
    sp->timeout = -1;
  } else {
    sp->timeout = RedisModule_LoadUnsigned(rdb);
  }

  if (encver >= INDEX_MIN_ALIAS_VERSION) {
    size_t narr = RedisModule_LoadUnsigned(rdb);
    for (size_t ii = 0; ii < narr; ++ii) {
      QueryError status;
      size_t dummy;
      char *s = RedisModule_LoadStringBuffer(rdb, &dummy);
      int rc = IndexAlias_Add(s, sp, 0, &status);
      RedisModule_Free(s);
      assert(rc == REDISMODULE_OK);
    }
  }
  sp->indexer = NewIndexer(sp);

  SchemaRuleArgs *rule_args = dictFetchValue(legacySpecRules, sp->name);
  if (!rule_args) {
    RedisModule_LogIOError(rdb, "warning",
                           "Could not find upgrade definition for legacy index '%s'", sp->name);
    IndexSpec_Free(sp);
    return NULL;
  }

  QueryError status;
  sp->rule = SchemaRule_Create(rule_args, sp, &status);
  if (!sp->rule) {
    RedisModule_LogIOError(rdb, "warning", "Failed creating rule for legacy index '%s', error='%s'",
                           sp->name, QueryError_GetError(&status));
    IndexSpec_Free(sp);
    return NULL;
  }

  SchemaRuleArgs_Free(rule_args);
  dictDelete(legacySpecRules, sp->name);

  // start the gc and add the spec to the cursor list
  IndexSpec_StartGC(RSDummyContext, sp, GC_DEFAULT_HZ);
  CursorList_AddSpec(&RSCursors, sp->name, RSCURSORS_DEFAULT_CAPACITY);

  dictAdd(legacySpecDict, sp->name, sp);
  return sp;
}

void IndexSpec_LegacyRdbSave(RedisModuleIO *rdb, void *value) {
  // we do not save legacy indexes
  return;
}

int Indexes_RdbLoad(RedisModuleIO *rdb, int encver, int when) {

  if (encver < INDEX_MIN_COMPAT_VERSION) {
    return REDISMODULE_ERR;
  }

  //FIXME: Keep current data in order to roll-back if current load fails

  size_t nIndexes = LoadUnsigned_IOError(rdb, goto cleanup);
  RedisModuleCtx *ctx = RedisModule_GetContextFromIO(rdb);
  QueryError status = {0};
  for (size_t i = 0; i < nIndexes; ++i) {
    IndexSpec *sp = IndexSpec_CreateFromRdb(ctx, rdb, encver, &status);
    if (!sp) {
      RedisModule_Log(ctx, "error", "RDB Load: %s",
                      status.detail ? status.detail : "general failure");
      return REDISMODULE_ERR;
    }
  }
  return REDISMODULE_OK;

cleanup:
  //FIXME: Cleanup and roll-back to previous data
  return REDISMODULE_ERR;
}

void Indexes_RdbSave(RedisModuleIO *rdb, int when) {

  RedisModule_SaveUnsigned(rdb, dictSize(specDict_g));

  dictIterator *iter = dictGetIterator(specDict_g);
  dictEntry *entry = NULL;
  while ((entry = dictNext(iter))) {
    IndexSpec *sp = dictGetVal(entry);
    // we save the name plus the null terminator
    RedisModule_SaveStringBuffer(rdb, sp->name, strlen(sp->name) + 1);
    RedisModule_SaveUnsigned(rdb, (uint64_t)sp->flags);
    RedisModule_SaveUnsigned(rdb, sp->numFields);
    for (int i = 0; i < sp->numFields; i++) {
      FieldSpec_RdbSave(rdb, &sp->fields[i]);
    }

    SchemaRule_RdbSave(sp->rule, rdb);

    //    IndexStats_RdbSave(rdb, &sp->stats);
    //    DocTable_RdbSave(&sp->docs, rdb);
    //    // save trie of terms
    //    TrieType_GenericSave(rdb, sp->terms, 0);

    // If we have custom stopwords, save them
    if (sp->flags & Index_HasCustomStopwords) {
      StopWordList_RdbSave(rdb, sp->stopwords);
    }

    if (sp->flags & Index_HasSmap) {
      SynonymMap_RdbSave(rdb, sp->smap);
    }

    RedisModule_SaveUnsigned(rdb, sp->timeout);

    if (sp->aliases) {
      RedisModule_SaveUnsigned(rdb, array_len(sp->aliases));
      for (size_t ii = 0; ii < array_len(sp->aliases); ++ii) {
        RedisModule_SaveStringBuffer(rdb, sp->aliases[ii], strlen(sp->aliases[ii]) + 1);
      }
    } else {
      RedisModule_SaveUnsigned(rdb, 0);
    }
  }

  dictReleaseIterator(iter);
}

void IndexSpec_Digest(RedisModuleDigest *digest, void *value) {
}

// from this version we will have the loaded notification which means that scan
// will no longer be needed
Version noScanVersion = {
    .majorVersion = 6,
    .minorVersion = 0,
    .patchVersion = 7,
};

int CompareVestions(Version v1, Version v2) {
  if (v1.majorVersion < v2.majorVersion) {
    return -1;
  } else if (v1.majorVersion > v2.majorVersion) {
    return 1;
  }

  if (v1.minorVersion < v2.minorVersion) {
    return -1;
  } else if (v1.minorVersion > v2.minorVersion) {
    return 1;
  }

  if (v1.patchVersion < v2.patchVersion) {
    return -1;
  } else if (v1.patchVersion > v2.patchVersion) {
    return 1;
  }

  return 0;
}

static void Indexes_LoadingEvent(RedisModuleCtx *ctx, RedisModuleEvent eid, uint64_t subevent,
                                 void *data) {
  if (subevent == REDISMODULE_SUBEVENT_LOADING_RDB_START ||
      subevent == REDISMODULE_SUBEVENT_LOADING_AOF_START ||
      subevent == REDISMODULE_SUBEVENT_LOADING_REPL_START) {
    Indexes_Free();
    legacySpecDict = dictCreate(&dictTypeHeapStrings, NULL);
  } else if (subevent == REDISMODULE_SUBEVENT_LOADING_ENDED) {
    int hasLegacyIndexes = dictSize(legacySpecDict);
    Indexes_UpgradeLegacyIndexes();

    // we do not need the legacy dict specs anymore
    dictRelease(legacySpecDict);
    legacySpecDict = NULL;

    if (legacySpecRules) {
      dictIterator *iter = dictGetIterator(legacySpecRules);
      dictEntry *entry = NULL;
      while ((entry = dictNext(iter))) {
        char *indexName = dictGetKey(entry);
        SchemaRuleArgs *rule_args = dictGetVal(entry);
        RedisModule_Log(ctx, "warning", "Index %s was defined for upgrade but was not found",
                        indexName);
        SchemaRuleArgs_Free(rule_args);
      }
      dictReleaseIterator(iter);
      dictEmpty(legacySpecRules, NULL);
      dictRelease(legacySpecRules);
      legacySpecRules = NULL;
    }

    if (hasLegacyIndexes || CompareVestions(redisVersion, noScanVersion) < 0) {
      Indexes_ScanAndReindex();
    } else {
      RedisModule_Log(ctx, "warning",
                      "Skip background reindex scan, redis version contains loaded event.");
    }
  }
}

int IndexSpec_RegisterType(RedisModuleCtx *ctx) {
  RedisModuleTypeMethods tm = {
      .version = REDISMODULE_TYPE_METHOD_VERSION,
      .rdb_load = IndexSpec_LegacyRdbLoad,
      .rdb_save = IndexSpec_LegacyRdbSave,
      .aux_load = Indexes_RdbLoad,
      .aux_save = Indexes_RdbSave,
      .free = IndexSpec_LegacyFree,
      .aof_rewrite = GenericAofRewrite_DisabledHandler,
      .aux_save_triggers = REDISMODULE_AUX_BEFORE_RDB,
  };

  IndexSpecType = RedisModule_CreateDataType(ctx, "ft_index0", INDEX_CURRENT_VERSION, &tm);
  if (IndexSpecType == NULL) {
    RedisModule_Log(ctx, "error", "Could not create index spec type");
    return REDISMODULE_ERR;
  }

  RedisModule_SubscribeToServerEvent(ctx, RedisModuleEvent_Loading, Indexes_LoadingEvent);

  return REDISMODULE_OK;
}

int Document_LoadSchemaFieldJson(Document *doc, RedisSearchCtx *sctx);

int IndexSpec_UpdateDoc(IndexSpec *spec, RedisModuleCtx *ctx, RedisModuleString *key, DocumentType type) {
  if (!spec->rule) {
    RedisModule_Log(ctx, "warning", "Index spec %s: no rule found", spec->name);
    return REDISMODULE_ERR;
  }

  RedisSearchCtx sctx = SEARCH_CTX_STATIC(ctx, spec);
  Document doc = {0};
  Document_Init(&doc, key, 1.0, DEFAULT_LANGUAGE, type);
  // if a key does not exit, is not a hash or has no fields in index schema

  int rv = REDISMODULE_ERR;
  switch (type) {
  case DocumentType_Hash:
    rv = Document_LoadSchemaFieldHash(&doc, &sctx);
    break;
  case DocumentType_Json:
    rv = Document_LoadSchemaFieldJson(&doc, &sctx);
    break;
  case DocumentType_None:
    RS_LOG_ASSERT(0, "Should receieve valid type");
  }

  if (rv != REDISMODULE_OK) {
    // if a document did not load properly, it is deleted
    // to prevent mismatch of index and hash
    DocTable_DeleteR(&spec->docs, key);
  
    IndexSpec_DeleteDoc(spec, ctx, key);
    Document_Free(&doc);
    return REDISMODULE_ERR;
  }

  QueryError status = {0};
  RSAddDocumentCtx *aCtx = NewAddDocumentCtx(spec, &doc, &status);
  aCtx->stateFlags |= ACTX_F_NOBLOCK | ACTX_F_NOFREEDOC;
  AddDocumentCtx_Submit(aCtx, &sctx, DOCUMENT_ADD_REPLACE);

  Document_Free(&doc);
  return REDISMODULE_OK;
}

int IndexSpec_DeleteDoc(IndexSpec *spec, RedisModuleCtx *ctx, RedisModuleString *key) {
  RedisSearchCtx sctx = SEARCH_CTX_STATIC(ctx, spec);

  // Get the doc ID
  t_docId id = DocTable_GetIdR(&spec->docs, key);
  if (id == 0) {
    return REDISMODULE_ERR;
    // ID does not exist.
  }

  int rc = DocTable_DeleteR(&spec->docs, key);
  if (rc) {
    spec->stats.numDocuments--;

    // Increment the index's garbage collector's scanning frequency after document deletions
    if (spec->gc) {
      GCContext_OnDelete(spec->gc);
    }
  }
  return REDISMODULE_OK;
}

///////////////////////////////////////////////////////////////////////////////////////////////

void IndexSpec_CleanAll(void) {
  dictIterator *it = dictGetSafeIterator(specDict_g);
  dictEntry *e = NULL;
  while ((e = dictNext(it))) {
    IndexSpec *sp = e->v.val;
    IndexSpec_Free(sp);
  }
  dictReleaseIterator(it);
}

static void onFlush(RedisModuleCtx *ctx, RedisModuleEvent eid, uint64_t subevent, void *data) {
  if (subevent != REDISMODULE_SUBEVENT_FLUSHDB_START) {
    return;
  }
  IndexSpec_CleanAll();
  Dictionary_Clear();
}

void Indexes_Init(RedisModuleCtx *ctx) {
  specDict_g = dictCreate(&dictTypeHeapStrings, NULL);
  RedisModule_SubscribeToServerEvent(ctx, RedisModuleEvent_FlushDB, onFlush);
  SchemaPrefixes_Create();
}

SpecOpIndexingCtx *Indexes_FindMatchingSchemaRules(RedisModuleCtx *ctx, RedisModuleString *key,
                                                   bool runFilters,
                                                   RedisModuleString *keyToReadData) {
  if (!keyToReadData) {
    keyToReadData = key;
  }
  SpecOpIndexingCtx *res = rm_malloc(sizeof(*res));
  res->specs = dictCreate(&dictTypeHeapStrings, NULL);
  res->specsOps = array_new(SpecOpCtx, 10);
  if (dictSize(specDict_g) == 0) {
    return res;
  }
  dict *specs = res->specs;

#if defined(_DEBUG) && 0
  RLookupKey *k = RLookup_GetKey(&r->lk, UNDERSCORE_KEY, 0);
  RSValue *v = RLookup_GetItem(k, &r->row);
  const char *x = RSValue_StringPtrLen(v, NULL);
  RedisModule_Log(NULL, "notice", "Indexes_FindMatchingSchemaRules: x=%s", x);
  const char *f = "name";
  k = RLookup_GetKey(&r->lk, f, 0);
  if (k) {
    v = RLookup_GetItem(k, &r->row);
    x = RSValue_StringPtrLen(v, NULL);
  }
#endif  // _DEBUG

  size_t n;
  const char *key_p = RedisModule_StringPtrLen(key, &n);
  arrayof(SchemaPrefixNode *) prefixes = array_new(SchemaPrefixNode *, 1);
  // collect specs that their name is prefixed by the key name
  // `prefixes` includes list of arrays of specs, one for each prefix of key name
  int nprefixes = TrieMap_FindPrefixes(ScemaPrefixes_g, key_p, n, (arrayof(void *) *)&prefixes);
  for (int i = 0; i < array_len(prefixes); ++i) {
    SchemaPrefixNode *node = prefixes[i];
    for (int j = 0; j < array_len(node->index_specs); ++j) {
      IndexSpec *spec = node->index_specs[j];
      if (!dictFind(specs, spec->name)) {
        SpecOpCtx specOp = {
            .spec = spec,
            .op = SpecOp_Add,
        };
        res->specsOps = array_append(res->specsOps, specOp);
        dictEntry *entry = dictAddRaw(specs, spec->name, NULL);
        // put the location on the specsOps array so we can get it
        // fast using index name
        entry->v.u64 = array_len(res->specsOps) - 1;
      }
    }
  }
  array_free(prefixes);

  if (runFilters) {

    EvalCtx *r = NULL;
    for (size_t i = 0; i < array_len(res->specsOps); ++i) {
      SpecOpCtx *specOp = res->specsOps + i;
      SchemaRule *rule = specOp->spec->rule;
      if (!rule->filter_exp) {
        continue;
      }

      if (!r) {
        // load hash only if required
        r = EvalCtx_Create();
        // Add support for JSON filter
        EvalCtx_AddHash(r, ctx, keyToReadData);
        RSValue *keyRSV = RS_RedisStringVal(key);
        EvalCtx_Set(r, UNDERSCORE_KEY, keyRSV);
      }

      if (EvalCtx_EvalExpr(r, rule->filter_exp) == EXPR_EVAL_OK) {
        IndexSpec *spec = rule->spec;
        if (!RSValue_BoolTest(&r->res) && dictFind(specs, spec->name)) {
          specOp->op = SpecOp_Del;
        }
      }
    }

    if (r) {
      EvalCtx_Destroy(r);
    }
  }
  return res;
}

static bool hashFieldChanged(IndexSpec *spec, RedisModuleString **hashFields) {
  if (hashFields == NULL) {
    return true;
  }

  // TODO: improve implementation to avoid O(n^2)
  for (size_t i = 0; hashFields[i] != NULL; ++i) {
    const char *field = RedisModule_StringPtrLen(hashFields[i], NULL);
    for (size_t j = 0; j < spec->numFields; ++j) {
      if (!strcmp(field, spec->fields[j].name)) {
        return true;
      }
    }
    // optimize. change of score and payload fields just require an update of the doc table
    if ((spec->rule->lang_field && !strcmp(field, spec->rule->lang_field)) || 
        (spec->rule->score_field && !strcmp(field, spec->rule->score_field)) ||
        (spec->rule->payload_field && !strcmp(field, spec->rule->payload_field))) {
      return true;
    }
  }
  return false;
}

void Indexes_SpecOpsIndexingCtxFree(SpecOpIndexingCtx *specs) {
  dictRelease(specs->specs);
  array_free(specs->specsOps);
  rm_free(specs);
}

void Indexes_UpdateMatchingWithSchemaRules(RedisModuleCtx *ctx, RedisModuleString *key, DocumentType type,
                                           RedisModuleString **hashFields) {
  if (type == DocumentType_None) {
    return;
  } 

  SpecOpIndexingCtx *specs = Indexes_FindMatchingSchemaRules(ctx, key, true, NULL);

  for (size_t i = 0; i < array_len(specs->specsOps); ++i) {
    SpecOpCtx *specOp = specs->specsOps + i;

    // skip if document type does not match the index type
    if (type != specOp->spec->rule->type) {
      continue;
    }
    
    if (!hashFields || hashFieldChanged(specOp->spec, hashFields)) {
      if (specOp->op == SpecOp_Add) {
        IndexSpec_UpdateDoc(specOp->spec, ctx, key, type);
      } else {
        IndexSpec_DeleteDoc(specOp->spec, ctx, key);
      }
    }
  }

  Indexes_SpecOpsIndexingCtxFree(specs);
}

void IndexSpec_UpdateMatchingWithSchemaRules(IndexSpec *sp, RedisModuleCtx *ctx,
                                             RedisModuleString *key, DocumentType type) {
  if (type != sp->rule->type) {
    return;
  }

  SpecOpIndexingCtx *specs = Indexes_FindMatchingSchemaRules(ctx, key, true, NULL);
  if (!dictFind(specs->specs, sp->name)) {
    goto end;
  }

  for (size_t i = 0; i < array_len(specs->specsOps); ++i) {
    SpecOpCtx *specOp = specs->specsOps + i;
    if (specOp->spec == sp) {
      if (specOp->op == SpecOp_Add) {
        IndexSpec_UpdateDoc(specOp->spec, ctx, key, type);
      } else {
        IndexSpec_DeleteDoc(specOp->spec, ctx, key);
      }
    }
  }
end:
  Indexes_SpecOpsIndexingCtxFree(specs);
}

void Indexes_DeleteMatchingWithSchemaRules(RedisModuleCtx *ctx, RedisModuleString *key,
                                           RedisModuleString **hashFields) {
  SpecOpIndexingCtx *specs = Indexes_FindMatchingSchemaRules(ctx, key, false, NULL);

  for (size_t i = 0; i < array_len(specs->specsOps); ++i) {
    SpecOpCtx *specOp = specs->specsOps + i;
    if (!hashFields || hashFieldChanged(specOp->spec, hashFields)) {
      IndexSpec_DeleteDoc(specOp->spec, ctx, key);
    }
  }

  Indexes_SpecOpsIndexingCtxFree(specs);
}

void Indexes_ReplaceMatchingWithSchemaRules(RedisModuleCtx *ctx, RedisModuleString *from_key,
                                            RedisModuleString *to_key) {
  SpecOpIndexingCtx *from_specs = Indexes_FindMatchingSchemaRules(ctx, from_key, true, to_key);
  SpecOpIndexingCtx *to_specs = Indexes_FindMatchingSchemaRules(ctx, to_key, true, NULL);

  size_t from_len, to_len;
  const char *from_str = RedisModule_StringPtrLen(from_key, &from_len);
  const char *to_str = RedisModule_StringPtrLen(to_key, &to_len);

  for (size_t i = 0; i < array_len(from_specs->specsOps); ++i) {
    SpecOpCtx *specOp = from_specs->specsOps + i;
    IndexSpec *spec = specOp->spec;
    if (specOp->op == SpecOp_Del) {
      // the document is not in the index from the first place
      continue;
    }
    dictEntry *entry = dictFind(to_specs->specs, spec->name);
    if (entry) {
      DocTable_Replace(&spec->docs, from_str, from_len, to_str, to_len);
      size_t index = entry->v.u64;
      dictDelete(to_specs->specs, spec->name);
      array_del_fast(to_specs->specsOps, index);
    } else {
      IndexSpec_DeleteDoc(spec, ctx, from_key);
    }
  }

  // add to a different index
  for (size_t i = 0; i < array_len(to_specs->specsOps); ++i) {
    SpecOpCtx *specOp = to_specs->specsOps + i;
    if (specOp->op == SpecOp_Del) {
      // not need to index
      // also no need to delete because we know that the document is
      // not in the index because if it was there we would handle it
      // on the spec from section.
      continue;
    }
    IndexSpec_UpdateDoc(specOp->spec, ctx, to_key, getDocTypeFromString(to_key));
  }
  Indexes_SpecOpsIndexingCtxFree(from_specs);
  Indexes_SpecOpsIndexingCtxFree(to_specs);
}
///////////////////////////////////////////////////////////////////////////////////////////////<|MERGE_RESOLUTION|>--- conflicted
+++ resolved
@@ -1186,20 +1186,11 @@
     return FieldSpec_RdbLoadCompat8(rdb, f, encver);
   }
 
-<<<<<<< HEAD
   LoadStringBufferAlloc_IOErrors(rdb, f->name, NULL, goto fail);
+  f->path = f->name;
   if (encver >= INDEX_JSON_VERSION) {
     if (LoadUnsigned_IOError(rdb, goto fail) == 1) {
       LoadStringBufferAlloc_IOErrors(rdb, f->path, NULL,goto fail);
-    } else {
-      f->path = f->name;
-=======
-  RedisModule_LoadStringBufferAlloc(rdb, f->name, NULL);
-  f->path = f->name;
-  if (encver >= INDEX_JSON_VERSION) {
-    if (RedisModule_LoadUnsigned(rdb) == 1) {
-      RedisModule_LoadStringBufferAlloc(rdb, f->path, NULL);
->>>>>>> 720da2bd
     }
   }
 
@@ -1948,7 +1939,7 @@
     // if a document did not load properly, it is deleted
     // to prevent mismatch of index and hash
     DocTable_DeleteR(&spec->docs, key);
-  
+
     IndexSpec_DeleteDoc(spec, ctx, key);
     Document_Free(&doc);
     return REDISMODULE_ERR;
@@ -2130,7 +2121,7 @@
                                            RedisModuleString **hashFields) {
   if (type == DocumentType_None) {
     return;
-  } 
+  }
 
   SpecOpIndexingCtx *specs = Indexes_FindMatchingSchemaRules(ctx, key, true, NULL);
 
@@ -2141,7 +2132,7 @@
     if (type != specOp->spec->rule->type) {
       continue;
     }
-    
+
     if (!hashFields || hashFieldChanged(specOp->spec, hashFields)) {
       if (specOp->op == SpecOp_Add) {
         IndexSpec_UpdateDoc(specOp->spec, ctx, key, type);
