#include "spec.h"

#include <math.h>
#include <ctype.h>

#include "util/logging.h"
#include "util/misc.h"
#include "rmutil/vector.h"
#include "rmutil/util.h"
#include "rmutil/rm_assert.h"
#include "trie/trie_type.h"
#include "rmalloc.h"
#include "config.h"
#include "cursor.h"
#include "tag_index.h"
#include "redis_index.h"
#include "indexer.h"
#include "alias.h"
#include "module.h"
#include "aggregate/expr/expression.h"
#include "rules.h"
#include "dictionary.h"
#include "doc_types.h"

#define INITIAL_DOC_TABLE_SIZE 1000

///////////////////////////////////////////////////////////////////////////////////////////////

static void FieldSpec_RdbLoad(RedisModuleIO *rdb, FieldSpec *f, int encver);
void IndexSpec_UpdateMatchingWithSchemaRules(IndexSpec *sp, RedisModuleCtx *ctx,
                                             RedisModuleString *key, DocumentType type);
int IndexSpec_DeleteDoc(IndexSpec *spec, RedisModuleCtx *ctx, RedisModuleString *key);

void (*IndexSpec_OnCreate)(const IndexSpec *) = NULL;
const char *(*IndexAlias_GetUserTableName)(RedisModuleCtx *, const char *) = NULL;

RedisModuleType *IndexSpecType;
static uint64_t spec_unique_ids = 1;

dict *specDict_g;
IndexesScanner *global_spec_scanner = NULL;
size_t pending_global_indexing_ops = 0;
dict *legacySpecDict;
dict *legacySpecRules;

Version redisVersion;
Version rlecVersion;
bool isCrdt;
bool isTrimming = false;

//---------------------------------------------------------------------------------------------

static const FieldSpec *getFieldCommon(const IndexSpec *spec, const char *name, size_t len) {
  for (size_t i = 0; i < spec->numFields; i++) {
    if (len != strlen(spec->fields[i].name)) {
      continue;
    }
    const FieldSpec *fs = spec->fields + i;
    if (!strncmp(fs->name, name, len)) {
      return fs;
    }
  }
  return NULL;
}

/*
 * Get a field spec by field name. Case sensetive!
 * Return the field spec if found, NULL if not
 */
const FieldSpec *IndexSpec_GetField(const IndexSpec *spec, const char *name, size_t len) {
  return getFieldCommon(spec, name, len);
};

t_fieldMask IndexSpec_GetFieldBit(IndexSpec *spec, const char *name, size_t len) {
  const FieldSpec *fs = IndexSpec_GetField(spec, name, len);
  if (!fs || !FIELD_IS(fs, INDEXFLD_T_FULLTEXT) || !FieldSpec_IsIndexable(fs)) return 0;

  return FIELD_BIT(fs);
}

int IndexSpec_CheckPhoneticEnabled(const IndexSpec *sp, t_fieldMask fm) {
  if (!(sp->flags & Index_HasPhonetic)) {
    return 0;
  }

  if (fm == 0 || fm == (t_fieldMask)-1) {
    // No fields -- implicit phonetic match!
    return 1;
  }

  for (size_t ii = 0; ii < sp->numFields; ++ii) {
    if (fm & ((t_fieldMask)1 << ii)) {
      const FieldSpec *fs = sp->fields + ii;
      if (FIELD_IS(fs, INDEXFLD_T_FULLTEXT) && (FieldSpec_IsPhonetics(fs))) {
        return 1;
      }
    }
  }
  return 0;
}

int IndexSpec_GetFieldSortingIndex(IndexSpec *sp, const char *name, size_t len) {
  if (!sp->sortables) return -1;
  return RSSortingTable_GetFieldIdx(sp->sortables, name);
}

const FieldSpec *IndexSpec_GetFieldBySortingIndex(const IndexSpec *sp, uint16_t idx) {
  for (size_t ii = 0; ii < sp->numFields; ++ii) {
    if (sp->fields[ii].options & FieldSpec_Sortable && sp->fields[ii].sortIdx == idx) {
      return sp->fields + ii;
    }
  }
  return NULL;
}

const char *IndexSpec_GetFieldNameByBit(const IndexSpec *sp, t_fieldMask id) {
  for (int i = 0; i < sp->numFields; i++) {
    if (FIELD_BIT(&sp->fields[i]) == id && FIELD_IS(&sp->fields[i], INDEXFLD_T_FULLTEXT) &&
        FieldSpec_IsIndexable(&sp->fields[i])) {
      return sp->fields[i].name;
    }
  }
  return NULL;
}

//---------------------------------------------------------------------------------------------

/*
* Parse an index spec from redis command arguments.
* Returns REDISMODULE_ERR if there's a parsing error.
* The command only receives the relevant part of argv.
*
* The format currently is FT.CREATE {index} [NOOFFSETS] [NOFIELDS] [NOFREQS]
    SCHEMA {field} [TEXT [WEIGHT {weight}]] | [NUMERIC]
*/
IndexSpec *IndexSpec_ParseRedisArgs(RedisModuleCtx *ctx, RedisModuleString *name,
                                    RedisModuleString **argv, int argc, QueryError *status) {

  const char *args[argc];
  for (int i = 0; i < argc; i++) {
    args[i] = RedisModule_StringPtrLen(argv[i], NULL);
  }

  IndexSpec *sp = IndexSpec_Parse(RedisModule_StringPtrLen(name, NULL), args, argc, status);
  return sp;
}

FieldSpec **getFieldsByType(IndexSpec *spec, FieldType type) {
#define FIELDS_ARRAY_CAP 2
  FieldSpec **fields = array_new(FieldSpec *, FIELDS_ARRAY_CAP);
  for (int i = 0; i < spec->numFields; ++i) {
    if (FIELD_IS(spec->fields + i, type)) {
      fields = array_append(fields, &(spec->fields[i]));
    }
  }
  return fields;
}

/* Check if Redis is currently loading from RDB. Our thread starts before RDB loading is finished */
int isRdbLoading(RedisModuleCtx *ctx) {
  long long isLoading = 0;
  RMUtilInfo *info = RMUtil_GetRedisInfo(ctx);
  if (!info) {
    return 0;
  }

  if (!RMUtilInfo_GetInt(info, "loading", &isLoading)) {
    isLoading = 0;
  }

  RMUtilRedisInfo_Free(info);
  return isLoading == 1;
}

static void IndexSpec_TimedOutProc(RedisModuleCtx *ctx, IndexSpec *sp) {
  // we need to delete the spec from the specDict_g, as far as the user see it,
  // this spec was deleted and its memory will be freed in a background thread.
#ifdef _DEBUG
  RedisModule_Log(NULL, "notice", "Freeing index %s by timer", sp->name);
#endif

  sp->isTimerSet = false;
  IndexSpec_Free(sp);

#ifdef _DEBUG
  RedisModule_Log(NULL, "notice", "Freeing index by timer: done");
#endif
}

static void IndexSpec_SetTimeoutTimer(IndexSpec *sp) {
  if (sp->isTimerSet) {
    RedisModule_StopTimer(RSDummyContext, sp->timerId, NULL);
  }
  sp->timerId = RedisModule_CreateTimer(RSDummyContext, sp->timeout,
                                        (RedisModuleTimerProc)IndexSpec_TimedOutProc, sp);
  sp->isTimerSet = true;
}

static void Indexes_SetTempSpecsTimers() {
  dictIterator *iter = dictGetIterator(specDict_g);
  dictEntry *entry = NULL;
  while ((entry = dictNext(iter))) {
    IndexSpec *sp = dictGetVal(entry);
    if (sp->flags & Index_Temporary) {
      IndexSpec_SetTimeoutTimer(sp);
    }
  }
  dictReleaseIterator(iter);
}

//---------------------------------------------------------------------------------------------

IndexSpec *IndexSpec_CreateNew(RedisModuleCtx *ctx, RedisModuleString **argv, int argc,
                               QueryError *status) {
  const char *specName = RedisModule_StringPtrLen(argv[1], NULL);
  if (dictFetchValue(specDict_g, specName)) {
    QueryError_SetCode(status, QUERY_EINDEXEXISTS);
    return NULL;
  }
  IndexSpec *sp = IndexSpec_ParseRedisArgs(ctx, argv[1], &argv[2], argc - 2, status);
  if (sp == NULL) {
    return NULL;
  }

  dictAdd(specDict_g, (char *)specName, sp);

  sp->uniqueId = spec_unique_ids++;
  // Start the garbage collector
  IndexSpec_StartGC(ctx, sp, GC_DEFAULT_HZ);

  CursorList_AddSpec(&RSCursors, sp->name, RSCURSORS_DEFAULT_CAPACITY);

  // Create the indexer
  sp->indexer = NewIndexer(sp);
  if (IndexSpec_OnCreate) {
    IndexSpec_OnCreate(sp);
  }

  // set timout on temporary index
  if (sp->flags & Index_Temporary) {
    IndexSpec_SetTimeoutTimer(sp);
  }

  if (!(sp->flags & Index_SkipInitialScan)) {
    IndexSpec_ScanAndReindex(ctx, sp);
  }
  return sp;
}

//---------------------------------------------------------------------------------------------

static bool checkPhoneticAlgorithmAndLang(const char *matcher) {
  if (strlen(matcher) != 5) {
    return false;
  }
  if (matcher[0] != 'd' || matcher[1] != 'm' || matcher[2] != ':') {
    return false;
  }

#define LANGUAGES_SIZE 4
  char *languages[] = {"en", "pt", "fr", "es"};

  bool langauge_found = false;
  for (int i = 0; i < LANGUAGES_SIZE; ++i) {
    if (matcher[3] == languages[i][0] && matcher[4] == languages[i][1]) {
      langauge_found = true;
    }
  }

  return langauge_found;
}

static int parseTextField(FieldSpec *fs, ArgsCursor *ac, QueryError *status) {
  int rc;
  // this is a text field
  // init default weight and type
  while (!AC_IsAtEnd(ac)) {
    if (AC_AdvanceIfMatch(ac, SPEC_NOSTEM_STR)) {
      fs->options |= FieldSpec_NoStemming;
      continue;

    } else if (AC_AdvanceIfMatch(ac, SPEC_WEIGHT_STR)) {
      double d;
      if ((rc = AC_GetDouble(ac, &d, 0)) != AC_OK) {
        QERR_MKBADARGS_AC(status, "weight", rc);
        return 0;
      }
      fs->ftWeight = d;
      continue;

    } else if (AC_AdvanceIfMatch(ac, SPEC_PHONETIC_STR)) {
      if (AC_IsAtEnd(ac)) {
        QueryError_SetError(status, QUERY_EPARSEARGS, SPEC_PHONETIC_STR " requires an argument");
        return 0;
      }

      const char *matcher = AC_GetStringNC(ac, NULL);
      // try and parse the matcher
      // currently we just make sure algorithm is double metaphone (dm)
      // and language is one of the following : English (en), French (fr), Portuguese (pt) and
      // Spanish (es)
      // in the future we will support more algorithms and more languages
      if (!checkPhoneticAlgorithmAndLang(matcher)) {
        QueryError_SetError(
            status, QUERY_EINVAL,
            "Matcher Format: <2 chars algorithm>:<2 chars language>. Support algorithms: "
            "double metaphone (dm). Supported languages: English (en), French (fr), "
            "Portuguese (pt) and Spanish (es)");
        return 0;
      }
      fs->options |= FieldSpec_Phonetics;
      continue;

    } else {
      break;
    }
  }
  return 1;
}

/* Parse a field definition from argv, at *offset. We advance offset as we progress.
 *  Returns 1 on successful parse, 0 otherwise */
static int parseFieldSpec(ArgsCursor *ac, FieldSpec *fs, QueryError *status) {
  if (AC_IsAtEnd(ac)) {
    QueryError_SetErrorFmt(status, QUERY_EPARSEARGS, "Field `%s` does not have a type", fs->name);
    return 0;
  }

  if (AC_AdvanceIfMatch(ac, SPEC_TEXT_STR)) {
    fs->types |= INDEXFLD_T_FULLTEXT;
    if (!parseTextField(fs, ac, status)) {
      goto error;
    }
  } else if (AC_AdvanceIfMatch(ac, NUMERIC_STR)) {
    fs->types |= INDEXFLD_T_NUMERIC;
  } else if (AC_AdvanceIfMatch(ac, GEO_STR)) {  // geo field
    fs->types |= INDEXFLD_T_GEO;
  } else if (AC_AdvanceIfMatch(ac, SPEC_TAG_STR)) {  // tag field
    fs->types |= INDEXFLD_T_TAG;
<<<<<<< HEAD
    if (AC_AdvanceIfMatch(ac, SPEC_SEPARATOR_STR)) {
      if (AC_IsAtEnd(ac)) {
        QueryError_SetError(status, QUERY_EPARSEARGS, SPEC_SEPARATOR_STR " requires an argument");
        goto error;
      }
      const char *sep = AC_GetStringNC(ac, NULL);
      if (strlen(sep) != 1) {
        QueryError_SetErrorFmt(status, QUERY_EPARSEARGS,
                               "Tag separator must be a single character. Got `%s`", sep);
        goto error;
=======
    while (!AC_IsAtEnd(ac)) {
      if (AC_AdvanceIfMatch(ac, SPEC_TAG_SEPARATOR_STR)) {
        if (AC_IsAtEnd(ac)) {
          QueryError_SetError(status, QUERY_EPARSEARGS, SPEC_TAG_SEPARATOR_STR " requires an argument");
          goto error;
        }
        const char *sep = AC_GetStringNC(ac, NULL);
        if (strlen(sep) != 1) {
          QueryError_SetErrorFmt(status, QUERY_EPARSEARGS,
                                "Tag separator must be a single character. Got `%s`", sep);
          goto error;
        }
        fs->tagSep = *sep;
      } else if (AC_AdvanceIfMatch(ac, SPEC_TAG_CASE_SENSITIVE_STR)) {
        fs->tagFlags |= TagField_CaseSensitive;
      } else {
        break;
>>>>>>> b6181ccc
      }
   }
  } else {  // not numeric and not text - nothing more supported currently
    QueryError_SetErrorFmt(status, QUERY_EPARSEARGS, "Invalid field type for field `%s`", fs->name);
    goto error;
  }

  while (!AC_IsAtEnd(ac)) {
    if (AC_AdvanceIfMatch(ac, SPEC_SORTABLE_STR)) {
      FieldSpec_SetSortable(fs);
      continue;
    } else if (AC_AdvanceIfMatch(ac, SPEC_NOINDEX_STR)) {
      fs->options |= FieldSpec_NotIndexable;
      continue;
    } else {
      break;
    }
  }
  return 1;

error:
  if (!QueryError_HasError(status)) {
    QueryError_SetErrorFmt(status, QUERY_EPARSEARGS, "Could not parse schema for field `%s`",
                           fs->name);
  }
  FieldSpec_Cleanup(fs);
  return 0;
}

int IndexSpec_CreateTextId(const IndexSpec *sp) {
  int maxId = -1;
  for (size_t ii = 0; ii < sp->numFields; ++ii) {
    const FieldSpec *fs = sp->fields + ii;
    if (FIELD_IS(fs, INDEXFLD_T_FULLTEXT)) {
      if (fs->ftId == (t_fieldId)-1) {
        // ignore
        continue;
      }
      maxId = MAX(fs->ftId, maxId);
    }
  }

  if (maxId + 1 >= SPEC_MAX_FIELD_ID) {
    return -1;
  }
  return maxId + 1;
}

/**
 * Add fields to an existing (or newly created) index. If the addition fails,
 */
static int IndexSpec_AddFieldsInternal(IndexSpec *sp, ArgsCursor *ac, QueryError *status,
                                       int isNew) {
  if (sp->spcache) {
    IndexSpecCache_Decref(sp->spcache);
    sp->spcache = NULL;
  }
  const size_t prevNumFields = sp->numFields;
  const size_t prevSortLen = sp->sortables->len;
  FieldSpec *fs = NULL;

  while (!AC_IsAtEnd(ac)) {
    if (sp->numFields == SPEC_MAX_FIELDS) {
      QueryError_SetErrorFmt(status, QUERY_ELIMIT, "Schema is limited to %d fields",
                             SPEC_MAX_FIELDS);
      goto reset;
    }

    // Parse path and name of field
    size_t pathlen, namelen;
    const char *fieldPath = AC_GetStringNC(ac, &pathlen);
    const char *fieldName = fieldPath;
    if (AC_AdvanceIfMatch(ac, SPEC_AS_STR)) {
      if (AC_IsAtEnd(ac)) {
        QueryError_SetError(status, QUERY_EPARSEARGS, SPEC_AS_STR " requires an argument");
        goto reset;
      }
      fieldName = AC_GetStringNC(ac, &namelen);
    } else {
      // if `AS` is not used, set the path as name
      fieldName = fieldPath;
      namelen= pathlen;
      fieldPath = NULL;
    }

    if (IndexSpec_GetField(sp, fieldName, namelen)) {
      QueryError_SetErrorFmt(status, QUERY_EINVAL, "Duplicate field in schema - %s", fieldName);
      goto reset;
    }

    fs = IndexSpec_CreateField(sp, fieldName, fieldPath);
    if (!parseFieldSpec(ac, fs, status)) {
      goto reset;
    }

    if (FIELD_IS(fs, INDEXFLD_T_FULLTEXT) && FieldSpec_IsIndexable(fs)) {
      int textId = IndexSpec_CreateTextId(sp);
      if (textId < 0) {
        QueryError_SetErrorFmt(status, QUERY_ELIMIT, "Schema is limited to %d TEXT fields",
                               SPEC_MAX_FIELD_ID);
        goto reset;
      }

      // If we need to store field flags and we have over 32 fields, we need to switch to wide
      // schema encoding
      if (textId >= SPEC_WIDEFIELD_THRESHOLD && (sp->flags & Index_StoreFieldFlags)) {
        if (isNew) {
          sp->flags |= Index_WideSchema;
        } else if ((sp->flags & Index_WideSchema) == 0) {
          QueryError_SetError(
              status, QUERY_ELIMIT,
              "Cannot add more fields. Declare index with wide fields to allow adding "
              "unlimited fields");
          goto reset;
        }
      }
      fs->ftId = textId;
    }

    if (FieldSpec_IsSortable(fs)) {
      if (fs->types & INDEXFLD_T_TAG && sp->rule->type == DocumentType_Json) {
        QueryError_SetErrorFmt(status, QUERY_EBADOPTION,
                               "On JSON, cannot set tag field to sortable - %s", fieldName);
        goto reset;
      }

      if (fs->options & FieldSpec_Dynamic) {
        QueryError_SetErrorFmt(status, QUERY_EBADOPTION,
                               "Cannot set dynamic field to sortable - %s", fieldName);
        goto reset;
      }

      fs->sortIdx = RSSortingTable_Add(&sp->sortables, fs->name, fieldTypeToValueType(fs->types));
      if (fs->sortIdx == -1) {
        QueryError_SetErrorFmt(status, QUERY_ELIMIT, "Schema is limited to %d Sortable fields",
                               SPEC_MAX_FIELDS);
        goto reset;
      }
    } else {
      fs->sortIdx = -1;
    }
    if (FieldSpec_IsPhonetics(fs)) {
      sp->flags |= Index_HasPhonetic;
    }
    fs = NULL;
  }
  return 1;

reset:
  // If the current field spec exists, but was not added (i.e. we got an error)
  // and reached this block, then free it
  if (fs) {
    // if we have a field spec it means that we increased the number of fields, so we need to
    // decreas it.
    --sp->numFields;
    FieldSpec_Cleanup(fs);
  }
  for (size_t ii = prevNumFields; ii < sp->numFields; ++ii) {
    FieldSpec_Cleanup(&sp->fields[ii]);
  }

  sp->numFields = prevNumFields;
  sp->sortables->len = prevSortLen;
  return 0;
}

int IndexSpec_AddFields(IndexSpec *sp, RedisModuleCtx *ctx, ArgsCursor *ac, bool initialScan,
                        QueryError *status) {
  int rc = IndexSpec_AddFieldsInternal(sp, ac, status, 0);
  if (rc && initialScan) {
    IndexSpec_ScanAndReindex(ctx, sp);
  }
  return rc;
}

/* The format currently is FT.CREATE {index} [NOOFFSETS] [NOFIELDS]
    SCHEMA {field} [TEXT [WEIGHT {weight}]] | [NUMERIC]
  */
IndexSpec *IndexSpec_Parse(const char *name, const char **argv, int argc, QueryError *status) {
  IndexSpec *spec = NewIndexSpec(name);

  IndexSpec_MakeKeyless(spec);

  ArgsCursor ac = {0};
  ArgsCursor acStopwords = {0};

  ArgsCursor_InitCString(&ac, argv, argc);
  long long timeout = -1;
  int dummy;
  size_t dummy2;
  SchemaRuleArgs rule_args = {0};
  ArgsCursor rule_prefixes = {0};

  ACArgSpec argopts[] = {
      {AC_MKUNFLAG(SPEC_NOOFFSETS_STR, &spec->flags,
                   Index_StoreTermOffsets | Index_StoreByteOffsets)},
      {AC_MKUNFLAG(SPEC_NOHL_STR, &spec->flags, Index_StoreByteOffsets)},
      {AC_MKUNFLAG(SPEC_NOFIELDS_STR, &spec->flags, Index_StoreFieldFlags)},
      {AC_MKUNFLAG(SPEC_NOFREQS_STR, &spec->flags, Index_StoreFreqs)},
      {AC_MKBITFLAG(SPEC_SCHEMA_EXPANDABLE_STR, &spec->flags, Index_WideSchema)},
      {AC_MKBITFLAG(SPEC_ASYNC_STR, &spec->flags, Index_Async)},
      {AC_MKBITFLAG(SPEC_SKIPINITIALSCAN_STR, &spec->flags, Index_SkipInitialScan)},

      // For compatibility
      {.name = "NOSCOREIDX", .target = &dummy, .type = AC_ARGTYPE_BOOLFLAG},
      {.name = "ON", .target = &rule_args.type, .len = &dummy2, .type = AC_ARGTYPE_STRING},
      SPEC_FOLLOW_HASH_ARGS_DEF(&rule_args){
          .name = SPEC_TEMPORARY_STR, .target = &timeout, .type = AC_ARGTYPE_LLONG},
      {.name = SPEC_STOPWORDS_STR, .target = &acStopwords, .type = AC_ARGTYPE_SUBARGS},
      {.name = NULL}};

  ACArgSpec *errarg = NULL;
  int rc = AC_ParseArgSpec(&ac, argopts, &errarg);
  if (rc != AC_OK) {
    if (rc != AC_ERR_ENOENT) {
      QERR_MKBADARGS_AC(status, errarg->name, rc);
      goto failure;
    }
  }

  if (timeout != -1) {
    spec->flags |= Index_Temporary;
  }
  spec->timeout = timeout * 1000;  // convert to ms

  if (rule_prefixes.argc > 0) {
    rule_args.nprefixes = rule_prefixes.argc;
    rule_args.prefixes = (const char **)rule_prefixes.objs;
  } else {
    rule_args.nprefixes = 1;
    static const char *empty_prefix[] = {""};
    rule_args.prefixes = empty_prefix;
  }

  spec->rule = SchemaRule_Create(&rule_args, spec, status);
  if (!spec->rule) {
    goto failure;
  }

  if (AC_IsInitialized(&acStopwords)) {
    if (spec->stopwords) {
      StopWordList_Unref(spec->stopwords);
    }
    spec->stopwords = NewStopWordListCStr((const char **)acStopwords.objs, acStopwords.argc);
    spec->flags |= Index_HasCustomStopwords;
  }

  if (!AC_AdvanceIfMatch(&ac, SPEC_SCHEMA_STR)) {
    if (AC_NumRemaining(&ac)) {
      const char *badarg = AC_GetStringNC(&ac, NULL);
      QueryError_SetErrorFmt(status, QUERY_EPARSEARGS, "Unknown argument `%s`", badarg);
    } else {
      QueryError_SetError(status, QUERY_EPARSEARGS, "No schema found");
    }
    goto failure;
  }

  if (!IndexSpec_AddFieldsInternal(spec, &ac, status, 1)) {
    goto failure;
  }

  return spec;

failure:  // on failure free the spec fields array and return an error
  IndexSpec_Free(spec);
  return NULL;
}

/* Initialize some index stats that might be useful for scoring functions */
void IndexSpec_GetStats(IndexSpec *sp, RSIndexStats *stats) {
  stats->numDocs = sp->stats.numDocuments;
  stats->numTerms = sp->stats.numTerms;
  stats->avgDocLen =
      stats->numDocs ? (double)sp->stats.numRecords / (double)sp->stats.numDocuments : 0;
}

int IndexSpec_AddTerm(IndexSpec *sp, const char *term, size_t len) {
  int isNew = Trie_InsertStringBuffer(sp->terms, (char *)term, len, 1, 1, NULL);
  if (isNew) {
    sp->stats.numTerms++;
    sp->stats.termsSize += len;
  }
  return isNew;
}

void Spec_AddToDict(const IndexSpec *sp) {
  dictAdd(specDict_g, sp->name, (void *)sp);
}

IndexSpecCache *IndexSpec_GetSpecCache(const IndexSpec *spec) {
  if (!spec->spcache) {
    ((IndexSpec *)spec)->spcache = IndexSpec_BuildSpecCache(spec);
  }

  spec->spcache->refcount++;
  return spec->spcache;
}

IndexSpecCache *IndexSpec_BuildSpecCache(const IndexSpec *spec) {
  IndexSpecCache *ret = rm_calloc(1, sizeof(*ret));
  ret->nfields = spec->numFields;
  ret->fields = rm_malloc(sizeof(*ret->fields) * ret->nfields);
  ret->refcount = 1;
  for (size_t ii = 0; ii < spec->numFields; ++ii) {
    ret->fields[ii] = spec->fields[ii];
    ret->fields[ii].name = rm_strdup(spec->fields[ii].name);
    // if name & path are pointing to the same string, copy pointer 
    if (ret->fields[ii].path && (spec->fields[ii].name != spec->fields[ii].path)) {
      ret->fields[ii].path = rm_strdup(spec->fields[ii].path);
    } else {
      // use the same pointer for both name and path
      ret->fields[ii].path = ret->fields[ii].name;
    }
  }
  return ret;
}

void IndexSpecCache_Decref(IndexSpecCache *c) {
  if (--c->refcount) {
    return;
  }
  for (size_t ii = 0; ii < c->nfields; ++ii) {
    if (c->fields[ii].name != c->fields[ii].path) {
      rm_free(c->fields[ii].name);
    }
    rm_free(c->fields[ii].path);
  }
  rm_free(c->fields);
  rm_free(c);
}

/// given an array of random weights, return the a weighted random selection, as the index in the
/// array
size_t weightedRandom(double weights[], size_t len) {

  double totalWeight = 0;
  for (size_t i = 0; i < len; i++) {
    totalWeight += weights[i];
  }
  double selection = totalWeight * ((double)rand() / (double)(RAND_MAX));

  totalWeight = 0;
  for (size_t i = 0; i < len; i++) {
    if (selection >= totalWeight && selection <= (totalWeight + weights[i])) {
      return i;
    }
    totalWeight += weights[i];
  }
  // fallback
  return 0;
}

/* Get a random term from the index spec using weighted random. Weighted random is done by
 * sampling N terms from the index and then doing weighted random on them. A sample size of 10-20
 * should be enough. Returns NULL if the index is empty */
char *IndexSpec_GetRandomTerm(IndexSpec *sp, size_t sampleSize) {

  if (sampleSize > sp->terms->size) {
    sampleSize = sp->terms->size;
  }
  if (!sampleSize) return NULL;

  char *samples[sampleSize];
  double weights[sampleSize];
  for (int i = 0; i < sampleSize; i++) {
    char *ret = NULL;
    t_len len = 0;
    double d = 0;
    if (!Trie_RandomKey(sp->terms, &ret, &len, &d) || len == 0) {
      return NULL;
    }
    samples[i] = ret;
    weights[i] = d;
  }

  size_t selection = weightedRandom(weights, sampleSize);
  for (int i = 0; i < sampleSize; i++) {
    if (i != selection) {
      rm_free(samples[i]);
    }
  }
  // printf("Selected %s --> %f\n", samples[selection], weights[selection]);
  return samples[selection];
}

///////////////////////////////////////////////////////////////////////////////////////////////

void IndexSpec_FreeInternals(IndexSpec *spec) {
  if (dictFetchValue(specDict_g, spec->name) == spec) {
    dictDelete(specDict_g, spec->name);
  }
  SchemaPrefixes_RemoveSpec(spec);

  if (spec->isTimerSet) {
    RedisModule_StopTimer(RSDummyContext, spec->timerId, NULL);
    spec->isTimerSet = false;
  }

  if (spec->indexer) {
    Indexer_Free(spec->indexer);
  }
  if (spec->gc) {
    GCContext_Stop(spec->gc);
  }

  if (spec->terms) {
    TrieType_Free(spec->terms);
  }
  DocTable_Free(&spec->docs);

  if (spec->uniqueId) {
    // If uniqueid is 0, it means the index was not initialized
    // and is being freed now during an error.
    Cursors_PurgeWithName(&RSCursors, spec->name);
    CursorList_RemoveSpec(&RSCursors, spec->name);
  }

  if (spec->rule) {
    SchemaRule_Free(spec->rule);
    spec->rule = NULL;
  }

  rm_free(spec->name);
  if (spec->sortables) {
    SortingTable_Free(spec->sortables);
    spec->sortables = NULL;
  }
  if (spec->stopwords) {
    StopWordList_Unref(spec->stopwords);
    spec->stopwords = NULL;
  }

  if (spec->smap) {
    SynonymMap_Free(spec->smap);
  }
  if (spec->spcache) {
    IndexSpecCache_Decref(spec->spcache);
    spec->spcache = NULL;
  }

  if (spec->indexStrs) {
    for (size_t ii = 0; ii < spec->numFields; ++ii) {
      IndexSpecFmtStrings *fmts = spec->indexStrs + ii;
      for (size_t jj = 0; jj < INDEXFLD_NUM_TYPES; ++jj) {
        if (fmts->types[jj]) {
          RedisModule_FreeString(RSDummyContext, fmts->types[jj]);
        }
      }
    }
    rm_free(spec->indexStrs);
  }
  if (spec->fields != NULL) {
    for (size_t i = 0; i < spec->numFields; i++) {
      if (spec->fields[i].name != spec->fields[i].path) {
        rm_free(spec->fields[i].name);
      }
      rm_free(spec->fields[i].path);
    }
    rm_free(spec->fields);
  }
  if (spec->uniqueId) {
    // If uniqueid is 0, it means the index was not initialized
    // and is being freed now during an error.
    IndexSpec_ClearAliases(spec);
  }

  if (spec->keysDict) {
    dictRelease(spec->keysDict);
  }

  if (spec->scanner) {
    spec->scanner->cancelled = true;
    spec->scanner->spec = NULL;
  }
  rm_free(spec);
}

//---------------------------------------------------------------------------------------------

static void IndexSpec_FreeTask(IndexSpec *spec) {
#ifdef _DEBUG
  RedisModule_Log(NULL, "notice", "Freeing index %s in background", spec->name);
#endif

  RedisModuleCtx *threadCtx = RedisModule_GetThreadSafeContext(NULL);
  RedisModule_AutoMemory(threadCtx);
  RedisModule_ThreadSafeContextLock(threadCtx);

  RedisSearchCtx sctx = SEARCH_CTX_STATIC(threadCtx, spec);
  Redis_DropIndex(&sctx, spec->cascadeDelete);

  RedisModule_ThreadSafeContextUnlock(threadCtx);
  RedisModule_FreeThreadSafeContext(threadCtx);
}

static struct thpool_ *cleanPool = NULL;

void IndexSpec_LegacyFree(void *spec) {
  // free legacy index do nothing, it will be called only
  // when the index key will be deleted and we keep the legacy
  // index pointer in the legacySpecDict so we will free it when needed
}

void IndexSpec_Free(IndexSpec *spec) {
  if (spec->flags & Index_Temporary) {
    if (!cleanPool) {
      cleanPool = thpool_init(1);
    }
    // we are taking the index to a background thread to be released.
    // before we do it we need to delete it from the index dictionary
    // to prevent it from been freed again.c
    dictDelete(specDict_g, spec->name);
    if (spec->isTimerSet) {
      RedisModule_StopTimer(RSDummyContext, spec->timerId, NULL);
      spec->isTimerSet = false;
    }
    thpool_add_work(cleanPool, (thpool_proc)IndexSpec_FreeTask, spec);
    return;
  }

  IndexSpec_FreeInternals(spec);
}

//---------------------------------------------------------------------------------------------

void IndexSpec_FreeSync(IndexSpec *spec) {
  //  todo:
  //  mark I think we only need IndexSpec_FreeInternals, this is called only from the
  //  LLAPI and there is no need to drop keys cause its out of the key space.
  //  Let me know what you think

  //   Need a context for this:
  RedisModuleCtx *ctx = RedisModule_GetThreadSafeContext(NULL);
  RedisSearchCtx sctx = SEARCH_CTX_STATIC(ctx, spec);
  RedisModule_AutoMemory(ctx);

  //@@ TODO: this is called by llapi, provide an explicit argument for cascasedelete
  Redis_DropIndex(&sctx, false);
  RedisModule_FreeThreadSafeContext(ctx);
}

//---------------------------------------------------------------------------------------------

void Indexes_Free() {
  arrayof(IndexSpec *) specs = array_new(IndexSpec *, 10);
  dictIterator *iter = dictGetIterator(specDict_g);
  dictEntry *entry = NULL;
  while ((entry = dictNext(iter))) {
    IndexSpec *sp = dictGetVal(entry);
    specs = array_append(specs, sp);
  }
  dictReleaseIterator(iter);

  for (size_t i = 0; i < array_len(specs); ++i) {
    IndexSpec_FreeInternals(specs[i]);
  }
  array_free(specs);
}

///////////////////////////////////////////////////////////////////////////////////////////////

IndexSpec *IndexSpec_LoadEx(RedisModuleCtx *ctx, IndexLoadOptions *options) {
  const char *ixname = NULL;
  if (options->flags & INDEXSPEC_LOAD_KEY_RSTRING) {
    ixname = RedisModule_StringPtrLen(options->name.rstring, NULL);
  } else {
    ixname = options->name.cstring;
  }

  IndexSpec *sp = dictFetchValue(specDict_g, ixname);
  if (!sp) {
    if (!(options->flags & INDEXSPEC_LOAD_NOALIAS)) {
      sp = IndexAlias_Get(ixname);
    }
    if (!sp) {
      return NULL;
    }
  }

  if ((sp->flags & Index_Temporary) && !(options->flags & INDEXSPEC_LOAD_NOTIMERUPDATE)) {
    if (sp->isTimerSet) {
      RedisModule_StopTimer(RSDummyContext, sp->timerId, NULL);
    }
    IndexSpec_SetTimeoutTimer(sp);
  }

  return sp;
}

/* Load the spec from the saved version */
IndexSpec *IndexSpec_Load(RedisModuleCtx *ctx, const char *name, int openWrite) {
  IndexLoadOptions lopts = {.flags = openWrite ? INDEXSPEC_LOAD_WRITEABLE : 0,
                            .name = {.cstring = name}};
  lopts.flags |= INDEXSPEC_LOAD_KEYLESS;
  return IndexSpec_LoadEx(ctx, &lopts);
}

RedisModuleString *IndexSpec_GetFormattedKey(IndexSpec *sp, const FieldSpec *fs,
                                             FieldType forType) {
  if (!sp->indexStrs) {
    sp->indexStrs = rm_calloc(SPEC_MAX_FIELDS, sizeof(*sp->indexStrs));
  }

  size_t typeix = INDEXTYPE_TO_POS(forType);

  RedisModuleString *ret = sp->indexStrs[fs->index].types[typeix];
  if (!ret) {
    RedisSearchCtx sctx = {.redisCtx = RSDummyContext, .spec = sp};
    switch (forType) {
      case INDEXFLD_T_NUMERIC:
      case INDEXFLD_T_GEO:  // TODO?? change the name
        ret = fmtRedisNumericIndexKey(&sctx, fs->name);
        break;
      case INDEXFLD_T_TAG:
        ret = TagIndex_FormatName(&sctx, fs->name);
        break;
      case INDEXFLD_T_FULLTEXT:  // Text fields don't get a per-field index
      default:
        ret = NULL;
        abort();
        break;
    }
    RS_LOG_ASSERT(ret, "Failed to create index string");
    sp->indexStrs[fs->index].types[typeix] = ret;
  }
  return ret;
}

RedisModuleString *IndexSpec_GetFormattedKeyByName(IndexSpec *sp, const char *s,
                                                   FieldType forType) {
  const FieldSpec *fs = IndexSpec_GetField(sp, s, strlen(s));
  if (!fs) {
    return NULL;
  }
  return IndexSpec_GetFormattedKey(sp, fs, forType);
}

t_fieldMask IndexSpec_ParseFieldMask(IndexSpec *sp, RedisModuleString **argv, int argc) {
  t_fieldMask ret = 0;

  for (int i = 0; i < argc; i++) {
    size_t len;
    const char *p = RedisModule_StringPtrLen(argv[i], &len);

    ret |= IndexSpec_GetFieldBit(sp, p, len);
  }

  return ret;
}

void IndexSpec_InitializeSynonym(IndexSpec *sp) {
  if (!sp->smap) {
    sp->smap = SynonymMap_New(false);
    sp->flags |= Index_HasSmap;
  }
}

int IndexSpec_ParseStopWords(IndexSpec *sp, RedisModuleString **strs, size_t len) {
  // if the index already has custom stopwords, let us free them first
  if (sp->stopwords) {
    StopWordList_Unref(sp->stopwords);
    sp->stopwords = NULL;
  }

  sp->stopwords = NewStopWordList(strs, len);
  // on failure we revert to the default stopwords list
  if (sp->stopwords == NULL) {
    sp->stopwords = DefaultStopWordList();
    sp->flags &= ~Index_HasCustomStopwords;
    return 0;
  } else {
    sp->flags |= Index_HasCustomStopwords;
  }
  return 1;
}

int IndexSpec_IsStopWord(IndexSpec *sp, const char *term, size_t len) {
  if (!sp->stopwords) {
    return 0;
  }
  return StopWordList_Contains(sp->stopwords, term, len);
}

///////////////////////////////////////////////////////////////////////////////////////////////

IndexSpec *NewIndexSpec(const char *name) {
  IndexSpec *sp = rm_calloc(1, sizeof(IndexSpec));
  sp->fields = rm_calloc(sizeof(FieldSpec), SPEC_MAX_FIELDS);
  sp->sortables = NewSortingTable();
  sp->flags = INDEX_DEFAULT_FLAGS;
  sp->name = rm_strdup(name);
  sp->docs = DocTable_New(INITIAL_DOC_TABLE_SIZE);
  sp->stopwords = DefaultStopWordList();
  sp->terms = NewTrie();
  sp->keysDict = NULL;
  sp->getValue = NULL;
  sp->getValueCtx = NULL;

  sp->timeout = 0;
  sp->isTimerSet = false;
  sp->timerId = 0;

  sp->scanner = NULL;
  sp->scan_in_progress = false;

  sp->cascadeDelete = true;

  memset(&sp->stats, 0, sizeof(sp->stats));
  return sp;
}

FieldSpec *IndexSpec_CreateField(IndexSpec *sp, const char *name, const char *path) {
  sp->fields = rm_realloc(sp->fields, sizeof(*sp->fields) * (sp->numFields + 1));
  FieldSpec *fs = sp->fields + sp->numFields;
  memset(fs, 0, sizeof(*fs));
  fs->index = sp->numFields++;
  fs->name = rm_strdup(name);
  fs->path = (path) ? rm_strdup(path) : fs->name;
  fs->ftId = (t_fieldId)-1;
  fs->ftWeight = 1.0;
  fs->sortIdx = -1;
  fs->tagFlags = TAG_FIELD_DEFAULT_FLAGS;
<<<<<<< HEAD
  fs->tagSep = TAG_FIELD_DEFAULT_SEP;
=======
  if (!(sp->flags & Index_FromLLAPI)) {
    RS_LOG_ASSERT((sp->rule), "index w/o a rule?");
    switch (sp->rule->type) {
      case DocumentType_Hash:
        fs->tagSep = TAG_FIELD_DEFAULT_HASH_SEP; break;
      case DocumentType_Json:
        fs->tagSep = TAG_FIELD_DEFAULT_JSON_SEP; break;
      case DocumentType_None:
        RS_LOG_ASSERT(0, "shouldn't get here");
    }
  }
>>>>>>> b6181ccc
  return fs;
}

static dictType invidxDictType = {0};

static void valFreeCb(void *unused, void *p) {
  KeysDictValue *kdv = p;
  if (kdv->dtor) {
    kdv->dtor(kdv->p);
  }
  rm_free(kdv);
}

void IndexSpec_MakeKeyless(IndexSpec *sp) {
  // Initialize only once:
  if (!invidxDictType.valDestructor) {
    invidxDictType = dictTypeHeapRedisStrings;
    invidxDictType.valDestructor = valFreeCb;
  }
  sp->keysDict = dictCreate(&invidxDictType, NULL);
}

void IndexSpec_StartGCFromSpec(IndexSpec *sp, float initialHZ, uint32_t gcPolicy) {
  sp->gc = GCContext_CreateGCFromSpec(sp, initialHZ, sp->uniqueId, gcPolicy);
  GCContext_Start(sp->gc);
}

/* Start the garbage collection loop on the index spec. The GC removes garbage data left on the
 * index after removing documents */
void IndexSpec_StartGC(RedisModuleCtx *ctx, IndexSpec *sp, float initialHZ) {
  RS_LOG_ASSERT(!sp->gc, "GC already exists");
  // we will not create a gc thread on temporary index
  if (RSGlobalConfig.enableGC && !(sp->flags & Index_Temporary)) {
    RedisModuleString *keyName = RedisModule_CreateString(ctx, sp->name, strlen(sp->name));
    sp->gc = GCContext_CreateGC(keyName, initialHZ, sp->uniqueId);
    GCContext_Start(sp->gc);
    RedisModule_Log(ctx, "verbose", "Starting GC for index %s", sp->name);
  }
}

// given a field mask with one bit lit, it returns its offset
int bit(t_fieldMask id) {
  for (int i = 0; i < sizeof(t_fieldMask) * 8; i++) {
    if (((id >> i) & 1) == 1) {
      return i;
    }
  }
  return 0;
}

///////////////////////////////////////////////////////////////////////////////////////////////

// Backwards compat version of load for rdbs with version < 8
static void FieldSpec_RdbLoadCompat8(RedisModuleIO *rdb, FieldSpec *f, int encver) {
  RedisModule_LoadStringBufferAlloc(rdb, f->name, NULL);

  // the old versions encoded the bit id of the field directly
  // we convert that to a power of 2
  if (encver < INDEX_MIN_WIDESCHEMA_VERSION) {
    f->ftId = bit(RedisModule_LoadUnsigned(rdb));
  } else {
    // the new version encodes just the power of 2 of the bit
    f->ftId = RedisModule_LoadUnsigned(rdb);
  }
  f->types = RedisModule_LoadUnsigned(rdb);
  f->ftWeight = RedisModule_LoadDouble(rdb);
  f->tagFlags = TAG_FIELD_DEFAULT_FLAGS;
  f->tagSep = TAG_FIELD_DEFAULT_HASH_SEP;
  if (encver >= 4) {
    f->options = RedisModule_LoadUnsigned(rdb);
    f->sortIdx = RedisModule_LoadSigned(rdb);
  }
}

static void FieldSpec_RdbSave(RedisModuleIO *rdb, FieldSpec *f) {
  RedisModule_SaveStringBuffer(rdb, f->name, strlen(f->name) + 1);
  if (f->path != f->name) {
    RedisModule_SaveUnsigned(rdb, 1);
    RedisModule_SaveStringBuffer(rdb, f->path, strlen(f->path) + 1);  
  } else {
    RedisModule_SaveUnsigned(rdb, 0);
  }
  RedisModule_SaveUnsigned(rdb, f->types);
  RedisModule_SaveUnsigned(rdb, f->options);
  RedisModule_SaveSigned(rdb, f->sortIdx);
  // Save text specific options
  if (FIELD_IS(f, INDEXFLD_T_FULLTEXT) || (f->options & FieldSpec_Dynamic)) {
    RedisModule_SaveUnsigned(rdb, f->ftId);
    RedisModule_SaveDouble(rdb, f->ftWeight);
  }
  if (FIELD_IS(f, INDEXFLD_T_TAG) || (f->options & FieldSpec_Dynamic)) {
    RedisModule_SaveUnsigned(rdb, f->tagFlags);
    RedisModule_SaveStringBuffer(rdb, &f->tagSep, 1);
  }
}

static const FieldType fieldTypeMap[] = {[IDXFLD_LEGACY_FULLTEXT] = INDEXFLD_T_FULLTEXT,
                                         [IDXFLD_LEGACY_NUMERIC] = INDEXFLD_T_NUMERIC,
                                         [IDXFLD_LEGACY_GEO] = INDEXFLD_T_GEO,
                                         [IDXFLD_LEGACY_TAG] = INDEXFLD_T_TAG};

static void FieldSpec_RdbLoad(RedisModuleIO *rdb, FieldSpec *f, int encver) {

  // Fall back to legacy encoding if needed
  if (encver < INDEX_MIN_TAGFIELD_VERSION) {
    return FieldSpec_RdbLoadCompat8(rdb, f, encver);
  }

  RedisModule_LoadStringBufferAlloc(rdb, f->name, NULL);
  f->path = f->name;
  if (encver >= INDEX_JSON_VERSION) {
    if (RedisModule_LoadUnsigned(rdb) == 1) {
      RedisModule_LoadStringBufferAlloc(rdb, f->path, NULL);
    }
  }

  f->types = RedisModule_LoadUnsigned(rdb);
  f->options = RedisModule_LoadUnsigned(rdb);
  f->sortIdx = RedisModule_LoadSigned(rdb);

  if (encver < INDEX_MIN_MULTITYPE_VERSION) {
    RS_LOG_ASSERT(f->types <= IDXFLD_LEGACY_MAX, "field type should be string or numeric");
    f->types = fieldTypeMap[f->types];
  }

  // Load text specific options
  if (FIELD_IS(f, INDEXFLD_T_FULLTEXT) || (f->options & FieldSpec_Dynamic)) {
    f->ftId = RedisModule_LoadUnsigned(rdb);
    f->ftWeight = RedisModule_LoadDouble(rdb);
  }
  // Load tag specific options
  if (FIELD_IS(f, INDEXFLD_T_TAG) || (f->options & FieldSpec_Dynamic)) {
    f->tagFlags = RedisModule_LoadUnsigned(rdb);
    // Load the separator
    size_t l;
    char *s = RedisModule_LoadStringBuffer(rdb, &l);
    RS_LOG_ASSERT(l == 1, "buffer length should be 1");
    f->tagSep = *s;
    RedisModule_Free(s);
  }
}

static void IndexStats_RdbLoad(RedisModuleIO *rdb, IndexStats *stats) {
  stats->numDocuments = RedisModule_LoadUnsigned(rdb);
  stats->numTerms = RedisModule_LoadUnsigned(rdb);
  stats->numRecords = RedisModule_LoadUnsigned(rdb);
  stats->invertedSize = RedisModule_LoadUnsigned(rdb);
  stats->invertedCap = RedisModule_LoadUnsigned(rdb);
  stats->skipIndexesSize = RedisModule_LoadUnsigned(rdb);
  stats->scoreIndexesSize = RedisModule_LoadUnsigned(rdb);
  stats->offsetVecsSize = RedisModule_LoadUnsigned(rdb);
  stats->offsetVecRecords = RedisModule_LoadUnsigned(rdb);
  stats->termsSize = RedisModule_LoadUnsigned(rdb);
}

static void IndexStats_RdbSave(RedisModuleIO *rdb, IndexStats *stats) {
  RedisModule_SaveUnsigned(rdb, stats->numDocuments);
  RedisModule_SaveUnsigned(rdb, stats->numTerms);
  RedisModule_SaveUnsigned(rdb, stats->numRecords);
  RedisModule_SaveUnsigned(rdb, stats->invertedSize);
  RedisModule_SaveUnsigned(rdb, stats->invertedCap);
  RedisModule_SaveUnsigned(rdb, stats->skipIndexesSize);
  RedisModule_SaveUnsigned(rdb, stats->scoreIndexesSize);
  RedisModule_SaveUnsigned(rdb, stats->offsetVecsSize);
  RedisModule_SaveUnsigned(rdb, stats->offsetVecRecords);
  RedisModule_SaveUnsigned(rdb, stats->termsSize);
}

///////////////////////////////////////////////////////////////////////////////////////////////

static threadpool reindexPool = NULL;

static IndexesScanner *IndexesScanner_New(IndexSpec *spec) {
  if (!spec && global_spec_scanner) {
    return NULL;
  }
  IndexesScanner *scanner = rm_calloc(1, sizeof(IndexesScanner));
  scanner->global = !spec;
  scanner->spec = spec;
  scanner->scannedKeys = 0;
  scanner->cancelled = false;
  RedisModuleCtx *ctx = RedisModule_GetThreadSafeContext(NULL);
  scanner->totalKeys = RedisModule_DbSize(ctx);
  RedisModule_FreeThreadSafeContext(ctx);

  if (spec) {
    // scan already in progress?
    if (spec->scanner) {
      // cancel ongoing scan, keep on_progress indicator on
      IndexesScanner_Cancel(spec->scanner, true);
    }
    spec->scanner = scanner;
    spec->scan_in_progress = true;
  } else {
    global_spec_scanner = scanner;
  }

  return scanner;
}

void IndexesScanner_Free(IndexesScanner *scanner) {
  if (global_spec_scanner == scanner) {
    global_spec_scanner = NULL;
  } else if (!scanner->cancelled) {
    if (scanner->spec && scanner->spec->scanner == scanner) {
      scanner->spec->scanner = NULL;
      scanner->spec->scan_in_progress = false;
    }
  }

  rm_free(scanner);
}

void IndexesScanner_Cancel(IndexesScanner *scanner, bool still_in_progress) {
  if (scanner->cancelled) {
    return;
  }
  if (!scanner->global && scanner->spec) {
    scanner->spec->scan_in_progress = still_in_progress;
    scanner->spec->scanner = NULL;
    scanner->spec = NULL;
  }
  scanner->cancelled = true;
}

//---------------------------------------------------------------------------------------------

static void IndexSpec_DoneIndexingCallabck(struct RSAddDocumentCtx *docCtx, RedisModuleCtx *ctx,
                                           void *pd) {
}

//---------------------------------------------------------------------------------------------

static void Indexes_ScanProc(RedisModuleCtx *ctx, RedisModuleString *keyname, RedisModuleKey *key,
                             IndexesScanner *scanner) {
  if (key) {
    if (RedisModule_KeyType(key) == REDISMODULE_KEYTYPE_EMPTY) {
      // this is only possible on crdb database, enpty keys are toombstone
      // and we should just ignore them
      return;
    }
  }

  DocumentType type = getDocType(key);
  if (type == DocumentType_None) {
    return;
  }

  if (scanner->cancelled) {
    return;
  }
  if (scanner->global) {
    Indexes_UpdateMatchingWithSchemaRules(ctx, keyname, type, NULL);
  } else {
    IndexSpec_UpdateMatchingWithSchemaRules(scanner->spec, ctx, keyname, type);
  }
  ++scanner->scannedKeys;
}

//---------------------------------------------------------------------------------------------

static void Indexes_ScanAndReindexTask(IndexesScanner *scanner) {
  RS_LOG_ASSERT(scanner, "invalid IndexesScanner");

  RedisModuleCtx *ctx = RedisModule_GetThreadSafeContext(NULL);
  RedisModuleScanCursor *cursor = RedisModule_ScanCursorCreate();
  RedisModule_ThreadSafeContextLock(ctx);

  if (scanner->cancelled) {
    goto end;
  }
  if (scanner->global) {
    RedisModule_Log(ctx, "notice", "Scanning indexes in background");
  } else {
    RedisModule_Log(ctx, "notice", "Scanning index %s in background", scanner->spec->name);
  }

  while (RedisModule_Scan(ctx, cursor, (RedisModuleScanCB)Indexes_ScanProc, scanner)) {
    RedisModule_ThreadSafeContextUnlock(ctx);
    sched_yield();
    RedisModule_ThreadSafeContextLock(ctx);

    if (scanner->cancelled) {
      goto end;
    }
  }

  RedisModule_Log(ctx, "notice", "Scanning indexes in background: done (scanned=%ld)",
                  scanner->totalKeys);

end:
  if (!scanner->cancelled && scanner->global) {
    Indexes_SetTempSpecsTimers();
  }

  IndexesScanner_Free(scanner);

  RedisModule_ThreadSafeContextUnlock(ctx);
  RedisModule_ScanCursorDestroy(cursor);

  RedisModule_FreeThreadSafeContext(ctx);
}

//---------------------------------------------------------------------------------------------

static void IndexSpec_ScanAndReindexAsync(IndexSpec *sp) {
  if (!reindexPool) {
    reindexPool = thpool_init(1);
  }
#ifdef _DEBUG
  RedisModule_Log(NULL, "notice", "Register index %s for async scan", sp->name);
#endif
  IndexesScanner *scanner = IndexesScanner_New(sp);
  thpool_add_work(reindexPool, (thpool_proc)Indexes_ScanAndReindexTask, scanner);
}

void ReindexPool_ThreadPoolDestroy() {
  if (reindexPool != NULL) {
    RedisModule_ThreadSafeContextUnlock(RSDummyContext);
    thpool_destroy(reindexPool);
    reindexPool = NULL;
    RedisModule_ThreadSafeContextLock(RSDummyContext);
  }
}

//---------------------------------------------------------------------------------------------

#if 0

// todo: remove if not used

static void IndexSpec_ScanProc(RedisModuleCtx *ctx, RedisModuleString *keyname,
                                   RedisModuleKey *key, IndexSpec *sp) {
  // TODO: pass key (if not null) to avoid lookup
  IndexSpec_UpdateMatchingWithSchemaRules(sp, ctx, keyname);
}

static void IndexSpec_ScanAndReindexSync(IndexSpec *sp) {
  RedisModuleCtx *ctx = RedisModule_GetThreadSafeContext(NULL);

  __sync_fetch_and_add(&sp->pending_indexing_ops, 1);
  RedisModuleScanCursor *cursor = RedisModule_ScanCursorCreate();
  while (RedisModule_Scan(ctx, cursor, (RedisModuleScanCB) IndexSpec_ScanProc, sp)) {
  }
  if (!sp) {
    Indexes_SetTempSpecsTimers();
  }

  RedisModule_ScanCursorDestroy(cursor);
  sp->keysTotal = sp->keysIndexed = RedisModule_DbSize(ctx);;
  __sync_fetch_and_sub(&sp->pending_indexing_ops, 1);

  RedisModule_FreeThreadSafeContext(ctx);
}

#endif  // 0

//---------------------------------------------------------------------------------------------

void IndexSpec_ScanAndReindex(RedisModuleCtx *ctx, IndexSpec *sp) {
  size_t nkeys = RedisModule_DbSize(ctx);
  if (nkeys > 0) {
    IndexSpec_ScanAndReindexAsync(sp);
  }
}

void IndexSpec_DropLegacyIndexFromKeySpace(IndexSpec *sp) {
  RedisSearchCtx ctx = SEARCH_CTX_STATIC(RSDummyContext, sp);

  rune *rstr = NULL;
  t_len slen = 0;
  float score = 0;
  int dist = 0;
  size_t termLen;

  TrieIterator *it = Trie_Iterate(ctx.spec->terms, "", 0, 0, 1);
  while (TrieIterator_Next(it, &rstr, &slen, NULL, &score, &dist)) {
    char *res = runesToStr(rstr, slen, &termLen);
    RedisModuleString *keyName = fmtRedisTermKey(&ctx, res, strlen(res));
    Redis_DropScanHandler(ctx.redisCtx, keyName, &ctx);
    RedisModule_FreeString(ctx.redisCtx, keyName);
    rm_free(res);
  }
  DFAFilter_Free(it->ctx);
  rm_free(it->ctx);
  TrieIterator_Free(it);

  // Delete the numeric, tag, and geo indexes which reside on separate keys
  for (size_t i = 0; i < ctx.spec->numFields; i++) {
    const FieldSpec *fs = ctx.spec->fields + i;
    if (FIELD_IS(fs, INDEXFLD_T_NUMERIC)) {
      Redis_DeleteKey(ctx.redisCtx, IndexSpec_GetFormattedKey(ctx.spec, fs, INDEXFLD_T_NUMERIC));
    }
    if (FIELD_IS(fs, INDEXFLD_T_TAG)) {
      Redis_DeleteKey(ctx.redisCtx, IndexSpec_GetFormattedKey(ctx.spec, fs, INDEXFLD_T_TAG));
    }
    if (FIELD_IS(fs, INDEXFLD_T_GEO)) {
      Redis_DeleteKey(ctx.redisCtx, IndexSpec_GetFormattedKey(ctx.spec, fs, INDEXFLD_T_GEO));
    }
  }
  RedisModuleString *str =
      RedisModule_CreateStringPrintf(ctx.redisCtx, INDEX_SPEC_KEY_FMT, ctx.spec->name);
  Redis_DeleteKey(ctx.redisCtx, str);
  RedisModule_FreeString(ctx.redisCtx, str);
}

void Indexes_UpgradeLegacyIndexes() {
  dictIterator *iter = dictGetIterator(legacySpecDict);
  dictEntry *entry = NULL;
  while ((entry = dictNext(iter))) {
    IndexSpec *sp = dictGetVal(entry);
    IndexSpec_DropLegacyIndexFromKeySpace(sp);

    // recreate the doctable
    DocTable_Free(&sp->docs);
    sp->docs = DocTable_New(INITIAL_DOC_TABLE_SIZE);

    // clear index stats
    memset(&sp->stats, 0, sizeof(sp->stats));

    // put the new index in the specDict_g
    dictAdd(specDict_g, sp->name, sp);
  }
  dictReleaseIterator(iter);
}

void Indexes_ScanAndReindex() {
  if (!reindexPool) {
    reindexPool = thpool_init(1);
  }

  RedisModule_Log(NULL, "notice", "Scanning all indexes");
  IndexesScanner *scanner = IndexesScanner_New(NULL);
  // check no global scan is in progress
  if (scanner) {
    thpool_add_work(reindexPool, (thpool_proc)Indexes_ScanAndReindexTask, scanner);
  }
}

///////////////////////////////////////////////////////////////////////////////////////////////

IndexSpec *IndexSpec_CreateFromRdb(RedisModuleCtx *ctx, RedisModuleIO *rdb, int encver,
                                   QueryError *status) {
  IndexSpec *sp = rm_calloc(1, sizeof(IndexSpec));
  IndexSpec_MakeKeyless(sp);

  sp->sortables = NewSortingTable();
  sp->terms = NULL;
  sp->docs = DocTable_New(INITIAL_DOC_TABLE_SIZE);
  sp->name = RedisModule_LoadStringBuffer(rdb, NULL);
  char *tmpName = rm_strdup(sp->name);
  RedisModule_Free(sp->name);
  sp->name = tmpName;
  sp->flags = (IndexFlags)RedisModule_LoadUnsigned(rdb);
  if (encver < INDEX_MIN_NOFREQ_VERSION) {
    sp->flags |= Index_StoreFreqs;
  }

  sp->numFields = RedisModule_LoadUnsigned(rdb);
  sp->fields = rm_calloc(sp->numFields, sizeof(FieldSpec));
  int maxSortIdx = -1;
  for (int i = 0; i < sp->numFields; i++) {
    FieldSpec *fs = sp->fields + i;
    FieldSpec_RdbLoad(rdb, sp->fields + i, encver);
    sp->fields[i].index = i;
    if (FieldSpec_IsSortable(fs)) {
      RSSortingTable_Add(&sp->sortables, fs->name, fieldTypeToValueType(fs->types));
    }
  }

  //    IndexStats_RdbLoad(rdb, &sp->stats);

  if (SchemaRule_RdbLoad(sp, rdb, encver) != REDISMODULE_OK) {
    QueryError_SetErrorFmt(status, QUERY_EPARSEARGS, "Failed to load schema rule");
    IndexSpec_Free(sp);
    return NULL;
  }

  //    DocTable_RdbLoad(&sp->docs, rdb, encver);
  sp->terms = NewTrie();
  /* For version 3 or up - load the generic trie */
  //  if (encver >= 3) {
  //    sp->terms = TrieType_GenericLoad(rdb, 0);
  //  } else {
  //    sp->terms = NewTrie();
  //  }

  if (sp->flags & Index_HasCustomStopwords) {
    sp->stopwords = StopWordList_RdbLoad(rdb, encver);
  } else {
    sp->stopwords = DefaultStopWordList();
  }

  sp->uniqueId = spec_unique_ids++;

  IndexSpec_StartGC(ctx, sp, GC_DEFAULT_HZ);
  RedisModuleString *specKey = RedisModule_CreateStringPrintf(ctx, INDEX_SPEC_KEY_FMT, sp->name);
  CursorList_AddSpec(&RSCursors, sp->name, RSCURSORS_DEFAULT_CAPACITY);
  RedisModule_FreeString(ctx, specKey);

  sp->smap = NULL;
  if (sp->flags & Index_HasSmap) {
    sp->smap = SynonymMap_RdbLoad(rdb, encver);
  }
  if (IndexSpec_OnCreate) {
    IndexSpec_OnCreate(sp);
  }

  sp->timeout = RedisModule_LoadUnsigned(rdb);

  size_t narr = RedisModule_LoadUnsigned(rdb);
  for (size_t ii = 0; ii < narr; ++ii) {
    QueryError _status;
    size_t dummy;
    char *s = RedisModule_LoadStringBuffer(rdb, &dummy);
    int rc = IndexAlias_Add(s, sp, 0, &_status);
    RedisModule_Free(s);
    RedisModule_Log(NULL, "notice", "Loading existing alias failed");
  }

  sp->indexer = NewIndexer(sp);

  sp->scanner = NULL;
  sp->scan_in_progress = false;

  sp->cascadeDelete = true;

  IndexSpec *oldSpec = dictFetchValue(specDict_g, sp->name);
  if (oldSpec) {
    // spec already exists lets just free this one
    RedisModule_Log(NULL, "notice", "Loading an already existing index, will just ignore.");
    // setting unique id to zero will make sure index will not be removed from global
    // cursor map and aliases.
    sp->uniqueId = 0;
    IndexSpec_FreeInternals(sp);
    sp = oldSpec;
  } else {
    dictAdd(specDict_g, sp->name, sp);
  }

  return sp;
}

void *IndexSpec_LegacyRdbLoad(RedisModuleIO *rdb, int encver) {
  if (encver < LEGACY_INDEX_MIN_VERSION || encver > LEGACY_INDEX_MAX_VERSION) {
    return NULL;
  }
  char *name = RedisModule_LoadStringBuffer(rdb, NULL);

  RedisModuleCtx *ctx = RedisModule_GetContextFromIO(rdb);
  IndexSpec *sp = rm_calloc(1, sizeof(IndexSpec));
  IndexSpec_MakeKeyless(sp);
  sp->sortables = NewSortingTable();
  sp->terms = NULL;
  sp->docs = DocTable_New(INITIAL_DOC_TABLE_SIZE);
  sp->name = rm_strdup(name);
  RedisModule_Free(name);
  sp->flags = (IndexFlags)RedisModule_LoadUnsigned(rdb);
  if (encver < INDEX_MIN_NOFREQ_VERSION) {
    sp->flags |= Index_StoreFreqs;
  }

  sp->numFields = RedisModule_LoadUnsigned(rdb);
  sp->fields = rm_calloc(sp->numFields, sizeof(FieldSpec));
  int maxSortIdx = -1;
  for (int i = 0; i < sp->numFields; i++) {
    FieldSpec *fs = sp->fields + i;
    FieldSpec_RdbLoad(rdb, sp->fields + i, encver);
    sp->fields[i].index = i;
    if (FieldSpec_IsSortable(fs)) {
      RSSortingTable_Add(&sp->sortables, fs->name, fieldTypeToValueType(fs->types));
    }
  }

  IndexStats_RdbLoad(rdb, &sp->stats);

  DocTable_LegacyRdbLoad(&sp->docs, rdb, encver);
  /* For version 3 or up - load the generic trie */
  if (encver >= 3) {
    sp->terms = TrieType_GenericLoad(rdb, 0);
  } else {
    sp->terms = NewTrie();
  }

  if (sp->flags & Index_HasCustomStopwords) {
    sp->stopwords = StopWordList_RdbLoad(rdb, encver);
  } else {
    sp->stopwords = DefaultStopWordList();
  }

  sp->uniqueId = spec_unique_ids++;

  sp->smap = NULL;
  if (sp->flags & Index_HasSmap) {
    sp->smap = SynonymMap_RdbLoad(rdb, encver);
  }
  if (IndexSpec_OnCreate) {
    IndexSpec_OnCreate(sp);
  }
  if (encver < INDEX_MIN_EXPIRE_VERSION) {
    sp->timeout = -1;
  } else {
    sp->timeout = RedisModule_LoadUnsigned(rdb);
  }

  if (encver >= INDEX_MIN_ALIAS_VERSION) {
    size_t narr = RedisModule_LoadUnsigned(rdb);
    for (size_t ii = 0; ii < narr; ++ii) {
      QueryError status;
      size_t dummy;
      char *s = RedisModule_LoadStringBuffer(rdb, &dummy);
      int rc = IndexAlias_Add(s, sp, 0, &status);
      RedisModule_Free(s);
      assert(rc == REDISMODULE_OK);
    }
  }
  sp->indexer = NewIndexer(sp);

  SchemaRuleArgs *rule_args = dictFetchValue(legacySpecRules, sp->name);
  if (!rule_args) {
    RedisModule_LogIOError(rdb, "warning",
                           "Could not find upgrade definition for legacy index '%s'", sp->name);
    IndexSpec_Free(sp);
    return NULL;
  }

  QueryError status;
  sp->rule = SchemaRule_Create(rule_args, sp, &status);
  if (!sp->rule) {
    RedisModule_LogIOError(rdb, "warning", "Failed creating rule for legacy index '%s', error='%s'",
                           sp->name, QueryError_GetError(&status));
    IndexSpec_Free(sp);
    return NULL;
  }

  SchemaRuleArgs_Free(rule_args);
  dictDelete(legacySpecRules, sp->name);

  // start the gc and add the spec to the cursor list
  IndexSpec_StartGC(RSDummyContext, sp, GC_DEFAULT_HZ);
  CursorList_AddSpec(&RSCursors, sp->name, RSCURSORS_DEFAULT_CAPACITY);

  dictAdd(legacySpecDict, sp->name, sp);
  return sp;
}

void IndexSpec_LegacyRdbSave(RedisModuleIO *rdb, void *value) {
  // we do not save legacy indexes
  return;
}

int Indexes_RdbLoad(RedisModuleIO *rdb, int encver, int when) {

  if (encver < INDEX_MIN_COMPAT_VERSION) {
    return REDISMODULE_OK;
  }

  size_t nIndexes = RedisModule_LoadUnsigned(rdb);
  RedisModuleCtx *ctx = RedisModule_GetContextFromIO(rdb);
  QueryError status = {0};
  for (size_t i = 0; i < nIndexes; ++i) {
    IndexSpec *sp = IndexSpec_CreateFromRdb(ctx, rdb, encver, &status);
    if (!sp) {
      RedisModule_Log(ctx, "error", "RDB Load: %s",
                      status.detail ? status.detail : "general failure");
      return REDISMODULE_ERR;
    }
  }
  return REDISMODULE_OK;
}

void Indexes_RdbSave(RedisModuleIO *rdb, int when) {

  RedisModule_SaveUnsigned(rdb, dictSize(specDict_g));

  dictIterator *iter = dictGetIterator(specDict_g);
  dictEntry *entry = NULL;
  while ((entry = dictNext(iter))) {
    IndexSpec *sp = dictGetVal(entry);
    // we save the name plus the null terminator
    RedisModule_SaveStringBuffer(rdb, sp->name, strlen(sp->name) + 1);
    RedisModule_SaveUnsigned(rdb, (uint64_t)sp->flags);
    RedisModule_SaveUnsigned(rdb, sp->numFields);
    for (int i = 0; i < sp->numFields; i++) {
      FieldSpec_RdbSave(rdb, &sp->fields[i]);
    }

    SchemaRule_RdbSave(sp->rule, rdb);

    //    IndexStats_RdbSave(rdb, &sp->stats);
    //    DocTable_RdbSave(&sp->docs, rdb);
    //    // save trie of terms
    //    TrieType_GenericSave(rdb, sp->terms, 0);

    // If we have custom stopwords, save them
    if (sp->flags & Index_HasCustomStopwords) {
      StopWordList_RdbSave(rdb, sp->stopwords);
    }

    if (sp->flags & Index_HasSmap) {
      SynonymMap_RdbSave(rdb, sp->smap);
    }

    RedisModule_SaveUnsigned(rdb, sp->timeout);

    if (sp->aliases) {
      RedisModule_SaveUnsigned(rdb, array_len(sp->aliases));
      for (size_t ii = 0; ii < array_len(sp->aliases); ++ii) {
        RedisModule_SaveStringBuffer(rdb, sp->aliases[ii], strlen(sp->aliases[ii]) + 1);
      }
    } else {
      RedisModule_SaveUnsigned(rdb, 0);
    }
  }

  dictReleaseIterator(iter);
}

void IndexSpec_Digest(RedisModuleDigest *digest, void *value) {
}

// from this version we will have the loaded notification which means that scan
// will no longer be needed
Version noScanVersion = {
    .majorVersion = 6,
    .minorVersion = 0,
    .patchVersion = 7,
};

int CompareVestions(Version v1, Version v2) {
  if (v1.majorVersion < v2.majorVersion) {
    return -1;
  } else if (v1.majorVersion > v2.majorVersion) {
    return 1;
  }

  if (v1.minorVersion < v2.minorVersion) {
    return -1;
  } else if (v1.minorVersion > v2.minorVersion) {
    return 1;
  }

  if (v1.patchVersion < v2.patchVersion) {
    return -1;
  } else if (v1.patchVersion > v2.patchVersion) {
    return 1;
  }

  return 0;
}

static void Indexes_LoadingEvent(RedisModuleCtx *ctx, RedisModuleEvent eid, uint64_t subevent,
                                 void *data) {
  if (subevent == REDISMODULE_SUBEVENT_LOADING_RDB_START ||
      subevent == REDISMODULE_SUBEVENT_LOADING_AOF_START ||
      subevent == REDISMODULE_SUBEVENT_LOADING_REPL_START) {
    Indexes_Free();
    legacySpecDict = dictCreate(&dictTypeHeapStrings, NULL);
  } else if (subevent == REDISMODULE_SUBEVENT_LOADING_ENDED) {
    int hasLegacyIndexes = dictSize(legacySpecDict);
    Indexes_UpgradeLegacyIndexes();

    // we do not need the legacy dict specs anymore
    dictRelease(legacySpecDict);
    legacySpecDict = NULL;

    if (legacySpecRules) {
      dictIterator *iter = dictGetIterator(legacySpecRules);
      dictEntry *entry = NULL;
      while ((entry = dictNext(iter))) {
        char *indexName = dictGetKey(entry);
        SchemaRuleArgs *rule_args = dictGetVal(entry);
        RedisModule_Log(ctx, "warning", "Index %s was defined for upgrade but was not found",
                        indexName);
        SchemaRuleArgs_Free(rule_args);
      }
      dictReleaseIterator(iter);
      dictEmpty(legacySpecRules, NULL);
      dictRelease(legacySpecRules);
      legacySpecRules = NULL;
    }

    if (hasLegacyIndexes || CompareVestions(redisVersion, noScanVersion) < 0) {
      Indexes_ScanAndReindex();
    } else {
      RedisModule_Log(ctx, "warning",
                      "Skip background reindex scan, redis version contains loaded event.");
    }
  }
}

int IndexSpec_RegisterType(RedisModuleCtx *ctx) {
  RedisModuleTypeMethods tm = {
      .version = REDISMODULE_TYPE_METHOD_VERSION,
      .rdb_load = IndexSpec_LegacyRdbLoad,
      .rdb_save = IndexSpec_LegacyRdbSave,
      .aux_load = Indexes_RdbLoad,
      .aux_save = Indexes_RdbSave,
      .free = IndexSpec_LegacyFree,
      .aof_rewrite = GenericAofRewrite_DisabledHandler,
      .aux_save_triggers = REDISMODULE_AUX_BEFORE_RDB,
  };

  IndexSpecType = RedisModule_CreateDataType(ctx, "ft_index0", INDEX_CURRENT_VERSION, &tm);
  if (IndexSpecType == NULL) {
    RedisModule_Log(ctx, "error", "Could not create index spec type");
    return REDISMODULE_ERR;
  }

  RedisModule_SubscribeToServerEvent(ctx, RedisModuleEvent_Loading, Indexes_LoadingEvent);

  return REDISMODULE_OK;
}

int Document_LoadSchemaFieldJson(Document *doc, RedisSearchCtx *sctx);

int IndexSpec_UpdateDoc(IndexSpec *spec, RedisModuleCtx *ctx, RedisModuleString *key, DocumentType type) {
  if (!spec->rule) {
    RedisModule_Log(ctx, "warning", "Index spec %s: no rule found", spec->name);
    return REDISMODULE_ERR;
  }

  RedisSearchCtx sctx = SEARCH_CTX_STATIC(ctx, spec);
  Document doc = {0};
  Document_Init(&doc, key, DEFAULT_SCORE, DEFAULT_LANGUAGE, type);
  // if a key does not exit, is not a hash or has no fields in index schema

  int rv = REDISMODULE_ERR;
  switch (type) {
  case DocumentType_Hash:
    rv = Document_LoadSchemaFieldHash(&doc, &sctx);
    break;
  case DocumentType_Json:
    rv = Document_LoadSchemaFieldJson(&doc, &sctx);
    break;
  case DocumentType_None:
    RS_LOG_ASSERT(0, "Should receieve valid type");
  }

  if (rv != REDISMODULE_OK) {
    spec->stats.indexingFailures++;

    // if a document did not load properly, it is deleted
    // to prevent mismatch of index and hash
    DocTable_DeleteR(&spec->docs, key);
  
    IndexSpec_DeleteDoc(spec, ctx, key);
    Document_Free(&doc);
    return REDISMODULE_ERR;
  }

  QueryError status = {0};
  RSAddDocumentCtx *aCtx = NewAddDocumentCtx(spec, &doc, &status);
  aCtx->stateFlags |= ACTX_F_NOBLOCK | ACTX_F_NOFREEDOC;
  AddDocumentCtx_Submit(aCtx, &sctx, DOCUMENT_ADD_REPLACE);

  Document_Free(&doc);
  return REDISMODULE_OK;
}

int IndexSpec_DeleteDoc(IndexSpec *spec, RedisModuleCtx *ctx, RedisModuleString *key) {
  RedisSearchCtx sctx = SEARCH_CTX_STATIC(ctx, spec);

  // Get the doc ID
  t_docId id = DocTable_GetIdR(&spec->docs, key);
  if (id == 0) {
    return REDISMODULE_ERR;
    // ID does not exist.
  }

  int rc = DocTable_DeleteR(&spec->docs, key);
  if (rc) {
    spec->stats.numDocuments--;

    // Increment the index's garbage collector's scanning frequency after document deletions
    if (spec->gc) {
      GCContext_OnDelete(spec->gc);
    }
  }
  return REDISMODULE_OK;
}

///////////////////////////////////////////////////////////////////////////////////////////////

void IndexSpec_CleanAll(void) {
  dictIterator *it = dictGetSafeIterator(specDict_g);
  dictEntry *e = NULL;
  while ((e = dictNext(it))) {
    IndexSpec *sp = e->v.val;
    IndexSpec_Free(sp);
  }
  dictReleaseIterator(it);
}

static void onFlush(RedisModuleCtx *ctx, RedisModuleEvent eid, uint64_t subevent, void *data) {
  if (subevent != REDISMODULE_SUBEVENT_FLUSHDB_START) {
    return;
  }
  IndexSpec_CleanAll();
  Dictionary_Clear();
}

void Indexes_Init(RedisModuleCtx *ctx) {
  specDict_g = dictCreate(&dictTypeHeapStrings, NULL);
  RedisModule_SubscribeToServerEvent(ctx, RedisModuleEvent_FlushDB, onFlush);
  SchemaPrefixes_Create();
}

SpecOpIndexingCtx *Indexes_FindMatchingSchemaRules(RedisModuleCtx *ctx, RedisModuleString *key,
                                                   bool runFilters,
                                                   RedisModuleString *keyToReadData) {
  if (!keyToReadData) {
    keyToReadData = key;
  }
  SpecOpIndexingCtx *res = rm_malloc(sizeof(*res));
  res->specs = dictCreate(&dictTypeHeapStrings, NULL);
  res->specsOps = array_new(SpecOpCtx, 10);
  if (dictSize(specDict_g) == 0) {
    return res;
  }
  dict *specs = res->specs;

#if defined(_DEBUG) && 0
  RLookupKey *k = RLookup_GetKey(&r->lk, UNDERSCORE_KEY, 0);
  RSValue *v = RLookup_GetItem(k, &r->row);
  const char *x = RSValue_StringPtrLen(v, NULL);
  RedisModule_Log(NULL, "notice", "Indexes_FindMatchingSchemaRules: x=%s", x);
  const char *f = "name";
  k = RLookup_GetKey(&r->lk, f, 0);
  if (k) {
    v = RLookup_GetItem(k, &r->row);
    x = RSValue_StringPtrLen(v, NULL);
  }
#endif  // _DEBUG

  size_t n;
  const char *key_p = RedisModule_StringPtrLen(key, &n);
  arrayof(SchemaPrefixNode *) prefixes = array_new(SchemaPrefixNode *, 1);
  // collect specs that their name is prefixed by the key name
  // `prefixes` includes list of arrays of specs, one for each prefix of key name
  int nprefixes = TrieMap_FindPrefixes(ScemaPrefixes_g, key_p, n, (arrayof(void *) *)&prefixes);
  for (int i = 0; i < array_len(prefixes); ++i) {
    SchemaPrefixNode *node = prefixes[i];
    for (int j = 0; j < array_len(node->index_specs); ++j) {
      IndexSpec *spec = node->index_specs[j];
      if (!dictFind(specs, spec->name)) {
        SpecOpCtx specOp = {
            .spec = spec,
            .op = SpecOp_Add,
        };
        res->specsOps = array_append(res->specsOps, specOp);
        dictEntry *entry = dictAddRaw(specs, spec->name, NULL);
        // put the location on the specsOps array so we can get it
        // fast using index name
        entry->v.u64 = array_len(res->specsOps) - 1;
      }
    }
  }
  array_free(prefixes);

  if (runFilters) {

    EvalCtx *r = NULL;
    for (size_t i = 0; i < array_len(res->specsOps); ++i) {
      SpecOpCtx *specOp = res->specsOps + i;
      SchemaRule *rule = specOp->spec->rule;
      if (!rule->filter_exp) {
        continue;
      }

      if (!r) {
        // load hash only if required
        r = EvalCtx_Create();
        // Add support for JSON filter
        EvalCtx_AddHash(r, ctx, keyToReadData);
        RSValue *keyRSV = RS_RedisStringVal(key);
        EvalCtx_Set(r, UNDERSCORE_KEY, keyRSV);
      }

      if (EvalCtx_EvalExpr(r, rule->filter_exp) == EXPR_EVAL_OK) {
        IndexSpec *spec = rule->spec;
        if (!RSValue_BoolTest(&r->res) && dictFind(specs, spec->name)) {
          specOp->op = SpecOp_Del;
        }
      }
    }

    if (r) {
      EvalCtx_Destroy(r);
    }
  }
  return res;
}

static bool hashFieldChanged(IndexSpec *spec, RedisModuleString **hashFields) {
  if (hashFields == NULL) {
    return true;
  }

  // TODO: improve implementation to avoid O(n^2)
  for (size_t i = 0; hashFields[i] != NULL; ++i) {
    const char *field = RedisModule_StringPtrLen(hashFields[i], NULL);
    for (size_t j = 0; j < spec->numFields; ++j) {
      if (!strcmp(field, spec->fields[j].name)) {
        return true;
      }
    }
    // optimize. change of score and payload fields just require an update of the doc table
    if ((spec->rule->lang_field && !strcmp(field, spec->rule->lang_field)) || 
        (spec->rule->score_field && !strcmp(field, spec->rule->score_field)) ||
        (spec->rule->payload_field && !strcmp(field, spec->rule->payload_field))) {
      return true;
    }
  }
  return false;
}

void Indexes_SpecOpsIndexingCtxFree(SpecOpIndexingCtx *specs) {
  dictRelease(specs->specs);
  array_free(specs->specsOps);
  rm_free(specs);
}

void Indexes_UpdateMatchingWithSchemaRules(RedisModuleCtx *ctx, RedisModuleString *key, DocumentType type,
                                           RedisModuleString **hashFields) {
  if (type == DocumentType_None) {
    return;
  } 

  SpecOpIndexingCtx *specs = Indexes_FindMatchingSchemaRules(ctx, key, true, NULL);

  for (size_t i = 0; i < array_len(specs->specsOps); ++i) {
    SpecOpCtx *specOp = specs->specsOps + i;

    // skip if document type does not match the index type
    if (type != specOp->spec->rule->type) {
      continue;
    }
    
    if (!hashFields || hashFieldChanged(specOp->spec, hashFields)) {
      if (specOp->op == SpecOp_Add) {
        IndexSpec_UpdateDoc(specOp->spec, ctx, key, type);
      } else {
        IndexSpec_DeleteDoc(specOp->spec, ctx, key);
      }
    }
  }

  Indexes_SpecOpsIndexingCtxFree(specs);
}

void IndexSpec_UpdateMatchingWithSchemaRules(IndexSpec *sp, RedisModuleCtx *ctx,
                                             RedisModuleString *key, DocumentType type) {
  if (type != sp->rule->type) {
    return;
  }

  SpecOpIndexingCtx *specs = Indexes_FindMatchingSchemaRules(ctx, key, true, NULL);
  if (!dictFind(specs->specs, sp->name)) {
    goto end;
  }

  for (size_t i = 0; i < array_len(specs->specsOps); ++i) {
    SpecOpCtx *specOp = specs->specsOps + i;
    if (specOp->spec == sp) {
      if (specOp->op == SpecOp_Add) {
        IndexSpec_UpdateDoc(specOp->spec, ctx, key, type);
      } else {
        IndexSpec_DeleteDoc(specOp->spec, ctx, key);
      }
    }
  }
end:
  Indexes_SpecOpsIndexingCtxFree(specs);
}

void Indexes_DeleteMatchingWithSchemaRules(RedisModuleCtx *ctx, RedisModuleString *key,
                                           RedisModuleString **hashFields) {
  SpecOpIndexingCtx *specs = Indexes_FindMatchingSchemaRules(ctx, key, false, NULL);

  for (size_t i = 0; i < array_len(specs->specsOps); ++i) {
    SpecOpCtx *specOp = specs->specsOps + i;
    if (!hashFields || hashFieldChanged(specOp->spec, hashFields)) {
      IndexSpec_DeleteDoc(specOp->spec, ctx, key);
    }
  }

  Indexes_SpecOpsIndexingCtxFree(specs);
}

void Indexes_ReplaceMatchingWithSchemaRules(RedisModuleCtx *ctx, RedisModuleString *from_key,
                                            RedisModuleString *to_key) {
  SpecOpIndexingCtx *from_specs = Indexes_FindMatchingSchemaRules(ctx, from_key, true, to_key);
  SpecOpIndexingCtx *to_specs = Indexes_FindMatchingSchemaRules(ctx, to_key, true, NULL);

  size_t from_len, to_len;
  const char *from_str = RedisModule_StringPtrLen(from_key, &from_len);
  const char *to_str = RedisModule_StringPtrLen(to_key, &to_len);

  for (size_t i = 0; i < array_len(from_specs->specsOps); ++i) {
    SpecOpCtx *specOp = from_specs->specsOps + i;
    IndexSpec *spec = specOp->spec;
    if (specOp->op == SpecOp_Del) {
      // the document is not in the index from the first place
      continue;
    }
    dictEntry *entry = dictFind(to_specs->specs, spec->name);
    if (entry) {
      DocTable_Replace(&spec->docs, from_str, from_len, to_str, to_len);
      size_t index = entry->v.u64;
      dictDelete(to_specs->specs, spec->name);
      array_del_fast(to_specs->specsOps, index);
    } else {
      IndexSpec_DeleteDoc(spec, ctx, from_key);
    }
  }

  // add to a different index
  for (size_t i = 0; i < array_len(to_specs->specsOps); ++i) {
    SpecOpCtx *specOp = to_specs->specsOps + i;
    if (specOp->op == SpecOp_Del) {
      // not need to index
      // also no need to delete because we know that the document is
      // not in the index because if it was there we would handle it
      // on the spec from section.
      continue;
    }
    IndexSpec_UpdateDoc(specOp->spec, ctx, to_key, getDocTypeFromString(to_key));
  }
  Indexes_SpecOpsIndexingCtxFree(from_specs);
  Indexes_SpecOpsIndexingCtxFree(to_specs);
}
///////////////////////////////////////////////////////////////////////////////////////////////<|MERGE_RESOLUTION|>--- conflicted
+++ resolved
@@ -337,18 +337,6 @@
     fs->types |= INDEXFLD_T_GEO;
   } else if (AC_AdvanceIfMatch(ac, SPEC_TAG_STR)) {  // tag field
     fs->types |= INDEXFLD_T_TAG;
-<<<<<<< HEAD
-    if (AC_AdvanceIfMatch(ac, SPEC_SEPARATOR_STR)) {
-      if (AC_IsAtEnd(ac)) {
-        QueryError_SetError(status, QUERY_EPARSEARGS, SPEC_SEPARATOR_STR " requires an argument");
-        goto error;
-      }
-      const char *sep = AC_GetStringNC(ac, NULL);
-      if (strlen(sep) != 1) {
-        QueryError_SetErrorFmt(status, QUERY_EPARSEARGS,
-                               "Tag separator must be a single character. Got `%s`", sep);
-        goto error;
-=======
     while (!AC_IsAtEnd(ac)) {
       if (AC_AdvanceIfMatch(ac, SPEC_TAG_SEPARATOR_STR)) {
         if (AC_IsAtEnd(ac)) {
@@ -366,7 +354,6 @@
         fs->tagFlags |= TagField_CaseSensitive;
       } else {
         break;
->>>>>>> b6181ccc
       }
    }
   } else {  // not numeric and not text - nothing more supported currently
@@ -1089,9 +1076,6 @@
   fs->ftWeight = 1.0;
   fs->sortIdx = -1;
   fs->tagFlags = TAG_FIELD_DEFAULT_FLAGS;
-<<<<<<< HEAD
-  fs->tagSep = TAG_FIELD_DEFAULT_SEP;
-=======
   if (!(sp->flags & Index_FromLLAPI)) {
     RS_LOG_ASSERT((sp->rule), "index w/o a rule?");
     switch (sp->rule->type) {
@@ -1103,7 +1087,6 @@
         RS_LOG_ASSERT(0, "shouldn't get here");
     }
   }
->>>>>>> b6181ccc
   return fs;
 }
 
