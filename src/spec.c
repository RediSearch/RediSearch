/*
 * Copyright Redis Ltd. 2016 - present
 * Licensed under your choice of the Redis Source Available License 2.0 (RSALv2) or
 * the Server Side Public License v1 (SSPLv1).
 */

#include "spec.h"

#include <math.h>
#include <ctype.h>

#include "util/logging.h"
#include "util/misc.h"
#include "rmutil/vector.h"
#include "rmutil/util.h"
#include "rmutil/rm_assert.h"
#include "trie/trie_type.h"
#include "rmalloc.h"
#include "config.h"
#include "cursor.h"
#include "tag_index.h"
#include "redis_index.h"
#include "indexer.h"
#include "suffix.h"
#include "alias.h"
#include "module.h"
#include "aggregate/expr/expression.h"
#include "rules.h"
#include "dictionary.h"
#include "doc_types.h"
#include "rdb.h"
#include "commands.h"
#include "util/workers.h"

#define INITIAL_DOC_TABLE_SIZE 1000

///////////////////////////////////////////////////////////////////////////////////////////////

static int FieldSpec_RdbLoad(RedisModuleIO *rdb, FieldSpec *f, StrongRef sp_ref, int encver);

const char *(*IndexAlias_GetUserTableName)(RedisModuleCtx *, const char *) = NULL;

RedisModuleType *IndexSpecType;
static uint64_t spec_unique_ids = 1;

dict *specDict_g;
IndexesScanner *global_spec_scanner = NULL;
size_t pending_global_indexing_ops = 0;
dict *legacySpecDict;
dict *legacySpecRules;

// Pending or in-progress index drops
uint16_t pendingIndexDropCount_g = 0;

Version redisVersion;
Version rlecVersion;
bool isCrdt;
bool isTrimming = false;

// Default values make no limits.
size_t memoryLimit = -1;
size_t used_memory = 0;

static redisearch_threadpool cleanPool = NULL;

//---------------------------------------------------------------------------------------------

static void setMemoryInfo(RedisModuleCtx *ctx) {
#define MIN_NOT_0(a,b) (((a)&&(b))?MIN((a),(b)):MAX((a),(b)))
  RedisModuleServerInfoData *info = RedisModule_GetServerInfo(ctx, "memory");

  size_t maxmemory = RedisModule_ServerInfoGetFieldUnsigned(info, "maxmemory", NULL);
  size_t max_process_mem = RedisModule_ServerInfoGetFieldUnsigned(info, "max_process_mem", NULL); // Enterprise limit
  maxmemory = MIN_NOT_0(maxmemory, max_process_mem);

  size_t total_system_memory = RedisModule_ServerInfoGetFieldUnsigned(info, "total_system_memory", NULL);
  memoryLimit = MIN_NOT_0(maxmemory, total_system_memory);

  used_memory = RedisModule_ServerInfoGetFieldUnsigned(info, "used_memory", NULL);

  RedisModule_FreeServerInfo(ctx, info);
}

/*
 * Initialize the spec's fields that are related to the cursors.
 */

static void Cursors_initSpec(IndexSpec *spec, size_t capacity) {
  spec->activeCursors = 0;
  spec->cursorsCap = capacity;
}

/*
 * Get a field spec by field name. Case sensetive!
 * Return the field spec if found, NULL if not.
 * Assuming the spec is properly locked before calling this function.
 */
const FieldSpec *IndexSpec_GetField(const IndexSpec *spec, const char *name, size_t len) {
  for (size_t i = 0; i < spec->numFields; i++) {
    const FieldSpec *fs = spec->fields + i;
    if (STR_EQ(name, len, fs->name)) {
      return fs;
    }
  }
  return NULL;
}

// Assuming the spec is properly locked before calling this function.
t_fieldMask IndexSpec_GetFieldBit(IndexSpec *spec, const char *name, size_t len) {
  const FieldSpec *fs = IndexSpec_GetField(spec, name, len);
  if (!fs || !FIELD_IS(fs, INDEXFLD_T_FULLTEXT) || !FieldSpec_IsIndexable(fs)) return 0;

  return FIELD_BIT(fs);
}

// Assuming the spec is properly locked before calling this function.
int IndexSpec_CheckPhoneticEnabled(const IndexSpec *sp, t_fieldMask fm) {
  if (!(sp->flags & Index_HasPhonetic)) {
    return 0;
  }

  if (fm == 0 || fm == (t_fieldMask)-1) {
    // No fields -- implicit phonetic match!
    return 1;
  }

  for (size_t ii = 0; ii < sp->numFields; ++ii) {
    if (fm & ((t_fieldMask)1 << ii)) {
      const FieldSpec *fs = sp->fields + ii;
      if (FIELD_IS(fs, INDEXFLD_T_FULLTEXT) && (FieldSpec_IsPhonetics(fs))) {
        return 1;
      }
    }
  }
  return 0;
}

// Assuming the spec is properly locked before calling this function.
int IndexSpec_CheckAllowSlopAndInorder(const IndexSpec *spec, t_fieldMask fm, QueryError *status) {
  for (size_t ii = 0; ii < spec->numFields; ++ii) {
    if (fm & ((t_fieldMask)1 << ii)) {
      const FieldSpec *fs = spec->fields + ii;
      if (FIELD_IS(fs, INDEXFLD_T_FULLTEXT) && (FieldSpec_IsUndefinedOrder(fs))) {
        QueryError_SetErrorFmt(status, QUERY_EBADORDEROPTION,
          "slop/inorder are not supported for field `%s` since it has undefined ordering", fs->name);
        return 0;
      }
    }
  }
  return 1;
}

// Assuming the spec is properly locked before calling this function.
const FieldSpec *IndexSpec_GetFieldBySortingIndex(const IndexSpec *sp, uint16_t idx) {
  for (size_t ii = 0; ii < sp->numFields; ++ii) {
    if (sp->fields[ii].options & FieldSpec_Sortable && sp->fields[ii].sortIdx == idx) {
      return sp->fields + ii;
    }
  }
  return NULL;
}

// Assuming the spec is properly locked before calling this function.
const char *IndexSpec_GetFieldNameByBit(const IndexSpec *sp, t_fieldMask id) {
  for (int i = 0; i < sp->numFields; i++) {
    if (FIELD_BIT(&sp->fields[i]) == id && FIELD_IS(&sp->fields[i], INDEXFLD_T_FULLTEXT) &&
        FieldSpec_IsIndexable(&sp->fields[i])) {
      return sp->fields[i].name;
    }
  }
  return NULL;
}

// Get the field spec by the field mask.
const FieldSpec *IndexSpec_GetFieldByBit(const IndexSpec *sp, t_fieldMask id) {
  for (int i = 0; i < sp->numFields; i++) {
    if (FIELD_BIT(&sp->fields[i]) == id && FIELD_IS(&sp->fields[i], INDEXFLD_T_FULLTEXT) &&
        FieldSpec_IsIndexable(&sp->fields[i])) {
      return &sp->fields[i];
    }
  }
  return NULL;
}

//---------------------------------------------------------------------------------------------

/*
* Parse an index spec from redis command arguments.
* Returns REDISMODULE_ERR if there's a parsing error.
* The command only receives the relevant part of argv.
*
* The format currently is FT.CREATE {index} [NOOFFSETS] [NOFIELDS] [NOFREQS]
    SCHEMA {field} [TEXT [WEIGHT {weight}]] | [NUMERIC]
*/
StrongRef IndexSpec_ParseRedisArgs(RedisModuleCtx *ctx, RedisModuleString *name,
                                    RedisModuleString **argv, int argc, QueryError *status) {

  const char *args[argc];
  for (int i = 0; i < argc; i++) {
    args[i] = RedisModule_StringPtrLen(argv[i], NULL);
  }

  return IndexSpec_Parse(RedisModule_StringPtrLen(name, NULL), args, argc, status);
}

arrayof(FieldSpec *) getFieldsByType(IndexSpec *spec, FieldType type) {
#define FIELDS_ARRAY_CAP 2
  arrayof(FieldSpec *) fields = array_new(FieldSpec *, FIELDS_ARRAY_CAP);
  for (int i = 0; i < spec->numFields; ++i) {
    if (FIELD_IS(spec->fields + i, type)) {
      fields = array_append(fields, &(spec->fields[i]));
    }
  }
  return fields;
}

/* Check if Redis is currently loading from RDB. Our thread starts before RDB loading is finished */
int isRdbLoading(RedisModuleCtx *ctx) {
  long long isLoading = 0;
  RMUtilInfo *info = RMUtil_GetRedisInfo(ctx);
  if (!info) {
    return 0;
  }

  if (!RMUtilInfo_GetInt(info, "loading", &isLoading)) {
    isLoading = 0;
  }

  RMUtilRedisInfo_Free(info);
  return isLoading == 1;
}

//---------------------------------------------------------------------------------------------

void IndexSpec_LegacyFree(void *spec) {
  // free legacy index do nothing, it will be called only
  // when the index key will be deleted and we keep the legacy
  // index pointer in the legacySpecDict so we will free it when needed
}

static void IndexSpec_TimedOutProc(RedisModuleCtx *ctx, WeakRef w_ref) {
  // we need to delete the spec from the specDict_g, as far as the user see it,
  // this spec was deleted and its memory will be freed in a background thread.

  // attempt to promote the weak ref to a strong ref
  StrongRef spec_ref = WeakRef_Promote(w_ref);
  WeakRef_Release(w_ref);

  IndexSpec *sp = StrongRef_Get(spec_ref);
  if (!sp) {
    // the spec was already deleted, nothing to do here
    return;
  }
  RedisModule_Log(RSDummyContext, REDISMODULE_LOGLEVEL_VERBOSE, "Freeing index %s by timer", sp->name);

  sp->isTimerSet = false;
  if (RS_IsMock) {
    IndexSpec_Free(sp);
  } else {
    // called on master shard for temporary indexes and deletes all documents by defaults
    // pass FT.DROPINDEX with "DD" flag to self.
    RedisModuleCallReply *rep = RedisModule_Call(RSDummyContext, RS_DROP_INDEX_CMD, "cc!", sp->name, "DD");
    if (rep) {
      RedisModule_FreeCallReply(rep);
    }
  }

  RedisModule_Log(RSDummyContext, REDISMODULE_LOGLEVEL_VERBOSE, "Freeing index %s by timer: done", sp->name);
  StrongRef_Release(spec_ref);
}

// Assuming the GIL is held.
// This can be done without locking the spec for write, since the timer is not modified or read by any other thread.
static void IndexSpec_SetTimeoutTimer(IndexSpec *sp, WeakRef spec_ref) {
  if (sp->isTimerSet) {
    WeakRef old_timer_ref;
    if (RedisModule_StopTimer(RSDummyContext, sp->timerId, (void **)&old_timer_ref) == REDISMODULE_OK) {
      WeakRef_Release(old_timer_ref);
    }
  }
  sp->timerId = RedisModule_CreateTimer(RSDummyContext, sp->timeout,
                                        (RedisModuleTimerProc)IndexSpec_TimedOutProc, spec_ref.rm);
  sp->isTimerSet = true;
}

// Assuming the spec is properly guarded before calling this function (GIL or write lock).
static void IndexSpec_ResetTimeoutTimer(IndexSpec *sp) {
  if (sp->isTimerSet) {
    WeakRef old_timer_ref;
    if (RedisModule_StopTimer(RSDummyContext, sp->timerId, (void **)&old_timer_ref) == REDISMODULE_OK) {
      WeakRef_Release(old_timer_ref);
    }
  }
  sp->timerId = 0;
  sp->isTimerSet = false;
}

// Assuming the GIL is locked before calling this function.
void Indexes_SetTempSpecsTimers(TimerOp op) {
  dictIterator *iter = dictGetIterator(specDict_g);
  dictEntry *entry = NULL;
  while ((entry = dictNext(iter))) {
    StrongRef spec_ref = dictGetRef(entry);
    IndexSpec *sp = StrongRef_Get(spec_ref);
    if (sp->flags & Index_Temporary) {
      switch (op) {
        case TimerOp_Add: IndexSpec_SetTimeoutTimer(sp, StrongRef_Demote(spec_ref)); break;
        case TimerOp_Del: IndexSpec_ResetTimeoutTimer(sp);    break;
      }
    }
  }
  dictReleaseIterator(iter);
}

//---------------------------------------------------------------------------------------------

double IndexesScanner_IndexedPercent(IndexesScanner *scanner, IndexSpec *sp) {
  if (scanner || sp->scan_in_progress) {
    if (scanner) {
      return scanner->totalKeys > 0 ? (double)scanner->scannedKeys / scanner->totalKeys : 0;
    } else {
      return 0;
    }
  } else {
    return 1.0;
  }
}

size_t IndexSpec_collect_tags_overhead(IndexSpec *sp) {
  // Traverse the fields and calculates the overhead of the tags
  size_t overhead = 0;
  for (size_t i = 0; i < sp->numFields; i++) {
    FieldSpec *fs = sp->fields + i;
    if (FIELD_IS(fs, INDEXFLD_T_TAG)) {
      overhead += TagIndex_GetOverhead(sp, fs);
    }
  }
  return overhead;
}

size_t IndexSpec_collect_text_overhead(IndexSpec *sp) {
  // Traverse the fields and calculates the overhead of the text suffixes
  size_t overhead = 0;
  // Collect overhead from sp->terms
  overhead += TrieType_MemUsage(sp->terms);
  // Collect overhead from sp->suffix
  if (sp->suffix) {
    // TODO: Count the values' memory as well
    overhead += TrieType_MemUsage(sp->suffix);
  }
  return overhead;
}

size_t IndexSpec_TotalMemUsage(IndexSpec *sp, size_t doctable_tm_size, size_t tags_overhead, size_t text_overhead) {
  size_t res = 0;
  res += sp->docs.memsize;
  res += sp->docs.sortablesSize;
  res += doctable_tm_size ? doctable_tm_size : TrieMap_MemUsage(sp->docs.dim.tm);
  res += text_overhead ? text_overhead :  IndexSpec_collect_text_overhead(sp);
  res += tags_overhead ? tags_overhead : IndexSpec_collect_tags_overhead(sp);
  res += sp->stats.invertedSize;
  res += sp->stats.skipIndexesSize;
  res += sp->stats.scoreIndexesSize;
  res += sp->stats.offsetVecsSize;
  res += sp->stats.termsSize;
  return res;
}

//---------------------------------------------------------------------------------------------

/* Create a new index spec from a redis command */
// TODO: multithreaded: use global metadata locks to protect global data structures
IndexSpec *IndexSpec_CreateNew(RedisModuleCtx *ctx, RedisModuleString **argv, int argc,
                               QueryError *status) {
  const char *specName = RedisModule_StringPtrLen(argv[1], NULL);
  setMemoryInfo(ctx);
  if (dictFetchValue(specDict_g, specName)) {
    QueryError_SetCode(status, QUERY_EINDEXEXISTS);
    return NULL;
  }
  // Create the IndexSpec, along with its corresponding weak\strong refs
  StrongRef spec_ref = IndexSpec_ParseRedisArgs(ctx, argv[1], &argv[2], argc - 2, status);
  IndexSpec *sp = StrongRef_Get(spec_ref);
  if (sp == NULL) {
    return NULL;
  }

  // Add the spec to the global spec dictionary
  dictAdd(specDict_g, (char *)specName, spec_ref.rm);

  sp->uniqueId = spec_unique_ids++;

  // Start the garbage collector
  IndexSpec_StartGC(ctx, spec_ref, sp);

  Cursors_initSpec(sp, RSCURSORS_DEFAULT_CAPACITY);

  // Create the indexer
  sp->indexer = NewIndexer(sp);

  // set timeout for temporary index on master
  if ((sp->flags & Index_Temporary) && IsMaster()) {
    IndexSpec_SetTimeoutTimer(sp, StrongRef_Demote(spec_ref));
  }

  if (!(sp->flags & Index_SkipInitialScan)) {
    IndexSpec_ScanAndReindex(ctx, spec_ref);
  }
  return sp;
}

//---------------------------------------------------------------------------------------------

static bool checkPhoneticAlgorithmAndLang(const char *matcher) {
  if (strlen(matcher) != 5) {
    return false;
  }
  if (matcher[0] != 'd' || matcher[1] != 'm' || matcher[2] != ':') {
    return false;
  }

#define LANGUAGES_SIZE 4
  char *languages[] = {"en", "pt", "fr", "es"};

  bool langauge_found = false;
  for (int i = 0; i < LANGUAGES_SIZE; ++i) {
    if (matcher[3] == languages[i][0] && matcher[4] == languages[i][1]) {
      langauge_found = true;
    }
  }

  return langauge_found;
}

<<<<<<< HEAD
static int parseTextField(FieldSpec *fs, ArgsCursor *ac, QueryError *status) {
  int rc;
  // this is a text field
  // init default weight and type
  while (!AC_IsAtEnd(ac)) {
    if (AC_AdvanceIfMatch(ac, SPEC_NOSTEM_STR)) {
      fs->options |= FieldSpec_NoStemming;
      continue;

    } else if (AC_AdvanceIfMatch(ac, SPEC_WEIGHT_STR)) {
      double d;
      if ((rc = AC_GetDouble(ac, &d, 0)) != AC_OK) {
        QERR_MKBADARGS_AC(status, "weight", rc);
        return 0;
      }
      fs->ftWeight = d;
      continue;

    } else if (AC_AdvanceIfMatch(ac, SPEC_PHONETIC_STR)) {
      if (AC_IsAtEnd(ac)) {
        QueryError_SetError(status, QUERY_EPARSEARGS, SPEC_PHONETIC_STR " requires an argument");
        return 0;
      }

      const char *matcher = AC_GetStringNC(ac, NULL);
      // try and parse the matcher
      // currently we just make sure algorithm is double metaphone (dm)
      // and language is one of the following : English (en), French (fr), Portuguese (pt) and
      // Spanish (es)
      // in the future we will support more algorithms and more languages
      if (!checkPhoneticAlgorithmAndLang(matcher)) {
        QueryError_SetError(
            status, QUERY_EINVAL,
            "Matcher Format: <2 chars algorithm>:<2 chars language>. Support algorithms: "
            "double metaphone (dm). Supported languages: English (en), French (fr), "
            "Portuguese (pt) and Spanish (es)");
        return 0;
      }
      fs->options |= FieldSpec_Phonetics;
      continue;
    } else if(AC_AdvanceIfMatch(ac, SPEC_WITHSUFFIXTRIE_STR)) {
      fs->options |= FieldSpec_WithSuffixTrie;
    } else if (AC_AdvanceIfMatch(ac, SPEC_INDEXMISSING_STR)) {
      fs->options |= FieldSpec_IndexMissing;
    } else {
      break;
    }
  }
  return 1;
}

=======
>>>>>>> 45b84dde
// Tries to get vector data type from ac. This function need to stay updated with
// the supported vector data types list of VecSim.
static int parseVectorField_GetType(ArgsCursor *ac, VecSimType *type) {
  const char *typeStr;
  size_t len;
  int rc;
  if ((rc = AC_GetString(ac, &typeStr, &len, 0)) != AC_OK) {
    return rc;
  }
  // Uncomment these when support for other type is added.
  if (STR_EQCASE(typeStr, len, VECSIM_TYPE_FLOAT32))
    *type = VecSimType_FLOAT32;
  else if (STR_EQCASE(typeStr, len, VECSIM_TYPE_FLOAT64))
    *type = VecSimType_FLOAT64;
  // else if (STR_EQCASE(typeStr, len, VECSIM_TYPE_INT32))
  //   *type = VecSimType_INT32;
  // else if (STR_EQCASE(typeStr, len, VECSIM_TYPE_INT64))
  //   *type = VecSimType_INT64;
  else
    return AC_ERR_ENOENT;
  return AC_OK;
}

// Tries to get distance metric from ac. This function need to stay updated with
// the supported distance metric functions list of VecSim.
static int parseVectorField_GetMetric(ArgsCursor *ac, VecSimMetric *metric) {
  const char *metricStr;
  int rc;
  if ((rc = AC_GetString(ac, &metricStr, NULL, 0)) != AC_OK) {
    return rc;
  }
  if (!strcasecmp(VECSIM_METRIC_IP, metricStr))
    *metric = VecSimMetric_IP;
  else if (!strcasecmp(VECSIM_METRIC_L2, metricStr))
    *metric = VecSimMetric_L2;
  else if (!strcasecmp(VECSIM_METRIC_COSINE, metricStr))
    *metric = VecSimMetric_Cosine;
  else
    return AC_ERR_ENOENT;
  return AC_OK;
}

// memoryLimit / 10 - default is 10% of global memory limit
#define BLOCK_MEMORY_LIMIT ((RSGlobalConfig.vssMaxResize) ? RSGlobalConfig.vssMaxResize : memoryLimit / 10)

static int parseVectorField_validate_hnsw(VecSimParams *params, QueryError *status) {
  // Calculating max block size (in # of vectors), according to memory limits
  size_t maxBlockSize = BLOCK_MEMORY_LIMIT / VecSimIndex_EstimateElementSize(params);
  // if Block size was not set by user, sets the default to min(maxBlockSize, DEFAULT_BLOCK_SIZE)
  if (params->algoParams.hnswParams.blockSize == 0) { // indicates that block size was not set by the user
    params->algoParams.hnswParams.blockSize = MIN(DEFAULT_BLOCK_SIZE, maxBlockSize);
  }
  if (params->algoParams.hnswParams.initialCapacity == SIZE_MAX) { // indicates that initial capacity was not set by the user
    params->algoParams.hnswParams.initialCapacity = params->algoParams.hnswParams.blockSize;
  }
  size_t index_size_estimation = VecSimIndex_EstimateInitialSize(params);
  size_t free_memory = memoryLimit - used_memory;
  if (params->algoParams.hnswParams.initialCapacity > maxBlockSize) {
    QueryError_SetErrorFmt(status, QUERY_ELIMIT, "Vector index initial capacity %zu exceeded server limit (%zu with the given parameters)", params->algoParams.hnswParams.initialCapacity, maxBlockSize);
    return 0;
  }
  if (params->algoParams.hnswParams.blockSize > maxBlockSize) {
    // TODO: uncomment when BLOCK_SIZE is added to FT.CREATE on HNSW
    // QueryError_SetErrorFmt(status, QUERY_ELIMIT, "Vector index block size %zu exceeded server limit (%zu with the given parameters)", fs->vectorOpts.vecSimParams.bfParams.blockSize, maxBlockSize);
    // return 0;
  }
  RedisModule_Log(RSDummyContext, "warning", "creating vector index. Server memory limit: %zuB, required memory: %zuB, available memory: %zuB", memoryLimit, index_size_estimation, free_memory);
  return 1;
}

static int parseVectorField_validate_flat(VecSimParams *params, QueryError *status) {
  size_t elementSize = VecSimIndex_EstimateElementSize(params);
  // Calculating max block size (in # of vectors), according to memory limits
  size_t maxBlockSize = BLOCK_MEMORY_LIMIT / elementSize;
  // if Block size was not set by user, sets the default to min(maxBlockSize, DEFAULT_BLOCK_SIZE)
  if (params->algoParams.bfParams.blockSize == 0) { // indicates that block size was not set by the user
    params->algoParams.bfParams.blockSize = MIN(DEFAULT_BLOCK_SIZE, maxBlockSize);
  }
  if (params->algoParams.bfParams.initialCapacity == SIZE_MAX) { // indicates that initial capacity was not set by the user
    params->algoParams.bfParams.initialCapacity = params->algoParams.bfParams.blockSize;
  }
  // Calculating index size estimation, after first vector block was allocated.
  size_t index_size_estimation = VecSimIndex_EstimateInitialSize(params);
  index_size_estimation += elementSize * params->algoParams.bfParams.blockSize;
  size_t free_memory = memoryLimit - used_memory;
  if (params->algoParams.bfParams.initialCapacity > maxBlockSize) {
    QueryError_SetErrorFmt(status, QUERY_ELIMIT, "Vector index initial capacity %zu exceeded server limit (%zu with the given parameters)", params->algoParams.bfParams.initialCapacity, maxBlockSize);
    return 0;
  }
  if (params->algoParams.bfParams.blockSize > maxBlockSize) {
    QueryError_SetErrorFmt(status, QUERY_ELIMIT, "Vector index block size %zu exceeded server limit (%zu with the given parameters)", params->algoParams.bfParams.blockSize, maxBlockSize);
    return 0;
  }
  RedisModule_Log(RSDummyContext, "warning", "creating vector index. Server memory limit: %zuB, required memory: %zuB, available memory: %zuB", memoryLimit, index_size_estimation, free_memory);
  return 1;
}

int VecSimIndex_validate_params(RedisModuleCtx *ctx, VecSimParams *params, QueryError *status) {
  setMemoryInfo(ctx);
  bool valid = false;
  if (VecSimAlgo_HNSWLIB == params->algo) {
    valid = parseVectorField_validate_hnsw(params, status);
  } else if (VecSimAlgo_BF == params->algo) {
    valid = parseVectorField_validate_flat(params, status);
  } else if (VecSimAlgo_TIERED == params->algo) {
    return VecSimIndex_validate_params(ctx, params->algoParams.tieredParams.primaryIndexParams, status);
  }
  return valid ? REDISMODULE_OK : REDISMODULE_ERR;
}

static int parseVectorField_hnsw(FieldSpec *fs, VecSimParams *params, ArgsCursor *ac, QueryError *status) {
  int rc;

  // HNSW mandatory params.
  bool mandtype = false;
  bool mandsize = false;
  bool mandmetric = false;

  // Get number of parameters
  size_t expNumParam, numParam = 0;
  if ((rc = AC_GetSize(ac, &expNumParam, 0)) != AC_OK) {
    QERR_MKBADARGS_AC(status, "vector similarity number of parameters", rc);
    return 0;
  } else if (expNumParam % 2) {
    QERR_MKBADARGS_FMT(status, "Bad number of arguments for vector similarity index: got %d but expected even number (as algorithm parameters should be submitted as named arguments)", expNumParam);
    return 0;
  } else {
    expNumParam /= 2;
  }

  while (expNumParam > numParam && !AC_IsAtEnd(ac)) {
    if (AC_AdvanceIfMatch(ac, VECSIM_TYPE)) {
      if ((rc = parseVectorField_GetType(ac, &params->algoParams.hnswParams.type)) != AC_OK) {
        QERR_MKBADARGS_AC(status, "vector similarity HNSW index type", rc);
        return 0;
      }
      mandtype = true;
    } else if (AC_AdvanceIfMatch(ac, VECSIM_DIM)) {
      if ((rc = AC_GetSize(ac, &params->algoParams.hnswParams.dim, AC_F_GE1)) != AC_OK) {
        QERR_MKBADARGS_AC(status, "vector similarity HNSW index dim", rc);
        return 0;
      }
      mandsize = true;
    } else if (AC_AdvanceIfMatch(ac, VECSIM_DISTANCE_METRIC)) {
      if ((rc = parseVectorField_GetMetric(ac, &params->algoParams.hnswParams.metric)) != AC_OK) {
        QERR_MKBADARGS_AC(status, "vector similarity HNSW index metric", rc);
        return 0;
      }
      mandmetric = true;
    } else if (AC_AdvanceIfMatch(ac, VECSIM_INITIAL_CAP)) {
      if ((rc = AC_GetSize(ac, &params->algoParams.hnswParams.initialCapacity, 0)) != AC_OK) {
        QERR_MKBADARGS_AC(status, "vector similarity HNSW index initial cap", rc);
        return 0;
      }
    } else if (AC_AdvanceIfMatch(ac, VECSIM_M)) {
      if ((rc = AC_GetSize(ac, &params->algoParams.hnswParams.M, AC_F_GE1)) != AC_OK) {
        QERR_MKBADARGS_AC(status, "vector similarity HNSW index m", rc);
        return 0;
      }
    } else if (AC_AdvanceIfMatch(ac, VECSIM_EFCONSTRUCTION)) {
      if ((rc = AC_GetSize(ac, &params->algoParams.hnswParams.efConstruction, AC_F_GE1)) != AC_OK) {
        QERR_MKBADARGS_AC(status, "vector similarity HNSW index efConstruction", rc);
        return 0;
      }
    } else if (AC_AdvanceIfMatch(ac, VECSIM_EFRUNTIME)) {
      if ((rc = AC_GetSize(ac, &params->algoParams.hnswParams.efRuntime, AC_F_GE1)) != AC_OK) {
        QERR_MKBADARGS_AC(status, "vector similarity HNSW index efRuntime", rc);
        return 0;
      }
    } else if (AC_AdvanceIfMatch(ac, VECSIM_EPSILON)) {
      if ((rc = AC_GetDouble(ac, &params->algoParams.hnswParams.epsilon, AC_F_GE0)) != AC_OK) {
        QERR_MKBADARGS_AC(status, "vector similarity HNSW index epsilon", rc);
        return 0;
      }
    } else {
      QERR_MKBADARGS_FMT(status, "Bad arguments for algorithm %s: %s", VECSIM_ALGORITHM_HNSW, AC_GetStringNC(ac, NULL));
      return 0;
    }
    numParam++;
  }
  if (expNumParam > numParam) {
    QERR_MKBADARGS_FMT(status, "Expected %d parameters but got %d", expNumParam * 2, numParam * 2);
    return 0;
  }
  if (!mandtype) {
    VECSIM_ERR_MANDATORY(status, VECSIM_ALGORITHM_HNSW, VECSIM_TYPE);
    return 0;
  }
  if (!mandsize) {
    VECSIM_ERR_MANDATORY(status, VECSIM_ALGORITHM_HNSW, VECSIM_DIM);
    return 0;
  }
  if (!mandmetric) {
    VECSIM_ERR_MANDATORY(status, VECSIM_ALGORITHM_HNSW, VECSIM_DISTANCE_METRIC);
    return 0;
  }
  // Calculating expected blob size of a vector in bytes.
  fs->vectorOpts.expBlobSize = params->algoParams.hnswParams.dim * VecSimType_sizeof(params->algoParams.hnswParams.type);

  return parseVectorField_validate_hnsw(params, status);
}

static int parseVectorField_flat(FieldSpec *fs, VecSimParams *params, ArgsCursor *ac, QueryError *status) {
  int rc;

  // BF mandatory params.
  bool mandtype = false;
  bool mandsize = false;
  bool mandmetric = false;

  // Get number of parameters
  size_t expNumParam, numParam = 0;
  if ((rc = AC_GetSize(ac, &expNumParam, 0)) != AC_OK) {
    QERR_MKBADARGS_AC(status, "vector similarity number of parameters", rc);
    return 0;
  } else if (expNumParam % 2) {
    QERR_MKBADARGS_FMT(status, "Bad number of arguments for vector similarity index: got %d but expected even number as algorithm parameters (should be submitted as named arguments)", expNumParam);
    return 0;
  } else {
    expNumParam /= 2;
  }

  while (expNumParam > numParam && !AC_IsAtEnd(ac)) {
    if (AC_AdvanceIfMatch(ac, VECSIM_TYPE)) {
      if ((rc = parseVectorField_GetType(ac, &params->algoParams.bfParams.type)) != AC_OK) {
        QERR_MKBADARGS_AC(status, "vector similarity FLAT index type", rc);
        return 0;
      }
      mandtype = true;
    } else if (AC_AdvanceIfMatch(ac, VECSIM_DIM)) {
      if ((rc = AC_GetSize(ac, &params->algoParams.bfParams.dim, AC_F_GE1)) != AC_OK) {
        QERR_MKBADARGS_AC(status, "vector similarity FLAT index dim", rc);
        return 0;
      }
      mandsize = true;
    } else if (AC_AdvanceIfMatch(ac, VECSIM_DISTANCE_METRIC)) {
      if ((rc = parseVectorField_GetMetric(ac, &params->algoParams.bfParams.metric)) != AC_OK) {
        QERR_MKBADARGS_AC(status, "vector similarity FLAT index metric", rc);
        return 0;
      }
      mandmetric = true;
    } else if (AC_AdvanceIfMatch(ac, VECSIM_INITIAL_CAP)) {
      if ((rc = AC_GetSize(ac, &params->algoParams.bfParams.initialCapacity, 0)) != AC_OK) {
        QERR_MKBADARGS_AC(status, "vector similarity FLAT index initial cap", rc);
        return 0;
      }
    } else if (AC_AdvanceIfMatch(ac, VECSIM_BLOCKSIZE)) {
      if ((rc = AC_GetSize(ac, &params->algoParams.bfParams.blockSize, AC_F_GE1)) != AC_OK) {
        QERR_MKBADARGS_AC(status, "vector similarity FLAT index blocksize", rc);
        return 0;
      }
    } else {
      QERR_MKBADARGS_FMT(status, "Bad arguments for algorithm %s: %s", VECSIM_ALGORITHM_BF, AC_GetStringNC(ac, NULL));
      return 0;
    }
    numParam++;
  }
  if (expNumParam > numParam) {
    QERR_MKBADARGS_FMT(status, "Expected %d parameters but got %d", expNumParam * 2, numParam * 2);
    return 0;
  }
  if (!mandtype) {
    VECSIM_ERR_MANDATORY(status, VECSIM_ALGORITHM_BF, VECSIM_TYPE);
    return 0;
  }
  if (!mandsize) {
    VECSIM_ERR_MANDATORY(status, VECSIM_ALGORITHM_BF, VECSIM_DIM);
    return 0;
  }
  if (!mandmetric) {
    VECSIM_ERR_MANDATORY(status, VECSIM_ALGORITHM_BF, VECSIM_DISTANCE_METRIC);
    return 0;
  }
  // Calculating expected blob size of a vector in bytes.
  fs->vectorOpts.expBlobSize = params->algoParams.bfParams.dim * VecSimType_sizeof(params->algoParams.bfParams.type);

  return parseVectorField_validate_flat(&fs->vectorOpts.vecSimParams, status);
}

// Parse the arguments of a TEXT field
static int parseTextField(FieldSpec *fs, ArgsCursor *ac, QueryError *status) {
  int rc;
  fs->types |= INDEXFLD_T_FULLTEXT;

  // this is a text field
  // init default weight and type
  while (!AC_IsAtEnd(ac)) {
    if (AC_AdvanceIfMatch(ac, SPEC_NOSTEM_STR)) {
      fs->options |= FieldSpec_NoStemming;
      continue;

    } else if (AC_AdvanceIfMatch(ac, SPEC_WEIGHT_STR)) {
      double d;
      if ((rc = AC_GetDouble(ac, &d, 0)) != AC_OK) {
        QERR_MKBADARGS_AC(status, "weight", rc);
        return 0;
      }
      fs->ftWeight = d;
      continue;

    } else if (AC_AdvanceIfMatch(ac, SPEC_PHONETIC_STR)) {
      if (AC_IsAtEnd(ac)) {
        QueryError_SetError(status, QUERY_EPARSEARGS, SPEC_PHONETIC_STR " requires an argument");
        return 0;
      }

      const char *matcher = AC_GetStringNC(ac, NULL);
      // try and parse the matcher
      // currently we just make sure algorithm is double metaphone (dm)
      // and language is one of the following : English (en), French (fr), Portuguese (pt) and
      // Spanish (es)
      // in the future we will support more algorithms and more languages
      if (!checkPhoneticAlgorithmAndLang(matcher)) {
        QueryError_SetError(
            status, QUERY_EINVAL,
            "Matcher Format: <2 chars algorithm>:<2 chars language>. Support algorithms: "
            "double metaphone (dm). Supported languages: English (en), French (fr), "
            "Portuguese (pt) and Spanish (es)");
        return 0;
      }
      fs->options |= FieldSpec_Phonetics;
      continue;
    } else if (AC_AdvanceIfMatch(ac, SPEC_WITHSUFFIXTRIE_STR)) {
      fs->options |= FieldSpec_WithSuffixTrie;
    } else if (AC_AdvanceIfMatch(ac, SPEC_INDEXEMPTY_STR)) {
      fs->options |= FieldSpec_IndexEmpty;
    } else if (AC_AdvanceIfMatch(ac, SPEC_INDEXMISSING_STR)) {
      fs->options |= FieldSpec_IndexMissing;
    } else {
      break;
    }
  }
  return 1;
}

// Parse the arguments of a TAG field
static int parseTagField(FieldSpec *fs, ArgsCursor *ac, QueryError *status) {
    int rc = 1;
    fs->types |= INDEXFLD_T_TAG;

    while (!AC_IsAtEnd(ac)) {
      if (AC_AdvanceIfMatch(ac, SPEC_TAG_SEPARATOR_STR)) {
        if (AC_IsAtEnd(ac)) {
          QueryError_SetError(status, QUERY_EPARSEARGS, SPEC_TAG_SEPARATOR_STR " requires an argument");
          rc = 0;
          break;
        }
        const char *sep = AC_GetStringNC(ac, NULL);
        if (strlen(sep) != 1) {
          QueryError_SetErrorFmt(status, QUERY_EPARSEARGS,
                                "Tag separator must be a single character. Got `%s`", sep);
          rc = 0;
          break;
        }
        fs->tagOpts.tagSep = *sep;
      } else if (AC_AdvanceIfMatch(ac, SPEC_TAG_CASE_SENSITIVE_STR)) {
        fs->tagOpts.tagFlags |= TagField_CaseSensitive;
      } else if (AC_AdvanceIfMatch(ac, SPEC_WITHSUFFIXTRIE_STR)) {
        fs->options |= FieldSpec_WithSuffixTrie;
      } else if (AC_AdvanceIfMatch(ac, SPEC_INDEXEMPTY_STR)) {
        fs->options |= FieldSpec_IndexEmpty;
      } else if (AC_AdvanceIfMatch(ac, SPEC_INDEXMISSING_STR)) {
        fs->options |= FieldSpec_IndexMissing;
      } else {
        break;
      }
    }

  return rc;
}

static int parseVectorField(IndexSpec *sp, StrongRef sp_ref, FieldSpec *fs, ArgsCursor *ac, QueryError *status) {
  // this is a vector field
  // init default type, size, distance metric and algorithm

  fs->types |= INDEXFLD_T_VECTOR;
  sp->flags |= Index_HasVecSim;

  memset(&fs->vectorOpts.vecSimParams, 0, sizeof(VecSimParams));

  // If the index is on JSON and the given path is dynamic, create a multi-value index.
  bool multi = false;
  if (isSpecJson(sp)) {
    RedisModuleString *err_msg;
    JSONPath jsonPath = pathParse(fs->path, &err_msg);
    if (!jsonPath) {
      if (err_msg) {
        JSONParse_error(status, err_msg, fs->path, fs->name, sp->name);
      }
      return 0;
    }
    multi = !(pathIsSingle(jsonPath));
    pathFree(jsonPath);
  }

  // parse algorithm
  const char *algStr;
  size_t len;
  int rc;
  if ((rc = AC_GetString(ac, &algStr, &len, 0)) != AC_OK) {
    QERR_MKBADARGS_AC(status, "vector similarity algorithm", rc);
    return 0;
  }
  VecSimLogCtx *logCtx = rm_new(VecSimLogCtx);
  logCtx->index_field_name = fs->name;
  fs->vectorOpts.vecSimParams.logCtx = logCtx;

  if (STR_EQCASE(algStr, len, VECSIM_ALGORITHM_BF)) {
    fs->vectorOpts.vecSimParams.algo = VecSimAlgo_BF;
    fs->vectorOpts.vecSimParams.algoParams.bfParams.initialCapacity = SIZE_MAX;
    fs->vectorOpts.vecSimParams.algoParams.bfParams.blockSize = 0;
    fs->vectorOpts.vecSimParams.algoParams.bfParams.multi = multi;
    return parseVectorField_flat(fs, &fs->vectorOpts.vecSimParams, ac, status);
  } else if (STR_EQCASE(algStr, len, VECSIM_ALGORITHM_HNSW)) {
    fs->vectorOpts.vecSimParams.algo = VecSimAlgo_TIERED;
    VecSim_TieredParams_Init(&fs->vectorOpts.vecSimParams.algoParams.tieredParams, sp_ref);
    fs->vectorOpts.vecSimParams.algoParams.tieredParams.specificParams.tieredHnswParams.swapJobThreshold = 0; // Will be set to default value.

    VecSimParams *params = fs->vectorOpts.vecSimParams.algoParams.tieredParams.primaryIndexParams;
    params->algo = VecSimAlgo_HNSWLIB;
    params->algoParams.hnswParams.initialCapacity = SIZE_MAX;
    params->algoParams.hnswParams.blockSize = 0;
    params->algoParams.hnswParams.M = HNSW_DEFAULT_M;
    params->algoParams.hnswParams.efConstruction = HNSW_DEFAULT_EF_C;
    params->algoParams.hnswParams.efRuntime = HNSW_DEFAULT_EF_RT;
    params->algoParams.hnswParams.multi = multi;
    // Point to the same logCtx as the external wrapping VecSimParams object, which is the owner.
    params->logCtx = logCtx;

    return parseVectorField_hnsw(fs, params, ac, status);
  } else {
    QERR_MKBADARGS_AC(status, "vector similarity algorithm", AC_ERR_ENOENT);
    return 0;
  }
}

static int parseGeometryField(IndexSpec *sp, FieldSpec *fs, ArgsCursor *ac, QueryError *status) {
  fs->types |= INDEXFLD_T_GEOMETRY;
  sp->flags |= Index_HasGeometry;
  while (!AC_IsAtEnd(ac)) {
    if (AC_AdvanceIfMatch(ac, SPEC_GEOMETRY_FLAT_STR)) {
      fs->geometryOpts.geometryCoords = GEOMETRY_COORDS_Cartesian;
    } else if (AC_AdvanceIfMatch(ac, SPEC_GEOMETRY_SPHERE_STR)) {
      fs->geometryOpts.geometryCoords = GEOMETRY_COORDS_Geographic;
    } else if (AC_AdvanceIfMatch(ac, SPEC_INDEXMISSING_STR)) {
      fs->options |= FieldSpec_IndexMissing;
    } else {
      fs->geometryOpts.geometryCoords = GEOMETRY_COORDS_Geographic;
      break;
    }
  }
  return 1;
}

/* Parse a field definition from argv, at *offset. We advance offset as we progress.
 *  Returns 1 on successful parse, 0 otherwise */
static int parseFieldSpec(ArgsCursor *ac, IndexSpec *sp, StrongRef sp_ref, FieldSpec *fs, QueryError *status) {
  if (AC_IsAtEnd(ac)) {
    QueryError_SetErrorFmt(status, QUERY_EPARSEARGS, "Field `%s` does not have a type", fs->name);
    return 0;
  }

  if (AC_AdvanceIfMatch(ac, SPEC_TEXT_STR)) {  // text field
    if (!parseTextField(fs, ac, status)) goto error;
  } else if (AC_AdvanceIfMatch(ac, SPEC_TAG_STR)) {  // tag field
    if (!parseTagField(fs, ac, status)) goto error;
  } else if (AC_AdvanceIfMatch(ac, SPEC_GEOMETRY_STR)) {  // geometry field
    if (!parseGeometryField(sp, fs, ac, status)) goto error;
  } else if (AC_AdvanceIfMatch(ac, SPEC_VECTOR_STR)) {  // vector field
    if (!parseVectorField(sp, sp_ref, fs, ac, status)) goto error;
    // Skip SORTABLE and NOINDEX options
    return 1;
  } else if (AC_AdvanceIfMatch(ac, SPEC_NUMERIC_STR)) {  // numeric field
    fs->types |= INDEXFLD_T_NUMERIC;
    if (AC_AdvanceIfMatch(ac, SPEC_INDEXMISSING_STR)) {
      fs->options |= FieldSpec_IndexMissing;
    }
  } else if (AC_AdvanceIfMatch(ac, SPEC_GEO_STR)) {  // geo field
    fs->types |= INDEXFLD_T_GEO;
    if (AC_AdvanceIfMatch(ac, SPEC_INDEXMISSING_STR)) {
      fs->options |= FieldSpec_IndexMissing;
    }
<<<<<<< HEAD
    return 1;
  } else if (AC_AdvanceIfMatch(ac, SPEC_TAG_STR)) {  // tag field
    fs->types |= INDEXFLD_T_TAG;
    while (!AC_IsAtEnd(ac)) {
      if (AC_AdvanceIfMatch(ac, SPEC_TAG_SEPARATOR_STR)) {
        if (AC_IsAtEnd(ac)) {
          QueryError_SetError(status, QUERY_EPARSEARGS, SPEC_TAG_SEPARATOR_STR " requires an argument");
          goto error;
        }
        const char *sep = AC_GetStringNC(ac, NULL);
        if (strlen(sep) != 1) {
          QueryError_SetErrorFmt(status, QUERY_EPARSEARGS,
                                "Tag separator must be a single character. Got `%s`", sep);
          goto error;
        }
        fs->tagOpts.tagSep = *sep;
      } else if (AC_AdvanceIfMatch(ac, SPEC_TAG_CASE_SENSITIVE_STR)) {
        fs->tagOpts.tagFlags |= TagField_CaseSensitive;
      } else if (AC_AdvanceIfMatch(ac, SPEC_WITHSUFFIXTRIE_STR)) {
        fs->options |= FieldSpec_WithSuffixTrie;
      } else if(AC_AdvanceIfMatch(ac, SPEC_INDEXEMPTY_STR)) {
        fs->options |= FieldSpec_IndexEmpty;
      } else if (AC_AdvanceIfMatch(ac, SPEC_INDEXMISSING_STR)) {
        fs->options |= FieldSpec_IndexMissing;
      } else {
        break;
      }
    }
  } else if (AC_AdvanceIfMatch(ac, SPEC_GEOMETRY_STR)) {  // geometry field
    sp->flags |= Index_HasGeometry;
    fs->types |= INDEXFLD_T_GEOMETRY;
    if (AC_AdvanceIfMatch(ac, SPEC_GEOMETRY_FLAT_STR)) {
      fs->geometryOpts.geometryCoords = GEOMETRY_COORDS_Cartesian;
    } else if (AC_AdvanceIfMatch(ac, SPEC_GEOMETRY_SPHERE_STR)) {
      fs->geometryOpts.geometryCoords = GEOMETRY_COORDS_Geographic;
    } else {
      fs->geometryOpts.geometryCoords = GEOMETRY_COORDS_Geographic;
    }
  } else {  // nothing more supported currently
=======
  } else {
>>>>>>> 45b84dde
    QueryError_SetErrorFmt(status, QUERY_EPARSEARGS, "Invalid field type for field `%s`", fs->name);
    goto error;
  }

  while (!AC_IsAtEnd(ac)) {
    if (AC_AdvanceIfMatch(ac, SPEC_SORTABLE_STR)) {
      FieldSpec_SetSortable(fs);
      if (AC_AdvanceIfMatch(ac, SPEC_UNF_STR) ||      // Explicitly requested UNF
          FIELD_IS(fs, INDEXFLD_T_NUMERIC) ||         // We don't normalize numeric fields. Implicit UNF
          TAG_FIELD_IS(fs, TagField_CaseSensitive)) { // We don't normalize case sensitive tags. Implicit UNF
        fs->options |= FieldSpec_UNF;
      }
      continue;
    } else if (AC_AdvanceIfMatch(ac, SPEC_NOINDEX_STR)) {
      fs->options |= FieldSpec_NotIndexable;
      continue;
    } else {
      break;
    }
  }
  return 1;

error:
  if (!QueryError_HasError(status)) {
    QueryError_SetErrorFmt(status, QUERY_EPARSEARGS, "Could not parse schema for field `%s`",
                           fs->name);
  }
  return 0;
}

// Assuming the spec is properly locked before calling this function.
size_t IndexSpec_VectorIndexSize(IndexSpec *sp) {
  size_t total_memory = 0;
  for (size_t i = 0; i < sp->numFields; ++i) {
    const FieldSpec *fs = sp->fields + i;
    if (FIELD_IS(fs, INDEXFLD_T_VECTOR)) {
      RedisModuleString *vecsim_name = IndexSpec_GetFormattedKey(sp, fs, INDEXFLD_T_VECTOR);
      VecSimIndex *vecsim = OpenVectorIndex(sp, vecsim_name);
      total_memory += VecSimIndex_Info(vecsim).commonInfo.memory;
    }
  }
  return total_memory;
}

// Assuming the spec is properly locked before calling this function.
int IndexSpec_CreateTextId(const IndexSpec *sp) {
  int maxId = -1;
  for (size_t ii = 0; ii < sp->numFields; ++ii) {
    const FieldSpec *fs = sp->fields + ii;
    if (FIELD_IS(fs, INDEXFLD_T_FULLTEXT)) {
      if (fs->ftId == (t_fieldId)-1) {
        // ignore
        continue;
      }
      maxId = MAX(fs->ftId, maxId);
    }
  }

  if (maxId + 1 >= SPEC_MAX_FIELD_ID) {
    return -1;
  }
  return maxId + 1;
}

static IndexSpecCache *IndexSpec_BuildSpecCache(const IndexSpec *spec);

/**
 * Add fields to an existing (or newly created) index. If the addition fails,
 */
static int IndexSpec_AddFieldsInternal(IndexSpec *sp, StrongRef spec_ref, ArgsCursor *ac,
                                       QueryError *status, int isNew) {
  if (AC_IsAtEnd(ac)) {
    QueryError_SetErrorFmt(status, QUERY_EPARSEARGS, "Fields arguments are missing");
    return 0;
  }

  const size_t prevNumFields = sp->numFields;
  const size_t prevSortLen = sp->sortables->len;
  const IndexFlags prevFlags = sp->flags;

  while (!AC_IsAtEnd(ac)) {
    if (sp->numFields == SPEC_MAX_FIELDS) {
      QueryError_SetErrorFmt(status, QUERY_ELIMIT, "Schema is limited to %d fields",
                             SPEC_MAX_FIELDS);
      goto reset;
    }

    // Parse path and name of field
    size_t pathlen, namelen;
    const char *fieldPath = AC_GetStringNC(ac, &pathlen);
    const char *fieldName = fieldPath;
    if (AC_AdvanceIfMatch(ac, SPEC_AS_STR)) {
      if (AC_IsAtEnd(ac)) {
        QueryError_SetError(status, QUERY_EPARSEARGS, SPEC_AS_STR " requires an argument");
        goto reset;
      }
      fieldName = AC_GetStringNC(ac, &namelen);
      sp->flags |= Index_HasFieldAlias;
    } else {
      // if `AS` is not used, set the path as name
      namelen = pathlen;
      fieldPath = NULL;
    }

    if (IndexSpec_GetField(sp, fieldName, namelen)) {
      QueryError_SetErrorFmt(status, QUERY_EINVAL, "Duplicate field in schema - %s", fieldName);
      goto reset;
    }

    FieldSpec *fs = IndexSpec_CreateField(sp, fieldName, fieldPath);
    if (!parseFieldSpec(ac, sp, spec_ref, fs, status)) {
      goto reset;
    }

    if (FIELD_IS(fs, INDEXFLD_T_FULLTEXT) && FieldSpec_IsIndexable(fs)) {
      int textId = IndexSpec_CreateTextId(sp);
      if (textId < 0) {
        QueryError_SetErrorFmt(status, QUERY_ELIMIT, "Schema is limited to %d TEXT fields",
                               SPEC_MAX_FIELD_ID);
        goto reset;
      }

      // If we need to store field flags and we have over 32 fields, we need to switch to wide
      // schema encoding
      if (textId >= SPEC_WIDEFIELD_THRESHOLD && (sp->flags & Index_StoreFieldFlags)) {
        if (isNew) {
          sp->flags |= Index_WideSchema;
        } else if ((sp->flags & Index_WideSchema) == 0) {
          QueryError_SetError(
              status, QUERY_ELIMIT,
              "Cannot add more fields. Declare index with wide fields to allow adding "
              "unlimited fields");
          goto reset;
        }
      }
      fs->ftId = textId;
      if isSpecJson(sp) {
        if ((sp->flags & Index_HasFieldAlias) && (sp->flags & Index_StoreTermOffsets)) {
          RedisModuleString *err_msg;
          JSONPath jsonPath = pathParse(fs->path, &err_msg);
          if (jsonPath && pathHasDefinedOrder(jsonPath)) {
            // Ordering is well defined
            fs->options &= ~FieldSpec_UndefinedOrder;
          } else {
            // Mark FieldSpec
            fs->options |= FieldSpec_UndefinedOrder;
            // Mark IndexSpec
            sp->flags |= Index_HasUndefinedOrder;
          }
          if (jsonPath) {
            pathFree(jsonPath);
          } else if (err_msg) {
            JSONParse_error(status, err_msg, fs->path, fs->name, sp->name);
            goto reset;
          } /* else {
            RedisModule_Log(RSDummyContext, "notice",
                            "missing RedisJSON API to parse JSONPath '%s' in attribute '%s' in index '%s', assuming undefined ordering",
                            fs->path, fs->name, sp->name);
          } */
        }
      }
    }

    if (FieldSpec_IsSortable(fs)) {
      if (isSpecJson(sp)) {
        // SORTABLE JSON field is always UNF
        fs->options |= FieldSpec_UNF;
      }

      if (fs->options & FieldSpec_Dynamic) {
        QueryError_SetErrorFmt(status, QUERY_EBADOPTION,
                               "Cannot set dynamic field to sortable - %s", fieldName);
        goto reset;
      }

      fs->sortIdx = RSSortingTable_Add(&sp->sortables, fs->name, fieldTypeToValueType(fs->types));
      if (fs->sortIdx == -1) {
        QueryError_SetErrorFmt(status, QUERY_ELIMIT, "Schema is limited to %d Sortable fields",
                               SPEC_MAX_FIELDS);
        goto reset;
      }
    } else {
      fs->sortIdx = -1;
    }
    if (FieldSpec_IsPhonetics(fs)) {
      sp->flags |= Index_HasPhonetic;
    }
    if (FIELD_IS(fs, INDEXFLD_T_FULLTEXT) && FieldSpec_HasSuffixTrie(fs)) {
      sp->suffixMask |= FIELD_BIT(fs);
      if (!sp->suffix) {
        sp->flags |= Index_HasSuffixTrie;
        sp->suffix = NewTrie(suffixTrie_freeCallback, Trie_Sort_Lex);
      }
    }
  }

  // If we successfully modified the schema, we need to update the spec cache
  IndexSpecCache_Decref(sp->spcache);
  sp->spcache = IndexSpec_BuildSpecCache(sp);

  for (size_t ii = prevNumFields; ii < sp->numFields; ++ii) {
    FieldsGlobalStats_UpdateStats(sp->fields + ii, 1);
  }

  return 1;

reset:
  for (size_t ii = prevNumFields; ii < sp->numFields; ++ii) {
    FieldSpec_Cleanup(&sp->fields[ii]);
  }

  sp->numFields = prevNumFields;
  sp->sortables->len = prevSortLen;
  // TODO: Why is this masking performed?
  sp->flags = prevFlags | (sp->flags & Index_HasSuffixTrie);
  return 0;
}

// Assumes the spec is locked for write
int IndexSpec_AddFields(StrongRef spec_ref, IndexSpec *sp, RedisModuleCtx *ctx, ArgsCursor *ac, bool initialScan,
                        QueryError *status) {
  setMemoryInfo(ctx);

  int rc = IndexSpec_AddFieldsInternal(sp, spec_ref, ac, status, 0);
  if (rc && initialScan) {
    IndexSpec_ScanAndReindex(ctx, spec_ref);
  }

  return rc;
}

/* The format currently is FT.CREATE {index} [NOOFFSETS] [NOFIELDS]
    SCHEMA {field} [TEXT [WEIGHT {weight}]] | [NUMERIC]
  */
StrongRef IndexSpec_Parse(const char *name, const char **argv, int argc, QueryError *status) {
  IndexSpec *spec = NewIndexSpec(name);
  StrongRef spec_ref = StrongRef_New(spec, (RefManager_Free)IndexSpec_Free);
  spec->own_ref = spec_ref;

  IndexSpec_MakeKeyless(spec);

  ArgsCursor ac = {0};
  ArgsCursor acStopwords = {0};

  ArgsCursor_InitCString(&ac, argv, argc);
  long long timeout = -1;
  int dummy;
  size_t dummy2;
  SchemaRuleArgs rule_args = {0};
  ArgsCursor rule_prefixes = {0};

  ACArgSpec argopts[] = {
      {AC_MKUNFLAG(SPEC_NOOFFSETS_STR, &spec->flags,
                   Index_StoreTermOffsets | Index_StoreByteOffsets)},
      {AC_MKUNFLAG(SPEC_NOHL_STR, &spec->flags, Index_StoreByteOffsets)},
      {AC_MKUNFLAG(SPEC_NOFIELDS_STR, &spec->flags, Index_StoreFieldFlags)},
      {AC_MKUNFLAG(SPEC_NOFREQS_STR, &spec->flags, Index_StoreFreqs)},
      {AC_MKBITFLAG(SPEC_SCHEMA_EXPANDABLE_STR, &spec->flags, Index_WideSchema)},
      {AC_MKBITFLAG(SPEC_ASYNC_STR, &spec->flags, Index_Async)},
      {AC_MKBITFLAG(SPEC_SKIPINITIALSCAN_STR, &spec->flags, Index_SkipInitialScan)},

      // For compatibility
      {.name = "NOSCOREIDX", .target = &dummy, .type = AC_ARGTYPE_BOOLFLAG},
      {.name = "ON", .target = &rule_args.type, .len = &dummy2, .type = AC_ARGTYPE_STRING},
      SPEC_FOLLOW_HASH_ARGS_DEF(&rule_args){
          .name = SPEC_TEMPORARY_STR, .target = &timeout, .type = AC_ARGTYPE_LLONG},
      {.name = SPEC_STOPWORDS_STR, .target = &acStopwords, .type = AC_ARGTYPE_SUBARGS},
      {.name = NULL}};

  ACArgSpec *errarg = NULL;
  int rc = AC_ParseArgSpec(&ac, argopts, &errarg);
  if (rc != AC_OK) {
    if (rc != AC_ERR_ENOENT) {
      QERR_MKBADARGS_AC(status, errarg->name, rc);
      goto failure;
    }
  }

  if (timeout != -1) {
    spec->flags |= Index_Temporary;
  }
  spec->timeout = timeout * 1000;  // convert to ms

  if (rule_prefixes.argc > 0) {
    rule_args.nprefixes = rule_prefixes.argc;
    rule_args.prefixes = (const char **)rule_prefixes.objs;
  } else {
    rule_args.nprefixes = 1;
    static const char *empty_prefix[] = {""};
    rule_args.prefixes = empty_prefix;
  }

  spec->rule = SchemaRule_Create(&rule_args, spec_ref, status);
  if (!spec->rule) {
    goto failure;
  }

  if (AC_IsInitialized(&acStopwords)) {
    if (spec->stopwords) {
      StopWordList_Unref(spec->stopwords);
    }
    spec->stopwords = NewStopWordListCStr((const char **)acStopwords.objs, acStopwords.argc);
    spec->flags |= Index_HasCustomStopwords;
  }

  if (!AC_AdvanceIfMatch(&ac, SPEC_SCHEMA_STR)) {
    if (AC_NumRemaining(&ac)) {
      const char *badarg = AC_GetStringNC(&ac, NULL);
      QueryError_SetErrorFmt(status, QUERY_EPARSEARGS, "Unknown argument `%s`", badarg);
    } else {
      QueryError_SetError(status, QUERY_EPARSEARGS, "No schema found");
    }
    goto failure;
  }

  if (!IndexSpec_AddFieldsInternal(spec, spec_ref, &ac, status, 1)) {
    goto failure;
  }

  if (spec->rule->filter_exp) {
    SchemaRule_FilterFields(spec);
  }

  return spec_ref;

failure:  // on failure free the spec fields array and return an error
  spec->flags &= ~Index_Temporary;
  IndexSpec_RemoveFromGlobals(spec_ref);
  return INVALID_STRONG_REF;
}

/* Initialize some index stats that might be useful for scoring functions */
// Assuming the spec is properly locked before calling this function
void IndexSpec_GetStats(IndexSpec *sp, RSIndexStats *stats) {
  stats->numDocs = sp->stats.numDocuments;
  stats->numTerms = sp->stats.numTerms;
  stats->avgDocLen =
      stats->numDocs ? (double)sp->stats.totalDocsLen / (double)sp->stats.numDocuments : 0;
}

// Assuming the spec is properly locked for writing before calling this function.
void IndexSpec_AddTerm(IndexSpec *sp, const char *term, size_t len) {
  int isNew = Trie_InsertStringBuffer(sp->terms, (char *)term, len, 1, 1, NULL);
  if (isNew) {
    sp->stats.numTerms++;
    sp->stats.termsSize += len;
  }
}

// For testing purposes only
void Spec_AddToDict(RefManager *rm) {
  dictAdd(specDict_g, ((IndexSpec*)__RefManager_Get_Object(rm))->name, (void *)rm);
}

static void IndexSpecCache_Free(IndexSpecCache *c) {
  for (size_t ii = 0; ii < c->nfields; ++ii) {
    if (c->fields[ii].name != c->fields[ii].path) {
      rm_free(c->fields[ii].name);
    }
    rm_free(c->fields[ii].path);
  }
  rm_free(c->fields);
  rm_free(c);
}

// The value of the refcount can get to 0 only if the index spec itself does not point to it anymore,
// and at this point the refcount only gets decremented so there is no wory of some thread increasing the
// refcount while we are freeing the cache.
void IndexSpecCache_Decref(IndexSpecCache *c) {
  if (c && !__atomic_sub_fetch(&c->refcount, 1, __ATOMIC_RELAXED)) {
    IndexSpecCache_Free(c);
  }
}

// Assuming the spec is properly locked before calling this function.
static IndexSpecCache *IndexSpec_BuildSpecCache(const IndexSpec *spec) {
  IndexSpecCache *ret = rm_calloc(1, sizeof(*ret));
  ret->nfields = spec->numFields;
  ret->fields = rm_malloc(sizeof(*ret->fields) * ret->nfields);
  ret->refcount = 1;
  for (size_t ii = 0; ii < spec->numFields; ++ii) {
    ret->fields[ii] = spec->fields[ii];
    ret->fields[ii].name = rm_strdup(spec->fields[ii].name);
    // if name & path are pointing to the same string, copy pointer
    if (ret->fields[ii].path && (spec->fields[ii].name != spec->fields[ii].path)) {
      ret->fields[ii].path = rm_strdup(spec->fields[ii].path);
    } else {
      // use the same pointer for both name and path
      ret->fields[ii].path = ret->fields[ii].name;
    }
  }
  return ret;
}

IndexSpecCache *IndexSpec_GetSpecCache(const IndexSpec *spec) {
  RS_LOG_ASSERT(spec->spcache, "Index spec cache is NULL");
  __atomic_fetch_add(&spec->spcache->refcount, 1, __ATOMIC_RELAXED);
  return spec->spcache;
}

///////////////////////////////////////////////////////////////////////////////////////////////

void CleanPool_ThreadPoolStart() {
  if (!cleanPool) {
    cleanPool = redisearch_thpool_create(1, DEFAULT_PRIVILEGED_THREADS_NUM, LogCallback);
  }
}

void CleanPool_ThreadPoolDestroy() {
  if (cleanPool) {
    RedisModule_ThreadSafeContextUnlock(RSDummyContext);
    if (RSGlobalConfig.freeResourcesThread) {
      redisearch_thpool_wait(cleanPool);
    }
    redisearch_thpool_destroy(cleanPool);
    cleanPool = NULL;
    RedisModule_ThreadSafeContextLock(RSDummyContext);
  }
}

uint16_t getPendingIndexDrop() {
  return __atomic_load_n(&pendingIndexDropCount_g, __ATOMIC_RELAXED);
}

void addPendingIndexDrop() {
  __atomic_add_fetch(&pendingIndexDropCount_g, 1, __ATOMIC_RELAXED);
}

void removePendingIndexDrop() {
  __atomic_sub_fetch(&pendingIndexDropCount_g, 1, __ATOMIC_RELAXED);
}

size_t CleanInProgressOrPending() {
  return getPendingIndexDrop();
}

/*
 * Free resources of unlinked index spec
 */
static void IndexSpec_FreeUnlinkedData(IndexSpec *spec) {

  // Free all documents metadata
  DocTable_Free(&spec->docs);
  // Free TEXT field trie and inverted indexes
  if (spec->terms) {
    TrieType_Free(spec->terms);
  }
  // Free TEXT TAG NUMERIC VECTOR and GEOSHAPE fields trie and inverted indexes
  if (spec->keysDict) {
    dictRelease(spec->keysDict);
  }
  // Free synonym data
  if (spec->smap) {
    SynonymMap_Free(spec->smap);
  }
  // Destroy spec rule
  if (spec->rule) {
    SchemaRule_Free(spec->rule);
    spec->rule = NULL;
  }
  // Free fields cache data
  IndexSpecCache_Decref(spec->spcache);
  spec->spcache = NULL;

  // Free fields formatted names
  if (spec->indexStrs) {
    for (size_t ii = 0; ii < spec->numFields; ++ii) {
      IndexSpecFmtStrings *fmts = spec->indexStrs + ii;
      for (size_t jj = 0; jj < INDEXFLD_NUM_TYPES; ++jj) {
        if (fmts->types[jj]) {
          RedisModule_FreeString(RSDummyContext, fmts->types[jj]);
        }
      }
    }
    rm_free(spec->indexStrs);
  }
  // Free fields data
  if (spec->fields != NULL) {
    for (size_t i = 0; i < spec->numFields; i++) {
      FieldSpec_Cleanup(&spec->fields[i]);
    }
    rm_free(spec->fields);
  }
  // Free spec name
  rm_free(spec->name);
  // Free sortable list
  if (spec->sortables) {
    SortingTable_Free(spec->sortables);
    spec->sortables = NULL;
  }
  // Free suffix trie
  if (spec->suffix) {
    TrieType_Free(spec->suffix);
  }

  // Destroy the spec's lock
  pthread_rwlock_destroy(&spec->rwlock);

  // Free spec struct
  rm_free(spec);

  removePendingIndexDrop();
}

/*
 * This function unlinks the index spec from any global structures and frees
 * all struct that requires acquiring the GIL.
 * Other resources are freed using IndexSpec_FreeData.
 */
void IndexSpec_Free(IndexSpec *spec) {
  // Stop scanner
  // Scanner has a weak reference to the spec, so at this point it will cancel itself and free
  // next time it will try to acquire the spec.

  // For temporary index
  // This function might be called from any thread, and we cannot deal with timers without the GIL.
  // At this point we should have already stopped the timer.
  assert(!spec->isTimerSet);
  // Stop and destroy indexer
  if (spec->indexer) {
    Indexer_Free(spec->indexer);
  }
  // Stop and destroy garbage collector
  // We can't free it now, because it eighter runs at the moment or has a timer set which we can't
  // deal with without the GIL.
  // It will free itself when it discovers that the index was freed.
  // On the worst case, it just finishes the current run and will schedule another run soon.
  // In this case the GC will be freed on the next run, in `forkGcRunIntervalSec` seconds.
  if (RS_IsMock && spec->gc) {
    GCContext_StopMock(spec->gc);
  }

  // Free stopwords list (might use global pointer to default list)
  if (spec->stopwords) {
    StopWordList_Unref(spec->stopwords);
    spec->stopwords = NULL;
  }

  IndexError_Clear(spec->stats.indexError);

  // Free unlinked index spec on a second thread
  if (RSGlobalConfig.freeResourcesThread == false) {
    IndexSpec_FreeUnlinkedData(spec);
  } else {
    redisearch_thpool_add_work(cleanPool, (redisearch_thpool_proc)IndexSpec_FreeUnlinkedData, spec, THPOOL_PRIORITY_HIGH);
  }
}

//---------------------------------------------------------------------------------------------

// Assumes this is called from the main thread with no competing threads
// Also assumes that the spec is existing in the global dictionary, so
// we use the global reference as our guard and access the spec dierctly.
// This function consumes the Strong reference it gets
void IndexSpec_RemoveFromGlobals(StrongRef spec_ref) {
  IndexSpec *spec = StrongRef_Get(spec_ref);

  // Remove spec from global index list
  dictDelete(specDict_g, spec->name);

  // Remove spec from global aliases list
  if (spec->uniqueId) {
    // If uniqueid is 0, it means the index was not initialized
    // and is being freed now during an error.
    IndexSpec_ClearAliases(spec_ref);
  }

  SchemaPrefixes_RemoveSpec(spec_ref);

  // For temporary index
  // We are dropping the index from the mainthread, but the freeing process might happen later from
  // another thread. We cannot deal with timers from other threads, so we need to stop the timer
  // now. We don't need it anymore anyway.
  if (spec->isTimerSet) {
    WeakRef old_timer_ref;
    if (RedisModule_StopTimer(RSDummyContext, spec->timerId, (void **)&old_timer_ref) == REDISMODULE_OK) {
      WeakRef_Release(old_timer_ref);
    }
    spec->isTimerSet = false;
  }

  // Remove spec's fields from global statistics
  for (size_t i = 0; i < spec->numFields; i++) {
    FieldsGlobalStats_UpdateStats(spec->fields + i, -1);
  }

  // Mark there are pending index drops.
  // if ref count is > 1, the actual cleanup will be done only when StrongRefs are released.
  addPendingIndexDrop();

  // Nullify the spec's quick access to the strong ref. (doesn't decrement refrences count).
  spec->own_ref = (StrongRef){0};

  // mark the spec as deleted and decrement the ref counts owned by the global dictionaries
  StrongRef_Invalidate(spec_ref);
  StrongRef_Release(spec_ref);
}

void Indexes_Free(dict *d) {
  // free the schema dictionary this way avoid iterating over it for each combination of
  // spec<-->prefix
  SchemaPrefixes_Free(SchemaPrefixes_g);
  SchemaPrefixes_Create();

  // Mark all Coordinator cursors as expired.
  // We cannot free them from the main thread (as we are now) because they might attempt to
  // delete their related cursors at the shards and wait for the response, and we will get
  // into a deadlock with the shard we are in.
  CursorList_Expire(&g_CursorsListCoord);
  // cursor list is iterating through the list as well and consuming a lot of CPU
  CursorList_Empty(&g_CursorsList);

  arrayof(StrongRef) specs = array_new(StrongRef, dictSize(d));
  dictIterator *iter = dictGetIterator(d);
  dictEntry *entry = NULL;
  while ((entry = dictNext(iter))) {
    StrongRef spec_ref = dictGetRef(entry);
    specs = array_append(specs, spec_ref);
  }
  dictReleaseIterator(iter);

  for (size_t i = 0; i < array_len(specs); ++i) {
    IndexSpec_RemoveFromGlobals(specs[i]);
  }
  array_free(specs);
}


//---------------------------------------- atomic updates ---------------------------------------

// atomic update of usage counter
inline static void IndexSpec_IncreasCounter(IndexSpec *sp) {
  __atomic_fetch_add(&sp->counter , 1, __ATOMIC_RELAXED);
}


///////////////////////////////////////////////////////////////////////////////////////////////

StrongRef IndexSpec_LoadUnsafe(RedisModuleCtx *ctx, const char *name) {
  IndexLoadOptions lopts = {.nameC = name};
  return IndexSpec_LoadUnsafeEx(ctx, &lopts);
}

StrongRef IndexSpec_LoadUnsafeEx(RedisModuleCtx *ctx, IndexLoadOptions *options) {
  const char *ixname = NULL;
  if (options->flags & INDEXSPEC_LOAD_KEY_RSTRING) {
    ixname = RedisModule_StringPtrLen(options->nameR, NULL);
  } else {
    ixname = options->nameC;
  }

  StrongRef spec_ref = {dictFetchValue(specDict_g, ixname)};
  IndexSpec *sp = StrongRef_Get(spec_ref);
  if (!sp) {
    if (!(options->flags & INDEXSPEC_LOAD_NOALIAS)) {
      spec_ref = IndexAlias_Get(ixname);
      sp = StrongRef_Get(spec_ref);
    }
    if (!sp) {
      return spec_ref;
    }
  }

  // Increament the number of uses.
  IndexSpec_IncreasCounter(sp);

  if (!RS_IsMock && (sp->flags & Index_Temporary) && !(options->flags & INDEXSPEC_LOAD_NOTIMERUPDATE)) {
    IndexSpec_SetTimeoutTimer(sp, StrongRef_Demote(spec_ref));
  }

  return spec_ref;
}

StrongRef IndexSpec_GetStrongRefUnsafe(const IndexSpec *spec) {
  return spec->own_ref;
}

// Assuming the spec is properly locked before calling this function.
RedisModuleString *IndexSpec_GetFormattedKey(IndexSpec *sp, const FieldSpec *fs,
                                             FieldType forType) {
  if (!sp->indexStrs) {
    sp->indexStrs = rm_calloc(SPEC_MAX_FIELDS, sizeof(*sp->indexStrs));
  }

  size_t typeix = INDEXTYPE_TO_POS(forType);

  RedisModuleString *ret = sp->indexStrs[fs->index].types[typeix];
  if (!ret) {
    RedisSearchCtx sctx = {.redisCtx = RSDummyContext, .spec = sp};
    switch (forType) {
      case INDEXFLD_T_NUMERIC:
      case INDEXFLD_T_GEO:  // TODO?? change the name
        ret = fmtRedisNumericIndexKey(&sctx, fs->name);
        break;
      case INDEXFLD_T_TAG:
        ret = TagIndex_FormatName(&sctx, fs->name);
        break;
      case INDEXFLD_T_VECTOR:
        ret = RedisModule_CreateString(sctx.redisCtx, fs->name, strlen(fs->name));
        break;
      case INDEXFLD_T_GEOMETRY:
        ret = fmtRedisGeometryIndexKey(&sctx, fs->name);
        break;
      case INDEXFLD_T_FULLTEXT:  // Text fields don't get a per-field index
      default:
        ret = NULL;
        abort();
        break;
    }
    RS_LOG_ASSERT(ret, "Failed to create index string");
    sp->indexStrs[fs->index].types[typeix] = ret;
  }
  return ret;
}

// Assuming the spec is properly locked before calling this function.
RedisModuleString *IndexSpec_GetFormattedKeyByName(IndexSpec *sp, const char *s,
                                                   FieldType forType) {
  const FieldSpec *fs = IndexSpec_GetField(sp, s, strlen(s));
  if (!fs) {
    return NULL;
  }
  return IndexSpec_GetFormattedKey(sp, fs, forType);
}

// Assuming the spec is properly locked before calling this function.
void IndexSpec_InitializeSynonym(IndexSpec *sp) {
  if (!sp->smap) {
    sp->smap = SynonymMap_New(false);
    sp->flags |= Index_HasSmap;
  }
}

///////////////////////////////////////////////////////////////////////////////////////////////

IndexSpec *NewIndexSpec(const char *name) {
  IndexSpec *sp = rm_calloc(1, sizeof(IndexSpec));
  sp->fields = rm_calloc(sizeof(FieldSpec), SPEC_MAX_FIELDS);
  sp->sortables = NewSortingTable();
  sp->flags = INDEX_DEFAULT_FLAGS;
  sp->name = rm_strdup(name);
  sp->nameLen = strlen(name);
  sp->docs = DocTable_New(INITIAL_DOC_TABLE_SIZE);
  sp->stopwords = DefaultStopWordList();
  sp->terms = NewTrie(NULL, Trie_Sort_Lex);
  sp->suffix = NULL;
  sp->suffixMask = (t_fieldMask)0;
  sp->keysDict = NULL;
  sp->getValue = NULL;
  sp->getValueCtx = NULL;

  sp->timeout = 0;
  sp->isTimerSet = false;
  sp->timerId = 0;

  sp->scanner = NULL;
  sp->scan_in_progress = false;
  sp->used_dialects = 0;

  memset(&sp->stats, 0, sizeof(sp->stats));
  sp->stats.indexError = IndexError_Init();

  int res = 0;
  pthread_rwlockattr_t attr;
  res = pthread_rwlockattr_init(&attr);
  RedisModule_Assert(res == 0);
#if !defined(__APPLE__) && !defined(__FreeBSD__)
  int pref = PTHREAD_RWLOCK_PREFER_WRITER_NONRECURSIVE_NP;
  res = pthread_rwlockattr_setkind_np(&attr, pref);
  RedisModule_Assert(res == 0);
#endif

  pthread_rwlock_init(&sp->rwlock, &attr);

  return sp;
}

// Assuming the spec is properly locked before calling this function.
FieldSpec *IndexSpec_CreateField(IndexSpec *sp, const char *name, const char *path) {
  sp->fields = rm_realloc(sp->fields, sizeof(*sp->fields) * (sp->numFields + 1));
  FieldSpec *fs = sp->fields + sp->numFields;
  memset(fs, 0, sizeof(*fs));
  fs->index = sp->numFields++;
  fs->name = rm_strdup(name);
  fs->path = (path) ? rm_strdup(path) : fs->name;
  fs->ftId = (t_fieldId)-1;
  fs->ftWeight = 1.0;
  fs->sortIdx = -1;
  fs->tagOpts.tagFlags = TAG_FIELD_DEFAULT_FLAGS;
  if (!(sp->flags & Index_FromLLAPI)) {
    RS_LOG_ASSERT((sp->rule), "index w/o a rule?");
    switch (sp->rule->type) {
      case DocumentType_Hash:
        fs->tagOpts.tagSep = TAG_FIELD_DEFAULT_HASH_SEP; break;
      case DocumentType_Json:
        fs->tagOpts.tagSep = TAG_FIELD_DEFAULT_JSON_SEP; break;
      case DocumentType_Unsupported:
        RS_LOG_ASSERT(0, "shouldn't get here");
    }
  }
  fs->indexError = IndexError_Init();
  return fs;
}

static dictType invidxDictType = {0};

static void valFreeCb(void *unused, void *p) {
  KeysDictValue *kdv = p;
  if (kdv->dtor) {
    kdv->dtor(kdv->p);
  }
  rm_free(kdv);
}

// Only used on new specs so it's thread safe
void IndexSpec_MakeKeyless(IndexSpec *sp) {
  // Initialize only once:
  if (!invidxDictType.valDestructor) {
    invidxDictType = dictTypeHeapRedisStrings;
    invidxDictType.valDestructor = valFreeCb;
  }
  sp->keysDict = dictCreate(&invidxDictType, NULL);
  sp->missingFieldDict = dictCreate(&dictTypeHeapStrings, NULL);
}

// Only used on new specs so it's thread safe
void IndexSpec_StartGCFromSpec(StrongRef global, IndexSpec *sp, uint32_t gcPolicy) {
  sp->gc = GCContext_CreateGC(global, gcPolicy);
  GCContext_Start(sp->gc);
}

/* Start the garbage collection loop on the index spec. The GC removes garbage data left on the
 * index after removing documents */
// Only used on new specs so it's thread safe
void IndexSpec_StartGC(RedisModuleCtx *ctx, StrongRef global, IndexSpec *sp) {
  RS_LOG_ASSERT(!sp->gc, "GC already exists");
  // we will not create a gc thread on temporary index
  if (RSGlobalConfig.gcConfigParams.enableGC && !(sp->flags & Index_Temporary)) {
    sp->gc = GCContext_CreateGC(global, RSGlobalConfig.gcConfigParams.gcPolicy);
    GCContext_Start(sp->gc);
    RedisModule_Log(ctx, "verbose", "Starting GC for index %s", sp->name);
    RedisModule_Log(ctx, "debug", "Starting GC %p for index %s", sp->gc, sp->name);
  }
}

// given a field mask with one bit lit, it returns its offset
int bit(t_fieldMask id) {
  for (int i = 0; i < sizeof(t_fieldMask) * 8; i++) {
    if (((id >> i) & 1) == 1) {
      return i;
    }
  }
  return 0;
}

///////////////////////////////////////////////////////////////////////////////////////////////

// Backwards compat version of load for rdbs with version < 8
static int FieldSpec_RdbLoadCompat8(RedisModuleIO *rdb, FieldSpec *f, int encver) {
  LoadStringBufferAlloc_IOErrors(rdb, f->name, NULL, goto fail);

  // the old versions encoded the bit id of the field directly
  // we convert that to a power of 2
  if (encver < INDEX_MIN_WIDESCHEMA_VERSION) {
    f->ftId = bit(LoadUnsigned_IOError(rdb, goto fail));
  } else {
    // the new version encodes just the power of 2 of the bit
    f->ftId = LoadUnsigned_IOError(rdb, goto fail);
  }
  f->types = LoadUnsigned_IOError(rdb, goto fail);
  f->ftWeight = LoadDouble_IOError(rdb, goto fail);
  f->tagOpts.tagFlags = TAG_FIELD_DEFAULT_FLAGS;
  f->tagOpts.tagSep = TAG_FIELD_DEFAULT_HASH_SEP;
  if (encver >= 4) {
    f->options = LoadUnsigned_IOError(rdb, goto fail);
    f->sortIdx = LoadSigned_IOError(rdb, goto fail);
  }
  return REDISMODULE_OK;

fail:
  return REDISMODULE_ERR;
}

static void FieldSpec_RdbSave(RedisModuleIO *rdb, FieldSpec *f) {
  RedisModule_SaveStringBuffer(rdb, f->name, strlen(f->name) + 1);
  if (f->path != f->name) {
    RedisModule_SaveUnsigned(rdb, 1);
    RedisModule_SaveStringBuffer(rdb, f->path, strlen(f->path) + 1);
  } else {
    RedisModule_SaveUnsigned(rdb, 0);
  }
  RedisModule_SaveUnsigned(rdb, f->types);
  RedisModule_SaveUnsigned(rdb, f->options);
  RedisModule_SaveSigned(rdb, f->sortIdx);
  // Save text specific options
  if (FIELD_IS(f, INDEXFLD_T_FULLTEXT) || (f->options & FieldSpec_Dynamic)) {
    RedisModule_SaveUnsigned(rdb, f->ftId);
    RedisModule_SaveDouble(rdb, f->ftWeight);
  }
  if (FIELD_IS(f, INDEXFLD_T_TAG) || (f->options & FieldSpec_Dynamic)) {
    RedisModule_SaveUnsigned(rdb, f->tagOpts.tagFlags);
    RedisModule_SaveStringBuffer(rdb, &f->tagOpts.tagSep, 1);
  }
  if (FIELD_IS(f, INDEXFLD_T_VECTOR)) {
    RedisModule_SaveUnsigned(rdb, f->vectorOpts.expBlobSize);
    VecSim_RdbSave(rdb, &f->vectorOpts.vecSimParams);
  }
  if (FIELD_IS(f, INDEXFLD_T_GEOMETRY) || (f->options & FieldSpec_Dynamic)) {
    RedisModule_SaveUnsigned(rdb, f->geometryOpts.geometryCoords);
  }
}

static const FieldType fieldTypeMap[] = {[IDXFLD_LEGACY_FULLTEXT] = INDEXFLD_T_FULLTEXT,
                                         [IDXFLD_LEGACY_NUMERIC] = INDEXFLD_T_NUMERIC,
                                         [IDXFLD_LEGACY_GEO] = INDEXFLD_T_GEO,
                                         [IDXFLD_LEGACY_TAG] = INDEXFLD_T_TAG};
                                         // CHECKED: Not related to new data types - legacy code

static int FieldSpec_RdbLoad(RedisModuleIO *rdb, FieldSpec *f, StrongRef sp_ref, int encver) {


  f->indexError = IndexError_Init();

  // Fall back to legacy encoding if needed
  if (encver < INDEX_MIN_TAGFIELD_VERSION) {
    return FieldSpec_RdbLoadCompat8(rdb, f, encver);
  }

  LoadStringBufferAlloc_IOErrors(rdb, f->name, NULL, goto fail);
  f->path = f->name;
  if (encver >= INDEX_JSON_VERSION) {
    if (LoadUnsigned_IOError(rdb, goto fail) == 1) {
      LoadStringBufferAlloc_IOErrors(rdb, f->path, NULL,goto fail);
    }
  }

  f->types = LoadUnsigned_IOError(rdb, goto fail);
  f->options = LoadUnsigned_IOError(rdb, goto fail);
  f->sortIdx = LoadSigned_IOError(rdb, goto fail);

  if (encver < INDEX_MIN_MULTITYPE_VERSION) {
    RS_LOG_ASSERT(f->types <= IDXFLD_LEGACY_MAX, "field type should be string or numeric");
    f->types = fieldTypeMap[f->types];
  }

  // Load text specific options
  if (FIELD_IS(f, INDEXFLD_T_FULLTEXT) || (f->options & FieldSpec_Dynamic)) {
    f->ftId = LoadUnsigned_IOError(rdb, goto fail);
    f->ftWeight = LoadDouble_IOError(rdb, goto fail);
  }
  // Load tag specific options
  if (FIELD_IS(f, INDEXFLD_T_TAG) || (f->options & FieldSpec_Dynamic)) {
    f->tagOpts.tagFlags = LoadUnsigned_IOError(rdb, goto fail);
    // Load the separator
    size_t l;
    char *s = LoadStringBuffer_IOError(rdb, &l, goto fail);
    RS_LOG_ASSERT(l == 1, "buffer length should be 1");
    f->tagOpts.tagSep = *s;
    RedisModule_Free(s);
  }
  // Load vector specific options
  if (encver >= INDEX_VECSIM_VERSION && FIELD_IS(f, INDEXFLD_T_VECTOR)) {
    if (encver >= INDEX_VECSIM_2_VERSION) {
      f->vectorOpts.expBlobSize = LoadUnsigned_IOError(rdb, goto fail);
    }
    if (encver >= INDEX_VECSIM_TIERED_VERSION) {
      if (VecSim_RdbLoad_v3(rdb, &f->vectorOpts.vecSimParams, sp_ref, f->name) != REDISMODULE_OK) {
        goto fail;
      }
    } else {
      if (encver >= INDEX_VECSIM_MULTI_VERSION) {
        if (VecSim_RdbLoad_v2(rdb, &f->vectorOpts.vecSimParams) != REDISMODULE_OK) {
          goto fail;
        }
      } else {
        if (VecSim_RdbLoad(rdb, &f->vectorOpts.vecSimParams) != REDISMODULE_OK) {
          goto fail;
        }
      }
      // If we're loading an old (< 2.8) rdb, we need to convert an HNSW index to a tiered index
      VecSimLogCtx *logCtx = rm_new(VecSimLogCtx);
      logCtx->index_field_name = f->name;
      f->vectorOpts.vecSimParams.logCtx = logCtx;
      if (f->vectorOpts.vecSimParams.algo == VecSimAlgo_HNSWLIB) {
        VecSimParams hnswParams = f->vectorOpts.vecSimParams;

        f->vectorOpts.vecSimParams.algo = VecSimAlgo_TIERED;
        VecSim_TieredParams_Init(&f->vectorOpts.vecSimParams.algoParams.tieredParams, sp_ref);
        f->vectorOpts.vecSimParams.algoParams.tieredParams.specificParams.tieredHnswParams.swapJobThreshold = 0;
        memcpy(f->vectorOpts.vecSimParams.algoParams.tieredParams.primaryIndexParams, &hnswParams, sizeof(VecSimParams));
      }
    }
    // Calculate blob size limitation on lower encvers.
    if(encver < INDEX_VECSIM_2_VERSION) {
      switch (f->vectorOpts.vecSimParams.algo) {
      case VecSimAlgo_HNSWLIB:
        f->vectorOpts.expBlobSize = f->vectorOpts.vecSimParams.algoParams.hnswParams.dim * VecSimType_sizeof(f->vectorOpts.vecSimParams.algoParams.hnswParams.type);
        break;
      case VecSimAlgo_BF:
        f->vectorOpts.expBlobSize = f->vectorOpts.vecSimParams.algoParams.bfParams.dim * VecSimType_sizeof(f->vectorOpts.vecSimParams.algoParams.bfParams.type);
        break;
      case VecSimAlgo_TIERED:
        f->vectorOpts.expBlobSize = f->vectorOpts.vecSimParams.algoParams.tieredParams.primaryIndexParams->algoParams.hnswParams.dim * VecSimType_sizeof(f->vectorOpts.vecSimParams.algoParams.tieredParams.primaryIndexParams->algoParams.hnswParams.type);
        break;
      }
    }
  }

  // Load geometry specific options
  if (FIELD_IS(f, INDEXFLD_T_GEOMETRY) || (f->options & FieldSpec_Dynamic)) {
    if (encver >= INDEX_GEOMETRY_VERSION) {
      f->geometryOpts.geometryCoords = LoadUnsigned_IOError(rdb, goto fail);
    } else {
      // In RedisSearch RC (2.8.1 - 2.8.3) we supported default coordinate system which was not written to RDB
      f->geometryOpts.geometryCoords = GEOMETRY_COORDS_Cartesian;
    }
  }

  return REDISMODULE_OK;

fail:
  IndexError_Clear(f->indexError);
  return REDISMODULE_ERR;
}

static void IndexStats_RdbLoad(RedisModuleIO *rdb, IndexStats *stats) {
  stats->numDocuments = RedisModule_LoadUnsigned(rdb);
  stats->numTerms = RedisModule_LoadUnsigned(rdb);
  stats->numRecords = RedisModule_LoadUnsigned(rdb);
  stats->invertedSize = RedisModule_LoadUnsigned(rdb);
  stats->invertedCap = RedisModule_LoadUnsigned(rdb);
  stats->skipIndexesSize = RedisModule_LoadUnsigned(rdb);
  stats->scoreIndexesSize = RedisModule_LoadUnsigned(rdb);
  stats->offsetVecsSize = RedisModule_LoadUnsigned(rdb);
  stats->offsetVecRecords = RedisModule_LoadUnsigned(rdb);
  stats->termsSize = RedisModule_LoadUnsigned(rdb);
}

static void IndexStats_RdbSave(RedisModuleIO *rdb, IndexStats *stats) {
  RedisModule_SaveUnsigned(rdb, stats->numDocuments);
  RedisModule_SaveUnsigned(rdb, stats->numTerms);
  RedisModule_SaveUnsigned(rdb, stats->numRecords);
  RedisModule_SaveUnsigned(rdb, stats->invertedSize);
  RedisModule_SaveUnsigned(rdb, stats->invertedCap);
  RedisModule_SaveUnsigned(rdb, stats->skipIndexesSize);
  RedisModule_SaveUnsigned(rdb, stats->scoreIndexesSize);
  RedisModule_SaveUnsigned(rdb, stats->offsetVecsSize);
  RedisModule_SaveUnsigned(rdb, stats->offsetVecRecords);
  RedisModule_SaveUnsigned(rdb, stats->termsSize);
}

///////////////////////////////////////////////////////////////////////////////////////////////

static redisearch_threadpool reindexPool = NULL;

static IndexesScanner *IndexesScanner_NewGlobal() {
  if (global_spec_scanner) {
    return NULL;
  }

  IndexesScanner *scanner = rm_calloc(1, sizeof(IndexesScanner));
  scanner->global = true;
  scanner->scannedKeys = 0;
  scanner->totalKeys = RedisModule_DbSize(RSDummyContext);

  global_spec_scanner = scanner;
  RedisModule_Log(RSDummyContext, "notice", "Global scanner created");

  return scanner;
}

static IndexesScanner *IndexesScanner_New(StrongRef global_ref) {

  IndexesScanner *scanner = rm_calloc(1, sizeof(IndexesScanner));
  scanner->totalKeys = RedisModule_DbSize(RSDummyContext);

  scanner->spec_ref = StrongRef_Demote(global_ref);
  IndexSpec *spec = StrongRef_Get(global_ref);
  scanner->spec_name = rm_strndup(spec->name, spec->nameLen);

  // scan already in progress?
  if (spec->scanner) {
    // cancel ongoing scan, keep on_progress indicator on
    IndexesScanner_Cancel(spec->scanner);
    RedisModule_Log(RSDummyContext, "notice", "Scanning index %s in background: cancelled and restarted",
                    spec->name);
  }
  spec->scanner = scanner;
  spec->scan_in_progress = true;

  return scanner;
}

void IndexesScanner_Free(IndexesScanner *scanner) {
  if (global_spec_scanner == scanner) {
    global_spec_scanner = NULL;
  } else {
    StrongRef tmp = WeakRef_Promote(scanner->spec_ref);
    IndexSpec *spec = StrongRef_Get(tmp);
    if (spec) {
      if (spec->scanner == scanner) {
        spec->scanner = NULL;
        spec->scan_in_progress = false;
      }
      StrongRef_Release(tmp);
    }
    WeakRef_Release(scanner->spec_ref);
  }
  if (scanner->spec_name) rm_free(scanner->spec_name);
  rm_free(scanner);
}

void IndexesScanner_Cancel(IndexesScanner *scanner) {
  scanner->cancelled = true;
}

//---------------------------------------------------------------------------------------------

static void IndexSpec_DoneIndexingCallabck(struct RSAddDocumentCtx *docCtx, RedisModuleCtx *ctx,
                                           void *pd) {
}

//---------------------------------------------------------------------------------------------

int IndexSpec_UpdateDoc(IndexSpec *spec, RedisModuleCtx *ctx, RedisModuleString *key, DocumentType type);
static void Indexes_ScanProc(RedisModuleCtx *ctx, RedisModuleString *keyname, RedisModuleKey *key,
                             IndexesScanner *scanner) {
  if (scanner->cancelled) {
    return;
  }
  // RMKey it is provided as best effort but in some cases it might be NULL
  bool keyOpened = false;
  if (!key) {
    key = RedisModule_OpenKey(ctx, keyname, REDISMODULE_READ);
    keyOpened = true;
  }

  // check type of document is support and document is not empty
  DocumentType type = getDocType(key);
  if (type == DocumentType_Unsupported) {
    return;
  }

  if (keyOpened) {
    RedisModule_CloseKey(key);
  }

  if (scanner->global) {
    Indexes_UpdateMatchingWithSchemaRules(ctx, keyname, type, NULL);
  } else {
    StrongRef curr_run_ref = WeakRef_Promote(scanner->spec_ref);
    IndexSpec *sp = StrongRef_Get(curr_run_ref);
    if (sp) {
      // This check is performed without locking the spec, but it's ok since we locked the GIL
      // So the main thread is not running and the GC is not touching the relevant data
      if (SchemaRule_ShouldIndex(sp, keyname, type)) {
        IndexSpec_UpdateDoc(sp, ctx, keyname, type);
      }
      StrongRef_Release(curr_run_ref);
    } else {
      // spec was deleted, cancel scan
      scanner->cancelled = true;
    }
  }
  ++scanner->scannedKeys;
}

//---------------------------------------------------------------------------------------------

static void Indexes_ScanAndReindexTask(IndexesScanner *scanner) {
  RS_LOG_ASSERT(scanner, "invalid IndexesScanner");

  RedisModuleCtx *ctx = RedisModule_GetThreadSafeContext(NULL);
  RedisModuleScanCursor *cursor = RedisModule_ScanCursorCreate();
  RedisModule_ThreadSafeContextLock(ctx);

  if (scanner->cancelled) {
    goto end;
  }
  if (scanner->global) {
    RedisModule_Log(ctx, "notice", "Scanning indexes in background");
  } else {
    RedisModule_Log(ctx, "notice", "Scanning index %s in background", scanner->spec_name);
  }

  size_t counter = 0;
  while (RedisModule_Scan(ctx, cursor, (RedisModuleScanCB)Indexes_ScanProc, scanner)) {
    RedisModule_ThreadSafeContextUnlock(ctx);
    counter++;
    if (counter % RSGlobalConfig.numBGIndexingIterationsBeforeSleep == 0) {
      // Sleep for one microsecond to allow redis server to acquire the GIL while we release it.
      // We do that periodically every X iterations (100 as default), otherwise we call
      // 'sched_yield()'. That is since 'sched_yield()' doesn't give up the processor for enough
      // time to ensure that other threads that are waiting for the GIL will actually have the
      // chance to take it.
      usleep(1);
    } else {
      sched_yield();
    }
    RedisModule_ThreadSafeContextLock(ctx);

    if (scanner->cancelled) {
      RedisModule_Log(ctx, "notice", "Scanning indexes in background: cancelled (scanned=%ld)",
                  scanner->scannedKeys);
      goto end;
    }
  }

  if (scanner->global) {
    RedisModule_Log(ctx, "notice", "Scanning indexes in background: done (scanned=%ld)",
                    scanner->scannedKeys);
  } else {
    RedisModule_Log(ctx, "notice", "Scanning index %s in background: done (scanned=%ld)",
                    scanner->spec_name, scanner->scannedKeys);
  }

end:
  if (!scanner->cancelled && scanner->global) {
    Indexes_SetTempSpecsTimers(TimerOp_Add);
  }

  IndexesScanner_Free(scanner);

  RedisModule_ThreadSafeContextUnlock(ctx);
  RedisModule_ScanCursorDestroy(cursor);
  RedisModule_FreeThreadSafeContext(ctx);
}

//---------------------------------------------------------------------------------------------

static void IndexSpec_ScanAndReindexAsync(StrongRef spec_ref) {
  if (!reindexPool) {
    reindexPool = redisearch_thpool_create(1, DEFAULT_PRIVILEGED_THREADS_NUM, LogCallback);
  }
#ifdef _DEBUG
  RedisModule_Log(NULL, "notice", "Register index %s for async scan", ((IndexSpec*)StrongRef_Get(spec_ref))->name);
#endif
  IndexesScanner *scanner = IndexesScanner_New(spec_ref);
  redisearch_thpool_add_work(reindexPool, (redisearch_thpool_proc)Indexes_ScanAndReindexTask, scanner, THPOOL_PRIORITY_HIGH);
}

void ReindexPool_ThreadPoolDestroy() {
  if (reindexPool != NULL) {
    RedisModule_ThreadSafeContextUnlock(RSDummyContext);
    redisearch_thpool_destroy(reindexPool);
    reindexPool = NULL;
    RedisModule_ThreadSafeContextLock(RSDummyContext);
  }
}

//---------------------------------------------------------------------------------------------

#ifdef FTINFO_FOR_INFO_MODULES
void IndexSpec_AddToInfo(RedisModuleInfoCtx *ctx, IndexSpec *sp) {
  char *temp = "info";
  char name[sp->nameLen + 4 + 2]; // 4 for info and 2 for null termination
  sprintf(name, "%s_%s", temp, sp->name);
  RedisModule_InfoAddSection(ctx, name);

  // Index flags
  if (sp->flags & ~(Index_StoreFreqs | Index_StoreFieldFlags | Index_StoreTermOffsets | Index_StoreByteOffsets) || sp->flags & Index_WideSchema) {
    RedisModule_InfoBeginDictField(ctx, "index_options");
    if (!(sp->flags & (Index_StoreFreqs)))
      RedisModule_InfoAddFieldCString(ctx, SPEC_NOFREQS_STR, "ON");
    if (!(sp->flags & (Index_StoreFieldFlags)))
      RedisModule_InfoAddFieldCString(ctx, SPEC_NOFIELDS_STR, "ON");
    if (!(sp->flags & (Index_StoreTermOffsets | Index_StoreByteOffsets)))
      RedisModule_InfoAddFieldCString(ctx, SPEC_NOOFFSETS_STR, "ON");
    if (!(sp->flags & (Index_StoreByteOffsets)))
      RedisModule_InfoAddFieldCString(ctx, SPEC_NOHL_STR, "ON");
    if (sp->flags & Index_WideSchema)
      RedisModule_InfoAddFieldCString(ctx, SPEC_SCHEMA_EXPANDABLE_STR, "ON");
    RedisModule_InfoEndDictField(ctx);
  }

  // Index defenition
  RedisModule_InfoBeginDictField(ctx, "index_definition");
  SchemaRule *rule = sp->rule;
  RedisModule_InfoAddFieldCString(ctx, "type", (char*)DocumentType_ToString(rule->type));
  if (rule->filter_exp_str)
    RedisModule_InfoAddFieldCString(ctx, "filter", rule->filter_exp_str);
  if (rule->lang_default)
    RedisModule_InfoAddFieldCString(ctx, "default_language", (char*)RSLanguage_ToString(rule->lang_default));
  if (rule->lang_field)
    RedisModule_InfoAddFieldCString(ctx, "language_field", rule->lang_field);
  if (rule->score_default)
    RedisModule_InfoAddFieldDouble(ctx, "default_score", rule->score_default);
  if (rule->score_field)
    RedisModule_InfoAddFieldCString(ctx, "score_field", rule->score_field);
  if (rule->payload_field)
    RedisModule_InfoAddFieldCString(ctx, "payload_field", rule->payload_field);
  // Prefixes
  int num_prefixes = array_len(rule->prefixes);
  if (num_prefixes && rule->prefixes[0][0] != '\0') {
    arrayof(char) prefixes = array_new(char, 512);
    for (int i = 0; i < num_prefixes; ++i) {
      prefixes = array_ensure_append_1(prefixes, "\"");
      prefixes = array_ensure_append_n(prefixes, rule->prefixes[i], strlen(rule->prefixes[i]));
      prefixes = array_ensure_append_n(prefixes, "\",", 2);
    }
    prefixes[array_len(prefixes)-1] = '\0';
    RedisModule_InfoAddFieldCString(ctx, "prefixes", prefixes);
    array_free(prefixes);
  }
  RedisModule_InfoEndDictField(ctx);

  // Attributes
  for (int i = 0; i < sp->numFields; i++) {
    const FieldSpec *fs = sp->fields + i;
    char title[28];
    sprintf(title, "%s_%d", "field", (i+1));
    RedisModule_InfoBeginDictField(ctx, title);

    RedisModule_InfoAddFieldCString(ctx, "identifier", fs->path);
    RedisModule_InfoAddFieldCString(ctx, "attribute", fs->name);

    if (fs->options & FieldSpec_Dynamic)
      RedisModule_InfoAddFieldCString(ctx, "type", "<DYNAMIC>");
    else
      RedisModule_InfoAddFieldCString(ctx, "type", (char*)FieldSpec_GetTypeNames(INDEXTYPE_TO_POS(fs->types)));

    if (FIELD_IS(fs, INDEXFLD_T_FULLTEXT))
      RedisModule_InfoAddFieldDouble(ctx,  SPEC_WEIGHT_STR, fs->ftWeight);
    if (FIELD_IS(fs, INDEXFLD_T_TAG)) {
      char buf[4];
      sprintf(buf, "\"%c\"", fs->tagOpts.tagSep);
      RedisModule_InfoAddFieldCString(ctx, SPEC_TAG_SEPARATOR_STR, buf);
    }
    if (FieldSpec_IsSortable(fs))
      RedisModule_InfoAddFieldCString(ctx, SPEC_SORTABLE_STR, "ON");
    if (FieldSpec_IsNoStem(fs))
      RedisModule_InfoAddFieldCString(ctx, SPEC_NOSTEM_STR, "ON");
    if (!FieldSpec_IsIndexable(fs))
      RedisModule_InfoAddFieldCString(ctx, SPEC_NOINDEX_STR, "ON");

    RedisModule_InfoEndDictField(ctx);
  }

  // More properties
  RedisModule_InfoAddFieldLongLong(ctx, "number_of_docs", sp->stats.numDocuments);

  RedisModule_InfoBeginDictField(ctx, "index_properties");
  RedisModule_InfoAddFieldULongLong(ctx, "max_doc_id", sp->docs.maxDocId);
  RedisModule_InfoAddFieldLongLong(ctx, "num_terms", sp->stats.numTerms);
  RedisModule_InfoAddFieldLongLong(ctx, "num_records", sp->stats.numRecords);
  RedisModule_InfoEndDictField(ctx);

  RedisModule_InfoBeginDictField(ctx, "index_properties_in_mb");
  RedisModule_InfoAddFieldDouble(ctx, "inverted_size", sp->stats.invertedSize / (float)0x100000);
  RedisModule_InfoAddFieldDouble(ctx, "vector_index_size", IndexSpec_VectorIndexSize(sp) / (float)0x100000);
  RedisModule_InfoAddFieldDouble(ctx, "offset_vectors_size", sp->stats.offsetVecsSize / (float)0x100000);
  RedisModule_InfoAddFieldDouble(ctx, "doc_table_size", sp->docs.memsize / (float)0x100000);
  RedisModule_InfoAddFieldDouble(ctx, "sortable_values_size", sp->docs.sortablesSize / (float)0x100000);
  RedisModule_InfoAddFieldDouble(ctx, "key_table_size", TrieMap_MemUsage(sp->docs.dim.tm) / (float)0x100000);
  RedisModule_InfoAddFieldDouble("tag_overhead_size_mb", IndexSpec_collect_tags_overhead(sp) / (float)0x100000);
  RedisModule_InfoAddFieldDouble("text_overhead_size_mb", IndexSpec_collect_text_overhead(sp) / (float)0x100000);
  RedisModule_InfoAddFieldDouble("total_index_memory_sz_mb", IndexSpec_TotalMemUsage(sp) / (float)0x100000);
  RedisModule_InfoEndDictField(ctx);

  RedisModule_InfoAddFieldULongLong(ctx, "total_inverted_index_blocks", TotalIIBlocks);

  RedisModule_InfoBeginDictField(ctx, "index_properties_averages");
  RedisModule_InfoAddFieldDouble(ctx, "records_per_doc_avg",(float)sp->stats.numRecords / (float)sp->stats.numDocuments);
  RedisModule_InfoAddFieldDouble(ctx, "bytes_per_record_avg",(float)sp->stats.invertedSize / (float)sp->stats.numRecords);
  RedisModule_InfoAddFieldDouble(ctx, "offsets_per_term_avg",(float)sp->stats.offsetVecRecords / (float)sp->stats.numRecords);
  RedisModule_InfoAddFieldDouble(ctx, "offset_bits_per_record_avg",8.0F * (float)sp->stats.offsetVecsSize / (float)sp->stats.offsetVecRecords);
  RedisModule_InfoEndDictField(ctx);

  RedisModule_InfoBeginDictField(ctx, "index_failures");
  RedisModule_InfoAddFieldLongLong(ctx, "hash_indexing_failures", sp->stats.indexingFailures);
  RedisModule_InfoAddFieldLongLong(ctx, "indexing", !!global_spec_scanner || sp->scan_in_progress);
  IndexesScanner *scanner = global_spec_scanner ? global_spec_scanner : sp->scanner;
  double percent_indexed = IndexesScanner_IndexedPercent(scanner, sp);
  RedisModule_InfoAddFieldDouble(ctx, "percent_indexed", percent_indexed);
  RedisModule_InfoEndDictField(ctx);

  // Garbage collector
  if (sp->gc)
    GCContext_RenderStatsForInfo(sp->gc, ctx);

  // Cursor stat
  Cursors_RenderStatsForInfo(&g_CursorsList, &g_CursorsListCoord, sp, ctx);

  // Stop words
  if (sp->flags & Index_HasCustomStopwords)
    AddStopWordsListToInfo(ctx, sp->stopwords);
}
#endif // FTINFO_FOR_INFO_MODULES

// Assumes that the spec is in a safe state to set a scanner on it (write lock or main thread)
void IndexSpec_ScanAndReindex(RedisModuleCtx *ctx, StrongRef spec_ref) {
  size_t nkeys = RedisModule_DbSize(ctx);
  if (nkeys > 0) {
    IndexSpec_ScanAndReindexAsync(spec_ref);
  }
}

// only used on "RDB load finished" event (before the server is ready to accept commands)
// so it threadsafe
void IndexSpec_DropLegacyIndexFromKeySpace(IndexSpec *sp) {
  RedisSearchCtx ctx = SEARCH_CTX_STATIC(RSDummyContext, sp);

  rune *rstr = NULL;
  t_len slen = 0;
  float score = 0;
  int dist = 0;
  size_t termLen;

  TrieIterator *it = Trie_Iterate(ctx.spec->terms, "", 0, 0, 1);
  while (TrieIterator_Next(it, &rstr, &slen, NULL, &score, &dist)) {
    char *res = runesToStr(rstr, slen, &termLen);
    RedisModuleString *keyName = fmtRedisTermKey(&ctx, res, strlen(res));
    Redis_DropScanHandler(ctx.redisCtx, keyName, &ctx);
    RedisModule_FreeString(ctx.redisCtx, keyName);
    rm_free(res);
  }
  TrieIterator_Free(it);

  // Delete the numeric, tag, and geo indexes which reside on separate keys
  for (size_t i = 0; i < ctx.spec->numFields; i++) {
    const FieldSpec *fs = ctx.spec->fields + i;
    if (FIELD_IS(fs, INDEXFLD_T_NUMERIC)) {
      Redis_DeleteKey(ctx.redisCtx, IndexSpec_GetFormattedKey(ctx.spec, fs, INDEXFLD_T_NUMERIC));
    }
    if (FIELD_IS(fs, INDEXFLD_T_TAG)) {
      Redis_DeleteKey(ctx.redisCtx, IndexSpec_GetFormattedKey(ctx.spec, fs, INDEXFLD_T_TAG));
    }
    if (FIELD_IS(fs, INDEXFLD_T_GEO)) {
      Redis_DeleteKey(ctx.redisCtx, IndexSpec_GetFormattedKey(ctx.spec, fs, INDEXFLD_T_GEO));
    }
  }
  RedisModuleString *str =
      RedisModule_CreateStringPrintf(ctx.redisCtx, INDEX_SPEC_KEY_FMT, ctx.spec->name);
  Redis_DeleteKey(ctx.redisCtx, str);
  RedisModule_FreeString(ctx.redisCtx, str);
}

void Indexes_UpgradeLegacyIndexes() {
  dictIterator *iter = dictGetIterator(legacySpecDict);
  dictEntry *entry = NULL;
  while ((entry = dictNext(iter))) {
    StrongRef spec_ref = dictGetRef(entry);
    IndexSpec *sp = StrongRef_Get(spec_ref);
    IndexSpec_DropLegacyIndexFromKeySpace(sp);

    // recreate the doctable
    DocTable_Free(&sp->docs);
    sp->docs = DocTable_New(INITIAL_DOC_TABLE_SIZE);

    // clear index stats
    memset(&sp->stats, 0, sizeof(sp->stats));
    // Init the index error
    sp->stats.indexError = IndexError_Init();

    // put the new index in the specDict_g with weak and strong references
    dictAdd(specDict_g, sp->name, spec_ref.rm);
  }
  dictReleaseIterator(iter);
}

void Indexes_ScanAndReindex() {
  if (!reindexPool) {
    reindexPool = redisearch_thpool_create(1, DEFAULT_PRIVILEGED_THREADS_NUM, LogCallback);
  }

  RedisModule_Log(NULL, "notice", "Scanning all indexes");
  IndexesScanner *scanner = IndexesScanner_NewGlobal();
  // check no global scan is in progress
  if (scanner) {
    redisearch_thpool_add_work(reindexPool, (redisearch_thpool_proc)Indexes_ScanAndReindexTask, scanner, THPOOL_PRIORITY_HIGH);
  }
}

///////////////////////////////////////////////////////////////////////////////////////////////

int IndexSpec_CreateFromRdb(RedisModuleCtx *ctx, RedisModuleIO *rdb, int encver,
                                       QueryError *status) {
  IndexSpec *sp = rm_calloc(1, sizeof(IndexSpec));
  StrongRef spec_ref = StrongRef_New(sp, (RefManager_Free)IndexSpec_Free);
  sp->own_ref = spec_ref;

  IndexSpec_MakeKeyless(sp);
  sp->sortables = NewSortingTable();
  sp->docs = DocTable_New(INITIAL_DOC_TABLE_SIZE);
  sp->name = LoadStringBuffer_IOError(rdb, NULL, goto cleanup);
  sp->nameLen = strlen(sp->name);
  char *tmpName = rm_strdup(sp->name);
  RedisModule_Free(sp->name);
  sp->name = tmpName;
  sp->flags = (IndexFlags)LoadUnsigned_IOError(rdb, goto cleanup);
  if (encver < INDEX_MIN_NOFREQ_VERSION) {
    sp->flags |= Index_StoreFreqs;
  }

  sp->numFields = LoadUnsigned_IOError(rdb, goto cleanup);
  sp->fields = rm_calloc(sp->numFields, sizeof(FieldSpec));
  int maxSortIdx = -1;
  for (int i = 0; i < sp->numFields; i++) {
    FieldSpec *fs = sp->fields + i;
    if (FieldSpec_RdbLoad(rdb, fs, spec_ref, encver) != REDISMODULE_OK) {
      QueryError_SetErrorFmt(status, QUERY_EPARSEARGS, "Failed to load index field");
      goto cleanup;
    }
    sp->fields[i].index = i;
    if (FieldSpec_IsSortable(fs)) {
      RSSortingTable_Add(&sp->sortables, fs->name, fieldTypeToValueType(fs->types));
    }
    if (FieldSpec_HasSuffixTrie(fs) && FIELD_IS(fs, INDEXFLD_T_FULLTEXT)) {
      sp->flags |= Index_HasSuffixTrie;
      sp->suffixMask |= FIELD_BIT(fs);
      if (!sp->suffix) {
        sp->suffix = NewTrie(suffixTrie_freeCallback, Trie_Sort_Lex);
      }
    }
  }
  // After loading all the fields, we can build the spec cache
  sp->spcache = IndexSpec_BuildSpecCache(sp);

  //    IndexStats_RdbLoad(rdb, &sp->stats);

  if (SchemaRule_RdbLoad(spec_ref, rdb, encver) != REDISMODULE_OK) {
    QueryError_SetErrorFmt(status, QUERY_EPARSEARGS, "Failed to load schema rule");
    goto cleanup;
  }


  //    DocTable_RdbLoad(&sp->docs, rdb, encver);
  sp->terms = NewTrie(NULL, Trie_Sort_Lex);
  /* For version 3 or up - load the generic trie */
  //  if (encver >= 3) {
  //    sp->terms = TrieType_GenericLoad(rdb, 0);
  //  } else {
  //    sp->terms = NewTrie(NULL);
  //  }

  if (sp->flags & Index_HasCustomStopwords) {
    sp->stopwords = StopWordList_RdbLoad(rdb, encver);
    if (sp->stopwords == NULL)
      goto cleanup;
  } else {
    sp->stopwords = DefaultStopWordList();
  }

  sp->uniqueId = spec_unique_ids++;

  IndexSpec_StartGC(ctx, spec_ref, sp);
  Cursors_initSpec(sp, RSCURSORS_DEFAULT_CAPACITY);

  if (sp->flags & Index_HasSmap) {
    sp->smap = SynonymMap_RdbLoad(rdb, encver);
    if (sp->smap == NULL)
      goto cleanup;
  }

  sp->timeout = LoadUnsigned_IOError(rdb, goto cleanup);

  size_t narr = LoadUnsigned_IOError(rdb, goto cleanup);
  for (size_t ii = 0; ii < narr; ++ii) {
    QueryError _status;
    char *s = LoadStringBuffer_IOError(rdb, NULL, goto cleanup);
    int rc = IndexAlias_Add(s, spec_ref, 0, &_status);
    RedisModule_Free(s);
    if (rc != REDISMODULE_OK) {
      RedisModule_Log(NULL, "notice", "Loading existing alias failed");
    }
  }

  sp->indexer = NewIndexer(sp);

  sp->scan_in_progress = false;

  // `indexError` must be initialized before attempting to free the spec
  sp->stats.indexError = IndexError_Init();

  RefManager *oldSpec = dictFetchValue(specDict_g, sp->name);
  if (oldSpec) {
    // spec already exists lets just free this one
    RedisModule_Log(NULL, "notice", "Loading an already existing index, will just ignore.");
    // setting unique id to zero will make sure index will not be removed from global
    // cursor map and aliases.
    sp->uniqueId = 0;
    // Remove the new spec from the global prefixes dictionary.
    // This is the only global structure that we added the new spec to at this point
    SchemaPrefixes_RemoveSpec(spec_ref);
    addPendingIndexDrop();
    StrongRef_Release(spec_ref);
    spec_ref = (StrongRef){oldSpec};
  } else {
    dictAdd(specDict_g, sp->name, spec_ref.rm);
  }

  for (int i = 0; i < sp->numFields; i++) {
    FieldsGlobalStats_UpdateStats(sp->fields + i, 1);
  }

  return REDISMODULE_OK;

cleanup:
  addPendingIndexDrop();
  StrongRef_Release(spec_ref);
  QueryError_SetErrorFmt(status, QUERY_EPARSEARGS, "while reading an index");
  return REDISMODULE_ERR;
}

void *IndexSpec_LegacyRdbLoad(RedisModuleIO *rdb, int encver) {
  if (encver < LEGACY_INDEX_MIN_VERSION || encver > LEGACY_INDEX_MAX_VERSION) {
    return NULL;
  }
  char *name = RedisModule_LoadStringBuffer(rdb, NULL);

  RedisModuleCtx *ctx = RedisModule_GetContextFromIO(rdb);
  IndexSpec *sp = rm_calloc(1, sizeof(IndexSpec));
  StrongRef spec_ref = StrongRef_New(sp, (RefManager_Free)IndexSpec_Free);
  sp->own_ref = spec_ref;

  IndexSpec_MakeKeyless(sp);
  sp->sortables = NewSortingTable();
  sp->terms = NULL;
  sp->docs = DocTable_New(INITIAL_DOC_TABLE_SIZE);
  sp->name = rm_strdup(name);
  sp->nameLen = strlen(sp->name);
  RedisModule_Free(name);
  sp->flags = (IndexFlags)RedisModule_LoadUnsigned(rdb);
  if (encver < INDEX_MIN_NOFREQ_VERSION) {
    sp->flags |= Index_StoreFreqs;
  }

  sp->numFields = RedisModule_LoadUnsigned(rdb);
  sp->fields = rm_calloc(sp->numFields, sizeof(FieldSpec));
  int maxSortIdx = -1;
  for (int i = 0; i < sp->numFields; i++) {
    FieldSpec *fs = sp->fields + i;
    FieldSpec_RdbLoad(rdb, fs, spec_ref, encver);
    sp->fields[i].index = i;
    if (FieldSpec_IsSortable(fs)) {
      RSSortingTable_Add(&sp->sortables, fs->name, fieldTypeToValueType(fs->types));
    }
  }
  // After loading all the fields, we can build the spec cache
  sp->spcache = IndexSpec_BuildSpecCache(sp);

  IndexStats_RdbLoad(rdb, &sp->stats);

  DocTable_LegacyRdbLoad(&sp->docs, rdb, encver);
  /* For version 3 or up - load the generic trie */
  if (encver >= 3) {
    sp->terms = TrieType_GenericLoad(rdb, 0);
  } else {
    sp->terms = NewTrie(NULL, Trie_Sort_Lex);
  }

  if (sp->flags & Index_HasCustomStopwords) {
    sp->stopwords = StopWordList_RdbLoad(rdb, encver);
  } else {
    sp->stopwords = DefaultStopWordList();
  }

  sp->uniqueId = spec_unique_ids++;

  sp->smap = NULL;
  if (sp->flags & Index_HasSmap) {
    sp->smap = SynonymMap_RdbLoad(rdb, encver);
  }
  if (encver < INDEX_MIN_EXPIRE_VERSION) {
    sp->timeout = -1;
  } else {
    sp->timeout = RedisModule_LoadUnsigned(rdb);
  }

  if (encver >= INDEX_MIN_ALIAS_VERSION) {
    size_t narr = RedisModule_LoadUnsigned(rdb);
    for (size_t ii = 0; ii < narr; ++ii) {
      QueryError status;
      size_t dummy;
      char *s = RedisModule_LoadStringBuffer(rdb, &dummy);
      int rc = IndexAlias_Add(s, spec_ref, 0, &status);
      RedisModule_Free(s);
      assert(rc == REDISMODULE_OK);
    }
  }
  sp->indexer = NewIndexer(sp);

  SchemaRuleArgs *rule_args = dictFetchValue(legacySpecRules, sp->name);
  if (!rule_args) {
    RedisModule_LogIOError(rdb, "warning",
                           "Could not find upgrade definition for legacy index '%s'", sp->name);
    StrongRef_Release(spec_ref);
    return NULL;
  }

  QueryError status;
  sp->rule = SchemaRule_Create(rule_args, spec_ref, &status);

  dictDelete(legacySpecRules, sp->name);
  SchemaRuleArgs_Free(rule_args);

  if (!sp->rule) {
    RedisModule_LogIOError(rdb, "warning", "Failed creating rule for legacy index '%s', error='%s'",
                           sp->name, QueryError_GetError(&status));
    StrongRef_Release(spec_ref);
    return NULL;
  }

  // start the gc and add the spec to the cursor list
  IndexSpec_StartGC(RSDummyContext, spec_ref, sp);
  Cursors_initSpec(sp, RSCURSORS_DEFAULT_CAPACITY);

  dictAdd(legacySpecDict, sp->name, spec_ref.rm);
  return spec_ref.rm;
}

void IndexSpec_LegacyRdbSave(RedisModuleIO *rdb, void *value) {
  // we do not save legacy indexes
  return;
}

int Indexes_RdbLoad(RedisModuleIO *rdb, int encver, int when) {

  if (encver < INDEX_MIN_COMPAT_VERSION) {
    return REDISMODULE_ERR;
  }

  size_t nIndexes = LoadUnsigned_IOError(rdb, goto cleanup);
  RedisModuleCtx *ctx = RedisModule_GetContextFromIO(rdb);
  QueryError status = {0};
  for (size_t i = 0; i < nIndexes; ++i) {
    if (IndexSpec_CreateFromRdb(ctx, rdb, encver, &status) != REDISMODULE_OK) {
      RedisModule_Log(ctx, "warning", "RDB Load: %s",
                      status.detail ? status.detail : "general failure");
      return REDISMODULE_ERR;
    }
  }
  return REDISMODULE_OK;

cleanup:
  return REDISMODULE_ERR;
}

void Indexes_RdbSave(RedisModuleIO *rdb, int when) {

  RedisModule_SaveUnsigned(rdb, dictSize(specDict_g));

  dictIterator *iter = dictGetIterator(specDict_g);
  dictEntry *entry = NULL;
  while ((entry = dictNext(iter))) {
    StrongRef spec_ref = dictGetRef(entry);
    IndexSpec *sp = StrongRef_Get(spec_ref);
    // we save the name plus the null terminator
    RedisModule_SaveStringBuffer(rdb, sp->name, sp->nameLen + 1);
    RedisModule_SaveUnsigned(rdb, (uint64_t)sp->flags);
    RedisModule_SaveUnsigned(rdb, sp->numFields);
    for (int i = 0; i < sp->numFields; i++) {
      FieldSpec_RdbSave(rdb, &sp->fields[i]);
    }

    SchemaRule_RdbSave(sp->rule, rdb);

    //    IndexStats_RdbSave(rdb, &sp->stats);
    //    DocTable_RdbSave(&sp->docs, rdb);
    //    // save trie of terms
    //    TrieType_GenericSave(rdb, sp->terms, 0);

    // If we have custom stopwords, save them
    if (sp->flags & Index_HasCustomStopwords) {
      StopWordList_RdbSave(rdb, sp->stopwords);
    }

    if (sp->flags & Index_HasSmap) {
      SynonymMap_RdbSave(rdb, sp->smap);
    }

    RedisModule_SaveUnsigned(rdb, sp->timeout);

    if (sp->aliases) {
      RedisModule_SaveUnsigned(rdb, array_len(sp->aliases));
      for (size_t ii = 0; ii < array_len(sp->aliases); ++ii) {
        RedisModule_SaveStringBuffer(rdb, sp->aliases[ii], strlen(sp->aliases[ii]) + 1);
      }
    } else {
      RedisModule_SaveUnsigned(rdb, 0);
    }
  }

  dictReleaseIterator(iter);
}

void IndexSpec_Digest(RedisModuleDigest *digest, void *value) {
}

// from this version we will have the loaded notification which means that scan
// will no longer be needed
Version noScanVersion = {
    .majorVersion = 6,
    .minorVersion = 0,
    .patchVersion = 7,
};

int CompareVestions(Version v1, Version v2) {
  if (v1.majorVersion < v2.majorVersion) {
    return -1;
  } else if (v1.majorVersion > v2.majorVersion) {
    return 1;
  }

  if (v1.minorVersion < v2.minorVersion) {
    return -1;
  } else if (v1.minorVersion > v2.minorVersion) {
    return 1;
  }

  if (v1.patchVersion < v2.patchVersion) {
    return -1;
  } else if (v1.patchVersion > v2.patchVersion) {
    return 1;
  }

  return 0;
}
// This funciton is called in case the server is started or
// when the replica is loading the RDB file from the master.
static void Indexes_LoadingEvent(RedisModuleCtx *ctx, RedisModuleEvent eid, uint64_t subevent,
                                 void *data) {
  if (subevent == REDISMODULE_SUBEVENT_LOADING_RDB_START ||
      subevent == REDISMODULE_SUBEVENT_LOADING_AOF_START ||
      subevent == REDISMODULE_SUBEVENT_LOADING_REPL_START) {
    Indexes_Free(specDict_g);
    if (legacySpecDict) {
      dictEmpty(legacySpecDict, NULL);
    } else {
      legacySpecDict = dictCreate(&dictTypeHeapStrings, NULL);
    }
    RedisModule_Log(RSDummyContext, "notice", "Loading event starts");
#ifdef MT_BUILD
    workersThreadPool_Activate();
#endif
  } else if (subevent == REDISMODULE_SUBEVENT_LOADING_ENDED) {
    int hasLegacyIndexes = dictSize(legacySpecDict);
    Indexes_UpgradeLegacyIndexes();

    // we do not need the legacy dict specs anymore
    dictRelease(legacySpecDict);
    legacySpecDict = NULL;

    LegacySchemaRulesArgs_Free(ctx);

    if (hasLegacyIndexes || CompareVestions(redisVersion, noScanVersion) < 0) {
      Indexes_ScanAndReindex();
    } else {
      RedisModule_Log(ctx, "warning",
                      "Skip background reindex scan, redis version contains loaded event.");
    }
#ifdef MT_BUILD
    workersThreadPool_waitAndTerminate(ctx);
#endif
    RedisModule_Log(RSDummyContext, "notice", "Loading event ends");
  }
#ifdef MT_BUILD
  else if (subevent == REDISMODULE_SUBEVENT_LOADING_FAILED) {
    // Clear pending jobs from job queue in case of short read.
    workersThreadPool_waitAndTerminate(ctx);
  }
#endif
}

#ifdef MT_BUILD
static void LoadingProgressCallback(RedisModuleCtx *ctx, RedisModuleEvent eid, uint64_t subevent,
                                 void *data) {
  RedisModule_Log(RSDummyContext, "debug", "Waiting for background jobs to be executed while"
                  " loading is in progress (pregress is %d)",
                  ((RedisModuleLoadingProgress *)data)->progress);
  workersThreadPool_Drain(ctx, 100);
}
#endif

int IndexSpec_RegisterType(RedisModuleCtx *ctx) {
  RedisModuleTypeMethods tm = {
      .version = REDISMODULE_TYPE_METHOD_VERSION,
      .rdb_load = IndexSpec_LegacyRdbLoad,
      .rdb_save = IndexSpec_LegacyRdbSave,
      .aux_load = Indexes_RdbLoad,
      .aux_save = Indexes_RdbSave,
      .free = IndexSpec_LegacyFree,
      .aof_rewrite = GenericAofRewrite_DisabledHandler,
      .aux_save_triggers = REDISMODULE_AUX_BEFORE_RDB,
  };

  IndexSpecType = RedisModule_CreateDataType(ctx, "ft_index0", INDEX_CURRENT_VERSION, &tm);
  if (IndexSpecType == NULL) {
    RedisModule_Log(ctx, "warning", "Could not create index spec type");
    return REDISMODULE_ERR;
  }

  RedisModule_SubscribeToServerEvent(ctx, RedisModuleEvent_Loading, Indexes_LoadingEvent);
#ifdef MT_BUILD
  RedisModule_SubscribeToServerEvent(ctx, RedisModuleEvent_LoadingProgress, LoadingProgressCallback);
#endif
  return REDISMODULE_OK;
}

int IndexSpec_UpdateDoc(IndexSpec *spec, RedisModuleCtx *ctx, RedisModuleString *key, DocumentType type) {
  RedisSearchCtx sctx = SEARCH_CTX_STATIC(ctx, spec);

  if (!spec->rule) {
    RedisModule_Log(ctx, "warning", "Index spec %s: no rule found", spec->name);
    return REDISMODULE_ERR;
  }

  clock_t startDocTime = clock();

  QueryError status = {0};
  Document doc = {0};
  Document_Init(&doc, key, DEFAULT_SCORE, DEFAULT_LANGUAGE, type);
  // if a key does not exit, is not a hash or has no fields in index schema

  int rv = REDISMODULE_ERR;
  switch (type) {
  case DocumentType_Hash:
    rv = Document_LoadSchemaFieldHash(&doc, &sctx, &status);
    break;
  case DocumentType_Json:
    rv = Document_LoadSchemaFieldJson(&doc, &sctx, &status);
    break;
  case DocumentType_Unsupported:
    RS_LOG_ASSERT(0, "Should receieve valid type");
  }

  if (rv != REDISMODULE_OK) {
    // we already unlocked the spec but we can increase this value atomically
    IndexError_AddError(&spec->stats.indexError, status.detail, doc.docKey);

    // if a document did not load properly, it is deleted
    // to prevent mismatch of index and hash
    IndexSpec_DeleteDoc(spec, ctx, key);
    QueryError_ClearError(&status);
    Document_Free(&doc);
    return REDISMODULE_ERR;
  }

  RedisSearchCtx_LockSpecWrite(&sctx);

  RSAddDocumentCtx *aCtx = NewAddDocumentCtx(spec, &doc, &status);
  aCtx->stateFlags |= ACTX_F_NOFREEDOC;
  AddDocumentCtx_Submit(aCtx, &sctx, DOCUMENT_ADD_REPLACE);

  Document_Free(&doc);

  spec->stats.totalIndexTime += clock() - startDocTime;
  RedisSearchCtx_UnlockSpec(&sctx);
  return REDISMODULE_OK;
}

void IndexSpec_DeleteDoc_Unsafe(IndexSpec *spec, RedisModuleCtx *ctx, RedisModuleString *key, t_docId id) {

  if (DocTable_DeleteR(&spec->docs, key)) {
    spec->stats.numDocuments--;

    // Increment the index's garbage collector's scanning frequency after document deletions
    if (spec->gc) {
      GCContext_OnDelete(spec->gc);
    }
  }

  // VecSim fields clear deleted data on the fly
  if (spec->flags & Index_HasVecSim) {
    for (int i = 0; i < spec->numFields; ++i) {
      if (spec->fields[i].types == INDEXFLD_T_VECTOR) {
        RedisModuleString *rmskey = RedisModule_CreateString(ctx, spec->fields[i].name, strlen(spec->fields[i].name));
        KeysDictValue *kdv = dictFetchValue(spec->keysDict, rmskey);
        RedisModule_FreeString(ctx, rmskey);

        if (!kdv) {
          continue;
        }
        VecSimIndex *vecsim = kdv->p;
        VecSimIndex_DeleteVector(vecsim, id);
      }
    }
  }

  if (spec->flags & Index_HasGeometry) {
    GeometryIndex_RemoveId(ctx, spec, id);
  } 
}

int IndexSpec_DeleteDoc(IndexSpec *spec, RedisModuleCtx *ctx, RedisModuleString *key) {
  RedisSearchCtx sctx = SEARCH_CTX_STATIC(ctx, spec);

  // TODO: is this necessary?
  RedisSearchCtx_LockSpecRead(&sctx);
  // Get the doc ID
  t_docId id = DocTable_GetIdR(&spec->docs, key);
  RedisSearchCtx_UnlockSpec(&sctx);

  if (id == 0) {
    // ID does not exist.
    return REDISMODULE_ERR;
  }

  RedisSearchCtx_LockSpecWrite(&sctx);
  IndexSpec_DeleteDoc_Unsafe(spec, ctx, key, id);
  RedisSearchCtx_UnlockSpec(&sctx);
  return REDISMODULE_OK;
}

///////////////////////////////////////////////////////////////////////////////////////////////

static void onFlush(RedisModuleCtx *ctx, RedisModuleEvent eid, uint64_t subevent, void *data) {
  if (subevent != REDISMODULE_SUBEVENT_FLUSHDB_START) {
    return;
  }
  Indexes_Free(specDict_g);
#ifdef MT_BUILD
  workersThreadPool_Drain(ctx, 0);
#endif
  Dictionary_Clear();
  RSGlobalConfig.used_dialects = 0;
}

void Indexes_Init(RedisModuleCtx *ctx) {
  specDict_g = dictCreate(&dictTypeHeapStrings, NULL);
  RedisModule_SubscribeToServerEvent(ctx, RedisModuleEvent_FlushDB, onFlush);
  SchemaPrefixes_Create();
}

SpecOpIndexingCtx *Indexes_FindMatchingSchemaRules(RedisModuleCtx *ctx, RedisModuleString *key,
                                                   bool runFilters,
                                                   RedisModuleString *keyToReadData) {
  if (!keyToReadData) {
    keyToReadData = key;
  }
  SpecOpIndexingCtx *res = rm_malloc(sizeof(*res));
  res->specs = dictCreate(&dictTypeHeapStrings, NULL);
  res->specsOps = array_new(SpecOpCtx, 10);
  if (dictSize(specDict_g) == 0) {
    return res;
  }
  dict *specs = res->specs;

#if defined(_DEBUG) && 0
  RLookupKey *k = RLookup_GetKey_LoadEx(&r->lk, UNDERSCORE_KEY, strlen(UNDERSCORE_KEY), UNDERSCORE_KEY, RLOOKUP_F_NOFLAGS);
  RSValue *v = RLookup_GetItem(k, &r->row);
  const char *x = RSValue_StringPtrLen(v, NULL);
  RedisModule_Log(NULL, "notice", "Indexes_FindMatchingSchemaRules: x=%s", x);
  const char *f = "name";
  k = RLookup_GetKeyEx(&r->lk, f, strlen(f), RLOOKUP_M_READ, RLOOKUP_F_NOFLAGS);
  if (k) {
    v = RLookup_GetItem(k, &r->row);
    x = RSValue_StringPtrLen(v, NULL);
  }
#endif  // _DEBUG

  size_t n;
  const char *key_p = RedisModule_StringPtrLen(key, &n);
  arrayof(SchemaPrefixNode *) prefixes = array_new(SchemaPrefixNode *, 1);
  // collect specs that their name is prefixed by the key name
  // `prefixes` includes list of arrays of specs, one for each prefix of key name
  int nprefixes = TrieMap_FindPrefixes(SchemaPrefixes_g, key_p, n, (arrayof(void *) *)&prefixes);
  for (int i = 0; i < array_len(prefixes); ++i) {
    SchemaPrefixNode *node = prefixes[i];
    for (int j = 0; j < array_len(node->index_specs); ++j) {
      StrongRef global = node->index_specs[j];
      IndexSpec *spec = StrongRef_Get(global);
      if (spec && !dictFind(specs, spec->name)) {
        SpecOpCtx specOp = {
            .spec = spec,
            .op = SpecOp_Add,
        };
        res->specsOps = array_append(res->specsOps, specOp);
        dictEntry *entry = dictAddRaw(specs, spec->name, NULL);
        // put the location on the specsOps array so we can get it
        // fast using index name
        entry->v.u64 = array_len(res->specsOps) - 1;
      }
    }
  }
  array_free(prefixes);

  if (runFilters) {

    EvalCtx *r = NULL;
    for (size_t i = 0; i < array_len(res->specsOps); ++i) {
      SpecOpCtx *specOp = res->specsOps + i;
      IndexSpec *spec = specOp->spec;
      if (!spec->rule->filter_exp) {
        continue;
      }

      // load hash only if required
      if (!r) r = EvalCtx_Create();
      RLookup_LoadRuleFields(ctx, &r->lk, &r->row, spec, key_p);

      if (EvalCtx_EvalExpr(r, spec->rule->filter_exp) == EXPR_EVAL_OK) {
        if (!RSValue_BoolTest(&r->res) && dictFind(specs, spec->name)) {
          specOp->op = SpecOp_Del;
        }
      }
      QueryError_ClearError(r->ee.err);
    }

    if (r) {
      EvalCtx_Destroy(r);
    }
  }
  return res;
}

static bool hashFieldChanged(IndexSpec *spec, RedisModuleString **hashFields) {
  if (hashFields == NULL) {
    return true;
  }

  // TODO: improve implementation to avoid O(n^2)
  for (size_t i = 0; hashFields[i] != NULL; ++i) {
    const char *field = RedisModule_StringPtrLen(hashFields[i], NULL);
    for (size_t j = 0; j < spec->numFields; ++j) {
      if (!strcmp(field, spec->fields[j].name)) {
        return true;
      }
    }
    // optimize. change of score and payload fields just require an update of the doc table
    if ((spec->rule->lang_field && !strcmp(field, spec->rule->lang_field)) ||
        (spec->rule->score_field && !strcmp(field, spec->rule->score_field)) ||
        (spec->rule->payload_field && !strcmp(field, spec->rule->payload_field))) {
      return true;
    }
  }
  return false;
}

void Indexes_SpecOpsIndexingCtxFree(SpecOpIndexingCtx *specs) {
  dictRelease(specs->specs);
  array_free(specs->specsOps);
  rm_free(specs);
}

void Indexes_UpdateMatchingWithSchemaRules(RedisModuleCtx *ctx, RedisModuleString *key, DocumentType type,
                                           RedisModuleString **hashFields) {
  if (type == DocumentType_Unsupported) {
    // COPY could overwrite a hash/json with other types so we must try and remove old doc
    Indexes_DeleteMatchingWithSchemaRules(ctx, key, hashFields);
    return;
  }

  SpecOpIndexingCtx *specs = Indexes_FindMatchingSchemaRules(ctx, key, true, NULL);

  for (size_t i = 0; i < array_len(specs->specsOps); ++i) {
    SpecOpCtx *specOp = specs->specsOps + i;

    // skip if document type does not match the index type
    if (type != specOp->spec->rule->type) {
      continue;
    }

    if (hashFieldChanged(specOp->spec, hashFields)) {
      if (specOp->op == SpecOp_Add) {
        IndexSpec_UpdateDoc(specOp->spec, ctx, key, type);
      } else {
        IndexSpec_DeleteDoc(specOp->spec, ctx, key);
      }
    }
  }

  Indexes_SpecOpsIndexingCtxFree(specs);
}

void Indexes_DeleteMatchingWithSchemaRules(RedisModuleCtx *ctx, RedisModuleString *key,
                                           RedisModuleString **hashFields) {
  SpecOpIndexingCtx *specs = Indexes_FindMatchingSchemaRules(ctx, key, false, NULL);

  for (size_t i = 0; i < array_len(specs->specsOps); ++i) {
    SpecOpCtx *specOp = specs->specsOps + i;
    if (hashFieldChanged(specOp->spec, hashFields)) {
      IndexSpec_DeleteDoc(specOp->spec, ctx, key);
    }
  }

  Indexes_SpecOpsIndexingCtxFree(specs);
}

void Indexes_ReplaceMatchingWithSchemaRules(RedisModuleCtx *ctx, RedisModuleString *from_key,
                                            RedisModuleString *to_key) {
  DocumentType type = getDocTypeFromString(to_key);
  if (type == DocumentType_Unsupported) {
    return;
  }

  SpecOpIndexingCtx *from_specs = Indexes_FindMatchingSchemaRules(ctx, from_key, true, to_key);
  SpecOpIndexingCtx *to_specs = Indexes_FindMatchingSchemaRules(ctx, to_key, true, NULL);

  size_t from_len, to_len;
  const char *from_str = RedisModule_StringPtrLen(from_key, &from_len);
  const char *to_str = RedisModule_StringPtrLen(to_key, &to_len);

  for (size_t i = 0; i < array_len(from_specs->specsOps); ++i) {
    SpecOpCtx *specOp = from_specs->specsOps + i;
    IndexSpec *spec = specOp->spec;
    if (specOp->op == SpecOp_Del) {
      // the document is not in the index from the first place
      continue;
    }
    dictEntry *entry = dictFind(to_specs->specs, spec->name);
    if (entry) {
      RedisSearchCtx sctx = SEARCH_CTX_STATIC(ctx, spec);
      RedisSearchCtx_LockSpecWrite(&sctx);
      DocTable_Replace(&spec->docs, from_str, from_len, to_str, to_len);
      RedisSearchCtx_UnlockSpec(&sctx);
      size_t index = entry->v.u64;
      dictDelete(to_specs->specs, spec->name);
      array_del_fast(to_specs->specsOps, index);
    } else {
      IndexSpec_DeleteDoc(spec, ctx, from_key);
    }
  }

  // add to a different index
  for (size_t i = 0; i < array_len(to_specs->specsOps); ++i) {
    SpecOpCtx *specOp = to_specs->specsOps + i;
    if (specOp->op == SpecOp_Del) {
      // not need to index
      // also no need to delete because we know that the document is
      // not in the index because if it was there we would handle it
      // on the spec from section.
      continue;
    }
    IndexSpec_UpdateDoc(specOp->spec, ctx, to_key, type);
  }
  Indexes_SpecOpsIndexingCtxFree(from_specs);
  Indexes_SpecOpsIndexingCtxFree(to_specs);
}
///////////////////////////////////////////////////////////////////////////////////////////////<|MERGE_RESOLUTION|>--- conflicted
+++ resolved
@@ -432,60 +432,6 @@
   return langauge_found;
 }
 
-<<<<<<< HEAD
-static int parseTextField(FieldSpec *fs, ArgsCursor *ac, QueryError *status) {
-  int rc;
-  // this is a text field
-  // init default weight and type
-  while (!AC_IsAtEnd(ac)) {
-    if (AC_AdvanceIfMatch(ac, SPEC_NOSTEM_STR)) {
-      fs->options |= FieldSpec_NoStemming;
-      continue;
-
-    } else if (AC_AdvanceIfMatch(ac, SPEC_WEIGHT_STR)) {
-      double d;
-      if ((rc = AC_GetDouble(ac, &d, 0)) != AC_OK) {
-        QERR_MKBADARGS_AC(status, "weight", rc);
-        return 0;
-      }
-      fs->ftWeight = d;
-      continue;
-
-    } else if (AC_AdvanceIfMatch(ac, SPEC_PHONETIC_STR)) {
-      if (AC_IsAtEnd(ac)) {
-        QueryError_SetError(status, QUERY_EPARSEARGS, SPEC_PHONETIC_STR " requires an argument");
-        return 0;
-      }
-
-      const char *matcher = AC_GetStringNC(ac, NULL);
-      // try and parse the matcher
-      // currently we just make sure algorithm is double metaphone (dm)
-      // and language is one of the following : English (en), French (fr), Portuguese (pt) and
-      // Spanish (es)
-      // in the future we will support more algorithms and more languages
-      if (!checkPhoneticAlgorithmAndLang(matcher)) {
-        QueryError_SetError(
-            status, QUERY_EINVAL,
-            "Matcher Format: <2 chars algorithm>:<2 chars language>. Support algorithms: "
-            "double metaphone (dm). Supported languages: English (en), French (fr), "
-            "Portuguese (pt) and Spanish (es)");
-        return 0;
-      }
-      fs->options |= FieldSpec_Phonetics;
-      continue;
-    } else if(AC_AdvanceIfMatch(ac, SPEC_WITHSUFFIXTRIE_STR)) {
-      fs->options |= FieldSpec_WithSuffixTrie;
-    } else if (AC_AdvanceIfMatch(ac, SPEC_INDEXMISSING_STR)) {
-      fs->options |= FieldSpec_IndexMissing;
-    } else {
-      break;
-    }
-  }
-  return 1;
-}
-
-=======
->>>>>>> 45b84dde
 // Tries to get vector data type from ac. This function need to stay updated with
 // the supported vector data types list of VecSim.
 static int parseVectorField_GetType(ArgsCursor *ac, VecSimType *type) {
@@ -968,49 +914,7 @@
     if (AC_AdvanceIfMatch(ac, SPEC_INDEXMISSING_STR)) {
       fs->options |= FieldSpec_IndexMissing;
     }
-<<<<<<< HEAD
-    return 1;
-  } else if (AC_AdvanceIfMatch(ac, SPEC_TAG_STR)) {  // tag field
-    fs->types |= INDEXFLD_T_TAG;
-    while (!AC_IsAtEnd(ac)) {
-      if (AC_AdvanceIfMatch(ac, SPEC_TAG_SEPARATOR_STR)) {
-        if (AC_IsAtEnd(ac)) {
-          QueryError_SetError(status, QUERY_EPARSEARGS, SPEC_TAG_SEPARATOR_STR " requires an argument");
-          goto error;
-        }
-        const char *sep = AC_GetStringNC(ac, NULL);
-        if (strlen(sep) != 1) {
-          QueryError_SetErrorFmt(status, QUERY_EPARSEARGS,
-                                "Tag separator must be a single character. Got `%s`", sep);
-          goto error;
-        }
-        fs->tagOpts.tagSep = *sep;
-      } else if (AC_AdvanceIfMatch(ac, SPEC_TAG_CASE_SENSITIVE_STR)) {
-        fs->tagOpts.tagFlags |= TagField_CaseSensitive;
-      } else if (AC_AdvanceIfMatch(ac, SPEC_WITHSUFFIXTRIE_STR)) {
-        fs->options |= FieldSpec_WithSuffixTrie;
-      } else if(AC_AdvanceIfMatch(ac, SPEC_INDEXEMPTY_STR)) {
-        fs->options |= FieldSpec_IndexEmpty;
-      } else if (AC_AdvanceIfMatch(ac, SPEC_INDEXMISSING_STR)) {
-        fs->options |= FieldSpec_IndexMissing;
-      } else {
-        break;
-      }
-    }
-  } else if (AC_AdvanceIfMatch(ac, SPEC_GEOMETRY_STR)) {  // geometry field
-    sp->flags |= Index_HasGeometry;
-    fs->types |= INDEXFLD_T_GEOMETRY;
-    if (AC_AdvanceIfMatch(ac, SPEC_GEOMETRY_FLAT_STR)) {
-      fs->geometryOpts.geometryCoords = GEOMETRY_COORDS_Cartesian;
-    } else if (AC_AdvanceIfMatch(ac, SPEC_GEOMETRY_SPHERE_STR)) {
-      fs->geometryOpts.geometryCoords = GEOMETRY_COORDS_Geographic;
-    } else {
-      fs->geometryOpts.geometryCoords = GEOMETRY_COORDS_Geographic;
-    }
-  } else {  // nothing more supported currently
-=======
   } else {
->>>>>>> 45b84dde
     QueryError_SetErrorFmt(status, QUERY_EPARSEARGS, "Invalid field type for field `%s`", fs->name);
     goto error;
   }
