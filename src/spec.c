/*
 * Copyright (c) 2006-Present, Redis Ltd.
 * All rights reserved.
 *
 * Licensed under your choice of the Redis Source Available License 2.0
 * (RSALv2); or (b) the Server Side Public License v1 (SSPLv1); or (c) the
 * GNU Affero General Public License v3 (AGPLv3).
*/
#include "spec.h"

#include <math.h>
#include <ctype.h>

#include "triemap.h"
#include "util/logging.h"
#include "util/misc.h"
#include "rmutil/vector.h"
#include "rmutil/util.h"
#include "rmutil/rm_assert.h"
#include "trie/trie_type.h"
#include "rmalloc.h"
#include "config.h"
#include "cursor.h"
#include "tag_index.h"
#include "redis_index.h"
#include "indexer.h"
#include "suffix.h"
#include "alias.h"
#include "module.h"
#include "aggregate/expr/expression.h"
#include "rules.h"
#include "dictionary.h"
#include "doc_types.h"
#include "rdb.h"
#include "commands.h"
#include "obfuscation/obfuscation_api.h"
#include "util/workers.h"
#include "info/global_stats.h"
#include "debug_commands.h"
#include "info/info_redis/threads/current_thread.h"
#include "obfuscation/obfuscation_api.h"
#include "util/hash/hash.h"
#include "reply_macros.h"
#include "notifications.h"
#include "info/field_spec_info.h"
#include "rs_wall_clock.h"
#include "util/redis_mem_info.h"
#include "search_disk.h"
#include "search_disk_utils.h"

#define INITIAL_DOC_TABLE_SIZE 1000

///////////////////////////////////////////////////////////////////////////////////////////////

const char *(*IndexAlias_GetUserTableName)(RedisModuleCtx *, const char *) = NULL;

RedisModuleType *IndexSpecType;

dict *specDict_g = NULL;
IndexesScanner *global_spec_scanner = NULL;
size_t pending_global_indexing_ops = 0;
dict *legacySpecDict;
dict *legacySpecRules;

// Pending or in-progress index drops
uint16_t pendingIndexDropCount_g = 0;

Version redisVersion;
Version rlecVersion;
bool isCrdt;
bool isTrimming = false;
bool isFlex = false;

// Default values make no limits.
size_t memoryLimit = -1;
size_t used_memory = 0;

static redisearch_thpool_t *cleanPool = NULL;

extern DebugCTX globalDebugCtx;

const char *DEBUG_INDEX_SCANNER_STATUS_STRS[] = {
    "NEW", "SCANNING", "DONE", "CANCELLED", "PAUSED", "RESUMED", "PAUSED_ON_OOM", "PAUSED_BEFORE_OOM_RETRY",
};

// Static assertion to ensure array size matches the number of statuses
static_assert(
    (sizeof(DEBUG_INDEX_SCANNER_STATUS_STRS) / sizeof(char*)) == DEBUG_INDEX_SCANNER_CODE_COUNT,
    "Mismatch between DebugIndexScannerCode enum and DEBUG_INDEX_SCANNER_STATUS_STRS array"
);

// Debug scanner functions
static DebugIndexesScanner *DebugIndexesScanner_New(StrongRef global_ref);
static void DebugIndexesScanner_Free(DebugIndexesScanner *dScanner);
static void DebugIndexes_ScanProc(RedisModuleCtx *ctx, RedisModuleString *keyname, RedisModuleKey *key,
                             DebugIndexesScanner *dScanner);
static void DebugIndexesScanner_pauseCheck(DebugIndexesScanner* dScanner, RedisModuleCtx *ctx, bool pauseField, DebugIndexScannerCode code);

//---------------------------------------------------------------------------------------------

// This function should be called after the first background scan OOM error
// It will wait for resource manager to allocate more memory to the process if possible
// and after the function returns, the scan will continue
static inline void threadSleepByConfigTime(RedisModuleCtx *ctx, IndexesScanner *scanner) {
  // Thread sleep based on the config
  uint32_t sleepTime = RSGlobalConfig.bgIndexingOomPauseTimeBeforeRetry;
  RedisModule_Log(ctx, "notice", "Scanning index %s in background: paused for %u seconds due to OOM, waiting for memory allocation",
                  scanner->spec_name_for_logs, sleepTime);

  RedisModule_ThreadSafeContextUnlock(ctx);
  sleep(sleepTime);
  RedisModule_ThreadSafeContextLock(ctx);
}

// This function should be called after the second background scan OOM error
// It will stop the background scan process
static inline void scanStopAfterOOM(RedisModuleCtx *ctx, IndexesScanner *scanner) {
  char* error;
  rm_asprintf(&error, "Used memory is more than %u percent of max memory, cancelling the scan",RSGlobalConfig.indexingMemoryLimit);
  RedisModule_Log(ctx, "warning", "%s", error);

    // We need to report the error message besides the log, so we can show it in FT.INFO
  if(!scanner->global) {
    scanner->cancelled = true;
    StrongRef curr_run_ref = WeakRef_Promote(scanner->spec_ref);
    IndexSpec *sp = StrongRef_Get(curr_run_ref);
    if (sp) {
      sp->scan_failed_OOM = true;
      // Error message does not contain user data
      IndexError_AddError(&sp->stats.indexError, error, error, scanner->OOMkey);
      IndexError_RaiseBackgroundIndexFailureFlag(&sp->stats.indexError);
      StrongRef_Release(curr_run_ref);
    } else {
      // spec was deleted
      RedisModule_Log(ctx, "notice", "Scanning index %s in background: cancelled due to OOM and index was dropped",
                    scanner->spec_name_for_logs);
      }
    }
    rm_free(error);
}


static void setMemoryInfo(RedisModuleCtx *ctx) {
  #define MIN_NOT_0(a,b) (((a)&&(b))?MIN((a),(b)):MAX((a),(b)))
  RedisModuleServerInfoData *info = RedisModule_GetServerInfo(ctx, "memory");

  size_t maxmemory = RedisModule_ServerInfoGetFieldUnsigned(info, "maxmemory", NULL);
  size_t max_process_mem = RedisModule_ServerInfoGetFieldUnsigned(info, "max_process_mem", NULL); // Enterprise limit
  maxmemory = MIN_NOT_0(maxmemory, max_process_mem);

  size_t total_system_memory = RedisModule_ServerInfoGetFieldUnsigned(info, "total_system_memory", NULL);
  memoryLimit = MIN_NOT_0(maxmemory, total_system_memory);

  used_memory = RedisModule_ServerInfoGetFieldUnsigned(info, "used_memory", NULL);

  RedisModule_FreeServerInfo(ctx, info);
}

// Return true if used_memory exceeds (indexingMemoryLimit % × memoryLimit); false if within bounds or limit is 0.
static inline bool isBgIndexingMemoryOverLimit(RedisModuleCtx *ctx) {
  // if memory limit is set to 0, we don't need to check for memory usage
  if(RSGlobalConfig.indexingMemoryLimit == 0) {
    return false;
  }

  float used_memory_ratio = RedisMemory_GetUsedMemoryRatioUnified(ctx);
  float memory_limit_ratio = (float)RSGlobalConfig.indexingMemoryLimit / 100;

  return (used_memory_ratio > memory_limit_ratio) ;
}
/*
 * Initialize the spec's fields that are related to the cursors.
 */

static void Cursors_initSpec(IndexSpec *spec) {
  spec->activeCursors = 0;
}

/*
 * Get a field spec by field name. Case sensitive!
 * Return the field spec if found, NULL if not.
 * Assuming the spec is properly locked before calling this function.
 */
const FieldSpec *IndexSpec_GetFieldWithLength(const IndexSpec *spec, const char *name, size_t len) {
  for (size_t i = 0; i < spec->numFields; i++) {
    const FieldSpec *fs = spec->fields + i;
    if (!HiddenString_CompareC(fs->fieldName, name, len)) {
      return fs;
    }
  }
  return NULL;
}

const FieldSpec *IndexSpec_GetField(const IndexSpec *spec, const HiddenString *name) {
  for (size_t i = 0; i < spec->numFields; i++) {
    const FieldSpec *fs = spec->fields + i;
    if (!HiddenString_Compare(fs->fieldName, name)) {
      return fs;
    }
  }
  return NULL;
}

// Assuming the spec is properly locked before calling this function.
t_fieldMask IndexSpec_GetFieldBit(IndexSpec *spec, const char *name, size_t len) {
  const FieldSpec *fs = IndexSpec_GetFieldWithLength(spec, name, len);
  if (!fs || !FIELD_IS(fs, INDEXFLD_T_FULLTEXT) || !FieldSpec_IsIndexable(fs)) return 0;

  return FIELD_BIT(fs);
}

// Assuming the spec is properly locked before calling this function.
int IndexSpec_CheckPhoneticEnabled(const IndexSpec *sp, t_fieldMask fm) {
  if (!(sp->flags & Index_HasPhonetic)) {
    return 0;
  }

  if (fm == 0 || fm == (t_fieldMask)-1) {
    // No fields -- implicit phonetic match!
    return 1;
  }

  for (size_t ii = 0; ii < sp->numFields; ++ii) {
    if (fm & ((t_fieldMask)1 << ii)) {
      const FieldSpec *fs = sp->fields + ii;
      if (FIELD_IS(fs, INDEXFLD_T_FULLTEXT) && (FieldSpec_IsPhonetics(fs))) {
        return 1;
      }
    }
  }
  return 0;
}

// Assuming the spec is properly locked before calling this function.
int IndexSpec_CheckAllowSlopAndInorder(const IndexSpec *spec, t_fieldMask fm, QueryError *status) {
  for (size_t ii = 0; ii < spec->numFields; ++ii) {
    if (fm & ((t_fieldMask)1 << ii)) {
      const FieldSpec *fs = spec->fields + ii;
      if (FIELD_IS(fs, INDEXFLD_T_FULLTEXT) && (FieldSpec_IsUndefinedOrder(fs))) {
        QueryError_SetWithUserDataFmt(status, QUERY_ERROR_CODE_BAD_ORDER_OPTION,
                               "slop/inorder are not supported for field with undefined ordering", " `%s`", HiddenString_GetUnsafe(fs->fieldName, NULL));
        return 0;
      }
    }
  }
  return 1;
}

// Assuming the spec is properly locked before calling this function.
const FieldSpec *IndexSpec_GetFieldBySortingIndex(const IndexSpec *sp, uint16_t idx) {
  for (size_t ii = 0; ii < sp->numFields; ++ii) {
    if (sp->fields[ii].options & FieldSpec_Sortable && sp->fields[ii].sortIdx == idx) {
      return sp->fields + ii;
    }
  }
  return NULL;
}

// Assuming the spec is properly locked before calling this function.
const char *IndexSpec_GetFieldNameByBit(const IndexSpec *sp, t_fieldMask id) {
  for (int i = 0; i < sp->numFields; i++) {
    if (FIELD_BIT(&sp->fields[i]) == id && FIELD_IS(&sp->fields[i], INDEXFLD_T_FULLTEXT) &&
      FieldSpec_IsIndexable(&sp->fields[i])) {
      return HiddenString_GetUnsafe(sp->fields[i].fieldName, NULL);
    }
  }
  return NULL;
}

// Get the field spec by the field mask.
const FieldSpec *IndexSpec_GetFieldByBit(const IndexSpec *sp, t_fieldMask id) {
  for (int i = 0; i < sp->numFields; i++) {
    if (FIELD_BIT(&sp->fields[i]) == id && FIELD_IS(&sp->fields[i], INDEXFLD_T_FULLTEXT) &&
        FieldSpec_IsIndexable(&sp->fields[i])) {
      return &sp->fields[i];
    }
  }
  return NULL;
}

// Get the field specs that match a field mask.
arrayof(FieldSpec *) IndexSpec_GetFieldsByMask(const IndexSpec *sp, t_fieldMask mask) {
  arrayof(FieldSpec *) res = array_new(FieldSpec *, 2);
  for (int i = 0; i < sp->numFields; i++) {
    if (mask & FIELD_BIT(sp->fields + i) && FIELD_IS(sp->fields + i, INDEXFLD_T_FULLTEXT)) {
      array_append(res, sp->fields + i);
    }
  }
  return res;
}

//---------------------------------------------------------------------------------------------

/*
* Parse an index spec from redis command arguments.
* Returns REDISMODULE_ERR if there's a parsing error.
* The command only receives the relevant part of argv.
*
* The format currently is FT.CREATE {index} [NOOFFSETS] [NOFIELDS] [NOFREQS]
    SCHEMA {field} [TEXT [WEIGHT {weight}]] | [NUMERIC]
*/
StrongRef IndexSpec_ParseRedisArgs(RedisModuleCtx *ctx, const HiddenString *name,
                                    RedisModuleString **argv, int argc, QueryError *status) {

  const char *args[argc];
  for (int i = 0; i < argc; i++) {
    args[i] = RedisModule_StringPtrLen(argv[i], NULL);
  }

  return IndexSpec_Parse(name, args, argc, status);
}

arrayof(FieldSpec *) getFieldsByType(IndexSpec *spec, FieldType type) {
#define FIELDS_ARRAY_CAP 2
  arrayof(FieldSpec *) fields = array_new(FieldSpec *, FIELDS_ARRAY_CAP);
  for (int i = 0; i < spec->numFields; ++i) {
    if (FIELD_IS(spec->fields + i, type)) {
      array_append(fields, &(spec->fields[i]));
    }
  }
  return fields;
}

/* Check if Redis is currently loading from RDB. Our thread starts before RDB loading is finished */
int isRdbLoading(RedisModuleCtx *ctx) {
  long long isLoading = 0;
  RMUtilInfo *info = RMUtil_GetRedisInfo(ctx);
  if (!info) {
    return 0;
  }

  if (!RMUtilInfo_GetInt(info, "loading", &isLoading)) {
    isLoading = 0;
  }

  RMUtilRedisInfo_Free(info);
  return isLoading == 1;
}

//---------------------------------------------------------------------------------------------

void IndexSpec_LegacyFree(void *spec) {
  // free legacy index do nothing, it will be called only
  // when the index key will be deleted and we keep the legacy
  // index pointer in the legacySpecDict so we will free it when needed
}

static void IndexSpec_TimedOutProc(RedisModuleCtx *ctx, WeakRef w_ref) {
  // we need to delete the spec from the specDict_g, as far as the user see it,
  // this spec was deleted and its memory will be freed in a background thread.

  // attempt to promote the weak ref to a strong ref
  StrongRef spec_ref = WeakRef_Promote(w_ref);
  WeakRef_Release(w_ref);

  IndexSpec *sp = StrongRef_Get(spec_ref);
  if (!sp) {
    // the spec was already deleted, nothing to do here
    return;
  }
  const char* name = IndexSpec_FormatName(sp, RSGlobalConfig.hideUserDataFromLog);
  RedisModule_Log(RSDummyContext, REDISMODULE_LOGLEVEL_VERBOSE, "Freeing index %s by timer", name);

  sp->isTimerSet = false;
  if (RS_IsMock) {
    IndexSpec_Free(sp);
  } else {
    // called on master shard for temporary indexes and deletes all documents by defaults
    // pass FT.DROPINDEX with "DD" flag to self.
    RedisModuleCallReply *rep = RedisModule_Call(RSDummyContext, RS_DROP_INDEX_CMD, "cc!", HiddenString_GetUnsafe(sp->specName, NULL), "DD");
    if (rep) {
      RedisModule_FreeCallReply(rep);
    }
  }

  RedisModule_Log(RSDummyContext, REDISMODULE_LOGLEVEL_VERBOSE, "Freeing index '%s' by timer: done", name);
  StrongRef_Release(spec_ref);
}

// Assuming the GIL is held.
// This can be done without locking the spec for write, since the timer is not modified or read by any other thread.
static void IndexSpec_SetTimeoutTimer(IndexSpec *sp, WeakRef spec_ref) {
  if (sp->isTimerSet) {
    WeakRef old_timer_ref;
    if (RedisModule_StopTimer(RSDummyContext, sp->timerId, (void **)&old_timer_ref) == REDISMODULE_OK) {
      WeakRef_Release(old_timer_ref);
    }
  }
  sp->timerId = RedisModule_CreateTimer(RSDummyContext, sp->timeout,
                                        (RedisModuleTimerProc)IndexSpec_TimedOutProc, spec_ref.rm);
  sp->isTimerSet = true;
}

// Assuming the spec is properly guarded before calling this function (GIL or write lock).
static void IndexSpec_ResetTimeoutTimer(IndexSpec *sp) {
  if (sp->isTimerSet) {
    WeakRef old_timer_ref;
    if (RedisModule_StopTimer(RSDummyContext, sp->timerId, (void **)&old_timer_ref) == REDISMODULE_OK) {
      WeakRef_Release(old_timer_ref);
    }
  }
  sp->timerId = 0;
  sp->isTimerSet = false;
}

// Assuming the GIL is locked before calling this function.
void Indexes_SetTempSpecsTimers(TimerOp op) {
  dictIterator *iter = dictGetIterator(specDict_g);
  dictEntry *entry = NULL;
  while ((entry = dictNext(iter))) {
    StrongRef spec_ref = dictGetRef(entry);
    IndexSpec *sp = StrongRef_Get(spec_ref);
    if (sp->flags & Index_Temporary) {
      switch (op) {
        case TimerOp_Add: IndexSpec_SetTimeoutTimer(sp, StrongRef_Demote(spec_ref)); break;
        case TimerOp_Del: IndexSpec_ResetTimeoutTimer(sp);    break;
      }
    }
  }
  dictReleaseIterator(iter);
}

//---------------------------------------------------------------------------------------------

double IndexesScanner_IndexedPercent(RedisModuleCtx *ctx, IndexesScanner *scanner, const IndexSpec *sp) {
  if (scanner || sp->scan_in_progress) {
    if (scanner) {
      size_t totalKeys = RedisModule_DbSize(ctx);
      return totalKeys > 0 ? (double)scanner->scannedKeys / totalKeys : 0;
    } else {
      return 0;
    }
  } else {
    return 1.0;
  }
}

size_t IndexSpec_collect_numeric_overhead(IndexSpec *sp) {
  // Traverse the fields and calculates the overhead of the numeric tree index
  size_t overhead = 0;
  for (size_t i = 0; i < sp->numFields; i++) {
    FieldSpec *fs = sp->fields + i;
    if (FIELD_IS(fs, INDEXFLD_T_NUMERIC | INDEXFLD_T_GEO)) {
      NumericRangeTree *rt = openNumericOrGeoIndex(sp, fs, DONT_CREATE_INDEX);
      // Numeric index was not initialized yet
      if (!rt) {
        continue;
      }

      overhead += sizeof(NumericRangeTree);
    }
  }
  return overhead;
}

size_t IndexSpec_collect_tags_overhead(const IndexSpec *sp) {
  // Traverse the fields and calculates the overhead of the tags
  size_t overhead = 0;
  for (size_t i = 0; i < sp->numFields; i++) {
    FieldSpec *fs = sp->fields + i;
    if (FIELD_IS(fs, INDEXFLD_T_TAG)) {
      overhead += TagIndex_GetOverhead(fs);
    }
  }
  return overhead;
}

size_t IndexSpec_collect_text_overhead(const IndexSpec *sp) {
  // Traverse the fields and calculates the overhead of the text suffixes
  size_t overhead = 0;
  // Collect overhead from sp->terms
  overhead += TrieType_MemUsage(sp->terms);
  // Collect overhead from sp->suffix
  if (sp->suffix) {
    // TODO: Count the values' memory as well
    overhead += TrieType_MemUsage(sp->suffix);
  }
  return overhead;
}

size_t IndexSpec_TotalMemUsage(IndexSpec *sp, size_t doctable_tm_size, size_t tags_overhead,
  size_t text_overhead, size_t vector_overhead) {
  size_t res = 0;
  res += sp->docs.memsize;
  res += sp->docs.sortablesSize;
  res += doctable_tm_size ? doctable_tm_size : TrieMap_MemUsage(sp->docs.dim.tm);
  res += text_overhead ? text_overhead :  IndexSpec_collect_text_overhead(sp);
  res += tags_overhead ? tags_overhead : IndexSpec_collect_tags_overhead(sp);
  res += IndexSpec_collect_numeric_overhead(sp);
  res += sp->stats.invertedSize;
  res += sp->stats.offsetVecsSize;
  res += sp->stats.termsSize;
  res += vector_overhead;
  return res;
}

const char *IndexSpec_FormatName(const IndexSpec *sp, bool obfuscate) {
    return obfuscate ? sp->obfuscatedName : HiddenString_GetUnsafe(sp->specName, NULL);
}

char *IndexSpec_FormatObfuscatedName(const HiddenString *specName) {
  Sha1 sha1;
  size_t len;
  const char* value = HiddenString_GetUnsafe(specName, &len);
  Sha1_Compute(value, len, &sha1);
  char buffer[MAX_OBFUSCATED_INDEX_NAME];
  Obfuscate_Index(&sha1, buffer);
  return rm_strdup(buffer);
}

static bool checkIfSpecExists(const char *rawSpecName) {
  bool found = false;
  HiddenString* specName = NewHiddenString(rawSpecName, strlen(rawSpecName), false);
  found = dictFetchValue(specDict_g, specName);
  HiddenString_Free(specName, false);
  return found;
}

//---------------------------------------------------------------------------------------------

/* Create a new index spec from a redis command */
// TODO: multithreaded: use global metadata locks to protect global data structures
IndexSpec *IndexSpec_CreateNew(RedisModuleCtx *ctx, RedisModuleString **argv, int argc,
                               QueryError *status) {
  const char *rawSpecName = RedisModule_StringPtrLen(argv[1], NULL);
  setMemoryInfo(ctx);
  if (checkIfSpecExists(rawSpecName)) {
    QueryError_SetCode(status, QUERY_ERROR_CODE_INDEX_EXISTS);
    return NULL;
  }
  size_t nameLen;
  const char *rawName = RedisModule_StringPtrLen(argv[1], &nameLen);
  HiddenString *name = NewHiddenString(rawName, nameLen, true);
  // Create the IndexSpec, along with its corresponding weak\strong refs
  StrongRef spec_ref = IndexSpec_ParseRedisArgs(ctx, name, &argv[2], argc - 2, status);
  IndexSpec *sp = StrongRef_Get(spec_ref);
  if (sp == NULL) {
    return NULL;
  }

  // Add the spec to the global spec dictionary
  if (dictAdd(specDict_g, name, spec_ref.rm) != DICT_OK) {
    RedisModule_Log(ctx, "warning", "Failed adding index to global dictionary");
    StrongRef_Release(spec_ref);
    RS_ABORT("dictAdd shouldn't fail here - index shouldn't exists in the dictionary");
    return NULL;
  }
  // Start the garbage collector
  IndexSpec_StartGC(spec_ref, sp);

  Cursors_initSpec(sp);

  // set timeout for temporary index on master
  if ((sp->flags & Index_Temporary) && IsMaster()) {
    IndexSpec_SetTimeoutTimer(sp, StrongRef_Demote(spec_ref));
  }

  // (Lazily) Subscribe to keyspace notifications, now that we have at least one
  // spec
  Initialize_KeyspaceNotifications();

  if (!(sp->flags & Index_SkipInitialScan)) {
    IndexSpec_ScanAndReindex(ctx, spec_ref);
  }
  return sp;
}

//---------------------------------------------------------------------------------------------

static bool checkPhoneticAlgorithmAndLang(const char *matcher) {
  if (strlen(matcher) != 5) {
    return false;
  }
  if (matcher[0] != 'd' || matcher[1] != 'm' || matcher[2] != ':') {
    return false;
  }

#define LANGUAGES_SIZE 4
  char *languages[] = {"en", "pt", "fr", "es"};

  bool langauge_found = false;
  for (int i = 0; i < LANGUAGES_SIZE; ++i) {
    if (matcher[3] == languages[i][0] && matcher[4] == languages[i][1]) {
      langauge_found = true;
    }
  }

  return langauge_found;
}

// Tries to get vector data type from ac. This function need to stay updated with
// the supported vector data types list of VecSim.
static int parseVectorField_GetType(ArgsCursor *ac, VecSimType *type) {
  const char *typeStr;
  size_t len;
  int rc;
  if ((rc = AC_GetString(ac, &typeStr, &len, 0)) != AC_OK) {
    return rc;
  }
  // Uncomment these when support for other type is added.
  if (STR_EQCASE(typeStr, len, VECSIM_TYPE_FLOAT32))
    *type = VecSimType_FLOAT32;
  else if (STR_EQCASE(typeStr, len, VECSIM_TYPE_FLOAT64))
    *type = VecSimType_FLOAT64;
  else if (STR_EQCASE(typeStr, len, VECSIM_TYPE_FLOAT16))
    *type = VecSimType_FLOAT16;
  else if (STR_EQCASE(typeStr, len, VECSIM_TYPE_BFLOAT16))
    *type = VecSimType_BFLOAT16;
  else if (STR_EQCASE(typeStr, len, VECSIM_TYPE_UINT8))
    *type = VecSimType_UINT8;
  else if (STR_EQCASE(typeStr, len, VECSIM_TYPE_INT8))
    *type = VecSimType_INT8;
  // else if (STR_EQCASE(typeStr, len, VECSIM_TYPE_INT32))
  //   *type = VecSimType_INT32;
  // else if (STR_EQCASE(typeStr, len, VECSIM_TYPE_INT64))
  //   *type = VecSimType_INT64;
  else
    return AC_ERR_ENOENT;
  return AC_OK;
}

// Tries to get distance metric from ac. This function need to stay updated with
// the supported distance metric functions list of VecSim.
static int parseVectorField_GetMetric(ArgsCursor *ac, VecSimMetric *metric) {
  const char *metricStr;
  int rc;
  if ((rc = AC_GetString(ac, &metricStr, NULL, 0)) != AC_OK) {
    return rc;
  }
  if (!strcasecmp(VECSIM_METRIC_IP, metricStr))
    *metric = VecSimMetric_IP;
  else if (!strcasecmp(VECSIM_METRIC_L2, metricStr))
    *metric = VecSimMetric_L2;
  else if (!strcasecmp(VECSIM_METRIC_COSINE, metricStr))
    *metric = VecSimMetric_Cosine;
  else
    return AC_ERR_ENOENT;
  return AC_OK;
}

// Parsing for Quantization parameter in SVS algorithm
static int parseVectorField_GetQuantBits(ArgsCursor *ac, VecSimSvsQuantBits *quantBits) {
  const char *quantBitsStr;
  size_t len;
  int rc;
  if ((rc = AC_GetString(ac, &quantBitsStr, &len, 0)) != AC_OK) {
    return rc;
  }
  if (STR_EQCASE(quantBitsStr, len, VECSIM_LVQ_8))
    *quantBits = VecSimSvsQuant_8;
  else if (STR_EQCASE(quantBitsStr, len, VECSIM_LVQ_4))
    *quantBits = VecSimSvsQuant_4;
  else if (STR_EQCASE(quantBitsStr, len, VECSIM_LVQ_4X4))
    *quantBits = VecSimSvsQuant_4x4;
  else if (STR_EQCASE(quantBitsStr, len, VECSIM_LVQ_4X8))
    *quantBits = VecSimSvsQuant_4x8;
  else if (STR_EQCASE(quantBitsStr, len, VECSIM_LEANVEC_4X8))
    *quantBits = VecSimSvsQuant_4x8_LeanVec;
  else if (STR_EQCASE(quantBitsStr, len, VECSIM_LEANVEC_8X8))
    *quantBits = VecSimSvsQuant_8x8_LeanVec;
  else
    return AC_ERR_ENOENT;
  return AC_OK;
}

// memoryLimit / 10 - default is 10% of global memory limit
#define ACTUAL_MEMORY_LIMIT ((memoryLimit == 0) ? SIZE_MAX : memoryLimit)
#define BLOCK_MEMORY_LIMIT ((RSGlobalConfig.vssMaxResize) ? RSGlobalConfig.vssMaxResize : ACTUAL_MEMORY_LIMIT / 10)

static int parseVectorField_validate_hnsw(VecSimParams *params, QueryError *status) {
  // BLOCK_SIZE is deprecated and not respected when set by user as of INDEX_VECSIM_SVS_VAMANA_VERSION.
  size_t elementSize = VecSimIndex_EstimateElementSize(params);
  // Calculating max block size (in # of vectors), according to memory limits
  size_t maxBlockSize = BLOCK_MEMORY_LIMIT / elementSize;
  params->algoParams.hnswParams.blockSize = MIN(DEFAULT_BLOCK_SIZE, maxBlockSize);
  if (params->algoParams.hnswParams.blockSize == 0) {
    QueryError_SetWithUserDataFmt(status, QUERY_ERROR_CODE_LIMIT, "Vector index element size",
      " %zu exceeded maximum size allowed by server limit which is %zu", elementSize, maxBlockSize);
    return 0;
  }
  size_t index_size_estimation = VecSimIndex_EstimateInitialSize(params);
  index_size_estimation += elementSize * params->algoParams.hnswParams.blockSize;

  RedisModule_Log(RSDummyContext, REDISMODULE_LOGLEVEL_NOTICE,
    "Creating vector index of type HNSW. Required memory for a block of %zu vectors: %zuB",
    params->algoParams.hnswParams.blockSize,  index_size_estimation);
  return 1;
}

static int parseVectorField_validate_flat(VecSimParams *params, QueryError *status) {
  // BLOCK_SIZE is deprecated and not respected when set by user as of INDEX_VECSIM_SVS_VAMANA_VERSION.
  size_t elementSize = VecSimIndex_EstimateElementSize(params);
  // Calculating max block size (in # of vectors), according to memory limits
  size_t maxBlockSize = BLOCK_MEMORY_LIMIT / elementSize;
  params->algoParams.bfParams.blockSize = MIN(DEFAULT_BLOCK_SIZE, maxBlockSize);
  if (params->algoParams.bfParams.blockSize == 0) {
    QueryError_SetWithUserDataFmt(status, QUERY_ERROR_CODE_LIMIT, "Vector index element size",
      " %zu exceeded maximum size allowed by server limit which is %zu", elementSize, maxBlockSize);
    return 0;
  }
  // Calculating index size estimation, after first vector block was allocated.
  size_t index_size_estimation = VecSimIndex_EstimateInitialSize(params);
  index_size_estimation += elementSize * params->algoParams.bfParams.blockSize;

  RedisModule_Log(RSDummyContext, REDISMODULE_LOGLEVEL_NOTICE,
    "Creating vector index of type FLAT. Required memory for a block of %zu vectors: %zuB",
    params->algoParams.bfParams.blockSize, index_size_estimation);
  return 1;
}

static int parseVectorField_validate_svs(VecSimParams *params, QueryError *status) {
  size_t elementSize = VecSimIndex_EstimateElementSize(params);
  // Calculating max block size (in # of vectors), according to memory limits
  size_t maxBlockSize = BLOCK_MEMORY_LIMIT / elementSize;
  // Block size should be min(maxBlockSize, DEFAULT_BLOCK_SIZE)
  params->algoParams.svsParams.blockSize = MIN(DEFAULT_BLOCK_SIZE, maxBlockSize);

  // Calculating index size estimation, after first vector block was allocated.
  size_t index_size_estimation = VecSimIndex_EstimateInitialSize(params);
  index_size_estimation += elementSize * params->algoParams.svsParams.blockSize;
  if (params->algoParams.svsParams.blockSize == 0) {
    QueryError_SetWithUserDataFmt(status, QUERY_ERROR_CODE_LIMIT, "Vector index element size",
      " %zu exceeded maximum size allowed by server limit which is %zu", elementSize, maxBlockSize);
    return 0;
  }
  RedisModule_Log(RSDummyContext, REDISMODULE_LOGLEVEL_NOTICE,
    "Creating vector index of type SVS-VAMANA. Required memory for a block of %zu vectors: %zuB",
    params->algoParams.svsParams.blockSize,  index_size_estimation);
  return 1;
}

int VecSimIndex_validate_params(RedisModuleCtx *ctx, VecSimParams *params, QueryError *status) {
  setMemoryInfo(ctx);
  bool valid = false;
  if (VecSimAlgo_HNSWLIB == params->algo) {
    valid = parseVectorField_validate_hnsw(params, status);
  } else if (VecSimAlgo_BF == params->algo) {
    valid = parseVectorField_validate_flat(params, status);
  } else if (VecSimAlgo_SVS == params->algo) {
    valid = parseVectorField_validate_svs(params, status);
  } else if (VecSimAlgo_TIERED == params->algo) {
    return VecSimIndex_validate_params(ctx, params->algoParams.tieredParams.primaryIndexParams, status);
  }
  return valid ? REDISMODULE_OK : REDISMODULE_ERR;
}

#define VECSIM_ALGO_PARAM_MSG(algo, param) "vector similarity " algo " index `" param "`"

static int parseVectorField_hnsw(FieldSpec *fs, VecSimParams *params, ArgsCursor *ac, QueryError *status) {
  int rc;

  // HNSW mandatory params.
  bool mandtype = false;
  bool mandsize = false;
  bool mandmetric = false;

  // Get number of parameters
  size_t expNumParam, numParam = 0;
  if ((rc = AC_GetSize(ac, &expNumParam, 0)) != AC_OK) {
    QueryError_SetWithUserDataFmt(status, QUERY_ERROR_CODE_PARSE_ARGS, "Bad arguments", " for vector similarity number of parameters: %s", AC_Strerror(rc));
    return 0;
  } else if (expNumParam % 2) {
    QueryError_SetWithoutUserDataFmt(status, QUERY_ERROR_CODE_SYNTAX, "Bad number of arguments for vector similarity index: got %d but expected even number (as algorithm parameters should be submitted as named arguments)", expNumParam);
    return 0;
  } else {
    expNumParam /= 2;
  }

  while (expNumParam > numParam && !AC_IsAtEnd(ac)) {
    if (AC_AdvanceIfMatch(ac, VECSIM_TYPE)) {
      if ((rc = parseVectorField_GetType(ac, &params->algoParams.hnswParams.type)) != AC_OK) {
        QERR_MKBADARGS_AC(status, VECSIM_ALGO_PARAM_MSG(VECSIM_ALGORITHM_HNSW, VECSIM_TYPE), rc);
        return 0;
      }
      mandtype = true;
    } else if (AC_AdvanceIfMatch(ac, VECSIM_DIM)) {
      if ((rc = AC_GetSize(ac, &params->algoParams.hnswParams.dim, AC_F_GE1)) != AC_OK) {
        QERR_MKBADARGS_AC(status, VECSIM_ALGO_PARAM_MSG(VECSIM_ALGORITHM_HNSW, VECSIM_DIM), rc);
        return 0;
      }
      mandsize = true;
    } else if (AC_AdvanceIfMatch(ac, VECSIM_DISTANCE_METRIC)) {
      if ((rc = parseVectorField_GetMetric(ac, &params->algoParams.hnswParams.metric)) != AC_OK) {
        QERR_MKBADARGS_AC(status,  VECSIM_ALGO_PARAM_MSG(VECSIM_ALGORITHM_HNSW, VECSIM_DISTANCE_METRIC), rc);
        return 0;
      }
      mandmetric = true;
    } else if (AC_AdvanceIfMatch(ac, VECSIM_INITIAL_CAP)) {
      if ((rc = AC_GetSize(ac, &params->algoParams.hnswParams.initialCapacity, 0)) != AC_OK) {
        QERR_MKBADARGS_AC(status, VECSIM_ALGO_PARAM_MSG(VECSIM_ALGORITHM_HNSW, VECSIM_INITIAL_CAP), rc);
        return 0;
      }
    } else if (AC_AdvanceIfMatch(ac, VECSIM_M)) {
      if ((rc = AC_GetSize(ac, &params->algoParams.hnswParams.M, AC_F_GE1)) != AC_OK) {
        QERR_MKBADARGS_AC(status, VECSIM_ALGO_PARAM_MSG(VECSIM_ALGORITHM_HNSW, VECSIM_M), rc);
        return 0;
      }
    } else if (AC_AdvanceIfMatch(ac, VECSIM_EFCONSTRUCTION)) {
      if ((rc = AC_GetSize(ac, &params->algoParams.hnswParams.efConstruction, AC_F_GE1)) != AC_OK) {
        QERR_MKBADARGS_AC(status, VECSIM_ALGO_PARAM_MSG(VECSIM_ALGORITHM_HNSW, VECSIM_EFCONSTRUCTION), rc);
        return 0;
      }
    } else if (AC_AdvanceIfMatch(ac, VECSIM_EFRUNTIME)) {
      if ((rc = AC_GetSize(ac, &params->algoParams.hnswParams.efRuntime, AC_F_GE1)) != AC_OK) {
        QERR_MKBADARGS_AC(status, VECSIM_ALGO_PARAM_MSG(VECSIM_ALGORITHM_HNSW, VECSIM_EFRUNTIME), rc);
        return 0;
      }
    } else if (AC_AdvanceIfMatch(ac, VECSIM_EPSILON)) {
      if ((rc = AC_GetDouble(ac, &params->algoParams.hnswParams.epsilon, AC_F_GE0)) != AC_OK) {
        QERR_MKBADARGS_AC(status, VECSIM_ALGO_PARAM_MSG(VECSIM_ALGORITHM_HNSW, VECSIM_EPSILON), rc);
        return 0;
      }
    } else {
      QueryError_SetWithUserDataFmt(status, QUERY_ERROR_CODE_PARSE_ARGS, "Bad arguments for algorithm", " %s: %s", VECSIM_ALGORITHM_HNSW, AC_GetStringNC(ac, NULL));
      return 0;
    }
    numParam++;
  }
  if (expNumParam > numParam) {
    QueryError_SetWithoutUserDataFmt(status, QUERY_ERROR_CODE_PARSE_ARGS, "Expected %d parameters but got %d", expNumParam * 2, numParam * 2);
    return 0;
  }
  if (!mandtype) {
    VECSIM_ERR_MANDATORY(status, VECSIM_ALGORITHM_HNSW, VECSIM_TYPE);
    return 0;
  }
  if (!mandsize) {
    VECSIM_ERR_MANDATORY(status, VECSIM_ALGORITHM_HNSW, VECSIM_DIM);
    return 0;
  }
  if (!mandmetric) {
    VECSIM_ERR_MANDATORY(status, VECSIM_ALGORITHM_HNSW, VECSIM_DISTANCE_METRIC);
    return 0;
  }
  // Calculating expected blob size of a vector in bytes.
  fs->vectorOpts.expBlobSize = params->algoParams.hnswParams.dim * VecSimType_sizeof(params->algoParams.hnswParams.type);

  return parseVectorField_validate_hnsw(params, status);
}

static int parseVectorField_flat(FieldSpec *fs, VecSimParams *params, ArgsCursor *ac, QueryError *status) {
  int rc;

  // BF mandatory params.
  bool mandtype = false;
  bool mandsize = false;
  bool mandmetric = false;

  // Get number of parameters
  size_t expNumParam, numParam = 0;
  if ((rc = AC_GetSize(ac, &expNumParam, 0)) != AC_OK) {
    QueryError_SetWithUserDataFmt(status, QUERY_ERROR_CODE_PARSE_ARGS, "Bad arguments", " for vector similarity number of parameters: %s", AC_Strerror(rc));
    return 0;
  } else if (expNumParam % 2) {
    QueryError_SetWithUserDataFmt(status, QUERY_ERROR_CODE_PARSE_ARGS, "Bad number of arguments for vector similarity index", ": got %d but expected even number as algorithm parameters (should be submitted as named arguments)", expNumParam);
    return 0;
  } else {
    expNumParam /= 2;
  }

  while (expNumParam > numParam && !AC_IsAtEnd(ac)) {
    if (AC_AdvanceIfMatch(ac, VECSIM_TYPE)) {
      if ((rc = parseVectorField_GetType(ac, &params->algoParams.bfParams.type)) != AC_OK) {
        QERR_MKBADARGS_AC(status, VECSIM_ALGO_PARAM_MSG(VECSIM_ALGORITHM_BF, VECSIM_TYPE), rc);
        return 0;
      }
      mandtype = true;
    } else if (AC_AdvanceIfMatch(ac, VECSIM_DIM)) {
      if ((rc = AC_GetSize(ac, &params->algoParams.bfParams.dim, AC_F_GE1)) != AC_OK) {
        QERR_MKBADARGS_AC(status, VECSIM_ALGO_PARAM_MSG(VECSIM_ALGORITHM_BF, VECSIM_DIM), rc);
        return 0;
      }
      mandsize = true;
    } else if (AC_AdvanceIfMatch(ac, VECSIM_DISTANCE_METRIC)) {
      if ((rc = parseVectorField_GetMetric(ac, &params->algoParams.bfParams.metric)) != AC_OK) {
        QERR_MKBADARGS_AC(status, VECSIM_ALGO_PARAM_MSG(VECSIM_ALGORITHM_BF, VECSIM_DISTANCE_METRIC), rc);
        return 0;
      }
      mandmetric = true;
    } else if (AC_AdvanceIfMatch(ac, VECSIM_INITIAL_CAP)) {
      if ((rc = AC_GetSize(ac, &params->algoParams.bfParams.initialCapacity, 0)) != AC_OK) {
        QERR_MKBADARGS_AC(status, VECSIM_ALGO_PARAM_MSG(VECSIM_ALGORITHM_BF, VECSIM_INITIAL_CAP), rc);
        return 0;
      }
    } else if (AC_AdvanceIfMatch(ac, VECSIM_BLOCKSIZE)) {
      if ((rc = AC_GetSize(ac, &params->algoParams.bfParams.blockSize, AC_F_GE1)) != AC_OK) {
        QERR_MKBADARGS_AC(status, VECSIM_ALGO_PARAM_MSG(VECSIM_ALGORITHM_BF, VECSIM_BLOCKSIZE), rc);
        return 0;
      }
    } else {
      QueryError_SetWithUserDataFmt(status, QUERY_ERROR_CODE_PARSE_ARGS, "Bad arguments for algorithm", " %s: %s", VECSIM_ALGORITHM_BF, AC_GetStringNC(ac, NULL));
      return 0;
    }
    numParam++;
  }
  if (expNumParam > numParam) {
    QueryError_SetWithoutUserDataFmt(status, QUERY_ERROR_CODE_PARSE_ARGS, "Expected %d parameters but got %d", expNumParam * 2, numParam * 2);
    return 0;
  }
  if (!mandtype) {
    VECSIM_ERR_MANDATORY(status, VECSIM_ALGORITHM_BF, VECSIM_TYPE);
    return 0;
  }
  if (!mandsize) {
    VECSIM_ERR_MANDATORY(status, VECSIM_ALGORITHM_BF, VECSIM_DIM);
    return 0;
  }
  if (!mandmetric) {
    VECSIM_ERR_MANDATORY(status, VECSIM_ALGORITHM_BF, VECSIM_DISTANCE_METRIC);
    return 0;
  }
  // Calculating expected blob size of a vector in bytes.
  fs->vectorOpts.expBlobSize = params->algoParams.bfParams.dim * VecSimType_sizeof(params->algoParams.bfParams.type);

  return parseVectorField_validate_flat(&fs->vectorOpts.vecSimParams, status);
}

static int parseVectorField_svs(FieldSpec *fs, TieredIndexParams *tieredParams, ArgsCursor *ac, QueryError *status) {
  int rc;

  // SVS-VAMANA mandatory params.
  bool mandtype = false;
  bool mandsize = false;
  bool mandmetric = false;

  VecSimParams *params = tieredParams->primaryIndexParams;

  // Get number of parameters
  size_t expNumParam, numParam = 0;
  if ((rc = AC_GetSize(ac, &expNumParam, 0)) != AC_OK) {
    QERR_MKBADARGS_AC(status, "vector similarity number of parameters", rc);
    return 0;
  } else if (expNumParam % 2) {
    QueryError_SetWithUserDataFmt(status, QUERY_ERROR_CODE_PARSE_ARGS, "Bad number of arguments for vector similarity index:", " got %d but expected even number as algorithm parameters (should be submitted as named arguments)", expNumParam);
    return 0;
  } else {
    expNumParam /= 2;
  }

  while (expNumParam > numParam && !AC_IsAtEnd(ac)) {
    if (AC_AdvanceIfMatch(ac, VECSIM_TYPE)) {
      if ((rc = parseVectorField_GetType(ac, &params->algoParams.svsParams.type)) != AC_OK) {
        QERR_MKBADARGS_AC(status, VECSIM_ALGO_PARAM_MSG(VECSIM_ALGORITHM_SVS, VECSIM_TYPE), rc);
        return 0;
      } else if (params->algoParams.svsParams.type != VecSimType_FLOAT16 &&
                 params->algoParams.svsParams.type != VecSimType_FLOAT32){
            QueryError_SetWithUserDataFmt(status, QUERY_ERROR_CODE_PARSE_ARGS, "Not supported data type is given. ", "Expected: FLOAT16, FLOAT32");
            return 0;
      }
      mandtype = true;
    } else if (AC_AdvanceIfMatch(ac, VECSIM_DIM)) {
      if ((rc = AC_GetSize(ac, &params->algoParams.svsParams.dim, AC_F_GE1)) != AC_OK) {
        QERR_MKBADARGS_AC(status, VECSIM_ALGO_PARAM_MSG(VECSIM_ALGORITHM_SVS, VECSIM_DIM), rc);
        return 0;
      }
      mandsize = true;
    } else if (AC_AdvanceIfMatch(ac, VECSIM_DISTANCE_METRIC)) {
      if ((rc = parseVectorField_GetMetric(ac, &params->algoParams.svsParams.metric)) != AC_OK) {
        QERR_MKBADARGS_AC(status, VECSIM_ALGO_PARAM_MSG(VECSIM_ALGORITHM_SVS, VECSIM_DISTANCE_METRIC), rc);
        return 0;
      }
      mandmetric = true;
    } else if (AC_AdvanceIfMatch(ac, VECSIM_GRAPH_DEGREE)) {
      if ((rc = AC_GetSize(ac, &params->algoParams.svsParams.graph_max_degree, AC_F_GE1)) != AC_OK) {
        QERR_MKBADARGS_AC(status, VECSIM_ALGO_PARAM_MSG(VECSIM_ALGORITHM_SVS, VECSIM_GRAPH_DEGREE), rc);
        return 0;
      }
    } else if (AC_AdvanceIfMatch(ac, VECSIM_WINDOW_SIZE)) {
      if ((rc = AC_GetSize(ac, &params->algoParams.svsParams.construction_window_size, AC_F_GE1)) != AC_OK) {
        QERR_MKBADARGS_AC(status, VECSIM_ALGO_PARAM_MSG(VECSIM_ALGORITHM_SVS, VECSIM_WINDOW_SIZE), rc);
        return 0;
      }
    } else if (AC_AdvanceIfMatch(ac, VECSIM_COMPRESSION)) {
      if ((rc = parseVectorField_GetQuantBits(ac, &params->algoParams.svsParams.quantBits)) != AC_OK) {
        QERR_MKBADARGS_AC(status, VECSIM_ALGO_PARAM_MSG(VECSIM_ALGORITHM_SVS, VECSIM_COMPRESSION), rc);
        return 0;
      }
    } else if (AC_AdvanceIfMatch(ac, VECSIM_WSSEARCH)) {
      if ((rc = AC_GetSize(ac, &params->algoParams.svsParams.search_window_size, AC_F_GE1)) != AC_OK) {
        QERR_MKBADARGS_AC(status, VECSIM_ALGO_PARAM_MSG(VECSIM_ALGORITHM_SVS, VECSIM_WSSEARCH), rc);
        return 0;
      }
    } else if (AC_AdvanceIfMatch(ac, VECSIM_EPSILON)) {
      if ((rc = AC_GetDouble(ac, &params->algoParams.svsParams.epsilon, AC_F_GE0)) != AC_OK) {
        QERR_MKBADARGS_AC(status, VECSIM_ALGO_PARAM_MSG(VECSIM_ALGORITHM_SVS, VECSIM_EPSILON), rc);
        return 0;
      }
    } else if (AC_AdvanceIfMatch(ac, VECSIM_REDUCED_DIM)) {
      if ((rc = AC_GetSize(ac, &params->algoParams.svsParams.leanvec_dim, AC_F_GE1)) != AC_OK) {
        QERR_MKBADARGS_AC(status, VECSIM_ALGO_PARAM_MSG(VECSIM_ALGORITHM_SVS, VECSIM_REDUCED_DIM), rc);
        return 0;
      }
    } else if (AC_AdvanceIfMatch(ac, VECSIM_TRAINING_THRESHOLD)) {
      if ((rc = AC_GetSize(ac, &tieredParams->specificParams.tieredSVSParams.trainingTriggerThreshold, AC_F_GE1)) != AC_OK) {
        QERR_MKBADARGS_AC(status, VECSIM_ALGO_PARAM_MSG(VECSIM_ALGORITHM_SVS, VECSIM_TRAINING_THRESHOLD), rc);
        return 0;
      } else if (tieredParams->specificParams.tieredSVSParams.trainingTriggerThreshold < DEFAULT_BLOCK_SIZE) {
           QueryError_SetWithUserDataFmt(status, QUERY_ERROR_CODE_PARSE_ARGS, "Invalid TRAINING_THRESHOLD: cannot be lower than DEFAULT_BLOCK_SIZE ", "(%d)", DEFAULT_BLOCK_SIZE);
          return 0;
      }
    } else {
      QueryError_SetWithUserDataFmt(status, QUERY_ERROR_CODE_PARSE_ARGS, "Bad arguments for algorithm", " %s: %s", VECSIM_ALGORITHM_SVS, AC_GetStringNC(ac, NULL));
      return 0;
    }
    numParam++;
  }
  if (expNumParam > numParam) {
    QueryError_SetWithoutUserDataFmt(status, QUERY_ERROR_CODE_PARSE_ARGS, "Expected %d parameters but got %d", expNumParam * 2, numParam * 2);
    return 0;
  }
  if (!mandtype) {
    VECSIM_ERR_MANDATORY(status, VECSIM_ALGORITHM_SVS, VECSIM_TYPE);
    return 0;
  }
  if (!mandsize) {
    VECSIM_ERR_MANDATORY(status, VECSIM_ALGORITHM_SVS, VECSIM_DIM);
    return 0;
  }
  if (!mandmetric) {
    VECSIM_ERR_MANDATORY(status, VECSIM_ALGORITHM_SVS, VECSIM_DISTANCE_METRIC);
    return 0;
  }
  if (params->algoParams.svsParams.quantBits == 0 && tieredParams->specificParams.tieredSVSParams.trainingTriggerThreshold > 0) {
    QueryError_SetWithUserDataFmt(status, QUERY_ERROR_CODE_PARSE_ARGS, "TRAINING_THRESHOLD is irrelevant when compression was not requested", "");
    return 0;
  }
  if (!VecSim_IsLeanVecCompressionType(params->algoParams.svsParams.quantBits) && params->algoParams.svsParams.leanvec_dim > 0) {
    QueryError_SetWithUserDataFmt(status, QUERY_ERROR_CODE_PARSE_ARGS, "REDUCE is irrelevant when compression is not of type LeanVec", "");
    return 0;
  }
  // Calculating expected blob size of a vector in bytes.
  fs->vectorOpts.expBlobSize = params->algoParams.svsParams.dim * VecSimType_sizeof(params->algoParams.svsParams.type);

  return parseVectorField_validate_svs(params, status);
}

// Parse the arguments of a TEXT field
static int parseTextField(FieldSpec *fs, ArgsCursor *ac, QueryError *status) {
  int rc;
  fs->types |= INDEXFLD_T_FULLTEXT;

  // this is a text field
  // init default weight and type
  while (!AC_IsAtEnd(ac)) {
    if (AC_AdvanceIfMatch(ac, SPEC_NOSTEM_STR)) {
      fs->options |= FieldSpec_NoStemming;
      continue;

    } else if (AC_AdvanceIfMatch(ac, SPEC_WEIGHT_STR)) {
      double d;
      if ((rc = AC_GetDouble(ac, &d, 0)) != AC_OK) {
        QueryError_SetWithUserDataFmt(status, QUERY_ERROR_CODE_PARSE_ARGS, "Bad arguments", " for weight: %s", AC_Strerror(rc));
        return 0;
      }
      fs->ftWeight = d;
      continue;

    } else if (AC_AdvanceIfMatch(ac, SPEC_PHONETIC_STR)) {
      if (AC_IsAtEnd(ac)) {
        QueryError_SetError(status, QUERY_ERROR_CODE_PARSE_ARGS, SPEC_PHONETIC_STR " requires an argument");
        return 0;
      }

      const char *matcher = AC_GetStringNC(ac, NULL);
      // try and parse the matcher
      // currently we just make sure algorithm is double metaphone (dm)
      // and language is one of the following : English (en), French (fr), Portuguese (pt) and
      // Spanish (es)
      // in the future we will support more algorithms and more languages
      if (!checkPhoneticAlgorithmAndLang(matcher)) {
        QueryError_SetError(
            status, QUERY_ERROR_CODE_INVAL,
            "Matcher Format: <2 chars algorithm>:<2 chars language>. Support algorithms: "
            "double metaphone (dm). Supported languages: English (en), French (fr), "
            "Portuguese (pt) and Spanish (es)");
        return 0;
      }
      fs->options |= FieldSpec_Phonetics;
      continue;
    } else if (AC_AdvanceIfMatch(ac, SPEC_WITHSUFFIXTRIE_STR)) {
      fs->options |= FieldSpec_WithSuffixTrie;
    } else if (AC_AdvanceIfMatch(ac, SPEC_INDEXEMPTY_STR)) {
      fs->options |= FieldSpec_IndexEmpty;
    } else if (AC_AdvanceIfMatch(ac, SPEC_INDEXMISSING_STR)) {
      fs->options |= FieldSpec_IndexMissing;
    } else {
      break;
    }
  }
  return 1;
}

// Parse the arguments of a TAG field
static int parseTagField(FieldSpec *fs, ArgsCursor *ac, QueryError *status) {
    int rc = 1;
    fs->types |= INDEXFLD_T_TAG;

    while (!AC_IsAtEnd(ac)) {
      if (AC_AdvanceIfMatch(ac, SPEC_TAG_SEPARATOR_STR)) {
        if (AC_IsAtEnd(ac)) {
          QueryError_SetError(status, QUERY_ERROR_CODE_PARSE_ARGS, SPEC_TAG_SEPARATOR_STR " requires an argument");
          rc = 0;
          break;
        }
        const char *sep = AC_GetStringNC(ac, NULL);
        if (strlen(sep) != 1) {
          QueryError_SetWithUserDataFmt(status, QUERY_ERROR_CODE_PARSE_ARGS,
                                "Tag separator must be a single character. Got `%s`", sep);
          rc = 0;
          break;
        }
        fs->tagOpts.tagSep = *sep;
      } else if (AC_AdvanceIfMatch(ac, SPEC_TAG_CASE_SENSITIVE_STR)) {
        fs->tagOpts.tagFlags |= TagField_CaseSensitive;
      } else if (AC_AdvanceIfMatch(ac, SPEC_WITHSUFFIXTRIE_STR)) {
        fs->options |= FieldSpec_WithSuffixTrie;
      } else if (AC_AdvanceIfMatch(ac, SPEC_INDEXEMPTY_STR)) {
        fs->options |= FieldSpec_IndexEmpty;
      } else if (AC_AdvanceIfMatch(ac, SPEC_INDEXMISSING_STR)) {
        fs->options |= FieldSpec_IndexMissing;
      } else {
        break;
      }
    }

  return rc;
}

static int parseVectorField(IndexSpec *sp, StrongRef sp_ref, FieldSpec *fs, ArgsCursor *ac, QueryError *status) {
  // this is a vector field
  // init default type, size, distance metric and algorithm

  fs->types |= INDEXFLD_T_VECTOR;
  sp->flags |= Index_HasVecSim;

  memset(&fs->vectorOpts.vecSimParams, 0, sizeof(VecSimParams));

  // If the index is on JSON and the given path is dynamic, create a multi-value index.
  bool multi = false;
  if (isSpecJson(sp)) {
    RedisModuleString *err_msg;
    JSONPath jsonPath = pathParse(fs->fieldPath, &err_msg);
    if (!jsonPath) {
      if (err_msg) {
        JSONParse_error(status, err_msg, fs->fieldPath, fs->fieldName, sp->specName);
      }
      return 0;
    }
    multi = !(japi->pathIsSingle(jsonPath));
    japi->pathFree(jsonPath);
  }

  // parse algorithm
  const char *algStr;
  size_t len;
  int rc;
  int result;
  if ((rc = AC_GetString(ac, &algStr, &len, 0)) != AC_OK) {
    QueryError_SetWithUserDataFmt(status, QUERY_ERROR_CODE_PARSE_ARGS, "Bad arguments", " for vector similarity algorithm: %s", AC_Strerror(rc));
    return 0;
  }
  VecSimLogCtx *logCtx = rm_new(VecSimLogCtx);
  logCtx->index_field_name = HiddenString_GetUnsafe(fs->fieldName, NULL);
  fs->vectorOpts.vecSimParams.logCtx = logCtx;

  if (STR_EQCASE(algStr, len, VECSIM_ALGORITHM_BF)) {
    fs->vectorOpts.vecSimParams.algo = VecSimAlgo_BF;
    fs->vectorOpts.vecSimParams.algoParams.bfParams.initialCapacity = SIZE_MAX;
    fs->vectorOpts.vecSimParams.algoParams.bfParams.blockSize = 0;
    fs->vectorOpts.vecSimParams.algoParams.bfParams.multi = multi;
    result = parseVectorField_flat(fs, &fs->vectorOpts.vecSimParams, ac, status);
  } else if (STR_EQCASE(algStr, len, VECSIM_ALGORITHM_HNSW)) {
    fs->vectorOpts.vecSimParams.algo = VecSimAlgo_TIERED;
    VecSim_TieredParams_Init(&fs->vectorOpts.vecSimParams.algoParams.tieredParams, sp_ref);
    fs->vectorOpts.vecSimParams.algoParams.tieredParams.specificParams.tieredHnswParams.swapJobThreshold = 0; // Will be set to default value.

    VecSimParams *params = fs->vectorOpts.vecSimParams.algoParams.tieredParams.primaryIndexParams;
    params->algo = VecSimAlgo_HNSWLIB;
    params->algoParams.hnswParams.initialCapacity = SIZE_MAX;
    params->algoParams.hnswParams.blockSize = 0;
    params->algoParams.hnswParams.M = HNSW_DEFAULT_M;
    params->algoParams.hnswParams.efConstruction = HNSW_DEFAULT_EF_C;
    params->algoParams.hnswParams.efRuntime = HNSW_DEFAULT_EF_RT;
    params->algoParams.hnswParams.multi = multi;
    // Point to the same logCtx as the external wrapping VecSimParams object, which is the owner.
    params->logCtx = logCtx;
    result = parseVectorField_hnsw(fs, params, ac, status);
  } else if (STR_EQCASE(algStr, len, VECSIM_ALGORITHM_SVS)) {
    fs->vectorOpts.vecSimParams.algo = VecSimAlgo_TIERED;
    VecSim_TieredParams_Init(&fs->vectorOpts.vecSimParams.algoParams.tieredParams, sp_ref);

    // primary index params allocated in VecSim_TieredParams_Init()
    TieredIndexParams *params = &fs->vectorOpts.vecSimParams.algoParams.tieredParams;
    // TODO: FT.INFO currently displays index attributes from this struct instead of
    // querying VecSim runtime info. Once vecsim provides runtime info for FT.INFO,
    // remove this duplication and pass 0 to let VecSim apply its own defaults.
    params->specificParams.tieredSVSParams.trainingTriggerThreshold = 0;  // will be set to default value if not specified by user.
    params->primaryIndexParams->algo = VecSimAlgo_SVS;
    params->primaryIndexParams->algoParams.svsParams.quantBits = VecSimSvsQuant_NONE;
    params->primaryIndexParams->algoParams.svsParams.graph_max_degree = SVS_VAMANA_DEFAULT_GRAPH_MAX_DEGREE;
    params->primaryIndexParams->algoParams.svsParams.construction_window_size = SVS_VAMANA_DEFAULT_CONSTRUCTION_WINDOW_SIZE;
    params->primaryIndexParams->algoParams.svsParams.multi = multi;
    params->primaryIndexParams->algoParams.svsParams.num_threads = workersThreadPool_NumThreads();
    params->primaryIndexParams->algoParams.svsParams.leanvec_dim = SVS_VAMANA_DEFAULT_LEANVEC_DIM;
    params->primaryIndexParams->logCtx = logCtx;
    result = parseVectorField_svs(fs, params, ac, status);
    if (!(params->primaryIndexParams->algoParams.svsParams.quantBits == VecSimSvsQuant_NONE)
      && (params->specificParams.tieredSVSParams.trainingTriggerThreshold == 0)) {
        params->specificParams.tieredSVSParams.trainingTriggerThreshold = SVS_VAMANA_DEFAULT_TRAINING_THRESHOLD;
    }
    if (VecSim_IsLeanVecCompressionType(params->primaryIndexParams->algoParams.svsParams.quantBits) &&
        params->primaryIndexParams->algoParams.svsParams.leanvec_dim == 0) {
      params->primaryIndexParams->algoParams.svsParams.leanvec_dim =
        params->primaryIndexParams->algoParams.svsParams.dim / 2;  // default value
    }

  } else {
    QueryError_SetWithUserDataFmt(status, QUERY_ERROR_CODE_PARSE_ARGS, "Bad arguments", " for vector similarity algorithm: %s", AC_Strerror(AC_ERR_ENOENT));
    return 0;
  }

  if(result != 0) {
    if (AC_AdvanceIfMatch(ac, SPEC_INDEXMISSING_STR)) {
      fs->options |= FieldSpec_IndexMissing;
    }
    return result;
  } else {
    return 0;
  }
}

static int parseGeometryField(IndexSpec *sp, FieldSpec *fs, ArgsCursor *ac, QueryError *status) {
  fs->types |= INDEXFLD_T_GEOMETRY;
  sp->flags |= Index_HasGeometry;

    if (AC_AdvanceIfMatch(ac, SPEC_GEOMETRY_FLAT_STR)) {
      fs->geometryOpts.geometryCoords = GEOMETRY_COORDS_Cartesian;
    } else if (AC_AdvanceIfMatch(ac, SPEC_GEOMETRY_SPHERE_STR)) {
      fs->geometryOpts.geometryCoords = GEOMETRY_COORDS_Geographic;
    } else {
      fs->geometryOpts.geometryCoords = GEOMETRY_COORDS_Geographic;
    }

    if (AC_AdvanceIfMatch(ac, SPEC_INDEXMISSING_STR)) {
      fs->options |= FieldSpec_IndexMissing;
    }

  return 1;
}

/* Parse a field definition from argv, at *offset. We advance offset as we progress.
 *  Returns 1 on successful parse, 0 otherwise */
static int parseFieldSpec(ArgsCursor *ac, IndexSpec *sp, StrongRef sp_ref, FieldSpec *fs, QueryError *status) {
  if (AC_IsAtEnd(ac)) {
    QueryError_SetWithUserDataFmt(status, QUERY_ERROR_CODE_PARSE_ARGS, "Field", " `%s` does not have a type", HiddenString_GetUnsafe(fs->fieldName, NULL));
    return 0;
  }

  if (AC_AdvanceIfMatch(ac, SPEC_TEXT_STR)) {  // text field
    if (!parseTextField(fs, ac, status)) goto error;
    if (!FieldSpec_IndexesEmpty(fs)) {
      sp->flags |= Index_HasNonEmpty;
    }
  } else if (AC_AdvanceIfMatch(ac, SPEC_TAG_STR)) {  // tag field
    if (!SearchDisk_MarkUnsupportedFieldIfDiskEnabled(SPEC_TAG_STR, fs, status)) goto error;
    if (!parseTagField(fs, ac, status)) goto error;
    if (!FieldSpec_IndexesEmpty(fs)) {
      sp->flags |= Index_HasNonEmpty;
    }
  } else if (AC_AdvanceIfMatch(ac, SPEC_GEOMETRY_STR)) {  // geometry field
    if (!SearchDisk_MarkUnsupportedFieldIfDiskEnabled(SPEC_GEOMETRY_STR, fs, status)) goto error;
    if (!parseGeometryField(sp, fs, ac, status)) goto error;
  } else if (AC_AdvanceIfMatch(ac, SPEC_VECTOR_STR)) {  // vector field
    if (!SearchDisk_MarkUnsupportedFieldIfDiskEnabled(SPEC_VECTOR_STR, fs, status)) goto error;
    if (!parseVectorField(sp, sp_ref, fs, ac, status)) goto error;
    // Skip SORTABLE and NOINDEX options
    return 1;
  } else if (AC_AdvanceIfMatch(ac, SPEC_NUMERIC_STR)) {  // numeric field
    if (!SearchDisk_MarkUnsupportedFieldIfDiskEnabled(SPEC_NUMERIC_STR, fs, status)) goto error;
    fs->types |= INDEXFLD_T_NUMERIC;
    if (AC_AdvanceIfMatch(ac, SPEC_INDEXMISSING_STR)) {
      fs->options |= FieldSpec_IndexMissing;
    }
  } else if (AC_AdvanceIfMatch(ac, SPEC_GEO_STR)) {  // geo field
    if (!SearchDisk_MarkUnsupportedFieldIfDiskEnabled(SPEC_GEO_STR, fs, status)) goto error;
    fs->types |= INDEXFLD_T_GEO;
    if (AC_AdvanceIfMatch(ac, SPEC_INDEXMISSING_STR)) {
      fs->options |= FieldSpec_IndexMissing;
    }
  } else {
    QueryError_SetWithUserDataFmt(status, QUERY_ERROR_CODE_PARSE_ARGS, "Invalid field type for field", " `%s`", HiddenString_GetUnsafe(fs->fieldName, NULL));
    goto error;
  }

  while (!AC_IsAtEnd(ac)) {
    if (AC_AdvanceIfMatch(ac, SPEC_SORTABLE_STR)) {
      FieldSpec_SetSortable(fs);
      if (AC_AdvanceIfMatch(ac, SPEC_UNF_STR) ||      // Explicitly requested UNF
          FIELD_IS(fs, INDEXFLD_T_NUMERIC) ||         // We don't normalize numeric fields. Implicit UNF
          TAG_FIELD_IS(fs, TagField_CaseSensitive)) { // We don't normalize case sensitive tags. Implicit UNF
        fs->options |= FieldSpec_UNF;
      }
      continue;
    } else if (AC_AdvanceIfMatch(ac, SPEC_NOINDEX_STR)) {
      fs->options |= FieldSpec_NotIndexable;
      continue;
    } else {
      break;
    }
  }
  // We don't allow both NOINDEX and INDEXMISSING, since the missing values will
  // not contribute and thus this doesn't make sense.
  if (!FieldSpec_IsIndexable(fs) && FieldSpec_IndexesMissing(fs)) {
    QueryError_SetWithUserDataFmt(status, QUERY_ERROR_CODE_PARSE_ARGS, "'Field cannot be defined with both `NOINDEX` and `INDEXMISSING`", " `%s` '", HiddenString_GetUnsafe(fs->fieldName, NULL));
    goto error;
  }
  return 1;

error:
  if (!QueryError_HasError(status)) {
    QueryError_SetWithUserDataFmt(status, QUERY_ERROR_CODE_PARSE_ARGS, "Could not parse schema for field", " `%s`", HiddenString_GetUnsafe(fs->fieldName, NULL));
  }
  return 0;
}

// Assuming the spec is properly locked before calling this function.
int IndexSpec_CreateTextId(IndexSpec *sp, t_fieldIndex index) {
  size_t length = array_len(sp->fieldIdToIndex);
  if (length >= SPEC_MAX_FIELD_ID) {
    return -1;
  }

  array_ensure_append_1(sp->fieldIdToIndex, index);
  return length;
}

static IndexSpecCache *IndexSpec_BuildSpecCache(const IndexSpec *spec);

/**
 * Add fields to an existing (or newly created) index. If the addition fails,
 */
static int IndexSpec_AddFieldsInternal(IndexSpec *sp, StrongRef spec_ref, ArgsCursor *ac,
                                       QueryError *status, int isNew) {
  if (AC_IsAtEnd(ac)) {
    QueryError_SetError(status, QUERY_ERROR_CODE_PARSE_ARGS, "Fields arguments are missing");
    return 0;
  }

  const size_t prevNumFields = sp->numFields;
  const size_t prevSortLen = sp->numSortableFields;
  const IndexFlags prevFlags = sp->flags;

  while (!AC_IsAtEnd(ac)) {
    if (sp->numFields == SPEC_MAX_FIELDS) {
      QueryError_SetWithoutUserDataFmt(status, QUERY_ERROR_CODE_LIMIT, "Schema is limited to %d fields",
                             SPEC_MAX_FIELDS);
      goto reset;
    }

    // Parse path and name of field
    size_t pathlen, namelen;
    const char *fieldPath = AC_GetStringNC(ac, &pathlen);
    const char *fieldName = fieldPath;
    if (AC_AdvanceIfMatch(ac, SPEC_AS_STR)) {
      if (AC_IsAtEnd(ac)) {
        QueryError_SetError(status, QUERY_ERROR_CODE_PARSE_ARGS, SPEC_AS_STR " requires an argument");
        goto reset;
      }
      fieldName = AC_GetStringNC(ac, &namelen);
      sp->flags |= Index_HasFieldAlias;
    } else {
      // if `AS` is not used, set the path as name
      namelen = pathlen;
      fieldPath = NULL;
    }

    if (IndexSpec_GetFieldWithLength(sp, fieldName, namelen)) {
      QueryError_SetWithUserDataFmt(status, QUERY_ERROR_CODE_INVAL, "Duplicate field in schema", " - %s", fieldName);
      goto reset;
    }

    FieldSpec *fs = IndexSpec_CreateField(sp, fieldName, fieldPath);
    if (!fs) {
      QueryError_SetWithUserDataFmt(status, QUERY_ERROR_CODE_LIMIT, "Schema is currently limited", " to %d fields",
                             sp->numFields);
      goto reset;
    }
    if (!parseFieldSpec(ac, sp, spec_ref, fs, status)) {
      goto reset;
    }

    if (sp->diskSpec)
    {
      if (!FIELD_IS(fs, INDEXFLD_T_FULLTEXT)) {
        QueryError_SetWithoutUserDataFmt(status, QUERY_ERROR_CODE_INVAL, "Disk index does not support non-TEXT fields");
        goto reset;
      }
      if (fs->options & FieldSpec_NotIndexable) {
        QueryError_SetWithoutUserDataFmt(status, QUERY_ERROR_CODE_INVAL, "Disk index does not support NOINDEX fields");
        goto reset;
      }
      if (fs->options & FieldSpec_Sortable) {
        QueryError_SetWithoutUserDataFmt(status, QUERY_ERROR_CODE_INVAL, "Disk index does not support SORTABLE fields");
        goto reset;
      }
      if (fs->options & FieldSpec_IndexMissing) {
        QueryError_SetWithoutUserDataFmt(status, QUERY_ERROR_CODE_INVAL, "Disk index does not support INDEXMISSING fields");
        goto reset;
      }
      if (fs->options & FieldSpec_IndexEmpty) {
        QueryError_SetWithoutUserDataFmt(status, QUERY_ERROR_CODE_INVAL, "Disk index does not support INDEXEMPTY fields");
        goto reset;
      }
    }

    if (FIELD_IS(fs, INDEXFLD_T_FULLTEXT) && FieldSpec_IsIndexable(fs)) {
      int textId = IndexSpec_CreateTextId(sp, fs->index);
      if (textId < 0) {
        QueryError_SetWithoutUserDataFmt(status, QUERY_ERROR_CODE_LIMIT, "Schema is limited to %d TEXT fields",
                               SPEC_MAX_FIELD_ID);
        goto reset;
      }

      // If we need to store field flags and we have over 32 fields, we need to switch to wide
      // schema encoding
      if (textId >= SPEC_WIDEFIELD_THRESHOLD && (sp->flags & Index_StoreFieldFlags)) {
        if (isNew) {
          sp->flags |= Index_WideSchema;
        } else if ((sp->flags & Index_WideSchema) == 0) {
          QueryError_SetError(
              status, QUERY_ERROR_CODE_LIMIT,
              "Cannot add more fields. Declare index with wide fields to allow adding "
              "unlimited fields");
          goto reset;
        }
      }
      fs->ftId = textId;
      if isSpecJson(sp) {
        if ((sp->flags & Index_HasFieldAlias) && (sp->flags & Index_StoreTermOffsets)) {
          RedisModuleString *err_msg;
          JSONPath jsonPath = pathParse(fs->fieldPath, &err_msg);
          if (jsonPath && japi->pathHasDefinedOrder(jsonPath)) {
            // Ordering is well defined
            fs->options &= ~FieldSpec_UndefinedOrder;
          } else {
            // Mark FieldSpec
            fs->options |= FieldSpec_UndefinedOrder;
            // Mark IndexSpec
            sp->flags |= Index_HasUndefinedOrder;
          }
          if (jsonPath) {
            japi->pathFree(jsonPath);
          } else if (err_msg) {
            JSONParse_error(status, err_msg, fs->fieldPath, fs->fieldName, sp->specName);
            goto reset;
          } /* else {
            RedisModule_Log(RSDummyContext, "notice",
                            "missing RedisJSON API to parse JSONPath '%s' in attribute '%s' in index '%s', assuming undefined ordering",
                            fs->path, fs->name, sp->name);
          } */
        }
      }
    }

    if (FieldSpec_IsSortable(fs)) {
      if (isSpecJson(sp)) {
        // SORTABLE JSON field is always UNF
        fs->options |= FieldSpec_UNF;
      }

      if (fs->options & FieldSpec_Dynamic) {
        QueryError_SetWithUserDataFmt(status, QUERY_ERROR_CODE_BAD_OPTION,
                               "Cannot set dynamic field to sortable - %s", fieldName);
        goto reset;
      }

      fs->sortIdx = sp->numSortableFields++;
      if (fs->sortIdx == -1) {
        QueryError_SetWithoutUserDataFmt(status, QUERY_ERROR_CODE_LIMIT, "Schema is limited to %d Sortable fields",
                               SPEC_MAX_FIELDS);
        goto reset;
      }
    } else {
      fs->sortIdx = -1;
    }
    if (FieldSpec_IsPhonetics(fs)) {
      sp->flags |= Index_HasPhonetic;
    }
    if (FIELD_IS(fs, INDEXFLD_T_FULLTEXT) && FieldSpec_HasSuffixTrie(fs)) {
      sp->suffixMask |= FIELD_BIT(fs);
      if (!sp->suffix) {
        sp->flags |= Index_HasSuffixTrie;
        sp->suffix = NewTrie(suffixTrie_freeCallback, Trie_Sort_Lex);
      }
    }
  }

  // If we successfully modified the schema, we need to update the spec cache
  IndexSpecCache_Decref(sp->spcache);
  sp->spcache = IndexSpec_BuildSpecCache(sp);

  for (size_t ii = prevNumFields; ii < sp->numFields; ++ii) {
    FieldsGlobalStats_UpdateStats(sp->fields + ii, 1);
  }

  return 1;

reset:
  for (size_t ii = prevNumFields; ii < sp->numFields; ++ii) {
    IndexError_Clear(sp->fields[ii].indexError);
    FieldSpec_Cleanup(&sp->fields[ii]);
  }

  sp->numFields = prevNumFields;
  sp->numSortableFields = prevSortLen;
  // TODO: Why is this masking performed?
  sp->flags = prevFlags | (sp->flags & Index_HasSuffixTrie);
  return 0;
}

// Assumes the spec is locked for write
int IndexSpec_AddFields(StrongRef spec_ref, IndexSpec *sp, RedisModuleCtx *ctx, ArgsCursor *ac, bool initialScan,
                        QueryError *status) {
  setMemoryInfo(ctx);

  int rc = IndexSpec_AddFieldsInternal(sp, spec_ref, ac, status, 0);
  if (rc && initialScan) {
    IndexSpec_ScanAndReindex(ctx, spec_ref);
  }

  return rc;
}

bool IndexSpec_IsCoherent(IndexSpec *spec, sds* prefixes, size_t n_prefixes) {
  if (!spec || !spec->rule) {
    return false;
  }
  arrayof(HiddenUnicodeString*) spec_prefixes = spec->rule->prefixes;
  if (n_prefixes != array_len(spec_prefixes)) {
    return false;
  }

  // Validate that the prefixes in the arguments are the same as the ones in the
  // index (also in the same order)
  for (size_t i = 0; i < n_prefixes; i++) {
    sds arg = prefixes[i];
    if (HiddenUnicodeString_CompareC(spec_prefixes[i], arg) != 0) {
      // Unmatching prefixes
      return false;
    }
  }

  return true;
}

static void handleBadArgument(const char *badarg, IndexSpec *spec, QueryError *status, ACArgSpec *non_flex_argopts) {
  if (SearchDisk_IsEnabledForValidation()) {
    bool isKnownArg = false;
    for (int i = 0; non_flex_argopts[i].name; i++) {
      if (strcasecmp(badarg, non_flex_argopts[i].name) == 0) {
        isKnownArg = true;
        break;
      }
    }
    if (isKnownArg) {
      QueryError_SetWithUserDataFmt(status, QUERY_ERROR_CODE_FLEX_UNSUPPORTED_FT_CREATE_ARGUMENT,
        "Unsupported argument for Flex index:", " `%s`", badarg);
    } else {
      QueryError_SetWithUserDataFmt(status, QUERY_ERROR_CODE_PARSE_ARGS, "Unknown argument", " `%s`", badarg);
    }
  } else {
    QueryError_SetWithUserDataFmt(status, QUERY_ERROR_CODE_PARSE_ARGS, "Unknown argument", " `%s`", badarg);
  }
}

void handleBadArguments(IndexSpec *spec, const char *badarg, QueryError *status, ACArgSpec *non_flex_argopts) {
  if (isSpecOnDiskForValidation(spec)) {
    bool isKnownArg = false;
    for (int i = 0; non_flex_argopts[i].name; i++) {
      if (strcasecmp(badarg, non_flex_argopts[i].name) == 0) {
        isKnownArg = true;
        break;
      }
    }
    if (isKnownArg) {
      QueryError_SetWithUserDataFmt(status, QUERY_ERROR_CODE_FLEX_UNSUPPORTED_FT_CREATE_ARGUMENT,
        "Unsupported argument for Flex index:", " `%s`", badarg);
    } else {
      QueryError_SetWithUserDataFmt(status, QUERY_ERROR_CODE_PARSE_ARGS, "Unknown argument", " `%s`", badarg);
    }
  } else {
    QueryError_SetWithUserDataFmt(status, QUERY_ERROR_CODE_PARSE_ARGS, "Unknown argument", " `%s`", badarg);
  }
}

/* The format currently is FT.CREATE {index} [NOOFFSETS] [NOFIELDS]
    SCHEMA {field} [TEXT [WEIGHT {weight}]] | [NUMERIC]
  */
StrongRef IndexSpec_Parse(const HiddenString *name, const char **argv, int argc, QueryError *status) {
  IndexSpec *spec = NewIndexSpec(name);
  StrongRef spec_ref = StrongRef_New(spec, (RefManager_Free)IndexSpec_Free);
  spec->own_ref = spec_ref;

  IndexSpec_MakeKeyless(spec);

  ArgsCursor ac = {0};
  ArgsCursor acStopwords = {0};

  ArgsCursor_InitCString(&ac, argv, argc);
  long long timeout = -1;
  int dummy;
  size_t dummy2;
  SchemaRuleArgs rule_args = {0};
  ArgsCursor rule_prefixes = {0};
  int rc = AC_OK;
  ACArgSpec *errarg = NULL;
  ACArgSpec flex_argopts[] = {
    {.name = "ON", .target = &rule_args.type, .len = &dummy2, .type = AC_ARGTYPE_STRING},
    {.name = "PREFIX", .target = &rule_prefixes, .type = AC_ARGTYPE_SUBARGS},
    {.name = "FILTER", .target = &rule_args.filter_exp_str, .len = &dummy2, .type = AC_ARGTYPE_STRING},
    {.name = "LANGUAGE", .target = &rule_args.lang_default, .len = &dummy2, .type = AC_ARGTYPE_STRING},
    {.name = "LANGUAGE_FIELD", .target = &rule_args.lang_field, .len = &dummy2, .type = AC_ARGTYPE_STRING},
    {.name = "SCORE", .target = &rule_args.score_default, .len = &dummy2, .type = AC_ARGTYPE_STRING},
    {.name = "SCORE_FIELD", .target = &rule_args.score_field, .len = &dummy2, .type = AC_ARGTYPE_STRING},
    {.name = SPEC_STOPWORDS_STR, .target = &acStopwords, .type = AC_ARGTYPE_SUBARGS},
    {.name = NULL}
  };
  ACArgSpec non_flex_argopts[] = {
    {AC_MKUNFLAG(SPEC_NOOFFSETS_STR, &spec->flags,
                Index_StoreTermOffsets | Index_StoreByteOffsets)},
    {AC_MKUNFLAG(SPEC_NOHL_STR, &spec->flags, Index_StoreByteOffsets)},
    {AC_MKUNFLAG(SPEC_NOFIELDS_STR, &spec->flags, Index_StoreFieldFlags)},
    {AC_MKUNFLAG(SPEC_NOFREQS_STR, &spec->flags, Index_StoreFreqs)},
    {AC_MKBITFLAG(SPEC_SCHEMA_EXPANDABLE_STR, &spec->flags, Index_WideSchema)},
    {AC_MKBITFLAG(SPEC_ASYNC_STR, &spec->flags, Index_Async)},
    {AC_MKBITFLAG(SPEC_SKIPINITIALSCAN_STR, &spec->flags, Index_SkipInitialScan)},

    // For compatibility
    {.name = "NOSCOREIDX", .target = &dummy, .type = AC_ARGTYPE_BOOLFLAG},
    {.name = "ON", .target = &rule_args.type, .len = &dummy2, .type = AC_ARGTYPE_STRING},
    SPEC_FOLLOW_HASH_ARGS_DEF(&rule_args)
    {.name = SPEC_TEMPORARY_STR, .target = &timeout, .type = AC_ARGTYPE_LLONG},
    {.name = SPEC_STOPWORDS_STR, .target = &acStopwords, .type = AC_ARGTYPE_SUBARGS},
    {.name = NULL}
  };
  ACArgSpec *argopts = SearchDisk_IsEnabledForValidation() ? flex_argopts : non_flex_argopts;
  rc = AC_ParseArgSpec(&ac, argopts, &errarg);
  if (rc != AC_OK) {
    if (rc != AC_ERR_ENOENT) {
      QERR_MKBADARGS_AC(status, errarg->name, rc);
      goto failure;
    }
  }
  bool invalidFlexOnType = SearchDisk_IsEnabledForValidation() && rule_args.type && (strcasecmp(rule_args.type, RULE_TYPE_HASH) != 0);

  if (invalidFlexOnType) {
    QueryError_SetError(status, QUERY_ERROR_CODE_FLEX_UNSUPPORTED_FT_CREATE_ARGUMENT, "Only HASH is supported as index data type for Flex indexes");
    goto failure;
  }

  if (timeout != -1) {
    spec->flags |= Index_Temporary;
  }
  spec->timeout = timeout * 1000;  // convert to ms

  if (rule_prefixes.argc > 0) {
    rule_args.nprefixes = rule_prefixes.argc;
    rule_args.prefixes = (const char **)rule_prefixes.objs;
  } else {
    rule_args.nprefixes = 1;
    static const char *empty_prefix[] = {""};
    rule_args.prefixes = empty_prefix;
  }

  spec->rule = SchemaRule_Create(&rule_args, spec_ref, status);
  if (!spec->rule) {
    goto failure;
  }

  if (AC_IsInitialized(&acStopwords)) {
    if (spec->stopwords) {
      StopWordList_Unref(spec->stopwords);
    }
    spec->stopwords = NewStopWordListCStr((const char **)acStopwords.objs, acStopwords.argc);
    spec->flags |= Index_HasCustomStopwords;
  }

  if (!AC_AdvanceIfMatch(&ac, SPEC_SCHEMA_STR)) {
    if (AC_NumRemaining(&ac)) {
      const char *badarg = AC_GetStringNC(&ac, NULL);
<<<<<<< HEAD
      handleBadArgument(badarg, spec, status, non_flex_argopts);
=======
      handleBadArguments(spec, badarg, status, non_flex_argopts);
>>>>>>> c1c01929
    } else {
      QueryError_SetError(status, QUERY_ERROR_CODE_PARSE_ARGS, "No schema found");
    }
    goto failure;
  }

  if (!IndexSpec_AddFieldsInternal(spec, spec_ref, &ac, status, 1)) {
    goto failure;
  }

  if (spec->rule->filter_exp) {
    SchemaRule_FilterFields(spec);
  }

  // Store on disk if we're on Flex and we don't force RAM
  if (SearchDisk_IsEnabled()) {
    RS_ASSERT(disk_db);
    size_t len;
    const char* name = HiddenString_GetUnsafe(spec->specName, &len);
    spec->diskSpec = SearchDisk_OpenIndex(name, len, spec->rule->type);
    RS_LOG_ASSERT(spec->diskSpec, "Failed to open disk spec")
  }

  return spec_ref;

failure:  // on failure free the spec fields array and return an error
  spec->flags &= ~Index_Temporary;
  IndexSpec_RemoveFromGlobals(spec_ref, false);
  return INVALID_STRONG_REF;
}

StrongRef IndexSpec_ParseC(const char *name, const char **argv, int argc, QueryError *status) {
  HiddenString *hidden = NewHiddenString(name, strlen(name), true);
  return IndexSpec_Parse(hidden, argv, argc, status);
}

/* Initialize some index stats that might be useful for scoring functions */
// Assuming the spec is properly locked before calling this function
void IndexSpec_GetStats(IndexSpec *sp, RSIndexStats *stats) {
  stats->numDocs = sp->stats.numDocuments;
  stats->numTerms = sp->stats.numTerms;
  stats->avgDocLen =
      stats->numDocs ? (double)sp->stats.totalDocsLen / (double)sp->stats.numDocuments : 0;
}

size_t IndexSpec_GetIndexErrorCount(const IndexSpec *sp) {
  return IndexError_ErrorCount(&sp->stats.indexError);
}

// Assuming the spec is properly locked for writing before calling this function.
void IndexSpec_AddTerm(IndexSpec *sp, const char *term, size_t len) {
  int isNew = Trie_InsertStringBuffer(sp->terms, (char *)term, len, 1, 1, NULL);
  if (isNew) {
    sp->stats.numTerms++;
    sp->stats.termsSize += len;
  }
}

// For testing purposes only
void Spec_AddToDict(RefManager *rm) {
  IndexSpec* spec = ((IndexSpec*)__RefManager_Get_Object(rm));
  dictAdd(specDict_g, (void*)spec->specName, (void *)rm);
}

static void IndexSpecCache_Free(IndexSpecCache *c) {
  for (size_t ii = 0; ii < c->nfields; ++ii) {
    if (c->fields[ii].fieldName != c->fields[ii].fieldPath) {
      HiddenString_Free(c->fields[ii].fieldName, true);
    }
    HiddenString_Free(c->fields[ii].fieldPath, true);
  }
  rm_free(c->fields);
  rm_free(c);
}

// The value of the refcount can get to 0 only if the index spec itself does not point to it anymore,
// and at this point the refcount only gets decremented so there is no wory of some thread increasing the
// refcount while we are freeing the cache.
void IndexSpecCache_Decref(IndexSpecCache *c) {
  if (c && !__atomic_sub_fetch(&c->refcount, 1, __ATOMIC_RELAXED)) {
    IndexSpecCache_Free(c);
  }
}

// Assuming the spec is properly locked before calling this function.
static IndexSpecCache *IndexSpec_BuildSpecCache(const IndexSpec *spec) {
  IndexSpecCache *ret = rm_calloc(1, sizeof(*ret));
  ret->nfields = spec->numFields;
  ret->fields = rm_malloc(sizeof(*ret->fields) * ret->nfields);
  ret->refcount = 1;
  for (size_t ii = 0; ii < spec->numFields; ++ii) {
    const FieldSpec* fs = spec->fields + ii;
    FieldSpec* field = ret->fields + ii;
    *field = *fs;
    field->fieldName = HiddenString_Duplicate(fs->fieldName);
    // if name & path are pointing to the same string, copy only pointer
    if (fs->fieldName != fs->fieldPath) {
      field->fieldPath = HiddenString_Duplicate(fs->fieldPath);
    } else {
      // use the same pointer for both name and path
      field->fieldPath = field->fieldName;
    }
  }
  return ret;
}

IndexSpecCache *IndexSpec_GetSpecCache(const IndexSpec *spec) {
  RS_LOG_ASSERT(spec->spcache, "Index spec cache is NULL");
  __atomic_fetch_add(&spec->spcache->refcount, 1, __ATOMIC_RELAXED);
  return spec->spcache;
}

///////////////////////////////////////////////////////////////////////////////////////////////

void CleanPool_ThreadPoolStart() {
  if (!cleanPool) {
    cleanPool = redisearch_thpool_create(1, DEFAULT_HIGH_PRIORITY_BIAS_THRESHOLD, LogCallback, "cleanPool");
  }
}

void CleanPool_ThreadPoolDestroy() {
  if (cleanPool) {
    RedisModule_ThreadSafeContextUnlock(RSDummyContext);
    redisearch_thpool_destroy(cleanPool);
    cleanPool = NULL;
    RedisModule_ThreadSafeContextLock(RSDummyContext);
  }
}

uint16_t getPendingIndexDrop() {
  return __atomic_load_n(&pendingIndexDropCount_g, __ATOMIC_RELAXED);
}

void addPendingIndexDrop() {
  __atomic_add_fetch(&pendingIndexDropCount_g, 1, __ATOMIC_RELAXED);
}

void removePendingIndexDrop() {
  __atomic_sub_fetch(&pendingIndexDropCount_g, 1, __ATOMIC_RELAXED);
}

size_t CleanInProgressOrPending() {
  return getPendingIndexDrop();
}

/*
 * Free resources of unlinked index spec
 */
static void IndexSpec_FreeUnlinkedData(IndexSpec *spec) {

  // Free all documents metadata
  DocTable_Free(&spec->docs);
  // Free TEXT field trie and inverted indexes
  if (spec->terms) {
    TrieType_Free(spec->terms);
  }
  // Free TEXT TAG NUMERIC VECTOR and GEOSHAPE fields trie and inverted indexes
  if (spec->keysDict) {
    dictRelease(spec->keysDict);
  }
  // Free missingFieldDict
  if (spec->missingFieldDict) {
    dictRelease(spec->missingFieldDict);
  }
  // Free existing docs inverted index
  if (spec->existingDocs) {
    InvertedIndex_Free(spec->existingDocs);
  }
  // Free synonym data
  if (spec->smap) {
    SynonymMap_Free(spec->smap);
  }
  // Destroy spec rule
  if (spec->rule) {
    SchemaRule_Free(spec->rule);
    spec->rule = NULL;
  }
  // Free fields cache data
  IndexSpecCache_Decref(spec->spcache);
  spec->spcache = NULL;

  array_free(spec->fieldIdToIndex);
  spec->fieldIdToIndex = NULL;

  // Free fields data
  if (spec->fields != NULL) {
    for (size_t i = 0; i < spec->numFields; i++) {
      FieldSpec_Cleanup(&spec->fields[i]);
    }
    rm_free(spec->fields);
  }
  // Free spec name
  HiddenString_Free(spec->specName, true);
  rm_free(spec->obfuscatedName);
  // Free suffix trie
  if (spec->suffix) {
    TrieType_Free(spec->suffix);
  }

  // Destroy the spec's lock
  pthread_rwlock_destroy(&spec->rwlock);

  if (spec->diskSpec) SearchDisk_CloseIndex(spec->diskSpec);

  // Free spec struct
  rm_free(spec);

  removePendingIndexDrop();
}

/*
 * This function unlinks the index spec from any global structures and frees
 * all struct that requires acquiring the GIL.
 * Other resources are freed using IndexSpec_FreeData.
 */
void IndexSpec_Free(IndexSpec *spec) {
  // Stop scanner
  // Scanner has a weak reference to the spec, so at this point it will cancel itself and free
  // next time it will try to acquire the spec.

  // For temporary index
  // This function might be called from any thread, and we cannot deal with timers without the GIL.
  // At this point we should have already stopped the timer.
  RS_ASSERT(!spec->isTimerSet);
  // Stop and destroy garbage collector
  // We can't free it now, because it either runs at the moment or has a timer set which we can't
  // deal with without the GIL.
  // It will free itself when it discovers that the index was freed.
  // On the worst case, it just finishes the current run and will schedule another run soon.
  // In this case the GC will be freed on the next run, in `forkGcRunIntervalSec` seconds.
  if (RS_IsMock && spec->gc) {
    GCContext_StopMock(spec->gc);
  }

  // Free stopwords list (might use global pointer to default list)
  if (spec->stopwords) {
    StopWordList_Unref(spec->stopwords);
    spec->stopwords = NULL;
  }

  IndexError_Clear(spec->stats.indexError);
  if (spec->fields != NULL) {
    for (size_t i = 0; i < spec->numFields; i++) {
      IndexError_Clear((spec->fields[i]).indexError);
    }
  }

  // Free unlinked index spec on a second thread
  if (RSGlobalConfig.freeResourcesThread == false) {
    IndexSpec_FreeUnlinkedData(spec);
  } else {
    redisearch_thpool_add_work(cleanPool, (redisearch_thpool_proc)IndexSpec_FreeUnlinkedData, spec, THPOOL_PRIORITY_HIGH);
  }
}

//---------------------------------------------------------------------------------------------

// Assumes this is called from the main thread with no competing threads
// Also assumes that the spec is existing in the global dictionary, so
// we use the global reference as our guard and access the spec directly.
// This function consumes the Strong reference it gets
void IndexSpec_RemoveFromGlobals(StrongRef spec_ref, bool removeActive) {
  IndexSpec *spec = StrongRef_Get(spec_ref);

  // Remove spec from global index list
  dictDelete(specDict_g, (void*)spec->specName);

  if (!spec->isDuplicate) {
    // Remove spec from global aliases list
    IndexSpec_ClearAliases(spec_ref);
  }

  SchemaPrefixes_RemoveSpec(spec_ref);

  // For temporary index
  // We are dropping the index from the mainthread, but the freeing process might happen later from
  // another thread. We cannot deal with timers from other threads, so we need to stop the timer
  // now. We don't need it anymore anyway.
  if (spec->isTimerSet) {
    WeakRef old_timer_ref;
    if (RedisModule_StopTimer(RSDummyContext, spec->timerId, (void **)&old_timer_ref) == REDISMODULE_OK) {
      WeakRef_Release(old_timer_ref);
    }
    spec->isTimerSet = false;
  }

  // Remove spec's fields from global statistics
  for (size_t i = 0; i < spec->numFields; i++) {
    FieldSpec *field = spec->fields + i;
    FieldsGlobalStats_UpdateStats(field, -1);
    FieldsGlobalStats_UpdateIndexError(field->types, -FieldSpec_GetIndexErrorCount(field));
  }

  // Mark there are pending index drops.
  // if ref count is > 1, the actual cleanup will be done only when StrongRefs are released.
  addPendingIndexDrop();

  // Nullify the spec's quick access to the strong ref. (doesn't decrement references count).
  spec->own_ref = (StrongRef){0};

  if (removeActive) {
    // Remove thread from active-threads container
    CurrentThread_ClearIndexSpec();
  }

  // mark the spec as deleted and decrement the ref counts owned by the global dictionaries
  StrongRef_Invalidate(spec_ref);
  StrongRef_Release(spec_ref);
}

void Indexes_Free(dict *d, bool deleteDiskData) {
  // free the schema dictionary this way avoid iterating over it for each combination of
  // spec<-->prefix
  SchemaPrefixes_Free(SchemaPrefixes_g);
  SchemaPrefixes_g = NULL;
  SchemaPrefixes_Create();

  CursorList_Empty(&g_CursorsListCoord);
  // cursor list is iterating through the list as well and consuming a lot of CPU
  CursorList_Empty(&g_CursorsList);

  arrayof(StrongRef) specs = array_new(StrongRef, dictSize(d));
  dictIterator *iter = dictGetIterator(d);
  dictEntry *entry = NULL;
  while ((entry = dictNext(iter))) {
    StrongRef spec_ref = dictGetRef(entry);
    array_append(specs, spec_ref);
  }
  dictReleaseIterator(iter);

  for (size_t i = 0; i < array_len(specs); ++i) {
    // Delete disk index before removing from globals
    IndexSpec *spec = StrongRef_Get(specs[i]);
    if (deleteDiskData && spec && spec->diskSpec ) {
      SearchDisk_MarkIndexForDeletion(spec->diskSpec);
    }
    IndexSpec_RemoveFromGlobals(specs[i], false);
  }
  array_free(specs);
}


//---------------------------------------- atomic updates ---------------------------------------

// atomic update of usage counter
inline static void IndexSpec_IncreasCounter(IndexSpec *sp) {
  __atomic_fetch_add(&sp->counter , 1, __ATOMIC_RELAXED);
}


///////////////////////////////////////////////////////////////////////////////////////////////

StrongRef IndexSpec_LoadUnsafe(const char *name) {
  IndexLoadOptions lopts = {.nameC = name};
  return IndexSpec_LoadUnsafeEx(&lopts);
}

StrongRef IndexSpec_LoadUnsafeEx(IndexLoadOptions *options) {
  const char *ixname = NULL;
  if (options->flags & INDEXSPEC_LOAD_KEY_RSTRING) {
    ixname = RedisModule_StringPtrLen(options->nameR, NULL);
  } else {
    ixname = options->nameC;
  }

  HiddenString *specNameOrAlias = NewHiddenString(ixname, strlen(ixname), false);
  StrongRef spec_ref = {dictFetchValue(specDict_g, specNameOrAlias)};
  IndexSpec *sp = StrongRef_Get(spec_ref);
  if (!sp && !(options->flags & INDEXSPEC_LOAD_NOALIAS)) {
    spec_ref = IndexAlias_Get(specNameOrAlias);
    sp = StrongRef_Get(spec_ref);
  }
  HiddenString_Free(specNameOrAlias, false);
  if (!sp) {
    return spec_ref;
  }

  if (!(options->flags & INDEXSPEC_LOAD_NOCOUNTERINC)){
    // Increment the number of uses.
    IndexSpec_IncreasCounter(sp);
  }

  if (!RS_IsMock && (sp->flags & Index_Temporary) && !(options->flags & INDEXSPEC_LOAD_NOTIMERUPDATE)) {
    IndexSpec_SetTimeoutTimer(sp, StrongRef_Demote(spec_ref));
  }
  return spec_ref;
}

StrongRef IndexSpec_GetStrongRefUnsafe(const IndexSpec *spec) {
  return spec->own_ref;
}

static RedisModuleString *fmtRedisNumericIndexKey(const RedisSearchCtx *ctx, const HiddenString *field) {
  return RedisModule_CreateStringPrintf(ctx->redisCtx, "nm:%s/%s", HiddenString_GetUnsafe(ctx->spec->specName, NULL), HiddenString_GetUnsafe(field, NULL));
}
/* Format the key name for a tag index */
static RedisModuleString *TagIndex_FormatName(const IndexSpec *spec, const HiddenString* field) {
  return RedisModule_CreateStringPrintf(RSDummyContext, "tag:%s/%s", HiddenString_GetUnsafe(spec->specName, NULL), HiddenString_GetUnsafe(field, NULL));
}

// Assuming the spec is properly locked before calling this function.
RedisModuleString *IndexSpec_LegacyGetFormattedKey(IndexSpec *sp, const FieldSpec *fs,
                                             FieldType forType) {

  size_t typeix = INDEXTYPE_TO_POS(forType);

  RedisModuleString *ret = NULL;

  RedisSearchCtx sctx = {.redisCtx = RSDummyContext, .spec = sp};
  switch (forType) {
    case INDEXFLD_T_NUMERIC:
    case INDEXFLD_T_GEO:
      ret = fmtRedisNumericIndexKey(&sctx, fs->fieldName);
      break;
    case INDEXFLD_T_TAG:
      ret = TagIndex_FormatName(sctx.spec, fs->fieldName);
      break;
    case INDEXFLD_T_VECTOR:    // Not in legacy
    case INDEXFLD_T_GEOMETRY:  // Not in legacy
    case INDEXFLD_T_FULLTEXT:  // Text fields don't get a per-field index
    default:
      RS_ABORT_ALWAYS("Unsupported field type for legacy formatted key");
      break;
  }
  return ret;
}

// Assuming the spec is properly locked before calling this function.
void IndexSpec_InitializeSynonym(IndexSpec *sp) {
  if (!sp->smap) {
    sp->smap = SynonymMap_New(false);
    sp->flags |= Index_HasSmap;
  }
}

///////////////////////////////////////////////////////////////////////////////////////////////

static void IndexSpec_InitLock(IndexSpec *sp) {
  int res = 0;
  pthread_rwlockattr_t attr;
  res = pthread_rwlockattr_init(&attr);
  RS_ASSERT(res == 0);
#if !defined(__APPLE__) && !defined(__FreeBSD__) && defined(__GLIBC__)
  int pref = PTHREAD_RWLOCK_PREFER_WRITER_NONRECURSIVE_NP;
  res = pthread_rwlockattr_setkind_np(&attr, pref);
  RS_ASSERT(res == 0);
#endif

  pthread_rwlock_init(&sp->rwlock, &attr);
}

// Helper function for initializing a field spec
static void initializeFieldSpec(FieldSpec *fs, t_fieldIndex index) {
  fs->index = index;
  fs->indexError = IndexError_Init();
}

// Helper function for initializing an index spec
// Solves issues where a field is initialized in index creation but not when loading from RDB
static void initializeIndexSpec(IndexSpec *sp, const HiddenString *name, IndexFlags flags,
                                int16_t numFields) {
  sp->flags = flags;
  sp->numFields = numFields;
  sp->fields = rm_calloc(numFields, sizeof(FieldSpec));
  sp->specName = name;
  sp->obfuscatedName = IndexSpec_FormatObfuscatedName(name);
  sp->docs = DocTable_New(INITIAL_DOC_TABLE_SIZE);
  sp->suffix = NULL;
  sp->suffixMask = (t_fieldMask)0;
  sp->keysDict = NULL;
  sp->getValue = NULL;
  sp->getValueCtx = NULL;
  sp->timeout = 0;
  sp->isTimerSet = false;
  sp->timerId = 0;

  sp->scanner = NULL;
  sp->scan_in_progress = false;
  sp->monitorDocumentExpiration = true;
  sp->monitorFieldExpiration = RedisModule_HashFieldMinExpire != NULL;
  sp->used_dialects = 0;

  memset(&sp->stats, 0, sizeof(sp->stats));
  sp->stats.indexError = IndexError_Init();

  sp->fieldIdToIndex = array_new(t_fieldIndex, 0);
  sp->terms = NewTrie(NULL, Trie_Sort_Lex);

  IndexSpec_InitLock(sp);
  // First, initialise fields IndexError for every field
  // In the RDB flow if some fields are not loaded correctly, we will free the spec and attempt to cleanup all the fields.
  for (t_fieldIndex i = 0; i < sp->numFields; i++) {
    initializeFieldSpec(sp->fields + i, i);
  }
}

IndexSpec *NewIndexSpec(const HiddenString *name) {
  IndexSpec *sp = rm_calloc(1, sizeof(IndexSpec));
  initializeIndexSpec(sp, name, INDEX_DEFAULT_FLAGS, 0);
  sp->stopwords = DefaultStopWordList();
  return sp;
}

// Assuming the spec is properly locked before calling this function.
FieldSpec *IndexSpec_CreateField(IndexSpec *sp, const char *name, const char *path) {
  FieldSpec* fields = sp->fields;
  fields = rm_realloc(fields, sizeof(*fields) * (sp->numFields + 1));
  RS_LOG_ASSERT_FMT(fields, "Failed to allocate memory for %d fields", sp->numFields + 1);
  sp->fields = fields;
  FieldSpec *fs = sp->fields + sp->numFields;
  memset(fs, 0, sizeof(*fs));
  initializeFieldSpec(fs, sp->numFields);
  ++sp->numFields;
  fs->fieldName = NewHiddenString(name, strlen(name), true);
  fs->fieldPath = (path) ? NewHiddenString(path, strlen(path), true) : fs->fieldName;
  fs->ftId = RS_INVALID_FIELD_ID;
  fs->ftWeight = 1.0;
  fs->sortIdx = -1;
  fs->tagOpts.tagFlags = TAG_FIELD_DEFAULT_FLAGS;
  if (!(sp->flags & Index_FromLLAPI)) {
    RS_LOG_ASSERT((sp->rule), "index w/o a rule?");
    switch (sp->rule->type) {
      case DocumentType_Hash:
        fs->tagOpts.tagSep = TAG_FIELD_DEFAULT_HASH_SEP; break;
      case DocumentType_Json:
        fs->tagOpts.tagSep = TAG_FIELD_DEFAULT_JSON_SEP; break;
      case DocumentType_Unsupported:
        RS_ABORT("shouldn't get here");
        break;
    }
  }
  return fs;
}

uint64_t CharBuf_HashFunction(const void *key) {
  const CharBuf *cb = key;
  return RS_dictGenHashFunction(cb->buf, cb->len);
}

void *CharBuf_KeyDup(void *privdata, const void *key) {
  const CharBuf *cb = key;
  CharBuf *newcb = rm_malloc(sizeof(*newcb));
  newcb->len = cb->len;
  newcb->buf = rm_malloc(cb->len);
  memcpy(newcb->buf, cb->buf, cb->len);
  return newcb;
}

int CharBuf_KeyCompare(void *privdata, const void *key1, const void *key2) {
  const CharBuf *cb1 = key1;
  const CharBuf *cb2 = key2;
  if (cb1->len != cb2->len) {
    return 0;
  }
  return (memcmp(cb1->buf, cb2->buf, cb1->len) == 0);
}

void CharBuf_KeyDestructor(void *privdata, void *key) {
  CharBuf *cb = key;
  rm_free(cb->buf);
  rm_free(cb);
}

void InvIndFreeCb(void *privdata, void *val) {
  InvertedIndex *idx = val;
  InvertedIndex_Free(idx);
}

static dictType invIdxDictType = {
  .hashFunction = CharBuf_HashFunction,
  .keyDup = CharBuf_KeyDup,
  .valDup = NULL, // Taking and owning the InvertedIndex pointer
  .keyCompare = CharBuf_KeyCompare,
  .keyDestructor = CharBuf_KeyDestructor,
  .valDestructor = InvIndFreeCb,
};

static dictType missingFieldDictType = {
        .hashFunction = hiddenNameHashFunction,
        .keyDup = hiddenNameKeyDup,
        .valDup = NULL,
        .keyCompare = hiddenNameKeyCompare,
        .keyDestructor = hiddenNameKeyDestructor,
        .valDestructor = InvIndFreeCb,
};

// Only used on new specs so it's thread safe
void IndexSpec_MakeKeyless(IndexSpec *sp) {
  sp->keysDict = dictCreate(&invIdxDictType, NULL);
  sp->missingFieldDict = dictCreate(&missingFieldDictType, NULL);
}

// Only used on new specs so it's thread safe
void IndexSpec_StartGCFromSpec(StrongRef global, IndexSpec *sp, uint32_t gcPolicy) {
  sp->gc = GCContext_CreateGC(global, gcPolicy);
  GCContext_Start(sp->gc);
}

/* Start the garbage collection loop on the index spec. The GC removes garbage data left on the
 * index after removing documents */
// Only used on new specs so it's thread safe
void IndexSpec_StartGC(StrongRef global, IndexSpec *sp) {
  RS_LOG_ASSERT(!sp->gc, "GC already exists");
  // we will not create a gc thread on temporary index
  if (RSGlobalConfig.gcConfigParams.enableGC && !(sp->flags & Index_Temporary)) {
    sp->gc = GCContext_CreateGC(global, RSGlobalConfig.gcConfigParams.gcPolicy);
    GCContext_Start(sp->gc);

    const char* name = IndexSpec_FormatName(sp, RSGlobalConfig.hideUserDataFromLog);
    RedisModule_Log(RSDummyContext, "verbose", "Starting GC for %s", name);
    RedisModule_Log(RSDummyContext, "debug", "Starting GC %p for %s", sp->gc, name);
  }
}

// given a field mask with one bit lit, it returns its offset
int bit(t_fieldMask id) {
  for (int i = 0; i < sizeof(t_fieldMask) * 8; i++) {
    if (((id >> i) & 1) == 1) {
      return i;
    }
  }
  return 0;
}

///////////////////////////////////////////////////////////////////////////////////////////////

// Backwards compat version of load for rdbs with version < 8
static int FieldSpec_RdbLoadCompat8(RedisModuleIO *rdb, FieldSpec *f, int encver) {
  char* name = NULL;
  size_t len = 0;
  LoadStringBufferAlloc_IOErrors(rdb, name, &len, true, goto fail);
  f->fieldName = NewHiddenString(name, len, true);
  // the old versions encoded the bit id of the field directly
  // we convert that to a power of 2
  if (encver < INDEX_MIN_WIDESCHEMA_VERSION) {
    f->ftId = bit(LoadUnsigned_IOError(rdb, goto fail));
  } else {
    // the new version encodes just the power of 2 of the bit
    f->ftId = LoadUnsigned_IOError(rdb, goto fail);
  }
  f->types = LoadUnsigned_IOError(rdb, goto fail);
  f->ftWeight = LoadDouble_IOError(rdb, goto fail);
  f->tagOpts.tagFlags = TAG_FIELD_DEFAULT_FLAGS;
  f->tagOpts.tagSep = TAG_FIELD_DEFAULT_HASH_SEP;
  if (encver >= 4) {
    f->options = LoadUnsigned_IOError(rdb, goto fail);
    f->sortIdx = LoadSigned_IOError(rdb, goto fail);
  }
  return REDISMODULE_OK;

fail:
  return REDISMODULE_ERR;
}

static void FieldSpec_RdbSave(RedisModuleIO *rdb, FieldSpec *f) {
  HiddenString_SaveToRdb(f->fieldName, rdb);
  if (HiddenString_Compare(f->fieldPath, f->fieldName) != 0) {
    RedisModule_SaveUnsigned(rdb, 1);
    HiddenString_SaveToRdb(f->fieldPath, rdb);
  } else {
    RedisModule_SaveUnsigned(rdb, 0);
  }
  RedisModule_SaveUnsigned(rdb, f->types);
  RedisModule_SaveUnsigned(rdb, f->options);
  RedisModule_SaveSigned(rdb, f->sortIdx);
  // Save text specific options
  if (FIELD_IS(f, INDEXFLD_T_FULLTEXT) || (f->options & FieldSpec_Dynamic)) {
    RedisModule_SaveUnsigned(rdb, f->ftId);
    RedisModule_SaveDouble(rdb, f->ftWeight);
  }
  if (FIELD_IS(f, INDEXFLD_T_TAG) || (f->options & FieldSpec_Dynamic)) {
    RedisModule_SaveUnsigned(rdb, f->tagOpts.tagFlags);
    RedisModule_SaveStringBuffer(rdb, &f->tagOpts.tagSep, 1);
  }
  if (FIELD_IS(f, INDEXFLD_T_VECTOR)) {
    RedisModule_SaveUnsigned(rdb, f->vectorOpts.expBlobSize);
    VecSim_RdbSave(rdb, &f->vectorOpts.vecSimParams);
  }
  if (FIELD_IS(f, INDEXFLD_T_GEOMETRY) || (f->options & FieldSpec_Dynamic)) {
    RedisModule_SaveUnsigned(rdb, f->geometryOpts.geometryCoords);
  }
}

static const FieldType fieldTypeMap[] = {[IDXFLD_LEGACY_FULLTEXT] = INDEXFLD_T_FULLTEXT,
                                         [IDXFLD_LEGACY_NUMERIC] = INDEXFLD_T_NUMERIC,
                                         [IDXFLD_LEGACY_GEO] = INDEXFLD_T_GEO,
                                         [IDXFLD_LEGACY_TAG] = INDEXFLD_T_TAG};
                                         // CHECKED: Not related to new data types - legacy code

static int FieldSpec_RdbLoad(RedisModuleIO *rdb, FieldSpec *f, StrongRef sp_ref, int encver) {

  f->ftId = RS_INVALID_FIELD_ID;
  // Fall back to legacy encoding if needed
  if (encver < INDEX_MIN_TAGFIELD_VERSION) {
    return FieldSpec_RdbLoadCompat8(rdb, f, encver);
  }

  char* name = NULL;
  size_t len = 0;
  LoadStringBufferAlloc_IOErrors(rdb, name, &len, true, goto fail);
  f->fieldName = NewHiddenString(name, len, false);
  f->fieldPath = f->fieldName;
  if (encver >= INDEX_JSON_VERSION) {
    if (LoadUnsigned_IOError(rdb, goto fail) == 1) {
      LoadStringBufferAlloc_IOErrors(rdb, name, &len, true, goto fail);
      f->fieldPath = NewHiddenString(name, len, false);
    }
  }

  f->types = LoadUnsigned_IOError(rdb, goto fail);
  f->options = LoadUnsigned_IOError(rdb, goto fail);
  f->sortIdx = LoadSigned_IOError(rdb, goto fail);

  if (encver < INDEX_MIN_MULTITYPE_VERSION) {
    RS_LOG_ASSERT(f->types <= IDXFLD_LEGACY_MAX, "field type should be string or numeric");
    f->types = fieldTypeMap[f->types];
  }

  // Load text specific options
  if (FIELD_IS(f, INDEXFLD_T_FULLTEXT) || (f->options & FieldSpec_Dynamic)) {
    f->ftId = LoadUnsigned_IOError(rdb, goto fail);
    f->ftWeight = LoadDouble_IOError(rdb, goto fail);
  }
  // Load tag specific options
  if (FIELD_IS(f, INDEXFLD_T_TAG) || (f->options & FieldSpec_Dynamic)) {
    f->tagOpts.tagFlags = LoadUnsigned_IOError(rdb, goto fail);
    // Load the separator
    size_t l;
    char *s = LoadStringBuffer_IOError(rdb, &l, goto fail);
    RS_LOG_ASSERT(l == 1, "buffer length should be 1");
    f->tagOpts.tagSep = *s;
    RedisModule_Free(s);
  }
  // Load vector specific options
  if (encver >= INDEX_VECSIM_VERSION && FIELD_IS(f, INDEXFLD_T_VECTOR)) {
    if (encver >= INDEX_VECSIM_2_VERSION) {
      f->vectorOpts.expBlobSize = LoadUnsigned_IOError(rdb, goto fail);
    }
    if (encver >= INDEX_VECSIM_SVS_VAMANA_VERSION) {
      if (VecSim_RdbLoad_v4(rdb, &f->vectorOpts.vecSimParams, sp_ref, HiddenString_GetUnsafe(f->fieldName, NULL)) != REDISMODULE_OK) {
        goto fail;
      }
    } else if (encver >= INDEX_VECSIM_TIERED_VERSION) {
      if (VecSim_RdbLoad_v3(rdb, &f->vectorOpts.vecSimParams, sp_ref, HiddenString_GetUnsafe(f->fieldName, NULL)) != REDISMODULE_OK) {
        goto fail;
      }
    } else {
      if (encver >= INDEX_VECSIM_MULTI_VERSION) {
        if (VecSim_RdbLoad_v2(rdb, &f->vectorOpts.vecSimParams) != REDISMODULE_OK) {
          goto fail;
        }
      } else {
        if (VecSim_RdbLoad(rdb, &f->vectorOpts.vecSimParams) != REDISMODULE_OK) {
          goto fail;
        }
      }
      // If we're loading an old (< INDEX_VECSIM_TIERED_VERSION) rdb, we need to convert an HNSW
      // index to a tiered index.
      VecSimLogCtx *logCtx = rm_new(VecSimLogCtx);
      logCtx->index_field_name = HiddenString_GetUnsafe(f->fieldName, NULL);
      f->vectorOpts.vecSimParams.logCtx = logCtx;
      if (f->vectorOpts.vecSimParams.algo == VecSimAlgo_HNSWLIB) {
        VecSimParams hnswParams = f->vectorOpts.vecSimParams;

        f->vectorOpts.vecSimParams.algo = VecSimAlgo_TIERED;
        VecSim_TieredParams_Init(&f->vectorOpts.vecSimParams.algoParams.tieredParams, sp_ref);
        f->vectorOpts.vecSimParams.algoParams.tieredParams.specificParams.tieredHnswParams.swapJobThreshold = 0;
        memcpy(f->vectorOpts.vecSimParams.algoParams.tieredParams.primaryIndexParams, &hnswParams, sizeof(VecSimParams));
      }
    }
    // Calculate blob size limitation on lower encvers.
    if (encver < INDEX_VECSIM_2_VERSION) {
      switch (f->vectorOpts.vecSimParams.algo) {
      case VecSimAlgo_HNSWLIB:
        f->vectorOpts.expBlobSize = f->vectorOpts.vecSimParams.algoParams.hnswParams.dim * VecSimType_sizeof(f->vectorOpts.vecSimParams.algoParams.hnswParams.type);
        break;
      case VecSimAlgo_BF:
        f->vectorOpts.expBlobSize = f->vectorOpts.vecSimParams.algoParams.bfParams.dim * VecSimType_sizeof(f->vectorOpts.vecSimParams.algoParams.bfParams.type);
        break;
      case VecSimAlgo_TIERED:
        if (f->vectorOpts.vecSimParams.algoParams.tieredParams.primaryIndexParams->algo == VecSimAlgo_HNSWLIB) {
          f->vectorOpts.expBlobSize = f->vectorOpts.vecSimParams.algoParams.tieredParams.primaryIndexParams->algoParams.hnswParams.dim * VecSimType_sizeof(f->vectorOpts.vecSimParams.algoParams.tieredParams.primaryIndexParams->algoParams.hnswParams.type);
        } else if (f->vectorOpts.vecSimParams.algoParams.tieredParams.primaryIndexParams->algo == VecSimAlgo_SVS) {
          goto fail;  // svs is not supported in old encvers
        }
        break;
      case VecSimAlgo_SVS:
        goto fail;  // svs is not supported in old encvers
      }
    }
  }

  // Load geometry specific options
  if (FIELD_IS(f, INDEXFLD_T_GEOMETRY) || (f->options & FieldSpec_Dynamic)) {
    if (encver >= INDEX_GEOMETRY_VERSION) {
      f->geometryOpts.geometryCoords = LoadUnsigned_IOError(rdb, goto fail);
    } else {
      // In RedisSearch RC (2.8.1 - 2.8.3) we supported default coordinate system which was not written to RDB
      f->geometryOpts.geometryCoords = GEOMETRY_COORDS_Cartesian;
    }
  }

  return REDISMODULE_OK;

fail:
  return REDISMODULE_ERR;
}

static void IndexStats_RdbLoad(RedisModuleIO *rdb, IndexStats *stats) {
  stats->numDocuments = RedisModule_LoadUnsigned(rdb);
  stats->numTerms = RedisModule_LoadUnsigned(rdb);
  stats->numRecords = RedisModule_LoadUnsigned(rdb);
  stats->invertedSize = RedisModule_LoadUnsigned(rdb);
  RedisModule_LoadUnsigned(rdb); // Consume `invertedCap`
  RedisModule_LoadUnsigned(rdb); // Consume `skipIndexesSize`
  RedisModule_LoadUnsigned(rdb); // Consume `scoreIndexesSize`
  stats->offsetVecsSize = RedisModule_LoadUnsigned(rdb);
  stats->offsetVecRecords = RedisModule_LoadUnsigned(rdb);
  stats->termsSize = RedisModule_LoadUnsigned(rdb);
}

///////////////////////////////////////////////////////////////////////////////////////////////

static redisearch_thpool_t *reindexPool = NULL;

static IndexesScanner *IndexesScanner_NewGlobal() {
  if (global_spec_scanner) {
    return NULL;
  }

  IndexesScanner *scanner = rm_calloc(1, sizeof(IndexesScanner));
  scanner->global = true;
  scanner->scannedKeys = 0;

  global_spec_scanner = scanner;
  RedisModule_Log(RSDummyContext, "notice", "Global scanner created");

  return scanner;
}

static IndexesScanner *IndexesScanner_New(StrongRef global_ref) {

  IndexesScanner *scanner = rm_calloc(1, sizeof(IndexesScanner));

  scanner->spec_ref = StrongRef_Demote(global_ref);
  IndexSpec *spec = StrongRef_Get(global_ref);
  scanner->spec_name_for_logs = rm_strdup(IndexSpec_FormatName(spec, RSGlobalConfig.hideUserDataFromLog));
  scanner->isDebug = false;

  // scan already in progress?
  if (spec->scanner) {
    // cancel ongoing scan, keep on_progress indicator on
    IndexesScanner_Cancel(spec->scanner);
    const char* name = IndexSpec_FormatName(spec, RSGlobalConfig.hideUserDataFromLog);
    RedisModule_Log(RSDummyContext, "notice", "Scanning index %s in background: cancelled and restarted", name);
  }
  spec->scanner = scanner;
  spec->scan_in_progress = true;

  return scanner;
}

void IndexesScanner_Free(IndexesScanner *scanner) {
  rm_free(scanner->spec_name_for_logs);
  if (global_spec_scanner == scanner) {
    global_spec_scanner = NULL;
  } else {
    StrongRef tmp = WeakRef_Promote(scanner->spec_ref);
    IndexSpec *spec = StrongRef_Get(tmp);
    if (spec) {
      if (spec->scanner == scanner) {
        spec->scanner = NULL;
        spec->scan_in_progress = false;
      }
      StrongRef_Release(tmp);
    }
    WeakRef_Release(scanner->spec_ref);
  }
  // Free the last scanned key
  if (scanner->OOMkey) {
    RedisModule_FreeString(RSDummyContext, scanner->OOMkey);
  }
  rm_free(scanner);
}

void IndexesScanner_Cancel(IndexesScanner *scanner) {
  scanner->cancelled = true;
}

void IndexesScanner_ResetProgression(IndexesScanner *scanner) {
  scanner-> scanFailedOnOOM = false;
  scanner-> scannedKeys = 0;
}

//---------------------------------------------------------------------------------------------

static void IndexSpec_DoneIndexingCallabck(struct RSAddDocumentCtx *docCtx, RedisModuleCtx *ctx,
                                           void *pd) {
}

//---------------------------------------------------------------------------------------------

int IndexSpec_UpdateDoc(IndexSpec *spec, RedisModuleCtx *ctx, RedisModuleString *key, DocumentType type);
static void Indexes_ScanProc(RedisModuleCtx *ctx, RedisModuleString *keyname, RedisModuleKey *key,
                             IndexesScanner *scanner) {

  if (scanner->cancelled) {
    return;
  }

  if (isBgIndexingMemoryOverLimit(ctx)){
    scanner->scanFailedOnOOM = true;
    if (scanner->OOMkey) {
      RedisModule_FreeString(RSDummyContext, scanner->OOMkey);
    }
    // Hold the key that triggered OOM in case we need to attach an index error
    scanner->OOMkey = RedisModule_HoldString(RSDummyContext, keyname);
    return;
  }
  // RMKey it is provided as best effort but in some cases it might be NULL
  bool keyOpened = false;
  if (!key || isCrdt) {
    key = RedisModule_OpenKey(ctx, keyname, DOCUMENT_OPEN_KEY_INDEXING_FLAGS);
    keyOpened = true;
  }
  // Get the document type
  DocumentType type = getDocType(key);

  // Close the key if we opened it
  if (keyOpened) {
    RedisModule_CloseKey(key);
  }

  // Verify that the document type is supported and document is not empty
  if (type == DocumentType_Unsupported) {
    return;
  }

  if (scanner->global) {
    Indexes_UpdateMatchingWithSchemaRules(ctx, keyname, type, NULL);
  } else {
    StrongRef curr_run_ref = IndexSpecRef_Promote(scanner->spec_ref);
    IndexSpec *sp = StrongRef_Get(curr_run_ref);
    if (sp) {
      // This check is performed without locking the spec, but it's ok since we locked the GIL
      // So the main thread is not running and the GC is not touching the relevant data
      if (SchemaRule_ShouldIndex(sp, keyname, type)) {
        IndexSpec_UpdateDoc(sp, ctx, keyname, type);
      }
      IndexSpecRef_Release(curr_run_ref);
    } else {
      // spec was deleted, cancel scan
      scanner->cancelled = true;
    }
  }
  ++scanner->scannedKeys;
}

//---------------------------------------------------------------------------------------------
// Define for neater code, first argument is the debug scanner flag field , second is the status code
#define IF_DEBUG_PAUSE_CHECK(scanner, ctx, status_bool, status_code) \
if (scanner->isDebug) { \
  DebugIndexesScanner *dScanner = (DebugIndexesScanner*)scanner;\
  DebugIndexesScanner_pauseCheck(dScanner, ctx, dScanner->status_bool, status_code); \
}
#define IF_DEBUG_PAUSE_CHECK_BEFORE_OOM_RETRY(scanner, ctx) IF_DEBUG_PAUSE_CHECK(scanner, ctx, pauseBeforeOOMRetry, DEBUG_INDEX_SCANNER_CODE_PAUSED_BEFORE_OOM_RETRY)
#define IF_DEBUG_PAUSE_CHECK_ON_OOM(scanner, ctx) IF_DEBUG_PAUSE_CHECK(scanner, ctx, pauseOnOOM, DEBUG_INDEX_SCANNER_CODE_PAUSED_ON_OOM)

static void Indexes_ScanAndReindexTask(IndexesScanner *scanner) {
  RS_LOG_ASSERT(scanner, "invalid IndexesScanner");

  RedisModuleCtx *ctx = RedisModule_GetDetachedThreadSafeContext(RSDummyContext);
  RedisModuleScanCursor *cursor = RedisModule_ScanCursorCreate();
  RedisModule_ThreadSafeContextLock(ctx);

  if (scanner->cancelled) {
    goto end;
  }
  if (scanner->global) {
    RedisModule_Log(ctx, "notice", "Scanning indexes in background");
  } else {
    RedisModule_Log(ctx, "notice", "Scanning index %s in background", scanner->spec_name_for_logs);
  }

  size_t counter = 0;
  RedisModuleScanCB scanner_func = (RedisModuleScanCB)Indexes_ScanProc;
  if (globalDebugCtx.debugMode) {
    // If we are in debug mode, we need to use the debug scanner function
    scanner_func = (RedisModuleScanCB)DebugIndexes_ScanProc;

    // If background indexing paused, wait until it is resumed
    // Allow the redis server to acquire the GIL while we release it
    RedisModule_ThreadSafeContextUnlock(ctx);
    while (globalDebugCtx.bgIndexing.pause) { // volatile variable
      usleep(1000);
    }
    RedisModule_ThreadSafeContextLock(ctx);
  }

  while (RedisModule_Scan(ctx, cursor, scanner_func, scanner)) {
    RedisModule_ThreadSafeContextUnlock(ctx);
    counter++;
    if (counter % RSGlobalConfig.numBGIndexingIterationsBeforeSleep == 0) {
      // Sleep for one microsecond to allow redis server to acquire the GIL while we release it.
      // We do that periodically every X iterations (100 as default), otherwise we call
      // 'sched_yield()'. That is since 'sched_yield()' doesn't give up the processor for enough
      // time to ensure that other threads that are waiting for the GIL will actually have the
      // chance to take it.
      usleep(1);
      IncrementBgIndexYieldCounter();
    } else {
      sched_yield();
    }
    RedisModule_ThreadSafeContextLock(ctx);

    // Check if we need to handle OOM but must check if the scanner was cancelled for other reasons (i.e. FT. ALTER)
    if (scanner->scanFailedOnOOM && !scanner->cancelled) {

      // Check the config to see if we should wait for memory allocation
      if(RSGlobalConfig.bgIndexingOomPauseTimeBeforeRetry > 0) {
        IF_DEBUG_PAUSE_CHECK_BEFORE_OOM_RETRY(scanner, ctx);
        // Call the wait function
        threadSleepByConfigTime(ctx, scanner);
        if (!isBgIndexingMemoryOverLimit(ctx)) {
          // We can continue the scan
          RedisModule_Log(ctx, "notice", "Scanning index %s in background: resuming after OOM due to memory limit increase",
                          scanner->spec_name_for_logs);
          IndexesScanner_ResetProgression(scanner);
          RedisModule_ScanCursorRestart(cursor);
          continue;
        }
      }
      // At this point we either waited for memory allocation and failed
      // or the config is set to not wait for memory allocation after OOM
      scanStopAfterOOM(ctx, scanner);
      IF_DEBUG_PAUSE_CHECK_ON_OOM(scanner, ctx);
    }

    if (scanner->cancelled) {

      if (scanner->global) {
        RedisModule_Log(ctx, "notice", "Scanning indexes in background: cancelled (scanned=%ld)",
                        scanner->scannedKeys);
      } else {
        RedisModule_Log(ctx, "notice", "Scanning index %s in background: cancelled (scanned=%ld)",
                    scanner->spec_name_for_logs, scanner->scannedKeys);
        goto end;
      }
    }
  }

  if (scanner->isDebug) {
    DebugIndexesScanner* dScanner = (DebugIndexesScanner*)scanner;
    dScanner->status = DEBUG_INDEX_SCANNER_CODE_DONE;
  }

  if (scanner->global) {
    RedisModule_Log(ctx, "notice", "Scanning indexes in background: done (scanned=%ld)",
                    scanner->scannedKeys);
  } else {
    RedisModule_Log(ctx, "notice", "Scanning index %s in background: done (scanned=%ld)",
                    scanner->spec_name_for_logs, scanner->scannedKeys);
  }

end:
  if (!scanner->cancelled && scanner->global) {
    Indexes_SetTempSpecsTimers(TimerOp_Add);
  }

  IndexesScanner_Free(scanner);

  RedisModule_ThreadSafeContextUnlock(ctx);
  RedisModule_ScanCursorDestroy(cursor);
  RedisModule_FreeThreadSafeContext(ctx);
}

//---------------------------------------------------------------------------------------------

static void IndexSpec_ScanAndReindexAsync(StrongRef spec_ref) {
  if (!reindexPool) {
    reindexPool = redisearch_thpool_create(1, DEFAULT_HIGH_PRIORITY_BIAS_THRESHOLD, LogCallback, "reindex");
  }
#ifdef _DEBUG
  IndexSpec* spec = (IndexSpec*)StrongRef_Get(spec_ref);
  const char* indexName = IndexSpec_FormatName(spec, RSGlobalConfig.hideUserDataFromLog);
  RedisModule_Log(RSDummyContext, "notice", "Register index %s for async scan", indexName);
#endif
  IndexesScanner *scanner;
  if (globalDebugCtx.debugMode) {
    // If we are in debug mode, we need to allocate a debug scanner
    scanner = (IndexesScanner*)DebugIndexesScanner_New(spec_ref);
    // If we need to pause before the scan, we set the pause flag
    if (globalDebugCtx.bgIndexing.pauseBeforeScan) {
      globalDebugCtx.bgIndexing.pause = true;
    }
  } else {
    scanner = IndexesScanner_New(spec_ref);
  }

  redisearch_thpool_add_work(reindexPool, (redisearch_thpool_proc)Indexes_ScanAndReindexTask, scanner, THPOOL_PRIORITY_HIGH);
}

void ReindexPool_ThreadPoolDestroy() {
  if (reindexPool != NULL) {
    RedisModule_ThreadSafeContextUnlock(RSDummyContext);
    redisearch_thpool_destroy(reindexPool);
    reindexPool = NULL;
    RedisModule_ThreadSafeContextLock(RSDummyContext);
  }
}

//---------------------------------------------------------------------------------------------

#ifdef FTINFO_FOR_INFO_MODULES
void IndexSpec_AddToInfo(RedisModuleInfoCtx *ctx, IndexSpec *sp) {
  char *temp = "info";
  char name[sp->nameLen + 4 + 2]; // 4 for info and 2 for null termination
  sprintf(name, "%s_%s", temp, sp->name);
  RedisModule_InfoAddSection(ctx, name);

  // Index flags
  if (sp->flags & ~(Index_StoreFreqs | Index_StoreFieldFlags | Index_StoreTermOffsets | Index_StoreByteOffsets) || sp->flags & Index_WideSchema) {
    RedisModule_InfoBeginDictField(ctx, "index_options");
    if (!(sp->flags & (Index_StoreFreqs)))
      RedisModule_InfoAddFieldCString(ctx, SPEC_NOFREQS_STR, "ON");
    if (!(sp->flags & (Index_StoreFieldFlags)))
      RedisModule_InfoAddFieldCString(ctx, SPEC_NOFIELDS_STR, "ON");
    if (!(sp->flags & (Index_StoreTermOffsets | Index_StoreByteOffsets)))
      RedisModule_InfoAddFieldCString(ctx, SPEC_NOOFFSETS_STR, "ON");
    if (!(sp->flags & (Index_StoreByteOffsets)))
      RedisModule_InfoAddFieldCString(ctx, SPEC_NOHL_STR, "ON");
    if (sp->flags & Index_WideSchema)
      RedisModule_InfoAddFieldCString(ctx, SPEC_SCHEMA_EXPANDABLE_STR, "ON");
    RedisModule_InfoEndDictField(ctx);
  }

  // Index definition
  RedisModule_InfoBeginDictField(ctx, "index_definition");
  SchemaRule *rule = sp->rule;
  RedisModule_InfoAddFieldCString(ctx, "type", (char*)DocumentType_ToString(rule->type));
  if (rule->filter_exp_str)
    RedisModule_InfoAddFieldCString(ctx, "filter", rule->filter_exp_str);
  if (rule->lang_default)
    RedisModule_InfoAddFieldCString(ctx, "default_language", (char*)RSLanguage_ToString(rule->lang_default));
  if (rule->lang_field)
    RedisModule_InfoAddFieldCString(ctx, "language_field", rule->lang_field);
  if (rule->score_default)
    RedisModule_InfoAddFieldDouble(ctx, "default_score", rule->score_default);
  if (rule->score_field)
    RedisModule_InfoAddFieldCString(ctx, "score_field", rule->score_field);
  if (rule->payload_field)
    RedisModule_InfoAddFieldCString(ctx, "payload_field", rule->payload_field);
  // Prefixes
  int num_prefixes = array_len(rule->prefixes);
  if (num_prefixes && rule->prefixes[0][0] != '\0') {
    arrayof(char) prefixes = array_new(char, 512);
    for (int i = 0; i < num_prefixes; ++i) {
      prefixes = array_ensure_append_1(prefixes, "\"");
      prefixes = array_ensure_append_n(prefixes, rule->prefixes[i], strlen(rule->prefixes[i]));
      prefixes = array_ensure_append_n(prefixes, "\",", 2);
    }
    prefixes[array_len(prefixes)-1] = '\0';
    RedisModule_InfoAddFieldCString(ctx, "prefixes", prefixes);
    array_free(prefixes);
  }
  RedisModule_InfoEndDictField(ctx);

  // Attributes
  for (int i = 0; i < sp->numFields; i++) {
    const FieldSpec *fs = sp->fields + i;
    char title[28];
    sprintf(title, "%s_%d", "field", (i+1));
    RedisModule_InfoBeginDictField(ctx, title);

    RedisModule_InfoAddFieldCString(ctx, "identifier", fs->path);
    RedisModule_InfoAddFieldCString(ctx, "attribute", fs->name);

    if (fs->options & FieldSpec_Dynamic)
      RedisModule_InfoAddFieldCString(ctx, "type", "<DYNAMIC>");
    else
      RedisModule_InfoAddFieldCString(ctx, "type", (char*)FieldSpec_GetTypeNames(INDEXTYPE_TO_POS(fs->types)));

    if (FIELD_IS(fs, INDEXFLD_T_FULLTEXT))
      RedisModule_InfoAddFieldDouble(ctx,  SPEC_WEIGHT_STR, fs->ftWeight);
    if (FIELD_IS(fs, INDEXFLD_T_TAG)) {
      char buf[4];
      sprintf(buf, "\"%c\"", fs->tagOpts.tagSep);
      RedisModule_InfoAddFieldCString(ctx, SPEC_TAG_SEPARATOR_STR, buf);
    }
    if (FieldSpec_IsSortable(fs))
      RedisModule_InfoAddFieldCString(ctx, SPEC_SORTABLE_STR, "ON");
    if (FieldSpec_IsNoStem(fs))
      RedisModule_InfoAddFieldCString(ctx, SPEC_NOSTEM_STR, "ON");
    if (!FieldSpec_IsIndexable(fs))
      RedisModule_InfoAddFieldCString(ctx, SPEC_NOINDEX_STR, "ON");

    RedisModule_InfoEndDictField(ctx);
  }

  // More properties
  RedisModule_InfoAddFieldLongLong(ctx, "number_of_docs", sp->stats.numDocuments);

  RedisModule_InfoBeginDictField(ctx, "index_properties");
  RedisModule_InfoAddFieldULongLong(ctx, "max_doc_id", sp->docs.maxDocId);
  RedisModule_InfoAddFieldLongLong(ctx, "num_terms", sp->stats.numTerms);
  RedisModule_InfoAddFieldLongLong(ctx, "num_records", sp->stats.numRecords);
  RedisModule_InfoEndDictField(ctx);

  RedisModule_InfoBeginDictField(ctx, "index_properties_in_mb");
  RedisModule_InfoAddFieldDouble(ctx, "inverted_size", sp->stats.invertedSize / (float)0x100000);
  RedisModule_InfoAddFieldDouble(ctx, "vector_index_size", IndexSpec_VectorIndexesSize(sp) / (float)0x100000);
  RedisModule_InfoAddFieldDouble(ctx, "offset_vectors_size", sp->stats.offsetVecsSize / (float)0x100000);
  RedisModule_InfoAddFieldDouble(ctx, "doc_table_size", sp->docs.memsize / (float)0x100000);
  RedisModule_InfoAddFieldDouble(ctx, "sortable_values_size", sp->docs.sortablesSize / (float)0x100000);
  RedisModule_InfoAddFieldDouble(ctx, "key_table_size", TrieMap_MemUsage(sp->docs.dim.tm) / (float)0x100000);
  RedisModule_InfoAddFieldDouble("tag_overhead_size_mb", IndexSpec_collect_tags_overhead(sp) / (float)0x100000);
  RedisModule_InfoAddFieldDouble("text_overhead_size_mb", IndexSpec_collect_text_overhead(sp) / (float)0x100000);
  RedisModule_InfoAddFieldDouble("total_index_memory_sz_mb", IndexSpec_TotalMemUsage(sp) / (float)0x100000);
  RedisModule_InfoEndDictField(ctx);

  RedisModule_InfoAddFieldULongLong(ctx, "total_inverted_index_blocks", TotalIIBlocks());

  RedisModule_InfoBeginDictField(ctx, "index_properties_averages");
  RedisModule_InfoAddFieldDouble(ctx, "records_per_doc_avg",(float)sp->stats.numRecords / (float)sp->stats.numDocuments);
  RedisModule_InfoAddFieldDouble(ctx, "bytes_per_record_avg",(float)sp->stats.invertedSize / (float)sp->stats.numRecords);
  RedisModule_InfoAddFieldDouble(ctx, "offsets_per_term_avg",(float)sp->stats.offsetVecRecords / (float)sp->stats.numRecords);
  RedisModule_InfoAddFieldDouble(ctx, "offset_bits_per_record_avg",8.0F * (float)sp->stats.offsetVecsSize / (float)sp->stats.offsetVecRecords);
  RedisModule_InfoEndDictField(ctx);

  RedisModule_InfoBeginDictField(ctx, "index_failures");
  RedisModule_InfoAddFieldLongLong(ctx, "hash_indexing_failures", sp->stats.indexingFailures);
  RedisModule_InfoAddFieldLongLong(ctx, "indexing", !!global_spec_scanner || sp->scan_in_progress);
  IndexesScanner *scanner = global_spec_scanner ? global_spec_scanner : sp->scanner;
  double percent_indexed = IndexesScanner_IndexedPercent(ctx, scanner, sp);
  RedisModule_InfoAddFieldDouble(ctx, "percent_indexed", percent_indexed);
  RedisModule_InfoEndDictField(ctx);

  // Garbage collector
  if (sp->gc)
    GCContext_RenderStatsForInfo(sp->gc, ctx);

  // Cursor stat
  Cursors_RenderStatsForInfo(&g_CursorsList, &g_CursorsListCoord, sp, ctx);

  // Stop words
  if (sp->flags & Index_HasCustomStopwords)
    AddStopWordsListToInfo(ctx, sp->stopwords);
}
#endif // FTINFO_FOR_INFO_MODULES

// Assumes that the spec is in a safe state to set a scanner on it (write lock or main thread)
void IndexSpec_ScanAndReindex(RedisModuleCtx *ctx, StrongRef spec_ref) {
  size_t nkeys = RedisModule_DbSize(ctx);
  if (nkeys > 0) {
    IndexSpec_ScanAndReindexAsync(spec_ref);
  }
}

// only used on "RDB load finished" event (before the server is ready to accept commands)
// so it threadsafe
void IndexSpec_DropLegacyIndexFromKeySpace(IndexSpec *sp) {
  RedisSearchCtx ctx = SEARCH_CTX_STATIC(RSDummyContext, sp);

  rune *rstr = NULL;
  t_len slen = 0;
  float score = 0;
  int dist = 0;
  size_t termLen;

  TrieIterator *it = Trie_Iterate(ctx.spec->terms, "", 0, 0, 1);
  while (TrieIterator_Next(it, &rstr, &slen, NULL, &score, &dist)) {
    char *res = runesToStr(rstr, slen, &termLen);
    RedisModuleString *keyName = Legacy_fmtRedisTermKey(&ctx, res, strlen(res));
    Redis_LegacyDropScanHandler(ctx.redisCtx, keyName, &ctx);
    RedisModule_FreeString(ctx.redisCtx, keyName);
    rm_free(res);
  }
  TrieIterator_Free(it);

  // Delete the numeric, tag, and geo indexes which reside on separate keys
  for (size_t i = 0; i < ctx.spec->numFields; i++) {
    const FieldSpec *fs = ctx.spec->fields + i;
    if (FIELD_IS(fs, INDEXFLD_T_NUMERIC)) {
      RedisModuleString *key = IndexSpec_LegacyGetFormattedKey(ctx.spec, fs, INDEXFLD_T_NUMERIC);
      Redis_LegacyDeleteKey(ctx.redisCtx, key);
    }
    if (FIELD_IS(fs, INDEXFLD_T_TAG)) {
      RedisModuleString *key = IndexSpec_LegacyGetFormattedKey(ctx.spec, fs, INDEXFLD_T_TAG);
      Redis_LegacyDeleteKey(ctx.redisCtx, key);
    }
    if (FIELD_IS(fs, INDEXFLD_T_GEO)) {
      RedisModuleString *key = IndexSpec_LegacyGetFormattedKey(ctx.spec, fs, INDEXFLD_T_GEO);
      Redis_LegacyDeleteKey(ctx.redisCtx, key);
    }
  }
  HiddenString_LegacyDropFromKeySpace(ctx.redisCtx, INDEX_SPEC_KEY_FMT, sp->specName);
}

void Indexes_UpgradeLegacyIndexes() {
  dictIterator *iter = dictGetIterator(legacySpecDict);
  dictEntry *entry = NULL;
  while ((entry = dictNext(iter))) {
    StrongRef spec_ref = dictGetRef(entry);
    IndexSpec *sp = StrongRef_Get(spec_ref);
    IndexSpec_DropLegacyIndexFromKeySpace(sp);

    // recreate the doctable
    DocTable_Free(&sp->docs);
    sp->docs = DocTable_New(INITIAL_DOC_TABLE_SIZE);

    // clear index stats
    memset(&sp->stats, 0, sizeof(sp->stats));
    // Init the index error
    sp->stats.indexError = IndexError_Init();

    // put the new index in the specDict_g with weak and strong references
    dictAdd(specDict_g, (void*)sp->specName, spec_ref.rm);
  }
  dictReleaseIterator(iter);
}

void Indexes_ScanAndReindex() {
  if (!reindexPool) {
    reindexPool = redisearch_thpool_create(1, DEFAULT_HIGH_PRIORITY_BIAS_THRESHOLD, LogCallback, "reindex");
  }

  RedisModule_Log(RSDummyContext, "notice", "Scanning all indexes");
  IndexesScanner *scanner = IndexesScanner_NewGlobal();
  // check no global scan is in progress
  if (scanner) {
    redisearch_thpool_add_work(reindexPool, (redisearch_thpool_proc)Indexes_ScanAndReindexTask, scanner, THPOOL_PRIORITY_HIGH);
  }
}

///////////////////////////////////////////////////////////////////////////////////////////////

void IndexSpec_RdbSave(RedisModuleIO *rdb, IndexSpec *sp) {
  // Save the name plus the null terminator
  HiddenString_SaveToRdb(sp->specName, rdb);
  RedisModule_SaveUnsigned(rdb, (uint64_t)sp->flags);
  RedisModule_SaveUnsigned(rdb, sp->numFields);
  for (int i = 0; i < sp->numFields; i++) {
    FieldSpec_RdbSave(rdb, &sp->fields[i]);
  }

  SchemaRule_RdbSave(sp->rule, rdb);

  // If we have custom stopwords, save them
  if (sp->flags & Index_HasCustomStopwords) {
    StopWordList_RdbSave(rdb, sp->stopwords);
  }

  if (sp->flags & Index_HasSmap) {
    SynonymMap_RdbSave(rdb, sp->smap);
  }

  RedisModule_SaveUnsigned(rdb, sp->timeout);

  if (sp->aliases) {
    RedisModule_SaveUnsigned(rdb, array_len(sp->aliases));
    for (size_t ii = 0; ii < array_len(sp->aliases); ++ii) {
      HiddenString_SaveToRdb(sp->aliases[ii], rdb);
    }
  } else {
    RedisModule_SaveUnsigned(rdb, 0);
  }
}

IndexSpec *IndexSpec_RdbLoad(RedisModuleIO *rdb, int encver, QueryError *status) {
  char *rawName = LoadStringBuffer_IOError(rdb, NULL, goto cleanup_no_index);
  size_t len = strlen(rawName);
  HiddenString* specName = NewHiddenString(rawName, len, true);
  RedisModule_Free(rawName);

  IndexSpec *sp = rm_calloc(1, sizeof(IndexSpec));
  StrongRef spec_ref = StrongRef_New(sp, (RefManager_Free)IndexSpec_Free);
  sp->own_ref = spec_ref;


  // Note: indexError, fieldIdToIndex, docs, specName, obfuscatedName, terms, and monitor flags are already initialized in initializeIndexSpec
  IndexFlags flags = (IndexFlags)LoadUnsigned_IOError(rdb, goto cleanup);
  // Note: monitorDocumentExpiration and monitorFieldExpiration are already set in initializeIndexSpec
  if (encver < INDEX_MIN_NOFREQ_VERSION) {
    flags |= Index_StoreFreqs;
  }
  int16_t numFields = LoadUnsigned_IOError(rdb, goto cleanup);

  initializeIndexSpec(sp, specName, flags, numFields);

  IndexSpec_MakeKeyless(sp);
  for (int i = 0; i < sp->numFields; i++) {
    FieldSpec *fs = sp->fields + i;
    if (FieldSpec_RdbLoad(rdb, fs, spec_ref, encver) != REDISMODULE_OK) {
      QueryError_SetWithUserDataFmt(status, QUERY_ERROR_CODE_PARSE_ARGS, "Failed to load index field", " %d", i);
      goto cleanup;
    }
    if (fs->ftId != RS_INVALID_FIELD_ID) {
      // Prefer not to rely on the ordering of fields in the RDB file
      *array_ensure_at(&sp->fieldIdToIndex, fs->ftId, t_fieldIndex) = fs->index;
    }
    if (FieldSpec_IsSortable(fs)) {
      sp->numSortableFields++;
    }
    if (FieldSpec_HasSuffixTrie(fs) && FIELD_IS(fs, INDEXFLD_T_FULLTEXT)) {
      sp->flags |= Index_HasSuffixTrie;
      sp->suffixMask |= FIELD_BIT(fs);
      if (!sp->suffix) {
        sp->suffix = NewTrie(suffixTrie_freeCallback, Trie_Sort_Lex);
      }
    }
  }
  // After loading all the fields, we can build the spec cache
  sp->spcache = IndexSpec_BuildSpecCache(sp);

  if (SchemaRule_RdbLoad(spec_ref, rdb, encver, status) != REDISMODULE_OK) {
    QueryError_SetError(status, QUERY_ERROR_CODE_PARSE_ARGS, "Failed to load schema rule");
    goto cleanup;
  }

  if (sp->flags & Index_HasCustomStopwords) {
    sp->stopwords = StopWordList_RdbLoad(rdb, encver);
    if (sp->stopwords == NULL)
      goto cleanup;
  } else {
    sp->stopwords = DefaultStopWordList();
  }

  if (sp->flags & Index_HasSmap) {
    sp->smap = SynonymMap_RdbLoad(rdb, encver);
    if (sp->smap == NULL)
      goto cleanup;
  }

  sp->timeout = LoadUnsigned_IOError(rdb, goto cleanup);

  size_t narr = LoadUnsigned_IOError(rdb, goto cleanup);
  for (size_t ii = 0; ii < narr; ++ii) {
    QueryError _status;
    char *s = LoadStringBuffer_IOError(rdb, NULL, goto cleanup);
    HiddenString* alias = NewHiddenString(s, strlen(s), false);
    int rc = IndexAlias_Add(alias, spec_ref, 0, &_status);
    HiddenString_Free(alias, false);
    RedisModule_Free(s);
    if (rc != REDISMODULE_OK) {
      RedisModule_Log(RSDummyContext, "notice", "Loading existing alias failed");
    }
  }

  return sp;

cleanup:
  StrongRef_Release(spec_ref);
cleanup_no_index:
  QueryError_SetError(status, QUERY_ERROR_CODE_PARSE_ARGS, "while reading an index");
  return NULL;
}

static int IndexSpec_StoreAfterRdbLoad(IndexSpec *sp) {

  if (!sp) {
    addPendingIndexDrop();
    return REDISMODULE_ERR;
  }

  StrongRef spec_ref = sp->own_ref;

  // setting isDuplicate to true will make sure index will not be removed from aliases container.
  const RefManager *oldSpec = dictFetchValue(specDict_g, sp->specName);
  sp->isDuplicate = oldSpec != NULL;
  if (sp->isDuplicate) {
    // spec already exists, however we need to finish consuming the rdb so redis won't issue an error(expecting an eof but seeing remaining data)
    // right now this can cause nasty side effects, to avoid them we will set isDuplicate to true
    RedisModule_Log(RSDummyContext, "notice", "Loading an already existing index, will just ignore.");
  }

  Cursors_initSpec(sp);

  if (sp->isDuplicate) {
    // spec already exists lets just free this one
    // Remove the new spec from the global prefixes dictionary.
    // This is the only global structure that we added the new spec to at this point
    SchemaPrefixes_RemoveSpec(spec_ref);
    addPendingIndexDrop();
    StrongRef_Release(spec_ref);
  } else {
    if (SearchDisk_IsEnabled()) {
      // TODO: Change to `if (isFlex && !(sp->flags & Index_StoreInRAM)) {` once
      // we add the `Index_StoreInRAM` flag to the rdb file.
      RS_ASSERT(disk_db);
      size_t len;
      const char* name = HiddenString_GetUnsafe(sp->specName, &len);
      sp->diskSpec = SearchDisk_OpenIndex(name, len, sp->rule->type);
    }
    IndexSpec_StartGC(spec_ref, sp);
    dictAdd(specDict_g, (void*)sp->specName, spec_ref.rm);

    for (int i = 0; i < sp->numFields; i++) {
      FieldsGlobalStats_UpdateStats(sp->fields + i, 1);
    }
  }
  return REDISMODULE_OK;
}

static int IndexSpec_CreateFromRdb(RedisModuleIO *rdb, int encver, QueryError *status) {
  // Load the index spec using the new function
  IndexSpec *sp = IndexSpec_RdbLoad(rdb, encver, status);
  return IndexSpec_StoreAfterRdbLoad(sp);
}

void *IndexSpec_LegacyRdbLoad(RedisModuleIO *rdb, int encver) {
  if (encver < LEGACY_INDEX_MIN_VERSION || encver > LEGACY_INDEX_MAX_VERSION) {
    return NULL;
  }
  char *legacyName = RedisModule_LoadStringBuffer(rdb, NULL);

  RedisModuleCtx *ctx = RedisModule_GetContextFromIO(rdb);
  IndexSpec *sp = rm_calloc(1, sizeof(IndexSpec));
  IndexSpec_InitLock(sp);
  StrongRef spec_ref = StrongRef_New(sp, (RefManager_Free)IndexSpec_Free);
  sp->own_ref = spec_ref;

  IndexSpec_MakeKeyless(sp);
  sp->numSortableFields = 0;
  sp->terms = NULL;
  sp->docs = DocTable_New(INITIAL_DOC_TABLE_SIZE);

  sp->specName = NewHiddenString(legacyName, strlen(legacyName), true);
  sp->obfuscatedName = IndexSpec_FormatObfuscatedName(sp->specName);
  RedisModule_Free(legacyName);
  sp->flags = (IndexFlags)RedisModule_LoadUnsigned(rdb);
  if (encver < INDEX_MIN_NOFREQ_VERSION) {
    sp->flags |= Index_StoreFreqs;
  }

  sp->numFields = RedisModule_LoadUnsigned(rdb);
  sp->fields = rm_calloc(sp->numFields, sizeof(FieldSpec));
  int maxSortIdx = -1;
  for (int i = 0; i < sp->numFields; i++) {
    FieldSpec *fs = sp->fields + i;
    initializeFieldSpec(fs, i);
    FieldSpec_RdbLoad(rdb, fs, spec_ref, encver);
    if (FieldSpec_IsSortable(fs)) {
      sp->numSortableFields++;
    }
  }
  // After loading all the fields, we can build the spec cache
  sp->spcache = IndexSpec_BuildSpecCache(sp);

  IndexStats_RdbLoad(rdb, &sp->stats);

  DocTable_LegacyRdbLoad(&sp->docs, rdb, encver);
  /* For version 3 or up - load the generic trie */
  if (encver >= 3) {
    sp->terms = TrieType_GenericLoad(rdb, 0);
  } else {
    sp->terms = NewTrie(NULL, Trie_Sort_Lex);
  }

  if (sp->flags & Index_HasCustomStopwords) {
    sp->stopwords = StopWordList_RdbLoad(rdb, encver);
  } else {
    sp->stopwords = DefaultStopWordList();
  }

  sp->smap = NULL;
  if (sp->flags & Index_HasSmap) {
    sp->smap = SynonymMap_RdbLoad(rdb, encver);
  }
  if (encver < INDEX_MIN_EXPIRE_VERSION) {
    sp->timeout = -1;
  } else {
    sp->timeout = RedisModule_LoadUnsigned(rdb);
  }

  if (encver >= INDEX_MIN_ALIAS_VERSION) {
    size_t narr = RedisModule_LoadUnsigned(rdb);
    for (size_t ii = 0; ii < narr; ++ii) {
      QueryError status;
      size_t dummy;
      char *s = RedisModule_LoadStringBuffer(rdb, &dummy);
      HiddenString* alias = NewHiddenString(s, strlen(s), false);
      int rc = IndexAlias_Add(alias, spec_ref, 0, &status);
      HiddenString_Free(alias, false);
      RedisModule_Free(s);
      RS_ASSERT(rc == REDISMODULE_OK);
    }
  }

  const char *formattedIndexName = IndexSpec_FormatName(sp, RSGlobalConfig.hideUserDataFromLog);
  SchemaRuleArgs *rule_args = dictFetchValue(legacySpecRules, sp->specName);
  if (!rule_args) {
    RedisModule_LogIOError(rdb, "warning",
                           "Could not find upgrade definition for legacy index '%s'", formattedIndexName);
    StrongRef_Release(spec_ref);
    return NULL;
  }

  QueryError status;
  sp->rule = SchemaRule_Create(rule_args, spec_ref, &status);

  if (SearchDisk_IsEnabled()) {
    // TODO: Change to `if (isFlex && !(sp->flags & Index_StoreInRAM)) {` once
    // we add the `Index_StoreInRAM` flag to the rdb file.
    RS_ASSERT(disk_db);
    size_t len;
    const char* name = HiddenString_GetUnsafe(sp->specName, &len);
    sp->diskSpec = SearchDisk_OpenIndex(name, len, sp->rule->type);
  }

  dictDelete(legacySpecRules, sp->specName);
  SchemaRuleArgs_Free(rule_args);

  if (!sp->rule) {
    RedisModule_LogIOError(rdb, "warning", "Failed creating rule for legacy index '%s', error='%s'",
                           formattedIndexName, QueryError_GetDisplayableError(&status, RSGlobalConfig.hideUserDataFromLog));
    StrongRef_Release(spec_ref);
    return NULL;
  }

  // start the gc and add the spec to the cursor list
  IndexSpec_StartGC(spec_ref, sp);
  Cursors_initSpec(sp);

  dictAdd(legacySpecDict, (void*)sp->specName, spec_ref.rm);
  // Subscribe to keyspace notifications
  Initialize_KeyspaceNotifications();

  return spec_ref.rm;
}

void IndexSpec_LegacyRdbSave(RedisModuleIO *rdb, void *value) {
  // we do not save legacy indexes
  return;
}

int Indexes_RdbLoad(RedisModuleIO *rdb, int encver, int when) {

  if (encver < INDEX_MIN_COMPAT_VERSION) {
    return REDISMODULE_ERR;
  }

  size_t nIndexes = LoadUnsigned_IOError(rdb, goto cleanup);
  QueryError status = QueryError_Default();
  if (!SearchDisk_CheckLimitNumberOfIndexes(nIndexes)) {
    RedisModule_LogIOError(rdb, "warning", "Too many indexes for flex. Having %zu indexes, but flex only supports %d.", nIndexes, FLEX_MAX_INDEX_COUNT);
    return REDISMODULE_ERR;
  }
  for (size_t i = 0; i < nIndexes; ++i) {
    if (IndexSpec_CreateFromRdb(rdb, encver, &status) != REDISMODULE_OK) {
      RedisModule_LogIOError(rdb, "warning", "RDB Load: %s", QueryError_GetDisplayableError(&status, RSGlobalConfig.hideUserDataFromLog));
      QueryError_ClearError(&status);
      return REDISMODULE_ERR;
    }
  }

  // If we have indexes in the auxiliary data, we need to subscribe to the
  // keyspace notifications
  Initialize_KeyspaceNotifications();

  return REDISMODULE_OK;

cleanup:
  return REDISMODULE_ERR;
}

void Indexes_RdbSave(RedisModuleIO *rdb, int when) {

  RedisModule_SaveUnsigned(rdb, dictSize(specDict_g));

  dictIterator *iter = dictGetIterator(specDict_g);
  dictEntry *entry = NULL;
  while ((entry = dictNext(iter))) {
    StrongRef spec_ref = dictGetRef(entry);
    IndexSpec *sp = StrongRef_Get(spec_ref);
    IndexSpec_RdbSave(rdb, sp);
  }

  dictReleaseIterator(iter);
}

void Indexes_RdbSave2(RedisModuleIO *rdb, int when) {
  if (dictSize(specDict_g)) {
    Indexes_RdbSave(rdb, when);
  }
}

void *IndexSpec_RdbLoad_Logic(RedisModuleIO *rdb, int encver) {
  if (encver < INDEX_VECSIM_SVS_VAMANA_VERSION) {
    // Legacy index, loaded in order to upgrade from an old version
    return IndexSpec_LegacyRdbLoad(rdb, encver);
  } else {
    // New index, loaded normally.
    // Even though we don't actually load or save the index spec in the key space, this implementation is useful
    // because it allows us to serialize and deserialize the index spec in a clean way.
    QueryError status = QueryError_Default();
    IndexSpec *sp = IndexSpec_RdbLoad(rdb, encver, &status);
    if (!sp) {
      RedisModule_LogIOError(rdb, "warning", "RDB Load: %s", QueryError_GetDisplayableError(&status, RSGlobalConfig.hideUserDataFromLog));
      QueryError_ClearError(&status);
    }
    return sp;
  }
}

/**
 * Convert an IndexSpec to its RDB serialized form, by calling the `IndexSpecType` rdb_save function.
 * Note that the returned RedisModuleString* must be freed by the caller
 * using RedisModule_FreeString
*/
RedisModuleString * IndexSpec_Serialize(IndexSpec *sp) {
  return RedisModule_SaveDataTypeToString(NULL, sp, IndexSpecType);
}

/**
 * Deserialize an IndexSpec from its RDB serialized form, by calling the `IndexSpecType` rdb_load function.
 * Note that this function also stores the index spec in the global spec dictionary, as if it was loaded
 * from the RDB file.
 * Returns REDISMODULE_OK on success, REDISMODULE_ERR on failure.
 * Does not consume the serialized string, the caller is responsible for freeing it.
*/
int IndexSpec_Deserialize(const RedisModuleString *serialized, int encver) {
  IndexSpec *sp = RedisModule_LoadDataTypeFromStringEncver(serialized, IndexSpecType, encver);
  if (sp) Initialize_KeyspaceNotifications();
  return IndexSpec_StoreAfterRdbLoad(sp);
}

int CompareVersions(Version v1, Version v2) {
  if (v1.majorVersion < v2.majorVersion) {
    return -1;
  } else if (v1.majorVersion > v2.majorVersion) {
    return 1;
  }

  if (v1.minorVersion < v2.minorVersion) {
    return -1;
  } else if (v1.minorVersion > v2.minorVersion) {
    return 1;
  }

  if (v1.patchVersion < v2.patchVersion) {
    return -1;
  } else if (v1.patchVersion > v2.patchVersion) {
    return 1;
  }

  return 0;
}

void Indexes_Propagate(RedisModuleCtx *ctx) {
  dictIterator *iter = dictGetIterator(specDict_g);
  dictEntry *entry;
  while ((entry = dictNext(iter))) {
    StrongRef spec_ref = dictGetRef(entry);
    IndexSpec *sp = StrongRef_Get(spec_ref);
    RS_ASSERT(sp != NULL);
    RedisModuleString *serialized = IndexSpec_Serialize(sp);
    RS_ASSERT(serialized != NULL);
    int rc = RedisModule_ClusterPropagateForSlotMigration(ctx, RS_RESTORE_IF_NX, "cls", SPEC_SCHEMA_STR, INDEX_CURRENT_VERSION, serialized);
    if (rc != REDISMODULE_OK) {
      RedisModule_Log(ctx, "warning", "Failed to propagate index '%s' during slot migration. errno: %d", IndexSpec_FormatName(sp, RSGlobalConfig.hideUserDataFromLog), errno);
    }
    RedisModule_FreeString(NULL, serialized);
  }
  dictReleaseIterator(iter);
}

static void IndexSpec_RdbSave_Wrapper(RedisModuleIO *rdb, void *value) {
  IndexSpec_RdbSave(rdb, value);
}

int IndexSpec_RegisterType(RedisModuleCtx *ctx) {
  RedisModuleTypeMethods tm = {
      .version = REDISMODULE_TYPE_METHOD_VERSION,
      .rdb_load = IndexSpec_RdbLoad_Logic,    // We don't store the index spec in the key space,
      .rdb_save = IndexSpec_RdbSave_Wrapper,  // but these are useful for serialization/deserialization (and legacy loading)
      .aux_load = Indexes_RdbLoad,
      .aux_save = Indexes_RdbSave,
      .free = IndexSpec_LegacyFree,
      .aof_rewrite = GenericAofRewrite_DisabledHandler,
      .aux_save_triggers = REDISMODULE_AUX_BEFORE_RDB,
      .aux_save2 = Indexes_RdbSave2,
  };

  IndexSpecType = RedisModule_CreateDataType(ctx, "ft_index0", INDEX_CURRENT_VERSION, &tm);
  if (IndexSpecType == NULL) {
    RedisModule_Log(ctx, "warning", "Could not create index spec type");
    return REDISMODULE_ERR;
  }
  return REDISMODULE_OK;
}

int IndexSpec_UpdateDoc(IndexSpec *spec, RedisModuleCtx *ctx, RedisModuleString *key, DocumentType type) {
  RedisSearchCtx sctx = SEARCH_CTX_STATIC(ctx, spec);

  if (!spec->rule) {
    RedisModule_Log(ctx, "warning", "Index spec '%s': no rule found", IndexSpec_FormatName(spec, RSGlobalConfig.hideUserDataFromLog));
    return REDISMODULE_ERR;
  }

  QueryError status = QueryError_Default();

  if(spec->scan_failed_OOM) {
    QueryError_SetWithoutUserDataFmt(&status, QUERY_ERROR_CODE_INDEX_BG_OOM_FAIL, "Index background scan did not complete due to OOM. New documents will not be indexed.");
    IndexError_AddQueryError(&spec->stats.indexError, &status, key);
    QueryError_ClearError(&status);
    return REDISMODULE_ERR;
  }

  rs_wall_clock startDocTime;
  rs_wall_clock_init(&startDocTime);

  Document doc = {0};
  Document_Init(&doc, key, DEFAULT_SCORE, DEFAULT_LANGUAGE, type);
  // if a key does not exit, is not a hash or has no fields in index schema

  int rv = REDISMODULE_ERR;
  switch (type) {
  case DocumentType_Hash:
    rv = Document_LoadSchemaFieldHash(&doc, &sctx, &status);
    break;
  case DocumentType_Json:
    rv = Document_LoadSchemaFieldJson(&doc, &sctx, &status);
    break;
  case DocumentType_Unsupported:
    RS_ABORT("Should receive valid type");
    break;
  }

  if (rv != REDISMODULE_OK) {
    // we already unlocked the spec but we can increase this value atomically
    IndexError_AddQueryError(&spec->stats.indexError, &status, doc.docKey);

    // if a document did not load properly, it is deleted
    // to prevent mismatch of index and hash
    IndexSpec_DeleteDoc(spec, ctx, key);
    QueryError_ClearError(&status);
    Document_Free(&doc);
    return REDISMODULE_ERR;
  }

  unsigned int numOps = doc.numFields != 0 ? doc.numFields: 1;
  IndexerYieldWhileLoading(ctx, numOps, REDISMODULE_YIELD_FLAG_CLIENTS);
  RedisSearchCtx_LockSpecWrite(&sctx);
  IndexSpec_IncrActiveWrites(spec);

  RSAddDocumentCtx *aCtx = NewAddDocumentCtx(spec, &doc, &status);
  aCtx->stateFlags |= ACTX_F_NOFREEDOC;
  AddDocumentCtx_Submit(aCtx, &sctx, DOCUMENT_ADD_REPLACE);

  Document_Free(&doc);

  spec->stats.totalIndexTime += rs_wall_clock_elapsed_ns(&startDocTime);
  IndexSpec_DecrActiveWrites(spec);
  RedisSearchCtx_UnlockSpec(&sctx);
  return REDISMODULE_OK;
}

void IndexSpec_DeleteDoc_Unsafe(IndexSpec *spec, RedisModuleCtx *ctx, RedisModuleString *key, t_docId id) {
  RSDocumentMetadata *md = DocTable_PopR(&spec->docs, key);
  if (md) {
    RS_LOG_ASSERT(spec->stats.numDocuments > 0, "numDocuments cannot be negative");
    spec->stats.numDocuments--;
    RS_LOG_ASSERT(spec->stats.totalDocsLen >= md->docLen, "totalDocsLen is smaller than md->docLen");
    spec->stats.totalDocsLen -= md->docLen;
    DMD_Return(md);

    // Increment the index's garbage collector's scanning frequency after document deletions
    if (spec->gc) {
      GCContext_OnDelete(spec->gc);
    }
  }

  // VecSim fields clear deleted data on the fly
  if (spec->flags & Index_HasVecSim) {
    for (int i = 0; i < spec->numFields; ++i) {
      if (spec->fields[i].types == INDEXFLD_T_VECTOR) {
        VecSimIndex *vecsim = openVectorIndex(spec->fields + i, DONT_CREATE_INDEX);
        if(!vecsim)
          continue;
        VecSimIndex_DeleteVector(vecsim, id);
      }
    }
  }

  if (spec->flags & Index_HasGeometry) {
    GeometryIndex_RemoveId(spec, id);
  }
}

int IndexSpec_DeleteDoc(IndexSpec *spec, RedisModuleCtx *ctx, RedisModuleString *key) {
  RedisSearchCtx sctx = SEARCH_CTX_STATIC(ctx, spec);

  // TODO: is this necessary?
  RedisSearchCtx_LockSpecRead(&sctx);
  // Get the doc ID
  t_docId id = DocTable_GetIdR(&spec->docs, key);
  RedisSearchCtx_UnlockSpec(&sctx);

  if (id == 0) {
    // ID does not exist.
    return REDISMODULE_ERR;
  }

  RedisSearchCtx_LockSpecWrite(&sctx);
  IndexSpec_IncrActiveWrites(spec);
  IndexSpec_DeleteDoc_Unsafe(spec, ctx, key, id);
  IndexSpec_DecrActiveWrites(spec);
  RedisSearchCtx_UnlockSpec(&sctx);
  return REDISMODULE_OK;
}

///////////////////////////////////////////////////////////////////////////////////////////////

static void onFlush(RedisModuleCtx *ctx, RedisModuleEvent eid, uint64_t subevent, void *data) {
  if (subevent != REDISMODULE_SUBEVENT_FLUSHDB_START) {
    return;
  }
  if (specDict_g) {
    Indexes_Free(specDict_g, true);
    // specDict_g itself is not actually freed
  }
  Dictionary_Clear();
  RSGlobalStats.totalStats.used_dialects = 0;
}

void Indexes_Init(RedisModuleCtx *ctx) {
  if (!specDict_g) {
    specDict_g = dictCreate(&dictTypeHeapHiddenStrings, NULL);
  }
  RedisModule_SubscribeToServerEvent(ctx, RedisModuleEvent_FlushDB, onFlush);
  SchemaPrefixes_Create();
}

size_t Indexes_Count() {
  return dictSize(specDict_g);
}

SpecOpIndexingCtx *Indexes_FindMatchingSchemaRules(RedisModuleCtx *ctx, RedisModuleString *key,
                                                   bool runFilters,
                                                   RedisModuleString *keyToReadData) {
  if (!keyToReadData) {
    keyToReadData = key;
  }
  SpecOpIndexingCtx *res = rm_malloc(sizeof(*res));
  res->specs = dictCreate(&dictTypeHeapHiddenStrings, NULL);
  res->specsOps = array_new(SpecOpCtx, 10);
  if (dictSize(specDict_g) == 0) {
    return res;
  }
  dict *specs = res->specs;

#if defined(_DEBUG) && 0
  RLookupKey *k = RLookup_GetKey_LoadEx(&r->lk, UNDERSCORE_KEY, strlen(UNDERSCORE_KEY), UNDERSCORE_KEY, RLOOKUP_F_NOFLAGS);
  RSValue *v = RLookup_GetItem(k, &r->row);
  const char *x = RSValue_StringPtrLen(v, NULL);
  RedisModule_Log(RSDummyContext, "notice", "Indexes_FindMatchingSchemaRules: x=%s", x);
  const char *f = "name";
  k = RLookup_GetKey_ReadEx(&r->lk, f, strlen(f), RLOOKUP_F_NOFLAGS);
  if (k) {
    v = RLookup_GetItem(k, &r->row);
    x = RSValue_StringPtrLen(v, NULL);
  }
#endif  // _DEBUG

  size_t n;
  const char *key_p = RedisModule_StringPtrLen(key, &n);
  // collect specs that their name is prefixed by the key name
  // `prefixes` includes list of arrays of specs, one for each prefix of key name
  TrieMapResultBuf prefixes = TrieMap_FindPrefixes(SchemaPrefixes_g, key_p, n);
  for (int i = 0; i < TrieMapResultBuf_Len(&prefixes); ++i) {
    SchemaPrefixNode *node = TrieMapResultBuf_GetByIndex(&prefixes, i);
    for (int j = 0; j < array_len(node->index_specs); ++j) {
      StrongRef global = node->index_specs[j];
      IndexSpec *spec = StrongRef_Get(global);
      if (spec && !dictFind(specs, spec->specName)) {
        SpecOpCtx specOp = {
            .spec = spec,
            .op = SpecOp_Add,
        };
        array_append(res->specsOps, specOp);
        dictEntry *entry = dictAddRaw(specs, (void*)spec->specName, NULL);
        // put the location on the specsOps array so we can get it
        // fast using index name
        entry->v.u64 = array_len(res->specsOps) - 1;
      }
    }
  }
  TrieMapResultBuf_Free(prefixes);

  if (runFilters) {

    EvalCtx *r = NULL;
    for (size_t i = 0; i < array_len(res->specsOps); ++i) {
      SpecOpCtx *specOp = res->specsOps + i;
      IndexSpec *spec = specOp->spec;
      if (!spec->rule->filter_exp) {
        continue;
      }

      // load hash only if required
      if (!r) r = EvalCtx_Create();
      RLookup_LoadRuleFields(ctx, &r->lk, &r->row, spec, key_p);

      if (EvalCtx_EvalExpr(r, spec->rule->filter_exp) == EXPR_EVAL_OK) {
        if (!RSValue_BoolTest(&r->res) && dictFind(specs, spec->specName)) {
          specOp->op = SpecOp_Del;
        }
      }
      QueryError_ClearError(r->ee.err);
    }

    if (r) {
      EvalCtx_Destroy(r);
    }
  }
  return res;
}

static bool hashFieldChanged(IndexSpec *spec, RedisModuleString **hashFields) {
  if (hashFields == NULL) {
    return true;
  }

  // TODO: improve implementation to avoid O(n^2)
  for (size_t i = 0; hashFields[i] != NULL; ++i) {
    size_t length = 0;
    const char *field = RedisModule_StringPtrLen(hashFields[i], &length);
    for (size_t j = 0; j < spec->numFields; ++j) {
      if (!HiddenString_CompareC(spec->fields[j].fieldName, field, length)) {
        return true;
      }
    }
    // optimize. change of score and payload fields just require an update of the doc table
    if ((spec->rule->lang_field && !strcmp(field, spec->rule->lang_field)) ||
        (spec->rule->score_field && !strcmp(field, spec->rule->score_field)) ||
        (spec->rule->payload_field && !strcmp(field, spec->rule->payload_field))) {
      return true;
    }
  }
  return false;
}

void Indexes_SpecOpsIndexingCtxFree(SpecOpIndexingCtx *specs) {
  dictRelease(specs->specs);
  array_free(specs->specsOps);
  rm_free(specs);
}

void Indexes_UpdateMatchingWithSchemaRules(RedisModuleCtx *ctx, RedisModuleString *key, DocumentType type,
                                           RedisModuleString **hashFields) {
  if (type == DocumentType_Unsupported) {
    // COPY could overwrite a hash/json with other types so we must try and remove old doc
    Indexes_DeleteMatchingWithSchemaRules(ctx, key, hashFields);
    return;
  }

  SpecOpIndexingCtx *specs = Indexes_FindMatchingSchemaRules(ctx, key, true, NULL);

  for (size_t i = 0; i < array_len(specs->specsOps); ++i) {
    SpecOpCtx *specOp = specs->specsOps + i;

    // skip if document type does not match the index type
    if (type != specOp->spec->rule->type) {
      continue;
    }

    if (hashFieldChanged(specOp->spec, hashFields)) {
      if (specOp->op == SpecOp_Add) {
        IndexSpec_UpdateDoc(specOp->spec, ctx, key, type);
      } else {
        IndexSpec_DeleteDoc(specOp->spec, ctx, key);
      }
    }
  }

  Indexes_SpecOpsIndexingCtxFree(specs);
}

void Indexes_DeleteMatchingWithSchemaRules(RedisModuleCtx *ctx, RedisModuleString *key,
                                           RedisModuleString **hashFields) {
  SpecOpIndexingCtx *specs = Indexes_FindMatchingSchemaRules(ctx, key, false, NULL);

  for (size_t i = 0; i < array_len(specs->specsOps); ++i) {
    SpecOpCtx *specOp = specs->specsOps + i;
    if (hashFieldChanged(specOp->spec, hashFields)) {
      IndexSpec_DeleteDoc(specOp->spec, ctx, key);
    }
  }

  Indexes_SpecOpsIndexingCtxFree(specs);
}

void Indexes_ReplaceMatchingWithSchemaRules(RedisModuleCtx *ctx, RedisModuleString *from_key,
                                            RedisModuleString *to_key) {
  DocumentType type = getDocTypeFromString(to_key);
  if (type == DocumentType_Unsupported) {
    return;
  }

  SpecOpIndexingCtx *from_specs = Indexes_FindMatchingSchemaRules(ctx, from_key, true, to_key);
  SpecOpIndexingCtx *to_specs = Indexes_FindMatchingSchemaRules(ctx, to_key, true, NULL);

  size_t from_len, to_len;
  const char *from_str = RedisModule_StringPtrLen(from_key, &from_len);
  const char *to_str = RedisModule_StringPtrLen(to_key, &to_len);

  for (size_t i = 0; i < array_len(from_specs->specsOps); ++i) {
    SpecOpCtx *specOp = from_specs->specsOps + i;
    IndexSpec *spec = specOp->spec;
    if (specOp->op == SpecOp_Del) {
      // the document is not in the index from the first place
      continue;
    }
    dictEntry *entry = dictFind(to_specs->specs, spec->specName);
    if (entry) {
      RedisSearchCtx sctx = SEARCH_CTX_STATIC(ctx, spec);
      RedisSearchCtx_LockSpecWrite(&sctx);
      DocTable_Replace(&spec->docs, from_str, from_len, to_str, to_len);
      RedisSearchCtx_UnlockSpec(&sctx);
      size_t index = entry->v.u64;
      dictDelete(to_specs->specs, spec->specName);
      array_del_fast(to_specs->specsOps, index);
    } else {
      IndexSpec_DeleteDoc(spec, ctx, from_key);
    }
  }

  // add to a different index
  for (size_t i = 0; i < array_len(to_specs->specsOps); ++i) {
    SpecOpCtx *specOp = to_specs->specsOps + i;
    if (specOp->op == SpecOp_Del) {
      // not need to index
      // also no need to delete because we know that the document is
      // not in the index because if it was there we would handle it
      // on the spec from section.
      continue;
    }
    IndexSpec_UpdateDoc(specOp->spec, ctx, to_key, type);
  }
  Indexes_SpecOpsIndexingCtxFree(from_specs);
  Indexes_SpecOpsIndexingCtxFree(to_specs);
}

void Indexes_List(RedisModule_Reply* reply, bool obfuscate) {
  RedisModule_Reply_Set(reply);
  dictIterator *iter = dictGetIterator(specDict_g);
  dictEntry *entry = NULL;
  while ((entry = dictNext(iter))) {
    StrongRef ref = dictGetRef(entry);
    IndexSpec *sp = StrongRef_Get(ref);
    CurrentThread_SetIndexSpec(ref);
    const char *specName = IndexSpec_FormatName(sp, obfuscate);
    REPLY_SIMPLE_SAFE(specName);
    CurrentThread_ClearIndexSpec();
  }
  dictReleaseIterator(iter);
  RedisModule_Reply_SetEnd(reply);
  RedisModule_EndReply(reply);
}
///////////////////////////////////////////////////////////////////////////////////////////////

// Debug Scanner Functions

static DebugIndexesScanner *DebugIndexesScanner_New(StrongRef global_ref) {

  DebugIndexesScanner *dScanner = rm_realloc(IndexesScanner_New(global_ref), sizeof(DebugIndexesScanner));

  dScanner->maxDocsTBscanned = globalDebugCtx.bgIndexing.maxDocsTBscanned;
  dScanner->maxDocsTBscannedPause = globalDebugCtx.bgIndexing.maxDocsTBscannedPause;
  dScanner->wasPaused = false;
  dScanner->status = DEBUG_INDEX_SCANNER_CODE_NEW;
  dScanner->base.isDebug = true;
  dScanner->pauseOnOOM = globalDebugCtx.bgIndexing.pauseOnOOM;
  dScanner->pauseBeforeOOMRetry = globalDebugCtx.bgIndexing.pauseBeforeOOMretry;

  IndexSpec *spec = StrongRef_Get(global_ref);
  spec->scanner = (IndexesScanner*)dScanner;

  return dScanner;
}

static void DebugIndexes_ScanProc(RedisModuleCtx *ctx, RedisModuleString *keyname, RedisModuleKey *key,
                             DebugIndexesScanner *dScanner) {

  IndexesScanner *scanner = &(dScanner->base);

  if (dScanner->status == DEBUG_INDEX_SCANNER_CODE_NEW) {
    dScanner->status = DEBUG_INDEX_SCANNER_CODE_RUNNING;
  }

  if (dScanner->maxDocsTBscannedPause > 0 && (!dScanner->wasPaused) && scanner->scannedKeys == dScanner->maxDocsTBscannedPause) {
    globalDebugCtx.bgIndexing.pause = true;
    dScanner->wasPaused = true;
  }

  if ((dScanner->maxDocsTBscanned > 0) && (scanner->scannedKeys == dScanner->maxDocsTBscanned)) {
    scanner->cancelled = true;
    dScanner->status = DEBUG_INDEX_SCANNER_CODE_CANCELLED;
  }

  // Check if we need to pause the scan before we release the GIL
  if (globalDebugCtx.bgIndexing.pause)
  {
      // Warning: This section is highly unsafe. RM_Scan does not permit the callback
      // function (i.e., this function) to release the GIL.
      // If the key currently being scanned is deleted after the GIL is released,
      // it can lead to a use-after-free and crash Redis.
      RedisModule_Log(ctx, "warning", "RM_Scan callback function is releasing the GIL, which is unsafe.");

      RedisModule_ThreadSafeContextUnlock(ctx);
      while (globalDebugCtx.bgIndexing.pause) { // volatile variable
        dScanner->status = DEBUG_INDEX_SCANNER_CODE_PAUSED;
        usleep(1000);
      }
      RedisModule_ThreadSafeContextLock(ctx);
  }

  if (dScanner->status == DEBUG_INDEX_SCANNER_CODE_PAUSED) {
    dScanner->status = DEBUG_INDEX_SCANNER_CODE_RESUMED;
  }

  Indexes_ScanProc(ctx, keyname, key, &(dScanner->base));
}

StrongRef IndexSpecRef_Promote(WeakRef ref) {
  StrongRef strong = WeakRef_Promote(ref);
  IndexSpec *spec = StrongRef_Get(strong);
  if (spec) {
    CurrentThread_SetIndexSpec(strong);
  }
  return strong;
}

void IndexSpecRef_Release(StrongRef ref) {
  CurrentThread_ClearIndexSpec();
  StrongRef_Release(ref);
}

// If this function is called, it means that the scan did not complete due to OOM, should be verified by the caller
static inline void DebugIndexesScanner_pauseCheck(DebugIndexesScanner* dScanner, RedisModuleCtx *ctx, bool pauseField, DebugIndexScannerCode code) {
  if (!dScanner || !pauseField) {
    return;
  }
  globalDebugCtx.bgIndexing.pause = true;
  RedisModule_ThreadSafeContextUnlock(ctx);
  while (globalDebugCtx.bgIndexing.pause) { // volatile variable
    dScanner->status = code;
    usleep(1000);
  }
  dScanner->status = DEBUG_INDEX_SCANNER_CODE_RESUMED;
  RedisModule_ThreadSafeContextLock(ctx);
}

void Indexes_StartRDBLoadingEvent() {
  Indexes_Free(specDict_g, false);
  if (legacySpecDict) {
    dictEmpty(legacySpecDict, NULL);
  } else {
    legacySpecDict = dictCreate(&dictTypeHeapHiddenStrings, NULL);
  }
  g_isLoading = true;
}

void Indexes_EndRDBLoadingEvent(RedisModuleCtx *ctx) {
  int hasLegacyIndexes = dictSize(legacySpecDict);
  Indexes_UpgradeLegacyIndexes();

  // we do not need the legacy dict specs anymore
  dictRelease(legacySpecDict);
  legacySpecDict = NULL;

  LegacySchemaRulesArgs_Free(ctx);

  if (hasLegacyIndexes) {
    Indexes_ScanAndReindex();
  }
}

void Indexes_EndLoading() {
  g_isLoading = false;
}<|MERGE_RESOLUTION|>--- conflicted
+++ resolved
@@ -1553,28 +1553,8 @@
   return true;
 }
 
-static void handleBadArgument(const char *badarg, IndexSpec *spec, QueryError *status, ACArgSpec *non_flex_argopts) {
-  if (SearchDisk_IsEnabledForValidation()) {
-    bool isKnownArg = false;
-    for (int i = 0; non_flex_argopts[i].name; i++) {
-      if (strcasecmp(badarg, non_flex_argopts[i].name) == 0) {
-        isKnownArg = true;
-        break;
-      }
-    }
-    if (isKnownArg) {
-      QueryError_SetWithUserDataFmt(status, QUERY_ERROR_CODE_FLEX_UNSUPPORTED_FT_CREATE_ARGUMENT,
-        "Unsupported argument for Flex index:", " `%s`", badarg);
-    } else {
-      QueryError_SetWithUserDataFmt(status, QUERY_ERROR_CODE_PARSE_ARGS, "Unknown argument", " `%s`", badarg);
-    }
-  } else {
-    QueryError_SetWithUserDataFmt(status, QUERY_ERROR_CODE_PARSE_ARGS, "Unknown argument", " `%s`", badarg);
-  }
-}
-
 void handleBadArguments(IndexSpec *spec, const char *badarg, QueryError *status, ACArgSpec *non_flex_argopts) {
-  if (isSpecOnDiskForValidation(spec)) {
+  if (SearchDisk_IsEnabledForValidation(spec)) {
     bool isKnownArg = false;
     for (int i = 0; non_flex_argopts[i].name; i++) {
       if (strcasecmp(badarg, non_flex_argopts[i].name) == 0) {
@@ -1688,11 +1668,7 @@
   if (!AC_AdvanceIfMatch(&ac, SPEC_SCHEMA_STR)) {
     if (AC_NumRemaining(&ac)) {
       const char *badarg = AC_GetStringNC(&ac, NULL);
-<<<<<<< HEAD
-      handleBadArgument(badarg, spec, status, non_flex_argopts);
-=======
       handleBadArguments(spec, badarg, status, non_flex_argopts);
->>>>>>> c1c01929
     } else {
       QueryError_SetError(status, QUERY_ERROR_CODE_PARSE_ARGS, "No schema found");
     }
