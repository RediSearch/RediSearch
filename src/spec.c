--- conflicted
+++ resolved
@@ -3398,15 +3398,10 @@
     if (hasLegacyIndexes) {
       Indexes_ScanAndReindex();
     }
-<<<<<<< HEAD
     if (isFlex) {
       SearchDisk_ReOpen(ctx);
     }
-    int rc = workersThreadPool_OnEventEnd(true);
-    RS_LOG_ASSERT(rc == REDISMODULE_OK, "Another event has started while loading was in progress");
-=======
     workersThreadPool_OnEventEnd(true);
->>>>>>> f8892d68
     g_isLoading = false;
     RedisModule_Log(RSDummyContext, "notice", "Loading event ends");
   } else if (subevent == REDISMODULE_SUBEVENT_LOADING_FAILED) {
