/*
 * Copyright Redis Ltd. 2016 - present
 * Licensed under your choice of the Redis Source Available License 2.0 (RSALv2) or
 * the Server Side Public License v1 (SSPLv1).
 */

#include "spec.h"

#include <math.h>
#include <ctype.h>

#include "util/logging.h"
#include "util/misc.h"
#include "rmutil/vector.h"
#include "rmutil/util.h"
#include "rmutil/rm_assert.h"
#include "trie/trie_type.h"
#include "rmalloc.h"
#include "config.h"
#include "cursor.h"
#include "tag_index.h"
#include "redis_index.h"
#include "indexer.h"
#include "suffix.h"
#include "alias.h"
#include "module.h"
#include "aggregate/expr/expression.h"
#include "rules.h"
#include "dictionary.h"
#include "doc_types.h"
#include "rdb.h"
#include "commands.h"
#include "rmutil/cxx/chrono-clock.h"

#define INITIAL_DOC_TABLE_SIZE 1000

///////////////////////////////////////////////////////////////////////////////////////////////

static int FieldSpec_RdbLoad(RedisModuleIO *rdb, FieldSpec *f, int encver);

const char *(*IndexAlias_GetUserTableName)(RedisModuleCtx *, const char *) = NULL;

RedisModuleType *IndexSpecType;
static uint64_t spec_unique_ids = 1;

dict *specDict_g;
IndexesScanner *global_spec_scanner = NULL;
size_t pending_global_indexing_ops = 0;
dict *legacySpecDict;
dict *legacySpecRules;

Version redisVersion;
Version rlecVersion;
bool isCrdt;
bool isTrimming = false;

// Default values make no limits.
size_t memoryLimit = -1;
size_t used_memory = 0;

static redisearch_threadpool cleanPool = NULL;

//---------------------------------------------------------------------------------------------

static void setMemoryInfo(RedisModuleCtx *ctx) {
#define MIN_NOT_0(a,b) (((a)&&(b))?MIN((a),(b)):MAX((a),(b)))
  RedisModuleServerInfoData *info = RedisModule_GetServerInfo(ctx, "memory");

  size_t maxmemory = RedisModule_ServerInfoGetFieldUnsigned(info, "maxmemory", NULL);
  size_t max_process_mem = RedisModule_ServerInfoGetFieldUnsigned(info, "max_process_mem", NULL); // Enterprise limit
  maxmemory = MIN_NOT_0(maxmemory, max_process_mem);

  size_t total_system_memory = RedisModule_ServerInfoGetFieldUnsigned(info, "total_system_memory", NULL);
  memoryLimit = MIN_NOT_0(maxmemory, total_system_memory);

  used_memory = RedisModule_ServerInfoGetFieldUnsigned(info, "used_memory", NULL);

  RedisModule_FreeServerInfo(ctx, info);
}

/*
 * Get a field spec by field name. Case sensetive!
 * Return the field spec if found, NULL if not.
 * Assuming the spec is properly locked before calling this function.
 */
const FieldSpec *IndexSpec_GetField(const IndexSpec *spec, const char *name, size_t len) {
  for (size_t i = 0; i < spec->numFields; i++) {
    if (len != strlen(spec->fields[i].name)) {
      continue;
    }
    const FieldSpec *fs = spec->fields + i;
    if (!strncmp(fs->name, name, len)) {
      return fs;
    }
  }
  return NULL;
}

// Assuming the spec is properly locked before calling this function.
t_fieldMask IndexSpec_GetFieldBit(IndexSpec *spec, const char *name, size_t len) {
  const FieldSpec *fs = IndexSpec_GetField(spec, name, len);
  if (!fs || !FIELD_IS(fs, INDEXFLD_T_FULLTEXT) || !FieldSpec_IsIndexable(fs)) return 0;

  return FIELD_BIT(fs);
}

// Assuming the spec is properly locked before calling this function.
int IndexSpec_CheckPhoneticEnabled(const IndexSpec *sp, t_fieldMask fm) {
  if (!(sp->flags & Index_HasPhonetic)) {
    return 0;
  }

  if (fm == 0 || fm == (t_fieldMask)-1) {
    // No fields -- implicit phonetic match!
    return 1;
  }

  for (size_t ii = 0; ii < sp->numFields; ++ii) {
    if (fm & ((t_fieldMask)1 << ii)) {
      const FieldSpec *fs = sp->fields + ii;
      if (FIELD_IS(fs, INDEXFLD_T_FULLTEXT) && (FieldSpec_IsPhonetics(fs))) {
        return 1;
      }
    }
  }
  return 0;
}

// Assuming the spec is properly locked before calling this function.
int IndexSpec_CheckAllowSlopAndInorder(const IndexSpec *spec, t_fieldMask fm, QueryError *status) {
  for (size_t ii = 0; ii < spec->numFields; ++ii) {
    if (fm & ((t_fieldMask)1 << ii)) {
      const FieldSpec *fs = spec->fields + ii;
      if (FIELD_IS(fs, INDEXFLD_T_FULLTEXT) && (FieldSpec_IsUndefinedOrder(fs))) {
        QueryError_SetErrorFmt(status, QUERY_EBADORDEROPTION,
          "slop/inorder are not supported for field `%s` since it has undefined ordering", fs->name);
        return 0;
      }
    }
  }
  return 1;
}

// Assuming the spec is properly locked before calling this function.
const FieldSpec *IndexSpec_GetFieldBySortingIndex(const IndexSpec *sp, uint16_t idx) {
  for (size_t ii = 0; ii < sp->numFields; ++ii) {
    if (sp->fields[ii].options & FieldSpec_Sortable && sp->fields[ii].sortIdx == idx) {
      return sp->fields + ii;
    }
  }
  return NULL;
}

// Assuming the spec is properly locked before calling this function.
const char *IndexSpec_GetFieldNameByBit(const IndexSpec *sp, t_fieldMask id) {
  for (int i = 0; i < sp->numFields; i++) {
    if (FIELD_BIT(&sp->fields[i]) == id && FIELD_IS(&sp->fields[i], INDEXFLD_T_FULLTEXT) &&
        FieldSpec_IsIndexable(&sp->fields[i])) {
      return sp->fields[i].name;
    }
  }
  return NULL;
}

//---------------------------------------------------------------------------------------------

/*
* Parse an index spec from redis command arguments.
* Returns REDISMODULE_ERR if there's a parsing error.
* The command only receives the relevant part of argv.
*
* The format currently is FT.CREATE {index} [NOOFFSETS] [NOFIELDS] [NOFREQS]
    SCHEMA {field} [TEXT [WEIGHT {weight}]] | [NUMERIC]
*/
StrongRef IndexSpec_ParseRedisArgs(RedisModuleCtx *ctx, RedisModuleString *name,
                                    RedisModuleString **argv, int argc, QueryError *status) {

  const char *args[argc];
  for (int i = 0; i < argc; i++) {
    args[i] = RedisModule_StringPtrLen(argv[i], NULL);
  }

  return IndexSpec_Parse(RedisModule_StringPtrLen(name, NULL), args, argc, status);
}

FieldSpec **getFieldsByType(IndexSpec *spec, FieldType type) {
#define FIELDS_ARRAY_CAP 2
  FieldSpec **fields = array_new(FieldSpec *, FIELDS_ARRAY_CAP);
  for (int i = 0; i < spec->numFields; ++i) {
    if (FIELD_IS(spec->fields + i, type)) {
      fields = array_append(fields, &(spec->fields[i]));
    }
  }
  return fields;
}

/* Check if Redis is currently loading from RDB. Our thread starts before RDB loading is finished */
int isRdbLoading(RedisModuleCtx *ctx) {
  long long isLoading = 0;
  RMUtilInfo *info = RMUtil_GetRedisInfo(ctx);
  if (!info) {
    return 0;
  }

  if (!RMUtilInfo_GetInt(info, "loading", &isLoading)) {
    isLoading = 0;
  }

  RMUtilRedisInfo_Free(info);
  return isLoading == 1;
}

//---------------------------------------------------------------------------------------------

// called on master shard for temporary indexes and deletes all documents by defaults
static void IndexSpec_FreeTask(char *specName) {
#ifdef _DEBUG
  RedisModule_Log(NULL, "notice", "Freeing index %s in background", specName);
#endif
  RedisModule_ThreadSafeContextLock(RSDummyContext);

  // pass FT.DROPINDEX with "DD" flag to slef.
  RedisModuleCallReply *rep = RedisModule_Call(RSDummyContext, RS_DROP_INDEX_CMD, "cc!", specName, "DD");
  if (rep) {
    RedisModule_FreeCallReply(rep);
  }

  RedisModule_ThreadSafeContextUnlock(RSDummyContext);

  rm_free(specName);
}

void IndexSpec_LegacyFree(void *spec) {
  // free legacy index do nothing, it will be called only
  // when the index key will be deleted and we keep the legacy
  // index pointer in the legacySpecDict so we will free it when needed
}

static void IndexSpec_TimedOut_Free(IndexSpec *spec) {
  if (RS_IsMock) {
    IndexSpec_Free(spec);
    return;
  }
  if (spec->isTimerSet) {
    WeakRef old_timer_ref;
    if (RedisModule_StopTimer(RSDummyContext, spec->timerId, (void **)&old_timer_ref) == REDISMODULE_OK) {
      WeakRef_Release(old_timer_ref);
    }
    spec->isTimerSet = false;
  }
  redisearch_thpool_add_work(cleanPool, (redisearch_thpool_proc)IndexSpec_FreeTask, rm_strdup(spec->name));
}

static void IndexSpec_TimedOutProc(RedisModuleCtx *ctx, WeakRef w_ref) {
  // we need to delete the spec from the specDict_g, as far as the user see it,
  // this spec was deleted and its memory will be freed in a background thread.

  // attempt to promote the weak ref to a strong ref
  StrongRef spec_ref = WeakRef_Promote(w_ref);
  WeakRef_Release(w_ref);

  IndexSpec *sp = StrongRef_Get(spec_ref);
  if (!sp) {
    // the spec was already deleted, nothing to do here
    return;
  }
#ifdef _DEBUG
  RedisModule_Log(NULL, "notice", "Freeing index %s by timer", sp->name);
#endif

  sp->isTimerSet = false;
  // This function will perform an index drop, and we will still have to return our references
  IndexSpec_TimedOut_Free(sp);

  StrongRef_Release(spec_ref);

#ifdef _DEBUG
  RedisModule_Log(NULL, "notice", "Freeing index by timer: done");
#endif
}

// Assuming the GIL is held.
// This can be done without locking the spec for write, since the timer is not modified or read by any other thread.
static void IndexSpec_SetTimeoutTimer(IndexSpec *sp, WeakRef spec_ref) {
  if (sp->isTimerSet) {
    WeakRef old_timer_ref;
    if (RedisModule_StopTimer(RSDummyContext, sp->timerId, (void **)&old_timer_ref) == REDISMODULE_OK) {
      WeakRef_Release(old_timer_ref);
    }
  }
  sp->timerId = RedisModule_CreateTimer(RSDummyContext, sp->timeout,
                                        (RedisModuleTimerProc)IndexSpec_TimedOutProc, spec_ref.rm);
  sp->isTimerSet = true;
}

// Assuming the spec is properly guarded before calling this function (GIL or write lock).
static void IndexSpec_ResetTimeoutTimer(IndexSpec *sp) {
  if (sp->isTimerSet) {
    WeakRef old_timer_ref;
    if (RedisModule_StopTimer(RSDummyContext, sp->timerId, (void **)&old_timer_ref) == REDISMODULE_OK) {
      WeakRef_Release(old_timer_ref);
    }
  }
  sp->timerId = 0;
  sp->isTimerSet = false;
}

// Assuming the GIL is locked before calling this function.
void Indexes_SetTempSpecsTimers(TimerOp op) {
  dictIterator *iter = dictGetIterator(specDict_g);
  dictEntry *entry = NULL;
  while ((entry = dictNext(iter))) {
    StrongRef spec_ref = dictGetRef(entry);
    IndexSpec *sp = StrongRef_Get(spec_ref);
    if (sp->flags & Index_Temporary) {
      switch (op) {
        case TimerOp_Add: IndexSpec_SetTimeoutTimer(sp, StrongRef_Demote(spec_ref)); break;
        case TimerOp_Del: IndexSpec_ResetTimeoutTimer(sp);    break;
      }
    }
  }
  dictReleaseIterator(iter);
}

//---------------------------------------------------------------------------------------------

double IndexesScanner_IndexedPercent(IndexesScanner *scanner, IndexSpec *sp) {
  if (scanner || sp->scan_in_progress) {
    if (scanner) {
      return scanner->totalKeys > 0 ? (double)scanner->scannedKeys / scanner->totalKeys : 0;
    } else {
      return 0;
    }
  } else {
    return 1.0;
  }
}

//---------------------------------------------------------------------------------------------

/* Create a new index spec from a redis command */
// TODO: multithreaded: use global metadata locks to protect global data structures
IndexSpec *IndexSpec_CreateNew(RedisModuleCtx *ctx, RedisModuleString **argv, int argc,
                               QueryError *status) {
  const char *specName = RedisModule_StringPtrLen(argv[1], NULL);
  setMemoryInfo(ctx);
  if (dictFetchValue(specDict_g, specName)) {
    QueryError_SetCode(status, QUERY_EINDEXEXISTS);
    return NULL;
  }
  StrongRef spec_ref = IndexSpec_ParseRedisArgs(ctx, argv[1], &argv[2], argc - 2, status);
  IndexSpec *sp = StrongRef_Get(spec_ref);
  if (sp == NULL) {
    return NULL;
  }

  // Sets weak and strong references to the spec, then pass it to the spec dictionary

  dictAdd(specDict_g, (char *)specName, spec_ref.rm);

  sp->uniqueId = spec_unique_ids++;
  // Start the garbage collector
  IndexSpec_StartGC(ctx, spec_ref, sp);

  CursorList_AddSpec(&RSCursors, sp->name, RSCURSORS_DEFAULT_CAPACITY);

  // Create the indexer
  sp->indexer = NewIndexer(sp);

  // set timeout for temporary index on master
  if ((sp->flags & Index_Temporary) && IsMaster()) {
    IndexSpec_SetTimeoutTimer(sp, StrongRef_Demote(spec_ref));
  }

  if (!(sp->flags & Index_SkipInitialScan)) {
    IndexSpec_ScanAndReindex(ctx, spec_ref);
  }
  return sp;
}

//---------------------------------------------------------------------------------------------

static bool checkPhoneticAlgorithmAndLang(const char *matcher) {
  if (strlen(matcher) != 5) {
    return false;
  }
  if (matcher[0] != 'd' || matcher[1] != 'm' || matcher[2] != ':') {
    return false;
  }

#define LANGUAGES_SIZE 4
  char *languages[] = {"en", "pt", "fr", "es"};

  bool langauge_found = false;
  for (int i = 0; i < LANGUAGES_SIZE; ++i) {
    if (matcher[3] == languages[i][0] && matcher[4] == languages[i][1]) {
      langauge_found = true;
    }
  }

  return langauge_found;
}

static int parseTextField(FieldSpec *fs, ArgsCursor *ac, QueryError *status) {
  int rc;
  // this is a text field
  // init default weight and type
  while (!AC_IsAtEnd(ac)) {
    if (AC_AdvanceIfMatch(ac, SPEC_NOSTEM_STR)) {
      fs->options |= FieldSpec_NoStemming;
      continue;

    } else if (AC_AdvanceIfMatch(ac, SPEC_WEIGHT_STR)) {
      double d;
      if ((rc = AC_GetDouble(ac, &d, 0)) != AC_OK) {
        QERR_MKBADARGS_AC(status, "weight", rc);
        return 0;
      }
      fs->ftWeight = d;
      continue;

    } else if (AC_AdvanceIfMatch(ac, SPEC_PHONETIC_STR)) {
      if (AC_IsAtEnd(ac)) {
        QueryError_SetError(status, QUERY_EPARSEARGS, SPEC_PHONETIC_STR " requires an argument");
        return 0;
      }

      const char *matcher = AC_GetStringNC(ac, NULL);
      // try and parse the matcher
      // currently we just make sure algorithm is double metaphone (dm)
      // and language is one of the following : English (en), French (fr), Portuguese (pt) and
      // Spanish (es)
      // in the future we will support more algorithms and more languages
      if (!checkPhoneticAlgorithmAndLang(matcher)) {
        QueryError_SetError(
            status, QUERY_EINVAL,
            "Matcher Format: <2 chars algorithm>:<2 chars language>. Support algorithms: "
            "double metaphone (dm). Supported languages: English (en), French (fr), "
            "Portuguese (pt) and Spanish (es)");
        return 0;
      }
      fs->options |= FieldSpec_Phonetics;
      continue;
    } else if(AC_AdvanceIfMatch(ac, SPEC_WITHSUFFIXTRIE_STR)) {
      fs->options |= FieldSpec_WithSuffixTrie;
    } else {
      break;
    }
  }
  return 1;
}

// Tries to get vector data type from ac. This function need to stay updated with
// the supported vector data types list of VecSim.
static int parseVectorField_GetType(ArgsCursor *ac, VecSimType *type) {
  const char *typeStr;
  size_t len;
  int rc;
  if ((rc = AC_GetString(ac, &typeStr, &len, 0)) != AC_OK) {
    return rc;
  }
  // Uncomment these when support for other type is added.
  if (!strncasecmp(VECSIM_TYPE_FLOAT32, typeStr, len))
    *type = VecSimType_FLOAT32;
  else if (!strncasecmp(VECSIM_TYPE_FLOAT64, typeStr, len))
    *type = VecSimType_FLOAT64;
  // else if (!strncasecmp(VECSIM_TYPE_INT32, typeStr, len))
  //   *type = VecSimType_INT32;
  // else if (!strncasecmp(VECSIM_TYPE_INT64, typeStr, len))
  //   *type = VecSimType_INT64;
  else
    return AC_ERR_ENOENT;
  return AC_OK;
}

// Tries to get distance metric from ac. This function need to stay updated with
// the supported distance metric functions list of VecSim.
static int parseVectorField_GetMetric(ArgsCursor *ac, VecSimMetric *metric) {
  const char *metricStr;
  size_t len;
  int rc;
  if ((rc = AC_GetString(ac, &metricStr, &len, 0)) != AC_OK) {
    return rc;
  }
  if (!strncasecmp(VECSIM_METRIC_IP, metricStr, len))
    *metric = VecSimMetric_IP;
  else if (!strncasecmp(VECSIM_METRIC_L2, metricStr, len))
    *metric = VecSimMetric_L2;
  else if (!strncasecmp(VECSIM_METRIC_COSINE, metricStr, len))
    *metric = VecSimMetric_Cosine;
  else
    return AC_ERR_ENOENT;
  return AC_OK;
}

// memoryLimit / 10 - default is 10% of global memory limit
#define BLOCK_MEMORY_LIMIT ((RSGlobalConfig.vssMaxResize) ? RSGlobalConfig.vssMaxResize : memoryLimit / 10)

static int parseVectorField_validate_hnsw(VecSimParams *params, QueryError *status) {
  // Calculating max block size (in # of vectors), according to memory limits
  size_t maxBlockSize = BLOCK_MEMORY_LIMIT / VecSimIndex_EstimateElementSize(params);
  // if Block size was not set by user, sets the default to min(maxBlockSize, DEFAULT_BLOCK_SIZE)
  if (params->hnswParams.blockSize == 0) { // indicates that block size was not set by the user
    params->hnswParams.blockSize = MIN(DEFAULT_BLOCK_SIZE, maxBlockSize);
  }
  if (params->hnswParams.initialCapacity == SIZE_MAX) { // indicates that initial capacity was not set by the user
    params->hnswParams.initialCapacity = params->hnswParams.blockSize;
  }
  size_t index_size_estimation = VecSimIndex_EstimateInitialSize(params);
  size_t free_memory = memoryLimit - used_memory;
  if (params->hnswParams.initialCapacity > maxBlockSize) {
    QueryError_SetErrorFmt(status, QUERY_ELIMIT, "Vector index initial capacity %zu exceeded server limit (%zu with the given parameters)", params->hnswParams.initialCapacity, maxBlockSize);
    return 0;
  }
  if (params->hnswParams.blockSize > maxBlockSize) {
    // TODO: uncomment when BLOCK_SIZE is added to FT.CREATE on HNSW
    // QueryError_SetErrorFmt(status, QUERY_ELIMIT, "Vector index block size %zu exceeded server limit (%zu with the given parameters)", fs->vectorOpts.vecSimParams.bfParams.blockSize, maxBlockSize);
    // return 0;
  }
  RedisModule_Log(RSDummyContext, "warning", "creating vector index. Server memory limit: %zuB, required memory: %zuB, available memory: %zuB", memoryLimit, index_size_estimation, free_memory);
  return 1;
}

static int parseVectorField_validate_flat(VecSimParams *params, QueryError *status) {
  size_t elementSize = VecSimIndex_EstimateElementSize(params);
  // Calculating max block size (in # of vectors), according to memory limits
  size_t maxBlockSize = BLOCK_MEMORY_LIMIT / elementSize;
  // if Block size was not set by user, sets the default to min(maxBlockSize, DEFAULT_BLOCK_SIZE)
  if (params->bfParams.blockSize == 0) { // indicates that block size was not set by the user
    params->bfParams.blockSize = MIN(DEFAULT_BLOCK_SIZE, maxBlockSize);
  }
  if (params->bfParams.initialCapacity == SIZE_MAX) { // indicates that initial capacity was not set by the user
    params->bfParams.initialCapacity = params->bfParams.blockSize;
  }
  // Calculating index size estimation, after first vector block was allocated.
  size_t index_size_estimation = VecSimIndex_EstimateInitialSize(params);
  index_size_estimation += elementSize * params->bfParams.blockSize;
  size_t free_memory = memoryLimit - used_memory;
  if (params->bfParams.initialCapacity > maxBlockSize) {
    QueryError_SetErrorFmt(status, QUERY_ELIMIT, "Vector index initial capacity %zu exceeded server limit (%zu with the given parameters)", params->bfParams.initialCapacity, maxBlockSize);
    return 0;
  }
  if (params->bfParams.blockSize > maxBlockSize) {
    QueryError_SetErrorFmt(status, QUERY_ELIMIT, "Vector index block size %zu exceeded server limit (%zu with the given parameters)", params->bfParams.blockSize, maxBlockSize);
    return 0;
  }
  RedisModule_Log(RSDummyContext, "warning", "creating vector index. Server memory limit: %zuB, required memory: %zuB, available memory: %zuB", memoryLimit, index_size_estimation, free_memory);
  return 1;
}

int VecSimIndex_validate_params(RedisModuleCtx *ctx, VecSimParams *params, QueryError *status) {
  setMemoryInfo(ctx);
  bool valid = false;
  if (VecSimAlgo_HNSWLIB == params->algo) {
    valid = parseVectorField_validate_hnsw(params, status);
  } else if (VecSimAlgo_BF == params->algo) {
    valid = parseVectorField_validate_flat(params, status);
  }
  return valid ? REDISMODULE_OK : REDISMODULE_ERR;
}

static int parseVectorField_hnsw(FieldSpec *fs, ArgsCursor *ac, QueryError *status) {
  int rc;

  // HNSW mandatory params.
  bool mandtype = false;
  bool mandsize = false;
  bool mandmetric = false;

  // Get number of parameters
  size_t expNumParam, numParam = 0;
  if ((rc = AC_GetSize(ac, &expNumParam, 0)) != AC_OK) {
    QERR_MKBADARGS_AC(status, "vector similarity number of parameters", rc);
    return 0;
  } else if (expNumParam % 2) {
    QERR_MKBADARGS_FMT(status, "Bad number of arguments for vector similarity index: got %d but expected even number (as algorithm parameters should be submitted as named arguments)", expNumParam);
    return 0;
  } else {
    expNumParam /= 2;
  }

  while (expNumParam > numParam && !AC_IsAtEnd(ac)) {
    if (AC_AdvanceIfMatch(ac, VECSIM_TYPE)) {
      if ((rc = parseVectorField_GetType(ac, &fs->vectorOpts.vecSimParams.hnswParams.type)) != AC_OK) {
        QERR_MKBADARGS_AC(status, "vector similarity HNSW index type", rc);
        return 0;
      }
      mandtype = true;
    } else if (AC_AdvanceIfMatch(ac, VECSIM_DIM)) {
      if ((rc = AC_GetSize(ac, &fs->vectorOpts.vecSimParams.hnswParams.dim, AC_F_GE1)) != AC_OK) {
        QERR_MKBADARGS_AC(status, "vector similarity HNSW index dim", rc);
        return 0;
      }
      mandsize = true;
    } else if (AC_AdvanceIfMatch(ac, VECSIM_DISTANCE_METRIC)) {
      if ((rc = parseVectorField_GetMetric(ac, &fs->vectorOpts.vecSimParams.hnswParams.metric)) != AC_OK) {
        QERR_MKBADARGS_AC(status, "vector similarity HNSW index metric", rc);
        return 0;
      }
      mandmetric = true;
    } else if (AC_AdvanceIfMatch(ac, VECSIM_INITIAL_CAP)) {
      if ((rc = AC_GetSize(ac, &fs->vectorOpts.vecSimParams.hnswParams.initialCapacity, 0)) != AC_OK) {
        QERR_MKBADARGS_AC(status, "vector similarity HNSW index initial cap", rc);
        return 0;
      }
    } else if (AC_AdvanceIfMatch(ac, VECSIM_M)) {
      if ((rc = AC_GetSize(ac, &fs->vectorOpts.vecSimParams.hnswParams.M, AC_F_GE1)) != AC_OK) {
        QERR_MKBADARGS_AC(status, "vector similarity HNSW index m", rc);
        return 0;
      }
    } else if (AC_AdvanceIfMatch(ac, VECSIM_EFCONSTRUCTION)) {
      if ((rc = AC_GetSize(ac, &fs->vectorOpts.vecSimParams.hnswParams.efConstruction, AC_F_GE1)) != AC_OK) {
        QERR_MKBADARGS_AC(status, "vector similarity HNSW index efConstruction", rc);
        return 0;
      }
    } else if (AC_AdvanceIfMatch(ac, VECSIM_EFRUNTIME)) {
      if ((rc = AC_GetSize(ac, &fs->vectorOpts.vecSimParams.hnswParams.efRuntime, AC_F_GE1)) != AC_OK) {
        QERR_MKBADARGS_AC(status, "vector similarity HNSW index efRuntime", rc);
        return 0;
      }
    } else if (AC_AdvanceIfMatch(ac, VECSIM_EPSILON)) {
      if ((rc = AC_GetDouble(ac, &fs->vectorOpts.vecSimParams.hnswParams.epsilon, AC_F_GE0)) != AC_OK) {
        QERR_MKBADARGS_AC(status, "vector similarity HNSW index epsilon", rc);
        return 0;
      }
    } else {
      QERR_MKBADARGS_FMT(status, "Bad arguments for algorithm %s: %s", VECSIM_ALGORITHM_HNSW, AC_GetStringNC(ac, NULL));
      return 0;
    }
    numParam++;
  }
  if (expNumParam > numParam) {
    QERR_MKBADARGS_FMT(status, "Expected %d parameters but got %d", expNumParam * 2, numParam * 2);
    return 0;
  }
  if (!mandtype) {
    VECSIM_ERR_MANDATORY(status, VECSIM_ALGORITHM_HNSW, VECSIM_TYPE);
    return 0;
  }
  if (!mandsize) {
    VECSIM_ERR_MANDATORY(status, VECSIM_ALGORITHM_HNSW, VECSIM_DIM);
    return 0;
  }
  if (!mandmetric) {
    VECSIM_ERR_MANDATORY(status, VECSIM_ALGORITHM_HNSW, VECSIM_DISTANCE_METRIC);
    return 0;
  }
  // Calculating expected blob size of a vector in bytes.
  fs->vectorOpts.expBlobSize = fs->vectorOpts.vecSimParams.hnswParams.dim * VecSimType_sizeof(fs->vectorOpts.vecSimParams.hnswParams.type);

  return parseVectorField_validate_hnsw(&fs->vectorOpts.vecSimParams, status);
}

static int parseVectorField_flat(FieldSpec *fs, ArgsCursor *ac, QueryError *status) {
  int rc;

  // BF mandatory params.
  bool mandtype = false;
  bool mandsize = false;
  bool mandmetric = false;

  // Get number of parameters
  size_t expNumParam, numParam = 0;
  if ((rc = AC_GetSize(ac, &expNumParam, 0)) != AC_OK) {
    QERR_MKBADARGS_AC(status, "vector similarity number of parameters", rc);
    return 0;
  } else if (expNumParam % 2) {
    QERR_MKBADARGS_FMT(status, "Bad number of arguments for vector similarity index: got %d but expected even number as algorithm parameters (should be submitted as named arguments)", expNumParam);
    return 0;
  } else {
    expNumParam /= 2;
  }

  while (expNumParam > numParam && !AC_IsAtEnd(ac)) {
    if (AC_AdvanceIfMatch(ac, VECSIM_TYPE)) {
      if ((rc = parseVectorField_GetType(ac, &fs->vectorOpts.vecSimParams.bfParams.type)) != AC_OK) {
        QERR_MKBADARGS_AC(status, "vector similarity FLAT index type", rc);
        return 0;
      }
      mandtype = true;
    } else if (AC_AdvanceIfMatch(ac, VECSIM_DIM)) {
      if ((rc = AC_GetSize(ac, &fs->vectorOpts.vecSimParams.bfParams.dim, AC_F_GE1)) != AC_OK) {
        QERR_MKBADARGS_AC(status, "vector similarity FLAT index dim", rc);
        return 0;
      }
      mandsize = true;
    } else if (AC_AdvanceIfMatch(ac, VECSIM_DISTANCE_METRIC)) {
      if ((rc = parseVectorField_GetMetric(ac, &fs->vectorOpts.vecSimParams.bfParams.metric)) != AC_OK) {
        QERR_MKBADARGS_AC(status, "vector similarity FLAT index metric", rc);
        return 0;
      }
      mandmetric = true;
    } else if (AC_AdvanceIfMatch(ac, VECSIM_INITIAL_CAP)) {
      if ((rc = AC_GetSize(ac, &fs->vectorOpts.vecSimParams.bfParams.initialCapacity, 0)) != AC_OK) {
        QERR_MKBADARGS_AC(status, "vector similarity FLAT index initial cap", rc);
        return 0;
      }
    } else if (AC_AdvanceIfMatch(ac, VECSIM_BLOCKSIZE)) {
      if ((rc = AC_GetSize(ac, &fs->vectorOpts.vecSimParams.bfParams.blockSize, AC_F_GE1)) != AC_OK) {
        QERR_MKBADARGS_AC(status, "vector similarity FLAT index blocksize", rc);
        return 0;
      }
    } else {
      QERR_MKBADARGS_FMT(status, "Bad arguments for algorithm %s: %s", VECSIM_ALGORITHM_BF, AC_GetStringNC(ac, NULL));
      return 0;
    }
    numParam++;
  }
  if (expNumParam > numParam) {
    QERR_MKBADARGS_FMT(status, "Expected %d parameters but got %d", expNumParam * 2, numParam * 2);
    return 0;
  }
  if (!mandtype) {
    VECSIM_ERR_MANDATORY(status, VECSIM_ALGORITHM_BF, VECSIM_TYPE);
    return 0;
  }
  if (!mandsize) {
    VECSIM_ERR_MANDATORY(status, VECSIM_ALGORITHM_BF, VECSIM_DIM);
    return 0;
  }
  if (!mandmetric) {
    VECSIM_ERR_MANDATORY(status, VECSIM_ALGORITHM_BF, VECSIM_DISTANCE_METRIC);
    return 0;
  }
  // Calculating expected blob size of a vector in bytes.
  fs->vectorOpts.expBlobSize = fs->vectorOpts.vecSimParams.bfParams.dim * VecSimType_sizeof(fs->vectorOpts.vecSimParams.bfParams.type);

  return parseVectorField_validate_flat(&fs->vectorOpts.vecSimParams, status);
}

static int parseVectorField(IndexSpec *sp, FieldSpec *fs, ArgsCursor *ac, QueryError *status) {
  // this is a vector field
  // init default type, size, distance metric and algorithm

  memset(&fs->vectorOpts.vecSimParams, 0, sizeof(VecSimParams));

  // If the index is on JSON and the given path is dynamic, create a multi-value index.
  bool multi = false;
  if (isSpecJson(sp)) {
    RedisModuleString *err_msg;
    JSONPath jsonPath = pathParse(fs->path, &err_msg);
    if (!jsonPath) {
      if (err_msg) {
        JSONParse_error(status, err_msg, fs->path, fs->name, sp->name);
      }
      return 0;
    }
    multi = !(pathIsSingle(jsonPath));
    pathFree(jsonPath);
  }

  // parse algorithm
  const char *algStr;
  size_t len;
  int rc;
  if ((rc = AC_GetString(ac, &algStr, &len, 0)) != AC_OK) {
    QERR_MKBADARGS_AC(status, "vector similarity algorithm", rc);
    return 0;
  }
  if (!strncasecmp(VECSIM_ALGORITHM_BF, algStr, len)) {
    fs->vectorOpts.vecSimParams.algo = VecSimAlgo_BF;
    fs->vectorOpts.vecSimParams.bfParams.initialCapacity = SIZE_MAX;
    fs->vectorOpts.vecSimParams.bfParams.blockSize = 0;
    fs->vectorOpts.vecSimParams.bfParams.multi = multi;
    return parseVectorField_flat(fs, ac, status);
  } else if (!strncasecmp(VECSIM_ALGORITHM_HNSW, algStr, len)) {
    fs->vectorOpts.vecSimParams.algo = VecSimAlgo_HNSWLIB;
    fs->vectorOpts.vecSimParams.hnswParams.initialCapacity = SIZE_MAX;
    fs->vectorOpts.vecSimParams.hnswParams.blockSize = 0;
    fs->vectorOpts.vecSimParams.hnswParams.M = HNSW_DEFAULT_M;
    fs->vectorOpts.vecSimParams.hnswParams.efConstruction = HNSW_DEFAULT_EF_C;
    fs->vectorOpts.vecSimParams.hnswParams.efRuntime = HNSW_DEFAULT_EF_RT;
    fs->vectorOpts.vecSimParams.hnswParams.multi = multi;
    return parseVectorField_hnsw(fs, ac, status);
  } else {
    QERR_MKBADARGS_AC(status, "vector similarity algorithm", AC_ERR_ENOENT);
    return 0;
  }
}

/* Parse a field definition from argv, at *offset. We advance offset as we progress.
 *  Returns 1 on successful parse, 0 otherwise */
static int parseFieldSpec(ArgsCursor *ac, IndexSpec *sp, FieldSpec *fs, QueryError *status) {
  if (AC_IsAtEnd(ac)) {
    QueryError_SetErrorFmt(status, QUERY_EPARSEARGS, "Field `%s` does not have a type", fs->name);
    return 0;
  }

  if (AC_AdvanceIfMatch(ac, SPEC_TEXT_STR)) {  // text field
    fs->types |= INDEXFLD_T_FULLTEXT;
    if (!parseTextField(fs, ac, status)) {
      goto error;
    }
  } else if (AC_AdvanceIfMatch(ac, SPEC_NUMERIC_STR)) {  // numeric field
    fs->types |= INDEXFLD_T_NUMERIC;
  } else if (AC_AdvanceIfMatch(ac, SPEC_GEO_STR)) {  // geo field
    fs->types |= INDEXFLD_T_GEO;
  } else if (AC_AdvanceIfMatch(ac, SPEC_VECTOR_STR)) {  // vector field
    sp->flags |= Index_HasVecSim;
    fs->types |= INDEXFLD_T_VECTOR;
    if (!parseVectorField(sp, fs, ac, status)) {
      goto error;
    }
    return 1;
  } else if (AC_AdvanceIfMatch(ac, SPEC_TAG_STR)) {  // tag field
    fs->types |= INDEXFLD_T_TAG;
    while (!AC_IsAtEnd(ac)) {
      if (AC_AdvanceIfMatch(ac, SPEC_TAG_SEPARATOR_STR)) {
        if (AC_IsAtEnd(ac)) {
          QueryError_SetError(status, QUERY_EPARSEARGS, SPEC_TAG_SEPARATOR_STR " requires an argument");
          goto error;
        }
        const char *sep = AC_GetStringNC(ac, NULL);
        if (strlen(sep) != 1) {
          QueryError_SetErrorFmt(status, QUERY_EPARSEARGS,
                                "Tag separator must be a single character. Got `%s`", sep);
          goto error;
        }
        fs->tagOpts.tagSep = *sep;
      } else if (AC_AdvanceIfMatch(ac, SPEC_TAG_CASE_SENSITIVE_STR)) {
        fs->tagOpts.tagFlags |= TagField_CaseSensitive;
      } else if (AC_AdvanceIfMatch(ac, SPEC_WITHSUFFIXTRIE_STR)) {
        fs->options |= FieldSpec_WithSuffixTrie;
      } else {
        break;
      }
    }
  } else {  // nothing more supported currently
    QueryError_SetErrorFmt(status, QUERY_EPARSEARGS, "Invalid field type for field `%s`", fs->name);
    goto error;
  }

  while (!AC_IsAtEnd(ac)) {
    if (AC_AdvanceIfMatch(ac, SPEC_SORTABLE_STR)) {
      FieldSpec_SetSortable(fs);
      if (AC_AdvanceIfMatch(ac, SPEC_UNF_STR)) {
        fs->options |= FieldSpec_UNF;
      }
      continue;
    } else if (AC_AdvanceIfMatch(ac, SPEC_NOINDEX_STR)) {
      fs->options |= FieldSpec_NotIndexable;
      continue;
    } else {
      break;
    }
  }
  return 1;

error:
  if (!QueryError_HasError(status)) {
    QueryError_SetErrorFmt(status, QUERY_EPARSEARGS, "Could not parse schema for field `%s`",
                           fs->name);
  }
  FieldSpec_Cleanup(fs);
  return 0;
}

// Assuming the spec is properly locked before calling this function.
int IndexSpec_CreateTextId(const IndexSpec *sp) {
  int maxId = -1;
  for (size_t ii = 0; ii < sp->numFields; ++ii) {
    const FieldSpec *fs = sp->fields + ii;
    if (FIELD_IS(fs, INDEXFLD_T_FULLTEXT)) {
      if (fs->ftId == (t_fieldId)-1) {
        // ignore
        continue;
      }
      maxId = MAX(fs->ftId, maxId);
    }
  }

  if (maxId + 1 >= SPEC_MAX_FIELD_ID) {
    return -1;
  }
  return maxId + 1;
}

static IndexSpecCache *IndexSpec_BuildSpecCache(const IndexSpec *spec);

/**
 * Add fields to an existing (or newly created) index. If the addition fails,
 */
static int IndexSpec_AddFieldsInternal(IndexSpec *sp, ArgsCursor *ac, QueryError *status,
                                       int isNew) {
  if (ac->offset == ac->argc) {
    QueryError_SetErrorFmt(status, QUERY_EPARSEARGS, "Fields arguments are missing");
    return 0;
  }

  const size_t prevNumFields = sp->numFields;
  const size_t prevSortLen = sp->sortables->len;
  const IndexFlags prevFlags = sp->flags;
  FieldSpec *fs = NULL;

  while (!AC_IsAtEnd(ac)) {
    if (sp->numFields == SPEC_MAX_FIELDS) {
      QueryError_SetErrorFmt(status, QUERY_ELIMIT, "Schema is limited to %d fields",
                             SPEC_MAX_FIELDS);
      goto reset;
    }

    // Parse path and name of field
    size_t pathlen, namelen;
    const char *fieldPath = AC_GetStringNC(ac, &pathlen);
    const char *fieldName = fieldPath;
    if (AC_AdvanceIfMatch(ac, SPEC_AS_STR)) {
      if (AC_IsAtEnd(ac)) {
        QueryError_SetError(status, QUERY_EPARSEARGS, SPEC_AS_STR " requires an argument");
        goto reset;
      }
      fieldName = AC_GetStringNC(ac, &namelen);
      sp->flags |= Index_HasFieldAlias;
    } else {
      // if `AS` is not used, set the path as name
      namelen = pathlen;
      fieldPath = NULL;
    }

    if (IndexSpec_GetField(sp, fieldName, namelen)) {
      QueryError_SetErrorFmt(status, QUERY_EINVAL, "Duplicate field in schema - %s", fieldName);
      goto reset;
    }

    fs = IndexSpec_CreateField(sp, fieldName, fieldPath);
    if (!parseFieldSpec(ac, sp, fs, status)) {
      goto reset;
    }

    if (FIELD_IS(fs, INDEXFLD_T_FULLTEXT) && FieldSpec_IsIndexable(fs)) {
      int textId = IndexSpec_CreateTextId(sp);
      if (textId < 0) {
        QueryError_SetErrorFmt(status, QUERY_ELIMIT, "Schema is limited to %d TEXT fields",
                               SPEC_MAX_FIELD_ID);
        goto reset;
      }

      // If we need to store field flags and we have over 32 fields, we need to switch to wide
      // schema encoding
      if (textId >= SPEC_WIDEFIELD_THRESHOLD && (sp->flags & Index_StoreFieldFlags)) {
        if (isNew) {
          sp->flags |= Index_WideSchema;
        } else if ((sp->flags & Index_WideSchema) == 0) {
          QueryError_SetError(
              status, QUERY_ELIMIT,
              "Cannot add more fields. Declare index with wide fields to allow adding "
              "unlimited fields");
          goto reset;
        }
      }
      fs->ftId = textId;
      if isSpecJson (sp) {
        if ((sp->flags & Index_HasFieldAlias) && (sp->flags & Index_StoreTermOffsets)) {
          RedisModuleString *err_msg;
          JSONPath jsonPath = pathParse(fs->path, &err_msg);
          if (jsonPath && pathHasDefinedOrder(jsonPath)) {
            // Ordering is well defined
            fs->options &= ~FieldSpec_UndefinedOrder;
          } else {
            // Mark FieldSpec
            fs->options |= FieldSpec_UndefinedOrder;
            // Mark IndexSpec
            sp->flags |= Index_HasUndefinedOrder;
          }
          if (jsonPath) {
            pathFree(jsonPath);
          } else if (err_msg) {
            JSONParse_error(status, err_msg, fs->path, fs->name, sp->name);
            goto reset;
          } /* else {
            RedisModule_Log(RSDummyContext, "info",
                            "missing RedisJSON API to parse JSONPath '%s' in attribute '%s' in index '%s', assuming undefined ordering",
                            fs->path, fs->name, sp->name);
          } */
        }
      }
    }

    if (FieldSpec_IsSortable(fs)) {
      if (isSpecJson(sp)) {
        // SORTABLE JSON field is always UNF
        fs->options |= FieldSpec_UNF;
      }

      if (fs->options & FieldSpec_Dynamic) {
        QueryError_SetErrorFmt(status, QUERY_EBADOPTION,
                               "Cannot set dynamic field to sortable - %s", fieldName);
        goto reset;
      }

      fs->sortIdx = RSSortingTable_Add(&sp->sortables, fs->name, fieldTypeToValueType(fs->types));
      if (fs->sortIdx == -1) {
        QueryError_SetErrorFmt(status, QUERY_ELIMIT, "Schema is limited to %d Sortable fields",
                               SPEC_MAX_FIELDS);
        goto reset;
      }
    } else {
      fs->sortIdx = -1;
    }
    if (FieldSpec_IsPhonetics(fs)) {
      sp->flags |= Index_HasPhonetic;
    }
    if (FIELD_IS(fs, INDEXFLD_T_FULLTEXT) && FieldSpec_HasSuffixTrie(fs)) {
      sp->suffixMask |= FIELD_BIT(fs);
      if (!sp->suffix) {
        sp->flags |= Index_HasSuffixTrie;
        sp->suffix = NewTrie(suffixTrie_freeCallback, Trie_Sort_Lex);
      }
    }
    fs = NULL;
  }

<<<<<<< HEAD
  // If we got here we successfully added the field, we can invalidate the spec cache.
  if (sp->spcache) {
    // Assuming we locked the index spec for write and we have a single writer,
    // we don't need atomic operations here.
    IndexSpecCache_Decref(sp->spcache);
    sp->spcache = NULL;
  }
=======
  // If we successfully modified the schema, we need to update the spec cache
  IndexSpecCache_Decref(sp->spcache);
  sp->spcache = IndexSpec_BuildSpecCache(sp);

>>>>>>> 4e88b57f
  return 1;

reset:
  // If the current field spec exists, but was not added (i.e. we got an error)
  // and reached this block, then free it
  if (fs) {
    // if we have a field spec it means that we increased the number of fields, so we need to
    // decreas it.
    --sp->numFields;
    FieldSpec_Cleanup(fs);
  }
  for (size_t ii = prevNumFields; ii < sp->numFields; ++ii) {
    FieldSpec_Cleanup(&sp->fields[ii]);
  }

  sp->numFields = prevNumFields;
  sp->sortables->len = prevSortLen;
<<<<<<< HEAD
  sp->flags = prevFlags;
=======
  sp->flags = prevFlags | (sp->flags & Index_HasSuffixTrie);
>>>>>>> 4e88b57f
  return 0;
}

// Assumes the spec is locked for write
int IndexSpec_AddFields(StrongRef spec_ref, IndexSpec *sp, RedisModuleCtx *ctx, ArgsCursor *ac, bool initialScan,
                        QueryError *status) {
  setMemoryInfo(ctx);

  int rc = IndexSpec_AddFieldsInternal(sp, ac, status, 0);
  if (rc && initialScan) {
    IndexSpec_ScanAndReindex(ctx, spec_ref);
  }

  return rc;
}

/* The format currently is FT.CREATE {index} [NOOFFSETS] [NOFIELDS]
    SCHEMA {field} [TEXT [WEIGHT {weight}]] | [NUMERIC]
  */
StrongRef IndexSpec_Parse(const char *name, const char **argv, int argc, QueryError *status) {
  IndexSpec *spec = NewIndexSpec(name);
  StrongRef spec_ref = StrongRef_New(spec, (RefManager_Free)IndexSpec_Free);

  IndexSpec_MakeKeyless(spec);

  ArgsCursor ac = {0};
  ArgsCursor acStopwords = {0};

  ArgsCursor_InitCString(&ac, argv, argc);
  long long timeout = -1;
  int dummy;
  size_t dummy2;
  SchemaRuleArgs rule_args = {0};
  ArgsCursor rule_prefixes = {0};

  ACArgSpec argopts[] = {
      {AC_MKUNFLAG(SPEC_NOOFFSETS_STR, &spec->flags,
                   Index_StoreTermOffsets | Index_StoreByteOffsets)},
      {AC_MKUNFLAG(SPEC_NOHL_STR, &spec->flags, Index_StoreByteOffsets)},
      {AC_MKUNFLAG(SPEC_NOFIELDS_STR, &spec->flags, Index_StoreFieldFlags)},
      {AC_MKUNFLAG(SPEC_NOFREQS_STR, &spec->flags, Index_StoreFreqs)},
      {AC_MKBITFLAG(SPEC_SCHEMA_EXPANDABLE_STR, &spec->flags, Index_WideSchema)},
      {AC_MKBITFLAG(SPEC_ASYNC_STR, &spec->flags, Index_Async)},
      {AC_MKBITFLAG(SPEC_SKIPINITIALSCAN_STR, &spec->flags, Index_SkipInitialScan)},

      // For compatibility
      {.name = "NOSCOREIDX", .target = &dummy, .type = AC_ARGTYPE_BOOLFLAG},
      {.name = "ON", .target = &rule_args.type, .len = &dummy2, .type = AC_ARGTYPE_STRING},
      SPEC_FOLLOW_HASH_ARGS_DEF(&rule_args){
          .name = SPEC_TEMPORARY_STR, .target = &timeout, .type = AC_ARGTYPE_LLONG},
      {.name = SPEC_STOPWORDS_STR, .target = &acStopwords, .type = AC_ARGTYPE_SUBARGS},
      {.name = NULL}};

  ACArgSpec *errarg = NULL;
  int rc = AC_ParseArgSpec(&ac, argopts, &errarg);
  if (rc != AC_OK) {
    if (rc != AC_ERR_ENOENT) {
      QERR_MKBADARGS_AC(status, errarg->name, rc);
      goto failure;
    }
  }

  if (timeout != -1) {
    spec->flags |= Index_Temporary;
  }
  spec->timeout = timeout * 1000;  // convert to ms

  if (rule_prefixes.argc > 0) {
    rule_args.nprefixes = rule_prefixes.argc;
    rule_args.prefixes = (const char **)rule_prefixes.objs;
  } else {
    rule_args.nprefixes = 1;
    static const char *empty_prefix[] = {""};
    rule_args.prefixes = empty_prefix;
  }

  spec->rule = SchemaRule_Create(&rule_args, spec_ref, status);
  if (!spec->rule) {
    goto failure;
  }

  if (AC_IsInitialized(&acStopwords)) {
    if (spec->stopwords) {
      StopWordList_Unref(spec->stopwords);
    }
    spec->stopwords = NewStopWordListCStr((const char **)acStopwords.objs, acStopwords.argc);
    spec->flags |= Index_HasCustomStopwords;
  }

  if (!AC_AdvanceIfMatch(&ac, SPEC_SCHEMA_STR)) {
    if (AC_NumRemaining(&ac)) {
      const char *badarg = AC_GetStringNC(&ac, NULL);
      QueryError_SetErrorFmt(status, QUERY_EPARSEARGS, "Unknown argument `%s`", badarg);
    } else {
      QueryError_SetError(status, QUERY_EPARSEARGS, "No schema found");
    }
    goto failure;
  }

  if (!IndexSpec_AddFieldsInternal(spec, &ac, status, 1)) {
    goto failure;
  }

  if (spec->rule->filter_exp) {
    SchemaRule_FilterFields(spec);
  }

  for (int i = 0; i < spec->numFields; i++) {
    FieldsGlobalStats_UpdateStats(spec->fields + i, 1);
  }

  return spec_ref;

failure:  // on failure free the spec fields array and return an error
  spec->flags &= ~Index_Temporary;
  IndexSpec_RemoveFromGlobals(spec_ref);
  return INVALID_STRONG_REF;
}

/* Initialize some index stats that might be useful for scoring functions */
// Assuming the spec is properly locked before calling this function
void IndexSpec_GetStats(IndexSpec *sp, RSIndexStats *stats) {
  stats->numDocs = sp->stats.numDocuments;
  stats->numTerms = sp->stats.numTerms;
  stats->avgDocLen =
      stats->numDocs ? (double)sp->stats.numRecords / (double)sp->stats.numDocuments : 0;
}

// Assuming the spec is properly locked for writing before calling this function.
int IndexSpec_AddTerm(IndexSpec *sp, const char *term, size_t len) {
  int isNew = Trie_InsertStringBuffer(sp->terms, (char *)term, len, 1, 1, NULL);
  if (isNew) {
    sp->stats.numTerms++;
    sp->stats.termsSize += len;
  }
  return isNew;
}

// For testing purposes only
void Spec_AddToDict(RefManager *rm) {
  dictAdd(specDict_g, ((IndexSpec*)__RefManager_Get_Object(rm))->name, (void *)rm);
}

static void IndexSpecCache_Free(IndexSpecCache *c) {
  for (size_t ii = 0; ii < c->nfields; ++ii) {
    if (c->fields[ii].name != c->fields[ii].path) {
      rm_free(c->fields[ii].name);
    }
    rm_free(c->fields[ii].path);
  }
  rm_free(c->fields);
  rm_free(c);
}

// The value of the refcount can get to 0 only if the index spec itself does not point to it anymore,
// and at this point the refcount only gets decremented so there is no wory of some thread increasing the
// refcount while we are freeing the cache.
void IndexSpecCache_Decref(IndexSpecCache *c) {
<<<<<<< HEAD
  if (!__atomic_sub_fetch(&c->refcount, 1, __ATOMIC_RELAXED)) {
=======
  if (c && !__atomic_sub_fetch(&c->refcount, 1, __ATOMIC_RELAXED)) {
>>>>>>> 4e88b57f
    IndexSpecCache_Free(c);
  }
}

<<<<<<< HEAD
=======
// Assuming the spec is properly locked before calling this function.
>>>>>>> 4e88b57f
static IndexSpecCache *IndexSpec_BuildSpecCache(const IndexSpec *spec) {
  IndexSpecCache *ret = rm_calloc(1, sizeof(*ret));
  ret->nfields = spec->numFields;
  ret->fields = rm_malloc(sizeof(*ret->fields) * ret->nfields);
  ret->refcount = 1;
  for (size_t ii = 0; ii < spec->numFields; ++ii) {
    ret->fields[ii] = spec->fields[ii];
    ret->fields[ii].name = rm_strdup(spec->fields[ii].name);
    // if name & path are pointing to the same string, copy pointer
    if (ret->fields[ii].path && (spec->fields[ii].name != spec->fields[ii].path)) {
      ret->fields[ii].path = rm_strdup(spec->fields[ii].path);
    } else {
      // use the same pointer for both name and path
      ret->fields[ii].path = ret->fields[ii].name;
    }
  }
  return ret;
}

<<<<<<< HEAD
// This function is only being called from the main-thread (at the moment) under the GIL and the spec's
// read lock, so there is no race on setting the cache value if it is null.
// The refcount still should be atomic as it is being accessed from other threads (for decref).
IndexSpecCache *IndexSpec_GetSpecCache(const IndexSpec *spec) {
  if (!spec->spcache) {
    ((IndexSpec *)spec)->spcache = IndexSpec_BuildSpecCache(spec);
  }

=======
IndexSpecCache *IndexSpec_GetSpecCache(const IndexSpec *spec) {
  RS_LOG_ASSERT(spec->spcache, "Index spec cache is NULL");
>>>>>>> 4e88b57f
  __atomic_fetch_add(&spec->spcache->refcount, 1, __ATOMIC_RELAXED);
  return spec->spcache;
}

///////////////////////////////////////////////////////////////////////////////////////////////

void CleanPool_ThreadPoolStart() {
  if (!cleanPool) {
    cleanPool = redisearch_thpool_init(1);
  }
}

void CleanPool_ThreadPoolDestroy() {
  if (cleanPool) {
    RedisModule_ThreadSafeContextUnlock(RSDummyContext);
    if (RSGlobalConfig.freeResourcesThread) {
      redisearch_thpool_wait(cleanPool);
    }
    redisearch_thpool_destroy(cleanPool);
    cleanPool = NULL;
    RedisModule_ThreadSafeContextLock(RSDummyContext);
  }
}

/*
 * Free resources of unlinked index spec
 */
static void IndexSpec_FreeUnlinkedData(IndexSpec *spec) {
  // Free all documents metadata
  DocTable_Free(&spec->docs);
  // Free TEXT field trie and inverted indexes
  if (spec->terms) {
    TrieType_Free(spec->terms);
  }
  // Free NUMERIC, TAG and GEO fields trie and inverted indexes
  if (spec->keysDict) {
    dictRelease(spec->keysDict);
  }
  // Free synonym data
  if (spec->smap) {
    SynonymMap_Free(spec->smap);
  }
  // Destroy spec rule
  if (spec->rule) {
    SchemaRule_Free(spec->rule);
    spec->rule = NULL;
  }
  // Free fields cache data
<<<<<<< HEAD
  if (spec->spcache) {
    // Assuming we locked the index spec for write and we have a single writer,
    // we don't need atomic operations here.
    IndexSpecCache_Decref(spec->spcache);
    spec->spcache = NULL;
  }
=======
  IndexSpecCache_Decref(spec->spcache);
  spec->spcache = NULL;

>>>>>>> 4e88b57f
  // Free fields formatted names
  if (spec->indexStrs) {
    for (size_t ii = 0; ii < spec->numFields; ++ii) {
      IndexSpecFmtStrings *fmts = spec->indexStrs + ii;
      for (size_t jj = 0; jj < INDEXFLD_NUM_TYPES; ++jj) {
        if (fmts->types[jj]) {
          RedisModule_FreeString(RSDummyContext, fmts->types[jj]);
        }
      }
    }
    rm_free(spec->indexStrs);
  }
  // Free fields data
  if (spec->fields != NULL) {
    for (size_t i = 0; i < spec->numFields; i++) {
      if (spec->fields[i].name != spec->fields[i].path) {
        rm_free(spec->fields[i].name);
      }
      rm_free(spec->fields[i].path);
    }
    rm_free(spec->fields);
  }
  // Free spec name
  rm_free(spec->name);
  // Free sortable list
  if (spec->sortables) {
    SortingTable_Free(spec->sortables);
    spec->sortables = NULL;
  }
  // Free suffix trie
  if (spec->suffix) {
    TrieType_Free(spec->suffix);
  }
  // Free spec struct
  rm_free(spec);
}

/*
 * This function unlinks the index spec from any global structures and frees
 * all struct that requires acquiring the GIL.
 * Other resources are freed using IndexSpec_FreeData.
 */
void IndexSpec_Free(IndexSpec *spec) {
  // Stop scanner
  // Scanner has a weak reference to the spec, so at this point it will cancel itself and free
  // next time it will try to acquire the spec.

  // For temporary index
  if (spec->isTimerSet) {
    WeakRef old_timer_ref;
    if (RedisModule_StopTimer(RSDummyContext, spec->timerId, (void **)&old_timer_ref) == REDISMODULE_OK) {
      WeakRef_Release(old_timer_ref);
    }
    spec->isTimerSet = false;
  }
  // Stop and destroy indexer
  if (spec->indexer) {
    Indexer_Free(spec->indexer);
  }
  // Stop and destroy garbage collector
  if (spec->gc) {
    GCContext_Stop(spec->gc);
  }
  // Remove existing cursors from global list
  if (spec->uniqueId) {
    // If uniqueid is 0, it means the index was not initialized
    // and is being freed now during an error.
    Cursors_PurgeWithName(&RSCursors, spec->name);
    CursorList_RemoveSpec(&RSCursors, spec->name);
  }
  // Free stopwords list (might use global pointer to default list)
  if (spec->stopwords) {
    StopWordList_Unref(spec->stopwords);
    spec->stopwords = NULL;
  }
  // Reset fields stats
  if (spec->fields != NULL) {
    for (size_t i = 0; i < spec->numFields; i++) {
      FieldsGlobalStats_UpdateStats(spec->fields + i, -1);
    }
  }
  // Free unlinked index spec on a second thread
  if (RSGlobalConfig.freeResourcesThread == false) {
    IndexSpec_FreeUnlinkedData(spec);
  } else {
    redisearch_thpool_add_work(cleanPool, (redisearch_thpool_proc)IndexSpec_FreeUnlinkedData, spec);
  }

  pthread_rwlock_destroy(&spec->rwlock);
}

//---------------------------------------------------------------------------------------------

// Assumes this is called from the main thread with no competing threads
// Also assumes that the spec is existing in the global dictionary, so
// we use the global reference as our guard and access the spec dierctly.
// This function consumes the Strong reference it gets
void IndexSpec_RemoveFromGlobals(StrongRef spec_ref) {
  IndexSpec *spec = StrongRef_Get(spec_ref);

  // Remove spec from global index list
  dictDelete(specDict_g, spec->name);

  // Remove spec from global aliases list
  if (spec->uniqueId) {
    // If uniqueid is 0, it means the index was not initialized
    // and is being freed now during an error.
    IndexSpec_ClearAliases(spec_ref);
  }

  SchemaPrefixes_RemoveSpec(spec_ref);

  // mark the spec as deleted and decrement the ref counts owned by the global dictionaries
  StrongRef_Invalidate(spec_ref);
  StrongRef_Release(spec_ref);
}

void Indexes_Free(dict *d) {
  // free the schema dictionary this way avoid iterating over it for each combination of
  // spec<-->prefix
  SchemaPrefixes_Free(ScemaPrefixes_g);
  SchemaPrefixes_Create();
  // cursor list is iterating through the list as well and consuming a lot of CPU
  CursorList_Empty(&RSCursors);

  arrayof(StrongRef) specs = array_new(StrongRef, dictSize(d));
  dictIterator *iter = dictGetIterator(d);
  dictEntry *entry = NULL;
  while ((entry = dictNext(iter))) {
    StrongRef spec_ref = dictGetRef(entry);
    specs = array_append(specs, spec_ref);
  }
  dictReleaseIterator(iter);

  for (size_t i = 0; i < array_len(specs); ++i) {
    IndexSpec_RemoveFromGlobals(specs[i]);
  }
  array_free(specs);
}


//---------------------------------------- atomic updates ---------------------------------------

// atomic update of usage counter
inline static void IndexSpec_IncreasCounter(IndexSpec *sp) {
  __atomic_fetch_add(&sp->counter , 1, __ATOMIC_RELAXED);
}


///////////////////////////////////////////////////////////////////////////////////////////////

StrongRef IndexSpec_LoadUnsafe(RedisModuleCtx *ctx, const char *name, int openWrite) {
  IndexLoadOptions lopts = {.flags = openWrite ? INDEXSPEC_LOAD_WRITEABLE : 0,
                            .name = {.cstring = name}};
  lopts.flags |= INDEXSPEC_LOAD_KEYLESS;
  return IndexSpec_LoadUnsafeEx(ctx, &lopts);
}

StrongRef IndexSpec_LoadUnsafeEx(RedisModuleCtx *ctx, IndexLoadOptions *options) {
  const char *ixname = NULL;
  if (options->flags & INDEXSPEC_LOAD_KEY_RSTRING) {
    ixname = RedisModule_StringPtrLen(options->name.rstring, NULL);
  } else {
    ixname = options->name.cstring;
  }

  StrongRef spec_ref = {dictFetchValue(specDict_g, ixname)};
  IndexSpec *sp = StrongRef_Get(spec_ref);
  if (!sp) {
    if (!(options->flags & INDEXSPEC_LOAD_NOALIAS)) {
      spec_ref = IndexAlias_Get(ixname);
      sp = StrongRef_Get(spec_ref);
    }
    if (!sp) {
      return spec_ref;
    }
  }

  // Increament the number of uses.
  IndexSpec_IncreasCounter(sp);

  if (!RS_IsMock && (sp->flags & Index_Temporary) && !(options->flags & INDEXSPEC_LOAD_NOTIMERUPDATE)) {
    if (sp->isTimerSet) {
      WeakRef old_timer_ref;
      if (RedisModule_StopTimer(RSDummyContext, sp->timerId, (void **)&old_timer_ref) == REDISMODULE_OK) {
        WeakRef_Release(old_timer_ref);
      }
    }
    IndexSpec_SetTimeoutTimer(sp, StrongRef_Demote(spec_ref));
  }

  return spec_ref;
}

// Assuming the spec is properly locked before calling this function.
RedisModuleString *IndexSpec_GetFormattedKey(IndexSpec *sp, const FieldSpec *fs,
                                             FieldType forType) {
  if (!sp->indexStrs) {
    sp->indexStrs = rm_calloc(SPEC_MAX_FIELDS, sizeof(*sp->indexStrs));
  }

  size_t typeix = INDEXTYPE_TO_POS(forType);

  RedisModuleString *ret = sp->indexStrs[fs->index].types[typeix];
  if (!ret) {
    RedisSearchCtx sctx = {.redisCtx = RSDummyContext, .spec = sp};
    switch (forType) {
      case INDEXFLD_T_NUMERIC:
      case INDEXFLD_T_GEO:  // TODO?? change the name
        ret = fmtRedisNumericIndexKey(&sctx, fs->name);
        break;
      case INDEXFLD_T_TAG:
        ret = TagIndex_FormatName(&sctx, fs->name);
        break;
      case INDEXFLD_T_VECTOR:
        // TODO: remove the whole thing
        // NOT NECESSARY ANYMORE - used when field were in keyspace
        ret = RedisModule_CreateString(sctx.redisCtx, fs->name, strlen(fs->name));
        break;
      case INDEXFLD_T_FULLTEXT:  // Text fields don't get a per-field index
      default:
        ret = NULL;
        abort();
        break;
    }
    RS_LOG_ASSERT(ret, "Failed to create index string");
    sp->indexStrs[fs->index].types[typeix] = ret;
  }
  return ret;
}

// Assuming the spec is properly locked before calling this function.
RedisModuleString *IndexSpec_GetFormattedKeyByName(IndexSpec *sp, const char *s,
                                                   FieldType forType) {
  const FieldSpec *fs = IndexSpec_GetField(sp, s, strlen(s));
  if (!fs) {
    return NULL;
  }
  return IndexSpec_GetFormattedKey(sp, fs, forType);
}

// Assuming the spec is properly locked before calling this function.
void IndexSpec_InitializeSynonym(IndexSpec *sp) {
  if (!sp->smap) {
    sp->smap = SynonymMap_New(false);
    sp->flags |= Index_HasSmap;
  }
}

///////////////////////////////////////////////////////////////////////////////////////////////

IndexSpec *NewIndexSpec(const char *name) {
  IndexSpec *sp = rm_calloc(1, sizeof(IndexSpec));
  sp->fields = rm_calloc(sizeof(FieldSpec), SPEC_MAX_FIELDS);
  sp->sortables = NewSortingTable();
  sp->flags = INDEX_DEFAULT_FLAGS;
  sp->name = rm_strdup(name);
  sp->nameLen = strlen(name);
  sp->docs = DocTable_New(INITIAL_DOC_TABLE_SIZE);
  sp->stopwords = DefaultStopWordList();
  sp->terms = NewTrie(NULL, Trie_Sort_Lex);
  sp->suffix = NULL;
  sp->suffixMask = (t_fieldMask)0;
  sp->keysDict = NULL;
  sp->getValue = NULL;
  sp->getValueCtx = NULL;

  sp->timeout = 0;
  sp->isTimerSet = false;
  sp->timerId = 0;

  sp->scanner = NULL;
  sp->scan_in_progress = false;
  sp->used_dialects = 0;

  memset(&sp->stats, 0, sizeof(sp->stats));

  int res = 0;
  pthread_rwlockattr_t attr;
  res = pthread_rwlockattr_init(&attr);
  RedisModule_Assert(res == 0);
#if !defined(__APPLE__) && !defined(__FreeBSD__)
  int pref = PTHREAD_RWLOCK_PREFER_WRITER_NONRECURSIVE_NP;
  res = pthread_rwlockattr_setkind_np(&attr, pref);
  RedisModule_Assert(res == 0);
#endif

  pthread_rwlock_init(&sp->rwlock, &attr);

  sp->specVersion = 0;
  return sp;
}

// Assuming the spec is properly locked before calling this function.
FieldSpec *IndexSpec_CreateField(IndexSpec *sp, const char *name, const char *path) {
  sp->fields = rm_realloc(sp->fields, sizeof(*sp->fields) * (sp->numFields + 1));
  FieldSpec *fs = sp->fields + sp->numFields;
  memset(fs, 0, sizeof(*fs));
  fs->index = sp->numFields++;
  fs->name = rm_strdup(name);
  fs->path = (path) ? rm_strdup(path) : fs->name;
  fs->ftId = (t_fieldId)-1;
  fs->ftWeight = 1.0;
  fs->sortIdx = -1;
  fs->tagOpts.tagFlags = TAG_FIELD_DEFAULT_FLAGS;
  if (!(sp->flags & Index_FromLLAPI)) {
    RS_LOG_ASSERT((sp->rule), "index w/o a rule?");
    switch (sp->rule->type) {
      case DocumentType_Hash:
        fs->tagOpts.tagSep = TAG_FIELD_DEFAULT_HASH_SEP; break;
      case DocumentType_Json:
        fs->tagOpts.tagSep = TAG_FIELD_DEFAULT_JSON_SEP; break;
      case DocumentType_Unsupported:
        RS_LOG_ASSERT(0, "shouldn't get here");
    }
  }
  return fs;
}

static dictType invidxDictType = {0};

static void valFreeCb(void *unused, void *p) {
  KeysDictValue *kdv = p;
  if (kdv->dtor) {
    kdv->dtor(kdv->p);
  }
  rm_free(kdv);
}

// Only used on new specs so it's thread safe
void IndexSpec_MakeKeyless(IndexSpec *sp) {
  // Initialize only once:
  if (!invidxDictType.valDestructor) {
    invidxDictType = dictTypeHeapRedisStrings;
    invidxDictType.valDestructor = valFreeCb;
  }
  sp->keysDict = dictCreate(&invidxDictType, NULL);
}

// Only used on new specs so it's thread safe
void IndexSpec_StartGCFromSpec(StrongRef global, IndexSpec *sp, uint32_t gcPolicy) {
  sp->gc = GCContext_CreateGC(global, gcPolicy);
  GCContext_Start(sp->gc);
}

/* Start the garbage collection loop on the index spec. The GC removes garbage data left on the
 * index after removing documents */
// Only used on new specs so it's thread safe
void IndexSpec_StartGC(RedisModuleCtx *ctx, StrongRef global, IndexSpec *sp) {
  RS_LOG_ASSERT(!sp->gc, "GC already exists");
  // we will not create a gc thread on temporary index
  if (RSGlobalConfig.enableGC && !(sp->flags & Index_Temporary)) {
    sp->gc = GCContext_CreateGC(global, RSGlobalConfig.gcPolicy);
    GCContext_Start(sp->gc);
    RedisModule_Log(ctx, "verbose", "Starting GC for index %s", sp->name);
  }
}

// given a field mask with one bit lit, it returns its offset
int bit(t_fieldMask id) {
  for (int i = 0; i < sizeof(t_fieldMask) * 8; i++) {
    if (((id >> i) & 1) == 1) {
      return i;
    }
  }
  return 0;
}

// Return the current vesrion of the spec.
// The value of the version number does'nt indicate if the index
// is newer or older, and should be only tested for inequality.
size_t IndexSpec_GetVersion(const IndexSpec *sp) {
  return sp->specVersion;
}

// Update the spec vesrion if we update the index.
<<<<<<< HEAD
// This function should be called after the write lock is acquired.
=======
// It is assumed that this function is called after locking Redis.
>>>>>>> 4e88b57f
// When the version number is overflowed, it will start from zero.
void IndexSpec_UpdateVersion(IndexSpec *sp) {
  ++sp->specVersion;
}
///////////////////////////////////////////////////////////////////////////////////////////////

// Backwards compat version of load for rdbs with version < 8
static int FieldSpec_RdbLoadCompat8(RedisModuleIO *rdb, FieldSpec *f, int encver) {
  LoadStringBufferAlloc_IOErrors(rdb, f->name, NULL, goto fail);

  // the old versions encoded the bit id of the field directly
  // we convert that to a power of 2
  if (encver < INDEX_MIN_WIDESCHEMA_VERSION) {
    f->ftId = bit(LoadUnsigned_IOError(rdb, goto fail));
  } else {
    // the new version encodes just the power of 2 of the bit
    f->ftId = LoadUnsigned_IOError(rdb, goto fail);
  }
  f->types = LoadUnsigned_IOError(rdb, goto fail);
  f->ftWeight = LoadDouble_IOError(rdb, goto fail);
  f->tagOpts.tagFlags = TAG_FIELD_DEFAULT_FLAGS;
  f->tagOpts.tagSep = TAG_FIELD_DEFAULT_HASH_SEP;
  if (encver >= 4) {
    f->options = LoadUnsigned_IOError(rdb, goto fail);
    f->sortIdx = LoadSigned_IOError(rdb, goto fail);
  }
  return REDISMODULE_OK;

fail:
  return REDISMODULE_ERR;
}

static void FieldSpec_RdbSave(RedisModuleIO *rdb, FieldSpec *f) {
  RedisModule_SaveStringBuffer(rdb, f->name, strlen(f->name) + 1);
  if (f->path != f->name) {
    RedisModule_SaveUnsigned(rdb, 1);
    RedisModule_SaveStringBuffer(rdb, f->path, strlen(f->path) + 1);
  } else {
    RedisModule_SaveUnsigned(rdb, 0);
  }
  RedisModule_SaveUnsigned(rdb, f->types);
  RedisModule_SaveUnsigned(rdb, f->options);
  RedisModule_SaveSigned(rdb, f->sortIdx);
  // Save text specific options
  if (FIELD_IS(f, INDEXFLD_T_FULLTEXT) || (f->options & FieldSpec_Dynamic)) {
    RedisModule_SaveUnsigned(rdb, f->ftId);
    RedisModule_SaveDouble(rdb, f->ftWeight);
  }
  if (FIELD_IS(f, INDEXFLD_T_TAG) || (f->options & FieldSpec_Dynamic)) {
    RedisModule_SaveUnsigned(rdb, f->tagOpts.tagFlags);
    RedisModule_SaveStringBuffer(rdb, &f->tagOpts.tagSep, 1);
  }
  if (FIELD_IS(f, INDEXFLD_T_VECTOR)) {
    RedisModule_SaveUnsigned(rdb, f->vectorOpts.expBlobSize);
    VecSim_RdbSave(rdb, &f->vectorOpts.vecSimParams);
  }
}

static const FieldType fieldTypeMap[] = {[IDXFLD_LEGACY_FULLTEXT] = INDEXFLD_T_FULLTEXT,
                                         [IDXFLD_LEGACY_NUMERIC] = INDEXFLD_T_NUMERIC,
                                         [IDXFLD_LEGACY_GEO] = INDEXFLD_T_GEO,
                                         [IDXFLD_LEGACY_TAG] = INDEXFLD_T_TAG};
                                         // CHECKED: Not related to new data types - legacy code

static int FieldSpec_RdbLoad(RedisModuleIO *rdb, FieldSpec *f, int encver) {

  // Fall back to legacy encoding if needed
  if (encver < INDEX_MIN_TAGFIELD_VERSION) {
    return FieldSpec_RdbLoadCompat8(rdb, f, encver);
  }

  LoadStringBufferAlloc_IOErrors(rdb, f->name, NULL, goto fail);
  f->path = f->name;
  if (encver >= INDEX_JSON_VERSION) {
    if (LoadUnsigned_IOError(rdb, goto fail) == 1) {
      LoadStringBufferAlloc_IOErrors(rdb, f->path, NULL,goto fail);
    }
  }

  f->types = LoadUnsigned_IOError(rdb, goto fail);
  f->options = LoadUnsigned_IOError(rdb, goto fail);
  f->sortIdx = LoadSigned_IOError(rdb, goto fail);

  if (encver < INDEX_MIN_MULTITYPE_VERSION) {
    RS_LOG_ASSERT(f->types <= IDXFLD_LEGACY_MAX, "field type should be string or numeric");
    f->types = fieldTypeMap[f->types];
  }

  // Load text specific options
  if (FIELD_IS(f, INDEXFLD_T_FULLTEXT) || (f->options & FieldSpec_Dynamic)) {
    f->ftId = LoadUnsigned_IOError(rdb, goto fail);
    f->ftWeight = LoadDouble_IOError(rdb, goto fail);
  }
  // Load tag specific options
  if (FIELD_IS(f, INDEXFLD_T_TAG) || (f->options & FieldSpec_Dynamic)) {
    f->tagOpts.tagFlags = LoadUnsigned_IOError(rdb, goto fail);
    // Load the separator
    size_t l;
    char *s = LoadStringBuffer_IOError(rdb, &l, goto fail);
    RS_LOG_ASSERT(l == 1, "buffer length should be 1");
    f->tagOpts.tagSep = *s;
    RedisModule_Free(s);
  }
  // Load vector specific options
  if (encver >= INDEX_VECSIM_VERSION && FIELD_IS(f, INDEXFLD_T_VECTOR)) {
    if (encver >= INDEX_VECSIM_2_VERSION) {
      f->vectorOpts.expBlobSize = LoadUnsigned_IOError(rdb, goto fail);
    }
    if (encver >= INDEX_VECSIM_MULTI_VERSION) {
      if (VecSim_RdbLoad_v2(rdb, &f->vectorOpts.vecSimParams) != REDISMODULE_OK) {
        goto fail;
      }
    } else {
      if (VecSim_RdbLoad(rdb, &f->vectorOpts.vecSimParams) != REDISMODULE_OK) {
        goto fail;
      }
    }
    // Calculate blob size limitation on lower encvers.
    if(encver < INDEX_VECSIM_2_VERSION) {
      switch (f->vectorOpts.vecSimParams.algo)
      {
      case VecSimAlgo_HNSWLIB:
        f->vectorOpts.expBlobSize = f->vectorOpts.vecSimParams.hnswParams.dim * VecSimType_sizeof(f->vectorOpts.vecSimParams.hnswParams.type);
        break;
      case VecSimAlgo_BF:
        f->vectorOpts.expBlobSize = f->vectorOpts.vecSimParams.bfParams.dim * VecSimType_sizeof(f->vectorOpts.vecSimParams.bfParams.type);
        break;
      default:
        break;
      }
    }
  }
  return REDISMODULE_OK;

fail:
  return REDISMODULE_ERR;
}

static void IndexStats_RdbLoad(RedisModuleIO *rdb, IndexStats *stats) {
  stats->numDocuments = RedisModule_LoadUnsigned(rdb);
  stats->numTerms = RedisModule_LoadUnsigned(rdb);
  stats->numRecords = RedisModule_LoadUnsigned(rdb);
  stats->invertedSize = RedisModule_LoadUnsigned(rdb);
  stats->invertedCap = RedisModule_LoadUnsigned(rdb);
  stats->skipIndexesSize = RedisModule_LoadUnsigned(rdb);
  stats->scoreIndexesSize = RedisModule_LoadUnsigned(rdb);
  stats->offsetVecsSize = RedisModule_LoadUnsigned(rdb);
  stats->offsetVecRecords = RedisModule_LoadUnsigned(rdb);
  stats->termsSize = RedisModule_LoadUnsigned(rdb);
}

static void IndexStats_RdbSave(RedisModuleIO *rdb, IndexStats *stats) {
  RedisModule_SaveUnsigned(rdb, stats->numDocuments);
  RedisModule_SaveUnsigned(rdb, stats->numTerms);
  RedisModule_SaveUnsigned(rdb, stats->numRecords);
  RedisModule_SaveUnsigned(rdb, stats->invertedSize);
  RedisModule_SaveUnsigned(rdb, stats->invertedCap);
  RedisModule_SaveUnsigned(rdb, stats->skipIndexesSize);
  RedisModule_SaveUnsigned(rdb, stats->scoreIndexesSize);
  RedisModule_SaveUnsigned(rdb, stats->offsetVecsSize);
  RedisModule_SaveUnsigned(rdb, stats->offsetVecRecords);
  RedisModule_SaveUnsigned(rdb, stats->termsSize);
}

///////////////////////////////////////////////////////////////////////////////////////////////

static redisearch_threadpool reindexPool = NULL;

static IndexesScanner *IndexesScanner_NewGlobal() {
  if (global_spec_scanner) {
    return NULL;
  }

  IndexesScanner *scanner = rm_calloc(1, sizeof(IndexesScanner));
  scanner->global = true;
  scanner->scannedKeys = 0;
  scanner->totalKeys = RedisModule_DbSize(RSDummyContext);

  global_spec_scanner = scanner;
  RedisModule_Log(RSDummyContext, "notice", "Global scanner created");

  return scanner;
}

static IndexesScanner *IndexesScanner_New(StrongRef global_ref) {

  IndexesScanner *scanner = rm_calloc(1, sizeof(IndexesScanner));
  scanner->global = false;
  scanner->scannedKeys = 0;
  scanner->totalKeys = RedisModule_DbSize(RSDummyContext);

  scanner->spec_ref = StrongRef_Demote(global_ref);
  IndexSpec *spec = StrongRef_Get(global_ref);
  scanner->spec_name = rm_strndup(spec->name, spec->nameLen);

  // scan already in progress?
  if (spec->scanner) {
    // cancel ongoing scan, keep on_progress indicator on
    IndexesScanner_Cancel(spec->scanner);
    RedisModule_Log(RSDummyContext, "notice", "Scanning index %s in background: cancelled and restarted",
                    spec->name);
  }
  spec->scanner = scanner;
  spec->scan_in_progress = true;

  return scanner;
}

void IndexesScanner_Free(IndexesScanner *scanner) {
  if (global_spec_scanner == scanner) {
    global_spec_scanner = NULL;
  } else {
    StrongRef tmp = WeakRef_Promote(scanner->spec_ref);
    IndexSpec *spec = StrongRef_Get(tmp);
    if (spec) {
      if (spec->scanner == scanner) {
        spec->scanner = NULL;
        spec->scan_in_progress = false;
      }
      StrongRef_Release(tmp);
    }
    WeakRef_Release(scanner->spec_ref);
  }
  if (scanner->spec_name) rm_free(scanner->spec_name);
  rm_free(scanner);
}

void IndexesScanner_Cancel(IndexesScanner *scanner) {
  scanner->cancelled = true;
}

//---------------------------------------------------------------------------------------------

static void IndexSpec_DoneIndexingCallabck(struct RSAddDocumentCtx *docCtx, RedisModuleCtx *ctx,
                                           void *pd) {
}

//---------------------------------------------------------------------------------------------

int IndexSpec_UpdateDoc(IndexSpec *spec, RedisModuleCtx *ctx, RedisModuleString *key, DocumentType type);
static void Indexes_ScanProc(RedisModuleCtx *ctx, RedisModuleString *keyname, RedisModuleKey *key,
                             IndexesScanner *scanner) {
  if (scanner->cancelled) {
    return;
  }
  // RMKey it is provided as best effort but in some cases it might be NULL
  bool keyOpened = false;
  if (!key) {
    key = RedisModule_OpenKey(ctx, keyname, REDISMODULE_READ);
    keyOpened = true;
  }

  // check type of document is support and document is not empty
  DocumentType type = getDocType(key);
  if (type == DocumentType_Unsupported) {
    return;
  }

  if (keyOpened) {
    RedisModule_CloseKey(key);
  }

  if (scanner->global) {
    Indexes_UpdateMatchingWithSchemaRules(ctx, keyname, type, NULL);
  } else {
    StrongRef curr_run_ref = WeakRef_Promote(scanner->spec_ref);
    IndexSpec *sp = StrongRef_Get(curr_run_ref);
    if (sp) {
      // This check is performed without locking the spec, but it's ok since we locked the GIL
      // So the main thread is not running and the GC is not touching the relevant data
      if (SchemaRule_ShouldIndex(sp, keyname, type)) {
        IndexSpec_UpdateDoc(sp, ctx, keyname, type);
      }
      StrongRef_Release(curr_run_ref);
    } else {
      // spec was deleted, cancel scan
      scanner->cancelled = true;
    }
  }
  ++scanner->scannedKeys;
}

//---------------------------------------------------------------------------------------------

static void Indexes_ScanAndReindexTask(IndexesScanner *scanner) {
  RS_LOG_ASSERT(scanner, "invalid IndexesScanner");

  RedisModuleCtx *ctx = RedisModule_GetThreadSafeContext(NULL);
  RedisModuleScanCursor *cursor = RedisModule_ScanCursorCreate();
  RedisModule_ThreadSafeContextLock(ctx);

  if (scanner->cancelled) {
    goto end;
  }
  if (scanner->global) {
    RedisModule_Log(ctx, "notice", "Scanning indexes in background");
  } else {
    RedisModule_Log(ctx, "notice", "Scanning index %s in background", scanner->spec_name);
  }

  while (RedisModule_Scan(ctx, cursor, (RedisModuleScanCB)Indexes_ScanProc, scanner)) {
    RedisModule_ThreadSafeContextUnlock(ctx);
    // Sleep for one microsecond to allow redis server to acquire the GIL while we release it.
    // Note that previously the 'usleep(1)' was replaced with 'sched_yield()', but it turns out that
    // 'sched_yield()' doesn't give up the processor for enough time to ensure that other threads
    // that are waiting for the GIL will actually have the chance to take it.
    usleep(1);
    RedisModule_ThreadSafeContextLock(ctx);

    if (scanner->cancelled) {
      RedisModule_Log(ctx, "notice", "Scanning indexes in background: cancelled (scanned=%ld)",
                  scanner->totalKeys);
      goto end;
    }
  }

  if (scanner->global) {
    RedisModule_Log(ctx, "notice", "Scanning indexes in background: done (scanned=%ld)",
                    scanner->totalKeys);
  } else {
    RedisModule_Log(ctx, "notice", "Scanning index %s in background: done (scanned=%ld)",
                    scanner->spec_name, scanner->totalKeys);
  }

end:
  if (!scanner->cancelled && scanner->global) {
    Indexes_SetTempSpecsTimers(TimerOp_Add);
  }

  IndexesScanner_Free(scanner);

  RedisModule_ThreadSafeContextUnlock(ctx);
  RedisModule_ScanCursorDestroy(cursor);
  RedisModule_FreeThreadSafeContext(ctx);
}

//---------------------------------------------------------------------------------------------

static void IndexSpec_ScanAndReindexAsync(StrongRef spec_ref) {
  if (!reindexPool) {
    reindexPool = redisearch_thpool_init(1);
  }
#ifdef _DEBUG
  RedisModule_Log(NULL, "notice", "Register index %s for async scan", ((IndexSpec*)StrongRef_Get(spec_ref))->name);
#endif
  IndexesScanner *scanner = IndexesScanner_New(spec_ref);
  redisearch_thpool_add_work(reindexPool, (redisearch_thpool_proc)Indexes_ScanAndReindexTask, scanner);
}

void ReindexPool_ThreadPoolDestroy() {
  if (reindexPool != NULL) {
    RedisModule_ThreadSafeContextUnlock(RSDummyContext);
    redisearch_thpool_destroy(reindexPool);
    reindexPool = NULL;
    RedisModule_ThreadSafeContextLock(RSDummyContext);
  }
}

//---------------------------------------------------------------------------------------------

#ifdef FTINFO_FOR_INFO_MODULES
void IndexSpec_AddToInfo(RedisModuleInfoCtx *ctx, IndexSpec *sp) {
  char *temp = "info";
  char name[sp->nameLen + 4 + 2]; // 4 for info and 2 for null termination
  sprintf(name, "%s_%s", temp, sp->name);
  RedisModule_InfoAddSection(ctx, name);

  // Index flags
  if (sp->flags & ~(Index_StoreFreqs | Index_StoreFieldFlags | Index_StoreTermOffsets | Index_StoreByteOffsets) || sp->flags & Index_WideSchema) {
    RedisModule_InfoBeginDictField(ctx, "index_options");
    if (!(sp->flags & (Index_StoreFreqs)))
      RedisModule_InfoAddFieldCString(ctx, SPEC_NOFREQS_STR, "ON");
    if (!(sp->flags & (Index_StoreFieldFlags)))
      RedisModule_InfoAddFieldCString(ctx, SPEC_NOFIELDS_STR, "ON");
    if (!(sp->flags & (Index_StoreTermOffsets | Index_StoreByteOffsets)))
      RedisModule_InfoAddFieldCString(ctx, SPEC_NOOFFSETS_STR, "ON");
    if (!(sp->flags & (Index_StoreByteOffsets)))
      RedisModule_InfoAddFieldCString(ctx, SPEC_NOHL_STR, "ON");
    if (sp->flags & Index_WideSchema)
      RedisModule_InfoAddFieldCString(ctx, SPEC_SCHEMA_EXPANDABLE_STR, "ON");
    RedisModule_InfoEndDictField(ctx);
  }

  // Index defenition
  RedisModule_InfoBeginDictField(ctx, "index_definition");
  SchemaRule *rule = sp->rule;
  RedisModule_InfoAddFieldCString(ctx, "type", (char*)DocumentType_ToString(rule->type));
  if (rule->filter_exp_str)
    RedisModule_InfoAddFieldCString(ctx, "filter", rule->filter_exp_str);
  if (rule->lang_default)
    RedisModule_InfoAddFieldCString(ctx, "default_language", (char*)RSLanguage_ToString(rule->lang_default));
  if (rule->lang_field)
    RedisModule_InfoAddFieldCString(ctx, "language_field", rule->lang_field);
  if (rule->score_default)
    RedisModule_InfoAddFieldDouble(ctx, "default_score", rule->score_default);
  if (rule->score_field)
    RedisModule_InfoAddFieldCString(ctx, "score_field", rule->score_field);
  if (rule->payload_field)
    RedisModule_InfoAddFieldCString(ctx, "payload_field", rule->payload_field);
  // Prefixes
  int num_prefixes = array_len(rule->prefixes);
  if (num_prefixes && rule->prefixes[0][0] != '\0') {
    arrayof(char) prefixes = array_new(char, 512);
    for (int i = 0; i < num_prefixes; ++i) {
      prefixes = array_ensure_append_1(prefixes, "\"");
      prefixes = array_ensure_append_n(prefixes, rule->prefixes[i], strlen(rule->prefixes[i]));
      prefixes = array_ensure_append_n(prefixes, "\",", 2);
    }
    prefixes[array_len(prefixes)-1] = '\0';
    RedisModule_InfoAddFieldCString(ctx, "prefixes", prefixes);
    array_free(prefixes);
  }
  RedisModule_InfoEndDictField(ctx);

  // Attributes
  for (int i = 0; i < sp->numFields; i++) {
    const FieldSpec *fs = sp->fields + i;
    char title[28];
    sprintf(title, "%s_%d", "field", (i+1));
    RedisModule_InfoBeginDictField(ctx, title);

    RedisModule_InfoAddFieldCString(ctx, "identifier", fs->path);
    RedisModule_InfoAddFieldCString(ctx, "attribute", fs->name);

    if (fs->options & FieldSpec_Dynamic)
      RedisModule_InfoAddFieldCString(ctx, "type", "<DYNAMIC>");
    else
      RedisModule_InfoAddFieldCString(ctx, "type", (char*)FieldSpec_GetTypeNames(INDEXTYPE_TO_POS(fs->types)));

    if (FIELD_IS(fs, INDEXFLD_T_FULLTEXT))
      RedisModule_InfoAddFieldDouble(ctx,  SPEC_WEIGHT_STR, fs->ftWeight);
    if (FIELD_IS(fs, INDEXFLD_T_TAG)) {
      char buf[4];
      sprintf(buf, "\"%c\"", fs->tagOpts.tagSep);
      RedisModule_InfoAddFieldCString(ctx, SPEC_TAG_SEPARATOR_STR, buf);
    }
    if (FieldSpec_IsSortable(fs))
      RedisModule_InfoAddFieldCString(ctx, SPEC_SORTABLE_STR, "ON");
    if (FieldSpec_IsNoStem(fs))
      RedisModule_InfoAddFieldCString(ctx, SPEC_NOSTEM_STR, "ON");
    if (!FieldSpec_IsIndexable(fs))
      RedisModule_InfoAddFieldCString(ctx, SPEC_NOINDEX_STR, "ON");

    RedisModule_InfoEndDictField(ctx);
  }

  // More properties
  RedisModule_InfoAddFieldLongLong(ctx, "number_of_docs", sp->stats.numDocuments);

  RedisModule_InfoBeginDictField(ctx, "index_properties");
  RedisModule_InfoAddFieldULongLong(ctx, "max_doc_id", sp->docs.maxDocId);
  RedisModule_InfoAddFieldLongLong(ctx, "num_terms", sp->stats.numTerms);
  RedisModule_InfoAddFieldLongLong(ctx, "num_records", sp->stats.numRecords);
  RedisModule_InfoEndDictField(ctx);

  RedisModule_InfoBeginDictField(ctx, "index_properties_in_mb");
  RedisModule_InfoAddFieldDouble(ctx, "inverted_size", sp->stats.invertedSize / (float)0x100000);
  RedisModule_InfoAddFieldDouble(ctx, "vector_index_size", sp->stats.vectorIndexSize / (float)0x100000);
  RedisModule_InfoAddFieldDouble(ctx, "offset_vectors_size", sp->stats.offsetVecsSize / (float)0x100000);
  RedisModule_InfoAddFieldDouble(ctx, "doc_table_size", sp->docs.memsize / (float)0x100000);
  RedisModule_InfoAddFieldDouble(ctx, "sortable_values_size", sp->docs.sortablesSize / (float)0x100000);
  RedisModule_InfoAddFieldDouble(ctx, "key_table_size", TrieMap_MemUsage(sp->docs.dim.tm) / (float)0x100000);
  RedisModule_InfoEndDictField(ctx);

  RedisModule_InfoAddFieldULongLong(ctx, "total_inverted_index_blocks", TotalIIBlocks);

  RedisModule_InfoBeginDictField(ctx, "index_properties_averages");
  RedisModule_InfoAddFieldDouble(ctx, "records_per_doc_avg",(float)sp->stats.numRecords / (float)sp->stats.numDocuments);
  RedisModule_InfoAddFieldDouble(ctx, "bytes_per_record_avg",(float)sp->stats.invertedSize / (float)sp->stats.numRecords);
  RedisModule_InfoAddFieldDouble(ctx, "offsets_per_term_avg",(float)sp->stats.offsetVecRecords / (float)sp->stats.numRecords);
  RedisModule_InfoAddFieldDouble(ctx, "offset_bits_per_record_avg",8.0F * (float)sp->stats.offsetVecsSize / (float)sp->stats.offsetVecRecords);
  RedisModule_InfoEndDictField(ctx);

  RedisModule_InfoBeginDictField(ctx, "index_failures");
  RedisModule_InfoAddFieldLongLong(ctx, "hash_indexing_failures", sp->stats.indexingFailures);
  RedisModule_InfoAddFieldLongLong(ctx, "indexing", !!global_spec_scanner || sp->scan_in_progress);
  IndexesScanner *scanner = global_spec_scanner ? global_spec_scanner : sp->scanner;
  double percent_indexed = IndexesScanner_IndexedPercent(scanner, sp);
  RedisModule_InfoAddFieldDouble(ctx, "percent_indexed", percent_indexed);
  RedisModule_InfoEndDictField(ctx);

  // Garbage collector
  if (sp->gc)
    GCContext_RenderStatsForInfo(sp->gc, ctx);

  // Cursor stat
  Cursors_RenderStatsForInfo(&RSCursors, sp->name, ctx);

  // Stop words
  if (sp->flags & Index_HasCustomStopwords)
    AddStopWordsListToInfo(ctx, sp->stopwords);
}
#endif // FTINFO_FOR_INFO_MODULES

// Assumes that the spec is in a safe state to set a scanner on it (write lock or main thread)
void IndexSpec_ScanAndReindex(RedisModuleCtx *ctx, StrongRef spec_ref) {
  size_t nkeys = RedisModule_DbSize(ctx);
  if (nkeys > 0) {
    IndexSpec_ScanAndReindexAsync(spec_ref);
  }
}

// only used on "RDB load finished" event (before the server is ready to accept commands)
// so it threadsafe
void IndexSpec_DropLegacyIndexFromKeySpace(IndexSpec *sp) {
  RedisSearchCtx ctx = SEARCH_CTX_STATIC(RSDummyContext, sp);

  rune *rstr = NULL;
  t_len slen = 0;
  float score = 0;
  int dist = 0;
  size_t termLen;

  TrieIterator *it = Trie_Iterate(ctx.spec->terms, "", 0, 0, 1);
  while (TrieIterator_Next(it, &rstr, &slen, NULL, &score, &dist)) {
    char *res = runesToStr(rstr, slen, &termLen);
    RedisModuleString *keyName = fmtRedisTermKey(&ctx, res, strlen(res));
    Redis_DropScanHandler(ctx.redisCtx, keyName, &ctx);
    RedisModule_FreeString(ctx.redisCtx, keyName);
    rm_free(res);
  }
  TrieIterator_Free(it);

  // Delete the numeric, tag, and geo indexes which reside on separate keys
  for (size_t i = 0; i < ctx.spec->numFields; i++) {
    const FieldSpec *fs = ctx.spec->fields + i;
    if (FIELD_IS(fs, INDEXFLD_T_NUMERIC)) {
      Redis_DeleteKey(ctx.redisCtx, IndexSpec_GetFormattedKey(ctx.spec, fs, INDEXFLD_T_NUMERIC));
    }
    if (FIELD_IS(fs, INDEXFLD_T_TAG)) {
      Redis_DeleteKey(ctx.redisCtx, IndexSpec_GetFormattedKey(ctx.spec, fs, INDEXFLD_T_TAG));
    }
    if (FIELD_IS(fs, INDEXFLD_T_GEO)) {
      Redis_DeleteKey(ctx.redisCtx, IndexSpec_GetFormattedKey(ctx.spec, fs, INDEXFLD_T_GEO));
    }
  }
  RedisModuleString *str =
      RedisModule_CreateStringPrintf(ctx.redisCtx, INDEX_SPEC_KEY_FMT, ctx.spec->name);
  Redis_DeleteKey(ctx.redisCtx, str);
  RedisModule_FreeString(ctx.redisCtx, str);
}

void Indexes_UpgradeLegacyIndexes() {
  dictIterator *iter = dictGetIterator(legacySpecDict);
  dictEntry *entry = NULL;
  while ((entry = dictNext(iter))) {
    StrongRef spec_ref = dictGetRef(entry);
    IndexSpec *sp = StrongRef_Get(spec_ref);
    IndexSpec_DropLegacyIndexFromKeySpace(sp);

    // recreate the doctable
    DocTable_Free(&sp->docs);
    sp->docs = DocTable_New(INITIAL_DOC_TABLE_SIZE);

    // clear index stats
    memset(&sp->stats, 0, sizeof(sp->stats));

    // put the new index in the specDict_g with weak and strong references
    dictAdd(specDict_g, sp->name, spec_ref.rm);
  }
  dictReleaseIterator(iter);
}

void Indexes_ScanAndReindex() {
  if (!reindexPool) {
    reindexPool = redisearch_thpool_init(1);
  }

  RedisModule_Log(NULL, "notice", "Scanning all indexes");
  IndexesScanner *scanner = IndexesScanner_NewGlobal();
  // check no global scan is in progress
  if (scanner) {
    redisearch_thpool_add_work(reindexPool, (redisearch_thpool_proc)Indexes_ScanAndReindexTask, scanner);
  }
}

///////////////////////////////////////////////////////////////////////////////////////////////

int IndexSpec_CreateFromRdb(RedisModuleCtx *ctx, RedisModuleIO *rdb, int encver,
                                       QueryError *status) {
  IndexSpec *sp = rm_calloc(1, sizeof(IndexSpec));
  StrongRef spec_ref = StrongRef_New(sp, (RefManager_Free)IndexSpec_Free);
  IndexSpec_MakeKeyless(sp);

  sp->sortables = NewSortingTable();
  sp->docs = DocTable_New(INITIAL_DOC_TABLE_SIZE);
  sp->name = LoadStringBuffer_IOError(rdb, NULL, goto cleanup);
  sp->nameLen = strlen(sp->name);
  char *tmpName = rm_strdup(sp->name);
  RedisModule_Free(sp->name);
  sp->name = tmpName;
  sp->flags = (IndexFlags)LoadUnsigned_IOError(rdb, goto cleanup);
  if (encver < INDEX_MIN_NOFREQ_VERSION) {
    sp->flags |= Index_StoreFreqs;
  }

  sp->numFields = LoadUnsigned_IOError(rdb, goto cleanup);
  sp->fields = rm_calloc(sp->numFields, sizeof(FieldSpec));
  int maxSortIdx = -1;
  for (int i = 0; i < sp->numFields; i++) {
    FieldSpec *fs = sp->fields + i;
    if (FieldSpec_RdbLoad(rdb, sp->fields + i, encver) != REDISMODULE_OK) {
      QueryError_SetErrorFmt(status, QUERY_EPARSEARGS, "Failed to load index field");
      goto cleanup;
    }
    sp->fields[i].index = i;
    if (FieldSpec_IsSortable(fs)) {
      RSSortingTable_Add(&sp->sortables, fs->name, fieldTypeToValueType(fs->types));
    }
    if (FieldSpec_HasSuffixTrie(fs)) {
      sp->flags |= Index_HasSuffixTrie;
      sp->suffixMask |= FIELD_BIT(fs);
      if (!sp->suffix) {
        sp->suffix = NewTrie(suffixTrie_freeCallback, Trie_Sort_Lex);
      }
    }
  }
  // After loading all the fields, we can build the spec cache
  sp->spcache = IndexSpec_BuildSpecCache(sp);

  //    IndexStats_RdbLoad(rdb, &sp->stats);

  if (SchemaRule_RdbLoad(spec_ref, rdb, encver) != REDISMODULE_OK) {
    QueryError_SetErrorFmt(status, QUERY_EPARSEARGS, "Failed to load schema rule");
    goto cleanup;
  }


  //    DocTable_RdbLoad(&sp->docs, rdb, encver);
  sp->terms = NewTrie(NULL, Trie_Sort_Lex);
  /* For version 3 or up - load the generic trie */
  //  if (encver >= 3) {
  //    sp->terms = TrieType_GenericLoad(rdb, 0);
  //  } else {
  //    sp->terms = NewTrie(NULL);
  //  }

  if (sp->flags & Index_HasCustomStopwords) {
    sp->stopwords = StopWordList_RdbLoad(rdb, encver);
    if (sp->stopwords == NULL)
      goto cleanup;
  } else {
    sp->stopwords = DefaultStopWordList();
  }

  sp->uniqueId = spec_unique_ids++;

  IndexSpec_StartGC(ctx, spec_ref, sp);
  CursorList_AddSpec(&RSCursors, sp->name, RSCURSORS_DEFAULT_CAPACITY);

  if (sp->flags & Index_HasSmap) {
    sp->smap = SynonymMap_RdbLoad(rdb, encver);
    if (sp->smap == NULL)
      goto cleanup;
  }

  sp->timeout = LoadUnsigned_IOError(rdb, goto cleanup);

  size_t narr = LoadUnsigned_IOError(rdb, goto cleanup);
  for (size_t ii = 0; ii < narr; ++ii) {
    QueryError _status;
    size_t dummy;
    char *s = LoadStringBuffer_IOError(rdb, &dummy, goto cleanup);
    int rc = IndexAlias_Add(s, spec_ref, 0, &_status);
    RedisModule_Free(s);
    if (rc != REDISMODULE_OK) {
      RedisModule_Log(NULL, "notice", "Loading existing alias failed");
    }
  }

  sp->indexer = NewIndexer(sp);

  sp->scan_in_progress = false;

  RefManager *oldSpec = dictFetchValue(specDict_g, sp->name);
  if (oldSpec) {
    // spec already exists lets just free this one
    RedisModule_Log(NULL, "notice", "Loading an already existing index, will just ignore.");
    // setting unique id to zero will make sure index will not be removed from global
    // cursor map and aliases.
    sp->uniqueId = 0;
    StrongRef_Release(spec_ref);
    spec_ref = (StrongRef){oldSpec};
  } else {
    dictAdd(specDict_g, sp->name, spec_ref.rm);
  }

  for (int i = 0; i < sp->numFields; i++) {
    FieldsGlobalStats_UpdateStats(sp->fields + i, 1);
  }

  return REDISMODULE_OK;

cleanup:
  StrongRef_Release(spec_ref);
  QueryError_SetErrorFmt(status, QUERY_EPARSEARGS, "while reading an index");
  return REDISMODULE_ERR;
}

void *IndexSpec_LegacyRdbLoad(RedisModuleIO *rdb, int encver) {
  if (encver < LEGACY_INDEX_MIN_VERSION || encver > LEGACY_INDEX_MAX_VERSION) {
    return NULL;
  }
  char *name = RedisModule_LoadStringBuffer(rdb, NULL);

  RedisModuleCtx *ctx = RedisModule_GetContextFromIO(rdb);
  IndexSpec *sp = rm_calloc(1, sizeof(IndexSpec));
  StrongRef spec_ref = StrongRef_New(sp, (RefManager_Free)IndexSpec_Free);
  IndexSpec_MakeKeyless(sp);
  sp->sortables = NewSortingTable();
  sp->terms = NULL;
  sp->docs = DocTable_New(INITIAL_DOC_TABLE_SIZE);
  sp->name = rm_strdup(name);
  sp->nameLen = strlen(sp->name);
  RedisModule_Free(name);
  sp->flags = (IndexFlags)RedisModule_LoadUnsigned(rdb);
  if (encver < INDEX_MIN_NOFREQ_VERSION) {
    sp->flags |= Index_StoreFreqs;
  }

  sp->numFields = RedisModule_LoadUnsigned(rdb);
  sp->fields = rm_calloc(sp->numFields, sizeof(FieldSpec));
  int maxSortIdx = -1;
  for (int i = 0; i < sp->numFields; i++) {
    FieldSpec *fs = sp->fields + i;
    FieldSpec_RdbLoad(rdb, sp->fields + i, encver);
    sp->fields[i].index = i;
    if (FieldSpec_IsSortable(fs)) {
      RSSortingTable_Add(&sp->sortables, fs->name, fieldTypeToValueType(fs->types));
    }
  }
  // After loading all the fields, we can build the spec cache
  sp->spcache = IndexSpec_BuildSpecCache(sp);

  IndexStats_RdbLoad(rdb, &sp->stats);

  DocTable_LegacyRdbLoad(&sp->docs, rdb, encver);
  /* For version 3 or up - load the generic trie */
  if (encver >= 3) {
    sp->terms = TrieType_GenericLoad(rdb, 0);
  } else {
    sp->terms = NewTrie(NULL, Trie_Sort_Lex);
  }

  if (sp->flags & Index_HasCustomStopwords) {
    sp->stopwords = StopWordList_RdbLoad(rdb, encver);
  } else {
    sp->stopwords = DefaultStopWordList();
  }

  sp->uniqueId = spec_unique_ids++;

  sp->smap = NULL;
  if (sp->flags & Index_HasSmap) {
    sp->smap = SynonymMap_RdbLoad(rdb, encver);
  }
  if (encver < INDEX_MIN_EXPIRE_VERSION) {
    sp->timeout = -1;
  } else {
    sp->timeout = RedisModule_LoadUnsigned(rdb);
  }

  if (encver >= INDEX_MIN_ALIAS_VERSION) {
    size_t narr = RedisModule_LoadUnsigned(rdb);
    for (size_t ii = 0; ii < narr; ++ii) {
      QueryError status;
      size_t dummy;
      char *s = RedisModule_LoadStringBuffer(rdb, &dummy);
      int rc = IndexAlias_Add(s, spec_ref, 0, &status);
      RedisModule_Free(s);
      assert(rc == REDISMODULE_OK);
    }
  }
  sp->indexer = NewIndexer(sp);

  SchemaRuleArgs *rule_args = dictFetchValue(legacySpecRules, sp->name);
  if (!rule_args) {
    RedisModule_LogIOError(rdb, "warning",
                           "Could not find upgrade definition for legacy index '%s'", sp->name);
    StrongRef_Release(spec_ref);
    return NULL;
  }

  QueryError status;
  sp->rule = SchemaRule_Create(rule_args, spec_ref, &status);

  dictDelete(legacySpecRules, sp->name);
  SchemaRuleArgs_Free(rule_args);

  if (!sp->rule) {
    RedisModule_LogIOError(rdb, "warning", "Failed creating rule for legacy index '%s', error='%s'",
                           sp->name, QueryError_GetError(&status));
    StrongRef_Release(spec_ref);
    return NULL;
  }

  // start the gc and add the spec to the cursor list
  IndexSpec_StartGC(RSDummyContext, spec_ref, sp);
  CursorList_AddSpec(&RSCursors, sp->name, RSCURSORS_DEFAULT_CAPACITY);

  dictAdd(legacySpecDict, sp->name, spec_ref.rm);
  return spec_ref.rm;
}

void IndexSpec_LegacyRdbSave(RedisModuleIO *rdb, void *value) {
  // we do not save legacy indexes
  return;
}

int Indexes_RdbLoad(RedisModuleIO *rdb, int encver, int when) {

  if (encver < INDEX_MIN_COMPAT_VERSION) {
    return REDISMODULE_ERR;
  }

  size_t nIndexes = LoadUnsigned_IOError(rdb, goto cleanup);
  RedisModuleCtx *ctx = RedisModule_GetContextFromIO(rdb);
  QueryError status = {0};
  for (size_t i = 0; i < nIndexes; ++i) {
    if (IndexSpec_CreateFromRdb(ctx, rdb, encver, &status) != REDISMODULE_OK) {
      RedisModule_Log(ctx, "error", "RDB Load: %s",
                      status.detail ? status.detail : "general failure");
      return REDISMODULE_ERR;
    }
  }
  return REDISMODULE_OK;

cleanup:
  return REDISMODULE_ERR;
}

void Indexes_RdbSave(RedisModuleIO *rdb, int when) {

  RedisModule_SaveUnsigned(rdb, dictSize(specDict_g));

  dictIterator *iter = dictGetIterator(specDict_g);
  dictEntry *entry = NULL;
  while ((entry = dictNext(iter))) {
    StrongRef spec_ref = dictGetRef(entry);
    IndexSpec *sp = StrongRef_Get(spec_ref);
    // we save the name plus the null terminator
    RedisModule_SaveStringBuffer(rdb, sp->name, sp->nameLen + 1);
    RedisModule_SaveUnsigned(rdb, (uint64_t)sp->flags);
    RedisModule_SaveUnsigned(rdb, sp->numFields);
    for (int i = 0; i < sp->numFields; i++) {
      FieldSpec_RdbSave(rdb, &sp->fields[i]);
    }

    SchemaRule_RdbSave(sp->rule, rdb);

    //    IndexStats_RdbSave(rdb, &sp->stats);
    //    DocTable_RdbSave(&sp->docs, rdb);
    //    // save trie of terms
    //    TrieType_GenericSave(rdb, sp->terms, 0);

    // If we have custom stopwords, save them
    if (sp->flags & Index_HasCustomStopwords) {
      StopWordList_RdbSave(rdb, sp->stopwords);
    }

    if (sp->flags & Index_HasSmap) {
      SynonymMap_RdbSave(rdb, sp->smap);
    }

    RedisModule_SaveUnsigned(rdb, sp->timeout);

    if (sp->aliases) {
      RedisModule_SaveUnsigned(rdb, array_len(sp->aliases));
      for (size_t ii = 0; ii < array_len(sp->aliases); ++ii) {
        RedisModule_SaveStringBuffer(rdb, sp->aliases[ii], strlen(sp->aliases[ii]) + 1);
      }
    } else {
      RedisModule_SaveUnsigned(rdb, 0);
    }
  }

  dictReleaseIterator(iter);
}

void IndexSpec_Digest(RedisModuleDigest *digest, void *value) {
}

// from this version we will have the loaded notification which means that scan
// will no longer be needed
Version noScanVersion = {
    .majorVersion = 6,
    .minorVersion = 0,
    .patchVersion = 7,
};

int CompareVestions(Version v1, Version v2) {
  if (v1.majorVersion < v2.majorVersion) {
    return -1;
  } else if (v1.majorVersion > v2.majorVersion) {
    return 1;
  }

  if (v1.minorVersion < v2.minorVersion) {
    return -1;
  } else if (v1.minorVersion > v2.minorVersion) {
    return 1;
  }

  if (v1.patchVersion < v2.patchVersion) {
    return -1;
  } else if (v1.patchVersion > v2.patchVersion) {
    return 1;
  }

  return 0;
}

static void Indexes_LoadingEvent(RedisModuleCtx *ctx, RedisModuleEvent eid, uint64_t subevent,
                                 void *data) {
  if (subevent == REDISMODULE_SUBEVENT_LOADING_RDB_START ||
      subevent == REDISMODULE_SUBEVENT_LOADING_AOF_START ||
      subevent == REDISMODULE_SUBEVENT_LOADING_REPL_START) {
    Indexes_Free(specDict_g);
    if (legacySpecDict) {
      dictEmpty(legacySpecDict, NULL);
    } else {
      legacySpecDict = dictCreate(&dictTypeHeapStrings, NULL);
    }
    RedisModule_Log(RSDummyContext, "notice", "Loading event starts");
  } else if (subevent == REDISMODULE_SUBEVENT_LOADING_ENDED) {
    int hasLegacyIndexes = dictSize(legacySpecDict);
    Indexes_UpgradeLegacyIndexes();

    // we do not need the legacy dict specs anymore
    dictRelease(legacySpecDict);
    legacySpecDict = NULL;

    LegacySchemaRulesArgs_Free(ctx);

    if (hasLegacyIndexes || CompareVestions(redisVersion, noScanVersion) < 0) {
      Indexes_ScanAndReindex();
    } else {
      RedisModule_Log(ctx, "warning",
                      "Skip background reindex scan, redis version contains loaded event.");
    }
    RedisModule_Log(RSDummyContext, "notice", "Loading event ends");
  }
}

int IndexSpec_RegisterType(RedisModuleCtx *ctx) {
  RedisModuleTypeMethods tm = {
      .version = REDISMODULE_TYPE_METHOD_VERSION,
      .rdb_load = IndexSpec_LegacyRdbLoad,
      .rdb_save = IndexSpec_LegacyRdbSave,
      .aux_load = Indexes_RdbLoad,
      .aux_save = Indexes_RdbSave,
      .free = IndexSpec_LegacyFree,
      .aof_rewrite = GenericAofRewrite_DisabledHandler,
      .aux_save_triggers = REDISMODULE_AUX_BEFORE_RDB,
  };

  IndexSpecType = RedisModule_CreateDataType(ctx, "ft_index0", INDEX_CURRENT_VERSION, &tm);
  if (IndexSpecType == NULL) {
    RedisModule_Log(ctx, "error", "Could not create index spec type");
    return REDISMODULE_ERR;
  }

  RedisModule_SubscribeToServerEvent(ctx, RedisModuleEvent_Loading, Indexes_LoadingEvent);

  return REDISMODULE_OK;
}

int Document_LoadSchemaFieldJson(Document *doc, RedisSearchCtx *sctx);

int IndexSpec_UpdateDoc(IndexSpec *spec, RedisModuleCtx *ctx, RedisModuleString *key, DocumentType type) {
  RedisSearchCtx sctx = SEARCH_CTX_STATIC(ctx, spec);

  if (!spec->rule) {
    RedisModule_Log(ctx, "warning", "Index spec %s: no rule found", spec->name);
    return REDISMODULE_ERR;
  }

  hires_clock_t t0;
  hires_clock_get(&t0);

  Document doc = {0};
  Document_Init(&doc, key, DEFAULT_SCORE, DEFAULT_LANGUAGE, type);
  // if a key does not exit, is not a hash or has no fields in index schema

  int rv = REDISMODULE_ERR;
  switch (type) {
  case DocumentType_Hash:
    rv = Document_LoadSchemaFieldHash(&doc, &sctx);
    break;
  case DocumentType_Json:
    rv = Document_LoadSchemaFieldJson(&doc, &sctx);
    break;
  case DocumentType_Unsupported:
    RS_LOG_ASSERT(0, "Should receieve valid type");
  }

  if (rv != REDISMODULE_OK) {
    // we already unlocked the spec but we can increase this value atomically
    __atomic_add_fetch(&spec->stats.indexingFailures, 1, __ATOMIC_RELAXED);

    // if a document did not load properly, it is deleted
    // to prevent mismatch of index and hash
    IndexSpec_DeleteDoc(spec, ctx, key);
    Document_Free(&doc);
    return REDISMODULE_ERR;
  }

  RedisSearchCtx_LockSpecWrite(&sctx);

  QueryError status = {0};
  RSAddDocumentCtx *aCtx = NewAddDocumentCtx(spec, &doc, &status);
  aCtx->stateFlags |= ACTX_F_NOBLOCK | ACTX_F_NOFREEDOC;
  AddDocumentCtx_Submit(aCtx, &sctx, DOCUMENT_ADD_REPLACE);

  Document_Free(&doc);

  spec->stats.totalIndexTime += hires_clock_since_usec(&t0);
  IndexSpec_UpdateVersion(spec);
  RedisSearchCtx_UnlockSpec(&sctx);
  return REDISMODULE_OK;
}

void IndexSpec_DeleteDoc_Unsafe(IndexSpec *spec, RedisModuleCtx *ctx, RedisModuleString *key, t_docId id) {

  if (DocTable_DeleteR(&spec->docs, key)) {
    spec->stats.numDocuments--;

    // Increment the index's garbage collector's scanning frequency after document deletions
    if (spec->gc) {
      GCContext_OnDelete(spec->gc);
    }
  }

  // VecSim fields clear deleted data on the fly
  if (spec->flags & Index_HasVecSim) {
    for (int i = 0; i < spec->numFields; ++i) {
      if (spec->fields[i].types == INDEXFLD_T_VECTOR) {
        RedisModuleString *rmskey = RedisModule_CreateString(ctx, spec->fields[i].name, strlen(spec->fields[i].name));
        KeysDictValue *kdv = dictFetchValue(spec->keysDict, rmskey);
        RedisModule_FreeString(ctx, rmskey);

        if (!kdv) {
          continue;
        }
        VecSimIndex *vecsim = kdv->p;
        spec->stats.vectorIndexSize += VecSimIndex_DeleteVector(vecsim, id);
      }
    }
  }
}

int IndexSpec_DeleteDoc(IndexSpec *spec, RedisModuleCtx *ctx, RedisModuleString *key) {
  RedisSearchCtx sctx = SEARCH_CTX_STATIC(ctx, spec);

  // TODO: is this necessary?
  RedisSearchCtx_LockSpecRead(&sctx);
  // Get the doc ID
  t_docId id = DocTable_GetIdR(&spec->docs, key);
  RedisSearchCtx_UnlockSpec(&sctx);

  if (id == 0) {
    // ID does not exist.
    return REDISMODULE_ERR;
  }

  RedisSearchCtx_LockSpecWrite(&sctx);
  IndexSpec_DeleteDoc_Unsafe(spec, ctx, key, id);
  IndexSpec_UpdateVersion(spec);
  RedisSearchCtx_UnlockSpec(&sctx);
  return REDISMODULE_OK;
}

///////////////////////////////////////////////////////////////////////////////////////////////

static void onFlush(RedisModuleCtx *ctx, RedisModuleEvent eid, uint64_t subevent, void *data) {
  if (subevent != REDISMODULE_SUBEVENT_FLUSHDB_START) {
    return;
  }
  Indexes_Free(specDict_g);
  Dictionary_Clear();
  RSGlobalConfig.used_dialects = 0;
}

void Indexes_Init(RedisModuleCtx *ctx) {
  specDict_g = dictCreate(&dictTypeHeapStrings, NULL);
  RedisModule_SubscribeToServerEvent(ctx, RedisModuleEvent_FlushDB, onFlush);
  SchemaPrefixes_Create();
}

SpecOpIndexingCtx *Indexes_FindMatchingSchemaRules(RedisModuleCtx *ctx, RedisModuleString *key,
                                                   bool runFilters,
                                                   RedisModuleString *keyToReadData) {
  if (!keyToReadData) {
    keyToReadData = key;
  }
  SpecOpIndexingCtx *res = rm_malloc(sizeof(*res));
  res->specs = dictCreate(&dictTypeHeapStrings, NULL);
  res->specsOps = array_new(SpecOpCtx, 10);
  if (dictSize(specDict_g) == 0) {
    return res;
  }
  dict *specs = res->specs;

#if defined(_DEBUG) && 0
  RLookupKey *k = RLookup_GetKey(&r->lk, UNDERSCORE_KEY, RLOOKUP_F_NOFLAGS);
  RSValue *v = RLookup_GetItem(k, &r->row);
  const char *x = RSValue_StringPtrLen(v, NULL);
  RedisModule_Log(NULL, "notice", "Indexes_FindMatchingSchemaRules: x=%s", x);
  const char *f = "name";
  k = RLookup_GetKey(&r->lk, f, RLOOKUP_F_NOFLAGS);
  if (k) {
    v = RLookup_GetItem(k, &r->row);
    x = RSValue_StringPtrLen(v, NULL);
  }
#endif  // _DEBUG

  size_t n;
  const char *key_p = RedisModule_StringPtrLen(key, &n);
  arrayof(SchemaPrefixNode *) prefixes = array_new(SchemaPrefixNode *, 1);
  // collect specs that their name is prefixed by the key name
  // `prefixes` includes list of arrays of specs, one for each prefix of key name
  int nprefixes = TrieMap_FindPrefixes(ScemaPrefixes_g, key_p, n, (arrayof(void *) *)&prefixes);
  for (int i = 0; i < array_len(prefixes); ++i) {
    SchemaPrefixNode *node = prefixes[i];
    for (int j = 0; j < array_len(node->index_specs); ++j) {
      StrongRef global = node->index_specs[j];
      IndexSpec *spec = StrongRef_Get(global);
      if (spec && !dictFind(specs, spec->name)) {
        SpecOpCtx specOp = {
            .spec = spec,
            .op = SpecOp_Add,
        };
        res->specsOps = array_append(res->specsOps, specOp);
        dictEntry *entry = dictAddRaw(specs, spec->name, NULL);
        // put the location on the specsOps array so we can get it
        // fast using index name
        entry->v.u64 = array_len(res->specsOps) - 1;
      }
    }
  }
  array_free(prefixes);

  if (runFilters) {

    EvalCtx *r = NULL;
    for (size_t i = 0; i < array_len(res->specsOps); ++i) {
      SpecOpCtx *specOp = res->specsOps + i;
      IndexSpec *spec = specOp->spec;
      if (!spec->rule->filter_exp) {
        continue;
      }

      // load hash only if required
      if (!r) r = EvalCtx_Create();
      RLookup_LoadRuleFields(ctx, &r->lk, &r->row, spec, key_p);

      if (EvalCtx_EvalExpr(r, spec->rule->filter_exp) == EXPR_EVAL_OK) {
        if (!RSValue_BoolTest(&r->res) && dictFind(specs, spec->name)) {
          specOp->op = SpecOp_Del;
        }
      }
      QueryError_ClearError(r->ee.err);
    }

    if (r) {
      EvalCtx_Destroy(r);
    }
  }
  return res;
}

static bool hashFieldChanged(IndexSpec *spec, RedisModuleString **hashFields) {
  if (hashFields == NULL) {
    return true;
  }

  // TODO: improve implementation to avoid O(n^2)
  for (size_t i = 0; hashFields[i] != NULL; ++i) {
    const char *field = RedisModule_StringPtrLen(hashFields[i], NULL);
    for (size_t j = 0; j < spec->numFields; ++j) {
      if (!strcmp(field, spec->fields[j].name)) {
        return true;
      }
    }
    // optimize. change of score and payload fields just require an update of the doc table
    if ((spec->rule->lang_field && !strcmp(field, spec->rule->lang_field)) ||
        (spec->rule->score_field && !strcmp(field, spec->rule->score_field)) ||
        (spec->rule->payload_field && !strcmp(field, spec->rule->payload_field))) {
      return true;
    }
  }
  return false;
}

void Indexes_SpecOpsIndexingCtxFree(SpecOpIndexingCtx *specs) {
  dictRelease(specs->specs);
  array_free(specs->specsOps);
  rm_free(specs);
}

void Indexes_UpdateMatchingWithSchemaRules(RedisModuleCtx *ctx, RedisModuleString *key, DocumentType type,
                                           RedisModuleString **hashFields) {
  if (type == DocumentType_Unsupported) {
    // COPY could overwrite a hash/json with other types so we must try and remove old doc
    Indexes_DeleteMatchingWithSchemaRules(ctx, key, hashFields);
    return;
  }

  SpecOpIndexingCtx *specs = Indexes_FindMatchingSchemaRules(ctx, key, true, NULL);

  for (size_t i = 0; i < array_len(specs->specsOps); ++i) {
    SpecOpCtx *specOp = specs->specsOps + i;

    // skip if document type does not match the index type
    if (type != specOp->spec->rule->type) {
      continue;
    }

    if (hashFieldChanged(specOp->spec, hashFields)) {
      if (specOp->op == SpecOp_Add) {
        IndexSpec_UpdateDoc(specOp->spec, ctx, key, type);
      } else {
        IndexSpec_DeleteDoc(specOp->spec, ctx, key);
      }
    }
  }

  Indexes_SpecOpsIndexingCtxFree(specs);
}

void Indexes_DeleteMatchingWithSchemaRules(RedisModuleCtx *ctx, RedisModuleString *key,
                                           RedisModuleString **hashFields) {
  SpecOpIndexingCtx *specs = Indexes_FindMatchingSchemaRules(ctx, key, false, NULL);

  for (size_t i = 0; i < array_len(specs->specsOps); ++i) {
    SpecOpCtx *specOp = specs->specsOps + i;
    if (hashFieldChanged(specOp->spec, hashFields)) {
      IndexSpec_DeleteDoc(specOp->spec, ctx, key);
    }
  }

  Indexes_SpecOpsIndexingCtxFree(specs);
}

void Indexes_ReplaceMatchingWithSchemaRules(RedisModuleCtx *ctx, RedisModuleString *from_key,
                                            RedisModuleString *to_key) {
  DocumentType type = getDocTypeFromString(to_key);
  if (type == DocumentType_Unsupported) {
    return;
  }

  SpecOpIndexingCtx *from_specs = Indexes_FindMatchingSchemaRules(ctx, from_key, true, to_key);
  SpecOpIndexingCtx *to_specs = Indexes_FindMatchingSchemaRules(ctx, to_key, true, NULL);

  size_t from_len, to_len;
  const char *from_str = RedisModule_StringPtrLen(from_key, &from_len);
  const char *to_str = RedisModule_StringPtrLen(to_key, &to_len);

  for (size_t i = 0; i < array_len(from_specs->specsOps); ++i) {
    SpecOpCtx *specOp = from_specs->specsOps + i;
    IndexSpec *spec = specOp->spec;
    if (specOp->op == SpecOp_Del) {
      // the document is not in the index from the first place
      continue;
    }
    dictEntry *entry = dictFind(to_specs->specs, spec->name);
    if (entry) {
      RedisSearchCtx sctx = SEARCH_CTX_STATIC(ctx, spec);
      RedisSearchCtx_LockSpecWrite(&sctx);
      if(REDISMODULE_OK == DocTable_Replace(&spec->docs, from_str, from_len, to_str, to_len)) {
        IndexSpec_UpdateVersion(spec);
      }

      RedisSearchCtx_UnlockSpec(&sctx);
      size_t index = entry->v.u64;
      dictDelete(to_specs->specs, spec->name);
      array_del_fast(to_specs->specsOps, index);
    } else {
      IndexSpec_DeleteDoc(spec, ctx, from_key);
    }
  }

  // add to a different index
  for (size_t i = 0; i < array_len(to_specs->specsOps); ++i) {
    SpecOpCtx *specOp = to_specs->specsOps + i;
    if (specOp->op == SpecOp_Del) {
      // not need to index
      // also no need to delete because we know that the document is
      // not in the index because if it was there we would handle it
      // on the spec from section.
      continue;
    }
    IndexSpec_UpdateDoc(specOp->spec, ctx, to_key, type);
  }
  Indexes_SpecOpsIndexingCtxFree(from_specs);
  Indexes_SpecOpsIndexingCtxFree(to_specs);
}
///////////////////////////////////////////////////////////////////////////////////////////////<|MERGE_RESOLUTION|>--- conflicted
+++ resolved
@@ -1009,20 +1009,10 @@
     fs = NULL;
   }
 
-<<<<<<< HEAD
-  // If we got here we successfully added the field, we can invalidate the spec cache.
-  if (sp->spcache) {
-    // Assuming we locked the index spec for write and we have a single writer,
-    // we don't need atomic operations here.
-    IndexSpecCache_Decref(sp->spcache);
-    sp->spcache = NULL;
-  }
-=======
   // If we successfully modified the schema, we need to update the spec cache
   IndexSpecCache_Decref(sp->spcache);
   sp->spcache = IndexSpec_BuildSpecCache(sp);
 
->>>>>>> 4e88b57f
   return 1;
 
 reset:
@@ -1040,11 +1030,7 @@
 
   sp->numFields = prevNumFields;
   sp->sortables->len = prevSortLen;
-<<<<<<< HEAD
-  sp->flags = prevFlags;
-=======
   sp->flags = prevFlags | (sp->flags & Index_HasSuffixTrie);
->>>>>>> 4e88b57f
   return 0;
 }
 
@@ -1203,19 +1189,12 @@
 // and at this point the refcount only gets decremented so there is no wory of some thread increasing the
 // refcount while we are freeing the cache.
 void IndexSpecCache_Decref(IndexSpecCache *c) {
-<<<<<<< HEAD
-  if (!__atomic_sub_fetch(&c->refcount, 1, __ATOMIC_RELAXED)) {
-=======
   if (c && !__atomic_sub_fetch(&c->refcount, 1, __ATOMIC_RELAXED)) {
->>>>>>> 4e88b57f
     IndexSpecCache_Free(c);
   }
 }
 
-<<<<<<< HEAD
-=======
 // Assuming the spec is properly locked before calling this function.
->>>>>>> 4e88b57f
 static IndexSpecCache *IndexSpec_BuildSpecCache(const IndexSpec *spec) {
   IndexSpecCache *ret = rm_calloc(1, sizeof(*ret));
   ret->nfields = spec->numFields;
@@ -1235,19 +1214,8 @@
   return ret;
 }
 
-<<<<<<< HEAD
-// This function is only being called from the main-thread (at the moment) under the GIL and the spec's
-// read lock, so there is no race on setting the cache value if it is null.
-// The refcount still should be atomic as it is being accessed from other threads (for decref).
-IndexSpecCache *IndexSpec_GetSpecCache(const IndexSpec *spec) {
-  if (!spec->spcache) {
-    ((IndexSpec *)spec)->spcache = IndexSpec_BuildSpecCache(spec);
-  }
-
-=======
 IndexSpecCache *IndexSpec_GetSpecCache(const IndexSpec *spec) {
   RS_LOG_ASSERT(spec->spcache, "Index spec cache is NULL");
->>>>>>> 4e88b57f
   __atomic_fetch_add(&spec->spcache->refcount, 1, __ATOMIC_RELAXED);
   return spec->spcache;
 }
@@ -1296,18 +1264,9 @@
     spec->rule = NULL;
   }
   // Free fields cache data
-<<<<<<< HEAD
-  if (spec->spcache) {
-    // Assuming we locked the index spec for write and we have a single writer,
-    // we don't need atomic operations here.
-    IndexSpecCache_Decref(spec->spcache);
-    spec->spcache = NULL;
-  }
-=======
   IndexSpecCache_Decref(spec->spcache);
   spec->spcache = NULL;
 
->>>>>>> 4e88b57f
   // Free fields formatted names
   if (spec->indexStrs) {
     for (size_t ii = 0; ii < spec->numFields; ++ii) {
@@ -1684,11 +1643,7 @@
 }
 
 // Update the spec vesrion if we update the index.
-<<<<<<< HEAD
-// This function should be called after the write lock is acquired.
-=======
 // It is assumed that this function is called after locking Redis.
->>>>>>> 4e88b57f
 // When the version number is overflowed, it will start from zero.
 void IndexSpec_UpdateVersion(IndexSpec *sp) {
   ++sp->specVersion;
