/*
 * Copyright Redis Ltd. 2016 - present
 * Licensed under your choice of the Redis Source Available License 2.0 (RSALv2) or
 * the Server Side Public License v1 (SSPLv1).
 */

#include "spec.h"

#include <math.h>
#include <ctype.h>

#include "util/logging.h"
#include "util/misc.h"
#include "rmutil/vector.h"
#include "rmutil/util.h"
#include "rmutil/rm_assert.h"
#include "trie/trie_type.h"
#include "rmalloc.h"
#include "config.h"
#include "cursor.h"
#include "tag_index.h"
#include "redis_index.h"
#include "indexer.h"
#include "suffix.h"
#include "alias.h"
#include "module.h"
#include "aggregate/expr/expression.h"
#include "rules.h"
#include "dictionary.h"
#include "doc_types.h"
#include "rdb.h"
#include "commands.h"
#include "util/workers.h"
#include "info/global_stats.h"
#include "debug_commands.h"
#include "obfuscation/obfuscation_api.h"
#include "util/hash/hash.h"
#include "reply_macros.h"

#define INITIAL_DOC_TABLE_SIZE 1000

///////////////////////////////////////////////////////////////////////////////////////////////

static int FieldSpec_RdbLoad(RedisModuleIO *rdb, FieldSpec *f, StrongRef sp_ref, int encver);

const char *(*IndexAlias_GetUserTableName)(RedisModuleCtx *, const char *) = NULL;

RedisModuleType *IndexSpecType;

dict *specDict_g;
IndexesScanner *global_spec_scanner = NULL;
size_t pending_global_indexing_ops = 0;
dict *legacySpecDict;
dict *legacySpecRules;

// Pending or in-progress index drops
uint16_t pendingIndexDropCount_g = 0;

Version redisVersion;
Version rlecVersion;
bool isCrdt;
bool isTrimming = false;

// Default values make no limits.
size_t memoryLimit = -1;
size_t used_memory = 0;

static redisearch_thpool_t *cleanPool = NULL;

extern DebugCTX globalDebugCtx;

const char *DEBUG_INDEX_SCANNER_STATUS_STRS[DEBUG_INDEX_SCANNER_CODE_COUNT] = {
    "NEW", "SCANNING", "DONE", "CANCELLED", "PAUSED", "RESUMED"
};

// Static assertion to ensure array size matches the number of statuses
static_assert(
    sizeof(DEBUG_INDEX_SCANNER_STATUS_STRS) / sizeof(DEBUG_INDEX_SCANNER_STATUS_STRS[0]) == DEBUG_INDEX_SCANNER_CODE_COUNT,
    "Mismatch between DebugIndexScannerCode enum and DEBUG_INDEX_SCANNER_STATUS_STRS array"
);

// Debug scanner functions
static DebugIndexesScanner *DebugIndexesScanner_New(StrongRef global_ref);
static void DebugIndexesScanner_Free(DebugIndexesScanner *dScanner);
static void DebugIndexes_ScanProc(RedisModuleCtx *ctx, RedisModuleString *keyname, RedisModuleKey *key,
                             DebugIndexesScanner *dScanner);

//---------------------------------------------------------------------------------------------

static void setMemoryInfo(RedisModuleCtx *ctx) {
#define MIN_NOT_0(a,b) (((a)&&(b))?MIN((a),(b)):MAX((a),(b)))
  RedisModuleServerInfoData *info = RedisModule_GetServerInfo(ctx, "memory");

  size_t maxmemory = RedisModule_ServerInfoGetFieldUnsigned(info, "maxmemory", NULL);
  size_t max_process_mem = RedisModule_ServerInfoGetFieldUnsigned(info, "max_process_mem", NULL); // Enterprise limit
  maxmemory = MIN_NOT_0(maxmemory, max_process_mem);

  size_t total_system_memory = RedisModule_ServerInfoGetFieldUnsigned(info, "total_system_memory", NULL);
  memoryLimit = MIN_NOT_0(maxmemory, total_system_memory);

  used_memory = RedisModule_ServerInfoGetFieldUnsigned(info, "used_memory", NULL);

  RedisModule_FreeServerInfo(ctx, info);
}

/*
 * Initialize the spec's fields that are related to the cursors.
 */

static void Cursors_initSpec(IndexSpec *spec) {
  spec->activeCursors = 0;
}

/*
 * Get a field spec by field name. Case sensitive!
 * Return the field spec if found, NULL if not.
 * Assuming the spec is properly locked before calling this function.
 */
const FieldSpec *IndexSpec_GetFieldWithLength(const IndexSpec *spec, const char *name, size_t len) {
  for (size_t i = 0; i < spec->numFields; i++) {
    const FieldSpec *fs = spec->fields + i;
    if (STR_EQ(name, len, fs->name)) {
      return fs;
    }
  }
  return NULL;
}

const FieldSpec *IndexSpec_GetField(const IndexSpec *spec, const char *name) {
  for (size_t i = 0; i < spec->numFields; i++) {
    const FieldSpec *fs = spec->fields + i;
    if (!strcmp(name, fs->name)) {
      return fs;
    }
  }
  return NULL;
}

// Assuming the spec is properly locked before calling this function.
t_fieldMask IndexSpec_GetFieldBit(IndexSpec *spec, const char *name, size_t len) {
  const FieldSpec *fs = IndexSpec_GetFieldWithLength(spec, name, len);
  if (!fs || !FIELD_IS(fs, INDEXFLD_T_FULLTEXT) || !FieldSpec_IsIndexable(fs)) return 0;

  return FIELD_BIT(fs);
}

// Assuming the spec is properly locked before calling this function.
int IndexSpec_CheckPhoneticEnabled(const IndexSpec *sp, t_fieldMask fm) {
  if (!(sp->flags & Index_HasPhonetic)) {
    return 0;
  }

  if (fm == 0 || fm == (t_fieldMask)-1) {
    // No fields -- implicit phonetic match!
    return 1;
  }

  for (size_t ii = 0; ii < sp->numFields; ++ii) {
    if (fm & ((t_fieldMask)1 << ii)) {
      const FieldSpec *fs = sp->fields + ii;
      if (FIELD_IS(fs, INDEXFLD_T_FULLTEXT) && (FieldSpec_IsPhonetics(fs))) {
        return 1;
      }
    }
  }
  return 0;
}

// Assuming the spec is properly locked before calling this function.
int IndexSpec_CheckAllowSlopAndInorder(const IndexSpec *spec, t_fieldMask fm, QueryError *status) {
  for (size_t ii = 0; ii < spec->numFields; ++ii) {
    if (fm & ((t_fieldMask)1 << ii)) {
      const FieldSpec *fs = spec->fields + ii;
      if (FIELD_IS(fs, INDEXFLD_T_FULLTEXT) && (FieldSpec_IsUndefinedOrder(fs))) {
        QueryError_SetWithUserDataFmt(status, QUERY_EBADORDEROPTION,
                               "slop/inorder are not supported for field with undefined ordering", " `%s`", fs->name);
        return 0;
      }
    }
  }
  return 1;
}

// Assuming the spec is properly locked before calling this function.
const FieldSpec *IndexSpec_GetFieldBySortingIndex(const IndexSpec *sp, uint16_t idx) {
  for (size_t ii = 0; ii < sp->numFields; ++ii) {
    if (sp->fields[ii].options & FieldSpec_Sortable && sp->fields[ii].sortIdx == idx) {
      return sp->fields + ii;
    }
  }
  return NULL;
}

// Assuming the spec is properly locked before calling this function.
const char *IndexSpec_GetFieldNameByBit(const IndexSpec *sp, t_fieldMask id) {
  for (int i = 0; i < sp->numFields; i++) {
    if (FIELD_BIT(&sp->fields[i]) == id && FIELD_IS(&sp->fields[i], INDEXFLD_T_FULLTEXT) &&
        FieldSpec_IsIndexable(&sp->fields[i])) {
      return sp->fields[i].name;
    }
  }
  return NULL;
}

// Get the field spec by the field mask.
const FieldSpec *IndexSpec_GetFieldByBit(const IndexSpec *sp, t_fieldMask id) {
  for (int i = 0; i < sp->numFields; i++) {
    if (FIELD_BIT(&sp->fields[i]) == id && FIELD_IS(&sp->fields[i], INDEXFLD_T_FULLTEXT) &&
        FieldSpec_IsIndexable(&sp->fields[i])) {
      return &sp->fields[i];
    }
  }
  return NULL;
}

// Get the field specs that match a field mask.
arrayof(FieldSpec *) IndexSpec_GetFieldsByMask(const IndexSpec *sp, t_fieldMask mask) {
  arrayof(FieldSpec *) res = array_new(FieldSpec *, 2);
  for (int i = 0; i < sp->numFields; i++) {
    if (mask & FIELD_BIT(sp->fields + i) && FIELD_IS(sp->fields + i, INDEXFLD_T_FULLTEXT)) {
      array_append(res, sp->fields + i);
    }
  }
  return res;
}

//---------------------------------------------------------------------------------------------

/*
* Parse an index spec from redis command arguments.
* Returns REDISMODULE_ERR if there's a parsing error.
* The command only receives the relevant part of argv.
*
* The format currently is FT.CREATE {index} [NOOFFSETS] [NOFIELDS] [NOFREQS]
    SCHEMA {field} [TEXT [WEIGHT {weight}]] | [NUMERIC]
*/
StrongRef IndexSpec_ParseRedisArgs(RedisModuleCtx *ctx, RedisModuleString *name,
                                    RedisModuleString **argv, int argc, QueryError *status) {

  const char *args[argc];
  for (int i = 0; i < argc; i++) {
    args[i] = RedisModule_StringPtrLen(argv[i], NULL);
  }

  return IndexSpec_Parse(RedisModule_StringPtrLen(name, NULL), args, argc, status);
}

arrayof(FieldSpec *) getFieldsByType(IndexSpec *spec, FieldType type) {
#define FIELDS_ARRAY_CAP 2
  arrayof(FieldSpec *) fields = array_new(FieldSpec *, FIELDS_ARRAY_CAP);
  for (int i = 0; i < spec->numFields; ++i) {
    if (FIELD_IS(spec->fields + i, type)) {
      array_append(fields, &(spec->fields[i]));
    }
  }
  return fields;
}

/* Check if Redis is currently loading from RDB. Our thread starts before RDB loading is finished */
int isRdbLoading(RedisModuleCtx *ctx) {
  long long isLoading = 0;
  RMUtilInfo *info = RMUtil_GetRedisInfo(ctx);
  if (!info) {
    return 0;
  }

  if (!RMUtilInfo_GetInt(info, "loading", &isLoading)) {
    isLoading = 0;
  }

  RMUtilRedisInfo_Free(info);
  return isLoading == 1;
}

//---------------------------------------------------------------------------------------------

void IndexSpec_LegacyFree(void *spec) {
  // free legacy index do nothing, it will be called only
  // when the index key will be deleted and we keep the legacy
  // index pointer in the legacySpecDict so we will free it when needed
}

static void IndexSpec_TimedOutProc(RedisModuleCtx *ctx, WeakRef w_ref) {
  // we need to delete the spec from the specDict_g, as far as the user see it,
  // this spec was deleted and its memory will be freed in a background thread.

  // attempt to promote the weak ref to a strong ref
  StrongRef spec_ref = WeakRef_Promote(w_ref);
  WeakRef_Release(w_ref);

  IndexSpec *sp = StrongRef_Get(spec_ref);
  if (!sp) {
    // the spec was already deleted, nothing to do here
    return;
  }
  const char* name = IndexSpec_FormatName(sp, RSGlobalConfig.hideUserDataFromLog);
  RedisModule_Log(RSDummyContext, REDISMODULE_LOGLEVEL_VERBOSE, "Freeing index %s by timer", name);

  sp->isTimerSet = false;
  if (RS_IsMock) {
    IndexSpec_Free(sp);
  } else {
    // called on master shard for temporary indexes and deletes all documents by defaults
    // pass FT.DROPINDEX with "DD" flag to self.
    RedisModuleCallReply *rep = RedisModule_Call(RSDummyContext, RS_DROP_INDEX_CMD, "cc!", sp->name, "DD");
    if (rep) {
      RedisModule_FreeCallReply(rep);
    }
  }

  RedisModule_Log(RSDummyContext, REDISMODULE_LOGLEVEL_VERBOSE, "Freeing index '%s' by timer: done", sp->name);
  StrongRef_Release(spec_ref);
}

// Assuming the GIL is held.
// This can be done without locking the spec for write, since the timer is not modified or read by any other thread.
static void IndexSpec_SetTimeoutTimer(IndexSpec *sp, WeakRef spec_ref) {
  if (sp->isTimerSet) {
    WeakRef old_timer_ref;
    if (RedisModule_StopTimer(RSDummyContext, sp->timerId, (void **)&old_timer_ref) == REDISMODULE_OK) {
      WeakRef_Release(old_timer_ref);
    }
  }
  sp->timerId = RedisModule_CreateTimer(RSDummyContext, sp->timeout,
                                        (RedisModuleTimerProc)IndexSpec_TimedOutProc, spec_ref.rm);
  sp->isTimerSet = true;
}

// Assuming the spec is properly guarded before calling this function (GIL or write lock).
static void IndexSpec_ResetTimeoutTimer(IndexSpec *sp) {
  if (sp->isTimerSet) {
    WeakRef old_timer_ref;
    if (RedisModule_StopTimer(RSDummyContext, sp->timerId, (void **)&old_timer_ref) == REDISMODULE_OK) {
      WeakRef_Release(old_timer_ref);
    }
  }
  sp->timerId = 0;
  sp->isTimerSet = false;
}

// Assuming the GIL is locked before calling this function.
void Indexes_SetTempSpecsTimers(TimerOp op) {
  dictIterator *iter = dictGetIterator(specDict_g);
  dictEntry *entry = NULL;
  while ((entry = dictNext(iter))) {
    StrongRef spec_ref = dictGetRef(entry);
    IndexSpec *sp = StrongRef_Get(spec_ref);
    if (sp->flags & Index_Temporary) {
      switch (op) {
        case TimerOp_Add: IndexSpec_SetTimeoutTimer(sp, StrongRef_Demote(spec_ref)); break;
        case TimerOp_Del: IndexSpec_ResetTimeoutTimer(sp);    break;
      }
    }
  }
  dictReleaseIterator(iter);
}

//---------------------------------------------------------------------------------------------

double IndexesScanner_IndexedPercent(RedisModuleCtx *ctx, IndexesScanner *scanner, const IndexSpec *sp) {
  if (scanner || sp->scan_in_progress) {
    if (scanner) {
      size_t totalKeys = RedisModule_DbSize(ctx);
      return totalKeys > 0 ? (double)scanner->scannedKeys / totalKeys : 0;
    } else {
      return 0;
    }
  } else {
    return 1.0;
  }
}

size_t IndexSpec_collect_numeric_overhead(IndexSpec *sp) {
  // Traverse the fields and calculates the overhead of the numeric tree index
  size_t overhead = 0;
  for (size_t i = 0; i < sp->numFields; i++) {
    FieldSpec *fs = sp->fields + i;
    if (FIELD_IS(fs, INDEXFLD_T_NUMERIC) || FIELD_IS(fs, INDEXFLD_T_GEO)) {
      RedisModuleString *keyName = IndexSpec_GetFormattedKey(sp, fs, fs->types);
      NumericRangeTree *rt = openNumericKeysDict(sp, keyName, DONT_CREATE_INDEX);
      // Numeric index was not initialized yet
      if (!rt) {
        continue;
      }

      overhead += sizeof(NumericRangeTree);
    }
  }
  return overhead;
}

size_t IndexSpec_collect_tags_overhead(const IndexSpec *sp) {
  // Traverse the fields and calculates the overhead of the tags
  size_t overhead = 0;
  for (size_t i = 0; i < sp->numFields; i++) {
    FieldSpec *fs = sp->fields + i;
    if (FIELD_IS(fs, INDEXFLD_T_TAG)) {
      overhead += TagIndex_GetOverhead(sp, fs);
    }
  }
  return overhead;
}

size_t IndexSpec_collect_text_overhead(const IndexSpec *sp) {
  // Traverse the fields and calculates the overhead of the text suffixes
  size_t overhead = 0;
  // Collect overhead from sp->terms
  overhead += TrieType_MemUsage(sp->terms);
  // Collect overhead from sp->suffix
  if (sp->suffix) {
    // TODO: Count the values' memory as well
    overhead += TrieType_MemUsage(sp->suffix);
  }
  return overhead;
}

const char *IndexSpec_FormatName(const IndexSpec *sp, bool obfuscate) {
    return obfuscate ? sp->obfuscatedName : sp->name;
}

char *IndexSpec_FormatObfuscatedName(const char *value, size_t len) {
  Sha1 sha1;
  Sha1_Compute(value, len, &sha1);
  char buffer[MAX_OBFUSCATED_INDEX_NAME];
  Obfuscate_Index(&sha1, buffer);
  return rm_strdup(buffer);
}

size_t IndexSpec_TotalMemUsage(IndexSpec *sp, size_t doctable_tm_size, size_t tags_overhead, size_t text_overhead) {
  size_t res = 0;
  res += sp->docs.memsize;
  res += sp->docs.sortablesSize;
  res += doctable_tm_size ? doctable_tm_size : TrieMap_MemUsage(sp->docs.dim.tm);
  res += text_overhead ? text_overhead :  IndexSpec_collect_text_overhead(sp);
  res += tags_overhead ? tags_overhead : IndexSpec_collect_tags_overhead(sp);
  res += IndexSpec_collect_numeric_overhead(sp);
  res += sp->stats.invertedSize;
  res += sp->stats.offsetVecsSize;
  res += sp->stats.termsSize;
  return res;
}

//---------------------------------------------------------------------------------------------

/* Create a new index spec from a redis command */
// TODO: multithreaded: use global metadata locks to protect global data structures
IndexSpec *IndexSpec_CreateNew(RedisModuleCtx *ctx, RedisModuleString **argv, int argc,
                               QueryError *status) {
  const char *specName = RedisModule_StringPtrLen(argv[1], NULL);
  setMemoryInfo(ctx);
  if (dictFetchValue(specDict_g, specName)) {
    QueryError_SetCode(status, QUERY_EINDEXEXISTS);
    return NULL;
  }
  // Create the IndexSpec, along with its corresponding weak\strong refs
  StrongRef spec_ref = IndexSpec_ParseRedisArgs(ctx, argv[1], &argv[2], argc - 2, status);
  IndexSpec *sp = StrongRef_Get(spec_ref);
  if (sp == NULL) {
    return NULL;
  }

  // Add the spec to the global spec dictionary
  dictAdd(specDict_g, (char *)specName, spec_ref.rm);

  // Start the garbage collector
  IndexSpec_StartGC(ctx, spec_ref, sp);

  Cursors_initSpec(sp);

  // Create the indexer
  sp->indexer = NewIndexer(sp);

  // set timeout for temporary index on master
  if ((sp->flags & Index_Temporary) && IsMaster()) {
    IndexSpec_SetTimeoutTimer(sp, StrongRef_Demote(spec_ref));
  }

  if (!(sp->flags & Index_SkipInitialScan)) {
    IndexSpec_ScanAndReindex(ctx, spec_ref);
  }
  return sp;
}

//---------------------------------------------------------------------------------------------

static bool checkPhoneticAlgorithmAndLang(const char *matcher) {
  if (strlen(matcher) != 5) {
    return false;
  }
  if (matcher[0] != 'd' || matcher[1] != 'm' || matcher[2] != ':') {
    return false;
  }

#define LANGUAGES_SIZE 4
  char *languages[] = {"en", "pt", "fr", "es"};

  bool langauge_found = false;
  for (int i = 0; i < LANGUAGES_SIZE; ++i) {
    if (matcher[3] == languages[i][0] && matcher[4] == languages[i][1]) {
      langauge_found = true;
    }
  }

  return langauge_found;
}

// Tries to get vector data type from ac. This function need to stay updated with
// the supported vector data types list of VecSim.
static int parseVectorField_GetType(ArgsCursor *ac, VecSimType *type) {
  const char *typeStr;
  size_t len;
  int rc;
  if ((rc = AC_GetString(ac, &typeStr, &len, 0)) != AC_OK) {
    return rc;
  }
  // Uncomment these when support for other type is added.
  if (STR_EQCASE(typeStr, len, VECSIM_TYPE_FLOAT32))
    *type = VecSimType_FLOAT32;
  else if (STR_EQCASE(typeStr, len, VECSIM_TYPE_FLOAT64))
    *type = VecSimType_FLOAT64;
  else if (STR_EQCASE(typeStr, len, VECSIM_TYPE_FLOAT16))
    *type = VecSimType_FLOAT16;
  else if (STR_EQCASE(typeStr, len, VECSIM_TYPE_BFLOAT16))
    *type = VecSimType_BFLOAT16;
  else if (STR_EQCASE(typeStr, len, VECSIM_TYPE_UINT8))
    *type = VecSimType_UINT8;
  else if (STR_EQCASE(typeStr, len, VECSIM_TYPE_INT8))
    *type = VecSimType_INT8;
  // else if (STR_EQCASE(typeStr, len, VECSIM_TYPE_INT32))
  //   *type = VecSimType_INT32;
  // else if (STR_EQCASE(typeStr, len, VECSIM_TYPE_INT64))
  //   *type = VecSimType_INT64;
  else
    return AC_ERR_ENOENT;
  return AC_OK;
}

// Tries to get distance metric from ac. This function need to stay updated with
// the supported distance metric functions list of VecSim.
static int parseVectorField_GetMetric(ArgsCursor *ac, VecSimMetric *metric) {
  const char *metricStr;
  int rc;
  if ((rc = AC_GetString(ac, &metricStr, NULL, 0)) != AC_OK) {
    return rc;
  }
  if (!strcasecmp(VECSIM_METRIC_IP, metricStr))
    *metric = VecSimMetric_IP;
  else if (!strcasecmp(VECSIM_METRIC_L2, metricStr))
    *metric = VecSimMetric_L2;
  else if (!strcasecmp(VECSIM_METRIC_COSINE, metricStr))
    *metric = VecSimMetric_Cosine;
  else
    return AC_ERR_ENOENT;
  return AC_OK;
}

// memoryLimit / 10 - default is 10% of global memory limit
#define BLOCK_MEMORY_LIMIT ((RSGlobalConfig.vssMaxResize) ? RSGlobalConfig.vssMaxResize : memoryLimit / 10)

static int parseVectorField_validate_hnsw(VecSimParams *params, QueryError *status) {
  // Calculating max block size (in # of vectors), according to memory limits
  size_t maxBlockSize = BLOCK_MEMORY_LIMIT / VecSimIndex_EstimateElementSize(params);
  // if Block size was not set by user, sets the default to min(maxBlockSize, DEFAULT_BLOCK_SIZE)
  if (params->algoParams.hnswParams.blockSize == 0) { // indicates that block size was not set by the user
    params->algoParams.hnswParams.blockSize = MIN(DEFAULT_BLOCK_SIZE, maxBlockSize);
  }
  if (params->algoParams.hnswParams.initialCapacity == SIZE_MAX) { // indicates that initial capacity was not set by the user
    params->algoParams.hnswParams.initialCapacity = params->algoParams.hnswParams.blockSize;
  }
  size_t index_size_estimation = VecSimIndex_EstimateInitialSize(params);
  size_t free_memory = memoryLimit - used_memory;
  if (params->algoParams.hnswParams.initialCapacity > maxBlockSize) {
    QueryError_SetWithUserDataFmt(status, QUERY_ELIMIT, "Vector index initial capacity", " %zu exceeded server limit (%zu with the given parameters)", params->algoParams.hnswParams.initialCapacity, maxBlockSize);
    return 0;
  }
  if (params->algoParams.hnswParams.blockSize > maxBlockSize) {
    // TODO: uncomment when BLOCK_SIZE is added to FT.CREATE on HNSW
    // QueryError_SetWithUserDataFmt(status, QUERY_ELIMIT, "Vector index block size", " %zu exceeded server limit (%zu with the given parameters)", fs->vectorOpts.vecSimParams.bfParams.blockSize, maxBlockSize);
    // return 0;
  }
  RedisModule_Log(RSDummyContext, "warning", "creating vector index. Server memory limit: %zuB, required memory: %zuB, available memory: %zuB", memoryLimit, index_size_estimation, free_memory);
  return 1;
}

static int parseVectorField_validate_flat(VecSimParams *params, QueryError *status) {
  size_t elementSize = VecSimIndex_EstimateElementSize(params);
  // Calculating max block size (in # of vectors), according to memory limits
  size_t maxBlockSize = BLOCK_MEMORY_LIMIT / elementSize;
  // if Block size was not set by user, sets the default to min(maxBlockSize, DEFAULT_BLOCK_SIZE)
  if (params->algoParams.bfParams.blockSize == 0) { // indicates that block size was not set by the user
    params->algoParams.bfParams.blockSize = MIN(DEFAULT_BLOCK_SIZE, maxBlockSize);
  }
  if (params->algoParams.bfParams.initialCapacity == SIZE_MAX) { // indicates that initial capacity was not set by the user
    params->algoParams.bfParams.initialCapacity = params->algoParams.bfParams.blockSize;
  }
  // Calculating index size estimation, after first vector block was allocated.
  size_t index_size_estimation = VecSimIndex_EstimateInitialSize(params);
  index_size_estimation += elementSize * params->algoParams.bfParams.blockSize;
  size_t free_memory = memoryLimit - used_memory;
  if (params->algoParams.bfParams.initialCapacity > maxBlockSize) {
    QueryError_SetWithUserDataFmt(status, QUERY_ELIMIT, "Vector index initial capacity", " %zu exceeded server limit (%zu with the given parameters)", params->algoParams.bfParams.initialCapacity, maxBlockSize);
    return 0;
  }
  if (params->algoParams.bfParams.blockSize > maxBlockSize) {
    QueryError_SetWithUserDataFmt(status, QUERY_ELIMIT, "Vector index block size", " %zu exceeded server limit (%zu with the given parameters)", params->algoParams.bfParams.blockSize, maxBlockSize);
    return 0;
  }
  RedisModule_Log(RSDummyContext, "warning", "creating vector index. Server memory limit: %zuB, required memory: %zuB, available memory: %zuB", memoryLimit, index_size_estimation, free_memory);
  return 1;
}

int VecSimIndex_validate_params(RedisModuleCtx *ctx, VecSimParams *params, QueryError *status) {
  setMemoryInfo(ctx);
  bool valid = false;
  if (VecSimAlgo_HNSWLIB == params->algo) {
    valid = parseVectorField_validate_hnsw(params, status);
  } else if (VecSimAlgo_BF == params->algo) {
    valid = parseVectorField_validate_flat(params, status);
  } else if (VecSimAlgo_TIERED == params->algo) {
    return VecSimIndex_validate_params(ctx, params->algoParams.tieredParams.primaryIndexParams, status);
  }
  return valid ? REDISMODULE_OK : REDISMODULE_ERR;
}

#define VECSIM_ALGO_PARAM_MSG(algo, param) "vector similarity " algo " index `" param "`"

static int parseVectorField_hnsw(FieldSpec *fs, VecSimParams *params, ArgsCursor *ac, QueryError *status) {
  int rc;

  // HNSW mandatory params.
  bool mandtype = false;
  bool mandsize = false;
  bool mandmetric = false;

  // Get number of parameters
  size_t expNumParam, numParam = 0;
  if ((rc = AC_GetSize(ac, &expNumParam, 0)) != AC_OK) {
    QueryError_SetWithUserDataFmt(status, QUERY_EPARSEARGS, "Bad arguments", " for vector similarity number of parameters: %s", AC_Strerror(rc));
    return 0;
  } else if (expNumParam % 2) {
    QueryError_SetWithoutUserDataFmt(status, QUERY_ESYNTAX, "Bad number of arguments for vector similarity index: got %d but expected even number (as algorithm parameters should be submitted as named arguments)", expNumParam);
    return 0;
  } else {
    expNumParam /= 2;
  }

  while (expNumParam > numParam && !AC_IsAtEnd(ac)) {
    if (AC_AdvanceIfMatch(ac, VECSIM_TYPE)) {
      if ((rc = parseVectorField_GetType(ac, &params->algoParams.hnswParams.type)) != AC_OK) {
        QERR_MKBADARGS_AC(status, VECSIM_ALGO_PARAM_MSG(VECSIM_ALGORITHM_HNSW, VECSIM_TYPE), rc);
        return 0;
      }
      mandtype = true;
    } else if (AC_AdvanceIfMatch(ac, VECSIM_DIM)) {
      if ((rc = AC_GetSize(ac, &params->algoParams.hnswParams.dim, AC_F_GE1)) != AC_OK) {
        QERR_MKBADARGS_AC(status, VECSIM_ALGO_PARAM_MSG(VECSIM_ALGORITHM_HNSW, VECSIM_DIM), rc);
        return 0;
      }
      mandsize = true;
    } else if (AC_AdvanceIfMatch(ac, VECSIM_DISTANCE_METRIC)) {
      if ((rc = parseVectorField_GetMetric(ac, &params->algoParams.hnswParams.metric)) != AC_OK) {
        QERR_MKBADARGS_AC(status,  VECSIM_ALGO_PARAM_MSG(VECSIM_ALGORITHM_HNSW, VECSIM_DISTANCE_METRIC), rc);
        return 0;
      }
      mandmetric = true;
    } else if (AC_AdvanceIfMatch(ac, VECSIM_INITIAL_CAP)) {
      if ((rc = AC_GetSize(ac, &params->algoParams.hnswParams.initialCapacity, 0)) != AC_OK) {
        QERR_MKBADARGS_AC(status, VECSIM_ALGO_PARAM_MSG(VECSIM_ALGORITHM_HNSW, VECSIM_INITIAL_CAP), rc);
        return 0;
      }
    } else if (AC_AdvanceIfMatch(ac, VECSIM_M)) {
      if ((rc = AC_GetSize(ac, &params->algoParams.hnswParams.M, AC_F_GE1)) != AC_OK) {
        QERR_MKBADARGS_AC(status, VECSIM_ALGO_PARAM_MSG(VECSIM_ALGORITHM_HNSW, VECSIM_M), rc);
        return 0;
      }
    } else if (AC_AdvanceIfMatch(ac, VECSIM_EFCONSTRUCTION)) {
      if ((rc = AC_GetSize(ac, &params->algoParams.hnswParams.efConstruction, AC_F_GE1)) != AC_OK) {
        QERR_MKBADARGS_AC(status, VECSIM_ALGO_PARAM_MSG(VECSIM_ALGORITHM_HNSW, VECSIM_EFCONSTRUCTION), rc);
        return 0;
      }
    } else if (AC_AdvanceIfMatch(ac, VECSIM_EFRUNTIME)) {
      if ((rc = AC_GetSize(ac, &params->algoParams.hnswParams.efRuntime, AC_F_GE1)) != AC_OK) {
        QERR_MKBADARGS_AC(status, VECSIM_ALGO_PARAM_MSG(VECSIM_ALGORITHM_HNSW, VECSIM_EFRUNTIME), rc);
        return 0;
      }
    } else if (AC_AdvanceIfMatch(ac, VECSIM_EPSILON)) {
      if ((rc = AC_GetDouble(ac, &params->algoParams.hnswParams.epsilon, AC_F_GE0)) != AC_OK) {
        QERR_MKBADARGS_AC(status, VECSIM_ALGO_PARAM_MSG(VECSIM_ALGORITHM_HNSW, VECSIM_EPSILON), rc);
        return 0;
      }
    } else {
<<<<<<< HEAD
      QERR_MKBADARGS_FMT(status, "Bad arguments for algorithm", " %s: %s", VECSIM_ALGORITHM_HNSW, AC_GetStringNC(ac, NULL));
=======
      QueryError_SetWithUserDataFmt(status, QUERY_EPARSEARGS, "Bad arguments for algorithm", " %s: %s", VECSIM_ALGORITHM_HNSW, AC_GetStringNC(ac, NULL));
>>>>>>> 6325059e
      return 0;
    }
    numParam++;
  }
  if (expNumParam > numParam) {
<<<<<<< HEAD
    QERR_MKBADARGS_WITHOUT_USER_DATA_FMT(status, "Expected %d parameters but got %d", expNumParam * 2, numParam * 2);
=======
    QueryError_SetWithoutUserDataFmt(status, QUERY_EPARSEARGS, "Expected %d parameters but got %d", expNumParam * 2, numParam * 2);
>>>>>>> 6325059e
    return 0;
  }
  if (!mandtype) {
    VECSIM_ERR_MANDATORY(status, VECSIM_ALGORITHM_HNSW, VECSIM_TYPE);
    return 0;
  }
  if (!mandsize) {
    VECSIM_ERR_MANDATORY(status, VECSIM_ALGORITHM_HNSW, VECSIM_DIM);
    return 0;
  }
  if (!mandmetric) {
    VECSIM_ERR_MANDATORY(status, VECSIM_ALGORITHM_HNSW, VECSIM_DISTANCE_METRIC);
    return 0;
  }
  // Calculating expected blob size of a vector in bytes.
  fs->vectorOpts.expBlobSize = params->algoParams.hnswParams.dim * VecSimType_sizeof(params->algoParams.hnswParams.type);

  return parseVectorField_validate_hnsw(params, status);
}

static int parseVectorField_flat(FieldSpec *fs, VecSimParams *params, ArgsCursor *ac, QueryError *status) {
  int rc;

  // BF mandatory params.
  bool mandtype = false;
  bool mandsize = false;
  bool mandmetric = false;

  // Get number of parameters
  size_t expNumParam, numParam = 0;
  if ((rc = AC_GetSize(ac, &expNumParam, 0)) != AC_OK) {
    QueryError_SetWithUserDataFmt(status, QUERY_EPARSEARGS, "Bad arguments", " for vector similarity number of parameters: %s", AC_Strerror(rc));
    return 0;
  } else if (expNumParam % 2) {
<<<<<<< HEAD
    QERR_MKBADARGS_FMT(status, "Bad number of arguments for vector similarity index", ": got %d but expected even number as algorithm parameters (should be submitted as named arguments)", expNumParam);
=======
    QueryError_SetWithUserDataFmt(status, QUERY_EPARSEARGS, "Bad number of arguments for vector similarity index", ": got %d but expected even number as algorithm parameters (should be submitted as named arguments)", expNumParam);
>>>>>>> 6325059e
    return 0;
  } else {
    expNumParam /= 2;
  }

  while (expNumParam > numParam && !AC_IsAtEnd(ac)) {
    if (AC_AdvanceIfMatch(ac, VECSIM_TYPE)) {
      if ((rc = parseVectorField_GetType(ac, &params->algoParams.bfParams.type)) != AC_OK) {
        QERR_MKBADARGS_AC(status, VECSIM_ALGO_PARAM_MSG(VECSIM_ALGORITHM_BF, VECSIM_TYPE), rc);
        return 0;
      }
      mandtype = true;
    } else if (AC_AdvanceIfMatch(ac, VECSIM_DIM)) {
      if ((rc = AC_GetSize(ac, &params->algoParams.bfParams.dim, AC_F_GE1)) != AC_OK) {
        QERR_MKBADARGS_AC(status, VECSIM_ALGO_PARAM_MSG(VECSIM_ALGORITHM_BF, VECSIM_DIM), rc);
        return 0;
      }
      mandsize = true;
    } else if (AC_AdvanceIfMatch(ac, VECSIM_DISTANCE_METRIC)) {
      if ((rc = parseVectorField_GetMetric(ac, &params->algoParams.bfParams.metric)) != AC_OK) {
        QERR_MKBADARGS_AC(status, VECSIM_ALGO_PARAM_MSG(VECSIM_ALGORITHM_BF, VECSIM_DISTANCE_METRIC), rc);
        return 0;
      }
      mandmetric = true;
    } else if (AC_AdvanceIfMatch(ac, VECSIM_INITIAL_CAP)) {
      if ((rc = AC_GetSize(ac, &params->algoParams.bfParams.initialCapacity, 0)) != AC_OK) {
        QERR_MKBADARGS_AC(status, VECSIM_ALGO_PARAM_MSG(VECSIM_ALGORITHM_BF, VECSIM_INITIAL_CAP), rc);
        return 0;
      }
    } else if (AC_AdvanceIfMatch(ac, VECSIM_BLOCKSIZE)) {
      if ((rc = AC_GetSize(ac, &params->algoParams.bfParams.blockSize, AC_F_GE1)) != AC_OK) {
        QERR_MKBADARGS_AC(status, VECSIM_ALGO_PARAM_MSG(VECSIM_ALGORITHM_BF, VECSIM_BLOCKSIZE), rc);
        return 0;
      }
    } else {
<<<<<<< HEAD
      QERR_MKBADARGS_FMT(status, "Bad arguments for algorithm", " %s: %s", VECSIM_ALGORITHM_BF, AC_GetStringNC(ac, NULL));
=======
      QueryError_SetWithUserDataFmt(status, QUERY_EPARSEARGS, "Bad arguments for algorithm", " %s: %s", VECSIM_ALGORITHM_BF, AC_GetStringNC(ac, NULL));
>>>>>>> 6325059e
      return 0;
    }
    numParam++;
  }
  if (expNumParam > numParam) {
<<<<<<< HEAD
    QERR_MKBADARGS_FMT(status, "Expected", " %d parameters but got %d", expNumParam * 2, numParam * 2);
=======
    QueryError_SetWithoutUserDataFmt(status, QUERY_EPARSEARGS, "Expected %d parameters but got %d", expNumParam * 2, numParam * 2);
>>>>>>> 6325059e
    return 0;
  }
  if (!mandtype) {
    VECSIM_ERR_MANDATORY(status, VECSIM_ALGORITHM_BF, VECSIM_TYPE);
    return 0;
  }
  if (!mandsize) {
    VECSIM_ERR_MANDATORY(status, VECSIM_ALGORITHM_BF, VECSIM_DIM);
    return 0;
  }
  if (!mandmetric) {
    VECSIM_ERR_MANDATORY(status, VECSIM_ALGORITHM_BF, VECSIM_DISTANCE_METRIC);
    return 0;
  }
  // Calculating expected blob size of a vector in bytes.
  fs->vectorOpts.expBlobSize = params->algoParams.bfParams.dim * VecSimType_sizeof(params->algoParams.bfParams.type);

  return parseVectorField_validate_flat(&fs->vectorOpts.vecSimParams, status);
}

// Parse the arguments of a TEXT field
static int parseTextField(FieldSpec *fs, ArgsCursor *ac, QueryError *status) {
  int rc;
  fs->types |= INDEXFLD_T_FULLTEXT;

  // this is a text field
  // init default weight and type
  while (!AC_IsAtEnd(ac)) {
    if (AC_AdvanceIfMatch(ac, SPEC_NOSTEM_STR)) {
      fs->options |= FieldSpec_NoStemming;
      continue;

    } else if (AC_AdvanceIfMatch(ac, SPEC_WEIGHT_STR)) {
      double d;
      if ((rc = AC_GetDouble(ac, &d, 0)) != AC_OK) {
        QueryError_SetWithUserDataFmt(status, QUERY_EPARSEARGS, "Bad arguments", " for weight: %s", AC_Strerror(rc));
        return 0;
      }
      fs->ftWeight = d;
      continue;

    } else if (AC_AdvanceIfMatch(ac, SPEC_PHONETIC_STR)) {
      if (AC_IsAtEnd(ac)) {
        QueryError_SetError(status, QUERY_EPARSEARGS, SPEC_PHONETIC_STR " requires an argument");
        return 0;
      }

      const char *matcher = AC_GetStringNC(ac, NULL);
      // try and parse the matcher
      // currently we just make sure algorithm is double metaphone (dm)
      // and language is one of the following : English (en), French (fr), Portuguese (pt) and
      // Spanish (es)
      // in the future we will support more algorithms and more languages
      if (!checkPhoneticAlgorithmAndLang(matcher)) {
        QueryError_SetError(
            status, QUERY_EINVAL,
            "Matcher Format: <2 chars algorithm>:<2 chars language>. Support algorithms: "
            "double metaphone (dm). Supported languages: English (en), French (fr), "
            "Portuguese (pt) and Spanish (es)");
        return 0;
      }
      fs->options |= FieldSpec_Phonetics;
      continue;
    } else if (AC_AdvanceIfMatch(ac, SPEC_WITHSUFFIXTRIE_STR)) {
      fs->options |= FieldSpec_WithSuffixTrie;
    } else if (AC_AdvanceIfMatch(ac, SPEC_INDEXEMPTY_STR)) {
      fs->options |= FieldSpec_IndexEmpty;
    } else if (AC_AdvanceIfMatch(ac, SPEC_INDEXMISSING_STR)) {
      fs->options |= FieldSpec_IndexMissing;
    } else {
      break;
    }
  }
  return 1;
}

// Parse the arguments of a TAG field
static int parseTagField(FieldSpec *fs, ArgsCursor *ac, QueryError *status) {
    int rc = 1;
    fs->types |= INDEXFLD_T_TAG;

    while (!AC_IsAtEnd(ac)) {
      if (AC_AdvanceIfMatch(ac, SPEC_TAG_SEPARATOR_STR)) {
        if (AC_IsAtEnd(ac)) {
          QueryError_SetError(status, QUERY_EPARSEARGS, SPEC_TAG_SEPARATOR_STR " requires an argument");
          rc = 0;
          break;
        }
        const char *sep = AC_GetStringNC(ac, NULL);
        if (strlen(sep) != 1) {
          QueryError_SetWithUserDataFmt(status, QUERY_EPARSEARGS,
                                "Tag separator must be a single character. Got `%s`", sep);
          rc = 0;
          break;
        }
        fs->tagOpts.tagSep = *sep;
      } else if (AC_AdvanceIfMatch(ac, SPEC_TAG_CASE_SENSITIVE_STR)) {
        fs->tagOpts.tagFlags |= TagField_CaseSensitive;
      } else if (AC_AdvanceIfMatch(ac, SPEC_WITHSUFFIXTRIE_STR)) {
        fs->options |= FieldSpec_WithSuffixTrie;
      } else if (AC_AdvanceIfMatch(ac, SPEC_INDEXEMPTY_STR)) {
        fs->options |= FieldSpec_IndexEmpty;
      } else if (AC_AdvanceIfMatch(ac, SPEC_INDEXMISSING_STR)) {
        fs->options |= FieldSpec_IndexMissing;
      } else {
        break;
      }
    }

  return rc;
}

static int parseVectorField(IndexSpec *sp, StrongRef sp_ref, FieldSpec *fs, ArgsCursor *ac, QueryError *status) {
  // this is a vector field
  // init default type, size, distance metric and algorithm

  fs->types |= INDEXFLD_T_VECTOR;
  sp->flags |= Index_HasVecSim;

  memset(&fs->vectorOpts.vecSimParams, 0, sizeof(VecSimParams));

  // If the index is on JSON and the given path is dynamic, create a multi-value index.
  bool multi = false;
  if (isSpecJson(sp)) {
    RedisModuleString *err_msg;
    JSONPath jsonPath = pathParse(fs->path, &err_msg);
    if (!jsonPath) {
      if (err_msg) {
        JSONParse_error(status, err_msg, fs->path, fs->name, sp->name);
      }
      return 0;
    }
    multi = !(pathIsSingle(jsonPath));
    pathFree(jsonPath);
  }

  // parse algorithm
  const char *algStr;
  size_t len;
  int rc;
  int result;
  if ((rc = AC_GetString(ac, &algStr, &len, 0)) != AC_OK) {
    QueryError_SetWithUserDataFmt(status, QUERY_EPARSEARGS, "Bad arguments", " for vector similarity algorithm: %s", AC_Strerror(rc));
    return 0;
  }
  VecSimLogCtx *logCtx = rm_new(VecSimLogCtx);
  logCtx->index_field_name = fs->name;
  fs->vectorOpts.vecSimParams.logCtx = logCtx;

  if (STR_EQCASE(algStr, len, VECSIM_ALGORITHM_BF)) {
    fs->vectorOpts.vecSimParams.algo = VecSimAlgo_BF;
    fs->vectorOpts.vecSimParams.algoParams.bfParams.initialCapacity = SIZE_MAX;
    fs->vectorOpts.vecSimParams.algoParams.bfParams.blockSize = 0;
    fs->vectorOpts.vecSimParams.algoParams.bfParams.multi = multi;
    result = parseVectorField_flat(fs, &fs->vectorOpts.vecSimParams, ac, status);
  } else if (STR_EQCASE(algStr, len, VECSIM_ALGORITHM_HNSW)) {
    fs->vectorOpts.vecSimParams.algo = VecSimAlgo_TIERED;
    VecSim_TieredParams_Init(&fs->vectorOpts.vecSimParams.algoParams.tieredParams, sp_ref);
    fs->vectorOpts.vecSimParams.algoParams.tieredParams.specificParams.tieredHnswParams.swapJobThreshold = 0; // Will be set to default value.

    VecSimParams *params = fs->vectorOpts.vecSimParams.algoParams.tieredParams.primaryIndexParams;
    params->algo = VecSimAlgo_HNSWLIB;
    params->algoParams.hnswParams.initialCapacity = SIZE_MAX;
    params->algoParams.hnswParams.blockSize = 0;
    params->algoParams.hnswParams.M = HNSW_DEFAULT_M;
    params->algoParams.hnswParams.efConstruction = HNSW_DEFAULT_EF_C;
    params->algoParams.hnswParams.efRuntime = HNSW_DEFAULT_EF_RT;
    params->algoParams.hnswParams.multi = multi;
    // Point to the same logCtx as the external wrapping VecSimParams object, which is the owner.
    params->logCtx = logCtx;
    result = parseVectorField_hnsw(fs, params, ac, status);
  } else {
    QueryError_SetWithUserDataFmt(status, QUERY_EPARSEARGS, "Bad arguments", " for vector similarity algorithm: %s", AC_Strerror(AC_ERR_ENOENT));
    return 0;
  }

  if(result != 0) {
    if (AC_AdvanceIfMatch(ac, SPEC_INDEXMISSING_STR)) {
      fs->options |= FieldSpec_IndexMissing;
    }
    return result;
  } else {
    return 0;
  }
}

static int parseGeometryField(IndexSpec *sp, FieldSpec *fs, ArgsCursor *ac, QueryError *status) {
  fs->types |= INDEXFLD_T_GEOMETRY;
  sp->flags |= Index_HasGeometry;

    if (AC_AdvanceIfMatch(ac, SPEC_GEOMETRY_FLAT_STR)) {
      fs->geometryOpts.geometryCoords = GEOMETRY_COORDS_Cartesian;
    } else if (AC_AdvanceIfMatch(ac, SPEC_GEOMETRY_SPHERE_STR)) {
      fs->geometryOpts.geometryCoords = GEOMETRY_COORDS_Geographic;
    } else {
      fs->geometryOpts.geometryCoords = GEOMETRY_COORDS_Geographic;
    }

    if (AC_AdvanceIfMatch(ac, SPEC_INDEXMISSING_STR)) {
      fs->options |= FieldSpec_IndexMissing;
    }

  return 1;
}

/* Parse a field definition from argv, at *offset. We advance offset as we progress.
 *  Returns 1 on successful parse, 0 otherwise */
static int parseFieldSpec(ArgsCursor *ac, IndexSpec *sp, StrongRef sp_ref, FieldSpec *fs, QueryError *status) {
  if (AC_IsAtEnd(ac)) {
    QueryError_SetWithUserDataFmt(status, QUERY_EPARSEARGS, "Field", " `%s` does not have a type", fs->name);
    return 0;
  }

  if (AC_AdvanceIfMatch(ac, SPEC_TEXT_STR)) {  // text field
    if (!parseTextField(fs, ac, status)) goto error;
    if (!FieldSpec_IndexesEmpty(fs)) {
      sp->flags |= Index_HasNonEmpty;
    }
  } else if (AC_AdvanceIfMatch(ac, SPEC_TAG_STR)) {  // tag field
    if (!parseTagField(fs, ac, status)) goto error;
    if (!FieldSpec_IndexesEmpty(fs)) {
      sp->flags |= Index_HasNonEmpty;
    }
  } else if (AC_AdvanceIfMatch(ac, SPEC_GEOMETRY_STR)) {  // geometry field
    if (!parseGeometryField(sp, fs, ac, status)) goto error;
  } else if (AC_AdvanceIfMatch(ac, SPEC_VECTOR_STR)) {  // vector field
    if (!parseVectorField(sp, sp_ref, fs, ac, status)) goto error;
    // Skip SORTABLE and NOINDEX options
    return 1;
  } else if (AC_AdvanceIfMatch(ac, SPEC_NUMERIC_STR)) {  // numeric field
    fs->types |= INDEXFLD_T_NUMERIC;
    if (AC_AdvanceIfMatch(ac, SPEC_INDEXMISSING_STR)) {
      fs->options |= FieldSpec_IndexMissing;
    }
  } else if (AC_AdvanceIfMatch(ac, SPEC_GEO_STR)) {  // geo field
    fs->types |= INDEXFLD_T_GEO;
    if (AC_AdvanceIfMatch(ac, SPEC_INDEXMISSING_STR)) {
      fs->options |= FieldSpec_IndexMissing;
    }
  } else {
    QueryError_SetWithUserDataFmt(status, QUERY_EPARSEARGS, "Invalid field type for field", " `%s`", fs->name);
    goto error;
  }

  while (!AC_IsAtEnd(ac)) {
    if (AC_AdvanceIfMatch(ac, SPEC_SORTABLE_STR)) {
      FieldSpec_SetSortable(fs);
      if (AC_AdvanceIfMatch(ac, SPEC_UNF_STR) ||      // Explicitly requested UNF
          FIELD_IS(fs, INDEXFLD_T_NUMERIC) ||         // We don't normalize numeric fields. Implicit UNF
          TAG_FIELD_IS(fs, TagField_CaseSensitive)) { // We don't normalize case sensitive tags. Implicit UNF
        fs->options |= FieldSpec_UNF;
      }
      continue;
    } else if (AC_AdvanceIfMatch(ac, SPEC_NOINDEX_STR)) {
      fs->options |= FieldSpec_NotIndexable;
      continue;
    } else {
      break;
    }
  }
  // We don't allow both NOINDEX and INDEXMISSING, since the missing values will
  // not contribute and thus this doesn't make sense.
  if (!FieldSpec_IsIndexable(fs) && FieldSpec_IndexesMissing(fs)) {
    QueryError_SetWithUserDataFmt(status, QUERY_EPARSEARGS, "'Field cannot be defined with both `NOINDEX` and `INDEXMISSING`", " `%s` '", fs->name);
    goto error;
  }
  return 1;

error:
  if (!QueryError_HasError(status)) {
    QueryError_SetWithUserDataFmt(status, QUERY_EPARSEARGS, "Could not parse schema for field", " `%s`", fs->name);
  }
  return 0;
}

// Assuming the spec is properly locked before calling this function.
int IndexSpec_CreateTextId(IndexSpec *sp, t_fieldIndex index) {
  size_t length = array_len(sp->fieldIdToIndex);
  if (length >= SPEC_MAX_FIELD_ID) {
    return -1;
  }

  array_ensure_append_1(sp->fieldIdToIndex, index);
  return length;
}

static IndexSpecCache *IndexSpec_BuildSpecCache(const IndexSpec *spec);

/**
 * Add fields to an existing (or newly created) index. If the addition fails,
 */
static int IndexSpec_AddFieldsInternal(IndexSpec *sp, StrongRef spec_ref, ArgsCursor *ac,
                                       QueryError *status, int isNew) {
  if (AC_IsAtEnd(ac)) {
    QueryError_SetError(status, QUERY_EPARSEARGS, "Fields arguments are missing");
    return 0;
  }

  const size_t prevNumFields = sp->numFields;
  const size_t prevSortLen = sp->numSortableFields;
  const IndexFlags prevFlags = sp->flags;

  while (!AC_IsAtEnd(ac)) {
    if (sp->numFields == SPEC_MAX_FIELDS) {
<<<<<<< HEAD
      QueryError_SetWithUserDataFmt(status, QUERY_ELIMIT, "Schema is limited", " to %d fields",
=======
      QueryError_SetWithoutUserDataFmt(status, QUERY_ELIMIT, "Schema is limited to %d fields",
>>>>>>> 6325059e
                             SPEC_MAX_FIELDS);
      goto reset;
    }

    // Parse path and name of field
    size_t pathlen, namelen;
    const char *fieldPath = AC_GetStringNC(ac, &pathlen);
    const char *fieldName = fieldPath;
    if (AC_AdvanceIfMatch(ac, SPEC_AS_STR)) {
      if (AC_IsAtEnd(ac)) {
        QueryError_SetError(status, QUERY_EPARSEARGS, SPEC_AS_STR " requires an argument");
        goto reset;
      }
      fieldName = AC_GetStringNC(ac, &namelen);
      sp->flags |= Index_HasFieldAlias;
    } else {
      // if `AS` is not used, set the path as name
      namelen = pathlen;
      fieldPath = NULL;
    }

    if (IndexSpec_GetFieldWithLength(sp, fieldName, namelen)) {
      QueryError_SetWithUserDataFmt(status, QUERY_EINVAL, "Duplicate field in schema", " - %s", fieldName);
      goto reset;
    }

    FieldSpec *fs = IndexSpec_CreateField(sp, fieldName, fieldPath);
    if (!fs) {
      QueryError_SetWithUserDataFmt(status, QUERY_ELIMIT, "Schema is currently limited", " to %d fields",
                             sp->numFields);
      goto reset;
    }
    if (!parseFieldSpec(ac, sp, spec_ref, fs, status)) {
      goto reset;
    }

    if (FIELD_IS(fs, INDEXFLD_T_FULLTEXT) && FieldSpec_IsIndexable(fs)) {
      int textId = IndexSpec_CreateTextId(sp, fs->index);
      if (textId < 0) {
<<<<<<< HEAD
        QueryError_SetWithUserDataFmt(status, QUERY_ELIMIT, "Schema is limited", " to %d TEXT fields",
=======
        QueryError_SetWithoutUserDataFmt(status, QUERY_ELIMIT, "Schema is limited to %d TEXT fields",
>>>>>>> 6325059e
                               SPEC_MAX_FIELD_ID);
        goto reset;
      }

      // If we need to store field flags and we have over 32 fields, we need to switch to wide
      // schema encoding
      if (textId >= SPEC_WIDEFIELD_THRESHOLD && (sp->flags & Index_StoreFieldFlags)) {
        if (isNew) {
          sp->flags |= Index_WideSchema;
        } else if ((sp->flags & Index_WideSchema) == 0) {
          QueryError_SetError(
              status, QUERY_ELIMIT,
              "Cannot add more fields. Declare index with wide fields to allow adding "
              "unlimited fields");
          goto reset;
        }
      }
      fs->ftId = textId;
      if isSpecJson(sp) {
        if ((sp->flags & Index_HasFieldAlias) && (sp->flags & Index_StoreTermOffsets)) {
          RedisModuleString *err_msg;
          JSONPath jsonPath = pathParse(fs->path, &err_msg);
          if (jsonPath && pathHasDefinedOrder(jsonPath)) {
            // Ordering is well defined
            fs->options &= ~FieldSpec_UndefinedOrder;
          } else {
            // Mark FieldSpec
            fs->options |= FieldSpec_UndefinedOrder;
            // Mark IndexSpec
            sp->flags |= Index_HasUndefinedOrder;
          }
          if (jsonPath) {
            pathFree(jsonPath);
          } else if (err_msg) {
            JSONParse_error(status, err_msg, fs->path, fs->name, sp->name);
            goto reset;
          } /* else {
            RedisModule_Log(RSDummyContext, "notice",
                            "missing RedisJSON API to parse JSONPath '%s' in attribute '%s' in index '%s', assuming undefined ordering",
                            fs->path, fs->name, sp->name);
          } */
        }
      }
    }

    if (FieldSpec_IsSortable(fs)) {
      if (isSpecJson(sp)) {
        // SORTABLE JSON field is always UNF
        fs->options |= FieldSpec_UNF;
      }

      if (fs->options & FieldSpec_Dynamic) {
        QueryError_SetWithUserDataFmt(status, QUERY_EBADOPTION,
                               "Cannot set dynamic field to sortable - %s", fieldName);
        goto reset;
      }

      fs->sortIdx = sp->numSortableFields++;
      if (fs->sortIdx == -1) {
        QueryError_SetWithoutUserDataFmt(status, QUERY_ELIMIT, "Schema is limited to %d Sortable fields",
                               SPEC_MAX_FIELDS);
        goto reset;
      }
    } else {
      fs->sortIdx = -1;
    }
    if (FieldSpec_IsPhonetics(fs)) {
      sp->flags |= Index_HasPhonetic;
    }
    if (FIELD_IS(fs, INDEXFLD_T_FULLTEXT) && FieldSpec_HasSuffixTrie(fs)) {
      sp->suffixMask |= FIELD_BIT(fs);
      if (!sp->suffix) {
        sp->flags |= Index_HasSuffixTrie;
        sp->suffix = NewTrie(suffixTrie_freeCallback, Trie_Sort_Lex);
      }
    }
  }

  // If we successfully modified the schema, we need to update the spec cache
  IndexSpecCache_Decref(sp->spcache);
  sp->spcache = IndexSpec_BuildSpecCache(sp);

  for (size_t ii = prevNumFields; ii < sp->numFields; ++ii) {
    FieldsGlobalStats_UpdateStats(sp->fields + ii, 1);
  }

  return 1;

reset:
  for (size_t ii = prevNumFields; ii < sp->numFields; ++ii) {
    FieldSpec_Cleanup(&sp->fields[ii]);
  }

  sp->numFields = prevNumFields;
  sp->numSortableFields = prevSortLen;
  // TODO: Why is this masking performed?
  sp->flags = prevFlags | (sp->flags & Index_HasSuffixTrie);
  return 0;
}

// Assumes the spec is locked for write
int IndexSpec_AddFields(StrongRef spec_ref, IndexSpec *sp, RedisModuleCtx *ctx, ArgsCursor *ac, bool initialScan,
                        QueryError *status) {
  setMemoryInfo(ctx);

  int rc = IndexSpec_AddFieldsInternal(sp, spec_ref, ac, status, 0);
  if (rc && initialScan) {
    IndexSpec_ScanAndReindex(ctx, spec_ref);
  }

  return rc;
}

static inline uint64_t HighPart(t_fieldMask mask) { return mask >> 64; }
static inline uint64_t LowPart(t_fieldMask mask) { return (uint64_t)mask; }

static inline uint16_t TranslateMask(uint64_t maskPart, t_fieldIndex *translationTable, t_fieldIndex *out, uint16_t n, uint8_t offset) {
  for (int lsbPos = ffsll(maskPart); lsbPos && (offset + lsbPos - 1) < array_len(translationTable); lsbPos = ffsll(maskPart)) {
    out[n++] = translationTable[offset + lsbPos - 1];
    maskPart &= ~(1 << (lsbPos - 1));
  }
  return n;
}

uint16_t IndexSpec_TranslateMaskToFieldIndices(const IndexSpec *sp, t_fieldMask mask, t_fieldIndex *out) {
  uint16_t count = 0;
  const uint8_t LOW_OFFSET = 0;
  if (sizeof(mask) == sizeof(uint64_t)) {
    count = TranslateMask(mask, sp->fieldIdToIndex, out, count, LOW_OFFSET);
  } else {
    const uint8_t HIGH_OFFSET = 64;
    count = TranslateMask(LowPart(mask), sp->fieldIdToIndex, out, count, LOW_OFFSET);
    count = TranslateMask(HighPart(mask), sp->fieldIdToIndex, out, count, HIGH_OFFSET);
  }
  return count;
}

/* The format currently is FT.CREATE {index} [NOOFFSETS] [NOFIELDS]
    SCHEMA {field} [TEXT [WEIGHT {weight}]] | [NUMERIC]
  */
StrongRef IndexSpec_Parse(const char *name, const char **argv, int argc, QueryError *status) {
  IndexSpec *spec = NewIndexSpec(name);
  StrongRef spec_ref = StrongRef_New(spec, (RefManager_Free)IndexSpec_Free);
  spec->own_ref = spec_ref;

  IndexSpec_MakeKeyless(spec);

  ArgsCursor ac = {0};
  ArgsCursor acStopwords = {0};

  ArgsCursor_InitCString(&ac, argv, argc);
  long long timeout = -1;
  int dummy;
  size_t dummy2;
  SchemaRuleArgs rule_args = {0};
  ArgsCursor rule_prefixes = {0};

  ACArgSpec argopts[] = {
      {AC_MKUNFLAG(SPEC_NOOFFSETS_STR, &spec->flags,
                   Index_StoreTermOffsets | Index_StoreByteOffsets)},
      {AC_MKUNFLAG(SPEC_NOHL_STR, &spec->flags, Index_StoreByteOffsets)},
      {AC_MKUNFLAG(SPEC_NOFIELDS_STR, &spec->flags, Index_StoreFieldFlags)},
      {AC_MKUNFLAG(SPEC_NOFREQS_STR, &spec->flags, Index_StoreFreqs)},
      {AC_MKBITFLAG(SPEC_SCHEMA_EXPANDABLE_STR, &spec->flags, Index_WideSchema)},
      {AC_MKBITFLAG(SPEC_ASYNC_STR, &spec->flags, Index_Async)},
      {AC_MKBITFLAG(SPEC_SKIPINITIALSCAN_STR, &spec->flags, Index_SkipInitialScan)},

      // For compatibility
      {.name = "NOSCOREIDX", .target = &dummy, .type = AC_ARGTYPE_BOOLFLAG},
      {.name = "ON", .target = &rule_args.type, .len = &dummy2, .type = AC_ARGTYPE_STRING},
      SPEC_FOLLOW_HASH_ARGS_DEF(&rule_args)
      {.name = SPEC_TEMPORARY_STR, .target = &timeout, .type = AC_ARGTYPE_LLONG},
      {.name = SPEC_STOPWORDS_STR, .target = &acStopwords, .type = AC_ARGTYPE_SUBARGS},
      {.name = NULL}};

  ACArgSpec *errarg = NULL;
  int rc = AC_ParseArgSpec(&ac, argopts, &errarg);
  if (rc != AC_OK) {
    if (rc != AC_ERR_ENOENT) {
      QERR_MKBADARGS_AC(status, errarg->name, rc);
      goto failure;
    }
  }

  if (timeout != -1) {
    spec->flags |= Index_Temporary;
  }
  spec->timeout = timeout * 1000;  // convert to ms

  if (rule_prefixes.argc > 0) {
    rule_args.nprefixes = rule_prefixes.argc;
    rule_args.prefixes = (const char **)rule_prefixes.objs;
  } else {
    rule_args.nprefixes = 1;
    static const char *empty_prefix[] = {""};
    rule_args.prefixes = empty_prefix;
  }

  spec->rule = SchemaRule_Create(&rule_args, spec_ref, status);
  if (!spec->rule) {
    goto failure;
  }

  if (AC_IsInitialized(&acStopwords)) {
    if (spec->stopwords) {
      StopWordList_Unref(spec->stopwords);
    }
    spec->stopwords = NewStopWordListCStr((const char **)acStopwords.objs, acStopwords.argc);
    spec->flags |= Index_HasCustomStopwords;
  }

  if (!AC_AdvanceIfMatch(&ac, SPEC_SCHEMA_STR)) {
    if (AC_NumRemaining(&ac)) {
      const char *badarg = AC_GetStringNC(&ac, NULL);
      QueryError_SetWithUserDataFmt(status, QUERY_EPARSEARGS, "Unknown argument", " `%s`", badarg);
    } else {
      QueryError_SetError(status, QUERY_EPARSEARGS, "No schema found");
    }
    goto failure;
  }

  if (!IndexSpec_AddFieldsInternal(spec, spec_ref, &ac, status, 1)) {
    goto failure;
  }

  if (spec->rule->filter_exp) {
    SchemaRule_FilterFields(spec);
  }

  return spec_ref;

failure:  // on failure free the spec fields array and return an error
  spec->flags &= ~Index_Temporary;
  IndexSpec_RemoveFromGlobals(spec_ref);
  return INVALID_STRONG_REF;
}

/* Initialize some index stats that might be useful for scoring functions */
// Assuming the spec is properly locked before calling this function
void IndexSpec_GetStats(IndexSpec *sp, RSIndexStats *stats) {
  stats->numDocs = sp->stats.numDocuments;
  stats->numTerms = sp->stats.numTerms;
  stats->avgDocLen =
      stats->numDocs ? (double)sp->stats.totalDocsLen / (double)sp->stats.numDocuments : 0;
}

size_t IndexSpec_GetIndexErrorCount(const IndexSpec *sp) {
  return IndexError_ErrorCount(&sp->stats.indexError);
}

// Assuming the spec is properly locked for writing before calling this function.
void IndexSpec_AddTerm(IndexSpec *sp, const char *term, size_t len) {
  int isNew = Trie_InsertStringBuffer(sp->terms, (char *)term, len, 1, 1, NULL);
  if (isNew) {
    sp->stats.numTerms++;
    sp->stats.termsSize += len;
  }
}

// For testing purposes only
void Spec_AddToDict(RefManager *rm) {
  dictAdd(specDict_g, ((IndexSpec*)__RefManager_Get_Object(rm))->name, (void *)rm);
}

static void IndexSpecCache_Free(IndexSpecCache *c) {
  for (size_t ii = 0; ii < c->nfields; ++ii) {
    if (c->fields[ii].name != c->fields[ii].path) {
      rm_free(c->fields[ii].name);
    }
    rm_free(c->fields[ii].path);
  }
  rm_free(c->fields);
  rm_free(c);
}

// The value of the refcount can get to 0 only if the index spec itself does not point to it anymore,
// and at this point the refcount only gets decremented so there is no wory of some thread increasing the
// refcount while we are freeing the cache.
void IndexSpecCache_Decref(IndexSpecCache *c) {
  if (c && !__atomic_sub_fetch(&c->refcount, 1, __ATOMIC_RELAXED)) {
    IndexSpecCache_Free(c);
  }
}

// Assuming the spec is properly locked before calling this function.
static IndexSpecCache *IndexSpec_BuildSpecCache(const IndexSpec *spec) {
  IndexSpecCache *ret = rm_calloc(1, sizeof(*ret));
  ret->nfields = spec->numFields;
  ret->fields = rm_malloc(sizeof(*ret->fields) * ret->nfields);
  ret->refcount = 1;
  for (size_t ii = 0; ii < spec->numFields; ++ii) {
    ret->fields[ii] = spec->fields[ii];
    ret->fields[ii].name = rm_strdup(spec->fields[ii].name);
    // if name & path are pointing to the same string, copy pointer
    if (ret->fields[ii].path && (spec->fields[ii].name != spec->fields[ii].path)) {
      ret->fields[ii].path = rm_strdup(spec->fields[ii].path);
    } else {
      // use the same pointer for both name and path
      ret->fields[ii].path = ret->fields[ii].name;
    }
  }
  return ret;
}

IndexSpecCache *IndexSpec_GetSpecCache(const IndexSpec *spec) {
  RS_LOG_ASSERT(spec->spcache, "Index spec cache is NULL");
  __atomic_fetch_add(&spec->spcache->refcount, 1, __ATOMIC_RELAXED);
  return spec->spcache;
}

///////////////////////////////////////////////////////////////////////////////////////////////

void CleanPool_ThreadPoolStart() {
  if (!cleanPool) {
    cleanPool = redisearch_thpool_create(1, DEFAULT_HIGH_PRIORITY_BIAS_THRESHOLD, LogCallback, "cleanPool");
  }
}

void CleanPool_ThreadPoolDestroy() {
  if (cleanPool) {
    RedisModule_ThreadSafeContextUnlock(RSDummyContext);
    if (RSGlobalConfig.freeResourcesThread) {
      redisearch_thpool_wait(cleanPool);
    }
    redisearch_thpool_destroy(cleanPool);
    cleanPool = NULL;
    RedisModule_ThreadSafeContextLock(RSDummyContext);
  }
}

uint16_t getPendingIndexDrop() {
  return __atomic_load_n(&pendingIndexDropCount_g, __ATOMIC_RELAXED);
}

void addPendingIndexDrop() {
  __atomic_add_fetch(&pendingIndexDropCount_g, 1, __ATOMIC_RELAXED);
}

void removePendingIndexDrop() {
  __atomic_sub_fetch(&pendingIndexDropCount_g, 1, __ATOMIC_RELAXED);
}

size_t CleanInProgressOrPending() {
  return getPendingIndexDrop();
}

/*
 * Free resources of unlinked index spec
 */
static void IndexSpec_FreeUnlinkedData(IndexSpec *spec) {

  // Free all documents metadata
  DocTable_Free(&spec->docs);
  // Free TEXT field trie and inverted indexes
  if (spec->terms) {
    TrieType_Free(spec->terms);
  }
  // Free TEXT TAG NUMERIC VECTOR and GEOSHAPE fields trie and inverted indexes
  if (spec->keysDict) {
    dictRelease(spec->keysDict);
  }
  // Free missingFieldDict
  if (spec->missingFieldDict) {
    dictRelease(spec->missingFieldDict);
  }
  // Free existing docs inverted index
  if (spec->existingDocs) {
    InvertedIndex_Free(spec->existingDocs);
  }
  // Free synonym data
  if (spec->smap) {
    SynonymMap_Free(spec->smap);
  }
  // Destroy spec rule
  if (spec->rule) {
    SchemaRule_Free(spec->rule);
    spec->rule = NULL;
  }
  // Free fields cache data
  IndexSpecCache_Decref(spec->spcache);
  spec->spcache = NULL;

  array_free(spec->fieldIdToIndex);
  spec->fieldIdToIndex = NULL;

  // Free fields formatted names
  if (spec->indexStrs) {
    for (size_t ii = 0; ii < spec->numFields; ++ii) {
      IndexSpecFmtStrings *fmts = spec->indexStrs + ii;
      for (size_t jj = 0; jj < INDEXFLD_NUM_TYPES; ++jj) {
        if (fmts->types[jj]) {
          RedisModule_FreeString(RSDummyContext, fmts->types[jj]);
        }
      }
    }
    rm_free(spec->indexStrs);
  }
  // Free fields data
  if (spec->fields != NULL) {
    for (size_t i = 0; i < spec->numFields; i++) {
      FieldSpec_Cleanup(&spec->fields[i]);
    }
    rm_free(spec->fields);
  }
  // Free spec name
  rm_free(spec->name);
  rm_free(spec->obfuscatedName);
  // Free suffix trie
  if (spec->suffix) {
    TrieType_Free(spec->suffix);
  }

  // Destroy the spec's lock
  pthread_rwlock_destroy(&spec->rwlock);

  // Free spec struct
  rm_free(spec);

  removePendingIndexDrop();
}

/*
 * This function unlinks the index spec from any global structures and frees
 * all struct that requires acquiring the GIL.
 * Other resources are freed using IndexSpec_FreeData.
 */
void IndexSpec_Free(IndexSpec *spec) {
  // Stop scanner
  // Scanner has a weak reference to the spec, so at this point it will cancel itself and free
  // next time it will try to acquire the spec.

  // For temporary index
  // This function might be called from any thread, and we cannot deal with timers without the GIL.
  // At this point we should have already stopped the timer.
  RS_ASSERT(!spec->isTimerSet);
  // Stop and destroy indexer
  if (spec->indexer) {
    Indexer_Free(spec->indexer);
  }
  // Stop and destroy garbage collector
  // We can't free it now, because it either runs at the moment or has a timer set which we can't
  // deal with without the GIL.
  // It will free itself when it discovers that the index was freed.
  // On the worst case, it just finishes the current run and will schedule another run soon.
  // In this case the GC will be freed on the next run, in `forkGcRunIntervalSec` seconds.
  if (RS_IsMock && spec->gc) {
    GCContext_StopMock(spec->gc);
  }

  // Free stopwords list (might use global pointer to default list)
  if (spec->stopwords) {
    StopWordList_Unref(spec->stopwords);
    spec->stopwords = NULL;
  }

  IndexError_Clear(spec->stats.indexError);

  // Free unlinked index spec on a second thread
  if (RSGlobalConfig.freeResourcesThread == false) {
    IndexSpec_FreeUnlinkedData(spec);
  } else {
    redisearch_thpool_add_work(cleanPool, (redisearch_thpool_proc)IndexSpec_FreeUnlinkedData, spec, THPOOL_PRIORITY_HIGH);
  }
}

//---------------------------------------------------------------------------------------------

// Assumes this is called from the main thread with no competing threads
// Also assumes that the spec is existing in the global dictionary, so
// we use the global reference as our guard and access the spec dierctly.
// This function consumes the Strong reference it gets
void IndexSpec_RemoveFromGlobals(StrongRef spec_ref) {
  IndexSpec *spec = StrongRef_Get(spec_ref);

  // Remove spec from global index list
  dictDelete(specDict_g, spec->name);

  // Remove spec from global aliases list
  IndexSpec_ClearAliases(spec_ref);

  SchemaPrefixes_RemoveSpec(spec_ref);

  // For temporary index
  // We are dropping the index from the mainthread, but the freeing process might happen later from
  // another thread. We cannot deal with timers from other threads, so we need to stop the timer
  // now. We don't need it anymore anyway.
  if (spec->isTimerSet) {
    WeakRef old_timer_ref;
    if (RedisModule_StopTimer(RSDummyContext, spec->timerId, (void **)&old_timer_ref) == REDISMODULE_OK) {
      WeakRef_Release(old_timer_ref);
    }
    spec->isTimerSet = false;
  }

  // Remove spec's fields from global statistics
  for (size_t i = 0; i < spec->numFields; i++) {
    FieldSpec *field = spec->fields + i;
    FieldsGlobalStats_UpdateStats(field, -1);
    FieldsGlobalStats_UpdateIndexError(field->types, -FieldSpec_GetIndexErrorCount(field));
  }

  // Mark there are pending index drops.
  // if ref count is > 1, the actual cleanup will be done only when StrongRefs are released.
  addPendingIndexDrop();

  // Nullify the spec's quick access to the strong ref. (doesn't decrement references count).
  spec->own_ref = (StrongRef){0};

  // mark the spec as deleted and decrement the ref counts owned by the global dictionaries
  StrongRef_Invalidate(spec_ref);
  StrongRef_Release(spec_ref);
}

void Indexes_Free(dict *d) {
  // free the schema dictionary this way avoid iterating over it for each combination of
  // spec<-->prefix
  SchemaPrefixes_Free(SchemaPrefixes_g);
  SchemaPrefixes_Create();

  CursorList_Empty(&g_CursorsListCoord);
  // cursor list is iterating through the list as well and consuming a lot of CPU
  CursorList_Empty(&g_CursorsList);

  arrayof(StrongRef) specs = array_new(StrongRef, dictSize(d));
  dictIterator *iter = dictGetIterator(d);
  dictEntry *entry = NULL;
  while ((entry = dictNext(iter))) {
    StrongRef spec_ref = dictGetRef(entry);
    array_append(specs, spec_ref);
  }
  dictReleaseIterator(iter);

  for (size_t i = 0; i < array_len(specs); ++i) {
    IndexSpec_RemoveFromGlobals(specs[i]);
  }
  array_free(specs);
}


//---------------------------------------- atomic updates ---------------------------------------

// atomic update of usage counter
inline static void IndexSpec_IncreasCounter(IndexSpec *sp) {
  __atomic_fetch_add(&sp->counter , 1, __ATOMIC_RELAXED);
}


///////////////////////////////////////////////////////////////////////////////////////////////

StrongRef IndexSpec_LoadUnsafe(const char *name) {
  IndexLoadOptions lopts = {.nameC = name};
  return IndexSpec_LoadUnsafeEx(&lopts);
}

StrongRef IndexSpec_LoadUnsafeEx(IndexLoadOptions *options) {
  const char *ixname = NULL;
  if (options->flags & INDEXSPEC_LOAD_KEY_RSTRING) {
    ixname = RedisModule_StringPtrLen(options->nameR, NULL);
  } else {
    ixname = options->nameC;
  }

  StrongRef spec_ref = {dictFetchValue(specDict_g, ixname)};
  IndexSpec *sp = StrongRef_Get(spec_ref);
  if (!sp) {
    if (!(options->flags & INDEXSPEC_LOAD_NOALIAS)) {
      spec_ref = IndexAlias_Get(ixname);
      sp = StrongRef_Get(spec_ref);
    }
    if (!sp) {
      return spec_ref;
    }
  }

  if (!(options->flags & INDEXSPEC_LOAD_NOCOUNTERINC)){
    // Increment the number of uses.
    IndexSpec_IncreasCounter(sp);
  }

  if (!RS_IsMock && (sp->flags & Index_Temporary) && !(options->flags & INDEXSPEC_LOAD_NOTIMERUPDATE)) {
    IndexSpec_SetTimeoutTimer(sp, StrongRef_Demote(spec_ref));
  }

  return spec_ref;
}

StrongRef IndexSpec_GetStrongRefUnsafe(const IndexSpec *spec) {
  return spec->own_ref;
}

// Assuming the spec is properly locked before calling this function.
RedisModuleString *IndexSpec_GetFormattedKey(IndexSpec *sp, const FieldSpec *fs,
                                             FieldType forType) {
  if (!sp->indexStrs) {
    sp->indexStrs = rm_calloc(SPEC_MAX_FIELDS, sizeof(*sp->indexStrs));
  }

  size_t typeix = INDEXTYPE_TO_POS(forType);

  RedisModuleString *ret = sp->indexStrs[fs->index].types[typeix];
  if (!ret) {
    RedisSearchCtx sctx = {.redisCtx = RSDummyContext, .spec = sp};
    switch (forType) {
      case INDEXFLD_T_NUMERIC:
      case INDEXFLD_T_GEO:  // TODO?? change the name
        ret = fmtRedisNumericIndexKey(&sctx, fs->name);
        break;
      case INDEXFLD_T_TAG:
        ret = TagIndex_FormatName(sctx.spec, fs->name);
        break;
      case INDEXFLD_T_VECTOR:
        ret = RedisModule_CreateString(sctx.redisCtx, fs->name, strlen(fs->name));
        break;
      case INDEXFLD_T_GEOMETRY:
        ret = fmtRedisGeometryIndexKey(&sctx, fs->name);
        break;
      case INDEXFLD_T_FULLTEXT:  // Text fields don't get a per-field index
      default:
        ret = NULL;
        abort();
        break;
    }
    RS_LOG_ASSERT(ret, "Failed to create index string");
    sp->indexStrs[fs->index].types[typeix] = ret;
  }
  return ret;
}

// Assuming the spec is properly locked before calling this function.
RedisModuleString *IndexSpec_GetFormattedKeyByName(IndexSpec *sp, const char *s,
                                                   FieldType forType) {
  const FieldSpec *fs = IndexSpec_GetField(sp, s);
  if (!fs) {
    return NULL;
  }
  return IndexSpec_GetFormattedKey(sp, fs, forType);
}

// Assuming the spec is properly locked before calling this function.
void IndexSpec_InitializeSynonym(IndexSpec *sp) {
  if (!sp->smap) {
    sp->smap = SynonymMap_New(false);
    sp->flags |= Index_HasSmap;
  }
}

///////////////////////////////////////////////////////////////////////////////////////////////

IndexSpec *NewIndexSpec(const char *name) {
  IndexSpec *sp = rm_calloc(1, sizeof(IndexSpec));
  sp->fields = rm_calloc(sizeof(FieldSpec), SPEC_MAX_FIELDS);
  sp->flags = INDEX_DEFAULT_FLAGS;
  sp->name = rm_strdup(name);
  sp->nameLen = strlen(name);
  sp->obfuscatedName = IndexSpec_FormatObfuscatedName(sp->name, sp->nameLen);
  sp->docs = DocTable_New(INITIAL_DOC_TABLE_SIZE);
  sp->stopwords = DefaultStopWordList();
  sp->terms = NewTrie(NULL, Trie_Sort_Lex);
  sp->suffix = NULL;
  sp->suffixMask = (t_fieldMask)0;
  sp->keysDict = NULL;
  sp->getValue = NULL;
  sp->getValueCtx = NULL;
  sp->fieldIdToIndex = array_new(t_fieldIndex, 0);

  sp->timeout = 0;
  sp->isTimerSet = false;
  sp->timerId = 0;

  sp->scanner = NULL;
  sp->scan_in_progress = false;
  sp->monitorDocumentExpiration = true;
  sp->monitorFieldExpiration = RedisModule_HashFieldMinExpire != NULL;
  sp->used_dialects = 0;

  memset(&sp->stats, 0, sizeof(sp->stats));
  sp->stats.indexError = IndexError_Init();

  int res = 0;
  pthread_rwlockattr_t attr;
  res = pthread_rwlockattr_init(&attr);
  RS_ASSERT(res == 0);
#if !defined(__APPLE__) && !defined(__FreeBSD__) && defined(__GLIBC__)
  int pref = PTHREAD_RWLOCK_PREFER_WRITER_NONRECURSIVE_NP;
  res = pthread_rwlockattr_setkind_np(&attr, pref);
  RS_ASSERT(res == 0);
#endif

  pthread_rwlock_init(&sp->rwlock, &attr);

  return sp;
}

// Assuming the spec is properly locked before calling this function.
FieldSpec *IndexSpec_CreateField(IndexSpec *sp, const char *name, const char *path) {
  FieldSpec* fields = sp->fields;
  fields = rm_realloc(fields, sizeof(*fields) * (sp->numFields + 1));
  RS_LOG_ASSERT_FMT(fields, "Failed to allocate memory for %d fields", sp->numFields + 1);
  sp->fields = fields;
  FieldSpec *fs = sp->fields + sp->numFields;
  memset(fs, 0, sizeof(*fs));
  fs->index = sp->numFields++;
  fs->name = rm_strdup(name);
  fs->path = (path) ? rm_strdup(path) : fs->name;
  fs->ftId = RS_INVALID_FIELD_ID;
  fs->ftWeight = 1.0;
  fs->sortIdx = -1;
  fs->tagOpts.tagFlags = TAG_FIELD_DEFAULT_FLAGS;
  if (!(sp->flags & Index_FromLLAPI)) {
    RS_LOG_ASSERT((sp->rule), "index w/o a rule?");
    switch (sp->rule->type) {
      case DocumentType_Hash:
        fs->tagOpts.tagSep = TAG_FIELD_DEFAULT_HASH_SEP; break;
      case DocumentType_Json:
        fs->tagOpts.tagSep = TAG_FIELD_DEFAULT_JSON_SEP; break;
      case DocumentType_Unsupported:
        RS_ABORT("shouldn't get here");
        break;
    }
  }
  fs->indexError = IndexError_Init();
  return fs;
}

static dictType invidxDictType = {0};

static void valFreeCb(void *unused, void *p) {
  KeysDictValue *kdv = p;
  if (kdv->dtor) {
    kdv->dtor(kdv->p);
  }
  rm_free(kdv);
}

static void valIIFreeCb(void *unused, void *p) {
  InvertedIndex *ii = p;
  if(ii) {
    InvertedIndex_Free(ii);
  }
}

static dictType missingFieldDictType = {
        .hashFunction = stringsHashFunction,
        .keyDup = stringsKeyDup,
        .valDup = NULL,
        .keyCompare = stringsKeyCompare,
        .keyDestructor = stringsKeyDestructor,
        .valDestructor = valIIFreeCb,
};

// Only used on new specs so it's thread safe
void IndexSpec_MakeKeyless(IndexSpec *sp) {
  // Initialize only once:
  if (!invidxDictType.valDestructor) {
    invidxDictType = dictTypeHeapRedisStrings;
    invidxDictType.valDestructor = valFreeCb;
  }
  sp->keysDict = dictCreate(&invidxDictType, NULL);
  sp->missingFieldDict = dictCreate(&missingFieldDictType, NULL);
}

// Only used on new specs so it's thread safe
void IndexSpec_StartGCFromSpec(StrongRef global, IndexSpec *sp, uint32_t gcPolicy) {
  sp->gc = GCContext_CreateGC(global, gcPolicy);
  GCContext_Start(sp->gc);
}

/* Start the garbage collection loop on the index spec. The GC removes garbage data left on the
 * index after removing documents */
// Only used on new specs so it's thread safe
void IndexSpec_StartGC(RedisModuleCtx *ctx, StrongRef global, IndexSpec *sp) {
  RS_LOG_ASSERT(!sp->gc, "GC already exists");
  // we will not create a gc thread on temporary index
  if (RSGlobalConfig.gcConfigParams.enableGC && !(sp->flags & Index_Temporary)) {
    sp->gc = GCContext_CreateGC(global, RSGlobalConfig.gcConfigParams.gcPolicy);
    GCContext_Start(sp->gc);

<<<<<<< HEAD
    const char* name = IndexSpec_FormatName(sp, RSGlobalConfig.hideUserDataFromLog);
=======
    const char* name = sp->name;
>>>>>>> 6325059e
    RedisModule_Log(ctx, "verbose", "Starting GC for %s", name);
    RedisModule_Log(ctx, "debug", "Starting GC %p for %s", sp->gc, name);
  }
}

// given a field mask with one bit lit, it returns its offset
int bit(t_fieldMask id) {
  for (int i = 0; i < sizeof(t_fieldMask) * 8; i++) {
    if (((id >> i) & 1) == 1) {
      return i;
    }
  }
  return 0;
}

///////////////////////////////////////////////////////////////////////////////////////////////

// Backwards compat version of load for rdbs with version < 8
static int FieldSpec_RdbLoadCompat8(RedisModuleIO *rdb, FieldSpec *f, int encver) {
  LoadStringBufferAlloc_IOErrors(rdb, f->name, NULL, goto fail);

  // the old versions encoded the bit id of the field directly
  // we convert that to a power of 2
  if (encver < INDEX_MIN_WIDESCHEMA_VERSION) {
    f->ftId = bit(LoadUnsigned_IOError(rdb, goto fail));
  } else {
    // the new version encodes just the power of 2 of the bit
    f->ftId = LoadUnsigned_IOError(rdb, goto fail);
  }
  f->types = LoadUnsigned_IOError(rdb, goto fail);
  f->ftWeight = LoadDouble_IOError(rdb, goto fail);
  f->tagOpts.tagFlags = TAG_FIELD_DEFAULT_FLAGS;
  f->tagOpts.tagSep = TAG_FIELD_DEFAULT_HASH_SEP;
  if (encver >= 4) {
    f->options = LoadUnsigned_IOError(rdb, goto fail);
    f->sortIdx = LoadSigned_IOError(rdb, goto fail);
  }
  return REDISMODULE_OK;

fail:
  return REDISMODULE_ERR;
}

static void FieldSpec_RdbSave(RedisModuleIO *rdb, FieldSpec *f) {
  RedisModule_SaveStringBuffer(rdb, f->name, strlen(f->name) + 1);
  if (f->path != f->name) {
    RedisModule_SaveUnsigned(rdb, 1);
    RedisModule_SaveStringBuffer(rdb, f->path, strlen(f->path) + 1);
  } else {
    RedisModule_SaveUnsigned(rdb, 0);
  }
  RedisModule_SaveUnsigned(rdb, f->types);
  RedisModule_SaveUnsigned(rdb, f->options);
  RedisModule_SaveSigned(rdb, f->sortIdx);
  // Save text specific options
  if (FIELD_IS(f, INDEXFLD_T_FULLTEXT) || (f->options & FieldSpec_Dynamic)) {
    RedisModule_SaveUnsigned(rdb, f->ftId);
    RedisModule_SaveDouble(rdb, f->ftWeight);
  }
  if (FIELD_IS(f, INDEXFLD_T_TAG) || (f->options & FieldSpec_Dynamic)) {
    RedisModule_SaveUnsigned(rdb, f->tagOpts.tagFlags);
    RedisModule_SaveStringBuffer(rdb, &f->tagOpts.tagSep, 1);
  }
  if (FIELD_IS(f, INDEXFLD_T_VECTOR)) {
    RedisModule_SaveUnsigned(rdb, f->vectorOpts.expBlobSize);
    VecSim_RdbSave(rdb, &f->vectorOpts.vecSimParams);
  }
  if (FIELD_IS(f, INDEXFLD_T_GEOMETRY) || (f->options & FieldSpec_Dynamic)) {
    RedisModule_SaveUnsigned(rdb, f->geometryOpts.geometryCoords);
  }
}

static const FieldType fieldTypeMap[] = {[IDXFLD_LEGACY_FULLTEXT] = INDEXFLD_T_FULLTEXT,
                                         [IDXFLD_LEGACY_NUMERIC] = INDEXFLD_T_NUMERIC,
                                         [IDXFLD_LEGACY_GEO] = INDEXFLD_T_GEO,
                                         [IDXFLD_LEGACY_TAG] = INDEXFLD_T_TAG};
                                         // CHECKED: Not related to new data types - legacy code

static int FieldSpec_RdbLoad(RedisModuleIO *rdb, FieldSpec *f, StrongRef sp_ref, int encver) {


  f->indexError = IndexError_Init();
  f->ftId = RS_INVALID_FIELD_ID;
  // Fall back to legacy encoding if needed
  if (encver < INDEX_MIN_TAGFIELD_VERSION) {
    return FieldSpec_RdbLoadCompat8(rdb, f, encver);
  }

  LoadStringBufferAlloc_IOErrors(rdb, f->name, NULL, goto fail);
  f->path = f->name;
  if (encver >= INDEX_JSON_VERSION) {
    if (LoadUnsigned_IOError(rdb, goto fail) == 1) {
      LoadStringBufferAlloc_IOErrors(rdb, f->path, NULL,goto fail);
    }
  }

  f->types = LoadUnsigned_IOError(rdb, goto fail);
  f->options = LoadUnsigned_IOError(rdb, goto fail);
  f->sortIdx = LoadSigned_IOError(rdb, goto fail);

  if (encver < INDEX_MIN_MULTITYPE_VERSION) {
    RS_LOG_ASSERT(f->types <= IDXFLD_LEGACY_MAX, "field type should be string or numeric");
    f->types = fieldTypeMap[f->types];
  }

  // Load text specific options
  if (FIELD_IS(f, INDEXFLD_T_FULLTEXT) || (f->options & FieldSpec_Dynamic)) {
    f->ftId = LoadUnsigned_IOError(rdb, goto fail);
    f->ftWeight = LoadDouble_IOError(rdb, goto fail);
  }
  // Load tag specific options
  if (FIELD_IS(f, INDEXFLD_T_TAG) || (f->options & FieldSpec_Dynamic)) {
    f->tagOpts.tagFlags = LoadUnsigned_IOError(rdb, goto fail);
    // Load the separator
    size_t l;
    char *s = LoadStringBuffer_IOError(rdb, &l, goto fail);
    RS_LOG_ASSERT(l == 1, "buffer length should be 1");
    f->tagOpts.tagSep = *s;
    RedisModule_Free(s);
  }
  // Load vector specific options
  if (encver >= INDEX_VECSIM_VERSION && FIELD_IS(f, INDEXFLD_T_VECTOR)) {
    if (encver >= INDEX_VECSIM_2_VERSION) {
      f->vectorOpts.expBlobSize = LoadUnsigned_IOError(rdb, goto fail);
    }
    if (encver >= INDEX_VECSIM_TIERED_VERSION) {
      if (VecSim_RdbLoad_v3(rdb, &f->vectorOpts.vecSimParams, sp_ref, f->name) != REDISMODULE_OK) {
        goto fail;
      }
    } else {
      if (encver >= INDEX_VECSIM_MULTI_VERSION) {
        if (VecSim_RdbLoad_v2(rdb, &f->vectorOpts.vecSimParams) != REDISMODULE_OK) {
          goto fail;
        }
      } else {
        if (VecSim_RdbLoad(rdb, &f->vectorOpts.vecSimParams) != REDISMODULE_OK) {
          goto fail;
        }
      }
      // If we're loading an old (< 2.8) rdb, we need to convert an HNSW index to a tiered index
      VecSimLogCtx *logCtx = rm_new(VecSimLogCtx);
      logCtx->index_field_name = f->name;
      f->vectorOpts.vecSimParams.logCtx = logCtx;
      if (f->vectorOpts.vecSimParams.algo == VecSimAlgo_HNSWLIB) {
        VecSimParams hnswParams = f->vectorOpts.vecSimParams;

        f->vectorOpts.vecSimParams.algo = VecSimAlgo_TIERED;
        VecSim_TieredParams_Init(&f->vectorOpts.vecSimParams.algoParams.tieredParams, sp_ref);
        f->vectorOpts.vecSimParams.algoParams.tieredParams.specificParams.tieredHnswParams.swapJobThreshold = 0;
        memcpy(f->vectorOpts.vecSimParams.algoParams.tieredParams.primaryIndexParams, &hnswParams, sizeof(VecSimParams));
      }
    }
    // Calculate blob size limitation on lower encvers.
    if(encver < INDEX_VECSIM_2_VERSION) {
      switch (f->vectorOpts.vecSimParams.algo) {
      case VecSimAlgo_HNSWLIB:
        f->vectorOpts.expBlobSize = f->vectorOpts.vecSimParams.algoParams.hnswParams.dim * VecSimType_sizeof(f->vectorOpts.vecSimParams.algoParams.hnswParams.type);
        break;
      case VecSimAlgo_BF:
        f->vectorOpts.expBlobSize = f->vectorOpts.vecSimParams.algoParams.bfParams.dim * VecSimType_sizeof(f->vectorOpts.vecSimParams.algoParams.bfParams.type);
        break;
      case VecSimAlgo_TIERED:
        f->vectorOpts.expBlobSize = f->vectorOpts.vecSimParams.algoParams.tieredParams.primaryIndexParams->algoParams.hnswParams.dim * VecSimType_sizeof(f->vectorOpts.vecSimParams.algoParams.tieredParams.primaryIndexParams->algoParams.hnswParams.type);
        break;
      }
    }
  }

  // Load geometry specific options
  if (FIELD_IS(f, INDEXFLD_T_GEOMETRY) || (f->options & FieldSpec_Dynamic)) {
    if (encver >= INDEX_GEOMETRY_VERSION) {
      f->geometryOpts.geometryCoords = LoadUnsigned_IOError(rdb, goto fail);
    } else {
      // In RedisSearch RC (2.8.1 - 2.8.3) we supported default coordinate system which was not written to RDB
      f->geometryOpts.geometryCoords = GEOMETRY_COORDS_Cartesian;
    }
  }

  return REDISMODULE_OK;

fail:
  IndexError_Clear(f->indexError);
  return REDISMODULE_ERR;
}

static void IndexStats_RdbLoad(RedisModuleIO *rdb, IndexStats *stats) {
  stats->numDocuments = RedisModule_LoadUnsigned(rdb);
  stats->numTerms = RedisModule_LoadUnsigned(rdb);
  stats->numRecords = RedisModule_LoadUnsigned(rdb);
  stats->invertedSize = RedisModule_LoadUnsigned(rdb);
  RedisModule_LoadUnsigned(rdb); // Consume `invertedCap`
  RedisModule_LoadUnsigned(rdb); // Consume `skipIndexesSize`
  RedisModule_LoadUnsigned(rdb); // Consume `scoreIndexesSize`
  stats->offsetVecsSize = RedisModule_LoadUnsigned(rdb);
  stats->offsetVecRecords = RedisModule_LoadUnsigned(rdb);
  stats->termsSize = RedisModule_LoadUnsigned(rdb);
}

///////////////////////////////////////////////////////////////////////////////////////////////

static redisearch_thpool_t *reindexPool = NULL;

static IndexesScanner *IndexesScanner_NewGlobal() {
  if (global_spec_scanner) {
    return NULL;
  }

  IndexesScanner *scanner = rm_calloc(1, sizeof(IndexesScanner));
  scanner->global = true;
  scanner->scannedKeys = 0;

  global_spec_scanner = scanner;
  RedisModule_Log(RSDummyContext, "notice", "Global scanner created");

  return scanner;
}

static IndexesScanner *IndexesScanner_New(StrongRef global_ref) {

  IndexesScanner *scanner = rm_calloc(1, sizeof(IndexesScanner));

  scanner->spec_ref = StrongRef_Demote(global_ref);
  IndexSpec *spec = StrongRef_Get(global_ref);
  scanner->spec_name_for_logs = rm_strdup(IndexSpec_FormatName(spec, RSGlobalConfig.hideUserDataFromLog));
  scanner->isDebug = false;

  // scan already in progress?
  if (spec->scanner) {
    // cancel ongoing scan, keep on_progress indicator on
    IndexesScanner_Cancel(spec->scanner);
    const char* name = IndexSpec_FormatName(spec, RSGlobalConfig.hideUserDataFromLog);
    RedisModule_Log(RSDummyContext, "notice", "Scanning index %s in background: cancelled and restarted",
                    name);
  }
  spec->scanner = scanner;
  spec->scan_in_progress = true;

  return scanner;
}

void IndexesScanner_Free(IndexesScanner *scanner) {
  if (global_spec_scanner == scanner) {
    global_spec_scanner = NULL;
  } else {
    StrongRef tmp = WeakRef_Promote(scanner->spec_ref);
    IndexSpec *spec = StrongRef_Get(tmp);
    if (spec) {
      if (spec->scanner == scanner) {
        spec->scanner = NULL;
        spec->scan_in_progress = false;
      }
      StrongRef_Release(tmp);
    }
    WeakRef_Release(scanner->spec_ref);
  }
  if (scanner->spec_name_for_logs) rm_free(scanner->spec_name_for_logs);
  rm_free(scanner);
}

void IndexesScanner_Cancel(IndexesScanner *scanner) {
  scanner->cancelled = true;
}

//---------------------------------------------------------------------------------------------

static void IndexSpec_DoneIndexingCallabck(struct RSAddDocumentCtx *docCtx, RedisModuleCtx *ctx,
                                           void *pd) {
}

//---------------------------------------------------------------------------------------------

int IndexSpec_UpdateDoc(IndexSpec *spec, RedisModuleCtx *ctx, RedisModuleString *key, DocumentType type);
static void Indexes_ScanProc(RedisModuleCtx *ctx, RedisModuleString *keyname, RedisModuleKey *key,
                             IndexesScanner *scanner) {

  if (scanner->cancelled) {
    return;
  }
  // RMKey it is provided as best effort but in some cases it might be NULL
  bool keyOpened = false;
  if (!key) {
    key = RedisModule_OpenKey(ctx, keyname, DOCUMENT_OPEN_KEY_INDEXING_FLAGS);
    keyOpened = true;
  }

  // check type of document is support and document is not empty
  DocumentType type = getDocType(key);
  if (type == DocumentType_Unsupported) {
    return;
  }

  if (keyOpened) {
    RedisModule_CloseKey(key);
  }

  if (scanner->global) {
    Indexes_UpdateMatchingWithSchemaRules(ctx, keyname, type, NULL);
  } else {
    StrongRef curr_run_ref = WeakRef_Promote(scanner->spec_ref);
    IndexSpec *sp = StrongRef_Get(curr_run_ref);
    if (sp) {
      // This check is performed without locking the spec, but it's ok since we locked the GIL
      // So the main thread is not running and the GC is not touching the relevant data
      if (SchemaRule_ShouldIndex(sp, keyname, type)) {
        IndexSpec_UpdateDoc(sp, ctx, keyname, type);
      }
      StrongRef_Release(curr_run_ref);
    } else {
      // spec was deleted, cancel scan
      scanner->cancelled = true;
    }
  }
  ++scanner->scannedKeys;
}

//---------------------------------------------------------------------------------------------

static void Indexes_ScanAndReindexTask(IndexesScanner *scanner) {
  RS_LOG_ASSERT(scanner, "invalid IndexesScanner");

  RedisModuleCtx *ctx = RedisModule_GetDetachedThreadSafeContext(RSDummyContext);
  RedisModuleScanCursor *cursor = RedisModule_ScanCursorCreate();
  RedisModule_ThreadSafeContextLock(ctx);

  if (scanner->cancelled) {
    goto end;
  }
  if (scanner->global) {
    RedisModule_Log(ctx, "notice", "Scanning indexes in background");
  } else {
    RedisModule_Log(ctx, "notice", "Scanning index %s in background", scanner->spec_name_for_logs);
  }

  size_t counter = 0;
  RedisModuleScanCB scanner_func = (RedisModuleScanCB)Indexes_ScanProc;
  if (globalDebugCtx.debugMode) {
    // If we are in debug mode, we need to use the debug scanner function
    scanner_func = (RedisModuleScanCB)DebugIndexes_ScanProc;

    // If background indexing paused, wait until it is resumed
    // Allow the redis server to acquire the GIL while we release it
    RedisModule_ThreadSafeContextUnlock(ctx);
    while (globalDebugCtx.bgIndexing.pause) { // volatile variable
      usleep(1000);
    }
    RedisModule_ThreadSafeContextLock(ctx);
  }
  while (RedisModule_Scan(ctx, cursor, scanner_func, scanner)) {
    RedisModule_ThreadSafeContextUnlock(ctx);
    counter++;
    if (counter % RSGlobalConfig.numBGIndexingIterationsBeforeSleep == 0) {
      // Sleep for one microsecond to allow redis server to acquire the GIL while we release it.
      // We do that periodically every X iterations (100 as default), otherwise we call
      // 'sched_yield()'. That is since 'sched_yield()' doesn't give up the processor for enough
      // time to ensure that other threads that are waiting for the GIL will actually have the
      // chance to take it.
      usleep(1);
    } else {
      sched_yield();
    }
    RedisModule_ThreadSafeContextLock(ctx);

    if (scanner->cancelled) {
      RedisModule_Log(ctx, "notice", "Scanning indexes in background: cancelled (scanned=%ld)",
                  scanner->scannedKeys);
      goto end;
    }
  }

  if (scanner->isDebug) {
    DebugIndexesScanner* dScanner = (DebugIndexesScanner*)scanner;
    dScanner->status = DEBUG_INDEX_SCANNER_CODE_DONE;
  }

  if (scanner->global) {
    RedisModule_Log(ctx, "notice", "Scanning indexes in background: done (scanned=%ld)",
                    scanner->scannedKeys);
  } else {
    RedisModule_Log(ctx, "notice", "Scanning index %s in background: done (scanned=%ld)",
                    scanner->spec_name_for_logs, scanner->scannedKeys);
  }

end:
  if (!scanner->cancelled && scanner->global) {
    Indexes_SetTempSpecsTimers(TimerOp_Add);
  }

  IndexesScanner_Free(scanner);

  RedisModule_ThreadSafeContextUnlock(ctx);
  RedisModule_ScanCursorDestroy(cursor);
  RedisModule_FreeThreadSafeContext(ctx);
}

//---------------------------------------------------------------------------------------------

static void IndexSpec_ScanAndReindexAsync(StrongRef spec_ref) {
  if (!reindexPool) {
    reindexPool = redisearch_thpool_create(1, DEFAULT_HIGH_PRIORITY_BIAS_THRESHOLD, LogCallback, "reindex");
  }
#ifdef _DEBUG
  IndexSpec* spec = (IndexSpec*)StrongRef_Get(spec_ref);
  const char* indexName = IndexSpec_FormatName(spec, RSGlobalConfig.hideUserDataFromLog);
  RedisModule_Log(RSDummyContext, "notice", "Register index %s for async scan", indexName);
#endif
  IndexesScanner *scanner;
  if (globalDebugCtx.debugMode) {
    // If we are in debug mode, we need to allocate a debug scanner
    scanner = (IndexesScanner*)DebugIndexesScanner_New(spec_ref);
    // If we need to pause before the scan, we set the pause flag
    if (globalDebugCtx.bgIndexing.pauseBeforeScan) {
      globalDebugCtx.bgIndexing.pause = true;
    }
  } else {
    scanner = IndexesScanner_New(spec_ref);
  }

  redisearch_thpool_add_work(reindexPool, (redisearch_thpool_proc)Indexes_ScanAndReindexTask, scanner, THPOOL_PRIORITY_HIGH);
}

void ReindexPool_ThreadPoolDestroy() {
  if (reindexPool != NULL) {
    RedisModule_ThreadSafeContextUnlock(RSDummyContext);
    redisearch_thpool_destroy(reindexPool);
    reindexPool = NULL;
    RedisModule_ThreadSafeContextLock(RSDummyContext);
  }
}

//---------------------------------------------------------------------------------------------

#ifdef FTINFO_FOR_INFO_MODULES
void IndexSpec_AddToInfo(RedisModuleInfoCtx *ctx, IndexSpec *sp) {
  char *temp = "info";
  char name[sp->nameLen + 4 + 2]; // 4 for info and 2 for null termination
  sprintf(name, "%s_%s", temp, sp->name);
  RedisModule_InfoAddSection(ctx, name);

  // Index flags
  if (sp->flags & ~(Index_StoreFreqs | Index_StoreFieldFlags | Index_StoreTermOffsets | Index_StoreByteOffsets) || sp->flags & Index_WideSchema) {
    RedisModule_InfoBeginDictField(ctx, "index_options");
    if (!(sp->flags & (Index_StoreFreqs)))
      RedisModule_InfoAddFieldCString(ctx, SPEC_NOFREQS_STR, "ON");
    if (!(sp->flags & (Index_StoreFieldFlags)))
      RedisModule_InfoAddFieldCString(ctx, SPEC_NOFIELDS_STR, "ON");
    if (!(sp->flags & (Index_StoreTermOffsets | Index_StoreByteOffsets)))
      RedisModule_InfoAddFieldCString(ctx, SPEC_NOOFFSETS_STR, "ON");
    if (!(sp->flags & (Index_StoreByteOffsets)))
      RedisModule_InfoAddFieldCString(ctx, SPEC_NOHL_STR, "ON");
    if (sp->flags & Index_WideSchema)
      RedisModule_InfoAddFieldCString(ctx, SPEC_SCHEMA_EXPANDABLE_STR, "ON");
    RedisModule_InfoEndDictField(ctx);
  }

  // Index definition
  RedisModule_InfoBeginDictField(ctx, "index_definition");
  SchemaRule *rule = sp->rule;
  RedisModule_InfoAddFieldCString(ctx, "type", (char*)DocumentType_ToString(rule->type));
  if (rule->filter_exp_str)
    RedisModule_InfoAddFieldCString(ctx, "filter", rule->filter_exp_str);
  if (rule->lang_default)
    RedisModule_InfoAddFieldCString(ctx, "default_language", (char*)RSLanguage_ToString(rule->lang_default));
  if (rule->lang_field)
    RedisModule_InfoAddFieldCString(ctx, "language_field", rule->lang_field);
  if (rule->score_default)
    RedisModule_InfoAddFieldDouble(ctx, "default_score", rule->score_default);
  if (rule->score_field)
    RedisModule_InfoAddFieldCString(ctx, "score_field", rule->score_field);
  if (rule->payload_field)
    RedisModule_InfoAddFieldCString(ctx, "payload_field", rule->payload_field);
  // Prefixes
  int num_prefixes = array_len(rule->prefixes);
  if (num_prefixes && rule->prefixes[0][0] != '\0') {
    arrayof(char) prefixes = array_new(char, 512);
    for (int i = 0; i < num_prefixes; ++i) {
      prefixes = array_ensure_append_1(prefixes, "\"");
      prefixes = array_ensure_append_n(prefixes, rule->prefixes[i], strlen(rule->prefixes[i]));
      prefixes = array_ensure_append_n(prefixes, "\",", 2);
    }
    prefixes[array_len(prefixes)-1] = '\0';
    RedisModule_InfoAddFieldCString(ctx, "prefixes", prefixes);
    array_free(prefixes);
  }
  RedisModule_InfoEndDictField(ctx);

  // Attributes
  for (int i = 0; i < sp->numFields; i++) {
    const FieldSpec *fs = sp->fields + i;
    char title[28];
    sprintf(title, "%s_%d", "field", (i+1));
    RedisModule_InfoBeginDictField(ctx, title);

    RedisModule_InfoAddFieldCString(ctx, "identifier", fs->path);
    RedisModule_InfoAddFieldCString(ctx, "attribute", fs->name);

    if (fs->options & FieldSpec_Dynamic)
      RedisModule_InfoAddFieldCString(ctx, "type", "<DYNAMIC>");
    else
      RedisModule_InfoAddFieldCString(ctx, "type", (char*)FieldSpec_GetTypeNames(INDEXTYPE_TO_POS(fs->types)));

    if (FIELD_IS(fs, INDEXFLD_T_FULLTEXT))
      RedisModule_InfoAddFieldDouble(ctx,  SPEC_WEIGHT_STR, fs->ftWeight);
    if (FIELD_IS(fs, INDEXFLD_T_TAG)) {
      char buf[4];
      sprintf(buf, "\"%c\"", fs->tagOpts.tagSep);
      RedisModule_InfoAddFieldCString(ctx, SPEC_TAG_SEPARATOR_STR, buf);
    }
    if (FieldSpec_IsSortable(fs))
      RedisModule_InfoAddFieldCString(ctx, SPEC_SORTABLE_STR, "ON");
    if (FieldSpec_IsNoStem(fs))
      RedisModule_InfoAddFieldCString(ctx, SPEC_NOSTEM_STR, "ON");
    if (!FieldSpec_IsIndexable(fs))
      RedisModule_InfoAddFieldCString(ctx, SPEC_NOINDEX_STR, "ON");

    RedisModule_InfoEndDictField(ctx);
  }

  // More properties
  RedisModule_InfoAddFieldLongLong(ctx, "number_of_docs", sp->stats.numDocuments);

  RedisModule_InfoBeginDictField(ctx, "index_properties");
  RedisModule_InfoAddFieldULongLong(ctx, "max_doc_id", sp->docs.maxDocId);
  RedisModule_InfoAddFieldLongLong(ctx, "num_terms", sp->stats.numTerms);
  RedisModule_InfoAddFieldLongLong(ctx, "num_records", sp->stats.numRecords);
  RedisModule_InfoEndDictField(ctx);

  RedisModule_InfoBeginDictField(ctx, "index_properties_in_mb");
  RedisModule_InfoAddFieldDouble(ctx, "inverted_size", sp->stats.invertedSize / (float)0x100000);
  RedisModule_InfoAddFieldDouble(ctx, "vector_index_size", IndexSpec_VectorIndexesSize(sp) / (float)0x100000);
  RedisModule_InfoAddFieldDouble(ctx, "offset_vectors_size", sp->stats.offsetVecsSize / (float)0x100000);
  RedisModule_InfoAddFieldDouble(ctx, "doc_table_size", sp->docs.memsize / (float)0x100000);
  RedisModule_InfoAddFieldDouble(ctx, "sortable_values_size", sp->docs.sortablesSize / (float)0x100000);
  RedisModule_InfoAddFieldDouble(ctx, "key_table_size", TrieMap_MemUsage(sp->docs.dim.tm) / (float)0x100000);
  RedisModule_InfoAddFieldDouble("tag_overhead_size_mb", IndexSpec_collect_tags_overhead(sp) / (float)0x100000);
  RedisModule_InfoAddFieldDouble("text_overhead_size_mb", IndexSpec_collect_text_overhead(sp) / (float)0x100000);
  RedisModule_InfoAddFieldDouble("total_index_memory_sz_mb", IndexSpec_TotalMemUsage(sp) / (float)0x100000);
  RedisModule_InfoEndDictField(ctx);

  RedisModule_InfoAddFieldULongLong(ctx, "total_inverted_index_blocks", TotalIIBlocks);

  RedisModule_InfoBeginDictField(ctx, "index_properties_averages");
  RedisModule_InfoAddFieldDouble(ctx, "records_per_doc_avg",(float)sp->stats.numRecords / (float)sp->stats.numDocuments);
  RedisModule_InfoAddFieldDouble(ctx, "bytes_per_record_avg",(float)sp->stats.invertedSize / (float)sp->stats.numRecords);
  RedisModule_InfoAddFieldDouble(ctx, "offsets_per_term_avg",(float)sp->stats.offsetVecRecords / (float)sp->stats.numRecords);
  RedisModule_InfoAddFieldDouble(ctx, "offset_bits_per_record_avg",8.0F * (float)sp->stats.offsetVecsSize / (float)sp->stats.offsetVecRecords);
  RedisModule_InfoEndDictField(ctx);

  RedisModule_InfoBeginDictField(ctx, "index_failures");
  RedisModule_InfoAddFieldLongLong(ctx, "hash_indexing_failures", sp->stats.indexingFailures);
  RedisModule_InfoAddFieldLongLong(ctx, "indexing", !!global_spec_scanner || sp->scan_in_progress);
  IndexesScanner *scanner = global_spec_scanner ? global_spec_scanner : sp->scanner;
  double percent_indexed = IndexesScanner_IndexedPercent(ctx, scanner, sp);
  RedisModule_InfoAddFieldDouble(ctx, "percent_indexed", percent_indexed);
  RedisModule_InfoEndDictField(ctx);

  // Garbage collector
  if (sp->gc)
    GCContext_RenderStatsForInfo(sp->gc, ctx);

  // Cursor stat
  Cursors_RenderStatsForInfo(&g_CursorsList, &g_CursorsListCoord, sp, ctx);

  // Stop words
  if (sp->flags & Index_HasCustomStopwords)
    AddStopWordsListToInfo(ctx, sp->stopwords);
}
#endif // FTINFO_FOR_INFO_MODULES

// Assumes that the spec is in a safe state to set a scanner on it (write lock or main thread)
void IndexSpec_ScanAndReindex(RedisModuleCtx *ctx, StrongRef spec_ref) {
  size_t nkeys = RedisModule_DbSize(ctx);
  if (nkeys > 0) {
    IndexSpec_ScanAndReindexAsync(spec_ref);
  }
}

// only used on "RDB load finished" event (before the server is ready to accept commands)
// so it threadsafe
void IndexSpec_DropLegacyIndexFromKeySpace(IndexSpec *sp) {
  RedisSearchCtx ctx = SEARCH_CTX_STATIC(RSDummyContext, sp);

  rune *rstr = NULL;
  t_len slen = 0;
  float score = 0;
  int dist = 0;
  size_t termLen;

  TrieIterator *it = Trie_Iterate(ctx.spec->terms, "", 0, 0, 1);
  while (TrieIterator_Next(it, &rstr, &slen, NULL, &score, &dist)) {
    char *res = runesToStr(rstr, slen, &termLen);
    RedisModuleString *keyName = fmtRedisTermKey(&ctx, res, strlen(res));
    Redis_DropScanHandler(ctx.redisCtx, keyName, &ctx);
    RedisModule_FreeString(ctx.redisCtx, keyName);
    rm_free(res);
  }
  TrieIterator_Free(it);

  // Delete the numeric, tag, and geo indexes which reside on separate keys
  for (size_t i = 0; i < ctx.spec->numFields; i++) {
    const FieldSpec *fs = ctx.spec->fields + i;
    if (FIELD_IS(fs, INDEXFLD_T_NUMERIC)) {
      Redis_DeleteKey(ctx.redisCtx, IndexSpec_GetFormattedKey(ctx.spec, fs, INDEXFLD_T_NUMERIC));
    }
    if (FIELD_IS(fs, INDEXFLD_T_TAG)) {
      Redis_DeleteKey(ctx.redisCtx, IndexSpec_GetFormattedKey(ctx.spec, fs, INDEXFLD_T_TAG));
    }
    if (FIELD_IS(fs, INDEXFLD_T_GEO)) {
      Redis_DeleteKey(ctx.redisCtx, IndexSpec_GetFormattedKey(ctx.spec, fs, INDEXFLD_T_GEO));
    }
  }
  RedisModuleString *str =
      RedisModule_CreateStringPrintf(ctx.redisCtx, INDEX_SPEC_KEY_FMT, ctx.spec->name);
  Redis_DeleteKey(ctx.redisCtx, str);
  RedisModule_FreeString(ctx.redisCtx, str);
}

void Indexes_UpgradeLegacyIndexes() {
  dictIterator *iter = dictGetIterator(legacySpecDict);
  dictEntry *entry = NULL;
  while ((entry = dictNext(iter))) {
    StrongRef spec_ref = dictGetRef(entry);
    IndexSpec *sp = StrongRef_Get(spec_ref);
    IndexSpec_DropLegacyIndexFromKeySpace(sp);

    // recreate the doctable
    DocTable_Free(&sp->docs);
    sp->docs = DocTable_New(INITIAL_DOC_TABLE_SIZE);

    // clear index stats
    memset(&sp->stats, 0, sizeof(sp->stats));
    // Init the index error
    sp->stats.indexError = IndexError_Init();

    // put the new index in the specDict_g with weak and strong references
    dictAdd(specDict_g, sp->name, spec_ref.rm);
  }
  dictReleaseIterator(iter);
}

void Indexes_ScanAndReindex() {
  if (!reindexPool) {
    reindexPool = redisearch_thpool_create(1, DEFAULT_HIGH_PRIORITY_BIAS_THRESHOLD, LogCallback, "reindex");
  }

  RedisModule_Log(RSDummyContext, "notice", "Scanning all indexes");
  IndexesScanner *scanner = IndexesScanner_NewGlobal();
  // check no global scan is in progress
  if (scanner) {
    redisearch_thpool_add_work(reindexPool, (redisearch_thpool_proc)Indexes_ScanAndReindexTask, scanner, THPOOL_PRIORITY_HIGH);
  }
}

///////////////////////////////////////////////////////////////////////////////////////////////

int IndexSpec_CreateFromRdb(RedisModuleCtx *ctx, RedisModuleIO *rdb, int encver,
                                       QueryError *status) {
  char *rawName = LoadStringBuffer_IOError(rdb, NULL, goto cleanup);
  size_t len = strlen(rawName);
  char *name = rm_strndup(rawName, len);
  RedisModule_Free(rawName);
  RefManager *oldSpec = dictFetchValue(specDict_g, name);
  if (oldSpec) {
    // spec already exists lets just free this one
    rm_free(name);
    RedisModule_Log(RSDummyContext, "notice", "Loading an already existing index, will just ignore.");
    return REDISMODULE_OK;
  }

  IndexSpec *sp = rm_calloc(1, sizeof(IndexSpec));
  StrongRef spec_ref = StrongRef_New(sp, (RefManager_Free)IndexSpec_Free);
  sp->own_ref = spec_ref;

  // `indexError` must be initialized before attempting to free the spec
  sp->stats.indexError = IndexError_Init();

  IndexSpec_MakeKeyless(sp);
  sp->fieldIdToIndex = array_new(t_fieldIndex, 0);
  sp->docs = DocTable_New(INITIAL_DOC_TABLE_SIZE);
  sp->name = name;
  sp->nameLen = strlen(sp->name);
  sp->obfuscatedName = IndexSpec_FormatObfuscatedName(sp->name, sp->nameLen);
  char *tmpName = rm_strdup(sp->name);
  RedisModule_Free(sp->name);
  sp->name = tmpName;
  sp->flags = (IndexFlags)LoadUnsigned_IOError(rdb, goto cleanup);
  if (encver < INDEX_MIN_NOFREQ_VERSION) {
    sp->flags |= Index_StoreFreqs;
  }

  sp->numFields = LoadUnsigned_IOError(rdb, goto cleanup);
  sp->fields = rm_calloc(sp->numFields, sizeof(FieldSpec));
  int maxSortIdx = -1;
  for (int i = 0; i < sp->numFields; i++) {
    FieldSpec *fs = sp->fields + i;
    fs->index = i;
    if (FieldSpec_RdbLoad(rdb, fs, spec_ref, encver) != REDISMODULE_OK) {
      QueryError_SetWithUserDataFmt(status, QUERY_EPARSEARGS, "Failed to load index field", " %d", i);
      goto cleanup;
    }
    if (fs->ftId != RS_INVALID_FIELD_ID) {
      // Prefer not to rely on the ordering of fields in the RDB file
      *array_ensure_at(&sp->fieldIdToIndex, fs->ftId, t_fieldIndex) = fs->index;
    }
    if (FieldSpec_IsSortable(fs)) {
      sp->numSortableFields++;
    }
    if (FieldSpec_HasSuffixTrie(fs) && FIELD_IS(fs, INDEXFLD_T_FULLTEXT)) {
      sp->flags |= Index_HasSuffixTrie;
      sp->suffixMask |= FIELD_BIT(fs);
      if (!sp->suffix) {
        sp->suffix = NewTrie(suffixTrie_freeCallback, Trie_Sort_Lex);
      }
    }
  }
  // After loading all the fields, we can build the spec cache
  sp->spcache = IndexSpec_BuildSpecCache(sp);

  if (SchemaRule_RdbLoad(spec_ref, rdb, encver, status) != REDISMODULE_OK) {
    QueryError_SetError(status, QUERY_EPARSEARGS, "Failed to load schema rule");
    goto cleanup;
  }


  sp->terms = NewTrie(NULL, Trie_Sort_Lex);
  /* For version 3 or up - load the generic trie */
  //  if (encver >= 3) {
  //    sp->terms = TrieType_GenericLoad(rdb, 0);
  //  } else {
  //    sp->terms = NewTrie(NULL);
  //  }

  if (sp->flags & Index_HasCustomStopwords) {
    sp->stopwords = StopWordList_RdbLoad(rdb, encver);
    if (sp->stopwords == NULL)
      goto cleanup;
  } else {
    sp->stopwords = DefaultStopWordList();
  }

  IndexSpec_StartGC(ctx, spec_ref, sp);
  Cursors_initSpec(sp);

  if (sp->flags & Index_HasSmap) {
    sp->smap = SynonymMap_RdbLoad(rdb, encver);
    if (sp->smap == NULL)
      goto cleanup;
  }

  sp->timeout = LoadUnsigned_IOError(rdb, goto cleanup);

  size_t narr = LoadUnsigned_IOError(rdb, goto cleanup);
  for (size_t ii = 0; ii < narr; ++ii) {
    QueryError _status;
    char *s = LoadStringBuffer_IOError(rdb, NULL, goto cleanup);
    int rc = IndexAlias_Add(s, spec_ref, 0, &_status);
    RedisModule_Free(s);
    if (rc != REDISMODULE_OK) {
      RedisModule_Log(RSDummyContext, "notice", "Loading existing alias failed");
    }
  }

  sp->indexer = NewIndexer(sp);

  sp->scan_in_progress = false;
  dictAdd(specDict_g, (void*)sp->name, spec_ref.rm);
  for (int i = 0; i < sp->numFields; i++) {
    FieldsGlobalStats_UpdateStats(sp->fields + i, 1);
  }
  return REDISMODULE_OK;

cleanup:
  addPendingIndexDrop();
  StrongRef_Release(spec_ref);
  QueryError_SetError(status, QUERY_EPARSEARGS, "while reading an index");
  return REDISMODULE_ERR;
}

void *IndexSpec_LegacyRdbLoad(RedisModuleIO *rdb, int encver) {
  if (encver < LEGACY_INDEX_MIN_VERSION || encver > LEGACY_INDEX_MAX_VERSION) {
    return NULL;
  }
  char *name = RedisModule_LoadStringBuffer(rdb, NULL);

  RedisModuleCtx *ctx = RedisModule_GetContextFromIO(rdb);
  IndexSpec *sp = rm_calloc(1, sizeof(IndexSpec));
  StrongRef spec_ref = StrongRef_New(sp, (RefManager_Free)IndexSpec_Free);
  sp->own_ref = spec_ref;

  IndexSpec_MakeKeyless(sp);
  sp->numSortableFields = 0;
  sp->terms = NULL;
  sp->docs = DocTable_New(INITIAL_DOC_TABLE_SIZE);
  sp->name = rm_strdup(name);
  sp->nameLen = strlen(sp->name);
  sp->obfuscatedName = IndexSpec_FormatObfuscatedName(sp->name, sp->nameLen);
  RedisModule_Free(name);
  sp->flags = (IndexFlags)RedisModule_LoadUnsigned(rdb);
  if (encver < INDEX_MIN_NOFREQ_VERSION) {
    sp->flags |= Index_StoreFreqs;
  }

  sp->numFields = RedisModule_LoadUnsigned(rdb);
  sp->fields = rm_calloc(sp->numFields, sizeof(FieldSpec));
  int maxSortIdx = -1;
  for (int i = 0; i < sp->numFields; i++) {
    FieldSpec *fs = sp->fields + i;
    FieldSpec_RdbLoad(rdb, fs, spec_ref, encver);
    sp->fields[i].index = i;
    if (FieldSpec_IsSortable(fs)) {
      sp->numSortableFields++;
    }
  }
  // After loading all the fields, we can build the spec cache
  sp->spcache = IndexSpec_BuildSpecCache(sp);

  IndexStats_RdbLoad(rdb, &sp->stats);

  DocTable_LegacyRdbLoad(&sp->docs, rdb, encver);
  /* For version 3 or up - load the generic trie */
  if (encver >= 3) {
    sp->terms = TrieType_GenericLoad(rdb, 0);
  } else {
    sp->terms = NewTrie(NULL, Trie_Sort_Lex);
  }

  if (sp->flags & Index_HasCustomStopwords) {
    sp->stopwords = StopWordList_RdbLoad(rdb, encver);
  } else {
    sp->stopwords = DefaultStopWordList();
  }

  sp->smap = NULL;
  if (sp->flags & Index_HasSmap) {
    sp->smap = SynonymMap_RdbLoad(rdb, encver);
  }
  if (encver < INDEX_MIN_EXPIRE_VERSION) {
    sp->timeout = -1;
  } else {
    sp->timeout = RedisModule_LoadUnsigned(rdb);
  }

  if (encver >= INDEX_MIN_ALIAS_VERSION) {
    size_t narr = RedisModule_LoadUnsigned(rdb);
    for (size_t ii = 0; ii < narr; ++ii) {
      QueryError status;
      size_t dummy;
      char *s = RedisModule_LoadStringBuffer(rdb, &dummy);
      int rc = IndexAlias_Add(s, spec_ref, 0, &status);
      RedisModule_Free(s);
      RS_ASSERT(rc == REDISMODULE_OK);
    }
  }
  sp->indexer = NewIndexer(sp);

  const char *formattedIndexName = IndexSpec_FormatName(sp, RSGlobalConfig.hideUserDataFromLog);
  SchemaRuleArgs *rule_args = dictFetchValue(legacySpecRules, sp->name);
  if (!rule_args) {
    RedisModule_LogIOError(rdb, "warning",
                           "Could not find upgrade definition for legacy index '%s'", formattedIndexName);
    StrongRef_Release(spec_ref);
    return NULL;
  }

  QueryError status;
  sp->rule = SchemaRule_Create(rule_args, spec_ref, &status);

  dictDelete(legacySpecRules, sp->name);
  SchemaRuleArgs_Free(rule_args);

  if (!sp->rule) {
    RedisModule_LogIOError(rdb, "warning", "Failed creating rule for legacy index '%s', error='%s'",
<<<<<<< HEAD
                           formattedIndexName, QueryError_GetDisplayableError(&status, false));
=======
                           sp->name, QueryError_GetDisplayableError(&status, false));
>>>>>>> 6325059e
    StrongRef_Release(spec_ref);
    return NULL;
  }

  // start the gc and add the spec to the cursor list
  IndexSpec_StartGC(RSDummyContext, spec_ref, sp);
  Cursors_initSpec(sp);

  dictAdd(legacySpecDict, sp->name, spec_ref.rm);
  return spec_ref.rm;
}

void IndexSpec_LegacyRdbSave(RedisModuleIO *rdb, void *value) {
  // we do not save legacy indexes
  return;
}

int Indexes_RdbLoad(RedisModuleIO *rdb, int encver, int when) {

  if (encver < INDEX_MIN_COMPAT_VERSION) {
    return REDISMODULE_ERR;
  }

  size_t nIndexes = LoadUnsigned_IOError(rdb, goto cleanup);
  RedisModuleCtx *ctx = RedisModule_GetContextFromIO(rdb);
  QueryError status = {0};
  for (size_t i = 0; i < nIndexes; ++i) {
    if (IndexSpec_CreateFromRdb(ctx, rdb, encver, &status) != REDISMODULE_OK) {
      RedisModule_LogIOError(rdb, "warning", "RDB Load: %s", QueryError_GetDisplayableError(&status, false));
      return REDISMODULE_ERR;
    }
  }
  return REDISMODULE_OK;

cleanup:
  return REDISMODULE_ERR;
}

void Indexes_RdbSave(RedisModuleIO *rdb, int when) {

  RedisModule_SaveUnsigned(rdb, dictSize(specDict_g));

  dictIterator *iter = dictGetIterator(specDict_g);
  dictEntry *entry = NULL;
  while ((entry = dictNext(iter))) {
    StrongRef spec_ref = dictGetRef(entry);
    IndexSpec *sp = StrongRef_Get(spec_ref);
    // we save the name plus the null terminator
    RedisModule_SaveStringBuffer(rdb, sp->name, sp->nameLen + 1);
    RedisModule_SaveUnsigned(rdb, (uint64_t)sp->flags);
    RedisModule_SaveUnsigned(rdb, sp->numFields);
    for (int i = 0; i < sp->numFields; i++) {
      FieldSpec_RdbSave(rdb, &sp->fields[i]);
    }

    SchemaRule_RdbSave(sp->rule, rdb);

    // If we have custom stopwords, save them
    if (sp->flags & Index_HasCustomStopwords) {
      StopWordList_RdbSave(rdb, sp->stopwords);
    }

    if (sp->flags & Index_HasSmap) {
      SynonymMap_RdbSave(rdb, sp->smap);
    }

    RedisModule_SaveUnsigned(rdb, sp->timeout);

    if (sp->aliases) {
      RedisModule_SaveUnsigned(rdb, array_len(sp->aliases));
      for (size_t ii = 0; ii < array_len(sp->aliases); ++ii) {
        RedisModule_SaveStringBuffer(rdb, sp->aliases[ii], strlen(sp->aliases[ii]) + 1);
      }
    } else {
      RedisModule_SaveUnsigned(rdb, 0);
    }
  }

  dictReleaseIterator(iter);
}

void Indexes_RdbSave2(RedisModuleIO *rdb, int when) {
  if (dictSize(specDict_g)) {
    Indexes_RdbSave(rdb, when);
  }
}

void IndexSpec_Digest(RedisModuleDigest *digest, void *value) {
}

int CompareVersions(Version v1, Version v2) {
  if (v1.majorVersion < v2.majorVersion) {
    return -1;
  } else if (v1.majorVersion > v2.majorVersion) {
    return 1;
  }

  if (v1.minorVersion < v2.minorVersion) {
    return -1;
  } else if (v1.minorVersion > v2.minorVersion) {
    return 1;
  }

  if (v1.patchVersion < v2.patchVersion) {
    return -1;
  } else if (v1.patchVersion > v2.patchVersion) {
    return 1;
  }

  return 0;
}
// This function is called in case the server is started or
// when the replica is loading the RDB file from the master.
static void Indexes_LoadingEvent(RedisModuleCtx *ctx, RedisModuleEvent eid, uint64_t subevent,
                                 void *data) {
  if (subevent == REDISMODULE_SUBEVENT_LOADING_RDB_START ||
      subevent == REDISMODULE_SUBEVENT_LOADING_AOF_START ||
      subevent == REDISMODULE_SUBEVENT_LOADING_REPL_START) {
    Indexes_Free(specDict_g);
    if (legacySpecDict) {
      dictEmpty(legacySpecDict, NULL);
    } else {
      legacySpecDict = dictCreate(&dictTypeHeapStrings, NULL);
    }
    RedisModule_Log(RSDummyContext, "notice", "Loading event starts");
    workersThreadPool_OnEventStart();
  } else if (subevent == REDISMODULE_SUBEVENT_LOADING_ENDED) {
    int hasLegacyIndexes = dictSize(legacySpecDict);
    Indexes_UpgradeLegacyIndexes();

    // we do not need the legacy dict specs anymore
    dictRelease(legacySpecDict);
    legacySpecDict = NULL;

    LegacySchemaRulesArgs_Free(ctx);

    if (hasLegacyIndexes) {
      Indexes_ScanAndReindex();
    }
    workersThreadPool_OnEventEnd(true);
    RedisModule_Log(RSDummyContext, "notice", "Loading event ends");
  } else if (subevent == REDISMODULE_SUBEVENT_LOADING_FAILED) {
    // Clear pending jobs from job queue in case of short read.
    workersThreadPool_OnEventEnd(true);
  }
}

static void LoadingProgressCallback(RedisModuleCtx *ctx, RedisModuleEvent eid, uint64_t subevent,
                                 void *data) {
  RedisModule_Log(RSDummyContext, "debug", "Waiting for background jobs to be executed while"
                  " loading is in progress (progress is %d)",
                  ((RedisModuleLoadingProgress *)data)->progress);
  workersThreadPool_Drain(ctx, 100);
}

int IndexSpec_RegisterType(RedisModuleCtx *ctx) {
  RedisModuleTypeMethods tm = {
      .version = REDISMODULE_TYPE_METHOD_VERSION,
      .rdb_load = IndexSpec_LegacyRdbLoad,
      .rdb_save = IndexSpec_LegacyRdbSave,
      .aux_load = Indexes_RdbLoad,
      .aux_save = Indexes_RdbSave,
      .free = IndexSpec_LegacyFree,
      .aof_rewrite = GenericAofRewrite_DisabledHandler,
      .aux_save_triggers = REDISMODULE_AUX_BEFORE_RDB,
      .aux_save2 = Indexes_RdbSave2,
  };

  IndexSpecType = RedisModule_CreateDataType(ctx, "ft_index0", INDEX_CURRENT_VERSION, &tm);
  if (IndexSpecType == NULL) {
    RedisModule_Log(ctx, "warning", "Could not create index spec type");
    return REDISMODULE_ERR;
  }

  RedisModule_SubscribeToServerEvent(ctx, RedisModuleEvent_Loading, Indexes_LoadingEvent);
  RedisModule_SubscribeToServerEvent(ctx, RedisModuleEvent_LoadingProgress, LoadingProgressCallback);
  return REDISMODULE_OK;
}

int IndexSpec_UpdateDoc(IndexSpec *spec, RedisModuleCtx *ctx, RedisModuleString *key, DocumentType type) {
  RedisSearchCtx sctx = SEARCH_CTX_STATIC(ctx, spec);

  if (!spec->rule) {
    RedisModule_Log(ctx, "warning", "Index spec '%s': no rule found", IndexSpec_FormatName(spec, RSGlobalConfig.hideUserDataFromLog));
    return REDISMODULE_ERR;
  }

  clock_t startDocTime = clock();

  QueryError status = {0};
  Document doc = {0};
  Document_Init(&doc, key, DEFAULT_SCORE, DEFAULT_LANGUAGE, type);
  // if a key does not exit, is not a hash or has no fields in index schema

  int rv = REDISMODULE_ERR;
  switch (type) {
  case DocumentType_Hash:
    rv = Document_LoadSchemaFieldHash(&doc, &sctx, &status);
    break;
  case DocumentType_Json:
    rv = Document_LoadSchemaFieldJson(&doc, &sctx, &status);
    break;
  case DocumentType_Unsupported:
    RS_ABORT("Should receive valid type");
    break;
  }

  if (rv != REDISMODULE_OK) {
    // we already unlocked the spec but we can increase this value atomically
    IndexError_AddQueryError(&spec->stats.indexError, &status, doc.docKey);

    // if a document did not load properly, it is deleted
    // to prevent mismatch of index and hash
    IndexSpec_DeleteDoc(spec, ctx, key);
    QueryError_ClearError(&status);
    Document_Free(&doc);
    return REDISMODULE_ERR;
  }

  RedisSearchCtx_LockSpecWrite(&sctx);
  IndexSpec_IncrActiveWrites(spec);

  RSAddDocumentCtx *aCtx = NewAddDocumentCtx(spec, &doc, &status);
  aCtx->stateFlags |= ACTX_F_NOFREEDOC;
  AddDocumentCtx_Submit(aCtx, &sctx, DOCUMENT_ADD_REPLACE);

  Document_Free(&doc);

  spec->stats.totalIndexTime += clock() - startDocTime;
  IndexSpec_DecrActiveWrites(spec);
  RedisSearchCtx_UnlockSpec(&sctx);
  return REDISMODULE_OK;
}

void IndexSpec_DeleteDoc_Unsafe(IndexSpec *spec, RedisModuleCtx *ctx, RedisModuleString *key, t_docId id) {

  if (DocTable_DeleteR(&spec->docs, key)) {
    spec->stats.numDocuments--;

    // Increment the index's garbage collector's scanning frequency after document deletions
    if (spec->gc) {
      GCContext_OnDelete(spec->gc);
    }
  }

  // VecSim fields clear deleted data on the fly
  if (spec->flags & Index_HasVecSim) {
    for (int i = 0; i < spec->numFields; ++i) {
      if (spec->fields[i].types == INDEXFLD_T_VECTOR) {
        RedisModuleString *rmskey = IndexSpec_GetFormattedKey(spec, spec->fields + i, INDEXFLD_T_VECTOR);
        VecSimIndex *vecsim = openVectorIndex(spec, rmskey, DONT_CREATE_INDEX);
        if(!vecsim)
          continue;
        VecSimIndex_DeleteVector(vecsim, id);
      }
    }
  }

  if (spec->flags & Index_HasGeometry) {
    GeometryIndex_RemoveId(spec, id);
  }
}

int IndexSpec_DeleteDoc(IndexSpec *spec, RedisModuleCtx *ctx, RedisModuleString *key) {
  RedisSearchCtx sctx = SEARCH_CTX_STATIC(ctx, spec);

  // TODO: is this necessary?
  RedisSearchCtx_LockSpecRead(&sctx);
  // Get the doc ID
  t_docId id = DocTable_GetIdR(&spec->docs, key);
  RedisSearchCtx_UnlockSpec(&sctx);

  if (id == 0) {
    // ID does not exist.
    return REDISMODULE_ERR;
  }

  RedisSearchCtx_LockSpecWrite(&sctx);
  IndexSpec_IncrActiveWrites(spec);
  IndexSpec_DeleteDoc_Unsafe(spec, ctx, key, id);
  IndexSpec_DecrActiveWrites(spec);
  RedisSearchCtx_UnlockSpec(&sctx);
  return REDISMODULE_OK;
}

///////////////////////////////////////////////////////////////////////////////////////////////

static void onFlush(RedisModuleCtx *ctx, RedisModuleEvent eid, uint64_t subevent, void *data) {
  if (subevent != REDISMODULE_SUBEVENT_FLUSHDB_START) {
    return;
  }
  Indexes_Free(specDict_g);
  workersThreadPool_Drain(ctx, 0);
  Dictionary_Clear();
  RSGlobalStats.totalStats.used_dialects = 0;
}

void Indexes_Init(RedisModuleCtx *ctx) {
  specDict_g = dictCreate(&dictTypeHeapStrings, NULL);
  RedisModule_SubscribeToServerEvent(ctx, RedisModuleEvent_FlushDB, onFlush);
  SchemaPrefixes_Create();
}

SpecOpIndexingCtx *Indexes_FindMatchingSchemaRules(RedisModuleCtx *ctx, RedisModuleString *key,
                                                   bool runFilters,
                                                   RedisModuleString *keyToReadData) {
  if (!keyToReadData) {
    keyToReadData = key;
  }
  SpecOpIndexingCtx *res = rm_malloc(sizeof(*res));
  res->specs = dictCreate(&dictTypeHeapStrings, NULL);
  res->specsOps = array_new(SpecOpCtx, 10);
  if (dictSize(specDict_g) == 0) {
    return res;
  }
  dict *specs = res->specs;

#if defined(_DEBUG) && 0
  RLookupKey *k = RLookup_GetKey_LoadEx(&r->lk, UNDERSCORE_KEY, strlen(UNDERSCORE_KEY), UNDERSCORE_KEY, RLOOKUP_F_NOFLAGS);
  RSValue *v = RLookup_GetItem(k, &r->row);
  const char *x = RSValue_StringPtrLen(v, NULL);
  RedisModule_Log(RSDummyContext, "notice", "Indexes_FindMatchingSchemaRules: x=%s", x);
  const char *f = "name";
  k = RLookup_GetKeyEx(&r->lk, f, strlen(f), RLOOKUP_M_READ, RLOOKUP_F_NOFLAGS);
  if (k) {
    v = RLookup_GetItem(k, &r->row);
    x = RSValue_StringPtrLen(v, NULL);
  }
#endif  // _DEBUG

  size_t n;
  const char *key_p = RedisModule_StringPtrLen(key, &n);
  arrayof(SchemaPrefixNode *) prefixes = array_new(SchemaPrefixNode *, 1);
  // collect specs that their name is prefixed by the key name
  // `prefixes` includes list of arrays of specs, one for each prefix of key name
  int nprefixes = TrieMap_FindPrefixes(SchemaPrefixes_g, key_p, n, (arrayof(void *) *)&prefixes);
  for (int i = 0; i < array_len(prefixes); ++i) {
    SchemaPrefixNode *node = prefixes[i];
    for (int j = 0; j < array_len(node->index_specs); ++j) {
      StrongRef global = node->index_specs[j];
      IndexSpec *spec = StrongRef_Get(global);
      if (spec && !dictFind(specs, spec->name)) {
        SpecOpCtx specOp = {
            .spec = spec,
            .op = SpecOp_Add,
        };
        array_append(res->specsOps, specOp);
        dictEntry *entry = dictAddRaw(specs, spec->name, NULL);
        // put the location on the specsOps array so we can get it
        // fast using index name
        entry->v.u64 = array_len(res->specsOps) - 1;
      }
    }
  }
  array_free(prefixes);

  if (runFilters) {

    EvalCtx *r = NULL;
    for (size_t i = 0; i < array_len(res->specsOps); ++i) {
      SpecOpCtx *specOp = res->specsOps + i;
      IndexSpec *spec = specOp->spec;
      if (!spec->rule->filter_exp) {
        continue;
      }

      // load hash only if required
      if (!r) r = EvalCtx_Create();
      RLookup_LoadRuleFields(ctx, &r->lk, &r->row, spec, key_p);

      if (EvalCtx_EvalExpr(r, spec->rule->filter_exp) == EXPR_EVAL_OK) {
        if (!RSValue_BoolTest(&r->res) && dictFind(specs, spec->name)) {
          specOp->op = SpecOp_Del;
        }
      }
      QueryError_ClearError(r->ee.err);
    }

    if (r) {
      EvalCtx_Destroy(r);
    }
  }
  return res;
}

static bool hashFieldChanged(IndexSpec *spec, RedisModuleString **hashFields) {
  if (hashFields == NULL) {
    return true;
  }

  // TODO: improve implementation to avoid O(n^2)
  for (size_t i = 0; hashFields[i] != NULL; ++i) {
    const char *field = RedisModule_StringPtrLen(hashFields[i], NULL);
    for (size_t j = 0; j < spec->numFields; ++j) {
      if (!strcmp(field, spec->fields[j].name)) {
        return true;
      }
    }
    // optimize. change of score and payload fields just require an update of the doc table
    if ((spec->rule->lang_field && !strcmp(field, spec->rule->lang_field)) ||
        (spec->rule->score_field && !strcmp(field, spec->rule->score_field)) ||
        (spec->rule->payload_field && !strcmp(field, spec->rule->payload_field))) {
      return true;
    }
  }
  return false;
}

void Indexes_SpecOpsIndexingCtxFree(SpecOpIndexingCtx *specs) {
  dictRelease(specs->specs);
  array_free(specs->specsOps);
  rm_free(specs);
}

void Indexes_UpdateMatchingWithSchemaRules(RedisModuleCtx *ctx, RedisModuleString *key, DocumentType type,
                                           RedisModuleString **hashFields) {
  if (type == DocumentType_Unsupported) {
    // COPY could overwrite a hash/json with other types so we must try and remove old doc
    Indexes_DeleteMatchingWithSchemaRules(ctx, key, hashFields);
    return;
  }

  SpecOpIndexingCtx *specs = Indexes_FindMatchingSchemaRules(ctx, key, true, NULL);

  for (size_t i = 0; i < array_len(specs->specsOps); ++i) {
    SpecOpCtx *specOp = specs->specsOps + i;

    // skip if document type does not match the index type
    if (type != specOp->spec->rule->type) {
      continue;
    }

    if (hashFieldChanged(specOp->spec, hashFields)) {
      if (specOp->op == SpecOp_Add) {
        IndexSpec_UpdateDoc(specOp->spec, ctx, key, type);
      } else {
        IndexSpec_DeleteDoc(specOp->spec, ctx, key);
      }
    }
  }

  Indexes_SpecOpsIndexingCtxFree(specs);
}

void Indexes_DeleteMatchingWithSchemaRules(RedisModuleCtx *ctx, RedisModuleString *key,
                                           RedisModuleString **hashFields) {
  SpecOpIndexingCtx *specs = Indexes_FindMatchingSchemaRules(ctx, key, false, NULL);

  for (size_t i = 0; i < array_len(specs->specsOps); ++i) {
    SpecOpCtx *specOp = specs->specsOps + i;
    if (hashFieldChanged(specOp->spec, hashFields)) {
      IndexSpec_DeleteDoc(specOp->spec, ctx, key);
    }
  }

  Indexes_SpecOpsIndexingCtxFree(specs);
}

void Indexes_ReplaceMatchingWithSchemaRules(RedisModuleCtx *ctx, RedisModuleString *from_key,
                                            RedisModuleString *to_key) {
  DocumentType type = getDocTypeFromString(to_key);
  if (type == DocumentType_Unsupported) {
    return;
  }

  SpecOpIndexingCtx *from_specs = Indexes_FindMatchingSchemaRules(ctx, from_key, true, to_key);
  SpecOpIndexingCtx *to_specs = Indexes_FindMatchingSchemaRules(ctx, to_key, true, NULL);

  size_t from_len, to_len;
  const char *from_str = RedisModule_StringPtrLen(from_key, &from_len);
  const char *to_str = RedisModule_StringPtrLen(to_key, &to_len);

  for (size_t i = 0; i < array_len(from_specs->specsOps); ++i) {
    SpecOpCtx *specOp = from_specs->specsOps + i;
    IndexSpec *spec = specOp->spec;
    if (specOp->op == SpecOp_Del) {
      // the document is not in the index from the first place
      continue;
    }
    dictEntry *entry = dictFind(to_specs->specs, spec->name);
    if (entry) {
      RedisSearchCtx sctx = SEARCH_CTX_STATIC(ctx, spec);
      RedisSearchCtx_LockSpecWrite(&sctx);
      DocTable_Replace(&spec->docs, from_str, from_len, to_str, to_len);
      RedisSearchCtx_UnlockSpec(&sctx);
      size_t index = entry->v.u64;
      dictDelete(to_specs->specs, spec->name);
      array_del_fast(to_specs->specsOps, index);
    } else {
      IndexSpec_DeleteDoc(spec, ctx, from_key);
    }
  }

  // add to a different index
  for (size_t i = 0; i < array_len(to_specs->specsOps); ++i) {
    SpecOpCtx *specOp = to_specs->specsOps + i;
    if (specOp->op == SpecOp_Del) {
      // not need to index
      // also no need to delete because we know that the document is
      // not in the index because if it was there we would handle it
      // on the spec from section.
      continue;
    }
    IndexSpec_UpdateDoc(specOp->spec, ctx, to_key, type);
  }
  Indexes_SpecOpsIndexingCtxFree(from_specs);
  Indexes_SpecOpsIndexingCtxFree(to_specs);
}

void Indexes_List(RedisModule_Reply* reply, bool obfuscate) {
  RedisModule_Reply_Set(reply);
  dictIterator *iter = dictGetIterator(specDict_g);
  dictEntry *entry = NULL;
  while ((entry = dictNext(iter))) {
    StrongRef ref = dictGetRef(entry);
    IndexSpec *sp = StrongRef_Get(ref);
    const char *specName = IndexSpec_FormatName(sp, obfuscate);
    REPLY_SIMPLE_SAFE(specName);
  }
  dictReleaseIterator(iter);
  RedisModule_Reply_SetEnd(reply);
  RedisModule_EndReply(reply);
}
///////////////////////////////////////////////////////////////////////////////////////////////

// Debug Scanner Functions

static DebugIndexesScanner *DebugIndexesScanner_New(StrongRef global_ref) {

  DebugIndexesScanner *dScanner = rm_realloc(IndexesScanner_New(global_ref), sizeof(DebugIndexesScanner));

  dScanner->maxDocsTBscanned = globalDebugCtx.bgIndexing.maxDocsTBscanned;
  dScanner->maxDocsTBscannedPause = globalDebugCtx.bgIndexing.maxDocsTBscannedPause;
  dScanner->wasPaused = false;
  dScanner->status = DEBUG_INDEX_SCANNER_CODE_NEW;
  dScanner->base.isDebug = true;

  IndexSpec *spec = StrongRef_Get(global_ref);
  spec->scanner = (IndexesScanner*)dScanner;

  return dScanner;
}

static void DebugIndexes_ScanProc(RedisModuleCtx *ctx, RedisModuleString *keyname, RedisModuleKey *key,
                             DebugIndexesScanner *dScanner) {

  IndexesScanner *scanner = &(dScanner->base);

  if (dScanner->status == DEBUG_INDEX_SCANNER_CODE_NEW) {
    dScanner->status = DEBUG_INDEX_SCANNER_CODE_RUNNING;
  }

  if (dScanner->maxDocsTBscannedPause > 0 && (!dScanner->wasPaused) && scanner->scannedKeys >= dScanner->maxDocsTBscannedPause) {
    globalDebugCtx.bgIndexing.pause = true;
    dScanner->wasPaused = true;
  }

  if ((dScanner->maxDocsTBscanned > 0) && (scanner->scannedKeys >= dScanner->maxDocsTBscanned)) {
    scanner->cancelled = true;
    dScanner->status = DEBUG_INDEX_SCANNER_CODE_CANCELLED;
  }

  RedisModule_ThreadSafeContextUnlock(ctx);
  while (globalDebugCtx.bgIndexing.pause) { // volatile variable
    dScanner->status = DEBUG_INDEX_SCANNER_CODE_PAUSED;
    usleep(1000);
  }
  RedisModule_ThreadSafeContextLock(ctx);

  if (dScanner->status == DEBUG_INDEX_SCANNER_CODE_PAUSED) {
    dScanner->status = DEBUG_INDEX_SCANNER_CODE_RESUMED;
  }

  Indexes_ScanProc(ctx, keyname, key, &(dScanner->base));
}<|MERGE_RESOLUTION|>--- conflicted
+++ resolved
@@ -689,21 +689,13 @@
         return 0;
       }
     } else {
-<<<<<<< HEAD
-      QERR_MKBADARGS_FMT(status, "Bad arguments for algorithm", " %s: %s", VECSIM_ALGORITHM_HNSW, AC_GetStringNC(ac, NULL));
-=======
       QueryError_SetWithUserDataFmt(status, QUERY_EPARSEARGS, "Bad arguments for algorithm", " %s: %s", VECSIM_ALGORITHM_HNSW, AC_GetStringNC(ac, NULL));
->>>>>>> 6325059e
       return 0;
     }
     numParam++;
   }
   if (expNumParam > numParam) {
-<<<<<<< HEAD
-    QERR_MKBADARGS_WITHOUT_USER_DATA_FMT(status, "Expected %d parameters but got %d", expNumParam * 2, numParam * 2);
-=======
     QueryError_SetWithoutUserDataFmt(status, QUERY_EPARSEARGS, "Expected %d parameters but got %d", expNumParam * 2, numParam * 2);
->>>>>>> 6325059e
     return 0;
   }
   if (!mandtype) {
@@ -738,11 +730,7 @@
     QueryError_SetWithUserDataFmt(status, QUERY_EPARSEARGS, "Bad arguments", " for vector similarity number of parameters: %s", AC_Strerror(rc));
     return 0;
   } else if (expNumParam % 2) {
-<<<<<<< HEAD
-    QERR_MKBADARGS_FMT(status, "Bad number of arguments for vector similarity index", ": got %d but expected even number as algorithm parameters (should be submitted as named arguments)", expNumParam);
-=======
     QueryError_SetWithUserDataFmt(status, QUERY_EPARSEARGS, "Bad number of arguments for vector similarity index", ": got %d but expected even number as algorithm parameters (should be submitted as named arguments)", expNumParam);
->>>>>>> 6325059e
     return 0;
   } else {
     expNumParam /= 2;
@@ -778,21 +766,13 @@
         return 0;
       }
     } else {
-<<<<<<< HEAD
-      QERR_MKBADARGS_FMT(status, "Bad arguments for algorithm", " %s: %s", VECSIM_ALGORITHM_BF, AC_GetStringNC(ac, NULL));
-=======
       QueryError_SetWithUserDataFmt(status, QUERY_EPARSEARGS, "Bad arguments for algorithm", " %s: %s", VECSIM_ALGORITHM_BF, AC_GetStringNC(ac, NULL));
->>>>>>> 6325059e
       return 0;
     }
     numParam++;
   }
   if (expNumParam > numParam) {
-<<<<<<< HEAD
-    QERR_MKBADARGS_FMT(status, "Expected", " %d parameters but got %d", expNumParam * 2, numParam * 2);
-=======
     QueryError_SetWithoutUserDataFmt(status, QUERY_EPARSEARGS, "Expected %d parameters but got %d", expNumParam * 2, numParam * 2);
->>>>>>> 6325059e
     return 0;
   }
   if (!mandtype) {
@@ -1097,11 +1077,7 @@
 
   while (!AC_IsAtEnd(ac)) {
     if (sp->numFields == SPEC_MAX_FIELDS) {
-<<<<<<< HEAD
-      QueryError_SetWithUserDataFmt(status, QUERY_ELIMIT, "Schema is limited", " to %d fields",
-=======
       QueryError_SetWithoutUserDataFmt(status, QUERY_ELIMIT, "Schema is limited to %d fields",
->>>>>>> 6325059e
                              SPEC_MAX_FIELDS);
       goto reset;
     }
@@ -1141,11 +1117,7 @@
     if (FIELD_IS(fs, INDEXFLD_T_FULLTEXT) && FieldSpec_IsIndexable(fs)) {
       int textId = IndexSpec_CreateTextId(sp, fs->index);
       if (textId < 0) {
-<<<<<<< HEAD
-        QueryError_SetWithUserDataFmt(status, QUERY_ELIMIT, "Schema is limited", " to %d TEXT fields",
-=======
         QueryError_SetWithoutUserDataFmt(status, QUERY_ELIMIT, "Schema is limited to %d TEXT fields",
->>>>>>> 6325059e
                                SPEC_MAX_FIELD_ID);
         goto reset;
       }
@@ -1923,11 +1895,7 @@
     sp->gc = GCContext_CreateGC(global, RSGlobalConfig.gcConfigParams.gcPolicy);
     GCContext_Start(sp->gc);
 
-<<<<<<< HEAD
     const char* name = IndexSpec_FormatName(sp, RSGlobalConfig.hideUserDataFromLog);
-=======
-    const char* name = sp->name;
->>>>>>> 6325059e
     RedisModule_Log(ctx, "verbose", "Starting GC for %s", name);
     RedisModule_Log(ctx, "debug", "Starting GC %p for %s", sp->gc, name);
   }
@@ -2799,11 +2767,7 @@
 
   if (!sp->rule) {
     RedisModule_LogIOError(rdb, "warning", "Failed creating rule for legacy index '%s', error='%s'",
-<<<<<<< HEAD
                            formattedIndexName, QueryError_GetDisplayableError(&status, false));
-=======
-                           sp->name, QueryError_GetDisplayableError(&status, false));
->>>>>>> 6325059e
     StrongRef_Release(spec_ref);
     return NULL;
   }
