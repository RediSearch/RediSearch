/*
 * Copyright (c) 2006-Present, Redis Ltd.
 * All rights reserved.
 *
 * Licensed under your choice of the Redis Source Available License 2.0
 * (RSALv2); or (b) the Server Side Public License v1 (SSPLv1); or (c) the
 * GNU Affero General Public License v3 (AGPLv3).
*/
#include "spec.h"

#include <math.h>
#include <ctype.h>

#include "triemap.h"
#include "util/logging.h"
#include "util/misc.h"
#include "rmutil/vector.h"
#include "rmutil/util.h"
#include "rmutil/rm_assert.h"
#include "trie/trie_type.h"
#include "rmalloc.h"
#include "config.h"
#include "cursor.h"
#include "tag_index.h"
#include "redis_index.h"
#include "indexer.h"
#include "suffix.h"
#include "alias.h"
#include "module.h"
#include "aggregate/expr/expression.h"
#include "rules.h"
#include "dictionary.h"
#include "doc_types.h"
#include "rdb.h"
#include "commands.h"
#include "obfuscation/obfuscation_api.h"
#include "util/workers.h"
#include "info/global_stats.h"
#include "debug_commands.h"
#include "info/info_redis/threads/current_thread.h"
#include "obfuscation/obfuscation_api.h"
#include "util/hash/hash.h"
#include "reply_macros.h"
#include "notifications.h"
<<<<<<< HEAD
#include "search_disk.h"
=======
#include "info/field_spec_info.h"
#include "rs_wall_clock.h"
#include "util/redis_mem_info.h"
>>>>>>> c2731a16

#define INITIAL_DOC_TABLE_SIZE 1000

///////////////////////////////////////////////////////////////////////////////////////////////

const char *(*IndexAlias_GetUserTableName)(RedisModuleCtx *, const char *) = NULL;

RedisModuleType *IndexSpecType;

dict *specDict_g;
IndexesScanner *global_spec_scanner = NULL;
size_t pending_global_indexing_ops = 0;
dict *legacySpecDict;
dict *legacySpecRules;

// Pending or in-progress index drops
uint16_t pendingIndexDropCount_g = 0;

Version redisVersion;
Version rlecVersion;
bool isCrdt;
bool isTrimming = false;
bool isFlex = false;

// Default values make no limits.
size_t memoryLimit = -1;
size_t used_memory = 0;

static redisearch_thpool_t *cleanPool = NULL;

extern DebugCTX globalDebugCtx;

const char *DEBUG_INDEX_SCANNER_STATUS_STRS[] = {
    "NEW", "SCANNING", "DONE", "CANCELLED", "PAUSED", "RESUMED", "PAUSED_ON_OOM", "PAUSED_BEFORE_OOM_RETRY",
};

// Static assertion to ensure array size matches the number of statuses
static_assert(
    (sizeof(DEBUG_INDEX_SCANNER_STATUS_STRS) / sizeof(char*)) == DEBUG_INDEX_SCANNER_CODE_COUNT,
    "Mismatch between DebugIndexScannerCode enum and DEBUG_INDEX_SCANNER_STATUS_STRS array"
);

// Debug scanner functions
static DebugIndexesScanner *DebugIndexesScanner_New(StrongRef global_ref);
static void DebugIndexesScanner_Free(DebugIndexesScanner *dScanner);
static void DebugIndexes_ScanProc(RedisModuleCtx *ctx, RedisModuleString *keyname, RedisModuleKey *key,
                             DebugIndexesScanner *dScanner);
static void DebugIndexesScanner_pauseCheck(DebugIndexesScanner* dScanner, RedisModuleCtx *ctx, bool pauseField, DebugIndexScannerCode code);

//---------------------------------------------------------------------------------------------

// This function should be called after the first background scan OOM error
// It will wait for resource manager to allocate more memory to the process if possible
// and after the function returns, the scan will continue
static inline void threadSleepByConfigTime(RedisModuleCtx *ctx, IndexesScanner *scanner) {
  // Thread sleep based on the config
  uint32_t sleepTime = RSGlobalConfig.bgIndexingOomPauseTimeBeforeRetry;
  RedisModule_Log(ctx, "notice", "Scanning index %s in background: paused for %u seconds due to OOM, waiting for memory allocation",
                  scanner->spec_name_for_logs, sleepTime);

  RedisModule_ThreadSafeContextUnlock(ctx);
  sleep(sleepTime);
  RedisModule_ThreadSafeContextLock(ctx);
}

// This function should be called after the second background scan OOM error
// It will stop the background scan process
static inline void scanStopAfterOOM(RedisModuleCtx *ctx, IndexesScanner *scanner) {
  char* error;
  rm_asprintf(&error, "Used memory is more than %u percent of max memory, cancelling the scan",RSGlobalConfig.indexingMemoryLimit);
  RedisModule_Log(ctx, "warning", "%s", error);

    // We need to report the error message besides the log, so we can show it in FT.INFO
  if(!scanner->global) {
    scanner->cancelled = true;
    StrongRef curr_run_ref = WeakRef_Promote(scanner->spec_ref);
    IndexSpec *sp = StrongRef_Get(curr_run_ref);
    if (sp) {
      sp->scan_failed_OOM = true;
      // Error message does not contain user data
      IndexError_AddError(&sp->stats.indexError, error, error, scanner->OOMkey);
      IndexError_RaiseBackgroundIndexFailureFlag(&sp->stats.indexError);
      StrongRef_Release(curr_run_ref);
    } else {
      // spec was deleted
      RedisModule_Log(ctx, "notice", "Scanning index %s in background: cancelled due to OOM and index was dropped",
                    scanner->spec_name_for_logs);
      }
    }
    rm_free(error);
}


static void setMemoryInfo(RedisModuleCtx *ctx) {
  #define MIN_NOT_0(a,b) (((a)&&(b))?MIN((a),(b)):MAX((a),(b)))
  RedisModuleServerInfoData *info = RedisModule_GetServerInfo(ctx, "memory");

  size_t maxmemory = RedisModule_ServerInfoGetFieldUnsigned(info, "maxmemory", NULL);
  size_t max_process_mem = RedisModule_ServerInfoGetFieldUnsigned(info, "max_process_mem", NULL); // Enterprise limit
  maxmemory = MIN_NOT_0(maxmemory, max_process_mem);

  size_t total_system_memory = RedisModule_ServerInfoGetFieldUnsigned(info, "total_system_memory", NULL);
  memoryLimit = MIN_NOT_0(maxmemory, total_system_memory);

  used_memory = RedisModule_ServerInfoGetFieldUnsigned(info, "used_memory", NULL);

  RedisModule_FreeServerInfo(ctx, info);
}

// Return true if used_memory exceeds (indexingMemoryLimit % × memoryLimit); false if within bounds or limit is 0.
static inline bool isBgIndexingMemoryOverLimit(RedisModuleCtx *ctx) {
  // if memory limit is set to 0, we don't need to check for memory usage
  if(RSGlobalConfig.indexingMemoryLimit == 0) {
    return false;
  }

  float used_memory_ratio = RedisMemory_GetUsedMemoryRatioUnified(ctx);
  float memory_limit_ratio = (float)RSGlobalConfig.indexingMemoryLimit / 100;

  return (used_memory_ratio > memory_limit_ratio) ;
}
/*
 * Initialize the spec's fields that are related to the cursors.
 */

static void Cursors_initSpec(IndexSpec *spec) {
  spec->activeCursors = 0;
}

/*
 * Get a field spec by field name. Case sensitive!
 * Return the field spec if found, NULL if not.
 * Assuming the spec is properly locked before calling this function.
 */
const FieldSpec *IndexSpec_GetFieldWithLength(const IndexSpec *spec, const char *name, size_t len) {
  for (size_t i = 0; i < spec->numFields; i++) {
    const FieldSpec *fs = spec->fields + i;
    if (!HiddenString_CompareC(fs->fieldName, name, len)) {
      return fs;
    }
  }
  return NULL;
}

const FieldSpec *IndexSpec_GetField(const IndexSpec *spec, const HiddenString *name) {
  for (size_t i = 0; i < spec->numFields; i++) {
    const FieldSpec *fs = spec->fields + i;
    if (!HiddenString_Compare(fs->fieldName, name)) {
      return fs;
    }
  }
  return NULL;
}

// Assuming the spec is properly locked before calling this function.
t_fieldMask IndexSpec_GetFieldBit(IndexSpec *spec, const char *name, size_t len) {
  const FieldSpec *fs = IndexSpec_GetFieldWithLength(spec, name, len);
  if (!fs || !FIELD_IS(fs, INDEXFLD_T_FULLTEXT) || !FieldSpec_IsIndexable(fs)) return 0;

  return FIELD_BIT(fs);
}

// Assuming the spec is properly locked before calling this function.
int IndexSpec_CheckPhoneticEnabled(const IndexSpec *sp, t_fieldMask fm) {
  if (!(sp->flags & Index_HasPhonetic)) {
    return 0;
  }

  if (fm == 0 || fm == (t_fieldMask)-1) {
    // No fields -- implicit phonetic match!
    return 1;
  }

  for (size_t ii = 0; ii < sp->numFields; ++ii) {
    if (fm & ((t_fieldMask)1 << ii)) {
      const FieldSpec *fs = sp->fields + ii;
      if (FIELD_IS(fs, INDEXFLD_T_FULLTEXT) && (FieldSpec_IsPhonetics(fs))) {
        return 1;
      }
    }
  }
  return 0;
}

// Assuming the spec is properly locked before calling this function.
int IndexSpec_CheckAllowSlopAndInorder(const IndexSpec *spec, t_fieldMask fm, QueryError *status) {
  for (size_t ii = 0; ii < spec->numFields; ++ii) {
    if (fm & ((t_fieldMask)1 << ii)) {
      const FieldSpec *fs = spec->fields + ii;
      if (FIELD_IS(fs, INDEXFLD_T_FULLTEXT) && (FieldSpec_IsUndefinedOrder(fs))) {
        QueryError_SetWithUserDataFmt(status, QUERY_EBADORDEROPTION,
                               "slop/inorder are not supported for field with undefined ordering", " `%s`", HiddenString_GetUnsafe(fs->fieldName, NULL));
        return 0;
      }
    }
  }
  return 1;
}

// Assuming the spec is properly locked before calling this function.
const FieldSpec *IndexSpec_GetFieldBySortingIndex(const IndexSpec *sp, uint16_t idx) {
  for (size_t ii = 0; ii < sp->numFields; ++ii) {
    if (sp->fields[ii].options & FieldSpec_Sortable && sp->fields[ii].sortIdx == idx) {
      return sp->fields + ii;
    }
  }
  return NULL;
}

// Assuming the spec is properly locked before calling this function.
const char *IndexSpec_GetFieldNameByBit(const IndexSpec *sp, t_fieldMask id) {
  for (int i = 0; i < sp->numFields; i++) {
    if (FIELD_BIT(&sp->fields[i]) == id && FIELD_IS(&sp->fields[i], INDEXFLD_T_FULLTEXT) &&
      FieldSpec_IsIndexable(&sp->fields[i])) {
      return HiddenString_GetUnsafe(sp->fields[i].fieldName, NULL);
    }
  }
  return NULL;
}

// Get the field spec by the field mask.
const FieldSpec *IndexSpec_GetFieldByBit(const IndexSpec *sp, t_fieldMask id) {
  for (int i = 0; i < sp->numFields; i++) {
    if (FIELD_BIT(&sp->fields[i]) == id && FIELD_IS(&sp->fields[i], INDEXFLD_T_FULLTEXT) &&
        FieldSpec_IsIndexable(&sp->fields[i])) {
      return &sp->fields[i];
    }
  }
  return NULL;
}

// Get the field specs that match a field mask.
arrayof(FieldSpec *) IndexSpec_GetFieldsByMask(const IndexSpec *sp, t_fieldMask mask) {
  arrayof(FieldSpec *) res = array_new(FieldSpec *, 2);
  for (int i = 0; i < sp->numFields; i++) {
    if (mask & FIELD_BIT(sp->fields + i) && FIELD_IS(sp->fields + i, INDEXFLD_T_FULLTEXT)) {
      array_append(res, sp->fields + i);
    }
  }
  return res;
}

//---------------------------------------------------------------------------------------------

/*
* Parse an index spec from redis command arguments.
* Returns REDISMODULE_ERR if there's a parsing error.
* The command only receives the relevant part of argv.
*
* The format currently is FT.CREATE {index} [NOOFFSETS] [NOFIELDS] [NOFREQS]
    SCHEMA {field} [TEXT [WEIGHT {weight}]] | [NUMERIC]
*/
StrongRef IndexSpec_ParseRedisArgs(RedisModuleCtx *ctx, const HiddenString *name,
                                    RedisModuleString **argv, int argc, QueryError *status) {

  const char *args[argc];
  for (int i = 0; i < argc; i++) {
    args[i] = RedisModule_StringPtrLen(argv[i], NULL);
  }

  return IndexSpec_Parse(name, args, argc, status);
}

arrayof(FieldSpec *) getFieldsByType(IndexSpec *spec, FieldType type) {
#define FIELDS_ARRAY_CAP 2
  arrayof(FieldSpec *) fields = array_new(FieldSpec *, FIELDS_ARRAY_CAP);
  for (int i = 0; i < spec->numFields; ++i) {
    if (FIELD_IS(spec->fields + i, type)) {
      array_append(fields, &(spec->fields[i]));
    }
  }
  return fields;
}

/* Check if Redis is currently loading from RDB. Our thread starts before RDB loading is finished */
int isRdbLoading(RedisModuleCtx *ctx) {
  long long isLoading = 0;
  RMUtilInfo *info = RMUtil_GetRedisInfo(ctx);
  if (!info) {
    return 0;
  }

  if (!RMUtilInfo_GetInt(info, "loading", &isLoading)) {
    isLoading = 0;
  }

  RMUtilRedisInfo_Free(info);
  return isLoading == 1;
}

//---------------------------------------------------------------------------------------------

void IndexSpec_LegacyFree(void *spec) {
  // free legacy index do nothing, it will be called only
  // when the index key will be deleted and we keep the legacy
  // index pointer in the legacySpecDict so we will free it when needed
}

static void IndexSpec_TimedOutProc(RedisModuleCtx *ctx, WeakRef w_ref) {
  // we need to delete the spec from the specDict_g, as far as the user see it,
  // this spec was deleted and its memory will be freed in a background thread.

  // attempt to promote the weak ref to a strong ref
  StrongRef spec_ref = WeakRef_Promote(w_ref);
  WeakRef_Release(w_ref);

  IndexSpec *sp = StrongRef_Get(spec_ref);
  if (!sp) {
    // the spec was already deleted, nothing to do here
    return;
  }
  const char* name = IndexSpec_FormatName(sp, RSGlobalConfig.hideUserDataFromLog);
  RedisModule_Log(RSDummyContext, REDISMODULE_LOGLEVEL_VERBOSE, "Freeing index %s by timer", name);

  sp->isTimerSet = false;
  if (RS_IsMock) {
    IndexSpec_Free(sp);
  } else {
    // called on master shard for temporary indexes and deletes all documents by defaults
    // pass FT.DROPINDEX with "DD" flag to self.
    RedisModuleCallReply *rep = RedisModule_Call(RSDummyContext, RS_DROP_INDEX_CMD, "cc!", HiddenString_GetUnsafe(sp->specName, NULL), "DD");
    if (rep) {
      RedisModule_FreeCallReply(rep);
    }
  }

  RedisModule_Log(RSDummyContext, REDISMODULE_LOGLEVEL_VERBOSE, "Freeing index '%s' by timer: done", name);
  StrongRef_Release(spec_ref);
}

// Assuming the GIL is held.
// This can be done without locking the spec for write, since the timer is not modified or read by any other thread.
static void IndexSpec_SetTimeoutTimer(IndexSpec *sp, WeakRef spec_ref) {
  if (sp->isTimerSet) {
    WeakRef old_timer_ref;
    if (RedisModule_StopTimer(RSDummyContext, sp->timerId, (void **)&old_timer_ref) == REDISMODULE_OK) {
      WeakRef_Release(old_timer_ref);
    }
  }
  sp->timerId = RedisModule_CreateTimer(RSDummyContext, sp->timeout,
                                        (RedisModuleTimerProc)IndexSpec_TimedOutProc, spec_ref.rm);
  sp->isTimerSet = true;
}

// Assuming the spec is properly guarded before calling this function (GIL or write lock).
static void IndexSpec_ResetTimeoutTimer(IndexSpec *sp) {
  if (sp->isTimerSet) {
    WeakRef old_timer_ref;
    if (RedisModule_StopTimer(RSDummyContext, sp->timerId, (void **)&old_timer_ref) == REDISMODULE_OK) {
      WeakRef_Release(old_timer_ref);
    }
  }
  sp->timerId = 0;
  sp->isTimerSet = false;
}

// Assuming the GIL is locked before calling this function.
void Indexes_SetTempSpecsTimers(TimerOp op) {
  dictIterator *iter = dictGetIterator(specDict_g);
  dictEntry *entry = NULL;
  while ((entry = dictNext(iter))) {
    StrongRef spec_ref = dictGetRef(entry);
    IndexSpec *sp = StrongRef_Get(spec_ref);
    if (sp->flags & Index_Temporary) {
      switch (op) {
        case TimerOp_Add: IndexSpec_SetTimeoutTimer(sp, StrongRef_Demote(spec_ref)); break;
        case TimerOp_Del: IndexSpec_ResetTimeoutTimer(sp);    break;
      }
    }
  }
  dictReleaseIterator(iter);
}

//---------------------------------------------------------------------------------------------

double IndexesScanner_IndexedPercent(RedisModuleCtx *ctx, IndexesScanner *scanner, const IndexSpec *sp) {
  if (scanner || sp->scan_in_progress) {
    if (scanner) {
      size_t totalKeys = RedisModule_DbSize(ctx);
      return totalKeys > 0 ? (double)scanner->scannedKeys / totalKeys : 0;
    } else {
      return 0;
    }
  } else {
    return 1.0;
  }
}

size_t IndexSpec_collect_numeric_overhead(IndexSpec *sp) {
  // Traverse the fields and calculates the overhead of the numeric tree index
  size_t overhead = 0;
  for (size_t i = 0; i < sp->numFields; i++) {
    FieldSpec *fs = sp->fields + i;
    if (FIELD_IS(fs, INDEXFLD_T_NUMERIC) || FIELD_IS(fs, INDEXFLD_T_GEO)) {
      RedisModuleString *keyName = IndexSpec_GetFormattedKey(sp, fs, fs->types);
      NumericRangeTree *rt = openNumericKeysDict(sp, keyName, DONT_CREATE_INDEX);
      // Numeric index was not initialized yet
      if (!rt) {
        continue;
      }

      overhead += sizeof(NumericRangeTree);
    }
  }
  return overhead;
}

size_t IndexSpec_collect_tags_overhead(const IndexSpec *sp) {
  // Traverse the fields and calculates the overhead of the tags
  size_t overhead = 0;
  for (size_t i = 0; i < sp->numFields; i++) {
    FieldSpec *fs = sp->fields + i;
    if (FIELD_IS(fs, INDEXFLD_T_TAG)) {
      overhead += TagIndex_GetOverhead(sp, fs);
    }
  }
  return overhead;
}

size_t IndexSpec_collect_text_overhead(const IndexSpec *sp) {
  // Traverse the fields and calculates the overhead of the text suffixes
  size_t overhead = 0;
  // Collect overhead from sp->terms
  overhead += TrieType_MemUsage(sp->terms);
  // Collect overhead from sp->suffix
  if (sp->suffix) {
    // TODO: Count the values' memory as well
    overhead += TrieType_MemUsage(sp->suffix);
  }
  return overhead;
}

size_t IndexSpec_TotalMemUsage(IndexSpec *sp, size_t doctable_tm_size, size_t tags_overhead,
  size_t text_overhead, size_t vector_overhead) {
  size_t res = 0;
  res += sp->docs.memsize;
  res += sp->docs.sortablesSize;
  res += doctable_tm_size ? doctable_tm_size : TrieMap_MemUsage(sp->docs.dim.tm);
  res += text_overhead ? text_overhead :  IndexSpec_collect_text_overhead(sp);
  res += tags_overhead ? tags_overhead : IndexSpec_collect_tags_overhead(sp);
  res += IndexSpec_collect_numeric_overhead(sp);
  res += sp->stats.invertedSize;
  res += sp->stats.offsetVecsSize;
  res += sp->stats.termsSize;
  res += vector_overhead;
  return res;
}

const char *IndexSpec_FormatName(const IndexSpec *sp, bool obfuscate) {
    return obfuscate ? sp->obfuscatedName : HiddenString_GetUnsafe(sp->specName, NULL);
}

char *IndexSpec_FormatObfuscatedName(const HiddenString *specName) {
  Sha1 sha1;
  size_t len;
  const char* value = HiddenString_GetUnsafe(specName, &len);
  Sha1_Compute(value, len, &sha1);
  char buffer[MAX_OBFUSCATED_INDEX_NAME];
  Obfuscate_Index(&sha1, buffer);
  return rm_strdup(buffer);
}

static bool checkIfSpecExists(const char *rawSpecName) {
  bool found = false;
  HiddenString* specName = NewHiddenString(rawSpecName, strlen(rawSpecName), false);
  found = dictFetchValue(specDict_g, specName);
  HiddenString_Free(specName, false);
  return found;
}

//---------------------------------------------------------------------------------------------

/* Create a new index spec from a redis command */
// TODO: multithreaded: use global metadata locks to protect global data structures
IndexSpec *IndexSpec_CreateNew(RedisModuleCtx *ctx, RedisModuleString **argv, int argc,
                               QueryError *status) {
  const char *rawSpecName = RedisModule_StringPtrLen(argv[1], NULL);
  setMemoryInfo(ctx);
  if (checkIfSpecExists(rawSpecName)) {
    QueryError_SetCode(status, QUERY_EINDEXEXISTS);
    return NULL;
  }
  size_t nameLen;
  const char *rawName = RedisModule_StringPtrLen(argv[1], &nameLen);
  HiddenString *name = NewHiddenString(rawName, nameLen, true);
  // Create the IndexSpec, along with its corresponding weak\strong refs
  StrongRef spec_ref = IndexSpec_ParseRedisArgs(ctx, name, &argv[2], argc - 2, status);
  IndexSpec *sp = StrongRef_Get(spec_ref);
  if (sp == NULL) {
    return NULL;
  }

  // Add the spec to the global spec dictionary
  if (dictAdd(specDict_g, name, spec_ref.rm) != DICT_OK) {
    RedisModule_Log(ctx, "warning", "Failed adding index to global dictionary");
    StrongRef_Release(spec_ref);
    RS_ABORT("dictAdd shouldn't fail here - index shouldn't exists in the dictionary");
    return NULL;
  }
  // Start the garbage collector
  IndexSpec_StartGC(ctx, spec_ref, sp);

  Cursors_initSpec(sp);

  // set timeout for temporary index on master
  if ((sp->flags & Index_Temporary) && IsMaster()) {
    IndexSpec_SetTimeoutTimer(sp, StrongRef_Demote(spec_ref));
  }

  // (Lazily) Subscribe to keyspace notifications, now that we have at least one
  // spec
  Initialize_KeyspaceNotifications();

  if (!(sp->flags & Index_SkipInitialScan)) {
    IndexSpec_ScanAndReindex(ctx, spec_ref);
  }
  return sp;
}

//---------------------------------------------------------------------------------------------

static bool checkPhoneticAlgorithmAndLang(const char *matcher) {
  if (strlen(matcher) != 5) {
    return false;
  }
  if (matcher[0] != 'd' || matcher[1] != 'm' || matcher[2] != ':') {
    return false;
  }

#define LANGUAGES_SIZE 4
  char *languages[] = {"en", "pt", "fr", "es"};

  bool langauge_found = false;
  for (int i = 0; i < LANGUAGES_SIZE; ++i) {
    if (matcher[3] == languages[i][0] && matcher[4] == languages[i][1]) {
      langauge_found = true;
    }
  }

  return langauge_found;
}

// Tries to get vector data type from ac. This function need to stay updated with
// the supported vector data types list of VecSim.
static int parseVectorField_GetType(ArgsCursor *ac, VecSimType *type) {
  const char *typeStr;
  size_t len;
  int rc;
  if ((rc = AC_GetString(ac, &typeStr, &len, 0)) != AC_OK) {
    return rc;
  }
  // Uncomment these when support for other type is added.
  if (STR_EQCASE(typeStr, len, VECSIM_TYPE_FLOAT32))
    *type = VecSimType_FLOAT32;
  else if (STR_EQCASE(typeStr, len, VECSIM_TYPE_FLOAT64))
    *type = VecSimType_FLOAT64;
  else if (STR_EQCASE(typeStr, len, VECSIM_TYPE_FLOAT16))
    *type = VecSimType_FLOAT16;
  else if (STR_EQCASE(typeStr, len, VECSIM_TYPE_BFLOAT16))
    *type = VecSimType_BFLOAT16;
  else if (STR_EQCASE(typeStr, len, VECSIM_TYPE_UINT8))
    *type = VecSimType_UINT8;
  else if (STR_EQCASE(typeStr, len, VECSIM_TYPE_INT8))
    *type = VecSimType_INT8;
  // else if (STR_EQCASE(typeStr, len, VECSIM_TYPE_INT32))
  //   *type = VecSimType_INT32;
  // else if (STR_EQCASE(typeStr, len, VECSIM_TYPE_INT64))
  //   *type = VecSimType_INT64;
  else
    return AC_ERR_ENOENT;
  return AC_OK;
}

// Tries to get distance metric from ac. This function need to stay updated with
// the supported distance metric functions list of VecSim.
static int parseVectorField_GetMetric(ArgsCursor *ac, VecSimMetric *metric) {
  const char *metricStr;
  int rc;
  if ((rc = AC_GetString(ac, &metricStr, NULL, 0)) != AC_OK) {
    return rc;
  }
  if (!strcasecmp(VECSIM_METRIC_IP, metricStr))
    *metric = VecSimMetric_IP;
  else if (!strcasecmp(VECSIM_METRIC_L2, metricStr))
    *metric = VecSimMetric_L2;
  else if (!strcasecmp(VECSIM_METRIC_COSINE, metricStr))
    *metric = VecSimMetric_Cosine;
  else
    return AC_ERR_ENOENT;
  return AC_OK;
}

// Parsing for Quantization parameter in SVS algorithm
static int parseVectorField_GetQuantBits(ArgsCursor *ac, VecSimSvsQuantBits *quantBits) {
  const char *quantBitsStr;
  size_t len;
  int rc;
  if ((rc = AC_GetString(ac, &quantBitsStr, &len, 0)) != AC_OK) {
    return rc;
  }
  if (STR_EQCASE(quantBitsStr, len, VECSIM_LVQ_8))
    *quantBits = VecSimSvsQuant_8;
  else if (STR_EQCASE(quantBitsStr, len, VECSIM_LVQ_4))
    *quantBits = VecSimSvsQuant_4;
  else if (STR_EQCASE(quantBitsStr, len, VECSIM_LVQ_4X4))
    *quantBits = VecSimSvsQuant_4x4;
  else if (STR_EQCASE(quantBitsStr, len, VECSIM_LVQ_4X8))
    *quantBits = VecSimSvsQuant_4x8;
  else if (STR_EQCASE(quantBitsStr, len, VECSIM_LEANVEC_4X8))
    *quantBits = VecSimSvsQuant_4x8_LeanVec;
  else if (STR_EQCASE(quantBitsStr, len, VECSIM_LEANVEC_8X8))
    *quantBits = VecSimSvsQuant_8x8_LeanVec;
  else
    return AC_ERR_ENOENT;
  return AC_OK;
}

// memoryLimit / 10 - default is 10% of global memory limit
#define ACTUAL_MEMORY_LIMIT ((memoryLimit == 0) ? SIZE_MAX : memoryLimit)
#define BLOCK_MEMORY_LIMIT ((RSGlobalConfig.vssMaxResize) ? RSGlobalConfig.vssMaxResize : ACTUAL_MEMORY_LIMIT / 10)

static int parseVectorField_validate_hnsw(VecSimParams *params, QueryError *status) {
  // BLOCK_SIZE is deprecated and not respected when set by user as of INDEX_VECSIM_SVS_VAMANA_VERSION.
  size_t elementSize = VecSimIndex_EstimateElementSize(params);
  // Calculating max block size (in # of vectors), according to memory limits
  size_t maxBlockSize = BLOCK_MEMORY_LIMIT / elementSize;
  params->algoParams.hnswParams.blockSize = MIN(DEFAULT_BLOCK_SIZE, maxBlockSize);
  if (params->algoParams.hnswParams.blockSize == 0) {
    QueryError_SetWithUserDataFmt(status, QUERY_ELIMIT, "Vector index element size",
      " %zu exceeded maximum size allowed by server limit which is %zu", elementSize, maxBlockSize);
    return 0;
  }
  size_t index_size_estimation = VecSimIndex_EstimateInitialSize(params);
  index_size_estimation += elementSize * params->algoParams.hnswParams.blockSize;

  RedisModule_Log(RSDummyContext, REDISMODULE_LOGLEVEL_NOTICE,
    "Creating vector index of type HNSW. Required memory for a block of %zu vectors: %zuB",
    params->algoParams.hnswParams.blockSize,  index_size_estimation);
  return 1;
}

static int parseVectorField_validate_flat(VecSimParams *params, QueryError *status) {
  // BLOCK_SIZE is deprecated and not respected when set by user as of INDEX_VECSIM_SVS_VAMANA_VERSION.
  size_t elementSize = VecSimIndex_EstimateElementSize(params);
  // Calculating max block size (in # of vectors), according to memory limits
  size_t maxBlockSize = BLOCK_MEMORY_LIMIT / elementSize;
  params->algoParams.bfParams.blockSize = MIN(DEFAULT_BLOCK_SIZE, maxBlockSize);
  if (params->algoParams.bfParams.blockSize == 0) {
    QueryError_SetWithUserDataFmt(status, QUERY_ELIMIT, "Vector index element size",
      " %zu exceeded maximum size allowed by server limit which is %zu", elementSize, maxBlockSize);
    return 0;
  }
  // Calculating index size estimation, after first vector block was allocated.
  size_t index_size_estimation = VecSimIndex_EstimateInitialSize(params);
  index_size_estimation += elementSize * params->algoParams.bfParams.blockSize;

  RedisModule_Log(RSDummyContext, REDISMODULE_LOGLEVEL_NOTICE,
    "Creating vector index of type FLAT. Required memory for a block of %zu vectors: %zuB",
    params->algoParams.bfParams.blockSize, index_size_estimation);
  return 1;
}

static int parseVectorField_validate_svs(VecSimParams *params, QueryError *status) {
  size_t elementSize = VecSimIndex_EstimateElementSize(params);
  // Calculating max block size (in # of vectors), according to memory limits
  size_t maxBlockSize = BLOCK_MEMORY_LIMIT / elementSize;
  // Block size should be min(maxBlockSize, DEFAULT_BLOCK_SIZE)
  params->algoParams.svsParams.blockSize = MIN(DEFAULT_BLOCK_SIZE, maxBlockSize);

  // Calculating index size estimation, after first vector block was allocated.
  size_t index_size_estimation = VecSimIndex_EstimateInitialSize(params);
  index_size_estimation += elementSize * params->algoParams.svsParams.blockSize;
  if (params->algoParams.svsParams.blockSize == 0) {
    QueryError_SetWithUserDataFmt(status, QUERY_ELIMIT, "Vector index element size",
      " %zu exceeded maximum size allowed by server limit which is %zu", elementSize, maxBlockSize);
    return 0;
  }
  RedisModule_Log(RSDummyContext, REDISMODULE_LOGLEVEL_NOTICE,
    "Creating vector index of type SVS-VAMANA. Required memory for a block of %zu vectors: %zuB",
    params->algoParams.svsParams.blockSize,  index_size_estimation);
  return 1;
}

int VecSimIndex_validate_params(RedisModuleCtx *ctx, VecSimParams *params, QueryError *status) {
  setMemoryInfo(ctx);
  bool valid = false;
  if (VecSimAlgo_HNSWLIB == params->algo) {
    valid = parseVectorField_validate_hnsw(params, status);
  } else if (VecSimAlgo_BF == params->algo) {
    valid = parseVectorField_validate_flat(params, status);
  } else if (VecSimAlgo_SVS == params->algo) {
    valid = parseVectorField_validate_svs(params, status);
  } else if (VecSimAlgo_TIERED == params->algo) {
    return VecSimIndex_validate_params(ctx, params->algoParams.tieredParams.primaryIndexParams, status);
  }
  return valid ? REDISMODULE_OK : REDISMODULE_ERR;
}

#define VECSIM_ALGO_PARAM_MSG(algo, param) "vector similarity " algo " index `" param "`"

static int parseVectorField_hnsw(FieldSpec *fs, VecSimParams *params, ArgsCursor *ac, QueryError *status) {
  int rc;

  // HNSW mandatory params.
  bool mandtype = false;
  bool mandsize = false;
  bool mandmetric = false;

  // Get number of parameters
  size_t expNumParam, numParam = 0;
  if ((rc = AC_GetSize(ac, &expNumParam, 0)) != AC_OK) {
    QueryError_SetWithUserDataFmt(status, QUERY_EPARSEARGS, "Bad arguments", " for vector similarity number of parameters: %s", AC_Strerror(rc));
    return 0;
  } else if (expNumParam % 2) {
    QueryError_SetWithoutUserDataFmt(status, QUERY_ESYNTAX, "Bad number of arguments for vector similarity index: got %d but expected even number (as algorithm parameters should be submitted as named arguments)", expNumParam);
    return 0;
  } else {
    expNumParam /= 2;
  }

  while (expNumParam > numParam && !AC_IsAtEnd(ac)) {
    if (AC_AdvanceIfMatch(ac, VECSIM_TYPE)) {
      if ((rc = parseVectorField_GetType(ac, &params->algoParams.hnswParams.type)) != AC_OK) {
        QERR_MKBADARGS_AC(status, VECSIM_ALGO_PARAM_MSG(VECSIM_ALGORITHM_HNSW, VECSIM_TYPE), rc);
        return 0;
      }
      mandtype = true;
    } else if (AC_AdvanceIfMatch(ac, VECSIM_DIM)) {
      if ((rc = AC_GetSize(ac, &params->algoParams.hnswParams.dim, AC_F_GE1)) != AC_OK) {
        QERR_MKBADARGS_AC(status, VECSIM_ALGO_PARAM_MSG(VECSIM_ALGORITHM_HNSW, VECSIM_DIM), rc);
        return 0;
      }
      mandsize = true;
    } else if (AC_AdvanceIfMatch(ac, VECSIM_DISTANCE_METRIC)) {
      if ((rc = parseVectorField_GetMetric(ac, &params->algoParams.hnswParams.metric)) != AC_OK) {
        QERR_MKBADARGS_AC(status,  VECSIM_ALGO_PARAM_MSG(VECSIM_ALGORITHM_HNSW, VECSIM_DISTANCE_METRIC), rc);
        return 0;
      }
      mandmetric = true;
    } else if (AC_AdvanceIfMatch(ac, VECSIM_INITIAL_CAP)) {
      if ((rc = AC_GetSize(ac, &params->algoParams.hnswParams.initialCapacity, 0)) != AC_OK) {
        QERR_MKBADARGS_AC(status, VECSIM_ALGO_PARAM_MSG(VECSIM_ALGORITHM_HNSW, VECSIM_INITIAL_CAP), rc);
        return 0;
      }
    } else if (AC_AdvanceIfMatch(ac, VECSIM_M)) {
      if ((rc = AC_GetSize(ac, &params->algoParams.hnswParams.M, AC_F_GE1)) != AC_OK) {
        QERR_MKBADARGS_AC(status, VECSIM_ALGO_PARAM_MSG(VECSIM_ALGORITHM_HNSW, VECSIM_M), rc);
        return 0;
      }
    } else if (AC_AdvanceIfMatch(ac, VECSIM_EFCONSTRUCTION)) {
      if ((rc = AC_GetSize(ac, &params->algoParams.hnswParams.efConstruction, AC_F_GE1)) != AC_OK) {
        QERR_MKBADARGS_AC(status, VECSIM_ALGO_PARAM_MSG(VECSIM_ALGORITHM_HNSW, VECSIM_EFCONSTRUCTION), rc);
        return 0;
      }
    } else if (AC_AdvanceIfMatch(ac, VECSIM_EFRUNTIME)) {
      if ((rc = AC_GetSize(ac, &params->algoParams.hnswParams.efRuntime, AC_F_GE1)) != AC_OK) {
        QERR_MKBADARGS_AC(status, VECSIM_ALGO_PARAM_MSG(VECSIM_ALGORITHM_HNSW, VECSIM_EFRUNTIME), rc);
        return 0;
      }
    } else if (AC_AdvanceIfMatch(ac, VECSIM_EPSILON)) {
      if ((rc = AC_GetDouble(ac, &params->algoParams.hnswParams.epsilon, AC_F_GE0)) != AC_OK) {
        QERR_MKBADARGS_AC(status, VECSIM_ALGO_PARAM_MSG(VECSIM_ALGORITHM_HNSW, VECSIM_EPSILON), rc);
        return 0;
      }
    } else {
      QueryError_SetWithUserDataFmt(status, QUERY_EPARSEARGS, "Bad arguments for algorithm", " %s: %s", VECSIM_ALGORITHM_HNSW, AC_GetStringNC(ac, NULL));
      return 0;
    }
    numParam++;
  }
  if (expNumParam > numParam) {
    QueryError_SetWithoutUserDataFmt(status, QUERY_EPARSEARGS, "Expected %d parameters but got %d", expNumParam * 2, numParam * 2);
    return 0;
  }
  if (!mandtype) {
    VECSIM_ERR_MANDATORY(status, VECSIM_ALGORITHM_HNSW, VECSIM_TYPE);
    return 0;
  }
  if (!mandsize) {
    VECSIM_ERR_MANDATORY(status, VECSIM_ALGORITHM_HNSW, VECSIM_DIM);
    return 0;
  }
  if (!mandmetric) {
    VECSIM_ERR_MANDATORY(status, VECSIM_ALGORITHM_HNSW, VECSIM_DISTANCE_METRIC);
    return 0;
  }
  // Calculating expected blob size of a vector in bytes.
  fs->vectorOpts.expBlobSize = params->algoParams.hnswParams.dim * VecSimType_sizeof(params->algoParams.hnswParams.type);

  return parseVectorField_validate_hnsw(params, status);
}

static int parseVectorField_flat(FieldSpec *fs, VecSimParams *params, ArgsCursor *ac, QueryError *status) {
  int rc;

  // BF mandatory params.
  bool mandtype = false;
  bool mandsize = false;
  bool mandmetric = false;

  // Get number of parameters
  size_t expNumParam, numParam = 0;
  if ((rc = AC_GetSize(ac, &expNumParam, 0)) != AC_OK) {
    QueryError_SetWithUserDataFmt(status, QUERY_EPARSEARGS, "Bad arguments", " for vector similarity number of parameters: %s", AC_Strerror(rc));
    return 0;
  } else if (expNumParam % 2) {
    QueryError_SetWithUserDataFmt(status, QUERY_EPARSEARGS, "Bad number of arguments for vector similarity index", ": got %d but expected even number as algorithm parameters (should be submitted as named arguments)", expNumParam);
    return 0;
  } else {
    expNumParam /= 2;
  }

  while (expNumParam > numParam && !AC_IsAtEnd(ac)) {
    if (AC_AdvanceIfMatch(ac, VECSIM_TYPE)) {
      if ((rc = parseVectorField_GetType(ac, &params->algoParams.bfParams.type)) != AC_OK) {
        QERR_MKBADARGS_AC(status, VECSIM_ALGO_PARAM_MSG(VECSIM_ALGORITHM_BF, VECSIM_TYPE), rc);
        return 0;
      }
      mandtype = true;
    } else if (AC_AdvanceIfMatch(ac, VECSIM_DIM)) {
      if ((rc = AC_GetSize(ac, &params->algoParams.bfParams.dim, AC_F_GE1)) != AC_OK) {
        QERR_MKBADARGS_AC(status, VECSIM_ALGO_PARAM_MSG(VECSIM_ALGORITHM_BF, VECSIM_DIM), rc);
        return 0;
      }
      mandsize = true;
    } else if (AC_AdvanceIfMatch(ac, VECSIM_DISTANCE_METRIC)) {
      if ((rc = parseVectorField_GetMetric(ac, &params->algoParams.bfParams.metric)) != AC_OK) {
        QERR_MKBADARGS_AC(status, VECSIM_ALGO_PARAM_MSG(VECSIM_ALGORITHM_BF, VECSIM_DISTANCE_METRIC), rc);
        return 0;
      }
      mandmetric = true;
    } else if (AC_AdvanceIfMatch(ac, VECSIM_INITIAL_CAP)) {
      if ((rc = AC_GetSize(ac, &params->algoParams.bfParams.initialCapacity, 0)) != AC_OK) {
        QERR_MKBADARGS_AC(status, VECSIM_ALGO_PARAM_MSG(VECSIM_ALGORITHM_BF, VECSIM_INITIAL_CAP), rc);
        return 0;
      }
    } else if (AC_AdvanceIfMatch(ac, VECSIM_BLOCKSIZE)) {
      if ((rc = AC_GetSize(ac, &params->algoParams.bfParams.blockSize, AC_F_GE1)) != AC_OK) {
        QERR_MKBADARGS_AC(status, VECSIM_ALGO_PARAM_MSG(VECSIM_ALGORITHM_BF, VECSIM_BLOCKSIZE), rc);
        return 0;
      }
    } else {
      QueryError_SetWithUserDataFmt(status, QUERY_EPARSEARGS, "Bad arguments for algorithm", " %s: %s", VECSIM_ALGORITHM_BF, AC_GetStringNC(ac, NULL));
      return 0;
    }
    numParam++;
  }
  if (expNumParam > numParam) {
    QueryError_SetWithoutUserDataFmt(status, QUERY_EPARSEARGS, "Expected %d parameters but got %d", expNumParam * 2, numParam * 2);
    return 0;
  }
  if (!mandtype) {
    VECSIM_ERR_MANDATORY(status, VECSIM_ALGORITHM_BF, VECSIM_TYPE);
    return 0;
  }
  if (!mandsize) {
    VECSIM_ERR_MANDATORY(status, VECSIM_ALGORITHM_BF, VECSIM_DIM);
    return 0;
  }
  if (!mandmetric) {
    VECSIM_ERR_MANDATORY(status, VECSIM_ALGORITHM_BF, VECSIM_DISTANCE_METRIC);
    return 0;
  }
  // Calculating expected blob size of a vector in bytes.
  fs->vectorOpts.expBlobSize = params->algoParams.bfParams.dim * VecSimType_sizeof(params->algoParams.bfParams.type);

  return parseVectorField_validate_flat(&fs->vectorOpts.vecSimParams, status);
}

static int parseVectorField_svs(FieldSpec *fs, TieredIndexParams *tieredParams, ArgsCursor *ac, QueryError *status) {
  int rc;

  // SVS-VAMANA mandatory params.
  bool mandtype = false;
  bool mandsize = false;
  bool mandmetric = false;

  VecSimParams *params = tieredParams->primaryIndexParams;

  // Get number of parameters
  size_t expNumParam, numParam = 0;
  if ((rc = AC_GetSize(ac, &expNumParam, 0)) != AC_OK) {
    QERR_MKBADARGS_AC(status, "vector similarity number of parameters", rc);
    return 0;
  } else if (expNumParam % 2) {
    QueryError_SetWithUserDataFmt(status, QUERY_EPARSEARGS, "Bad number of arguments for vector similarity index:", " got %d but expected even number as algorithm parameters (should be submitted as named arguments)", expNumParam);
    return 0;
  } else {
    expNumParam /= 2;
  }

  while (expNumParam > numParam && !AC_IsAtEnd(ac)) {
    if (AC_AdvanceIfMatch(ac, VECSIM_TYPE)) {
      if ((rc = parseVectorField_GetType(ac, &params->algoParams.svsParams.type)) != AC_OK) {
        QERR_MKBADARGS_AC(status, VECSIM_ALGO_PARAM_MSG(VECSIM_ALGORITHM_SVS, VECSIM_TYPE), rc);
        return 0;
      } else if (params->algoParams.svsParams.type != VecSimType_FLOAT16 &&
                 params->algoParams.svsParams.type != VecSimType_FLOAT32){
            QueryError_SetWithUserDataFmt(status, QUERY_EPARSEARGS, "Not supported data type is given. ", "Expected: FLOAT16, FLOAT32");
            return 0;
      }
      mandtype = true;
    } else if (AC_AdvanceIfMatch(ac, VECSIM_DIM)) {
      if ((rc = AC_GetSize(ac, &params->algoParams.svsParams.dim, AC_F_GE1)) != AC_OK) {
        QERR_MKBADARGS_AC(status, VECSIM_ALGO_PARAM_MSG(VECSIM_ALGORITHM_SVS, VECSIM_DIM), rc);
        return 0;
      }
      mandsize = true;
    } else if (AC_AdvanceIfMatch(ac, VECSIM_DISTANCE_METRIC)) {
      if ((rc = parseVectorField_GetMetric(ac, &params->algoParams.svsParams.metric)) != AC_OK) {
        QERR_MKBADARGS_AC(status, VECSIM_ALGO_PARAM_MSG(VECSIM_ALGORITHM_SVS, VECSIM_DISTANCE_METRIC), rc);
        return 0;
      }
      mandmetric = true;
    } else if (AC_AdvanceIfMatch(ac, VECSIM_GRAPH_DEGREE)) {
      if ((rc = AC_GetSize(ac, &params->algoParams.svsParams.graph_max_degree, AC_F_GE1)) != AC_OK) {
        QERR_MKBADARGS_AC(status, VECSIM_ALGO_PARAM_MSG(VECSIM_ALGORITHM_SVS, VECSIM_GRAPH_DEGREE), rc);
        return 0;
      }
    } else if (AC_AdvanceIfMatch(ac, VECSIM_WINDOW_SIZE)) {
      if ((rc = AC_GetSize(ac, &params->algoParams.svsParams.construction_window_size, AC_F_GE1)) != AC_OK) {
        QERR_MKBADARGS_AC(status, VECSIM_ALGO_PARAM_MSG(VECSIM_ALGORITHM_SVS, VECSIM_WINDOW_SIZE), rc);
        return 0;
      }
    } else if (AC_AdvanceIfMatch(ac, VECSIM_COMPRESSION)) {
      if ((rc = parseVectorField_GetQuantBits(ac, &params->algoParams.svsParams.quantBits)) != AC_OK) {
        QERR_MKBADARGS_AC(status, VECSIM_ALGO_PARAM_MSG(VECSIM_ALGORITHM_SVS, VECSIM_COMPRESSION), rc);
        return 0;
      }
    } else if (AC_AdvanceIfMatch(ac, VECSIM_WSSEARCH)) {
      if ((rc = AC_GetSize(ac, &params->algoParams.svsParams.search_window_size, AC_F_GE1)) != AC_OK) {
        QERR_MKBADARGS_AC(status, VECSIM_ALGO_PARAM_MSG(VECSIM_ALGORITHM_SVS, VECSIM_WSSEARCH), rc);
        return 0;
      }
    } else if (AC_AdvanceIfMatch(ac, VECSIM_EPSILON)) {
      if ((rc = AC_GetDouble(ac, &params->algoParams.svsParams.epsilon, AC_F_GE0)) != AC_OK) {
        QERR_MKBADARGS_AC(status, VECSIM_ALGO_PARAM_MSG(VECSIM_ALGORITHM_SVS, VECSIM_EPSILON), rc);
        return 0;
      }
    } else if (AC_AdvanceIfMatch(ac, VECSIM_REDUCED_DIM)) {
      if ((rc = AC_GetSize(ac, &params->algoParams.svsParams.leanvec_dim, AC_F_GE1)) != AC_OK) {
        QERR_MKBADARGS_AC(status, VECSIM_ALGO_PARAM_MSG(VECSIM_ALGORITHM_SVS, VECSIM_REDUCED_DIM), rc);
        return 0;
      }
    } else if (AC_AdvanceIfMatch(ac, VECSIM_TRAINING_THRESHOLD)) {
      if ((rc = AC_GetSize(ac, &tieredParams->specificParams.tieredSVSParams.trainingTriggerThreshold, AC_F_GE1)) != AC_OK) {
        QERR_MKBADARGS_AC(status, VECSIM_ALGO_PARAM_MSG(VECSIM_ALGORITHM_SVS, VECSIM_TRAINING_THRESHOLD), rc);
        return 0;
      } else if (tieredParams->specificParams.tieredSVSParams.trainingTriggerThreshold < DEFAULT_BLOCK_SIZE) {
           QueryError_SetWithUserDataFmt(status, QUERY_EPARSEARGS, "Invalid TRAINING_THRESHOLD: cannot be lower than DEFAULT_BLOCK_SIZE ", "(%d)", DEFAULT_BLOCK_SIZE);
          return 0;
      }
    } else {
      QueryError_SetWithUserDataFmt(status, QUERY_EPARSEARGS, "Bad arguments for algorithm", " %s: %s", VECSIM_ALGORITHM_SVS, AC_GetStringNC(ac, NULL));
      return 0;
    }
    numParam++;
  }
  if (expNumParam > numParam) {
    QueryError_SetWithoutUserDataFmt(status, QUERY_EPARSEARGS, "Expected %d parameters but got %d", expNumParam * 2, numParam * 2);
    return 0;
  }
  if (!mandtype) {
    VECSIM_ERR_MANDATORY(status, VECSIM_ALGORITHM_SVS, VECSIM_TYPE);
    return 0;
  }
  if (!mandsize) {
    VECSIM_ERR_MANDATORY(status, VECSIM_ALGORITHM_SVS, VECSIM_DIM);
    return 0;
  }
  if (!mandmetric) {
    VECSIM_ERR_MANDATORY(status, VECSIM_ALGORITHM_SVS, VECSIM_DISTANCE_METRIC);
    return 0;
  }
  if (params->algoParams.svsParams.quantBits == 0 && tieredParams->specificParams.tieredSVSParams.trainingTriggerThreshold > 0) {
    QueryError_SetWithUserDataFmt(status, QUERY_EPARSEARGS, "TRAINING_THRESHOLD is irrelevant when compression was not requested", "");
    return 0;
  }
  if (!VecSim_IsLeanVecCompressionType(params->algoParams.svsParams.quantBits) && params->algoParams.svsParams.leanvec_dim > 0) {
    QueryError_SetWithUserDataFmt(status, QUERY_EPARSEARGS, "REDUCE is irrelevant when compression is not of type LeanVec", "");
    return 0;
  }
  // Calculating expected blob size of a vector in bytes.
  fs->vectorOpts.expBlobSize = params->algoParams.svsParams.dim * VecSimType_sizeof(params->algoParams.svsParams.type);

  return parseVectorField_validate_svs(params, status);
}

// Parse the arguments of a TEXT field
static int parseTextField(FieldSpec *fs, ArgsCursor *ac, QueryError *status) {
  int rc;
  fs->types |= INDEXFLD_T_FULLTEXT;

  // this is a text field
  // init default weight and type
  while (!AC_IsAtEnd(ac)) {
    if (AC_AdvanceIfMatch(ac, SPEC_NOSTEM_STR)) {
      fs->options |= FieldSpec_NoStemming;
      continue;

    } else if (AC_AdvanceIfMatch(ac, SPEC_WEIGHT_STR)) {
      double d;
      if ((rc = AC_GetDouble(ac, &d, 0)) != AC_OK) {
        QueryError_SetWithUserDataFmt(status, QUERY_EPARSEARGS, "Bad arguments", " for weight: %s", AC_Strerror(rc));
        return 0;
      }
      fs->ftWeight = d;
      continue;

    } else if (AC_AdvanceIfMatch(ac, SPEC_PHONETIC_STR)) {
      if (AC_IsAtEnd(ac)) {
        QueryError_SetError(status, QUERY_EPARSEARGS, SPEC_PHONETIC_STR " requires an argument");
        return 0;
      }

      const char *matcher = AC_GetStringNC(ac, NULL);
      // try and parse the matcher
      // currently we just make sure algorithm is double metaphone (dm)
      // and language is one of the following : English (en), French (fr), Portuguese (pt) and
      // Spanish (es)
      // in the future we will support more algorithms and more languages
      if (!checkPhoneticAlgorithmAndLang(matcher)) {
        QueryError_SetError(
            status, QUERY_EINVAL,
            "Matcher Format: <2 chars algorithm>:<2 chars language>. Support algorithms: "
            "double metaphone (dm). Supported languages: English (en), French (fr), "
            "Portuguese (pt) and Spanish (es)");
        return 0;
      }
      fs->options |= FieldSpec_Phonetics;
      continue;
    } else if (AC_AdvanceIfMatch(ac, SPEC_WITHSUFFIXTRIE_STR)) {
      fs->options |= FieldSpec_WithSuffixTrie;
    } else if (AC_AdvanceIfMatch(ac, SPEC_INDEXEMPTY_STR)) {
      fs->options |= FieldSpec_IndexEmpty;
    } else if (AC_AdvanceIfMatch(ac, SPEC_INDEXMISSING_STR)) {
      fs->options |= FieldSpec_IndexMissing;
    } else {
      break;
    }
  }
  return 1;
}

// Parse the arguments of a TAG field
static int parseTagField(FieldSpec *fs, ArgsCursor *ac, QueryError *status) {
    int rc = 1;
    fs->types |= INDEXFLD_T_TAG;

    while (!AC_IsAtEnd(ac)) {
      if (AC_AdvanceIfMatch(ac, SPEC_TAG_SEPARATOR_STR)) {
        if (AC_IsAtEnd(ac)) {
          QueryError_SetError(status, QUERY_EPARSEARGS, SPEC_TAG_SEPARATOR_STR " requires an argument");
          rc = 0;
          break;
        }
        const char *sep = AC_GetStringNC(ac, NULL);
        if (strlen(sep) != 1) {
          QueryError_SetWithUserDataFmt(status, QUERY_EPARSEARGS,
                                "Tag separator must be a single character. Got `%s`", sep);
          rc = 0;
          break;
        }
        fs->tagOpts.tagSep = *sep;
      } else if (AC_AdvanceIfMatch(ac, SPEC_TAG_CASE_SENSITIVE_STR)) {
        fs->tagOpts.tagFlags |= TagField_CaseSensitive;
      } else if (AC_AdvanceIfMatch(ac, SPEC_WITHSUFFIXTRIE_STR)) {
        fs->options |= FieldSpec_WithSuffixTrie;
      } else if (AC_AdvanceIfMatch(ac, SPEC_INDEXEMPTY_STR)) {
        fs->options |= FieldSpec_IndexEmpty;
      } else if (AC_AdvanceIfMatch(ac, SPEC_INDEXMISSING_STR)) {
        fs->options |= FieldSpec_IndexMissing;
      } else {
        break;
      }
    }

  return rc;
}

static int parseVectorField(IndexSpec *sp, StrongRef sp_ref, FieldSpec *fs, ArgsCursor *ac, QueryError *status) {
  // this is a vector field
  // init default type, size, distance metric and algorithm

  fs->types |= INDEXFLD_T_VECTOR;
  sp->flags |= Index_HasVecSim;

  memset(&fs->vectorOpts.vecSimParams, 0, sizeof(VecSimParams));

  // If the index is on JSON and the given path is dynamic, create a multi-value index.
  bool multi = false;
  if (isSpecJson(sp)) {
    RedisModuleString *err_msg;
    JSONPath jsonPath = pathParse(fs->fieldPath, &err_msg);
    if (!jsonPath) {
      if (err_msg) {
        JSONParse_error(status, err_msg, fs->fieldPath, fs->fieldName, sp->specName);
      }
      return 0;
    }
    multi = !(pathIsSingle(jsonPath));
    pathFree(jsonPath);
  }

  // parse algorithm
  const char *algStr;
  size_t len;
  int rc;
  int result;
  if ((rc = AC_GetString(ac, &algStr, &len, 0)) != AC_OK) {
    QueryError_SetWithUserDataFmt(status, QUERY_EPARSEARGS, "Bad arguments", " for vector similarity algorithm: %s", AC_Strerror(rc));
    return 0;
  }
  VecSimLogCtx *logCtx = rm_new(VecSimLogCtx);
  logCtx->index_field_name = HiddenString_GetUnsafe(fs->fieldName, NULL);
  fs->vectorOpts.vecSimParams.logCtx = logCtx;

  if (STR_EQCASE(algStr, len, VECSIM_ALGORITHM_BF)) {
    fs->vectorOpts.vecSimParams.algo = VecSimAlgo_BF;
    fs->vectorOpts.vecSimParams.algoParams.bfParams.initialCapacity = SIZE_MAX;
    fs->vectorOpts.vecSimParams.algoParams.bfParams.blockSize = 0;
    fs->vectorOpts.vecSimParams.algoParams.bfParams.multi = multi;
    result = parseVectorField_flat(fs, &fs->vectorOpts.vecSimParams, ac, status);
  } else if (STR_EQCASE(algStr, len, VECSIM_ALGORITHM_HNSW)) {
    fs->vectorOpts.vecSimParams.algo = VecSimAlgo_TIERED;
    VecSim_TieredParams_Init(&fs->vectorOpts.vecSimParams.algoParams.tieredParams, sp_ref);
    fs->vectorOpts.vecSimParams.algoParams.tieredParams.specificParams.tieredHnswParams.swapJobThreshold = 0; // Will be set to default value.

    VecSimParams *params = fs->vectorOpts.vecSimParams.algoParams.tieredParams.primaryIndexParams;
    params->algo = VecSimAlgo_HNSWLIB;
    params->algoParams.hnswParams.initialCapacity = SIZE_MAX;
    params->algoParams.hnswParams.blockSize = 0;
    params->algoParams.hnswParams.M = HNSW_DEFAULT_M;
    params->algoParams.hnswParams.efConstruction = HNSW_DEFAULT_EF_C;
    params->algoParams.hnswParams.efRuntime = HNSW_DEFAULT_EF_RT;
    params->algoParams.hnswParams.multi = multi;
    // Point to the same logCtx as the external wrapping VecSimParams object, which is the owner.
    params->logCtx = logCtx;
    result = parseVectorField_hnsw(fs, params, ac, status);
  } else if (STR_EQCASE(algStr, len, VECSIM_ALGORITHM_SVS)) {
    fs->vectorOpts.vecSimParams.algo = VecSimAlgo_TIERED;
    VecSim_TieredParams_Init(&fs->vectorOpts.vecSimParams.algoParams.tieredParams, sp_ref);

    // primary index params allocated in VecSim_TieredParams_Init()
    TieredIndexParams *params = &fs->vectorOpts.vecSimParams.algoParams.tieredParams;
    params->specificParams.tieredSVSParams.trainingTriggerThreshold = 0;  // will be set to default value if not specified by user.
    params->primaryIndexParams->algo = VecSimAlgo_SVS;
    params->primaryIndexParams->algoParams.svsParams.quantBits = VecSimSvsQuant_NONE;
    params->primaryIndexParams->algoParams.svsParams.graph_max_degree = SVS_VAMANA_DEFAULT_GRAPH_MAX_DEGREE;
    params->primaryIndexParams->algoParams.svsParams.construction_window_size = SVS_VAMANA_DEFAULT_CONSTRUCTION_WINDOW_SIZE;
    params->primaryIndexParams->algoParams.svsParams.multi = multi;
    params->primaryIndexParams->algoParams.svsParams.num_threads = workersThreadPool_NumThreads();
    params->primaryIndexParams->algoParams.svsParams.leanvec_dim = SVS_VAMANA_DEFAULT_LEANVEC_DIM;
    params->primaryIndexParams->logCtx = logCtx;
    result = parseVectorField_svs(fs, params, ac, status);
    if (params->specificParams.tieredSVSParams.trainingTriggerThreshold == 0) {
      params->specificParams.tieredSVSParams.trainingTriggerThreshold = SVS_VAMANA_DEFAULT_TRAINING_THRESHOLD;
    }
    if (VecSim_IsLeanVecCompressionType(params->primaryIndexParams->algoParams.svsParams.quantBits) &&
        params->primaryIndexParams->algoParams.svsParams.leanvec_dim == 0) {
      params->primaryIndexParams->algoParams.svsParams.leanvec_dim =
        params->primaryIndexParams->algoParams.svsParams.dim / 2;  // default value
    }

  } else {
    QueryError_SetWithUserDataFmt(status, QUERY_EPARSEARGS, "Bad arguments", " for vector similarity algorithm: %s", AC_Strerror(AC_ERR_ENOENT));
    return 0;
  }

  if(result != 0) {
    if (AC_AdvanceIfMatch(ac, SPEC_INDEXMISSING_STR)) {
      fs->options |= FieldSpec_IndexMissing;
    }
    return result;
  } else {
    return 0;
  }
}

static int parseGeometryField(IndexSpec *sp, FieldSpec *fs, ArgsCursor *ac, QueryError *status) {
  fs->types |= INDEXFLD_T_GEOMETRY;
  sp->flags |= Index_HasGeometry;

    if (AC_AdvanceIfMatch(ac, SPEC_GEOMETRY_FLAT_STR)) {
      fs->geometryOpts.geometryCoords = GEOMETRY_COORDS_Cartesian;
    } else if (AC_AdvanceIfMatch(ac, SPEC_GEOMETRY_SPHERE_STR)) {
      fs->geometryOpts.geometryCoords = GEOMETRY_COORDS_Geographic;
    } else {
      fs->geometryOpts.geometryCoords = GEOMETRY_COORDS_Geographic;
    }

    if (AC_AdvanceIfMatch(ac, SPEC_INDEXMISSING_STR)) {
      fs->options |= FieldSpec_IndexMissing;
    }

  return 1;
}

/* Parse a field definition from argv, at *offset. We advance offset as we progress.
 *  Returns 1 on successful parse, 0 otherwise */
static int parseFieldSpec(ArgsCursor *ac, IndexSpec *sp, StrongRef sp_ref, FieldSpec *fs, QueryError *status) {
  if (AC_IsAtEnd(ac)) {

    QueryError_SetWithUserDataFmt(status, QUERY_EPARSEARGS, "Field", " `%s` does not have a type", HiddenString_GetUnsafe(fs->fieldName, NULL));
    return 0;
  }

  if (AC_AdvanceIfMatch(ac, SPEC_TEXT_STR)) {  // text field
    if (!parseTextField(fs, ac, status)) goto error;
    if (!FieldSpec_IndexesEmpty(fs)) {
      sp->flags |= Index_HasNonEmpty;
    }
  } else if (AC_AdvanceIfMatch(ac, SPEC_TAG_STR)) {  // tag field
    if (!parseTagField(fs, ac, status)) goto error;
    if (!FieldSpec_IndexesEmpty(fs)) {
      sp->flags |= Index_HasNonEmpty;
    }
  } else if (AC_AdvanceIfMatch(ac, SPEC_GEOMETRY_STR)) {  // geometry field
    if (!parseGeometryField(sp, fs, ac, status)) goto error;
  } else if (AC_AdvanceIfMatch(ac, SPEC_VECTOR_STR)) {  // vector field
    if (!parseVectorField(sp, sp_ref, fs, ac, status)) goto error;
    // Skip SORTABLE and NOINDEX options
    return 1;
  } else if (AC_AdvanceIfMatch(ac, SPEC_NUMERIC_STR)) {  // numeric field
    fs->types |= INDEXFLD_T_NUMERIC;
    if (AC_AdvanceIfMatch(ac, SPEC_INDEXMISSING_STR)) {
      fs->options |= FieldSpec_IndexMissing;
    }
  } else if (AC_AdvanceIfMatch(ac, SPEC_GEO_STR)) {  // geo field
    fs->types |= INDEXFLD_T_GEO;
    if (AC_AdvanceIfMatch(ac, SPEC_INDEXMISSING_STR)) {
      fs->options |= FieldSpec_IndexMissing;
    }
  } else {
    QueryError_SetWithUserDataFmt(status, QUERY_EPARSEARGS, "Invalid field type for field", " `%s`", HiddenString_GetUnsafe(fs->fieldName, NULL));
    goto error;
  }

  while (!AC_IsAtEnd(ac)) {
    if (AC_AdvanceIfMatch(ac, SPEC_SORTABLE_STR)) {
      FieldSpec_SetSortable(fs);
      if (AC_AdvanceIfMatch(ac, SPEC_UNF_STR) ||      // Explicitly requested UNF
          FIELD_IS(fs, INDEXFLD_T_NUMERIC) ||         // We don't normalize numeric fields. Implicit UNF
          TAG_FIELD_IS(fs, TagField_CaseSensitive)) { // We don't normalize case sensitive tags. Implicit UNF
        fs->options |= FieldSpec_UNF;
      }
      continue;
    } else if (AC_AdvanceIfMatch(ac, SPEC_NOINDEX_STR)) {
      fs->options |= FieldSpec_NotIndexable;
      continue;
    } else {
      break;
    }
  }
  // We don't allow both NOINDEX and INDEXMISSING, since the missing values will
  // not contribute and thus this doesn't make sense.
  if (!FieldSpec_IsIndexable(fs) && FieldSpec_IndexesMissing(fs)) {
    QueryError_SetWithUserDataFmt(status, QUERY_EPARSEARGS, "'Field cannot be defined with both `NOINDEX` and `INDEXMISSING`", " `%s` '", HiddenString_GetUnsafe(fs->fieldName, NULL));
    goto error;
  }
  return 1;

error:
  if (!QueryError_HasError(status)) {
    QueryError_SetWithUserDataFmt(status, QUERY_EPARSEARGS, "Could not parse schema for field", " `%s`", HiddenString_GetUnsafe(fs->fieldName, NULL));
  }
  return 0;
}

// Assuming the spec is properly locked before calling this function.
int IndexSpec_CreateTextId(IndexSpec *sp, t_fieldIndex index) {
  size_t length = array_len(sp->fieldIdToIndex);
  if (length >= SPEC_MAX_FIELD_ID) {
    return -1;
  }

  array_ensure_append_1(sp->fieldIdToIndex, index);
  return length;
}

static IndexSpecCache *IndexSpec_BuildSpecCache(const IndexSpec *spec);

/**
 * Add fields to an existing (or newly created) index. If the addition fails,
 */
static int IndexSpec_AddFieldsInternal(IndexSpec *sp, StrongRef spec_ref, ArgsCursor *ac,
                                       QueryError *status, int isNew) {
  if (AC_IsAtEnd(ac)) {
    QueryError_SetError(status, QUERY_EPARSEARGS, "Fields arguments are missing");
    return 0;
  }

  const size_t prevNumFields = sp->numFields;
  const size_t prevSortLen = sp->numSortableFields;
  const IndexFlags prevFlags = sp->flags;

  while (!AC_IsAtEnd(ac)) {
    if (sp->numFields == SPEC_MAX_FIELDS) {
      QueryError_SetWithoutUserDataFmt(status, QUERY_ELIMIT, "Schema is limited to %d fields",
                             SPEC_MAX_FIELDS);
      goto reset;
    }

    // Parse path and name of field
    size_t pathlen, namelen;
    const char *fieldPath = AC_GetStringNC(ac, &pathlen);
    const char *fieldName = fieldPath;
    if (AC_AdvanceIfMatch(ac, SPEC_AS_STR)) {
      if (AC_IsAtEnd(ac)) {
        QueryError_SetError(status, QUERY_EPARSEARGS, SPEC_AS_STR " requires an argument");
        goto reset;
      }
      fieldName = AC_GetStringNC(ac, &namelen);
      sp->flags |= Index_HasFieldAlias;
    } else {
      // if `AS` is not used, set the path as name
      namelen = pathlen;
      fieldPath = NULL;
    }

    if (IndexSpec_GetFieldWithLength(sp, fieldName, namelen)) {
      QueryError_SetWithUserDataFmt(status, QUERY_EINVAL, "Duplicate field in schema", " - %s", fieldName);
      goto reset;
    }

    FieldSpec *fs = IndexSpec_CreateField(sp, fieldName, fieldPath);
    if (!fs) {
      QueryError_SetWithUserDataFmt(status, QUERY_ELIMIT, "Schema is currently limited", " to %d fields",
                             sp->numFields);
      goto reset;
    }
    if (!parseFieldSpec(ac, sp, spec_ref, fs, status)) {
      goto reset;
    }

    if (sp->diskSpec)
    {
      if (!FIELD_IS(fs, INDEXFLD_T_FULLTEXT)) {
        QueryError_SetWithoutUserDataFmt(status, QUERY_EINVAL, "Disk index does not support non-TEXT fields");
        goto reset;
      }
      if (fs->options & FieldSpec_NotIndexable) {
        QueryError_SetWithoutUserDataFmt(status, QUERY_EINVAL, "Disk index does not support NOINDEX fields");
        goto reset;
      }
      if (fs->options & FieldSpec_Sortable) {
        QueryError_SetWithoutUserDataFmt(status, QUERY_EINVAL, "Disk index does not support SORTABLE fields");
        goto reset;
      }
      if (fs->options & FieldSpec_IndexMissing) {
        QueryError_SetWithoutUserDataFmt(status, QUERY_EINVAL, "Disk index does not support INDEXMISSING fields");
        goto reset;
      }
      if (fs->options & FieldSpec_IndexEmpty) {
        QueryError_SetWithoutUserDataFmt(status, QUERY_EINVAL, "Disk index does not support INDEXEMPTY fields");
        goto reset;
      }
    }

    if (FIELD_IS(fs, INDEXFLD_T_FULLTEXT) && FieldSpec_IsIndexable(fs)) {
      int textId = IndexSpec_CreateTextId(sp, fs->index);
      if (textId < 0) {
        QueryError_SetWithoutUserDataFmt(status, QUERY_ELIMIT, "Schema is limited to %d TEXT fields",
                               SPEC_MAX_FIELD_ID);
        goto reset;
      }

      // If we need to store field flags and we have over 32 fields, we need to switch to wide
      // schema encoding
      if (textId >= SPEC_WIDEFIELD_THRESHOLD && (sp->flags & Index_StoreFieldFlags)) {
        if (isNew) {
          sp->flags |= Index_WideSchema;
        } else if ((sp->flags & Index_WideSchema) == 0) {
          QueryError_SetError(
              status, QUERY_ELIMIT,
              "Cannot add more fields. Declare index with wide fields to allow adding "
              "unlimited fields");
          goto reset;
        }
      }
      fs->ftId = textId;
      if isSpecJson(sp) {
        if ((sp->flags & Index_HasFieldAlias) && (sp->flags & Index_StoreTermOffsets)) {
          RedisModuleString *err_msg;
          JSONPath jsonPath = pathParse(fs->fieldPath, &err_msg);
          if (jsonPath && pathHasDefinedOrder(jsonPath)) {
            // Ordering is well defined
            fs->options &= ~FieldSpec_UndefinedOrder;
          } else {
            // Mark FieldSpec
            fs->options |= FieldSpec_UndefinedOrder;
            // Mark IndexSpec
            sp->flags |= Index_HasUndefinedOrder;
          }
          if (jsonPath) {
            pathFree(jsonPath);
          } else if (err_msg) {
            JSONParse_error(status, err_msg, fs->fieldPath, fs->fieldName, sp->specName);
            goto reset;
          } /* else {
            RedisModule_Log(RSDummyContext, "notice",
                            "missing RedisJSON API to parse JSONPath '%s' in attribute '%s' in index '%s', assuming undefined ordering",
                            fs->path, fs->name, sp->name);
          } */
        }
      }
    }

    if (FieldSpec_IsSortable(fs)) {
      if (isSpecJson(sp)) {
        // SORTABLE JSON field is always UNF
        fs->options |= FieldSpec_UNF;
      }

      if (fs->options & FieldSpec_Dynamic) {
        QueryError_SetWithUserDataFmt(status, QUERY_EBADOPTION,
                               "Cannot set dynamic field to sortable - %s", fieldName);
        goto reset;
      }

      fs->sortIdx = sp->numSortableFields++;
      if (fs->sortIdx == -1) {
        QueryError_SetWithoutUserDataFmt(status, QUERY_ELIMIT, "Schema is limited to %d Sortable fields",
                               SPEC_MAX_FIELDS);
        goto reset;
      }
    } else {
      fs->sortIdx = -1;
    }
    if (FieldSpec_IsPhonetics(fs)) {
      sp->flags |= Index_HasPhonetic;
    }
    if (FIELD_IS(fs, INDEXFLD_T_FULLTEXT) && FieldSpec_HasSuffixTrie(fs)) {
      sp->suffixMask |= FIELD_BIT(fs);
      if (!sp->suffix) {
        sp->flags |= Index_HasSuffixTrie;
        sp->suffix = NewTrie(suffixTrie_freeCallback, Trie_Sort_Lex);
      }
    }
  }

  // If we successfully modified the schema, we need to update the spec cache
  IndexSpecCache_Decref(sp->spcache);
  sp->spcache = IndexSpec_BuildSpecCache(sp);

  for (size_t ii = prevNumFields; ii < sp->numFields; ++ii) {
    FieldsGlobalStats_UpdateStats(sp->fields + ii, 1);
  }

  return 1;

reset:
  for (size_t ii = prevNumFields; ii < sp->numFields; ++ii) {
    IndexError_Clear(sp->fields[ii].indexError);
    FieldSpec_Cleanup(&sp->fields[ii]);
  }

  sp->numFields = prevNumFields;
  sp->numSortableFields = prevSortLen;
  // TODO: Why is this masking performed?
  sp->flags = prevFlags | (sp->flags & Index_HasSuffixTrie);
  return 0;
}

// Assumes the spec is locked for write
int IndexSpec_AddFields(StrongRef spec_ref, IndexSpec *sp, RedisModuleCtx *ctx, ArgsCursor *ac, bool initialScan,
                        QueryError *status) {
  setMemoryInfo(ctx);

  int rc = IndexSpec_AddFieldsInternal(sp, spec_ref, ac, status, 0);
  if (rc && initialScan) {
    IndexSpec_ScanAndReindex(ctx, spec_ref);
  }

  return rc;
}

/* The format currently is FT.CREATE {index} [NOOFFSETS] [NOFIELDS]
    SCHEMA {field} [TEXT [WEIGHT {weight}]] | [NUMERIC]
  */
StrongRef IndexSpec_Parse(const HiddenString *name, const char **argv, int argc, QueryError *status) {
  IndexSpec *spec = NewIndexSpec(name);
  StrongRef spec_ref = StrongRef_New(spec, (RefManager_Free)IndexSpec_Free);
  spec->own_ref = spec_ref;

  IndexSpec_MakeKeyless(spec);

  ArgsCursor ac = {0};
  ArgsCursor acStopwords = {0};

  ArgsCursor_InitCString(&ac, argv, argc);
  long long timeout = -1;
  int dummy;
  size_t dummy2;
  SchemaRuleArgs rule_args = {0};
  ArgsCursor rule_prefixes = {0};

  ACArgSpec argopts[] = {
      {AC_MKUNFLAG(SPEC_NOOFFSETS_STR, &spec->flags,
                   Index_StoreTermOffsets | Index_StoreByteOffsets)},
      {AC_MKUNFLAG(SPEC_NOHL_STR, &spec->flags, Index_StoreByteOffsets)},
      {AC_MKUNFLAG(SPEC_NOFIELDS_STR, &spec->flags, Index_StoreFieldFlags)},
      {AC_MKUNFLAG(SPEC_NOFREQS_STR, &spec->flags, Index_StoreFreqs)},
      {AC_MKBITFLAG(SPEC_SCHEMA_EXPANDABLE_STR, &spec->flags, Index_WideSchema)},
      {AC_MKBITFLAG(SPEC_ASYNC_STR, &spec->flags, Index_Async)},
      {AC_MKBITFLAG(SPEC_SKIPINITIALSCAN_STR, &spec->flags, Index_SkipInitialScan)},
      // A temporary flag to force indexes to be stored in RAM - for benchmarking purposes.
      {AC_MKBITFLAG(SPEC_RAM_STR, &spec->flags, Index_StoreInRAM)},

      // For compatibility
      {.name = "NOSCOREIDX", .target = &dummy, .type = AC_ARGTYPE_BOOLFLAG},
      {.name = "ON", .target = &rule_args.type, .len = &dummy2, .type = AC_ARGTYPE_STRING},
      SPEC_FOLLOW_HASH_ARGS_DEF(&rule_args)
      {.name = SPEC_TEMPORARY_STR, .target = &timeout, .type = AC_ARGTYPE_LLONG},
      {.name = SPEC_STOPWORDS_STR, .target = &acStopwords, .type = AC_ARGTYPE_SUBARGS},
      {.name = NULL}};

  ACArgSpec *errarg = NULL;
  int rc = AC_ParseArgSpec(&ac, argopts, &errarg);
  if (rc != AC_OK) {
    if (rc != AC_ERR_ENOENT) {
      QERR_MKBADARGS_AC(status, errarg->name, rc);
      goto failure;
    }
  }

  if (timeout != -1) {
    spec->flags |= Index_Temporary;
  }
  spec->timeout = timeout * 1000;  // convert to ms

  if (rule_prefixes.argc > 0) {
    rule_args.nprefixes = rule_prefixes.argc;
    rule_args.prefixes = (const char **)rule_prefixes.objs;
  } else {
    rule_args.nprefixes = 1;
    static const char *empty_prefix[] = {""};
    rule_args.prefixes = empty_prefix;
  }

  spec->rule = SchemaRule_Create(&rule_args, spec_ref, status);
  if (!spec->rule) {
    goto failure;
  }

  if (AC_IsInitialized(&acStopwords)) {
    if (spec->stopwords) {
      StopWordList_Unref(spec->stopwords);
    }
    spec->stopwords = NewStopWordListCStr((const char **)acStopwords.objs, acStopwords.argc);
    spec->flags |= Index_HasCustomStopwords;
  }

  if (!AC_AdvanceIfMatch(&ac, SPEC_SCHEMA_STR)) {
    if (AC_NumRemaining(&ac)) {
      const char *badarg = AC_GetStringNC(&ac, NULL);
      QueryError_SetWithUserDataFmt(status, QUERY_EPARSEARGS, "Unknown argument", " `%s`", badarg);
    } else {
      QueryError_SetError(status, QUERY_EPARSEARGS, "No schema found");
    }
    goto failure;
  }

  if (!IndexSpec_AddFieldsInternal(spec, spec_ref, &ac, status, 1)) {
    goto failure;
  }

  if (spec->rule->filter_exp) {
    SchemaRule_FilterFields(spec);
  }

  // Store on disk if we're on Flex and we don't force RAM
  if (isFlex && !(spec->flags & Index_StoreInRAM)) {
    RS_ASSERT(disk_db);
    spec->diskSpec = SearchDisk_OpenIndex(HiddenString_GetUnsafe(spec->specName, NULL), spec->rule->type);
    RS_LOG_ASSERT(spec->diskSpec, "Failed to open disk spec")
  }

  return spec_ref;

failure:  // on failure free the spec fields array and return an error
  spec->flags &= ~Index_Temporary;
  IndexSpec_RemoveFromGlobals(spec_ref, false);
  return INVALID_STRONG_REF;
}

StrongRef IndexSpec_ParseC(const char *name, const char **argv, int argc, QueryError *status) {
  HiddenString *hidden = NewHiddenString(name, strlen(name), true);
  return IndexSpec_Parse(hidden, argv, argc, status);
}

/* Initialize some index stats that might be useful for scoring functions */
// Assuming the spec is properly locked before calling this function
void IndexSpec_GetStats(IndexSpec *sp, RSIndexStats *stats) {
  stats->numDocs = sp->stats.numDocuments;
  stats->numTerms = sp->stats.numTerms;
  stats->avgDocLen =
      stats->numDocs ? (double)sp->stats.totalDocsLen / (double)sp->stats.numDocuments : 0;
}

size_t IndexSpec_GetIndexErrorCount(const IndexSpec *sp) {
  return IndexError_ErrorCount(&sp->stats.indexError);
}

// Assuming the spec is properly locked for writing before calling this function.
void IndexSpec_AddTerm(IndexSpec *sp, const char *term, size_t len) {
  int isNew = Trie_InsertStringBuffer(sp->terms, (char *)term, len, 1, 1, NULL);
  if (isNew) {
    sp->stats.numTerms++;
    sp->stats.termsSize += len;
  }
}

// For testing purposes only
void Spec_AddToDict(RefManager *rm) {
  IndexSpec* spec = ((IndexSpec*)__RefManager_Get_Object(rm));
  dictAdd(specDict_g, (void*)spec->specName, (void *)rm);
}

static void IndexSpecCache_Free(IndexSpecCache *c) {
  for (size_t ii = 0; ii < c->nfields; ++ii) {
    if (c->fields[ii].fieldName != c->fields[ii].fieldPath) {
      HiddenString_Free(c->fields[ii].fieldName, true);
    }
    HiddenString_Free(c->fields[ii].fieldPath, true);
  }
  rm_free(c->fields);
  rm_free(c);
}

// The value of the refcount can get to 0 only if the index spec itself does not point to it anymore,
// and at this point the refcount only gets decremented so there is no wory of some thread increasing the
// refcount while we are freeing the cache.
void IndexSpecCache_Decref(IndexSpecCache *c) {
  if (c && !__atomic_sub_fetch(&c->refcount, 1, __ATOMIC_RELAXED)) {
    IndexSpecCache_Free(c);
  }
}

// Assuming the spec is properly locked before calling this function.
static IndexSpecCache *IndexSpec_BuildSpecCache(const IndexSpec *spec) {
  IndexSpecCache *ret = rm_calloc(1, sizeof(*ret));
  ret->nfields = spec->numFields;
  ret->fields = rm_malloc(sizeof(*ret->fields) * ret->nfields);
  ret->refcount = 1;
  for (size_t ii = 0; ii < spec->numFields; ++ii) {
    const FieldSpec* fs = spec->fields + ii;
    FieldSpec* field = ret->fields + ii;
    *field = *fs;
    field->fieldName = HiddenString_Duplicate(fs->fieldName);
    // if name & path are pointing to the same string, copy only pointer
    if (fs->fieldName != fs->fieldPath) {
      field->fieldPath = HiddenString_Duplicate(fs->fieldPath);
    } else {
      // use the same pointer for both name and path
      field->fieldPath = field->fieldName;
    }
  }
  return ret;
}

IndexSpecCache *IndexSpec_GetSpecCache(const IndexSpec *spec) {
  RS_LOG_ASSERT(spec->spcache, "Index spec cache is NULL");
  __atomic_fetch_add(&spec->spcache->refcount, 1, __ATOMIC_RELAXED);
  return spec->spcache;
}

///////////////////////////////////////////////////////////////////////////////////////////////

void CleanPool_ThreadPoolStart() {
  if (!cleanPool) {
    cleanPool = redisearch_thpool_create(1, DEFAULT_HIGH_PRIORITY_BIAS_THRESHOLD, LogCallback, "cleanPool");
  }
}

void CleanPool_ThreadPoolDestroy() {
  if (cleanPool) {
    RedisModule_ThreadSafeContextUnlock(RSDummyContext);
    redisearch_thpool_destroy(cleanPool);
    cleanPool = NULL;
    RedisModule_ThreadSafeContextLock(RSDummyContext);
  }
}

uint16_t getPendingIndexDrop() {
  return __atomic_load_n(&pendingIndexDropCount_g, __ATOMIC_RELAXED);
}

void addPendingIndexDrop() {
  __atomic_add_fetch(&pendingIndexDropCount_g, 1, __ATOMIC_RELAXED);
}

void removePendingIndexDrop() {
  __atomic_sub_fetch(&pendingIndexDropCount_g, 1, __ATOMIC_RELAXED);
}

size_t CleanInProgressOrPending() {
  return getPendingIndexDrop();
}

/*
 * Free resources of unlinked index spec
 */
static void IndexSpec_FreeUnlinkedData(IndexSpec *spec) {

  // Free all documents metadata
  DocTable_Free(&spec->docs);
  // Free TEXT field trie and inverted indexes
  if (spec->terms) {
    TrieType_Free(spec->terms);
  }
  // Free TEXT TAG NUMERIC VECTOR and GEOSHAPE fields trie and inverted indexes
  if (spec->keysDict) {
    dictRelease(spec->keysDict);
  }
  // Free missingFieldDict
  if (spec->missingFieldDict) {
    dictRelease(spec->missingFieldDict);
  }
  // Free existing docs inverted index
  if (spec->existingDocs) {
    InvertedIndex_Free(spec->existingDocs);
  }
  // Free synonym data
  if (spec->smap) {
    SynonymMap_Free(spec->smap);
  }
  // Destroy spec rule
  if (spec->rule) {
    SchemaRule_Free(spec->rule);
    spec->rule = NULL;
  }
  // Free fields cache data
  IndexSpecCache_Decref(spec->spcache);
  spec->spcache = NULL;

  array_free(spec->fieldIdToIndex);
  spec->fieldIdToIndex = NULL;

  // Free fields formatted names
  if (spec->indexStrs) {
    for (size_t ii = 0; ii < spec->numFields; ++ii) {
      IndexSpecFmtStrings *fmts = spec->indexStrs + ii;
      for (size_t jj = 0; jj < INDEXFLD_NUM_TYPES; ++jj) {
        if (fmts->types[jj]) {
          RedisModule_FreeString(RSDummyContext, fmts->types[jj]);
        }
      }
    }
    rm_free(spec->indexStrs);
  }
  // Free fields data
  if (spec->fields != NULL) {
    for (size_t i = 0; i < spec->numFields; i++) {
      FieldSpec_Cleanup(&spec->fields[i]);
    }
    rm_free(spec->fields);
  }
  // Free spec name
  HiddenString_Free(spec->specName, true);
  rm_free(spec->obfuscatedName);
  // Free suffix trie
  if (spec->suffix) {
    TrieType_Free(spec->suffix);
  }

  // Destroy the spec's lock
  pthread_rwlock_destroy(&spec->rwlock);

  // Free spec struct
  rm_free(spec);

  removePendingIndexDrop();
}

/*
 * This function unlinks the index spec from any global structures and frees
 * all struct that requires acquiring the GIL.
 * Other resources are freed using IndexSpec_FreeData.
 */
void IndexSpec_Free(IndexSpec *spec) {
  // Stop scanner
  // Scanner has a weak reference to the spec, so at this point it will cancel itself and free
  // next time it will try to acquire the spec.

  // For temporary index
  // This function might be called from any thread, and we cannot deal with timers without the GIL.
  // At this point we should have already stopped the timer.
  RS_ASSERT(!spec->isTimerSet);
  // Stop and destroy garbage collector
  // We can't free it now, because it either runs at the moment or has a timer set which we can't
  // deal with without the GIL.
  // It will free itself when it discovers that the index was freed.
  // On the worst case, it just finishes the current run and will schedule another run soon.
  // In this case the GC will be freed on the next run, in `forkGcRunIntervalSec` seconds.
  if (RS_IsMock && spec->gc) {
    GCContext_StopMock(spec->gc);
  }

  // Free stopwords list (might use global pointer to default list)
  if (spec->stopwords) {
    StopWordList_Unref(spec->stopwords);
    spec->stopwords = NULL;
  }

  IndexError_Clear(spec->stats.indexError);
  if (spec->fields != NULL) {
    for (size_t i = 0; i < spec->numFields; i++) {
      IndexError_Clear((spec->fields[i]).indexError);
    }
  }

  // Free unlinked index spec on a second thread
  if (RSGlobalConfig.freeResourcesThread == false) {
    IndexSpec_FreeUnlinkedData(spec);
  } else {
    redisearch_thpool_add_work(cleanPool, (redisearch_thpool_proc)IndexSpec_FreeUnlinkedData, spec, THPOOL_PRIORITY_HIGH);
  }

  if (spec->diskSpec) SearchDisk_CloseIndex(spec->diskSpec);
}

//---------------------------------------------------------------------------------------------

// Assumes this is called from the main thread with no competing threads
// Also assumes that the spec is existing in the global dictionary, so
// we use the global reference as our guard and access the spec directly.
// This function consumes the Strong reference it gets
void IndexSpec_RemoveFromGlobals(StrongRef spec_ref, bool removeActive) {
  IndexSpec *spec = StrongRef_Get(spec_ref);

  // Remove spec from global index list
  dictDelete(specDict_g, (void*)spec->specName);

  if (!spec->isDuplicate) {
    // Remove spec from global aliases list
    IndexSpec_ClearAliases(spec_ref);
  }

  SchemaPrefixes_RemoveSpec(spec_ref);

  // For temporary index
  // We are dropping the index from the mainthread, but the freeing process might happen later from
  // another thread. We cannot deal with timers from other threads, so we need to stop the timer
  // now. We don't need it anymore anyway.
  if (spec->isTimerSet) {
    WeakRef old_timer_ref;
    if (RedisModule_StopTimer(RSDummyContext, spec->timerId, (void **)&old_timer_ref) == REDISMODULE_OK) {
      WeakRef_Release(old_timer_ref);
    }
    spec->isTimerSet = false;
  }

  // Remove spec's fields from global statistics
  for (size_t i = 0; i < spec->numFields; i++) {
    FieldSpec *field = spec->fields + i;
    FieldsGlobalStats_UpdateStats(field, -1);
    FieldsGlobalStats_UpdateIndexError(field->types, -FieldSpec_GetIndexErrorCount(field));
  }

  // Mark there are pending index drops.
  // if ref count is > 1, the actual cleanup will be done only when StrongRefs are released.
  addPendingIndexDrop();

  // Nullify the spec's quick access to the strong ref. (doesn't decrement references count).
  spec->own_ref = (StrongRef){0};

  if (removeActive) {
    // Remove thread from active-threads container
    CurrentThread_ClearIndexSpec();
  }

  // mark the spec as deleted and decrement the ref counts owned by the global dictionaries
  StrongRef_Invalidate(spec_ref);
  StrongRef_Release(spec_ref);
}

void Indexes_Free(dict *d) {
  // free the schema dictionary this way avoid iterating over it for each combination of
  // spec<-->prefix
  SchemaPrefixes_Free(SchemaPrefixes_g);
  SchemaPrefixes_Create();

  CursorList_Empty(&g_CursorsListCoord);
  // cursor list is iterating through the list as well and consuming a lot of CPU
  CursorList_Empty(&g_CursorsList);

  arrayof(StrongRef) specs = array_new(StrongRef, dictSize(d));
  dictIterator *iter = dictGetIterator(d);
  dictEntry *entry = NULL;
  while ((entry = dictNext(iter))) {
    StrongRef spec_ref = dictGetRef(entry);
    array_append(specs, spec_ref);
  }
  dictReleaseIterator(iter);

  for (size_t i = 0; i < array_len(specs); ++i) {
    IndexSpec_RemoveFromGlobals(specs[i], false);
  }
  array_free(specs);
}


//---------------------------------------- atomic updates ---------------------------------------

// atomic update of usage counter
inline static void IndexSpec_IncreasCounter(IndexSpec *sp) {
  __atomic_fetch_add(&sp->counter , 1, __ATOMIC_RELAXED);
}


///////////////////////////////////////////////////////////////////////////////////////////////

StrongRef IndexSpec_LoadUnsafe(const char *name) {
  IndexLoadOptions lopts = {.nameC = name};
  return IndexSpec_LoadUnsafeEx(&lopts);
}

StrongRef IndexSpec_LoadUnsafeEx(IndexLoadOptions *options) {
  const char *ixname = NULL;
  if (options->flags & INDEXSPEC_LOAD_KEY_RSTRING) {
    ixname = RedisModule_StringPtrLen(options->nameR, NULL);
  } else {
    ixname = options->nameC;
  }

  HiddenString *specNameOrAlias = NewHiddenString(ixname, strlen(ixname), false);
  StrongRef spec_ref = {dictFetchValue(specDict_g, specNameOrAlias)};
  IndexSpec *sp = StrongRef_Get(spec_ref);
  if (!sp && !(options->flags & INDEXSPEC_LOAD_NOALIAS)) {
    spec_ref = IndexAlias_Get(specNameOrAlias);
    sp = StrongRef_Get(spec_ref);
  }
  HiddenString_Free(specNameOrAlias, false);
  if (!sp) {
    return spec_ref;
  }

  if (!(options->flags & INDEXSPEC_LOAD_NOCOUNTERINC)){
    // Increment the number of uses.
    IndexSpec_IncreasCounter(sp);
  }

  if (!RS_IsMock && (sp->flags & Index_Temporary) && !(options->flags & INDEXSPEC_LOAD_NOTIMERUPDATE)) {
    IndexSpec_SetTimeoutTimer(sp, StrongRef_Demote(spec_ref));
  }
  return spec_ref;
}

StrongRef IndexSpec_GetStrongRefUnsafe(const IndexSpec *spec) {
  return spec->own_ref;
}

// Assuming the spec is properly locked before calling this function.
RedisModuleString *IndexSpec_GetFormattedKey(IndexSpec *sp, const FieldSpec *fs,
                                             FieldType forType) {
  if (!sp->indexStrs) {
    sp->indexStrs = rm_calloc(SPEC_MAX_FIELDS, sizeof(*sp->indexStrs));
  }

  size_t typeix = INDEXTYPE_TO_POS(forType);

  RedisModuleString *ret = sp->indexStrs[fs->index].types[typeix];
  if (!ret) {
    RedisSearchCtx sctx = {.redisCtx = RSDummyContext, .spec = sp};
    switch (forType) {
      case INDEXFLD_T_NUMERIC:
      case INDEXFLD_T_GEO:  // TODO?? change the name
        ret = fmtRedisNumericIndexKey(&sctx, fs->fieldName);
        break;
      case INDEXFLD_T_TAG:
        ret = TagIndex_FormatName(sctx.spec, fs->fieldName);
        break;
      case INDEXFLD_T_VECTOR:
        ret = HiddenString_CreateRedisModuleString(fs->fieldName, sctx.redisCtx);
        break;
      case INDEXFLD_T_GEOMETRY:
        ret = fmtRedisGeometryIndexKey(&sctx, fs->fieldName);
        break;
      case INDEXFLD_T_FULLTEXT:  // Text fields don't get a per-field index
      default:
        ret = NULL;
        abort();
        break;
    }
    RS_LOG_ASSERT(ret, "Failed to create index string");
    sp->indexStrs[fs->index].types[typeix] = ret;
  }
  return ret;
}

// Assuming the spec is properly locked before calling this function.
RedisModuleString *IndexSpec_GetFormattedKeyByName(IndexSpec *sp, const char *s,
                                                   FieldType forType) {
  const FieldSpec *fs = IndexSpec_GetFieldWithLength(sp, s, strlen(s));
  if (!fs) {
    return NULL;
  }
  return IndexSpec_GetFormattedKey(sp, fs, forType);
}

// Assuming the spec is properly locked before calling this function.
void IndexSpec_InitializeSynonym(IndexSpec *sp) {
  if (!sp->smap) {
    sp->smap = SynonymMap_New(false);
    sp->flags |= Index_HasSmap;
  }
}

///////////////////////////////////////////////////////////////////////////////////////////////

static void IndexSpec_InitLock(IndexSpec *sp) {
  int res = 0;
  pthread_rwlockattr_t attr;
  res = pthread_rwlockattr_init(&attr);
  RS_ASSERT(res == 0);
#if !defined(__APPLE__) && !defined(__FreeBSD__) && defined(__GLIBC__)
  int pref = PTHREAD_RWLOCK_PREFER_WRITER_NONRECURSIVE_NP;
  res = pthread_rwlockattr_setkind_np(&attr, pref);
  RS_ASSERT(res == 0);
#endif

  pthread_rwlock_init(&sp->rwlock, &attr);
}


IndexSpec *NewIndexSpec(const HiddenString *name) {
  IndexSpec *sp = rm_calloc(1, sizeof(IndexSpec));
  sp->fields = rm_calloc(sizeof(FieldSpec), SPEC_MAX_FIELDS);
  sp->flags = INDEX_DEFAULT_FLAGS;
  sp->specName = name;
  sp->obfuscatedName = IndexSpec_FormatObfuscatedName(name);
  sp->docs = DocTable_New(INITIAL_DOC_TABLE_SIZE);
  sp->stopwords = DefaultStopWordList();
  sp->terms = NewTrie(NULL, Trie_Sort_Lex);
  sp->suffix = NULL;
  sp->suffixMask = (t_fieldMask)0;
  sp->keysDict = NULL;
  sp->getValue = NULL;
  sp->getValueCtx = NULL;
  sp->fieldIdToIndex = array_new(t_fieldIndex, 0);

  sp->timeout = 0;
  sp->isTimerSet = false;
  sp->timerId = 0;

  sp->scanner = NULL;
  sp->scan_in_progress = false;
  sp->monitorDocumentExpiration = true;
  sp->monitorFieldExpiration = RedisModule_HashFieldMinExpire != NULL;
  sp->used_dialects = 0;

  memset(&sp->stats, 0, sizeof(sp->stats));
  sp->stats.indexError = IndexError_Init();

  IndexSpec_InitLock(sp);

  return sp;
}

// Assuming the spec is properly locked before calling this function.
FieldSpec *IndexSpec_CreateField(IndexSpec *sp, const char *name, const char *path) {
  FieldSpec* fields = sp->fields;
  fields = rm_realloc(fields, sizeof(*fields) * (sp->numFields + 1));
  RS_LOG_ASSERT_FMT(fields, "Failed to allocate memory for %d fields", sp->numFields + 1);
  sp->fields = fields;
  FieldSpec *fs = sp->fields + sp->numFields;
  memset(fs, 0, sizeof(*fs));
  fs->index = sp->numFields++;
  fs->fieldName = NewHiddenString(name, strlen(name), true);
  fs->fieldPath = (path) ? NewHiddenString(path, strlen(path), true) : fs->fieldName;
  fs->ftId = RS_INVALID_FIELD_ID;
  fs->ftWeight = 1.0;
  fs->sortIdx = -1;
  fs->tagOpts.tagFlags = TAG_FIELD_DEFAULT_FLAGS;
  if (!(sp->flags & Index_FromLLAPI)) {
    RS_LOG_ASSERT((sp->rule), "index w/o a rule?");
    switch (sp->rule->type) {
      case DocumentType_Hash:
        fs->tagOpts.tagSep = TAG_FIELD_DEFAULT_HASH_SEP; break;
      case DocumentType_Json:
        fs->tagOpts.tagSep = TAG_FIELD_DEFAULT_JSON_SEP; break;
      case DocumentType_Unsupported:
        RS_ABORT("shouldn't get here");
        break;
    }
  }
  fs->indexError = IndexError_Init();
  return fs;
}

static dictType invidxDictType = {0};

static void valFreeCb(void *unused, void *p) {
  KeysDictValue *kdv = p;
  if (kdv->dtor) {
    kdv->dtor(kdv->p);
  }
  rm_free(kdv);
}

static void valIIFreeCb(void *unused, void *p) {
  InvertedIndex *ii = p;
  if(ii) {
    InvertedIndex_Free(ii);
  }
}

static dictType missingFieldDictType = {
        .hashFunction = hiddenNameHashFunction,
        .keyDup = hiddenNameKeyDup,
        .valDup = NULL,
        .keyCompare = hiddenNameKeyCompare,
        .keyDestructor = hiddenNameKeyDestructor,
        .valDestructor = valIIFreeCb,
};

// Only used on new specs so it's thread safe
void IndexSpec_MakeKeyless(IndexSpec *sp) {
  // Initialize only once:
  if (!invidxDictType.valDestructor) {
    invidxDictType = dictTypeHeapRedisStrings;
    invidxDictType.valDestructor = valFreeCb;
  }
  sp->keysDict = dictCreate(&invidxDictType, NULL);
  sp->missingFieldDict = dictCreate(&missingFieldDictType, NULL);
}

// Only used on new specs so it's thread safe
void IndexSpec_StartGCFromSpec(StrongRef global, IndexSpec *sp, uint32_t gcPolicy) {
  sp->gc = GCContext_CreateGC(global, gcPolicy);
  GCContext_Start(sp->gc);
}

/* Start the garbage collection loop on the index spec. The GC removes garbage data left on the
 * index after removing documents */
// Only used on new specs so it's thread safe
void IndexSpec_StartGC(RedisModuleCtx *ctx, StrongRef global, IndexSpec *sp) {
  RS_LOG_ASSERT(!sp->gc, "GC already exists");
  // we will not create a gc thread on temporary index
  if (RSGlobalConfig.gcConfigParams.enableGC && !(sp->flags & Index_Temporary)) {
    sp->gc = GCContext_CreateGC(global, RSGlobalConfig.gcConfigParams.gcPolicy);
    GCContext_Start(sp->gc);

    const char* name = IndexSpec_FormatName(sp, RSGlobalConfig.hideUserDataFromLog);
    RedisModule_Log(ctx, "verbose", "Starting GC for %s", name);
    RedisModule_Log(ctx, "debug", "Starting GC %p for %s", sp->gc, name);
  }
}

// given a field mask with one bit lit, it returns its offset
int bit(t_fieldMask id) {
  for (int i = 0; i < sizeof(t_fieldMask) * 8; i++) {
    if (((id >> i) & 1) == 1) {
      return i;
    }
  }
  return 0;
}

///////////////////////////////////////////////////////////////////////////////////////////////

// Backwards compat version of load for rdbs with version < 8
static int FieldSpec_RdbLoadCompat8(RedisModuleIO *rdb, FieldSpec *f, int encver) {
  char* name = NULL;
  size_t len = 0;
  LoadStringBufferAlloc_IOErrors(rdb, name, &len, true, goto fail);
  f->fieldName = NewHiddenString(name, len, true);
  // the old versions encoded the bit id of the field directly
  // we convert that to a power of 2
  if (encver < INDEX_MIN_WIDESCHEMA_VERSION) {
    f->ftId = bit(LoadUnsigned_IOError(rdb, goto fail));
  } else {
    // the new version encodes just the power of 2 of the bit
    f->ftId = LoadUnsigned_IOError(rdb, goto fail);
  }
  f->types = LoadUnsigned_IOError(rdb, goto fail);
  f->ftWeight = LoadDouble_IOError(rdb, goto fail);
  f->tagOpts.tagFlags = TAG_FIELD_DEFAULT_FLAGS;
  f->tagOpts.tagSep = TAG_FIELD_DEFAULT_HASH_SEP;
  if (encver >= 4) {
    f->options = LoadUnsigned_IOError(rdb, goto fail);
    f->sortIdx = LoadSigned_IOError(rdb, goto fail);
  }
  return REDISMODULE_OK;

fail:
  return REDISMODULE_ERR;
}

static void FieldSpec_RdbSave(RedisModuleIO *rdb, FieldSpec *f) {
  HiddenString_SaveToRdb(f->fieldName, rdb);
  if (HiddenString_Compare(f->fieldPath, f->fieldName) != 0) {
    RedisModule_SaveUnsigned(rdb, 1);
    HiddenString_SaveToRdb(f->fieldPath, rdb);
  } else {
    RedisModule_SaveUnsigned(rdb, 0);
  }
  RedisModule_SaveUnsigned(rdb, f->types);
  RedisModule_SaveUnsigned(rdb, f->options);
  RedisModule_SaveSigned(rdb, f->sortIdx);
  // Save text specific options
  if (FIELD_IS(f, INDEXFLD_T_FULLTEXT) || (f->options & FieldSpec_Dynamic)) {
    RedisModule_SaveUnsigned(rdb, f->ftId);
    RedisModule_SaveDouble(rdb, f->ftWeight);
  }
  if (FIELD_IS(f, INDEXFLD_T_TAG) || (f->options & FieldSpec_Dynamic)) {
    RedisModule_SaveUnsigned(rdb, f->tagOpts.tagFlags);
    RedisModule_SaveStringBuffer(rdb, &f->tagOpts.tagSep, 1);
  }
  if (FIELD_IS(f, INDEXFLD_T_VECTOR)) {
    RedisModule_SaveUnsigned(rdb, f->vectorOpts.expBlobSize);
    VecSim_RdbSave(rdb, &f->vectorOpts.vecSimParams);
  }
  if (FIELD_IS(f, INDEXFLD_T_GEOMETRY) || (f->options & FieldSpec_Dynamic)) {
    RedisModule_SaveUnsigned(rdb, f->geometryOpts.geometryCoords);
  }
}

static const FieldType fieldTypeMap[] = {[IDXFLD_LEGACY_FULLTEXT] = INDEXFLD_T_FULLTEXT,
                                         [IDXFLD_LEGACY_NUMERIC] = INDEXFLD_T_NUMERIC,
                                         [IDXFLD_LEGACY_GEO] = INDEXFLD_T_GEO,
                                         [IDXFLD_LEGACY_TAG] = INDEXFLD_T_TAG};
                                         // CHECKED: Not related to new data types - legacy code

static int FieldSpec_RdbLoad(RedisModuleIO *rdb, FieldSpec *f, StrongRef sp_ref, int encver) {

  f->ftId = RS_INVALID_FIELD_ID;
  // Fall back to legacy encoding if needed
  if (encver < INDEX_MIN_TAGFIELD_VERSION) {
    return FieldSpec_RdbLoadCompat8(rdb, f, encver);
  }

  char* name = NULL;
  size_t len = 0;
  LoadStringBufferAlloc_IOErrors(rdb, name, &len, true, goto fail);
  f->fieldName = NewHiddenString(name, len, false);
  f->fieldPath = f->fieldName;
  if (encver >= INDEX_JSON_VERSION) {
    if (LoadUnsigned_IOError(rdb, goto fail) == 1) {
      LoadStringBufferAlloc_IOErrors(rdb, name, &len, true, goto fail);
      f->fieldPath = NewHiddenString(name, len, false);
    }
  }

  f->types = LoadUnsigned_IOError(rdb, goto fail);
  f->options = LoadUnsigned_IOError(rdb, goto fail);
  f->sortIdx = LoadSigned_IOError(rdb, goto fail);

  if (encver < INDEX_MIN_MULTITYPE_VERSION) {
    RS_LOG_ASSERT(f->types <= IDXFLD_LEGACY_MAX, "field type should be string or numeric");
    f->types = fieldTypeMap[f->types];
  }

  // Load text specific options
  if (FIELD_IS(f, INDEXFLD_T_FULLTEXT) || (f->options & FieldSpec_Dynamic)) {
    f->ftId = LoadUnsigned_IOError(rdb, goto fail);
    f->ftWeight = LoadDouble_IOError(rdb, goto fail);
  }
  // Load tag specific options
  if (FIELD_IS(f, INDEXFLD_T_TAG) || (f->options & FieldSpec_Dynamic)) {
    f->tagOpts.tagFlags = LoadUnsigned_IOError(rdb, goto fail);
    // Load the separator
    size_t l;
    char *s = LoadStringBuffer_IOError(rdb, &l, goto fail);
    RS_LOG_ASSERT(l == 1, "buffer length should be 1");
    f->tagOpts.tagSep = *s;
    RedisModule_Free(s);
  }
  // Load vector specific options
  if (encver >= INDEX_VECSIM_VERSION && FIELD_IS(f, INDEXFLD_T_VECTOR)) {
    if (encver >= INDEX_VECSIM_2_VERSION) {
      f->vectorOpts.expBlobSize = LoadUnsigned_IOError(rdb, goto fail);
    }
    if (encver >= INDEX_VECSIM_SVS_VAMANA_VERSION) {
      if (VecSim_RdbLoad_v4(rdb, &f->vectorOpts.vecSimParams, sp_ref, HiddenString_GetUnsafe(f->fieldName, NULL)) != REDISMODULE_OK) {
        goto fail;
      }
    } else if (encver >= INDEX_VECSIM_TIERED_VERSION) {
      if (VecSim_RdbLoad_v3(rdb, &f->vectorOpts.vecSimParams, sp_ref, HiddenString_GetUnsafe(f->fieldName, NULL)) != REDISMODULE_OK) {
        goto fail;
      }
    } else {
      if (encver >= INDEX_VECSIM_MULTI_VERSION) {
        if (VecSim_RdbLoad_v2(rdb, &f->vectorOpts.vecSimParams) != REDISMODULE_OK) {
          goto fail;
        }
      } else {
        if (VecSim_RdbLoad(rdb, &f->vectorOpts.vecSimParams) != REDISMODULE_OK) {
          goto fail;
        }
      }
      // If we're loading an old (< INDEX_VECSIM_TIERED_VERSION) rdb, we need to convert an HNSW
      // index to a tiered index.
      VecSimLogCtx *logCtx = rm_new(VecSimLogCtx);
      logCtx->index_field_name = HiddenString_GetUnsafe(f->fieldName, NULL);
      f->vectorOpts.vecSimParams.logCtx = logCtx;
      if (f->vectorOpts.vecSimParams.algo == VecSimAlgo_HNSWLIB) {
        VecSimParams hnswParams = f->vectorOpts.vecSimParams;

        f->vectorOpts.vecSimParams.algo = VecSimAlgo_TIERED;
        VecSim_TieredParams_Init(&f->vectorOpts.vecSimParams.algoParams.tieredParams, sp_ref);
        f->vectorOpts.vecSimParams.algoParams.tieredParams.specificParams.tieredHnswParams.swapJobThreshold = 0;
        memcpy(f->vectorOpts.vecSimParams.algoParams.tieredParams.primaryIndexParams, &hnswParams, sizeof(VecSimParams));
      }
    }
    // Calculate blob size limitation on lower encvers.
    if (encver < INDEX_VECSIM_2_VERSION) {
      switch (f->vectorOpts.vecSimParams.algo) {
      case VecSimAlgo_HNSWLIB:
        f->vectorOpts.expBlobSize = f->vectorOpts.vecSimParams.algoParams.hnswParams.dim * VecSimType_sizeof(f->vectorOpts.vecSimParams.algoParams.hnswParams.type);
        break;
      case VecSimAlgo_BF:
        f->vectorOpts.expBlobSize = f->vectorOpts.vecSimParams.algoParams.bfParams.dim * VecSimType_sizeof(f->vectorOpts.vecSimParams.algoParams.bfParams.type);
        break;
      case VecSimAlgo_TIERED:
        if (f->vectorOpts.vecSimParams.algoParams.tieredParams.primaryIndexParams->algo == VecSimAlgo_HNSWLIB) {
          f->vectorOpts.expBlobSize = f->vectorOpts.vecSimParams.algoParams.tieredParams.primaryIndexParams->algoParams.hnswParams.dim * VecSimType_sizeof(f->vectorOpts.vecSimParams.algoParams.tieredParams.primaryIndexParams->algoParams.hnswParams.type);
        } else if (f->vectorOpts.vecSimParams.algoParams.tieredParams.primaryIndexParams->algo == VecSimAlgo_SVS) {
          goto fail;  // svs is not supported in old encvers
        }
        break;
      case VecSimAlgo_SVS:
        goto fail;  // svs is not supported in old encvers
      }
    }
  }

  // Load geometry specific options
  if (FIELD_IS(f, INDEXFLD_T_GEOMETRY) || (f->options & FieldSpec_Dynamic)) {
    if (encver >= INDEX_GEOMETRY_VERSION) {
      f->geometryOpts.geometryCoords = LoadUnsigned_IOError(rdb, goto fail);
    } else {
      // In RedisSearch RC (2.8.1 - 2.8.3) we supported default coordinate system which was not written to RDB
      f->geometryOpts.geometryCoords = GEOMETRY_COORDS_Cartesian;
    }
  }

  return REDISMODULE_OK;

fail:
  return REDISMODULE_ERR;
}

static void IndexStats_RdbLoad(RedisModuleIO *rdb, IndexStats *stats) {
  stats->numDocuments = RedisModule_LoadUnsigned(rdb);
  stats->numTerms = RedisModule_LoadUnsigned(rdb);
  stats->numRecords = RedisModule_LoadUnsigned(rdb);
  stats->invertedSize = RedisModule_LoadUnsigned(rdb);
  RedisModule_LoadUnsigned(rdb); // Consume `invertedCap`
  RedisModule_LoadUnsigned(rdb); // Consume `skipIndexesSize`
  RedisModule_LoadUnsigned(rdb); // Consume `scoreIndexesSize`
  stats->offsetVecsSize = RedisModule_LoadUnsigned(rdb);
  stats->offsetVecRecords = RedisModule_LoadUnsigned(rdb);
  stats->termsSize = RedisModule_LoadUnsigned(rdb);
}

///////////////////////////////////////////////////////////////////////////////////////////////

static redisearch_thpool_t *reindexPool = NULL;

static IndexesScanner *IndexesScanner_NewGlobal() {
  if (global_spec_scanner) {
    return NULL;
  }

  IndexesScanner *scanner = rm_calloc(1, sizeof(IndexesScanner));
  scanner->global = true;
  scanner->scannedKeys = 0;

  global_spec_scanner = scanner;
  RedisModule_Log(RSDummyContext, "notice", "Global scanner created");

  return scanner;
}

static IndexesScanner *IndexesScanner_New(StrongRef global_ref) {

  IndexesScanner *scanner = rm_calloc(1, sizeof(IndexesScanner));

  scanner->spec_ref = StrongRef_Demote(global_ref);
  IndexSpec *spec = StrongRef_Get(global_ref);
  scanner->spec_name_for_logs = rm_strdup(IndexSpec_FormatName(spec, RSGlobalConfig.hideUserDataFromLog));
  scanner->isDebug = false;

  // scan already in progress?
  if (spec->scanner) {
    // cancel ongoing scan, keep on_progress indicator on
    IndexesScanner_Cancel(spec->scanner);
    const char* name = IndexSpec_FormatName(spec, RSGlobalConfig.hideUserDataFromLog);
    RedisModule_Log(RSDummyContext, "notice", "Scanning index %s in background: cancelled and restarted", name);
  }
  spec->scanner = scanner;
  spec->scan_in_progress = true;

  return scanner;
}

void IndexesScanner_Free(IndexesScanner *scanner) {
  rm_free(scanner->spec_name_for_logs);
  if (global_spec_scanner == scanner) {
    global_spec_scanner = NULL;
  } else {
    StrongRef tmp = WeakRef_Promote(scanner->spec_ref);
    IndexSpec *spec = StrongRef_Get(tmp);
    if (spec) {
      if (spec->scanner == scanner) {
        spec->scanner = NULL;
        spec->scan_in_progress = false;
      }
      StrongRef_Release(tmp);
    }
    WeakRef_Release(scanner->spec_ref);
  }
  // Free the last scanned key
  if (scanner->OOMkey) {
    RedisModule_FreeString(RSDummyContext, scanner->OOMkey);
  }
  rm_free(scanner);
}

void IndexesScanner_Cancel(IndexesScanner *scanner) {
  scanner->cancelled = true;
}

void IndexesScanner_ResetProgression(IndexesScanner *scanner) {
  scanner-> scanFailedOnOOM = false;
  scanner-> scannedKeys = 0;
}

//---------------------------------------------------------------------------------------------

static void IndexSpec_DoneIndexingCallabck(struct RSAddDocumentCtx *docCtx, RedisModuleCtx *ctx,
                                           void *pd) {
}

//---------------------------------------------------------------------------------------------

int IndexSpec_UpdateDoc(IndexSpec *spec, RedisModuleCtx *ctx, RedisModuleString *key, DocumentType type);
static void Indexes_ScanProc(RedisModuleCtx *ctx, RedisModuleString *keyname, RedisModuleKey *key,
                             IndexesScanner *scanner) {

  if (scanner->cancelled) {
    return;
  }

  if (isBgIndexingMemoryOverLimit(ctx)){
    scanner->scanFailedOnOOM = true;
    if (scanner->OOMkey) {
      RedisModule_FreeString(RSDummyContext, scanner->OOMkey);
    }
    // Hold the key that triggered OOM in case we need to attach an index error
    scanner->OOMkey = RedisModule_HoldString(RSDummyContext, keyname);
    return;
  }
  // RMKey it is provided as best effort but in some cases it might be NULL
  bool keyOpened = false;
  if (!key || isCrdt) {
    key = RedisModule_OpenKey(ctx, keyname, DOCUMENT_OPEN_KEY_INDEXING_FLAGS);
    keyOpened = true;
  }
  // Get the document type
  DocumentType type = getDocType(key);

  // Close the key if we opened it
  if (keyOpened) {
    RedisModule_CloseKey(key);
  }

  // Verify that the document type is supported and document is not empty
  if (type == DocumentType_Unsupported) {
    return;
  }

  if (scanner->global) {
    Indexes_UpdateMatchingWithSchemaRules(ctx, keyname, type, NULL);
  } else {
    StrongRef curr_run_ref = IndexSpecRef_Promote(scanner->spec_ref);
    IndexSpec *sp = StrongRef_Get(curr_run_ref);
    if (sp) {
      // This check is performed without locking the spec, but it's ok since we locked the GIL
      // So the main thread is not running and the GC is not touching the relevant data
      if (SchemaRule_ShouldIndex(sp, keyname, type)) {
        IndexSpec_UpdateDoc(sp, ctx, keyname, type);
      }
      IndexSpecRef_Release(curr_run_ref);
    } else {
      // spec was deleted, cancel scan
      scanner->cancelled = true;
    }
  }
  ++scanner->scannedKeys;
}

//---------------------------------------------------------------------------------------------
// Define for neater code, first argument is the debug scanner flag field , second is the status code
#define IF_DEBUG_PAUSE_CHECK(scanner, ctx, status_bool, status_code) \
if (scanner->isDebug) { \
  DebugIndexesScanner *dScanner = (DebugIndexesScanner*)scanner;\
  DebugIndexesScanner_pauseCheck(dScanner, ctx, dScanner->status_bool, status_code); \
}
#define IF_DEBUG_PAUSE_CHECK_BEFORE_OOM_RETRY(scanner, ctx) IF_DEBUG_PAUSE_CHECK(scanner, ctx, pauseBeforeOOMRetry, DEBUG_INDEX_SCANNER_CODE_PAUSED_BEFORE_OOM_RETRY)
#define IF_DEBUG_PAUSE_CHECK_ON_OOM(scanner, ctx) IF_DEBUG_PAUSE_CHECK(scanner, ctx, pauseOnOOM, DEBUG_INDEX_SCANNER_CODE_PAUSED_ON_OOM)

static void Indexes_ScanAndReindexTask(IndexesScanner *scanner) {
  RS_LOG_ASSERT(scanner, "invalid IndexesScanner");

  RedisModuleCtx *ctx = RedisModule_GetDetachedThreadSafeContext(RSDummyContext);
  RedisModuleScanCursor *cursor = RedisModule_ScanCursorCreate();
  RedisModule_ThreadSafeContextLock(ctx);

  if (scanner->cancelled) {
    goto end;
  }
  if (scanner->global) {
    RedisModule_Log(ctx, "notice", "Scanning indexes in background");
  } else {
    RedisModule_Log(ctx, "notice", "Scanning index %s in background", scanner->spec_name_for_logs);
  }

  size_t counter = 0;
  RedisModuleScanCB scanner_func = (RedisModuleScanCB)Indexes_ScanProc;
  if (globalDebugCtx.debugMode) {
    // If we are in debug mode, we need to use the debug scanner function
    scanner_func = (RedisModuleScanCB)DebugIndexes_ScanProc;

    // If background indexing paused, wait until it is resumed
    // Allow the redis server to acquire the GIL while we release it
    RedisModule_ThreadSafeContextUnlock(ctx);
    while (globalDebugCtx.bgIndexing.pause) { // volatile variable
      usleep(1000);
    }
    RedisModule_ThreadSafeContextLock(ctx);
  }
  while (RedisModule_Scan(ctx, cursor, scanner_func, scanner)) {
    RedisModule_ThreadSafeContextUnlock(ctx);
    counter++;
    if (counter % RSGlobalConfig.numBGIndexingIterationsBeforeSleep == 0) {
      // Sleep for one microsecond to allow redis server to acquire the GIL while we release it.
      // We do that periodically every X iterations (100 as default), otherwise we call
      // 'sched_yield()'. That is since 'sched_yield()' doesn't give up the processor for enough
      // time to ensure that other threads that are waiting for the GIL will actually have the
      // chance to take it.
      usleep(1);
    } else {
      sched_yield();
    }
    RedisModule_ThreadSafeContextLock(ctx);

    // Check if we need to handle OOM but must check if the scanner was cancelled for other reasons (i.e. FT. ALTER)
    if (scanner->scanFailedOnOOM && !scanner->cancelled) {

      // Check the config to see if we should wait for memory allocation
      if(RSGlobalConfig.bgIndexingOomPauseTimeBeforeRetry > 0) {
        IF_DEBUG_PAUSE_CHECK_BEFORE_OOM_RETRY(scanner, ctx);
        // Call the wait function
        threadSleepByConfigTime(ctx, scanner);
        if (!isBgIndexingMemoryOverLimit(ctx)) {
          // We can continue the scan
          RedisModule_Log(ctx, "notice", "Scanning index %s in background: resuming after OOM due to memory limit increase",
                          scanner->spec_name_for_logs);
          IndexesScanner_ResetProgression(scanner);
          RedisModule_ScanCursorRestart(cursor);
          continue;
        }
      }
      // At this point we either waited for memory allocation and failed
      // or the config is set to not wait for memory allocation after OOM
      scanStopAfterOOM(ctx, scanner);
      IF_DEBUG_PAUSE_CHECK_ON_OOM(scanner, ctx);
    }

    if (scanner->cancelled) {

      if (scanner->global) {
        RedisModule_Log(ctx, "notice", "Scanning indexes in background: cancelled (scanned=%ld)",
                        scanner->scannedKeys);
      } else {
        RedisModule_Log(ctx, "notice", "Scanning index %s in background: cancelled (scanned=%ld)",
                    scanner->spec_name_for_logs, scanner->scannedKeys);
        goto end;
      }
    }
  }

  if (scanner->isDebug) {
    DebugIndexesScanner* dScanner = (DebugIndexesScanner*)scanner;
    dScanner->status = DEBUG_INDEX_SCANNER_CODE_DONE;
  }

  if (scanner->global) {
    RedisModule_Log(ctx, "notice", "Scanning indexes in background: done (scanned=%ld)",
                    scanner->scannedKeys);
  } else {
    RedisModule_Log(ctx, "notice", "Scanning index %s in background: done (scanned=%ld)",
                    scanner->spec_name_for_logs, scanner->scannedKeys);
  }

end:
  if (!scanner->cancelled && scanner->global) {
    Indexes_SetTempSpecsTimers(TimerOp_Add);
  }

  IndexesScanner_Free(scanner);

  RedisModule_ThreadSafeContextUnlock(ctx);
  RedisModule_ScanCursorDestroy(cursor);
  RedisModule_FreeThreadSafeContext(ctx);
}

//---------------------------------------------------------------------------------------------

static void IndexSpec_ScanAndReindexAsync(StrongRef spec_ref) {
  if (!reindexPool) {
    reindexPool = redisearch_thpool_create(1, DEFAULT_HIGH_PRIORITY_BIAS_THRESHOLD, LogCallback, "reindex");
  }
#ifdef _DEBUG
  IndexSpec* spec = (IndexSpec*)StrongRef_Get(spec_ref);
  const char* indexName = IndexSpec_FormatName(spec, RSGlobalConfig.hideUserDataFromLog);
  RedisModule_Log(RSDummyContext, "notice", "Register index %s for async scan", indexName);
#endif
  IndexesScanner *scanner;
  if (globalDebugCtx.debugMode) {
    // If we are in debug mode, we need to allocate a debug scanner
    scanner = (IndexesScanner*)DebugIndexesScanner_New(spec_ref);
    // If we need to pause before the scan, we set the pause flag
    if (globalDebugCtx.bgIndexing.pauseBeforeScan) {
      globalDebugCtx.bgIndexing.pause = true;
    }
  } else {
    scanner = IndexesScanner_New(spec_ref);
  }

  redisearch_thpool_add_work(reindexPool, (redisearch_thpool_proc)Indexes_ScanAndReindexTask, scanner, THPOOL_PRIORITY_HIGH);
}

void ReindexPool_ThreadPoolDestroy() {
  if (reindexPool != NULL) {
    RedisModule_ThreadSafeContextUnlock(RSDummyContext);
    redisearch_thpool_destroy(reindexPool);
    reindexPool = NULL;
    RedisModule_ThreadSafeContextLock(RSDummyContext);
  }
}

//---------------------------------------------------------------------------------------------

#ifdef FTINFO_FOR_INFO_MODULES
void IndexSpec_AddToInfo(RedisModuleInfoCtx *ctx, IndexSpec *sp) {
  char *temp = "info";
  char name[sp->nameLen + 4 + 2]; // 4 for info and 2 for null termination
  sprintf(name, "%s_%s", temp, sp->name);
  RedisModule_InfoAddSection(ctx, name);

  // Index flags
  if (sp->flags & ~(Index_StoreFreqs | Index_StoreFieldFlags | Index_StoreTermOffsets | Index_StoreByteOffsets) || sp->flags & Index_WideSchema) {
    RedisModule_InfoBeginDictField(ctx, "index_options");
    if (!(sp->flags & (Index_StoreFreqs)))
      RedisModule_InfoAddFieldCString(ctx, SPEC_NOFREQS_STR, "ON");
    if (!(sp->flags & (Index_StoreFieldFlags)))
      RedisModule_InfoAddFieldCString(ctx, SPEC_NOFIELDS_STR, "ON");
    if (!(sp->flags & (Index_StoreTermOffsets | Index_StoreByteOffsets)))
      RedisModule_InfoAddFieldCString(ctx, SPEC_NOOFFSETS_STR, "ON");
    if (!(sp->flags & (Index_StoreByteOffsets)))
      RedisModule_InfoAddFieldCString(ctx, SPEC_NOHL_STR, "ON");
    if (sp->flags & Index_WideSchema)
      RedisModule_InfoAddFieldCString(ctx, SPEC_SCHEMA_EXPANDABLE_STR, "ON");
    RedisModule_InfoEndDictField(ctx);
  }

  // Index definition
  RedisModule_InfoBeginDictField(ctx, "index_definition");
  SchemaRule *rule = sp->rule;
  RedisModule_InfoAddFieldCString(ctx, "type", (char*)DocumentType_ToString(rule->type));
  if (rule->filter_exp_str)
    RedisModule_InfoAddFieldCString(ctx, "filter", rule->filter_exp_str);
  if (rule->lang_default)
    RedisModule_InfoAddFieldCString(ctx, "default_language", (char*)RSLanguage_ToString(rule->lang_default));
  if (rule->lang_field)
    RedisModule_InfoAddFieldCString(ctx, "language_field", rule->lang_field);
  if (rule->score_default)
    RedisModule_InfoAddFieldDouble(ctx, "default_score", rule->score_default);
  if (rule->score_field)
    RedisModule_InfoAddFieldCString(ctx, "score_field", rule->score_field);
  if (rule->payload_field)
    RedisModule_InfoAddFieldCString(ctx, "payload_field", rule->payload_field);
  // Prefixes
  int num_prefixes = array_len(rule->prefixes);
  if (num_prefixes && rule->prefixes[0][0] != '\0') {
    arrayof(char) prefixes = array_new(char, 512);
    for (int i = 0; i < num_prefixes; ++i) {
      prefixes = array_ensure_append_1(prefixes, "\"");
      prefixes = array_ensure_append_n(prefixes, rule->prefixes[i], strlen(rule->prefixes[i]));
      prefixes = array_ensure_append_n(prefixes, "\",", 2);
    }
    prefixes[array_len(prefixes)-1] = '\0';
    RedisModule_InfoAddFieldCString(ctx, "prefixes", prefixes);
    array_free(prefixes);
  }
  RedisModule_InfoEndDictField(ctx);

  // Attributes
  for (int i = 0; i < sp->numFields; i++) {
    const FieldSpec *fs = sp->fields + i;
    char title[28];
    sprintf(title, "%s_%d", "field", (i+1));
    RedisModule_InfoBeginDictField(ctx, title);

    RedisModule_InfoAddFieldCString(ctx, "identifier", fs->path);
    RedisModule_InfoAddFieldCString(ctx, "attribute", fs->name);

    if (fs->options & FieldSpec_Dynamic)
      RedisModule_InfoAddFieldCString(ctx, "type", "<DYNAMIC>");
    else
      RedisModule_InfoAddFieldCString(ctx, "type", (char*)FieldSpec_GetTypeNames(INDEXTYPE_TO_POS(fs->types)));

    if (FIELD_IS(fs, INDEXFLD_T_FULLTEXT))
      RedisModule_InfoAddFieldDouble(ctx,  SPEC_WEIGHT_STR, fs->ftWeight);
    if (FIELD_IS(fs, INDEXFLD_T_TAG)) {
      char buf[4];
      sprintf(buf, "\"%c\"", fs->tagOpts.tagSep);
      RedisModule_InfoAddFieldCString(ctx, SPEC_TAG_SEPARATOR_STR, buf);
    }
    if (FieldSpec_IsSortable(fs))
      RedisModule_InfoAddFieldCString(ctx, SPEC_SORTABLE_STR, "ON");
    if (FieldSpec_IsNoStem(fs))
      RedisModule_InfoAddFieldCString(ctx, SPEC_NOSTEM_STR, "ON");
    if (!FieldSpec_IsIndexable(fs))
      RedisModule_InfoAddFieldCString(ctx, SPEC_NOINDEX_STR, "ON");

    RedisModule_InfoEndDictField(ctx);
  }

  // More properties
  RedisModule_InfoAddFieldLongLong(ctx, "number_of_docs", sp->stats.numDocuments);

  RedisModule_InfoBeginDictField(ctx, "index_properties");
  RedisModule_InfoAddFieldULongLong(ctx, "max_doc_id", sp->docs.maxDocId);
  RedisModule_InfoAddFieldLongLong(ctx, "num_terms", sp->stats.numTerms);
  RedisModule_InfoAddFieldLongLong(ctx, "num_records", sp->stats.numRecords);
  RedisModule_InfoEndDictField(ctx);

  RedisModule_InfoBeginDictField(ctx, "index_properties_in_mb");
  RedisModule_InfoAddFieldDouble(ctx, "inverted_size", sp->stats.invertedSize / (float)0x100000);
  RedisModule_InfoAddFieldDouble(ctx, "vector_index_size", IndexSpec_VectorIndexesSize(sp) / (float)0x100000);
  RedisModule_InfoAddFieldDouble(ctx, "offset_vectors_size", sp->stats.offsetVecsSize / (float)0x100000);
  RedisModule_InfoAddFieldDouble(ctx, "doc_table_size", sp->docs.memsize / (float)0x100000);
  RedisModule_InfoAddFieldDouble(ctx, "sortable_values_size", sp->docs.sortablesSize / (float)0x100000);
  RedisModule_InfoAddFieldDouble(ctx, "key_table_size", TrieMap_MemUsage(sp->docs.dim.tm) / (float)0x100000);
  RedisModule_InfoAddFieldDouble("tag_overhead_size_mb", IndexSpec_collect_tags_overhead(sp) / (float)0x100000);
  RedisModule_InfoAddFieldDouble("text_overhead_size_mb", IndexSpec_collect_text_overhead(sp) / (float)0x100000);
  RedisModule_InfoAddFieldDouble("total_index_memory_sz_mb", IndexSpec_TotalMemUsage(sp) / (float)0x100000);
  RedisModule_InfoEndDictField(ctx);

  RedisModule_InfoAddFieldULongLong(ctx, "total_inverted_index_blocks", TotalIIBlocks);

  RedisModule_InfoBeginDictField(ctx, "index_properties_averages");
  RedisModule_InfoAddFieldDouble(ctx, "records_per_doc_avg",(float)sp->stats.numRecords / (float)sp->stats.numDocuments);
  RedisModule_InfoAddFieldDouble(ctx, "bytes_per_record_avg",(float)sp->stats.invertedSize / (float)sp->stats.numRecords);
  RedisModule_InfoAddFieldDouble(ctx, "offsets_per_term_avg",(float)sp->stats.offsetVecRecords / (float)sp->stats.numRecords);
  RedisModule_InfoAddFieldDouble(ctx, "offset_bits_per_record_avg",8.0F * (float)sp->stats.offsetVecsSize / (float)sp->stats.offsetVecRecords);
  RedisModule_InfoEndDictField(ctx);

  RedisModule_InfoBeginDictField(ctx, "index_failures");
  RedisModule_InfoAddFieldLongLong(ctx, "hash_indexing_failures", sp->stats.indexingFailures);
  RedisModule_InfoAddFieldLongLong(ctx, "indexing", !!global_spec_scanner || sp->scan_in_progress);
  IndexesScanner *scanner = global_spec_scanner ? global_spec_scanner : sp->scanner;
  double percent_indexed = IndexesScanner_IndexedPercent(ctx, scanner, sp);
  RedisModule_InfoAddFieldDouble(ctx, "percent_indexed", percent_indexed);
  RedisModule_InfoEndDictField(ctx);

  // Garbage collector
  if (sp->gc)
    GCContext_RenderStatsForInfo(sp->gc, ctx);

  // Cursor stat
  Cursors_RenderStatsForInfo(&g_CursorsList, &g_CursorsListCoord, sp, ctx);

  // Stop words
  if (sp->flags & Index_HasCustomStopwords)
    AddStopWordsListToInfo(ctx, sp->stopwords);
}
#endif // FTINFO_FOR_INFO_MODULES

// Assumes that the spec is in a safe state to set a scanner on it (write lock or main thread)
void IndexSpec_ScanAndReindex(RedisModuleCtx *ctx, StrongRef spec_ref) {
  size_t nkeys = RedisModule_DbSize(ctx);
  if (nkeys > 0) {
    IndexSpec_ScanAndReindexAsync(spec_ref);
  }
}

// only used on "RDB load finished" event (before the server is ready to accept commands)
// so it threadsafe
void IndexSpec_DropLegacyIndexFromKeySpace(IndexSpec *sp) {
  RedisSearchCtx ctx = SEARCH_CTX_STATIC(RSDummyContext, sp);

  rune *rstr = NULL;
  t_len slen = 0;
  float score = 0;
  int dist = 0;
  size_t termLen;

  TrieIterator *it = Trie_Iterate(ctx.spec->terms, "", 0, 0, 1);
  while (TrieIterator_Next(it, &rstr, &slen, NULL, &score, &dist)) {
    char *res = runesToStr(rstr, slen, &termLen);
    RedisModuleString *keyName = fmtRedisTermKey(&ctx, res, strlen(res));
    Redis_DropScanHandler(ctx.redisCtx, keyName, &ctx);
    RedisModule_FreeString(ctx.redisCtx, keyName);
    rm_free(res);
  }
  TrieIterator_Free(it);

  // Delete the numeric, tag, and geo indexes which reside on separate keys
  for (size_t i = 0; i < ctx.spec->numFields; i++) {
    const FieldSpec *fs = ctx.spec->fields + i;
    if (FIELD_IS(fs, INDEXFLD_T_NUMERIC)) {
      Redis_DeleteKey(ctx.redisCtx, IndexSpec_GetFormattedKey(ctx.spec, fs, INDEXFLD_T_NUMERIC));
    }
    if (FIELD_IS(fs, INDEXFLD_T_TAG)) {
      Redis_DeleteKey(ctx.redisCtx, IndexSpec_GetFormattedKey(ctx.spec, fs, INDEXFLD_T_TAG));
    }
    if (FIELD_IS(fs, INDEXFLD_T_GEO)) {
      Redis_DeleteKey(ctx.redisCtx, IndexSpec_GetFormattedKey(ctx.spec, fs, INDEXFLD_T_GEO));
    }
  }
  HiddenString_DropFromKeySpace(ctx.redisCtx, INDEX_SPEC_KEY_FMT, sp->specName);
}

void Indexes_UpgradeLegacyIndexes() {
  dictIterator *iter = dictGetIterator(legacySpecDict);
  dictEntry *entry = NULL;
  while ((entry = dictNext(iter))) {
    StrongRef spec_ref = dictGetRef(entry);
    IndexSpec *sp = StrongRef_Get(spec_ref);
    IndexSpec_DropLegacyIndexFromKeySpace(sp);

    // recreate the doctable
    DocTable_Free(&sp->docs);
    sp->docs = DocTable_New(INITIAL_DOC_TABLE_SIZE);

    // clear index stats
    memset(&sp->stats, 0, sizeof(sp->stats));
    // Init the index error
    sp->stats.indexError = IndexError_Init();

    // put the new index in the specDict_g with weak and strong references
    dictAdd(specDict_g, (void*)sp->specName, spec_ref.rm);
  }
  dictReleaseIterator(iter);
}

void Indexes_ScanAndReindex() {
  if (!reindexPool) {
    reindexPool = redisearch_thpool_create(1, DEFAULT_HIGH_PRIORITY_BIAS_THRESHOLD, LogCallback, "reindex");
  }

  RedisModule_Log(RSDummyContext, "notice", "Scanning all indexes");
  IndexesScanner *scanner = IndexesScanner_NewGlobal();
  // check no global scan is in progress
  if (scanner) {
    redisearch_thpool_add_work(reindexPool, (redisearch_thpool_proc)Indexes_ScanAndReindexTask, scanner, THPOOL_PRIORITY_HIGH);
  }
}

///////////////////////////////////////////////////////////////////////////////////////////////

int IndexSpec_CreateFromRdb(RedisModuleCtx *ctx, RedisModuleIO *rdb, int encver,
                                       QueryError *status) {
  char *rawName = LoadStringBuffer_IOError(rdb, NULL, goto cleanup);
  size_t len = strlen(rawName);
  HiddenString* specName = NewHiddenString(rawName, len, true);
  RedisModule_Free(rawName);

  IndexSpec *sp = rm_calloc(1, sizeof(IndexSpec));
  IndexSpec_InitLock(sp);
  StrongRef spec_ref = StrongRef_New(sp, (RefManager_Free)IndexSpec_Free);
  sp->own_ref = spec_ref;
  // setting isDuplicate to true will make sure index will not be removed from aliases container.
  const RefManager *oldSpec = dictFetchValue(specDict_g, specName);
  sp->isDuplicate = oldSpec != NULL;
  if (sp->isDuplicate) {
    // spec already exists, however we need to finish consuming the rdb so redis won't issue an error(expecting an eof but seeing remaining data)
    // right now this can cause nasty side effects, to avoid them we will set isDuplicate to true
    RedisModule_Log(RSDummyContext, "notice", "Loading an already existing index, will just ignore.");
  }

  // `indexError` must be initialized before attempting to free the spec
  sp->stats.indexError = IndexError_Init();

  IndexSpec_MakeKeyless(sp);
  sp->fieldIdToIndex = array_new(t_fieldIndex, 0);
  sp->docs = DocTable_New(INITIAL_DOC_TABLE_SIZE);
  sp->specName = specName;
  sp->obfuscatedName = IndexSpec_FormatObfuscatedName(sp->specName);
  sp->flags = (IndexFlags)LoadUnsigned_IOError(rdb, goto cleanup);
  if (encver < INDEX_MIN_NOFREQ_VERSION) {
    sp->flags |= Index_StoreFreqs;
  }

  sp->numFields = LoadUnsigned_IOError(rdb, goto cleanup);
  sp->fields = rm_calloc(sp->numFields, sizeof(FieldSpec));
  // First, initialise fields IndexError before loading them.
  // If some fields are not loaded correctly, we will free the spec and attempt to cleanup all the fields.
  for (int i = 0; i < sp->numFields; i++) {
    sp->fields[i].indexError = IndexError_Init();
  }
  for (int i = 0; i < sp->numFields; i++) {
    FieldSpec *fs = sp->fields + i;
    fs->index = i;
    if (FieldSpec_RdbLoad(rdb, fs, spec_ref, encver) != REDISMODULE_OK) {
      QueryError_SetWithUserDataFmt(status, QUERY_EPARSEARGS, "Failed to load index field", " %d", i);
      goto cleanup;
    }
    if (fs->ftId != RS_INVALID_FIELD_ID) {
      // Prefer not to rely on the ordering of fields in the RDB file
      *array_ensure_at(&sp->fieldIdToIndex, fs->ftId, t_fieldIndex) = fs->index;
    }
    if (FieldSpec_IsSortable(fs)) {
      sp->numSortableFields++;
    }
    if (FieldSpec_HasSuffixTrie(fs) && FIELD_IS(fs, INDEXFLD_T_FULLTEXT)) {
      sp->flags |= Index_HasSuffixTrie;
      sp->suffixMask |= FIELD_BIT(fs);
      if (!sp->suffix) {
        sp->suffix = NewTrie(suffixTrie_freeCallback, Trie_Sort_Lex);
      }
    }
  }
  // After loading all the fields, we can build the spec cache
  sp->spcache = IndexSpec_BuildSpecCache(sp);

  if (SchemaRule_RdbLoad(spec_ref, rdb, encver, status) != REDISMODULE_OK) {
    QueryError_SetError(status, QUERY_EPARSEARGS, "Failed to load schema rule");
    goto cleanup;
  }

  if (isFlex) {
    // TODO: Change to `if (isFlex && !(sp->flags & Index_StoreInRAM)) {` once
    // we add the `Index_StoreInRAM` flag to the rdb file.
    RS_ASSERT(disk_db);
    sp->diskSpec = SearchDisk_OpenIndex(HiddenString_GetUnsafe(sp->specName, NULL), sp->rule->type);
  }
  
  sp->terms = NewTrie(NULL, Trie_Sort_Lex);
  /* For version 3 or up - load the generic trie */
  //  if (encver >= 3) {
  //    sp->terms = TrieType_GenericLoad(rdb, 0);
  //  } else {
  //    sp->terms = NewTrie(NULL);
  //  }

  if (sp->flags & Index_HasCustomStopwords) {
    sp->stopwords = StopWordList_RdbLoad(rdb, encver);
    if (sp->stopwords == NULL)
      goto cleanup;
  } else {
    sp->stopwords = DefaultStopWordList();
  }

  IndexSpec_StartGC(ctx, spec_ref, sp);
  Cursors_initSpec(sp);

  if (sp->flags & Index_HasSmap) {
    sp->smap = SynonymMap_RdbLoad(rdb, encver);
    if (sp->smap == NULL)
      goto cleanup;
  }

  sp->timeout = LoadUnsigned_IOError(rdb, goto cleanup);

  size_t narr = LoadUnsigned_IOError(rdb, goto cleanup);
  for (size_t ii = 0; ii < narr; ++ii) {
    QueryError _status;
    char *s = LoadStringBuffer_IOError(rdb, NULL, goto cleanup);
    HiddenString* alias = NewHiddenString(s, strlen(s), false);
    int rc = IndexAlias_Add(alias, spec_ref, 0, &_status);
    HiddenString_Free(alias, false);
    RedisModule_Free(s);
    if (rc != REDISMODULE_OK) {
      RedisModule_Log(RSDummyContext, "notice", "Loading existing alias failed");
    }
  }

  sp->scan_in_progress = false;
  if (sp->isDuplicate) {
    // spec already exists lets just free this one
    // Remove the new spec from the global prefixes dictionary.
    // This is the only global structure that we added the new spec to at this point
    SchemaPrefixes_RemoveSpec(spec_ref);
    addPendingIndexDrop();
    StrongRef_Release(spec_ref);
  } else {
    dictAdd(specDict_g, (void*)sp->specName, spec_ref.rm);

    for (int i = 0; i < sp->numFields; i++) {
      FieldsGlobalStats_UpdateStats(sp->fields + i, 1);
    }
  }
  return REDISMODULE_OK;

cleanup:
  addPendingIndexDrop();
  StrongRef_Release(spec_ref);
  QueryError_SetError(status, QUERY_EPARSEARGS, "while reading an index");
  return REDISMODULE_ERR;
}

void *IndexSpec_LegacyRdbLoad(RedisModuleIO *rdb, int encver) {
  if (encver < LEGACY_INDEX_MIN_VERSION || encver > LEGACY_INDEX_MAX_VERSION) {
    return NULL;
  }
  char *legacyName = RedisModule_LoadStringBuffer(rdb, NULL);

  RedisModuleCtx *ctx = RedisModule_GetContextFromIO(rdb);
  IndexSpec *sp = rm_calloc(1, sizeof(IndexSpec));
  IndexSpec_InitLock(sp);
  StrongRef spec_ref = StrongRef_New(sp, (RefManager_Free)IndexSpec_Free);
  sp->own_ref = spec_ref;

  IndexSpec_MakeKeyless(sp);
  sp->numSortableFields = 0;
  sp->terms = NULL;
  sp->docs = DocTable_New(INITIAL_DOC_TABLE_SIZE);

  sp->specName = NewHiddenString(legacyName, strlen(legacyName), true);
  sp->obfuscatedName = IndexSpec_FormatObfuscatedName(sp->specName);
  RedisModule_Free(legacyName);
  sp->flags = (IndexFlags)RedisModule_LoadUnsigned(rdb);
  if (encver < INDEX_MIN_NOFREQ_VERSION) {
    sp->flags |= Index_StoreFreqs;
  }

  sp->numFields = RedisModule_LoadUnsigned(rdb);
  sp->fields = rm_calloc(sp->numFields, sizeof(FieldSpec));
  int maxSortIdx = -1;
  for (int i = 0; i < sp->numFields; i++) {
    FieldSpec *fs = sp->fields + i;
    fs->indexError = IndexError_Init(); // Must be initialized in all fields before attempting to free the spec
    FieldSpec_RdbLoad(rdb, fs, spec_ref, encver);
    sp->fields[i].index = i;
    if (FieldSpec_IsSortable(fs)) {
      sp->numSortableFields++;
    }
  }
  // After loading all the fields, we can build the spec cache
  sp->spcache = IndexSpec_BuildSpecCache(sp);

  IndexStats_RdbLoad(rdb, &sp->stats);

  DocTable_LegacyRdbLoad(&sp->docs, rdb, encver);
  /* For version 3 or up - load the generic trie */
  if (encver >= 3) {
    sp->terms = TrieType_GenericLoad(rdb, 0);
  } else {
    sp->terms = NewTrie(NULL, Trie_Sort_Lex);
  }

  if (sp->flags & Index_HasCustomStopwords) {
    sp->stopwords = StopWordList_RdbLoad(rdb, encver);
  } else {
    sp->stopwords = DefaultStopWordList();
  }

  sp->smap = NULL;
  if (sp->flags & Index_HasSmap) {
    sp->smap = SynonymMap_RdbLoad(rdb, encver);
  }
  if (encver < INDEX_MIN_EXPIRE_VERSION) {
    sp->timeout = -1;
  } else {
    sp->timeout = RedisModule_LoadUnsigned(rdb);
  }

  if (encver >= INDEX_MIN_ALIAS_VERSION) {
    size_t narr = RedisModule_LoadUnsigned(rdb);
    for (size_t ii = 0; ii < narr; ++ii) {
      QueryError status;
      size_t dummy;
      char *s = RedisModule_LoadStringBuffer(rdb, &dummy);
      HiddenString* alias = NewHiddenString(s, strlen(s), false);
      int rc = IndexAlias_Add(alias, spec_ref, 0, &status);
      HiddenString_Free(alias, false);
      RedisModule_Free(s);
      RS_ASSERT(rc == REDISMODULE_OK);
    }
  }

  const char *formattedIndexName = IndexSpec_FormatName(sp, RSGlobalConfig.hideUserDataFromLog);
  SchemaRuleArgs *rule_args = dictFetchValue(legacySpecRules, sp->specName);
  if (!rule_args) {
    RedisModule_LogIOError(rdb, "warning",
                           "Could not find upgrade definition for legacy index '%s'", formattedIndexName);
    StrongRef_Release(spec_ref);
    return NULL;
  }

  QueryError status;
  sp->rule = SchemaRule_Create(rule_args, spec_ref, &status);

  if (isFlex) {
    // TODO: Change to `if (isFlex && !(sp->flags & Index_StoreInRAM)) {` once
    // we add the `Index_StoreInRAM` flag to the rdb file.
    RS_ASSERT(disk_db);
    sp->diskSpec = SearchDisk_OpenIndex(HiddenString_GetUnsafe(sp->specName, NULL), sp->rule->type);
  }

  dictDelete(legacySpecRules, sp->specName);
  SchemaRuleArgs_Free(rule_args);

  if (!sp->rule) {
    RedisModule_LogIOError(rdb, "warning", "Failed creating rule for legacy index '%s', error='%s'",
                           formattedIndexName, QueryError_GetDisplayableError(&status, RSGlobalConfig.hideUserDataFromLog));
    StrongRef_Release(spec_ref);
    return NULL;
  }

  // start the gc and add the spec to the cursor list
  IndexSpec_StartGC(RSDummyContext, spec_ref, sp);
  Cursors_initSpec(sp);

  dictAdd(legacySpecDict, (void*)sp->specName, spec_ref.rm);
  // Subscribe to keyspace notifications
  Initialize_KeyspaceNotifications();

  return spec_ref.rm;
}

void IndexSpec_LegacyRdbSave(RedisModuleIO *rdb, void *value) {
  // we do not save legacy indexes
  return;
}

int Indexes_RdbLoad(RedisModuleIO *rdb, int encver, int when) {

  if (encver < INDEX_MIN_COMPAT_VERSION) {
    return REDISMODULE_ERR;
  }

  size_t nIndexes = LoadUnsigned_IOError(rdb, goto cleanup);
  RedisModuleCtx *ctx = RedisModule_GetContextFromIO(rdb);
  QueryError status = {0};
  for (size_t i = 0; i < nIndexes; ++i) {
    if (IndexSpec_CreateFromRdb(ctx, rdb, encver, &status) != REDISMODULE_OK) {
      RedisModule_LogIOError(rdb, "warning", "RDB Load: %s", QueryError_GetDisplayableError(&status, RSGlobalConfig.hideUserDataFromLog));
      QueryError_ClearError(&status);
      return REDISMODULE_ERR;
    }
  }

  // If we have indexes in the auxiliary data, we need to subscribe to the
  // keyspace notifications
  Initialize_KeyspaceNotifications();

  return REDISMODULE_OK;

cleanup:
  return REDISMODULE_ERR;
}

void Indexes_RdbSave(RedisModuleIO *rdb, int when) {

  RedisModule_SaveUnsigned(rdb, dictSize(specDict_g));

  dictIterator *iter = dictGetIterator(specDict_g);
  dictEntry *entry = NULL;
  while ((entry = dictNext(iter))) {
    StrongRef spec_ref = dictGetRef(entry);
    IndexSpec *sp = StrongRef_Get(spec_ref);
    // we save the name plus the null terminator
    HiddenString_SaveToRdb(sp->specName, rdb);
    RedisModule_SaveUnsigned(rdb, (uint64_t)sp->flags);
    RedisModule_SaveUnsigned(rdb, sp->numFields);
    for (int i = 0; i < sp->numFields; i++) {
      FieldSpec_RdbSave(rdb, &sp->fields[i]);
    }

    SchemaRule_RdbSave(sp->rule, rdb);

    // If we have custom stopwords, save them
    if (sp->flags & Index_HasCustomStopwords) {
      StopWordList_RdbSave(rdb, sp->stopwords);
    }

    if (sp->flags & Index_HasSmap) {
      SynonymMap_RdbSave(rdb, sp->smap);
    }

    RedisModule_SaveUnsigned(rdb, sp->timeout);

    if (sp->aliases) {
      RedisModule_SaveUnsigned(rdb, array_len(sp->aliases));
      for (size_t ii = 0; ii < array_len(sp->aliases); ++ii) {
        HiddenString_SaveToRdb(sp->aliases[ii], rdb);
      }
    } else {
      RedisModule_SaveUnsigned(rdb, 0);
    }
  }

  dictReleaseIterator(iter);
}

void Indexes_RdbSave2(RedisModuleIO *rdb, int when) {
  if (dictSize(specDict_g)) {
    Indexes_RdbSave(rdb, when);
  }
}

int CompareVersions(Version v1, Version v2) {
  if (v1.majorVersion < v2.majorVersion) {
    return -1;
  } else if (v1.majorVersion > v2.majorVersion) {
    return 1;
  }

  if (v1.minorVersion < v2.minorVersion) {
    return -1;
  } else if (v1.minorVersion > v2.minorVersion) {
    return 1;
  }

  if (v1.patchVersion < v2.patchVersion) {
    return -1;
  } else if (v1.patchVersion > v2.patchVersion) {
    return 1;
  }

  return 0;
}

// This function is called in case the server is started or
// when the replica is loading the RDB file from the master.
static void Indexes_LoadingEvent(RedisModuleCtx *ctx, RedisModuleEvent eid, uint64_t subevent,
                                 void *data) {
  if (subevent == REDISMODULE_SUBEVENT_LOADING_RDB_START ||
      subevent == REDISMODULE_SUBEVENT_LOADING_AOF_START ||
      subevent == REDISMODULE_SUBEVENT_LOADING_REPL_START) {
    Indexes_Free(specDict_g);
    if (legacySpecDict) {
      dictEmpty(legacySpecDict, NULL);
    } else {
      legacySpecDict = dictCreate(&dictTypeHeapHiddenStrings, NULL);
    }
    RedisModule_Log(RSDummyContext, "notice", "Loading event starts");
    g_isLoading = true;
    workersThreadPool_OnEventStart();
  } else if (subevent == REDISMODULE_SUBEVENT_LOADING_ENDED) {
    int hasLegacyIndexes = dictSize(legacySpecDict);
    Indexes_UpgradeLegacyIndexes();

    // we do not need the legacy dict specs anymore
    dictRelease(legacySpecDict);
    legacySpecDict = NULL;

    LegacySchemaRulesArgs_Free(ctx);

    if (hasLegacyIndexes) {
      Indexes_ScanAndReindex();
    }
    workersThreadPool_OnEventEnd(true);
    g_isLoading = false;
    RedisModule_Log(RSDummyContext, "notice", "Loading event ends");
  } else if (subevent == REDISMODULE_SUBEVENT_LOADING_FAILED) {
    // Clear pending jobs from job queue in case of short read.
    workersThreadPool_OnEventEnd(true);
    g_isLoading = false;
  }
}

static void LoadingProgressCallback(RedisModuleCtx *ctx, RedisModuleEvent eid, uint64_t subevent,
                                 void *data) {
  RedisModule_Log(RSDummyContext, "debug", "Waiting for background jobs to be executed while"
                  " loading is in progress (progress is %d)",
                  ((RedisModuleLoadingProgress *)data)->progress);
  workersThreadPool_Drain(ctx, 100);
}

int IndexSpec_RegisterType(RedisModuleCtx *ctx) {
  RedisModuleTypeMethods tm = {
      .version = REDISMODULE_TYPE_METHOD_VERSION,
      .rdb_load = IndexSpec_LegacyRdbLoad,
      .rdb_save = IndexSpec_LegacyRdbSave,
      .aux_load = Indexes_RdbLoad,
      .aux_save = Indexes_RdbSave,
      .free = IndexSpec_LegacyFree,
      .aof_rewrite = GenericAofRewrite_DisabledHandler,
      .aux_save_triggers = REDISMODULE_AUX_BEFORE_RDB,
      .aux_save2 = Indexes_RdbSave2,
  };

  IndexSpecType = RedisModule_CreateDataType(ctx, "ft_index0", INDEX_CURRENT_VERSION, &tm);
  if (IndexSpecType == NULL) {
    RedisModule_Log(ctx, "warning", "Could not create index spec type");
    return REDISMODULE_ERR;
  }

  RedisModule_SubscribeToServerEvent(ctx, RedisModuleEvent_Loading, Indexes_LoadingEvent);
  RedisModule_SubscribeToServerEvent(ctx, RedisModuleEvent_LoadingProgress, LoadingProgressCallback);
  return REDISMODULE_OK;
}

int IndexSpec_UpdateDoc(IndexSpec *spec, RedisModuleCtx *ctx, RedisModuleString *key, DocumentType type) {
  RedisSearchCtx sctx = SEARCH_CTX_STATIC(ctx, spec);

  if (!spec->rule) {
    RedisModule_Log(ctx, "warning", "Index spec '%s': no rule found", IndexSpec_FormatName(spec, RSGlobalConfig.hideUserDataFromLog));
    return REDISMODULE_ERR;
  }

  QueryError status = {0};

  if(spec->scan_failed_OOM) {
    QueryError_SetWithoutUserDataFmt(&status, QUERY_INDEXBGOOMFAIL, "Index background scan did not complete due to OOM. New documents will not be indexed.");
    IndexError_AddQueryError(&spec->stats.indexError, &status, key);
    QueryError_ClearError(&status);
    return REDISMODULE_ERR;
  }

  rs_wall_clock startDocTime;
  rs_wall_clock_init(&startDocTime);

  Document doc = {0};
  Document_Init(&doc, key, DEFAULT_SCORE, DEFAULT_LANGUAGE, type);
  // if a key does not exit, is not a hash or has no fields in index schema

  int rv = REDISMODULE_ERR;
  switch (type) {
  case DocumentType_Hash:
    rv = Document_LoadSchemaFieldHash(&doc, &sctx, &status);
    break;
  case DocumentType_Json:
    rv = Document_LoadSchemaFieldJson(&doc, &sctx, &status);
    break;
  case DocumentType_Unsupported:
    RS_ABORT("Should receive valid type");
    break;
  }

  if (rv != REDISMODULE_OK) {
    // we already unlocked the spec but we can increase this value atomically
    IndexError_AddQueryError(&spec->stats.indexError, &status, doc.docKey);

    // if a document did not load properly, it is deleted
    // to prevent mismatch of index and hash
    IndexSpec_DeleteDoc(spec, ctx, key);
    QueryError_ClearError(&status);
    Document_Free(&doc);
    return REDISMODULE_ERR;
  }

  unsigned int numOps = doc.numFields != 0 ? doc.numFields: 1;
  IndexerYieldWhileLoading(ctx, numOps, REDISMODULE_YIELD_FLAG_CLIENTS);
  RedisSearchCtx_LockSpecWrite(&sctx);
  IndexSpec_IncrActiveWrites(spec);

  RSAddDocumentCtx *aCtx = NewAddDocumentCtx(spec, &doc, &status);
  aCtx->stateFlags |= ACTX_F_NOFREEDOC;
  AddDocumentCtx_Submit(aCtx, &sctx, DOCUMENT_ADD_REPLACE);

  Document_Free(&doc);

  spec->stats.totalIndexTime += rs_wall_clock_elapsed_ns(&startDocTime);
  IndexSpec_DecrActiveWrites(spec);
  RedisSearchCtx_UnlockSpec(&sctx);
  return REDISMODULE_OK;
}

void IndexSpec_DeleteDoc_Unsafe(IndexSpec *spec, RedisModuleCtx *ctx, RedisModuleString *key, t_docId id) {

  if (DocTable_DeleteR(&spec->docs, key)) {
    spec->stats.numDocuments--;

    // Increment the index's garbage collector's scanning frequency after document deletions
    if (spec->gc) {
      GCContext_OnDelete(spec->gc);
    }
  }

  // VecSim fields clear deleted data on the fly
  if (spec->flags & Index_HasVecSim) {
    for (int i = 0; i < spec->numFields; ++i) {
      if (spec->fields[i].types == INDEXFLD_T_VECTOR) {
        RedisModuleString *rmskey = IndexSpec_GetFormattedKey(spec, spec->fields + i, INDEXFLD_T_VECTOR);
        VecSimIndex *vecsim = openVectorIndex(spec, rmskey, DONT_CREATE_INDEX);
        if(!vecsim)
          continue;
        VecSimIndex_DeleteVector(vecsim, id);
      }
    }
  }

  if (spec->flags & Index_HasGeometry) {
    GeometryIndex_RemoveId(spec, id);
  }
}

int IndexSpec_DeleteDoc(IndexSpec *spec, RedisModuleCtx *ctx, RedisModuleString *key) {
  RedisSearchCtx sctx = SEARCH_CTX_STATIC(ctx, spec);

  // TODO: is this necessary?
  RedisSearchCtx_LockSpecRead(&sctx);
  // Get the doc ID
  t_docId id = DocTable_GetIdR(&spec->docs, key);
  RedisSearchCtx_UnlockSpec(&sctx);

  if (id == 0) {
    // ID does not exist.
    return REDISMODULE_ERR;
  }

  RedisSearchCtx_LockSpecWrite(&sctx);
  IndexSpec_IncrActiveWrites(spec);
  IndexSpec_DeleteDoc_Unsafe(spec, ctx, key, id);
  IndexSpec_DecrActiveWrites(spec);
  RedisSearchCtx_UnlockSpec(&sctx);
  return REDISMODULE_OK;
}

///////////////////////////////////////////////////////////////////////////////////////////////

static void onFlush(RedisModuleCtx *ctx, RedisModuleEvent eid, uint64_t subevent, void *data) {
  if (subevent != REDISMODULE_SUBEVENT_FLUSHDB_START) {
    return;
  }
  Indexes_Free(specDict_g);
  workersThreadPool_Drain(ctx, 0);
  Dictionary_Clear();
  RSGlobalStats.totalStats.used_dialects = 0;
}

void Indexes_Init(RedisModuleCtx *ctx) {
  specDict_g = dictCreate(&dictTypeHeapHiddenStrings, NULL);
  RedisModule_SubscribeToServerEvent(ctx, RedisModuleEvent_FlushDB, onFlush);
  SchemaPrefixes_Create();
}

SpecOpIndexingCtx *Indexes_FindMatchingSchemaRules(RedisModuleCtx *ctx, RedisModuleString *key,
                                                   bool runFilters,
                                                   RedisModuleString *keyToReadData) {
  if (!keyToReadData) {
    keyToReadData = key;
  }
  SpecOpIndexingCtx *res = rm_malloc(sizeof(*res));
  res->specs = dictCreate(&dictTypeHeapHiddenStrings, NULL);
  res->specsOps = array_new(SpecOpCtx, 10);
  if (dictSize(specDict_g) == 0) {
    return res;
  }
  dict *specs = res->specs;

#if defined(_DEBUG) && 0
  RLookupKey *k = RLookup_GetKey_LoadEx(&r->lk, UNDERSCORE_KEY, strlen(UNDERSCORE_KEY), UNDERSCORE_KEY, RLOOKUP_F_NOFLAGS);
  RSValue *v = RLookup_GetItem(k, &r->row);
  const char *x = RSValue_StringPtrLen(v, NULL);
  RedisModule_Log(RSDummyContext, "notice", "Indexes_FindMatchingSchemaRules: x=%s", x);
  const char *f = "name";
  k = RLookup_GetKey_ReadEx(&r->lk, f, strlen(f), RLOOKUP_F_NOFLAGS);
  if (k) {
    v = RLookup_GetItem(k, &r->row);
    x = RSValue_StringPtrLen(v, NULL);
  }
#endif  // _DEBUG

  size_t n;
  const char *key_p = RedisModule_StringPtrLen(key, &n);
  // collect specs that their name is prefixed by the key name
  // `prefixes` includes list of arrays of specs, one for each prefix of key name
  TrieMapResultBuf prefixes = TrieMap_FindPrefixes(SchemaPrefixes_g, key_p, n);
  for (int i = 0; i < TrieMapResultBuf_Len(&prefixes); ++i) {
    SchemaPrefixNode *node = TrieMapResultBuf_GetByIndex(&prefixes, i);
    for (int j = 0; j < array_len(node->index_specs); ++j) {
      StrongRef global = node->index_specs[j];
      IndexSpec *spec = StrongRef_Get(global);
      if (spec && !dictFind(specs, spec->specName)) {
        SpecOpCtx specOp = {
            .spec = spec,
            .op = SpecOp_Add,
        };
        array_append(res->specsOps, specOp);
        dictEntry *entry = dictAddRaw(specs, (void*)spec->specName, NULL);
        // put the location on the specsOps array so we can get it
        // fast using index name
        entry->v.u64 = array_len(res->specsOps) - 1;
      }
    }
  }
  TrieMapResultBuf_Free(prefixes);

  if (runFilters) {

    EvalCtx *r = NULL;
    for (size_t i = 0; i < array_len(res->specsOps); ++i) {
      SpecOpCtx *specOp = res->specsOps + i;
      IndexSpec *spec = specOp->spec;
      if (!spec->rule->filter_exp) {
        continue;
      }

      // load hash only if required
      if (!r) r = EvalCtx_Create();
      RLookup_LoadRuleFields(ctx, &r->lk, &r->row, spec, key_p);

      if (EvalCtx_EvalExpr(r, spec->rule->filter_exp) == EXPR_EVAL_OK) {
        if (!RSValue_BoolTest(&r->res) && dictFind(specs, spec->specName)) {
          specOp->op = SpecOp_Del;
        }
      }
      QueryError_ClearError(r->ee.err);
    }

    if (r) {
      EvalCtx_Destroy(r);
    }
  }
  return res;
}

static bool hashFieldChanged(IndexSpec *spec, RedisModuleString **hashFields) {
  if (hashFields == NULL) {
    return true;
  }

  // TODO: improve implementation to avoid O(n^2)
  for (size_t i = 0; hashFields[i] != NULL; ++i) {
    size_t length = 0;
    const char *field = RedisModule_StringPtrLen(hashFields[i], &length);
    for (size_t j = 0; j < spec->numFields; ++j) {
      if (!HiddenString_CompareC(spec->fields[j].fieldName, field, length)) {
        return true;
      }
    }
    // optimize. change of score and payload fields just require an update of the doc table
    if ((spec->rule->lang_field && !strcmp(field, spec->rule->lang_field)) ||
        (spec->rule->score_field && !strcmp(field, spec->rule->score_field)) ||
        (spec->rule->payload_field && !strcmp(field, spec->rule->payload_field))) {
      return true;
    }
  }
  return false;
}

void Indexes_SpecOpsIndexingCtxFree(SpecOpIndexingCtx *specs) {
  dictRelease(specs->specs);
  array_free(specs->specsOps);
  rm_free(specs);
}

void Indexes_UpdateMatchingWithSchemaRules(RedisModuleCtx *ctx, RedisModuleString *key, DocumentType type,
                                           RedisModuleString **hashFields) {
  if (type == DocumentType_Unsupported) {
    // COPY could overwrite a hash/json with other types so we must try and remove old doc
    Indexes_DeleteMatchingWithSchemaRules(ctx, key, hashFields);
    return;
  }

  SpecOpIndexingCtx *specs = Indexes_FindMatchingSchemaRules(ctx, key, true, NULL);

  for (size_t i = 0; i < array_len(specs->specsOps); ++i) {
    SpecOpCtx *specOp = specs->specsOps + i;

    // skip if document type does not match the index type
    if (type != specOp->spec->rule->type) {
      continue;
    }

    if (hashFieldChanged(specOp->spec, hashFields)) {
      if (specOp->op == SpecOp_Add) {
        IndexSpec_UpdateDoc(specOp->spec, ctx, key, type);
      } else {
        IndexSpec_DeleteDoc(specOp->spec, ctx, key);
      }
    }
  }

  Indexes_SpecOpsIndexingCtxFree(specs);
}

void Indexes_DeleteMatchingWithSchemaRules(RedisModuleCtx *ctx, RedisModuleString *key,
                                           RedisModuleString **hashFields) {
  SpecOpIndexingCtx *specs = Indexes_FindMatchingSchemaRules(ctx, key, false, NULL);

  for (size_t i = 0; i < array_len(specs->specsOps); ++i) {
    SpecOpCtx *specOp = specs->specsOps + i;
    if (hashFieldChanged(specOp->spec, hashFields)) {
      IndexSpec_DeleteDoc(specOp->spec, ctx, key);
    }
  }

  Indexes_SpecOpsIndexingCtxFree(specs);
}

void Indexes_ReplaceMatchingWithSchemaRules(RedisModuleCtx *ctx, RedisModuleString *from_key,
                                            RedisModuleString *to_key) {
  DocumentType type = getDocTypeFromString(to_key);
  if (type == DocumentType_Unsupported) {
    return;
  }

  SpecOpIndexingCtx *from_specs = Indexes_FindMatchingSchemaRules(ctx, from_key, true, to_key);
  SpecOpIndexingCtx *to_specs = Indexes_FindMatchingSchemaRules(ctx, to_key, true, NULL);

  size_t from_len, to_len;
  const char *from_str = RedisModule_StringPtrLen(from_key, &from_len);
  const char *to_str = RedisModule_StringPtrLen(to_key, &to_len);

  for (size_t i = 0; i < array_len(from_specs->specsOps); ++i) {
    SpecOpCtx *specOp = from_specs->specsOps + i;
    IndexSpec *spec = specOp->spec;
    if (specOp->op == SpecOp_Del) {
      // the document is not in the index from the first place
      continue;
    }
    dictEntry *entry = dictFind(to_specs->specs, spec->specName);
    if (entry) {
      RedisSearchCtx sctx = SEARCH_CTX_STATIC(ctx, spec);
      RedisSearchCtx_LockSpecWrite(&sctx);
      DocTable_Replace(&spec->docs, from_str, from_len, to_str, to_len);
      RedisSearchCtx_UnlockSpec(&sctx);
      size_t index = entry->v.u64;
      dictDelete(to_specs->specs, spec->specName);
      array_del_fast(to_specs->specsOps, index);
    } else {
      IndexSpec_DeleteDoc(spec, ctx, from_key);
    }
  }

  // add to a different index
  for (size_t i = 0; i < array_len(to_specs->specsOps); ++i) {
    SpecOpCtx *specOp = to_specs->specsOps + i;
    if (specOp->op == SpecOp_Del) {
      // not need to index
      // also no need to delete because we know that the document is
      // not in the index because if it was there we would handle it
      // on the spec from section.
      continue;
    }
    IndexSpec_UpdateDoc(specOp->spec, ctx, to_key, type);
  }
  Indexes_SpecOpsIndexingCtxFree(from_specs);
  Indexes_SpecOpsIndexingCtxFree(to_specs);
}

void Indexes_List(RedisModule_Reply* reply, bool obfuscate) {
  RedisModule_Reply_Set(reply);
  dictIterator *iter = dictGetIterator(specDict_g);
  dictEntry *entry = NULL;
  while ((entry = dictNext(iter))) {
    StrongRef ref = dictGetRef(entry);
    IndexSpec *sp = StrongRef_Get(ref);
    CurrentThread_SetIndexSpec(ref);
    const char *specName = IndexSpec_FormatName(sp, obfuscate);
    REPLY_SIMPLE_SAFE(specName);
    CurrentThread_ClearIndexSpec();
  }
  dictReleaseIterator(iter);
  RedisModule_Reply_SetEnd(reply);
  RedisModule_EndReply(reply);
}
///////////////////////////////////////////////////////////////////////////////////////////////

// Debug Scanner Functions

static DebugIndexesScanner *DebugIndexesScanner_New(StrongRef global_ref) {

  DebugIndexesScanner *dScanner = rm_realloc(IndexesScanner_New(global_ref), sizeof(DebugIndexesScanner));

  dScanner->maxDocsTBscanned = globalDebugCtx.bgIndexing.maxDocsTBscanned;
  dScanner->maxDocsTBscannedPause = globalDebugCtx.bgIndexing.maxDocsTBscannedPause;
  dScanner->wasPaused = false;
  dScanner->status = DEBUG_INDEX_SCANNER_CODE_NEW;
  dScanner->base.isDebug = true;
  dScanner->pauseOnOOM = globalDebugCtx.bgIndexing.pauseOnOOM;
  dScanner->pauseBeforeOOMRetry = globalDebugCtx.bgIndexing.pauseBeforeOOMretry;

  IndexSpec *spec = StrongRef_Get(global_ref);
  spec->scanner = (IndexesScanner*)dScanner;

  return dScanner;
}

static void DebugIndexes_ScanProc(RedisModuleCtx *ctx, RedisModuleString *keyname, RedisModuleKey *key,
                             DebugIndexesScanner *dScanner) {

  IndexesScanner *scanner = &(dScanner->base);

  if (dScanner->status == DEBUG_INDEX_SCANNER_CODE_NEW) {
    dScanner->status = DEBUG_INDEX_SCANNER_CODE_RUNNING;
  }

  if (dScanner->maxDocsTBscannedPause > 0 && (!dScanner->wasPaused) && scanner->scannedKeys == dScanner->maxDocsTBscannedPause) {
    globalDebugCtx.bgIndexing.pause = true;
    dScanner->wasPaused = true;
  }

  if ((dScanner->maxDocsTBscanned > 0) && (scanner->scannedKeys == dScanner->maxDocsTBscanned)) {
    scanner->cancelled = true;
    dScanner->status = DEBUG_INDEX_SCANNER_CODE_CANCELLED;
  }

  // Check if we need to pause the scan before we release the GIL
  if (globalDebugCtx.bgIndexing.pause)
  {
      // Warning: This section is highly unsafe. RM_Scan does not permit the callback
      // function (i.e., this function) to release the GIL.
      // If the key currently being scanned is deleted after the GIL is released,
      // it can lead to a use-after-free and crash Redis.
      RedisModule_Log(ctx, "warning", "RM_Scan callback function is releasing the GIL, which is unsafe.");

      RedisModule_ThreadSafeContextUnlock(ctx);
      while (globalDebugCtx.bgIndexing.pause) { // volatile variable
        dScanner->status = DEBUG_INDEX_SCANNER_CODE_PAUSED;
        usleep(1000);
      }
      RedisModule_ThreadSafeContextLock(ctx);
  }

  if (dScanner->status == DEBUG_INDEX_SCANNER_CODE_PAUSED) {
    dScanner->status = DEBUG_INDEX_SCANNER_CODE_RESUMED;
  }

  Indexes_ScanProc(ctx, keyname, key, &(dScanner->base));
}

StrongRef IndexSpecRef_Promote(WeakRef ref) {
  StrongRef strong = WeakRef_Promote(ref);
  IndexSpec *spec = StrongRef_Get(strong);
  if (spec) {
    CurrentThread_SetIndexSpec(strong);
  }
  return strong;
}

void IndexSpecRef_Release(StrongRef ref) {
  CurrentThread_ClearIndexSpec();
  StrongRef_Release(ref);
}

// If this function is called, it means that the scan did not complete due to OOM, should be verified by the caller
static inline void DebugIndexesScanner_pauseCheck(DebugIndexesScanner* dScanner, RedisModuleCtx *ctx, bool pauseField, DebugIndexScannerCode code) {
  if (!dScanner || !pauseField) {
    return;
  }
  globalDebugCtx.bgIndexing.pause = true;
  RedisModule_ThreadSafeContextUnlock(ctx);
  while (globalDebugCtx.bgIndexing.pause) { // volatile variable
    dScanner->status = code;
    usleep(1000);
  }
  dScanner->status = DEBUG_INDEX_SCANNER_CODE_RESUMED;
  RedisModule_ThreadSafeContextLock(ctx);
}<|MERGE_RESOLUTION|>--- conflicted
+++ resolved
@@ -42,13 +42,10 @@
 #include "util/hash/hash.h"
 #include "reply_macros.h"
 #include "notifications.h"
-<<<<<<< HEAD
-#include "search_disk.h"
-=======
 #include "info/field_spec_info.h"
 #include "rs_wall_clock.h"
 #include "util/redis_mem_info.h"
->>>>>>> c2731a16
+#include "search_disk.h"
 
 #define INITIAL_DOC_TABLE_SIZE 1000
 
@@ -2992,7 +2989,7 @@
     RS_ASSERT(disk_db);
     sp->diskSpec = SearchDisk_OpenIndex(HiddenString_GetUnsafe(sp->specName, NULL), sp->rule->type);
   }
-  
+
   sp->terms = NewTrie(NULL, Trie_Sort_Lex);
   /* For version 3 or up - load the generic trie */
   //  if (encver >= 3) {
