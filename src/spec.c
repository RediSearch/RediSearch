--- conflicted
+++ resolved
@@ -1007,10 +1007,6 @@
 
 void CleanPool_ThreadPoolDestroy() {
   if (cleanPool) {
-<<<<<<< HEAD
-=======
-    RedisModule_ThreadSafeContextUnlock(RSDummyContext);
->>>>>>> d758b71c
     if (RSGlobalConfig.freeResourcesThread) {
       thpool_wait(cleanPool);
     }
