--- conflicted
+++ resolved
@@ -31,11 +31,8 @@
 #include "rdb.h"
 #include "commands.h"
 #include "rmutil/cxx/chrono-clock.h"
-<<<<<<< HEAD
+#include "geometry/geometry_api.h"
 #include "util/workers.h"
-=======
-#include "geometry/geometry_api.h"
->>>>>>> 3ef783e1
 
 #define INITIAL_DOC_TABLE_SIZE 1000
 
@@ -1825,13 +1822,13 @@
       }
     }
   }
-  
+
   // Load geometry specific options
   if (FIELD_IS(f, INDEXFLD_T_GEOMETRY) || (f->options & FieldSpec_Dynamic)) {
     // TODO: GEOMETRY - if more than one geometry library is supported - load it from rdb (currently hard-coded)
     f->geometryOpts.geometryLibType = GEOMETRY_LIB_TYPE_BOOST_GEOMETRY;
   }
-  
+
   return REDISMODULE_OK;
 
 fail:
