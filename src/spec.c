/*
 * Copyright Redis Ltd. 2016 - present
 * Licensed under your choice of the Redis Source Available License 2.0 (RSALv2) or
 * the Server Side Public License v1 (SSPLv1).
 */

#include "spec.h"

#include <math.h>
#include <ctype.h>

#include "util/logging.h"
#include "util/misc.h"
#include "rmutil/vector.h"
#include "rmutil/util.h"
#include "rmutil/rm_assert.h"
#include "trie/trie_type.h"
#include "rmalloc.h"
#include "config.h"
#include "cursor.h"
#include "tag_index.h"
#include "redis_index.h"
#include "indexer.h"
#include "suffix.h"
#include "alias.h"
#include "module.h"
#include "aggregate/expr/expression.h"
#include "rules.h"
#include "dictionary.h"
#include "doc_types.h"
#include "rdb.h"
#include "commands.h"
#include "obfuscation/obfuscation_api.h"
#include "util/workers.h"
#include "info/global_stats.h"
#include "debug_commands.h"
#include "util/hash/hash.h"
#include "reply_macros.h"

#define INITIAL_DOC_TABLE_SIZE 1000

///////////////////////////////////////////////////////////////////////////////////////////////

static int FieldSpec_RdbLoad(RedisModuleIO *rdb, FieldSpec *f, StrongRef sp_ref, int encver);

const char *(*IndexAlias_GetUserTableName)(RedisModuleCtx *, const char *) = NULL;

RedisModuleType *IndexSpecType;

dict *specDict_g;
IndexesScanner *global_spec_scanner = NULL;
size_t pending_global_indexing_ops = 0;
dict *legacySpecDict;
dict *legacySpecRules;

// Pending or in-progress index drops
uint16_t pendingIndexDropCount_g = 0;

Version redisVersion;
Version rlecVersion;
bool isCrdt;
bool isTrimming = false;

// Default values make no limits.
size_t memoryLimit = -1;
size_t used_memory = 0;

static redisearch_thpool_t *cleanPool = NULL;

extern DebugCTX globalDebugCtx;

const char *DEBUG_INDEX_SCANNER_STATUS_STRS[DEBUG_INDEX_SCANNER_CODE_COUNT] = {
    "NEW", "SCANNING", "DONE", "CANCELLED", "PAUSED", "RESUMED"
};

// Static assertion to ensure array size matches the number of statuses
static_assert(
    sizeof(DEBUG_INDEX_SCANNER_STATUS_STRS) / sizeof(DEBUG_INDEX_SCANNER_STATUS_STRS[0]) == DEBUG_INDEX_SCANNER_CODE_COUNT,
    "Mismatch between DebugIndexScannerCode enum and DEBUG_INDEX_SCANNER_STATUS_STRS array"
);

// Debug scanner functions
static DebugIndexesScanner *DebugIndexesScanner_New(StrongRef global_ref);
static void DebugIndexesScanner_Free(DebugIndexesScanner *dScanner);
static void DebugIndexes_ScanProc(RedisModuleCtx *ctx, RedisModuleString *keyname, RedisModuleKey *key,
                             DebugIndexesScanner *dScanner);

//---------------------------------------------------------------------------------------------

static void setMemoryInfo(RedisModuleCtx *ctx) {
#define MIN_NOT_0(a,b) (((a)&&(b))?MIN((a),(b)):MAX((a),(b)))
  RedisModuleServerInfoData *info = RedisModule_GetServerInfo(ctx, "memory");

  size_t maxmemory = RedisModule_ServerInfoGetFieldUnsigned(info, "maxmemory", NULL);
  size_t max_process_mem = RedisModule_ServerInfoGetFieldUnsigned(info, "max_process_mem", NULL); // Enterprise limit
  maxmemory = MIN_NOT_0(maxmemory, max_process_mem);

  size_t total_system_memory = RedisModule_ServerInfoGetFieldUnsigned(info, "total_system_memory", NULL);
  memoryLimit = MIN_NOT_0(maxmemory, total_system_memory);

  used_memory = RedisModule_ServerInfoGetFieldUnsigned(info, "used_memory", NULL);

  RedisModule_FreeServerInfo(ctx, info);
}

/*
 * Initialize the spec's fields that are related to the cursors.
 */

static void Cursors_initSpec(IndexSpec *spec) {
  spec->activeCursors = 0;
}

/*
 * Get a field spec by field name. Case sensitive!
 * Return the field spec if found, NULL if not.
 * Assuming the spec is properly locked before calling this function.
 */
const FieldSpec *IndexSpec_GetFieldWithLength(const IndexSpec *spec, const char *name, size_t len) {
  for (size_t i = 0; i < spec->numFields; i++) {
    const FieldSpec *fs = spec->fields + i;
    if (!HiddenString_CompareC(fs->fieldName, name, len)) {
      return fs;
    }
  }
  return NULL;
}

const FieldSpec *IndexSpec_GetField(const IndexSpec *spec, const HiddenString *name) {
  for (size_t i = 0; i < spec->numFields; i++) {
    const FieldSpec *fs = spec->fields + i;
    if (!HiddenString_Compare(fs->fieldName, name)) {
      return fs;
    }
  }
  return NULL;
}

// Assuming the spec is properly locked before calling this function.
t_fieldMask IndexSpec_GetFieldBit(IndexSpec *spec, const char *name, size_t len) {
  const FieldSpec *fs = IndexSpec_GetFieldWithLength(spec, name, len);
  if (!fs || !FIELD_IS(fs, INDEXFLD_T_FULLTEXT) || !FieldSpec_IsIndexable(fs)) return 0;

  return FIELD_BIT(fs);
}

// Assuming the spec is properly locked before calling this function.
int IndexSpec_CheckPhoneticEnabled(const IndexSpec *sp, t_fieldMask fm) {
  if (!(sp->flags & Index_HasPhonetic)) {
    return 0;
  }

  if (fm == 0 || fm == (t_fieldMask)-1) {
    // No fields -- implicit phonetic match!
    return 1;
  }

  for (size_t ii = 0; ii < sp->numFields; ++ii) {
    if (fm & ((t_fieldMask)1 << ii)) {
      const FieldSpec *fs = sp->fields + ii;
      if (FIELD_IS(fs, INDEXFLD_T_FULLTEXT) && (FieldSpec_IsPhonetics(fs))) {
        return 1;
      }
    }
  }
  return 0;
}

// Assuming the spec is properly locked before calling this function.
int IndexSpec_CheckAllowSlopAndInorder(const IndexSpec *spec, t_fieldMask fm, QueryError *status) {
  for (size_t ii = 0; ii < spec->numFields; ++ii) {
    if (fm & ((t_fieldMask)1 << ii)) {
      const FieldSpec *fs = spec->fields + ii;
      if (FIELD_IS(fs, INDEXFLD_T_FULLTEXT) && (FieldSpec_IsUndefinedOrder(fs))) {
        QueryError_SetWithUserDataFmt(status, QUERY_EBADORDEROPTION,
                               "slop/inorder are not supported for field with undefined ordering", " `%s`", HiddenString_GetUnsafe(fs->fieldName, NULL));
        return 0;
      }
    }
  }
  return 1;
}

// Assuming the spec is properly locked before calling this function.
const FieldSpec *IndexSpec_GetFieldBySortingIndex(const IndexSpec *sp, uint16_t idx) {
  for (size_t ii = 0; ii < sp->numFields; ++ii) {
    if (sp->fields[ii].options & FieldSpec_Sortable && sp->fields[ii].sortIdx == idx) {
      return sp->fields + ii;
    }
  }
  return NULL;
}

// Assuming the spec is properly locked before calling this function.
const char *IndexSpec_GetFieldNameByBit(const IndexSpec *sp, t_fieldMask id) {
  for (int i = 0; i < sp->numFields; i++) {
    if (FIELD_BIT(&sp->fields[i]) == id && FIELD_IS(&sp->fields[i], INDEXFLD_T_FULLTEXT) &&
      FieldSpec_IsIndexable(&sp->fields[i])) {
      return HiddenString_GetUnsafe(sp->fields[i].fieldName, NULL);
    }
  }
  return NULL;
}

// Get the field spec by the field mask.
const FieldSpec *IndexSpec_GetFieldByBit(const IndexSpec *sp, t_fieldMask id) {
  for (int i = 0; i < sp->numFields; i++) {
    if (FIELD_BIT(&sp->fields[i]) == id && FIELD_IS(&sp->fields[i], INDEXFLD_T_FULLTEXT) &&
        FieldSpec_IsIndexable(&sp->fields[i])) {
      return &sp->fields[i];
    }
  }
  return NULL;
}

// Get the field specs that match a field mask.
arrayof(FieldSpec *) IndexSpec_GetFieldsByMask(const IndexSpec *sp, t_fieldMask mask) {
  arrayof(FieldSpec *) res = array_new(FieldSpec *, 2);
  for (int i = 0; i < sp->numFields; i++) {
    if (mask & FIELD_BIT(sp->fields + i) && FIELD_IS(sp->fields + i, INDEXFLD_T_FULLTEXT)) {
      array_append(res, sp->fields + i);
    }
  }
  return res;
}

//---------------------------------------------------------------------------------------------

/*
* Parse an index spec from redis command arguments.
* Returns REDISMODULE_ERR if there's a parsing error.
* The command only receives the relevant part of argv.
*
* The format currently is FT.CREATE {index} [NOOFFSETS] [NOFIELDS] [NOFREQS]
    SCHEMA {field} [TEXT [WEIGHT {weight}]] | [NUMERIC]
*/
StrongRef IndexSpec_ParseRedisArgs(RedisModuleCtx *ctx, const HiddenString *name,
                                    RedisModuleString **argv, int argc, QueryError *status) {

  const char *args[argc];
  for (int i = 0; i < argc; i++) {
    args[i] = RedisModule_StringPtrLen(argv[i], NULL);
  }

  return IndexSpec_Parse(name, args, argc, status);
}

arrayof(FieldSpec *) getFieldsByType(IndexSpec *spec, FieldType type) {
#define FIELDS_ARRAY_CAP 2
  arrayof(FieldSpec *) fields = array_new(FieldSpec *, FIELDS_ARRAY_CAP);
  for (int i = 0; i < spec->numFields; ++i) {
    if (FIELD_IS(spec->fields + i, type)) {
      array_append(fields, &(spec->fields[i]));
    }
  }
  return fields;
}

/* Check if Redis is currently loading from RDB. Our thread starts before RDB loading is finished */
int isRdbLoading(RedisModuleCtx *ctx) {
  long long isLoading = 0;
  RMUtilInfo *info = RMUtil_GetRedisInfo(ctx);
  if (!info) {
    return 0;
  }

  if (!RMUtilInfo_GetInt(info, "loading", &isLoading)) {
    isLoading = 0;
  }

  RMUtilRedisInfo_Free(info);
  return isLoading == 1;
}

//---------------------------------------------------------------------------------------------

void IndexSpec_LegacyFree(void *spec) {
  // free legacy index do nothing, it will be called only
  // when the index key will be deleted and we keep the legacy
  // index pointer in the legacySpecDict so we will free it when needed
}

static void IndexSpec_TimedOutProc(RedisModuleCtx *ctx, WeakRef w_ref) {
  // we need to delete the spec from the specDict_g, as far as the user see it,
  // this spec was deleted and its memory will be freed in a background thread.

  // attempt to promote the weak ref to a strong ref
  StrongRef spec_ref = WeakRef_Promote(w_ref);
  WeakRef_Release(w_ref);

  IndexSpec *sp = StrongRef_Get(spec_ref);
  if (!sp) {
    // the spec was already deleted, nothing to do here
    return;
  }
  const char* name = IndexSpec_FormatName(sp, RSGlobalConfig.hideUserDataFromLog);
  RedisModule_Log(RSDummyContext, REDISMODULE_LOGLEVEL_VERBOSE, "Freeing index %s by timer", name);

  sp->isTimerSet = false;
  if (RS_IsMock) {
    IndexSpec_Free(sp);
  } else {
    // called on master shard for temporary indexes and deletes all documents by defaults
    // pass FT.DROPINDEX with "DD" flag to self.
    RedisModuleCallReply *rep = RedisModule_Call(RSDummyContext, RS_DROP_INDEX_CMD, "cc!", HiddenString_GetUnsafe(sp->specName, NULL), "DD");
    if (rep) {
      RedisModule_FreeCallReply(rep);
    }
  }

  RedisModule_Log(RSDummyContext, REDISMODULE_LOGLEVEL_VERBOSE, "Freeing index '%s' by timer: done", name);
  StrongRef_Release(spec_ref);
}

// Assuming the GIL is held.
// This can be done without locking the spec for write, since the timer is not modified or read by any other thread.
static void IndexSpec_SetTimeoutTimer(IndexSpec *sp, WeakRef spec_ref) {
  if (sp->isTimerSet) {
    WeakRef old_timer_ref;
    if (RedisModule_StopTimer(RSDummyContext, sp->timerId, (void **)&old_timer_ref) == REDISMODULE_OK) {
      WeakRef_Release(old_timer_ref);
    }
  }
  sp->timerId = RedisModule_CreateTimer(RSDummyContext, sp->timeout,
                                        (RedisModuleTimerProc)IndexSpec_TimedOutProc, spec_ref.rm);
  sp->isTimerSet = true;
}

// Assuming the spec is properly guarded before calling this function (GIL or write lock).
static void IndexSpec_ResetTimeoutTimer(IndexSpec *sp) {
  if (sp->isTimerSet) {
    WeakRef old_timer_ref;
    if (RedisModule_StopTimer(RSDummyContext, sp->timerId, (void **)&old_timer_ref) == REDISMODULE_OK) {
      WeakRef_Release(old_timer_ref);
    }
  }
  sp->timerId = 0;
  sp->isTimerSet = false;
}

// Assuming the GIL is locked before calling this function.
void Indexes_SetTempSpecsTimers(TimerOp op) {
  dictIterator *iter = dictGetIterator(specDict_g);
  dictEntry *entry = NULL;
  while ((entry = dictNext(iter))) {
    StrongRef spec_ref = dictGetRef(entry);
    IndexSpec *sp = StrongRef_Get(spec_ref);
    if (sp->flags & Index_Temporary) {
      switch (op) {
        case TimerOp_Add: IndexSpec_SetTimeoutTimer(sp, StrongRef_Demote(spec_ref)); break;
        case TimerOp_Del: IndexSpec_ResetTimeoutTimer(sp);    break;
      }
    }
  }
  dictReleaseIterator(iter);
}

//---------------------------------------------------------------------------------------------

double IndexesScanner_IndexedPercent(RedisModuleCtx *ctx, IndexesScanner *scanner, const IndexSpec *sp) {
  if (scanner || sp->scan_in_progress) {
    if (scanner) {
      size_t totalKeys = RedisModule_DbSize(ctx);
      return totalKeys > 0 ? (double)scanner->scannedKeys / totalKeys : 0;
    } else {
      return 0;
    }
  } else {
    return 1.0;
  }
}

size_t IndexSpec_collect_numeric_overhead(IndexSpec *sp) {
  // Traverse the fields and calculates the overhead of the numeric tree index
  size_t overhead = 0;
  for (size_t i = 0; i < sp->numFields; i++) {
    FieldSpec *fs = sp->fields + i;
    if (FIELD_IS(fs, INDEXFLD_T_NUMERIC) || FIELD_IS(fs, INDEXFLD_T_GEO)) {
      RedisModuleString *keyName = IndexSpec_GetFormattedKey(sp, fs, fs->types);
      NumericRangeTree *rt = openNumericKeysDict(sp, keyName, DONT_CREATE_INDEX);
      // Numeric index was not initialized yet
      if (!rt) {
        continue;
      }

      overhead += sizeof(NumericRangeTree);
    }
  }
  return overhead;
}

size_t IndexSpec_collect_tags_overhead(const IndexSpec *sp) {
  // Traverse the fields and calculates the overhead of the tags
  size_t overhead = 0;
  for (size_t i = 0; i < sp->numFields; i++) {
    FieldSpec *fs = sp->fields + i;
    if (FIELD_IS(fs, INDEXFLD_T_TAG)) {
      overhead += TagIndex_GetOverhead(sp, fs);
    }
  }
  return overhead;
}

size_t IndexSpec_collect_text_overhead(const IndexSpec *sp) {
  // Traverse the fields and calculates the overhead of the text suffixes
  size_t overhead = 0;
  // Collect overhead from sp->terms
  overhead += TrieType_MemUsage(sp->terms);
  // Collect overhead from sp->suffix
  if (sp->suffix) {
    // TODO: Count the values' memory as well
    overhead += TrieType_MemUsage(sp->suffix);
  }
  return overhead;
}

size_t IndexSpec_TotalMemUsage(IndexSpec *sp, size_t doctable_tm_size, size_t tags_overhead, size_t text_overhead) {
  size_t res = 0;
  res += sp->docs.memsize;
  res += sp->docs.sortablesSize;
  res += doctable_tm_size ? doctable_tm_size : TrieMap_MemUsage(sp->docs.dim.tm);
  res += text_overhead ? text_overhead :  IndexSpec_collect_text_overhead(sp);
  res += tags_overhead ? tags_overhead : IndexSpec_collect_tags_overhead(sp);
  res += IndexSpec_collect_numeric_overhead(sp);
  res += sp->stats.invertedSize;
  res += sp->stats.offsetVecsSize;
  res += sp->stats.termsSize;
  return res;
}

const char *IndexSpec_FormatName(const IndexSpec *sp, bool obfuscate) {
    return obfuscate ? sp->obfuscatedName : HiddenString_GetUnsafe(sp->specName, NULL);
}

char *IndexSpec_FormatObfuscatedName(const HiddenString *specName) {
  Sha1 sha1;
  size_t len;
  const char* value = HiddenString_GetUnsafe(specName, &len);
  Sha1_Compute(value, len, &sha1);
  char buffer[MAX_OBFUSCATED_INDEX_NAME];
  Obfuscate_Index(&sha1, buffer);
  return rm_strdup(buffer);
}

static bool checkIfSpecExists(const char *rawSpecName) {
  bool found = false;
  HiddenString* specName = NewHiddenString(rawSpecName, strlen(rawSpecName), false);
  found = dictFetchValue(specDict_g, specName);
  HiddenString_Free(specName, false);
  return found;
}

//---------------------------------------------------------------------------------------------

/* Create a new index spec from a redis command */
// TODO: multithreaded: use global metadata locks to protect global data structures
IndexSpec *IndexSpec_CreateNew(RedisModuleCtx *ctx, RedisModuleString **argv, int argc,
                               QueryError *status) {
  const char *rawSpecName = RedisModule_StringPtrLen(argv[1], NULL);
  setMemoryInfo(ctx);
  if (checkIfSpecExists(rawSpecName)) {
    QueryError_SetCode(status, QUERY_EINDEXEXISTS);
    return NULL;
  }
  size_t nameLen;
  const char *rawName = RedisModule_StringPtrLen(argv[1], &nameLen);
  HiddenString *name = NewHiddenString(rawName, nameLen, true);
  // Create the IndexSpec, along with its corresponding weak\strong refs
  StrongRef spec_ref = IndexSpec_ParseRedisArgs(ctx, name, &argv[2], argc - 2, status);
  IndexSpec *sp = StrongRef_Get(spec_ref);
  if (sp == NULL) {
    return NULL;
  }

  // Add the spec to the global spec dictionary
  dictAdd(specDict_g, name, spec_ref.rm);

  // Start the garbage collector
  IndexSpec_StartGC(ctx, spec_ref, sp);

  Cursors_initSpec(sp);

  // set timeout for temporary index on master
  if ((sp->flags & Index_Temporary) && IsMaster()) {
    IndexSpec_SetTimeoutTimer(sp, StrongRef_Demote(spec_ref));
  }

  if (!(sp->flags & Index_SkipInitialScan)) {
    IndexSpec_ScanAndReindex(ctx, spec_ref);
  }
  return sp;
}

//---------------------------------------------------------------------------------------------

static bool checkPhoneticAlgorithmAndLang(const char *matcher) {
  if (strlen(matcher) != 5) {
    return false;
  }
  if (matcher[0] != 'd' || matcher[1] != 'm' || matcher[2] != ':') {
    return false;
  }

#define LANGUAGES_SIZE 4
  char *languages[] = {"en", "pt", "fr", "es"};

  bool langauge_found = false;
  for (int i = 0; i < LANGUAGES_SIZE; ++i) {
    if (matcher[3] == languages[i][0] && matcher[4] == languages[i][1]) {
      langauge_found = true;
    }
  }

  return langauge_found;
}

// Tries to get vector data type from ac. This function need to stay updated with
// the supported vector data types list of VecSim.
static int parseVectorField_GetType(ArgsCursor *ac, VecSimType *type) {
  HiddenString *htypeStr;
  int rc;
  if ((rc = AC_GetHiddenString(ac, &htypeStr, 0) != AC_OK)) {
    return rc;
  }
  // Uncomment these when support for other type is added.
  if (!HiddenString_CaseInsensitiveCompareC(htypeStr, VECSIM_TYPE_FLOAT32, strlen(VECSIM_TYPE_FLOAT32)))
    *type = VecSimType_FLOAT32;
  else if (!HiddenString_CaseInsensitiveCompareC(htypeStr, VECSIM_TYPE_FLOAT64, strlen(VECSIM_TYPE_FLOAT64)))
    *type = VecSimType_FLOAT64;
  else if (!HiddenString_CaseInsensitiveCompareC(htypeStr, VECSIM_TYPE_FLOAT16, strlen(VECSIM_TYPE_FLOAT16)))
    *type = VecSimType_FLOAT16;
  else if (!HiddenString_CaseInsensitiveCompareC(htypeStr, VECSIM_TYPE_BFLOAT16, strlen(VECSIM_TYPE_BFLOAT16)))
    *type = VecSimType_BFLOAT16;
  else if (!HiddenString_CaseInsensitiveCompareC(htypeStr, VECSIM_TYPE_UINT8, strlen(VECSIM_TYPE_UINT8)))
    *type = VecSimType_UINT8;
  else if (!HiddenString_CaseInsensitiveCompareC(htypeStr, VECSIM_TYPE_INT8, strlen(VECSIM_TYPE_INT8)))
    *type = VecSimType_INT8;
  // else if (HiddenString_CaseInsensitiveCompareC(htypeStr, VECSIM_TYPE_INT32, strlen(VECSIM_TYPE_INT32)))
  //   *type = VecSimType_INT32;
  // else if (HiddenString_CaseInsensitiveCompareC(htypeStr, VECSIM_TYPE_INT64, strlen(VECSIM_TYPE_INT64)))
  //   *type = VecSimType_INT64;
  else {
    HiddenString_Free(htypeStr, false);
    return AC_ERR_ENOENT;
  }
  HiddenString_Free(htypeStr, false);
  return AC_OK;
}

// Tries to get distance metric from ac. This function need to stay updated with
// the supported distance metric functions list of VecSim.
static int parseVectorField_GetMetric(ArgsCursor *ac, VecSimMetric *metric) {
  const char *metricStr;
  HiddenString *hmetricStr;
  int rc;
  if ((rc = AC_GetHiddenString(ac, &hmetricStr, 0)) != AC_OK) {
    return rc;
  }
  if (!HiddenString_CaseInsensitiveCompareC(hmetricStr, VECSIM_METRIC_IP, strlen(VECSIM_METRIC_IP)))
    *metric = VecSimMetric_IP;
  else if (!HiddenString_CaseInsensitiveCompareC(hmetricStr, VECSIM_METRIC_L2, strlen(VECSIM_METRIC_L2)))
    *metric = VecSimMetric_L2;
  else if (!HiddenString_CaseInsensitiveCompareC(hmetricStr, VECSIM_METRIC_COSINE, strlen(VECSIM_METRIC_COSINE)))
    *metric = VecSimMetric_Cosine;
  else {
    HiddenString_Free(hmetricStr, false);
    return AC_ERR_ENOENT;
  }
  HiddenString_Free(hmetricStr, false);
  return AC_OK;
}

// memoryLimit / 10 - default is 10% of global memory limit
#define BLOCK_MEMORY_LIMIT ((RSGlobalConfig.vssMaxResize) ? RSGlobalConfig.vssMaxResize : memoryLimit / 10)

static int parseVectorField_validate_hnsw(VecSimParams *params, QueryError *status) {
  // Calculating max block size (in # of vectors), according to memory limits
  size_t maxBlockSize = BLOCK_MEMORY_LIMIT / VecSimIndex_EstimateElementSize(params);
  // if Block size was not set by user, sets the default to min(maxBlockSize, DEFAULT_BLOCK_SIZE)
  if (params->algoParams.hnswParams.blockSize == 0) { // indicates that block size was not set by the user
    params->algoParams.hnswParams.blockSize = MIN(DEFAULT_BLOCK_SIZE, maxBlockSize);
  }
  if (params->algoParams.hnswParams.initialCapacity == SIZE_MAX) { // indicates that initial capacity was not set by the user
    params->algoParams.hnswParams.initialCapacity = params->algoParams.hnswParams.blockSize;
  }
  size_t index_size_estimation = VecSimIndex_EstimateInitialSize(params);
  size_t free_memory = memoryLimit - used_memory;
  if (params->algoParams.hnswParams.initialCapacity > maxBlockSize) {
    QueryError_SetWithUserDataFmt(status, QUERY_ELIMIT, "Vector index initial capacity", " %zu exceeded server limit (%zu with the given parameters)", params->algoParams.hnswParams.initialCapacity, maxBlockSize);
    return 0;
  }
  if (params->algoParams.hnswParams.blockSize > maxBlockSize) {
    // TODO: uncomment when BLOCK_SIZE is added to FT.CREATE on HNSW
    // QueryError_SetWithUserDataFmt(status, QUERY_ELIMIT, "Vector index block size", " %zu exceeded server limit (%zu with the given parameters)", fs->vectorOpts.vecSimParams.bfParams.blockSize, maxBlockSize);
    // return 0;
  }
  RedisModule_Log(RSDummyContext, "warning", "creating vector index. Server memory limit: %zuB, required memory: %zuB, available memory: %zuB", memoryLimit, index_size_estimation, free_memory);
  return 1;
}

static int parseVectorField_validate_flat(VecSimParams *params, QueryError *status) {
  size_t elementSize = VecSimIndex_EstimateElementSize(params);
  // Calculating max block size (in # of vectors), according to memory limits
  size_t maxBlockSize = BLOCK_MEMORY_LIMIT / elementSize;
  // if Block size was not set by user, sets the default to min(maxBlockSize, DEFAULT_BLOCK_SIZE)
  if (params->algoParams.bfParams.blockSize == 0) { // indicates that block size was not set by the user
    params->algoParams.bfParams.blockSize = MIN(DEFAULT_BLOCK_SIZE, maxBlockSize);
  }
  if (params->algoParams.bfParams.initialCapacity == SIZE_MAX) { // indicates that initial capacity was not set by the user
    params->algoParams.bfParams.initialCapacity = params->algoParams.bfParams.blockSize;
  }
  // Calculating index size estimation, after first vector block was allocated.
  size_t index_size_estimation = VecSimIndex_EstimateInitialSize(params);
  index_size_estimation += elementSize * params->algoParams.bfParams.blockSize;
  size_t free_memory = memoryLimit - used_memory;
  if (params->algoParams.bfParams.initialCapacity > maxBlockSize) {
    QueryError_SetWithUserDataFmt(status, QUERY_ELIMIT, "Vector index initial capacity", " %zu exceeded server limit (%zu with the given parameters)", params->algoParams.bfParams.initialCapacity, maxBlockSize);
    return 0;
  }
  if (params->algoParams.bfParams.blockSize > maxBlockSize) {
    QueryError_SetWithUserDataFmt(status, QUERY_ELIMIT, "Vector index block size", " %zu exceeded server limit (%zu with the given parameters)", params->algoParams.bfParams.blockSize, maxBlockSize);
    return 0;
  }
  RedisModule_Log(RSDummyContext, "warning", "creating vector index. Server memory limit: %zuB, required memory: %zuB, available memory: %zuB", memoryLimit, index_size_estimation, free_memory);
  return 1;
}

int VecSimIndex_validate_params(RedisModuleCtx *ctx, VecSimParams *params, QueryError *status) {
  setMemoryInfo(ctx);
  bool valid = false;
  if (VecSimAlgo_HNSWLIB == params->algo) {
    valid = parseVectorField_validate_hnsw(params, status);
  } else if (VecSimAlgo_BF == params->algo) {
    valid = parseVectorField_validate_flat(params, status);
  } else if (VecSimAlgo_TIERED == params->algo) {
    return VecSimIndex_validate_params(ctx, params->algoParams.tieredParams.primaryIndexParams, status);
  }
  return valid ? REDISMODULE_OK : REDISMODULE_ERR;
}

#define VECSIM_ALGO_PARAM_MSG(algo, param) "vector similarity " algo " index `" param "`"

static int parseVectorField_hnsw(FieldSpec *fs, VecSimParams *params, ArgsCursor *ac, QueryError *status) {
  int rc;

  // HNSW mandatory params.
  bool mandtype = false;
  bool mandsize = false;
  bool mandmetric = false;

  // Get number of parameters
  size_t expNumParam, numParam = 0;
  if ((rc = AC_GetSize(ac, &expNumParam, 0)) != AC_OK) {
    QERR_MKBADARGS_AC(status, "vector similarity number of parameters", rc);
    return 0;
  } else if (expNumParam % 2) {
    QueryError_SetWithoutUserDataFmt(status, QUERY_ESYNTAX, "Bad number of arguments for vector similarity index: got %d but expected even number (as algorithm parameters should be submitted as named arguments)", expNumParam);
    return 0;
  } else {
    expNumParam /= 2;
  }

  while (expNumParam > numParam && !AC_IsAtEnd(ac)) {
    if (AC_AdvanceIfMatch(ac, VECSIM_TYPE)) {
      if ((rc = parseVectorField_GetType(ac, &params->algoParams.hnswParams.type)) != AC_OK) {
        QERR_MKBADARGS_AC(status, VECSIM_ALGO_PARAM_MSG(VECSIM_ALGORITHM_HNSW, VECSIM_TYPE), rc);
        return 0;
      }
      mandtype = true;
    } else if (AC_AdvanceIfMatch(ac, VECSIM_DIM)) {
      if ((rc = AC_GetSize(ac, &params->algoParams.hnswParams.dim, AC_F_GE1)) != AC_OK) {
        QERR_MKBADARGS_AC(status, VECSIM_ALGO_PARAM_MSG(VECSIM_ALGORITHM_HNSW, VECSIM_DIM), rc);
        return 0;
      }
      mandsize = true;
    } else if (AC_AdvanceIfMatch(ac, VECSIM_DISTANCE_METRIC)) {
      if ((rc = parseVectorField_GetMetric(ac, &params->algoParams.hnswParams.metric)) != AC_OK) {
        QERR_MKBADARGS_AC(status,  VECSIM_ALGO_PARAM_MSG(VECSIM_ALGORITHM_HNSW, VECSIM_DISTANCE_METRIC), rc);
        return 0;
      }
      mandmetric = true;
    } else if (AC_AdvanceIfMatch(ac, VECSIM_INITIAL_CAP)) {
      if ((rc = AC_GetSize(ac, &params->algoParams.hnswParams.initialCapacity, 0)) != AC_OK) {
        QERR_MKBADARGS_AC(status, VECSIM_ALGO_PARAM_MSG(VECSIM_ALGORITHM_HNSW, VECSIM_INITIAL_CAP), rc);
        return 0;
      }
    } else if (AC_AdvanceIfMatch(ac, VECSIM_M)) {
      if ((rc = AC_GetSize(ac, &params->algoParams.hnswParams.M, AC_F_GE1)) != AC_OK) {
        QERR_MKBADARGS_AC(status, VECSIM_ALGO_PARAM_MSG(VECSIM_ALGORITHM_HNSW, VECSIM_M), rc);
        return 0;
      }
    } else if (AC_AdvanceIfMatch(ac, VECSIM_EFCONSTRUCTION)) {
      if ((rc = AC_GetSize(ac, &params->algoParams.hnswParams.efConstruction, AC_F_GE1)) != AC_OK) {
        QERR_MKBADARGS_AC(status, VECSIM_ALGO_PARAM_MSG(VECSIM_ALGORITHM_HNSW, VECSIM_EFCONSTRUCTION), rc);
        return 0;
      }
    } else if (AC_AdvanceIfMatch(ac, VECSIM_EFRUNTIME)) {
      if ((rc = AC_GetSize(ac, &params->algoParams.hnswParams.efRuntime, AC_F_GE1)) != AC_OK) {
        QERR_MKBADARGS_AC(status, VECSIM_ALGO_PARAM_MSG(VECSIM_ALGORITHM_HNSW, VECSIM_EFRUNTIME), rc);
        return 0;
      }
    } else if (AC_AdvanceIfMatch(ac, VECSIM_EPSILON)) {
      if ((rc = AC_GetDouble(ac, &params->algoParams.hnswParams.epsilon, AC_F_GE0)) != AC_OK) {
        QERR_MKBADARGS_AC(status, VECSIM_ALGO_PARAM_MSG(VECSIM_ALGORITHM_HNSW, VECSIM_EPSILON), rc);
        return 0;
      }
    } else {
      HiddenString *hac = AC_GetHiddenStringNC(ac);
      QERR_MKBADARGS_FMT(status, "Bad arguments for algorithm", " %s: %s", VECSIM_ALGORITHM_HNSW, HiddenString_GetUnsafe(hac, NULL));
      HiddenString_Free(hac, false);
      return 0;
    }
    numParam++;
  }
  if (expNumParam > numParam) {
    QERR_MKBADARGS_WITHOUT_USER_DATA_FMT(status, "Expected %d parameters but got %d", expNumParam * 2, numParam * 2);
    return 0;
  }
  if (!mandtype) {
    VECSIM_ERR_MANDATORY(status, VECSIM_ALGORITHM_HNSW, VECSIM_TYPE);
    return 0;
  }
  if (!mandsize) {
    VECSIM_ERR_MANDATORY(status, VECSIM_ALGORITHM_HNSW, VECSIM_DIM);
    return 0;
  }
  if (!mandmetric) {
    VECSIM_ERR_MANDATORY(status, VECSIM_ALGORITHM_HNSW, VECSIM_DISTANCE_METRIC);
    return 0;
  }
  // Calculating expected blob size of a vector in bytes.
  fs->vectorOpts.expBlobSize = params->algoParams.hnswParams.dim * VecSimType_sizeof(params->algoParams.hnswParams.type);

  return parseVectorField_validate_hnsw(params, status);
}

static int parseVectorField_flat(FieldSpec *fs, VecSimParams *params, ArgsCursor *ac, QueryError *status) {
  int rc;

  // BF mandatory params.
  bool mandtype = false;
  bool mandsize = false;
  bool mandmetric = false;

  // Get number of parameters
  size_t expNumParam, numParam = 0;
  if ((rc = AC_GetSize(ac, &expNumParam, 0)) != AC_OK) {
    QERR_MKBADARGS_AC(status, "vector similarity number of parameters", rc);
    return 0;
  } else if (expNumParam % 2) {
    QERR_MKBADARGS_FMT(status, "Bad number of arguments for vector similarity index", ": got %d but expected even number as algorithm parameters (should be submitted as named arguments)", expNumParam);
    return 0;
  } else {
    expNumParam /= 2;
  }

  while (expNumParam > numParam && !AC_IsAtEnd(ac)) {
    if (AC_AdvanceIfMatch(ac, VECSIM_TYPE)) {
      if ((rc = parseVectorField_GetType(ac, &params->algoParams.bfParams.type)) != AC_OK) {
        QERR_MKBADARGS_AC(status, VECSIM_ALGO_PARAM_MSG(VECSIM_ALGORITHM_BF, VECSIM_TYPE), rc);
        return 0;
      }
      mandtype = true;
    } else if (AC_AdvanceIfMatch(ac, VECSIM_DIM)) {
      if ((rc = AC_GetSize(ac, &params->algoParams.bfParams.dim, AC_F_GE1)) != AC_OK) {
        QERR_MKBADARGS_AC(status, VECSIM_ALGO_PARAM_MSG(VECSIM_ALGORITHM_BF, VECSIM_DIM), rc);
        return 0;
      }
      mandsize = true;
    } else if (AC_AdvanceIfMatch(ac, VECSIM_DISTANCE_METRIC)) {
      if ((rc = parseVectorField_GetMetric(ac, &params->algoParams.bfParams.metric)) != AC_OK) {
        QERR_MKBADARGS_AC(status, VECSIM_ALGO_PARAM_MSG(VECSIM_ALGORITHM_BF, VECSIM_DISTANCE_METRIC), rc);
        return 0;
      }
      mandmetric = true;
    } else if (AC_AdvanceIfMatch(ac, VECSIM_INITIAL_CAP)) {
      if ((rc = AC_GetSize(ac, &params->algoParams.bfParams.initialCapacity, 0)) != AC_OK) {
        QERR_MKBADARGS_AC(status, VECSIM_ALGO_PARAM_MSG(VECSIM_ALGORITHM_BF, VECSIM_INITIAL_CAP), rc);
        return 0;
      }
    } else if (AC_AdvanceIfMatch(ac, VECSIM_BLOCKSIZE)) {
      if ((rc = AC_GetSize(ac, &params->algoParams.bfParams.blockSize, AC_F_GE1)) != AC_OK) {
        QERR_MKBADARGS_AC(status, VECSIM_ALGO_PARAM_MSG(VECSIM_ALGORITHM_BF, VECSIM_BLOCKSIZE), rc);
        return 0;
      }
    } else {
      HiddenString *hac = AC_GetHiddenStringNC(ac);
      QERR_MKBADARGS_FMT(status, "Bad arguments for algorithm", " %s: %s", VECSIM_ALGORITHM_BF, HiddenString_GetUnsafe(hac, NULL));
      HiddenString_Free(hac, false);
      return 0;
    }
    numParam++;
  }
  if (expNumParam > numParam) {
    QERR_MKBADARGS_FMT(status, "Expected", " %d parameters but got %d", expNumParam * 2, numParam * 2);
    return 0;
  }
  if (!mandtype) {
    VECSIM_ERR_MANDATORY(status, VECSIM_ALGORITHM_BF, VECSIM_TYPE);
    return 0;
  }
  if (!mandsize) {
    VECSIM_ERR_MANDATORY(status, VECSIM_ALGORITHM_BF, VECSIM_DIM);
    return 0;
  }
  if (!mandmetric) {
    VECSIM_ERR_MANDATORY(status, VECSIM_ALGORITHM_BF, VECSIM_DISTANCE_METRIC);
    return 0;
  }
  // Calculating expected blob size of a vector in bytes.
  fs->vectorOpts.expBlobSize = params->algoParams.bfParams.dim * VecSimType_sizeof(params->algoParams.bfParams.type);

  return parseVectorField_validate_flat(&fs->vectorOpts.vecSimParams, status);
}

// Parse the arguments of a TEXT field
static int parseTextField(FieldSpec *fs, ArgsCursor *ac, QueryError *status) {
  int rc;
  fs->types |= INDEXFLD_T_FULLTEXT;

  // this is a text field
  // init default weight and type
  while (!AC_IsAtEnd(ac)) {
    if (AC_AdvanceIfMatch(ac, SPEC_NOSTEM_STR)) {
      fs->options |= FieldSpec_NoStemming;
      continue;

    } else if (AC_AdvanceIfMatch(ac, SPEC_WEIGHT_STR)) {
      double d;
      if ((rc = AC_GetDouble(ac, &d, 0)) != AC_OK) {
        QERR_MKBADARGS_AC(status, "weight", rc);
        return 0;
      }
      fs->ftWeight = d;
      continue;

    } else if (AC_AdvanceIfMatch(ac, SPEC_PHONETIC_STR)) {
      if (AC_IsAtEnd(ac)) {
        QueryError_SetError(status, QUERY_EPARSEARGS, SPEC_PHONETIC_STR " requires an argument");
        return 0;
      }
      HiddenString *hmatcher = AC_GetHiddenStringNC(ac);
      // try and parse the matcher
      // currently we just make sure algorithm is double metaphone (dm)
      // and language is one of the following : English (en), French (fr), Portuguese (pt) and
      // Spanish (es)
      // in the future we will support more algorithms and more languages
      if (!checkPhoneticAlgorithmAndLang(HiddenString_GetUnsafe(hmatcher, NULL))) {
        QueryError_SetError(
            status, QUERY_EINVAL,
            "Matcher Format: <2 chars algorithm>:<2 chars language>. Support algorithms: "
            "double metaphone (dm). Supported languages: English (en), French (fr), "
            "Portuguese (pt) and Spanish (es)");
        HiddenString_Free(hmatcher, false);
        return 0;
      }
      HiddenString_Free(hmatcher, false);
      fs->options |= FieldSpec_Phonetics;
      continue;
    } else if (AC_AdvanceIfMatch(ac, SPEC_WITHSUFFIXTRIE_STR)) {
      fs->options |= FieldSpec_WithSuffixTrie;
    } else if (AC_AdvanceIfMatch(ac, SPEC_INDEXEMPTY_STR)) {
      fs->options |= FieldSpec_IndexEmpty;
    } else if (AC_AdvanceIfMatch(ac, SPEC_INDEXMISSING_STR)) {
      fs->options |= FieldSpec_IndexMissing;
    } else {
      break;
    }
  }
  return 1;
}

// Parse the arguments of a TAG field
static int parseTagField(FieldSpec *fs, ArgsCursor *ac, QueryError *status) {
    int rc = 1;
    fs->types |= INDEXFLD_T_TAG;

    while (!AC_IsAtEnd(ac)) {
      if (AC_AdvanceIfMatch(ac, SPEC_TAG_SEPARATOR_STR)) {
        if (AC_IsAtEnd(ac)) {
          QueryError_SetError(status, QUERY_EPARSEARGS, SPEC_TAG_SEPARATOR_STR " requires an argument");
          rc = 0;
          break;
        }
<<<<<<< HEAD
        HiddenString *hsep = AC_GetHiddenStringNC(ac);
        size_t sepLen;
        const char *sep = HiddenString_GetUnsafe(hsep, &sepLen);
        HiddenString_Free(hsep, false);
        if (sepLen != 1) {
          QueryError_SetErrorFmt(status, QUERY_EPARSEARGS,
=======
        const char *sep = AC_GetStringNC(ac, NULL);
        if (strlen(sep) != 1) {
          QueryError_SetWithUserDataFmt(status, QUERY_EPARSEARGS,
>>>>>>> b7d3f93e
                                "Tag separator must be a single character. Got `%s`", sep);
          rc = 0;
          break;
        }
        fs->tagOpts.tagSep = *sep;
      } else if (AC_AdvanceIfMatch(ac, SPEC_TAG_CASE_SENSITIVE_STR)) {
        fs->tagOpts.tagFlags |= TagField_CaseSensitive;
      } else if (AC_AdvanceIfMatch(ac, SPEC_WITHSUFFIXTRIE_STR)) {
        fs->options |= FieldSpec_WithSuffixTrie;
      } else if (AC_AdvanceIfMatch(ac, SPEC_INDEXEMPTY_STR)) {
        fs->options |= FieldSpec_IndexEmpty;
      } else if (AC_AdvanceIfMatch(ac, SPEC_INDEXMISSING_STR)) {
        fs->options |= FieldSpec_IndexMissing;
      } else {
        break;
      }
    }

  return rc;
}

static int parseVectorField(IndexSpec *sp, StrongRef sp_ref, FieldSpec *fs, ArgsCursor *ac, QueryError *status) {
  // this is a vector field
  // init default type, size, distance metric and algorithm

  fs->types |= INDEXFLD_T_VECTOR;
  sp->flags |= Index_HasVecSim;

  memset(&fs->vectorOpts.vecSimParams, 0, sizeof(VecSimParams));

  // If the index is on JSON and the given path is dynamic, create a multi-value index.
  bool multi = false;
  if (isSpecJson(sp)) {
    RedisModuleString *err_msg;
    JSONPath jsonPath = pathParse(fs->fieldPath, &err_msg);
    if (!jsonPath) {
      if (err_msg) {
        JSONParse_error(status, err_msg, fs->fieldPath, fs->fieldName, sp->specName);
      }
      return 0;
    }
    multi = !(pathIsSingle(jsonPath));
    pathFree(jsonPath);
  }

  // parse algorithm
  HiddenString *halgStr;

  int rc;
  int result;
  if ((rc = AC_GetHiddenString(ac, &halgStr, 0) != AC_OK)) {
    QERR_MKBADARGS_AC(status, "vector similarity algorithm", rc);
    return 0;
  }
  VecSimLogCtx *logCtx = rm_new(VecSimLogCtx);
  logCtx->index_field_name = HiddenString_GetUnsafe(fs->fieldName, NULL);
  fs->vectorOpts.vecSimParams.logCtx = logCtx;
  if (!HiddenString_CaseInsensitiveCompareC(halgStr,VECSIM_ALGORITHM_BF, strlen(VECSIM_ALGORITHM_BF))){
    fs->vectorOpts.vecSimParams.algo = VecSimAlgo_BF;
    fs->vectorOpts.vecSimParams.algoParams.bfParams.initialCapacity = SIZE_MAX;
    fs->vectorOpts.vecSimParams.algoParams.bfParams.blockSize = 0;
    fs->vectorOpts.vecSimParams.algoParams.bfParams.multi = multi;
    result = parseVectorField_flat(fs, &fs->vectorOpts.vecSimParams, ac, status);
  } else if (!HiddenString_CaseInsensitiveCompareC(halgStr, VECSIM_ALGORITHM_HNSW, strlen(VECSIM_ALGORITHM_HNSW))) {
    fs->vectorOpts.vecSimParams.algo = VecSimAlgo_TIERED;
    VecSim_TieredParams_Init(&fs->vectorOpts.vecSimParams.algoParams.tieredParams, sp_ref);
    fs->vectorOpts.vecSimParams.algoParams.tieredParams.specificParams.tieredHnswParams.swapJobThreshold = 0; // Will be set to default value.

    VecSimParams *params = fs->vectorOpts.vecSimParams.algoParams.tieredParams.primaryIndexParams;
    params->algo = VecSimAlgo_HNSWLIB;
    params->algoParams.hnswParams.initialCapacity = SIZE_MAX;
    params->algoParams.hnswParams.blockSize = 0;
    params->algoParams.hnswParams.M = HNSW_DEFAULT_M;
    params->algoParams.hnswParams.efConstruction = HNSW_DEFAULT_EF_C;
    params->algoParams.hnswParams.efRuntime = HNSW_DEFAULT_EF_RT;
    params->algoParams.hnswParams.multi = multi;
    // Point to the same logCtx as the external wrapping VecSimParams object, which is the owner.
    params->logCtx = logCtx;
    result = parseVectorField_hnsw(fs, params, ac, status);
  } else {
    QERR_MKBADARGS_AC(status, "vector similarity algorithm", AC_ERR_ENOENT);
    HiddenString_Free(halgStr, false);
    return 0;
  }

  HiddenString_Free(halgStr, false);
  if(result != 0) {
    if (AC_AdvanceIfMatch(ac, SPEC_INDEXMISSING_STR)) {
      fs->options |= FieldSpec_IndexMissing;
    }
    return result;
  } else {
    return 0;
  }
}

static int parseGeometryField(IndexSpec *sp, FieldSpec *fs, ArgsCursor *ac, QueryError *status) {
  fs->types |= INDEXFLD_T_GEOMETRY;
  sp->flags |= Index_HasGeometry;

    if (AC_AdvanceIfMatch(ac, SPEC_GEOMETRY_FLAT_STR)) {
      fs->geometryOpts.geometryCoords = GEOMETRY_COORDS_Cartesian;
    } else if (AC_AdvanceIfMatch(ac, SPEC_GEOMETRY_SPHERE_STR)) {
      fs->geometryOpts.geometryCoords = GEOMETRY_COORDS_Geographic;
    } else {
      fs->geometryOpts.geometryCoords = GEOMETRY_COORDS_Geographic;
    }

    if (AC_AdvanceIfMatch(ac, SPEC_INDEXMISSING_STR)) {
      fs->options |= FieldSpec_IndexMissing;
    }

  return 1;
}

/* Parse a field definition from argv, at *offset. We advance offset as we progress.
 *  Returns 1 on successful parse, 0 otherwise */
static int parseFieldSpec(ArgsCursor *ac, IndexSpec *sp, StrongRef sp_ref, FieldSpec *fs, QueryError *status) {
  if (AC_IsAtEnd(ac)) {

    QueryError_SetWithUserDataFmt(status, QUERY_EPARSEARGS, "Field", " `%s` does not have a type", HiddenString_GetUnsafe(fs->fieldName, NULL));
    return 0;
  }

  if (AC_AdvanceIfMatch(ac, SPEC_TEXT_STR)) {  // text field
    if (!parseTextField(fs, ac, status)) goto error;
    if (!FieldSpec_IndexesEmpty(fs)) {
      sp->flags |= Index_HasNonEmpty;
    }
  } else if (AC_AdvanceIfMatch(ac, SPEC_TAG_STR)) {  // tag field
    if (!parseTagField(fs, ac, status)) goto error;
    if (!FieldSpec_IndexesEmpty(fs)) {
      sp->flags |= Index_HasNonEmpty;
    }
  } else if (AC_AdvanceIfMatch(ac, SPEC_GEOMETRY_STR)) {  // geometry field
    if (!parseGeometryField(sp, fs, ac, status)) goto error;
  } else if (AC_AdvanceIfMatch(ac, SPEC_VECTOR_STR)) {  // vector field
    if (!parseVectorField(sp, sp_ref, fs, ac, status)) goto error;
    // Skip SORTABLE and NOINDEX options
    return 1;
  } else if (AC_AdvanceIfMatch(ac, SPEC_NUMERIC_STR)) {  // numeric field
    fs->types |= INDEXFLD_T_NUMERIC;
    if (AC_AdvanceIfMatch(ac, SPEC_INDEXMISSING_STR)) {
      fs->options |= FieldSpec_IndexMissing;
    }
  } else if (AC_AdvanceIfMatch(ac, SPEC_GEO_STR)) {  // geo field
    fs->types |= INDEXFLD_T_GEO;
    if (AC_AdvanceIfMatch(ac, SPEC_INDEXMISSING_STR)) {
      fs->options |= FieldSpec_IndexMissing;
    }
  } else {
    QueryError_SetWithUserDataFmt(status, QUERY_EPARSEARGS, "Invalid field type for field", " `%s`", HiddenString_GetUnsafe(fs->fieldName, NULL));
    goto error;
  }

  while (!AC_IsAtEnd(ac)) {
    if (AC_AdvanceIfMatch(ac, SPEC_SORTABLE_STR)) {
      FieldSpec_SetSortable(fs);
      if (AC_AdvanceIfMatch(ac, SPEC_UNF_STR) ||      // Explicitly requested UNF
          FIELD_IS(fs, INDEXFLD_T_NUMERIC) ||         // We don't normalize numeric fields. Implicit UNF
          TAG_FIELD_IS(fs, TagField_CaseSensitive)) { // We don't normalize case sensitive tags. Implicit UNF
        fs->options |= FieldSpec_UNF;
      }
      continue;
    } else if (AC_AdvanceIfMatch(ac, SPEC_NOINDEX_STR)) {
      fs->options |= FieldSpec_NotIndexable;
      continue;
    } else {
      break;
    }
  }
  // We don't allow both NOINDEX and INDEXMISSING, since the missing values will
  // not contribute and thus this doesn't make sense.
  if (!FieldSpec_IsIndexable(fs) && FieldSpec_IndexesMissing(fs)) {
    QueryError_SetWithUserDataFmt(status, QUERY_EPARSEARGS, "'Field cannot be defined with both `NOINDEX` and `INDEXMISSING`", " `%s` '", HiddenString_GetUnsafe(fs->fieldName, NULL));
    goto error;
  }
  return 1;

error:
  if (!QueryError_HasError(status)) {
    QueryError_SetWithUserDataFmt(status, QUERY_EPARSEARGS, "Could not parse schema for field", " `%s`", HiddenString_GetUnsafe(fs->fieldName, NULL));
  }
  return 0;
}

// Assuming the spec is properly locked before calling this function.
int IndexSpec_CreateTextId(IndexSpec *sp, t_fieldIndex index) {
  size_t length = array_len(sp->fieldIdToIndex);
  if (length >= SPEC_MAX_FIELD_ID) {
    return -1;
  }

  array_ensure_append_1(sp->fieldIdToIndex, index);
  return length;
}

static IndexSpecCache *IndexSpec_BuildSpecCache(const IndexSpec *spec);

/**
 * Add fields to an existing (or newly created) index. If the addition fails,
 */
static int IndexSpec_AddFieldsInternal(IndexSpec *sp, StrongRef spec_ref, ArgsCursor *ac,
                                       QueryError *status, int isNew) {
  if (AC_IsAtEnd(ac)) {
    QueryError_SetError(status, QUERY_EPARSEARGS, "Fields arguments are missing");
    return 0;
  }

  const size_t prevNumFields = sp->numFields;
  const size_t prevSortLen = sp->numSortableFields;
  const IndexFlags prevFlags = sp->flags;

  while (!AC_IsAtEnd(ac)) {
    if (sp->numFields == SPEC_MAX_FIELDS) {
      QueryError_SetWithUserDataFmt(status, QUERY_ELIMIT, "Schema is limited", " to %d fields",
                             SPEC_MAX_FIELDS);
      goto reset;
    }

    // Parse path and name of field
    size_t namelen;
    HiddenString *hfieldPath = AC_GetHiddenStringNC(ac);
    HiddenString *hfieldName = hfieldPath;
    if (AC_AdvanceIfMatch(ac, SPEC_AS_STR)) {
      if (AC_IsAtEnd(ac)) {
        QueryError_SetError(status, QUERY_EPARSEARGS, SPEC_AS_STR " requires an argument");
        goto reset;
      }
      hfieldName = AC_GetHiddenStringNC(ac);
      sp->flags |= Index_HasFieldAlias;
    } else {
      // if `AS` is not used, set the path as name
      hfieldPath = NULL;
    }

    const char *fieldName = HiddenString_GetUnsafe(hfieldName, &namelen);
    const char *fieldPath = hfieldPath ? HiddenString_GetUnsafe(hfieldPath, NULL): NULL;

    if (IndexSpec_GetFieldWithLength(sp, fieldName, namelen)) {
      QueryError_SetWithUserDataFmt(status, QUERY_EINVAL, "Duplicate field in schema", " - %s", fieldName);
      goto reset;
    }

    FieldSpec *fs = IndexSpec_CreateField(sp, fieldName, fieldPath);
    if (!fs) {
      QueryError_SetWithUserDataFmt(status, QUERY_ELIMIT, "Schema is currently limited", " to %d fields",
                             sp->numFields);
      goto reset;
    }
    if (!parseFieldSpec(ac, sp, spec_ref, fs, status)) {
      goto reset;
    }

    if (FIELD_IS(fs, INDEXFLD_T_FULLTEXT) && FieldSpec_IsIndexable(fs)) {
      int textId = IndexSpec_CreateTextId(sp, fs->index);
      if (textId < 0) {
        QueryError_SetWithUserDataFmt(status, QUERY_ELIMIT, "Schema is limited", " to %d TEXT fields",
                               SPEC_MAX_FIELD_ID);
        goto reset;
      }

      // If we need to store field flags and we have over 32 fields, we need to switch to wide
      // schema encoding
      if (textId >= SPEC_WIDEFIELD_THRESHOLD && (sp->flags & Index_StoreFieldFlags)) {
        if (isNew) {
          sp->flags |= Index_WideSchema;
        } else if ((sp->flags & Index_WideSchema) == 0) {
          QueryError_SetError(
              status, QUERY_ELIMIT,
              "Cannot add more fields. Declare index with wide fields to allow adding "
              "unlimited fields");
          goto reset;
        }
      }
      fs->ftId = textId;
      if isSpecJson(sp) {
        if ((sp->flags & Index_HasFieldAlias) && (sp->flags & Index_StoreTermOffsets)) {
          RedisModuleString *err_msg;
          JSONPath jsonPath = pathParse(fs->fieldPath, &err_msg);
          if (jsonPath && pathHasDefinedOrder(jsonPath)) {
            // Ordering is well defined
            fs->options &= ~FieldSpec_UndefinedOrder;
          } else {
            // Mark FieldSpec
            fs->options |= FieldSpec_UndefinedOrder;
            // Mark IndexSpec
            sp->flags |= Index_HasUndefinedOrder;
          }
          if (jsonPath) {
            pathFree(jsonPath);
          } else if (err_msg) {
            JSONParse_error(status, err_msg, fs->fieldPath, fs->fieldName, sp->specName);
            goto reset;
          } /* else {
            RedisModule_Log(RSDummyContext, "notice",
                            "missing RedisJSON API to parse JSONPath '%s' in attribute '%s' in index '%s', assuming undefined ordering",
                            fs->path, fs->name, sp->name);
          } */
        }
      }
    }

    if (FieldSpec_IsSortable(fs)) {
      if (isSpecJson(sp)) {
        // SORTABLE JSON field is always UNF
        fs->options |= FieldSpec_UNF;
      }

      if (fs->options & FieldSpec_Dynamic) {
        QueryError_SetWithUserDataFmt(status, QUERY_EBADOPTION,
                               "Cannot set dynamic field to sortable - %s", fieldName);
        goto reset;
      }

      fs->sortIdx = sp->numSortableFields++;
      if (fs->sortIdx == -1) {
        QueryError_SetWithoutUserDataFmt(status, QUERY_ELIMIT, "Schema is limited to %d Sortable fields",
                               SPEC_MAX_FIELDS);
        goto reset;
      }
    } else {
      fs->sortIdx = -1;
    }
    if (FieldSpec_IsPhonetics(fs)) {
      sp->flags |= Index_HasPhonetic;
    }
    if (FIELD_IS(fs, INDEXFLD_T_FULLTEXT) && FieldSpec_HasSuffixTrie(fs)) {
      sp->suffixMask |= FIELD_BIT(fs);
      if (!sp->suffix) {
        sp->flags |= Index_HasSuffixTrie;
        sp->suffix = NewTrie(suffixTrie_freeCallback, Trie_Sort_Lex);
      }
    }
  }

  // If we successfully modified the schema, we need to update the spec cache
  IndexSpecCache_Decref(sp->spcache);
  sp->spcache = IndexSpec_BuildSpecCache(sp);

  for (size_t ii = prevNumFields; ii < sp->numFields; ++ii) {
    FieldsGlobalStats_UpdateStats(sp->fields + ii, 1);
  }

  return 1;

reset:
  for (size_t ii = prevNumFields; ii < sp->numFields; ++ii) {
    FieldSpec_Cleanup(&sp->fields[ii]);
  }

  sp->numFields = prevNumFields;
  sp->numSortableFields = prevSortLen;
  // TODO: Why is this masking performed?
  sp->flags = prevFlags | (sp->flags & Index_HasSuffixTrie);
  return 0;
}

// Assumes the spec is locked for write
int IndexSpec_AddFields(StrongRef spec_ref, IndexSpec *sp, RedisModuleCtx *ctx, ArgsCursor *ac, bool initialScan,
                        QueryError *status) {
  setMemoryInfo(ctx);

  int rc = IndexSpec_AddFieldsInternal(sp, spec_ref, ac, status, 0);
  if (rc && initialScan) {
    IndexSpec_ScanAndReindex(ctx, spec_ref);
  }

  return rc;
}

static inline uint64_t HighPart(t_fieldMask mask) { return mask >> 64; }
static inline uint64_t LowPart(t_fieldMask mask) { return (uint64_t)mask; }

static inline uint16_t TranslateMask(uint64_t maskPart, t_fieldIndex *translationTable, t_fieldIndex *out, uint16_t n, uint8_t offset) {
  for (int lsbPos = ffsll(maskPart); lsbPos && (offset + lsbPos - 1) < array_len(translationTable); lsbPos = ffsll(maskPart)) {
    const t_fieldId ftId = offset + lsbPos - 1;
    RS_LOG_ASSERT(ftId < array_len(translationTable), "ftId out of bounds");
    out[n++] = translationTable[ftId];
    maskPart &= ~(1 << (lsbPos - 1));
  }
  return n;
}

uint16_t IndexSpec_TranslateMaskToFieldIndices(const IndexSpec *sp, t_fieldMask mask, t_fieldIndex *out) {
  uint16_t count = 0;
  const uint8_t LOW_OFFSET = 0;
  if (sizeof(mask) == sizeof(uint64_t)) {
    count = TranslateMask(mask, sp->fieldIdToIndex, out, count, LOW_OFFSET);
  } else {
    const uint8_t HIGH_OFFSET = 64;
    count = TranslateMask(LowPart(mask), sp->fieldIdToIndex, out, count, LOW_OFFSET);
    count = TranslateMask(HighPart(mask), sp->fieldIdToIndex, out, count, HIGH_OFFSET);
  }
  return count;
}

/* The format currently is FT.CREATE {index} [NOOFFSETS] [NOFIELDS]
    SCHEMA {field} [TEXT [WEIGHT {weight}]] | [NUMERIC]
  */
StrongRef IndexSpec_Parse(const HiddenString *name, const char **argv, int argc, QueryError *status) {
  IndexSpec *spec = NewIndexSpec(name);
  StrongRef spec_ref = StrongRef_New(spec, (RefManager_Free)IndexSpec_Free);
  spec->own_ref = spec_ref;

  IndexSpec_MakeKeyless(spec);

  ArgsCursor ac = {0};
  ArgsCursor acStopwords = {0};

  ArgsCursor_InitCString(&ac, argv, argc);
  long long timeout = -1;
  int dummy;
  size_t dummy2;
  SchemaRuleArgs rule_args = {0};
  ArgsCursor rule_prefixes = {0};

  ACArgSpec argopts[] = {
      {AC_MKUNFLAG(SPEC_NOOFFSETS_STR, &spec->flags,
                   Index_StoreTermOffsets | Index_StoreByteOffsets)},
      {AC_MKUNFLAG(SPEC_NOHL_STR, &spec->flags, Index_StoreByteOffsets)},
      {AC_MKUNFLAG(SPEC_NOFIELDS_STR, &spec->flags, Index_StoreFieldFlags)},
      {AC_MKUNFLAG(SPEC_NOFREQS_STR, &spec->flags, Index_StoreFreqs)},
      {AC_MKBITFLAG(SPEC_SCHEMA_EXPANDABLE_STR, &spec->flags, Index_WideSchema)},
      {AC_MKBITFLAG(SPEC_ASYNC_STR, &spec->flags, Index_Async)},
      {AC_MKBITFLAG(SPEC_SKIPINITIALSCAN_STR, &spec->flags, Index_SkipInitialScan)},

      // For compatibility
      {.name = "NOSCOREIDX", .target = &dummy, .type = AC_ARGTYPE_BOOLFLAG},
      {.name = "ON", .target = &rule_args.type, .len = &dummy2, .type = AC_ARGTYPE_STRING},
      SPEC_FOLLOW_HASH_ARGS_DEF(&rule_args)
      {.name = SPEC_TEMPORARY_STR, .target = &timeout, .type = AC_ARGTYPE_LLONG},
      {.name = SPEC_STOPWORDS_STR, .target = &acStopwords, .type = AC_ARGTYPE_SUBARGS},
      {.name = NULL}};

  ACArgSpec *errarg = NULL;
  int rc = AC_ParseArgSpec(&ac, argopts, &errarg);
  if (rc != AC_OK) {
    if (rc != AC_ERR_ENOENT) {
      QERR_MKBADARGS_AC(status, errarg->name, rc);
      goto failure;
    }
  }

  if (timeout != -1) {
    spec->flags |= Index_Temporary;
  }
  spec->timeout = timeout * 1000;  // convert to ms

  if (rule_prefixes.argc > 0) {
    rule_args.nprefixes = rule_prefixes.argc;
    rule_args.prefixes = (const char **)rule_prefixes.objs;
  } else {
    rule_args.nprefixes = 1;
    static const char *empty_prefix[] = {""};
    rule_args.prefixes = empty_prefix;
  }

  spec->rule = SchemaRule_Create(&rule_args, spec_ref, status);
  if (!spec->rule) {
    goto failure;
  }

  if (AC_IsInitialized(&acStopwords)) {
    if (spec->stopwords) {
      StopWordList_Unref(spec->stopwords);
    }
    spec->stopwords = NewStopWordListCStr((const char **)acStopwords.objs, acStopwords.argc);
    spec->flags |= Index_HasCustomStopwords;
  }

  if (!AC_AdvanceIfMatch(&ac, SPEC_SCHEMA_STR)) {
    if (AC_NumRemaining(&ac)) {
<<<<<<< HEAD
      HiddenString *hbadarg = AC_GetHiddenStringNC(&ac);
      const char *badarg = HiddenString_GetUnsafe(hbadarg, NULL);
      QueryError_SetErrorFmt(status, QUERY_EPARSEARGS, "Unknown argument", " `%s`", badarg);
=======
      const char *badarg = AC_GetStringNC(&ac, NULL);
      QueryError_SetWithUserDataFmt(status, QUERY_EPARSEARGS, "Unknown argument", " `%s`", badarg);
>>>>>>> b7d3f93e
    } else {
      QueryError_SetError(status, QUERY_EPARSEARGS, "No schema found");
    }
    goto failure;
  }

  if (!IndexSpec_AddFieldsInternal(spec, spec_ref, &ac, status, 1)) {
    goto failure;
  }

  if (spec->rule->filter_exp) {
    SchemaRule_FilterFields(spec);
  }

  return spec_ref;

failure:  // on failure free the spec fields array and return an error
  spec->flags &= ~Index_Temporary;
  IndexSpec_RemoveFromGlobals(spec_ref);
  return INVALID_STRONG_REF;
}

StrongRef IndexSpec_ParseC(const char *name, const char **argv, int argc, QueryError *status) {
  HiddenString *hidden = NewHiddenString(name, strlen(name), true);
  return IndexSpec_Parse(hidden, argv, argc, status);
}

/* Initialize some index stats that might be useful for scoring functions */
// Assuming the spec is properly locked before calling this function
void IndexSpec_GetStats(IndexSpec *sp, RSIndexStats *stats) {
  stats->numDocs = sp->stats.numDocuments;
  stats->numTerms = sp->stats.numTerms;
  stats->avgDocLen =
      stats->numDocs ? (double)sp->stats.totalDocsLen / (double)sp->stats.numDocuments : 0;
}

size_t IndexSpec_GetIndexErrorCount(const IndexSpec *sp) {
  return IndexError_ErrorCount(&sp->stats.indexError);
}

// Assuming the spec is properly locked for writing before calling this function.
void IndexSpec_AddTerm(IndexSpec *sp, const char *term, size_t len) {
  int isNew = Trie_InsertStringBuffer(sp->terms, (char *)term, len, 1, 1, NULL);
  if (isNew) {
    sp->stats.numTerms++;
    sp->stats.termsSize += len;
  }
}

// For testing purposes only
void Spec_AddToDict(RefManager *rm) {
  IndexSpec* spec = ((IndexSpec*)__RefManager_Get_Object(rm));
  dictAdd(specDict_g, (void*)spec->specName, (void *)rm);
}

static void IndexSpecCache_Free(IndexSpecCache *c) {
  for (size_t ii = 0; ii < c->nfields; ++ii) {
    if (c->fields[ii].fieldName != c->fields[ii].fieldPath) {
      HiddenString_Free(c->fields[ii].fieldName, true);
    }
    HiddenString_Free(c->fields[ii].fieldPath, true);
  }
  rm_free(c->fields);
  rm_free(c);
}

// The value of the refcount can get to 0 only if the index spec itself does not point to it anymore,
// and at this point the refcount only gets decremented so there is no wory of some thread increasing the
// refcount while we are freeing the cache.
void IndexSpecCache_Decref(IndexSpecCache *c) {
  if (c && !__atomic_sub_fetch(&c->refcount, 1, __ATOMIC_RELAXED)) {
    IndexSpecCache_Free(c);
  }
}

// Assuming the spec is properly locked before calling this function.
static IndexSpecCache *IndexSpec_BuildSpecCache(const IndexSpec *spec) {
  IndexSpecCache *ret = rm_calloc(1, sizeof(*ret));
  ret->nfields = spec->numFields;
  ret->fields = rm_malloc(sizeof(*ret->fields) * ret->nfields);
  ret->refcount = 1;
  for (size_t ii = 0; ii < spec->numFields; ++ii) {
    const FieldSpec* fs = spec->fields + ii;
    FieldSpec* field = ret->fields + ii;
    *field = *fs;
    field->fieldName = HiddenString_Duplicate(fs->fieldName);
    // if name & path are pointing to the same string, copy only pointer
    if (fs->fieldName != fs->fieldPath) {
      field->fieldPath = HiddenString_Duplicate(fs->fieldPath);
    } else {
      // use the same pointer for both name and path
      field->fieldPath = field->fieldName;
    }
  }
  return ret;
}

IndexSpecCache *IndexSpec_GetSpecCache(const IndexSpec *spec) {
  RS_LOG_ASSERT(spec->spcache, "Index spec cache is NULL");
  __atomic_fetch_add(&spec->spcache->refcount, 1, __ATOMIC_RELAXED);
  return spec->spcache;
}

///////////////////////////////////////////////////////////////////////////////////////////////

void CleanPool_ThreadPoolStart() {
  if (!cleanPool) {
    cleanPool = redisearch_thpool_create(1, DEFAULT_HIGH_PRIORITY_BIAS_THRESHOLD, LogCallback, "cleanPool");
  }
}

void CleanPool_ThreadPoolDestroy() {
  if (cleanPool) {
    RedisModule_ThreadSafeContextUnlock(RSDummyContext);
    if (RSGlobalConfig.freeResourcesThread) {
      redisearch_thpool_wait(cleanPool);
    }
    redisearch_thpool_destroy(cleanPool);
    cleanPool = NULL;
    RedisModule_ThreadSafeContextLock(RSDummyContext);
  }
}

uint16_t getPendingIndexDrop() {
  return __atomic_load_n(&pendingIndexDropCount_g, __ATOMIC_RELAXED);
}

void addPendingIndexDrop() {
  __atomic_add_fetch(&pendingIndexDropCount_g, 1, __ATOMIC_RELAXED);
}

void removePendingIndexDrop() {
  __atomic_sub_fetch(&pendingIndexDropCount_g, 1, __ATOMIC_RELAXED);
}

size_t CleanInProgressOrPending() {
  return getPendingIndexDrop();
}

/*
 * Free resources of unlinked index spec
 */
static void IndexSpec_FreeUnlinkedData(IndexSpec *spec) {

  // Free all documents metadata
  DocTable_Free(&spec->docs);
  // Free TEXT field trie and inverted indexes
  if (spec->terms) {
    TrieType_Free(spec->terms);
  }
  // Free TEXT TAG NUMERIC VECTOR and GEOSHAPE fields trie and inverted indexes
  if (spec->keysDict) {
    dictRelease(spec->keysDict);
  }
  // Free missingFieldDict
  if (spec->missingFieldDict) {
    dictRelease(spec->missingFieldDict);
  }
  // Free existing docs inverted index
  if (spec->existingDocs) {
    InvertedIndex_Free(spec->existingDocs);
  }
  // Free synonym data
  if (spec->smap) {
    SynonymMap_Free(spec->smap);
  }
  // Destroy spec rule
  if (spec->rule) {
    SchemaRule_Free(spec->rule);
    spec->rule = NULL;
  }
  // Free fields cache data
  IndexSpecCache_Decref(spec->spcache);
  spec->spcache = NULL;

  array_free(spec->fieldIdToIndex);
  spec->fieldIdToIndex = NULL;

  // Free fields formatted names
  if (spec->indexStrs) {
    for (size_t ii = 0; ii < spec->numFields; ++ii) {
      IndexSpecFmtStrings *fmts = spec->indexStrs + ii;
      for (size_t jj = 0; jj < INDEXFLD_NUM_TYPES; ++jj) {
        if (fmts->types[jj]) {
          RedisModule_FreeString(RSDummyContext, fmts->types[jj]);
        }
      }
    }
    rm_free(spec->indexStrs);
  }
  // Free fields data
  if (spec->fields != NULL) {
    for (size_t i = 0; i < spec->numFields; i++) {
      FieldSpec_Cleanup(&spec->fields[i]);
    }
    rm_free(spec->fields);
  }
  // Free spec name
  HiddenString_Free(spec->specName, true);
  rm_free(spec->obfuscatedName);
  // Free suffix trie
  if (spec->suffix) {
    TrieType_Free(spec->suffix);
  }

  // Destroy the spec's lock
  pthread_rwlock_destroy(&spec->rwlock);

  // Free spec struct
  rm_free(spec);

  removePendingIndexDrop();
}

/*
 * This function unlinks the index spec from any global structures and frees
 * all struct that requires acquiring the GIL.
 * Other resources are freed using IndexSpec_FreeData.
 */
void IndexSpec_Free(IndexSpec *spec) {
  // Stop scanner
  // Scanner has a weak reference to the spec, so at this point it will cancel itself and free
  // next time it will try to acquire the spec.

  // For temporary index
  // This function might be called from any thread, and we cannot deal with timers without the GIL.
  // At this point we should have already stopped the timer.
  assert(!spec->isTimerSet);
  // Stop and destroy garbage collector
  // We can't free it now, because it either runs at the moment or has a timer set which we can't
  // deal with without the GIL.
  // It will free itself when it discovers that the index was freed.
  // On the worst case, it just finishes the current run and will schedule another run soon.
  // In this case the GC will be freed on the next run, in `forkGcRunIntervalSec` seconds.
  if (RS_IsMock && spec->gc) {
    GCContext_StopMock(spec->gc);
  }

  // Free stopwords list (might use global pointer to default list)
  if (spec->stopwords) {
    StopWordList_Unref(spec->stopwords);
    spec->stopwords = NULL;
  }

  IndexError_Clear(spec->stats.indexError);

  // Free unlinked index spec on a second thread
  if (RSGlobalConfig.freeResourcesThread == false) {
    IndexSpec_FreeUnlinkedData(spec);
  } else {
    redisearch_thpool_add_work(cleanPool, (redisearch_thpool_proc)IndexSpec_FreeUnlinkedData, spec, THPOOL_PRIORITY_HIGH);
  }
}

//---------------------------------------------------------------------------------------------

// Assumes this is called from the main thread with no competing threads
// Also assumes that the spec is existing in the global dictionary, so
// we use the global reference as our guard and access the spec dierctly.
// This function consumes the Strong reference it gets
void IndexSpec_RemoveFromGlobals(StrongRef spec_ref) {
  IndexSpec *spec = StrongRef_Get(spec_ref);

  // Remove spec from global index list
  dictDelete(specDict_g, (void*)spec->specName);

  // Remove spec from global aliases list
  IndexSpec_ClearAliases(spec_ref);

  SchemaPrefixes_RemoveSpec(spec_ref);

  // For temporary index
  // We are dropping the index from the mainthread, but the freeing process might happen later from
  // another thread. We cannot deal with timers from other threads, so we need to stop the timer
  // now. We don't need it anymore anyway.
  if (spec->isTimerSet) {
    WeakRef old_timer_ref;
    if (RedisModule_StopTimer(RSDummyContext, spec->timerId, (void **)&old_timer_ref) == REDISMODULE_OK) {
      WeakRef_Release(old_timer_ref);
    }
    spec->isTimerSet = false;
  }

  // Remove spec's fields from global statistics
  for (size_t i = 0; i < spec->numFields; i++) {
    FieldSpec *field = spec->fields + i;
    FieldsGlobalStats_UpdateStats(field, -1);
    FieldsGlobalStats_UpdateIndexError(field->types, -FieldSpec_GetIndexErrorCount(field));
  }

  // Mark there are pending index drops.
  // if ref count is > 1, the actual cleanup will be done only when StrongRefs are released.
  addPendingIndexDrop();

  // Nullify the spec's quick access to the strong ref. (doesn't decrement references count).
  spec->own_ref = (StrongRef){0};

  // mark the spec as deleted and decrement the ref counts owned by the global dictionaries
  StrongRef_Invalidate(spec_ref);
  StrongRef_Release(spec_ref);
}

void Indexes_Free(dict *d) {
  // free the schema dictionary this way avoid iterating over it for each combination of
  // spec<-->prefix
  SchemaPrefixes_Free(SchemaPrefixes_g);
  SchemaPrefixes_Create();

  CursorList_Empty(&g_CursorsListCoord);
  // cursor list is iterating through the list as well and consuming a lot of CPU
  CursorList_Empty(&g_CursorsList);

  arrayof(StrongRef) specs = array_new(StrongRef, dictSize(d));
  dictIterator *iter = dictGetIterator(d);
  dictEntry *entry = NULL;
  while ((entry = dictNext(iter))) {
    StrongRef spec_ref = dictGetRef(entry);
    array_append(specs, spec_ref);
  }
  dictReleaseIterator(iter);

  for (size_t i = 0; i < array_len(specs); ++i) {
    IndexSpec_RemoveFromGlobals(specs[i]);
  }
  array_free(specs);
}


//---------------------------------------- atomic updates ---------------------------------------

// atomic update of usage counter
inline static void IndexSpec_IncreasCounter(IndexSpec *sp) {
  __atomic_fetch_add(&sp->counter , 1, __ATOMIC_RELAXED);
}


///////////////////////////////////////////////////////////////////////////////////////////////

StrongRef IndexSpec_LoadUnsafe(const char *name) {
  IndexLoadOptions lopts = {.nameC = name};
  return IndexSpec_LoadUnsafeEx(&lopts);
}

StrongRef IndexSpec_LoadUnsafeEx(IndexLoadOptions *options) {
  const char *ixname = NULL;
  if (options->flags & INDEXSPEC_LOAD_KEY_RSTRING) {
    ixname = RedisModule_StringPtrLen(options->nameR, NULL);
  } else {
    ixname = options->nameC;
  }

  HiddenString *specNameOrAlias = NewHiddenString(ixname, strlen(ixname), false);
  StrongRef spec_ref = {dictFetchValue(specDict_g, specNameOrAlias)};
  IndexSpec *sp = StrongRef_Get(spec_ref);
  if (!sp && !(options->flags & INDEXSPEC_LOAD_NOALIAS)) {
    spec_ref = IndexAlias_Get(specNameOrAlias);
    sp = StrongRef_Get(spec_ref);
  }
  HiddenString_Free(specNameOrAlias, false);
  if (!sp) {
    return spec_ref;
  }

  if (!(options->flags & INDEXSPEC_LOAD_NOCOUNTERINC)){
    // Increment the number of uses.
    IndexSpec_IncreasCounter(sp);
  }

  if (!RS_IsMock && (sp->flags & Index_Temporary) && !(options->flags & INDEXSPEC_LOAD_NOTIMERUPDATE)) {
    IndexSpec_SetTimeoutTimer(sp, StrongRef_Demote(spec_ref));
  }
  return spec_ref;
}

StrongRef IndexSpec_GetStrongRefUnsafe(const IndexSpec *spec) {
  return spec->own_ref;
}

// Assuming the spec is properly locked before calling this function.
RedisModuleString *IndexSpec_GetFormattedKey(IndexSpec *sp, const FieldSpec *fs,
                                             FieldType forType) {
  if (!sp->indexStrs) {
    sp->indexStrs = rm_calloc(SPEC_MAX_FIELDS, sizeof(*sp->indexStrs));
  }

  size_t typeix = INDEXTYPE_TO_POS(forType);

  RedisModuleString *ret = sp->indexStrs[fs->index].types[typeix];
  if (!ret) {
    RedisSearchCtx sctx = {.redisCtx = RSDummyContext, .spec = sp};
    switch (forType) {
      case INDEXFLD_T_NUMERIC:
      case INDEXFLD_T_GEO:  // TODO?? change the name
        ret = fmtRedisNumericIndexKey(&sctx, fs->fieldName);
        break;
      case INDEXFLD_T_TAG:
        ret = TagIndex_FormatName(sctx.spec, fs->fieldName);
        break;
      case INDEXFLD_T_VECTOR:
        ret = HiddenString_CreateRedisModuleString(fs->fieldName, sctx.redisCtx);
        break;
      case INDEXFLD_T_GEOMETRY:
        ret = fmtRedisGeometryIndexKey(&sctx, fs->fieldName);
        break;
      case INDEXFLD_T_FULLTEXT:  // Text fields don't get a per-field index
      default:
        ret = NULL;
        abort();
        break;
    }
    RS_LOG_ASSERT(ret, "Failed to create index string");
    sp->indexStrs[fs->index].types[typeix] = ret;
  }
  return ret;
}

// Assuming the spec is properly locked before calling this function.
RedisModuleString *IndexSpec_GetFormattedKeyByName(IndexSpec *sp, const char *s,
                                                   FieldType forType) {
  const FieldSpec *fs = IndexSpec_GetFieldWithLength(sp, s, strlen(s));
  if (!fs) {
    return NULL;
  }
  return IndexSpec_GetFormattedKey(sp, fs, forType);
}

// Assuming the spec is properly locked before calling this function.
void IndexSpec_InitializeSynonym(IndexSpec *sp) {
  if (!sp->smap) {
    sp->smap = SynonymMap_New(false);
    sp->flags |= Index_HasSmap;
  }
}

///////////////////////////////////////////////////////////////////////////////////////////////

IndexSpec *NewIndexSpec(const HiddenString *name) {
  IndexSpec *sp = rm_calloc(1, sizeof(IndexSpec));
  sp->fields = rm_calloc(sizeof(FieldSpec), SPEC_MAX_FIELDS);
  sp->flags = INDEX_DEFAULT_FLAGS;
  sp->specName = name;
  sp->obfuscatedName = IndexSpec_FormatObfuscatedName(name);
  sp->docs = DocTable_New(INITIAL_DOC_TABLE_SIZE);
  sp->stopwords = DefaultStopWordList();
  sp->terms = NewTrie(NULL, Trie_Sort_Lex);
  sp->suffix = NULL;
  sp->suffixMask = (t_fieldMask)0;
  sp->keysDict = NULL;
  sp->getValue = NULL;
  sp->getValueCtx = NULL;
  sp->fieldIdToIndex = array_new(t_fieldIndex, 0);

  sp->timeout = 0;
  sp->isTimerSet = false;
  sp->timerId = 0;

  sp->scanner = NULL;
  sp->scan_in_progress = false;
  sp->monitorDocumentExpiration = true;
  sp->monitorFieldExpiration = RedisModule_HashFieldMinExpire != NULL;
  sp->used_dialects = 0;

  memset(&sp->stats, 0, sizeof(sp->stats));
  sp->stats.indexError = IndexError_Init();

  int res = 0;
  pthread_rwlockattr_t attr;
  res = pthread_rwlockattr_init(&attr);
  RedisModule_Assert(res == 0);
#if !defined(__APPLE__) && !defined(__FreeBSD__) && defined(__GLIBC__)
  int pref = PTHREAD_RWLOCK_PREFER_WRITER_NONRECURSIVE_NP;
  res = pthread_rwlockattr_setkind_np(&attr, pref);
  RedisModule_Assert(res == 0);
#endif

  pthread_rwlock_init(&sp->rwlock, &attr);

  return sp;
}

// Assuming the spec is properly locked before calling this function.
FieldSpec *IndexSpec_CreateField(IndexSpec *sp, const char *name, const char *path) {
  FieldSpec* fields = sp->fields;
  fields = rm_realloc(fields, sizeof(*fields) * (sp->numFields + 1));
  RS_LOG_ASSERT_FMT(fields, "Failed to allocate memory for %d fields", sp->numFields + 1);
  sp->fields = fields;
  FieldSpec *fs = sp->fields + sp->numFields;
  memset(fs, 0, sizeof(*fs));
  fs->index = sp->numFields++;
  fs->fieldName = NewHiddenString(name, strlen(name), true);
  fs->fieldPath = (path) ? NewHiddenString(path, strlen(path), true) : fs->fieldName;
  fs->ftId = RS_INVALID_FIELD_ID;
  fs->ftWeight = 1.0;
  fs->sortIdx = -1;
  fs->tagOpts.tagFlags = TAG_FIELD_DEFAULT_FLAGS;
  if (!(sp->flags & Index_FromLLAPI)) {
    RS_LOG_ASSERT((sp->rule), "index w/o a rule?");
    switch (sp->rule->type) {
      case DocumentType_Hash:
        fs->tagOpts.tagSep = TAG_FIELD_DEFAULT_HASH_SEP; break;
      case DocumentType_Json:
        fs->tagOpts.tagSep = TAG_FIELD_DEFAULT_JSON_SEP; break;
      case DocumentType_Unsupported:
        RS_LOG_ASSERT(0, "shouldn't get here");
    }
  }
  fs->indexError = IndexError_Init();
  return fs;
}

static dictType invidxDictType = {0};

static void valFreeCb(void *unused, void *p) {
  KeysDictValue *kdv = p;
  if (kdv->dtor) {
    kdv->dtor(kdv->p);
  }
  rm_free(kdv);
}

static void valIIFreeCb(void *unused, void *p) {
  InvertedIndex *ii = p;
  if(ii) {
    InvertedIndex_Free(ii);
  }
}

static dictType missingFieldDictType = {
        .hashFunction = hiddenNameHashFunction,
        .keyDup = hiddenNameKeyDup,
        .valDup = NULL,
        .keyCompare = hiddenNameKeyCompare,
        .keyDestructor = hiddenNameKeyDestructor,
        .valDestructor = valIIFreeCb,
};

// Only used on new specs so it's thread safe
void IndexSpec_MakeKeyless(IndexSpec *sp) {
  // Initialize only once:
  if (!invidxDictType.valDestructor) {
    invidxDictType = dictTypeHeapRedisStrings;
    invidxDictType.valDestructor = valFreeCb;
  }
  sp->keysDict = dictCreate(&invidxDictType, NULL);
  sp->missingFieldDict = dictCreate(&missingFieldDictType, NULL);
}

// Only used on new specs so it's thread safe
void IndexSpec_StartGCFromSpec(StrongRef global, IndexSpec *sp, uint32_t gcPolicy) {
  sp->gc = GCContext_CreateGC(global, gcPolicy);
  GCContext_Start(sp->gc);
}

/* Start the garbage collection loop on the index spec. The GC removes garbage data left on the
 * index after removing documents */
// Only used on new specs so it's thread safe
void IndexSpec_StartGC(RedisModuleCtx *ctx, StrongRef global, IndexSpec *sp) {
  RS_LOG_ASSERT(!sp->gc, "GC already exists");
  // we will not create a gc thread on temporary index
  if (RSGlobalConfig.gcConfigParams.enableGC && !(sp->flags & Index_Temporary)) {
    sp->gc = GCContext_CreateGC(global, RSGlobalConfig.gcConfigParams.gcPolicy);
    GCContext_Start(sp->gc);

    const char* name = IndexSpec_FormatName(sp, RSGlobalConfig.hideUserDataFromLog);
    RedisModule_Log(ctx, "verbose", "Starting GC for %s", name);
    RedisModule_Log(ctx, "debug", "Starting GC %p for %s", sp->gc, name);
  }
}

// given a field mask with one bit lit, it returns its offset
int bit(t_fieldMask id) {
  for (int i = 0; i < sizeof(t_fieldMask) * 8; i++) {
    if (((id >> i) & 1) == 1) {
      return i;
    }
  }
  return 0;
}

///////////////////////////////////////////////////////////////////////////////////////////////

// Backwards compat version of load for rdbs with version < 8
static int FieldSpec_RdbLoadCompat8(RedisModuleIO *rdb, FieldSpec *f, int encver) {
  char* name = NULL;
  size_t len = 0;
  LoadStringBufferAlloc_IOErrors(rdb, name, &len, true, goto fail);
  f->fieldName = NewHiddenString(name, len, true);
  // the old versions encoded the bit id of the field directly
  // we convert that to a power of 2
  if (encver < INDEX_MIN_WIDESCHEMA_VERSION) {
    f->ftId = bit(LoadUnsigned_IOError(rdb, goto fail));
  } else {
    // the new version encodes just the power of 2 of the bit
    f->ftId = LoadUnsigned_IOError(rdb, goto fail);
  }
  f->types = LoadUnsigned_IOError(rdb, goto fail);
  f->ftWeight = LoadDouble_IOError(rdb, goto fail);
  f->tagOpts.tagFlags = TAG_FIELD_DEFAULT_FLAGS;
  f->tagOpts.tagSep = TAG_FIELD_DEFAULT_HASH_SEP;
  if (encver >= 4) {
    f->options = LoadUnsigned_IOError(rdb, goto fail);
    f->sortIdx = LoadSigned_IOError(rdb, goto fail);
  }
  return REDISMODULE_OK;

fail:
  return REDISMODULE_ERR;
}

static void FieldSpec_RdbSave(RedisModuleIO *rdb, FieldSpec *f) {
  HiddenString_SaveToRdb(f->fieldName, rdb);
  if (HiddenString_Compare(f->fieldPath, f->fieldName) != 0) {
    RedisModule_SaveUnsigned(rdb, 1);
    HiddenString_SaveToRdb(f->fieldPath, rdb);
  } else {
    RedisModule_SaveUnsigned(rdb, 0);
  }
  RedisModule_SaveUnsigned(rdb, f->types);
  RedisModule_SaveUnsigned(rdb, f->options);
  RedisModule_SaveSigned(rdb, f->sortIdx);
  // Save text specific options
  if (FIELD_IS(f, INDEXFLD_T_FULLTEXT) || (f->options & FieldSpec_Dynamic)) {
    RedisModule_SaveUnsigned(rdb, f->ftId);
    RedisModule_SaveDouble(rdb, f->ftWeight);
  }
  if (FIELD_IS(f, INDEXFLD_T_TAG) || (f->options & FieldSpec_Dynamic)) {
    RedisModule_SaveUnsigned(rdb, f->tagOpts.tagFlags);
    RedisModule_SaveStringBuffer(rdb, &f->tagOpts.tagSep, 1);
  }
  if (FIELD_IS(f, INDEXFLD_T_VECTOR)) {
    RedisModule_SaveUnsigned(rdb, f->vectorOpts.expBlobSize);
    VecSim_RdbSave(rdb, &f->vectorOpts.vecSimParams);
  }
  if (FIELD_IS(f, INDEXFLD_T_GEOMETRY) || (f->options & FieldSpec_Dynamic)) {
    RedisModule_SaveUnsigned(rdb, f->geometryOpts.geometryCoords);
  }
}

static const FieldType fieldTypeMap[] = {[IDXFLD_LEGACY_FULLTEXT] = INDEXFLD_T_FULLTEXT,
                                         [IDXFLD_LEGACY_NUMERIC] = INDEXFLD_T_NUMERIC,
                                         [IDXFLD_LEGACY_GEO] = INDEXFLD_T_GEO,
                                         [IDXFLD_LEGACY_TAG] = INDEXFLD_T_TAG};
                                         // CHECKED: Not related to new data types - legacy code

static int FieldSpec_RdbLoad(RedisModuleIO *rdb, FieldSpec *f, StrongRef sp_ref, int encver) {


  f->indexError = IndexError_Init();
  f->ftId = RS_INVALID_FIELD_ID;
  // Fall back to legacy encoding if needed
  if (encver < INDEX_MIN_TAGFIELD_VERSION) {
    return FieldSpec_RdbLoadCompat8(rdb, f, encver);
  }

  char* name = NULL;
  size_t len = 0;
  LoadStringBufferAlloc_IOErrors(rdb, name, &len, true, goto fail);
  f->fieldName = NewHiddenString(name, len, false);
  f->fieldPath = f->fieldName;
  if (encver >= INDEX_JSON_VERSION) {
    if (LoadUnsigned_IOError(rdb, goto fail) == 1) {
      LoadStringBufferAlloc_IOErrors(rdb, name, &len, true, goto fail);
      f->fieldPath = NewHiddenString(name, len, false);
    }
  }

  f->types = LoadUnsigned_IOError(rdb, goto fail);
  f->options = LoadUnsigned_IOError(rdb, goto fail);
  f->sortIdx = LoadSigned_IOError(rdb, goto fail);

  if (encver < INDEX_MIN_MULTITYPE_VERSION) {
    RS_LOG_ASSERT(f->types <= IDXFLD_LEGACY_MAX, "field type should be string or numeric");
    f->types = fieldTypeMap[f->types];
  }

  // Load text specific options
  if (FIELD_IS(f, INDEXFLD_T_FULLTEXT) || (f->options & FieldSpec_Dynamic)) {
    f->ftId = LoadUnsigned_IOError(rdb, goto fail);
    f->ftWeight = LoadDouble_IOError(rdb, goto fail);
  }
  // Load tag specific options
  if (FIELD_IS(f, INDEXFLD_T_TAG) || (f->options & FieldSpec_Dynamic)) {
    f->tagOpts.tagFlags = LoadUnsigned_IOError(rdb, goto fail);
    // Load the separator
    size_t l;
    char *s = LoadStringBuffer_IOError(rdb, &l, goto fail);
    RS_LOG_ASSERT(l == 1, "buffer length should be 1");
    f->tagOpts.tagSep = *s;
    RedisModule_Free(s);
  }
  // Load vector specific options
  if (encver >= INDEX_VECSIM_VERSION && FIELD_IS(f, INDEXFLD_T_VECTOR)) {
    if (encver >= INDEX_VECSIM_2_VERSION) {
      f->vectorOpts.expBlobSize = LoadUnsigned_IOError(rdb, goto fail);
    }
    if (encver >= INDEX_VECSIM_TIERED_VERSION) {
      if (VecSim_RdbLoad_v3(rdb, &f->vectorOpts.vecSimParams, sp_ref, HiddenString_GetUnsafe(f->fieldName, NULL)) != REDISMODULE_OK) {
        goto fail;
      }
    } else {
      if (encver >= INDEX_VECSIM_MULTI_VERSION) {
        if (VecSim_RdbLoad_v2(rdb, &f->vectorOpts.vecSimParams) != REDISMODULE_OK) {
          goto fail;
        }
      } else {
        if (VecSim_RdbLoad(rdb, &f->vectorOpts.vecSimParams) != REDISMODULE_OK) {
          goto fail;
        }
      }
      // If we're loading an old (< 2.8) rdb, we need to convert an HNSW index to a tiered index
      VecSimLogCtx *logCtx = rm_new(VecSimLogCtx);
      logCtx->index_field_name = HiddenString_GetUnsafe(f->fieldName, NULL);
      f->vectorOpts.vecSimParams.logCtx = logCtx;
      if (f->vectorOpts.vecSimParams.algo == VecSimAlgo_HNSWLIB) {
        VecSimParams hnswParams = f->vectorOpts.vecSimParams;

        f->vectorOpts.vecSimParams.algo = VecSimAlgo_TIERED;
        VecSim_TieredParams_Init(&f->vectorOpts.vecSimParams.algoParams.tieredParams, sp_ref);
        f->vectorOpts.vecSimParams.algoParams.tieredParams.specificParams.tieredHnswParams.swapJobThreshold = 0;
        memcpy(f->vectorOpts.vecSimParams.algoParams.tieredParams.primaryIndexParams, &hnswParams, sizeof(VecSimParams));
      }
    }
    // Calculate blob size limitation on lower encvers.
    if(encver < INDEX_VECSIM_2_VERSION) {
      switch (f->vectorOpts.vecSimParams.algo) {
      case VecSimAlgo_HNSWLIB:
        f->vectorOpts.expBlobSize = f->vectorOpts.vecSimParams.algoParams.hnswParams.dim * VecSimType_sizeof(f->vectorOpts.vecSimParams.algoParams.hnswParams.type);
        break;
      case VecSimAlgo_BF:
        f->vectorOpts.expBlobSize = f->vectorOpts.vecSimParams.algoParams.bfParams.dim * VecSimType_sizeof(f->vectorOpts.vecSimParams.algoParams.bfParams.type);
        break;
      case VecSimAlgo_TIERED:
        f->vectorOpts.expBlobSize = f->vectorOpts.vecSimParams.algoParams.tieredParams.primaryIndexParams->algoParams.hnswParams.dim * VecSimType_sizeof(f->vectorOpts.vecSimParams.algoParams.tieredParams.primaryIndexParams->algoParams.hnswParams.type);
        break;
      }
    }
  }

  // Load geometry specific options
  if (FIELD_IS(f, INDEXFLD_T_GEOMETRY) || (f->options & FieldSpec_Dynamic)) {
    if (encver >= INDEX_GEOMETRY_VERSION) {
      f->geometryOpts.geometryCoords = LoadUnsigned_IOError(rdb, goto fail);
    } else {
      // In RedisSearch RC (2.8.1 - 2.8.3) we supported default coordinate system which was not written to RDB
      f->geometryOpts.geometryCoords = GEOMETRY_COORDS_Cartesian;
    }
  }

  return REDISMODULE_OK;

fail:
  IndexError_Clear(f->indexError);
  return REDISMODULE_ERR;
}

static void IndexStats_RdbLoad(RedisModuleIO *rdb, IndexStats *stats) {
  stats->numDocuments = RedisModule_LoadUnsigned(rdb);
  stats->numTerms = RedisModule_LoadUnsigned(rdb);
  stats->numRecords = RedisModule_LoadUnsigned(rdb);
  stats->invertedSize = RedisModule_LoadUnsigned(rdb);
  RedisModule_LoadUnsigned(rdb); // Consume `invertedCap`
  RedisModule_LoadUnsigned(rdb); // Consume `skipIndexesSize`
  RedisModule_LoadUnsigned(rdb); // Consume `scoreIndexesSize`
  stats->offsetVecsSize = RedisModule_LoadUnsigned(rdb);
  stats->offsetVecRecords = RedisModule_LoadUnsigned(rdb);
  stats->termsSize = RedisModule_LoadUnsigned(rdb);
}

///////////////////////////////////////////////////////////////////////////////////////////////

static redisearch_thpool_t *reindexPool = NULL;

static IndexesScanner *IndexesScanner_NewGlobal() {
  if (global_spec_scanner) {
    return NULL;
  }

  IndexesScanner *scanner = rm_calloc(1, sizeof(IndexesScanner));
  scanner->global = true;
  scanner->scannedKeys = 0;

  global_spec_scanner = scanner;
  RedisModule_Log(RSDummyContext, "notice", "Global scanner created");

  return scanner;
}

static IndexesScanner *IndexesScanner_New(StrongRef global_ref) {

  IndexesScanner *scanner = rm_calloc(1, sizeof(IndexesScanner));

  scanner->spec_ref = StrongRef_Demote(global_ref);
  IndexSpec *spec = StrongRef_Get(global_ref);
  scanner->spec_name_for_logs = rm_strdup(IndexSpec_FormatName(spec, RSGlobalConfig.hideUserDataFromLog));
  scanner->isDebug = false;

  // scan already in progress?
  if (spec->scanner) {
    // cancel ongoing scan, keep on_progress indicator on
    const char* name = IndexSpec_FormatName(spec, RSGlobalConfig.hideUserDataFromLog);
    IndexesScanner_Cancel(spec->scanner);
    RedisModule_Log(RSDummyContext, "notice", "Scanning index %s in background: cancelled and restarted", name);
  }
  spec->scanner = scanner;
  spec->scan_in_progress = true;

  return scanner;
}

void IndexesScanner_Free(IndexesScanner *scanner) {
  rm_free(scanner->spec_name_for_logs);
  if (global_spec_scanner == scanner) {
    global_spec_scanner = NULL;
  } else {
    StrongRef tmp = WeakRef_Promote(scanner->spec_ref);
    IndexSpec *spec = StrongRef_Get(tmp);
    if (spec) {
      if (spec->scanner == scanner) {
        spec->scanner = NULL;
        spec->scan_in_progress = false;
      }
      StrongRef_Release(tmp);
    }
    WeakRef_Release(scanner->spec_ref);
  }
  rm_free(scanner);
}

void IndexesScanner_Cancel(IndexesScanner *scanner) {
  scanner->cancelled = true;
}

//---------------------------------------------------------------------------------------------

static void IndexSpec_DoneIndexingCallabck(struct RSAddDocumentCtx *docCtx, RedisModuleCtx *ctx,
                                           void *pd) {
}

//---------------------------------------------------------------------------------------------

int IndexSpec_UpdateDoc(IndexSpec *spec, RedisModuleCtx *ctx, RedisModuleString *key, DocumentType type);
static void Indexes_ScanProc(RedisModuleCtx *ctx, RedisModuleString *keyname, RedisModuleKey *key,
                             IndexesScanner *scanner) {

  if (scanner->cancelled) {
    return;
  }
  // RMKey it is provided as best effort but in some cases it might be NULL
  bool keyOpened = false;
  if (!key) {
    key = RedisModule_OpenKey(ctx, keyname, DOCUMENT_OPEN_KEY_INDEXING_FLAGS);
    keyOpened = true;
  }

  // check type of document is support and document is not empty
  DocumentType type = getDocType(key);
  if (type == DocumentType_Unsupported) {
    return;
  }

  if (keyOpened) {
    RedisModule_CloseKey(key);
  }

  if (scanner->global) {
    Indexes_UpdateMatchingWithSchemaRules(ctx, keyname, type, NULL);
  } else {
    StrongRef curr_run_ref = WeakRef_Promote(scanner->spec_ref);
    IndexSpec *sp = StrongRef_Get(curr_run_ref);
    if (sp) {
      // This check is performed without locking the spec, but it's ok since we locked the GIL
      // So the main thread is not running and the GC is not touching the relevant data
      if (SchemaRule_ShouldIndex(sp, keyname, type)) {
        IndexSpec_UpdateDoc(sp, ctx, keyname, type);
      }
      StrongRef_Release(curr_run_ref);
    } else {
      // spec was deleted, cancel scan
      scanner->cancelled = true;
    }
  }
  ++scanner->scannedKeys;
}

//---------------------------------------------------------------------------------------------

static void Indexes_ScanAndReindexTask(IndexesScanner *scanner) {
  RS_LOG_ASSERT(scanner, "invalid IndexesScanner");

  RedisModuleCtx *ctx = RedisModule_GetDetachedThreadSafeContext(RSDummyContext);
  RedisModuleScanCursor *cursor = RedisModule_ScanCursorCreate();
  RedisModule_ThreadSafeContextLock(ctx);

  if (scanner->cancelled) {
    goto end;
  }
  if (scanner->global) {
    RedisModule_Log(ctx, "notice", "Scanning indexes in background");
  } else {
    RedisModule_Log(ctx, "notice", "Scanning index %s in background", scanner->spec_name_for_logs);
  }

  size_t counter = 0;
  RedisModuleScanCB scanner_func = (RedisModuleScanCB)Indexes_ScanProc;
  if (globalDebugCtx.debugMode) {
    // If we are in debug mode, we need to use the debug scanner function
    scanner_func = (RedisModuleScanCB)DebugIndexes_ScanProc;

    // If background indexing paused, wait until it is resumed
    // Allow the redis server to acquire the GIL while we release it
    RedisModule_ThreadSafeContextUnlock(ctx);
    while (globalDebugCtx.bgIndexing.pause) { // volatile variable
      usleep(1000);
    }
    RedisModule_ThreadSafeContextLock(ctx);
  }
  while (RedisModule_Scan(ctx, cursor, scanner_func, scanner)) {
    RedisModule_ThreadSafeContextUnlock(ctx);
    counter++;
    if (counter % RSGlobalConfig.numBGIndexingIterationsBeforeSleep == 0) {
      // Sleep for one microsecond to allow redis server to acquire the GIL while we release it.
      // We do that periodically every X iterations (100 as default), otherwise we call
      // 'sched_yield()'. That is since 'sched_yield()' doesn't give up the processor for enough
      // time to ensure that other threads that are waiting for the GIL will actually have the
      // chance to take it.
      usleep(1);
    } else {
      sched_yield();
    }
    RedisModule_ThreadSafeContextLock(ctx);

    if (scanner->cancelled) {
      RedisModule_Log(ctx, "notice", "Scanning indexes in background: cancelled (scanned=%ld)",
                  scanner->scannedKeys);
      goto end;
    }
  }

  if (scanner->isDebug) {
    DebugIndexesScanner* dScanner = (DebugIndexesScanner*)scanner;
    dScanner->status = DEBUG_INDEX_SCANNER_CODE_DONE;
  }

  if (scanner->global) {
    RedisModule_Log(ctx, "notice", "Scanning indexes in background: done (scanned=%ld)",
                    scanner->scannedKeys);
  } else {
    RedisModule_Log(ctx, "notice", "Scanning index %s in background: done (scanned=%ld)",
                    scanner->spec_name_for_logs, scanner->scannedKeys);
  }

end:
  if (!scanner->cancelled && scanner->global) {
    Indexes_SetTempSpecsTimers(TimerOp_Add);
  }

  IndexesScanner_Free(scanner);

  RedisModule_ThreadSafeContextUnlock(ctx);
  RedisModule_ScanCursorDestroy(cursor);
  RedisModule_FreeThreadSafeContext(ctx);
}

//---------------------------------------------------------------------------------------------

static void IndexSpec_ScanAndReindexAsync(StrongRef spec_ref) {
  if (!reindexPool) {
    reindexPool = redisearch_thpool_create(1, DEFAULT_HIGH_PRIORITY_BIAS_THRESHOLD, LogCallback, "reindex");
  }
#ifdef _DEBUG
  IndexSpec* spec = (IndexSpec*)StrongRef_Get(spec_ref);
  const char* indexName = IndexSpec_FormatName(spec, RSGlobalConfig.hideUserDataFromLog);
  RedisModule_Log(RSDummyContext, "notice", "Register index %s for async scan", indexName);
#endif
  IndexesScanner *scanner;
  if (globalDebugCtx.debugMode) {
    // If we are in debug mode, we need to allocate a debug scanner
    scanner = (IndexesScanner*)DebugIndexesScanner_New(spec_ref);
    // If we need to pause before the scan, we set the pause flag
    if (globalDebugCtx.bgIndexing.pauseBeforeScan) {
      globalDebugCtx.bgIndexing.pause = true;
    }
  } else {
    scanner = IndexesScanner_New(spec_ref);
  }

  redisearch_thpool_add_work(reindexPool, (redisearch_thpool_proc)Indexes_ScanAndReindexTask, scanner, THPOOL_PRIORITY_HIGH);
}

void ReindexPool_ThreadPoolDestroy() {
  if (reindexPool != NULL) {
    RedisModule_ThreadSafeContextUnlock(RSDummyContext);
    redisearch_thpool_destroy(reindexPool);
    reindexPool = NULL;
    RedisModule_ThreadSafeContextLock(RSDummyContext);
  }
}

//---------------------------------------------------------------------------------------------

#ifdef FTINFO_FOR_INFO_MODULES
void IndexSpec_AddToInfo(RedisModuleInfoCtx *ctx, IndexSpec *sp) {
  char *temp = "info";
  char name[sp->nameLen + 4 + 2]; // 4 for info and 2 for null termination
  sprintf(name, "%s_%s", temp, sp->name);
  RedisModule_InfoAddSection(ctx, name);

  // Index flags
  if (sp->flags & ~(Index_StoreFreqs | Index_StoreFieldFlags | Index_StoreTermOffsets | Index_StoreByteOffsets) || sp->flags & Index_WideSchema) {
    RedisModule_InfoBeginDictField(ctx, "index_options");
    if (!(sp->flags & (Index_StoreFreqs)))
      RedisModule_InfoAddFieldCString(ctx, SPEC_NOFREQS_STR, "ON");
    if (!(sp->flags & (Index_StoreFieldFlags)))
      RedisModule_InfoAddFieldCString(ctx, SPEC_NOFIELDS_STR, "ON");
    if (!(sp->flags & (Index_StoreTermOffsets | Index_StoreByteOffsets)))
      RedisModule_InfoAddFieldCString(ctx, SPEC_NOOFFSETS_STR, "ON");
    if (!(sp->flags & (Index_StoreByteOffsets)))
      RedisModule_InfoAddFieldCString(ctx, SPEC_NOHL_STR, "ON");
    if (sp->flags & Index_WideSchema)
      RedisModule_InfoAddFieldCString(ctx, SPEC_SCHEMA_EXPANDABLE_STR, "ON");
    RedisModule_InfoEndDictField(ctx);
  }

  // Index definition
  RedisModule_InfoBeginDictField(ctx, "index_definition");
  SchemaRule *rule = sp->rule;
  RedisModule_InfoAddFieldCString(ctx, "type", (char*)DocumentType_ToString(rule->type));
  if (rule->filter_exp_str)
    RedisModule_InfoAddFieldCString(ctx, "filter", rule->filter_exp_str);
  if (rule->lang_default)
    RedisModule_InfoAddFieldCString(ctx, "default_language", (char*)RSLanguage_ToString(rule->lang_default));
  if (rule->lang_field)
    RedisModule_InfoAddFieldCString(ctx, "language_field", rule->lang_field);
  if (rule->score_default)
    RedisModule_InfoAddFieldDouble(ctx, "default_score", rule->score_default);
  if (rule->score_field)
    RedisModule_InfoAddFieldCString(ctx, "score_field", rule->score_field);
  if (rule->payload_field)
    RedisModule_InfoAddFieldCString(ctx, "payload_field", rule->payload_field);
  // Prefixes
  int num_prefixes = array_len(rule->prefixes);
  if (num_prefixes && rule->prefixes[0][0] != '\0') {
    arrayof(char) prefixes = array_new(char, 512);
    for (int i = 0; i < num_prefixes; ++i) {
      prefixes = array_ensure_append_1(prefixes, "\"");
      prefixes = array_ensure_append_n(prefixes, rule->prefixes[i], strlen(rule->prefixes[i]));
      prefixes = array_ensure_append_n(prefixes, "\",", 2);
    }
    prefixes[array_len(prefixes)-1] = '\0';
    RedisModule_InfoAddFieldCString(ctx, "prefixes", prefixes);
    array_free(prefixes);
  }
  RedisModule_InfoEndDictField(ctx);

  // Attributes
  for (int i = 0; i < sp->numFields; i++) {
    const FieldSpec *fs = sp->fields + i;
    char title[28];
    sprintf(title, "%s_%d", "field", (i+1));
    RedisModule_InfoBeginDictField(ctx, title);

    RedisModule_InfoAddFieldCString(ctx, "identifier", fs->path);
    RedisModule_InfoAddFieldCString(ctx, "attribute", fs->name);

    if (fs->options & FieldSpec_Dynamic)
      RedisModule_InfoAddFieldCString(ctx, "type", "<DYNAMIC>");
    else
      RedisModule_InfoAddFieldCString(ctx, "type", (char*)FieldSpec_GetTypeNames(INDEXTYPE_TO_POS(fs->types)));

    if (FIELD_IS(fs, INDEXFLD_T_FULLTEXT))
      RedisModule_InfoAddFieldDouble(ctx,  SPEC_WEIGHT_STR, fs->ftWeight);
    if (FIELD_IS(fs, INDEXFLD_T_TAG)) {
      char buf[4];
      sprintf(buf, "\"%c\"", fs->tagOpts.tagSep);
      RedisModule_InfoAddFieldCString(ctx, SPEC_TAG_SEPARATOR_STR, buf);
    }
    if (FieldSpec_IsSortable(fs))
      RedisModule_InfoAddFieldCString(ctx, SPEC_SORTABLE_STR, "ON");
    if (FieldSpec_IsNoStem(fs))
      RedisModule_InfoAddFieldCString(ctx, SPEC_NOSTEM_STR, "ON");
    if (!FieldSpec_IsIndexable(fs))
      RedisModule_InfoAddFieldCString(ctx, SPEC_NOINDEX_STR, "ON");

    RedisModule_InfoEndDictField(ctx);
  }

  // More properties
  RedisModule_InfoAddFieldLongLong(ctx, "number_of_docs", sp->stats.numDocuments);

  RedisModule_InfoBeginDictField(ctx, "index_properties");
  RedisModule_InfoAddFieldULongLong(ctx, "max_doc_id", sp->docs.maxDocId);
  RedisModule_InfoAddFieldLongLong(ctx, "num_terms", sp->stats.numTerms);
  RedisModule_InfoAddFieldLongLong(ctx, "num_records", sp->stats.numRecords);
  RedisModule_InfoEndDictField(ctx);

  RedisModule_InfoBeginDictField(ctx, "index_properties_in_mb");
  RedisModule_InfoAddFieldDouble(ctx, "inverted_size", sp->stats.invertedSize / (float)0x100000);
  RedisModule_InfoAddFieldDouble(ctx, "vector_index_size", IndexSpec_VectorIndexesSize(sp) / (float)0x100000);
  RedisModule_InfoAddFieldDouble(ctx, "offset_vectors_size", sp->stats.offsetVecsSize / (float)0x100000);
  RedisModule_InfoAddFieldDouble(ctx, "doc_table_size", sp->docs.memsize / (float)0x100000);
  RedisModule_InfoAddFieldDouble(ctx, "sortable_values_size", sp->docs.sortablesSize / (float)0x100000);
  RedisModule_InfoAddFieldDouble(ctx, "key_table_size", TrieMap_MemUsage(sp->docs.dim.tm) / (float)0x100000);
  RedisModule_InfoAddFieldDouble("tag_overhead_size_mb", IndexSpec_collect_tags_overhead(sp) / (float)0x100000);
  RedisModule_InfoAddFieldDouble("text_overhead_size_mb", IndexSpec_collect_text_overhead(sp) / (float)0x100000);
  RedisModule_InfoAddFieldDouble("total_index_memory_sz_mb", IndexSpec_TotalMemUsage(sp) / (float)0x100000);
  RedisModule_InfoEndDictField(ctx);

  RedisModule_InfoAddFieldULongLong(ctx, "total_inverted_index_blocks", TotalIIBlocks);

  RedisModule_InfoBeginDictField(ctx, "index_properties_averages");
  RedisModule_InfoAddFieldDouble(ctx, "records_per_doc_avg",(float)sp->stats.numRecords / (float)sp->stats.numDocuments);
  RedisModule_InfoAddFieldDouble(ctx, "bytes_per_record_avg",(float)sp->stats.invertedSize / (float)sp->stats.numRecords);
  RedisModule_InfoAddFieldDouble(ctx, "offsets_per_term_avg",(float)sp->stats.offsetVecRecords / (float)sp->stats.numRecords);
  RedisModule_InfoAddFieldDouble(ctx, "offset_bits_per_record_avg",8.0F * (float)sp->stats.offsetVecsSize / (float)sp->stats.offsetVecRecords);
  RedisModule_InfoEndDictField(ctx);

  RedisModule_InfoBeginDictField(ctx, "index_failures");
  RedisModule_InfoAddFieldLongLong(ctx, "hash_indexing_failures", sp->stats.indexingFailures);
  RedisModule_InfoAddFieldLongLong(ctx, "indexing", !!global_spec_scanner || sp->scan_in_progress);
  IndexesScanner *scanner = global_spec_scanner ? global_spec_scanner : sp->scanner;
  double percent_indexed = IndexesScanner_IndexedPercent(ctx, scanner, sp);
  RedisModule_InfoAddFieldDouble(ctx, "percent_indexed", percent_indexed);
  RedisModule_InfoEndDictField(ctx);

  // Garbage collector
  if (sp->gc)
    GCContext_RenderStatsForInfo(sp->gc, ctx);

  // Cursor stat
  Cursors_RenderStatsForInfo(&g_CursorsList, &g_CursorsListCoord, sp, ctx);

  // Stop words
  if (sp->flags & Index_HasCustomStopwords)
    AddStopWordsListToInfo(ctx, sp->stopwords);
}
#endif // FTINFO_FOR_INFO_MODULES

// Assumes that the spec is in a safe state to set a scanner on it (write lock or main thread)
void IndexSpec_ScanAndReindex(RedisModuleCtx *ctx, StrongRef spec_ref) {
  size_t nkeys = RedisModule_DbSize(ctx);
  if (nkeys > 0) {
    IndexSpec_ScanAndReindexAsync(spec_ref);
  }
}

// only used on "RDB load finished" event (before the server is ready to accept commands)
// so it threadsafe
void IndexSpec_DropLegacyIndexFromKeySpace(IndexSpec *sp) {
  RedisSearchCtx ctx = SEARCH_CTX_STATIC(RSDummyContext, sp);

  rune *rstr = NULL;
  t_len slen = 0;
  float score = 0;
  int dist = 0;
  size_t termLen;

  TrieIterator *it = Trie_Iterate(ctx.spec->terms, "", 0, 0, 1);
  while (TrieIterator_Next(it, &rstr, &slen, NULL, &score, &dist)) {
    char *res = runesToStr(rstr, slen, &termLen);
    RedisModuleString *keyName = fmtRedisTermKey(&ctx, res, strlen(res));
    Redis_DropScanHandler(ctx.redisCtx, keyName, &ctx);
    RedisModule_FreeString(ctx.redisCtx, keyName);
    rm_free(res);
  }
  TrieIterator_Free(it);

  // Delete the numeric, tag, and geo indexes which reside on separate keys
  for (size_t i = 0; i < ctx.spec->numFields; i++) {
    const FieldSpec *fs = ctx.spec->fields + i;
    if (FIELD_IS(fs, INDEXFLD_T_NUMERIC)) {
      Redis_DeleteKey(ctx.redisCtx, IndexSpec_GetFormattedKey(ctx.spec, fs, INDEXFLD_T_NUMERIC));
    }
    if (FIELD_IS(fs, INDEXFLD_T_TAG)) {
      Redis_DeleteKey(ctx.redisCtx, IndexSpec_GetFormattedKey(ctx.spec, fs, INDEXFLD_T_TAG));
    }
    if (FIELD_IS(fs, INDEXFLD_T_GEO)) {
      Redis_DeleteKey(ctx.redisCtx, IndexSpec_GetFormattedKey(ctx.spec, fs, INDEXFLD_T_GEO));
    }
  }
  HiddenString_DropFromKeySpace(ctx.redisCtx, INDEX_SPEC_KEY_FMT, sp->specName);
}

void Indexes_UpgradeLegacyIndexes() {
  dictIterator *iter = dictGetIterator(legacySpecDict);
  dictEntry *entry = NULL;
  while ((entry = dictNext(iter))) {
    StrongRef spec_ref = dictGetRef(entry);
    IndexSpec *sp = StrongRef_Get(spec_ref);
    IndexSpec_DropLegacyIndexFromKeySpace(sp);

    // recreate the doctable
    DocTable_Free(&sp->docs);
    sp->docs = DocTable_New(INITIAL_DOC_TABLE_SIZE);

    // clear index stats
    memset(&sp->stats, 0, sizeof(sp->stats));
    // Init the index error
    sp->stats.indexError = IndexError_Init();

    // put the new index in the specDict_g with weak and strong references
    dictAdd(specDict_g, (void*)sp->specName, spec_ref.rm);
  }
  dictReleaseIterator(iter);
}

void Indexes_ScanAndReindex() {
  if (!reindexPool) {
    reindexPool = redisearch_thpool_create(1, DEFAULT_HIGH_PRIORITY_BIAS_THRESHOLD, LogCallback, "reindex");
  }

  RedisModule_Log(RSDummyContext, "notice", "Scanning all indexes");
  IndexesScanner *scanner = IndexesScanner_NewGlobal();
  // check no global scan is in progress
  if (scanner) {
    redisearch_thpool_add_work(reindexPool, (redisearch_thpool_proc)Indexes_ScanAndReindexTask, scanner, THPOOL_PRIORITY_HIGH);
  }
}

///////////////////////////////////////////////////////////////////////////////////////////////

int IndexSpec_CreateFromRdb(RedisModuleCtx *ctx, RedisModuleIO *rdb, int encver,
                                       QueryError *status) {
  char *rawName = LoadStringBuffer_IOError(rdb, NULL, goto cleanup);
  size_t len = strlen(rawName);
  HiddenString* specName = NewHiddenString(rawName, len, true);
  RedisModule_Free(rawName);

  RefManager *oldSpec = dictFetchValue(specDict_g, specName);
  if (oldSpec) {
    // spec already exists lets just free this one
    RedisModule_Log(RSDummyContext, "notice", "Loading an already existing index, will just ignore.");
    return REDISMODULE_OK;
  }

  IndexSpec *sp = rm_calloc(1, sizeof(IndexSpec));
  StrongRef spec_ref = StrongRef_New(sp, (RefManager_Free)IndexSpec_Free);
  sp->own_ref = spec_ref;

  // `indexError` must be initialized before attempting to free the spec
  sp->stats.indexError = IndexError_Init();

  IndexSpec_MakeKeyless(sp);
  sp->fieldIdToIndex = array_new(t_fieldIndex, 0);
  sp->docs = DocTable_New(INITIAL_DOC_TABLE_SIZE);
  sp->specName = specName;
  sp->obfuscatedName = IndexSpec_FormatObfuscatedName(sp->specName);
  sp->flags = (IndexFlags)LoadUnsigned_IOError(rdb, goto cleanup);
  if (encver < INDEX_MIN_NOFREQ_VERSION) {
    sp->flags |= Index_StoreFreqs;
  }

  sp->numFields = LoadUnsigned_IOError(rdb, goto cleanup);
  sp->fields = rm_calloc(sp->numFields, sizeof(FieldSpec));
  int maxSortIdx = -1;
  for (int i = 0; i < sp->numFields; i++) {
    FieldSpec *fs = sp->fields + i;
    fs->index = i;
    if (FieldSpec_RdbLoad(rdb, fs, spec_ref, encver) != REDISMODULE_OK) {
      QueryError_SetWithUserDataFmt(status, QUERY_EPARSEARGS, "Failed to load index field", " %d", i);
      goto cleanup;
    }
    if (fs->ftId != RS_INVALID_FIELD_ID) {
      // Prefer not to rely on the ordering of fields in the RDB file
      *array_ensure_at(&sp->fieldIdToIndex, fs->ftId, t_fieldIndex) = fs->index;
    }
    if (FieldSpec_IsSortable(fs)) {
      sp->numSortableFields++;
    }
    if (FieldSpec_HasSuffixTrie(fs) && FIELD_IS(fs, INDEXFLD_T_FULLTEXT)) {
      sp->flags |= Index_HasSuffixTrie;
      sp->suffixMask |= FIELD_BIT(fs);
      if (!sp->suffix) {
        sp->suffix = NewTrie(suffixTrie_freeCallback, Trie_Sort_Lex);
      }
    }
  }
  // After loading all the fields, we can build the spec cache
  sp->spcache = IndexSpec_BuildSpecCache(sp);

  if (SchemaRule_RdbLoad(spec_ref, rdb, encver, status) != REDISMODULE_OK) {
    QueryError_SetError(status, QUERY_EPARSEARGS, "Failed to load schema rule");
    goto cleanup;
  }


  sp->terms = NewTrie(NULL, Trie_Sort_Lex);
  /* For version 3 or up - load the generic trie */
  //  if (encver >= 3) {
  //    sp->terms = TrieType_GenericLoad(rdb, 0);
  //  } else {
  //    sp->terms = NewTrie(NULL);
  //  }

  if (sp->flags & Index_HasCustomStopwords) {
    sp->stopwords = StopWordList_RdbLoad(rdb, encver);
    if (sp->stopwords == NULL)
      goto cleanup;
  } else {
    sp->stopwords = DefaultStopWordList();
  }

  IndexSpec_StartGC(ctx, spec_ref, sp);
  Cursors_initSpec(sp);

  if (sp->flags & Index_HasSmap) {
    sp->smap = SynonymMap_RdbLoad(rdb, encver);
    if (sp->smap == NULL)
      goto cleanup;
  }

  sp->timeout = LoadUnsigned_IOError(rdb, goto cleanup);

  size_t narr = LoadUnsigned_IOError(rdb, goto cleanup);
  for (size_t ii = 0; ii < narr; ++ii) {
    QueryError _status;
    char *s = LoadStringBuffer_IOError(rdb, NULL, goto cleanup);
    HiddenString* alias = NewHiddenString(s, strlen(s), false);
    int rc = IndexAlias_Add(alias, spec_ref, 0, &_status);
    HiddenString_Free(alias, false);
    RedisModule_Free(s);
    if (rc != REDISMODULE_OK) {
      RedisModule_Log(RSDummyContext, "notice", "Loading existing alias failed");
    }
  }

  sp->scan_in_progress = false;
  dictAdd(specDict_g, (void*)sp->specName, spec_ref.rm);

  for (int i = 0; i < sp->numFields; i++) {
    FieldsGlobalStats_UpdateStats(sp->fields + i, 1);
  }

  return REDISMODULE_OK;

cleanup:
  addPendingIndexDrop();
  StrongRef_Release(spec_ref);
  QueryError_SetError(status, QUERY_EPARSEARGS, "while reading an index");
  return REDISMODULE_ERR;
}

void *IndexSpec_LegacyRdbLoad(RedisModuleIO *rdb, int encver) {
  if (encver < LEGACY_INDEX_MIN_VERSION || encver > LEGACY_INDEX_MAX_VERSION) {
    return NULL;
  }
  char *legacyName = RedisModule_LoadStringBuffer(rdb, NULL);

  RedisModuleCtx *ctx = RedisModule_GetContextFromIO(rdb);
  IndexSpec *sp = rm_calloc(1, sizeof(IndexSpec));
  StrongRef spec_ref = StrongRef_New(sp, (RefManager_Free)IndexSpec_Free);
  sp->own_ref = spec_ref;

  IndexSpec_MakeKeyless(sp);
  sp->numSortableFields = 0;
  sp->terms = NULL;
  sp->docs = DocTable_New(INITIAL_DOC_TABLE_SIZE);

  sp->specName = NewHiddenString(legacyName, strlen(legacyName), true);
  sp->obfuscatedName = IndexSpec_FormatObfuscatedName(sp->specName);
  RedisModule_Free(legacyName);
  sp->flags = (IndexFlags)RedisModule_LoadUnsigned(rdb);
  if (encver < INDEX_MIN_NOFREQ_VERSION) {
    sp->flags |= Index_StoreFreqs;
  }

  sp->numFields = RedisModule_LoadUnsigned(rdb);
  sp->fields = rm_calloc(sp->numFields, sizeof(FieldSpec));
  int maxSortIdx = -1;
  for (int i = 0; i < sp->numFields; i++) {
    FieldSpec *fs = sp->fields + i;
    FieldSpec_RdbLoad(rdb, fs, spec_ref, encver);
    sp->fields[i].index = i;
    if (FieldSpec_IsSortable(fs)) {
      sp->numSortableFields++;
    }
  }
  // After loading all the fields, we can build the spec cache
  sp->spcache = IndexSpec_BuildSpecCache(sp);

  IndexStats_RdbLoad(rdb, &sp->stats);

  DocTable_LegacyRdbLoad(&sp->docs, rdb, encver);
  /* For version 3 or up - load the generic trie */
  if (encver >= 3) {
    sp->terms = TrieType_GenericLoad(rdb, 0);
  } else {
    sp->terms = NewTrie(NULL, Trie_Sort_Lex);
  }

  if (sp->flags & Index_HasCustomStopwords) {
    sp->stopwords = StopWordList_RdbLoad(rdb, encver);
  } else {
    sp->stopwords = DefaultStopWordList();
  }

  sp->smap = NULL;
  if (sp->flags & Index_HasSmap) {
    sp->smap = SynonymMap_RdbLoad(rdb, encver);
  }
  if (encver < INDEX_MIN_EXPIRE_VERSION) {
    sp->timeout = -1;
  } else {
    sp->timeout = RedisModule_LoadUnsigned(rdb);
  }

  if (encver >= INDEX_MIN_ALIAS_VERSION) {
    size_t narr = RedisModule_LoadUnsigned(rdb);
    for (size_t ii = 0; ii < narr; ++ii) {
      QueryError status;
      size_t dummy;
      char *s = RedisModule_LoadStringBuffer(rdb, &dummy);
      HiddenString* alias = NewHiddenString(s, strlen(s), false);
      int rc = IndexAlias_Add(alias, spec_ref, 0, &status);
      HiddenString_Free(alias, false);
      RedisModule_Free(s);
      assert(rc == REDISMODULE_OK);
    }
  }

  const char *name = IndexSpec_FormatName(sp, RSGlobalConfig.hideUserDataFromLog);
  SchemaRuleArgs *rule_args = dictFetchValue(legacySpecRules, sp->specName);
  if (!rule_args) {
    RedisModule_LogIOError(rdb, "warning",
                           "Could not find upgrade definition for legacy index '%s'", name);
    StrongRef_Release(spec_ref);
    return NULL;
  }

  QueryError status;
  sp->rule = SchemaRule_Create(rule_args, spec_ref, &status);

  dictDelete(legacySpecRules, sp->specName);
  SchemaRuleArgs_Free(rule_args);

  if (!sp->rule) {
    RedisModule_LogIOError(rdb, "warning", "Failed creating rule for legacy index '%s', error='%s'",
                           name, QueryError_GetDisplayableError(&status, RSGlobalConfig.hideUserDataFromLog));
    StrongRef_Release(spec_ref);
    return NULL;
  }

  // start the gc and add the spec to the cursor list
  IndexSpec_StartGC(RSDummyContext, spec_ref, sp);
  Cursors_initSpec(sp);

  dictAdd(legacySpecDict, (void*)sp->specName, spec_ref.rm);
  return spec_ref.rm;
}

void IndexSpec_LegacyRdbSave(RedisModuleIO *rdb, void *value) {
  // we do not save legacy indexes
  return;
}

int Indexes_RdbLoad(RedisModuleIO *rdb, int encver, int when) {

  if (encver < INDEX_MIN_COMPAT_VERSION) {
    return REDISMODULE_ERR;
  }

  size_t nIndexes = LoadUnsigned_IOError(rdb, goto cleanup);
  RedisModuleCtx *ctx = RedisModule_GetContextFromIO(rdb);
  QueryError status = {0};
  for (size_t i = 0; i < nIndexes; ++i) {
    if (IndexSpec_CreateFromRdb(ctx, rdb, encver, &status) != REDISMODULE_OK) {
      RedisModule_LogIOError(rdb, "warning", "RDB Load: %s", QueryError_GetDisplayableError(&status, RSGlobalConfig.hideUserDataFromLog));
      return REDISMODULE_ERR;
    }
  }
  return REDISMODULE_OK;

cleanup:
  return REDISMODULE_ERR;
}

void Indexes_RdbSave(RedisModuleIO *rdb, int when) {

  RedisModule_SaveUnsigned(rdb, dictSize(specDict_g));

  dictIterator *iter = dictGetIterator(specDict_g);
  dictEntry *entry = NULL;
  while ((entry = dictNext(iter))) {
    StrongRef spec_ref = dictGetRef(entry);
    IndexSpec *sp = StrongRef_Get(spec_ref);
    // we save the name plus the null terminator
    HiddenString_SaveToRdb(sp->specName, rdb);
    RedisModule_SaveUnsigned(rdb, (uint64_t)sp->flags);
    RedisModule_SaveUnsigned(rdb, sp->numFields);
    for (int i = 0; i < sp->numFields; i++) {
      FieldSpec_RdbSave(rdb, &sp->fields[i]);
    }

    SchemaRule_RdbSave(sp->rule, rdb);

    // If we have custom stopwords, save them
    if (sp->flags & Index_HasCustomStopwords) {
      StopWordList_RdbSave(rdb, sp->stopwords);
    }

    if (sp->flags & Index_HasSmap) {
      SynonymMap_RdbSave(rdb, sp->smap);
    }

    RedisModule_SaveUnsigned(rdb, sp->timeout);

    if (sp->aliases) {
      RedisModule_SaveUnsigned(rdb, array_len(sp->aliases));
      for (size_t ii = 0; ii < array_len(sp->aliases); ++ii) {
        HiddenString_SaveToRdb(sp->aliases[ii], rdb);
      }
    } else {
      RedisModule_SaveUnsigned(rdb, 0);
    }
  }

  dictReleaseIterator(iter);
}

void Indexes_RdbSave2(RedisModuleIO *rdb, int when) {
  if (dictSize(specDict_g)) {
    Indexes_RdbSave(rdb, when);
  }
}

void IndexSpec_Digest(RedisModuleDigest *digest, void *value) {
}

int CompareVersions(Version v1, Version v2) {
  if (v1.majorVersion < v2.majorVersion) {
    return -1;
  } else if (v1.majorVersion > v2.majorVersion) {
    return 1;
  }

  if (v1.minorVersion < v2.minorVersion) {
    return -1;
  } else if (v1.minorVersion > v2.minorVersion) {
    return 1;
  }

  if (v1.patchVersion < v2.patchVersion) {
    return -1;
  } else if (v1.patchVersion > v2.patchVersion) {
    return 1;
  }

  return 0;
}
// This function is called in case the server is started or
// when the replica is loading the RDB file from the master.
static void Indexes_LoadingEvent(RedisModuleCtx *ctx, RedisModuleEvent eid, uint64_t subevent,
                                 void *data) {
  if (subevent == REDISMODULE_SUBEVENT_LOADING_RDB_START ||
      subevent == REDISMODULE_SUBEVENT_LOADING_AOF_START ||
      subevent == REDISMODULE_SUBEVENT_LOADING_REPL_START) {
    Indexes_Free(specDict_g);
    if (legacySpecDict) {
      dictEmpty(legacySpecDict, NULL);
    } else {
      legacySpecDict = dictCreate(&dictTypeHeapHiddenStrings, NULL);
    }
    RedisModule_Log(RSDummyContext, "notice", "Loading event starts");
    workersThreadPool_OnEventStart();
  } else if (subevent == REDISMODULE_SUBEVENT_LOADING_ENDED) {
    int hasLegacyIndexes = dictSize(legacySpecDict);
    Indexes_UpgradeLegacyIndexes();

    // we do not need the legacy dict specs anymore
    dictRelease(legacySpecDict);
    legacySpecDict = NULL;

    LegacySchemaRulesArgs_Free(ctx);

    if (hasLegacyIndexes) {
      Indexes_ScanAndReindex();
    }
    workersThreadPool_OnEventEnd(true);
    RedisModule_Log(RSDummyContext, "notice", "Loading event ends");
  } else if (subevent == REDISMODULE_SUBEVENT_LOADING_FAILED) {
    // Clear pending jobs from job queue in case of short read.
    workersThreadPool_OnEventEnd(true);
  }
}

static void LoadingProgressCallback(RedisModuleCtx *ctx, RedisModuleEvent eid, uint64_t subevent,
                                 void *data) {
  RedisModule_Log(RSDummyContext, "debug", "Waiting for background jobs to be executed while"
                  " loading is in progress (progress is %d)",
                  ((RedisModuleLoadingProgress *)data)->progress);
  workersThreadPool_Drain(ctx, 100);
}

int IndexSpec_RegisterType(RedisModuleCtx *ctx) {
  RedisModuleTypeMethods tm = {
      .version = REDISMODULE_TYPE_METHOD_VERSION,
      .rdb_load = IndexSpec_LegacyRdbLoad,
      .rdb_save = IndexSpec_LegacyRdbSave,
      .aux_load = Indexes_RdbLoad,
      .aux_save = Indexes_RdbSave,
      .free = IndexSpec_LegacyFree,
      .aof_rewrite = GenericAofRewrite_DisabledHandler,
      .aux_save_triggers = REDISMODULE_AUX_BEFORE_RDB,
      .aux_save2 = Indexes_RdbSave2,
  };

  IndexSpecType = RedisModule_CreateDataType(ctx, "ft_index0", INDEX_CURRENT_VERSION, &tm);
  if (IndexSpecType == NULL) {
    RedisModule_Log(ctx, "warning", "Could not create index spec type");
    return REDISMODULE_ERR;
  }

  RedisModule_SubscribeToServerEvent(ctx, RedisModuleEvent_Loading, Indexes_LoadingEvent);
  RedisModule_SubscribeToServerEvent(ctx, RedisModuleEvent_LoadingProgress, LoadingProgressCallback);
  return REDISMODULE_OK;
}

int IndexSpec_UpdateDoc(IndexSpec *spec, RedisModuleCtx *ctx, RedisModuleString *key, DocumentType type) {
  RedisSearchCtx sctx = SEARCH_CTX_STATIC(ctx, spec);

  if (!spec->rule) {
    RedisModule_Log(ctx, "warning", "Index spec '%s': no rule found", IndexSpec_FormatName(spec, RSGlobalConfig.hideUserDataFromLog));
    return REDISMODULE_ERR;
  }

  clock_t startDocTime = clock();

  QueryError status = {0};
  Document doc = {0};
  Document_Init(&doc, key, DEFAULT_SCORE, DEFAULT_LANGUAGE, type);
  // if a key does not exit, is not a hash or has no fields in index schema

  int rv = REDISMODULE_ERR;
  switch (type) {
  case DocumentType_Hash:
    rv = Document_LoadSchemaFieldHash(&doc, &sctx, &status);
    break;
  case DocumentType_Json:
    rv = Document_LoadSchemaFieldJson(&doc, &sctx, &status);
    break;
  case DocumentType_Unsupported:
    RS_LOG_ASSERT(0, "Should receive valid type");
  }

  if (rv != REDISMODULE_OK) {
    // we already unlocked the spec but we can increase this value atomically
    IndexError_AddQueryError(&spec->stats.indexError, &status, doc.docKey);

    // if a document did not load properly, it is deleted
    // to prevent mismatch of index and hash
    IndexSpec_DeleteDoc(spec, ctx, key);
    QueryError_ClearError(&status);
    Document_Free(&doc);
    return REDISMODULE_ERR;
  }

  RedisSearchCtx_LockSpecWrite(&sctx);
  IndexSpec_IncrActiveWrites(spec);

  RSAddDocumentCtx *aCtx = NewAddDocumentCtx(spec, &doc, &status);
  aCtx->stateFlags |= ACTX_F_NOFREEDOC;
  AddDocumentCtx_Submit(aCtx, &sctx, DOCUMENT_ADD_REPLACE);

  Document_Free(&doc);

  spec->stats.totalIndexTime += clock() - startDocTime;
  IndexSpec_DecrActiveWrites(spec);
  RedisSearchCtx_UnlockSpec(&sctx);
  return REDISMODULE_OK;
}

void IndexSpec_DeleteDoc_Unsafe(IndexSpec *spec, RedisModuleCtx *ctx, RedisModuleString *key, t_docId id) {

  if (DocTable_DeleteR(&spec->docs, key)) {
    spec->stats.numDocuments--;

    // Increment the index's garbage collector's scanning frequency after document deletions
    if (spec->gc) {
      GCContext_OnDelete(spec->gc);
    }
  }

  // VecSim fields clear deleted data on the fly
  if (spec->flags & Index_HasVecSim) {
    for (int i = 0; i < spec->numFields; ++i) {
      if (spec->fields[i].types == INDEXFLD_T_VECTOR) {
        RedisModuleString *rmskey = IndexSpec_GetFormattedKey(spec, spec->fields + i, INDEXFLD_T_VECTOR);
        VecSimIndex *vecsim = openVectorIndex(spec, rmskey, DONT_CREATE_INDEX);
        if(!vecsim)
          continue;
        VecSimIndex_DeleteVector(vecsim, id);
      }
    }
  }

  if (spec->flags & Index_HasGeometry) {
    GeometryIndex_RemoveId(spec, id);
  }
}

int IndexSpec_DeleteDoc(IndexSpec *spec, RedisModuleCtx *ctx, RedisModuleString *key) {
  RedisSearchCtx sctx = SEARCH_CTX_STATIC(ctx, spec);

  // TODO: is this necessary?
  RedisSearchCtx_LockSpecRead(&sctx);
  // Get the doc ID
  t_docId id = DocTable_GetIdR(&spec->docs, key);
  RedisSearchCtx_UnlockSpec(&sctx);

  if (id == 0) {
    // ID does not exist.
    return REDISMODULE_ERR;
  }

  RedisSearchCtx_LockSpecWrite(&sctx);
  IndexSpec_IncrActiveWrites(spec);
  IndexSpec_DeleteDoc_Unsafe(spec, ctx, key, id);
  IndexSpec_DecrActiveWrites(spec);
  RedisSearchCtx_UnlockSpec(&sctx);
  return REDISMODULE_OK;
}

///////////////////////////////////////////////////////////////////////////////////////////////

static void onFlush(RedisModuleCtx *ctx, RedisModuleEvent eid, uint64_t subevent, void *data) {
  if (subevent != REDISMODULE_SUBEVENT_FLUSHDB_START) {
    return;
  }
  Indexes_Free(specDict_g);
  workersThreadPool_Drain(ctx, 0);
  Dictionary_Clear();
  RSGlobalStats.totalStats.used_dialects = 0;
}

void Indexes_Init(RedisModuleCtx *ctx) {
  specDict_g = dictCreate(&dictTypeHeapHiddenStrings, NULL);
  RedisModule_SubscribeToServerEvent(ctx, RedisModuleEvent_FlushDB, onFlush);
  SchemaPrefixes_Create();
}

SpecOpIndexingCtx *Indexes_FindMatchingSchemaRules(RedisModuleCtx *ctx, RedisModuleString *key,
                                                   bool runFilters,
                                                   RedisModuleString *keyToReadData) {
  if (!keyToReadData) {
    keyToReadData = key;
  }
  SpecOpIndexingCtx *res = rm_malloc(sizeof(*res));
  res->specs = dictCreate(&dictTypeHeapHiddenStrings, NULL);
  res->specsOps = array_new(SpecOpCtx, 10);
  if (dictSize(specDict_g) == 0) {
    return res;
  }
  dict *specs = res->specs;

#if defined(_DEBUG) && 0
  RLookupKey *k = RLookup_GetKey_LoadEx(&r->lk, UNDERSCORE_KEY, strlen(UNDERSCORE_KEY), UNDERSCORE_KEY, RLOOKUP_F_NOFLAGS);
  RSValue *v = RLookup_GetItem(k, &r->row);
  const char *x = RSValue_StringPtrLen(v, NULL);
  RedisModule_Log(RSDummyContext, "notice", "Indexes_FindMatchingSchemaRules: x=%s", x);
  const char *f = "name";
  k = RLookup_GetKeyEx(&r->lk, f, strlen(f), RLOOKUP_M_READ, RLOOKUP_F_NOFLAGS);
  if (k) {
    v = RLookup_GetItem(k, &r->row);
    x = RSValue_StringPtrLen(v, NULL);
  }
#endif  // _DEBUG

  size_t n;
  const char *key_p = RedisModule_StringPtrLen(key, &n);
  arrayof(SchemaPrefixNode *) prefixes = array_new(SchemaPrefixNode *, 1);
  // collect specs that their name is prefixed by the key name
  // `prefixes` includes list of arrays of specs, one for each prefix of key name
  int nprefixes = TrieMap_FindPrefixes(SchemaPrefixes_g, key_p, n, (arrayof(void *) *)&prefixes);
  for (int i = 0; i < array_len(prefixes); ++i) {
    SchemaPrefixNode *node = prefixes[i];
    for (int j = 0; j < array_len(node->index_specs); ++j) {
      StrongRef global = node->index_specs[j];
      IndexSpec *spec = StrongRef_Get(global);
      if (spec && !dictFind(specs, spec->specName)) {
        SpecOpCtx specOp = {
            .spec = spec,
            .op = SpecOp_Add,
        };
        array_append(res->specsOps, specOp);
        dictEntry *entry = dictAddRaw(specs, (void*)spec->specName, NULL);
        // put the location on the specsOps array so we can get it
        // fast using index name
        entry->v.u64 = array_len(res->specsOps) - 1;
      }
    }
  }
  array_free(prefixes);

  if (runFilters) {

    EvalCtx *r = NULL;
    for (size_t i = 0; i < array_len(res->specsOps); ++i) {
      SpecOpCtx *specOp = res->specsOps + i;
      IndexSpec *spec = specOp->spec;
      if (!spec->rule->filter_exp) {
        continue;
      }

      // load hash only if required
      if (!r) r = EvalCtx_Create();
      RLookup_LoadRuleFields(ctx, &r->lk, &r->row, spec, key_p);

      if (EvalCtx_EvalExpr(r, spec->rule->filter_exp) == EXPR_EVAL_OK) {
        if (!RSValue_BoolTest(&r->res) && dictFind(specs, spec->specName)) {
          specOp->op = SpecOp_Del;
        }
      }
      QueryError_ClearError(r->ee.err);
    }

    if (r) {
      EvalCtx_Destroy(r);
    }
  }
  return res;
}

static bool hashFieldChanged(IndexSpec *spec, RedisModuleString **hashFields) {
  if (hashFields == NULL) {
    return true;
  }

  // TODO: improve implementation to avoid O(n^2)
  for (size_t i = 0; hashFields[i] != NULL; ++i) {
    size_t length = 0;
    const char *field = RedisModule_StringPtrLen(hashFields[i], &length);
    for (size_t j = 0; j < spec->numFields; ++j) {
      if (!HiddenString_CompareC(spec->fields[j].fieldName, field, length)) {
        return true;
      }
    }
    // optimize. change of score and payload fields just require an update of the doc table
    if ((spec->rule->lang_field && !strcmp(field, spec->rule->lang_field)) ||
        (spec->rule->score_field && !strcmp(field, spec->rule->score_field)) ||
        (spec->rule->payload_field && !strcmp(field, spec->rule->payload_field))) {
      return true;
    }
  }
  return false;
}

void Indexes_SpecOpsIndexingCtxFree(SpecOpIndexingCtx *specs) {
  dictRelease(specs->specs);
  array_free(specs->specsOps);
  rm_free(specs);
}

void Indexes_UpdateMatchingWithSchemaRules(RedisModuleCtx *ctx, RedisModuleString *key, DocumentType type,
                                           RedisModuleString **hashFields) {
  if (type == DocumentType_Unsupported) {
    // COPY could overwrite a hash/json with other types so we must try and remove old doc
    Indexes_DeleteMatchingWithSchemaRules(ctx, key, hashFields);
    return;
  }

  SpecOpIndexingCtx *specs = Indexes_FindMatchingSchemaRules(ctx, key, true, NULL);

  for (size_t i = 0; i < array_len(specs->specsOps); ++i) {
    SpecOpCtx *specOp = specs->specsOps + i;

    // skip if document type does not match the index type
    if (type != specOp->spec->rule->type) {
      continue;
    }

    if (hashFieldChanged(specOp->spec, hashFields)) {
      if (specOp->op == SpecOp_Add) {
        IndexSpec_UpdateDoc(specOp->spec, ctx, key, type);
      } else {
        IndexSpec_DeleteDoc(specOp->spec, ctx, key);
      }
    }
  }

  Indexes_SpecOpsIndexingCtxFree(specs);
}

void Indexes_DeleteMatchingWithSchemaRules(RedisModuleCtx *ctx, RedisModuleString *key,
                                           RedisModuleString **hashFields) {
  SpecOpIndexingCtx *specs = Indexes_FindMatchingSchemaRules(ctx, key, false, NULL);

  for (size_t i = 0; i < array_len(specs->specsOps); ++i) {
    SpecOpCtx *specOp = specs->specsOps + i;
    if (hashFieldChanged(specOp->spec, hashFields)) {
      IndexSpec_DeleteDoc(specOp->spec, ctx, key);
    }
  }

  Indexes_SpecOpsIndexingCtxFree(specs);
}

void Indexes_ReplaceMatchingWithSchemaRules(RedisModuleCtx *ctx, RedisModuleString *from_key,
                                            RedisModuleString *to_key) {
  DocumentType type = getDocTypeFromString(to_key);
  if (type == DocumentType_Unsupported) {
    return;
  }

  SpecOpIndexingCtx *from_specs = Indexes_FindMatchingSchemaRules(ctx, from_key, true, to_key);
  SpecOpIndexingCtx *to_specs = Indexes_FindMatchingSchemaRules(ctx, to_key, true, NULL);

  size_t from_len, to_len;
  const char *from_str = RedisModule_StringPtrLen(from_key, &from_len);
  const char *to_str = RedisModule_StringPtrLen(to_key, &to_len);

  for (size_t i = 0; i < array_len(from_specs->specsOps); ++i) {
    SpecOpCtx *specOp = from_specs->specsOps + i;
    IndexSpec *spec = specOp->spec;
    if (specOp->op == SpecOp_Del) {
      // the document is not in the index from the first place
      continue;
    }
    dictEntry *entry = dictFind(to_specs->specs, spec->specName);
    if (entry) {
      RedisSearchCtx sctx = SEARCH_CTX_STATIC(ctx, spec);
      RedisSearchCtx_LockSpecWrite(&sctx);
      DocTable_Replace(&spec->docs, from_str, from_len, to_str, to_len);
      RedisSearchCtx_UnlockSpec(&sctx);
      size_t index = entry->v.u64;
      dictDelete(to_specs->specs, spec->specName);
      array_del_fast(to_specs->specsOps, index);
    } else {
      IndexSpec_DeleteDoc(spec, ctx, from_key);
    }
  }

  // add to a different index
  for (size_t i = 0; i < array_len(to_specs->specsOps); ++i) {
    SpecOpCtx *specOp = to_specs->specsOps + i;
    if (specOp->op == SpecOp_Del) {
      // not need to index
      // also no need to delete because we know that the document is
      // not in the index because if it was there we would handle it
      // on the spec from section.
      continue;
    }
    IndexSpec_UpdateDoc(specOp->spec, ctx, to_key, type);
  }
  Indexes_SpecOpsIndexingCtxFree(from_specs);
  Indexes_SpecOpsIndexingCtxFree(to_specs);
}

void Indexes_List(RedisModule_Reply* reply, bool obfuscate) {
  RedisModule_Reply_Set(reply);
  dictIterator *iter = dictGetIterator(specDict_g);
  dictEntry *entry = NULL;
  while ((entry = dictNext(iter))) {
    StrongRef ref = dictGetRef(entry);
    IndexSpec *sp = StrongRef_Get(ref);
    const char *specName = IndexSpec_FormatName(sp, obfuscate);
    REPLY_SIMPLE_SAFE(specName);
  }
  dictReleaseIterator(iter);
  RedisModule_Reply_SetEnd(reply);
  RedisModule_EndReply(reply);
}
///////////////////////////////////////////////////////////////////////////////////////////////

// Debug Scanner Functions

static DebugIndexesScanner *DebugIndexesScanner_New(StrongRef global_ref) {

  DebugIndexesScanner *dScanner = rm_realloc(IndexesScanner_New(global_ref), sizeof(DebugIndexesScanner));

  dScanner->maxDocsTBscanned = globalDebugCtx.bgIndexing.maxDocsTBscanned;
  dScanner->maxDocsTBscannedPause = globalDebugCtx.bgIndexing.maxDocsTBscannedPause;
  dScanner->wasPaused = false;
  dScanner->status = DEBUG_INDEX_SCANNER_CODE_NEW;
  dScanner->base.isDebug = true;

  IndexSpec *spec = StrongRef_Get(global_ref);
  spec->scanner = (IndexesScanner*)dScanner;

  return dScanner;
}

static void DebugIndexes_ScanProc(RedisModuleCtx *ctx, RedisModuleString *keyname, RedisModuleKey *key,
                             DebugIndexesScanner *dScanner) {

  IndexesScanner *scanner = &(dScanner->base);

  if (dScanner->status == DEBUG_INDEX_SCANNER_CODE_NEW) {
    dScanner->status = DEBUG_INDEX_SCANNER_CODE_RUNNING;
  }

  if (dScanner->maxDocsTBscannedPause > 0 && (!dScanner->wasPaused) && scanner->scannedKeys >= dScanner->maxDocsTBscannedPause) {
    globalDebugCtx.bgIndexing.pause = true;
    dScanner->wasPaused = true;
  }

  if ((dScanner->maxDocsTBscanned > 0) && (scanner->scannedKeys >= dScanner->maxDocsTBscanned)) {
    scanner->cancelled = true;
    dScanner->status = DEBUG_INDEX_SCANNER_CODE_CANCELLED;
  }

  RedisModule_ThreadSafeContextUnlock(ctx);
  while (globalDebugCtx.bgIndexing.pause) { // volatile variable
    dScanner->status = DEBUG_INDEX_SCANNER_CODE_PAUSED;
    usleep(1000);
  }
  RedisModule_ThreadSafeContextLock(ctx);

  if (dScanner->status == DEBUG_INDEX_SCANNER_CODE_PAUSED) {
    dScanner->status = DEBUG_INDEX_SCANNER_CODE_RESUMED;
  }

  Indexes_ScanProc(ctx, keyname, key, &(dScanner->base));
}<|MERGE_RESOLUTION|>--- conflicted
+++ resolved
@@ -882,18 +882,12 @@
           rc = 0;
           break;
         }
-<<<<<<< HEAD
         HiddenString *hsep = AC_GetHiddenStringNC(ac);
         size_t sepLen;
         const char *sep = HiddenString_GetUnsafe(hsep, &sepLen);
         HiddenString_Free(hsep, false);
         if (sepLen != 1) {
-          QueryError_SetErrorFmt(status, QUERY_EPARSEARGS,
-=======
-        const char *sep = AC_GetStringNC(ac, NULL);
-        if (strlen(sep) != 1) {
           QueryError_SetWithUserDataFmt(status, QUERY_EPARSEARGS,
->>>>>>> b7d3f93e
                                 "Tag separator must be a single character. Got `%s`", sep);
           rc = 0;
           break;
@@ -1367,14 +1361,9 @@
 
   if (!AC_AdvanceIfMatch(&ac, SPEC_SCHEMA_STR)) {
     if (AC_NumRemaining(&ac)) {
-<<<<<<< HEAD
       HiddenString *hbadarg = AC_GetHiddenStringNC(&ac);
       const char *badarg = HiddenString_GetUnsafe(hbadarg, NULL);
-      QueryError_SetErrorFmt(status, QUERY_EPARSEARGS, "Unknown argument", " `%s`", badarg);
-=======
-      const char *badarg = AC_GetStringNC(&ac, NULL);
       QueryError_SetWithUserDataFmt(status, QUERY_EPARSEARGS, "Unknown argument", " `%s`", badarg);
->>>>>>> b7d3f93e
     } else {
       QueryError_SetError(status, QUERY_EPARSEARGS, "No schema found");
     }
