--- conflicted
+++ resolved
@@ -2363,10 +2363,6 @@
   if (spec->flags & Index_HasVecSim) {
     for (int i = 0; i < spec->numFields; ++i) {
       if (spec->fields[i].types == INDEXFLD_T_VECTOR) {
-<<<<<<< HEAD
-
-=======
->>>>>>> 39a46e19
         RedisModuleString *rmskey = RedisModule_CreateString(ctx, spec->fields[i].name, strlen(spec->fields[i].name));
         KeysDictValue *kdv = dictFetchValue(spec->keysDict, rmskey);
         RedisModule_FreeString(ctx, rmskey);
@@ -2514,11 +2510,7 @@
 
 void Indexes_UpdateMatchingWithSchemaRules(RedisModuleCtx *ctx, RedisModuleString *key, DocumentType type,
                                            RedisModuleString **hashFields) {
-<<<<<<< HEAD
-  if (type == DocumentType_None) {
-=======
   if (type == DocumentType_Unsupported) {
->>>>>>> 39a46e19
     // COPY could overwrite a hash/json with other types so we must try and remove old doc
     Indexes_DeleteMatchingWithSchemaRules(ctx, key, hashFields);
     return;
