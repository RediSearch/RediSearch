--- conflicted
+++ resolved
@@ -31,11 +31,7 @@
 #include "rdb.h"
 #include "commands.h"
 #include "rmutil/cxx/chrono-clock.h"
-<<<<<<< HEAD
-#include "rmalloc.h"
-=======
 #include "geometry/geometry_api.h"
->>>>>>> e6293c85
 
 #define INITIAL_DOC_TABLE_SIZE 1000
 
@@ -2685,13 +2681,8 @@
   Document_Free(&doc);
 
   spec->stats.totalIndexTime += hires_clock_since_usec(&t0);
-<<<<<<< HEAD
-
-  RedisModule_Log(ctx, "warning", "Allocator used: %llu, without overhead %llu", allocated, allocated - alloc_count*allocation_header_size);
-=======
   IndexSpec_UpdateVersion(spec);
   RedisSearchCtx_UnlockSpec(&sctx);
->>>>>>> e6293c85
   return REDISMODULE_OK;
 }
 
