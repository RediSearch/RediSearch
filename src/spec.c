/*
 * Copyright Redis Ltd. 2016 - present
 * Licensed under your choice of the Redis Source Available License 2.0 (RSALv2) or
 * the Server Side Public License v1 (SSPLv1).
 */

#include "spec.h"

#include <math.h>
#include <ctype.h>

#include "util/logging.h"
#include "util/misc.h"
#include "rmutil/vector.h"
#include "rmutil/util.h"
#include "rmutil/rm_assert.h"
#include "trie/trie_type.h"
#include "rmalloc.h"
#include "config.h"
#include "cursor.h"
#include "tag_index.h"
#include "redis_index.h"
#include "indexer.h"
#include "suffix.h"
#include "alias.h"
#include "module.h"
#include "aggregate/expr/expression.h"
#include "rules.h"
#include "dictionary.h"
#include "doc_types.h"
#include "rdb.h"
#include "commands.h"
#include "obfuscation/obfuscation_api.h"
#include "util/workers.h"
#include "info/global_stats.h"
#include "debug_commands.h"
<<<<<<< HEAD
=======
#include "obfuscation/obfuscation_api.h"
>>>>>>> 34a3dee8
#include "util/hash/hash.h"
#include "reply_macros.h"

#define INITIAL_DOC_TABLE_SIZE 1000

///////////////////////////////////////////////////////////////////////////////////////////////

static int FieldSpec_RdbLoad(RedisModuleIO *rdb, FieldSpec *f, StrongRef sp_ref, int encver);

const char *(*IndexAlias_GetUserTableName)(RedisModuleCtx *, const char *) = NULL;

RedisModuleType *IndexSpecType;

dict *specDict_g;
IndexesScanner *global_spec_scanner = NULL;
size_t pending_global_indexing_ops = 0;
dict *legacySpecDict;
dict *legacySpecRules;

// Pending or in-progress index drops
uint16_t pendingIndexDropCount_g = 0;

Version redisVersion;
Version rlecVersion;
bool isCrdt;
bool isTrimming = false;

// Default values make no limits.
size_t memoryLimit = -1;
size_t used_memory = 0;

static redisearch_thpool_t *cleanPool = NULL;

extern DebugCTX globalDebugCtx;

const char *DEBUG_INDEX_SCANNER_STATUS_STRS[DEBUG_INDEX_SCANNER_CODE_COUNT] = {
    "NEW", "SCANNING", "DONE", "CANCELLED", "PAUSED", "RESUMED"
};

// Static assertion to ensure array size matches the number of statuses
static_assert(
    sizeof(DEBUG_INDEX_SCANNER_STATUS_STRS) / sizeof(DEBUG_INDEX_SCANNER_STATUS_STRS[0]) == DEBUG_INDEX_SCANNER_CODE_COUNT,
    "Mismatch between DebugIndexScannerCode enum and DEBUG_INDEX_SCANNER_STATUS_STRS array"
);

// Debug scanner functions
static DebugIndexesScanner *DebugIndexesScanner_New(StrongRef global_ref);
static void DebugIndexesScanner_Free(DebugIndexesScanner *dScanner);
static void DebugIndexes_ScanProc(RedisModuleCtx *ctx, RedisModuleString *keyname, RedisModuleKey *key,
                             DebugIndexesScanner *dScanner);

//---------------------------------------------------------------------------------------------

static void setMemoryInfo(RedisModuleCtx *ctx) {
#define MIN_NOT_0(a,b) (((a)&&(b))?MIN((a),(b)):MAX((a),(b)))
  RedisModuleServerInfoData *info = RedisModule_GetServerInfo(ctx, "memory");

  size_t maxmemory = RedisModule_ServerInfoGetFieldUnsigned(info, "maxmemory", NULL);
  size_t max_process_mem = RedisModule_ServerInfoGetFieldUnsigned(info, "max_process_mem", NULL); // Enterprise limit
  maxmemory = MIN_NOT_0(maxmemory, max_process_mem);

  size_t total_system_memory = RedisModule_ServerInfoGetFieldUnsigned(info, "total_system_memory", NULL);
  memoryLimit = MIN_NOT_0(maxmemory, total_system_memory);

  used_memory = RedisModule_ServerInfoGetFieldUnsigned(info, "used_memory", NULL);

  RedisModule_FreeServerInfo(ctx, info);
}

/*
 * Initialize the spec's fields that are related to the cursors.
 */

static void Cursors_initSpec(IndexSpec *spec) {
  spec->activeCursors = 0;
}

/*
 * Get a field spec by field name. Case sensitive!
 * Return the field spec if found, NULL if not.
 * Assuming the spec is properly locked before calling this function.
 */
const FieldSpec *IndexSpec_GetFieldWithLength(const IndexSpec *spec, const char *name, size_t len) {
  for (size_t i = 0; i < spec->numFields; i++) {
    const FieldSpec *fs = spec->fields + i;
    if (!HiddenString_CompareC(fs->fieldName, name, len)) {
      return fs;
    }
  }
  return NULL;
}

const FieldSpec *IndexSpec_GetField(const IndexSpec *spec, const HiddenString *name) {
  for (size_t i = 0; i < spec->numFields; i++) {
    const FieldSpec *fs = spec->fields + i;
    if (!HiddenString_Compare(fs->fieldName, name)) {
      return fs;
    }
  }
  return NULL;
}

// Assuming the spec is properly locked before calling this function.
t_fieldMask IndexSpec_GetFieldBit(IndexSpec *spec, const char *name, size_t len) {
  const FieldSpec *fs = IndexSpec_GetFieldWithLength(spec, name, len);
  if (!fs || !FIELD_IS(fs, INDEXFLD_T_FULLTEXT) || !FieldSpec_IsIndexable(fs)) return 0;

  return FIELD_BIT(fs);
}

// Assuming the spec is properly locked before calling this function.
int IndexSpec_CheckPhoneticEnabled(const IndexSpec *sp, t_fieldMask fm) {
  if (!(sp->flags & Index_HasPhonetic)) {
    return 0;
  }

  if (fm == 0 || fm == (t_fieldMask)-1) {
    // No fields -- implicit phonetic match!
    return 1;
  }

  for (size_t ii = 0; ii < sp->numFields; ++ii) {
    if (fm & ((t_fieldMask)1 << ii)) {
      const FieldSpec *fs = sp->fields + ii;
      if (FIELD_IS(fs, INDEXFLD_T_FULLTEXT) && (FieldSpec_IsPhonetics(fs))) {
        return 1;
      }
    }
  }
  return 0;
}

// Assuming the spec is properly locked before calling this function.
int IndexSpec_CheckAllowSlopAndInorder(const IndexSpec *spec, t_fieldMask fm, QueryError *status) {
  for (size_t ii = 0; ii < spec->numFields; ++ii) {
    if (fm & ((t_fieldMask)1 << ii)) {
      const FieldSpec *fs = spec->fields + ii;
      if (FIELD_IS(fs, INDEXFLD_T_FULLTEXT) && (FieldSpec_IsUndefinedOrder(fs))) {
        QueryError_SetWithUserDataFmt(status, QUERY_EBADORDEROPTION,
                               "slop/inorder are not supported for field with undefined ordering", " `%s`", HiddenString_GetUnsafe(fs->fieldName, NULL));
        return 0;
      }
    }
  }
  return 1;
}

// Assuming the spec is properly locked before calling this function.
const FieldSpec *IndexSpec_GetFieldBySortingIndex(const IndexSpec *sp, uint16_t idx) {
  for (size_t ii = 0; ii < sp->numFields; ++ii) {
    if (sp->fields[ii].options & FieldSpec_Sortable && sp->fields[ii].sortIdx == idx) {
      return sp->fields + ii;
    }
  }
  return NULL;
}

// Assuming the spec is properly locked before calling this function.
const char *IndexSpec_GetFieldNameByBit(const IndexSpec *sp, t_fieldMask id) {
  for (int i = 0; i < sp->numFields; i++) {
    if (FIELD_BIT(&sp->fields[i]) == id && FIELD_IS(&sp->fields[i], INDEXFLD_T_FULLTEXT) &&
      FieldSpec_IsIndexable(&sp->fields[i])) {
      return HiddenString_GetUnsafe(sp->fields[i].fieldName, NULL);
    }
  }
  return NULL;
}

// Get the field spec by the field mask.
const FieldSpec *IndexSpec_GetFieldByBit(const IndexSpec *sp, t_fieldMask id) {
  for (int i = 0; i < sp->numFields; i++) {
    if (FIELD_BIT(&sp->fields[i]) == id && FIELD_IS(&sp->fields[i], INDEXFLD_T_FULLTEXT) &&
        FieldSpec_IsIndexable(&sp->fields[i])) {
      return &sp->fields[i];
    }
  }
  return NULL;
}

// Get the field specs that match a field mask.
arrayof(FieldSpec *) IndexSpec_GetFieldsByMask(const IndexSpec *sp, t_fieldMask mask) {
  arrayof(FieldSpec *) res = array_new(FieldSpec *, 2);
  for (int i = 0; i < sp->numFields; i++) {
    if (mask & FIELD_BIT(sp->fields + i) && FIELD_IS(sp->fields + i, INDEXFLD_T_FULLTEXT)) {
      array_append(res, sp->fields + i);
    }
  }
  return res;
}

//---------------------------------------------------------------------------------------------

/*
* Parse an index spec from redis command arguments.
* Returns REDISMODULE_ERR if there's a parsing error.
* The command only receives the relevant part of argv.
*
* The format currently is FT.CREATE {index} [NOOFFSETS] [NOFIELDS] [NOFREQS]
    SCHEMA {field} [TEXT [WEIGHT {weight}]] | [NUMERIC]
*/
StrongRef IndexSpec_ParseRedisArgs(RedisModuleCtx *ctx, const HiddenString *name,
                                    RedisModuleString **argv, int argc, QueryError *status) {

  const char *args[argc];
  for (int i = 0; i < argc; i++) {
    args[i] = RedisModule_StringPtrLen(argv[i], NULL);
  }

  return IndexSpec_Parse(name, args, argc, status);
}

arrayof(FieldSpec *) getFieldsByType(IndexSpec *spec, FieldType type) {
#define FIELDS_ARRAY_CAP 2
  arrayof(FieldSpec *) fields = array_new(FieldSpec *, FIELDS_ARRAY_CAP);
  for (int i = 0; i < spec->numFields; ++i) {
    if (FIELD_IS(spec->fields + i, type)) {
      array_append(fields, &(spec->fields[i]));
    }
  }
  return fields;
}

/* Check if Redis is currently loading from RDB. Our thread starts before RDB loading is finished */
int isRdbLoading(RedisModuleCtx *ctx) {
  long long isLoading = 0;
  RMUtilInfo *info = RMUtil_GetRedisInfo(ctx);
  if (!info) {
    return 0;
  }

  if (!RMUtilInfo_GetInt(info, "loading", &isLoading)) {
    isLoading = 0;
  }

  RMUtilRedisInfo_Free(info);
  return isLoading == 1;
}

//---------------------------------------------------------------------------------------------

void IndexSpec_LegacyFree(void *spec) {
  // free legacy index do nothing, it will be called only
  // when the index key will be deleted and we keep the legacy
  // index pointer in the legacySpecDict so we will free it when needed
}

static void IndexSpec_TimedOutProc(RedisModuleCtx *ctx, WeakRef w_ref) {
  // we need to delete the spec from the specDict_g, as far as the user see it,
  // this spec was deleted and its memory will be freed in a background thread.

  // attempt to promote the weak ref to a strong ref
  StrongRef spec_ref = WeakRef_Promote(w_ref);
  WeakRef_Release(w_ref);

  IndexSpec *sp = StrongRef_Get(spec_ref);
  if (!sp) {
    // the spec was already deleted, nothing to do here
    return;
  }
  const char* name = IndexSpec_FormatName(sp, RSGlobalConfig.hideUserDataFromLog);
  RedisModule_Log(RSDummyContext, REDISMODULE_LOGLEVEL_VERBOSE, "Freeing index %s by timer", name);

  sp->isTimerSet = false;
  if (RS_IsMock) {
    IndexSpec_Free(sp);
  } else {
    // called on master shard for temporary indexes and deletes all documents by defaults
    // pass FT.DROPINDEX with "DD" flag to self.
    RedisModuleCallReply *rep = RedisModule_Call(RSDummyContext, RS_DROP_INDEX_CMD, "cc!", HiddenString_GetUnsafe(sp->specName, NULL), "DD");
    if (rep) {
      RedisModule_FreeCallReply(rep);
    }
  }

  RedisModule_Log(RSDummyContext, REDISMODULE_LOGLEVEL_VERBOSE, "Freeing index '%s' by timer: done", name);
  StrongRef_Release(spec_ref);
}

// Assuming the GIL is held.
// This can be done without locking the spec for write, since the timer is not modified or read by any other thread.
static void IndexSpec_SetTimeoutTimer(IndexSpec *sp, WeakRef spec_ref) {
  if (sp->isTimerSet) {
    WeakRef old_timer_ref;
    if (RedisModule_StopTimer(RSDummyContext, sp->timerId, (void **)&old_timer_ref) == REDISMODULE_OK) {
      WeakRef_Release(old_timer_ref);
    }
  }
  sp->timerId = RedisModule_CreateTimer(RSDummyContext, sp->timeout,
                                        (RedisModuleTimerProc)IndexSpec_TimedOutProc, spec_ref.rm);
  sp->isTimerSet = true;
}

// Assuming the spec is properly guarded before calling this function (GIL or write lock).
static void IndexSpec_ResetTimeoutTimer(IndexSpec *sp) {
  if (sp->isTimerSet) {
    WeakRef old_timer_ref;
    if (RedisModule_StopTimer(RSDummyContext, sp->timerId, (void **)&old_timer_ref) == REDISMODULE_OK) {
      WeakRef_Release(old_timer_ref);
    }
  }
  sp->timerId = 0;
  sp->isTimerSet = false;
}

// Assuming the GIL is locked before calling this function.
void Indexes_SetTempSpecsTimers(TimerOp op) {
  dictIterator *iter = dictGetIterator(specDict_g);
  dictEntry *entry = NULL;
  while ((entry = dictNext(iter))) {
    StrongRef spec_ref = dictGetRef(entry);
    IndexSpec *sp = StrongRef_Get(spec_ref);
    if (sp->flags & Index_Temporary) {
      switch (op) {
        case TimerOp_Add: IndexSpec_SetTimeoutTimer(sp, StrongRef_Demote(spec_ref)); break;
        case TimerOp_Del: IndexSpec_ResetTimeoutTimer(sp);    break;
      }
    }
  }
  dictReleaseIterator(iter);
}

//---------------------------------------------------------------------------------------------

double IndexesScanner_IndexedPercent(RedisModuleCtx *ctx, IndexesScanner *scanner, const IndexSpec *sp) {
  if (scanner || sp->scan_in_progress) {
    if (scanner) {
      size_t totalKeys = RedisModule_DbSize(ctx);
      return totalKeys > 0 ? (double)scanner->scannedKeys / totalKeys : 0;
    } else {
      return 0;
    }
  } else {
    return 1.0;
  }
}

size_t IndexSpec_collect_numeric_overhead(IndexSpec *sp) {
  // Traverse the fields and calculates the overhead of the numeric tree index
  size_t overhead = 0;
  for (size_t i = 0; i < sp->numFields; i++) {
    FieldSpec *fs = sp->fields + i;
    if (FIELD_IS(fs, INDEXFLD_T_NUMERIC) || FIELD_IS(fs, INDEXFLD_T_GEO)) {
      RedisModuleString *keyName = IndexSpec_GetFormattedKey(sp, fs, fs->types);
      NumericRangeTree *rt = openNumericKeysDict(sp, keyName, DONT_CREATE_INDEX);
      // Numeric index was not initialized yet
      if (!rt) {
        continue;
      }

      overhead += sizeof(NumericRangeTree);
    }
  }
  return overhead;
}

size_t IndexSpec_collect_tags_overhead(const IndexSpec *sp) {
  // Traverse the fields and calculates the overhead of the tags
  size_t overhead = 0;
  for (size_t i = 0; i < sp->numFields; i++) {
    FieldSpec *fs = sp->fields + i;
    if (FIELD_IS(fs, INDEXFLD_T_TAG)) {
      overhead += TagIndex_GetOverhead(sp, fs);
    }
  }
  return overhead;
}

size_t IndexSpec_collect_text_overhead(const IndexSpec *sp) {
  // Traverse the fields and calculates the overhead of the text suffixes
  size_t overhead = 0;
  // Collect overhead from sp->terms
  overhead += TrieType_MemUsage(sp->terms);
  // Collect overhead from sp->suffix
  if (sp->suffix) {
    // TODO: Count the values' memory as well
    overhead += TrieType_MemUsage(sp->suffix);
  }
  return overhead;
}

const char *IndexSpec_FormatName(const IndexSpec *sp, bool obfuscate) {
    return obfuscate ? sp->obfuscatedName : sp->name;
}

char *IndexSpec_FormatObfuscatedName(const char *value, size_t len) {
  Sha1 sha1;
  Sha1_Compute(value, len, &sha1);
  char buffer[MAX_OBFUSCATED_INDEX_NAME];
  Obfuscate_Index(&sha1, buffer);
  return rm_strdup(buffer);
}

size_t IndexSpec_TotalMemUsage(IndexSpec *sp, size_t doctable_tm_size, size_t tags_overhead, size_t text_overhead) {
  size_t res = 0;
  res += sp->docs.memsize;
  res += sp->docs.sortablesSize;
  res += doctable_tm_size ? doctable_tm_size : TrieMap_MemUsage(sp->docs.dim.tm);
  res += text_overhead ? text_overhead :  IndexSpec_collect_text_overhead(sp);
  res += tags_overhead ? tags_overhead : IndexSpec_collect_tags_overhead(sp);
  res += IndexSpec_collect_numeric_overhead(sp);
  res += sp->stats.invertedSize;
  res += sp->stats.offsetVecsSize;
  res += sp->stats.termsSize;
  return res;
}

const char *IndexSpec_FormatName(const IndexSpec *sp, bool obfuscate) {
    return obfuscate ? sp->obfuscatedName : HiddenString_GetUnsafe(sp->specName, NULL);
}

char *IndexSpec_FormatObfuscatedName(const HiddenString *specName) {
  Sha1 sha1;
  size_t len;
  const char* value = HiddenString_GetUnsafe(specName, &len);
  Sha1_Compute(value, len, &sha1);
  char buffer[MAX_OBFUSCATED_INDEX_NAME];
  Obfuscate_Index(&sha1, buffer);
  return rm_strdup(buffer);
}

static bool checkIfSpecExists(const char *rawSpecName) {
  bool found = false;
  HiddenString* specName = NewHiddenString(rawSpecName, strlen(rawSpecName), false);
  found = dictFetchValue(specDict_g, specName);
  HiddenString_Free(specName, false);
  return found;
}

//---------------------------------------------------------------------------------------------

/* Create a new index spec from a redis command */
// TODO: multithreaded: use global metadata locks to protect global data structures
IndexSpec *IndexSpec_CreateNew(RedisModuleCtx *ctx, RedisModuleString **argv, int argc,
                               QueryError *status) {
  const char *rawSpecName = RedisModule_StringPtrLen(argv[1], NULL);
  setMemoryInfo(ctx);
  if (checkIfSpecExists(rawSpecName)) {
    QueryError_SetCode(status, QUERY_EINDEXEXISTS);
    return NULL;
  }
  size_t nameLen;
  const char *rawName = RedisModule_StringPtrLen(argv[1], &nameLen);
  HiddenString *name = NewHiddenString(rawName, nameLen, true);
  // Create the IndexSpec, along with its corresponding weak\strong refs
  StrongRef spec_ref = IndexSpec_ParseRedisArgs(ctx, name, &argv[2], argc - 2, status);
  IndexSpec *sp = StrongRef_Get(spec_ref);
  if (sp == NULL) {
    return NULL;
  }

  // Add the spec to the global spec dictionary
<<<<<<< HEAD
  dictAdd(specDict_g, name, spec_ref.rm);
=======
  dictAdd(specDict_g, (char *)specName, spec_ref.rm);
>>>>>>> 34a3dee8

  // Start the garbage collector
  IndexSpec_StartGC(ctx, spec_ref, sp);

  Cursors_initSpec(sp);

  // set timeout for temporary index on master
  if ((sp->flags & Index_Temporary) && IsMaster()) {
    IndexSpec_SetTimeoutTimer(sp, StrongRef_Demote(spec_ref));
  }

  if (!(sp->flags & Index_SkipInitialScan)) {
    IndexSpec_ScanAndReindex(ctx, spec_ref);
  }
  return sp;
}

//---------------------------------------------------------------------------------------------

static bool checkPhoneticAlgorithmAndLang(const char *matcher) {
  if (strlen(matcher) != 5) {
    return false;
  }
  if (matcher[0] != 'd' || matcher[1] != 'm' || matcher[2] != ':') {
    return false;
  }

#define LANGUAGES_SIZE 4
  char *languages[] = {"en", "pt", "fr", "es"};

  bool langauge_found = false;
  for (int i = 0; i < LANGUAGES_SIZE; ++i) {
    if (matcher[3] == languages[i][0] && matcher[4] == languages[i][1]) {
      langauge_found = true;
    }
  }

  return langauge_found;
}

// Tries to get vector data type from ac. This function need to stay updated with
// the supported vector data types list of VecSim.
static int parseVectorField_GetType(ArgsCursor *ac, VecSimType *type) {
  const char *typeStr;
  size_t len;
  int rc;
  if ((rc = AC_GetString(ac, &typeStr, &len, 0)) != AC_OK) {
    return rc;
  }
  // Uncomment these when support for other type is added.
  if (STR_EQCASE(typeStr, len, VECSIM_TYPE_FLOAT32))
    *type = VecSimType_FLOAT32;
  else if (STR_EQCASE(typeStr, len, VECSIM_TYPE_FLOAT64))
    *type = VecSimType_FLOAT64;
  else if (STR_EQCASE(typeStr, len, VECSIM_TYPE_FLOAT16))
    *type = VecSimType_FLOAT16;
  else if (STR_EQCASE(typeStr, len, VECSIM_TYPE_BFLOAT16))
    *type = VecSimType_BFLOAT16;
  else if (STR_EQCASE(typeStr, len, VECSIM_TYPE_UINT8))
    *type = VecSimType_UINT8;
  else if (STR_EQCASE(typeStr, len, VECSIM_TYPE_INT8))
    *type = VecSimType_INT8;
  // else if (STR_EQCASE(typeStr, len, VECSIM_TYPE_INT32))
  //   *type = VecSimType_INT32;
  // else if (STR_EQCASE(typeStr, len, VECSIM_TYPE_INT64))
  //   *type = VecSimType_INT64;
  else
    return AC_ERR_ENOENT;
  return AC_OK;
}

// Tries to get distance metric from ac. This function need to stay updated with
// the supported distance metric functions list of VecSim.
static int parseVectorField_GetMetric(ArgsCursor *ac, VecSimMetric *metric) {
  const char *metricStr;
  int rc;
  if ((rc = AC_GetString(ac, &metricStr, NULL, 0)) != AC_OK) {
    return rc;
  }
  if (!strcasecmp(VECSIM_METRIC_IP, metricStr))
    *metric = VecSimMetric_IP;
  else if (!strcasecmp(VECSIM_METRIC_L2, metricStr))
    *metric = VecSimMetric_L2;
  else if (!strcasecmp(VECSIM_METRIC_COSINE, metricStr))
    *metric = VecSimMetric_Cosine;
  else
    return AC_ERR_ENOENT;
  return AC_OK;
}

// memoryLimit / 10 - default is 10% of global memory limit
#define BLOCK_MEMORY_LIMIT ((RSGlobalConfig.vssMaxResize) ? RSGlobalConfig.vssMaxResize : memoryLimit / 10)

static int parseVectorField_validate_hnsw(VecSimParams *params, QueryError *status) {
  // Calculating max block size (in # of vectors), according to memory limits
  size_t maxBlockSize = BLOCK_MEMORY_LIMIT / VecSimIndex_EstimateElementSize(params);
  // if Block size was not set by user, sets the default to min(maxBlockSize, DEFAULT_BLOCK_SIZE)
  if (params->algoParams.hnswParams.blockSize == 0) { // indicates that block size was not set by the user
    params->algoParams.hnswParams.blockSize = MIN(DEFAULT_BLOCK_SIZE, maxBlockSize);
  }
  if (params->algoParams.hnswParams.initialCapacity == SIZE_MAX) { // indicates that initial capacity was not set by the user
    params->algoParams.hnswParams.initialCapacity = params->algoParams.hnswParams.blockSize;
  }
  size_t index_size_estimation = VecSimIndex_EstimateInitialSize(params);
  size_t free_memory = memoryLimit - used_memory;
  if (params->algoParams.hnswParams.initialCapacity > maxBlockSize) {
    QueryError_SetWithUserDataFmt(status, QUERY_ELIMIT, "Vector index initial capacity", " %zu exceeded server limit (%zu with the given parameters)", params->algoParams.hnswParams.initialCapacity, maxBlockSize);
    return 0;
  }
  if (params->algoParams.hnswParams.blockSize > maxBlockSize) {
    // TODO: uncomment when BLOCK_SIZE is added to FT.CREATE on HNSW
    // QueryError_SetWithUserDataFmt(status, QUERY_ELIMIT, "Vector index block size", " %zu exceeded server limit (%zu with the given parameters)", fs->vectorOpts.vecSimParams.bfParams.blockSize, maxBlockSize);
    // return 0;
  }
  RedisModule_Log(RSDummyContext, "warning", "creating vector index. Server memory limit: %zuB, required memory: %zuB, available memory: %zuB", memoryLimit, index_size_estimation, free_memory);
  return 1;
}

static int parseVectorField_validate_flat(VecSimParams *params, QueryError *status) {
  size_t elementSize = VecSimIndex_EstimateElementSize(params);
  // Calculating max block size (in # of vectors), according to memory limits
  size_t maxBlockSize = BLOCK_MEMORY_LIMIT / elementSize;
  // if Block size was not set by user, sets the default to min(maxBlockSize, DEFAULT_BLOCK_SIZE)
  if (params->algoParams.bfParams.blockSize == 0) { // indicates that block size was not set by the user
    params->algoParams.bfParams.blockSize = MIN(DEFAULT_BLOCK_SIZE, maxBlockSize);
  }
  if (params->algoParams.bfParams.initialCapacity == SIZE_MAX) { // indicates that initial capacity was not set by the user
    params->algoParams.bfParams.initialCapacity = params->algoParams.bfParams.blockSize;
  }
  // Calculating index size estimation, after first vector block was allocated.
  size_t index_size_estimation = VecSimIndex_EstimateInitialSize(params);
  index_size_estimation += elementSize * params->algoParams.bfParams.blockSize;
  size_t free_memory = memoryLimit - used_memory;
  if (params->algoParams.bfParams.initialCapacity > maxBlockSize) {
    QueryError_SetWithUserDataFmt(status, QUERY_ELIMIT, "Vector index initial capacity", " %zu exceeded server limit (%zu with the given parameters)", params->algoParams.bfParams.initialCapacity, maxBlockSize);
    return 0;
  }
  if (params->algoParams.bfParams.blockSize > maxBlockSize) {
    QueryError_SetWithUserDataFmt(status, QUERY_ELIMIT, "Vector index block size", " %zu exceeded server limit (%zu with the given parameters)", params->algoParams.bfParams.blockSize, maxBlockSize);
    return 0;
  }
  RedisModule_Log(RSDummyContext, "warning", "creating vector index. Server memory limit: %zuB, required memory: %zuB, available memory: %zuB", memoryLimit, index_size_estimation, free_memory);
  return 1;
}

int VecSimIndex_validate_params(RedisModuleCtx *ctx, VecSimParams *params, QueryError *status) {
  setMemoryInfo(ctx);
  bool valid = false;
  if (VecSimAlgo_HNSWLIB == params->algo) {
    valid = parseVectorField_validate_hnsw(params, status);
  } else if (VecSimAlgo_BF == params->algo) {
    valid = parseVectorField_validate_flat(params, status);
  } else if (VecSimAlgo_TIERED == params->algo) {
    return VecSimIndex_validate_params(ctx, params->algoParams.tieredParams.primaryIndexParams, status);
  }
  return valid ? REDISMODULE_OK : REDISMODULE_ERR;
}

#define VECSIM_ALGO_PARAM_MSG(algo, param) "vector similarity " algo " index `" param "`"

static int parseVectorField_hnsw(FieldSpec *fs, VecSimParams *params, ArgsCursor *ac, QueryError *status) {
  int rc;

  // HNSW mandatory params.
  bool mandtype = false;
  bool mandsize = false;
  bool mandmetric = false;

  // Get number of parameters
  size_t expNumParam, numParam = 0;
  if ((rc = AC_GetSize(ac, &expNumParam, 0)) != AC_OK) {
    QueryError_SetWithUserDataFmt(status, QUERY_EPARSEARGS, "Bad arguments", " for vector similarity number of parameters: %s", AC_Strerror(rc));
    return 0;
  } else if (expNumParam % 2) {
    QueryError_SetWithoutUserDataFmt(status, QUERY_ESYNTAX, "Bad number of arguments for vector similarity index: got %d but expected even number (as algorithm parameters should be submitted as named arguments)", expNumParam);
    return 0;
  } else {
    expNumParam /= 2;
  }

  while (expNumParam > numParam && !AC_IsAtEnd(ac)) {
    if (AC_AdvanceIfMatch(ac, VECSIM_TYPE)) {
      if ((rc = parseVectorField_GetType(ac, &params->algoParams.hnswParams.type)) != AC_OK) {
        QERR_MKBADARGS_AC(status, VECSIM_ALGO_PARAM_MSG(VECSIM_ALGORITHM_HNSW, VECSIM_TYPE), rc);
        return 0;
      }
      mandtype = true;
    } else if (AC_AdvanceIfMatch(ac, VECSIM_DIM)) {
      if ((rc = AC_GetSize(ac, &params->algoParams.hnswParams.dim, AC_F_GE1)) != AC_OK) {
        QERR_MKBADARGS_AC(status, VECSIM_ALGO_PARAM_MSG(VECSIM_ALGORITHM_HNSW, VECSIM_DIM), rc);
        return 0;
      }
      mandsize = true;
    } else if (AC_AdvanceIfMatch(ac, VECSIM_DISTANCE_METRIC)) {
      if ((rc = parseVectorField_GetMetric(ac, &params->algoParams.hnswParams.metric)) != AC_OK) {
        QERR_MKBADARGS_AC(status,  VECSIM_ALGO_PARAM_MSG(VECSIM_ALGORITHM_HNSW, VECSIM_DISTANCE_METRIC), rc);
        return 0;
      }
      mandmetric = true;
    } else if (AC_AdvanceIfMatch(ac, VECSIM_INITIAL_CAP)) {
      if ((rc = AC_GetSize(ac, &params->algoParams.hnswParams.initialCapacity, 0)) != AC_OK) {
        QERR_MKBADARGS_AC(status, VECSIM_ALGO_PARAM_MSG(VECSIM_ALGORITHM_HNSW, VECSIM_INITIAL_CAP), rc);
        return 0;
      }
    } else if (AC_AdvanceIfMatch(ac, VECSIM_M)) {
      if ((rc = AC_GetSize(ac, &params->algoParams.hnswParams.M, AC_F_GE1)) != AC_OK) {
        QERR_MKBADARGS_AC(status, VECSIM_ALGO_PARAM_MSG(VECSIM_ALGORITHM_HNSW, VECSIM_M), rc);
        return 0;
      }
    } else if (AC_AdvanceIfMatch(ac, VECSIM_EFCONSTRUCTION)) {
      if ((rc = AC_GetSize(ac, &params->algoParams.hnswParams.efConstruction, AC_F_GE1)) != AC_OK) {
        QERR_MKBADARGS_AC(status, VECSIM_ALGO_PARAM_MSG(VECSIM_ALGORITHM_HNSW, VECSIM_EFCONSTRUCTION), rc);
        return 0;
      }
    } else if (AC_AdvanceIfMatch(ac, VECSIM_EFRUNTIME)) {
      if ((rc = AC_GetSize(ac, &params->algoParams.hnswParams.efRuntime, AC_F_GE1)) != AC_OK) {
        QERR_MKBADARGS_AC(status, VECSIM_ALGO_PARAM_MSG(VECSIM_ALGORITHM_HNSW, VECSIM_EFRUNTIME), rc);
        return 0;
      }
    } else if (AC_AdvanceIfMatch(ac, VECSIM_EPSILON)) {
      if ((rc = AC_GetDouble(ac, &params->algoParams.hnswParams.epsilon, AC_F_GE0)) != AC_OK) {
        QERR_MKBADARGS_AC(status, VECSIM_ALGO_PARAM_MSG(VECSIM_ALGORITHM_HNSW, VECSIM_EPSILON), rc);
        return 0;
      }
    } else {
      QueryError_SetWithUserDataFmt(status, QUERY_EPARSEARGS, "Bad arguments for algorithm", " %s: %s", VECSIM_ALGORITHM_HNSW, AC_GetStringNC(ac, NULL));
      return 0;
    }
    numParam++;
  }
  if (expNumParam > numParam) {
    QueryError_SetWithoutUserDataFmt(status, QUERY_EPARSEARGS, "Expected %d parameters but got %d", expNumParam * 2, numParam * 2);
    return 0;
  }
  if (!mandtype) {
    VECSIM_ERR_MANDATORY(status, VECSIM_ALGORITHM_HNSW, VECSIM_TYPE);
    return 0;
  }
  if (!mandsize) {
    VECSIM_ERR_MANDATORY(status, VECSIM_ALGORITHM_HNSW, VECSIM_DIM);
    return 0;
  }
  if (!mandmetric) {
    VECSIM_ERR_MANDATORY(status, VECSIM_ALGORITHM_HNSW, VECSIM_DISTANCE_METRIC);
    return 0;
  }
  // Calculating expected blob size of a vector in bytes.
  fs->vectorOpts.expBlobSize = params->algoParams.hnswParams.dim * VecSimType_sizeof(params->algoParams.hnswParams.type);

  return parseVectorField_validate_hnsw(params, status);
}

static int parseVectorField_flat(FieldSpec *fs, VecSimParams *params, ArgsCursor *ac, QueryError *status) {
  int rc;

  // BF mandatory params.
  bool mandtype = false;
  bool mandsize = false;
  bool mandmetric = false;

  // Get number of parameters
  size_t expNumParam, numParam = 0;
  if ((rc = AC_GetSize(ac, &expNumParam, 0)) != AC_OK) {
    QueryError_SetWithUserDataFmt(status, QUERY_EPARSEARGS, "Bad arguments", " for vector similarity number of parameters: %s", AC_Strerror(rc));
    return 0;
  } else if (expNumParam % 2) {
    QueryError_SetWithUserDataFmt(status, QUERY_EPARSEARGS, "Bad number of arguments for vector similarity index", ": got %d but expected even number as algorithm parameters (should be submitted as named arguments)", expNumParam);
    return 0;
  } else {
    expNumParam /= 2;
  }

  while (expNumParam > numParam && !AC_IsAtEnd(ac)) {
    if (AC_AdvanceIfMatch(ac, VECSIM_TYPE)) {
      if ((rc = parseVectorField_GetType(ac, &params->algoParams.bfParams.type)) != AC_OK) {
        QERR_MKBADARGS_AC(status, VECSIM_ALGO_PARAM_MSG(VECSIM_ALGORITHM_BF, VECSIM_TYPE), rc);
        return 0;
      }
      mandtype = true;
    } else if (AC_AdvanceIfMatch(ac, VECSIM_DIM)) {
      if ((rc = AC_GetSize(ac, &params->algoParams.bfParams.dim, AC_F_GE1)) != AC_OK) {
        QERR_MKBADARGS_AC(status, VECSIM_ALGO_PARAM_MSG(VECSIM_ALGORITHM_BF, VECSIM_DIM), rc);
        return 0;
      }
      mandsize = true;
    } else if (AC_AdvanceIfMatch(ac, VECSIM_DISTANCE_METRIC)) {
      if ((rc = parseVectorField_GetMetric(ac, &params->algoParams.bfParams.metric)) != AC_OK) {
        QERR_MKBADARGS_AC(status, VECSIM_ALGO_PARAM_MSG(VECSIM_ALGORITHM_BF, VECSIM_DISTANCE_METRIC), rc);
        return 0;
      }
      mandmetric = true;
    } else if (AC_AdvanceIfMatch(ac, VECSIM_INITIAL_CAP)) {
      if ((rc = AC_GetSize(ac, &params->algoParams.bfParams.initialCapacity, 0)) != AC_OK) {
        QERR_MKBADARGS_AC(status, VECSIM_ALGO_PARAM_MSG(VECSIM_ALGORITHM_BF, VECSIM_INITIAL_CAP), rc);
        return 0;
      }
    } else if (AC_AdvanceIfMatch(ac, VECSIM_BLOCKSIZE)) {
      if ((rc = AC_GetSize(ac, &params->algoParams.bfParams.blockSize, AC_F_GE1)) != AC_OK) {
        QERR_MKBADARGS_AC(status, VECSIM_ALGO_PARAM_MSG(VECSIM_ALGORITHM_BF, VECSIM_BLOCKSIZE), rc);
        return 0;
      }
    } else {
      QueryError_SetWithUserDataFmt(status, QUERY_EPARSEARGS, "Bad arguments for algorithm", " %s: %s", VECSIM_ALGORITHM_BF, AC_GetStringNC(ac, NULL));
      return 0;
    }
    numParam++;
  }
  if (expNumParam > numParam) {
    QueryError_SetWithoutUserDataFmt(status, QUERY_EPARSEARGS, "Expected %d parameters but got %d", expNumParam * 2, numParam * 2);
    return 0;
  }
  if (!mandtype) {
    VECSIM_ERR_MANDATORY(status, VECSIM_ALGORITHM_BF, VECSIM_TYPE);
    return 0;
  }
  if (!mandsize) {
    VECSIM_ERR_MANDATORY(status, VECSIM_ALGORITHM_BF, VECSIM_DIM);
    return 0;
  }
  if (!mandmetric) {
    VECSIM_ERR_MANDATORY(status, VECSIM_ALGORITHM_BF, VECSIM_DISTANCE_METRIC);
    return 0;
  }
  // Calculating expected blob size of a vector in bytes.
  fs->vectorOpts.expBlobSize = params->algoParams.bfParams.dim * VecSimType_sizeof(params->algoParams.bfParams.type);

  return parseVectorField_validate_flat(&fs->vectorOpts.vecSimParams, status);
}

// Parse the arguments of a TEXT field
static int parseTextField(FieldSpec *fs, ArgsCursor *ac, QueryError *status) {
  int rc;
  fs->types |= INDEXFLD_T_FULLTEXT;

  // this is a text field
  // init default weight and type
  while (!AC_IsAtEnd(ac)) {
    if (AC_AdvanceIfMatch(ac, SPEC_NOSTEM_STR)) {
      fs->options |= FieldSpec_NoStemming;
      continue;

    } else if (AC_AdvanceIfMatch(ac, SPEC_WEIGHT_STR)) {
      double d;
      if ((rc = AC_GetDouble(ac, &d, 0)) != AC_OK) {
        QueryError_SetWithUserDataFmt(status, QUERY_EPARSEARGS, "Bad arguments", " for weight: %s", AC_Strerror(rc));
        return 0;
      }
      fs->ftWeight = d;
      continue;

    } else if (AC_AdvanceIfMatch(ac, SPEC_PHONETIC_STR)) {
      if (AC_IsAtEnd(ac)) {
        QueryError_SetError(status, QUERY_EPARSEARGS, SPEC_PHONETIC_STR " requires an argument");
        return 0;
      }

      const char *matcher = AC_GetStringNC(ac, NULL);
      // try and parse the matcher
      // currently we just make sure algorithm is double metaphone (dm)
      // and language is one of the following : English (en), French (fr), Portuguese (pt) and
      // Spanish (es)
      // in the future we will support more algorithms and more languages
      if (!checkPhoneticAlgorithmAndLang(matcher)) {
        QueryError_SetError(
            status, QUERY_EINVAL,
            "Matcher Format: <2 chars algorithm>:<2 chars language>. Support algorithms: "
            "double metaphone (dm). Supported languages: English (en), French (fr), "
            "Portuguese (pt) and Spanish (es)");
        return 0;
      }
      fs->options |= FieldSpec_Phonetics;
      continue;
    } else if (AC_AdvanceIfMatch(ac, SPEC_WITHSUFFIXTRIE_STR)) {
      fs->options |= FieldSpec_WithSuffixTrie;
    } else if (AC_AdvanceIfMatch(ac, SPEC_INDEXEMPTY_STR)) {
      fs->options |= FieldSpec_IndexEmpty;
    } else if (AC_AdvanceIfMatch(ac, SPEC_INDEXMISSING_STR)) {
      fs->options |= FieldSpec_IndexMissing;
    } else {
      break;
    }
  }
  return 1;
}

// Parse the arguments of a TAG field
static int parseTagField(FieldSpec *fs, ArgsCursor *ac, QueryError *status) {
    int rc = 1;
    fs->types |= INDEXFLD_T_TAG;

    while (!AC_IsAtEnd(ac)) {
      if (AC_AdvanceIfMatch(ac, SPEC_TAG_SEPARATOR_STR)) {
        if (AC_IsAtEnd(ac)) {
          QueryError_SetError(status, QUERY_EPARSEARGS, SPEC_TAG_SEPARATOR_STR " requires an argument");
          rc = 0;
          break;
        }
        const char *sep = AC_GetStringNC(ac, NULL);
        if (strlen(sep) != 1) {
          QueryError_SetWithUserDataFmt(status, QUERY_EPARSEARGS,
                                "Tag separator must be a single character. Got `%s`", sep);
          rc = 0;
          break;
        }
        fs->tagOpts.tagSep = *sep;
      } else if (AC_AdvanceIfMatch(ac, SPEC_TAG_CASE_SENSITIVE_STR)) {
        fs->tagOpts.tagFlags |= TagField_CaseSensitive;
      } else if (AC_AdvanceIfMatch(ac, SPEC_WITHSUFFIXTRIE_STR)) {
        fs->options |= FieldSpec_WithSuffixTrie;
      } else if (AC_AdvanceIfMatch(ac, SPEC_INDEXEMPTY_STR)) {
        fs->options |= FieldSpec_IndexEmpty;
      } else if (AC_AdvanceIfMatch(ac, SPEC_INDEXMISSING_STR)) {
        fs->options |= FieldSpec_IndexMissing;
      } else {
        break;
      }
    }

  return rc;
}

static int parseVectorField(IndexSpec *sp, StrongRef sp_ref, FieldSpec *fs, ArgsCursor *ac, QueryError *status) {
  // this is a vector field
  // init default type, size, distance metric and algorithm

  fs->types |= INDEXFLD_T_VECTOR;
  sp->flags |= Index_HasVecSim;

  memset(&fs->vectorOpts.vecSimParams, 0, sizeof(VecSimParams));

  // If the index is on JSON and the given path is dynamic, create a multi-value index.
  bool multi = false;
  if (isSpecJson(sp)) {
    RedisModuleString *err_msg;
    JSONPath jsonPath = pathParse(fs->fieldPath, &err_msg);
    if (!jsonPath) {
      if (err_msg) {
        JSONParse_error(status, err_msg, fs->fieldPath, fs->fieldName, sp->specName);
      }
      return 0;
    }
    multi = !(pathIsSingle(jsonPath));
    pathFree(jsonPath);
  }

  // parse algorithm
  const char *algStr;
  size_t len;
  int rc;
  int result;
  if ((rc = AC_GetString(ac, &algStr, &len, 0)) != AC_OK) {
    QueryError_SetWithUserDataFmt(status, QUERY_EPARSEARGS, "Bad arguments", " for vector similarity algorithm: %s", AC_Strerror(rc));
    return 0;
  }
  VecSimLogCtx *logCtx = rm_new(VecSimLogCtx);
  logCtx->index_field_name = HiddenString_GetUnsafe(fs->fieldName, NULL);
  fs->vectorOpts.vecSimParams.logCtx = logCtx;

  if (STR_EQCASE(algStr, len, VECSIM_ALGORITHM_BF)) {
    fs->vectorOpts.vecSimParams.algo = VecSimAlgo_BF;
    fs->vectorOpts.vecSimParams.algoParams.bfParams.initialCapacity = SIZE_MAX;
    fs->vectorOpts.vecSimParams.algoParams.bfParams.blockSize = 0;
    fs->vectorOpts.vecSimParams.algoParams.bfParams.multi = multi;
    result = parseVectorField_flat(fs, &fs->vectorOpts.vecSimParams, ac, status);
  } else if (STR_EQCASE(algStr, len, VECSIM_ALGORITHM_HNSW)) {
    fs->vectorOpts.vecSimParams.algo = VecSimAlgo_TIERED;
    VecSim_TieredParams_Init(&fs->vectorOpts.vecSimParams.algoParams.tieredParams, sp_ref);
    fs->vectorOpts.vecSimParams.algoParams.tieredParams.specificParams.tieredHnswParams.swapJobThreshold = 0; // Will be set to default value.

    VecSimParams *params = fs->vectorOpts.vecSimParams.algoParams.tieredParams.primaryIndexParams;
    params->algo = VecSimAlgo_HNSWLIB;
    params->algoParams.hnswParams.initialCapacity = SIZE_MAX;
    params->algoParams.hnswParams.blockSize = 0;
    params->algoParams.hnswParams.M = HNSW_DEFAULT_M;
    params->algoParams.hnswParams.efConstruction = HNSW_DEFAULT_EF_C;
    params->algoParams.hnswParams.efRuntime = HNSW_DEFAULT_EF_RT;
    params->algoParams.hnswParams.multi = multi;
    // Point to the same logCtx as the external wrapping VecSimParams object, which is the owner.
    params->logCtx = logCtx;
    result = parseVectorField_hnsw(fs, params, ac, status);
  } else {
    QueryError_SetWithUserDataFmt(status, QUERY_EPARSEARGS, "Bad arguments", " for vector similarity algorithm: %s", AC_Strerror(AC_ERR_ENOENT));
    return 0;
  }

  if(result != 0) {
    if (AC_AdvanceIfMatch(ac, SPEC_INDEXMISSING_STR)) {
      fs->options |= FieldSpec_IndexMissing;
    }
    return result;
  } else {
    return 0;
  }
}

static int parseGeometryField(IndexSpec *sp, FieldSpec *fs, ArgsCursor *ac, QueryError *status) {
  fs->types |= INDEXFLD_T_GEOMETRY;
  sp->flags |= Index_HasGeometry;

    if (AC_AdvanceIfMatch(ac, SPEC_GEOMETRY_FLAT_STR)) {
      fs->geometryOpts.geometryCoords = GEOMETRY_COORDS_Cartesian;
    } else if (AC_AdvanceIfMatch(ac, SPEC_GEOMETRY_SPHERE_STR)) {
      fs->geometryOpts.geometryCoords = GEOMETRY_COORDS_Geographic;
    } else {
      fs->geometryOpts.geometryCoords = GEOMETRY_COORDS_Geographic;
    }

    if (AC_AdvanceIfMatch(ac, SPEC_INDEXMISSING_STR)) {
      fs->options |= FieldSpec_IndexMissing;
    }

  return 1;
}

/* Parse a field definition from argv, at *offset. We advance offset as we progress.
 *  Returns 1 on successful parse, 0 otherwise */
static int parseFieldSpec(ArgsCursor *ac, IndexSpec *sp, StrongRef sp_ref, FieldSpec *fs, QueryError *status) {
  if (AC_IsAtEnd(ac)) {

    QueryError_SetWithUserDataFmt(status, QUERY_EPARSEARGS, "Field", " `%s` does not have a type", HiddenString_GetUnsafe(fs->fieldName, NULL));
    return 0;
  }

  if (AC_AdvanceIfMatch(ac, SPEC_TEXT_STR)) {  // text field
    if (!parseTextField(fs, ac, status)) goto error;
    if (!FieldSpec_IndexesEmpty(fs)) {
      sp->flags |= Index_HasNonEmpty;
    }
  } else if (AC_AdvanceIfMatch(ac, SPEC_TAG_STR)) {  // tag field
    if (!parseTagField(fs, ac, status)) goto error;
    if (!FieldSpec_IndexesEmpty(fs)) {
      sp->flags |= Index_HasNonEmpty;
    }
  } else if (AC_AdvanceIfMatch(ac, SPEC_GEOMETRY_STR)) {  // geometry field
    if (!parseGeometryField(sp, fs, ac, status)) goto error;
  } else if (AC_AdvanceIfMatch(ac, SPEC_VECTOR_STR)) {  // vector field
    if (!parseVectorField(sp, sp_ref, fs, ac, status)) goto error;
    // Skip SORTABLE and NOINDEX options
    return 1;
  } else if (AC_AdvanceIfMatch(ac, SPEC_NUMERIC_STR)) {  // numeric field
    fs->types |= INDEXFLD_T_NUMERIC;
    if (AC_AdvanceIfMatch(ac, SPEC_INDEXMISSING_STR)) {
      fs->options |= FieldSpec_IndexMissing;
    }
  } else if (AC_AdvanceIfMatch(ac, SPEC_GEO_STR)) {  // geo field
    fs->types |= INDEXFLD_T_GEO;
    if (AC_AdvanceIfMatch(ac, SPEC_INDEXMISSING_STR)) {
      fs->options |= FieldSpec_IndexMissing;
    }
  } else {
    QueryError_SetWithUserDataFmt(status, QUERY_EPARSEARGS, "Invalid field type for field", " `%s`", HiddenString_GetUnsafe(fs->fieldName, NULL));
    goto error;
  }

  while (!AC_IsAtEnd(ac)) {
    if (AC_AdvanceIfMatch(ac, SPEC_SORTABLE_STR)) {
      FieldSpec_SetSortable(fs);
      if (AC_AdvanceIfMatch(ac, SPEC_UNF_STR) ||      // Explicitly requested UNF
          FIELD_IS(fs, INDEXFLD_T_NUMERIC) ||         // We don't normalize numeric fields. Implicit UNF
          TAG_FIELD_IS(fs, TagField_CaseSensitive)) { // We don't normalize case sensitive tags. Implicit UNF
        fs->options |= FieldSpec_UNF;
      }
      continue;
    } else if (AC_AdvanceIfMatch(ac, SPEC_NOINDEX_STR)) {
      fs->options |= FieldSpec_NotIndexable;
      continue;
    } else {
      break;
    }
  }
  // We don't allow both NOINDEX and INDEXMISSING, since the missing values will
  // not contribute and thus this doesn't make sense.
  if (!FieldSpec_IsIndexable(fs) && FieldSpec_IndexesMissing(fs)) {
    QueryError_SetWithUserDataFmt(status, QUERY_EPARSEARGS, "'Field cannot be defined with both `NOINDEX` and `INDEXMISSING`", " `%s` '", HiddenString_GetUnsafe(fs->fieldName, NULL));
    goto error;
  }
  return 1;

error:
  if (!QueryError_HasError(status)) {
    QueryError_SetWithUserDataFmt(status, QUERY_EPARSEARGS, "Could not parse schema for field", " `%s`", HiddenString_GetUnsafe(fs->fieldName, NULL));
  }
  return 0;
}

// Assuming the spec is properly locked before calling this function.
int IndexSpec_CreateTextId(IndexSpec *sp, t_fieldIndex index) {
  size_t length = array_len(sp->fieldIdToIndex);
  if (length >= SPEC_MAX_FIELD_ID) {
    return -1;
  }

  array_ensure_append_1(sp->fieldIdToIndex, index);
  return length;
}

static IndexSpecCache *IndexSpec_BuildSpecCache(const IndexSpec *spec);

/**
 * Add fields to an existing (or newly created) index. If the addition fails,
 */
static int IndexSpec_AddFieldsInternal(IndexSpec *sp, StrongRef spec_ref, ArgsCursor *ac,
                                       QueryError *status, int isNew) {
  if (AC_IsAtEnd(ac)) {
    QueryError_SetError(status, QUERY_EPARSEARGS, "Fields arguments are missing");
    return 0;
  }

  const size_t prevNumFields = sp->numFields;
  const size_t prevSortLen = sp->numSortableFields;
  const IndexFlags prevFlags = sp->flags;

  while (!AC_IsAtEnd(ac)) {
    if (sp->numFields == SPEC_MAX_FIELDS) {
      QueryError_SetWithoutUserDataFmt(status, QUERY_ELIMIT, "Schema is limited to %d fields",
                             SPEC_MAX_FIELDS);
      goto reset;
    }

    // Parse path and name of field
    size_t pathlen, namelen;
    const char *fieldPath = AC_GetStringNC(ac, &pathlen);
    const char *fieldName = fieldPath;
    if (AC_AdvanceIfMatch(ac, SPEC_AS_STR)) {
      if (AC_IsAtEnd(ac)) {
        QueryError_SetError(status, QUERY_EPARSEARGS, SPEC_AS_STR " requires an argument");
        goto reset;
      }
      fieldName = AC_GetStringNC(ac, &namelen);
      sp->flags |= Index_HasFieldAlias;
    } else {
      // if `AS` is not used, set the path as name
      namelen = pathlen;
      fieldPath = NULL;
    }

    if (IndexSpec_GetFieldWithLength(sp, fieldName, namelen)) {
      QueryError_SetWithUserDataFmt(status, QUERY_EINVAL, "Duplicate field in schema", " - %s", fieldName);
      goto reset;
    }

    FieldSpec *fs = IndexSpec_CreateField(sp, fieldName, fieldPath);
    if (!fs) {
      QueryError_SetWithUserDataFmt(status, QUERY_ELIMIT, "Schema is currently limited", " to %d fields",
                             sp->numFields);
      goto reset;
    }
    if (!parseFieldSpec(ac, sp, spec_ref, fs, status)) {
      goto reset;
    }

    if (FIELD_IS(fs, INDEXFLD_T_FULLTEXT) && FieldSpec_IsIndexable(fs)) {
      int textId = IndexSpec_CreateTextId(sp, fs->index);
      if (textId < 0) {
        QueryError_SetWithoutUserDataFmt(status, QUERY_ELIMIT, "Schema is limited to %d TEXT fields",
                               SPEC_MAX_FIELD_ID);
        goto reset;
      }

      // If we need to store field flags and we have over 32 fields, we need to switch to wide
      // schema encoding
      if (textId >= SPEC_WIDEFIELD_THRESHOLD && (sp->flags & Index_StoreFieldFlags)) {
        if (isNew) {
          sp->flags |= Index_WideSchema;
        } else if ((sp->flags & Index_WideSchema) == 0) {
          QueryError_SetError(
              status, QUERY_ELIMIT,
              "Cannot add more fields. Declare index with wide fields to allow adding "
              "unlimited fields");
          goto reset;
        }
      }
      fs->ftId = textId;
      if isSpecJson(sp) {
        if ((sp->flags & Index_HasFieldAlias) && (sp->flags & Index_StoreTermOffsets)) {
          RedisModuleString *err_msg;
          JSONPath jsonPath = pathParse(fs->fieldPath, &err_msg);
          if (jsonPath && pathHasDefinedOrder(jsonPath)) {
            // Ordering is well defined
            fs->options &= ~FieldSpec_UndefinedOrder;
          } else {
            // Mark FieldSpec
            fs->options |= FieldSpec_UndefinedOrder;
            // Mark IndexSpec
            sp->flags |= Index_HasUndefinedOrder;
          }
          if (jsonPath) {
            pathFree(jsonPath);
          } else if (err_msg) {
            JSONParse_error(status, err_msg, fs->fieldPath, fs->fieldName, sp->specName);
            goto reset;
          } /* else {
            RedisModule_Log(RSDummyContext, "notice",
                            "missing RedisJSON API to parse JSONPath '%s' in attribute '%s' in index '%s', assuming undefined ordering",
                            fs->path, fs->name, sp->name);
          } */
        }
      }
    }

    if (FieldSpec_IsSortable(fs)) {
      if (isSpecJson(sp)) {
        // SORTABLE JSON field is always UNF
        fs->options |= FieldSpec_UNF;
      }

      if (fs->options & FieldSpec_Dynamic) {
        QueryError_SetWithUserDataFmt(status, QUERY_EBADOPTION,
                               "Cannot set dynamic field to sortable - %s", fieldName);
        goto reset;
      }

      fs->sortIdx = sp->numSortableFields++;
      if (fs->sortIdx == -1) {
        QueryError_SetWithoutUserDataFmt(status, QUERY_ELIMIT, "Schema is limited to %d Sortable fields",
                               SPEC_MAX_FIELDS);
        goto reset;
      }
    } else {
      fs->sortIdx = -1;
    }
    if (FieldSpec_IsPhonetics(fs)) {
      sp->flags |= Index_HasPhonetic;
    }
    if (FIELD_IS(fs, INDEXFLD_T_FULLTEXT) && FieldSpec_HasSuffixTrie(fs)) {
      sp->suffixMask |= FIELD_BIT(fs);
      if (!sp->suffix) {
        sp->flags |= Index_HasSuffixTrie;
        sp->suffix = NewTrie(suffixTrie_freeCallback, Trie_Sort_Lex);
      }
    }
  }

  // If we successfully modified the schema, we need to update the spec cache
  IndexSpecCache_Decref(sp->spcache);
  sp->spcache = IndexSpec_BuildSpecCache(sp);

  for (size_t ii = prevNumFields; ii < sp->numFields; ++ii) {
    FieldsGlobalStats_UpdateStats(sp->fields + ii, 1);
  }

  return 1;

reset:
  for (size_t ii = prevNumFields; ii < sp->numFields; ++ii) {
    FieldSpec_Cleanup(&sp->fields[ii]);
  }

  sp->numFields = prevNumFields;
  sp->numSortableFields = prevSortLen;
  // TODO: Why is this masking performed?
  sp->flags = prevFlags | (sp->flags & Index_HasSuffixTrie);
  return 0;
}

// Assumes the spec is locked for write
int IndexSpec_AddFields(StrongRef spec_ref, IndexSpec *sp, RedisModuleCtx *ctx, ArgsCursor *ac, bool initialScan,
                        QueryError *status) {
  setMemoryInfo(ctx);

  int rc = IndexSpec_AddFieldsInternal(sp, spec_ref, ac, status, 0);
  if (rc && initialScan) {
    IndexSpec_ScanAndReindex(ctx, spec_ref);
  }

  return rc;
}

static inline uint64_t HighPart(t_fieldMask mask) { return mask >> 64; }
static inline uint64_t LowPart(t_fieldMask mask) { return (uint64_t)mask; }

static inline uint16_t TranslateMask(uint64_t maskPart, t_fieldIndex *translationTable, t_fieldIndex *out, uint16_t n, uint8_t offset) {
  for (int lsbPos = ffsll(maskPart); lsbPos && (offset + lsbPos - 1) < array_len(translationTable); lsbPos = ffsll(maskPart)) {
    const t_fieldId ftId = offset + lsbPos - 1;
    RS_LOG_ASSERT(ftId < array_len(translationTable), "ftId out of bounds");
    out[n++] = translationTable[ftId];
    maskPart &= ~(1 << (lsbPos - 1));
  }
  return n;
}

uint16_t IndexSpec_TranslateMaskToFieldIndices(const IndexSpec *sp, t_fieldMask mask, t_fieldIndex *out) {
  uint16_t count = 0;
  const uint8_t LOW_OFFSET = 0;
  if (sizeof(mask) == sizeof(uint64_t)) {
    count = TranslateMask(mask, sp->fieldIdToIndex, out, count, LOW_OFFSET);
  } else {
    const uint8_t HIGH_OFFSET = 64;
    count = TranslateMask(LowPart(mask), sp->fieldIdToIndex, out, count, LOW_OFFSET);
    count = TranslateMask(HighPart(mask), sp->fieldIdToIndex, out, count, HIGH_OFFSET);
  }
  return count;
}

/* The format currently is FT.CREATE {index} [NOOFFSETS] [NOFIELDS]
    SCHEMA {field} [TEXT [WEIGHT {weight}]] | [NUMERIC]
  */
StrongRef IndexSpec_Parse(const HiddenString *name, const char **argv, int argc, QueryError *status) {
  IndexSpec *spec = NewIndexSpec(name);
  StrongRef spec_ref = StrongRef_New(spec, (RefManager_Free)IndexSpec_Free);
  spec->own_ref = spec_ref;

  IndexSpec_MakeKeyless(spec);

  ArgsCursor ac = {0};
  ArgsCursor acStopwords = {0};

  ArgsCursor_InitCString(&ac, argv, argc);
  long long timeout = -1;
  int dummy;
  size_t dummy2;
  SchemaRuleArgs rule_args = {0};
  ArgsCursor rule_prefixes = {0};

  ACArgSpec argopts[] = {
      {AC_MKUNFLAG(SPEC_NOOFFSETS_STR, &spec->flags,
                   Index_StoreTermOffsets | Index_StoreByteOffsets)},
      {AC_MKUNFLAG(SPEC_NOHL_STR, &spec->flags, Index_StoreByteOffsets)},
      {AC_MKUNFLAG(SPEC_NOFIELDS_STR, &spec->flags, Index_StoreFieldFlags)},
      {AC_MKUNFLAG(SPEC_NOFREQS_STR, &spec->flags, Index_StoreFreqs)},
      {AC_MKBITFLAG(SPEC_SCHEMA_EXPANDABLE_STR, &spec->flags, Index_WideSchema)},
      {AC_MKBITFLAG(SPEC_ASYNC_STR, &spec->flags, Index_Async)},
      {AC_MKBITFLAG(SPEC_SKIPINITIALSCAN_STR, &spec->flags, Index_SkipInitialScan)},

      // For compatibility
      {.name = "NOSCOREIDX", .target = &dummy, .type = AC_ARGTYPE_BOOLFLAG},
      {.name = "ON", .target = &rule_args.type, .len = &dummy2, .type = AC_ARGTYPE_STRING},
      SPEC_FOLLOW_HASH_ARGS_DEF(&rule_args)
      {.name = SPEC_TEMPORARY_STR, .target = &timeout, .type = AC_ARGTYPE_LLONG},
      {.name = SPEC_STOPWORDS_STR, .target = &acStopwords, .type = AC_ARGTYPE_SUBARGS},
      {.name = NULL}};

  ACArgSpec *errarg = NULL;
  int rc = AC_ParseArgSpec(&ac, argopts, &errarg);
  if (rc != AC_OK) {
    if (rc != AC_ERR_ENOENT) {
      QERR_MKBADARGS_AC(status, errarg->name, rc);
      goto failure;
    }
  }

  if (timeout != -1) {
    spec->flags |= Index_Temporary;
  }
  spec->timeout = timeout * 1000;  // convert to ms

  if (rule_prefixes.argc > 0) {
    rule_args.nprefixes = rule_prefixes.argc;
    rule_args.prefixes = (const char **)rule_prefixes.objs;
  } else {
    rule_args.nprefixes = 1;
    static const char *empty_prefix[] = {""};
    rule_args.prefixes = empty_prefix;
  }

  spec->rule = SchemaRule_Create(&rule_args, spec_ref, status);
  if (!spec->rule) {
    goto failure;
  }

  if (AC_IsInitialized(&acStopwords)) {
    if (spec->stopwords) {
      StopWordList_Unref(spec->stopwords);
    }
    spec->stopwords = NewStopWordListCStr((const char **)acStopwords.objs, acStopwords.argc);
    spec->flags |= Index_HasCustomStopwords;
  }

  if (!AC_AdvanceIfMatch(&ac, SPEC_SCHEMA_STR)) {
    if (AC_NumRemaining(&ac)) {
      const char *badarg = AC_GetStringNC(&ac, NULL);
      QueryError_SetWithUserDataFmt(status, QUERY_EPARSEARGS, "Unknown argument", " `%s`", badarg);
    } else {
      QueryError_SetError(status, QUERY_EPARSEARGS, "No schema found");
    }
    goto failure;
  }

  if (!IndexSpec_AddFieldsInternal(spec, spec_ref, &ac, status, 1)) {
    goto failure;
  }

  if (spec->rule->filter_exp) {
    SchemaRule_FilterFields(spec);
  }

  return spec_ref;

failure:  // on failure free the spec fields array and return an error
  spec->flags &= ~Index_Temporary;
  IndexSpec_RemoveFromGlobals(spec_ref);
  return INVALID_STRONG_REF;
}

StrongRef IndexSpec_ParseC(const char *name, const char **argv, int argc, QueryError *status) {
  HiddenString *hidden = NewHiddenString(name, strlen(name), true);
  return IndexSpec_Parse(hidden, argv, argc, status);
}

/* Initialize some index stats that might be useful for scoring functions */
// Assuming the spec is properly locked before calling this function
void IndexSpec_GetStats(IndexSpec *sp, RSIndexStats *stats) {
  stats->numDocs = sp->stats.numDocuments;
  stats->numTerms = sp->stats.numTerms;
  stats->avgDocLen =
      stats->numDocs ? (double)sp->stats.totalDocsLen / (double)sp->stats.numDocuments : 0;
}

size_t IndexSpec_GetIndexErrorCount(const IndexSpec *sp) {
  return IndexError_ErrorCount(&sp->stats.indexError);
}

// Assuming the spec is properly locked for writing before calling this function.
void IndexSpec_AddTerm(IndexSpec *sp, const char *term, size_t len) {
  int isNew = Trie_InsertStringBuffer(sp->terms, (char *)term, len, 1, 1, NULL);
  if (isNew) {
    sp->stats.numTerms++;
    sp->stats.termsSize += len;
  }
}

// For testing purposes only
void Spec_AddToDict(RefManager *rm) {
  IndexSpec* spec = ((IndexSpec*)__RefManager_Get_Object(rm));
  dictAdd(specDict_g, (void*)spec->specName, (void *)rm);
}

static void IndexSpecCache_Free(IndexSpecCache *c) {
  for (size_t ii = 0; ii < c->nfields; ++ii) {
    if (c->fields[ii].fieldName != c->fields[ii].fieldPath) {
      HiddenString_Free(c->fields[ii].fieldName, true);
    }
    HiddenString_Free(c->fields[ii].fieldPath, true);
  }
  rm_free(c->fields);
  rm_free(c);
}

// The value of the refcount can get to 0 only if the index spec itself does not point to it anymore,
// and at this point the refcount only gets decremented so there is no wory of some thread increasing the
// refcount while we are freeing the cache.
void IndexSpecCache_Decref(IndexSpecCache *c) {
  if (c && !__atomic_sub_fetch(&c->refcount, 1, __ATOMIC_RELAXED)) {
    IndexSpecCache_Free(c);
  }
}

// Assuming the spec is properly locked before calling this function.
static IndexSpecCache *IndexSpec_BuildSpecCache(const IndexSpec *spec) {
  IndexSpecCache *ret = rm_calloc(1, sizeof(*ret));
  ret->nfields = spec->numFields;
  ret->fields = rm_malloc(sizeof(*ret->fields) * ret->nfields);
  ret->refcount = 1;
  for (size_t ii = 0; ii < spec->numFields; ++ii) {
    const FieldSpec* fs = spec->fields + ii;
    FieldSpec* field = ret->fields + ii;
    *field = *fs;
    field->fieldName = HiddenString_Duplicate(fs->fieldName);
    // if name & path are pointing to the same string, copy only pointer
    if (fs->fieldName != fs->fieldPath) {
      field->fieldPath = HiddenString_Duplicate(fs->fieldPath);
    } else {
      // use the same pointer for both name and path
      field->fieldPath = field->fieldName;
    }
  }
  return ret;
}

IndexSpecCache *IndexSpec_GetSpecCache(const IndexSpec *spec) {
  RS_LOG_ASSERT(spec->spcache, "Index spec cache is NULL");
  __atomic_fetch_add(&spec->spcache->refcount, 1, __ATOMIC_RELAXED);
  return spec->spcache;
}

///////////////////////////////////////////////////////////////////////////////////////////////

void CleanPool_ThreadPoolStart() {
  if (!cleanPool) {
    cleanPool = redisearch_thpool_create(1, DEFAULT_HIGH_PRIORITY_BIAS_THRESHOLD, LogCallback, "cleanPool");
  }
}

void CleanPool_ThreadPoolDestroy() {
  if (cleanPool) {
    RedisModule_ThreadSafeContextUnlock(RSDummyContext);
    if (RSGlobalConfig.freeResourcesThread) {
      redisearch_thpool_wait(cleanPool);
    }
    redisearch_thpool_destroy(cleanPool);
    cleanPool = NULL;
    RedisModule_ThreadSafeContextLock(RSDummyContext);
  }
}

uint16_t getPendingIndexDrop() {
  return __atomic_load_n(&pendingIndexDropCount_g, __ATOMIC_RELAXED);
}

void addPendingIndexDrop() {
  __atomic_add_fetch(&pendingIndexDropCount_g, 1, __ATOMIC_RELAXED);
}

void removePendingIndexDrop() {
  __atomic_sub_fetch(&pendingIndexDropCount_g, 1, __ATOMIC_RELAXED);
}

size_t CleanInProgressOrPending() {
  return getPendingIndexDrop();
}

/*
 * Free resources of unlinked index spec
 */
static void IndexSpec_FreeUnlinkedData(IndexSpec *spec) {

  // Free all documents metadata
  DocTable_Free(&spec->docs);
  // Free TEXT field trie and inverted indexes
  if (spec->terms) {
    TrieType_Free(spec->terms);
  }
  // Free TEXT TAG NUMERIC VECTOR and GEOSHAPE fields trie and inverted indexes
  if (spec->keysDict) {
    dictRelease(spec->keysDict);
  }
  // Free missingFieldDict
  if (spec->missingFieldDict) {
    dictRelease(spec->missingFieldDict);
  }
  // Free existing docs inverted index
  if (spec->existingDocs) {
    InvertedIndex_Free(spec->existingDocs);
  }
  // Free synonym data
  if (spec->smap) {
    SynonymMap_Free(spec->smap);
  }
  // Destroy spec rule
  if (spec->rule) {
    SchemaRule_Free(spec->rule);
    spec->rule = NULL;
  }
  // Free fields cache data
  IndexSpecCache_Decref(spec->spcache);
  spec->spcache = NULL;

  array_free(spec->fieldIdToIndex);
  spec->fieldIdToIndex = NULL;

  // Free fields formatted names
  if (spec->indexStrs) {
    for (size_t ii = 0; ii < spec->numFields; ++ii) {
      IndexSpecFmtStrings *fmts = spec->indexStrs + ii;
      for (size_t jj = 0; jj < INDEXFLD_NUM_TYPES; ++jj) {
        if (fmts->types[jj]) {
          RedisModule_FreeString(RSDummyContext, fmts->types[jj]);
        }
      }
    }
    rm_free(spec->indexStrs);
  }
  // Free fields data
  if (spec->fields != NULL) {
    for (size_t i = 0; i < spec->numFields; i++) {
      FieldSpec_Cleanup(&spec->fields[i]);
    }
    rm_free(spec->fields);
  }
  // Free spec name
<<<<<<< HEAD
  HiddenString_Free(spec->specName, true);
=======
  rm_free(spec->name);
>>>>>>> 34a3dee8
  rm_free(spec->obfuscatedName);
  // Free suffix trie
  if (spec->suffix) {
    TrieType_Free(spec->suffix);
  }

  // Destroy the spec's lock
  pthread_rwlock_destroy(&spec->rwlock);

  // Free spec struct
  rm_free(spec);

  removePendingIndexDrop();
}

/*
 * This function unlinks the index spec from any global structures and frees
 * all struct that requires acquiring the GIL.
 * Other resources are freed using IndexSpec_FreeData.
 */
void IndexSpec_Free(IndexSpec *spec) {
  // Stop scanner
  // Scanner has a weak reference to the spec, so at this point it will cancel itself and free
  // next time it will try to acquire the spec.

  // For temporary index
  // This function might be called from any thread, and we cannot deal with timers without the GIL.
  // At this point we should have already stopped the timer.
  RS_ASSERT(!spec->isTimerSet);
  // Stop and destroy garbage collector
  // We can't free it now, because it either runs at the moment or has a timer set which we can't
  // deal with without the GIL.
  // It will free itself when it discovers that the index was freed.
  // On the worst case, it just finishes the current run and will schedule another run soon.
  // In this case the GC will be freed on the next run, in `forkGcRunIntervalSec` seconds.
  if (RS_IsMock && spec->gc) {
    GCContext_StopMock(spec->gc);
  }

  // Free stopwords list (might use global pointer to default list)
  if (spec->stopwords) {
    StopWordList_Unref(spec->stopwords);
    spec->stopwords = NULL;
  }

  IndexError_Clear(spec->stats.indexError);

  // Free unlinked index spec on a second thread
  if (RSGlobalConfig.freeResourcesThread == false) {
    IndexSpec_FreeUnlinkedData(spec);
  } else {
    redisearch_thpool_add_work(cleanPool, (redisearch_thpool_proc)IndexSpec_FreeUnlinkedData, spec, THPOOL_PRIORITY_HIGH);
  }
}

//---------------------------------------------------------------------------------------------

// Assumes this is called from the main thread with no competing threads
// Also assumes that the spec is existing in the global dictionary, so
// we use the global reference as our guard and access the spec dierctly.
// This function consumes the Strong reference it gets
void IndexSpec_RemoveFromGlobals(StrongRef spec_ref) {
  IndexSpec *spec = StrongRef_Get(spec_ref);

  // Remove spec from global index list
  dictDelete(specDict_g, (void*)spec->specName);

  // Remove spec from global aliases list
  IndexSpec_ClearAliases(spec_ref);

  SchemaPrefixes_RemoveSpec(spec_ref);

  // For temporary index
  // We are dropping the index from the mainthread, but the freeing process might happen later from
  // another thread. We cannot deal with timers from other threads, so we need to stop the timer
  // now. We don't need it anymore anyway.
  if (spec->isTimerSet) {
    WeakRef old_timer_ref;
    if (RedisModule_StopTimer(RSDummyContext, spec->timerId, (void **)&old_timer_ref) == REDISMODULE_OK) {
      WeakRef_Release(old_timer_ref);
    }
    spec->isTimerSet = false;
  }

  // Remove spec's fields from global statistics
  for (size_t i = 0; i < spec->numFields; i++) {
    FieldSpec *field = spec->fields + i;
    FieldsGlobalStats_UpdateStats(field, -1);
    FieldsGlobalStats_UpdateIndexError(field->types, -FieldSpec_GetIndexErrorCount(field));
  }

  // Mark there are pending index drops.
  // if ref count is > 1, the actual cleanup will be done only when StrongRefs are released.
  addPendingIndexDrop();

  // Nullify the spec's quick access to the strong ref. (doesn't decrement references count).
  spec->own_ref = (StrongRef){0};

  // mark the spec as deleted and decrement the ref counts owned by the global dictionaries
  StrongRef_Invalidate(spec_ref);
  StrongRef_Release(spec_ref);
}

void Indexes_Free(dict *d) {
  // free the schema dictionary this way avoid iterating over it for each combination of
  // spec<-->prefix
  SchemaPrefixes_Free(SchemaPrefixes_g);
  SchemaPrefixes_Create();

  CursorList_Empty(&g_CursorsListCoord);
  // cursor list is iterating through the list as well and consuming a lot of CPU
  CursorList_Empty(&g_CursorsList);

  arrayof(StrongRef) specs = array_new(StrongRef, dictSize(d));
  dictIterator *iter = dictGetIterator(d);
  dictEntry *entry = NULL;
  while ((entry = dictNext(iter))) {
    StrongRef spec_ref = dictGetRef(entry);
    array_append(specs, spec_ref);
  }
  dictReleaseIterator(iter);

  for (size_t i = 0; i < array_len(specs); ++i) {
    IndexSpec_RemoveFromGlobals(specs[i]);
  }
  array_free(specs);
}


//---------------------------------------- atomic updates ---------------------------------------

// atomic update of usage counter
inline static void IndexSpec_IncreasCounter(IndexSpec *sp) {
  __atomic_fetch_add(&sp->counter , 1, __ATOMIC_RELAXED);
}


///////////////////////////////////////////////////////////////////////////////////////////////

StrongRef IndexSpec_LoadUnsafe(const char *name) {
  IndexLoadOptions lopts = {.nameC = name};
  return IndexSpec_LoadUnsafeEx(&lopts);
}

StrongRef IndexSpec_LoadUnsafeEx(IndexLoadOptions *options) {
  const char *ixname = NULL;
  if (options->flags & INDEXSPEC_LOAD_KEY_RSTRING) {
    ixname = RedisModule_StringPtrLen(options->nameR, NULL);
  } else {
    ixname = options->nameC;
  }

  HiddenString *specNameOrAlias = NewHiddenString(ixname, strlen(ixname), false);
  StrongRef spec_ref = {dictFetchValue(specDict_g, specNameOrAlias)};
  IndexSpec *sp = StrongRef_Get(spec_ref);
  if (!sp && !(options->flags & INDEXSPEC_LOAD_NOALIAS)) {
    spec_ref = IndexAlias_Get(specNameOrAlias);
    sp = StrongRef_Get(spec_ref);
  }
  HiddenString_Free(specNameOrAlias, false);
  if (!sp) {
    return spec_ref;
  }

  if (!(options->flags & INDEXSPEC_LOAD_NOCOUNTERINC)){
    // Increment the number of uses.
    IndexSpec_IncreasCounter(sp);
  }

  if (!RS_IsMock && (sp->flags & Index_Temporary) && !(options->flags & INDEXSPEC_LOAD_NOTIMERUPDATE)) {
    IndexSpec_SetTimeoutTimer(sp, StrongRef_Demote(spec_ref));
  }
  return spec_ref;
}

StrongRef IndexSpec_GetStrongRefUnsafe(const IndexSpec *spec) {
  return spec->own_ref;
}

// Assuming the spec is properly locked before calling this function.
RedisModuleString *IndexSpec_GetFormattedKey(IndexSpec *sp, const FieldSpec *fs,
                                             FieldType forType) {
  if (!sp->indexStrs) {
    sp->indexStrs = rm_calloc(SPEC_MAX_FIELDS, sizeof(*sp->indexStrs));
  }

  size_t typeix = INDEXTYPE_TO_POS(forType);

  RedisModuleString *ret = sp->indexStrs[fs->index].types[typeix];
  if (!ret) {
    RedisSearchCtx sctx = {.redisCtx = RSDummyContext, .spec = sp};
    switch (forType) {
      case INDEXFLD_T_NUMERIC:
      case INDEXFLD_T_GEO:  // TODO?? change the name
        ret = fmtRedisNumericIndexKey(&sctx, fs->fieldName);
        break;
      case INDEXFLD_T_TAG:
<<<<<<< HEAD
        ret = TagIndex_FormatName(sctx.spec, fs->fieldName);
=======
        ret = TagIndex_FormatName(sctx.spec, fs->name);
>>>>>>> 34a3dee8
        break;
      case INDEXFLD_T_VECTOR:
        ret = HiddenString_CreateRedisModuleString(fs->fieldName, sctx.redisCtx);
        break;
      case INDEXFLD_T_GEOMETRY:
        ret = fmtRedisGeometryIndexKey(&sctx, fs->fieldName);
        break;
      case INDEXFLD_T_FULLTEXT:  // Text fields don't get a per-field index
      default:
        ret = NULL;
        abort();
        break;
    }
    RS_LOG_ASSERT(ret, "Failed to create index string");
    sp->indexStrs[fs->index].types[typeix] = ret;
  }
  return ret;
}

// Assuming the spec is properly locked before calling this function.
RedisModuleString *IndexSpec_GetFormattedKeyByName(IndexSpec *sp, const char *s,
                                                   FieldType forType) {
  const FieldSpec *fs = IndexSpec_GetFieldWithLength(sp, s, strlen(s));
  if (!fs) {
    return NULL;
  }
  return IndexSpec_GetFormattedKey(sp, fs, forType);
}

// Assuming the spec is properly locked before calling this function.
void IndexSpec_InitializeSynonym(IndexSpec *sp) {
  if (!sp->smap) {
    sp->smap = SynonymMap_New(false);
    sp->flags |= Index_HasSmap;
  }
}

///////////////////////////////////////////////////////////////////////////////////////////////

IndexSpec *NewIndexSpec(const HiddenString *name) {
  IndexSpec *sp = rm_calloc(1, sizeof(IndexSpec));
  sp->fields = rm_calloc(sizeof(FieldSpec), SPEC_MAX_FIELDS);
  sp->flags = INDEX_DEFAULT_FLAGS;
<<<<<<< HEAD
  sp->specName = name;
  sp->obfuscatedName = IndexSpec_FormatObfuscatedName(name);
=======
  sp->name = rm_strdup(name);
  sp->nameLen = strlen(name);
  sp->obfuscatedName = IndexSpec_FormatObfuscatedName(sp->name, sp->nameLen);
>>>>>>> 34a3dee8
  sp->docs = DocTable_New(INITIAL_DOC_TABLE_SIZE);
  sp->stopwords = DefaultStopWordList();
  sp->terms = NewTrie(NULL, Trie_Sort_Lex);
  sp->suffix = NULL;
  sp->suffixMask = (t_fieldMask)0;
  sp->keysDict = NULL;
  sp->getValue = NULL;
  sp->getValueCtx = NULL;
  sp->fieldIdToIndex = array_new(t_fieldIndex, 0);

  sp->timeout = 0;
  sp->isTimerSet = false;
  sp->timerId = 0;

  sp->scanner = NULL;
  sp->scan_in_progress = false;
  sp->monitorDocumentExpiration = true;
  sp->monitorFieldExpiration = RedisModule_HashFieldMinExpire != NULL;
  sp->used_dialects = 0;

  memset(&sp->stats, 0, sizeof(sp->stats));
  sp->stats.indexError = IndexError_Init();

  int res = 0;
  pthread_rwlockattr_t attr;
  res = pthread_rwlockattr_init(&attr);
  RS_ASSERT(res == 0);
#if !defined(__APPLE__) && !defined(__FreeBSD__) && defined(__GLIBC__)
  int pref = PTHREAD_RWLOCK_PREFER_WRITER_NONRECURSIVE_NP;
  res = pthread_rwlockattr_setkind_np(&attr, pref);
  RS_ASSERT(res == 0);
#endif

  pthread_rwlock_init(&sp->rwlock, &attr);

  return sp;
}

// Assuming the spec is properly locked before calling this function.
FieldSpec *IndexSpec_CreateField(IndexSpec *sp, const char *name, const char *path) {
  FieldSpec* fields = sp->fields;
  fields = rm_realloc(fields, sizeof(*fields) * (sp->numFields + 1));
  RS_LOG_ASSERT_FMT(fields, "Failed to allocate memory for %d fields", sp->numFields + 1);
  sp->fields = fields;
  FieldSpec *fs = sp->fields + sp->numFields;
  memset(fs, 0, sizeof(*fs));
  fs->index = sp->numFields++;
  fs->fieldName = NewHiddenString(name, strlen(name), true);
  fs->fieldPath = (path) ? NewHiddenString(path, strlen(path), true) : fs->fieldName;
  fs->ftId = RS_INVALID_FIELD_ID;
  fs->ftWeight = 1.0;
  fs->sortIdx = -1;
  fs->tagOpts.tagFlags = TAG_FIELD_DEFAULT_FLAGS;
  if (!(sp->flags & Index_FromLLAPI)) {
    RS_LOG_ASSERT((sp->rule), "index w/o a rule?");
    switch (sp->rule->type) {
      case DocumentType_Hash:
        fs->tagOpts.tagSep = TAG_FIELD_DEFAULT_HASH_SEP; break;
      case DocumentType_Json:
        fs->tagOpts.tagSep = TAG_FIELD_DEFAULT_JSON_SEP; break;
      case DocumentType_Unsupported:
        RS_ABORT("shouldn't get here");
        break;
    }
  }
  fs->indexError = IndexError_Init();
  return fs;
}

static dictType invidxDictType = {0};

static void valFreeCb(void *unused, void *p) {
  KeysDictValue *kdv = p;
  if (kdv->dtor) {
    kdv->dtor(kdv->p);
  }
  rm_free(kdv);
}

static void valIIFreeCb(void *unused, void *p) {
  InvertedIndex *ii = p;
  if(ii) {
    InvertedIndex_Free(ii);
  }
}

static dictType missingFieldDictType = {
        .hashFunction = hiddenNameHashFunction,
        .keyDup = hiddenNameKeyDup,
        .valDup = NULL,
        .keyCompare = hiddenNameKeyCompare,
        .keyDestructor = hiddenNameKeyDestructor,
        .valDestructor = valIIFreeCb,
};

// Only used on new specs so it's thread safe
void IndexSpec_MakeKeyless(IndexSpec *sp) {
  // Initialize only once:
  if (!invidxDictType.valDestructor) {
    invidxDictType = dictTypeHeapRedisStrings;
    invidxDictType.valDestructor = valFreeCb;
  }
  sp->keysDict = dictCreate(&invidxDictType, NULL);
  sp->missingFieldDict = dictCreate(&missingFieldDictType, NULL);
}

// Only used on new specs so it's thread safe
void IndexSpec_StartGCFromSpec(StrongRef global, IndexSpec *sp, uint32_t gcPolicy) {
  sp->gc = GCContext_CreateGC(global, gcPolicy);
  GCContext_Start(sp->gc);
}

/* Start the garbage collection loop on the index spec. The GC removes garbage data left on the
 * index after removing documents */
// Only used on new specs so it's thread safe
void IndexSpec_StartGC(RedisModuleCtx *ctx, StrongRef global, IndexSpec *sp) {
  RS_LOG_ASSERT(!sp->gc, "GC already exists");
  // we will not create a gc thread on temporary index
  if (RSGlobalConfig.gcConfigParams.enableGC && !(sp->flags & Index_Temporary)) {
    sp->gc = GCContext_CreateGC(global, RSGlobalConfig.gcConfigParams.gcPolicy);
    GCContext_Start(sp->gc);

    const char* name = IndexSpec_FormatName(sp, RSGlobalConfig.hideUserDataFromLog);
    RedisModule_Log(ctx, "verbose", "Starting GC for %s", name);
    RedisModule_Log(ctx, "debug", "Starting GC %p for %s", sp->gc, name);
  }
}

// given a field mask with one bit lit, it returns its offset
int bit(t_fieldMask id) {
  for (int i = 0; i < sizeof(t_fieldMask) * 8; i++) {
    if (((id >> i) & 1) == 1) {
      return i;
    }
  }
  return 0;
}

///////////////////////////////////////////////////////////////////////////////////////////////

// Backwards compat version of load for rdbs with version < 8
static int FieldSpec_RdbLoadCompat8(RedisModuleIO *rdb, FieldSpec *f, int encver) {
  char* name = NULL;
  size_t len = 0;
  LoadStringBufferAlloc_IOErrors(rdb, name, &len, true, goto fail);
  f->fieldName = NewHiddenString(name, len, true);
  // the old versions encoded the bit id of the field directly
  // we convert that to a power of 2
  if (encver < INDEX_MIN_WIDESCHEMA_VERSION) {
    f->ftId = bit(LoadUnsigned_IOError(rdb, goto fail));
  } else {
    // the new version encodes just the power of 2 of the bit
    f->ftId = LoadUnsigned_IOError(rdb, goto fail);
  }
  f->types = LoadUnsigned_IOError(rdb, goto fail);
  f->ftWeight = LoadDouble_IOError(rdb, goto fail);
  f->tagOpts.tagFlags = TAG_FIELD_DEFAULT_FLAGS;
  f->tagOpts.tagSep = TAG_FIELD_DEFAULT_HASH_SEP;
  if (encver >= 4) {
    f->options = LoadUnsigned_IOError(rdb, goto fail);
    f->sortIdx = LoadSigned_IOError(rdb, goto fail);
  }
  return REDISMODULE_OK;

fail:
  return REDISMODULE_ERR;
}

static void FieldSpec_RdbSave(RedisModuleIO *rdb, FieldSpec *f) {
  HiddenString_SaveToRdb(f->fieldName, rdb);
  if (HiddenString_Compare(f->fieldPath, f->fieldName) != 0) {
    RedisModule_SaveUnsigned(rdb, 1);
    HiddenString_SaveToRdb(f->fieldPath, rdb);
  } else {
    RedisModule_SaveUnsigned(rdb, 0);
  }
  RedisModule_SaveUnsigned(rdb, f->types);
  RedisModule_SaveUnsigned(rdb, f->options);
  RedisModule_SaveSigned(rdb, f->sortIdx);
  // Save text specific options
  if (FIELD_IS(f, INDEXFLD_T_FULLTEXT) || (f->options & FieldSpec_Dynamic)) {
    RedisModule_SaveUnsigned(rdb, f->ftId);
    RedisModule_SaveDouble(rdb, f->ftWeight);
  }
  if (FIELD_IS(f, INDEXFLD_T_TAG) || (f->options & FieldSpec_Dynamic)) {
    RedisModule_SaveUnsigned(rdb, f->tagOpts.tagFlags);
    RedisModule_SaveStringBuffer(rdb, &f->tagOpts.tagSep, 1);
  }
  if (FIELD_IS(f, INDEXFLD_T_VECTOR)) {
    RedisModule_SaveUnsigned(rdb, f->vectorOpts.expBlobSize);
    VecSim_RdbSave(rdb, &f->vectorOpts.vecSimParams);
  }
  if (FIELD_IS(f, INDEXFLD_T_GEOMETRY) || (f->options & FieldSpec_Dynamic)) {
    RedisModule_SaveUnsigned(rdb, f->geometryOpts.geometryCoords);
  }
}

static const FieldType fieldTypeMap[] = {[IDXFLD_LEGACY_FULLTEXT] = INDEXFLD_T_FULLTEXT,
                                         [IDXFLD_LEGACY_NUMERIC] = INDEXFLD_T_NUMERIC,
                                         [IDXFLD_LEGACY_GEO] = INDEXFLD_T_GEO,
                                         [IDXFLD_LEGACY_TAG] = INDEXFLD_T_TAG};
                                         // CHECKED: Not related to new data types - legacy code

static int FieldSpec_RdbLoad(RedisModuleIO *rdb, FieldSpec *f, StrongRef sp_ref, int encver) {


  f->indexError = IndexError_Init();
  f->ftId = RS_INVALID_FIELD_ID;
  // Fall back to legacy encoding if needed
  if (encver < INDEX_MIN_TAGFIELD_VERSION) {
    return FieldSpec_RdbLoadCompat8(rdb, f, encver);
  }

  char* name = NULL;
  size_t len = 0;
  LoadStringBufferAlloc_IOErrors(rdb, name, &len, true, goto fail);
  f->fieldName = NewHiddenString(name, len, false);
  f->fieldPath = f->fieldName;
  if (encver >= INDEX_JSON_VERSION) {
    if (LoadUnsigned_IOError(rdb, goto fail) == 1) {
      LoadStringBufferAlloc_IOErrors(rdb, name, &len, true, goto fail);
      f->fieldPath = NewHiddenString(name, len, false);
    }
  }

  f->types = LoadUnsigned_IOError(rdb, goto fail);
  f->options = LoadUnsigned_IOError(rdb, goto fail);
  f->sortIdx = LoadSigned_IOError(rdb, goto fail);

  if (encver < INDEX_MIN_MULTITYPE_VERSION) {
    RS_LOG_ASSERT(f->types <= IDXFLD_LEGACY_MAX, "field type should be string or numeric");
    f->types = fieldTypeMap[f->types];
  }

  // Load text specific options
  if (FIELD_IS(f, INDEXFLD_T_FULLTEXT) || (f->options & FieldSpec_Dynamic)) {
    f->ftId = LoadUnsigned_IOError(rdb, goto fail);
    f->ftWeight = LoadDouble_IOError(rdb, goto fail);
  }
  // Load tag specific options
  if (FIELD_IS(f, INDEXFLD_T_TAG) || (f->options & FieldSpec_Dynamic)) {
    f->tagOpts.tagFlags = LoadUnsigned_IOError(rdb, goto fail);
    // Load the separator
    size_t l;
    char *s = LoadStringBuffer_IOError(rdb, &l, goto fail);
    RS_LOG_ASSERT(l == 1, "buffer length should be 1");
    f->tagOpts.tagSep = *s;
    RedisModule_Free(s);
  }
  // Load vector specific options
  if (encver >= INDEX_VECSIM_VERSION && FIELD_IS(f, INDEXFLD_T_VECTOR)) {
    if (encver >= INDEX_VECSIM_2_VERSION) {
      f->vectorOpts.expBlobSize = LoadUnsigned_IOError(rdb, goto fail);
    }
    if (encver >= INDEX_VECSIM_TIERED_VERSION) {
      if (VecSim_RdbLoad_v3(rdb, &f->vectorOpts.vecSimParams, sp_ref, HiddenString_GetUnsafe(f->fieldName, NULL)) != REDISMODULE_OK) {
        goto fail;
      }
    } else {
      if (encver >= INDEX_VECSIM_MULTI_VERSION) {
        if (VecSim_RdbLoad_v2(rdb, &f->vectorOpts.vecSimParams) != REDISMODULE_OK) {
          goto fail;
        }
      } else {
        if (VecSim_RdbLoad(rdb, &f->vectorOpts.vecSimParams) != REDISMODULE_OK) {
          goto fail;
        }
      }
      // If we're loading an old (< 2.8) rdb, we need to convert an HNSW index to a tiered index
      VecSimLogCtx *logCtx = rm_new(VecSimLogCtx);
      logCtx->index_field_name = HiddenString_GetUnsafe(f->fieldName, NULL);
      f->vectorOpts.vecSimParams.logCtx = logCtx;
      if (f->vectorOpts.vecSimParams.algo == VecSimAlgo_HNSWLIB) {
        VecSimParams hnswParams = f->vectorOpts.vecSimParams;

        f->vectorOpts.vecSimParams.algo = VecSimAlgo_TIERED;
        VecSim_TieredParams_Init(&f->vectorOpts.vecSimParams.algoParams.tieredParams, sp_ref);
        f->vectorOpts.vecSimParams.algoParams.tieredParams.specificParams.tieredHnswParams.swapJobThreshold = 0;
        memcpy(f->vectorOpts.vecSimParams.algoParams.tieredParams.primaryIndexParams, &hnswParams, sizeof(VecSimParams));
      }
    }
    // Calculate blob size limitation on lower encvers.
    if(encver < INDEX_VECSIM_2_VERSION) {
      switch (f->vectorOpts.vecSimParams.algo) {
      case VecSimAlgo_HNSWLIB:
        f->vectorOpts.expBlobSize = f->vectorOpts.vecSimParams.algoParams.hnswParams.dim * VecSimType_sizeof(f->vectorOpts.vecSimParams.algoParams.hnswParams.type);
        break;
      case VecSimAlgo_BF:
        f->vectorOpts.expBlobSize = f->vectorOpts.vecSimParams.algoParams.bfParams.dim * VecSimType_sizeof(f->vectorOpts.vecSimParams.algoParams.bfParams.type);
        break;
      case VecSimAlgo_TIERED:
        f->vectorOpts.expBlobSize = f->vectorOpts.vecSimParams.algoParams.tieredParams.primaryIndexParams->algoParams.hnswParams.dim * VecSimType_sizeof(f->vectorOpts.vecSimParams.algoParams.tieredParams.primaryIndexParams->algoParams.hnswParams.type);
        break;
      }
    }
  }

  // Load geometry specific options
  if (FIELD_IS(f, INDEXFLD_T_GEOMETRY) || (f->options & FieldSpec_Dynamic)) {
    if (encver >= INDEX_GEOMETRY_VERSION) {
      f->geometryOpts.geometryCoords = LoadUnsigned_IOError(rdb, goto fail);
    } else {
      // In RedisSearch RC (2.8.1 - 2.8.3) we supported default coordinate system which was not written to RDB
      f->geometryOpts.geometryCoords = GEOMETRY_COORDS_Cartesian;
    }
  }

  return REDISMODULE_OK;

fail:
  IndexError_Clear(f->indexError);
  return REDISMODULE_ERR;
}

static void IndexStats_RdbLoad(RedisModuleIO *rdb, IndexStats *stats) {
  stats->numDocuments = RedisModule_LoadUnsigned(rdb);
  stats->numTerms = RedisModule_LoadUnsigned(rdb);
  stats->numRecords = RedisModule_LoadUnsigned(rdb);
  stats->invertedSize = RedisModule_LoadUnsigned(rdb);
  RedisModule_LoadUnsigned(rdb); // Consume `invertedCap`
  RedisModule_LoadUnsigned(rdb); // Consume `skipIndexesSize`
  RedisModule_LoadUnsigned(rdb); // Consume `scoreIndexesSize`
  stats->offsetVecsSize = RedisModule_LoadUnsigned(rdb);
  stats->offsetVecRecords = RedisModule_LoadUnsigned(rdb);
  stats->termsSize = RedisModule_LoadUnsigned(rdb);
}

///////////////////////////////////////////////////////////////////////////////////////////////

static redisearch_thpool_t *reindexPool = NULL;

static IndexesScanner *IndexesScanner_NewGlobal() {
  if (global_spec_scanner) {
    return NULL;
  }

  IndexesScanner *scanner = rm_calloc(1, sizeof(IndexesScanner));
  scanner->global = true;
  scanner->scannedKeys = 0;

  global_spec_scanner = scanner;
  RedisModule_Log(RSDummyContext, "notice", "Global scanner created");

  return scanner;
}

static IndexesScanner *IndexesScanner_New(StrongRef global_ref) {

  IndexesScanner *scanner = rm_calloc(1, sizeof(IndexesScanner));

  scanner->spec_ref = StrongRef_Demote(global_ref);
  IndexSpec *spec = StrongRef_Get(global_ref);
  scanner->spec_name_for_logs = rm_strdup(IndexSpec_FormatName(spec, RSGlobalConfig.hideUserDataFromLog));
  scanner->isDebug = false;

  // scan already in progress?
  if (spec->scanner) {
    // cancel ongoing scan, keep on_progress indicator on
    const char* name = IndexSpec_FormatName(spec, RSGlobalConfig.hideUserDataFromLog);
    IndexesScanner_Cancel(spec->scanner);
<<<<<<< HEAD
    RedisModule_Log(RSDummyContext, "notice", "Scanning index %s in background: cancelled and restarted", name);
=======
    const char* name = IndexSpec_FormatName(spec, RSGlobalConfig.hideUserDataFromLog);
    RedisModule_Log(RSDummyContext, "notice", "Scanning index %s in background: cancelled and restarted",
                    name);
>>>>>>> 34a3dee8
  }
  spec->scanner = scanner;
  spec->scan_in_progress = true;

  return scanner;
}

void IndexesScanner_Free(IndexesScanner *scanner) {
  rm_free(scanner->spec_name_for_logs);
  if (global_spec_scanner == scanner) {
    global_spec_scanner = NULL;
  } else {
    StrongRef tmp = WeakRef_Promote(scanner->spec_ref);
    IndexSpec *spec = StrongRef_Get(tmp);
    if (spec) {
      if (spec->scanner == scanner) {
        spec->scanner = NULL;
        spec->scan_in_progress = false;
      }
      StrongRef_Release(tmp);
    }
    WeakRef_Release(scanner->spec_ref);
  }
<<<<<<< HEAD
=======
  if (scanner->spec_name_for_logs) rm_free(scanner->spec_name_for_logs);
>>>>>>> 34a3dee8
  rm_free(scanner);
}

void IndexesScanner_Cancel(IndexesScanner *scanner) {
  scanner->cancelled = true;
}

//---------------------------------------------------------------------------------------------

static void IndexSpec_DoneIndexingCallabck(struct RSAddDocumentCtx *docCtx, RedisModuleCtx *ctx,
                                           void *pd) {
}

//---------------------------------------------------------------------------------------------

int IndexSpec_UpdateDoc(IndexSpec *spec, RedisModuleCtx *ctx, RedisModuleString *key, DocumentType type);
static void Indexes_ScanProc(RedisModuleCtx *ctx, RedisModuleString *keyname, RedisModuleKey *key,
                             IndexesScanner *scanner) {

  if (scanner->cancelled) {
    return;
  }
  // RMKey it is provided as best effort but in some cases it might be NULL
  bool keyOpened = false;
  if (!key) {
    key = RedisModule_OpenKey(ctx, keyname, DOCUMENT_OPEN_KEY_INDEXING_FLAGS);
    keyOpened = true;
  }

  // check type of document is support and document is not empty
  DocumentType type = getDocType(key);
  if (type == DocumentType_Unsupported) {
    return;
  }

  if (keyOpened) {
    RedisModule_CloseKey(key);
  }

  if (scanner->global) {
    Indexes_UpdateMatchingWithSchemaRules(ctx, keyname, type, NULL);
  } else {
    StrongRef curr_run_ref = WeakRef_Promote(scanner->spec_ref);
    IndexSpec *sp = StrongRef_Get(curr_run_ref);
    if (sp) {
      // This check is performed without locking the spec, but it's ok since we locked the GIL
      // So the main thread is not running and the GC is not touching the relevant data
      if (SchemaRule_ShouldIndex(sp, keyname, type)) {
        IndexSpec_UpdateDoc(sp, ctx, keyname, type);
      }
      StrongRef_Release(curr_run_ref);
    } else {
      // spec was deleted, cancel scan
      scanner->cancelled = true;
    }
  }
  ++scanner->scannedKeys;
}

//---------------------------------------------------------------------------------------------

static void Indexes_ScanAndReindexTask(IndexesScanner *scanner) {
  RS_LOG_ASSERT(scanner, "invalid IndexesScanner");

  RedisModuleCtx *ctx = RedisModule_GetDetachedThreadSafeContext(RSDummyContext);
  RedisModuleScanCursor *cursor = RedisModule_ScanCursorCreate();
  RedisModule_ThreadSafeContextLock(ctx);

  if (scanner->cancelled) {
    goto end;
  }
  if (scanner->global) {
    RedisModule_Log(ctx, "notice", "Scanning indexes in background");
  } else {
    RedisModule_Log(ctx, "notice", "Scanning index %s in background", scanner->spec_name_for_logs);
  }

  size_t counter = 0;
  RedisModuleScanCB scanner_func = (RedisModuleScanCB)Indexes_ScanProc;
  if (globalDebugCtx.debugMode) {
    // If we are in debug mode, we need to use the debug scanner function
    scanner_func = (RedisModuleScanCB)DebugIndexes_ScanProc;

    // If background indexing paused, wait until it is resumed
    // Allow the redis server to acquire the GIL while we release it
    RedisModule_ThreadSafeContextUnlock(ctx);
    while (globalDebugCtx.bgIndexing.pause) { // volatile variable
      usleep(1000);
    }
    RedisModule_ThreadSafeContextLock(ctx);
  }
  while (RedisModule_Scan(ctx, cursor, scanner_func, scanner)) {
    RedisModule_ThreadSafeContextUnlock(ctx);
    counter++;
    if (counter % RSGlobalConfig.numBGIndexingIterationsBeforeSleep == 0) {
      // Sleep for one microsecond to allow redis server to acquire the GIL while we release it.
      // We do that periodically every X iterations (100 as default), otherwise we call
      // 'sched_yield()'. That is since 'sched_yield()' doesn't give up the processor for enough
      // time to ensure that other threads that are waiting for the GIL will actually have the
      // chance to take it.
      usleep(1);
    } else {
      sched_yield();
    }
    RedisModule_ThreadSafeContextLock(ctx);

    if (scanner->cancelled) {
      RedisModule_Log(ctx, "notice", "Scanning indexes in background: cancelled (scanned=%ld)",
                  scanner->scannedKeys);
      goto end;
    }
  }

  if (scanner->isDebug) {
    DebugIndexesScanner* dScanner = (DebugIndexesScanner*)scanner;
    dScanner->status = DEBUG_INDEX_SCANNER_CODE_DONE;
  }

  if (scanner->global) {
    RedisModule_Log(ctx, "notice", "Scanning indexes in background: done (scanned=%ld)",
                    scanner->scannedKeys);
  } else {
    RedisModule_Log(ctx, "notice", "Scanning index %s in background: done (scanned=%ld)",
                    scanner->spec_name_for_logs, scanner->scannedKeys);
  }

end:
  if (!scanner->cancelled && scanner->global) {
    Indexes_SetTempSpecsTimers(TimerOp_Add);
  }

  IndexesScanner_Free(scanner);

  RedisModule_ThreadSafeContextUnlock(ctx);
  RedisModule_ScanCursorDestroy(cursor);
  RedisModule_FreeThreadSafeContext(ctx);
}

//---------------------------------------------------------------------------------------------

static void IndexSpec_ScanAndReindexAsync(StrongRef spec_ref) {
  if (!reindexPool) {
    reindexPool = redisearch_thpool_create(1, DEFAULT_HIGH_PRIORITY_BIAS_THRESHOLD, LogCallback, "reindex");
  }
#ifdef _DEBUG
  IndexSpec* spec = (IndexSpec*)StrongRef_Get(spec_ref);
  const char* indexName = IndexSpec_FormatName(spec, RSGlobalConfig.hideUserDataFromLog);
  RedisModule_Log(RSDummyContext, "notice", "Register index %s for async scan", indexName);
#endif
  IndexesScanner *scanner;
  if (globalDebugCtx.debugMode) {
    // If we are in debug mode, we need to allocate a debug scanner
    scanner = (IndexesScanner*)DebugIndexesScanner_New(spec_ref);
    // If we need to pause before the scan, we set the pause flag
    if (globalDebugCtx.bgIndexing.pauseBeforeScan) {
      globalDebugCtx.bgIndexing.pause = true;
    }
  } else {
    scanner = IndexesScanner_New(spec_ref);
  }

  redisearch_thpool_add_work(reindexPool, (redisearch_thpool_proc)Indexes_ScanAndReindexTask, scanner, THPOOL_PRIORITY_HIGH);
}

void ReindexPool_ThreadPoolDestroy() {
  if (reindexPool != NULL) {
    RedisModule_ThreadSafeContextUnlock(RSDummyContext);
    redisearch_thpool_destroy(reindexPool);
    reindexPool = NULL;
    RedisModule_ThreadSafeContextLock(RSDummyContext);
  }
}

//---------------------------------------------------------------------------------------------

#ifdef FTINFO_FOR_INFO_MODULES
void IndexSpec_AddToInfo(RedisModuleInfoCtx *ctx, IndexSpec *sp) {
  char *temp = "info";
  char name[sp->nameLen + 4 + 2]; // 4 for info and 2 for null termination
  sprintf(name, "%s_%s", temp, sp->name);
  RedisModule_InfoAddSection(ctx, name);

  // Index flags
  if (sp->flags & ~(Index_StoreFreqs | Index_StoreFieldFlags | Index_StoreTermOffsets | Index_StoreByteOffsets) || sp->flags & Index_WideSchema) {
    RedisModule_InfoBeginDictField(ctx, "index_options");
    if (!(sp->flags & (Index_StoreFreqs)))
      RedisModule_InfoAddFieldCString(ctx, SPEC_NOFREQS_STR, "ON");
    if (!(sp->flags & (Index_StoreFieldFlags)))
      RedisModule_InfoAddFieldCString(ctx, SPEC_NOFIELDS_STR, "ON");
    if (!(sp->flags & (Index_StoreTermOffsets | Index_StoreByteOffsets)))
      RedisModule_InfoAddFieldCString(ctx, SPEC_NOOFFSETS_STR, "ON");
    if (!(sp->flags & (Index_StoreByteOffsets)))
      RedisModule_InfoAddFieldCString(ctx, SPEC_NOHL_STR, "ON");
    if (sp->flags & Index_WideSchema)
      RedisModule_InfoAddFieldCString(ctx, SPEC_SCHEMA_EXPANDABLE_STR, "ON");
    RedisModule_InfoEndDictField(ctx);
  }

  // Index definition
  RedisModule_InfoBeginDictField(ctx, "index_definition");
  SchemaRule *rule = sp->rule;
  RedisModule_InfoAddFieldCString(ctx, "type", (char*)DocumentType_ToString(rule->type));
  if (rule->filter_exp_str)
    RedisModule_InfoAddFieldCString(ctx, "filter", rule->filter_exp_str);
  if (rule->lang_default)
    RedisModule_InfoAddFieldCString(ctx, "default_language", (char*)RSLanguage_ToString(rule->lang_default));
  if (rule->lang_field)
    RedisModule_InfoAddFieldCString(ctx, "language_field", rule->lang_field);
  if (rule->score_default)
    RedisModule_InfoAddFieldDouble(ctx, "default_score", rule->score_default);
  if (rule->score_field)
    RedisModule_InfoAddFieldCString(ctx, "score_field", rule->score_field);
  if (rule->payload_field)
    RedisModule_InfoAddFieldCString(ctx, "payload_field", rule->payload_field);
  // Prefixes
  int num_prefixes = array_len(rule->prefixes);
  if (num_prefixes && rule->prefixes[0][0] != '\0') {
    arrayof(char) prefixes = array_new(char, 512);
    for (int i = 0; i < num_prefixes; ++i) {
      prefixes = array_ensure_append_1(prefixes, "\"");
      prefixes = array_ensure_append_n(prefixes, rule->prefixes[i], strlen(rule->prefixes[i]));
      prefixes = array_ensure_append_n(prefixes, "\",", 2);
    }
    prefixes[array_len(prefixes)-1] = '\0';
    RedisModule_InfoAddFieldCString(ctx, "prefixes", prefixes);
    array_free(prefixes);
  }
  RedisModule_InfoEndDictField(ctx);

  // Attributes
  for (int i = 0; i < sp->numFields; i++) {
    const FieldSpec *fs = sp->fields + i;
    char title[28];
    sprintf(title, "%s_%d", "field", (i+1));
    RedisModule_InfoBeginDictField(ctx, title);

    RedisModule_InfoAddFieldCString(ctx, "identifier", fs->path);
    RedisModule_InfoAddFieldCString(ctx, "attribute", fs->name);

    if (fs->options & FieldSpec_Dynamic)
      RedisModule_InfoAddFieldCString(ctx, "type", "<DYNAMIC>");
    else
      RedisModule_InfoAddFieldCString(ctx, "type", (char*)FieldSpec_GetTypeNames(INDEXTYPE_TO_POS(fs->types)));

    if (FIELD_IS(fs, INDEXFLD_T_FULLTEXT))
      RedisModule_InfoAddFieldDouble(ctx,  SPEC_WEIGHT_STR, fs->ftWeight);
    if (FIELD_IS(fs, INDEXFLD_T_TAG)) {
      char buf[4];
      sprintf(buf, "\"%c\"", fs->tagOpts.tagSep);
      RedisModule_InfoAddFieldCString(ctx, SPEC_TAG_SEPARATOR_STR, buf);
    }
    if (FieldSpec_IsSortable(fs))
      RedisModule_InfoAddFieldCString(ctx, SPEC_SORTABLE_STR, "ON");
    if (FieldSpec_IsNoStem(fs))
      RedisModule_InfoAddFieldCString(ctx, SPEC_NOSTEM_STR, "ON");
    if (!FieldSpec_IsIndexable(fs))
      RedisModule_InfoAddFieldCString(ctx, SPEC_NOINDEX_STR, "ON");

    RedisModule_InfoEndDictField(ctx);
  }

  // More properties
  RedisModule_InfoAddFieldLongLong(ctx, "number_of_docs", sp->stats.numDocuments);

  RedisModule_InfoBeginDictField(ctx, "index_properties");
  RedisModule_InfoAddFieldULongLong(ctx, "max_doc_id", sp->docs.maxDocId);
  RedisModule_InfoAddFieldLongLong(ctx, "num_terms", sp->stats.numTerms);
  RedisModule_InfoAddFieldLongLong(ctx, "num_records", sp->stats.numRecords);
  RedisModule_InfoEndDictField(ctx);

  RedisModule_InfoBeginDictField(ctx, "index_properties_in_mb");
  RedisModule_InfoAddFieldDouble(ctx, "inverted_size", sp->stats.invertedSize / (float)0x100000);
  RedisModule_InfoAddFieldDouble(ctx, "vector_index_size", IndexSpec_VectorIndexesSize(sp) / (float)0x100000);
  RedisModule_InfoAddFieldDouble(ctx, "offset_vectors_size", sp->stats.offsetVecsSize / (float)0x100000);
  RedisModule_InfoAddFieldDouble(ctx, "doc_table_size", sp->docs.memsize / (float)0x100000);
  RedisModule_InfoAddFieldDouble(ctx, "sortable_values_size", sp->docs.sortablesSize / (float)0x100000);
  RedisModule_InfoAddFieldDouble(ctx, "key_table_size", TrieMap_MemUsage(sp->docs.dim.tm) / (float)0x100000);
  RedisModule_InfoAddFieldDouble("tag_overhead_size_mb", IndexSpec_collect_tags_overhead(sp) / (float)0x100000);
  RedisModule_InfoAddFieldDouble("text_overhead_size_mb", IndexSpec_collect_text_overhead(sp) / (float)0x100000);
  RedisModule_InfoAddFieldDouble("total_index_memory_sz_mb", IndexSpec_TotalMemUsage(sp) / (float)0x100000);
  RedisModule_InfoEndDictField(ctx);

  RedisModule_InfoAddFieldULongLong(ctx, "total_inverted_index_blocks", TotalIIBlocks);

  RedisModule_InfoBeginDictField(ctx, "index_properties_averages");
  RedisModule_InfoAddFieldDouble(ctx, "records_per_doc_avg",(float)sp->stats.numRecords / (float)sp->stats.numDocuments);
  RedisModule_InfoAddFieldDouble(ctx, "bytes_per_record_avg",(float)sp->stats.invertedSize / (float)sp->stats.numRecords);
  RedisModule_InfoAddFieldDouble(ctx, "offsets_per_term_avg",(float)sp->stats.offsetVecRecords / (float)sp->stats.numRecords);
  RedisModule_InfoAddFieldDouble(ctx, "offset_bits_per_record_avg",8.0F * (float)sp->stats.offsetVecsSize / (float)sp->stats.offsetVecRecords);
  RedisModule_InfoEndDictField(ctx);

  RedisModule_InfoBeginDictField(ctx, "index_failures");
  RedisModule_InfoAddFieldLongLong(ctx, "hash_indexing_failures", sp->stats.indexingFailures);
  RedisModule_InfoAddFieldLongLong(ctx, "indexing", !!global_spec_scanner || sp->scan_in_progress);
  IndexesScanner *scanner = global_spec_scanner ? global_spec_scanner : sp->scanner;
  double percent_indexed = IndexesScanner_IndexedPercent(ctx, scanner, sp);
  RedisModule_InfoAddFieldDouble(ctx, "percent_indexed", percent_indexed);
  RedisModule_InfoEndDictField(ctx);

  // Garbage collector
  if (sp->gc)
    GCContext_RenderStatsForInfo(sp->gc, ctx);

  // Cursor stat
  Cursors_RenderStatsForInfo(&g_CursorsList, &g_CursorsListCoord, sp, ctx);

  // Stop words
  if (sp->flags & Index_HasCustomStopwords)
    AddStopWordsListToInfo(ctx, sp->stopwords);
}
#endif // FTINFO_FOR_INFO_MODULES

// Assumes that the spec is in a safe state to set a scanner on it (write lock or main thread)
void IndexSpec_ScanAndReindex(RedisModuleCtx *ctx, StrongRef spec_ref) {
  size_t nkeys = RedisModule_DbSize(ctx);
  if (nkeys > 0) {
    IndexSpec_ScanAndReindexAsync(spec_ref);
  }
}

// only used on "RDB load finished" event (before the server is ready to accept commands)
// so it threadsafe
void IndexSpec_DropLegacyIndexFromKeySpace(IndexSpec *sp) {
  RedisSearchCtx ctx = SEARCH_CTX_STATIC(RSDummyContext, sp);

  rune *rstr = NULL;
  t_len slen = 0;
  float score = 0;
  int dist = 0;
  size_t termLen;

  TrieIterator *it = Trie_Iterate(ctx.spec->terms, "", 0, 0, 1);
  while (TrieIterator_Next(it, &rstr, &slen, NULL, &score, &dist)) {
    char *res = runesToStr(rstr, slen, &termLen);
    RedisModuleString *keyName = fmtRedisTermKey(&ctx, res, strlen(res));
    Redis_DropScanHandler(ctx.redisCtx, keyName, &ctx);
    RedisModule_FreeString(ctx.redisCtx, keyName);
    rm_free(res);
  }
  TrieIterator_Free(it);

  // Delete the numeric, tag, and geo indexes which reside on separate keys
  for (size_t i = 0; i < ctx.spec->numFields; i++) {
    const FieldSpec *fs = ctx.spec->fields + i;
    if (FIELD_IS(fs, INDEXFLD_T_NUMERIC)) {
      Redis_DeleteKey(ctx.redisCtx, IndexSpec_GetFormattedKey(ctx.spec, fs, INDEXFLD_T_NUMERIC));
    }
    if (FIELD_IS(fs, INDEXFLD_T_TAG)) {
      Redis_DeleteKey(ctx.redisCtx, IndexSpec_GetFormattedKey(ctx.spec, fs, INDEXFLD_T_TAG));
    }
    if (FIELD_IS(fs, INDEXFLD_T_GEO)) {
      Redis_DeleteKey(ctx.redisCtx, IndexSpec_GetFormattedKey(ctx.spec, fs, INDEXFLD_T_GEO));
    }
  }
  HiddenString_DropFromKeySpace(ctx.redisCtx, INDEX_SPEC_KEY_FMT, sp->specName);
}

void Indexes_UpgradeLegacyIndexes() {
  dictIterator *iter = dictGetIterator(legacySpecDict);
  dictEntry *entry = NULL;
  while ((entry = dictNext(iter))) {
    StrongRef spec_ref = dictGetRef(entry);
    IndexSpec *sp = StrongRef_Get(spec_ref);
    IndexSpec_DropLegacyIndexFromKeySpace(sp);

    // recreate the doctable
    DocTable_Free(&sp->docs);
    sp->docs = DocTable_New(INITIAL_DOC_TABLE_SIZE);

    // clear index stats
    memset(&sp->stats, 0, sizeof(sp->stats));
    // Init the index error
    sp->stats.indexError = IndexError_Init();

    // put the new index in the specDict_g with weak and strong references
    dictAdd(specDict_g, (void*)sp->specName, spec_ref.rm);
  }
  dictReleaseIterator(iter);
}

void Indexes_ScanAndReindex() {
  if (!reindexPool) {
    reindexPool = redisearch_thpool_create(1, DEFAULT_HIGH_PRIORITY_BIAS_THRESHOLD, LogCallback, "reindex");
  }

  RedisModule_Log(RSDummyContext, "notice", "Scanning all indexes");
  IndexesScanner *scanner = IndexesScanner_NewGlobal();
  // check no global scan is in progress
  if (scanner) {
    redisearch_thpool_add_work(reindexPool, (redisearch_thpool_proc)Indexes_ScanAndReindexTask, scanner, THPOOL_PRIORITY_HIGH);
  }
}

///////////////////////////////////////////////////////////////////////////////////////////////

int IndexSpec_CreateFromRdb(RedisModuleCtx *ctx, RedisModuleIO *rdb, int encver,
                                       QueryError *status) {
  char *rawName = LoadStringBuffer_IOError(rdb, NULL, goto cleanup);
  size_t len = strlen(rawName);
<<<<<<< HEAD
  HiddenString* specName = NewHiddenString(rawName, len, true);
  RedisModule_Free(rawName);

  RefManager *oldSpec = dictFetchValue(specDict_g, specName);
  if (oldSpec) {
    // spec already exists lets just free this one
=======
  char *name = rm_strndup(rawName, len);
  RedisModule_Free(rawName);
  RefManager *oldSpec = dictFetchValue(specDict_g, name);
  if (oldSpec) {
    // spec already exists lets just free this one
    rm_free(name);
>>>>>>> 34a3dee8
    RedisModule_Log(RSDummyContext, "notice", "Loading an already existing index, will just ignore.");
    return REDISMODULE_OK;
  }

  IndexSpec *sp = rm_calloc(1, sizeof(IndexSpec));
  StrongRef spec_ref = StrongRef_New(sp, (RefManager_Free)IndexSpec_Free);
  sp->own_ref = spec_ref;

  // `indexError` must be initialized before attempting to free the spec
  sp->stats.indexError = IndexError_Init();

  IndexSpec_MakeKeyless(sp);
  sp->fieldIdToIndex = array_new(t_fieldIndex, 0);
  sp->docs = DocTable_New(INITIAL_DOC_TABLE_SIZE);
<<<<<<< HEAD
  sp->specName = specName;
  sp->obfuscatedName = IndexSpec_FormatObfuscatedName(sp->specName);
=======
  sp->name = name;
  sp->nameLen = strlen(sp->name);
  sp->obfuscatedName = IndexSpec_FormatObfuscatedName(sp->name, sp->nameLen);
  char *tmpName = rm_strdup(sp->name);
  RedisModule_Free(sp->name);
  sp->name = tmpName;
>>>>>>> 34a3dee8
  sp->flags = (IndexFlags)LoadUnsigned_IOError(rdb, goto cleanup);
  if (encver < INDEX_MIN_NOFREQ_VERSION) {
    sp->flags |= Index_StoreFreqs;
  }

  sp->numFields = LoadUnsigned_IOError(rdb, goto cleanup);
  sp->fields = rm_calloc(sp->numFields, sizeof(FieldSpec));
  int maxSortIdx = -1;
  for (int i = 0; i < sp->numFields; i++) {
    FieldSpec *fs = sp->fields + i;
    fs->index = i;
    if (FieldSpec_RdbLoad(rdb, fs, spec_ref, encver) != REDISMODULE_OK) {
      QueryError_SetWithUserDataFmt(status, QUERY_EPARSEARGS, "Failed to load index field", " %d", i);
      goto cleanup;
    }
    if (fs->ftId != RS_INVALID_FIELD_ID) {
      // Prefer not to rely on the ordering of fields in the RDB file
      *array_ensure_at(&sp->fieldIdToIndex, fs->ftId, t_fieldIndex) = fs->index;
    }
    if (FieldSpec_IsSortable(fs)) {
      sp->numSortableFields++;
    }
    if (FieldSpec_HasSuffixTrie(fs) && FIELD_IS(fs, INDEXFLD_T_FULLTEXT)) {
      sp->flags |= Index_HasSuffixTrie;
      sp->suffixMask |= FIELD_BIT(fs);
      if (!sp->suffix) {
        sp->suffix = NewTrie(suffixTrie_freeCallback, Trie_Sort_Lex);
      }
    }
  }
  // After loading all the fields, we can build the spec cache
  sp->spcache = IndexSpec_BuildSpecCache(sp);

  if (SchemaRule_RdbLoad(spec_ref, rdb, encver, status) != REDISMODULE_OK) {
    QueryError_SetError(status, QUERY_EPARSEARGS, "Failed to load schema rule");
    goto cleanup;
  }


  sp->terms = NewTrie(NULL, Trie_Sort_Lex);
  /* For version 3 or up - load the generic trie */
  //  if (encver >= 3) {
  //    sp->terms = TrieType_GenericLoad(rdb, 0);
  //  } else {
  //    sp->terms = NewTrie(NULL);
  //  }

  if (sp->flags & Index_HasCustomStopwords) {
    sp->stopwords = StopWordList_RdbLoad(rdb, encver);
    if (sp->stopwords == NULL)
      goto cleanup;
  } else {
    sp->stopwords = DefaultStopWordList();
  }

  IndexSpec_StartGC(ctx, spec_ref, sp);
  Cursors_initSpec(sp);

  if (sp->flags & Index_HasSmap) {
    sp->smap = SynonymMap_RdbLoad(rdb, encver);
    if (sp->smap == NULL)
      goto cleanup;
  }

  sp->timeout = LoadUnsigned_IOError(rdb, goto cleanup);

  size_t narr = LoadUnsigned_IOError(rdb, goto cleanup);
  for (size_t ii = 0; ii < narr; ++ii) {
    QueryError _status;
    char *s = LoadStringBuffer_IOError(rdb, NULL, goto cleanup);
    HiddenString* alias = NewHiddenString(s, strlen(s), false);
    int rc = IndexAlias_Add(alias, spec_ref, 0, &_status);
    HiddenString_Free(alias, false);
    RedisModule_Free(s);
    if (rc != REDISMODULE_OK) {
      RedisModule_Log(RSDummyContext, "notice", "Loading existing alias failed");
    }
  }

  sp->scan_in_progress = false;
<<<<<<< HEAD
  dictAdd(specDict_g, (void*)sp->specName, spec_ref.rm);

=======
  dictAdd(specDict_g, (void*)sp->name, spec_ref.rm);
>>>>>>> 34a3dee8
  for (int i = 0; i < sp->numFields; i++) {
    FieldsGlobalStats_UpdateStats(sp->fields + i, 1);
  }
  return REDISMODULE_OK;

cleanup:
  addPendingIndexDrop();
  StrongRef_Release(spec_ref);
  QueryError_SetError(status, QUERY_EPARSEARGS, "while reading an index");
  return REDISMODULE_ERR;
}

void *IndexSpec_LegacyRdbLoad(RedisModuleIO *rdb, int encver) {
  if (encver < LEGACY_INDEX_MIN_VERSION || encver > LEGACY_INDEX_MAX_VERSION) {
    return NULL;
  }
  char *legacyName = RedisModule_LoadStringBuffer(rdb, NULL);

  RedisModuleCtx *ctx = RedisModule_GetContextFromIO(rdb);
  IndexSpec *sp = rm_calloc(1, sizeof(IndexSpec));
  StrongRef spec_ref = StrongRef_New(sp, (RefManager_Free)IndexSpec_Free);
  sp->own_ref = spec_ref;

  IndexSpec_MakeKeyless(sp);
  sp->numSortableFields = 0;
  sp->terms = NULL;
  sp->docs = DocTable_New(INITIAL_DOC_TABLE_SIZE);
<<<<<<< HEAD

  sp->specName = NewHiddenString(legacyName, strlen(legacyName), true);
  sp->obfuscatedName = IndexSpec_FormatObfuscatedName(sp->specName);
  RedisModule_Free(legacyName);
=======
  sp->name = rm_strdup(name);
  sp->nameLen = strlen(sp->name);
  sp->obfuscatedName = IndexSpec_FormatObfuscatedName(sp->name, sp->nameLen);
  RedisModule_Free(name);
>>>>>>> 34a3dee8
  sp->flags = (IndexFlags)RedisModule_LoadUnsigned(rdb);
  if (encver < INDEX_MIN_NOFREQ_VERSION) {
    sp->flags |= Index_StoreFreqs;
  }

  sp->numFields = RedisModule_LoadUnsigned(rdb);
  sp->fields = rm_calloc(sp->numFields, sizeof(FieldSpec));
  int maxSortIdx = -1;
  for (int i = 0; i < sp->numFields; i++) {
    FieldSpec *fs = sp->fields + i;
    FieldSpec_RdbLoad(rdb, fs, spec_ref, encver);
    sp->fields[i].index = i;
    if (FieldSpec_IsSortable(fs)) {
      sp->numSortableFields++;
    }
  }
  // After loading all the fields, we can build the spec cache
  sp->spcache = IndexSpec_BuildSpecCache(sp);

  IndexStats_RdbLoad(rdb, &sp->stats);

  DocTable_LegacyRdbLoad(&sp->docs, rdb, encver);
  /* For version 3 or up - load the generic trie */
  if (encver >= 3) {
    sp->terms = TrieType_GenericLoad(rdb, 0);
  } else {
    sp->terms = NewTrie(NULL, Trie_Sort_Lex);
  }

  if (sp->flags & Index_HasCustomStopwords) {
    sp->stopwords = StopWordList_RdbLoad(rdb, encver);
  } else {
    sp->stopwords = DefaultStopWordList();
  }

  sp->smap = NULL;
  if (sp->flags & Index_HasSmap) {
    sp->smap = SynonymMap_RdbLoad(rdb, encver);
  }
  if (encver < INDEX_MIN_EXPIRE_VERSION) {
    sp->timeout = -1;
  } else {
    sp->timeout = RedisModule_LoadUnsigned(rdb);
  }

  if (encver >= INDEX_MIN_ALIAS_VERSION) {
    size_t narr = RedisModule_LoadUnsigned(rdb);
    for (size_t ii = 0; ii < narr; ++ii) {
      QueryError status;
      size_t dummy;
      char *s = RedisModule_LoadStringBuffer(rdb, &dummy);
      HiddenString* alias = NewHiddenString(s, strlen(s), false);
      int rc = IndexAlias_Add(alias, spec_ref, 0, &status);
      HiddenString_Free(alias, false);
      RedisModule_Free(s);
      RS_ASSERT(rc == REDISMODULE_OK);
    }
  }

<<<<<<< HEAD
  const char *name = IndexSpec_FormatName(sp, RSGlobalConfig.hideUserDataFromLog);
  SchemaRuleArgs *rule_args = dictFetchValue(legacySpecRules, sp->specName);
  if (!rule_args) {
    RedisModule_LogIOError(rdb, "warning",
                           "Could not find upgrade definition for legacy index '%s'", name);
=======
  const char *formattedIndexName = IndexSpec_FormatName(sp, RSGlobalConfig.hideUserDataFromLog);
  SchemaRuleArgs *rule_args = dictFetchValue(legacySpecRules, sp->name);
  if (!rule_args) {
    RedisModule_LogIOError(rdb, "warning",
                           "Could not find upgrade definition for legacy index '%s'", formattedIndexName);
>>>>>>> 34a3dee8
    StrongRef_Release(spec_ref);
    return NULL;
  }

  QueryError status;
  sp->rule = SchemaRule_Create(rule_args, spec_ref, &status);

  dictDelete(legacySpecRules, sp->specName);
  SchemaRuleArgs_Free(rule_args);

  if (!sp->rule) {
    RedisModule_LogIOError(rdb, "warning", "Failed creating rule for legacy index '%s', error='%s'",
<<<<<<< HEAD
                           name, QueryError_GetDisplayableError(&status, RSGlobalConfig.hideUserDataFromLog));
=======
                           formattedIndexName, QueryError_GetDisplayableError(&status, false));
>>>>>>> 34a3dee8
    StrongRef_Release(spec_ref);
    return NULL;
  }

  // start the gc and add the spec to the cursor list
  IndexSpec_StartGC(RSDummyContext, spec_ref, sp);
  Cursors_initSpec(sp);

  dictAdd(legacySpecDict, (void*)sp->specName, spec_ref.rm);
  return spec_ref.rm;
}

void IndexSpec_LegacyRdbSave(RedisModuleIO *rdb, void *value) {
  // we do not save legacy indexes
  return;
}

int Indexes_RdbLoad(RedisModuleIO *rdb, int encver, int when) {

  if (encver < INDEX_MIN_COMPAT_VERSION) {
    return REDISMODULE_ERR;
  }

  size_t nIndexes = LoadUnsigned_IOError(rdb, goto cleanup);
  RedisModuleCtx *ctx = RedisModule_GetContextFromIO(rdb);
  QueryError status = {0};
  for (size_t i = 0; i < nIndexes; ++i) {
    if (IndexSpec_CreateFromRdb(ctx, rdb, encver, &status) != REDISMODULE_OK) {
      RedisModule_LogIOError(rdb, "warning", "RDB Load: %s", QueryError_GetDisplayableError(&status, RSGlobalConfig.hideUserDataFromLog));
      return REDISMODULE_ERR;
    }
  }
  return REDISMODULE_OK;

cleanup:
  return REDISMODULE_ERR;
}

void Indexes_RdbSave(RedisModuleIO *rdb, int when) {

  RedisModule_SaveUnsigned(rdb, dictSize(specDict_g));

  dictIterator *iter = dictGetIterator(specDict_g);
  dictEntry *entry = NULL;
  while ((entry = dictNext(iter))) {
    StrongRef spec_ref = dictGetRef(entry);
    IndexSpec *sp = StrongRef_Get(spec_ref);
    // we save the name plus the null terminator
    HiddenString_SaveToRdb(sp->specName, rdb);
    RedisModule_SaveUnsigned(rdb, (uint64_t)sp->flags);
    RedisModule_SaveUnsigned(rdb, sp->numFields);
    for (int i = 0; i < sp->numFields; i++) {
      FieldSpec_RdbSave(rdb, &sp->fields[i]);
    }

    SchemaRule_RdbSave(sp->rule, rdb);

    // If we have custom stopwords, save them
    if (sp->flags & Index_HasCustomStopwords) {
      StopWordList_RdbSave(rdb, sp->stopwords);
    }

    if (sp->flags & Index_HasSmap) {
      SynonymMap_RdbSave(rdb, sp->smap);
    }

    RedisModule_SaveUnsigned(rdb, sp->timeout);

    if (sp->aliases) {
      RedisModule_SaveUnsigned(rdb, array_len(sp->aliases));
      for (size_t ii = 0; ii < array_len(sp->aliases); ++ii) {
        HiddenString_SaveToRdb(sp->aliases[ii], rdb);
      }
    } else {
      RedisModule_SaveUnsigned(rdb, 0);
    }
  }

  dictReleaseIterator(iter);
}

void Indexes_RdbSave2(RedisModuleIO *rdb, int when) {
  if (dictSize(specDict_g)) {
    Indexes_RdbSave(rdb, when);
  }
}

void IndexSpec_Digest(RedisModuleDigest *digest, void *value) {
}

int CompareVersions(Version v1, Version v2) {
  if (v1.majorVersion < v2.majorVersion) {
    return -1;
  } else if (v1.majorVersion > v2.majorVersion) {
    return 1;
  }

  if (v1.minorVersion < v2.minorVersion) {
    return -1;
  } else if (v1.minorVersion > v2.minorVersion) {
    return 1;
  }

  if (v1.patchVersion < v2.patchVersion) {
    return -1;
  } else if (v1.patchVersion > v2.patchVersion) {
    return 1;
  }

  return 0;
}
// This function is called in case the server is started or
// when the replica is loading the RDB file from the master.
static void Indexes_LoadingEvent(RedisModuleCtx *ctx, RedisModuleEvent eid, uint64_t subevent,
                                 void *data) {
  if (subevent == REDISMODULE_SUBEVENT_LOADING_RDB_START ||
      subevent == REDISMODULE_SUBEVENT_LOADING_AOF_START ||
      subevent == REDISMODULE_SUBEVENT_LOADING_REPL_START) {
    Indexes_Free(specDict_g);
    if (legacySpecDict) {
      dictEmpty(legacySpecDict, NULL);
    } else {
      legacySpecDict = dictCreate(&dictTypeHeapHiddenStrings, NULL);
    }
    RedisModule_Log(RSDummyContext, "notice", "Loading event starts");
    workersThreadPool_OnEventStart();
  } else if (subevent == REDISMODULE_SUBEVENT_LOADING_ENDED) {
    int hasLegacyIndexes = dictSize(legacySpecDict);
    Indexes_UpgradeLegacyIndexes();

    // we do not need the legacy dict specs anymore
    dictRelease(legacySpecDict);
    legacySpecDict = NULL;

    LegacySchemaRulesArgs_Free(ctx);

    if (hasLegacyIndexes) {
      Indexes_ScanAndReindex();
    }
    workersThreadPool_OnEventEnd(true);
    RedisModule_Log(RSDummyContext, "notice", "Loading event ends");
  } else if (subevent == REDISMODULE_SUBEVENT_LOADING_FAILED) {
    // Clear pending jobs from job queue in case of short read.
    workersThreadPool_OnEventEnd(true);
  }
}

static void LoadingProgressCallback(RedisModuleCtx *ctx, RedisModuleEvent eid, uint64_t subevent,
                                 void *data) {
  RedisModule_Log(RSDummyContext, "debug", "Waiting for background jobs to be executed while"
                  " loading is in progress (progress is %d)",
                  ((RedisModuleLoadingProgress *)data)->progress);
  workersThreadPool_Drain(ctx, 100);
}

int IndexSpec_RegisterType(RedisModuleCtx *ctx) {
  RedisModuleTypeMethods tm = {
      .version = REDISMODULE_TYPE_METHOD_VERSION,
      .rdb_load = IndexSpec_LegacyRdbLoad,
      .rdb_save = IndexSpec_LegacyRdbSave,
      .aux_load = Indexes_RdbLoad,
      .aux_save = Indexes_RdbSave,
      .free = IndexSpec_LegacyFree,
      .aof_rewrite = GenericAofRewrite_DisabledHandler,
      .aux_save_triggers = REDISMODULE_AUX_BEFORE_RDB,
      .aux_save2 = Indexes_RdbSave2,
  };

  IndexSpecType = RedisModule_CreateDataType(ctx, "ft_index0", INDEX_CURRENT_VERSION, &tm);
  if (IndexSpecType == NULL) {
    RedisModule_Log(ctx, "warning", "Could not create index spec type");
    return REDISMODULE_ERR;
  }

  RedisModule_SubscribeToServerEvent(ctx, RedisModuleEvent_Loading, Indexes_LoadingEvent);
  RedisModule_SubscribeToServerEvent(ctx, RedisModuleEvent_LoadingProgress, LoadingProgressCallback);
  return REDISMODULE_OK;
}

int IndexSpec_UpdateDoc(IndexSpec *spec, RedisModuleCtx *ctx, RedisModuleString *key, DocumentType type) {
  RedisSearchCtx sctx = SEARCH_CTX_STATIC(ctx, spec);

  if (!spec->rule) {
    RedisModule_Log(ctx, "warning", "Index spec '%s': no rule found", IndexSpec_FormatName(spec, RSGlobalConfig.hideUserDataFromLog));
    return REDISMODULE_ERR;
  }

  clock_t startDocTime = clock();

  QueryError status = {0};
  Document doc = {0};
  Document_Init(&doc, key, DEFAULT_SCORE, DEFAULT_LANGUAGE, type);
  // if a key does not exit, is not a hash or has no fields in index schema

  int rv = REDISMODULE_ERR;
  switch (type) {
  case DocumentType_Hash:
    rv = Document_LoadSchemaFieldHash(&doc, &sctx, &status);
    break;
  case DocumentType_Json:
    rv = Document_LoadSchemaFieldJson(&doc, &sctx, &status);
    break;
  case DocumentType_Unsupported:
    RS_ABORT("Should receive valid type");
    break;
  }

  if (rv != REDISMODULE_OK) {
    // we already unlocked the spec but we can increase this value atomically
    IndexError_AddQueryError(&spec->stats.indexError, &status, doc.docKey);

    // if a document did not load properly, it is deleted
    // to prevent mismatch of index and hash
    IndexSpec_DeleteDoc(spec, ctx, key);
    QueryError_ClearError(&status);
    Document_Free(&doc);
    return REDISMODULE_ERR;
  }

  RedisSearchCtx_LockSpecWrite(&sctx);
  IndexSpec_IncrActiveWrites(spec);

  RSAddDocumentCtx *aCtx = NewAddDocumentCtx(spec, &doc, &status);
  aCtx->stateFlags |= ACTX_F_NOFREEDOC;
  AddDocumentCtx_Submit(aCtx, &sctx, DOCUMENT_ADD_REPLACE);

  Document_Free(&doc);

  spec->stats.totalIndexTime += clock() - startDocTime;
  IndexSpec_DecrActiveWrites(spec);
  RedisSearchCtx_UnlockSpec(&sctx);
  return REDISMODULE_OK;
}

void IndexSpec_DeleteDoc_Unsafe(IndexSpec *spec, RedisModuleCtx *ctx, RedisModuleString *key, t_docId id) {

  if (DocTable_DeleteR(&spec->docs, key)) {
    spec->stats.numDocuments--;

    // Increment the index's garbage collector's scanning frequency after document deletions
    if (spec->gc) {
      GCContext_OnDelete(spec->gc);
    }
  }

  // VecSim fields clear deleted data on the fly
  if (spec->flags & Index_HasVecSim) {
    for (int i = 0; i < spec->numFields; ++i) {
      if (spec->fields[i].types == INDEXFLD_T_VECTOR) {
        RedisModuleString *rmskey = IndexSpec_GetFormattedKey(spec, spec->fields + i, INDEXFLD_T_VECTOR);
        VecSimIndex *vecsim = openVectorIndex(spec, rmskey, DONT_CREATE_INDEX);
        if(!vecsim)
          continue;
        VecSimIndex_DeleteVector(vecsim, id);
      }
    }
  }

  if (spec->flags & Index_HasGeometry) {
    GeometryIndex_RemoveId(spec, id);
  }
}

int IndexSpec_DeleteDoc(IndexSpec *spec, RedisModuleCtx *ctx, RedisModuleString *key) {
  RedisSearchCtx sctx = SEARCH_CTX_STATIC(ctx, spec);

  // TODO: is this necessary?
  RedisSearchCtx_LockSpecRead(&sctx);
  // Get the doc ID
  t_docId id = DocTable_GetIdR(&spec->docs, key);
  RedisSearchCtx_UnlockSpec(&sctx);

  if (id == 0) {
    // ID does not exist.
    return REDISMODULE_ERR;
  }

  RedisSearchCtx_LockSpecWrite(&sctx);
  IndexSpec_IncrActiveWrites(spec);
  IndexSpec_DeleteDoc_Unsafe(spec, ctx, key, id);
  IndexSpec_DecrActiveWrites(spec);
  RedisSearchCtx_UnlockSpec(&sctx);
  return REDISMODULE_OK;
}

///////////////////////////////////////////////////////////////////////////////////////////////

static void onFlush(RedisModuleCtx *ctx, RedisModuleEvent eid, uint64_t subevent, void *data) {
  if (subevent != REDISMODULE_SUBEVENT_FLUSHDB_START) {
    return;
  }
  Indexes_Free(specDict_g);
  workersThreadPool_Drain(ctx, 0);
  Dictionary_Clear();
  RSGlobalStats.totalStats.used_dialects = 0;
}

void Indexes_Init(RedisModuleCtx *ctx) {
  specDict_g = dictCreate(&dictTypeHeapHiddenStrings, NULL);
  RedisModule_SubscribeToServerEvent(ctx, RedisModuleEvent_FlushDB, onFlush);
  SchemaPrefixes_Create();
}

SpecOpIndexingCtx *Indexes_FindMatchingSchemaRules(RedisModuleCtx *ctx, RedisModuleString *key,
                                                   bool runFilters,
                                                   RedisModuleString *keyToReadData) {
  if (!keyToReadData) {
    keyToReadData = key;
  }
  SpecOpIndexingCtx *res = rm_malloc(sizeof(*res));
  res->specs = dictCreate(&dictTypeHeapHiddenStrings, NULL);
  res->specsOps = array_new(SpecOpCtx, 10);
  if (dictSize(specDict_g) == 0) {
    return res;
  }
  dict *specs = res->specs;

#if defined(_DEBUG) && 0
  RLookupKey *k = RLookup_GetKey_LoadEx(&r->lk, UNDERSCORE_KEY, strlen(UNDERSCORE_KEY), UNDERSCORE_KEY, RLOOKUP_F_NOFLAGS);
  RSValue *v = RLookup_GetItem(k, &r->row);
  const char *x = RSValue_StringPtrLen(v, NULL);
  RedisModule_Log(RSDummyContext, "notice", "Indexes_FindMatchingSchemaRules: x=%s", x);
  const char *f = "name";
  k = RLookup_GetKeyEx(&r->lk, f, strlen(f), RLOOKUP_M_READ, RLOOKUP_F_NOFLAGS);
  if (k) {
    v = RLookup_GetItem(k, &r->row);
    x = RSValue_StringPtrLen(v, NULL);
  }
#endif  // _DEBUG

  size_t n;
  const char *key_p = RedisModule_StringPtrLen(key, &n);
  arrayof(SchemaPrefixNode *) prefixes = array_new(SchemaPrefixNode *, 1);
  // collect specs that their name is prefixed by the key name
  // `prefixes` includes list of arrays of specs, one for each prefix of key name
  int nprefixes = TrieMap_FindPrefixes(SchemaPrefixes_g, key_p, n, (arrayof(void *) *)&prefixes);
  for (int i = 0; i < array_len(prefixes); ++i) {
    SchemaPrefixNode *node = prefixes[i];
    for (int j = 0; j < array_len(node->index_specs); ++j) {
      StrongRef global = node->index_specs[j];
      IndexSpec *spec = StrongRef_Get(global);
      if (spec && !dictFind(specs, spec->specName)) {
        SpecOpCtx specOp = {
            .spec = spec,
            .op = SpecOp_Add,
        };
        array_append(res->specsOps, specOp);
        dictEntry *entry = dictAddRaw(specs, (void*)spec->specName, NULL);
        // put the location on the specsOps array so we can get it
        // fast using index name
        entry->v.u64 = array_len(res->specsOps) - 1;
      }
    }
  }
  array_free(prefixes);

  if (runFilters) {

    EvalCtx *r = NULL;
    for (size_t i = 0; i < array_len(res->specsOps); ++i) {
      SpecOpCtx *specOp = res->specsOps + i;
      IndexSpec *spec = specOp->spec;
      if (!spec->rule->filter_exp) {
        continue;
      }

      // load hash only if required
      if (!r) r = EvalCtx_Create();
      RLookup_LoadRuleFields(ctx, &r->lk, &r->row, spec, key_p);

      if (EvalCtx_EvalExpr(r, spec->rule->filter_exp) == EXPR_EVAL_OK) {
        if (!RSValue_BoolTest(&r->res) && dictFind(specs, spec->specName)) {
          specOp->op = SpecOp_Del;
        }
      }
      QueryError_ClearError(r->ee.err);
    }

    if (r) {
      EvalCtx_Destroy(r);
    }
  }
  return res;
}

static bool hashFieldChanged(IndexSpec *spec, RedisModuleString **hashFields) {
  if (hashFields == NULL) {
    return true;
  }

  // TODO: improve implementation to avoid O(n^2)
  for (size_t i = 0; hashFields[i] != NULL; ++i) {
    size_t length = 0;
    const char *field = RedisModule_StringPtrLen(hashFields[i], &length);
    for (size_t j = 0; j < spec->numFields; ++j) {
      if (!HiddenString_CompareC(spec->fields[j].fieldName, field, length)) {
        return true;
      }
    }
    // optimize. change of score and payload fields just require an update of the doc table
    if ((spec->rule->lang_field && !strcmp(field, spec->rule->lang_field)) ||
        (spec->rule->score_field && !strcmp(field, spec->rule->score_field)) ||
        (spec->rule->payload_field && !strcmp(field, spec->rule->payload_field))) {
      return true;
    }
  }
  return false;
}

void Indexes_SpecOpsIndexingCtxFree(SpecOpIndexingCtx *specs) {
  dictRelease(specs->specs);
  array_free(specs->specsOps);
  rm_free(specs);
}

void Indexes_UpdateMatchingWithSchemaRules(RedisModuleCtx *ctx, RedisModuleString *key, DocumentType type,
                                           RedisModuleString **hashFields) {
  if (type == DocumentType_Unsupported) {
    // COPY could overwrite a hash/json with other types so we must try and remove old doc
    Indexes_DeleteMatchingWithSchemaRules(ctx, key, hashFields);
    return;
  }

  SpecOpIndexingCtx *specs = Indexes_FindMatchingSchemaRules(ctx, key, true, NULL);

  for (size_t i = 0; i < array_len(specs->specsOps); ++i) {
    SpecOpCtx *specOp = specs->specsOps + i;

    // skip if document type does not match the index type
    if (type != specOp->spec->rule->type) {
      continue;
    }

    if (hashFieldChanged(specOp->spec, hashFields)) {
      if (specOp->op == SpecOp_Add) {
        IndexSpec_UpdateDoc(specOp->spec, ctx, key, type);
      } else {
        IndexSpec_DeleteDoc(specOp->spec, ctx, key);
      }
    }
  }

  Indexes_SpecOpsIndexingCtxFree(specs);
}

void Indexes_DeleteMatchingWithSchemaRules(RedisModuleCtx *ctx, RedisModuleString *key,
                                           RedisModuleString **hashFields) {
  SpecOpIndexingCtx *specs = Indexes_FindMatchingSchemaRules(ctx, key, false, NULL);

  for (size_t i = 0; i < array_len(specs->specsOps); ++i) {
    SpecOpCtx *specOp = specs->specsOps + i;
    if (hashFieldChanged(specOp->spec, hashFields)) {
      IndexSpec_DeleteDoc(specOp->spec, ctx, key);
    }
  }

  Indexes_SpecOpsIndexingCtxFree(specs);
}

void Indexes_ReplaceMatchingWithSchemaRules(RedisModuleCtx *ctx, RedisModuleString *from_key,
                                            RedisModuleString *to_key) {
  DocumentType type = getDocTypeFromString(to_key);
  if (type == DocumentType_Unsupported) {
    return;
  }

  SpecOpIndexingCtx *from_specs = Indexes_FindMatchingSchemaRules(ctx, from_key, true, to_key);
  SpecOpIndexingCtx *to_specs = Indexes_FindMatchingSchemaRules(ctx, to_key, true, NULL);

  size_t from_len, to_len;
  const char *from_str = RedisModule_StringPtrLen(from_key, &from_len);
  const char *to_str = RedisModule_StringPtrLen(to_key, &to_len);

  for (size_t i = 0; i < array_len(from_specs->specsOps); ++i) {
    SpecOpCtx *specOp = from_specs->specsOps + i;
    IndexSpec *spec = specOp->spec;
    if (specOp->op == SpecOp_Del) {
      // the document is not in the index from the first place
      continue;
    }
    dictEntry *entry = dictFind(to_specs->specs, spec->specName);
    if (entry) {
      RedisSearchCtx sctx = SEARCH_CTX_STATIC(ctx, spec);
      RedisSearchCtx_LockSpecWrite(&sctx);
      DocTable_Replace(&spec->docs, from_str, from_len, to_str, to_len);
      RedisSearchCtx_UnlockSpec(&sctx);
      size_t index = entry->v.u64;
      dictDelete(to_specs->specs, spec->specName);
      array_del_fast(to_specs->specsOps, index);
    } else {
      IndexSpec_DeleteDoc(spec, ctx, from_key);
    }
  }

  // add to a different index
  for (size_t i = 0; i < array_len(to_specs->specsOps); ++i) {
    SpecOpCtx *specOp = to_specs->specsOps + i;
    if (specOp->op == SpecOp_Del) {
      // not need to index
      // also no need to delete because we know that the document is
      // not in the index because if it was there we would handle it
      // on the spec from section.
      continue;
    }
    IndexSpec_UpdateDoc(specOp->spec, ctx, to_key, type);
  }
  Indexes_SpecOpsIndexingCtxFree(from_specs);
  Indexes_SpecOpsIndexingCtxFree(to_specs);
}

void Indexes_List(RedisModule_Reply* reply, bool obfuscate) {
  RedisModule_Reply_Set(reply);
  dictIterator *iter = dictGetIterator(specDict_g);
  dictEntry *entry = NULL;
  while ((entry = dictNext(iter))) {
    StrongRef ref = dictGetRef(entry);
    IndexSpec *sp = StrongRef_Get(ref);
    const char *specName = IndexSpec_FormatName(sp, obfuscate);
    REPLY_SIMPLE_SAFE(specName);
  }
  dictReleaseIterator(iter);
  RedisModule_Reply_SetEnd(reply);
  RedisModule_EndReply(reply);
}
///////////////////////////////////////////////////////////////////////////////////////////////

// Debug Scanner Functions

static DebugIndexesScanner *DebugIndexesScanner_New(StrongRef global_ref) {

  DebugIndexesScanner *dScanner = rm_realloc(IndexesScanner_New(global_ref), sizeof(DebugIndexesScanner));

  dScanner->maxDocsTBscanned = globalDebugCtx.bgIndexing.maxDocsTBscanned;
  dScanner->maxDocsTBscannedPause = globalDebugCtx.bgIndexing.maxDocsTBscannedPause;
  dScanner->wasPaused = false;
  dScanner->status = DEBUG_INDEX_SCANNER_CODE_NEW;
  dScanner->base.isDebug = true;

  IndexSpec *spec = StrongRef_Get(global_ref);
  spec->scanner = (IndexesScanner*)dScanner;

  return dScanner;
}

static void DebugIndexes_ScanProc(RedisModuleCtx *ctx, RedisModuleString *keyname, RedisModuleKey *key,
                             DebugIndexesScanner *dScanner) {

  IndexesScanner *scanner = &(dScanner->base);

  if (dScanner->status == DEBUG_INDEX_SCANNER_CODE_NEW) {
    dScanner->status = DEBUG_INDEX_SCANNER_CODE_RUNNING;
  }

  if (dScanner->maxDocsTBscannedPause > 0 && (!dScanner->wasPaused) && scanner->scannedKeys >= dScanner->maxDocsTBscannedPause) {
    globalDebugCtx.bgIndexing.pause = true;
    dScanner->wasPaused = true;
  }

  if ((dScanner->maxDocsTBscanned > 0) && (scanner->scannedKeys >= dScanner->maxDocsTBscanned)) {
    scanner->cancelled = true;
    dScanner->status = DEBUG_INDEX_SCANNER_CODE_CANCELLED;
  }

  RedisModule_ThreadSafeContextUnlock(ctx);
  while (globalDebugCtx.bgIndexing.pause) { // volatile variable
    dScanner->status = DEBUG_INDEX_SCANNER_CODE_PAUSED;
    usleep(1000);
  }
  RedisModule_ThreadSafeContextLock(ctx);

  if (dScanner->status == DEBUG_INDEX_SCANNER_CODE_PAUSED) {
    dScanner->status = DEBUG_INDEX_SCANNER_CODE_RESUMED;
  }

  Indexes_ScanProc(ctx, keyname, key, &(dScanner->base));
}<|MERGE_RESOLUTION|>--- conflicted
+++ resolved
@@ -34,10 +34,7 @@
 #include "util/workers.h"
 #include "info/global_stats.h"
 #include "debug_commands.h"
-<<<<<<< HEAD
-=======
 #include "obfuscation/obfuscation_api.h"
->>>>>>> 34a3dee8
 #include "util/hash/hash.h"
 #include "reply_macros.h"
 
@@ -416,18 +413,6 @@
     overhead += TrieType_MemUsage(sp->suffix);
   }
   return overhead;
-}
-
-const char *IndexSpec_FormatName(const IndexSpec *sp, bool obfuscate) {
-    return obfuscate ? sp->obfuscatedName : sp->name;
-}
-
-char *IndexSpec_FormatObfuscatedName(const char *value, size_t len) {
-  Sha1 sha1;
-  Sha1_Compute(value, len, &sha1);
-  char buffer[MAX_OBFUSCATED_INDEX_NAME];
-  Obfuscate_Index(&sha1, buffer);
-  return rm_strdup(buffer);
 }
 
 size_t IndexSpec_TotalMemUsage(IndexSpec *sp, size_t doctable_tm_size, size_t tags_overhead, size_t text_overhead) {
@@ -489,12 +474,7 @@
   }
 
   // Add the spec to the global spec dictionary
-<<<<<<< HEAD
   dictAdd(specDict_g, name, spec_ref.rm);
-=======
-  dictAdd(specDict_g, (char *)specName, spec_ref.rm);
->>>>>>> 34a3dee8
-
   // Start the garbage collector
   IndexSpec_StartGC(ctx, spec_ref, sp);
 
@@ -1564,11 +1544,8 @@
     rm_free(spec->fields);
   }
   // Free spec name
-<<<<<<< HEAD
   HiddenString_Free(spec->specName, true);
-=======
-  rm_free(spec->name);
->>>>>>> 34a3dee8
+  rm_free(spec->obfuscatedName);
   rm_free(spec->obfuscatedName);
   // Free suffix trie
   if (spec->suffix) {
@@ -1766,11 +1743,7 @@
         ret = fmtRedisNumericIndexKey(&sctx, fs->fieldName);
         break;
       case INDEXFLD_T_TAG:
-<<<<<<< HEAD
         ret = TagIndex_FormatName(sctx.spec, fs->fieldName);
-=======
-        ret = TagIndex_FormatName(sctx.spec, fs->name);
->>>>>>> 34a3dee8
         break;
       case INDEXFLD_T_VECTOR:
         ret = HiddenString_CreateRedisModuleString(fs->fieldName, sctx.redisCtx);
@@ -1814,14 +1787,8 @@
   IndexSpec *sp = rm_calloc(1, sizeof(IndexSpec));
   sp->fields = rm_calloc(sizeof(FieldSpec), SPEC_MAX_FIELDS);
   sp->flags = INDEX_DEFAULT_FLAGS;
-<<<<<<< HEAD
   sp->specName = name;
   sp->obfuscatedName = IndexSpec_FormatObfuscatedName(name);
-=======
-  sp->name = rm_strdup(name);
-  sp->nameLen = strlen(name);
-  sp->obfuscatedName = IndexSpec_FormatObfuscatedName(sp->name, sp->nameLen);
->>>>>>> 34a3dee8
   sp->docs = DocTable_New(INITIAL_DOC_TABLE_SIZE);
   sp->stopwords = DefaultStopWordList();
   sp->terms = NewTrie(NULL, Trie_Sort_Lex);
@@ -2180,15 +2147,9 @@
   // scan already in progress?
   if (spec->scanner) {
     // cancel ongoing scan, keep on_progress indicator on
+    IndexesScanner_Cancel(spec->scanner);
     const char* name = IndexSpec_FormatName(spec, RSGlobalConfig.hideUserDataFromLog);
-    IndexesScanner_Cancel(spec->scanner);
-<<<<<<< HEAD
     RedisModule_Log(RSDummyContext, "notice", "Scanning index %s in background: cancelled and restarted", name);
-=======
-    const char* name = IndexSpec_FormatName(spec, RSGlobalConfig.hideUserDataFromLog);
-    RedisModule_Log(RSDummyContext, "notice", "Scanning index %s in background: cancelled and restarted",
-                    name);
->>>>>>> 34a3dee8
   }
   spec->scanner = scanner;
   spec->scan_in_progress = true;
@@ -2212,10 +2173,6 @@
     }
     WeakRef_Release(scanner->spec_ref);
   }
-<<<<<<< HEAD
-=======
-  if (scanner->spec_name_for_logs) rm_free(scanner->spec_name_for_logs);
->>>>>>> 34a3dee8
   rm_free(scanner);
 }
 
@@ -2615,21 +2572,13 @@
                                        QueryError *status) {
   char *rawName = LoadStringBuffer_IOError(rdb, NULL, goto cleanup);
   size_t len = strlen(rawName);
-<<<<<<< HEAD
   HiddenString* specName = NewHiddenString(rawName, len, true);
   RedisModule_Free(rawName);
 
   RefManager *oldSpec = dictFetchValue(specDict_g, specName);
   if (oldSpec) {
     // spec already exists lets just free this one
-=======
-  char *name = rm_strndup(rawName, len);
-  RedisModule_Free(rawName);
-  RefManager *oldSpec = dictFetchValue(specDict_g, name);
-  if (oldSpec) {
-    // spec already exists lets just free this one
-    rm_free(name);
->>>>>>> 34a3dee8
+    HiddenString_Free(specName, true);
     RedisModule_Log(RSDummyContext, "notice", "Loading an already existing index, will just ignore.");
     return REDISMODULE_OK;
   }
@@ -2644,17 +2593,8 @@
   IndexSpec_MakeKeyless(sp);
   sp->fieldIdToIndex = array_new(t_fieldIndex, 0);
   sp->docs = DocTable_New(INITIAL_DOC_TABLE_SIZE);
-<<<<<<< HEAD
   sp->specName = specName;
   sp->obfuscatedName = IndexSpec_FormatObfuscatedName(sp->specName);
-=======
-  sp->name = name;
-  sp->nameLen = strlen(sp->name);
-  sp->obfuscatedName = IndexSpec_FormatObfuscatedName(sp->name, sp->nameLen);
-  char *tmpName = rm_strdup(sp->name);
-  RedisModule_Free(sp->name);
-  sp->name = tmpName;
->>>>>>> 34a3dee8
   sp->flags = (IndexFlags)LoadUnsigned_IOError(rdb, goto cleanup);
   if (encver < INDEX_MIN_NOFREQ_VERSION) {
     sp->flags |= Index_StoreFreqs;
@@ -2735,12 +2675,8 @@
   }
 
   sp->scan_in_progress = false;
-<<<<<<< HEAD
   dictAdd(specDict_g, (void*)sp->specName, spec_ref.rm);
 
-=======
-  dictAdd(specDict_g, (void*)sp->name, spec_ref.rm);
->>>>>>> 34a3dee8
   for (int i = 0; i < sp->numFields; i++) {
     FieldsGlobalStats_UpdateStats(sp->fields + i, 1);
   }
@@ -2768,17 +2704,10 @@
   sp->numSortableFields = 0;
   sp->terms = NULL;
   sp->docs = DocTable_New(INITIAL_DOC_TABLE_SIZE);
-<<<<<<< HEAD
 
   sp->specName = NewHiddenString(legacyName, strlen(legacyName), true);
   sp->obfuscatedName = IndexSpec_FormatObfuscatedName(sp->specName);
   RedisModule_Free(legacyName);
-=======
-  sp->name = rm_strdup(name);
-  sp->nameLen = strlen(sp->name);
-  sp->obfuscatedName = IndexSpec_FormatObfuscatedName(sp->name, sp->nameLen);
-  RedisModule_Free(name);
->>>>>>> 34a3dee8
   sp->flags = (IndexFlags)RedisModule_LoadUnsigned(rdb);
   if (encver < INDEX_MIN_NOFREQ_VERSION) {
     sp->flags |= Index_StoreFreqs;
@@ -2838,19 +2767,11 @@
     }
   }
 
-<<<<<<< HEAD
-  const char *name = IndexSpec_FormatName(sp, RSGlobalConfig.hideUserDataFromLog);
+  const char *formattedIndexName = IndexSpec_FormatName(sp, RSGlobalConfig.hideUserDataFromLog);
   SchemaRuleArgs *rule_args = dictFetchValue(legacySpecRules, sp->specName);
   if (!rule_args) {
     RedisModule_LogIOError(rdb, "warning",
-                           "Could not find upgrade definition for legacy index '%s'", name);
-=======
-  const char *formattedIndexName = IndexSpec_FormatName(sp, RSGlobalConfig.hideUserDataFromLog);
-  SchemaRuleArgs *rule_args = dictFetchValue(legacySpecRules, sp->name);
-  if (!rule_args) {
-    RedisModule_LogIOError(rdb, "warning",
                            "Could not find upgrade definition for legacy index '%s'", formattedIndexName);
->>>>>>> 34a3dee8
     StrongRef_Release(spec_ref);
     return NULL;
   }
@@ -2863,11 +2784,7 @@
 
   if (!sp->rule) {
     RedisModule_LogIOError(rdb, "warning", "Failed creating rule for legacy index '%s', error='%s'",
-<<<<<<< HEAD
-                           name, QueryError_GetDisplayableError(&status, RSGlobalConfig.hideUserDataFromLog));
-=======
-                           formattedIndexName, QueryError_GetDisplayableError(&status, false));
->>>>>>> 34a3dee8
+                           formattedIndexName, QueryError_GetDisplayableError(&status, RSGlobalConfig.hideUserDataFromLog));
     StrongRef_Release(spec_ref);
     return NULL;
   }
