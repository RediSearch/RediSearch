--- conflicted
+++ resolved
@@ -3369,59 +3369,6 @@
   dictReleaseIterator(iter);
 }
 
-<<<<<<< HEAD
-// This function is called in case the server is started or
-// when the replica is loading the RDB file from the master.
-static void Indexes_LoadingEvent(RedisModuleCtx *ctx, RedisModuleEvent eid, uint64_t subevent,
-                                 void *data) {
-  if (subevent == REDISMODULE_SUBEVENT_LOADING_RDB_START ||
-      subevent == REDISMODULE_SUBEVENT_LOADING_AOF_START ||
-      subevent == REDISMODULE_SUBEVENT_LOADING_REPL_START) {
-    Indexes_Free(specDict_g);
-    if (legacySpecDict) {
-      dictEmpty(legacySpecDict, NULL);
-    } else {
-      legacySpecDict = dictCreate(&dictTypeHeapHiddenStrings, NULL);
-    }
-    RedisModule_Log(RSDummyContext, "notice", "Loading event starts");
-    g_isLoading = true;
-    workersThreadPool_OnEventStart();
-  } else if (subevent == REDISMODULE_SUBEVENT_LOADING_ENDED) {
-    int hasLegacyIndexes = dictSize(legacySpecDict);
-    Indexes_UpgradeLegacyIndexes();
-
-    // we do not need the legacy dict specs anymore
-    dictRelease(legacySpecDict);
-    legacySpecDict = NULL;
-
-    LegacySchemaRulesArgs_Free(ctx);
-
-    if (hasLegacyIndexes) {
-      Indexes_ScanAndReindex();
-    }
-    if (isFlex) {
-      SearchDisk_ReOpen(ctx);
-    }
-    workersThreadPool_OnEventEnd(true);
-    g_isLoading = false;
-    RedisModule_Log(RSDummyContext, "notice", "Loading event ends");
-  } else if (subevent == REDISMODULE_SUBEVENT_LOADING_FAILED) {
-    // Clear pending jobs from job queue in case of short read.
-    workersThreadPool_OnEventEnd(true);
-    g_isLoading = false;
-  }
-}
-
-static void LoadingProgressCallback(RedisModuleCtx *ctx, RedisModuleEvent eid, uint64_t subevent,
-                                 void *data) {
-  RedisModule_Log(RSDummyContext, "debug", "Waiting for background jobs to be executed while"
-                  " loading is in progress (progress is %d)",
-                  ((RedisModuleLoadingProgress *)data)->progress);
-  workersThreadPool_Drain(ctx, 100);
-}
-
-=======
->>>>>>> 427b044a
 static void IndexSpec_RdbSave_Wrapper(RedisModuleIO *rdb, void *value) {
   IndexSpec_RdbSave(rdb, value);
 }
