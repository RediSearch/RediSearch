--- conflicted
+++ resolved
@@ -470,9 +470,6 @@
   return overhead;
 }
 
-<<<<<<< HEAD
-size_t IndexSpec_TotalMemUsage(IndexSpec *sp, size_t doctable_tm_size, size_t tags_overhead, size_t text_overhead) {
-=======
 const char *IndexSpec_FormatName(const IndexSpec *sp, bool obfuscate) {
     return obfuscate ? sp->obfuscatedName : sp->name;
 }
@@ -486,7 +483,6 @@
 }
 
 size_t IndexSpec_TotalMemUsage(IndexSpec *sp, size_t doctable_tm_size, size_t tags_overhead, size_t text_overhead, size_t vector_overhead) {
->>>>>>> d056a400
   size_t res = 0;
   res += sp->docs.memsize;
   res += sp->docs.sortablesSize;
@@ -1852,9 +1848,6 @@
 
 ///////////////////////////////////////////////////////////////////////////////////////////////
 
-<<<<<<< HEAD
-IndexSpec *NewIndexSpec(const HiddenString *name) {
-=======
 static void IndexSpec_InitLock(IndexSpec *sp) {
   int res = 0;
   pthread_rwlockattr_t attr;
@@ -1870,8 +1863,7 @@
 }
 
 
-IndexSpec *NewIndexSpec(const char *name) {
->>>>>>> d056a400
+IndexSpec *NewIndexSpec(const HiddenString *name) {
   IndexSpec *sp = rm_calloc(1, sizeof(IndexSpec));
   sp->fields = rm_calloc(sizeof(FieldSpec), SPEC_MAX_FIELDS);
   sp->flags = INDEX_DEFAULT_FLAGS;
@@ -2241,14 +2233,11 @@
     }
     WeakRef_Release(scanner->spec_ref);
   }
-<<<<<<< HEAD
-=======
   if (scanner->spec_name_for_logs) rm_free(scanner->spec_name_for_logs);
   // Free the last scanned key
   if (scanner->OOMkey) {
     RedisModule_FreeString(RSDummyContext, scanner->OOMkey);
   }
->>>>>>> d056a400
   rm_free(scanner);
 }
 
@@ -2814,13 +2803,8 @@
     addPendingIndexDrop();
     StrongRef_Release(spec_ref);
   } else {
-<<<<<<< HEAD
+    IndexSpec_StartGC(ctx, spec_ref, sp);
     dictAdd(specDict_g, (void*)sp->specName, spec_ref.rm);
-
-=======
-    IndexSpec_StartGC(ctx, spec_ref, sp);
-    dictAdd(specDict_g, (void*)sp->name, spec_ref.rm);
->>>>>>> d056a400
     for (int i = 0; i < sp->numFields; i++) {
       FieldsGlobalStats_UpdateStats(sp->fields + i, 1);
     }
@@ -2941,12 +2925,7 @@
   IndexSpec_StartGC(RSDummyContext, spec_ref, sp);
   Cursors_initSpec(sp);
 
-<<<<<<< HEAD
   dictAdd(legacySpecDict, (void*)sp->specName, spec_ref.rm);
-=======
-  dictAdd(legacySpecDict, sp->name, spec_ref.rm);
-
->>>>>>> d056a400
   return spec_ref.rm;
 }
 
@@ -2966,12 +2945,8 @@
   QueryError status = {0};
   for (size_t i = 0; i < nIndexes; ++i) {
     if (IndexSpec_CreateFromRdb(ctx, rdb, encver, &status) != REDISMODULE_OK) {
-<<<<<<< HEAD
       RedisModule_LogIOError(rdb, "warning", "RDB Load: %s", QueryError_GetDisplayableError(&status, RSGlobalConfig.hideUserDataFromLog));
-=======
-      RedisModule_LogIOError(rdb, "warning", "RDB Load: %s", QueryError_GetDisplayableError(&status, false));
       QueryError_ClearError(&status);
->>>>>>> d056a400
       return REDISMODULE_ERR;
     }
   }
