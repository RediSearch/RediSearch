/*
 * Copyright Redis Ltd. 2016 - present
 * Licensed under your choice of the Redis Source Available License 2.0 (RSALv2) or
 * the Server Side Public License v1 (SSPLv1).
 */

#include "field_spec.h"
#include "indexer.h"
#include "rmalloc.h"
#include "rmutil/rm_assert.h"
#include "vector_index.h"
#include "info/global_stats.h"
#include "obfuscation/obfuscation_api.h"

void FieldSpec_Cleanup(FieldSpec* fs) {
  // if `AS` was not used, name and path are pointing at the same string
  if (fs->fieldPath && fs->fieldName != fs->fieldPath) {
    HiddenString_Free(fs->fieldPath, true);
  }
  fs->fieldPath = NULL;
  if (fs->fieldName) {
    HiddenString_Free(fs->fieldName, true);
    fs->fieldName = NULL;
  }

  if (fs->types & INDEXFLD_T_VECTOR) {
    VecSimParams_Cleanup(&fs->vectorOpts.vecSimParams);
  }

  IndexError_Clear(fs->indexError);
}

void FieldSpec_SetSortable(FieldSpec* fs) {
  RS_LOG_ASSERT(!(fs->options & FieldSpec_Dynamic), "dynamic fields cannot be sortable");
  fs->options |= FieldSpec_Sortable;
}

const char *FieldSpec_GetTypeNames(int idx) {
  switch (idx) {
  case IXFLDPOS_FULLTEXT: return SPEC_TEXT_STR;
  case IXFLDPOS_TAG:      return SPEC_TAG_STR;
  case IXFLDPOS_NUMERIC:  return SPEC_NUMERIC_STR;
  case IXFLDPOS_GEO:      return SPEC_GEO_STR;
  case IXFLDPOS_VECTOR:   return SPEC_VECTOR_STR;
  case IXFLDPOS_GEOMETRY: return SPEC_GEOMETRY_STR;

  default:
    RS_LOG_ASSERT(0, "oops");
    break;
  }
}

<<<<<<< HEAD
FieldSpecInfo FieldSpec_GetInfo(const FieldSpec *fs, bool obfuscate) {
  FieldSpecInfo info = {0};
  FieldSpecInfo_SetIdentifier(&info, FieldSpec_FormatPath(fs, obfuscate));
  FieldSpecInfo_SetAttribute(&info, FieldSpec_FormatName(fs, obfuscate));
  FieldSpecInfo_SetIndexError(&info, fs->indexError);
  return info;
}

void FieldSpec_AddError(FieldSpec *fs, const char *shortError, const char *detailedError, RedisModuleString *key) {
  IndexError_AddError(&fs->indexError, shortError, detailedError, key);
=======
void FieldSpec_AddError(FieldSpec *fs, const char *error_message, RedisModuleString *key) {
  IndexError_AddError(&fs->indexError, error_message, key);
>>>>>>> 853b8d13
  FieldsGlobalStats_UpdateIndexError(fs->types, 1);
}

size_t FieldSpec_GetIndexErrorCount(const FieldSpec *fs) {
  return IndexError_ErrorCount(&fs->indexError);
}

static char *FormatFieldNameOrPath(t_uniqueId fieldId, HiddenString* name, void (*callback)(t_uniqueId, char*), bool obfuscate) {
  char obfuscated[MAX(MAX_OBFUSCATED_FIELD_NAME, MAX_OBFUSCATED_PATH_NAME)];
  const char* value = obfuscated;
  if (obfuscate) {
    callback(fieldId, obfuscated);
  } else {
    value = HiddenString_GetUnsafe(name, NULL);
  }
  if (isUnsafeForSimpleString(value)) {
    return escapeSimpleString(value);
  } else {
    return rm_strdup(value);
  }
}

char *FieldSpec_FormatName(const FieldSpec *fs, bool obfuscate) {
  return FormatFieldNameOrPath(fs->index, fs->fieldName, Obfuscate_Field, obfuscate);
}

char *FieldSpec_FormatPath(const FieldSpec *fs, bool obfuscate) {
  return FormatFieldNameOrPath(fs->index, fs->fieldPath, Obfuscate_FieldPath, obfuscate);
}<|MERGE_RESOLUTION|>--- conflicted
+++ resolved
@@ -50,21 +50,8 @@
   }
 }
 
-<<<<<<< HEAD
-FieldSpecInfo FieldSpec_GetInfo(const FieldSpec *fs, bool obfuscate) {
-  FieldSpecInfo info = {0};
-  FieldSpecInfo_SetIdentifier(&info, FieldSpec_FormatPath(fs, obfuscate));
-  FieldSpecInfo_SetAttribute(&info, FieldSpec_FormatName(fs, obfuscate));
-  FieldSpecInfo_SetIndexError(&info, fs->indexError);
-  return info;
-}
-
-void FieldSpec_AddError(FieldSpec *fs, const char *shortError, const char *detailedError, RedisModuleString *key) {
-  IndexError_AddError(&fs->indexError, shortError, detailedError, key);
-=======
 void FieldSpec_AddError(FieldSpec *fs, const char *error_message, RedisModuleString *key) {
   IndexError_AddError(&fs->indexError, error_message, key);
->>>>>>> 853b8d13
   FieldsGlobalStats_UpdateIndexError(fs->types, 1);
 }
 
