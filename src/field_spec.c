--- conflicted
+++ resolved
@@ -9,12 +9,8 @@
 #include "rmalloc.h"
 #include "rmutil/rm_assert.h"
 #include "vector_index.h"
-<<<<<<< HEAD
-#include "global_stats.h"
+#include "info/global_stats.h"
 #include "obfuscation/obfuscation_api.h"
-=======
-#include "info/global_stats.h"
->>>>>>> ab3628d2
 
 void FieldSpec_Cleanup(FieldSpec* fs) {
   // if `AS` was not used, name and path are pointing at the same string
