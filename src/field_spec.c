#include "field_spec.h"
#include "rmalloc.h"
#include "rmutil/rm_assert.h"

RSValueType fieldTypeToValueType(FieldType ft) {
  switch (ft) {
    case INDEXFLD_T_NUMERIC:
      return RSValue_Number;
    case INDEXFLD_T_FULLTEXT:
    case INDEXFLD_T_TAG:
      return RSValue_String;
    case INDEXFLD_T_GEO:
    default:
      // geo is not sortable so we don't care as of now...
      return RSValue_Null;
  }
}

void FieldSpec_Cleanup(FieldSpec* fs) {
  // if `AS` was not used, name and path are pointing at the same string
<<<<<<< HEAD
=======
  if (fs->path) {
    if (fs->name != fs->path) {
      rm_free(fs->path);
    }
    fs->path = NULL;
  }
>>>>>>> 45e03e54
  if (fs->name) {
    if (fs->name != fs->path) {
      rm_free(fs->name);
    }
    fs->name = NULL;
  }
  if (fs->path) {
    rm_free(fs->path);
    fs->path = NULL;
  }
}

void FieldSpec_SetSortable(FieldSpec* fs) {
  RS_LOG_ASSERT(!(fs->options & FieldSpec_Dynamic), "dynamic fields cannot be sortable");
  fs->options |= FieldSpec_Sortable;
}<|MERGE_RESOLUTION|>--- conflicted
+++ resolved
@@ -18,15 +18,12 @@
 
 void FieldSpec_Cleanup(FieldSpec* fs) {
   // if `AS` was not used, name and path are pointing at the same string
-<<<<<<< HEAD
-=======
   if (fs->path) {
     if (fs->name != fs->path) {
       rm_free(fs->path);
     }
     fs->path = NULL;
   }
->>>>>>> 45e03e54
   if (fs->name) {
     if (fs->name != fs->path) {
       rm_free(fs->name);
