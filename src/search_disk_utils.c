--- conflicted
+++ resolved
@@ -14,8 +14,7 @@
   if (!SearchDisk_IsEnabledForValidation()) {
     return true;
   }
-<<<<<<< HEAD
-  return nIndexes < FLEX_MAX_INDEX_COUNT;
+  return nIndexes <= FLEX_MAX_INDEX_COUNT;
 }
 
 bool SearchDisk_CheckFieldSupport(const char *fieldTypeStr, const FieldSpec *fs, QueryError *status) {
@@ -24,7 +23,4 @@
     return false;
   }
   return true;
-=======
-  return nIndexes <= FLEX_MAX_INDEX_COUNT;
->>>>>>> cecf6fc3
 }