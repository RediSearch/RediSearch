/*
 * Copyright Redis Ltd. 2016 - present
 * Licensed under your choice of the Redis Source Available License 2.0 (RSALv2) or
 * the Server Side Public License v1 (SSPLv1).
 */

#include "debug_commads.h"
#include "inverted_index.h"
#include "index.h"
#include "redis_index.h"
#include "tag_index.h"
#include "numeric_index.h"
#include "phonetic_manager.h"
#include "gc.h"
#include "module.h"
#include "suffix.h"

#define DUMP_PHONETIC_HASH "DUMP_PHONETIC_HASH"

#define DEBUG_COMMAND(name) static int name(RedisModuleCtx *ctx, RedisModuleString **argv, int argc)

#define GET_SEARCH_CTX(name)                                        \
  RedisSearchCtx *sctx = NewSearchCtx(ctx, name, true);             \
  if (!sctx) {                                                      \
    RedisModule_ReplyWithError(ctx, "Can not create a search ctx"); \
    return REDISMODULE_OK;                                          \
  }

#define REPLY_WITH_LONG_LONG(name, val, len)                  \
  RedisModule_ReplyWithStringBuffer(ctx, name, strlen(name)); \
  RedisModule_ReplyWithLongLong(ctx, val);                    \
  len += 2;

#define REPLY_WITH_Str(name, val)                             \
  RedisModule_ReplyWithStringBuffer(ctx, name, strlen(name)); \
  RedisModule_ReplyWithStringBuffer(ctx, val, strlen(val));   \
  bulkLen += 2;

static void ReplyReaderResults(IndexReader *reader, RedisModuleCtx *ctx) {
  IndexIterator *iter = NewReadIterator(reader);
  RSIndexResult *r;
  size_t resultSize = 0;
  RedisModule_ReplyWithArray(ctx, REDISMODULE_POSTPONED_ARRAY_LEN);
  while (iter->Read(iter->ctx, &r) != INDEXREAD_EOF) {
    RedisModule_ReplyWithLongLong(ctx, r->docId);
    ++resultSize;
  }
  RedisModule_ReplySetArrayLength(ctx, resultSize);
  ReadIterator_Free(iter);
}

static RedisModuleString *getFieldKeyName(IndexSpec *spec, RedisModuleString *fieldNameRS,
                                          FieldType t) {
  const char *fieldName = RedisModule_StringPtrLen(fieldNameRS, NULL);
  const FieldSpec *fieldSpec = IndexSpec_GetField(spec, fieldName, strlen(fieldName));
  if (!fieldSpec) {
    return NULL;
  }
  return IndexSpec_GetFormattedKey(spec, fieldSpec, t);
}

DEBUG_COMMAND(DumpTerms) {
  if (argc != 1) {
    return RedisModule_WrongArity(ctx);
  }
  GET_SEARCH_CTX(argv[0])

  rune *rstr = NULL;
  t_len slen = 0;
  float score = 0;
  int dist = 0;
  size_t termLen;

  RedisModule_ReplyWithArray(ctx, sctx->spec->terms->size);

  TrieIterator *it = Trie_Iterate(sctx->spec->terms, "", 0, 0, 1);
  while (TrieIterator_Next(it, &rstr, &slen, NULL, &score, &dist)) {
    char *res = runesToStr(rstr, slen, &termLen);
    RedisModule_ReplyWithStringBuffer(ctx, res, termLen);
    rm_free(res);
  }
  TrieIterator_Free(it);

  SearchCtx_Free(sctx);
  return REDISMODULE_OK;
}

DEBUG_COMMAND(InvertedIndexSummary) {
  if (argc != 2) {
    return RedisModule_WrongArity(ctx);
  }
  GET_SEARCH_CTX(argv[0])
  RedisModuleKey *keyp = NULL;
  size_t len;
  const char *invIdxName = RedisModule_StringPtrLen(argv[1], &len);
  InvertedIndex *invidx = Redis_OpenInvertedIndexEx(sctx, invIdxName, len, 0, NULL, &keyp);
  if (!invidx) {
    RedisModule_ReplyWithError(sctx->redisCtx, "Can not find the inverted index");
    goto end;
  }
  size_t invIdxBulkLen = 0;
  RedisModule_ReplyWithArray(ctx, REDISMODULE_POSTPONED_ARRAY_LEN);

  REPLY_WITH_LONG_LONG("numDocs", invidx->numDocs, invIdxBulkLen);
  REPLY_WITH_LONG_LONG("lastId", invidx->lastId, invIdxBulkLen);
  REPLY_WITH_LONG_LONG("flags", invidx->flags, invIdxBulkLen);
  REPLY_WITH_LONG_LONG("numberOfBlocks", invidx->size, invIdxBulkLen);

  RedisModule_ReplyWithStringBuffer(ctx, "blocks", strlen("blocks"));

  for (uint32_t i = 0; i < invidx->size; ++i) {
    size_t blockBulkLen = 0;
    IndexBlock *block = invidx->blocks + i;
    RedisModule_ReplyWithArray(ctx, REDISMODULE_POSTPONED_ARRAY_LEN);

    REPLY_WITH_LONG_LONG("firstId", block->firstId, blockBulkLen);
    REPLY_WITH_LONG_LONG("lastId", block->lastId, blockBulkLen);
    REPLY_WITH_LONG_LONG("numEntries", block->numEntries, blockBulkLen);

    RedisModule_ReplySetArrayLength(ctx, blockBulkLen);
  }

  invIdxBulkLen += 2;

  RedisModule_ReplySetArrayLength(ctx, invIdxBulkLen);

end:
  if (keyp) {
    RedisModule_CloseKey(keyp);
  }
  SearchCtx_Free(sctx);
  return REDISMODULE_OK;
}

DEBUG_COMMAND(DumpInvertedIndex) {
  if (argc != 2) {
    return RedisModule_WrongArity(ctx);
  }
  GET_SEARCH_CTX(argv[0])
  RedisModuleKey *keyp = NULL;
  size_t len;
  const char *invIdxName = RedisModule_StringPtrLen(argv[1], &len);
  InvertedIndex *invidx = Redis_OpenInvertedIndexEx(sctx, invIdxName, len, 0, NULL, &keyp);
  if (!invidx) {
    RedisModule_ReplyWithError(sctx->redisCtx, "Can not find the inverted index");
    goto end;
  }
  IndexReader *reader = NewTermIndexReader(invidx, NULL, RS_FIELDMASK_ALL, NULL, 1);
  ReplyReaderResults(reader, sctx->redisCtx);
end:
  if (keyp) {
    RedisModule_CloseKey(keyp);
  }
  SearchCtx_Free(sctx);
  return REDISMODULE_OK;
}

DEBUG_COMMAND(NumericIndexSummary) {
  if (argc != 2) {
    return RedisModule_WrongArity(ctx);
  }
  GET_SEARCH_CTX(argv[0])
  RedisModuleKey *keyp = NULL;
  RedisModuleString *keyName = getFieldKeyName(sctx->spec, argv[1], INDEXFLD_T_NUMERIC);
  if (!keyName) {
    RedisModule_ReplyWithError(sctx->redisCtx, "Could not find given field in index spec");
    goto end;
  }
  NumericRangeTree *rt = OpenNumericIndex(sctx, keyName, &keyp);
  if (!rt) {
    RedisModule_ReplyWithError(sctx->redisCtx, "can not open numeric field");
    goto end;
  }

  size_t invIdxBulkLen = 0;
  RedisModule_ReplyWithArray(ctx, REDISMODULE_POSTPONED_ARRAY_LEN);

  REPLY_WITH_LONG_LONG("numRanges", rt->numRanges, invIdxBulkLen);
  REPLY_WITH_LONG_LONG("numEntries", rt->numEntries, invIdxBulkLen);
  REPLY_WITH_LONG_LONG("lastDocId", rt->lastDocId, invIdxBulkLen);
  REPLY_WITH_LONG_LONG("revisionId", rt->revisionId, invIdxBulkLen);

  RedisModule_ReplySetArrayLength(ctx, invIdxBulkLen);

end:
  if (keyp) {
    RedisModule_CloseKey(keyp);
  }
  SearchCtx_Free(sctx);
  return REDISMODULE_OK;
}

DEBUG_COMMAND(DumpNumericIndex) {
  if (argc != 2) {
    return RedisModule_WrongArity(ctx);
  }
  GET_SEARCH_CTX(argv[0])
  RedisModuleKey *keyp = NULL;
  RedisModuleString *keyName = getFieldKeyName(sctx->spec, argv[1], INDEXFLD_T_NUMERIC);
  if (!keyName) {
    RedisModule_ReplyWithError(sctx->redisCtx, "Could not find given field in index spec");
    goto end;
  }
  NumericRangeTree *rt = OpenNumericIndex(sctx, keyName, &keyp);
  if (!rt) {
    RedisModule_ReplyWithError(sctx->redisCtx, "can not open numeric field");
    goto end;
  }
  NumericRangeNode *currNode;
  NumericRangeTreeIterator *iter = NumericRangeTreeIterator_New(rt);
  size_t resultSize = 0;
  RedisModule_ReplyWithArray(sctx->redisCtx, REDISMODULE_POSTPONED_ARRAY_LEN);
  while ((currNode = NumericRangeTreeIterator_Next(iter))) {
    NumericRange *range = currNode->range;
    if (range) {
      IndexReader *reader = NewNumericReader(NULL, range->entries, NULL, range->minVal, range->maxVal, true);
      ReplyReaderResults(reader, sctx->redisCtx);
      ++resultSize;
    }
  }
  RedisModule_ReplySetArrayLength(sctx->redisCtx, resultSize);
  NumericRangeTreeIterator_Free(iter);
end:
  if (keyp) {
    RedisModule_CloseKey(keyp);
  }
  SearchCtx_Free(sctx);
  return REDISMODULE_OK;
}

void InvertedIndex_DebugReply(RedisModuleCtx *ctx, InvertedIndex *idx) {
  size_t len = 0;
  RedisModule_ReplyWithArray(ctx, REDISMODULE_POSTPONED_ARRAY_LEN);

  REPLY_WITH_LONG_LONG("numDocs", idx->numDocs, len);
  REPLY_WITH_LONG_LONG("lastId", idx->lastId, len);
  REPLY_WITH_LONG_LONG("size", idx->size, len);

  RedisModule_ReplyWithStringBuffer(ctx, "values", strlen("values"));
  RedisModule_ReplyWithArray(ctx, REDISMODULE_POSTPONED_ARRAY_LEN);
  len += 2;
  size_t len_values = 0;
  RSIndexResult *res = NULL;
  IndexReader *ir = NewNumericReader(NULL, idx, NULL ,0, 0, false);
  while (INDEXREAD_OK == IR_Read(ir, &res)) {
    REPLY_WITH_LONG_LONG("value", res->num.value, len_values);
    REPLY_WITH_LONG_LONG("docId", res->docId, len_values);
  }
  IR_Free(ir);
  RedisModule_ReplySetArrayLength(ctx, len_values);

  RedisModule_ReplySetArrayLength(ctx, len);
}

void NumericRange_DebugReply(RedisModuleCtx *ctx, NumericRange *r) {
  size_t len = 0;
  RedisModule_ReplyWithArray(ctx, REDISMODULE_POSTPONED_ARRAY_LEN);
  if (r) {
    REPLY_WITH_LONG_LONG("minVal", r->minVal, len);
    REPLY_WITH_LONG_LONG("maxVal", r->maxVal, len);
    REPLY_WITH_LONG_LONG("unique_sum", r->unique_sum, len);
    REPLY_WITH_LONG_LONG("invertedIndexSize", r->invertedIndexSize, len);
    REPLY_WITH_LONG_LONG("card", r->card, len);
    REPLY_WITH_LONG_LONG("cardCheck", r->cardCheck, len);
    REPLY_WITH_LONG_LONG("splitCard", r->splitCard, len);

    RedisModule_ReplyWithStringBuffer(ctx, "entries", strlen("entries"));
    InvertedIndex_DebugReply(ctx, r->entries);

    len += 2;
  }

  RedisModule_ReplySetArrayLength(ctx, len);
}

void NumericRangeNode_DebugReply(RedisModuleCtx *ctx, NumericRangeNode *n) {

  size_t len = 0;
  RedisModule_ReplyWithArray(ctx, REDISMODULE_POSTPONED_ARRAY_LEN);
  if (n) {
    REPLY_WITH_LONG_LONG("value", n->value, len);
    REPLY_WITH_LONG_LONG("maxDepth", n->maxDepth, len);

    RedisModule_ReplyWithStringBuffer(ctx, "range", strlen("range"));
    NumericRange_DebugReply(ctx, n->range);
    len += 2;

    RedisModule_ReplyWithStringBuffer(ctx, "left", strlen("left"));
    NumericRangeNode_DebugReply(ctx, n->left);
    len += 2;

    RedisModule_ReplyWithStringBuffer(ctx, "right", strlen("right"));
    NumericRangeNode_DebugReply(ctx, n->right);
    len += 2;
  }

  RedisModule_ReplySetArrayLength(ctx, len);
}

void NumericRangeTree_DebugReply(RedisModuleCtx *ctx, NumericRangeTree *rt) {

  size_t len = 0;
  RedisModule_ReplyWithArray(ctx, REDISMODULE_POSTPONED_ARRAY_LEN);
  REPLY_WITH_LONG_LONG("numRanges", rt->numRanges, len);
  REPLY_WITH_LONG_LONG("numEntries", rt->numEntries, len);
  REPLY_WITH_LONG_LONG("lastDocId", rt->lastDocId, len);
  REPLY_WITH_LONG_LONG("revisionId", rt->revisionId, len);
  REPLY_WITH_LONG_LONG("uniqueId", rt->uniqueId, len);

  RedisModule_ReplyWithStringBuffer(ctx, "root", strlen("root"));
  NumericRangeNode_DebugReply(ctx, rt->root);
  len += 2;

  RedisModule_ReplySetArrayLength(ctx, len);
}

DEBUG_COMMAND(DumpNumericIndexTree) {
  if (argc != 2) {
    return RedisModule_WrongArity(ctx);
  }
  GET_SEARCH_CTX(argv[0])
  RedisModuleKey *keyp = NULL;
  RedisModuleString *keyName = getFieldKeyName(sctx->spec, argv[1], INDEXFLD_T_NUMERIC);
  if (!keyName) {
    RedisModule_ReplyWithError(sctx->redisCtx, "Could not find given field in index spec");
    goto end;
  }
  NumericRangeTree *rt = OpenNumericIndex(sctx, keyName, &keyp);
  if (!rt) {
    RedisModule_ReplyWithError(sctx->redisCtx, "can not open numeric field");
    goto end;
  }

  NumericRangeTree_DebugReply(sctx->redisCtx, rt);

  end:
  if (keyp) {
    RedisModule_CloseKey(keyp);
  }
  SearchCtx_Free(sctx);
  return REDISMODULE_OK;
}

DEBUG_COMMAND(DumpTagIndex) {
  if (argc != 2) {
    return RedisModule_WrongArity(ctx);
  }
  GET_SEARCH_CTX(argv[0])
  RedisModuleKey *keyp = NULL;
  RedisModuleString *keyName = getFieldKeyName(sctx->spec, argv[1], INDEXFLD_T_TAG);
  if (!keyName) {
    RedisModule_ReplyWithError(sctx->redisCtx, "Could not find given field in index spec");
    goto end;
  }
  TagIndex *tagIndex = TagIndex_Open(sctx, keyName, false, &keyp);
  if (!tagIndex) {
    RedisModule_ReplyWithError(sctx->redisCtx, "can not open tag field");
    goto end;
  }

  TrieMapIterator *iter = TrieMap_Iterate(tagIndex->values, "", 0);

  char *tag;
  tm_len_t len;
  InvertedIndex *iv;

  size_t resultSize = 0;
  RedisModule_ReplyWithArray(sctx->redisCtx, REDISMODULE_POSTPONED_ARRAY_LEN);
  while (TrieMapIterator_Next(iter, &tag, &len, (void **)&iv)) {
    RedisModule_ReplyWithArray(sctx->redisCtx, 2);
    RedisModule_ReplyWithStringBuffer(sctx->redisCtx, tag, len);
    IndexReader *reader = NewTermIndexReader(iv, NULL, RS_FIELDMASK_ALL, NULL, 1);
    ReplyReaderResults(reader, sctx->redisCtx);
    ++resultSize;
  }
  RedisModule_ReplySetArrayLength(sctx->redisCtx, resultSize);
  TrieMapIterator_Free(iter);

end:
  if (keyp) {
    RedisModule_CloseKey(keyp);
  }
  SearchCtx_Free(sctx);
  return REDISMODULE_OK;
}

DEBUG_COMMAND(DumpSuffix) {
  if (argc != 1 && argc != 2) {
    return RedisModule_WrongArity(ctx);
  }
  GET_SEARCH_CTX(argv[0]);
  if (argc == 1) { // suffix trie of global text field
    Trie *suffix = sctx->spec->suffix;
    if (!suffix) {
      RedisModule_ReplyWithError(ctx, "Index does not have suffix trie");
      goto end;
    }

    RedisModule_ReplyWithArray(ctx, REDISMODULE_POSTPONED_ARRAY_LEN);
    long resultSize = 0;

    // iterate trie and reply with terms
    TrieIterator *it = TrieNode_Iterate(suffix->root, NULL, NULL, NULL);
    rune *rstr;
    t_len len;
    float score;

    while (TrieIterator_Next(it, &rstr, &len, NULL, &score, NULL)) {
      size_t slen = 0;
      char *s = runesToStr(rstr, len, &slen);
      RedisModule_ReplyWithSimpleString(ctx, s);
      rm_free(s);
      ++resultSize;
    }

    TrieIterator_Free(it);

    RedisModule_ReplySetArrayLength(ctx, resultSize);

  } else { // suffix triemap of tag field
    RedisModuleString *keyName = getFieldKeyName(sctx->spec, argv[1], INDEXFLD_T_TAG);
    if (!keyName) {
      RedisModule_ReplyWithError(sctx->redisCtx, "Could not find given field in index spec");
      goto end;
    }
    const TagIndex *idx = TagIndex_Open(sctx, keyName, false, NULL);
    if (!idx) {
      RedisModule_ReplyWithError(sctx->redisCtx, "can not open tag field");
      goto end;
    }
    if (!idx->suffix) {
      RedisModule_ReplyWithError(sctx->redisCtx, "tag field does have suffix trie");
      goto end;
    }

    RedisModule_ReplyWithArray(ctx, REDISMODULE_POSTPONED_ARRAY_LEN);
    long resultSize = 0;

    TrieMapIterator *it = TrieMap_Iterate(idx->suffix, "", 0);
    char *str;
    tm_len_t len;
    void *value;
    while (TrieMapIterator_Next(it, &str, &len, &value)) {
      str[len] = '\0';
      RedisModule_ReplyWithSimpleString(ctx, str);
      ++resultSize;
    }

    TrieMapIterator_Free(it);

    RedisModule_ReplySetArrayLength(ctx, resultSize);
  }
end:
  SearchCtx_Free(sctx);
  return REDISMODULE_OK;
}

DEBUG_COMMAND(IdToDocId) {
  if (argc != 2) {
    return RedisModule_WrongArity(ctx);
  }
  GET_SEARCH_CTX(argv[0])
  long long id;
  if (RedisModule_StringToLongLong(argv[1], &id) != REDISMODULE_OK) {
    RedisModule_ReplyWithError(sctx->redisCtx, "bad id given");
    goto end;
  }
  const RSDocumentMetadata *doc = DocTable_Borrow(&sctx->spec->docs, id);
  if (!doc || (doc->flags & Document_Deleted)) {
    RedisModule_ReplyWithError(sctx->redisCtx, "document was removed");
  } else {
    RedisModule_ReplyWithStringBuffer(sctx->redisCtx, doc->keyPtr, strlen(doc->keyPtr));
  }
  DMD_Return(doc);
end:
  SearchCtx_Free(sctx);
  return REDISMODULE_OK;
}

DEBUG_COMMAND(DocIdToId) {
  if (argc != 2) {
    return RedisModule_WrongArity(ctx);
  }
  GET_SEARCH_CTX(argv[0])
  size_t n;
  const char *key = RedisModule_StringPtrLen(argv[1], &n);
  t_docId id = DocTable_GetId(&sctx->spec->docs, key, n);
  RedisModule_ReplyWithLongLong(sctx->redisCtx, id);
  SearchCtx_Free(sctx);
  return REDISMODULE_OK;
}

DEBUG_COMMAND(DumpPhoneticHash) {
  if (argc != 1) {
    return RedisModule_WrongArity(ctx);
  }
  size_t len;
  const char *term_c = RedisModule_StringPtrLen(argv[0], &len);

  char *primary = NULL;
  char *secondary = NULL;

  PhoneticManager_ExpandPhonetics(NULL, term_c, len, &primary, &secondary);

  RedisModule_ReplyWithArray(ctx, 2);
  RedisModule_ReplyWithStringBuffer(ctx, primary, strlen(primary));
  RedisModule_ReplyWithStringBuffer(ctx, secondary, strlen(secondary));

  rm_free(primary);
  rm_free(secondary);
  return REDISMODULE_OK;
}

static int GCForceInvokeReply(RedisModuleCtx *ctx, RedisModuleString **argv, int argc) {
#define REPLY "DONE"
  RedisModule_ReplyWithStringBuffer(ctx, REPLY, strlen(REPLY));
  return REDISMODULE_OK;
}

static int GCForceInvokeReplyTimeout(RedisModuleCtx *ctx, RedisModuleString **argv, int argc) {
#define ERROR_REPLY "INVOCATION FAILED"
  RedisModule_ReplyWithError(ctx, ERROR_REPLY);
  return REDISMODULE_OK;
}

DEBUG_COMMAND(GCForceInvoke) {
#define INVOKATION_TIMEOUT 30000  // gc invocation timeout ms
  if (argc < 1) {
    return RedisModule_WrongArity(ctx);
  }
  StrongRef ref = IndexSpec_LoadUnsafe(ctx, RedisModule_StringPtrLen(argv[0], NULL), 0);
  IndexSpec *sp = StrongRef_Get(ref);
  if (!sp) {
    return RedisModule_ReplyWithError(ctx, "Unknown index name");
  }

  RedisModuleBlockedClient *bc = RedisModule_BlockClient(
      ctx, GCForceInvokeReply, GCForceInvokeReplyTimeout, NULL, INVOKATION_TIMEOUT);
  GCContext_ForceInvoke(sp->gc, bc);
  return REDISMODULE_OK;
}

DEBUG_COMMAND(GCForceBGInvoke) {
  if (argc < 1) {
    return RedisModule_WrongArity(ctx);
  }
  StrongRef ref = IndexSpec_LoadUnsafe(ctx, RedisModule_StringPtrLen(argv[0], NULL), 0);
  IndexSpec *sp = StrongRef_Get(ref);
  if (!sp) {
    return RedisModule_ReplyWithError(ctx, "Unknown index name");
  }
  GCContext_ForceBGInvoke(sp->gc);
  RedisModule_ReplyWithSimpleString(ctx, "OK");
  return REDISMODULE_OK;
}

DEBUG_COMMAND(GCCleanNumeric) {

  if (argc != 2) {
    return RedisModule_WrongArity(ctx);
  }
  GET_SEARCH_CTX(argv[0])
  RedisModuleKey *keyp = NULL;
  RedisModuleString *keyName = getFieldKeyName(sctx->spec, argv[1], INDEXFLD_T_NUMERIC);
  if (!keyName) {
    RedisModule_ReplyWithError(sctx->redisCtx, "Could not find given field in index spec");
    goto end;
  }
  NumericRangeTree *rt = OpenNumericIndex(sctx, keyName, &keyp);
  if (!rt) {
    RedisModule_ReplyWithError(sctx->redisCtx, "can not open numeric field");
    goto end;
  }

  NRN_AddRv rv = NumericRangeTree_TrimEmptyLeaves(rt);

  rt->numRanges += rv.numRanges;
  rt->emptyLeaves = 0;

end:
  if (keyp) {
    RedisModule_CloseKey(keyp);
  }
  SearchCtx_Free(sctx);
  RedisModule_ReplyWithSimpleString(ctx, "OK");
  return REDISMODULE_OK;
}

DEBUG_COMMAND(ttl) {
  if (argc < 1) {
    return RedisModule_WrongArity(ctx);
  }
  IndexLoadOptions lopts = {.flags = INDEXSPEC_LOAD_NOTIMERUPDATE,
                            .name = {.cstring = RedisModule_StringPtrLen(argv[0], NULL)}};
  lopts.flags |= INDEXSPEC_LOAD_KEYLESS;

  StrongRef ref = IndexSpec_LoadUnsafeEx(ctx, &lopts);
  IndexSpec *sp = StrongRef_Get(ref);
  if (!sp) {
    return RedisModule_ReplyWithError(ctx, "Unknown index name");
  }

  if (!(sp->flags & Index_Temporary)) {
    return RedisModule_ReplyWithError(ctx, "Index is not temporary");
  }

  uint64_t remaining = 0;
  if (RedisModule_GetTimerInfo(RSDummyContext, sp->timerId, &remaining, NULL) != REDISMODULE_OK) {
    // timer was called but free operation is async so its gone be free each moment.
    // lets return 0 timeout.
    return RedisModule_ReplyWithLongLong(ctx, 0);
  }

  return RedisModule_ReplyWithLongLong(ctx, remaining / 1000);  // return the results in seconds
}

DEBUG_COMMAND(GitSha) {
#ifdef GIT_SHA
  RedisModule_ReplyWithStringBuffer(ctx, GIT_SHA, strlen(GIT_SHA));
#else
  RedisModule_ReplyWithError(ctx, "GIT SHA was not defined on compilation");
#endif
  return REDISMODULE_OK;
}

typedef struct {
  // Whether to enumerate the number of docids per entry
  int countValueEntries;

  // Whether to enumerate the *actual* document IDs in the entry
  int dumpIdEntries;

  // offset and limit for the tag entry
  unsigned offset, limit;

  // only inspect this value
  const char *prefix;
} DumpOptions;

static void seekTagIterator(TrieMapIterator *it, size_t offset) {
  char *tag;
  tm_len_t len;
  InvertedIndex *iv;

  for (size_t n = 0; n < offset; n++) {
    if (!TrieMapIterator_Next(it, &tag, &len, (void **)&iv)) {
      break;
    }
  }
}

/**
 * INFO_TAGIDX <index> <field> [OPTIONS...]
 */
DEBUG_COMMAND(InfoTagIndex) {
  if (argc < 2) {
    return RedisModule_WrongArity(ctx);
  }
  GET_SEARCH_CTX(argv[0]);
  DumpOptions options = {0};
  ACArgSpec argspecs[] = {
      {.name = "count_value_entries",
       .type = AC_ARGTYPE_BOOLFLAG,
       .target = &options.countValueEntries},
      {.name = "dump_id_entries", .type = AC_ARGTYPE_BOOLFLAG, .target = &options.dumpIdEntries},
      {.name = "prefix", .type = AC_ARGTYPE_STRING, .target = &options.prefix},
      {.name = "offset", .type = AC_ARGTYPE_UINT, .target = &options.offset},
      {.name = "limit", .type = AC_ARGTYPE_UINT, .target = &options.limit},
      {NULL}};
  RedisModuleKey *keyp = NULL;
  ArgsCursor ac = {0};
  ACArgSpec *errSpec = NULL;
  ArgsCursor_InitRString(&ac, argv + 2, argc - 2);
  int rv = AC_ParseArgSpec(&ac, argspecs, &errSpec);
  if (rv != AC_OK) {
    RedisModule_ReplyWithError(ctx, "Could not parse argument (argspec fixme)");
    goto end;
  }

  RedisModuleString *keyName = getFieldKeyName(sctx->spec, argv[1], INDEXFLD_T_TAG);
  if (!keyName) {
    RedisModule_ReplyWithError(sctx->redisCtx, "Could not find given field in index spec");
    goto end;
  }

  const TagIndex *idx = TagIndex_Open(sctx, keyName, false, &keyp);
  if (!idx) {
    RedisModule_ReplyWithError(sctx->redisCtx, "can not open tag field");
    goto end;
  }

  size_t nelem = 0;
  RedisModule_ReplyWithArray(ctx, REDISMODULE_POSTPONED_ARRAY_LEN);
  RedisModule_ReplyWithSimpleString(ctx, "num_values");
  RedisModule_ReplyWithLongLong(ctx, idx->values->cardinality);
  nelem += 2;

  if (options.dumpIdEntries) {
    options.countValueEntries = 1;
  }
  int shouldDescend = options.countValueEntries || options.dumpIdEntries;
  if (!shouldDescend) {
    goto reply_done;
  }

  size_t limit = options.limit ? options.limit : 0;
  TrieMapIterator *iter = TrieMap_Iterate(idx->values, "", 0);
  char *tag;
  tm_len_t len;
  InvertedIndex *iv;

  nelem += 2;
  RedisModule_ReplyWithSimpleString(ctx, "values");
  RedisModule_ReplyWithArray(ctx, REDISMODULE_POSTPONED_ARRAY_LEN);

  seekTagIterator(iter, options.offset);
  size_t nvalues = 0;
  while (nvalues++ < limit && TrieMapIterator_Next(iter, &tag, &len, (void **)&iv)) {
    size_t nsubelem = 8;
    if (!options.dumpIdEntries) {
      nsubelem -= 2;
    }
    RedisModule_ReplyWithArray(ctx, REDISMODULE_POSTPONED_ARRAY_LEN);

    RedisModule_ReplyWithSimpleString(ctx, "value");
    RedisModule_ReplyWithStringBuffer(ctx, tag, len);

    RedisModule_ReplyWithSimpleString(ctx, "num_entries");
    RedisModule_ReplyWithLongLong(ctx, iv->numDocs);

    RedisModule_ReplyWithSimpleString(ctx, "num_blocks");
    RedisModule_ReplyWithLongLong(ctx, iv->size);

    if (options.dumpIdEntries) {
      RedisModule_ReplyWithSimpleString(ctx, "entries");
      IndexReader *reader = NewTermIndexReader(iv, NULL, RS_FIELDMASK_ALL, NULL, 1);
      ReplyReaderResults(reader, sctx->redisCtx);
    }

    RedisModule_ReplySetArrayLength(ctx, nsubelem);
  }
  TrieMapIterator_Free(iter);
  RedisModule_ReplySetArrayLength(ctx, nvalues - 1);

reply_done:
  RedisModule_ReplySetArrayLength(ctx, nelem);

end:
  if (keyp) {
    RedisModule_CloseKey(keyp);
  }
  SearchCtx_Free(sctx);
  return REDISMODULE_OK;
}

static void replyDocFlags(const RSDocumentMetadata *dmd, RedisModuleCtx *ctx) {
  char buf[1024] = {0};
  sprintf(buf, "(0x%x):", dmd->flags);
  if (dmd->flags & Document_Deleted) {
    strcat(buf, "Deleted,");
  }
  if (dmd->flags & Document_HasPayload) {
    strcat(buf, "HasPayload,");
  }
  if (dmd->flags & Document_HasSortVector) {
    strcat(buf, "HasSortVector,");
  }
  if (dmd->flags & Document_HasOffsetVector) {
    strcat(buf, "HasOffsetVector,");
  }
  RedisModule_ReplyWithSimpleString(ctx, buf);
}

static void replySortVector(const RSDocumentMetadata *dmd, RedisSearchCtx *sctx) {
  RSSortingVector *sv = dmd->sortVector;
  RedisModule_ReplyWithArray(sctx->redisCtx, REDISMODULE_POSTPONED_ARRAY_LEN);
  size_t nelem = 0;
  for (size_t ii = 0; ii < sv->len; ++ii) {
    if (!sv->values[ii]) {
      continue;
    }
    RedisModule_ReplyWithArray(sctx->redisCtx, 6);
    RedisModule_ReplyWithSimpleString(sctx->redisCtx, "index");
    RedisModule_ReplyWithLongLong(sctx->redisCtx, ii);
    RedisModule_ReplyWithSimpleString(sctx->redisCtx, "field");
    const FieldSpec *fs = IndexSpec_GetFieldBySortingIndex(sctx->spec, ii);
    RedisModule_ReplyWithPrintf(sctx->redisCtx, "%s AS %s", fs ? fs->path : "!!!", fs ? fs->name : "???");
    RedisModule_ReplyWithSimpleString(sctx->redisCtx, "value");
    RSValue_SendReply(sctx->redisCtx, sv->values[ii], 0);
    nelem++;
  }
  RedisModule_ReplySetArrayLength(sctx->redisCtx, nelem);
}

/**
 * FT.DEBUG DOC_INFO <index> <doc>
 */
DEBUG_COMMAND(DocInfo) {
  if (argc < 2) {
    return RedisModule_WrongArity(ctx);
  }
  GET_SEARCH_CTX(argv[0]);

  const RSDocumentMetadata *dmd = DocTable_BorrowByKeyR(&sctx->spec->docs, argv[1]);
  if (!dmd) {
    SearchCtx_Free(sctx);
    return RedisModule_ReplyWithError(ctx, "Document not found in index");
  }

  size_t nelem = 0;
  RedisModule_ReplyWithArray(ctx, REDISMODULE_POSTPONED_ARRAY_LEN);
  RedisModule_ReplyWithSimpleString(ctx, "internal_id");
  RedisModule_ReplyWithLongLong(ctx, dmd->id);
  nelem += 2;
  RedisModule_ReplyWithSimpleString(ctx, "flags");
  replyDocFlags(dmd, ctx);
  nelem += 2;
  RedisModule_ReplyWithSimpleString(ctx, "score");
  RedisModule_ReplyWithDouble(ctx, dmd->score);
  nelem += 2;
  RedisModule_ReplyWithSimpleString(ctx, "num_tokens");
  RedisModule_ReplyWithLongLong(ctx, dmd->len);
  nelem += 2;
  RedisModule_ReplyWithSimpleString(ctx, "max_freq");
  RedisModule_ReplyWithLongLong(ctx, dmd->maxFreq);
  nelem += 2;
  RedisModule_ReplyWithSimpleString(ctx, "refcount");
  RedisModule_ReplyWithLongLong(ctx, dmd->ref_count - 1); // TODO: should include the refcount of the command call?
  nelem += 2;
  if (dmd->sortVector) {
    RedisModule_ReplyWithSimpleString(ctx, "sortables");
    replySortVector(dmd, sctx);
    nelem += 2;
  }
  RedisModule_ReplySetArrayLength(ctx, nelem);
  DMD_Return(dmd);
  SearchCtx_Free(sctx);
  return REDISMODULE_OK;
}

<<<<<<< HEAD
/**
 * FT.DEBUG VECSIM_INFO <index> <field>
 */
DEBUG_COMMAND(VecsimInfo) {
  if (argc != 2) {
    return RedisModule_WrongArity(ctx);
  }
  GET_SEARCH_CTX(argv[0]);

  RedisModuleString *keyName = getFieldKeyName(sctx->spec, argv[1], INDEXFLD_T_VECTOR);
  if (!keyName) {
    SearchCtx_Free(sctx);
    return RedisModule_ReplyWithError(ctx, "Vector index not found");
  }
  // This call can't fail, since we already checked that the key exists
  // (or should exist, and this call will create it).
  VecSimIndex *vecsimIndex = OpenVectorIndex(sctx->spec, keyName);

  VecSimInfoIterator *infoIter = VecSimIndex_InfoIterator(vecsimIndex);
=======
static void VecSim_Reply_Info_Iterator(RedisModuleCtx *ctx, VecSimInfoIterator *infoIter) {
>>>>>>> cdf27eeb
  RedisModule_ReplyWithArray(ctx, VecSimInfoIterator_NumberOfFields(infoIter)*2);
  while(VecSimInfoIterator_HasNextField(infoIter)) {
    VecSim_InfoField* infoField = VecSimInfoIterator_NextField(infoIter);
    RedisModule_ReplyWithSimpleString(ctx, infoField->fieldName);
    switch (infoField->fieldType) {
    case INFOFIELD_STRING:
      RedisModule_ReplyWithSimpleString(ctx, infoField->fieldValue.stringValue);
      break;
    case INFOFIELD_FLOAT64:
      RedisModule_ReplyWithDouble(ctx, infoField->fieldValue.floatingPointValue);
      break;
    case INFOFIELD_INT64:
      RedisModule_ReplyWithLongLong(ctx, infoField->fieldValue.integerValue);
      break;
    case INFOFIELD_UINT64:
      RedisModule_ReplyWithLongLong(ctx, infoField->fieldValue.uintegerValue);
      break;
    case INFOFIELD_ITERATOR:
      VecSim_Reply_Info_Iterator(ctx, infoField->fieldValue.iteratorValue);
      break;
    }
  }
}

/**
 * FT.DEBUG VECSIM_INFO <index> <field>
 */
DEBUG_COMMAND(VecsimInfo) {
  if (argc != 2) {
    return RedisModule_WrongArity(ctx);
  }
  GET_SEARCH_CTX(argv[0]);

  RedisModuleString *keyName = getFieldKeyName(sctx->spec, argv[1], INDEXFLD_T_VECTOR);
  if (!keyName) {
    SearchCtx_Free(sctx);
    return RedisModule_ReplyWithError(ctx, "Vector index not found");
  }
  // This call can't fail, since we already checked that the key exists
  // (or should exist, and this call will create it).
  VecSimIndex *vecsimIndex = OpenVectorIndex(sctx->spec, keyName);

  VecSimInfoIterator *infoIter = VecSimIndex_InfoIterator(vecsimIndex);
  // Recursively reply with the info iterator
  VecSim_Reply_Info_Iterator(ctx, infoIter);

  // Cleanup
  VecSimInfoIterator_Free(infoIter); // Free the iterator (and all its nested children)
  SearchCtx_Free(sctx);
  return REDISMODULE_OK;
}

typedef struct DebugCommandType {
  char *name;
  int (*callback)(RedisModuleCtx *ctx, RedisModuleString **argv, int argc);
} DebugCommandType;

DebugCommandType commands[] = {{"DUMP_INVIDX", DumpInvertedIndex},
                               {"DUMP_NUMIDX", DumpNumericIndex},
                               {"DUMP_NUMIDXTREE", DumpNumericIndexTree},
                               {"DUMP_TAGIDX", DumpTagIndex},
                               {"INFO_TAGIDX", InfoTagIndex},
                               {"IDTODOCID", IdToDocId},
                               {"DOCIDTOID", DocIdToId},
                               {"DOCINFO", DocInfo},
                               {"DUMP_PHONETIC_HASH", DumpPhoneticHash},
                               {"DUMP_SUFFIX_TRIE", DumpSuffix},
                               {"DUMP_TERMS", DumpTerms},
                               {"INVIDX_SUMMARY", InvertedIndexSummary},
                               {"NUMIDX_SUMMARY", NumericIndexSummary},
                               {"GC_FORCEINVOKE", GCForceInvoke},
                               {"GC_FORCEBGINVOKE", GCForceBGInvoke},
                               {"GC_CLEAN_NUMERIC", GCCleanNumeric},
                               {"GIT_SHA", GitSha},
                               {"TTL", ttl},
                               {"VECSIM_INFO", VecsimInfo},
                               {NULL, NULL}};

int DebugCommand(RedisModuleCtx *ctx, RedisModuleString **argv, int argc) {

  if (argc < 2) {
    return RedisModule_WrongArity(ctx);
  }

  const char *subCommand = RedisModule_StringPtrLen(argv[1], NULL);

  if (strcasecmp(subCommand, "help") == 0) {
    size_t len = 0;
    RedisModule_ReplyWithArray(ctx, REDISMODULE_POSTPONED_ARRAY_LEN);
    for (DebugCommandType *c = &commands[0]; c->name != NULL; c++) {
      RedisModule_ReplyWithStringBuffer(ctx, c->name, strlen(c->name));
      ++len;
    }
    RedisModule_ReplySetArrayLength(ctx, len);
    return REDISMODULE_OK;
  }

  for (DebugCommandType *c = &commands[0]; c->name != NULL; c++) {
    if (strcasecmp(c->name, subCommand) == 0) {
      return c->callback(ctx, argv + 2, argc - 2);
    }
  }

  RedisModule_ReplyWithError(ctx, "subcommand was not found");

  return REDISMODULE_OK;
}

#if (defined(DEBUG) || defined(_DEBUG)) && !defined(NDEBUG)
#include "readies/cetara/diag/gdb.c"
#endif<|MERGE_RESOLUTION|>--- conflicted
+++ resolved
@@ -838,29 +838,7 @@
   return REDISMODULE_OK;
 }
 
-<<<<<<< HEAD
-/**
- * FT.DEBUG VECSIM_INFO <index> <field>
- */
-DEBUG_COMMAND(VecsimInfo) {
-  if (argc != 2) {
-    return RedisModule_WrongArity(ctx);
-  }
-  GET_SEARCH_CTX(argv[0]);
-
-  RedisModuleString *keyName = getFieldKeyName(sctx->spec, argv[1], INDEXFLD_T_VECTOR);
-  if (!keyName) {
-    SearchCtx_Free(sctx);
-    return RedisModule_ReplyWithError(ctx, "Vector index not found");
-  }
-  // This call can't fail, since we already checked that the key exists
-  // (or should exist, and this call will create it).
-  VecSimIndex *vecsimIndex = OpenVectorIndex(sctx->spec, keyName);
-
-  VecSimInfoIterator *infoIter = VecSimIndex_InfoIterator(vecsimIndex);
-=======
 static void VecSim_Reply_Info_Iterator(RedisModuleCtx *ctx, VecSimInfoIterator *infoIter) {
->>>>>>> cdf27eeb
   RedisModule_ReplyWithArray(ctx, VecSimInfoIterator_NumberOfFields(infoIter)*2);
   while(VecSimInfoIterator_HasNextField(infoIter)) {
     VecSim_InfoField* infoField = VecSimInfoIterator_NextField(infoIter);
