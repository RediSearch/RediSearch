
#include "json.h"
#include "document.h"
#include "rmutil/rm_assert.h"
#include "vector_index.h"

#include <string.h>

// REJSON APIs
RedisJSONAPI *japi = NULL;
int japi_ver = 0;

///////////////////////////////////////////////////////////////////////////////////////////////

void ModuleChangeHandler(struct RedisModuleCtx *ctx, RedisModuleEvent e, uint64_t sub,
                         RedisModuleModuleChange *ei) {
  REDISMODULE_NOT_USED(e);
  if (sub != REDISMODULE_SUBEVENT_MODULE_LOADED || japi || strcmp(ei->module_name, "ReJSON"))
    return;
  // If RedisJSON module is loaded after RediSearch need to get the API exported by RedisJSON

  if (!GetJSONAPIs(ctx, 0)) {
    RedisModule_Log(ctx, "error", "Detected RedisJSON: failed to acquire ReJSON API");
  }
}

//---------------------------------------------------------------------------------------------

int GetJSONAPIs(RedisModuleCtx *ctx, int subscribeToModuleChange) {
    japi = RedisModule_GetSharedAPI(ctx, "RedisJSON_V2");
    if (japi) {
      japi_ver = 2;
      RedisModule_Log(ctx, "notice", "Acquired RedisJSON_V2 API");
    } else {
      japi = RedisModule_GetSharedAPI(ctx, "RedisJSON_V1");
      if (japi) {
        japi_ver = 1;
        RedisModule_Log(ctx, "notice", "Acquired RedisJSON_V1 API");
      }
    }
    if (japi) {
      return 1;
    }
    if (subscribeToModuleChange) {
      RedisModule_SubscribeToServerEvent(ctx, RedisModuleEvent_ModuleChange,
                                         (RedisModuleEventCallback) ModuleChangeHandler);
    }
    return 0;
}

///////////////////////////////////////////////////////////////////////////////////////////////

JSONPath pathParse(const char *path, RedisModuleString **err_msg) {
  if (japi_ver >= 2) {
    return japi->pathParse(path, RSDummyContext, err_msg);
  } else {
    *err_msg = NULL;
    return NULL;
  }
}

void pathFree(JSONPath jsonpath) {
  if (japi_ver >= 2) {
    japi->pathFree(jsonpath);
  } else {
    // Should not attempt to free none-null path when the required API to parse is not available
    assert(jsonpath != NULL);
  }
}

int pathIsSingle(JSONPath jsonpath) {
  if (japi_ver >= 2) {
    return japi->pathIsSingle(jsonpath);
  } else {
    // Should not use none-null path when the required API to parse is not available
    assert(jsonpath != NULL);
  }
  return false;
}

int pathHasDefinedOrder(JSONPath jsonpath) {
  if (japi_ver >= 2) {
    return japi->pathHasDefinedOrder(jsonpath);
  } else {
    // Should not use none-null path when the required API to parse is not available
    assert(jsonpath != NULL);
  }
  return false;
}

int FieldSpec_CheckJsonType(FieldType fieldType, JSONType type) {
  int rv = REDISMODULE_ERR;
  switch (type) {
  // TEXT, TAG and GEO fields are represented as string
  case JSONType_String:
    if (fieldType == INDEXFLD_T_FULLTEXT || fieldType == INDEXFLD_T_TAG || fieldType == INDEXFLD_T_GEO) {
      rv = REDISMODULE_OK;
    }
    break;
  // NUMERIC field is represented as either integer or double
  case JSONType_Int:
  case JSONType_Double:
    if (fieldType == INDEXFLD_T_NUMERIC) {
      rv = REDISMODULE_OK;
    }
    break;
  // Boolean values can be represented only as TAG
  case JSONType_Bool:
    if (fieldType == INDEXFLD_T_TAG) {
      rv = REDISMODULE_OK;
    }
    break;
  case JSONType_Null:
    rv = REDISMODULE_OK;
    break;
  case JSONType_Array:
<<<<<<< HEAD
    if (fieldType == INDEXFLD_T_FULLTEXT  || fieldType == INDEXFLD_T_VECTOR || fieldType == INDEXFLD_T_NUMERIC) {
=======
    if (fieldType == INDEXFLD_T_FULLTEXT  || fieldType == INDEXFLD_T_VECTOR || fieldType == INDEXFLD_T_NUMERIC || fieldType == INDEXFLD_T_TAG || fieldType == INDEXFLD_T_GEO) {
>>>>>>> 886e6aa6
      rv = REDISMODULE_OK;
    }
    break;
  // An object or null type are not supported
  case JSONType_Object:
  case JSONType__EOF:
    break;
  }

  return rv;
}

// Uncomment when support for more types is added
// static int JSON_getInt32(RedisJSON json, int32_t *val) {
//   long long temp;
//   int ret = japi->getInt(json, &temp);
//   *val = (int32_t)temp;
//   return ret;
// }

static int JSON_getFloat32(RedisJSON json, float *val) {
  double temp;
  int ret = japi->getDouble(json, &temp);
  if (REDISMODULE_OK == ret) {
    *val = (float)temp;
    return ret;
  } else {
    // On RedisJSON<2.0.9, getDouble can't handle integer values.
    long long tempInt;
    ret = japi->getInt(json, &tempInt);
    *val = (float)tempInt;
    return ret;
  }
}

static int JSON_getFloat64(RedisJSON json, double *val) {
  int ret = japi->getDouble(json, val);
  if (REDISMODULE_OK == ret) {
    return ret;
  } else {
    // On RedisJSON<2.0.9, getDouble can't handle integer values
    long long temp;
    ret = japi->getInt(json, &temp);
    *val = (double)temp;
    return ret;
  }
}

typedef int (*getJSONElementFunc)(RedisJSON, void *);
int JSON_StoreVectorAt(RedisJSON arr, size_t len, getJSONElementFunc getElement, char *target, unsigned char step) {
  for (int i = 0; i < len; ++i) {
    RedisJSON json = japi->getAt(arr, i);
    if (getElement(json, target) != REDISMODULE_OK) {
      return REDISMODULE_ERR;
    }
    target += step;
  }
  return REDISMODULE_OK;
}

getJSONElementFunc VecSimGetJSONCallback(VecSimType type) {
  // The right function will put a value of the right type in the address given, or return REDISMODULE_ERR
  switch (type) {
    default:
    case VecSimType_FLOAT32:
      return (getJSONElementFunc)JSON_getFloat32;
    case VecSimType_FLOAT64:
      return (getJSONElementFunc)JSON_getFloat64;
    // Uncomment when support for more types is added
    // case VecSimType_INT32:
    //   return (getJSONElementFunc)JSON_getInt32;
    // case VecSimType_INT64:
    //   return (getJSONElementFunc)japi->getInt;
  }
}

int JSON_StoreSingleVectorInDocField(FieldSpec *fs, RedisJSON arr, struct DocumentField *df) {
  VecSimType type;
  size_t dim;
  getJSONElementFunc getElement;

  switch (fs->vectorOpts.vecSimParams.algo) {
    case VecSimAlgo_HNSWLIB:
      type = fs->vectorOpts.vecSimParams.hnswParams.type;
      dim = fs->vectorOpts.vecSimParams.hnswParams.dim;
      break;
    case VecSimAlgo_BF:
      type = fs->vectorOpts.vecSimParams.bfParams.type;
      dim = fs->vectorOpts.vecSimParams.bfParams.dim;
      break;
    default: return REDISMODULE_ERR;
  }
  size_t arrLen;
  japi->getLen(arr, &arrLen);
  if (arrLen != dim) {
    return REDISMODULE_ERR;
  }

  getElement = VecSimGetJSONCallback(type);

  if (!(df->strval = rm_malloc(fs->vectorOpts.expBlobSize))) {
    return REDISMODULE_ERR;
  }
  df->strlen = fs->vectorOpts.expBlobSize;

  // At this point array length matches blob length
  if (JSON_StoreVectorAt(arr, arrLen, getElement, df->strval, VecSimType_sizeof(type)) != REDISMODULE_OK) {
    rm_free(df->strval);
    return REDISMODULE_ERR;
  }
  df->unionType = FLD_VAR_T_CSTR;
  return REDISMODULE_OK;
}

int JSON_StoreMultiVectorInDocField(FieldSpec *fs, JSONIterable *itr, size_t len, struct DocumentField *df) {
  VecSimType type;
  size_t dim;
  bool multi;
  getJSONElementFunc getElement;
  RedisJSON element;

  switch (fs->vectorOpts.vecSimParams.algo) {
    case VecSimAlgo_HNSWLIB:
      type = fs->vectorOpts.vecSimParams.hnswParams.type;
      dim = fs->vectorOpts.vecSimParams.hnswParams.dim;
      multi = fs->vectorOpts.vecSimParams.hnswParams.multi;
      break;
    case VecSimAlgo_BF:
      type = fs->vectorOpts.vecSimParams.bfParams.type;
      dim = fs->vectorOpts.vecSimParams.bfParams.dim;
      multi = fs->vectorOpts.vecSimParams.bfParams.multi;
      break;
    default: goto fail;
  }

  if (!multi)
    goto fail;

  getElement = VecSimGetJSONCallback(type);
  unsigned char step = VecSimType_sizeof(type);

  if (!(df->blobArr = rm_malloc(fs->vectorOpts.expBlobSize * len))) {
    goto fail;
  }
  df->blobSize = fs->vectorOpts.expBlobSize;
  size_t count = 0;

  while ((element = JSONIterable_Next(itr))) {
    JSONType jsonType = japi->getType(element);
    if (JSONType_Null == jsonType) {
      continue; // Skips Nulls.
    } else if (JSONType_Array != jsonType) {
      goto cleanup;
    }
    size_t cur_dim;
    if ((REDISMODULE_OK != japi->getLen(element, &cur_dim)) || (cur_dim != dim)) {
      goto cleanup;
    }
    if (REDISMODULE_OK != JSON_StoreVectorAt(element, cur_dim, getElement, df->blobArr + df->blobSize * count, step)) {
      goto cleanup;
    }
    count++; // counts only the valid non-null vectors, so we store only valid vectors continuously.
  }
  df->blobArrLen = count;
  df->unionType = FLD_VAR_T_BLOB_ARRAY;
  return REDISMODULE_OK;

cleanup:
  rm_free(df->blobArr);
fail:
  return REDISMODULE_ERR;
}

int JSON_StoreMultiVectorInDocFieldFromIter(FieldSpec *fs, JSONResultsIterator jsonIter, size_t len, struct DocumentField *df) {
  JSONIterable iter = (JSONIterable) {.type = ITERABLE_ITER,
                                      .iter = jsonIter};
  return JSON_StoreMultiVectorInDocField(fs, &iter, len, df);
}

int JSON_StoreMultiVectorInDocFieldFromArr(FieldSpec *fs, RedisJSON arr, size_t len, struct DocumentField *df) {
  JSONIterable iter = (JSONIterable) {.type = ITERABLE_ARRAY,
                                      .array.arr = arr,
                                      .array.index = 0};
  return JSON_StoreMultiVectorInDocField(fs, &iter, len, df);
}

int JSON_StoreVectorInDocField(FieldSpec *fs, RedisJSON arr, struct DocumentField *df) {
  size_t len;
  japi->getLen(arr, &len);
  if (len == 0)
    return REDISMODULE_ERR;

  RedisJSON el = japi->getAt(arr, 0); // We know there is at least one element in the array.
  switch (japi->getType(el)) {
    case JSONType_Int:
    case JSONType_Double:
      return JSON_StoreSingleVectorInDocField(fs, arr, df);
    case JSONType_Array:
      return JSON_StoreMultiVectorInDocFieldFromArr(fs, arr, len, df);
    default: return REDISMODULE_ERR;
  }
}

RedisJSON JSONIterable_Next(JSONIterable *iterable) {
  switch (iterable->type) {
    case ITERABLE_ITER:
      return japi->next(iterable->iter);

    case ITERABLE_ARRAY:
      return japi->getAt(iterable->array.arr, iterable->array.index++);

    default:
      return NULL;
  }
}

int JSON_StoreTextInDocField(size_t len, JSONIterable *iterable, struct DocumentField *df) {
  df->multiVal = rm_calloc(len , sizeof(*df->multiVal));
  int i = 0, nulls = 0;
  size_t strlen;
  RedisJSON json;
  const char *str;
  while ((json = JSONIterable_Next(iterable))) {
    JSONType jsonType = japi->getType(json);
    if (jsonType == JSONType_String) {
      japi->getString(json, &str, &strlen);
      df->multiVal[i++] = rm_strndup(str, strlen);
    } else if (jsonType == JSONType_Null) {
      nulls++; // Skip Nulls
    } else {
      // Text/Tag fields can handle only strings or Nulls
      goto error;
    }
  }
  RS_LOG_ASSERT ((i + nulls) == len, "TEXT/TAG iterator count and len must be equal");
  // Remain with surplus unused array entries from skipped null values until `Document_Clear` is called
  df->arrayLen = i;
  df->unionType = FLD_VAR_T_ARRAY;
  return REDISMODULE_OK;

error:
  for (int j = 0; j < i; ++j) {
    rm_free(df->multiVal[j]);
  }
  rm_free(df->multiVal);
  df->arrayLen = 0;
  return REDISMODULE_ERR;
}

int JSON_StoreTextInDocFieldFromIter(size_t len, JSONResultsIterator jsonIter, struct DocumentField *df) {
  JSONIterable iter = (JSONIterable) {.type = ITERABLE_ITER,
                                      .iter = jsonIter};
  return JSON_StoreTextInDocField(len, &iter, df);
}

int JSON_StoreTextInDocFieldFromArr(RedisJSON arr, struct DocumentField *df) {
  size_t len;
  japi->getLen(arr, &len);
  JSONIterable iter = (JSONIterable) {.type = ITERABLE_ARRAY,
                                      .array.arr = arr,
                                      .array.index = 0};
  return JSON_StoreTextInDocField(len, &iter, df);
}

int JSON_StoreNumericInDocField(size_t len, JSONIterable *iterable, struct DocumentField *df) {
  arrayof(double) arr = array_new(double, len);
  int nulls = 0;
  RedisJSON json;
  double dval;
  while ((json = JSONIterable_Next(iterable))) {
    JSONType jsonType = japi->getType(json);
    if (jsonType == JSONType_Double || jsonType == JSONType_Int) {
      JSON_getFloat64(json, &dval);
      array_ensure_append_1(arr, dval);
    } else if (jsonType == JSONType_Null) {
      ++nulls; // Skip Nulls (TODO: consider also failing or converting to a specific value, e.g., zero)
    } else {
      // Numeric fields can handle only numeric or Nulls
      goto error;
    }
  }
  RS_LOG_ASSERT ((array_len(arr) + nulls) == len, "NUMERIC iterator count and len must be equal");
  df->arrNumval = arr;
  df->unionType = FLD_VAR_T_ARRAY;
  return REDISMODULE_OK;

error:
  array_free(arr);
  return REDISMODULE_ERR;
}

int JSON_StoreNumericInDocFieldFromIter(size_t len, JSONResultsIterator jsonIter, struct DocumentField *df) {
  JSONIterable iter = (JSONIterable) {.type = ITERABLE_ITER,
                                      .iter = jsonIter};
  return JSON_StoreNumericInDocField(len, &iter, df);
}

int JSON_StoreNumericInDocFieldFromArr(RedisJSON arr, struct DocumentField *df) {
  size_t len;
  japi->getLen(arr, &len);
  JSONIterable iter = (JSONIterable) {.type = ITERABLE_ARRAY,
                                      .array.arr = arr,
                                      .array.index = 0};
  return JSON_StoreNumericInDocField(len, &iter, df);
}


int JSON_StoreInDocField(RedisJSON json, JSONType jsonType, FieldSpec *fs, struct DocumentField *df) {
  int rv = REDISMODULE_OK;

  int boolval;
  const char *str;
  long long intval;

  switch (jsonType) {
    case JSONType_String:
      japi->getString(json, &str, &df->strlen);
      df->strval = rm_strndup(str, df->strlen);
      df->unionType = FLD_VAR_T_CSTR;
      break;
    case JSONType_Int:
      japi->getInt(json, &intval);
      df->numval = intval;
      df->unionType = FLD_VAR_T_NUM;
      break;
    case JSONType_Double:
      japi->getDouble(json, &df->numval);
      df->unionType = FLD_VAR_T_NUM;
      break;
    case JSONType_Bool:
      japi->getBoolean(json, &boolval);
      if (boolval) {
        df->strlen = strlen("true");
        df->strval = rm_strndup("true", df->strlen);
      } else {
        df->strlen = strlen("false");
        df->strval = rm_strndup("false", df->strlen);
      }
      df->unionType = FLD_VAR_T_CSTR;
      break;
    case JSONType_Null:
      df->unionType = FLD_VAR_T_NULL;
      break;
    case JSONType_Array:
      switch (fs->types) {
        case INDEXFLD_T_FULLTEXT:
<<<<<<< HEAD
=======
        case INDEXFLD_T_TAG:
        case INDEXFLD_T_GEO:
          // (initially GEO is stored as TEXT)
>>>>>>> 886e6aa6
          rv = JSON_StoreTextInDocFieldFromArr(json, df);
          break;
        case INDEXFLD_T_VECTOR:
          rv = JSON_StoreVectorInDocField(fs, json, df);
          break;
        case INDEXFLD_T_NUMERIC:
          rv = JSON_StoreNumericInDocFieldFromArr(json, df);
          break;
        default:
          rv = REDISMODULE_ERR;
          break;
<<<<<<< HEAD
      }      
=======
      }
>>>>>>> 886e6aa6
      break;
    case JSONType_Object:
      rv = REDISMODULE_ERR;
      break;
    case JSONType__EOF:
      RS_LOG_ASSERT(0, "Should not happen");
  }

  return rv;
}

int JSON_LoadDocumentField(JSONResultsIterator jsonIter, size_t len,
                              FieldSpec *fs, struct DocumentField *df, RedisModuleCtx *ctx) {
  int rv = REDISMODULE_OK;

  if (len == 1) {
    RedisJSON json = japi->next(jsonIter);

    JSONType jsonType = japi->getType(json);
    if (FieldSpec_CheckJsonType(fs->types, jsonType) != REDISMODULE_OK) {
      return REDISMODULE_ERR;
    }

    if (JSON_StoreInDocField(json, jsonType, fs, df) != REDISMODULE_OK) {
      return REDISMODULE_ERR;
    }
  } else {
    switch (fs->types) {
      case INDEXFLD_T_TAG:
<<<<<<< HEAD
        // Handling multiple values as a Tag list
        rv = JSON_StoreTagsInDocField(len, jsonIter, df);
        break;
      case INDEXFLD_T_FULLTEXT:
        // Handling multiple values as Text
=======
      case INDEXFLD_T_FULLTEXT:
      case INDEXFLD_T_GEO:
        // Handling multiple values as Text
        // (initially GEO is stored as TEXT)
>>>>>>> 886e6aa6
        rv = JSON_StoreTextInDocFieldFromIter(len, jsonIter, df);
        break;
      case INDEXFLD_T_NUMERIC:
        // Handling multiple values as Numeric
        rv = JSON_StoreNumericInDocFieldFromIter(len, jsonIter, df);
        break;
<<<<<<< HEAD
=======
      case INDEXFLD_T_VECTOR:;
        // Handling multiple values as Vector
        rv = JSON_StoreMultiVectorInDocFieldFromIter(fs, jsonIter, len, df);
        break;
>>>>>>> 886e6aa6
      default:
        rv = REDISMODULE_ERR;
        break;
    }
  }

  df->multisv = NULL;
  // If all is successful up til here,
  // we check whether a multi value is needed to be calculated for SORTABLE (avoiding re-opening the key and re-parsing the path)
  // (requires some API V2 functions to be available)
  if (rv == REDISMODULE_OK && FieldSpec_IsSortable(fs) && df->unionType == FLD_VAR_T_ARRAY && japi_ver >= 2) {
    RSValue *rsv = NULL;
    japi->resetIter(jsonIter);
    // There is no api version (DIALECT) specified during ingestion,
    // So we need to prepare a value using newer api version,
    // in order to be able to handle a query later on with either old or new api version
    if (jsonIterToValue(ctx, jsonIter, APIVERSION_RETURN_MULTI_CMP_FIRST, &rsv) == REDISMODULE_OK) {
      df->multisv = rsv;
    } else {
      rv = REDISMODULE_ERR;
    }
  }
  return rv;
}<|MERGE_RESOLUTION|>--- conflicted
+++ resolved
@@ -114,11 +114,7 @@
     rv = REDISMODULE_OK;
     break;
   case JSONType_Array:
-<<<<<<< HEAD
-    if (fieldType == INDEXFLD_T_FULLTEXT  || fieldType == INDEXFLD_T_VECTOR || fieldType == INDEXFLD_T_NUMERIC) {
-=======
     if (fieldType == INDEXFLD_T_FULLTEXT  || fieldType == INDEXFLD_T_VECTOR || fieldType == INDEXFLD_T_NUMERIC || fieldType == INDEXFLD_T_TAG || fieldType == INDEXFLD_T_GEO) {
->>>>>>> 886e6aa6
       rv = REDISMODULE_OK;
     }
     break;
@@ -465,12 +461,9 @@
     case JSONType_Array:
       switch (fs->types) {
         case INDEXFLD_T_FULLTEXT:
-<<<<<<< HEAD
-=======
         case INDEXFLD_T_TAG:
         case INDEXFLD_T_GEO:
           // (initially GEO is stored as TEXT)
->>>>>>> 886e6aa6
           rv = JSON_StoreTextInDocFieldFromArr(json, df);
           break;
         case INDEXFLD_T_VECTOR:
@@ -482,11 +475,7 @@
         default:
           rv = REDISMODULE_ERR;
           break;
-<<<<<<< HEAD
-      }      
-=======
       }
->>>>>>> 886e6aa6
       break;
     case JSONType_Object:
       rv = REDISMODULE_ERR;
@@ -516,31 +505,20 @@
   } else {
     switch (fs->types) {
       case INDEXFLD_T_TAG:
-<<<<<<< HEAD
-        // Handling multiple values as a Tag list
-        rv = JSON_StoreTagsInDocField(len, jsonIter, df);
-        break;
-      case INDEXFLD_T_FULLTEXT:
-        // Handling multiple values as Text
-=======
       case INDEXFLD_T_FULLTEXT:
       case INDEXFLD_T_GEO:
         // Handling multiple values as Text
         // (initially GEO is stored as TEXT)
->>>>>>> 886e6aa6
         rv = JSON_StoreTextInDocFieldFromIter(len, jsonIter, df);
         break;
       case INDEXFLD_T_NUMERIC:
         // Handling multiple values as Numeric
         rv = JSON_StoreNumericInDocFieldFromIter(len, jsonIter, df);
         break;
-<<<<<<< HEAD
-=======
       case INDEXFLD_T_VECTOR:;
         // Handling multiple values as Vector
         rv = JSON_StoreMultiVectorInDocFieldFromIter(fs, jsonIter, len, df);
         break;
->>>>>>> 886e6aa6
       default:
         rv = REDISMODULE_ERR;
         break;
