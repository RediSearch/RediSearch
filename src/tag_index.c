/*
 * Copyright (c) 2006-Present, Redis Ltd.
 * All rights reserved.
 *
 * Licensed under your choice of the Redis Source Available License 2.0
 * (RSALv2); or (b) the Server Side Public License v1 (SSPLv1); or (c) the
 * GNU Affero General Public License v3 (AGPLv3).
*/
#include "tag_index.h"
#include "suffix.h"
#include "rmalloc.h"
#include "rmutil/vector.h"
#include "inverted_index.h"
#include "redis_index.h"
#include "rmutil/util.h"
#include "util/misc.h"
#include "util/arr.h"
#include "rmutil/rm_assert.h"
#include "resp3.h"

extern RedisModuleCtx *RSDummyContext;

static uint32_t tagUniqueId = 0;

// Tags are limited to 4096 each
#define MAX_TAG_LEN 0x1000
/* See tag_index.h for documentation  */
TagIndex *NewTagIndex() {
  TagIndex *idx = rm_new(TagIndex);
  idx->values = NewTrieMap();
  idx->uniqueId = tagUniqueId++;
  idx->suffix = NULL;
  return idx;
}

/* read the next token from the string */
char *TagIndex_SepString(char sep, char **s, size_t *toklen, bool indexEmpty) {

  char *start = *s;

  if (!indexEmpty) {
    // find the first none space and none separator char
    while (*start && (isspace(*start) || *start == sep)) {
      start++;
    }
  } else {
    // We wish to index empty strings as well as non-empty strings, while
    // trimming the spaces if found.
    bool found_space = isspace(*start);
    while (isspace(*start)) {
      start++;
    }

    // If we found an empty value, and we wish to index it, return it.
    if (*start == sep) {
      *s = ++start;
      return "";
    } else if (*start == '\0' && found_space) {
      *s = start;
      return "";
    }
  }

  if (*start == '\0') {
    // Done
    *s = start;
    return NULL;
  }

  // Non-empty term
  char *end = start;
  char *lastChar = start;
  for (; *end; ++end) {
    if (*end == sep) {
      end++;
      break;
    }
    if (!isspace(*end)) {
      lastChar = end;
    }
  }

  *(lastChar + 1) = '\0';
  *s = end;

  *toklen = lastChar - start + 1;
  return start;
}

static int tokenizeTagString(const char *str, const FieldSpec *fs, char ***resArray) {
  char sep = fs->tagOpts.tagSep;
  TagFieldFlags flags = fs->tagOpts.tagFlags;
  bool indexEmpty = FieldSpec_IndexesEmpty(fs);

  if (sep == TAG_FIELD_DEFAULT_JSON_SEP) {
    char *tok = rm_strdup(str);
    if (!(flags & TagField_CaseSensitive)) { // check case sensitive
<<<<<<< HEAD
      char *longer_dst = NULL;
      size_t newLen = unicode_tolower(tok, strlen(tok), &longer_dst);
      if (newLen) {
        if (longer_dst) {
          rm_free(tok);
          tok = longer_dst;
        }
=======
      size_t newLen = unicode_tolower(tok, strlen(tok));
      if (newLen) {
>>>>>>> 5750ba55
        tok[newLen] = '\0';
      }
    }
    array_append(*resArray, tok);
    return REDISMODULE_OK;
  }

  char *tok;
  char *p;
  char *pp = p = rm_strdup(str);
  uint len = strlen(p);
  bool last_is_sep = (len > 0) && (*(p + len - 1) == sep);
  while (p) {
    // get the next token
    size_t toklen = 0;
    tok = TagIndex_SepString(sep, &p, &toklen, indexEmpty);

    if (tok) {
      // normalize the string
      if (!(flags & TagField_CaseSensitive)) { // check case sensitive
<<<<<<< HEAD
        char *longer_dst = NULL;
        size_t newLen = unicode_tolower(tok, strlen(tok), &longer_dst);
        if (newLen) {
          toklen = newLen;
          if (!longer_dst) {
            tok = rm_strndup(tok, MIN(toklen, MAX_TAG_LEN));
          } else {
            tok = longer_dst;
          }
        }
      } else {
        tok = rm_strndup(tok, MIN(toklen, MAX_TAG_LEN));
=======
        size_t newLen = unicode_tolower(tok, strlen(tok));
        if (newLen) {
          toklen = newLen;
        }
>>>>>>> 5750ba55
      }

      array_append(*resArray, tok);
    } else {
      break;
    }
  }

  // If the field indexes empty fields, index the case of an empty field, or a
  // field that ends with a separator as well.
  if (indexEmpty) {
    if (p == pp || last_is_sep)
    tok = rm_strdup("");
    array_append(*resArray, tok);
  }

  rm_free(pp);
  return REDISMODULE_OK;
}

int TagIndex_Preprocess(const FieldSpec *fs, const DocumentField *data, FieldIndexerData *fdata) {
  arrayof(char*) arr = array_new(char *, 4);
  const char *str;
  int ret = 1;
  switch (data->unionType) {
  case FLD_VAR_T_RMS:
    str = (char *)RedisModule_StringPtrLen(data->text, NULL);
    tokenizeTagString(str, fs, &arr);
    break;
  case FLD_VAR_T_CSTR:
    tokenizeTagString(data->strval, fs, &arr);
    break;
  case FLD_VAR_T_ARRAY:
    for (int i = 0; i < data->arrayLen; i++) {
      tokenizeTagString(data->multiVal[i], fs, &arr);
    }
    break;
  case FLD_VAR_T_NULL:
    fdata->isNull = 1;
    ret = 0;
    break;
  case FLD_VAR_T_GEO:
  case FLD_VAR_T_NUM:
  case FLD_VAR_T_BLOB_ARRAY:
  case FLD_VAR_T_GEOMETRY:
    RS_ABORT("nope")
    break;
  }
  fdata->tags = arr;
  return ret;
}

struct InvertedIndex *TagIndex_OpenIndex(TagIndex *idx, const char *value,
                                          size_t len, int create_if_missing, size_t *sz) {
  *sz = 0;
  InvertedIndex *iv = TrieMap_Find(idx->values, value, len);
  if (iv == TRIEMAP_NOTFOUND) {
    if (create_if_missing) {
      iv = NewInvertedIndex(Index_DocIdsOnly, 1, sz);
      TrieMap_Add(idx->values, value, len, iv, NULL);
    }
  }
  return iv;
}

// Encode a single docId into a specific tag value
// Returns the number of bytes occupied by the encoded entry plus the size of
// the inverted index (if a new inverted index was created)
static inline size_t tagIndex_Put(TagIndex *idx, const char *value, size_t len, t_docId docId) {
  size_t sz;
  IndexEncoder enc = InvertedIndex_GetEncoder(Index_DocIdsOnly);
  RSIndexResult rec = {.type = RSResultType_Virtual, .docId = docId, .offsetsSz = 0, .freq = 0};
  InvertedIndex *iv = TagIndex_OpenIndex(idx, value, len, CREATE_INDEX, &sz);
  return InvertedIndex_WriteEntryGeneric(iv, enc, docId, &rec) + sz;
}

/* Index a vector of pre-processed tags for a docId */
size_t TagIndex_Index(TagIndex *idx, const char **values, size_t n, t_docId docId) {
  if (!values) return 0;
  size_t ret = 0;
  for (size_t ii = 0; ii < n; ++ii) {
    const char *tok = values[ii];
    if (tok) {
      ret += tagIndex_Put(idx, tok, strlen(tok), docId);

      if (idx->suffix && (*tok != '\0')) { // add to suffix TrieMap
        addSuffixTrieMap(idx->suffix, tok, strlen(tok));
      }
    }
  }
  return ret;
}

typedef struct {
  TagIndex *idx;
  IndexIterator **its;
} TagConcCtx;

static void TagReader_OnReopen(void *privdata) {
  TagConcCtx *ctx = privdata;
  IndexIterator **its = ctx->its;
  TagIndex *idx = NULL;
  size_t nits = array_len(its);

  // If the key is valid, we just reset the reader's buffer reader to the current block pointer
  for (size_t ii = 0; ii < nits; ++ii) {
    IndexReader *ir = its[ii]->ctx;
    if (ir->record->type == RSResultType_Term) {
      size_t sz;
      // we need to reopen the inverted index to make sure its still valid.
      // the GC might have deleted it by now.
      InvertedIndex *idx = TagIndex_OpenIndex(ctx->idx, ir->record->term.term->str,
                                              ir->record->term.term->len, DONT_CREATE_INDEX, &sz);
      if (idx == TRIEMAP_NOTFOUND || ir->idx != idx) {
        // The inverted index was collected entirely by GC.
        // All the documents that were inside were deleted and new ones were added.
        // We will not continue reading those new results and instead abort reading
        // for this specific inverted index.
        IR_Abort(ir);
        continue; // Deal with the next IndexReader
      }
    }
    // Use generic `OnReopen` callback for all readers
    IndexReader_OnReopen(ir);
  }
}

static void concCtxFree(void *p) {
  TagConcCtx *tctx = p;
  if (tctx->its) {
    array_free(tctx->its);
  }
  rm_free(p);
}

void TagIndex_RegisterConcurrentIterators(TagIndex *idx, ConcurrentSearchCtx *conc,
                                          array_t *iters) {
  TagConcCtx *tctx = rm_calloc(1, sizeof(*tctx));
  tctx->idx = idx;
  tctx->its = (IndexIterator **)iters;
  ConcurrentSearch_AddKey(conc, TagReader_OnReopen, tctx, concCtxFree);
}

IndexIterator *TagIndex_GetReader(const RedisSearchCtx *sctx, InvertedIndex *iv, const char *value, size_t len,
                                   double weight, t_fieldIndex fieldIndex) {
  RSToken tok = {.str = (char *)value, .len = len};
  RSQueryTerm *t = NewQueryTerm(&tok, 0);
  FieldMaskOrIndex fieldMaskOrIndex = {.isFieldMask = false, .value.index = fieldIndex};
  IndexReader *r = NewTermIndexReaderEx(iv, sctx, fieldMaskOrIndex, t, weight);
  if (!r) {
    return NULL;
  }
  return NewReadIterator(r);
}

/* Open an index reader to iterate a tag index for a specific tag. Used at query evaluation time.
 * Returns NULL if there is no such tag in the index */
IndexIterator *TagIndex_OpenReader(TagIndex *idx, const RedisSearchCtx *sctx, const char *value, size_t len,
                                   double weight, t_fieldIndex fieldIndex) {

  InvertedIndex *iv = TrieMap_Find(idx->values, (char *)value, len);
  if (iv == TRIEMAP_NOTFOUND || !iv || iv->numDocs == 0) {
    return NULL;
  }
  return TagIndex_GetReader(sctx, iv, value, len, weight, fieldIndex);
}

/* Format the key name for a tag index */
RedisModuleString *TagIndex_FormatName(const IndexSpec *spec, const HiddenString* field) {
  return RedisModule_CreateStringPrintf(RSDummyContext, TAG_INDEX_KEY_FMT, HiddenString_GetUnsafe(spec->specName, NULL), HiddenString_GetUnsafe(field, NULL));
}

/* Open the tag index */
TagIndex *TagIndex_Open(const IndexSpec *spec, RedisModuleString *key, bool create_if_missing) {
  KeysDictValue *kdv = dictFetchValue(spec->keysDict, key);
  if (kdv) {
    return kdv->p;
  }
  if (!create_if_missing) {
    return NULL;
  }
  kdv = rm_calloc(1, sizeof(*kdv));
  kdv->p = NewTagIndex();
  kdv->dtor = TagIndex_Free;
  dictAdd(spec->keysDict, key, kdv);
  return kdv->p;
}

/* Serialize all the tags in the index to the redis client */
void TagIndex_SerializeValues(TagIndex *idx, RedisModuleCtx *ctx) {
  TrieMapIterator *it = TrieMap_Iterate(idx->values, "", 0);

  char *str;
  tm_len_t slen;
  void *ptr;
  RedisModule_ReplyWithSetOrArray(ctx, REDISMODULE_POSTPONED_LEN);
  long long count = 0;
  while (TrieMapIterator_Next(it, &str, &slen, &ptr)) {
    ++count;
    RedisModule_ReplyWithStringBuffer(ctx, str, slen);
  }

  RedisModule_ReplySetSetOrArrayLength(ctx, count);

  TrieMapIterator_Free(it);
}

RedisModuleType *TagIndexType;

void *TagIndex_RdbLoad(RedisModuleIO *rdb, int encver) {
  unsigned long long elems = RedisModule_LoadUnsigned(rdb);
  TagIndex *idx = NewTagIndex();

  while (elems--) {
    size_t slen;
    char *s = RedisModule_LoadStringBuffer(rdb, &slen);
    InvertedIndex *inv = InvertedIndex_RdbLoad(rdb, INVERTED_INDEX_ENCVER);
    RS_LOG_ASSERT(inv, "loading inverted index from rdb failed");
    TrieMap_Add(idx->values, s, MIN(slen, MAX_TAG_LEN), inv, NULL);
    RedisModule_Free(s);
  }
  return idx;
}
void TagIndex_RdbSave(RedisModuleIO *rdb, void *value) {
  TagIndex *idx = value;
  RedisModule_SaveUnsigned(rdb, idx->values->cardinality);
  TrieMapIterator *it = TrieMap_Iterate(idx->values, "", 0);

  char *str;
  tm_len_t slen;
  void *ptr;
  size_t count = 0;
  while (TrieMapIterator_Next(it, &str, &slen, &ptr)) {
    count++;
    RedisModule_SaveStringBuffer(rdb, str, slen);
    InvertedIndex *inv = ptr;
    InvertedIndex_RdbSave(rdb, inv);
  }
  RS_LOG_ASSERT(count == idx->values->cardinality, "not all inverted indexes save to rdb");
  TrieMapIterator_Free(it);
}

void TagIndex_Free(void *p) {
  TagIndex *idx = p;
  TrieMap_Free(idx->values, InvertedIndex_Free);
  TrieMap_Free(idx->suffix, suffixTrieMap_freeCallback);
  rm_free(idx);
}

size_t TagIndex_MemUsage(const void *value) {
  const TagIndex *idx = value;
  size_t sz = sizeof(*idx);

  TrieMapIterator *it = TrieMap_Iterate(idx->values, "", 0);

  char *str;
  tm_len_t slen;
  void *ptr;
  while (TrieMapIterator_Next(it, &str, &slen, &ptr)) {
    sz += slen + InvertedIndex_MemUsage((InvertedIndex *)ptr);
  }
  TrieMapIterator_Free(it);
  return sz;
}

int TagIndex_RegisterType(RedisModuleCtx *ctx) {
  RedisModuleTypeMethods tm = {.version = REDISMODULE_TYPE_METHOD_VERSION,
                               .rdb_load = TagIndex_RdbLoad,
                               .rdb_save = TagIndex_RdbSave,
                               .aof_rewrite = GenericAofRewrite_DisabledHandler,
                               .free = TagIndex_Free,
                               .mem_usage = TagIndex_MemUsage};

  TagIndexType = RedisModule_CreateDataType(ctx, "ft_tagidx", TAGIDX_CURRENT_VERSION, &tm);
  if (TagIndexType == NULL) {
    RedisModule_Log(ctx, "warning", "Could not create attribute index type");
    return REDISMODULE_ERR;
  }

  return REDISMODULE_OK;
}

size_t TagIndex_GetOverhead(const IndexSpec *sp, FieldSpec *fs) {
  size_t overhead = 0;
  TagIndex *idx = NULL;
  RedisModuleString *keyName = TagIndex_FormatName(sp, fs->fieldName);
  idx = TagIndex_Open(sp, keyName, DONT_CREATE_INDEX);
  RedisModule_FreeString(RSDummyContext, keyName);
  if (idx) {
    overhead = TrieMap_MemUsage(idx->values);     // Values' size are counted in stats.invertedSize
    if (idx->suffix) {
      overhead += TrieMap_MemUsage(idx->suffix);
    }
  }
  return overhead;
}<|MERGE_RESOLUTION|>--- conflicted
+++ resolved
@@ -95,7 +95,6 @@
   if (sep == TAG_FIELD_DEFAULT_JSON_SEP) {
     char *tok = rm_strdup(str);
     if (!(flags & TagField_CaseSensitive)) { // check case sensitive
-<<<<<<< HEAD
       char *longer_dst = NULL;
       size_t newLen = unicode_tolower(tok, strlen(tok), &longer_dst);
       if (newLen) {
@@ -103,10 +102,6 @@
           rm_free(tok);
           tok = longer_dst;
         }
-=======
-      size_t newLen = unicode_tolower(tok, strlen(tok));
-      if (newLen) {
->>>>>>> 5750ba55
         tok[newLen] = '\0';
       }
     }
@@ -127,7 +122,6 @@
     if (tok) {
       // normalize the string
       if (!(flags & TagField_CaseSensitive)) { // check case sensitive
-<<<<<<< HEAD
         char *longer_dst = NULL;
         size_t newLen = unicode_tolower(tok, strlen(tok), &longer_dst);
         if (newLen) {
@@ -140,12 +134,6 @@
         }
       } else {
         tok = rm_strndup(tok, MIN(toklen, MAX_TAG_LEN));
-=======
-        size_t newLen = unicode_tolower(tok, strlen(tok));
-        if (newLen) {
-          toklen = newLen;
-        }
->>>>>>> 5750ba55
       }
 
       array_append(*resArray, tok);
