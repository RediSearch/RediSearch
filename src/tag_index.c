/*
 * Copyright (c) 2006-Present, Redis Ltd.
 * All rights reserved.
 *
 * Licensed under your choice of the Redis Source Available License 2.0
 * (RSALv2); or (b) the Server Side Public License v1 (SSPLv1); or (c) the
 * GNU Affero General Public License v3 (AGPLv3).
*/
#include "tag_index.h"
#include "suffix.h"
#include "rmalloc.h"
#include "rmutil/vector.h"
#include "inverted_index.h"
#include "redis_index.h"
#include "rmutil/util.h"
#include "triemap.h"
#include "util/misc.h"
#include "util/arr.h"
#include "rmutil/rm_assert.h"
#include "resp3.h"
<<<<<<< HEAD
#include "field_spec.h"
#include "spec.h"
#include "config.h"
=======
#include "iterators/inverted_index_iterator.h"
>>>>>>> 28069a71

extern RedisModuleCtx *RSDummyContext;

static uint32_t tagUniqueId = 0;

// Tags are limited to 4096 each
#define MAX_TAG_LEN 0x1000
/* See tag_index.h for documentation  */
TagIndex *NewTagIndex() {
  TagIndex *idx = rm_new(TagIndex);
  idx->values = NewTrieMap();
  idx->uniqueId = tagUniqueId++;
  idx->suffix = NULL;
  return idx;
}

/* read the next token from the string */
char *TagIndex_SepString(char sep, char **s, size_t *toklen, bool indexEmpty) {

  char *start = *s;

  if (!indexEmpty) {
    // find the first none space and none separator char
    while (*start && (isspace(*start) || *start == sep)) {
      start++;
    }
  } else {
    // We wish to index empty strings as well as non-empty strings, while
    // trimming the spaces if found.
    bool found_space = isspace(*start);
    while (isspace(*start)) {
      start++;
    }

    // If we found an empty value, and we wish to index it, return it.
    if (*start == sep) {
      *s = ++start;
      return "";
    } else if (*start == '\0' && found_space) {
      *s = start;
      return "";
    }
  }

  if (*start == '\0') {
    // Done
    *s = start;
    return NULL;
  }

  // Non-empty term
  char *end = start;
  char *lastChar = start;
  for (; *end; ++end) {
    if (*end == sep) {
      end++;
      break;
    }
    if (!isspace(*end)) {
      lastChar = end;
    }
  }

  *(lastChar + 1) = '\0';
  *s = end;

  *toklen = lastChar - start + 1;
  return start;
}

static int tokenizeTagString(const char *str, const FieldSpec *fs, char ***resArray) {
  char sep = fs->tagOpts.tagSep;
  TagFieldFlags flags = fs->tagOpts.tagFlags;
  bool indexEmpty = FieldSpec_IndexesEmpty(fs);

  if (sep == TAG_FIELD_DEFAULT_JSON_SEP) {
    char *tok = rm_strdup(str);
    if (!(flags & TagField_CaseSensitive)) { // check case sensitive
      size_t len = strlen(tok);
      char *dst = unicode_tolower(tok, &len);
      if (dst) {
        rm_free(tok);
        tok = dst;
      } else {
        // No memory allocation, just ensure null termination
        tok[len] = '\0';
      }
    }
    array_append(*resArray, tok);
    return REDISMODULE_OK;
  }

  char *tok;
  char *p;
  char *pp = p = rm_strdup(str);
  uint len = strlen(p);
  bool last_is_sep = (len > 0) && (*(p + len - 1) == sep);
  while (p) {
    // get the next token
    size_t toklen = 0;
    tok = TagIndex_SepString(sep, &p, &toklen, indexEmpty);

    if (tok) {
      // normalize the string
      if (!(flags & TagField_CaseSensitive)) { // check case sensitive
        char *longer_dst = unicode_tolower(tok, &toklen);
        if (longer_dst) {
          tok = longer_dst;
        } else {
          tok = rm_strndup(tok, MIN(toklen, MAX_TAG_LEN));
        }
      } else {
        tok = rm_strndup(tok, MIN(toklen, MAX_TAG_LEN));
      }

      array_append(*resArray, tok);
    } else {
      break;
    }
  }

  // If the field indexes empty fields, index the case of an empty field, or a
  // field that ends with a separator as well.
  if (indexEmpty) {
    if (p == pp || last_is_sep)
    tok = rm_strdup("");
    array_append(*resArray, tok);
  }

  rm_free(pp);
  return REDISMODULE_OK;
}

int TagIndex_Preprocess(const FieldSpec *fs, const DocumentField *data, FieldIndexerData *fdata) {
  arrayof(char*) arr = array_new(char *, 4);
  const char *str;
  int ret = 1;
  switch (data->unionType) {
  case FLD_VAR_T_RMS:
    str = (char *)RedisModule_StringPtrLen(data->text, NULL);
    tokenizeTagString(str, fs, &arr);
    break;
  case FLD_VAR_T_CSTR:
    tokenizeTagString(data->strval, fs, &arr);
    break;
  case FLD_VAR_T_ARRAY:
    for (int i = 0; i < data->arrayLen; i++) {
      tokenizeTagString(data->multiVal[i], fs, &arr);
    }
    break;
  case FLD_VAR_T_NULL:
    fdata->isNull = 1;
    ret = 0;
    break;
  case FLD_VAR_T_GEO:
  case FLD_VAR_T_NUM:
  case FLD_VAR_T_BLOB_ARRAY:
  case FLD_VAR_T_GEOMETRY:
    RS_ABORT("nope")
    break;
  }
  fdata->tags = arr;
  return ret;
}

struct InvertedIndex *TagIndex_OpenIndex(const TagIndex *idx, const char *value,
                                          size_t len, int create_if_missing, size_t *sz) {
  *sz = 0;
  InvertedIndex *iv = TrieMap_Find(idx->values, value, len);
  if (iv == TRIEMAP_NOTFOUND) {
    if (create_if_missing) {
      iv = NewInvertedIndex(Index_DocIdsOnly, 1, sz);
      TrieMap_Add(idx->values, value, len, iv, NULL);
    }
  }
  return iv;
}

// Encode a single docId into a specific tag value
// Returns the number of bytes occupied by the encoded entry plus the size of
// the inverted index (if a new inverted index was created)
static inline size_t tagIndex_Put(TagIndex *idx, const char *value, size_t len, t_docId docId) {
  size_t sz;
  IndexEncoder enc = InvertedIndex_GetEncoder(Index_DocIdsOnly);
  RSIndexResult rec = {.type = RSResultType_Virtual, .docId = docId, .offsetsSz = 0, .freq = 0};
  InvertedIndex *iv = TagIndex_OpenIndex(idx, value, len, CREATE_INDEX, &sz);
  return InvertedIndex_WriteEntryGeneric(iv, enc, &rec) + sz;
}

/* Index a vector of pre-processed tags for a docId */
size_t TagIndex_Index(TagIndex *idx, const char **values, size_t n, t_docId docId) {
  if (!values) return 0;
  size_t ret = 0;
  for (size_t ii = 0; ii < n; ++ii) {
    const char *tok = values[ii];
    if (tok) {
      ret += tagIndex_Put(idx, tok, strlen(tok), docId);

      if (idx->suffix && (*tok != '\0')) { // add to suffix TrieMap
        addSuffixTrieMap(idx->suffix, tok, strlen(tok));
      }
    }
  }
  return ret;
}

static QueryIterator *TagIndex_GetReader(const TagIndex *idx, const RedisSearchCtx *sctx, InvertedIndex *iv,
                                         const char *value, size_t len, double weight, t_fieldIndex fieldIndex) {
  RSToken tok = {.str = (char *)value, .len = len};
  RSQueryTerm *t = NewQueryTerm(&tok, 0);
  FieldMaskOrIndex fieldMaskOrIndex = {.isFieldMask = false, .value.index = fieldIndex};
  return NewInvIndIterator_TagQuery(iv, idx, sctx, fieldMaskOrIndex, t, weight);
}

/* Open an index reader to iterate a tag index for a specific tag. Used at query evaluation time.
 * Returns NULL if there is no such tag in the index */
QueryIterator *TagIndex_OpenReader(TagIndex *idx, const RedisSearchCtx *sctx, const char *value, size_t len,
                                   double weight, t_fieldIndex fieldIndex) {

  InvertedIndex *iv = TrieMap_Find(idx->values, (char *)value, len);
  if (iv == TRIEMAP_NOTFOUND || !iv || iv->numDocs == 0) {
    return NULL;
  }
  return TagIndex_GetReader(idx, sctx, iv, value, len, weight, fieldIndex);
}

/* Format the key name for a tag index */
RedisModuleString *TagIndex_FormatName(const IndexSpec *spec, const HiddenString* field) {
  return RedisModule_CreateStringPrintf(RSDummyContext, TAG_INDEX_KEY_FMT, HiddenString_GetUnsafe(spec->specName, NULL), HiddenString_GetUnsafe(field, NULL));
}

/* Open the tag index */
TagIndex *TagIndex_Open(const IndexSpec *spec, RedisModuleString *key, bool create_if_missing) {
  KeysDictValue *kdv = dictFetchValue(spec->keysDict, key);
  if (kdv) {
    return kdv->p;
  }
  if (!create_if_missing) {
    return NULL;
  }
  kdv = rm_calloc(1, sizeof(*kdv));
  kdv->p = NewTagIndex();
  kdv->dtor = TagIndex_Free;
  dictAdd(spec->keysDict, key, kdv);
  return kdv->p;
}

/* Serialize all the tags in the index to the redis client */
void TagIndex_SerializeValues(TagIndex *idx, RedisModuleCtx *ctx) {
  TrieMapIterator *it = TrieMap_Iterate(idx->values);

  char *str;
  tm_len_t slen;
  void *ptr;
  RedisModule_ReplyWithSetOrArray(ctx, REDISMODULE_POSTPONED_LEN);
  long long count = 0;
  while (TrieMapIterator_Next(it, &str, &slen, &ptr)) {
    ++count;
    RedisModule_ReplyWithStringBuffer(ctx, str, slen);
  }

  RedisModule_ReplySetSetOrArrayLength(ctx, count);

  TrieMapIterator_Free(it);
}

void TagIndex_Free(void *p) {
  TagIndex *idx = p;
  TrieMap_Free(idx->values, InvertedIndex_Free);
  TrieMap_Free(idx->suffix, suffixTrieMap_freeCallback);
  rm_free(idx);
}

size_t TagIndex_GetOverhead(const IndexSpec *sp, FieldSpec *fs) {
  size_t overhead = 0;
  TagIndex *idx = NULL;
  RedisModuleString *keyName = TagIndex_FormatName(sp, fs->fieldName);
  idx = TagIndex_Open(sp, keyName, DONT_CREATE_INDEX);
  RedisModule_FreeString(RSDummyContext, keyName);
  if (idx) {
    overhead = TrieMap_MemUsage(idx->values);     // Values' size are counted in stats.invertedSize
    if (idx->suffix) {
      overhead += TrieMap_MemUsage(idx->suffix);
    }
  }
  return overhead;
}

//---------------------------------------------------------------------------------------------
// Tag Index Replication Functions
//---------------------------------------------------------------------------------------------

int TagIndex_Freeze(TagIndex *tagIndex) {
  if (!tagIndex) {
    return REDISMODULE_ERR;
  }

  RedisModule_Log(RSDummyContext, "debug",
                "RediSearch: Preparing tag index for fork");

  // Prepare tag index structures
  // - Ensure tag dictionary consistency
  // - Flush pending tag operations
  // - Prepare TrieMap structures

  return REDISMODULE_OK;
}

int TagIndex_Unfreeze(TagIndex *tagIndex) {
  if (!tagIndex) {
    return REDISMODULE_ERR;
  }

  RedisModule_Log(RSDummyContext, "debug",
                "RediSearch: Handling fork creation for tag index");

  // Handle post-fork for tag index
  // - Memory snapshot has been taken
  // - Tag dictionaries are now read-only in child process

  return REDISMODULE_OK;
}

int TagIndex_Unfreeze_Expensive_Writes(TagIndex *tagIndex) {
  if (!tagIndex) {
    return REDISMODULE_ERR;
  }

  RedisModule_Log(RSDummyContext, "debug",
                "RediSearch: Completing fork for tag index");

  // Complete fork for tag index
  // - Resume normal write operations
  // - Release any locks on TrieMap structures

  return REDISMODULE_OK;
}<|MERGE_RESOLUTION|>--- conflicted
+++ resolved
@@ -18,13 +18,10 @@
 #include "util/arr.h"
 #include "rmutil/rm_assert.h"
 #include "resp3.h"
-<<<<<<< HEAD
 #include "field_spec.h"
 #include "spec.h"
 #include "config.h"
-=======
 #include "iterators/inverted_index_iterator.h"
->>>>>>> 28069a71
 
 extern RedisModuleCtx *RSDummyContext;
 
@@ -311,54 +308,4 @@
     }
   }
   return overhead;
-}
-
-//---------------------------------------------------------------------------------------------
-// Tag Index Replication Functions
-//---------------------------------------------------------------------------------------------
-
-int TagIndex_Freeze(TagIndex *tagIndex) {
-  if (!tagIndex) {
-    return REDISMODULE_ERR;
-  }
-
-  RedisModule_Log(RSDummyContext, "debug",
-                "RediSearch: Preparing tag index for fork");
-
-  // Prepare tag index structures
-  // - Ensure tag dictionary consistency
-  // - Flush pending tag operations
-  // - Prepare TrieMap structures
-
-  return REDISMODULE_OK;
-}
-
-int TagIndex_Unfreeze(TagIndex *tagIndex) {
-  if (!tagIndex) {
-    return REDISMODULE_ERR;
-  }
-
-  RedisModule_Log(RSDummyContext, "debug",
-                "RediSearch: Handling fork creation for tag index");
-
-  // Handle post-fork for tag index
-  // - Memory snapshot has been taken
-  // - Tag dictionaries are now read-only in child process
-
-  return REDISMODULE_OK;
-}
-
-int TagIndex_Unfreeze_Expensive_Writes(TagIndex *tagIndex) {
-  if (!tagIndex) {
-    return REDISMODULE_ERR;
-  }
-
-  RedisModule_Log(RSDummyContext, "debug",
-                "RediSearch: Completing fork for tag index");
-
-  // Complete fork for tag index
-  // - Resume normal write operations
-  // - Release any locks on TrieMap structures
-
-  return REDISMODULE_OK;
 }