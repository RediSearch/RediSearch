/*
 * Copyright Redis Ltd. 2016 - present
 * Licensed under your choice of the Redis Source Available License 2.0 (RSALv2) or
 * the Server Side Public License v1 (SSPLv1).
 */

#include "tag_index.h"
#include "suffix.h"
#include "rmalloc.h"
#include "rmutil/vector.h"
#include "inverted_index.h"
#include "redis_index.h"
#include "rmutil/util.h"
#include "util/misc.h"
#include "util/arr.h"
#include "rmutil/rm_assert.h"
#include "resp3.h"

extern RedisModuleCtx *RSDummyContext;

static uint32_t tagUniqueId = 0;

// Tags are limited to 4096 each
#define MAX_TAG_LEN 0x1000
/* See tag_index.h for documentation  */
TagIndex *NewTagIndex() {
  TagIndex *idx = rm_new(TagIndex);
  idx->values = NewTrieMap();
  idx->uniqueId = tagUniqueId++;
  idx->suffix = NULL;
  return idx;
}

/* read the next token from the string */
char *TagIndex_SepString(char sep, char **s, size_t *toklen, bool indexEmpty) {

  char *start = *s;

  if (!indexEmpty) {
    // find the first none space and none separator char
    while (*start && (isspace(*start) || *start == sep)) {
      start++;
    }
  } else {
    // We wish to index empty strings as well as non-empty strings, while
    // trimming the spaces if found.
    bool found_space = isspace(*start);
    while (isspace(*start)) {
      start++;
    }

    // If we found an empty value, and we wish to index it, return it.
    if (*start == sep) {
      *s = ++start;
      return "";
    } else if (*start == '\0' && found_space) {
      *s = start;
      return "";
    }
  }

  if (*start == '\0') {
    // Done
    *s = start;
    return NULL;
  }

  // Non-empty term
  char *end = start;
  char *lastChar = start;
  for (; *end; ++end) {
    if (*end == sep) {
      end++;
      break;
    }
    if (!isspace(*end)) {
      lastChar = end;
    }
  }

  *(lastChar + 1) = '\0';
  *s = end;

  *toklen = lastChar - start + 1;
  return start;
}

static int tokenizeTagString(const char *str, const FieldSpec *fs, char ***resArray) {
  char sep = fs->tagOpts.tagSep;
  TagFieldFlags flags = fs->tagOpts.tagFlags;
<<<<<<< HEAD
=======
  bool indexEmpty = FieldSpec_IndexesEmpty(fs);
>>>>>>> 42e960ec

  if (sep == TAG_FIELD_DEFAULT_JSON_SEP) {
    char *tok = rm_strdup(str);
    if (!(flags & TagField_CaseSensitive)) { // check case sensitive
      tok = strtolower(tok);
    }
    *resArray = array_append(*resArray, tok);
    return REDISMODULE_OK;
  }

  char *tok;
  char *p;
  char *pp = p = rm_strdup(str);
  bool last_is_sep = *(p + strlen(p) - 1) == sep;
  while (p) {
    // get the next token
    size_t toklen = 0;
<<<<<<< HEAD
    char *tok = TagIndex_SepString(sep, &p, &toklen);
    if (toklen > 0) {
=======
    tok = TagIndex_SepString(sep, &p, &toklen, indexEmpty);

    if (tok) {
>>>>>>> 42e960ec
      // lowercase the string (TODO: non latin lowercase)
      if (!(flags & TagField_CaseSensitive)) { // check case sensitive
        tok = strtolower(tok);
      }
      tok = rm_strndup(tok, MIN(toklen, MAX_TAG_LEN));
      *resArray = array_append(*resArray, tok);
    } else {
<<<<<<< HEAD
      // this means we're at the end
      if (pp == p && FieldSpec_IndexesEmpty(fs)) {
        // The value is empty (i.e., empty string) and the field indexes such fields.
        tok = rm_strdup(p);
        *resArray = array_append(*resArray, tok);
      }

=======
>>>>>>> 42e960ec
      break;
    }
  }

  // If the field indexes empty fields, index the case of an empty field, or a
  // field that ends with a separator as well.
  if (indexEmpty) {
    if (p == pp || last_is_sep)
    tok = rm_strdup("");
    *resArray = array_append(*resArray, tok);
  }

  rm_free(pp);
  return REDISMODULE_OK;
}

int TagIndex_Preprocess(const FieldSpec *fs, const DocumentField *data, FieldIndexerData *fdata) {
  char sep = fs->tagOpts.tagSep;
  TagFieldFlags flags = fs->tagOpts.tagFlags;
  arrayof(char*) arr = array_new(char *, 4);
  const char *str;
  int ret = 1;
  switch (data->unionType) {
  case FLD_VAR_T_RMS:
    str = (char *)RedisModule_StringPtrLen(data->text, NULL);
    tokenizeTagString(str, fs, &arr);
    break;
  case FLD_VAR_T_CSTR:
    tokenizeTagString(data->strval, fs, &arr);
    break;
  case FLD_VAR_T_ARRAY:
<<<<<<< HEAD
    for (int i = 0; i < data->arrayLen; i++) {
      tokenizeTagString(data->multiVal[i], fs, &arr);
=======
    if (FieldSpec_IndexesEmpty(fs) && data->arrayLen == 0) {
      // We wish to index empty JSON arrays as empty fields
      arr = array_append(arr, rm_strdup(""));
    } else {
      for (int i = 0; i < data->arrayLen; i++) {
        tokenizeTagString(data->multiVal[i], fs, &arr);
      }
>>>>>>> 42e960ec
    }
    break;
  case FLD_VAR_T_NULL:
    fdata->isNull = 1;
    ret = 0;
    break;
  case FLD_VAR_T_GEO:
  case FLD_VAR_T_NUM:
  case FLD_VAR_T_BLOB_ARRAY:
  case FLD_VAR_T_GEOMETRY:
    RS_LOG_ASSERT(0, "nope")
  }
  fdata->tags = arr;
  return ret;
}

struct InvertedIndex *TagIndex_OpenIndex(TagIndex *idx, const char *value, size_t len, int create) {
  InvertedIndex *iv = TrieMap_Find(idx->values, (char *)value, len);
  if (iv == TRIEMAP_NOTFOUND) {
    if (create) {
      iv = NewInvertedIndex(Index_DocIdsOnly, 1);
      TrieMap_Add(idx->values, (char *)value, len, iv, NULL);
    }
  }
  return iv;
}

/* Encode a single docId into a specific tag value */
static inline size_t tagIndex_Put(TagIndex *idx, const char *value, size_t len, t_docId docId) {
  IndexEncoder enc = InvertedIndex_GetEncoder(Index_DocIdsOnly);
  RSIndexResult rec = {.type = RSResultType_Virtual, .docId = docId, .offsetsSz = 0, .freq = 0};
  InvertedIndex *iv = TagIndex_OpenIndex(idx, value, len, 1);
  return InvertedIndex_WriteEntryGeneric(iv, enc, docId, &rec);
}

/* Index a vector of pre-processed tags for a docId */
size_t TagIndex_Index(TagIndex *idx, const char **values, size_t n, t_docId docId) {
  if (!values) return 0;
  size_t ret = 0;
  for (size_t ii = 0; ii < n; ++ii) {
    const char *tok = values[ii];
    if (tok) {
      ret += tagIndex_Put(idx, tok, strlen(tok), docId);

      if (idx->suffix && (*tok != '\0')) { // add to suffix triemap
        addSuffixTrieMap(idx->suffix, tok, strlen(tok));
      }
    }
  }
  return ret;
}

typedef struct {
  TagIndex *idx;
  IndexIterator **its;
} TagConcCtx;

static void TagReader_OnReopen(void *privdata) {
  TagConcCtx *ctx = privdata;
  IndexIterator **its = ctx->its;
  TagIndex *idx = NULL;
  size_t nits = array_len(its);

  // If the key is valid, we just reset the reader's buffer reader to the current block pointer
  for (size_t ii = 0; ii < nits; ++ii) {
    IndexReader *ir = its[ii]->ctx;
    if (ir->record->type == RSResultType_Term) {
      // we need to reopen the inverted index to make sure its still valid.
      // the GC might have deleted it by now.
      InvertedIndex *idx = TagIndex_OpenIndex(ctx->idx, ir->record->term.term->str,
                                                    ir->record->term.term->len, 0);
      if (idx == TRIEMAP_NOTFOUND || ir->idx != idx) {
        // the inverted index was collected entirely by GC, lets stop searching.
        // notice, it might be that a new inverted index was created, we will not
        // continue read those results and we are not promise that documents
        // that was added during cursor life will be returned by the cursor.
        IR_Abort(ir);
        return;
      }
    }
    // Use generic `OnReopen` callback for all readers
    IndexReader_OnReopen(ir);
  }
}

static void concCtxFree(void *p) {
  TagConcCtx *tctx = p;
  if (tctx->its) {
    array_free(tctx->its);
  }
  rm_free(p);
}

void TagIndex_RegisterConcurrentIterators(TagIndex *idx, ConcurrentSearchCtx *conc,
                                          array_t *iters) {
  TagConcCtx *tctx = rm_calloc(1, sizeof(*tctx));
  tctx->idx = idx;
  tctx->its = (IndexIterator **)iters;
  ConcurrentSearch_AddKey(conc, TagReader_OnReopen, tctx, concCtxFree);
}

IndexIterator *TagIndex_GetReader(IndexSpec *sp, InvertedIndex *iv, const char *value, size_t len,
                                   double weight) {
  RSToken tok = {.str = (char *)value, .len = len};
  RSQueryTerm *t = NewQueryTerm(&tok, 0);
  IndexReader *r = NewTermIndexReader(iv, sp, RS_FIELDMASK_ALL, t, weight);
  if (!r) {
    return NULL;
  }
  return NewReadIterator(r);
}

/* Open an index reader to iterate a tag index for a specific tag. Used at query evaluation time.
 * Returns NULL if there is no such tag in the index */
IndexIterator *TagIndex_OpenReader(TagIndex *idx, IndexSpec *sp, const char *value, size_t len,
                                   double weight) {

  InvertedIndex *iv = TrieMap_Find(idx->values, (char *)value, len);
  if (iv == TRIEMAP_NOTFOUND || !iv || iv->numDocs == 0) {
    return NULL;
  }
  return TagIndex_GetReader(sp, iv, value, len, weight);
}

/* Format the key name for a tag index */
RedisModuleString *TagIndex_FormatName(RedisSearchCtx *sctx, const char *field) {
  return RedisModule_CreateStringPrintf(sctx->redisCtx, TAG_INDEX_KEY_FMT, sctx->spec->name, field);
}

static TagIndex *openTagKeyDict(RedisSearchCtx *ctx, RedisModuleString *key, int openWrite) {
  KeysDictValue *kdv = dictFetchValue(ctx->spec->keysDict, key);
  if (kdv) {
    return kdv->p;
  }
  if (!openWrite) {
    return NULL;
  }
  kdv = rm_calloc(1, sizeof(*kdv));
  kdv->p = NewTagIndex();
  kdv->dtor = TagIndex_Free;
  dictAdd(ctx->spec->keysDict, key, kdv);
  return kdv->p;
}

/* Open the tag index */
TagIndex *TagIndex_Open(RedisSearchCtx *sctx, RedisModuleString *formattedKey, int openWrite,
                        RedisModuleKey **keyp) {
  TagIndex *ret = NULL;
  if (!sctx->spec->keysDict) {
    RedisModuleKey *key_s = NULL;
    if (!keyp) {
      keyp = &key_s;
    }

    *keyp = RedisModule_OpenKey(sctx->redisCtx, formattedKey,
                                REDISMODULE_READ | (openWrite ? REDISMODULE_WRITE : 0));

    int type = RedisModule_KeyType(*keyp);
    if (type != REDISMODULE_KEYTYPE_EMPTY && RedisModule_ModuleTypeGetType(*keyp) != TagIndexType) {
      return NULL;
    }

    /* Create an empty value object if the key is currently empty. */
    if (type == REDISMODULE_KEYTYPE_EMPTY) {
      if (openWrite) {
        ret = NewTagIndex();
        RedisModule_ModuleTypeSetValue((*keyp), TagIndexType, ret);
      }
    } else {
      ret = RedisModule_ModuleTypeGetValue(*keyp);
    }
  } else {
    ret = openTagKeyDict(sctx, formattedKey, openWrite);
  }

  return ret;
}

/* Serialize all the tags in the index to the redis client */
void TagIndex_SerializeValues(TagIndex *idx, RedisModuleCtx *ctx) {
  TrieMapIterator *it = TrieMap_Iterate(idx->values, "", 0);

  char *str;
  tm_len_t slen;
  void *ptr;
  RedisModule_ReplyWithSetOrArray(ctx, REDISMODULE_POSTPONED_LEN);
  long long count = 0;
  while (TrieMapIterator_Next(it, &str, &slen, &ptr)) {
    ++count;
    RedisModule_ReplyWithStringBuffer(ctx, str, slen);
  }

  RedisModule_ReplySetSetOrArrayLength(ctx, count);

  TrieMapIterator_Free(it);
}

RedisModuleType *TagIndexType;

void *TagIndex_RdbLoad(RedisModuleIO *rdb, int encver) {
  unsigned long long elems = RedisModule_LoadUnsigned(rdb);
  TagIndex *idx = NewTagIndex();

  while (elems--) {
    size_t slen;
    char *s = RedisModule_LoadStringBuffer(rdb, &slen);
    InvertedIndex *inv = InvertedIndex_RdbLoad(rdb, INVERTED_INDEX_ENCVER);
    RS_LOG_ASSERT(inv, "loading inverted index from rdb failed");
    TrieMap_Add(idx->values, s, MIN(slen, MAX_TAG_LEN), inv, NULL);
    RedisModule_Free(s);
  }
  return idx;
}
void TagIndex_RdbSave(RedisModuleIO *rdb, void *value) {
  TagIndex *idx = value;
  RedisModule_SaveUnsigned(rdb, idx->values->cardinality);
  TrieMapIterator *it = TrieMap_Iterate(idx->values, "", 0);

  char *str;
  tm_len_t slen;
  void *ptr;
  size_t count = 0;
  while (TrieMapIterator_Next(it, &str, &slen, &ptr)) {
    count++;
    RedisModule_SaveStringBuffer(rdb, str, slen);
    InvertedIndex *inv = ptr;
    InvertedIndex_RdbSave(rdb, inv);
  }
  RS_LOG_ASSERT(count == idx->values->cardinality, "not all inverted indexes save to rdb");
  TrieMapIterator_Free(it);
}

void TagIndex_Free(void *p) {
  TagIndex *idx = p;
  TrieMap_Free(idx->values, InvertedIndex_Free);
  TrieMap_Free(idx->suffix, suffixTrieMap_freeCallback);
  rm_free(idx);
}

size_t TagIndex_MemUsage(const void *value) {
  const TagIndex *idx = value;
  size_t sz = sizeof(*idx);

  TrieMapIterator *it = TrieMap_Iterate(idx->values, "", 0);

  char *str;
  tm_len_t slen;
  void *ptr;
  while (TrieMapIterator_Next(it, &str, &slen, &ptr)) {
    sz += slen + InvertedIndex_MemUsage((InvertedIndex *)ptr);
  }
  TrieMapIterator_Free(it);
  return sz;
}

int TagIndex_RegisterType(RedisModuleCtx *ctx) {
  RedisModuleTypeMethods tm = {.version = REDISMODULE_TYPE_METHOD_VERSION,
                               .rdb_load = TagIndex_RdbLoad,
                               .rdb_save = TagIndex_RdbSave,
                               .aof_rewrite = GenericAofRewrite_DisabledHandler,
                               .free = TagIndex_Free,
                               .mem_usage = TagIndex_MemUsage};

  TagIndexType = RedisModule_CreateDataType(ctx, "ft_tagidx", TAGIDX_CURRENT_VERSION, &tm);
  if (TagIndexType == NULL) {
    RedisModule_Log(ctx, "warning", "Could not create attribute index type");
    return REDISMODULE_ERR;
  }

  return REDISMODULE_OK;
}<|MERGE_RESOLUTION|>--- conflicted
+++ resolved
@@ -88,10 +88,7 @@
 static int tokenizeTagString(const char *str, const FieldSpec *fs, char ***resArray) {
   char sep = fs->tagOpts.tagSep;
   TagFieldFlags flags = fs->tagOpts.tagFlags;
-<<<<<<< HEAD
-=======
   bool indexEmpty = FieldSpec_IndexesEmpty(fs);
->>>>>>> 42e960ec
 
   if (sep == TAG_FIELD_DEFAULT_JSON_SEP) {
     char *tok = rm_strdup(str);
@@ -109,14 +106,9 @@
   while (p) {
     // get the next token
     size_t toklen = 0;
-<<<<<<< HEAD
-    char *tok = TagIndex_SepString(sep, &p, &toklen);
-    if (toklen > 0) {
-=======
     tok = TagIndex_SepString(sep, &p, &toklen, indexEmpty);
 
     if (tok) {
->>>>>>> 42e960ec
       // lowercase the string (TODO: non latin lowercase)
       if (!(flags & TagField_CaseSensitive)) { // check case sensitive
         tok = strtolower(tok);
@@ -124,16 +116,6 @@
       tok = rm_strndup(tok, MIN(toklen, MAX_TAG_LEN));
       *resArray = array_append(*resArray, tok);
     } else {
-<<<<<<< HEAD
-      // this means we're at the end
-      if (pp == p && FieldSpec_IndexesEmpty(fs)) {
-        // The value is empty (i.e., empty string) and the field indexes such fields.
-        tok = rm_strdup(p);
-        *resArray = array_append(*resArray, tok);
-      }
-
-=======
->>>>>>> 42e960ec
       break;
     }
   }
@@ -165,10 +147,6 @@
     tokenizeTagString(data->strval, fs, &arr);
     break;
   case FLD_VAR_T_ARRAY:
-<<<<<<< HEAD
-    for (int i = 0; i < data->arrayLen; i++) {
-      tokenizeTagString(data->multiVal[i], fs, &arr);
-=======
     if (FieldSpec_IndexesEmpty(fs) && data->arrayLen == 0) {
       // We wish to index empty JSON arrays as empty fields
       arr = array_append(arr, rm_strdup(""));
@@ -176,7 +154,6 @@
       for (int i = 0; i < data->arrayLen; i++) {
         tokenizeTagString(data->multiVal[i], fs, &arr);
       }
->>>>>>> 42e960ec
     }
     break;
   case FLD_VAR_T_NULL:
