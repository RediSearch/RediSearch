--- conflicted
+++ resolved
@@ -287,13 +287,8 @@
 }
 
 /* Format the key name for a tag index */
-<<<<<<< HEAD
 RedisModuleString *TagIndex_FormatName(const IndexSpec *spec, const HiddenString* field) {
   return RedisModule_CreateStringPrintf(RSDummyContext, TAG_INDEX_KEY_FMT, HiddenString_GetUnsafe(spec->specName, NULL), HiddenString_GetUnsafe(field, NULL));
-=======
-RedisModuleString *TagIndex_FormatName(const IndexSpec *spec, const char *field) {
-  return RedisModule_CreateStringPrintf(RSDummyContext, TAG_INDEX_KEY_FMT, spec->name, field);
->>>>>>> 34a3dee8
 }
 
 /* Open the tag index */
@@ -409,11 +404,7 @@
 size_t TagIndex_GetOverhead(const IndexSpec *sp, FieldSpec *fs) {
   size_t overhead = 0;
   TagIndex *idx = NULL;
-<<<<<<< HEAD
   RedisModuleString *keyName = TagIndex_FormatName(sp, fs->fieldName);
-=======
-  RedisModuleString *keyName = TagIndex_FormatName(sp, fs->name);
->>>>>>> 34a3dee8
   idx = TagIndex_Open(sp, keyName, DONT_CREATE_INDEX);
   RedisModule_FreeString(RSDummyContext, keyName);
   if (idx) {
