--- conflicted
+++ resolved
@@ -128,23 +128,14 @@
   return ret;
 }
 
-<<<<<<< HEAD
 struct InvertedIndex *TagIndex_OpenIndex(TagIndex *idx, const char *value,
                                           size_t len, int create, size_t *sz) {
   *sz = 0;
-  InvertedIndex *iv = TrieMap_Find(idx->values, (char *)value, len);
+  InvertedIndex *iv = TrieMap_Find(idx->values, value, len);
   if (iv == TRIEMAP_NOTFOUND) {
     if (create) {
       iv = NewInvertedIndex(Index_DocIdsOnly, 1, sz);
-      TrieMap_Add(idx->values, (char *)value, len, iv, NULL);
-=======
-struct InvertedIndex *TagIndex_OpenIndex(TagIndex *idx, const char *value, size_t len, int create) {
-  InvertedIndex *iv = TrieMap_Find(idx->values, value, len);
-  if (iv == TRIEMAP_NOTFOUND) {
-    if (create) {
-      iv = NewInvertedIndex(Index_DocIdsOnly, 1);
       TrieMap_Add(idx->values, value, len, iv, NULL);
->>>>>>> 4a077d8d
     }
   }
   return iv;
