--- conflicted
+++ resolved
@@ -140,13 +140,9 @@
   return iv;
 }
 
-<<<<<<< HEAD
 // Encode a single docId into a specific tag value
 // Returns the number of bytes occupied by the encoded entry plus the size of
 // the inverted index (if a new inverted index was created)
-=======
-/* Encode a single docId into a specific tag value */
->>>>>>> 55b54bf3
 static inline size_t tagIndex_Put(TagIndex *idx, const char *value, size_t len, t_docId docId) {
   size_t sz = 0;
   IndexEncoder enc = InvertedIndex_GetEncoder(Index_DocIdsOnly);
