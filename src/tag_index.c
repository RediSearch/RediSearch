--- conflicted
+++ resolved
@@ -224,63 +224,8 @@
   return ret;
 }
 
-<<<<<<< HEAD
-typedef struct {
-  TagIndex *idx;
-  IndexIterator **its;
-} TagConcCtx;
-
-static void TagReader_OnReopen(void *privdata) {
-  TagConcCtx *ctx = privdata;
-  IndexIterator **its = ctx->its;
-  TagIndex *idx = NULL;
-  size_t nits = array_len(its);
-
-  // If the key is valid, we just reset the reader's buffer reader to the current block pointer
-  for (size_t ii = 0; ii < nits; ++ii) {
-    IndexReader *ir = its[ii]->ctx;
-    if (ir->record->type == RSResultType_Term) {
-      size_t sz;
-      // we need to reopen the inverted index to make sure its still valid.
-      // the GC might have deleted it by now.
-      InvertedIndex *idx = TagIndex_OpenIndex(ctx->idx, ir->record->data.term.term->str,
-                                              ir->record->data.term.term->len, DONT_CREATE_INDEX, &sz);
-      if (idx == TRIEMAP_NOTFOUND || ir->idx != idx) {
-        // The inverted index was collected entirely by GC.
-        // All the documents that were inside were deleted and new ones were added.
-        // We will not continue reading those new results and instead abort reading
-        // for this specific inverted index.
-        IR_Abort(ir);
-        continue; // Deal with the next IndexReader
-      }
-    }
-    // Use generic `OnReopen` callback for all readers
-    IndexReader_OnReopen(ir);
-  }
-}
-
-static void concCtxFree(void *p) {
-  TagConcCtx *tctx = p;
-  if (tctx->its) {
-    array_free(tctx->its);
-  }
-  rm_free(p);
-}
-
-void TagIndex_RegisterConcurrentIterators(TagIndex *idx, ConcurrentSearchCtx *conc,
-                                          array_t *iters) {
-  TagConcCtx *tctx = rm_calloc(1, sizeof(*tctx));
-  tctx->idx = idx;
-  tctx->its = (IndexIterator **)iters;
-  ConcurrentSearch_AddKey(conc, TagReader_OnReopen, tctx, concCtxFree);
-}
-
-IndexIterator *TagIndex_GetReader(const RedisSearchCtx *sctx, InvertedIndex *iv, const char *value, size_t len,
-                                   double weight, t_fieldIndex fieldIndex) {
-=======
 static QueryIterator *TagIndex_GetReader(const TagIndex *idx, const RedisSearchCtx *sctx, InvertedIndex *iv,
                                          const char *value, size_t len, double weight, t_fieldIndex fieldIndex) {
->>>>>>> ef5c9273
   RSToken tok = {.str = (char *)value, .len = len};
   RSQueryTerm *t = NewQueryTerm(&tok, 0);
   FieldMaskOrIndex fieldMaskOrIndex = {.isFieldMask = false, .value.index = fieldIndex};
