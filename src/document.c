--- conflicted
+++ resolved
@@ -176,12 +176,6 @@
   aCtx->totalTokens = 0;
   aCtx->docFlags = 0;
   aCtx->specFlags = sp->flags;
-<<<<<<< HEAD
-=======
-  aCtx->indexer = sp->indexer;
-  RS_LOG_ASSERT(sp->indexer, "No indexer");
-  Indexer_Incref(aCtx->indexer);
->>>>>>> a03081df
 
   // Assign the document:
   if (ACTX_SetDocument(aCtx, sp, b, aCtx->doc.numFields) != 0) {
@@ -271,16 +265,6 @@
   // ownership
   Document_MakeStringsOwner(&aCtx->doc);
 
-<<<<<<< HEAD
-=======
-  if (AddDocumentCtx_IsBlockable(aCtx)) {
-    aCtx->client.bc = RedisModule_BlockClient(sctx->redisCtx, replyCallback, NULL, NULL, 0);
-  } else {
-    aCtx->client.sctx = sctx;
-  }
-
-  RS_LOG_ASSERT(aCtx->client.bc, "No blocked client");
->>>>>>> a03081df
   size_t totalSize = 0;
   for (size_t ii = 0; ii < aCtx->doc.numFields; ++ii) {
     const DocumentField *ff = aCtx->doc.fields + ii;
@@ -421,7 +405,7 @@
     }
   }
   size_t sz = NumericRangeTree_Add(rt, aCtx->doc.docId, fdata->numeric);
-  ctx->spec->stats.invertedSize += sz; // TODO: exact amount
+  ctx->spec->stats.invertedSize += sz;  // TODO: exact amount
   ctx->spec->stats.numRecords++;
   return 0;
 }
