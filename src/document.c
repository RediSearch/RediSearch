/*
 * Copyright Redis Ltd. 2016 - present
 * Licensed under your choice of the Redis Source Available License 2.0 (RSALv2) or
 * the Server Side Public License v1 (SSPLv1).
 */

#include <string.h>
#include <inttypes.h>

#include "document.h"
#include "forward_index.h"
#include "numeric_filter.h"
#include "numeric_index.h"
#include "rmutil/strings.h"
#include "rmutil/util.h"
#include "util/mempool.h"
#include "spec.h"
#include "tokenize.h"
#include "util/logging.h"
#include "rmalloc.h"
#include "indexer.h"
#include "tag_index.h"
#include "geometry/geometry_api.h"
#include "aggregate/expr/expression.h"
#include "rmutil/rm_assert.h"
#include "redis_index.h"
#include "obfuscation/obfuscation_api.h"

// Memory pool for RSAddDocumentContext contexts
static mempool_t *actxPool_g = NULL;
extern RedisModuleCtx *RSDummyContext;
// For documentation, see these functions' definitions
static void *allocDocumentContext(void) {
  // See if there's one in the pool?
  RSAddDocumentCtx *aCtx = rm_calloc(1, sizeof(*aCtx));
  return aCtx;
}

static void freeDocumentContext(void *p) {
  RSAddDocumentCtx *aCtx = p;
  if (aCtx->fwIdx) {
    ForwardIndexFree(aCtx->fwIdx);
  }

  rm_free(aCtx->fspecs);
  rm_free(aCtx->fdatas);
  if (aCtx->specName) {
    HiddenString_Free(aCtx->specName, true);
  }
  rm_free(aCtx);
}

#define DUP_FIELD_ERRSTR "Requested to index field twice"

#define FIELD_IS_VALID(aCtx, ix) ((aCtx)->fspecs[ix].fieldName != NULL)
#define FIELD_IS_NULL(aCtx, ix) ((aCtx)->fdatas[ix].isNull)

static int AddDocumentCtx_SetDocument(RSAddDocumentCtx *aCtx, IndexSpec *sp) {
  Document *doc = aCtx->doc;
  aCtx->stateFlags &= ~ACTX_F_INDEXABLES;
  aCtx->stateFlags &= ~ACTX_F_TEXTINDEXED;
  aCtx->stateFlags &= ~ACTX_F_OTHERINDEXED;

  aCtx->fspecs = rm_realloc(aCtx->fspecs, sizeof(*aCtx->fspecs) * doc->numFields);
  aCtx->fdatas = rm_realloc(aCtx->fdatas, sizeof(*aCtx->fdatas) * doc->numFields);
  // zero out field data. We check at the destructor to see if there is any
  // left-over tag data here; if we've realloc'd, then this contains
  // garbage
  memset(aCtx->fspecs, 0, sizeof(*aCtx->fspecs) * doc->numFields);
  memset(aCtx->fdatas, 0, sizeof(*aCtx->fdatas) * doc->numFields);


  size_t numTextIndexable = 0;

  // size: uint16_t * SPEC_MAX_FIELDS
  FieldSpecDedupeArray dedupe = {0};
  int hasTextFields = 0;
  int hasOtherFields = 0;

  for (size_t i = 0; i < doc->numFields; i++) {
    DocumentField *f = doc->fields + i;
    const FieldSpec *fs = IndexSpec_GetField(sp, f->docFieldName);
    if (!fs || (isSpecHash(sp) && !f->text)) {
      aCtx->fspecs[i].fieldName = NULL;
      aCtx->fspecs[i].fieldPath = NULL;
      aCtx->fspecs[i].types = 0;
      continue;
    }

    aCtx->fspecs[i] = *fs;
    if (dedupe[fs->index]) {
      QueryError_SetErrorFmt(&aCtx->status, QUERY_EDUPFIELD, "Tried to insert field", " '%s' twice", HiddenString_GetUnsafe(fs->fieldName, NULL));
      return -1;
    }

    dedupe[fs->index] = 1;

    if (FieldSpec_IsSortable(fs)) {
      // mark sortable fields to be updated in the state flags
      aCtx->stateFlags |= ACTX_F_SORTABLES;
    }

    // See what we want the given field indexed as:
    if (!f->indexAs) {
      f->indexAs = fs->types;
    } else {
      // Verify the flags:
      if ((f->indexAs & fs->types) != f->indexAs) {
        QueryError_SetErrorFmt(&aCtx->status, QUERY_EUNSUPPTYPE,
                               "Tried to index field", " %s as type not specified in schema", HiddenString_GetUnsafe(fs->fieldName, NULL));
        return -1;
      }
    }

    if (FieldSpec_IsIndexable(fs)) {
      if (f->indexAs & INDEXFLD_T_FULLTEXT) {
        numTextIndexable++;
        hasTextFields = 1;
      }

      if (f->indexAs != INDEXFLD_T_FULLTEXT) {
        // has non-text but indexable fields
        hasOtherFields = 1;
      }
    }
  }

  if (hasTextFields || hasOtherFields) {
    aCtx->stateFlags |= ACTX_F_INDEXABLES;
  } else {
    aCtx->stateFlags &= ~ACTX_F_INDEXABLES;
  }

  if (!hasTextFields) {
    aCtx->stateFlags |= ACTX_F_TEXTINDEXED;
  } else {
    aCtx->stateFlags &= ~ACTX_F_TEXTINDEXED;
  }

  if (!hasOtherFields) {
    aCtx->stateFlags |= ACTX_F_OTHERINDEXED;
  } else {
    aCtx->stateFlags &= ~ACTX_F_OTHERINDEXED;
  }

  if ((aCtx->stateFlags & ACTX_F_SORTABLES) && aCtx->sv == NULL) {
    aCtx->sv = NewSortingVector(sp->numSortableFields);
  }

  int empty = (aCtx->sv == NULL) && !hasTextFields && !hasOtherFields;
  if (empty) {
    aCtx->stateFlags |= ACTX_F_EMPTY;
  }

  if ((aCtx->options & DOCUMENT_ADD_NOSAVE) == 0 && numTextIndexable &&
      (sp->flags & Index_StoreByteOffsets)) {
    if (!aCtx->byteOffsets) {
      aCtx->byteOffsets = NewByteOffsets();
      ByteOffsetWriter_Init(&aCtx->offsetsWriter);
    }
    RSByteOffsets_ReserveFields(aCtx->byteOffsets, numTextIndexable);
  }
  return 0;
}

RSAddDocumentCtx *NewAddDocumentCtx(IndexSpec *sp, Document *doc, QueryError *status) {

  if (!actxPool_g) {
    mempool_options mopts = {.initialCap = 16,
                             .alloc = allocDocumentContext,
                             .free = freeDocumentContext};
    mempool_test_set_global(&actxPool_g, &mopts);
  }

  // Get a new context
  RSAddDocumentCtx *aCtx = mempool_get(actxPool_g);
  aCtx->stateFlags = 0;
  QueryError_ClearError(&aCtx->status);
  aCtx->totalTokens = 0;
  aCtx->docFlags = 0;
  aCtx->sctx = NULL;
  aCtx->next = NULL;
  aCtx->specFlags = sp->flags;
  aCtx->spec = sp;
  aCtx->oldMd = NULL;
  if (aCtx->specFlags & Index_Async) {
    HiddenString_Clone(sp->specName, &aCtx->specName);
  }

  // Assign the document:
  aCtx->doc = doc;
  if (AddDocumentCtx_SetDocument(aCtx, sp) != 0) {
    *status = aCtx->status;
    aCtx->status.detail = NULL;
    mempool_release(actxPool_g, aCtx);
    return NULL;
  }

  // try to reuse the forward index on recycled contexts
  if (aCtx->fwIdx) {
    ForwardIndex_Reset(aCtx->fwIdx, aCtx->doc, sp->flags);
  } else {
    aCtx->fwIdx = NewForwardIndex(aCtx->doc, sp->flags);
  }

  if (sp->smap) {
    // we get a read only copy of the synonym map for accessing in the index thread without worrying
    // about thready safe issues
    aCtx->fwIdx->smap = SynonymMap_GetReadOnlyCopy(sp->smap);
  } else {
    aCtx->fwIdx->smap = NULL;
  }

  aCtx->tokenizer = GetTokenizer(doc->language, aCtx->fwIdx->stemmer, sp->stopwords);
  return aCtx;
}

static void doReplyFinish(RSAddDocumentCtx *aCtx, RedisModuleCtx *ctx) {
  if (aCtx->donecb) {
    aCtx->donecb(aCtx, ctx, aCtx->donecbData);
  }
  AddDocumentCtx_Free(aCtx);
}

static int replyCallback(RedisModuleCtx *ctx, RedisModuleString **argv, int argc) {
  RSAddDocumentCtx *aCtx = RedisModule_GetBlockedClientPrivateData(ctx);
  doReplyFinish(aCtx, ctx);
  return REDISMODULE_OK;
}

typedef struct DocumentAddCtx {
  RSAddDocumentCtx *aCtx;
  RedisSearchCtx *sctx;
} DocumentAddCtx;

void AddDocumentCtx_Finish(RSAddDocumentCtx *aCtx) {
  doReplyFinish(aCtx, aCtx->sctx->redisCtx);
}

// How many bytes in a document to warrant it being tokenized in a separate thread
#define SELF_EXEC_THRESHOLD 1024

static void AddDocumentCtx_UpdateNoIndex(RSAddDocumentCtx *aCtx, RedisSearchCtx *sctx);

static int AddDocumentCtx_ReplaceMerge(RSAddDocumentCtx *aCtx, RedisSearchCtx *sctx) {
  /**
   * The REPLACE operation contains fields which must be reindexed. This means
   * that a new document ID needs to be assigned, and as a consequence, all
   * fields must be reindexed.
   */
  int rv = REDISMODULE_ERR;
  QueryError status = {0};
  Document_Clear(aCtx->doc);

  // Path is not covered and is not relevant

  DocumentType ruleType = sctx->spec->rule->type;
  if (ruleType == DocumentType_Hash) {
    rv = Document_LoadSchemaFieldHash(aCtx->doc, sctx, &status);
  } else if (ruleType == DocumentType_Json) {
    rv = Document_LoadSchemaFieldJson(aCtx->doc, sctx, &status);
  }
  if (rv != REDISMODULE_OK) {
    // Add error to the spec global stats
    IndexError_AddError(&sctx->spec->stats.indexError, QueryError_GetError(&status, true),
                        QueryError_GetError(&status, false), aCtx->doc->docKey);
    aCtx->donecb(aCtx, sctx->redisCtx, aCtx->donecbData);
    AddDocumentCtx_Free(aCtx);
    QueryError_ClearError(&status);
    return 1;
  }

  // Keep hold of the new fields.
  Document_MakeStringsOwner(aCtx->doc);
  AddDocumentCtx_SetDocument(aCtx, sctx->spec);
  return 0;
}

static int handlePartialUpdate(RSAddDocumentCtx *aCtx, RedisSearchCtx *sctx) {
  // Handle partial update of fields
  if (aCtx->stateFlags & ACTX_F_INDEXABLES) {
    return AddDocumentCtx_ReplaceMerge(aCtx, sctx);
  } else {
    // No indexable fields are updated, we can just update the metadata.
    // Quick update just updates the score, payload and sortable fields of the document.
    // Thus full-reindexing of the document is not required
    AddDocumentCtx_UpdateNoIndex(aCtx, sctx);
    return 1;
  }
}

void AddDocumentCtx_Submit(RSAddDocumentCtx *aCtx, RedisSearchCtx *sctx, uint32_t options) {
  aCtx->options = options;
  if ((aCtx->options & DOCUMENT_ADD_PARTIAL) && handlePartialUpdate(aCtx, sctx)) {
    return;
  }

  // We actually modify (!) the strings in the document, so we always require
  // ownership
  Document_MakeStringsOwner(aCtx->doc);
  aCtx->sctx = sctx;
  Document_AddToIndexes(aCtx, sctx);
}

void AddDocumentCtx_Free(RSAddDocumentCtx *aCtx) {
  // Free preprocessed data; this is the only reliable place to do it.
  for (size_t ii = 0; ii < aCtx->doc->numFields; ++ii) {
    if (FIELD_IS_VALID(aCtx, ii)) {
      if (FIELD_IS(aCtx->fspecs + ii, INDEXFLD_T_TAG) && aCtx->fdatas[ii].tags) {
        TagIndex_FreePreprocessedData(aCtx->fdatas[ii].tags);
        aCtx->fdatas[ii].tags = NULL;
      } else if (FIELD_IS(aCtx->fspecs + ii, INDEXFLD_T_GEO) && aCtx->fdatas[ii].isMulti &&
                 aCtx->fdatas[ii].arrNumeric && !FIELD_IS_NULL(aCtx, ii)) {
        array_free(aCtx->fdatas[ii].arrNumeric);
        aCtx->fdatas[ii].arrNumeric = NULL;
      }
    }
  }

  // Destroy the common fields:
  if (!(aCtx->stateFlags & ACTX_F_NOFREEDOC)) {
    Document_Free(aCtx->doc);
  }

  if (aCtx->sv) {
    SortingVector_Free(aCtx->sv);
    aCtx->sv = NULL;
  }

  if (aCtx->byteOffsets) {
    RSByteOffsets_Free(aCtx->byteOffsets);
    aCtx->byteOffsets = NULL;
  }

  if (aCtx->tokenizer) {
    // aCtx->tokenizer->Free(aCtx->tokenizer);
    Tokenizer_Release(aCtx->tokenizer);
    aCtx->tokenizer = NULL;
  }

  if (aCtx->oldMd) {
    DMD_Return(aCtx->oldMd);
    aCtx->oldMd = NULL;
  }

  ByteOffsetWriter_Cleanup(&aCtx->offsetsWriter);
  QueryError_ClearError(&aCtx->status);

  mempool_release(actxPool_g, aCtx);
}

#define FIELD_HANDLER(name)                                                                \
  static int name(RSAddDocumentCtx *aCtx, RedisSearchCtx *sctx, DocumentField *field, const FieldSpec *fs, \
                  FieldIndexerData *fdata, QueryError *status)

#define FIELD_BULK_INDEXER(name)                                                            \
  static int name(RSAddDocumentCtx *aCtx, RedisSearchCtx *ctx, const DocumentField *field,  \
                  const FieldSpec *fs, FieldIndexerData *fdata, QueryError *status)

#define FIELD_BULK_CTOR(name) \
  static void name(IndexBulkData *bulk, const FieldSpec *fs, RedisSearchCtx *ctx)
#define FIELD_BULK_FINALIZER(name) static void name(IndexBulkData *bulk, RedisSearchCtx *ctx)

#define FIELD_PREPROCESSOR FIELD_HANDLER

FIELD_PREPROCESSOR(fulltextPreprocessor) {
  switch (field->unionType) {
    // JSON NULL value is ignored
    case FLD_VAR_T_NULL:
      return 0;
    // Unsupported type - return an error
    case FLD_VAR_T_BLOB_ARRAY:
    case FLD_VAR_T_NUM:
    case FLD_VAR_T_GEO:
    case FLD_VAR_T_GEOMETRY:
      return -1;
    case FLD_VAR_T_ARRAY:
    case FLD_VAR_T_CSTR:
    case FLD_VAR_T_RMS:
      /*continue*/;
  }

  size_t fl;
  const char *c = DocumentField_GetValueCStr(field, &fl);
  size_t valueCount = (field->unionType != FLD_VAR_T_ARRAY ? 1 : field->arrayLen);
  bool indexesEmpty = FieldSpec_IndexesEmpty(fs);

  if (FieldSpec_IsSortable(fs)) {
    if (field->unionType != FLD_VAR_T_ARRAY) {
      RSSortingVector_Put(aCtx->sv, fs->sortIdx, (void *)c, RS_SORTABLE_STR, fs->options & FieldSpec_UNF);
    } else if (field->multisv) {
      RSSortingVector_Put(aCtx->sv, fs->sortIdx, field->multisv, RS_SORTABLE_RSVAL, 0);
      field->multisv = NULL;
    }
  }

  if (FieldSpec_IsIndexable(fs)) {
    ForwardIndexTokenizerCtx tokCtx;
    VarintVectorWriter *curOffsetWriter = NULL;
    RSByteOffsetField *curOffsetField = NULL;
    if (aCtx->byteOffsets) {
      curOffsetField = RSByteOffsets_AddField(aCtx->byteOffsets, fs->ftId, aCtx->totalTokens + 1);
      curOffsetWriter = &aCtx->offsetsWriter;
    }

    uint32_t options = TOKENIZE_DEFAULT_OPTIONS;
    if (FieldSpec_IsNoStem(fs)) {
      options |= TOKENIZE_NOSTEM;
    }
    if (FieldSpec_IsPhonetics(fs)) {
      options |= TOKENIZE_PHONETICS;
    }

    unsigned int multiTextOffsetDelta;
    if (valueCount > 1 && RSGlobalConfig.multiTextOffsetDelta > 0) {
      multiTextOffsetDelta = RSGlobalConfig.multiTextOffsetDelta - 1;
    } else {
      multiTextOffsetDelta = 0;
    }

    for (size_t i = 0; i < valueCount; ++i) {

      // Already got the first value
      if (i) {
        c = DocumentField_GetArrayValueCStr(field, &fl, i);
      }
      ForwardIndexTokenizerCtx_Init(&tokCtx, aCtx->fwIdx, c, curOffsetWriter, fs->ftId, fs->ftWeight);
      aCtx->tokenizer->Start(aCtx->tokenizer, (char *)c, fl, options);

      Token tok = {0};
      while (0 != aCtx->tokenizer->Next(aCtx->tokenizer, &tok)) {
        if (!indexesEmpty && strlen(tok.tok) == 0) {
          // Skip empty values if the field should not index them
          // Empty tokens are returned only if the original value was empty
          continue;
        }
        forwardIndexTokenFunc(&tokCtx, &tok);
      }
      uint32_t lastTokPos = aCtx->tokenizer->ctx.lastOffset;

      if (curOffsetField) {
        curOffsetField->lastTokPos = lastTokPos;
      }
      aCtx->totalTokens = lastTokPos;
      Token_Destroy(&tok);

      aCtx->tokenizer->ctx.lastOffset += multiTextOffsetDelta;
    }
    // Decrease the last increment
    aCtx->tokenizer->ctx.lastOffset -= multiTextOffsetDelta;
  }
  return 0;
}

FIELD_PREPROCESSOR(numericPreprocessor) {
  switch (field->unionType) {
    case FLD_VAR_T_RMS:
      fdata->isMulti = 0;
      if (RedisModule_StringToDouble(field->text, &fdata->numeric) == REDISMODULE_ERR) {
        QueryError_SetErrorFmt(status, QUERY_ENOTNUMERIC, "Invalid numeric value", ": '%s'",
                               RedisModule_StringPtrLen(field->text, NULL));
        return -1;
      }
      break;
    case FLD_VAR_T_CSTR:
      {
        char *end;
        fdata->isMulti = 0;
        fdata->numeric = strtod(field->strval, &end);
        if (*end) {
          QueryError_SetCode(status, QUERY_ENOTNUMERIC);
          return -1;
        }
      }
      break;
    case FLD_VAR_T_NUM:
      fdata->isMulti = 0;
      fdata->numeric = field->numval;
      break;
    case FLD_VAR_T_NULL:
      fdata->isNull = 1;
      return 0;
    case FLD_VAR_T_ARRAY:
      fdata->isMulti = 1;
      // Borrow values
      fdata->arrNumeric = field->arrNumval;
      break;
    default:
      return -1;
  }

  // If this is a sortable numeric value - copy the value to the sorting vector
  if (FieldSpec_IsSortable(fs)) {
    if (field->unionType != FLD_VAR_T_ARRAY) {
      RSSortingVector_Put(aCtx->sv, fs->sortIdx, &fdata->numeric, RS_SORTABLE_NUM, 0);
    } else if (field->multisv) {
      RSSortingVector_Put(aCtx->sv, fs->sortIdx, field->multisv, RS_SORTABLE_RSVAL, 0);
      field->multisv = NULL;
    }
  }
  return 0;
}


FIELD_PREPROCESSOR(geometryPreprocessor) {
  switch (field->unionType) {
    case FLD_VAR_T_RMS:
    {
      // From WKT RMS
      fdata->isMulti = 0;
      size_t len;
      const char *str = RedisModule_StringPtrLen(field->text, &len);
      fdata->str = str;
      fdata->strlen = len;
      fdata->format = GEOMETRY_FORMAT_WKT;
      return 0;
    }
    case FLD_VAR_T_CSTR:
      // From WKT string
      fdata->isMulti = 0;
      fdata->str = field->strval;
      fdata->strlen = field->strlen;
      fdata->format = GEOMETRY_FORMAT_WKT;
      return 0;
    case FLD_VAR_T_NUM:
    case FLD_VAR_T_NULL:
      return 0;
    case FLD_VAR_T_ARRAY:
      fdata->isMulti = 1;
      return 0;
    default:
      return -1;
  }
}

FIELD_BULK_INDEXER(geometryIndexer) {
  GeometryIndex *rt = OpenGeometryIndex(ctx->spec, fs, CREATE_INDEX);
  if (!rt) {
    QueryError_SetError(status, QUERY_EGENERIC, "Could not open geoshape index for indexing");
    return -1;
  }

  const GeometryApi *api = GeometryApi_Get(rt);
  RedisModuleString *errMsg;
  if (!fdata->isMulti) {
    if (!api->addGeomStr(rt, fdata->format, fdata->str, fdata->strlen, aCtx->doc->docId, &errMsg)) {
      QueryError_SetErrorFmt(status, QUERY_EBADVAL, "Error indexing geoshape", ": %s",
                             RedisModule_StringPtrLen(errMsg, NULL));
      RedisModule_FreeString(NULL, errMsg);
      return -1;
    }
  } else {
    // for (uint32_t i = 0; i < array_len(fdata->arrGeometry); ++i) {
    //   //TODO: GEOMETRY
    // }
  }
  return 0;
}



FIELD_BULK_INDEXER(numericIndexer) {
  RedisModuleString *keyName = IndexSpec_GetFormattedKey(ctx->spec, fs, INDEXFLD_T_NUMERIC);
  NumericRangeTree *rt = openNumericKeysDict(ctx->spec, keyName, CREATE_INDEX);
  if (!rt) {
    QueryError_SetError(status, QUERY_EGENERIC, "Could not open numeric index for indexing");
    return -1;
  }

  if (!fdata->isMulti) {
    NRN_AddRv rv = NumericRangeTree_Add(rt, aCtx->doc->docId, fdata->numeric, false);
    ctx->spec->stats.invertedSize += rv.sz;
    ctx->spec->stats.numRecords += rv.numRecords;
  } else {
    for (uint32_t i = 0; i < array_len(fdata->arrNumeric); ++i) {
      double numval = fdata->arrNumeric[i];
      NRN_AddRv rv = NumericRangeTree_Add(rt, aCtx->doc->docId, numval, true);
      ctx->spec->stats.invertedSize += rv.sz;
      ctx->spec->stats.numRecords += rv.numRecords;
    }
  }
  return 0;
}

FIELD_PREPROCESSOR(vectorPreprocessor) {
  fdata->numVec = 0;
  if (field->unionType == FLD_VAR_T_RMS) {
    fdata->vector = RedisModule_StringPtrLen(field->text, &fdata->vecLen);
    fdata->numVec = 1; // In this case we can only have a single value
  } else if (field->unionType == FLD_VAR_T_CSTR) {
    fdata->vector = field->strval;
    fdata->vecLen = field->strlen;
    fdata->numVec = 1; // In this case we can only have a single value
  } else if (field->unionType == FLD_VAR_T_BLOB_ARRAY) {
    fdata->vector = field->blobArr;
    fdata->vecLen = field->blobSize;
    fdata->numVec = field->blobArrLen;
  } else if (field->unionType == FLD_VAR_T_NULL) {
    fdata->isNull = 1;
    return 0; // Skipping indexing missing vector
  }
  if (fdata->vecLen != fs->vectorOpts.expBlobSize) {

    QueryError_SetErrorFmt(status, QUERY_EBADATTR,
                           "Could not add vector with blob size", " %zu (expected size %zu)", fdata->vecLen,
                           fs->vectorOpts.expBlobSize);
    return -1;
  }
  aCtx->fwIdx->maxFreq++;
  return 0;
}

FIELD_BULK_INDEXER(vectorIndexer) {
  IndexSpec *sp = ctx->spec;
  RedisModuleString *keyName = IndexSpec_GetFormattedKey(sp, fs, INDEXFLD_T_VECTOR);
  VecSimIndex *vecsim = openVectorIndex(sp, keyName, CREATE_INDEX);
  if (!vecsim) {
    QueryError_SetError(status, QUERY_EGENERIC, "Could not open vector for indexing");
    return -1;
  }
  char *curr_vec = (char *)fdata->vector;
  for (size_t i = 0; i < fdata->numVec; i++) {
    VecSimIndex_AddVector(vecsim, curr_vec, aCtx->doc->docId);
    curr_vec += fdata->vecLen;
  }
  sp->stats.numRecords += fdata->numVec;
  return 0;
}

FIELD_PREPROCESSOR(geoPreprocessor) {
  size_t len;
  double lon, lat;
  double geohash;
  int str_count = 0;

  switch (field->unionType) {
    case FLD_VAR_T_GEO:
      fdata->isMulti = 0;
      geohash = calcGeoHash(field->lon, field->lat);
      if (geohash == INVALID_GEOHASH) {
        QueryError_SetErrorFmt(status, QUERY_EINVAL, "Invalid geo coordinates", ": %f, %f",
                               field->lon, field->lat);
        return REDISMODULE_ERR;
      }
      fdata->numeric = geohash;
      if (FieldSpec_IsSortable(fs)) {
        RSSortingVector_Put(aCtx->sv, fs->sortIdx, &fdata->numeric, RS_SORTABLE_NUM, 0);
      }
      return REDISMODULE_OK;
    case FLD_VAR_T_CSTR:
    case FLD_VAR_T_RMS:
      str_count = 1;
      break;
    case FLD_VAR_T_NULL:
      fdata->isNull = 1;
      return REDISMODULE_OK;
    case FLD_VAR_T_ARRAY:
      str_count = field->arrayLen;
      break;
    case FLD_VAR_T_BLOB_ARRAY:
    case FLD_VAR_T_NUM:
      RS_LOG_ASSERT(0, "Unsupported field type for GEO index");
  }

  const char *str = NULL;
  fdata->isMulti = 0;
  if (str_count == 1) {
    str = DocumentField_GetValueCStr(field, &len);
    if (parseGeo(str, len, &lon, &lat, status) != REDISMODULE_OK) {
      return REDISMODULE_ERR;
    }
    geohash = calcGeoHash(lon, lat);
    if (geohash == INVALID_GEOHASH) {
      QueryError_SetErrorFmt(status, QUERY_EINVAL, "Invalid geo coordinates", ": %f, %f",
                        lon, lat);
      return REDISMODULE_ERR;
    }
    fdata->numeric = geohash;
  } else if (str_count > 1) {
    fdata->isMulti = 1;
    arrayof(double) arr = array_new(double, str_count);
    for (size_t i = 0; i < str_count; ++i) {
      const char *cur_str = DocumentField_GetArrayValueCStr(field, &len, i);
      if (parseGeo(cur_str, len, &lon, &lat, status) != REDISMODULE_OK) {
        array_free(arr);
        fdata->arrNumeric = NULL;
        return REDISMODULE_ERR;
      }
      geohash = calcGeoHash(lon, lat);
      if (geohash == INVALID_GEOHASH) {
        QueryError_SetErrorFmt(status, QUERY_EINVAL, "Invalid geo coordinates", ": %f, %f",
                        lon, lat);
        array_free(arr);
        fdata->arrNumeric = NULL;
        return REDISMODULE_ERR;
      }
      array_ensure_append_1(arr, geohash);
    }
    str = DocumentField_GetArrayValueCStr(field, &len, 0);
    fdata->arrNumeric = arr;
  }

  if (str && FieldSpec_IsSortable(fs)) {
    if (field->unionType != FLD_VAR_T_ARRAY) {
      RSSortingVector_Put(aCtx->sv, fs->sortIdx, str, RS_SORTABLE_STR, fs->options & FieldSpec_UNF);
    } else if (field->multisv) {
      RSSortingVector_Put(aCtx->sv, fs->sortIdx, field->multisv, RS_SORTABLE_RSVAL, 0);
      field->multisv = NULL;
    }
  }

  return REDISMODULE_OK;
}

FIELD_PREPROCESSOR(tagPreprocessor) {
  if (TagIndex_Preprocess(fs, field, fdata)) {
    if (FieldSpec_IsSortable(fs)) {
      if (field->unionType != FLD_VAR_T_ARRAY) {
        size_t fl;
        const char *str = DocumentField_GetValueCStr(field, &fl);
        RSSortingVector_Put(aCtx->sv, fs->sortIdx, str, RS_SORTABLE_STR, fs->options & FieldSpec_UNF);
      } else if (field->multisv) {
        RSSortingVector_Put(aCtx->sv, fs->sortIdx, field->multisv, RS_SORTABLE_RSVAL, 0);
        field->multisv = NULL;
      }
    }
  }
  return 0;
}

FIELD_BULK_INDEXER(tagIndexer) {
  RedisModuleString *kname = IndexSpec_GetFormattedKey(ctx->spec, fs, INDEXFLD_T_TAG);
  TagIndex *tidx = TagIndex_Open(ctx->spec, kname, CREATE_INDEX);
  if (!tidx) {
    QueryError_SetError(status, QUERY_EGENERIC, "Could not open tag index for indexing");
    return -1;
  }
  if (FieldSpec_HasSuffixTrie(fs) && !tidx->suffix) {
    tidx->suffix = NewTrieMap();
  }

  ctx->spec->stats.invertedSize +=
      TagIndex_Index(tidx, (const char **)fdata->tags, array_len(fdata->tags), aCtx->doc->docId);
  ctx->spec->stats.numRecords++;
  return 0;
}

static PreprocessorFunc preprocessorMap[] = {
    // nl break
    [IXFLDPOS_FULLTEXT] = fulltextPreprocessor,
    [IXFLDPOS_NUMERIC] = numericPreprocessor,
    [IXFLDPOS_GEO] = geoPreprocessor,
    [IXFLDPOS_TAG] = tagPreprocessor,
    [IXFLDPOS_VECTOR] = vectorPreprocessor,
    [IXFLDPOS_GEOMETRY] = geometryPreprocessor,
    };

int IndexerBulkAdd(RSAddDocumentCtx *cur, RedisSearchCtx *sctx,
                   const DocumentField *field, const FieldSpec *fs, FieldIndexerData *fdata,
                   QueryError *status) {
  int rc = 0;
  for (size_t ii = 0; ii < INDEXFLD_NUM_TYPES && rc == 0; ++ii) {
    // see which types are supported in the current field...
    if (field->indexAs & INDEXTYPE_FROM_POS(ii)) {
      switch (ii) {
        case IXFLDPOS_TAG:
          rc = tagIndexer(cur, sctx, field, fs, fdata, status);
          break;
        case IXFLDPOS_NUMERIC:
        case IXFLDPOS_GEO:
          rc = numericIndexer(cur, sctx, field, fs, fdata, status);
          break;
        case IXFLDPOS_VECTOR:
          rc = vectorIndexer(cur, sctx, field, fs, fdata, status);
          break;
        case IXFLDPOS_GEOMETRY:
          rc = geometryIndexer(cur, sctx, field, fs, fdata, status);
          break;
        case IXFLDPOS_FULLTEXT:
          break;
        default:
          rc = -1;
          QueryError_SetError(status, QUERY_EINVAL, "BUG: invalid index type");
          break;
      }
    }
  }
  return rc;
}

int Document_AddToIndexes(RSAddDocumentCtx *aCtx, RedisSearchCtx *sctx) {
  Document *doc = aCtx->doc;
  int ourRv = REDISMODULE_OK;

  for (size_t i = 0; i < doc->numFields; i++) {
    const FieldSpec *fs = aCtx->fspecs + i;
    DocumentField *ff = doc->fields + i;
    FieldIndexerData *fdata = aCtx->fdatas + i;

    for (size_t ii = 0; ii < INDEXFLD_NUM_TYPES; ++ii) {
      if (!FIELD_CHKIDX(ff->indexAs, INDEXTYPE_FROM_POS(ii))) {
        continue;
      }

      PreprocessorFunc pp = preprocessorMap[ii];
      if (pp(aCtx, sctx, ff, fs, fdata, &aCtx->status) != 0) {
        ADD_QUERY_ERROR(IndexError, &aCtx->spec->stats.indexError, &aCtx->status, doc->docKey);
        ADD_QUERY_ERROR(FieldSpec, &aCtx->spec->fields[fs->index], &aCtx->status, doc->docKey);
        ourRv = REDISMODULE_ERR;
        goto cleanup;
      }
      if (!(fs->options & FieldSpec_Dynamic)) {
        // Non-dynamic fields are only indexed as a single type.
        // Only dynamic fields may be indexed as multiple index types.
        break;
      }
    }
  }

  if (IndexDocument(aCtx) != 0) {
    ourRv = REDISMODULE_ERR;
    goto cleanup;
  }

cleanup:
  if (ourRv != REDISMODULE_OK) {
    // if a document did not load properly, it is deleted
    // to prevent mismatch of index and hash
    t_docId docId = DocTable_GetIdR(&aCtx->spec->docs, doc->docKey);
    if (docId)
      IndexSpec_DeleteDoc_Unsafe(aCtx->spec, RSDummyContext, doc->docKey, docId);

    QueryError_SetCode(&aCtx->status, QUERY_EGENERIC);
    AddDocumentCtx_Finish(aCtx);
  }
  return ourRv;
}

/* Evaluate an IF expression (e.g. IF "@foo == 'bar'") against a document, by getting the properties
 * from the sorting table or from the hash representation of the document.
 *
 * NOTE: This is disconnected from the document indexing flow, and loads the document and discards
 * of it internally
 *
 * Returns  REDISMODULE_ERR on failure, OK otherwise*/
int Document_EvalExpression(RedisSearchCtx *sctx, RedisModuleString *key, HiddenString *expr,
                            int *result, QueryError *status) {

  int rc = REDISMODULE_ERR;
  RSExpr *e = NULL;
  RedisSearchCtx_LockSpecRead(sctx);
  const RSDocumentMetadata *dmd = DocTable_BorrowByKeyR(&sctx->spec->docs, key);
  if (!dmd) {
    // We don't know the document...
    QueryError_SetError(status, QUERY_ENODOC, "");
    goto done;
  }

  // Try to parser the expression first, fail if we can't
  if (!(e = ExprAST_Parse(expr, status)) || QueryError_HasError(status)) {
    goto done;
  }

  RLookup lookup_s;
  RLookupRow row = {0};
  IndexSpecCache *spcache = IndexSpec_GetSpecCache(sctx->spec);
  RLookup_Init(&lookup_s, spcache);
  lookup_s.options |= RLOOKUP_OPT_ALL_LOADED; // Setting this option will cause creating keys of non-sortable fields possible
  if (ExprAST_GetLookupKeys(e, &lookup_s, status) == EXPR_EVAL_ERR) {
    goto CleanUp;
  }

  RLookupLoadOptions loadopts = {.sctx = sctx, .dmd = dmd, .status = status};
  if (RLookup_LoadDocument(&lookup_s, &row, &loadopts) != REDISMODULE_OK) {
    goto CleanUp;
  }

  ExprEval evaluator = {.err = status, .lookup = &lookup_s, .res = NULL, .srcrow = &row, .root = e};
  RSValue rv = RSVALUE_STATIC;
  if (ExprEval_Eval(&evaluator, &rv) != EXPR_EVAL_OK) {
    goto CleanUp;
  }

  *result = RSValue_BoolTest(&rv);
  RSValue_Clear(&rv);
  rc = REDISMODULE_OK;

CleanUp:
  RLookupRow_Cleanup(&row);
  RLookup_Cleanup(&lookup_s);
done:
  ExprAST_Free(e);
  DMD_Return(dmd);
  RedisSearchCtx_UnlockSpec(sctx);
  return rc;
}

static void AddDocumentCtx_UpdateNoIndex(RSAddDocumentCtx *aCtx, RedisSearchCtx *sctx) {
#define BAIL(s)                                            \
  do {                                                     \
    QueryError_SetError(&aCtx->status, QUERY_EGENERIC, s); \
    goto done;                                             \
  } while (0)

  RSDocumentMetadata *md = NULL;
  Document *doc = aCtx->doc;
  t_docId docId = DocTable_GetIdR(&sctx->spec->docs, doc->docKey);
  if (docId == 0) {
    BAIL("Couldn't load old document");
  }
  // Assumes we are under write lock
  md = (RSDocumentMetadata *)DocTable_Borrow(&sctx->spec->docs, docId);
  if (!md) {
    BAIL("Couldn't load document metadata");
  }

  // Update the score
  md->score = doc->score;
  // Set the payload if needed
  if (doc->payload) {
    DocTable_SetPayload(&sctx->spec->docs, md, doc->payload, doc->payloadSize);
  }

  if (aCtx->stateFlags & ACTX_F_SORTABLES) {
    FieldSpecDedupeArray dedupes = {0};
    // Update sortables if needed
    for (int i = 0; i < doc->numFields; i++) {
      DocumentField *f = &doc->fields[i];
      const FieldSpec *fs = IndexSpec_GetField(sctx->spec, f->docFieldName);
      if (fs == NULL || !FieldSpec_IsSortable(fs)) {
        continue;
      }

      if (dedupes[fs->index]) {
        BAIL(DUP_FIELD_ERRSTR);
      }

      dedupes[fs->index] = 1;

<<<<<<< HEAD
      int idx = RSSortingTable_GetFieldIdx(sctx->spec->sortables, f->docFieldName);
=======
      int idx = fs->sortIdx;
>>>>>>> 05d0287c
      if (idx < 0) continue;

      if (!md->sortVector) {
        md->sortVector = NewSortingVector(sctx->spec->numSortableFields);
      }

      RS_LOG_ASSERT((fs->options & FieldSpec_Dynamic) == 0, "Dynamic field cannot use PARTIAL");

      switch (fs->types) {
        case INDEXFLD_T_FULLTEXT:
        case INDEXFLD_T_TAG:
        case INDEXFLD_T_GEO:
          RSSortingVector_Put(md->sortVector, idx, (void *)RedisModule_StringPtrLen(f->text, NULL),
                              RS_SORTABLE_STR, fs->options & FieldSpec_UNF);
          break;
        case INDEXFLD_T_NUMERIC: {
          double numval;
          if (RedisModule_StringToDouble(f->text, &numval) == REDISMODULE_ERR) {
            BAIL("Could not parse numeric index value");
          }
          RSSortingVector_Put(md->sortVector, idx, &numval, RS_SORTABLE_NUM, 0);
          break;
        }
        default:
          BAIL("Unsupported sortable type");
          break;
      }
    }
  }

done:
  DMD_Return(md);
  if (aCtx->donecb) {
    aCtx->donecb(aCtx, sctx->redisCtx, aCtx->donecbData);
  }
  AddDocumentCtx_Free(aCtx);
}

DocumentField *Document_GetField(Document *d, const char *fieldName) {
  if (!d || !fieldName) return NULL;

  for (int i = 0; i < d->numFields; i++) {
    if (!HiddenString_CaseInsensitiveCompareC(d->fields[i].docFieldName, fieldName, strlen(fieldName))) {
      return &d->fields[i];
    }
  }
  return NULL;
}

const char *DocumentField_GetValueCStr(const DocumentField *df, size_t *len) {
  *len = 0;
  switch (df->unionType) {
    case FLD_VAR_T_RMS:
      return RedisModule_StringPtrLen(df->text, len);
    case FLD_VAR_T_CSTR:
      *len = df->strlen;
      return df->strval;
    case FLD_VAR_T_ARRAY:
      if (df->arrayLen > 0) {
        // Return the first entry
        *len = strlen(df->multiVal[0]);
        return df->multiVal[0];
      }
      break;
    case FLD_VAR_T_NULL:
      break;
    case FLD_VAR_T_BLOB_ARRAY:
    case FLD_VAR_T_NUM:
    case FLD_VAR_T_GEO:
    case FLD_VAR_T_GEOMETRY:
      RS_LOG_ASSERT(0, "invalid types");
  }
  return NULL;
}

const char *DocumentField_GetArrayValueCStr(const DocumentField *df, size_t *len, size_t index) {
  if (df->unionType == FLD_VAR_T_ARRAY && index < df->arrayLen) {
    *len = strlen(df->multiVal[index]);
    return df->multiVal[index];
  }
  *len = 0;
  return NULL;
}

size_t DocumentField_GetArrayValueCStrTotalLen(const DocumentField *df) {
  RS_LOG_ASSERT(df->unionType == FLD_VAR_T_ARRAY, "must be array");
  size_t len = 0;
  for (size_t i = 0; i < df->arrayLen; ++i) {
    len += strlen(df->multiVal[i]);
  }
  return len;
}<|MERGE_RESOLUTION|>--- conflicted
+++ resolved
@@ -937,11 +937,7 @@
 
       dedupes[fs->index] = 1;
 
-<<<<<<< HEAD
-      int idx = RSSortingTable_GetFieldIdx(sctx->spec->sortables, f->docFieldName);
-=======
       int idx = fs->sortIdx;
->>>>>>> 05d0287c
       if (idx < 0) continue;
 
       if (!md->sortVector) {
