--- conflicted
+++ resolved
@@ -472,21 +472,15 @@
 }
 
 FIELD_PREPROCESSOR(geoPreprocessor) {
-<<<<<<< HEAD
   // buffer of 32 bytes should be sufficient. lon,lat 
   size_t len;
   char buf[32] = { 0 };
   const char *str = RedisModule_StringPtrLen(field->text, &len);
+  if (*str == '"') {
+    str += 1;
+  }
   memcpy(buf, str, MIN(32, len));
   char *pos = strpbrk(buf, " ,");
-=======
-  // TODO: streamline
-  const char *c = RedisModule_StringPtrLen(field->text, NULL);
-  if (*c == '"') {
-    c += 1;
-  }
-  char *pos = strpbrk(c, " ,");
->>>>>>> 45d0a559
   if (!pos) {
     QueryError_SetCode(status, QUERY_EGEOFORMAT);
     return -1;
@@ -495,15 +489,9 @@
   pos++;
 
   char *end1 = NULL, *end2 = NULL;
-<<<<<<< HEAD
   double lon = strtod(buf, &end1);
   double lat = strtod(pos, &end2);
-  if (*end1 || *end2) {
-=======
-  double lon = strtod(c, &end1);
-  double lat = strtod(pos, &end2); /// failing here
   if (*end1 || (*end2 && *end2 != '"')) {
->>>>>>> 45d0a559
     return REDISMODULE_ERR;
   }
 
