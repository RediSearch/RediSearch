--- conflicted
+++ resolved
@@ -24,11 +24,8 @@
 #include "aggregate/expr/expression.h"
 #include "rmutil/rm_assert.h"
 #include "redis_index.h"
-<<<<<<< HEAD
+#include "fast_float/fast_float_strtod.h"
 #include "obfuscation/obfuscation_api.h"
-=======
-#include "fast_float/fast_float_strtod.h"
->>>>>>> 34a3dee8
 
 // Memory pool for RSAddDocumentContext contexts
 static mempool_t *actxPool_g = NULL;
@@ -96,11 +93,7 @@
 
     aCtx->fspecs[i] = *fs;
     if (dedupe[fs->index]) {
-<<<<<<< HEAD
-      QERR_MK_USING_HIDDEN_NAME(&aCtx->status, QUERY_EDUPFIELD, "Tried to insert field twice", ": '%s'", fs->fieldName);
-=======
       QueryError_SetWithUserDataFmt(&aCtx->status, QUERY_EDUPFIELD, "Tried to insert field twice", ": '%s'", fs->name);
->>>>>>> 34a3dee8
       return -1;
     }
 
@@ -117,13 +110,8 @@
     } else {
       // Verify the flags:
       if ((f->indexAs & fs->types) != f->indexAs) {
-<<<<<<< HEAD
-        QueryError_SetErrorFmt(&aCtx->status, QUERY_EUNSUPPTYPE,
-                               "Tried to index field as a type that is not specified in schema", ": %s", HiddenString_GetUnsafe(fs->fieldName, NULL));
-=======
         QueryError_SetWithUserDataFmt(&aCtx->status, QUERY_EUNSUPPTYPE,
                                "Tried to index field as a type that is not specified in schema", ": %s", fs->name);
->>>>>>> 34a3dee8
         return -1;
       }
     }
@@ -203,18 +191,7 @@
   aCtx->spec = sp;
   aCtx->oldMd = NULL;
   if (aCtx->specFlags & Index_Async) {
-<<<<<<< HEAD
     aCtx->specName = sp->specName; // we do not retain the spec name, we rely on spec being alive for the duration of the ctx.
-=======
-    size_t len = sp->nameLen + 1;
-    if (aCtx->specName == NULL) {
-      aCtx->specName = rm_malloc(len);
-    } else if (len > aCtx->specNameLen) {
-      aCtx->specName = rm_realloc(aCtx->specName, len);
-      aCtx->specNameLen = len;
-    }
-    strncpy(aCtx->specName, sp->name, len);
->>>>>>> 34a3dee8
   }
 
   // Assign the document:
@@ -486,11 +463,7 @@
     case FLD_VAR_T_RMS:
       fdata->isMulti = 0;
       if (RedisModule_StringToDouble(field->text, &fdata->numeric) == REDISMODULE_ERR) {
-<<<<<<< HEAD
-        QueryError_SetErrorFmt(status, QUERY_ENOTNUMERIC, "Invalid numeric value", ": '%s'",
-=======
         QueryError_SetWithUserDataFmt(status, QUERY_ENOTNUMERIC, "Invalid numeric value", ": '%s'",
->>>>>>> 34a3dee8
                                RedisModule_StringPtrLen(field->text, NULL));
         return -1;
       }
@@ -577,11 +550,7 @@
   RedisModuleString *errMsg;
   if (!fdata->isMulti) {
     if (!api->addGeomStr(rt, fdata->format, fdata->str, fdata->strlen, aCtx->doc->docId, &errMsg)) {
-<<<<<<< HEAD
-      QueryError_SetErrorFmt(status, QUERY_EBADVAL, "Error indexing geoshape", ": %s",
-=======
       QueryError_SetWithUserDataFmt(status, QUERY_EBADVAL, "Error indexing geoshape", ": %s",
->>>>>>> 34a3dee8
                              RedisModule_StringPtrLen(errMsg, NULL));
       RedisModule_FreeString(NULL, errMsg);
       return -1;
@@ -638,11 +607,7 @@
   }
   if (fdata->vecLen != fs->vectorOpts.expBlobSize) {
 
-<<<<<<< HEAD
-    QueryError_SetErrorFmt(status, QUERY_EBADATTR,
-=======
     QueryError_SetWithUserDataFmt(status, QUERY_EBADATTR,
->>>>>>> 34a3dee8
                            "Could not add vector with blob size", " %zu (expected size %zu)", fdata->vecLen,
                            fs->vectorOpts.expBlobSize);
     return -1;
@@ -678,11 +643,7 @@
       fdata->isMulti = 0;
       geohash = calcGeoHash(field->lon, field->lat);
       if (geohash == INVALID_GEOHASH) {
-<<<<<<< HEAD
-        QueryError_SetErrorFmt(status, QUERY_EINVAL, "Invalid geo coordinates", ": %f, %f",
-=======
         QueryError_SetWithUserDataFmt(status, QUERY_EINVAL, "Invalid geo coordinates", ": %f, %f",
->>>>>>> 34a3dee8
                                field->lon, field->lat);
         return REDISMODULE_ERR;
       }
@@ -703,13 +664,8 @@
       break;
     case FLD_VAR_T_BLOB_ARRAY:
     case FLD_VAR_T_NUM:
-<<<<<<< HEAD
     case FLD_VAR_T_GEOMETRY:
-      RS_LOG_ASSERT(0, "Unsupported field type for GEO index");
-=======
       RS_ABORT_ALWAYS("Unsupported field type for GEO index");
-      break;
->>>>>>> 34a3dee8
   }
 
   const char *str = NULL;
@@ -721,11 +677,7 @@
     }
     geohash = calcGeoHash(lon, lat);
     if (geohash == INVALID_GEOHASH) {
-<<<<<<< HEAD
-      QueryError_SetErrorFmt(status, QUERY_EINVAL, "Invalid geo coordinates", ": %f, %f",
-=======
       QueryError_SetWithUserDataFmt(status, QUERY_EINVAL, "Invalid geo coordinates", ": %f, %f",
->>>>>>> 34a3dee8
                         lon, lat);
       return REDISMODULE_ERR;
     }
@@ -742,11 +694,7 @@
       }
       geohash = calcGeoHash(lon, lat);
       if (geohash == INVALID_GEOHASH) {
-<<<<<<< HEAD
-        QueryError_SetErrorFmt(status, QUERY_EINVAL, "Invalid geo coordinates", ": %f, %f",
-=======
         QueryError_SetWithUserDataFmt(status, QUERY_EINVAL, "Invalid geo coordinates", ": %f, %f",
->>>>>>> 34a3dee8
                         lon, lat);
         array_free(arr);
         fdata->arrNumeric = NULL;
