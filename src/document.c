#include <string.h>
#include <inttypes.h>

#include "document.h"
#include "forward_index.h"
#include "numeric_filter.h"
#include "numeric_index.h"
#include "rmutil/strings.h"
#include "rmutil/util.h"
#include "util/mempool.h"
#include "spec.h"
#include "tokenize.h"
#include "util/logging.h"
#include "rmalloc.h"
#include "indexer.h"
#include "tag_index.h"
#include "aggregate/expr/expression.h"
#include "rmutil/rm_assert.h"

// Memory pool for RSAddDocumentContext contexts
static mempool_t *actxPool_g = NULL;
extern RedisModuleCtx *RSDummyContext;
// For documentation, see these functions' definitions
static void *allocDocumentContext(void) {
  // See if there's one in the pool?
  RSAddDocumentCtx *aCtx = rm_calloc(1, sizeof(*aCtx));
  return aCtx;
}

static void freeDocumentContext(void *p) {
  RSAddDocumentCtx *aCtx = p;
  if (aCtx->fwIdx) {
    ForwardIndexFree(aCtx->fwIdx);
  }

  rm_free(aCtx->fspecs);
  rm_free(aCtx->fdatas);
  rm_free(aCtx->specName);
  rm_free(aCtx);
}

#define DUP_FIELD_ERRSTR "Requested to index field twice"

#define FIELD_IS_VALID(aCtx, ix) ((aCtx)->fspecs[ix].name != NULL)

static int AddDocumentCtx_SetDocument(RSAddDocumentCtx *aCtx, IndexSpec *sp) {
  Document *doc = aCtx->doc;
  aCtx->stateFlags &= ~ACTX_F_INDEXABLES;
  aCtx->stateFlags &= ~ACTX_F_TEXTINDEXED;
  aCtx->stateFlags &= ~ACTX_F_OTHERINDEXED;

  aCtx->fspecs = rm_realloc(aCtx->fspecs, sizeof(*aCtx->fspecs) * doc->numFields);
  aCtx->fdatas = rm_realloc(aCtx->fdatas, sizeof(*aCtx->fdatas) * doc->numFields);

  for (size_t ii = 0; ii < doc->numFields; ++ii) {
    // zero out field data. We check at the destructor to see if there is any
    // left-over tag data here; if we've realloc'd, then this contains
    // garbage
    aCtx->fdatas[ii].tags = NULL;
  }

  size_t numTextIndexable = 0;

  // size: uint16_t * SPEC_MAX_FIELDS
  FieldSpecDedupeArray dedupe = {0};
  int hasTextFields = 0;
  int hasOtherFields = 0;

  for (size_t i = 0; i < doc->numFields; i++) {
    DocumentField *f = doc->fields + i;
    const FieldSpec *fs = IndexSpec_GetField(sp, f->name, strlen(f->name));
    if (!fs || (isSpecHash(sp) && !f->text)) {
      aCtx->fspecs[i].name = NULL;
      aCtx->fspecs[i].path = NULL;
      aCtx->fspecs[i].types = 0;
      continue;
    }

    aCtx->fspecs[i] = *fs;
    if (dedupe[fs->index]) {
      QueryError_SetErrorFmt(&aCtx->status, QUERY_EDUPFIELD, "Tried to insert `%s` twice",
                             fs->name);
      return -1;
    }

    dedupe[fs->index] = 1;

    if (FieldSpec_IsSortable(fs)) {
      // mark sortable fields to be updated in the state flags
      aCtx->stateFlags |= ACTX_F_SORTABLES;
    }

    // See what we want the given field indexed as:
    if (!f->indexAs) {
      f->indexAs = fs->types;
    } else {
      // Verify the flags:
      if ((f->indexAs & fs->types) != f->indexAs) {
        QueryError_SetErrorFmt(&aCtx->status, QUERY_EUNSUPPTYPE,
                               "Tried to index field %s as type not specified in schema", fs->name);
        return -1;
      }
    }

    if (FieldSpec_IsIndexable(fs)) {
      if (f->indexAs & INDEXFLD_T_FULLTEXT) {
        numTextIndexable++;
        hasTextFields = 1;
      }

      if (f->indexAs != INDEXFLD_T_FULLTEXT) {
        // has non-text but indexable fields
        hasOtherFields = 1;
      }
    }
  }

  if (hasTextFields || hasOtherFields) {
    aCtx->stateFlags |= ACTX_F_INDEXABLES;
  } else {
    aCtx->stateFlags &= ~ACTX_F_INDEXABLES;
  }

  if (!hasTextFields) {
    aCtx->stateFlags |= ACTX_F_TEXTINDEXED;
  } else {
    aCtx->stateFlags &= ~ACTX_F_TEXTINDEXED;
  }

  if (!hasOtherFields) {
    aCtx->stateFlags |= ACTX_F_OTHERINDEXED;
  } else {
    aCtx->stateFlags &= ~ACTX_F_OTHERINDEXED;
  }

  if ((aCtx->stateFlags & ACTX_F_SORTABLES) && aCtx->sv == NULL) {
    aCtx->sv = NewSortingVector(sp->sortables->len);
  }

  int empty = (aCtx->sv == NULL) && !hasTextFields && !hasOtherFields;
  if (empty) {
    aCtx->stateFlags |= ACTX_F_EMPTY;
  }

  if ((aCtx->options & DOCUMENT_ADD_NOSAVE) == 0 && numTextIndexable &&
      (sp->flags & Index_StoreByteOffsets)) {
    if (!aCtx->byteOffsets) {
      aCtx->byteOffsets = NewByteOffsets();
      ByteOffsetWriter_Init(&aCtx->offsetsWriter);
    }
    RSByteOffsets_ReserveFields(aCtx->byteOffsets, numTextIndexable);
  }
  return 0;
}

RSAddDocumentCtx *NewAddDocumentCtx(IndexSpec *sp, Document *doc, QueryError *status) {

  if (!actxPool_g) {
    mempool_options mopts = {.initialCap = 16,
                             .alloc = allocDocumentContext,
                             .free = freeDocumentContext,
                             .isGlobal = 1};
    actxPool_g = mempool_new(&mopts);
  }

  // Get a new context
  RSAddDocumentCtx *aCtx = mempool_get(actxPool_g);
  aCtx->stateFlags = 0;
  QueryError_ClearError(&aCtx->status);
  aCtx->totalTokens = 0;
  aCtx->docFlags = 0;
  aCtx->client.bc = NULL;
  aCtx->next = NULL;
  aCtx->specFlags = sp->flags;
  aCtx->indexer = sp->indexer;
  aCtx->spec = sp;
  if (aCtx->specFlags & Index_Async) {
    size_t len = sp->nameLen + 1;
    if (aCtx->specName == NULL) {
      aCtx->specName = rm_malloc(len);
    } else if (len > aCtx->specNameLen) {
      aCtx->specName = rm_realloc(aCtx->specName, len);
      aCtx->specNameLen = len;
    }
    strncpy(aCtx->specName, sp->name, len);
    aCtx->specId = sp->uniqueId;
  }
  RS_LOG_ASSERT(sp->indexer, "No indexer");
  Indexer_Incref(aCtx->indexer);

  // Assign the document:
  aCtx->doc = doc;
  if (AddDocumentCtx_SetDocument(aCtx, sp) != 0) {
    *status = aCtx->status;
    aCtx->status.detail = NULL;
    mempool_release(actxPool_g, aCtx);
    return NULL;
  }

  // try to reuse the forward index on recycled contexts
  if (aCtx->fwIdx) {
    ForwardIndex_Reset(aCtx->fwIdx, aCtx->doc, sp->flags);
  } else {
    aCtx->fwIdx = NewForwardIndex(aCtx->doc, sp->flags);
  }

  if (sp->smap) {
    // we get a read only copy of the synonym map for accessing in the index thread with out worring
    // about thready safe issues
    aCtx->fwIdx->smap = SynonymMap_GetReadOnlyCopy(sp->smap);
  } else {
    aCtx->fwIdx->smap = NULL;
  }

  aCtx->tokenizer = GetTokenizer(doc->language, aCtx->fwIdx->stemmer, sp->stopwords);
//  aCtx->doc->docId = 0;
  return aCtx;
}

static void doReplyFinish(RSAddDocumentCtx *aCtx, RedisModuleCtx *ctx) {
  if (aCtx->donecb) {
    aCtx->donecb(aCtx, ctx, aCtx->donecbData);
  }
  Indexer_Decref(aCtx->indexer);
  AddDocumentCtx_Free(aCtx);
}

static int replyCallback(RedisModuleCtx *ctx, RedisModuleString **argv, int argc) {
  RSAddDocumentCtx *aCtx = RedisModule_GetBlockedClientPrivateData(ctx);
  doReplyFinish(aCtx, ctx);
  return REDISMODULE_OK;
}

typedef struct DocumentAddCtx {
  RSAddDocumentCtx *aCtx;
  RedisSearchCtx *sctx;
} DocumentAddCtx;

static void threadCallback(void *p) {
  DocumentAddCtx *ctx = p;
  Document_AddToIndexes(ctx->aCtx, ctx->sctx);
}

void AddDocumentCtx_Finish(RSAddDocumentCtx *aCtx) {
  if (aCtx->stateFlags & ACTX_F_NOBLOCK) {
    doReplyFinish(aCtx, aCtx->client.sctx->redisCtx);
  } else {
    RedisModule_UnblockClient(aCtx->client.bc, aCtx);
  }
}

// How many bytes in a document to warrant it being tokenized in a separate thread
#define SELF_EXEC_THRESHOLD 1024

// LCOV_EXCL_START debug
void Document_Dump(const Document *doc) {
  printf("Document Key: %s. ID=%" PRIu64 "\n", RedisModule_StringPtrLen(doc->docKey, NULL),
         doc->docId);
  for (size_t ii = 0; ii < doc->numFields; ++ii) {
    printf("  [%lu]: %s => %s\n", ii, doc->fields[ii].name,
           RedisModule_StringPtrLen(doc->fields[ii].text, NULL));
  }
}
// LCOV_EXCL_STOP

static void AddDocumentCtx_UpdateNoIndex(RSAddDocumentCtx *aCtx, RedisSearchCtx *sctx);
int Document_LoadSchemaFieldJson(Document *doc, RedisSearchCtx *sctx);

static int AddDocumentCtx_ReplaceMerge(RSAddDocumentCtx *aCtx, RedisSearchCtx *sctx) {
  /**
   * The REPLACE operation contains fields which must be reindexed. This means
   * that a new document ID needs to be assigned, and as a consequence, all
   * fields must be reindexed.
   */
  int rv = REDISMODULE_ERR;

  Document_Clear(aCtx->doc);

  // Path is not covered and is not relevant

  DocumentType ruleType = sctx->spec->rule->type;
  if (ruleType == DocumentType_Hash) {
    rv = Document_LoadSchemaFieldHash(aCtx->doc, sctx);
  } else if (ruleType == DocumentType_Json) {
    rv = Document_LoadSchemaFieldJson(aCtx->doc, sctx);
  }
  if (rv != REDISMODULE_OK) {
    QueryError_SetError(&aCtx->status, QUERY_ENODOC, "Could not load existing document");
    aCtx->donecb(aCtx, sctx->redisCtx, aCtx->donecbData);
    AddDocumentCtx_Free(aCtx);
    return 1;
  }

  // Keep hold of the new fields.
  Document_MakeStringsOwner(aCtx->doc);
  AddDocumentCtx_SetDocument(aCtx, sctx->spec);
  return 0;
}

static int handlePartialUpdate(RSAddDocumentCtx *aCtx, RedisSearchCtx *sctx) {
  // Handle partial update of fields
  if (aCtx->stateFlags & ACTX_F_INDEXABLES) {
    return AddDocumentCtx_ReplaceMerge(aCtx, sctx);
  } else {
    // No indexable fields are updated, we can just update the metadata.
    // Quick update just updates the score, payload and sortable fields of the document.
    // Thus full-reindexing of the document is not required
    AddDocumentCtx_UpdateNoIndex(aCtx, sctx);
    return 1;
  }
}

void AddDocumentCtx_Submit(RSAddDocumentCtx *aCtx, RedisSearchCtx *sctx, uint32_t options) {
  aCtx->options = options;
  if ((aCtx->options & DOCUMENT_ADD_PARTIAL) && handlePartialUpdate(aCtx, sctx)) {
    return;
  }

  // We actually modify (!) the strings in the document, so we always require
  // ownership
  Document_MakeStringsOwner(aCtx->doc);

  if (AddDocumentCtx_IsBlockable(aCtx)) {
    aCtx->client.bc = RedisModule_BlockClient(sctx->redisCtx, replyCallback, NULL, NULL, 0);
  } else {
    aCtx->client.sctx = sctx;
  }

  RS_LOG_ASSERT(aCtx->client.bc, "No blocked client");

  bool concurrentSearch = false;
  if (AddDocumentCtx_IsBlockable(aCtx)) {
    size_t totalSize = 0;
    for (size_t ii = 0; ii < aCtx->doc->numFields; ++ii) {
      const DocumentField *ff = aCtx->doc->fields + ii;
      if ((ff->indexAs & (INDEXFLD_T_FULLTEXT | INDEXFLD_T_TAG))) {
        size_t n;
        if (ff->unionType == FLD_VAR_T_CSTR || ff->unionType == FLD_VAR_T_RMS) {
          DocumentField_GetValueCStr(&aCtx->doc->fields[ii], &n);
          totalSize += n;
        } else if (ff->unionType == FLD_VAR_T_ARRAY) {
          for (size_t jj = 0; jj < ff->arrayLen; ++jj) {
            DocumentField_GetArrayValueCStr(&aCtx->doc->fields[ii], &n, jj);
            totalSize += n;
          }
        }
      }
    }
    concurrentSearch = (totalSize >= SELF_EXEC_THRESHOLD);
  }

  if (!concurrentSearch) {
    Document_AddToIndexes(aCtx, sctx);
  } else {
    ConcurrentSearch_ThreadPoolRun(threadCallback, aCtx, CONCURRENT_POOL_INDEX);
  }
}

void AddDocumentCtx_Free(RSAddDocumentCtx *aCtx) {
  /**
   * Free preprocessed data; this is the only reliable place
   * to do it
   */
  for (size_t ii = 0; ii < aCtx->doc->numFields; ++ii) {
    if (FIELD_IS_VALID(aCtx, ii)) {
      if (FIELD_IS(aCtx->fspecs + ii, INDEXFLD_T_TAG) && aCtx->fdatas[ii].tags) {
        TagIndex_FreePreprocessedData(aCtx->fdatas[ii].tags);
        aCtx->fdatas[ii].tags = NULL;
      } else if (FIELD_IS(aCtx->fspecs + ii, INDEXFLD_T_GEO) && aCtx->fdatas[ii].isMulti &&
                 aCtx->fdatas[ii].arrNumeric) {
        array_free(aCtx->fdatas[ii].arrNumeric);
        aCtx->fdatas[ii].arrNumeric = NULL;
      }
    }
  }

  // Destroy the common fields:
  if (!(aCtx->stateFlags & ACTX_F_NOFREEDOC)) {
    Document_Free(aCtx->doc);
  }

  if (aCtx->sv) {
    SortingVector_Free(aCtx->sv);
    aCtx->sv = NULL;
  }

  if (aCtx->byteOffsets) {
    RSByteOffsets_Free(aCtx->byteOffsets);
    aCtx->byteOffsets = NULL;
  }

  if (aCtx->tokenizer) {
    // aCtx->tokenizer->Free(aCtx->tokenizer);
    Tokenizer_Release(aCtx->tokenizer);
    aCtx->tokenizer = NULL;
  }

  if (aCtx->oldMd) {
    DMD_Decref(aCtx->oldMd);
    aCtx->oldMd = NULL;
  }

  ByteOffsetWriter_Cleanup(&aCtx->offsetsWriter);
  QueryError_ClearError(&aCtx->status);

  mempool_release(actxPool_g, aCtx);
}

#define FIELD_HANDLER(name)                                                                \
  static int name(RSAddDocumentCtx *aCtx, RedisSearchCtx *sctx, DocumentField *field, const FieldSpec *fs, \
                  FieldIndexerData *fdata, QueryError *status)

#define FIELD_BULK_INDEXER(name)                                                            \
  static int name(IndexBulkData *bulk, RSAddDocumentCtx *aCtx, RedisSearchCtx *ctx,         \
                  const DocumentField *field, const FieldSpec *fs, FieldIndexerData *fdata, \
                  QueryError *status)

#define FIELD_BULK_CTOR(name) \
  static void name(IndexBulkData *bulk, const FieldSpec *fs, RedisSearchCtx *ctx)
#define FIELD_BULK_FINALIZER(name) static void name(IndexBulkData *bulk, RedisSearchCtx *ctx)

#define FIELD_PREPROCESSOR FIELD_HANDLER

FIELD_PREPROCESSOR(fulltextPreprocessor) {
  switch (field->unionType) {
    // JSON NULL value is ignored
    case FLD_VAR_T_NULL:
      return 0;
    // Unsupported type retrun an error
    case FLD_VAR_T_BLOB_ARRAY:
    case FLD_VAR_T_NUM:
    case FLD_VAR_T_GEO:
      return -1;
    case FLD_VAR_T_ARRAY:
    case FLD_VAR_T_CSTR:
    case FLD_VAR_T_RMS:
      /*continue*/;
  }

  size_t fl;
  const char *c = DocumentField_GetValueCStr(field, &fl);
  size_t valueCount = (field->unionType != FLD_VAR_T_ARRAY ? 1 : field->arrayLen);

  if (FieldSpec_IsSortable(fs)) {
    if (field->unionType != FLD_VAR_T_ARRAY) {
      RSSortingVector_Put(aCtx->sv, fs->sortIdx, (void *)c, RS_SORTABLE_STR, fs->options & FieldSpec_UNF);
    } else if (field->multisv) {
      RSSortingVector_Put(aCtx->sv, fs->sortIdx, field->multisv, RS_SORTABLE_RSVAL, 0);
      field->multisv = NULL;
    }
  }

  if (FieldSpec_IsIndexable(fs)) {
    ForwardIndexTokenizerCtx tokCtx;
    VarintVectorWriter *curOffsetWriter = NULL;
    RSByteOffsetField *curOffsetField = NULL;
    if (aCtx->byteOffsets) {
      curOffsetField = RSByteOffsets_AddField(aCtx->byteOffsets, fs->ftId, aCtx->totalTokens + 1);
      curOffsetWriter = &aCtx->offsetsWriter;
    }

    uint32_t options = TOKENIZE_DEFAULT_OPTIONS;
    if (FieldSpec_IsNoStem(fs)) {
      options |= TOKENIZE_NOSTEM;
    }
    if (FieldSpec_IsPhonetics(fs)) {
      options |= TOKENIZE_PHONETICS;
    }

    unsigned int multiTextOffsetDelta;
    if (valueCount > 1 && RSGlobalConfig.multiTextOffsetDelta > 0) {
      multiTextOffsetDelta = RSGlobalConfig.multiTextOffsetDelta - 1;
    } else {
      multiTextOffsetDelta = 0;
    }

    for (size_t i = 0; i < valueCount; ++i) {

      // Already got the first value
      if (i) {
        c = DocumentField_GetArrayValueCStr(field, &fl, i);
      }
      ForwardIndexTokenizerCtx_Init(&tokCtx, aCtx->fwIdx, c, curOffsetWriter, fs->ftId, fs->ftWeight);
      aCtx->tokenizer->Start(aCtx->tokenizer, (char *)c, fl, options);

      Token tok = {0};
      uint32_t newTokPos;
      while (0 != (newTokPos = aCtx->tokenizer->Next(aCtx->tokenizer, &tok))) {
        forwardIndexTokenFunc(&tokCtx, &tok);
      }
      uint32_t lastTokPos = aCtx->tokenizer->ctx.lastOffset;

      if (curOffsetField) {
        curOffsetField->lastTokPos = lastTokPos;
      }
      aCtx->totalTokens = lastTokPos;
      Token_Destroy(&tok);

      aCtx->tokenizer->ctx.lastOffset += multiTextOffsetDelta;
    }
    // Decrease the last increment
    aCtx->tokenizer->ctx.lastOffset -= multiTextOffsetDelta;
  }
  return 0;
}

<<<<<<< HEAD
FIELD_PREPROCESSOR(numericPreprocessor) {  
=======
FIELD_PREPROCESSOR(numericPreprocessor) {
>>>>>>> 886e6aa6
  switch (field->unionType) {
    case FLD_VAR_T_RMS:
      fdata->isMulti = 0;
      if (RedisModule_StringToDouble(field->text, &fdata->numeric) == REDISMODULE_ERR) {
        QueryError_SetCode(status, QUERY_ENOTNUMERIC);
        return -1;
      }
      break;
    case FLD_VAR_T_CSTR:
      {
        char *end;
        fdata->isMulti = 0;
        fdata->numeric = strtod(field->strval, &end);
        if (*end) {
          QueryError_SetCode(status, QUERY_ENOTNUMERIC);
          return -1;
<<<<<<< HEAD
        }        
=======
        }
>>>>>>> 886e6aa6
      }
      break;
    case FLD_VAR_T_NUM:
      fdata->isMulti = 0;
      fdata->numeric = field->numval;
      break;
    case FLD_VAR_T_NULL:
      return 0;
    case FLD_VAR_T_ARRAY:
      fdata->isMulti = 1;
      // Borrow values
      fdata->arrNumeric = field->arrNumval;
      break;
    default:
      return -1;
  }

  // If this is a sortable numeric value - copy the value to the sorting vector
  if (FieldSpec_IsSortable(fs)) {
<<<<<<< HEAD
    // Currently multi values are skipped from sorting vector
    if (field->unionType != FLD_VAR_T_ARRAY) {
      RSSortingVector_Put(aCtx->sv, fs->sortIdx, &fdata->numeric, RS_SORTABLE_NUM, 0);
=======
    if (field->unionType != FLD_VAR_T_ARRAY) {
      RSSortingVector_Put(aCtx->sv, fs->sortIdx, &fdata->numeric, RS_SORTABLE_NUM, 0);
    } else if (field->multisv) {
      RSSortingVector_Put(aCtx->sv, fs->sortIdx, field->multisv, RS_SORTABLE_RSVAL, 0);
      field->multisv = NULL;
>>>>>>> 886e6aa6
    }
  }
  return 0;
}

FIELD_BULK_INDEXER(numericIndexer) {
  NumericRangeTree *rt = bulk->indexDatas[IXFLDPOS_NUMERIC];
  if (!rt) {
    RedisModuleString *keyName = IndexSpec_GetFormattedKey(ctx->spec, fs, INDEXFLD_T_NUMERIC);
    rt = bulk->indexDatas[IXFLDPOS_NUMERIC] =
        OpenNumericIndex(ctx, keyName, &bulk->indexKeys[IXFLDPOS_NUMERIC]);
    if (!rt) {
      QueryError_SetError(status, QUERY_EGENERIC, "Could not open numeric index for indexing");
      return -1;
    }
  }
<<<<<<< HEAD
  
=======

>>>>>>> 886e6aa6
  if (!fdata->isMulti) {
    NRN_AddRv rv = NumericRangeTree_Add(rt, aCtx->doc->docId, fdata->numeric, false);
    ctx->spec->stats.invertedSize += rv.sz;
    ctx->spec->stats.numRecords += rv.numRecords;
  } else {
    for (uint32_t i = 0; i < array_len(fdata->arrNumeric); ++i) {
      double numval = fdata->arrNumeric[i];
      NRN_AddRv rv = NumericRangeTree_Add(rt, aCtx->doc->docId, numval, true);
      ctx->spec->stats.invertedSize += rv.sz;
      ctx->spec->stats.numRecords += rv.numRecords;
<<<<<<< HEAD
    }    
  }  
=======
    }
  }
>>>>>>> 886e6aa6
  return 0;
}

FIELD_PREPROCESSOR(vectorPreprocessor) {
  fdata->numVec = 0;
  if (field->unionType == FLD_VAR_T_RMS) {
    fdata->vector = RedisModule_StringPtrLen(field->text, &fdata->vecLen);
    fdata->numVec = 1; // In this case we can only have a single value
  } else if (field->unionType == FLD_VAR_T_CSTR) {
    fdata->vector = field->strval;
    fdata->vecLen = field->strlen;
    fdata->numVec = 1; // In this case we can only have a single value
  } else if (field->unionType == FLD_VAR_T_BLOB_ARRAY) {
    fdata->vector = field->blobArr;
    fdata->vecLen = field->blobSize;
    fdata->numVec = field->blobArrLen;
  } else if (field->unionType == FLD_VAR_T_NULL) {
    return 0; // Skipping indexing missing vector
  }
  if (fdata->vecLen != fs->vectorOpts.expBlobSize) {
    // "Could not add vector with blob size %zu (expected size %zu)", len, fs->vectorOpts.expBlobSize
    QueryError_SetCode(status, QUERY_EBADATTR);
    return -1;
  }
  aCtx->fwIdx->maxFreq++;
  return 0;
}

FIELD_BULK_INDEXER(vectorIndexer) {
  VecSimIndex *rt = bulk->indexDatas[IXFLDPOS_VECTOR];
  if (!rt) {
    RedisModuleString *keyName = IndexSpec_GetFormattedKey(ctx->spec, fs, INDEXFLD_T_VECTOR);
    rt = bulk->indexDatas[IXFLDPOS_VECTOR] =
        OpenVectorIndex(ctx, keyName/*, &bulk->indexKeys[IXFLDPOS_VECTOR]*/);
    if (!rt) {
      QueryError_SetError(status, QUERY_EGENERIC, "Could not open vector for indexing");
      return -1;
    }
  }
  char *curr_vec = (char *)fdata->vector;
  for (size_t i = 0; i < fdata->numVec; i++) {
    ctx->spec->stats.vectorIndexSize +=  VecSimIndex_AddVector(rt, curr_vec, aCtx->doc->docId);
    curr_vec += fdata->vecLen;
  }
  ctx->spec->stats.numRecords += fdata->numVec;
  return 0;
}

FIELD_PREPROCESSOR(geoPreprocessor) {
  size_t len;
  double lon, lat;
  double geohash;
  int str_count = 0;

  switch (field->unionType) {
    case FLD_VAR_T_GEO:
      geohash = calcGeoHash(field->lon, field->lat);
      if (geohash == INVALID_GEOHASH) {
        return REDISMODULE_ERR;
      }
      fdata->isMulti = 0;
      fdata->numeric = geohash;
      if (FieldSpec_IsSortable(fs)) {
        RSSortingVector_Put(aCtx->sv, fs->sortIdx, &fdata->numeric, RS_SORTABLE_NUM, 0);
      }
      return REDISMODULE_OK;
    case FLD_VAR_T_CSTR:
    case FLD_VAR_T_RMS:
      str_count = 1;
      break;
    case FLD_VAR_T_NULL:
      return REDISMODULE_OK;
    case FLD_VAR_T_ARRAY:
      str_count = field->arrayLen;
      break;
    case FLD_VAR_T_BLOB_ARRAY:
    case FLD_VAR_T_NUM:
      RS_LOG_ASSERT(0, "Oops");
  }
  
  const char *str = NULL;
  if (str_count == 1) {
    fdata->isMulti = 0;
    str = DocumentField_GetValueCStr(field, &len);
    if (parseGeo(str, len, &lon, &lat) != REDISMODULE_OK) {
      return REDISMODULE_ERR;
    }
    geohash = calcGeoHash(lon, lat);
    if (geohash == INVALID_GEOHASH) {
      return REDISMODULE_ERR;
    }
    fdata->numeric = geohash;
  } else if (str_count > 1) {
    arrayof(double) arr = array_new(double, str_count);
    for (size_t i = 0; i < str_count; ++i) {
      const char *cur_str = DocumentField_GetArrayValueCStr(field, &len, i);
      if ((parseGeo(cur_str, len, &lon, &lat) != REDISMODULE_OK) || ((geohash = calcGeoHash(lon, lat)) == INVALID_GEOHASH)) {
        array_free(arr);
        return REDISMODULE_ERR;
      }
      array_ensure_append_1(arr, geohash);
    }
    str = DocumentField_GetArrayValueCStr(field, &len, 0);
    fdata->isMulti = 1;
    fdata->arrNumeric = arr;
  }
<<<<<<< HEAD
  fdata->isMulti = 0;
  fdata->numeric = geohash;
=======
>>>>>>> 886e6aa6

  if (str && FieldSpec_IsSortable(fs)) {
    if (field->unionType != FLD_VAR_T_ARRAY) {
      RSSortingVector_Put(aCtx->sv, fs->sortIdx, str, RS_SORTABLE_STR, fs->options & FieldSpec_UNF);
    } else if (field->multisv) {
      RSSortingVector_Put(aCtx->sv, fs->sortIdx, field->multisv, RS_SORTABLE_RSVAL, 0);
      field->multisv = NULL;
    }
  }

  return REDISMODULE_OK;
}

FIELD_PREPROCESSOR(tagPreprocessor) {
  fdata->tags = TagIndex_Preprocess(fs->tagOpts.tagSep, fs->tagOpts.tagFlags, field);

  if (fdata->tags == NULL) {
    return 0;
  }
  if (FieldSpec_IsSortable(fs)) {
    if (field->unionType != FLD_VAR_T_ARRAY) {
      size_t fl;
      const char *str = DocumentField_GetValueCStr(field, &fl);
      RSSortingVector_Put(aCtx->sv, fs->sortIdx, str, RS_SORTABLE_STR, fs->options & FieldSpec_UNF);
    } else if (field->multisv) {
      RSSortingVector_Put(aCtx->sv, fs->sortIdx, field->multisv, RS_SORTABLE_RSVAL, 0);
      field->multisv = NULL;
    }
  }
  return 0;
}

FIELD_BULK_INDEXER(tagIndexer) {
  TagIndex *tidx = bulk->indexDatas[IXFLDPOS_TAG];
  if (!tidx) {
    RedisModuleString *kname = IndexSpec_GetFormattedKey(ctx->spec, fs, INDEXFLD_T_TAG);
    tidx = bulk->indexDatas[IXFLDPOS_TAG] =
        TagIndex_Open(ctx, kname, 1, &bulk->indexKeys[IXFLDPOS_TAG]);
    if (!tidx) {
      QueryError_SetError(status, QUERY_EGENERIC, "Could not open tag index for indexing");
      return -1;
    }
    if (FieldSpec_HasSuffixTrie(fs) && !tidx->suffix) {
      tidx->suffix = NewTrieMap();
    }
  }

  ctx->spec->stats.invertedSize +=
      TagIndex_Index(tidx, (const char **)fdata->tags, array_len(fdata->tags), aCtx->doc->docId);
  ctx->spec->stats.numRecords++;
  return 0;
}

static PreprocessorFunc preprocessorMap[] = {
    // nl break
    [IXFLDPOS_FULLTEXT] = fulltextPreprocessor,
    [IXFLDPOS_NUMERIC] = numericPreprocessor,
    [IXFLDPOS_GEO] = geoPreprocessor,
    [IXFLDPOS_TAG] = tagPreprocessor,
    [IXFLDPOS_VECTOR] = vectorPreprocessor,
    };

int IndexerBulkAdd(IndexBulkData *bulk, RSAddDocumentCtx *cur, RedisSearchCtx *sctx,
                   const DocumentField *field, const FieldSpec *fs, FieldIndexerData *fdata,
                   QueryError *status) {
  int rc = 0;
  for (size_t ii = 0; ii < INDEXFLD_NUM_TYPES && rc == 0; ++ii) {
    // see which types are supported in the current field...
    if (field->indexAs & INDEXTYPE_FROM_POS(ii)) {
      switch (ii) {
        case IXFLDPOS_TAG:
          rc = tagIndexer(bulk, cur, sctx, field, fs, fdata, status);
          break;
        case IXFLDPOS_NUMERIC:
        case IXFLDPOS_GEO:
          rc = numericIndexer(bulk, cur, sctx, field, fs, fdata, status);
          break;
        case IXFLDPOS_VECTOR:
          rc = vectorIndexer(bulk, cur, sctx, field, fs, fdata, status);
          break;
        case IXFLDPOS_FULLTEXT:
          break;
        default:
          rc = -1;
          QueryError_SetError(status, QUERY_EINVAL, "BUG: invalid index type");
          break;
      }
    }
  }
  return rc;
}

void IndexerBulkCleanup(IndexBulkData *cur, RedisSearchCtx *sctx) {
  for (size_t ii = 0; ii < INDEXFLD_NUM_TYPES; ++ii) {
    if (cur->indexKeys[ii]) {
      RedisModule_CloseKey(cur->indexKeys[ii]);
    }
  }
}

int Document_AddToIndexes(RSAddDocumentCtx *aCtx, RedisSearchCtx *sctx) {
  Document *doc = aCtx->doc;
  int ourRv = REDISMODULE_OK;

  for (size_t i = 0; i < doc->numFields; i++) {
    const FieldSpec *fs = aCtx->fspecs + i;
    const DocumentField *ff = doc->fields + i;
    FieldIndexerData *fdata = aCtx->fdatas + i;

    for (size_t ii = 0; ii < INDEXFLD_NUM_TYPES; ++ii) {
      if (!FIELD_CHKIDX(ff->indexAs, INDEXTYPE_FROM_POS(ii))) {
        continue;
      }

      PreprocessorFunc pp = preprocessorMap[ii];
      if (pp(aCtx, sctx, &doc->fields[i], fs, fdata, &aCtx->status) != 0) {
        if (!AddDocumentCtx_IsBlockable(aCtx)) {
          ++aCtx->spec->stats.indexingFailures;
        } else {
          RedisModule_ThreadSafeContextLock(RSDummyContext);
          IndexSpec *spec = IndexSpec_Load(RSDummyContext, aCtx->specName, 0);
          if (spec && aCtx->specId == spec->uniqueId) {
            ++spec->stats.indexingFailures;
          }
          RedisModule_ThreadSafeContextUnlock(RSDummyContext);
        }
        ourRv = REDISMODULE_ERR;
        goto cleanup;
      }
    }
  }

  if (Indexer_Add(aCtx->indexer, aCtx) != 0) {
    ourRv = REDISMODULE_ERR;
    goto cleanup;
  }

cleanup:
  if (ourRv != REDISMODULE_OK) {
    // if a document did not load properly, it is deleted
    // to prevent mismatch of index and hash
    IndexSpec_DeleteDoc(aCtx->spec, RSDummyContext, doc->docKey);

    QueryError_SetCode(&aCtx->status, QUERY_EGENERIC);
    AddDocumentCtx_Finish(aCtx);
  }
  return ourRv;
}

/* Evaluate an IF expression (e.g. IF "@foo == 'bar'") against a document, by getting the properties
 * from the sorting table or from the hash representation of the document.
 *
 * NOTE: This is disconnected from the document indexing flow, and loads the document and discards
 * of it internally
 *
 * Returns  REDISMODULE_ERR on failure, OK otherwise*/
int Document_EvalExpression(RedisSearchCtx *sctx, RedisModuleString *key, const char *expr,
                            int *result, QueryError *status) {

  int rc = REDISMODULE_ERR;
  const RSDocumentMetadata *dmd = DocTable_GetByKeyR(&sctx->spec->docs, key);
  if (!dmd) {
    // We don't know the document...
    QueryError_SetError(status, QUERY_ENODOC, "");
    return REDISMODULE_ERR;
  }

  // Try to parser the expression first, fail if we can't
  RSExpr *e = ExprAST_Parse(expr, strlen(expr), status);
  if (!e) {
    return REDISMODULE_ERR;
  }

  if (QueryError_HasError(status)) {
    RSExpr_Free(e);
    return REDISMODULE_ERR;
  }

  RLookup lookup_s;
  RLookupRow row = {0};
  IndexSpecCache *spcache = IndexSpec_GetSpecCache(sctx->spec);
  RLookup_Init(&lookup_s, spcache);
  if (ExprAST_GetLookupKeys(e, &lookup_s, status) == EXPR_EVAL_ERR) {
    goto done;
  }

  RLookupLoadOptions loadopts = {.sctx = sctx, .dmd = dmd, .status = status};
  if (RLookup_LoadDocument(&lookup_s, &row, &loadopts) != REDISMODULE_OK) {
    goto done;
  }

  ExprEval evaluator = {.err = status, .lookup = &lookup_s, .res = NULL, .srcrow = &row, .root = e};
  RSValue rv = RSVALUE_STATIC;
  if (ExprEval_Eval(&evaluator, &rv) != EXPR_EVAL_OK) {
    goto done;
  }

  *result = RSValue_BoolTest(&rv);
  RSValue_Clear(&rv);
  rc = REDISMODULE_OK;

// Clean up:
done:
  if (e) {
    ExprAST_Free(e);
  }
  RLookupRow_Cleanup(&row);
  RLookup_Cleanup(&lookup_s);
  return rc;
}

static void AddDocumentCtx_UpdateNoIndex(RSAddDocumentCtx *aCtx, RedisSearchCtx *sctx) {
#define BAIL(s)                                            \
  do {                                                     \
    QueryError_SetError(&aCtx->status, QUERY_EGENERIC, s); \
    goto done;                                             \
  } while (0);

  Document *doc = aCtx->doc;
  t_docId docId = DocTable_GetIdR(&sctx->spec->docs, doc->docKey);
  if (docId == 0) {
    BAIL("Couldn't load old document");
  }
  RSDocumentMetadata *md = DocTable_Get(&sctx->spec->docs, docId);
  if (!md) {
    BAIL("Couldn't load document metadata");
  }

  // Update the score
  md->score = doc->score;
  // Set the payload if needed
  if (doc->payload) {
    DocTable_SetPayload(&sctx->spec->docs, md, doc->payload, doc->payloadSize);
  }

  if (aCtx->stateFlags & ACTX_F_SORTABLES) {
    FieldSpecDedupeArray dedupes = {0};
    // Update sortables if needed
    for (int i = 0; i < doc->numFields; i++) {
      DocumentField *f = &doc->fields[i];
      const FieldSpec *fs = IndexSpec_GetField(sctx->spec, f->name, strlen(f->name));
      if (fs == NULL || !FieldSpec_IsSortable(fs)) {
        continue;
      }

      if (dedupes[fs->index]) {
        BAIL(DUP_FIELD_ERRSTR);
      }

      dedupes[fs->index] = 1;

      int idx = IndexSpec_GetFieldSortingIndex(sctx->spec, f->name, strlen(f->name));
      if (idx < 0) continue;

      if (!md->sortVector) {
        md->sortVector = NewSortingVector(sctx->spec->sortables->len);
      }

      RS_LOG_ASSERT((fs->options & FieldSpec_Dynamic) == 0, "Dynamic field cannot use PARTIAL");

      switch (fs->types) {
        case INDEXFLD_T_FULLTEXT:
        case INDEXFLD_T_TAG:
        case INDEXFLD_T_GEO:
          RSSortingVector_Put(md->sortVector, idx, (void *)RedisModule_StringPtrLen(f->text, NULL),
                              RS_SORTABLE_STR, fs->options & FieldSpec_UNF);
          break;
        case INDEXFLD_T_NUMERIC: {
          double numval;
          if (RedisModule_StringToDouble(f->text, &numval) == REDISMODULE_ERR) {
            BAIL("Could not parse numeric index value");
          }
          RSSortingVector_Put(md->sortVector, idx, &numval, RS_SORTABLE_NUM, 0);
          break;
        }
        default:
          BAIL("Unsupported sortable type");
          break;
      }
    }
  }

done:
  if (aCtx->donecb) {
    aCtx->donecb(aCtx, sctx->redisCtx, aCtx->donecbData);
  }
  AddDocumentCtx_Free(aCtx);
}

DocumentField *Document_GetField(Document *d, const char *fieldName) {
  if (!d || !fieldName) return NULL;

  for (int i = 0; i < d->numFields; i++) {
    if (!strcasecmp(d->fields[i].name, fieldName)) {
      return &d->fields[i];
    }
  }
  return NULL;
}

const char *DocumentField_GetValueCStr(const DocumentField *df, size_t *len) {
  *len = 0;
  switch (df->unionType) {
    case FLD_VAR_T_RMS:
      return RedisModule_StringPtrLen(df->text, len);
    case FLD_VAR_T_CSTR:
      *len = df->strlen;
      return df->strval;
    case FLD_VAR_T_ARRAY:
      if (df->arrayLen > 0) {
        // Return the first entry
        *len = strlen(df->multiVal[0]);
        return df->multiVal[0];
      }
      break;
    case FLD_VAR_T_NULL:
      break;
    case FLD_VAR_T_BLOB_ARRAY:
    case FLD_VAR_T_NUM:
    case FLD_VAR_T_GEO:
      RS_LOG_ASSERT(0, "invalid types");
  }
  return NULL;
}

const char *DocumentField_GetArrayValueCStr(const DocumentField *df, size_t *len, size_t index) {
  if (df->unionType == FLD_VAR_T_ARRAY && index < df->arrayLen) {
    *len = strlen(df->multiVal[index]);
    return df->multiVal[index];
  }
  *len = 0;
  return NULL;
}

size_t DocumentField_GetArrayValueCStrTotalLen(const DocumentField *df) {
  RS_LOG_ASSERT(df->unionType == FLD_VAR_T_ARRAY, "must be array");
  size_t len = 0;
  for (size_t i = 0; i < df->arrayLen; ++i) {
    len += strlen(df->multiVal[i]);
  }
  return len;
}<|MERGE_RESOLUTION|>--- conflicted
+++ resolved
@@ -504,11 +504,7 @@
   return 0;
 }
 
-<<<<<<< HEAD
-FIELD_PREPROCESSOR(numericPreprocessor) {  
-=======
 FIELD_PREPROCESSOR(numericPreprocessor) {
->>>>>>> 886e6aa6
   switch (field->unionType) {
     case FLD_VAR_T_RMS:
       fdata->isMulti = 0;
@@ -525,11 +521,7 @@
         if (*end) {
           QueryError_SetCode(status, QUERY_ENOTNUMERIC);
           return -1;
-<<<<<<< HEAD
-        }        
-=======
         }
->>>>>>> 886e6aa6
       }
       break;
     case FLD_VAR_T_NUM:
@@ -549,17 +541,11 @@
 
   // If this is a sortable numeric value - copy the value to the sorting vector
   if (FieldSpec_IsSortable(fs)) {
-<<<<<<< HEAD
-    // Currently multi values are skipped from sorting vector
-    if (field->unionType != FLD_VAR_T_ARRAY) {
-      RSSortingVector_Put(aCtx->sv, fs->sortIdx, &fdata->numeric, RS_SORTABLE_NUM, 0);
-=======
     if (field->unionType != FLD_VAR_T_ARRAY) {
       RSSortingVector_Put(aCtx->sv, fs->sortIdx, &fdata->numeric, RS_SORTABLE_NUM, 0);
     } else if (field->multisv) {
       RSSortingVector_Put(aCtx->sv, fs->sortIdx, field->multisv, RS_SORTABLE_RSVAL, 0);
       field->multisv = NULL;
->>>>>>> 886e6aa6
     }
   }
   return 0;
@@ -576,11 +562,7 @@
       return -1;
     }
   }
-<<<<<<< HEAD
-  
-=======
-
->>>>>>> 886e6aa6
+
   if (!fdata->isMulti) {
     NRN_AddRv rv = NumericRangeTree_Add(rt, aCtx->doc->docId, fdata->numeric, false);
     ctx->spec->stats.invertedSize += rv.sz;
@@ -591,13 +573,8 @@
       NRN_AddRv rv = NumericRangeTree_Add(rt, aCtx->doc->docId, numval, true);
       ctx->spec->stats.invertedSize += rv.sz;
       ctx->spec->stats.numRecords += rv.numRecords;
-<<<<<<< HEAD
-    }    
-  }  
-=======
-    }
-  }
->>>>>>> 886e6aa6
+    }
+  }
   return 0;
 }
 
@@ -704,11 +681,6 @@
     fdata->isMulti = 1;
     fdata->arrNumeric = arr;
   }
-<<<<<<< HEAD
-  fdata->isMulti = 0;
-  fdata->numeric = geohash;
-=======
->>>>>>> 886e6aa6
 
   if (str && FieldSpec_IsSortable(fs)) {
     if (field->unionType != FLD_VAR_T_ARRAY) {
