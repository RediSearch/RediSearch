--- conflicted
+++ resolved
@@ -641,12 +641,7 @@
       str_count = 1;
       break;
     case FLD_VAR_T_NULL:
-<<<<<<< HEAD
       return REDISMODULE_OK;
-=======
-      return 0;
-    case FLD_VAR_T_BLOB_ARRAY:
->>>>>>> ba041f44
     case FLD_VAR_T_ARRAY:
       str_count = field->arrayLen;
       break;
@@ -684,14 +679,8 @@
   if (str && FieldSpec_IsSortable(fs)) {
       RSSortingVector_Put(aCtx->sv, fs->sortIdx, str, RS_SORTABLE_STR, fs->options & FieldSpec_UNF);
     }
-<<<<<<< HEAD
 
   return REDISMODULE_OK;
-=======
-  }
-
-  return 0;
->>>>>>> ba041f44
 }
 
 FIELD_PREPROCESSOR(tagPreprocessor) {
