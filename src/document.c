--- conflicted
+++ resolved
@@ -629,11 +629,7 @@
   }
   char *curr_vec = (char *)fdata->vector;
   for (size_t i = 0; i < fdata->numVec; i++) {
-<<<<<<< HEAD
-    sp->stats.vectorIndexSize +=  VecSimIndex_AddVector(rt, curr_vec, aCtx->doc->docId);
-=======
     VecSimIndex_AddVector(rt, curr_vec, aCtx->doc->docId);
->>>>>>> cdf27eeb
     curr_vec += fdata->vecLen;
   }
   sp->stats.numRecords += fdata->numVec;
