--- conflicted
+++ resolved
@@ -251,18 +251,8 @@
     goto cleanup;
   }
 
-<<<<<<< HEAD
-  StrongRef ref = IndexSpec_LoadUnsafe(RedisModule_StringPtrLen(argv[1], NULL));
-  sp = StrongRef_Get(ref);
-  if (!sp) {
-    RedisModule_ReplyWithError(ctx, "Unknown index name");
-    goto cleanup;
-  }
-
   CurrentThread_SetIndexSpec(ref);
 
-=======
->>>>>>> c60a364e
   RedisSearchCtx sctx = SEARCH_CTX_STATIC(ctx, sp);
   rv = RS_AddDocument(&sctx, argv[2], &opts, &status);
   if (rv != REDISMODULE_OK) {
