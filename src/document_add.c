--- conflicted
+++ resolved
@@ -104,12 +104,8 @@
       }
       // Argument not found, that's ok. We'll handle it below
     } else {
-<<<<<<< HEAD
-      QueryError_SetWithUserDataFmt(status, QUERY_EADDARGS, errArg->name, ": %s", AC_Strerror(rv));
-=======
       char message[1024];
       QueryError_SetWithoutUserDataFmt(status, QUERY_EADDARGS, "Parsing error for document option %s: %s", errArg->name, AC_Strerror(rv));
->>>>>>> 6325059e
       return REDISMODULE_ERR;
     }
   }
