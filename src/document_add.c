--- conflicted
+++ resolved
@@ -99,21 +99,12 @@
         break;
 
       } else {
-<<<<<<< HEAD
-        QueryError_SetErrorFmt(status, QUERY_EADDARGS, "Unknown keyword", " `%.*s` provided", (int)narg, s);
-=======
         QueryError_SetWithUserDataFmt(status, QUERY_EADDARGS, "Unknown keyword", " `%.*s` provided", (int)narg, s);
->>>>>>> 34a3dee8
         return REDISMODULE_ERR;
       }
       // Argument not found, that's ok. We'll handle it below
     } else {
-<<<<<<< HEAD
-      QueryError_SetErrorFmt(status, QUERY_EADDARGS, errArg->name, ": %s", AC_Strerror(rv));
-=======
-      char message[1024];
       QueryError_SetWithoutUserDataFmt(status, QUERY_EADDARGS, "Parsing error for document option %s: %s", errArg->name, AC_Strerror(rv));
->>>>>>> 34a3dee8
       return REDISMODULE_ERR;
     }
   }
