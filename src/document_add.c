--- conflicted
+++ resolved
@@ -344,13 +344,8 @@
   if (rv == AC_OK) {
     // OK. No error
   } else if (rv == AC_ERR_ENOENT) {
-<<<<<<< HEAD
     const char *keyword = AC_GetStringNC(&ac, NULL);
     QueryError_SetErrorFmt(&status, QUERY_EADDARGS, "Unknown keyword: `%s`", keyword);
-=======
-    QueryError_SetErrorFmt(&status, QUERY_EADDARGS, "Unknown keyword: `%s`",
-                           AC_GetStringNC(&ac, NULL));
->>>>>>> 392fd654
     goto cleanup;
   } else {
     QueryError_SetErrorFmt(&status, QUERY_EADDARGS, "Error parsing arguments for `%s`: %s",
