#include "document.h"
#include "err.h"
#include "util/logging.h"
#include "util/mempool.h"
#include "commands.h"
#include "rmutil/rm_assert.h"

///////////////////////////////////////////////////////////////////////////////////////////////

// @@POOL template<> AddDocumentPool MemPoolObject<AddDocumentPool>::pool(16, 0, true);

///////////////////////////////////////////////////////////////////////////////////////////////

/*
## FT.ADD <index> <docId> <score> [NOSAVE] [REPLACE] [PARTIAL] [IF <expr>] [LANGUAGE <lang>]
[PAYLOAD {payload}] FIELDS <field> <text> ....] Add a documet to the index.

## Parameters:

    - index: The Fulltext index name. The index must be first created with
FT.CREATE

    - docId: The document's id that will be returned from searches. Note that
the same docId cannot
be
    added twice to the same index

    - score: The document's rank based on the user's ranking. This must be
between 0.0 and 1.0.
    If you don't have a score just set it to 1

    - NOSAVE: If set to true, we will not save the actual document in the index
and only index it.

    - REPLACE: If set, we will do an update and delete an older version of the document if it
exists

    - FIELDS: Following the FIELDS specifier, we are looking for pairs of
<field> <text> to be
indexed.
    Each field will be scored based on the index spec given in FT.CREATE.
    Passing fields that are not in the index spec will make them be stored as
part of the document,
    or ignored if NOSAVE is set

    - LANGUAGE lang: If set, we use a stemmer for the supplied langauge during
indexing. Defaults to
English.
   If an unsupported language is sent, the command returns an error.
   The supported languages are:

   > "arabic",  "danish",    "dutch",     "english",   "finnish",    "french",
   > "german",  "hindi",     "hungarian", "italian",   "norwegian",  "portuguese", "romanian",
   > "russian", "spanish",   "swedish",   "tamil",     "turkish"


Returns OK on success, NOADD if the document was not added due to an IF expression not evaluating to
true or an error if something went wrong.
*/

static int parseDocumentOptions(AddDocumentOptions *opts, ArgsCursor *ac, QueryError *status) {
  // Assume argc and argv are at proper indices
  int nosave = 0, replace = 0, partial = 0, foundFields = 0;
  opts->fieldsArray = NULL;
  opts->numFieldElems = 0;
  opts->options = 0;

  char *languageStr = NULL;
  ACArgSpec argList[] = {{AC_MKBITFLAG("NOSAVE", &opts->options, DOCUMENT_ADD_NOSAVE)},
                         {AC_MKBITFLAG("REPLACE", &opts->options, DOCUMENT_ADD_REPLACE)},
                         {AC_MKBITFLAG("PARTIAL", &opts->options, DOCUMENT_ADD_PARTIAL)},
                         {AC_MKBITFLAG("NOCREATE", &opts->options, DOCUMENT_ADD_NOCREATE)},
                         {.name = "PAYLOAD", .type = AC_ARGTYPE_RSTRING, .target = &opts->payload},
                         {.name = "LANGUAGE", .type = AC_ARGTYPE_STRING, .target = &languageStr},
                         {.name = "IF", .type = AC_ARGTYPE_STRING, .target = &opts->evalExpr},
                         {.name = NULL}};

  while (!ac->IsAtEnd()) {
    int rv = 0;
    ACArgSpec *errArg = NULL;

    if ((rv = ac->ParseArgSpec(argList, &errArg)) == AC_OK) {
      continue;
    } else if (rv == AC_ERR_ENOENT) {
      size_t narg;
      const char *s = ac->GetStringNC(&narg);
      if (!strncasecmp("FIELDS", s, narg)) {
        size_t numRemaining = ac->NumRemaining();
        if (numRemaining % 2 != 0) {
          status->SetError(QUERY_EADDARGS,
                              "Fields must be specified in FIELD VALUE pairs");
          return REDISMODULE_ERR;
        } else {
          opts->fieldsArray = (RedisModuleString **)ac->objs + ac->offset;
          opts->numFieldElems = numRemaining;
          foundFields = 1;
        }
        break;

      } else {
        status->SetErrorFmt(QUERY_EADDARGS, "Unknown keyword `%.*s` provided", (int)narg, s);
        return REDISMODULE_ERR;
      }
      // Argument not found, that's ok. We'll handle it below
    } else {
      status->SetErrorFmt(QUERY_EADDARGS, "%s: %s", errArg->name, AC_Strerror(rv));
      return REDISMODULE_ERR;
    }
  }

  if (!foundFields) {
    // If we've reached here, there is no fields list. This is an error??
    status->SetError(QUERY_EADDARGS, "No field list found");
    return REDISMODULE_ERR;
  }

  opts->language = RSLanguage_Find(languageStr);
  if (opts->language == RS_LANG_UNSUPPORTED) {
    status->SetError(QUERY_EADDARGS, "Unsupported language");
    return REDISMODULE_ERR;
  }

  if (status->HasError()) {
    return REDISMODULE_ERR;
  }
  if (partial) {
    opts->options |= DOCUMENT_ADD_PARTIAL;
  }
  if (nosave) {
    opts->options |= DOCUMENT_ADD_NOSAVE;
  }
  if (replace) {
    opts->options |= DOCUMENT_ADD_REPLACE;
  }
  return REDISMODULE_OK;
}

//---------------------------------------------------------------------------------------------

int RedisSearchCtx::AddDocument(RedisModuleString *name, const AddDocumentOptions &opts,
                                QueryError *status) {
  int rc = REDISMODULE_ERR;
  // If the ID is 0, then the document does not exist.
  IndexSpec *sp = spec;
  int exists = !!sp->docs.GetId(name);

  RedisModuleCtx *ctx = redisCtx;
  Document *doc = new Document(name, opts.score, opts.language); //@@@ TODO: doc leaks on error
  uint32_t addOptions;

  if (exists && !(opts.options & DOCUMENT_ADD_REPLACE)) {
    status->SetError(QUERY_EDOCEXISTS, NULL);
    return REDISMODULE_ERR;
  }

  // handle update condition, only if the document exists
  if (exists && opts.evalExpr) {
    int res = 0;
    if (Document::EvalExpression(this, name, opts.evalExpr, &res, status) == REDISMODULE_OK) {
      if (res == 0) {
        status->SetError(QUERY_EDOCNOTADDED, NULL);
        return REDISMODULE_ERR;
      }
    } else {
      printf("Eval failed! (%s)\n", opts.evalExpr);
      if (status->code == QUERY_ENOPROPVAL) {
        status->ClearError();
        status->SetCode(QUERY_EDOCNOTADDED);
      }
      return REDISMODULE_ERR;
    }
  }

  if (opts.payload) {
    size_t npayload = 0;
    const char *payload = RedisModule_StringPtrLen(opts.payload, &npayload);
    doc->SetPayload(new RSPayload{payload, npayload});
  }
  doc->LoadPairwiseArgs(opts.fieldsArray, opts.numFieldElems);

  if (!(opts.options & DOCUMENT_ADD_NOSAVE)) {
    int saveopts = 0;
    if (opts.options & DOCUMENT_ADD_NOCREATE) {
      saveopts |= REDIS_SAVEDOC_NOCREATE;
    }
<<<<<<< HEAD
    RedisSearchCtx sctx{redisCtx, sp};
    if (Redis_SaveDocument(&sctx, doc, saveopts, status) != REDISMODULE_OK) {
      return REDISMODULE_ERR;
=======
    // RedisSearchCtx sctx{redisCtx, sp};
    if (Redis_SaveDocument(this, doc, saveopts, status) != REDISMODULE_OK) {
      goto error;
>>>>>>> e1039279
    }
  }

  LG_DEBUG("Adding doc %s with %d fields\n", RedisModule_StringPtrLen(doc->docKey, NULL), doc->NumFields());
  AddDocumentCtx *add = new AddDocumentCtx{sp, doc, status};
  addOptions = opts.options;

  if (!exists) {
    // If the document does not exist, remove replace/partial settings
    addOptions &= ~(DOCUMENT_ADD_REPLACE | DOCUMENT_ADD_PARTIAL);
  }
  if (addOptions & DOCUMENT_ADD_CURTHREAD) {
    add->stateFlags |= ACTX_F_NOBLOCK;
  }

  add->donecb = opts.donecb;
  add->Submit(this, addOptions);
  return REDISMODULE_OK;
}

//---------------------------------------------------------------------------------------------

static void replyCallback(AddDocumentCtx *aCtx, RedisModuleCtx *ctx, void *unused) {
  if (aCtx->status.HasError()) {
    if (aCtx->status.code == QUERY_EDOCNOTADDED) {
      RedisModule_ReplyWithError(ctx, "NOADD");
    } else {
      RedisModule_ReplyWithError(ctx, aCtx->status.GetError());
    }
  } else {
    RedisModule_ReplyWithSimpleString(ctx, "OK");
  }
}

//---------------------------------------------------------------------------------------------

static int doAddDocument(RedisModuleCtx *ctx, RedisModuleString **argv, int argc, int canBlock) {
  if (argc < 4) {
    // cmd, index, document, [arg] ...
    return RedisModule_WrongArity(ctx);
  }

  AddDocumentOptions opts = {.donecb = replyCallback};
  QueryError status;

  struct Cleanup {
    QueryError &status;
    Cleanup(QueryError &status) : status(status) {}
    ~Cleanup() {
      status.ClearError();
    }
  };
  Cleanup cleanup(status);

  ArgsCursor ac;
  ac.InitRString(argv + 3, argc - 3);

  int rv = 0;
  if ((rv = ac.GetDouble(&opts.score, 0) != AC_OK)) {
    status.SetError(QUERY_EADDARGS, "Could not parse document score");
  } else if (opts.score < 0 || opts.score > 1.0) {
    status.SetError(QUERY_EADDARGS, "Score must be between 0 and 1");
  } else if (parseDocumentOptions(&opts, &ac, &status) != REDISMODULE_OK) {
    status.MaybeSetCode(QUERY_EADDARGS);
  }

  if (status.HasError()) {
    RedisModule_ReplyWithError(ctx, status.GetError());
    return REDISMODULE_OK;
  }

  IndexSpec *sp = IndexSpec::Load(ctx, RedisModule_StringPtrLen(argv[1], NULL), 0);
  if (!sp) {
    RedisModule_ReplyWithError(ctx, "Unknown index name");
    return REDISMODULE_OK;
  }

  if (!CheckConcurrentSupport(ctx) || (sp->flags & Index_Temporary) || !canBlock) {
    opts.options |= DOCUMENT_ADD_CURTHREAD;
  }
  RedisSearchCtx sctx{ctx, sp};
  rv = sctx.AddDocument(argv[2], opts, &status);
  if (rv != REDISMODULE_OK) {
    if (status.code == QUERY_EDOCNOTADDED) {
      RedisModule_ReplyWithSimpleString(ctx, "NOADD");
    } else {
      RedisModule_ReplyWithError(ctx, status.GetError());
    }
  } else {
    // Replicate *here*
    // note: we inject the index name manually so that we eliminate alias lookups on smaller documents
    RedisModule_Replicate(ctx, RS_SAFEADD_CMD, "cv", sp->name, argv + 2, argc - 2);
  }

  return REDISMODULE_OK;
}

//---------------------------------------------------------------------------------------------

/* FT.ADDHASH <index> <docId> <score> [LANGUAGE <lang>] [REPLACE]
*  Index a document that's already saved in redis as a HASH object, unrelated to
*  the module.
*  This will not modify the document, just add it to the index if it is not
*  already there.

## Parameters:

      - index: The Fulltext index name. The index must be first created with
        FT.CREATE

      - docId: The document's id, that must be a HASH key already in redis.

      - score: The document's rank based on the user's ranking. This must be
        between 0.0 and 1.0.
        If you don't have a score just set it to 1

      - REPLACE: If set, we will do an update and delete an older version of the document if it
exists

      - LANGUAGE lang: If set, we use a stemmer for the supplied langauge during
      indexing. Defaults to
      English.
        If an unsupported language is sent, the command returns an error.
        The supported languages are:

        > "arabic",  "danish",    "dutch",   "english",   "finnish", "french",
        > "german",  "hungarian",  "hindi",  "italian", "norwegian", "portuguese",
"romanian",
        > "russian", "spanish",   "swedish", "tamil",     "turkish"


  Returns OK on success, or an error if something went wrong.
*/

static int doAddHashCommand(RedisModuleCtx *ctx, RedisModuleString **argv, int argc, int isBlockable) {
  if (argc < 4 || argc > 7) {
    return RedisModule_WrongArity(ctx);
  }

  QueryError status;
  ArgsCursor ac;
  ac.InitRString(argv + 3, argc - 3);

  double ds;
  int rv = 0, replace = 0;
  RSLanguage language;
  const char *languageStr = NULL;
  IndexSpec *sp = NULL;
  Document *doc = NULL;
  AddDocumentCtx *aCtx = NULL;
  RedisSearchCtx *sctx = NULL;

  struct ReportError {
    RedisModuleCtx *ctx;
    QueryError &status;
	bool error;

    ReportError(RedisModuleCtx *ctx, QueryError &status) : ctx(ctx), status(status), error(false) {}
	~ReportError() {
	  if (!error) return;
      RS_LOG_ASSERT_FMT(status.HasError(), "%s%s", "Hash addition failed: ", status.detail);
      RedisModule_ReplyWithError(ctx, status.GetError());
      status.ClearError();
    }
  };
  ReportError report_error{ctx, status};

  ACArgSpec specs[] =  // Comment to force newline
      {{name: "LANGUAGE", type: AC_ARGTYPE_STRING, target: &languageStr},
       {name: "REPLACE", type: AC_ARGTYPE_BOOLFLAG, target: &replace},
       {name: NULL}};
  ACArgSpec *errArg = NULL;

  if ((rv = ac.GetDouble(&ds, 0)) != AC_OK) {
    status.SetError(QUERY_EADDARGS, "Could not parse document score");
    return REDISMODULE_OK;
  } else if (ds < 0 || ds > 1.0) {
    status.SetError(QUERY_EADDARGS, "Score must be between 0 and 1");
    return REDISMODULE_OK;
  }

  rv = ac.ParseArgSpec(specs, &errArg);
  if (rv == AC_OK) {
    // OK. No error
  } else if (rv == AC_ERR_ENOENT) {
    const char *keyword = ac.GetStringNC(NULL);
    status.SetErrorFmt(QUERY_EADDARGS, "Unknown keyword: `%s`", keyword);
    return REDISMODULE_OK;
  } else {
    status.SetErrorFmt(QUERY_EADDARGS, "Error parsing arguments for `%s`: %s",
                       errArg ? errArg->name : "", AC_Strerror(rv));
    return REDISMODULE_OK;
  }

  language = RSLanguage_Find(languageStr);
  if (language == RS_LANG_UNSUPPORTED) {
    status.SetErrorFmt(QUERY_EADDARGS, "Unknown language: `%s`", languageStr);
    return REDISMODULE_OK;
  }

  sp = IndexSpec::Load(ctx, RedisModule_StringPtrLen(argv[1], NULL), 1);
  if (sp == NULL) {
    status.SetErrorFmt(QUERY_EGENERIC, "Unknown Index name");
    return REDISMODULE_OK;
  }

  // Load the document score
  doc = new Document(argv[2], ds, language);
  RedisSearchCtx sctx_{ctx, sp};
  sctx = &sctx_;
  if (doc->LoadAllFields(ctx) != REDISMODULE_OK) {
    return RedisModule_ReplyWithError(ctx, "Could not load document");
  }

  LG_DEBUG("Adding doc %s with %d fields\n", RedisModule_StringPtrLen(doc->docKey, NULL), doc->NumFields());

  aCtx = new AddDocumentCtx(sp, doc, &status);
  if (aCtx == NULL) {
    return QueryError_ReplyAndClear(ctx, &status);
  }

  aCtx->donecb = replyCallback;

  if (isBlockable) {
    isBlockable = CheckConcurrentSupport(ctx);
  }

  if (!isBlockable) {
    aCtx->stateFlags |= ACTX_F_NOBLOCK;
  }

  RedisModule_Replicate(ctx, RS_SAFEADDHASH_CMD, "v", argv + 1, argc - 1);
  aCtx->Submit(sctx, replace ? DOCUMENT_ADD_REPLACE : 0);
  return REDISMODULE_OK;
}

//---------------------------------------------------------------------------------------------

int RSAddDocumentCommand(RedisModuleCtx *ctx, RedisModuleString **argv, int argc) {
  return doAddDocument(ctx, argv, argc, 1);
}

//---------------------------------------------------------------------------------------------

int RSSafeAddDocumentCommand(RedisModuleCtx *ctx, RedisModuleString **argv, int argc) {
  return doAddDocument(ctx, argv, argc, 0);
}

//---------------------------------------------------------------------------------------------

int RSAddHashCommand(RedisModuleCtx *ctx, RedisModuleString **argv, int argc) {
  return doAddHashCommand(ctx, argv, argc, 1);
}

//---------------------------------------------------------------------------------------------

int RSSafeAddHashCommand(RedisModuleCtx *ctx, RedisModuleString **argv, int argc) {
  return doAddHashCommand(ctx, argv, argc, 0);
}

///////////////////////////////////////////////////////////////////////////////////////////////<|MERGE_RESOLUTION|>--- conflicted
+++ resolved
@@ -183,15 +183,8 @@
     if (opts.options & DOCUMENT_ADD_NOCREATE) {
       saveopts |= REDIS_SAVEDOC_NOCREATE;
     }
-<<<<<<< HEAD
-    RedisSearchCtx sctx{redisCtx, sp};
-    if (Redis_SaveDocument(&sctx, doc, saveopts, status) != REDISMODULE_OK) {
+    if (Redis_SaveDocument(this, doc, saveopts, status) != REDISMODULE_OK) {
       return REDISMODULE_ERR;
-=======
-    // RedisSearchCtx sctx{redisCtx, sp};
-    if (Redis_SaveDocument(this, doc, saveopts, status) != REDISMODULE_OK) {
-      goto error;
->>>>>>> e1039279
     }
   }
 
