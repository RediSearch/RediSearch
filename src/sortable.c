--- conflicted
+++ resolved
@@ -74,16 +74,9 @@
   vec->values[idx] = RS_NumVal(num);
 }
 
-<<<<<<< HEAD
-void RSSortingVector_PutStr(RSSortingVector* vec, size_t idx, const char* str, bool is_normalized) {
-  RSPUT_SANITY_CHECK
-  char *param_str = is_normalized ? rm_strdup(str) : normalizeStr(str);
-  vec->values[idx] = RS_StringValT(param_str, strlen(param_str), RSString_RMAlloc);
-=======
 void RSSortingVector_PutStr(RSSortingVector* vec, size_t idx, const char* str) {
   RSPUT_SANITY_CHECK
   vec->values[idx] = RS_StringValT(str, strlen(str), RSString_RMAlloc);
->>>>>>> ef5c9273
 }
 
 void RSSortingVector_PutRSVal(RSSortingVector* vec, size_t idx, RSValue* val) {
