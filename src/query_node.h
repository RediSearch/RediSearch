/*
 * Copyright Redis Ltd. 2016 - present
 * Licensed under your choice of the Redis Source Available License 2.0 (RSALv2) or
 * the Server Side Public License v1 (SSPLv1).
 */


#pragma once

#include <stdlib.h>
#include "redisearch.h"
#include "query_error.h"
#include "param.h"

struct RSQueryNode;
struct numericFilter;
struct geoFilter;
struct idFilter;

/* The types of query nodes */
typedef enum {
  /* Phrase (AND) node, exact or not */
  QN_PHRASE = 1,
  /* Union (OR) Node */
  QN_UNION,
  /* Single token node */
  QN_TOKEN,
  /* Numeric filter node */
  QN_NUMERIC,

  /* NOT operator node */
  QN_NOT,

  /* OPTIONAL (should match) node */
  QN_OPTIONAL,

  /* Geo filter node (lon,lat geo coordinates)*/
  QN_GEO,

  /* Geometric shape filter node (line, polygon, etc.)*/
  QN_GEOMETRY,

  /* Prefix selection node */
  QN_PREFIX,

  /* Id Filter node */
  QN_IDS,

  /* Wildcard node, used only in conjunction with negative root node to allow negative queries */
  QN_WILDCARD,

  /* Tag node, a list of tags for a specific tag field */
  QN_TAG,

  /* Fuzzy term - expand with levenshtein distance */
  QN_FUZZY,

  /* Lexical range */
  QN_LEXRANGE,

  /* Vector */
  QN_VECTOR,

  /* Wildcard */
  QN_WILDCARD_QUERY,

  /* Null term - take no action */
  QN_NULL,
<<<<<<< HEAD

  /* Missing query */
  QN_MISSING
} QueryNodeType;

// Denotes that a node is searching for an empty, missing or NULL value.
typedef enum NonExistNode {
  NON_EXIST_NONE = 0,
  NON_EXIST_EMPTY = 1,
  NON_EXIST_MISSING = 2,
  // To be added in the future
  // NON_EXIST_NULL = 3
} NonExistNode;
=======

  /* Missing query */
  QN_MISSING
} QueryNodeType;
>>>>>>> 45b84dde

/* A phrase node represents a list of nodes with intersection between them, or a phrase in the case
 * of several token nodes. */
typedef struct {
  int exact;
} QueryPhraseNode;

/**
 * Query node used when the query is effectively null but not invalid. This
 * might happen as a result of a query containing only stopwords.
 */
typedef struct {
  int dummy;
} QueryNullNode;

typedef struct {
  const char *fieldName;
  size_t len;
  NonExistNode nen;
} QueryTagNode;

/* A token node is a terminal, single term/token node. An expansion of synonyms is represented by a
 * Union node with several token nodes. A token can have private metadata written by expanders or
 * tokenizers. Later this gets passed to scoring functions in a Term object. See RSIndexRecord */
typedef RSToken QueryTokenNode;

typedef struct {
  RSToken tok;
  bool prefix;
  bool suffix;
} QueryPrefixNode;

typedef struct {
  RSToken tok;
  int maxDist;
} QueryFuzzyNode;

/* A node with a numeric filter */
typedef struct {
  struct NumericFilter *nf;
} QueryNumericNode;

typedef struct {
  const struct GeoFilter *gf;
} QueryGeofilterNode;

typedef struct {
  struct GeometryQuery *geomq;
} QueryGeometryNode;

typedef struct {
  struct VectorQuery *vq;
} QueryVectorNode;

typedef struct {
  t_docId *ids;
  size_t len;
} QueryIdFilterNode;

typedef struct {
  char *begin;
  bool includeBegin;
  char *end;
  bool includeEnd;
} QueryLexRangeNode;

typedef struct {
  RSToken tok;
} QueryVerbatimNode;

typedef struct {
  const char *fieldName;
  size_t len;
  NonExistNode nen;
} QueryMissingNode;

typedef enum {
  QueryNode_Verbatim = 0x01,
  QueryNode_OverriddenInOrder = 0x02,
  QueryNode_YieldsDistance = 0x04,
} QueryNodeFlags;

/* Query attribute is a dynamic attribute that can be applied to any query node.
 * Currently supported are `weight`, `slop`, and `inorder`.
 */
typedef struct {
  const char *name;
  size_t namelen;
  const char *value;
  size_t vallen;
} QueryAttribute;

#define PHONETIC_ENABLED 1
#define PHONETIC_DISABLED 2
#define PHONETIC_DEFAULT 0

/* Define the attributes' names */
#define YIELD_DISTANCE_ATTR "yield_distance_as"
#define SLOP_ATTR "slop"
#define INORDER_ATTR "inorder"
#define WEIGHT_ATTR "weight"
#define PHONETIC_ATTR "phonetic"


/* Various modifiers and options that can apply to the entire query or any sub-query of it */
typedef struct {
  QueryNodeFlags flags;
  t_fieldMask fieldMask;
  int maxSlop;
  int inOrder;
  double weight;
  int phonetic;
  char *distField;
} QueryNodeOptions;

typedef QueryNullNode QueryUnionNode, QueryNotNode, QueryOptionalNode;

/* QueryNode represents any query node in the query tree. It has a type to resolve which node it
 * is, and a union of all possible nodes  */
typedef struct RSQueryNode {
  union {
    QueryVectorNode vn;
    QueryPhraseNode pn;
    QueryTokenNode tn;
    QueryUnionNode un;
    QueryNumericNode nn;
    QueryGeofilterNode gn;
    QueryGeometryNode gmn;
    QueryIdFilterNode fn;
    QueryNotNode inverted;
    QueryOptionalNode opt;
    QueryPrefixNode pfx;
    QueryTagNode tag;
    QueryFuzzyNode fz;
    QueryLexRangeNode lxrng;
    QueryVerbatimNode verb;
    QueryMissingNode miss;
  };

  /* The node type, for resolving the union access */
  QueryNodeType type;
  QueryNodeOptions opts;

  /* Parameters data, also pointing to the target fields in the appropriate struct in the union above */
  Param *params;

  struct RSQueryNode **children;
} QueryNode;

int QueryNode_ApplyAttributes(QueryNode *qn, QueryAttribute *attr, size_t len, QueryError *status);
int QueryNode_CheckAllowSlopAndInorder(QueryNode *qn, const IndexSpec *spec, bool anyField, QueryError *status);

void QueryNode_AddChildren(QueryNode *parent, QueryNode **children, size_t n);
void QueryNode_AddChild(QueryNode *parent, QueryNode *child);
void QueryNode_ClearChildren(QueryNode *parent, int shouldFree);

/*
 * Substitute parameters with actual values
 * If a parameters is missing, has wrong kind, or the resulting value is invalid
 * Returns REDISMODULE_ERR
 * Otherwise, returns REDISMODULE_OK
 */
int QueryNode_EvalParamsCommon(dict *params, QueryNode *node, QueryError *status);

#define QueryNode_NumChildren(qn) ((qn)->children ? array_len((qn)->children) : 0)
#define QueryNode_GetChild(qn, ix) (QueryNode_NumChildren(qn) > ix ? (qn)->children[ix] : NULL)

#define QueryNode_NumParams(qn) ((qn)->params ? array_len((qn)->params) : 0)
#define QueryNode_GetParam(qn, ix) (QueryNode_NumParams(qn) > ix ? (qn)->params[ix] : NULL)

typedef int (*QueryNode_ForEachCallback)(QueryNode *node, QueryNode *q, void *ctx);
int QueryNode_ForEach(QueryNode *q, QueryNode_ForEachCallback callback, void *ctx, int reverse);<|MERGE_RESOLUTION|>--- conflicted
+++ resolved
@@ -66,26 +66,10 @@
 
   /* Null term - take no action */
   QN_NULL,
-<<<<<<< HEAD
 
   /* Missing query */
   QN_MISSING
 } QueryNodeType;
-
-// Denotes that a node is searching for an empty, missing or NULL value.
-typedef enum NonExistNode {
-  NON_EXIST_NONE = 0,
-  NON_EXIST_EMPTY = 1,
-  NON_EXIST_MISSING = 2,
-  // To be added in the future
-  // NON_EXIST_NULL = 3
-} NonExistNode;
-=======
-
-  /* Missing query */
-  QN_MISSING
-} QueryNodeType;
->>>>>>> 45b84dde
 
 /* A phrase node represents a list of nodes with intersection between them, or a phrase in the case
  * of several token nodes. */
