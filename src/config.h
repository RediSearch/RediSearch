/*
 * Copyright Redis Ltd. 2016 - present
 * Licensed under your choice of the Redis Source Available License 2.0 (RSALv2) or
 * the Server Side Public License v1 (SSPLv1).
 */

#pragma once

#include "redismodule.h"
#include "hiredis/sds.h"
#include "query_error.h"
#include "reply.h"
#include "util/config_macros.h"

typedef enum {
  TimeoutPolicy_Return,       // Return what we have on timeout
  TimeoutPolicy_Fail,         // Just fail without returning anything
  TimeoutPolicy_Invalid       // Not a real value
} RSTimeoutPolicy;

static const int on_timeout_enums[2] = {
  TimeoutPolicy_Return,
  TimeoutPolicy_Fail
};
static const char *on_timeout_vals[2] = {
  "return",
  "fail"
};

typedef enum { GCPolicy_Fork = 0 } GCPolicy;

const char *TimeoutPolicy_ToString(RSTimeoutPolicy);

/**
 * Returns TimeoutPolicy_Invalid if the string could not be parsed
 */
RSTimeoutPolicy TimeoutPolicy_Parse(const char *s, size_t n);

static inline const char *GCPolicy_ToString(GCPolicy policy) {
  switch (policy) {
    case GCPolicy_Fork:
      return "fork";
    default:          // LCOV_EXCL_LINE cannot be reached
      return "huh?";  // LCOV_EXCL_LINE cannot be reached
  }
}
typedef struct {
  size_t forkGcRunIntervalSec;
  size_t forkGcCleanThreshold;
  size_t forkGcRetryInterval;
  size_t forkGcSleepBeforeExit;
  int forkGCCleanNumericEmptyNodes;
} forkGcConfig;

typedef struct {
  // If this is set, GC is enabled on all indexes (default: 1, disable with NOGC)
  int enableGC;
  size_t gcScanSize;
  GCPolicy gcPolicy;

  forkGcConfig forkGc;
} GCConfig;

// Configuration parameters related to aggregate request.
typedef struct {
  // Default dialect level used throughout database lifetime.
  unsigned int dialectVersion;
  // The maximal amount of time a single query can take before timing out, in milliseconds.
  // 0 means unlimited
  long long queryTimeoutMS;
  RSTimeoutPolicy timeoutPolicy;
  // reply with time on profile
  int printProfileClock;
} RequestConfig;

// Configuration parameters related to the query execution.
typedef struct {
  // The maximal number of expansions we allow for a prefix. Default: 200
  long long maxPrefixExpansions;
  // The minimal number of characters we allow expansion for in a prefix search. Default: 2
  long long minTermPrefix;
  // The minimal word length to stem. Default 4
  unsigned int minStemLength;
  long long minUnionIterHeap;
} IteratorsConfig;

/* RSConfig is a global configuration struct for the module, it can be included from each file,
 * and is initialized with user config options during module startup */
typedef struct {
  // Version of Redis server
  int serverVersion;
  // If not null, this points at a .so file of an extension we try to load (default: NULL)
  const char *extLoad;
  // Path to friso.ini for chinese dictionary file
  const char *frisoIni;

  IteratorsConfig iteratorsConfigParams;

  RequestConfig requestConfigParams;

  // Number of rows to read from a cursor if not specified
  long long cursorReadSize;

  // Maximum idle time for a cursor. Users can use shorter lifespans, but never
  // longer ones
  long long cursorMaxIdle;

  size_t maxDocTableSize;
  size_t maxSearchResults;
  size_t maxAggregateResults;

  // MT configuration
  size_t numWorkerThreads;
  size_t minOperationWorkers;
  size_t tieredVecSimIndexBufferLimit;
  size_t highPriorityBiasNum;

  size_t minPhoneticTermLen;

  GCConfig gcConfigParams;

  // Chained configuration data
  void *chainedConfig;

  int noMemPool;

  int filterCommands;

  // free resource on shutdown
  int freeResourcesThread;
  // compress double to float
  int numericCompress;
  // keep numeric ranges in parents of leafs
  size_t numericTreeMaxDepthRange;
  // disable compression for inverted index DocIdsOnly
  int invertedIndexRawDocidEncoding;

  // sets the memory limit for vector indexes to resize by (in bytes).
  // 0 indicates no limit. Default value is 0.
  unsigned int vssMaxResize;
  // The delta used to increase positional offsets between array slots for multi text values.
  // Can allow to control the separation between phrases in different array slots (related to the SLOP parameter in ft.search command)
  // Default value is 100. 0 will not increment (as if all text is a continuous phrase).
  unsigned int multiTextOffsetDelta;
  // The number of iterations to run while performing background indexing
  // before we call usleep(1) (sleep for 1 micro-second) and make sure that
  // we allow redis process other commands.
  unsigned int numBGIndexingIterationsBeforeSleep;
  // If set, we use an optimization that sorts the children of an intersection iterator in a way
  // where union iterators are being factorize by the number of their own children.
  int prioritizeIntersectUnionChildren;
  // Limit the number of cursors that can be created for a single index
  long long indexCursorLimit;
<<<<<<< HEAD
  // Limit the memory ration used until we stop indexing
  uint32_t indexingMemoryLimit;
=======

  // Enable to execute unstable features
  bool enableUnstableFeatures;
>>>>>>> da9adbf3
} RSConfig;

typedef enum {
  RSCONFIGVAR_F_IMMUTABLE = 0x01,
  RSCONFIGVAR_F_MODIFIED = 0x02,
  RSCONFIGVAR_F_FLAG = 0x04,
} RSConfigVarFlags;

typedef struct {
  const char *name;
  const char *helpText;
  uint32_t flags;
  uint32_t triggerId;
  // Whether this configuration option can be modified after initial loading
  int (*setValue)(RSConfig *, ArgsCursor *, uint32_t, QueryError *);
  sds (*getValue)(const RSConfig *);
} RSConfigVar;

#define RS_MAX_CONFIG_VARS 255
typedef struct RSConfigOptions {
  RSConfigVar vars[RS_MAX_CONFIG_VARS];
  struct RSConfigOptions *next;
} RSConfigOptions;

typedef int (*RSConfigExternalTrigger)(RSConfig *);

// global config extern references
extern RSConfig RSGlobalConfig;
extern RSConfigOptions RSGlobalConfigOptions;
extern RedisModuleString *config_ext_load;
extern RedisModuleString *config_friso_ini;

/**
 * Add new configuration options to the chain of already recognized options
 */
void RSConfigOptions_AddConfigs(RSConfigOptions *src, RSConfigOptions *dst);

/**
 * Register a new external trigger for configuration changes.
 * This function should be called on the module load time, before we start reading
 * any configuration.
 * @param trigger the trigger function
 * @param configs an array of configuration names that trigger the function.
 *                The array must be NULL-terminated.
 */
void RSConfigExternalTrigger_Register(RSConfigExternalTrigger trigger, const char **configs);

/* Read configuration from redis module arguments into the global config object. Return
 * REDISMODULE_ERR and sets an error message if something is invalid */
int ReadConfig(RedisModuleString **argv, int argc, char **err);

/* Register module configuration parameters using Module Configuration API */
int RegisterModuleConfig(RedisModuleCtx *ctx);

/**
 * Writes the retrieval of the configuration value to the network.
 * isHelp will use a more dict-like pattern, which should be a bit friendlier
 * on the eyes
 */
void RSConfig_DumpProto(const RSConfig *cfg, const RSConfigOptions *options, const char *name,
                        RedisModule_Reply *reply, bool isHelp);

/**
 * Sets a configuration variable. The argv, argc, and offset variables should
 * point to the global argv array. You can also make argv point at the specific
 * (after-the-option-name) arguments and set offset to 0, and argc to the number
 * of remaining arguments. offset is advanced to the next unread argument (which
 * can be == argc)
 */
int RSConfig_SetOption(RSConfig *config, RSConfigOptions *options, const char *name,
                       RedisModuleString **argv, int argc, size_t *offset, QueryError *status);

sds RSConfig_GetInfoString(const RSConfig *config);

void RSConfig_AddToInfo(RedisModuleInfoCtx *ctx);

void UpgradeDeprecatedMTConfigs();

char *getRedisConfigValue(RedisModuleCtx *ctx, const char* confName);

#define DEFAULT_BG_INDEX_SLEEP_GAP 100
#define DEFAULT_DIALECT_VERSION 1
#define DEFAULT_DOC_TABLE_SIZE 1000000
#define DEFAULT_GC_SCANSIZE 100
#define DEFAULT_MIN_PHONETIC_TERM_LEN 3
#define DEFAULT_FORK_GC_CLEAN_THRESHOLD 100
#define DEFAULT_FORK_GC_RETRY_INTERVAL 5
#define DEFAULT_FORK_GC_RUN_INTERVAL 30
#define DEFAULT_INDEX_CURSOR_LIMIT 128
#define MAX_AGGREGATE_REQUEST_RESULTS (1ULL << 31)
#define DEFAULT_MAX_AGGREGATE_REQUEST_RESULTS MAX_AGGREGATE_REQUEST_RESULTS
#define DEFAULT_MAX_CURSOR_IDLE 300000
#define DEFAULT_MAX_PREFIX_EXPANSIONS 200
#define DEFAULT_MAX_SEARCH_REQUEST_RESULTS 1000000
#define MAX_SEARCH_REQUEST_RESULTS (1ULL << 31)
#define MAX_KNN_K (1ULL << 58)
#define DEFAULT_MIN_TERM_PREFIX 2
#define DEFAULT_MIN_STEM_LENGTH 4
#define DEFAULT_MULTI_TEXT_SLOP 100
#define DEFAULT_QUERY_TIMEOUT_MS 500
#define DEFAULT_UNION_ITERATOR_HEAP 20
#define DEFAULT_VSS_MAX_RESIZE 0
#define DEFAULT_WORKER_THREADS 0
#define MAX_DOC_TABLE_SIZE 100000000
#define NR_MAX_DEPTH_BALANCE 2
#define VECSIM_DEFAULT_BLOCK_SIZE   1024
#define MIN_MIN_STEM_LENGTH 2 // Minimum value for minStemLength
#define MIN_OPERATION_WORKERS 4
#define DEFAULT_INDEXING_MEMORY_LIMIT 80

// default configuration
#define RS_DEFAULT_CONFIG {                                                    \
    .extLoad = NULL,                                                           \
    .frisoIni = NULL,                                                          \
    .gcConfigParams.enableGC = 1,                                              \
    .iteratorsConfigParams.minTermPrefix = DEFAULT_MIN_TERM_PREFIX,            \
    .iteratorsConfigParams.minStemLength = DEFAULT_MIN_STEM_LENGTH,            \
    .iteratorsConfigParams.maxPrefixExpansions = DEFAULT_MAX_PREFIX_EXPANSIONS,\
    .requestConfigParams.queryTimeoutMS = DEFAULT_QUERY_TIMEOUT_MS,            \
    .requestConfigParams.timeoutPolicy = TimeoutPolicy_Fail,                   \
    .cursorReadSize = 1000,                                                    \
    .cursorMaxIdle = DEFAULT_MAX_CURSOR_IDLE,                                  \
    .maxDocTableSize = DEFAULT_DOC_TABLE_SIZE,                                 \
    .numWorkerThreads = DEFAULT_WORKER_THREADS,                                \
    .minOperationWorkers = MIN_OPERATION_WORKERS,                              \
    .tieredVecSimIndexBufferLimit = DEFAULT_BLOCK_SIZE,                        \
    .highPriorityBiasNum = DEFAULT_HIGH_PRIORITY_BIAS_THRESHOLD,               \
    .gcConfigParams.gcScanSize = DEFAULT_GC_SCANSIZE,                          \
    .minPhoneticTermLen = DEFAULT_MIN_PHONETIC_TERM_LEN,                       \
    .gcConfigParams.gcPolicy = GCPolicy_Fork,                                  \
    .gcConfigParams.forkGc.forkGcRunIntervalSec = DEFAULT_FORK_GC_RUN_INTERVAL,\
    .gcConfigParams.forkGc.forkGcSleepBeforeExit = 0,                          \
    .gcConfigParams.forkGc.forkGcRetryInterval = DEFAULT_FORK_GC_RETRY_INTERVAL,\
    .gcConfigParams.forkGc.forkGcCleanThreshold = DEFAULT_FORK_GC_CLEAN_THRESHOLD,\
    .noMemPool = 0,                                                            \
    .filterCommands = 0,                                                       \
    .maxSearchResults = DEFAULT_MAX_SEARCH_REQUEST_RESULTS,                    \
    .maxAggregateResults = DEFAULT_MAX_AGGREGATE_REQUEST_RESULTS,              \
    .iteratorsConfigParams.minUnionIterHeap = DEFAULT_UNION_ITERATOR_HEAP,     \
    .numericCompress = false,                                                  \
    .numericTreeMaxDepthRange = 0,                                             \
    .requestConfigParams.printProfileClock = 1,                                \
    .invertedIndexRawDocidEncoding = false,                                    \
    .gcConfigParams.forkGc.forkGCCleanNumericEmptyNodes = true,                \
    .freeResourcesThread = true,                                               \
    .requestConfigParams.dialectVersion = DEFAULT_DIALECT_VERSION,             \
    .vssMaxResize = DEFAULT_VSS_MAX_RESIZE,                                    \
    .multiTextOffsetDelta = DEFAULT_MULTI_TEXT_SLOP,                           \
    .numBGIndexingIterationsBeforeSleep = DEFAULT_BG_INDEX_SLEEP_GAP,          \
    .prioritizeIntersectUnionChildren = false,                                 \
<<<<<<< HEAD
    .indexCursorLimit = DEFAULT_INDEX_CURSOR_LIMIT,                             \
    .indexingMemoryLimit = DEFAULT_INDEXING_MEMORY_LIMIT                       \
=======
    .indexCursorLimit = DEFAULT_INDEX_CURSOR_LIMIT,                            \
    .enableUnstableFeatures = DEFAULT_UNSTABLE_FEATURES_ENABLE                 \
>>>>>>> da9adbf3
  }

#define REDIS_ARRAY_LIMIT 7
#define NO_REPLY_DEPTH_LIMIT 0x00060020
#define RM_SCAN_KEY_API_FIX 0x00060006

static inline int isFeatureSupported(int feature) {
  return feature <= RSGlobalConfig.serverVersion;
}

#ifdef __cplusplus
extern "C" {
#endif

// Gets a pointer to an empty IteratorsConfig struct and copy the current
// RSGlobalConfig.IteratorsConfig parameters values into it.
// The size of the memory @param config points to must be at least sizeof(IteratorsConfig)
void iteratorsConfig_init(IteratorsConfig *config);

void LogWarningDeprecatedFTConfig(RedisModuleCtx *ctx, const char *action,
                                  const char *name);

#ifdef __cplusplus
}
#endif<|MERGE_RESOLUTION|>--- conflicted
+++ resolved
@@ -151,14 +151,11 @@
   int prioritizeIntersectUnionChildren;
   // Limit the number of cursors that can be created for a single index
   long long indexCursorLimit;
-<<<<<<< HEAD
+
+  // Enable to execute unstable features
+  bool enableUnstableFeatures;
   // Limit the memory ration used until we stop indexing
   uint32_t indexingMemoryLimit;
-=======
-
-  // Enable to execute unstable features
-  bool enableUnstableFeatures;
->>>>>>> da9adbf3
 } RSConfig;
 
 typedef enum {
@@ -309,13 +306,9 @@
     .multiTextOffsetDelta = DEFAULT_MULTI_TEXT_SLOP,                           \
     .numBGIndexingIterationsBeforeSleep = DEFAULT_BG_INDEX_SLEEP_GAP,          \
     .prioritizeIntersectUnionChildren = false,                                 \
-<<<<<<< HEAD
-    .indexCursorLimit = DEFAULT_INDEX_CURSOR_LIMIT,                             \
+    .indexCursorLimit = DEFAULT_INDEX_CURSOR_LIMIT,,                            \
+    .enableUnstableFeatures = DEFAULT_UNSTABLE_FEATURES_ENABLE                 \
     .indexingMemoryLimit = DEFAULT_INDEXING_MEMORY_LIMIT                       \
-=======
-    .indexCursorLimit = DEFAULT_INDEX_CURSOR_LIMIT,                            \
-    .enableUnstableFeatures = DEFAULT_UNSTABLE_FEATURES_ENABLE                 \
->>>>>>> da9adbf3
   }
 
 #define REDIS_ARRAY_LIMIT 7
