#ifndef RS_CONFIG_H_
#define RS_CONFIG_H_

#include "redismodule.h"
#include "rmutil/sds.h"
#include "query_error.h"

typedef enum {
  TimeoutPolicy_Return,       // Return what we have on timeout
  TimeoutPolicy_Fail,         // Just fail without returning anything
  TimeoutPolicy_Invalid       // Not a real value
} RSTimeoutPolicy;

typedef enum { GCPolicy_Fork = 0, GCPolicy_Sync } GCPolicy;

const char *TimeoutPolicy_ToString(RSTimeoutPolicy);

/**
 * Returns TimeoutPolicy_Invalid if the string could not be parsed
 */
RSTimeoutPolicy TimeoutPolicy_Parse(const char *s, size_t n);

static inline const char *GCPolicy_ToString(GCPolicy policy) {
  switch (policy) {
    case GCPolicy_Sync:
      return "sync";
    case GCPolicy_Fork:
      return "fork";
    default:          // LCOV_EXCL_LINE cannot be reached
      return "huh?";  // LCOV_EXCL_LINE cannot be reached
  }
}

/* RSConfig is a global configuration struct for the module, it can be included from each file,
 * and is initialized with user config options during module statrtup */
typedef struct {
  // Use concurrent serach (default: 1, disable with SAFEMODE)
  int concurrentMode;
  // If not null, this points at a .so file of an extension we try to load (default: NULL)
  const char *extLoad;
  // Path to friso.ini for chinese dictionary file
  const char *frisoIni;
  // If this is set, GC is enabled on all indexes (default: 1, disable with NOGC)
  int enableGC;

  // The minimal number of characters we allow expansion for in a prefix search. Default: 2
  long long minTermPrefix;

  // The maximal number of expansions we allow for a prefix. Default: 200
  long long maxPrefixExpansions;

  // The maximal amount of time a single query can take before timing out, in milliseconds.
  // 0 means unlimited
  long long queryTimeoutMS;

  long long timeoutPolicy;

  // Number of rows to read from a cursor if not specified
  long long cursorReadSize;

  // Maximum idle time for a cursor. Users can use shorter lifespans, but never
  // longer ones
  long long cursorMaxIdle;

  size_t maxDocTableSize;
  size_t maxSearchResults;
  size_t maxAggregateResults;
  size_t searchPoolSize;
  size_t indexPoolSize;
  int poolSizeNoAuto;  // Don't auto-detect pool size

  size_t gcScanSize;

  size_t minPhoneticTermLen;

  GCPolicy gcPolicy;
  size_t forkGcRunIntervalSec;
  size_t forkGcCleanThreshold;
  size_t forkGcRetryInterval;
  size_t forkGcSleepBeforeExit;

  // Chained configuration data
  void *chainedConfig;

  long long maxResultsToUnsortedMode;
  long long minUnionIterHeap;;

  int noMemPool;

  int filterCommands;

  // compress double to float
  int numericCompress;
  // keep numeric ranges in parents of leafs
  size_t numericTreeMaxDepthRange;
  // reply with time on profile
  int printProfileClock;
} RSConfig;

typedef enum {
  RSCONFIGVAR_F_IMMUTABLE = 0x01,
  RSCONFIGVAR_F_MODIFIED = 0x02,
  RSCONFIGVAR_F_FLAG = 0x04,
  RSCONFIGVAR_F_SHORTHAND = 0x08
} RSConfigVarFlags;

typedef struct {
  const char *name;
  const char *helpText;
  uint32_t flags;
  // Whether this configuration option can be modified after initial loading
  int (*setValue)(RSConfig *, ArgsCursor *, QueryError *);
  sds (*getValue)(const RSConfig *);
} RSConfigVar;

#define RS_MAX_CONFIG_VARS 255
typedef struct RSConfigOptions {
  RSConfigVar vars[RS_MAX_CONFIG_VARS];
  struct RSConfigOptions *next;
} RSConfigOptions;

// global config extern references
extern RSConfig RSGlobalConfig;
extern RSConfigOptions RSGlobalConfigOptions;

/**
 * Add new configuration options to the chain of already recognized options
 */
void RSConfigOptions_AddConfigs(RSConfigOptions *src, RSConfigOptions *dst);

/* Read configuration from redis module arguments into the global config object. Return
 * REDISMODULE_ERR and sets an error message if something is invalid */
int ReadConfig(RedisModuleString **argv, int argc, char **err);

/**
 * Writes the retrieval of the configuration value to the network.
 * isHelp will use a more dict-like pattern, which should be a bit friendlier
 * on the eyes
 */
void RSConfig_DumpProto(const RSConfig *cfg, const RSConfigOptions *options, const char *name,
                        RedisModuleCtx *ctx, int isHelp);

/**
 * Sets a configuration variable. The argv, argc, and offset variables should
 * point to the global argv array. You can also make argv point at the specific
 * (after-the-option-name) arguments and set offset to 0, and argc to the number
 * of remaining arguments. offset is advanced to the next unread argument (which
 * can be == argc)
 */
int RSConfig_SetOption(RSConfig *config, RSConfigOptions *options, const char *name,
                       RedisModuleString **argv, int argc, size_t *offset, QueryError *status);

sds RSConfig_GetInfoString(const RSConfig *config);

#define DEFAULT_DOC_TABLE_SIZE 1000000
#define MAX_DOC_TABLE_SIZE 100000000
#define CONCURRENT_SEARCH_POOL_DEFAULT_SIZE 20
#define CONCURRENT_INDEX_POOL_DEFAULT_SIZE 8
#define CONCURRENT_INDEX_MAX_POOL_SIZE 200  // Maximum number of threads to create
#define GC_SCANSIZE 100
#define DEFAULT_MIN_PHONETIC_TERM_LEN 3
#define DEFAULT_FORK_GC_RUN_INTERVAL 30
#define DEFAULT_MAX_RESULTS_TO_UNSORTED_MODE 1000
#define SEARCH_REQUEST_RESULTS_MAX 1000000
#define NR_MAX_DEPTH_BALANCE 2

// default configuration
#define RS_DEFAULT_CONFIG                                                                         \
  {                                                                                               \
    .concurrentMode = 0, .extLoad = NULL, .enableGC = 1, .minTermPrefix = 2,                      \
    .maxPrefixExpansions = 200, .queryTimeoutMS = 500, .timeoutPolicy = TimeoutPolicy_Return,     \
    .cursorReadSize = 1000, .cursorMaxIdle = 300000, .maxDocTableSize = DEFAULT_DOC_TABLE_SIZE,   \
    .searchPoolSize = CONCURRENT_SEARCH_POOL_DEFAULT_SIZE,                                        \
    .indexPoolSize = CONCURRENT_INDEX_POOL_DEFAULT_SIZE, .poolSizeNoAuto = 0,                     \
    .gcScanSize = GC_SCANSIZE, .minPhoneticTermLen = DEFAULT_MIN_PHONETIC_TERM_LEN,               \
    .gcPolicy = GCPolicy_Fork, .forkGcRunIntervalSec = DEFAULT_FORK_GC_RUN_INTERVAL,              \
    .forkGcSleepBeforeExit = 0, .maxResultsToUnsortedMode = DEFAULT_MAX_RESULTS_TO_UNSORTED_MODE, \
    .forkGcRetryInterval = 5, .forkGcCleanThreshold = 100, .noMemPool = 0, .filterCommands = 0,   \
<<<<<<< HEAD
    .maxSearchResults = SEARCH_REQUEST_RESULTS_MAX, .minUnionIterHeap = 20,                       \
    .numericCompress = false, .numericTreeMaxDepthRange = 0, .printProfileClock = 1,              \
=======
    .maxSearchResults = SEARCH_REQUEST_RESULTS_MAX, .maxAggregateResults = -1,                    \
    .minUnionIterHeap = 20, .numericCompress = false, .numericTreeMaxDepthRange = 0,              \
>>>>>>> 7cfe4ea1
  }

#endif<|MERGE_RESOLUTION|>--- conflicted
+++ resolved
@@ -176,13 +176,9 @@
     .gcPolicy = GCPolicy_Fork, .forkGcRunIntervalSec = DEFAULT_FORK_GC_RUN_INTERVAL,              \
     .forkGcSleepBeforeExit = 0, .maxResultsToUnsortedMode = DEFAULT_MAX_RESULTS_TO_UNSORTED_MODE, \
     .forkGcRetryInterval = 5, .forkGcCleanThreshold = 100, .noMemPool = 0, .filterCommands = 0,   \
-<<<<<<< HEAD
     .maxSearchResults = SEARCH_REQUEST_RESULTS_MAX, .minUnionIterHeap = 20,                       \
-    .numericCompress = false, .numericTreeMaxDepthRange = 0, .printProfileClock = 1,              \
-=======
-    .maxSearchResults = SEARCH_REQUEST_RESULTS_MAX, .maxAggregateResults = -1,                    \
-    .minUnionIterHeap = 20, .numericCompress = false, .numericTreeMaxDepthRange = 0,              \
->>>>>>> 7cfe4ea1
+    .numericCompress = false, .numericTreeMaxDepthRange = 0, .maxAggregateResults = -1,           \
+    .printProfileClock = 1,                                                                       \
   }
 
 #endif