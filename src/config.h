#ifndef RS_CONFIG_H_
#define RS_CONFIG_H_

#include "redismodule.h"
#include "rmutil/sds.h"
#include "query_error.h"

typedef enum {
  TimeoutPolicy_Return,       // Return what we have on timeout
  TimeoutPolicy_Fail,         // Just fail without returning anything
  TimeoutPolicy_Invalid       // Not a real value
} RSTimeoutPolicy;

typedef enum { GCPolicy_Fork = 0, GCPolicy_Sync } GCPolicy;
typedef enum { 
  SchemaMismatchPolicy_Partial,
  SchemaMismatchPolicy_Skip,
  SchemaMismatchPolicy_Block,
} SchemaMismatchPolicy;

const char *TimeoutPolicy_ToString(RSTimeoutPolicy);
static const char *SchemaMismatchPolicy_ToString(SchemaMismatchPolicy policy);

/**
 * Returns TimeoutPolicy_Invalid if the string could not be parsed
 */
RSTimeoutPolicy TimeoutPolicy_Parse(const char *s, size_t n);

static inline const char *GCPolicy_ToString(GCPolicy policy) {
  switch (policy) {
    case GCPolicy_Sync:
      return "sync";
    case GCPolicy_Fork:
      return "fork";
    default:          // LCOV_EXCL_LINE cannot be reached
      return "huh?";  // LCOV_EXCL_LINE cannot be reached
  }
}

/* RSConfig is a global configuration struct for the module, it can be included from each file,
 * and is initialized with user config options during module statrtup */
typedef struct {
  // Version of Redis server
  int serverVersion;
  // Use concurrent search (default: 1, disable with SAFEMODE)
  int concurrentMode;
  // If not null, this points at a .so file of an extension we try to load (default: NULL)
  const char *extLoad;
  // Path to friso.ini for chinese dictionary file
  const char *frisoIni;
  // If this is set, GC is enabled on all indexes (default: 1, disable with NOGC)
  int enableGC;

  // The minimal number of characters we allow expansion for in a prefix search. Default: 2
  long long minTermPrefix;

  // The maximal number of expansions we allow for a prefix. Default: 200
  long long maxPrefixExpansions;

  // The maximal amount of time a single query can take before timing out, in milliseconds.
  // 0 means unlimited
  long long queryTimeoutMS;

  long long timeoutPolicy;

  // Number of rows to read from a cursor if not specified
  long long cursorReadSize;

  // Maximum idle time for a cursor. Users can use shorter lifespans, but never
  // longer ones
  long long cursorMaxIdle;

  size_t maxDocTableSize;
  size_t maxSearchResults;
  size_t maxAggregateResults;
  size_t searchPoolSize;
  size_t indexPoolSize;
  int poolSizeNoAuto;  // Don't auto-detect pool size

  size_t gcScanSize;

  size_t minPhoneticTermLen;

  GCPolicy gcPolicy;
  size_t forkGcRunIntervalSec;
  size_t forkGcCleanThreshold;
  size_t forkGcRetryInterval;
  size_t forkGcSleepBeforeExit;

  // Chained configuration data
  void *chainedConfig;

  long long maxResultsToUnsortedMode;
  long long minUnionIterHeap;;

  int schemaMismatchPolicy;

  int noMemPool;

  int filterCommands;

  // compress double to float
  int numericCompress;
  // keep numeric ranges in parents of leafs
  size_t numericTreeMaxDepthRange;
  // reply with time on profile
  int printProfileClock;
} RSConfig;

typedef enum {
  RSCONFIGVAR_F_IMMUTABLE = 0x01,
  RSCONFIGVAR_F_MODIFIED = 0x02,
  RSCONFIGVAR_F_FLAG = 0x04,
  RSCONFIGVAR_F_SHORTHAND = 0x08
} RSConfigVarFlags;

typedef struct {
  const char *name;
  const char *helpText;
  uint32_t flags;
  // Whether this configuration option can be modified after initial loading
  int (*setValue)(RSConfig *, ArgsCursor *, QueryError *);
  sds (*getValue)(const RSConfig *);
} RSConfigVar;

#define RS_MAX_CONFIG_VARS 255
typedef struct RSConfigOptions {
  RSConfigVar vars[RS_MAX_CONFIG_VARS];
  struct RSConfigOptions *next;
} RSConfigOptions;

// global config extern references
extern RSConfig RSGlobalConfig;
extern RSConfigOptions RSGlobalConfigOptions;

/**
 * Add new configuration options to the chain of already recognized options
 */
void RSConfigOptions_AddConfigs(RSConfigOptions *src, RSConfigOptions *dst);

/* Read configuration from redis module arguments into the global config object. Return
 * REDISMODULE_ERR and sets an error message if something is invalid */
int ReadConfig(RedisModuleString **argv, int argc, char **err);

/**
 * Writes the retrieval of the configuration value to the network.
 * isHelp will use a more dict-like pattern, which should be a bit friendlier
 * on the eyes
 */
void RSConfig_DumpProto(const RSConfig *cfg, const RSConfigOptions *options, const char *name,
                        RedisModuleCtx *ctx, int isHelp);

/**
 * Sets a configuration variable. The argv, argc, and offset variables should
 * point to the global argv array. You can also make argv point at the specific
 * (after-the-option-name) arguments and set offset to 0, and argc to the number
 * of remaining arguments. offset is advanced to the next unread argument (which
 * can be == argc)
 */
int RSConfig_SetOption(RSConfig *config, RSConfigOptions *options, const char *name,
                       RedisModuleString **argv, int argc, size_t *offset, QueryError *status);

sds RSConfig_GetInfoString(const RSConfig *config);

#define DEFAULT_DOC_TABLE_SIZE 1000000
#define MAX_DOC_TABLE_SIZE 100000000
#define CONCURRENT_SEARCH_POOL_DEFAULT_SIZE 20
#define CONCURRENT_INDEX_POOL_DEFAULT_SIZE 8
#define CONCURRENT_INDEX_MAX_POOL_SIZE 200  // Maximum number of threads to create
#define GC_SCANSIZE 100
#define DEFAULT_MIN_PHONETIC_TERM_LEN 3
#define DEFAULT_FORK_GC_RUN_INTERVAL 30
#define DEFAULT_MAX_RESULTS_TO_UNSORTED_MODE 1000
#define SEARCH_REQUEST_RESULTS_MAX 1000000
#define NR_MAX_DEPTH_BALANCE 2

// default configuration
#define RS_DEFAULT_CONFIG                                                                         \
  {                                                                                               \
    .concurrentMode = 0, .extLoad = NULL, .enableGC = 1, .minTermPrefix = 2,                      \
    .maxPrefixExpansions = 200, .queryTimeoutMS = 500, .timeoutPolicy = TimeoutPolicy_Return,     \
    .cursorReadSize = 1000, .cursorMaxIdle = 300000, .maxDocTableSize = DEFAULT_DOC_TABLE_SIZE,   \
    .searchPoolSize = CONCURRENT_SEARCH_POOL_DEFAULT_SIZE,                                        \
    .indexPoolSize = CONCURRENT_INDEX_POOL_DEFAULT_SIZE, .poolSizeNoAuto = 0,                     \
    .gcScanSize = GC_SCANSIZE, .minPhoneticTermLen = DEFAULT_MIN_PHONETIC_TERM_LEN,               \
    .gcPolicy = GCPolicy_Fork, .forkGcRunIntervalSec = DEFAULT_FORK_GC_RUN_INTERVAL,              \
    .forkGcSleepBeforeExit = 0, .maxResultsToUnsortedMode = DEFAULT_MAX_RESULTS_TO_UNSORTED_MODE, \
    .forkGcRetryInterval = 5, .forkGcCleanThreshold = 100, .noMemPool = 0, .filterCommands = 0,   \
<<<<<<< HEAD
    .maxSearchResults = SEARCH_REQUEST_RESULTS_MAX,                                               \
    .schemaMismatchPolicy = SchemaMismatchPolicy_Partial,                                         \
=======
    .maxSearchResults = SEARCH_REQUEST_RESULTS_MAX, .maxAggregateResults = -1,                    \
    .minUnionIterHeap = 20, .numericCompress = false, .numericTreeMaxDepthRange = 0,              \
    .printProfileClock = 1,                                                                       \
>>>>>>> d4d63062
  }

#define REDIS_ARRAY_LIMIT 7
#define NO_REPLY_DEPTH_LIMIT 0x00060020
#define RM_SCAN_KEY_API_FIX 0x00060006

static inline int isFeatureSupported(int feature) {
  return feature <= RSGlobalConfig.serverVersion;
}

#endif<|MERGE_RESOLUTION|>--- conflicted
+++ resolved
@@ -186,14 +186,9 @@
     .gcPolicy = GCPolicy_Fork, .forkGcRunIntervalSec = DEFAULT_FORK_GC_RUN_INTERVAL,              \
     .forkGcSleepBeforeExit = 0, .maxResultsToUnsortedMode = DEFAULT_MAX_RESULTS_TO_UNSORTED_MODE, \
     .forkGcRetryInterval = 5, .forkGcCleanThreshold = 100, .noMemPool = 0, .filterCommands = 0,   \
-<<<<<<< HEAD
-    .maxSearchResults = SEARCH_REQUEST_RESULTS_MAX,                                               \
-    .schemaMismatchPolicy = SchemaMismatchPolicy_Partial,                                         \
-=======
     .maxSearchResults = SEARCH_REQUEST_RESULTS_MAX, .maxAggregateResults = -1,                    \
     .minUnionIterHeap = 20, .numericCompress = false, .numericTreeMaxDepthRange = 0,              \
-    .printProfileClock = 1,                                                                       \
->>>>>>> d4d63062
+    .printProfileClock = 1, .schemaMismatchPolicy = SchemaMismatchPolicy_Partial,                 \
   }
 
 #define REDIS_ARRAY_LIMIT 7
