/*
 * Copyright Redis Ltd. 2016 - present
 * Licensed under your choice of the Redis Source Available License 2.0 (RSALv2) or
 * the Server Side Public License v1 (SSPLv1).
 */

#pragma once

#include "redismodule.h"
#include "hiredis/sds.h"
#include "query_error.h"
#include "reply.h"
#include "util/config_macros.h"

typedef enum {
  TimeoutPolicy_Return,       // Return what we have on timeout
  TimeoutPolicy_Fail,         // Just fail without returning anything
  TimeoutPolicy_Invalid       // Not a real value
} RSTimeoutPolicy;

static const int on_timeout_enums[2] = {
  TimeoutPolicy_Return,
  TimeoutPolicy_Fail
};
static const char *on_timeout_vals[2] = {
  "return",
  "fail"
};

typedef enum { GCPolicy_Fork = 0 } GCPolicy;

const char *TimeoutPolicy_ToString(RSTimeoutPolicy);

/**
 * Returns TimeoutPolicy_Invalid if the string could not be parsed
 */
RSTimeoutPolicy TimeoutPolicy_Parse(const char *s, size_t n);

static inline const char *GCPolicy_ToString(GCPolicy policy) {
  switch (policy) {
    case GCPolicy_Fork:
      return "fork";
    default:          // LCOV_EXCL_LINE cannot be reached
      return "huh?";  // LCOV_EXCL_LINE cannot be reached
  }
}
typedef struct {
  size_t forkGcRunIntervalSec;
  size_t forkGcCleanThreshold;
  size_t forkGcRetryInterval;
  size_t forkGcSleepBeforeExit;
  int forkGCCleanNumericEmptyNodes;
} forkGcConfig;

typedef struct {
  // If this is set, GC is enabled on all indexes (default: 1, disable with NOGC)
  int enableGC;
  size_t gcScanSize;
  GCPolicy gcPolicy;

  forkGcConfig forkGc;
} GCConfig;

// Configuration parameters related to aggregate request.
typedef struct {
  // Default dialect level used throughout database lifetime.
  unsigned int dialectVersion;
  // The maximal amount of time a single query can take before timing out, in milliseconds.
  // 0 means unlimited
  long long queryTimeoutMS;
  RSTimeoutPolicy timeoutPolicy;
  // reply with time on profile
  int printProfileClock;
} RequestConfig;

// Configuration parameters related to the query execution.
typedef struct {
  // The maximal number of expansions we allow for a prefix. Default: 200
  long long maxPrefixExpansions;
  // The minimal number of characters we allow expansion for in a prefix search. Default: 2
  long long minTermPrefix;
  // The minimal word length to stem. Default 4
  unsigned int minStemLength;
  long long minUnionIterHeap;
} IteratorsConfig;

/* RSConfig is a global configuration struct for the module, it can be included from each file,
 * and is initialized with user config options during module startup */
typedef struct {
  // Version of Redis server
  int serverVersion;
  // If not null, this points at a .so file of an extension we try to load (default: NULL)
  const char *extLoad;
  // Path to friso.ini for chinese dictionary file
  const char *frisoIni;

  IteratorsConfig iteratorsConfigParams;

  RequestConfig requestConfigParams;

  // Number of rows to read from a cursor if not specified
  long long cursorReadSize;

  // Maximum idle time for a cursor. Users can use shorter lifespans, but never
  // longer ones
  long long cursorMaxIdle;

  size_t maxDocTableSize;
  size_t maxSearchResults;
  size_t maxAggregateResults;

  // MT configuration
  size_t numWorkerThreads;
  size_t minOperationWorkers;
  size_t tieredVecSimIndexBufferLimit;
  size_t highPriorityBiasNum;

  size_t minPhoneticTermLen;

  GCConfig gcConfigParams;

  // Chained configuration data
  void *chainedConfig;

  int noMemPool;

  int filterCommands;

  // free resource on shutdown
  int freeResourcesThread;
  // compress double to float
  int numericCompress;
  // keep numeric ranges in parents of leafs
  size_t numericTreeMaxDepthRange;
  // disable compression for inverted index DocIdsOnly
  int invertedIndexRawDocidEncoding;

  // sets the memory limit for vector indexes to resize by (in bytes).
  // 0 indicates no limit. Default value is 0.
  unsigned int vssMaxResize;
  // The delta used to increase positional offsets between array slots for multi text values.
  // Can allow to control the separation between phrases in different array slots (related to the SLOP parameter in ft.search command)
  // Default value is 100. 0 will not increment (as if all text is a continuous phrase).
  unsigned int multiTextOffsetDelta;
  // The number of iterations to run while performing background indexing
  // before we call usleep(1) (sleep for 1 micro-second) and make sure that
  // we allow redis process other commands.
  unsigned int numBGIndexingIterationsBeforeSleep;
  // If set, we use an optimization that sorts the children of an intersection iterator in a way
  // where union iterators are being factorize by the number of their own children.
  int prioritizeIntersectUnionChildren;
  // Limit the number of cursors that can be created for a single index
  long long indexCursorLimit;
<<<<<<< HEAD
=======
  // Enable to execute unstable features
  bool enableUnstableFeatures;
  // Control user data obfuscation in logs
>>>>>>> 34a3dee8
  bool hideUserDataFromLog;
} RSConfig;

typedef enum {
  RSCONFIGVAR_F_IMMUTABLE = 0x01,
  RSCONFIGVAR_F_MODIFIED = 0x02,
  RSCONFIGVAR_F_FLAG = 0x04,
} RSConfigVarFlags;

typedef struct {
  const char *name;
  const char *helpText;
  uint32_t flags;
  uint32_t triggerId;
  // Whether this configuration option can be modified after initial loading
  int (*setValue)(RSConfig *, ArgsCursor *, uint32_t, QueryError *);
  sds (*getValue)(const RSConfig *);
} RSConfigVar;

#define RS_MAX_CONFIG_VARS 255
typedef struct RSConfigOptions {
  RSConfigVar vars[RS_MAX_CONFIG_VARS];
  struct RSConfigOptions *next;
} RSConfigOptions;

typedef int (*RSConfigExternalTrigger)(RSConfig *);

// global config extern references
extern RSConfig RSGlobalConfig;
extern RSConfigOptions RSGlobalConfigOptions;
extern RedisModuleString *config_ext_load;
extern RedisModuleString *config_friso_ini;

/**
 * Add new configuration options to the chain of already recognized options
 */
void RSConfigOptions_AddConfigs(RSConfigOptions *src, RSConfigOptions *dst);

/**
 * Register a new external trigger for configuration changes.
 * This function should be called on the module load time, before we start reading
 * any configuration.
 * @param trigger the trigger function
 * @param configs an array of configuration names that trigger the function.
 *                The array must be NULL-terminated.
 */
void RSConfigExternalTrigger_Register(RSConfigExternalTrigger trigger, const char **configs);

/* Read configuration from redis module arguments into the global config object. Return
 * REDISMODULE_ERR and sets an error message if something is invalid */
int ReadConfig(RedisModuleString **argv, int argc, char **err);

/* Register module configuration parameters using Module Configuration API */
int RegisterModuleConfig(RedisModuleCtx *ctx);

/**
 * Writes the retrieval of the configuration value to the network.
 * isHelp will use a more dict-like pattern, which should be a bit friendlier
 * on the eyes
 */
void RSConfig_DumpProto(const RSConfig *cfg, const RSConfigOptions *options, const char *name,
                        RedisModule_Reply *reply, bool isHelp);

/**
 * Sets a configuration variable. The argv, argc, and offset variables should
 * point to the global argv array. You can also make argv point at the specific
 * (after-the-option-name) arguments and set offset to 0, and argc to the number
 * of remaining arguments. offset is advanced to the next unread argument (which
 * can be == argc)
 */
int RSConfig_SetOption(RSConfig *config, RSConfigOptions *options, const char *name,
                       RedisModuleString **argv, int argc, size_t *offset, QueryError *status);

sds RSConfig_GetInfoString(const RSConfig *config);

void RSConfig_AddToInfo(RedisModuleInfoCtx *ctx);

void UpgradeDeprecatedMTConfigs();

char *getRedisConfigValue(RedisModuleCtx *ctx, const char* confName);

#define DEFAULT_BG_INDEX_SLEEP_GAP 100
#define DEFAULT_DIALECT_VERSION 1
#define DEFAULT_DOC_TABLE_SIZE 1000000
#define DEFAULT_GC_SCANSIZE 100
#define DEFAULT_MIN_PHONETIC_TERM_LEN 3
#define DEFAULT_FORK_GC_CLEAN_THRESHOLD 100
#define DEFAULT_FORK_GC_RETRY_INTERVAL 5
#define DEFAULT_FORK_GC_RUN_INTERVAL 30
#define DEFAULT_INDEX_CURSOR_LIMIT 128
#define MAX_AGGREGATE_REQUEST_RESULTS (1ULL << 31)
#define DEFAULT_MAX_AGGREGATE_REQUEST_RESULTS MAX_AGGREGATE_REQUEST_RESULTS
#define DEFAULT_MAX_CURSOR_IDLE 300000
#define DEFAULT_MAX_PREFIX_EXPANSIONS 200
#define DEFAULT_MAX_SEARCH_REQUEST_RESULTS 1000000
#define MAX_SEARCH_REQUEST_RESULTS (1ULL << 31)
#define MAX_KNN_K (1ULL << 58)
#define DEFAULT_MIN_TERM_PREFIX 2
#define DEFAULT_MIN_STEM_LENGTH 4
#define DEFAULT_MULTI_TEXT_SLOP 100
#define DEFAULT_QUERY_TIMEOUT_MS 500
#define DEFAULT_UNION_ITERATOR_HEAP 20
#define DEFAULT_VSS_MAX_RESIZE 0
#define DEFAULT_WORKER_THREADS 0
#define MAX_DOC_TABLE_SIZE 100000000
#define NR_MAX_DEPTH_BALANCE 2
#define VECSIM_DEFAULT_BLOCK_SIZE   1024
#define MIN_MIN_STEM_LENGTH 2 // Minimum value for minStemLength
#define MIN_OPERATION_WORKERS 4

// default configuration
#define RS_DEFAULT_CONFIG {                                                    \
    .extLoad = NULL,                                                           \
    .frisoIni = NULL,                                                          \
    .gcConfigParams.enableGC = 1,                                              \
    .iteratorsConfigParams.minTermPrefix = DEFAULT_MIN_TERM_PREFIX,            \
    .iteratorsConfigParams.minStemLength = DEFAULT_MIN_STEM_LENGTH,            \
    .iteratorsConfigParams.maxPrefixExpansions = DEFAULT_MAX_PREFIX_EXPANSIONS,\
    .requestConfigParams.queryTimeoutMS = DEFAULT_QUERY_TIMEOUT_MS,            \
    .requestConfigParams.timeoutPolicy = TimeoutPolicy_Fail,                   \
    .cursorReadSize = 1000,                                                    \
    .cursorMaxIdle = DEFAULT_MAX_CURSOR_IDLE,                                  \
    .maxDocTableSize = DEFAULT_DOC_TABLE_SIZE,                                 \
    .numWorkerThreads = DEFAULT_WORKER_THREADS,                                \
    .minOperationWorkers = MIN_OPERATION_WORKERS,                              \
    .tieredVecSimIndexBufferLimit = DEFAULT_BLOCK_SIZE,                        \
    .highPriorityBiasNum = DEFAULT_HIGH_PRIORITY_BIAS_THRESHOLD,               \
    .gcConfigParams.gcScanSize = DEFAULT_GC_SCANSIZE,                          \
    .minPhoneticTermLen = DEFAULT_MIN_PHONETIC_TERM_LEN,                       \
    .gcConfigParams.gcPolicy = GCPolicy_Fork,                                  \
    .gcConfigParams.forkGc.forkGcRunIntervalSec = DEFAULT_FORK_GC_RUN_INTERVAL,\
    .gcConfigParams.forkGc.forkGcSleepBeforeExit = 0,                          \
    .gcConfigParams.forkGc.forkGcRetryInterval = DEFAULT_FORK_GC_RETRY_INTERVAL,\
    .gcConfigParams.forkGc.forkGcCleanThreshold = DEFAULT_FORK_GC_CLEAN_THRESHOLD,\
    .noMemPool = 0,                                                            \
    .filterCommands = 0,                                                       \
    .maxSearchResults = DEFAULT_MAX_SEARCH_REQUEST_RESULTS,                    \
    .maxAggregateResults = DEFAULT_MAX_AGGREGATE_REQUEST_RESULTS,              \
    .iteratorsConfigParams.minUnionIterHeap = DEFAULT_UNION_ITERATOR_HEAP,     \
    .numericCompress = false,                                                  \
    .numericTreeMaxDepthRange = 0,                                             \
    .requestConfigParams.printProfileClock = 1,                                \
    .invertedIndexRawDocidEncoding = false,                                    \
    .gcConfigParams.forkGc.forkGCCleanNumericEmptyNodes = true,                \
    .freeResourcesThread = true,                                               \
    .requestConfigParams.dialectVersion = DEFAULT_DIALECT_VERSION,             \
    .vssMaxResize = DEFAULT_VSS_MAX_RESIZE,                                    \
    .multiTextOffsetDelta = DEFAULT_MULTI_TEXT_SLOP,                           \
    .numBGIndexingIterationsBeforeSleep = DEFAULT_BG_INDEX_SLEEP_GAP,          \
    .prioritizeIntersectUnionChildren = false,                                 \
    .indexCursorLimit = DEFAULT_INDEX_CURSOR_LIMIT,                            \
<<<<<<< HEAD
=======
    .enableUnstableFeatures = DEFAULT_UNSTABLE_FEATURES_ENABLE,                \
>>>>>>> 34a3dee8
    .hideUserDataFromLog = false                                               \
  }

#define REDIS_ARRAY_LIMIT 7
#define NO_REPLY_DEPTH_LIMIT 0x00060020
#define RM_SCAN_KEY_API_FIX 0x00060006

static inline int isFeatureSupported(int feature) {
  return feature <= RSGlobalConfig.serverVersion;
}

#ifdef __cplusplus
extern "C" {
#endif

// Gets a pointer to an empty IteratorsConfig struct and copy the current
// RSGlobalConfig.IteratorsConfig parameters values into it.
// The size of the memory @param config points to must be at least sizeof(IteratorsConfig)
void iteratorsConfig_init(IteratorsConfig *config);

void LogWarningDeprecatedFTConfig(RedisModuleCtx *ctx, const char *action,
                                  const char *name);

#ifdef __cplusplus
}
#endif<|MERGE_RESOLUTION|>--- conflicted
+++ resolved
@@ -151,12 +151,9 @@
   int prioritizeIntersectUnionChildren;
   // Limit the number of cursors that can be created for a single index
   long long indexCursorLimit;
-<<<<<<< HEAD
-=======
   // Enable to execute unstable features
   bool enableUnstableFeatures;
   // Control user data obfuscation in logs
->>>>>>> 34a3dee8
   bool hideUserDataFromLog;
 } RSConfig;
 
@@ -308,10 +305,7 @@
     .numBGIndexingIterationsBeforeSleep = DEFAULT_BG_INDEX_SLEEP_GAP,          \
     .prioritizeIntersectUnionChildren = false,                                 \
     .indexCursorLimit = DEFAULT_INDEX_CURSOR_LIMIT,                            \
-<<<<<<< HEAD
-=======
     .enableUnstableFeatures = DEFAULT_UNSTABLE_FEATURES_ENABLE,                \
->>>>>>> 34a3dee8
     .hideUserDataFromLog = false                                               \
   }
 
