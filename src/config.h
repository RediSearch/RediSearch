/*
 * Copyright Redis Ltd. 2016 - present
 * Licensed under your choice of the Redis Source Available License 2.0 (RSALv2) or
 * the Server Side Public License v1 (SSPLv1).
 */

#pragma once

#include "redismodule.h"
#include "hiredis/sds.h"
#include "query_error.h"
#include "reply.h"
#include "util/config_macros.h"

typedef enum {
  TimeoutPolicy_Return,       // Return what we have on timeout
  TimeoutPolicy_Fail,         // Just fail without returning anything
  TimeoutPolicy_Invalid       // Not a real value
} RSTimeoutPolicy;

static const int on_timeout_enums[2] = {
  TimeoutPolicy_Return,
  TimeoutPolicy_Fail
};
static const char *on_timeout_vals[2] = {
  "return",
  "fail"
};

typedef enum { GCPolicy_Fork = 0 } GCPolicy;

const char *TimeoutPolicy_ToString(RSTimeoutPolicy);

/**
 * Returns TimeoutPolicy_Invalid if the string could not be parsed
 */
RSTimeoutPolicy TimeoutPolicy_Parse(const char *s, size_t n);

static inline const char *GCPolicy_ToString(GCPolicy policy) {
  switch (policy) {
    case GCPolicy_Fork:
      return "fork";
    default:          // LCOV_EXCL_LINE cannot be reached
      return "huh?";  // LCOV_EXCL_LINE cannot be reached
  }
}
typedef struct {
  size_t forkGcRunIntervalSec;
  size_t forkGcCleanThreshold;
  size_t forkGcRetryInterval;
  size_t forkGcSleepBeforeExit;
  int forkGCCleanNumericEmptyNodes;
} forkGcConfig;

typedef struct {
  // If this is set, GC is enabled on all indexes (default: 1, disable with NOGC)
  int enableGC;
  size_t gcScanSize;
  GCPolicy gcPolicy;

  forkGcConfig forkGc;
} GCConfig;

// Configuration parameters related to aggregate request.
typedef struct {
  // Default dialect level used throughout database lifetime.
  unsigned int dialectVersion;
  // The maximal amount of time a single query can take before timing out, in milliseconds.
  // 0 means unlimited
  long long queryTimeoutMS;
  RSTimeoutPolicy timeoutPolicy;
  // reply with time on profile
  int printProfileClock;
} RequestConfig;

// Configuration parameters related to the query execution.
typedef struct {
  // The maximal number of expansions we allow for a prefix. Default: 200
  long long maxPrefixExpansions;
  // The minimal number of characters we allow expansion for in a prefix search. Default: 2
  long long minTermPrefix;
  // The minimal word length to stem. Default 4
  unsigned int minStemLength;
  long long minUnionIterHeap;
} IteratorsConfig;

/* RSConfig is a global configuration struct for the module, it can be included from each file,
 * and is initialized with user config options during module startup */
typedef struct {
  // Version of Redis server
  int serverVersion;
  // If not null, this points at a .so file of an extension we try to load (default: NULL)
  const char *extLoad;
  // Path to friso.ini for chinese dictionary file
  const char *frisoIni;

  IteratorsConfig iteratorsConfigParams;

  RequestConfig requestConfigParams;

  // Number of rows to read from a cursor if not specified
  long long cursorReadSize;

  // Maximum idle time for a cursor. Users can use shorter lifespans, but never
  // longer ones
  long long cursorMaxIdle;

  size_t maxDocTableSize;
  size_t maxSearchResults;
  size_t maxAggregateResults;

  // MT configuration
  size_t numWorkerThreads;
  size_t minOperationWorkers;
  size_t tieredVecSimIndexBufferLimit;
  size_t highPriorityBiasNum;

  size_t minPhoneticTermLen;

  GCConfig gcConfigParams;

  // Chained configuration data
  void *chainedConfig;

  int noMemPool;

  int filterCommands;

  // free resource on shutdown
  int freeResourcesThread;
  // compress double to float
  int numericCompress;
  // keep numeric ranges in parents of leafs
  size_t numericTreeMaxDepthRange;
  // disable compression for inverted index DocIdsOnly
  int invertedIndexRawDocidEncoding;

  // sets the memory limit for vector indexes to resize by (in bytes).
  // 0 indicates no limit. Default value is 0.
  unsigned int vssMaxResize;
  // The delta used to increase positional offsets between array slots for multi text values.
  // Can allow to control the separation between phrases in different array slots (related to the SLOP parameter in ft.search command)
  // Default value is 100. 0 will not increment (as if all text is a continuous phrase).
  unsigned int multiTextOffsetDelta;
  // The number of iterations to run while performing background indexing
  // before we call usleep(1) (sleep for 1 micro-second) and make sure that
  // we allow redis process other commands.
  unsigned int numBGIndexingIterationsBeforeSleep;
  // If set, we use an optimization that sorts the children of an intersection iterator in a way
  // where union iterators are being factorize by the number of their own children.
  int prioritizeIntersectUnionChildren;
  // Limit the number of cursors that can be created for a single index
  long long indexCursorLimit;
<<<<<<< HEAD
  bool hideUserDataFromLog;
=======

  // Enable to execute unstable features
  bool enableUnstableFeatures;
>>>>>>> 40aa132e
} RSConfig;

typedef enum {
  RSCONFIGVAR_F_IMMUTABLE = 0x01,
  RSCONFIGVAR_F_MODIFIED = 0x02,
  RSCONFIGVAR_F_FLAG = 0x04,
} RSConfigVarFlags;

typedef struct {
  const char *name;
  const char *helpText;
  uint32_t flags;
  uint32_t triggerId;
  // Whether this configuration option can be modified after initial loading
  int (*setValue)(RSConfig *, ArgsCursor *, uint32_t, QueryError *);
  sds (*getValue)(const RSConfig *);
} RSConfigVar;

#define RS_MAX_CONFIG_VARS 255
typedef struct RSConfigOptions {
  RSConfigVar vars[RS_MAX_CONFIG_VARS];
  struct RSConfigOptions *next;
} RSConfigOptions;

typedef int (*RSConfigExternalTrigger)(RSConfig *);

// global config extern references
extern RSConfig RSGlobalConfig;
extern RSConfigOptions RSGlobalConfigOptions;
extern RedisModuleString *config_ext_load;
extern RedisModuleString *config_friso_ini;

/**
 * Add new configuration options to the chain of already recognized options
 */
void RSConfigOptions_AddConfigs(RSConfigOptions *src, RSConfigOptions *dst);

/**
 * Register a new external trigger for configuration changes.
 * This function should be called on the module load time, before we start reading
 * any configuration.
 * @param trigger the trigger function
 * @param configs an array of configuration names that trigger the function.
 *                The array must be NULL-terminated.
 */
void RSConfigExternalTrigger_Register(RSConfigExternalTrigger trigger, const char **configs);

/* Read configuration from redis module arguments into the global config object. Return
 * REDISMODULE_ERR and sets an error message if something is invalid */
int ReadConfig(RedisModuleString **argv, int argc, char **err);

/* Register module configuration parameters using Module Configuration API */
int RegisterModuleConfig(RedisModuleCtx *ctx);

/**
 * Writes the retrieval of the configuration value to the network.
 * isHelp will use a more dict-like pattern, which should be a bit friendlier
 * on the eyes
 */
void RSConfig_DumpProto(const RSConfig *cfg, const RSConfigOptions *options, const char *name,
                        RedisModule_Reply *reply, bool isHelp);

/**
 * Sets a configuration variable. The argv, argc, and offset variables should
 * point to the global argv array. You can also make argv point at the specific
 * (after-the-option-name) arguments and set offset to 0, and argc to the number
 * of remaining arguments. offset is advanced to the next unread argument (which
 * can be == argc)
 */
int RSConfig_SetOption(RSConfig *config, RSConfigOptions *options, const char *name,
                       RedisModuleString **argv, int argc, size_t *offset, QueryError *status);

sds RSConfig_GetInfoString(const RSConfig *config);

void RSConfig_AddToInfo(RedisModuleInfoCtx *ctx);

void UpgradeDeprecatedMTConfigs();

char *getRedisConfigValue(RedisModuleCtx *ctx, const char* confName);

#define DEFAULT_BG_INDEX_SLEEP_GAP 100
#define DEFAULT_DIALECT_VERSION 1
#define DEFAULT_DOC_TABLE_SIZE 1000000
#define DEFAULT_GC_SCANSIZE 100
#define DEFAULT_MIN_PHONETIC_TERM_LEN 3
#define DEFAULT_FORK_GC_CLEAN_THRESHOLD 100
#define DEFAULT_FORK_GC_RETRY_INTERVAL 5
#define DEFAULT_FORK_GC_RUN_INTERVAL 30
#define DEFAULT_INDEX_CURSOR_LIMIT 128
#define MAX_AGGREGATE_REQUEST_RESULTS (1ULL << 31)
#define DEFAULT_MAX_AGGREGATE_REQUEST_RESULTS MAX_AGGREGATE_REQUEST_RESULTS
#define DEFAULT_MAX_CURSOR_IDLE 300000
#define DEFAULT_MAX_PREFIX_EXPANSIONS 200
#define DEFAULT_MAX_SEARCH_REQUEST_RESULTS 1000000
#define MAX_SEARCH_REQUEST_RESULTS (1ULL << 31)
#define MAX_KNN_K (1ULL << 58)
#define DEFAULT_MIN_TERM_PREFIX 2
#define DEFAULT_MIN_STEM_LENGTH 4
#define DEFAULT_MULTI_TEXT_SLOP 100
#define DEFAULT_QUERY_TIMEOUT_MS 500
#define DEFAULT_UNION_ITERATOR_HEAP 20
#define DEFAULT_VSS_MAX_RESIZE 0
#define DEFAULT_WORKER_THREADS 0
#define MAX_DOC_TABLE_SIZE 100000000
#define NR_MAX_DEPTH_BALANCE 2
#define VECSIM_DEFAULT_BLOCK_SIZE   1024
#define MIN_MIN_STEM_LENGTH 2 // Minimum value for minStemLength
#define MIN_OPERATION_WORKERS 4

// default configuration
#define RS_DEFAULT_CONFIG {                                                    \
    .extLoad = NULL,                                                           \
    .frisoIni = NULL,                                                          \
    .gcConfigParams.enableGC = 1,                                              \
    .iteratorsConfigParams.minTermPrefix = DEFAULT_MIN_TERM_PREFIX,            \
    .iteratorsConfigParams.minStemLength = DEFAULT_MIN_STEM_LENGTH,            \
    .iteratorsConfigParams.maxPrefixExpansions = DEFAULT_MAX_PREFIX_EXPANSIONS,\
    .requestConfigParams.queryTimeoutMS = DEFAULT_QUERY_TIMEOUT_MS,            \
    .requestConfigParams.timeoutPolicy = TimeoutPolicy_Fail,                   \
    .cursorReadSize = 1000,                                                    \
    .cursorMaxIdle = DEFAULT_MAX_CURSOR_IDLE,                                  \
    .maxDocTableSize = DEFAULT_DOC_TABLE_SIZE,                                 \
    .numWorkerThreads = DEFAULT_WORKER_THREADS,                                \
    .minOperationWorkers = MIN_OPERATION_WORKERS,                              \
    .tieredVecSimIndexBufferLimit = DEFAULT_BLOCK_SIZE,                        \
    .highPriorityBiasNum = DEFAULT_HIGH_PRIORITY_BIAS_THRESHOLD,               \
    .gcConfigParams.gcScanSize = DEFAULT_GC_SCANSIZE,                          \
    .minPhoneticTermLen = DEFAULT_MIN_PHONETIC_TERM_LEN,                       \
    .gcConfigParams.gcPolicy = GCPolicy_Fork,                                  \
    .gcConfigParams.forkGc.forkGcRunIntervalSec = DEFAULT_FORK_GC_RUN_INTERVAL,\
    .gcConfigParams.forkGc.forkGcSleepBeforeExit = 0,                          \
    .gcConfigParams.forkGc.forkGcRetryInterval = DEFAULT_FORK_GC_RETRY_INTERVAL,\
    .gcConfigParams.forkGc.forkGcCleanThreshold = DEFAULT_FORK_GC_CLEAN_THRESHOLD,\
    .noMemPool = 0,                                                            \
    .filterCommands = 0,                                                       \
    .maxSearchResults = DEFAULT_MAX_SEARCH_REQUEST_RESULTS,                    \
    .maxAggregateResults = DEFAULT_MAX_AGGREGATE_REQUEST_RESULTS,              \
    .iteratorsConfigParams.minUnionIterHeap = DEFAULT_UNION_ITERATOR_HEAP,     \
    .numericCompress = false,                                                  \
    .numericTreeMaxDepthRange = 0,                                             \
    .requestConfigParams.printProfileClock = 1,                                \
    .invertedIndexRawDocidEncoding = false,                                    \
    .gcConfigParams.forkGc.forkGCCleanNumericEmptyNodes = true,                \
    .freeResourcesThread = true,                                               \
    .requestConfigParams.dialectVersion = DEFAULT_DIALECT_VERSION,             \
    .vssMaxResize = DEFAULT_VSS_MAX_RESIZE,                                    \
    .multiTextOffsetDelta = DEFAULT_MULTI_TEXT_SLOP,                           \
    .numBGIndexingIterationsBeforeSleep = DEFAULT_BG_INDEX_SLEEP_GAP,          \
    .prioritizeIntersectUnionChildren = false,                                 \
    .indexCursorLimit = DEFAULT_INDEX_CURSOR_LIMIT,                            \
<<<<<<< HEAD
    .hideUserDataFromLog = false                                               \
=======
    .enableUnstableFeatures = DEFAULT_UNSTABLE_FEATURES_ENABLE                 \
>>>>>>> 40aa132e
  }

#define REDIS_ARRAY_LIMIT 7
#define NO_REPLY_DEPTH_LIMIT 0x00060020
#define RM_SCAN_KEY_API_FIX 0x00060006

static inline int isFeatureSupported(int feature) {
  return feature <= RSGlobalConfig.serverVersion;
}

#ifdef __cplusplus
extern "C" {
#endif

// Gets a pointer to an empty IteratorsConfig struct and copy the current
// RSGlobalConfig.IteratorsConfig parameters values into it.
// The size of the memory @param config points to must be at least sizeof(IteratorsConfig)
void iteratorsConfig_init(IteratorsConfig *config);

void LogWarningDeprecatedFTConfig(RedisModuleCtx *ctx, const char *action,
                                  const char *name);

#ifdef __cplusplus
}
#endif<|MERGE_RESOLUTION|>--- conflicted
+++ resolved
@@ -151,13 +151,10 @@
   int prioritizeIntersectUnionChildren;
   // Limit the number of cursors that can be created for a single index
   long long indexCursorLimit;
-<<<<<<< HEAD
-  bool hideUserDataFromLog;
-=======
-
   // Enable to execute unstable features
   bool enableUnstableFeatures;
->>>>>>> 40aa132e
+  // Control user data obfuscation in logs
+  bool hideUserDataFromLog;
 } RSConfig;
 
 typedef enum {
@@ -308,11 +305,8 @@
     .numBGIndexingIterationsBeforeSleep = DEFAULT_BG_INDEX_SLEEP_GAP,          \
     .prioritizeIntersectUnionChildren = false,                                 \
     .indexCursorLimit = DEFAULT_INDEX_CURSOR_LIMIT,                            \
-<<<<<<< HEAD
+    .enableUnstableFeatures = DEFAULT_UNSTABLE_FEATURES_ENABLE,                \
     .hideUserDataFromLog = false                                               \
-=======
-    .enableUnstableFeatures = DEFAULT_UNSTABLE_FEATURES_ENABLE                 \
->>>>>>> 40aa132e
   }
 
 #define REDIS_ARRAY_LIMIT 7
