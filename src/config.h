/*
 * Copyright Redis Ltd. 2016 - present
 * Licensed under your choice of the Redis Source Available License 2.0 (RSALv2) or
 * the Server Side Public License v1 (SSPLv1).
 */

#pragma once

#include "redismodule.h"
#include "hiredis/sds.h"
#include "query_error.h"
#include "reply.h"
#include "util/config_macros.h"

typedef enum {
  TimeoutPolicy_Return,       // Return what we have on timeout
  TimeoutPolicy_Fail,         // Just fail without returning anything
  TimeoutPolicy_Invalid       // Not a real value
} RSTimeoutPolicy;

static const int on_timeout_enums[2] = {
  TimeoutPolicy_Return,
  TimeoutPolicy_Fail
};
static const char *on_timeout_vals[2] = {
  "return",
  "fail"
};

typedef enum { GCPolicy_Fork = 0 } GCPolicy;

const char *TimeoutPolicy_ToString(RSTimeoutPolicy);

/**
 * Returns TimeoutPolicy_Invalid if the string could not be parsed
 */
RSTimeoutPolicy TimeoutPolicy_Parse(const char *s, size_t n);

static inline const char *GCPolicy_ToString(GCPolicy policy) {
  switch (policy) {
    case GCPolicy_Fork:
      return "fork";
    default:          // LCOV_EXCL_LINE cannot be reached
      return "huh?";  // LCOV_EXCL_LINE cannot be reached
  }
}
typedef struct {
  size_t forkGcRunIntervalSec;
  size_t forkGcCleanThreshold;
  size_t forkGcRetryInterval;
  size_t forkGcSleepBeforeExit;
  int forkGCCleanNumericEmptyNodes;
} forkGcConfig;

typedef struct {
  // If this is set, GC is enabled on all indexes (default: 1, disable with NOGC)
  int enableGC;
  size_t gcScanSize;
  GCPolicy gcPolicy;

  forkGcConfig forkGc;
} GCConfig;

// Configuration parameters related to aggregate request.
typedef struct {
  // Default dialect level used throughout database lifetime.
  unsigned int dialectVersion;
  // The maximal amount of time a single query can take before timing out, in milliseconds.
  // 0 means unlimited
  long long queryTimeoutMS;
  RSTimeoutPolicy timeoutPolicy;
  // reply with time on profile
  int printProfileClock;
} RequestConfig;

// Configuration parameters related to the query execution.
typedef struct {
  // The maximal number of expansions we allow for a prefix. Default: 200
  long long maxPrefixExpansions;
  // The minimal number of characters we allow expansion for in a prefix search. Default: 2
  long long minTermPrefix;
  // The minimal word length to stem. Default 4
  unsigned int minStemLength;
  long long minUnionIterHeap;
} IteratorsConfig;

/* RSConfig is a global configuration struct for the module, it can be included from each file,
 * and is initialized with user config options during module startup */
typedef struct {
  // Version of Redis server
  int serverVersion;
  // If not null, this points at a .so file of an extension we try to load (default: NULL)
  const char *extLoad;
  // Path to friso.ini for chinese dictionary file
  const char *frisoIni;

  IteratorsConfig iteratorsConfigParams;

  RequestConfig requestConfigParams;

  // Number of rows to read from a cursor if not specified
  long long cursorReadSize;

  // Maximum idle time for a cursor. Users can use shorter lifespans, but never
  // longer ones
  long long cursorMaxIdle;

  size_t maxDocTableSize;
  size_t maxSearchResults;
  size_t maxAggregateResults;

  // MT configuration
  size_t numWorkerThreads;
  size_t minOperationWorkers;
  size_t tieredVecSimIndexBufferLimit;
  size_t highPriorityBiasNum;

  size_t minPhoneticTermLen;

  GCConfig gcConfigParams;

  // Chained configuration data
  void *chainedConfig;

  int noMemPool;

  int filterCommands;

  // free resource on shutdown
  int freeResourcesThread;
  // compress double to float
  int numericCompress;
  // keep numeric ranges in parents of leafs
  size_t numericTreeMaxDepthRange;
  // disable compression for inverted index DocIdsOnly
  int invertedIndexRawDocidEncoding;

  // sets the memory limit for vector indexes to resize by (in bytes).
  // 0 indicates no limit. Default value is 0.
  unsigned int vssMaxResize;
  // The delta used to increase positional offsets between array slots for multi text values.
  // Can allow to control the separation between phrases in different array slots (related to the SLOP parameter in ft.search command)
  // Default value is 100. 0 will not increment (as if all text is a continuous phrase).
  unsigned int multiTextOffsetDelta;
  // The number of iterations to run while performing background indexing
  // before we call usleep(1) (sleep for 1 micro-second) and make sure that
  // we allow redis process other commands.
  unsigned int numBGIndexingIterationsBeforeSleep;
  // If set, we use an optimization that sorts the children of an intersection iterator in a way
  // where union iterators are being factorize by the number of their own children.
  int prioritizeIntersectUnionChildren;
  // Limit the number of cursors that can be created for a single index
  long long indexCursorLimit;
} RSConfig;

typedef enum {
  RSCONFIGVAR_F_IMMUTABLE = 0x01,
  RSCONFIGVAR_F_MODIFIED = 0x02,
  RSCONFIGVAR_F_FLAG = 0x04,
} RSConfigVarFlags;

typedef struct {
  const char *name;
  const char *helpText;
  uint32_t flags;
  uint32_t triggerId;
  // Whether this configuration option can be modified after initial loading
  int (*setValue)(RSConfig *, ArgsCursor *, uint32_t, QueryError *);
  sds (*getValue)(const RSConfig *);
} RSConfigVar;

#define RS_MAX_CONFIG_VARS 255
typedef struct RSConfigOptions {
  RSConfigVar vars[RS_MAX_CONFIG_VARS];
  struct RSConfigOptions *next;
} RSConfigOptions;

typedef int (*RSConfigExternalTrigger)(RSConfig *);

// global config extern references
extern RSConfig RSGlobalConfig;
extern RSConfigOptions RSGlobalConfigOptions;
extern RedisModuleString *config_ext_load;
extern RedisModuleString *config_friso_ini;

/**
 * Add new configuration options to the chain of already recognized options
 */
void RSConfigOptions_AddConfigs(RSConfigOptions *src, RSConfigOptions *dst);

/**
 * Register a new external trigger for configuration changes.
 * This function should be called on the module load time, before we start reading
 * any configuration.
 * @param trigger the trigger function
 * @param configs an array of configuration names that trigger the function.
 *                The array must be NULL-terminated.
 */
void RSConfigExternalTrigger_Register(RSConfigExternalTrigger trigger, const char **configs);

/* Read configuration from redis module arguments into the global config object. Return
 * REDISMODULE_ERR and sets an error message if something is invalid */
int ReadConfig(RedisModuleString **argv, int argc, char **err);

/* Register module configuration parameters using Module Configuration API */
int RegisterModuleConfig(RedisModuleCtx *ctx);

/**
 * Writes the retrieval of the configuration value to the network.
 * isHelp will use a more dict-like pattern, which should be a bit friendlier
 * on the eyes
 */
void RSConfig_DumpProto(const RSConfig *cfg, const RSConfigOptions *options, const char *name,
                        RedisModule_Reply *reply, bool isHelp);

/**
 * Sets a configuration variable. The argv, argc, and offset variables should
 * point to the global argv array. You can also make argv point at the specific
 * (after-the-option-name) arguments and set offset to 0, and argc to the number
 * of remaining arguments. offset is advanced to the next unread argument (which
 * can be == argc)
 */
int RSConfig_SetOption(RSConfig *config, RSConfigOptions *options, const char *name,
                       RedisModuleString **argv, int argc, size_t *offset, QueryError *status);

sds RSConfig_GetInfoString(const RSConfig *config);

void RSConfig_AddToInfo(RedisModuleInfoCtx *ctx);

void UpgradeDeprecatedMTConfigs();

#define DEFAULT_BG_INDEX_SLEEP_GAP 100
#define DEFAULT_DIALECT_VERSION 1
#define DEFAULT_DOC_TABLE_SIZE 1000000
#define DEFAULT_GC_SCANSIZE 100
#define DEFAULT_MIN_PHONETIC_TERM_LEN 3
#define DEFAULT_FORK_GC_CLEAN_THRESHOLD 100
#define DEFAULT_FORK_GC_RETRY_INTERVAL 5
#define DEFAULT_FORK_GC_RUN_INTERVAL 30
#define DEFAULT_INDEX_CURSOR_LIMIT 128
<<<<<<< HEAD
#define DEFAULT_MAX_AGGREGATE_RESULTS -1
#define DEFAULT_MAX_CURSOR_IDLE 300000
#define DEFAULT_MAX_PREFIX_EXPANSIONS 200
#define DEFAULT_MAX_SEARCH_RESULTS 1000000
#define DEFAULT_MIN_TERM_PREFIX 2
#define DEFAULT_MIN_STEM_LENGTH 4
#define DEFAULT_MULTI_TEXT_SLOP 100
#define DEFAULT_QUERY_TIMEOUT_MS 500
#define DEFAULT_UNION_ITERATOR_HEAP 20
#define DEFAULT_VSS_MAX_RESIZE 0
#define DEFAULT_WORKER_THREADS 0
#define MAX_DOC_TABLE_SIZE 100000000
=======
#define MAX_AGGREGATE_REQUEST_RESULTS (1ULL << 31)
#define DEFAULT_MAX_AGGREGATE_REQUEST_RESULTS MAX_AGGREGATE_REQUEST_RESULTS
#define DEFAULT_MAX_SEARCH_REQUEST_RESULTS 1000000
#define MAX_SEARCH_REQUEST_RESULTS (1ULL << 31)
#define MAX_KNN_K (1ULL << 58)
>>>>>>> 0ba0c32c
#define NR_MAX_DEPTH_BALANCE 2
#define VECSIM_DEFAULT_BLOCK_SIZE   1024
#define MIN_MIN_STEM_LENGTH 2 // Minimum value for minStemLength
#define MIN_OPERATION_WORKERS 4

// default configuration
#define RS_DEFAULT_CONFIG {                                                    \
    .extLoad = NULL,                                                           \
    .gcConfigParams.enableGC = 1,                                              \
    .iteratorsConfigParams.minTermPrefix = DEFAULT_MIN_TERM_PREFIX,            \
    .iteratorsConfigParams.minStemLength = DEFAULT_MIN_STEM_LENGTH,            \
    .iteratorsConfigParams.maxPrefixExpansions = DEFAULT_MAX_PREFIX_EXPANSIONS,\
    .requestConfigParams.queryTimeoutMS = DEFAULT_QUERY_TIMEOUT_MS,            \
    .requestConfigParams.timeoutPolicy = TimeoutPolicy_Return,                 \
    .cursorReadSize = 1000,                                                    \
    .cursorMaxIdle = DEFAULT_MAX_CURSOR_IDLE,                                  \
    .maxDocTableSize = DEFAULT_DOC_TABLE_SIZE,                                 \
    .numWorkerThreads = DEFAULT_WORKER_THREADS,                                \
    .minOperationWorkers = MIN_OPERATION_WORKERS,                              \
    .tieredVecSimIndexBufferLimit = DEFAULT_BLOCK_SIZE,                        \
    .highPriorityBiasNum = DEFAULT_HIGH_PRIORITY_BIAS_THRESHOLD,               \
    .gcConfigParams.gcScanSize = DEFAULT_GC_SCANSIZE,                          \
    .minPhoneticTermLen = DEFAULT_MIN_PHONETIC_TERM_LEN,                       \
    .gcConfigParams.gcPolicy = GCPolicy_Fork,                                  \
    .gcConfigParams.forkGc.forkGcRunIntervalSec = DEFAULT_FORK_GC_RUN_INTERVAL,\
    .gcConfigParams.forkGc.forkGcSleepBeforeExit = 0,                          \
    .gcConfigParams.forkGc.forkGcRetryInterval = DEFAULT_FORK_GC_RETRY_INTERVAL,\
    .gcConfigParams.forkGc.forkGcCleanThreshold = DEFAULT_FORK_GC_CLEAN_THRESHOLD,\
    .noMemPool = 0,                                                            \
    .filterCommands = 0,                                                       \
<<<<<<< HEAD
    .maxSearchResults = DEFAULT_MAX_SEARCH_RESULTS,                            \
    .maxAggregateResults = DEFAULT_MAX_AGGREGATE_RESULTS,                      \
    .iteratorsConfigParams.minUnionIterHeap = DEFAULT_UNION_ITERATOR_HEAP,     \
=======
    .maxSearchResults = DEFAULT_MAX_SEARCH_REQUEST_RESULTS,                            \
    .maxAggregateResults = DEFAULT_MAX_AGGREGATE_REQUEST_RESULTS,                                                 \
    .iteratorsConfigParams.minUnionIterHeap = 20,                              \
>>>>>>> 0ba0c32c
    .numericCompress = false,                                                  \
    .numericTreeMaxDepthRange = 0,                                             \
    .requestConfigParams.printProfileClock = 1,                                \
    .invertedIndexRawDocidEncoding = false,                                    \
    .gcConfigParams.forkGc.forkGCCleanNumericEmptyNodes = true,                \
    .freeResourcesThread = true,                                               \
    .requestConfigParams.dialectVersion = DEFAULT_DIALECT_VERSION,             \
    .vssMaxResize = DEFAULT_VSS_MAX_RESIZE,                                    \
    .multiTextOffsetDelta = DEFAULT_MULTI_TEXT_SLOP,                           \
    .numBGIndexingIterationsBeforeSleep = DEFAULT_BG_INDEX_SLEEP_GAP,          \
    .prioritizeIntersectUnionChildren = false,                                 \
    .indexCursorLimit = DEFAULT_INDEX_CURSOR_LIMIT                             \
  }

#define REDIS_ARRAY_LIMIT 7
#define NO_REPLY_DEPTH_LIMIT 0x00060020
#define RM_SCAN_KEY_API_FIX 0x00060006

static inline int isFeatureSupported(int feature) {
  return feature <= RSGlobalConfig.serverVersion;
}

#ifdef __cplusplus
extern "C" {
#endif

// Gets a pointer to an empty IteratorsConfig struct and copy the current
// RSGlobalConfig.IteratorsConfig parameters values into it.
// The size of the memory @param config points to must be at least sizeof(IteratorsConfig)
void iteratorsConfig_init(IteratorsConfig *config);

#ifdef __cplusplus
}
#endif<|MERGE_RESOLUTION|>--- conflicted
+++ resolved
@@ -238,11 +238,13 @@
 #define DEFAULT_FORK_GC_RETRY_INTERVAL 5
 #define DEFAULT_FORK_GC_RUN_INTERVAL 30
 #define DEFAULT_INDEX_CURSOR_LIMIT 128
-<<<<<<< HEAD
-#define DEFAULT_MAX_AGGREGATE_RESULTS -1
+#define MAX_AGGREGATE_REQUEST_RESULTS (1ULL << 31)
+#define DEFAULT_MAX_AGGREGATE_REQUEST_RESULTS MAX_AGGREGATE_REQUEST_RESULTS
 #define DEFAULT_MAX_CURSOR_IDLE 300000
 #define DEFAULT_MAX_PREFIX_EXPANSIONS 200
-#define DEFAULT_MAX_SEARCH_RESULTS 1000000
+#define DEFAULT_MAX_SEARCH_REQUEST_RESULTS 1000000
+#define MAX_SEARCH_REQUEST_RESULTS (1ULL << 31)
+#define MAX_KNN_K (1ULL << 58)
 #define DEFAULT_MIN_TERM_PREFIX 2
 #define DEFAULT_MIN_STEM_LENGTH 4
 #define DEFAULT_MULTI_TEXT_SLOP 100
@@ -251,13 +253,6 @@
 #define DEFAULT_VSS_MAX_RESIZE 0
 #define DEFAULT_WORKER_THREADS 0
 #define MAX_DOC_TABLE_SIZE 100000000
-=======
-#define MAX_AGGREGATE_REQUEST_RESULTS (1ULL << 31)
-#define DEFAULT_MAX_AGGREGATE_REQUEST_RESULTS MAX_AGGREGATE_REQUEST_RESULTS
-#define DEFAULT_MAX_SEARCH_REQUEST_RESULTS 1000000
-#define MAX_SEARCH_REQUEST_RESULTS (1ULL << 31)
-#define MAX_KNN_K (1ULL << 58)
->>>>>>> 0ba0c32c
 #define NR_MAX_DEPTH_BALANCE 2
 #define VECSIM_DEFAULT_BLOCK_SIZE   1024
 #define MIN_MIN_STEM_LENGTH 2 // Minimum value for minStemLength
@@ -288,15 +283,9 @@
     .gcConfigParams.forkGc.forkGcCleanThreshold = DEFAULT_FORK_GC_CLEAN_THRESHOLD,\
     .noMemPool = 0,                                                            \
     .filterCommands = 0,                                                       \
-<<<<<<< HEAD
-    .maxSearchResults = DEFAULT_MAX_SEARCH_RESULTS,                            \
-    .maxAggregateResults = DEFAULT_MAX_AGGREGATE_RESULTS,                      \
-    .iteratorsConfigParams.minUnionIterHeap = DEFAULT_UNION_ITERATOR_HEAP,     \
-=======
     .maxSearchResults = DEFAULT_MAX_SEARCH_REQUEST_RESULTS,                            \
     .maxAggregateResults = DEFAULT_MAX_AGGREGATE_REQUEST_RESULTS,                                                 \
-    .iteratorsConfigParams.minUnionIterHeap = 20,                              \
->>>>>>> 0ba0c32c
+    .iteratorsConfigParams.minUnionIterHeap = DEFAULT_UNION_ITERATOR_HEAP,                              \
     .numericCompress = false,                                                  \
     .numericTreeMaxDepthRange = 0,                                             \
     .requestConfigParams.printProfileClock = 1,                                \
