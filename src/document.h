/*
 * Copyright Redis Ltd. 2016 - present
 * Licensed under your choice of the Redis Source Available License 2.0 (RSALv2) or
 * the Server Side Public License v1 (SSPLv1).
 */

#ifndef __RS_DOCUMENT_H__
#define __RS_DOCUMENT_H__
#include <pthread.h>
#include "redismodule.h"
#include "search_ctx.h"
#include "redisearch.h"
#include "tokenize.h"
#include "concurrent_ctx.h"
#include "byte_offsets.h"
#include "rmutil/args.h"
#include "query_error.h"
#include "json.h"

#ifdef __cplusplus
extern "C" {
#endif

////////////////////////////////////////////////////////////////////////////////
////////////////////////////////////////////////////////////////////////////////
/// General Architecture                                                     ///
////////////////////////////////////////////////////////////////////////////////
////////////////////////////////////////////////////////////////////////////////

/**
 * To index a document, call Document_PrepareForAdd on the document itself.
 * This initializes the Document structure for indexing purposes. Once the
 * document has been prepared, acquire a new RSAddDocumentCtx() by calling
 * NewAddDocumentCtx().
 *
 * Once the new context has been received, call Document_AddToIndexes(). This
 * will start tokenizing the documents, and should be called in a separate
 * thread. This function will tokenize the document and send a reply back to
 * the client. You may free the RSAddDocumentCtx structure by calling
 * AddDocumentCtx_Free().
 *
 * See document.c for the internals.
 */

typedef enum {
  // Newline
  FLD_VAR_T_RMS = 0x01,
  FLD_VAR_T_CSTR = 0x02,
  FLD_VAR_T_NUM = 0x04,
  FLD_VAR_T_GEO = 0x08,
  FLD_VAR_T_ARRAY = 0x10,
  FLD_VAR_T_BLOB_ARRAY = 0x20,
  FLD_VAR_T_GEOMETRY = 0x40,
  FLD_VAR_T_NULL = 0x80,
} FieldVarType;

typedef struct DocumentField {
<<<<<<< HEAD
  HiddenString *docFieldName;
=======
  const HiddenString *docFieldName;
>>>>>>> 614b4400
  union {
    // TODO: consider removing RMS altogether
    RedisModuleString *text;
    struct {
      char *strval;
      size_t strlen;
    };
    struct {
      char *blobArr;
      size_t blobSize;
      size_t blobArrLen;
    };
    double numval;
    arrayof(double) arrNumval;
    struct {
      double lon, lat;
    };
    struct {
      char **multiVal;
      size_t arrayLen; // for multiVal TODO: use arr.h
    };
  };
  RSValue *multisv; // sortable value for multi value (pre-calculated during ingestion)
  FieldVarType unionType;
  FieldType indexAs;
} DocumentField;

typedef struct Document {
  RedisModuleString *docKey;
  DocumentField *fields;
  uint32_t numFields;
  RSLanguage language;
  float score;
  t_docId docId;
  t_expirationTimePoint docExpirationTime;
  FieldExpiration* fieldExpirations;
  const char *payload;
  size_t payloadSize;
  uint32_t flags;
  DocumentType type;
} Document;

/**
 * Document should decrement the reference count to the contained strings. Used
 * when the user does not want to retain his own reference to them. It effectively
 * "steals" a reference.
 *
 * This only applies to _values_; not keys. Used internally by the C API
 */
#define DOCUMENT_F_OWNREFS 0x01

/**
 * Indicates that the document owns a reference to the field contents,
 * the language string, and the payload.
 *
 * The document always owns the field array, though.
 */
#define DOCUMENT_F_OWNSTRINGS 0x02

#define UNDERSCORE_KEY "__key"
#define UNDERSCORE_SCORE "__score"
#define UNDERSCORE_PAYLOAD "__payload"
#define UNDERSCORE_LANGUAGE "__language"

struct RSAddDocumentCtx;

typedef void (*DocumentAddCompleted)(struct RSAddDocumentCtx *, RedisModuleCtx *, void *);

typedef struct {
  uint32_t options;            // DOCUMENT_ADD_XXX
  RSLanguage language;         // Language document should be indexed as
  RedisModuleString *payload;  // Arbitrary payload provided on return with WITHPAYLOADS
  arrayof(RedisModuleString *) fieldsArray;  // Field, Value, Field Value
  size_t numFieldElems;                      // Number of elements
  double score;                              // Score of the document
  const char *evalExpr;         // Only add the document if this expression evaluates to true.
  DocumentAddCompleted donecb;  // Callback to invoke when operation is done

  RedisModuleString *keyStr;       // key name for HSET
  RedisModuleString *scoreStr;     // score string for HSET
  RedisModuleString *languageStr;  // Language string for HSET
} AddDocumentOptions;

// When indexing the document we are okay with open key returning null
// If the fields lazily expire then we simply don't index them
#define DOCUMENT_OPEN_KEY_INDEXING_FLAGS REDISMODULE_READ | REDISMODULE_OPEN_KEY_NOEFFECTS
// When loading the document we are after the iterators phase, where we already verified the expiration time of the field and document
// We don't allow any lazy expiration to happen here
#define DOCUMENT_OPEN_KEY_QUERY_FLAGS REDISMODULE_READ | REDISMODULE_OPEN_KEY_NOEFFECTS | REDISMODULE_OPEN_KEY_NOEXPIRE | REDISMODULE_OPEN_KEY_ACCESS_EXPIRED

void Document_AddField(Document *d, const char *fieldname, RedisModuleString *fieldval,
                       uint32_t typemask);

/**
 * Add a simple char buffer value. This creates an RMString internally, so this
 * must be used with F_OWNSTRINGS
 */
void Document_AddFieldC(Document *d, const char *fieldname, const char *val, size_t vallen,
                        uint32_t typemask);

/**
 * Load Document Field with a numeric value.
 */
void Document_AddNumericField(Document *d, const char *fieldname,
                              double val, uint32_t typemask);

/**
 * Load Document Field with a longitude and latitude values.
 */
void Document_AddGeoField(Document *d, const char *fieldname,
                          double lon, double lat, uint32_t typemask);

/**
 * Initialize document structure with the relevant fields. numFields will allocate
 * the fields array, but you must still actually copy the data along.
 *
 * Note that this function assumes that the pointers passed in will remain valid
 * throughout the lifetime of the document. If you need to make independent copies
 * of the data within the document, call Document_Detach on the document (after
 * calling this function).
 */
void Document_Init(Document *doc, RedisModuleString *docKey, double score, RSLanguage lang, DocumentType type);

/**
 * Make the document the owner of the strings it contains
 */
void Document_MakeStringsOwner(Document *doc);

/**
 * Make the document object steal references to the document's strings.
 */
void Document_MakeRefOwner(Document *doc);

/**
 * Clear the document of its fields. This does not free the document
 * or clear its name
 */
void Document_Clear(Document *doc);

/**
 * Load all fields specified in the schema to the document. Note that
 * the document must then be freed using Document_Free().
 *
 * The document must already have the docKey set
 */
int Document_LoadSchemaFieldHash(Document *doc, RedisSearchCtx *sctx, QueryError* status);
int Document_LoadSchemaFieldJson(Document *doc, RedisSearchCtx *sctx, QueryError* status);

/**
 * Load all the fields into the document.
 */
int Document_LoadAllFields(Document *doc, RedisModuleCtx *ctx);

void Document_LoadPairwiseArgs(Document *doc, RedisModuleString **args, size_t nargs);
void Document_LoadHSetParams(Document *d, const AddDocumentOptions *opts);

/**
 * Free any copied data within the document. anyCtx is any non-NULL
 * RedisModuleCtx. The reason for requiring a context is more related to the
 * Redis Module API requiring a context for AutoMemory purposes, though in
 * this case, the pointers are already removed from AutoMemory management
 * anyway.
 *
 * This function also calls Document_Free
 */
void Document_FreeDetached(Document *doc, RedisModuleCtx *anyCtx);

/**
 * Free the document's internals (like the field array).
 */
void Document_Free(Document *doc);

#define DOCUMENT_ADD_REPLACE 0x01
#define DOCUMENT_ADD_PARTIAL 0x02
#define DOCUMENT_ADD_NOSAVE 0x04
#define DOCUMENT_ADD_NOCREATE 0x08  // Don't create document if not exist (replace ONLY)

struct ForwardIndex;
struct FieldIndexerData;

// The context has had its forward entries merged in the merge table. We can
// skip merging its tokens
#define ACTX_F_TEXTINDEXED 0x01

// The context has had an error and should not be processed further
#define ACTX_F_ERRORED 0x02

// Non-text fields have been indexed.
#define ACTX_F_OTHERINDEXED 0x04

// The content has indexable fields
#define ACTX_F_INDEXABLES 0x08

// The content has sortable fields
#define ACTX_F_SORTABLES 0x10

// Document is entirely empty (no sortables, indexables)
#define ACTX_F_EMPTY 0x40

#define ACTX_F_NOFREEDOC 0x80

/** Context used when indexing documents */
typedef struct RSAddDocumentCtx {
  struct RSAddDocumentCtx *next;  // Next context in the queue
  Document *doc;                   // Document which is being indexed
  RedisSearchCtx *sctx;

  IndexSpec *spec;
<<<<<<< HEAD
  const HiddenString *specName;
=======
  HiddenString *specName;
>>>>>>> 614b4400
  size_t specNameLen;

  // Forward index. This contains all the terms found in the document
  struct ForwardIndex *fwIdx;

  // Sorting vector for the document. If the document has sortable fields, they
  // are added to here as well
  RSSortingVector *sv;

  // Byte offsets for highlighting. If term offsets are stored, this contains
  // the field byte offset for each term.
  RSByteOffsets *byteOffsets;
  ByteOffsetWriter offsetsWriter;

  // Information about each field in the document. This is read from the spec
  // and cached, so that we can look it up without holding the GIL
  FieldSpec *fspecs;
  RSTokenizer *tokenizer;

  // Old document data. Contains sortables
  RSDocumentMetadata *oldMd;

  // New flags to assign to the document
  RSDocumentFlags docFlags;

  // Scratch space used by per-type field preprocessors (see the source)
  struct FieldIndexerData *fdatas;
  QueryError status;     // Error message is placed here if there is an error during processing
  uint32_t totalTokens;  // Number of tokens, used for offset vector
  uint32_t specFlags;    // Cached index flags
  uint8_t options;       // Indexing options - i.e. DOCUMENT_ADD_xxx
  uint8_t stateFlags;    // Indexing state, ACTX_F_xxx
  DocumentAddCompleted donecb;
  void *donecbData;
} RSAddDocumentCtx;

/**
 * Creates a new context used for adding documents. Once created, call
 * Document_AddToIndexes on it.
 *
 * - client is a blocked client which will be used as the context for this
 *   operation.
 * - sp is the index that this document will be added to
 * - base is the document to be index. The context will take ownership of the
 *   document's contents (but not the structure itself). Thus, you should not
 *   call Document_Free on the document after a successful return of this
 *   function.
 *
 * When done, call AddDocumentCtx_Free
 */
RSAddDocumentCtx *NewAddDocumentCtx(IndexSpec *sp, Document *base, QueryError *status);

/**
 * At this point the context will take over from the caller, and handle sending
 * the replies and so on.
 */
void AddDocumentCtx_Submit(RSAddDocumentCtx *aCtx, RedisSearchCtx *sctx, uint32_t options);

/**
 * Indicate that processing is finished on the current document
 */
void AddDocumentCtx_Finish(RSAddDocumentCtx *aCtx);
/**
 * This function will tokenize the document and add the resultant tokens to
 * the relevant inverted indexes. This function should be called from a
 * worker thread (see ConcurrentSearch functions).
 *
 *
 * When this function completes, it will send the reply to the client and
 * unblock the client passed when the context was first created.
 */
int Document_AddToIndexes(RSAddDocumentCtx *ctx, RedisSearchCtx *sctx);

/**
 * Free the AddDocumentCtx. Should be done once AddToIndexes() completes; or
 * when the client is unblocked.
 */
void AddDocumentCtx_Free(RSAddDocumentCtx *aCtx);

/* Evaluate an IF expression (e.g. IF "@foo == 'bar'") against a document, by getting the
 * properties from the sorting table or from the hash representation of the document.
 *
 * NOTE: This is disconnected from the document indexing flow, and loads the document and discards
 * of it internally
 *
 * Returns  REDISMODULE_ERR on failure, OK otherwise*/
int Document_EvalExpression(RedisSearchCtx *sctx, RedisModuleString *key, const HiddenString *expr,
                            int *result, QueryError *err);

// Don't create document if it does not exist. Replace only
#define REDIS_SAVEDOC_NOCREATE 0x01
/**
 * Save a document in the index. Used for returning contents in search results.
 */
int Redis_SaveDocument(RedisSearchCtx *ctx, const AddDocumentOptions *opts, QueryError *status);

/* Serialize the document's fields to a redis client */
int Document_ReplyAllFields(RedisModuleCtx *ctx, IndexSpec *spec, RedisModuleString *id);

DocumentField *Document_GetField(Document *d, const char *fieldName);

/* return value as c string (if array - return the first entry)*/
const char *DocumentField_GetValueCStr(const DocumentField *df, size_t *len);

/* return an array value as c string */
const char *DocumentField_GetArrayValueCStr(const DocumentField *df, size_t *len, size_t index);

/* return the sum of all c string lengths in array */
size_t DocumentField_GetArrayValueCStrTotalLen(const DocumentField *df);

// Document add functions:
int RSAddDocumentCommand(RedisModuleCtx *ctx, RedisModuleString **argv, int argc);
int RSAddHashCommand(RedisModuleCtx *ctx, RedisModuleString **argv, int argc);
int RSSafeAddHashCommand(RedisModuleCtx *ctx, RedisModuleString **argv, int argc);

int RS_AddDocument(RedisSearchCtx *sctx, RedisModuleString *name, const AddDocumentOptions *opts,
                   QueryError *status);

void freeGlobalAddStrings();

#ifdef __cplusplus
}
#endif
#endif<|MERGE_RESOLUTION|>--- conflicted
+++ resolved
@@ -55,11 +55,7 @@
 } FieldVarType;
 
 typedef struct DocumentField {
-<<<<<<< HEAD
-  HiddenString *docFieldName;
-=======
   const HiddenString *docFieldName;
->>>>>>> 614b4400
   union {
     // TODO: consider removing RMS altogether
     RedisModuleString *text;
@@ -268,11 +264,7 @@
   RedisSearchCtx *sctx;
 
   IndexSpec *spec;
-<<<<<<< HEAD
   const HiddenString *specName;
-=======
-  HiddenString *specName;
->>>>>>> 614b4400
   size_t specNameLen;
 
   // Forward index. This contains all the terms found in the document
