#!/bin/sh
''''[ ! -z $VIRTUAL_ENV ] && exec python -u -- "$0" ${1+"$@"}; command -v python3 > /dev/null && exec python3 -u -- "$0" ${1+"$@"}; exec python2 -u -- "$0" ${1+"$@"} # '''

import sys
import os
import click
import re
import json
import requests
import urllib3

HERE = os.path.dirname(__file__)
ROOT = os.path.abspath(os.path.join(HERE, "../.."))
READIES = os.path.abspath(os.path.join(ROOT, "deps/readies"))
sys.path.insert(0, READIES)
import paella

urllib3.disable_warnings(urllib3.exceptions.InsecureRequestWarning)


VERBOSE = 0
NOP = False
OPERETO3_URL = "opereto.qa.redislabs.com"
DEFAULT_JSON_VER = '2.0.7'


<<<<<<< HEAD

RS_PLATFORMS = {
=======
RLEC_PLATFORMS = {
>>>>>>> d8150e01
    'xenial': { 
        'os':  'Linux-ubuntu16.04',
        'env': 'xenial-amd64-aws' },
    'bionic': {
        'os': 'Linux-ubuntu18.04',
        'env': 'bionic-amd64-aws' },
    'centos7': {
        'os': 'Linux-rhel7',
        'env': 'rhel7.9-x86_64-aws' },
    'centos8': {
        'os': 'Linux-rhel8',
        'env': 'rhel8-x86_64-aws',
        'run': False },
    'rocky8': {
        'os': 'Linux-rhel8',
        'env': 'rhel8-x86_64-aws' }
}


class Command1(click.Command):
    def header(self):
        return r'''
                      █████                      █████           
                     ░░███                      ░░███            
  ████████  ██████   ███████    ██████   █████  ███████    █████ 
 ███░░███  ░░░░░███ ░░░███░    ███░░███ ███░░  ░░░███░    ███░░  
░███ ░███   ███████   ░███    ░███████ ░░█████   ░███    ░░█████ 
░███ ░███  ███░░███   ░███ ███░███░░░   ░░░░███  ░███ ███ ░░░░███
░░███████ ░░████████  ░░█████ ░░██████  ██████   ░░█████  ██████ 
 ░░░░░███  ░░░░░░░░    ░░░░░   ░░░░░░  ░░░░░░     ░░░░░  ░░░░░░  
     ░███                                                        
     █████                                                       
    ░░░░░                                                        

'''

    def footer(self):
        return '''

Other configuration:
RS_VERSIONS file includes Redis Enterprive versions for release tests.

'''

    def get_help(self, ctx):
        h = super().get_help(ctx)
        return self.header() + h + self.footer()


class Test:
    def __init__(self, token, test_fname, modver, snapshot, jsonver, rlecver, osnick, light, vecsim):
        global NOP, VERBOSE

        self.token = token
        self.test_fname = test_fname
        modver = re.sub(r'^v(.*)', r'\1', modver)
        self.modver = modver
        self.snapshot = snapshot
        self.jsonver = jsonver
        self.rlecver = rlecver
        self.osnick = osnick
        self.light = light
        self.vecsim = vecsim
        self.module_name = "RediSearchLight" if self.light else "RediSearch"

        ENV['SEARCH_VERSION'] = modver
        os.environ['SEARCH_DIR'] = 'redisearch'

        if not light:
            ENV['SEARCH_FILE_PREFIX'] = 'redisearch'
            ENV['SEARCH_DOWNLOAD_NAME'] = 'search'
            if not vecsim:
                ENV['SEARCH_TEST_NAME'] = 'RediSearchEnterprise'
            else:
                ENV['SEARCH_TEST_NAME'] = 'RediSearchVecsim'
        else:
            ENV['SEARCH_FILE_PREFIX'] = 'redisearch-light'
            ENV['SEARCH_DOWNLOAD_NAME'] = 'searchlight'
            ENV['SEARCH_TEST_NAME'] = 'RedisearchLight'

        if snapshot:
            ENV['SEARCH_FILE_PREFIX'] = "snapshots/" + ENV['SEARCH_FILE_PREFIX']

        ENV['RLEC_VERSION'] = rlecver
        ENV['RLEC_ARCH'] = 'x86_64'
        
        ENV['REJSON_VERSION'] = self.jsonver
        ENV['REJSON_DIR'] = 'rejson'
        ENV['REJSON_FILE_PREFIX'] = 'rejson'

        self.xtx_vars = ['SEARCH_VERSION', 'SEARCH_DIR', 'SEARCH_FILE_PREFIX',
                         'SEARCH_TEST_NAME', 'SEARCH_DOWNLOAD_NAME',
                         'RLEC_VERSION', 'RLEC_ENV', 'RLEC_OS', 'RLEC_ARCH',
                         'REJSON_VERSION', 'REJSON_DIR', 'REJSON_FILE_PREFIX']

    def run(self):
        found_osnick = False
        click.echo(f"Testing {self.module_name}/{self.modver} for RS {self.rlecver}:")
        for osnick in RLEC_PLATFORMS.keys():
            if self.osnick is None:
                if 'run' in RLEC_PLATFORMS[osnick] and RLEC_PLATFORMS[osnick]['run'] is False:
                    continue
            if self.osnick is None or osnick == self.osnick:
                found_osnick = True
                rlec_os = RLEC_PLATFORMS[osnick]['os']
                rlec_env = RLEC_PLATFORMS[osnick]['env']
                self.run_for_os(rlec_os, rlec_env)
        if not found_osnick:
            click.echo(f"    osnick {osnick}: not found")

    def run_for_os(self, rlec_os, rlec_env):
        ENV['RLEC_OS'] = rlec_os
        ENV['RLEC_ENV'] = rlec_env

        global NOP, VERBOSE
        var_args = ' '.join(map(lambda v: f"-e {v}", self.xtx_vars))
        
        try:
            if VERBOSE > 1:
                print(f'{READIES}/bin/xtx {var_args} {self.test_fname}')

            rest = sh(f'{READIES}/bin/xtx --strict {var_args} {self.test_fname}')
        except Exception as x:
            fatal(x)

        try:
            rest_json = json.loads(rest)
            if VERBOSE > 0:
                print(json.dumps(rest_json, indent=2))
        except Exception as x:
            print(rest)
            fatal(x)

        if NOP:
            click.echo(f"    {rlec_os}: https://{OPERETO3_URL}/ui#dashboard/flow/...")
            return 0

        res = requests.post(f"https://{OPERETO3_URL}/processes", verify=False,
                            headers={'Authorization': f'Bearer {self.token}',
                                     'Content-Type': 'application/json'},
                            data=rest)
        if not res.ok:
            click.echo(f"    {rlec_os}: error: {res.reason} [{res.status_code}]")
            return 1
        j = json.loads(res.content)
        if j['status'] != 'success':
            err = j['text']
            click.echo(f"    {rlec_os}: error: {err}")
            return 1

        self.id = j['data'][0]
        # click.echo(f"Tests running on {desc}")
        click.echo(f"    {rlec_os}: https://{OPERETO3_URL}/ui#dashboard/flow/{self.id}")
        return 0


@click.command(help='Invoke QA Automation tests', cls=Command1)
@click.option('--token', default=None, help='QA automation (Opereto) token (also: QA_AUTOMATION_TOKEN env var)')
@click.option('--test', '-t', default='common', help='Name of .json parameters file')
@click.option('--modver', '-m', default='master', help='Module version to test. Default: master')
@click.option('--jsonver', default=DEFAULT_JSON_VER, help='RedisJSON version to test')
@click.option('--snapshot', '-s', is_flag=True, default=False, help='Test a snapshoy module version')
@click.option('--rlecver', '-r', default=None, help='Test for a RLEC version`')
@click.option('--osnick', default=None, help='Test for OSNICK`')
@click.option('--light', is_flag=True, default=False, help='Test RediSearch Light')
@click.option('--vecsim', is_flag=True, default=False, help='Test RediSearch w/VecSim')
@click.option('-q' ,'--quick', is_flag=True, default=False, help='Only test one RS version')
@click.option('--nop', is_flag=True, default=False, help='Dry run')
@click.option('--verbose', '-v', is_flag=True, default=False, help='Be verbose')
@click.option('--verbosity', type=int, default=0, help='Verbosity level')
def main(token, test, modver, snapshot, jsonver, rlecver, osnick, light, vecsim, quick, nop, verbose, verbosity, *args, **kwargs):
    global NOP, VERBOSE
    VERBOSE = 1 if verbose else verbosity
    NOP = nop

    if token is None:
        token = os.getenv('QA_AUTOMATION_TOKEN')
    if token is None and not nop:
        raise click.ClickException('QA automation token is missing.')
    test_fname = os.path.join(HERE, f'{test}.json')
    if not os.path.exists(test_fname):
        raise click.ClickException(f"Invalid test name: {test}")
    if light and vecsim:
        raise click.ClickException("Invalid combination: light and vecsim")

    if modver == 'master':
        snapshot = True
    if rlecver is not None:
        if rlecver == 'master':
            rs_versions = paella.flines(os.path.join(HERE, 'RS_VERSIONS'))
            try:
                rlecver = list(filter(lambda v: '100.0.0' in v, rs_versions))[0]
            except:
                raise click.ClickException("Cannot find master version (100.0.0) in RS_VERSIONS")
        Test(token, test_fname, modver, snapshot, jsonver, rlecver, osnick, light, vecsim).run()
    else:
        rs_versions = paella.flines(os.path.join(HERE, 'RS_VERSIONS'))
        if quick:
            rs_versions = [rs_versions[0]]
        for rlecver in rs_versions:
            Test(token, test_fname, modver, snapshot, jsonver, rlecver, osnick, light, vecsim).run()


if __name__ == '__main__':
    main()<|MERGE_RESOLUTION|>--- conflicted
+++ resolved
@@ -24,12 +24,7 @@
 DEFAULT_JSON_VER = '2.0.7'
 
 
-<<<<<<< HEAD
-
-RS_PLATFORMS = {
-=======
 RLEC_PLATFORMS = {
->>>>>>> d8150e01
     'xenial': { 
         'os':  'Linux-ubuntu16.04',
         'env': 'xenial-amd64-aws' },
