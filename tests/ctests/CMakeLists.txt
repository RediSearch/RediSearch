--- conflicted
+++ resolved
@@ -4,20 +4,12 @@
     set(RS_TEST_MODULE redisearch)
 endif()
 
-<<<<<<< HEAD
 function(RSTEST name)
     add_executable("${name}" "${name}.c")
     target_link_libraries("${name}" ${RS_TEST_MODULE} m apistubs)
+	set_target_properties("${name}" PROPERTIES LINKER_LANGUAGE CXX)
     add_test(NAME "${name}" COMMAND "${name}" WORKING_DIRECTORY "${CMAKE_CURRENT_SOURCE_DIR}")
 endfunction()
-=======
-FUNCTION(RSTEST name)
-    ADD_EXECUTABLE("${name}" "${name}.c")
-    TARGET_LINK_LIBRARIES("${name}" ${RS_TEST_MODULE} m apistubs)
-	SET_TARGET_PROPERTIES("${name}" PROPERTIES LINKER_LANGUAGE CXX)
-    ADD_TEST(NAME "${name}" COMMAND "${name}" WORKING_DIRECTORY "${CMAKE_CURRENT_SOURCE_DIR}")
-ENDFUNCTION()
->>>>>>> b430320f
 
 file(GLOB TEST_SOURCES "test_*.c")
 
