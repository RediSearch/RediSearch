/*
<<<<<<< HEAD
 * Copyright Redis Ltd. 2016 - present
 * Licensed under your choice of the Redis Source Available License 2.0 (RSALv2) or
 * the Server Side Public License v1 (SSPLv1).
 */

=======
 * Copyright (c) 2006-Present, Redis Ltd.
 * All rights reserved.
 *
 * Licensed under your choice of the Redis Source Available License 2.0
 * (RSALv2); or (b) the Server Side Public License v1 (SSPLv1); or (c) the
 * GNU Affero General Public License v3 (AGPLv3).
*/
>>>>>>> 5750ba55

#include "src/trie/trie.h"
#include "src/trie/levenshtein.h"
#include "src/trie/rune_util.h"
#include "libnu/libnu.h"
#include "rmutil/alloc.h"
#include "test_util.h"

#include <stdio.h>
#include <string.h>
#include <assert.h>
#include <unistd.h>
#include <sys/time.h>
#include <sys/param.h>
#include <time.h>

int count = 0;

FilterCode stepFilter(unsigned char b, void *ctx, int *matched, void *matchCtx) {
  return F_CONTINUE;
}
// void *stepFilter(char b, void *ctx, void *stackCtx) {
//     SparseAutomaton *a = ctx;
//     dfaNode *dn = stackCtx;
//     unsigned char c = b;
//     if (dn->distance == -1) {
//         count++;
//         return NULL;
//     }
//     return dn->edges[c] ? dn->edges[c] : dn->fallback;
//     // // if (!SparseAutomaton_CanMatch(a,v)) {

//     // //     return NULL;
//     // // }
//     // sparseVector *nv = SparseAutomaton_Step(a, v, b);

//     // // we should continue
//     // if (SparseAutomaton_CanMatch(a, nv)) {
//     //     return nv;
//     // }
//     // sparseVector_free(nv);
//     // return NULL;
// }

int __trie_add(TrieNode **n, char *str, char *payloadStr, float sc, TrieAddOp op) {
  size_t rlen;
  rune *runes = strToRunes(str, &rlen);

  RSPayload payload = {.data = payloadStr, .len = payloadStr ? strlen(payloadStr) : 0};
  int rc = TrieNode_Add(n, runes, rlen, &payload, sc, op, NULL);
  free(runes);
  return rc;
}

int testRuneUtil() {
  // convert from string to runes
  char *str = "yY";
  rune expectedRunes[3] = {121, 89, 3};
  size_t len;
  rune *runes = strToRunes(str, &len);
  ASSERT_EQUAL(len, 2);
  ASSERT_EQUAL(runes[0], expectedRunes[0]);
  ASSERT_EQUAL(runes[1], expectedRunes[1]);
  free(runes);
  // convert from runes back to string
  size_t backToStrLen;
  char *backToStr = runesToStr(expectedRunes, 2, &backToStrLen);
  ASSERT_STRING_EQ(str, backToStr);
  free(backToStr);

  // convert from string to runes
  size_t unicodeLen;
  rune expectedUnicodeRunes[5] = {216, 8719, 960, 229, 197};
  char *expectedUnicodeStr = "Ø∏πåÅ";
  rune *unicodeRunes = strToRunes(expectedUnicodeStr, &unicodeLen);
  ASSERT_EQUAL(unicodeLen, 5);
  for (int i = 0; i < 5; i++) {
    ASSERT_EQUAL(unicodeRunes[i], expectedUnicodeRunes[i]);
  }
  free(unicodeRunes);
  // convert from runes back to string
  size_t backUnicodeStrUtfLen;
  char *backUnicodeStr = runesToStr(expectedUnicodeRunes, 2, &backUnicodeStrUtfLen);
  for (int i = 0; i < 5; i++) {
    ASSERT_EQUAL(backUnicodeStr[i], expectedUnicodeStr[i]);
  }
  free(backUnicodeStr);

  size_t foldedLen;
  rune *foldedRunes = strToSingleCodepointFoldedRunes("yY", &foldedLen);
  ASSERT_EQUAL(foldedLen, 2);
  ASSERT_EQUAL(foldedRunes[0], 121);
  ASSERT_EQUAL(foldedRunes[1], 121);
  free(foldedRunes);

  // TESTING ∏ and Å because ∏ doesn't have a lowercase form, but Å does
  size_t foldedUnicodeLen;
  rune *foldedUnicodeRunes = strToSingleCodepointFoldedRunes("Ø∏πåÅ", &foldedUnicodeLen);
  ASSERT_EQUAL(runeFold(foldedUnicodeRunes[1]), foldedUnicodeRunes[1]);
  ASSERT_EQUAL(foldedUnicodeLen, 5);
  ASSERT_EQUAL(foldedUnicodeRunes[0], 248);
  ASSERT_EQUAL(foldedUnicodeRunes[1], 8719);
  ASSERT_EQUAL(foldedUnicodeRunes[2], 960);
  ASSERT_EQUAL(foldedUnicodeRunes[3], 229);
  ASSERT_EQUAL(foldedUnicodeRunes[4], 229);
  ASSERT_EQUAL(runeFold(foldedUnicodeRunes[4]), foldedUnicodeRunes[3]);
  free(foldedUnicodeRunes);

  return 0;
}

int testPayload() {
  rune *rootRunes = strToRunes("", NULL);
  TrieNode *root = __newTrieNode(rootRunes, 0, 0, NULL, 0, 0, 1, 0, Trie_Sort_Score);
  ASSERT(root != NULL)
  free(rootRunes);

  char expectedRunes[3] = {'y', 'Y', '\0'};
  int rc = __trie_add(&root, "hello", "yY", 1, ADD_REPLACE);
  ASSERT_EQUAL(1, rc);

  size_t rlen;
  rune *runes = strToRunes("hel", &rlen);
  DFAFilter *fc = NewDFAFilter(runes, rlen, 1, 1);
  TrieIterator *it = TrieNode_Iterate(root, FoldingFilterFunc, StackPop, fc);
  rune *s;
  t_len len;
  float score;
  RSPayload payload = {.data = NULL, .len = 0};
  int matches = 0;
  int dist = 0;

  while (TrieIterator_Next(it, &s, &len, &payload, &score, &dist)) {
    ASSERT(score == 1);
    ASSERT(len > 0);
    ASSERT(payload.len == 2);
    ASSERT_EQUAL(payload.data[0], expectedRunes[0]);
    ASSERT_EQUAL(payload.data[1], expectedRunes[1]);
    matches++;
  }
  ASSERT(matches > 0);

  TrieIterator_Free(it);
  free(runes);

  TrieNode_Free(root, NULL);
  return 0;
}

int testTrie() {
  rune *rootRunes = strToRunes("", NULL);
  TrieNode *root = __newTrieNode(rootRunes, 0, 0, NULL, 0, 0, 1, 0, Trie_Sort_Score);
  ASSERT(root != NULL)
  free(rootRunes);

  int rc = __trie_add(&root, "hello", NULL, 1, ADD_REPLACE);
  ASSERT_EQUAL(1, rc);
  rc = __trie_add(&root, "hello", NULL, 1, ADD_REPLACE);
  ASSERT_EQUAL(0, rc);  // the second insert of the same term should result in 0
  rc = __trie_add(&root, "help", NULL, 2, ADD_REPLACE);
  ASSERT_EQUAL(1, rc);

  __trie_add(&root, "helter skelter", NULL, 3, ADD_REPLACE);
  size_t rlen;
  rune *runes = strToRunes("helter skelter", &rlen);
  float sc = TrieNode_Find(root, runes, rlen);
  ASSERT(sc == 3);

  __trie_add(&root, "heltar skelter", NULL, 4, ADD_REPLACE);
  __trie_add(&root, "helter shelter", NULL, 5, ADD_REPLACE);

  // replace the score
  __trie_add(&root, "helter skelter", NULL, 6, ADD_REPLACE);

  sc = TrieNode_Find(root, runes, rlen);
  ASSERT(sc == 6);

  /// add with increment
  __trie_add(&root, "helter skelter", NULL, 6, ADD_INCR);
  sc = TrieNode_Find(root, runes, rlen);
  ASSERT(sc == 12);

  TrieNode_Free(root, NULL);
  free(runes);

  return 0;
}

int testUnicode() {

  char *str = "\xc4\x8c\xc4\x87";

  rune *rn = strToRunes("", NULL);
  TrieNode *root = __newTrieNode(rn, 0, 0, NULL, 0, 0, 1, 0, Trie_Sort_Score);
  free(rn);
  ASSERT(root != NULL)

  int rc = __trie_add(&root, str, NULL, 1, ADD_REPLACE);
  ASSERT_EQUAL(1, rc);
  rc = __trie_add(&root, str, NULL, 1, ADD_REPLACE);
  ASSERT_EQUAL(0, rc);
  size_t rlen;
  rune *runes = strToRunes(str, &rlen);
  float sc = TrieNode_Find(root, runes, rlen);
  free(runes);
  ASSERT(sc == 1);
  TrieNode_Free(root, NULL);
  return 0;
}

int testDFAFilter() {
  FILE *fp = fopen("./titles.csv", "r");
  assert(fp != NULL);

  char *line = NULL;

  size_t len = 0;
  ssize_t read;
  size_t rlen;
  rune *runes = strToRunes("root", &rlen);
  TrieNode *root = __newTrieNode(runes, 0, rlen, NULL, 0, 0, 0, 0, Trie_Sort_Score);
  ASSERT(root != NULL)
  free(runes);
  int i = 0;
  while ((read = getline(&line, &len, fp)) != -1) {
    char *sep = strchr(line, ',');
    if (!sep) continue;

    *sep = 0;
    double score = atof(sep + 1) + 1;
    sep--;
    while (*sep == ' ') {
      *sep-- = 0;
    }

    runes = strToRunes(line, &rlen);
    int rc = TrieNode_Add(&root, runes, rlen, NULL, (float)score, ADD_REPLACE, NULL);
    ASSERT(rc == 1);
    free(runes);

    i++;
  }

  fclose(fp);

  if (line) free(line);

  printf("loaded %d entries\n", i);

  char *terms[] = {"DostOEvsky",
                   "dostoevski",
                   "cbs",
                   "cbxs",
                   "gangsta",
                   "geNGsta",
                   "jezebel",
                   "hezebel",
                   "\xd7\xa9\xd7\x9c\xd7\x95\xd7\x9d",
                   "\xd7\xa9\xd7\x97\xd7\x95\xd7\x9d",
                   NULL};
  struct timespec start_time;
  clock_gettime(CLOCK_REALTIME, &start_time);

  for (i = 0; terms[i] != NULL; i++) {
    runes = strToSingleCodepointFoldedRunes(terms[i], &rlen);
    DFAFilter *fc = NewDFAFilter(runes, rlen, 2, 0);

    TrieIterator *it = TrieNode_Iterate(root, FoldingFilterFunc, StackPop, fc);
    rune *s;
    t_len len;
    float score;
    int matches = 0;
    int dist = 0;

    clock_gettime(CLOCK_REALTIME, &start_time);
    while (TrieIterator_Next(it, &s, &len, NULL, &score, &dist)) {
      ASSERT(score > 0);
      ASSERT(dist <= 2 && dist >= 0)
      ASSERT(len > 0);

      // size_t ulen;
      // char *str = runesToStr(s, len, &ulen);
      //   printf("Found %s -> %.*s -> %f, dist %d\n", terms[i], len, str, score,
      //           dist);
      matches++;
    }
    ASSERT(matches > 0);

    TrieIterator_Free(it);
    free(runes);
  }

  char *prefixes[] = {"dos", "cb", "gang", "jez", "של", "שח", NULL};
  for (i = 0; prefixes[i] != NULL; i++) {
    // printf("prefix %d: %s\n", i, prefixes[i]);
    runes = strToRunes(prefixes[i], &rlen);

    DFAFilter *fc = NewDFAFilter(runes, rlen, 1, 1);

    TrieIterator *it = TrieNode_Iterate(root, FoldingFilterFunc, StackPop, fc);
    rune *s;
    t_len len;
    float score;
    int matches = 0;
    int dist = 0;

    while (TrieIterator_Next(it, &s, &len, NULL, &score, &dist)) {
      ASSERT(score > 0);
      ASSERT(dist <= 1 && dist >= 0)
      ASSERT(len > 0);
      //   printf("Found %s -> %.*s -> %f, dist %d\n", prefixes[i], len, s,
      //   score,
      //          dist);
      matches++;
    }
    ASSERT(matches > 0);

    TrieIterator_Free(it);
    free(runes);
  }

  TrieNode_Free(root, NULL);

  return 0;
}

TEST_MAIN({
  RMUTil_InitAlloc();
  TESTFUNC(testRuneUtil);
  TESTFUNC(testDFAFilter);
  TESTFUNC(testTrie);
  TESTFUNC(testPayload);
  TESTFUNC(testUnicode);
});<|MERGE_RESOLUTION|>--- conflicted
+++ resolved
@@ -1,11 +1,4 @@
 /*
-<<<<<<< HEAD
- * Copyright Redis Ltd. 2016 - present
- * Licensed under your choice of the Redis Source Available License 2.0 (RSALv2) or
- * the Server Side Public License v1 (SSPLv1).
- */
-
-=======
  * Copyright (c) 2006-Present, Redis Ltd.
  * All rights reserved.
  *
@@ -13,7 +6,6 @@
  * (RSALv2); or (b) the Server Side Public License v1 (SSPLv1); or (c) the
  * GNU Affero General Public License v3 (AGPLv3).
 */
->>>>>>> 5750ba55
 
 #include "src/trie/trie.h"
 #include "src/trie/levenshtein.h"
