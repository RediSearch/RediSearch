from common import *
import json

fields_and_values = [
    ('ta', 'TAG', 'foo'),
    ('te', 'TEXT', 'foo'),
    #  ('n', 'NUMERIC', '42'),
    #  ('loc', 'GEO', '1.23, 4.56'),
    #  ('gs', 'GEOSHAPE', 'POLYGON((0 0, 0 1, 1 1, 1 0, 0 0))')
    # ('v', 'VECTOR', ...)
]
DOC_WITH_FIELD = 'doc_with_field'
DOC_WITHOUT_FIELD = 'doc_without_field'
DOC_WITH_BOTH = 'both'
DOC_WITH_NONE = 'none'
DOC_WITH_BOTH_AND_TEXT = 'both_and_text'
ALL_DOCS = [5, DOC_WITH_FIELD, DOC_WITH_BOTH, DOC_WITH_BOTH_AND_TEXT, DOC_WITHOUT_FIELD, DOC_WITH_NONE]

def testMissingValidations():
    """Tests the validations for missing values indexing"""

    env = Env(moduleArgs="DEFAULT_DIALECT 2")

    # Validate successful index creation with the `ISMISSING` keyword for TAG,
    # TEXT fields
    env.expect('FT.CREATE', 'idx1', 'SCHEMA', 'ta', 'TAG', 'ISMISSING', 'te', 'TEXT', 'ISMISSING').ok()

    # Same with SORTABLE, WITHSUFFIXTRIE
    env.expect('FT.CREATE', 'idx2', 'SCHEMA',
               'ta', 'TAG', 'ISMISSING', 'WITHSUFFIXTRIE', 'SORTABLE',
               'te', 'TEXT', 'ISMISSING', 'WITHSUFFIXTRIE', 'SORTABLE'
               ).ok()

def testMissingInfo():
    """Tests that we get the `ISMISSING` keyword in the INFO response for fields
    that index missing values."""

    env = Env(moduleArgs="DEFAULT_DIALECT 2")

    # Create an index with TAG and TEXT fields that index empty fields.
    env.expect('FT.CREATE', 'idx', 'SCHEMA', 'ta', 'TAG', 'ISMISSING', 'te', 'TEXT', 'ISMISSING').ok()

    # Validate `INFO` response
    res = env.cmd('FT.INFO', 'idx')

    # The fields' section is in different places for cluster and standalone builds
    n_found = 0
    if env.isCluster():
        fields = res[5]
        for field in fields:
            env.assertEqual(field[-1], "ISMISSING")
            n_found += 1
    else:
        fields = res[7]
        for field in fields:
            env.assertEqual(field[-1], "ISMISSING")
            n_found += 1
    env.assertEqual(n_found, 2)

def testMissingBasic():
    """Tests the basic functionality of missing values indexing."""

    env = Env(moduleArgs='DEFAULT_DIALECT 2')
    conn = getConnectionByEnv(env)

    # Create an index with TAG and TEXT fields that index missing values, i.e.,
    # index documents that do not have these fields.
    env.expect('FT.CREATE', 'idx', 'SCHEMA', 'ta', 'TAG', 'ISMISSING', 'te', 'TEXT', 'ISMISSING').ok()

    # Add some documents, with\without the indexed fields.
    conn.execute_command('HSET', 'all', 'ta', 'foo', 'te', 'foo')
    conn.execute_command('HSET', 'no_text', 'ta', 'foo')
    conn.execute_command('HSET', 'no_tag', 'te', 'foo')
    conn.execute_command('HSET', DOC_WITH_NONE, 'shwallalimbo', 'Shigoreski')

    # Search for the documents with the indexed fields (sanity)
    res = env.cmd('FT.SEARCH', 'idx', '@ta:{foo} @te:foo', 'NOCONTENT')
    env.assertEqual(res[0], 1)
    env.assertEqual(res[1], 'all')

    # Search for the documents without the indexed fields via the
    # `ismissing(@field)` syntax
    res = env.cmd('FT.SEARCH', 'idx', 'ismissing(@ta)', 'NOCONTENT', 'SORTBY', 'te', 'ASC')
    env.assertEqual(res[0], 2)
    env.assertEqual(res[1], 'no_tag')
    env.assertEqual(res[2], DOC_WITH_NONE)

    res = env.cmd('FT.SEARCH', 'idx', 'ismissing(@te)', 'NOCONTENT', 'SORTBY', 'ta', 'ASC')
    env.assertEqual(res[0], 2)
    env.assertEqual(res[1], 'no_text')
    env.assertEqual(res[2], DOC_WITH_NONE)

    # Intersection of missing fields
    res = env.cmd('FT.SEARCH', 'idx', 'ismissing(@te) ismissing(@ta)', 'NOCONTENT')
    env.assertEqual(res[0], 1)
    env.assertEqual(res[1], DOC_WITH_NONE)

def JSONMissingTest(env, conn, idx):
    """Performs tests for missing values indexing on JSON documents for all
    supported field types separately."""
    pass

def MissingTestIndex(env, conn, idx, field1, field2, val, isjson=False):
    """Performs tests for missing values indexing on hash documents for all
    supported field types separately."""

    # ------------------------- Simple retrieval ---------------------------
    # Search for the documents WITHOUT the indexed fields via the
    # `ismissing(@field)` syntax
    res = conn.execute_command(
        'FT.SEARCH', idx, f'ismissing(@{field1})', 'NOCONTENT',
        'SORTBY', field1, 'ASC')
    env.assertEqual(res, [2, DOC_WITHOUT_FIELD, DOC_WITH_NONE])

    # ------------------------------ Negation ------------------------------
    # Search for the documents WITH the indexed fields
    res = conn.execute_command(
        'FT.SEARCH', idx, f'-ismissing(@{field1})', 'NOCONTENT',
        'SORTBY', field1, 'ASC')
    env.assertEqual(res, [3, DOC_WITH_FIELD, DOC_WITH_BOTH, DOC_WITH_BOTH_AND_TEXT])

    # ------------------------------- Union --------------------------------
    # Search for the documents WITH or WITHOUT the indexed fields
    res = conn.execute_command(
        'FT.SEARCH', idx, f'-ismissing(@{field1}) | ismissing(@{field1})',
        'NOCONTENT', 'SORTBY', field1, 'ASC')
    env.assertEqual(res, ALL_DOCS)

    # --------------------- Optional operator-------------------------------
    expected = [1, DOC_WITHOUT_FIELD]
    res = conn.execute_command(
        'FT.SEARCH', idx, f'~ismissing(@{field1})', 'NOCONTENT',
        'SORTBY', field1, 'ASC')
    env.assertEqual(res, ALL_DOCS)

    # ---------------------------- Intersection ----------------------------
    # Empty intersection
    res = conn.execute_command(
        'FT.SEARCH', idx, f'-ismissing(@{field1}) ismissing(@{field1})',
        'NOCONTENT')
    env.assertEqual(res, [0])

    # Non-empty intersection
    expected = [1, DOC_WITH_NONE]
    res = conn.execute_command(
        'FT.SEARCH', idx, f'ismissing(@{field1}) @text:(dummy)',
        'NOCONTENT')
    env.assertEqual(res, expected)
    res = conn.execute_command(
        'FT.SEARCH', idx, f'@text:(dummy) ismissing(@{field1})',
        'NOCONTENT')
    env.assertEqual(res, expected)

    # Non-empty intersection using negation operator
    expected = [1, DOC_WITHOUT_FIELD]
    res = conn.execute_command(
        'FT.SEARCH', idx, f'ismissing(@{field1}) -@text:(dummy)',
        'NOCONTENT')
    env.assertEqual(res, expected)
    res = conn.execute_command(
        'FT.SEARCH', idx, f'-@text:(dummy) ismissing(@{field1})',
        'NOCONTENT')
    env.assertEqual(res, expected)

    # ---------------------- Update docs and search ------------------------
    # Update a document to have the indexed field
    if not isjson:
        conn.execute_command('HSET', DOC_WITHOUT_FIELD, field1, val, field2, val)
    else:
        conn.execute_command('JSON.SET', DOC_WITHOUT_FIELD, '$', json.dumps({field1: val, field2: val}))
    res = conn.execute_command(
        'FT.SEARCH', idx, f'ismissing(@{field1})', 'NOCONTENT')
    env.assertEqual(res, [1, DOC_WITH_NONE])

    # Update a document to not have the indexed field
    if not isjson:
        conn.execute_command('HDEL', DOC_WITHOUT_FIELD, field1)
    else:
        conn.execute_command('JSON.SET', DOC_WITHOUT_FIELD, '$', json.dumps({field2: val}))
    res = conn.execute_command(
        'FT.SEARCH', idx, f'ismissing(@{field1})', 'NOCONTENT',
        'SORTBY', field1, 'ASC')
    env.assertEqual(res, [2, DOC_WITH_NONE, DOC_WITHOUT_FIELD])

    # ---------------------- Delete docs and search ------------------------
    # Delete the document without the indexed field
    if not isjson:
        conn.execute_command('DEL', DOC_WITHOUT_FIELD)
    else:
        conn.execute_command('JSON.DEL', DOC_WITHOUT_FIELD)
    res = conn.execute_command(
        'FT.SEARCH', idx, f'ismissing(@{field1})', 'NOCONTENT')
    env.assertEqual(res, [1, DOC_WITH_NONE])

def testMissing():
    """Tests the missing values indexing feature thoroughly."""

<<<<<<< HEAD
    # TBD
    env = Env(moduleArgs='DEFAULT_DIALECT 2')
    conn = getConnectionByEnv(env)

    fields_and_values = [ ('ta', 'TAG', 'foo'), ('te', 'TEXT', 'foo'),
                    #  ('n', 'NUMERIC', '42'), 
                    #  ('loc', 'GEO', '1.23, 4.56'),
                    #  ('gs', 'GEOSHAPE', 'POLYGON((0 0, 0 1, 1 1, 1 0, 0 0))') 
                     ]

=======
    env = Env(moduleArgs='DEFAULT_DIALECT 2')
    conn = getConnectionByEnv(env)

>>>>>>> c90bb1a7
    # Create an index with multiple fields types that index missing values, i.e.,
    # index documents that do not have these fields.
    for field, ftype, val in fields_and_values:
        idx = f'idx_{ftype}'
        field1 = field + '1'
        field2 = field + '2'
<<<<<<< HEAD
        doc_field = f'doc_{ftype}'
        doc_no_field = f'doc_no_{ftype}'

        conn.execute_command('FT.CREATE', idx, 'SCHEMA',
                             field1, ftype, 'ISMISSING',
                             field2, ftype, 'text', 'TEXT')
        conn.execute_command('HSET', doc_field, field1, val)
        conn.execute_command('HSET', doc_no_field, field2, val)
        conn.execute_command('HSET', 'both', field1, val, field2, val)
        conn.execute_command('HSET', 'none', 'text', 'dummy')
        conn.execute_command('HSET', 'both_and_text', field1, val, field2, val,
                             'text', 'dummy')

        ALL_DOCS = [5, doc_field, 'both', 'both_and_text', doc_no_field, 'none']

        # ------------------------- Simple retrieval ---------------------------
        # Search for the documents WITHOUT the indexed fields via the
        # `ismissing(@field)` syntax
        res = conn.execute_command(
            'FT.SEARCH', idx, f'ismissing(@{field1})', 'NOCONTENT',
            'SORTBY', field1, 'ASC')
        env.assertEqual(res, [2, doc_no_field, 'none'])

        # ------------------------------ Negation ------------------------------
        # Search for the documents WITH the indexed fields
        res = conn.execute_command(
            'FT.SEARCH', idx, f'-ismissing(@{field1})', 'NOCONTENT',
            'SORTBY', field1, 'ASC')
        env.assertEqual(res, [3, doc_field, 'both', 'both_and_text'])

        # ------------------------------- Union --------------------------------
        # Search for the documents WITH or WITHOUT the indexed fields
        res = conn.execute_command(
            'FT.SEARCH', idx, f'-ismissing(@{field1}) | ismissing(@{field1})',
            'NOCONTENT', 'SORTBY', field1, 'ASC')
        env.assertEqual(res, ALL_DOCS)

        # --------------------- Optional operator-------------------------------
        expected = [1, doc_no_field]
        res = conn.execute_command(
            'FT.SEARCH', idx, f'~ismissing(@{field1})', 'NOCONTENT',
            'SORTBY', field1, 'ASC')
        env.assertEqual(res, ALL_DOCS)

        # ---------------------------- Intersection ----------------------------
        # Empty intersection
        res = conn.execute_command(
            'FT.SEARCH', idx, f'-ismissing(@{field1}) ismissing(@{field1})',
            'NOCONTENT')
        env.assertEqual(res, [0])

        # Non-empty intersection
        expected = [1, 'none']
        res = conn.execute_command(
            'FT.SEARCH', idx, f'ismissing(@{field1}) @text:(dummy)',
            'NOCONTENT')
        env.assertEqual(res, expected)
        res = conn.execute_command(
            'FT.SEARCH', idx, f'@text:(dummy) ismissing(@{field1})',
            'NOCONTENT')
        env.assertEqual(res, expected)

        # Non-empty intersection using negation operator
        expected = [1, doc_no_field]
        res = conn.execute_command(
            'FT.SEARCH', idx, f'ismissing(@{field1}) -@text:(dummy)',
            'NOCONTENT')
        env.assertEqual(res, expected)
        res = conn.execute_command(
            'FT.SEARCH', idx, f'-@text:(dummy) ismissing(@{field1})',
            'NOCONTENT')
        env.assertEqual(res, expected)

        # ---------------------- Update docs and search ------------------------
        # Update a document to have the indexed field
        conn.execute_command('HSET', doc_no_field, field1, val, field2, val)
        res = conn.execute_command(
            'FT.SEARCH', idx, f'ismissing(@{field1})', 'NOCONTENT')
        env.assertEqual(res, [1, 'none'])

        # Update a document to not have the indexed field
        conn.execute_command('HDEL', doc_no_field, field1)
        res = conn.execute_command(
            'FT.SEARCH', idx, f'ismissing(@{field1})', 'NOCONTENT',
            'SORTBY', field1, 'ASC')
        env.assertEqual(res, [2, 'none', doc_no_field])

        # ---------------------- Delete docs and search ------------------------
        # Delete the document without the indexed field
        conn.execute_command('DEL', doc_no_field)
        res = conn.execute_command(
            'FT.SEARCH', idx, f'ismissing(@{field1})', 'NOCONTENT')
        env.assertEqual(res, [1, 'none'])

        # Delete the documents
        conn.execute_command('DEL', doc_field, doc_no_field, 'both', 'none')
=======

        # Create Hash index
        conn.execute_command(
            'FT.CREATE', idx, 'SCHEMA',
            field1, ftype, 'ISMISSING',
            field2, ftype,
            'text', 'TEXT'
        )

        # Populate db
        conn.execute_command('HSET', DOC_WITH_FIELD, field1, val)
        conn.execute_command('HSET', DOC_WITHOUT_FIELD, field2, val)
        conn.execute_command('HSET', DOC_WITH_BOTH, field1, val, field2, val)
        conn.execute_command('HSET', DOC_WITH_NONE, 'text', 'dummy')
        conn.execute_command('HSET', DOC_WITH_BOTH_AND_TEXT, field1, val, 
                             field2, val, 'text', 'dummy')

        # Perform the "isolated" tests per field-type
        MissingTestIndex(env, conn, idx, field1, field2, val)
        env.flush()

        # Create JSON index
        jidx = 'j' + idx
        conn.execute_command(
            'FT.CREATE', jidx, 'ON', 'JSON', 'SCHEMA',
            f'$.{field1}', 'AS', field1, ftype, 'ISMISSING',
            f'$.{field2}', 'AS', field2, ftype,
            '$.text', 'AS', 'text', 'TEXT'
        )

        # Populate db
        j_with_field = {
            field1: val
        }
        conn.execute_command('JSON.SET', DOC_WITH_FIELD, '$', json.dumps(j_with_field))
        j_without_field = {
            field2: val
        }
        conn.execute_command('JSON.SET', DOC_WITHOUT_FIELD, '$', json.dumps(j_without_field))
        j_with_both = {
            field1: val,
            field2: val
        }
        conn.execute_command('JSON.SET', DOC_WITH_BOTH, '$', json.dumps(j_with_both))
        j_with_none = {
            'text': 'dummy'
        }
        conn.execute_command('JSON.SET', DOC_WITH_NONE, '$', json.dumps(j_with_none))
        j_with_both_and_text = {
            field1: val,
            field2: val,
            'text': 'dummy'
        }
        conn.execute_command('JSON.SET', DOC_WITH_BOTH_AND_TEXT, '$', json.dumps(j_with_both_and_text))

        MissingTestIndex(env, conn, jidx, field1, field2, val, True)
        env.flush()

    # Things to test:
    # INTERSECT, UNION, NOT, Other query operators..
    # TEXT features: HIGHLIGHT, SUMMARIZE, PHONETIC, FUZZY.. ? Not sure that they are interesting.
    # EXPLAINCLI
    # FT.SEARCH & FT.AGGREGATE
    # `ismissing()` of two fields that index missing values.
    # Scoring.
    # SORTBY missing fields (what do we expect?)


    # Other fields (GEO, GEOSHAPE, NUMERIC, VECTOR)?
>>>>>>> c90bb1a7
<|MERGE_RESOLUTION|>--- conflicted
+++ resolved
@@ -195,126 +195,15 @@
 def testMissing():
     """Tests the missing values indexing feature thoroughly."""
 
-<<<<<<< HEAD
-    # TBD
     env = Env(moduleArgs='DEFAULT_DIALECT 2')
     conn = getConnectionByEnv(env)
 
-    fields_and_values = [ ('ta', 'TAG', 'foo'), ('te', 'TEXT', 'foo'),
-                    #  ('n', 'NUMERIC', '42'), 
-                    #  ('loc', 'GEO', '1.23, 4.56'),
-                    #  ('gs', 'GEOSHAPE', 'POLYGON((0 0, 0 1, 1 1, 1 0, 0 0))') 
-                     ]
-
-=======
-    env = Env(moduleArgs='DEFAULT_DIALECT 2')
-    conn = getConnectionByEnv(env)
-
->>>>>>> c90bb1a7
     # Create an index with multiple fields types that index missing values, i.e.,
     # index documents that do not have these fields.
     for field, ftype, val in fields_and_values:
         idx = f'idx_{ftype}'
         field1 = field + '1'
         field2 = field + '2'
-<<<<<<< HEAD
-        doc_field = f'doc_{ftype}'
-        doc_no_field = f'doc_no_{ftype}'
-
-        conn.execute_command('FT.CREATE', idx, 'SCHEMA',
-                             field1, ftype, 'ISMISSING',
-                             field2, ftype, 'text', 'TEXT')
-        conn.execute_command('HSET', doc_field, field1, val)
-        conn.execute_command('HSET', doc_no_field, field2, val)
-        conn.execute_command('HSET', 'both', field1, val, field2, val)
-        conn.execute_command('HSET', 'none', 'text', 'dummy')
-        conn.execute_command('HSET', 'both_and_text', field1, val, field2, val,
-                             'text', 'dummy')
-
-        ALL_DOCS = [5, doc_field, 'both', 'both_and_text', doc_no_field, 'none']
-
-        # ------------------------- Simple retrieval ---------------------------
-        # Search for the documents WITHOUT the indexed fields via the
-        # `ismissing(@field)` syntax
-        res = conn.execute_command(
-            'FT.SEARCH', idx, f'ismissing(@{field1})', 'NOCONTENT',
-            'SORTBY', field1, 'ASC')
-        env.assertEqual(res, [2, doc_no_field, 'none'])
-
-        # ------------------------------ Negation ------------------------------
-        # Search for the documents WITH the indexed fields
-        res = conn.execute_command(
-            'FT.SEARCH', idx, f'-ismissing(@{field1})', 'NOCONTENT',
-            'SORTBY', field1, 'ASC')
-        env.assertEqual(res, [3, doc_field, 'both', 'both_and_text'])
-
-        # ------------------------------- Union --------------------------------
-        # Search for the documents WITH or WITHOUT the indexed fields
-        res = conn.execute_command(
-            'FT.SEARCH', idx, f'-ismissing(@{field1}) | ismissing(@{field1})',
-            'NOCONTENT', 'SORTBY', field1, 'ASC')
-        env.assertEqual(res, ALL_DOCS)
-
-        # --------------------- Optional operator-------------------------------
-        expected = [1, doc_no_field]
-        res = conn.execute_command(
-            'FT.SEARCH', idx, f'~ismissing(@{field1})', 'NOCONTENT',
-            'SORTBY', field1, 'ASC')
-        env.assertEqual(res, ALL_DOCS)
-
-        # ---------------------------- Intersection ----------------------------
-        # Empty intersection
-        res = conn.execute_command(
-            'FT.SEARCH', idx, f'-ismissing(@{field1}) ismissing(@{field1})',
-            'NOCONTENT')
-        env.assertEqual(res, [0])
-
-        # Non-empty intersection
-        expected = [1, 'none']
-        res = conn.execute_command(
-            'FT.SEARCH', idx, f'ismissing(@{field1}) @text:(dummy)',
-            'NOCONTENT')
-        env.assertEqual(res, expected)
-        res = conn.execute_command(
-            'FT.SEARCH', idx, f'@text:(dummy) ismissing(@{field1})',
-            'NOCONTENT')
-        env.assertEqual(res, expected)
-
-        # Non-empty intersection using negation operator
-        expected = [1, doc_no_field]
-        res = conn.execute_command(
-            'FT.SEARCH', idx, f'ismissing(@{field1}) -@text:(dummy)',
-            'NOCONTENT')
-        env.assertEqual(res, expected)
-        res = conn.execute_command(
-            'FT.SEARCH', idx, f'-@text:(dummy) ismissing(@{field1})',
-            'NOCONTENT')
-        env.assertEqual(res, expected)
-
-        # ---------------------- Update docs and search ------------------------
-        # Update a document to have the indexed field
-        conn.execute_command('HSET', doc_no_field, field1, val, field2, val)
-        res = conn.execute_command(
-            'FT.SEARCH', idx, f'ismissing(@{field1})', 'NOCONTENT')
-        env.assertEqual(res, [1, 'none'])
-
-        # Update a document to not have the indexed field
-        conn.execute_command('HDEL', doc_no_field, field1)
-        res = conn.execute_command(
-            'FT.SEARCH', idx, f'ismissing(@{field1})', 'NOCONTENT',
-            'SORTBY', field1, 'ASC')
-        env.assertEqual(res, [2, 'none', doc_no_field])
-
-        # ---------------------- Delete docs and search ------------------------
-        # Delete the document without the indexed field
-        conn.execute_command('DEL', doc_no_field)
-        res = conn.execute_command(
-            'FT.SEARCH', idx, f'ismissing(@{field1})', 'NOCONTENT')
-        env.assertEqual(res, [1, 'none'])
-
-        # Delete the documents
-        conn.execute_command('DEL', doc_field, doc_no_field, 'both', 'none')
-=======
 
         # Create Hash index
         conn.execute_command(
@@ -383,5 +272,4 @@
     # SORTBY missing fields (what do we expect?)
 
 
-    # Other fields (GEO, GEOSHAPE, NUMERIC, VECTOR)?
->>>>>>> c90bb1a7
+    # Other fields (GEO, GEOSHAPE, NUMERIC, VECTOR)?