from common import *
import json
import faker

fields_and_values = [
    # Field, Type, CommonOptions, Value, Field1Options
    ('ta', 'TAG', '', 'foo', 'bar', ''),
    ('ta', 'TAG', '', 'foo', 'bar', 'SORTABLE'),
    ('ta', 'TAG', '', 'foo', 'bar', 'WITHSUFFIXTRIE'),
    ('te', 'TEXT', '', 'foo', 'bar', ''),
    ('te', 'TEXT', '', 'foo', 'bar', 'SORTABLE'),
    ('te', 'TEXT', '', 'foo', 'bar', 'WITHSUFFIXTRIE'),
    ('n', 'NUMERIC', '', 42, 44, ''),
    ('n', 'NUMERIC', '', 42, 44, 'SORTABLE'),
    ('loc', 'GEO', '', '1.23, 4.56', '1.44, 4.88', ''),
    ('loc', 'GEO', '', '1.23, 4.56', '1.44, 4.88', 'SORTABLE'),
    ('gs', 'GEOSHAPE', '', 'POLYGON((0 0, 0 1, 1 1, 1 0, 0 0))', 'POLYGON((0 0, 0 2, 2 2, 2 0, 0 0))', ''),
    ('v', 'VECTOR', 'FLAT 6 TYPE FLOAT32 DIM 2 DISTANCE_METRIC L2', [0.0, 0.0], [1.0, 1.0], ''),
]
DOC_WITH_ONLY_FIELD1 = 'doc_with_only_field1'
DOC_WITH_ONLY_FIELD2 = 'doc_with_only_field2'
DOC_WITH_BOTH = 'both'
DOC_WITH_NONE = 'none'
DOC_WITH_BOTH_AND_TEXT = 'both_and_text'
ALL_DOCS = [5, DOC_WITH_ONLY_FIELD1, DOC_WITH_ONLY_FIELD2, DOC_WITH_BOTH, DOC_WITH_NONE, DOC_WITH_BOTH_AND_TEXT]

def testMissingValidations():
    """Tests the validations for missing values indexing"""

    env = Env(moduleArgs="DEFAULT_DIALECT 2")

    # Validate successful index creation with the `INDEXMISSING` keyword for TAG,
    # TEXT fields
    env.expect('FT.CREATE', 'idx1', 'SCHEMA', 'ta', 'TAG', 'INDEXMISSING', 'te', 'TEXT', 'INDEXMISSING').ok()

    # Same with SORTABLE, WITHSUFFIXTRIE
    env.expect('FT.CREATE', 'idx2', 'SCHEMA',
               'ta', 'TAG', 'INDEXMISSING', 'WITHSUFFIXTRIE', 'SORTABLE',
               'te', 'TEXT', 'INDEXMISSING', 'WITHSUFFIXTRIE', 'SORTABLE'
               ).ok()

    # Create an index with a TAG, TEXT and a NUMERIC field, which don't index
    # empty values
    env.expect('FT.CREATE', 'idx', 'SCHEMA', 'tag', 'TAG', 'text', 'TEXT',
               'numeric', 'NUMERIC').ok()

    # Test that we get an error in case of a user tries to use "ismissing(@field)"
    # when `field` does not index missing values.
    env.expect('FT.SEARCH', 'idx', 'ismissing(@tag)').error().contains(
        #'`INDEXMISSING` applied to field `tag`, which does not index missing values'
        "'ismissing' requires field 'tag' to be defined with 'INDEXMISSING'"
        )
    env.expect('FT.SEARCH', 'idx', 'ismissing(@text)').error().contains(
        "'ismissing' requires field 'text' to be defined with 'INDEXMISSING'"
    )
    env.expect('FT.SEARCH', 'idx', 'ismissing(@numeric)').error().contains(
        "'ismissing' requires field 'numeric' to be defined with 'INDEXMISSING'"
    )

    # Tests that we get an error in case of a user tries to use "ismissing(@field)"
    # when `field` is created with `NOINDEX` and `INDEXMISSING`
    env.expect('FT.CREATE', 'idx3', 'SCHEMA', 'f1', 'TAG', 'INDEXMISSING', 'NOINDEX').error().contains(
        'Field `f1` cannot be defined with both `NOINDEX` and `INDEXMISSING`'
    )

def testMissingInfo():
    """Tests that we get the `INDEXMISSING` keyword in the INFO response for fields
    that index missing values."""

    env = Env(moduleArgs="DEFAULT_DIALECT 2")

    # Create an index with TAG and TEXT fields that index empty fields.
    env.expect('FT.CREATE', 'idx', 'SCHEMA', 'ta', 'TAG', 'INDEXMISSING', 'te', 'TEXT', 'INDEXMISSING').ok()

    # Validate `INFO` response
    res = env.cmd('FT.INFO', 'idx')

    # The fields' section is in different places for cluster and standalone builds
    n_found = 0
    fields = res[7]
    for field in fields:
        env.assertEqual(field[-1], "INDEXMISSING")
        n_found += 1
    env.assertEqual(n_found, 2)

def testMissingBasic():
    """Tests the basic functionality of missing values indexing."""

    env = Env(moduleArgs='DEFAULT_DIALECT 2')
    conn = getConnectionByEnv(env)

    # Create an index with TAG and TEXT fields that index missing values, i.e.,
    # index documents that do not have these fields.
    env.expect('FT.CREATE', 'idx', 'SCHEMA', 'ta', 'TAG', 'INDEXMISSING', 'te', 'TEXT', 'INDEXMISSING').ok()

    # Add some documents, with\without the indexed fields.
    conn.execute_command('HSET', 'all', 'ta', 'foo', 'te', 'foo')
    conn.execute_command('HSET', 'no_text', 'ta', 'foo')
    conn.execute_command('HSET', 'no_tag', 'te', 'foo')
    conn.execute_command('HSET', DOC_WITH_NONE, 'shwallalimbo', 'Shigoreski')

    # Search for the documents with the indexed fields (sanity)
    res = env.cmd('FT.SEARCH', 'idx', '@ta:{foo} @te:foo', 'NOCONTENT')
    env.assertEqual(res[0], 1)
    env.assertEqual(res[1], 'all')

    # Search for the documents without the indexed fields via the
    # `ismissing(@field)` syntax
    res = env.cmd('FT.SEARCH', 'idx', 'ismissing(@ta)', 'NOCONTENT', 'SORTBY', 'te', 'ASC')
    env.assertEqual(res[0], 2)
    env.assertEqual(res[1], 'no_tag')
    env.assertEqual(res[2], DOC_WITH_NONE)

    res = env.cmd('FT.SEARCH', 'idx', 'ismissing(@te)', 'NOCONTENT', 'SORTBY', 'ta', 'ASC')
    env.assertEqual(res[0], 2)
    env.assertEqual(res[1], 'no_text')
    env.assertEqual(res[2], DOC_WITH_NONE)

    # Intersection of missing fields
    res = env.cmd('FT.SEARCH', 'idx', 'ismissing(@te) ismissing(@ta)', 'NOCONTENT')
    env.assertEqual(res[0], 1)
    env.assertEqual(res[1], DOC_WITH_NONE)

def MissingTestIndex(env, conn, idx, ftype, field1, field2, val1, val2, field1Opt, isjson=False):
    """Performs tests for missing values indexing on hash documents for all
    supported field types separately."""

    # For vector fields in hash, we need to convert the value to bytes
    if ftype == 'VECTOR' and not isjson:
        val1 = np.array(val1, dtype=np.float32).tobytes()
        val2 = np.array(val2, dtype=np.float32).tobytes()

    # ------------------------- Simple retrieval ---------------------------
    # Search for the documents WITHOUT the indexed fields via the
    # `ismissing(@field)` syntax
    res = conn.execute_command(
        'FT.SEARCH', idx, f'ismissing(@{field1})', 'NOCONTENT',
        'SORTBY', 'id', 'ASC', 'WITHCOUNT')
    env.assertEqual(res, [2, DOC_WITH_ONLY_FIELD2, DOC_WITH_NONE])

    # ------------------------------ Negation ------------------------------
    # Search for the documents WITH the indexed fields
    res = conn.execute_command(
        'FT.SEARCH', idx, f'-ismissing(@{field1})', 'NOCONTENT',
        'WITHCOUNT', 'SORTBY', 'id', 'ASC')
    env.assertEqual(res, [3, DOC_WITH_ONLY_FIELD1, DOC_WITH_BOTH, DOC_WITH_BOTH_AND_TEXT])

    # ------------------------------- Union --------------------------------
    # Search for the documents WITH or WITHOUT the indexed fields (i.e., all docs)
    res = conn.execute_command(
        'FT.SEARCH', idx, f'-ismissing(@{field1}) | ismissing(@{field1})',
        'NOCONTENT', 'SORTBY', 'id', 'ASC', 'WITHCOUNT')
    env.assertEqual(res, ALL_DOCS)

    # --------------------- Optional operator-------------------------------
    expected = [1, DOC_WITH_ONLY_FIELD2]
    res = conn.execute_command(
        'FT.SEARCH', idx, f'~ismissing(@{field1})', 'NOCONTENT',
        'SORTBY', 'id', 'ASC', 'WITHCOUNT')
    env.assertEqual(res, ALL_DOCS)

    # ---------------------------- Intersection ----------------------------
    # Empty intersection
    res = conn.execute_command(
        'FT.SEARCH', idx, f'-ismissing(@{field1}) ismissing(@{field1})',
        'NOCONTENT', 'WITHCOUNT')
    env.assertEqual(res, [0])

    # Non-empty intersection
    expected = [1, DOC_WITH_NONE]
    res = conn.execute_command(
        'FT.SEARCH', idx, f'ismissing(@{field1}) @text:(dummy)',
        'NOCONTENT', 'WITHCOUNT')
    env.assertEqual(res, expected)
    res = conn.execute_command(
        'FT.SEARCH', idx, f'@text:(dummy) ismissing(@{field1})',
        'NOCONTENT')
    env.assertEqual(res, expected)

    # Non-empty intersection using negation operator
    expected = [1, DOC_WITH_ONLY_FIELD2]
    res = conn.execute_command(
        'FT.SEARCH', idx, f'ismissing(@{field1}) -@text:(dummy)',
        'NOCONTENT')
    env.assertEqual(res, expected)
    res = conn.execute_command(
        'FT.SEARCH', idx, f'-@text:(dummy) ismissing(@{field1})',
        'NOCONTENT')
    env.assertEqual(res, expected)

    # ---------------------------- FT.AGGREGATE --------------------------------
    # Bug MOD-7185: For dialect > 3, FT.AGGREGATE + SORTBY returns "Success (not an error)"
    dialect = int(env.cmd(config_cmd(), 'GET', 'DEFAULT_DIALECT')[0][1])
    if dialect in [2, 3]:
        res = conn.execute_command(
            'FT.AGGREGATE', idx, '*', 'GROUPBY', '1', f'@{field1}',
            'REDUCE', 'COUNT', '0', 'AS', 'count',
            'SORTBY', 2, '@count', 'DESC'
        )

        if not isjson:
            if ftype == 'VECTOR':
                    # Decode the string
                    s = f'{val1}'
                    s = s[2:-1]
                    val1 = bytes(s, 'utf-8').decode('unicode_escape')
            expected = [2, [field1, f'{val1}', 'count', '3'], [field1, None, 'count', '2']]
        else: # JSON
            if dialect == 2:
                if ftype == 'VECTOR':
                    expected = [2, [field1, '[0.0,0.0]', 'count', '3'],
                                   [field1, None, 'count', '2']]
                else:
                    expected = [2, [field1, f'{val1}', 'count', '3'],
                                   [field1, None, 'count', '2']]
            else:
                # Bug MOD-7186: The value format depends on "SORTABLE" option
                if field1Opt == 'SORTABLE':
                    expected = [2, [field1, f'{val1}', 'count', '3'],
                                   [field1, None, 'count', '2']]
                else:
                    exp_val = f'"{val1}"'
                    if ftype == 'VECTOR':
                        exp_val = "[0.0,0.0]"
                    elif ftype == 'NUMERIC':
                        exp_val = f'{val1}'

                    expected = [2, [field1, f'[{exp_val}]', 'count', '3'],
                                   [field1, None, 'count', '2']]

        env.assertEqual(res, expected)

    # ---------------------- Update docs and search ------------------------
    # Update a document to have the indexed field
    # Add field1 to DOC_WITH_ONLY_FIELD2
    if not isjson:
        conn.execute_command('HSET', DOC_WITH_ONLY_FIELD2, field1, val1, field2, val2, 'id', 2)
    else:
        conn.execute_command('JSON.SET', DOC_WITH_ONLY_FIELD2, '$', json.dumps({field1: val1, field2: val2, 'id': 2}))
    res = conn.execute_command(
        'FT.SEARCH', idx, f'ismissing(@{field1})', 'NOCONTENT')
    env.assertEqual(res, [1, DOC_WITH_NONE])
    # Restore original value of DOC_WITH_ONLY_FIELD2
    if not isjson:
        conn.execute_command('HDEL', DOC_WITH_ONLY_FIELD2, field1)
    else:
        conn.execute_command('JSON.SET', DOC_WITH_ONLY_FIELD2, '$', json.dumps({field2: val2, 'id': 2}))

    # Update a document to not have the indexed field
    # Remove field1 from DOC_WITH_ONLY_FIELD1
    if not isjson:
        conn.execute_command('HDEL', DOC_WITH_ONLY_FIELD1, field1)
    else:
        conn.execute_command('JSON.SET', DOC_WITH_ONLY_FIELD1, '$', json.dumps({'id': 1}))

    res = conn.execute_command(
        'FT.SEARCH', idx, f'ismissing(@{field1})', 'NOCONTENT',
        'SORTBY', 'id', 'ASC', 'WITHCOUNT')
    env.assertEqual(res, [3, DOC_WITH_ONLY_FIELD1, DOC_WITH_ONLY_FIELD2, DOC_WITH_NONE])

    # Restore original value of DOC_WITH_ONLY_FIELD1
    if not isjson:
        conn.execute_command('HSET', DOC_WITH_ONLY_FIELD1, field1, val2, 'id', 1)
    else:
        conn.execute_command('JSON.SET', DOC_WITH_ONLY_FIELD1, '$', json.dumps({field1: val1, 'id': 1}))

    # ---------------------- Delete docs and search ------------------------
    # Delete the document without the indexed field
    if not isjson:
        conn.execute_command('DEL', DOC_WITH_ONLY_FIELD2)
    else:
        conn.execute_command('JSON.DEL', DOC_WITH_ONLY_FIELD2)
    res = conn.execute_command(
        'FT.SEARCH', idx, f'ismissing(@{field1})', 'NOCONTENT')
    env.assertEqual(res, [1, DOC_WITH_NONE])

def MissingTestTwoMissingFields(env, conn, idx, ftype, field1, field2, val1, val2, isjson=False):

    # For vector fields in hash, we need to convert the value to bytes
    if ftype == 'VECTOR' and not isjson:
        val1 = np.array(val1, dtype=np.float32).tobytes()
        val2 = np.array(val2, dtype=np.float32).tobytes()

    # ---------------------------- Intersection ----------------------------
    # Non-empty intersection
    expected = [1, DOC_WITH_NONE]
    res = conn.execute_command(
        'FT.SEARCH', idx, f'ismissing(@{field1}) ismissing(@{field2})',
        'NOCONTENT'
    )
    env.assertEqual(res, expected)

    # Bug MOD-6886. This fails when running with raw DocID encoding
    # Non-empty intersection using negation operator
    raw_encoding = env.cmd(config_cmd(), 'GET', 'RAW_DOCID_ENCODING')
    if raw_encoding == 'false':
        expected = [1, DOC_WITH_ONLY_FIELD2]
        res = conn.execute_command(
            'FT.SEARCH', idx, f'ismissing(@{field1}) -ismissing(@{field2})',
            'NOCONTENT', 'WITHCOUNT', 'SORTBY', 'id', 'ASC'
        )
        env.assertEqual(res, expected)
        res = conn.execute_command(
            'FT.SEARCH', idx, f'-ismissing(@{field2}) ismissing(@{field1})',
            'NOCONTENT', 'WITHCOUNT', 'SORTBY', 'id', 'ASC'
        )
        env.assertEqual(res, expected)

    # Union of missing fields
    expected = [3, DOC_WITH_ONLY_FIELD1, DOC_WITH_ONLY_FIELD2, DOC_WITH_NONE]
    res = conn.execute_command(
        'FT.SEARCH', idx, f'ismissing(@{field1}) | ismissing(@{field2})',
        'NOCONTENT', 'WITHCOUNT', 'SORTBY', 'id', 'ASC'
    )
    env.assertEqual(res, expected)

    # Union of missing fields using negation operator
    expected = [4, DOC_WITH_ONLY_FIELD1, DOC_WITH_BOTH, DOC_WITH_NONE, DOC_WITH_BOTH_AND_TEXT]
    res = conn.execute_command(
        'FT.SEARCH', idx, f'-ismissing(@{field1}) | ismissing(@{field2})',
        'NOCONTENT', 'WITHCOUNT', 'SORTBY', 'id', 'ASC'
    )
    env.assertEqual(res, expected)

    # Union of missing fields using optional operator
    res = conn.execute_command(
        'FT.SEARCH', idx, f'~ismissing(@{field1}) | ismissing(@{field2})',
        'NOCONTENT', 'WITHCOUNT', 'SORTBY', 'id', 'ASC'
    )
    env.assertEqual(res, ALL_DOCS)

def JSONMissingTest(env, conn):
    """Performs tests for missing values indexing on JSON documents for all
    supported field types separately."""

    def _populateJSONDB(conn, ftype, field1, field2, val1, val2):
        j_with_only_field1 = {
            field1: val1,
            'id'  : 1
        }
        conn.execute_command('JSON.SET', DOC_WITH_ONLY_FIELD1, '$', json.dumps(j_with_only_field1))
        j_with_only_field2 = {
            field2: val2,
            'id'  : 2
        }
        conn.execute_command('JSON.SET', DOC_WITH_ONLY_FIELD2, '$', json.dumps(j_with_only_field2))
        j_with_both = {
            field1: val1,
            field2: val2,
            'id'  : 3
        }
        conn.execute_command('JSON.SET', DOC_WITH_BOTH, '$', json.dumps(j_with_both))
        j_with_none = {
            'text': 'dummy',
            'id'  : 4,
        }
        conn.execute_command('JSON.SET', DOC_WITH_NONE, '$', json.dumps(j_with_none))
        j_with_both_and_text = {
            field1: val1,
            field2: val2,
            'text': 'dummy',
            'id'  : 5
        }
        conn.execute_command('JSON.SET', DOC_WITH_BOTH_AND_TEXT, '$', json.dumps(j_with_both_and_text))

    # Create an index with multiple fields types that index missing values, i.e.,
    # index documents that do not have these fields.
    for field, ftype, opt, val1, val2, field1Opt in fields_and_values:
        idx = f'idx_{ftype}'
        field1 = field + '1'
        field2 = field + '2'

        # Create JSON index
        jidx = 'j' + idx
        cmd = (
            f'FT.CREATE {jidx} ON JSON SCHEMA '
            f'$.{field1} AS {field1} {ftype} {opt if len(opt) > 0 else ""} '
            f'INDEXMISSING {field1Opt if len(field1Opt) > 0 else ""} '
            f'$.{field2} AS {field2} {ftype} {opt if len(opt) > 0 else ""} '
            f'$.text AS text TEXT '
            f'$.id AS id NUMERIC SORTABLE'
        )
        env.expect(cmd).ok

        # Populate db
        _populateJSONDB(conn, ftype, field1, field2, val1, val2)

        # Perform the "isolated" tests per field-type
        MissingTestIndex(env, conn, jidx, ftype, field1, field2, val1, val2, field1Opt, True)
        env.flush()

        # Create JSON index with two INDEXMISSING fields
        cmd = (
            f'FT.CREATE {idx} ON JSON SCHEMA '
            f'$.{field1} AS {field1} {ftype} {opt if len(opt) > 0 else ""} '
            f'INDEXMISSING {field1Opt if len(field1Opt) > 0 else ""} '
            f'$.{field2} AS {field2} {ftype} {opt if len(opt) > 0 else ""} INDEXMISSING '
            f'$.text AS text TEXT '
            f'$.id AS id NUMERIC SORTABLE'
        )
        env.expect(cmd).ok()

        # Populate db
        _populateJSONDB(conn, ftype, field1, field2, val1, val2)

        # Perform the tests using two missing fields of the same type
        MissingTestTwoMissingFields(env, conn, idx, ftype, field1, field2, val1, val2, True)
        env.flush()

def HashMissingTest(env, conn):
    """Tests the missing values indexing feature thoroughly."""

    def _populateHashDB(conn, ftype, field1, field2, val1, val2):
            if ftype == 'VECTOR':
                val1 = np.array(val1, dtype=np.float32).tobytes()
                val2 = np.array(val2, dtype=np.float32).tobytes()

            # Populate db
            conn.execute_command('HSET', DOC_WITH_ONLY_FIELD1, field1, val1,
                                 'id', 1)
            conn.execute_command('HSET', DOC_WITH_ONLY_FIELD2, field2, val2,
                                 'id', 2)
            conn.execute_command('HSET', DOC_WITH_BOTH, field1, val1,
                                 field2, val2, 'id', 3)
            conn.execute_command('HSET', DOC_WITH_NONE, 'text', 'dummy',
                                 'id', 4)
            conn.execute_command('HSET', DOC_WITH_BOTH_AND_TEXT, field1, val1,
                                field2, val2, 'text', 'dummy', 'id', 5)

    # Create an index with multiple fields types that index missing values, i.e.,
    # index documents that do not have these fields.
    for field, ftype, opt, val1, val2, field1Opt in fields_and_values:
        idx = f'idx_{ftype}'
        field1 = field + '1'
        field2 = field + '2'

        # Create Hash index with a single INDEXMISSING field
        cmd = (
            f'FT.CREATE {idx} SCHEMA '
            f'{field1} {ftype} {opt if len(opt) > 0 else ""} '
            f'INDEXMISSING {field1Opt if len(field1Opt) > 0 else ""} '
            f'{field2} {ftype} {opt if len(opt) > 0 else ""} '
            f'text TEXT id NUMERIC SORTABLE'
        )
        env.expect(cmd).ok()

        # Populate db
        _populateHashDB(conn, ftype, field1, field2, val1, val2)

        # Perform the "isolated" tests per field-type
        MissingTestIndex(env, conn, idx, ftype, field1, field2, val1, val2, field1Opt)
        env.flush()

        # Create Hash index with two INDEXMISSING fields
        cmd = (
            f'FT.CREATE {idx} SCHEMA '
            f'{field1} {ftype} {opt if len(opt) > 0 else ""} '
            f'INDEXMISSING {field1Opt if len(field1Opt) > 0 else ""} '
            f'{field2} {ftype} {opt if len(opt) > 0 else ""} INDEXMISSING '
            f'text TEXT id NUMERIC SORTABLE'
        )
        env.expect(cmd).ok()

        # Populate db
        _populateHashDB(conn, ftype, field1, field2, val1, val2)

        # Perform the tests using two missing fields of the same type
        MissingTestTwoMissingFields(env, conn, idx, ftype, field1, field2, val1, val2, False)
        env.flush()

def testMissing(env):
    """Tests the missing values indexing feature thoroughly."""

    MAX_DIALECT = set_max_dialect(env)

    for dialect in range(2, MAX_DIALECT + 1):
        env = Env(moduleArgs="DEFAULT_DIALECT " + str(dialect))
        conn = getConnectionByEnv(env)

        # Test missing fields indexing on hash documents
        HashMissingTest(env, conn)

        # Test missing fields indexing on JSON documents
        JSONMissingTest(env, conn)

def testMissingWithExists():
    """Tests the missing values indexing feature with the `exists` operator"""

    env = Env(moduleArgs="DEFAULT_DIALECT 2")
    conn = getConnectionByEnv(env)

    # Create an index with a TEXT field that indexes missing values
    env.expect('FT.CREATE', 'idx', 'SCHEMA', 'foo', 'TEXT', 'INDEXMISSING').ok()

    # Add some documents, with\without the indexed fields.
    conn.execute_command('HSET', 'doc1', 'foo', 'hello')
    conn.execute_command('HSET', 'doc2', 'goo', 'world')

    # Search for the documents with the indexed fields (sanity)
    ismissing = env.cmd('FT.SEARCH', 'idx', 'ismissing(@foo)')
    exists = env.cmd('FT.AGGREGATE', 'idx', '*', 'LOAD',  '2', 'foo', 'goo', 'FILTER', '!EXISTS(@foo)')
    env.assertEqual(ismissing[2], exists[1])

def testFilterOnMissingValues():
    """Tests the missing values indexing feature with the `exists` operator"""

    env = Env(moduleArgs="DEFAULT_DIALECT 2")
    conn = getConnectionByEnv(env)

    # Create an index with a TAG field that indexes missing values
    env.expect('FT.CREATE', 'idx', 'SCHEMA', 'foo', 'TAG', 'goo', 'NUMERIC').ok()

    # Add some documents, with\without the indexed fields.
    conn.execute_command('HSET', 'doc1', 'foo', 'val')
    conn.execute_command('HSET', 'doc2', 'foo', 'val', 'goo', '3')

    # Search for the documents with the indexed fields (sanity)
    env.expect('FT.SEARCH', 'idx', '@foo:{val}', 'FILTER', 'goo', '0', '10').equal([1, 'doc2', ['foo', 'val', 'goo', '3']])

@skip(cluster=True)
def testMissingGC():
    """Tests that the GC missing indexing functionality works as expected"""

    env = Env(moduleArgs="DEFAULT_DIALECT 2")
    conn = getConnectionByEnv(env)

    # Create an index with a field that indexes missing values
    env.expect('FT.CREATE', 'idx', 'SCHEMA', 't', 'TEXT', 'INDEXMISSING').ok()

    # Add some documents, with\without the indexed fields
    conn.execute_command('HSET', 'doc1', 't', 'hello')
    conn.execute_command('HSET', 'doc2', 't2', 'world')

    # Wait for docs to be indexed
    waitForIndex(env, 'idx')

    # Search for the doc
    res = env.cmd('FT.SEARCH', 'idx', 'ismissing(@t)', 'NOCONTENT')
    env.assertEqual(res, [1, 'doc2'])

    # Set the GC clean threshold to 0, and stop its periodic execution
    env.expect(config_cmd(), 'SET', 'FORK_GC_CLEAN_THRESHOLD', '0').ok()
    env.expect(debug_cmd(), 'GC_STOP_SCHEDULE', 'idx').ok()

    # Delete `doc2`
    conn.execute_command('DEL', 'doc2')

    # Run GC, and wait for it to finish
    env.expect(debug_cmd(), 'GC_FORCEINVOKE', 'idx').equal('DONE')
    env.expect(debug_cmd(), 'GC_WAIT_FOR_JOBS').equal('DONE')

    # Search for the deleted document
    res = env.cmd('FT.SEARCH', 'idx', 'ismissing(@t)', 'NOCONTENT')
    env.assertEqual(res, [0])

    # Make sure the GC indeed cleaned the document, and it is reported in the
    # GC stats
    res = env.cmd('FT.INFO', 'idx')
    gc_sec = res[res.index('gc_stats') + 1]
    bytes_collected = gc_sec[gc_sec.index('bytes_collected') + 1]
    env.assertTrue(int(bytes_collected) > 0)

    # Reschedule the gc - add a job to the queue
    env.cmd(debug_cmd(), 'GC_CONTINUE_SCHEDULE', 'idx')

    env.flush()

    env.expect('FT.CREATE', 'idx', 'SCHEMA', 't', 'TEXT', 'INDEXMISSING').ok()
    # Same flow with more documents
    n_docs = 1005       # 5 more than the amount of entries in an index block
    fake = faker.Faker()
    for i in range(n_docs):
        conn.execute_command('HSET', f'doc{2 *i}', 't', fake.name())
        conn.execute_command('HSET', f'doc{2 * i + 1}', 't2', fake.name())

    # Wait for docs to be indexed
    waitForIndex(env, 'idx')

    # Set the GC clean threshold to 0, and stop its periodic execution
    env.expect(config_cmd(), 'SET', 'FORK_GC_CLEAN_THRESHOLD', '0').ok()
    env.expect(debug_cmd(), 'GC_STOP_SCHEDULE', 'idx').ok()

    # Delete docs with 'missing values'
    for i in range(n_docs):
        conn.execute_command('DEL', f'doc{2 * i + 1}')

    # Run GC, and wait for it to finish
<<<<<<< HEAD
    env.expect(debug_cmd(), 'GC_FORCEINVOKE', 'idx').equal('DONE')
    env.expect(debug_cmd(), 'GC_WAIT_FOR_JOBS').equal('DONE')
=======
    env.expect('FT.DEBUG', 'GC_FORCEINVOKE', 'idx').equal('DONE')
>>>>>>> 807ed776

    # Make sure we have updated the index, by searching for the docs, and
    # verifying that `bytes_collected` > 0
    res = env.cmd('FT.SEARCH', 'idx', 'ismissing(@t)', 'NOCONTENT')
    env.assertEqual(res, [0])

    res = env.cmd('FT.INFO', 'idx')
    gc_sec = res[res.index('gc_stats') + 1]
    bytes_collected = gc_sec[gc_sec.index('bytes_collected') + 1]
    env.assertTrue(int(bytes_collected) > 0)

    # Reschedule the gc - add a job to the queue
<<<<<<< HEAD
    env.cmd(debug_cmd(), 'GC_CONTINUE_SCHEDULE', 'idx')
=======
    env.cmd('FT.DEBUG', 'GC_CONTINUE_SCHEDULE', 'idx')
    env.expect('FT.DEBUG', 'GC_WAIT_FOR_JOBS').equal('DONE')
>>>>>>> 807ed776
<|MERGE_RESOLUTION|>--- conflicted
+++ resolved
@@ -585,12 +585,7 @@
         conn.execute_command('DEL', f'doc{2 * i + 1}')
 
     # Run GC, and wait for it to finish
-<<<<<<< HEAD
     env.expect(debug_cmd(), 'GC_FORCEINVOKE', 'idx').equal('DONE')
-    env.expect(debug_cmd(), 'GC_WAIT_FOR_JOBS').equal('DONE')
-=======
-    env.expect('FT.DEBUG', 'GC_FORCEINVOKE', 'idx').equal('DONE')
->>>>>>> 807ed776
 
     # Make sure we have updated the index, by searching for the docs, and
     # verifying that `bytes_collected` > 0
@@ -603,9 +598,5 @@
     env.assertTrue(int(bytes_collected) > 0)
 
     # Reschedule the gc - add a job to the queue
-<<<<<<< HEAD
     env.cmd(debug_cmd(), 'GC_CONTINUE_SCHEDULE', 'idx')
-=======
-    env.cmd('FT.DEBUG', 'GC_CONTINUE_SCHEDULE', 'idx')
-    env.expect('FT.DEBUG', 'GC_WAIT_FOR_JOBS').equal('DONE')
->>>>>>> 807ed776
+    env.expect(debug_cmd(), 'GC_WAIT_FOR_JOBS').equal('DONE')