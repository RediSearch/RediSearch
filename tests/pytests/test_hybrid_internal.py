--- conflicted
+++ resolved
@@ -305,12 +305,8 @@
     # Execute hybrid command with direct vector specification (keeping text param)
     hybrid_result = env.cmd('_FT.HYBRID', 'idx', 'SEARCH', '@description:($term)',
                            'VSIM', '@embedding', query_vec.tobytes(), 'WITHCURSOR',
-<<<<<<< HEAD
-                           'PARAMS', '2', 'term', 'shoes')
+                           'PARAMS', '2', 'term', 'shoes', '_SLOTS_INFO', generate_slots())
     hybrid_result = remove_warnings(hybrid_result)
-=======
-                           'PARAMS', '2', 'term', 'shoes', '_SLOTS_INFO', generate_slots())
->>>>>>> 742f1929
 
     # Should return cursor map
     env.assertTrue(isinstance(hybrid_result, list))
