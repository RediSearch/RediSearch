--- conflicted
+++ resolved
@@ -171,7 +171,6 @@
     """
     setup_hybrid_test_data(env)
 
-<<<<<<< HEAD
     # Get slot ranges for each shard
     shard_ranges = get_shard_slot_ranges(env)
 
@@ -185,13 +184,13 @@
             shard_conn = env.getConnection(shardId=shard_id)
             shard_conn.execute_command('DEBUG', 'MARK-INTERNAL-CLIENT')
             result = shard_conn.execute_command('_FT.HYBRID', 'idx', 'SEARCH', '@description:running',
-                                              'VSIM', '@embedding', query_vec.tobytes(),
-                                              'WITHCURSOR', '_SLOTS_INFO', slots_data)
+                                              'VSIM', '@embedding', '$BLOB',
+                                              'WITHCURSOR', '_SLOTS_INFO', slots_data, 'PARAMS', '2', 'BLOB', query_vec.tobytes())
         else:
             # In standalone mode, send to main connection
             result = env.cmd('_FT.HYBRID', 'idx', 'SEARCH', '@description:running',
-                           'VSIM', '@embedding', query_vec.tobytes(),
-                           'WITHCURSOR', '_SLOTS_INFO', slots_data)
+                           'VSIM', '@embedding', '$BLOB',
+                           'WITHCURSOR', '_SLOTS_INFO', slots_data, 'PARAMS', '2', 'BLOB', query_vec.tobytes())
 
         # Should return a map with VSIM and SEARCH cursor IDs
         env.assertTrue(isinstance(result, list))
@@ -209,31 +208,6 @@
         search_cursor = result_dict['SEARCH']
         env.assertTrue(isinstance(vsim_cursor, (int, str)))
         env.assertTrue(isinstance(search_cursor, (int, str)))
-=======
-    # Execute _FT.HYBRID command with WITHCURSOR using direct vector specification
-    query_vec = create_np_array_typed([0.0, 0.0], 'FLOAT32')
-    result = env.cmd('_FT.HYBRID', 'idx', 'SEARCH', '@description:running',
-                     'VSIM', '@embedding', '$BLOB', 'WITHCURSOR', '_SLOTS_INFO', generate_slots(),
-                     'PARAMS', '2', 'BLOB', query_vec.tobytes())
-
-    # Should return a map with VSIM and SEARCH cursor IDs
-    env.assertTrue(isinstance(result, list))
-    env.assertTrue(len(result) > 0)
-
-    # Convert list to dict for easier access
-    result = remove_warnings(result)
-    result_dict = dict(zip(result[::2], result[1::2]))
-
-    # Should have VSIM and SEARCH cursor IDs
-    env.assertIn('VSIM', result_dict)
-    env.assertIn('SEARCH', result_dict)
-
-    # Both cursor IDs should be valid integers
-    vsim_cursor = result_dict['VSIM']
-    search_cursor = result_dict['SEARCH']
-    env.assertTrue(isinstance(vsim_cursor, (int, str)))
-    env.assertTrue(isinstance(search_cursor, (int, str)))
->>>>>>> 5f441c34
 
 
 def test_hybrid_internal_with_count_parameter(env):
@@ -245,18 +219,17 @@
     # Execute with COUNT parameter set to 2 using direct vector specification
     count_param = 2
     query_vec = create_np_array_typed([0.0, 0.0], 'FLOAT32')
-<<<<<<< HEAD
     for shard_id, slots_data in slot_ranges:
         if env.isCluster():
             # In cluster mode, send to specific shard
             shard_conn = env.getConnection(shardId=shard_id)
             shard_conn.execute_command('DEBUG', 'MARK-INTERNAL-CLIENT')
             result = shard_conn.execute_command('_FT.HYBRID', 'idx', 'SEARCH', '@description:running',
-                                              'VSIM', '@embedding', query_vec.tobytes(),
-                                              'WITHCURSOR', 'COUNT', str(count_param), '_SLOTS_INFO', slots_data)
+                                              'VSIM', '@embedding', '$BLOB',
+                                              'WITHCURSOR', 'COUNT', str(count_param), '_SLOTS_INFO', slots_data, 'PARAMS', '2', 'BLOB', query_vec.tobytes())
         else:
             result = env.cmd('_FT.HYBRID', 'idx', 'SEARCH', '@description:running',
-                              'VSIM', '@embedding', query_vec.tobytes(), 'WITHCURSOR', 'COUNT', str(count_param), '_SLOTS_INFO', generate_slots())
+                              'VSIM', '@embedding', '$BLOB', 'WITHCURSOR', 'COUNT', str(count_param), '_SLOTS_INFO', generate_slots(), 'PARAMS', '2', 'BLOB', query_vec.tobytes())
 
         # Should return a map with cursor IDs
         env.assertTrue(isinstance(result, list))
@@ -280,41 +253,16 @@
                 else:
                     results = read_cursor_completely(env, 'idx', cursor_id, validate_batch_size, protocol=getattr(env, 'protocol', None))
                 env.assertTrue(isinstance(results, list))
-=======
-    result = env.cmd('_FT.HYBRID', 'idx', 'SEARCH', '@description:running',
-                     'VSIM', '@embedding', '$BLOB', 'WITHCURSOR', 'COUNT', str(count_param), '_SLOTS_INFO', generate_slots(),
-                     'PARAMS', '2', 'BLOB', query_vec.tobytes())
-
-    # Should return a map with cursor IDs
-    env.assertTrue(isinstance(result, list))
-    result = remove_warnings(result)
-    result_dict = dict(zip(result[::2], result[1::2]))
-
-    # Should have both cursor types
-    env.assertIn('VSIM', result_dict)
-    env.assertIn('SEARCH', result_dict)
-
-    # Test reading from cursors with COUNT parameter using callback
-    def validate_batch_size(batch_results, _cursor_response):
-        """Callback to validate that each batch respects the COUNT parameter"""
-        # The key test: number of results in each batch should be <= COUNT parameter
-        env.assertTrue(len(batch_results) <= count_param)
-
-    for cursor_id in result_dict.values():
-        if cursor_id != 0:  # Only test active cursors
-            # Use common function with callback to validate COUNT behavior
-            results = read_cursor_completely(env, 'idx', cursor_id, validate_batch_size)
-            env.assertTrue(isinstance(results, list))
->>>>>>> 5f441c34
 
 
 def test_hybrid_internal_cursor_interaction(env):
     """Test reading from both VSIM and SEARCH cursors and compare with equivalent FT.SEARCH commands"""
     setup_hybrid_test_data(env)
 
-<<<<<<< HEAD
     # Get slot ranges for each shard
     shard_ranges = get_shard_slot_ranges(env)
+    # Execute the hybrid command with cursors using direct vector specification
+    query_vec = create_np_array_typed([1.0, 0.0], 'FLOAT32')
 
     cursor_results_accum_text = []
     cursor_results_accum_vector = []
@@ -329,13 +277,13 @@
             shard_conn = env.getConnection(shardId=shard_id)
             shard_conn.execute_command('DEBUG', 'MARK-INTERNAL-CLIENT')
             hybrid_result = shard_conn.execute_command('_FT.HYBRID', 'idx', 'SEARCH', '@description:shoes',
-                                                     'VSIM', '@embedding', query_vec.tobytes(),
-                                                     'WITHCURSOR', '_SLOTS_INFO', slots_data)
+                                                     'VSIM', '@embedding', '$BLOB',
+                                                     'WITHCURSOR', '_SLOTS_INFO', slots_data, 'PARAMS', '2', 'BLOB', query_vec.tobytes())
         else:
             # In standalone mode, send to main connection
             hybrid_result = env.cmd('_FT.HYBRID', 'idx', 'SEARCH', '@description:shoes',
-                                  'VSIM', '@embedding', query_vec.tobytes(),
-                                  'WITHCURSOR', '_SLOTS_INFO', slots_data)
+                                  'VSIM', '@embedding', '$BLOB',
+                                  'WITHCURSOR', '_SLOTS_INFO', slots_data, 'PARAMS', '2', 'BLOB', query_vec.tobytes())
         hybrid_result = remove_warnings(hybrid_result)
         # Should return a map with cursor IDs
         env.assertTrue(isinstance(hybrid_result, list))
@@ -356,22 +304,6 @@
             cursor_results_accum_text.append(cursor_results['SEARCH'])
         if 'VSIM' in cursor_results:
             cursor_results_accum_vector.append(cursor_results['VSIM'])
-=======
-    # Execute the hybrid command with cursors using direct vector specification
-    query_vec = create_np_array_typed([1.0, 0.0], 'FLOAT32')
-    hybrid_result = env.cmd('_FT.HYBRID', 'idx', 'SEARCH', '@description:shoes',
-                           'VSIM', '@embedding', '$BLOB', 'WITHCURSOR', '_SLOTS_INFO', generate_slots(),
-                           'PARAMS', '2', 'BLOB', query_vec.tobytes())
-
-    hybrid_result = remove_warnings(hybrid_result)
-    # Should return a map with cursor IDs
-    env.assertTrue(isinstance(hybrid_result, list))
-    result_dict = dict(zip(hybrid_result[::2], hybrid_result[1::2]))
-
-    # Should have both cursor types
-    env.assertIn('VSIM', result_dict)
-    env.assertIn('SEARCH', result_dict)
->>>>>>> 5f441c34
 
     text_search_result = env.cmd('FT.SEARCH', 'idx', '@description:shoes', 'DIALECT', '2', 'RETURN', '0')
     vector_search_result = env.cmd('FT.SEARCH', 'idx', '*=>[KNN 10 @embedding $vec_param]', 'DIALECT', '2',
@@ -435,7 +367,6 @@
     """Test _FT.HYBRID with WITHCURSOR and PARAMS functionality"""
     setup_hybrid_test_data(env)
 
-<<<<<<< HEAD
     # Get slot ranges for each shard
     shard_ranges = get_shard_slot_ranges(env)
 
@@ -453,13 +384,13 @@
             shard_conn = env.getConnection(shardId=shard_id)
             shard_conn.execute_command('DEBUG', 'MARK-INTERNAL-CLIENT')
             hybrid_result = shard_conn.execute_command('_FT.HYBRID', 'idx', 'SEARCH', '@description:($term)',
-                                                     'VSIM', '@embedding', query_vec.tobytes(), 'WITHCURSOR',
-                                                     'PARAMS', '2', 'term', 'shoes', '_SLOTS_INFO', slots_data)
+                                                     'VSIM', '@embedding', '$BLOB', 'WITHCURSOR',
+                                                     'PARAMS', '4', 'term', 'shoes', 'BLOB', query_vec.tobytes(),'_SLOTS_INFO', slots_data)
         else:
             # In standalone mode, send to main connection
             hybrid_result = env.cmd('_FT.HYBRID', 'idx', 'SEARCH', '@description:($term)',
-                                  'VSIM', '@embedding', query_vec.tobytes(), 'WITHCURSOR',
-                                  'PARAMS', '2', 'term', 'shoes', '_SLOTS_INFO', slots_data)
+                                  'VSIM', '@embedding', '$BLOB', 'WITHCURSOR',
+                                  'PARAMS', '4', 'term', 'shoes', 'BLOB', query_vec.tobytes(), '_SLOTS_INFO', slots_data)
         hybrid_result = remove_warnings(hybrid_result)
 
         # Should return cursor map
@@ -479,22 +410,6 @@
         # Verify that parameterized queries work correctly
         cursor_results_accum_text.append(cursor_results['SEARCH'])
         cursor_results_accum_vector.append(cursor_results['VSIM'])
-=======
-    # Test with PARAMS for both text and vector parts
-    query_vec = create_np_array_typed([1.0, 0.0], 'FLOAT32')
-
-    # Execute hybrid command with direct vector specification (keeping text param)
-    hybrid_result = env.cmd('_FT.HYBRID', 'idx', 'SEARCH', '@description:($term)',
-                           'VSIM', '@embedding', '$BLOB', 'WITHCURSOR',
-                           'PARAMS', '4', 'term', 'shoes', 'BLOB', query_vec.tobytes(), '_SLOTS_INFO', generate_slots(),)
-    hybrid_result = remove_warnings(hybrid_result)
-
-    # Should return cursor map
-    env.assertTrue(isinstance(hybrid_result, list))
-    result_dict = dict(zip(hybrid_result[::2], hybrid_result[1::2]))
-    env.assertIn('VSIM', result_dict)
-    env.assertIn('SEARCH', result_dict)
->>>>>>> 5f441c34
 
     # Get expected results from equivalent parameterized FT.SEARCH commands
     text_search_result = env.cmd('FT.SEARCH', 'idx', '@description:($term)', 'DIALECT', '2',
@@ -521,30 +436,18 @@
     # Test with non-existent index using direct vector specification
     query_vec = create_np_array_typed([0.0, 0.0], 'FLOAT32')
     env.expect('_FT.HYBRID', 'nonexistent', 'SEARCH', '@description:running',
-<<<<<<< HEAD
-               'VSIM', '@embedding', query_vec.tobytes(), '_SLOTS_INFO', generate_slots(range(0, 0))).error().contains('No such index nonexistent')
+               'VSIM', '@embedding', '$BLOB', '_SLOTS_INFO', generate_slots(range(0, 0)), 'PARAMS', '2', 'BLOB', query_vec.tobytes()).error().contains('No such index nonexistent')
 
     # Test with invalid vector field using direct vector specification
     env.expect('_FT.HYBRID', 'idx', 'SEARCH', '@description:running',
-               'VSIM', '@nonexistent', query_vec.tobytes(), '_SLOTS_INFO', generate_slots(range(0, 0))).error().contains('Unknown field `nonexistent`')
-=======
-               'VSIM', '@embedding', '$BLOB', '_SLOTS_INFO', generate_slots(), 'PARAMS', '2', 'BLOB', query_vec.tobytes()).error().contains('No such index nonexistent')
-
-    # Test with invalid vector field using direct vector specification
-    env.expect('_FT.HYBRID', 'idx', 'SEARCH', '@description:running',
-               'VSIM', '@nonexistent', '$BLOB', '_SLOTS_INFO', generate_slots(), 'PARAMS', '2', 'BLOB', query_vec.tobytes()).error().contains('Unknown field `nonexistent`')
->>>>>>> 5f441c34
+               'VSIM', '@nonexistent', '$BLOB', '_SLOTS_INFO', generate_slots(range(0, 0)), 'PARAMS', '2', 'BLOB', query_vec.tobytes()).error().contains('Unknown field `nonexistent`')
 
     # Test with bad slots data
     env.expect('_FT.HYBRID', 'idx', 'SEARCH', '@description:running',
                'VSIM', '@embedding', '$BLOB', '_SLOTS_INFO', 'BAD_SLOTS_DATA', 'PARAMS', '2', 'BLOB', query_vec.tobytes()).error().contains('Failed to deserialize _SLOTS_INFO data')
     # Edge case: Test syntax error after parsing _SLOTS_INFO (for coverage and memory leaks)
     env.expect('_FT.HYBRID', 'idx', 'SEARCH', '@description:running',
-<<<<<<< HEAD
-               'VSIM', '@embedding', query_vec.tobytes(), '_SLOTS_INFO', generate_slots(range(0, 0)), 'INVALID_SYNTAX').error().contains('Unknown argument')
-=======
-               'VSIM', '@embedding', '$BLOB', '_SLOTS_INFO', generate_slots(), 'PARAMS', '2', 'BLOB', query_vec.tobytes(), 'INVALID_SYNTAX').error().contains('Unknown argument')
->>>>>>> 5f441c34
+               'VSIM', '@embedding', '$BLOB', '_SLOTS_INFO', generate_slots(range(0, 0)), 'PARAMS', '2', 'BLOB', query_vec.tobytes(), 'INVALID_SYNTAX').error().contains('Unknown argument')
 
 
 def test_hybrid_internal_cursor_limit(env):
@@ -561,14 +464,9 @@
     # _FT.HYBRID command should fail because it tries to create 2 cursors but limit is 1
     query_vec = create_np_array_typed([0.0, 0.0], 'FLOAT32')
     env.expect('_FT.HYBRID', 'idx', 'SEARCH', '@description:running',
-<<<<<<< HEAD
-               'VSIM', '@embedding', query_vec.tobytes(),
-               'WITHCURSOR', '_SLOTS_INFO', generate_slots(range(0, 0))).error().contains('INDEX_CURSOR_LIMIT of 1 has been reached for an index')
-=======
                'VSIM', '@embedding', '$BLOB',
                'PARAMS', '2', 'BLOB', query_vec.tobytes(),
-               'WITHCURSOR', '_SLOTS_INFO', generate_slots()).error().contains('INDEX_CURSOR_LIMIT of 1 has been reached for an index')
->>>>>>> 5f441c34
+               'WITHCURSOR', '_SLOTS_INFO', generate_slots(range(0, 0))).error().contains('INDEX_CURSOR_LIMIT of 1 has been reached for an index')
 
 
 def test_hybrid_internal_empty_search_results(env):
@@ -581,37 +479,6 @@
 
     # Search for a term that doesn't exist in any document
     query_vec = create_np_array_typed([0.0, 0.0], 'FLOAT32')
-<<<<<<< HEAD
-=======
-    hybrid_result = env.cmd('_FT.HYBRID', 'idx', 'SEARCH', '@description:nonexistent',
-                           'VSIM', '@embedding', '$BLOB', 'WITHCURSOR', '_SLOTS_INFO', generate_slots(), 'PARAMS', '2', 'BLOB', query_vec.tobytes())
-
-    hybrid_result = remove_warnings(hybrid_result)
-    # Should return a map with cursor IDs
-    env.assertTrue(isinstance(hybrid_result, list))
-    result_dict = dict(zip(hybrid_result[::2], hybrid_result[1::2]))
-
-    # Should have both cursor types
-    env.assertIn('VSIM', result_dict)
-    env.assertIn('SEARCH', result_dict)
-
-    # Verify that text search returns no results
-    text_search_result = env.cmd('FT.SEARCH', 'idx', '@description:nonexistent', 'DIALECT', '2', 'RETURN', '0')
-    env.assertEqual(text_search_result[0], 0)  # Should have 0 results
-
-    # Verify that vector search still returns results
-    vector_search_result = env.cmd('FT.SEARCH', 'idx', '*=>[KNN 10 @embedding $vec_param]', 'DIALECT', '2',
-                                  'PARAMS', '2', 'vec_param', query_vec.tobytes(), 'RETURN', '0')
-    env.assertTrue(vector_search_result[0] > 0)  # Should have results
-
-    # Read from cursors and verify behavior
-    cursor_results = {}
-    for cursor_type, cursor_id in result_dict.items():
-        cursor_results[cursor_type] = read_cursor_completely(env, 'idx', cursor_id)
-
-    # SEARCH cursor should return empty results
-    env.assertEqual(cursor_results['SEARCH'], [])
->>>>>>> 5f441c34
 
     for shard_id, slots_data in get_shard_slot_ranges(env):
         if env.isCluster():
@@ -619,13 +486,13 @@
             shard_conn = env.getConnection(shardId=shard_id)
             shard_conn.execute_command('DEBUG', 'MARK-INTERNAL-CLIENT')
             hybrid_result = shard_conn.execute_command('_FT.HYBRID', 'idx', 'SEARCH', '@description:nonexistent',
-                                                     'VSIM', '@embedding', query_vec.tobytes(),
-                                                     'WITHCURSOR', '_SLOTS_INFO', slots_data)
+                                                     'VSIM', '@embedding', '$BLOB',  'WITHCURSOR',
+                                                     '_SLOTS_INFO', slots_data, 'PARAMS', '2', 'BLOB', query_vec.tobytes())
         else:
             # In standalone mode, send to main connection
             hybrid_result = env.cmd('_FT.HYBRID', 'idx', 'SEARCH', '@description:nonexistent',
-                                  'VSIM', '@embedding', query_vec.tobytes(),
-                                  'WITHCURSOR', '_SLOTS_INFO', slots_data)
+                                  'VSIM', '@embedding', '$BLOB',
+                                  'WITHCURSOR', '_SLOTS_INFO', slots_data, 'PARAMS', '2', 'BLOB', query_vec.tobytes())
 
         hybrid_result = remove_warnings(hybrid_result)
         # Should return a map with cursor IDs
