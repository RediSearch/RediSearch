--- conflicted
+++ resolved
@@ -753,7 +753,7 @@
     create_and_populate_index(env, 'idx', n_docs)
 
     shard1, shard2 = env.getConnection(1), env.getConnection(2)
-    query = ('FT.AGGREGATE', 'idx', '@n:[1 999999]', 'LOAD', 1, 'n', 'WITHCURSOR', 'DIALECT', 3)
+    query = ('FT.AGGREGATE', 'idx', '@n:[1 999999]', 'LOAD', 1, 'n', 'WITHCURSOR')
 
     expected = get_expected(env, query, 'FT.AGGREGATE.WITHCURSOR', protocol)
 
@@ -763,8 +763,7 @@
     total_results = []
     num_warnings = 0
     while cursor_id != 0:
-<<<<<<< HEAD
-        res, cursor_id = env.cmd('FT.CURSOR', 'READ', 'idx', cursor_id, 'COUNT', 10, 'DIALECT', 3)
+        res, cursor_id = env.cmd('FT.CURSOR', 'READ', 'idx', cursor_id, 'COUNT', 10)
         if protocol == 2:
           total_results.extend(res)
         else:
@@ -837,24 +836,6 @@
     protocol = 3
     env = Env(clusterNodeTimeout=cluster_node_timeout, moduleArgs='WORKERS 2', protocol=protocol)
     _test_ft_cursors_trimmed(env, protocol)
-=======
-        res, cursor_id = env.cmd('FT.CURSOR', 'READ', 'idx', cursor_id, 'COUNT', 10)
-        total_results.extend(res)
-    results_set = {item[1] for item in total_results if isinstance(item, list) and len(item) == 2 and item[0] == 'n'}
-    expected_set = {item[1] for item in expected if isinstance(item, list) and len(item) == 2 and item[0] == 'n'}
-    env.assertNotEqual(results_set, expected_set)
-    env.assertGreater(len(expected_set), len(results_set))
-
-@skip(cluster=False, min_shards=2)
-def test_ft_cursors_trimmed():
-    env = Env(clusterNodeTimeout=cluster_node_timeout)
-    _test_ft_cursors_trimmed(env)
-
-@skip(cluster=False, min_shards=2)
-def test_ft_cursors_trimmed_BG():
-    env = Env(clusterNodeTimeout=cluster_node_timeout, moduleArgs='WORKERS 2')
-    _test_ft_cursors_trimmed(env)
->>>>>>> 63ec332c
 
 @skip(cluster=False, min_shards=2)
 def test_migrate_no_indexes():
