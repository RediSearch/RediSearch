--- conflicted
+++ resolved
@@ -396,19 +396,12 @@
     # Expect new shard to have the index schema
     env.assertEqual(new_shard.execute_command('FT._LIST'), ['idx'])
 
-<<<<<<< HEAD
+    env.waitCluster()
+
     # TODO ASM: When Trimming delay is implemented in core, test with all shards
     # For now, only the shards involved in the migration process will have their topology updated. If the query hits another shard as coordinator would fail, as their
     # topology is outdated, and the slots that would arrive to each shard would lead to errors.
     query_shards(env, query, [shard1, new_shard], expected, query_type)
-=======
-    # Make sure all cluster nodes are aware of the new shard (it was ignored until now, as it had no slots)
-    env.waitCluster()
-
-    # And expect all shards to return the same results, including the new one
-    shards.append(new_shard)
-    query_all_shards()
->>>>>>> 89580ff8
 
 @skip(cluster=False)
 def test_add_shard_and_migrate():
