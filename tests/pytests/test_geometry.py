from RLTest import Env
from common import *
import json

def sortResultByKeyName(res):
  '''
    Sorts the result by name
    res = [<COUNT>, '<NAME_1>, '<VALUE_1>', '<NAME_2>, '<VALUE_2>', ...] 
  '''
  # Sort name and value pairs by name
  pairs = [(name,value) for name,value in zip(res[1::2], res[2::2])]
  pairs = [i for i in sorted(pairs, key=lambda x: x[0])]
  # Flatten the sorted pairs to a list
  pairs = [i for pair in pairs for i in pair]
  res = [res[0], *pairs]
  return res

def array_of_key_value_to_map(res):
  '''
    Insert the result of an array of keys and values to a map
  '''
  return {res[i]: res[i+1] for i in range(0, len(res), 2)}


def assert_index_num_docs(env, idx, attr, num_docs):
  if not env.isCluster():
    res = env.cmd('FT.DEBUG', 'DUMP_GEOMIDX', idx, attr)
    res = env.execute_command('FT.DEBUG', 'DUMP_GEOMIDX', idx, attr)
    res = array_of_key_value_to_map(res)
    env.assertEqual(res['num_docs'], num_docs)

def testSanitySearchHashWithin(env):
  conn = getConnectionByEnv(env)
  env.expect('FT.CREATE', 'idx', 'SCHEMA', 'geom', 'GEOMETRY').ok()
  
  conn.execute_command('HSET', 'small', 'geom', 'POLYGON((1 1, 1 100, 100 100, 100 1, 1 1))')
  conn.execute_command('HSET', 'large', 'geom', 'POLYGON((1 1, 1 200, 200 200, 200 1, 1 1))')
  expected = ['geom', 'POLYGON((1 1, 1 100, 100 100, 100 1, 1 1))']
  env.expect('FT.SEARCH', 'idx', '@geom:[within POLYGON((0 0, 0 150, 150 150, 150 0, 0 0))]', 'DIALECT', 3).equal([1, 'small', expected])
  res = env.execute_command('FT.SEARCH', 'idx', '@geom:[contains POLYGON((2 2, 2 50, 50 50, 50 2, 2 2))]', 'DIALECT', 3)
  env.assertEqual(res[0], 2)
  
  # TODO: GEOMETRY - Use params
  #env.expect('FT.SEARCH', 'idx', '@geom:[within $POLY]', 'PARAMS', '2', 'POLY', 'POLYGON((0 0, 0 150, 150 150, 150 0, 0 0))').equal([1, 'small', expected])

  res = env.execute_command('FT.SEARCH', 'idx', '@geom:[within POLYGON((0 0, 0 250, 250 250, 250 0, 0 0))]', 'NOCONTENT', 'DIALECT', 3)
  env.assertEqual(toSortedFlatList(res), [2, 'large', 'small'])


def testSanitySearchJsonWithin(env):
  conn = getConnectionByEnv(env)
  env.expect('FT.CREATE idx ON JSON SCHEMA $.geom AS geom GEOMETRY').ok()

  conn.execute_command('JSON.SET', 'small', '$', '{"geom": "POLYGON((1 1, 1 100, 100 100, 100 1, 1 1))"}')
  conn.execute_command('JSON.SET', 'large', '$', '{"geom": "POLYGON((1 1, 1 200, 200 200, 200 1, 1 1))"}')
  expected = ['$', '[{"geom":"POLYGON((1 1, 1 100, 100 100, 100 1, 1 1))"}]']
  env.expect('FT.SEARCH', 'idx', '@geom:[within POLYGON((0 0, 0 150, 150 150, 150 0, 0 0))]', 'DIALECT', 3).equal([1, 'small', expected])
  
  # TODO: GEOMETRY - Use params
  #env.expect('FT.SEARCH', 'idx', '@geom:[within $POLY]', 'PARAMS', '2', 'POLY', 'POLYGON((0 0, 0 150, 150 150, 150 0, 0 0))').equal([1, 'small', expected])

  env.expect('FT.SEARCH', 'idx', '@geom:[within POLYGON((0 0, 0 150, 150 150, 150 0, 0 0))]', 'RETURN', 1, 'geom', 'DIALECT', 3).equal([1, 'small', ['geom', json.dumps([json.loads(expected[1])[0]['geom']])]])
  res = env.execute_command('FT.SEARCH', 'idx', '@geom:[within POLYGON((0 0, 0 250, 250 250, 250 0, 0 0))]', 'NOCONTENT', 'DIALECT', 3)
  env.assertEqual(toSortedFlatList(res), [2, 'large', 'small'])


def testSanitySearchJsonCombined(env):
  conn = getConnectionByEnv(env)
  env.expect('FT.CREATE idx ON JSON SCHEMA $.geom AS geom GEOMETRY $.name as name TEXT').ok()

  conn.execute_command('JSON.SET', 'p1', '$', '{"geom": "POLYGON((1 1, 1 100, 100 100, 100 1, 1 1))", "name": "Homer"}')
  conn.execute_command('JSON.SET', 'p2', '$', '{"geom": "POLYGON((1 1, 1 100, 90 90, 100 1, 1 1))", "name": "Bart"}')
  env.expect('FT.SEARCH', 'idx', '@name:(Ho*) @geom:[within POLYGON((0 0, 0 150, 150 150, 150 0, 0 0))]', 'NOCONTENT', 'DIALECT', 2).equal([1, 'p1'])
  

# TODO: GEOMETRY - Enable with sanitizer (MOD-5182)
@no_asan
def testWKTIngestError(env):
  ''' Test ingest error '''

  conn = getConnectionByEnv(env)
  env.expect('FT.CREATE idx ON JSON SCHEMA $.geom AS geom GEOMETRY $.name as name TEXT').ok()

  # Wrong keyword
  conn.execute_command('JSON.SET', 'p1', '$', '{"geom": "POLIKON((1 1, 1 100, 100 100, 100 1, 1 1))", "name": "Homer"}')
  # Missing parenthesis
  conn.execute_command('JSON.SET', 'p2', '$', '{"geom": "POLYGON(1 1, 1 100, 100 100, 100 1, 1 1))", "name": "Patty"}')

  
  # TODO: GEOMETRY - understand why the following WKTs do not fail?
  # Missing Y coordinate
  conn.execute_command('JSON.SET', 'p3', '$', '{"geom": "POLYGON((1 1, 1 , 100 100, 100 1, 1 1))", "name": "Moe"}')
  # Redundant coordinate
  conn.execute_command('JSON.SET', 'p4', '$', '{"geom": "POLYGON((1 1, 1 100 100 100, 100 1, 1 1))", "name": "Seymour"}')
  # Missing coma separator
  conn.execute_command('JSON.SET', 'p5', '$', '{"geom": "POLYGON((1 1 1 100, 100 100, 100 1, 1 1))", "name": "Ned"}')
  # Too few coordinates (not a polygon)
  conn.execute_command('JSON.SET', 'p6', '$', '{"geom": "POLYGON((1 1, 1 100, 1 1))", "name": "Milhouse"}')
  # Zero coordinates
  conn.execute_command('JSON.SET', 'p7', '$', '{"geom": "POLYGON(()())", "name": "Mr. Burns"}')

  # Indexing failures
  res = env.cmd('FT.INFO', 'idx')
  d = {res[i]: res[i + 1] for i in range(0, len(res), 2)}
  env.assertEqual(int(d['hash_indexing_failures']), 2)


# TODO: GEOMETRY - Enable with sanitizer (MOD-5182)
@no_asan
def testWKTQueryError(env):
  ''' Test query error '''
  conn = getConnectionByEnv(env)
  env.expect('FT.CREATE idx ON JSON SCHEMA $.geom AS geom GEOMETRY $.name as name TEXT').ok()

<<<<<<< HEAD
  env.expect('FT.SEARCH', 'idx', '@name:(Ho*) @geom:[within POLIGON((0 0, 0 150, 150 150, 150 0, 0 0))]', 'NOCONTENT', 'DIALECT', 3).error().contains('POLIGON')
=======
  env.expect('FT.SEARCH', 'idx', '@name:(Ho*) @geom:[within:POLIGON((0 0, 0 150, 150 150, 150 0, 0 0))]', 'NOCONTENT', 'DIALECT', 3).error().contains('POLIGON')

def testSimpleUpdate(env):
  ''' Test updating geometries '''
  
  conn = getConnectionByEnv(env)
  env.expect('FT.CREATE', 'idx', 'SCHEMA', 'geom', 'GEOMETRY', 'geom2', 'GEOMETRY').ok()
  conn.execute_command('HSET', 'k1', 'geom', 'POLYGON((1 1, 1 100, 100 100, 100 1, 1 1))')
  conn.execute_command('HSET', 'k2', 'geom', 'POLYGON((1 1, 1 200, 200 200, 200 1, 1 1))')
  conn.execute_command('HSET', 'k3', 'geom', 'POLYGON((1 1, 1 200, 200 200, 200 1, 1 1))', 'geom2', 'POLYGON((1 1, 1 140, 140 140, 140 1, 1 1))')
  
  expected1 = ['geom', 'POLYGON((1 1, 1 100, 100 100, 100 1, 1 1))']
  expected2 = ['geom', 'POLYGON((1 1, 1 120, 120 120, 120 1, 1 1))']
  expected3 = ['geom', 'POLYGON((1 1, 1 200, 200 200, 200 1, 1 1))', 'geom2', 'POLYGON((1 1, 1 140, 140 140, 140 1, 1 1))']
  
  # Dump geometry index
  assert_index_num_docs(env, 'idx', 'geom', 3)
  assert_index_num_docs(env, 'idx', 'geom2', 1)
  # Search
  env.expect('FT.SEARCH', 'idx', '@geom:[within:POLYGON((0 0, 0 150, 150 150, 150 0, 0 0))]', 'DIALECT', 3).equal([1, 'k1', expected1])
  
  # Update
  conn.execute_command('HSET', 'k2', 'geom', 'POLYGON((1 1, 1 120, 120 120, 120 1, 1 1))')
  # Dump geometry index
  assert_index_num_docs(env, 'idx', 'geom', 3)
  assert_index_num_docs(env, 'idx', 'geom2', 1)
  # Search after update
  res = env.execute_command('FT.SEARCH', 'idx', '@geom:[within:POLYGON((0 0, 0 150, 150 150, 150 0, 0 0))]', 'DIALECT', 3)
  env.assertEqual(sortResultByKeyName(res), sortResultByKeyName([2, 'k1', expected1, 'k2', expected2]))

  if not SANITIZER:
    # TODO: GEOMETRY - Enable with sanitizer (MOD-5182)
    # Set illegal data to field geom (indexing fails, field should be removed from index)
    conn.execute_command('HSET', 'k2', 'geom', '')
    # Dump geometry index
    assert_index_num_docs(env, 'idx', 'geom', 2)
    assert_index_num_docs(env, 'idx', 'geom2', 1)
    # Search
    env.expect('FT.SEARCH', 'idx', '@geom:[within:POLYGON((0 0, 0 150, 150 150, 150 0, 0 0))]', 'DIALECT', 3).equal([1, 'k1', expected1])

  # Delete key
  conn.execute_command('DEL', 'k2')
  # Dump geometry index
  assert_index_num_docs(env, 'idx', 'geom', 2)
  assert_index_num_docs(env, 'idx', 'geom2', 1)
  # Search within after delete
  env.expect('FT.SEARCH', 'idx', '@geom:[within:POLYGON((0 0, 0 150, 150 150, 150 0, 0 0))]', 'DIALECT', 3).equal([1, 'k1', expected1])

  # Delete key
  conn.execute_command('DEL', 'k1')
  # Dump geometry index
  assert_index_num_docs(env, 'idx', 'geom', 1)
  # Search within
  env.expect('FT.SEARCH', 'idx', '@geom:[within:POLYGON((0 0, 0 150, 150 150, 150 0, 0 0))]', 'DIALECT', 3).equal([0])
  # Search contains
  env.expect('FT.SEARCH', 'idx', '@geom:[contains:POLYGON((2 2, 2 150, 150 150, 150 2, 2 2))]', 'DIALECT', 3).equal([1, 'k3', expected3])

  # Delete field
  conn.execute_command('HDEL', 'k3', 'geom2')
  expected3 = ['geom', 'POLYGON((1 1, 1 200, 200 200, 200 1, 1 1))']
  # Search contains
  env.expect('FT.SEARCH', 'idx', '@geom:[contains:POLYGON((2 2, 2 150, 150 150, 150 2, 2 2))]', 'DIALECT', 3).equal([1, 'k3', expected3])

  # Delete key
  conn.execute_command('DEL', 'k3')
  # Dump geometry index
  assert_index_num_docs(env, 'idx', 'geom', 0)
  # Search contains
  env.expect('FT.SEARCH', 'idx', '@geom:[contains:POLYGON((0 0, 0 150, 150 150, 150 0, 0 0))]', 'DIALECT', 3).equal([0])


def testFieldUpdate(env):
  ''' Test updating a field, keeping the rest intact '''
  
  conn = getConnectionByEnv(env)
  env.expect('FT.CREATE', 'idx', 'SCHEMA', 'geom1', 'GEOMETRY', 'geom2', 'GEOMETRY').ok()
  field1 = ['geom1',  'POLYGON((1 1, 1 200, 200 200, 200 1, 1 1))']
  field2 = ['geom2', 'POLYGON((1 1, 1 140, 140 140, 140 1, 1 1))']
  conn.execute_command('HSET', 'k1', *field1, *field2)

  # Dump geometry index
  assert_index_num_docs(env, 'idx', 'geom1', 1)
  assert_index_num_docs(env, 'idx', 'geom2', 1)

  # Search contains on geom field
  env.expect('FT.SEARCH', 'idx', '@geom1:[contains:POLYGON((1 1, 1 150, 150 150, 150 1, 1 1))]', 'DIALECT', 3).equal([1, 'k1', [*field1, *field2]])
  # Search within on geom2 field
  env.expect('FT.SEARCH', 'idx', '@geom2:[within:POLYGON((1 1, 1 170, 170 170, 170 1, 1 1))]', 'DIALECT', 3).equal([1, 'k1', [*field1, *field2]])

  # Update - make geom2 smaller
  field2 = ['geom2', 'POLYGON((1 1, 1 120, 120 120, 120 1, 1 1))']
  conn.execute_command('HSET', 'k1', *field2)

  # Search contains on geom field
  env.expect('FT.SEARCH', 'idx', '@geom1:[contains:POLYGON((1 1, 1 150, 150 150, 150 1, 1 1))]', 'DIALECT', 3).equal([1, 'k1', [*field1, *field2]])
  # Search within on geom2 field
  env.expect('FT.SEARCH', 'idx', '@geom2:[within:POLYGON((1 1, 1 170, 170 170, 170 1, 1 1))]', 'DIALECT', 3).equal([1, 'k1', [*field1, *field2]])

  # Update - make geom2 larger
  field2 = ['geom2', 'POLYGON((1 1, 1 180, 180 180, 180 1, 1 1))']
  conn.execute_command('HSET', 'k1', *field2)
  # Search contains on geom field
  env.expect('FT.SEARCH', 'idx', '@geom1:[contains:POLYGON((1 1, 1 150, 150 150, 150 1, 1 1))]', 'DIALECT', 3).equal([1, 'k1', [*field1, *field2]])
  # Search within on geom2 field
  env.expect('FT.SEARCH', 'idx', '@geom2:[within:POLYGON((1 1, 1 170, 170 170, 170 1, 1 1))]', 'DIALECT', 3).equal([0])

  # Update - make geom1 smaller
  field1 = ['geom1', 'POLYGON((1 1, 1 149, 149 149, 149 1, 1 1))']
  conn.execute_command('HSET', 'k1', *field1)
  # Search contains on geom field
  env.expect('FT.SEARCH', 'idx', '@geom1:[contains:POLYGON((1 1, 1 150, 150 150, 150 1, 1 1))]', 'DIALECT', 3).equal([0])
  # Search within on geom2 field
  env.expect('FT.SEARCH', 'idx', '@geom2:[within:POLYGON((1 1, 1 170, 170 170, 170 1, 1 1))]', 'DIALECT', 3).equal([0])


  

    
>>>>>>> b924b687
<|MERGE_RESOLUTION|>--- conflicted
+++ resolved
@@ -112,9 +112,6 @@
   conn = getConnectionByEnv(env)
   env.expect('FT.CREATE idx ON JSON SCHEMA $.geom AS geom GEOMETRY $.name as name TEXT').ok()
 
-<<<<<<< HEAD
-  env.expect('FT.SEARCH', 'idx', '@name:(Ho*) @geom:[within POLIGON((0 0, 0 150, 150 150, 150 0, 0 0))]', 'NOCONTENT', 'DIALECT', 3).error().contains('POLIGON')
-=======
   env.expect('FT.SEARCH', 'idx', '@name:(Ho*) @geom:[within:POLIGON((0 0, 0 150, 150 150, 150 0, 0 0))]', 'NOCONTENT', 'DIALECT', 3).error().contains('POLIGON')
 
 def testSimpleUpdate(env):
@@ -232,5 +229,4 @@
 
   
 
-    
->>>>>>> b924b687
+    