--- conflicted
+++ resolved
@@ -454,21 +454,13 @@
     env.assertEqual(res, expected_stopwords)
 
     for dialect in range(1, 5):
-<<<<<<< HEAD
-        env.cmd(config_cmd(), 'SET', 'DEFAULT_DIALECT', dialect)
-        # Search for the stopwords in lowercase should return 0 results, because
-        # they were not indexed.
-        res = conn.execute_command('FT.SEARCH', 'idx2', '@t:(не | от | и | fußball)',
-=======
         run_command_on_all_shards(env, config_cmd(),
                                   'SET', 'DEFAULT_DIALECT', dialect)
-
         # In idx2, the stopwords were created with uppercase, and currently they
         # are not converted to lowercase.
         # So the search for the stopwords in lowercase returns all the docs.
         expected = [6, 'doc:5', 'doc:2', 'doc:4', 'doc:6', 'doc:1', 'doc:3']
         res = conn.execute_command('FT.SEARCH', 'idx2', '@t:(не | от | и)',
->>>>>>> a59c2f8f
                                    'NOCONTENT', 'SORTBY', 't')
         env.assertEqual(res, [0])
 
