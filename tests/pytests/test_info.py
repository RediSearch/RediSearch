--- conflicted
+++ resolved
@@ -1,15 +1,4 @@
-<<<<<<< HEAD
-from common import waitForIndex, forceInvokeGC, ft_info_to_dict
-=======
-from common import getConnectionByEnv, waitForIndex, sortedResults, toSortedFlatList, forceInvokeGC, skip
-from RLTest import Env
-from time import sleep
-
-
-def ft_info_to_dict(env, idx):
-  res = env.cmd('ft.info', idx)
-  return {res[i]: res[i + 1] for i in range(0, len(res), 2)}
->>>>>>> 8a8e634c
+from common import waitForIndex, forceInvokeGC, skip, index_info
 
 # The output for this test can be used for recreating documentation for `FT.INFO`
 @skip()
@@ -79,4 +68,4 @@
   env.assertEqual(res2, exp2)  # Numeric field is sortable, and automatically UNF
   env.assertEqual(res3, exp2)  # Numeric field is sortable, and explicitly UNF
   env.assertEqual(res4, exp3)  # Numeric field is sortable, explicitly NOINDEX, and automatically UNF
-  env.assertEqual(res5, exp3)  # Numeric field is sortable, explicitly NOINDEX, and explicitly UNF
+  env.assertEqual(res5, exp3)  # Numeric field is sortable, explicitly NOINDEX, and explicitly UNF