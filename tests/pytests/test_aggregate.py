--- conflicted
+++ resolved
@@ -1219,13 +1219,70 @@
     conn.execute_command('HSET', 'doc6{3}', 'v', create_np_array_typed([3] * dim).tobytes(), 'n', '200')
 
     expected_res = [['n', '100', 'c', '1'], ['n', '200', 'c', '1']]
-<<<<<<< HEAD
-    for dialect in [2, 5]:
-        res = conn.execute_command('FT.AGGREGATE', 'idx', '*=>[KNN 2 @v $blob]=>{$yield_distance_as: dist}',
-                                'GROUPBY', '1', '@n',
-                                'REDUCE', 'COUNT', '0', 'AS', 'c', 'SORTBY', '1', '@n',
-                                'PARAMS', '2', 'blob', create_np_array_typed([0] * dim).tobytes(), 'DIALECT', dialect)
-        env.assertEqual(res[1:], expected_res)
+    res = conn.execute_command('FT.AGGREGATE', 'idx', '*=>[KNN 2 @v $blob]=>{$yield_distance_as: dist}',
+                            'GROUPBY', '1', '@n',
+                            'REDUCE', 'COUNT', '0', 'AS', 'c', 'SORTBY', '1', '@n',
+                            'PARAMS', '2', 'blob', create_np_array_typed([0] * dim).tobytes(), 'DIALECT', 2)
+    env.assertEqual(res[1:], expected_res)
+
+def setup_missing_values_index(index_missing):
+    env = Env(moduleArgs="DEFAULT_DIALECT 2 ON_TIMEOUT FAIL")
+    conn = getConnectionByEnv(env)
+    schema = ['tag', 'TAG', 'INDEXMISSING' if index_missing else None, 'num1', 'NUMERIC', 'num2', 'NUMERIC']
+    schema = [part for part in schema if part is not None]
+    env.expect('FT.CREATE', 'idx', 'SCHEMA', *schema).ok()
+
+    # Add some documents, with\without the indexed fields.
+    conn.execute_command('HSET', 'doc1', 'tag', 'val', 'num2', '5.5')
+    conn.execute_command('HSET', 'doc2', 'tag', 'val', 'num1', '3')
+    if index_missing:
+        conn.execute_command('HSET', 'doc3', 'num1', '3', 'num2', '2.7')
+    return env
+
+def test_aggregate_filter_on_missing_values():
+    env = setup_missing_values_index(False)
+    # Search for the documents with the indexed fields (sanity)
+    # document doc1 has no value for num1, so we expect to receive the mentioned error
+    (env.expect('FT.AGGREGATE', 'idx', '@tag:{val}', 'LOAD', '1', 'num1', 'FILTER', '@num1 > 2').error().
+     contains('num1: has no value, consider using EXISTS if applicable'))
+    env.flush()
+
+def test_aggregate_filter_on_missing_indexed_values():
+    env = setup_missing_values_index(True)
+    # Search for the documents with the indexed fields (sanity)
+    # doc3 doesn't have a value for tag but we expect the pipeline to avoid using the not equal operator on it
+    (env.expect('FT.AGGREGATE', 'idx', 'ismissing(@tag) | @tag:{val}', 'LOAD', '1', 'tag', 'FILTER',
+                '"@tag != \'va\'"', 'DIALECT', '2').contains(['tag', 'val']))
+    env.flush()
+
+def test_aggregate_group_by_on_missing_values():
+    env = setup_missing_values_index(False)
+    # Search for the documents with the indexed fields (sanity)
+    env.expect('FT.AGGREGATE', 'idx', '@tag:{val}', 'GROUPBY', '1', '@num1').equal([2, ['num1', '3'], ['num1', None]])
+    env.flush()
+
+def test_aggregate_group_by_on_missing_indexed_values():
+    def group_by_result_to_dict(lst):
+        if lst is None or len(lst) == 0:
+            return lst
+        return {element_list[1]: element_list[0] for element_list in lst[1:]}
+    env = setup_missing_values_index(True)
+    # Search for the documents with the indexed fields (sanity)
+    env.expect('FT.AGGREGATE', 'idx', 'ismissing(@tag) | @tag:{val}', 'GROUPBY', '1', '@tag').apply(group_by_result_to_dict).equal({None: 'tag', 'val': 'tag'})
+    env.flush()
+
+def test_aggregate_apply_on_missing_values():
+    env = setup_missing_values_index(False)
+    env.expect('FT.AGGREGATE', 'idx', '*', 'LOAD', '2', 'num1', 'num2', 'APPLY', '(@num1+@num2)/2').error().contains(
+        "has no value, consider using EXISTS if applicable"
+    )
+    env.flush()
+
+def test_aggregate_apply_on_missing_indexed_values():
+    env = setup_missing_values_index(True)
+    env.expect('FT.AGGREGATE', 'idx', 'ismissing(@tag) | @tag:{val}', 'LOAD', '1', 'tag', 'APPLY',
+               'upper(@tag)', 'AS', 'T').error().contains("tag: has no value, consider using EXISTS if applicable")
+    env.flush()
 
 def testMathOperators(env):
     conn = getConnectionByEnv(env)
@@ -1278,70 +1335,4 @@
     res = conn.execute_command(
         'FT.AGGREGATE', 'idx', '*', 'APPLY', '18*3/2', 'AS', 'val')
     expected = [1, ['val', str(int(18*3/2))]]
-    env.assertEqual(res, expected)
-=======
-    res = conn.execute_command('FT.AGGREGATE', 'idx', '*=>[KNN 2 @v $blob]=>{$yield_distance_as: dist}',
-                            'GROUPBY', '1', '@n',
-                            'REDUCE', 'COUNT', '0', 'AS', 'c', 'SORTBY', '1', '@n',
-                            'PARAMS', '2', 'blob', create_np_array_typed([0] * dim).tobytes(), 'DIALECT', 2)
-    env.assertEqual(res[1:], expected_res)
-
-def setup_missing_values_index(index_missing):
-    env = Env(moduleArgs="DEFAULT_DIALECT 2 ON_TIMEOUT FAIL")
-    conn = getConnectionByEnv(env)
-    schema = ['tag', 'TAG', 'INDEXMISSING' if index_missing else None, 'num1', 'NUMERIC', 'num2', 'NUMERIC']
-    schema = [part for part in schema if part is not None]
-    env.expect('FT.CREATE', 'idx', 'SCHEMA', *schema).ok()
-
-    # Add some documents, with\without the indexed fields.
-    conn.execute_command('HSET', 'doc1', 'tag', 'val', 'num2', '5.5')
-    conn.execute_command('HSET', 'doc2', 'tag', 'val', 'num1', '3')
-    if index_missing:
-        conn.execute_command('HSET', 'doc3', 'num1', '3', 'num2', '2.7')
-    return env
-
-def test_aggregate_filter_on_missing_values():
-    env = setup_missing_values_index(False)
-    # Search for the documents with the indexed fields (sanity)
-    # document doc1 has no value for num1, so we expect to receive the mentioned error
-    (env.expect('FT.AGGREGATE', 'idx', '@tag:{val}', 'LOAD', '1', 'num1', 'FILTER', '@num1 > 2').error().
-     contains('num1: has no value, consider using EXISTS if applicable'))
-    env.flush()
-
-def test_aggregate_filter_on_missing_indexed_values():
-    env = setup_missing_values_index(True)
-    # Search for the documents with the indexed fields (sanity)
-    # doc3 doesn't have a value for tag but we expect the pipeline to avoid using the not equal operator on it
-    (env.expect('FT.AGGREGATE', 'idx', 'ismissing(@tag) | @tag:{val}', 'LOAD', '1', 'tag', 'FILTER',
-                '"@tag != \'va\'"', 'DIALECT', '2').contains(['tag', 'val']))
-    env.flush()
-
-def test_aggregate_group_by_on_missing_values():
-    env = setup_missing_values_index(False)
-    # Search for the documents with the indexed fields (sanity)
-    env.expect('FT.AGGREGATE', 'idx', '@tag:{val}', 'GROUPBY', '1', '@num1').equal([2, ['num1', '3'], ['num1', None]])
-    env.flush()
-
-def test_aggregate_group_by_on_missing_indexed_values():
-    def group_by_result_to_dict(lst):
-        if lst is None or len(lst) == 0:
-            return lst
-        return {element_list[1]: element_list[0] for element_list in lst[1:]}
-    env = setup_missing_values_index(True)
-    # Search for the documents with the indexed fields (sanity)
-    env.expect('FT.AGGREGATE', 'idx', 'ismissing(@tag) | @tag:{val}', 'GROUPBY', '1', '@tag').apply(group_by_result_to_dict).equal({None: 'tag', 'val': 'tag'})
-    env.flush()
-
-def test_aggregate_apply_on_missing_values():
-    env = setup_missing_values_index(False)
-    env.expect('FT.AGGREGATE', 'idx', '*', 'LOAD', '2', 'num1', 'num2', 'APPLY', '(@num1+@num2)/2').error().contains(
-        "has no value, consider using EXISTS if applicable"
-    )
-    env.flush()
-
-def test_aggregate_apply_on_missing_indexed_values():
-    env = setup_missing_values_index(True)
-    env.expect('FT.AGGREGATE', 'idx', 'ismissing(@tag) | @tag:{val}', 'LOAD', '1', 'tag', 'APPLY',
-               'upper(@tag)', 'AS', 'T').error().contains("tag: has no value, consider using EXISTS if applicable")
-    env.flush()
->>>>>>> dc7773fa
+    env.assertEqual(res, expected)