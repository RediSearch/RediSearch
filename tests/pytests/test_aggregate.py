from common import *

import bz2
import json
<<<<<<< HEAD
import itertools
import os
import time

from RLTest import Env
import pprint
from includes import *
from common import getConnectionByEnv, toSortedFlatList, create_np_array_typed
=======
import unittest
>>>>>>> 018135a8



GAMES_JSON = os.path.join(os.path.dirname(os.path.abspath(__file__)), 'games.json.bz2')


def add_values(env, number_of_iterations=1):
    env.execute_command('FT.CREATE', 'games', 'ON', 'HASH',
                        'SCHEMA', 'title', 'TEXT', 'SORTABLE',
                        'brand', 'TEXT', 'NOSTEM', 'SORTABLE',
                        'description', 'TEXT', 'price', 'NUMERIC',
                        'categories', 'TAG')

    for i in range(number_of_iterations):
        fp = bz2.BZ2File(GAMES_JSON, 'r')
        for line in fp:
            obj = json.loads(line)
            id = obj['asin'] + (str(i) if i > 0 else '')
            del obj['asin']
            obj['price'] = obj.get('price') or 0
            obj['categories'] = ','.join(obj['categories'])
            cmd = ['FT.ADD', 'games', id, 1, 'FIELDS', ] + \
                [str(x) if x is not None else '' for x in itertools.chain(
                    *obj.items())]
            env.execute_command(*cmd)
        fp.close()


class TestAggregate():
    def __init__(self):
        self.env = Env()
        add_values(self.env)

    def testGroupBy(self):
        cmd = ['ft.aggregate', 'games', '*',
               'GROUPBY', '1', '@brand',
               'REDUCE', 'count', '0', 'AS', 'count',
               'SORTBY', 2, '@count', 'desc',
               'LIMIT', '0', '5'
               ]

        res = self.env.cmd(*cmd)
        self.env.assertIsNotNone(res)
        self.env.assertEqual([292, ['brand', '', 'count', '1518'], ['brand', 'mad catz', 'count', '43'],
                                    ['brand', 'generic', 'count', '40'], ['brand', 'steelseries', 'count', '37'],
                                    ['brand', 'logitech', 'count', '35']], res)

    def testMinMax(self):
        cmd = ['ft.aggregate', 'games', 'sony',
               'GROUPBY', '1', '@brand',
               'REDUCE', 'count', '0',
               'REDUCE', 'min', '1', '@price', 'as', 'minPrice',
               'SORTBY', '2', '@minPrice', 'DESC']
        res = self.env.cmd(*cmd)
        self.env.assertIsNotNone(res)
        row = to_dict(res[1])
        self.env.assertEqual(88, int(float(row['minPrice'])))

        cmd = ['ft.aggregate', 'games', 'sony',
               'GROUPBY', '1', '@brand',
               'REDUCE', 'count', '0',
               'REDUCE', 'max', '1', '@price', 'as', 'maxPrice',
               'SORTBY', '2', '@maxPrice', 'DESC']
        res = self.env.cmd(*cmd)
        row = to_dict(res[1])
        self.env.assertEqual(695, int(float(row['maxPrice'])))

    def testAvg(self):
        cmd = ['ft.aggregate', 'games', 'sony',
               'GROUPBY', '1', '@brand',
               'REDUCE', 'avg', '1', '@price', 'AS', 'avg_price',
               'REDUCE', 'count', '0',
               'SORTBY', '2', '@avg_price', 'DESC']
        res = self.env.cmd(*cmd)
        self.env.assertIsNotNone(res)
        self.env.assertEqual(26, res[0])
        # Ensure the formatting actually exists

        first_row = to_dict(res[1])
        self.env.assertEqual(109, int(float(first_row['avg_price'])))

        for row in res[1:]:
            row = to_dict(row)
            self.env.assertIn('avg_price', row)

        # Test aliasing
        cmd = ['FT.AGGREGATE', 'games', 'sony', 'GROUPBY', '1', '@brand',
               'REDUCE', 'avg', '1', '@price', 'AS', 'avgPrice']
        res = self.env.cmd(*cmd)
        first_row = to_dict(res[1])
        self.env.assertEqual(17, int(float(first_row['avgPrice'])))

    def testCountDistinct(self):
        cmd = ['FT.AGGREGATE', 'games', '*',
               'GROUPBY', '1', '@brand',
               'REDUCE', 'COUNT_DISTINCT', '1', '@title', 'AS', 'count_distinct(title)',
               'REDUCE', 'COUNT', '0'
               ]
        res = self.env.cmd(*cmd)[1:]
        # print res
        row = to_dict(res[0])
        self.env.assertEqual(1484, int(row['count_distinct(title)']))

        cmd = ['FT.AGGREGATE', 'games', '*',
               'GROUPBY', '1', '@brand',
               'REDUCE', 'COUNT_DISTINCTISH', '1', '@title', 'AS', 'count_distinctish(title)',
               'REDUCE', 'COUNT', '0'
               ]
        res = self.env.cmd(*cmd)[1:]
        # print res
        row = to_dict(res[0])
        self.env.assertEqual(1461, int(row['count_distinctish(title)']))

    def testQuantile(self):
        cmd = ['FT.AGGREGATE', 'games', '*',
               'GROUPBY', '1', '@brand',
               'REDUCE', 'QUANTILE', '2', '@price', '0.50', 'AS', 'q50',
               'REDUCE', 'QUANTILE', '2', '@price', '0.90', 'AS', 'q90',
               'REDUCE', 'QUANTILE', '2', '@price', '0.95', 'AS', 'q95',
               'REDUCE', 'AVG', '1', '@price',
               'REDUCE', 'COUNT', '0', 'AS', 'rowcount',
               'SORTBY', '2', '@rowcount', 'DESC', 'MAX', '1']

        res = self.env.cmd(*cmd)
        row = to_dict(res[1])
        # TODO: Better samples
        self.env.assertAlmostEqual(14.99, float(row['q50']), delta=3)
        self.env.assertAlmostEqual(70, float(row['q90']), delta=50)
        self.env.assertAlmostEqual(110, (float(row['q95'])), delta=50)

    def testStdDev(self):
        cmd = ['FT.AGGREGATE', 'games', '*',
               'GROUPBY', '1', '@brand',
               'REDUCE', 'STDDEV', '1', '@price', 'AS', 'stddev(price)',
               'REDUCE', 'AVG', '1', '@price', 'AS', 'avgPrice',
               'REDUCE', 'QUANTILE', '2', '@price', '0.50', 'AS', 'q50Price',
               'REDUCE', 'COUNT', '0', 'AS', 'rowcount',
               'SORTBY', '2', '@rowcount', 'DESC',
               'LIMIT', '0', '10']
        res = self.env.cmd(*cmd)
        row = to_dict(res[1])

        self.env.assertTrue(10 <= int(
            float(row['q50Price'])) <= 20)
        self.env.assertAlmostEqual(53, int(float(row['stddev(price)'])), delta=50)
        self.env.assertEqual(29, int(float(row['avgPrice'])))

    def testParseTime(self):
        cmd = ['FT.AGGREGATE', 'games', '*',
               'GROUPBY', '1', '@brand',
               'REDUCE', 'COUNT', '0', 'AS', 'count',
               'APPLY', 'timefmt(1517417144)', 'AS', 'dt',
               'APPLY', 'parsetime(@dt, "%FT%TZ")', 'as', 'parsed_dt',
               'LIMIT', '0', '1']
        res = self.env.cmd(*cmd)

        self.env.assertEqual(['brand', '', 'count', '1518', 'dt',
                              '2018-01-31T16:45:44Z', 'parsed_dt', '1517417144'], res[1])

    def testRandomSample(self):
        cmd = ['FT.AGGREGATE', 'games', '*', 'GROUPBY', '1', '@brand',
               'REDUCE', 'COUNT', '0', 'AS', 'num',
               'REDUCE', 'RANDOM_SAMPLE', '2', '@price', '10',
               'SORTBY', '2', '@num', 'DESC', 'MAX', '10']
        for row in self.env.cmd(*cmd)[1:]:
            self.env.assertIsInstance(row[5], list)
            self.env.assertGreater(len(row[5]), 0)
            self.env.assertGreaterEqual(int(row[3]), len(row[5]))

            self.env.assertLessEqual(len(row[5]), 10)

    def testTimeFunctions(self):
        cmd = ['FT.AGGREGATE', 'games', '*',

               'APPLY', '1517417144', 'AS', 'dt',
               'APPLY', 'timefmt(@dt)', 'AS', 'timefmt',
               'APPLY', 'day(@dt)', 'AS', 'day',
               'APPLY', 'hour(@dt)', 'AS', 'hour',
               'APPLY', 'minute(@dt)', 'AS', 'minute',
               'APPLY', 'month(@dt)', 'AS', 'month',
               'APPLY', 'dayofweek(@dt)', 'AS', 'dayofweek',
               'APPLY', 'dayofmonth(@dt)', 'AS', 'dayofmonth',
               'APPLY', 'dayofyear(@dt)', 'AS', 'dayofyear',
               'APPLY', 'year(@dt)', 'AS', 'year',

               'LIMIT', '0', '1']
        res = self.env.cmd(*cmd)
        self.env.assertListEqual([1, ['dt', '1517417144', 'timefmt', '2018-01-31T16:45:44Z', 'day', '1517356800', 'hour', '1517414400',
                                       'minute', '1517417100', 'month', '1514764800', 'dayofweek', '3', 'dayofmonth', '31', 'dayofyear', '30', 'year', '2018']], res)

    def testStringFormat(self):
        cmd = ['FT.AGGREGATE', 'games', '@brand:sony',
               'GROUPBY', '2', '@title', '@brand',
               'REDUCE', 'COUNT', '0',
               'REDUCE', 'MAX', '1', '@price', 'AS', 'price',
               'APPLY', 'format("%s|%s|%s|%s", @title, @brand, "Mark", @price)', 'as', 'titleBrand',
               'LIMIT', '0', '10']
        res = self.env.cmd(*cmd)
        for row in res[1:]:
            row = to_dict(row)
            expected = '%s|%s|%s|%g' % (
                row['title'], row['brand'], 'Mark', float(row['price']))
            self.env.assertEqual(expected, row['titleBrand'])

    def testSum(self):
        cmd = ['ft.aggregate', 'games', '*',
               'GROUPBY', '1', '@brand',
               'REDUCE', 'count', '0', 'AS', 'count',
               'REDUCE', 'sum', 1, '@price', 'AS', 'sum(price)',
               'SORTBY', 2, '@sum(price)', 'desc',
               'LIMIT', '0', '5'
               ]
        res = self.env.cmd(*cmd)
        self.env.assertEqual([292, ['brand', '', 'count', '1518', 'sum(price)', '44780.69'],
                             ['brand', 'mad catz', 'count',
                                 '43', 'sum(price)', '3973.48'],
                             ['brand', 'razer', 'count', '26',
                                 'sum(price)', '2558.58'],
                             ['brand', 'logitech', 'count',
                                 '35', 'sum(price)', '2329.21'],
                             ['brand', 'steelseries', 'count', '37', 'sum(price)', '1851.12']], res)

    def testFilter(self):
        cmd = ['ft.aggregate', 'games', '*',
               'GROUPBY', '1', '@brand',
               'REDUCE', 'count', '0', 'AS', 'count',
               'FILTER', '@count > 5'
               ]

        res = self.env.cmd(*cmd)
        for row in res[1:]:
            row = to_dict(row)
            self.env.assertGreater(int(row['count']), 5)

        cmd = ['ft.aggregate', 'games', '*',
               'GROUPBY', '1', '@brand',
               'REDUCE', 'count', '0', 'AS', 'count',
               'FILTER', '@count < 5',
               'FILTER', '@count > 2 && @brand != ""'
               ]

        res = self.env.cmd(*cmd)
        for row in res[1:]:
            row = to_dict(row)
            self.env.assertLess(int(row['count']), 5)
            self.env.assertGreater(int(row['count']), 2)

    def testToList(self):
        cmd = ['ft.aggregate', 'games', '*',
               'GROUPBY', '1', '@brand',
               'REDUCE', 'count_distinct', '1', '@price', 'as', 'count',
               'REDUCE', 'tolist', 1, '@price', 'as', 'prices',
               'SORTBY', 2, '@count', 'desc',
               'LIMIT', '0', '5'
               ]
        res = self.env.cmd(*cmd)

        for row in res[1:]:
            row = to_dict(row)
            self.env.assertEqual(int(row['count']), len(row['prices']))

    def testSortBy(self):
        res = self.env.cmd('ft.aggregate', 'games', '*', 'GROUPBY', '1', '@brand',
                           'REDUCE', 'sum', 1, '@price', 'as', 'price',
                           'SORTBY', 2, '@price', 'desc',
                           'LIMIT', '0', '2')

        self.env.assertListEqual([292, ['brand', '', 'price', '44780.69'], [
                                 'brand', 'mad catz', 'price', '3973.48']], res)

        res = self.env.cmd('ft.aggregate', 'games', '*', 'GROUPBY', '1', '@brand',
                           'REDUCE', 'sum', 1, '@price', 'as', 'price',
                           'SORTBY', 2, '@price', 'asc',
                           'LIMIT', '0', '2')

        self.env.assertListEqual([292, ['brand', 'myiico', 'price', '0.23'], [
                                 'brand', 'crystal dynamics', 'price', '0.25']], res)

        # Test MAX with limit higher than it
        res = self.env.cmd('ft.aggregate', 'games', '*', 'GROUPBY', '1', '@brand',
                           'REDUCE', 'sum', 1, '@price', 'as', 'price',
                           'SORTBY', 2, '@price', 'asc', 'MAX', 2)

        self.env.assertListEqual([292, ['brand', 'myiico', 'price', '0.23'], [
                                 'brand', 'crystal dynamics', 'price', '0.25']], res)

        # Test Sorting by multiple properties
        res = self.env.cmd('ft.aggregate', 'games', '*', 'GROUPBY', '1', '@brand',
                           'REDUCE', 'sum', 1, '@price', 'as', 'price',
                           'APPLY', '(@price % 10)', 'AS', 'price',
                           'SORTBY', 4, '@price', 'asc', '@brand', 'desc', 'MAX', 10,
                           )
        self.env.assertListEqual([292, ['brand', 'zps', 'price', '0'], ['brand', 'zalman', 'price', '0'], ['brand', 'yoozoo', 'price', '0'], ['brand', 'white label', 'price', '0'], ['brand', 'stinky', 'price', '0'], [
                                 'brand', 'polaroid', 'price', '0'], ['brand', 'plantronics', 'price', '0'], ['brand', 'ozone', 'price', '0'], ['brand', 'oooo', 'price', '0'], ['brand', 'neon', 'price', '0']], res)

        # test LOAD with SORTBY
        expected_res = [2265, ['title', 'Logitech MOMO Racing - Wheel and pedals set - 6 button(s) - PC, MAC - black', 'price', '759.12'],
                               ['title', 'Sony PSP Slim &amp; Lite 2000 Console', 'price', '695.8']]
        res = self.env.cmd('ft.aggregate', 'games', '*',
                           'LOAD', 1, '@title',
                           'SORTBY', 2, '@price', 'desc',
                           'LIMIT', '0', '2')
        self.env.assertListEqual(toSortedFlatList(res), toSortedFlatList(expected_res))

        res = self.env.cmd('ft.aggregate', 'games', '*',
                           'SORTBY', 2, '@price', 'desc',
                           'LOAD', 1, '@title',
                           'LIMIT', '0', '2')
        self.env.assertListEqual(toSortedFlatList(res), toSortedFlatList(expected_res))

        # test with non-sortable filed
        expected_res = [2265, ['description', 'world of warcraft:the burning crusade-expansion set'],
                               ['description', 'wired playstation 3 controller, third party product with high quality.']]
        res = self.env.cmd('ft.aggregate', 'games', '*',
                           'SORTBY', 2, '@description', 'desc',
                           'LOAD', 1, '@description',
                           'LIMIT', '0', '2')
        self.env.assertListEqual(toSortedFlatList(res), toSortedFlatList(expected_res))

        res = self.env.cmd('ft.aggregate', 'games', '*',
                           'LOAD', 1, '@description',
                           'SORTBY', 2, '@description', 'desc',
                           'LIMIT', '0', '2')
        self.env.assertListEqual(toSortedFlatList(res), toSortedFlatList(expected_res))

    def testExpressions(self):
        pass

    def testNoGroup(self):
        res = self.env.cmd('ft.aggregate', 'games', '*', 'LOAD', '2', '@brand', '@price',
                           'APPLY', 'floor(sqrt(@price)) % 10', 'AS', 'price',
                           'SORTBY', 4, '@price', 'desc', '@brand', 'desc', 'MAX', 5,
                           )
        exp = [2265,
                ['brand', 'Xbox', 'price', '9'],
                ['brand', 'turtle beach', 'price', '9'],
                ['brand', 'trust', 'price', '9'],
                ['brand', 'steelseries', 'price', '9'],
                ['brand', 'speedlink', 'price', '9']]
        # exp = [2265, ['brand', 'Xbox', 'price', '9'], ['brand', 'Turtle Beach', 'price', '9'], [
                            #  'brand', 'Trust', 'price', '9'], ['brand', 'SteelSeries', 'price', '9'], ['brand', 'Speedlink', 'price', '9']]
        self.env.assertListEqual(exp[1], res[1])

    def testLoad(self):
        res = self.env.cmd('ft.aggregate', 'games', '*',
                           'LOAD', '3', '@brand', '@price', '@nonexist',
                           'SORTBY', 2, '@price', 'DESC',
                           'MAX', 2)
        exp = [3, ['brand', '', 'price', '759.12'], ['brand', 'Sony', 'price', '695.8']]
        self.env.assertEqual(exp[1], res[1])
        self.env.assertEqual(exp[2], res[2])

    def testLoadWithDocId(self):
        res = self.env.cmd('ft.aggregate', 'games', '*',
                           'LOAD', '3', '@brand', '@price', '@__key',
                           'SORTBY', 2, '@price', 'DESC',
                           'MAX', 4)
        exp = [3, ['brand', '', 'price', '759.12', '__key', 'B00006JJIC'],
                   ['brand', 'Sony', 'price', '695.8', '__key', 'B000F6W1AG']]
        self.env.assertEqual(exp[1], res[1])
        self.env.assertEqual(exp[2], res[2])

        res = self.env.cmd('ft.aggregate', 'games', '*',
                           'LOAD', '3', '@brand', '@price', '@__key',
                           'FILTER', '@__key == "B000F6W1AG"')
        self.env.assertEqual(res[1], ['brand', 'Sony', 'price', '695.8', '__key', 'B000F6W1AG'])

    def testLoadImplicit(self):
        # same as previous
        res = self.env.cmd('ft.aggregate', 'games', '*',
                           'LOAD', '1', '@brand',
                           'SORTBY', 2, '@price', 'DESC')
        exp = [3, ['brand', '', 'price', '759.12'], ['brand', 'Sony', 'price', '695.8']]
        self.env.assertEqual(exp[1], res[1])

    def testSplit(self):
        res = self.env.cmd('ft.aggregate', 'games', '*', 'APPLY', 'split("hello world,  foo,,,bar,", ",", " ")', 'AS', 'strs',
                           'APPLY', 'split("hello world,  foo,,,bar,", " ", ",")', 'AS', 'strs2',
                           'APPLY', 'split("hello world,  foo,,,bar,", "", "")', 'AS', 'strs3',
                           'APPLY', 'split("hello world,  foo,,,bar,")', 'AS', 'strs4',
                           'APPLY', 'split("hello world,  foo,,,bar,",",")', 'AS', 'strs5',
                           'APPLY', 'split("")', 'AS', 'empty',
                           'LIMIT', '0', '1'
                           )
        # print "Got {} results".format(len(res))
        # return
        # pprint.pprint(res)
        self.env.assertListEqual([1, ['strs', ['hello world', 'foo', 'bar'],
                                       'strs2', ['hello', 'world', 'foo,,,bar'],
                                       'strs3', ['hello world,  foo,,,bar,'],
                                       'strs4', ['hello world', 'foo', 'bar'],
                                       'strs5', ['hello world', 'foo', 'bar'],
                                       'empty', []]], res)

    def testFirstValue(self):
        res = self.env.cmd('ft.aggregate', 'games', '@brand:(sony|matias|beyerdynamic|(mad catz))',
                           'GROUPBY', 1, '@brand',
                           'REDUCE', 'FIRST_VALUE', 4, '@title', 'BY', '@price', 'DESC', 'AS', 'top_item',
                           'REDUCE', 'FIRST_VALUE', 4, '@price', 'BY', '@price', 'DESC', 'AS', 'top_price',
                           'REDUCE', 'FIRST_VALUE', 4, '@title', 'BY', '@price', 'ASC', 'AS', 'bottom_item',
                           'REDUCE', 'FIRST_VALUE', 4, '@price', 'BY', '@price', 'ASC', 'AS', 'bottom_price',
                           'SORTBY', 2, '@top_price', 'DESC', 'MAX', 5
                           )
        expected = [4, ['brand', 'sony', 'top_item', 'sony psp slim &amp; lite 2000 console', 'top_price',
                        '695.8', 'bottom_item', 'sony dlchd20p high speed hdmi cable for playstation 3', 'bottom_price', '5.88'],
                       ['brand', 'matias', 'top_item', 'matias halfkeyboard usb', 'top_price',
                        '559.99', 'bottom_item', 'matias halfkeyboard usb', 'bottom_price', '559.99'],
                       ['brand', 'beyerdynamic', 'top_item', 'beyerdynamic mmx300 pc gaming premium digital headset with microphone', 'top_price', '359.74',
                        'bottom_item', 'beyerdynamic headzone pc gaming digital surround sound system with mmx300 digital headset with microphone', 'bottom_price', '0'],
                       ['brand', 'mad catz', 'top_item', 'mad catz s.t.r.i.k.e.7 gaming keyboard', 'top_price', '295.95', 'bottom_item',
                        'madcatz mov4545 xbox replacement breakaway cable', 'bottom_price', '3.49']]

        # hack :(
        def mklower(result):
            for arr in result[1:]:
                for x in range(len(arr)):
                    arr[x] = arr[x].lower()
        mklower(expected)
        mklower(res)
        self.env.assertListEqual(expected, res)

    def testLoadAfterGroupBy(self):
        with self.env.assertResponseError():
            self.env.cmd('ft.aggregate', 'games', '*',
                         'GROUPBY', 1, '@brand',
                         'LOAD', 1, '@brand')

    def testReducerGeneratedAliasing(self):
        rv = self.env.cmd('ft.aggregate', 'games', '*',
                          'GROUPBY', 1, '@brand',
                          'REDUCE', 'MIN', 1, '@price',
                          'LIMIT', 0, 1)
        self.env.assertEqual([292, ['brand', '', '__generated_aliasminprice', '0']], rv)

        rv = self.env.cmd('ft.aggregate', 'games', '@brand:(sony|matias|beyerdynamic|(mad catz))',
                          'GROUPBY', 1, '@brand',
                          'REDUCE', 'FIRST_VALUE', 4, '@title', 'BY', '@price', 'DESC',
                          'SORTBY', 2, '@brand', 'ASC')
        self.env.assertEqual('__generated_aliasfirst_valuetitle,by,price,desc', rv[1][2])

    def testIssue1125(self):
        self.env.skipOnCluster()
        if VALGRIND:
            self.env.skip()
        # SEARCH should fail
        self.env.expect('ft.search', 'games', '*', 'limit', 0, 2000000).error()     \
                .contains('LIMIT exceeds maximum of 1000000')
        # SEARCH should succeed
        self.env.expect('ft.config', 'set', 'MAXSEARCHRESULTS', -1).ok()
        rv = self.env.cmd('ft.search', 'games', '*',
                          'LIMIT', 0, 12345678)
        self.env.assertEqual(4531, len(rv))
        # AGGREGATE should succeed
        rv = self.env.cmd('ft.aggregate', 'games', '*',
                          'LIMIT', 0, 12345678)
        self.env.assertEqual(2266, len(rv))
        # AGGREGATE should fail
        self.env.expect('ft.config', 'set', 'MAXAGGREGATERESULTS', 1000000).ok()
        self.env.expect('ft.aggregate', 'games', '*', 'limit', 0, 2000000).error()     \
                .contains('LIMIT exceeds maximum of 1000000')

        # force global limit on aggregate
        num = 10
        self.env.expect('ft.config', 'set', 'MAXAGGREGATERESULTS', num).ok()
        rv = self.env.cmd('ft.aggregate', 'games', '*')
        self.env.assertEqual(num + 1, len(rv))

        self.env.expect('ft.config', 'set', 'MAXAGGREGATERESULTS', -1).ok()
        self.env.expect('ft.config', 'set', 'MAXSEARCHRESULTS', 1000000).ok()

    def testMultiSortByStepsError(self):
        self.env.expect('ft.aggregate', 'games', '*',
                           'LOAD', '2', '@brand', '@price',
                           'SORTBY', 2, '@brand', 'DESC',
                           'SORTBY', 2, '@price', 'DESC').error()\
                            .contains('Multiple SORTBY steps are not allowed. Sort multiple fields in a single step')


    def testLoadWithSortBy(self):
        self.env.expect('ft.aggregate', 'games', '*',
                           'LOAD', '2', '@brand', '@price',
                           'SORTBY', 2, '@brand', 'DESC',
                           'SORTBY', 2, '@price', 'DESC').error()\
                            .contains('Multiple SORTBY steps are not allowed. Sort multiple fields in a single step')

    def testCountError(self):
        # With 0 values
        conn = getConnectionByEnv(self.env)
        res = self.env.execute_command('ft.aggregate', 'games', '*',
                                       'GROUPBY', '2', '@brand', '@price',
                                       'REDUCE', 'COUNT', 0)
        self.env.assertEqual(len(res), 1245)

        # With count 1 and 1 value
        res = self.env.expect('ft.aggregate', 'games', '*',
                           'GROUPBY', '2', '@brand', '@price',
                           'REDUCE', 'COUNT', 1, '@brand').error()      \
                            .contains('Count accepts 0 values only')

        # With count 1 and 0 values
        res = self.env.expect('ft.aggregate', 'games', '*',
                           'GROUPBY', '2', '@brand', '@price',
                           'REDUCE', 'COUNT', 1).error()        \
                            .contains('Bad arguments for COUNT: Expected an argument, but none provided')


    def testModulo(self):
        conn = getConnectionByEnv(self.env)

        # With MIN_INF % -1
        res = self.env.execute_command('ft.aggregate', 'games', '*',
                                       'APPLY', '-9223372036854775808 % -1')
        self.env.assertEqual(res[1][1], '0')

        # With Integers
        res = self.env.execute_command('ft.aggregate', 'games', '*',
                                       'APPLY', '439974354 % 5')
        self.env.assertEqual(res[1][1], '4')

        # With Negative
        res = self.env.execute_command('ft.aggregate', 'games', '*',
                                       'APPLY', '-54775808 % -5')
        self.env.assertEqual(res[1][1], '-3')

        res = self.env.execute_command('ft.aggregate', 'games', '*',
                                       'APPLY', '-14275897 % 5')
        self.env.assertEqual(res[1][1], '-2')

        # With Floats
        res = self.env.execute_command('ft.aggregate', 'games', '*',
                                       'APPLY', '547758.3 % 5.1')
        self.env.assertEqual(res[1][1], '3')


    # def testLoadAfterSortBy(self):
    #     with self.env.assertResponseError():
    #         self.env.cmd('ft.aggregate', 'games', '*',
    #                      'SORTBY', 1, '@brand',
    #                      'LOAD', 1, '@brand')

    # def testLoadAfterApply(self):
    #     with self.env.assertResponseError():
    #         self.env.cmd('ft.aggregate', 'games', '*',
    #                      'APPLY', 'timefmt(1517417144)', 'AS', 'dt',
    #                      'LOAD', 1, '@brand')

    # def testLoadAfterFilter(self):
    #     with self.env.assertResponseError():
    #         self.env.cmd('ft.aggregate', 'games', '*',
    #                      'FILTER', '@count > 5',
    #                      'LOAD', 1, '@brand')

    # def testLoadAfterLimit(self):
    #     with self.env.assertResponseError():
    #         self.env.cmd('ft.aggregate', 'games', '*',
    #                      'LIMIT', '0', '5',
    #                      'LOAD', 1, '@brand')


class TestAggregateSecondUseCases():
    def __init__(self):
        self.env = Env()
        add_values(self.env, 2)

    def testSimpleAggregate(self):
        res = self.env.cmd('ft.aggregate', 'games', '*')
        self.env.assertIsNotNone(res)
        self.env.assertEqual(len(res), 4531)

    def testSimpleAggregateWithCursor(self):
        res = self.env.cmd('ft.aggregate', 'games', '*', 'WITHCURSOR', 'COUNT', 1000)
        self.env.assertTrue(res[1] != 0)

def grouper(iterable, n, fillvalue=None):
    "Collect data into fixed-length chunks or blocks"
    # grouper('ABCDEFG', 3, 'x') --> ABC DEF Gxx
    from itertools import zip_longest
    args = [iter(iterable)] * n
    return zip_longest(fillvalue=fillvalue, *args)

def testAggregateGroupByOnEmptyField(env):
    env.cmd('ft.create', 'idx', 'ON', 'HASH',
            'SCHEMA', 'f', 'TEXT', 'SORTABLE', 'test', 'TEXT', 'SORTABLE')
    env.cmd('ft.add', 'idx', 'doc1', '1.0', 'FIELDS', 'f', 'field', 'test', 'test1,test2,test3')
    env.cmd('ft.add', 'idx', 'doc2', '1.0', 'FIELDS', 'f', 'field', 'test', '')
    res = env.cmd('ft.aggregate', 'idx', 'field', 'APPLY', 'split(@test)', 'as', 'check',
                  'GROUPBY', '1', '@check', 'REDUCE', 'COUNT', '0', 'as', 'count')

    expected = [4, ['check', 'test3', 'count', '1'],
                   ['check', None, 'count', '1'],
                   ['check', 'test1', 'count', '1'],
                   ['check', 'test2', 'count', '1']]
    for var in expected:
        env.assertIn(var, res)

def testMultiSortBy(env):
    conn = getConnectionByEnv(env)
    env.execute_command('FT.CREATE', 'sb_idx', 'SCHEMA', 't1', 'TEXT', 't2', 'TEXT')
    conn.execute_command('hset', 'doc1', 't1', 'a', 't2', 'a')
    conn.execute_command('hset', 'doc2', 't1', 'a', 't2', 'b')
    conn.execute_command('hset', 'doc3', 't1', 'a', 't2', 'c')
    conn.execute_command('hset', 'doc4', 't1', 'b', 't2', 'a')
    conn.execute_command('hset', 'doc5', 't1', 'b', 't2', 'b')
    conn.execute_command('hset', 'doc6', 't1', 'b', 't2', 'c')
    conn.execute_command('hset', 'doc7', 't1', 'c', 't2', 'a')
    conn.execute_command('hset', 'doc8', 't1', 'c', 't2', 'b')
    conn.execute_command('hset', 'doc9', 't1', 'c', 't2', 'c')

    # t1 ASC t2 ASC
    res = [9, ['t1', 'a', 't2', 'a'], ['t1', 'a', 't2', 'b'], ['t1', 'a', 't2', 'c'],
               ['t1', 'b', 't2', 'a'], ['t1', 'b', 't2', 'b'], ['t1', 'b', 't2', 'c'],
               ['t1', 'c', 't2', 'a'], ['t1', 'c', 't2', 'b'], ['t1', 'c', 't2', 'c']]
    env.expect('FT.AGGREGATE', 'sb_idx', '*',
                'LOAD', '2', '@t1', '@t2',
                'SORTBY', '4', '@t1', 'ASC', '@t2', 'ASC').equal(res)

    # t1 DESC t2 ASC
    res = [9, ['t1', 'c', 't2', 'a'], ['t1', 'c', 't2', 'b'], ['t1', 'c', 't2', 'c'],
               ['t1', 'b', 't2', 'a'], ['t1', 'b', 't2', 'b'], ['t1', 'b', 't2', 'c'],
               ['t1', 'a', 't2', 'a'], ['t1', 'a', 't2', 'b'], ['t1', 'a', 't2', 'c']]
    env.expect('FT.AGGREGATE', 'sb_idx', '*',
                'LOAD', '2', '@t1', '@t2',
                'SORTBY', '4', '@t1', 'DESC', '@t2', 'ASC').equal(res)

    # t2 ASC t1 ASC
    res = [9, ['t1', 'a', 't2', 'a'], ['t1', 'b', 't2', 'a'], ['t1', 'c', 't2', 'a'],
               ['t1', 'a', 't2', 'b'], ['t1', 'b', 't2', 'b'], ['t1', 'c', 't2', 'b'],
               ['t1', 'a', 't2', 'c'], ['t1', 'b', 't2', 'c'], ['t1', 'c', 't2', 'c']]
    env.expect('FT.AGGREGATE', 'sb_idx', '*',
                'LOAD', '2', '@t1', '@t2',
                'SORTBY', '4', '@t2', 'ASC', '@t1', 'ASC').equal(res)
    # t2 ASC t1 DESC
    env.expect('FT.AGGREGATE', 'sb_idx', '*',
                'LOAD', '2', '@t1', '@t2',
                'SORTBY', '4', '@t2', 'ASC', '@t1', 'ASC').equal(res)

def testGroupbyNoReduce(env):
    env.cmd('ft.create', 'idx', 'ON', 'HASH',
            'SCHEMA', 'primaryName', 'TEXT', 'SORTABLE',
            'birthYear', 'NUMERIC', 'SORTABLE')

    for x in range(10):
        env.cmd('ft.add', 'idx', 'doc{}'.format(x), 1, 'fields',
            'primaryName', 'sarah number{}'.format(x))

    rv = env.cmd('ft.aggregate', 'idx', 'sarah', 'groupby', 1, '@primaryName')
    env.assertEqual(11, len(rv))
    for row in rv[1:]:
        env.assertEqual('primaryName', row[0])
        env.assertTrue('sarah' in row[1])

def testStartsWith(env):
    conn = getConnectionByEnv(env)
    env.execute_command('ft.create', 'idx', 'SCHEMA', 't', 'TEXT', 'SORTABLE')
    conn.execute_command('hset', 'doc1', 't', 'aa')
    conn.execute_command('hset', 'doc2', 't', 'aaa')
    conn.execute_command('hset', 'doc3', 't', 'ab')

    res = env.cmd('ft.aggregate', 'idx', '*', 'load', 1, 't', 'apply', 'startswith(@t, "aa")', 'as', 'prefix')
    env.assertEqual(toSortedFlatList(res), toSortedFlatList([1, ['t', 'aa', 'prefix', '1'], \
                                                                ['t', 'aaa', 'prefix', '1'], \
                                                                ['t', 'ab', 'prefix', '0']]))

def testContains(env):
    conn = getConnectionByEnv(env)
    env.execute_command('ft.create', 'idx', 'SCHEMA', 't', 'TEXT', 'SORTABLE')
    conn.execute_command('hset', 'doc1', 't', 'aa')
    conn.execute_command('hset', 'doc2', 't', 'bba')
    conn.execute_command('hset', 'doc3', 't', 'aba')
    conn.execute_command('hset', 'doc4', 't', 'abb')
    conn.execute_command('hset', 'doc5', 't', 'abba')
    conn.execute_command('hset', 'doc6', 't', 'abbabb')

    # check count of contains
    res = env.cmd('ft.aggregate', 'idx', '*', 'load', 1, 't', 'apply', 'contains(@t, "bb")', 'as', 'substring')
    env.assertEqual(toSortedFlatList(res), toSortedFlatList([1, ['t', 'aa', 'substring', '0'], \
                                                                ['t', 'bba', 'substring', '1'], \
                                                                ['t', 'aba', 'substring', '0'], \
                                                                ['t', 'abb', 'substring', '1'], \
                                                                ['t', 'abba', 'substring', '1'], \
                                                                ['t', 'abbabb', 'substring', '2']]))

    # check filter by contains
    res = env.cmd('ft.aggregate', 'idx', '*', 'load', 1, 't', 'filter', 'contains(@t, "bb")')
    env.assertEqual(toSortedFlatList(res)[1:], toSortedFlatList([['t', 'bba'], \
                                                                 ['t', 'abb'], \
                                                                 ['t', 'abba'], \
                                                                 ['t', 'abbabb']]))

    # check count of contains with empty string. (returns length of string + 1)
    res = env.cmd('ft.aggregate', 'idx', '*', 'load', 1, 't', 'apply', 'contains(@t, "")', 'as', 'substring')
    env.assertEqual(toSortedFlatList(res), toSortedFlatList([1, ['t', 'aa', 'substring', '3'], \
                                                             ['t', 'bba', 'substring', '4'], \
                                                             ['t', 'aba', 'substring', '4'], \
                                                             ['t', 'abb', 'substring', '4'], \
                                                             ['t', 'abba', 'substring', '5'], \
                                                             ['t', 'abbabb', 'substring', '7']]))

    # check filter by contains with empty string
    res = env.cmd('ft.aggregate', 'idx', '*', 'load', 1, 't', 'filter', 'contains(@t, "")')
    env.assertEqual(toSortedFlatList(res)[1:], toSortedFlatList([['t', 'aa'], \
                                                                 ['t', 'bba'], \
                                                                 ['t', 'aba'], \
                                                                 ['t', 'abb'], \
                                                                 ['t', 'abba'], \
                                                                 ['t', 'abbabb']]))

def testStrLen(env):
    conn = getConnectionByEnv(env)
    env.execute_command('ft.create', 'idx', 'SCHEMA', 't', 'TEXT', 'SORTABLE')
    conn.execute_command('hset', 'doc1', 't', 'aa')
    conn.execute_command('hset', 'doc2', 't', 'aaa')
    conn.execute_command('hset', 'doc3', 't', '')

    res = env.cmd('ft.aggregate', 'idx', '*', 'load', 1, 't', 'apply', 'strlen(@t)', 'as', 'length')
    exp = [1, ['t', 'aa', 'length', '2'],
              ['t', 'aaa', 'length', '3'],
              ['t', '', 'length', '0']]
    env.assertEqual(toSortedFlatList(res), toSortedFlatList(exp))

def testLoadAll(env):
    conn = getConnectionByEnv(env)
    env.execute_command('FT.CREATE', 'idx', 'SCHEMA', 't', 'TEXT', 'n', 'NUMERIC')
    conn.execute_command('HSET', 'doc1', 't', 'hello', 'n', 42, 'notIndexed', 'ccc')
    conn.execute_command('HSET', 'doc2', 't', 'world', 'n', 3.141, 'notIndexed', 'bbb')
    conn.execute_command('HSET', 'doc3', 't', 'hello world', 'n', 17.8, 'notIndexed', 'aaa')
    # without LOAD
    env.expect('FT.AGGREGATE', 'idx', '*').equal([1, [], [], []])
    # use LOAD with narg or ALL
    res = [3, ['__key', 'doc1', 't', 'hello', 'n', '42', 'notIndexed', 'ccc'],
              ['__key', 'doc2', 't', 'world', 'n', '3.141', 'notIndexed', 'bbb'],
              ['__key', 'doc3', 't', 'hello world', 'n', '17.8', 'notIndexed', 'aaa']]

    env.expect('FT.AGGREGATE', 'idx', '*', 'LOAD', 4, '__key', 't', 'n', 'notIndexed', 'SORTBY', 1, '@__key').equal(res)
    env.expect('FT.AGGREGATE', 'idx', '*', 'LOAD', '*', 'LOAD', 1, '@__key', 'SORTBY', 1, '@__key').equal(res)

    if not env.isCluster(): # TODO: fix error message in cluster
        env.expect('FT.AGGREGATE', 'idx', '*', 'LOAD', '*', 'SORTBY', 1, '@notIndexed').error().contains('not loaded nor in schema') # can be enabled in the future
        env.expect('FT.AGGREGATE', 'idx', '*', 'SORTBY', 1, '@notIndexed').error().contains('not loaded nor in schema') # without LOAD it's an error (unless we enable implicit LOAD of any field for SORTBY)
        env.expect('FT.AGGREGATE', 'idx', '*', 'LOAD', '*', 'SORTBY', 1, '@notExists').error().contains('not loaded nor in schema') # can be enabled in the future - should pass even if notExists doesn't exist
        env.expect('FT.AGGREGATE', 'idx', '*', 'SORTBY', 1, '@notExists').error().contains('not loaded nor in schema') # without LOAD it's an error (unless we enable implicit LOAD of any field for SORTBY)

def testLimitIssue(env):
    #ticket 66895
    conn = getConnectionByEnv(env)
    env.execute_command('ft.create', 'idx', 'SCHEMA', 'PrimaryKey', 'TEXT', 'SORTABLE',
                        'CreatedDateTimeUTC', 'NUMERIC', 'SORTABLE')
    conn.execute_command('HSET', 'doc1', 'PrimaryKey', '9::362330', 'CreatedDateTimeUTC', '637387878524969984')
    conn.execute_command('HSET', 'doc2', 'PrimaryKey', '9::362329', 'CreatedDateTimeUTC', '637387875859270016')
    conn.execute_command('HSET', 'doc3', 'PrimaryKey', '9::362326', 'CreatedDateTimeUTC', '637386176589869952')
    conn.execute_command('HSET', 'doc4', 'PrimaryKey', '9::362311', 'CreatedDateTimeUTC', '637383865971600000')
    conn.execute_command('HSET', 'doc5', 'PrimaryKey', '9::362310', 'CreatedDateTimeUTC', '637383864050669952')
    conn.execute_command('HSET', 'doc6', 'PrimaryKey', '9::362309', 'CreatedDateTimeUTC', '637242254008029952')
    conn.execute_command('HSET', 'doc7', 'PrimaryKey', '9::362308', 'CreatedDateTimeUTC', '637242253551670016')
    conn.execute_command('HSET', 'doc8', 'PrimaryKey', '9::362306', 'CreatedDateTimeUTC', '637166988081200000')

    _res = [8,
          ['PrimaryKey', '9::362330', 'CreatedDateTimeUTC', '637387878524969984'],
          ['PrimaryKey', '9::362329', 'CreatedDateTimeUTC', '637387875859270016'],
          ['PrimaryKey', '9::362326', 'CreatedDateTimeUTC', '637386176589869952'],
          ['PrimaryKey', '9::362311', 'CreatedDateTimeUTC', '637383865971600000'],
          ['PrimaryKey', '9::362310', 'CreatedDateTimeUTC', '637383864050669952'],
          ['PrimaryKey', '9::362309', 'CreatedDateTimeUTC', '637242254008029952'],
          ['PrimaryKey', '9::362308', 'CreatedDateTimeUTC', '637242253551670016'],
          ['PrimaryKey', '9::362306', 'CreatedDateTimeUTC', '637166988081200000']]

    actual_res = env.execute_command('FT.AGGREGATE', 'idx', '*',
                                     'APPLY', '@PrimaryKey', 'AS', 'PrimaryKey',
                                     'SORTBY', '2', '@CreatedDateTimeUTC', 'DESC', 'LIMIT', '0', '8')
    env.assertEqual(actual_res, _res)

    res = [_res[0]] + _res[1:3]
    actual_res = env.execute_command('FT.AGGREGATE', 'idx', '*',
                                     'APPLY', '@PrimaryKey', 'AS', 'PrimaryKey',
                                     'SORTBY', '2', '@CreatedDateTimeUTC', 'DESC', 'LIMIT', '0', '2')
    env.assertEqual(actual_res, res)

    res = [_res[0]] + _res[2:4]
    actual_res = env.execute_command('FT.AGGREGATE', 'idx', '*',
                                     'APPLY', '@PrimaryKey', 'AS', 'PrimaryKey',
                                     'SORTBY', '2', '@CreatedDateTimeUTC', 'DESC', 'LIMIT', '1', '2')
    env.assertEqual(actual_res, res)

    res = [_res[0]] + _res[3:5]
    actual_res = env.execute_command('FT.AGGREGATE', 'idx', '*',
                                     'APPLY', '@PrimaryKey', 'AS', 'PrimaryKey',
                                     'SORTBY', '2', '@CreatedDateTimeUTC', 'DESC', 'LIMIT', '2', '2')
    env.assertEqual(actual_res, res)

def testMaxAggResults(env):
    if env.env == 'existing-env':
        env.skip()
    env = Env(moduleArgs="MAXAGGREGATERESULTS 100")
    conn = getConnectionByEnv(env)
    env.execute_command('ft.create', 'idx', 'SCHEMA', 't', 'TEXT')
    env.expect('ft.aggregate', 'idx', '*', 'LIMIT', '0', '10000').error()   \
       .contains('LIMIT exceeds maximum of 100')

def testMaxAggInf(env):
    env.skipOnCluster()
    env.expect('ft.config', 'set', 'MAXAGGREGATERESULTS', -1).ok()
    env.expect('ft.config', 'get', 'MAXAGGREGATERESULTS').equal([['MAXAGGREGATERESULTS', 'unlimited']])

def testLoadPosition(env):
    conn = getConnectionByEnv(env)
    env.execute_command('ft.create', 'idx', 'SCHEMA', 't1', 'TEXT', 't2', 'TEXT')
    conn.execute_command('hset', 'doc1', 't1', 'hello', 't2', 'world')

    # LOAD then SORTBY
    env.expect('ft.aggregate', 'idx', '*', 'LOAD', '1', 't1', 'SORTBY', '2', '@t1', 'ASC') \
        .equal([1, ['t1', 'hello']])

    # SORTBY then LOAD
    env.expect('ft.aggregate', 'idx', '*', 'SORTBY', '2', '@t1', 'ASC', 'LOAD', '1', 't1') \
        .equal([1, ['t1', 'hello']])

    # two LOADs
    env.expect('ft.aggregate', 'idx', '*', 'LOAD', '1', 't1', 'LOAD', '1', 't2') \
        .equal([1, ['t1', 'hello', 't2', 'world']])

    # two LOADs with an apply for error
    # TODO: fix cluster error message
    if not env.isCluster():
        env.expect('ft.aggregate', 'idx', '*', 'LOAD', '1', 't1',
                   'APPLY', '@t2', 'AS', 'load_error',
                   'LOAD', '1', 't2').error().contains('not loaded nor in pipeline')


def testAggregateGroup0Field(env):
    conn = getConnectionByEnv(env)
    env.execute_command('ft.create', 'idx', 'ON', 'HASH', 'SCHEMA', 'num', 'NUMERIC', 'SORTABLE')
    for i in range(101):
        conn.execute_command('HSET', 'doc%s' % i, 't', 'text', 'num', i)

    res = env.cmd('ft.aggregate', 'idx', '*', 'GROUPBY', 0,
                                    'REDUCE', 'QUANTILE', '2', 'num', '0.95', 'AS', 'q95')
    env.assertEqual(res, [1, ['q95', '95']])
    res = env.cmd('ft.aggregate', 'idx', '*', 'GROUPBY', 0,
                  'REDUCE', 'QUANTILE', '2', 'num', '0.9', 'AS', 'q90')
    env.assertEqual(res, [1, ['q90', '90']])
    res = env.cmd('ft.aggregate', 'idx', '*', 'GROUPBY', 0,
                  'REDUCE', 'QUANTILE', '2', 'num', '0.5', 'AS', 'q50')
    env.assertEqual(res, [1, ['q50', '50']])


    conn.execute_command('FLUSHALL')
    env.execute_command('ft.create', 'idx', 'ON', 'HASH', 'SCHEMA', 'num', 'NUMERIC', 'SORTABLE')

    values = [880000.0, 685000.0, 590000.0, 1200000.0, 1170000.0, 1145000.0,
              3950000.0, 620000.0, 758000.0, 4850000.0, 800000.0, 340000.0,
              530000.0, 500000.0, 540000.0, 2500000.0, 330000.0, 525000.0,
              2500000.0, 350000.0, 590000.0, 1250000.0, 799000.0, 1380000.0]
    for i in range(len(values)):
        conn.execute_command('HSET', 'doc%s' % i, 't', 'text', 'num', values[i])


    res = env.cmd('ft.aggregate', 'idx', '*', 'GROUPBY', 0,
                  'REDUCE', 'QUANTILE', '2', 'num', '0.95', 'AS', 'q95')
    env.assertEqual(res, [1, ['q95', '3950000']])
    res = env.cmd('ft.aggregate', 'idx', '*', 'GROUPBY', 0,
                  'REDUCE', 'QUANTILE', '2', 'num', '0.9', 'AS', 'q90')
    env.assertEqual(res, [1, ['q90', '2500000']])
    res = env.cmd('ft.aggregate', 'idx', '*', 'GROUPBY', 0,
                  'REDUCE', 'QUANTILE', '2', 'num', '0.8', 'AS', 'q80')
    env.assertEqual(res, [1, ['q80', '1380000']])
    res = env.cmd('ft.aggregate', 'idx', '*', 'GROUPBY', 0,
                  'REDUCE', 'QUANTILE', '2', 'num', '0.7', 'AS', 'q70')
    env.assertEqual(res, [1, ['q70', '1170000']])
    res = env.cmd('ft.aggregate', 'idx', '*', 'GROUPBY', 0,
                  'REDUCE', 'QUANTILE', '2', 'num', '0.6', 'AS', 'q60')
    env.assertEqual(res, [1, ['q60', '880000']])
    res = env.cmd('ft.aggregate', 'idx', '*', 'GROUPBY', 0,
                  'REDUCE', 'QUANTILE', '2', 'num', '0.5', 'AS', 'q50')
    env.assertEqual(res, [1, ['q50', '758000']])

def testResultCounter(env):
    # Issue 436
    # https://github.com/RediSearch/RediSearch/issues/436
    env.skip()
    conn = getConnectionByEnv(env)
    conn.execute_command('FT.CREATE', 'idx', 'SCHEMA', 't1', 'TEXT', 'SORTABLE')
    conn.execute_command('HSET', 'doc1', 't1', 'hello')
    conn.execute_command('HSET', 'doc2', 't1', 'hello')
    conn.execute_command('HSET', 'doc3', 't1', 'world')
    conn.execute_command('HSET', 'doc4', 't1', 'hello world')

    # first document is a match
    env.expect('FT.AGGREGATE', 'idx', '*', 'FILTER', '@t1 == "hello"').equal([1, ['t1', 'hello'], ['t1', 'hello']])
    #env.expect('FT.AGGREGATE', 'idx', '*', 'FILTER', '@t1 == "hello"').equal([2, ['t1', 'hello'], ['t1', 'hello']])

    # 3rd document is a match
    env.expect('FT.AGGREGATE', 'idx', '*', 'FILTER', '@t1 == "world"').equal([3, ['t1', 'world']])
    #env.expect('FT.AGGREGATE', 'idx', '*', 'FILTER', '@t1 == "world"').equal([1, ['t1', 'world']])

    # no match. max docID is 4
    env.expect('FT.AGGREGATE', 'idx', '*', 'FILTER', '@t1 == "foo"').equal([4])
    #env.expect('FT.AGGREGATE', 'idx', '*', 'FILTER', '@t1 == "foo"').equal([0])

<<<<<<< HEAD
=======
def test_aggregate_timeout():
    if VALGRIND:
        # You don't want to run this under valgrind, it will take forever
        raise unittest.SkipTest("Skipping timeout test under valgrind")
    env = Env(moduleArgs='DEFAULT_DIALECT 2 ON_TIMEOUT FAIL')
    conn = getConnectionByEnv(env)
    conn.execute_command('FT.CREATE', 'idx', 'SCHEMA', 't1', 'TEXT')
    nshards = env.shardsCount
    num_docs = 10000 * nshards
    pipeline = conn.pipeline(transaction=False)
    for i in range(num_docs):
        pipeline.hset (f'doc_{i}', 't1', str(np.random.rand(1, 1024)))
        if i % 1000 == 0:
            pipeline.execute()
            pipeline = conn.pipeline(transaction=False)
    pipeline.execute()


    env.expect('FT.AGGREGATE', 'idx', '*', 'groupby', '1', '@t1', 'REDUCE', 'count', '0', 'AS', 'count', 'TIMEOUT', '1'). \
        equal( ['Timeout limit was reached'] if not env.isCluster() else [0])


def testGroupProperties(env):
    conn = getConnectionByEnv(env)
    conn.execute_command('FT.CREATE', 'idx', 'SCHEMA', 't', 'TEXT', 'SORTABLE', 'n', 'NUMERIC', 'SORTABLE', 'tt', 'TAG')
    conn.execute_command('HSET', 'doc1', 't', 'hello', 'n', '1', 'tt', 'foo')

    # Check groupby properties
    env.expect('FT.AGGREGATE', 'idx', '*', 'GROUPBY', '3', 't', 'n', 'tt').error().contains(
                    'Bad arguments for GROUPBY: Unknown property `t`. Did you mean `@t`?')

    env.expect('FT.AGGREGATE', 'idx', '*', 'GROUPBY', '3', '@t', 'n', '@tt').error().contains(
                    'Bad arguments for GROUPBY: Unknown property `n`. Did you mean `@n`?')

    env.expect('FT.AGGREGATE', 'idx', '*', 'GROUPBY', '3', '@t', '@n', '@tt').noError()

    # Verify that we fail and not returning results from `t`
    env.expect('FT.AGGREGATE', 'idx', '*', 'GROUPBY', '1', 'tt').error().contains('Bad arguments for GROUPBY: Unknown property `tt`. Did you mean `@tt`?')
    env.expect('FT.AGGREGATE', 'idx', '*', 'GROUPBY', '1', '@tt').equal([1, ['tt', 'foo']])

    # Verify we fail on grouping by the same property twice
    env.expect('FT.AGGREGATE', 'idx', '*', 'GROUPBY', '2', '@t', '@t').error().contains('Property `t` specified more than once')

    # Verify we fail on having the same reducer output twice
    env.expect('FT.AGGREGATE', 'idx', '*', 'GROUPBY', '1', '@t',
                                           'REDUCE', 'COUNT', '0', 'AS', 't').error().contains(
                    'Property `t` specified more than once')

    env.expect('FT.AGGREGATE', 'idx', '*', 'GROUPBY', '1', '@t',
                                           'REDUCE', 'COUNT', '0', 'AS', 'my_count',
                                           'REDUCE', 'COUNT', '0', 'AS', 'my_count').error().contains(
                    'Property `my_count` specified more than once')

    env.expect('FT.AGGREGATE', 'idx', '*', 'GROUPBY', '1', '@t',
                                           'REDUCE', 'COUNT', '0',
                                           'REDUCE', 'COUNT', '0',).error().contains('specified more than once')
    # Same reducer with a different alias is ok
    env.expect('FT.AGGREGATE', 'idx', '*', 'GROUPBY', '1', '@t',
                                           'REDUCE', 'COUNT', '0', 'AS', 'my_output',
                                           'REDUCE', 'COUNT', '0', 'AS', 'my_count').noError()

    # Should behave the same in cluster and standalone, but on coordinator the AVG is translated to COUNT and SUM in the shards, and
    # two SUMs and an APPLY in the coordinator, which usually could override the same name but here we expect it to fail
    env.expect('FT.AGGREGATE', 'idx', '*', 'GROUPBY', '1', '@t',
                                           'REDUCE', 'COUNT', '0', 'AS', 'my_output',
                                           'REDUCE', 'AVG', '1', '@n', 'AS', 'my_output').error().contains(
               'Property `my_output` specified more than once')
>>>>>>> 018135a8

def testGroupAfterSort(env):
    conn = getConnectionByEnv(env)
    conn.execute_command('FT.CREATE', 'idx', 'SCHEMA', 't', 'TAG', 'n', 'NUMERIC')
    conn.execute_command('HSET', 'doc1', 't', 'AAAA', 'n', '0')
    conn.execute_command('HSET', 'doc2', 't', 'AAAA', 'n', '1')
    conn.execute_command('HSET', 'doc3', 't', 'BBBB', 'n', '0')
    conn.execute_command('HSET', 'doc4', 't', 'BBBB', 'n', '1')

    # CASE 1 #
    res = conn.execute_command('FT.AGGREGATE', 'idx', '*',
                               'SORTBY', '1', '@n', 'MAX', '2',
                               'GROUPBY', '1', '@t',
                               'REDUCE', 'COUNT', '0', 'AS', 'c')

    # On a standalone mode this is strait forward:
    # 1. we sort by `n` and take the first 2 results (doc1 and doc3)
    # 2. we group by `t` and add a `COUNT` reducer as `c`
    # 3. since doc1 and doc3 has different `t` value, we get two rows, each of COUNT 1.
    # so the expected result is:
    expected = [2, ['t', 'AAAA', 'c', '1'], ['t', 'BBBB', 'c', '1']]

    # We expect to get the same results from the coordinator, no matter what is the distribution of the docs between the shards.
    # Before the logic fix, the pipeline of ->sortby(n, limit(2))->group(t, COUNT() AS c) was changed to
    #
    # |--------------- on the shards ---------------|->|----------- on the coordinator -----------|
    # ->sortby(n, limit(2))->group(t, COUNT() AS tmp)->sortby(n, limit(2))->group(t, SUM(tmp) AS c)
    #
    # and since `n` is not in the scope when we get to the second sorter, the query fails. ([0] is returned)

    env.assertEqual(res, expected)

    # CASE 2 #
    conn.execute_command('HSET', 'doc5', 't', 'AAAA', 'n', '0')
    conn.execute_command('HSET', 'doc6', 't', 'BBBB', 'n', '1')

    res = conn.execute_command('FT.AGGREGATE', 'idx', '*',
                               'SORTBY', '3', '@n', '@t', 'DESC', 'MAX', '3',
                               'GROUPBY', '2', '@t', '@n',
                               'REDUCE', 'COUNT', '0', 'AS', 'c')

    # On a standalone mode this is strait forward:
    # 1. we sort by `n` and take the first 3 results (doc1, doc3 and doc5)
    # 2. we group by `t` and `n`, and add a `COUNT` reducer as `c`
    # 3. since doc1, doc3 and doc5 has different `t` value, we get two rows, one of COUNT 2 and one of 1.
    # 4. both rows has `n == 0` so it does not affect the aggregation
    # so the expected result is:
    expected = [2, ['t', 'AAAA', 'n', '0', 'c', '2'], ['t', 'BBBB', 'n', '0', 'c', '1']]

    # We expect to get the same results from the coordinator, no matter what is the distribution of the docs between the shards.
    # Before the logic fix, the pipeline of ->sortby(n, t, limit(3)->group(t, n, COUNT() AS c) was changed to
    #
    # |------------------ on the shards ------------------|->|-------------- on the coordinator --------------|
    # ->sortby(n, t, limit(3))->group(t, n, COUNT() AS tmp)->sortby(n, t, limit(3))->group(t, n, SUM(tmp) AS c)
    #
    # now, no matter the docs distribution (unless they all in the same shard), some rows with `n == 1` will pass the first limit,
    # will get their own row and get to the coordinator. then, we have 2 options:
    # 1. doc1 doc3 and doc5 are all in different shards. the coordinator will get 3 rows with `n == 0` and only them will pass the second
    #    sort and limit, and the second aggregation will results with the same result as in a standalone (lucky).
    # 2. some of doc1 doc3 and doc5 are in the same shard. we won't get 3 rows of `n == 0` at the second sort and limit, so a row
    #    with `n == 1` will get the the last aggregation and the final result will include 3 row:
    #    one for (t == AAAA, n == 0), one for (t == BBBB, n == 0), and one for (t == ????, n == 1)

<<<<<<< HEAD
    env.assertEqual(res, expected)


def testWithKNN(env):
    conn = getConnectionByEnv(env)
    dim = 4
    env.expect('FT.CREATE', 'idx', 'SCHEMA', 'v', 'VECTOR', 'FLAT', '6', 'DIM', dim, 'DISTANCE_METRIC', 'L2',
                         'TYPE', 'FLOAT32', 'n', 'NUMERIC').ok()

    # Use {1} and {3} hash slot to verify the distribution of the documents among 2 different shards.
    conn.execute_command('HSET', 'doc1{1}', 'v', create_np_array_typed([1] * dim).tobytes(), 'n', '3')
    conn.execute_command('HSET', 'doc5{1}', 'v', create_np_array_typed([5] * dim).tobytes(), 'n', '2')
    conn.execute_command('HSET', 'doc6{1}', 'v', create_np_array_typed([6] * dim).tobytes(), 'n', '1')

    conn.execute_command('HSET', 'doc2{3}', 'v', create_np_array_typed([2] * dim).tobytes(), 'n', '5')
    conn.execute_command('HSET', 'doc3{3}', 'v', create_np_array_typed([3] * dim).tobytes(), 'n', '4')
    conn.execute_command('HSET', 'doc4{3}', 'v', create_np_array_typed([4] * dim).tobytes(), 'n', '6')

    # CASE 1 #
    # Run KNN with SORTBY. We expect that the top 3 documents in terms of vector distance will be doc1, doc2 and doc3,
    # and that after we sort by @n, we'll get doc1 and doc3 as the query results (with minial value of n among the 3
    # documents). Note that here we are testing that in coordinator know NOT to run the sort by step in the shards, but
    # run them ONLY, since there was a KNN step. Otherwise, we would get in-correct results, as doc1 would be filtered
    # out in the first shard after the sortby step.
    res = conn.execute_command('FT.AGGREGATE', 'idx', '*=>[KNN 3 @v $blob]=>{$yield_distance_as: dist}',
                               'SORTBY', '1', '@n', 'MAX', '2', 'LOAD', '1', '@__key',
                               'PARAMS', '2', 'blob', create_np_array_typed([0] * dim).tobytes(), 'DIALECT', '2')
    expected_res = [2, ['__key', 'doc1{1}', 'dist', '4', 'n', '3'], ['__key', 'doc3{3}', 'dist', '36', 'n', '4']]
    env.assertEqual(res, expected_res)
=======
    env.assertEqual(res, expected)
>>>>>>> 018135a8
<|MERGE_RESOLUTION|>--- conflicted
+++ resolved
@@ -2,18 +2,7 @@
 
 import bz2
 import json
-<<<<<<< HEAD
-import itertools
-import os
-import time
-
-from RLTest import Env
-import pprint
-from includes import *
-from common import getConnectionByEnv, toSortedFlatList, create_np_array_typed
-=======
 import unittest
->>>>>>> 018135a8
 
 
 
@@ -912,8 +901,6 @@
     env.expect('FT.AGGREGATE', 'idx', '*', 'FILTER', '@t1 == "foo"').equal([4])
     #env.expect('FT.AGGREGATE', 'idx', '*', 'FILTER', '@t1 == "foo"').equal([0])
 
-<<<<<<< HEAD
-=======
 def test_aggregate_timeout():
     if VALGRIND:
         # You don't want to run this under valgrind, it will take forever
@@ -981,7 +968,6 @@
                                            'REDUCE', 'COUNT', '0', 'AS', 'my_output',
                                            'REDUCE', 'AVG', '1', '@n', 'AS', 'my_output').error().contains(
                'Property `my_output` specified more than once')
->>>>>>> 018135a8
 
 def testGroupAfterSort(env):
     conn = getConnectionByEnv(env)
@@ -1045,7 +1031,6 @@
     #    with `n == 1` will get the the last aggregation and the final result will include 3 row:
     #    one for (t == AAAA, n == 0), one for (t == BBBB, n == 0), and one for (t == ????, n == 1)
 
-<<<<<<< HEAD
     env.assertEqual(res, expected)
 
 
@@ -1053,7 +1038,7 @@
     conn = getConnectionByEnv(env)
     dim = 4
     env.expect('FT.CREATE', 'idx', 'SCHEMA', 'v', 'VECTOR', 'FLAT', '6', 'DIM', dim, 'DISTANCE_METRIC', 'L2',
-                         'TYPE', 'FLOAT32', 'n', 'NUMERIC').ok()
+               'TYPE', 'FLOAT32', 'n', 'NUMERIC').ok()
 
     # Use {1} and {3} hash slot to verify the distribution of the documents among 2 different shards.
     conn.execute_command('HSET', 'doc1{1}', 'v', create_np_array_typed([1] * dim).tobytes(), 'n', '3')
@@ -1074,7 +1059,4 @@
                                'SORTBY', '1', '@n', 'MAX', '2', 'LOAD', '1', '@__key',
                                'PARAMS', '2', 'blob', create_np_array_typed([0] * dim).tobytes(), 'DIALECT', '2')
     expected_res = [2, ['__key', 'doc1{1}', 'dist', '4', 'n', '3'], ['__key', 'doc3{3}', 'dist', '36', 'n', '4']]
-    env.assertEqual(res, expected_res)
-=======
-    env.assertEqual(res, expected)
->>>>>>> 018135a8
+    env.assertEqual(res, expected_res)