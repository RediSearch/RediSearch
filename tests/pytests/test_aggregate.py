from common import *

import bz2
import json
import unittest
from redis import ResponseError

GAMES_JSON = os.path.join(os.path.dirname(os.path.abspath(__file__)), 'games.json.bz2')


def add_values(env, number_of_iterations=1):
    env.cmd('FT.CREATE', 'games', 'ON', 'HASH',
                        'SCHEMA', 'title', 'TEXT', 'SORTABLE',
                        'brand', 'TEXT', 'NOSTEM', 'SORTABLE',
                        'description', 'TEXT', 'price', 'NUMERIC',
                        'categories', 'TAG')

    for i in range(number_of_iterations):
        fp = bz2.BZ2File(GAMES_JSON, 'r')
        for line in fp:
            obj = json.loads(line)
            id = obj['asin'] + (str(i) if i > 0 else '')
            del obj['asin']
            obj['price'] = obj.get('price') or 0
            obj['categories'] = ','.join(obj['categories'])
            cmd = ['FT.ADD', 'games', id, 1, 'FIELDS', ] + \
                [str(x) if x is not None else '' for x in itertools.chain(
                    *obj.items())]
            env.cmd(*cmd)
        fp.close()


class TestAggregate():
    def __init__(self):
        self.env = Env()
        add_values(self.env)

    def testGroupBy(self):
        cmd = ['ft.aggregate', 'games', '*',
               'GROUPBY', '1', '@brand',
               'REDUCE', 'count', '0', 'AS', 'count',
               'SORTBY', 2, '@count', 'desc',
               'LIMIT', '0', '5'
               ]

        res = self.env.cmd(*cmd)
        self.env.assertIsNotNone(res)
        self.env.assertEqual([292, ['brand', '', 'count', '1518'], ['brand', 'mad catz', 'count', '43'],
                                    ['brand', 'generic', 'count', '40'], ['brand', 'steelseries', 'count', '37'],
                                    ['brand', 'logitech', 'count', '35']], res)

    def testMinMax(self):
        cmd = ['ft.aggregate', 'games', 'sony',
               'GROUPBY', '1', '@brand',
               'REDUCE', 'count', '0',
               'REDUCE', 'min', '1', '@price', 'as', 'minPrice',
               'SORTBY', '2', '@minPrice', 'DESC']
        res = self.env.cmd(*cmd)
        self.env.assertIsNotNone(res)
        row = to_dict(res[1])
        self.env.assertEqual(88, int(float(row['minPrice'])))

        cmd = ['ft.aggregate', 'games', 'sony',
               'GROUPBY', '1', '@brand',
               'REDUCE', 'count', '0',
               'REDUCE', 'max', '1', '@price', 'as', 'maxPrice',
               'SORTBY', '2', '@maxPrice', 'DESC']
        res = self.env.cmd(*cmd)
        row = to_dict(res[1])
        self.env.assertEqual(695, int(float(row['maxPrice'])))

    def testAvg(self):
        cmd = ['ft.aggregate', 'games', 'sony',
               'GROUPBY', '1', '@brand',
               'REDUCE', 'avg', '1', '@price', 'AS', 'avg_price',
               'REDUCE', 'count', '0',
               'SORTBY', '2', '@avg_price', 'DESC']
        res = self.env.cmd(*cmd)
        self.env.assertIsNotNone(res)
        self.env.assertEqual(26, res[0])
        # Ensure the formatting actually exists

        first_row = to_dict(res[1])
        self.env.assertEqual(109, int(float(first_row['avg_price'])))

        for row in res[1:]:
            row = to_dict(row)
            self.env.assertContains('avg_price', row)

        # Test aliasing
        cmd = ['FT.AGGREGATE', 'games', 'sony', 'GROUPBY', '1', '@brand',
               'REDUCE', 'avg', '1', '@price', 'AS', 'avgPrice']
        res = self.env.cmd(*cmd)
        first_row = to_dict(res[1])
        self.env.assertEqual(17, int(float(first_row['avgPrice'])))

    def testCountDistinct(self):
        cmd = ['FT.AGGREGATE', 'games', '*',
               'GROUPBY', '1', '@brand',
               'REDUCE', 'COUNT_DISTINCT', '1', '@title', 'AS', 'count_distinct(title)',
               'REDUCE', 'COUNT', '0'
               ]
        res = self.env.cmd(*cmd)[1:]
        # print res
        row = to_dict(res[0])
        self.env.assertEqual(1484, int(row['count_distinct(title)']))

        cmd = ['FT.AGGREGATE', 'games', '*',
               'GROUPBY', '1', '@brand',
               'REDUCE', 'COUNT_DISTINCTISH', '1', '@title', 'AS', 'count_distinctish(title)',
               'REDUCE', 'COUNT', '0'
               ]
        res = self.env.cmd(*cmd)[1:]
        # print res
        row = to_dict(res[0])
        self.env.assertEqual(1461, int(row['count_distinctish(title)']))

    def testQuantile(self):
        cmd = ['FT.AGGREGATE', 'games', '*',
               'GROUPBY', '1', '@brand',
               'REDUCE', 'QUANTILE', '2', '@price', '0.50', 'AS', 'q50',
               'REDUCE', 'QUANTILE', '2', '@price', '0.90', 'AS', 'q90',
               'REDUCE', 'QUANTILE', '2', '@price', '0.95', 'AS', 'q95',
               'REDUCE', 'AVG', '1', '@price',
               'REDUCE', 'COUNT', '0', 'AS', 'rowcount',
               'SORTBY', '2', '@rowcount', 'DESC', 'MAX', '1']

        res = self.env.cmd(*cmd)
        row = to_dict(res[1])
        # TODO: Better samples
        self.env.assertAlmostEqual(14.99, float(row['q50']), delta=3)
        self.env.assertAlmostEqual(70, float(row['q90']), delta=50)
        self.env.assertAlmostEqual(110, (float(row['q95'])), delta=50)

    def testStdDev(self):
        cmd = ['FT.AGGREGATE', 'games', '*',
               'GROUPBY', '1', '@brand',
               'REDUCE', 'STDDEV', '1', '@price', 'AS', 'stddev(price)',
               'REDUCE', 'AVG', '1', '@price', 'AS', 'avgPrice',
               'REDUCE', 'QUANTILE', '2', '@price', '0.50', 'AS', 'q50Price',
               'REDUCE', 'COUNT', '0', 'AS', 'rowcount',
               'SORTBY', '2', '@rowcount', 'DESC',
               'LIMIT', '0', '10']
        res = self.env.cmd(*cmd)
        row = to_dict(res[1])

        self.env.assertTrue(10 <= int(
            float(row['q50Price'])) <= 20)
        self.env.assertAlmostEqual(53, int(float(row['stddev(price)'])), delta=50)
        self.env.assertEqual(29, int(float(row['avgPrice'])))

    def testParseTime(self):
        cmd = ['FT.AGGREGATE', 'games', '*',
               'GROUPBY', '1', '@brand',
               'REDUCE', 'COUNT', '0', 'AS', 'count',
               'APPLY', 'timefmt(1517417144)', 'AS', 'dt',
               'APPLY', 'parsetime(@dt, "%FT%TZ")', 'as', 'parsed_dt',
               'LIMIT', '0', '1']
        res = self.env.cmd(*cmd)

        self.env.assertEqual(['brand', '', 'count', '1518', 'dt',
                              '2018-01-31T16:45:44Z', 'parsed_dt', '1517417144'], res[1])

    def testRandomSample(self):
        cmd = ['FT.AGGREGATE', 'games', '*', 'GROUPBY', '1', '@brand',
               'REDUCE', 'COUNT', '0', 'AS', 'num',
               'REDUCE', 'RANDOM_SAMPLE', '2', '@price', '10',
               'SORTBY', '2', '@num', 'DESC', 'MAX', '10']
        for row in self.env.cmd(*cmd)[1:]:
            self.env.assertIsInstance(row[5], list)
            self.env.assertGreater(len(row[5]), 0)
            self.env.assertGreaterEqual(int(row[3]), len(row[5]))

            self.env.assertLessEqual(len(row[5]), 10)

    def testTimeFunctions(self):
        cmd = ['FT.AGGREGATE', 'games', '*',

               'APPLY', '1517417144', 'AS', 'dt',
               'APPLY', 'timefmt(@dt)', 'AS', 'timefmt',
               'APPLY', 'day(@dt)', 'AS', 'day',
               'APPLY', 'hour(@dt)', 'AS', 'hour',
               'APPLY', 'minute(@dt)', 'AS', 'minute',
               'APPLY', 'month(@dt)', 'AS', 'month',
               'APPLY', 'dayofweek(@dt)', 'AS', 'dayofweek',
               'APPLY', 'dayofmonth(@dt)', 'AS', 'dayofmonth',
               'APPLY', 'dayofyear(@dt)', 'AS', 'dayofyear',
               'APPLY', 'year(@dt)', 'AS', 'year',

               'LIMIT', '0', '1']
        res = self.env.cmd(*cmd)
        self.env.assertEqual([1, ['dt', '1517417144', 'timefmt', '2018-01-31T16:45:44Z', 'day', '1517356800', 'hour', '1517414400',
                                       'minute', '1517417100', 'month', '1514764800', 'dayofweek', '3', 'dayofmonth', '31', 'dayofyear', '30', 'year', '2018']], res)

    def testStringFormat(self):
        cmd = ['FT.AGGREGATE', 'games', '@brand:sony',
               'GROUPBY', '2', '@title', '@brand',
               'REDUCE', 'COUNT', '0',
               'REDUCE', 'MAX', '1', '@price', 'AS', 'price',
               'APPLY', 'format("%s|%s|%s|%s", @title, @brand, "Mark", @price)', 'as', 'titleBrand',
               'LIMIT', '0', '10']
        res = self.env.cmd(*cmd)
        for row in res[1:]:
            row = to_dict(row)
            expected = '%s|%s|%s|%g' % (
                row['title'], row['brand'], 'Mark', float(row['price']))
            self.env.assertEqual(expected, row['titleBrand'])

    def testSum(self):
        cmd = ['ft.aggregate', 'games', '*',
               'GROUPBY', '1', '@brand',
               'REDUCE', 'count', '0', 'AS', 'count',
               'REDUCE', 'sum', 1, '@price', 'AS', 'sum(price)',
               'SORTBY', 2, '@sum(price)', 'desc',
               'LIMIT', '0', '5'
               ]
        res = self.env.cmd(*cmd)
        self.env.assertEqual([292, ['brand', '', 'count', '1518', 'sum(price)', '44780.69'],
                             ['brand', 'mad catz', 'count',
                                 '43', 'sum(price)', '3973.48'],
                             ['brand', 'razer', 'count', '26',
                                 'sum(price)', '2558.58'],
                             ['brand', 'logitech', 'count',
                                 '35', 'sum(price)', '2329.21'],
                             ['brand', 'steelseries', 'count', '37', 'sum(price)', '1851.12']], res)

    def testFilter(self):
        cmd = ['ft.aggregate', 'games', '*',
               'GROUPBY', '1', '@brand',
               'REDUCE', 'count', '0', 'AS', 'count',
               'FILTER', '@count > 5'
               ]

        res = self.env.cmd(*cmd)
        for row in res[1:]:
            row = to_dict(row)
            self.env.assertGreater(int(row['count']), 5)

        cmd = ['ft.aggregate', 'games', '*',
               'GROUPBY', '1', '@brand',
               'REDUCE', 'count', '0', 'AS', 'count',
               'FILTER', '@count < 5',
               'FILTER', '@count > 2 && @brand != ""'
               ]

        res = self.env.cmd(*cmd)
        for row in res[1:]:
            row = to_dict(row)
            self.env.assertLess(int(row['count']), 5)
            self.env.assertGreater(int(row['count']), 2)

    def testFilterBeforeLoad(self):
        cmd = ['ft.aggregate', 'games', '*',
               'FILTER', '@price > 500',
               'SORTBY', 2, '@price', 'desc',
               'LOAD', '1', '@categories',
               'LIMIT', '0', '5']

        # FIXME: should yield the same results in standalone cluster modes
        if self.env.isCluster():
            # On cluster, filter can implicitly load any field
            res = self.env.cmd(*cmd)
            self.env.assertEqual([
                ['price', '759.12', 'categories', 'Accessories,Controllers,PC,Steering Wheels,Video Games'],
                ['price', '695.8', 'categories', 'Consoles,Sony PSP,Video Games'],
                ['price', '599.99', 'categories', 'Accessories,PC,Video Games'],
                ['price', '559.99', 'categories', 'Accessories,Gaming Keyboards,Mac,Video Games'],
                ['price', '518.48', 'categories', 'Consoles,Sony PSP,Video Games']
            ], res[1:])
        else:
            # On standalone, filter can only refer to fields that available in the pipeline
            self.env.expect(*cmd).error().contains('Property `price` not loaded nor in pipeline')

        cmd = ['ft.aggregate', 'games', '*',
               'FILTER', 'lower(@brand) == "sony"',
               'LOAD', '1', '@categories',
               'SORTBY', '1', '@price',
               'LIMIT', '0', '5']

        # FIXME: should yield the same results in standalone cluster modes (sony vs Sony)
        res = self.env.cmd(*cmd)
        if self.env.isCluster():
            self.env.assertEqual([
                ['brand', 'Sony', 'categories', 'Accessories,Cables,Cables & Adapters,PlayStation 3,Video Games', 'price', '5.88'],
                ['brand', 'Sony', 'categories', 'Games,PC,Video Games', 'price', '9.19'],
                ['brand', 'Sony', 'categories', 'Accessories,Adapters,Cables & Adapters,Sony PSP,Video Games', 'price', '11.74'],
                ['brand', 'Sony', 'categories', 'Accessories,Headsets,Sony PSP,Video Games', 'price', '12.99'],
                ['brand', 'Sony', 'categories', 'Movies & TV,Sony PSP,TV,Video Games', 'price', '25.99']
            ], res[1:])
        else:
            self.env.assertEqual([
                ['brand', 'sony', 'categories', 'Accessories,Cables,Cables & Adapters,PlayStation 3,Video Games', 'price', '5.88'],
                ['brand', 'sony', 'categories', 'Games,PC,Video Games', 'price', '9.19'],
                ['brand', 'sony', 'categories', 'Accessories,Adapters,Cables & Adapters,Sony PSP,Video Games', 'price', '11.74'],
                ['brand', 'sony', 'categories', 'Accessories,Headsets,Sony PSP,Video Games', 'price', '12.99'],
                ['brand', 'sony', 'categories', 'Movies & TV,Sony PSP,TV,Video Games', 'price', '25.99']
            ], res[1:])

    def testBadFilter(self):
        cmd = ['ft.aggregate', 'games', '*',
               'FILTER', 'bad filter',]
        self.env.expect(*cmd).error().contains('Syntax error at offset')

        cmd = ['ft.aggregate', 'games', '*',
               'FILTER', '@price++',]
        self.env.expect(*cmd).error().contains('Syntax error at offset')

    def testToList(self):
        cmd = ['ft.aggregate', 'games', '*',
               'GROUPBY', '1', '@brand',
               'REDUCE', 'count_distinct', '1', '@price', 'as', 'count',
               'REDUCE', 'tolist', 1, '@price', 'as', 'prices',
               'SORTBY', 2, '@count', 'desc',
               'LIMIT', '0', '5'
               ]
        res = self.env.cmd(*cmd)

        for row in res[1:]:
            row = to_dict(row)
            self.env.assertEqual(int(row['count']), len(row['prices']))

    def testSortBy(self):
        res = self.env.cmd('ft.aggregate', 'games', '*', 'GROUPBY', '1', '@brand',
                           'REDUCE', 'sum', 1, '@price', 'as', 'price',
                           'SORTBY', 2, '@price', 'desc',
                           'LIMIT', '0', '2')

        self.env.assertEqual([292, ['brand', '', 'price', '44780.69'], [
                                 'brand', 'mad catz', 'price', '3973.48']], res)

        res = self.env.cmd('ft.aggregate', 'games', '*', 'GROUPBY', '1', '@brand',
                           'REDUCE', 'sum', 1, '@price', 'as', 'price',
                           'SORTBY', 2, '@price', 'asc',
                           'LIMIT', '0', '2')

        self.env.assertEqual([292, ['brand', 'myiico', 'price', '0.23'], [
                                 'brand', 'crystal dynamics', 'price', '0.25']], res)

        # Test MAX with limit higher than it
        res = self.env.cmd('ft.aggregate', 'games', '*', 'GROUPBY', '1', '@brand',
                           'REDUCE', 'sum', 1, '@price', 'as', 'price',
                           'SORTBY', 2, '@price', 'asc', 'MAX', 2)

        self.env.assertEqual([292, ['brand', 'myiico', 'price', '0.23'], [
                                 'brand', 'crystal dynamics', 'price', '0.25']], res)

        # Test Sorting by multiple properties
        res = self.env.cmd('ft.aggregate', 'games', '*', 'GROUPBY', '1', '@brand',
                           'REDUCE', 'sum', 1, '@price', 'as', 'price',
                           'APPLY', '(@price % 10)', 'AS', 'price',
                           'SORTBY', 4, '@price', 'asc', '@brand', 'desc', 'MAX', 10,
                           )
        self.env.assertEqual([292, ['brand', 'zps', 'price', '0'], ['brand', 'zalman', 'price', '0'], ['brand', 'yoozoo', 'price', '0'], ['brand', 'white label', 'price', '0'], ['brand', 'stinky', 'price', '0'], [
                                 'brand', 'polaroid', 'price', '0'], ['brand', 'plantronics', 'price', '0'], ['brand', 'ozone', 'price', '0'], ['brand', 'oooo', 'price', '0'], ['brand', 'neon', 'price', '0']], res)

        # Test Sorting by multiple properties with missing values
        res = self.env.cmd('ft.aggregate', 'games', '*', 'LOAD', '1', '@nonexist',
                           'SORTBY', 2, '@nonexist', '@price', 'MAX', 10,
                           )
            # We should get a tie for all the results on the nonexist property, and therefore sort by the second property and get the top 10
            # docs with the lowest price
        self.env.assertEqual([2265, ['price', '0'], ['price', '0'], ['price', '0'], ['price', '0'], ['price', '0'],
                                        ['price', '0'], ['price', '0'], ['price', '0'], ['price', '0'], ['price', '0']], res)

            # make sure we get results sorted by the second property and not by doc ID (which is the default fallback)
        res1 = self.env.cmd('ft.aggregate', 'games', '*', 'LOAD', '2', '@nonexist', '@price',
                            'SORTBY', 2, '@nonexist', '@price', 'MAX', 10,
                            'LOAD', '3', '@__key', 'AS', 'key',
                           )
        res2 = self.env.cmd('ft.aggregate', 'games', '*', 'LOAD', '2', '@nonexist', '@price',
                            'SORTBY', 1, '@nonexist', 'MAX', 10,
                            'LOAD', '3', '@__key', 'AS', 'key',
                           )
        self.env.assertNotEqual(res1, res2)


        # test LOAD with SORTBY
        expected_res = [2265, ['title', 'Logitech MOMO Racing - Wheel and pedals set - 6 button(s) - PC, MAC - black', 'price', '759.12'],
                               ['title', 'Sony PSP Slim &amp; Lite 2000 Console', 'price', '695.8']]
        res = self.env.cmd('ft.aggregate', 'games', '*',
                           'LOAD', 1, '@title',
                           'SORTBY', 2, '@price', 'desc',
                           'LIMIT', '0', '2')
        self.env.assertEqual(toSortedFlatList(res), toSortedFlatList(expected_res))

        res = self.env.cmd('ft.aggregate', 'games', '*',
                           'SORTBY', 2, '@price', 'desc',
                           'LOAD', 1, '@title',
                           'LIMIT', '0', '2')
        self.env.assertEqual(toSortedFlatList(res), toSortedFlatList(expected_res))

        # test with non-sortable filed
        expected_res = [2265, ['description', 'world of warcraft:the burning crusade-expansion set'],
                               ['description', 'wired playstation 3 controller, third party product with high quality.']]
        res = self.env.cmd('ft.aggregate', 'games', '*',
                           'SORTBY', 2, '@description', 'desc',
                           'LOAD', 1, '@description',
                           'LIMIT', '0', '2')
        self.env.assertEqual(toSortedFlatList(res), toSortedFlatList(expected_res))

        res = self.env.cmd('ft.aggregate', 'games', '*',
                           'LOAD', 1, '@description',
                           'SORTBY', 2, '@description', 'desc',
                           'LIMIT', '0', '2')
        self.env.assertEqual(toSortedFlatList(res), toSortedFlatList(expected_res))

    def testExpressions(self):
        pass

    def testNoGroup(self):
        res = self.env.cmd('ft.aggregate', 'games', '*', 'LOAD', '2', '@brand', '@price',
                           'APPLY', 'floor(sqrt(@price)) % 10', 'AS', 'price',
                           'SORTBY', 4, '@price', 'desc', '@brand', 'desc', 'MAX', 5,
                           )
        exp = [2265,
                ['brand', 'Xbox', 'price', '9'],
                ['brand', 'turtle beach', 'price', '9'],
                ['brand', 'trust', 'price', '9'],
                ['brand', 'steelseries', 'price', '9'],
                ['brand', 'speedlink', 'price', '9']]
        # exp = [2265, ['brand', 'Xbox', 'price', '9'], ['brand', 'Turtle Beach', 'price', '9'], [
                            #  'brand', 'Trust', 'price', '9'], ['brand', 'SteelSeries', 'price', '9'], ['brand', 'Speedlink', 'price', '9']]
        self.env.assertEqual(exp[1], res[1])

    def testLoad(self):
        res = self.env.cmd('ft.aggregate', 'games', '*',
                           'LOAD', '3', '@brand', '@price', '@nonexist',
                           'SORTBY', 2, '@price', 'DESC',
                           'MAX', 2)
        exp = [3, ['brand', '', 'price', '759.12'], ['brand', 'Sony', 'price', '695.8']]
        self.env.assertEqual(exp[1], res[1])
        self.env.assertEqual(exp[2], res[2])

    def testLoadWithDocId(self):
        res = self.env.cmd('ft.aggregate', 'games', '*',
                           'LOAD', '3', '@brand', '@price', '@__key',
                           'SORTBY', 2, '@price', 'DESC',
                           'MAX', 4)
        exp = [3, ['brand', '', 'price', '759.12', '__key', 'B00006JJIC'],
                   ['brand', 'Sony', 'price', '695.8', '__key', 'B000F6W1AG']]
        self.env.assertEqual(exp[1], res[1])
        self.env.assertEqual(exp[2], res[2])

        res = self.env.cmd('ft.aggregate', 'games', '*',
                           'LOAD', '3', '@brand', '@price', '@__key',
                           'FILTER', '@__key == "B000F6W1AG"')
        self.env.assertEqual(res[1], ['brand', 'Sony', 'price', '695.8', '__key', 'B000F6W1AG'])

    def testLoadImplicit(self):
        # same as previous
        res = self.env.cmd('ft.aggregate', 'games', '*',
                           'LOAD', '1', '@brand',
                           'SORTBY', 2, '@price', 'DESC')
        exp = [3, ['brand', '', 'price', '759.12'], ['brand', 'Sony', 'price', '695.8']]
        self.env.assertEqual(exp[1], res[1])

    def testSplit(self):
        res = self.env.cmd('ft.aggregate', 'games', '*', 'APPLY', 'split("hello world,  foo,,,bar,", ",", " ")', 'AS', 'strs',
                           'APPLY', 'split("hello world,  foo,,,bar,", " ", ",")', 'AS', 'strs2',
                           'APPLY', 'split("hello world,  foo,,,bar,", "", "")', 'AS', 'strs3',
                           'APPLY', 'split("hello world,  foo,,,bar,")', 'AS', 'strs4',
                           'APPLY', 'split("hello world,  foo,,,bar,",",")', 'AS', 'strs5',
                           'APPLY', 'split("")', 'AS', 'empty',
                           'LIMIT', '0', '1'
                           )
        # print "Got {} results".format(len(res))
        # return
        # pprint.pprint(res)
        self.env.assertEqual([1, ['strs', ['hello world', 'foo', 'bar'],
                                       'strs2', ['hello', 'world', 'foo,,,bar'],
                                       'strs3', ['hello world,  foo,,,bar,'],
                                       'strs4', ['hello world', 'foo', 'bar'],
                                       'strs5', ['hello world', 'foo', 'bar'],
                                       'empty', []]], res)

    def testFirstValue(self):
        res = self.env.cmd('ft.aggregate', 'games', '@brand:(sony|matias|beyerdynamic|(mad catz))',
                           'GROUPBY', 1, '@brand',
                           'REDUCE', 'FIRST_VALUE', 4, '@title', 'BY', '@price', 'DESC', 'AS', 'top_item',
                           'REDUCE', 'FIRST_VALUE', 4, '@price', 'BY', '@price', 'DESC', 'AS', 'top_price',
                           'REDUCE', 'FIRST_VALUE', 4, '@title', 'BY', '@price', 'ASC', 'AS', 'bottom_item',
                           'REDUCE', 'FIRST_VALUE', 4, '@price', 'BY', '@price', 'ASC', 'AS', 'bottom_price',
                           'SORTBY', 2, '@top_price', 'DESC', 'MAX', 5
                           )
        expected = [4, ['brand', 'sony', 'top_item', 'sony psp slim &amp; lite 2000 console', 'top_price',
                        '695.8', 'bottom_item', 'sony dlchd20p high speed hdmi cable for playstation 3', 'bottom_price', '5.88'],
                       ['brand', 'matias', 'top_item', 'matias halfkeyboard usb', 'top_price',
                        '559.99', 'bottom_item', 'matias halfkeyboard usb', 'bottom_price', '559.99'],
                       ['brand', 'beyerdynamic', 'top_item', 'beyerdynamic mmx300 pc gaming premium digital headset with microphone', 'top_price', '359.74',
                        'bottom_item', 'beyerdynamic headzone pc gaming digital surround sound system with mmx300 digital headset with microphone', 'bottom_price', '0'],
                       ['brand', 'mad catz', 'top_item', 'mad catz s.t.r.i.k.e.7 gaming keyboard', 'top_price', '295.95', 'bottom_item',
                        'madcatz mov4545 xbox replacement breakaway cable', 'bottom_price', '3.49']]

        # hack :(
        def mklower(result):
            for arr in result[1:]:
                for x in range(len(arr)):
                    arr[x] = arr[x].lower()
        mklower(expected)
        mklower(res)
        self.env.assertEqual(expected, res)

    def testLoadAfterGroupBy(self):
        with self.env.assertResponseError():
            self.env.cmd('ft.aggregate', 'games', '*',
                         'GROUPBY', 1, '@brand',
                         'LOAD', 1, '@brand')

    def testReducerGeneratedAliasing(self):
        rv = self.env.cmd('ft.aggregate', 'games', '*',
                          'GROUPBY', 1, '@brand',
                          'REDUCE', 'MIN', 1, '@price',
                          'LIMIT', 0, 1)
        self.env.assertEqual([292, ['brand', '', '__generated_aliasminprice', '0']], rv)

        rv = self.env.cmd('ft.aggregate', 'games', '@brand:(sony|matias|beyerdynamic|(mad catz))',
                          'GROUPBY', 1, '@brand',
                          'REDUCE', 'FIRST_VALUE', 4, '@title', 'BY', '@price', 'DESC',
                          'SORTBY', 2, '@brand', 'ASC')
        self.env.assertEqual('__generated_aliasfirst_valuetitle,by,price,desc', rv[1][2])

    def testIssue1125(self):
        self.env.skipOnCluster()
        if VALGRIND:
            self.env.skip()
        # SEARCH should fail
        self.env.expect('ft.search', 'games', '*', 'limit', 0, 2000000).error()     \
                .contains('LIMIT exceeds maximum of 1000000')
        # SEARCH should succeed
        self.env.expect('ft.config', 'set', 'MAXSEARCHRESULTS', -1).ok()
        rv = self.env.cmd('ft.search', 'games', '*',
                          'LIMIT', 0, 12345678)
        self.env.assertEqual(4531, len(rv))
        # AGGREGATE should succeed
        rv = self.env.cmd('ft.aggregate', 'games', '*',
                          'LIMIT', 0, 12345678)
        self.env.assertEqual(2266, len(rv))
        # AGGREGATE should fail
        self.env.expect('ft.config', 'set', 'MAXAGGREGATERESULTS', 1000000).ok()
        self.env.expect('ft.aggregate', 'games', '*', 'limit', 0, 2000000).error()     \
                .contains('LIMIT exceeds maximum of 1000000')

        # force global limit on aggregate
        num = 10
        self.env.expect('ft.config', 'set', 'MAXAGGREGATERESULTS', num).ok()
        rv = self.env.cmd('ft.aggregate', 'games', '*')
        self.env.assertEqual(num + 1, len(rv))

        self.env.expect('ft.config', 'set', 'MAXAGGREGATERESULTS', -1).ok()
        self.env.expect('ft.config', 'set', 'MAXSEARCHRESULTS', 1000000).ok()

    def testMultiSortByStepsError(self):
        self.env.expect('ft.aggregate', 'games', '*',
                           'LOAD', '2', '@brand', '@price',
                           'SORTBY', 2, '@brand', 'DESC',
                           'SORTBY', 2, '@price', 'DESC').error()\
                            .contains('Multiple SORTBY steps are not allowed. Sort multiple fields in a single step')


    def testLoadWithSortBy(self):
        self.env.expect('ft.aggregate', 'games', '*',
                           'LOAD', '2', '@brand', '@price',
                           'SORTBY', 2, '@brand', 'DESC',
                           'SORTBY', 2, '@price', 'DESC').error()\
                            .contains('Multiple SORTBY steps are not allowed. Sort multiple fields in a single step')

    def testCountError(self):
        # With 0 values
        conn = getConnectionByEnv(self.env)
        res = self.env.cmd('ft.aggregate', 'games', '*',
                                       'GROUPBY', '2', '@brand', '@price',
                                       'REDUCE', 'COUNT', 0)
        self.env.assertEqual(len(res), 1245)

        # With count 1 and 1 value
        res = self.env.expect('ft.aggregate', 'games', '*',
                           'GROUPBY', '2', '@brand', '@price',
                           'REDUCE', 'COUNT', 1, '@brand').error()      \
                            .contains('Count accepts 0 values only')

        # With count 1 and 0 values
        res = self.env.expect('ft.aggregate', 'games', '*',
                           'GROUPBY', '2', '@brand', '@price',
                           'REDUCE', 'COUNT', 1).error()        \
                            .contains('Bad arguments for COUNT: Expected an argument, but none provided')


    def testModulo(self):
        conn = getConnectionByEnv(self.env)

        # With MIN_INF % -1
        res = self.env.cmd('ft.aggregate', 'games', '*',
                                       'APPLY', '-9223372036854775808 % -1')
        self.env.assertEqual(res[1][1], '0')

        # With Integers
        res = self.env.cmd('ft.aggregate', 'games', '*',
                                       'APPLY', '439974354 % 5')
        self.env.assertEqual(res[1][1], '4')

        # With Negative
        res = self.env.cmd('ft.aggregate', 'games', '*',
                                       'APPLY', '-54775808 % -5')
        self.env.assertEqual(res[1][1], '-3')

        res = self.env.cmd('ft.aggregate', 'games', '*',
                                       'APPLY', '-14275897 % 5')
        self.env.assertEqual(res[1][1], '-2')

        # With Floats
        res = self.env.cmd('ft.aggregate', 'games', '*',
                                       'APPLY', '547758.3 % 5.1')
        self.env.assertEqual(res[1][1], '3')


    # def testLoadAfterSortBy(self):
    #     with self.env.assertResponseError():
    #         self.env.cmd('ft.aggregate', 'games', '*',
    #                      'SORTBY', 1, '@brand',
    #                      'LOAD', 1, '@brand')

    # def testLoadAfterApply(self):
    #     with self.env.assertResponseError():
    #         self.env.cmd('ft.aggregate', 'games', '*',
    #                      'APPLY', 'timefmt(1517417144)', 'AS', 'dt',
    #                      'LOAD', 1, '@brand')

    # def testLoadAfterFilter(self):
    #     with self.env.assertResponseError():
    #         self.env.cmd('ft.aggregate', 'games', '*',
    #                      'FILTER', '@count > 5',
    #                      'LOAD', 1, '@brand')

    # def testLoadAfterLimit(self):
    #     with self.env.assertResponseError():
    #         self.env.cmd('ft.aggregate', 'games', '*',
    #                      'LIMIT', '0', '5',
    #                      'LOAD', 1, '@brand')


class TestAggregateSecondUseCases():
    def __init__(self):
        self.env = Env()
        add_values(self.env, 2)

    def testSimpleAggregate(self):
        res = self.env.cmd('ft.aggregate', 'games', '*')
        self.env.assertIsNotNone(res)
        self.env.assertEqual(len(res), 4531)

    def testSimpleAggregateWithCursor(self):
        res = self.env.cmd('ft.aggregate', 'games', '*', 'WITHCURSOR', 'COUNT', 1000)
        self.env.assertTrue(res[1] != 0)

def grouper(iterable, n, fillvalue=None):
    "Collect data into fixed-length chunks or blocks"
    # grouper('ABCDEFG', 3, 'x') --> ABC DEF Gxx
    from itertools import zip_longest
    args = [iter(iterable)] * n
    return zip_longest(fillvalue=fillvalue, *args)

def testAggregateGroupByOnEmptyField(env):
    env.cmd('ft.create', 'idx', 'ON', 'HASH',
            'SCHEMA', 'f', 'TEXT', 'SORTABLE', 'test', 'TEXT', 'SORTABLE')
    env.cmd('ft.add', 'idx', 'doc1', '1.0', 'FIELDS', 'f', 'field', 'test', 'test1,test2,test3')
    env.cmd('ft.add', 'idx', 'doc2', '1.0', 'FIELDS', 'f', 'field', 'test', '')
    res = env.cmd('ft.aggregate', 'idx', 'field', 'APPLY', 'split(@test)', 'as', 'check',
                  'GROUPBY', '1', '@check', 'REDUCE', 'COUNT', '0', 'as', 'count')

    expected = [4, ['check', 'test3', 'count', '1'],
                   ['check', None, 'count', '1'],
                   ['check', 'test1', 'count', '1'],
                   ['check', 'test2', 'count', '1']]
    for var in expected:
        env.assertContains(var, res)

def testMultiSortBy(env):
    conn = getConnectionByEnv(env)
    env.cmd('FT.CREATE', 'sb_idx', 'SCHEMA', 't1', 'TEXT', 't2', 'TEXT')
    conn.execute_command('hset', 'doc1', 't1', 'a', 't2', 'a')
    conn.execute_command('hset', 'doc2', 't1', 'a', 't2', 'b')
    conn.execute_command('hset', 'doc3', 't1', 'a', 't2', 'c')
    conn.execute_command('hset', 'doc4', 't1', 'b', 't2', 'a')
    conn.execute_command('hset', 'doc5', 't1', 'b', 't2', 'b')
    conn.execute_command('hset', 'doc6', 't1', 'b', 't2', 'c')
    conn.execute_command('hset', 'doc7', 't1', 'c', 't2', 'a')
    conn.execute_command('hset', 'doc8', 't1', 'c', 't2', 'b')
    conn.execute_command('hset', 'doc9', 't1', 'c', 't2', 'c')

    # t1 ASC t2 ASC
    res = [9, ['t1', 'a', 't2', 'a'], ['t1', 'a', 't2', 'b'], ['t1', 'a', 't2', 'c'],
               ['t1', 'b', 't2', 'a'], ['t1', 'b', 't2', 'b'], ['t1', 'b', 't2', 'c'],
               ['t1', 'c', 't2', 'a'], ['t1', 'c', 't2', 'b'], ['t1', 'c', 't2', 'c']]
    env.expect('FT.AGGREGATE', 'sb_idx', '*',
                'LOAD', '2', '@t1', '@t2',
                'SORTBY', '4', '@t1', 'ASC', '@t2', 'ASC').equal(res)

    # t1 DESC t2 ASC
    res = [9, ['t1', 'c', 't2', 'a'], ['t1', 'c', 't2', 'b'], ['t1', 'c', 't2', 'c'],
               ['t1', 'b', 't2', 'a'], ['t1', 'b', 't2', 'b'], ['t1', 'b', 't2', 'c'],
               ['t1', 'a', 't2', 'a'], ['t1', 'a', 't2', 'b'], ['t1', 'a', 't2', 'c']]
    env.expect('FT.AGGREGATE', 'sb_idx', '*',
                'LOAD', '2', '@t1', '@t2',
                'SORTBY', '4', '@t1', 'DESC', '@t2', 'ASC').equal(res)

    # t2 ASC t1 ASC
    res = [9, ['t1', 'a', 't2', 'a'], ['t1', 'b', 't2', 'a'], ['t1', 'c', 't2', 'a'],
               ['t1', 'a', 't2', 'b'], ['t1', 'b', 't2', 'b'], ['t1', 'c', 't2', 'b'],
               ['t1', 'a', 't2', 'c'], ['t1', 'b', 't2', 'c'], ['t1', 'c', 't2', 'c']]
    env.expect('FT.AGGREGATE', 'sb_idx', '*',
                'LOAD', '2', '@t1', '@t2',
                'SORTBY', '4', '@t2', 'ASC', '@t1', 'ASC').equal(res)
    # t2 ASC t1 DESC
    env.expect('FT.AGGREGATE', 'sb_idx', '*',
                'LOAD', '2', '@t1', '@t2',
                'SORTBY', '4', '@t2', 'ASC', '@t1', 'ASC').equal(res)

def testGroupbyNoReduce(env):
    env.cmd('ft.create', 'idx', 'ON', 'HASH',
            'SCHEMA', 'primaryName', 'TEXT', 'SORTABLE',
            'birthYear', 'NUMERIC', 'SORTABLE')

    for x in range(10):
        env.cmd('ft.add', 'idx', 'doc{}'.format(x), 1, 'fields',
            'primaryName', 'sarah number{}'.format(x))

    rv = env.cmd('ft.aggregate', 'idx', 'sarah', 'groupby', 1, '@primaryName')
    env.assertEqual(11, len(rv))
    for row in rv[1:]:
        env.assertEqual('primaryName', row[0])
        env.assertTrue('sarah' in row[1])

def testStartsWith(env):
    conn = getConnectionByEnv(env)
    env.cmd('ft.create', 'idx', 'SCHEMA', 't', 'TEXT', 'SORTABLE')
    conn.execute_command('hset', 'doc1', 't', 'aa')
    conn.execute_command('hset', 'doc2', 't', 'aaa')
    conn.execute_command('hset', 'doc3', 't', 'ab')

    res = env.cmd('ft.aggregate', 'idx', '*', 'load', 1, 't', 'apply', 'startswith(@t, "aa")', 'as', 'prefix')
    env.assertEqual(toSortedFlatList(res), toSortedFlatList([1, ['t', 'aa', 'prefix', '1'], \
                                                                ['t', 'aaa', 'prefix', '1'], \
                                                                ['t', 'ab', 'prefix', '0']]))

def testContains(env):
    conn = getConnectionByEnv(env)
    env.cmd('ft.create', 'idx', 'SCHEMA', 't', 'TEXT', 'SORTABLE')
    conn.execute_command('hset', 'doc1', 't', 'aa')
    conn.execute_command('hset', 'doc2', 't', 'bba')
    conn.execute_command('hset', 'doc3', 't', 'aba')
    conn.execute_command('hset', 'doc4', 't', 'abb')
    conn.execute_command('hset', 'doc5', 't', 'abba')
    conn.execute_command('hset', 'doc6', 't', 'abbabb')

    # check count of contains
    res = env.cmd('ft.aggregate', 'idx', '*', 'load', 1, 't', 'apply', 'contains(@t, "bb")', 'as', 'substring')
    env.assertEqual(toSortedFlatList(res), toSortedFlatList([1, ['t', 'aa', 'substring', '0'], \
                                                                ['t', 'bba', 'substring', '1'], \
                                                                ['t', 'aba', 'substring', '0'], \
                                                                ['t', 'abb', 'substring', '1'], \
                                                                ['t', 'abba', 'substring', '1'], \
                                                                ['t', 'abbabb', 'substring', '2']]))

    # check filter by contains
    res = env.cmd('ft.aggregate', 'idx', '*', 'load', 1, 't', 'filter', 'contains(@t, "bb")')
    env.assertEqual(toSortedFlatList(res)[1:], toSortedFlatList([['t', 'bba'], \
                                                                 ['t', 'abb'], \
                                                                 ['t', 'abba'], \
                                                                 ['t', 'abbabb']]))

    # check count of contains with empty string. (returns length of string + 1)
    res = env.cmd('ft.aggregate', 'idx', '*', 'load', 1, 't', 'apply', 'contains(@t, "")', 'as', 'substring')
    env.assertEqual(toSortedFlatList(res), toSortedFlatList([1, ['t', 'aa', 'substring', '3'], \
                                                             ['t', 'bba', 'substring', '4'], \
                                                             ['t', 'aba', 'substring', '4'], \
                                                             ['t', 'abb', 'substring', '4'], \
                                                             ['t', 'abba', 'substring', '5'], \
                                                             ['t', 'abbabb', 'substring', '7']]))

    # check filter by contains with empty string
    res = env.cmd('ft.aggregate', 'idx', '*', 'load', 1, 't', 'filter', 'contains(@t, "")')
    env.assertEqual(toSortedFlatList(res)[1:], toSortedFlatList([['t', 'aa'], \
                                                                 ['t', 'bba'], \
                                                                 ['t', 'aba'], \
                                                                 ['t', 'abb'], \
                                                                 ['t', 'abba'], \
                                                                 ['t', 'abbabb']]))

def testStrLen(env):
    conn = getConnectionByEnv(env)
    env.cmd('ft.create', 'idx', 'SCHEMA', 't', 'TEXT', 'SORTABLE')
    conn.execute_command('hset', 'doc1', 't', 'aa')
    conn.execute_command('hset', 'doc2', 't', 'aaa')
    conn.execute_command('hset', 'doc3', 't', '')

    res = env.cmd('ft.aggregate', 'idx', '*', 'load', 1, 't', 'apply', 'strlen(@t)', 'as', 'length')
    exp = [1, ['t', 'aa', 'length', '2'],
              ['t', 'aaa', 'length', '3'],
              ['t', '', 'length', '0']]
    env.assertEqual(toSortedFlatList(res), toSortedFlatList(exp))

def testLoadAll(env):
    conn = getConnectionByEnv(env)
    env.cmd('FT.CREATE', 'idx', 'SCHEMA', 't', 'TEXT', 'n', 'NUMERIC')
    conn.execute_command('HSET', 'doc1', 't', 'hello', 'n', 42, 'notIndexed', 'ccc')
    conn.execute_command('HSET', 'doc2', 't', 'world', 'n', 3.141, 'notIndexed', 'bbb')
    conn.execute_command('HSET', 'doc3', 't', 'hello world', 'n', 17.8, 'notIndexed', 'aaa')
    # without LOAD
    env.expect('FT.AGGREGATE', 'idx', '*').equal([1, [], [], []])
    # use LOAD with narg or ALL
    res = [3, ['__key', 'doc1', 't', 'hello', 'n', '42', 'notIndexed', 'ccc'],
              ['__key', 'doc2', 't', 'world', 'n', '3.141', 'notIndexed', 'bbb'],
              ['__key', 'doc3', 't', 'hello world', 'n', '17.8', 'notIndexed', 'aaa']]

    env.expect('FT.AGGREGATE', 'idx', '*', 'LOAD', 4, '__key', 't', 'n', 'notIndexed', 'SORTBY', 1, '@__key').equal(res)
    env.expect('FT.AGGREGATE', 'idx', '*', 'LOAD', '*', 'LOAD', 1, '@__key', 'SORTBY', 1, '@__key').equal(res)

    if not env.isCluster(): # TODO: fix error message in cluster
        env.expect('FT.AGGREGATE', 'idx', '*', 'LOAD', '*', 'SORTBY', 1, '@notIndexed').error().contains('not loaded nor in schema') # can be enabled in the future
        env.expect('FT.AGGREGATE', 'idx', '*', 'SORTBY', 1, '@notIndexed').error().contains('not loaded nor in schema') # without LOAD it's an error (unless we enable implicit LOAD of any field for SORTBY)
        env.expect('FT.AGGREGATE', 'idx', '*', 'LOAD', '*', 'SORTBY', 1, '@notExists').error().contains('not loaded nor in schema') # can be enabled in the future - should pass even if notExists doesn't exist
        env.expect('FT.AGGREGATE', 'idx', '*', 'SORTBY', 1, '@notExists').error().contains('not loaded nor in schema') # without LOAD it's an error (unless we enable implicit LOAD of any field for SORTBY)

def testLimitIssue(env):
    #ticket 66895
    conn = getConnectionByEnv(env)
    env.cmd('ft.create', 'idx', 'SCHEMA', 'PrimaryKey', 'TEXT', 'SORTABLE',
                        'CreatedDateTimeUTC', 'NUMERIC', 'SORTABLE')
    conn.execute_command('HSET', 'doc1', 'PrimaryKey', '9::362330', 'CreatedDateTimeUTC', '637387878524969984')
    conn.execute_command('HSET', 'doc2', 'PrimaryKey', '9::362329', 'CreatedDateTimeUTC', '637387875859270016')
    conn.execute_command('HSET', 'doc3', 'PrimaryKey', '9::362326', 'CreatedDateTimeUTC', '637386176589869952')
    conn.execute_command('HSET', 'doc4', 'PrimaryKey', '9::362311', 'CreatedDateTimeUTC', '637383865971600000')
    conn.execute_command('HSET', 'doc5', 'PrimaryKey', '9::362310', 'CreatedDateTimeUTC', '637383864050669952')
    conn.execute_command('HSET', 'doc6', 'PrimaryKey', '9::362309', 'CreatedDateTimeUTC', '637242254008029952')
    conn.execute_command('HSET', 'doc7', 'PrimaryKey', '9::362308', 'CreatedDateTimeUTC', '637242253551670016')
    conn.execute_command('HSET', 'doc8', 'PrimaryKey', '9::362306', 'CreatedDateTimeUTC', '637166988081200000')

    _res = [8,
          ['PrimaryKey', '9::362330', 'CreatedDateTimeUTC', '637387878524969984'],
          ['PrimaryKey', '9::362329', 'CreatedDateTimeUTC', '637387875859270016'],
          ['PrimaryKey', '9::362326', 'CreatedDateTimeUTC', '637386176589869952'],
          ['PrimaryKey', '9::362311', 'CreatedDateTimeUTC', '637383865971600000'],
          ['PrimaryKey', '9::362310', 'CreatedDateTimeUTC', '637383864050669952'],
          ['PrimaryKey', '9::362309', 'CreatedDateTimeUTC', '637242254008029952'],
          ['PrimaryKey', '9::362308', 'CreatedDateTimeUTC', '637242253551670016'],
          ['PrimaryKey', '9::362306', 'CreatedDateTimeUTC', '637166988081200000']]

    actual_res = env.cmd('FT.AGGREGATE', 'idx', '*',
                                     'APPLY', '@PrimaryKey', 'AS', 'PrimaryKey',
                                     'SORTBY', '2', '@CreatedDateTimeUTC', 'DESC', 'LIMIT', '0', '8')
    env.assertEqual(actual_res, _res)

    res = [_res[0]] + _res[1:3]
    actual_res = env.cmd('FT.AGGREGATE', 'idx', '*',
                                     'APPLY', '@PrimaryKey', 'AS', 'PrimaryKey',
                                     'SORTBY', '2', '@CreatedDateTimeUTC', 'DESC', 'LIMIT', '0', '2')
    env.assertEqual(actual_res, res)

    res = [_res[0]] + _res[2:4]
    actual_res = env.cmd('FT.AGGREGATE', 'idx', '*',
                                     'APPLY', '@PrimaryKey', 'AS', 'PrimaryKey',
                                     'SORTBY', '2', '@CreatedDateTimeUTC', 'DESC', 'LIMIT', '1', '2')
    env.assertEqual(actual_res, res)

    res = [_res[0]] + _res[3:5]
    actual_res = env.cmd('FT.AGGREGATE', 'idx', '*',
                                     'APPLY', '@PrimaryKey', 'AS', 'PrimaryKey',
                                     'SORTBY', '2', '@CreatedDateTimeUTC', 'DESC', 'LIMIT', '2', '2')
    env.assertEqual(actual_res, res)

def testMaxAggResults(env):
    if env.env == 'existing-env':
        env.skip()
    env = Env(moduleArgs="MAXAGGREGATERESULTS 100")
    conn = getConnectionByEnv(env)
    env.cmd('ft.create', 'idx', 'SCHEMA', 't', 'TEXT')
    env.expect('ft.aggregate', 'idx', '*', 'LIMIT', '0', '10000').error()   \
       .contains('LIMIT exceeds maximum of 100')

def testMaxAggInf(env):
    env.skipOnCluster()
    env.expect('ft.config', 'set', 'MAXAGGREGATERESULTS', -1).ok()
    env.expect('ft.config', 'get', 'MAXAGGREGATERESULTS').equal([['MAXAGGREGATERESULTS', 'unlimited']])

def testLoadPosition(env):
    conn = getConnectionByEnv(env)
    env.cmd('ft.create', 'idx', 'SCHEMA', 't1', 'TEXT', 't2', 'TEXT')
    conn.execute_command('hset', 'doc1', 't1', 'hello', 't2', 'world')

    # LOAD then SORTBY
    env.expect('ft.aggregate', 'idx', '*', 'LOAD', '1', 't1', 'SORTBY', '2', '@t1', 'ASC') \
        .equal([1, ['t1', 'hello']])

    # SORTBY then LOAD
    env.expect('ft.aggregate', 'idx', '*', 'SORTBY', '2', '@t1', 'ASC', 'LOAD', '1', 't1') \
        .equal([1, ['t1', 'hello']])

    # two LOADs
    env.expect('ft.aggregate', 'idx', '*', 'LOAD', '1', 't1', 'LOAD', '1', 't2') \
        .equal([1, ['t1', 'hello', 't2', 'world']])

    # two LOADs with an apply for error
    # TODO: fix cluster error message
    if not env.isCluster():
        env.expect('ft.aggregate', 'idx', '*', 'LOAD', '1', 't1',
                   'APPLY', '@t2', 'AS', 'load_error',
                   'LOAD', '1', 't2').error().contains('not loaded nor in pipeline')


def testAggregateGroup0Field(env):
    conn = getConnectionByEnv(env)
    env.cmd('ft.create', 'idx', 'ON', 'HASH', 'SCHEMA', 'num', 'NUMERIC', 'SORTABLE')
    for i in range(101):
        conn.execute_command('HSET', 'doc%s' % i, 't', 'text', 'num', i)

    res = env.cmd('ft.aggregate', 'idx', '*', 'GROUPBY', 0,
                                    'REDUCE', 'QUANTILE', '2', 'num', '0.95', 'AS', 'q95')
    env.assertEqual(res, [1, ['q95', '95']])
    res = env.cmd('ft.aggregate', 'idx', '*', 'GROUPBY', 0,
                  'REDUCE', 'QUANTILE', '2', 'num', '0.9', 'AS', 'q90')
    env.assertEqual(res, [1, ['q90', '90']])
    res = env.cmd('ft.aggregate', 'idx', '*', 'GROUPBY', 0,
                  'REDUCE', 'QUANTILE', '2', 'num', '0.5', 'AS', 'q50')
    env.assertEqual(res, [1, ['q50', '50']])


    conn.execute_command('FLUSHALL')
    env.cmd('ft.create', 'idx', 'ON', 'HASH', 'SCHEMA', 'num', 'NUMERIC', 'SORTABLE')

    values = [880000.0, 685000.0, 590000.0, 1200000.0, 1170000.0, 1145000.0,
              3950000.0, 620000.0, 758000.0, 4850000.0, 800000.0, 340000.0,
              530000.0, 500000.0, 540000.0, 2500000.0, 330000.0, 525000.0,
              2500000.0, 350000.0, 590000.0, 1250000.0, 799000.0, 1380000.0]
    for i in range(len(values)):
        conn.execute_command('HSET', 'doc%s' % i, 't', 'text', 'num', values[i])


    res = env.cmd('ft.aggregate', 'idx', '*', 'GROUPBY', 0,
                  'REDUCE', 'QUANTILE', '2', 'num', '0.95', 'AS', 'q95')
    env.assertEqual(res, [1, ['q95', '3950000']])
    res = env.cmd('ft.aggregate', 'idx', '*', 'GROUPBY', 0,
                  'REDUCE', 'QUANTILE', '2', 'num', '0.9', 'AS', 'q90')
    env.assertEqual(res, [1, ['q90', '2500000']])
    res = env.cmd('ft.aggregate', 'idx', '*', 'GROUPBY', 0,
                  'REDUCE', 'QUANTILE', '2', 'num', '0.8', 'AS', 'q80')
    env.assertEqual(res, [1, ['q80', '1380000']])
    res = env.cmd('ft.aggregate', 'idx', '*', 'GROUPBY', 0,
                  'REDUCE', 'QUANTILE', '2', 'num', '0.7', 'AS', 'q70')
    env.assertEqual(res, [1, ['q70', '1170000']])
    res = env.cmd('ft.aggregate', 'idx', '*', 'GROUPBY', 0,
                  'REDUCE', 'QUANTILE', '2', 'num', '0.6', 'AS', 'q60')
    env.assertEqual(res, [1, ['q60', '880000']])
    res = env.cmd('ft.aggregate', 'idx', '*', 'GROUPBY', 0,
                  'REDUCE', 'QUANTILE', '2', 'num', '0.5', 'AS', 'q50')
    env.assertEqual(res, [1, ['q50', '758000']])

def testResultCounter(env):
    # Issue 436
    # https://github.com/RediSearch/RediSearch/issues/436
    env.skip()
    conn = getConnectionByEnv(env)
    conn.execute_command('FT.CREATE', 'idx', 'SCHEMA', 't1', 'TEXT', 'SORTABLE')
    conn.execute_command('HSET', 'doc1', 't1', 'hello')
    conn.execute_command('HSET', 'doc2', 't1', 'hello')
    conn.execute_command('HSET', 'doc3', 't1', 'world')
    conn.execute_command('HSET', 'doc4', 't1', 'hello world')

    # first document is a match
    env.expect('FT.AGGREGATE', 'idx', '*', 'FILTER', '@t1 == "hello"').equal([1, ['t1', 'hello'], ['t1', 'hello']])
    #env.expect('FT.AGGREGATE', 'idx', '*', 'FILTER', '@t1 == "hello"').equal([2, ['t1', 'hello'], ['t1', 'hello']])

    # 3rd document is a match
    env.expect('FT.AGGREGATE', 'idx', '*', 'FILTER', '@t1 == "world"').equal([3, ['t1', 'world']])
    #env.expect('FT.AGGREGATE', 'idx', '*', 'FILTER', '@t1 == "world"').equal([1, ['t1', 'world']])

    # no match. max docID is 4
    env.expect('FT.AGGREGATE', 'idx', '*', 'FILTER', '@t1 == "foo"').equal([4])
    #env.expect('FT.AGGREGATE', 'idx', '*', 'FILTER', '@t1 == "foo"').equal([0])

def populate_db(env):
    """Creates an index and populates the database"""
    conn = getConnectionByEnv(env)
    conn.execute_command('FT.CREATE', 'idx', 'SCHEMA', 't1', 'TEXT', 'SORTABLE')
    nshards = env.shardsCount
    num_docs = 10000 * nshards
    pipeline = conn.pipeline(transaction=False)
    for i, t1 in enumerate(np.random.randint(1, 1024, num_docs)):
        pipeline.hset (i, 't1', str(t1))
        if i % 1000 == 0:
            pipeline.execute()
            pipeline = conn.pipeline(transaction=False)
    pipeline.execute()

<<<<<<< HEAD
    # On coordinator, we currently get a single empty result on timeout,
    # because all the shards timed out but the coordinator doesn't report it.
    res = conn.execute_command('FT.AGGREGATE', 'idx', '*',
               'LOAD', '2', '@t1', '@__key',
               'APPLY', '@t1 ^ @t1', 'AS', 't1exp',
               'groupby', '2', '@t1', '@t1exp',
                    'REDUCE', 'tolist', '1', '@__key', 'AS', 'keys',
               'TIMEOUT', '1')
    err = res[0]
    if not env.isCluster():
        env.assertEquals(type(err), ResponseError)
        env.assertContains('Timeout limit was reached', str(err))
    else:
        # TODO: Remove once coordinator returns the error as well
        env.assertEquals(res, [1, ['t1', None, 't1exp', None, 'keys', []]])
=======
def aggregate_test(protocol=2):
    if VALGRIND:
        # You don't want to run this under valgrind, it will take forever
        raise unittest.SkipTest("Skipping timeout test under valgrind")
    elif protocol not in [2, 3]:
        # Unsupported protocol
        raise unittest.SkipTest("Unsupported protocol")

    env = Env(moduleArgs='DEFAULT_DIALECT 2 ON_TIMEOUT FAIL', protocol=protocol)

    populate_db(env)

    res = env.execute_command('FT.AGGREGATE', 'idx', '*',
                'LOAD', '2', '@t1', '@__key',
                'APPLY', '@t1 ^ @t1', 'AS', 't1exp',
                'groupby', '2', '@t1', '@t1exp',
                        'REDUCE', 'tolist', '1', '@__key', 'AS', 'keys',
                'TIMEOUT', '1',)

    if protocol == 2:
        env.assertEqual(res, ['Timeout limit was reached'])
    else:
        env.assertEqual(res['error'], ['Timeout limit was reached'])

def test_aggregate_timeout_resp2():
    aggregate_test(protocol=2)

def test_aggregate_timeout_resp3():
    aggregate_test(protocol=3)
>>>>>>> 123a95f9

def testGroupProperties(env):
    conn = getConnectionByEnv(env)
    conn.execute_command('FT.CREATE', 'idx', 'SCHEMA', 't', 'TEXT', 'SORTABLE', 'n', 'NUMERIC', 'SORTABLE', 'tt', 'TAG')
    conn.execute_command('HSET', 'doc1', 't', 'hello', 'n', '1', 'tt', 'foo')

    # Check groupby properties
    env.expect('FT.AGGREGATE', 'idx', '*', 'GROUPBY', '3', 't', 'n', 'tt').error().contains(
                    'Bad arguments for GROUPBY: Unknown property `t`. Did you mean `@t`?')

    env.expect('FT.AGGREGATE', 'idx', '*', 'GROUPBY', '3', '@t', 'n', '@tt').error().contains(
                    'Bad arguments for GROUPBY: Unknown property `n`. Did you mean `@n`?')

    env.expect('FT.AGGREGATE', 'idx', '*', 'GROUPBY', '3', '@t', '@n', '@tt').noError()

    # Verify that we fail and not returning results from `t`
    env.expect('FT.AGGREGATE', 'idx', '*', 'GROUPBY', '1', 'tt').error().contains('Bad arguments for GROUPBY: Unknown property `tt`. Did you mean `@tt`?')
    env.expect('FT.AGGREGATE', 'idx', '*', 'GROUPBY', '1', '@tt').equal([1, ['tt', 'foo']])

    # Verify we fail on grouping by the same property twice
    env.expect('FT.AGGREGATE', 'idx', '*', 'GROUPBY', '2', '@t', '@t').error().contains('Property `t` specified more than once')

    # Verify we fail on having the same reducer output twice
    env.expect('FT.AGGREGATE', 'idx', '*', 'GROUPBY', '1', '@t',
                                           'REDUCE', 'COUNT', '0', 'AS', 't').error().contains(
                    'Property `t` specified more than once')

    env.expect('FT.AGGREGATE', 'idx', '*', 'GROUPBY', '1', '@t',
                                           'REDUCE', 'COUNT', '0', 'AS', 'my_count',
                                           'REDUCE', 'COUNT', '0', 'AS', 'my_count').error().contains(
                    'Property `my_count` specified more than once')

    env.expect('FT.AGGREGATE', 'idx', '*', 'GROUPBY', '1', '@t',
                                           'REDUCE', 'COUNT', '0',
                                           'REDUCE', 'COUNT', '0',).error().contains('specified more than once')
    # Same reducer with a different alias is ok
    env.expect('FT.AGGREGATE', 'idx', '*', 'GROUPBY', '1', '@t',
                                           'REDUCE', 'COUNT', '0', 'AS', 'my_output',
                                           'REDUCE', 'COUNT', '0', 'AS', 'my_count').noError()

    # Should behave the same in cluster and standalone, but on coordinator the AVG is translated to COUNT and SUM in the shards, and
    # two SUMs and an APPLY in the coordinator, which usually could override the same name but here we expect it to fail
    env.expect('FT.AGGREGATE', 'idx', '*', 'GROUPBY', '1', '@t',
                                           'REDUCE', 'COUNT', '0', 'AS', 'my_output',
                                           'REDUCE', 'AVG', '1', '@n', 'AS', 'my_output').error().contains(
               'Property `my_output` specified more than once')

def testGroupAfterSort(env):
    conn = getConnectionByEnv(env)
    conn.execute_command('FT.CREATE', 'idx', 'SCHEMA', 't', 'TAG', 'n', 'NUMERIC')
    conn.execute_command('HSET', 'doc1', 't', 'AAAA', 'n', '0')
    conn.execute_command('HSET', 'doc2', 't', 'AAAA', 'n', '1')
    conn.execute_command('HSET', 'doc3', 't', 'BBBB', 'n', '0')
    conn.execute_command('HSET', 'doc4', 't', 'BBBB', 'n', '1')

    # CASE 1 #
    res = conn.execute_command('FT.AGGREGATE', 'idx', '*',
                               'SORTBY', '1', '@n', 'MAX', '2',
                               'GROUPBY', '1', '@t',
                               'REDUCE', 'COUNT', '0', 'AS', 'c')

    # On a standalone mode this is strait forward:
    # 1. we sort by `n` and take the first 2 results (doc1 and doc3)
    # 2. we group by `t` and add a `COUNT` reducer as `c`
    # 3. since doc1 and doc3 has different `t` value, we get two rows, each of COUNT 1.
    # so the expected result is:
    expected = [2, ['t', 'AAAA', 'c', '1'], ['t', 'BBBB', 'c', '1']]

    # We expect to get the same results from the coordinator, no matter what is the distribution of the docs between the shards.
    # Before the logic fix, the pipeline of ->sortby(n, limit(2))->group(t, COUNT() AS c) was changed to
    #
    # |--------------- on the shards ---------------|->|----------- on the coordinator -----------|
    # ->sortby(n, limit(2))->group(t, COUNT() AS tmp)->sortby(n, limit(2))->group(t, SUM(tmp) AS c)
    #
    # and since `n` is not in the scope when we get to the second sorter, the query fails. ([0] is returned)

    env.assertEqual(res, expected)

    # CASE 2 #
    conn.execute_command('HSET', 'doc5', 't', 'AAAA', 'n', '0')
    conn.execute_command('HSET', 'doc6', 't', 'BBBB', 'n', '1')

    res = conn.execute_command('FT.AGGREGATE', 'idx', '*',
                               'SORTBY', '3', '@n', '@t', 'DESC', 'MAX', '3',
                               'GROUPBY', '2', '@t', '@n',
                               'REDUCE', 'COUNT', '0', 'AS', 'c')

    # On a standalone mode this is strait forward:
    # 1. we sort by `n` and take the first 3 results (doc1, doc3 and doc5)
    # 2. we group by `t` and `n`, and add a `COUNT` reducer as `c`
    # 3. since doc1, doc3 and doc5 has different `t` value, we get two rows, one of COUNT 2 and one of 1.
    # 4. both rows has `n == 0` so it does not affect the aggregation
    # so the expected result is:
    expected = [2, ['t', 'AAAA', 'n', '0', 'c', '2'], ['t', 'BBBB', 'n', '0', 'c', '1']]

    # We expect to get the same results from the coordinator, no matter what is the distribution of the docs between the shards.
    # Before the logic fix, the pipeline of ->sortby(n, t, limit(3)->group(t, n, COUNT() AS c) was changed to
    #
    # |------------------ on the shards ------------------|->|-------------- on the coordinator --------------|
    # ->sortby(n, t, limit(3))->group(t, n, COUNT() AS tmp)->sortby(n, t, limit(3))->group(t, n, SUM(tmp) AS c)
    #
    # now, no matter the docs distribution (unless they all in the same shard), some rows with `n == 1` will pass the first limit,
    # will get their own row and get to the coordinator. then, we have 2 options:
    # 1. doc1 doc3 and doc5 are all in different shards. the coordinator will get 3 rows with `n == 0` and only them will pass the second
    #    sort and limit, and the second aggregation will results with the same result as in a standalone (lucky).
    # 2. some of doc1 doc3 and doc5 are in the same shard. we won't get 3 rows of `n == 0` at the second sort and limit, so a row
    #    with `n == 1` will get the the last aggregation and the final result will include 3 row:
    #    one for (t == AAAA, n == 0), one for (t == BBBB, n == 0), and one for (t == ????, n == 1)

    env.assertEqual(res, expected)


def testWithKNN(env):
    conn = getConnectionByEnv(env)
    dim = 4
    env.expect('FT.CREATE', 'idx', 'SCHEMA', 'v', 'VECTOR', 'FLAT', '6', 'DIM', dim, 'DISTANCE_METRIC', 'L2',
               'TYPE', 'FLOAT32', 'n', 'NUMERIC').ok()

    # Use {1} and {3} hash slot to verify the distribution of the documents among 2 different shards.
    conn.execute_command('HSET', 'doc1{1}', 'v', create_np_array_typed([1] * dim).tobytes(), 'n', '3')
    conn.execute_command('HSET', 'doc5{1}', 'v', create_np_array_typed([5] * dim).tobytes(), 'n', '2')
    conn.execute_command('HSET', 'doc6{1}', 'v', create_np_array_typed([6] * dim).tobytes(), 'n', '1')

    conn.execute_command('HSET', 'doc2{3}', 'v', create_np_array_typed([2] * dim).tobytes(), 'n', '5')
    conn.execute_command('HSET', 'doc3{3}', 'v', create_np_array_typed([3] * dim).tobytes(), 'n', '4')
    conn.execute_command('HSET', 'doc4{3}', 'v', create_np_array_typed([4] * dim).tobytes(), 'n', '6')

    # CASE 1 #
    # Run KNN with SORTBY. We expect that the top 3 documents in terms of vector distance will be doc1, doc2 and doc3,
    # and that after we sort by @n, we'll get doc1 and doc3 as the query results (with minial value of n among the 3
    # documents). Note that here we are testing that in coordinator know NOT to run the sort by step in the shards, but
    # run them ONLY, since there was a KNN step. Otherwise, we would get in-correct results, as doc1 would be filtered
    # out in the first shard after the sortby step.
    res = conn.execute_command('FT.AGGREGATE', 'idx', '*=>[KNN 3 @v $blob]=>{$yield_distance_as: dist}',
                               'SORTBY', '1', '@n', 'MAX', '2',
                               'PARAMS', '2', 'blob', create_np_array_typed([0] * dim).tobytes(), 'DIALECT', '2')
    expected_res = [['dist', '4', 'n', '3'], ['dist', '36', 'n', '4']]
    env.assertEqual(res[1:], expected_res)

    # CASE 2 #
    # Run KNN with APPLY - make sure that the pipeline is built correctly - APPLY should be distributed, while
    # KNN is local (and the upcoming SORTBY steps).
    res = conn.execute_command('FT.AGGREGATE', 'idx', '*=>[KNN 3 @v $blob]=>{$yield_distance_as: square_dist}',
                               "APPLY", "sqrt(@square_dist)", "AS", "L2_dist", 'SORTBY', '1', '@n', 'MAX', '2',
                               'PARAMS', '2', 'blob', create_np_array_typed([0] * dim).tobytes(), 'DIALECT', '2')
    expected_res = [{'L2_dist': '2', 'square_dist': '4', 'n': '3'}, {'L2_dist': '6', 'square_dist': '36', 'n': '4'}]
    env.assertEqual([to_dict(res_item) for res_item in res[1:]], expected_res)

    # CASE 3 #
    # Run GROUPBY after KNN. Validate that here as well we have the group by step run only local,
    # otherwise, if the groupby+reduce had ran in each shard, we would get that the count is 2 for every value of @n
    # (100 and 200), and that we would have seen in the 'c' value.
    conn.execute_command('HSET', 'doc1{1}', 'v', create_np_array_typed([1] * dim).tobytes(), 'n', '100')
    conn.execute_command('HSET', 'doc2{1}', 'v', create_np_array_typed([2] * dim).tobytes(), 'n', '100')
    conn.execute_command('HSET', 'doc3{1}', 'v', create_np_array_typed([3] * dim).tobytes(), 'n', '100')

    conn.execute_command('HSET', 'doc4{3}', 'v', create_np_array_typed([1] * dim).tobytes(), 'n', '200')
    conn.execute_command('HSET', 'doc5{3}', 'v', create_np_array_typed([2] * dim).tobytes(), 'n', '200')
    conn.execute_command('HSET', 'doc6{3}', 'v', create_np_array_typed([3] * dim).tobytes(), 'n', '200')

    expected_res = [['n', '100', 'c', '1'], ['n', '200', 'c', '1']]
    res = conn.execute_command('FT.AGGREGATE', 'idx', '*=>[KNN 2 @v $blob]=>{$yield_distance_as: dist}',
                               'GROUPBY', '1', '@n',
                               'REDUCE', 'COUNT', '0', 'AS', 'c', 'SORTBY', '1', '@n',
                               'PARAMS', '2', 'blob', create_np_array_typed([0] * dim).tobytes(), 'DIALECT', '2')
    env.assertEqual(res[1:], expected_res)<|MERGE_RESOLUTION|>--- conflicted
+++ resolved
@@ -991,23 +991,6 @@
             pipeline = conn.pipeline(transaction=False)
     pipeline.execute()
 
-<<<<<<< HEAD
-    # On coordinator, we currently get a single empty result on timeout,
-    # because all the shards timed out but the coordinator doesn't report it.
-    res = conn.execute_command('FT.AGGREGATE', 'idx', '*',
-               'LOAD', '2', '@t1', '@__key',
-               'APPLY', '@t1 ^ @t1', 'AS', 't1exp',
-               'groupby', '2', '@t1', '@t1exp',
-                    'REDUCE', 'tolist', '1', '@__key', 'AS', 'keys',
-               'TIMEOUT', '1')
-    err = res[0]
-    if not env.isCluster():
-        env.assertEquals(type(err), ResponseError)
-        env.assertContains('Timeout limit was reached', str(err))
-    else:
-        # TODO: Remove once coordinator returns the error as well
-        env.assertEquals(res, [1, ['t1', None, 't1exp', None, 'keys', []]])
-=======
 def aggregate_test(protocol=2):
     if VALGRIND:
         # You don't want to run this under valgrind, it will take forever
@@ -1028,16 +1011,17 @@
                 'TIMEOUT', '1',)
 
     if protocol == 2:
-        env.assertEqual(res, ['Timeout limit was reached'])
+        env.assertEqual(type(res[0]), ResponseError)
+        env.assertEqual(str(res[0]), 'Timeout limit was reached')
     else:
-        env.assertEqual(res['error'], ['Timeout limit was reached'])
+        env.assertEqual(type(res['error'][0]), ResponseError)
+        env.assertEqual(str(res['error'][0]), 'Timeout limit was reached')
 
 def test_aggregate_timeout_resp2():
     aggregate_test(protocol=2)
 
 def test_aggregate_timeout_resp3():
     aggregate_test(protocol=3)
->>>>>>> 123a95f9
 
 def testGroupProperties(env):
     conn = getConnectionByEnv(env)
