import bz2
import json
import itertools
import os
from RLTest import Env
import pprint
from includes import *
from common import getConnectionByEnv, waitForIndex, sortedResults, toSortedFlatList

def to_dict(res):
    d = {res[i]: res[i + 1] for i in range(0, len(res), 2)}
    return d


GAMES_JSON = os.path.join(os.path.dirname(os.path.abspath(__file__)), 'games.json.bz2')


def add_values(env, number_of_iterations=1):
    env.execute_command('FT.CREATE', 'games', 'ON', 'HASH',
                        'SCHEMA', 'title', 'TEXT', 'SORTABLE',
                        'brand', 'TEXT', 'NOSTEM', 'SORTABLE',
                        'description', 'TEXT', 'price', 'NUMERIC',
                        'categories', 'TAG')

    for i in range(number_of_iterations):
        fp = bz2.BZ2File(GAMES_JSON, 'r')
        for line in fp:
            obj = json.loads(line)
            id = obj['asin'] + (str(i) if i > 0 else '')
            del obj['asin']
            obj['price'] = obj.get('price') or 0
            obj['categories'] = ','.join(obj['categories'])
            cmd = ['FT.ADD', 'games', id, 1, 'FIELDS', ] + \
                [str(x) if x is not None else '' for x in itertools.chain(
                    *obj.items())]
            env.execute_command(*cmd)
        fp.close()


class TestAggregate():
    def __init__(self):
        self.env = Env()
        add_values(self.env)

    def testGroupBy(self):
        cmd = ['ft.aggregate', 'games', '*',
               'GROUPBY', '1', '@brand',
               'REDUCE', 'count', '0', 'AS', 'count',
               'SORTBY', 2, '@count', 'desc',
               'LIMIT', '0', '5'
               ]

        res = self.env.cmd(*cmd)
        self.env.assertIsNotNone(res)
        self.env.assertEqual([292L, ['brand', '', 'count', '1518'], ['brand', 'mad catz', 'count', '43'],
                                    ['brand', 'generic', 'count', '40'], ['brand', 'steelseries', 'count', '37'],
                                    ['brand', 'logitech', 'count', '35']], res)

    def testMinMax(self):
        cmd = ['ft.aggregate', 'games', 'sony',
               'GROUPBY', '1', '@brand',
               'REDUCE', 'count', '0',
               'REDUCE', 'min', '1', '@price', 'as', 'minPrice',
               'SORTBY', '2', '@minPrice', 'DESC']
        res = self.env.cmd(*cmd)
        self.env.assertIsNotNone(res)
        row = to_dict(res[1])
        self.env.assertEqual(88, int(float(row['minPrice'])))

        cmd = ['ft.aggregate', 'games', 'sony',
               'GROUPBY', '1', '@brand',
               'REDUCE', 'count', '0',
               'REDUCE', 'max', '1', '@price', 'as', 'maxPrice',
               'SORTBY', '2', '@maxPrice', 'DESC']
        res = self.env.cmd(*cmd)
        row = to_dict(res[1])
        self.env.assertEqual(695, int(float(row['maxPrice'])))

    def testAvg(self):
        cmd = ['ft.aggregate', 'games', 'sony',
               'GROUPBY', '1', '@brand',
               'REDUCE', 'avg', '1', '@price', 'AS', 'avg_price',
               'REDUCE', 'count', '0',
               'SORTBY', '2', '@avg_price', 'DESC']
        res = self.env.cmd(*cmd)
        self.env.assertIsNotNone(res)
        self.env.assertEqual(26, res[0])
        # Ensure the formatting actually exists

        first_row = to_dict(res[1])
        self.env.assertEqual(109, int(float(first_row['avg_price'])))

        for row in res[1:]:
            row = to_dict(row)
            self.env.assertIn('avg_price', row)

        # Test aliasing
        cmd = ['FT.AGGREGATE', 'games', 'sony', 'GROUPBY', '1', '@brand',
               'REDUCE', 'avg', '1', '@price', 'AS', 'avgPrice']
        res = self.env.cmd(*cmd)
        first_row = to_dict(res[1])
        self.env.assertEqual(17, int(float(first_row['avgPrice'])))

    def testCountDistinct(self):
        cmd = ['FT.AGGREGATE', 'games', '*',
               'GROUPBY', '1', '@brand',
               'REDUCE', 'COUNT_DISTINCT', '1', '@title', 'AS', 'count_distinct(title)',
               'REDUCE', 'COUNT', '0'
               ]
        res = self.env.cmd(*cmd)[1:]
        # print res
        row = to_dict(res[0])
        self.env.assertEqual(1484, int(row['count_distinct(title)']))

        cmd = ['FT.AGGREGATE', 'games', '*',
               'GROUPBY', '1', '@brand',
               'REDUCE', 'COUNT_DISTINCTISH', '1', '@title', 'AS', 'count_distinctish(title)',
               'REDUCE', 'COUNT', '0'
               ]
        res = self.env.cmd(*cmd)[1:]
        # print res
        row = to_dict(res[0])
        self.env.assertEqual(1461, int(row['count_distinctish(title)']))

    def testQuantile(self):
        cmd = ['FT.AGGREGATE', 'games', '*',
               'GROUPBY', '1', '@brand',
               'REDUCE', 'QUANTILE', '2', '@price', '0.50', 'AS', 'q50',
               'REDUCE', 'QUANTILE', '2', '@price', '0.90', 'AS', 'q90',
               'REDUCE', 'QUANTILE', '2', '@price', '0.95', 'AS', 'q95',
               'REDUCE', 'AVG', '1', '@price',
               'REDUCE', 'COUNT', '0', 'AS', 'rowcount',
               'SORTBY', '2', '@rowcount', 'DESC', 'MAX', '1']

        res = self.env.cmd(*cmd)
        row = to_dict(res[1])
        # TODO: Better samples
        self.env.assertAlmostEqual(14.99, float(row['q50']), delta=3)
        self.env.assertAlmostEqual(70, float(row['q90']), delta=50)
        self.env.assertAlmostEqual(110, (float(row['q95'])), delta=50)

    def testStdDev(self):
        cmd = ['FT.AGGREGATE', 'games', '*',
               'GROUPBY', '1', '@brand',
               'REDUCE', 'STDDEV', '1', '@price', 'AS', 'stddev(price)',
               'REDUCE', 'AVG', '1', '@price', 'AS', 'avgPrice',
               'REDUCE', 'QUANTILE', '2', '@price', '0.50', 'AS', 'q50Price',
               'REDUCE', 'COUNT', '0', 'AS', 'rowcount',
               'SORTBY', '2', '@rowcount', 'DESC',
               'LIMIT', '0', '10']
        res = self.env.cmd(*cmd)
        row = to_dict(res[1])

        self.env.assertTrue(10 <= int(
            float(row['q50Price'])) <= 20)
        self.env.assertAlmostEqual(53, int(float(row['stddev(price)'])), delta=50)
        self.env.assertEqual(29, int(float(row['avgPrice'])))

    def testParseTime(self):
        cmd = ['FT.AGGREGATE', 'games', '*',
               'GROUPBY', '1', '@brand',
               'REDUCE', 'COUNT', '0', 'AS', 'count',
               'APPLY', 'timefmt(1517417144)', 'AS', 'dt',
               'APPLY', 'parsetime(@dt, "%FT%TZ")', 'as', 'parsed_dt',
               'LIMIT', '0', '1']
        res = self.env.cmd(*cmd)

        self.env.assertEqual(['brand', '', 'count', '1518', 'dt',
                              '2018-01-31T16:45:44Z', 'parsed_dt', '1517417144'], res[1])

    def testRandomSample(self):
        cmd = ['FT.AGGREGATE', 'games', '*', 'GROUPBY', '1', '@brand',
               'REDUCE', 'COUNT', '0', 'AS', 'num',
               'REDUCE', 'RANDOM_SAMPLE', '2', '@price', '10',
               'SORTBY', '2', '@num', 'DESC', 'MAX', '10']
        for row in self.env.cmd(*cmd)[1:]:
            self.env.assertIsInstance(row[5], list)
            self.env.assertGreater(len(row[5]), 0)
            self.env.assertGreaterEqual(row[3], len(row[5]))

            self.env.assertLessEqual(len(row[5]), 10)

    def testTimeFunctions(self):
        cmd = ['FT.AGGREGATE', 'games', '*',

               'APPLY', '1517417144', 'AS', 'dt',
               'APPLY', 'timefmt(@dt)', 'AS', 'timefmt',
               'APPLY', 'day(@dt)', 'AS', 'day',
               'APPLY', 'hour(@dt)', 'AS', 'hour',
               'APPLY', 'minute(@dt)', 'AS', 'minute',
               'APPLY', 'month(@dt)', 'AS', 'month',
               'APPLY', 'dayofweek(@dt)', 'AS', 'dayofweek',
               'APPLY', 'dayofmonth(@dt)', 'AS', 'dayofmonth',
               'APPLY', 'dayofyear(@dt)', 'AS', 'dayofyear',
               'APPLY', 'year(@dt)', 'AS', 'year',

               'LIMIT', '0', '1']
        res = self.env.cmd(*cmd)
        self.env.assertListEqual([1L, ['dt', '1517417144', 'timefmt', '2018-01-31T16:45:44Z', 'day', '1517356800', 'hour', '1517414400',
                                       'minute', '1517417100', 'month', '1514764800', 'dayofweek', '3', 'dayofmonth', '31', 'dayofyear', '30', 'year', '2018']], res)

    def testStringFormat(self):
        cmd = ['FT.AGGREGATE', 'games', '@brand:sony',
               'GROUPBY', '2', '@title', '@brand',
               'REDUCE', 'COUNT', '0',
               'REDUCE', 'MAX', '1', '@price', 'AS', 'price',
               'APPLY', 'format("%s|%s|%s|%s", @title, @brand, "Mark", @price)', 'as', 'titleBrand',
               'LIMIT', '0', '10']
        res = self.env.cmd(*cmd)
        for row in res[1:]:
            row = to_dict(row)
            expected = '%s|%s|%s|%g' % (
                row['title'], row['brand'], 'Mark', float(row['price']))
            self.env.assertEqual(expected, row['titleBrand'])

    def testSum(self):
        cmd = ['ft.aggregate', 'games', '*',
               'GROUPBY', '1', '@brand',
               'REDUCE', 'count', '0', 'AS', 'count',
               'REDUCE', 'sum', 1, '@price', 'AS', 'sum(price)',
               'SORTBY', 2, '@sum(price)', 'desc',
               'LIMIT', '0', '5'
               ]
        res = self.env.cmd(*cmd)
        self.env.assertEqual([292L, ['brand', '', 'count', '1518', 'sum(price)', '44780.69'],
                             ['brand', 'mad catz', 'count',
                                 '43', 'sum(price)', '3973.48'],
                             ['brand', 'razer', 'count', '26',
                                 'sum(price)', '2558.58'],
                             ['brand', 'logitech', 'count',
                                 '35', 'sum(price)', '2329.21'],
                             ['brand', 'steelseries', 'count', '37', 'sum(price)', '1851.12']], res)

    def testFilter(self):
        cmd = ['ft.aggregate', 'games', '*',
               'GROUPBY', '1', '@brand',
               'REDUCE', 'count', '0', 'AS', 'count',
               'FILTER', '@count > 5'
               ]

        res = self.env.cmd(*cmd)
        for row in res[1:]:
            row = to_dict(row)
            self.env.assertGreater(int(row['count']), 5)

        cmd = ['ft.aggregate', 'games', '*',
               'GROUPBY', '1', '@brand',
               'REDUCE', 'count', '0', 'AS', 'count',
               'FILTER', '@count < 5',
               'FILTER', '@count > 2 && @brand != ""'
               ]

        res = self.env.cmd(*cmd)
        for row in res[1:]:
            row = to_dict(row)
            self.env.assertLess(int(row['count']), 5)
            self.env.assertGreater(int(row['count']), 2)

    def testToList(self):
        cmd = ['ft.aggregate', 'games', '*',
               'GROUPBY', '1', '@brand',
               'REDUCE', 'count_distinct', '1', '@price', 'as', 'count',
               'REDUCE', 'tolist', 1, '@price', 'as', 'prices',
               'SORTBY', 2, '@count', 'desc',
               'LIMIT', '0', '5'
               ]
        res = self.env.cmd(*cmd)

        for row in res[1:]:
            row = to_dict(row)
            self.env.assertEqual(int(row['count']), len(row['prices']))

    def testSortBy(self):
        res = self.env.cmd('ft.aggregate', 'games', '*', 'GROUPBY', '1', '@brand',
                           'REDUCE', 'sum', 1, '@price', 'as', 'price',
                           'SORTBY', 2, '@price', 'desc',
                           'LIMIT', '0', '2')

        self.env.assertListEqual([292L, ['brand', '', 'price', '44780.69'], [
                                 'brand', 'mad catz', 'price', '3973.48']], res)

        res = self.env.cmd('ft.aggregate', 'games', '*', 'GROUPBY', '1', '@brand',
                           'REDUCE', 'sum', 1, '@price', 'as', 'price',
                           'SORTBY', 2, '@price', 'asc',
                           'LIMIT', '0', '2')

        self.env.assertListEqual([292L, ['brand', 'myiico', 'price', '0.23'], [
                                 'brand', 'crystal dynamics', 'price', '0.25']], res)

        # Test MAX with limit higher than it
        res = self.env.cmd('ft.aggregate', 'games', '*', 'GROUPBY', '1', '@brand',
                           'REDUCE', 'sum', 1, '@price', 'as', 'price',
                           'SORTBY', 2, '@price', 'asc', 'MAX', 2)

        self.env.assertListEqual([292L, ['brand', 'myiico', 'price', '0.23'], [
                                 'brand', 'crystal dynamics', 'price', '0.25']], res)

        # Test Sorting by multiple properties
        res = self.env.cmd('ft.aggregate', 'games', '*', 'GROUPBY', '1', '@brand',
                           'REDUCE', 'sum', 1, '@price', 'as', 'price',
                           'APPLY', '(@price % 10)', 'AS', 'price',
                           'SORTBY', 4, '@price', 'asc', '@brand', 'desc', 'MAX', 10,
                           )
        self.env.assertListEqual([292L, ['brand', 'zps', 'price', '0'], ['brand', 'zalman', 'price', '0'], ['brand', 'yoozoo', 'price', '0'], ['brand', 'white label', 'price', '0'], ['brand', 'stinky', 'price', '0'], [
                                 'brand', 'polaroid', 'price', '0'], ['brand', 'plantronics', 'price', '0'], ['brand', 'ozone', 'price', '0'], ['brand', 'oooo', 'price', '0'], ['brand', 'neon', 'price', '0']], res)

        # test LOAD with SORTBY
        expected_res = [2265L, ['title', 'Logitech MOMO Racing - Wheel and pedals set - 6 button(s) - PC, MAC - black', 'price', '759.12'],
                               ['title', 'Sony PSP Slim &amp; Lite 2000 Console', 'price', '695.8']]
        res = self.env.cmd('ft.aggregate', 'games', '*',
                           'LOAD', 1, '@title',
                           'SORTBY', 2, '@price', 'desc',
                           'LIMIT', '0', '2')
        self.env.assertListEqual(toSortedFlatList(res), toSortedFlatList(expected_res))

        res = self.env.cmd('ft.aggregate', 'games', '*',
                           'SORTBY', 2, '@price', 'desc',
                           'LOAD', 1, '@title',
                           'LIMIT', '0', '2')
        self.env.assertListEqual(toSortedFlatList(res), toSortedFlatList(expected_res))

        # test with non-sortable filed
        expected_res = [2265L, ['description', 'world of warcraft:the burning crusade-expansion set'],
                               ['description', 'wired playstation 3 controller, third party product with high quality.']]
        res = self.env.cmd('ft.aggregate', 'games', '*',
                           'SORTBY', 2, '@description', 'desc',
                           'LOAD', 1, '@description',
                           'LIMIT', '0', '2')
        self.env.assertListEqual(toSortedFlatList(res), toSortedFlatList(expected_res))

        res = self.env.cmd('ft.aggregate', 'games', '*',
                           'LOAD', 1, '@description',
                           'SORTBY', 2, '@description', 'desc',
                           'LIMIT', '0', '2')
        self.env.assertListEqual(toSortedFlatList(res), toSortedFlatList(expected_res))

    def testExpressions(self):
        pass

    def testNoGroup(self):
        res = self.env.cmd('ft.aggregate', 'games', '*', 'LOAD', '2', '@brand', '@price',
                           'APPLY', 'floor(sqrt(@price)) % 10', 'AS', 'price',
                           'SORTBY', 4, '@price', 'desc', '@brand', 'desc', 'MAX', 5,
                           )
        exp = [2265L,
 ['brand', 'Xbox', 'price', '9'],
 ['brand', 'turtle beach', 'price', '9'],
 ['brand', 'trust', 'price', '9'],
 ['brand', 'steelseries', 'price', '9'],
 ['brand', 'speedlink', 'price', '9']]
        # exp = [2265L, ['brand', 'Xbox', 'price', '9'], ['brand', 'Turtle Beach', 'price', '9'], [
                            #  'brand', 'Trust', 'price', '9'], ['brand', 'SteelSeries', 'price', '9'], ['brand', 'Speedlink', 'price', '9']]
        self.env.assertListEqual(exp[1], res[1])

    def testLoad(self):
        res = self.env.cmd('ft.aggregate', 'games', '*',
                           'LOAD', '3', '@brand', '@price', '@nonexist',
                           'SORTBY', 2, '@price', 'DESC',
                           'MAX', 2)
        exp = [3L, ['brand', '', 'price', '759.12'], ['brand', 'Sony', 'price', '695.8']]
        self.env.assertEqual(exp[1], res[1])
        self.env.assertEqual(exp[2], res[2])

    def testLoadWithDocId(self):
        res = self.env.cmd('ft.aggregate', 'games', '*',
                           'LOAD', '3', '@brand', '@price', '@__key',
                           'SORTBY', 2, '@price', 'DESC',
                           'MAX', 4)
        exp = [3L, ['brand', '', 'price', '759.12', '__key', 'B00006JJIC'],
                   ['brand', 'Sony', 'price', '695.8', '__key', 'B000F6W1AG']]
        self.env.assertEqual(exp[1], res[1])
        self.env.assertEqual(exp[2], res[2])

        res = self.env.cmd('ft.aggregate', 'games', '*',
                           'LOAD', '3', '@brand', '@price', '@__key',
                           'FILTER', '@__key == "B000F6W1AG"')
        self.env.assertEqual(res[1], ['brand', 'Sony', 'price', '695.8', '__key', 'B000F6W1AG'])

    def testLoadImplicit(self):
        # same as previous
        res = self.env.cmd('ft.aggregate', 'games', '*',
                           'LOAD', '1', '@brand',
                           'SORTBY', 2, '@price', 'DESC')
        exp = [3L, ['brand', '', 'price', '759.12'], ['brand', 'Sony', 'price', '695.8']]
        self.env.assertEqual(exp[1], res[1])

    def testSplit(self):
        res = self.env.cmd('ft.aggregate', 'games', '*', 'APPLY', 'split("hello world,  foo,,,bar,", ",", " ")', 'AS', 'strs',
                           'APPLY', 'split("hello world,  foo,,,bar,", " ", ",")', 'AS', 'strs2',
                           'APPLY', 'split("hello world,  foo,,,bar,", "", "")', 'AS', 'strs3',
                           'APPLY', 'split("hello world,  foo,,,bar,")', 'AS', 'strs4',
                           'APPLY', 'split("hello world,  foo,,,bar,",",")', 'AS', 'strs5',
                           'APPLY', 'split("")', 'AS', 'empty',
                           'LIMIT', '0', '1'
                           )
        # print "Got {} results".format(len(res))
        # return
        # pprint.pprint(res)
        self.env.assertListEqual([1L, ['strs', ['hello world', 'foo', 'bar'],
                                       'strs2', ['hello', 'world', 'foo,,,bar'],
                                       'strs3', ['hello world,  foo,,,bar,'],
                                       'strs4', ['hello world', 'foo', 'bar'],
                                       'strs5', ['hello world', 'foo', 'bar'],
                                       'empty', []]], res)

    def testFirstValue(self):
        res = self.env.cmd('ft.aggregate', 'games', '@brand:(sony|matias|beyerdynamic|(mad catz))',
                           'GROUPBY', 1, '@brand',
                           'REDUCE', 'FIRST_VALUE', 4, '@title', 'BY', '@price', 'DESC', 'AS', 'top_item',
                           'REDUCE', 'FIRST_VALUE', 4, '@price', 'BY', '@price', 'DESC', 'AS', 'top_price',
                           'REDUCE', 'FIRST_VALUE', 4, '@title', 'BY', '@price', 'ASC', 'AS', 'bottom_item',
                           'REDUCE', 'FIRST_VALUE', 4, '@price', 'BY', '@price', 'ASC', 'AS', 'bottom_price',
                           'SORTBY', 2, '@top_price', 'DESC', 'MAX', 5
                           )
        expected = [4L, ['brand', 'sony', 'top_item', 'sony psp slim &amp; lite 2000 console', 'top_price', '695.8', 'bottom_item', 'sony dlchd20p high speed hdmi cable for playstation 3', 'bottom_price', '5.88'],
                                 ['brand', 'matias', 'top_item', 'matias halfkeyboard usb', 'top_price',
                                     '559.99', 'bottom_item', 'matias halfkeyboard usb', 'bottom_price', '559.99'],
                                 ['brand', 'beyerdynamic', 'top_item', 'beyerdynamic mmx300 pc gaming premium digital headset with microphone', 'top_price', '359.74',
                                     'bottom_item', 'beyerdynamic headzone pc gaming digital surround sound system with mmx300 digital headset with microphone', 'bottom_price', '0'],
                                 ['brand', 'mad catz', 'top_item', 'mad catz s.t.r.i.k.e.7 gaming keyboard', 'top_price', '295.95', 'bottom_item', 'madcatz mov4545 xbox replacement breakaway cable', 'bottom_price', '3.49']]

        # hack :(
        def mklower(result):
            for arr in result[1:]:
                for x in range(len(arr)):
                    arr[x] = arr[x].lower()
        mklower(expected)
        mklower(res)
        self.env.assertListEqual(expected, res)

    def testLoadAfterGroupBy(self):
        with self.env.assertResponseError():
            self.env.cmd('ft.aggregate', 'games', '*',
                         'GROUPBY', 1, '@brand',
                         'LOAD', 1, '@brand')

    def testReducerGeneratedAliasing(self):
        rv = self.env.cmd('ft.aggregate', 'games', '*',
                          'GROUPBY', 1, '@brand',
                          'REDUCE', 'MIN', 1, '@price',
                          'LIMIT', 0, 1)
        self.env.assertEqual([292L, ['brand', '', '__generated_aliasminprice', '0']], rv)

        rv = self.env.cmd('ft.aggregate', 'games', '@brand:(sony|matias|beyerdynamic|(mad catz))',
                          'GROUPBY', 1, '@brand',
                          'REDUCE', 'FIRST_VALUE', 4, '@title', 'BY', '@price', 'DESC',
                          'SORTBY', 2, '@brand', 'ASC')
        self.env.assertEqual('__generated_aliasfirst_valuetitle,by,price,desc', rv[1][2])

    def testIssue1125(self):
        self.env.skipOnCluster()
        if VALGRIND:
            self.env.skip()
        # SEARCH should fail
        self.env.expect('ft.search', 'games', '*', 'limit', 0, 2000000).error()     \
                .contains('LIMIT exceeds maximum of 1000000')
        # SEARCH should succeed
        self.env.expect('ft.config', 'set', 'MAXSEARCHRESULTS', -1).ok()
        rv = self.env.cmd('ft.search', 'games', '*',
                          'LIMIT', 0, 12345678)
        self.env.assertEqual(4531, len(rv))
        # AGGREGATE should succeed
        rv = self.env.cmd('ft.aggregate', 'games', '*',
                          'LIMIT', 0, 12345678)
        self.env.assertEqual(2266, len(rv))
        # AGGREGATE should fail
        self.env.expect('ft.config', 'set', 'MAXAGGREGATERESULTS', 1000000).ok()
        self.env.expect('ft.aggregate', 'games', '*', 'limit', 0, 2000000).error()     \
                .contains('LIMIT exceeds maximum of 1000000')

        # force global limit on aggregate
        num = 10
        self.env.expect('ft.config', 'set', 'MAXAGGREGATERESULTS', num).ok()
        rv = self.env.cmd('ft.aggregate', 'games', '*')
        self.env.assertEqual(num + 1, len(rv))

        self.env.expect('ft.config', 'set', 'MAXAGGREGATERESULTS', -1).ok()
        self.env.expect('ft.config', 'set', 'MAXSEARCHRESULTS', 1000000).ok()

    def testMultiSortByStepsError(self):
        self.env.expect('ft.aggregate', 'games', '*',
                           'LOAD', '2', '@brand', '@price',
                           'SORTBY', 2, '@brand', 'DESC',
                           'SORTBY', 2, '@price', 'DESC').error()\
                            .contains('Multiple SORTBY steps are not allowed. Sort multiple fields in a single step')


    def testLoadWithSortBy(self):
        self.env.expect('ft.aggregate', 'games', '*',
                           'LOAD', '2', '@brand', '@price',
                           'SORTBY', 2, '@brand', 'DESC',
                           'SORTBY', 2, '@price', 'DESC').error()\
                            .contains('Multiple SORTBY steps are not allowed. Sort multiple fields in a single step')

    def testCountError(self):
        # With 0 values
        conn = getConnectionByEnv(self.env)
        res = conn.execute_command('ft.aggregate', 'games', '*',
                           'GROUPBY', '2', '@brand', '@price',
                           'REDUCE', 'COUNT', 0)
        self.env.assertEqual(len(res), 1245)

        # With count 1 and 1 value
        res = self.env.expect('ft.aggregate', 'games', '*',
                           'GROUPBY', '2', '@brand', '@price',
                           'REDUCE', 'COUNT', 1, '@brand').error()      \
                            .contains('Count accepts 0 values only')

        # With count 1 and 0 values
        res = self.env.expect('ft.aggregate', 'games', '*',
                           'GROUPBY', '2', '@brand', '@price',
                           'REDUCE', 'COUNT', 1).error()        \
                            .contains('Bad arguments for COUNT: Expected an argument, but none provided')

    # def testLoadAfterSortBy(self):
    #     with self.env.assertResponseError():
    #         self.env.cmd('ft.aggregate', 'games', '*',
    #                      'SORTBY', 1, '@brand',
    #                      'LOAD', 1, '@brand')

    # def testLoadAfterApply(self):
    #     with self.env.assertResponseError():
    #         self.env.cmd('ft.aggregate', 'games', '*',
    #                      'APPLY', 'timefmt(1517417144)', 'AS', 'dt',
    #                      'LOAD', 1, '@brand')

    # def testLoadAfterFilter(self):
    #     with self.env.assertResponseError():
    #         self.env.cmd('ft.aggregate', 'games', '*',
    #                      'FILTER', '@count > 5',
    #                      'LOAD', 1, '@brand')

    # def testLoadAfterLimit(self):
    #     with self.env.assertResponseError():
    #         self.env.cmd('ft.aggregate', 'games', '*',
    #                      'LIMIT', '0', '5',
    #                      'LOAD', 1, '@brand')


class TestAggregateSecondUseCases():
    def __init__(self):
        self.env = Env()
        add_values(self.env, 2)

    def testSimpleAggregate(self):
        res = self.env.cmd('ft.aggregate', 'games', '*')
        self.env.assertIsNotNone(res)
        self.env.assertEqual(len(res), 4531)

    def testSimpleAggregateWithCursor(self):
        res = self.env.cmd('ft.aggregate', 'games', '*', 'WITHCURSOR', 'COUNT', 1000)
        self.env.assertTrue(res[1] != 0)

def grouper(iterable, n, fillvalue=None):
    "Collect data into fixed-length chunks or blocks"
    # grouper('ABCDEFG', 3, 'x') --> ABC DEF Gxx
    from itertools import izip_longest
    args = [iter(iterable)] * n
    return izip_longest(fillvalue=fillvalue, *args)

def testAggregateGroupByOnEmptyField(env):
    env.cmd('ft.create', 'idx', 'ON', 'HASH',
            'SCHEMA', 'f', 'TEXT', 'SORTABLE', 'test', 'TEXT', 'SORTABLE')
    env.cmd('ft.add', 'idx', 'doc1', '1.0', 'FIELDS', 'f', 'field', 'test', 'test1,test2,test3')
    env.cmd('ft.add', 'idx', 'doc2', '1.0', 'FIELDS', 'f', 'field', 'test', '')
    res = env.cmd('ft.aggregate', 'idx', 'field', 'APPLY', 'split(@test)', 'as', 'check',
                  'GROUPBY', '1', '@check', 'REDUCE', 'COUNT', '0', 'as', 'count')

    expected = [4L, ['check', 'test3', 'count', '1'],
                    ['check', None, 'count', '1'], ['check', 'test1', 'count', '1'], ['check', 'test2', 'count', '1']]
    for var in expected:
        env.assertIn(var, res)

def testMultiSortBy(env):
    conn = getConnectionByEnv(env)
    env.execute_command('FT.CREATE', 'sb_idx', 'SCHEMA', 't1', 'TEXT', 't2', 'TEXT')
    conn.execute_command('hset', 'doc1', 't1', 'a', 't2', 'a')
    conn.execute_command('hset', 'doc2', 't1', 'a', 't2', 'b')
    conn.execute_command('hset', 'doc3', 't1', 'a', 't2', 'c')
    conn.execute_command('hset', 'doc4', 't1', 'b', 't2', 'a')
    conn.execute_command('hset', 'doc5', 't1', 'b', 't2', 'b')
    conn.execute_command('hset', 'doc6', 't1', 'b', 't2', 'c')
    conn.execute_command('hset', 'doc7', 't1', 'c', 't2', 'a')
    conn.execute_command('hset', 'doc8', 't1', 'c', 't2', 'b')
    conn.execute_command('hset', 'doc9', 't1', 'c', 't2', 'c')

    # t1 ASC t2 ASC
    res = [9L, ['t1', 'a', 't2', 'a'], ['t1', 'a', 't2', 'b'], ['t1', 'a', 't2', 'c'],
               ['t1', 'b', 't2', 'a'], ['t1', 'b', 't2', 'b'], ['t1', 'b', 't2', 'c'],
               ['t1', 'c', 't2', 'a'], ['t1', 'c', 't2', 'b'], ['t1', 'c', 't2', 'c']]
    env.expect('FT.AGGREGATE', 'sb_idx', '*',
                'LOAD', '2', '@t1', '@t2',
                'SORTBY', '4', '@t1', 'ASC', '@t2', 'ASC').equal(res)

    # t1 DESC t2 ASC
    res = [9L, ['t1', 'c', 't2', 'a'], ['t1', 'c', 't2', 'b'], ['t1', 'c', 't2', 'c'],
               ['t1', 'b', 't2', 'a'], ['t1', 'b', 't2', 'b'], ['t1', 'b', 't2', 'c'],
               ['t1', 'a', 't2', 'a'], ['t1', 'a', 't2', 'b'], ['t1', 'a', 't2', 'c']]
    env.expect('FT.AGGREGATE', 'sb_idx', '*',
                'LOAD', '2', '@t1', '@t2',
                'SORTBY', '4', '@t1', 'DESC', '@t2', 'ASC').equal(res)

    # t2 ASC t1 ASC
    res = [9L, ['t1', 'a', 't2', 'a'], ['t1', 'b', 't2', 'a'], ['t1', 'c', 't2', 'a'],
               ['t1', 'a', 't2', 'b'], ['t1', 'b', 't2', 'b'], ['t1', 'c', 't2', 'b'],
               ['t1', 'a', 't2', 'c'], ['t1', 'b', 't2', 'c'], ['t1', 'c', 't2', 'c']]
    env.expect('FT.AGGREGATE', 'sb_idx', '*',
                'LOAD', '2', '@t1', '@t2',
                'SORTBY', '4', '@t2', 'ASC', '@t1', 'ASC').equal(res)
    # t2 ASC t1 DESC
    env.expect('FT.AGGREGATE', 'sb_idx', '*',
                'LOAD', '2', '@t1', '@t2',
                'SORTBY', '4', '@t2', 'ASC', '@t1', 'ASC').equal(res)

def testGroupbyNoReduce(env):
    env.cmd('ft.create', 'idx', 'ON', 'HASH',
            'SCHEMA', 'primaryName', 'TEXT', 'SORTABLE',
            'birthYear', 'NUMERIC', 'SORTABLE')

    for x in range(10):
        env.cmd('ft.add', 'idx', 'doc{}'.format(x), 1, 'fields',
            'primaryName', 'sarah number{}'.format(x))

    rv = env.cmd('ft.aggregate', 'idx', 'sarah', 'groupby', 1, '@primaryName')
    env.assertEqual(11, len(rv))
    for row in rv[1:]:
        env.assertEqual('primaryName', row[0])
        env.assertTrue('sarah' in row[1])

def testStartsWith(env):
    conn = getConnectionByEnv(env)
    env.execute_command('ft.create', 'idx', 'SCHEMA', 't', 'TEXT', 'SORTABLE')
    conn.execute_command('hset', 'doc1', 't', 'aa')
    conn.execute_command('hset', 'doc2', 't', 'aaa')
    conn.execute_command('hset', 'doc3', 't', 'ab')

    res = env.cmd('ft.aggregate', 'idx', '*', 'load', 1, 't', 'apply', 'startswith(@t, "aa")', 'as', 'prefix')
    env.assertEqual(toSortedFlatList(res), toSortedFlatList([1L, ['t', 'aa', 'prefix', '1'], \
                                                                 ['t', 'aaa', 'prefix', '1'], \
                                                                 ['t', 'ab', 'prefix', '0']]))

def testContains(env):
    conn = getConnectionByEnv(env)
    env.execute_command('ft.create', 'idx', 'SCHEMA', 't', 'TEXT', 'SORTABLE')
    conn.execute_command('hset', 'doc1', 't', 'aa')
    conn.execute_command('hset', 'doc2', 't', 'bba')
    conn.execute_command('hset', 'doc3', 't', 'aba')
    conn.execute_command('hset', 'doc4', 't', 'abb')
    conn.execute_command('hset', 'doc5', 't', 'abba')
    conn.execute_command('hset', 'doc6', 't', 'abbabb')

    res = env.cmd('ft.aggregate', 'idx', '*', 'load', 1, 't', 'apply', 'contains(@t, "bb")', 'as', 'substring')
    env.assertEqual(toSortedFlatList(res), toSortedFlatList([1L, ['t', 'aa', 'substring', '0'], \
                                                             ['t', 'bba', 'substring', '1'], \
                                                             ['t', 'aba', 'substring', '0'], \
                                                             ['t', 'abb', 'substring', '1'], \
                                                             ['t', 'abba', 'substring', '1'], \
                                                             ['t', 'abbabb', 'substring', '2']]))

def testLoadAll(env):
    conn = getConnectionByEnv(env)
    env.execute_command('FT.CREATE', 'idx', 'SCHEMA', 't', 'TEXT', 'n', 'NUMERIC')
    conn.execute_command('HSET', 'doc1', 't', 'hello', 'n', 42)
    conn.execute_command('HSET', 'doc2', 't', 'world', 'n', 3.141)
    conn.execute_command('HSET', 'doc3', 't', 'hello world', 'n', 17.8)
    # without LOAD
    env.expect('FT.AGGREGATE', 'idx', '*').equal([1L, [], [], []])
    # use LOAD with narg or ALL
    res = [3L, ['__key', 'doc1', 't', 'hello', 'n', '42'],
               ['__key', 'doc2', 't', 'world', 'n', '3.141'],
               ['__key', 'doc3', 't', 'hello world', 'n', '17.8']]

    env.expect('FT.AGGREGATE', 'idx', '*', 'LOAD', 3, '__key', 't', 'n', 'SORTBY', 1, '@__key').equal(res)
    env.expect('FT.AGGREGATE', 'idx', '*', 'LOAD', '*', 'LOAD', 1, '@__key', 'SORTBY', 1, '@__key').equal(res)

def testLimitIssue(env):
    #ticket 66895
    conn = getConnectionByEnv(env)
    conn.execute_command('ft.create', 'idx', 'SCHEMA', 'PrimaryKey', 'TEXT', 'SORTABLE',
                         'CreatedDateTimeUTC', 'NUMERIC', 'SORTABLE')
    conn.execute_command('HSET', 'doc1', 'PrimaryKey', '9::362330', 'CreatedDateTimeUTC', '637387878524969984')
    conn.execute_command('HSET', 'doc2', 'PrimaryKey', '9::362329', 'CreatedDateTimeUTC', '637387875859270016')
    conn.execute_command('HSET', 'doc3', 'PrimaryKey', '9::362326', 'CreatedDateTimeUTC', '637386176589869952')
    conn.execute_command('HSET', 'doc4', 'PrimaryKey', '9::362311', 'CreatedDateTimeUTC', '637383865971600000')
    conn.execute_command('HSET', 'doc5', 'PrimaryKey', '9::362310', 'CreatedDateTimeUTC', '637383864050669952')
    conn.execute_command('HSET', 'doc6', 'PrimaryKey', '9::362309', 'CreatedDateTimeUTC', '637242254008029952')
    conn.execute_command('HSET', 'doc7', 'PrimaryKey', '9::362308', 'CreatedDateTimeUTC', '637242253551670016')
    conn.execute_command('HSET', 'doc8', 'PrimaryKey', '9::362306', 'CreatedDateTimeUTC', '637166988081200000')

    _res = [8L,
          ['PrimaryKey', '9::362330', 'CreatedDateTimeUTC', '637387878524969984'],
          ['PrimaryKey', '9::362329', 'CreatedDateTimeUTC', '637387875859270016'],
          ['PrimaryKey', '9::362326', 'CreatedDateTimeUTC', '637386176589869952'],
          ['PrimaryKey', '9::362311', 'CreatedDateTimeUTC', '637383865971600000'],
          ['PrimaryKey', '9::362310', 'CreatedDateTimeUTC', '637383864050669952'],
          ['PrimaryKey', '9::362309', 'CreatedDateTimeUTC', '637242254008029952'],
          ['PrimaryKey', '9::362308', 'CreatedDateTimeUTC', '637242253551670016'],
          ['PrimaryKey', '9::362306', 'CreatedDateTimeUTC', '637166988081200000']]

    actual_res = conn.execute_command('FT.AGGREGATE', 'idx', '*',
                                      'APPLY', '@PrimaryKey', 'AS', 'PrimaryKey',
                                      'SORTBY', '2', '@CreatedDateTimeUTC', 'DESC', 'LIMIT', '0', '8')
    env.assertEqual(actual_res, _res)

    res = [_res[0]] + _res[1:3]
    actual_res = conn.execute_command('FT.AGGREGATE', 'idx', '*',
                                      'APPLY', '@PrimaryKey', 'AS', 'PrimaryKey',
                                      'SORTBY', '2', '@CreatedDateTimeUTC', 'DESC', 'LIMIT', '0', '2')
    env.assertEqual(actual_res, res)

    res = [_res[0]] + _res[2:4]
    actual_res = conn.execute_command('FT.AGGREGATE', 'idx', '*',
                                      'APPLY', '@PrimaryKey', 'AS', 'PrimaryKey',
                                      'SORTBY', '2', '@CreatedDateTimeUTC', 'DESC', 'LIMIT', '1', '2')
    env.assertEqual(actual_res, res)

    res = [_res[0]] + _res[3:5]
    actual_res = conn.execute_command('FT.AGGREGATE', 'idx', '*',
                                      'APPLY', '@PrimaryKey', 'AS', 'PrimaryKey',
                                      'SORTBY', '2', '@CreatedDateTimeUTC', 'DESC', 'LIMIT', '2', '2')
    env.assertEqual(actual_res, res)

def testMaxAggResults(env):
    if env.env == 'existing-env':
        env.skip()
    env = Env(moduleArgs="MAXAGGREGATERESULTS 100")
    conn = getConnectionByEnv(env)
    conn.execute_command('ft.create', 'idx', 'SCHEMA', 't', 'TEXT')
    env.expect('ft.aggregate', 'idx', '*', 'LIMIT', '0', '10000').error()   \
       .contains('LIMIT exceeds maximum of 100')

def testMaxAggInf(env):
    env.skipOnCluster()
    env.expect('ft.config', 'set', 'MAXAGGREGATERESULTS', -1).ok()
    env.expect('ft.config', 'get', 'MAXAGGREGATERESULTS').equal([['MAXAGGREGATERESULTS', 'unlimited']])

def testLoadPosition(env):
    conn = getConnectionByEnv(env)
    env.execute_command('ft.create', 'idx', 'SCHEMA', 't1', 'TEXT', 't2', 'TEXT')
    conn.execute_command('ft.add', 'idx', 'doc1', 1, 'FIELDS', 't1', 'hello', 't2', 'world')

    # LOAD then SORTBY
    env.expect('ft.aggregate', 'idx', '*', 'LOAD', '1', 't1', 'SORTBY', '2', '@t1', 'ASC') \
        .equal([1L, ['t1', 'hello']])

    # SORTBY then LOAD
    env.expect('ft.aggregate', 'idx', '*', 'SORTBY', '2', '@t1', 'ASC', 'LOAD', '1', 't1') \
        .equal([1L, ['t1', 'hello']])

    # two LOADs
    env.expect('ft.aggregate', 'idx', '*', 'LOAD', '1', 't1', 'LOAD', '1', 't2') \
        .equal([1L, ['t1', 'hello', 't2', 'world']])

    # two LOADs with an apply for error
    res = env.cmd('ft.aggregate', 'idx', '*', 'LOAD', '1', 't1',
                                           'APPLY', '@t2', 'AS', 'load_error',
                                           'LOAD', '1', 't2')
    env.assertContains('Value was not found in result', str(res[1]))

<<<<<<< HEAD
def testAggregateGroup0Field(env):
    conn = getConnectionByEnv(env)
    conn.execute_command('ft.create', 'idx', 'ON', 'HASH', 'SCHEMA', 'num', 'NUMERIC', 'SORTABLE')
    for i in range(101):
        conn.execute_command('HSET', 'doc%s' % i, 't', 'text', 'num', i)
    
    res = env.cmd('ft.aggregate', 'idx', '*', 'GROUPBY', 0,
                                    'REDUCE', 'QUANTILE', '2', 'num', '0.95', 'AS', 'q95')
    env.assertEqual(res, [1L, ['q95', '95']])
    res = env.cmd('ft.aggregate', 'idx', '*', 'GROUPBY', 0,
                                    'REDUCE', 'QUANTILE', '2', 'num', '0.9', 'AS', 'q90')
    env.assertEqual(res, [1L, ['q90', '90']])
    res = env.cmd('ft.aggregate', 'idx', '*', 'GROUPBY', 0,
                                    'REDUCE', 'QUANTILE', '2', 'num', '0.5', 'AS', 'q50')
    env.assertEqual(res, [1L, ['q50', '50']])


    conn.execute_command('FLUSHALL')
    conn.execute_command('ft.create', 'idx', 'ON', 'HASH', 'SCHEMA', 'num', 'NUMERIC', 'SORTABLE')

    values = [880000.0, 685000.0, 590000.0, 1200000.0, 1170000.0, 1145000.0,
              3950000.0, 620000.0, 758000.0, 4850000.0, 800000.0, 340000.0,
              530000.0, 500000.0, 540000.0, 2500000.0, 330000.0, 525000.0,
              2500000.0, 350000.0, 590000.0, 1250000.0, 799000.0, 1380000.0]
    for i in range(len(values)):
        conn.execute_command('HSET', 'doc%s' % i, 't', 'text', 'num', values[i])


    res = env.cmd('ft.aggregate', 'idx', '*', 'GROUPBY', 0,
                                    'REDUCE', 'QUANTILE', '2', 'num', '0.95', 'AS', 'q95')
    env.assertEqual(res, [1L, ['q95', '3950000']])
    res = env.cmd('ft.aggregate', 'idx', '*', 'GROUPBY', 0,
                                    'REDUCE', 'QUANTILE', '2', 'num', '0.9', 'AS', 'q90')
    env.assertEqual(res, [1L, ['q90', '2500000']])
    res = env.cmd('ft.aggregate', 'idx', '*', 'GROUPBY', 0,
                                    'REDUCE', 'QUANTILE', '2', 'num', '0.8', 'AS', 'q80')
    env.assertEqual(res, [1L, ['q80', '1380000']])
    res = env.cmd('ft.aggregate', 'idx', '*', 'GROUPBY', 0,
                                    'REDUCE', 'QUANTILE', '2', 'num', '0.7', 'AS', 'q70')
    env.assertEqual(res, [1L, ['q70', '1170000']])
    res = env.cmd('ft.aggregate', 'idx', '*', 'GROUPBY', 0,
                                    'REDUCE', 'QUANTILE', '2', 'num', '0.6', 'AS', 'q60')
    env.assertEqual(res, [1L, ['q60', '880000']])
    res = env.cmd('ft.aggregate', 'idx', '*', 'GROUPBY', 0,
                                    'REDUCE', 'QUANTILE', '2', 'num', '0.5', 'AS', 'q50')
    env.assertEqual(res, [1L, ['q50', '758000']])
=======
def testResultCounter(env):
    # Issue 436
    # https://github.com/RediSearch/RediSearch/issues/436
    env.skip()
    conn = getConnectionByEnv(env)
    conn.execute_command('FT.CREATE', 'idx', 'SCHEMA', 't1', 'TEXT', 'SORTABLE')
    conn.execute_command('HSET', 'doc1', 't1', 'hello')
    conn.execute_command('HSET', 'doc2', 't1', 'hello')
    conn.execute_command('HSET', 'doc3', 't1', 'world')
    conn.execute_command('HSET', 'doc4', 't1', 'hello world')
    
    # first document is a match
    env.expect('FT.AGGREGATE', 'idx', '*', 'FILTER', '@t1 == "hello"').equal([1L, ['t1', 'hello'], ['t1', 'hello']])
    #env.expect('FT.AGGREGATE', 'idx', '*', 'FILTER', '@t1 == "hello"').equal([2L, ['t1', 'hello'], ['t1', 'hello']])
    
    # 3rd document is a match
    env.expect('FT.AGGREGATE', 'idx', '*', 'FILTER', '@t1 == "world"').equal([3L, ['t1', 'world']])
    #env.expect('FT.AGGREGATE', 'idx', '*', 'FILTER', '@t1 == "world"').equal([1L, ['t1', 'world']])
    
    # no match. max docID is 4
    env.expect('FT.AGGREGATE', 'idx', '*', 'FILTER', '@t1 == "foo"').equal([4L])
    #env.expect('FT.AGGREGATE', 'idx', '*', 'FILTER', '@t1 == "foo"').equal([0L])
>>>>>>> 9b6e1ae4
<|MERGE_RESOLUTION|>--- conflicted
+++ resolved
@@ -757,7 +757,6 @@
                                            'LOAD', '1', 't2')
     env.assertContains('Value was not found in result', str(res[1]))
 
-<<<<<<< HEAD
 def testAggregateGroup0Field(env):
     conn = getConnectionByEnv(env)
     conn.execute_command('ft.create', 'idx', 'ON', 'HASH', 'SCHEMA', 'num', 'NUMERIC', 'SORTABLE')
@@ -804,7 +803,7 @@
     res = env.cmd('ft.aggregate', 'idx', '*', 'GROUPBY', 0,
                                     'REDUCE', 'QUANTILE', '2', 'num', '0.5', 'AS', 'q50')
     env.assertEqual(res, [1L, ['q50', '758000']])
-=======
+
 def testResultCounter(env):
     # Issue 436
     # https://github.com/RediSearch/RediSearch/issues/436
@@ -826,5 +825,4 @@
     
     # no match. max docID is 4
     env.expect('FT.AGGREGATE', 'idx', '*', 'FILTER', '@t1 == "foo"').equal([4L])
-    #env.expect('FT.AGGREGATE', 'idx', '*', 'FILTER', '@t1 == "foo"').equal([0L])
->>>>>>> 9b6e1ae4
+    #env.expect('FT.AGGREGATE', 'idx', '*', 'FILTER', '@t1 == "foo"').equal([0L])