--- conflicted
+++ resolved
@@ -70,14 +70,10 @@
     # Make sure we are getting here without having cluster mark itself as fail since the server is not responsive and
     # fail to send cluster PING on time before we reach cluster-node-timeout.
     waitForIndex(r, 'idx')
-<<<<<<< HEAD
-def test_eval_node_errors_async():
-=======
 
 def test_eval_node_errors_async(env):
     if not POWER_TO_THE_WORKERS:
         env.skip()
->>>>>>> 79a8578d
     env = Env(moduleArgs='DEFAULT_DIALECT 2 WORKER_THREADS 1 ENABLE_THREADS TRUE ON_TIMEOUT FAIL')
     conn = getConnectionByEnv(env)
     dim = 1000
@@ -92,13 +88,8 @@
         env.assertEqual(conn.execute_command('HSET', f'key{i}', 'foo', 'hello',
                                              'v', create_np_array_typed([i/1000]*dim).tobytes()), 2)
 
-<<<<<<< HEAD
-    # Test various scenarios where evaluating the AST should raise an error, and validate that it was caught from
-    # the BG thread.
-=======
     # Test various scenarios where evaluating the AST should raise an error,
     # and validate that it was caught from the BG thread
->>>>>>> 79a8578d
     env.expect('FT.SEARCH', 'idx', '@g:[29.69465 34.95126 200 100]', 'NOCONTENT').raiseError()\
         .contains(f"{async_err_prefix}Invalid GeoFilter unit")
     env.expect('ft.search', 'idx', '@foo:*ell*', 'NOCONTENT').error() \
@@ -109,10 +100,7 @@
     env.expect('FT.SEARCH', 'idx', '@v:[VECTOR_RANGE 10000000 $vec_param]', 'NOCONTENT', 'LIMIT', 0, n_docs,
                'PARAMS', 2, 'vec_param', create_np_array_typed([0]*dim).tobytes(),
                'TIMEOUT', 1).error().equal(f'{async_err_prefix}Timeout limit was reached')
-<<<<<<< HEAD
-=======
 
->>>>>>> 79a8578d
     # This error is caught during building the implicit pipeline (also should occur in BG thread)
     env.expect('FT.SEARCH', 'idx', '*=>[KNN 2 @v $b]=>{$yield_distance_as:v}', 'timeout', 0, 'PARAMS', '2', 'b',
                create_np_array_typed([0]*dim).tobytes()).error()\
