--- conflicted
+++ resolved
@@ -367,9 +367,6 @@
     env.assertEqual(field_error_dict, expected_error_dict)
 
     error_dict = to_dict(info["Index Errors"])
-    env.assertEqual(error_dict, expected_error_dict)
-
-<<<<<<< HEAD
     env.assertEqual(error_dict, expected_error_dict)
 
 @skip(cluster=True)
@@ -396,7 +393,6 @@
     env.assertEqual(global_index_errors, expected_error_dict)
     
     
-=======
 @skip(no_json=True)
 def test_multiple_index_failures_json(env):
     # Create 2 indices with a different schema order.
@@ -439,5 +435,4 @@
 
           env.assertEqual(info['num_docs'], 0)
           env.assertEqual(info['field statistics'][0], expected_failed_field_stats)
-          env.assertEqual(info['field statistics'][1], expected_no_error_field_stats)
->>>>>>> 613bc675
+          env.assertEqual(info['field statistics'][1], expected_no_error_field_stats)