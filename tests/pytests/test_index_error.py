from common import getConnectionByEnv, index_info, to_dict, skip, waitForIndex



# String constants for the info command output.

indexing_failures_str = 'indexing failures'
last_indexing_error_key_str = 'last indexing error key'
last_indexing_error_str = 'last indexing error'
index_errors_str = 'Index Errors'

def get_field_stats_dict(info_command_output, index = 0):
  return to_dict(info_command_output['field statistics'][index])

def test_vector_index_failures(env):
  con = getConnectionByEnv(env)
  # Create a vector index.
  env.expect('ft.create', 'idx', 'SCHEMA', 'v', 'VECTOR', 'FLAT', 6, 'DIM', 2, 'TYPE', 'FLOAT32', 'DISTANCE_METRIC', 'COSINE').ok()

  # Insert two documents, one with a valid vector and one with an invalid vector. The invalid vector is too short.
  # On cluster, both documents should be set in different shards, so the coordinator should get the error from the
  # first document and the second document should be indexed successfully.
  # The index should contain only the valid vector.

  con.execute_command('hset', 'doc{1}', 'v', 'aaaa')
  con.execute_command('hset', 'doc{2}', 'v', 'aaaaaaaa')

  for _ in env.reloadingIterator():
    info = index_info(env)
    env.assertEqual(info['num_docs'], 1)

    expected_error_dict = {
                            indexing_failures_str: 1,
                            last_indexing_error_str: 'Could not add vector with blob size 4 (expected size 8)',
                            last_indexing_error_key_str: 'doc{1}'
                          }

    field_spec_dict = get_field_stats_dict(info)
    error_dict = to_dict(field_spec_dict["Index Errors"])
    env.assertEqual(error_dict, expected_error_dict)

    error_dict = to_dict(info["Index Errors"])
    env.assertEqual(error_dict, expected_error_dict)


def test_numeric_index_failures(env):
  con = getConnectionByEnv(env)
  # Create a numeric index.
  env.expect('ft.create', 'idx', 'SCHEMA', 'n', 'numeric').ok()

  # Insert two documents, one with a valid numeric and one with an invalid numeric. The invalid numeric is a string.
  # On cluster, both documents should be set in different shards, so the coordinator should get the error from the
  # first document and the second document should be indexed successfully.
  # The index should contain only the valid numeric.

  con.execute_command('hset', 'doc{1}', 'n', 'aaaa')
  con.execute_command('hset', 'doc{2}', 'n', '1')

  for _ in env.reloadingIterator():
    info = index_info(env)
    env.assertEqual(info['num_docs'], 1)

    expected_error_dict = {
                            indexing_failures_str: 1,
                            last_indexing_error_str: 'Invalid numeric value: \'aaaa\'',
                            last_indexing_error_key_str: 'doc{1}'
                          }


    field_spec_dict = get_field_stats_dict(info)
    error_dict = to_dict(field_spec_dict["Index Errors"])

    env.assertEqual(error_dict, expected_error_dict)

    error_dict = to_dict(info["Index Errors"])
    env.assertEqual(error_dict, expected_error_dict)

def test_alter_failures(env):
  # Create an index
  env.expect('ft.create', 'idx', 'SCHEMA', 'n1', 'numeric').ok()

  # Create a document with a field containing invalid numeric value, but is not part of the index schema
  env.expect('HSET', 'doc', 'n1', 3, 'n2', 'meow').equal(2)


  # The document should be indexed successfully
  info = index_info(env)
  env.assertEqual(info['num_docs'], 1)

  expected_error_dict = {
      indexing_failures_str: 0,
      last_indexing_error_str: 'N/A',
      last_indexing_error_key_str: 'N/A',
  }

  # No error was encountered
  env.assertEqual(to_dict(info["Index Errors"]), expected_error_dict)

  # Validate the field statistics
  expected_no_error_field_stats = [
      'identifier', 'n1', 'attribute', 'n1', 'Index Errors',
      ['indexing failures', 0, 'last indexing error', 'N/A', 'last indexing error key', 'N/A']
  ]

  env.assertEqual(info['field statistics'][0], expected_no_error_field_stats)

  # Add the field of which the document contains an invalid numeric value.
  env.expect('FT.ALTER', 'idx', 'SCHEMA', 'ADD', 'n2', 'NUMERIC').ok()
  waitForIndex(env)
  info = index_info(env)

  # Doc should be deleted
  env.assertEqual(info['num_docs'], 0)
  expected_error_dict = {
      indexing_failures_str: 1,
      last_indexing_error_str: f"Invalid numeric value: \'meow\'",
      last_indexing_error_key_str: 'doc'
  }

  env.assertEqual(to_dict(info["Index Errors"]), expected_error_dict)

  # Validate the field statistics
  expected_failed_field_stats = [
      'identifier', 'n2', 'attribute', 'n2' , 'Index Errors',
      ['indexing failures', 1, 'last indexing error',
        f"Invalid numeric value: \'meow\'",
        'last indexing error key', 'doc']
  ]

  env.assertEqual(info['field statistics'][0], expected_no_error_field_stats)
  env.assertEqual(info['field statistics'][1], expected_failed_field_stats)

def test_mixed_index_failures(env):
  con = getConnectionByEnv(env)
  # Create a mixed index.
  env.expect('ft.create', 'idx', 'SCHEMA', 'n', 'numeric', 'v', 'VECTOR', 'FLAT', 6, 'DIM', 2, 'TYPE', 'FLOAT32', 'DISTANCE_METRIC', 'COSINE').ok()

  # Insert two documents, one with a valid numeric and one with an invalid numeric. The invalid numeric is a string.
  # On cluster, both documents should be set in different shards, so the coordinator should get the error from the
  # first document and the second document should be indexed successfully.
  # The index should contain only the valid numeric.

  con.execute_command('hset', 'doc{1}', 'n', 'aaaa', 'v', 'aaaaaaaa')
  con.execute_command('hset', 'doc{2}', 'n', '1', 'v', 'aaaaaaaa')

  for _ in env.reloadingIterator():
    info = index_info(env)
    env.assertEqual(info['num_docs'], 1)

    expected_error_dict = {
                            indexing_failures_str: 1,
                            last_indexing_error_str: 'Invalid numeric value: \'aaaa\'',
                            last_indexing_error_key_str: 'doc{1}'
                          }

    field_spec_dict = get_field_stats_dict(info, 0)
    error_dict = to_dict(field_spec_dict["Index Errors"])
    env.assertEqual(error_dict, expected_error_dict)

    error_dict = to_dict(info["Index Errors"])
    env.assertEqual(error_dict, expected_error_dict)

  con.flushall()
  env.expect('ft.create', 'idx', 'SCHEMA', 'n', 'numeric', 'v', 'VECTOR', 'FLAT', 6, 'DIM', 2, 'TYPE', 'FLOAT32', 'DISTANCE_METRIC', 'COSINE').ok()

  # Insert two documents, one with a valid vector and one with an invalid vector. The invalid vector is a string.
  # On cluster, both documents should be set in different shards, so the coordinator should get the error from the
  # first document and the second document should be indexed successfully.
  # The index should contain only the valid vector.

  con.execute_command('hset', 'doc{1}', 'n', '1', 'v', 'aaaa')
  con.execute_command('hset', 'doc{2}', 'n', '1', 'v', 'aaaaaaaa')

  for _ in env.reloadingIterator():
    info = index_info(env)
    env.assertEqual(info['num_docs'], 1)

    expected_error_dict = {
                            indexing_failures_str: 1,
                            last_indexing_error_str: 'Could not add vector with blob size 4 (expected size 8)',
                            last_indexing_error_key_str: 'doc{1}'
                          }

    field_spec_dict = get_field_stats_dict(info, 1)
    error_dict = to_dict(field_spec_dict["Index Errors"])

    env.assertEqual(error_dict, expected_error_dict)

    error_dict = to_dict(info["Index Errors"])
    env.assertEqual(error_dict, expected_error_dict)


def test_geo_index_failures(env):
  con = getConnectionByEnv(env)
  # Create a geo index.
  env.expect('ft.create', 'idx', 'SCHEMA', 'g', 'geo').ok()

  # Insert two documents, one with a valid geo and one with an invalid geo. The invalid geo is a string.
  # On cluster, both documents should be set in different shards, so the coordinator should get the error from the
  # first document and the second document should be indexed successfully.
  # The index should contain only the valid geo.

  con.execute_command('hset', 'doc{1}', 'g', 'aaaa')
  con.execute_command('hset', 'doc{2}', 'g', '1,1')

  for _ in env.reloadingIterator():
    info = index_info(env)
    env.assertEqual(info['num_docs'], 1)

    expected_error_dict = {
                            indexing_failures_str: 1,
                            last_indexing_error_str: 'Invalid geo string',
                            last_indexing_error_key_str: 'doc{1}'
                          }

    field_spec_dict = get_field_stats_dict(info)
    error_dict = to_dict(field_spec_dict["Index Errors"])

    env.assertEqual(error_dict, expected_error_dict)

    error_dict = to_dict(info["Index Errors"])
    env.assertEqual(error_dict, expected_error_dict)

  con.flushall()

  env.expect('ft.create', 'idx', 'SCHEMA', 'g', 'geo').ok()

  # Insert two documents, one with a valid geo and one with an invalid geo. The invalid geo is a string.
  # On cluster, both documents should be set in different shards, so the coordinator should get the error from the
  # first document and the second document should be indexed successfully.
  # The index should contain only the valid geo.


  con.execute_command('hset', 'doc{1}', 'g', '1000,1000')
  con.execute_command('hset', 'doc{2}', 'g', '1,1')

  expected_error_dict = {
                          indexing_failures_str: 1,
                          last_indexing_error_str: 'Invalid geo coordinates: 1000.000000, 1000.000000',
                          last_indexing_error_key_str: 'doc{1}'
                        }

  for _ in env.reloadingIterator():
    info = index_info(env)
    env.assertEqual(info['num_docs'], 1)

    field_spec_dict = get_field_stats_dict(info)
    error_dict = to_dict(field_spec_dict["Index Errors"])

    env.assertEqual(error_dict, expected_error_dict)

    error_dict = to_dict(info["Index Errors"])
    env.assertEqual(error_dict, expected_error_dict)


# TODO: Talk with Omer about this test

# def test_geoshape_index_failures(env):
#   con = getConnectionByEnv(env)
#   # Create a geoshape index.

#   env.expect('FT.CREATE', 'idx', 'SCHEMA', 'geom', 'GEOSHAPE', 'FLAT').ok()

#   con.execute_command('HSET', 'doc{1}', 'geom', 'POLIKON(()())')
#   con.execute_command('HSET', 'doc{2}', 'geom', 'POLYGON((0 0, 1 1, 2 2, 0 0))')

#   for _ in env.reloadingIterator():
#     info = index_info(env)
#     env.assertEqual(info['num_docs'], 2)

#     field_spec_dict = get_field_stats_dict(info)

#     env.assertEqual(field_spec_dict['indexing failures'], '1')
#     env.assertEqual(field_spec_dict['last indexing error key'], 'doc{1}')
#     env.assertEqual(field_spec_dict['last indexing error'], 'Invalid geoshape string')

#     env.assertEqual(info['indexing_failures'], '1')
#     env.assertEqual(info['last indexing error key'], 'doc{1}')
#     env.assertEqual(info['last indexing error'], 'Invalid geoshape string')

def test_partial_doc_index_failures(env):
  # Create an index with a text field as the first field and a numeric field as the second field.
  env.expect('ft.create', 'idx', 'SCHEMA', 't', 'text', 'n', 'numeric').ok()
  # Create a document with no text field and an invalid numeric field.
  env.expect('HSET', 'doc', 'n', 'banana').equal(1)

  expected_text_stats = ['identifier', 't', 'attribute', 't', 'Index Errors',
                         ['indexing failures', 0, 'last indexing error', 'N/A', 'last indexing error key', 'N/A']]
  excepted_numeric_stats = ['identifier', 'n', 'attribute', 'n', 'Index Errors',
                            ['indexing failures', 1, 'last indexing error', "Invalid numeric value: 'banana'", 'last indexing error key', 'doc']]
  for _ in env.reloadingIterator():
    info = index_info(env)
    env.assertEqual(info['num_docs'], 0)
    env.assertEqual(info['field statistics'][0], expected_text_stats)
    env.assertEqual(info['field statistics'][1], excepted_numeric_stats)

def test_multiple_index_failures(env):
    # Create 2 indices with a different schema order.
    env.expect('ft.create', 'idx1', 'SCHEMA', 'n1', 'numeric', 'n2', 'numeric').ok()
    env.expect('ft.create', 'idx2', 'SCHEMA', 'n2', 'numeric', 'n1', 'numeric').ok()

    # Create a document with two fields containing invalid numeric values.
    env.expect('HSET', 'doc', 'n1', 'banana', 'n2', 'meow').equal(2)

    index_to_errors_strings = {'idx1': 'banana', 'idx2': 'meow'}
<<<<<<< HEAD
    for _ in env.reloadingIterator():

      for idx in ['idx1', 'idx2']:
          info = index_info(env, idx)

          expected_error_dict = {
              indexing_failures_str: 1,
              last_indexing_error_str: f"Invalid numeric value: '{index_to_errors_strings[idx]}'",
              last_indexing_error_key_str: 'doc'
          }

          # Both indices contain one error for the same document.
          error_dict = to_dict(info["Index Errors"])
          env.assertEqual(error_dict, expected_error_dict)


          # Each index failed to index the doc due to the first failing field in the schema.
          index_to_failed_field = {'idx1': 'n1', 'idx2': 'n2'}
          index_to_ok_field = {'idx1': 'n2', 'idx2': 'n1'}
          expected_failed_field_stats = [
              'identifier', index_to_failed_field[idx], 'attribute', index_to_failed_field[idx], 'Index Errors',
              ['indexing failures', 1, 'last indexing error',
              f"Invalid numeric value: '{index_to_errors_strings[idx]}'",
              'last indexing error key', 'doc']
          ]

          expected_no_error_field_stats = [
              'identifier', index_to_ok_field[idx], 'attribute', index_to_ok_field[idx], 'Index Errors',
              ['indexing failures', 0, 'last indexing error', 'N/A', 'last indexing error key', 'N/A']
          ]

          env.assertEqual(info['num_docs'], 0)
          env.assertEqual(info['field statistics'][0], expected_failed_field_stats)
          env.assertEqual(info['field statistics'][1], expected_no_error_field_stats)
=======

    for idx in ['idx1', 'idx2']:
        info = index_info(env, idx)

        expected_error_dict = {
            indexing_failures_str: 1,
            last_indexing_error_str: f"Invalid numeric value: '{index_to_errors_strings[idx]}'",
            last_indexing_error_key_str: 'doc'
        }

        # Both indices contain one error for the same document.
        error_dict = to_dict(info["Index Errors"])
        env.assertEqual(error_dict, expected_error_dict)


        # Each index failed to index the doc due to the first failing field in the schema.
        index_to_failed_field = {'idx1': 'n1', 'idx2': 'n2'}
        index_to_ok_field = {'idx1': 'n2', 'idx2': 'n1'}
        expected_failed_field_stats = [
            'identifier', index_to_failed_field[idx], 'attribute', index_to_failed_field[idx], 'Index Errors',
            ['indexing failures', 1, 'last indexing error',
             f"Invalid numeric value: '{index_to_errors_strings[idx]}'",
             'last indexing error key', 'doc']
        ]

        expected_no_error_field_stats = [
            'identifier', index_to_ok_field[idx], 'attribute', index_to_ok_field[idx], 'Index Errors',
            ['indexing failures', 0, 'last indexing error', 'N/A', 'last indexing error key', 'N/A']
        ]

        env.assertEqual(info['num_docs'], 0)
        env.assertEqual(info['field statistics'][0], expected_failed_field_stats)
        env.assertEqual(info['field statistics'][1], expected_no_error_field_stats)
>>>>>>> 58846872


###################### JSON failures ######################
@skip(no_json=True)
def test_vector_indexing_with_json(env):
  con = getConnectionByEnv(env)
  # Create a vector index.
  env.expect('ft.create', 'idx', 'ON', 'JSON', 'SCHEMA', '$.v', 'VECTOR', 'FLAT', 6, 'DIM', 2, 'TYPE', 'FLOAT32', 'DISTANCE_METRIC', 'COSINE').ok()

  # Insert a document with a valid but too long vector as a JSON.
  con.execute_command('JSON.SET', 'doc{1}', '.', '{"v": [1.0, 2.0, 3.0]}')

  for _ in env.reloadingIterator():
    info = index_info(env)
    env.assertEqual(info['num_docs'], 0)

    expected_error_dict = {
                            indexing_failures_str: 1,
                            last_indexing_error_str: 'Invalid vector length. Expected 2, got 3',
                            last_indexing_error_key_str: 'doc{1}'
                          }

    field_spec_dict = get_field_stats_dict(info)
    field_error_dict = to_dict(field_spec_dict["Index Errors"])
    env.assertEqual(field_error_dict, expected_error_dict)

    error_dict = to_dict(info["Index Errors"])
    env.assertEqual(error_dict, expected_error_dict)

def test_multiple_index_failures_json(env):
    # Create 2 indices with a different schema order.
    env.expect('ft.create', 'idx1', 'ON', 'JSON', 'SCHEMA', '$.n1', 'AS', 'n1', 'numeric', '$.n2', 'AS', 'n2', 'numeric').ok()
    env.expect('ft.create', 'idx2', 'ON', 'JSON', 'SCHEMA', '$.n2', 'AS', 'n2', 'numeric', '$.n1', 'AS', 'n1', 'numeric').ok()

    # Create a document with two fields containing invalid numeric values.
    json_val = r'{"n1":"banana","n2":"meow"}'
    env.expect('JSON.SET', 'doc', '$', json_val).ok()

    for _ in env.reloadingIterator():
      for idx in ['idx1', 'idx2']:
          info = index_info(env, idx)

          expected_error_dict = {
              indexing_failures_str: 1,
              last_indexing_error_str: f"Invalid JSON type: String type can represent only TEXT, TAG, GEO or GEOMETRY field",
              last_indexing_error_key_str: 'doc'
          }

          # Both indices contain one error for the same document.
          error_dict = to_dict(info["Index Errors"])
          env.assertEqual(error_dict, expected_error_dict)


          # Each index failed to index the doc due to the first failing field in the schema.
          index_to_failed_field = {'idx1': 'n1', 'idx2': 'n2'}
          index_to_ok_field = {'idx1': 'n2', 'idx2': 'n1'}
          expected_failed_field_stats = [
              'identifier', f"$.{index_to_failed_field[idx]}", 'attribute', index_to_failed_field[idx], 'Index Errors',
              ['indexing failures', 1, 'last indexing error',
              f"Invalid JSON type: String type can represent only TEXT, TAG, GEO or GEOMETRY field",
              'last indexing error key', 'doc']
          ]

          expected_no_error_field_stats = [
              'identifier', f"$.{index_to_ok_field[idx]}", 'attribute', index_to_ok_field[idx], 'Index Errors',
              ['indexing failures', 0, 'last indexing error', 'N/A', 'last indexing error key', 'N/A']
          ]

          env.assertEqual(info['num_docs'], 0)
          env.assertEqual(info['field statistics'][0], expected_failed_field_stats)
          env.assertEqual(info['field statistics'][1], expected_no_error_field_stats)<|MERGE_RESOLUTION|>--- conflicted
+++ resolved
@@ -303,44 +303,9 @@
     env.expect('HSET', 'doc', 'n1', 'banana', 'n2', 'meow').equal(2)
 
     index_to_errors_strings = {'idx1': 'banana', 'idx2': 'meow'}
-<<<<<<< HEAD
     for _ in env.reloadingIterator():
 
       for idx in ['idx1', 'idx2']:
-          info = index_info(env, idx)
-
-          expected_error_dict = {
-              indexing_failures_str: 1,
-              last_indexing_error_str: f"Invalid numeric value: '{index_to_errors_strings[idx]}'",
-              last_indexing_error_key_str: 'doc'
-          }
-
-          # Both indices contain one error for the same document.
-          error_dict = to_dict(info["Index Errors"])
-          env.assertEqual(error_dict, expected_error_dict)
-
-
-          # Each index failed to index the doc due to the first failing field in the schema.
-          index_to_failed_field = {'idx1': 'n1', 'idx2': 'n2'}
-          index_to_ok_field = {'idx1': 'n2', 'idx2': 'n1'}
-          expected_failed_field_stats = [
-              'identifier', index_to_failed_field[idx], 'attribute', index_to_failed_field[idx], 'Index Errors',
-              ['indexing failures', 1, 'last indexing error',
-              f"Invalid numeric value: '{index_to_errors_strings[idx]}'",
-              'last indexing error key', 'doc']
-          ]
-
-          expected_no_error_field_stats = [
-              'identifier', index_to_ok_field[idx], 'attribute', index_to_ok_field[idx], 'Index Errors',
-              ['indexing failures', 0, 'last indexing error', 'N/A', 'last indexing error key', 'N/A']
-          ]
-
-          env.assertEqual(info['num_docs'], 0)
-          env.assertEqual(info['field statistics'][0], expected_failed_field_stats)
-          env.assertEqual(info['field statistics'][1], expected_no_error_field_stats)
-=======
-
-    for idx in ['idx1', 'idx2']:
         info = index_info(env, idx)
 
         expected_error_dict = {
@@ -360,8 +325,8 @@
         expected_failed_field_stats = [
             'identifier', index_to_failed_field[idx], 'attribute', index_to_failed_field[idx], 'Index Errors',
             ['indexing failures', 1, 'last indexing error',
-             f"Invalid numeric value: '{index_to_errors_strings[idx]}'",
-             'last indexing error key', 'doc']
+            f"Invalid numeric value: '{index_to_errors_strings[idx]}'",
+            'last indexing error key', 'doc']
         ]
 
         expected_no_error_field_stats = [
@@ -372,7 +337,6 @@
         env.assertEqual(info['num_docs'], 0)
         env.assertEqual(info['field statistics'][0], expected_failed_field_stats)
         env.assertEqual(info['field statistics'][1], expected_no_error_field_stats)
->>>>>>> 58846872
 
 
 ###################### JSON failures ######################
