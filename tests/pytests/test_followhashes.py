--- conflicted
+++ resolved
@@ -248,11 +248,7 @@
 
     conn.execute_command('hset', 'thing:bar', 'name', 'foo')
 
-<<<<<<< HEAD
-    env.expect('ft.search', 'things', 'foo').equal('No index exists with provided name things')
-=======
     env.expect('ft.search', 'things', 'foo').equal('No such index things')
->>>>>>> 34a3dee8
 
 def testNotExist(env):
     conn = getConnectionByEnv(env)
