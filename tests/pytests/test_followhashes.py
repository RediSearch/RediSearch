# -*- coding: utf-8 -*-

import unittest
from includes import *
from common import *
from time import sleep
from RLTest import Env

def testSyntax1(env):
    conn = getConnectionByEnv(env)
    env.expect('ft.create', 'idx',
               'ONfoo*',
               'SCHEMA', 'foo', 'text').equal('Unknown argument `ONfoo*`')

    env.expect('ft.create', 'idx2',
               'LANGUAGE', 'eng'
               'SCHEMA', 'foo', 'text').equal('Invalid language')

    env.expect('ft.create', 'idx2',
               'SCORE', '1.0'
               'SCHEMA', 'foo', 'text').equal('Unknown argument `foo`')

    env.expect('ft.create', 'idx2',
               'PAYLOAD_FIELD', 'awfw'
               'SCHEMA', 'foo', 'text').equal('Unknown argument `foo`')

    env.expect('ft.create', 'idx2',
               'FILTER', 'a'
               'SCHEMA', 'foo', 'text').equal("Unknown symbol 'aSCHEMA'")

def testFilter1(env):
    conn = getConnectionByEnv(env)
    env.cmd('ft.create', 'things',
            'ON', 'HASH',
            'FILTER', 'startswith(@__key, "thing:")',
            'SCHEMA', 'name', 'text')

    conn.execute_command('hset', 'thing:bar', 'name', 'foo')

    env.expect('ft.search', 'things', 'foo') \
       .equal([1, 'thing:bar', ['name', 'foo']])

def testPrefix0a(env):
    conn = getConnectionByEnv(env)
    env.cmd('ft.create', 'things', 'ON', 'HASH',
            'PREFIX', '1', '',
            'SCHEMA', 'name', 'text')

    conn.execute_command('hset', 'thing:bar', 'name', 'foo')
    env.expect('ft.search', 'things', 'foo').equal([1, 'thing:bar', ['name', 'foo']])

def testPrefix0b(env):
    conn = getConnectionByEnv(env)
    env.cmd('ft.create', 'things', 'ON', 'HASH', 'SCHEMA', 'name', 'text')
    conn.execute_command('hset', 'thing:bar', 'name', 'foo')
    env.expect('ft.search', 'things', 'foo').equal([1, 'thing:bar', ['name', 'foo']])

def testPrefix1(env):
    conn = getConnectionByEnv(env)
    env.cmd('ft.create', 'things', 'ON', 'HASH',
            'PREFIX', '1', 'thing:',
            'SCHEMA', 'name', 'text')

    conn.execute_command('hset', 'thing:bar', 'name', 'foo')

    env.expect('ft.search', 'things', 'foo') \
       .equal([1, 'thing:bar', ['name', 'foo']])

def testPrefix2(env):
    conn = getConnectionByEnv(env)
    env.cmd('ft.create', 'things', 'ON', 'HASH',
            'PREFIX', '2', 'this:', 'that:',
            'SCHEMA', 'name', 'text')

    conn.execute_command('hset', 'this:foo', 'name', 'foo')
    conn.execute_command('hset', 'that:foo', 'name', 'foo')

    res = env.cmd('ft.search', 'things', 'foo')
    env.assertIn('that:foo', res)
    env.assertIn('this:foo', res)

def testManyPrefixes(env):
    # this test checks that releasing all indexes is faster
    # it went down from 10 to less than 1 second for 10,000 indexes
    conn = getConnectionByEnv(env)
    start_time = time.time()
    for i in range(10000):
        env.execute_command('ft.create', i, 'ON', 'HASH',
                            'PREFIX', '1', i,
                            'SCHEMA', 'name', 'text')
    env.debugPrint(str(time.time() - start_time), force=True)
    start_time = time.time()
    conn.execute_command('FLUSHALL')
    env.assertLess(time.time() - start_time, 5)

def testFilter2(env):
    conn = getConnectionByEnv(env)
    env.cmd('ft.create', 'stuff', 'ON', 'HASH',
            'FILTER', 'startswith(@__key, "stuff:")',
            'SCHEMA', 'name', 'text', 'age', 'numeric')

    env.cmd('ft.create', 'things', 'ON', 'HASH',
            'FILTER', 'startswith(@__key, "thing:")',
            'SCHEMA', 'name', 'text', 'age', 'numeric')

    conn.execute_command('hset', 'thing:bar', 'name', 'foo')
    conn.execute_command('hset', 'object:jojo', 'name', 'vivi')
    conn.execute_command('hset', 'thing:bar', 'age', '42')

    env.expect('ft.search', 'things', 'foo') \
       .equal([1, 'thing:bar', ['name', 'foo', 'age', '42']])

def testPrefix3(env):
    conn = getConnectionByEnv(env)
    env.cmd('ft.create', 'stuff',
            'ON', 'HASH',
            'PREFIX', '1', 'stuff:',
            'SCHEMA', 'name', 'text', 'age', 'numeric')

    env.cmd('ft.create', 'things', 'ON', 'HASH',
            'PREFIX', '1', 'thing:',
            'SCHEMA', 'name', 'text', 'age', 'numeric')

    conn.execute_command('hset', 'thing:bar', 'name', 'foo')
    conn.execute_command('hset', 'object:jojo', 'name', 'vivi')
    conn.execute_command('hset', 'thing:bar', 'age', '42')

    env.expect('ft.search', 'things', 'foo') \
       .equal([1, 'thing:bar', ['name', 'foo', 'age', '42']])

def testIdxField(env):
    conn = getConnectionByEnv(env)
    env.cmd('ft.create', 'idx1',
            'ON', 'HASH',
            'PREFIX', 1, 'doc',
            'FILTER', '@indexName=="idx1"',
            'SCHEMA', 'name', 'text', 'indexName', 'text')
    env.cmd('ft.create', 'idx2',
            'ON', 'HASH',
            'FILTER', '@indexName=="idx2"',
            'SCHEMA', 'name', 'text', 'indexName', 'text')

    conn.execute_command('hset', 'doc1', 'name', 'foo', 'indexName', 'idx1')
    conn.execute_command('hset', 'doc2', 'name', 'bar', 'indexName', 'idx2')

    env.assertEqual(toSortedFlatList(env.cmd('ft.search', 'idx1', '*')), toSortedFlatList([1, 'doc1', ['name', 'foo', 'indexName', 'idx1']]))
    env.assertEqual(toSortedFlatList(env.cmd('ft.search', 'idx2', '*')), toSortedFlatList([1, 'doc2', ['name', 'bar', 'indexName', 'idx2']]))

def testDel(env):
    conn = getConnectionByEnv(env)
    env.cmd('ft.create', 'things', 'ON', 'HASH',
            'PREFIX', '1', 'thing:',
            'SCHEMA', 'name', 'text')

    env.expect('ft.search', 'things', 'foo').equal([0])
    conn.execute_command('hset', 'thing:bar', 'name', 'foo')
    env.expect('ft.search', 'things', 'foo').equal([1, 'thing:bar', ['name', 'foo']])
    conn.execute_command('del', 'thing:bar')
    env.expect('ft.search', 'things', 'foo').equal([0])

def testSet(env):
    conn = getConnectionByEnv(env)
    env.cmd('ft.create', 'things',
            'PREFIX', '1', 'thing:',
            'SCHEMA', 'name', 'text')

    env.expect('ft.search', 'things', 'foo').equal([0])
    conn.execute_command('hset', 'thing:bar', 'name', 'foo')
    env.expect('ft.search', 'things', 'foo').equal([1, 'thing:bar', ['name', 'foo']])
    env.expect('set', 'thing:bar', "bye bye")
    env.expect('ft.search', 'things', 'foo').equal([0])

def testRename(env):
    env.skipOnCluster()
    conn = getConnectionByEnv(env)
    env.cmd('ft.create things PREFIX 1 thing: SCHEMA name text')
    env.expect('ft.search things foo').equal([0])

    conn.execute_command('hset thing:bar name foo')
    env.expect('ft.search things foo').equal([1, 'thing:bar', ['name', 'foo']])

    env.expect('RENAME thing:bar thing:foo').ok()
    env.expect('ft.search things foo').equal([1, 'thing:foo', ['name', 'foo']])

    env.cmd('ft.create otherthings PREFIX 1 otherthing: SCHEMA name text')
    env.expect('RENAME thing:foo otherthing:foo').ok()
    env.expect('ft.search things foo').equal([0])
    env.expect('ft.search otherthings foo').equal([1, 'otherthing:foo', ['name', 'foo']])

    env.cmd('SET foo bar')
    env.cmd('RENAME foo fubu')

def testCopy(env):
    env.skipOnCluster()
    if not server_version_at_least(env, "6.2.0"):
        env.skip()
    conn = getConnectionByEnv(env)

    conn.execute_command('ft.create', 'things', 'SCHEMA', 'name', 'text')
    env.expect('FT.SEARCH', 'things', 'foo').equal([0])

    conn.execute_command('hset', '1', 'name', 'foo')
    env.expect('FT.SEARCH', 'things', 'foo').equal([1, '1', ['name', 'foo']])

    # copy key to a non existing key
    env.expect('COPY', '1', '2').equal(1)
    env.expect('FT.SEARCH', 'things', 'foo').equal([2, '1', ['name', 'foo'], '2', ['name', 'foo']])

    conn.execute_command('hset', '2', 'name', 'bar')
    env.expect('FT.SEARCH', 'things', 'foo').equal([1, '1', ['name', 'foo']])

    # copy key to an existing key
    env.expect('COPY', '1', '2').equal(0)
    env.expect('FT.SEARCH', 'things', 'foo').equal([1, '1', ['name', 'foo']])

    # copy key to an existing key with replace
    env.expect('COPY', '1', '2', 'REPLACE').equal(1)
    env.expect('FT.SEARCH', 'things', 'foo').equal([2, '1', ['name', 'foo'], '2', ['name', 'foo']])

    # replace with non hash key
    conn.execute_command('set', '3', 'foo')
    env.expect('COPY', '3', '1', 'REPLACE').equal(1)
    env.expect('FT.SEARCH', 'things', 'foo').equal([1, '2', ['name', 'foo']])

def testFlush(env):
    conn = getConnectionByEnv(env)
    env.cmd('ft.create', 'things', 'ON', 'HASH',
            'PREFIX', '1', 'thing:',
            'FILTER', 'startswith(@__key, "thing:")',
            'SCHEMA', 'name', 'text')

    conn.execute_command('FLUSHALL')

    conn.execute_command('hset', 'thing:bar', 'name', 'foo')

    env.expect('ft.search', 'things', 'foo').equal('things: no such index')

def testNotExist(env):
    conn = getConnectionByEnv(env)
    env.cmd('ft.create', 'things', 'ON', 'HASH',
            'PREFIX', '1', 'thing:',
            'FILTER', 'startswith(@__key, "thing:")',
            'SCHEMA', 'txt', 'text')

    conn.execute_command('hset', 'thing:bar', 'not_text', 'foo')
    env.expect('ft.search', 'things', 'foo').equal([0])

def testPayload(env):
    conn = getConnectionByEnv(env)
    env.expect('ft.create', 'things', 'ON', 'HASH',
                'PREFIX', '1', 'thing:',
                'PAYLOAD_FIELD', 'payload',
                'SCHEMA', 'name', 'text').ok()
    conn.execute_command('hset', 'thing:foo', 'name', 'foo', 'payload', 'stuff')

    for _ in env.retry_with_rdb_reload():
        waitForIndex(env, 'things')
        res = env.cmd('ft.search', 'things', 'foo')
        env.assertEqual(toSortedFlatList(res), toSortedFlatList([1, 'thing:foo', ['name', 'foo']]))

        res = env.cmd('ft.search', 'things', 'foo', 'withpayloads')
        env.assertEqual(toSortedFlatList(res), toSortedFlatList([1, 'thing:foo', 'stuff', ['name', 'foo']]))

def testBinaryPayload(env):
    conn = getConnectionByEnv(env)
    env.expect('ft.create', 'things', 'ON', 'HASH',
                'PREFIX', '1', 'thing:',
                'PAYLOAD_FIELD', 'payload',
                'SCHEMA', 'name', 'text').ok()
    conn.execute_command('hset', 'thing:foo', 'name', 'foo', 'payload', b'\x00\xAB\x20')

    for _ in env.retry_with_rdb_reload():
        waitForIndex(env, 'things')
        res = env.cmd('ft.search', 'things', 'foo')
        env.assertEqual(toSortedFlatList(res), toSortedFlatList([1, 'thing:foo', ['name', 'foo']]))

        res = env.cmd('ft.search', 'things', 'foo', 'withpayloads', **{NEVER_DECODE: []})
        env.assertEqual(res, [1, b'thing:foo', b'\x00\xAB\x20', [b'name', b'foo']])

def testDuplicateFields(env):
    env.expect('FT.CREATE', 'idx', 'ON', 'HASH',
               'SCHEMA', 'txt', 'TEXT', 'num', 'NUMERIC', 'SORTABLE').ok()
    env.cmd('FT.ADD', 'idx', 'doc', 1.0,
            'FIELDS', 'txt', 'foo', 'txt', 'bar', 'txt', 'baz')
    env.expect('ft.search', 'idx', 'baz').equal([1, 'doc', ['txt', 'baz']])
    env.expect('ft.search', 'idx', 'foo').equal([0])

def testReplace(env):
    conn = getConnectionByEnv(env)
    r = env

    r.expect('ft.create idx schema f text').ok()

    res = conn.execute_command('HSET', 'doc1', 'f', 'hello world')
    env.assertEqual(res, 1)
    res = conn.execute_command('HSET', 'doc2', 'f', 'hello world')
    env.assertEqual(res, 1)
    res = r.execute_command('ft.search', 'idx', 'hello world')
    r.assertEqual(2, res[0])

    # now replace doc1 with a different content
    res = conn.execute_command('HSET', 'doc1', 'f', 'goodbye universe')
    env.assertEqual(res, 0)

    for _ in r.retry_with_rdb_reload():
        waitForRdbSaveToFinish(env)
        waitForIndex(env, 'idx')
        # make sure the query for hello world does not return the replaced document
        r.expect('ft.search', 'idx', 'hello world', 'nocontent').equal([1, 'doc2'])

        # search for the doc's new content
        r.expect('ft.search', 'idx', 'goodbye universe', 'nocontent').equal([1, 'doc1'])

def testSortable(env):
    env.expect('FT.CREATE', 'idx', 'ON', 'HASH', 'FILTER', 'startswith(@__key, "")',
                'SCHEMA', 'test', 'TEXT', 'SORTABLE').equal('OK')
    env.expect('ft.add', 'idx', 'doc1', '1.0', 'FIELDS', 'test', 'foo1').equal('OK')

def testMissingArgs(env):
    env.expect('FT.CREATE', 'idx', 'ON', 'SCHEMA', 'txt', 'TEXT', 'num', 'NUMERIC').error()
    env.expect('FT.CREATE', 'idx', 'ON', 'HASH', 'FILTER', 'SCHEMA', 'txt', 'TEXT', 'num', 'NUMERIC').error()

def testWrongArgs(env):
    env.expect('FT.CREATE', 'idx', 'SCORE', 'SCHEMA', 'txt', 'TEXT', 'num', 'NUMERIC').error().contains('Invalid score')
    env.expect('FT.CREATE', 'idx', 'SCORE', 10, 'SCHEMA', 'txt', 'TEXT', 'num', 'NUMERIC').error().contains('Invalid score')
    env.expect('FT.CREATE', 'idx', 'LANGUAGE', 'SCHEMA', 'txt', 'TEXT', 'num', 'NUMERIC').error().contains('Invalid language')
    env.expect('FT.CREATE', 'idx', 'LANGUAGE', 'none', 'SCHEMA', 'txt', 'TEXT', 'num', 'NUMERIC').error().contains('Invalid language')

def testLanguageDefaultAndField(env):
    conn = getConnectionByEnv(env)
    env.cmd('FT.CREATE', 'idxTest1', 'LANGUAGE_FIELD', 'lang', 'SCHEMA', 'body', 'TEXT')
    env.cmd('FT.CREATE', 'idxTest2', 'LANGUAGE', 'hindi', 'SCHEMA', 'body', 'TEXT')
    conn.execute_command('HSET', 'doc1', 'lang', 'hindi', 'body', u'अँगरेजी अँगरेजों अँगरेज़')

    for _ in env.retry_with_rdb_reload():
        waitForIndex(env, 'idxTest1')
        waitForIndex(env, 'idxTest2')
        #test for language field
        res = env.cmd('FT.SEARCH', 'idxTest1', u'अँगरेज़')
        res1 = {res[2][i]:res[2][i + 1] for i in range(0, len(res[2]), 2)}
        env.assertEqual(u'अँगरेजी अँगरेजों अँगरेज़', res1['body'])
        # test for default langauge
        res = env.cmd('FT.SEARCH', 'idxTest2', u'अँगरेज़')
        res1 = {res[2][i]:res[2][i + 1] for i in range(0, len(res[2]), 2)}
        env.assertEqual(u'अँगरेजी अँगरेजों अँगरेज़', res1['body'])

def testScoreDecimal(env):
    conn = getConnectionByEnv(env)
    env.expect('FT.CREATE', 'idx1', 'SCORE', '0.5', 'schema', 'title', 'text').ok()
    env.expect('FT.CREATE', 'idx2', 'SCORE_FIELD', 'score', 'schema', 'title', 'text').ok()
    res = conn.execute_command('HSET', 'doc1', 'title', 'hello', 'score', '0.25')
    env.assertEqual(res, 2)

    for _ in env.retry_with_rdb_reload():
        waitForIndex(env, 'idx1')
        waitForIndex(env, 'idx2')
        res = env.cmd('ft.search', 'idx1', 'hello', 'withscores', 'nocontent')
        env.assertEqual(float(res[2]), 0.5)
        res = env.cmd('ft.search', 'idx2', 'hello', 'withscores', 'nocontent')
        env.assertEqual(float(res[2]), 0.25)

def testMultiFilters1(env):
    conn = getConnectionByEnv(env)
    env.expect('FT.CREATE', 'test', 'ON', 'HASH',
               'PREFIX', '2', 'student:', 'pupil:',
               'FILTER', 'startswith(@__key, "student:")',
               'SCHEMA', 'first', 'TEXT', 'last', 'TEXT', 'age', 'NUMERIC').ok()
    conn.execute_command('HSET', 'student:yes1', 'first', 'yes1', 'last', 'yes1', 'age', '17')
    conn.execute_command('HSET', 'student:yes2', 'first', 'yes2', 'last', 'yes2', 'age', '15')
    conn.execute_command('HSET', 'pupil:no1', 'first', 'no1', 'last', 'no1', 'age', '17')
    conn.execute_command('HSET', 'pupil:no2', 'first', 'no2', 'last', 'no2', 'age', '15')
    res1 = [2, 'student:yes2', ['first', 'yes2', 'last', 'yes2', 'age', '15'],
                'student:yes1', ['first', 'yes1', 'last', 'yes1', 'age', '17']]
    res = env.cmd('ft.search test *')
    env.assertEqual(toSortedFlatList(res), toSortedFlatList(res1))

def testMultiFilters2(env):
    conn = getConnectionByEnv(env)
    env.expect('FT.CREATE', 'test', 'ON', 'HASH',
               'PREFIX', '2', 'student:', 'pupil:',
               'FILTER', '@age > 16',
               'SCHEMA', 'first', 'TEXT', 'last', 'TEXT', 'age', 'NUMERIC').ok()
    conn.execute_command('HSET', 'student:yes1', 'first', 'yes1', 'last', 'yes1', 'age', '17')
    conn.execute_command('HSET', 'student:no1', 'first', 'no1', 'last', 'no1', 'age', '15')
    conn.execute_command('HSET', 'pupil:yes2', 'first', 'yes2', 'last', 'yes2', 'age', '17')
    conn.execute_command('HSET', 'pupil:no2', 'first', 'no2', 'last', 'no2', 'age', '15')
    res1 = [2, 'pupil:yes2', ['first', 'yes2', 'last', 'yes2', 'age', '17'],
                'student:yes1', ['first', 'yes1', 'last', 'yes1', 'age', '17']]
    res = env.cmd('ft.search test *')
    env.assertEqual(toSortedFlatList(res), toSortedFlatList(res1))

def testInfo(env):
    env.skipOnCluster()

    env.expect('FT.CREATE', 'test', 'ON', 'HASH',
               'PREFIX', '2', 'student:', 'pupil:',
               'FILTER', '@age > 16',
               'language', 'hindi',
               'language_field', 'lang',
               'score', '0.5',
               'score_field', 'score',
               'payload_field', 'pl',
               'SCHEMA', 't', 'TEXT').ok()
    res_actual = env.cmd('FT.INFO test')
    res_expected = ['key_type', 'HASH',
                    'prefixes', ['student:', 'pupil:'],
                    'filter', '@age > 16',
                    'default_language', 'hindi',
                    'language_field', 'lang',
                    'default_score', '0.5',
                    'score_field', 'score',
                    'payload_field', 'pl']
    env.assertEqual(res_actual[5], res_expected)

    env.expect('ft.drop test').ok()

    env.expect('FT.CREATE', 'test', 'SCHEMA', 't', 'TEXT').ok()
    res_actual = env.cmd('FT.INFO test')
    res_expected = ['key_type', 'HASH',
                    'prefixes', [''],
                    'default_score', '1']
    env.assertEqual(res_actual[5], res_expected)

def testCreateDropCreate(env):
    conn = getConnectionByEnv(env)
    conn.execute_command('hset', 'thing:bar', 'name', 'foo')
    env.expect('ft.create', 'things', 'ON', 'HASH',
               'PREFIX', '1', 'thing:', 'SCHEMA', 'name', 'text').ok()
    waitForIndex(env, 'things')
    env.expect('ft.search', 'things', 'foo') \
       .equal([1, 'thing:bar', ['name', 'foo']])
    env.expect('ft.dropindex things').ok()
    env.expect('ft.create', 'things', 'ON', 'HASH',
               'PREFIX', '1', 'thing:', 'SCHEMA', 'name', 'text').ok()
    waitForIndex(env, 'things')
    env.expect('ft.search', 'things', 'foo') \
       .equal([1, 'thing:bar', ['name', 'foo']])

def testPartial(env):
    if env.env == 'existing-env':
        env.skip()
    env.skipOnCluster()
    env = Env(moduleArgs='PARTIAL_INDEXED_DOCS 1')

    # HSET
    env.expect('FT.CREATE idx SCHEMA test TEXT').equal('OK')
    env.expect('HSET doc1 test foo').equal(1)
    env.expect('FT.DEBUG docidtoid idx doc1').equal(1)
    env.expect('HSET doc1 testtest foo').equal(1)
    env.expect('FT.DEBUG docidtoid idx doc1').equal(1)
    env.expect('HSET doc1 test bar').equal(0)
    env.expect('FT.DEBUG docidtoid idx doc1').equal(2)
    env.expect('FT.SEARCH idx bar').equal([1, 'doc1', ['test', 'bar', 'testtest', 'foo']])

    # HMSET
    env.expect('HMSET doc2 test foo').ok()
    env.expect('FT.DEBUG docidtoid idx doc2').equal(3)
    env.expect('HMSET doc2 testtest foo').ok()
    env.expect('FT.DEBUG docidtoid idx doc2').equal(3)
    env.expect('HMSET doc2 test baz').ok()
    env.expect('FT.DEBUG docidtoid idx doc2').equal(4)
    env.expect('FT.SEARCH idx baz').equal([1, 'doc2', ['test', 'baz', 'testtest', 'foo']])

    # HSETNX
    env.expect('HSETNX doc3 test foo').equal(1)
    env.expect('FT.DEBUG docidtoid idx doc3').equal(5)
    env.expect('HSETNX doc3 testtest foo').equal(1)
    env.expect('FT.DEBUG docidtoid idx doc3').equal(5)
    env.expect('HSETNX doc3 test bad').equal(0)
    env.expect('FT.DEBUG docidtoid idx doc3').equal(5)
    env.expect('FT.SEARCH idx foo').equal([1, 'doc3', ['test', 'foo', 'testtest', 'foo']])

    # HINCRBY
    env.expect('HINCRBY doc4 test 5').equal(5)
    env.expect('FT.DEBUG docidtoid idx doc4').equal(6)
    env.expect('HINCRBY doc4 testtest 5').equal(5)
    env.expect('FT.DEBUG docidtoid idx doc4').equal(6)
    env.expect('HINCRBY doc4 test 6').equal(11)
    env.expect('FT.DEBUG docidtoid idx doc4').equal(7)
    env.expect('HINCRBY doc4 test 5.5').error(). contains('value is not an integer or out of range')
    env.expect('FT.DEBUG docidtoid idx doc4').equal(7)
    env.expect('FT.SEARCH idx 11').equal([1, 'doc4', ['test', '11', 'testtest', '5']])

    # HINCRBYFLOAT
    env.expect('HINCRBYFLOAT doc5 test 5.5').equal('5.5')
    env.expect('FT.DEBUG docidtoid idx doc5').equal(8)
    env.expect('HINCRBYFLOAT doc5 testtest 5.5').equal('5.5')
    env.expect('FT.DEBUG docidtoid idx doc5').equal(8)
    res = env.execute_command('HINCRBYFLOAT doc5 test 6.6')
    env.assertEqual(float(res), 12.1)
    env.expect('FT.DEBUG docidtoid idx doc5').equal(9)
    res = env.execute_command('HINCRBYFLOAT doc5 test 5')
    env.assertEqual(float(res), 17.1)
    env.expect('FT.DEBUG docidtoid idx doc5').equal(10)
    res = env.execute_command('FT.SEARCH idx *')
    res[8][1] = float(res[8][1])
    res[10][1] = float(res[10][1])
    env.assertEqual(res, [5, 'doc1', ['test', 'bar', 'testtest', 'foo'],
                             'doc2', ['test', 'baz', 'testtest', 'foo'],
                             'doc3', ['test', 'foo', 'testtest', 'foo'],
                             'doc4', ['test', 11, 'testtest', '5'],
                             'doc5', ['test', 17.1, 'testtest', '5.5']])

def testHDel(env):
    if env.env == 'existing-env':
        env.skip()
    env.skipOnCluster()
    env = Env(moduleArgs='PARTIAL_INDEXED_DOCS 1')

    env.expect('FT.CREATE idx SCHEMA test1 TEXT test2 TEXT').equal('OK')
    env.expect('FT.CREATE idx2 SCHEMA test1 TEXT test2 TEXT').equal('OK')
    env.expect('HSET doc1 test1 foo test2 bar test3 baz').equal(3)
    env.expect('FT.DEBUG docidtoid idx doc1').equal(1)
    env.expect('HDEL doc1 test1').equal(1)
    env.expect('FT.DEBUG docidtoid idx doc1').equal(2)
    env.expect('HDEL doc1 test3').equal(1)
    env.expect('FT.DEBUG docidtoid idx doc1').equal(2)
    env.expect('FT.SEARCH idx bar').equal([1, 'doc1', ['test2', 'bar']])
    env.expect('HDEL doc1 test2').equal(1)
    env.expect('FT.SEARCH idx bar').equal([0])

def testRestore(env):
    if env.env == 'existing-env':
        env.skip()
    env.skipOnCluster()
    env.expect('FT.CREATE idx SCHEMA test TEXT').equal('OK')
    env.expect('HSET doc1 test foo').equal(1)
    env.expect('FT.SEARCH idx foo').equal([1, 'doc1', ['test', 'foo']])
    dump = env.cmd('dump doc1', **{NEVER_DECODE: []})
    env.expect('DEL doc1').equal(1)
    env.expect('FT.SEARCH idx foo').equal([0])
    env.expect('RESTORE', 'doc1', 0, dump)
    env.expect('FT.SEARCH idx foo').equal([1, 'doc1', ['test', 'foo']])

def testExpire(env):
    conn = getConnectionByEnv(env)
    env.expect('FT.CREATE idx SCHEMA test TEXT').equal('OK')
    conn.execute_command('HSET', 'doc1', 'test', 'foo')
    env.expect('FT.SEARCH idx foo').equal([1, 'doc1', ['test', 'foo']])
    conn.execute_command('PEXPIRE', 'doc1', '1')
    env.expect('FT.SEARCH idx foo').equal([1, 'doc1', ['test', 'foo']])
    sleep(1.1)
    env.expect('FT.SEARCH idx foo').equal([0])

def testEvicted(env):
    env.skipOnCluster()
    skipOnCrdtEnv(env)
    conn = getConnectionByEnv(env)
    env.expect('FT.CREATE idx SCHEMA test TEXT').equal('OK')

    memory = 0
    info = conn.execute_command('INFO MEMORY')
    for line in info.splitlines():
        if 'used_memory:' in line:
            sub = line.split(':')
            memory = int(sub[1])

    conn.execute_command('CONFIG', 'SET', 'MAXMEMORY-POLICY', 'ALLKEYS-RANDOM')
    conn.execute_command('CONFIG', 'SET', 'MAXMEMORY', memory + 100000)
    for i in range(1000):
        env.expect('HSET', 'doc{}'.format(i), 'test', 'foo').equal(1)
    res = env.cmd('FT.SEARCH idx foo limit 0 0')
    env.assertLess(res[0], 1000)
    env.assertGreater(res[0], 0)
    conn.execute_command('CONFIG', 'SET', 'MAXMEMORY', 0)

<<<<<<< HEAD
def createExpire(env, N):
    env.flush()
    conn = getConnectionByEnv(env)
    env.expect('FT.CREATE idx SCHEMA txt1 TEXT n NUMERIC').ok()
    for i in range(N):
        conn.execute_command('HSET', 'doc%d' % i, 'txt1', 'hello%i' % i, 'n', i)
        conn.execute_command('PEXPIRE', 'doc%d' % i, '100')
    conn.execute_command('HSET', 'foo', 'txt1', 'hello', 'n', 0)
    conn.execute_command('HSET', 'bar', 'txt1', 'hello', 'n', 20)
    waitForIndex(env, 'idx')
    env.expect('FT.SEARCH', 'idx', 'hello*', 'limit', '0', '0').noEqual([2L])
    res = conn.execute_command('HGETALL', 'doc99')
    if type(res) is list:
        res = {res[i]:res[i + 1] for i in range(0, len(res), 2)}
    env.assertEqual(res, {'txt1': 'hello99', 'n': '99'})
    sleep(0.3)
    res = conn.execute_command('HGETALL', 'doc99')
    if isinstance(res, list):
        res = {res[i]:res[i + 1] for i in range(0, len(res), 2)}
    env.assertEqual(res, {})

def testExpiredDuringSearch(env):
    N = 100
    createExpire(env, N)
    res = env.cmd('FT.SEARCH', 'idx', 'hello*', 'nocontent', 'limit', '0', '200')
    env.assertGreater(103, len(res))
    env.assertLess(1, len(res))

    createExpire(env, N)
    res = env.cmd('FT.SEARCH', 'idx', 'hello*', 'limit', '0', '200')
    env.assertEqual(toSortedFlatList(res[1:]), toSortedFlatList(['bar', ['txt1', 'hello', 'n', '20'],
                                                               'foo', ['txt1', 'hello', 'n', '0']]))

def testExpiredDuringAggregate(env):
    N = 100
    res = [1L, ['txt1', 'hello', 'COUNT', '2']]

    createExpire(env, N)
    _res = env.cmd('FT.AGGREGATE idx hello*')
    env.assertGreater(len(_res), 2)

    createExpire(env, N)
    env.expect('FT.AGGREGATE idx hello* GROUPBY 1 @txt1 REDUCE count 0 AS COUNT').equal(res)

    createExpire(env, N)
    env.expect('FT.AGGREGATE idx hello* LOAD 1 @txt1 GROUPBY 1 @txt1 REDUCE count 0 AS COUNT').equal(res)

    createExpire(env, N)
    env.expect('FT.AGGREGATE idx @txt1:hello* LOAD 1 @txt1 GROUPBY 1 @txt1 REDUCE count 0 AS COUNT').equal(res)

=======
>>>>>>> d8150e01
def testSkipInitialScan(env):
    conn = getConnectionByEnv(env)
    conn.execute_command('HSET', 'a', 'test', 'hello', 'text', 'world')

    # Regular
    env.expect('FT.CREATE idx SCHEMA test TEXT').ok()
    waitForIndex(env, 'idx')
    env.assertEqual(toSortedFlatList(env.cmd('FT.SEARCH idx hello')), toSortedFlatList([1, 'a', ['test', 'hello', 'text', 'world']]))
    # SkipInitialIndex
    env.expect('FT.CREATE idx_no_scan SKIPINITIALSCAN SCHEMA test TEXT').ok()
    waitForIndex(env, 'idx_no_scan')
    env.expect('FT.SEARCH idx_no_scan hello').equal([0])
    # Temporary
    env.expect('FT.CREATE temp_idx TEMPORARY 10 SCHEMA test TEXT').ok()
    waitForIndex(env, 'temp_idx')
    env.assertEqual(toSortedFlatList(env.cmd('FT.SEARCH temp_idx hello')), toSortedFlatList([1, 'a', ['test', 'hello', 'text', 'world']]))
    # Temporary & NoInitialIndex
    env.expect('FT.CREATE temp_idx_no_scan SKIPINITIALSCAN TEMPORARY 10 SCHEMA test TEXT').equal('OK')
    waitForIndex(env, 'temp_idx_no_scan')
    env.expect('FT.SEARCH temp_idx_no_scan hello').equal([0])

def testWrongFieldType(env):
    conn = getConnectionByEnv(env)
    env.expect('FT.CREATE idx SCHEMA t TEXT n NUMERIC').ok()
    conn.execute_command('HSET', 'a', 't', 'hello', 'n', '42')
    conn.execute_command('HSET', 'b', 't', 'hello', 'n', 'world')

    env.assertEqual(toSortedFlatList(env.cmd('FT.SEARCH idx hello')), toSortedFlatList([1, 'a', ['t', 'hello', 'n', '42']]))

    res_actual = env.cmd('FT.INFO idx')
    res_actual = {res_actual[i]: res_actual[i + 1] for i in range(0, len(res_actual), 2)}
    env.assertEqual(str(res_actual['hash_indexing_failures']), '1')

def testDocIndexedInTwoIndexes():
    env = Env(moduleArgs='MAXDOCTABLESIZE 50')
    env.skipOnCluster()
    env.expect('FT.CREATE idx1 SCHEMA t TEXT').ok()
    env.expect('FT.CREATE idx2 SCHEMA t TEXT').ok()

    for i in range(1000):
        env.expect('HSET', 'doc%d' % i, 't', 'foo').equal(1)

    env.expect('FT.DROPINDEX idx2 DD').ok()
    env.expect('FT.SEARCH idx1 foo').equal([0])

    env.expect('FT.DROPINDEX idx1 DD').ok()

def testCountry(env):
    conn = getConnectionByEnv(env)
    env.cmd('ft.create', 'idx1',
            'PREFIX', 1, 'address:',
            'FILTER', '@country=="usa"',
            'SCHEMA', 'business', 'text', 'country', 'text')

    conn.execute_command('hset', 'address:1', 'business', 'foo', 'country', 'usa')
    conn.execute_command('hset', 'address:2', 'business', 'bar', 'country', 'israel')

    res = env.cmd('ft.search', 'idx1', '*')
    env.assertEqual(toSortedFlatList(res), toSortedFlatList([1, 'address:1', ['business', 'foo', 'country', 'usa']]))

def testIssue1571(env):
    conn = getConnectionByEnv(env)
    env.cmd('ft.create', 'idx',
            'FILTER', '@index=="yes"',
            'SCHEMA', 't', 'TEXT')

    conn.execute_command('hset', 'doc1', 't', 'foo1', 'index', 'yes')

    env.assertEqual(toSortedFlatList(env.cmd('ft.search', 'idx', 'foo*')), toSortedFlatList([1, 'doc1', ['t', 'foo1', 'index', 'yes']]))

    conn.execute_command('hset', 'doc1', 'index', 'no')

    env.expect('ft.search', 'idx', 'foo*').equal([0])

    conn.execute_command('hset', 'doc1', 't', 'foo2')

    env.expect('ft.search', 'idx', 'foo*').equal([0])

    conn.execute_command('hset', 'doc1', 'index', 'yes')

    env.assertEqual(toSortedFlatList(env.cmd('ft.search', 'idx', 'foo*')), toSortedFlatList([1, 'doc1', ['t', 'foo2', 'index', 'yes']]))

def testIssue1571WithRename(env):
    conn = getConnectionByEnv(env)
    env.cmd('ft.create', 'idx1',
            'PREFIX', '1', 'idx1',
            'FILTER', '@index=="yes"',
            'SCHEMA', 't', 'TEXT')
    env.cmd('ft.create', 'idx2',
            'PREFIX', '1', 'idx2',
            'FILTER', '@index=="yes"',
            'SCHEMA', 't', 'TEXT')

    conn.execute_command('hset', 'idx1:{doc}1', 't', 'foo1', 'index', 'yes')

    env.assertEqual(toSortedFlatList(env.cmd('ft.search', 'idx1', 'foo*')), toSortedFlatList([1, 'idx1:{doc}1', ['t', 'foo1', 'index', 'yes']]))
    env.expect('ft.search', 'idx2', 'foo*').equal([0])

    conn.execute_command('rename', 'idx1:{doc}1', 'idx2:{doc}1')

    env.assertEqual(toSortedFlatList(env.cmd('ft.search', 'idx2', 'foo*')), toSortedFlatList([1, 'idx2:{doc}1', ['t', 'foo1', 'index', 'yes']]))
    env.expect('ft.search', 'idx1', 'foo*').equal([0])

    conn.execute_command('hset', 'idx2:{doc}1', 'index', 'no')

    env.expect('ft.search', 'idx1', 'foo*').equal([0])
    env.expect('ft.search', 'idx2', 'foo*').equal([0])

    conn.execute_command('rename', 'idx2:{doc}1', 'idx1:{doc}1')

    env.expect('ft.search', 'idx1', 'foo*').equal([0])
    env.expect('ft.search', 'idx2', 'foo*').equal([0])

    conn.execute_command('hset', 'idx1:{doc}1', 'index', 'yes')

    env.assertEqual(toSortedFlatList(env.cmd('ft.search', 'idx1', 'foo*')), toSortedFlatList([1, 'idx1:{doc}1', ['t', 'foo1', 'index', 'yes']]))
    env.expect('ft.search', 'idx2', 'foo*').equal([0])

@no_msan
def testIdxFieldJson(env):
    conn = getConnectionByEnv(env)
    env.cmd('ft.create', 'idx1',
            'ON', 'JSON',
            'PREFIX', 1, 'doc',
            'FILTER', '@indexName=="idx1"',
            'SCHEMA', '$.name', 'AS', 'name', 'text', '$.indexName', 'AS', 'indexName', 'text')
    env.cmd('ft.create', 'idx2',
            'ON', 'JSON',
            'FILTER', '@indexName=="idx2"',
            'SCHEMA', '$.name', 'AS', 'name', 'text', '$.indexName', 'AS', 'indexName', 'text')

    conn.execute_command('JSON.SET', 'doc:1', '$', r'{"name":"foo", "indexName":"idx1"}')
    conn.execute_command('JSON.SET', 'doc:2', '$', r'{"name":"bar", "indexName":"idx2"}')

    env.assertEqual(toSortedFlatList(env.cmd('ft.search', 'idx1', '*')), toSortedFlatList([1, '$', 'doc:1', '{"name":"foo","indexName":"idx1"}']))
    env.assertEqual(toSortedFlatList(env.cmd('ft.search', 'idx2', '*')), toSortedFlatList([1, '$', 'doc:2', '{"name":"bar","indexName":"idx2"}']))

def testFilterStartWith(env):
    conn = getConnectionByEnv(env)

    env.cmd('ft.create', 'things',
            'ON', 'JSON',
            'FILTER', 'startswith(@__key, "thing:")',
            'SCHEMA', '$.name', 'AS', 'name', 'text')

    conn.execute_command('JSON.SET', 'thing:bar', '$', r'{"name":"foo", "indexName":"idx1"}')

    env.expect('ft.search', 'things', 'foo') \
       .equal([1, 'thing:bar', ['$', '{"name":"foo","indexName":"idx1"}']])

def testFilterWithOperator(env):
    conn = getConnectionByEnv(env)
    env.cmd('ft.create', 'things',
            'ON', 'JSON',
            'FILTER', '@num > (0 + 0)',
            'SCHEMA', '$.name', 'AS', 'name', 'text', '$.num', 'AS', 'num', 'numeric')

    conn.execute_command('JSON.SET', 'thing:foo', '$', r'{"name":"foo", "num":5}')
    conn.execute_command('JSON.SET', 'thing:bar', '$', r'{"name":"foo", "num":-5}')

    env.expect('ft.search', 'things', 'foo') \
       .equal([1, 'thing:foo', ['$', '{"name":"foo","num":5}']])

def testFilterWithNot(env):
    conn = getConnectionByEnv(env)
    # check NOT on a non existing value return 1 result
    env.cmd('ft.create', 'things',
            'ON', 'JSON',
            'FILTER', '!(@name == "bar")',
            'SCHEMA', '$.name', 'AS', 'name', 'text')

    conn.execute_command('JSON.SET', 'thing:bar', '$', r'{"name":"foo", "indexName":"idx1"}')

    env.expect('ft.search', 'things', 'foo') \
       .equal([1, 'thing:bar', ['$', '{"name":"foo","indexName":"idx1"}']])


    env.cmd('FT.DROPINDEX', 'things', 'DD')

    # check NOT on an existing value return 0 results
    env.cmd('ft.create', 'things',
            'ON', 'JSON',
            'FILTER', '!(@name == "foo")',
            'SCHEMA', '$.name', 'AS', 'name', 'text')

    conn.execute_command('JSON.SET', 'thing:bar', '$', r'{"name":"foo", "indexName":"idx1"}')

    env.expect('ft.search', 'things', 'foo').equal([0])<|MERGE_RESOLUTION|>--- conflicted
+++ resolved
@@ -564,59 +564,6 @@
     env.assertGreater(res[0], 0)
     conn.execute_command('CONFIG', 'SET', 'MAXMEMORY', 0)
 
-<<<<<<< HEAD
-def createExpire(env, N):
-    env.flush()
-    conn = getConnectionByEnv(env)
-    env.expect('FT.CREATE idx SCHEMA txt1 TEXT n NUMERIC').ok()
-    for i in range(N):
-        conn.execute_command('HSET', 'doc%d' % i, 'txt1', 'hello%i' % i, 'n', i)
-        conn.execute_command('PEXPIRE', 'doc%d' % i, '100')
-    conn.execute_command('HSET', 'foo', 'txt1', 'hello', 'n', 0)
-    conn.execute_command('HSET', 'bar', 'txt1', 'hello', 'n', 20)
-    waitForIndex(env, 'idx')
-    env.expect('FT.SEARCH', 'idx', 'hello*', 'limit', '0', '0').noEqual([2L])
-    res = conn.execute_command('HGETALL', 'doc99')
-    if type(res) is list:
-        res = {res[i]:res[i + 1] for i in range(0, len(res), 2)}
-    env.assertEqual(res, {'txt1': 'hello99', 'n': '99'})
-    sleep(0.3)
-    res = conn.execute_command('HGETALL', 'doc99')
-    if isinstance(res, list):
-        res = {res[i]:res[i + 1] for i in range(0, len(res), 2)}
-    env.assertEqual(res, {})
-
-def testExpiredDuringSearch(env):
-    N = 100
-    createExpire(env, N)
-    res = env.cmd('FT.SEARCH', 'idx', 'hello*', 'nocontent', 'limit', '0', '200')
-    env.assertGreater(103, len(res))
-    env.assertLess(1, len(res))
-
-    createExpire(env, N)
-    res = env.cmd('FT.SEARCH', 'idx', 'hello*', 'limit', '0', '200')
-    env.assertEqual(toSortedFlatList(res[1:]), toSortedFlatList(['bar', ['txt1', 'hello', 'n', '20'],
-                                                               'foo', ['txt1', 'hello', 'n', '0']]))
-
-def testExpiredDuringAggregate(env):
-    N = 100
-    res = [1L, ['txt1', 'hello', 'COUNT', '2']]
-
-    createExpire(env, N)
-    _res = env.cmd('FT.AGGREGATE idx hello*')
-    env.assertGreater(len(_res), 2)
-
-    createExpire(env, N)
-    env.expect('FT.AGGREGATE idx hello* GROUPBY 1 @txt1 REDUCE count 0 AS COUNT').equal(res)
-
-    createExpire(env, N)
-    env.expect('FT.AGGREGATE idx hello* LOAD 1 @txt1 GROUPBY 1 @txt1 REDUCE count 0 AS COUNT').equal(res)
-
-    createExpire(env, N)
-    env.expect('FT.AGGREGATE idx @txt1:hello* LOAD 1 @txt1 GROUPBY 1 @txt1 REDUCE count 0 AS COUNT').equal(res)
-
-=======
->>>>>>> d8150e01
 def testSkipInitialScan(env):
     conn = getConnectionByEnv(env)
     conn.execute_command('HSET', 'a', 'test', 'hello', 'text', 'world')
