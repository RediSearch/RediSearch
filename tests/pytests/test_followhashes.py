--- conflicted
+++ resolved
@@ -538,15 +538,9 @@
     conn.execute_command('HSET', 'doc1', 'test', 'foo')
     env.expect('FT.SEARCH idx foo').equal([1, 'doc1', ['test', 'foo']])
     conn.execute_command('PEXPIRE', 'doc1', '1')
-<<<<<<< HEAD
-    env.expect('FT.SEARCH idx foo').equal([1L, 'doc1', ['test', 'foo']])
-    sleep(1.1)
-    env.expect('FT.SEARCH idx foo').equal([0L])
-=======
     env.expect('FT.SEARCH idx foo').equal([1, 'doc1', ['test', 'foo']])
     sleep(1.1)
     env.expect('FT.SEARCH idx foo').equal([0])
->>>>>>> 387880bc
 
 def testEvicted(env):
     env.skipOnCluster()
