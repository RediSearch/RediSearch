# -*- coding: utf-8 -*-
from common import *

def test_1282(env):
  conn = getConnectionByEnv(env)
  env.expect('FT.CREATE', 'idx', 'ON', 'HASH', 'SCHEMA', 'txt1', 'TEXT').ok()
  env.assertEqual(conn.execute_command('hset', 'doc1', 'txt1', 'foo'), 1)

  # optional search for new word would crash server
  env.expect('FT.SEARCH idx', '~foo').equal([1, 'doc1', ['txt1', 'foo']])
  env.expect('FT.SEARCH idx', '~bar ~foo').equal([1, 'doc1', ['txt1', 'foo']])

def test_1304(env):
  env.expect('FT.CREATE idx SCHEMA txt1 TEXT').equal('OK')
  env.expect('FT.EXPLAIN idx -20*').equal('PREFIX{-20*}\n')
  env.expect('FT.EXPLAIN idx -\\20*').equal('NOT{\n  PREFIX{20*}\n}\n')

@skip(cluster=True)
def test_1414(env):
  env.expect('FT.CREATE idx SCHEMA txt1 TEXT').equal('OK')
  env.cmd('hset', 'doc', 'foo', 'hello', 'bar', 'world')
  env.expect('ft.search', 'idx', '*', 'limit', '0', '1234567').error().contains('LIMIT exceeds maximum of 1000000')
  env.expect('FT.CONFIG', 'set', 'MAXSEARCHRESULTS', '-1').ok()
  env.assertEqual(toSortedFlatList(env.cmd('ft.search', 'idx', '*', 'limit', '0', '1234567')),
                  toSortedFlatList([1, 'doc', ['foo', 'hello', 'bar', 'world']]))
  env.expect('FT.CONFIG', 'set', 'MAXSEARCHRESULTS', '1000000').ok()

def test_1502(env):
  conn = getConnectionByEnv(env)
  conn.execute_command('HSET', 'a', 'bar', 'hello')

  env.expect('FT.CREATE idx1 SKIPINITIALSCAN SCHEMA foo TEXT').ok()
  env.expect('FT.CREATE idx2 SKIPINITIALSCAN SCHEMA foo TEXT').ok()

  env.expect('ft.search idx1 *').equal([0])
  env.expect('ft.search idx2 *').equal([0])

  env.expect('FT.ALTER idx1 SKIPINITIALSCAN SCHEMA ADD bar TEXT').ok()
  env.expect('FT.ALTER idx2 SCHEMA ADD bar TEXT').ok()
  waitForIndex(env, 'idx2')

  env.expect('ft.search idx1 *').equal([0])
  env.expect('ft.search idx2 *').equal([1, 'a', ['bar', 'hello']])

def test_1601(env):
  conn = getConnectionByEnv(env)
  env.cmd('FT.CREATE', 'idx:movie', 'SCHEMA', 'title', 'TEXT')
  conn.execute_command('HSET', 'movie:1', 'title', 'Star Wars: Episode I - The Phantom Menace')
  conn.execute_command('HSET', 'movie:2', 'title', 'Star Wars: Episodes II - Attack of the Clones')
  conn.execute_command('HSET', 'movie:3', 'title', 'Star Wars: Episode III - Revenge of the Sith')
  res = env.cmd('ft.search idx:movie @title:(episode) withscores nocontent')
  env.assertEqual(res[0], 3)

def testMultiSortby(env):
  conn = getConnectionByEnv(env)
  env.cmd('FT.CREATE', 'idx', 'SCHEMA', 't1', 'TEXT', 'SORTABLE', 't2', 'TEXT', 'SORTABLE', 't3', 'TEXT', 'SORTABLE')
  conn.execute_command('hset', '1', 't1', 'foo', 't2', 'bar', 't3', 'baz')
  conn.execute_command('hset', '2', 't1', 'bar', 't2', 'foo', 't3', 'baz')
  sortby_t1 = [2, '2', '1']
  sortby_t2 = [2, '1', '2']
  env.expect('ft.search idx foo nocontent sortby t1 asc').equal(sortby_t1)
  env.expect('ft.search idx foo nocontent sortby t2 asc').equal(sortby_t2)
  env.expect('ft.search idx foo nocontent sortby t1 sortby t3').error()\
    .contains('Multiple SORTBY steps are not allowed')
  env.expect('ft.aggregate idx foo nocontent sortby 2 @t1 asc sortby 2 @t3 desc').error()\
    .contains('Multiple SORTBY steps are not allowed. Sort multiple fields in a single step')
  #TODO: allow multiple sortby steps
  #env.expect('ft.search idx foo nocontent sortby t1 sortby t3').equal(sortby_t1)
  #env.expect('ft.search idx foo nocontent sortby t2 sortby t3').equal(sortby_t2)

def test_1667(env):
  conn = getConnectionByEnv(env)
  env.cmd('FT.CREATE', 'idx', 'SCHEMA', 'tag', 'TAG', 'text', 'TEXT')
  env.expect('ft.search idx @tag:{a}').equal([0])
  env.expect('ft.search idx @tag:{b}').equal([0])

  conn.execute_command('HSET', 'doc', 'tag', 'a,b')
  conn.execute_command('HSET', 'doc1', 'tag', 'abc')

  # test single stopword
  env.expect('ft.search idx @tag:{a}').equal([1, 'doc', ['tag', 'a,b']])
  env.expect('ft.search idx @tag:{b}').equal([1, 'doc', ['tag', 'a,b']])
  env.expect('ft.search idx @tag:{c}').equal([0])

  # test stopword in list
  env.expect('ft.search idx @tag:{a|c}').equal([1, 'doc', ['tag', 'a,b']])
  env.expect('ft.search idx @tag:{c|a}').equal([1, 'doc', ['tag', 'a,b']])
  env.expect('ft.search idx @tag:{c|a|c}').equal([1, 'doc', ['tag', 'a,b']])

  # test stopword with prefix
  env.expect('ft.search idx @tag:{ab*}').equal([1, 'doc1', ['tag', 'abc']])
  env.expect('ft.search idx @tag:{abc*}').equal([1, 'doc1', ['tag', 'abc']])

  # ensure regular text field
  conn.execute_command('HSET', 'doc_a', 'text', 'a')
  conn.execute_command('HSET', 'doc_b', 'text', 'b')
  env.expect('ft.search idx a').equal([0])
  env.expect('ft.search idx b').equal([1, 'doc_b', ['text', 'b']])

def test_MOD_865(env):
  conn = getConnectionByEnv(env)
  args_list = ['FT.CREATE', 'idx', 'SCHEMA']
  for i in range(1025):
    args_list.extend([i, 'NUMERIC', 'SORTABLE'])
  env.expect(*args_list).error().contains('Schema is limited to 1024 fields')
  env.expect('FT.DROPINDEX', 'idx')

  args_list = ['FT.CREATE', 'idx', 'SCHEMA']
  for i in range(129):
    args_list.extend([i, 'TEXT'])
  env.expect(*args_list).error().contains('Schema is limited to {} TEXT fields'.format(arch_int_bits()))
  env.expect('FT.DROPINDEX', 'idx')

  args_list = ['FT.CREATE', 'idx', 'SCHEMA']
  for i in range(2):
    args_list.extend(['txt', 'TEXT'])
  env.expect(*args_list).error().contains('Duplicate field in schema - txt')
  env.expect('FT.DROPINDEX', 'idx')

def test_issue1826(env):
  # Stopword query is case sensitive.
  conn = getConnectionByEnv(env)
  env.cmd('FT.CREATE', 'idx', 'SCHEMA', 't', 'TEXT')
  conn.execute_command('HSET', 'doc', 't', 'boy with glasses')

  env.expect('FT.SEARCH', 'idx', 'boy with glasses').equal([1, 'doc', ['t', 'boy with glasses']])
  env.expect('FT.SEARCH', 'idx', 'boy With glasses').equal([1, 'doc', ['t', 'boy with glasses']])

def test_issue1834(env):
  # Stopword query is case sensitive.
  conn = getConnectionByEnv(env)
  env.cmd('FT.CREATE', 'idx', 'SCHEMA', 't', 'TEXT')
  conn.execute_command('HSET', 'doc', 't', 'hell hello')

  env.expect('FT.SEARCH', 'idx', 'hell|hello', 'HIGHLIGHT').equal([1, 'doc', ['t', '<b>hell</b> <b>hello</b>']])

@skip(cluster=True)
def test_issue1880(env):
  # order of iterator in intersect is optimized by function
  conn = getConnectionByEnv(env)
  env.cmd('FT.CONFIG', 'SET', '_PRINT_PROFILE_CLOCK', 'false')
  env.cmd('FT.CREATE', 'idx', 'SCHEMA', 't', 'TEXT')
  conn.execute_command('HSET', 'doc1', 't', 'hello world')
  conn.execute_command('HSET', 'doc2', 't', 'hello')

  excepted_res = ['Type', 'INTERSECT', 'Counter', 1, 'Child iterators',
                    ['Type', 'TEXT', 'Term', 'world', 'Counter', 1, 'Size', 1],
                    ['Type', 'TEXT', 'Term', 'hello', 'Counter', 1, 'Size', 2]]
  res1 = env.cmd('FT.PROFILE', 'idx', 'SEARCH', 'QUERY', 'hello world')
  res2 = env.cmd('FT.PROFILE', 'idx', 'SEARCH', 'QUERY', 'world hello')
  # both queries return `world` iterator before `hello`
  env.assertEqual(res1[1][4][1], excepted_res)
  env.assertEqual(res2[1][4][1], excepted_res)

  # test with a term which does not exist
  excepted_res = ['Type', 'INTERSECT', 'Counter', 0, 'Child iterators',
                    None,
                    ['Type', 'TEXT', 'Term', 'world', 'Counter', 0, 'Size', 1],
                    ['Type', 'TEXT', 'Term', 'hello', 'Counter', 0, 'Size', 2]]
  res3 = env.cmd('FT.PROFILE', 'idx', 'SEARCH', 'QUERY', 'hello new world')

  env.assertEqual(res3[1][4][1], excepted_res)

def test_issue1932(env):
    conn = getConnectionByEnv(env)
    env.cmd('FT.CREATE', 'idx', 'SCHEMA', 't', 'TEXT')
    env.expect('FT.AGGREGATE', 'idx', '*', 'LIMIT', '100000000000000000', '100000000000', 'SORTBY', '1', '@t').error() \
      .contains('OFFSET exceeds maximum of 1000000')

def test_issue1988(env):
    conn = getConnectionByEnv(env)
    env.cmd('FT.CREATE', 'idx', 'SCHEMA', 't', 'TEXT')
    conn.execute_command('HSET', 'doc1', 't', 'foo')
    env.expect('FT.SEARCH', 'idx', 'foo').equal([1, 'doc1', ['t', 'foo']])
    env.expect('FT.SEARCH', 'idx', 'foo', 'WITHSCORES').equal([1, 'doc1', '1', ['t', 'foo']])
    env.expect('FT.SEARCH', 'idx', 'foo', 'SORTBY' , 't').equal([1, 'doc1', ['t', 'foo']])
    env.expect('FT.SEARCH', 'idx', 'foo', 'WITHSCORES', 'SORTBY' , 't').equal([1, 'doc1', '1', ['t', 'foo']])

@no_msan
def testIssue2104(env):
  # 'AS' attribute does not work in functions
  conn = getConnectionByEnv(env)

  # hash
  env.cmd('FT.CREATE', 'hash_idx', 'SCHEMA', 'name', 'TEXT', 'SORTABLE', 'subj1', 'NUMERIC', 'SORTABLE')
  conn.execute_command('hset', 'data1','name', 'abc', 'subj1', '20')
  # load a single field
  env.expect('FT.AGGREGATE', 'hash_idx', '*', 'LOAD', '1', '@subj1') \
      .equal([1, ['subj1', '20']])
  # load a field with an attribute
  env.expect('FT.AGGREGATE', 'hash_idx', '*', 'LOAD', '3', '@subj1', 'AS', 'a') \
      .equal([1, ['a', '20']])
  # load field and use `APPLY`
  env.expect('FT.AGGREGATE', 'hash_idx', '*', 'LOAD', '3', '@subj1', 'AS', 'a', 'APPLY', '(@a+@a)/2', 'AS', 'avg') \
      .equal([1, ['a', '20', 'avg', '20']])
  # load a field implicitly with `APPLY`
  res = env.cmd('FT.AGGREGATE', 'hash_idx', '*', 'APPLY', '(@subj1+@subj1)/2', 'AS', 'avg')
  env.assertEqual(toSortedFlatList([1, ['subj1', '20', 'avg', '20']]), toSortedFlatList(res))

  res = env.cmd('FT.AGGREGATE', 'hash_idx', '*', 'LOAD', '3', '@subj1', 'AS', 'a', 'APPLY', '(@subj1+@subj1)/2', 'AS', 'avg')
  env.assertEqual(toSortedFlatList([1, ['a', '20', 'subj1', '20', 'avg', '20']]), toSortedFlatList(res))

  # json
  env.cmd('FT.CREATE', 'json_idx', 'ON', 'JSON', 'SCHEMA', '$.name', 'AS', 'name', 'TEXT', 'SORTABLE',
                                                                        '$.subj1', 'AS', 'subj2', 'NUMERIC', 'SORTABLE')
  env.cmd('JSON.SET', 'doc:1', '$', r'{"name":"Redis", "subj1":3.14}')
  env.expect('json.get', 'doc:1', '$').equal('[{"name":"Redis","subj1":3.14}]')
  # load a single field
  env.expect('FT.AGGREGATE', 'json_idx', '*', 'LOAD', '1', '@subj2') \
      .equal([1, ['subj2', '3.14']])
  # load a field with an attribute
  env.expect('FT.AGGREGATE', 'json_idx', '*', 'LOAD', '3', '@subj2', 'AS', 'a') \
      .equal([1, ['a', '3.14']])
  # load field and use `APPLY`
  env.expect('FT.AGGREGATE', 'json_idx', '*', 'LOAD', '3', '@subj2', 'AS', 'a', 'APPLY', '(@a+@a)/2', 'AS', 'avg') \
      .equal([1, ['a', '3.14', 'avg', '3.14']])
  # load a field implicitly with `APPLY`
  res = env.cmd('FT.AGGREGATE', 'json_idx', '*', 'APPLY', '(@subj2+@subj2)/2', 'AS', 'avg')
  env.assertEqual(toSortedFlatList([1, ['subj2', '3.14', 'avg', '3.14']]), toSortedFlatList(res))

  # load a field with an attribute
  env.expect('FT.AGGREGATE', 'json_idx', '*', 'LOAD', '3', '@$.subj1', 'AS', 'a') \
      .equal([1, ['a', '3.14']])
  # In this example we get both `a` and `subj1` since
  env.expect('FT.AGGREGATE', 'json_idx', '*', 'LOAD', '3', '@$.subj1', 'AS', 'a', 'APPLY', '(@a+@a)/2', 'AS', 'avg') \
      .equal([1, ['a', '3.14', 'avg', '3.14']])

@no_msan
def test_MOD1266(env):
  # Test parsing failure
  conn = getConnectionByEnv(env)
  env.cmd('FT.CREATE', 'idx', 'SCHEMA', 'n1', 'NUMERIC', 'SORTABLE', 'n2', 'NUMERIC', 'SORTABLE')
  conn.execute_command('HSET', 'doc1', 'n1', '1', 'n2', '1')
  conn.execute_command('HSET', 'doc2', 'n1', '2', 'n2', '2')
  conn.execute_command('HSET', 'doc2', 'n1', 'foo', 'n2', '-999')
  conn.execute_command('HSET', 'doc3', 'n1', '3', 'n2', '3')

  env.expect('FT.SEARCH', 'idx', '*', 'sortby', 'n2', 'DESC', 'RETURN', '1', 'n2') \
    .equal([2, 'doc3', ['n2', '3'], 'doc1', ['n2', '1']])

  assertInfoField(env, 'idx', 'num_docs', 2)

  # Test fetching failure. An object cannot be indexed
  env.cmd('FT.CREATE', 'jsonidx', 'ON', 'JSON', 'SCHEMA', '$.t', 'TEXT')
  conn.execute_command('JSON.SET', '1', '$', r'{"t":"Redis"}')
  env.expect('FT.SEARCH', 'jsonidx', '*').equal([1, '1', ['$', '{"t":"Redis"}']])
  env.expect('FT.SEARCH', 'jsonidx', 'redis').equal([1, '1', ['$', '{"t":"Redis"}']])
  conn.execute_command('JSON.SET', '1', '$.t', r'{"inner_t":"Redis"}')
  env.expect('FT.SEARCH', 'jsonidx', '*').equal([0])

def testMemAllocated(env):
  conn = getConnectionByEnv(env)
  # sanity
  env.cmd('FT.CREATE', 'idx1', 'SCHEMA', 't', 'TEXT')
  assertInfoField(env, 'idx1', 'key_table_size_mb', '0')
  conn.execute_command('HSET', 'doc1', 't', 'foo bar baz')
  assertInfoField(env, 'idx1', 'key_table_size_mb', '2.765655517578125e-05', delta=0.01)
  conn.execute_command('HSET', 'doc2', 't', 'hello world')
  assertInfoField(env, 'idx1', 'key_table_size_mb', '8.296966552734375e-05', delta=0.01)
  conn.execute_command('HSET', 'd3', 't', 'help')
  assertInfoField(env, 'idx1', 'key_table_size_mb', '0.00013828277587890625', delta=0.01)

  conn.execute_command('DEL', 'd3')
  assertInfoField(env, 'idx1', 'key_table_size_mb', '8.296966552734375e-05', delta=0.01)
  conn.execute_command('DEL', 'doc1')
  assertInfoField(env, 'idx1', 'key_table_size_mb', '2.765655517578125e-05', delta=0.01)
  conn.execute_command('DEL', 'doc2')
  assertInfoField(env, 'idx1', 'key_table_size_mb', '0')

  # mass
  env.cmd('FT.CREATE', 'idx2', 'SCHEMA', 't', 'TEXT')
  for i in range(1000):
    conn.execute_command('HSET', f'doc{i}', 't', f'text{i}')
  assertInfoField(env, 'idx2', 'key_table_size_mb', '0.027684211730957031', delta=0.01)

  for i in range(1000):
    conn.execute_command('DEL', f'doc{i}')
  assertInfoField(env, 'idx2', 'key_table_size_mb', '0')

def testUNF(env):
  conn = getConnectionByEnv(env)

  env.cmd('FT.CREATE', 'idx', 'SCHEMA',
                       'txt', 'TEXT', 'SORTABLE',
                       'txt_unf', 'TEXT', 'SORTABLE', 'UNF',
                       'tag', 'TAG', 'SORTABLE',
                       'tag_unf', 'TAG', 'SORTABLE', 'UNF')
  conn.execute_command('HSET', 'doc1', 'txt', 'FOO', 'txt_unf', 'FOO',
                                       'tag', 'FOO', 'tag_unf', 'FOO')

  # test `FOO`
  env.expect('FT.AGGREGATE', 'idx', '*', 'GROUPBY', '4', '@txt', '@txt_unf', '@tag', '@tag_unf') \
    .equal([1, ['txt', 'foo', 'txt_unf', 'FOO', 'tag', 'foo', 'tag_unf', 'FOO']])

  # test `Maße`
  conn.execute_command('HSET', 'doc1', 'txt', u'Maße', 'txt_unf', u'Maße',
                                       'tag', u'Maße', 'tag_unf', u'Maße')
  env.expect('FT.AGGREGATE', 'idx', '*', 'GROUPBY', '4', '@txt', '@txt_unf', '@tag', '@tag_unf') \
    .equal([1, ['txt', 'masse', 'txt_unf', u'Maße', 'tag', 'masse', 'tag_unf', u'Maße']])

  # test `Maße` with LOAD
  conn.execute_command('HSET', 'doc1', 'txt', 'Maße', 'txt_unf', u'Maße',
                                       'tag', 'Maße', 'tag_unf', u'Maße')
  env.expect('FT.AGGREGATE', 'idx', '*', \
             'LOAD',    '4', '@txt', '@txt_unf', '@tag', '@tag_unf', \
             'GROUPBY', '4', '@txt', '@txt_unf', '@tag', '@tag_unf') \
     .equal([1, ['txt', u'Maße', 'txt_unf', u'Maße', 'tag', u'Maße', 'tag_unf', 'Maße']])

def test_MOD_1517(env):
  conn = getConnectionByEnv(env)

  env.cmd('FT.CREATE', 'idx', 'SCHEMA', 'field1', 'TAG', 'SORTABLE',
                                                    'field2', 'TAG', 'SORTABLE')
  # both fields exist
  conn.execute_command('HSET', 'doc1', 'field1', 'val1', 'field2', 'val2', 'amount1', '1', 'amount2', '1')
  # first tag is nil
  conn.execute_command('HSET', 'doc2', 'field2', 'val2', 'amount1', '1', 'amount2', '1')
  # second tag is nil
  conn.execute_command('HSET', 'doc3', 'field1', 'val1', 'amount1', '1', 'amount2', '1')
  # both tags are nil
  conn.execute_command('HSET', 'doc4', 'amount1', '1', 'amount2', '1')

  res = [4, ['field1', None, 'field2', None, 'amount1Sum', '1', 'amount2Sum', '1'],
             ['field1', 'val1', 'field2', 'val2', 'amount1Sum', '1', 'amount2Sum', '1'],
             ['field1', None, 'field2', 'val2', 'amount1Sum', '1', 'amount2Sum', '1'],
             ['field1', 'val1', 'field2', None, 'amount1Sum', '1', 'amount2Sum', '1']]

  env.expect('FT.AGGREGATE', 'idx', '*',
             'LOAD', '2', '@amount1', '@amount2',
             'GROUPBY', '2', '@field1', '@field2',
             'REDUCE', 'SUM', '1', '@amount1', 'AS', 'amount1Sum',
             'REDUCE', 'SUM', '1', '@amount2', 'as', 'amount2Sum').equal(res)

@no_msan
def test_MOD1544(env):
  # Test parsing failure
  conn = getConnectionByEnv(env)
  env.cmd('FT.CREATE', 'idx', 'ON', 'JSON', 'SCHEMA', '$.name', 'AS', 'name', 'TEXT')
  conn.execute_command('JSON.SET', '1', '.', '{"name": "John Smith"}')
  res = [1, '1', ['name', '<b>John</b> Smith']]
  env.expect('FT.SEARCH', 'idx', '@name:(John)', 'RETURN', '1', 'name', 'HIGHLIGHT').equal(res)
  env.expect('FT.SEARCH', 'idx', '@name:(John)', 'RETURN', '1', 'name', 'HIGHLIGHT', 'FIELDS', '1', 'name').equal(res)

def test_MOD_1808(env):
  conn = getConnectionByEnv(env)
  env.expect('FT.CREATE', 'idx', 'SCHEMA', 't', 'TEXT').ok()
  conn.execute_command('hset', 'doc0', 't', 'world0')
  conn.execute_command('hset', 'doc1', 't', 'world1')
  conn.execute_command('hset', 'doc2', 't', 'world2')
  conn.execute_command('hset', 'doc3', 't', 'world3')
  res = env.cmd('FT.SEARCH', 'idx', '(~@t:world2) (~@t:world1) (~@fawdfa:wada)', 'SUMMARIZE', 'FRAGS', '1', 'LEN', '25', 'HIGHLIGHT', 'TAGS', "<span style='background-color:yellow'>", '</span>')
  env.assertEqual(toSortedFlatList(res), toSortedFlatList([4, 'doc2', ['t', "<span style='background-color:yellow'>world2</span>... "], 'doc1', ['t', "<span style='background-color:yellow'>world1</span>... "], 'doc0', ['t', 'world0'], 'doc3', ['t', 'world3']]))

def test_2370(env):
  # Test limit offset great than number of results
  conn = getConnectionByEnv(env)
  env.cmd('FT.CREATE', 'idx', 'SCHEMA', 't1', 'TEXT', 't2', 'TEXT')
  conn.execute_command('HSET', 'doc1', 't1', 'foo', 't2', 'bar')
  conn.execute_command('HSET', 'doc2', 't1', 'baz')

  # number of results is lower than LIMIT
  env.expect('FT.SEARCH', 'idx', '*', 'LIMIT', '10', '10').equal([2])
  # missing fields
  env.expect('FT.SEARCH', 'idx', '*').equal([2, 'doc1', ['t1', 'foo', 't2', 'bar'], 'doc2', ['t1', 'baz']])

def test_MOD1907(env):
  # Test FT.CREATE w/o fields parameters
  env.expect('FT.CREATE', 'idx', 'ON', 'HASH', 'SCHEMA').error().contains('Fields arguments are missing')
  env.expect('FT.CREATE', 'idx', 'STOPWORDS', 0, 'SCHEMA').error().contains('Fields arguments are missing')

@skip(cluster=True)
def test_SkipFieldWithNoMatch(env):
  conn = getConnectionByEnv(env)
  env.cmd('FT.CONFIG', 'SET', '_PRINT_PROFILE_CLOCK', 'false')

  env.cmd('FT.CREATE', 'idx', 'SCHEMA', 't1', 'TEXT', 't2', 'TEXT')
  conn.execute_command('HSET', 'doc1', 't1', 'foo', 't2', 'bar')

  excepted_res = ['Type', 'INTERSECT', 'Counter', 1, 'Child iterators',
                    ['Type', 'TEXT', 'Term', 'world', 'Counter', 1, 'Size', 1],
                    ['Type', 'TEXT', 'Term', 'hello', 'Counter', 1, 'Size', 2]]


  res = env.cmd('FT.PROFILE', 'idx', 'SEARCH', 'QUERY', '@t1:foo')
  env.assertEqual(res[1][4][1], ['Type', 'TEXT', 'Term', 'foo', 'Counter', 1, 'Size', 1])
  res = env.cmd('FT.PROFILE', 'idx', 'SEARCH', 'QUERY', 'foo')
  env.assertEqual(res[1][4][1], ['Type', 'TEXT', 'Term', 'foo', 'Counter', 1, 'Size', 1])
  # bar exists in `t2` only
  res = env.cmd('FT.PROFILE', 'idx', 'SEARCH', 'QUERY', '@t1:bar')
  env.assertEqual(res[1][4][1], ['Type', 'EMPTY', 'Counter', 0])
  res = env.cmd('FT.PROFILE', 'idx', 'SEARCH', 'QUERY', 'bar')
  env.assertEqual(res[1][4][1], ['Type', 'TEXT', 'Term', 'bar', 'Counter', 1, 'Size', 1] )

  # Check with NOFIELDS flag
  env.cmd('FT.CREATE', 'idx_nomask', 'NOFIELDS', 'SCHEMA', 't1', 'TEXT', 't2', 'TEXT')
  waitForIndex(env, 'idx_nomask')

  res = env.cmd('FT.PROFILE', 'idx_nomask', 'SEARCH', 'QUERY', '@t1:foo')
  env.assertEqual(res[1][4][1], ['Type', 'TEXT', 'Term', 'foo', 'Counter', 1, 'Size', 1])
  res = env.cmd('FT.PROFILE', 'idx_nomask', 'SEARCH', 'QUERY', 'foo')
  env.assertEqual(res[1][4][1], ['Type', 'TEXT', 'Term', 'foo', 'Counter', 1, 'Size', 1])

  res = env.cmd('FT.PROFILE', 'idx_nomask', 'SEARCH', 'QUERY', '@t1:bar')
  env.assertEqual(res[1][4][1], ['Type', 'TEXT', 'Term', 'bar', 'Counter', 1, 'Size', 1])
  res = env.cmd('FT.PROFILE', 'idx_nomask', 'SEARCH', 'QUERY', 'bar')
  env.assertEqual(res[1][4][1], ['Type', 'TEXT', 'Term', 'bar', 'Counter', 1, 'Size', 1])

@skip(cluster=True)
def test_update_num_terms(env):
  conn = getConnectionByEnv(env)
  env.cmd('FT.CONFIG', 'SET', 'FORK_GC_CLEAN_THRESHOLD', '0')

  env.cmd('FT.CREATE', 'idx', 'SCHEMA', 't', 'TEXT')
  conn.execute_command('HSET', 'doc1', 't', 'foo')
  conn.execute_command('HSET', 'doc1', 't', 'bar')
  assertInfoField(env, 'idx', 'num_terms', 2)
  forceInvokeGC(env, 'idx')
  assertInfoField(env, 'idx', 'num_terms', 1)

@skip(cluster=True)
def testOverMaxResults():
  env = Env(moduleArgs='MAXSEARCHRESULTS 20')
  conn = getConnectionByEnv(env)

  commands = [
    ['FT.CONFIG', 'SET', 'MAXAGGREGATERESULTS', '25'],
    ['FT.CONFIG', 'SET', 'MAXAGGREGATERESULTS', '20'],
    ['FT.CONFIG', 'SET', 'MAXAGGREGATERESULTS', '15'],
  ]

  for c in commands:
    env.cmd(*c)

    env.cmd('flushall')

    env.cmd('FT.CREATE', 'idx', 'SCHEMA', 't', 'TEXT')

    # test with number of documents lesser than MAXSEARCHRESULTS
    for i in range(10):
      conn.execute_command('HSET', i, 't', i)

    res = [10, '0', '1', '2', '3', '4', '5', '6', '7', '8', '9']
    env.expect('FT.SEARCH', 'idx', '*', 'NOCONTENT').equal(res)
    env.expect('FT.SEARCH', 'idx', '*', 'NOCONTENT', 'LIMIT', '0', '10').equal(res)
    env.expect('FT.SEARCH', 'idx', '*', 'NOCONTENT', 'LIMIT', '1', '20').equal([res[0], *res[2:]])
    env.expect('FT.SEARCH', 'idx', '*', 'NOCONTENT', 'LIMIT', '5', '10').equal([res[0], *res[6:11]])
    env.expect('FT.SEARCH', 'idx', '*', 'NOCONTENT', 'LIMIT', '10', '10').equal([10])
    env.expect('FT.SEARCH', 'idx', '*', 'NOCONTENT', 'LIMIT', '20', '10').equal([10])
    env.expect('FT.SEARCH', 'idx', '*', 'NOCONTENT', 'LIMIT', '30', '10').equal('OFFSET exceeds maximum of 20')

    # test with number of documents equal to MAXSEARCHRESULTS
    for i in range(10,20):
      conn.execute_command('HSET', i, 't', i)

    res = [20, '10', '11', '12', '13', '14', '15', '16', '17', '18', '19']
    env.expect('FT.SEARCH', 'idx', '*', 'NOCONTENT', 'LIMIT', '10', '10').equal(res)
    env.expect('FT.SEARCH', 'idx', '*', 'NOCONTENT', 'LIMIT', '1', '20').equal([res[0], *[str(i) for i in range(1, 20, 1)]])
    env.expect('FT.SEARCH', 'idx', '*', 'NOCONTENT', 'LIMIT', '15', '10').equal([20, *res[6:11]])
    env.expect('FT.SEARCH', 'idx', '*', 'NOCONTENT', 'LIMIT', '20', '10').equal([20])
    env.expect('FT.SEARCH', 'idx', '*', 'NOCONTENT', 'LIMIT', '30', '10').equal('OFFSET exceeds maximum of 20')

    # test with number of documents greater than MAXSEARCHRESULTS
    for i in range(20,30):
      conn.execute_command('HSET', i, 't', i)

    env.expect('FT.SEARCH', 'idx', '*', 'NOCONTENT', 'LIMIT', '1', '20').equal([30, *[str(i) for i in range(1, 20, 1)]])
    env.expect('FT.SEARCH', 'idx', '*', 'NOCONTENT', 'LIMIT', '10', '10').equal([30, *res[1:11]])
    env.expect('FT.SEARCH', 'idx', '*', 'NOCONTENT', 'LIMIT', '15', '10').equal([30, *res[6:11]])
    env.expect('FT.SEARCH', 'idx', '*', 'NOCONTENT', 'LIMIT', '20', '10').equal([30])
    env.expect('FT.SEARCH', 'idx', '*', 'NOCONTENT', 'LIMIT', '25', '10').equal('OFFSET exceeds maximum of 20')
    env.expect('FT.SEARCH', 'idx', '*', 'NOCONTENT', 'LIMIT', '30', '10').equal('OFFSET exceeds maximum of 20')


def test_MOD_3372(env):
  conn = getConnectionByEnv(env)

  conn.execute_command('FT.CREATE', 'idx', 'SCHEMA', 't', 'TEXT')

  env.expect('FT.EXPLAIN').error().contains('wrong number of arguments')
  env.expect('FT.EXPLAIN', 'idx').error().contains('wrong number of arguments')
  env.expect('FT.EXPLAIN', 'idx', 'foo').equal('UNION {\n  foo\n  +foo(expanded)\n}\n')
  env.expect('FT.EXPLAIN', 'idx', 'foo', 'verbatim').equal('foo\n')
  env.expect('FT.EXPLAIN', 'non-exist', 'foo').error().equal('non-exist: no such index')

  if not env.isCluster():
    # FT.EXPLAINCLI is not supported by the coordinator
    env.expect('FT.EXPLAINCLI').error().contains('wrong number of arguments')
    env.expect('FT.EXPLAINCLI', 'idx').error().contains('wrong number of arguments')
    env.expect('FT.EXPLAINCLI', 'idx', 'foo').equal(['UNION {', '  foo', '  +foo(expanded)', '}', ''])
    env.expect('FT.EXPLAINCLI', 'idx', 'foo', 'verbatim').equal(['foo', ''])
    env.expect('FT.EXPLAINCLI', 'non-exist', 'foo').error().equal('non-exist: no such index')

def test_MOD_3540(env):
  # disable SORTBY MAX for FT.SEARCH
  conn = getConnectionByEnv(env)

  conn.execute_command('FT.CREATE', 'idx', 'SCHEMA', 't', 'TEXT')
  for i in range(10):
    conn.execute_command('HSET', i, 't', i)

  env.expect('FT.SEARCH', 'idx', '*', 'SORTBY', 't', 'DESC', 'MAX', '1').error()  \
                  .contains('SORTBY MAX is not supported by FT.SEARCH')

  env.expect('FT.AGGREGATE', 'idx', '*', 'SORTBY', '2', '@t', 'DESC', 'MAX', '1', 'LOAD', '*')  \
                  .equal([10, ['t', '9']])

  # SORTBY MAX followed by LIMIT
  env.expect('FT.AGGREGATE', 'idx', '*', 'SORTBY', '2', '@t', 'DESC', 'MAX', '1', 'LIMIT', '0', '2', 'LOAD', '*')  \
                  .equal([10, ['t', '9'], ['t', '8']])
  env.expect('FT.AGGREGATE', 'idx', '*', 'SORTBY', '2', '@t', 'DESC', 'MAX', '2', 'LIMIT', '0', '1', 'LOAD', '*')  \
                  .equal([10, ['t', '9']])
  env.expect('FT.AGGREGATE', 'idx', '*', 'SORTBY', '2', '@t', 'DESC', 'MAX', '1', 'LIMIT', '0', '0', 'LOAD', '*')  \
                  .equal([10])
  env.expect('FT.AGGREGATE', 'idx', '*', 'SORTBY', '2', '@t', 'DESC', 'MAX', '0', 'LIMIT', '0', '1', 'LOAD', '*')  \
                  .equal([10, ['t', '9']])

  # LIMIT followed by SORTBY MAX
  env.expect('FT.AGGREGATE', 'idx', '*', 'LIMIT', '0', '2', 'SORTBY', '2', '@t', 'DESC', 'MAX', '1', 'LOAD', '*')  \
                  .equal([10, ['t', '9']])
  env.expect('FT.AGGREGATE', 'idx', '*', 'LIMIT', '0', '1', 'SORTBY', '2', '@t', 'DESC', 'MAX', '2', 'LOAD', '*')  \
                  .equal([10, ['t', '9'], ['t', '8']])
  env.expect('FT.AGGREGATE', 'idx', '*', 'LIMIT', '0', '1', 'SORTBY', '2', '@t', 'DESC', 'MAX', '0', 'LOAD', '*')  \
                  .equal([10, ['t', '9'], ['t', '8'], ['t', '7'], ['t', '6'], ['t', '5'], ['t', '4'], ['t', '3'], ['t', '2'], ['t', '1'], ['t', '0']])
  env.expect('FT.AGGREGATE', 'idx', '*', 'LIMIT', '0', '0', 'SORTBY', '2', '@t', 'DESC', 'MAX', '1', 'LOAD', '*')  \
                  .equal([10])

def test_sortby_Noexist(env):
  conn = getConnectionByEnv(env)

  env.cmd('FT.CREATE', 'idx', 'SCHEMA', 't', 'TEXT')
  conn.execute_command('HSET', 'doc1', 't', '1')
  conn.execute_command('HSET', 'doc2', 'somethingelse', '2')
  conn.execute_command('HSET', 'doc3', 't', '3')
  conn.execute_command('HSET', 'doc4', 'somethingelse', '4')

  env.expect('FT.SEARCH', 'idx', '*', 'SORTBY', 't', 'ASC', 'LIMIT', '0', '2').equal([4, 'doc1', ['t', '1'], 'doc3', ['t', '3']])
  env.expect('FT.SEARCH', 'idx', '*', 'SORTBY', 't', 'DESC', 'LIMIT', '0', '2').equal([4, 'doc3', ['t', '3'], 'doc1', ['t', '1']])

  # receive a result w/o sortby field at the end.
  # remove in test to support test on cluster
  res = env.cmd('FT.SEARCH', 'idx', '*', 'SORTBY', 't', 'ASC', 'LIMIT', '0', '3')
  env.assertEqual(res[0:5], [4, 'doc1', ['t', '1'], 'doc3', ['t', '3']])

  res = env.cmd('FT.SEARCH', 'idx', '*', 'SORTBY', 't', 'DESC', 'LIMIT', '0', '3')
  env.assertEqual(res[0:5], [4, 'doc3', ['t', '3'], 'doc1', ['t', '1']])

  if not env.isCluster():
    env.expect('FT.SEARCH', 'idx', '*', 'SORTBY', 't', 'ASC', 'LIMIT', '0', '3').equal([4, 'doc1', ['t', '1'], 'doc3', ['t', '3'], 'doc2', ['somethingelse', '2']])
    env.expect('FT.SEARCH', 'idx', '*', 'SORTBY', 't', 'DESC', 'LIMIT', '0', '3').equal([4, 'doc3', ['t', '3'], 'doc1', ['t', '1'], 'doc4', ['somethingelse', '4']])

def test_sortby_Noexist_Sortables(env):
  ''' issue 3457 '''

  conn = getConnectionByEnv(env)
  sortable_options = [[True,True], [True,False], [False,True], [False,False]]

  for count, args in enumerate(sortable_options):
    sortable1 = ['SORTABLE'] if args[0] else []
    sortable2 = ['SORTABLE'] if args[1] else []
    conn.execute_command('FT.CREATE', 'idx{}'.format(count), 'SCHEMA', 'numval', 'NUMERIC' , *sortable1,
                                                'text', 'TEXT', *sortable2)

  for count, args in enumerate(sortable_options):
    # Use cluster {hashtag} to handle which keys are on the same shard (same cluster slot)
    conn.execute_command('HSET', '{key1}1', 'numval', '110')
    conn.execute_command('HSET', '{key1}2', 'numval', '108')
    conn.execute_command('HSET', '{key2}1', 'text', 'Meow')
    conn.execute_command('HSET', '{key2}2', 'text', 'Chirp')

    msg = 'sortable1: {}, sortable2: {}'.format(sortable1, sortable2)

    # Check ordering of docs:
    #   In cluster: Docs without sortby field are ordered by key name
    #   In non-cluster: Docs without sortby field are ordered by doc id (order of insertion/update)

    res = conn.execute_command('FT.SEARCH', 'idx{}'.format(count), '*', 'sortby', 'numval', 'ASC')
    env.assertEqual(res, [4,
        '{key1}2', ['numval', '108'], '{key1}1', ['numval', '110'],
        '{key2}1', ['text', 'Meow'], '{key2}2', ['text', 'Chirp'],
      ], message=msg)

    res = conn.execute_command('FT.SEARCH', 'idx{}'.format(count), '*', 'sortby', 'numval', 'DESC')
    env.assertEqual(res, [4,
        '{key1}1', ['numval', '110'], '{key1}2', ['numval', '108'],
        '{key2}2', ['text', 'Chirp'], '{key2}1', ['text', 'Meow'],
      ], message=msg)

  # Add more keys
  conn.execute_command('HSET', '{key1}3', 'text', 'Bark')
  conn.execute_command('HSET', '{key1}4', 'text', 'Quack')
  conn.execute_command('HSET', '{key2}3', 'numval', '109')
  conn.execute_command('HSET', '{key2}4', 'numval', '111')
  conn.execute_command('HSET', '{key2}5', 'numval', '108')
  conn.execute_command('HSET', '{key2}6', 'text', 'Squeak')

  for count, args in enumerate(sortable_options):
    res = conn.execute_command('FT.SEARCH', 'idx{}'.format(count), '*', 'sortby', 'numval', 'ASC')
    if env.isCluster():
      env.assertEqual(res, [10,
          '{key1}2', ['numval', '108'],
          '{key2}5', ['numval', '108'],
          '{key2}3', ['numval', '109'],
          '{key1}1', ['numval', '110'],
          '{key2}4', ['numval', '111'],
          '{key1}3', ['text', 'Bark'],
          '{key1}4', ['text', 'Quack'],
          '{key2}1', ['text', 'Meow'],
          '{key2}2', ['text', 'Chirp'],
          '{key2}6', ['text', 'Squeak'],
        ], message=msg)
    else:
      env.assertEqual(res, [10,
          '{key1}2', ['numval', '108'],
          '{key2}5', ['numval', '108'],
          '{key2}3', ['numval', '109'],
          '{key1}1', ['numval', '110'],
          '{key2}4', ['numval', '111'],
          '{key2}1', ['text', 'Meow'],
          '{key2}2', ['text', 'Chirp'],
          '{key1}3', ['text', 'Bark'],
          '{key1}4', ['text', 'Quack'],
          '{key2}6', ['text', 'Squeak'],
        ], message=msg)

    res = conn.execute_command('FT.SEARCH', 'idx{}'.format(count), '*', 'sortby', 'numval', 'DESC')
    if env.isCluster():
      env.assertEqual(res, [10,
          '{key2}4', ['numval', '111'],
          '{key1}1', ['numval', '110'],
          '{key2}3', ['numval', '109'],
          '{key2}5', ['numval', '108'],
          '{key1}2', ['numval', '108'],
          '{key2}6', ['text', 'Squeak'],
          '{key2}2', ['text', 'Chirp'],
          '{key2}1', ['text', 'Meow'],
          '{key1}4', ['text', 'Quack'],
          '{key1}3', ['text', 'Bark'],
        ], message=msg)
    else:
      env.assertEqual(res, [10,
          '{key2}4', ['numval', '111'],
          '{key1}1', ['numval', '110'],
          '{key2}3', ['numval', '109'],
          '{key2}5', ['numval', '108'],
          '{key1}2', ['numval', '108'],
          '{key2}6', ['text', 'Squeak'],
          '{key1}4', ['text', 'Quack'],
          '{key1}3', ['text', 'Bark'],
          '{key2}2', ['text', 'Chirp'],
          '{key2}1', ['text', 'Meow'],
        ], message=msg)


def testDeleteIndexes(env):
  # test cleaning of all specs from a prefix
  conn = getConnectionByEnv(env)
  for i in range(10):
    env.cmd('FT.CREATE', i, 'PREFIX', '1', i / 2, 'SCHEMA', 't', 'TEXT')
    env.cmd('FT.DROPINDEX', i)

  # create an additional index
  env.cmd('FT.CREATE', i, 'PREFIX', '1', i / 2, 'SCHEMA', 't', 'TEXT')

def test_mod_4207(env):
  conn = getConnectionByEnv(env)

  env.cmd('FT.CREATE', 'idx1', 'FILTER', 'EXISTS(@country)', 'SCHEMA', 'business', 'TEXT', 'country', 'TEXT')
  env.cmd('FT.CREATE', 'idx2', 'FILTER', 'EXISTS(@business)', 'SCHEMA', 'business', 'TEXT', 'country', 'TEXT')
  conn.execute_command('HSET', 'address:1', 'business', 'foo', 'country', 'USA')
  conn.execute_command('HSET', 'address:2', 'business', 'bar', 'country', 'Israel')
  conn.execute_command('HSET', 'address:3', 'business', 'foo')
  conn.execute_command('HSET', 'address:4', 'country', 'Israel')

  env.expect('FT.SEARCH', 'idx1', '*', 'NOCONTENT').equal([3, 'address:1', 'address:2', 'address:4'])
  env.expect('FT.SEARCH', 'idx2', '*', 'NOCONTENT').equal([3, 'address:1', 'address:2', 'address:3'])

@skip(cluster=True)
def test_mod_4255(env):
  conn = getConnectionByEnv(env)

  env.expect('FT.CREATE', 'idx', 'ON', 'HASH', 'SCHEMA', 'test', 'TEXT').equal('OK')

  conn.execute_command('HSET', 'doc1', 'test', '1')
  conn.execute_command('HSET', 'doc2', 'test', '2')

  # test normal case
  # get first result
  res = env.cmd('FT.AGGREGATE', 'idx', '*', 'LOAD', '1', '@test', 'WITHCURSOR', 'COUNT', '1')
  env.assertEqual(res[0] ,[1, ['test', '1']])
  cursor = res[1]
  env.assertNotEqual(cursor ,0)
  # get second result
  res = env.cmd('FT.CURSOR', 'READ', 'idx', cursor)
  env.assertEqual(res[0] ,[1, ['test', '2']])
  cursor = res[1]
  env.assertNotEqual(cursor ,0)
  # get empty results after cursor was exhausted
  env.expect('FT.CURSOR', 'READ', 'idx', cursor).equal([[0], 0])


  # Test cursor after data structure that has changed due to insert
  res = env.cmd('FT.AGGREGATE', 'idx', '*', 'LOAD', '1', '@test', 'WITHCURSOR', 'COUNT', '1')
  cursor = res[1]
  for i in range(3, 1001, 1):
      conn.execute_command('HSET', f'doc{i}', 'test', str(i))
  res = env.cmd('FT.CURSOR', 'READ', 'idx', cursor)
  env.assertEqual(res[0] ,[1, ['test', '2']])
  env.assertNotEqual(cursor ,0)

  # Test cursor after data structure that has changed due to insert
  res = env.cmd('FT.AGGREGATE', 'idx', '*', 'LOAD', '1', '@test', 'WITHCURSOR', 'COUNT', '1')
  env.assertEqual(res[0] ,[1, ['test', '1']])
  cursor = res[1]
  env.assertNotEqual(cursor ,0)
  for i in range(3, 1001, 1):
    conn.execute_command('DEL', f'doc{i}', 'test', str(i))
  forceInvokeGC(env, 'idx')

  res = env.cmd('FT.CURSOR', 'READ', 'idx', cursor)
  env.assertEqual(res[0] ,[1, ['test', '2']])
  cursor = res[1]
  env.assertNotEqual(cursor ,0)
  res = env.cmd('FT.CURSOR', 'READ', 'idx', cursor)
  cursor = res[1]
  env.assertEqual(cursor ,0)

def test_as_startswith_as(env):
    conn = getConnectionByEnv(env)

    env.expect('FT.CREATE', 'idx', 'ON', 'JSON', 'SCHEMA', '$.attr1', 'AS', 'asa', 'TEXT').equal('OK')
    conn.execute_command('JSON.SET', 'doc2', '$', '{"attr1": "foo", "attr2": "bar"}')

    env.expect('FT.SEARCH', 'idx', '@asa:(foo)', 'RETURN', 1, 'asa').equal([1, 'doc2', ['asa', 'foo']])
    env.expect('FT.SEARCH', 'idx', '@asa:(foo)', 'RETURN', 3, 'asa', 'AS', 'asa').equal([1, 'doc2', ['asa', 'foo']])
    env.expect('FT.SEARCH', 'idx', '@asa:(foo)', 'RETURN', 3, '$.attr1', 'AS', 'asa').equal([1, 'doc2', ['asa', 'foo']])
    env.expect('FT.SEARCH', 'idx', '@asa:(foo)', 'RETURN', 3, '$.attr1', 'AS', '$.attr2').equal([1, 'doc2', ['$.attr2', 'foo']])
    env.expect('FT.SEARCH', 'idx', '@asa:(foo)', 'RETURN', 3, 'asa', 'AS', '$.attr2').equal([1, 'doc2', ['$.attr2', 'foo']])

    env.expect('FT.AGGREGATE', 'idx', '@asa:(foo)', 'LOAD', 1, 'asa').equal([1, ['asa', 'foo']])
    env.expect('FT.AGGREGATE', 'idx', '@asa:(foo)', 'LOAD', 3, 'asa', 'AS', 'asa').equal([1, ['asa', 'foo']])
    env.expect('FT.AGGREGATE', 'idx', '@asa:(foo)', 'LOAD', 3, '$.attr1', 'AS', 'asa').equal([1, ['asa', 'foo']])
    env.expect('FT.AGGREGATE', 'idx', '@asa:(foo)', 'LOAD', 3, '$.attr1', 'AS', '$.attr2').equal([1, ['$.attr2', 'foo']])
    env.expect('FT.AGGREGATE', 'idx', '@asa:(foo)', 'LOAD', 3, 'asa', 'AS', '$.attr2').equal([1, ['$.attr2', 'foo']])

def test_mod4296_badexpr(env):
  env.expect('FT.CREATE', 'idx', 'SCHEMA', 't', 'TEXT').equal('OK')
  env.expect('HSET', 'doc', 't', 'foo').equal(1)
  env.expect('FT.AGGREGATE', 'idx', 'foo', 'LOAD', 1, '@t', 'APPLY', '1%0', 'as', 'foo').equal([1, ['t', 'foo', 'foo', 'nan']])
  env.expect('FT.AGGREGATE', 'idx', 'foo', 'LOAD', 1, '@t', 'APPLY', '1/0', 'as', 'foo').equal([1, ['t', 'foo', 'foo', 'nan']])

@skip(cluster=True)
def test_mod5062(env):
  env.expect('FT.CONFIG', 'SET', 'MAXSEARCHRESULTS', '0').ok()
  env.expect('FT.CONFIG', 'SET', 'MAXAGGREGATERESULTS', '0').ok()
  n = 100

  env.expect('FT.CREATE', 'idx', 'ON', 'HASH', 'SCHEMA', 't', 'TEXT').ok()

  for i in range(n):
    env.expect('HSET', i, 't', 'hello world').equal(1)

  # verify no crash
  env.expect('FT.SEARCH', 'idx', 'hello').equal([n])

  # verify using counter instead of sorter
  search_profile = env.cmd('FT.PROFILE', 'idx', 'SEARCH', 'QUERY', 'hello')
  env.assertEqual('Counter', search_profile[1][5][3][1])

  # verify no crash
  env.expect('FT.AGGREGATE', 'idx', 'hello').noError()
  env.expect('FT.AGGREGATE', 'idx', 'hello', 'LIMIT', 0, 0).equal([n])

  # verify using counter instead of sorter, even with explicit sort
  aggregate_profile = env.cmd('FT.PROFILE', 'idx', 'AGGREGATE', 'QUERY', 'hello', 'SORTBY', '1', '@t')
  env.assertEqual('Counter', aggregate_profile[1][5][2][1])

def test_mod5252(env):
  # Create an index and add a document
  env.expect('FT.CREATE', 'idx', 'SCHEMA', 't', 'TEXT', 'n', 'NUMERIC').equal('OK')
  env.expect('HSET', 'doc', 't', 'Hello', 'n', '1').equal(2)

  # Test that the document is returned with the key name on a search command
  res = env.cmd('FT.SEARCH', 'idx', '*', 'RETURN', '1', '__key')
  env.assertEqual(res, [1, 'doc', ['__key', 'doc']])

  # Test that the document is returned with the key name WITH ALIAS on a search command
  res = env.cmd('FT.SEARCH', 'idx', '*', 'RETURN', '3', '__key', 'AS', 'key_name')
  env.assertEqual(res, [1, 'doc', ['key_name', 'doc']])

  # Test that the document is returned with the key name on an aggregate command
  res = env.cmd('FT.AGGREGATE', 'idx', '*', 'LOAD', '1', '@__key', 'SORTBY', '1', '@__key')
  env.assertEqual(res, [1, ['__key', 'doc']])

  # Test that the document is returned with the key name WITH ALIAS on an aggregate command
  res = env.cmd('FT.AGGREGATE', 'idx', '*', 'LOAD', '3', '@__key', 'AS', 'key_name', 'SORTBY', '1', '@key_name')
  env.assertEqual(res, [1, ['key_name', 'doc']])


@skip(cluster=True)
def test_mod_6276(env):
  # Setting the gc threshold to 0 so the gc won't skip its periodic run
  env.expect('FT.CONFIG', 'SET', 'FORK_GC_CLEAN_THRESHOLD', '0').ok()
  # Create an index and add a document + garbage
  env.expect('FT.CREATE', 'idx', 'SCHEMA', 't', 'TEXT').ok()
  env.expect('HSET', 'doc', 't', 'Hello').equal(1)
  # Actual Test
  env.expect('FT.DEBUG', 'GC_STOP_SCHEDULE', 'idx').ok()   # Stop the gc from running uncontrollably
  env.expect('FT.DEBUG', 'GC_WAIT_FOR_JOBS').equal('DONE') # Make sure there are no running gc jobs
  env.expect('MULTI').ok()                                 # Start an atomic transaction:
  env.cmd('FT.DEBUG', 'GC_CONTINUE_SCHEDULE', 'idx')       # 1. Reschedule the gc - add a job to the queue
  env.cmd('FT.DROPINDEX', 'idx')                           # 2. Drop the index while the gc is running/queued
  env.expect('EXEC').equal(['OK', 'OK'])                   # Execute the transaction
  env.expect('FT.DEBUG', 'GC_WAIT_FOR_JOBS').equal('DONE') # Wait for the gc to finish

def test_mod5791(env):
    con = getConnectionByEnv(env)
    env.expect('FT.CREATE', 'idx', 'SCHEMA', 't', 'TEXT', 'v', 'VECTOR', 'FLAT', 6, 'TYPE', 'FLOAT32', 'DISTANCE_METRIC', 'L2',
               'DIM', 2).equal('OK')
    env.assertEqual(2, con.execute_command('HSET', 'doc1', 't', 'Hello world', 'v', 'abcdefgh'))
    env.assertEqual(2, con.execute_command('HSET', 'doc2', 't', 'Hello world', 'v', 'abcdefgi'))

    # The RSIndexResult object should be constructed as following:
    # UNION:
    #   INTERSECTION:
    #       metric
    #       term
    #   metric
    # While computing the scores, RSIndexResult_IterateOffsets is called. Validate that there is no corruption when
    # iterating the metric RSIndexResult (before, we treated it as "default" - which is the aggregate type, and we might
    # try access non-existing fields).
    res = env.cmd('FT.SEARCH', 'idx', '(@v:[VECTOR_RANGE 0.8 $blob] @t:hello) | @v:[VECTOR_RANGE 0.8 $blob]',
                  'WITHSCORES', 'DIALECT', '2', 'params', '2', 'blob', 'abcdefgh')
    env.assertEqual(res[:2], [1, 'doc1'])


@skip(asan=True, cluster=False)
def test_mod5778_add_new_shard_to_cluster(env):
    mod5778_add_new_shard_to_cluster(env)


@skip(asan=True, cluster=False)
def test_mod5778_add_new_shard_to_cluster_TLS():
    cert_file, key_file, ca_cert_file, passphrase = get_TLS_args()
    env = Env(useTLS=True, tlsCertFile=cert_file, tlsKeyFile=key_file, tlsCaCertFile=ca_cert_file, tlsPassphrase=passphrase)
    mod5778_add_new_shard_to_cluster(env)

def mod5778_add_new_shard_to_cluster(env: Env):
    for i in range(env.shardsCount):
      verify_shard_init(env, env.getConnection(i))
    conn = env.getConnection()
    initial_shards_count = env.shardsCount
    # The first two fields in the cluster info reply are the number of partition in thr cluster.
    env.assertEqual(conn.execute_command("search.clusterinfo")[:2], ['num_partitions', int(initial_shards_count)])

    # Add a new shard to the cluster. Internally we call CLUSTER MEET to connect the new shard
    # to the cluster. Also, we internally wait for the cluster to be ready and call "search.CLUSTERREFRESH"
    # and update the topology change in the new shard (this is where we had a crash in MOD-5778).
    env.addShardToClusterIfExists()
    new_shard_conn = env.getConnection(shardId=initial_shards_count+1)
    verify_shard_init(env, new_shard_conn)
    # Expect that the cluster will be aware of the new shard, but for redisearch coordinator, the new shard isn't
    # considered part of the partition yet as it does not contain any slots.
    env.assertEqual(int(new_shard_conn.execute_command("cluster info")['cluster_known_nodes']), initial_shards_count+1)
    env.assertEqual(new_shard_conn.execute_command("search.clusterinfo")[:2], ['num_partitions', int(initial_shards_count)])

    # Move one slot (0) to the new shard (according to https://redis.io/commands/cluster-setslot/)
    new_shard_id = new_shard_conn.execute_command('CLUSTER MYID')
    source_shard_id = conn.execute_command('CLUSTER MYID')
    env.assertEqual(new_shard_conn.execute_command(f"CLUSTER SETSLOT 0 IMPORTING {source_shard_id}"), "OK")
    env.assertEqual(conn.execute_command(f"CLUSTER SETSLOT 0 MIGRATING {new_shard_id}"), "OK")
    env.assertEqual(new_shard_conn.execute_command(f"CLUSTER SETSLOT 0 NODE {new_shard_id}"), "OK")
    env.assertEqual(conn.execute_command(f"CLUSTER SETSLOT 0 NODE {new_shard_id}"), "OK")

    # Now we expect that the new shard will be a part of the cluster partition in redisearch (allow some time
    # for the cluster refresh to occur and acknowledged by all shards)
    with TimeLimit(40, "fail to acknowledge topology"):
        while True:
            time.sleep(0.5)
            cluster_info = new_shard_conn.execute_command("search.clusterinfo")
            if cluster_info[:2] == ['num_partitions', int(initial_shards_count+1)]:
                break
    # search.clusterinfo response format is the following:
    # ['num_partitions', 4, 'cluster_type', 'redis_oss', 'hash_func', 'CRC16', 'num_slots', 16384, 'slots',
    # [0, 0, ['1f834c5c207bbe8d6dab0c6f050ff06292eb333c', '127.0.0.1', 6385, 'master self']],
    # [1, 5461, ['60cdcb85a8f73f87ac6cc831ee799b75752aace3', '127.0.0.1', 6379, 'master ']],
    # [5462, 10923, ['6b2af643a4d6f1723ff2b18b45216d1e0dc7befa', '127.0.0.1', 6381, 'master ']],
    # [10924, 16383, ['4e51033405651441a4be6ddfb46cd85d0c54af6f', '127.0.0.1', 6383, 'master ']]]
    unique_shards = set(shard[2][0] for shard in cluster_info[9:])
    env.assertEqual(len(unique_shards), initial_shards_count+1, message=f"cluster info is {cluster_info}")

    # Verify that slot 0 moved to the new shard,
    shards_with_slot_0 = [shard for shard in cluster_info[9:] if shard[0] == 0]
    env.assertEqual(len(shards_with_slot_0), 1, message=f"cluster info is {cluster_info}")
    env.assertEqual(shards_with_slot_0[0][2][0], new_shard_id, message=f"cluster info is {cluster_info}")


@skip(cluster=True)
def test_mod5910(env):
    con = getConnectionByEnv(env)
    env.expect('FT.CREATE', 'idx', 'SCHEMA', 't', 'TEXT', 'n', 'NUMERIC').equal('OK')
    env.assertEqual(2, con.execute_command('HSET', 'doc1{tag}', 't', 'one', 'n', '1'))
    env.assertEqual(2, con.execute_command('HSET', 'doc2{tag}', 't', 'two', 'n', '2'))
    env.assertEqual(2, con.execute_command('HSET', 'doc3{tag}', 't', 'three', 'n', '3'))

    # In this test, we run the following query twice. The query consists of an intersection between two sub-queries,
    # where the number of expected results from the first sub-query (@n:[1 3]) is 3, while the number of expected
    # results from the second subquery (@t:one | @t:two) is 2. Intersection iterator is sorting its children, so that
    # children with lower number of expected results come first, to reduce the number of overall "skip_to" done by the
    # iterator.
    # Hence, we expect that the numeric iterator would come *after* the union iterator.
    res = env.execute_command('FT.PROFILE', 'idx', 'search', 'query', '(@n:[1 3] (@t:one | @t:two))')
    iterators_profile = res[1][4]
    env.assertEqual(iterators_profile[1][1], 'INTERSECT')
    env.assertEqual(iterators_profile[1][7][1], 'UNION')
    env.assertEqual(iterators_profile[1][8][1], 'NUMERIC')

    # When _PRIORITIZE_INTERSECT_UNION_CHILDREN config is set, the number of expected results from the union iterator
    # child is factored by its own number of children. Hence, the weighted expected number of results for the second
    # sub-query evaluated in this case to 2*2=4 under this config, so now we expect that the numeric iterator would come
    # *before* the union iterator.
    env.assertEqual('OK', con.execute_command('FT.CONFIG', 'SET', '_PRIORITIZE_INTERSECT_UNION_CHILDREN', 'true'))
    res = con.execute_command('FT.PROFILE', 'idx', 'search', 'query', '(@n:[1 3] (@t:one | @t:two))')
    iterators_profile = res[1][4]
    env.assertEqual(iterators_profile[1][1], 'INTERSECT')
    env.assertEqual(iterators_profile[1][7][1], 'NUMERIC')
    env.assertEqual(iterators_profile[1][8][1], 'UNION')

<<<<<<< HEAD
def test_mod6186(env):
  env.expect('FT.CREATE idx SCHEMA txt1 TEXT').equal('OK')
  env.expect('FT.EXPLAIN idx abc*').equal('PREFIX{abc*}\n')
  env.expect('FT.EXPLAIN idx *abc').equal('SUFFIX{*abc}\n')
  env.expect('FT.EXPLAIN idx *abc*').equal('INFIX{*abc*}\n')

  if not env.isCluster():
    # FT.EXPLAINCLI is not supported by the coordinator
    env.expect('FT.EXPLAINCLI idx abc*').equal(['PREFIX{abc*}', ''])
    env.expect('FT.EXPLAINCLI idx *abc').equal(['SUFFIX{*abc}', ''])
    env.expect('FT.EXPLAINCLI idx *abc*').equal(['INFIX{*abc*}', ''])
=======

@skip(cluster=True)
def test_mod5880(env):
    env.cmd("ft.config", "set", "FORK_GC_CLEAN_THRESHOLD", "0")
    env.cmd("ft.create", "idx", "schema", "t", "TEXT")

    env.cmd("HSET", "doc1", "t", "d")
    env.cmd("HSET", "doc2", "t", "dd")
    env.cmd("HSET", "doc3", "t", "ddd")
    env.cmd("HSET", "doc4", "t", "dde")
    env.expect("FT.DEBUG", "dump_terms", "idx").equal(['d', 'dd', 'ddd', 'dde'])

    # The terms trie structure as this point looks like this: X -d> X -d> X -d> X, -e> X
    # That is, there root node with a single child which is "d", which has another single child which is "d",
    # that have two children which are "d" and "e".
    # When we remove "d" from the try, we optimize and merge children that have a single child. Bug was in that
    # merge operation that didn't copy properly the children keys array ("d" and "e" in our case), so that we only
    # copied half of the children to the new merged node. Then, when deleting "dde", we couldn't find it in trie, and
    # was left undeleted (inflating the memory as a consequence).
    env.cmd("DEL", "doc1")
    env.cmd("FT.DEBUG", "GC_FORCEINVOKE", "idx")

    # Validate that we actually delete "dde" and that in doesn't exist in the trie.
    env.cmd("DEL", "doc4")
    env.cmd("FT.DEBUG", "GC_FORCEINVOKE", "idx")
    env.expect("FT.DEBUG", "dump_terms", "idx").equal(['dd', 'ddd'])

@skip()
def test_mod_4374(env):
  conn = getConnectionByEnv(env)

  env.cmd('FT.CREATE', 'idx', 'SCHEMA', 't', 'TEXT')

  for i in range(10):
    conn.execute_command('HSET', i, 't', 'val')

  conn.execute_command('HSET', 10, 't', 'unique')

  # the score of doc 10 is 6 without coordinator, and it is 4 with coordinator (3 shards)
  print(conn.execute_command('FT.SEARCH', 'idx', 'val|unique', 'withscores', 'nocontent'))

@skip()
def test_mod_4375(env):
  conn = getConnectionByEnv(env)

  env.cmd('FT.CREATE', 'idx', 'SCHEMA', 't', 'TEXT', 'n', 'NUMERIC')

  for i in range(10):
    if i%2==0:
      conn.execute_command('HSET', i, 't', 'even', 'n', i)
    else:
      conn.execute_command('HSET', i, 't', 'odd', 'n', i)

  # Expected results are: ['0', '2', '4', '1', '3', '5', '6', '8']
  print(conn.execute_command('FT.SEARCH', 'idx', '(-@t:even | @n:[0 5])', 'nocontent', 'dialect', '2'))

  # After setting this configuration, we're getting: ['0', '1', '2', '3', '4', '5', '6', '7', '8', '9']
  conn.execute_command('FT.CONFIG', 'set', 'union_iterator_heap', '1')
  print(conn.execute_command('FT.SEARCH', 'idx', '(-@t:even | @n:[0 5])', 'nocontent', 'dialect', '2'))

@skip(cluster=False) # This test is only relevant for cluster
def test_mod_6557(env: Env):
  # Set validation timeout to 1ms so that we won't wait for the invalid topology to be validated
  env.expect(config_cmd(), 'SET', 'TOPOLOGY_VALIDATION_TIMEOUT', '1').ok()
  # Set topology to an invalid one (assuming port 9 is not open)
  env.expect('SEARCH.CLUSTERSET',
             'MYID',
             '1',
             'RANGES',
             '1',
             'SHARD',
             '1',
             'SLOTRANGE',
             '0',
             '16383',
             'ADDR',
             '127.0.0.1:9',
             'MASTER'
  ).ok()
  # Verify that `FT.SEARCH` queries are not hanging and return an error
  env.expect('FT.SEARCH', 'idx', '*').error().contains('Could not send query to cluster')
>>>>>>> 9e9ae2c7
<|MERGE_RESOLUTION|>--- conflicted
+++ resolved
@@ -925,19 +925,6 @@
     env.assertEqual(iterators_profile[1][7][1], 'NUMERIC')
     env.assertEqual(iterators_profile[1][8][1], 'UNION')
 
-<<<<<<< HEAD
-def test_mod6186(env):
-  env.expect('FT.CREATE idx SCHEMA txt1 TEXT').equal('OK')
-  env.expect('FT.EXPLAIN idx abc*').equal('PREFIX{abc*}\n')
-  env.expect('FT.EXPLAIN idx *abc').equal('SUFFIX{*abc}\n')
-  env.expect('FT.EXPLAIN idx *abc*').equal('INFIX{*abc*}\n')
-
-  if not env.isCluster():
-    # FT.EXPLAINCLI is not supported by the coordinator
-    env.expect('FT.EXPLAINCLI idx abc*').equal(['PREFIX{abc*}', ''])
-    env.expect('FT.EXPLAINCLI idx *abc').equal(['SUFFIX{*abc}', ''])
-    env.expect('FT.EXPLAINCLI idx *abc*').equal(['INFIX{*abc*}', ''])
-=======
 
 @skip(cluster=True)
 def test_mod5880(env):
@@ -1019,4 +1006,15 @@
   ).ok()
   # Verify that `FT.SEARCH` queries are not hanging and return an error
   env.expect('FT.SEARCH', 'idx', '*').error().contains('Could not send query to cluster')
->>>>>>> 9e9ae2c7
+
+def test_mod6186(env):
+  env.expect('FT.CREATE idx SCHEMA txt1 TEXT').equal('OK')
+  env.expect('FT.EXPLAIN idx abc*').equal('PREFIX{abc*}\n')
+  env.expect('FT.EXPLAIN idx *abc').equal('SUFFIX{*abc}\n')
+  env.expect('FT.EXPLAIN idx *abc*').equal('INFIX{*abc*}\n')
+
+  if not env.isCluster():
+    # FT.EXPLAINCLI is not supported by the coordinator
+    env.expect('FT.EXPLAINCLI idx abc*').equal(['PREFIX{abc*}', ''])
+    env.expect('FT.EXPLAINCLI idx *abc').equal(['SUFFIX{*abc}', ''])
+    env.expect('FT.EXPLAINCLI idx *abc*').equal(['INFIX{*abc*}', ''])
