# -*- coding: utf-8 -*-

from common import *
from RLTest import Env

def test_1282(env):
  conn = getConnectionByEnv(env)
  env.expect('FT.CREATE', 'idx', 'ON', 'HASH', 'SCHEMA', 'txt1', 'TEXT').ok()
  env.assertEqual(conn.execute_command('hset', 'doc1', 'txt1', 'foo'), 1)

  # optional search for new word would crash server
  env.expect('FT.SEARCH idx', '~foo').equal([1, 'doc1', ['txt1', 'foo']])
  env.expect('FT.SEARCH idx', '~bar ~foo').equal([1, 'doc1', ['txt1', 'foo']])

def test_1304(env):
  env.expect('FT.CREATE idx SCHEMA txt1 TEXT').equal('OK')
  env.expect('FT.EXPLAIN idx -20*').equal('PREFIX{-20*}\n')
  env.expect('FT.EXPLAIN idx -\\20*').equal('NOT{\n  PREFIX{20*}\n}\n')

def test_1414(env):
  env.skipOnCluster()
  env.expect('FT.CREATE idx SCHEMA txt1 TEXT').equal('OK')
  env.cmd('hset', 'doc', 'foo', 'hello', 'bar', 'world')
  env.expect('ft.search', 'idx', '*', 'limit', '0', '1234567').error().contains('LIMIT exceeds maximum of 1000000')
  env.expect('FT.CONFIG', 'set', 'MAXSEARCHRESULTS', '-1').ok()
  env.assertEqual(toSortedFlatList(env.cmd('ft.search', 'idx', '*', 'limit', '0', '1234567')),
                  toSortedFlatList([1, 'doc', ['foo', 'hello', 'bar', 'world']]))
  env.expect('FT.CONFIG', 'set', 'MAXSEARCHRESULTS', '1000000').ok()

def test_1502(env):
  conn = getConnectionByEnv(env)
  conn.execute_command('HSET', 'a', 'bar', 'hello')

  env.expect('FT.CREATE idx1 SKIPINITIALSCAN SCHEMA foo TEXT').ok()
  env.expect('FT.CREATE idx2 SKIPINITIALSCAN SCHEMA foo TEXT').ok()

  env.expect('ft.search idx1 *').equal([0])
  env.expect('ft.search idx2 *').equal([0])

  env.expect('FT.ALTER idx1 SKIPINITIALSCAN SCHEMA ADD bar TEXT').ok()
  env.expect('FT.ALTER idx2 SCHEMA ADD bar TEXT').ok()
  waitForIndex(env, 'idx2')

  env.expect('ft.search idx1 *').equal([0])
  env.expect('ft.search idx2 *').equal([1, 'a', ['bar', 'hello']])

def test_1601(env):
  conn = getConnectionByEnv(env)
  env.execute_command('FT.CREATE', 'idx:movie', 'SCHEMA', 'title', 'TEXT')
  conn.execute_command('HSET', 'movie:1', 'title', 'Star Wars: Episode I - The Phantom Menace')
  conn.execute_command('HSET', 'movie:2', 'title', 'Star Wars: Episodes II - Attack of the Clones')
  conn.execute_command('HSET', 'movie:3', 'title', 'Star Wars: Episode III - Revenge of the Sith')
  res = env.cmd('ft.search idx:movie @title:(episode) withscores nocontent')
  env.assertEqual(res[0], 3)

def testMultiSortby(env):
  conn = getConnectionByEnv(env)
  env.execute_command('FT.CREATE', 'idx', 'SCHEMA', 't1', 'TEXT', 'SORTABLE', 't2', 'TEXT', 'SORTABLE', 't3', 'TEXT', 'SORTABLE')
  conn.execute_command('hset', '1', 't1', 'foo', 't2', 'bar', 't3', 'baz')
  conn.execute_command('hset', '2', 't1', 'bar', 't2', 'foo', 't3', 'baz')
  sortby_t1 = [2, '2', '1']
  sortby_t2 = [2, '1', '2']
  env.expect('ft.search idx foo nocontent sortby t1 asc').equal(sortby_t1)
  env.expect('ft.search idx foo nocontent sortby t2 asc').equal(sortby_t2)
  env.expect('ft.search idx foo nocontent sortby t1 sortby t3').error()\
    .contains('Multiple SORTBY steps are not allowed')
  env.expect('ft.aggregate idx foo nocontent sortby 2 @t1 asc sortby 2 @t3 desc').error()\
    .contains('Multiple SORTBY steps are not allowed. Sort multiple fields in a single step')
  #TODO: allow multiple sortby steps
  #env.expect('ft.search idx foo nocontent sortby t1 sortby t3').equal(sortby_t1)
  #env.expect('ft.search idx foo nocontent sortby t2 sortby t3').equal(sortby_t2)

def test_1667(env):
  conn = getConnectionByEnv(env)
  env.execute_command('FT.CREATE', 'idx', 'SCHEMA', 'tag', 'TAG', 'text', 'TEXT')
  env.expect('ft.search idx @tag:{a}').equal([0])
  env.expect('ft.search idx @tag:{b}').equal([0])

  conn.execute_command('HSET', 'doc', 'tag', 'a,b')
  conn.execute_command('HSET', 'doc1', 'tag', 'abc')

  # test single stopword
  env.expect('ft.search idx @tag:{a}').equal([1, 'doc', ['tag', 'a,b']])
  env.expect('ft.search idx @tag:{b}').equal([1, 'doc', ['tag', 'a,b']])
  env.expect('ft.search idx @tag:{c}').equal([0])

  # test stopword in list
  env.expect('ft.search idx @tag:{a|c}').equal([1, 'doc', ['tag', 'a,b']])
  env.expect('ft.search idx @tag:{c|a}').equal([1, 'doc', ['tag', 'a,b']])
  env.expect('ft.search idx @tag:{c|a|c}').equal([1, 'doc', ['tag', 'a,b']])

  # test stopword with prefix
  env.expect('ft.search idx @tag:{ab*}').equal([1, 'doc1', ['tag', 'abc']])
  env.expect('ft.search idx @tag:{abc*}').equal([1, 'doc1', ['tag', 'abc']])

  # ensure regular text field
  conn.execute_command('HSET', 'doc_a', 'text', 'a')
  conn.execute_command('HSET', 'doc_b', 'text', 'b')
  env.expect('ft.search idx a').equal([0])
  env.expect('ft.search idx b').equal([1, 'doc_b', ['text', 'b']])

def test_MOD_865(env):
  conn = getConnectionByEnv(env)
  args_list = ['FT.CREATE', 'idx', 'SCHEMA']
  for i in range(1025):
    args_list.extend([i, 'NUMERIC', 'SORTABLE'])
  env.expect(*args_list).error().contains('Schema is limited to 1024 fields')
  env.expect('FT.DROPINDEX', 'idx')

  args_list = ['FT.CREATE', 'idx', 'SCHEMA']
  for i in range(129):
    args_list.extend([i, 'TEXT'])
  env.expect(*args_list).error().contains('Schema is limited to {} TEXT fields'.format(arch_int_bits()))
  env.expect('FT.DROPINDEX', 'idx')

  args_list = ['FT.CREATE', 'idx', 'SCHEMA']
  for i in range(2):
    args_list.extend(['txt', 'TEXT'])
  env.expect(*args_list).error().contains('Duplicate field in schema - txt')
  env.expect('FT.DROPINDEX', 'idx')

def test_issue1826(env):
  # Stopword query is case sensitive.
  conn = getConnectionByEnv(env)
  env.execute_command('FT.CREATE', 'idx', 'SCHEMA', 't', 'TEXT')
  conn.execute_command('HSET', 'doc', 't', 'boy with glasses')

  env.expect('FT.SEARCH', 'idx', 'boy with glasses').equal([1, 'doc', ['t', 'boy with glasses']])
  env.expect('FT.SEARCH', 'idx', 'boy With glasses').equal([1, 'doc', ['t', 'boy with glasses']])

def test_issue1834(env):
  # Stopword query is case sensitive.
  conn = getConnectionByEnv(env)
  env.execute_command('FT.CREATE', 'idx', 'SCHEMA', 't', 'TEXT')
  conn.execute_command('HSET', 'doc', 't', 'hell hello')

  env.expect('FT.SEARCH', 'idx', 'hell|hello', 'HIGHLIGHT').equal([1, 'doc', ['t', '<b>hell</b> <b>hello</b>']])

def test_issue1880(env):
  # order of iterator in intersect is optimized by function
  env.skipOnCluster()
  conn = getConnectionByEnv(env)
  env.cmd('FT.CONFIG', 'SET', '_PRINT_PROFILE_CLOCK', 'false')
  env.execute_command('FT.CREATE', 'idx', 'SCHEMA', 't', 'TEXT')
  conn.execute_command('HSET', 'doc1', 't', 'hello world')
  conn.execute_command('HSET', 'doc2', 't', 'hello')

  excepted_res = ['Type', 'INTERSECT', 'Counter', 1, 'Child iterators',
                    ['Type', 'TEXT', 'Term', 'world', 'Counter', 1, 'Size', 1],
                    ['Type', 'TEXT', 'Term', 'hello', 'Counter', 1, 'Size', 2]]
  res1 = env.cmd('FT.PROFILE', 'idx', 'SEARCH', 'QUERY', 'hello world')
  res2 = env.cmd('FT.PROFILE', 'idx', 'SEARCH', 'QUERY', 'world hello')
  # both queries return `world` iterator before `hello`
  env.assertEqual(res1[1][3][1], excepted_res)
  env.assertEqual(res2[1][3][1], excepted_res)

  # test with a term which does not exist
  excepted_res = ['Type', 'INTERSECT', 'Counter', 0, 'Child iterators',
                    None,
                    ['Type', 'TEXT', 'Term', 'world', 'Counter', 0, 'Size', 1],
                    ['Type', 'TEXT', 'Term', 'hello', 'Counter', 0, 'Size', 2]]
  res3 = env.cmd('FT.PROFILE', 'idx', 'SEARCH', 'QUERY', 'hello new world')

  env.assertEqual(res3[1][3][1], excepted_res)

def test_issue1932(env):
    conn = getConnectionByEnv(env)
    env.execute_command('FT.CREATE', 'idx', 'SCHEMA', 't', 'TEXT')
    env.expect('FT.AGGREGATE', 'idx', '*', 'LIMIT', '100000000000000000', '100000000000', 'SORTBY', '1', '@t').error() \
      .contains('OFFSET exceeds maximum of 1000000')

def test_issue1988(env):
    conn = getConnectionByEnv(env)
    env.execute_command('FT.CREATE', 'idx', 'SCHEMA', 't', 'TEXT')
    conn.execute_command('HSET', 'doc1', 't', 'foo')
    env.expect('FT.SEARCH', 'idx', 'foo').equal([1, 'doc1', ['t', 'foo']])
    env.expect('FT.SEARCH', 'idx', 'foo', 'WITHSCORES').equal([1, 'doc1', '1', ['t', 'foo']])
    env.expect('FT.SEARCH', 'idx', 'foo', 'SORTBY' , 't').equal([1, 'doc1', ['t', 'foo']])
    env.expect('FT.SEARCH', 'idx', 'foo', 'WITHSCORES', 'SORTBY' , 't').equal([1, 'doc1', '1', ['t', 'foo']])

@no_msan
def testIssue2104(env):
  # 'AS' attribute does not work in functions
  conn = getConnectionByEnv(env)

  # hash
  env.execute_command('FT.CREATE', 'hash_idx', 'SCHEMA', 'name', 'TEXT', 'SORTABLE', 'subj1', 'NUMERIC', 'SORTABLE')
  conn.execute_command('hset', 'data1','name', 'abc', 'subj1', '20')
  # load a single field
  env.expect('FT.AGGREGATE', 'hash_idx', '*', 'LOAD', '1', '@subj1') \
      .equal([1, ['subj1', '20']])
  # load a field with an attribute
  env.expect('FT.AGGREGATE', 'hash_idx', '*', 'LOAD', '3', '@subj1', 'AS', 'a') \
      .equal([1, ['a', '20']])
  # load field and use `APPLY`
  env.expect('FT.AGGREGATE', 'hash_idx', '*', 'LOAD', '3', '@subj1', 'AS', 'a', 'APPLY', '(@a+@a)/2', 'AS', 'avg') \
      .equal([1, ['a', '20', 'avg', '20']])
  # load a field implicitly with `APPLY`
  res = env.cmd('FT.AGGREGATE', 'hash_idx', '*', 'APPLY', '(@subj1+@subj1)/2', 'AS', 'avg')
  env.assertEqual(toSortedFlatList([1, ['subj1', '20', 'avg', '20']]), toSortedFlatList(res))
  env.expect('FT.AGGREGATE', 'hash_idx', '*', 'LOAD', '3', '@subj1', 'AS', 'a', 'APPLY', '(@subj1+@subj1)/2', 'AS', 'avg') \
      .equal([1, ['a', '20', 'avg', '20']])

  # json
  env.execute_command('FT.CREATE', 'json_idx', 'ON', 'JSON', 'SCHEMA', '$.name', 'AS', 'name', 'TEXT', 'SORTABLE',
                                                                        '$.subj1', 'AS', 'subj2', 'NUMERIC', 'SORTABLE')
  env.execute_command('JSON.SET', 'doc:1', '$', r'{"name":"Redis", "subj1":3.14}')
  env.expect('json.get', 'doc:1', '$').equal('[{"name":"Redis","subj1":3.14}]')
  # load a single field
  env.expect('FT.AGGREGATE', 'json_idx', '*', 'LOAD', '1', '@subj2') \
      .equal([1, ['subj2', '3.14']])
  # load a field with an attribute
  env.expect('FT.AGGREGATE', 'json_idx', '*', 'LOAD', '3', '@subj2', 'AS', 'a') \
      .equal([1, ['a', '3.14']])
  # load field and use `APPLY`
  env.expect('FT.AGGREGATE', 'json_idx', '*', 'LOAD', '3', '@subj2', 'AS', 'a', 'APPLY', '(@a+@a)/2', 'AS', 'avg') \
      .equal([1, ['a', '3.14', 'avg', '3.14']])
  # load a field implicitly with `APPLY`
  res = env.cmd('FT.AGGREGATE', 'json_idx', '*', 'APPLY', '(@subj2+@subj2)/2', 'AS', 'avg')
  env.assertEqual(toSortedFlatList([1, ['subj2', '3.14', 'avg', '3.14']]), toSortedFlatList(res))

  # load a field with an attribute
  env.expect('FT.AGGREGATE', 'json_idx', '*', 'LOAD', '3', '@$.subj1', 'AS', 'a') \
      .equal([1, ['a', '3.14']])
  # In this example we get both `a` and `subj1` since
  env.expect('FT.AGGREGATE', 'json_idx', '*', 'LOAD', '3', '@$.subj1', 'AS', 'a', 'APPLY', '(@a+@a)/2', 'AS', 'avg') \
      .equal([1, ['a', '3.14', 'avg', '3.14']])

@no_msan
def test_MOD1266(env):
  # Test parsing failure
  conn = getConnectionByEnv(env)
  env.execute_command('FT.CREATE', 'idx', 'SCHEMA', 'n1', 'NUMERIC', 'SORTABLE', 'n2', 'NUMERIC', 'SORTABLE')
  conn.execute_command('HSET', 'doc1', 'n1', '1', 'n2', '1')
  conn.execute_command('HSET', 'doc2', 'n1', '2', 'n2', '2')
  conn.execute_command('HSET', 'doc2', 'n1', 'foo', 'n2', '-999')
  conn.execute_command('HSET', 'doc3', 'n1', '3', 'n2', '3')

  env.expect('FT.SEARCH', 'idx', '*', 'sortby', 'n2', 'DESC', 'RETURN', '1', 'n2') \
    .equal([2, 'doc3', ['n2', '3'], 'doc1', ['n2', '1']])

  assertInfoField(env, 'idx', 'num_docs', '2')

  # Test fetching failure. An object cannot be indexed
  env.execute_command('FT.CREATE', 'jsonidx', 'ON', 'JSON', 'SCHEMA', '$.t', 'TEXT')
  conn.execute_command('JSON.SET', '1', '$', r'{"t":"Redis"}')
  env.expect('FT.SEARCH', 'jsonidx', '*').equal([1, '1', ['$', '{"t":"Redis"}']])
  env.expect('FT.SEARCH', 'jsonidx', 'redis').equal([1, '1', ['$', '{"t":"Redis"}']])
  conn.execute_command('JSON.SET', '1', '$.t', r'{"inner_t":"Redis"}')
  env.expect('FT.SEARCH', 'jsonidx', '*').equal([0])

def testMemAllocated(env):
  conn = getConnectionByEnv(env)
  # sanity
  env.execute_command('FT.CREATE', 'idx1', 'SCHEMA', 't', 'TEXT')
  assertInfoField(env, 'idx1', 'key_table_size_mb', '0')
  conn.execute_command('HSET', 'doc1', 't', 'foo bar baz')
  assertInfoField(env, 'idx1', 'key_table_size_mb', '2.765655517578125e-05')
  conn.execute_command('HSET', 'doc2', 't', 'hello world')
  assertInfoField(env, 'idx1', 'key_table_size_mb', '8.296966552734375e-05')
  conn.execute_command('HSET', 'd3', 't', 'help')
  assertInfoField(env, 'idx1', 'key_table_size_mb', '0.00013828277587890625')

  conn.execute_command('DEL', 'd3')
  assertInfoField(env, 'idx1', 'key_table_size_mb', '8.296966552734375e-05')
  conn.execute_command('DEL', 'doc1')
  assertInfoField(env, 'idx1', 'key_table_size_mb', '2.765655517578125e-05')
  conn.execute_command('DEL', 'doc2')
  assertInfoField(env, 'idx1', 'key_table_size_mb', '0')

  # mass
  env.execute_command('FT.CREATE', 'idx2', 'SCHEMA', 't', 'TEXT')
  for i in range(1000):
    conn.execute_command('HSET', 'doc%d' % i, 't', 'text%d' % i)
  assertInfoField(env, 'idx2', 'key_table_size_mb', '0.027684211730957031')

  for i in range(1000):
    conn.execute_command('DEL', 'doc%d' % i)
  assertInfoField(env, 'idx2', 'key_table_size_mb', '0')

def testUNF(env):
  conn = getConnectionByEnv(env)

  env.execute_command('FT.CREATE', 'idx', 'SCHEMA',
                       'txt', 'TEXT', 'SORTABLE',
                       'txt_unf', 'TEXT', 'SORTABLE', 'UNF',
                       'tag', 'TAG', 'SORTABLE',
                       'tag_unf', 'TAG', 'SORTABLE', 'UNF')
  conn.execute_command('HSET', 'doc1', 'txt', 'FOO', 'txt_unf', 'FOO',
                                       'tag', 'FOO', 'tag_unf', 'FOO')

  # test `FOO`
  env.expect('FT.AGGREGATE', 'idx', '*', 'GROUPBY', '4', '@txt', '@txt_unf', '@tag', '@tag_unf') \
    .equal([1, ['txt', 'foo', 'txt_unf', 'FOO', 'tag', 'foo', 'tag_unf', 'FOO']])

  # test `Maße`
  conn.execute_command('HSET', 'doc1', 'txt', u'Maße', 'txt_unf', u'Maße',
                                       'tag', u'Maße', 'tag_unf', u'Maße')
  env.expect('FT.AGGREGATE', 'idx', '*', 'GROUPBY', '4', '@txt', '@txt_unf', '@tag', '@tag_unf') \
    .equal([1, ['txt', 'masse', 'txt_unf', u'Maße', 'tag', 'masse', 'tag_unf', u'Maße']])

  # test `Maße` with LOAD
  conn.execute_command('HSET', 'doc1', 'txt', 'Maße', 'txt_unf', u'Maße',
                                       'tag', 'Maße', 'tag_unf', u'Maße')
  env.expect('FT.AGGREGATE', 'idx', '*', \
             'LOAD',    '4', '@txt', '@txt_unf', '@tag', '@tag_unf', \
             'GROUPBY', '4', '@txt', '@txt_unf', '@tag', '@tag_unf') \
     .equal([1, ['txt', u'Maße', 'txt_unf', u'Maße', 'tag', u'Maße', 'tag_unf', 'Maße']])

def test_MOD_1517(env):
  conn = getConnectionByEnv(env)

  env.execute_command('FT.CREATE', 'idx', 'SCHEMA', 'field1', 'TAG', 'SORTABLE',
                                                    'field2', 'TAG', 'SORTABLE')
  # both fields exist
  conn.execute_command('HSET', 'doc1', 'field1', 'val1', 'field2', 'val2', 'amount1', '1', 'amount2', '1')
  # first tag is nil
  conn.execute_command('HSET', 'doc2', 'field2', 'val2', 'amount1', '1', 'amount2', '1')
  # second tag is nil
  conn.execute_command('HSET', 'doc3', 'field1', 'val1', 'amount1', '1', 'amount2', '1')
  # both tags are nil
  conn.execute_command('HSET', 'doc4', 'amount1', '1', 'amount2', '1')

  res = [4, ['field1', None, 'field2', None, 'amount1Sum', '1', 'amount2Sum', '1'],
             ['field1', 'val1', 'field2', 'val2', 'amount1Sum', '1', 'amount2Sum', '1'],
             ['field1', None, 'field2', 'val2', 'amount1Sum', '1', 'amount2Sum', '1'],
             ['field1', 'val1', 'field2', None, 'amount1Sum', '1', 'amount2Sum', '1']]

  env.expect('FT.AGGREGATE', 'idx', '*',
             'LOAD', '2', '@amount1', '@amount2',
             'GROUPBY', '2', '@field1', '@field2',
             'REDUCE', 'SUM', '1', '@amount1', 'AS', 'amount1Sum',
             'REDUCE', 'SUM', '1', '@amount2', 'as', 'amount2Sum').equal(res)

@no_msan
def test_MOD1544(env):
  # Test parsing failure
  conn = getConnectionByEnv(env)
  env.execute_command('FT.CREATE', 'idx', 'ON', 'JSON', 'SCHEMA', '$.name', 'AS', 'name', 'TEXT')
  conn.execute_command('JSON.SET', '1', '.', '{"name": "John Smith"}')
  res = [1, '1', ['name', '<b>John</b> Smith']]
  env.expect('FT.SEARCH', 'idx', '@name:(John)', 'RETURN', '1', 'name', 'HIGHLIGHT').equal(res)
  env.expect('FT.SEARCH', 'idx', '@name:(John)', 'RETURN', '1', 'name', 'HIGHLIGHT', 'FIELDS', '1', 'name').equal(res)

def test_MOD_1808(env):
  conn = getConnectionByEnv(env)
  env.expect('FT.CREATE', 'idx', 'SCHEMA', 't', 'TEXT').ok()
  conn.execute_command('hset', 'doc0', 't', 'world0')
  conn.execute_command('hset', 'doc1', 't', 'world1')
  conn.execute_command('hset', 'doc2', 't', 'world2')
  conn.execute_command('hset', 'doc3', 't', 'world3')
  res = env.cmd('FT.SEARCH', 'idx', '(~@t:world2) (~@t:world1) (~@fawdfa:wada)', 'SUMMARIZE', 'FRAGS', '1', 'LEN', '25', 'HIGHLIGHT', 'TAGS', "<span style='background-color:yellow'>", '</span>')
  env.assertEqual(toSortedFlatList(res), toSortedFlatList([4, 'doc2', ['t', "<span style='background-color:yellow'>world2</span>... "], 'doc1', ['t', "<span style='background-color:yellow'>world1</span>... "], 'doc0', ['t', 'world0'], 'doc3', ['t', 'world3']]))

def test_2370(env):
  # Test limit offset great than number of results
  conn = getConnectionByEnv(env)
  env.execute_command('FT.CREATE', 'idx', 'SCHEMA', 't1', 'TEXT', 't2', 'TEXT')
  conn.execute_command('HSET', 'doc1', 't1', 'foo', 't2', 'bar')
  conn.execute_command('HSET', 'doc2', 't1', 'baz')

  # number of results is lower than LIMIT
  env.expect('FT.SEARCH', 'idx', '*', 'LIMIT', '10', '10').equal([2])
  # missing fields
  env.expect('FT.SEARCH', 'idx', '*').equal([2, 'doc1', ['t1', 'foo', 't2', 'bar'], 'doc2', ['t1', 'baz']])

def test_MOD1907(env):
  # Test FT.CREATE w/o fields parameters
  env.expect('FT.CREATE', 'idx', 'ON', 'HASH', 'SCHEMA').error().contains('Fields arguments are missing')
  env.expect('FT.CREATE', 'idx', 'STOPWORDS', 0, 'SCHEMA').error().contains('Fields arguments are missing')

def test_SkipFieldWithNoMatch(env):
  env.skipOnCluster()
  conn = getConnectionByEnv(env)
  env.cmd('FT.CONFIG', 'SET', '_PRINT_PROFILE_CLOCK', 'false')

  env.execute_command('FT.CREATE', 'idx', 'SCHEMA', 't1', 'TEXT', 't2', 'TEXT')
  conn.execute_command('HSET', 'doc1', 't1', 'foo', 't2', 'bar')

  excepted_res = ['Type', 'INTERSECT', 'Counter', 1, 'Child iterators',
                    ['Type', 'TEXT', 'Term', 'world', 'Counter', 1, 'Size', 1],
                    ['Type', 'TEXT', 'Term', 'hello', 'Counter', 1, 'Size', 2]]


  res = env.cmd('FT.PROFILE', 'idx', 'SEARCH', 'QUERY', '@t1:foo')
  env.assertEqual(res[1][3][1], ['Type', 'TEXT', 'Term', 'foo', 'Counter', 1, 'Size', 1])
  res = env.cmd('FT.PROFILE', 'idx', 'SEARCH', 'QUERY', 'foo')
  env.assertEqual(res[1][3][1], ['Type', 'TEXT', 'Term', 'foo', 'Counter', 1, 'Size', 1])
  # bar exists in `t2` only
  res = env.cmd('FT.PROFILE', 'idx', 'SEARCH', 'QUERY', '@t1:bar')
  env.assertEqual(res[1][3][1], ['Type', 'EMPTY', 'Counter', 0])
  res = env.cmd('FT.PROFILE', 'idx', 'SEARCH', 'QUERY', 'bar')
  env.assertEqual(res[1][3][1], ['Type', 'TEXT', 'Term', 'bar', 'Counter', 1, 'Size', 1] )

  # Check with NOFIELDS flag
  env.execute_command('FT.CREATE', 'idx_nomask', 'NOFIELDS', 'SCHEMA', 't1', 'TEXT', 't2', 'TEXT')
  waitForIndex(env, 'idx_nomask')

  res = env.cmd('FT.PROFILE', 'idx_nomask', 'SEARCH', 'QUERY', '@t1:foo')
  env.assertEqual(res[1][3][1], ['Type', 'TEXT', 'Term', 'foo', 'Counter', 1, 'Size', 1])
  res = env.cmd('FT.PROFILE', 'idx_nomask', 'SEARCH', 'QUERY', 'foo')
  env.assertEqual(res[1][3][1], ['Type', 'TEXT', 'Term', 'foo', 'Counter', 1, 'Size', 1])

  res = env.cmd('FT.PROFILE', 'idx_nomask', 'SEARCH', 'QUERY', '@t1:bar')
  env.assertEqual(res[1][3][1], ['Type', 'TEXT', 'Term', 'bar', 'Counter', 1, 'Size', 1])
  res = env.cmd('FT.PROFILE', 'idx_nomask', 'SEARCH', 'QUERY', 'bar')
  env.assertEqual(res[1][3][1], ['Type', 'TEXT', 'Term', 'bar', 'Counter', 1, 'Size', 1])

def test_update_num_terms(env):
  env.skipOnCluster()
  conn = getConnectionByEnv(env)
  env.cmd('FT.CONFIG', 'SET', 'FORK_GC_CLEAN_THRESHOLD', '0')

  env.execute_command('FT.CREATE', 'idx', 'SCHEMA', 't', 'TEXT')
  conn.execute_command('HSET', 'doc1', 't', 'foo')
  conn.execute_command('HSET', 'doc1', 't', 'bar')
  assertInfoField(env, 'idx', 'num_terms', '2')
  forceInvokeGC(env, 'idx')
  assertInfoField(env, 'idx', 'num_terms', '1')

def testOverMaxResults():
  env = Env(moduleArgs='MAXSEARCHRESULTS 20')
  env.skipOnCluster()
  conn = getConnectionByEnv(env)

  env.cmd('FT.CREATE', 'idx', 'SCHEMA', 't', 'TEXT')

  # test with number of documents lesser than MAXSEARCHRESULTS
  for i in range(10):
    conn.execute_command('HSET', i, 't', i)

  res = [10, '0', '1', '2', '3', '4', '5', '6', '7', '8', '9']
  env.expect('FT.SEARCH', 'idx', '*', 'NOCONTENT').equal(res)
  env.expect('FT.SEARCH', 'idx', '*', 'NOCONTENT', 'LIMIT', '0', '10').equal(res)
  env.expect('FT.SEARCH', 'idx', '*', 'NOCONTENT', 'LIMIT', '5', '10').equal([res[0], *res[6:11]])
  env.expect('FT.SEARCH', 'idx', '*', 'NOCONTENT', 'LIMIT', '10', '10').equal([10])
  env.expect('FT.SEARCH', 'idx', '*', 'NOCONTENT', 'LIMIT', '20', '10').equal([10])
  env.expect('FT.SEARCH', 'idx', '*', 'NOCONTENT', 'LIMIT', '30', '10').equal('OFFSET exceeds maximum of 20')

  # test with number of documents equal to MAXSEARCHRESULTS
  for i in range(10,20):
    conn.execute_command('HSET', i, 't', i)

  res = [20, '10', '11', '12', '13', '14', '15', '16', '17', '18', '19']
  env.expect('FT.SEARCH', 'idx', '*', 'NOCONTENT', 'LIMIT', '10', '10').equal(res)
  env.expect('FT.SEARCH', 'idx', '*', 'NOCONTENT', 'LIMIT', '15', '10').equal([20, *res[6:11]])
  env.expect('FT.SEARCH', 'idx', '*', 'NOCONTENT', 'LIMIT', '20', '10').equal([20])
  env.expect('FT.SEARCH', 'idx', '*', 'NOCONTENT', 'LIMIT', '30', '10').equal('OFFSET exceeds maximum of 20')

  # test with number of documents greater than MAXSEARCHRESULTS
  for i in range(20,30):
    conn.execute_command('HSET', i, 't', i)

  env.expect('FT.SEARCH', 'idx', '*', 'NOCONTENT', 'LIMIT', '10', '10').equal([30, *res[1:11]])
  env.expect('FT.SEARCH', 'idx', '*', 'NOCONTENT', 'LIMIT', '15', '10').equal([30, *res[6:11]])
  env.expect('FT.SEARCH', 'idx', '*', 'NOCONTENT', 'LIMIT', '20', '10').equal([30])
  env.expect('FT.SEARCH', 'idx', '*', 'NOCONTENT', 'LIMIT', '25', '10').equal('OFFSET exceeds maximum of 20')
  env.expect('FT.SEARCH', 'idx', '*', 'NOCONTENT', 'LIMIT', '30', '10').equal('OFFSET exceeds maximum of 20')


def test_MOD_3372(env):
  #env.skipOnCluster()
  conn = getConnectionByEnv(env)

  conn.execute_command('FT.CREATE', 'idx', 'SCHEMA', 't', 'TEXT')

  env.expect('FT.EXPLAIN').error().contains('wrong number of arguments')
  env.expect('FT.EXPLAIN', 'idx').error().contains('wrong number of arguments')
  env.expect('FT.EXPLAIN', 'idx', 'foo').equal('UNION {\n  foo\n  +foo(expanded)\n}\n')
  env.expect('FT.EXPLAIN', 'idx', 'foo', 'verbatim').equal('foo\n')
  env.expect('FT.EXPLAIN', 'non-exist', 'foo').error().equal('non-exist: no such index')

  if not env.isCluster():
    # FT.EXPLAINCLI is not supported by the coordinator
    env.expect('FT.EXPLAINCLI').error().contains('wrong number of arguments')
    env.expect('FT.EXPLAINCLI', 'idx').error().contains('wrong number of arguments')
    env.expect('FT.EXPLAINCLI', 'idx', 'foo').equal(['UNION {', '  foo', '  +foo(expanded)', '}', ''])
    env.expect('FT.EXPLAINCLI', 'idx', 'foo', 'verbatim').equal(['foo', ''])
    env.expect('FT.EXPLAINCLI', 'non-exist', 'foo').error().equal('non-exist: no such index')

def test_MOD_3540(env):
  # check server does not freeze when MAX argument for SORTBY is less than 10
  conn = getConnectionByEnv(env)

  conn.execute_command('FT.CREATE', 'idx', 'SCHEMA', 't', 'TEXT')
  for i in range(10):
    conn.execute_command('HSET', i, 't', i)
  
  res = env.cmd('FT.SEARCH', 'idx', '*', 'SORTBY', 't', 'DESC', 'MAX', '1', 'NOCONTENT')
  if not env.isCluster():
    env.assertEqual(res, [10, '9'])
  else:
<<<<<<< HEAD
    env.assertEqual(res, [10, '9', '8', '7'])

def test_MAX_LIMIT(env):
  # check server does not freeze when MAX argument for SORTBY is less than 10
  conn = getConnectionByEnv(env)
  env.expect('ft.config', 'set', 'TIMEOUT', 100000).ok()

  conn.execute_command('FT.CREATE', 'idx', 'SCHEMA', 't', 'TEXT')
  for i in range(20):
    conn.execute_command('HSET', i, 't', i)
  
  res10 =  [20, '9', '8', '7', '6', '5', '4', '3', '2', '19', '18']
  res5 =  [20, '9', '8', '7', '6', '5']

  env.expect('FT.SEARCH', 'idx', '*', 'SORTBY', 't', 'DESC', 'NOCONTENT').equal(res10)

  env.expect('FT.SEARCH', 'idx', '*', 'SORTBY', 't', 'DESC', 'MAX', '5', 'LIMIT', 0, 10, 'NOCONTENT').equal(res10)
  env.expect('FT.SEARCH', 'idx', '*', 'SORTBY', 't', 'DESC', 'MAX', '10', 'LIMIT', 0, 5, 'NOCONTENT').equal(res5)
  env.expect('FT.SEARCH', 'idx', '*', 'SORTBY', 't', 'DESC', 'MAX', '0', 'LIMIT', 0, 10, 'NOCONTENT').equal(res10)
  env.expect('FT.SEARCH', 'idx', '*', 'SORTBY', 't', 'DESC', 'MAX', '10', 'LIMIT', 0, 0, 'NOCONTENT').equal([20])

  env.expect('FT.SEARCH', 'idx', '*', 'LIMIT', 0, 10, 'NOCONTENT', 'SORTBY', 't', 'DESC', 'MAX', '5').equal(res5)
  env.expect('FT.SEARCH', 'idx', '*', 'LIMIT', 0, 5, 'NOCONTENT', 'SORTBY', 't', 'DESC', 'MAX', '10').equal(res10)
  env.expect('FT.SEARCH', 'idx', '*', 'LIMIT', 0, 10, 'NOCONTENT', 'SORTBY', 't', 'DESC', 'MAX', '0').equal([20])
  env.expect('FT.SEARCH', 'idx', '*', 'LIMIT', 0, 0, 'NOCONTENT', 'SORTBY', 't', 'DESC', 'MAX', '10').error()\
            .contains('SORTBY MAX after LIMIT 0 is not allowed')
=======
    env.assertEqual(res, [10, '9', '8', '7'])
>>>>>>> 005a7ee0
<|MERGE_RESOLUTION|>--- conflicted
+++ resolved
@@ -490,7 +490,6 @@
   if not env.isCluster():
     env.assertEqual(res, [10, '9'])
   else:
-<<<<<<< HEAD
     env.assertEqual(res, [10, '9', '8', '7'])
 
 def test_MAX_LIMIT(env):
@@ -516,7 +515,4 @@
   env.expect('FT.SEARCH', 'idx', '*', 'LIMIT', 0, 5, 'NOCONTENT', 'SORTBY', 't', 'DESC', 'MAX', '10').equal(res10)
   env.expect('FT.SEARCH', 'idx', '*', 'LIMIT', 0, 10, 'NOCONTENT', 'SORTBY', 't', 'DESC', 'MAX', '0').equal([20])
   env.expect('FT.SEARCH', 'idx', '*', 'LIMIT', 0, 0, 'NOCONTENT', 'SORTBY', 't', 'DESC', 'MAX', '10').error()\
-            .contains('SORTBY MAX after LIMIT 0 is not allowed')
-=======
-    env.assertEqual(res, [10, '9', '8', '7'])
->>>>>>> 005a7ee0
+            .contains('SORTBY MAX after LIMIT 0 is not allowed')