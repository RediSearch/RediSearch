--- conflicted
+++ resolved
@@ -406,7 +406,6 @@
   res = env.cmd('FT.PROFILE', 'idx_nomask', 'SEARCH', 'QUERY', 'bar')
   env.assertEqual(res[1][3][1], ['Type', 'TEXT', 'Term', 'bar', 'Counter', 1, 'Size', 1])
 
-<<<<<<< HEAD
 def test_update_num_terms(env):
   env.skipOnCluster()
   conn = getConnectionByEnv(env)
@@ -418,7 +417,6 @@
   assertInfoField(env, 'idx', 'num_terms', '2')
   forceInvokeGC(env, 'idx')
   assertInfoField(env, 'idx', 'num_terms', '1')
-=======
 
 def testOverMaxResults():
   env = Env(moduleArgs='MAXSEARCHRESULTS 20')
@@ -457,5 +455,4 @@
   env.expect('FT.SEARCH', 'idx', '*', 'NOCONTENT', 'LIMIT', '15', '10').equal([30, *res[6:11]])
   env.expect('FT.SEARCH', 'idx', '*', 'NOCONTENT', 'LIMIT', '20', '10').equal([30])
   env.expect('FT.SEARCH', 'idx', '*', 'NOCONTENT', 'LIMIT', '25', '10').equal('OFFSET exceeds maximum of 20')
-  env.expect('FT.SEARCH', 'idx', '*', 'NOCONTENT', 'LIMIT', '30', '10').equal('OFFSET exceeds maximum of 20')
->>>>>>> d3a9df4c
+  env.expect('FT.SEARCH', 'idx', '*', 'NOCONTENT', 'LIMIT', '30', '10').equal('OFFSET exceeds maximum of 20')