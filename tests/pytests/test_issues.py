--- conflicted
+++ resolved
@@ -1784,6 +1784,7 @@
   # Check command stats for internal cursors command. We expect a single one (READ) on each shard
   for i, con in enumerate(env.getOSSMasterNodesConnectionList()):
     stats = con.execute_command('INFO', 'COMMANDSTATS')['cmdstat__FT.CURSOR|READ']
+    stats = con.execute_command('INFO', 'COMMANDSTATS')['cmdstat__FT.CURSOR|READ']
     env.assertEqual(stats['calls'], 1, message=f'Expected 1 call on shard {i}, got {stats["calls"]}')
 
   # Delete the cursor. This should delete the internal cursors on all shards.
@@ -1793,11 +1794,7 @@
   # Expect another call on each shard for the DEL command
   for i, con in enumerate(env.getOSSMasterNodesConnectionList()):
     stats = con.execute_command('INFO', 'COMMANDSTATS')['cmdstat__FT.CURSOR|DEL']
-<<<<<<< HEAD
-    env.assertEqual(stats['calls'], 1, message=f'Expected 1 calls on shard {i}, got {stats["calls"]}')
-=======
     env.assertEqual(stats['calls'], 1, message=f'Expected 1 call on shard {i}, got {stats["calls"]}')
->>>>>>> de6d1a2f
 
   # Check that the internal cursors were deleted on all shards
   env.assertEqual(to_dict(index_info(env)['cursor_stats'])['index_total'], 0)