# -*- coding: utf-8 -*-

from common import *
from RLTest import Env

def test_1282(env):
  conn = getConnectionByEnv(env)
  env.expect('FT.CREATE', 'idx', 'ON', 'HASH', 'SCHEMA', 'txt1', 'TEXT').ok()
  env.assertEqual(conn.execute_command('hset', 'doc1', 'txt1', 'foo'), 1)

  # optional search for new word would crash server
  env.expect('FT.SEARCH idx', '~foo').equal([1, 'doc1', ['txt1', 'foo']])
  env.expect('FT.SEARCH idx', '~bar ~foo').equal([1, 'doc1', ['txt1', 'foo']])

def test_1304(env):
  env.expect('FT.CREATE idx SCHEMA txt1 TEXT').equal('OK')
  env.expect('FT.EXPLAIN idx -20*').equal('PREFIX{-20*}\n')
  env.expect('FT.EXPLAIN idx -\\20*').equal('NOT{\n  PREFIX{20*}\n}\n')

def test_1414(env):
  env.skipOnCluster()
  env.expect('FT.CREATE idx SCHEMA txt1 TEXT').equal('OK')
  env.cmd('hset', 'doc', 'foo', 'hello', 'bar', 'world')
  env.expect('ft.search', 'idx', '*', 'limit', '0', '1234567').error().contains('LIMIT exceeds maximum of 1000000')
  env.expect('FT.CONFIG', 'set', 'MAXSEARCHRESULTS', '-1').ok()
  env.assertEqual(toSortedFlatList(env.cmd('ft.search', 'idx', '*', 'limit', '0', '1234567')),
                  toSortedFlatList([1, 'doc', ['foo', 'hello', 'bar', 'world']]))
  env.expect('FT.CONFIG', 'set', 'MAXSEARCHRESULTS', '1000000').ok()

def test_1502(env):
  conn = getConnectionByEnv(env)
  conn.execute_command('HSET', 'a', 'bar', 'hello')

  env.expect('FT.CREATE idx1 SKIPINITIALSCAN SCHEMA foo TEXT').ok()
  env.expect('FT.CREATE idx2 SKIPINITIALSCAN SCHEMA foo TEXT').ok()

  env.expect('ft.search idx1 *').equal([0])
  env.expect('ft.search idx2 *').equal([0])

  env.expect('FT.ALTER idx1 SKIPINITIALSCAN SCHEMA ADD bar TEXT').ok()
  env.expect('FT.ALTER idx2 SCHEMA ADD bar TEXT').ok()
  waitForIndex(env, 'idx2')

  env.expect('ft.search idx1 *').equal([0])
  env.expect('ft.search idx2 *').equal([1, 'a', ['bar', 'hello']])

def test_1601(env):
  conn = getConnectionByEnv(env)
  env.execute_command('FT.CREATE', 'idx:movie', 'SCHEMA', 'title', 'TEXT')
  conn.execute_command('HSET', 'movie:1', 'title', 'Star Wars: Episode I - The Phantom Menace')
  conn.execute_command('HSET', 'movie:2', 'title', 'Star Wars: Episodes II - Attack of the Clones')
  conn.execute_command('HSET', 'movie:3', 'title', 'Star Wars: Episode III - Revenge of the Sith')
  res = env.cmd('ft.search idx:movie @title:(episode) withscores nocontent')
  env.assertEqual(res[0], 3)

def testMultiSortby(env):
  conn = getConnectionByEnv(env)
  env.execute_command('FT.CREATE', 'idx', 'SCHEMA', 't1', 'TEXT', 'SORTABLE', 't2', 'TEXT', 'SORTABLE', 't3', 'TEXT', 'SORTABLE')
  conn.execute_command('hset', '1', 't1', 'foo', 't2', 'bar', 't3', 'baz')
  conn.execute_command('hset', '2', 't1', 'bar', 't2', 'foo', 't3', 'baz')
  sortby_t1 = [2, '2', '1']
  sortby_t2 = [2, '1', '2']
  env.expect('ft.search idx foo nocontent sortby t1 asc').equal(sortby_t1)
  env.expect('ft.search idx foo nocontent sortby t2 asc').equal(sortby_t2)
  env.expect('ft.search idx foo nocontent sortby t1 sortby t3').error()\
    .contains('Multiple SORTBY steps are not allowed')
  env.expect('ft.aggregate idx foo nocontent sortby 2 @t1 asc sortby 2 @t3 desc').error()\
    .contains('Multiple SORTBY steps are not allowed. Sort multiple fields in a single step')
  #TODO: allow multiple sortby steps
  #env.expect('ft.search idx foo nocontent sortby t1 sortby t3').equal(sortby_t1)
  #env.expect('ft.search idx foo nocontent sortby t2 sortby t3').equal(sortby_t2)

def test_1667(env):
  conn = getConnectionByEnv(env)
  env.execute_command('FT.CREATE', 'idx', 'SCHEMA', 'tag', 'TAG', 'text', 'TEXT')
  env.expect('ft.search idx @tag:{a}').equal([0])
  env.expect('ft.search idx @tag:{b}').equal([0])

  conn.execute_command('HSET', 'doc', 'tag', 'a,b')
  conn.execute_command('HSET', 'doc1', 'tag', 'abc')

  # test single stopword
  env.expect('ft.search idx @tag:{a}').equal([1, 'doc', ['tag', 'a,b']])
  env.expect('ft.search idx @tag:{b}').equal([1, 'doc', ['tag', 'a,b']])
  env.expect('ft.search idx @tag:{c}').equal([0])

  # test stopword in list
  env.expect('ft.search idx @tag:{a|c}').equal([1, 'doc', ['tag', 'a,b']])
  env.expect('ft.search idx @tag:{c|a}').equal([1, 'doc', ['tag', 'a,b']])
  env.expect('ft.search idx @tag:{c|a|c}').equal([1, 'doc', ['tag', 'a,b']])

  # test stopword with prefix
  env.expect('ft.search idx @tag:{ab*}').equal([1, 'doc1', ['tag', 'abc']])
  env.expect('ft.search idx @tag:{abc*}').equal([1, 'doc1', ['tag', 'abc']])

  # ensure regular text field
  conn.execute_command('HSET', 'doc_a', 'text', 'a')
  conn.execute_command('HSET', 'doc_b', 'text', 'b')
  env.expect('ft.search idx a').equal([0])
  env.expect('ft.search idx b').equal([1, 'doc_b', ['text', 'b']])

def test_MOD_865(env):
  conn = getConnectionByEnv(env)
  args_list = ['FT.CREATE', 'idx', 'SCHEMA']
  for i in range(1025):
    args_list.extend([i, 'NUMERIC', 'SORTABLE'])
  env.expect(*args_list).error().contains('Schema is limited to 1024 fields')
  env.expect('FT.DROPINDEX', 'idx')

  args_list = ['FT.CREATE', 'idx', 'SCHEMA']
  for i in range(129):
    args_list.extend([i, 'TEXT'])
  env.expect(*args_list).error().contains('Schema is limited to {} TEXT fields'.format(arch_int_bits()))
  env.expect('FT.DROPINDEX', 'idx')

  args_list = ['FT.CREATE', 'idx', 'SCHEMA']
  for i in range(2):
    args_list.extend(['txt', 'TEXT'])
  env.expect(*args_list).error().contains('Duplicate field in schema - txt')
  env.expect('FT.DROPINDEX', 'idx')

def test_issue1826(env):
  # Stopword query is case sensitive.
  conn = getConnectionByEnv(env)
  env.execute_command('FT.CREATE', 'idx', 'SCHEMA', 't', 'TEXT')
  conn.execute_command('HSET', 'doc', 't', 'boy with glasses')

  env.expect('FT.SEARCH', 'idx', 'boy with glasses').equal([1, 'doc', ['t', 'boy with glasses']])
  env.expect('FT.SEARCH', 'idx', 'boy With glasses').equal([1, 'doc', ['t', 'boy with glasses']])

def test_issue1834(env):
  # Stopword query is case sensitive.
  conn = getConnectionByEnv(env)
  env.execute_command('FT.CREATE', 'idx', 'SCHEMA', 't', 'TEXT')
  conn.execute_command('HSET', 'doc', 't', 'hell hello')

  env.expect('FT.SEARCH', 'idx', 'hell|hello', 'HIGHLIGHT').equal([1, 'doc', ['t', '<b>hell</b> <b>hello</b>']])

def test_issue1880(env):
  # order of iterator in intersect is optimized by function
  env.skipOnCluster()
  conn = getConnectionByEnv(env)
  env.cmd('FT.CONFIG', 'SET', '_PRINT_PROFILE_CLOCK', 'false')
  env.execute_command('FT.CREATE', 'idx', 'SCHEMA', 't', 'TEXT')
  conn.execute_command('HSET', 'doc1', 't', 'hello world')
  conn.execute_command('HSET', 'doc2', 't', 'hello')

  excepted_res = ['Type', 'INTERSECT', 'Counter', 1, 'Child iterators',
                    ['Type', 'TEXT', 'Term', 'world', 'Counter', 1, 'Size', 1],
                    ['Type', 'TEXT', 'Term', 'hello', 'Counter', 1, 'Size', 2]]
  res1 = env.cmd('FT.PROFILE', 'idx', 'SEARCH', 'QUERY', 'hello world')
  res2 = env.cmd('FT.PROFILE', 'idx', 'SEARCH', 'QUERY', 'world hello')
  # both queries return `world` iterator before `hello`
  env.assertEqual(res1[1][3][1], excepted_res)
  env.assertEqual(res2[1][3][1], excepted_res)

  # test with a term which does not exist
  excepted_res = ['Type', 'INTERSECT', 'Counter', 0, 'Child iterators',
                    None,
                    ['Type', 'TEXT', 'Term', 'world', 'Counter', 0, 'Size', 1],
                    ['Type', 'TEXT', 'Term', 'hello', 'Counter', 0, 'Size', 2]]
  res3 = env.cmd('FT.PROFILE', 'idx', 'SEARCH', 'QUERY', 'hello new world')

  env.assertEqual(res3[1][3][1], excepted_res)

def test_issue1932(env):
    conn = getConnectionByEnv(env)
    env.execute_command('FT.CREATE', 'idx', 'SCHEMA', 't', 'TEXT')
    env.expect('FT.AGGREGATE', 'idx', '*', 'LIMIT', '100000000000000000', '100000000000', 'SORTBY', '1', '@t').error() \
      .contains('OFFSET exceeds maximum of 1000000')

def test_issue1988(env):
    conn = getConnectionByEnv(env)
    env.execute_command('FT.CREATE', 'idx', 'SCHEMA', 't', 'TEXT')
    conn.execute_command('HSET', 'doc1', 't', 'foo')
    env.expect('FT.SEARCH', 'idx', 'foo').equal([1, 'doc1', ['t', 'foo']])
    env.expect('FT.SEARCH', 'idx', 'foo', 'WITHSCORES').equal([1, 'doc1', '1', ['t', 'foo']])
    env.expect('FT.SEARCH', 'idx', 'foo', 'SORTBY' , 't').equal([1, 'doc1', ['t', 'foo']])
    env.expect('FT.SEARCH', 'idx', 'foo', 'WITHSCORES', 'SORTBY' , 't').equal([1, 'doc1', '1', ['t', 'foo']])

@no_msan
def testIssue2104(env):
  # 'AS' attribute does not work in functions
  conn = getConnectionByEnv(env)

  # hash
  env.execute_command('FT.CREATE', 'hash_idx', 'SCHEMA', 'name', 'TEXT', 'SORTABLE', 'subj1', 'NUMERIC', 'SORTABLE')
  conn.execute_command('hset', 'data1','name', 'abc', 'subj1', '20')
  # load a single field
  env.expect('FT.AGGREGATE', 'hash_idx', '*', 'LOAD', '1', '@subj1') \
      .equal([1, ['subj1', '20']])
  # load a field with an attribute
  env.expect('FT.AGGREGATE', 'hash_idx', '*', 'LOAD', '3', '@subj1', 'AS', 'a') \
      .equal([1, ['a', '20']])
  # load field and use `APPLY`
  env.expect('FT.AGGREGATE', 'hash_idx', '*', 'LOAD', '3', '@subj1', 'AS', 'a', 'APPLY', '(@a+@a)/2', 'AS', 'avg') \
      .equal([1, ['a', '20', 'avg', '20']])
  # load a field implicitly with `APPLY`
  res = env.cmd('FT.AGGREGATE', 'hash_idx', '*', 'APPLY', '(@subj1+@subj1)/2', 'AS', 'avg')
  env.assertEqual(toSortedFlatList([1, ['subj1', '20', 'avg', '20']]), toSortedFlatList(res))
  env.expect('FT.AGGREGATE', 'hash_idx', '*', 'LOAD', '3', '@subj1', 'AS', 'a', 'APPLY', '(@subj1+@subj1)/2', 'AS', 'avg') \
      .equal([1, ['a', '20', 'avg', '20']])

  # json
  env.execute_command('FT.CREATE', 'json_idx', 'ON', 'JSON', 'SCHEMA', '$.name', 'AS', 'name', 'TEXT', 'SORTABLE',
                                                                        '$.subj1', 'AS', 'subj2', 'NUMERIC', 'SORTABLE')
  env.execute_command('JSON.SET', 'doc:1', '$', r'{"name":"Redis", "subj1":3.14}')
  env.expect('json.get', 'doc:1', '$').equal('[{"name":"Redis","subj1":3.14}]')
  # load a single field
  env.expect('FT.AGGREGATE', 'json_idx', '*', 'LOAD', '1', '@subj2') \
      .equal([1, ['subj2', '3.14']])
  # load a field with an attribute
  env.expect('FT.AGGREGATE', 'json_idx', '*', 'LOAD', '3', '@subj2', 'AS', 'a') \
      .equal([1, ['a', '3.14']])
  # load field and use `APPLY`
  env.expect('FT.AGGREGATE', 'json_idx', '*', 'LOAD', '3', '@subj2', 'AS', 'a', 'APPLY', '(@a+@a)/2', 'AS', 'avg') \
      .equal([1, ['a', '3.14', 'avg', '3.14']])
  # load a field implicitly with `APPLY`
  res = env.cmd('FT.AGGREGATE', 'json_idx', '*', 'APPLY', '(@subj2+@subj2)/2', 'AS', 'avg')
  env.assertEqual(toSortedFlatList([1, ['subj2', '3.14', 'avg', '3.14']]), toSortedFlatList(res))

  # load a field with an attribute
  env.expect('FT.AGGREGATE', 'json_idx', '*', 'LOAD', '3', '@$.subj1', 'AS', 'a') \
      .equal([1, ['a', '3.14']])
  # In this example we get both `a` and `subj1` since
  env.expect('FT.AGGREGATE', 'json_idx', '*', 'LOAD', '3', '@$.subj1', 'AS', 'a', 'APPLY', '(@a+@a)/2', 'AS', 'avg') \
      .equal([1, ['a', '3.14', 'avg', '3.14']])

@no_msan
def test_MOD1266(env):
  # Test parsing failure
  conn = getConnectionByEnv(env)
  env.execute_command('FT.CREATE', 'idx', 'SCHEMA', 'n1', 'NUMERIC', 'SORTABLE', 'n2', 'NUMERIC', 'SORTABLE')
  conn.execute_command('HSET', 'doc1', 'n1', '1', 'n2', '1')
  conn.execute_command('HSET', 'doc2', 'n1', '2', 'n2', '2')
  conn.execute_command('HSET', 'doc2', 'n1', 'foo', 'n2', '-999')
  conn.execute_command('HSET', 'doc3', 'n1', '3', 'n2', '3')

  env.expect('FT.SEARCH', 'idx', '*', 'sortby', 'n2', 'DESC', 'RETURN', '1', 'n2') \
    .equal([2, 'doc3', ['n2', '3'], 'doc1', ['n2', '1']])

  assertInfoField(env, 'idx', 'num_docs', '2')

  # Test fetching failure. An object cannot be indexed
  env.execute_command('FT.CREATE', 'jsonidx', 'ON', 'JSON', 'SCHEMA', '$.t', 'TEXT')
  conn.execute_command('JSON.SET', '1', '$', r'{"t":"Redis"}')
  env.expect('FT.SEARCH', 'jsonidx', '*').equal([1, '1', ['$', '{"t":"Redis"}']])
  env.expect('FT.SEARCH', 'jsonidx', 'redis').equal([1, '1', ['$', '{"t":"Redis"}']])
  conn.execute_command('JSON.SET', '1', '$.t', r'{"inner_t":"Redis"}')
  env.expect('FT.SEARCH', 'jsonidx', '*').equal([0])

def testMemAllocated(env):
  conn = getConnectionByEnv(env)
  # sanity
  env.execute_command('FT.CREATE', 'idx1', 'SCHEMA', 't', 'TEXT')
  assertInfoField(env, 'idx1', 'key_table_size_mb', '0')
  conn.execute_command('HSET', 'doc1', 't', 'foo bar baz')
  assertInfoField(env, 'idx1', 'key_table_size_mb', '2.765655517578125e-05')
  conn.execute_command('HSET', 'doc2', 't', 'hello world')
  assertInfoField(env, 'idx1', 'key_table_size_mb', '8.296966552734375e-05')
  conn.execute_command('HSET', 'd3', 't', 'help')
  assertInfoField(env, 'idx1', 'key_table_size_mb', '0.00013828277587890625')

  conn.execute_command('DEL', 'd3')
  assertInfoField(env, 'idx1', 'key_table_size_mb', '8.296966552734375e-05')
  conn.execute_command('DEL', 'doc1')
  assertInfoField(env, 'idx1', 'key_table_size_mb', '2.765655517578125e-05')
  conn.execute_command('DEL', 'doc2')
  assertInfoField(env, 'idx1', 'key_table_size_mb', '0')

  # mass
  env.execute_command('FT.CREATE', 'idx2', 'SCHEMA', 't', 'TEXT')
  for i in range(1000):
    conn.execute_command('HSET', 'doc%d' % i, 't', 'text%d' % i)
  assertInfoField(env, 'idx2', 'key_table_size_mb', '0.027684211730957031')

  for i in range(1000):
    conn.execute_command('DEL', 'doc%d' % i)
  assertInfoField(env, 'idx2', 'key_table_size_mb', '0')

def testUNF(env):
  conn = getConnectionByEnv(env)

  env.execute_command('FT.CREATE', 'idx', 'SCHEMA',
                       'txt', 'TEXT', 'SORTABLE',
                       'txt_unf', 'TEXT', 'SORTABLE', 'UNF',
                       'tag', 'TAG', 'SORTABLE',
                       'tag_unf', 'TAG', 'SORTABLE', 'UNF')
  conn.execute_command('HSET', 'doc1', 'txt', 'FOO', 'txt_unf', 'FOO',
                                       'tag', 'FOO', 'tag_unf', 'FOO')

  # test `FOO`
  env.expect('FT.AGGREGATE', 'idx', '*', 'GROUPBY', '4', '@txt', '@txt_unf', '@tag', '@tag_unf') \
    .equal([1, ['txt', 'foo', 'txt_unf', 'FOO', 'tag', 'foo', 'tag_unf', 'FOO']])

  # test `Maße`
  conn.execute_command('HSET', 'doc1', 'txt', u'Maße', 'txt_unf', u'Maße',
                                       'tag', u'Maße', 'tag_unf', u'Maße')
  env.expect('FT.AGGREGATE', 'idx', '*', 'GROUPBY', '4', '@txt', '@txt_unf', '@tag', '@tag_unf') \
    .equal([1, ['txt', 'masse', 'txt_unf', u'Maße', 'tag', 'masse', 'tag_unf', u'Maße']])

  # test `Maße` with LOAD
  conn.execute_command('HSET', 'doc1', 'txt', 'Maße', 'txt_unf', u'Maße',
                                       'tag', 'Maße', 'tag_unf', u'Maße')
  env.expect('FT.AGGREGATE', 'idx', '*', \
             'LOAD',    '4', '@txt', '@txt_unf', '@tag', '@tag_unf', \
             'GROUPBY', '4', '@txt', '@txt_unf', '@tag', '@tag_unf') \
     .equal([1, ['txt', u'Maße', 'txt_unf', u'Maße', 'tag', u'Maße', 'tag_unf', 'Maße']])

def test_MOD_1517(env):
  conn = getConnectionByEnv(env)

  env.execute_command('FT.CREATE', 'idx', 'SCHEMA', 'field1', 'TAG', 'SORTABLE',
                                                    'field2', 'TAG', 'SORTABLE')
  # both fields exist
  conn.execute_command('HSET', 'doc1', 'field1', 'val1', 'field2', 'val2', 'amount1', '1', 'amount2', '1')
  # first tag is nil
  conn.execute_command('HSET', 'doc2', 'field2', 'val2', 'amount1', '1', 'amount2', '1')
  # second tag is nil
  conn.execute_command('HSET', 'doc3', 'field1', 'val1', 'amount1', '1', 'amount2', '1')
  # both tags are nil
  conn.execute_command('HSET', 'doc4', 'amount1', '1', 'amount2', '1')

  res = [4, ['field1', None, 'field2', None, 'amount1Sum', '1', 'amount2Sum', '1'],
             ['field1', 'val1', 'field2', 'val2', 'amount1Sum', '1', 'amount2Sum', '1'],
             ['field1', None, 'field2', 'val2', 'amount1Sum', '1', 'amount2Sum', '1'],
             ['field1', 'val1', 'field2', None, 'amount1Sum', '1', 'amount2Sum', '1']]

  env.expect('FT.AGGREGATE', 'idx', '*',
             'LOAD', '2', '@amount1', '@amount2',
             'GROUPBY', '2', '@field1', '@field2',
             'REDUCE', 'SUM', '1', '@amount1', 'AS', 'amount1Sum',
             'REDUCE', 'SUM', '1', '@amount2', 'as', 'amount2Sum').equal(res)

@no_msan
def test_MOD1544(env):
  # Test parsing failure
  conn = getConnectionByEnv(env)
  env.execute_command('FT.CREATE', 'idx', 'ON', 'JSON', 'SCHEMA', '$.name', 'AS', 'name', 'TEXT')
  conn.execute_command('JSON.SET', '1', '.', '{"name": "John Smith"}')
  res = [1, '1', ['name', '<b>John</b> Smith']]
  env.expect('FT.SEARCH', 'idx', '@name:(John)', 'RETURN', '1', 'name', 'HIGHLIGHT').equal(res)
  env.expect('FT.SEARCH', 'idx', '@name:(John)', 'RETURN', '1', 'name', 'HIGHLIGHT', 'FIELDS', '1', 'name').equal(res)

def test_MOD_1808(env):
  conn = getConnectionByEnv(env)
  env.expect('FT.CREATE', 'idx', 'SCHEMA', 't', 'TEXT').ok()
  conn.execute_command('hset', 'doc0', 't', 'world0')
  conn.execute_command('hset', 'doc1', 't', 'world1')
  conn.execute_command('hset', 'doc2', 't', 'world2')
  conn.execute_command('hset', 'doc3', 't', 'world3')
  res = env.cmd('FT.SEARCH', 'idx', '(~@t:world2) (~@t:world1) (~@fawdfa:wada)', 'SUMMARIZE', 'FRAGS', '1', 'LEN', '25', 'HIGHLIGHT', 'TAGS', "<span style='background-color:yellow'>", '</span>')
  env.assertEqual(toSortedFlatList(res), toSortedFlatList([4, 'doc2', ['t', "<span style='background-color:yellow'>world2</span>... "], 'doc1', ['t', "<span style='background-color:yellow'>world1</span>... "], 'doc0', ['t', 'world0'], 'doc3', ['t', 'world3']]))

def test_2370(env):
  # Test limit offset great than number of results
  conn = getConnectionByEnv(env)
  env.execute_command('FT.CREATE', 'idx', 'SCHEMA', 't1', 'TEXT', 't2', 'TEXT')
  conn.execute_command('HSET', 'doc1', 't1', 'foo', 't2', 'bar')
  conn.execute_command('HSET', 'doc2', 't1', 'baz')

  # number of results is lower than LIMIT
  env.expect('FT.SEARCH', 'idx', '*', 'LIMIT', '10', '10').equal([2])
  # missing fields
  env.expect('FT.SEARCH', 'idx', '*').equal([2, 'doc1', ['t1', 'foo', 't2', 'bar'], 'doc2', ['t1', 'baz']])

def test_MOD1907(env):
  # Test FT.CREATE w/o fields parameters
  env.expect('FT.CREATE', 'idx', 'ON', 'HASH', 'SCHEMA').error().contains('Fields arguments are missing')
  env.expect('FT.CREATE', 'idx', 'STOPWORDS', 0, 'SCHEMA').error().contains('Fields arguments are missing')

def test_SkipFieldWithNoMatch(env):
  env.skipOnCluster()
  conn = getConnectionByEnv(env)
  env.cmd('FT.CONFIG', 'SET', '_PRINT_PROFILE_CLOCK', 'false')

  env.execute_command('FT.CREATE', 'idx', 'SCHEMA', 't1', 'TEXT', 't2', 'TEXT')
  conn.execute_command('HSET', 'doc1', 't1', 'foo', 't2', 'bar')

  excepted_res = ['Type', 'INTERSECT', 'Counter', 1, 'Child iterators',
                    ['Type', 'TEXT', 'Term', 'world', 'Counter', 1, 'Size', 1],
                    ['Type', 'TEXT', 'Term', 'hello', 'Counter', 1, 'Size', 2]]


  res = env.cmd('FT.PROFILE', 'idx', 'SEARCH', 'QUERY', '@t1:foo')
  env.assertEqual(res[1][3][1], ['Type', 'TEXT', 'Term', 'foo', 'Counter', 1, 'Size', 1])
  res = env.cmd('FT.PROFILE', 'idx', 'SEARCH', 'QUERY', 'foo')
  env.assertEqual(res[1][3][1], ['Type', 'TEXT', 'Term', 'foo', 'Counter', 1, 'Size', 1])
  # bar exists in `t2` only
  res = env.cmd('FT.PROFILE', 'idx', 'SEARCH', 'QUERY', '@t1:bar')
  env.assertEqual(res[1][3][1], ['Type', 'EMPTY', 'Counter', 0])
  res = env.cmd('FT.PROFILE', 'idx', 'SEARCH', 'QUERY', 'bar')
  env.assertEqual(res[1][3][1], ['Type', 'TEXT', 'Term', 'bar', 'Counter', 1, 'Size', 1] )

  # Check with NOFIELDS flag
  env.execute_command('FT.CREATE', 'idx_nomask', 'NOFIELDS', 'SCHEMA', 't1', 'TEXT', 't2', 'TEXT')
  waitForIndex(env, 'idx_nomask')

  res = env.cmd('FT.PROFILE', 'idx_nomask', 'SEARCH', 'QUERY', '@t1:foo')
  env.assertEqual(res[1][3][1], ['Type', 'TEXT', 'Term', 'foo', 'Counter', 1, 'Size', 1])
  res = env.cmd('FT.PROFILE', 'idx_nomask', 'SEARCH', 'QUERY', 'foo')
  env.assertEqual(res[1][3][1], ['Type', 'TEXT', 'Term', 'foo', 'Counter', 1, 'Size', 1])

  res = env.cmd('FT.PROFILE', 'idx_nomask', 'SEARCH', 'QUERY', '@t1:bar')
  env.assertEqual(res[1][3][1], ['Type', 'TEXT', 'Term', 'bar', 'Counter', 1, 'Size', 1])
  res = env.cmd('FT.PROFILE', 'idx_nomask', 'SEARCH', 'QUERY', 'bar')
  env.assertEqual(res[1][3][1], ['Type', 'TEXT', 'Term', 'bar', 'Counter', 1, 'Size', 1])

def test_update_num_terms(env):
  env.skipOnCluster()
  conn = getConnectionByEnv(env)
  env.cmd('FT.CONFIG', 'SET', 'FORK_GC_CLEAN_THRESHOLD', '0')

  env.execute_command('FT.CREATE', 'idx', 'SCHEMA', 't', 'TEXT')
  conn.execute_command('HSET', 'doc1', 't', 'foo')
  conn.execute_command('HSET', 'doc1', 't', 'bar')
  assertInfoField(env, 'idx', 'num_terms', '2')
  forceInvokeGC(env, 'idx')
  assertInfoField(env, 'idx', 'num_terms', '1')

def testOverMaxResults():
  env = Env(moduleArgs='MAXSEARCHRESULTS 20')
  env.skipOnCluster()
  conn = getConnectionByEnv(env)

  env.cmd('FT.CREATE', 'idx', 'SCHEMA', 't', 'TEXT')

  # test with number of documents lesser than MAXSEARCHRESULTS
  for i in range(10):
    conn.execute_command('HSET', i, 't', i)

  res = [10, '0', '1', '2', '3', '4', '5', '6', '7', '8', '9']
  env.expect('FT.SEARCH', 'idx', '*', 'NOCONTENT').equal(res)
  env.expect('FT.SEARCH', 'idx', '*', 'NOCONTENT', 'LIMIT', '0', '10').equal(res)
  env.expect('FT.SEARCH', 'idx', '*', 'NOCONTENT', 'LIMIT', '5', '10').equal([res[0], *res[6:11]])
  env.expect('FT.SEARCH', 'idx', '*', 'NOCONTENT', 'LIMIT', '10', '10').equal([10])
  env.expect('FT.SEARCH', 'idx', '*', 'NOCONTENT', 'LIMIT', '20', '10').equal([10])
  env.expect('FT.SEARCH', 'idx', '*', 'NOCONTENT', 'LIMIT', '30', '10').equal('OFFSET exceeds maximum of 20')

  # test with number of documents equal to MAXSEARCHRESULTS
  for i in range(10,20):
    conn.execute_command('HSET', i, 't', i)

  res = [20, '10', '11', '12', '13', '14', '15', '16', '17', '18', '19']
  env.expect('FT.SEARCH', 'idx', '*', 'NOCONTENT', 'LIMIT', '10', '10').equal(res)
  env.expect('FT.SEARCH', 'idx', '*', 'NOCONTENT', 'LIMIT', '15', '10').equal([20, *res[6:11]])
  env.expect('FT.SEARCH', 'idx', '*', 'NOCONTENT', 'LIMIT', '20', '10').equal([20])
  env.expect('FT.SEARCH', 'idx', '*', 'NOCONTENT', 'LIMIT', '30', '10').equal('OFFSET exceeds maximum of 20')

  # test with number of documents greater than MAXSEARCHRESULTS
  for i in range(20,30):
    conn.execute_command('HSET', i, 't', i)

  env.expect('FT.SEARCH', 'idx', '*', 'NOCONTENT', 'LIMIT', '10', '10').equal([30, *res[1:11]])
  env.expect('FT.SEARCH', 'idx', '*', 'NOCONTENT', 'LIMIT', '15', '10').equal([30, *res[6:11]])
  env.expect('FT.SEARCH', 'idx', '*', 'NOCONTENT', 'LIMIT', '20', '10').equal([30])
  env.expect('FT.SEARCH', 'idx', '*', 'NOCONTENT', 'LIMIT', '25', '10').equal('OFFSET exceeds maximum of 20')
  env.expect('FT.SEARCH', 'idx', '*', 'NOCONTENT', 'LIMIT', '30', '10').equal('OFFSET exceeds maximum of 20')


def test_MOD_3372(env):
  #env.skipOnCluster()
  conn = getConnectionByEnv(env)

  conn.execute_command('FT.CREATE', 'idx', 'SCHEMA', 't', 'TEXT')

  env.expect('FT.EXPLAIN').error().contains('wrong number of arguments')
  env.expect('FT.EXPLAIN', 'idx').error().contains('wrong number of arguments')
  env.expect('FT.EXPLAIN', 'idx', 'foo').equal('UNION {\n  foo\n  +foo(expanded)\n}\n')
  env.expect('FT.EXPLAIN', 'idx', 'foo', 'verbatim').equal('foo\n')
  env.expect('FT.EXPLAIN', 'non-exist', 'foo').error().equal('non-exist: no such index')

  if not env.isCluster():
    # FT.EXPLAINCLI is not supported by the coordinator
    env.expect('FT.EXPLAINCLI').error().contains('wrong number of arguments')
    env.expect('FT.EXPLAINCLI', 'idx').error().contains('wrong number of arguments')
    env.expect('FT.EXPLAINCLI', 'idx', 'foo').equal(['UNION {', '  foo', '  +foo(expanded)', '}', ''])
    env.expect('FT.EXPLAINCLI', 'idx', 'foo', 'verbatim').equal(['foo', ''])
    env.expect('FT.EXPLAINCLI', 'non-exist', 'foo').error().equal('non-exist: no such index')

def test_MOD_3540(env):
  # disable SORTBY MAX for FT.SEARCH
  conn = getConnectionByEnv(env)

  conn.execute_command('FT.CREATE', 'idx', 'SCHEMA', 't', 'TEXT')
  for i in range(10):
    conn.execute_command('HSET', i, 't', i)
  
  env.expect('FT.SEARCH', 'idx', '*', 'SORTBY', 't', 'DESC', 'MAX', '1').error()  \
                  .contains('SORTBY MAX is not supported by FT.SEARCH')

  env.expect('FT.AGGREGATE', 'idx', '*', 'SORTBY', '2', '@t', 'DESC', 'MAX', '1', 'LOAD', '*')  \
                  .equal([10, ['t', '9']])

  # SORTBY MAX followed by LIMIT 
  env.expect('FT.AGGREGATE', 'idx', '*', 'SORTBY', '2', '@t', 'DESC', 'MAX', '1', 'LIMIT', '0', '2', 'LOAD', '*')  \
                  .equal([10, ['t', '9'], ['t', '8']])
  env.expect('FT.AGGREGATE', 'idx', '*', 'SORTBY', '2', '@t', 'DESC', 'MAX', '2', 'LIMIT', '0', '1', 'LOAD', '*')  \
                  .equal([10, ['t', '9']])
  env.expect('FT.AGGREGATE', 'idx', '*', 'SORTBY', '2', '@t', 'DESC', 'MAX', '1', 'LIMIT', '0', '0', 'LOAD', '*')  \
                  .equal([10])
  env.expect('FT.AGGREGATE', 'idx', '*', 'SORTBY', '2', '@t', 'DESC', 'MAX', '0', 'LIMIT', '0', '1', 'LOAD', '*')  \
                  .equal([10, ['t', '9']])

  # LIMIT followed by SORTBY MAX 
  env.expect('FT.AGGREGATE', 'idx', '*', 'LIMIT', '0', '2', 'SORTBY', '2', '@t', 'DESC', 'MAX', '1', 'LOAD', '*')  \
                  .equal([10, ['t', '9']])
  env.expect('FT.AGGREGATE', 'idx', '*', 'LIMIT', '0', '1', 'SORTBY', '2', '@t', 'DESC', 'MAX', '2', 'LOAD', '*')  \
                  .equal([10, ['t', '9'], ['t', '8']])
  env.expect('FT.AGGREGATE', 'idx', '*', 'LIMIT', '0', '1', 'SORTBY', '2', '@t', 'DESC', 'MAX', '0', 'LOAD', '*')  \
                  .equal([10, ['t', '9'], ['t', '8'], ['t', '7'], ['t', '6'], ['t', '5'], ['t', '4'], ['t', '3'], ['t', '2'], ['t', '1'], ['t', '0']])
  env.expect('FT.AGGREGATE', 'idx', '*', 'LIMIT', '0', '0', 'SORTBY', '2', '@t', 'DESC', 'MAX', '1', 'LOAD', '*')  \
                  .equal([10])

def test_sortby_Noexist(env):
  conn = getConnectionByEnv(env)

  env.execute_command('FT.CREATE', 'idx', 'SCHEMA', 't', 'TEXT')
  conn.execute_command('HSET', 'doc1', 't', '1')
  conn.execute_command('HSET', 'doc2', 'somethingelse', '2')
<<<<<<< HEAD
  conn.execute_command('HSET', 'doc3', 't', '3')
  conn.execute_command('HSET', 'doc4', 'somethingelse', '4')

  env.expect('FT.SEARCH', 'idx', '*', 'SORTBY', 't', 'ASC', 'LIMIT', '0', '2').equal([4, 'doc1', ['t', '1'], 'doc3', ['t', '3']])
  env.expect('FT.SEARCH', 'idx', '*', 'SORTBY', 't', 'DESC', 'LIMIT', '0', '2').equal([4, 'doc3', ['t', '3'], 'doc1', ['t', '1']])

  # receive a result w/o sortby field at the end. 
  # remove in test to support test on clusteryy
  res = env.cmd('FT.SEARCH', 'idx', '*', 'SORTBY', 't', 'ASC', 'LIMIT', '0', '3')
  env.assertEqual(res[0:5], [4, 'doc1', ['t', '1'], 'doc3', ['t', '3']])
 
  res = env.cmd('FT.SEARCH', 'idx', '*', 'SORTBY', 't', 'DESC', 'LIMIT', '0', '3')
  env.assertEqual(res[0:5], [4, 'doc3', ['t', '3'], 'doc1', ['t', '1']])

  if not env.isCluster():
    env.expect('FT.SEARCH', 'idx', '*', 'SORTBY', 't', 'ASC', 'LIMIT', '0', '3').equal([4, 'doc1', ['t', '1'], 'doc3', ['t', '3'], 'doc2', ['somethingelse', '2']])
    env.expect('FT.SEARCH', 'idx', '*', 'SORTBY', 't', 'DESC', 'LIMIT', '0', '3').equal([4, 'doc3', ['t', '3'], 'doc1', ['t', '1'], 'doc4', ['somethingelse', '4']])
=======

  # TODO: change behavior so docs which miss sortby field are at the end
  env.expect('FT.SEARCH', 'idx', '*', 'SORTBY', 't').equal([2, 'doc2', ['somethingelse', '2'], 'doc1', ['t', '1']])

def testDeleteIndexes(env):
  # test cleaning of all specs from a prefix 
  conn = getConnectionByEnv(env)
  for i in range(10):
    env.execute_command('FT.CREATE', i, 'PREFIX', '1', i / 2, 'SCHEMA', 't', 'TEXT')
    env.execute_command('FT.DROPINDEX', i)
>>>>>>> 8e7aef3c
<|MERGE_RESOLUTION|>--- conflicted
+++ resolved
@@ -518,7 +518,6 @@
   env.execute_command('FT.CREATE', 'idx', 'SCHEMA', 't', 'TEXT')
   conn.execute_command('HSET', 'doc1', 't', '1')
   conn.execute_command('HSET', 'doc2', 'somethingelse', '2')
-<<<<<<< HEAD
   conn.execute_command('HSET', 'doc3', 't', '3')
   conn.execute_command('HSET', 'doc4', 'somethingelse', '4')
 
@@ -526,7 +525,7 @@
   env.expect('FT.SEARCH', 'idx', '*', 'SORTBY', 't', 'DESC', 'LIMIT', '0', '2').equal([4, 'doc3', ['t', '3'], 'doc1', ['t', '1']])
 
   # receive a result w/o sortby field at the end. 
-  # remove in test to support test on clusteryy
+  # remove in test to support test on cluster
   res = env.cmd('FT.SEARCH', 'idx', '*', 'SORTBY', 't', 'ASC', 'LIMIT', '0', '3')
   env.assertEqual(res[0:5], [4, 'doc1', ['t', '1'], 'doc3', ['t', '3']])
  
@@ -536,10 +535,6 @@
   if not env.isCluster():
     env.expect('FT.SEARCH', 'idx', '*', 'SORTBY', 't', 'ASC', 'LIMIT', '0', '3').equal([4, 'doc1', ['t', '1'], 'doc3', ['t', '3'], 'doc2', ['somethingelse', '2']])
     env.expect('FT.SEARCH', 'idx', '*', 'SORTBY', 't', 'DESC', 'LIMIT', '0', '3').equal([4, 'doc3', ['t', '3'], 'doc1', ['t', '1'], 'doc4', ['somethingelse', '4']])
-=======
-
-  # TODO: change behavior so docs which miss sortby field are at the end
-  env.expect('FT.SEARCH', 'idx', '*', 'SORTBY', 't').equal([2, 'doc2', ['somethingelse', '2'], 'doc1', ['t', '1']])
 
 def testDeleteIndexes(env):
   # test cleaning of all specs from a prefix 
@@ -547,4 +542,6 @@
   for i in range(10):
     env.execute_command('FT.CREATE', i, 'PREFIX', '1', i / 2, 'SCHEMA', 't', 'TEXT')
     env.execute_command('FT.DROPINDEX', i)
->>>>>>> 8e7aef3c
+
+  # create an additional index
+  env.execute_command('FT.CREATE', i, 'PREFIX', '1', i / 2, 'SCHEMA', 't', 'TEXT')