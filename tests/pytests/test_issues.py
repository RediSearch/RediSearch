--- conflicted
+++ resolved
@@ -1606,7 +1606,6 @@
   env.expect('FT.CREATE', 'idx', 'SCHEMA', 't', 'TEXT').ok()
   env.expect('FT.SEARCH', 'idx', '@t:("*")', 'DIALECT', '2').equal([0])
 
-<<<<<<< HEAD
 def check_threads(env, expected_num_threads_alive, expected_n_threads):
     env.assertEqual(getWorkersThpoolStats(env)['numThreadsAlive'], expected_num_threads_alive, depth=1, message='numThreadsAlive should match num_threads_alive')
     env.assertEqual(getWorkersThpoolNumThreads(env), expected_n_threads, depth=1, message='n_threads should match WORKERS')
@@ -1755,7 +1754,6 @@
     env.assertTrue(final_search[0] > 0, message="Search should return results at end of test")
 
     check_threads(env, 0, 0)
-=======
 @skip(cluster=False)
 def test_mod_12493(env:Env):
   env.expect('FT.CREATE', 'idx', 'SCHEMA', 'n', 'NUMERIC').ok()
@@ -1794,5 +1792,4 @@
     env.assertEqual(stats['calls'], 2, message=f'Expected 2 calls on shard {i}, got {stats["calls"]}')
 
   # Check that the internal cursors were deleted on all shards
-  env.assertEqual(to_dict(index_info(env)['cursor_stats'])['index_total'], 0)
->>>>>>> 196c6372
+  env.assertEqual(to_dict(index_info(env)['cursor_stats'])['index_total'], 0)