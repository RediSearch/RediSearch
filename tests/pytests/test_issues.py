--- conflicted
+++ resolved
@@ -1303,21 +1303,6 @@
       res = env.cmd('FT.SEARCH', 'idx', '*', 'SORTBY', f'f{i}', 'NOCONTENT')
       env.assertEqual(res, expected[i], message=f'Failed on field f{i} with {n_sortables} sortables')
 
-@skip(cluster=True)
-<<<<<<< HEAD
-def test_mod_6786(env:Env):
-  # Test search of long term (>128) inside text field
-  MAX_NORMALIZE_SIZE = 128
-  env.expect('FT.CREATE', 'idx', 'SCHEMA', 't', 'TEXT').ok()
-
-  long_term = 'A'*(MAX_NORMALIZE_SIZE+1)
-  text_with_long_term = ' '.join([long_term, long_term[:MAX_NORMALIZE_SIZE//2]])
-  env.cmd('HSET', 'doc1', 't', text_with_long_term)
-
-  # Searching for the long term should return the document
-  # Before fix, the long term was partialy normalized and the document was not found
-  env.expect('FT.SEARCH', 'idx', long_term).equal([1, 'doc1', ['t', text_with_long_term]])
-=======
 def test_mod_8568(env:Env):
   env.expect('FT.CREATE', 'idx', 'SCHEMA', 'g', 'GEO').ok()
   env.expect('HSET', 'doc1', 'g', '1.1,1.1').equal(1)
@@ -1327,4 +1312,17 @@
   env.expect('FT.SEARCH', 'idx', '*', 'GEOFILTER', 'g', '1.1', '1.1', '1', 'km').equal(expected)
   env.expect('FT.SEARCH', 'idx', '*', 'GEOFILTER', 'g', '1.1', '1.1', '1', 'km',
                                       'GEOFILTER', 'g', '1.1', '1.1', '1000', 'km').equal(expected)
->>>>>>> fdd48aea
+ 
+@skip(cluster=True)
+def test_mod_6786(env:Env):
+  # Test search of long term (>128) inside text field
+  MAX_NORMALIZE_SIZE = 128
+  env.expect('FT.CREATE', 'idx', 'SCHEMA', 't', 'TEXT').ok()
+
+  long_term = 'A'*(MAX_NORMALIZE_SIZE+1)
+  text_with_long_term = ' '.join([long_term, long_term[:MAX_NORMALIZE_SIZE//2]])
+  env.cmd('HSET', 'doc1', 't', text_with_long_term)
+
+  # Searching for the long term should return the document
+  # Before fix, the long term was partialy normalized and the document was not found
+  env.expect('FT.SEARCH', 'idx', long_term).equal([1, 'doc1', ['t', text_with_long_term]])