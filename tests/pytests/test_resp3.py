from common import *
import operator
from math import nan

def order_dict(d):
    ''' Sorts a dictionary recursively by keys '''

    result = {}
    for k, v in sorted(d.items()):
        if isinstance(v, dict):
            result[k] = order_dict(v)
        else:
            result[k] = v
    return result

def redis_version(con, is_cluster=False):
    res = con.execute_command('INFO')
    ver = ""
    if is_cluster:
        try:
            ver = list(res.values())[0]['redis_version']
        except:
            ver = res['redis_version']
    else:
        ver = res['redis_version']
    return version.parse(ver)

def should_skip(env):
    r_ver = redis_version(env)
    if r_ver < version.parse("7.0.0"):
        return True
    with env.getClusterConnectionIfNeeded() as r:
        r_ver = redis_version(r)
        if r_ver < version.parse("7.0.0"):
            return True
    return False

def test_search():
    env = Env(protocol=3)
    if should_skip(env):
        env.skip()

    with env.getClusterConnectionIfNeeded() as r:
      r.execute_command('HSET', 'doc1', 'f1', '3', 'f2', '3')
      r.execute_command('HSET', 'doc2', 'f1', '3', 'f2', '2', 'f3', '4')

    env.cmd('FT.create', 'idx1', "PREFIX", 1, "doc",
            "SCHEMA", "f1", "TEXT", "f2", "TEXT")
    waitForIndex(env, 'idx1')

    exp = {
      'attributes': [], 'error': [], 'total_results': 2, 'format': 'STRING',
      'results': [
        {'id': 'doc2', 'extra_attributes': {'f1': '3', 'f2': '2', 'f3': '4'}, 'values': []},
        {'id': 'doc1', 'extra_attributes': {'f1': '3', 'f2': '3'}, 'values': []}
      ]}
    env.expect('FT.search', 'idx1', "*").equal(exp)

    # test withscores
    exp = {
      'attributes': [], 'error': [], 'total_results': 2, 'format': 'STRING',
      'results': [
        { 'id': 'doc2',
          'score': [
            1.0, [
              'Final TFIDF : words TFIDF 1.00 * document score 1.00 / norm 1 / slop 1',
              ['(TFIDF 1.00 = Weight 1.00 * Frequency 1)']
            ]
           ],
           'payload': None,
           # in 2.6 with RESP2, WITHSORTKEYS but without SORTBY does not return a null `sortey`
           'extra_attributes': {'f1': '3', 'f2': '2'},
           'values': []
        },
        { 'id': 'doc1',
          'score': [
            0.5, [
              'Final TFIDF : words TFIDF 1.00 * document score 1.00 / norm 2 / slop 1',
              ['(TFIDF 1.00 = Weight 1.00 * Frequency 1)']
            ]
          ],
          'payload': None,
          # in 2.6 with RESP2, WITHSORTKEYS but without SORTBY does not return a null `sortey`
          'extra_attributes': {'f1': '3', 'f2': '3'},
          'values': []
        }
      ]
    }

    env.expect('FT.search', 'idx1', "*", "VERBATIM", "WITHSCORES", "EXPLAINSCORE", "WITHPAYLOADS",
               "WITHSORTKEYS", "RETURN", 2, 'f1', 'f2', "FORMAT", "STRING").equal(exp)

    # test with sortby
    exp = {
      'attributes': [], 'error': [], 'total_results': 2, 'format': 'STRING',
      'results': [
        { 'id': 'doc1',
          'score': 0.5,
          'payload': None,
          'sortkey': '$3',
          'extra_attributes': {'f2': '3', 'f1': '3'},
          'values': []
        },
        { 'id': 'doc2',
          'score': 1.0,
          'payload': None,
          'sortkey': '$2',
          'extra_attributes': {'f2': '2', 'f1': '3'},
          'values': []
        }
      ]
    }
    env.expect('FT.search', 'idx1', "*", "VERBATIM", "WITHSCORES", "WITHPAYLOADS", "WITHSORTKEYS",
               "RETURN", 2, 'f1', 'f2', "SORTBY", 'f2', "DESC", "FORMAT", "STRING").equal(exp)

    # test with limit 0 0
    exp = {'attributes': [], 'error': [], 'total_results': 2, 'format': 'STRING', 'results': []}
    env.expect('FT.search', 'idx1', "*", "VERBATIM", "WITHSCORES", "WITHPAYLOADS",
               "WITHSORTKEYS", "RETURN", 2, 'f1', 'f2', "SORTBY", 'f2', "DESC", "LIMIT", 0, 0, "FORMAT", "STRING").equal(exp)

    # test without RETURN
    exp = {
      'attributes': [],
      'error': [],
      'total_results': 2,
      'format': 'STRING',
      'results': [
        {'id': 'doc2', 'extra_attributes': {'f1': '3', 'f2': '2', 'f3': '4'}, 'values': []},
        {'id': 'doc1', 'extra_attributes': {'f1': '3', 'f2': '3'}, 'values': []}
      ]
    }
    env.expect('FT.search', 'idx1', "*").equal(exp)

def test_search_timeout():
    env = Env(protocol=3)
    if should_skip(env):
        env.skip()
    env.skipOnCluster()

    with env.getClusterConnectionIfNeeded() as r:
      r.execute_command('HSET', 'doc1', 'f1', '3', 'f2', '3')
      r.execute_command('HSET', 'doc2', 'f1', '3', 'f2', '2', 'f3', '4')

    env.cmd('FT.create', 'idx1', "PREFIX", 1, "doc",
            "SCHEMA", "f1", "TEXT", "f2", "TEXT")
    waitForIndex(env, 'idx1')

    # test with timeout
    num_range = 1000
    env.cmd('ft.config', 'set', 'timeout', '1')
    env.cmd('ft.config', 'set', 'maxprefixexpansions', num_range)
    env.cmd('ft.create', 'myIdx', 'schema', 't', 'TEXT', 'geo', 'GEO')
    for i in range(num_range):
        env.cmd('HSET', f'doc{i}', 't', f'aa{i}', 'geo', f"{i/10000},{i/1000}")

    env.expect('ft.config', 'set', 'on_timeout', 'fail').ok()
    env.expect('ft.search', 'myIdx', 'aa*|aa*|aa*|aa* aa*', 'limit', '0', '0'). \
      contains('Timeout limit was reached')
    env.expect('ft.search', 'myIdx', 'aa*|aa*|aa*|aa* aa*', 'timeout', 1).\
      error().contains('Timeout limit was reached')

@skip(cluster=True)
def test_profile(env):
    env = Env(protocol=3)
    if should_skip(env):
        env.skip()

    with env.getClusterConnectionIfNeeded() as r:
      r.execute_command('HSET', 'doc1', 'f1', '3', 'f2', '3')
      r.execute_command('HSET', 'doc2', 'f1', '3', 'f2', '2', 'f3', '4')

    env.cmd('FT.create', 'idx1', "PREFIX", 1, "doc",
            "SCHEMA", "f1", "TEXT", "f2", "TEXT")
    waitForIndex(env, 'idx1')

    # test with profile
    exp = {
      'attributes': [], 'error': [], 'total_results': 2, 'format': 'STRING',
      'results': [
        {'id': 'doc2', 'extra_attributes': {'f1': '3', 'f2': '2', 'f3': '4'}, 'values': []},
        {'id': 'doc1', 'extra_attributes': {'f1': '3', 'f2': '3'}, 'values': []}
      ],
      'profile': {
        'Total profile time': ANY,
        'Parsing time': ANY,
        'Pipeline creation time': ANY,
        'Iterators profile': [
          {'Type': 'WILDCARD', 'Time': ANY, 'Counter': 2}
        ],
        'Result processors profile': [
          {'Type': 'Index',  'Time': ANY, 'Counter': 2},
          {'Type': 'Scorer', 'Time': ANY, 'Counter': 2},
          {'Type': 'Sorter', 'Time': ANY, 'Counter': 2},
          {'Type': 'Loader', 'Time': ANY, 'Counter': 2}
        ]
      }
    }
    env.expect('FT.PROFILE', 'idx1', 'SEARCH', 'QUERY', '*', "FORMAT", "STRING").equal(exp)

def test_coord_profile():
    env = Env(protocol=3)
    if should_skip(env):
        env.skip()
    if not env.isCluster() or env.shardsCount != 3:
        env.skip()

    with env.getClusterConnectionIfNeeded() as r:
      r.execute_command('HSET', 'doc1', 'f1', '3', 'f2', '3')
      r.execute_command('HSET', 'doc2', 'f1', '3', 'f2', '2', 'f3', '4')

    env.cmd('FT.create', 'idx1', "PREFIX", 1, "doc",
            "SCHEMA", "f1", "TEXT", "f2", "TEXT")
    waitForIndex(env, 'idx1')

    # test with profile
    exp = {
        'attributes': [],
        'error': [],
        'total_results': 2,
        'format': 'STRING',
        'results': [
          {'id': 'doc2', 'extra_attributes': {'f1': '3', 'f2': '2', 'f3': '4'}, 'values': []},
          {'id': 'doc1', 'extra_attributes': {'f1': '3', 'f2': '3'}, 'values': []}
        ],
        'shards':
        {'Shard #1': {'Total profile time': ANY, 'Parsing time': ANY, 'Pipeline creation time': ANY,
                      'Iterators profile': [{'Type': 'WILDCARD', 'Time': ANY, 'Counter': ANY}],
                      'Result processors profile': [{'Type': 'Index', 'Time': ANY, 'Counter': ANY},
                                                    {'Type': 'Scorer', 'Time': ANY, 'Counter': ANY},
                                                    {'Type': 'Sorter', 'Time': ANY, 'Counter': ANY},
                                                    {'Type': 'Loader', 'Time': ANY, 'Counter': ANY}]},
        'Shard #2': {'Total profile time': ANY, 'Parsing time': ANY, 'Pipeline creation time': ANY,
                     'Iterators profile': [{'Type': 'WILDCARD', 'Time': ANY, 'Counter': ANY}],
                     'Result processors profile': [{'Type': 'Index', 'Time': ANY, 'Counter': ANY},
                                                   {'Type': 'Scorer', 'Time': ANY, 'Counter': ANY},
                                                   {'Type': 'Sorter', 'Time': ANY, 'Counter': ANY},
                                                   {'Type': 'Loader', 'Time': ANY, 'Counter': ANY}]},
        'Shard #3': {'Total profile time': ANY, 'Parsing time': ANY, 'Pipeline creation time': ANY,
                     'Iterators profile': [{'Type': 'WILDCARD', 'Time': ANY, 'Counter': ANY}],
                     'Result processors profile': [{'Type': 'Index', 'Time': ANY, 'Counter': ANY},
                                                   {'Type': 'Scorer', 'Time': ANY, 'Counter': ANY},
                                                   {'Type': 'Sorter', 'Time': ANY, 'Counter': ANY},
                                                   {'Type': 'Loader', 'Time': ANY, 'Counter': ANY}]},
        'Coordinator': {'Total Coordinator time': ANY, 'Post Proccessing time': ANY}}}
    res = env.cmd('FT.PROFILE', 'idx1', 'SEARCH', 'QUERY', '*', 'FORMAT', 'STRING')
    res['results'].sort(key=lambda x: "" if x['extra_attributes'].get('f1') == None else x['extra_attributes']['f1'])
    env.assertEqual(res, exp)

def test_aggregate():
    env = Env(protocol=3)
    if should_skip(env):
        env.skip()

    with env.getClusterConnectionIfNeeded() as r:
      r.execute_command('HSET', 'doc1', 'f1', '3', 'f2', '3')
      r.execute_command('HSET', 'doc2', 'f1', '3', 'f2', '2', 'f3', '4')
      r.execute_command('HSET', 'doc3', 'f5', '4')

    env.execute_command('FT.create', 'idx1', "PREFIX", 1, "doc",
                        "SCHEMA", "f1", "TEXT", "f2", "TEXT")
    waitForIndex(env, 'idx1')

    res = env.cmd('FT.aggregate', 'idx1', "*", "LOAD", 2, "f1", "f2", "FORMAT", "STRING")
    res['results'].sort(key=lambda x: "" if x['extra_attributes'].get('f2') == None else x['extra_attributes'].get('f2'))
    exp = {
      'attributes': [],
      'error': [],
      'total_results': ANY,
      'format': 'STRING',
      'results': [
        {'extra_attributes': {}, 'values': []},
        {'extra_attributes': {'f1': '3', 'f2': '2'}, 'values': []},
        {'extra_attributes': {'f1': '3', 'f2': '3'}, 'values': []}
      ]
    }
    env.assertEqual(res, exp)

    res = env.execute_command('FT.aggregate', 'idx1', "*", "LOAD", 3, "f1", "f2", "f3", "FORMAT", "STRING")
    exp = {
      'attributes': [],
      'error': [],
      'total_results': ANY,
      'format': 'STRING',
      'results': [
        {'extra_attributes': {}, 'values': []},
        {'extra_attributes': {'f1': '3', 'f2': '2', 'f3': '4'}, 'values': []},
        {'extra_attributes': {'f1': '3', 'f2': '3'}, 'values': []}
      ]
    }
    res['results'].sort(key=lambda x: "" if x['extra_attributes'].get('f2') == None else x['extra_attributes'].get('f2'))
    env.assertEqual(res, exp)

    # test with sortby
    exp = {
      'attributes': [],
      'error': [],
      'total_results': ANY,
      'format': 'STRING',
      'results': [
        {'extra_attributes': {'f1': '3', 'f2': '3'}, 'values': []},
        {'extra_attributes': {'f1': '3', 'f2': '2', 'f3': '4'}, 'values': []},
        {'extra_attributes': {}, 'values': []}
      ]
    }
    res = env.execute_command('FT.aggregate', 'idx1', "*", "LOAD", 3, "f1", "f2", "f3", "SORTBY", 2, "@f2", "DESC", "FORMAT", "STRING")
    env.assertEqual(res, exp)

def test_cursor():
    env = Env(protocol=3)
    if should_skip(env):
        env.skip()

    with env.getClusterConnectionIfNeeded() as r:
      r.execute_command('HSET', 'doc1', 'f1', '3', 'f2', '3')
      r.execute_command('HSET', 'doc2', 'f1', '3', 'f2', '2', 'f3', '4')
      r.execute_command('HSET', 'doc3', 'f5', '4')

    env.cmd('FT.create', 'idx1', "PREFIX", 1, "doc",
            "SCHEMA", "f1", "TEXT", "f2", "TEXT")
    waitForIndex(env, 'idx1')

    exp = {
      'attributes': [],
      'error': [],
      'total_results': 3,
      'format': 'STRING',
      'results': [
        {'extra_attributes': {'f1': '3', 'f2': '3'}, 'values': []}
      ]}
    res, cursor = env.cmd('FT.aggregate', 'idx1', '*', 'LOAD', 3, 'f1', 'f2', 'f3',
                          'SORTBY', 2, '@f2', 'DESC', 'WITHCURSOR', 'COUNT', 1)
    env.assertEqual(res, exp)

    exp = {
      'attributes': [], 'error': [], 'total_results': 0, 'format': 'STRING',
      'results': [
          {'extra_attributes': {'f1': '3', 'f2': '2', 'f3': '4'}, 'values': []}
        ]}
    res, cursor = env.cmd('FT.CURSOR', 'READ', 'idx1', cursor)
    env.assertEqual(res, exp)

    exp = {
      'attributes': [], 'error': [], 'total_results': 0, 'format': 'STRING',
      'results': [{'extra_attributes': {}, 'values': []}]}
    res, cursor = env.cmd('FT.CURSOR', 'READ', 'idx1', cursor)
    env.assertEqual(res, exp)

    exp = {'attributes': [], 'error': [], 'total_results': 0, 'format': 'STRING', 'results': []}
    res, cursor = env.cmd('FT.CURSOR', 'READ', 'idx1', cursor)
    env.assertEqual(res, exp)
    env.assertEqual(cursor, 0)

    env.cmd('FT.create', 'idx2', "PREFIX", 1, "folder",
            "SCHEMA", "f1", "TEXT", "f2", "TEXT")
    waitForIndex(env, 'idx2')

    exp = {'attributes': [], 'error': [], 'total_results': 0, 'format': 'STRING', 'results': []}
    res, cursor = env.cmd('FT.aggregate', 'idx2', '*', 'LOAD', 3, 'f1', 'f2', 'f3',
                          'SORTBY', 2, '@f2', 'DESC', 'WITHCURSOR', 'COUNT', 1)
    env.assertEqual(res, exp)
    env.assertEqual(cursor, 0)

def test_list():
    env = Env(protocol=3)
    if should_skip(env):
        env.skip()

    env.cmd('FT.create', 'idx1', "PREFIX", 1, "doc",
            "SCHEMA", "f1", "TEXT", "f2", "TEXT")
    env.cmd('FT.create', 'idx2', "PREFIX", 1, "doc",
            "SCHEMA", "f1", "TEXT", "f2", "TEXT", "f3", "TEXT")
    env.expect('FT._LIST').equal({'idx2', 'idx1'})

def test_info():
    env = Env(protocol=3)
    if should_skip(env):
        env.skip()

    with env.getClusterConnectionIfNeeded() as r:
      r.execute_command('HSET', 'doc1', 'f1', '3', 'f2', '3')
      r.execute_command('HSET', 'doc2', 'f1', '3', 'f2', '2', 'f3', '4')
      r.execute_command('HSET', 'doc3', 'f5', '4')

    env.execute_command('FT.create', 'idx1', "PREFIX", 1, "doc",
                        "SCHEMA", "f1", "TEXT", "f2", "TEXT")
    waitForIndex(env, 'idx1')

    exp = {
      'attributes': [{'WEIGHT': 1.0, 'attribute': 'f1', 'flags': [], 'identifier': 'f1', 'type': 'TEXT'},
                     {'WEIGHT': 1.0, 'attribute': 'f2', 'flags': [], 'identifier': 'f2', 'type': 'TEXT'}],
      'bytes_per_record_avg': ANY,
      'cleaning': 0,
      'cursor_stats': {'global_idle': 0, 'global_total': 0, 'index_capacity': ANY, 'index_total': 0},
      'dialect_stats': {'dialect_1': 0, 'dialect_2': 0, 'dialect_3': 0, 'dialect_4': 0},
      'doc_table_size_mb': ANY,
      'gc_stats': ANY,
      'hash_indexing_failures': 0,
      'index_definition': {'default_score': 1.0, 'key_type': 'HASH', 'prefixes': ['doc'] },
      'index_name': 'idx1',
      'index_options': [],
      'indexing': 0,
      'inverted_sz_mb': ANY,
      'key_table_size_mb': ANY,
      'max_doc_id': ANY,
      'num_docs': 3,
      'num_records': 3,
      'num_terms': ANY,
      'number_of_uses': ANY,
      'offset_bits_per_record_avg': ANY,
      'offset_vectors_sz_mb': ANY,
      'offsets_per_term_avg': ANY,
      'percent_indexed': 1.0,
      'records_per_doc_avg': ANY,
      'sortable_values_size_mb': 0.0,
      'geoshapes_sz_mb': 0.0,
      'total_inverted_index_blocks': ANY,
      'vector_index_sz_mb': 0.0}
    res = env.cmd('FT.info', 'idx1')
    res.pop('total_indexing_time', None)
    env.assertEqual(order_dict(res), order_dict(exp))

def test_config():
    env = Env(protocol=3)
    if should_skip(env):
        env.skip()

    with env.getClusterConnectionIfNeeded() as r:
      r.execute_command('HSET', 'doc1', 'f1', '3', 'f2', '3')
      r.execute_command('HSET', 'doc2', 'f1', '3', 'f2', '2', 'f3', '4')
      r.execute_command('HSET', 'doc3', 'f5', '4')

    env.execute_command('FT.create', 'idx1', "PREFIX", 1, "doc",
                        "SCHEMA", "f1", "TEXT", "f2", "TEXT")
    env.execute_command('FT.create', 'idx2', "PREFIX", 1, "doc",
                        "SCHEMA", "f1", "TEXT", "f2", "TEXT", "f3", "TEXT")

    if env.isCluster():
        return

    res = env.execute_command("FT.CONFIG", "SET", "TIMEOUT", 501)

    res = env.execute_command("FT.CONFIG", "GET", "*")
    env.assertEqual(res['TIMEOUT'], '501')

    res = env.execute_command("FT.CONFIG", "GET", "TIMEOUT")
    env.assertEqual(res, {'TIMEOUT': '501'})

    res = env.execute_command("FT.CONFIG", "HELP", "TIMEOUT")
    env.assertEqual(res, {'TIMEOUT': {'Description': 'Query (search) timeout', 'Value': '501'}})

def test_dictdump():
    env = Env(protocol=3)
    if should_skip(env):
        env.skip()

    with env.getClusterConnectionIfNeeded() as r:
      r.execute_command('HSET', 'doc1', 'f1', '3', 'f2', '3')
      r.execute_command('HSET', 'doc2', 'f1', '3', 'f2', '2', 'f3', '4')
      r.execute_command('HSET', 'doc3', 'f5', '4')

    env.cmd('FT.create', 'idx1', "PREFIX", 1, "doc",
            "SCHEMA", "f1", "TEXT", "f2", "TEXT")
    env.cmd('FT.create', 'idx2', "PREFIX", 1, "doc",
            "SCHEMA", "f1", "TEXT", "f2", "TEXT", "f3", "TEXT")

    env.cmd("FT.DICTADD", "dict1", "foo", "1", "bar", "2")
    env.expect("FT.DICTDUMP", "dict1").equal({'2', 'bar', 'foo', '1'})

def testSpellCheckIssue437():
    env = Env(protocol=3)
    env.cmd('ft.create', 'incidents', 'ON', 'HASH', 'SCHEMA', 'report', 'text')
    env.cmd('FT.DICTADD', 'slang', 'timmies', 'toque', 'toonie', 'serviette', 'kerfuffle', 'chesterfield')
    env.expect('FT.SPELLCHECK', 'incidents',
               'Tooni toque kerfuffle',
               'TERMS', 'EXCLUDE', 'slang',
               'TERMS', 'INCLUDE', 'slang').equal({ 'results': { 'tooni': [{'toonie': 0.0}] } })

def testSpellCheckOnExistingTerm(env):
    env = Env(protocol=3)
    env.cmd('ft.create', 'idx', 'ON', 'HASH', 'SCHEMA', 'name', 'TEXT', 'body', 'TEXT')
    with env.getClusterConnectionIfNeeded() as r:
        r.execute_command('hset', 'doc1', 'name', 'name', 'body', 'body1')
        r.execute_command('hset', 'doc2', 'name', 'name2', 'body', 'body2')
        r.execute_command('hset', 'doc3', 'name', 'name2', 'body', 'name2')
    waitForIndex(env, 'idx')
    env.expect('ft.spellcheck', 'idx', 'name').equal({'results': {}})

def test_spell_check():
    env = Env(protocol=3)
    if should_skip(env):
        env.skip()

    env.cmd('ft.create', 'incidents', 'ON', 'HASH', 'SCHEMA', 'report', 'text')
    env.cmd('FT.DICTADD', 'dict1', 'timmies', 'toque', 'toonie', 'Toonif', 'serviette', 'kerfuffle', 'chesterfield')
    env.cmd('FT.DICTADD', 'dict2', 'timmies', 'toque', 'toonie', 'serviette', 'kerfuffle', 'chesterfield')

    exp = {
      'results': {
        'tooni':     [ {'Toonif': 0.0}, {'toonie': 0.0} ],
        'toque':     [ {'toque': 0.0} ],
        'kerfuffle': [ {'kerfuffle': 0.0} ]
      }
    }
    env.expect('FT.SPELLCHECK', 'incidents', 'Tooni toque kerfuffle', 'TERMS',
               'INCLUDE', 'dict1', 'dict2').equal(exp)

def test_syndump():
    env = Env(protocol=3)
    if should_skip(env):
        env.skip()

    env.expect('ft.create', 'idx', 'ON', 'HASH', 'schema', 'title', 'text', 'body', 'text').ok()
    env.expect('ft.synupdate', 'idx', 'id1', 'boy', 'child', 'offspring').ok()
    env.expect('ft.synupdate', 'idx', 'id2', 'baby', 'child').ok()
    env.expect('ft.synupdate', 'idx', 'id3', 'tree', 'wood').ok()
    exp = {
      'baby': ['id2'], 'wood': ['id3'], 'boy': ['id1'],
      'tree': ['id3'], 'child': ['id1', 'id2'], 'offspring': ['id1']}
    env.expect('ft.syndump', 'idx').equal(exp)

def test_tagvals():
    env = Env(protocol=3)
    if should_skip(env):
        env.skip()

    with env.getClusterConnectionIfNeeded() as r:
      r.execute_command('HSET', 'doc1', 'f1', '3', 'f2', '3')
      r.execute_command('HSET', 'doc2', 'f1', '3', 'f2', '2', 'f3', '4')

    env.execute_command('FT.create', 'idx1', "PREFIX", 1, "doc",
                        "SCHEMA", "f1", "TAG", "f2", "TAG", "f5", "TAG")
    waitForIndex(env, 'idx1')

    env.expect('FT.TAGVALS', 'idx1', 'f1').equal({'3'})
    env.expect('FT.TAGVALS', 'idx1', 'f2').equal({'2', '3'})
    env.expect('FT.TAGVALS', 'idx1', 'f5').equal(set())

def test_clusterinfo(env):
    if not env.isCluster() or env.shardsCount != 3:
        env.skip()
    env = Env(protocol=3)
    exp = {
      'cluster_type': 'redis_oss',
      'hash_func': 'CRC16',
      'num_partitions': 3,
      'num_slots': 16384,
      'slots': [
        { 'end': 5461,
          'nodes': [
            { 'host': '127.0.0.1',
              'id': ANY,
              'port': ANY,
              'role': 'master self'
            }
          ],
          'start': 0
        },
        { 'end': 10923,
          'nodes': [
            {'host': '127.0.0.1',
             'id': ANY,
             'port': ANY,
             'role': 'master '}
          ],
          'start': 5462
        },
        { 'end': 16383,
          'nodes': [
            { 'host': '127.0.0.1',
              'id': ANY,
              'port': ANY,
              'role': 'master '
            }
          ],
          'start': 10924
        }
      ]
    }
    res = env.cmd('SEARCH.CLUSTERINFO')
    res['slots'].sort(key=lambda x: x['start'])
    env.assertEqual(order_dict(res), order_dict(exp))

def test_profile_crash_mod5323():
    env = Env(protocol=3)
    env.cmd("FT.CREATE", "idx", "SCHEMA", "t", "TEXT")
    with env.getClusterConnectionIfNeeded() as r:
        r.execute_command("HSET", "1", "t", "hello")
        r.execute_command("HSET", "2", "t", "hell")
        r.execute_command("HSET", "3", "t", "help")
        r.execute_command("HSET", "4", "t", "helowa")
    waitForIndex(env, 'idx')

    res = env.cmd("FT.PROFILE", "idx", "SEARCH", "LIMITED", "QUERY", "%hell% hel*", "NOCONTENT")
    exp = {
      'error': [],
      'attributes': [],
      'profile': {
        'Iterators profile': [
          { 'Child iterators': [
             { 'Child iterators': 'The number of iterators in the union is 3',
               'Counter': 3,
               'Query type': 'FUZZY - hell',
               'Time': ANY,
               'Type': 'UNION'
              },
              { 'Child iterators': 'The number of iterators in the union is 4',
                'Counter': 3,
                'Query type': 'PREFIX - hel',
                'Time': ANY,
                'Type': 'UNION'
              }
            ],
            'Counter': 3,
            'Time': ANY,
            'Type': 'INTERSECT'
          }
        ],
        'Parsing time': ANY,
        'Pipeline creation time': ANY,
        'Result processors profile': [
          { 'Counter': 3, 'Time': ANY, 'Type': 'Index' },
          { 'Counter': 3, 'Time': ANY, 'Type': 'Scorer' },
          { 'Counter': 3, 'Time': ANY, 'Type': 'Sorter' }
        ],
        'Total profile time': ANY
       },
       'results': [
         {'values': [], 'id': '1'},
         {'values': [], 'id': '2'},
         {'values': [], 'id': '3'}],
       'total_results': 3,
       'format': 'STRING'
    }
    if not env.isCluster():  # on cluster, lack of crash is enough
        env.assertEqual(res, exp)

def test_profile_child_itrerators_array():
    env = Env(protocol=3)
    env.cmd('ft.create', 'idx', 'SCHEMA', 't', 'text')
    with env.getClusterConnectionIfNeeded() as r:
      r.execute_command('hset', '1', 't', 'hello')
      r.execute_command('hset', '2', 't', 'world')

    # test UNION
    res = env.execute_command('ft.profile', 'idx', 'search', 'query', 'hello|world', 'nocontent')
    exp = {
      'error': [],
      'attributes': [],
      'profile': {
        'Iterators profile': [
          { 'Child iterators': [
              {'Counter': 1, 'Size': 1, 'Term': 'hello', 'Time': ANY, 'Type': 'TEXT'},
              {'Counter': 1, 'Size': 1, 'Term': 'world', 'Time': ANY, 'Type': 'TEXT'}
            ],
            'Counter': 2,
            'Query type': 'UNION',
            'Time': ANY,
            'Type': 'UNION'
          }
        ],
        'Parsing time': ANY,
        'Pipeline creation time': ANY,
        'Result processors profile': [
          {'Counter': 2, 'Time': ANY, 'Type': 'Index'},
          {'Counter': 2, 'Time': ANY, 'Type': 'Scorer'},
          {'Counter': 2, 'Time': ANY, 'Type': 'Sorter'}
        ],
        'Total profile time': ANY
      },
      'results': [
        { 'values': [], 'id': '1' },
        { 'values': [], 'id': '2' }
      ],
      'total_results': 2,
      'format': 'STRING'
    }
    if not env.isCluster():  # on cluster, lack of crash is enough
        env.assertEqual(res, exp)

    # test INTERSECT
    res = env.execute_command('ft.profile', 'idx', 'search', 'query', 'hello world', 'nocontent')
    exp = {
      'error': [],
      'attributes': [],
      'profile': {
        'Iterators profile': [
          { 'Child iterators': [
              {'Counter': 1, 'Size': 1, 'Term': 'hello', 'Time': 0.0, 'Type': 'TEXT'},
              {'Counter': 1, 'Size': 1, 'Term': 'world', 'Time': 0.0, 'Type': 'TEXT'}
            ],
            'Counter': 0,
            'Time': 0.0,
            'Type': 'INTERSECT'
          }
        ],
        'Parsing time': 0.0,
        'Pipeline creation time': 0.0,
        'Result processors profile': [
          { 'Counter': 0, 'Time': 0.0, 'Type': 'Index'},
          { 'Counter': 0, 'Time': 0.0, 'Type': 'Scorer'},
          {'Counter': 0, 'Time': 0.0, 'Type': 'Sorter'}
        ],
        'Total profile time': 0.0
      },
      'results': [],
      'total_results': 0,
      'format': 'STRING'
    }
<<<<<<< HEAD
    if not env.isCluster:  # on cluster, lack of crash is enough
        env.assertEqual(res, exp)

def testExpandErrorsResp3():
  env = Env(protocol=3)
  # On JSON
  env.cmd('ft.create', 'idx', 'on', 'json', 'SCHEMA', '$.arr', 'as', 'arr', 'numeric')
  env.expect('FT.SEARCH', 'idx', '*', 'FORMAT').error().contains('Need an argument for FORMAT')
  env.expect('FT.SEARCH', 'idx', '*', 'FORMAT', 'XPAND').error().contains('FORMAT XPAND is not supported')
  env.expect('FT.AGGREGATE', 'idx', '*', 'FORMAT').error().contains('Need an argument for FORMAT')
  env.expect('FT.AGGREGATE', 'idx', '*', 'FORMAT', 'XPAND').error().contains('FORMAT XPAND is not supported')

  # On HASH
  env.cmd('ft.create', 'idx2', 'on', 'hash', 'SCHEMA', '$.arr', 'as', 'arr', 'numeric')
  env.expect('FT.SEARCH', 'idx2', '*', 'FORMAT', 'EXPAND').error().contains('EXPAND format is only supported with JSON')
  
  if not env.isCluster():
    env.expect('FT.AGGREGATE', 'idx2', '*', 'FORMAT', 'EXPAND').error()
  else:
    # TODO: Expect an error once MOD-5211 is done
    env.expect('FT.AGGREGATE', 'idx2', '*', 'FORMAT', 'EXPAND').equal(
       {'attributes': [], 'error': [], 'total_results': 0, 'format': 'EXPAND', 'results': []}
    )


def testExpandErrorsResp2():
  env = Env(protocol=2)
  env.cmd('ft.create', 'idx', 'on', 'json', 'SCHEMA', '$.arr', 'as', 'arr', 'numeric')
  env.expect('FT.SEARCH', 'idx', '*', 'FORMAT', 'EXPAND').error().contains('EXPAND format is only supported with RESP3')
  
  if not env.isCluster():
    env.expect('FT.AGGREGATE', 'idx', '*', 'FORMAT', 'EXPAND').error()
  else:
    # TODO: Expect an error once MOD-5211 is done
    env.expect('FT.AGGREGATE', 'idx', '*', 'FORMAT', 'EXPAND').equal([0])


  # On HASH
  env.cmd('ft.create', 'idx2', 'on', 'hash', 'SCHEMA', 'num', 'numeric', 'str', 'text')
  env.expect('FT.SEARCH', 'idx2', '*', 'FORMAT', 'EXPAND').error().contains('EXPAND format is only supported with RESP3')
  
  if not env.isCluster():
    env.expect('FT.AGGREGATE', 'idx2', '*', 'FORMAT', 'EXPAND').error()
  else:
    # TODO: Expect an error once MOD-5211 is done
    env.expect('FT.AGGREGATE', 'idx2', '*', 'FORMAT', 'EXPAND').equal([0])


def testExpandJson():
  ''' Test returning values for JSON in expanded format (raw RESP3 instead of stringified JSON) '''
  env = Env(protocol=3)
  env.cmd('ft.create', 'idx', 'on', 'json', 'SCHEMA',
          '$.arr', 'as', 'arr','numeric',
          '$.num', 'as', 'num', 'numeric',
          '$.str', 'as', 'str', 'text',
          '$..arr[*]', 'as', 'multi', 'numeric')

  with env.getClusterConnectionIfNeeded() as r:
    r.execute_command('json.set', 'doc1', '$', '{"arr":[1.0,2.1,3.14],"num":1,"str":"foo","sub":{"s1":false},"sub2":{"arr":[10,20,33.33]}, "empty_arr":[], "empty_obj":{}}')
    r.execute_command('json.set', 'doc2', '$', '{"arr":[3,4,null],"num":2,"str":"bar","sub":{"s2":true},"sub2":{"arr":[40,50,66.66]}, "empty_arr":[], "empty_obj":{}}')
    r.execute_command('json.set', 'doc3', '$', '{"arr":[5,6,7],"num":3,"str":"baaz","sub":{"s3":false},"sub2":{"arr":[70,80,99.99]}, "empty_arr":[], "empty_obj":{}}')

  exp_string = {
    'attributes': [],
    'error': [],
    'total_results': ANY,
    'format': 'STRING',
    'results': [
      {'id': 'doc1', 'extra_attributes': {'num': '1', '$': '{"arr":[1.0,2.1,3.14],"num":1,"str":"foo","sub":{"s1":false},"sub2":{"arr":[10,20,33.33]},"empty_arr":[],"empty_obj":{}}'}, 'values': []},
      {'id': 'doc2', 'extra_attributes': {'num': '2','$': '{"arr":[3,4,null],"num":2,"str":"bar","sub":{"s2":true},"sub2":{"arr":[40,50,66.66]},"empty_arr":[],"empty_obj":{}}'}, 'values': []},
    ]
  }
  exp_expand = {
    'attributes': [],
    'error': [],
    'total_results': ANY,
    'format': 'EXPAND',
    'results': [
      {'id': 'doc1', 'extra_attributes': {'num': [1], '$': [{"arr": [1, 2.1, 3.14], "num": 1, "str": "foo", "sub":{"s1": 0}, "sub2":{"arr": [10, 20, 33.33]}, "empty_arr":[],"empty_obj":{}}]}, 'values': []},
      {'id': 'doc2', 'extra_attributes': {'num': [2], '$': [{"arr": [3, 4, None], "num": 2, "str": "bar", "sub":{"s2": 1 }, "sub2":{"arr": [40, 50, 66.66]}, "empty_arr":[],"empty_obj":{}}]}, 'values': []},
    ]
  }
  # Default FORMAT is EXPAND

  # Test FT.SEARCH
  res = env.cmd('FT.SEARCH', 'idx', '*', 'LIMIT', 0, 2, 'SORTBY', 'num')
  env.assertEqual(res, exp_expand)

  res = env.cmd('FT.SEARCH', 'idx', '*', 'LIMIT', 0, 2, 'FORMAT', 'EXPAND', 'SORTBY', 'num')
  env.assertEqual(res, exp_expand)

  res = env.cmd('FT.SEARCH', 'idx', '*','LIMIT', 0, 2, 'FORMAT', 'STRING', 'SORTBY', 'num')
  env.assertEqual(res, exp_string)

  # Test FT.AGGREAGTE
  del exp_expand['results'][0]['id']
  del exp_expand['results'][1]['id']

  del exp_string['results'][0]['id']
  del exp_string['results'][1]['id']

  res = env.cmd('FT.AGGREGATE', 'idx', '*', 'LIMIT', 0, 2, 'LOAD', '*', 'SORTBY', 2, '@num', 'ASC')
  env.assertEqual(res, exp_expand)

  res = env.cmd('FT.AGGREGATE', 'idx', '*', 'LIMIT', 0, 2, 'FORMAT', 'EXPAND', 'LOAD', '*', 'SORTBY', 2, '@num', 'ASC')
  env.assertEqual(res, exp_expand)

  res = env.cmd('FT.AGGREGATE', 'idx', '*', 'LIMIT', 0, 2, 'FORMAT', 'STRING', 'LOAD', '*', 'SORTBY', 2, '@num', 'ASC')
  env.assertEqual(res, exp_string)

  #
  # Return specific fields
  #

  exp_string = {
    'attributes': [],
    'error': [],
    'total_results': ANY,
    'format': 'STRING',
    'results': [
      {'id': 'doc1', 'extra_attributes': {'$.arr[?(@>2)]': '[2.1,3.14]', 'str': '["foo"]', 'multi': '[1.0,2.1,3.14,10,20,33.33]', "arr":'[[1.0,2.1,3.14]]'}, 'values': []},
      {'id': 'doc2', 'extra_attributes': {'$.arr[?(@>2)]': '[3,4]', 'str': '["bar"]', 'multi': '[3,4,null,40,50,66.66]', "arr": '[[3,4,null]]'}, 'values': []},
    ]
  }

  exp_expand = {
    'attributes': [],
    'error': [],
    'total_results': ANY,
    'format': 'EXPAND',
    'results': [
      {'id': 'doc1', 'extra_attributes': {'$.arr[?(@>2)]':[2.1, 3.14], 'str':['foo'], 'multi': [1, 2.1, 3.14, 10, 20, 33.33], "arr":[[1, 2.1, 3.14]]}, 'values': []},
      {'id': 'doc2', 'extra_attributes': {'$.arr[?(@>2)]':[3, 4], 'str':['bar'], 'multi': [3, 4, None, 40, 50, 66.66], "arr":[[3, 4, None]]}, 'values': []},
    ]
  }

  load_args = [6, '$.arr[?(@>2)]', 'str', 'multi', 'arr', 'empty_arr', 'empty_obj']

  # Test FT.SEARCH
  res = env.cmd('FT.SEARCH', 'idx', '*', 'LIMIT', 0, 2, 'RETURN', *load_args)
  env.assertEqual(res, exp_expand)

  # Add DIALECT 3 to get multi values as with EXAPND
  res = env.cmd('FT.SEARCH', 'idx', '*', 'LIMIT', 0, 2, 'FORMAT', 'STRING', 'RETURN', *load_args, 'DIALECT', 3)
  env.assertEqual(res, exp_string)

  # Test FT.AGGREAGTE
  del exp_expand['results'][0]['id']
  del exp_expand['results'][1]['id']

  del exp_string['results'][0]['id']
  del exp_string['results'][1]['id']

  res = env.cmd('FT.AGGREGATE', 'idx', '*', 'LIMIT', 0, 2, 'LOAD', *load_args, 'SORTBY', 2, '@str', 'DESC')
  env.assertEqual(res, exp_expand)

  res = env.cmd('FT.AGGREGATE', 'idx', '*', 'LIMIT', 0, 2, 'FORMAT', 'EXPAND', 'LOAD', *load_args, 'SORTBY', 2, '@str', 'DESC')
  env.assertEqual(res, exp_expand)

  # Add DIALECT 3 to get multi values as with EXAPND
  res = env.cmd('FT.AGGREGATE', 'idx', '*', 'LIMIT', 0, 2, 'FORMAT', 'STRING', 'LOAD', *load_args, 'SORTBY', 2, '@str', 'DESC', 'DIALECT', 3)
  env.assertEqual(res, exp_string)

def testExpandHash():
  ''' Test returning values for HASH in stringified format (not expanded RESP3)'''
  env = Env(protocol=3)
  env.cmd('ft.create', 'idx', 'on', 'hash', 'SCHEMA', 'num', 'numeric', 'str', 'text', 't', 'tag')

  #FIXME: TODO: test empty container, multi-value, test FT.AGGREGATE, VECSIM

  with env.getClusterConnectionIfNeeded() as r:
    r.execute_command('hset', 'doc1', 'num', 1, 'str', 'foo', 'other', 'fu')
    r.execute_command('hset', 'doc2', 'num', 2, 'str', 'bar', 'other', 'bur')
    r.execute_command('hset', 'doc3', 'num', 3 ,'str', 'baz', 'other', 'buz')

  exp_string = {
    'attributes': [],
    'error': [],
    'total_results': ANY,
    'format': 'STRING',
    'results': [
      {'id': 'doc1', 'extra_attributes': {'num': '1', 'str': 'foo', 'other': 'fu'}, 'values': []},
      {'id': 'doc2', 'extra_attributes': {'num': '2', 'str': 'bar', 'other': 'bur'}, 'values': []},
    ]
  }

  # Default FORMAT is STRING

  # Test FT.SEARCH
  res = env.cmd('FT.SEARCH', 'idx', '*', 'LIMIT', 0, 2)
  # Unflake test if score is zero and docid is same (zero) on shards
  res['results'].sort(key=lambda x: "" if x['extra_attributes'].get('num') == None else x['extra_attributes'].get('num'))
  env.assertEqual(res, exp_string)

  res = env.cmd('FT.SEARCH', 'idx', '*','LIMIT', 0, 2, 'FORMAT', 'STRING')
  # Unflake test if score is zero and docid is same (zero) on shards
  res['results'].sort(key=lambda x: "" if x['extra_attributes'].get('num') == None else x['extra_attributes'].get('num'))
  env.assertEqual(res, exp_string)

  # Test FT.AGGREGATE
  del exp_string['results'][0]['id']
  del exp_string['results'][1]['id']
  res = env.cmd('FT.AGGREGATE', 'idx', '*', 'LIMIT', 0, 2, 'SORTBY', 2, '@num', 'ASC', 'LOAD', '*')
  env.assertEqual(res, exp_string)


  #
  # Return specific fields
  #
  exp_string = {
    'attributes': [],
    'error': [],
    'total_results': ANY,
    'format': 'STRING',
    'results': [
      {'id': 'doc1', 'extra_attributes': {'num': '1', 'other': 'fu'}, 'values': []},
      {'id': 'doc2', 'extra_attributes': {'num': '2', 'other': 'bur'}, 'values': []},
    ]
  }

  # Test FT.SEARCH
  res = env.cmd('FT.SEARCH', 'idx', '*', 'LIMIT', 0, 2, 'RETURN', 2, 'num', 'other')
  env.assertEqual(res, exp_string)

  # Test FT.AGGREGATE
  del exp_string['results'][0]['id']
  del exp_string['results'][1]['id']
  res = env.cmd('FT.AGGREGATE', 'idx', '*', 'LIMIT', 0, 2, 'LOAD', 2, 'num', 'other', 'SORTBY', 2, '@num', 'ASC')
  env.assertEqual(res, exp_string)


def testExpandJsonVector():
  ''' Test returning values for VECTOR in expanded format (raw RESP3 instead of stringified JSON) '''
  env = Env(protocol=3, moduleArgs='DEFAULT_DIALECT 2')
  conn = getConnectionByEnv(env)
  conn.execute_command('FT.CREATE', 'idx', 'ON', 'JSON',
                      'SCHEMA', '$.v', 'AS', 'vec', 'VECTOR', 'FLAT', '6', 'TYPE', 'FLOAT32', 'DIM', '3','DISTANCE_METRIC', 'L2',
                      '$.num', 'AS', 'num', 'NUMERIC')


  with env.getClusterConnectionIfNeeded() as r:
    r.execute_command('json.set', 'doc1', '$', '{"v":[1,2,3],"num":1}')
    r.execute_command('json.set', 'doc2', '$', '{"v":[4,2,0],"num":2}')

  exp_string = {
    'attributes': [],
    'error': [],
    'total_results': 2,
    'format': 'STRING',
    'results': [
      {'id': 'doc1', 'extra_attributes': {'__vec_score': '6.70958423615', '$': '{"v":[1,2,3],"num":1}'}, 'values': []},
      {'id': 'doc2', 'extra_attributes': {'__vec_score': '12.7095842361', '$': '{"v":[4,2,0],"num":2}'}, 'values': []}
    ]
  }
  
  exp_expand = {
    'attributes': [],
    'error': [],
    'total_results': 2,
    'format': 'EXPAND',
    'results': [
      {'id': 'doc1', 'extra_attributes': {'__vec_score': 6.7095842361450195, '$': [{'v': [1, 2, 3], 'num': 1}]}, 'values': []},
      {'id': 'doc2', 'extra_attributes': {'__vec_score': 12.70958423614502, '$': [{'v':[4, 2, 0], 'num': 2}]}, 'values': []},
    ]
  }
  
  cmd = ['FT.SEARCH', 'idx', '*=>[KNN 2 @vec $B]', 'PARAMS', '2', 'B', '????????????']
  
  res = env.cmd(*cmd, 'FORMAT', 'STRING')
  env.assertEqual(res, exp_string)

  res = env.cmd(*cmd)
  env.assertEqual(res, exp_expand)

  res = env.cmd(*cmd, 'FORMAT', 'EXPAND')
  env.assertEqual(res, exp_expand)

  # Test without WITHSORTKEYS

  exp_string = {
    'attributes': [],
    'error': [],
    'total_results': 2,
    'format': 'STRING',
    'results': [
      {'id': 'doc1', 'extra_attributes': {'__vec_score': '6.70958423615', "num": "1", '$': '{"v":[1,2,3],"num":1}'}, 'values': []},
      {'id': 'doc2', 'extra_attributes': {'__vec_score': '12.7095842361', "num": "2", '$': '{"v":[4,2,0],"num":2}'}, 'values': []}
    ]
  }
  
  exp_expand = {
    'attributes': [],
    'error': [],
    'total_results': 2,
    'format': 'EXPAND',
    'results': [
      {'id': 'doc1', 'extra_attributes': {'__vec_score': 6.7095842361450195, 'num': [1], '$': [{'v': [1, 2, 3], 'num': 1}]}, 'values': []},
      {'id': 'doc2', 'extra_attributes': {'__vec_score': 12.70958423614502, 'num': [2], '$': [{'v':[4, 2, 0], 'num': 2}]}, 'values': []},
    ]
  }

  cmd = ['FT.SEARCH', 'idx', '*=>[KNN 2 @vec $B]', 'PARAMS', '2', 'B', '????????????', 'SORTBY', 'num', 'ASC']
  
  res = env.cmd(*cmd, 'FORMAT', 'STRING')
  env.assertEqual(res, exp_string)

  res = env.cmd(*cmd)
  env.assertEqual(res, exp_expand)

  res = env.cmd(*cmd, 'FORMAT', 'EXPAND')
  env.assertEqual(res, exp_expand)

  # Test with WITHSORTKEYS

  exp_string = {
    'attributes': [],
    'error': [],
    'total_results': 2,
    'format': 'STRING',
    'results': [
      {'id': 'doc1', 'sortkey': '#1', 'extra_attributes': {'__vec_score': '6.70958423615', "num": "1", '$': '{"v":[1,2,3],"num":1}'}, 'values': []},
      {'id': 'doc2', 'sortkey': '#2', 'extra_attributes': {'__vec_score': '12.7095842361', "num": "2", '$': '{"v":[4,2,0],"num":2}'}, 'values': []}
    ]
  }
  
  exp_expand = {
    'attributes': [],
    'error': [],
    'total_results': 2,
    'format': 'EXPAND',
    'results': [
      {'id': 'doc1', 'sortkey': '#1', 'extra_attributes': {'__vec_score': 6.7095842361450195, 'num': [1], '$': [{'v': [1, 2, 3], 'num': 1}]}, 'values': []},
      {'id': 'doc2', 'sortkey': '#2', 'extra_attributes': {'__vec_score': 12.70958423614502, 'num': [2], '$': [{'v':[4, 2, 0], 'num': 2}]}, 'values': []},
    ]
  }

  cmd = [*cmd, 'WITHSORTKEYS']
  
  res = env.cmd(*cmd, 'FORMAT', 'STRING')
  env.assertEqual(res, exp_string)

  res = env.cmd(*cmd)
  env.assertEqual(res, exp_expand)

  res = env.cmd(*cmd, 'FORMAT', 'EXPAND')
  env.assertEqual(res, exp_expand)  

  #
  # Return specific field
  #
  exp_string = {
    'attributes': [],
    'error': [],
    'total_results': 2,
    'format': 'STRING',
    'results': [
      {'id': 'doc1', 'extra_attributes': {'$': '{"v":[1,2,3],"num":1}'}, 'values': []},
      {'id': 'doc2', 'extra_attributes': {'$': '{"v":[4,2,0],"num":2}'}, 'values': []},
    ]
  }
  exp_expand = {
    'attributes': [],
    'error': [],
    'total_results': 2,
    'format': 'EXPAND',
    'results': [
      {'id': 'doc1', 'extra_attributes': {'$': [{'v': [1, 2, 3], 'num': 1}]}, 'values': []},
      {'id': 'doc2', 'extra_attributes': {'$': [{'v': [4, 2, 0], 'num': 2}]}, 'values': []},
    ]
  }

  cmd = ['FT.SEARCH', 'idx', '*=>[KNN 2 @vec $B]', 'PARAMS', '2', 'B', '????????????', 'RETURN', '1', '$']

  res = env.cmd(*cmd, 'FORMAT', 'STRING')
  env.assertEqual(res, exp_string)

  res = env.cmd(*cmd)
  env.assertEqual(res, exp_expand)

  res = env.cmd(*cmd, 'FORMAT', 'EXPAND')
  env.assertEqual(res, exp_expand)
=======
    if not env.isCluster():  # on cluster, lack of crash is enough
        env.assertEqual(res, exp)

def test_ft_info():
    env = Env(protocol=3)
    env.cmd('ft.create', 'idx', 'SCHEMA', 't', 'text')
    with env.getClusterConnectionIfNeeded() as r:
      res = order_dict(r.execute_command('ft.info', 'idx'))
      exp = {
        'attributes': [
          { 'WEIGHT': 1.0,
            'attribute': 't',
            'flags': [],
            'identifier': 't',
            'type': 'TEXT'
          }
        ],
        'bytes_per_record_avg': nan,
        'cleaning': 0,
        'cursor_stats': {
          'global_idle': 0,
          'global_total': 0,
          'index_capacity': ANY,
          'index_total': 0
        },
        'dialect_stats': {
          'dialect_1': 0,
          'dialect_2': 0,
          'dialect_3': 0,
          'dialect_4': 0
        },
        'doc_table_size_mb': 0.0,
        'gc_stats': {
          'average_cycle_time_ms': nan,
          'bytes_collected': 0.0,
          'gc_blocks_denied': 0.0,
          'gc_numeric_trees_missed': 0.0,
          'last_run_time_ms': 0.0,
          'total_cycles': 0.0,
          'total_ms_run': 0.0
        },
        'hash_indexing_failures': 0.0,
        'index_definition': {
          'default_score': 1.0,
          'key_type': 'HASH',
          'prefixes': ['']
        },
        'index_name': 'idx',
        'index_options': [],
        'indexing': 0.0,
        'inverted_sz_mb': 0.0,
        'key_table_size_mb': 0.0,
        'max_doc_id': 0.0,
        'num_docs': 0.0,
        'num_records': 0.0,
        'num_terms': 0.0,
        'number_of_uses': 1,
        'offset_bits_per_record_avg': nan,
        'offset_vectors_sz_mb': 0.0,
        'offsets_per_term_avg': nan,
        'percent_indexed': 1.0,
        'records_per_doc_avg': nan,
        'sortable_values_size_mb': 0.0,
        'geoshapes_sz_mb': 0.0,
        'total_indexing_time': 0.0,
        'total_inverted_index_blocks': 0.0,
        'vector_index_sz_mb': 0.0
      }

      exp_cluster = {
        'attributes': [
          { 'WEIGHT': 1.0,
            'attribute': 't',
            'flags': [],
            'identifier': 't',
            'type': 'TEXT'
          }
        ],
        'bytes_per_record_avg': nan,
        'cleaning': 0,
        'cursor_stats': {
          'global_idle': 0,
          'global_total': 0,
          'index_capacity': ANY,
          'index_total': 0
        },
        'dialect_stats': {'dialect_1': 0,
                          'dialect_2': 0,
                          'dialect_3': 0,
                          'dialect_4': 0},
        'doc_table_size_mb': 0.0,
        'gc_stats': {
          'bytes_collected': 0
        },
        'hash_indexing_failures': 0,
        'index_definition': {
          'default_score': 1.0,
          'key_type': 'HASH',
          'prefixes': ['']},
        'index_name': 'idx',
        'index_options': [],
        'indexing': 0,
        'inverted_sz_mb': 0.0,
        'key_table_size_mb': 0.0,
        'max_doc_id': 0,
        'num_docs': 0,
        'num_records': 0,
        'num_terms': 0,
        'number_of_uses': 1,
        'offset_bits_per_record_avg': nan,
        'offset_vectors_sz_mb': 0.0,
        'offsets_per_term_avg': nan,
        'percent_indexed': 1.0,
        'records_per_doc_avg': nan,
        'sortable_values_size_mb': 0.0,
        'geoshapes_sz_mb': 0.0,
        'total_inverted_index_blocks': 0,
        'vector_index_sz_mb': 0.0
      }

      env.assertEqual(dict_diff(res, exp_cluster if env.isCluster() else exp), {})

def test_vecsim_1():
    env = Env(protocol=3)
    env.cmd("ft.create", "vecsimidx0", "prefix", "1", "docvecsimidx0z", "schema", "vector_FLAT", "VECTOR", "FLAT", "6", "TYPE", "FLOAT32", "DIM", "2", "DISTANCE_METRIC", "L2")
    with env.getClusterConnectionIfNeeded() as r:
        r.execute_command("HSET", "docvecsimidx0z0", "vector_FLAT", np.array([0.0, 0.0], dtype=np.float32).tobytes())
        r.execute_command("HSET", "docvecsimidx0z1", "vector_FLAT", np.array([1.0, 1.0], dtype=np.float32).tobytes())
        r.execute_command("HSET", "docvecsimidx0z2", "vector_FLAT", np.array([2.0, 2.0], dtype=np.float32).tobytes())
        r.execute_command("HSET", "docvecsimidx0z3", "vector_FLAT", np.array([3.0, 3.0], dtype=np.float32).tobytes())
    exp3 = { 'attributes': [],
             'error': [],
             'total_results': 4,
             'format': 'STRING',
             'results': [
                 { 'id': 'docvecsimidx0z0',
                   # 'sortkey': None,
                   'values': []
                 },
                 { 'id': 'docvecsimidx0z1',
                   # 'sortkey': None,
                   'values': []
                 },
                 { 'id': 'docvecsimidx0z2',
                   # 'sortkey': None,
                   'values': []
                 },
                 { 'id': 'docvecsimidx0z3',
                   # 'sortkey': None,
                   'values': []
                 }
             ]
           }
    exp2 = [3, 'docvecsimidx0z0', 'docvecsimidx0z1', 'docvecsimidx0z2', 'docvecsimidx0z3']
    res = env.execute_command("FT.SEARCH", "vecsimidx0", "(*)=>[KNN 4 @vector_FLAT $BLOB]", "NOCONTENT", "SORTBY",
               "__vector_FLAT_score", "ASC", "DIALECT", "2", "LIMIT", "0", "4",
               "params", "2", "BLOB", "\x00\x00\x00\x00\x00\x00\x00\x00")
    env.assertEqual(dict_diff(res, exp3 if env.protocol == 3 else exp2, show=True,
                    exclude_regex_paths=["\['sortkey'\]"]), {})
>>>>>>> 562e7114
<|MERGE_RESOLUTION|>--- conflicted
+++ resolved
@@ -706,8 +706,7 @@
       'total_results': 0,
       'format': 'STRING'
     }
-<<<<<<< HEAD
-    if not env.isCluster:  # on cluster, lack of crash is enough
+    if not env.isCluster():  # on cluster, lack of crash is enough
         env.assertEqual(res, exp)
 
 def testExpandErrorsResp3():
@@ -1088,9 +1087,6 @@
 
   res = env.cmd(*cmd, 'FORMAT', 'EXPAND')
   env.assertEqual(res, exp_expand)
-=======
-    if not env.isCluster():  # on cluster, lack of crash is enough
-        env.assertEqual(res, exp)
 
 def test_ft_info():
     env = Env(protocol=3)
@@ -1247,5 +1243,4 @@
                "__vector_FLAT_score", "ASC", "DIALECT", "2", "LIMIT", "0", "4",
                "params", "2", "BLOB", "\x00\x00\x00\x00\x00\x00\x00\x00")
     env.assertEqual(dict_diff(res, exp3 if env.protocol == 3 else exp2, show=True,
-                    exclude_regex_paths=["\['sortkey'\]"]), {})
->>>>>>> 562e7114
+                    exclude_regex_paths=["\['sortkey'\]"]), {})