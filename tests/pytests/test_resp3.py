from common import *
import operator
from math import nan
import json
from redis import ResponseError
from test_coordinator import test_error_propagation_from_shards

def order_dict(d):
    ''' Sorts a dictionary recursively by keys '''

    result = {}
    for k, v in sorted(d.items()):
        if isinstance(v, dict):
            result[k] = order_dict(v)
        else:
            result[k] = v
    return result

def redis_version(con, isCluster=False):
    res = con.execute_command('INFO')
    ver = ""
    if isCluster:
        try:
            ver = list(res.values())[0]['redis_version']
        except:
            ver = res['redis_version']
    else:
        ver = res['redis_version']
    return version.parse(ver)

def should_skip(env):
    r_ver = redis_version(env)
    if r_ver < version.parse("7.0.0"):
        return True
    with env.getClusterConnectionIfNeeded() as r:
        r_ver = redis_version(r)
        if r_ver < version.parse("7.0.0"):
            return True
    return False

def test_search():
    env = Env(protocol=3)
    if should_skip(env):
        env.skip()

    with env.getClusterConnectionIfNeeded() as r:
      r.execute_command('HSET', 'doc1', 'f1', '3', 'f2', '3')
      r.execute_command('HSET', 'doc2', 'f1', '3', 'f2', '2', 'f3', '4')

    env.cmd('FT.create', 'idx1', "PREFIX", 1, "doc",
            "SCHEMA", "f1", "TEXT", "f2", "TEXT")
    waitForIndex(env, 'idx1')

    exp = {
      'attributes': [], 'error': [], 'total_results': 2, 'format': 'STRING',
      'results': [
        {'id': 'doc2', 'extra_attributes': {'f1': '3', 'f2': '2', 'f3': '4'}, 'values': []},
        {'id': 'doc1', 'extra_attributes': {'f1': '3', 'f2': '3'}, 'values': []}
      ]}
    env.expect('FT.search', 'idx1', "*").equal(exp)

    # test withscores
    exp = {
      'attributes': [], 'error': [], 'total_results': 2, 'format': 'STRING',
      'results': [
        { 'id': 'doc2',
          'score': [
            1.0, [
              'Final TFIDF : words TFIDF 1.00 * document score 1.00 / norm 1 / slop 1',
              ['(TFIDF 1.00 = Weight 1.00 * Frequency 1)']
            ]
           ],
           'payload': None,
           'sortkey': None,
           'extra_attributes': {'f1': '3', 'f2': '2'},
           'values': []
        },
        { 'id': 'doc1',
          'score': [
            0.5, [
              'Final TFIDF : words TFIDF 1.00 * document score 1.00 / norm 2 / slop 1',
              ['(TFIDF 1.00 = Weight 1.00 * Frequency 1)']
            ]
          ],
          'payload': None,
          'sortkey': None,
          'extra_attributes': {'f1': '3', 'f2': '3'},
          'values': []
        }
      ]
    }
    if env.isCluster():
      # in 2.6 with RESP2, WITHSORTKEYS but without SORTBY does not return a null `sortey` with coordinator
      del exp['results'][0]['sortkey']
      del exp['results'][1]['sortkey']

    env.expect('FT.search', 'idx1', "*", "VERBATIM", "WITHSCORES", "EXPLAINSCORE", "WITHPAYLOADS",
               "WITHSORTKEYS", "RETURN", 2, 'f1', 'f2', "FORMAT", "STRING").equal(exp)

    # test with sortby
    exp = {
      'attributes': [], 'error': [], 'total_results': 2, 'format': 'STRING',
      'results': [
        { 'id': 'doc1',
          'score': 0.5,
          'payload': None,
          'sortkey': '$3',
          'extra_attributes': {'f2': '3', 'f1': '3'},
          'values': []
        },
        { 'id': 'doc2',
          'score': 1.0,
          'payload': None,
          'sortkey': '$2',
          'extra_attributes': {'f2': '2', 'f1': '3'},
          'values': []
        }
      ]
    }
    env.expect('FT.search', 'idx1', "*", "VERBATIM", "WITHSCORES", "WITHPAYLOADS", "WITHSORTKEYS",
               "RETURN", 2, 'f1', 'f2', "SORTBY", 'f2', "DESC", "FORMAT", "STRING").equal(exp)

    # test with limit 0 0
    exp = {'attributes': [], 'error': [], 'total_results': 2, 'format': 'STRING', 'results': []}
    env.expect('FT.search', 'idx1', "*", "VERBATIM", "WITHSCORES", "WITHPAYLOADS",
               "WITHSORTKEYS", "RETURN", 2, 'f1', 'f2', "SORTBY", 'f2', "DESC", "LIMIT", 0, 0, "FORMAT", "STRING").equal(exp)

    # test without RETURN
    exp = {
      'attributes': [],
      'error': [],
      'total_results': 2,
      'format': 'STRING',
      'results': [
        {'id': 'doc2', 'extra_attributes': {'f1': '3', 'f2': '2', 'f3': '4'}, 'values': []},
        {'id': 'doc1', 'extra_attributes': {'f1': '3', 'f2': '3'}, 'values': []}
      ]
    }
    env.expect('FT.search', 'idx1', "*").equal(exp)

def test_search_timeout():
    num_range = 1000
    env = Env(protocol=3, moduleArgs=f'DEFAULT_DIALECT 2 MAXPREFIXEXPANSIONS {num_range} TIMEOUT 1 ON_TIMEOUT FAIL')
    if should_skip(env):
        env.skip()
<<<<<<< HEAD
    env.skipOnCluster()
    conn = getConnectionByEnv(env)

    with env.getClusterConnectionIfNeeded() as r:
      r.execute_command('HSET', 'doc1', 'f1', '3', 'f2', '3')
      r.execute_command('HSET', 'doc2', 'f1', '3', 'f2', '2', 'f3', '4')
=======
    conn = getConnectionByEnv(env)
>>>>>>> b4fe4e65

    env.cmd('ft.create', 'myIdx', 'schema', 't', 'TEXT', 'geo', 'GEO')
    for i in range(num_range):
<<<<<<< HEAD
        env.cmd('HSET', f'doc{i}', 't', f'aa{i}', 'geo', f"{i/10000},{i/1000}")

    env.expect('ft.config', 'set', 'on_timeout', 'fail').ok()
    env.expect('ft.search', 'myIdx', 'aa*|aa*|aa*|aa* aa*', 'limit', '0', '0'). \
      error().contains('Timeout limit was reached')
    env.expect('ft.search', 'myIdx', 'aa*|aa*|aa*|aa* aa*', 'timeout', 1).\
      error().contains('Timeout limit was reached')
=======
        conn.execute_command('HSET', f'doc{i}', 't', f'aa{i}', 'geo', f"{i/10000},{i/1000}")

    # TODO: Add these tests again once MOD-5965 is merged
    # env.expect('ft.search', 'myIdx', 'aa*|aa*|aa*|aa* aa*', 'limit', '0', str(num_range)). \
    #   contains('Timeout limit was reached')
    # env.expect('ft.search', 'myIdx', 'aa*|aa*|aa*|aa* aa*', 'limit', '0', str(num_range), 'timeout', 1).\
    #   contains('Timeout limit was reached')

    # (coverage) Later failure than the above tests - in pipeline execution
    # phase. For this, we need more documents in the index, such that we will
    # fail for sure
    num_range_2 = 25000 * env.shardsCount
    p = conn.pipeline(transaction=False)
    for i in range(num_range, num_range_2):
      p.execute_command('HSET', f'doc{i}', 't', f'{i}', 'geo', f"{i/10000},{i/1000}")
    p.execute()

    err = conn.execute_command('ft.search', 'myIdx', '*', 'limit', '0', str(num_range_2), 'timeout', '1')['error']
    env.assertEqual(len(err), 1)
    # TODO: Add this when the error type is fixed (MOD-5965)
    # env.assertEquals(type(err[0]), ResponseError)
    env.assertContains('Timeout limit was reached', str(err[0]))
>>>>>>> b4fe4e65

    # (coverage) Later failure than the above tests - in pipeline execution
    # phase. For this, we need more documents in the index, such that we will
    # fail for sure
    num_range_2 = 40000
    p = conn.pipeline(transaction=False)
    for i in range(num_range, num_range_2):
      p.execute_command('HSET', f'doc{i}', 't', f'{i}', 'geo', f"{i/10000},{i/1000}")
    p.execute()

    conn = getConnectionByEnv(env)
    err = conn.execute_command('ft.search', 'myIdx', '*')['error'][0]
    env.assertEquals(type(err), ResponseError)
    env.assertContains('Timeout limit was reached', str(err))

@skip(cluster=True)
def test_profile(env):
    env = Env(protocol=3)
    if should_skip(env):
        env.skip()

    with env.getClusterConnectionIfNeeded() as r:
      r.execute_command('HSET', 'doc1', 'f1', '3', 'f2', '3')
      r.execute_command('HSET', 'doc2', 'f1', '3', 'f2', '2', 'f3', '4')

    env.cmd('FT.create', 'idx1', "PREFIX", 1, "doc",
            "SCHEMA", "f1", "TEXT", "f2", "TEXT")
    waitForIndex(env, 'idx1')

    # test with profile
    exp = {
      'attributes': [], 'error': [], 'total_results': 2, 'format': 'STRING',
      'results': [
        {'id': 'doc2', 'extra_attributes': {'f1': '3', 'f2': '2', 'f3': '4'}, 'values': []},
        {'id': 'doc1', 'extra_attributes': {'f1': '3', 'f2': '3'}, 'values': []}
      ],
      'profile': {
        'Total profile time': ANY,
        'Parsing time': ANY,
        'Pipeline creation time': ANY,
        'Iterators profile': [
          {'Type': 'WILDCARD', 'Time': ANY, 'Counter': 2}
        ],
        'Result processors profile': [
          {'Type': 'Index',  'Time': ANY, 'Counter': 2},
          {'Type': 'Scorer', 'Time': ANY, 'Counter': 2},
          {'Type': 'Sorter', 'Time': ANY, 'Counter': 2},
          {'Type': 'Loader', 'Time': ANY, 'Counter': 2}
        ]
      }
    }
    env.expect('FT.PROFILE', 'idx1', 'SEARCH', 'QUERY', '*', "FORMAT", "STRING").equal(exp)

def test_coord_profile():
    env = Env(protocol=3)
    if should_skip(env):
        env.skip()
    if not env.isCluster() or env.shardsCount != 3:
        env.skip()

    with env.getClusterConnectionIfNeeded() as r:
      r.execute_command('HSET', 'doc1', 'f1', '3', 'f2', '3')
      r.execute_command('HSET', 'doc2', 'f1', '3', 'f2', '2', 'f3', '4')

    env.cmd('FT.create', 'idx1', "PREFIX", 1, "doc",
            "SCHEMA", "f1", "TEXT", "f2", "TEXT")
    waitForIndex(env, 'idx1')

    # test with profile
    exp = {
        'attributes': [],
        'error': [],
        'total_results': 2,
        'format': 'STRING',
        'results': [
          {'id': 'doc2', 'extra_attributes': {'f1': '3', 'f2': '2', 'f3': '4'}, 'values': []},
          {'id': 'doc1', 'extra_attributes': {'f1': '3', 'f2': '3'}, 'values': []}
        ],
        'shards':
        {'Shard #1': {'Total profile time': ANY, 'Parsing time': ANY, 'Pipeline creation time': ANY,
                      'Iterators profile': [{'Type': 'WILDCARD', 'Time': ANY, 'Counter': ANY}],
                      'Result processors profile': [{'Type': 'Index', 'Time': ANY, 'Counter': ANY},
                                                    {'Type': 'Scorer', 'Time': ANY, 'Counter': ANY},
                                                    {'Type': 'Sorter', 'Time': ANY, 'Counter': ANY},
                                                    {'Type': 'Loader', 'Time': ANY, 'Counter': ANY}]},
        'Shard #2': {'Total profile time': ANY, 'Parsing time': ANY, 'Pipeline creation time': ANY,
                     'Iterators profile': [{'Type': 'WILDCARD', 'Time': ANY, 'Counter': ANY}],
                     'Result processors profile': [{'Type': 'Index', 'Time': ANY, 'Counter': ANY},
                                                   {'Type': 'Scorer', 'Time': ANY, 'Counter': ANY},
                                                   {'Type': 'Sorter', 'Time': ANY, 'Counter': ANY},
                                                   {'Type': 'Loader', 'Time': ANY, 'Counter': ANY}]},
        'Shard #3': {'Total profile time': ANY, 'Parsing time': ANY, 'Pipeline creation time': ANY,
                     'Iterators profile': [{'Type': 'WILDCARD', 'Time': ANY, 'Counter': ANY}],
                     'Result processors profile': [{'Type': 'Index', 'Time': ANY, 'Counter': ANY},
                                                   {'Type': 'Scorer', 'Time': ANY, 'Counter': ANY},
                                                   {'Type': 'Sorter', 'Time': ANY, 'Counter': ANY},
                                                   {'Type': 'Loader', 'Time': ANY, 'Counter': ANY}]},
        'Coordinator': {'Total Coordinator time': ANY, 'Post Proccessing time': ANY}}}
    res = env.cmd('FT.PROFILE', 'idx1', 'SEARCH', 'QUERY', '*', 'FORMAT', 'STRING')
    res['results'].sort(key=lambda x: "" if x['extra_attributes'].get('f1') == None else x['extra_attributes']['f1'])
    env.assertEqual(res, exp)

def test_aggregate():
    env = Env(protocol=3)
    if should_skip(env):
        env.skip()

    with env.getClusterConnectionIfNeeded() as r:
      r.execute_command('HSET', 'doc1', 'f1', '3', 'f2', '3')
      r.execute_command('HSET', 'doc2', 'f1', '3', 'f2', '2', 'f3', '4')
      r.execute_command('HSET', 'doc3', 'f5', '4')

    env.cmd('FT.create', 'idx1', "PREFIX", 1, "doc",
                        "SCHEMA", "f1", "TEXT", "f2", "TEXT")
    waitForIndex(env, 'idx1')

    res = env.cmd('FT.aggregate', 'idx1', "*", "LOAD", 2, "f1", "f2", "FORMAT", "STRING")
    res['results'].sort(key=lambda x: "" if x['extra_attributes'].get('f2') == None else x['extra_attributes'].get('f2'))
    exp = {
      'attributes': [],
      'error': [],
      'total_results': ANY,
      'format': 'STRING',
      'results': [
        {'extra_attributes': {}, 'values': []},
        {'extra_attributes': {'f1': '3', 'f2': '2'}, 'values': []},
        {'extra_attributes': {'f1': '3', 'f2': '3'}, 'values': []}
      ]
    }
    env.assertEqual(res, exp)

    res = env.cmd('FT.aggregate', 'idx1', "*", "LOAD", 3, "f1", "f2", "f3", "FORMAT", "STRING")
    exp = {
      'attributes': [],
      'error': [],
      'total_results': ANY,
      'format': 'STRING',
      'results': [
        {'extra_attributes': {}, 'values': []},
        {'extra_attributes': {'f1': '3', 'f2': '2', 'f3': '4'}, 'values': []},
        {'extra_attributes': {'f1': '3', 'f2': '3'}, 'values': []}
      ]
    }
    res['results'].sort(key=lambda x: "" if x['extra_attributes'].get('f2') == None else x['extra_attributes'].get('f2'))
    env.assertEqual(res, exp)

    # test with sortby
    exp = {
      'attributes': [],
      'error': [],
      'total_results': ANY,
      'format': 'STRING',
      'results': [
        {'extra_attributes': {'f1': '3', 'f2': '3'}, 'values': []},
        {'extra_attributes': {'f1': '3', 'f2': '2', 'f3': '4'}, 'values': []},
        {'extra_attributes': {}, 'values': []}
      ]
    }
    res = env.cmd('FT.aggregate', 'idx1', "*", "LOAD", 3, "f1", "f2", "f3", "SORTBY", 2, "@f2", "DESC", "FORMAT", "STRING")
    env.assertEqual(res, exp)

def test_cursor():
    env = Env(protocol=3)
    if should_skip(env):
        env.skip()

    with env.getClusterConnectionIfNeeded() as r:
      r.execute_command('HSET', 'doc1', 'f1', '3', 'f2', '3')
      r.execute_command('HSET', 'doc2', 'f1', '3', 'f2', '2', 'f3', '4')
      r.execute_command('HSET', 'doc3', 'f5', '4')

    env.cmd('FT.create', 'idx1', "PREFIX", 1, "doc",
            "SCHEMA", "f1", "TEXT", "f2", "TEXT")
    waitForIndex(env, 'idx1')

    exp = {
      'attributes': [],
      'error': [],
      'total_results': 3,
      'format': 'STRING',
      'results': [
        {'extra_attributes': {'f1': '3', 'f2': '3'}, 'values': []}
      ]}
    res, cursor = env.cmd('FT.aggregate', 'idx1', '*', 'LOAD', 3, 'f1', 'f2', 'f3',
                          'SORTBY', 2, '@f2', 'DESC', 'WITHCURSOR', 'COUNT', 1)
    env.assertEqual(res, exp)

    exp = {
      'attributes': [], 'error': [], 'total_results': 0, 'format': 'STRING',
      'results': [
          {'extra_attributes': {'f1': '3', 'f2': '2', 'f3': '4'}, 'values': []}
        ]}
    res, cursor = env.cmd('FT.CURSOR', 'READ', 'idx1', cursor)
    env.assertEqual(res, exp)

    exp = {
      'attributes': [], 'error': [], 'total_results': 0, 'format': 'STRING',
      'results': [{'extra_attributes': {}, 'values': []}]}
    res, cursor = env.cmd('FT.CURSOR', 'READ', 'idx1', cursor)
    env.assertEqual(res, exp)

    exp = {'attributes': [], 'error': [], 'total_results': 0, 'format': 'STRING', 'results': []}
    res, cursor = env.cmd('FT.CURSOR', 'READ', 'idx1', cursor)
    env.assertEqual(res, exp)
    env.assertEqual(cursor, 0)

    env.cmd('FT.create', 'idx2', "PREFIX", 1, "folder",
            "SCHEMA", "f1", "TEXT", "f2", "TEXT")
    waitForIndex(env, 'idx2')

    exp = {'attributes': [], 'error': [], 'total_results': 0, 'format': 'STRING', 'results': []}
    res, cursor = env.cmd('FT.aggregate', 'idx2', '*', 'LOAD', 3, 'f1', 'f2', 'f3',
                          'SORTBY', 2, '@f2', 'DESC', 'WITHCURSOR', 'COUNT', 1)
    env.assertEqual(res, exp)
    env.assertEqual(cursor, 0)

def test_list():
    env = Env(protocol=3)
    if should_skip(env):
        env.skip()

    env.cmd('FT.create', 'idx1', "PREFIX", 1, "doc",
            "SCHEMA", "f1", "TEXT", "f2", "TEXT")
    env.cmd('FT.create', 'idx2', "PREFIX", 1, "doc",
            "SCHEMA", "f1", "TEXT", "f2", "TEXT", "f3", "TEXT")
    env.expect('FT._LIST').equal({'idx2', 'idx1'})

def test_info():
    env = Env(protocol=3)
    if should_skip(env):
        env.skip()

    with env.getClusterConnectionIfNeeded() as r:
      r.execute_command('HSET', 'doc1', 'f1', '3', 'f2', '3')
      r.execute_command('HSET', 'doc2', 'f1', '3', 'f2', '2', 'f3', '4')
      r.execute_command('HSET', 'doc3', 'f5', '4')

    env.cmd('FT.create', 'idx1', "PREFIX", 1, "doc",
                        "SCHEMA", "f1", "TEXT", "f2", "TEXT")
    waitForIndex(env, 'idx1')

    exp = {
      'attributes': [{'WEIGHT': 1.0, 'attribute': 'f1', 'flags': [], 'identifier': 'f1', 'type': 'TEXT'},
                     {'WEIGHT': 1.0, 'attribute': 'f2', 'flags': [], 'identifier': 'f2', 'type': 'TEXT'}],
      'bytes_per_record_avg': ANY,
      'cleaning': 0,
      'cursor_stats': {'global_idle': 0, 'global_total': 0, 'index_capacity': ANY, 'index_total': 0},
      'dialect_stats': {'dialect_1': 0, 'dialect_2': 0, 'dialect_3': 0, 'dialect_4': 0},
      'doc_table_size_mb': ANY,
      'gc_stats': ANY,
      'hash_indexing_failures': 0,
      'index_definition': {'default_score': 1.0, 'key_type': 'HASH', 'prefixes': ['doc'] },
      'index_name': 'idx1',
      'index_options': [],
      'indexing': 0,
      'inverted_sz_mb': ANY,
      'key_table_size_mb': ANY,
      'max_doc_id': ANY,
      'num_docs': 3,
      'num_records': 3,
      'num_terms': ANY,
      'number_of_uses': ANY,
      'offset_bits_per_record_avg': ANY,
      'offset_vectors_sz_mb': ANY,
      'offsets_per_term_avg': ANY,
      'percent_indexed': 1.0,
      'records_per_doc_avg': ANY,
      'sortable_values_size_mb': 0.0,
      'geoshapes_sz_mb': 0.0,
      'total_inverted_index_blocks': ANY,
      'vector_index_sz_mb': 0.0}
    res = env.cmd('FT.info', 'idx1')
    res.pop('total_indexing_time', None)
    env.assertEqual(order_dict(res), order_dict(exp))

def test_config():
    env = Env(protocol=3)
    if should_skip(env):
        env.skip()

    with env.getClusterConnectionIfNeeded() as r:
      r.execute_command('HSET', 'doc1', 'f1', '3', 'f2', '3')
      r.execute_command('HSET', 'doc2', 'f1', '3', 'f2', '2', 'f3', '4')
      r.execute_command('HSET', 'doc3', 'f5', '4')

    env.cmd('FT.create', 'idx1', "PREFIX", 1, "doc",
                        "SCHEMA", "f1", "TEXT", "f2", "TEXT")
    env.cmd('FT.create', 'idx2', "PREFIX", 1, "doc",
                        "SCHEMA", "f1", "TEXT", "f2", "TEXT", "f3", "TEXT")

    if env.isCluster():
        return

    res = env.cmd("FT.CONFIG", "SET", "TIMEOUT", 501)

    res = env.cmd("FT.CONFIG", "GET", "*")
    env.assertEqual(res['TIMEOUT'], '501')

    res = env.cmd("FT.CONFIG", "GET", "TIMEOUT")
    env.assertEqual(res, {'TIMEOUT': '501'})

    res = env.cmd("FT.CONFIG", "HELP", "TIMEOUT")
    env.assertEqual(res, {'TIMEOUT': {'Description': 'Query (search) timeout', 'Value': '501'}})

def test_dictdump():
    env = Env(protocol=3)
    if should_skip(env):
        env.skip()

    with env.getClusterConnectionIfNeeded() as r:
      r.execute_command('HSET', 'doc1', 'f1', '3', 'f2', '3')
      r.execute_command('HSET', 'doc2', 'f1', '3', 'f2', '2', 'f3', '4')
      r.execute_command('HSET', 'doc3', 'f5', '4')

    env.cmd('FT.create', 'idx1', "PREFIX", 1, "doc",
            "SCHEMA", "f1", "TEXT", "f2", "TEXT")
    env.cmd('FT.create', 'idx2', "PREFIX", 1, "doc",
            "SCHEMA", "f1", "TEXT", "f2", "TEXT", "f3", "TEXT")

    env.cmd("FT.DICTADD", "dict1", "foo", "1", "bar", "2")
    env.expect("FT.DICTDUMP", "dict1").equal({'2', 'bar', 'foo', '1'})

def testSpellCheckIssue437():
    env = Env(protocol=3)
    env.cmd('ft.create', 'incidents', 'ON', 'HASH', 'SCHEMA', 'report', 'text')
    env.cmd('FT.DICTADD', 'slang', 'timmies', 'toque', 'toonie', 'serviette', 'kerfuffle', 'chesterfield')
    env.expect('FT.SPELLCHECK', 'incidents',
               'Tooni toque kerfuffle',
               'TERMS', 'EXCLUDE', 'slang',
               'TERMS', 'INCLUDE', 'slang').equal({ 'results': { 'tooni': [{'toonie': 0.0}] } })

def testSpellCheckOnExistingTerm(env):
    env = Env(protocol=3)
    env.cmd('ft.create', 'idx', 'ON', 'HASH', 'SCHEMA', 'name', 'TEXT', 'body', 'TEXT')
    with env.getClusterConnectionIfNeeded() as r:
        r.execute_command('hset', 'doc1', 'name', 'name', 'body', 'body1')
        r.execute_command('hset', 'doc2', 'name', 'name2', 'body', 'body2')
        r.execute_command('hset', 'doc3', 'name', 'name2', 'body', 'name2')
    waitForIndex(env, 'idx')
    env.expect('ft.spellcheck', 'idx', 'name').equal({'results': {}})

def test_spell_check():
    env = Env(protocol=3)
    if should_skip(env):
        env.skip()

    env.cmd('ft.create', 'incidents', 'ON', 'HASH', 'SCHEMA', 'report', 'text')
    env.cmd('FT.DICTADD', 'dict1', 'timmies', 'toque', 'toonie', 'Toonif', 'serviette', 'kerfuffle', 'chesterfield')
    env.cmd('FT.DICTADD', 'dict2', 'timmies', 'toque', 'toonie', 'serviette', 'kerfuffle', 'chesterfield')

    exp = {
      'results': {
        'tooni':     [ {'Toonif': 0.0}, {'toonie': 0.0} ],
        'toque':     [ {'toque': 0.0} ],
        'kerfuffle': [ {'kerfuffle': 0.0} ]
      }
    }
    env.expect('FT.SPELLCHECK', 'incidents', 'Tooni toque kerfuffle', 'TERMS',
               'INCLUDE', 'dict1', 'dict2').equal(exp)

def test_syndump():
    env = Env(protocol=3)
    if should_skip(env):
        env.skip()

    env.expect('ft.create', 'idx', 'ON', 'HASH', 'schema', 'title', 'text', 'body', 'text').ok()
    env.expect('ft.synupdate', 'idx', 'id1', 'boy', 'child', 'offspring').ok()
    env.expect('ft.synupdate', 'idx', 'id2', 'baby', 'child').ok()
    env.expect('ft.synupdate', 'idx', 'id3', 'tree', 'wood').ok()
    exp = {
      'baby': ['id2'], 'wood': ['id3'], 'boy': ['id1'],
      'tree': ['id3'], 'child': ['id1', 'id2'], 'offspring': ['id1']}
    env.expect('ft.syndump', 'idx').equal(exp)

def test_tagvals():
    env = Env(protocol=3)
    if should_skip(env):
        env.skip()

    with env.getClusterConnectionIfNeeded() as r:
      r.execute_command('HSET', 'doc1', 'f1', '3', 'f2', '3')
      r.execute_command('HSET', 'doc2', 'f1', '3', 'f2', '2', 'f3', '4')

    env.cmd('FT.create', 'idx1', "PREFIX", 1, "doc",
                        "SCHEMA", "f1", "TAG", "f2", "TAG", "f5", "TAG")
    waitForIndex(env, 'idx1')

    env.expect('FT.TAGVALS', 'idx1', 'f1').equal({'3'})
    env.expect('FT.TAGVALS', 'idx1', 'f2').equal({'2', '3'})
    env.expect('FT.TAGVALS', 'idx1', 'f5').equal(set())

def test_clusterinfo(env):
    if not env.isCluster() or env.shardsCount != 3:
        env.skip()
    env = Env(protocol=3)
    exp = {
      'cluster_type': 'redis_oss',
      'hash_func': 'CRC16',
      'num_partitions': 3,
      'num_slots': 16384,
      'slots': [
        { 'end': 5461,
          'nodes': [
            { 'host': '127.0.0.1',
              'id': ANY,
              'port': ANY,
              'role': 'master self'
            }
          ],
          'start': 0
        },
        { 'end': 10923,
          'nodes': [
            {'host': '127.0.0.1',
             'id': ANY,
             'port': ANY,
             'role': 'master '}
          ],
          'start': 5462
        },
        { 'end': 16383,
          'nodes': [
            { 'host': '127.0.0.1',
              'id': ANY,
              'port': ANY,
              'role': 'master '
            }
          ],
          'start': 10924
        }
      ]
    }
    res = env.cmd('SEARCH.CLUSTERINFO')
    res['slots'].sort(key=lambda x: x['start'])
    env.assertEqual(order_dict(res), order_dict(exp))

def test_profile_crash_mod5323():
    env = Env(protocol=3)
    env.cmd("FT.CREATE", "idx", "SCHEMA", "t", "TEXT")
    with env.getClusterConnectionIfNeeded() as r:
        r.execute_command("HSET", "1", "t", "hello")
        r.execute_command("HSET", "2", "t", "hell")
        r.execute_command("HSET", "3", "t", "help")
        r.execute_command("HSET", "4", "t", "helowa")
    waitForIndex(env, 'idx')

    res = env.cmd("FT.PROFILE", "idx", "SEARCH", "LIMITED", "QUERY", "%hell% hel*", "NOCONTENT")
    exp = {
      'error': [],
      'attributes': [],
      'profile': {
        'Iterators profile': [
          { 'Child iterators': [
             { 'Child iterators': 'The number of iterators in the union is 3',
               'Counter': 3,
               'Query type': 'FUZZY - hell',
               'Time': ANY,
               'Type': 'UNION'
              },
              { 'Child iterators': 'The number of iterators in the union is 4',
                'Counter': 3,
                'Query type': 'PREFIX - hel',
                'Time': ANY,
                'Type': 'UNION'
              }
            ],
            'Counter': 3,
            'Time': ANY,
            'Type': 'INTERSECT'
          }
        ],
        'Parsing time': ANY,
        'Pipeline creation time': ANY,
        'Result processors profile': [
          { 'Counter': 3, 'Time': ANY, 'Type': 'Index' },
          { 'Counter': 3, 'Time': ANY, 'Type': 'Scorer' },
          { 'Counter': 3, 'Time': ANY, 'Type': 'Sorter' }
        ],
        'Total profile time': ANY
       },
       'results': [
         {'values': [], 'id': '1'},
         {'values': [], 'id': '2'},
         {'values': [], 'id': '3'}],
       'total_results': 3,
       'format': 'STRING'
    }
    if not env.isCluster():  # on cluster, lack of crash is enough
        env.assertEqual(res, exp)

def test_profile_child_itrerators_array():
    env = Env(protocol=3)
    env.cmd('ft.create', 'idx', 'SCHEMA', 't', 'text')
    with env.getClusterConnectionIfNeeded() as r:
      r.execute_command('hset', '1', 't', 'hello')
      r.execute_command('hset', '2', 't', 'world')

    # test UNION
    res = env.cmd('ft.profile', 'idx', 'search', 'query', 'hello|world', 'nocontent')
    exp = {
      'error': [],
      'attributes': [],
      'profile': {
        'Iterators profile': [
          { 'Child iterators': [
              {'Counter': 1, 'Size': 1, 'Term': 'hello', 'Time': ANY, 'Type': 'TEXT'},
              {'Counter': 1, 'Size': 1, 'Term': 'world', 'Time': ANY, 'Type': 'TEXT'}
            ],
            'Counter': 2,
            'Query type': 'UNION',
            'Time': ANY,
            'Type': 'UNION'
          }
        ],
        'Parsing time': ANY,
        'Pipeline creation time': ANY,
        'Result processors profile': [
          {'Counter': 2, 'Time': ANY, 'Type': 'Index'},
          {'Counter': 2, 'Time': ANY, 'Type': 'Scorer'},
          {'Counter': 2, 'Time': ANY, 'Type': 'Sorter'}
        ],
        'Total profile time': ANY
      },
      'results': [
        { 'values': [], 'id': '1' },
        { 'values': [], 'id': '2' }
      ],
      'total_results': 2,
      'format': 'STRING'
    }
    if not env.isCluster():  # on cluster, lack of crash is enough
        env.assertEqual(res, exp)

    # test INTERSECT
    res = env.cmd('ft.profile', 'idx', 'search', 'query', 'hello world', 'nocontent')
    exp = {
      'error': [],
      'attributes': [],
      'profile': {
        'Iterators profile': [
          { 'Child iterators': [
              {'Counter': 1, 'Size': 1, 'Term': 'hello', 'Time': 0.0, 'Type': 'TEXT'},
              {'Counter': 1, 'Size': 1, 'Term': 'world', 'Time': 0.0, 'Type': 'TEXT'}
            ],
            'Counter': 0,
            'Time': 0.0,
            'Type': 'INTERSECT'
          }
        ],
        'Parsing time': 0.0,
        'Pipeline creation time': 0.0,
        'Result processors profile': [
          { 'Counter': 0, 'Time': 0.0, 'Type': 'Index'},
          { 'Counter': 0, 'Time': 0.0, 'Type': 'Scorer'},
          {'Counter': 0, 'Time': 0.0, 'Type': 'Sorter'}
        ],
        'Total profile time': 0.0
      },
      'results': [],
      'total_results': 0,
      'format': 'STRING'
    }
    if not env.isCluster():  # on cluster, lack of crash is enough
        env.assertEqual(res, exp)

def testExpandErrorsResp3():
  env = Env(protocol=3)
  # On JSON
  env.cmd('ft.create', 'idx', 'on', 'json', 'SCHEMA', '$.arr', 'as', 'arr', 'numeric')
  env.expect('FT.SEARCH', 'idx', '*', 'FORMAT').error().contains('Need an argument for FORMAT')
  env.expect('FT.SEARCH', 'idx', '*', 'FORMAT', 'XPAND').error().contains('FORMAT XPAND is not supported')
  env.expect('FT.AGGREGATE', 'idx', '*', 'FORMAT').error().contains('Need an argument for FORMAT')
  env.expect('FT.AGGREGATE', 'idx', '*', 'FORMAT', 'XPAND').error().contains('FORMAT XPAND is not supported')

  env.expect('FT.SEARCH', 'idx', '*', 'FORMAT', 'EXPAND', 'DIALECT', 2).error().contains('requires dialect 3 or greater')

  # On HASH
  env.cmd('ft.create', 'idx2', 'on', 'hash', 'SCHEMA', '$.arr', 'as', 'arr', 'numeric')
  env.expect('FT.SEARCH', 'idx2', '*', 'FORMAT', 'EXPAND').error().contains('EXPAND format is only supported with JSON')
  
  if not env.isCluster():
    env.expect('FT.AGGREGATE', 'idx2', '*', 'FORMAT', 'EXPAND').error()
  else:
    err = env.cmd('FT.AGGREGATE', 'idx2', '*', 'FORMAT', 'EXPAND')['error']
    env.assertEqual(type(err[0]), ResponseError)
    env.assertContains('EXPAND format is only supported with JSON', str(err[0]))

def testExpandErrorsResp2():
  env = Env(protocol=2)
  env.cmd('ft.create', 'idx', 'on', 'json', 'SCHEMA', '$.arr', 'as', 'arr', 'numeric')
  env.expect('FT.SEARCH', 'idx', '*', 'FORMAT', 'EXPAND').error().contains('EXPAND format is only supported with RESP3')
  
  if not env.isCluster():
    env.expect('FT.AGGREGATE', 'idx', '*', 'FORMAT', 'EXPAND').error()
  else:
    err = env.cmd('FT.AGGREGATE', 'idx', '*', 'FORMAT', 'EXPAND')[1]
    env.assertEqual(type(err[0]), ResponseError)
    env.assertContains('EXPAND format is only supported with RESP3', str(err[0]))


  # On HASH
  env.cmd('ft.create', 'idx2', 'on', 'hash', 'SCHEMA', 'num', 'numeric', 'str', 'text')
  env.expect('FT.SEARCH', 'idx2', '*', 'FORMAT', 'EXPAND').error().contains('EXPAND format is only supported with RESP3')
  
  if not env.isCluster():
    env.expect('FT.AGGREGATE', 'idx2', '*', 'FORMAT', 'EXPAND').error()
  else:
    err = env.cmd('FT.AGGREGATE', 'idx2', '*', 'FORMAT', 'EXPAND')[1]
    env.assertEqual(type(err[0]), ResponseError)
    env.assertContains('EXPAND format is only supported with RESP3', str(err[0]))

def testExpandJson():
  ''' Test returning values for JSON in expanded format (raw RESP3 instead of stringified JSON) '''
  env = Env(protocol=3)
  env.cmd('ft.create', 'idx', 'on', 'json', 'SCHEMA',
          '$.arr', 'as', 'arr','numeric',
          '$.num', 'as', 'num', 'numeric',
          '$.str', 'as', 'str', 'text',
          '$..arr[*]', 'as', 'multi', 'numeric')

  doc1 = {
     "arr":[1.0,2.1,3.14],
     "num":1,
     "str":"foo",
     "sub":{"s1":False},
     "sub2":{"arr":[10,20,33.33]},
     "empty_arr":[],
     "empty_obj":{}
  }
  doc1_js = json.dumps(doc1, separators=(',',':'))

  doc2 = {
    "arr":[3,4,None],
    "num":2,
    "str":"bar",
    "sub":{"s2":True},
    "sub2":{"arr":[40,50,66.66]},
    "empty_arr":[],
    "empty_obj":{}
  }
  doc2_js = json.dumps(doc2, separators=(',',':'))

  doc3 = {
     "arr":[5,6,7],
     "num":3,
     "str":"baaz",
     "sub":{"s3":False},
     "sub2":{"arr":[70,80,99.99]},
     "empty_arr":[],
     "empty_obj":{}
  }
  doc3_js = json.dumps(doc3, separators=(',',':'))

  with env.getClusterConnectionIfNeeded() as r:
    r.execute_command('json.set', 'doc1', '$', doc1_js)
    r.execute_command('json.set', 'doc2', '$', doc2_js)
    r.execute_command('json.set', 'doc3', '$', doc3_js)

  exp_string = {
    'attributes': [],
    'error': [],
    'total_results': ANY,
    'format': 'STRING',
    'results': [
      {'id': 'doc1', 'extra_attributes': {'num': '1', '$': doc1_js}, 'values': []},
      {'id': 'doc2', 'extra_attributes': {'num': '2','$': doc2_js}, 'values': []},
    ]
  }
  exp_expand = {
    'attributes': [],
    'error': [],
    'total_results': ANY,
    'format': 'EXPAND',
    'results': [
      {'id': 'doc1', 'extra_attributes': {'num': [1], '$': [doc1]}, 'values': []},
      {'id': 'doc2', 'extra_attributes': {'num': [2], '$': [doc2]}, 'values': []},
    ]
  }
  # Default FORMAT is STRING

  # Test FT.SEARCH
  res = env.cmd('FT.SEARCH', 'idx', '*', 'LIMIT', 0, 2, 'SORTBY', 'num')
  env.assertEqual(res, exp_string)

  res = env.cmd('FT.SEARCH', 'idx', '*', 'LIMIT', 0, 2, 'FORMAT', 'EXPAND', 'SORTBY', 'num')
  env.assertEqual(res, exp_expand)

  res = env.cmd('FT.SEARCH', 'idx', '*','LIMIT', 0, 2, 'FORMAT', 'STRING', 'SORTBY', 'num')
  env.assertEqual(res, exp_string)

  # Test FT.AGGREAGTE
  del exp_expand['results'][0]['id']
  del exp_expand['results'][1]['id']

  del exp_string['results'][0]['id']
  del exp_string['results'][1]['id']

  res = env.cmd('FT.AGGREGATE', 'idx', '*', 'LIMIT', 0, 2, 'LOAD', '*', 'SORTBY', 2, '@num', 'ASC')
  env.assertEqual(res, exp_string)

  res = env.cmd('FT.AGGREGATE', 'idx', '*', 'LIMIT', 0, 2, 'FORMAT', 'EXPAND', 'LOAD', '*', 'SORTBY', 2, '@num', 'ASC')
  env.assertEqual(res, exp_expand)

  res = env.cmd('FT.AGGREGATE', 'idx', '*', 'LIMIT', 0, 2, 'FORMAT', 'STRING', 'LOAD', '*', 'SORTBY', 2, '@num', 'ASC')
  env.assertEqual(res, exp_string)

  #
  # Return specific fields
  #

  exp_string = {
    'attributes': [],
    'error': [],
    'total_results': ANY,
    'format': 'STRING',
    'results': [
      {'id': 'doc1', 'extra_attributes': {'$.arr[?(@>2)]': '[2.1,3.14]', 'str': '["foo"]', 'multi': '[1.0,2.1,3.14,10,20,33.33]', "arr":'[[1.0,2.1,3.14]]'}, 'values': []},
      {'id': 'doc2', 'extra_attributes': {'$.arr[?(@>2)]': '[3,4]', 'str': '["bar"]', 'multi': '[3,4,null,40,50,66.66]', "arr": '[[3,4,null]]'}, 'values': []},
    ]
  }

  exp_string_default_dialect = {
    'attributes': [],
    'error': [],
    'total_results': ANY,
    'format': 'STRING',
    'results': [
      {'id': 'doc1', 'extra_attributes': {'$.arr[?(@>2)]': '2.1', 'str': 'foo', 'multi': '1', "arr":'[1.0,2.1,3.14]'}, 'values': []},
      {'id': 'doc2', 'extra_attributes': {'$.arr[?(@>2)]': '3', 'str': 'bar', 'multi': '3', "arr": '[3,4,null]'}, 'values': []},
    ]
  }

  exp_expand_default_dialect = {
    'attributes': [],
    'error': [],
    'total_results': ANY,
    'format': 'EXPAND',
    'results': [
      {'id': 'doc1', 'extra_attributes': {'$.arr[?(@>2)]':2.1, 'str':'foo', 'multi': 1, "arr":[1, 2.1, 3.14]}, 'values': []},
      {'id': 'doc2', 'extra_attributes': {'$.arr[?(@>2)]':3, 'str':'bar', 'multi': 3, "arr":[3, 4, None]}, 'values': []},
    ]
  }

  exp_expand = {
    'attributes': [],
    'error': [],
    'total_results': ANY,
    'format': 'EXPAND',
    'results': [
      {'id': 'doc1', 'extra_attributes': {'$.arr[?(@>2)]':[2.1, 3.14], 'str':['foo'], 'multi': [1, 2.1, 3.14, 10, 20, 33.33], "arr":[[1, 2.1, 3.14]]}, 'values': []},
      {'id': 'doc2', 'extra_attributes': {'$.arr[?(@>2)]':[3, 4], 'str':['bar'], 'multi': [3, 4, None, 40, 50, 66.66], "arr":[[3, 4, None]]}, 'values': []},
    ]
  }

  load_args = [6, '$.arr[?(@>2)]', 'str', 'multi', 'arr', 'empty_arr', 'empty_obj']

  # Test FT.SEARCH
  res = env.cmd('FT.SEARCH', 'idx', '*', 'LIMIT', 0, 2, 'FORMAT', 'EXPAND', 'RETURN', *load_args, 'DIALECT', 3)
  env.assertEqual(res, exp_expand)

  # Default FORMAT is STRING
  res = env.cmd('FT.SEARCH', 'idx', '*', 'LIMIT', 0, 2, 'RETURN', *load_args)
  env.assertEqual(res, exp_string_default_dialect)

  # Default FORMAT is STRING
  # Add DIALECT 3 to get multi values as with EXAPND
  res = env.cmd('FT.SEARCH', 'idx', '*', 'LIMIT', 0, 2, 'RETURN', *load_args, 'DIALECT', 3)
  env.assertEqual(res, exp_string)

  # Add DIALECT 3 to get multi values as with EXAPND
  res = env.cmd('FT.SEARCH', 'idx', '*', 'LIMIT', 0, 2, 'FORMAT', 'STRING', 'RETURN', *load_args, 'DIALECT', 3)
  env.assertEqual(res, exp_string)

  # Test FT.AGGREAGTE
  del exp_expand['results'][0]['id']
  del exp_expand['results'][1]['id']
  
  del exp_string_default_dialect['results'][0]['id']
  del exp_string_default_dialect['results'][1]['id']

  del exp_string['results'][0]['id']
  del exp_string['results'][1]['id']

  # Default FORMAT is STRING
  # Add DIALECT 3 to get multi values as with EXAPND
  res = env.cmd('FT.AGGREGATE', 'idx', '*', 'LIMIT', 0, 2, 'LOAD', *load_args, 'SORTBY', 2, '@str', 'DESC', 'DIALECT', 3)
  env.assertEqual(res, exp_string)

  # Default FORMAT is STRING
  res = env.cmd('FT.AGGREGATE', 'idx', '*', 'LIMIT', 0, 2, 'LOAD', *load_args, 'SORTBY', 2, '@str', 'DESC')
  env.assertEqual(res, exp_string_default_dialect)


  res = env.cmd('FT.AGGREGATE', 'idx', '*', 'LIMIT', 0, 2, 'FORMAT', 'EXPAND', 'LOAD', *load_args, 'SORTBY', 2, '@str', 'DESC')
  env.assertEqual(res, exp_expand)

  # Add DIALECT 3 to get multi values as with EXAPND
  res = env.cmd('FT.AGGREGATE', 'idx', '*', 'LIMIT', 0, 2, 'FORMAT', 'STRING', 'LOAD', *load_args, 'SORTBY', 2, '@str', 'DESC', 'DIALECT', 3)
  env.assertEqual(res, exp_string)

def testExpandHash():
  ''' Test returning values for HASH in stringified format (not expanded RESP3)'''
  env = Env(protocol=3)
  env.cmd('ft.create', 'idx', 'on', 'hash', 'SCHEMA', 'num', 'numeric', 'str', 'text', 't', 'tag')

  with env.getClusterConnectionIfNeeded() as r:
    r.execute_command('hset', 'doc1', 'num', 1, 'str', 'foo', 'other', 'fu')
    r.execute_command('hset', 'doc2', 'num', 2, 'str', 'bar', 'other', 'bur')
    r.execute_command('hset', 'doc3', 'num', 3 ,'str', 'baz', 'other', 'buz')

  exp_string = {
    'attributes': [],
    'error': [],
    'total_results': ANY,
    'format': 'STRING',
    'results': [
      {'id': 'doc1', 'extra_attributes': {'num': '1', 'str': 'foo', 'other': 'fu'}, 'values': []},
      {'id': 'doc2', 'extra_attributes': {'num': '2', 'str': 'bar', 'other': 'bur'}, 'values': []},
    ]
  }

  # Default FORMAT is STRING

  # Test FT.SEARCH
  res = env.cmd('FT.SEARCH', 'idx', '*', 'LIMIT', 0, 2)
  # Unflake test if score is zero and docid is same (zero) on shards
  res['results'].sort(key=lambda x: "" if x['extra_attributes'].get('num') == None else x['extra_attributes'].get('num'))
  env.assertEqual(res, exp_string)

  res = env.cmd('FT.SEARCH', 'idx', '*','LIMIT', 0, 2, 'FORMAT', 'STRING')
  # Unflake test if score is zero and docid is same (zero) on shards
  res['results'].sort(key=lambda x: "" if x['extra_attributes'].get('num') == None else x['extra_attributes'].get('num'))
  env.assertEqual(res, exp_string)

  # Test FT.AGGREGATE
  del exp_string['results'][0]['id']
  del exp_string['results'][1]['id']
  res = env.cmd('FT.AGGREGATE', 'idx', '*', 'LIMIT', 0, 2, 'SORTBY', 2, '@num', 'ASC', 'LOAD', '*')
  env.assertEqual(res, exp_string)


  #
  # Return specific fields
  #
  exp_string = {
    'attributes': [],
    'error': [],
    'total_results': ANY,
    'format': 'STRING',
    'results': [
      {'id': 'doc1', 'extra_attributes': {'num': '1', 'other': 'fu'}, 'values': []},
      {'id': 'doc2', 'extra_attributes': {'num': '2', 'other': 'bur'}, 'values': []},
    ]
  }

  # Test FT.SEARCH
  res = env.cmd('FT.SEARCH', 'idx', '*', 'LIMIT', 0, 2, 'RETURN', 2, 'num', 'other')
  env.assertEqual(res, exp_string)

  # Test FT.AGGREGATE
  del exp_string['results'][0]['id']
  del exp_string['results'][1]['id']
  res = env.cmd('FT.AGGREGATE', 'idx', '*', 'LIMIT', 0, 2, 'LOAD', 2, 'num', 'other', 'SORTBY', 2, '@num', 'ASC')
  env.assertEqual(res, exp_string)


def testExpandJsonVector():
  ''' Test returning values for VECTOR in expanded format (raw RESP3 instead of stringified JSON) '''
  env = Env(protocol=3, moduleArgs='DEFAULT_DIALECT 2')
  conn = getConnectionByEnv(env)
  conn.execute_command('FT.CREATE', 'idx', 'ON', 'JSON',
                      'SCHEMA', '$.v', 'AS', 'vec', 'VECTOR', 'FLAT', '6', 'TYPE', 'FLOAT32', 'DIM', '3','DISTANCE_METRIC', 'L2',
                      '$.num', 'AS', 'num', 'NUMERIC')

  doc1_content = {
     "v":[1,2,3],
     "num":1
  }
  # json string format
  doc1_content_js = json.dumps(doc1_content, separators=(',', ':'))

  doc2_content = {
     "v":[4,2,0],
     "num":2
  }
  # json string format
  doc2_content_js = json.dumps(doc2_content, separators=(',', ':'))

  with env.getClusterConnectionIfNeeded() as r:

    r.execute_command('json.set', 'doc1', '$', doc1_content_js)
    r.execute_command('json.set', 'doc2', '$', doc2_content_js)

  exp_string = {
    'attributes': [],
    'error': [],
    'total_results': 2,
    'format': 'STRING',
    'results': [
      {'id': 'doc1', 'extra_attributes': {'__vec_score': '6.70958423615', '$': doc1_content_js}, 'values': []},
      {'id': 'doc2', 'extra_attributes': {'__vec_score': '12.7095842361', '$': doc2_content_js}, 'values': []}
    ]
  }

  exp_expand = {
    'attributes': [],
    'error': [],
    'total_results': 2,
    'format': 'EXPAND',
    'results': [
      {'id': 'doc1', 'extra_attributes': {'__vec_score': 6.7095842361450195, '$': [doc1_content]}, 'values': []},
      {'id': 'doc2', 'extra_attributes': {'__vec_score': 12.70958423614502, '$': [doc2_content]}, 'values': []},
    ]
  }

  cmd = ['FT.SEARCH', 'idx', '*=>[KNN 2 @vec $B]', 'PARAMS', '2', 'B', '????????????']

  res = env.cmd(*cmd, 'FORMAT', 'STRING')
  env.assertEqual(res, exp_string)

  # Default FORMAT is STRING
  res = env.cmd(*cmd)
  env.assertEqual(res, exp_string)

  res = env.cmd(*cmd, 'FORMAT', 'EXPAND')
  env.assertEqual(res, exp_expand)

  # Test without WITHSORTKEYS

  exp_string = {
    'attributes': [],
    'error': [],
    'total_results': 2,
    'format': 'STRING',
    'results': [
      {'id': 'doc1', 'extra_attributes': {'__vec_score': '6.70958423615', "num": "1", '$': doc1_content_js}, 'values': []},
      {'id': 'doc2', 'extra_attributes': {'__vec_score': '12.7095842361', "num": "2", '$': doc2_content_js}, 'values': []}
    ]
  }
  
  exp_expand = {
    'attributes': [],
    'error': [],
    'total_results': 2,
    'format': 'EXPAND',
    'results': [
      {'id': 'doc1', 'extra_attributes': {'__vec_score': 6.7095842361450195, 'num': [1], '$': [doc1_content]}, 'values': []},
      {'id': 'doc2', 'extra_attributes': {'__vec_score': 12.70958423614502, 'num': [2], '$': [doc2_content]}, 'values': []},
    ]
  }

  cmd = ['FT.SEARCH', 'idx', '*=>[KNN 2 @vec $B]', 'PARAMS', '2', 'B', '????????????', 'SORTBY', 'num', 'ASC']
  
  res = env.cmd(*cmd, 'FORMAT', 'STRING')
  env.assertEqual(res, exp_string)

  # Default FORMAT is STRING
  res = env.cmd(*cmd)
  env.assertEqual(res, exp_string)

  res = env.cmd(*cmd, 'FORMAT', 'EXPAND')
  env.assertEqual(res, exp_expand)

  # Test with WITHSORTKEYS

  exp_string = {
    'attributes': [],
    'error': [],
    'total_results': 2,
    'format': 'STRING',
    'results': [
      {'id': 'doc1', 'sortkey': '#1', 'extra_attributes': {'__vec_score': '6.70958423615', "num": "1", '$': doc1_content_js}, 'values': []},
      {'id': 'doc2', 'sortkey': '#2', 'extra_attributes': {'__vec_score': '12.7095842361', "num": "2", '$': doc2_content_js}, 'values': []}
    ]
  }
  
  exp_expand = {
    'attributes': [],
    'error': [],
    'total_results': 2,
    'format': 'EXPAND',
    'results': [
      {'id': 'doc1', 'sortkey': '#1', 'extra_attributes': {'__vec_score': 6.7095842361450195, 'num': [1], '$': [doc1_content]}, 'values': []},
      {'id': 'doc2', 'sortkey': '#2', 'extra_attributes': {'__vec_score': 12.70958423614502, 'num': [2], '$': [doc2_content]}, 'values': []},
    ]
  }

  cmd = [*cmd, 'WITHSORTKEYS']
  
  res = env.cmd(*cmd, 'FORMAT', 'STRING')
  env.assertEqual(res, exp_string)

  # Default FORMAT is STRING
  res = env.cmd(*cmd)
  env.assertEqual(res, exp_string)

  res = env.cmd(*cmd, 'FORMAT', 'EXPAND')
  env.assertEqual(res, exp_expand)  

  #
  # Return specific field
  #
  exp_string = {
    'attributes': [],
    'error': [],
    'total_results': 2,
    'format': 'STRING',
    'results': [
      {'id': 'doc1', 'extra_attributes': {'$': doc1_content_js}, 'values': []},
      {'id': 'doc2', 'extra_attributes': {'$': doc2_content_js}, 'values': []},
    ]
  }
  exp_expand = {
    'attributes': [],
    'error': [],
    'total_results': 2,
    'format': 'EXPAND',
    'results': [
      {'id': 'doc1', 'extra_attributes': {'$': [doc1_content]}, 'values': []},
      {'id': 'doc2', 'extra_attributes': {'$': [doc2_content]}, 'values': []},
    ]
  }

  cmd = ['FT.SEARCH', 'idx', '*=>[KNN 2 @vec $B]', 'PARAMS', '2', 'B', '????????????', 'RETURN', '1', '$']

  res = env.cmd(*cmd, 'FORMAT', 'STRING')
  env.assertEqual(res, exp_string)

  # Default FORMAT is STRING
  res = env.cmd(*cmd)
  env.assertEqual(res, exp_string)

  res = env.cmd(*cmd, 'FORMAT', 'EXPAND')
  env.assertEqual(res, exp_expand)

  #
  # Test FT.AGGREGATE
  #
  exp_string = {
    'attributes': [],
    'error': [],
    'total_results': ANY,
    'format': 'STRING',
    'results': [
      {'extra_attributes': {'__vec_score': '6.70958423615', '$': doc1_content_js, "num": "1", 'num_pow': '1'}, 'values': []},
      {'extra_attributes': {'__vec_score': '12.7095842361', '$': doc2_content_js, "num": "2", 'num_pow': '8'}, 'values': []}
    ]
  }

  exp_expand = {
    'attributes': [],
    'error': [],
    'total_results': ANY,
    'format': 'EXPAND',
    'results': [
      {'extra_attributes': {'__vec_score': 6.7095842361450195, '$': [doc1_content], 'num': [1], 'num_pow': 1}, 'values': []},
      {'extra_attributes': {'__vec_score': 12.70958423614502, '$': [doc2_content], 'num': [2], 'num_pow': 8}, 'values': []},
    ]
  }
  cmd = ['FT.AGGREGATE', 'idx', '*=>[KNN 2 @vec $B]', 'PARAMS', '2', 'B', '????????????', 'LOAD', '2', '$', '@num', 'APPLY', '@num^3', 'AS', 'num_pow', 'SORTBY', 2, '@num_pow', 'ASC']

  res = env.cmd(*cmd, 'FORMAT', 'STRING')
  env.assertEqual(res, exp_string)

  # Default FORMAT is STRING
  res = env.cmd(*cmd)
  env.assertEqual(res, exp_string)

  res = env.cmd(*cmd, 'FORMAT', 'EXPAND')
  env.assertEqual(res, exp_expand)

def test_ft_info():
    env = Env(protocol=3)
    env.cmd('ft.create', 'idx', 'SCHEMA', 't', 'text')
    with env.getClusterConnectionIfNeeded() as r:
      res = order_dict(r.execute_command('ft.info', 'idx'))
      exp = {
        'attributes': [
          { 'WEIGHT': 1.0,
            'attribute': 't',
            'flags': [],
            'identifier': 't',
            'type': 'TEXT'
          }
        ],
        'bytes_per_record_avg': nan,
        'cleaning': 0,
        'cursor_stats': {
          'global_idle': 0,
          'global_total': 0,
          'index_capacity': ANY,
          'index_total': 0
        },
        'dialect_stats': {
          'dialect_1': 0,
          'dialect_2': 0,
          'dialect_3': 0,
          'dialect_4': 0
        },
        'doc_table_size_mb': 0.0,
        'gc_stats': {
          'average_cycle_time_ms': nan,
          'bytes_collected': 0.0,
          'gc_blocks_denied': 0.0,
          'gc_numeric_trees_missed': 0.0,
          'last_run_time_ms': 0.0,
          'total_cycles': 0.0,
          'total_ms_run': 0.0
        },
        'hash_indexing_failures': 0.0,
        'index_definition': {
          'default_score': 1.0,
          'key_type': 'HASH',
          'prefixes': ['']
        },
        'index_name': 'idx',
        'index_options': [],
        'indexing': 0.0,
        'inverted_sz_mb': 0.0,
        'key_table_size_mb': 0.0,
        'max_doc_id': 0.0,
        'num_docs': 0.0,
        'num_records': 0.0,
        'num_terms': 0.0,
        'number_of_uses': 1,
        'offset_bits_per_record_avg': nan,
        'offset_vectors_sz_mb': 0.0,
        'offsets_per_term_avg': nan,
        'percent_indexed': 1.0,
        'records_per_doc_avg': nan,
        'sortable_values_size_mb': 0.0,
        'geoshapes_sz_mb': 0.0,
        'total_indexing_time': 0.0,
        'total_inverted_index_blocks': 0.0,
        'vector_index_sz_mb': 0.0
      }

      exp_cluster = {
        'attributes': [
          { 'WEIGHT': 1.0,
            'attribute': 't',
            'flags': [],
            'identifier': 't',
            'type': 'TEXT'
          }
        ],
        'bytes_per_record_avg': nan,
        'cleaning': 0,
        'cursor_stats': {
          'global_idle': 0,
          'global_total': 0,
          'index_capacity': ANY,
          'index_total': 0
        },
        'dialect_stats': {'dialect_1': 0,
                          'dialect_2': 0,
                          'dialect_3': 0,
                          'dialect_4': 0},
        'doc_table_size_mb': 0.0,
        'gc_stats': {
          'bytes_collected': 0
        },
        'hash_indexing_failures': 0,
        'index_definition': {
          'default_score': 1.0,
          'key_type': 'HASH',
          'prefixes': ['']},
        'index_name': 'idx',
        'index_options': [],
        'indexing': 0,
        'inverted_sz_mb': 0.0,
        'key_table_size_mb': 0.0,
        'max_doc_id': 0,
        'num_docs': 0,
        'num_records': 0,
        'num_terms': 0,
        'number_of_uses': 1,
        'offset_bits_per_record_avg': nan,
        'offset_vectors_sz_mb': 0.0,
        'offsets_per_term_avg': nan,
        'percent_indexed': 1.0,
        'records_per_doc_avg': nan,
        'sortable_values_size_mb': 0.0,
        'geoshapes_sz_mb': 0.0,
        'total_inverted_index_blocks': 0,
        'vector_index_sz_mb': 0.0
      }

      env.assertEqual(dict_diff(res, exp_cluster if env.isCluster() else exp), {})

def test_vecsim_1():
    env = Env(protocol=3)
    env.cmd("ft.create", "vecsimidx0", "prefix", "1", "docvecsimidx0z", "schema", "vector_FLAT", "VECTOR", "FLAT", "6", "TYPE", "FLOAT32", "DIM", "2", "DISTANCE_METRIC", "L2")
    with env.getClusterConnectionIfNeeded() as r:
        r.execute_command("HSET", "docvecsimidx0z0", "vector_FLAT", np.array([0.0, 0.0], dtype=np.float32).tobytes())
        r.execute_command("HSET", "docvecsimidx0z1", "vector_FLAT", np.array([1.0, 1.0], dtype=np.float32).tobytes())
        r.execute_command("HSET", "docvecsimidx0z2", "vector_FLAT", np.array([2.0, 2.0], dtype=np.float32).tobytes())
        r.execute_command("HSET", "docvecsimidx0z3", "vector_FLAT", np.array([3.0, 3.0], dtype=np.float32).tobytes())
    exp3 = { 'attributes': [],
             'error': [],
             'total_results': 4,
             'format': 'STRING',
             'results': [
                 { 'id': 'docvecsimidx0z0',
                   # 'sortkey': None,
                   'values': []
                 },
                 { 'id': 'docvecsimidx0z1',
                   # 'sortkey': None,
                   'values': []
                 },
                 { 'id': 'docvecsimidx0z2',
                   # 'sortkey': None,
                   'values': []
                 },
                 { 'id': 'docvecsimidx0z3',
                   # 'sortkey': None,
                   'values': []
                 }
             ]
           }
    exp2 = [3, 'docvecsimidx0z0', 'docvecsimidx0z1', 'docvecsimidx0z2', 'docvecsimidx0z3']
    res = env.cmd("FT.SEARCH", "vecsimidx0", "(*)=>[KNN 4 @vector_FLAT $BLOB]", "NOCONTENT", "SORTBY",
               "__vector_FLAT_score", "ASC", "DIALECT", "2", "LIMIT", "0", "4",
               "params", "2", "BLOB", "\x00\x00\x00\x00\x00\x00\x00\x00")
    env.assertEqual(dict_diff(res, exp3 if env.protocol == 3 else exp2, show=True,
                    exclude_regex_paths=["\['sortkey'\]"]), {})

def test_error_propagation_from_shards_resp3():
    env = Env(protocol=3)
    test_error_propagation_from_shards(env)<|MERGE_RESOLUTION|>--- conflicted
+++ resolved
@@ -143,51 +143,17 @@
     env = Env(protocol=3, moduleArgs=f'DEFAULT_DIALECT 2 MAXPREFIXEXPANSIONS {num_range} TIMEOUT 1 ON_TIMEOUT FAIL')
     if should_skip(env):
         env.skip()
-<<<<<<< HEAD
-    env.skipOnCluster()
     conn = getConnectionByEnv(env)
-
-    with env.getClusterConnectionIfNeeded() as r:
-      r.execute_command('HSET', 'doc1', 'f1', '3', 'f2', '3')
-      r.execute_command('HSET', 'doc2', 'f1', '3', 'f2', '2', 'f3', '4')
-=======
-    conn = getConnectionByEnv(env)
->>>>>>> b4fe4e65
 
     env.cmd('ft.create', 'myIdx', 'schema', 't', 'TEXT', 'geo', 'GEO')
     for i in range(num_range):
-<<<<<<< HEAD
-        env.cmd('HSET', f'doc{i}', 't', f'aa{i}', 'geo', f"{i/10000},{i/1000}")
-
-    env.expect('ft.config', 'set', 'on_timeout', 'fail').ok()
-    env.expect('ft.search', 'myIdx', 'aa*|aa*|aa*|aa* aa*', 'limit', '0', '0'). \
-      error().contains('Timeout limit was reached')
-    env.expect('ft.search', 'myIdx', 'aa*|aa*|aa*|aa* aa*', 'timeout', 1).\
-      error().contains('Timeout limit was reached')
-=======
         conn.execute_command('HSET', f'doc{i}', 't', f'aa{i}', 'geo', f"{i/10000},{i/1000}")
 
-    # TODO: Add these tests again once MOD-5965 is merged
+    # TODO: Add these tests again once MOD-6011 is merged
     # env.expect('ft.search', 'myIdx', 'aa*|aa*|aa*|aa* aa*', 'limit', '0', str(num_range)). \
     #   contains('Timeout limit was reached')
     # env.expect('ft.search', 'myIdx', 'aa*|aa*|aa*|aa* aa*', 'limit', '0', str(num_range), 'timeout', 1).\
     #   contains('Timeout limit was reached')
-
-    # (coverage) Later failure than the above tests - in pipeline execution
-    # phase. For this, we need more documents in the index, such that we will
-    # fail for sure
-    num_range_2 = 25000 * env.shardsCount
-    p = conn.pipeline(transaction=False)
-    for i in range(num_range, num_range_2):
-      p.execute_command('HSET', f'doc{i}', 't', f'{i}', 'geo', f"{i/10000},{i/1000}")
-    p.execute()
-
-    err = conn.execute_command('ft.search', 'myIdx', '*', 'limit', '0', str(num_range_2), 'timeout', '1')['error']
-    env.assertEqual(len(err), 1)
-    # TODO: Add this when the error type is fixed (MOD-5965)
-    # env.assertEquals(type(err[0]), ResponseError)
-    env.assertContains('Timeout limit was reached', str(err[0]))
->>>>>>> b4fe4e65
 
     # (coverage) Later failure than the above tests - in pipeline execution
     # phase. For this, we need more documents in the index, such that we will
