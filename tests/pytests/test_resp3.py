from common import *
import operator
from math import nan
import json
from redis import ResponseError
from test_coordinator import test_error_propagation_from_shards
from test_profile import TimedoutTest_resp3, TimedOutWarningtestCoord

def order_dict(d):
    ''' Sorts a dictionary recursively by keys '''

    result = {}
    for k, v in sorted(d.items()):
        if isinstance(v, dict):
            result[k] = order_dict(v)
        else:
            result[k] = v
    return result

def redis_version(con, isCluster=False):
    res = con.execute_command('INFO')
    ver = ""
    if isCluster:
        try:
            ver = list(res.values())[0]['redis_version']
        except:
            ver = res['redis_version']
    else:
        ver = res['redis_version']
    return version.parse(ver)

def should_skip(env):
    r_ver = redis_version(env)
    if r_ver < version.parse("7.0.0"):
        return True
    with env.getClusterConnectionIfNeeded() as r:
        r_ver = redis_version(r)
        if r_ver < version.parse("7.0.0"):
            return True
    return False

def test_search():
    env = Env(protocol=3)
    if should_skip(env):
        env.skip()

    with env.getClusterConnectionIfNeeded() as r:
      r.execute_command('HSET', 'doc1', 'f1', '3', 'f2', '3')
      r.execute_command('HSET', 'doc2', 'f1', '3', 'f2', '2', 'f3', '4')

    env.cmd('FT.create', 'idx1', "PREFIX", 1, "doc",
            "SCHEMA", "f1", "TEXT", "f2", "TEXT")
    waitForIndex(env, 'idx1')

    exp = {
      'attributes': [], 'warning': [], 'total_results': 2, 'format': 'STRING',
      'results': [
        {'id': 'doc2', 'extra_attributes': {'f1': '3', 'f2': '2', 'f3': '4'}, 'values': []},
        {'id': 'doc1', 'extra_attributes': {'f1': '3', 'f2': '3'}, 'values': []}
      ]}
    env.expect('FT.search', 'idx1', "*").equal(exp)

    # test withscores
    exp = {
      'attributes': [], 'warning': [], 'total_results': 2, 'format': 'STRING',
      'results': [
        { 'id': 'doc2',
          'score': [
            1.0, [
              'Final TFIDF : words TFIDF 1.00 * document score 1.00 / norm 1 / slop 1',
              ['(TFIDF 1.00 = Weight 1.00 * Frequency 1)']
            ]
           ],
           'payload': None,
           'sortkey': None,
           'extra_attributes': {'f1': '3', 'f2': '2'},
           'values': []
        },
        { 'id': 'doc1',
          'score': [
            0.5, [
              'Final TFIDF : words TFIDF 1.00 * document score 1.00 / norm 2 / slop 1',
              ['(TFIDF 1.00 = Weight 1.00 * Frequency 1)']
            ]
          ],
          'payload': None,
          'sortkey': None,
          'extra_attributes': {'f1': '3', 'f2': '3'},
          'values': []
        }
      ]
    }
    if env.isCluster():
      # in 2.6 with RESP2, WITHSORTKEYS but without SORTBY does not return a null `sortey` with coordinator
      del exp['results'][0]['sortkey']
      del exp['results'][1]['sortkey']

    env.expect('FT.search', 'idx1', "*", "VERBATIM", "WITHSCORES", "EXPLAINSCORE", "WITHPAYLOADS",
               "WITHSORTKEYS", "RETURN", 2, 'f1', 'f2', "FORMAT", "STRING").equal(exp)

    # test with sortby
    exp = {
      'attributes': [], 'warning': [], 'total_results': 2, 'format': 'STRING',
      'results': [
        { 'id': 'doc1',
          'score': 0.5,
          'payload': None,
          'sortkey': '$3',
          'extra_attributes': {'f2': '3', 'f1': '3'},
          'values': []
        },
        { 'id': 'doc2',
          'score': 1.0,
          'payload': None,
          'sortkey': '$2',
          'extra_attributes': {'f2': '2', 'f1': '3'},
          'values': []
        }
      ]
    }
    env.expect('FT.search', 'idx1', "*", "VERBATIM", "WITHSCORES", "WITHPAYLOADS", "WITHSORTKEYS",
               "RETURN", 2, 'f1', 'f2', "SORTBY", 'f2', "DESC", "FORMAT", "STRING").equal(exp)

    # test with limit 0 0
    exp = {'attributes': [], 'warning': [], 'total_results': 2, 'format': 'STRING', 'results': []}
    env.expect('FT.search', 'idx1', "*", "VERBATIM", "WITHSCORES", "WITHPAYLOADS",
               "WITHSORTKEYS", "RETURN", 2, 'f1', 'f2', "SORTBY", 'f2', "DESC", "LIMIT", 0, 0, "FORMAT", "STRING").equal(exp)

    # test without RETURN
    exp = {
      'attributes': [],
      'warning': [],
      'total_results': 2,
      'format': 'STRING',
      'results': [
        {'id': 'doc2', 'extra_attributes': {'f1': '3', 'f2': '2', 'f3': '4'}, 'values': []},
        {'id': 'doc1', 'extra_attributes': {'f1': '3', 'f2': '3'}, 'values': []}
      ]
    }
    env.expect('FT.search', 'idx1', "*").equal(exp)

def test_search_timeout():
    num_range = 1000
    env = Env(protocol=3, moduleArgs=f'DEFAULT_DIALECT 2 MAXPREFIXEXPANSIONS {num_range} TIMEOUT 1 ON_TIMEOUT FAIL')
    if should_skip(env):
        env.skip()
    conn = getConnectionByEnv(env)

    env.cmd('ft.create', 'myIdx', 'schema', 't', 'TEXT', 'geo', 'GEO')
    for i in range(num_range):
        conn.execute_command('HSET', f'doc{i}', 't', f'aa{i}', 'geo', f"{i/10000},{i/1000}")

    # TODO: Add these tests again once MOD-5965 is merged
    # env.expect('ft.search', 'myIdx', 'aa*|aa*|aa*|aa* aa*', 'limit', '0', str(num_range)). \
    #   contains('Timeout limit was reached')
    # env.expect('ft.search', 'myIdx', 'aa*|aa*|aa*|aa* aa*', 'limit', '0', str(num_range), 'timeout', 1).\
    #   contains('Timeout limit was reached')

    # (coverage) Later failure than the above tests - in pipeline execution
    # phase. For this, we need more documents in the index, such that we will
    # fail for sure
    num_range_2 = 25000 * env.shardsCount
    p = conn.pipeline(transaction=False)
    for i in range(num_range, num_range_2):
      p.execute_command('HSET', f'doc{i}', 't', f'{i}', 'geo', f"{i/10000},{i/1000}")
    p.execute()

    env.expect(
      'FT.SEARCH', 'myIdx', '*', 'LIMIT', '0', str(num_range_2), 'TIMEOUT', '1'
    ).error().contains('Timeout limit was reached')

@skip(cluster=True)
def test_profile(env):
    env = Env(protocol=3)
    if should_skip(env):
        env.skip()

    with env.getClusterConnectionIfNeeded() as r:
      r.execute_command('HSET', 'doc1', 'f1', '3', 'f2', '3')
      r.execute_command('HSET', 'doc2', 'f1', '3', 'f2', '2', 'f3', '4')

    env.cmd('FT.create', 'idx1', "PREFIX", 1, "doc",
            "SCHEMA", "f1", "TEXT", "f2", "TEXT")
    waitForIndex(env, 'idx1')

    # test with profile
    exp = {
      'attributes': [], 'warning': [], 'total_results': 2, 'format': 'STRING',
      'results': [
        {'id': 'doc2', 'extra_attributes': {'f1': '3', 'f2': '2', 'f3': '4'}, 'values': []},
        {'id': 'doc1', 'extra_attributes': {'f1': '3', 'f2': '3'}, 'values': []}
      ],
      'profile': {
        'Total profile time': ANY,
        'Parsing time': ANY,
        'Pipeline creation time': ANY,
        'Warning': 'None',
        'Iterators profile': [
          {'Type': 'WILDCARD', 'Time': ANY, 'Counter': 2}
        ],
        'Result processors profile': [
          {'Type': 'Index',  'Time': ANY, 'Counter': 2},
          {'Type': 'Scorer', 'Time': ANY, 'Counter': 2},
          {'Type': 'Sorter', 'Time': ANY, 'Counter': 2},
          {'Type': 'Loader', 'Time': ANY, 'Counter': 2}
        ]
      }
    }
    env.expect('FT.PROFILE', 'idx1', 'SEARCH', 'QUERY', '*', "FORMAT", "STRING").equal(exp)

def test_coord_profile():
    env = Env(protocol=3)
    if should_skip(env):
        env.skip()
    if not env.isCluster() or env.shardsCount != 3:
        env.skip()

    with env.getClusterConnectionIfNeeded() as r:
      r.execute_command('HSET', 'doc1', 'f1', '3', 'f2', '3')
      r.execute_command('HSET', 'doc2', 'f1', '3', 'f2', '2', 'f3', '4')

    env.cmd('FT.create', 'idx1', "PREFIX", 1, "doc",
            "SCHEMA", "f1", "TEXT", "f2", "TEXT")
    waitForIndex(env, 'idx1')

    # test with profile
    exp = {
        'attributes': [],
        'warning': [],
        'total_results': 2,
        'format': 'STRING',
        'results': [
          {'id': 'doc2', 'extra_attributes': {'f1': '3', 'f2': '2', 'f3': '4'}, 'values': []},
          {'id': 'doc1', 'extra_attributes': {'f1': '3', 'f2': '3'}, 'values': []}
        ],
        'shards':
        {'Shard #1': {'Total profile time': ANY, 'Parsing time': ANY, 'Pipeline creation time': ANY, 'Warning': 'None',
                      'Iterators profile': [{'Type': 'WILDCARD', 'Time': ANY, 'Counter': ANY}],
                      'Result processors profile': [{'Type': 'Index', 'Time': ANY, 'Counter': ANY},
                                                    {'Type': 'Scorer', 'Time': ANY, 'Counter': ANY},
                                                    {'Type': 'Sorter', 'Time': ANY, 'Counter': ANY},
                                                    {'Type': 'Loader', 'Time': ANY, 'Counter': ANY}]},
        'Shard #2': {'Total profile time': ANY, 'Parsing time': ANY, 'Pipeline creation time': ANY, 'Warning': 'None',
                     'Iterators profile': [{'Type': 'WILDCARD', 'Time': ANY, 'Counter': ANY}],
                     'Result processors profile': [{'Type': 'Index', 'Time': ANY, 'Counter': ANY},
                                                   {'Type': 'Scorer', 'Time': ANY, 'Counter': ANY},
                                                   {'Type': 'Sorter', 'Time': ANY, 'Counter': ANY},
                                                   {'Type': 'Loader', 'Time': ANY, 'Counter': ANY}]},
        'Shard #3': {'Total profile time': ANY, 'Parsing time': ANY, 'Pipeline creation time': ANY, 'Warning': 'None',
                     'Iterators profile': [{'Type': 'WILDCARD', 'Time': ANY, 'Counter': ANY}],
                     'Result processors profile': [{'Type': 'Index', 'Time': ANY, 'Counter': ANY},
                                                   {'Type': 'Scorer', 'Time': ANY, 'Counter': ANY},
                                                   {'Type': 'Sorter', 'Time': ANY, 'Counter': ANY},
                                                   {'Type': 'Loader', 'Time': ANY, 'Counter': ANY}]},
        'Coordinator': {'Total Coordinator time': ANY, 'Post Proccessing time': ANY}}}
    res = env.cmd('FT.PROFILE', 'idx1', 'SEARCH', 'QUERY', '*', 'FORMAT', 'STRING')
    res['results'].sort(key=lambda x: "" if x['extra_attributes'].get('f1') == None else x['extra_attributes']['f1'])
    env.assertEqual(res, exp)

def test_aggregate():
    env = Env(protocol=3)
    if should_skip(env):
        env.skip()

    with env.getClusterConnectionIfNeeded() as r:
      r.execute_command('HSET', 'doc1', 'f1', '3', 'f2', '3')
      r.execute_command('HSET', 'doc2', 'f1', '3', 'f2', '2', 'f3', '4')
      r.execute_command('HSET', 'doc3', 'f5', '4')

    env.cmd('FT.create', 'idx1', "PREFIX", 1, "doc",
                        "SCHEMA", "f1", "TEXT", "f2", "TEXT")
    waitForIndex(env, 'idx1')

    res = env.cmd('FT.aggregate', 'idx1', "*", "LOAD", 2, "f1", "f2", "FORMAT", "STRING")
    res['results'].sort(key=lambda x: "" if x['extra_attributes'].get('f2') == None else x['extra_attributes'].get('f2'))
    exp = {
      'attributes': [],
      'warning': [],
      'total_results': ANY,
      'format': 'STRING',
      'results': [
        {'extra_attributes': {}, 'values': []},
        {'extra_attributes': {'f1': '3', 'f2': '2'}, 'values': []},
        {'extra_attributes': {'f1': '3', 'f2': '3'}, 'values': []}
      ]
    }
    env.assertEqual(res, exp)

    res = env.cmd('FT.aggregate', 'idx1', "*", "LOAD", 3, "f1", "f2", "f3", "FORMAT", "STRING")
    exp = {
      'attributes': [],
      'warning': [],
      'total_results': ANY,
      'format': 'STRING',
      'results': [
        {'extra_attributes': {}, 'values': []},
        {'extra_attributes': {'f1': '3', 'f2': '2', 'f3': '4'}, 'values': []},
        {'extra_attributes': {'f1': '3', 'f2': '3'}, 'values': []}
      ]
    }
    res['results'].sort(key=lambda x: "" if x['extra_attributes'].get('f2') == None else x['extra_attributes'].get('f2'))
    env.assertEqual(res, exp)

    # test with sortby
    exp = {
      'attributes': [],
      'warning': [],
      'total_results': ANY,
      'format': 'STRING',
      'results': [
        {'extra_attributes': {'f1': '3', 'f2': '3'}, 'values': []},
        {'extra_attributes': {'f1': '3', 'f2': '2', 'f3': '4'}, 'values': []},
        {'extra_attributes': {}, 'values': []}
      ]
    }
    res = env.cmd('FT.aggregate', 'idx1', "*", "LOAD", 3, "f1", "f2", "f3", "SORTBY", 2, "@f2", "DESC", "FORMAT", "STRING")
    env.assertEqual(res, exp)

def test_cursor():
    env = Env(protocol=3)
    if should_skip(env):
        env.skip()

    with env.getClusterConnectionIfNeeded() as r:
      r.execute_command('HSET', 'doc1', 'f1', '3', 'f2', '3')
      r.execute_command('HSET', 'doc2', 'f1', '3', 'f2', '2', 'f3', '4')
      r.execute_command('HSET', 'doc3', 'f5', '4')

    env.cmd('FT.create', 'idx1', "PREFIX", 1, "doc",
            "SCHEMA", "f1", "TEXT", "f2", "TEXT")
    waitForIndex(env, 'idx1')

    exp = {
      'attributes': [],
      'warning': [],
      'total_results': 3,
      'format': 'STRING',
      'results': [
        {'extra_attributes': {'f1': '3', 'f2': '3'}, 'values': []}
      ]}
    res, cursor = env.cmd('FT.aggregate', 'idx1', '*', 'LOAD', 3, 'f1', 'f2', 'f3',
                          'SORTBY', 2, '@f2', 'DESC', 'WITHCURSOR', 'COUNT', 1)
    env.assertEqual(res, exp)

    exp = {
      'attributes': [], 'warning': [], 'total_results': 0, 'format': 'STRING',
      'results': [
          {'extra_attributes': {'f1': '3', 'f2': '2', 'f3': '4'}, 'values': []}
        ]}
    res, cursor = env.cmd('FT.CURSOR', 'READ', 'idx1', cursor)
    env.assertEqual(res, exp)

    exp = {
      'attributes': [], 'warning': [], 'total_results': 0, 'format': 'STRING',
      'results': [{'extra_attributes': {}, 'values': []}]}
    res, cursor = env.cmd('FT.CURSOR', 'READ', 'idx1', cursor)
    env.assertEqual(res, exp)

    exp = {'attributes': [], 'warning': [], 'total_results': 0, 'format': 'STRING', 'results': []}
    res, cursor = env.cmd('FT.CURSOR', 'READ', 'idx1', cursor)
    env.assertEqual(res, exp)
    env.assertEqual(cursor, 0)

    env.cmd('FT.create', 'idx2', "PREFIX", 1, "folder",
            "SCHEMA", "f1", "TEXT", "f2", "TEXT")
    waitForIndex(env, 'idx2')

    exp = {'attributes': [], 'warning': [], 'total_results': 0, 'format': 'STRING', 'results': []}
    res, cursor = env.cmd('FT.aggregate', 'idx2', '*', 'LOAD', 3, 'f1', 'f2', 'f3',
                          'SORTBY', 2, '@f2', 'DESC', 'WITHCURSOR', 'COUNT', 1)
    env.assertEqual(res, exp)
    env.assertEqual(cursor, 0)

def test_list():
    env = Env(protocol=3)
    if should_skip(env):
        env.skip()

    env.cmd('FT.create', 'idx1', "PREFIX", 1, "doc",
            "SCHEMA", "f1", "TEXT", "f2", "TEXT")
    env.cmd('FT.create', 'idx2', "PREFIX", 1, "doc",
            "SCHEMA", "f1", "TEXT", "f2", "TEXT", "f3", "TEXT")
    env.expect('FT._LIST').equal({'idx2', 'idx1'})

def test_info():
    env = Env(protocol=3)
    if should_skip(env):
        env.skip()

    with env.getClusterConnectionIfNeeded() as r:
      r.execute_command('HSET', 'doc1', 'f1', '3', 'f2', '3')
      r.execute_command('HSET', 'doc2', 'f1', '3', 'f2', '2', 'f3', '4')
      r.execute_command('HSET', 'doc3', 'f5', '4')

    env.cmd('FT.create', 'idx1', "PREFIX", 1, "doc",
                        "SCHEMA", "f1", "TEXT", "f2", "TEXT")
    waitForIndex(env, 'idx1')

    exp = {
      'attributes': [{'WEIGHT': 1.0, 'attribute': 'f1', 'flags': [], 'identifier': 'f1', 'type': 'TEXT'},
                     {'WEIGHT': 1.0, 'attribute': 'f2', 'flags': [], 'identifier': 'f2', 'type': 'TEXT'}],
      'bytes_per_record_avg': ANY,
      'cleaning': 0,
      'cursor_stats': {'global_idle': 0, 'global_total': 0, 'index_capacity': ANY, 'index_total': 0},
      'dialect_stats': {'dialect_1': 0, 'dialect_2': 0, 'dialect_3': 0, 'dialect_4': 0},
      'doc_table_size_mb': ANY,
      'gc_stats': ANY,
      'hash_indexing_failures': 0,
      'index_definition': {'default_score': 1.0, 'key_type': 'HASH', 'prefixes': ['doc'] },
      'index_name': 'idx1',
      'index_options': [],
      'indexing': 0,
      'inverted_sz_mb': ANY,
      'key_table_size_mb': ANY,
      'max_doc_id': ANY,
      'num_docs': 3,
      'num_records': 3,
      'num_terms': ANY,
      'number_of_uses': ANY,
      'offset_bits_per_record_avg': ANY,
      'offset_vectors_sz_mb': ANY,
      'offsets_per_term_avg': ANY,
      'percent_indexed': 1.0,
      'records_per_doc_avg': ANY,
      'sortable_values_size_mb': 0.0,
      'geoshapes_sz_mb': 0.0,
      'total_inverted_index_blocks': ANY,
      'vector_index_sz_mb': 0.0}
    res = env.cmd('FT.info', 'idx1')
    res.pop('total_indexing_time', None)
    env.assertEqual(order_dict(res), order_dict(exp))

def test_config():
    env = Env(protocol=3)
    if should_skip(env):
        env.skip()

    with env.getClusterConnectionIfNeeded() as r:
      r.execute_command('HSET', 'doc1', 'f1', '3', 'f2', '3')
      r.execute_command('HSET', 'doc2', 'f1', '3', 'f2', '2', 'f3', '4')
      r.execute_command('HSET', 'doc3', 'f5', '4')

    env.cmd('FT.create', 'idx1', "PREFIX", 1, "doc",
                        "SCHEMA", "f1", "TEXT", "f2", "TEXT")
    env.cmd('FT.create', 'idx2', "PREFIX", 1, "doc",
                        "SCHEMA", "f1", "TEXT", "f2", "TEXT", "f3", "TEXT")

    if env.isCluster():
        return

    res = env.cmd("FT.CONFIG", "SET", "TIMEOUT", 501)

    res = env.cmd("FT.CONFIG", "GET", "*")
    env.assertEqual(res['TIMEOUT'], '501')

    res = env.cmd("FT.CONFIG", "GET", "TIMEOUT")
    env.assertEqual(res, {'TIMEOUT': '501'})

    res = env.cmd("FT.CONFIG", "HELP", "TIMEOUT")
    env.assertEqual(res, {'TIMEOUT': {'Description': 'Query (search) timeout', 'Value': '501'}})

def test_dictdump():
    env = Env(protocol=3)
    if should_skip(env):
        env.skip()

    with env.getClusterConnectionIfNeeded() as r:
      r.execute_command('HSET', 'doc1', 'f1', '3', 'f2', '3')
      r.execute_command('HSET', 'doc2', 'f1', '3', 'f2', '2', 'f3', '4')
      r.execute_command('HSET', 'doc3', 'f5', '4')

    env.cmd('FT.create', 'idx1', "PREFIX", 1, "doc",
            "SCHEMA", "f1", "TEXT", "f2", "TEXT")
    env.cmd('FT.create', 'idx2', "PREFIX", 1, "doc",
            "SCHEMA", "f1", "TEXT", "f2", "TEXT", "f3", "TEXT")

    env.cmd("FT.DICTADD", "dict1", "foo", "1", "bar", "2")
    env.expect("FT.DICTDUMP", "dict1").equal({'2', 'bar', 'foo', '1'})

def testSpellCheckIssue437():
    env = Env(protocol=3)
    env.cmd('ft.create', 'incidents', 'ON', 'HASH', 'SCHEMA', 'report', 'text')
    env.cmd('FT.DICTADD', 'slang', 'timmies', 'toque', 'toonie', 'serviette', 'kerfuffle', 'chesterfield')
    env.expect('FT.SPELLCHECK', 'incidents',
               'Tooni toque kerfuffle',
               'TERMS', 'EXCLUDE', 'slang',
               'TERMS', 'INCLUDE', 'slang').equal({ 'results': { 'tooni': [{'toonie': 0.0}] } })

def testSpellCheckOnExistingTerm(env):
    env = Env(protocol=3)
    env.cmd('ft.create', 'idx', 'ON', 'HASH', 'SCHEMA', 'name', 'TEXT', 'body', 'TEXT')
    with env.getClusterConnectionIfNeeded() as r:
        r.execute_command('hset', 'doc1', 'name', 'name', 'body', 'body1')
        r.execute_command('hset', 'doc2', 'name', 'name2', 'body', 'body2')
        r.execute_command('hset', 'doc3', 'name', 'name2', 'body', 'name2')
    waitForIndex(env, 'idx')
    env.expect('ft.spellcheck', 'idx', 'name').equal({'results': {}})

def test_spell_check():
    env = Env(protocol=3)
    if should_skip(env):
        env.skip()

    env.cmd('ft.create', 'incidents', 'ON', 'HASH', 'SCHEMA', 'report', 'text')
    env.cmd('FT.DICTADD', 'dict1', 'timmies', 'toque', 'toonie', 'Toonif', 'serviette', 'kerfuffle', 'chesterfield')
    env.cmd('FT.DICTADD', 'dict2', 'timmies', 'toque', 'toonie', 'serviette', 'kerfuffle', 'chesterfield')

    exp = {
      'results': {
        'tooni':     [ {'Toonif': 0.0}, {'toonie': 0.0} ],
        'toque':     [ {'toque': 0.0} ],
        'kerfuffle': [ {'kerfuffle': 0.0} ]
      }
    }
    env.expect('FT.SPELLCHECK', 'incidents', 'Tooni toque kerfuffle', 'TERMS',
               'INCLUDE', 'dict1', 'dict2').equal(exp)

def test_syndump():
    env = Env(protocol=3)
    if should_skip(env):
        env.skip()

    env.expect('ft.create', 'idx', 'ON', 'HASH', 'schema', 'title', 'text', 'body', 'text').ok()
    env.expect('ft.synupdate', 'idx', 'id1', 'boy', 'child', 'offspring').ok()
    env.expect('ft.synupdate', 'idx', 'id2', 'baby', 'child').ok()
    env.expect('ft.synupdate', 'idx', 'id3', 'tree', 'wood').ok()
    exp = {
      'baby': ['id2'], 'wood': ['id3'], 'boy': ['id1'],
      'tree': ['id3'], 'child': ['id1', 'id2'], 'offspring': ['id1']}
    env.expect('ft.syndump', 'idx').equal(exp)

def test_tagvals():
    env = Env(protocol=3)
    if should_skip(env):
        env.skip()

    with env.getClusterConnectionIfNeeded() as r:
      r.execute_command('HSET', 'doc1', 'f1', '3', 'f2', '3')
      r.execute_command('HSET', 'doc2', 'f1', '3', 'f2', '2', 'f3', '4')

    env.cmd('FT.create', 'idx1', "PREFIX", 1, "doc",
                        "SCHEMA", "f1", "TAG", "f2", "TAG", "f5", "TAG")
    waitForIndex(env, 'idx1')

    env.expect('FT.TAGVALS', 'idx1', 'f1').equal({'3'})
    env.expect('FT.TAGVALS', 'idx1', 'f2').equal({'2', '3'})
    env.expect('FT.TAGVALS', 'idx1', 'f5').equal(set())

def test_clusterinfo(env):
    if not env.isCluster() or env.shardsCount != 3:
        env.skip()
    env = Env(protocol=3)
    exp = {
      'cluster_type': 'redis_oss',
      'hash_func': 'CRC16',
      'num_partitions': 3,
      'num_slots': 16384,
      'slots': [
        { 'end': 5461,
          'nodes': [
            { 'host': '127.0.0.1',
              'id': ANY,
              'port': ANY,
              'role': 'master self'
            }
          ],
          'start': 0
        },
        { 'end': 10923,
          'nodes': [
            {'host': '127.0.0.1',
             'id': ANY,
             'port': ANY,
             'role': 'master '}
          ],
          'start': 5462
        },
        { 'end': 16383,
          'nodes': [
            { 'host': '127.0.0.1',
              'id': ANY,
              'port': ANY,
              'role': 'master '
            }
          ],
          'start': 10924
        }
      ]
    }
    res = env.cmd('SEARCH.CLUSTERINFO')
    res['slots'].sort(key=lambda x: x['start'])
    env.assertEqual(order_dict(res), order_dict(exp))

def test_profile_crash_mod5323():
    env = Env(protocol=3)
    env.cmd("FT.CREATE", "idx", "SCHEMA", "t", "TEXT")
    with env.getClusterConnectionIfNeeded() as r:
        r.execute_command("HSET", "1", "t", "hello")
        r.execute_command("HSET", "2", "t", "hell")
        r.execute_command("HSET", "3", "t", "help")
        r.execute_command("HSET", "4", "t", "helowa")
    waitForIndex(env, 'idx')

    res = env.cmd("FT.PROFILE", "idx", "SEARCH", "LIMITED", "QUERY", "%hell% hel*", "NOCONTENT")
    exp = {
      'warning': [],
      'attributes': [],
      'profile': {
        'Iterators profile': [
          { 'Child iterators': [
             { 'Child iterators': 'The number of iterators in the union is 3',
               'Counter': 3,
               'Query type': 'FUZZY - hell',
               'Time': ANY,
               'Type': 'UNION'
              },
              { 'Child iterators': 'The number of iterators in the union is 4',
                'Counter': 3,
                'Query type': 'PREFIX - hel',
                'Time': ANY,
                'Type': 'UNION'
              }
            ],
            'Counter': 3,
            'Time': ANY,
            'Type': 'INTERSECT'
          }
        ],
        'Parsing time': ANY,
        'Pipeline creation time': ANY,
        'Warning': 'None',
        'Result processors profile': [
          { 'Counter': 3, 'Time': ANY, 'Type': 'Index' },
          { 'Counter': 3, 'Time': ANY, 'Type': 'Scorer' },
          { 'Counter': 3, 'Time': ANY, 'Type': 'Sorter' }
        ],
        'Total profile time': ANY
       },
       'results': [
         {'values': [], 'id': '1'},
         {'values': [], 'id': '2'},
         {'values': [], 'id': '3'}],
       'total_results': 3,
       'format': 'STRING'
    }
    if not env.isCluster():  # on cluster, lack of crash is enough
        env.assertEqual(res, exp)

def test_profile_child_itrerators_array():
    env = Env(protocol=3)
    env.cmd('ft.create', 'idx', 'SCHEMA', 't', 'text')
    with env.getClusterConnectionIfNeeded() as r:
      r.execute_command('hset', '1', 't', 'hello')
      r.execute_command('hset', '2', 't', 'world')

    # test UNION
    res = env.cmd('ft.profile', 'idx', 'search', 'query', 'hello|world', 'nocontent')
    exp = {
      'warning': [],
      'attributes': [],
      'profile': {
        'Iterators profile': [
          { 'Child iterators': [
              {'Counter': 1, 'Size': 1, 'Term': 'hello', 'Time': ANY, 'Type': 'TEXT'},
              {'Counter': 1, 'Size': 1, 'Term': 'world', 'Time': ANY, 'Type': 'TEXT'}
            ],
            'Counter': 2,
            'Query type': 'UNION',
            'Time': ANY,
            'Type': 'UNION'
          }
        ],
        'Parsing time': ANY,
        'Pipeline creation time': ANY,
        'Warning': 'None',
        'Result processors profile': [
          {'Counter': 2, 'Time': ANY, 'Type': 'Index'},
          {'Counter': 2, 'Time': ANY, 'Type': 'Scorer'},
          {'Counter': 2, 'Time': ANY, 'Type': 'Sorter'}
        ],
        'Total profile time': ANY
      },
      'results': [
        { 'values': [], 'id': '1' },
        { 'values': [], 'id': '2' }
      ],
      'total_results': 2,
      'format': 'STRING'
    }
    if not env.isCluster():  # on cluster, lack of crash is enough
        env.assertEqual(res, exp)

    # test INTERSECT
    res = env.cmd('ft.profile', 'idx', 'search', 'query', 'hello world', 'nocontent')
    exp = {
      'warning': [],
      'attributes': [],
      'profile': {
        'Iterators profile': [
          { 'Child iterators': [
              {'Counter': 1, 'Size': 1, 'Term': 'hello', 'Time': 0.0, 'Type': 'TEXT'},
              {'Counter': 1, 'Size': 1, 'Term': 'world', 'Time': 0.0, 'Type': 'TEXT'}
            ],
            'Counter': 0,
            'Time': 0.0,
            'Type': 'INTERSECT'
          }
        ],
        'Parsing time': 0.0,
        'Pipeline creation time': 0.0,
        'Warning': 'None',
        'Result processors profile': [
          { 'Counter': 0, 'Time': 0.0, 'Type': 'Index'},
          { 'Counter': 0, 'Time': 0.0, 'Type': 'Scorer'},
          {'Counter': 0, 'Time': 0.0, 'Type': 'Sorter'}
        ],
        'Total profile time': 0.0
      },
      'results': [],
      'total_results': 0,
      'format': 'STRING'
    }
    if not env.isCluster():  # on cluster, lack of crash is enough
        env.assertEqual(res, exp)

def testExpandErrorsResp3():
  env = Env(protocol=3)
  # On JSON
  env.cmd('ft.create', 'idx', 'on', 'json', 'SCHEMA', '$.arr', 'as', 'arr', 'numeric')
  env.expect('FT.SEARCH', 'idx', '*', 'FORMAT').error().contains('Need an argument for FORMAT')
  env.expect('FT.SEARCH', 'idx', '*', 'FORMAT', 'XPAND').error().contains('FORMAT XPAND is not supported')
  env.expect('FT.AGGREGATE', 'idx', '*', 'FORMAT').error().contains('Need an argument for FORMAT')
  env.expect('FT.AGGREGATE', 'idx', '*', 'FORMAT', 'XPAND').error().contains('FORMAT XPAND is not supported')

  env.expect('FT.SEARCH', 'idx', '*', 'FORMAT', 'EXPAND', 'DIALECT', 2).error().contains('requires dialect 3 or greater')

  # On HASH
  env.cmd('ft.create', 'idx2', 'on', 'hash', 'SCHEMA', '$.arr', 'as', 'arr', 'numeric')
  env.expect('FT.SEARCH', 'idx2', '*', 'FORMAT', 'EXPAND').error().contains('EXPAND format is only supported with JSON')
  
  env.expect(
    'FT.AGGREGATE', 'idx2', '*', 'FORMAT', 'EXPAND'
  ).error().contains('EXPAND format is only supported with JSON')

def testExpandErrorsResp2():
  env = Env(protocol=2)
  env.cmd('ft.create', 'idx', 'on', 'json', 'SCHEMA', '$.arr', 'as', 'arr', 'numeric')
  env.expect('FT.SEARCH', 'idx', '*', 'FORMAT', 'EXPAND').error().contains('EXPAND format is only supported with RESP3')
  
  env.expect(
    'FT.AGGREGATE', 'idx', '*', 'FORMAT', 'EXPAND'
  ).error().contains('EXPAND format is only supported with RESP3')

  # On HASH
  env.cmd('ft.create', 'idx2', 'on', 'hash', 'SCHEMA', 'num', 'numeric', 'str', 'text')
  env.expect('FT.SEARCH', 'idx2', '*', 'FORMAT', 'EXPAND').error().contains('EXPAND format is only supported with RESP3')
  
  env.expect(
    'FT.AGGREGATE', 'idx2', '*', 'FORMAT', 'EXPAND'
  ).error().contains('EXPAND format is only supported with RESP3')

def testExpandJson():
  ''' Test returning values for JSON in expanded format (raw RESP3 instead of stringified JSON) '''
  env = Env(protocol=3)
  env.cmd('ft.create', 'idx', 'on', 'json', 'SCHEMA',
          '$.arr', 'as', 'arr','numeric',
          '$.num', 'as', 'num', 'numeric',
          '$.str', 'as', 'str', 'text',
          '$..arr[*]', 'as', 'multi', 'numeric')

  doc1 = {
     "arr":[1.0,2.1,3.14],
     "num":1,
     "str":"foo",
     "sub":{"s1":False},
     "sub2":{"arr":[10,20,33.33]},
     "empty_arr":[],
     "empty_obj":{}
  }
  doc1_js = json.dumps(doc1, separators=(',',':'))

  doc2 = {
    "arr":[3,4,None],
    "num":2,
    "str":"bar",
    "sub":{"s2":True},
    "sub2":{"arr":[40,50,66.66]},
    "empty_arr":[],
    "empty_obj":{}
  }
  doc2_js = json.dumps(doc2, separators=(',',':'))

  doc3 = {
     "arr":[5,6,7],
     "num":3,
     "str":"baaz",
     "sub":{"s3":False},
     "sub2":{"arr":[70,80,99.99]},
     "empty_arr":[],
     "empty_obj":{}
  }
  doc3_js = json.dumps(doc3, separators=(',',':'))

  with env.getClusterConnectionIfNeeded() as r:
    r.execute_command('json.set', 'doc1', '$', doc1_js)
    r.execute_command('json.set', 'doc2', '$', doc2_js)
    r.execute_command('json.set', 'doc3', '$', doc3_js)

  exp_string = {
    'attributes': [],
    'warning': [],
    'total_results': ANY,
    'format': 'STRING',
    'results': [
      {'id': 'doc1', 'extra_attributes': {'num': '1', '$': doc1_js}, 'values': []},
      {'id': 'doc2', 'extra_attributes': {'num': '2','$': doc2_js}, 'values': []},
    ]
  }
  exp_expand = {
    'attributes': [],
    'warning': [],
    'total_results': ANY,
    'format': 'EXPAND',
    'results': [
      {'id': 'doc1', 'extra_attributes': {'num': [1], '$': [doc1]}, 'values': []},
      {'id': 'doc2', 'extra_attributes': {'num': [2], '$': [doc2]}, 'values': []},
    ]
  }
  # Default FORMAT is STRING

  # Test FT.SEARCH
  res = env.cmd('FT.SEARCH', 'idx', '*', 'LIMIT', 0, 2, 'SORTBY', 'num')
  env.assertEqual(res, exp_string)

  res = env.cmd('FT.SEARCH', 'idx', '*', 'LIMIT', 0, 2, 'FORMAT', 'EXPAND', 'SORTBY', 'num')
  env.assertEqual(res, exp_expand)

  res = env.cmd('FT.SEARCH', 'idx', '*','LIMIT', 0, 2, 'FORMAT', 'STRING', 'SORTBY', 'num')
  env.assertEqual(res, exp_string)

  # Test FT.AGGREAGTE
  del exp_expand['results'][0]['id']
  del exp_expand['results'][1]['id']

  del exp_string['results'][0]['id']
  del exp_string['results'][1]['id']

  res = env.cmd('FT.AGGREGATE', 'idx', '*', 'LIMIT', 0, 2, 'LOAD', '*', 'SORTBY', 2, '@num', 'ASC')
  env.assertEqual(res, exp_string)

  res = env.cmd('FT.AGGREGATE', 'idx', '*', 'LIMIT', 0, 2, 'FORMAT', 'EXPAND', 'LOAD', '*', 'SORTBY', 2, '@num', 'ASC')
  env.assertEqual(res, exp_expand)

  res = env.cmd('FT.AGGREGATE', 'idx', '*', 'LIMIT', 0, 2, 'FORMAT', 'STRING', 'LOAD', '*', 'SORTBY', 2, '@num', 'ASC')
  env.assertEqual(res, exp_string)

  #
  # Return specific fields
  #

  exp_string = {
    'attributes': [],
    'warning': [],
    'total_results': ANY,
    'format': 'STRING',
    'results': [
      {'id': 'doc1', 'extra_attributes': {'$.arr[?(@>2)]': '[2.1,3.14]', 'str': '["foo"]', 'multi': '[1.0,2.1,3.14,10,20,33.33]', "arr":'[[1.0,2.1,3.14]]'}, 'values': []},
      {'id': 'doc2', 'extra_attributes': {'$.arr[?(@>2)]': '[3,4]', 'str': '["bar"]', 'multi': '[3,4,null,40,50,66.66]', "arr": '[[3,4,null]]'}, 'values': []},
    ]
  }

  exp_string_default_dialect = {
    'attributes': [],
    'warning': [],
    'total_results': ANY,
    'format': 'STRING',
    'results': [
      {'id': 'doc1', 'extra_attributes': {'$.arr[?(@>2)]': '2.1', 'str': 'foo', 'multi': '1', "arr":'[1.0,2.1,3.14]'}, 'values': []},
      {'id': 'doc2', 'extra_attributes': {'$.arr[?(@>2)]': '3', 'str': 'bar', 'multi': '3', "arr": '[3,4,null]'}, 'values': []},
    ]
  }

  exp_expand_default_dialect = {
    'attributes': [],
    'warning': [],
    'total_results': ANY,
    'format': 'EXPAND',
    'results': [
      {'id': 'doc1', 'extra_attributes': {'$.arr[?(@>2)]':2.1, 'str':'foo', 'multi': 1, "arr":[1, 2.1, 3.14]}, 'values': []},
      {'id': 'doc2', 'extra_attributes': {'$.arr[?(@>2)]':3, 'str':'bar', 'multi': 3, "arr":[3, 4, None]}, 'values': []},
    ]
  }

  exp_expand = {
    'attributes': [],
    'warning': [],
    'total_results': ANY,
    'format': 'EXPAND',
    'results': [
      {'id': 'doc1', 'extra_attributes': {'$.arr[?(@>2)]':[2.1, 3.14], 'str':['foo'], 'multi': [1, 2.1, 3.14, 10, 20, 33.33], "arr":[[1, 2.1, 3.14]]}, 'values': []},
      {'id': 'doc2', 'extra_attributes': {'$.arr[?(@>2)]':[3, 4], 'str':['bar'], 'multi': [3, 4, None, 40, 50, 66.66], "arr":[[3, 4, None]]}, 'values': []},
    ]
  }

  load_args = [6, '$.arr[?(@>2)]', 'str', 'multi', 'arr', 'empty_arr', 'empty_obj']

  # Test FT.SEARCH
  res = env.cmd('FT.SEARCH', 'idx', '*', 'LIMIT', 0, 2, 'FORMAT', 'EXPAND', 'RETURN', *load_args, 'DIALECT', 3)
  env.assertEqual(res, exp_expand)

  # Default FORMAT is STRING
  res = env.cmd('FT.SEARCH', 'idx', '*', 'LIMIT', 0, 2, 'RETURN', *load_args)
  env.assertEqual(res, exp_string_default_dialect)

  # Default FORMAT is STRING
  # Add DIALECT 3 to get multi values as with EXAPND
  res = env.cmd('FT.SEARCH', 'idx', '*', 'LIMIT', 0, 2, 'RETURN', *load_args, 'DIALECT', 3)
  env.assertEqual(res, exp_string)

  # Add DIALECT 3 to get multi values as with EXAPND
  res = env.cmd('FT.SEARCH', 'idx', '*', 'LIMIT', 0, 2, 'FORMAT', 'STRING', 'RETURN', *load_args, 'DIALECT', 3)
  env.assertEqual(res, exp_string)

  # Test FT.AGGREAGTE
  del exp_expand['results'][0]['id']
  del exp_expand['results'][1]['id']
  
  del exp_string_default_dialect['results'][0]['id']
  del exp_string_default_dialect['results'][1]['id']

  del exp_string['results'][0]['id']
  del exp_string['results'][1]['id']

  # Default FORMAT is STRING
  # Add DIALECT 3 to get multi values as with EXAPND
  res = env.cmd('FT.AGGREGATE', 'idx', '*', 'LIMIT', 0, 2, 'LOAD', *load_args, 'SORTBY', 2, '@str', 'DESC', 'DIALECT', 3)
  env.assertEqual(res, exp_string)

  # Default FORMAT is STRING
  res = env.cmd('FT.AGGREGATE', 'idx', '*', 'LIMIT', 0, 2, 'LOAD', *load_args, 'SORTBY', 2, '@str', 'DESC')
  env.assertEqual(res, exp_string_default_dialect)


  res = env.cmd('FT.AGGREGATE', 'idx', '*', 'LIMIT', 0, 2, 'FORMAT', 'EXPAND', 'LOAD', *load_args, 'SORTBY', 2, '@str', 'DESC')
  env.assertEqual(res, exp_expand)

  # Add DIALECT 3 to get multi values as with EXAPND
  res = env.cmd('FT.AGGREGATE', 'idx', '*', 'LIMIT', 0, 2, 'FORMAT', 'STRING', 'LOAD', *load_args, 'SORTBY', 2, '@str', 'DESC', 'DIALECT', 3)
  env.assertEqual(res, exp_string)

def testExpandHash():
  ''' Test returning values for HASH in stringified format (not expanded RESP3)'''
  env = Env(protocol=3)
  env.cmd('ft.create', 'idx', 'on', 'hash', 'SCHEMA', 'num', 'numeric', 'str', 'text', 't', 'tag')

  with env.getClusterConnectionIfNeeded() as r:
    r.execute_command('hset', 'doc1', 'num', 1, 'str', 'foo', 'other', 'fu')
    r.execute_command('hset', 'doc2', 'num', 2, 'str', 'bar', 'other', 'bur')
    r.execute_command('hset', 'doc3', 'num', 3 ,'str', 'baz', 'other', 'buz')

  exp_string = {
    'attributes': [],
    'warning': [],
    'total_results': ANY,
    'format': 'STRING',
    'results': [
      {'id': 'doc1', 'extra_attributes': {'num': '1', 'str': 'foo', 'other': 'fu'}, 'values': []},
      {'id': 'doc2', 'extra_attributes': {'num': '2', 'str': 'bar', 'other': 'bur'}, 'values': []},
    ]
  }

  # Default FORMAT is STRING

  # Test FT.SEARCH
  res = env.cmd('FT.SEARCH', 'idx', '*', 'LIMIT', 0, 2)
  # Unflake test if score is zero and docid is same (zero) on shards
  res['results'].sort(key=lambda x: "" if x['extra_attributes'].get('num') == None else x['extra_attributes'].get('num'))
  env.assertEqual(res, exp_string)

  res = env.cmd('FT.SEARCH', 'idx', '*','LIMIT', 0, 2, 'FORMAT', 'STRING')
  # Unflake test if score is zero and docid is same (zero) on shards
  res['results'].sort(key=lambda x: "" if x['extra_attributes'].get('num') == None else x['extra_attributes'].get('num'))
  env.assertEqual(res, exp_string)

  # Test FT.AGGREGATE
  del exp_string['results'][0]['id']
  del exp_string['results'][1]['id']
  res = env.cmd('FT.AGGREGATE', 'idx', '*', 'LIMIT', 0, 2, 'SORTBY', 2, '@num', 'ASC', 'LOAD', '*')
  env.assertEqual(res, exp_string)


  #
  # Return specific fields
  #
  exp_string = {
    'attributes': [],
    'warning': [],
    'total_results': ANY,
    'format': 'STRING',
    'results': [
      {'id': 'doc1', 'extra_attributes': {'num': '1', 'other': 'fu'}, 'values': []},
      {'id': 'doc2', 'extra_attributes': {'num': '2', 'other': 'bur'}, 'values': []},
    ]
  }

  # Test FT.SEARCH
  res = env.cmd('FT.SEARCH', 'idx', '*', 'LIMIT', 0, 2, 'RETURN', 2, 'num', 'other')
  env.assertEqual(res, exp_string)

  # Test FT.AGGREGATE
  del exp_string['results'][0]['id']
  del exp_string['results'][1]['id']
  res = env.cmd('FT.AGGREGATE', 'idx', '*', 'LIMIT', 0, 2, 'LOAD', 2, 'num', 'other', 'SORTBY', 2, '@num', 'ASC')
  env.assertEqual(res, exp_string)


def testExpandJsonVector():
  ''' Test returning values for VECTOR in expanded format (raw RESP3 instead of stringified JSON) '''
  env = Env(protocol=3, moduleArgs='DEFAULT_DIALECT 2')
  conn = getConnectionByEnv(env)
  conn.execute_command('FT.CREATE', 'idx', 'ON', 'JSON',
                      'SCHEMA', '$.v', 'AS', 'vec', 'VECTOR', 'FLAT', '6', 'TYPE', 'FLOAT32', 'DIM', '3','DISTANCE_METRIC', 'L2',
                      '$.num', 'AS', 'num', 'NUMERIC')

  doc1_content = {
     "v":[1,2,3],
     "num":1
  }
  # json string format
  doc1_content_js = json.dumps(doc1_content, separators=(',', ':'))

  doc2_content = {
     "v":[4,2,0],
     "num":2
  }
  # json string format
  doc2_content_js = json.dumps(doc2_content, separators=(',', ':'))

  with env.getClusterConnectionIfNeeded() as r:

    r.execute_command('json.set', 'doc1', '$', doc1_content_js)
    r.execute_command('json.set', 'doc2', '$', doc2_content_js)

  exp_string = {
    'attributes': [],
    'warning': [],
    'total_results': 2,
    'format': 'STRING',
    'results': [
      {'id': 'doc1', 'extra_attributes': {'__vec_score': '6.70958423615', '$': doc1_content_js}, 'values': []},
      {'id': 'doc2', 'extra_attributes': {'__vec_score': '12.7095842361', '$': doc2_content_js}, 'values': []}
    ]
  }

  exp_expand = {
    'attributes': [],
    'warning': [],
    'total_results': 2,
    'format': 'EXPAND',
    'results': [
      {'id': 'doc1', 'extra_attributes': {'__vec_score': 6.7095842361450195, '$': [doc1_content]}, 'values': []},
      {'id': 'doc2', 'extra_attributes': {'__vec_score': 12.70958423614502, '$': [doc2_content]}, 'values': []},
    ]
  }

  cmd = ['FT.SEARCH', 'idx', '*=>[KNN 2 @vec $B]', 'PARAMS', '2', 'B', '????????????']

  res = env.cmd(*cmd, 'FORMAT', 'STRING')
  env.assertEqual(res, exp_string)

  # Default FORMAT is STRING
  res = env.cmd(*cmd)
  env.assertEqual(res, exp_string)

  res = env.cmd(*cmd, 'FORMAT', 'EXPAND')
  env.assertEqual(res, exp_expand)

  # Test without WITHSORTKEYS

  exp_string = {
    'attributes': [],
    'warning': [],
    'total_results': 2,
    'format': 'STRING',
    'results': [
      {'id': 'doc1', 'extra_attributes': {'__vec_score': '6.70958423615', "num": "1", '$': doc1_content_js}, 'values': []},
      {'id': 'doc2', 'extra_attributes': {'__vec_score': '12.7095842361', "num": "2", '$': doc2_content_js}, 'values': []}
    ]
  }
  
  exp_expand = {
    'attributes': [],
    'warning': [],
    'total_results': 2,
    'format': 'EXPAND',
    'results': [
      {'id': 'doc1', 'extra_attributes': {'__vec_score': 6.7095842361450195, 'num': [1], '$': [doc1_content]}, 'values': []},
      {'id': 'doc2', 'extra_attributes': {'__vec_score': 12.70958423614502, 'num': [2], '$': [doc2_content]}, 'values': []},
    ]
  }

  cmd = ['FT.SEARCH', 'idx', '*=>[KNN 2 @vec $B]', 'PARAMS', '2', 'B', '????????????', 'SORTBY', 'num', 'ASC']
  
  res = env.cmd(*cmd, 'FORMAT', 'STRING')
  env.assertEqual(res, exp_string)

  # Default FORMAT is STRING
  res = env.cmd(*cmd)
  env.assertEqual(res, exp_string)

  res = env.cmd(*cmd, 'FORMAT', 'EXPAND')
  env.assertEqual(res, exp_expand)

  # Test with WITHSORTKEYS

  exp_string = {
    'attributes': [],
    'warning': [],
    'total_results': 2,
    'format': 'STRING',
    'results': [
      {'id': 'doc1', 'sortkey': '#1', 'extra_attributes': {'__vec_score': '6.70958423615', "num": "1", '$': doc1_content_js}, 'values': []},
      {'id': 'doc2', 'sortkey': '#2', 'extra_attributes': {'__vec_score': '12.7095842361', "num": "2", '$': doc2_content_js}, 'values': []}
    ]
  }
  
  exp_expand = {
    'attributes': [],
    'warning': [],
    'total_results': 2,
    'format': 'EXPAND',
    'results': [
      {'id': 'doc1', 'sortkey': '#1', 'extra_attributes': {'__vec_score': 6.7095842361450195, 'num': [1], '$': [doc1_content]}, 'values': []},
      {'id': 'doc2', 'sortkey': '#2', 'extra_attributes': {'__vec_score': 12.70958423614502, 'num': [2], '$': [doc2_content]}, 'values': []},
    ]
  }

  cmd = [*cmd, 'WITHSORTKEYS']
  
  res = env.cmd(*cmd, 'FORMAT', 'STRING')
  env.assertEqual(res, exp_string)

  # Default FORMAT is STRING
  res = env.cmd(*cmd)
  env.assertEqual(res, exp_string)

  res = env.cmd(*cmd, 'FORMAT', 'EXPAND')
  env.assertEqual(res, exp_expand)  

  #
  # Return specific field
  #
  exp_string = {
    'attributes': [],
    'warning': [],
    'total_results': 2,
    'format': 'STRING',
    'results': [
      {'id': 'doc1', 'extra_attributes': {'$': doc1_content_js}, 'values': []},
      {'id': 'doc2', 'extra_attributes': {'$': doc2_content_js}, 'values': []},
    ]
  }
  exp_expand = {
    'attributes': [],
    'warning': [],
    'total_results': 2,
    'format': 'EXPAND',
    'results': [
      {'id': 'doc1', 'extra_attributes': {'$': [doc1_content]}, 'values': []},
      {'id': 'doc2', 'extra_attributes': {'$': [doc2_content]}, 'values': []},
    ]
  }

  cmd = ['FT.SEARCH', 'idx', '*=>[KNN 2 @vec $B]', 'PARAMS', '2', 'B', '????????????', 'RETURN', '1', '$']

  res = env.cmd(*cmd, 'FORMAT', 'STRING')
  env.assertEqual(res, exp_string)

  # Default FORMAT is STRING
  res = env.cmd(*cmd)
  env.assertEqual(res, exp_string)

  res = env.cmd(*cmd, 'FORMAT', 'EXPAND')
  env.assertEqual(res, exp_expand)

  #
  # Test FT.AGGREGATE
  #
  exp_string = {
    'attributes': [],
    'warning': [],
    'total_results': ANY,
    'format': 'STRING',
    'results': [
      {'extra_attributes': {'__vec_score': '6.70958423615', '$': doc1_content_js, "num": "1", 'num_pow': '1'}, 'values': []},
      {'extra_attributes': {'__vec_score': '12.7095842361', '$': doc2_content_js, "num": "2", 'num_pow': '8'}, 'values': []}
    ]
  }

  exp_expand = {
    'attributes': [],
    'warning': [],
    'total_results': ANY,
    'format': 'EXPAND',
    'results': [
      {'extra_attributes': {'__vec_score': 6.7095842361450195, '$': [doc1_content], 'num': [1], 'num_pow': 1}, 'values': []},
      {'extra_attributes': {'__vec_score': 12.70958423614502, '$': [doc2_content], 'num': [2], 'num_pow': 8}, 'values': []},
    ]
  }
  cmd = ['FT.AGGREGATE', 'idx', '*=>[KNN 2 @vec $B]', 'PARAMS', '2', 'B', '????????????', 'LOAD', '2', '$', '@num', 'APPLY', '@num^3', 'AS', 'num_pow', 'SORTBY', 2, '@num_pow', 'ASC']

  res = env.cmd(*cmd, 'FORMAT', 'STRING')
  env.assertEqual(res, exp_string)

  # Default FORMAT is STRING
  res = env.cmd(*cmd)
  env.assertEqual(res, exp_string)

  res = env.cmd(*cmd, 'FORMAT', 'EXPAND')
  env.assertEqual(res, exp_expand)

def test_ft_info():
    env = Env(protocol=3)
    env.cmd('ft.create', 'idx', 'SCHEMA', 't', 'text')
    with env.getClusterConnectionIfNeeded() as r:
      res = order_dict(r.execute_command('ft.info', 'idx'))
      exp = {
        'attributes': [
          { 'WEIGHT': 1.0,
            'attribute': 't',
            'flags': [],
            'identifier': 't',
            'type': 'TEXT'
          }
        ],
        'bytes_per_record_avg': nan,
        'cleaning': 0,
        'cursor_stats': {
          'global_idle': 0,
          'global_total': 0,
          'index_capacity': ANY,
          'index_total': 0
        },
        'dialect_stats': {
          'dialect_1': 0,
          'dialect_2': 0,
          'dialect_3': 0,
          'dialect_4': 0
        },
        'doc_table_size_mb': 0.0,
        'gc_stats': {
          'average_cycle_time_ms': nan,
          'bytes_collected': 0.0,
          'gc_blocks_denied': 0.0,
          'gc_numeric_trees_missed': 0.0,
          'last_run_time_ms': 0.0,
          'total_cycles': 0.0,
          'total_ms_run': 0.0
        },
        'hash_indexing_failures': 0.0,
        'index_definition': {
          'default_score': 1.0,
          'key_type': 'HASH',
          'prefixes': ['']
        },
        'index_name': 'idx',
        'index_options': [],
        'indexing': 0.0,
        'inverted_sz_mb': 0.0,
        'key_table_size_mb': 0.0,
        'max_doc_id': 0.0,
        'num_docs': 0.0,
        'num_records': 0.0,
        'num_terms': 0.0,
        'number_of_uses': 1,
        'offset_bits_per_record_avg': nan,
        'offset_vectors_sz_mb': 0.0,
        'offsets_per_term_avg': nan,
        'percent_indexed': 1.0,
        'records_per_doc_avg': nan,
        'sortable_values_size_mb': 0.0,
        'geoshapes_sz_mb': 0.0,
        'total_indexing_time': 0.0,
        'total_inverted_index_blocks': 0.0,
        'vector_index_sz_mb': 0.0
      }

      exp_cluster = {
        'attributes': [
          { 'WEIGHT': 1.0,
            'attribute': 't',
            'flags': [],
            'identifier': 't',
            'type': 'TEXT'
          }
        ],
        'bytes_per_record_avg': nan,
        'cleaning': 0,
        'cursor_stats': {
          'global_idle': 0,
          'global_total': 0,
          'index_capacity': ANY,
          'index_total': 0
        },
        'dialect_stats': {'dialect_1': 0,
                          'dialect_2': 0,
                          'dialect_3': 0,
                          'dialect_4': 0},
        'doc_table_size_mb': 0.0,
        'gc_stats': {
          'bytes_collected': 0
        },
        'hash_indexing_failures': 0,
        'index_definition': {
          'default_score': 1.0,
          'key_type': 'HASH',
          'prefixes': ['']},
        'index_name': 'idx',
        'index_options': [],
        'indexing': 0,
        'inverted_sz_mb': 0.0,
        'key_table_size_mb': 0.0,
        'max_doc_id': 0,
        'num_docs': 0,
        'num_records': 0,
        'num_terms': 0,
        'number_of_uses': 1,
        'offset_bits_per_record_avg': nan,
        'offset_vectors_sz_mb': 0.0,
        'offsets_per_term_avg': nan,
        'percent_indexed': 1.0,
        'records_per_doc_avg': nan,
        'sortable_values_size_mb': 0.0,
        'geoshapes_sz_mb': 0.0,
        'total_inverted_index_blocks': 0,
        'vector_index_sz_mb': 0.0
      }

      env.assertEqual(dict_diff(res, exp_cluster if env.isCluster() else exp), {})

def test_vecsim_1():
    env = Env(protocol=3)
    env.cmd("ft.create", "vecsimidx0", "prefix", "1", "docvecsimidx0z", "schema", "vector_FLAT", "VECTOR", "FLAT", "6", "TYPE", "FLOAT32", "DIM", "2", "DISTANCE_METRIC", "L2")
    with env.getClusterConnectionIfNeeded() as r:
        r.execute_command("HSET", "docvecsimidx0z0", "vector_FLAT", np.array([0.0, 0.0], dtype=np.float32).tobytes())
        r.execute_command("HSET", "docvecsimidx0z1", "vector_FLAT", np.array([1.0, 1.0], dtype=np.float32).tobytes())
        r.execute_command("HSET", "docvecsimidx0z2", "vector_FLAT", np.array([2.0, 2.0], dtype=np.float32).tobytes())
        r.execute_command("HSET", "docvecsimidx0z3", "vector_FLAT", np.array([3.0, 3.0], dtype=np.float32).tobytes())
    exp3 = { 'attributes': [],
             'warning': [],
             'total_results': 4,
             'format': 'STRING',
             'results': [
                 { 'id': 'docvecsimidx0z0',
                   # 'sortkey': None,
                   'values': []
                 },
                 { 'id': 'docvecsimidx0z1',
                   # 'sortkey': None,
                   'values': []
                 },
                 { 'id': 'docvecsimidx0z2',
                   # 'sortkey': None,
                   'values': []
                 },
                 { 'id': 'docvecsimidx0z3',
                   # 'sortkey': None,
                   'values': []
                 }
             ]
           }
    exp2 = [3, 'docvecsimidx0z0', 'docvecsimidx0z1', 'docvecsimidx0z2', 'docvecsimidx0z3']
    res = env.cmd("FT.SEARCH", "vecsimidx0", "(*)=>[KNN 4 @vector_FLAT $BLOB]", "NOCONTENT", "SORTBY",
               "__vector_FLAT_score", "ASC", "DIALECT", "2", "LIMIT", "0", "4",
               "params", "2", "BLOB", "\x00\x00\x00\x00\x00\x00\x00\x00")
    env.assertEqual(dict_diff(res, exp3 if env.protocol == 3 else exp2, show=True,
                    exclude_regex_paths=["\['sortkey'\]"]), {})

def test_error_propagation_from_shards_resp3():
    env = Env(protocol=3)
    test_error_propagation_from_shards(env)

<<<<<<< HEAD
def test_error_with_partial_results():
  """Test that we get 'warnings' with partial results on non-strict timeout
  policy"""

  env = Env(protocol=3)
  conn = getConnectionByEnv(env)

  # Create an index
  env.expect('FT.CREATE', 'idx', 'SCHEMA', 't', 'TEXT').ok()

  # Populate the index
  num_docs = 10000 * env.shardsCount
  for i in range(num_docs):
      conn.execute_command('HSET', f'doc{i}', 't', str(i))

  # `FT.AGGREGATE`
  res = conn.execute_command(
    'FT.AGGREGATE', 'idx', '*', 'TIMEOUT', '1'
  )

  # Assert that we got results
  env.assertGreater(len(res['results']), 0)

  # Assert that we got a warning
  env.assertEqual(len(res['warning']), 1)
  env.assertEqual(res['warning'][0], 'Timeout limit was reached')

  # `FT.SEARCH`
  res = conn.execute_command(
    'FT.SEARCH', 'idx', '*', 'LIMIT', '0', str(num_docs), 'TIMEOUT', '1'
  )

  env.assertEqual(len(res['warning']), 1)
  env.assertEqual(res['warning'][0], 'Timeout limit was reached')
=======
@skip(cluster=True)
def testTimedOutWarning_resp3():
  env = Env(protocol=3)
  TimedoutTest_resp3(env)

def testTimedOutWarningCoord_resp3():
   env = Env(protocol=3)
   SkipOnNonCluster(env)
   TimedOutWarningtestCoord(env)
>>>>>>> 306a46a7
<|MERGE_RESOLUTION|>--- conflicted
+++ resolved
@@ -1380,7 +1380,16 @@
     env = Env(protocol=3)
     test_error_propagation_from_shards(env)
 
-<<<<<<< HEAD
+@skip(cluster=True)
+def testTimedOutWarning_resp3():
+  env = Env(protocol=3)
+  TimedoutTest_resp3(env)
+
+def testTimedOutWarningCoord_resp3():
+   env = Env(protocol=3)
+   SkipOnNonCluster(env)
+   TimedOutWarningtestCoord(env)
+
 def test_error_with_partial_results():
   """Test that we get 'warnings' with partial results on non-strict timeout
   policy"""
@@ -1414,15 +1423,4 @@
   )
 
   env.assertEqual(len(res['warning']), 1)
-  env.assertEqual(res['warning'][0], 'Timeout limit was reached')
-=======
-@skip(cluster=True)
-def testTimedOutWarning_resp3():
-  env = Env(protocol=3)
-  TimedoutTest_resp3(env)
-
-def testTimedOutWarningCoord_resp3():
-   env = Env(protocol=3)
-   SkipOnNonCluster(env)
-   TimedOutWarningtestCoord(env)
->>>>>>> 306a46a7
+  env.assertEqual(res['warning'][0], 'Timeout limit was reached')