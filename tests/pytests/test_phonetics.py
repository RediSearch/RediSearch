import unittest
from includes import *
from common import getConnectionByEnv, toSortedFlatList, waitForIndex, skip


def testBasicPoneticCase(env):
    env.assertOk(env.cmd('ft.create', 'idx', 'ON', 'HASH',
                         'schema', 'text', 'TEXT', 'PHONETIC', 'dm:en', 'SORTABLE'))
    env.assertOk(env.getClusterConnectionIfNeeded().execute_command(
                           'ft.add', 'idx', 'doc1', 1.0, 'fields',
                           'text', 'morfix'))

    env.assertEqual(env.cmd('ft.search', 'idx', 'morphix'), [1, 'doc1', ['text', 'morfix']])
    env.assertEqual(env.cmd('ft.search', 'idx', '@text:morphix'), [1, 'doc1', ['text', 'morfix']])
    env.assertEqual(env.cmd('ft.search', 'idx', '@text:morphix=>{$phonetic:true}'), [1, 'doc1', ['text', 'morfix']])
    env.assertEqual(env.cmd('ft.search', 'idx', '@text:morphix=>{$phonetic:false}'), [0])

def testBasicPoneticWrongDeclaration(env):
    with env.assertResponseError():
        env.cmd('ft.create', 'idx', 'ON', 'HASH',
                'schema', 'text', 'TEXT', 'PHONETIC', 'something', 'SORTABLE')
    with env.assertResponseError():
        env.cmd('ft.create', 'idx', 'ON', 'HASH',
                'schema', 'text', 'TEXT', 'PHONETIC', 'kk:tt', 'SORTABLE')
    with env.assertResponseError():
        env.cmd('ft.create', 'idx', 'ON', 'HASH',
                'schema', 'text', 'TEXT', 'PHONETIC', 'dm:tt', 'SORTABLE')
    with env.assertResponseError():
        env.cmd('ft.create', 'idx', 'ON', 'HASH',
                'schema', 'text', 'TEXT', 'PHONETIC', 'll:en', 'SORTABLE')

def testPoneticOnNonePhoneticField(env):
    env.assertOk(env.cmd('ft.create', 'idx', 'ON', 'HASH',
                         'schema', 'text', 'TEXT', 'PHONETIC', 'dm:en', 'SORTABLE', 'text1', 'TEXT', 'SORTABLE'))
    env.assertOk(env.getClusterConnectionIfNeeded().execute_command('ft.add', 'idx', 'doc1', 1.0, 'fields',
                           'text', 'morfix',
                           'text1', 'phonetic'))

    env.assertEqual(toSortedFlatList(env.cmd('ft.search', 'idx', 'morphix')), toSortedFlatList([1, 'doc1', ['text', 'morfix', 'text1', 'phonetic']]))
    env.assertEqual(toSortedFlatList(env.cmd('ft.search', 'idx', '@text:morphix')), toSortedFlatList([1, 'doc1', ['text', 'morfix', 'text1', 'phonetic']]))
    env.assertEqual(toSortedFlatList(env.cmd('ft.search', 'idx', 'phonetic')), toSortedFlatList([1, 'doc1', ['text', 'morfix', 'text1', 'phonetic']]))
    env.assertEqual(env.cmd('ft.search', 'idx', 'fonetic'), [0])
    env.assertEqual(env.cmd('ft.search', 'idx', '@text1:morphix'), [0])
    with env.assertResponseError():
        env.cmd('ft.search', 'idx', '@text1:morphix=>{$phonetic:true}')
    with env.assertResponseError():
        env.cmd('ft.search', 'idx', '@text1:morphix=>{$phonetic:false}')

def testPoneticWithAggregation(env):
    env.assertOk(env.cmd('ft.create', 'idx', 'ON', 'HASH',
                         'schema', 'text', 'TEXT', 'PHONETIC', 'dm:en', 'SORTABLE', 'text1', 'TEXT', 'SORTABLE'))
    env.assertOk(env.getClusterConnectionIfNeeded().execute_command('ft.add', 'idx', 'doc1', 1.0, 'fields',
                           'text', 'morfix',
                           'text1', 'phonetic'))

    env.assertEqual(env.cmd('ft.aggregate', 'idx', 'morphix', 'LOAD', 2, '@text', '@text1'), [1, ['text', 'morfix', 'text1', 'phonetic']])
    env.assertEqual(env.cmd('ft.aggregate', 'idx', '@text:morphix', 'LOAD', 2, '@text', '@text1'), [1, ['text', 'morfix', 'text1', 'phonetic']])
    env.assertEqual(env.cmd('ft.aggregate', 'idx', 'phonetic', 'LOAD', 2, '@text', '@text1'), [1, ['text', 'morfix', 'text1', 'phonetic']])
    env.assertEqual(env.cmd('ft.aggregate', 'idx', '@text1:morphix', 'LOAD', 2, '@text', '@text1'), [0])
    if not env.isCluster():
        with env.assertResponseError():
            env.cmd('ft.aggregate', 'idx', '@text1:morphix=>{$phonetic:true}')
        with env.assertResponseError():
            env.cmd('ft.aggregate', 'idx', '@text1:morphix=>{$phonetic:false}')
    else:
        raise unittest.SkipTest("FIXME: Aggregation error propagation broken on cluster mode")

@skip(cluster=True)
def testPoneticWithSchemaAlter(env):
    env.assertOk(env.cmd('ft.create', 'idx', 'ON', 'HASH',
                         'schema', 'text', 'TEXT', 'PHONETIC', 'dm:en', 'SORTABLE', 'text1', 'TEXT', 'SORTABLE'))
    env.assertOk(env.cmd('ft.alter', 'idx', 'SCHEMA', 'ADD', 'text2', 'TEXT', 'PHONETIC', 'dm:en'))

    env.assertOk(env.getClusterConnectionIfNeeded().execute_command('ft.add', 'idx', 'doc1', 1.0, 'fields',
                           'text', 'morfix',
                           'text1', 'check',
                           'text2', 'phonetic'))

<<<<<<< HEAD
    env.assertEqual(env.cmd('ft.search', 'idx', 'fonetic'), [1, 'doc1', ['text', 'morfix', 'text1', 'check', 'text2', 'phonetic']]) # codespell:ignore fonetic
    env.assertEqual(env.cmd('ft.search', 'idx', '@text2:fonetic'), [1, 'doc1', ['text', 'morfix', 'text1', 'check', 'text2', 'phonetic']]) # codespell:ignore fonetic
    env.assertEqual(env.cmd('ft.search', 'idx', '@text1:fonetic'), [0]) # codespell:ignore fonetic
=======
    env.assertEqual(env.cmd('ft.search', 'idx', 'fonetic'), [1, 'doc1', ['text', 'morfix', 'text1', 'check', 'text2', 'phonetic']])
    env.assertEqual(env.cmd('ft.search', 'idx', '@text2:fonetic'), [1, 'doc1', ['text', 'morfix', 'text1', 'check', 'text2', 'phonetic']])
    env.assertEqual(env.cmd('ft.search', 'idx', '@text1:fonetic'), [0])
>>>>>>> ecc2a663
    env.assertEqual(env.cmd('ft.search', 'idx', '@text2:fonetic=>{$phonetic:false}'), [0]) # codespell:ignore fonetic
    env.assertEqual(env.cmd('ft.search', 'idx', '@text2:fonetic=>{$phonetic:true}'), [1, 'doc1', ['text', 'morfix', 'text1', 'check', 'text2', 'phonetic']]) # codespell:ignore fonetic

def testPoneticWithSmallTerm(env):
    env.assertOk(env.cmd('ft.create', 'complainants', 'ON', 'HASH',
                         'SCHEMA', 'name', 'text', 'PHONETIC', 'dm:en', 'almamater', 'text', 'PHONETIC', 'dm:en'))

    con = env.getClusterConnectionIfNeeded()
    env.assertOk(con.execute_command('ft.add', 'complainants', 'foo64', 1.0, 'FIELDS', 'name', 'jon smith', 'almamater', 'Trent'))
    env.assertOk(con.execute_command('ft.add', 'complainants', 'foo65', 1.0, 'FIELDS', 'name', 'john jones', 'almamater', 'Toronto'))

    res = env.cmd('ft.search', 'complainants', '@name:(john=>{$phonetic:true})')
    env.assertEqual(toSortedFlatList(res), toSortedFlatList([2, 'foo64', ['name', 'jon smith', 'almamater', 'Trent'], 'foo65', ['name', 'john jones', 'almamater', 'Toronto']]))

def testPoneticOnNumbers(env):
    env.assertOk(env.cmd('ft.create', 'idx', 'ON', 'HASH',
                         'SCHEMA', 'test', 'TEXT', 'PHONETIC', 'dm:en'))
    con = env.getClusterConnectionIfNeeded()
    env.assertOk(con.execute_command('ft.add', 'idx', 'doc1', 1.0, 'FIELDS', 'test', 'this is 2015 test'))
    env.assertOk(con.execute_command('ft.add', 'idx', 'doc2', 1.0, 'FIELDS', 'test', 'this is 04 test'))
    res = env.cmd('ft.search', 'idx', '04')
    env.assertEqual(res, [1, 'doc2', ['test', 'this is 04 test']])

def testIssue1313(env):
    env.expect('FT.CREATE test ON HASH SCHEMA topic2 TEXT NOINDEX topic TEXT PHONETIC dm:en').ok()
    env.expect('FT.SEARCH', 'test', '@topic:(tmp)=>{$phonetic:true}').equal([0])

    env.expect('FT.CREATE test1 ON HASH SCHEMA topic TEXT PHONETIC dm:en topic2 TEXT NOINDEX').ok()
    env.expect('FT.SEARCH', 'test1', '@topic:(tmp)=>{$phonetic: true}').equal([0])

def testIssue3836(env):
    conn = getConnectionByEnv(env)

    env.expect('FT.CREATE idx schema text TEXT PHONETIC dm:en SORTABLE').ok()
    waitForIndex(env, 'idx')
    conn.execute_command('HSET', 'doc1', 'text', 'morfix')
    res = conn.execute_command('FT.SEARCH', 'idx', '@text:morphix=>{$phonetic:true}')
    env.assertEqual(res, [1, 'doc1', ['text', 'morfix']])

    template = "@text:{0}=>{{$phonetic:true}}"
    poc = [
        "FT.SEARCH",
        "idx",
        template.format("A" * (65535*128)),
    ]
    res = env.cmd(*poc)
    env.assertEqual(res, [0])<|MERGE_RESOLUTION|>--- conflicted
+++ resolved
@@ -76,15 +76,9 @@
                            'text1', 'check',
                            'text2', 'phonetic'))
 
-<<<<<<< HEAD
     env.assertEqual(env.cmd('ft.search', 'idx', 'fonetic'), [1, 'doc1', ['text', 'morfix', 'text1', 'check', 'text2', 'phonetic']]) # codespell:ignore fonetic
     env.assertEqual(env.cmd('ft.search', 'idx', '@text2:fonetic'), [1, 'doc1', ['text', 'morfix', 'text1', 'check', 'text2', 'phonetic']]) # codespell:ignore fonetic
     env.assertEqual(env.cmd('ft.search', 'idx', '@text1:fonetic'), [0]) # codespell:ignore fonetic
-=======
-    env.assertEqual(env.cmd('ft.search', 'idx', 'fonetic'), [1, 'doc1', ['text', 'morfix', 'text1', 'check', 'text2', 'phonetic']])
-    env.assertEqual(env.cmd('ft.search', 'idx', '@text2:fonetic'), [1, 'doc1', ['text', 'morfix', 'text1', 'check', 'text2', 'phonetic']])
-    env.assertEqual(env.cmd('ft.search', 'idx', '@text1:fonetic'), [0])
->>>>>>> ecc2a663
     env.assertEqual(env.cmd('ft.search', 'idx', '@text2:fonetic=>{$phonetic:false}'), [0]) # codespell:ignore fonetic
     env.assertEqual(env.cmd('ft.search', 'idx', '@text2:fonetic=>{$phonetic:true}'), [1, 'doc1', ['text', 'morfix', 'text1', 'check', 'text2', 'phonetic']]) # codespell:ignore fonetic
 
