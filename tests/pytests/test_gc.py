
from common import *
import platform
from time import sleep
import threading
import time
<<<<<<< HEAD
=======
import psutil


def get_open_file_count(pid):
    """Get open file count using psutil library"""
    try:
        p = psutil.Process(pid)
        return p.num_fds()
    except psutil.NoSuchProcess:
        return 0
>>>>>>> ef5c9273

@skip(cluster=True)
def testBasicGC(env):
    env.expect(config_cmd(), 'set', 'FORK_GC_CLEAN_THRESHOLD', 0).equal('OK')
    env.assertOk(env.cmd('ft.create', 'idx', 'ON', 'HASH',
                         'schema', 'title', 'text', 'id', 'numeric', 't', 'tag'))
    waitForIndex(env, 'idx')
    for i in range(101):
        env.assertOk(env.cmd('ft.add', 'idx', 'doc%d' % i, 1.0, 'fields',
                             'title', 'hello world',
                             'id', '5',
                             't', 'tag1'))

    env.assertEqual(env.cmd(debug_cmd(), 'DUMP_INVIDX', 'idx', 'world'), [int(i) for i in range(1, 102)])
    env.assertEqual(env.cmd(debug_cmd(), 'DUMP_NUMIDX', 'idx', 'id'), [[int(i) for i in range(1, 102)]])
    env.assertEqual(env.cmd(debug_cmd(), 'DUMP_TAGIDX', 'idx', 't'), [['tag1', [int(i) for i in range(1, 102)]]])

    env.assertEqual(env.cmd('ft.del', 'idx', 'doc0'), 1)

    forceInvokeGC(env, 'idx')

    # check that the gc collected the deleted docs
    env.assertEqual(env.cmd(debug_cmd(), 'DUMP_INVIDX', 'idx', 'world'), [int(i) for i in range(2, 102)])
    env.assertEqual(env.cmd(debug_cmd(), 'DUMP_NUMIDX', 'idx', 'id'), [[int(i) for i in range(2, 102)]])
    env.assertEqual(env.cmd(debug_cmd(), 'DUMP_TAGIDX', 'idx', 't'), [['tag1', [int(i) for i in range(2, 102)]]])

@skip(cluster=True)
def testBasicGCWithEmptyInvIdx(env):
    if env.moduleArgs is not None and 'GC_POLICY LEGACY' in env.moduleArgs:
        # this test is not relevant for legacy gc cause its not squashing inverted index
        env.skip()
    env.expect(config_cmd(), 'set', 'FORK_GC_CLEAN_THRESHOLD', 0).equal('OK')
    env.assertOk(env.cmd('ft.create', 'idx', 'ON', 'HASH', 'schema', 'title', 'text'))
    waitForIndex(env, 'idx')
    env.assertOk(env.cmd('ft.add', 'idx', 'doc1', 1.0, 'fields',
                         'title', 'hello world'))

    env.assertEqual(env.cmd(debug_cmd(), 'DUMP_INVIDX', 'idx', 'world'), [1])

    env.assertEqual(env.cmd('ft.del', 'idx', 'doc1'), 1)

    forceInvokeGC(env, 'idx')

    # check that the gc collected the deleted docs
    env.expect(debug_cmd(), 'DUMP_INVIDX', 'idx', 'world').error().contains('Can not find the inverted index')

@skip(cluster=True)
def testNumericGCIntensive(env):
    NumberOfDocs = 1000
    env.expect(config_cmd(), 'set', 'FORK_GC_CLEAN_THRESHOLD', 0).equal('OK')
    env.assertOk(env.cmd('ft.create', 'idx', 'ON', 'HASH', 'schema', 'id', 'numeric'))
    waitForIndex(env, 'idx')

    for i in range(NumberOfDocs):
        env.assertOk(env.cmd('ft.add', 'idx', 'doc%d' % i, 1.0, 'fields', 'id', '1'))

    for i in range(0, NumberOfDocs, 2):
        env.assertEqual(env.cmd('ft.del', 'idx', 'doc%d' % i), 1)

    for i in range(100):
        forceInvokeGC(env, 'idx')

    res = env.cmd(debug_cmd(), 'DUMP_NUMIDX', 'idx', 'id')
    for r1 in res:
        for r2 in r1:
            # if r2 is greater then 900 its on the last block and fork GC does not clean the last block
            env.assertTrue(r2 % 2 == 0 or r2 > 900)

@skip(cluster=True)
def testGeoGCIntensive(env:Env):
    NumberOfDocs = 1000
    env.expect(config_cmd(), 'set', 'FORK_GC_CLEAN_THRESHOLD', 0).ok()
    env.expect('ft.create', 'idx', 'ON', 'HASH', 'schema', 'g', 'geo').ok()

    for i in range(NumberOfDocs):
        env.expect('ft.add', 'idx', 'doc%d' % i, 1.0, 'fields', 'g', '12.34,56.78').ok()

    for i in range(0, NumberOfDocs, 2):
        env.expect('ft.del', 'idx', 'doc%d' % i).equal(1)

    forceInvokeGC(env)

    res = env.cmd(debug_cmd(), 'DUMP_NUMIDX', 'idx', 'g')
    for r1 in res:
        for r2 in r1:
            # if r2 is greater then 900 its on the last block and fork GC does not clean the last block
            env.assertTrue(r2 % 2 == 0 or r2 > 900)

@skip(cluster=True)
def testTagGC(env):
    NumberOfDocs = 101
    env.expect(config_cmd(), 'set', 'FORK_GC_CLEAN_THRESHOLD', 0).equal('OK')
    env.assertOk(env.cmd('ft.create', 'idx', 'ON', 'HASH', 'schema', 't', 'tag'))
    waitForIndex(env, 'idx')

    for i in range(NumberOfDocs):
        env.assertOk(env.cmd('ft.add', 'idx', 'doc%d' % i, 1.0, 'fields', 't', '1'))

    for i in range(0, NumberOfDocs, 2):
        env.assertEqual(env.cmd('ft.del', 'idx', 'doc%d' % i), 1)

    for i in range(100):
        # gc is random so we need to do it long enough times for it to work
        forceInvokeGC(env, 'idx')

    res = env.cmd(debug_cmd(), 'DUMP_TAGIDX', 'idx', 't')
    for r1 in res:
        for r2 in r1[1]:
            # if r2 is greater then 100 its on the last block and fork GC does not clean the last block
            env.assertTrue(r2 % 2 == 0 or r2 > 100)

@skip(cluster=True)
def testDeleteEntireBlock(env):
    env.expect(config_cmd(), 'set', 'FORK_GC_CLEAN_THRESHOLD', 0).equal('OK')
    env.expect('FT.CREATE', 'idx', 'ON', 'HASH',
               'SCHEMA', 'test', 'TEXT', 'SORTABLE', 'test2', 'TEXT', 'SORTABLE', ).ok()
    waitForIndex(env, 'idx')
    # creating 5 blocks on 'checking' inverted index
    for i in range(700):
        env.expect('FT.ADD', 'idx', 'doc%d' % i, '1.0', 'FIELDS', 'test', 'checking', 'test2', 'checking%d' % i).ok()

    # delete docs in the middle of the inverted index, make sure the binary search are not broken
    for i in range(400, 501):
        env.expect('FT.DEL', 'idx', 'doc%d' % i).equal(1)
    res = env.cmd('FT.SEARCH', 'idx', '@test:checking @test2:checking250')
    env.assertEqual(res[0:2],[1, 'doc250'])
    env.assertEqual(set(res[2]), set(['test', 'checking', 'test2', 'checking250']))

    # actually clean the inverted index, make sure the binary search are not broken, check also after rdb reload
    for i in range(100):
        # gc is random so we need to do it long enough times for it to work
        forceInvokeGC(env, 'idx')
    for _ in env.reloadingIterator():
        waitForIndex(env, 'idx')
        res = env.cmd('FT.SEARCH', 'idx', '@test:checking @test2:checking250')
        env.assertEqual(res[0:2],[1, 'doc250'])
        env.assertEqual(set(res[2]), set(['test', 'checking', 'test2', 'checking250']))

@skip(cluster=True)
def testGCIntegrationWithRedisFork(env):
    if env.env == 'existing-env':
        env.skip()
    if env.env == 'enterprise':
        env.skip()
    if env.cmd(config_cmd(), 'GET', 'GC_POLICY')[0][1] != 'fork':
        env.skip()
    env.expect(config_cmd(), 'set', 'FORK_GC_CLEAN_THRESHOLD', 0).equal('OK')
    env.expect(config_cmd(), 'SET', 'FORKGC_SLEEP_BEFORE_EXIT', '4').ok()
    env.expect(config_cmd(), 'set', 'FORK_GC_CLEAN_THRESHOLD', 0).ok()
    env.expect('FT.CREATE', 'idx', 'ON', 'HASH', 'SCHEMA', 'title', 'TEXT', 'SORTABLE').ok()
    waitForIndex(env, 'idx')
    env.expect('FT.ADD', 'idx', 'doc1', 1.0, 'FIELDS', 'title', 'hello world').ok()
    env.expect('bgsave').true()
    forceInvokeGC(env, 'idx')
    env.expect('bgsave').true()
    env.cmd(config_cmd(), 'SET', 'FORKGC_SLEEP_BEFORE_EXIT', '0')

@skip(cluster=True)
def testGCThreshold(env):
    if env.env == 'existing-env':
        env.skip()

    env = Env(moduleArgs='GC_POLICY FORK FORK_GC_CLEAN_THRESHOLD 1000')
    env.expect('FT.CREATE', 'idx', 'ON', 'HASH', 'SCHEMA', 'title', 'TEXT', 'SORTABLE').ok()
    waitForIndex(env, 'idx')
    for i in range(1000):
        env.expect('FT.ADD', 'idx', 'doc%d' % i, '1.0', 'FIELDS', 'title', 'foo').ok()

    debug_rep = env.cmd(debug_cmd(), 'DUMP_INVIDX', 'idx', 'foo')

    for i in range(999):
        env.expect('FT.DEL', 'idx', 'doc%d' % i).equal(1)

    forceInvokeGC(env, 'idx')

    env.expect(debug_cmd(), 'DUMP_INVIDX', 'idx', 'foo').equal(debug_rep)

    env.expect('FT.DEL', 'idx', 'doc999').equal(1)

    forceInvokeGC(env, 'idx')

    env.expect(debug_cmd(), 'DUMP_INVIDX', 'idx', 'foo').error().contains('Can not find the inverted index')

    # retry with replace
    for i in range(1000):
        env.expect('FT.ADD', 'idx', 'doc%d' % i, '1.0', 'FIELDS', 'title', 'foo').ok()

    debug_rep = env.cmd(debug_cmd(), 'DUMP_INVIDX', 'idx', 'foo')

    for i in range(999):
        env.expect('FT.ADD', 'idx', 'doc%d' % i, '1.0', 'REPLACE', 'FIELDS', 'title', 'foo1').ok()

    forceInvokeGC(env, 'idx')

    env.expect(debug_cmd(), 'DUMP_INVIDX', 'idx', 'foo').equal(debug_rep)

    env.expect('FT.ADD', 'idx', 'doc999', '1.0', 'REPLACE', 'FIELDS', 'title', 'foo1').ok()

    forceInvokeGC(env, 'idx')

    env.expect(debug_cmd(), 'DUMP_INVIDX', 'idx', 'foo').error().contains('Can not find the inverted index')

    # retry with replace partial

    debug_rep = env.cmd(debug_cmd(), 'DUMP_INVIDX', 'idx', 'foo1')

    for i in range(999):
        env.expect('FT.ADD', 'idx', 'doc%d' % i, '1.0', 'REPLACE', 'PARTIAL', 'FIELDS', 'title', 'foo2').ok()

    forceInvokeGC(env, 'idx')

    env.expect(debug_cmd(), 'DUMP_INVIDX', 'idx', 'foo1').equal(debug_rep)

    env.expect('FT.ADD', 'idx', 'doc999', '1.0', 'REPLACE', 'PARTIAL', 'FIELDS', 'title', 'foo2').ok()

    forceInvokeGC(env, 'idx')

    env.expect(debug_cmd(), 'DUMP_INVIDX', 'idx', 'foo1').error().contains('Can not find the inverted index')

@skip(cluster=True)
def testGCShutDownOnExit(env):
    if env.env == 'existing-env' or env.env == 'enterprise' or platform.system() == 'Darwin':
        env.skip()
    env.expect(config_cmd(), 'set', 'FORK_GC_CLEAN_THRESHOLD', 0).equal('OK')
    env = Env(moduleArgs='GC_POLICY FORK FORKGC_SLEEP_BEFORE_EXIT 20')
    env.expect(config_cmd(), 'set', 'FORK_GC_CLEAN_THRESHOLD', 0).ok()
    env.expect('FT.CREATE', 'idx', 'ON', 'HASH', 'SCHEMA', 'title', 'TEXT', 'SORTABLE').ok()
    waitForIndex(env, 'idx')
    env.expect(debug_cmd(), 'GC_FORCEBGINVOKE', 'idx').ok()
    env.stop()
    env.start()

    # make sure server started successfully
    env.cmd('flushall')
    env.expect('FT.CREATE', 'idx', 'ON', 'HASH', 'SCHEMA', 'title', 'TEXT', 'SORTABLE').ok()
    waitForIndex(env, 'idx')

@skip(cluster=True)
def testGFreeEmpryTerms(env):
    if env.env == 'existing-env' or env.env == 'enterprise':
        env.skip()

    env = Env(moduleArgs='GC_POLICY FORK')
    env.expect('FT.CREATE', 'idx', 'ON', 'HASH', 'SCHEMA', 't', 'TEXT').ok()

    for i in range(200):
        env.expect('hset', 'doc%d'%i, 't', 'foo')

    for i in range(200):
        env.expect('del', 'doc%d'%i)

    env.expect(debug_cmd(), 'DUMP_TERMS', 'idx').equal(['foo'])
    forceInvokeGC(env, 'idx')
    env.expect(debug_cmd(), 'DUMP_TERMS', 'idx').equal([])

@skip(cluster=True)
def testAutoMemory_MOD_3951():
    env = Env(moduleArgs='FORK_GC_CLEAN_THRESHOLD 0')
    conn = getConnectionByEnv(env)

    # create index with filter
    conn.execute_command('FT.CREATE', 'idx', 'FILTER', '@t == "5"', 'SCHEMA', 't', 'TEXT')
    # add docs
    conn = getConnectionByEnv(env)
    for i in range(100):
        conn.execute_command('HSET', i, 't', i % 10)
    # delete 1 doc and trigger GC
    conn.execute_command('DEL', 0)
    forceInvokeGC(env, 'idx')
    # call alter to trigger rescan
    env.expect('FT.ALTER', 'idx', 'SCHEMA', 'ADD', '2nd', 'TEXT').equal('OK')

    # This test should catch some leaks on the sanitizer

def testConcurrentFTInfoDuringIndexDeletion(env):
    """
    Test that performs FT.INFO calls concurrently while indexes are being deleted
    and garbage collected. This tests the robustness of FT.INFO during GC operations.
    """
    # Configure GC to be more aggressive for testing
    env.expect(config_cmd(), 'set', 'FORK_GC_CLEAN_THRESHOLD', 0).equal('OK')
    env.expect(config_cmd(), 'set', 'FORK_GC_RUN_INTERVAL', 100).equal('OK')  # Run GC more frequently

    # Number of indexes to create and test with
    num_indexes = 5
    num_docs = 1000

    # Create multiple indexes with different field types
    index_names = []
    for i in range(num_indexes):
        idx_name = f'test_idx_{i}'
        index_names.append(idx_name)

        # Create index with multiple field types to make it more substantial
        env.expect('FT.CREATE', idx_name, 'ON', 'HASH',
                   'SCHEMA',
                   'title', 'TEXT', 'SORTABLE',
                   'price', 'NUMERIC', 'SORTABLE',
                   'category', 'TAG').equal('OK')
        waitForIndex(env, idx_name)

    # Add documents to make the indexes substantial
    with env.getClusterConnectionIfNeeded() as conn:
        for j in range(num_docs):
            doc_id = f'doc_{j}'
            conn.execute_command('HSET', doc_id,
                                'title', f'Product {j}',
                                'price', j * 10.5,
                                'category', f'cat{j % 5}')

        # Verify all indexes are created and populated
        for idx_name in index_names:
            info = env.cmd('FT.INFO', idx_name)
            info_dict = {info[i]: info[i + 1] for i in range(0, len(info), 2)}
            env.assertEqual(int(info_dict['num_docs']), num_docs)

    # Shared variables for thread coordination
    results = {'info_calls': 0, 'errors': 0, 'successful_calls': 0}
    stop_threads = threading.Event()

    def ft_info_worker(idx_name):
        """Worker function that continuously calls FT.INFO on an index"""
        with env.getClusterConnectionIfNeeded() as local_conn:
            while not stop_threads.is_set():
                try:
                    info_result = local_conn.execute_command('FT.INFO', idx_name)
                    results['info_calls'] += 1
                    results['successful_calls'] += 1
                    # Small delay to prevent overwhelming the system
                    time.sleep(0.01)
                except Exception as e:
                    results['info_calls'] += 1
                    results['errors'] += 1
                    # Expected errors when index is being deleted:
                    # - "Unknown index name" or "no such index"
                    error_msg = str(e).lower()
                    if 'unknown index' in error_msg or 'no such index' in error_msg:
                        # These are expected errors during index deletion
                        pass
                    else:
                        # Unexpected error
                        env.assertTrue(False, message=f"Unexpected error in FT.INFO for {idx_name}: {e}")
                        break
                    time.sleep(0.01)

    # Start worker threads for each index
    threads = []
    for idx_name in index_names:
        thread = threading.Thread(target=ft_info_worker, args=(idx_name,))
        thread.daemon = True
        threads.append(thread)
        thread.start()

    # Let the threads run for a short time to establish baseline
    while results['info_calls'] < 10:
        time.sleep(0.1)

    # Delete all documents
    with env.getClusterConnectionIfNeeded() as local_conn:
        for i in range(num_docs):
            local_conn.execute_command('del', f'doc_{i}')
            if i % 100 == 0:
                for idx_name in index_names:
                    forceBGInvokeGC(env, idx_name)


    # Now delete the indexes while FT.INFO calls are running
    for idx_name in index_names:
        try:
            env.expect('FT.DROPINDEX', idx_name).equal('OK')
        except Exception as e:
            env.assertTrue(False, message=f"Unexpected error dropping index {idx_name}: {e}")

        # Force GC to clean up the deleted index
        try:
            forceBGInvokeGC(env, idx_name)
        except Exception as e:
            env.assertTrue('unknown index' in str(e).lower() or 'no such index' in str(e).lower(),
                          message=f"Unexpected error in GC for deleted index {idx_name}: {e}")
            pass

        # Small delay between deletions to spread out the work
        time.sleep(0.1)

    # Continue running FT.INFO calls for a bit longer to catch cleanup operations
    while results['errors'] < 10:
        time.sleep(0.1)

    # Stop all threads
    stop_threads.set()
    for thread in threads:
        thread.join(timeout=5.0)  # 5 second timeout for thread cleanup

    # Verify that we had at least some successful calls
    env.assertGreater(results['successful_calls'], 0,
                     message=f"Expected some successful FT.INFO calls, got {results['successful_calls']}")

    # Verify that all indexes are actually deleted
    for idx_name in index_names:
        try:
            env.cmd('FT.INFO', idx_name)
            env.assertTrue(False, f"Index {idx_name} should have been deleted")
        except Exception as e:
            # Expected - index should be gone
            env.assertTrue('unknown index' in str(e).lower() or 'no such index' in str(e).lower(),
                          message=f"Unexpected error for deleted index {idx_name}: {e}")
    env.expect(debug_cmd(), 'GC_WAIT_FOR_JOBS').equal('DONE')


@skip(cluster=True)
def test_gc_oom(env:Env):
    env.expect(config_cmd(), 'SET', 'FORK_GC_CLEAN_THRESHOLD', '0').ok()
    env.expect(config_cmd(), 'SET', 'FORK_GC_RUN_INTERVAL', '30000').ok()
    num_docs = 10
    # Create index
    env.expect('FT.CREATE', 'idx', 'SCHEMA', 't', 'TEXT').ok()
    # Add some documents
    for i in range(num_docs):
        env.expect('HSET', f'doc{i}', 't', f'name{i}').equal(1)

    # Get open file count
    redis_server_pid = env.executeCommand('info')['process_id']
    open_files_before_gc = get_open_file_count(redis_server_pid)
    env.assertGreater(open_files_before_gc, 0)

    set_tight_maxmemory_for_oom(env)

    # Delete them all
    for i in range(num_docs):
        env.expect('DEL', f'doc{i}').equal(1)
        forceInvokeGC(env)
        # Verify no open file descriptors were left behind
        open_files_after_skip_gc = get_open_file_count(redis_server_pid)
        env.assertEqual(open_files_before_gc, open_files_after_skip_gc)

    # Verify no bytes collected by GC
    info = index_info(env)
    gc_dict = to_dict(info["gc_stats"])
    bytes_collected = int(gc_dict['bytes_collected'])
    env.assertEqual(bytes_collected, 0)

    # Increase memory and rerun GC
    set_unlimited_maxmemory_for_oom(env)
    forceInvokeGC(env)

    # Verify bytes collected by GC is more than 0
    info = index_info(env)
    gc_dict = to_dict(info["gc_stats"])
    bytes_collected = int(gc_dict['bytes_collected'])
    env.assertGreater(bytes_collected, 0)

    open_files_after_gc = get_open_file_count(redis_server_pid)
    env.assertEqual(open_files_before_gc, open_files_after_gc)<|MERGE_RESOLUTION|>--- conflicted
+++ resolved
@@ -4,8 +4,6 @@
 from time import sleep
 import threading
 import time
-<<<<<<< HEAD
-=======
 import psutil
 
 
@@ -16,7 +14,6 @@
         return p.num_fds()
     except psutil.NoSuchProcess:
         return 0
->>>>>>> ef5c9273
 
 @skip(cluster=True)
 def testBasicGC(env):
