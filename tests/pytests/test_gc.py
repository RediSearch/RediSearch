
from common import *
import platform
from time import sleep
import threading
import time

@skip(cluster=True)
def testBasicGC(env):
    env.expect(config_cmd(), 'set', 'FORK_GC_CLEAN_THRESHOLD', 0).equal('OK')
    env.assertOk(env.cmd('ft.create', 'idx', 'ON', 'HASH',
                         'schema', 'title', 'text', 'id', 'numeric', 't', 'tag'))
    waitForIndex(env, 'idx')
    for i in range(101):
        env.assertOk(env.cmd('ft.add', 'idx', 'doc%d' % i, 1.0, 'fields',
                             'title', 'hello world',
                             'id', '5',
                             't', 'tag1'))

    env.assertEqual(env.cmd(debug_cmd(), 'DUMP_INVIDX', 'idx', 'world'), [int(i) for i in range(1, 102)])
    env.assertEqual(env.cmd(debug_cmd(), 'DUMP_NUMIDX', 'idx', 'id'), [[int(i) for i in range(1, 102)]])
    env.assertEqual(env.cmd(debug_cmd(), 'DUMP_TAGIDX', 'idx', 't'), [['tag1', [int(i) for i in range(1, 102)]]])

    env.assertEqual(env.cmd('ft.del', 'idx', 'doc0'), 1)

    forceInvokeGC(env, 'idx')

    # check that the gc collected the deleted docs
    env.assertEqual(env.cmd(debug_cmd(), 'DUMP_INVIDX', 'idx', 'world'), [int(i) for i in range(2, 102)])
    env.assertEqual(env.cmd(debug_cmd(), 'DUMP_NUMIDX', 'idx', 'id'), [[int(i) for i in range(2, 102)]])
    env.assertEqual(env.cmd(debug_cmd(), 'DUMP_TAGIDX', 'idx', 't'), [['tag1', [int(i) for i in range(2, 102)]]])

@skip(cluster=True)
def testBasicGCWithEmptyInvIdx(env):
    if env.moduleArgs is not None and 'GC_POLICY LEGACY' in env.moduleArgs:
<<<<<<< HEAD
        # this test is not relevant for legacy gc cause its not squashing inverted index
=======
        # this test is not relevant for legacy gc cause its not squeshing inverted index
>>>>>>> cb966a9e
        env.skip()
    env.expect(config_cmd(), 'set', 'FORK_GC_CLEAN_THRESHOLD', 0).equal('OK')
    env.assertOk(env.cmd('ft.create', 'idx', 'ON', 'HASH', 'schema', 'title', 'text'))
    waitForIndex(env, 'idx')
    env.assertOk(env.cmd('ft.add', 'idx', 'doc1', 1.0, 'fields',
                         'title', 'hello world'))

    env.assertEqual(env.cmd(debug_cmd(), 'DUMP_INVIDX', 'idx', 'world'), [1])

    env.assertEqual(env.cmd('ft.del', 'idx', 'doc1'), 1)

    forceInvokeGC(env, 'idx')

    # check that the gc collected the deleted docs
    env.expect(debug_cmd(), 'DUMP_INVIDX', 'idx', 'world').error().contains('Can not find the inverted index')

@skip(cluster=True)
def testNumericGCIntensive(env):
    NumberOfDocs = 1000
    env.expect(config_cmd(), 'set', 'FORK_GC_CLEAN_THRESHOLD', 0).equal('OK')
    env.assertOk(env.cmd('ft.create', 'idx', 'ON', 'HASH', 'schema', 'id', 'numeric'))
    waitForIndex(env, 'idx')

    for i in range(NumberOfDocs):
        env.assertOk(env.cmd('ft.add', 'idx', 'doc%d' % i, 1.0, 'fields', 'id', '1'))

    for i in range(0, NumberOfDocs, 2):
        env.assertEqual(env.cmd('ft.del', 'idx', 'doc%d' % i), 1)

    for i in range(100):
        forceInvokeGC(env, 'idx')

    res = env.cmd(debug_cmd(), 'DUMP_NUMIDX', 'idx', 'id')
    for r1 in res:
        for r2 in r1:
            # if r2 is greater then 900 its on the last block and fork GC does not clean the last block
            env.assertTrue(r2 % 2 == 0 or r2 > 900)

@skip(cluster=True)
def testGeoGCIntensive(env):
    NumberOfDocs = 1000
    env.expect(config_cmd(), 'set', 'FORK_GC_CLEAN_THRESHOLD', 0).equal('OK')
    env.assertOk(env.cmd('ft.create', 'idx', 'ON', 'HASH', 'schema', 'g', 'geo'))
    waitForIndex(env, 'idx')

    for i in range(NumberOfDocs):
        env.assertOk(env.cmd('ft.add', 'idx', 'doc%d' % i, 1.0, 'fields', 'g', '12.34,56.78'))

    for i in range(0, NumberOfDocs, 2):
        env.assertEqual(env.cmd('ft.del', 'idx', 'doc%d' % i), 1)

    for i in range(100):
        forceInvokeGC(env, 'idx')

    res = env.cmd(debug_cmd(), 'DUMP_NUMIDX', 'idx', 'g')
    for r1 in res:
        for r2 in r1:
            # if r2 is greater then 900 its on the last block and fork GC does not clean the last block
            env.assertTrue(r2 % 2 == 0 or r2 > 900)

@skip(cluster=True)
def testTagGC(env):
    NumberOfDocs = 101
    env.expect(config_cmd(), 'set', 'FORK_GC_CLEAN_THRESHOLD', 0).equal('OK')
    env.assertOk(env.cmd('ft.create', 'idx', 'ON', 'HASH', 'schema', 't', 'tag'))
    waitForIndex(env, 'idx')

    for i in range(NumberOfDocs):
        env.assertOk(env.cmd('ft.add', 'idx', 'doc%d' % i, 1.0, 'fields', 't', '1'))

    for i in range(0, NumberOfDocs, 2):
        env.assertEqual(env.cmd('ft.del', 'idx', 'doc%d' % i), 1)

    for i in range(100):
        # gc is random so we need to do it long enough times for it to work
        forceInvokeGC(env, 'idx')

    res = env.cmd(debug_cmd(), 'DUMP_TAGIDX', 'idx', 't')
    for r1 in res:
        for r2 in r1[1]:
            # if r2 is greater then 100 its on the last block and fork GC does not clean the last block
            env.assertTrue(r2 % 2 == 0 or r2 > 100)

@skip(cluster=True)
def testDeleteEntireBlock(env):
    env.expect(config_cmd(), 'set', 'FORK_GC_CLEAN_THRESHOLD', 0).equal('OK')
    env.expect('FT.CREATE', 'idx', 'ON', 'HASH',
               'SCHEMA', 'test', 'TEXT', 'SORTABLE', 'test2', 'TEXT', 'SORTABLE', ).ok()
    waitForIndex(env, 'idx')
    # creating 5 blocks on 'checking' inverted index
    for i in range(700):
        env.expect('FT.ADD', 'idx', 'doc%d' % i, '1.0', 'FIELDS', 'test', 'checking', 'test2', 'checking%d' % i).ok()

<<<<<<< HEAD
    # delete docs in the middle of the inverted index, make sure the binary search are not broken
=======
    # delete docs in the middle of the inverted index, make sure the binary search are not braken
>>>>>>> cb966a9e
    for i in range(400, 501):
        env.expect('FT.DEL', 'idx', 'doc%d' % i).equal(1)
    res = env.cmd('FT.SEARCH', 'idx', '@test:checking @test2:checking250')
    env.assertEqual(res[0:2],[1, 'doc250'])
    env.assertEqual(set(res[2]), set(['test', 'checking', 'test2', 'checking250']))

    # actually clean the inverted index, make sure the binary search are not broken, check also after rdb reload
    for i in range(100):
        # gc is random so we need to do it long enough times for it to work
        forceInvokeGC(env, 'idx')
    for _ in env.reloadingIterator():
        waitForIndex(env, 'idx')
        res = env.cmd('FT.SEARCH', 'idx', '@test:checking @test2:checking250')
        env.assertEqual(res[0:2],[1, 'doc250'])
        env.assertEqual(set(res[2]), set(['test', 'checking', 'test2', 'checking250']))

@skip(cluster=True)
def testGCIntegrationWithRedisFork(env):
    if env.env == 'existing-env':
        env.skip()
    if env.env == 'enterprise':
        env.skip()
    if env.cmd(config_cmd(), 'GET', 'GC_POLICY')[0][1] != 'fork':
        env.skip()
    env.expect(config_cmd(), 'set', 'FORK_GC_CLEAN_THRESHOLD', 0).equal('OK')
    env.expect(config_cmd(), 'SET', 'FORKGC_SLEEP_BEFORE_EXIT', '4').ok()
    env.expect(config_cmd(), 'set', 'FORK_GC_CLEAN_THRESHOLD', 0).ok()
    env.expect('FT.CREATE', 'idx', 'ON', 'HASH', 'SCHEMA', 'title', 'TEXT', 'SORTABLE').ok()
    waitForIndex(env, 'idx')
    env.expect('FT.ADD', 'idx', 'doc1', 1.0, 'FIELDS', 'title', 'hello world').ok()
    env.expect('bgsave').true()
    forceInvokeGC(env, 'idx')
    env.expect('bgsave').true()
    env.cmd(config_cmd(), 'SET', 'FORKGC_SLEEP_BEFORE_EXIT', '0')

@skip(cluster=True)
def testGCThreshold(env):
    if env.env == 'existing-env':
        env.skip()

    env = Env(moduleArgs='GC_POLICY FORK FORK_GC_CLEAN_THRESHOLD 1000')
    env.expect('FT.CREATE', 'idx', 'ON', 'HASH', 'SCHEMA', 'title', 'TEXT', 'SORTABLE').ok()
    waitForIndex(env, 'idx')
    for i in range(1000):
        env.expect('FT.ADD', 'idx', 'doc%d' % i, '1.0', 'FIELDS', 'title', 'foo').ok()

    debug_rep = env.cmd(debug_cmd(), 'DUMP_INVIDX', 'idx', 'foo')

    for i in range(999):
        env.expect('FT.DEL', 'idx', 'doc%d' % i).equal(1)

    forceInvokeGC(env, 'idx')

    env.expect(debug_cmd(), 'DUMP_INVIDX', 'idx', 'foo').equal(debug_rep)

    env.expect('FT.DEL', 'idx', 'doc999').equal(1)

    forceInvokeGC(env, 'idx')

    env.expect(debug_cmd(), 'DUMP_INVIDX', 'idx', 'foo').error().contains('Can not find the inverted index')

    # retry with replace
    for i in range(1000):
        env.expect('FT.ADD', 'idx', 'doc%d' % i, '1.0', 'FIELDS', 'title', 'foo').ok()

    debug_rep = env.cmd(debug_cmd(), 'DUMP_INVIDX', 'idx', 'foo')

    for i in range(999):
        env.expect('FT.ADD', 'idx', 'doc%d' % i, '1.0', 'REPLACE', 'FIELDS', 'title', 'foo1').ok()

    forceInvokeGC(env, 'idx')

    env.expect(debug_cmd(), 'DUMP_INVIDX', 'idx', 'foo').equal(debug_rep)

    env.expect('FT.ADD', 'idx', 'doc999', '1.0', 'REPLACE', 'FIELDS', 'title', 'foo1').ok()

    forceInvokeGC(env, 'idx')

    env.expect(debug_cmd(), 'DUMP_INVIDX', 'idx', 'foo').error().contains('Can not find the inverted index')

    # retry with replace partial

    debug_rep = env.cmd(debug_cmd(), 'DUMP_INVIDX', 'idx', 'foo1')

    for i in range(999):
        env.expect('FT.ADD', 'idx', 'doc%d' % i, '1.0', 'REPLACE', 'PARTIAL', 'FIELDS', 'title', 'foo2').ok()

    forceInvokeGC(env, 'idx')

    env.expect(debug_cmd(), 'DUMP_INVIDX', 'idx', 'foo1').equal(debug_rep)

    env.expect('FT.ADD', 'idx', 'doc999', '1.0', 'REPLACE', 'PARTIAL', 'FIELDS', 'title', 'foo2').ok()

    forceInvokeGC(env, 'idx')

    env.expect(debug_cmd(), 'DUMP_INVIDX', 'idx', 'foo1').error().contains('Can not find the inverted index')

@skip(cluster=True)
def testGCShutDownOnExit(env):
    if env.env == 'existing-env' or env.env == 'enterprise' or platform.system() == 'Darwin':
        env.skip()
    env.expect(config_cmd(), 'set', 'FORK_GC_CLEAN_THRESHOLD', 0).equal('OK')
    env = Env(moduleArgs='GC_POLICY FORK FORKGC_SLEEP_BEFORE_EXIT 20')
    env.expect(config_cmd(), 'set', 'FORK_GC_CLEAN_THRESHOLD', 0).ok()
    env.expect('FT.CREATE', 'idx', 'ON', 'HASH', 'SCHEMA', 'title', 'TEXT', 'SORTABLE').ok()
    waitForIndex(env, 'idx')
    env.expect(debug_cmd(), 'GC_FORCEBGINVOKE', 'idx').ok()
    env.stop()
    env.start()

    # make sure server started successfully
    env.cmd('flushall')
    env.expect('FT.CREATE', 'idx', 'ON', 'HASH', 'SCHEMA', 'title', 'TEXT', 'SORTABLE').ok()
    waitForIndex(env, 'idx')

@skip(cluster=True)
def testGFreeEmpryTerms(env):
    if env.env == 'existing-env' or env.env == 'enterprise':
        env.skip()

    env = Env(moduleArgs='GC_POLICY FORK')
    env.expect('FT.CREATE', 'idx', 'ON', 'HASH', 'SCHEMA', 't', 'TEXT').ok()

    for i in range(200):
        env.expect('hset', 'doc%d'%i, 't', 'foo')

    for i in range(200):
        env.expect('del', 'doc%d'%i)

    env.expect(debug_cmd(), 'DUMP_TERMS', 'idx').equal(['foo'])
    forceInvokeGC(env, 'idx')
    env.expect(debug_cmd(), 'DUMP_TERMS', 'idx').equal([])

@skip(cluster=True)
def testAutoMemory_MOD_3951():
    env = Env(moduleArgs='FORK_GC_CLEAN_THRESHOLD 0')
    conn = getConnectionByEnv(env)

    # create index with filter
    conn.execute_command('FT.CREATE', 'idx', 'FILTER', '@t == "5"', 'SCHEMA', 't', 'TEXT')
    # add docs
    conn = getConnectionByEnv(env)
    for i in range(100):
        conn.execute_command('HSET', i, 't', i % 10)
    # delete 1 doc and trigger GC
    conn.execute_command('DEL', 0)
    forceInvokeGC(env, 'idx')
    # call alter to trigger rescan
    env.expect('FT.ALTER', 'idx', 'SCHEMA', 'ADD', '2nd', 'TEXT').equal('OK')

    # This test should catch some leaks on the sanitizer

<<<<<<< HEAD
def testConcurrentFTInfoDuringIndexDeletion(env):
    """
    Test that performs FT.INFO calls concurrently while indexes are being deleted
    and garbage collected. This tests the robustness of FT.INFO during GC operations.
    """
    # Configure GC to be more aggressive for testing
    env.expect(config_cmd(), 'set', 'FORK_GC_CLEAN_THRESHOLD', 0).equal('OK')
    env.expect(config_cmd(), 'set', 'FORK_GC_RUN_INTERVAL', 100).equal('OK')  # Run GC more frequently

    # Number of indexes to create and test with
    num_indexes = 5
    num_docs = 100

    # Create multiple indexes with different field types
    index_names = []
    for i in range(num_indexes):
        idx_name = f'test_idx_{i}'
        index_names.append(idx_name)

        # Create index with multiple field types to make it more substantial
        env.expect('FT.CREATE', idx_name, 'ON', 'HASH',
                   'SCHEMA',
                   'title', 'TEXT', 'SORTABLE',
                   'price', 'NUMERIC', 'SORTABLE',
                   'category', 'TAG').equal('OK')
        waitForIndex(env, idx_name)

    # Add documents to make the indexes substantial
    for j in range(num_docs):
        doc_id = f'doc_{j}'
        env.execute_command('HSET', doc_id,
                            'title', f'Product {j}',
                            'price', j * 10.5,
                            'category', f'cat{j % 5}')

    # Verify all indexes are created and populated
    for idx_name in index_names:
        info = env.cmd('FT.INFO', idx_name)
        info_dict = {info[i]: info[i + 1] for i in range(0, len(info), 2)}
        env.assertEqual(int(info_dict['num_docs']), num_docs)

    # Shared variables for thread coordination
    results = {'info_calls': 0, 'errors': 0, 'successful_calls': 0}
    stop_threads = threading.Event()

    def ft_info_worker(idx_name):
        """Worker function that continuously calls FT.INFO on an index"""
        local_conn = env.getConnection()
        while not stop_threads.is_set():
            try:
                info_result = local_conn.execute_command('FT.INFO', idx_name)
                results['info_calls'] += 1
                results['successful_calls'] += 1
                # Small delay to prevent overwhelming the system
                time.sleep(0.01)
            except Exception as e:
                results['info_calls'] += 1
                results['errors'] += 1
                # Expected errors when index is being deleted:
                # - "Unknown index name" or "no such index"
                error_msg = str(e).lower()
                if 'unknown index' in error_msg or 'no such index' in error_msg:
                    # These are expected errors during index deletion
                    pass
                else:
                    # Unexpected error - log it but don't fail the test
                    env.debugPrint(f"Unexpected error in FT.INFO for {idx_name}: {e}", force=True)
                time.sleep(0.01)

    # Start worker threads for each index
    threads = []
    for idx_name in index_names:
        thread = threading.Thread(target=ft_info_worker, args=(idx_name,))
        thread.daemon = True
        threads.append(thread)
        thread.start()

    # Let the threads run for a short time to establish baseline
    time.sleep(0.5)

    # Now delete the indexes while FT.INFO calls are running
    for idx_name in index_names:
        try:
            env.expect('FT.DROP', idx_name).equal('OK')
            env.debugPrint(f"Dropped index {idx_name}", force=True)
        except Exception as e:
            env.debugPrint(f"Error dropping index {idx_name}: {e}", force=True)

        # Force GC to clean up the deleted index
        try:
            forceBGInvokeGC(env, idx_name)
        except Exception as e:
            # Expected - index might already be cleaned up
            pass

        # Small delay between deletions to spread out the work
        time.sleep(0.1)

    # Continue running FT.INFO calls for a bit longer to catch cleanup operations
    time.sleep(1.0)

    # Stop all threads
    stop_threads.set()
    for thread in threads:
        thread.join(timeout=5.0)  # 5 second timeout for thread cleanup

    # Verify that we made a reasonable number of FT.INFO calls
    env.assertGreater(results['info_calls'], 50,
                     message=f"Expected at least 50 FT.INFO calls, got {results['info_calls']}")

    # Verify that we had both successful calls and expected errors
    env.assertGreater(results['successful_calls'], 0,
                     message=f"Expected some successful FT.INFO calls, got {results['successful_calls']}")

    # Log the results for debugging
    env.debugPrint(f"FT.INFO test results: {results['info_calls']} total calls, {results['successful_calls']} successful, {results['errors']} errors", force=True)

    # Verify that all indexes are actually deleted
    for idx_name in index_names:
        try:
            env.cmd('FT.INFO', idx_name)
            env.assertTrue(False, f"Index {idx_name} should have been deleted")
        except Exception as e:
            # Expected - index should be gone
            env.assertTrue('unknown index' in str(e).lower() or 'no such index' in str(e).lower(),
                          message=f"Unexpected error for deleted index {idx_name}: {e}")

    env.debugPrint("Concurrent FT.INFO during index deletion test completed successfully", force=True)
=======
@skip(cluster=True)
def test_gc_oom(env):
    env.expect(config_cmd(), 'SET', 'FORK_GC_CLEAN_THRESHOLD', '0').ok()
    env.expect(config_cmd(), 'SET', 'FORK_GC_RUN_INTERVAL', '30000').ok()
    num_docs = 10
    for i in range(num_docs):
        env.expect('HSET', f'doc{i}', 't', f'name{i}').equal(1)
    env.expect('FT.CREATE', 'idx', 'SCHEMA', 't', 'TEXT').ok()
    waitForIndex(env, 'idx')
    for i in range(num_docs):
        env.expect('DEL', f'doc{i}').equal(1)

    set_tight_maxmemory_for_oom(env, 1)
    forceInvokeGC(env, 'idx')

    # Verify no bytes collected by GC
    info = index_info(env, 'idx')
    gc_dict = to_dict(info["gc_stats"])
    bytes_collected = int(gc_dict['bytes_collected'])
    env.assertEqual(bytes_collected, 0)

    # Increase memory and rerun GC
    set_unlimited_maxmemory_for_oom(env)
    forceInvokeGC(env, 'idx')

    # Verify bytes collected by GC is more than 0
    info = index_info(env, 'idx')
    gc_dict = to_dict(info["gc_stats"])
    bytes_collected = int(gc_dict['bytes_collected'])
    env.assertGreater(bytes_collected, 0)
>>>>>>> cb966a9e
<|MERGE_RESOLUTION|>--- conflicted
+++ resolved
@@ -33,11 +33,7 @@
 @skip(cluster=True)
 def testBasicGCWithEmptyInvIdx(env):
     if env.moduleArgs is not None and 'GC_POLICY LEGACY' in env.moduleArgs:
-<<<<<<< HEAD
         # this test is not relevant for legacy gc cause its not squashing inverted index
-=======
-        # this test is not relevant for legacy gc cause its not squeshing inverted index
->>>>>>> cb966a9e
         env.skip()
     env.expect(config_cmd(), 'set', 'FORK_GC_CLEAN_THRESHOLD', 0).equal('OK')
     env.assertOk(env.cmd('ft.create', 'idx', 'ON', 'HASH', 'schema', 'title', 'text'))
@@ -131,11 +127,7 @@
     for i in range(700):
         env.expect('FT.ADD', 'idx', 'doc%d' % i, '1.0', 'FIELDS', 'test', 'checking', 'test2', 'checking%d' % i).ok()
 
-<<<<<<< HEAD
     # delete docs in the middle of the inverted index, make sure the binary search are not broken
-=======
-    # delete docs in the middle of the inverted index, make sure the binary search are not braken
->>>>>>> cb966a9e
     for i in range(400, 501):
         env.expect('FT.DEL', 'idx', 'doc%d' % i).equal(1)
     res = env.cmd('FT.SEARCH', 'idx', '@test:checking @test2:checking250')
@@ -288,7 +280,6 @@
 
     # This test should catch some leaks on the sanitizer
 
-<<<<<<< HEAD
 def testConcurrentFTInfoDuringIndexDeletion(env):
     """
     Test that performs FT.INFO calls concurrently while indexes are being deleted
@@ -417,7 +408,7 @@
                           message=f"Unexpected error for deleted index {idx_name}: {e}")
 
     env.debugPrint("Concurrent FT.INFO during index deletion test completed successfully", force=True)
-=======
+
 @skip(cluster=True)
 def test_gc_oom(env):
     env.expect(config_cmd(), 'SET', 'FORK_GC_CLEAN_THRESHOLD', '0').ok()
@@ -447,5 +438,4 @@
     info = index_info(env, 'idx')
     gc_dict = to_dict(info["gc_stats"])
     bytes_collected = int(gc_dict['bytes_collected'])
-    env.assertGreater(bytes_collected, 0)
->>>>>>> cb966a9e
+    env.assertGreater(bytes_collected, 0)