import numpy as np
from RLTest import Env
from common import *
from utils.hybrid import *


# =============================================================================
# HYBRID SEARCH TESTS CLASS
# =============================================================================

class testHybridSearch:
    '''
    Run all hybrid search tests on a single env without taking
    env down between tests. The test data is created once in __init__.
    '''
    def __init__(self):
        self.env = Env()
        self.dim = 128
        self.index_name = "idx"
        self._create_index(self.index_name, self.dim)
        self._generate_hybrid_test_data(self.dim)
        self.vector_blob = create_np_array_typed([2.3] * self.dim).tobytes()
        self.vector_blob_utf8 = f'{self.vector_blob.decode("utf-8")}'


    def _create_index(self, index_name: str, dim: int):
        """Create index with vector, text, numeric and tag fields"""
        data_type = "FLOAT32"
        try:
            self.env.cmd('FT.DROPINDEX', index_name)
        except:
            pass  # Index doesn't exist, which is fine
        self.env.expect(
            'FT.CREATE', index_name, 'SCHEMA',
            'vector', 'VECTOR', 'FLAT', '6', 'TYPE', data_type, 'DIM', dim,
            'DISTANCE_METRIC', 'L2',
            'vector_hnsw', 'VECTOR', 'HNSW', '6', 'TYPE', data_type, 'DIM', dim,
            'DISTANCE_METRIC', 'COSINE',
            'text', 'TEXT',
            'number', 'NUMERIC',
            'tag', 'TAG').ok()


    def _generate_hybrid_test_data(self, dim: int):
        """
        Generate sample data for hybrid search tests.
        This runs once when the class is instantiated.
        """
        num_vectors = 10
        # Generate and load data
        np.random.seed(42)  # For reproducibility
        conn = getConnectionByEnv(self.env)
        p = conn.pipeline(transaction=False)

        words = ["zero", "one", "two", "three", "four", "five", "six", "seven",
                 "eight", "nine"]

        for i in range(1, num_vectors + 1):
            # Generate field values

            if i % 2 == 0:
                tag_value = "even"
            else:
                tag_value = "odd"

            text_value = f"{words[i % len(words)]} {tag_value}"

            # Create documents with only text
            p.execute_command('HSET', f'text_{i:02d}',
                              'text', f'text {text_value}',
                              'number', i,
                              'tag', tag_value)

            # Create documents with only vector
            vector_value_1 = np.random.rand(dim).astype(np.float32).tobytes()
            p.execute_command('HSET', f'vector_{i:02d}',
                              'vector', vector_value_1,
                              'vector_hnsw', vector_value_1,
                              'number', i, 'tag', tag_value)

            # Create documents with both vector and text data
            vector_value_2 = np.random.rand(dim).astype(np.float32).tobytes()
            p.execute_command('HSET', f'both_{i:02d}',
                              'vector', vector_value_2,
                              'vector', vector_value_2,
                              'text', f'both {text_value}',
                              'number', i,
                              'tag', tag_value)

        p.execute()

    ############################################################################
    # KNN Vector search tests
    ############################################################################
    def test_knn_single_token_search(self):
        """Test hybrid search using KNN + single token search scenario"""
        if CLUSTER:
            raise SkipTest()
        scenario = {
            "test_name": "Single token text search",
            "hybrid_query": "SEARCH two VSIM @vector $BLOB LIMIT 0 11",
            "search_equivalent": "two",
            "vector_equivalent": "*=>[KNN 10 @vector $BLOB AS vector_distance]"
        }
        run_test_scenario(self.env, self.index_name, scenario)

    def test_knn_wildcard_search(self):
        """Test hybrid search using KNN + wildcard search scenario"""
        if CLUSTER:
            raise SkipTest()
        scenario = {
            "test_name": "Wildcard text search",
            "hybrid_query": "SEARCH * VSIM @vector $BLOB",
            "search_equivalent": "*",
            "vector_equivalent": "*=>[KNN 10 @vector $BLOB AS vector_distance]"
        }
        # TODO: Why the search_equivalent query returns 'vector_' docs with higher scores than the ones from 'both_' docs?
        run_test_scenario(self.env, self.index_name, scenario)

    def test_knn_custom_k(self):
        """Test hybrid search using KNN with custom k scenario"""
        if CLUSTER:
            raise SkipTest()
        scenario = {
            "test_name": "KNN with custom k",
            "hybrid_query": "SEARCH even VSIM @vector $BLOB KNN 2 K 5",
            "search_equivalent": "even",
            "vector_equivalent": "*=>[KNN 5 @vector $BLOB AS vector_distance]"
        }
        run_test_scenario(self.env, self.index_name, scenario)

    def test_knn_custom_rrf_constant(self):
        """Test hybrid search using KNN with custom RRF CONSTANT"""
        if CLUSTER:
            raise SkipTest()
        scenario = {
            "test_name": "KNN with custom k",
            "hybrid_query": "SEARCH even VSIM @vector $BLOB KNN 2 K 10 COMBINE RRF 2 K 50",
            "search_equivalent": "even",
            "vector_equivalent": "*=>[KNN 10 @vector $BLOB AS vector_distance]",
            "rrf_constant": 50
        }
        run_test_scenario(self.env, self.index_name, scenario)

    def test_knn_custom_rrf_window(self):
        """Test hybrid search using KNN with custom RRF WINDOW"""
        if CLUSTER:
            raise SkipTest()
        scenario = {
            "test_name": "KNN with custom RRF WINDOW",
            "hybrid_query": "SEARCH even VSIM @vector $BLOB KNN 2 K 10 COMBINE RRF 2 WINDOW 2",
            "search_equivalent": "even",
            "vector_equivalent": "*=>[KNN 10 @vector $BLOB AS vector_distance]",
            "vector_suffix": "LIMIT 0 2"
        }
        run_test_scenario(self.env, self.index_name, scenario)

    def test_knn_ef_runtime(self):
        """Test hybrid search using KNN + EF_RUNTIME parameter"""
        if CLUSTER:
            raise SkipTest()
        scenario = {
            "test_name": "KNN query with parameters",
            "hybrid_query": "SEARCH even VSIM @vector_hnsw $BLOB KNN 4 K 10 EF_RUNTIME 100",
            "search_equivalent": "even",
            "vector_equivalent": "*=>[KNN 10 @vector_hnsw $BLOB EF_RUNTIME 100]=>{$YIELD_DISTANCE_AS: vector_distance}"
        }
        run_test_scenario(self.env, self.index_name, scenario)

    # # TODO: Enable this test after adding support for YIELD_DISTANCE_AS in VSIM
    # def test_knn_yield_distance_as(self):
    #     """Test hybrid search using KNN + YIELD_DISTANCE_AS parameter"""
    #     if CLUSTER:
    #         raise SkipTest()
    #     scenario = {
    #         "test_name": "KNN query with parameters",
    #         "hybrid_query": "SEARCH even VSIM @vector $BLOB KNN 4 K 10 YIELD_DISTANCE_AS vector_distance",
    #         "search_equivalent": "even",
    #         "vector_equivalent": "*=>[KNN 10 @vector $BLOB]=>{$YIELD_DISTANCE_AS: vector_distance}"
    #     }
    #     run_test_scenario(self.env, self.index_name, scenario)

    def test_knn_text_vector_prefilter(self):
        """Test hybrid search using KNN + VSIM text prefilter"""
        if CLUSTER:
            raise SkipTest()
        scenario = {
            "test_name": "KNN with text prefilter",
            "hybrid_query": "SEARCH @text:(even) VSIM @vector $BLOB FILTER @text:(two|four|six)",
            "search_equivalent": "@text:(even)",
            "vector_equivalent": "(@text:(two|four|six))=>[KNN 10 @vector $BLOB AS vector_distance]"
        }
        run_test_scenario(self.env, self.index_name, scenario)

    def test_knn_numeric_vector_prefilter(self):
        """Test hybrid search using KNN + numeric prefilter"""
        if CLUSTER:
            raise SkipTest()
        scenario = {
            "test_name": "KNN with numeric prefilter",
            "hybrid_query": "SEARCH @text:even VSIM @vector $BLOB FILTER '@number:[2 5]'",
            "search_equivalent": "@text:even",
            "vector_equivalent": "(@number:[2 5])=>[KNN 10 @vector $BLOB AS vector_distance]",
            "vector_suffix": "LIMIT 0 10"
        }
        run_test_scenario(self.env, self.index_name, scenario)

    def test_knn_tag_vector_prefilter(self):
        """Test hybrid search using KNN + tag prefilter"""
        if CLUSTER:
            raise SkipTest()
        scenario = {
            "test_name": "KNN with tag prefilter",
            "hybrid_query": "SEARCH @text:even VSIM @vector $BLOB FILTER @tag:{odd}",
            "search_equivalent": "@text:even",
            "vector_equivalent": "(@tag:{odd})=>[KNN 10 @vector $BLOB AS vector_distance]"
        }
        run_test_scenario(self.env, self.index_name, scenario)

    def test_knn_no_vector_results(self):
        """Test hybrid search using KNN + vector prefilter that returns zero results"""
        if CLUSTER:
            raise SkipTest()
        scenario = {
            "test_name": "KNN with vector prefilter that returns zero results",
            "hybrid_query": "SEARCH @text:even VSIM @vector $BLOB FILTER @tag:{invalid_tag}",
            "search_equivalent": "@text:even",
            "vector_equivalent": "(@tag:{invalid_tag})=>[KNN 10 @vector $BLOB AS vector_distance]"
        }
        run_test_scenario(self.env, self.index_name, scenario)

    def test_knn_no_text_results(self):
        """Test hybrid search using KNN + text prefilter that returns zero results"""
        if CLUSTER:
            raise SkipTest()
        scenario = {
            "test_name": "KNN with vector prefilter that returns zero results",
            "hybrid_query": "SEARCH @text:(invalid_text) VSIM @vector $BLOB",
            "search_equivalent": "@text:(invalid_text)",
            "vector_equivalent": "*=>[KNN 10 @vector $BLOB AS vector_distance]"
        }
        run_test_scenario(self.env, self.index_name, scenario)

    def test_knn_default_output(self):
        """Test hybrid search using default output fields"""
        if CLUSTER:
            raise SkipTest()
        hybrid_query = (
            "SEARCH '@text:(both) @number:[5 5]' "
            "VSIM @vector $BLOB FILTER '@number:[1 1]' "
            "COMBINE RRF 2 K 1"
        )
        # DocId     | SEARCH_RANK | VECTOR_RANK | SCORE
        # ----------------------------------------------------
        # both_01   | -           | 1           | 1/(4) = 0.25
        # both_05   | 1           | -           | 1/(4) = 0.25
        # vector_01 | -           | 2           | 1/(5) = 0.20
        hybrid_cmd = translate_hybrid_query(hybrid_query, self.vector_blob,self.index_name)
        res = self.env.executeCommand(*hybrid_cmd)
        expected = [
            'format', 'STRING',
            'results',
            [
                ['attributes', ['__key', 'both_01', '__score', '0.5']],
                ['attributes', ['__key', 'both_05', '__score', '0.5']],
                ['attributes', ['__key', 'vector_01', '__score', '0.333333333333']]
            ],
            'total_results', 3,
            'warning', [],
            'execution_time', ANY
        ]
        self.env.assertEqual(res, expected)

    def test_knn_load_key(self):
        """Test hybrid search + LOAD __key"""
        if CLUSTER:
            raise SkipTest()
        hybrid_query = (
            "SEARCH '@text:(even four)' "
            "VSIM @vector $BLOB FILTER @tag:{invalid_tag} "
            "LOAD 3 __key AS my_key"
        )
        hybrid_cmd = translate_hybrid_query(hybrid_query, self.vector_blob,self.index_name)
        res = self.env.executeCommand(*hybrid_cmd)
        self.env.assertEqual(
            res[3][0][1],
            ['my_key', 'text_04'])
        self.env.assertEqual(
            res[3][1][1],
            ['my_key', 'both_04'])

    # # TODO: Enable this test after fixing MOD-10987
    # def test_knn_load_score(self):
    #     """Test hybrid search + LOAD __score"""
    #     if CLUSTER:
    #         raise SkipTest()
    #     hybrid_query = f"SEARCH '-@text:(both) -@text:(text)' VSIM @vector $BLOB FILTER @tag:{{invalid_tag}} COMBINE RRF 4 K 3 WINDOW 2 LOAD 3 __score AS my_score"
    #     hybrid_cmd = translate_hybrid_query(hybrid_query, self.vector_blob, self.index_name)
    #     res = self.env.executeCommand(*hybrid_cmd)
    #     self.env.assertEqual(
    #         res[3][0][1],
    #         ['my_score', '0.25'])
    #     self.env.assertEqual(
    #         res[3][1][1],
    #         ['my_score', '0.2'])

    def test_knn_load_fields(self):
        """Test hybrid search using LOAD to load fields"""
        if CLUSTER:
            raise SkipTest()
        hybrid_query = (
            "SEARCH '@text:(even four)' "
            "VSIM @vector $BLOB FILTER @tag:{invalid_tag} "
            "LOAD 9 @text AS my_text @number AS my_number @tag AS my_tag"
        )
        hybrid_cmd = translate_hybrid_query(hybrid_query, self.vector_blob, self.index_name)
        res = self.env.executeCommand(*hybrid_cmd)
        self.env.assertEqual(
            res[3][0][1],
            [
                'my_text', 'text four even',
                'my_number', '4',
                'my_tag', 'even'
            ]
        )
        self.env.assertEqual(
            res[3][1][1],
            [
                'my_text', 'both four even',
                'my_number', '4',
                'my_tag', 'even'
            ]
        )

    def test_knn_apply_on_default_output(self):
        """Test hybrid search using APPLY on default output fields"""
        if CLUSTER:
            raise SkipTest()
        hybrid_query = (
            "SEARCH '@text:(even four)' "
            "VSIM @vector $BLOB FILTER @tag:{invalid_tag} "
            "APPLY upper(@__key) AS upper_key "
            "APPLY @__score*2 AS double_score "
        )
        hybrid_cmd = translate_hybrid_query(hybrid_query, self.vector_blob, self.index_name)
        res = self.env.executeCommand(*hybrid_cmd)

        res_1 = to_dict(res[3][0][1])
        self.env.assertEqual(len(res_1), 4)
        self.env.assertEqual(res_1['__key'].upper(), res_1['upper_key'])
        self.env.assertAlmostEqual(
            float(res_1['__score']) * 2,
            float(res_1['double_score']),
            delta=0.0000001)

        res_2 = to_dict(res[3][1][1])
        self.env.assertEqual(len(res_2), 4)
        self.env.assertEqual(res_2['__key'].upper(), res_2['upper_key'])
        self.env.assertAlmostEqual(
            float(res_2['__score']) * 2,
            float(res_2['double_score']),
            delta=0.0000001)

    def test_knn_apply_on_custom_loaded_fields(self):
        """Test hybrid search using APPLY on custom loaded fields"""
        if CLUSTER:
            raise SkipTest()
        hybrid_query = (
            "SEARCH '@text:(even four)' "
            "VSIM @vector $BLOB FILTER @tag:{invalid_tag} "
            "LOAD 6 @text AS my_text @number AS my_number "
            "APPLY upper(@my_text) AS upper_text "
            "APPLY @my_number*2 AS double_number "
        )
        hybrid_cmd = translate_hybrid_query(hybrid_query, self.vector_blob, self.index_name)
        res = self.env.executeCommand(*hybrid_cmd)

        res_1 = to_dict(res[3][0][1])
        self.env.assertEqual(len(res_1), 4)
        self.env.assertEqual(res_1['my_text'].upper(), res_1['upper_text'])
        self.env.assertAlmostEqual(
            float(res_1['my_number']) * 2,
            float(res_1['double_number']),
            delta=0.0000001)

        res_2 = to_dict(res[3][1][1])
        self.env.assertEqual(len(res_2), 4)
        self.env.assertEqual(res_2['my_text'].upper(), res_2['upper_text'])
        self.env.assertAlmostEqual(
            float(res_2['my_number']) * 2,
            float(res_2['double_number']),
            delta=0.0000001)

    # # TODO: Enable this test after fixing GROUPBY in hybrid search
    # def test_knn_groupby(self):
    #     """Test hybrid search using GROUPBY"""
    #     if CLUSTER:
    #         raise SkipTest()
    #     hybrid_query = (
    #         "SEARCH '@text:(even four)' "
    #         "VSIM @vector $BLOB FILTER @tag:{invalid_tag} "
    #         "LOAD 1 @tag "
    #         "GROUPBY 1 @tag "
    #         "REDUCE COUNT 0 AS count "
    #     )
    #     hybrid_cmd = translate_hybrid_query(hybrid_query, self.vector_blob, self.index_name)
    #     res = self.env.executeCommand(*hybrid_cmd)
    #     print(res)
    #     self.env.assertEqual(res, [
    #         'format', 'STRING',
    #         'results',
    #         [
    #             ['attributes', [['tag', 'even', 'count', '2']]]
    #         ],
    #         'total_results', 1,
    #         'warning', [],
    #         'execution_time', ANY
    #     ])

    def test_knn_sortby_key_and_score(self):
        """Test hybrid search using SORTBY with key and score"""
        if CLUSTER:
            raise SkipTest()
        # Sort by key descending, score ascending
        hybrid_query = (
            "SEARCH '@text:(both) @number:[5 5]' "
            "VSIM @vector $BLOB FILTER '@number:[1 1]' "
            "COMBINE RRF 2 K 1 "
            "SORTBY 4 @__key DESC @__score ASC "
        )
        hybrid_cmd = translate_hybrid_query(hybrid_query, self.vector_blob, self.index_name)
        res = self.env.executeCommand(*hybrid_cmd)
        expected = [
            'format', 'STRING',
            'results',
            [
                ['attributes', ['__key', 'vector_01', '__score', '0.333333333333']],
                ['attributes', ['__key', 'both_05', '__score', '0.5']],
                ['attributes', ['__key', 'both_01', '__score', '0.5']],
            ],
            'total_results', 3,
            'warning', [],
            'execution_time', ANY
        ]
        self.env.assertEqual(res, expected)

        # Sort by score ascending, key ascending
        hybrid_query = (
            "SEARCH '@text:(both) @number:[5 5]' "
            "VSIM @vector $BLOB FILTER '@number:[1 1]' "
            "COMBINE RRF 2 K 1 "
            "SORTBY 4 @__score ASC @__key ASC"
        )
        hybrid_cmd = translate_hybrid_query(hybrid_query, self.vector_blob, self.index_name)
        res = self.env.executeCommand(*hybrid_cmd)
        expected = [
            'format', 'STRING',
            'results',
            [
                ['attributes', ['__key', 'vector_01', '__score', '0.333333333333']],
                ['attributes', ['__key', 'both_01', '__score', '0.5']],
                ['attributes', ['__key', 'both_05', '__score', '0.5']],
            ],
            'total_results', 3,
            'warning', [],
            'execution_time', ANY
        ]
        self.env.assertEqual(res, expected)


    def test_knn_sortby_with_apply(self):
        """Test hybrid search using SORTBY with APPLY"""
        if CLUSTER:
            raise SkipTest()
        hybrid_query = (
            "SEARCH '@text:(both) @number:[5 5]' "
            "VSIM @vector $BLOB FILTER '@number:[1 1]' "
            "COMBINE RRF 2 K 1 "
            "LOAD 3 @number @__key @__score "
            "APPLY 10-@number AS 10_minus_number "
            "SORTBY 6 @10_minus_number ASC @__key ASC @__score ASC"
        )
        hybrid_cmd = translate_hybrid_query(hybrid_query, self.vector_blob, self.index_name)
        res = self.env.executeCommand(*hybrid_cmd)
        expected = [
            'format', 'STRING',
            'results',
            [
                ['attributes', ['number', '5', '__key', 'both_05', '__score', '0.5', '10_minus_number', '5']],
                ['attributes', ['number', '1', '__key', 'both_01', '__score', '0.5', '10_minus_number', '9']],
                ['attributes', ['number', '1', '__key', 'vector_01', '__score', '0.333333333333', '10_minus_number', '9']]
            ],
            'total_results', 3,
            'warning', [],
            'execution_time', ANY
        ]
        self.env.assertEqual(res, expected)

    def test_knn_with_params(self):
        """Test hybrid search using KNN with parameters"""
        if CLUSTER:
            raise SkipTest()
        hybrid_query = (
            "SEARCH '@text:(both) @number:[4 5]' "
            "VSIM @vector $BLOB FILTER '@number:[3 3]' "
            "COMBINE RRF 2 K 1"
        )
        hybrid_cmd = translate_hybrid_query(hybrid_query, self.vector_blob, self.index_name)
        expected_result = self.env.executeCommand(*hybrid_cmd)
        expected_result[9] = ANY # Ignore execution time

        # Use parameters in vector value
        vector = f'{self.vector_blob.decode("utf-8")}'
        hybrid_cmd = (
            'FT.HYBRID', self.index_name,
            'SEARCH', '@text:(both) @number:[4 5]',
            'VSIM', '@vector', '$MYVECTOR', 'FILTER', '@number:[3 3]',
            'COMBINE', 'RRF', '2', 'K', '1',
            'PARAMS', '2', 'MYVECTOR', self.vector_blob_utf8
        )
        res = self.env.executeCommand(*hybrid_cmd)
        self.env.assertEqual(res, expected_result)

        # Use parameters in SEARCH term
        # TODO: MOD-10970 This requires DIALECT 2
        hybrid_cmd = (
            'FT.HYBRID', self.index_name,
            'SEARCH', '@text:($MYTEXT) @number:[4 5]',
            'VSIM', '@vector', self.vector_blob_utf8, 'FILTER', '@number:[3 3]',
            'COMBINE', 'RRF', '2', 'K', '1',
            'PARAMS', '2', 'MYTEXT', 'both',
            'DIALECT', '2'
        )
        res = self.env.executeCommand(*hybrid_cmd)
        self.env.assertEqual(res, expected_result)

        # Use parameters in VSIM FILTER
        # TODO: MOD-10970 This requires DIALECT 2
        hybrid_cmd = (
            'FT.HYBRID', self.index_name,
            'SEARCH', '@text:(both) @number:[4 5]',
            'VSIM', '@vector', self.vector_blob_utf8,
            'FILTER', '@number:[$MYNUMBER 3]',
            'COMBINE', 'RRF', '2', 'K', '1',
            'PARAMS', '2', 'MYNUMBER', '3',
            'DIALECT', '2'
        )
        res = self.env.executeCommand(*hybrid_cmd)
        self.env.assertEqual(res, expected_result)

        # Multiple parameters
        hybrid_cmd = (
            'FT.HYBRID', self.index_name,
            'SEARCH', '@text:($MYTEXT) @number:[$FOUR $FIVE]',
            'VSIM', '@vector', '$MYVECTOR', 'FILTER', '@number:[$THREE $THREE]',
            'COMBINE', 'RRF', 2, 'K', 1,
            'PARAMS', 10, 'MYTEXT', 'both', 'MYVECTOR', self.vector_blob_utf8,
            'THREE', 3, 'FOUR', 4, 'FIVE', 5,
            'DIALECT', 2
        )
        res = self.env.executeCommand(*hybrid_cmd)
        self.env.assertEqual(res, expected_result)


    def test_knn_post_filter(self):
        """Test hybrid search using KNN + post-filter"""
        if CLUSTER:
            raise SkipTest()
        # Run query without post-filter
        hybrid_cmd = [
            'FT.HYBRID', self.index_name,
            'SEARCH', '@text:(both) @number:[1 3]',
            'VSIM', '@vector', self.vector_blob_utf8,
            'FILTER', '@text:(both) @number:[1 3]',
            'COMBINE', 'RRF', '2', 'K', '3',
            'LOAD', '2', '__key', '__score',
        ]
        unfiltered_res = self.env.executeCommand(*hybrid_cmd)
        unfiltered_dict = to_dict(unfiltered_res)

        # Add post-filter and re-run
        hybrid_cmd.append('FILTER')
        hybrid_cmd.append('@__key == "both_01"')
        filtered_res = self.env.executeCommand(*hybrid_cmd)
        filtered_dict = to_dict(filtered_res)

        # total_results should be the number of results before filtering.
        self.env.assertEqual(unfiltered_dict['total_results'], 3)
        self.env.assertEqual(filtered_dict['total_results'], 3)

        # But only 1 result is returned by the filtered query:
        expected = [
            'format', 'STRING',
            'results',
            [
                ['attributes', ['__key', 'both_01', '__score', '0.45']]
            ],
            'total_results', 3,
            'warning', [],
            'execution_time', ANY
        ]
        self.env.assertEqual(filtered_res, expected)


    ############################################################################
    # Range query tests
    ############################################################################
    def test_range_basic(self):
        """Test hybrid search using range query scenario"""
        if CLUSTER:
            raise SkipTest()
        scenario = {
            "test_name": "Range query",
            "hybrid_query": "SEARCH @text:(four|even) VSIM @vector $BLOB RANGE 2 RADIUS 5",
            "search_equivalent": "@text:(four|even)",
            "vector_equivalent": "@vector:[VECTOR_RANGE 5 $BLOB]=>{$YIELD_DISTANCE_AS: vector_distance}"
        }
        run_test_scenario(self.env, self.index_name, scenario)

    # # TODO: Enable this test after fixing memory leak MOD-11140
    # def test_range_epsilon(self):
    #     """Test hybrid search using range with parameters"""
    #     if CLUSTER:
    #         raise SkipTest()
    #     scenario = {
    #         "test_name": "Range query",
    #         "hybrid_query": "SEARCH @text:(four|even) VSIM @vector_hnsw $BLOB RANGE 4 RADIUS 5 EPSILON 0.5",
    #         "search_equivalent": "@text:(four|even)",
    #         "vector_equivalent": "@vector_hnsw:[VECTOR_RANGE 5 $BLOB]=>{$EPSILON:0.5; $YIELD_DISTANCE_AS: vector_distance}"
    #     }
    #     run_test_scenario(self.env, self.index_name, scenario)

<<<<<<< HEAD

# =============================================================================
# QUERY TRANSLATION LAYER
# =============================================================================

def process_search_response(search_results):
    """
    Process search response into list of Result objects

    Args:
        search_results: Raw Redis search response like:
                       [349, b'25669', b'10.94315946939261', b'64068', b'10.822403974287118', ...]

    Returns:
        list: [Result(key=doc_id_str, score=score_float), ...] objects
    """
    if not search_results or len(search_results) < 2:
        return []

    # Remove the first element (total count)
    results_data = search_results[1:]

    # Pack into Result objects
    processed = []
    for i in range(0, len(results_data), 2):
        if i + 1 < len(results_data):
            doc_id = results_data[i].decode('utf-8') if isinstance(results_data[i], bytes) else str(results_data[i])
            score = float(results_data[i + 1].decode('utf-8') if isinstance(results_data[i + 1], bytes) else results_data[i + 1])
            processed.append(Result(key=doc_id, score=score))
    return processed


def process_aggregate_response(aggregate_results):
    """
    Process aggregate response into list of Result objects

    Args:
        aggregate_results: Raw Redis aggregate response like:
        [30,
            ['__score', '1.69230771347', '__key', 'vector_10'],
            ['__score', '1.69230771347', '__key', 'vector_09'],...

    Returns:
        list: [Result(key=doc_id_str, score=score_float), ...] objects
    """
    if not aggregate_results or len(aggregate_results) < 2:
        return []

    # Remove the first element (total count)
    results_data = aggregate_results[1:]

    # Pack into Result objects
    processed = []
    score = [float(row[row.index('__score') + 1] if '__score' in row else '0') for row in results_data]
    doc_id = [row[row.index('__key') + 1] for row in results_data]
    for i in range(0, len(score)):
        processed.append(Result(key=doc_id[i], score=score[i]))

    return processed


def process_hybrid_response(hybrid_results, expected_results: Optional[List[Result]] = None) -> Tuple[List[Result], dict]:
    """
    Process hybrid response into list of Result objects and ranking info

    Args:
        hybrid_results: Raw Redis hybrid response like:
             ['format', 'STRING', 'results', ['attributes', ['__key', 'both_02', 'SEARCH_RANK', '2', 'VECTOR_RANK', '5', '__score', '0.0312805474096']], ...]
        expected_results: Optional list of expected Result objects for comparison

    Returns:
        tuple: ([Result(key=doc_id_str, score=score_float), ...], ranking_info_dict)

    Note: ranking_info_dict contains search_ranks and vector_ranks for each document
    """
    if not hybrid_results or len(hybrid_results) < 4:
        return [], {}

    # Extract the results array from index 3
    # Structure: ['format', 'STRING', 'results', [result_items...]]
    results_data = hybrid_results[3]
    if not results_data:
        return [], {}

    processed = []
    ranking_info = {'search_ranks': {}, 'vector_ranks': {}}

    for result_item in results_data:
        # Each result_item is: ['attributes', [['__key', doc_id, 'SEARCH_RANK', '2', 'VECTOR_RANK', '5', '__score', score_str]]]
        if (len(result_item) >= 2 and
            result_item[0] == 'attributes' and
            result_item[1] and
            isinstance(result_item[1], list)):

            # Convert flat key-value list to dict using zip with slicing
            attr_list = result_item[1]
            attrs = dict(zip(attr_list[::2], attr_list[1::2]))

            # Extract doc_id and score if both exist
            if '__key' in attrs and '__score' in attrs:
                try:
                    score = float(attrs['__score'])
                    doc_id = attrs['__key']

                    # Extract ranking information
                    search_rank = attrs.get('SEARCH_RANK', '-')
                    vector_rank = attrs.get('VECTOR_RANK', '-')

                    # Store ranking info (convert to int if not '-')
                    if search_rank != '-':
                        try:
                            ranking_info['search_ranks'][doc_id] = int(search_rank)
                        except ValueError:
                            pass

                    if vector_rank != '-':
                        try:
                            ranking_info['vector_ranks'][doc_id] = int(vector_rank)
                        except ValueError:
                            pass

                    processed.append(Result(key=doc_id, score=score))
                except (ValueError, TypeError):
                    pass  # Skip invalid scores

    return processed, ranking_info


def create_comparison_table(actual_results: List[Result], expected_results: List[Result],
                           ranking_info: dict = None, original_search_results: List[Result] = None,
                           original_vector_results: List[Result] = None) -> str:
    """Create side-by-side comparison table of actual vs expected results with search/vector rankings"""
    lines = []
    lines.append("="*200)
    lines.append(f"{'RANK':<6} {'ACTUAL DOC_ID':<20} {'ACTUAL SCORE':<15} {'A_SEARCH':<10} {'A_VECTOR':<10} {'|':<3} {'EXPECTED DOC_ID':<20} {'EXPECTED SCORE':<15} {'E_SEARCH':<10} {'E_VECTOR':<10} {'MATCH':<8}")
    lines.append("-"*200)

    # Get ranking maps from hybrid results (for actual results)
    actual_search_rank_map = ranking_info.get('search_ranks', {}) if ranking_info else {}
    actual_vector_rank_map = ranking_info.get('vector_ranks', {}) if ranking_info else {}

    # Create ranking maps from original search and vector results (for expected results)
    expected_search_rank_map = {}
    expected_vector_rank_map = {}

    if original_search_results:
        for rank, result in enumerate(original_search_results, 1):
            expected_search_rank_map[result.key] = rank

    if original_vector_results:
        for rank, result in enumerate(original_vector_results, 1):
            expected_vector_rank_map[result.key] = rank

    max_len = max(len(actual_results), len(expected_results))

    for i in range(max_len):
        # Get actual result
        if i < len(actual_results):
            actual_result = actual_results[i]
            actual_doc_str = actual_result.key[:19]  # Truncate if too long
            actual_score_str = f"{actual_result.score:.10f}"

            # Get search and vector rankings for actual doc (from hybrid results)
            actual_search_rank = actual_search_rank_map.get(actual_result.key, MISSING_VALUE)
            actual_vector_rank = actual_vector_rank_map.get(actual_result.key, MISSING_VALUE)
            actual_search_str = str(actual_search_rank) if actual_search_rank != MISSING_VALUE else MISSING_VALUE
            actual_vector_str = str(actual_vector_rank) if actual_vector_rank != MISSING_VALUE else MISSING_VALUE
        else:
            actual_doc_str = MISSING_VALUE
            actual_score_str = MISSING_VALUE
            actual_search_str = MISSING_VALUE
            actual_vector_str = MISSING_VALUE

        # Get expected result
        if i < len(expected_results):
            expected_result = expected_results[i]
            expected_doc_str = expected_result.key[:19]  # Truncate if too long
            expected_score_str = f"{expected_result.score:.10f}"

            # Get search and vector rankings for expected doc (from original results)
            expected_search_rank = expected_search_rank_map.get(expected_result.key, MISSING_VALUE)
            expected_vector_rank = expected_vector_rank_map.get(expected_result.key, MISSING_VALUE)
            expected_search_str = str(expected_search_rank) if expected_search_rank != MISSING_VALUE else MISSING_VALUE
            expected_vector_str = str(expected_vector_rank) if expected_vector_rank != MISSING_VALUE else MISSING_VALUE
        else:
            expected_doc_str = MISSING_VALUE
            expected_score_str = MISSING_VALUE
            expected_search_str = MISSING_VALUE
            expected_vector_str = MISSING_VALUE

        # Check if they match
        if (i < len(actual_results) and i < len(expected_results) and
            actual_results[i].key == expected_results[i].key):
            match_str = "✓"
        else:
            match_str = "✗"

        lines.append(f"{i+1:<6} {actual_doc_str:<20} {actual_score_str:<15} {actual_search_str:<10} {actual_vector_str:<10} {'|':<3} {expected_doc_str:<20} {expected_score_str:<15} {expected_search_str:<10} {expected_vector_str:<10} {match_str:<8}")

    lines.append("="*200)
    return "\n" + "\n".join(lines) + "\n"

def process_vector_response(vector_results):
    """
    Process vector response into list of Result objects

    Args:
        vector_results: Raw Redis vector response like:
                       [10, b'45767', [b'score', b'0.961071372032'], b'16617', [b'score', b'0.956172764301'], ...]

    Returns:
        list: [Result(key=doc_id_str, score=score_float), ...] objects
    """
    if not vector_results or len(vector_results) < 2:
        return []

    # Remove the first element (total count)
    results_data = vector_results[1:]

    # Pack into Result objects
    processed = []
    for i in range(0, len(results_data), 2):
        if i + 1 < len(results_data):
            doc_id = results_data[i].decode('utf-8') if isinstance(results_data[i], bytes) else str(results_data[i])

            # Extract score from nested array [b'score', b'0.961071372032']
            score_data = results_data[i + 1]
            if isinstance(score_data, list) and len(score_data) >= 2:
                score_value = score_data[1]
                score = float(score_value.decode('utf-8') if isinstance(score_value, bytes) else score_value)
            else:
                score = 0.0  # fallback

            processed.append(Result(key=doc_id, score=score))
    return processed


def translate_vector_query(vector_query, vector_blob, index_name, cmd_suffix):
    """
    Translate simple vector query notation to working Redis command

    Args:
        simple_query: Simple notation like "*=>[KNN 10 @vector $BLOB AS vector_distance]"
        vector_blob: Vector data as bytes
        index_name: Redis index name

    Returns:
        list: Command parts for redis_client.execute_command
    """
    command_parts = [
        'FT.SEARCH', index_name, vector_query,
        'PARAMS', '2', 'BLOB', vector_blob,
        'RETURN', '1', 'vector_distance', 'SORTBY', 'vector_distance',
        'DIALECT', '2',
    ]
    if cmd_suffix:
        command_parts.extend(cmd_suffix.split(' '))
    return command_parts


def translate_search_query(search_query, index_name):
    """
    Translate simple search query to Redis command

    Args:
        simple_query: Like "FT.SEARCH idx number"
        index_name: Redis index name

    Returns:
        list: Command parts for redis_client.execute_command
    """

    # Split into command parts
    command_parts = [
        'FT.SEARCH', index_name, search_query, 'WITHSCORES', 'NOCONTENT',
        'DIALECT', '2'
    ]
    return command_parts

def translate_hybrid_query(hybrid_query, vector_blob, index_name):
    """
    Translate simple hybrid query notation to working Redis command

    Args:
        simple_query: Simple notation like "SEARCH hello VSIM @vector $BLOB"
        vector_blob: Vector data as bytes
        index_name: Redis index name

    Returns:
        list: Command parts for redis_client.execute_command
    """
    cmd = hybrid_query.replace('$BLOB', vector_blob.decode('utf-8'))
    cmd = f'FT.HYBRID {index_name} {cmd}'
    # Split into command parts, keeping single quoted strings together
    command_parts = [p for p in re.split(r" (?=(?:[^']*'[^']*')*[^']*$)", cmd) if p]
    # Remove single quotes from command parts
    command_parts = [p.replace("'", "") for p in command_parts]
    return command_parts

# =============================================================================
# TEST EXECUTION
# =============================================================================

def run_test_scenario(env, index_name, scenario):
    """
    Run a test scenario from dict

    Args:
        scenario: Dict with test scenario
        index_name: Redis index name
    """

    conn = getConnectionByEnv(env)

    # Create test vector (zero vector for now)
    dim = 128
    test_vector = create_np_array_typed([3.1415] * dim)
    vector_blob = test_vector.tobytes()

    # Execute search query
    search_cmd = translate_search_query(scenario['search_equivalent'], index_name)
    search_results_raw = conn.execute_command(*search_cmd)

    # Process search results
    search_results = process_search_response(search_results_raw)

    # Execute vector query using translation
    vector_cmd = translate_vector_query(scenario['vector_equivalent'], vector_blob, index_name, scenario.get('vector_suffix', ''))
    vector_results_raw = conn.execute_command(*vector_cmd)

    # Process vector results
    vector_results = process_vector_response(vector_results_raw)

    expected_rrf = rrf(search_results, vector_results)
    _sort_adjacent_same_scores(expected_rrf)

    hybrid_cmd = translate_hybrid_query(scenario['hybrid_query'], vector_blob, index_name)
    hybrid_results_raw = conn.execute_command(*hybrid_cmd)

    hybrid_results, ranking_info = process_hybrid_response(hybrid_results_raw)
    _sort_adjacent_same_scores(hybrid_results)

    # Create comparison table for debugging
    comparison_table = create_comparison_table(hybrid_results, expected_rrf, ranking_info, search_results, vector_results)
    # print(comparison_table)

    # Assert with detailed comparison table on failure
    _validate_results(env, hybrid_results, expected_rrf, comparison_table)
    return True
=======
>>>>>>> 90449438
<|MERGE_RESOLUTION|>--- conflicted
+++ resolved
@@ -630,355 +630,3 @@
     #     }
     #     run_test_scenario(self.env, self.index_name, scenario)
 
-<<<<<<< HEAD
-
-# =============================================================================
-# QUERY TRANSLATION LAYER
-# =============================================================================
-
-def process_search_response(search_results):
-    """
-    Process search response into list of Result objects
-
-    Args:
-        search_results: Raw Redis search response like:
-                       [349, b'25669', b'10.94315946939261', b'64068', b'10.822403974287118', ...]
-
-    Returns:
-        list: [Result(key=doc_id_str, score=score_float), ...] objects
-    """
-    if not search_results or len(search_results) < 2:
-        return []
-
-    # Remove the first element (total count)
-    results_data = search_results[1:]
-
-    # Pack into Result objects
-    processed = []
-    for i in range(0, len(results_data), 2):
-        if i + 1 < len(results_data):
-            doc_id = results_data[i].decode('utf-8') if isinstance(results_data[i], bytes) else str(results_data[i])
-            score = float(results_data[i + 1].decode('utf-8') if isinstance(results_data[i + 1], bytes) else results_data[i + 1])
-            processed.append(Result(key=doc_id, score=score))
-    return processed
-
-
-def process_aggregate_response(aggregate_results):
-    """
-    Process aggregate response into list of Result objects
-
-    Args:
-        aggregate_results: Raw Redis aggregate response like:
-        [30,
-            ['__score', '1.69230771347', '__key', 'vector_10'],
-            ['__score', '1.69230771347', '__key', 'vector_09'],...
-
-    Returns:
-        list: [Result(key=doc_id_str, score=score_float), ...] objects
-    """
-    if not aggregate_results or len(aggregate_results) < 2:
-        return []
-
-    # Remove the first element (total count)
-    results_data = aggregate_results[1:]
-
-    # Pack into Result objects
-    processed = []
-    score = [float(row[row.index('__score') + 1] if '__score' in row else '0') for row in results_data]
-    doc_id = [row[row.index('__key') + 1] for row in results_data]
-    for i in range(0, len(score)):
-        processed.append(Result(key=doc_id[i], score=score[i]))
-
-    return processed
-
-
-def process_hybrid_response(hybrid_results, expected_results: Optional[List[Result]] = None) -> Tuple[List[Result], dict]:
-    """
-    Process hybrid response into list of Result objects and ranking info
-
-    Args:
-        hybrid_results: Raw Redis hybrid response like:
-             ['format', 'STRING', 'results', ['attributes', ['__key', 'both_02', 'SEARCH_RANK', '2', 'VECTOR_RANK', '5', '__score', '0.0312805474096']], ...]
-        expected_results: Optional list of expected Result objects for comparison
-
-    Returns:
-        tuple: ([Result(key=doc_id_str, score=score_float), ...], ranking_info_dict)
-
-    Note: ranking_info_dict contains search_ranks and vector_ranks for each document
-    """
-    if not hybrid_results or len(hybrid_results) < 4:
-        return [], {}
-
-    # Extract the results array from index 3
-    # Structure: ['format', 'STRING', 'results', [result_items...]]
-    results_data = hybrid_results[3]
-    if not results_data:
-        return [], {}
-
-    processed = []
-    ranking_info = {'search_ranks': {}, 'vector_ranks': {}}
-
-    for result_item in results_data:
-        # Each result_item is: ['attributes', [['__key', doc_id, 'SEARCH_RANK', '2', 'VECTOR_RANK', '5', '__score', score_str]]]
-        if (len(result_item) >= 2 and
-            result_item[0] == 'attributes' and
-            result_item[1] and
-            isinstance(result_item[1], list)):
-
-            # Convert flat key-value list to dict using zip with slicing
-            attr_list = result_item[1]
-            attrs = dict(zip(attr_list[::2], attr_list[1::2]))
-
-            # Extract doc_id and score if both exist
-            if '__key' in attrs and '__score' in attrs:
-                try:
-                    score = float(attrs['__score'])
-                    doc_id = attrs['__key']
-
-                    # Extract ranking information
-                    search_rank = attrs.get('SEARCH_RANK', '-')
-                    vector_rank = attrs.get('VECTOR_RANK', '-')
-
-                    # Store ranking info (convert to int if not '-')
-                    if search_rank != '-':
-                        try:
-                            ranking_info['search_ranks'][doc_id] = int(search_rank)
-                        except ValueError:
-                            pass
-
-                    if vector_rank != '-':
-                        try:
-                            ranking_info['vector_ranks'][doc_id] = int(vector_rank)
-                        except ValueError:
-                            pass
-
-                    processed.append(Result(key=doc_id, score=score))
-                except (ValueError, TypeError):
-                    pass  # Skip invalid scores
-
-    return processed, ranking_info
-
-
-def create_comparison_table(actual_results: List[Result], expected_results: List[Result],
-                           ranking_info: dict = None, original_search_results: List[Result] = None,
-                           original_vector_results: List[Result] = None) -> str:
-    """Create side-by-side comparison table of actual vs expected results with search/vector rankings"""
-    lines = []
-    lines.append("="*200)
-    lines.append(f"{'RANK':<6} {'ACTUAL DOC_ID':<20} {'ACTUAL SCORE':<15} {'A_SEARCH':<10} {'A_VECTOR':<10} {'|':<3} {'EXPECTED DOC_ID':<20} {'EXPECTED SCORE':<15} {'E_SEARCH':<10} {'E_VECTOR':<10} {'MATCH':<8}")
-    lines.append("-"*200)
-
-    # Get ranking maps from hybrid results (for actual results)
-    actual_search_rank_map = ranking_info.get('search_ranks', {}) if ranking_info else {}
-    actual_vector_rank_map = ranking_info.get('vector_ranks', {}) if ranking_info else {}
-
-    # Create ranking maps from original search and vector results (for expected results)
-    expected_search_rank_map = {}
-    expected_vector_rank_map = {}
-
-    if original_search_results:
-        for rank, result in enumerate(original_search_results, 1):
-            expected_search_rank_map[result.key] = rank
-
-    if original_vector_results:
-        for rank, result in enumerate(original_vector_results, 1):
-            expected_vector_rank_map[result.key] = rank
-
-    max_len = max(len(actual_results), len(expected_results))
-
-    for i in range(max_len):
-        # Get actual result
-        if i < len(actual_results):
-            actual_result = actual_results[i]
-            actual_doc_str = actual_result.key[:19]  # Truncate if too long
-            actual_score_str = f"{actual_result.score:.10f}"
-
-            # Get search and vector rankings for actual doc (from hybrid results)
-            actual_search_rank = actual_search_rank_map.get(actual_result.key, MISSING_VALUE)
-            actual_vector_rank = actual_vector_rank_map.get(actual_result.key, MISSING_VALUE)
-            actual_search_str = str(actual_search_rank) if actual_search_rank != MISSING_VALUE else MISSING_VALUE
-            actual_vector_str = str(actual_vector_rank) if actual_vector_rank != MISSING_VALUE else MISSING_VALUE
-        else:
-            actual_doc_str = MISSING_VALUE
-            actual_score_str = MISSING_VALUE
-            actual_search_str = MISSING_VALUE
-            actual_vector_str = MISSING_VALUE
-
-        # Get expected result
-        if i < len(expected_results):
-            expected_result = expected_results[i]
-            expected_doc_str = expected_result.key[:19]  # Truncate if too long
-            expected_score_str = f"{expected_result.score:.10f}"
-
-            # Get search and vector rankings for expected doc (from original results)
-            expected_search_rank = expected_search_rank_map.get(expected_result.key, MISSING_VALUE)
-            expected_vector_rank = expected_vector_rank_map.get(expected_result.key, MISSING_VALUE)
-            expected_search_str = str(expected_search_rank) if expected_search_rank != MISSING_VALUE else MISSING_VALUE
-            expected_vector_str = str(expected_vector_rank) if expected_vector_rank != MISSING_VALUE else MISSING_VALUE
-        else:
-            expected_doc_str = MISSING_VALUE
-            expected_score_str = MISSING_VALUE
-            expected_search_str = MISSING_VALUE
-            expected_vector_str = MISSING_VALUE
-
-        # Check if they match
-        if (i < len(actual_results) and i < len(expected_results) and
-            actual_results[i].key == expected_results[i].key):
-            match_str = "✓"
-        else:
-            match_str = "✗"
-
-        lines.append(f"{i+1:<6} {actual_doc_str:<20} {actual_score_str:<15} {actual_search_str:<10} {actual_vector_str:<10} {'|':<3} {expected_doc_str:<20} {expected_score_str:<15} {expected_search_str:<10} {expected_vector_str:<10} {match_str:<8}")
-
-    lines.append("="*200)
-    return "\n" + "\n".join(lines) + "\n"
-
-def process_vector_response(vector_results):
-    """
-    Process vector response into list of Result objects
-
-    Args:
-        vector_results: Raw Redis vector response like:
-                       [10, b'45767', [b'score', b'0.961071372032'], b'16617', [b'score', b'0.956172764301'], ...]
-
-    Returns:
-        list: [Result(key=doc_id_str, score=score_float), ...] objects
-    """
-    if not vector_results or len(vector_results) < 2:
-        return []
-
-    # Remove the first element (total count)
-    results_data = vector_results[1:]
-
-    # Pack into Result objects
-    processed = []
-    for i in range(0, len(results_data), 2):
-        if i + 1 < len(results_data):
-            doc_id = results_data[i].decode('utf-8') if isinstance(results_data[i], bytes) else str(results_data[i])
-
-            # Extract score from nested array [b'score', b'0.961071372032']
-            score_data = results_data[i + 1]
-            if isinstance(score_data, list) and len(score_data) >= 2:
-                score_value = score_data[1]
-                score = float(score_value.decode('utf-8') if isinstance(score_value, bytes) else score_value)
-            else:
-                score = 0.0  # fallback
-
-            processed.append(Result(key=doc_id, score=score))
-    return processed
-
-
-def translate_vector_query(vector_query, vector_blob, index_name, cmd_suffix):
-    """
-    Translate simple vector query notation to working Redis command
-
-    Args:
-        simple_query: Simple notation like "*=>[KNN 10 @vector $BLOB AS vector_distance]"
-        vector_blob: Vector data as bytes
-        index_name: Redis index name
-
-    Returns:
-        list: Command parts for redis_client.execute_command
-    """
-    command_parts = [
-        'FT.SEARCH', index_name, vector_query,
-        'PARAMS', '2', 'BLOB', vector_blob,
-        'RETURN', '1', 'vector_distance', 'SORTBY', 'vector_distance',
-        'DIALECT', '2',
-    ]
-    if cmd_suffix:
-        command_parts.extend(cmd_suffix.split(' '))
-    return command_parts
-
-
-def translate_search_query(search_query, index_name):
-    """
-    Translate simple search query to Redis command
-
-    Args:
-        simple_query: Like "FT.SEARCH idx number"
-        index_name: Redis index name
-
-    Returns:
-        list: Command parts for redis_client.execute_command
-    """
-
-    # Split into command parts
-    command_parts = [
-        'FT.SEARCH', index_name, search_query, 'WITHSCORES', 'NOCONTENT',
-        'DIALECT', '2'
-    ]
-    return command_parts
-
-def translate_hybrid_query(hybrid_query, vector_blob, index_name):
-    """
-    Translate simple hybrid query notation to working Redis command
-
-    Args:
-        simple_query: Simple notation like "SEARCH hello VSIM @vector $BLOB"
-        vector_blob: Vector data as bytes
-        index_name: Redis index name
-
-    Returns:
-        list: Command parts for redis_client.execute_command
-    """
-    cmd = hybrid_query.replace('$BLOB', vector_blob.decode('utf-8'))
-    cmd = f'FT.HYBRID {index_name} {cmd}'
-    # Split into command parts, keeping single quoted strings together
-    command_parts = [p for p in re.split(r" (?=(?:[^']*'[^']*')*[^']*$)", cmd) if p]
-    # Remove single quotes from command parts
-    command_parts = [p.replace("'", "") for p in command_parts]
-    return command_parts
-
-# =============================================================================
-# TEST EXECUTION
-# =============================================================================
-
-def run_test_scenario(env, index_name, scenario):
-    """
-    Run a test scenario from dict
-
-    Args:
-        scenario: Dict with test scenario
-        index_name: Redis index name
-    """
-
-    conn = getConnectionByEnv(env)
-
-    # Create test vector (zero vector for now)
-    dim = 128
-    test_vector = create_np_array_typed([3.1415] * dim)
-    vector_blob = test_vector.tobytes()
-
-    # Execute search query
-    search_cmd = translate_search_query(scenario['search_equivalent'], index_name)
-    search_results_raw = conn.execute_command(*search_cmd)
-
-    # Process search results
-    search_results = process_search_response(search_results_raw)
-
-    # Execute vector query using translation
-    vector_cmd = translate_vector_query(scenario['vector_equivalent'], vector_blob, index_name, scenario.get('vector_suffix', ''))
-    vector_results_raw = conn.execute_command(*vector_cmd)
-
-    # Process vector results
-    vector_results = process_vector_response(vector_results_raw)
-
-    expected_rrf = rrf(search_results, vector_results)
-    _sort_adjacent_same_scores(expected_rrf)
-
-    hybrid_cmd = translate_hybrid_query(scenario['hybrid_query'], vector_blob, index_name)
-    hybrid_results_raw = conn.execute_command(*hybrid_cmd)
-
-    hybrid_results, ranking_info = process_hybrid_response(hybrid_results_raw)
-    _sort_adjacent_same_scores(hybrid_results)
-
-    # Create comparison table for debugging
-    comparison_table = create_comparison_table(hybrid_results, expected_rrf, ranking_info, search_results, vector_results)
-    # print(comparison_table)
-
-    # Assert with detailed comparison table on failure
-    _validate_results(env, hybrid_results, expected_rrf, comparison_table)
-    return True
-=======
->>>>>>> 90449438
