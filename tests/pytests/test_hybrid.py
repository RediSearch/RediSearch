import numpy as np
from RLTest import Env
from common import *
from utils.hybrid import *


# =============================================================================
# HYBRID SEARCH TESTS CLASS
# =============================================================================

class testHybridSearch:
    '''
    Run all hybrid search tests on a single env without taking
    env down between tests. The test data is created once in __init__.
    '''
    def __init__(self):
        self.env = Env()
        self.dim = 128
        self.index_name = "idx"
        self._create_index(self.index_name, self.dim)
        self._generate_hybrid_test_data(self.dim)
        self.vector_blob = create_np_array_typed([2.3] * self.dim).tobytes()


    def _create_index(self, index_name: str, dim: int, prefix: str = None):
        """Create index with vector, text, numeric and tag fields"""
        data_type = "FLOAT32"
        try:
            self.env.cmd('FT.DROPINDEX', index_name)
        except:
            pass  # Index doesn't exist, which is fine
        cmd = [
            'FT.CREATE', index_name, 'SCHEMA',
            'vector', 'VECTOR', 'FLAT', '6', 'TYPE', data_type, 'DIM', dim,
            'DISTANCE_METRIC', 'L2',
            'vector_hnsw', 'VECTOR', 'HNSW', '6', 'TYPE', data_type, 'DIM', dim,
            'DISTANCE_METRIC', 'COSINE',
            'text', 'TEXT',
            'number', 'NUMERIC',
            'tag', 'TAG'
        ]
        if prefix:
            # insert prefix before SCHEMA
            cmd[2:2] = ['PREFIX', 1, prefix]
        self.env.expect(*cmd).ok()


    def _generate_hybrid_test_data(self, dim: int):
        """
        Generate sample data for hybrid search tests.
        This runs once when the class is instantiated.
        """
        num_vectors = 10
        # Generate and load data
        np.random.seed(42)  # For reproducibility
        conn = getConnectionByEnv(self.env)
        p = conn.pipeline(transaction=False)

        words = ["zero", "one", "two", "three", "four", "five", "six", "seven",
                 "eight", "nine"]

        for i in range(1, num_vectors + 1):
            # Generate field values

            if i % 2 == 0:
                tag_value = "even"
            else:
                tag_value = "odd"

            text_value = f"{(words[i % len(words)] + ' ') * i} {tag_value}"

            # Create documents with only text
            p.execute_command('HSET', f'text_{i:02d}',
                              'text', f'text {text_value}',
                              'number', i,
                              'tag', tag_value)

            # Create documents with only vector
            vector_value_1 = np.random.rand(dim).astype(np.float32).tobytes()
            p.execute_command('HSET', f'vector_{i:02d}',
                              'vector', vector_value_1,
                              'vector_hnsw', vector_value_1,
                              'number', i, 'tag', tag_value)

            # Create documents with both vector and text data
            vector_value_2 = np.random.rand(dim).astype(np.float32).tobytes()
            p.execute_command('HSET', f'both_{i:02d}',
                              'vector', vector_value_2,
                              'vector', vector_value_2,
                              'text', f'both {text_value}',
                              'number', i,
                              'tag', tag_value)

        p.execute()

    ############################################################################
    # KNN Vector search tests
    ############################################################################
    def test_knn_single_token_search(self):
        """Test hybrid search using KNN + single token search scenario"""
        scenario = {
            "hybrid_query": "SEARCH two VSIM @vector $BLOB LIMIT 0 11",
            "search_equivalent": "two",
            "vector_equivalent": "*=>[KNN 10 @vector $BLOB AS vector_distance]"
        }
        run_test_scenario(self.env, self.index_name, scenario, self.vector_blob)

    def test_knn_wildcard_search(self):
        """Test hybrid search using KNN + wildcard search scenario"""
        scenario = {
            "hybrid_query": "SEARCH * VSIM @vector $BLOB",
            "search_equivalent": "*",
            "vector_equivalent": "*=>[KNN 10 @vector $BLOB AS vector_distance]"
        }
        if CLUSTER:
            # Create prefixed index to avoid tied scores
            self._create_index('prefixed_idx', self.dim, prefix="both_")
            run_test_scenario(self.env, 'prefixed_idx', scenario, self.vector_blob)
        else:
            run_test_scenario(self.env, self.index_name, scenario, self.vector_blob)

    def test_knn_custom_k(self):
        """Test hybrid search using KNN with custom k scenario"""
        scenario = {
            "hybrid_query": f"SEARCH 'odd text' \
                VSIM @vector $BLOB KNN 2 K 5",
            "search_equivalent": 'odd text',
            "vector_equivalent": "*=>[KNN 5 @vector $BLOB AS vector_distance]"
        }
        run_test_scenario(self.env, self.index_name, scenario, self.vector_blob)

    def test_knn_custom_rrf_constant(self):
        """Test hybrid search using KNN with custom RRF CONSTANT"""
        scenario = {
            "hybrid_query": f"SEARCH 'even text' \
                VSIM @vector $BLOB KNN 2 K 10 COMBINE RRF 2 CONSTANT 50",
            "search_equivalent": 'even text',
            "vector_equivalent": "*=>[KNN 10 @vector $BLOB AS vector_distance]",
            "rrf_constant": 50
        }
        run_test_scenario(self.env, self.index_name, scenario, self.vector_blob)

    def test_knn_custom_rrf_window(self):
        """Test hybrid search using KNN with custom RRF WINDOW"""
        scenario = {
            "hybrid_query": f"SEARCH 'odd text' \
                VSIM @vector $BLOB KNN 2 K 10 COMBINE RRF 2 WINDOW 2",
            "search_equivalent": 'odd text',
            "vector_equivalent": "*=>[KNN 10 @vector $BLOB AS vector_distance]",
            "vector_suffix": "LIMIT 0 2"
        }
        run_test_scenario(self.env, self.index_name, scenario, self.vector_blob)

    def test_knn_ef_runtime(self):
        """Test hybrid search using KNN + EF_RUNTIME parameter"""
        scenario = {
            "hybrid_query": "SEARCH 'even @text:(text)' VSIM @vector_hnsw $BLOB KNN 4 K 10 EF_RUNTIME 100",
            "search_equivalent": "even @text:(text)",
            "vector_equivalent": "*=>[KNN 10 @vector_hnsw $BLOB EF_RUNTIME 100]=>{$YIELD_DISTANCE_AS: vector_distance}"
        }
        run_test_scenario(self.env, self.index_name, scenario, self.vector_blob)

    # TODO: Enable this test after adding support for YIELD_SCORE_AS in VSIM
    def test_knn_yield_score_as(self):
         """Test hybrid search using KNN + YIELD_SCORE_AS parameter"""
         scenario = {
<<<<<<< HEAD
             "hybrid_query": "SEARCH '@text:even ~@text:(text)' VSIM @vector $BLOB KNN 4 K 10 YIELD_SCORE_AS vector_distance",
             "search_equivalent": "@text:even ~@text:(text)",
=======
             "test_name": "KNN query with parameters",
             "hybrid_query": "SEARCH even VSIM @vector $BLOB KNN 2 K 10 YIELD_SCORE_AS vector_distance",
             "search_equivalent": "even",
>>>>>>> 3d9a8cbd
             "vector_equivalent": "*=>[KNN 10 @vector $BLOB]=>{$YIELD_DISTANCE_AS: vector_distance}"
         }
         run_test_scenario(self.env, self.index_name, scenario, self.vector_blob)

    def test_knn_text_vector_prefilter(self):
        """Test hybrid search using KNN + VSIM text prefilter"""
        scenario = {
            "hybrid_query": "SEARCH '@text:(even text)' VSIM @vector $BLOB FILTER @text:(two|four|six)",
            "search_equivalent": "@text:(even text)",
            "vector_equivalent": "(@text:(two|four|six))=>[KNN 10 @vector $BLOB AS vector_distance]"
        }
        run_test_scenario(self.env, self.index_name, scenario, self.vector_blob)

    def test_knn_numeric_vector_prefilter(self):
        """Test hybrid search using KNN + numeric prefilter"""
        scenario = {
            "hybrid_query": "SEARCH '(even text)' VSIM @vector $BLOB FILTER '@number:[2 5]'",
            "search_equivalent": "(even text)",
            "vector_equivalent": "(@number:[2 5])=>[KNN 10 @vector $BLOB AS vector_distance]",
            "vector_suffix": "LIMIT 0 10"
        }
        run_test_scenario(self.env, self.index_name, scenario, self.vector_blob)

    def test_knn_tag_vector_prefilter(self):
        """Test hybrid search using KNN + tag prefilter"""
        scenario = {
            "hybrid_query": "SEARCH '@text:(even) ~@text:(text)' VSIM @vector $BLOB FILTER @tag:{odd}",
            "search_equivalent": "@text:(even) ~@text:(text)",
            "vector_equivalent": "(@tag:{odd})=>[KNN 10 @vector $BLOB AS vector_distance]"
        }
        run_test_scenario(self.env, self.index_name, scenario, self.vector_blob)

    def test_knn_no_vector_results(self):
        """Test hybrid search using KNN + vector prefilter that returns zero results"""
        scenario = {
            "hybrid_query": "SEARCH '@text:(even text)' VSIM @vector $BLOB FILTER @tag:{invalid_tag}",
            "search_equivalent": "@text:(even text)",
            "vector_equivalent": "(@tag:{invalid_tag})=>[KNN 10 @vector $BLOB AS vector_distance]"
        }
        run_test_scenario(self.env, self.index_name, scenario, self.vector_blob)

    def test_knn_no_text_results(self):
        """Test hybrid search using KNN + text prefilter that returns zero results"""
        scenario = {
            "hybrid_query": "SEARCH @text:(invalid_text) VSIM @vector $BLOB",
            "search_equivalent": "@text:(invalid_text)",
            "vector_equivalent": "*=>[KNN 10 @vector $BLOB AS vector_distance]"
        }
        run_test_scenario(self.env, self.index_name, scenario, self.vector_blob)

    def test_knn_default_output(self):
        """Test hybrid search using default output fields"""
        hybrid_query = (
            "SEARCH '@text:(both) @number:[5 5]' "
            "VSIM @vector $BLOB FILTER '@number:[1 1]' "
            "COMBINE RRF 2 CONSTANT 1"
        )
        # DocId     | SEARCH_RANK | VECTOR_RANK | SCORE
        # ----------------------------------------------------
        # both_01   | -           | 1           | 1/(2) = 0.5
        # both_05   | 1           | -           | 1/(2) = 0.5
        # vector_01 | -           | 2           | 1/(3) = 0.3333
        hybrid_cmd = translate_hybrid_query(hybrid_query, self.vector_blob,self.index_name)
        res = self.env.executeCommand(*hybrid_cmd)
        expected = [
            'total_results', 3,
            'results',
            [
                ['__key', 'both_01', '__score', '0.5'],
                ['__key', 'both_05', '__score', '0.5'],
                ['__key', 'vector_01', '__score', '0.333333333333']
            ],
            'warnings', [],
            'execution_time', ANY
        ]
        self.env.assertEqual(res, expected)

    def test_knn_load_key(self):
        """Test hybrid search + LOAD __key"""
        hybrid_query = (
            "SEARCH 'invalid' "
            "VSIM @vector $BLOB FILTER @tag:{even} "
            "LOAD 3 @__key AS my_key"
        )
        hybrid_cmd = translate_hybrid_query(hybrid_query, self.vector_blob,self.index_name)
        res = self.env.executeCommand(*hybrid_cmd)
        results_index = recursive_index(res, 'results')
        results_index[-1] += 1
        results = access_nested_list(res, results_index)
        self.env.assertEqual(
            results[0],
            ['my_key', 'both_02'])
        self.env.assertEqual(
            results[1],
            ['my_key', 'both_10'])

    def test_knn_load_score(self):
        """Test hybrid search + LOAD __score"""
        hybrid_query = (
            "SEARCH '-@text:(both) -@text:(text)' "
            "VSIM @vector $BLOB FILTER @tag:{invalid_tag} "
            "COMBINE RRF 4 CONSTANT 3 WINDOW 2 LOAD 1 @__score"
        )
        hybrid_cmd = translate_hybrid_query(hybrid_query, self.vector_blob, self.index_name)
        res = self.env.executeCommand(*hybrid_cmd)
        self.env.assertEqual(res[3][0], ['__score', '0.25'])
        self.env.assertEqual(res[3][1], ['__score', '0.2'])

        # Currently we don't support aliasing __score
        hybrid_query = (
            "SEARCH '-@text:(both) -@text:(text)' "
            "VSIM @vector $BLOB FILTER @tag:{invalid_tag} "
            "COMBINE RRF 4 CONSTANT 3 WINDOW 2 LOAD 3 @__score AS my_score"
        )
        hybrid_cmd = translate_hybrid_query(hybrid_query, self.vector_blob, self.index_name)
        res = self.env.executeCommand(*hybrid_cmd)
        self.env.assertEqual(res[3][0], [])
        self.env.assertEqual(res[3][1], [])


    def test_knn_load_fields(self):
        """Test hybrid search using LOAD to load fields"""
        hybrid_query = (
            "SEARCH '@text:(even four) ~@text:(text)' "
            "VSIM @vector $BLOB FILTER @tag:{invalid_tag} "
            "LOAD 9 @text AS my_text @number AS my_number @tag AS my_tag"
        )
        hybrid_cmd = translate_hybrid_query(hybrid_query, self.vector_blob, self.index_name)
        res = self.env.executeCommand(*hybrid_cmd)

        results_index = recursive_index(res, 'results')
        results_index[-1] += 1
        results = access_nested_list(res, results_index)

        self.env.assertEqual(
            results[0],
            [
                'my_text', 'text four four four four  even',
                'my_number', '4',
                'my_tag', 'even'
            ]
        )
        self.env.assertEqual(
            results[1],
            [
                'my_text', 'both four four four four  even',
                'my_number', '4',
                'my_tag', 'even'
            ]
        )

    def test_knn_apply_on_default_output(self):
        """Test hybrid search using APPLY on default output fields"""
        hybrid_query = (
            "SEARCH '@text:(even four)' "
            "VSIM @vector $BLOB FILTER @tag:{invalid_tag} "
            "APPLY upper(@__key) AS upper_key "
            "APPLY @__score*2 AS double_score "
        )
        hybrid_cmd = translate_hybrid_query(hybrid_query, self.vector_blob, self.index_name)
        res = self.env.executeCommand(*hybrid_cmd)

        results_index = recursive_index(res, 'results')
        results_index[-1] += 1
        results = access_nested_list(res, results_index)

        for result in results:
            result=to_dict(result)
            self.env.assertEqual(len(result), 4)
            self.env.assertEqual(result['__key'].upper(), result['upper_key'])
            self.env.assertAlmostEqual(
                float(result['__score']) * 2,
                float(result['double_score']),
                delta=0.0000001)

    def test_knn_apply_on_custom_loaded_fields(self):
        """Test hybrid search using APPLY on custom loaded fields"""
        hybrid_query = (
            "SEARCH '@text:(even four)' "
            "VSIM @vector $BLOB FILTER @tag:{invalid_tag} "
            "LOAD 6 @text AS my_text @number AS my_number "
            "APPLY upper(@my_text) AS upper_text "
            "APPLY @my_number*2 AS double_number "
        )
        hybrid_cmd = translate_hybrid_query(hybrid_query, self.vector_blob, self.index_name)
        res = self.env.executeCommand(*hybrid_cmd)

        results_index = recursive_index(res, 'results')
        results_index[-1] += 1
        results = access_nested_list(res, results_index)

        for result in results:
            result=to_dict(result)
            self.env.assertEqual(len(result), 4)
            self.env.assertEqual(result['my_text'].upper(), result['upper_text'])
            self.env.assertAlmostEqual(
                float(result['my_number']) * 2,
                float(result['double_number']),
                delta=0.0000001)

    def test_knn_groupby(self):
        """Test hybrid search using GROUPBY"""
        hybrid_query = (
            "SEARCH '@text:(even four)' "
            "VSIM @vector $BLOB FILTER @tag:{invalid_tag} "
            "LOAD 1 @tag "
            "GROUPBY 1 @tag "
            "REDUCE COUNT 0 AS count "
        )
        hybrid_cmd = translate_hybrid_query(hybrid_query, self.vector_blob, self.index_name)
        res = self.env.executeCommand(*hybrid_cmd)
        self.env.assertEqual(res, [
            'total_results', 1,
            'results',
            [
               ['tag', 'even', 'count', '2']
            ],
            'warnings', [],
            'execution_time', ANY
        ])

    def test_knn_sortby_key_and_score(self):
        """Test hybrid search using SORTBY with key and score"""
        # Sort by key descending, score ascending
        hybrid_query = (
            "SEARCH '@text:(both) @number:[5 5]' "
            "VSIM @vector $BLOB FILTER '@number:[1 1]' "
            "COMBINE RRF 2 CONSTANT 1 "
            "SORTBY 4 @__key DESC @__score ASC "
        )
        hybrid_cmd = translate_hybrid_query(hybrid_query, self.vector_blob, self.index_name)
        res = self.env.executeCommand(*hybrid_cmd)
        expected = [
            'total_results', 3,
            'results',
            [
                ['__key', 'vector_01', '__score', '0.333333333333'],
                ['__key', 'both_05', '__score', '0.5'],
                ['__key', 'both_01', '__score', '0.5'],
            ],
            'warnings', [],
            'execution_time', ANY
        ]
        self.env.assertEqual(res, expected)

        # Sort by score ascending, key ascending
        hybrid_query = (
            "SEARCH '@text:(both) @number:[5 5]' "
            "VSIM @vector $BLOB FILTER '@number:[1 1]' "
            "COMBINE RRF 2 CONSTANT 1 "
            "SORTBY 4 @__score ASC @__key ASC"
        )
        hybrid_cmd = translate_hybrid_query(hybrid_query, self.vector_blob, self.index_name)
        res = self.env.executeCommand(*hybrid_cmd)
        expected = [
            'total_results', 3,
            'results',
            [
                ['__key', 'vector_01', '__score', '0.333333333333'],
                ['__key', 'both_01', '__score', '0.5'],
                ['__key', 'both_05', '__score', '0.5'],
            ],
            'warnings', [],
            'execution_time', ANY
        ]
        self.env.assertEqual(res, expected)


    def test_knn_sortby_with_apply(self):
        """Test hybrid search using SORTBY with APPLY"""
        hybrid_query = (
            "SEARCH '@text:(both) @number:[5 5]' "
            "VSIM @vector $BLOB FILTER '@number:[1 1]' "
            "COMBINE RRF 2 CONSTANT 1 "
            "LOAD 3 @number @__key @__score "
            "APPLY 10-@number AS 10_minus_number "
            "SORTBY 6 @10_minus_number ASC @__key ASC @__score ASC"
        )
        hybrid_cmd = translate_hybrid_query(hybrid_query, self.vector_blob, self.index_name)
        res = self.env.executeCommand(*hybrid_cmd)
        expected = [
            'total_results', 3,
            'results',
            [
                ['number', '5', '__key', 'both_05', '__score', '0.5', '10_minus_number', '5'],
                ['number', '1', '__key', 'both_01', '__score', '0.5', '10_minus_number', '9'],
                ['number', '1', '__key', 'vector_01', '__score', '0.333333333333', '10_minus_number', '9']
            ],
            'warnings', [],
            'execution_time', ANY
        ]
        self.env.assertEqual(res, expected)

    def test_knn_with_params(self):
        """Test hybrid search using KNN with parameters"""
        hybrid_query = (
            "SEARCH '@text:(both) @number:[4 5]' "
            "VSIM @vector $BLOB FILTER '@number:[3 3]' "
            "COMBINE RRF 2 CONSTANT 1"
        )
        hybrid_cmd = translate_hybrid_query(hybrid_query, self.vector_blob, self.index_name)
        expected_result = self.env.executeCommand(*hybrid_cmd)
        expected_result[7] = ANY # Ignore execution time

        # Use parameters in vector value
        hybrid_cmd = (
            'FT.HYBRID', self.index_name,
            'SEARCH', '@text:(both) @number:[4 5]',
            'VSIM', '@vector', '$MYVECTOR', 'FILTER', '@number:[3 3]',
            'COMBINE', 'RRF', '2', 'CONSTANT', '1',
            'PARAMS', '2', 'MYVECTOR', self.vector_blob
        )
        res = self.env.executeCommand(*hybrid_cmd)
        self.env.assertEqual(res, expected_result)

        # Use parameters in SEARCH term
        hybrid_cmd = (
            'FT.HYBRID', self.index_name,
            'SEARCH', '@text:($MYTEXT) @number:[4 5]',
            'VSIM', '@vector', self.vector_blob, 'FILTER', '@number:[3 3]',
            'COMBINE', 'RRF', '2', 'CONSTANT', '1',
            'PARAMS', '2', 'MYTEXT', 'both'
        )
        res = self.env.executeCommand(*hybrid_cmd)
        self.env.assertEqual(res, expected_result)

        # Use parameters in VSIM FILTER
        hybrid_cmd = (
            'FT.HYBRID', self.index_name,
            'SEARCH', '@text:(both) @number:[4 5]',
            'VSIM', '@vector', self.vector_blob,
            'FILTER', '@number:[$MYNUMBER 3]',
            'COMBINE', 'RRF', '2', 'CONSTANT', '1',
            'PARAMS', '2', 'MYNUMBER', '3'
        )
        res = self.env.executeCommand(*hybrid_cmd)
        self.env.assertEqual(res, expected_result)

        # Multiple parameters
        hybrid_cmd = (
            'FT.HYBRID', self.index_name,
            'SEARCH', '@text:($MYTEXT) @number:[$FOUR $FIVE]',
            'VSIM', '@vector', '$MYVECTOR', 'FILTER', '@number:[$THREE $THREE]',
            'COMBINE', 'RRF', 2, 'CONSTANT', 1,
            'PARAMS', 10, 'MYTEXT', 'both', 'MYVECTOR', self.vector_blob,
            'THREE', 3, 'FOUR', 4, 'FIVE', 5
        )
        res = self.env.executeCommand(*hybrid_cmd)
        self.env.assertEqual(res, expected_result)


    def test_knn_post_filter(self):
        """Test hybrid search using KNN + post-filter"""
        # Run query without post-filter
        hybrid_cmd = [
            'FT.HYBRID', self.index_name,
            'SEARCH', '@text:(both) @number:[1 3]',
            'VSIM', '@vector', self.vector_blob,
            'FILTER', '@text:(both) @number:[1 3]',
            'COMBINE', 'RRF', '2', 'CONSTANT', '3',
            'LOAD', '2', '@__key', '@__score',
        ]
        unfiltered_res = self.env.executeCommand(*hybrid_cmd)
        unfiltered_dict = to_dict(unfiltered_res)

        # Add post-filter and re-run
        hybrid_cmd.append('FILTER')
        hybrid_cmd.append('@__key == "both_01"')
        filtered_res = self.env.executeCommand(*hybrid_cmd)
        filtered_dict = to_dict(filtered_res)

        # total_results should be the correct number of results we got
        self.env.assertEqual(unfiltered_dict['total_results'], 3)
        self.env.assertEqual(filtered_dict['total_results'], 1)

        # But only 1 result is returned by the filtered query:
        expected = [
            'total_results', 1,
            'results',
            [
                ['__key', 'both_01', '__score', ANY]
            ],
            'warnings', [],
            'execution_time', ANY
        ]
        self.env.assertEqual(filtered_res, expected)


    ############################################################################
    # Range query tests
    ############################################################################
    def test_range_basic(self):
        """Test hybrid search using range query scenario"""
        scenario = {
            "hybrid_query": "SEARCH '@text:(even) ~@text:(both)' VSIM @vector $BLOB RANGE 2 RADIUS 500",
            "search_equivalent": "@text:(even) ~@text:(both)",
            "vector_equivalent": "@vector:[VECTOR_RANGE 500 $BLOB]=>{$YIELD_DISTANCE_AS: vector_distance}"
        }
        run_test_scenario(self.env, self.index_name, scenario, self.vector_blob)

    def test_range_epsilon(self):
        """Test hybrid search using range with parameters"""
        scenario = {
            "hybrid_query": "SEARCH '@text:(four|even) ~@text:(text)' VSIM @vector_hnsw $BLOB RANGE 4 RADIUS 5 EPSILON 0.5",
            "search_equivalent": "@text:(four|even) ~@text:(text)",
            "vector_equivalent": "@vector_hnsw:[VECTOR_RANGE 5 $BLOB]=>{$EPSILON:0.5; $YIELD_DISTANCE_AS: vector_distance}"
        }
        run_test_scenario(self.env, self.index_name, scenario, self.vector_blob)<|MERGE_RESOLUTION|>--- conflicted
+++ resolved
@@ -164,14 +164,8 @@
     def test_knn_yield_score_as(self):
          """Test hybrid search using KNN + YIELD_SCORE_AS parameter"""
          scenario = {
-<<<<<<< HEAD
-             "hybrid_query": "SEARCH '@text:even ~@text:(text)' VSIM @vector $BLOB KNN 4 K 10 YIELD_SCORE_AS vector_distance",
+             "hybrid_query": "SEARCH '@text:even ~@text:(text)' VSIM @vector $BLOB KNN 2 K 10 YIELD_SCORE_AS vector_distance",
              "search_equivalent": "@text:even ~@text:(text)",
-=======
-             "test_name": "KNN query with parameters",
-             "hybrid_query": "SEARCH even VSIM @vector $BLOB KNN 2 K 10 YIELD_SCORE_AS vector_distance",
-             "search_equivalent": "even",
->>>>>>> 3d9a8cbd
              "vector_equivalent": "*=>[KNN 10 @vector $BLOB]=>{$YIELD_DISTANCE_AS: vector_distance}"
          }
          run_test_scenario(self.env, self.index_name, scenario, self.vector_blob)
