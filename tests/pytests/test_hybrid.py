import numpy as np
from RLTest import Env
from common import *
from utils.hybrid import *


# =============================================================================
# HYBRID SEARCH TESTS CLASS
# =============================================================================

class testHybridSearch:
    '''
    Run all hybrid search tests on a single env without taking
    env down between tests. The test data is created once in __init__.
    '''
    def __init__(self):
        self.env = Env()
        self.dim = 128
        self.index_name = "idx"
        self._create_index(self.index_name, self.dim)
        self._generate_hybrid_test_data(self.dim)
        self.vector_blob = create_np_array_typed([2.3] * self.dim).tobytes()


    def _create_index(self, index_name: str, dim: int):
        """Create index with vector, text, numeric and tag fields"""
        data_type = "FLOAT32"
        try:
            self.env.cmd('FT.DROPINDEX', index_name)
        except:
            pass  # Index doesn't exist, which is fine
        self.env.expect(
            'FT.CREATE', index_name, 'SCHEMA',
            'vector', 'VECTOR', 'FLAT', '6', 'TYPE', data_type, 'DIM', dim,
            'DISTANCE_METRIC', 'L2',
            'vector_hnsw', 'VECTOR', 'HNSW', '6', 'TYPE', data_type, 'DIM', dim,
            'DISTANCE_METRIC', 'COSINE',
            'text', 'TEXT',
            'number', 'NUMERIC',
            'tag', 'TAG').ok()


    def _generate_hybrid_test_data(self, dim: int):
        """
        Generate sample data for hybrid search tests.
        This runs once when the class is instantiated.
        """
        num_vectors = 10
        # Generate and load data
        np.random.seed(42)  # For reproducibility
        conn = getConnectionByEnv(self.env)
        p = conn.pipeline(transaction=False)

        words = ["zero", "one", "two", "three", "four", "five", "six", "seven",
                 "eight", "nine"]

        for i in range(1, num_vectors + 1):
            # Generate field values

            if i % 2 == 0:
                tag_value = "even"
            else:
                tag_value = "odd"

            text_value = f"{words[i % len(words)]} {tag_value}"

            # Create documents with only text
            p.execute_command('HSET', f'text_{i:02d}',
                              'text', f'text {text_value}',
                              'number', i,
                              'tag', tag_value)

            # Create documents with only vector
            vector_value_1 = np.random.rand(dim).astype(np.float32).tobytes()
            p.execute_command('HSET', f'vector_{i:02d}',
                              'vector', vector_value_1,
                              'vector_hnsw', vector_value_1,
                              'number', i, 'tag', tag_value)

            # Create documents with both vector and text data
            vector_value_2 = np.random.rand(dim).astype(np.float32).tobytes()
            p.execute_command('HSET', f'both_{i:02d}',
                              'vector', vector_value_2,
                              'vector', vector_value_2,
                              'text', f'both {text_value}',
                              'number', i,
                              'tag', tag_value)

        p.execute()

    ############################################################################
    # KNN Vector search tests
    ############################################################################
    def test_knn_single_token_search(self):
        """Test hybrid search using KNN + single token search scenario"""
        if CLUSTER:
            raise SkipTest()
        scenario = {
            "test_name": "Single token text search",
            "hybrid_query": "SEARCH two VSIM @vector $BLOB LIMIT 0 11",
            "search_equivalent": "two",
            "vector_equivalent": "*=>[KNN 10 @vector $BLOB AS vector_distance]"
        }
        run_test_scenario(self.env, self.index_name, scenario, self.vector_blob)

    def test_knn_wildcard_search(self):
        """Test hybrid search using KNN + wildcard search scenario"""
        if CLUSTER:
            raise SkipTest()
        scenario = {
            "test_name": "Wildcard text search",
            "hybrid_query": "SEARCH * VSIM @vector $BLOB",
            "search_equivalent": "*",
            "vector_equivalent": "*=>[KNN 10 @vector $BLOB AS vector_distance]"
        }
        # TODO: Why the search_equivalent query returns 'vector_' docs with higher scores than the ones from 'both_' docs?
        run_test_scenario(self.env, self.index_name, scenario, self.vector_blob)

    def test_knn_custom_k(self):
        """Test hybrid search using KNN with custom k scenario"""
        if CLUSTER:
            raise SkipTest()
        scenario = {
            "test_name": "KNN with custom k",
            "hybrid_query": "SEARCH even VSIM @vector $BLOB KNN 2 K 5",
            "search_equivalent": "even",
            "vector_equivalent": "*=>[KNN 5 @vector $BLOB AS vector_distance]"
        }
        run_test_scenario(self.env, self.index_name, scenario, self.vector_blob)

    def test_knn_custom_rrf_constant(self):
        """Test hybrid search using KNN with custom RRF CONSTANT"""
        if CLUSTER:
            raise SkipTest()
        scenario = {
            "test_name": "KNN with custom RRF CONSTANT",
            "hybrid_query": "SEARCH even VSIM @vector $BLOB KNN 2 K 10 COMBINE RRF 2 CONSTANT 50",
            "search_equivalent": "even",
            "vector_equivalent": "*=>[KNN 10 @vector $BLOB AS vector_distance]",
            "rrf_constant": 50
        }
        run_test_scenario(self.env, self.index_name, scenario, self.vector_blob)

    def test_knn_custom_rrf_window(self):
        """Test hybrid search using KNN with custom RRF WINDOW"""
        if CLUSTER:
            raise SkipTest()
        scenario = {
            "test_name": "KNN with custom RRF WINDOW",
            "hybrid_query": "SEARCH even VSIM @vector $BLOB KNN 2 K 10 COMBINE RRF 2 WINDOW 2",
            "search_equivalent": "even",
            "vector_equivalent": "*=>[KNN 10 @vector $BLOB AS vector_distance]",
            "vector_suffix": "LIMIT 0 2"
        }
        run_test_scenario(self.env, self.index_name, scenario, self.vector_blob)

    def test_knn_ef_runtime(self):
        """Test hybrid search using KNN + EF_RUNTIME parameter"""
        if CLUSTER:
            raise SkipTest()
        scenario = {
            "test_name": "KNN query with parameters",
            "hybrid_query": "SEARCH even VSIM @vector_hnsw $BLOB KNN 4 K 10 EF_RUNTIME 100",
            "search_equivalent": "even",
            "vector_equivalent": "*=>[KNN 10 @vector_hnsw $BLOB EF_RUNTIME 100]=>{$YIELD_DISTANCE_AS: vector_distance}"
        }
        run_test_scenario(self.env, self.index_name, scenario, self.vector_blob)

    # # TODO: Enable this test after adding support for YIELD_DISTANCE_AS in VSIM
    # def test_knn_yield_distance_as(self):
    #     """Test hybrid search using KNN + YIELD_DISTANCE_AS parameter"""
    #     if CLUSTER:
    #         raise SkipTest()
    #     scenario = {
    #         "test_name": "KNN query with parameters",
    #         "hybrid_query": "SEARCH even VSIM @vector $BLOB KNN 4 K 10 YIELD_DISTANCE_AS vector_distance",
    #         "search_equivalent": "even",
    #         "vector_equivalent": "*=>[KNN 10 @vector $BLOB]=>{$YIELD_DISTANCE_AS: vector_distance}"
    #     }
    #     run_test_scenario(self.env, self.index_name, scenario)

    def test_knn_text_vector_prefilter(self):
        """Test hybrid search using KNN + VSIM text prefilter"""
        if CLUSTER:
            raise SkipTest()
        scenario = {
            "test_name": "KNN with text prefilter",
            "hybrid_query": "SEARCH @text:(even) VSIM @vector $BLOB FILTER @text:(two|four|six)",
            "search_equivalent": "@text:(even)",
            "vector_equivalent": "(@text:(two|four|six))=>[KNN 10 @vector $BLOB AS vector_distance]"
        }
        run_test_scenario(self.env, self.index_name, scenario, self.vector_blob)

    def test_knn_numeric_vector_prefilter(self):
        """Test hybrid search using KNN + numeric prefilter"""
        if CLUSTER:
            raise SkipTest()
        scenario = {
            "test_name": "KNN with numeric prefilter",
            "hybrid_query": "SEARCH @text:even VSIM @vector $BLOB FILTER '@number:[2 5]'",
            "search_equivalent": "@text:even",
            "vector_equivalent": "(@number:[2 5])=>[KNN 10 @vector $BLOB AS vector_distance]",
            "vector_suffix": "LIMIT 0 10"
        }
        run_test_scenario(self.env, self.index_name, scenario, self.vector_blob)

    def test_knn_tag_vector_prefilter(self):
        """Test hybrid search using KNN + tag prefilter"""
        if CLUSTER:
            raise SkipTest()
        scenario = {
            "test_name": "KNN with tag prefilter",
            "hybrid_query": "SEARCH @text:even VSIM @vector $BLOB FILTER @tag:{odd}",
            "search_equivalent": "@text:even",
            "vector_equivalent": "(@tag:{odd})=>[KNN 10 @vector $BLOB AS vector_distance]"
        }
        run_test_scenario(self.env, self.index_name, scenario, self.vector_blob)

    def test_knn_no_vector_results(self):
        """Test hybrid search using KNN + vector prefilter that returns zero results"""
        if CLUSTER:
            raise SkipTest()
        scenario = {
            "test_name": "KNN with vector prefilter that returns zero results",
            "hybrid_query": "SEARCH @text:even VSIM @vector $BLOB FILTER @tag:{invalid_tag}",
            "search_equivalent": "@text:even",
            "vector_equivalent": "(@tag:{invalid_tag})=>[KNN 10 @vector $BLOB AS vector_distance]"
        }
        run_test_scenario(self.env, self.index_name, scenario, self.vector_blob)

    def test_knn_no_text_results(self):
        """Test hybrid search using KNN + text prefilter that returns zero results"""
        if CLUSTER:
            raise SkipTest()
        scenario = {
            "test_name": "KNN with vector prefilter that returns zero results",
            "hybrid_query": "SEARCH @text:(invalid_text) VSIM @vector $BLOB",
            "search_equivalent": "@text:(invalid_text)",
            "vector_equivalent": "*=>[KNN 10 @vector $BLOB AS vector_distance]"
        }
        run_test_scenario(self.env, self.index_name, scenario, self.vector_blob)

    def test_knn_default_output(self):
        """Test hybrid search using default output fields"""
        if CLUSTER:
            raise SkipTest()
        hybrid_query = (
            "SEARCH '@text:(both) @number:[5 5]' "
            "VSIM @vector $BLOB FILTER '@number:[1 1]' "
            "COMBINE RRF 2 CONSTANT 1"
        )
        # DocId     | SEARCH_RANK | VECTOR_RANK | SCORE
        # ----------------------------------------------------
        # both_01   | -           | 1           | 1/(4) = 0.25
        # both_05   | 1           | -           | 1/(4) = 0.25
        # vector_01 | -           | 2           | 1/(5) = 0.20
        hybrid_cmd = translate_hybrid_query(hybrid_query, self.vector_blob,self.index_name)
        res = self.env.executeCommand(*hybrid_cmd)
        expected = [
            'format', 'STRING',
            'results',
            [
                ['attributes', ['__key', 'both_01', '__score', '0.5']],
                ['attributes', ['__key', 'both_05', '__score', '0.5']],
                ['attributes', ['__key', 'vector_01', '__score', '0.333333333333']]
            ],
            'total_results', 3,
            'warning', [],
            'execution_time', ANY
        ]
        self.env.assertEqual(res, expected)

    def test_knn_load_key(self):
        """Test hybrid search + LOAD __key"""
        if CLUSTER:
            raise SkipTest()
        hybrid_query = (
            "SEARCH '@text:(even four)' "
            "VSIM @vector $BLOB FILTER @tag:{invalid_tag} "
            "LOAD 3 __key AS my_key"
        )
        hybrid_cmd = translate_hybrid_query(hybrid_query, self.vector_blob,self.index_name)
        res = self.env.executeCommand(*hybrid_cmd)
        self.env.assertEqual(
            res[3][0][1],
            ['my_key', 'text_04'])
        self.env.assertEqual(
            res[3][1][1],
            ['my_key', 'both_04'])

    # # TODO: Enable this test after fixing MOD-10987
    # def test_knn_load_score(self):
    #     """Test hybrid search + LOAD __score"""
    #     if CLUSTER:
    #         raise SkipTest()
    #     hybrid_query = f"SEARCH '-@text:(both) -@text:(text)' VSIM @vector $BLOB FILTER @tag:{{invalid_tag}} COMBINE RRF 4 K 3 WINDOW 2 LOAD 3 __score AS my_score"
    #     hybrid_cmd = translate_hybrid_query(hybrid_query, self.vector_blob, self.index_name)
    #     res = self.env.executeCommand(*hybrid_cmd)
    #     self.env.assertEqual(
    #         res[3][0][1],
    #         ['my_score', '0.25'])
    #     self.env.assertEqual(
    #         res[3][1][1],
    #         ['my_score', '0.2'])

    def test_knn_load_fields(self):
        """Test hybrid search using LOAD to load fields"""
        if CLUSTER:
            raise SkipTest()
        hybrid_query = (
            "SEARCH '@text:(even four)' "
            "VSIM @vector $BLOB FILTER @tag:{invalid_tag} "
            "LOAD 9 @text AS my_text @number AS my_number @tag AS my_tag"
        )
        hybrid_cmd = translate_hybrid_query(hybrid_query, self.vector_blob, self.index_name)
        res = self.env.executeCommand(*hybrid_cmd)
        self.env.assertEqual(
            res[3][0][1],
            [
                'my_text', 'text four even',
                'my_number', '4',
                'my_tag', 'even'
            ]
        )
        self.env.assertEqual(
            res[3][1][1],
            [
                'my_text', 'both four even',
                'my_number', '4',
                'my_tag', 'even'
            ]
        )

    def test_knn_apply_on_default_output(self):
        """Test hybrid search using APPLY on default output fields"""
        if CLUSTER:
            raise SkipTest()
        hybrid_query = (
            "SEARCH '@text:(even four)' "
            "VSIM @vector $BLOB FILTER @tag:{invalid_tag} "
            "APPLY upper(@__key) AS upper_key "
            "APPLY @__score*2 AS double_score "
        )
        hybrid_cmd = translate_hybrid_query(hybrid_query, self.vector_blob, self.index_name)
        res = self.env.executeCommand(*hybrid_cmd)

        res_1 = to_dict(res[3][0][1])
        self.env.assertEqual(len(res_1), 4)
        self.env.assertEqual(res_1['__key'].upper(), res_1['upper_key'])
        self.env.assertAlmostEqual(
            float(res_1['__score']) * 2,
            float(res_1['double_score']),
            delta=0.0000001)

        res_2 = to_dict(res[3][1][1])
        self.env.assertEqual(len(res_2), 4)
        self.env.assertEqual(res_2['__key'].upper(), res_2['upper_key'])
        self.env.assertAlmostEqual(
            float(res_2['__score']) * 2,
            float(res_2['double_score']),
            delta=0.0000001)

    def test_knn_apply_on_custom_loaded_fields(self):
        """Test hybrid search using APPLY on custom loaded fields"""
        if CLUSTER:
            raise SkipTest()
        hybrid_query = (
            "SEARCH '@text:(even four)' "
            "VSIM @vector $BLOB FILTER @tag:{invalid_tag} "
            "LOAD 6 @text AS my_text @number AS my_number "
            "APPLY upper(@my_text) AS upper_text "
            "APPLY @my_number*2 AS double_number "
        )
        hybrid_cmd = translate_hybrid_query(hybrid_query, self.vector_blob, self.index_name)
        res = self.env.executeCommand(*hybrid_cmd)

        res_1 = to_dict(res[3][0][1])
        self.env.assertEqual(len(res_1), 4)
        self.env.assertEqual(res_1['my_text'].upper(), res_1['upper_text'])
        self.env.assertAlmostEqual(
            float(res_1['my_number']) * 2,
            float(res_1['double_number']),
            delta=0.0000001)

        res_2 = to_dict(res[3][1][1])
        self.env.assertEqual(len(res_2), 4)
        self.env.assertEqual(res_2['my_text'].upper(), res_2['upper_text'])
        self.env.assertAlmostEqual(
            float(res_2['my_number']) * 2,
            float(res_2['double_number']),
            delta=0.0000001)

    # # TODO: Enable this test after fixing GROUPBY in hybrid search
    # def test_knn_groupby(self):
    #     """Test hybrid search using GROUPBY"""
    #     if CLUSTER:
    #         raise SkipTest()
    #     hybrid_query = (
    #         "SEARCH '@text:(even four)' "
    #         "VSIM @vector $BLOB FILTER @tag:{invalid_tag} "
    #         "LOAD 1 @tag "
    #         "GROUPBY 1 @tag "
    #         "REDUCE COUNT 0 AS count "
    #     )
    #     hybrid_cmd = translate_hybrid_query(hybrid_query, self.vector_blob, self.index_name)
    #     res = self.env.executeCommand(*hybrid_cmd)
    #     print(res)
    #     self.env.assertEqual(res, [
    #         'format', 'STRING',
    #         'results',
    #         [
    #             ['attributes', [['tag', 'even', 'count', '2']]]
    #         ],
    #         'total_results', 1,
    #         'warning', [],
    #         'execution_time', ANY
    #     ])

    def test_knn_sortby_key_and_score(self):
        """Test hybrid search using SORTBY with key and score"""
        if CLUSTER:
            raise SkipTest()
        # Sort by key descending, score ascending
        hybrid_query = (
            "SEARCH '@text:(both) @number:[5 5]' "
            "VSIM @vector $BLOB FILTER '@number:[1 1]' "
            "COMBINE RRF 2 CONSTANT 1 "
            "SORTBY 4 @__key DESC @__score ASC "
        )
        hybrid_cmd = translate_hybrid_query(hybrid_query, self.vector_blob, self.index_name)
        res = self.env.executeCommand(*hybrid_cmd)
        expected = [
            'format', 'STRING',
            'results',
            [
                ['attributes', ['__key', 'vector_01', '__score', '0.333333333333']],
                ['attributes', ['__key', 'both_05', '__score', '0.5']],
                ['attributes', ['__key', 'both_01', '__score', '0.5']],
            ],
            'total_results', 3,
            'warning', [],
            'execution_time', ANY
        ]
        self.env.assertEqual(res, expected)

        # Sort by score ascending, key ascending
        hybrid_query = (
            "SEARCH '@text:(both) @number:[5 5]' "
            "VSIM @vector $BLOB FILTER '@number:[1 1]' "
            "COMBINE RRF 2 CONSTANT 1 "
            "SORTBY 4 @__score ASC @__key ASC"
        )
        hybrid_cmd = translate_hybrid_query(hybrid_query, self.vector_blob, self.index_name)
        res = self.env.executeCommand(*hybrid_cmd)
        expected = [
            'format', 'STRING',
            'results',
            [
                ['attributes', ['__key', 'vector_01', '__score', '0.333333333333']],
                ['attributes', ['__key', 'both_01', '__score', '0.5']],
                ['attributes', ['__key', 'both_05', '__score', '0.5']],
            ],
            'total_results', 3,
            'warning', [],
            'execution_time', ANY
        ]
        self.env.assertEqual(res, expected)


    def test_knn_sortby_with_apply(self):
        """Test hybrid search using SORTBY with APPLY"""
        if CLUSTER:
            raise SkipTest()
        hybrid_query = (
            "SEARCH '@text:(both) @number:[5 5]' "
            "VSIM @vector $BLOB FILTER '@number:[1 1]' "
            "COMBINE RRF 2 CONSTANT 1 "
            "LOAD 3 @number @__key @__score "
            "APPLY 10-@number AS 10_minus_number "
            "SORTBY 6 @10_minus_number ASC @__key ASC @__score ASC"
        )
        hybrid_cmd = translate_hybrid_query(hybrid_query, self.vector_blob, self.index_name)
        res = self.env.executeCommand(*hybrid_cmd)
        expected = [
            'format', 'STRING',
            'results',
            [
                ['attributes', ['number', '5', '__key', 'both_05', '__score', '0.5', '10_minus_number', '5']],
                ['attributes', ['number', '1', '__key', 'both_01', '__score', '0.5', '10_minus_number', '9']],
                ['attributes', ['number', '1', '__key', 'vector_01', '__score', '0.333333333333', '10_minus_number', '9']]
            ],
            'total_results', 3,
            'warning', [],
            'execution_time', ANY
        ]
        self.env.assertEqual(res, expected)

    def test_knn_with_params(self):
        """Test hybrid search using KNN with parameters"""
        if CLUSTER:
            raise SkipTest()
        hybrid_query = (
            "SEARCH '@text:(both) @number:[4 5]' "
            "VSIM @vector $BLOB FILTER '@number:[3 3]' "
            "COMBINE RRF 2 CONSTANT 1"
        )
        hybrid_cmd = translate_hybrid_query(hybrid_query, self.vector_blob, self.index_name)
        expected_result = self.env.executeCommand(*hybrid_cmd)
        expected_result[9] = ANY # Ignore execution time

        # Use parameters in vector value
        hybrid_cmd = (
            'FT.HYBRID', self.index_name,
            'SEARCH', '@text:(both) @number:[4 5]',
            'VSIM', '@vector', '$MYVECTOR', 'FILTER', '@number:[3 3]',
<<<<<<< HEAD
            'COMBINE', 'RRF', '2', 'CONSTANT', '1',
            'PARAMS', '2', 'MYVECTOR', self.vector_blob_utf8
=======
            'COMBINE', 'RRF', '2', 'K', '1',
            'PARAMS', '2', 'MYVECTOR', self.vector_blob
>>>>>>> a9590c7c
        )
        res = self.env.executeCommand(*hybrid_cmd)
        self.env.assertEqual(res, expected_result)

        # Use parameters in SEARCH term
        # TODO: MOD-10970 This requires DIALECT 2
        hybrid_cmd = (
            'FT.HYBRID', self.index_name,
            'SEARCH', '@text:($MYTEXT) @number:[4 5]',
<<<<<<< HEAD
            'VSIM', '@vector', self.vector_blob_utf8, 'FILTER', '@number:[3 3]',
            'COMBINE', 'RRF', '2', 'CONSTANT', '1',
=======
            'VSIM', '@vector', self.vector_blob, 'FILTER', '@number:[3 3]',
            'COMBINE', 'RRF', '2', 'K', '1',
>>>>>>> a9590c7c
            'PARAMS', '2', 'MYTEXT', 'both',
            'DIALECT', '2'
        )
        res = self.env.executeCommand(*hybrid_cmd)
        self.env.assertEqual(res, expected_result)

        # Use parameters in VSIM FILTER
        # TODO: MOD-10970 This requires DIALECT 2
        hybrid_cmd = (
            'FT.HYBRID', self.index_name,
            'SEARCH', '@text:(both) @number:[4 5]',
            'VSIM', '@vector', self.vector_blob,
            'FILTER', '@number:[$MYNUMBER 3]',
            'COMBINE', 'RRF', '2', 'CONSTANT', '1',
            'PARAMS', '2', 'MYNUMBER', '3',
            'DIALECT', '2'
        )
        res = self.env.executeCommand(*hybrid_cmd)
        self.env.assertEqual(res, expected_result)

        # Multiple parameters
        hybrid_cmd = (
            'FT.HYBRID', self.index_name,
            'SEARCH', '@text:($MYTEXT) @number:[$FOUR $FIVE]',
            'VSIM', '@vector', '$MYVECTOR', 'FILTER', '@number:[$THREE $THREE]',
<<<<<<< HEAD
            'COMBINE', 'RRF', 2, 'CONSTANT', 1,
            'PARAMS', 10, 'MYTEXT', 'both', 'MYVECTOR', self.vector_blob_utf8,
=======
            'COMBINE', 'RRF', 2, 'K', 1,
            'PARAMS', 10, 'MYTEXT', 'both', 'MYVECTOR', self.vector_blob,
>>>>>>> a9590c7c
            'THREE', 3, 'FOUR', 4, 'FIVE', 5,
            'DIALECT', 2
        )
        res = self.env.executeCommand(*hybrid_cmd)
        self.env.assertEqual(res, expected_result)


    def test_knn_post_filter(self):
        """Test hybrid search using KNN + post-filter"""
        if CLUSTER:
            raise SkipTest()
        # Run query without post-filter
        hybrid_cmd = [
            'FT.HYBRID', self.index_name,
            'SEARCH', '@text:(both) @number:[1 3]',
            'VSIM', '@vector', self.vector_blob,
            'FILTER', '@text:(both) @number:[1 3]',
            'COMBINE', 'RRF', '2', 'CONSTANT', '3',
            'LOAD', '2', '__key', '__score',
        ]
        unfiltered_res = self.env.executeCommand(*hybrid_cmd)
        unfiltered_dict = to_dict(unfiltered_res)

        # Add post-filter and re-run
        hybrid_cmd.append('FILTER')
        hybrid_cmd.append('@__key == "both_01"')
        filtered_res = self.env.executeCommand(*hybrid_cmd)
        filtered_dict = to_dict(filtered_res)

        # total_results should be the number of results before filtering.
        self.env.assertEqual(unfiltered_dict['total_results'], 3)
        self.env.assertEqual(filtered_dict['total_results'], 3)

        # But only 1 result is returned by the filtered query:
        expected = [
            'format', 'STRING',
            'results',
            [
                ['attributes', ['__key', 'both_01', '__score', '0.45']]
            ],
            'total_results', 3,
            'warning', [],
            'execution_time', ANY
        ]
        self.env.assertEqual(filtered_res, expected)


    ############################################################################
    # Range query tests
    ############################################################################
    def test_range_basic(self):
        """Test hybrid search using range query scenario"""
        if CLUSTER:
            raise SkipTest()
        scenario = {
            "test_name": "Range query",
            "hybrid_query": "SEARCH @text:(four|even) VSIM @vector $BLOB RANGE 2 RADIUS 5",
            "search_equivalent": "@text:(four|even)",
            "vector_equivalent": "@vector:[VECTOR_RANGE 5 $BLOB]=>{$YIELD_DISTANCE_AS: vector_distance}"
        }
        run_test_scenario(self.env, self.index_name, scenario, self.vector_blob)

    # # TODO: Enable this test after fixing memory leak MOD-11140
    # def test_range_epsilon(self):
    #     """Test hybrid search using range with parameters"""
    #     if CLUSTER:
    #         raise SkipTest()
    #     scenario = {
    #         "test_name": "Range query",
    #         "hybrid_query": "SEARCH @text:(four|even) VSIM @vector_hnsw $BLOB RANGE 4 RADIUS 5 EPSILON 0.5",
    #         "search_equivalent": "@text:(four|even)",
    #         "vector_equivalent": "@vector_hnsw:[VECTOR_RANGE 5 $BLOB]=>{$EPSILON:0.5; $YIELD_DISTANCE_AS: vector_distance}"
    #     }
    #     run_test_scenario(self.env, self.index_name, scenario)

<|MERGE_RESOLUTION|>--- conflicted
+++ resolved
@@ -513,13 +513,8 @@
             'FT.HYBRID', self.index_name,
             'SEARCH', '@text:(both) @number:[4 5]',
             'VSIM', '@vector', '$MYVECTOR', 'FILTER', '@number:[3 3]',
-<<<<<<< HEAD
             'COMBINE', 'RRF', '2', 'CONSTANT', '1',
-            'PARAMS', '2', 'MYVECTOR', self.vector_blob_utf8
-=======
-            'COMBINE', 'RRF', '2', 'K', '1',
             'PARAMS', '2', 'MYVECTOR', self.vector_blob
->>>>>>> a9590c7c
         )
         res = self.env.executeCommand(*hybrid_cmd)
         self.env.assertEqual(res, expected_result)
@@ -529,13 +524,8 @@
         hybrid_cmd = (
             'FT.HYBRID', self.index_name,
             'SEARCH', '@text:($MYTEXT) @number:[4 5]',
-<<<<<<< HEAD
-            'VSIM', '@vector', self.vector_blob_utf8, 'FILTER', '@number:[3 3]',
+            'VSIM', '@vector', self.vector_blob, 'FILTER', '@number:[3 3]',
             'COMBINE', 'RRF', '2', 'CONSTANT', '1',
-=======
-            'VSIM', '@vector', self.vector_blob, 'FILTER', '@number:[3 3]',
-            'COMBINE', 'RRF', '2', 'K', '1',
->>>>>>> a9590c7c
             'PARAMS', '2', 'MYTEXT', 'both',
             'DIALECT', '2'
         )
@@ -561,13 +551,8 @@
             'FT.HYBRID', self.index_name,
             'SEARCH', '@text:($MYTEXT) @number:[$FOUR $FIVE]',
             'VSIM', '@vector', '$MYVECTOR', 'FILTER', '@number:[$THREE $THREE]',
-<<<<<<< HEAD
             'COMBINE', 'RRF', 2, 'CONSTANT', 1,
-            'PARAMS', 10, 'MYTEXT', 'both', 'MYVECTOR', self.vector_blob_utf8,
-=======
-            'COMBINE', 'RRF', 2, 'K', 1,
             'PARAMS', 10, 'MYTEXT', 'both', 'MYVECTOR', self.vector_blob,
->>>>>>> a9590c7c
             'THREE', 3, 'FOUR', 4, 'FIVE', 5,
             'DIALECT', 2
         )
