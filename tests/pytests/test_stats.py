--- conflicted
+++ resolved
@@ -38,25 +38,15 @@
         # with a left child and a right child. Each child has an inverted index.
         conn.execute_command('HSET', 'doc%d' % i, 'n', (i % num_values) + value_offset)
 
-<<<<<<< HEAD
-    # Expected inverted index size total: 590 bytes
-    # 2 * (buffer size + inverted index structure size)
-    # 2 * (207 + 80) = 590
-=======
-    # Expected inverted index size total: 527 bytes
+    # Expected inverted index size total: 519 bytes
     # buffer size + inverted index structure size
-    # 431 + 96 = 527
->>>>>>> ecb85b75
+    # 431 + 88 = 519
 
     # 431 is the buffer size after writing 4 bytes 100 times.
     # The buffer grows according to Buffer_Grow() in buffer.c
     # 80 is the size of the inverted index structure without counting the
     # buffer capacity.
-<<<<<<< HEAD
-    expected_inv_idx_size = 590 / (1024 * 1024)
-=======
-    expected_inv_idx_size = 527 / (1024 * 1024)
->>>>>>> ecb85b75
+    expected_inv_idx_size = 519 / (1024 * 1024)
     check_index_info(env, idx, count, expected_inv_idx_size, "after insert")
 
     env.expect('FT.SEARCH idx * LIMIT 0 0').equal([count])
