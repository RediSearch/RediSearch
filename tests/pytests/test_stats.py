--- conflicted
+++ resolved
@@ -115,10 +115,8 @@
 
     runTestWithSeed(env)
 
-<<<<<<< HEAD
-@unstable
+@skip(cluster=True)
 def testMemoryAfterDrop_numeric(env):
-    env.skipOnCluster()
 
     if env.cmd('FT.CONFIG', 'GET', 'GC_POLICY')[0][1] != 'fork':
         env.skip()
@@ -154,9 +152,8 @@
     for i in range(idx_count):
         check_empty(env, 'idx%d' % i, 40.0e-06)
 
-@unstable
+@skip(cluster=True)
 def testMemoryAfterDrop_geo(env):
-    env.skipOnCluster()
 
     if env.cmd('FT.CONFIG', 'GET', 'GC_POLICY')[0][1] != 'fork':
         env.skip()
@@ -192,9 +189,8 @@
     for i in range(idx_count):
         check_empty(env, 'idx%d' % i, 40.0e-06)
 
-@unstable
+@skip(cluster=True)
 def testMemoryAfterDrop_text(env):
-    env.skipOnCluster()
 
     if env.cmd('FT.CONFIG', 'GET', 'GC_POLICY')[0][1] != 'fork':
         env.skip()
@@ -230,9 +226,8 @@
     for i in range(idx_count):
         check_empty(env, 'idx%d' % i, 0)
 
-@unstable
+@skip(cluster=True)
 def testMemoryAfterDrop_tag(env):
-    env.skipOnCluster()
 
     if env.cmd('FT.CONFIG', 'GET', 'GC_POLICY')[0][1] != 'fork':
         env.skip()
@@ -268,10 +263,7 @@
     for i in range(idx_count):
         check_empty(env, 'idx%d' % i, 0)
 
-@unstable
-=======
-@skip(cluster=True)
->>>>>>> c4d67ab5
+@skip(cluster=True)
 def testMemoryAfterDrop(env):
 
     if env.cmd('FT.CONFIG', 'GET', 'GC_POLICY')[0][1] != 'fork':
@@ -308,8 +300,8 @@
     for i in range(idx_count):
         check_empty(env, 'idx%d' % i, 2.0*(40.0e-06)) # 40 for the geo and 40 for the numeric
 
+@skip(cluster=True)
 def testIssue1497_tag(env):
-    env.skipOnCluster()
 
     if env.cmd('FT.CONFIG', 'GET', 'GC_POLICY')[0][1] != 'fork':
         env.skip()
@@ -348,8 +340,8 @@
     d = {res[i]: res[i + 1] for i in range(0, len(res), 2)}
     check_empty(env, 'idx', 0)
 
+@skip(cluster=True)
 def testIssue1497_text(env):
-    env.skipOnCluster()
 
     if env.cmd('FT.CONFIG', 'GET', 'GC_POLICY')[0][1] != 'fork':
         env.skip()
@@ -388,8 +380,8 @@
     d = {res[i]: res[i + 1] for i in range(0, len(res), 2)}
     check_empty(env, 'idx', 0)
 
+@skip(cluster=True)
 def testIssue1497_geo(env):
-    env.skipOnCluster()
 
     if env.cmd('FT.CONFIG', 'GET', 'GC_POLICY')[0][1] != 'fork':
         env.skip()
@@ -428,8 +420,8 @@
     d = {res[i]: res[i + 1] for i in range(0, len(res), 2)}
     check_empty(env, 'idx', 40.0e-06)
 
+@skip(cluster=True)
 def testIssue1497_numeric(env):
-    env.skipOnCluster()
 
     if env.cmd('FT.CONFIG', 'GET', 'GC_POLICY')[0][1] != 'fork':
         env.skip()
