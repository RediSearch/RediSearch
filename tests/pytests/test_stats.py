--- conflicted
+++ resolved
@@ -12,14 +12,8 @@
     res = env.cmd('ft.debug', 'NUMIDX_SUMMARY', idx, n)
     return {res[i]: res[i + 1] for i in range(0, len(res), 2)}
 
-<<<<<<< HEAD
 def check_empty(env, idx, memory_consumption):
-    d = ft_info_to_dict(env, idx)
-=======
-def check_empty(env, idx):
     d = index_info(env, idx)
-    env.assertEqual(float(d['inverted_sz_mb']), 0)
->>>>>>> 8fecf3fc
     env.assertEqual(float(d['num_records']), 0)
     env.assertEqual(memory_consumption, float(d['inverted_sz_mb']))
 
@@ -194,8 +188,6 @@
 
     forceInvokeGC(env, 'idx')
 
-<<<<<<< HEAD
-    # TODO: Fix the expected empty index memory
     # The memory occupied by a empty TEXT and TAG inverted index is 
     # 54 bytes * doc_count, becase FGC_applyInvertedIndex() is calling 
     # InvertedIndex_AddBlock() for each delete doc.
@@ -226,15 +218,15 @@
         for j in range(doc_count):
             pl.execute_command('HSET', '%ddoc%d' % (i, j), 'n', i)
         pl.execute()
-        d = ft_info_to_dict(env, 'idx%d' % i)
-        env.assertEqual(d['num_docs'], str(doc_count))
+        d = index_info(env, 'idx%d' % i)
+        env.assertEqual(d['num_docs'], doc_count)
 
     for i in range(idx_count):
         for j in range(doc_count):
             pl.execute_command('DEL', '%ddoc%d' % (i, j))
         pl.execute()
-        d = ft_info_to_dict(env, 'idx%d' % i)
-        env.assertEqual(d['num_docs'], '0')
+        d = index_info(env, 'idx%d' % i)
+        env.assertEqual(d['num_docs'], 0)
         forceInvokeGC(env, 'idx%d' % i)
 
     # The memory occupied by a empty NUMERIC inverted index is 102 bytes,
@@ -268,15 +260,15 @@
         for j in range(doc_count):
             pl.execute_command('HSET', '%ddoc%d' % (i, j), 'g', geo)
         pl.execute()
-        d = ft_info_to_dict(env, 'idx%d' % i)
-        env.assertEqual(d['num_docs'], str(doc_count))
+        d = index_info(env, 'idx%d' % i)
+        env.assertEqual(d['num_docs'], doc_count)
 
     for i in range(idx_count):
         for j in range(doc_count):
             pl.execute_command('DEL', '%ddoc%d' % (i, j))
         pl.execute()
-        d = ft_info_to_dict(env, 'idx%d' % i)
-        env.assertEqual(d['num_docs'], '0')
+        d = index_info(env, 'idx%d' % i)
+        env.assertEqual(d['num_docs'], 0)
         forceInvokeGC(env, 'idx%d' % i)
 
     # The memory occupied by a empty NUMERIC inverted index is 102 bytes,
@@ -308,15 +300,15 @@
         for j in range(doc_count):
             pl.execute_command('HSET', '%ddoc%d' % (i, j), 't', '%dhello%d' % (i, j))
         pl.execute()
-        d = ft_info_to_dict(env, 'idx%d' % i)
-        env.assertEqual(d['num_docs'], str(doc_count))
+        d = index_info(env, 'idx%d' % i)
+        env.assertEqual(d['num_docs'], doc_count)
 
     for i in range(idx_count):
         for j in range(doc_count):
             pl.execute_command('DEL', '%ddoc%d' % (i, j))
         pl.execute()
-        d = ft_info_to_dict(env, 'idx%d' % i)
-        env.assertEqual(d['num_docs'], '0')
+        d = index_info(env, 'idx%d' % i)
+        env.assertEqual(d['num_docs'], 0)
         forceInvokeGC(env, 'idx%d' % i)
 
     # The memory occupied by a empty TEXT inverted index is 54 bytes * doc_count,
@@ -349,15 +341,15 @@
         for j in range(doc_count):
             pl.execute_command('HSET', '%ddoc%d' % (i, j), 'tg', '%dworld%d' % (i, j))
         pl.execute()
-        d = ft_info_to_dict(env, 'idx%d' % i)
-        env.assertEqual(d['num_docs'], str(doc_count))
+        d = index_info(env, 'idx%d' % i)
+        env.assertEqual(d['num_docs'], doc_count)
 
     for i in range(idx_count):
         for j in range(doc_count):
             pl.execute_command('DEL', '%ddoc%d' % (i, j))
         pl.execute()
-        d = ft_info_to_dict(env, 'idx%d' % i)
-        env.assertEqual(d['num_docs'], '0')
+        d = index_info(env, 'idx%d' % i)
+        env.assertEqual(d['num_docs'], 0)
         forceInvokeGC(env, 'idx%d' % i)
 
     # The memory occupied by a empty TAG inverted index is 54 bytes * doc_count,
@@ -369,13 +361,6 @@
     expected_inverted_sz_mb = (54 * doc_count) / (1024 * 1024)
     for i in range(idx_count):
         check_empty(env, 'idx%d' % i, expected_inverted_sz_mb)
-=======
-    res = env.cmd('ft.info', 'idx')
-    d = {res[i]: res[i + 1] for i in range(0, len(res), 2)}
-    env.assertEqual(d['inverted_sz_mb'], '0')
-    env.assertEqual(d['num_records'], 0)
-    check_empty(env, 'idx')
->>>>>>> 8fecf3fc
 
 def testDocTableInfo(env):
     conn = getConnectionByEnv(env)
