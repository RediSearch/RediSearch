--- conflicted
+++ resolved
@@ -90,8 +90,7 @@
   if server_version_less_than(env, '6.2.0'):
     return
 
-<<<<<<< HEAD
-  actual_res = env.execute_command('ft.profile', 'idx', 'search', 'query',  'hello(hello(hello(hello(hello(hello)))))', 'nocontent')
+  actual_res = env.cmd('ft.profile', 'idx', 'search', 'query',  'hello(hello(hello(hello(hello(hello)))))', 'nocontent')
   expected_res = ['Iterators profile', ['Type', 'INTERSECT', 'Counter', 1, 'Child iterators',
                                         ['Type', 'INTERSECT', 'Counter', 1, 'Child iterators',
                                          ['Type', 'INTERSECT', 'Counter', 1, 'Child iterators',
@@ -103,21 +102,6 @@
                                           ['Type', 'TEXT', 'Term', 'hello', 'Counter', 1, 'Size', 1]],
                                          ['Type', 'TEXT', 'Term', 'hello', 'Counter', 1, 'Size', 1]],
                                         ['Type', 'TEXT', 'Term', 'hello', 'Counter', 1, 'Size', 1]]]
-=======
-  actual_res = env.cmd('ft.profile', 'idx', 'search', 'query',  'hello(hello(hello(hello(hello(hello)))))', 'nocontent')
-  expected_res = ['Iterators profile',
-                  ['Type', 'INTERSECT', 'Counter', 1, 'Child iterators',
-                    ['Type', 'TEXT', 'Term', 'hello', 'Counter', 1, 'Size', 1],
-                    ['Type', 'INTERSECT', 'Counter', 1, 'Child iterators',
-                      ['Type', 'TEXT', 'Term', 'hello', 'Counter', 1, 'Size', 1],
-                      ['Type', 'INTERSECT', 'Counter', 1, 'Child iterators',
-                        ['Type', 'TEXT', 'Term', 'hello', 'Counter', 1, 'Size', 1],
-                        ['Type', 'INTERSECT', 'Counter', 1, 'Child iterators',
-                          ['Type', 'TEXT', 'Term', 'hello', 'Counter', 1, 'Size', 1],
-                          ['Type', 'INTERSECT', 'Counter', 1, 'Child iterators',
-                            ['Type', 'TEXT', 'Term', 'hello', 'Counter', 1, 'Size', 1],
-                            ['Type', 'TEXT', 'Term', 'hello', 'Counter', 1, 'Size', 1]]]]]]]
->>>>>>> 098986d5
   env.assertEqual(actual_res[1][3], expected_res)
 
 def testProfileSearchLimited(env):
