# -*- coding: utf-8 -*-

import unittest
from includes import *
from common import getConnectionByEnv, waitForIndex, sortedResults, toSortedFlatList, server_version_less_than, server_version_at_least
from time import sleep
from RLTest import Env

def testProfileSearch(env):
  env.skipOnCluster()
  conn = getConnectionByEnv(env)
  env.cmd('FT.CONFIG', 'SET', '_PRINT_PROFILE_CLOCK', 'false')

  env.cmd('ft.create', 'idx', 'SCHEMA', 't', 'text')
  conn.execute_command('hset', '1', 't', 'hello')
  conn.execute_command('hset', '2', 't', 'world')

  env.expect('ft.profile', 'profile', 'idx', '*', 'nocontent').error().contains('No `SEARCH` or `AGGREGATE` provided')

  # test WILDCARD
  actual_res = conn.execute_command('ft.profile', 'idx', 'search', 'query', '*', 'nocontent')
  env.assertEqual(actual_res[1][3], ['Iterators profile', ['Type', 'WILDCARD', 'Counter', 2]])

  # test EMPTY
  actual_res = conn.execute_command('ft.profile', 'idx', 'search', 'query', 'redis', 'nocontent')
  env.assertEqual(actual_res[1][3], ['Iterators profile', ['Type', 'EMPTY', 'Counter', 0]])

  # test single term
  actual_res = conn.execute_command('ft.profile', 'idx', 'search', 'query', 'hello', 'nocontent')
  env.assertEqual(actual_res[1][3], ['Iterators profile', ['Type', 'TEXT', 'Term', 'hello', 'Counter', 1, 'Size', 1]])

  # test UNION
  actual_res = conn.execute_command('ft.profile', 'idx', 'search', 'query', 'hello|world', 'nocontent')
  expected_res = ['Iterators profile', ['Type', 'UNION', 'Query type', 'UNION', 'Counter', 2, 'Child iterators',
                    ['Type', 'TEXT', 'Term', 'hello', 'Counter', 1, 'Size', 1],
                    ['Type', 'TEXT', 'Term', 'world', 'Counter', 1, 'Size', 1]]]
  env.assertEqual(actual_res[1][3], expected_res)

  # test INTERSECT
  actual_res = conn.execute_command('ft.profile', 'idx', 'search', 'query', 'hello world', 'nocontent')
  expected_res = ['Iterators profile', ['Type', 'INTERSECT', 'Counter', 0, 'Child iterators',
                    ['Type', 'TEXT', 'Term', 'hello', 'Counter', 1, 'Size', 1],
                    ['Type', 'TEXT', 'Term', 'world', 'Counter', 1, 'Size', 1]]]
  env.assertEqual(actual_res[1][3], expected_res)

  # test NOT
  actual_res = conn.execute_command('ft.profile', 'idx', 'search', 'query', '-hello', 'nocontent')
  expected_res = ['Iterators profile', ['Type', 'NOT', 'Counter', 1, 'Child iterator',
                    ['Type', 'TEXT', 'Term', 'hello', 'Counter', 1, 'Size', 1]]]
  env.assertEqual(actual_res[1][3], expected_res)

  # test OPTIONAL
  actual_res = conn.execute_command('ft.profile', 'idx', 'search', 'query', '~hello', 'nocontent')
  expected_res = ['Iterators profile', ['Type', 'OPTIONAL', 'Counter', 2, 'Child iterator',
                    ['Type', 'TEXT', 'Term', 'hello', 'Counter', 1, 'Size', 1]]]
  env.assertEqual(actual_res[1][3], expected_res)

  # test PREFIX
  actual_res = conn.execute_command('ft.profile', 'idx', 'search', 'query', 'hel*', 'nocontent')
  expected_res = ['Iterators profile', ['Type', 'UNION', 'Query type', 'PREFIX - hel', 'Counter', 1, 'Child iterators',
                    ['Type', 'TEXT', 'Term', 'hello', 'Counter', 1, 'Size', 1]]]
  env.assertEqual(actual_res[1][3], expected_res)

  # test FUZZY
  actual_res = conn.execute_command('ft.profile', 'idx', 'search', 'query', '%%hel%%', 'nocontent')
  expected_res = ['Iterators profile', ['Type', 'UNION', 'Query type', 'FUZZY - hel', 'Counter', 1, 'Child iterators',
                    ['Type', 'TEXT', 'Term', 'hello', 'Counter', 1, 'Size', 1]]]
  env.assertEqual(actual_res[1][3], expected_res)

  # test ID LIST iter with INKEYS
  actual_res = conn.execute_command('ft.profile', 'idx', 'search', 'query', 'hello', 'inkeys', 1, '1')
  expected_res = ['Iterators profile', ['Type', 'INTERSECT', 'Counter', 1, 'Child iterators',
                    ['Type', 'ID-LIST', 'Counter', 1],
                    ['Type', 'TEXT', 'Term', 'hello', 'Counter', 1, 'Size', 1]]]
  env.assertEqual(actual_res[1][3], expected_res)

  # test no crash on reaching deep reply array
  actual_res = conn.execute_command('ft.profile', 'idx', 'search', 'query', 'hello(hello(hello(hello(hello))))', 'nocontent')
  expected_res = ['Iterators profile', ['Type', 'INTERSECT', 'Counter', 1, 'Child iterators',
                    ['Type', 'TEXT', 'Term', 'hello', 'Counter', 1, 'Size', 1],
                    ['Type', 'INTERSECT', 'Counter', 1, 'Child iterators',
                      ['Type', 'TEXT', 'Term', 'hello', 'Counter', 1, 'Size', 1],
                      ['Type', 'INTERSECT', 'Counter', 1, 'Child iterators',
                        ['Type', 'TEXT', 'Term', 'hello', 'Counter', 1, 'Size', 1],
                        ['Type', 'INTERSECT', 'Counter', 1, 'Child iterators',
                          ['Type', 'TEXT', 'Term', 'hello', 'Counter', 1, 'Size', 1],
                          ['Type', 'TEXT', 'Term', 'hello', 'Counter', 1, 'Size', 1]]]]]]
  env.assertEqual(actual_res[1][3], expected_res)

  if server_version_less_than(env, '6.2.0'):
    return

  actual_res = env.execute_command('ft.profile', 'idx', 'search', 'query',  'hello(hello(hello(hello(hello(hello)))))', 'nocontent')
  expected_res = ['Iterators profile',
                  ['Type', 'INTERSECT', 'Counter', 1, 'Child iterators',
                    ['Type', 'TEXT', 'Term', 'hello', 'Counter', 1, 'Size', 1],
                    ['Type', 'INTERSECT', 'Counter', 1, 'Child iterators',
                      ['Type', 'TEXT', 'Term', 'hello', 'Counter', 1, 'Size', 1],
                      ['Type', 'INTERSECT', 'Counter', 1, 'Child iterators',
                        ['Type', 'TEXT', 'Term', 'hello', 'Counter', 1, 'Size', 1],
                        ['Type', 'INTERSECT', 'Counter', 1, 'Child iterators',
                          ['Type', 'TEXT', 'Term', 'hello', 'Counter', 1, 'Size', 1],
                          ['Type', 'INTERSECT', 'Counter', 1, 'Child iterators',
                            ['Type', 'TEXT', 'Term', 'hello', 'Counter', 1, 'Size', 1],
                            ['Type', 'TEXT', 'Term', 'hello', 'Counter', 1, 'Size', 1]]]]]]]
  env.assertEqual(actual_res[1][3], expected_res)

def testProfileSearchLimited(env):
  env.skipOnCluster()
  conn = getConnectionByEnv(env)
  env.cmd('FT.CONFIG', 'SET', '_PRINT_PROFILE_CLOCK', 'false')

  env.cmd('ft.create', 'idx', 'SCHEMA', 't', 'text')
  conn.execute_command('hset', '1', 't', 'hello')
  conn.execute_command('hset', '2', 't', 'hell')
  conn.execute_command('hset', '3', 't', 'help')
  conn.execute_command('hset', '4', 't', 'helowa')

  actual_res = conn.execute_command('ft.profile', 'idx', 'search', 'limited', 'query',  '%hell% hel*')
  expected_res = ['Iterators profile', ['Type', 'INTERSECT', 'Counter', 3, 'Child iterators',
                  ['Type', 'UNION', 'Query type', 'FUZZY - hell', 'Counter', 3, 'Child iterators', 'The number of iterators in the union is 3'],
                  ['Type', 'UNION', 'Query type', 'PREFIX - hel', 'Counter', 3, 'Child iterators', 'The number of iterators in the union is 4']]]
  env.assertEqual(actual_res[1][3], expected_res)

def testProfileAggregate(env):
  env.skipOnCluster()
  conn = getConnectionByEnv(env)
  env.cmd('FT.CONFIG', 'SET', '_PRINT_PROFILE_CLOCK', 'false')

  env.cmd('ft.create', 'idx', 'SCHEMA', 't', 'text')
  conn.execute_command('hset', '1', 't', 'hello')
  conn.execute_command('hset', '2', 't', 'world')

  expected_res = ['Result processors profile',
                  ['Type', 'Index', 'Counter', 1],
                  ['Type', 'Loader', 'Counter', 1],
                  ['Type', 'Grouper', 'Counter', 1]]
  actual_res = conn.execute_command('ft.profile', 'idx', 'aggregate', 'query', 'hello',
                                    'groupby', 1, '@t',
                                    'REDUCE', 'count', '0', 'as', 'sum')
  env.assertEqual(actual_res[1][4], expected_res)

  expected_res = ['Result processors profile',
                  ['Type', 'Index', 'Counter', 2],
                  ['Type', 'Loader', 'Counter', 2],
                  ['Type', 'Projector - Function startswith', 'Counter', 2]]
  actual_res = env.cmd('ft.profile', 'idx', 'aggregate', 'query', '*',
                'load', 1, 't',
                'apply', 'startswith(@t, "hel")', 'as', 'prefix')
  env.assertEqual(actual_res[1][4], expected_res)

def testProfileCursor(env):
  conn = getConnectionByEnv(env)
  env.cmd('ft.create', 'idx', 'SCHEMA', 't', 'text')
  env.expect('ft.profile', 'idx', 'aggregate', 'query', '*', 'WITHCURSOR').error().contains('FT.PROFILE does not support cursor')


def testProfileErrors(env):
  conn = getConnectionByEnv(env)
  env.cmd('ft.create', 'idx', 'SCHEMA', 't', 'text')
  # missing args
  env.expect('ft.profile', 'idx').error().contains("wrong number of arguments for 'ft.profile'")
  env.expect('ft.profile', 'idx', 'SEARCH').error().contains("wrong number of arguments for 'ft.profile'")
  env.expect('ft.profile', 'idx', 'SEARCH', 'QUERY').error().contains("wrong number of arguments for 'ft.profile'")
  # wrong `query` type
  env.expect('ft.profile', 'idx', 'redis', 'QUERY', '*').error().contains('No `SEARCH` or `AGGREGATE` provided')
  # miss `QUERY` keyword
  if not env.isCluster():
    env.expect('ft.profile', 'idx', 'SEARCH', 'FIND', '*').error().contains('The QUERY keyward is expected')

def testProfileNumeric(env):
  env.skipOnCluster()
  conn = getConnectionByEnv(env)
  env.cmd('FT.CONFIG', 'SET', '_PRINT_PROFILE_CLOCK', 'false')

  env.cmd('ft.create', 'idx', 'SCHEMA', 'n', 'numeric')
  conn.execute_command('hset', '1', 'n', '1.2')
  conn.execute_command('hset', '2', 'n', '1.5')
  conn.execute_command('hset', '3', 'n', '8.2')
  conn.execute_command('hset', '4', 'n', '6.7')
  conn.execute_command('hset', '5', 'n', '-14')

  actual_res = conn.execute_command('ft.profile', 'idx', 'search', 'query', '@n:[0,100]', 'nocontent')
  expected_res = ['Iterators profile', ['Type', 'UNION', 'Query type', 'NUMERIC', 'Counter', 4, 'Child iterators',
                    ['Type', 'NUMERIC', 'Term', '-14 - 1.35', 'Counter', 1, 'Size', 2],
                    ['Type', 'NUMERIC', 'Term', '1.35 - 8.2', 'Counter', 3, 'Size', 3]]]
  env.assertEqual(actual_res[1][3], expected_res)

def testProfileTag(env):
  env.skipOnCluster()
  conn = getConnectionByEnv(env)
  env.cmd('FT.CONFIG', 'SET', '_PRINT_PROFILE_CLOCK', 'false')

  env.cmd('ft.create', 'idx', 'SCHEMA', 't', 'tag')
  conn.execute_command('hset', '1', 't', 'foo,bar')
  conn.execute_command('hset', '2', 't', 'food,bag')
  conn.execute_command('hset', '3', 't', 'foo')

  # tag profile
  actual_res = conn.execute_command('ft.profile', 'idx', 'search', 'query', '@t:{foo}', 'nocontent')
  env.assertEqual(actual_res[1][3], ['Iterators profile', ['Type', 'TAG', 'Term', 'foo', 'Counter', 2, 'Size', 2]])

def testProfileVector(env):
  env.skipOnCluster()
  conn = getConnectionByEnv(env)
  env.cmd('FT.CONFIG', 'SET', '_PRINT_PROFILE_CLOCK', 'false')

  env.expect('FT.CREATE idx SCHEMA v VECTOR FLAT 6 TYPE FLOAT32 DIM 2 DISTANCE_METRIC L2 t TEXT').ok()
  conn.execute_command('hset', '1', 'v', 'bababaca', 't', "hello")
  conn.execute_command('hset', '2', 'v', 'babababa', 't', "hello")
  conn.execute_command('hset', '3', 'v', 'aabbaabb', 't', "hello")
  conn.execute_command('hset', '4', 'v', 'bbaabbaa', 't', "hello world")
  conn.execute_command('hset', '5', 'v', 'aaaabbbb', 't', "hello world")

<<<<<<< HEAD
  actual_res = conn.execute_command('ft.profile', 'idx', 'search', 'query', '*=>[TOP_K 3 @v $vec]', 'PARAMS', '2', 'vec', 'aaaaaaaa', 'nocontent')
  expected_iterators_res = ['Iterators profile', ['Type', 'VECTOR', 'Counter', 3]]
  expected_vecsim_rp_res = ['Type', 'Vector Similarity Scores Loader', 'Counter', 3]
  env.assertEqual(actual_res[0], [3, '1', '2', '4'])
=======
  actual_res = conn.execute_command('ft.profile', 'idx', 'search', 'query', '*=>[KNN 3 @v $vec]', 'SORTBY', '__v_score', 'PARAMS', '2', 'vec', 'aaaaaaaa', 'nocontent')
  expected_iterators_res = ['Iterators profile', ['Type', 'VECTOR', 'Counter', 3L]]
  expected_vecsim_rp_res = ['Type', 'Vector Similarity Scores Loader', 'Counter', 3L]
  env.assertEqual(actual_res[0], [3L, '4', '2', '1'])
>>>>>>> 393bf06d
  env.assertEqual(actual_res[1][3], expected_iterators_res)
  env.assertEqual(actual_res[1][4][2], expected_vecsim_rp_res)
  env.assertEqual(env.cmd("FT.DEBUG", "VECSIM_INFO", "idx", "v")[-1], 'STANDARD_KNN')

<<<<<<< HEAD
  # Test with hybrid query
  actual_res = conn.execute_command('ft.profile', 'idx', 'search', 'query', '(@t:hello world)=>[TOP_K 3 @v $vec]', 'PARAMS', '2', 'vec', 'aaaaaaaa', 'nocontent')
  expected_iterators_res = ['Iterators profile', ['Type', 'VECTOR', 'Counter', 2, 'Child iterator',
                                                 ['Type', 'INTERSECT', 'Counter', 4, 'Child iterators',
                                                 ['Type', 'TEXT', 'Term', 'world', 'Counter', 4, 'Size', 2],
                                                 ['Type', 'TEXT', 'Term', 'hello', 'Counter', 4, 'Size', 5]]]]
  expected_vecsim_rp_res = ['Type', 'Vector Similarity Scores Loader', 'Counter', 2]
  env.assertEqual(actual_res[0], [2, '4', '5'])
=======
# Test with hybrid query variations
  # Expect ad-hoc BF to take place - going over child iterator exactly once (reading 2 results)
  actual_res = conn.execute_command('ft.profile', 'idx', 'search', 'query', '(@t:hello world)=>[KNN 3 @v $vec]', 'SORTBY', '__v_score', 'PARAMS', '2', 'vec', 'aaaaaaaa', 'nocontent')
  expected_iterators_res = ['Iterators profile', ['Type', 'VECTOR', 'Counter', 2L, 'Child iterator', ['Type', 'INTERSECT', 'Counter', 2L, 'Child iterators', ['Type', 'TEXT', 'Term', 'world', 'Counter', 2L, 'Size', 2L], ['Type', 'TEXT', 'Term', 'hello', 'Counter', 2L, 'Size', 5L]]]]
  expected_vecsim_rp_res = ['Type', 'Vector Similarity Scores Loader', 'Counter', 2L]
  env.assertEqual(actual_res[0], [2L, '4', '5'])
>>>>>>> 393bf06d
  env.assertEqual(actual_res[1][3], expected_iterators_res)
  env.assertEqual(actual_res[1][4][2], expected_vecsim_rp_res)
  env.assertEqual(env.cmd("FT.DEBUG", "VECSIM_INFO", "idx", "v")[-1], 'HYBRID_ADHOC_BF')

  for i in range(6, 10001):
    conn.execute_command('hset', str(i), 'v', 'bababada', 't', "hello world")

  # Expect batched search to take place - going over child iterator exactly once (reading 2 results)
  # Expect in the first batch to get 1, 2, 4, 6 and then ask for one more batch - and get 7 in the next results.
  actual_res = conn.execute_command('ft.profile', 'idx', 'search', 'query', '(@t:hello world)=>[KNN 3 @v $vec]', 'SORTBY', '__v_score', 'PARAMS', '2', 'vec', 'aaaaaaaa', 'nocontent')
  env.assertEqual(actual_res[0], [3L, '4', '6', '7'])
  expected_iterators_res = ['Iterators profile', ['Type', 'VECTOR', 'Counter', 3L, 'Batches number', 2L, 'Child iterator', ['Type', 'INTERSECT', 'Counter', 8L, 'Child iterators', ['Type', 'TEXT', 'Term', 'world', 'Counter', 8L, 'Size', 9997L], ['Type', 'TEXT', 'Term', 'hello', 'Counter', 8L, 'Size', 10000L]]]]
  expected_vecsim_rp_res = ['Type', 'Vector Similarity Scores Loader', 'Counter', 3L]
  env.assertEqual(actual_res[1][3], expected_iterators_res)
  env.assertEqual(actual_res[1][4][2], expected_vecsim_rp_res)
  env.assertEqual(env.cmd("FT.DEBUG", "VECSIM_INFO", "idx", "v")[-1], 'HYBRID_BATCHES')


def testResultProcessorCounter(env):
  env.skipOnCluster()
  conn = getConnectionByEnv(env)
  env.cmd('FT.CONFIG', 'SET', '_PRINT_PROFILE_CLOCK', 'false')

  env.cmd('ft.create', 'idx', 'SCHEMA', 't', 'text')
  conn.execute_command('hset', '1', 't', 'foo')
  conn.execute_command('hset', '2', 't', 'bar')

  actual_res = conn.execute_command('ft.profile', 'idx', 'search', 'query', 'foo|bar', 'limit', '0', '0')
  env.assertEqual(actual_res[0], [2])
  res =  ['Result processors profile',
            ['Type', 'Index', 'Counter', 2],
            ['Type', 'Counter', 'Counter', 1]]
  env.assertEqual(actual_res[1][4], res)

def testProfileMaxPrefixExpansion(env):
  env.skipOnCluster()
  conn = getConnectionByEnv(env)
  env.cmd('FT.CONFIG', 'SET', 'MAXPREFIXEXPANSIONS', 2)
  env.cmd('FT.CONFIG', 'SET', '_PRINT_PROFILE_CLOCK', 'false')

  env.cmd('ft.create', 'idx', 'SCHEMA', 't', 'text')
  conn.execute_command('hset', '1', 't', 'foo1')
  conn.execute_command('hset', '2', 't', 'foo2')
  conn.execute_command('hset', '3', 't', 'foo3')

  actual_res = conn.execute_command('ft.profile', 'idx', 'search', 'query', 'foo*', 'limit', '0', '0')
  env.assertEqual(actual_res[1][3][1][6:8], ['Warning', 'Max prefix expansion reached'])

  env.cmd('FT.CONFIG', 'SET', 'MAXPREFIXEXPANSIONS', 200)

def testNotIterator(env):
  env.skipOnCluster()
  conn = getConnectionByEnv(env)
  env.cmd('FT.CONFIG', 'SET', 'MAXPREFIXEXPANSIONS', 2)
  env.cmd('FT.CONFIG', 'SET', '_PRINT_PROFILE_CLOCK', 'false')
  conn.execute_command('FT.CREATE', 'idx', 'SCHEMA', 't', 'text')
  conn.execute_command('HSET', '1', 't', 'foo')
  conn.execute_command('HSET', '2', 't', 'bar')

  #before the fix, we would not get an empty iterator
  res = [[1, '1', ['t', 'foo']],
         [['Total profile time'],
          ['Parsing time'],
          ['Pipeline creation time'],
          ['Iterators profile',
            ['Type', 'INTERSECT', 'Counter', 1, 'Child iterators',
              ['Type', 'TEXT', 'Term', 'foo', 'Counter', 1, 'Size', 1],
              ['Type', 'NOT', 'Counter', 1, 'Child iterator',
                ['Type', 'EMPTY', 'Counter', 0]]]],
          ['Result processors profile',
            ['Type', 'Index', 'Counter', 1],
            ['Type', 'Scorer', 'Counter', 1],
            ['Type', 'Sorter', 'Counter', 1], ['Type',
            'Loader', 'Counter', 1]]]]

  env.expect('ft.profile', 'idx', 'search', 'query', 'foo -@t:baz').equal(res)<|MERGE_RESOLUTION|>--- conflicted
+++ resolved
@@ -212,38 +212,25 @@
   conn.execute_command('hset', '4', 'v', 'bbaabbaa', 't', "hello world")
   conn.execute_command('hset', '5', 'v', 'aaaabbbb', 't', "hello world")
 
-<<<<<<< HEAD
-  actual_res = conn.execute_command('ft.profile', 'idx', 'search', 'query', '*=>[TOP_K 3 @v $vec]', 'PARAMS', '2', 'vec', 'aaaaaaaa', 'nocontent')
+  actual_res = conn.execute_command('ft.profile', 'idx', 'search', 'query', '*=>[KNN 3 @v $vec]',
+                                    'SORTBY', '__v_score', 'PARAMS', '2', 'vec', 'aaaaaaaa', 'nocontent')
   expected_iterators_res = ['Iterators profile', ['Type', 'VECTOR', 'Counter', 3]]
   expected_vecsim_rp_res = ['Type', 'Vector Similarity Scores Loader', 'Counter', 3]
-  env.assertEqual(actual_res[0], [3, '1', '2', '4'])
-=======
-  actual_res = conn.execute_command('ft.profile', 'idx', 'search', 'query', '*=>[KNN 3 @v $vec]', 'SORTBY', '__v_score', 'PARAMS', '2', 'vec', 'aaaaaaaa', 'nocontent')
-  expected_iterators_res = ['Iterators profile', ['Type', 'VECTOR', 'Counter', 3L]]
-  expected_vecsim_rp_res = ['Type', 'Vector Similarity Scores Loader', 'Counter', 3L]
-  env.assertEqual(actual_res[0], [3L, '4', '2', '1'])
->>>>>>> 393bf06d
+  env.assertEqual(actual_res[0], [3, '4', '2', '1'])
   env.assertEqual(actual_res[1][3], expected_iterators_res)
   env.assertEqual(actual_res[1][4][2], expected_vecsim_rp_res)
   env.assertEqual(env.cmd("FT.DEBUG", "VECSIM_INFO", "idx", "v")[-1], 'STANDARD_KNN')
 
-<<<<<<< HEAD
-  # Test with hybrid query
-  actual_res = conn.execute_command('ft.profile', 'idx', 'search', 'query', '(@t:hello world)=>[TOP_K 3 @v $vec]', 'PARAMS', '2', 'vec', 'aaaaaaaa', 'nocontent')
+# Test with hybrid query variations
+  # Expect ad-hoc BF to take place - going over child iterator exactly once (reading 2 results)
+  actual_res = conn.execute_command('ft.profile', 'idx', 'search', 'query', '(@t:hello world)=>[KNN 3 @v $vec]',
+                                    'SORTBY', '__v_score', 'PARAMS', '2', 'vec', 'aaaaaaaa', 'nocontent')
   expected_iterators_res = ['Iterators profile', ['Type', 'VECTOR', 'Counter', 2, 'Child iterator',
-                                                 ['Type', 'INTERSECT', 'Counter', 4, 'Child iterators',
-                                                 ['Type', 'TEXT', 'Term', 'world', 'Counter', 4, 'Size', 2],
-                                                 ['Type', 'TEXT', 'Term', 'hello', 'Counter', 4, 'Size', 5]]]]
+                                                 ['Type', 'INTERSECT', 'Counter', 2, 'Child iterators',
+                                                 ['Type', 'TEXT', 'Term', 'world', 'Counter', 2, 'Size', 2],
+                                                 ['Type', 'TEXT', 'Term', 'hello', 'Counter', 2, 'Size', 5]]]]
   expected_vecsim_rp_res = ['Type', 'Vector Similarity Scores Loader', 'Counter', 2]
   env.assertEqual(actual_res[0], [2, '4', '5'])
-=======
-# Test with hybrid query variations
-  # Expect ad-hoc BF to take place - going over child iterator exactly once (reading 2 results)
-  actual_res = conn.execute_command('ft.profile', 'idx', 'search', 'query', '(@t:hello world)=>[KNN 3 @v $vec]', 'SORTBY', '__v_score', 'PARAMS', '2', 'vec', 'aaaaaaaa', 'nocontent')
-  expected_iterators_res = ['Iterators profile', ['Type', 'VECTOR', 'Counter', 2L, 'Child iterator', ['Type', 'INTERSECT', 'Counter', 2L, 'Child iterators', ['Type', 'TEXT', 'Term', 'world', 'Counter', 2L, 'Size', 2L], ['Type', 'TEXT', 'Term', 'hello', 'Counter', 2L, 'Size', 5L]]]]
-  expected_vecsim_rp_res = ['Type', 'Vector Similarity Scores Loader', 'Counter', 2L]
-  env.assertEqual(actual_res[0], [2L, '4', '5'])
->>>>>>> 393bf06d
   env.assertEqual(actual_res[1][3], expected_iterators_res)
   env.assertEqual(actual_res[1][4][2], expected_vecsim_rp_res)
   env.assertEqual(env.cmd("FT.DEBUG", "VECSIM_INFO", "idx", "v")[-1], 'HYBRID_ADHOC_BF')
@@ -254,9 +241,12 @@
   # Expect batched search to take place - going over child iterator exactly once (reading 2 results)
   # Expect in the first batch to get 1, 2, 4, 6 and then ask for one more batch - and get 7 in the next results.
   actual_res = conn.execute_command('ft.profile', 'idx', 'search', 'query', '(@t:hello world)=>[KNN 3 @v $vec]', 'SORTBY', '__v_score', 'PARAMS', '2', 'vec', 'aaaaaaaa', 'nocontent')
-  env.assertEqual(actual_res[0], [3L, '4', '6', '7'])
-  expected_iterators_res = ['Iterators profile', ['Type', 'VECTOR', 'Counter', 3L, 'Batches number', 2L, 'Child iterator', ['Type', 'INTERSECT', 'Counter', 8L, 'Child iterators', ['Type', 'TEXT', 'Term', 'world', 'Counter', 8L, 'Size', 9997L], ['Type', 'TEXT', 'Term', 'hello', 'Counter', 8L, 'Size', 10000L]]]]
-  expected_vecsim_rp_res = ['Type', 'Vector Similarity Scores Loader', 'Counter', 3L]
+  env.assertEqual(actual_res[0], [3, '4', '6', '7'])
+  expected_iterators_res = ['Iterators profile', ['Type', 'VECTOR', 'Counter', 3, 'Batches number', 2, 'Child iterator',
+                                                 ['Type', 'INTERSECT', 'Counter', 8, 'Child iterators',
+                                                 ['Type', 'TEXT', 'Term', 'world', 'Counter', 8, 'Size', 9997],
+                                                 ['Type', 'TEXT', 'Term', 'hello', 'Counter', 8, 'Size', 10000]]]]
+  expected_vecsim_rp_res = ['Type', 'Vector Similarity Scores Loader', 'Counter', 3]
   env.assertEqual(actual_res[1][3], expected_iterators_res)
   env.assertEqual(actual_res[1][4][2], expected_vecsim_rp_res)
   env.assertEqual(env.cmd("FT.DEBUG", "VECSIM_INFO", "idx", "v")[-1], 'HYBRID_BATCHES')
