from includes import *
from common import *


def testBasicFuzzy(env):
    env.expect('ft.create', 'idx', 'ON', 'HASH', 'schema', 'title', 'text', 'body', 'text').ok()
    env.assertOk(env.getClusterConnectionIfNeeded().execute_command(
        'ft.add', 'idx', 'doc1', 1.0, 'fields',
        'title', 'hello world',
        'body', 'this is a test'))

    res = env.cmd('ft.search', 'idx', '%word%')
    env.assertEqual(res[0:2], [1, 'doc1'])
    env.assertEqual(set(res[2]), set(['title', 'hello world', 'body', 'this is a test']))

def testThreeFuzzy(env):
    env.cmd('FT.CREATE', 'idx', 'schema', 't', 'text')
    env.cmd('HSET', 'doc', 't', 'hello world')
    env.expect('FT.SEARCH', 'idx', '%%%wo%%%').equal([1, 'doc', ['t', 'hello world']])
    env.expect('FT.SEARCH', 'idx', '%%%wi%%%').equal([0])

    # check for upper case to lower case
    env.expect('FT.SEARCH', 'idx', '%%%WO%%%').equal([1, 'doc', ['t', 'hello world']])

def testLdLimit(env):
    env.cmd('ft.create', 'idx', 'ON', 'HASH', 'schema', 'title', 'text', 'body', 'text')
    con = env.getClusterConnectionIfNeeded()
    con.execute_command('ft.add', 'idx', 'doc1', 1.0, 'fields', 'title', 'hello world')
    env.assertEqual([1, 'doc1', ['title', 'hello world']], env.cmd('ft.search', 'idx', '%word%'))  # should be ok
    env.assertEqual([0], env.cmd('ft.search', 'idx', r'%sword%'))  # should return nothing
    env.assertEqual([1, 'doc1', ['title', 'hello world']], env.cmd('ft.search', 'idx', r'%%sword%%'))

def testStopwords(env):
    env.cmd('ft.create', 'idx', 'ON', 'HASH', 'schema', 't1', 'text')
    con = env.getClusterConnectionIfNeeded()
    for t in ('iwth', 'ta', 'foo', 'rof', 'whhch', 'witha'):
        con.execute_command('ft.add', 'idx', t, 1.0, 'fields', 't1', t)

    r = env.cmd('ft.search', 'idx', '%for%')
    env.assertEqual([1, 'foo', ['t1', 'foo']], r)

    r = env.cmd('ft.search', 'idx', '%%with%%')
    env.assertEqual([2, 'iwth', ['t1', 'iwth'], 'witha', ['t1', 'witha']], r)

    r = env.cmd('ft.search', 'idx', '%with%')
    env.assertEqual([1, 'witha', ['t1', 'witha']], r)

    r = env.cmd('ft.search', 'idx', '%at%')
    env.assertEqual([1, 'ta', ['t1', 'ta']], r)

def testFuzzyMultipleResults(env):
    env.expect('ft.create', 'idx', 'ON', 'HASH', 'schema', 'title', 'text', 'body', 'text').ok()
    con = env.getClusterConnectionIfNeeded()
    env.assertOk(con.execute_command('ft.add', 'idx', 'doc1', 1.0, 'fields',
                                    'title', 'hello world',
                                    'body', 'this is a test'))
    env.assertOk(con.execute_command('ft.add', 'idx', 'doc2', 1.0, 'fields',
                                    'title', 'hello word',
                                    'body', 'this is a test'))
    env.assertOk(con.execute_command('ft.add', 'idx', 'doc3', 1.0, 'fields',
                                    'title', 'hello ward',
                                    'body', 'this is a test'))
    env.assertOk(con.execute_command('ft.add', 'idx', 'doc4', 1.0, 'fields',
                                    'title', 'hello wakld',
                                    'body', 'this is a test'))

    res = env.cmd('ft.search', 'idx', '%word%')
    env.assertEqual(res[0], 3)
    for i in range(1,6,2):
        env.assertContains(res[i], ['doc1', 'doc2', 'doc3'])

def testFuzzySyntaxError(env):
    unallowChars = ('*', '$', '~', '&', '@', '!')
    env.expect('ft.create', 'idx', 'ON', 'HASH', 'schema', 'title', 'text', 'body', 'text').ok()
    con = env.getClusterConnectionIfNeeded()
    con.execute_command('ft.add', 'idx', 'doc1', 1.0, 'fields',
                        'title', 'hello world', 'body', 'this is a test')
    for ch in unallowChars:
        error = None
        try:
            env.cmd('ft.search', 'idx', f'%wor{ch}d%')
        except Exception as e:
            error = str(e)
        env.assertTrue('Syntax error' in error)

def testFuzzyWithNumbersOnly(env):
    env.expect('ft.create', 'idx', 'ON', 'HASH', 'schema', 'test', 'TEXT', 'SORTABLE').equal('OK')
    con = env.getClusterConnectionIfNeeded()
    env.assertOk(con.execute_command('ft.add', 'idx', 'doc1', '1.0', 'FIELDS', 'test', '12345'))

    MAX_DIALECT = set_max_dialect(env)
    for dialect in range(2, MAX_DIALECT + 1):
        env.expect('ft.search', 'idx', '%%21345%%', 'DIALECT', dialect)\
            .equal([1, 'doc1', ['test', '12345']])

@skip()
def testTagFuzzy(env):
    # TODO: fuzzy on tag is broken?

    env.cmd('FT.CREATE', 'idx1', 'SCHEMA', 't', 'TAG')
    env.cmd('FT.CREATE', 'idx2', 'SCHEMA', 't', 'TAG', 'CASESENSITIVE')
    env.cmd('HSET', 'doc', 't', 'hello world')
    env.expect('FT.SEARCH', 'idx1', '@t:{(%worl%)}').equal([1, 'doc', ['t', 'hello world']]) # codespell:ignore worl
<<<<<<< HEAD
    env.expect('FT.SEARCH', 'idx1', '@t:{(%wor%)}').equal([0]) # codespell:ignore wor
    env.expect('FT.SEARCH', 'idx2', '@t:{(%worl%)}').equal([0]) # codespell:ignore worl
    env.expect('FT.SEARCH', 'idx2', '@t:{(%wir%)}').equal([0]) # codespell:ignore wir
=======
    env.expect('FT.SEARCH', 'idx1', '@t:{(%wor%)}').equal([0])
    env.expect('FT.SEARCH', 'idx2', '@t:{(%worl%)}').equal([0]) # codespell:ignore worl
    env.expect('FT.SEARCH', 'idx2', '@t:{(%wir%)}').equal([0])
>>>>>>> ecc2a663
<|MERGE_RESOLUTION|>--- conflicted
+++ resolved
@@ -101,12 +101,6 @@
     env.cmd('FT.CREATE', 'idx2', 'SCHEMA', 't', 'TAG', 'CASESENSITIVE')
     env.cmd('HSET', 'doc', 't', 'hello world')
     env.expect('FT.SEARCH', 'idx1', '@t:{(%worl%)}').equal([1, 'doc', ['t', 'hello world']]) # codespell:ignore worl
-<<<<<<< HEAD
     env.expect('FT.SEARCH', 'idx1', '@t:{(%wor%)}').equal([0]) # codespell:ignore wor
     env.expect('FT.SEARCH', 'idx2', '@t:{(%worl%)}').equal([0]) # codespell:ignore worl
-    env.expect('FT.SEARCH', 'idx2', '@t:{(%wir%)}').equal([0]) # codespell:ignore wir
-=======
-    env.expect('FT.SEARCH', 'idx1', '@t:{(%wor%)}').equal([0])
-    env.expect('FT.SEARCH', 'idx2', '@t:{(%worl%)}').equal([0]) # codespell:ignore worl
-    env.expect('FT.SEARCH', 'idx2', '@t:{(%wir%)}').equal([0])
->>>>>>> ecc2a663
+    env.expect('FT.SEARCH', 'idx2', '@t:{(%wir%)}').equal([0]) # codespell:ignore wir