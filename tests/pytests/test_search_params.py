--- conflicted
+++ resolved
@@ -88,11 +88,6 @@
     env.expect('FT.SEARCH', 'idx', '@g:[29.69465 badval $rapido $units]', 'NOCONTENT', 'PARAMS', '4', 'rapido', 'bad', 'units', 'm').raiseError().contains('Syntax error')
     env.expect('FT.SEARCH', 'idx', '@g:[foo bar $radius $units]', 'NOCONTENT', 'PARAMS', '4', 'radius', '500', 'units', 'badm').raiseError().contains('Syntax error')
     env.expect('FT.SEARCH', 'idx', '@g:[29.69465 34.95126 badval $units]', 'NOCONTENT').raiseError().contains('Syntax error')
-<<<<<<< HEAD
-    env.expect('FT.SEARCH', 'idx', '@g:[29.69465 34.95126 $radius 100]', 'NOCONTENT').raiseError().contains('No such parameter `radius`')
-    env.expect('FT.SEARCH', 'idx', '@g:[29.69465 34.95126 200 100]', 'NOCONTENT').raiseError().contains('Invalid GeoFilter unit')
-=======
->>>>>>> 3ba5429c
 
     env.expect('FT.SEARCH', 'idx', '@numval:[-inf max]', 'NOCONTENT', 'PARAMS', '4', 'min', '-inf', 'max', '105').raiseError().contains('Syntax error')
     env.expect('FT.SEARCH', 'idx', '@numval:[min 105]', 'NOCONTENT', 'PARAMS', '4', 'min', '-inf', 'max', '105').raiseError().contains('Syntax error')
