from cmath import exp
import json

from RLTest import Env

from common import *
from includes import *

from json_multi_text_content import *

def expect_undef_order(query : Query):
    query.error().contains("has undefined ordering")

<<<<<<< HEAD
=======

def checkMultiTagReturn(env, expected, default_dialect):
    
    dialect_param = ['DIALECT', 3] if not default_dialect else []
    env.assertEqual(len(expected), 3, message='dialect {}'.format(dialect_param))

    conn = getConnectionByEnv(env)
    conn.execute_command('JSON.SET', 'doc:1', '$', doc1_content)
    conn.execute_command('JSON.SET', 'doc:2', '$', doc2_content)
    conn.execute_command('JSON.SET', 'doc:3', '$', doc3_content)
    conn.execute_command('JSON.SET', 'doc:4', '$', doc4_content)

    # Index multi flat values
    env.expect('FT.CREATE', 'idx_flat', 'ON', 'JSON', 'SCHEMA',
               '$.category[*]', 'AS', 'category', 'TAG').ok()
    # Index an array
    env.expect('FT.CREATE', 'idx_arr', 'ON', 'JSON', 'SCHEMA',
               '$.category', 'AS', 'category', 'TAG').ok()

    waitForIndex(env, 'idx_flat')
    waitForIndex(env, 'idx_arr')

    env.expect('FT.SEARCH', 'idx_flat',
               '@category:{logic}', 'RETURN', '3', '$.category[1]', 'AS', 'category_1', *dialect_param).equal(expected[0])
    env.expect('FT.SEARCH', 'idx_flat',
               '@category:{mathematics\ and\ computer\ science}', 'RETURN', '1', 'category', *dialect_param).equal(expected[1])
    env.expect('FT.SEARCH', 'idx_flat',
               '@category:{logic}', 'RETURN', '1', 'category', *dialect_param).equal(expected[1])
    env.expect('FT.SEARCH', 'idx_flat', '@category:{logic}', 'RETURN',
               '3', '$.category', 'AS', 'category_arr', *dialect_param).equal(expected[2])
    
    res = conn.execute_command('FT.AGGREGATE', 'idx_flat',
        '@category:{logic}', 'GROUPBY', '1', '@category', *dialect_param)
    env.assertEqual(res[1][1].lower(), expected[1][2][1].lower())

    res = conn.execute_command('FT.AGGREGATE', 'idx_flat',
        '@category:{logic}', 'LOAD', '1', '@category', *dialect_param)
    env.assertEqual(res[1][1].lower(), expected[1][2][1].lower())
    
    # RETURN ALL
    res = conn.execute_command('FT.SEARCH', 'idx_flat', '@category:{logic}', *dialect_param)
    env.assertEqual(json.loads(res[2][1]), [json.loads(doc1_content)] if not default_dialect else json.loads(doc1_content))
    
    # Not indexing array
    env.assertEqual(int(index_info(env, 'idx_arr')['hash_indexing_failures']), 4)

def testMultiTagString(env):
    """ test multiple TAG values (array of strings) """

    res1 = [1, 'doc:1', ['category_1',
                         '["logic"]']]
    res2 = [1, 'doc:1', ['category',
                         '["mathematics and computer science","logic","programming","database"]']]
    res3 = [1, 'doc:1', ['category_arr',
                         '[["mathematics and computer science","logic","programming","database"]]']]

    checkMultiTagReturn(env, [res1, res2, res3], False)

def testMultiTagStringBWC(env):
    """ test multiple TAG values (array of strings) """

    res1 = [1, 'doc:1', ['category_1',
                         'logic']]
    res2 = [1, 'doc:1', ['category',
                         'mathematics and computer science']]
    res3 = [1, 'doc:1', ['category_arr',
                         '["mathematics and computer science","logic","programming","database"]']]

    checkMultiTagReturn(env, [res1, res2, res3], True)


def testMultiTagBool(env):
    """ test multiple TAG values (array of Boolean) """

    conn = getConnectionByEnv(env)
    # Index single and multi bool values
    conn.execute_command('JSON.SET', 'doc:1', '$', '{"foo": {"bar": [true, true]}, "fu": {"bar": [false, true]}}')
    conn.execute_command('JSON.SET', 'doc:2', '$', '{"foo": {"bar": [true, true]}, "fu": {"bar": [true, true]}}')
    conn.execute_command('JSON.SET', 'doc:3', '$', '{"foo": {"bar": [false, false]}, "fu": {"bar": [false, false]}}')
    env.expect('FT.CREATE', 'idx_multi', 'ON', 'JSON', 'SCHEMA', '$..bar[*]', 'AS', 'bar', 'TAG').ok()
    env.expect('FT.CREATE', 'idx_single', 'ON', 'JSON', 'SCHEMA', '$.foo.bar[0]', 'AS', 'bar', 'TAG').ok()
    waitForIndex(env, 'idx_multi')
    waitForIndex(env, 'idx_single')

    # FIXME:    
    # res = env.execute_command('FT.SEARCH', 'idx_multi', '@bar:{true}', 'NOCONTENT')
    # env.assertListEqual(toSortedFlatList(res), toSortedFlatList([2, 'doc:2', 'doc:1']))    
    # res = env.execute_command('FT.SEARCH', 'idx_multi', '@bar:{false}', 'NOCONTENT')
    # env.assertListEqual(toSortedFlatList(res), toSortedFlatList([2, 'doc:3', 'doc:1']))

    res = env.execute_command('FT.SEARCH', 'idx_single', '@bar:{true}', 'NOCONTENT')
    env.assertListEqual(toSortedFlatList(res), toSortedFlatList([2, 'doc:2', 'doc:1']))
    env.expect('FT.SEARCH', 'idx_single', '@bar:{false}', 'NOCONTENT').equal([1, 'doc:3'])

def testMultiTextReturn(env):
    """ test multiple TEXT values (array of strings) """
    conn = getConnectionByEnv(env)

    # Index multi flat values
    env.expect('FT.CREATE', 'idx_flat', 'ON', 'JSON', 'SCHEMA',
               '$.category[*]', 'AS', 'category', 'TEXT').ok()
    # Index an array
    env.expect('FT.CREATE', 'idx_arr', 'ON', 'JSON', 'SCHEMA',
               '$.category', 'AS', 'category', 'TEXT').ok()

    conn.execute_command('JSON.SET', 'doc:1', '$', doc1_content)
    conn.execute_command('JSON.SET', 'doc:2', '$', doc2_content)
    conn.execute_command('JSON.SET', 'doc:3', '$', doc3_content)
    conn.execute_command('JSON.SET', 'doc:4', '$', doc4_content)
   
    res1 = [1, 'doc:1', ['category_1',
                         '["logic"]']]
    res2 = [1, 'doc:1', ['category',
                         '["mathematics and computer science","logic","programming","database"]']]
    res3 = [1, 'doc:1', ['category',
                         '[["mathematics and computer science","logic","programming","database"]]']]
    # Multi flat
    env.expect('FT.SEARCH', 'idx_flat',
               '@category:logic', 'RETURN', '3', '$.category[1]', 'AS', 'category_1', 'DIALECT', 3).equal(res1)
    env.expect('FT.SEARCH', 'idx_flat',
               '@category:(mathematics and computer science)', 'RETURN', '1', 'category', 'DIALECT', 3).equal(res2)
    env.expect('FT.SEARCH', 'idx_flat',
               '@category:logic', 'RETURN', '1', 'category', 'DIALECT', 3).equal(res2)
    env.expect('FT.SEARCH', 'idx_flat', '@category:logic', 'RETURN',
               '3', '$.category', 'AS', 'category', 'DIALECT', 3).equal(res3)

    env.expect('FT.AGGREGATE', 'idx_flat',
               '@category:logic', 'GROUPBY', '1', '@category', 'DIALECT', 3).equal([1, ['category', res2[2][1]]])
    

    # Array
    env.expect('FT.SEARCH', 'idx_arr',
               '@category:logic', 'RETURN', '3', '$.category[1]', 'AS', 'category_1', 'DIALECT', 3).equal(res1)
    env.expect('FT.SEARCH', 'idx_arr',
               '@category:(mathematics and computer science)', 'RETURN', '1', 'category', 'DIALECT', 3).equal(res3)
    env.expect('FT.SEARCH', 'idx_arr',
               '@category:logic', 'RETURN', '1', 'category', 'DIALECT', 3).equal(res3)
    env.expect('FT.SEARCH', 'idx_arr', '@category:logic', 'RETURN',
               '3', '$.category', 'AS', 'category', 'DIALECT', 3).equal(res3)

    env.expect('FT.AGGREGATE', 'idx_arr',
               '@category:logic', 'GROUPBY', '1', '@category', 'DIALECT', 3).equal([1, ['category', res3[2][1]]])
               
    # RETURN ALL
    res = conn.execute_command('FT.SEARCH', 'idx_flat', '@category:logic', 'DIALECT', 3)
    env.assertEqual(json.loads(res[2][1]), [json.loads(doc1_content)])
    
    #
    # Test backward compatibility (before DIALECT 3)
    #
    res1_single = [1, 'doc:1', ['category_1',
                         'logic']]
    res2_single = [1, 'doc:1', ['category',
                         'mathematics and computer science']]
    res3_single = [1, 'doc:1', ['category',
                         '["mathematics and computer science","logic","programming","database"]']]
    # Multi flat
    env.expect('FT.SEARCH', 'idx_flat',
               '@category:logic', 'RETURN', '3', '$.category[1]', 'AS', 'category_1').equal(res1_single)
    env.expect('FT.SEARCH', 'idx_flat',
               '@category:(mathematics and computer science)', 'RETURN', '1', 'category').equal(res2_single)
    env.expect('FT.SEARCH', 'idx_flat',
               '@category:logic', 'RETURN', '1', 'category').equal(res2_single)
    env.expect('FT.SEARCH', 'idx_flat', '@category:logic', 'RETURN',
               '3', '$.category', 'AS', 'category').equal(res3_single)

    env.expect('FT.AGGREGATE', 'idx_flat', '@category:logic', 'GROUPBY', '1', '@category').equal([1, ['category', res2_single[2][1]]])
    
    # Array
    env.expect('FT.SEARCH', 'idx_arr',
               '@category:logic', 'RETURN', '3', '$.category[1]', 'AS', 'category_1').equal(res1_single)
    env.expect('FT.SEARCH', 'idx_arr',
               '@category:(mathematics and computer science)', 'RETURN', '1', 'category').equal(res3_single)
    env.expect('FT.SEARCH', 'idx_arr',
               '@category:logic', 'RETURN', '1', 'category').equal(res3_single)
    env.expect('FT.SEARCH', 'idx_arr', '@category:logic', 'RETURN',
               '3', '$.category', 'AS', 'category').equal(res3_single)

    env.expect('FT.AGGREGATE', 'idx_arr', '@category:logic', 'GROUPBY', '1', '@category').equal([1, ['category', res3_single[2][1]]])

    # RETURN ALL
    res = conn.execute_command('FT.SEARCH', 'idx_flat', '@category:logic')
    env.assertEqual(json.loads(res[2][1]), json.loads(doc1_content))


>>>>>>> ba041f44
def testMultiText(env):
    """ test multiple TEXT values at root level (array of strings) """
    
    conn = getConnectionByEnv(env)
    conn.execute_command('JSON.SET', 'doc:1', '$', json.dumps(json.loads(doc1_content)['category']))
    conn.execute_command('JSON.SET', 'doc:2', '$', json.dumps(json.loads(doc2_content)['category']))
    conn.execute_command('JSON.SET', 'doc:3', '$', json.dumps(json.loads(doc3_content)['category']))
    conn.execute_command('JSON.SET', 'doc:4', '$', json.dumps(json.loads(doc4_content)['category']))

    # Index multi flat values
    env.execute_command('FT.CREATE', 'idx_category_flat', 'ON', 'JSON', 'SCHEMA', '$.[*]', 'AS', 'category', 'TEXT')
    # Index an array
    env.execute_command('FT.CREATE', 'idx_category_arr', 'ON', 'JSON', 'SCHEMA', '$', 'AS', 'category', 'TEXT')
    # Index both multi flat values and an array
    env.execute_command('FT.CREATE', 'idx_category_arr_author_flat', 'ON', 'JSON', 'SCHEMA',
        '$.[*]', 'AS', 'author', 'TEXT', # testing root path, so reuse the single top-level value
        '$', 'AS', 'category', 'TEXT')
    
    waitForIndex(env, 'idx_category_flat')
    waitForIndex(env, 'idx_category_arr')
    waitForIndex(env, 'idx_category_arr_author_flat')
    
    searchMultiTextCategory(env)

def testMultiTextNested(env):
    """ test multiple TEXT values at inner level (array of strings) """

    conn = getConnectionByEnv(env)
    conn.execute_command('JSON.SET', 'doc:1', '$', doc1_content)
    conn.execute_command('JSON.SET', 'doc:2', '$', doc2_content)
    conn.execute_command('JSON.SET', 'doc:3', '$', doc3_content)
    conn.execute_command('JSON.SET', 'doc:4', '$', doc4_content)

    # Index multi flat values
    env.execute_command('FT.CREATE', 'idx_category_flat', 'ON', 'JSON', 'SCHEMA', '$.category[*]', 'AS', 'category', 'TEXT')
    env.execute_command('FT.CREATE', 'idx_author_flat', 'ON', 'JSON', 'SCHEMA', '$.books[*].authors[*]', 'AS', 'author', 'TEXT')
    # Index an array
    env.execute_command('FT.CREATE', 'idx_category_arr', 'ON', 'JSON', 'SCHEMA', '$.category', 'AS', 'category', 'TEXT')
    # Index an array of arrays
    env.execute_command('FT.CREATE', 'idx_author_arr', 'ON', 'JSON', 'SCHEMA', '$.books[*].authors', 'AS', 'author', 'TEXT')
    # Index both multi flat values and an array
    env.execute_command('FT.CREATE', 'idx_category_arr_author_flat', 'ON', 'JSON', 'SCHEMA',
        '$.books[*].authors[*]', 'AS', 'author', 'TEXT',
        '$.category', 'AS', 'category', 'TEXT')
    
    waitForIndex(env, 'idx_category_flat')
    waitForIndex(env, 'idx_author_flat')
    waitForIndex(env, 'idx_category_arr')
    waitForIndex(env, 'idx_author_arr')
    waitForIndex(env, 'idx_category_arr_author_flat')

    searchMultiTextCategory(env)
    searchMultiTextAuthor(env)

    env.execute_command('FT.CREATE', 'idx_book', 'ON', 'JSON', 'SCHEMA',
        '$.category', 'AS', 'category', 'TEXT',
        '$.books[*].authors[*]', 'AS', 'author', 'TEXT',
        '$.books[*].name', 'AS', 'name', 'TEXT')
    waitForIndex(env, 'idx_book')
    res = env.execute_command('FT.SEARCH', 'idx_book',
        '(@name:(design*) -@category:(cloud)) | '
        '(@name:(Kubernetes*) @category:(cloud))',
        'NOCONTENT')
    env.assertListEqual(toSortedFlatList(res), toSortedFlatList([2, 'doc:3', 'doc:1']), message='idx_book')

def searchMultiTextCategory(env):
    """ helper function for searching multi-value attributes """

    cond = ConditionalExpected(env, has_json_api_v2)
    def expect_0(q):
        q.equal([0])
        
    def expect_1(q):
        q.equal([1, 'doc:1'])

    for idx in ['idx_category_arr', 'idx_category_arr_author_flat']:
        env.debugPrint(idx, force=True)
        cond.call('FT.SEARCH', idx, '@category:(database programming)', 'NOCONTENT', 'SLOP', '98') \
        .expect_when(True,  expect_0) \
        .expect_when(False, expect_undef_order)
        cond.call('FT.SEARCH', idx, '@category:(database programming)', 'NOCONTENT', 'SLOP', '99') \
            .expect_when(True,  expect_1) \
            .expect_when(False, expect_undef_order)
        cond.call('FT.SEARCH', idx, '@category:(database programming)', 'NOCONTENT', 'SLOP', '99', 'INORDER') \
            .expect_when(True,  expect_0) \
            .expect_when(False, expect_undef_order)
        cond.call('FT.SEARCH', idx, '@category:(database programming)=>{$slop:99}', 'NOCONTENT', 'SLOP', '1') \
            .expect_when(True,  expect_1) \
            .expect_when(False, expect_undef_order)
        cond.call('FT.SEARCH', idx, '@category:(database programming)=>{$slop:100; $inorder:true}', 'NOCONTENT') \
            .expect_when(True,  expect_0) \
            .expect_when(False, expect_undef_order)
        cond.call('FT.SEARCH', idx, '@category:(database programming)=>{$slop:100; $inorder:false}', 'NOCONTENT') \
            .expect_when(True,  expect_1) \
            .expect_when(False, expect_undef_order)

        # Use toSortedFlatList when scores are not distinct (to succedd also with coordinaotr)
        res = env.execute_command('FT.SEARCH', idx, '@category:(database)', 'NOCONTENT')
        env.assertListEqual(toSortedFlatList(res), toSortedFlatList([2, 'doc:1', 'doc:2']), message="A " + idx)
        
        res = env.execute_command('FT.SEARCH', idx, '@category:(performance)', 'NOCONTENT')
        env.assertListEqual(toSortedFlatList(res), toSortedFlatList([2, 'doc:2', 'doc:3']), message="B " + idx)

        env.expect('FT.SEARCH', idx, '@category:(high performance)', 'NOCONTENT').equal([1, 'doc:2'])
        env.expect('FT.SEARCH', idx, '@category:(cloud)', 'NOCONTENT').equal([1, 'doc:3'])
    
    # Multi-value attributes which have no definite ordering cannot use slop or inorder
    env.expect('FT.SEARCH', 'idx_category_flat', '@category:(programming science)=>{$slop:200}').error().contains("has undefined ordering")
    env.expect('FT.SEARCH', 'idx_category_flat', '@category:(programming science)=>{$inorder:false}').error().contains("has undefined ordering")    

def searchMultiTextAuthor(env):
    """ helper function for searching multi-value attributes """

    # Not indexing array of arrays
    env.assertEqual(int(index_info(env, 'idx_author_arr')['hash_indexing_failures']), 3)

    for idx in ['idx_author_flat']:
        env.debugPrint(idx, force=True)
        env.expect('FT.SEARCH', idx, '@author:(Richard)', 'NOCONTENT').equal([1, 'doc:1'])
        
        # Use toSortedFlatList when scores are not distinct (to succedd also with coordinaotr)
        res = env.execute_command('FT.SEARCH', idx, '@author:(Brendan)', 'NOCONTENT')
        env.assertListEqual(toSortedFlatList(res), toSortedFlatList([2, 'doc:2', 'doc:3']))

        res = env.execute_command('FT.SEARCH', idx, '@author:(Redis)', 'NOCONTENT')
        # Notice doc:4 is not in result (path `$.books[*].authors[*]` does not match a scalar string in `authors`)
        env.assertListEqual(toSortedFlatList(res), toSortedFlatList([3, 'doc:1', 'doc:2', 'doc:3']))

    # None-exact phrase using multi-value attributes which have no definite ordering cannot use slop or inorder
    env.expect('FT.SEARCH', 'idx_author_flat', '@author:(Redis Ltd.)=>{$slop:200}').error().contains("has undefined ordering")
    env.expect('FT.SEARCH', 'idx_author_flat', '@author:(Redis Ltd.)=>{$inorder:true}').error().contains("has undefined ordering")
    
    env.expect('FT.SEARCH', 'idx_author_flat', '@category|author:(Redis Ltd.)=>{$slop:200}').error().contains("has undefined ordering")
    env.expect('FT.SEARCH', 'idx_author_flat', '@category|author:(Redis Ltd.)=>{$inorder:true}').error().contains("has undefined ordering")

    env.expect('FT.SEARCH', 'idx_author_flat', '@category|author:("Redis Ltd.")=>{$inorder:true}').error().contains("has undefined ordering")
    
    env.expect('FT.SEARCH', 'idx_category_arr_author_flat', '@author:(Redis Ltd.)=>{$slop:200}').error().contains("has undefined ordering")
    env.expect('FT.SEARCH', 'idx_category_arr_author_flat', '@author:(Redis Ltd.)=>{$inorder:true}').error().contains("has undefined ordering")

    cond = ConditionalExpected(env, has_json_api_v2)
    cond.call('FT.SEARCH', 'idx_category_arr_author_flat', '@category:(programming science)=>{$slop:200; $inorder:false}', 'NOCONTENT') \
        .expect_when(True, lambda q: q.equal([1, 'doc:1'])) \
        .expect_when(False, lambda q: q.error().contains("has undefined ordering"))
    cond.call('FT.SEARCH', 'idx_category_arr_author_flat', '@category:(programming science)=>{$slop:200}', 'NOCONTENT') \
        .expect_when(True, lambda q: q.equal([1, 'doc:1'])) \
        .expect_when(False, lambda q: q.error().contains("has undefined ordering"))
    cond.call('FT.SEARCH', 'idx_category_arr_author_flat', '@category:(programming science)=>{$inorder:false}', 'NOCONTENT') \
        .expect_when(True, lambda q: q.equal([1, 'doc:1'])) \
        .expect_when(False, lambda q: q.error().contains("has undefined ordering"))

def testInvalidPath(env):
    """ Test invalid JSONPath """

    cond = ConditionalExpected(env, has_json_api_v2)
    cond.call('FT.CREATE', 'idx_with_bad_path', 'ON', 'JSON', 'SCHEMA',
                           '$.books[*.authors', 'AS', 'author', 'TEXT',
                           '$.category..', 'AS', 'category', 'TEXT') \
    .expect_when(True, lambda q: q.error().contains("Invalid JSONPath")) \
    .expect_when(False, lambda q: q.ok())

def testUndefinedOrderingWithSlopAndInorder(env):
    """ Test that query attributes `slop` and `inorder` cannot be used when order is not well defined """

    # Index both multi flat values and an array
    env.execute_command('FT.CREATE', 'idx_category_arr_author_flat', 'ON', 'JSON', 'SCHEMA',
        '$.books[*].authors', 'AS', 'author', 'TEXT',
        '$.category', 'AS', 'category', 'TEXT')
    waitForIndex(env, 'idx_category_arr_author_flat')
    
    cond = ConditionalExpected(env, has_json_api_v2)
    cond.call('FT.SEARCH', 'idx_category_arr_author_flat', '@category:(does not matter)=>{$slop:200}') \
        .expect_when(True, lambda q: q.equal([0])) \
        .expect_when(False, expect_undef_order)
    cond.call('FT.SEARCH', 'idx_category_arr_author_flat', '@category:(does not matter)=>{$inorder:false}') \
        .expect_when(True, lambda q: q.equal([0])) \
        .expect_when(False, expect_undef_order)
    cond.call('FT.SEARCH', 'idx_category_arr_author_flat', '@category:(does not matter)=>{$inorder:true}') \
        .expect_when(True, lambda q: q.equal([0])) \
        .expect_when(False, expect_undef_order)

    env.expect('FT.SEARCH', 'idx_category_arr_author_flat', '@author:(does not matter)=>{$slop:200}').error().contains("has undefined ordering")
    env.expect('FT.SEARCH', 'idx_category_arr_author_flat', '@author:(does not matter)=>{$inorder:false}').error().contains("has undefined ordering")
    env.expect('FT.SEARCH', 'idx_category_arr_author_flat', '@author:(does not matter)=>{$inorder:true}').error().contains("has undefined ordering")

    cond.call('FT.SEARCH', 'idx_category_arr_author_flat', '@category:(does not matter)', 'SLOP', '200') \
        .expect_when(True, lambda q: q.equal([0])) \
        .expect_when(False, expect_undef_order)
    cond.call('FT.SEARCH', 'idx_category_arr_author_flat', '@category:(does not matter)', 'INORDER') \
        .expect_when(True, lambda q: q.equal([0])) \
        .expect_when(False, expect_undef_order)


    env.expect('FT.SEARCH', 'idx_category_arr_author_flat', '@author:(does not matter)', 'SLOP', '200').error().contains("has undefined ordering")
    env.expect('FT.SEARCH', 'idx_category_arr_author_flat', '@author:(does not matter)', 'INORDER').error().contains("has undefined ordering")

    env.expect('FT.SEARCH', 'idx_category_arr_author_flat', '(does not matter)', 'SLOP', '200').error().contains("has undefined ordering")
    env.expect('FT.SEARCH', 'idx_category_arr_author_flat', '(does not matter)', 'INORDER').error().contains("has undefined ordering")

    env.expect('FT.SEARCH', 'idx_category_arr_author_flat', 'does not matter', 'SLOP', '200').error().contains("has undefined ordering")
    env.expect('FT.SEARCH', 'idx_category_arr_author_flat', 'does not matter', 'INORDER').error().contains("has undefined ordering")
    
    env.expect('FT.SEARCH', 'idx_category_arr_author_flat', '(does not matter)=>{$inorder:false}', 'SLOP', '200').error().contains("has undefined ordering")
    env.expect('FT.SEARCH', 'idx_category_arr_author_flat', '(does not matter)=>{$slop:200}', 'INORDER').error().contains("has undefined ordering")

    env.expect('FT.SEARCH', 'idx_category_arr_author_flat', '(does not matter)=>{$inorder:false}').error().contains("has undefined ordering")
    env.expect('FT.SEARCH', 'idx_category_arr_author_flat', '(does not matter)=>{$slop:200}').error().contains("has undefined ordering")

    
    # NOOFFSETS - SLOP/INORDER are not considered - No need to fail on undefined ordering
    env.execute_command('FT.CREATE', 'idx_category_arr_author_flat_2', 'ON', 'JSON',
        'NOOFFSETS',
        'SCHEMA',
            '$.books[*].authors', 'AS', 'author', 'TEXT',
            '$.category', 'AS', 'category', 'TEXT')
    waitForIndex(env, 'idx_category_arr_author_flat_2')
    env.expect('FT.SEARCH', 'idx_category_arr_author_flat_2', '@author:(does not matter)', 'INORDER', 'SLOP', '10').equal([0])

    
def testMultiNonText(env):
    """
    test multiple TEXT values which include some non-text values at root level (null, number, bool, array, object)
    Skip nulls without failing
    Fail on number, bool, object, arr of strings, arr with mixed types
    """
    conn = getConnectionByEnv(env)
    
    non_text_dict = json.loads(doc_non_text_content)
    
    # Create indices and a key per index, e.g.,
    #   FT.CREATE idx1 ON JSON PREFIX 1 doc:1: SCHEMA $ AS root TEXT
    #   JSON.SET doc:1: $ '["first", "second", null, "third", null, "null", null]'
    #
    # First 5 indices are OK (nulls are skipped)
    for (i,v) in enumerate(non_text_dict.values()):
        doc = 'doc:{}:'.format(i+1)
        idx = 'idx{}'.format(i+1)
        env.execute_command('FT.CREATE', idx, 'ON', 'JSON', 'PREFIX', '1', doc, 'SCHEMA', '$', 'AS', 'root', 'TEXT')
        waitForIndex(env, idx)
        conn.execute_command('JSON.SET', doc, '$', json.dumps(v))
        res_failures = 0 if i+1 <= 5 else 1
        env.assertEqual(int(index_info(env, idx)['hash_indexing_failures']), res_failures, message=str(i))
    
    # Search good indices with content
    env.expect('FT.SEARCH', 'idx1', '@root:(third)', 'NOCONTENT').equal([1, 'doc:1:'])
    env.expect('FT.SEARCH', 'idx2', '@root:(third)', 'NOCONTENT').equal([1, 'doc:2:'])

def testMultiNonTextNested(env):
    """
    test multiple TEXT values which include some non-text values at inner level (null, number, bool, array, object)
    Skip nulls without failing
    Fail on number, bool, object, arr of strings, arr with mixed types
    """

    conn = getConnectionByEnv(env)

    non_text_dict = json.loads(doc_non_text_content)
    
    # Create indices, e.g.,
    #   FT.CREATE idx1 ON JSON SCHEMA $.attr1 AS attr TEXT
    for (i,v) in enumerate(non_text_dict.values()):
        env.execute_command('FT.CREATE', 'idx{}'.format(i+1), 'ON', 'JSON', 'SCHEMA', '$.attr{}'.format(i+1), 'AS', 'attr', 'TEXT')
    conn.execute_command('JSON.SET', 'doc:1', '$', doc_non_text_content)
    
    # First 5 indices are OK (nulls are skipped)
    for (i,v) in enumerate(non_text_dict.values()):
        res_failures = 0 if i+1 <= 5 else 1
        env.assertEqual(int(index_info(env, 'idx{}'.format(i+1))['hash_indexing_failures']), res_failures)
    
    # Search good indices with content
    env.expect('FT.SEARCH', 'idx1', '@attr:(third)', 'NOCONTENT').equal([1, 'doc:1'])
    env.expect('FT.SEARCH', 'idx2', '@attr:(third)', 'NOCONTENT').equal([1, 'doc:1'])

def trim_in_list(val, lst):
    for i, v in enumerate(lst):
        if type(v) == str:
            lst[i] = v.replace(val, '')
    return lst

def testMultiSortRoot(env):
    """
    test sorting by multiple TEXT at root level
    Should sort by first value
    """
    conn = getConnectionByEnv(env)

    (gag_arr, text_cmd_args, tag_cmd_args) = sortMultiPrepare()
    
    env.execute_command('FT.CREATE', 'idx1_multi_text', 'ON', 'JSON', 'STOPWORDS', '0', 'PREFIX', '1', 'multi:', 'SCHEMA', '$', 'AS', 'gag', 'TEXT')
    env.execute_command('FT.CREATE', 'idx2_multi_tag', 'ON', 'JSON', 'STOPWORDS', '0', 'PREFIX', '1', 'multi:', 'SCHEMA', '$.[*]', 'AS', 'gag', 'TAG')
    env.execute_command('FT.CREATE', 'idx3_multi_text_sort', 'ON', 'JSON', 'STOPWORDS', '0', 'PREFIX', '1', 'multi:', 'SCHEMA', '$', 'AS', 'gag', 'TEXT', 'SORTABLE')
    
    env.execute_command('FT.CREATE', 'idx1_single_text', 'ON', 'JSON', 'STOPWORDS', '0', 'PREFIX', '1', 'single:', 'SCHEMA', '$', 'AS', 'gag', 'TEXT')
    env.execute_command('FT.CREATE', 'idx2_single_tag', 'ON', 'JSON', 'STOPWORDS', '0', 'PREFIX', '1', 'single:', 'SCHEMA', '$', 'AS', 'gag', 'TAG')
    env.execute_command('FT.CREATE', 'idx3_single_test_sort', 'ON', 'JSON', 'STOPWORDS', '0', 'PREFIX', '1', 'single:', 'SCHEMA', '$', 'AS', 'gag', 'TEXT', 'SORTABLE')
    
    # docs with array of strings
    for i, gag in enumerate(gag_arr):
        conn.execute_command('JSON.SET', 'multi:doc:{}'.format(i+1), '$', json.dumps(gag))
    
    # docs with a single string
    for i, gag in enumerate(gag_arr):
        conn.execute_command('JSON.SET', 'single:doc:{}'.format(i+1), '$', json.dumps(gag[0]))

    sortMulti(env, text_cmd_args, tag_cmd_args)

def testMultiSortNested(env):
    """
    Test sorting by multiple TEXT at inner level
    Should sort by first value
    """

    conn = getConnectionByEnv(env)

    (gag_arr, text_cmd_args, tag_cmd_args) = sortMultiPrepare()
    
    env.execute_command('FT.CREATE', 'idx1_multi_text', 'ON', 'JSON', 'STOPWORDS', '0', 'PREFIX', '1', 'multi:', 'SCHEMA', '$.chalkboard', 'AS', 'gag', 'TEXT')
    env.execute_command('FT.CREATE', 'idx2_multi_tag', 'ON', 'JSON', 'STOPWORDS', '0', 'PREFIX', '1', 'multi:', 'SCHEMA', '$.chalkboard[*]', 'AS', 'gag', 'TAG')
    env.execute_command('FT.CREATE', 'idx3_multi_text_sort', 'ON', 'JSON', 'STOPWORDS', '0', 'PREFIX', '1', 'multi:', 'SCHEMA', '$.chalkboard', 'AS', 'gag', 'TEXT', 'SORTABLE')
    
    env.execute_command('FT.CREATE', 'idx1_single_text', 'ON', 'JSON', 'STOPWORDS', '0', 'PREFIX', '1', 'single:', 'SCHEMA', '$.chalkboard', 'AS', 'gag', 'TEXT')
    env.execute_command('FT.CREATE', 'idx2_single_tag', 'ON', 'JSON', 'STOPWORDS', '0', 'PREFIX', '1', 'single:', 'SCHEMA', '$.chalkboard', 'AS', 'gag', 'TAG')
    env.execute_command('FT.CREATE', 'idx3_single_test_sort', 'ON', 'JSON', 'STOPWORDS', '0', 'PREFIX', '1', 'single:', 'SCHEMA', '$.chalkboard', 'AS', 'gag', 'TEXT', 'SORTABLE')
    
    # docs with array of strings
    for i, gag in enumerate(gag_arr):
        conn.execute_command('JSON.SET', 'multi:doc:{}'.format(i+1), '$', json.dumps({ "chalkboard": gag}))
    
    # docs with a single string
    for i, gag in enumerate(gag_arr):
        conn.execute_command('JSON.SET', 'single:doc:{}'.format(i+1), '$', json.dumps({ "chalkboard": gag[0]}))

    sortMulti(env, text_cmd_args, tag_cmd_args)

def sortMultiPrepare():
    """ helper function for sorting multi-value attributes """

    gag_arr = [
        ["mistral"],
        ["fireplace"],
        ["mismatch"],
        ["firefly"],
        ["ahoy"],
        ["class"],
        ["firecracker"],
        ["cluster"],
        ["firewall"],
        ["mischief"],        
        ["classroom"],
        ["mistake"],
        ["classify"]
    ]

    text_cmd_args = [
        ['@gag:(fire*)', 'NOCONTENT', 'SORTBY', 'gag', 'ASC'],
        ['@gag:(class*)', 'NOCONTENT', 'SORTBY', 'gag', 'ASC'],
        ['@gag:(fire*)', 'NOCONTENT', 'SORTBY', 'gag', 'DESC'],
        ['@gag:(class*)', 'NOCONTENT', 'SORTBY', 'gag', 'DESC'],
        ['*', 'NOCONTENT', 'SORTBY', 'gag', 'ASC']
    ]
    tag_cmd_args = [
        ['@gag:{fire*}', 'NOCONTENT', 'SORTBY', 'gag', 'ASC'],
        ['@gag:{class*}', 'NOCONTENT', 'SORTBY', 'gag', 'ASC'],
        ['@gag:{fire*}', 'NOCONTENT', 'SORTBY', 'gag', 'DESC'],
        ['@gag:{class*}', 'NOCONTENT', 'SORTBY', 'gag', 'DESC'],
        ['*', 'NOCONTENT', 'SORTBY', 'gag', 'ASC']
    ]

    return (gag_arr, text_cmd_args, tag_cmd_args)

def sortMulti(env, text_cmd_args, tag_cmd_args):
    """ helper function for sorting multi-value attributes """    
    
    # Check that order is the same
    for i, (text_arg,tag_arg) in enumerate(zip(text_cmd_args, tag_cmd_args)):
        # Multi TEXT with single TEXT
        env.assertEqual(trim_in_list('multi:', env.execute_command('FT.SEARCH', 'idx1_multi_text', *text_arg)),
                        trim_in_list('single:', env.execute_command('FT.SEARCH', 'idx1_single_text', *text_arg)),
                        message = '{} with arg `{}`'.format('multi TEXT with single TEXT', text_arg))
        # Multi TAG with single TAG
        env.assertEqual(trim_in_list('multi:', env.execute_command('FT.SEARCH', 'idx2_multi_tag', *tag_arg)),
                        trim_in_list('single:', env.execute_command('FT.SEARCH', 'idx2_single_tag', *tag_arg)),
                        message = '{} arg `{}`'.format('multi TAG with single TAG', tag_arg))
        # Multi TEXT with multi TAG
        env.assertEqual(env.execute_command('FT.SEARCH', 'idx1_multi_text', *text_arg),
                        env.execute_command('FT.SEARCH', 'idx2_multi_tag', *tag_arg),
                        message = '{} text arg `{}` tag arg `{}`'.format('multi TEXT with multi TAG', text_arg, tag_arg))

    if not env.isCluster():
        # (skip this comparison in cluster since score is affected by the numer of shards/distribution of keys across shards)
        # Check that order and scores are the same
        for i, text_arg in enumerate(text_cmd_args):
            text_arg.append('WITHSCORES')
            # Multi TEXT with single TEXT
            env.assertEqual(trim_in_list('multi:', env.execute_command('FT.SEARCH', 'idx1_multi_text', *text_arg)),
                            trim_in_list('single:', env.execute_command('FT.SEARCH', 'idx1_single_text', *text_arg)),
                            message = '{} arg {}'.format('multi TEXT with single TEXT', text_arg))


def testMultiEmptyBlankOrNone(env):
    """ Test empty array or arrays comprised of empty strings or None """
    conn = getConnectionByEnv(env)
    
    values = [
        ["", "", ""],
        [""],
        [],
        [None],
        [None, None],
        ["", None, ""]
    ]

    env.execute_command('FT.CREATE', 'idx', 'ON', 'JSON', 'SCHEMA', '$.val', 'AS', 'val', 'TEXT')
    
    for i, val in enumerate(values):
        conn.execute_command('JSON.SET', 'doc:{}'.format(i+1), '$', json.dumps({ "val": val}))
    conn.execute_command('JSON.SET', 'doc', '$', json.dumps({"val": ["haha"]}))
    env.expect('FT.SEARCH', 'idx', '@val:(haha)', 'NOCONTENT', 'SORTBY', 'val', 'ASC').equal([1, 'doc'])

    env.assertEqual(env.execute_command('FT.SEARCH', 'idx', '*', 'NOCONTENT')[0], len(values) + 1)

def getFtConfigCmd(env):
    if not env.isCluster():
        return "FT.CONFIG"
    else:
        return "_FT.CONFIG"

def testconfigMultiTextOffsetDelta(env):
    """ test default ft.config `MULTI_TEXT_SLOP` """
    
    if env.env == 'existing-env':
        env.skip()

    conn = getConnectionByEnv(env)
    conn.execute_command('JSON.SET', 'doc:1', '$', doc1_content)
    env.execute_command('FT.CREATE', 'idx_category_arr', 'ON', 'JSON', 'SCHEMA', '$.category', 'AS', 'category', 'TEXT')
    waitForIndex(env, 'idx_category_arr')

    env.expect(getFtConfigCmd(env), 'SET', 'MULTI_TEXT_SLOP', '101').error().contains("Not modifiable at runtime")

    
    # MULTI_TEXT_SLOP = 100 (Default)
    #
    # Offsets:
    # ["mathematics and computer science", "logic", "programming", "database"]
    #   1                2        3      ,  103   ,  203         ,  303
    
    res = env.execute_command(getFtConfigCmd(env), 'GET', 'MULTI_TEXT_SLOP')
    env.assertEqual(res[0][1], '100')
    env.expect('FT.SEARCH', 'idx_category_arr', '@category:(mathematics database)', 'NOCONTENT').equal([1, 'doc:1'])
    
    cond = ConditionalExpected(env, has_json_api_v2)
    cond.call('FT.SEARCH', 'idx_category_arr', '@category:(mathematics database)', 'NOCONTENT', 'SLOP', '300') \
        .expect_when(True, lambda q: q.equal([0])) \
        .expect_when(False, expect_undef_order)
    cond.call('FT.SEARCH', 'idx_category_arr', '@category:(mathematics database)', 'NOCONTENT', 'SLOP', '301') \
        .expect_when(True, lambda q: q.equal([1, 'doc:1'])) \
        .expect_when(False, expect_undef_order)

def testconfigMultiTextOffsetDeltaSlop101():
    """ test ft.config `MULTI_TEXT_SLOP` 101 """
    env = Env(moduleArgs = 'MULTI_TEXT_SLOP 101')

    # MULTI_TEXT_SLOP = 101
    conn = getConnectionByEnv(env)
    res = env.execute_command(getFtConfigCmd(env), 'GET', 'MULTI_TEXT_SLOP')
    env.assertEqual(res[0][1], '101')
    # Offsets:
    # ["mathematics and computer science", "logic", "programming", "database"]
    #   1                2        3      ,  104   ,  205         ,  306
    conn.execute_command('JSON.SET', 'doc:1', '$', doc1_content)
    env.execute_command('FT.CREATE', 'idx_category_arr_2', 'ON', 'JSON', 'SCHEMA', '$.category', 'AS', 'category', 'TEXT')
    waitForIndex(env, 'idx_category_arr_2')

    cond = ConditionalExpected(env, has_json_api_v2)
    cond.call('FT.SEARCH', 'idx_category_arr_2', '@category:(mathematics database)', 'NOCONTENT', 'SLOP', '303') \
        .expect_when(True, lambda q: q.equal([0])) \
        .expect_when(False, expect_undef_order)
    cond.call('FT.SEARCH', 'idx_category_arr_2', '@category:(mathematics database)', 'NOCONTENT', 'SLOP', '304') \
        .expect_when(True, lambda q: q.equal([1, 'doc:1'])) \
        .expect_when(False, expect_undef_order)

    cond.call('FT.SEARCH', 'idx_category_arr_2', '@category:(science database)', 'NOCONTENT', 'SLOP', '301') \
        .expect_when(True, lambda q: q.equal([0])) \
        .expect_when(False, expect_undef_order)
    cond.call('FT.SEARCH', 'idx_category_arr_2', '@category:(science database)', 'NOCONTENT', 'SLOP', '302') \
        .expect_when(True, lambda q: q.equal([1, 'doc:1'])) \
        .expect_when(False, expect_undef_order)

def testconfigMultiTextOffsetDeltaSlop0():
    """ test ft.config `MULTI_TEXT_SLOP` 0 """
    env = Env(moduleArgs = 'MULTI_TEXT_SLOP 0')

    # MULTI_TEXT_SLOP = 0
    conn = getConnectionByEnv(env)
    res = env.execute_command(getFtConfigCmd(env), 'GET', 'MULTI_TEXT_SLOP')
    env.assertEqual(res[0][1], '0')
    # Offsets:
    # ["mathematics and computer science", "logic", "programming", "database"]
    #   1                2        3      ,  4   ,    5         ,    6
    conn.execute_command('JSON.SET', 'doc:1', '$', doc1_content)
    env.execute_command('FT.CREATE', 'idx_category_arr_3', 'ON', 'JSON', 'SCHEMA', '$.category', 'AS', 'category', 'TEXT')
    waitForIndex(env, 'idx_category_arr_3')
    
    cond = ConditionalExpected(env, has_json_api_v2)
    cond.call('FT.SEARCH', 'idx_category_arr_3', '@category:(mathematics database)', 'NOCONTENT', 'SLOP', '3') \
        .expect_when(True, lambda q: q.equal([0])) \
        .expect_when(False, expect_undef_order)
    cond.call('FT.SEARCH', 'idx_category_arr_3', '@category:(mathematics database)', 'NOCONTENT', 'SLOP', '4') \
        .expect_when(True, lambda q: q.equal([1, 'doc:1'])) \
        .expect_when(False, expect_undef_order)

    cond.call('FT.SEARCH', 'idx_category_arr_3', '@category:(science database)', 'NOCONTENT', 'SLOP', '1') \
        .expect_when(True, lambda q: q.equal([0])) \
        .expect_when(False, expect_undef_order)
    cond.call('FT.SEARCH', 'idx_category_arr_3', '@category:(science database)', 'NOCONTENT', 'SLOP', '2') \
        .expect_when(True, lambda q: q.equal([1, 'doc:1'])) \
        .expect_when(False, expect_undef_order)

def testMultiNoHighlight(env):
    """ highlight is not supported with multiple TEXT """
    pass

def checkMultiTextReturn(env, expected, default_dialect, is_sortable, is_sortable_unf):
    """ Helper function for RETURN with multiple TEXT values """

    conn = getConnectionByEnv(env)

    dialect_param = ['DIALECT', 3] if not default_dialect else []
    env.assertTrue(not is_sortable_unf or is_sortable)
    sortable_param = ['SORTABLE', 'UNF'] if is_sortable_unf else (['SORTABLE'] if is_sortable else [])
    env.assertEqual(len(expected), 4, message='dialect {}, sortable {}, unf {}'.format(dialect_param, is_sortable, is_sortable_unf))

    doc1_content = {
        "Name": "Product1",
        "Sellers": [
            {
                "Name": "Seller1",
                "Locations": ["FL", "AL"]
            },
            {
                "Name": "Seller2",
                "Locations": ["MS", "GA"]
            }
        ]
    }

    env.expect('FT.CREATE', 'idx_flat', 'ON', 'JSON', 'SCHEMA', '$.Sellers[*].Locations[*]', 'AS', 'val', 'TEXT', *sortable_param).ok()
    env.expect('FT.CREATE', 'idx_arr', 'ON', 'JSON', 'SCHEMA', '$.Sellers[0].Locations', 'AS', 'val', 'TEXT', *sortable_param).ok()
    
    conn.execute_command('JSON.SET', 'doc:1', '$', json.dumps(doc1_content))

    def expect_case(val):
        return val.lower() if (is_sortable and not is_sortable_unf) and isinstance(val,str) else val

    expr = '@val:(al)'
    
    # Multi flat
    env.expect('FT.SEARCH', 'idx_flat', expr,
               'RETURN', '3', '$.Sellers[0].Locations[1]', 'AS', 'arr_1', *dialect_param).equal(expect_case(expected[0]))
    env.expect('FT.SEARCH', 'idx_flat', expr,
               'RETURN', '1', 'val', *dialect_param).equal(expect_case(expected[3]))
    env.expect('FT.SEARCH', 'idx_flat', expr,
               'RETURN', '3', '$.Sellers[*].Locations[*]', 'AS', 'val', *dialect_param).equal(expect_case(expected[3]))
    env.expect('FT.SEARCH', 'idx_flat', expr,
               'RETURN', '3', '$.Sellers[0].Locations[*]', 'AS', 'val', *dialect_param).equal(expect_case(expected[1]))
    env.expect('FT.SEARCH', 'idx_flat', expr,
        'RETURN', '3', '$.Sellers[0].Locations', 'AS', 'val', *dialect_param).equal(expect_case(expected[2]))

    # Currently not considering `UNF` with multi value (MOD-4345)
    res = conn.execute_command('FT.AGGREGATE', 'idx_flat',
        expr, 'LOAD', '1', '@val', *dialect_param)
    env.assertEqual(res[1][1].lower(), expected[3][2][1].lower())

    res = conn.execute_command('FT.AGGREGATE', 'idx_flat',
        expr, 'GROUPBY', '1', '@val', *dialect_param)
    env.assertEqual(res[1][1].lower(), expected[3][2][1].lower())

    # Array
    env.expect('FT.SEARCH', 'idx_arr', expr,
               'RETURN', '3', '$.Sellers[0].Locations[1]', 'AS', 'arr_1', *dialect_param).equal(expect_case(expected[0]))
    env.expect('FT.SEARCH', 'idx_arr', expr,
               'RETURN', '1', 'val', *dialect_param).equal(expect_case(expected[2]))
    env.expect('FT.SEARCH', 'idx_arr', expr,
               'RETURN', '3', '$.Sellers[*].Locations[*]', 'AS', 'val', *dialect_param).equal(expect_case(expected[3]))
    env.expect('FT.SEARCH', 'idx_arr', expr,
               'RETURN', '3', '$.Sellers[0].Locations[*]', 'AS', 'val', *dialect_param).equal(expect_case(expected[1]))
    env.expect('FT.SEARCH', 'idx_arr', expr,
               'RETURN', '3', '$.Sellers[0].Locations', 'AS', 'val', *dialect_param).equal(expect_case(expected[2]))

    res = conn.execute_command('FT.AGGREGATE', 'idx_arr',
        expr, 'GROUPBY', '1', '@val', *dialect_param)
    # Ignore the result with older dialect
    #  Schema attribute with path to an array was not supported (lead to indexing failure)
    if not default_dialect:
        env.assertEqual(res[1][1].lower(), expected[2][2][1].lower())

    res = conn.execute_command('FT.AGGREGATE', 'idx_arr',
        expr, 'LOAD', '1', '@val', *dialect_param)
    env.assertEqual(res[1][1].lower(), expected[2][2][1].lower())

    # RETURN ALL
    res = conn.execute_command('FT.SEARCH', 'idx_flat', expr, *dialect_param)
    env.assertEqual(json.loads(res[2][1]), [doc1_content] if not default_dialect else doc1_content)


def testMultiTextReturn(env):
    """ test RETURN with multiple TEXT values """

    res1 = [1, 'doc:1', ['arr_1', '["AL"]']]
    res2 = [1, 'doc:1', ['val', '["FL","AL"]']]
    res3 = [1, 'doc:1', ['val', '[["FL","AL"]]']]
    res4 = [1, 'doc:1', ['val', '["FL","AL","MS","GA"]']]
    

    checkMultiTextReturn(env, [res1, res2, res3, res4], False, False, False)
    env.flush()
    checkMultiTextReturn(env, [res1, res2, res3, res4], False, True, False)
    env.flush()
    checkMultiTextReturn(env, [res1, res2, res3, res4], False, True, True)

def testMultiTextReturnBWC(env):
    """ test backward compatibility of RETURN with multiple TEXT values """
    res1 = [1, 'doc:1', ['arr_1', 'AL']]
    res2 = [1, 'doc:1', ['val', 'FL']]
    res3 = [1, 'doc:1', ['val', '["FL","AL"]']]

    checkMultiTextReturn(env, [res1, res2, res3, res2], True, False, False)
    env.flush()
    checkMultiTextReturn(env, [res1, res2, res3, res2], True, True, False)
    env.flush()
    checkMultiTextReturn(env, [res1, res2, res3, res2], True, True, True)<|MERGE_RESOLUTION|>--- conflicted
+++ resolved
@@ -11,194 +11,6 @@
 def expect_undef_order(query : Query):
     query.error().contains("has undefined ordering")
 
-<<<<<<< HEAD
-=======
-
-def checkMultiTagReturn(env, expected, default_dialect):
-    
-    dialect_param = ['DIALECT', 3] if not default_dialect else []
-    env.assertEqual(len(expected), 3, message='dialect {}'.format(dialect_param))
-
-    conn = getConnectionByEnv(env)
-    conn.execute_command('JSON.SET', 'doc:1', '$', doc1_content)
-    conn.execute_command('JSON.SET', 'doc:2', '$', doc2_content)
-    conn.execute_command('JSON.SET', 'doc:3', '$', doc3_content)
-    conn.execute_command('JSON.SET', 'doc:4', '$', doc4_content)
-
-    # Index multi flat values
-    env.expect('FT.CREATE', 'idx_flat', 'ON', 'JSON', 'SCHEMA',
-               '$.category[*]', 'AS', 'category', 'TAG').ok()
-    # Index an array
-    env.expect('FT.CREATE', 'idx_arr', 'ON', 'JSON', 'SCHEMA',
-               '$.category', 'AS', 'category', 'TAG').ok()
-
-    waitForIndex(env, 'idx_flat')
-    waitForIndex(env, 'idx_arr')
-
-    env.expect('FT.SEARCH', 'idx_flat',
-               '@category:{logic}', 'RETURN', '3', '$.category[1]', 'AS', 'category_1', *dialect_param).equal(expected[0])
-    env.expect('FT.SEARCH', 'idx_flat',
-               '@category:{mathematics\ and\ computer\ science}', 'RETURN', '1', 'category', *dialect_param).equal(expected[1])
-    env.expect('FT.SEARCH', 'idx_flat',
-               '@category:{logic}', 'RETURN', '1', 'category', *dialect_param).equal(expected[1])
-    env.expect('FT.SEARCH', 'idx_flat', '@category:{logic}', 'RETURN',
-               '3', '$.category', 'AS', 'category_arr', *dialect_param).equal(expected[2])
-    
-    res = conn.execute_command('FT.AGGREGATE', 'idx_flat',
-        '@category:{logic}', 'GROUPBY', '1', '@category', *dialect_param)
-    env.assertEqual(res[1][1].lower(), expected[1][2][1].lower())
-
-    res = conn.execute_command('FT.AGGREGATE', 'idx_flat',
-        '@category:{logic}', 'LOAD', '1', '@category', *dialect_param)
-    env.assertEqual(res[1][1].lower(), expected[1][2][1].lower())
-    
-    # RETURN ALL
-    res = conn.execute_command('FT.SEARCH', 'idx_flat', '@category:{logic}', *dialect_param)
-    env.assertEqual(json.loads(res[2][1]), [json.loads(doc1_content)] if not default_dialect else json.loads(doc1_content))
-    
-    # Not indexing array
-    env.assertEqual(int(index_info(env, 'idx_arr')['hash_indexing_failures']), 4)
-
-def testMultiTagString(env):
-    """ test multiple TAG values (array of strings) """
-
-    res1 = [1, 'doc:1', ['category_1',
-                         '["logic"]']]
-    res2 = [1, 'doc:1', ['category',
-                         '["mathematics and computer science","logic","programming","database"]']]
-    res3 = [1, 'doc:1', ['category_arr',
-                         '[["mathematics and computer science","logic","programming","database"]]']]
-
-    checkMultiTagReturn(env, [res1, res2, res3], False)
-
-def testMultiTagStringBWC(env):
-    """ test multiple TAG values (array of strings) """
-
-    res1 = [1, 'doc:1', ['category_1',
-                         'logic']]
-    res2 = [1, 'doc:1', ['category',
-                         'mathematics and computer science']]
-    res3 = [1, 'doc:1', ['category_arr',
-                         '["mathematics and computer science","logic","programming","database"]']]
-
-    checkMultiTagReturn(env, [res1, res2, res3], True)
-
-
-def testMultiTagBool(env):
-    """ test multiple TAG values (array of Boolean) """
-
-    conn = getConnectionByEnv(env)
-    # Index single and multi bool values
-    conn.execute_command('JSON.SET', 'doc:1', '$', '{"foo": {"bar": [true, true]}, "fu": {"bar": [false, true]}}')
-    conn.execute_command('JSON.SET', 'doc:2', '$', '{"foo": {"bar": [true, true]}, "fu": {"bar": [true, true]}}')
-    conn.execute_command('JSON.SET', 'doc:3', '$', '{"foo": {"bar": [false, false]}, "fu": {"bar": [false, false]}}')
-    env.expect('FT.CREATE', 'idx_multi', 'ON', 'JSON', 'SCHEMA', '$..bar[*]', 'AS', 'bar', 'TAG').ok()
-    env.expect('FT.CREATE', 'idx_single', 'ON', 'JSON', 'SCHEMA', '$.foo.bar[0]', 'AS', 'bar', 'TAG').ok()
-    waitForIndex(env, 'idx_multi')
-    waitForIndex(env, 'idx_single')
-
-    # FIXME:    
-    # res = env.execute_command('FT.SEARCH', 'idx_multi', '@bar:{true}', 'NOCONTENT')
-    # env.assertListEqual(toSortedFlatList(res), toSortedFlatList([2, 'doc:2', 'doc:1']))    
-    # res = env.execute_command('FT.SEARCH', 'idx_multi', '@bar:{false}', 'NOCONTENT')
-    # env.assertListEqual(toSortedFlatList(res), toSortedFlatList([2, 'doc:3', 'doc:1']))
-
-    res = env.execute_command('FT.SEARCH', 'idx_single', '@bar:{true}', 'NOCONTENT')
-    env.assertListEqual(toSortedFlatList(res), toSortedFlatList([2, 'doc:2', 'doc:1']))
-    env.expect('FT.SEARCH', 'idx_single', '@bar:{false}', 'NOCONTENT').equal([1, 'doc:3'])
-
-def testMultiTextReturn(env):
-    """ test multiple TEXT values (array of strings) """
-    conn = getConnectionByEnv(env)
-
-    # Index multi flat values
-    env.expect('FT.CREATE', 'idx_flat', 'ON', 'JSON', 'SCHEMA',
-               '$.category[*]', 'AS', 'category', 'TEXT').ok()
-    # Index an array
-    env.expect('FT.CREATE', 'idx_arr', 'ON', 'JSON', 'SCHEMA',
-               '$.category', 'AS', 'category', 'TEXT').ok()
-
-    conn.execute_command('JSON.SET', 'doc:1', '$', doc1_content)
-    conn.execute_command('JSON.SET', 'doc:2', '$', doc2_content)
-    conn.execute_command('JSON.SET', 'doc:3', '$', doc3_content)
-    conn.execute_command('JSON.SET', 'doc:4', '$', doc4_content)
-   
-    res1 = [1, 'doc:1', ['category_1',
-                         '["logic"]']]
-    res2 = [1, 'doc:1', ['category',
-                         '["mathematics and computer science","logic","programming","database"]']]
-    res3 = [1, 'doc:1', ['category',
-                         '[["mathematics and computer science","logic","programming","database"]]']]
-    # Multi flat
-    env.expect('FT.SEARCH', 'idx_flat',
-               '@category:logic', 'RETURN', '3', '$.category[1]', 'AS', 'category_1', 'DIALECT', 3).equal(res1)
-    env.expect('FT.SEARCH', 'idx_flat',
-               '@category:(mathematics and computer science)', 'RETURN', '1', 'category', 'DIALECT', 3).equal(res2)
-    env.expect('FT.SEARCH', 'idx_flat',
-               '@category:logic', 'RETURN', '1', 'category', 'DIALECT', 3).equal(res2)
-    env.expect('FT.SEARCH', 'idx_flat', '@category:logic', 'RETURN',
-               '3', '$.category', 'AS', 'category', 'DIALECT', 3).equal(res3)
-
-    env.expect('FT.AGGREGATE', 'idx_flat',
-               '@category:logic', 'GROUPBY', '1', '@category', 'DIALECT', 3).equal([1, ['category', res2[2][1]]])
-    
-
-    # Array
-    env.expect('FT.SEARCH', 'idx_arr',
-               '@category:logic', 'RETURN', '3', '$.category[1]', 'AS', 'category_1', 'DIALECT', 3).equal(res1)
-    env.expect('FT.SEARCH', 'idx_arr',
-               '@category:(mathematics and computer science)', 'RETURN', '1', 'category', 'DIALECT', 3).equal(res3)
-    env.expect('FT.SEARCH', 'idx_arr',
-               '@category:logic', 'RETURN', '1', 'category', 'DIALECT', 3).equal(res3)
-    env.expect('FT.SEARCH', 'idx_arr', '@category:logic', 'RETURN',
-               '3', '$.category', 'AS', 'category', 'DIALECT', 3).equal(res3)
-
-    env.expect('FT.AGGREGATE', 'idx_arr',
-               '@category:logic', 'GROUPBY', '1', '@category', 'DIALECT', 3).equal([1, ['category', res3[2][1]]])
-               
-    # RETURN ALL
-    res = conn.execute_command('FT.SEARCH', 'idx_flat', '@category:logic', 'DIALECT', 3)
-    env.assertEqual(json.loads(res[2][1]), [json.loads(doc1_content)])
-    
-    #
-    # Test backward compatibility (before DIALECT 3)
-    #
-    res1_single = [1, 'doc:1', ['category_1',
-                         'logic']]
-    res2_single = [1, 'doc:1', ['category',
-                         'mathematics and computer science']]
-    res3_single = [1, 'doc:1', ['category',
-                         '["mathematics and computer science","logic","programming","database"]']]
-    # Multi flat
-    env.expect('FT.SEARCH', 'idx_flat',
-               '@category:logic', 'RETURN', '3', '$.category[1]', 'AS', 'category_1').equal(res1_single)
-    env.expect('FT.SEARCH', 'idx_flat',
-               '@category:(mathematics and computer science)', 'RETURN', '1', 'category').equal(res2_single)
-    env.expect('FT.SEARCH', 'idx_flat',
-               '@category:logic', 'RETURN', '1', 'category').equal(res2_single)
-    env.expect('FT.SEARCH', 'idx_flat', '@category:logic', 'RETURN',
-               '3', '$.category', 'AS', 'category').equal(res3_single)
-
-    env.expect('FT.AGGREGATE', 'idx_flat', '@category:logic', 'GROUPBY', '1', '@category').equal([1, ['category', res2_single[2][1]]])
-    
-    # Array
-    env.expect('FT.SEARCH', 'idx_arr',
-               '@category:logic', 'RETURN', '3', '$.category[1]', 'AS', 'category_1').equal(res1_single)
-    env.expect('FT.SEARCH', 'idx_arr',
-               '@category:(mathematics and computer science)', 'RETURN', '1', 'category').equal(res3_single)
-    env.expect('FT.SEARCH', 'idx_arr',
-               '@category:logic', 'RETURN', '1', 'category').equal(res3_single)
-    env.expect('FT.SEARCH', 'idx_arr', '@category:logic', 'RETURN',
-               '3', '$.category', 'AS', 'category').equal(res3_single)
-
-    env.expect('FT.AGGREGATE', 'idx_arr', '@category:logic', 'GROUPBY', '1', '@category').equal([1, ['category', res3_single[2][1]]])
-
-    # RETURN ALL
-    res = conn.execute_command('FT.SEARCH', 'idx_flat', '@category:logic')
-    env.assertEqual(json.loads(res[2][1]), json.loads(doc1_content))
-
-
->>>>>>> ba041f44
 def testMultiText(env):
     """ test multiple TEXT values at root level (array of strings) """
     
