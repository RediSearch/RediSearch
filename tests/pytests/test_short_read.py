# coding=utf-8

import collections
import os
import random
import re
import shutil
import subprocess
import tempfile
import zipfile

import gevent.queue
import gevent.server
import gevent.socket
import time

from common import getConnectionByEnv, waitForIndex, sortedResults, toSortedFlatList, TimeLimit
<<<<<<< HEAD
=======
from includes import *
>>>>>>> c8224696

CREATE_INDICES_TARGET_DIR = '/tmp/test'
BASE_RDBS_URL = 'https://s3.amazonaws.com/redismodules/redisearch-enterprise/rdbs/'

SHORT_READ_BYTES_DELTA = int(os.getenv('SHORT_READ_BYTES_DELTA', '1'))
IS_SHORT_READ_FULL_TEST = int(os.getenv('SHORT_READ_FULL_TEST', '0'))
OS = os.getenv('OS')

RDBS_SHORT_READS = [
    'short-reads/redisearch_2.2.0.rdb.zip',
    'short-reads/rejson_2.0.0.rdb.zip',
    'short-reads/redisearch_2.2.0_rejson_2.0.0.rdb.zip',
]
RDBS_COMPATIBILITY = [
    'redisearch_2.0.9.rdb',
]

ExpectedIndex = collections.namedtuple('ExpectedIndex', ['count', 'pattern', 'search_result_count'])
RDBS_EXPECTED_INDICES = [
                         ExpectedIndex(2, 'shortread_idxSearch_[1-9]', [20, 55]),
                         ExpectedIndex(2, 'shortread_idxJson_[1-9]', [55, 20]),  # TODO: why order of indices is first _2 then _1
                         ExpectedIndex(2, 'shortread_idxSearchJson_[1-9]', [10, 35])
                         ]

RDBS = []
RDBS.extend(RDBS_SHORT_READS)
if (not IS_CODE_COVERAGE) and (not IS_SANITIZER) and IS_SHORT_READ_FULL_TEST:
    RDBS.extend(RDBS_COMPATIBILITY)
    RDBS_EXPECTED_INDICES.append(ExpectedIndex(1, 'idx', [1000]))


def unzip(zip_path, to_dir):
    if not zipfile.is_zipfile(zip_path):
        return False
    with zipfile.ZipFile(zip_path, 'r') as db_zip:
        for info in db_zip.infolist():
            if not os.path.exists(db_zip.extract(info, to_dir)):
                return False
    return True


def downloadFiles(target_dir):
    for f in RDBS:
        path = os.path.join(target_dir, f)
        path_dir = os.path.dirname(path)
        if not os.path.exists(path_dir):
            os.makedirs(path_dir)
        if not os.path.exists(path):
            subprocess.call(['wget', '-q', BASE_RDBS_URL + f, '-O', path])
            _, ext = os.path.splitext(f)
            if ext == '.zip':
                if not unzip(path, path_dir):
                    return False
            else:
                if not os.path.exists(path) or os.path.getsize(path) == 0:
                    return False
    return True


def rand_name(k):
    # rand alphabetic string with between 2 to k chars
    return ''.join([chr(random.randint(ord('a'), ord('z'))) for _ in range(0, random.randint(2, max(2, k)))])
    # return random.choices(''.join(string.ascii_letters), k=k)


def rand_num(k):
    # rand positive number with between 2 to k digits
    return chr(random.randint(ord('1'), ord('9'))) + ''.join([chr(random.randint(ord('0'), ord('9'))) for _ in range(0, random.randint(1, max(1, k)))])
    # return random.choices(''.join(string.digits, k=k))


def create_indices(env, rdbFileName, idxNameStem, isHash, isJson):
    env.flush()
    idxNameStem = 'shortread_' + idxNameStem + '_'
    if isHash and isJson:
        # 1 Hash index and 1 Json index
        add_index(env, True, idxNameStem + '1', 'c', 10, 20)
        add_index(env, False, idxNameStem + '2', 'd', 35, 40)
    elif isHash:
        # 2 Hash indices
        add_index(env, True, idxNameStem + '1', 'e', 10, 20)
        add_index(env, True, idxNameStem + '2', 'f', 35, 40)
    elif isJson:
        # 2 Json indices
        add_index(env, False, idxNameStem + '1', 'g', 10, 20)
        add_index(env, False, idxNameStem + '2', 'h', 35, 40)
    else:
        env.assertTrue(False, "should not reach here")

    # Save the rdb
    env.assertOk(env.cmd('config', 'set', 'dbfilename', rdbFileName))
    dbFileName = env.cmd('config', 'get', 'dbfilename')[1]
    dbDir = env.cmd('config', 'get', 'dir')[1]
    dbFilePath = os.path.join(dbDir, dbFileName)

    env.assertTrue(env.cmd('save'))
    # Copy to avoid truncation of rdb due to RLTest flush and save
    dbCopyFilePath = os.path.join(CREATE_INDICES_TARGET_DIR, dbFileName)
    dbCopyFileDir = os.path.dirname(dbCopyFilePath)
    if not os.path.exists(dbCopyFileDir):
        os.makedirs(dbCopyFileDir)
    with zipfile.ZipFile(dbCopyFilePath + '.zip', 'w') as db_zip:
        db_zip.write(dbFilePath, os.path.join(os.path.curdir, os.path.basename(dbCopyFilePath)))


def get_identifier(name, isHash):
    return '$.' + name if not isHash else name


def add_index(env, isHash, index_name, key_suffix, num_prefs, num_keys):
    ''' Cover most of the possible options of an index

    FT.CREATE {index}
    [ON {structure}]
    [PREFIX {count} {prefix} [{prefix} ..]
    [FILTER {filter}]
    [LANGUAGE {default_lang}]
    [LANGUAGE_FIELD {lang_field}]
    [SCORE {default_score}]
    [SCORE_FIELD {score_field}]
    [PAYLOAD_FIELD {payload_field}]
    [MAXTEXTFIELDS] [TEMPORARY {seconds}] [NOOFFSETS] [NOHL] [NOFIELDS] [NOFREQS] [SKIPINITIALSCAN]
    [STOPWORDS {num} {stopword} ...]
    SCHEMA {field} [TEXT [NOSTEM] [WEIGHT {weight}] [PHONETIC {matcher}] | NUMERIC | GEO | TAG [SEPARATOR {sep}] ] [SORTABLE][NOINDEX] ...
    '''

    # Create the index
    cmd_create = ['ft.create', index_name, 'ON', 'HASH' if isHash else 'JSON']
    # With prefixes
    if num_prefs > 0:
        cmd_create.extend(['prefix', num_prefs])
        for i in range(1, num_prefs + 1):
            cmd_create.append('pref' + str(i) + ":")
    # With filter
    cmd_create.extend(['filter', 'startswith(@__key' + ', "p")'])
    # With language
    cmd_create.extend(['language', 'spanish'])
    # With language field
    cmd_create.extend(['language_field', 'myLang'])
    # With score field
    cmd_create.extend(['score_field', 'myScore'])
    # With payload field
    cmd_create.extend(['payload_field', 'myPayload'])
    # With maxtextfields
    cmd_create.append('maxtextfields')
    # With stopwords
    cmd_create.extend(['stopwords', 3, 'stop', 'being', 'silly'])
    # With schema
    cmd_create.extend(['schema',
                       get_identifier('field1', isHash), 'as', 'f1', 'text', 'nostem', 'weight', '0.2', 'phonetic',
                       'dm:es', 'sortable',
                       get_identifier('field2', isHash), 'as', 'f2', 'numeric', 'sortable',
                       get_identifier('field3', isHash), 'as', 'f3', 'geo',
                       get_identifier('field4', isHash), 'as', 'f4', 'tag', 'separator', ';',
                       get_identifier('field11', isHash), 'text', 'nostem',
                       get_identifier('field12', isHash), 'numeric', 'noindex',
                       get_identifier('field13', isHash), 'geo',
                       get_identifier('field14', isHash), 'tag', 'noindex',
                       get_identifier('myLang', isHash), 'text',
                       get_identifier('myScore', isHash), 'numeric',
                       ])
    conn = getConnectionByEnv(env)
    env.assertOk(conn.execute_command(*cmd_create))
    waitForIndex(conn, index_name)
    env.assertOk(conn.execute_command('ft.synupdate', index_name, 'syngrp1', 'pelota', 'bola', 'balón'))
    env.assertOk(conn.execute_command('ft.synupdate', index_name, 'syngrp2', 'jugar', 'tocar'))

    # Add keys
    for i in range(1, num_keys + 1):
        if isHash:
            cmd = ['hset', 'pref' + str(i) + ":k" + str(i) + '_' + rand_num(5) + key_suffix, 'a' + rand_name(5), rand_num(2), 'b' + rand_name(5), rand_num(3)]
            env.assertEqual(conn.execute_command(*cmd), 2L)
        else:
            cmd = ['json.set', 'pref' + str(i) + ":k" + str(i) + '_' + rand_num(5) + key_suffix, '$', r'{"field1":"' + rand_name(5) + r'", "field2":' + rand_num(3) + r'}']
            env.assertOk(conn.execute_command(*cmd))


def testCreateIndexRdbFiles(env):
<<<<<<< HEAD
    #@@ if os.environ.get('CI'):
    #@@    env.skip()
=======
>>>>>>> c8224696
    create_indices(env, 'redisearch_2.2.0.rdb', 'idxSearch', True, False)
    create_indices(env, 'rejson_2.0.0.rdb', 'idxJson', False, True)
    create_indices(env, 'redisearch_2.2.0_rejson_2.0.0.rdb', 'idxSearchJson', True, True)


class Connection(object):
    def __init__(self, sock, bufsize=4096, underlying_sock=None):
        self.sock = sock
        self.sockf = sock.makefile('rwb', bufsize)
        self.closed = False
        self.peer_closed = False
        self.underlying_sock = underlying_sock

    def close(self):
        if not self.closed:
            self.closed = True
            self.sockf.close()
            self.sock.close()
            self.sockf = None

    def is_close(self, timeout=2):
        if self.closed:
            return True
        try:
            with TimeLimit(timeout):
                return self.read(1) == ''
        except Exception:
            return False

    def flush(self):
        self.sockf.flush()

    def get_address(self):
        return self.sock.getsockname()[0]

    def get_port(self):
        return self.sock.getsockname()[1]

    def read(self, bytes):
        return self.sockf.read(bytes)

    def read_at_most(self, bytes, timeout=0.01):
        self.sock.settimeout(timeout)
        return self.sock.recv(bytes)

    def send(self, data):
        self.sockf.write(data)
        self.sockf.flush()

    def readline(self):
        return self.sockf.readline()

    def send_bulk_header(self, data_len):
        self.sockf.write('$%d\r\n' % data_len)
        self.sockf.flush()

    def send_bulk(self, data):
        self.sockf.write('$%d\r\n%s\r\n' % (len(data), data))
        self.sockf.flush()

    def send_status(self, data):
        self.sockf.write('+%s\r\n' % data)
        self.sockf.flush()

    def send_error(self, data):
        self.sockf.write('-%s\r\n' % data)
        self.sockf.flush()

    def send_integer(self, data):
        self.sockf.write(':%u\r\n' % data)
        self.sockf.flush()

    def send_mbulk(self, data):
        self.sockf.write('*%d\r\n' % len(data))
        for elem in data:
            self.sockf.write('$%d\r\n%s\r\n' % (len(elem), elem))
        self.sockf.flush()

    def read_mbulk(self, args_count=None):
        if args_count is None:
            line = self.readline()
            if not line:
                self.peer_closed = True
            if not line or line[0] != '*':
                self.close()
                return None
            try:
                args_count = int(line[1:])
            except ValueError:
                raise Exception('Invalid mbulk header: %s' % line)
        data = []
        for arg in range(args_count):
            data.append(self.read_response())
        return data

    def read_request(self):
        line = self.readline()
        if not line:
            self.peer_closed = True
            self.close()
            return None
        if line[0] != '*':
            return line.rstrip().split()
        try:
            args_count = int(line[1:])
        except ValueError:
            raise Exception('Invalid mbulk request: %s' % line)
        return self.read_mbulk(args_count)

    def read_request_and_reply_status(self, status):
        req = self.read_request()
        if not req:
            return
        self.current_request = req
        self.send_status(status)

    def wait_until_writable(self, timeout=None):
        try:
            gevent.socket.wait_write(self.sockf.fileno(), timeout)
        except gevent.socket.error:
            return False
        return True

    def wait_until_readable(self, timeout=None):
        if self.closed:
            return False
        try:
            gevent.socket.wait_read(self.sockf.fileno(), timeout)
        except gevent.socket.error:
            return False
        return True

    def read_response(self):
        line = self.readline()
        if not line:
            self.peer_closed = True
            self.close()
            return None
        if line[0] == '+':
            return line.rstrip()
        elif line[0] == ':':
            try:
                return int(line[1:])
            except ValueError:
                raise Exception('Invalid numeric value: %s' % line)
        elif line[0] == '-':
            return line.rstrip()
        elif line[0] == '$':
            try:
                bulk_len = int(line[1:])
            except ValueError:
                raise Exception('Invalid bulk response: %s' % line)
            if bulk_len == -1:
                return None
            data = self.sockf.read(bulk_len + 2)
            if len(data) < bulk_len:
                self.peer_closed = True
                self.close()
            return data[:bulk_len]
        elif line[0] == '*':
            try:
                args_count = int(line[1:])
            except ValueError:
                raise Exception('Invalid mbulk response: %s' % line)
            return self.read_mbulk(args_count)
        else:
            raise Exception('Invalid response: %s' % line)


class ShardMock:
    def __init__(self, env):
        self.env = env
        self.new_conns = gevent.queue.Queue()


    def _handle_conn(self, sock, client_addr):
        conn = Connection(sock)
        self.new_conns.put(conn)

    def __enter__(self):
        self.server_port = None
        if not self.StartListening(port=0, attempts=10) and not self.StartListening(port=random.randint(55000, 57000)):
            raise Exception("%s StartListening failed" % self.__class__.__name__)
        return self

    def __exit__(self, type, value, traceback):
        self.stream_server.stop()

    def GetConnection(self, timeout=None):
        conn = self.new_conns.get(block=True, timeout=timeout)
        return conn

    def GetCleanConnection(self):
        return self.new_conns.get(block=True, timeout=None)

    def StopListening(self):
        self.stream_server.stop()
        self.server_port = None

    def StartListening(self, port, attempts=1):
        for i in range(1, attempts + 1):
            self.stream_server = gevent.server.StreamServer(('localhost', port), self._handle_conn)
            try:
                self.stream_server.start()
            except Exception as e:
                self.env.assertEqual(self.server_port, None, message='%s: StartListening(%d/%d) %d -> %s' % (
                    self.__class__.__name__, i, attempts, port, e.strerror))
                continue
            self.server_port = self.stream_server.address[1]
            self.env.assertNotEqual(self.server_port, None, message='%s: StartListening(%d/%d) %d -> %d' % (
                self.__class__.__name__, i, attempts, port, self.server_port))
            return True
        else:
            return False


class Debug:

    def __init__(self, enabled=False):
        self.enabled = enabled
        self.clear()

    def clear(self):
        self.dbg_str = ''
        self.dbg_ndx = -1

    def __call__(self, f):
        if self.enabled:
            def f_with_debug(*args, **kwds):
                self.print_bytes_incremental(args[0], args[1], args[2], f.__name__)
                if len(args[1]) == args[2]:
                    self.clear()
                f(*args, **kwds)

            return f_with_debug
        else:
            return f

    def print_bytes_incremental(self, env, data, total_len, name):
        # For debugging: print the binary content before it is sent
        byte_count_width = len(str(total_len))
        if len(data):
            ch = data[self.dbg_ndx]
            printable_ch = ch
            if ord(ch) < 32 or ord(ch) == 127:
                printable_ch = '\?'
        else:
            ch = '\0'
            printable_ch = '\!'  # no data (zero length)
        self.dbg_str = '{} {:=0{}n}:{:<2}({:<3})'.format(self.dbg_str, self.dbg_ndx, byte_count_width, printable_ch, ord(ch))
        if not (self.dbg_ndx + 1) % 10:
            self.dbg_str = self.dbg_str + "\n"
        self.dbg_ndx = self.dbg_ndx + 1

        env.debugPrint(name + ': %d out of %d \n%s' % (self.dbg_ndx, total_len, self.dbg_str))


def testShortReadSearch(env):
    if IS_CODE_COVERAGE:
        env.skip()  # FIXME: enable coverage test

    env.skipOnCluster()
    if env.env.endswith('existing-env') and os.environ.get('CI'):
        env.skip()

    if OS == 'macos':
        env.skip()

    seed = str(time.time())
    env.assertNotEqual(seed, None, message='random seed ' + seed)
    random.seed(seed)

    try:
        temp_dir = tempfile.mkdtemp(prefix="short-read_")
        # TODO: In python3 use "with tempfile.TemporaryDirectory()"
        if not downloadFiles(temp_dir):
            env.assertTrue(False, "downloadFiles failed")

        for f, expected_index in zip(RDBS, RDBS_EXPECTED_INDICES):
            name, ext = os.path.splitext(f)
            if ext == '.zip':
                f = name
            fullfilePath = os.path.join(temp_dir, f)
            env.assertNotEqual(fullfilePath, None, message='testShortReadSearch')
            sendShortReads(env, fullfilePath, expected_index)
    finally:
        shutil.rmtree(temp_dir)


def sendShortReads(env, rdb_file, expected_index):
    # Add some initial content (index+keys) to test backup/restore/discard when short read fails
    # When entire rdb is successfully sent and loaded (from swapdb) - backup should be discarded
    env.assertCmdOk('replicaof', 'no', 'one')
    env.flush()
    add_index(env, True,  'idxBackup1', 'a', 5, 10)
    add_index(env, False, 'idxBackup2', 'b', 5, 10)

    res = env.cmd('ft.search ', 'idxBackup1', '*', 'limit', '0', '0')
    env.assertEqual(res[0], 5L)
    res = env.cmd('ft.search ', 'idxBackup2', '*', 'limit', '0', '0')
    env.assertEqual(res[0], 5L)

    with open(rdb_file, mode='rb') as f:
        full_rdb = f.read()
    total_len = len(full_rdb)

    env.assertGreater(total_len, SHORT_READ_BYTES_DELTA)
    r = range(0, total_len + 1, SHORT_READ_BYTES_DELTA)
    if (total_len % SHORT_READ_BYTES_DELTA) != 0:
        r = r + range(total_len, total_len + 1)
    for b in r:
        rdb = full_rdb[0:b]
        runShortRead(env, rdb, total_len, expected_index)


@Debug(False)
def runShortRead(env, data, total_len, expected_index):
    with ShardMock(env) as shardMock:

        # For debugging: if adding breakpoints in redis,
        # In order to avoid closing the connection, uncomment the following line
        # res = env.cmd('CONFIG', 'SET', 'timeout', '0')

        # Notice: Do not use env.expect in this test
        # (since it is sending commands to redis and in this test we need to follow strict hand-shaking)
        res = env.cmd('CONFIG', 'SET', 'repl-diskless-load', 'swapdb')
        res = env.cmd('replicaof', 'localhost', shardMock.server_port)
        env.assertTrue(res)
        conn = shardMock.GetConnection()
        # Perform hand-shake with replica
        res = conn.read_request()
        env.assertEqual(res, ['PING'])
        conn.send_status('PONG')

        max_attempt = 100
        res = conn.read_request()
        while max_attempt > 0:
            if res[0] == 'REPLCONF':
                conn.send_status('OK')
            else:
                break
            max_attempt = max_attempt - 1
            res = conn.read_request()

        # Send RDB to replica
        some_guid = 'af4e30b5d14dce9f96fbb7769d0ec794cdc0bbcc'
        conn.send_status('FULLRESYNC ' + some_guid + ' 0')
        is_shortread = total_len != len(data)
        if is_shortread:
            conn.send('$%d\r\n%s' % (total_len, data))
        else:
            # Allow to succeed with a full read (protocol expects a trailing '\r\n')
            conn.send('$%d\r\n%s\r\n' % (total_len, data))
        conn.flush()

        # Close during replica is waiting for more RDB data (so replica will re-connect to master)
        conn.close()

        # Make sure replica did not crash
        res = env.cmd('PING')
        env.assertEqual(res, True)
        conn = shardMock.GetConnection(timeout=3)
        env.assertNotEqual(conn, None)

        res = env.cmd('ft._list')
        if is_shortread:
            # Verify original data, that existed before the failed attempt to short-read, is restored
            env.assertEqual(res, ['idxBackup2', 'idxBackup1'])
            res = env.cmd('ft.search ', 'idxBackup1', '*', 'limit', '0', '0')
            env.assertEqual(res[0], 5L)
            res = env.cmd('ft.search ', 'idxBackup2', '*', 'limit', '0', '0')
            env.assertEqual(res[0], 5L)
        else:
            # Verify new data was loaded and the backup was discarded
            # TODO: How to verify internal backup was indeed discarded
            env.assertEqual(len(res), expected_index.count)
            r = re.compile(expected_index.pattern)
            expected_indices = list(filter(lambda x: r.match(x), res))
            env.assertEqual(len(expected_indices), expected_index.count)
            for ind, expected_result_count in zip(expected_indices, expected_index.search_result_count):
                res = env.cmd('ft.search ', ind, '*', 'limit', '0', '0')
                env.assertEqual(res[0], expected_result_count)

        # Exit (avoid read-only exception with flush on replica)
        env.assertCmdOk('replicaof', 'no', 'one')<|MERGE_RESOLUTION|>--- conflicted
+++ resolved
@@ -15,10 +15,7 @@
 import time
 
 from common import getConnectionByEnv, waitForIndex, sortedResults, toSortedFlatList, TimeLimit
-<<<<<<< HEAD
-=======
 from includes import *
->>>>>>> c8224696
 
 CREATE_INDICES_TARGET_DIR = '/tmp/test'
 BASE_RDBS_URL = 'https://s3.amazonaws.com/redismodules/redisearch-enterprise/rdbs/'
@@ -197,11 +194,6 @@
 
 
 def testCreateIndexRdbFiles(env):
-<<<<<<< HEAD
-    #@@ if os.environ.get('CI'):
-    #@@    env.skip()
-=======
->>>>>>> c8224696
     create_indices(env, 'redisearch_2.2.0.rdb', 'idxSearch', True, False)
     create_indices(env, 'rejson_2.0.0.rdb', 'idxJson', False, True)
     create_indices(env, 'redisearch_2.2.0_rejson_2.0.0.rdb', 'idxSearchJson', True, True)
