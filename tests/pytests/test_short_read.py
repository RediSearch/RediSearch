--- conflicted
+++ resolved
@@ -195,14 +195,8 @@
 
 
 def testCreateIndexRdbFiles(env):
-<<<<<<< HEAD
-    #@@ if os.environ.get('CI'):
-    #@@    env.skip()
-=======
-
     if os.environ.get('CI'):
         env.skip()
->>>>>>> 49ba2345
     create_indices(env, 'redisearch_2.2.0.rdb', 'idxSearch', True, False)
     create_indices(env, 'rejson_2.0.0.rdb', 'idxJson', False, True)
     create_indices(env, 'redisearch_2.2.0_rejson_2.0.0.rdb', 'idxSearchJson', True, True)
@@ -461,6 +455,7 @@
 
 
 def testShortReadSearch(env):
+
     if IS_CODE_COVERAGE:
         env.skip()  # FIXME: enable coverage test
 
