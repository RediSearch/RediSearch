--- conflicted
+++ resolved
@@ -10,13 +10,9 @@
 
 @skip(noWorkers=True)
 def testEmptyBuffer():
-<<<<<<< HEAD
     if not MT_BUILD:
         raise unittest.SkipTest("Skipping since worker threads are not enabled")
     env = Env(moduleArgs='WORKER_THREADS 1 MT_MODE MT_MODE_FULL')
-=======
-    env = Env(moduleArgs='WORKER_THREADS 1 ALWAYS_USE_THREADS TRUE')
->>>>>>> b90caa85
     env.cmd('FT.CREATE', 'idx', 'SCHEMA', 'n', 'NUMERIC')
 
     env.expect('ft.search', 'idx', '*', 'sortby', 'n').equal([0])
@@ -49,22 +45,16 @@
 
 @skip(noWorkers=True)
 def testSimpleBuffer():
-<<<<<<< HEAD
-    if not MT_BUILD:
-        raise unittest.SkipTest("Skipping since worker threads are not enabled")
-=======
->>>>>>> b90caa85
+    if not MT_BUILD:
+        raise unittest.SkipTest("Skipping since worker threads are not enabled")
     CreateAndSearchSortBy(docs_count = 10)
 
 # In this test we have more than BlockSize docs to buffer, we want to make sure there are no leaks
 # caused by the buffer memory management.
 @skip(noWorkers=True)
 def testMultipleBlocksBuffer():
-<<<<<<< HEAD
-    if not MT_BUILD:
-        raise unittest.SkipTest("Skipping since worker threads are not enabled")
-=======
->>>>>>> b90caa85
+    if not MT_BUILD:
+        raise unittest.SkipTest("Skipping since worker threads are not enabled")
     CreateAndSearchSortBy(docs_count = 2500)
 
 '''
@@ -104,13 +94,9 @@
 
 @skip(noWorkers=True)
 def test_pipeline():
-<<<<<<< HEAD
     if not MT_BUILD:
         raise unittest.SkipTest("Skipping since worker threads are not enabled")
     env = Env(moduleArgs='WORKER_THREADS 1 MT_MODE MT_MODE_FULL')
-=======
-    env = Env(moduleArgs='WORKER_THREADS 1 ALWAYS_USE_THREADS TRUE')
->>>>>>> b90caa85
     env.skipOnCluster()
     env.cmd('FT.CONFIG', 'SET', '_PRINT_PROFILE_CLOCK', 'false')
 
