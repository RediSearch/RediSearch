#!/bin/bash

# [[ $VERBOSE == 1 ]] && set -x

PROGNAME="${BASH_SOURCE[0]}"
HERE="$(cd "$(dirname "$PROGNAME")" &>/dev/null && pwd)"
ROOT=$(cd $HERE/../.. && pwd)
READIES=$ROOT/deps/readies
. $READIES/shibumi/defs

VALGRIND_REDIS_VER=6.2
SAN_REDIS_VER=6.2

cd $HERE

#----------------------------------------------------------------------------------------------

<<<<<<< HEAD
if [[ $1 == --help || $1 == help || $HELP == 1 ]]; then
	cat <<-'END'
=======
help() {
	cat <<-END
>>>>>>> ba041f44
		Run Python tests using RLTest

		[ARGVARS...] runtests.sh [--help|help] [<module-so-path>] [extra RLTest args...]

		Argument variables:
		MODULE=path           Path to RediSearch module .so
		BINROOT=path          Path to repo binary root dir

		TEST=name             Operate in single-test mode
		ONLY_STABLE=1         Skip unstable tests

		RLTEST=path|'view'    Take RLTest from repo path or from local view
		RLTEST_ARGS=args      Extra RLTest args
		MODARGS=args          RediSearch module arguments
<<<<<<< HEAD

		TEST=name             Operate in single-test mode
		TESTFILE=file         Run tests listed in `file`
		FAILEDFILE=file       Write failed tests into `file`
		ONLY_STABLE=1         Skip unstable tests
=======
>>>>>>> ba041f44

		COORD=1|oss|rlec      Test Coordinator
		SHARDS=n              Number of OSS coordinator shards (default: 3)
		QUICK=1               Perform only one test variant
		PARALLEL=1            Runs RLTest tests in parallel
		UNIX=1                Use unix sockets
		RANDPORTS=1           Use randomized ports

		REJSON=0|1|get        Also load RedisJSON module (get: force download from S3)
		REJSON_BRANCH=branch  Use a snapshot of given branch name
		REJSON_PATH=path      RedisJSON module path
		REJSON_MODARGS=args   RedisJSON module arguments

		REDIS_SERVER=path     Redis Server command
		REDIS_VERBOSE=1       (legacy) Verbose ouput
		CONFIG_FILE=file      Path to config file

		EXISTING_ENV=1        Test on existing env (like EXT=1)
		EXT=1|run             Test on existing env (1=running; run=start redis-server)
		EXT_HOST=addr         Address if existing env (default: 127.0.0.1)
		EXT_PORT=n            Port of existing env

		RLEC=0|1              General tests on RLEC
		DOCKER_HOST=addr      Address of Docker server (default: localhost)
		RLEC_PORT=n           Port of RLEC database (default: 12000)

		COV=1				  Run with coverage analysis
		VG=1                  Use valgrind
		VG_LEAKS=0            Do not detect leaks
		SAN=type              Use LLVM sanitizer (type=address|memory|leak|thread) 
		GDB=1                 Enable interactive gdb debugging (in single-test mode)

		PLATFORM_MODE=1       Implies NOFAIL & COLLECT_LOGS into STATFILE
		COLLECT_LOGS=1        Collect logs into .tar file
		CLEAR_LOGS=0          Do not remove logs prior to running tests
		NOFAIL=1              Do not fail on errors (always exit with 0)
		STATFILE=file         Write test status (0|1) into `file`

		LIST=1                List all tests and exit
		VERBOSE=1             Print commands and Redis output
		LOG=1                 Send results to log (even on single-test mode)
<<<<<<< HEAD
=======
		KEEP=1                Do not remove intermediate files
		IGNERR=1              Do not abort on error
>>>>>>> ba041f44
		NOP=1                 Dry run
		HELP=1                Show help


	END
	exit 0
}

#----------------------------------------------------------------------------------------------

if [[ $PLATFORM_MODE == 1 ]]; then
	CLEAR_LOGS=0
	COLLECT_LOGS=1
	NOFAIL=1
	STATFILE=$ROOT/bin/artifacts/tests/status
fi

#---------------------------------------------------------------------------------------------- 

setup_rltest() {
	if [[ $RLTEST == view ]]; then
		if [[ ! -d $ROOT/../RLTest ]]; then
			eprint "RLTest not found in view $ROOT"
			exit 1
		fi
		RLTEST=$(cd $ROOT/../RLTest; pwd)
	fi

	if [[ -n $RLTEST ]]; then
		if [[ ! -d $RLTEST ]]; then
			eprint "Invalid RLTest location: $RLTEST"
			exit 1
		fi

		# Specifically search for it in the specified location
		export PYTHONPATH="$PYTHONPATH:$RLTEST"
		if [[ $VERBOSE == 1 ]]; then
			echo "PYTHONPATH=$PYTHONPATH"
		fi
	fi
<<<<<<< HEAD
fi

OP=
[[ $NOP == 1 ]] && OP=echo

RLTEST_ARGS+=" $@"

RLTEST_ARGS+=" --clear-logs"

if [[ -n $TEST ]]; then
	[[ $GDB == 1 ]] && RLTEST_ARGS+=" -i"
	[[ $LOG != 1 ]] && RLTEST_ARGS+=" -v -s"
	RLTEST_ARGS+=" --test $TEST"
	export RUST_BACKTRACE=1
fi
[[ -n $TESTFILE ]] && RLTEST_ARGS+=" -f $TESTFILE"
[[ -n $FAILEDFILE ]] && RLTEST_ARGS+=" -F $FAILEDFILE"

if [[ $LIST == 1 ]]; then
	RLTEST_ARGS+=" --collect-only"
fi

SHARDS=${SHARDS:-3}

[[ $SAN == addr ]] && SAN=address
[[ $SAN == mem ]] && SAN=memory

EXT_HOST=${EXT_HOST:-127.0.0.1}
EXT_PORT=${EXT_PORT:-6379}

RLEC_PORT=${RLEC_PORT:-12000}

#---------------------------------------------------------------------------------------------- 

[[ $EXT == 1 || $EXT == run || $EXISTING_ENV == 1 ]] && PARALLEL=0

[[ $PARALLEL == 1 ]] && RLTEST_PARALLEL_ARG="--parallelism $($READIES/bin/nproc)"

[[ $UNIX == 1 ]] && RLTEST_ARGS+=" --unix"
[[ $RANDPORTS == 1 ]] && RLTEST_ARGS+=" --randomize-ports"

#---------------------------------------------------------------------------------------------- 
=======
}

#----------------------------------------------------------------------------------------------
>>>>>>> ba041f44

setup_clang_sanitizer() {
	if ! grep THPIsEnabled /build/redis.blacklist &> /dev/null; then
		echo "fun:THPIsEnabled" >> /build/redis.blacklist
	fi

	# for module
	export RS_GLOBAL_DTORS=1

	# for RLTest
	export SANITIZER="$SAN"
	export SHORT_READ_BYTES_DELTA=512
	
	# --no-output-catch --exit-on-failure --check-exitcode
	RLTEST_SAN_ARGS="--unix --sanitizer $SAN"

	if [[ -n $REJSON && $REJSON != 0 ]]; then
		if [[ -z $REJSON_PATH ]]; then
			if [[ -z $BINROOT ]]; then
				eprint "BINROOT is not set - cannot build RedisJSON"
				exit 1
			fi
			if [[ ! -f $BINROOT/RedisJSON/rejson.so ]]; then
				echo Building RedisJSON ...
				# BINROOT=$BINROOT/RedisJSON $ROOT/sbin/build-redisjson
				$ROOT/sbin/build-redisjson
			fi
			export REJSON_PATH=$BINROOT/RedisJSON/rejson.so
		elif [[ ! -f $REJSON_PATH ]]; then
			eprint "REJSON_PATH is set to '$REJSON_PATH' but does not exist"
			exit 1
		fi
	fi

	if [[ $SAN == addr || $SAN == address ]]; then
		REDIS_SERVER=${REDIS_SERVER:-redis-server-asan-$SAN_REDIS_VER}
		if ! command -v $REDIS_SERVER > /dev/null; then
			echo Building Redis for clang-asan ...
			$READIES/bin/getredis --force -v $SAN_REDIS_VER --own-openssl --no-run --suffix asan --clang-asan --clang-san-blacklist /build/redis.blacklist
		fi

		export ASAN_OPTIONS=detect_odr_violation=0
		# :detect_leaks=0

	elif [[ $SAN == mem || $SAN == memory ]]; then
		REDIS_SERVER=${REDIS_SERVER:-redis-server-msan-$SAN_REDIS_VER}
		if ! command -v $REDIS_SERVER > /dev/null; then
			echo Building Redis for clang-msan ...
			$READIES/bin/getredis --force -v $SAN_REDIS_VER  --no-run --own-openssl --suffix msan --clang-msan --llvm-dir /opt/llvm-project/build-msan --clang-san-blacklist /build/redis.blacklist
		fi
	fi
}

clang_sanitizer_summary() {
	if grep -l "leaked in" logs/*.asan.log* &> /dev/null; then
		echo
		echo "${LIGHTRED}Sanitizer: leaks detected:${RED}"
		grep -l "leaked in" logs/*.asan.log*
		echo "${NOCOLOR}"
		E=1
	fi
}

#----------------------------------------------------------------------------------------------

setup_redis_server() {
	REDIS_SERVER=${REDIS_SERVER:-redis-server}

	if ! is_command $REDIS_SERVER; then
		echo "Cannot find $REDIS_SERVER. Aborting."
		exit 1
	fi
}

#----------------------------------------------------------------------------------------------

setup_valgrind() {
	REDIS_SERVER=${REDIS_SERVER:-redis-server-vg}
	if ! is_command $REDIS_SERVER; then
		echo Building Redis for Valgrind ...
		$READIES/bin/getredis -v $VALGRIND_REDIS_VER --valgrind --suffix vg
	fi

	RLTEST_VALGRIND_ARGS=--use-valgrind
	if [[ $VG_LEAKS == 0 ]]; then
		VALGRIND_SUPRESSIONS=$ROOT/tests/valgrind/redis_valgrind.sup
		export VG_OPTIONS="\
			--leak-check=no \
			--track-origins=yes \
			--suppressions=$ROOT/tests/valgrind/redis_valgrind.sup"
		RLTEST_VALGRIND_ARGS+=" --vg-no-leakcheck --vg-options=\"--leak-check=no --track-origins=yes --suppressions=$ROOT/tests/valgrind/redis_valgrind.sup\" "
	fi

	# for module
	export RS_GLOBAL_DTORS=1

	# for RLTest
	export SHORT_READ_BYTES_DELTA=512
}

valgrind_config() {
	export VG_OPTIONS="\
		-q \
		--leak-check=full \
		--show-reachable=no \
		--track-origins=yes \
		--show-possibly-lost=no"

	VALGRIND_SUPRESSIONS=$ROOT/tests/redis_valgrind.sup

	RLTEST_ARGS+="\
		--use-valgrind \
		--vg-suppressions $VALGRIND_SUPRESSIONS"

	export VALGRIND=1
}

valgrind_summary() {
	# Collect name of each flow log that contains leaks
	FILES_WITH_LEAKS=$(grep -l "definitely lost" logs/*.valgrind.log)
	if [[ ! -z $FILES_WITH_LEAKS ]]; then
		echo "Memory leaks introduced in flow tests."
		echo $FILES_WITH_LEAKS
		# Print the full Valgrind output for each leaking file
		echo $FILES_WITH_LEAKS | xargs cat
		exit 1
	else
		echo Valgrind test ok
	fi
}

#----------------------------------------------------------------------------------------------

setup_coverage() {
	RLTEST_COV_ARGS="--unix"

	export CODE_COVERAGE=1
	export RS_GLOBAL_DTORS=1
}

#----------------------------------------------------------------------------------------------

setup_redisjson() {
	REJSON_BRANCH=${REJSON_BRANCH:-master}

	if [[ -n $REJSON && $REJSON != 0 ]]; then
		if [[ -n $REJSON_PATH ]]; then
			REJSON_MODULE="$REJSON_PATH"
			RLTEST_REJSON_ARGS="--module $REJSON_PATH"
			XREDIS_REJSON_ARGS="loadmodule $REJSON_PATH"
		else
			FORCE_GET=
			[[ $REJSON == get ]] && FORCE_GET=1
			export MODULE_FILE=$(mktemp /tmp/rejson.XXXX)
			OSS=1 BRANCH=$REJSON_BRANCH FORCE=$FORCE_GET $OP $ROOT/sbin/get-redisjson
			REJSON_MODULE=$(cat $MODULE_FILE)
			RLTEST_REJSON_ARGS="--module $REJSON_MODULE"
			XREDIS_REJSON_ARGS="loadmodule $REJSON_MODULE"
		fi

		RLTEST_REJSON_ARGS+=" --module-args '$REJSON_MODARGS'"
		XREDIS_REJSON_ARGS+=" $REJSON_MODARGS"
	fi
}

#----------------------------------------------------------------------------------------------

run_tests() {
	local title="$1"
	shift
	if [[ -n $title ]]; then
		$READIES/bin/sep -0
		printf "Running $title:\n\n"
	fi

	if [[ $EXISTING_ENV != 1 ]]; then
		rltest_config=$(mktemp "${TMPDIR:-/tmp}/rltest.XXXXXXX")
		rm -f $rltest_config
		if [[ $RLEC != 1 ]]; then
			cat <<-EOF > $rltest_config
				--clear-logs
				--oss-redis-path=$REDIS_SERVER
				--module $MODULE
				--module-args '$MODARGS'
				$RLTEST_ARGS
				$RLTEST_PARALLEL_ARG
				$RLTEST_REJSON_ARGS
				$RLTEST_VALGRIND_ARGS
				$RLTEST_SAN_ARGS
				$RLTEST_COV_ARGS

				EOF
		else
			cat <<-EOF > $rltest_config
				--clear-logs
				$RLTEST_ARGS
				$RLTEST_VALGRIND_ARGS

				EOF
		fi
	else # existing env
		if [[ $EXT == run ]]; then
			if [[ $REJSON_MODULE ]]; then
				XREDIS_REJSON_ARGS="loadmodule $REJSON_MODULE $REJSON_MODARGS"
			fi

			xredis_conf=$(mktemp "${TMPDIR:-/tmp}/xredis_conf.XXXXXXX")
			rm -f $xredis_conf
			cat <<-EOF > $xredis_conf
				loadmodule $MODULE $MODARGS
				$XREDIS_REJSON_ARGS
				EOF

			rltest_config=$(mktemp "${TMPDIR:-/tmp}/xredis_rltest.XXXXXXX")
			rm -f $rltest_config
			cat <<-EOF > $rltest_config
				--env existing-env
				$RLTEST_ARGS

				EOF

			if [[ $VERBOSE == 1 ]]; then
				echo "External redis-server configuration:"
				cat $xredis_conf
			fi

			$REDIS_SERVER $xredis_conf &
			XREDIS_PID=$!
			echo "External redis-server pid: " $XREDIS_PID

		else # EXT=1
			rltest_config=$(mktemp "${TMPDIR:-/tmp}/xredis_rltest.XXXXXXX")
			[[ $KEEP != 1 ]] && rm -f $rltest_config
			cat <<-EOF > $rltest_config
				--env existing-env
				--existing-env-addr $EXT_HOST:$EXT_PORT
				$RLTEST_ARGS

				EOF
		fi
	fi

	# Use configuration file in the current directory if it exists
	if [[ -n $CONFIG_FILE && -e $CONFIG_FILE ]]; then
		cat $CONFIG_FILE >> $rltest_config
	fi

	if [[ $VERBOSE == 1 ]]; then
		echo "RLTest configuration:"
		cat $rltest_config
	fi

	[[ $RLEC == 1 ]] && export RLEC_CLUSTER=1
	
	local E=0
	if [[ $NOP != 1 ]]; then
		{ $OP python3 -m RLTest @$rltest_config; (( E |= $? )); } || true
	else
		$OP python3 -m RLTest @$rltest_config
	fi

	[[ $KEEP != 1 ]] && rm -f $rltest_config

	if [[ -n $XREDIS_PID ]]; then
		echo "killing external redis-server: $XREDIS_PID"
		kill -TERM $XREDIS_PID
	fi

	return $E
}

#----------------------------------------------------------------------------------------------

[[ $1 == --help || $1 == help || $HELP == 1 ]] && { help; exit 0; }

if [[ $RLEC != 1 ]]; then
	MODULE="${MODULE:-$1}"
	shift
	if [[ -z $MODULE || ! -f $MODULE ]]; then
		echo "Module not found at ${MODULE}. Aborting."
		exit 1
	fi
fi

if [[ $REDIS_VERBOSE == 1 || $VERBOSE == 1 ]]; then
	if [[ $LOG != 1 ]]; then
		RLTEST_ARGS+=" -s -v"
	fi
fi

if [[ $COV == 1 ]]; then
	setup_coverage
fi

setup_redisjson

[[ $EXT == 1 || $EXT == run ]] && EXISTING_ENV=1
[[ $COORD == 1 ]] && COORD=oss

if [[ -z $MODULE ]]; then
	if [[ -n $BINROOT ]]; then
		if [[ -z $COORD ]]; then
			MODULE=$BINROOT/search/redisearch.so
		elif [[ $COORD == oss ]]; then
			MODULE=$BINROOT/oss-coord/module-oss.so
		fi
	fi
fi

OP=
[[ $NOP == 1 ]] && OP=echo

RLTEST_ARGS+=" $@"

RLTEST_ARGS+=" --clear-logs"

if [[ -n $TEST ]]; then
	[[ $GDB == 1 ]] && RLTEST_ARGS+=" -i"
	[[ $LOG != 1 ]] && RLTEST_ARGS+=" -v -s"
	RLTEST_ARGS+=" --test $TEST"
	export RUST_BACKTRACE=1
fi
if [[ $LIST == 1 ]]; then
	RLTEST_ARGS+=" --collect-only"
fi

SHARDS=${SHARDS:-3}

[[ $SAN == addr ]] && SAN=address
[[ $SAN == mem ]] && SAN=memory

EXT_HOST=${EXT_HOST:-127.0.0.1}
EXT_PORT=${EXT_PORT:-6379}

RLEC_PORT=${RLEC_PORT:-12000}

[[ $EXT == 1 || $EXT == run || $EXISTING_ENV == 1 ]] && PARALLEL=0

[[ $PARALLEL == 1 ]] && RLTEST_PARALLEL_ARG="--parallelism $($READIES/bin/nproc)"

#----------------------------------------------------------------------------------------------

setup_rltest
if [[ -n $SAN ]]; then
	setup_clang_sanitizer
fi

if [[ $VG == 1 ]]; then
	export VALGRIND=1
	setup_valgrind
fi

if [[ $RLEC != 1 ]]; then
	setup_redis_server
fi

#----------------------------------------------------------------------------------------------

# if [[ $CLEAR_LOGS != 0 ]]; then
# 	rm -rf $HERE/logs
# fi

E=0

if [[ -z $COORD ]]; then
	{ (run_tests "RediSearch tests"); (( E |= $? )); } || true

elif [[ $COORD == oss ]]; then
	oss_cluster_args="--env oss-cluster --env-reuse --shards-count $SHARDS"

	{ (MODARGS="${MODARGS} PARTITIONS AUTO" RLTEST_ARGS="$RLTEST_ARGS ${oss_cluster_args}" \
	   run_tests "OSS cluster tests"); (( E |= $? )); } || true

	if [[ $QUICK != 1 ]]; then
		{ (MODARGS="${MODARGS} PARTITIONS AUTO; OSS_GLOBAL_PASSWORD password;" \
		   RLTEST_ARGS="${RLTEST_ARGS} ${oss_cluster_args} --oss_password password" \
		   run_tests "OSS cluster tests with password"); (( E |= $? )); } || true
		{ (MODARGS="${MODARGS} PARTITIONS AUTO SAFEMODE" RLTEST_ARGS="${RLTEST_ARGS} ${oss_cluster_args}" \
		   run_tests "OSS cluster tests (safe mode)"); (( E |= $? )); } || true

		tls_args="--tls \
			--tls-cert-file $ROOT/bin/tls/redis.crt \
			--tls-key-file $ROOT/bin/tls/redis.key \
			--tls-ca-cert-file $ROOT/bin/tls/ca.crt"
			
		redis_ver=$($REDIS_SERVER --version | cut -d= -f2 | cut -d" " -f1)
		redis_major=$(echo "$redis_ver" | cut -d. -f1)
		redis_minor=$(echo "$redis_ver" | cut -d. -f2)
		if [[ $redis_major == 7 || $redis_major == 6 && $redis_minor == 2 ]]; then
			PASSPHRASE=1
			tls_args+=" --tls-passphrase foobar"
		else
			PASSPHRASE=0
		fi

		PASSPHRASE=$PASSPHRASE $ROOT/sbin/gen-test-certs.sh
		{ (RLTEST_ARGS="${RLTEST_ARGS} ${oss_cluster_args} ${tls_args}" \
		   run_tests "OSS cluster tests TLS"); (( E |= $? )); } || true
	fi # QUICK

elif [[ $COORD == rlec ]]; then
	dhost=$(echo "$DOCKER_HOST" | awk -F[/:] '{print $4}')
	{ (RLTEST_ARGS+="${RLTEST_ARGS} --env existing-env --existing-env-addr $dhost:$RLEC_PORT" \
	   run_tests "tests on RLEC"); (( E |= $? )); } || true
fi

#---------------------------------------------------------------------------------------------- 

if [[ $NOP != 1 && -n $SAN ]]; then
	clang_sanitizer_summary
fi

if [[ $COLLECT_LOGS == 1 ]]; then
	ARCH=$($READIES/bin/platform --arch)
	OSNICK=$($READIES/bin/platform --osnick)
	cd $ROOT
	mkdir -p bin/artifacts/tests
	find tests/pytests/logs -name "*.log" | tar -czf bin/artifacts/tests/tests-pytests-logs-${ARCH}-${OSNICK}.tgz -T -
fi

if [[ -n $STATFILE ]]; then
	mkdir -p $(dirname $STATFILE)
	if [[ -f $STATFILE ]]; then
		# echo "STATFILE=$STATFILE"
		# cat $STATFILE
		(( E |= $(cat $STATFILE || echo 1) )) || true
	fi
	echo $E > $STATFILE
fi

if [[ $NOFAIL == 1 ]]; then
	exit 0
fi

exit $E<|MERGE_RESOLUTION|>--- conflicted
+++ resolved
@@ -15,13 +15,8 @@
 
 #----------------------------------------------------------------------------------------------
 
-<<<<<<< HEAD
-if [[ $1 == --help || $1 == help || $HELP == 1 ]]; then
+help() {
 	cat <<-'END'
-=======
-help() {
-	cat <<-END
->>>>>>> ba041f44
 		Run Python tests using RLTest
 
 		[ARGVARS...] runtests.sh [--help|help] [<module-so-path>] [extra RLTest args...]
@@ -36,14 +31,11 @@
 		RLTEST=path|'view'    Take RLTest from repo path or from local view
 		RLTEST_ARGS=args      Extra RLTest args
 		MODARGS=args          RediSearch module arguments
-<<<<<<< HEAD
 
 		TEST=name             Operate in single-test mode
 		TESTFILE=file         Run tests listed in `file`
 		FAILEDFILE=file       Write failed tests into `file`
 		ONLY_STABLE=1         Skip unstable tests
-=======
->>>>>>> ba041f44
 
 		COORD=1|oss|rlec      Test Coordinator
 		SHARDS=n              Number of OSS coordinator shards (default: 3)
@@ -85,11 +77,8 @@
 		LIST=1                List all tests and exit
 		VERBOSE=1             Print commands and Redis output
 		LOG=1                 Send results to log (even on single-test mode)
-<<<<<<< HEAD
-=======
 		KEEP=1                Do not remove intermediate files
 		IGNERR=1              Do not abort on error
->>>>>>> ba041f44
 		NOP=1                 Dry run
 		HELP=1                Show help
 
@@ -130,54 +119,9 @@
 			echo "PYTHONPATH=$PYTHONPATH"
 		fi
 	fi
-<<<<<<< HEAD
-fi
-
-OP=
-[[ $NOP == 1 ]] && OP=echo
-
-RLTEST_ARGS+=" $@"
-
-RLTEST_ARGS+=" --clear-logs"
-
-if [[ -n $TEST ]]; then
-	[[ $GDB == 1 ]] && RLTEST_ARGS+=" -i"
-	[[ $LOG != 1 ]] && RLTEST_ARGS+=" -v -s"
-	RLTEST_ARGS+=" --test $TEST"
-	export RUST_BACKTRACE=1
-fi
-[[ -n $TESTFILE ]] && RLTEST_ARGS+=" -f $TESTFILE"
-[[ -n $FAILEDFILE ]] && RLTEST_ARGS+=" -F $FAILEDFILE"
-
-if [[ $LIST == 1 ]]; then
-	RLTEST_ARGS+=" --collect-only"
-fi
-
-SHARDS=${SHARDS:-3}
-
-[[ $SAN == addr ]] && SAN=address
-[[ $SAN == mem ]] && SAN=memory
-
-EXT_HOST=${EXT_HOST:-127.0.0.1}
-EXT_PORT=${EXT_PORT:-6379}
-
-RLEC_PORT=${RLEC_PORT:-12000}
-
-#---------------------------------------------------------------------------------------------- 
-
-[[ $EXT == 1 || $EXT == run || $EXISTING_ENV == 1 ]] && PARALLEL=0
-
-[[ $PARALLEL == 1 ]] && RLTEST_PARALLEL_ARG="--parallelism $($READIES/bin/nproc)"
-
-[[ $UNIX == 1 ]] && RLTEST_ARGS+=" --unix"
-[[ $RANDPORTS == 1 ]] && RLTEST_ARGS+=" --randomize-ports"
-
-#---------------------------------------------------------------------------------------------- 
-=======
-}
-
-#----------------------------------------------------------------------------------------------
->>>>>>> ba041f44
+}
+
+#----------------------------------------------------------------------------------------------
 
 setup_clang_sanitizer() {
 	if ! grep THPIsEnabled /build/redis.blacklist &> /dev/null; then
@@ -453,6 +397,9 @@
 
 [[ $1 == --help || $1 == help || $HELP == 1 ]] && { help; exit 0; }
 
+OP=
+[[ $NOP == 1 ]] && OP=echo
+
 if [[ $RLEC != 1 ]]; then
 	MODULE="${MODULE:-$1}"
 	shift
@@ -487,9 +434,6 @@
 	fi
 fi
 
-OP=
-[[ $NOP == 1 ]] && OP=echo
-
 RLTEST_ARGS+=" $@"
 
 RLTEST_ARGS+=" --clear-logs"
@@ -500,6 +444,10 @@
 	RLTEST_ARGS+=" --test $TEST"
 	export RUST_BACKTRACE=1
 fi
+
+[[ -n $TESTFILE ]] && RLTEST_ARGS+=" -f $TESTFILE"
+[[ -n $FAILEDFILE ]] && RLTEST_ARGS+=" -F $FAILEDFILE"
+
 if [[ $LIST == 1 ]]; then
 	RLTEST_ARGS+=" --collect-only"
 fi
@@ -517,6 +465,9 @@
 [[ $EXT == 1 || $EXT == run || $EXISTING_ENV == 1 ]] && PARALLEL=0
 
 [[ $PARALLEL == 1 ]] && RLTEST_PARALLEL_ARG="--parallelism $($READIES/bin/nproc)"
+
+[[ $UNIX == 1 ]] && RLTEST_ARGS+=" --unix"
+[[ $RANDPORTS == 1 ]] && RLTEST_ARGS+=" --randomize-ports"
 
 #----------------------------------------------------------------------------------------------
 
