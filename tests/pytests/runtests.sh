--- conflicted
+++ resolved
@@ -661,18 +661,11 @@
 E=0
 
 if [[ $COV == 1 || -n $SAN || $VG == 1 ]]; then
-<<<<<<< HEAD
-  MODARGS="${MODARGS}; timeout 0;"
+	MODARGS="${MODARGS}; timeout 0;"
 fi
 
 if [[ -z $COORD ]]; then
 
-=======
-	MODARGS="${MODARGS}; timeout 0;"
-fi
-
-if [[ -z $COORD ]]; then
->>>>>>> 4066b08a
 	if [[ $QUICK != "~1" && -z $CONFIG ]]; then
 		{ (run_tests "RediSearch tests"); (( E |= $? )); } || true
 	fi
@@ -709,7 +702,7 @@
 elif [[ $COORD == oss ]]; then
 	oss_cluster_args="--env oss-cluster --shards-count $SHARDS"
 
-	if [[ $SAN == address || $COV == 1 ]]; then
+	if [[ $SAN == address ]]; then
 		# Increase timeout for tests with sanitizer in which commands execution takes longer
 		oss_cluster_args="${oss_cluster_args} --cluster_node_timeout 60000"
 	fi
