--- conflicted
+++ resolved
@@ -660,15 +660,12 @@
 
 E=0
 
+if [[ $COV == 1 || -n $SAN || $VG == 1 ]]; then
+  MODARGS="${MODARGS}; timeout 0;"
+fi
+
 if [[ -z $COORD ]]; then
-<<<<<<< HEAD
-
-=======
-	if [[ $COV == 1 || -n $SAN || $VG == 1 ]]; then
-		MODARGS="${MODARGS}; timeout 0;"
-	fi
-	
->>>>>>> 40591d69
+
 	if [[ $QUICK != "~1" && -z $CONFIG ]]; then
 		{ (run_tests "RediSearch tests"); (( E |= $? )); } || true
 	fi
@@ -708,7 +705,6 @@
 	if [[ $SAN == address || $COV == 1 ]]; then
 		# Increase timeout for tests with sanitizer in which commands execution takes longer
 		oss_cluster_args="${oss_cluster_args} --cluster_node_timeout 60000"
-		MODARGS="${MODARGS}; timeout 0;"
 	fi
 
 	if [[ $QUICK != "~1" && -z $CONFIG ]]; then
