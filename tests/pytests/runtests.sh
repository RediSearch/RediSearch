#!/bin/bash

# [[ $VERBOSE == 1 ]] && set -x

HERE="$(cd "$(dirname "${BASH_SOURCE[0]}")" >/dev/null 2>&1 && pwd)"
ROOT=$(cd $HERE/../.. && pwd)
READIES=$ROOT/deps/readies
. $READIES/shibumi/defs

cd $HERE

#----------------------------------------------------------------------------------------------

if [[ $1 == --help || $1 == help || $HELP == 1 ]]; then
	cat <<-END
		Run Python tests using RLTest

		[ARGVARS...] runtests.sh [--help|help] [<module-so-path>] [extra RLTest args...]

		Argument variables:
		MODULE=path           Path to RediSearch module .so
		BINROOT=path          Path to repo binary root dir

		RLTEST_ARGS=args      Extra RLTest args
		MODARGS=args          RediSearch module arguments

		TEST=name             Operate in single-test mode
		TESTFILE=file         Run tests listed in `file`
		FAILEDFILE=file       Write failed tests into `file`
		ONLY_STABLE=1         Skip unstable tests

		COORD=1|oss|rlec      Test Coordinator
		SHARDS=n              Number of OSS coordinator shards (default: 3)
		QUICK=1               Perform only one test variant
		PARALLEL=1            Runs RLTest tests in parallel
		UNIX=1                Use unix sockets
		RANDPORTS=1           Use randomized ports

		REJSON=0|1|get        Also load RedisJSON module (get: force download from S3)
		REJSON_BRANCH=branch  Use a snapshot of given branch name
		REJSON_PATH=path      RedisJSON module path
		REJSON_MODARGS=args   RedisJSON module arguments

		REDIS_SERVER=path     Redis Server command
		REDIS_VERBOSE=1       (legacy) Verbose ouput
		CONFIG_FILE=file      Path to config file
		EXT|EXISTING_ENV=1    Run the tests on existing env
		RLEC_PORT=n           Port of RLEC database (default: 12000)

		COV=1				  Run with coverage analysis
		VG=1                  Use valgrind
		VG_LEAKS=0            Do not detect leaks
		SAN=type              Use LLVM sanitizer (type=address|memory|leak|thread) 
		GDB=1                 Enable interactive gdb debugging (in single-test mode)

		PLATFORM_MODE=1       Implies NOFAIL & COLLECT_LOGS into STATFILE
		COLLECT_LOGS=1        Collect logs into .tar file
		CLEAR_LOGS=0          Do not remove logs prior to running tests
		NOFAIL=1              Do not fail on errors (always exit with 0)
		STATFILE=file         Write test status (0|1) into `file`

		LIST=1                List all tests and exit
		VERBOSE=1             Print commands and Redis output
		LOG=1                 Send results to log (even on single-test mode)
		NOP=1                 Dry run
		HELP=1                Show help


	END
	exit 0
fi

#----------------------------------------------------------------------------------------------

if [[ $PLATFORM_MODE == 1 ]]; then
	CLEAR_LOGS=0
	COLLECT_LOGS=1
	NOFAIL=1
	STATFILE=$ROOT/bin/artifacts/tests/status
fi

#---------------------------------------------------------------------------------------------- 

# If current directory has RLTest in it, then we're good to go
if [[ -d $HERE/RLTest ]]; then
    true
    # Do nothing - tests are already loaded
fi

if [[ -n $RLTEST ]]; then
    # Specifically search for it in the specified location
    PYTHONPATH="$PYTHONPATH:$RLTEST"
else
    # Assume there is a sibling directory called `RLTest`
    PYTHONPATH="$PYTHONPATH:$HERE"
fi

export PYTHONPATH

#---------------------------------------------------------------------------------------------- 

MODULE="${MODULE:-$1}"
shift

[[ $EXT == 1 ]] && EXISTING_ENV=1
[[ $COORD == 1 ]] && COORD=oss

if [[ -z $MODULE ]]; then
	if [[ -n $BINROOT ]]; then
		if [[ -z $COORD ]]; then
			MODULE=$BINROOT/search/redisearch.so
		elif [[ $COORD == oss ]]; then
			MODULE=$BINROOT/oss-coord/module-oss.so
		fi
	fi
fi

OP=
[[ $NOP == 1 ]] && OP=echo

RLTEST_ARGS+=" $@"

RLTEST_ARGS+=" --clear-logs"

if [[ -n $TEST ]]; then
	[[ $GDB == 1 ]] && RLTEST_ARGS+=" -i"
	[[ $LOG != 1 ]] && RLTEST_ARGS+=" -v -s"
	RLTEST_ARGS+=" --test $TEST"
	export RUST_BACKTRACE=1
fi
[[ -n $TESTFILE ]] && RLTEST_ARGS+=" -f $TESTFILE"
[[ -n $FAILEDFILE ]] && RLTEST_ARGS+=" -F $FAILEDFILE"

if [[ $LIST == 1 ]]; then
	RLTEST_ARGS+=" --collect-only"
fi

SHARDS=${SHARDS:-3}

[[ $SAN == addr ]] && SAN=address
[[ $SAN == mem ]] && SAN=memory

RLEC_PORT=${RLEC_PORT:-12000}

#---------------------------------------------------------------------------------------------- 

[[ $PARALLEL == 1 ]] && RLTEST_PARALLEL_ARG="--parallelism $($READIES/bin/nproc)"

[[ $UNIX == 1 ]] && RLTEST_ARGS+=" --unix"
[[ $RANDPORTS == 1 ]] && RLTEST_ARGS+=" --randomize-ports"

#---------------------------------------------------------------------------------------------- 

if [[ -n $SAN ]]; then
	if ! grep THPIsEnabled /build/redis.blacklist &> /dev/null; then
		echo "fun:THPIsEnabled" >> /build/redis.blacklist
	fi

	# for module
	export RS_GLOBAL_DTORS=1

	# for RLTest
	export SANITIZER="$SAN"
	export SHORT_READ_BYTES_DELTA=512
	
	# --no-output-catch --exit-on-failure --check-exitcode
	SAN_ARGS="--unix --sanitizer $SAN"

	if [[ -n $REJSON && $REJSON != 0 ]]; then
		if [[ -z $REJSON_PATH ]]; then
			if [[ -z $BINROOT ]]; then
				eprint "BINROOT is not set - cannot build RedisJSON"
				exit 1
			fi
			if [[ ! -f $BINROOT/RedisJSON/rejson.so ]]; then
				echo Building RedisJSON ...
				# BINROOT=$BINROOT/RedisJSON $ROOT/sbin/build-redisjson
				$ROOT/sbin/build-redisjson
			fi
			export REJSON_PATH=$BINROOT/RedisJSON/rejson.so
		elif [[ ! -f $REJSON_PATH ]]; then
			eprint "REJSON_PATH is set to '$REJSON_PATH' but does not exist"
			exit 1
		fi
	fi

	if [[ $SAN == addr || $SAN == address ]]; then
		REDIS_SERVER=${REDIS_SERVER:-redis-server-asan-6.2}
		if ! command -v $REDIS_SERVER > /dev/null; then
			echo Building Redis for clang-asan ...
			$READIES/bin/getredis --force -v 6.2 --own-openssl --no-run --suffix asan --clang-asan --clang-san-blacklist /build/redis.blacklist
		fi

		export ASAN_OPTIONS=detect_odr_violation=0
		# :detect_leaks=0

	elif [[ $SAN == mem || $SAN == memory ]]; then
		REDIS_SERVER=${REDIS_SERVER:-redis-server-msan-6.2}
		if ! command -v $REDIS_SERVER > /dev/null; then
			echo Building Redis for clang-msan ...
			$READIES/bin/getredis --force -v 6.2  --no-run --own-openssl --suffix msan --clang-msan --llvm-dir /opt/llvm-project/build-msan --clang-san-blacklist /build/redis.blacklist
		fi
	fi

elif [[ $VG == 1 ]]; then
	REDIS_SERVER=${REDIS_SERVER:-redis-server-vg}
	if ! is_command $REDIS_SERVER; then
		echo Building Redis for Valgrind ...
		$READIES/bin/getredis -v 6 --valgrind --suffix vg
	fi
	VALGRIND_ARGS=--use-valgrind
	if [[ $VG_LEAKS == 0 ]]; then
		export VG_OPTIONS="--leak-check=no --track-origins=yes --suppressions=$ROOT/tests/valgrind/redis_valgrind.sup"
		VALGRIND_ARGS+=" --vg-no-leakcheck --vg-options=\"--leak-check=no --track-origins=yes --suppressions=$ROOT/tests/valgrind/redis_valgrind.sup\" "
	fi

	# for module
	export RS_GLOBAL_DTORS=1

	# for RLTest
	export VALGRIND=1
	export SHORT_READ_BYTES_DELTA=512

else
	REDIS_SERVER=${REDIS_SERVER:-redis-server}
fi

if ! is_command $REDIS_SERVER; then
	echo "Cannot find $REDIS_SERVER. Aborting."
	exit 1
fi

#---------------------------------------------------------------------------------------------- 

if [[ $COV == 1 ]]; then
	COV_ARGS="--unix"
	
	export CODE_COVERAGE=1
	export RS_GLOBAL_DTORS=1
fi

#---------------------------------------------------------------------------------------------- 

if [[ $REDIS_VERBOSE == 1 || $VERBOSE == 1 ]]; then
	if [[ $LOG != 1 ]]; then
		RLTEST_ARGS+=" -s -v"
	fi
fi

#---------------------------------------------------------------------------------------------- 

REJSON_BRANCH=${REJSON_BRANCH:-master}

if [[ -n $REJSON && $REJSON != 0 ]]; then
	if [[ -n $REJSON_PATH ]]; then
		REJSON_MODULE="$REJSON_PATH"
		REJSON_ARGS="--module $REJSON_PATH"
	else
		FORCE_GET=
		[[ $REJSON == get ]] && FORCE_GET=1
		export MODULE_FILE=$(mktemp /tmp/rejson.XXXX)
		BRANCH=$REJSON_BRANCH FORCE=$FORCE_GET $OP $ROOT/sbin/get-redisjson
		REJSON_MODULE=$(cat $MODULE_FILE)
		REJSON_ARGS="--module $REJSON_MODULE"
	fi
	REJSON_ARGS+=" --module-args '$REJSON_MODARGS'"
fi

#---------------------------------------------------------------------------------------------- 

run_tests() {
	local title="$1"
	shift
	if [[ -n $title ]]; then
		$READIES/bin/sep -0
		printf "Running $title:\n\n"
	fi

	if [[ $EXISTING_ENV != 1 ]]; then
		rltest_config=$(mktemp "${TMPDIR:-/tmp}/rltest.XXXXXXX")
		rm -f $rltest_config
		cat <<-EOF > $rltest_config
			--oss-redis-path=$REDIS_SERVER
			--module $MODULE
			--module-args '$MODARGS'
			$RLTEST_ARGS
			$RLTEST_PARALLEL_ARG
			$REJSON_ARGS
			$VALGRIND_ARGS
			$SAN_ARGS
			$COV_ARGS

			EOF

	else # existing env
		if [[ $REJSON_MODULE ]]; then
			XREDIS_REJSON_ARGS="loadmodule $REJSON_MODULE $REJSON_MODARGS"
		fi

		xredis_conf=$(mktemp "${TMPDIR:-/tmp}/xredis_conf.XXXXXXX")
		rm -f $xredis_conf
		cat <<-EOF > $xredis_conf
			loadmodule $MODULE $MODARGS
			$XREDIS_REJSON_ARGS
			EOF

		rltest_config=$(mktemp "${TMPDIR:-/tmp}/xredis_rltest.XXXXXXX")
		rm -f $rltest_config
		cat <<-EOF > $rltest_config
			--env existing-env
			$RLTEST_ARGS

			EOF

		if [[ $VERBOSE == 1 ]]; then
			echo "External redis-server configuration:"
			cat $xredis_conf
		fi

		$REDIS_SERVER $xredis_conf &
		XREDIS_PID=$!
		echo "External redis-server pid: " $XREDIS_PID
	fi

	# Use configuration file in the current directory if it exists
	if [[ -n $CONFIG_FILE && -e $CONFIG_FILE ]]; then
		cat $CONFIG_FILE >> $rltest_config
	fi

	if [[ $VERBOSE == 1 ]]; then
		echo "RLTest configuration:"
		cat $rltest_config
	fi

	local E=0
	if [[ $NOP != 1 ]]; then
		{ $OP python3 -m RLTest @$rltest_config; (( E |= $? )); } || true
	else
		$OP python3 -m RLTest @$rltest_config
	fi
	rm -f $rltest_config

	if [[ -n $XREDIS_PID ]]; then
		echo "killing external redis-server: $XREDIS_PID"
		kill -9 $XREDIS_PID
	fi

	return $E
}

#---------------------------------------------------------------------------------------------- 

# if [[ $CLEAR_LOGS != 0 ]]; then
# 	rm -rf $HERE/logs
# fi

E=0

if [[ -z $COORD ]]; then
	{ (run_tests "RediSearch tests"); (( E |= $? )); } || true

elif [[ $COORD == oss ]]; then
	oss_cluster_args="--env oss-cluster --env-reuse --shards-count $SHARDS"

	{ (MODARGS="${MODARGS} PARTITIONS AUTO" RLTEST_ARGS="$RLTEST_ARGS ${oss_cluster_args}" \
	   run_tests "OSS cluster tests"); (( E |= $? )); } || true

	if [[ $QUICK != 1 ]]; then
		{ (MODARGS="${MODARGS} PARTITIONS AUTO; OSS_GLOBAL_PASSWORD password;" \
		   RLTEST_ARGS="${RLTEST_ARGS} ${oss_cluster_args} --oss_password password" \
		   run_tests "OSS cluster tests with password"); (( E |= $? )); } || true
		{ (MODARGS="${MODARGS} PARTITIONS AUTO SAFEMODE" RLTEST_ARGS="${RLTEST_ARGS} ${oss_cluster_args}" \
		   run_tests "OSS cluster tests (safe mode)"); (( E |= $? )); } || true

		tls_args="--tls \
			--tls-cert-file $ROOT/bin/tls/redis.crt \
			--tls-key-file $ROOT/bin/tls/redis.key \
			--tls-ca-cert-file $ROOT/bin/tls/ca.crt"
			
		redis_ver=$($REDIS_SERVER --version | cut -d= -f2 | cut -d" " -f1)
		redis_major=$(echo "$redis_ver" | cut -d. -f1)
		redis_minor=$(echo "$redis_ver" | cut -d. -f2)
		if [[ $redis_major == 7 || $redis_major == 6 && $redis_minor == 2 ]]; then
			PASSPHRASE=1
			tls_args+=" --tls-passphrase foobar"
		else
			PASSPHRASE=0
		fi

		PASSPHRASE=$PASSPHRASE $ROOT/sbin/gen-test-certs.sh
		{ (RLTEST_ARGS="${RLTEST_ARGS} ${oss_cluster_args} ${tls_args}" \
		   run_tests "OSS cluster tests TLS"); (( E |= $? )); } || true
	fi # QUICK

elif [[ $COORD == rlec ]]; then
	dhost=$(echo "$DOCKER_HOST" | awk -F[/:] '{print $4}')
	{ (RLTEST_ARGS+="${RLTEST_ARGS} --env existing-env --existing-env-addr $dhost:$RLEC_PORT" \
	   run_tests "tests on RLEC"); (( E |= $? )); } || true
fi

<<<<<<< HEAD
#---------------------------------------------------------------------------------------------- 

if [[ $COLLECT_LOGS == 1 ]]; then
	ARCH=`$READIES/bin/platform --arch`
	OSNICK=`$READIES/bin/platform --osnick`
	cd $ROOT
	mkdir -p bin/artifacts/tests
	find tests/pytests/logs -name "*.log" | tar -czf bin/artifacts/tests/tests-pytests-logs-${ARCH}-${OSNICK}.tgz -T -
fi

if [[ -n $STATFILE ]]; then
	mkdir -p $(dirname $STATFILE)
	if [[ -f $STATFILE ]]; then
		echo "STATFILE=$STATFILE"
		cat $STATFILE
		(( E |= `cat $STATFILE || echo 1` ))
	fi
	echo $E > $STATFILE
fi

if [[ $NOFAIL == 1 ]]; then
	exit 0
=======
if [[ $NOP != 1 && -n $SAN ]]; then
	if grep -l "leaked in" logs/*.asan.log* &> /dev/null; then
		echo
		echo "${LIGHTRED}Sanitizer: leaks detected:${RED}"
		grep -l "leaked in" logs/*.asan.log*
		echo "${NOCOLOR}"
		E=1
	fi
>>>>>>> febbcd03
fi

exit $E<|MERGE_RESOLUTION|>--- conflicted
+++ resolved
@@ -398,8 +398,16 @@
 	   run_tests "tests on RLEC"); (( E |= $? )); } || true
 fi
 
-<<<<<<< HEAD
-#---------------------------------------------------------------------------------------------- 
+#---------------------------------------------------------------------------------------------- 
+
+if [[ $NOP != 1 && -n $SAN ]]; then
+	if grep -l "leaked in" logs/*.asan.log* &> /dev/null; then
+		echo
+		echo "${LIGHTRED}Sanitizer: leaks detected:${RED}"
+		grep -l "leaked in" logs/*.asan.log*
+		echo "${NOCOLOR}"
+	fi
+fi
 
 if [[ $COLLECT_LOGS == 1 ]]; then
 	ARCH=`$READIES/bin/platform --arch`
@@ -421,16 +429,5 @@
 
 if [[ $NOFAIL == 1 ]]; then
 	exit 0
-=======
-if [[ $NOP != 1 && -n $SAN ]]; then
-	if grep -l "leaked in" logs/*.asan.log* &> /dev/null; then
-		echo
-		echo "${LIGHTRED}Sanitizer: leaks detected:${RED}"
-		grep -l "leaked in" logs/*.asan.log*
-		echo "${NOCOLOR}"
-		E=1
-	fi
->>>>>>> febbcd03
-fi
 
 exit $E