#!/bin/bash

# [[ $VERBOSE == 1 ]] && set -x

PROGNAME="${BASH_SOURCE[0]}"
HERE="$(cd "$(dirname "$PROGNAME")" &>/dev/null && pwd)"
ROOT=$(cd $HERE/../.. && pwd)
READIES=$ROOT/deps/readies
. $READIES/shibumi/defs

export PYTHONUNBUFFERED=1

VG_REDIS_VER=7.2
VG_REDIS_SUFFIX=7.2
SAN_REDIS_VER=7.2
SAN_REDIS_SUFFIX=7.2

cd $HERE

#----------------------------------------------------------------------------------------------

help() {
	cat <<-'END'
		Run Python tests using RLTest

		[ARGVARS...] runtests.sh [--help|help] [<module-so-path>] [extra RLTest args...]

		Argument variables:
		MODULE=path           Path to RediSearch module .so
		MODARGS=args          RediSearch module arguments
		BINROOT=path          Path to repo binary root dir

		COORD=1|oss|rlec      Test Coordinator
		SHARDS=n              Number of OSS coordinator shards (default: 3)
		QUICK=1|~1|0          Perform only common test variant (~1: all but common)
		CONFIG=cfg            Perform one of: concurrent_write, max_unsorted,
		                        union_iterator_heap, raw_docid, dialect_2,
		                        (coordinator:) global_password, safemode, tls

		TEST=name             Run specific test (e.g. test.py:test_name)
		TESTFILE=file         Run tests listed in `file`
		FAILEDFILE=file       Write failed tests into `file`

		UNSTABLE=1            Do not skip unstable tests (default: 0)
		ONLY_STABLE=1         Skip unstable tests

		REJSON=0|1|get|view     Also load RedisJSON module (get: force download from S3; view: from local view)
		REJSON_BRANCH=branch    Use a snapshot of given branch name
		REJSON_PATH=path|view   RedisJSON module path
		REJSON_MODARGS=args     RedisJSON module arguments

		REDIS_SERVER=path     Location of redis-server
		REDIS_PORT=n          Redis server port
		CONFIG_FILE=file      Path to config file

		EXT=1|run             Test on existing env (1=running; run=start redis-server)
		EXT_HOST=addr         Address of existing env (default: 127.0.0.1)
		EXT_PORT=n            Port of existing env

		RLEC=0|1              General tests on RLEC
		DOCKER_HOST=addr      Address of Docker server (default: localhost)
		RLEC_PORT=port        Port of RLEC database (default: 12000)

		COV=1                 Run with coverage analysis
		VG=1                  Run with Valgrind
		VG_LEAKS=0            Do not detect leaks
		SAN=type              Use LLVM sanitizer (type=address|memory|leak|thread)
		BB=1                  Enable Python debugger (break using BB() in tests)
		GDB=1                 Enable interactive gdb debugging (in single-test mode)

		RLTEST=path|'view'    Take RLTest from repo path or from local view
		RLTEST_DEBUG=1        Show debugging printouts from tests
		RLTEST_ARGS=args      Extra RLTest args
		LOG_LEVEL=<level>     Set log level (default: debug)

		PARALLEL=1            Runs tests in parallel
		SLOW=1                Do not test in parallel
		UNIX=1                Use unix sockets
		RANDPORTS=1           Use randomized ports

		PLATFORM_MODE=1       Implies NOFAIL & COLLECT_LOGS into STATFILE
		COLLECT_LOGS=1        Collect logs into .tar file
		CLEAR_LOGS=0          Do not remove logs prior to running tests
		NOFAIL=1              Do not fail on errors (always exit with 0)
		STATFILE=file         Write test status (0|1) into `file`

		LIST=1                List all tests and exit
		ENV_ONLY=1            Just start environment, run no tests
		VERBOSE=1             Print commands and Redis output
		LOG=1                 Send results to log (even on single-test mode)
		KEEP=1                Do not remove intermediate files
		NOP=1                 Dry run
		HELP=1                Show help

	END
}

#----------------------------------------------------------------------------------------------

traps() {
	local func="$1"
	shift
	local sig
	for sig in "$@"; do
		trap "$func $sig" "$sig"
	done
}

linux_stop() {
	local pgid=$(cat /proc/$PID/status | grep pgid | awk '{print $2}')
	kill -9 -- -$pgid
}

macos_stop() {
	local pgid=$(ps -o pid,pgid -p $PID | awk "/$PID/"'{ print $2 }' | tail -1)
	pkill -9 -g $pgid
}

stop() {
	trap - SIGINT
	if [[ $OS == linux ]]; then
		linux_stop
	elif [[ $OS == macos ]]; then
		macos_stop
	fi
	exit 1
}

traps 'stop' SIGINT

#----------------------------------------------------------------------------------------------

setup_rltest() {
	if [[ $RLTEST == view ]]; then
		if [[ ! -d $ROOT/../RLTest ]]; then
			eprint "RLTest not found in view $ROOT"
			exit 1
		fi
		RLTEST=$(cd $ROOT/../RLTest; pwd)
	fi

	if [[ -n $RLTEST ]]; then
		if [[ ! -d $RLTEST ]]; then
			eprint "Invalid RLTest location: $RLTEST"
			exit 1
		fi

		# Specifically search for it in the specified location
		export PYTHONPATH="$PYTHONPATH:$RLTEST"
		if [[ $VERBOSE == 1 ]]; then
			echo "PYTHONPATH=$PYTHONPATH"
		fi
	fi
<<<<<<< HEAD
	
	RLTEST_ARGS+=" --enable-debug-command --enable-protected-configs"
=======

	RLTEST_ARGS+=" --enable-debug-command"
>>>>>>> 098986d5

	LOG_LEVEL=${LOG_LEVEL:-debug}
	RLTEST_ARGS+=" --log-level ${LOG_LEVEL,,}"

	if [[ $RLTEST_VERBOSE == 1 ]]; then
		RLTEST_ARGS+=" -v"
	fi
	if [[ $RLTEST_DEBUG == 1 ]]; then
		RLTEST_ARGS+=" --debug-print"
	fi
	if [[ -n $RLTEST_LOG && $RLTEST_LOG != 1 ]]; then
		RLTEST_ARGS+=" -s"
	fi
	if [[ $RLTEST_CONSOLE == 1 ]]; then
		RLTEST_ARGS+=" -i"
	fi
}

#----------------------------------------------------------------------------------------------

setup_clang_sanitizer() {
	local ignorelist=$ROOT/tests/memcheck/redis.san-ignorelist
	if ! grep THPIsEnabled $ignorelist &> /dev/null; then
		echo "fun:THPIsEnabled" >> $ignorelist
	fi

	# for RediSearch module
	export RS_GLOBAL_DTORS=1

	# for RLTest
	export SANITIZER="$SAN"
	export SHORT_READ_BYTES_DELTA=512

	# --no-output-catch --exit-on-failure --check-exitcode
	RLTEST_SAN_ARGS="--sanitizer $SAN"

	if [[ -n $REJSON && $REJSON != 0 ]]; then
		if [[ -z $REJSON_PATH ]]; then
			if [[ -z $BINROOT ]]; then
				eprint "BINROOT is not set - cannot build RedisJSON"
				exit 1
			fi
			if [[ ! -f $BINROOT/RedisJSON/rejson.so ]]; then
				echo Building RedisJSON ...
				# BINROOT=$BINROOT/RedisJSON $ROOT/sbin/build-redisjson
				export MODULE_FILE=$(mktemp /tmp/rejson.XXXX)
				$ROOT/sbin/build-redisjson
				REJSON_MODULE=$(cat $MODULE_FILE)
				RLTEST_REJSON_ARGS="--module $REJSON_MODULE --module-args '$REJSON_MODARGS'"
				XREDIS_REJSON_ARGS="loadmodule $REJSON_MODULE $REJSON_MODARGS"
			fi
			export REJSON_PATH=$BINROOT/RedisJSON/rejson.so
		elif [[ ! -f $REJSON_PATH ]]; then
			eprint "REJSON_PATH is set to '$REJSON_PATH' but does not exist"
			exit 1
		else
			RLTEST_REJSON_ARGS="--module $REJSON_PATH --module-args '$REJSON_MODARGS'"
			XREDIS_REJSON_ARGS="loadmodule $REJSON_PATH $REJSON_MODARGS"
		fi
	fi

	if [[ $SAN == addr || $SAN == address ]]; then
		REDIS_SERVER=${REDIS_SERVER:-redis-server-asan-$SAN_REDIS_SUFFIX}
		if ! command -v $REDIS_SERVER > /dev/null; then
			echo Building Redis for clang-asan ...
			V="$VERBOSE" runn $READIES/bin/getredis --force -v $SAN_REDIS_VER --own-openssl --no-run \
				--suffix asan-${SAN_REDIS_SUFFIX} --clang-asan --clang-san-blacklist $ignorelist
		fi

		# RLTest places log file details in ASAN_OPTIONS
		export ASAN_OPTIONS="detect_odr_violation=0:halt_on_error=0:detect_leaks=1"
		export LSAN_OPTIONS="suppressions=$ROOT/tests/memcheck/asan.supp"
		# :use_tls=0

	elif [[ $SAN == mem || $SAN == memory ]]; then
		REDIS_SERVER=${REDIS_SERVER:-redis-server-msan-$SAN_REDIS_VER}
		if ! command -v $REDIS_SERVER > /dev/null; then
			echo Building Redis for clang-msan ...
			$READIES/bin/getredis --force -v $SAN_REDIS_VER  --no-run --own-openssl \
				--suffix msan --clang-msan --llvm-dir /opt/llvm-project/build-msan \
				--clang-san-blacklist $ignorelist
		fi
	fi
}

#----------------------------------------------------------------------------------------------

setup_redis_server() {
	REDIS_SERVER=${REDIS_SERVER:-redis-server}

	if ! is_command $REDIS_SERVER; then
		echo "Cannot find $REDIS_SERVER. Aborting."
		exit 1
	fi
}

#----------------------------------------------------------------------------------------------

setup_valgrind() {
	REDIS_SERVER=${REDIS_SERVER:-redis-server-vg-$VG_REDIS_SUFFIX}
	if ! is_command $REDIS_SERVER; then
		echo Building Redis for Valgrind ...
		V="$VERBOSE" runn $READIES/bin/getredis -v ${VG_REDIS_VER} --valgrind --suffix vg-${VG_REDIS_VER}
	fi

	if [[ $VG_LEAKS == 0 ]]; then
		VG_LEAK_CHECK=no
		RLTEST_VG_NOLEAKS="--vg-no-leakcheck"
	else
		VG_LEAK_CHECK=full
		RLTEST_VG_NOLEAKS=""
	fi
	# RLTest reads this
	VG_OPTIONS="\
		-q \
		--leak-check=$VG_LEAK_CHECK \
		--show-reachable=no \
		--track-origins=yes \
		--show-possibly-lost=no"

	VALGRIND_SUPRESSIONS=$ROOT/tests/memcheck/valgrind.supp

	RLTEST_VG_ARGS+="\
		--use-valgrind \
		--vg-verbose \
		$RLTEST_VG_NOLEAKS \
		--vg-no-fail-on-errors \
		--vg-suppressions $VALGRIND_SUPRESSIONS"


	# for module
	export RS_GLOBAL_DTORS=1

	# for RLTest
	export SHORT_READ_BYTES_DELTA=512
	export VALGRIND=1
	export VG_OPTIONS
	export RLTEST_VG_ARGS
}

#----------------------------------------------------------------------------------------------

setup_coverage() {
	# RLTEST_COV_ARGS="--unix"

	export CODE_COVERAGE=1
	export RS_GLOBAL_DTORS=1
}

#----------------------------------------------------------------------------------------------

setup_redisjson() {
	REJSON_BRANCH=${REJSON_BRANCH:-master}

	if [[ -n $REJSON && $REJSON != 0 && -z $SAN ]]; then
		if [[ -n $REJSON_PATH ]]; then
			REJSON_MODULE="$REJSON_PATH"
			RLTEST_REJSON_ARGS="--module $REJSON_PATH"
			XREDIS_REJSON_ARGS="loadmodule $REJSON_PATH"
		else
			FORCE_GET=
			[[ $REJSON == get ]] && FORCE_GET=1
			export MODULE_FILE=$(mktemp /tmp/rejson.XXXX)
			OSS=1 BRANCH=$REJSON_BRANCH FORCE=$FORCE_GET $ROOT/sbin/get-redisjson
			REJSON_MODULE=$(cat $MODULE_FILE)
			RLTEST_REJSON_ARGS="--module $REJSON_MODULE"
			XREDIS_REJSON_ARGS="loadmodule $REJSON_MODULE"
		fi

		RLTEST_REJSON_ARGS+=" --module-args '$REJSON_MODARGS'"
		XREDIS_REJSON_ARGS+=" $REJSON_MODARGS"
	fi
}

#----------------------------------------------------------------------------------------------

run_env() {
	if [[ $COORD == oss ]]; then
		oss_cluster_args="--env oss-cluster --shards-count $SHARDS"
		RLTEST_ARGS+=" ${oss_cluster_args}"
	fi

	rltest_config=$(mktemp "${TMPDIR:-/tmp}/rltest.XXXXXXX")
	rm -f $rltest_config
	cat <<-EOF > $rltest_config
		--env-only
		--oss-redis-path=$REDIS_SERVER
		--module $MODULE
		--module-args '$MODARGS'
		$RLTEST_ARGS
		$RLTEST_TEST_ARGS
		$RLTEST_PARALLEL_ARG
		$RLTEST_REJSON_ARGS
		$RLTEST_VG_ARGS
		$RLTEST_SAN_ARGS
		$RLTEST_COV_ARGS

		EOF

	# Use configuration file in the current directory if it exists
	if [[ -n $CONFIG_FILE && -e $CONFIG_FILE ]]; then
		cat $CONFIG_FILE >> $rltest_config
	fi

	if [[ $VERBOSE == 1 || $NOP == 1 ]]; then
		echo "RLTest configuration:"
		cat $rltest_config
		[[ -n $VG_OPTIONS ]] && { echo "VG_OPTIONS: $VG_OPTIONS"; echo; }
	fi

	local E=0
	if [[ $NOP != 1 ]]; then
		{ $OP python3 -m RLTest @$rltest_config; (( E |= $? )); } || true
	else
		$OP python3 -m RLTest @$rltest_config
	fi

	[[ $KEEP != 1 ]] && rm -f $rltest_config

	return $E
}

#----------------------------------------------------------------------------------------------

run_tests() {
	local title="$1"
	shift
	if [[ -n $title ]]; then
		if [[ -n $GITHUB_ACTIONS ]]; then
			echo "::group::$title"
		else
			$READIES/bin/sep1 -0
			printf "Running $title:\n\n"
		fi
	fi

	if [[ $EXT != 1 ]]; then
		rltest_config=$(mktemp "${TMPDIR:-/tmp}/rltest.XXXXXXX")
		rm -f $rltest_config
		if [[ $RLEC != 1 ]]; then
			cat <<-EOF > $rltest_config
				--oss-redis-path=$REDIS_SERVER
				--module $MODULE
				--module-args '$MODARGS'
				$RLTEST_ARGS
				$RLTEST_TEST_ARGS
				$RLTEST_PARALLEL_ARG
				$RLTEST_REJSON_ARGS
				$RLTEST_VG_ARGS
				$RLTEST_SAN_ARGS
				$RLTEST_COV_ARGS

				EOF
		else
			cat <<-EOF > $rltest_config
				$RLTEST_ARGS
				$RLTEST_TEST_ARGS
				$RLTEST_VG_ARGS

				EOF
		fi
	else # existing env
		if [[ $EXT == run ]]; then
			if [[ $REJSON_MODULE ]]; then
				XREDIS_REJSON_ARGS="loadmodule $REJSON_MODULE $REJSON_MODARGS"
			fi

			xredis_conf=$(mktemp "${TMPDIR:-/tmp}/xredis_conf.XXXXXXX")
			rm -f $xredis_conf
			cat <<-EOF > $xredis_conf
				loadmodule $MODULE $MODARGS
				$XREDIS_REJSON_ARGS
				EOF

			rltest_config=$(mktemp "${TMPDIR:-/tmp}/xredis_rltest.XXXXXXX")
			rm -f $rltest_config
			cat <<-EOF > $rltest_config
				--env existing-env
				$RLTEST_ARGS
				$RLTEST_TEST_ARGS

				EOF

			if [[ $VERBOSE == 1 ]]; then
				echo "External redis-server configuration:"
				cat $xredis_conf
			fi

			$REDIS_SERVER $xredis_conf &
			XREDIS_PID=$!
			echo "External redis-server pid: " $XREDIS_PID

		else # EXT=1
			rltest_config=$(mktemp "${TMPDIR:-/tmp}/xredis_rltest.XXXXXXX")
			[[ $KEEP != 1 ]] && rm -f $rltest_config
			cat <<-EOF > $rltest_config
				--env existing-env
				--existing-env-addr $EXT_HOST:$EXT_PORT
				$RLTEST_ARGS
				$RLTEST_TEST_ARGS

				EOF
		fi
	fi

	# Use configuration file in the current directory if it exists
	if [[ -n $CONFIG_FILE && -e $CONFIG_FILE ]]; then
		cat $CONFIG_FILE >> $rltest_config
	fi

	if [[ $VERBOSE == 1 || $NOP == 1 ]]; then
		echo "RLTest configuration:"
		cat $rltest_config
		[[ -n $VG_OPTIONS ]] && { echo "VG_OPTIONS: $VG_OPTIONS"; echo; }
	fi

	[[ $RLEC == 1 ]] && export RLEC_CLUSTER=1

	local E=0
	if [[ $NOP != 1 ]]; then
		{ $OP python3 -m RLTest @$rltest_config; (( E |= $? )); } || true
	else
		$OP python3 -m RLTest @$rltest_config
	fi

	[[ $KEEP != 1 ]] && rm -f $rltest_config

	if [[ -n $XREDIS_PID ]]; then
		echo "killing external redis-server: $XREDIS_PID"
		kill -TERM $XREDIS_PID
	fi

	if [[ -n $GITHUB_ACTIONS ]]; then
		echo "::endgroup::"
	fi
	return $E
}

#------------------------------------------------------------------------------------ Arguments

if [[ $1 == --help || $1 == help || $HELP == 1 ]]; then
	help
	exit 0
fi

OP=""
[[ $NOP == 1 ]] && OP=echo

#--------------------------------------------------------------------------------- Environments

DOCKER_HOST=${DOCKER_HOST:-127.0.0.1}
RLEC_PORT=${RLEC_PORT:-12000}

EXT_HOST=${EXT_HOST:-127.0.0.1}
EXT_PORT=${EXT_PORT:-6379}

PID=$$
OS=$($READIES/bin/platform --os)
ARCH=$($READIES/bin/platform --arch)
OSNICK=$($READIES/bin/platform --osnick)

#---------------------------------------------------------------------------------- Tests scope

[[ $COORD == 1 ]] && COORD=oss

RLEC=${RLEC:-0}

if [[ $RLEC != 1 ]]; then
	MODULE="${MODULE:-$1}"
	shift

	if [[ -z $MODULE ]]; then
		if [[ -n $BINROOT ]]; then
			if [[ -z $COORD ]]; then
				MODULE=$BINROOT/search/redisearch.so
			elif [[ $COORD == oss ]]; then
				MODULE=$BINROOT/oss-coord/module-oss.so
			fi
		fi
		if [[ -z $MODULE || ! -f $MODULE ]]; then
			echo "Module not found at ${MODULE}. Aborting."
			exit 1
		fi
	fi
fi

SHARDS=${SHARDS:-3}

#------------------------------------------------------------------------------------ Debugging

VG_LEAKS=${VG_LEAKS:-1}
VG_ACCESS=${VG_ACCESS:-1}

GDB=${GDB:-0}

if [[ $GDB == 1 ]]; then
	[[ $LOG != 1 ]] && RLTEST_LOG=0
	RLTEST_CONSOLE=1
fi

[[ $SAN == addr ]] && SAN=address
[[ $SAN == mem ]] && SAN=memory

if [[ -n $TEST ]]; then
	[[ $LOG != 1 ]] && RLTEST_LOG=0
	# export BB=${BB:-1}
	export RUST_BACKTRACE=1
fi

#-------------------------------------------------------------------------------- Platform Mode

if [[ $PLATFORM_MODE == 1 ]]; then
	CLEAR_LOGS=0
	COLLECT_LOGS=1
	NOFAIL=1
fi
STATFILE=${STATFILE:-$ROOT/bin/artifacts/tests/status}

#---------------------------------------------------------------------------------- Parallelism

PARALLEL=${PARALLEL:-1}

# due to Python "Can't pickle local object" problem in RLTest
[[ $OS == macos ]] && PARALLEL=0

[[ $EXT == 1 || $EXT == run || $BB == 1 || $GDB == 1 ]] && PARALLEL=0

if [[ -n $PARALLEL && $PARALLEL != 0 ]]; then
	if [[ $PARALLEL == 1 ]]; then
		parallel="$($READIES/bin/nproc)"
	else
		parallel="$PARALLEL"
	fi
	RLTEST_PARALLEL_ARG="--parallelism $parallel"
fi

#------------------------------------------------------------------------------- Test selection

if [[ -n $TEST ]]; then
	RLTEST_TEST_ARGS+=$(echo -n " "; echo "$TEST" | awk 'BEGIN { RS=" "; ORS=" " } { print "--test " $1 }')
fi

if [[ -n $TESTFILE ]]; then
	if ! is_abspath "$TESTFILE"; then
		TESTFILE="$ROOT/$TESTFILE"
	fi
	RLTEST_TEST_ARGS+=" -f $TESTFILE"
fi

if [[ -n $FAILEDFILE ]]; then
	if ! is_abspath "$FAILEDFILE"; then
		TESTFILE="$ROOT/$FAILEDFILE"
	fi
	RLTEST_TEST_ARGS+=" -F $FAILEDFILE"
fi

if [[ $LIST == 1 ]]; then
	NO_SUMMARY=1
	RLTEST_ARGS+=" --collect-only"
fi

#---------------------------------------------------------------------------------------- Setup

if [[ $VERBOSE == 1 ]]; then
	RLTEST_VERBOSE=1
fi

RLTEST_LOG=${RLTEST_LOG:-$LOG}

if [[ $COV == 1 ]]; then
	setup_coverage
fi

if [[ $REJSON == view ]]; then
	REJSON=1
	REJSON_PATH=view
fi
if [[ $REJSON_PATH == view ]]; then
	REJSON_PATH=$(cd $ROOT/../RedisJSON; pwd)/bin/${OS}-${ARCH}-release/rejson.so
fi
setup_redisjson

RLTEST_ARGS+=" $@"

if [[ -n $REDIS_PORT ]]; then
	RLTEST_ARGS+="--redis-port $REDIS_PORT"
fi

[[ $UNIX == 1 ]] && RLTEST_ARGS+=" --unix"
[[ $RANDPORTS == 1 ]] && RLTEST_ARGS+=" --randomize-ports"

#----------------------------------------------------------------------------------------------

setup_rltest

if [[ -n $SAN ]]; then
	setup_clang_sanitizer
fi

if [[ $VG == 1 ]]; then
	export VALGRIND=1
	setup_valgrind
fi

if [[ $RLEC != 1 ]]; then
	setup_redis_server
fi

#------------------------------------------------------------------------------------- Env only

if [[ $ENV_ONLY == 1 ]]; then
	run_env
	exit 0
fi

#-------------------------------------------------------------------------------- Running tests

if [[ $CLEAR_LOGS != 0 ]]; then
	rm -rf $HERE/logs
fi

E=0

if [[ $COV == 1 || -n $SAN || $VG == 1 ]]; then
	MODARGS="${MODARGS}; timeout 0;"
fi

if [[ $GC == 0 ]]; then
	MODARGS="${MODARGS}; NOGC;"
fi

if [[ -z $COORD ]]; then

	if [[ $QUICK != "~1" && -z $CONFIG ]]; then
		{ (run_tests "RediSearch tests"); (( E |= $? )); } || true
	fi

	if [[ $QUICK != 1 ]]; then
		if [[ -z $CONFIG || $CONFIG == concurrent_write ]]; then
			{ (MODARGS="${MODARGS}; CONCURRENT_WRITE_MODE;" \
				run_tests "with Concurrent write mode"); (( E |= $? )); } || true
		fi

		if [[ -z $CONFIG || $CONFIG == max_unsorted ]]; then
			{ (MODARGS="${MODARGS}; _MAX_RESULTS_TO_UNSORTED_MODE 1;" \
				run_tests "MAX_RESULTS_TO_UNSORTED_MODE=1"); (( E |= $? )); } || true
		fi

		if [[ -z $CONFIG || $CONFIG == union_iterator_heap ]]; then
			{ (MODARGS="${MODARGS}; UNION_ITERATOR_HEAP 1;" \
				run_tests "with Union iterator heap"); (( E |= $? )); } || true
		fi

		if [[ -z $CONFIG || $CONFIG == raw_docid ]]; then
			if [[ $COV != 1 ]]; then
				{ (MODARGS="${MODARGS}; RAW_DOCID_ENCODING true;" \
					run_tests "with raw DocID encoding"); (( E |= $? )); } || true
			fi
		fi

		if [[ -z $CONFIG || $CONFIG == dialect_2 ]]; then
			{ (MODARGS="${MODARGS}; DEFAULT_DIALECT 2;" \
				run_tests "with Dialect v2"); (( E |= $? )); } || true
		fi
	fi

elif [[ $COORD == oss ]]; then
	oss_cluster_args="--env oss-cluster --shards-count $SHARDS"

	# Increase timeout (to 5 min) for tests with coordinator to avoid cluster fail when it take more time for
	# passing PINGs between shards
  oss_cluster_args="${oss_cluster_args} --cluster_node_timeout 300000"

	if [[ $QUICK != "~1" && -z $CONFIG ]]; then
		{ (MODARGS="${MODARGS} PARTITIONS AUTO" RLTEST_ARGS="$RLTEST_ARGS ${oss_cluster_args}" \
		   run_tests "OSS cluster tests"); (( E |= $? )); } || true
	fi

	if [[ $QUICK != 1 ]]; then
		if [[ -z $CONFIG || $CONFIG == global_password ]]; then
			if [[ $SAN != address || $FORCE_SAN == 1 ]]; then
				{ (MODARGS="${MODARGS} PARTITIONS AUTO; OSS_GLOBAL_PASSWORD password;" \
				   RLTEST_ARGS="${RLTEST_ARGS} ${oss_cluster_args} --oss_password password" \
				   run_tests "OSS cluster tests with password"); (( E |= $? )); } || true
			fi
		fi

		if [[ -z $CONFIG || $CONFIG == safemode ]]; then
			{ (MODARGS="${MODARGS} PARTITIONS AUTO SAFEMODE" RLTEST_ARGS="${RLTEST_ARGS} ${oss_cluster_args}" \
			   run_tests "OSS cluster tests (safe mode)"); (( E |= $? )); } || true
		fi

		tls_args="--tls \
			--tls-cert-file $ROOT/bin/tls/redis.crt \
			--tls-key-file $ROOT/bin/tls/redis.key \
			--tls-ca-cert-file $ROOT/bin/tls/ca.crt"

		redis_ver=$($REDIS_SERVER --version | cut -d= -f2 | cut -d" " -f1)
		redis_major=$(echo "$redis_ver" | cut -d. -f1)
		redis_minor=$(echo "$redis_ver" | cut -d. -f2)
		if [[ $redis_major == 7 || $redis_major == 6 && $redis_minor == 2 ]]; then
			PASSPHRASE=1
			tls_args+=" --tls-passphrase foobar"
		else
			PASSPHRASE=0
		fi

		PASSPHRASE=$PASSPHRASE $ROOT/sbin/gen-test-certs

		if [[ -z $CONFIG || $CONFIG == tls ]]; then
			{ (RLTEST_ARGS="${RLTEST_ARGS} ${oss_cluster_args} ${tls_args}" \
			   run_tests "OSS cluster tests TLS"); (( E |= $? )); } || true
		fi
	fi # QUICK

elif [[ $COORD == rlec ]]; then
	dhost=$(echo "$DOCKER_HOST" | awk -F[/:] '{print $4}')
	{ (RLTEST_ARGS+="${RLTEST_ARGS} --env existing-env --existing-env-addr $dhost:$RLEC_PORT" \
	   run_tests "tests on RLEC"); (( E |= $? )); } || true
fi

#-------------------------------------------------------------------------------------- Summary

if [[ $NO_SUMMARY == 1 ]]; then
	exit 0
fi

if [[ $NOP != 1 ]]; then
	if [[ -n $SAN || $VG == 1 ]]; then
		{ FLOW=1 $ROOT/sbin/memcheck-summary; (( E |= $? )); } || true
	fi
fi

if [[ $COLLECT_LOGS == 1 ]]; then
	cd $ROOT
	mkdir -p bin/artifacts/tests
	test_tar="bin/artifacts/tests/tests-pytests-logs-${ARCH}-${OSNICK}.tgz"
	rm -f "$test_tar"
	find tests/pytests/logs -name "*.log*" | tar -czf "$test_tar" -T -
	echo "Test logs:"
	du -ah --apparent-size bin/artifacts/tests
fi

if [[ -n $STATFILE ]]; then
	mkdir -p "$(dirname "$STATFILE")"
	if [[ -f $STATFILE ]]; then
		(( E |= $(cat $STATFILE || echo 1) )) || true
	fi
	echo $E > $STATFILE
fi

if [[ $NOFAIL == 1 ]]; then
	exit 0
fi

exit $E<|MERGE_RESOLUTION|>--- conflicted
+++ resolved
@@ -151,13 +151,8 @@
 			echo "PYTHONPATH=$PYTHONPATH"
 		fi
 	fi
-<<<<<<< HEAD
 	
 	RLTEST_ARGS+=" --enable-debug-command --enable-protected-configs"
-=======
-
-	RLTEST_ARGS+=" --enable-debug-command"
->>>>>>> 098986d5
 
 	LOG_LEVEL=${LOG_LEVEL:-debug}
 	RLTEST_ARGS+=" --log-level ${LOG_LEVEL,,}"
