<<<<<<< HEAD
rltest ~= 0.4.2
=======
rltest==0.4.2
>>>>>>> 6a68f6fa
redis >= 3.0.0
packaging >= 20.8
numpy >= 1.16.6
<|MERGE_RESOLUTION|>--- conflicted
+++ resolved
@@ -1,8 +1,5 @@
-<<<<<<< HEAD
-rltest ~= 0.4.2
-=======
-rltest==0.4.2
->>>>>>> 6a68f6fa
-redis >= 3.0.0
-packaging >= 20.8
-numpy >= 1.16.6
+RLTest ~= 0.4.2
+ramp-packer ~= 2.2.1
+redis >= 3.0.0
+packaging >= 20.8
+numpy >= 1.16.6