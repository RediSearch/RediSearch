packaging <= 24.2
gevent <= 24.11.1
deepdiff <= 8.3.0
# `orderly-set` is imported by `deepdiff` and may be updated from it even if we
# pin `deepdiff`, thus we pin `orderly-set` here as well.
# It is supported from Python 3.8+, thus the condition is added.
orderly-set <= 5.3.0; python_version >= "3.8"
conan <= 2.15.0
redis ~= 5.0.8
<<<<<<< HEAD
RLTest >= 0.7.16
numpy >= 1.21.6
scipy >= 1.7.3

=======
RLTest <= 0.7.16
numpy <= 2.2.4
scipy <= 1.15.2

>>>>>>> 410a88d2
<|MERGE_RESOLUTION|>--- conflicted
+++ resolved
@@ -1,20 +1,12 @@
-packaging <= 24.2
-gevent <= 24.11.1
-deepdiff <= 8.3.0
-# `orderly-set` is imported by `deepdiff` and may be updated from it even if we
-# pin `deepdiff`, thus we pin `orderly-set` here as well.
-# It is supported from Python 3.8+, thus the condition is added.
-orderly-set <= 5.3.0; python_version >= "3.8"
-conan <= 2.15.0
-redis ~= 5.0.8
-<<<<<<< HEAD
-RLTest >= 0.7.16
-numpy >= 1.21.6
-scipy >= 1.7.3
-
-=======
-RLTest <= 0.7.16
-numpy <= 2.2.4
-scipy <= 1.15.2
-
->>>>>>> 410a88d2
+packaging <= 24.2
+gevent <= 24.11.1
+deepdiff <= 8.3.0
+# `orderly-set` is imported by `deepdiff` and may be updated from it even if we
+# pin `deepdiff`, thus we pin `orderly-set` here as well.
+# It is supported from Python 3.8+, thus the condition is added.
+orderly-set <= 5.3.0; python_version >= "3.8"
+conan <= 2.15.0
+redis ~= 5.0.8
+RLTest <= 0.7.16
+numpy <= 2.2.4
+scipy <= 1.15.2