--- conflicted
+++ resolved
@@ -37,7 +37,6 @@
 
 res_score_and_explanation = ['1', ['Final TFIDF : words TFIDF 1.00 * document score 1.00 / norm 1 / slop 1',
                                     ['(TFIDF 1.00 = Weight 1.00 * Frequency 1)']]]
-<<<<<<< HEAD
 both_docs_no_sortby = "both_docs_no_sortby"
 both_docs_sortby = "both_docs_sortby"
 doc1_is_empty = "doc1_is_empty"
@@ -88,9 +87,7 @@
     #         empty_with_scores_and_explain_last if not isSortable else partial_with_scores_and_explain,
     #         empty_with_scores_and_explain_last if not isSortable else partial_with_scores_and_explain_last]
 
-=======
 @skip(cluster=True)
->>>>>>> c98fefa5
 def testExpireDocs(env):
 
     for isJson in [False, True]:
