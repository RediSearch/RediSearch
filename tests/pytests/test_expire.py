--- conflicted
+++ resolved
@@ -77,37 +77,19 @@
 # Refer to expireDocs for details on why this test is skipped for Redis versions below 7.2
 @skip(cluster=True, redis_less_than="7.2")
 def testExpireDocsHash(env):
-<<<<<<< HEAD
-
-    expected_results = buildExpireDocsResults(False)
-=======
->>>>>>> c29e9bcc
     # Without SORTABLE - since the fields are not SORTABLE, we need to load the results from Redis Keyspace
     expireDocs(env, False, False)
 
 # Refer to expireDocs for details on why this test is skipped for Redis versions below 7.2
 @skip(cluster=True, redis_less_than="7.2", no_json=True)
 def testExpireDocsJson(env):
-<<<<<<< HEAD
-    expected_results = buildExpireDocsResults( True)
-=======
->>>>>>> c29e9bcc
     # Without SORTABLE - since the fields are not SORTABLE, we need to load the results from Redis Keyspace
     expireDocs(env, False, True)
 
 # Refer to expireDocs for details on why this test is skipped for Redis versions below 7.2
 @skip(cluster=True, redis_less_than="7.2")
 def testExpireDocsSortableHash(env):
-<<<<<<< HEAD
-    '''
-    Same as test `testExpireDocs` only with SORTABLE
-    '''
-
-    expected_results = buildExpireDocsResults(False)
-    expireDocs(env, True, expected_results, False)
-=======
     expireDocs(env, True, False)
->>>>>>> c29e9bcc
             # With SORTABLE -
             # The documents data exists in the index.
             # Since we are not trying to load the document in the sorter, it is not discarded from the results,
@@ -116,16 +98,7 @@
 # Refer to expireDocs for details on why this test is skipped for Redis versions below 7.2
 @skip(cluster=True, redis_less_than="7.2", no_json=True)
 def testExpireDocsSortableJSON(env):
-<<<<<<< HEAD
-    '''
-    Same as test `testExpireDocs` only with SORTABLE
-    '''
-
-    expected_results = buildExpireDocsResults(True)
-    expireDocs(env, True, expected_results, True)
-=======
     expireDocs(env, True, True)
->>>>>>> c29e9bcc
             # With SORTABLE -
             # The documents data exists in the index.
             # Since we are not trying to load the document in the sorter, it is not discarded from the results,
@@ -162,7 +135,7 @@
     |               | doc2, arr, ['$']  | doc2, arr |
     '''
     conn = env.getConnection()
-    expected_results = buildExpireDocsResults(isSortable, isJson)
+    expected_results = buildExpireDocsResults(isJson)
 
     # i = 2 -> without sortby, i = 1 -> with sortby
     for sortby in [False, True]:
