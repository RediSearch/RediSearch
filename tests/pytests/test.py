--- conflicted
+++ resolved
@@ -540,13 +540,8 @@
         'ft.search', 'idx', 'hello ~world ~werld', 'nocontent', 'scorer', 'DISMAX')
     env.assertEqual(res, expected)
     res = r.execute_command(
-<<<<<<< HEAD
-        'ft.search', 'idx', '~world ~werld hello', 'withscores', 'nocontent', 'scorer', 'DISMAX')
+        'ft.search', 'idx', '~world ~(werld hello)', 'withscores', 'nocontent', 'scorer', 'DISMAX')
     env.assertEqual(res, [3, 'doc3', '3', 'doc2', '2', 'doc1', '1'])
-=======
-        'ft.search', 'idx', '~world ~(werld hello)', 'withscores', 'nocontent', 'scorer', 'DISMAX')
-    env.assertEqual(res, [3L, 'doc3', '3', 'doc2', '2', 'doc1', '1'])
->>>>>>> 393bf06d
 
 def testExplain(env):
 
@@ -571,9 +566,6 @@
     expected = ['INTERSECT {', '  UNION {', '    hello', '    +hello(expanded)', '  }', '  UNION {', '    world', '    +world(expanded)', '  }', '  EXACT {', '    what', '    what', '  }', '  UNION {', '    UNION {', '      hello', '      +hello(expanded)', '    }', '    UNION {', '      world', '      +world(expanded)', '    }', '  }', '  UNION {', '    NUMERIC {10.000000 <= @bar <= 100.000000}', '    NUMERIC {200.000000 <= @bar <= 300.000000}', '  }', '}', '']
     env.assertEqual(expected, res)
 
-<<<<<<< HEAD
-    q = ['* => [TOP_K $k @v $B EF_RUNTIME 100]', 'PARAMS', '4', 'k', '10', 'B', 'abcdefgh']
-=======
     q = '(hello world) "what what" hello|world @bar:[10 100]|@bar:[200 300]'
     res = r.execute_command('ft.explain', 'idx', q)
     expected = """UNION {\n  INTERSECT {\n    UNION {\n      hello\n      +hello(expanded)\n    }\n    UNION {\n      world\n      +world(expanded)\n    }\n    EXACT {\n      what\n      what\n    }\n    UNION {\n      hello\n      +hello(expanded)\n    }\n  }\n  INTERSECT {\n    UNION {\n      world\n      +world(expanded)\n    }\n    NUMERIC {10.000000 <= @bar <= 100.000000}\n  }\n  NUMERIC {200.000000 <= @bar <= 300.000000}\n}\n"""
@@ -584,18 +576,13 @@
     env.assertEqual(expected, res)
 
 
-    q = ['* => [KNN $k @v $B EF_RUNTIME 100]', 'PARAMS', '4', 'k', '10', 'B', '\xa4\x21\xf5\x42\x18\x07\x00\xc7']
->>>>>>> 393bf06d
+    q = ['* => [KNN $k @v $B EF_RUNTIME 100]', 'PARAMS', '4', 'k', '10', 'B', b'\xa4\x21\xf5\x42\x18\x07\x00\xc7']
     res = r.execute_command('ft.explain', 'idx', *q)
     expected = """VECTOR {K=10 nearest vectors to `$B` in @v, EF_RUNTIME = 100, AS `__v_score`}\n"""
     env.assertEqual(expected, res)
 
     # test with hybrid query
-<<<<<<< HEAD
-    q = ['(@t:hello world) => [TOP_K $k @v $B EF_RUNTIME 100]', 'PARAMS', '4', 'k', '10', 'B', 'abcdefgh']
-=======
-    q = ['(@t:hello world) => [KNN $k @v $B EF_RUNTIME 100]', 'PARAMS', '4', 'k', '10', 'B', '\xa4\x21\xf5\x42\x18\x07\x00\xc7']
->>>>>>> 393bf06d
+    q = ['(@t:hello world) => [KNN $k @v $B EF_RUNTIME 100]', 'PARAMS', '4', 'k', '10', 'B', b'\xa4\x21\xf5\x42\x18\x07\x00\xc7']
     res = r.execute_command('ft.explain', 'idx', *q)
     expected = """VECTOR {\n  INTERSECT {\n    @t:hello\n    world\n  }\n} => {K=10 nearest vectors to `$B` in @v, EF_RUNTIME = 100, AS `__v_score`}\n"""
     env.assertEqual(expected, res)
@@ -3531,10 +3518,7 @@
 
     env.expect('FT.CREATE', 'idx', 'SCHEMA', '', 'TEXT').ok()
     conn.execute_command('hset', 'doc1', '', 'foo')
-<<<<<<< HEAD
     env.expect('FT.SEARCH', 'idx', 'foo').equal([1, 'doc1', ['', 'foo']])
-=======
-    env.expect('FT.SEARCH', 'idx', 'foo').equal([1L, 'doc1', ['', 'foo']])
 
 def test_free_resources_on_thread(env):
     env.skipOnCluster()
@@ -3584,5 +3568,4 @@
     # than freeing it on the main thread
     env.assertLess(results[0], results[1])
 
-    conn.execute_command('FT.CONFIG', 'SET', '_FREE_RESOURCE_ON_THREAD', 'true')
->>>>>>> 393bf06d
+    conn.execute_command('FT.CONFIG', 'SET', '_FREE_RESOURCE_ON_THREAD', 'true')