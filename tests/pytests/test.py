# -*- coding: utf-8 -*-

from common import *
import redis
from hotels import hotels
import random
import time
import unittest

def testAddErrors(env):
    env.expect('ft.create idx ON HASH schema foo text bar numeric sortable').equal('OK')
    env.expect('ft.add idx doc1 1 redis 4').error().contains('Unknown keyword')
    env.expect('ft.add idx doc1').error().contains("wrong number of arguments")
    env.expect('ft.add idx doc1 42').error().contains("Score must be between 0 and 1")
    env.expect('ft.add idx doc1 1.0').error().contains("No field list found")
    env.expect('ft.add fake_idx doc1 1.0 fields foo bar').error().contains("Unknown index name")

def testConditionalUpdate(env):
    env.assertOk(env.cmd(
        'ft.create', 'idx','ON', 'HASH',
        'schema', 'foo', 'text', 'bar', 'numeric', 'sortable'))
    env.assertOk(env.cmd('ft.add', 'idx', '1', '1',
                           'fields', 'foo', 'hello', 'bar', '123'))
    env.assertOk(env.cmd('ft.add', 'idx', '1', '1', 'replace', 'if',
                           '@foo == "hello"', 'fields', 'foo', 'world', 'bar', '123'))
    env.assertEqual('NOADD', env.cmd('ft.add', 'idx', '1', '1', 'replace',
                                       'if', '@foo == "hello"', 'fields', 'foo', 'world', 'bar', '123'))
    env.assertEqual('NOADD', env.cmd('ft.add', 'idx', '1', '1', 'replace',
                                       'if', '1 == 2', 'fields', 'foo', 'world', 'bar', '123'))
    env.assertOk(env.cmd('ft.add', 'idx', '1', '1', 'replace', 'partial', 'if',
                           '@foo == "world"', 'fields', 'bar', '234'))
    env.assertOk(env.cmd('ft.add', 'idx', '1', '1', 'replace', 'if',
                           '@bar == 234', 'fields', 'foo', 'hello', 'bar', '123'))

    # Ensure that conditionals are ignored if the document doesn't exist
    env.assertOk(env.cmd('FT.ADD', 'idx', '666', '1',
                           'IF', '@bar > 42', 'FIELDS', 'bar', '15'))
    # Ensure that it fails if we try again, because it already exists
    env.assertEqual('NOADD', env.cmd('FT.ADD', 'idx', '666', '1',
                                       'REPLACE', 'IF', '@bar > 42', 'FIELDS', 'bar', '15'))
    # Ensure that it fails because we're not using 'REPLACE'
    with env.assertResponseError():
        env.assertOk(env.cmd('FT.ADD', 'idx', '666', '1',
                               'IF', '@bar > 42', 'FIELDS', 'bar', '15'))

def testUnionIdList(env):
    # Regression test for https://github.com/RediSearch/RediSearch/issues/306
    N = 100
    env.expect(
        "ft.create", "test", 'ON', 'HASH',
        "SCHEMA",  "tags", "TAG", "waypoint", "GEO").ok()
    env.expect("ft.add", "test", "1", "1", "FIELDS", "tags", "alberta", "waypoint", "-113.524,53.5244").ok()
    env.expect("ft.add", "test", "2", "1", "FIELDS", "tags", "ontario", "waypoint", "-79.395,43.661667").ok()

    env.cmd('ft.search', 'test', '@tags:{ontario}')

    res = env.cmd(
        'ft.search', 'test', "@waypoint:[-113.52 53.52 20 mi]|@tags:{ontario}", 'nocontent')
    env.assertEqual(res, [2, '1', '2'])

def testAttributes(env):
    env.assertOk(env.cmd('ft.create', 'idx','ON', 'HASH',
                         'schema', 'title', 'text', 'body', 'text'))
    env.assertOk(env.cmd('ft.add', 'idx', 'doc1', 1.0, 'fields',
                                            'title', 't1 t2', 'body', 't3 t4 t5'))
    env.assertOk(env.cmd('ft.add', 'idx', 'doc2', 1.0, 'fields',
                           'body', 't1 t2', 'title', 't3 t5'))

    res = env.cmd(
        'ft.search', 'idx', '(@title:(t1 t2) => {$weight: 0.2}) |(@body:(t1 t2) => {$weight: 0.5})', 'nocontent')
    env.assertEqual([2, 'doc2', 'doc1'], res)
    res = env.cmd(
        'ft.search', 'idx', '(@title:(t1 t2) => {$weight: 2.5}) |(@body:(t1 t2) => {$weight: 0.5})', 'nocontent')
    env.assertEqual([2, 'doc1', 'doc2'], res)

    res = env.cmd(
        'ft.search', 'idx', '(t3 t5) => {$slop: 4}', 'nocontent')
    env.assertEqual([2, 'doc2', 'doc1'], res)
    res = env.cmd(
        'ft.search', 'idx', '(t5 t3) => {$slop: 0}', 'nocontent')
    env.assertEqual([1, 'doc2'], res)
    res = env.cmd(
        'ft.search', 'idx', '(t5 t3) => {$slop: 0; $inorder:true}', 'nocontent')
    env.assertEqual([0], res)

def testUnion(env):
    N = 100
    env.expect('ft.create', 'idx','ON', 'HASH', 'schema', 'f', 'text').ok()
    for i in range(N):

        env.expect('ft.add', 'idx', 'doc%d' % i, 1.0, 'fields',
                                        'f', 'hello world' if i % 2 == 0 else 'hallo werld').ok()

    for _ in env.reloadingIterator():
        waitForIndex(env, 'idx')
        res = env.cmd(
            'ft.search', 'idx', 'hello|hallo', 'nocontent', 'limit', '0', '100')
        env.assertEqual(N + 1, len(res))
        env.assertEqual(N, res[0])

        res = env.cmd(
            'ft.search', 'idx', 'hello|world', 'nocontent', 'limit', '0', '100')
        env.assertEqual(51, len(res))
        env.assertEqual(50, res[0])

        res = env.cmd('ft.search', 'idx', '(hello|hello)(world|world)',
                                'nocontent', 'verbatim', 'limit', '0', '100')
        env.assertEqual(51, len(res))
        env.assertEqual(50, res[0])

        res = env.cmd(
            'ft.search', 'idx', '(hello|hallo)(werld|world)', 'nocontent', 'verbatim', 'limit', '0', '100')
        env.assertEqual(101, len(res))
        env.assertEqual(100, res[0])

        res = env.cmd(
            'ft.search', 'idx', '(hallo|hello)(world|werld)', 'nocontent', 'verbatim', 'limit', '0', '100')
        env.assertEqual(101, len(res))
        env.assertEqual(100, res[0])

        res = env.cmd(
            'ft.search', 'idx', '(hello|werld)(hallo|world)', 'nocontent', 'verbatim', 'limit', '0', '100')
        env.assertEqual(101, len(res))
        env.assertEqual(100, res[0])

        res = env.cmd(
            'ft.search', 'idx', '(hello|hallo) world', 'nocontent', 'verbatim', 'limit', '0', '100')
        env.assertEqual(51, len(res))
        env.assertEqual(50, res[0])

        res = env.cmd(
            'ft.search', 'idx', '(hello world)|((hello world)|(hallo world|werld) | hello world werld)',
            'nocontent', 'verbatim', 'limit', '0', '100')
        env.assertEqual(101, len(res))
        env.assertEqual(100, res[0])

def testSearch(env):
    env.expect('ft.create', 'idx', 'ON', 'HASH',
             'schema', 'title', 'text', 'weight', 10.0, 'body', 'text').ok()
    env.expect('ft.add', 'idx', 'doc1', 0.5,
             'fields','title', 'hello world', 'body', 'lorem ist ipsum').ok()
    env.expect('ft.add', 'idx', 'doc2', 1.0,
             'fields', 'title', 'hello another world', 'body', 'lorem ist ipsum lorem lorem').ok()
    # order of documents might change after reload
    for _ in env.reloadingIterator():
        waitForIndex(env, 'idx')
        res = env.cmd('ft.search', 'idx', 'hello')
        expected = [2, 'doc2', ['title', 'hello another world', 'body', 'lorem ist ipsum lorem lorem'],
                    'doc1', ['title', 'hello world', 'body', 'lorem ist ipsum']]
        env.assertEqual(toSortedFlatList(res), toSortedFlatList(expected))

        # Test empty query
        res = env.cmd('ft.search', 'idx', '')
        env.assertEqual([0], res)

        # Test searching with no content
        res = env.cmd(
            'ft.search', 'idx', 'hello', 'nocontent')
        env.assertTrue(len(res) == 3)
        expected = ['doc2', 'doc1']
        env.assertEqual(res[0], 2)
        for item in expected:
            env.assertContains(item, res)

        # Test searching WITHSCORES
        res = env.cmd('ft.search', 'idx', 'hello', 'WITHSCORES')
        env.assertEqual(len(res), 7)
        env.assertEqual(res[0], 2)
        for item in expected:
            env.assertContains(item, res)
        env.assertTrue(float(res[2]) > 0)
        env.assertTrue(float(res[5]) > 0)

        # Test searching WITHSCORES NOCONTENT
        res = env.cmd('ft.search', 'idx', 'hello', 'WITHSCORES', 'NOCONTENT')
        env.assertEqual(len(res), 5)
        env.assertEqual(res[0], 2)
        for item in expected:
            env.assertContains(item, res)
        env.assertTrue(float(res[2]) > 0)
        env.assertTrue(float(res[4]) > 0)

def testGet(env):
    env.expect('ft.create', 'idx', 'ON', 'HASH', 'schema', 'foo', 'text', 'bar', 'text').ok()

    env.expect('ft.get').error().contains("wrong number of arguments")
    env.expect('ft.get', 'idx').error().contains("wrong number of arguments")
    env.expect('ft.get', 'idx', 'foo', 'bar').error().contains("wrong number of arguments")
    env.expect('ft.mget').error().contains("wrong number of arguments")
    env.expect('ft.mget', 'idx').error().contains("wrong number of arguments")
    env.expect('ft.mget', 'fake_idx').error().contains("wrong number of arguments")

    env.expect('ft.get fake_idx foo').error().contains("Unknown Index name")
    env.expect('ft.mget fake_idx foo').error().contains("Unknown Index name")

    for i in range(100):
        env.expect('ft.add', 'idx', 'doc%d' % i, 1.0, 'fields',
                   'foo', 'hello world', 'bar', 'wat wat').ok()

    for i in range(100):
        res = env.cmd('ft.get', 'idx', 'doc%d' % i)
        env.assertIsNotNone(res)
        env.assertEqual(set(['foo', 'hello world', 'bar', 'wat wat']), set(res))
        env.assertIsNone(env.cmd(
            'ft.get', 'idx', 'doc%dsdfsd' % i))
    env.expect('ft.get', 'no_idx', 'doc0').error().contains("Unknown Index name")

    rr = env.cmd(
        'ft.mget', 'idx', *('doc%d' % i for i in range(100)))
    env.assertEqual(len(rr), 100)
    for res in rr:
        env.assertIsNotNone(res)
        env.assertEqual(set(['foo', 'hello world', 'bar', 'wat wat']), set(res))
    rr = env.cmd(
        'ft.mget', 'idx', *('doc-%d' % i for i in range(100)))
    env.assertEqual(len(rr), 100)
    for res in rr:
        env.assertIsNone(res)

    # Verify that when a document is deleted, GET returns NULL
    env.cmd('ft.del', 'idx', 'doc10') # But we still keep the document
    env.cmd('ft.del', 'idx', 'doc11')
    assert env.cmd('ft.del', 'idx', 'coverage') == 0
    res = env.cmd('ft.get', 'idx', 'doc10')
    env.assertEqual(None, res)
    res = env.cmd('ft.mget', 'idx', 'doc10')
    env.assertEqual([None], res)
    res = env.cmd('ft.mget', 'idx', 'doc10', 'doc11', 'doc12')
    env.assertIsNone(res[0])
    env.assertIsNone(res[1])
    env.assertTrue(not not res[2])

    env.expect('ft.add idx doc 0.1 language arabic payload redislabs fields foo foo').ok()
    env.expect('ft.get idx doc').equal(['foo', 'foo'])
    res = env.cmd('hgetall doc')
    env.assertEqual(set(res), set(['foo', 'foo', '__score', '0.1', '__language', 'arabic', '__payload', 'redislabs']))


def testDelete(env):
    env.expect('ft.create', 'idx', 'ON', 'HASH', 'schema', 'f', 'text').ok()

    for i in range(100):
        env.assertEqual(1, env.cmd('hset', 'doc%d' % i, 'f', 'hello world'))

    env.expect('ft.del', 'fake_idx', 'doc1').error()

    for i in range(100):
        # the doc hash should exist now
        env.expect('ft.get', 'idx', 'doc%d' % i).noError()
        # Delete the actual docs only half of the time
        env.assertEqual(1, env.cmd(
           'ft.del', 'idx', 'doc%d' % i, 'DD' if i % 2 == 0 else ''))
        # second delete should return 0
        env.assertEqual(0, env.cmd('ft.del', 'idx', 'doc%d' % i))
        # second delete should return 0

        # TODO: return 0 if doc wasn't found
        #env.assertEqual(0, env.cmd(
        #    'ft.del', 'idx', 'doc%d' % i))

        # After del with DD the doc hash should not exist
        if i % 2 == 0:
            env.assertFalse(r.exists('doc%d' % i))
        else:
            env.expect('ft.get', 'idx', 'doc%d' % i).noError()
        res = env.cmd('ft.search', 'idx', 'hello', 'nocontent', 'limit', 0, 100)
        env.assertNotContains('doc%d' % i, res)
        env.assertEqual(res[0], 100 - i - 1)
        env.assertEqual(len(res), 100 - i)

        # test reinsertion
        env.assertEqual(1, env.cmd('hset', 'doc%d' % i, 'f', 'hello world'))
        res = env.cmd('ft.search', 'idx', 'hello', 'nocontent', 'limit', 0, 100)
        env.assertContains('doc%d' % i, res)
        env.assertEqual(1, env.cmd('ft.del', 'idx', 'doc%d' % i))

    for _ in env.reloadingIterator():
        waitForIndex(env, 'idx')
        did = 'rrrr'
        env.assertEqual(1, env.cmd('hset', did, 'f', 'hello world'))
        env.assertEqual(1, env.cmd('ft.del', 'idx', did))
        env.assertEqual(0, env.cmd('ft.del', 'idx', did))
        env.assertEqual(1, env.cmd('hset', 'idx', did, 'f', 'hello world'))
        env.assertEqual(1, env.cmd('ft.del', 'idx', did))
        env.assertEqual(0, env.cmd('ft.del', 'idx', did))

def testReplace(env):

    env.expect('ft.create', 'idx', 'ON', 'HASH', 'schema', 'f', 'text').ok()

    env.expect('ft.add', 'idx', 'doc1', 1.0, 'fields', 'f', 'hello world').ok()
    env.expect('ft.add', 'idx', 'doc2', 1.0, 'fields', 'f', 'hello world').ok()
    res = env.cmd(
        'ft.search', 'idx', 'hello world')
    env.assertEqual(2, res[0])

    with env.assertResponseError():
        # make sure we can't insert a doc twice
        res = env.cmd('ft.add', 'idx', 'doc1', 1.0, 'fields',
                                'f', 'hello world')

    # now replace doc1 with a different content
    env.expect('ft.add', 'idx', 'doc1', 1.0, 'replace', 'fields', 'f', 'goodbye universe').ok()

    for _ in env.reloadingIterator():
        waitForIndex(env, 'idx')
        # make sure the query for hello world does not return the replaced
        # document
        res = env.cmd(
            'ft.search', 'idx', 'hello world', 'nocontent')
        env.assertEqual(1, res[0])
        env.assertEqual('doc2', res[1])

        # search for the doc's new content
        res = env.cmd(
            'ft.search', 'idx', 'goodbye universe', 'nocontent')
        env.assertEqual(1, res[0])
        env.assertEqual('doc1', res[1])

def testDrop(env):
    env.expect('ft.create', 'idx', 'ON', 'HASH', 'schema', 'f', 'text', 'n', 'numeric', 't', 'tag', 'g', 'geo').ok()

    for i in range(100):
        env.expect('ft.add', 'idx', 'doc%d' % i, 1.0, 'fields',
                   'f', 'hello world', 'n', 666, 't', 'foo bar', 'g', '19.04,47.497').ok()
    env.assertGreaterEqual(countKeys(env), 100)

    env.expect('ft.drop', 'idx').ok()

    env.assertEqual(0, countKeys(env))
    env.flush()

    # Now do the same with KEEPDOCS
    env.expect('ft.create', 'idx', 'ON', 'HASH',
               'schema', 'f', 'text', 'n', 'numeric', 't', 'tag', 'g', 'geo').ok()

    for i in range(100):
        env.expect('ft.add', 'idx', 'doc%d' % i, 1.0, 'fields',
                   'f', 'hello world', 'n', 666, 't', 'foo bar', 'g', '19.04,47.497').ok()
    env.assertGreaterEqual(countKeys(env), 100)

    if not env.isCluster():
        env.expect('ft.drop', 'idx', 'KEEPDOCS').ok()
        keys = env.keys('*')
        env.assertEqual(['doc0', 'doc1', 'doc10', 'doc11', 'doc12', 'doc13', 'doc14', 'doc15',
                             'doc16', 'doc17', 'doc18', 'doc19', 'doc2', 'doc20', 'doc21', 'doc22',
                             'doc23', 'doc24', 'doc25', 'doc26', 'doc27', 'doc28', 'doc29', 'doc3',
                             'doc30', 'doc31', 'doc32', 'doc33', 'doc34', 'doc35', 'doc36', 'doc37',
                             'doc38', 'doc39', 'doc4', 'doc40', 'doc41', 'doc42', 'doc43', 'doc44',
                             'doc45', 'doc46', 'doc47', 'doc48', 'doc49', 'doc5', 'doc50', 'doc51',
                             'doc52', 'doc53', 'doc54', 'doc55', 'doc56', 'doc57', 'doc58', 'doc59',
                             'doc6', 'doc60', 'doc61', 'doc62', 'doc63', 'doc64', 'doc65', 'doc66',
                             'doc67', 'doc68', 'doc69', 'doc7', 'doc70', 'doc71', 'doc72', 'doc73',
                             'doc74', 'doc75', 'doc76', 'doc77', 'doc78', 'doc79', 'doc8', 'doc80',
                             'doc81', 'doc82', 'doc83', 'doc84', 'doc85', 'doc86', 'doc87', 'doc88',
                             'doc89', 'doc9', 'doc90', 'doc91', 'doc92', 'doc93', 'doc94', 'doc95',
                             'doc96', 'doc97', 'doc98', 'doc99'],
                             py2sorted(keys))

    env.expect('FT.DROP', 'idx', 'KEEPDOCS', '666').error().contains("wrong number of arguments")

def testDelete(env):
    conn = getConnectionByEnv(env)
    env.expect('ft.create', 'idx', 'ON', 'HASH', 'schema', 'f', 'text', 'n', 'numeric', 't', 'tag', 'g', 'geo').ok()

    for i in range(100):
        res = conn.execute_command('hset', 'doc%d' % i,
                                   'f', 'hello world', 'n', 666, 't', 'foo bar', 'g', '19.04,47.497')
        env.assertEqual(4, res)
    env.assertGreaterEqual(countKeys(env), 100)

    env.expect('FT.DROPINDEX', 'idx', 'dd').ok()
    env.assertEqual(0, countKeys(env))
    env.flush()

    # Now do the same with KEEPDOCS
    env.expect('ft.create', 'idx', 'ON', 'HASH',
               'schema', 'f', 'text', 'n', 'numeric', 't', 'tag', 'g', 'geo').ok()

    for i in range(100):
        res = conn.execute_command('hset', 'doc%d' % i,
                                   'f', 'hello world', 'n', 666, 't', 'foo bar', 'g', '19.04,47.497')
        env.assertEqual(4, res)
    env.assertGreaterEqual(countKeys(env), 100)

    if not env.isCluster():
        env.expect('FT.DROPINDEX', 'idx').ok()
        keys = env.keys('*')
        env.assertEqual(py2sorted("doc%d" %k for k in range(100)), py2sorted(keys))

    env.expect('FT.DROPINDEX', 'idx', 'dd', '666').error().contains("wrong number of arguments")

def testCustomStopwords(env):
    # Index with default stopwords
    env.expect('ft.create', 'idx', 'ON', 'HASH', 'schema', 'foo', 'text').ok()

    # Index with custom stopwords
    env.expect('ft.create', 'idx2', 'ON', 'HASH', 'stopwords', 2, 'hello', 'world',
                                    'schema', 'foo', 'text').ok()
    assertInfoField(env, 'idx2', 'stopwords_list', ['hello', 'world'])

    # Index with NO stopwords
    env.expect('ft.create', 'idx3', 'ON', 'HASH', 'stopwords', 0,
                                    'schema', 'foo', 'text').ok()
    assertInfoField(env, 'idx3', 'stopwords_list', [])

    # 2nd Index with NO stopwords - check global is used and freed
    env.expect('ft.create', 'idx4', 'ON', 'HASH', 'stopwords', 0,
                                    'schema', 'foo', 'text').ok()

    # Index with keyword as stopword - not supported in dialect1
    env.expect('ft.create', 'idx5', 'ON', 'HASH', 'stopwords', 1, 'true',
               'schema', 'foo', 'text').ok()
    env.expect('ft.search', 'idx5', '@foo:title=>{$inorder:true}', 'DIALECT', '2').equal([0])

    #for idx in ('idx', 'idx2', 'idx3'):
    env.expect('ft.add', 'idx', 'doc1', 1.0, 'fields', 'foo', 'hello world').ok()
    env.expect('ft.add', 'idx', 'doc2', 1.0, 'fields', 'foo', 'to be or not to be').ok()

    for _ in env.reloadingIterator():
        waitForIndex(env, 'idx')
        # Normal index should return results just for 'hello world'
        env.assertEqual([1, 'doc1'],  env.cmd(
            'ft.search', 'idx', 'hello world', 'nocontent'))
        env.assertEqual([0],  env.cmd(
            'ft.search', 'idx', 'to be or not', 'nocontent'))

        # Custom SW index should return results just for 'to be or not'
        env.assertEqual([0],  env.cmd(
            'ft.search', 'idx2', 'hello world', 'nocontent'))
        env.assertEqual([1, 'doc2'],  env.cmd(
            'ft.search', 'idx2', 'to be or not', 'nocontent'))

        # No SW index should return results for both
        env.assertEqual([1, 'doc1'],  env.cmd(
            'ft.search', 'idx3', 'hello world', 'nocontent'))
        env.assertEqual([1, 'doc2'],  env.cmd(
            'ft.search', 'idx3', 'to be or not', 'nocontent'))

def testStopwords(env):
    # This test was taken from Python's tests, and failed due to some changes
    # made earlier
    env.cmd('ft.create', 'idx', 'ON', 'HASH', 'stopwords', 3, 'foo',
             'bar', 'baz', 'schema', 'txt', 'text')
    env.cmd('ft.add', 'idx', 'doc1', 1.0, 'fields', 'txt', 'foo bar')
    env.cmd('ft.add', 'idx', 'doc2', 1.0, 'fields', 'txt', 'hello world')

    r1 = env.cmd('ft.search', 'idx', 'foo bar', 'nocontent')
    r2 = env.cmd('ft.search', 'idx', 'foo bar hello world', 'nocontent')
    env.assertEqual(0, r1[0])
    env.assertEqual(1, r2[0])

def testNoStopwords(env):
    # This test taken from Java's test suite
    env.cmd('ft.create', 'idx', 'ON', 'HASH', 'schema', 'title', 'text')
    for i in range(100):
        env.cmd('ft.add', 'idx', 'doc{}'.format(i), 1.0, 'fields',
                 'title', 'hello world' if i % 2 == 0 else 'hello worlds')

    res = env.cmd('ft.search', 'idx', 'hello a world', 'NOCONTENT')
    env.assertEqual(100, res[0])

    res = env.cmd('ft.search', 'idx', 'hello a world',
                   'VERBATIM', 'NOCONTENT')
    env.assertEqual(50, res[0])

    res = env.cmd('ft.search', 'idx', 'hello a world', 'NOSTOPWORDS')
    env.assertEqual(0, res[0])

def testOptional(env):
    env.expect('ft.create', 'idx', 'ON', 'HASH', 'schema', 'foo', 'text').ok()
    env.expect('ft.add', 'idx',
                                    'doc1', 1.0, 'fields', 'foo', 'hello wat woot').ok()
    env.expect('ft.add', 'idx', 'doc2',
                                    1.0, 'fields', 'foo', 'hello world woot').ok()
    env.expect('ft.add', 'idx', 'doc3',
                                    1.0, 'fields', 'foo', 'hello world werld').ok()

    expected = [3, 'doc1', 'doc2', 'doc3']
    res = env.cmd('ft.search', 'idx', 'hello', 'nocontent')
    env.assertEqual(res, expected)
    res = env.cmd(
        'ft.search', 'idx', 'hello world', 'nocontent', 'scorer', 'DISMAX')
    env.assertEqual([2, 'doc2', 'doc3'], res)
    res = env.cmd(
        'ft.search', 'idx', 'hello ~world', 'nocontent', 'scorer', 'DISMAX')
    # Docs that contains the optional term would rank higher.
    env.assertEqual(res, [3, 'doc2', 'doc3', 'doc1'])
    res = env.cmd(
        'ft.search', 'idx', 'hello ~world ~werld', 'nocontent', 'scorer', 'DISMAX')
    env.assertEqual(res, [3, 'doc3', 'doc2', 'doc1'])
    res = env.cmd(
        'ft.search', 'idx', '~world ~(werld hello)', 'withscores', 'nocontent', 'scorer', 'DISMAX')
    # Note that doc1 gets 0 score since neither 'world' appears in the doc nor the phrase 'werld hello'.
    env.assertEqual(res, [3, 'doc3', '3', 'doc2', '1', 'doc1', '0'])

def testExplain(env: Env):

    env.expect(
        'FT.CREATE', 'idx', 'ON', 'HASH',
        'SCHEMA', 't', 'TEXT', 'bar', 'NUMERIC', 'SORTABLE',
        'tag', 'TAG', 'geom', 'GEOSHAPE', 'FLAT', 'g', 'GEO',
        'v', 'VECTOR', 'HNSW', '6', 'TYPE', 'FLOAT32', 'DIM', '2','DISTANCE_METRIC', 'L2').ok()

    q = '(hello world) "what what" (hello|world) (@bar:[10 100]|@bar:[200 300])'
    res = env.cmd('ft.explain', 'idx', q)
    # print res.replace('\n', '\\n')
    # expected = """INTERSECT {\n  UNION {\n    hello\n    +hello(expanded)\n  }\n  UNION {\n    world\n    +world(expanded)\n  }\n  EXACT {\n    what\n    what\n  }\n  UNION {\n    UNION {\n      hello\n      +hello(expanded)\n    }\n    UNION {\n      world\n      +world(expanded)\n    }\n  }\n  UNION {\n    NUMERIC {10.000000 <= @bar <= 100.000000}\n    NUMERIC {200.000000 <= @bar <= 300.000000}\n  }\n}\n"""
    # expected = """INTERSECT {\n  UNION {\n    hello\n    <HL(expanded)\n    +hello(expanded)\n  }\n  UNION {\n    world\n    <ARLT(expanded)\n    +world(expanded)\n  }\n  EXACT {\n    what\n    what\n  }\n  UNION {\n    UNION {\n      hello\n      <HL(expanded)\n      +hello(expanded)\n    }\n    UNION {\n      world\n      <ARLT(expanded)\n      +world(expanded)\n    }\n  }\n  UNION {\n    NUMERIC {10.000000 <= @bar <= 100.000000}\n    NUMERIC {200.000000 <= @bar <= 300.000000}\n  }\n}\n"""
    expected = """INTERSECT {\n  UNION {\n    hello\n    +hello(expanded)\n  }\n  UNION {\n    world\n    +world(expanded)\n  }\n  EXACT {\n    what\n    what\n  }\n  UNION {\n    UNION {\n      hello\n      +hello(expanded)\n    }\n    UNION {\n      world\n      +world(expanded)\n    }\n  }\n  UNION {\n    NUMERIC {10.000000 <= @bar <= 100.000000}\n    NUMERIC {200.000000 <= @bar <= 300.000000}\n  }\n}\n"""
    env.assertEqual(res, expected)


    # expected = ['INTERSECT {', '  UNION {', '    hello', '    <HL(expanded)', '    +hello(expanded)', '  }', '  UNION {', '    world', '    <ARLT(expanded)', '    +world(expanded)', '  }', '  EXACT {', '    what', '    what', '  }', '  UNION {', '    UNION {', '      hello', '      <HL(expanded)', '      +hello(expanded)', '    }', '    UNION {', '      world', '      <ARLT(expanded)', '      +world(expanded)', '    }', '  }', '  UNION {', '    NUMERIC {10.000000 <= @bar <= 100.000000}', '    NUMERIC {200.000000 <= @bar <= 300.000000}', '  }', '}', '']

    res = env.cmd('ft.explainCli', 'idx', q)
    expected = ['INTERSECT {', '  UNION {', '    hello', '    +hello(expanded)', '  }', '  UNION {', '    world', '    +world(expanded)', '  }', '  EXACT {', '    what', '    what', '  }', '  UNION {', '    UNION {', '      hello', '      +hello(expanded)', '    }', '    UNION {', '      world', '      +world(expanded)', '    }', '  }', '  UNION {', '    NUMERIC {10.000000 <= @bar <= 100.000000}', '    NUMERIC {200.000000 <= @bar <= 300.000000}', '  }', '}', '']
    env.assertEqual(expected, res)

    q = '(hello world) "what what" hello|world @bar:[10 100]|@bar:[200 300]'
    res = env.cmd('ft.explain', 'idx', q, 'DIALECT', 1)
    expected = """INTERSECT {\n  UNION {\n    hello\n    +hello(expanded)\n  }\n  UNION {\n    world\n    +world(expanded)\n  }\n  EXACT {\n    what\n    what\n  }\n  UNION {\n    UNION {\n      hello\n      +hello(expanded)\n    }\n    UNION {\n      world\n      +world(expanded)\n    }\n  }\n  UNION {\n    NUMERIC {10.000000 <= @bar <= 100.000000}\n    NUMERIC {200.000000 <= @bar <= 300.000000}\n  }\n}\n"""
    env.assertEqual(res, expected)

    res = env.cmd('ft.explaincli', 'idx', q, 'DIALECT', 1)
    expected = ['INTERSECT {', '  UNION {', '    hello', '    +hello(expanded)', '  }', '  UNION {', '    world', '    +world(expanded)', '  }', '  EXACT {', '    what', '    what', '  }', '  UNION {', '    UNION {', '      hello', '      +hello(expanded)', '    }', '    UNION {', '      world', '      +world(expanded)', '    }', '  }', '  UNION {', '    NUMERIC {10.000000 <= @bar <= 100.000000}', '    NUMERIC {200.000000 <= @bar <= 300.000000}', '  }', '}', '']
    env.assertEqual(res, expected)


    res = env.cmd('ft.explain', 'idx', q, 'DIALECT', 2)
    expected = """UNION {\n  INTERSECT {\n    UNION {\n      hello\n      +hello(expanded)\n    }\n    UNION {\n      world\n      +world(expanded)\n    }\n    EXACT {\n      what\n      what\n    }\n    UNION {\n      hello\n      +hello(expanded)\n    }\n  }\n  INTERSECT {\n    UNION {\n      world\n      +world(expanded)\n    }\n    NUMERIC {10.000000 <= @bar <= 100.000000}\n  }\n  NUMERIC {200.000000 <= @bar <= 300.000000}\n}\n"""
    env.assertEqual(res, expected)

    res = env.cmd('ft.explainCli', 'idx', q, 'DIALECT', 2)
    expected = ['UNION {', '  INTERSECT {', '    UNION {', '      hello', '      +hello(expanded)', '    }', '    UNION {', '      world', '      +world(expanded)', '    }', '    EXACT {', '      what', '      what', '    }', '    UNION {', '      hello', '      +hello(expanded)', '    }', '  }', '  INTERSECT {', '    UNION {', '      world', '      +world(expanded)', '    }', '    NUMERIC {10.000000 <= @bar <= 100.000000}', '  }', '  NUMERIC {200.000000 <= @bar <= 300.000000}', '}', '']
    env.assertEqual(expected, res)

    q = ['* => [KNN $k @v $B EF_RUNTIME 100]', 'DIALECT', 2, 'PARAMS', '4', 'k', '10', 'B', b'\xa4\x21\xf5\x42\x18\x07\x00\xc7']
    res = env.cmd('ft.explain', 'idx', *q)
    expected = """VECTOR {K=10 nearest vectors to `$B` in vector index associated with field @v, EF_RUNTIME = 100, yields distance as `__v_score`}\n"""
    env.assertEqual(expected, res)

    # range query
    q = ['@v:[VECTOR_RANGE $r $B]=>{$epsilon: 1.2; $yield_distance_as:dist}', 'DIALECT', 2, 'PARAMS', '4', 'r', 0.1, 'B', b'\xa4\x21\xf5\x42\x18\x07\x00\xc7']
    res = env.cmd('ft.explain', 'idx', *q)
    expected = """VECTOR {Vectors that are within 0.1 distance radius from `$B` in vector index associated with field @v, epsilon = 1.2, yields distance as `dist`}\n"""
    env.assertEqual(expected, res)

    # test with hybrid query
    q = ['(@t:hello world) => [KNN $k @v $B EF_RUNTIME 100]', 'DIALECT', 2, 'PARAMS', '4', 'k', '10', 'B', b'\xa4\x21\xf5\x42\x18\x07\x00\xc7']
    res = env.cmd('ft.explain', 'idx', *q)
    expected = """VECTOR {\n  INTERSECT {\n    @t:hello\n    world\n  }\n} => {K=10 nearest vectors to `$B` in vector index associated with field @v, EF_RUNTIME = 100, yields distance as `__v_score`}\n"""
    env.assertEqual(expected, res)

    # retest when index is not empty
    with env.getClusterConnectionIfNeeded() as conn:
        conn.execute_command('hset', '1', 'v', 'abababab', 't', "hello")
    res = env.cmd('ft.explain', 'idx', *q)
    env.assertEqual(expected, res)

    def _testExplain(env, idx, query, expected):
        res = env.cmd('FT.EXPLAIN', idx, *query)
        env.assertEqual(res, expected)

        # FT.EXPLAINCLI is not supported on cluster
        if not env.isCluster():
            res = env.cmd('FT.EXPLAINCLI', idx, *query)
            env.assertEqual(res, expected.split('\n'))

    env.assertEqual(run_command_on_all_shards(env, config_cmd(), 'SET', 'DEFAULT_DIALECT', 2), ['OK'] * env.shardsCount)

    # test empty query
    _testExplain(env, 'idx', [""], "<empty>\n")

    # test FUZZY
    _testExplain(env, 'idx', ['%%hello%%'], "FUZZY{hello}\n")

    _testExplain(env, 'idx', ['%%hello%% @tag:{bye}'],
                 "INTERSECT {\n  FUZZY{hello}\n  TAG:@tag {\n    bye\n  }\n}\n")

    # test wildcard with TAG field
    _testExplain(env, 'idx', ["*"], "<WILDCARD>\n")

    _testExplain(env, 'idx', ["@tag:{w'*'}"], "TAG:@tag {\n  WILDCARD{*}\n}\n")

    _testExplain(env, 'idx', ["@tag:{w'*'}=>{$weight: 3;}"],
                 "TAG:@tag {\n  WILDCARD{*}\n} => { $weight: 3; }\n")

    # test wildcard with TEXT field
    _testExplain(env, 'idx', ["@t:(w'*')"], "@t:WILDCARD{*}\n")

    _testExplain(env, 'idx', ["@t:(w'*')=>{$weight: 2; $slop:100}"],
                 "@t:WILDCARD{*} => { $weight: 2; $slop: 100; $inorder: false; }\n")

    _testExplain(env, 'idx', ["@t:(w'*')=>{$weight: 4; $slop:100; $inorder:true;}"],
                 "@t:WILDCARD{*} => { $weight: 4; $slop: 100; $inorder: true; }\n")

    _testExplain(env, 'idx', ["@t:(w'*')=>{$weight: 5; $inorder: true;}"],
                 "@t:WILDCARD{*} => { $weight: 5; $inorder: true; }\n")

    # test GEOSHAPES
    _testExplain(env, 'idx', ['@geom:[WITHIN $poly]', 'PARAMS', 2,
                  'poly', 'POLYGON((0 0, 0 1, 1 1, 0 0))', 'DIALECT', 3],
                  "GEOSHAPE{2 POLYGON((0 0, 0 1, 1 1, 0 0))}\n")

    _testExplain(env, 'idx', ['@geom:[CONTAINS $poly]=>{$weight: 3;}',
                  'PARAMS', 2, 'poly', 'POLYGON((0 0, 0 1, 1 1, 0 0))',
                  'DIALECT', 3],
                  "GEOSHAPE{1 POLYGON((0 0, 0 1, 1 1, 0 0))} => { $weight: 3; }\n")

    # test GEO
    _testExplain(env, 'idx', ['@g:[$lat $lon $radius km]', 'PARAMS', '6',
                    'lat', '10', 'lon', '20', 'radius', '30'],
                    "GEO g:{10.000000,20.000000 --> 30.000000 km}\n")

    _testExplain(env, 'idx', ['@g:[120.53232 12.112233 30.5 ft]'],
                    "GEO g:{120.532320,12.112233 --> 30.500000 ft}\n")

    # test numeric ranges
    _testExplain(env, 'idx', ['@bar:[10 100]'],
                 "NUMERIC {10.000000 <= @bar <= 100.000000}\n")

    _testExplain(env, 'idx', ['@bar:[-INF 100]'],
                 "NUMERIC {-inf <= @bar <= 100.000000}\n")

    _testExplain(env, 'idx', ['@bar:[10 Inf]'],
                 "NUMERIC {10.000000 <= @bar <= inf}\n")

    _testExplain(env, 'idx', ['@bar:[-inf (inf]'],
                 "NUMERIC {-inf <= @bar < inf}\n")

    _testExplain(env, 'idx', ['@bar:[(-1 $n]','PARAMS', '2', 'n', '10'],
                    "NUMERIC {-1.000000 < @bar <= 10.000000}\n")

    _testExplain(env, 'idx', ['@bar:[(-$n $n]','PARAMS', '2', 'n', '20'],
                    "NUMERIC {-20.000000 < @bar <= 20.000000}\n")

    _testExplain(env, 'idx', ['@bar:[(-1 -$n]','PARAMS', '2', 'n', '-10'],
                    "NUMERIC {-1.000000 < @bar <= 10.000000}\n")

    _testExplain(env, 'idx', ['@bar:[(-22 (+$n]','PARAMS', '2', 'n', '50'],
                    "NUMERIC {-22.000000 < @bar < 50.000000}\n")

    # test numeric operators
    _testExplain(env, 'idx', ['@bar>1'],
                 'NUMERIC {1.000000 < @bar <= inf}\n')

    _testExplain(env, 'idx', ['@bar>=2'],
                 'NUMERIC {2.000000 <= @bar <= inf}\n')

    _testExplain(env, 'idx', ['@bar<-1'],
                 'NUMERIC {-inf <= @bar < -1.000000}\n')

    _testExplain(env, 'idx', ['@bar<=-3.14'],
                 'NUMERIC {-inf <= @bar <= -3.140000}\n')

    _testExplain(env, 'idx', ['@bar==5.7'],
                 'NUMERIC {5.700000 <= @bar <= 5.700000}\n')

    _testExplain(env, 'idx', ['@bar!=0'],
                 'NOT{\n  NUMERIC {0.000000 <= @bar <= 0.000000}\n}\n')

    _testExplain(env, 'idx', ['@bar==$n', 'PARAMS', '2', 'n', '9.3'],
                'NUMERIC {9.300000 <= @bar <= 9.300000}\n')

    _testExplain(env, 'idx', ['@bar==+$n', 'PARAMS', 2, 'n', 10],
                 'NUMERIC {10.000000 <= @bar <= 10.000000}\n')

    _testExplain(env, 'idx', ['@bar==-$n', 'PARAMS', 2, 'n', 7],
                 'NUMERIC {-7.000000 <= @bar <= -7.000000}\n')

    _testExplain(env, 'idx', ['@bar==-$n', 'PARAMS', 2, 'n', -5],
                 'NUMERIC {5.000000 <= @bar <= 5.000000}\n')

    _testExplain(env, 'idx', ['@bar>=12 @bar<inf'],
                'INTERSECT {\n  NUMERIC {12.000000 <= @bar <= inf}\n  NUMERIC {-inf <= @bar < inf}\n}\n')

    _testExplain(env, 'idx', ['@bar<-10 | @bar>10'],
                 'UNION {\n  NUMERIC {-inf <= @bar < -10.000000}\n  NUMERIC {10.000000 < @bar <= inf}\n}\n')

    # test INDEXMISSING()
    env.expect(
        'FT.CREATE', 'idx_im', 'ON', 'HASH', 'SCHEMA',
        't', 'TEXT', 'INDEXMISSING',
        'tag', 'TAG', 'INDEXMISSING').ok()

    _testExplain(env, 'idx_im', ['ismissing(@t)'], "ISMISSING{t}\n")
    _testExplain(env, 'idx_im', ['ismissing(@tag)'], "ISMISSING{tag}\n")
    _testExplain(env, 'idx_im', ['ismissing(@tag) -ismissing(@t)'],
                 "INTERSECT {\n  ISMISSING{tag}\n  NOT{\n    ISMISSING{t}\n  }\n}\n")

    expected = (
        "UNION {\n"
        "  TAG:@tag {\n"
        "    bar\n"
        "  }\n"
        "  INTERSECT {\n"
        "    TAG:@tag {\n"
        "      go\n"
        "    }\n"
        "    ISMISSING{t}\n"
        "  }\n"
        "}\n"
    )
    _testExplain(env, 'idx_im', ['@tag:{bar} | @tag:{go} ismissing(@t)'],
                 expected)

    expected = (
        "UNION {\n"
        "  NOT{\n"
        "    TAG:@tag {\n"
        "      bar\n"
        "    }\n"
        "  }\n"
        "  INTERSECT {\n"
        "    TAG:@tag {\n"
        "      foo\n"
        "    }\n"
        "    ISMISSING{tag}\n"
        "  }\n"
        "}\n"
    )
    _testExplain(env, 'idx_im', ['-@tag:{bar} | @tag:{foo} ismissing(@tag)'],
                 expected)

    expected = (
        "UNION {\n"
        "  @t:UNION {\n"
        "    @t:bar\n"
        "    @t:+bar(expanded)\n"
        "  }\n  INTERSECT {\n"
        "    NOT{\n"
        "      TAG:@tag {\n"
        "        foo\n"
        "      }\n"
        "    }\n"
        "    NOT{\n"
        "      ISMISSING{t}\n"
        "    }\n"
        "  }\n"
        "}\n"
    )
    _testExplain(env, 'idx_im', ['@t:(bar) | -@tag:{foo} -ismissing(@t)'],
                 expected)
    expected = (
        "UNION {\n"
        "  INTERSECT {\n"
        "    NOT{\n"
        "      ISMISSING{t}\n"
        "    }\n"
        "    ISMISSING{t}\n"
        "  }\n"
        "  TAG:@tag {\n"
        "    bar\n"
        "  }\n"
        "}\n"
    )
    _testExplain(env, 'idx_im', ['-ismissing(@t) ismissing(@t) | @tag:{bar}'],
                 expected)

    expected = (
        "UNION {\n"
        "  ISMISSING{t}\n"
        "  INTERSECT {\n"
        "    NOT{\n"
        "      TAG:@tag {\n"
        "        bar\n"
        "      }\n"
        "    }\n"
        "    NOT{\n"
        "      ISMISSING{t}\n"
        "    }\n"
        "  }\n"
        "}\n"
    )
    _testExplain(env, 'idx_im', ['ismissing(@t) | -@tag:{bar} -ismissing(@t)'],
                 expected)

    expected = (
        "UNION {\n"
        "  NOT{\n"
        "    ISMISSING{tag}\n"
        "  }\n"
        "  INTERSECT {\n"
        "    NOT{\n"
        "      TAG:@tag {\n"
        "        bar\n"
        "      }\n"
        "    }\n"
        "    ISMISSING{tag}\n"
        "  }\n"
        "}\n"
    )
    _testExplain(env, 'idx_im', ['-ismissing(@tag) | -@tag:{bar} ismissing(@tag)'],
                 expected)


def testNoIndex(env):
    env.expect(
        'ft.create', 'idx', 'ON', 'HASH', 'schema',
        'foo', 'text',
        'num', 'numeric', 'sortable', 'noindex',
        'extra', 'text', 'noindex', 'sortable').ok()

    if not env.isCluster():
        # to specific check on cluster, todo : change it to be generic enough
        res = env.cmd('ft.info', 'idx')
        env.assertEqual(res[7][1][8], 'NOINDEX')
        env.assertEqual(res[7][2][9], 'NOINDEX')

    env.expect('ft.add', 'idx', 'doc1', '0.1', 'fields',
                                    'foo', 'hello world', 'num', 1, 'extra', 'hello lorem ipsum').ok()
    res = env.cmd(
        'ft.search', 'idx', 'hello world', 'nocontent')
    env.assertEqual([1, 'doc1'], res)
    res = env.cmd(
        'ft.search', 'idx', 'lorem ipsum', 'nocontent')
    env.assertEqual([0], res)
    res = env.cmd(
        'ft.search', 'idx', '@extra:hello', 'nocontent')
    env.assertEqual([0], res)
    res = env.cmd(
        'ft.search', 'idx', '@num:[1 1]', 'nocontent')
    env.assertEqual([0], res)

def testPartial(env):
    env.expect(
        'ft.create', 'idx', 'ON', 'HASH',  'SCORE_FIELD', '__score',
        'schema',
        'foo', 'text',
        'num', 'numeric', 'sortable', 'noindex',
        'extra', 'text', 'noindex').ok()
    # print env.cmd('ft.info', 'idx')

    env.expect('ft.add', 'idx', 'doc1', '0.1', 'fields',
               'foo', 'hello world', 'num', 1, 'extra', 'lorem ipsum').ok()
    env.expect('ft.add', 'idx', 'doc2', '0.1', 'fields',
               'foo', 'hello world', 'num', 2, 'extra', 'abba').ok()
    res = env.cmd('ft.search', 'idx', 'hello world',
                            'sortby', 'num', 'asc', 'nocontent', 'withsortkeys')
    env.assertEqual([2, 'doc1', '#1', 'doc2', '#2'], res)
    res = env.cmd('ft.search', 'idx', 'hello world',
                            'sortby', 'num', 'desc', 'nocontent', 'withsortkeys')
    env.assertEqual([2, 'doc2', '#2', 'doc1', '#1'], res)

    # Updating non indexed fields doesn't affect search results
    env.expect('ft.add', 'idx', 'doc1', '0.1', 'replace', 'partial', 'fields', 'num', 3, 'extra', 'jorem gipsum').ok()
    env.expect('ft.add', 'idx', 'doc12', '0.1', 'replace', 'partial',
                                    'fields', 'num1', 'redis').equal('OK')

    res = env.cmd(
        'ft.search', 'idx', 'hello world', 'sortby', 'num', 'desc',)
    assertResultsEqual(env, [2, 'doc1', ['foo', 'hello world', 'num', '3','extra', 'jorem gipsum'],
        'doc2', ['foo', 'hello world', 'num', '2', 'extra', 'abba']], res)
    res = env.cmd(
        'ft.search', 'idx', 'hello', 'nocontent', 'withscores')
    # Updating only indexed field affects search results
    env.expect('ft.add', 'idx', 'doc1', '0.1', 'replace', 'partial', 'fields', 'foo', 'wat wet').ok()
    res = env.cmd(
        'ft.search', 'idx', 'hello world', 'nocontent')
    env.assertEqual([1, 'doc2'], res)
    res = env.cmd('ft.search', 'idx', 'wat', 'nocontent')
    env.assertEqual([1, 'doc1'], res)

    # Test updating of score and no fields
    res = env.cmd(
        'ft.search', 'idx', 'wat', 'nocontent', 'withscores')
    env.assertLess(float(res[2]), 1)
    # env.assertEqual([1, 'doc1'], res)
    env.expect('ft.add', 'idx', 'doc1', '1.0', 'replace', 'partial', 'fields').ok()
    res = env.cmd(
        'ft.search', 'idx', 'wat', 'nocontent', 'withscores')
    # We reindex though no new fields, just score is updated. this effects score
    env.assertEqual(float(res[2]), 1)

    # Test updating payloads
    res = env.cmd(
        'ft.search', 'idx', 'wat', 'nocontent', 'withpayloads')
    env.assertIsNone(res[2])
    env.expect('ft.add', 'idx', 'doc1', '1.0',
                                    'replace', 'partial', 'payload', 'foobar', 'fields').ok()
    res = env.cmd(
        'ft.search', 'idx', 'wat', 'nocontent', 'withpayloads')
    env.assertEqual('foobar', res[2])

def testPaging(env):
    env.expect('ft.create', 'idx', 'ON', 'HASH', 'schema', 'foo', 'text', 'bar', 'numeric', 'sortable').ok()
    N = 100
    for i in range(N):
        env.expect('ft.add', 'idx', '%d' % i, 1, 'fields',
                                        'foo', 'hello', 'bar', i).ok()

    chunk = 7
    offset = 0
    while True:

        res = env.cmd(
            'ft.search', 'idx', 'hello', 'nocontent', 'sortby', 'bar', 'desc', 'limit', offset, chunk)
        env.assertEqual(res[0], N)

        if offset + chunk > N:
            env.assertTrue(len(res) - 1 <= chunk)
            break
        env.assertEqual(len(res), chunk + 1)
        for n, id in enumerate(res[1:]):
            env.assertEqual(int(id), N - 1 - (offset + n))
        offset += chunk
        chunk = random.randrange(1, 10)
    res = env.cmd(
        'ft.search', 'idx', 'hello', 'nocontent', 'sortby', 'bar', 'asc', 'limit', N, 10)
    env.assertEqual(res[0], N)
    env.assertEqual(len(res), 1)

    with env.assertResponseError():
        env.cmd(
            'ft.search', 'idx', 'hello', 'nocontent', 'limit', 0, -1)
    with env.assertResponseError():
        env.cmd(
            'ft.search', 'idx', 'hello', 'nocontent', 'limit', -1, 10)
    with env.assertResponseError():
        env.cmd(
            'ft.search', 'idx', 'hello', 'nocontent', 'limit', 0, 2000000)

def testPrefix(env):
    conn = getConnectionByEnv(env)
    env.expect('ft.create', 'idx', 'ON', 'HASH', 'schema', 'foo', 'text').ok()
    N = 100
    for i in range(N):
        env.assertEqual(1, conn.execute_command('hset', 'doc%d' % i, 'foo', 'constant term%d' % (random.randrange(0, 5))))
    for _ in env.reloadingIterator():
        waitForIndex(env, 'idx')
        env.expect('ft.search', 'idx', 'constant term', 'nocontent').equal([0])
        res = env.cmd('ft.search', 'idx', 'constant term*', 'nocontent')
        env.assertEqual(N, res[0])
        res = env.cmd('ft.search', 'idx', 'const* term*', 'nocontent')
        env.assertEqual(N, res[0])
        res = env.cmd('ft.search', 'idx', 'constant term1*', 'nocontent')
        env.assertGreater(res[0], 2)
        env.expect('ft.search', 'idx', 'const* -term*', 'nocontent').equal([0])
        env.expect('ft.search', 'idx', 'constant term9*', 'nocontent').equal([0])

def testPrefixNodeCaseSensitive(env):

    conn = getConnectionByEnv(env)
    modes = ["TEXT", "TAG", "TAG_CASESENSITIVE"]
    create_functions = {
        "TEXT": ['FT.CREATE', 'idx', 'SCHEMA', 't', 'TEXT'],
        "TAG": ['FT.CREATE', 'idx', 'SCHEMA', 't', 'TAG'],
        "TAG_CASESENSITIVE": ['FT.CREATE', 'idx', 'SCHEMA', 't', 'TAG', 'CASESENSITIVE']
    }

    # For each mode, we test both lowercase and uppercase queries with CONTAINS, so we
    # can check both prefix and suffix modes.
    queries_expectations = {
        "TEXT": {
            "lowercase":
            {  "query": ["@t:(*el*)"],
                "expectation": [4, 'doc1', 'doc2', 'doc3', 'doc4']
            },
            "lowercase_params":
            {  "query": ["@t:(*$p*)", "PARAMS", "2", "p", "el", "DIALECT", "2" ],
                "expectation": [4, 'doc1', 'doc2', 'doc3', 'doc4']
            },
            "uppercase":
            {  "query": ["@t:(*EL*)"],
                "expectation": [4, 'doc1', 'doc2', 'doc3', 'doc4']
            },
            "uppercase_params":
            {  "query": ["@t:(*$p*)", "PARAMS", "2", "p", "EL", "DIALECT", "2" ],
                "expectation": [4, 'doc1', 'doc2', 'doc3', 'doc4']
            },
        },
        "TAG": {
            "lowercase":
            {  "query": ["@t:{*el*}"],
                "expectation": [4, 'doc1', 'doc2', 'doc3', 'doc4']
            },
            "lowercase_params":
            {  "query": ["@t:{*$p*}", "PARAMS", "2", "p", "el", "DIALECT", "2"],
                "expectation": [4, 'doc1', 'doc2', 'doc3', 'doc4']
            },
            "uppercase": {
                "query": ["@t:{*EL*}"],
                "expectation": [4, 'doc1', 'doc2', 'doc3', 'doc4']
            },
            "uppercase_params": {
                "query": ["@t:{*$p*}", "PARAMS", "2", "p", "EL", "DIALECT", "2"],
                "expectation": [4, 'doc1', 'doc2', 'doc3', 'doc4']
            }
        },
        "TAG_CASESENSITIVE": {
            "lowercase":
            {  "query": ["@t:{*el*}"],
                "expectation": [2, 'doc1', 'doc3']
            },
            "lowercase_params":
            {  "query": ["@t:{*$p*}", "PARAMS", "2", "p", "el", "DIALECT", "2"],
                "expectation": [2, 'doc1', 'doc3']
            },
            "uppercase": {
                "query": ["@t:{*EL*}"],
                "expectation": [2, 'doc2', 'doc4']
            },
            "uppercase_params": {
                "query": ["@t:{*$p*}", "PARAMS", "2", "p", "EL", "DIALECT", "2"],
                "expectation": [2, 'doc2', 'doc4']
            }
        }
    }

    for mode in modes:
        env.expect(*create_functions[mode]).ok()
        conn.execute_command('HSET', 'doc1', 't', 'hello')
        conn.execute_command('HSET', 'doc2', 't', 'HELLO')
        conn.execute_command('HSET', 'doc3', 't', 'help')
        conn.execute_command('HSET', 'doc4', 't', 'HELP')
        for case in queries_expectations[mode]:
            query = queries_expectations[mode][case]["query"]
            expectation = queries_expectations[mode][case]["expectation"]
            res = env.cmd('ft.search', 'idx', *query, 'NOCONTENT')
            # Sort to avoid coordinator reorder.
            docs = res[1:]
            docs.sort()
            env.assertEqual(res[0], expectation[0])
            env.assertEqual(docs, expectation[1:])
        env.expect('FT.DROP', 'idx').ok()


def testSortBy(env):
    env.expect('ft.create', 'idx', 'ON', 'HASH', 'schema', 'foo', 'text', 'sortable', 'bar', 'numeric', 'sortable').ok()
    N = 100
    for i in range(N):
        env.expect('ft.add', 'idx', 'doc%d' % i, 1.0, 'fields',
                                        'foo', 'hello%03d world' % i, 'bar', 100 - i).ok()
    for _ in env.reloadingIterator():
        waitForIndex(env, 'idx')
        res = env.cmd(
            'ft.search', 'idx', 'world', 'nocontent', 'sortby', 'foo')
        env.assertEqual([100, 'doc0', 'doc1', 'doc2', 'doc3',
                          'doc4', 'doc5', 'doc6', 'doc7', 'doc8', 'doc9'], res)
        res = env.cmd(
            'ft.search', 'idx', 'world', 'nocontent', 'sortby', 'foo', 'desc')
        env.assertEqual([100, 'doc99', 'doc98', 'doc97', 'doc96',
                          'doc95', 'doc94', 'doc93', 'doc92', 'doc91', 'doc90'], res)
        res = env.cmd(
            'ft.search', 'idx', 'world', 'nocontent', 'sortby', 'bar', 'desc')
        env.assertEqual([100, 'doc0', 'doc1', 'doc2', 'doc3',
                          'doc4', 'doc5', 'doc6', 'doc7', 'doc8', 'doc9'], res)
        res = env.cmd(
            'ft.search', 'idx', 'world', 'nocontent', 'sortby', 'bar', 'asc')
        env.assertEqual([100, 'doc99', 'doc98', 'doc97', 'doc96',
                          'doc95', 'doc94', 'doc93', 'doc92', 'doc91', 'doc90'], res)

        res = env.cmd('ft.search', 'idx', 'world', 'nocontent',
                                'sortby', 'bar', 'desc', 'withscores', 'limit', '2', '5')
        env.assertEqual(
            [100, 'doc2', '1', 'doc3', '1', 'doc4', '1', 'doc5', '1', 'doc6', '1'], res)

        res = env.cmd('ft.search', 'idx', 'world', 'nocontent',
                                'sortby', 'bar', 'desc', 'withsortkeys', 'limit', 0, 5)
        env.assertEqual(
            [100, 'doc0', '#100', 'doc1', '#99', 'doc2', '#98', 'doc3', '#97', 'doc4', '#96'], res)
        res = env.cmd('ft.search', 'idx', 'world', 'nocontent',
                                'sortby', 'foo', 'desc', 'withsortkeys', 'limit', 0, 5)
        env.assertEqual([100, 'doc99', '$hello099 world', 'doc98', '$hello098 world', 'doc97', '$hello097 world', 'doc96',
                              '$hello096 world', 'doc95', '$hello095 world'], res)

def testSortByWithoutSortable(env):
    env.expect('ft.create', 'idx', 'schema', 'foo', 'text', 'bar', 'numeric', 'baz', 'text', 'sortable').ok()
    N = 100
    for i in range(N):
        env.expect('ft.add', 'idx', 'doc%d' % i, 1.0, 'fields',
                   'foo', 'hello%03d world' % i, 'bar', 100 - i).ok()
    for _ in env.reloadingIterator():
        waitForIndex(env, 'idx')

        # test text
        res = env.cmd(
            'ft.search', 'idx', 'world', 'nocontent', 'sortby', 'foo')
        env.assertEqual([100, 'doc0', 'doc1', 'doc2', 'doc3',
                          'doc4', 'doc5', 'doc6', 'doc7', 'doc8', 'doc9'], res)
        res = env.cmd(
            'ft.search', 'idx', 'world', 'nocontent', 'sortby', 'foo', 'desc')
        env.assertEqual([100, 'doc99', 'doc98', 'doc97', 'doc96',
                          'doc95', 'doc94', 'doc93', 'doc92', 'doc91', 'doc90'], res)
        res = env.cmd('ft.search', 'idx', 'world', 'nocontent',
                                'sortby', 'foo', 'desc', 'withsortkeys', 'limit', 0, 5)
        env.assertEqual([100, 'doc99', '$hello099 world', 'doc98', '$hello098 world', 'doc97', '$hello097 world', 'doc96',
                              '$hello096 world', 'doc95', '$hello095 world'], res)

        # test numeric
        res = env.cmd(
            'ft.search', 'idx', 'world', 'nocontent', 'sortby', 'bar', 'desc')
        env.assertEqual([100, 'doc0', 'doc1', 'doc2', 'doc3',
                          'doc4', 'doc5', 'doc6', 'doc7', 'doc8', 'doc9'], res)
        res = env.cmd(
            'ft.search', 'idx', 'world', 'nocontent', 'sortby', 'bar', 'asc')
        env.assertEqual([100, 'doc99', 'doc98', 'doc97', 'doc96',
                          'doc95', 'doc94', 'doc93', 'doc92', 'doc91', 'doc90'], res)

        res = env.cmd('ft.search', 'idx', 'world', 'nocontent',
                                'sortby', 'bar', 'desc', 'withscores', 'limit', '2', '5')
        env.assertEqual(
            [100, 'doc2', '1', 'doc3', '1', 'doc4', '1', 'doc5', '1', 'doc6', '1'], res)

        res = env.cmd('ft.search', 'idx', 'world', 'nocontent',
                                'sortby', 'bar', 'desc', 'withsortkeys', 'limit', 0, 5)
        env.assertEqual(
            [100, 'doc0', '#100', 'doc1', '#99', 'doc2', '#98', 'doc3', '#97', 'doc4', '#96'], res)


def testSortByWithTie(env):
    conn = getConnectionByEnv(env)
    env.expect('ft.create', 'idx', 'schema', 't', 'text').ok()
    for i in range(10):
        conn.execute_command('hset', i, 't', 'hello')

    # Assert that the order of results is the same in both configurations (by ascending id).
    res1 = env.cmd('ft.search', 'idx', 'hello', 'nocontent')
    res2 = env.cmd('ft.search', 'idx', 'hello', 'nocontent', 'sortby', 't')
    env.assertEqual(res1, res2)


def testNot(env):
    conn = getConnectionByEnv(env)
    env.expect('ft.create', 'idx', 'ON', 'HASH', 'schema', 'foo', 'text').ok()
    N = 10
    for i in range(N):
        env.assertEqual(1, conn.execute_command('hset', 'doc%d' % i, 'foo', 'constant term%d' % (random.randrange(0, 5))))

    for i in range(5):
        inclusive = env.cmd(
            'ft.search', 'idx', 'constant term%d' % i, 'nocontent', 'limit', 0, N)

        exclusive = env.cmd(
            'ft.search', 'idx', 'constant -term%d' % i, 'nocontent', 'limit', 0, N)
        exclusive2 = env.cmd(
            'ft.search', 'idx', '-(term%d)' % i, 'nocontent', 'limit', 0, N)
        exclusive3 = env.cmd(
            'ft.search', 'idx', '(-term%d) (constant)' % i, 'nocontent', 'limit', 0, N)

        env.assertNotEqual(inclusive[0], N)
        env.assertEqual(inclusive[0] + exclusive[0], N)
        env.assertEqual(exclusive3[0], exclusive2[0])
        env.assertEqual(exclusive3[0], exclusive[0])

        s1, s2, s3, s4 = set(inclusive[1:]), set(
            exclusive[1:]), set(exclusive2[1:]), set(exclusive3[1:])
        env.assertTrue(s1.difference(s2) == s1)
        env.assertTrue(s1.difference(s3) == s1)
        env.assertTrue(s1.difference(s4) == s1)
        env.assertTrue(s2 == s3)
        env.assertTrue(s2 == s4)
        env.assertTrue(s2.intersection(s1) == set())
        env.assertTrue(s3.intersection(s1) == set())
        env.assertTrue(s4.intersection(s1) == set())

    # NOT on a non existing term
    env.assertEqual(env.cmd(
        'ft.search', 'idx', 'constant -dasdfasdf', 'nocontent')[0], N)
    # not on env term
    env.expect('ft.search', 'idx', 'constant -constant', 'nocontent').equal([0])

    env.expect('ft.search', 'idx', 'constant -(term0|term1|term2|term3|term4|nothing)', 'nocontent').equal([0])
    # env.assertEqual(env.cmd('ft.search', 'idx', 'constant -(term1 term2)', 'nocontent')[0], N)

def testNestedIntersection(env):
    env.expect(
        'ft.create', 'idx', 'ON', 'HASH',
        'schema', 'a', 'text', 'b', 'text', 'c', 'text', 'd', 'text').ok()
    for i in range(20):
        env.expect('ft.add', 'idx', 'doc%d' % i, 1.0, 'fields',
                                        'a', 'foo', 'b', 'bar', 'c', 'baz', 'd', 'gaz').ok()
    res = [
        env.cmd('ft.search', 'idx',
                          'foo bar baz gaz', 'nocontent'),
        env.cmd('ft.search', 'idx',
                          '@a:foo @b:bar @c:baz @d:gaz', 'nocontent'),
        env.cmd('ft.search', 'idx',
                          '@b:bar @a:foo @c:baz @d:gaz', 'nocontent'),
        env.cmd('ft.search', 'idx',
                          '@c:baz @b:bar @a:foo @d:gaz', 'nocontent'),
        env.cmd('ft.search', 'idx',
                          '@d:gaz @c:baz @b:bar @a:foo', 'nocontent'),
        env.cmd(
            'ft.search', 'idx', '@a:foo (@b:bar (@c:baz @d:gaz))', 'nocontent'),
        env.cmd(
            'ft.search', 'idx', '@c:baz (@a:foo (@b:bar (@c:baz @d:gaz)))', 'nocontent'),
        env.cmd(
            'ft.search', 'idx', '@b:bar (@a:foo (@c:baz @d:gaz))', 'nocontent'),
        env.cmd(
            'ft.search', 'idx', '@d:gaz (@a:foo (@c:baz @b:bar))', 'nocontent'),
        env.cmd('ft.search', 'idx',
                          'foo (bar baz gaz)', 'nocontent'),
        env.cmd('ft.search', 'idx',
                          'foo (bar (baz gaz))', 'nocontent'),
        env.cmd('ft.search', 'idx',
                          'foo (bar (foo bar) (foo bar))', 'nocontent'),
        env.cmd('ft.search', 'idx',
                          'foo (foo (bar baz (gaz)))', 'nocontent'),
        env.cmd('ft.search', 'idx', 'foo (foo (bar (baz (gaz (foo bar (gaz))))))', 'nocontent')]

    for i, r in enumerate(res):
        # print i, res[0], r
        env.assertEqual(res[0], r)

def testInKeys(env):
    env.expect('ft.create', 'idx', 'ON', 'HASH', 'schema', 'foo', 'text').ok()

    for i in range(200):
        env.expect('ft.add', 'idx', 'doc%d' % i, 1.0, 'fields',
                                        'foo', 'hello world').ok()

    for _ in env.reloadingIterator():
        waitForIndex(env, 'idx')
        for keys in (
            ['doc%d' % i for i in range(10)], ['doc%d' % i for i in range(0, 30, 2)], [
                'doc%d' % i for i in range(99, 0, -5)]
        ):
            res = env.cmd(
                'ft.search', 'idx', 'hello world', 'NOCONTENT', 'LIMIT', 0, 100, 'INKEYS', len(keys), *keys)
            env.assertEqual(len(keys), res[0])
            env.assertTrue(all((k in res for k in keys)))

        env.assertEqual(0, env.cmd(
            'ft.search', 'idx', 'hello world', 'NOCONTENT', 'LIMIT', 0, 100, 'INKEYS', 3, 'foo', 'bar', 'baz')[0])

    with env.assertResponseError():
        env.cmd('ft.search', 'idx', 'hello', 'INKEYS', 99)
    with env.assertResponseError():
        env.cmd('ft.search', 'idx', 'hello', 'INKEYS', -1)
    with env.assertResponseError():
        env.cmd('ft.search', 'idx', 'hello', 'inkeys', 5, 'foo')

def testSlopInOrder(env):
    env.expect('ft.create', 'idx', 'ON', 'HASH', 'schema', 'title', 'text').ok()
    env.expect('ft.add', 'idx', 'doc1', 1, 'fields', 'title', 't1 t2').ok()
    env.expect('ft.add', 'idx', 'doc2', 1, 'fields', 'title', 't1 t3 t2').ok()
    env.expect('ft.add', 'idx', 'doc3', 1, 'fields', 'title', 't1 t3 t4 t2').ok()
    env.expect('ft.add', 'idx', 'doc4', 1, 'fields', 'title', 't1 t3 t4 t5 t2').ok()

    res = env.cmd(
        'ft.search', 'idx', 't1|t4 t3|t2', 'slop', '0', 'inorder', 'nocontent')
    env.assertEqual({'doc3', 'doc4', 'doc2', 'doc1'}, set(res[1:]))
    res = env.cmd(
        'ft.search', 'idx', 't2 t1', 'slop', '0', 'nocontent')
    env.assertEqual(1, res[0])
    env.assertEqual('doc1', res[1])
    env.assertEqual(0, env.cmd(
        'ft.search', 'idx', 't2 t1', 'slop', '0', 'inorder')[0])
    env.assertEqual(1, env.cmd(
        'ft.search', 'idx', 't1 t2', 'slop', '0', 'inorder')[0])

    env.assertEqual(2, env.cmd(
        'ft.search', 'idx', 't1 t2', 'slop', '1', 'inorder')[0])
    env.assertEqual(3, env.cmd(
        'ft.search', 'idx', 't1 t2', 'slop', '2', 'inorder')[0])
    env.assertEqual(4, env.cmd(
        'ft.search', 'idx', 't1 t2', 'slop', '3', 'inorder')[0])
    env.assertEqual(4, env.cmd(
        'ft.search', 'idx', 't1 t2', 'inorder')[0])
    env.assertEqual(0, env.cmd(
        'ft.search', 'idx', 't t1', 'inorder')[0])
    env.assertEqual(2, env.cmd(
        'ft.search', 'idx', 't1 t2 t3 t4')[0])
    env.assertEqual(0, env.cmd(
        'ft.search', 'idx', 't1 t2 t3 t4', 'inorder')[0])


def testSlopInOrderIssue1986(env):
    # test with qsort optimization on intersect iterator
    env.expect('ft.create', 'idx', 'ON', 'HASH', 'schema', 'title', 'text').ok()

    env.expect('ft.add', 'idx', 'doc1', 1, 'fields', 'title', 't1 t2').ok()
    env.expect('ft.add', 'idx', 'doc2', 1, 'fields', 'title', 't2 t1').ok()
    env.expect('ft.add', 'idx', 'doc3', 1, 'fields', 'title', 't1').ok()

    # before fix, both queries returned `doc2`
    env.assertEqual([1, 'doc2', ['title', 't2 t1']], env.cmd(
        'ft.search', 'idx', 't2 t1', 'slop', '0', 'inorder'))
    env.assertEqual([1, 'doc1', ['title', 't1 t2']], env.cmd(
        'ft.search', 'idx', 't1 t2', 'slop', '0', 'inorder'))

def testExact(env):
    env.expect('ft.create', 'idx', 'ON', 'HASH',
               'schema', 'title', 'text', 'weight', 10.0, 'body', 'text').ok()
    env.cmd('HSET', '{doc}:1', 'title', 'hello world',
            'body', 'lorem ist ipsum')
    env.cmd('HSET', '{doc}:2', 'title', 'hello another world',
            'body', 'lorem ist ipsum lorem lorem')

    MAX_DIALECT = set_max_dialect(env)

    for dialect in range(1, MAX_DIALECT + 1):
        res = env.cmd('ft.search', 'idx', '"hello world"', 'verbatim',
                      'DIALECT', dialect)
        env.assertEqual(3, len(res))
        env.assertEqual(1, res[0])
        env.assertEqual("{doc}:1", res[1])

        res = env.cmd('ft.search', 'idx', "hello \"another world\"", 'verbatim',
                      'DIALECT', dialect)
        env.assertEqual(3, len(res))
        env.assertEqual(1, res[0])
        env.assertEqual("{doc}:2", res[1])


def testGeoErrors(env):
    env.expect('flushall')
    env.expect('ft.create idx ON HASH schema name text location geo').equal('OK')
    env.expect('ft.add idx hotel 1.0 fields name hill location -0.1757,51.5156').equal('OK')
    env.expect('ft.search', 'idx', 'hilton @location:[-0.1757 51.5156 1 km]').equal([0])

    # Query errors
<<<<<<< HEAD
    env.expect('ft.search idx hilton geofilter location lon 51.5156 1 km').error()   \
            .contains('Bad arguments for <lon>: Could not convert argument to expected type')
    env.expect('ft.search idx hilton geofilter location 51.5156 lat 1 km').error()   \
            .contains('Bad arguments for <lat>: Could not convert argument to expected type')
    env.expect('ft.search idx hilton geofilter location -0.1757 51.5156 radius km').error()   \
            .contains('Bad arguments for <radius>: Could not convert argument to expected type')
    env.expect('ft.search idx hilton geofilter location -0.1757 51.5156 1 fake').error()   \
            .contains('Unknown distance unit fake')
=======
    env.expect('ft.search', 'idx', 'hilton @location:[lon 51.5156 1 km]').error().contains('Syntax error')
    env.expect('ft.search', 'idx', 'hilton @location:[51.5156 lat 1 km]').error().contains('Syntax error').contains('lat')
    env.expect('ft.search', 'idx', 'hilton @location:[ -0.1757 51.5156 radius km]').error().contains('Syntax error').contains('radius')
    env.expect('ft.search', 'idx', 'hilton @location:[ -0.1757 51.5156 1 fake]').error().contains('Invalid GeoFilter unit')
    env.expect('ft.search', 'idx', 'hilton @location:[ -0.1757 51.5156 1]').error().contains('Syntax error').contains('near 1')
>>>>>>> d67d645a

def testGeo(env):
    gsearch = lambda query, lon, lat, dist, unit='km': env.cmd(
        'ft.search', 'idx', '{} @location:[{} {} {} {}]'.format(query,  lon, lat, dist, unit), 'LIMIT', 0, 20)

    env.expect('ft.create', 'idx', 'ON', 'HASH', 'schema', 'name', 'text', 'location', 'geo').ok()

    for i, hotel in enumerate(hotels):
        env.assertOk(env.cmd('ft.add', 'idx', 'hotel{}'.format(i), 1.0, 'fields', 'name',
                                        hotel[0], 'location', '{},{}'.format(hotel[2], hotel[1])))

    for _ in env.reloadingIterator():
        waitForIndex(env, 'idx')
        res = env.cmd('ft.search', 'idx', 'hilton')
        env.assertEqual(len(hotels), res[0])

        res = gsearch('hilton', "-0.1757", "51.5156", '1')
        env.assertEqual(3, res[0])
        env.assertContains('hotel2', res)
        env.assertContains('hotel21', res)
        env.assertContains('hotel79', res)

        res = gsearch('hilton', "-0.1757", "51.5156", '10')
        env.assertEqual(14, res[0])

        res2 = gsearch('hilton', "-0.1757", "51.5156", '10000', 'm')
        env.assertEqual(py2sorted(res), py2sorted(res2))

        res = gsearch('heathrow', -0.44155, 51.45865, '10', 'm')
        env.assertEqual(1, res[0])
        env.assertEqual('hotel94', res[1])

        res = gsearch('heathrow', -0.44155, 51.45865, '10', 'km')
        env.assertEqual(5, res[0])
        env.assertContains('hotel94', res)

        res = gsearch('heathrow', -0.44155, 51.45865, '5', 'km')
        env.assertEqual(3, res[0])
        env.assertContains('hotel94', res)

def testTagErrors(env):
    env.expect("ft.create", "test", 'ON', 'HASH',
                "SCHEMA",  "tags", "TAG").equal('OK')
    env.expect("ft.add", "test", "1", "1", "FIELDS", "tags", "alberta").equal('OK')
    env.expect("ft.add", "test", "2", "1", "FIELDS", "tags", "ontario. alberta").equal('OK')

@skip(cluster=True)
def testGeoDeletion(env):
    env.expect(config_cmd(), 'set', 'FORK_GC_CLEAN_THRESHOLD', 0).ok()
    env.cmd('ft.create', 'idx', 'ON', 'HASH', 'schema',
            'g1', 'geo', 'g2', 'geo', 't1', 'text')
    env.cmd('ft.add', 'idx', 'doc1', 1.0, 'fields',
            'g1', "-0.1757,51.5156",
            'g2', "-0.1757,51.5156",
            't1', "hello")
    env.cmd('ft.add', 'idx', 'doc2', 1.0, 'fields',
            'g1', "-0.1757,51.5156",
            'g2', "-0.1757,51.5156",
            't1', "hello")
    env.cmd('ft.add', 'idx', 'doc3', 1.0, 'fields',
            'g1', "-0.1757,51.5156",
            't1', "hello")

    # keys are: "geo:idx/g1" and "geo:idx/g2"
    env.assertEqual(3, len(env.cmd(debug_cmd() + ' DUMP_NUMIDX idx g1')[0]))
    env.assertEqual(2, len(env.cmd(debug_cmd() + ' DUMP_NUMIDX idx g2')[0]))

    # Remove the first doc
    env.cmd('ft.del', 'idx', 'doc1')
    for _ in range(100):
        forceInvokeGC(env, 'idx')
    env.assertEqual(2, len(env.cmd(debug_cmd() + ' DUMP_NUMIDX idx g1')[0]))
    env.assertEqual(1, len(env.cmd(debug_cmd() + ' DUMP_NUMIDX idx g2')[0]))

    # Replace the other one:
    env.cmd('ft.add', 'idx', 'doc2', 1.0,
            'replace', 'fields',
            't1', 'just text here')
    for _ in range(100):
        forceInvokeGC(env, 'idx')
    env.assertEqual(1, len(env.cmd(debug_cmd() + ' DUMP_NUMIDX idx g1')[0]))
    env.assertEqual(0, len(env.cmd(debug_cmd() + ' DUMP_NUMIDX idx g2')[0]))

def testInfields(env):
    env.expect('ft.create', 'idx', 'ON', 'HASH',
               'schema', 'title', 'text', 'weight', 10.0, 'body', 'text', 'weight', 1.0).ok()
    env.expect('ft.add', 'idx', 'doc1', 0.5, 'fields',
               'title', 'hello world', 'body', 'lorem ipsum').ok()

    env.expect('ft.add', 'idx', 'doc2', 1.0, 'fields',
               'title', 'hello world lorem ipsum', 'body', 'hello world').ok()

    res = env.cmd(
        'ft.search', 'idx', 'hello world', 'verbatim', "infields", 1, "title", "nocontent")
    env.assertEqual(3, len(res))
    env.assertEqual(2, res[0])
    env.assertEqual("doc2", res[1])
    env.assertEqual("doc1", res[2])

    res = env.cmd(
        'ft.search', 'idx', 'hello world', 'verbatim', "infields", 1, "body", "nocontent")
    env.assertEqual(2, len(res))
    env.assertEqual(1, res[0])
    env.assertEqual("doc2", res[1])

    res = env.cmd(
        'ft.search', 'idx', 'hello', 'verbatim', "infields", 1, "body", "nocontent")
    env.assertEqual(2, len(res))
    env.assertEqual(1, res[0])
    env.assertEqual("doc2", res[1])

    res = env.cmd(
        'ft.search', 'idx',  '\"hello world\"', 'verbatim', "infields", 1, "body", "nocontent")

    env.assertEqual(2, len(res))
    env.assertEqual(1, res[0])
    env.assertEqual("doc2", res[1])

    res = env.cmd(
        'ft.search', 'idx', '\"lorem ipsum\"', 'verbatim', "infields", 1, "body", "nocontent")
    env.assertEqual(2, len(res))
    env.assertEqual(1, res[0])
    env.assertEqual("doc1", res[1])

    res = env.cmd(
        'ft.search', 'idx', 'lorem ipsum', "infields", 2, "body", "title", "nocontent")
    env.assertEqual(3, len(res))
    env.assertEqual(2, res[0])
    env.assertEqual("doc2", res[1])
    env.assertEqual("doc1", res[2])

def testScorerSelection(env):
    env.expect('ft.create', 'idx', 'ON', 'HASH', 'schema', 'title', 'text', 'body', 'text').ok()

    # this is the default scorer
    res = env.cmd(
        'ft.search', 'idx', 'foo', 'scorer', 'TFIDF')
    env.assertEqual(res, [0])
    with env.assertResponseError():
        res = env.cmd(
            'ft.search', 'idx', 'foo', 'scorer', 'NOSUCHSCORER')

def testFieldSelectors(env):
    env.expect(
        'ft.create', 'idx', 'ON', 'HASH', 'PREFIX', 1, 'doc',
        'schema', 'TiTle', 'text', 'BoDy', 'text', "יוניקוד", 'text', 'field.with,punct', 'text').ok()
    #todo: document as breaking change, ft.add fields name are not case insentive
    env.expect('ft.add', 'idx', 'doc1', 1, 'fields',
               'TiTle', 'hello world', 'BoDy', 'foo bar', 'יוניקוד', 'unicode', 'field.with,punct', 'punt').ok()
    env.expect('ft.add', 'idx', 'doc2', 0.5, 'fields',
               'BoDy', 'hello world', 'TiTle', 'foo bar', 'יוניקוד', 'unicode', 'field.with,punct', 'punt').ok()

    res = env.cmd(
        'ft.search', 'idx', '@TiTle:hello world', 'nocontent')
    env.assertEqual(res, [1, 'doc1'])
    res = env.cmd(
        'ft.search', 'idx', '@BoDy:hello world', 'nocontent')
    env.assertEqual(res, [1, 'doc2'])

    res = env.cmd(
        'ft.search', 'idx', '@BoDy:hello @TiTle:world', 'nocontent')
    env.assertEqual(res, [0])

    res = env.cmd(
        'ft.search', 'idx', '@BoDy:hello world @TiTle:world', 'nocontent')
    env.assertEqual(res, [0])
    res = env.cmd(
        'ft.search', 'idx', '@BoDy:(hello|foo) @TiTle:(world|bar)', 'nocontent')
    env.assertEqual(py2sorted(res), py2sorted([2, 'doc1', 'doc2']))

    res = env.cmd(
        'ft.search', 'idx', '@BoDy:(hello|foo world|bar)', 'nocontent')
    env.assertEqual(py2sorted(res), py2sorted([2, 'doc1', 'doc2']))

    res = env.cmd(
        'ft.search', 'idx', '@BoDy|TiTle:(hello world)', 'nocontent')
    env.assertEqual(py2sorted(res), py2sorted([2, 'doc1', 'doc2']))

    res = env.cmd(
        'ft.search', 'idx', '@יוניקוד:(unicode)', 'nocontent')
    env.assertEqual(py2sorted(res), py2sorted([2, 'doc1', 'doc2']))

    res = env.cmd(
        'ft.search', 'idx', '@field\\.with\\,punct:(punt)', 'nocontent')
    env.assertEqual(py2sorted(res), py2sorted([2, 'doc1', 'doc2']))

def testStemming(env):
    env.expect('ft.create', 'idx', 'ON', 'HASH', 'schema', 'title', 'text').ok()
    env.expect('ft.add', 'idx', 'doc1', 0.5, 'fields',
                                    'title', 'hello kitty').ok()
    env.expect('ft.add', 'idx', 'doc2', 1.0, 'fields',
                                    'title', 'hello kitties').ok()

    res = env.cmd(
        'ft.search', 'idx', 'hello kitty', "nocontent")
    env.assertEqual(3, len(res))
    env.assertEqual(2, res[0])

    res = env.cmd(
        'ft.search', 'idx', 'hello kitty', "nocontent", "verbatim")
    env.assertEqual(2, len(res))
    env.assertEqual(1, res[0])

    # test for unknown language
    with env.assertResponseError():
        res = env.cmd(
            'ft.search', 'idx', 'hello kitty', "nocontent", "language", "foofoofian")

def testExpander(env):
    env.expect('ft.create', 'idx', 'ON', 'HASH', 'schema', 'title', 'text').ok()
    env.expect('ft.add', 'idx', 'doc1', 0.5, 'fields',
                                    'title', 'hello kitty').ok()
    res = env.cmd(
        'ft.search', 'idx', 'kitties',
        "nocontent",
        "expander", "SBSTEM"
        )
    env.assertEqual(2, len(res))
    env.assertEqual(1, res[0])

    res = env.cmd(
        'ft.search', 'idx', 'kitties', "nocontent", "expander", "noexpander")
    env.assertEqual(1, len(res))
    env.assertEqual(0, res[0])

    res = env.cmd(
        'ft.search', 'idx', 'kitti', "nocontent")
    env.assertEqual(2, len(res))
    env.assertEqual(1, res[0])

    res = env.cmd(
        'ft.search', 'idx', 'kitti', "nocontent", 'verbatim')
    env.assertEqual(1, len(res))
    env.assertEqual(0, res[0])

    # Calling a stem directly works even with VERBATIM.
    # You need to use the + prefix escaped
    res = env.cmd(
        'ft.search', 'idx', '\\+kitti', "nocontent", 'verbatim')
    env.assertEqual(2, len(res))
    env.assertEqual(1, res[0])

def testNumericRange(env):
    env.expect('ft.create', 'idx', 'ON', 'HASH', 'schema', 'title', 'text', 'score', 'numeric', 'price', 'numeric').ok()

    isDialect1 = env.cmd(config_cmd(), 'get', 'DEFAULT_DIALECT')[0][1] == '1'
    # Test bad filter ranges
<<<<<<< HEAD
    env.expect('ft.search', 'idx', 'hello kitty', 'filter', 'score', 5, '-inf').error().contains("Bad upper range: -inf")
    env.expect('ft.search', 'idx', 'hello kitty', 'filter', 'score', 5, '(-inf').error().contains("Bad upper range: -inf")
    env.expect('ft.search', 'idx', 'hello kitty', 'filter', 'score', 'inf', 5).error().contains("Bad lower range: inf")
    env.expect('ft.search', 'idx', 'hello kitty', 'filter', 'score', '(inf', 5).error().contains("Bad lower range: inf")
    env.expect('ft.search', 'idx', 'hello kitty', 'filter', 'score', '+inf', 5).error().contains("Bad lower range: +inf")
    env.expect('ft.search', 'idx', 'hello kitty', 'filter', 'score', '(+inf', 5).error().contains("Bad lower range: +inf")
    # Filter does not accept parameters
    env.expect('ft.search', 'idx', 'hello kitty', 'filter', 'score', 5, '$n',
               'PARAMS', 2, 'n', '10').error().contains("Bad upper range: $n")
=======
    if isDialect1:
        env.expect('ft.search', 'idx', 'hello kitty @score:[5]').error().contains("Syntax error").contains("5")
        # Filter does not accept parameters
        env.expect('ft.search', 'idx', 'hello kitty @score:[5, $n]',
                'PARAMS', 2, 'n', '10').error().contains("Syntax error at offset 23 near n")
    else:
        env.expect('ft.search', 'idx', 'hello kitty @score:[5, -inf]').error().contains("Invalid numeric range (min > max)")
        env.expect('ft.search', 'idx', 'hello kitty @score:[5, (-inf]').error().contains("Invalid numeric range (min > max)")
        env.expect('ft.search', 'idx', 'hello kitty @score:[inf, 5]').error().contains("Invalid numeric range (min > max)")
        env.expect('ft.search', 'idx', 'hello kitty @score:[(inf, 5]').error().contains("Invalid numeric range (min > max)")
        env.expect('ft.search', 'idx', 'hello kitty @score:[+inf, 5]').error().contains("Invalid numeric range (min > max)")
        env.expect('ft.search', 'idx', 'hello kitty @score:[(+inf, 5]').error().contains("Invalid numeric range (min > max)")
>>>>>>> d67d645a

    for i in range(100):
        env.expect('ft.add', 'idx', 'doc%d' % i, 1, 'fields',
                   'title', 'hello kitty', 'score', i, 'price', 100 + 10 * i).ok()

    for _ in env.reloadingIterator():
        waitForIndex(env, 'idx')
        res = env.cmd('ft.search', 'idx', 'hello kitty @score:[0 100]', "nocontent")

        env.assertEqual(11, len(res))
        env.assertEqual(100, res[0])

        res = env.cmd('ft.search', 'idx', 'hello kitty @score:[0 50]', "nocontent")
        env.assertEqual(51, res[0])

        res = env.cmd('ft.search', 'idx', 'hello kitty @score:[(0 (50]', 'verbatim', "nocontent", "limit", 0, 100)
        env.assertEqual(49, res[0])

        res = env.cmd('ft.search', 'idx', 'hello kitty @score:[-inf +inf]', "nocontent")
        env.assertEqual(100, res[0])

        res = env.cmd('ft.search', 'idx', 'hello kitty @score:[-inf inf]', "nocontent")
        env.assertEqual(100, res[0])

        res = env.cmd('ft.search', 'idx', 'hello kitty @score:[-INF Inf]', "nocontent", "dialect", 2) # case insensitivity supported in dialect 2
        env.assertEqual(100, res[0])

        # test multi filters
        scrange = (19, 90)
        prrange = (290, 385)
        res = env.cmd('ft.search', 'idx', 'hello kitty @score:[%d %d] @price:[%d %d]' % (scrange[0], scrange[1], prrange[0], prrange[1]))

        # print res
        for doc in res[2::2]:

            sc = int(doc[doc.index('score') + 1])
            pr = int(doc[doc.index('price') + 1])

            env.assertTrue(sc >= scrange[0] and sc <= scrange[1])
            env.assertGreaterEqual(pr, prrange[0])
            env.assertLessEqual(pr, prrange[1])

        env.assertEqual(10, res[0])

        res = env.cmd('ft.search', 'idx', 'hello kitty @score:[19 90] @price:[90 185]')

        env.assertEqual(0, res[0])

        # Test numeric ranges as part of query syntax
        res = env.cmd(
            'ft.search', 'idx', 'hello kitty @score:[0 100]', "nocontent")

        env.assertEqual(11, len(res))
        env.assertEqual(100, res[0])

        res = env.cmd(
            'ft.search', 'idx', 'hello kitty @score:[0 50]', "nocontent")
        env.assertEqual(51, res[0])
        res = env.cmd(
            'ft.search', 'idx', 'hello kitty @score:[(0 (50]', 'verbatim', "nocontent")
        env.assertEqual(49, res[0])
        res = env.cmd(
            'ft.search', 'idx', '@score:[(0 (50]', 'verbatim', "nocontent")
        env.assertEqual(49, res[0])
        res = env.cmd(
            'ft.search', 'idx', 'hello kitty -@score:[(0 (50]', 'verbatim', "nocontent", 'limit', 0, 51)
        env.assertEqual(51, res[0])
        env.debugPrint(', '.join(toSortedFlatList(res[2:])), force=TEST_DEBUG)
        env.cmd(
            'ft.profile', 'idx', 'search', 'query', 'hello kitty -@score:[(0 (50]', 'verbatim', "nocontent", 'limit', 0, 51)
        res = env.cmd(
            'ft.search', 'idx', 'hello kitty @score:[-inf +inf]', "nocontent")
        env.assertEqual(100, res[0])

        # Test numeric ranges using params
        MAX_DIALECT = set_max_dialect(env)

        for dialect in range(2, MAX_DIALECT + 1):
            res = env.cmd(
                'ft.search', 'idx', 'hello kitty @score:[$min $max]',
                "nocontent", 'PARAMS', 4, 'min', 0, 'max', 50, 'WITHCOUNT',
                'DIALECT', dialect)
            env.assertEqual(51, res[0])

            res = env.cmd(
                'ft.search', 'idx', 'hello kitty @score:[(+$min -$max]',
                "nocontent", 'PARAMS', 4, 'min', 0, 'max', -50, 'WITHCOUNT',
                'DIALECT', dialect)
            env.assertEqual(50, res[0])

            res = env.cmd(
                'ft.search', 'idx', 'hello kitty @score:[-$min (-$max]',
                "nocontent", 'PARAMS', 4, 'min', 500, 'max', -500, 'WITHCOUNT',
                'DIALECT', dialect)
            env.assertEqual(100, res[0])


def testNotIter(env):
    conn = getConnectionByEnv(env)
    env.expect('ft.create', 'idx', 'ON', 'HASH', 'schema', 'title', 'text', 'score', 'numeric', 'price', 'numeric').ok()

    for i in range(8):
        conn.execute_command('HSET', 'doc%d' % i, 'title', 'hello kitty', 'score', i, 'price', 100 + 10 * i)

    # middle shunk
    res = env.cmd(
        'ft.search', 'idx', '-@score:[2 4]', 'verbatim', "nocontent")
    env.assertEqual(5, res[0])
    env.debugPrint(', '.join(toSortedFlatList(res[1:])), force=TEST_DEBUG)

    res = env.cmd(
        'ft.search', 'idx', 'hello kitty -@score:[2 4]', 'verbatim', "nocontent")
    env.assertEqual(5, res[0])
    env.debugPrint(', '.join(toSortedFlatList(res[1:])), force=TEST_DEBUG)

    # start chunk
    res = env.cmd(
        'ft.search', 'idx', '-@score:[0 2]', 'verbatim', "nocontent")
    env.assertEqual(5, res[0])
    env.debugPrint(', '.join(toSortedFlatList(res[1:])), force=TEST_DEBUG)

    res = env.cmd(
        'ft.search', 'idx', 'hello kitty -@score:[0 2]', 'verbatim', "nocontent")
    env.assertEqual(5, res[0])
    env.debugPrint(', '.join(toSortedFlatList(res[1:])), force=TEST_DEBUG)

    # end chunk
    res = env.cmd(
        'ft.search', 'idx', '-@score:[5 7]', 'verbatim', "nocontent")
    env.assertEqual(5, res[0])
    env.debugPrint(', '.join(toSortedFlatList(res[1:])), force=TEST_DEBUG)

    res = env.cmd(
        'ft.search', 'idx', 'hello kitty -@score:[5 7]', 'verbatim', "nocontent")
    env.assertEqual(5, res[0])
    env.debugPrint(', '.join(toSortedFlatList(res[1:])), force=TEST_DEBUG)

    # whole chunk
    res = env.cmd(
        'ft.search', 'idx', '-@score:[0 7]', 'verbatim', "nocontent")
    env.assertEqual(0, res[0])
    env.debugPrint(str(len(res)), force=TEST_DEBUG)

    res = env.cmd(
        'ft.search', 'idx', 'hello kitty -@score:[0 7]', 'verbatim', "nocontent")
    env.assertEqual(0, res[0])
    env.debugPrint(str(len(res)), force=TEST_DEBUG)

def testPayload(env):
    env.expect('ft.create', 'idx', 'ON', 'HASH', 'PAYLOAD_FIELD', '__payload', 'schema', 'f', 'text').ok()
    for i in range(10):
        env.expect('ft.add', 'idx', '%d' % i, 1.0,
                 'payload', 'payload %d' % i,
                 'fields', 'f', 'hello world').ok()

    for x in env.reloadingIterator():
        waitForIndex(env, 'idx')
        res = env.cmd('ft.search', 'idx', 'hello world')
        env.assertEqual(21, len(res))

        res = env.cmd('ft.search', 'idx', 'hello world', 'withpayloads')
        env.assertEqual(31, len(res))
        env.assertEqual(10, res[0])
        for i in range(1, 30, 3):
            env.assertEqual(res[i + 1], 'payload %s' % res[i])

@skip(cluster=True)
def testGarbageCollector(env):
    if env.moduleArgs is not None and 'GC_POLICY FORK' in env.moduleArgs:
        # this test is not relevent for fork gc cause its not cleaning the last block
        env.skip()

    N = 100
    env.expect('ft.create', 'idx', 'ON', 'HASH', 'schema', 'foo', 'text').ok()
    waitForIndex(env, 'idx')
    for i in range(N):
        env.expect('ft.add', 'idx', 'doc%d' % i, 1.0,
                 'fields', 'foo', ' '.join(('term%d' % random.randrange(0, 10) for i in range(10)))).ok()

    def get_stats(r):
        res = r.cmd('ft.info', 'idx')
        d = {res[i]: res[i + 1] for i in range(0, len(res), 2)}
        gc_stats = {d['gc_stats'][x]: float(
            d['gc_stats'][x + 1]) for x in range(0, len(d['gc_stats']), 2)}
        d['gc_stats'] = gc_stats
        return d

    stats = get_stats(env)
    env.assertEqual(0, stats['gc_stats']['bytes_collected'])
    env.assertGreater(int(stats['num_records']), 0)

    initialIndexSize = float(stats['inverted_sz_mb']) * 1024 * 1024
    for i in range(N):
        env.expect('ft.del', 'idx', 'doc%d' % i).equal(1)

    for _ in range(100):
        # gc is random so we need to do it long enough times for it to work
        forceInvokeGC(env, 'idx')

    stats = get_stats(env)

    env.assertEqual(0, int(stats['num_docs']))
    env.assertEqual(0, int(stats['num_records']))
    if not env.isCluster():
        env.assertEqual(100, int(stats['max_doc_id']))
        currentIndexSize = float(stats['inverted_sz_mb']) * 1024 * 1024
        # print initialIndexSize, currentIndexSize,
        # stats['gc_stats']['bytes_collected']
        env.assertGreater(initialIndexSize, currentIndexSize)
        env.assertGreater(stats['gc_stats'][
            'bytes_collected'], currentIndexSize)

    for i in range(10):

        res = env.cmd('ft.search', 'idx', 'term%d' % i)
        env.assertEqual([0], res)

def testReturning(env):
    env.assertCmdOk('ft.create', 'idx', 'ON', 'HASH', 'schema',
                     'f1', 'text',
                     'f2', 'text',
                     'n1', 'numeric', 'sortable',
                     'f3', 'text')
    for i in range(10):
        env.assertCmdOk('ft.add', 'idx', 'DOC_{0}'.format(i), 1.0, 'fields',
                         'f2', 'val2', 'f1', 'val1', 'f3', 'val3',
                         'n1', i)

    # RETURN 0. Simplest case
    for x in env.reloadingIterator():
        waitForIndex(env, 'idx')
        res = env.cmd('ft.search', 'idx', 'val*', 'return', '0')
        env.assertEqual(11, len(res))
        env.assertEqual(10, res[0])
        for r in res[1:]:
            env.assertTrue(r.startswith('DOC_'))

    for field in ('f1', 'f2', 'f3', 'n1'):
        res = env.cmd('ft.search', 'idx', 'val*', 'return', 1, field)
        env.assertEqual(21, len(res))
        env.assertEqual(10, res[0])
        for pair in grouper(res[1:], 2):
            docname, fields = pair
            env.assertEqual(2, len(fields))
            env.assertEqual(field, fields[0])
            env.assertTrue(docname.startswith('DOC_'))

    # Test that we don't return SORTBY fields if they weren't specified
    # also in RETURN
    res = env.cmd('ft.search', 'idx', 'val*', 'return', 1, 'f1',
        'sortby', 'n1', 'ASC')
    row = res[2]
    # get the first result
    env.assertEqual(['f1', 'val1'], row)

    # Test when field is not found
    res = env.cmd('ft.search', 'idx', 'val*', 'return', 1, 'nonexist')
    env.assertEqual(21, len(res))
    env.assertEqual(10, res[0])

    # # Test that we don't crash if we're given the wrong number of fields
    with env.assertResponseError():
        res = env.cmd('ft.search', 'idx', 'val*', 'return', 700, 'nonexist')

def _test_create_options_real(env, *options):
    options = [x for x in options if x]
    has_offsets = 'NOOFFSETS' not in options
    has_fields = 'NOFIELDS' not in options
    has_freqs = 'NOFREQS' not in options

    try:
        env.cmd('ft.drop', 'idx')
        # RS 2.0 ft.drop does not remove documents
        env.flush()
    except Exception as e:
        pass

    options = ['idx'] + options + ['ON', 'HASH', 'schema', 'f1', 'text', 'f2', 'text']
    env.assertCmdOk('ft.create', *options)
    for i in range(10):
        env.assertCmdOk('ft.add', 'idx', 'doc{}'.format(
            i), 0.5, 'fields', 'f1', 'value for {}'.format(i))

    # Query
#     res = env.cmd('ft.search', 'idx', "value for 3")
#     if not has_offsets:
#         env.assertIsNone(res)
#     else:
#         env.assertIsNotNone(res)

    # Frequencies:
    env.assertCmdOk('ft.add', 'idx', 'doc100',
                     1.0, 'fields', 'f1', 'foo bar')
    env.assertCmdOk('ft.add', 'idx', 'doc200', 1.0,
                     'fields', 'f1', ('foo ' * 10) + ' bar')
    res = env.cmd('ft.search', 'idx', 'foo')
    env.assertEqual(2, res[0])
    if has_offsets:
        docname = res[1]
        if has_freqs:
            # changed in minminheap PR. TODO: remove
            env.assertEqual('doc100', docname)
        else:
            env.assertEqual('doc100', docname)

    env.assertCmdOk('ft.add', 'idx', 'doc300',
                     1.0, 'fields', 'f1', 'Hello')
    res = env.cmd('ft.search', 'idx', '@f2:Hello')
    if has_fields:
        env.assertEqual(1, len(res))
    else:
        env.assertEqual(3, len(res))

def testCreationOptions(env):
    from itertools import combinations
    for x in range(1, 5):
        for combo in combinations(('NOOFFSETS', 'NOFREQS', 'NOFIELDS', ''), x):
            _test_create_options_real(env, *combo)

    env.expect('ft.create', 'idx').error()

def testInfoCommand(env):
    from itertools import combinations
    env.expect('ft.create', 'idx', 'ON', 'HASH', 'NOFIELDS', 'schema', 'title', 'text').ok()
    N = 50
    for i in range(N):
        env.expect('ft.add', 'idx', 'doc%d' % i, 1, 'replace', 'fields',
                   'title', 'hello term%d' % i).ok()
    for _ in env.reloadingIterator():
        waitForIndex(env, 'idx')

        res = env.cmd('ft.info', 'idx')
        d = {res[i]: res[i + 1] for i in range(0, len(res), 2)}

        env.assertEqual(d['index_name'], 'idx')
        env.assertEqual(d['index_options'], ['NOFIELDS'])
        env.assertEqual(
            d['attributes'], [['identifier', 'title', 'attribute', 'title', 'type', 'TEXT', 'WEIGHT', '1']])

        if not env.isCluster():
            env.assertEqual(int(d['num_docs']), N)
            env.assertEqual(int(d['num_terms']), N + 1)
            env.assertEqual(int(d['max_doc_id']), N)
            env.assertEqual(int(d['records_per_doc_avg']), 2)
            env.assertEqual(int(d['num_records']), N * 2)

            env.assertGreater(float(d['offset_vectors_sz_mb']), 0)
            env.assertGreater(float(d['key_table_size_mb']), 0)
            env.assertGreater(float(d['inverted_sz_mb']), 0)
            env.assertGreater(float(d['bytes_per_record_avg']), 0)
            env.assertGreater(float(d['doc_table_size_mb']), 0)

    for x in range(1, 6):
        for combo in combinations(('NOOFFSETS', 'NOFREQS', 'NOFIELDS', 'NOHL', ''), x):
            combo = list(filter(None, combo))
            options = combo + ['schema', 'f1', 'text']
            try:
                env.cmd('ft.drop', 'idx')
            except:
                pass
            env.assertCmdOk('ft.create', 'idx', 'ON', 'HASH', *options)
            info = env.cmd('ft.info', 'idx')
            ix = info.index('index_options')
            env.assertFalse(ix == -1)

            opts = info[ix + 1]
            # make sure that an empty opts string returns no options in
            # info
            if not combo:
                env.assertEqual([], opts)

            for option in filter(None, combo):
                env.assertTrue(option in opts)

def testInfoCommandImplied(env):
    ''' Test that NOHL is implied by NOOFFSETS '''
    env.assertCmdOk('ft.create', 'idx', 'ON', 'HASH', 'NOOFFSETS', 'schema', 'f1', 'text')
    res = env.cmd('ft.info', 'idx')
    d = {res[i]: res[i + 1] for i in range(0, len(res), 2)}
    env.assertNotEqual(-1, d['index_options'].index('NOOFFSETS'))
    env.assertNotEqual(-1, d['index_options'].index('NOHL'))

def testNoStem(env):
    env.cmd('ft.create', 'idx', 'ON', 'HASH',
            'schema', 'body', 'text', 'name', 'text', 'nostem')
    if not env.isCluster():
        # todo: change it to be more generic to pass on isCluster
        res = env.cmd('ft.info', 'idx')
        env.assertEqual(res[7][1][8], 'NOSTEM')
    for _ in env.reloadingIterator():
        waitForIndex(env, 'idx')
        try:
            env.cmd('ft.del', 'idx', 'doc')
        except redis.ResponseError:
            pass

        # Insert a document
        env.assertCmdOk('ft.add', 'idx', 'doc', 1.0, 'fields',
                         'body', "located",
                         'name', "located")

        # Now search for the fields
        res_body = env.cmd('ft.search', 'idx', '@body:location')
        res_name = env.cmd('ft.search', 'idx', '@name:location')
        env.assertEqual(0, res_name[0])
        env.assertEqual(1, res_body[0])

def testSortbyMissingField(env):
    # GH Issue 131
    #
    env.cmd('ft.create', 'ix', 'ON', 'HASH', 'schema', 'txt',
             'text', 'num', 'numeric', 'sortable')
    env.cmd('ft.add', 'ix', 'doc1', 1.0, 'fields', 'txt', 'foo', 'noexist', 3.14)

    env.expect('ft.search', 'ix', 'foo', 'sortby', 'num')                       \
        .equal([1, 'doc1', ['txt', 'foo', 'noexist', '3.14']])
    env.expect('ft.search', 'ix', 'foo', 'sortby', 'noexist').error()           \
        .contains('Property `noexist` not loaded nor in schema')

    env.expect('ft.aggregate', 'ix', 'foo', 'load', 2, '@__key', '@num', 'sortby', 2, '@num', 'asc')            \
        .equal([1, ['__key', 'doc1']])
    env.expect('ft.aggregate', 'ix', 'foo', 'load', 2, '@__key', '@noexist', 'sortby', 2, '@noexist', 'asc')    \
        .equal([1, ['__key', 'doc1', 'noexist', '3.14']])

def testParallelIndexing(env):
    # GH Issue 207
    env.cmd('ft.create', 'idx', 'ON', 'HASH', 'schema', 'txt', 'text')
    from threading import Thread
    env.getConnection()
    ndocs = 100

    def runner(tid):
        cli = env.getConnection()
        for num in range(ndocs):
            cli.execute_command('ft.add', 'idx', 'doc{}_{}'.format(tid, num), 1.0,
                                'fields', 'txt', 'hello world' * 20)
    ths = []
    for tid in range(10):
        ths.append(Thread(target=runner, args=(tid,)))

    [th.start() for th in ths]
    [th.join() for th in ths]
    res = env.cmd('ft.info', 'idx')
    d = {res[i]: res[i + 1] for i in range(0, len(res), 2)}
    env.assertEqual(1000, int(d['num_docs']))

def testDoubleAdd(env):
    # Tests issue #210
    env.cmd('ft.create', 'idx', 'ON', 'HASH', 'schema', 'txt', 'text')
    env.cmd('ft.add', 'idx', 'doc1', 1.0, 'fields', 'txt', 'hello world')
    with env.assertResponseError():
        env.cmd('ft.add', 'idx', 'doc1', 1.0,
                 'fields', 'txt', 'goodbye world')

    env.assertEqual('hello world', env.cmd('ft.get', 'idx', 'doc1')[1])
    env.assertEqual(0, env.cmd('ft.search', 'idx', 'goodbye')[0])
    env.assertEqual(1, env.cmd('ft.search', 'idx', 'hello')[0])

    # Now with replace
    env.cmd('ft.add', 'idx', 'doc1', 1.0, 'replace',
             'fields', 'txt', 'goodbye world')
    env.assertEqual(1, env.cmd('ft.search', 'idx', 'goodbye')[0])
    env.assertEqual(0, env.cmd('ft.search', 'idx', 'hello')[0])
    env.assertEqual('goodbye world', env.cmd('ft.get', 'idx', 'doc1')[1])

def testConcurrentErrors(env):
    # Workaround for: Can't pickle local object 'testConcurrentErrors.<locals>.thrfn'
    if sys.version_info >= (3, 8):
        env.skip()

    from multiprocessing import Process
    import random

    env.cmd('ft.create', 'idx', 'ON', 'HASH', 'schema', 'txt', 'text')
    docs_per_thread = 100
    num_threads = 50

    docIds = ['doc{}'.format(x) for x in range(docs_per_thread)]

    def thrfn():
        myIds = docIds[::]
        random.shuffle(myIds)
        cli = env.getConnection()
        with cli.pipeline(transaction=False) as pl:
            for x in myIds:
                pl.execute_command('ft.add', 'idx', x, 1.0,
                                   'fields', 'txt', ' hello world ' * 50)
            try:
                pl.execute()
            except Exception as e:
                pass
                # print e

    thrs = [Process(target=thrfn) for x in range(num_threads)]
    [th.start() for th in thrs]
    [th.join() for th in thrs]
    res = env.cmd('ft.info', 'idx')
    d = {res[i]: res[i + 1] for i in range(0, len(res), 2)}
    env.assertEqual(100, int(d['num_docs']))

def testBinaryKeys(env):
    env.cmd('ft.create', 'idx', 'ON', 'HASH', 'schema', 'txt', 'text')
    # Insert a document
    env.cmd('ft.add', 'idx', 'Hello', 1.0, 'fields', 'txt', 'NoBin match')
    env.cmd('ft.add', 'idx', 'Hello\x00World', 1.0, 'fields', 'txt', 'Bin match')
    for _ in env.reloadingIterator():
        waitForIndex(env, 'idx')
        exp = [2, 'Hello\x00World', ['txt', 'Bin match'], 'Hello', ['txt', 'NoBin match']]
        res = env.cmd('ft.search', 'idx', 'match')
        for r in res:
            env.assertContains(r, exp)

@skip(cluster=True)
def testNonDefaultDb(env):
    # Should be ok
    env.cmd('FT.CREATE', 'idx1', 'ON', 'HASH', 'schema', 'txt', 'text')
    try:
        env.cmd('SELECT 1')
    except redis.ResponseError:
        return

    # Should fail
    with env.assertResponseError():
        env.cmd('FT.CREATE', 'idx2', 'ON', 'HASH', 'schema', 'txt', 'text')

def testDuplicateNonspecFields(env):
    env.expect('FT.CREATE', 'idx', 'ON', 'HASH', 'schema', 'txt', 'text').ok()
    env.expect('FT.ADD', 'idx', 'doc', 1.0, 'fields',
                'txt', 'foo', 'f1', 'f1val', 'f1', 'f1val2', 'F1', 'f1Val3').ok()
    res = env.cmd('ft.get', 'idx', 'doc')
    res = {res[i]: res[i + 1] for i in range(0, len(res), 2)}
    env.assertTrue(res['f1'] in ('f1val', 'f1val2'))
    env.assertEqual('f1Val3', res['F1'])

def testDuplicateFields(env):
    # As of RS 2.0 it is allowed. only latest field will be saved and indexed
    env.cmd('FT.CREATE', 'idx', 'ON', 'HASH',
            'SCHEMA', 'txt', 'TEXT', 'num', 'NUMERIC', 'SORTABLE')

    env.expect('FT.ADD', 'idx', 'doc', 1.0, 'FIELDS',
        'txt', 'foo', 'txt', 'bar', 'txt', 'baz').ok()
    env.expect('FT.SEARCH idx *').equal([1, 'doc', ['txt', 'baz']])

def testDuplicateSpec(env):
    with env.assertResponseError():
        env.cmd('FT.CREATE', 'idx', 'ON', 'HASH',
                'SCHEMA', 'f1', 'text', 'n1', 'numeric', 'f1', 'text')

def testSortbyMissingFieldSparse(env):
    # Note, the document needs to have one present sortable field in
    # order for the indexer to give it a sort vector
    env.cmd('ft.create', 'idx', 'ON', 'HASH',
            'SCHEMA', 'lastName', 'text', 'SORTABLE', 'firstName', 'text', 'SORTABLE')
    env.cmd('ft.add', 'idx', 'doc1', 1.0, 'fields', 'lastName', 'mark')
    waitForIndex(env, 'idx')
    res = env.cmd('ft.search', 'idx', 'mark', 'WITHSORTKEYS', "SORTBY",
                   "firstName", "ASC", "limit", 0, 100)
    # commented because we don't filter out exclusive sortby fields
    # env.assertEqual([1, 'doc1', None, ['lastName', 'mark']], res)

def testLanguageField(env):
    env.cmd('FT.CREATE', 'idx', 'ON', 'HASH', 'SCHEMA', 'language', 'TEXT')
    env.cmd('FT.ADD', 'idx', 'doc1', 1.0,
             'FIELDS', 'language', 'gibberish')
    res = env.cmd('FT.SEARCH', 'idx', 'gibberish')
    env.assertEqual([1, 'doc1', ['language', 'gibberish']], res)
    # The only way I can verify that LANGUAGE is parsed twice is ensuring we
    # provide a wrong language. This is much easier to test than trying to
    # figure out how a given word is stemmed
    with env.assertResponseError():
        env.cmd('FT.ADD', 'idx', 'doc1', 1.0, 'LANGUAGE',
                 'blah', 'FIELDS', 'language', 'gibber')

def testUninitSortvector(env):
    # This would previously crash
    env.cmd('FT.CREATE', 'idx', 'ON', 'HASH', 'SCHEMA', 'f1', 'TEXT')
    for x in range(2000):
        env.cmd('FT.ADD', 'idx', 'doc{}'.format(
            x), 1.0, 'FIELDS', 'f1', 'HELLO')

    env.broadcast('SAVE')
    for x in range(10):
        env.broadcast('DEBUG RELOAD')


def normalize_row(row):
    return to_dict(row)

def assertResultsEqual(env, exp, got, inorder=True):
    from pprint import pprint
    # pprint(exp)
    # pprint(got)
    env.assertEqual(exp[0], got[0])
    env.assertEqual(len(exp), len(got))

    exp = list(grouper(exp[1:], 2))
    got = list(grouper(got[1:], 2))

    for x in range(len(exp)):
        exp_did, exp_fields = exp[x]
        got_did, got_fields = got[x]
        env.assertEqual(exp_did, got_did, message="at position {}".format(x))
        got_fields = to_dict(got_fields)
        exp_fields = to_dict(exp_fields)
        env.assertEqual(exp_fields, got_fields, message="at position {}".format(x))

def testAlterIndex(env):
    env.cmd('FT.CREATE', 'idx', 'ON', 'HASH', 'SCHEMA', 'f1', 'TEXT')
    env.cmd('FT.ADD', 'idx', 'doc1', 1.0, 'FIELDS', 'f1', 'hello', 'f2', 'world')
    env.cmd('FT.ALTER', 'idx', 'SCHEMA', 'ADD', 'f2', 'TEXT')
    waitForIndex(env, 'idx')
    env.cmd('FT.ADD', 'idx', 'doc2', 1.0, 'FIELDS', 'f1', 'hello', 'f2', 'world')

    # RS 2.0 reindex and after reload both documents are found
    # for _ in env.reloadingIterator():
    res = env.cmd('FT.SEARCH', 'idx', 'world')
    env.assertEqual(toSortedFlatList(res), toSortedFlatList([2, 'doc2', ['f1', 'hello', 'f2', 'world'], 'doc1', ['f1', 'hello', 'f2', 'world']]))
    # env.assertEqual([1, 'doc2', ['f1', 'hello', 'f2', 'world']], ret)

    env.cmd('FT.ALTER', 'idx', 'SCHEMA', 'ADD', 'f3', 'TEXT', 'SORTABLE')
    for x in range(10):
        env.cmd('FT.ADD', 'idx', 'doc{}'.format(x + 3), 1.0,
                 'FIELDS', 'f1', 'hello', 'f3', 'val{}'.format(x))

    for _ in env.reloadingIterator():
        waitForIndex(env, 'idx')
        # Test that sortable works
        res = env.cmd('FT.SEARCH', 'idx', 'hello', 'SORTBY', 'f3', 'DESC')
        exp = [12, 'doc12', ['f1', 'hello', 'f3', 'val9'], 'doc11', ['f1', 'hello', 'f3', 'val8'],
                   'doc10', ['f1', 'hello', 'f3', 'val7'], 'doc9',  ['f1', 'hello', 'f3', 'val6'],
                   'doc8',  ['f1', 'hello', 'f3', 'val5'], 'doc7',  ['f1', 'hello', 'f3', 'val4'],
                   'doc6',  ['f1', 'hello', 'f3', 'val3'], 'doc5',  ['f1', 'hello', 'f3', 'val2'],
                   'doc4',  ['f1', 'hello', 'f3', 'val1'], 'doc3',  ['f1', 'hello', 'f3', 'val0']]
        assertResultsEqual(env, exp, res)

    # Test that we can add a numeric field
    env.cmd('FT.ALTER', 'idx', 'SCHEMA', 'ADD', 'n1', 'NUMERIC')
    env.cmd('FT.ADD', 'idx', 'docN1', 1.0, 'FIELDS', 'n1', 50)
    env.cmd('FT.ADD', 'idx', 'docN2', 1.0, 'FIELDS', 'n1', 250)
    for _ in env.reloadingIterator():
        waitForIndex(env, 'idx')
        res = env.cmd('FT.SEARCH', 'idx', '@n1:[0 100]')
        env.assertEqual([1, 'docN1', ['n1', '50']], res)

    env.expect('FT.ALTER', 'idx', 'SCHEMA', 'NOT_ADD', 'f2', 'TEXT').error()
    env.expect('FT.ALTER', 'idx', 'SCHEMA', 'ADD').error()
    env.expect('FT.ALTER', 'idx', 'SCHEMA', 'ADD', 'f2').error()
    env.expect('FT.ALTER', 'idx', 'ADD', 'SCHEMA', 'f2', 'TEXT').error()
    env.expect('FT.ALTER', 'idx', 'f2', 'TEXT').error()

def testAlterValidation(env):
    # Test that constraints for ALTER comand
    env.cmd('FT.CREATE', 'idx1', 'ON', 'HASH', 'SCHEMA', 'f0', 'TEXT')
    for x in range(1, 32):
        env.cmd('FT.ALTER', 'idx1', 'SCHEMA', 'ADD', 'f{}'.format(x), 'TEXT')
    # OK for now.

    # Should be too many indexes
    env.assertRaises(redis.ResponseError, env.cmd, 'FT.ALTER',
                      'idx1', 'SCHEMA', 'ADD', 'tooBig', 'TEXT')

    env.cmd('FT.CREATE', 'idx2', 'MAXTEXTFIELDS', 'ON', 'HASH', 'SCHEMA', 'f0', 'TEXT')
    # print env.cmd('FT.INFO', 'idx2')
    for x in range(1, 50):
        env.cmd('FT.ALTER', 'idx2', 'SCHEMA', 'ADD', 'f{}'.format(x + 1), 'TEXT')

    env.cmd('FT.ADD', 'idx2', 'doc1', 1.0, 'FIELDS', 'f50', 'hello')
    for _ in env.reloadingIterator():
        waitForIndex(env, 'idx2')
        ret = env.cmd('FT.SEARCH', 'idx2', '@f50:hello')
        env.assertEqual([1, 'doc1', ['f50', 'hello']], ret)

    env.cmd('FT.CREATE', 'idx3', 'ON', 'HASH', 'SCHEMA', 'f0', 'text')
    # Try to alter the index with garbage
    env.assertRaises(redis.ResponseError, env.cmd, 'FT.ALTER', 'idx3',
                      'SCHEMA', 'ADD', 'f1', 'TEXT', 'f2', 'garbage')
    ret = to_dict(env.cmd('ft.info', 'idx3'))
    env.assertEqual(1, len(ret['attributes']))

    env.assertRaises(redis.ResponseError, env.cmd, 'FT.ALTER',
                      'nonExist', 'SCHEMA', 'ADD', 'f1', 'TEXT')

    # test with no fields!
    env.assertRaises(redis.ResponseError, env.cmd, 'FT.ALTER', 'idx2', 'SCHEMA', 'ADD')

    # test with no fields!
    env.assertRaises(redis.ResponseError, env.cmd, 'FT.ALTER', 'idx2', 'SCHEMA', 'ADD')

def testIssue366_2(env):
    # FT.CREATE atest SCHEMA textfield TEXT numfield NUMERIC
    # FT.ADD atest anId 1 PAYLOAD '{"hello":"world"}' FIELDS textfield sometext numfield 1234
    # FT.ADD atest anId 1 PAYLOAD '{"hello":"world2"}' REPLACE PARTIAL FIELDS numfield 1111
    # shutdown
    env.cmd('FT.CREATE', 'idx1', 'ON', 'HASH',
            'SCHEMA', 'textfield', 'TEXT', 'numfield', 'NUMERIC')
    env.cmd('FT.ADD', 'idx1', 'doc1', 1, 'PAYLOAD', '{"hello":"world"}',
             'FIELDS', 'textfield', 'sometext', 'numfield', 1234)
    env.cmd('ft.add', 'idx1', 'doc1', 1,
             'PAYLOAD', '{"hello":"world2"}',
             'REPLACE', 'PARTIAL',
             'FIELDS', 'textfield', 'sometext', 'numfield', 1111)
    for _ in env.reloadingIterator():
        pass  #

def testReplaceReload(env):
    env.cmd('FT.CREATE', 'idx2', 'ON', 'HASH',
            'SCHEMA', 'textfield', 'TEXT', 'numfield', 'NUMERIC')
    # Create a document and then replace it.
    env.cmd('FT.ADD', 'idx2', 'doc2', 1.0, 'FIELDS', 'textfield', 's1', 'numfield', 99)
    env.cmd('FT.ADD', 'idx2', 'doc2', 1.0, 'REPLACE', 'PARTIAL',
             'FIELDS', 'textfield', 's100', 'numfield', 990)
    env.dumpAndReload()
    # RDB Should still be fine

    env.cmd('FT.ADD', 'idx2', 'doc2', 1.0, 'REPLACE', 'PARTIAL',
             'FIELDS', 'textfield', 's200', 'numfield', 1090)
    doc = to_dict(env.cmd('FT.GET', 'idx2', 'doc2'))
    env.assertEqual('s200', doc['textfield'])
    env.assertEqual('1090', doc['numfield'])


# command = 'FT.CREATE idx SCHEMA '
# for i in range(255):
#     command += 't%d NUMERIC SORTABLE ' % i
# command = command[:-1]
# env.cmd(command)
# env.cmd('save')
# // reload from ...
# env.cmd('FT.ADD idx doc1 1.0 FIELDS t0 1')
def testIssue417(env):
    command = ['ft.create', 'idx', 'ON', 'HASH', 'schema']
    for x in range(255):
        command += ['t{}'.format(x), 'numeric', 'sortable']
    command = command[:-1]
    env.cmd(*command)
    for _ in env.reloadingIterator():
        waitForIndex(env, 'idx')
        try:
            env.cmd('FT.ADD', 'idx', 'doc1', '1.0', 'FIELDS', 't0', '1')
        except redis.ResponseError as e:
            env.assertTrue('already' in str(e))

# >FT.CREATE myIdx SCHEMA title TEXT WEIGHT 5.0 body TEXT url TEXT
# >FT.ADD myIdx doc1 1.0 FIELDS title "hello world" body "lorem ipsum" url "www.google.com"
# >FT.SEARCH myIdx "no-as"
# Could not connect to Redis at 127.0.0.1:6379: Connection refused
# >FT.SEARCH myIdx "no-as"
# (error) Unknown Index name
def testIssue422(env):
    env.cmd('ft.create', 'myIdx', 'ON', 'HASH', 'schema',
             'title', 'TEXT', 'WEIGHT', '5.0',
             'body', 'TEXT',
             'url', 'TEXT')
    env.cmd('ft.add', 'myIdx', 'doc1', '1.0', 'FIELDS', 'title', 'hello world', 'bod', 'lorem ipsum', 'url', 'www.google.com')
    rv = env.cmd('ft.search', 'myIdx', 'no-as')
    env.assertEqual([0], rv)

def testIssue446(env):
    env.cmd('ft.create', 'myIdx', 'ON', 'HASH', 'schema',
             'title', 'TEXT', 'SORTABLE')
    env.cmd('ft.add', 'myIdx', 'doc1', '1.0', 'fields', 'title', 'hello world', 'body', 'lorem ipsum', 'url', '"www.google.com')
    rv = env.cmd('ft.search', 'myIdx', 'hello', 'limit', '0', '0')
    env.assertEqual([1], rv)

    # Related - issue 635
    env.cmd('ft.add', 'myIdx', 'doc2', '1.0', 'fields', 'title', 'hello')
    rv = env.cmd('ft.search', 'myIdx', 'hello', 'limit', '0', '0')
    env.assertEqual([2], rv)

@skip(cluster=True)
def testTimeout(env):
    if VALGRIND:
        env.skip()

    num_range = 20000
    env.cmd(config_cmd(), 'set', 'timeout', '1')
    env.cmd(config_cmd(), 'set', 'maxprefixexpansions', num_range)

    env.cmd('ft.create', 'myIdx', 'schema', 't', 'TEXT', 'geo', 'GEO')
    for i in range(num_range):
        env.expect('HSET', 'doc%d'%i, 't', 'aa' + str(i), 'geo', str(i/10000) + ',' + str(i/1000))

    env.expect('ft.search', 'myIdx', 'aa*|aa*|aa*|aa* aa*', 'limit', '0', '0').noEqual([num_range])

    env.expect(config_cmd(), 'set', 'on_timeout', 'fail').ok()
    env.expect('ft.search', 'myIdx', 'aa*|aa*|aa*|aa* aa*', 'limit', '0', '0') \
       .contains('Timeout limit was reached')

    # test `TIMEOUT` param in query
    res = env.cmd('ft.search', 'myIdx', '*', 'TIMEOUT', 20000)
    env.assertEqual(res[0], num_range)
    env.expect('ft.search', 'myIdx', 'aa*|aa*|aa*|aa* aa*', 'TIMEOUT', '1')    \
        .error().contains('Timeout limit was reached')

    env.expect('ft.aggregate', 'myIdx', 'aa*|aa*|aa*|aa* aa*', 'TIMEOUT').error()
    env.expect('ft.aggregate', 'myIdx', 'aa*|aa*|aa*|aa* aa*', 'TIMEOUT', -1).error()
    env.expect('ft.aggregate', 'myIdx', 'aa*|aa*|aa*|aa* aa*', 'TIMEOUT', 'STR').error()

    # check no time w/o sorter/grouper
    env.expect(
        'FT.AGGREGATE', 'myIdx', '*',
        'LOAD', 1, 'geo',
        'APPLY', 'geodistance(@geo, "0.1,-0.1")', 'AS', 'geodistance1',
        'APPLY', 'geodistance(@geo, "0.11,-0.11")', 'AS', 'geodistance2',
        'APPLY', 'geodistance(@geo, "0.1,-0.1")', 'AS', 'geodistance3',
        'APPLY', 'geodistance(@geo, "0.11,-0.11")', 'AS', 'geodistance4',
        'APPLY', 'geodistance(@geo, "0.1,-0.1")', 'AS', 'geodistance5',
        'TIMEOUT', '1'
    ).error().contains('Timeout limit was reached')

    # test grouper
    env.expect('FT.AGGREGATE', 'myIdx', 'aa*|aa*',
               'LOAD', 1, 't',
               'GROUPBY', 1, '@t',
               'APPLY', 'contains(@t, "a1")', 'AS', 'contain1',
               'APPLY', 'contains(@t, "a1")', 'AS', 'contain2',
               'APPLY', 'contains(@t, "a1")', 'AS', 'contain3',
               'TIMEOUT', '1') \
       .contains('Timeout limit was reached')

    # test sorter
    env.expect('FT.AGGREGATE', 'myIdx', 'aa*|aa*',
               'LOAD', 1, 't',
               'SORTBY', 1, '@t',
               'APPLY', 'contains(@t, "a1")', 'AS', 'contain1',
               'APPLY', 'contains(@t, "a1")', 'AS', 'contain2',
               'APPLY', 'contains(@t, "a1")', 'AS', 'contain3',
               'TIMEOUT', '1') \
       .contains('Timeout limit was reached')

    # test cursor
    env.expect(
        'FT.AGGREGATE', 'myIdx', 'aa*', 'WITHCURSOR', 'COUNT', num_range, 'TIMEOUT', 1
    ).error().contains('Timeout limit was reached')

@skip(cluster=True)
def testTimeoutOnSorter(env):
    conn = getConnectionByEnv(env)
    env.cmd(config_cmd(), 'set', 'timeout', '1')
    pl = conn.pipeline()

    env.cmd('ft.create', 'idx', 'SCHEMA', 'n', 'numeric', 'SORTABLE')

    elements = 1024 * 64
    for i in range(elements):
        pl.execute_command('hset', i, 'n', i)
        if i % 10000 == 0:
            pl.execute()
    pl.execute()

    res = env.cmd('ft.search', 'idx', '*', 'SORTBY', 'n', 'DESC')
    env.assertGreater(elements, res[0])
    env.assertGreater(len(res), 2)

def testAlias(env):
    conn = getConnectionByEnv(env)
    env.cmd('ft.create', 'idx', 'ON', 'HASH', 'PREFIX', 1, 'doc1', 'schema', 't1', 'text')
    env.cmd('ft.create', 'idx2', 'ON', 'HASH', 'PREFIX', 1, 'doc2', 'schema', 't1', 'text')

    env.expect('ft.aliasAdd', 'myIndex').error()
    env.expect('ft.aliasupdate', 'fake_alias', 'imaginary_alias', 'Too_many_args').error()
    env.cmd('ft.aliasAdd', 'myIndex', 'idx')
    env.cmd('ft.add', 'myIndex', 'doc1', 1.0, 'fields', 't1', 'hello')
    r = env.cmd('ft.search', 'idx', 'hello')
    env.assertEqual([1, 'doc1', ['t1', 'hello']], r)
    r2 = env.cmd('ft.search', 'myIndex', 'hello')
    env.assertEqual(r, r2)

    # try to add the same alias again; should be an error
    env.expect('ft.aliasAdd', 'myIndex', 'idx2').error()
    env.expect('ft.aliasAdd', 'alias2', 'idx').noError()
    # now delete the index
    env.cmd('ft.drop', 'myIndex')
    # RS2 does not delete doc on ft.drop
    conn.execute_command('DEL', 'doc1')

    # index list should be cleared now. This can be tested by trying to alias
    # the old alias to different index
    env.cmd('ft.aliasAdd', 'myIndex', 'idx2')
    env.cmd('ft.aliasAdd', 'alias2', 'idx2')
    env.cmd('ft.add', 'myIndex', 'doc2', 1.0, 'fields', 't1', 'hello')
    r = env.cmd('ft.search', 'alias2', 'hello')
    env.assertEqual([1, 'doc2', ['t1', 'hello']], r)

    # check that aliasing one alias to another returns an error. This will
    # end up being confusing
    env.expect('ft.aliasAdd', 'alias3', 'myIndex').error()

    # check that deleting the alias works as expected
    env.expect('ft.aliasDel', 'myIndex').noError()
    env.expect('ft.search', 'myIndex', 'foo').error()

    # create a new index and see if we can use the old name
    env.cmd('ft.create', 'idx3', 'ON', 'HASH', 'PREFIX', 1, 'doc3', 'schema', 't1', 'text')
    env.cmd('ft.add', 'idx3', 'doc3', 1.0, 'fields', 't1', 'foo')
    env.cmd('ft.aliasAdd', 'myIndex', 'idx3')
    # also, check that this works in rdb save
    for _ in env.reloadingIterator():
        waitForIndex(env, 'myIndex')
        r = env.cmd('ft.search', 'myIndex', 'foo')
        env.assertEqual([1, 'doc3', ['t1', 'foo']], r)

    # Check that we can move an alias from one index to another
    env.cmd('ft.aliasUpdate', 'myIndex', 'idx2')
    r = env.cmd('ft.search', 'myIndex', "hello")
    env.assertEqual([1, 'doc2', ['t1', 'hello']], r)

    # Test that things like ft.get, ft.aggregate, etc. work
    r = env.cmd('ft.get', 'myIndex', 'doc2')
    env.assertEqual(['t1', 'hello'], r)

    r = env.cmd('ft.aggregate', 'myIndex', 'hello', 'LOAD', '1', '@t1')
    env.assertEqual([1, ['t1', 'hello']], r)

    # Test update
    env.expect('ft.aliasAdd', 'updateIndex', 'idx3')
    env.expect('ft.aliasUpdate', 'updateIndex', 'fake_idx')

    r = env.cmd('ft.del', 'idx2', 'doc2')
    env.assertEqual(1, r)
    env.expect('ft.aliasdel').error()
    env.expect('ft.aliasdel', 'myIndex', 'yourIndex').error()
    env.expect('ft.aliasdel', 'non_existing_alias').error()

    # Test index alias with the same length as the original (MOD 5945)
    env.expect('FT.ALIASADD', 'temp', 'idx3').ok()
    r = env.cmd('ft.search', 'temp', 'foo')
    env.assertEqual([1, 'doc3', ['t1', 'foo']], r)

def testNoCreate(env):
    env.cmd('ft.create', 'idx', 'ON', 'HASH', 'schema', 'f1', 'text')
    env.expect('ft.add', 'idx', 'schema', 'f1').error()
    env.expect('ft.add', 'idx', 'doc1', 1, 'nocreate', 'fields', 'f1', 'hello').error()
    env.expect('ft.add', 'idx', 'doc1', 1, 'replace', 'nocreate', 'fields', 'f1', 'hello').error()
    env.expect('ft.add', 'idx', 'doc1', 1, 'replace', 'fields', 'f1', 'hello').noError()
    env.expect('ft.add', 'idx', 'doc1', 1, 'replace', 'nocreate', 'fields', 'f1', 'world').noError()

def testSpellCheck(env):
    env.cmd('FT.CREATE', 'idx', 'ON', 'HASH', 'SCHEMA', 'report', 'TEXT')
    env.cmd('FT.ADD', 'idx', 'doc1', 1.0, 'FIELDS', 'report', 'report content')
    rv = env.cmd('FT.SPELLCHECK', 'idx', '111111')
    env.assertEqual([['TERM', '111111', []]], rv)
    if not env.isCluster():
        rv = env.cmd('FT.SPELLCHECK', 'idx', '111111', 'FULLSCOREINFO')
        env.assertEqual([1, ['TERM', '111111', []]], rv)

# Standalone functionality
def testIssue484(env):
# Issue with split
# 127.0.0.1:6379> ft.drop productSearch1
# OK
# 127.0.0.1:6379> "FT.CREATE" "productSearch1" "NOSCOREIDX" "SCHEMA" "productid" "TEXT" "categoryid" "TEXT"  "color" "TEXT" "timestamp" "NUMERIC"
# OK
# 127.0.0.1:6379> "FT.ADD" "productSearch1" "GUID1" "1.0" "REPLACE" "FIELDS" "productid" "1" "categoryid" "cars" "color" "blue" "categoryType" 0
# OK
# 127.0.0.1:6379> "FT.ADD" "productSearch1" "GUID2" "1.0" "REPLACE" "FIELDS" "productid" "1" "categoryid" "small cars" "color" "white" "categoryType" 0
# OK
# 127.0.0.1:6379> "FT.ADD" "productSearch1" "GUID3" "1.0" "REPLACE" "FIELDS" "productid" "2" "categoryid" "Big cars" "color" "white" "categoryType" 0
# OK
# 127.0.0.1:6379> "FT.ADD" "productSearch1" "GUID4" "1.0" "REPLACE" "FIELDS" "productid" "2" "categoryid" "Big cars" "color" "green" "categoryType" 0
# OK
# 127.0.0.1:6379> "FT.ADD" "productSearch1" "GUID5" "1.0" "REPLACE" "FIELDS" "productid" "3" "categoryid" "cars" "color" "blue" "categoryType" 0
# OK
# 127.0.0.1:6379>  FT.AGGREGATE productSearch1 * load 2 @color @categoryid APPLY "split(format(\"%s-%s\",@color,@categoryid),\"-\")" as value GROUPBY 1 @value REDUCE COUNT 0 as value_count
    env.cmd('ft.create', 'productSearch1', 'noscoreidx', 'ON', 'HASH', 'schema', 'productid',
            'text', 'categoryid', 'text', 'color', 'text', 'timestamp', 'numeric')
    env.cmd('ft.add', 'productSearch1', 'GUID1', '1.0', 'REPLACE', 'FIELDS', 'productid', '1', 'categoryid', 'cars', 'color', 'blue', 'categoryType', 0)
    env.cmd('ft.add', 'productSearch1', 'GUID2', '1.0', 'REPLACE', 'FIELDS', 'productid', '1', 'categoryid', 'small cars', 'color', 'white', 'categoryType', 0)
    env.cmd('ft.add', 'productSearch1', 'GUID3', '1.0', 'REPLACE', 'FIELDS', 'productid', '2', 'categoryid', 'Big cars', 'color', 'white', 'categoryType', 0)
    env.cmd('ft.add', 'productSearch1', 'GUID4', '1.0', 'REPLACE', 'FIELDS', 'productid', '2', 'categoryid', 'Big cars', 'color', 'green', 'categoryType', 0)
    env.cmd('ft.add', 'productSearch1', 'GUID5', '1.0', 'REPLACE', 'FIELDS', 'productid', '3', 'categoryid', 'cars', 'color', 'blue', 'categoryType', 0)
    res = env.cmd('FT.AGGREGATE', 'productSearch1', '*',
        'load', '2', '@color', '@categoryid',
        'APPLY', 'split(format("%s-%s",@color,@categoryid),"-")', 'as', 'value',
        'GROUPBY', '1', '@value',
        'REDUCE', 'COUNT', '0', 'as', 'value_count',
        'SORTBY', '4', '@value_count', 'DESC', '@value', 'ASC')
    expected = [6, ['value', 'white', 'value_count', '2'], ['value', 'cars', 'value_count', '2'], ['value', 'small cars', 'value_count', '1'], ['value', 'blue', 'value_count', '2'], ['value', 'Big cars', 'value_count', '2'], ['value', 'green', 'value_count', '1']]
    env.assertEqual(toSortedFlatList(expected), toSortedFlatList(res))

    for var in expected:
        env.assertContains(var, res)

def testIssue501(env):
    env.cmd('FT.CREATE', 'incidents', 'ON', 'HASH', 'SCHEMA', 'report', 'TEXT')
    env.cmd('FT.ADD', 'incidents', 'doc1', 1.0, 'FIELDS', 'report', 'report content')
    env.cmd('FT.DICTADD', 'slang', 'timmies', 'toque', 'toonie', 'serviette', 'kerfuffle', 'chesterfield')
    rv = env.cmd('FT.SPELLCHECK', 'incidents', 'qqqqqqqqqqqqqqqqqqqqqqqqqqqqqqqqqqqqqqqqqqqqqqqqqqqqqqqqqqqqqqqqqqqqqqqqqqqqqqqqqqqqqqqqqqqqqqqqqqqqq',
        'TERMS', 'INCLUDE', 'slang', 'TERMS', 'EXCLUDE', 'slang')
    env.assertEqual("qqqqqqqqqqqqqqqqqqqqqqqqqqqqqqqqqqqqqqqqqqqqqqqqqqqqqqqqqqqqqqqqqqqqqqqqqqqqqqqqqqqqqqqqqqqqqqqqqqqqq", rv[0][1])
    env.assertEqual([], rv[0][2])

    env.expect('FT.SPELLCHECK', 'incidents', 'qqqqqqqqqqqqqqqqqqqqqqqqqqqqqqqqqqqqqqqqqqqqqqqqqqqqqqqqqqqqqqqqqqqqqqqqqqqqqqqqqqqqqqqqqqqqqqqqqqqqq',
        'TERMS', 'FAKE_COMMAND', 'slang').error()

def testIssue589(env):
    env.cmd('FT.CREATE', 'incidents', 'ON', 'HASH', 'SCHEMA', 'report', 'TEXT')
    env.cmd('FT.ADD', 'incidents', 'doc1', 1.0, 'FIELDS', 'report', 'report content')
    env.expect('FT.SPELLCHECK', 'incidents', 'report :').error().contains("Syntax error at offset")

def testIssue621(env):
    env.expect('ft.create', 'test', 'ON', 'HASH', 'SCHEMA', 'uuid', 'TAG', 'title', 'TEXT').equal('OK')
    env.expect('ft.add', 'test', 'a', '1', 'REPLACE', 'PARTIAL', 'FIELDS', 'uuid', 'foo', 'title', 'bar').equal('OK')
    env.expect('ft.add', 'test', 'a', '1', 'REPLACE', 'PARTIAL', 'FIELDS', 'title', 'bar').equal('OK')
    res = env.cmd('ft.search', 'test', '@uuid:{foo}')
    env.assertEqual(toSortedFlatList(res), toSortedFlatList([1, 'a', ['uuid', 'foo', 'title', 'bar']]))

# Server crash on doc names that conflict with index keys #666
# again this test is not relevant cause index is out of key space
# def testIssue666(env):
#     # We cannot reliably determine that any error will occur in cluster mode
#     # because of the key name
#     env.skipOnCluster()

#     env.cmd('ft.create', 'foo', 'schema', 'bar', 'text')
#     env.cmd('ft.add', 'foo', 'mydoc', 1, 'fields', 'bar', 'one two three')

#     # crashes here
#     with env.assertResponseError():
#         env.cmd('ft.add', 'foo', 'ft:foo/two', '1', 'fields', 'bar', 'four five six')
#     # try with replace:
#     with env.assertResponseError():
#         env.cmd('ft.add', 'foo', 'ft:foo/two', '1', 'REPLACE',
#             'FIELDS', 'bar', 'four five six')
#     with env.assertResponseError():
#         env.cmd('ft.add', 'foo', 'idx:foo', '1', 'REPLACE',
#             'FIELDS', 'bar', 'four five six')

#     env.cmd('ft.add', 'foo', 'mydoc1', 1, 'fields', 'bar', 'four five six')

# 127.0.0.1:6379> flushdb
# OK
# 127.0.0.1:6379> ft.create foo SCHEMA bar text
# OK
# 127.0.0.1:6379> ft.add foo mydoc 1 FIELDS bar "one two three"
# OK
# 127.0.0.1:6379> keys *
# 1) "mydoc"
# 2) "ft:foo/one"
# 3) "idx:foo"
# 4) "ft:foo/two"
# 5) "ft:foo/three"
# 127.0.0.1:6379> ft.add foo "ft:foo/two" 1 FIELDS bar "four five six"
# Could not connect to Redis at 127.0.0.1:6379: Connection refused

@skip(cluster=True)
def testPrefixDeletedExpansions(env):

    env.cmd('ft.create', 'idx', 'ON', 'HASH', 'schema', 'txt1', 'text', 'tag1', 'tag')
    # get the number of maximum expansions
    maxexpansions = int(env.cmd(config_cmd(), 'get', 'MAXEXPANSIONS')[0][1])

    for x in range(maxexpansions):
        env.cmd('ft.add', 'idx', 'doc{}'.format(x), 1, 'fields',
                'txt1', 'term{}'.format(x), 'tag1', 'tag{}'.format(x))

    for x in range(maxexpansions):
        env.cmd('ft.del', 'idx', 'doc{}'.format(x))

    env.cmd('ft.add', 'idx', 'doc_XXX', 1, 'fields', 'txt1', 'termZZZ', 'tag1', 'tagZZZ')

    # r = env.cmd('ft.search', 'idx', 'term*')
    # print(r)
    # r = env.cmd('ft.search', 'idx', '@tag1:{tag*}')
    # print(r)

    tmax = time.time() + 0.5  # 250ms max
    iters = 0
    while time.time() < tmax:
        iters += 1
        forceInvokeGC(env, 'idx')
        r = env.cmd('ft.search', 'idx', '@txt1:term* @tag1:{tag*}')
        if r[0]:
            break

    # print 'did {} iterations'.format(iters)
    r = env.cmd('ft.search', 'idx', '@txt1:term* @tag1:{tag*}')
    env.assertEqual(toSortedFlatList([1, 'doc_XXX', ['txt1', 'termZZZ', 'tag1', 'tagZZZ']]), toSortedFlatList(r))


def testOptionalFilter(env):
    env.cmd('ft.create', 'idx', 'ON', 'HASH', 'schema', 't1', 'text')
    for x in range(100):
        env.cmd('ft.add', 'idx', 'doc_{}'.format(x), 1, 'fields', 't1', 'hello world word{}'.format(x))

    env.cmd('ft.explain', 'idx', '(~@t1:word20)')
    # print(r)

    r = env.cmd('ft.search', 'idx', '~(word20 => {$weight: 2.0})')

def testIssue828(env):
    env.cmd('ft.create', 'beers', 'ON', 'HASH', 'SCHEMA',
        'name', 'TEXT', 'PHONETIC', 'dm:en',
        'style', 'TAG', 'SORTABLE',
        'abv', 'NUMERIC', 'SORTABLE')
    rv = env.cmd("FT.ADD", "beers", "802", "1.0",
        "FIELDS", "index", "25", "abv", "0.049",
        "name", "Hell or High Watermelon Wheat (2009)",
        "style", "Fruit / Vegetable Beer")
    env.assertEqual('OK', rv)

def testIssue862(env):
    env.cmd('ft.create', 'idx', 'ON', 'HASH', 'SCHEMA', 'test', 'TEXT', 'SORTABLE')
    rv = env.cmd("FT.ADD", "idx", "doc1", "1.0", "FIELDS", "test", "foo")
    env.assertEqual('OK', rv)
    env.cmd("FT.SEARCH", "idx", "foo", 'WITHSORTKEYS')
    env.assertTrue(env.isUp())

def testIssue_884(env):
    env.expect('FT.create', 'idx', 'ON', 'HASH', 'STOPWORDS', '0', 'SCHEMA', 'title', 'text', 'weight',
               '50', 'subtitle', 'text', 'weight', '10', 'author', 'text', 'weight',
               '10', 'description', 'text', 'weight', '20').equal('OK')

    env.expect('FT.ADD', 'idx', 'doc4', '1.0', 'FIELDS', 'title', 'mohsin conversation the conversation tahir').equal('OK')
    env.expect('FT.ADD', 'idx', 'doc3', '1.0', 'FIELDS', 'title', 'Fareham Civilization Church - Sermons and conversations mohsin conversation the').equal('OK')
    env.expect('FT.ADD', 'idx', 'doc2', '1.0', 'FIELDS', 'title', 'conversation the conversation - a drama about conversation, the science of conversation.').equal('OK')
    env.expect('FT.ADD', 'idx', 'doc1', '1.0', 'FIELDS', 'title', 'mohsin conversation with the mohsin').equal('OK')

    expected = [2, 'doc2', ['title', 'conversation the conversation - a drama about conversation, the science of conversation.'], 'doc4', ['title', 'mohsin conversation the conversation tahir']]
    res = env.cmd('FT.SEARCH', 'idx', '@title:(conversation) (@title:(conversation the conversation))=>{$inorder: true;$slop: 0}')
    env.assertEqual(len(expected), len(res))
    for v in expected:
        env.assertContains(v, res)

def testIssue_848(env):
    env.expect('FT.CREATE', 'idx', 'ON', 'HASH', 'SCHEMA', 'test1', 'TEXT', 'SORTABLE').equal('OK')
    env.expect('FT.ADD', 'idx', 'doc1', '1.0', 'FIELDS', 'test1', 'foo').equal('OK')
    env.expect('FT.ALTER', 'idx', 'SCHEMA', 'ADD', 'test2', 'TEXT', 'SORTABLE').equal('OK')
    env.expect('FT.ADD', 'idx', 'doc2', '1.0', 'FIELDS', 'test1', 'foo', 'test2', 'bar').equal('OK')
    env.expect('FT.SEARCH', 'idx', 'foo', 'SORTBY', 'test2', 'ASC').equal([2, 'doc2', ['test2', 'bar', 'test1', 'foo'], 'doc1', ['test1', 'foo']])

def testMod_309(env):
    n = 10000 if VALGRIND else 100000
    env.expect('FT.CREATE', 'idx', 'ON', 'HASH', 'SCHEMA', 'test', 'TEXT', 'SORTABLE').ok()
    conn = getConnectionByEnv(env)
    for i in range(n):
        conn.execute_command('HSET', f'doc{i}', 'test', 'foo')
    waitForIndex(env, 'idx')
    info = index_info(env, 'idx')
    env.assertEqual(int(info['num_docs']), n)
    res = env.cmd('FT.AGGREGATE', 'idx', 'foo', 'TIMEOUT', 300000)
    env.assertEqual(len(res), n + 1)

    # test with cursor
    if env.isCluster():
        return

    res, cursor = env.cmd('FT.AGGREGATE', 'idx', 'foo', 'WITHCURSOR', 'TIMEOUT', 300000)
    l = len(res) - 1  # do not count the number of results (the first element in the results)
    while cursor != 0:
        r, cursor = env.cmd('FT.CURSOR', 'READ', 'idx', str(cursor))
        l += len(r) - 1
    env.assertEqual(l, n)

def testIssue_865(env):
    env.expect('FT.CREATE', 'idx', 'ON', 'HASH', 'SCHEMA', '1', 'TEXT', 'SORTABLE').equal('OK')
    env.expect('ft.add', 'idx', 'doc1', '1.0', 'FIELDS', '1', 'foo1').equal('OK')
    env.expect('ft.add', 'idx', 'doc2', '1.0', 'FIELDS', '1', 'foo2').equal('OK')
    env.expect('ft.search', 'idx', 'foo*', 'SORTBY', '1', 'ASC').equal([2, 'doc1', ['1', 'foo1'], 'doc2', ['1', 'foo2']])
    env.expect('ft.search', 'idx', 'foo*', 'SORTBY', '1', 'DESC').equal([2, 'doc2', ['1', 'foo2'], 'doc1', ['1', 'foo1']])
    env.expect('ft.search', 'idx', 'foo*', 'SORTBY', '1', 'bad').error()
    env.expect('ft.search', 'idx', 'foo*', 'SORTBY', 'bad', 'bad').error()
    env.expect('ft.search', 'idx', 'foo*', 'SORTBY', 'bad').error()
    env.expect('ft.search', 'idx', 'foo*', 'SORTBY').error()

def testIssue_779(env):
    # FT.ADD should return NOADD and not change the doc if value < same_value, but it returns OK and makes the change.
    # Note that "greater than" ">" does not have the same bug.

    env.cmd('FT.CREATE idx2 ON HASH SCHEMA ot1 TAG')
    env.cmd('FT.ADD idx2 doc2 1.0 FIELDS newf CAT ot1 4001')
    res = env.cmd('FT.GET idx2 doc2')
    env.assertEqual(toSortedFlatList(res), toSortedFlatList(["newf", "CAT", "ot1", "4001"]))

    # NOADD is expected since 4001 is not < 4000, and no updates to the doc2 is expected as a result
    env.expect('FT.ADD idx2 doc2 1.0 REPLACE PARTIAL if @ot1<4000 FIELDS newf DOG ot1 4000', 'NOADD')
    res = env.cmd('FT.GET idx2 doc2')
    env.assertEqual(toSortedFlatList(res), toSortedFlatList(["newf", "CAT", "ot1", "4001"]))

    # OK is expected since 4001 < 4002 and the doc2 is updated
    env.expect('FT.ADD idx2 doc2 1.0 REPLACE PARTIAL if @ot1<4002 FIELDS newf DOG ot1 4002').equal('OK')
    res = env.cmd('FT.GET idx2 doc2')
    env.assertEqual(toSortedFlatList(res), toSortedFlatList(["newf", "DOG", "ot1", "4002"]))

    # OK is NOT expected since 4002 is not < 4002
    # We expect NOADD and doc2 update; however, we get OK and doc2 updated
    # After fix, @ot1 implicitly converted to a number, thus we expect NOADD
    env.expect('FT.ADD idx2 doc2 1.0 REPLACE PARTIAL if @ot1<4002 FIELDS newf FISH ot1 4002').equal('NOADD')
    env.expect('FT.ADD idx2 doc2 1.0 REPLACE PARTIAL if to_number(@ot1)<4002 FIELDS newf FISH ot1 4002').equal('NOADD')
    env.expect('FT.ADD idx2 doc2 1.0 REPLACE PARTIAL if @ot1<to_str(4002) FIELDS newf FISH ot1 4002').equal('NOADD')
    res = env.cmd('FT.GET idx2 doc2')
    env.assertEqual(toSortedFlatList(res), toSortedFlatList(["newf", "DOG", "ot1", "4002"]))

    # OK and doc2 update is expected since 4002 < 4003
    env.expect('FT.ADD idx2 doc2 1.0 REPLACE PARTIAL if @ot1<4003 FIELDS newf HORSE ot1 4003').equal('OK')
    res = env.cmd('FT.GET idx2 doc2')
    env.assertEqual(toSortedFlatList(res), toSortedFlatList(["newf", "HORSE", "ot1", "4003"]))

    # Expect NOADD since 4003 is not > 4003
    env.expect('FT.ADD idx2 doc2 1.0 REPLACE PARTIAL if @ot1>4003 FIELDS newf COW ot1 4003').equal('NOADD')
    env.expect('FT.ADD idx2 doc2 1.0 REPLACE PARTIAL if 4003<@ot1 FIELDS newf COW ot1 4003').equal('NOADD')

    # Expect OK and doc2 updated since 4003 > 4002
    env.expect('FT.ADD idx2 doc2 1.0 REPLACE PARTIAL if @ot1>4002 FIELDS newf PIG ot1 4002').equal('OK')
    res = env.cmd('FT.GET idx2 doc2')
    env.assertEqual(toSortedFlatList(res), toSortedFlatList(["newf", "PIG", "ot1", "4002"]))

    # Syntax errors
    env.expect('FT.ADD idx2 doc2 1.0 REPLACE PARTIAL if @ot1<4-002 FIELDS newf DOG ot1 4002').contains('Syntax error')
    env.expect('FT.ADD idx2 doc2 1.0 REPLACE PARTIAL if @ot1<to_number(4-002) FIELDS newf DOG ot1 4002').contains('Syntax error')

def testUnknownSymbolErrorOnConditionalAdd(env):
    env.expect('FT.CREATE idx ON HASH SCHEMA f1 TAG f2 NUMERIC NOINDEX f3 TAG NOINDEX').ok()
    env.expect('ft.add idx doc1 1.0 REPLACE PARTIAL IF @f1<awfwaf FIELDS f1 foo f2 1 f3 boo').ok()
    env.expect('ft.add idx doc1 1.0 REPLACE PARTIAL IF @f1<awfwaf FIELDS f1 foo f2 1 f3 boo').error()

def testWrongResultsReturnedBySkipOptimization(env):
    env.expect('FT.CREATE', 'idx', 'ON', 'HASH', 'SCHEMA', 'f1', 'TEXT', 'f2', 'TEXT').equal('OK')
    env.expect('ft.add', 'idx', 'doc1', '1.0', 'FIELDS', 'f1', 'foo', 'f2', 'bar').equal('OK')
    env.expect('ft.add', 'idx', 'doc2', '1.0', 'FIELDS', 'f1', 'moo', 'f2', 'foo').equal('OK')
    env.expect('ft.search', 'idx', 'foo @f2:moo').equal([0])

def testErrorWithApply(env):
    env.expect('FT.CREATE', 'idx', 'ON', 'HASH', 'SCHEMA', 'test', 'TEXT', 'SORTABLE').equal('OK')
    env.expect('FT.ADD', 'idx', 'doc1', '1.0', 'FIELDS', 'test', 'foo bar').equal('OK')
    env.expect(
        'FT.AGGREGATE', 'idx', '*', 'LOAD', '1', '@test', 'APPLY', 'split()'
    ).error().contains('Invalid number of arguments for split')

def testSummerizeWithAggregateRaiseError(env):
    env.expect('FT.CREATE', 'idx', 'ON', 'HASH', 'SCHEMA', 'test', 'TEXT', 'SORTABLE').equal('OK')
    env.expect('ft.add', 'idx', 'doc1', '1.0', 'FIELDS', 'test', 'foo1').equal('OK')
    env.expect('ft.add', 'idx', 'doc2', '1.0', 'FIELDS', 'test', 'foo2').equal('OK')
    env.expect('ft.aggregate', 'idx', 'foo2', 'SUMMARIZE', 'FIELDS', '1', 'test',
               'GROUPBY', '1', '@test', 'REDUCE', 'COUNT', '0').error().contains("SUMMARIZE is not supported on FT.AGGREGATE")

def testSummerizeHighlightParseError(env):
    env.expect('FT.CREATE', 'idx', 'ON', 'HASH', 'SCHEMA', 'test', 'TEXT', 'SORTABLE').equal('OK')
    env.expect('ft.add', 'idx', 'doc1', '1.0', 'FIELDS', 'test', 'foo1').equal('OK')
    env.expect('ft.add', 'idx', 'doc2', '1.0', 'FIELDS', 'test', 'foo2').equal('OK')
    env.expect('ft.search', 'idx', 'foo2', 'SUMMARIZE', 'FIELDS', 'WITHSCORES').error()
    env.expect('ft.search', 'idx', 'foo2', 'HIGHLIGHT', 'FIELDS', 'WITHSCORES').error()

def testCursorBadArgument(env):
    env.expect('FT.CREATE', 'idx', 'ON', 'HASH', 'SCHEMA', 'test', 'TEXT').equal('OK')
    env.expect('ft.add', 'idx', 'doc1', '1.0', 'FIELDS', 'test', 'foo1').equal('OK')
    env.expect('ft.add', 'idx', 'doc2', '1.0', 'FIELDS', 'test', 'foo2').equal('OK')
    env.expect('ft.aggregate', 'idx', '*',
               'GROUPBY', '1', '@test', 'REDUCE', 'COUNT', '0',
               'WITHCURSOR', 'COUNT', 'BAD').error()

def testLimitBadArgument(env):
    env.expect('FT.CREATE', 'idx', 'ON', 'HASH', 'SCHEMA', 'test', 'TEXT', 'SORTABLE').equal('OK')
    env.expect('ft.add', 'idx', 'doc1', '1.0', 'FIELDS', 'test', 'foo1').equal('OK')
    env.expect('ft.add', 'idx', 'doc2', '1.0', 'FIELDS', 'test', 'foo2').equal('OK')
    env.expect('ft.search', 'idx', '*', 'LIMIT', '1').error()
    env.expect('FT.SEARCH', 'idx', '*', 'LIMIT', '1', '0').error().equal('The `offset` of the LIMIT must be 0 when `num` is 0')

def testOnTimeoutBadArgument(env):
    env.expect('FT.CREATE', 'idx', 'ON', 'HASH', 'SCHEMA', 'test', 'TEXT').equal('OK')
    env.expect('ft.add', 'idx', 'doc1', '1.0', 'FIELDS', 'test', 'foo1').equal('OK')
    env.expect('ft.add', 'idx', 'doc2', '1.0', 'FIELDS', 'test', 'foo2').equal('OK')
    env.expect('ft.search', 'idx', '*', 'ON_TIMEOUT', 'bad').error()

def testAggregateSortByWrongArgument(env):
    env.expect('FT.CREATE', 'idx', 'ON', 'HASH', 'SCHEMA', 'test', 'TEXT', 'SORTABLE').equal('OK')
    env.expect('ft.add', 'idx', 'doc1', '1.0', 'FIELDS', 'test', 'foo1').equal('OK')
    env.expect('ft.add', 'idx', 'doc2', '1.0', 'FIELDS', 'test', 'foo2').equal('OK')
    env.expect('ft.aggregate', 'idx', '*', 'SORTBY', 'bad').error()

def testAggregateSortByMaxNumberOfFields(env):
    env.expect('FT.CREATE', 'idx', 'ON', 'HASH', 'SCHEMA',
               'test1', 'TEXT', 'SORTABLE',
               'test2', 'TEXT', 'SORTABLE',
               'test3', 'TEXT', 'SORTABLE',
               'test4', 'TEXT', 'SORTABLE',
               'test5', 'TEXT', 'SORTABLE',
               'test6', 'TEXT', 'SORTABLE',
               'test7', 'TEXT', 'SORTABLE',
               'test8', 'TEXT', 'SORTABLE',
               'test9', 'TEXT', 'SORTABLE'
               ).equal('OK')
    env.expect('ft.add', 'idx', 'doc1', '1.0', 'FIELDS', 'test', 'foo1').equal('OK')
    env.expect('ft.add', 'idx', 'doc2', '1.0', 'FIELDS', 'test', 'foo2').equal('OK')
    env.expect('ft.aggregate', 'idx', '*', 'SORTBY', '9', *['@test%d' % (i + 1) for i in range(9)]).error()
    args = ['@test%d' % (i + 1) for i in range(8)] + ['bad']
    env.expect('ft.aggregate', 'idx', '*', 'SORTBY', '9', *args).error()
    args = ['@test%d' % (i + 1) for i in range(8)] + ['ASC', 'MAX', 'bad']
    env.expect('ft.aggregate', 'idx', '*', 'SORTBY', '9', *args).error()
    args = ['@test%d' % (i + 1) for i in range(8)] + ['ASC', 'MAX']
    env.expect('ft.aggregate', 'idx', '*', 'SORTBY', '9', *args).error()

@skip(cluster=True)
def testFieldParseError(env:Env):
    env.cmd(config_cmd(), 'set', 'DEFAULT_DIALECT', '2') # TODO: remove once dialect 1 is removed
    env.expect('FT.CREATE', 'idx', 'SCHEMA', 'text', 'TEXT', 'num', 'NUMERIC').ok()

    # Test text query
    env.expect('FT.SEARCH', 'idx', '@num:foo').error().contains('Expected a TEXT field')
    env.expect('FT.SEARCH', 'idx', '@text|num:foo').error().contains('Expected a TEXT field')
    env.expect('FT.SEARCH', 'idx', '@num|text:foo').error().contains('Expected a TEXT field')
    env.expect('FT.SEARCH', 'idx', '@text|text|num:foo').error().contains('Expected a TEXT field')

    # Test numeric query
    env.expect('FT.SEARCH', 'idx', '@text:[42]').error().contains('Expected a NUMERIC field')
    env.expect('FT.SEARCH', 'idx', '@text:[42 42]').error().contains('Expected a NUMERIC field')
    env.expect('FT.SEARCH', 'idx', '@text == 42').error().contains('Expected a NUMERIC field')
    env.expect('FT.SEARCH', 'idx', '@text != 42').error().contains('Expected a NUMERIC field')
    env.expect('FT.SEARCH', 'idx', '@text < 42').error().contains('Expected a NUMERIC field')
    env.expect('FT.SEARCH', 'idx', '@text <= 42').error().contains('Expected a NUMERIC field')
    env.expect('FT.SEARCH', 'idx', '@text > 42').error().contains('Expected a NUMERIC field')
    env.expect('FT.SEARCH', 'idx', '@text >= 42').error().contains('Expected a NUMERIC field')

    # Test geo query
    env.expect('FT.SEARCH', 'idx', '@text:[42 42 42 km]').error().contains('Expected a GEO field')

    # Test tag query
    env.expect('FT.SEARCH', 'idx', '@text:{foo}').error().contains('Expected a TAG field')

    # Test vector query
    env.expect('FT.SEARCH', 'idx', '@text:[VECTOR_RANGE 0.1 $VEC]', 'PARAMS', '2', 'VEC', '????').error().contains('Expected a VECTOR field')
    env.expect('FT.SEARCH', 'idx', '*=>[KNN 10 @text $VEC]', 'PARAMS', '2', 'VEC', '????').error().contains('Expected a VECTOR field')

    # Test geometry query
    env.expect('FT.SEARCH', 'idx', '@text:[contains $poly]', 'PARAMS', 2, 'poly', 'POLYGON((34.9005 29.7005, 34.9005 29.7150, 34.9150 29.7150, 34.9150 29.7005, 34.9005 29.7005))', 'DIALECT', 3).error(
        ).contains('Expected a GEOSHAPE field')

def testReducerError(env):
    env.expect('FT.CREATE', 'idx', 'ON', 'HASH', 'SCHEMA', 'test', 'NUMERIC', 'SORTABLE').equal('OK')
    env.expect('ft.add', 'idx', 'doc1', '1.0', 'FIELDS', 'test', '1').equal('OK')
    env.expect('ft.aggregate', 'idx', '*', 'GROUPBY', '1', '@test', 'REDUCE', 'COUNT', 'bad').error()
    env.expect('ft.aggregate', 'idx', '*', 'GROUPBY', '1', '@test', 'REDUCE', 'COUNT', '0', 'as').error()

def testGroupbyError(env):
    env.expect('FT.CREATE', 'idx', 'ON', 'HASH', 'SCHEMA', 'test', 'NUMERIC', 'SORTABLE').equal('OK')
    env.expect('ft.add', 'idx', 'doc1', '1.0', 'FIELDS', 'test', '1').equal('OK')
    env.expect('ft.aggregate', 'idx', '*', 'GROUPBY', '1', '@test', 'REDUCE').error()
    if not env.isCluster(): # todo: remove once fix on coordinator
        env.expect('ft.aggregate', 'idx', '*', 'GROUPBY', '1', '@test1').error()
    env.expect('ft.aggregate', 'idx', '*', 'GROUPBY', '1', '@test', 'REDUCE', 'bad', '0').error()
    if not env.isCluster(): # todo: remove once fix on coordinator
        env.expect('ft.aggregate', 'idx', '*', 'GROUPBY', '1', '@test', 'REDUCE', 'SUM', '1', '@test1').error()

def testGroupbyWithSort(env):
    env.expect('FT.CREATE', 'idx', 'ON', 'HASH', 'SCHEMA', 'test', 'NUMERIC', 'SORTABLE').equal('OK')
    env.expect('ft.add', 'idx', 'doc1', '1.0', 'FIELDS', 'test', '1').equal('OK')
    env.expect('ft.add', 'idx', 'doc2', '1.0', 'FIELDS', 'test', '1').equal('OK')
    env.expect('ft.add', 'idx', 'doc3', '1.0', 'FIELDS', 'test', '2').equal('OK')
    env.expect('ft.aggregate', 'idx', '*', 'SORTBY', '2', '@test', 'ASC',
               'GROUPBY', '1', '@test', 'REDUCE', 'COUNT', '0', 'as', 'count').equal([2, ['test', '2', 'count', '1'], ['test', '1', 'count', '2']])

def testApplyError(env):
    env.expect('FT.CREATE', 'idx', 'ON', 'HASH', 'SCHEMA', 'test', 'TEXT').equal('OK')
    env.expect('ft.add', 'idx', 'doc1', '1.0', 'FIELDS', 'test', 'foo').equal('OK')
    env.expect('ft.aggregate', 'idx', '*', 'APPLY', 'split(@test)', 'as').error()

def testLoadError(env):
    env.expect('FT.CREATE', 'idx', 'ON', 'HASH', 'SCHEMA', 'test', 'TEXT', 'SORTABLE').equal('OK')
    env.expect('ft.add', 'idx', 'doc1', '1.0', 'FIELDS', 'test', 'foo').equal('OK')
    env.expect('ft.aggregate', 'idx', '*', 'LOAD').error()
    env.expect('ft.aggregate', 'idx', '*', 'LOAD', 'bad').error()
    env.expect('ft.aggregate', 'idx', '*', 'LOAD', 'bad', 'test').error()
    env.expect('ft.aggregate', 'idx', '*', 'LOAD', '2', 'test').error()
    env.expect('ft.aggregate', 'idx', '*', 'LOAD', '2', '@test').error()

def testMissingArgsError(env):
    env.expect('FT.CREATE', 'idx', 'ON', 'HASH', 'SCHEMA', 'test', 'TEXT').equal('OK')
    env.expect('ft.add', 'idx', 'doc1', '1.0', 'FIELDS', 'test', 'foo').equal('OK')
    env.expect('ft.aggregate', 'idx').error()

def testUnexistsScorer(env):
    env.expect('FT.CREATE', 'idx', 'ON', 'HASH', 'SCHEMA', 'test', 'TEXT', 'SORTABLE').equal('OK')
    env.expect('ft.add', 'idx', 'doc1', '1.0', 'FIELDS', 'test', 'foo').equal('OK')
    env.expect('ft.search', 'idx', '*', 'SCORER', 'bad').error()

def testHighlightWithUnknowsProperty(env):
    env.expect('FT.CREATE', 'idx', 'ON', 'HASH', 'SCHEMA', 'test', 'TEXT').equal('OK')
    env.expect('ft.add', 'idx', 'doc1', '1.0', 'FIELDS', 'test', 'foo').equal('OK')
    env.expect('ft.aggregate', 'idx', '*', 'HIGHLIGHT', 'FIELDS', '1', 'test1').error()

def testHighlightOnAggregate(env):
    env.expect('FT.CREATE', 'idx', 'ON', 'HASH', 'SCHEMA', 'test', 'TEXT').equal('OK')
    env.expect('ft.add', 'idx', 'doc1', '1.0', 'FIELDS', 'test', 'foo').equal('OK')
    env.expect('ft.aggregate', 'idx', '*', 'HIGHLIGHT', 'FIELDS', '1', 'test').error().contains("HIGHLIGHT is not supported on FT.AGGREGATE")

def testBadFilterExpression(env):
    env.expect('FT.CREATE', 'idx', 'ON', 'HASH', 'SCHEMA', 'test', 'TEXT').equal('OK')
    env.expect('ft.add', 'idx', 'doc1', '1.0', 'FIELDS', 'test', 'foo').equal('OK')
    if not env.isCluster(): # todo: remove once fix on coordinator
        env.expect('ft.aggregate', 'idx', '*', 'LOAD', '1', '@test', 'FILTER', 'blabla').error()
        env.expect('ft.aggregate', 'idx', '*', 'LOAD', '1', '@test', 'FILTER', '@test1 > 1').error()

def testWithSortKeysOnNoneSortableValue(env):
    env.expect('FT.CREATE', 'idx', 'ON', 'HASH', 'SCHEMA', 'test', 'TEXT').equal('OK')
    env.expect('ft.add', 'idx', 'doc1', '1.0', 'FIELDS', 'test', 'foo').equal('OK')
    env.expect('ft.search', 'idx', '*', 'WITHSORTKEYS', 'SORTBY', 'test').equal([1, 'doc1', '$foo', ['test', 'foo']])

@skip(cluster=True)
def testWithWithRawIds(env):
    env.expect('FT.CREATE', 'idx', 'ON', 'HASH', 'SCHEMA', 'test', 'TEXT').equal('OK')
    waitForIndex(env, 'idx')
    env.expect('ft.add', 'idx', 'doc1', '1.0', 'FIELDS', 'test', 'foo').equal('OK')
    env.expect('ft.search', 'idx', '*', 'WITHRAWIDS').equal([1, 'doc1', 1, ['test', 'foo']])

# todo: unskip once fix on coordinator
#       the coordinator do not return erro on unexisting index.
@skip(cluster=True)
def testUnkownIndex(env):
    env.expect('ft.aggregate').error()
    env.expect('ft.aggregate', 'idx', '*').error()
    env.expect('ft.aggregate', 'idx', '*', 'WITHCURSOR').error()

def testExplainError(env):
    env.expect('FT.CREATE', 'idx', 'ON', 'HASH', 'SCHEMA', 'test', 'TEXT').equal('OK')
    env.expect('FT.EXPLAIN', 'idx', '(').error()

def testBadCursor(env):
    env.expect('FT.CURSOR', 'READ', 'idx').error()
    env.expect('FT.CURSOR', 'READ', 'idx', '1111').error()
    env.expect('FT.CURSOR', 'READ', 'idx', 'bad').error()
    env.expect('FT.CURSOR', 'DROP', 'idx', '1111').error()
    env.expect('FT.CURSOR', 'bad', 'idx', '1111').error()

def testGroupByWithApplyError(env):
    env.expect('FT.CREATE', 'idx', 'ON', 'HASH', 'SCHEMA', 'test', 'TEXT').ok()
    waitForIndex(env, 'idx')
    env.expect('ft.add', 'idx', 'doc1', '1.0', 'FIELDS', 'test', 'foo').ok()
    env.expect(
        'FT.AGGREGATE', 'idx', '*', 'APPLY', 'split()', 'GROUPBY', '1', '@test', 'REDUCE', 'COUNT', '0', 'AS', 'count'
    ).error().contains('Invalid number of arguments for split')

def testSubStrErrors(env):
    env.expect('FT.CREATE', 'idx', 'ON', 'HASH', 'SCHEMA', 'test', 'TEXT').equal('OK')
    env.expect('ft.add', 'idx', 'doc1', '1.0', 'FIELDS', 'test', 'foo').equal('OK')

    env.expect(
        'ft.aggregate', 'idx', '*', 'LOAD', '1', '@test', 'APPLY', 'matched_terms()', 'as', 'a', 'APPLY', 'substr(@a,0,4)'
    ).error()

    env.cmd('ft.aggregate', 'idx', '*', 'LOAD', '1', '@test2', 'APPLY', 'substr("test",3,-2)', 'as', 'a')
    env.cmd('ft.aggregate', 'idx', '*', 'LOAD', '1', '@test2', 'APPLY', 'substr("test",3,1000)', 'as', 'a')
    env.cmd('ft.aggregate', 'idx', '*', 'LOAD', '1', '@test2', 'APPLY', 'substr("test",-1,2)', 'as', 'a')
    env.expect('ft.aggregate', 'idx', '*', 'LOAD', '1', '@test2', 'APPLY', 'substr("test")', 'as', 'a').error().contains("Invalid arguments for function 'substr'")
    env.expect('ft.aggregate', 'idx', '*', 'LOAD', '1', '@test2', 'APPLY', 'substr(1)', 'as', 'a').error().contains("Invalid arguments for function 'substr'")
    env.expect('ft.aggregate', 'idx', '*', 'LOAD', '1', '@test2', 'APPLY', 'substr("test", "test")', 'as', 'a').error().contains("Invalid arguments for function 'substr'")
    env.expect('ft.aggregate', 'idx', '*', 'LOAD', '1', '@test2', 'APPLY', 'substr("test", "test", "test")', 'as', 'a').error().contains("Invalid type (3) for argument 1 in function 'substr'")
    env.expect('ft.aggregate', 'idx', '*', 'LOAD', '1', '@test2', 'APPLY', 'substr("test", "-1", "-1")', 'as', 'a').error().contains("Invalid type (3) for argument 1 in function 'substr'")
    env.assertTrue(env.isUp())

def testToUpperLower(env):
    env.expect('FT.CREATE', 'idx', 'ON', 'HASH', 'SCHEMA', 'test', 'TEXT').equal('OK')
    env.expect('ft.add', 'idx', 'doc1', '1.0', 'FIELDS', 'test', 'foo').equal('OK')
    env.expect('ft.aggregate', 'idx', '*', 'LOAD', '1', '@test', 'APPLY', 'lower(@test)', 'as', 'a').equal([1, ['test', 'foo', 'a', 'foo']])
    env.expect('ft.aggregate', 'idx', '*', 'LOAD', '1', '@test', 'APPLY', 'lower("FOO")', 'as', 'a').equal([1, ['test', 'foo', 'a', 'foo']])
    env.expect('ft.aggregate', 'idx', '*', 'LOAD', '1', '@test', 'APPLY', 'upper(@test)', 'as', 'a').equal([1, ['test', 'foo', 'a', 'FOO']])
    env.expect('ft.aggregate', 'idx', '*', 'LOAD', '1', '@test', 'APPLY', 'upper("foo")', 'as', 'a').equal([1, ['test', 'foo', 'a', 'FOO']])

    env.expect(
        'ft.aggregate', 'idx', '*', 'LOAD', '1', '@test', 'APPLY', 'upper()', 'as', 'a'
    ).error()
    env.expect(
        'ft.aggregate', 'idx', '*', 'LOAD', '1', '@test', 'APPLY', 'lower()', 'as', 'a'
    ).error()

    env.expect('ft.aggregate', 'idx', '*', 'LOAD', '1', '@test', 'APPLY', 'upper(1)', 'as', 'a').equal([1, ['test', 'foo', 'a', None]])
    env.expect('ft.aggregate', 'idx', '*', 'LOAD', '1', '@test', 'APPLY', 'lower(1)', 'as', 'a').equal([1, ['test', 'foo', 'a', None]])

    env.expect(
        'ft.aggregate', 'idx', '*', 'LOAD', '1', '@test', 'APPLY', 'upper(1,2)', 'as', 'a'
    ).error()
    env.expect(
        'ft.aggregate', 'idx', '*', 'LOAD', '1', '@test', 'APPLY', 'lower(1,2)', 'as', 'a'
    ).error()

def testMatchedTerms(env):
    env.expect('FT.CREATE', 'idx', 'ON', 'HASH', 'SCHEMA', 'test', 'TEXT').equal('OK')
    env.expect('ft.add', 'idx', 'doc1', '1.0', 'FIELDS', 'test', 'foo').equal('OK')
    env.expect('ft.aggregate', 'idx', '*', 'LOAD', '1', '@test', 'APPLY', 'matched_terms()', 'as', 'a').equal([1, ['test', 'foo', 'a', None]])
    env.expect('ft.aggregate', 'idx', 'foo', 'LOAD', '1', '@test', 'APPLY', 'matched_terms()', 'as', 'a').equal([1, ['test', 'foo', 'a', ['foo']]])
    env.expect('ft.aggregate', 'idx', 'foo', 'LOAD', '1', '@test', 'APPLY', 'matched_terms(100)', 'as', 'a').equal([1, ['test', 'foo', 'a', ['foo']]])
    env.expect('ft.aggregate', 'idx', 'foo', 'LOAD', '1', '@test', 'APPLY', 'matched_terms(-100)', 'as', 'a').equal([1, ['test', 'foo', 'a', ['foo']]])
    env.expect('ft.aggregate', 'idx', 'foo', 'LOAD', '1', '@test', 'APPLY', 'matched_terms("test")', 'as', 'a').equal([1, ['test', 'foo', 'a', ['foo']]])

def testStrFormatError(env):
    env.expect('FT.CREATE', 'idx', 'ON', 'HASH', 'SCHEMA', 'test', 'TEXT').equal('OK')
    env.expect('ft.add', 'idx', 'doc1', '1.0', 'FIELDS', 'test', 'foo').equal('OK')
    env.expect(
        'ft.aggregate', 'idx', 'foo', 'LOAD', '1', '@test', 'APPLY', 'format()', 'as', 'a'
    ).error()

    env.expect(
        'ft.aggregate', 'idx', 'foo', 'LOAD', '1', '@test', 'APPLY', 'format("%s")', 'as', 'a'
    ).error()

    env.expect(
        'ft.aggregate', 'idx', 'foo', 'LOAD', '1', '@test', 'APPLY', 'format("%", "test")', 'as', 'a'
    ).error()

    env.expect(
        'ft.aggregate', 'idx', 'foo', 'LOAD', '1', '@test', 'APPLY', 'format("%b", "test")', 'as', 'a'
    ).error()

    env.expect(
        'ft.aggregate', 'idx', 'foo', 'LOAD', '1', '@test', 'APPLY', 'format(5)', 'as', 'a'
    ).error()

    env.expect('ft.aggregate', 'idx', 'foo', 'LOAD', '1', '@test', 'APPLY', 'upper(1)', 'as', 'b', 'APPLY', 'format("%s", @b)', 'as', 'a').equal([1, ['test', 'foo', 'b', None, 'a', '(null)']])

    # working example
    env.expect('ft.aggregate', 'idx', 'foo', 'APPLY', 'format("%%s-test", "test")', 'as', 'a').equal([1, ['a', '%s-test']])
    env.expect('ft.aggregate', 'idx', 'foo', 'APPLY', 'format("%s-test", "test")', 'as', 'a').equal([1, ['a', 'test-test']])

def testTimeFormatError(env):
    env.expect('FT.CREATE', 'idx', 'ON', 'HASH', 'SCHEMA', 'test', 'NUMERIC').equal('OK')
    env.expect('ft.add', 'idx', 'doc1', '1.0', 'FIELDS', 'test', '12234556').equal('OK')

    env.expect(
        'ft.aggregate', 'idx', '@test:[0..inf]', 'LOAD', '1', '@test', 'APPLY', 'timefmt()', 'as', 'a'
    ).error()

    if not env.isCluster(): # todo: remove once fix on coordinator
        env.expect('ft.aggregate', 'idx', '@test:[0..inf]', 'LOAD', '1', '@test', 'APPLY', 'timefmt(@test1)', 'as', 'a').error()

    env.cmd('ft.aggregate', 'idx', '@test:[0..inf]', 'LOAD', '1', '@test', 'APPLY', 'timefmt(@test)', 'as', 'a')

    env.assertTrue(env.isUp())

    env.expect(
        'ft.aggregate', 'idx', '@test:[0..inf]', 'LOAD', '1', '@test', 'APPLY', 'timefmt(@test, 4)', 'as', 'a'
    ).error()

    env.expect('ft.aggregate', 'idx', '@test:[0..inf]', 'LOAD', '1', '@test', 'APPLY', 'timefmt("awfawf")', 'as', 'a').equal([1, ['test', '12234556', 'a', None]])

    env.expect('ft.aggregate', 'idx', '@test:[0..inf]', 'LOAD', '1', '@test', 'APPLY', 'timefmt(235325153152356426246246246254)', 'as', 'a').equal([1, ['test', '12234556', 'a', None]])

    env.expect('ft.aggregate', 'idx', '@test:[0..inf]', 'LOAD', '1', '@test', 'APPLY', 'timefmt(@test, "%s")' % ('d' * 2048), 'as', 'a').equal([1, ['test', '12234556', 'a', None]])

    env.expect('ft.aggregate', 'idx', '@test:[0..inf]', 'LOAD', '1', '@test', 'APPLY', 'hour("not_number")', 'as', 'a').equal([1, ['test', '12234556', 'a', None]])
    env.expect('ft.aggregate', 'idx', '@test:[0..inf]', 'LOAD', '1', '@test', 'APPLY', 'minute("not_number")', 'as', 'a').equal([1, ['test', '12234556', 'a', None]])
    env.expect('ft.aggregate', 'idx', '@test:[0..inf]', 'LOAD', '1', '@test', 'APPLY', 'day("not_number")', 'as', 'a').equal([1, ['test', '12234556', 'a', None]])
    env.expect('ft.aggregate', 'idx', '@test:[0..inf]', 'LOAD', '1', '@test', 'APPLY', 'month("not_number")', 'as', 'a').equal([1, ['test', '12234556', 'a', None]])
    env.expect('ft.aggregate', 'idx', '@test:[0..inf]', 'LOAD', '1', '@test', 'APPLY', 'dayofweek("not_number")', 'as', 'a').equal([1, ['test', '12234556', 'a', None]])
    env.expect('ft.aggregate', 'idx', '@test:[0..inf]', 'LOAD', '1', '@test', 'APPLY', 'dayofmonth("not_number")', 'as', 'a').equal([1, ['test', '12234556', 'a', None]])
    env.expect('ft.aggregate', 'idx', '@test:[0..inf]', 'LOAD', '1', '@test', 'APPLY', 'dayofyear("not_number")', 'as', 'a').equal([1, ['test', '12234556', 'a', None]])
    env.expect('ft.aggregate', 'idx', '@test:[0..inf]', 'LOAD', '1', '@test', 'APPLY', 'year("not_number")', 'as', 'a').equal([1, ['test', '12234556', 'a', None]])
    env.expect('ft.aggregate', 'idx', '@test:[0..inf]', 'LOAD', '1', '@test', 'APPLY', 'monthofyear("not_number")', 'as', 'a').equal([1, ['test', '12234556', 'a', None]])

def testMonthOfYear(env):
    env.expect('FT.CREATE', 'idx', 'ON', 'HASH', 'SCHEMA', 'test', 'NUMERIC').equal('OK')
    env.expect('ft.add', 'idx', 'doc1', '1.0', 'FIELDS', 'test', '12234556').equal('OK')

    env.expect('ft.aggregate', 'idx', '@test:[0..inf]', 'LOAD', '1', '@test', 'APPLY', 'monthofyear(@test)', 'as', 'a').equal([1, ['test', '12234556', 'a', '4']])

    env.expect(
        'ft.aggregate', 'idx', '@test:[0..inf]', 'LOAD', '1', '@test', 'APPLY', 'monthofyear(@test, 112)', 'as', 'a'
    ).error()

    env.expect(
        'ft.aggregate', 'idx', '@test:[0..inf]', 'LOAD', '1', '@test', 'APPLY', 'monthofyear()', 'as', 'a'
    ).error()

    env.expect('ft.aggregate', 'idx', '@test:[0..inf]', 'LOAD', '1', '@test', 'APPLY', 'monthofyear("bad")', 'as', 'a').equal([1, ['test', '12234556', 'a', None]])

def testParseTime(env):
    conn = getConnectionByEnv(env)
    env.cmd('FT.CREATE', 'idx', 'SCHEMA', 'test', 'TAG')
    conn.execute_command('HSET', 'doc1', 'test', '20210401')

    # check for errors
    env.expect(
        'ft.aggregate', 'idx', '*', 'LOAD', '1', '@test', 'APPLY', 'parsetime()', 'as', 'a'
    ).error().contains("Invalid arguments for function 'parsetime'")

    env.expect(
        'ft.aggregate', 'idx', '*', 'LOAD', '1', '@test', 'APPLY', 'parsetime(11)', 'as', 'a'
    ).error().contains("Invalid arguments for function 'parsetime'")

    env.expect(
        'ft.aggregate', 'idx', '*', 'LOAD', '1', '@test', 'APPLY', 'parsetime(11,22)', 'as', 'a'
    ).error().contains("Invalid type (1) for argument 0 in function 'parsetime'. VALIDATE_ARG__STRING(v, 0) was false.")

    # valid test
    res = env.cmd('ft.aggregate', 'idx', '*', 'LOAD', '1', '@test', 'APPLY', 'parsetime(@test, "%Y%m%d")', 'as', 'a')
    env.assertEqual(res, [1, ['test', '20210401', 'a', '1617235200']])

def testMathFunctions(env):
    env.expect('FT.CREATE', 'idx', 'ON', 'HASH', 'SCHEMA', 'test', 'NUMERIC').equal('OK')
    env.expect('ft.add', 'idx', 'doc1', '1.0', 'FIELDS', 'test', '12234556').equal('OK')

    env.expect('ft.aggregate', 'idx', '@test:[0..inf]', 'LOAD', '1', '@test', 'APPLY', 'exp(@test)', 'as', 'a').equal([1, ['test', '12234556', 'a', 'inf']])
    env.expect('ft.aggregate', 'idx', '@test:[0..inf]', 'LOAD', '1', '@test', 'APPLY', 'ceil(@test)', 'as', 'a').equal([1, ['test', '12234556', 'a', '12234556']])

def testErrorOnOpperation(env):
    env.expect('FT.CREATE', 'idx', 'ON', 'HASH', 'SCHEMA', 'test', 'NUMERIC').equal('OK')
    env.expect('ft.add', 'idx', 'doc1', '1.0', 'FIELDS', 'test', '12234556').equal('OK')

    env.expect(
        'ft.aggregate', 'idx', '@test:[0..inf]', 'LOAD', '1', '@test', 'APPLY', '1 + split()', 'as', 'a'
    ).error()

    env.expect(
        'ft.aggregate', 'idx', '@test:[0..inf]', 'LOAD', '1', '@test', 'APPLY', 'split() + 1', 'as', 'a'
    ).error()

    env.expect(
        'ft.aggregate', 'idx', '@test:[0..inf]', 'LOAD', '1', '@test', 'APPLY', '"bad" + "bad"', 'as', 'a'
    ).error()

    env.expect(
        'ft.aggregate', 'idx', '@test:[0..inf]', 'LOAD', '1', '@test', 'APPLY', 'split("bad" + "bad")', 'as', 'a'
    ).error()

    env.expect(
        'ft.aggregate', 'idx', '@test:[0..inf]', 'LOAD', '1', '@test', 'APPLY', '!(split("bad" + "bad"))', 'as', 'a'
    ).error()

    if not env.isCluster():
        env.expect('ft.aggregate', 'idx', '@test:[0..inf]', 'APPLY', '!@test', 'as', 'a').error().contains('not loaded nor in pipeline')


def testSortkeyUnsortable(env):
    env.cmd('ft.create', 'idx', 'ON', 'HASH', 'schema', 'test', 'text')
    env.cmd('ft.add', 'idx', 'doc1', 1, 'fields', 'test', 'foo')
    rv = env.cmd('ft.aggregate', 'idx', 'foo', 'withsortkeys',
        'load', '1', '@test',
        'sortby', '1', '@test')
    env.assertEqual([1, '$foo', ['test', 'foo']], rv)


def testIssue919(env):
    # This only works if the missing field has a lower sortable index
    # than the present field..
    env.cmd('ft.create', 'idx', 'ON', 'HASH',
            'schema', 't1', 'text', 'sortable', 'n1', 'numeric', 'sortable')
    env.cmd('ft.add', 'idx', 'doc1', 1, 'fields', 'n1', 42)
    rv = env.cmd('ft.search', 'idx', '*', 'sortby', 't1', 'desc')
    env.assertEqual([1, 'doc1', ['n1', '42']], rv)


def testIssue1074(env):
    # Ensure that sortable fields are returned in their string form from the
    # document
    env.cmd('ft.create', 'idx', 'ON', 'HASH',
            'schema', 't1', 'text', 'n1', 'numeric', 'sortable')
    env.cmd('ft.add', 'idx', 'doc1', 1, 'fields', 't1', 'hello', 'n1', 1581011976800)
    rv = env.cmd('ft.search', 'idx', '*', 'sortby', 'n1')
    env.assertEqual([1, 'doc1', ['n1', '1581011976800', 't1', 'hello']], rv)

@skip(cluster=True)
def testIssue1085(env):
    env.cmd('FT.CREATE issue1085 ON HASH SCHEMA foo TEXT SORTABLE bar NUMERIC SORTABLE')
    for i in range(1, 10):
        env.cmd('FT.ADD issue1085 document_%d 1 REPLACE FIELDS foo foo%d bar %d' % (i, i, i))
    res = env.cmd('FT.SEARCH', 'issue1085', '@bar:[8 8]')
    env.assertEqual(toSortedFlatList(res), toSortedFlatList([1, 'document_8', ['foo', 'foo8', 'bar', '8']]))

    for i in range(1, 10):
        env.cmd('FT.ADD issue1085 document_8 1 REPLACE FIELDS foo foo8 bar 8')

    forceInvokeGC(env, 'issue1085')

    res = env.cmd('FT.SEARCH', 'issue1085', '@bar:[8 8]')
    env.assertEqual(toSortedFlatList(res), toSortedFlatList([1, 'document_8', ['foo', 'foo8', 'bar', '8']]))


def grouper(iterable, n, fillvalue=None):
    "Collect data into fixed-length chunks or blocks"
    from itertools import zip_longest
    # grouper('ABCDEFG', 3, 'x') --> ABC DEF Gxx
    args = [iter(iterable)] * n
    return zip_longest(fillvalue=fillvalue, *args)


def to_dict(r):
    return {r[i]: r[i + 1] for i in range(0, len(r), 2)}

def testInfoError(env):
    env.expect('ft.info', 'no_idx').error()

def testIndexNotRemovedFromCursorListAfterRecreated(env):
    env.expect('FT.CREATE idx ON HASH SCHEMA f1 TEXT').ok()
    env.expect('FT.AGGREGATE idx * WITHCURSOR').equal([[0], 0])
    env.expect('FT.CREATE idx ON HASH SCHEMA f1 TEXT').error()
    env.expect('FT.AGGREGATE idx * WITHCURSOR').equal([[0], 0])

def testHindiStemmer(env):
    env.cmd('FT.CREATE', 'idxTest', 'LANGUAGE_FIELD', '__language', 'SCHEMA', 'body', 'TEXT')
    env.cmd('FT.ADD', 'idxTest', 'doc1', 1.0, 'LANGUAGE', 'hindi', 'FIELDS', 'body', u'अँगरेजी अँगरेजों अँगरेज़')
    res = env.cmd('FT.SEARCH', 'idxTest', u'अँगरेज़')
    res1 = {res[2][i]:res[2][i + 1] for i in range(0, len(res[2]), 2)}
    env.assertEqual(u'अँगरेजी अँगरेजों अँगरेज़', res1['body'])

@skip(cluster=True)
def testMOD507(env):
    env.expect('ft.create idx ON HASH SCHEMA t1 TEXT').ok()

    for i in range(50):
        env.expect('ft.add idx doc-%d 1.0 FIELDS t1 foo' % i).ok()

    for i in range(50):
        env.expect('del doc-%d' % i).equal(1)

    res = env.cmd('FT.SEARCH', 'idx', '*', 'WITHSCORES', 'SUMMARIZE', 'FRAGS', '1', 'LEN', '25', 'HIGHLIGHT', 'TAGS', "<span style='background-color:yellow'>", "</span>")

    # from redisearch 2.0, docs are removed from index when `DEL` is called
    env.assertEqual(len(res), 1)

@skip(cluster=True)
def testUnseportedSortableTypeErrorOnTags(env):
    env.expect('FT.CREATE idx ON HASH SCHEMA f1 TEXT SORTABLE f2 NUMERIC SORTABLE NOINDEX f3 TAG SORTABLE NOINDEX f4 TEXT SORTABLE NOINDEX').ok()
    env.expect('FT.ADD idx doc1 1.0 FIELDS f1 foo1 f2 1 f3 foo1 f4 foo1').ok()
    env.expect('FT.ADD idx doc1 1.0 REPLACE PARTIAL FIELDS f2 2 f3 foo2 f4 foo2').ok()
    res = env.cmd('HGETALL doc1')
    env.assertEqual(toSortedFlatList(res), toSortedFlatList(['f1', 'foo1', 'f2', '2', 'f3', 'foo2', 'f4', 'foo2', '__score', '1.0']))
    res = env.cmd('FT.SEARCH idx *')
    env.assertEqual(toSortedFlatList(res), toSortedFlatList([1, 'doc1', ['f1', 'foo1', 'f2', '2', 'f3', 'foo2', 'f4', 'foo2']]))


def testIssue1158(env):
    env.cmd('FT.CREATE idx ON HASH SCHEMA txt1 TEXT txt2 TEXT txt3 TEXT')

    env.cmd('FT.ADD idx doc1 1.0 FIELDS txt1 10 txt2 num1')
    res = env.cmd('FT.GET idx doc1')
    env.assertEqual(toSortedFlatList(res), toSortedFlatList(['txt1', '10', 'txt2', 'num1']))

    # only 1st checked (2nd returns an error)
    env.expect('FT.ADD idx doc1 1.0 REPLACE PARTIAL if @txt1||to_number(@txt2)<5 FIELDS txt1 5').equal('OK')
    env.expect('FT.ADD idx doc1 1.0 REPLACE PARTIAL if @txt3&&to_number(@txt2)<5 FIELDS txt1 5').equal('NOADD')

    # both are checked
    env.expect('FT.ADD idx doc1 1.0 REPLACE PARTIAL if to_number(@txt1)>11||to_number(@txt1)>42 FIELDS txt2 num2').equal('NOADD')
    env.expect('FT.ADD idx doc1 1.0 REPLACE PARTIAL if to_number(@txt1)>11||to_number(@txt1)<42 FIELDS txt2 num2').equal('OK')
    env.expect('FT.ADD idx doc1 1.0 REPLACE PARTIAL if to_number(@txt1)>11&&to_number(@txt1)>42 FIELDS txt2 num2').equal('NOADD')
    env.expect('FT.ADD idx doc1 1.0 REPLACE PARTIAL if to_number(@txt1)>11&&to_number(@txt1)<42 FIELDS txt2 num2').equal('NOADD')
    res = env.cmd('FT.GET idx doc1')
    env.assertEqual(toSortedFlatList(res), toSortedFlatList(['txt1', '5', 'txt2', 'num2']))

def testIssue1159(env):
    env.cmd('FT.CREATE idx ON HASH SCHEMA f1 TAG')
    for i in range(1000):
        env.cmd('FT.add idx doc%d 1.0 FIELDS f1 foo' % i)

def testIssue1169(env):
    env.cmd('FT.CREATE idx ON HASH SCHEMA txt1 TEXT txt2 TEXT')
    env.cmd('FT.ADD idx doc1 1.0 FIELDS txt1 foo')

    env.expect('FT.AGGREGATE idx foo GROUPBY 1 @txt1 REDUCE FIRST_VALUE 1 @txt2 as test').equal([1, ['txt1', 'foo', 'test', None]])

@skip(cluster=True)
def testIssue1184(env):

    field_types = ['TEXT', 'NUMERIC', 'TAG', 'GEO']
    env.expect(config_cmd(), 'set', 'FORK_GC_CLEAN_THRESHOLD', 0).ok()
    num_docs = 5

    for ft in field_types:
        env.expect('FT.CREATE idx ON HASH SCHEMA field ' + ft).ok()

        d = index_info(env, 'idx')
        env.assertEqual(d['inverted_sz_mb'], '0', message=f"failed at field type {ft}")
        env.assertEqual(d['num_records'], 0, message=f"failed at field type {ft}")

        if ft == 'NUMERIC':
            value = '3.14'
        elif ft == 'GEO':
            value = '1.23,4.56'
        else:
            value = 'hello'

        for i in range(num_docs):
            env.expect('HSET doc%d field %s' % (i, value)).equal(1)

        res = env.cmd('FT.SEARCH idx * LIMIT 0 0')
        env.assertEqual(res[0], num_docs, message=f"failed at field type {ft}")

        d = index_info(env, 'idx')
        env.assertGreater(d['inverted_sz_mb'], '0')
        env.assertEqual(d['num_records'], num_docs, message=f"failed at field type {ft}")

        for i in range(num_docs):
            env.expect('FT.DEL idx doc%d' % i).equal(1)

        forceInvokeGC(env, 'idx')

        d = index_info(env, 'idx')
        expected = getInvertedIndexInitialSize_MB([ft])
        env.assertEqual(float(d['inverted_sz_mb']), expected, message=f"failed at field type {ft}")
        env.assertEqual(int(d['num_records']), 0, message=f"failed at field type {ft}")
        env.assertEqual(int(d['num_docs']), 0, message=f"failed at field type {ft}")

        env.cmd('FT.DROP idx')

def testIndexListCommand(env):
    env.expect('FT.CREATE idx1 ON HASH SCHEMA n NUMERIC').ok()
    env.expect('FT.CREATE idx2 ON HASH SCHEMA n NUMERIC').ok()
    res = env.cmd('FT._LIST')
    env.assertEqual(set(res), set(['idx1', 'idx2']))
    env.expect('FT.DROP idx1').ok()
    env.expect('FT._LIST').equal(['idx2'])
    env.expect('FT.CREATE idx3 ON HASH SCHEMA n NUMERIC').ok()
    res = env.cmd('FT._LIST')
    env.assertEqual(set(res), set(['idx2', 'idx3']))


def testIssue1208(env):
    env.cmd('FT.CREATE idx ON HASH SCHEMA n NUMERIC')
    env.cmd('FT.ADD idx doc1 1 FIELDS n 1.0321e5')
    env.cmd('FT.ADD idx doc2 1 FIELDS n 101.11')
    env.cmd('FT.ADD idx doc3 1 FIELDS n 0.0011')
    env.expect('FT.SEARCH', 'idx', '@n:[1.1432E3 inf]').equal([1, 'doc1', ['n', '1.0321e5']])
    env.expect('FT.SEARCH', 'idx', '@n:[-1.12E-3 1.12E-1]').equal([1, 'doc3', ['n', '0.0011']])
    res = [3, 'doc1', ['n', '1.0321e5'], 'doc2', ['n', '101.11'], 'doc3', ['n', '0.0011']]
    env.expect('FT.SEARCH', 'idx', '@n:[-inf inf]').equal(res)

    env.expect('FT.ADD idx doc3 1 REPLACE PARTIAL IF @n>42e3 FIELDS n 100').equal('NOADD')
    env.expect('FT.ADD idx doc3 1 REPLACE PARTIAL IF @n<42e3 FIELDS n 100').ok()

@skip(cluster=True)
def testFieldsCaseSensetive(env):
    # this test will not pass on coordinator coorently as if one shard return empty results coordinator
    # will not reflect the errors
    conn = getConnectionByEnv(env)
    env.cmd('FT.CREATE idx ON HASH SCHEMA n NUMERIC f TEXT t TAG g GEO')

    # make sure text fields are case sesitive
    conn.execute_command('hset', 'doc1', 'F', 'test')
    conn.execute_command('hset', 'doc2', 'f', 'test')
    env.expect('ft.search idx @f:test').equal([1, 'doc2', ['f', 'test']])
    env.expect('ft.search idx @F:test DIALECT 1').equal([0])
    env.expect('ft.search idx @F:test DIALECT 2').error().contains("Unknown field at offset 0 near F")

    # make sure numeric fields are case sesitive
    conn.execute_command('hset', 'doc3', 'N', '1.0')
    conn.execute_command('hset', 'doc4', 'n', '1.0')
    env.expect('ft.search', 'idx', '@n:[0 2]').equal([1, 'doc4', ['n', '1.0']])
    env.expect('ft.search', 'idx', '@N:[0 2]').error().contains("Unknown field at offset 0 near N")

    # make sure tag fields are case sesitive
    conn.execute_command('hset', 'doc5', 'T', 'tag')
    conn.execute_command('hset', 'doc6', 't', 'tag')
    env.expect('ft.search', 'idx', '@t:{tag}').equal([1, 'doc6', ['t', 'tag']])
    env.expect('ft.search', 'idx', '@T:{tag}').error().contains("Unknown field at offset 0 near T")

    # make sure geo fields are case sesitive
    conn.execute_command('hset', 'doc8', 'G', '-113.524,53.5244')
    conn.execute_command('hset', 'doc9', 'g', '-113.524,53.5244')
    env.expect('ft.search', 'idx', '@g:[-113.52 53.52 20 mi]').equal([1, 'doc9', ['g', '-113.524,53.5244']])
    env.expect('ft.search', 'idx', '@G:[-113.52 53.52 20 mi]').error().contains("Unknown field at offset 0 near G")

    # make sure RETURN are case sensitive
    env.expect('ft.search', 'idx', '@n:[0 2]', 'RETURN', '1', 'n').equal([1, 'doc4', ['n', '1']])
    env.expect('ft.search', 'idx', '@n:[0 2]', 'RETURN', '1', 'N').equal([1, 'doc4', []])

    # make sure SORTBY are case sensitive
    conn.execute_command('hset', 'doc7', 'n', '1.1')
    env.expect('ft.search', 'idx', '@n:[0 2]', 'SORTBY', 'n').equal([2, 'doc4', ['n', '1.0'], 'doc7', ['n', '1.1']])
    env.expect('ft.search', 'idx', '@n:[0 2]', 'SORTBY', 'N').error().contains('not loaded nor in schema')

    # make sure aggregation load are case sensitive
    env.expect('ft.aggregate', 'idx', '@n:[0 2]', 'LOAD', '1', '@n').equal([1, ['n', '1'], ['n', '1.1']])
    env.expect('ft.aggregate', 'idx', '@n:[0 2]', 'LOAD', '1', '@N').equal([1, [], []])

    # make sure aggregation apply are case sensitive
    env.expect('ft.aggregate', 'idx', '@n:[0 2]', 'LOAD', '1', '@n', 'apply', '@n', 'as', 'r').equal([1, ['n', '1', 'r', '1'], ['n', '1.1', 'r', '1.1']])
    env.expect('ft.aggregate', 'idx', '@n:[0 2]', 'LOAD', '1', '@n', 'apply', '@N', 'as', 'r').error().contains('not loaded nor in pipeline')

    # make sure aggregation filter are case sensitive
    env.expect('ft.aggregate', 'idx', '@n:[0 2]', 'LOAD', '1', '@n', 'filter', '@n==1.0').equal([1, ['n', '1']])
    env.expect('ft.aggregate', 'idx', '@n:[0 2]', 'LOAD', '1', '@n', 'filter', '@N==1.0').error().contains('not loaded nor in pipeline')

    # make sure aggregation groupby are case sensitive
    env.expect('ft.aggregate', 'idx', '@n:[0 2]', 'LOAD', '1', '@n', 'groupby', '1', '@n', 'reduce', 'count', 0, 'as', 'count').equal([2, ['n', '1', 'count', '1'], ['n', '1.1', 'count', '1']])
    env.expect('ft.aggregate', 'idx', '@n:[0 2]', 'LOAD', '1', '@n', 'groupby', '1', '@N', 'reduce', 'count', 0, 'as', 'count').error().contains('No such property')

    # make sure aggregation sortby are case sensitive
    env.expect('ft.aggregate', 'idx', '@n:[0 2]', 'LOAD', '1', '@n', 'sortby', '1', '@n').equal([2, ['n', '1'], ['n', '1.1']])
    env.expect('ft.aggregate', 'idx', '@n:[0 2]', 'LOAD', '1', '@n', 'sortby', '1', '@N').error().contains('not loaded')

@skip(cluster=True)
def testSortedFieldsCaseSensetive(env):
    # this test will not pass on coordinator coorently as if one shard return empty results coordinator
    # will not reflect the errors
    conn = getConnectionByEnv(env)
    env.cmd('FT.CREATE idx ON HASH SCHEMA n NUMERIC SORTABLE f TEXT SORTABLE t TAG SORTABLE g GEO SORTABLE')

    # make sure text fields are case sesitive
    conn.execute_command('hset', 'doc1', 'F', 'test')
    conn.execute_command('hset', 'doc2', 'f', 'test')
    env.expect('ft.search idx @f:test').equal([1, 'doc2', ['f', 'test']])
    env.expect('ft.search idx @F:test DIALECT 1').equal([0])
    env.expect('ft.search idx @F:test DIALECT 2').error().contains("Unknown field at offset 0 near F")

    # make sure numeric fields are case sesitive
    conn.execute_command('hset', 'doc3', 'N', '1.0')
    conn.execute_command('hset', 'doc4', 'n', '1.0')
    env.expect('ft.search', 'idx', '@n:[0 2]').equal([1, 'doc4', ['n', '1.0']])
    env.expect('ft.search', 'idx', '@N:[0 2]').error().contains("Unknown field at offset 0 near N")

    # make sure tag fields are case sesitive
    conn.execute_command('hset', 'doc5', 'T', 'tag')
    conn.execute_command('hset', 'doc6', 't', 'tag')
    env.expect('ft.search', 'idx', '@t:{tag}').equal([1, 'doc6', ['t', 'tag']])
    env.expect('ft.search', 'idx', '@T:{tag}').error().contains("Unknown field at offset 0 near T")

    # make sure geo fields are case sesitive
    conn.execute_command('hset', 'doc8', 'G', '-113.524,53.5244')
    conn.execute_command('hset', 'doc9', 'g', '-113.524,53.5244')
    env.expect('ft.search', 'idx', '@g:[-113.52 53.52 20 mi]').equal([1, 'doc9', ['g', '-113.524,53.5244']])
    env.expect('ft.search', 'idx', '@G:[-113.52 53.52 20 mi]').error().contains("Unknown field at offset 0 near G")

    # make sure RETURN are case sensitive
    env.expect('ft.search', 'idx', '@n:[0 2]', 'RETURN', '1', 'n').equal([1, 'doc4', ['n', '1']])
    env.expect('ft.search', 'idx', '@n:[0 2]', 'RETURN', '1', 'N').equal([1, 'doc4', []])

    # make sure SORTBY are case sensitive
    conn.execute_command('hset', 'doc7', 'n', '1.1')
    env.expect('ft.search', 'idx', '@n:[0 2]', 'SORTBY', 'n').equal([2, 'doc4', ['n', '1.0'], 'doc7', ['n', '1.1']])
    env.expect('ft.search', 'idx', '@n:[0 2]', 'SORTBY', 'N').error().contains('not loaded nor in schema')

    # make sure aggregation apply are case sensitive
    env.expect('ft.aggregate', 'idx', '@n:[0 2]', 'apply', '@n', 'as', 'r').equal([1, ['n', '1', 'r', '1'], ['n', '1.1', 'r', '1.1']])
    env.expect('ft.aggregate', 'idx', '@n:[0 2]', 'apply', '@N', 'as', 'r').error().contains('not loaded nor in pipeline')

    # make sure aggregation filter are case sensitive
    env.expect('ft.aggregate', 'idx', '@n:[0 2]', 'filter', '@n==1.0').equal([1, ['n', '1']])
    env.expect('ft.aggregate', 'idx', '@n:[0 2]', 'filter', '@N==1.0').error().contains('not loaded nor in pipeline')

    # make sure aggregation groupby are case sensitive
    env.expect('ft.aggregate', 'idx', '@n:[0 2]', 'groupby', '1', '@n', 'reduce', 'count', 0, 'as', 'count').equal([2, ['n', '1', 'count', '1'], ['n', '1.1', 'count', '1']])
    env.expect('ft.aggregate', 'idx', '@n:[0 2]', 'groupby', '1', '@N', 'reduce', 'count', 0, 'as', 'count').error().contains('No such property')

    # make sure aggregation sortby are case sensitive
    env.expect('ft.aggregate', 'idx', '@n:[0 2]', 'sortby', '1', '@n').equal([2, ['n', '1'], ['n', '1.1']])
    env.expect('ft.aggregate', 'idx', '@n:[0 2]', 'sortby', '1', '@N').error().contains('not loaded')

def testScoreLangPayloadAreReturnedIfCaseNotMatchToSpecialFields(env):
    conn = getConnectionByEnv(env)
    env.cmd('FT.CREATE idx ON HASH SCHEMA n NUMERIC SORTABLE')
    conn.execute_command('hset', 'doc1', 'n', '1.0', '__Language', 'eng', '__Score', '1', '__Payload', '10')
    res = env.cmd('ft.search', 'idx', '@n:[0 2]')
    env.assertEqual(toSortedFlatList(res), toSortedFlatList([1, 'doc1', ['n', '1.0', '__Language', 'eng', '__Score', '1', '__Payload', '10']]))

def testReturnSameFieldDifferentCase(env):
    conn = getConnectionByEnv(env)
    env.cmd('FT.CREATE idx ON HASH SCHEMA n NUMERIC SORTABLE N NUMERIC SORTABLE')
    conn.execute_command('hset', 'doc1', 'n', '1.0', 'N', '2.0')
    env.expect('ft.search', 'idx', '@n:[0 2]', 'RETURN', '2', 'n', 'N').equal([1, 'doc1', ['n', '1', 'N', '2']])

def testCreateIfNX(env):
    env.expect('FT._CREATEIFNX idx ON HASH SCHEMA n NUMERIC SORTABLE N NUMERIC SORTABLE').ok()
    env.expect('FT._CREATEIFNX idx ON HASH SCHEMA n NUMERIC SORTABLE N NUMERIC SORTABLE').ok()

def testDropIfX(env):
    env.expect('FT._DROPIFX idx').ok()

def testDeleteIfX(env):
    env.expect('FT._DROPINDEXIFX idx').ok()

def testAlterIfNX(env):
    env.expect('FT.CREATE idx ON HASH SCHEMA n NUMERIC').ok()
    env.expect('FT._ALTERIFNX idx SCHEMA ADD n1 NUMERIC').ok()
    env.expect('FT._ALTERIFNX idx SCHEMA ADD n1 NUMERIC').ok()
    res = env.cmd('ft.info idx')
    res = {res[i]: res[i + 1] for i in range(0, len(res), 2)}['attributes']
    env.assertEqual(res, [['identifier', 'n', 'attribute', 'n', 'type', 'NUMERIC'],
                          ['identifier', 'n1', 'attribute', 'n1', 'type', 'NUMERIC']])

def testAliasAddIfNX(env):
    env.expect('FT.CREATE idx ON HASH SCHEMA n NUMERIC').ok()
    env.expect('FT._ALIASADDIFNX a1 idx').ok()
    env.expect('FT._ALIASADDIFNX a1 idx').ok()

def testAliasDelIfX(env):
    env.expect('FT._ALIASDELIFX a1').ok()

def testEmptyDoc(env):
    conn = getConnectionByEnv(env)
    env.expect('FT.CREATE idx SCHEMA t TEXT').ok()
    env.expect('FT.ADD idx doc1 1 FIELDS t foo').ok()
    env.expect('FT.ADD idx doc2 1 FIELDS t foo').ok()
    env.expect('FT.ADD idx doc3 1 FIELDS t foo').ok()
    env.expect('FT.ADD idx doc4 1 FIELDS t foo').ok()
    env.expect('FT.SEARCH idx * limit 0 0').equal([4])
    conn.execute_command('DEL', 'doc1')
    conn.execute_command('DEL', 'doc3')
    env.expect('FT.SEARCH idx *').equal([2, 'doc2', ['t', 'foo'], 'doc4', ['t', 'foo']])

def testRED47209(env):
    conn = getConnectionByEnv(env)
    env.expect('FT.CREATE idx SCHEMA t TEXT').ok()
    conn.execute_command('hset', 'doc1', 't', 'foo')
    if env.isCluster():
        # on cluster we have WITHSCORES set unconditionally for FT.SEARCH
        res = [1, 'doc1', ['t', 'foo']]
    else:
        res = [1, 'doc1', None, ['t', 'foo']]
    env.expect('FT.SEARCH idx foo WITHSORTKEYS LIMIT 0 1').equal(res)

@skip(cluster=True)
def testInvertedIndexWasEntirelyDeletedDuringCursor():
    env = Env(moduleArgs='GC_POLICY FORK FORK_GC_CLEAN_THRESHOLD 1')

    env.expect('FT.CREATE idx SCHEMA t TEXT').ok()
    env.expect('HSET doc1 t foo').equal(1)
    env.expect('HSET doc2 t foo').equal(1)

    res, cursor = env.cmd('FT.AGGREGATE idx foo WITHCURSOR COUNT 1')
    env.assertEqual(res, [1, []])

    # delete both documents and run the GC to clean 'foo' inverted index
    env.expect('DEL doc1').equal(1)
    env.expect('DEL doc2').equal(1)

    forceInvokeGC(env, 'idx')

    # make sure the inverted index was cleaned
    env.expect(debug_cmd() + ' DUMP_INVIDX idx foo').error().contains('not find the inverted index')

    # read from the cursor
    res, cursor = env.cmd('FT.CURSOR READ idx %d' % cursor)

    env.assertEqual(res, [0])
    env.assertEqual(cursor, 0)

def testNegativeOnly(env):
    conn = getConnectionByEnv(env)
    env.expect('FT.CREATE', 'idx', 'SCHEMA', 't', 'TEXT').ok()
    conn.execute_command('HSET', 'doc1', 'not', 'foo')

    env.expect('FT.SEARCH idx *').equal([1, 'doc1', ['not', 'foo']])
    env.expect('FT.SEARCH', 'idx', '-bar').equal([1, 'doc1', ['not', 'foo']])

def testNotOnly(env):
  conn = getConnectionByEnv(env)
  env.expect('FT.CREATE', 'idx', 'SCHEMA', 'txt1', 'TEXT').ok()
  conn.execute_command('HSET', 'a', 'txt1', 'hello', 'txt2', 'world')
  conn.execute_command('HSET', 'b', 'txt1', 'world', 'txt2', 'hello')
  env.assertEqual(toSortedFlatList(env.cmd('ft.search idx !world')), toSortedFlatList([1, 'b', ['txt1', 'world', 'txt2', 'hello']]))

def testServerVersion(env):
    env.assertTrue(server_version_at_least(env, "6.0.0"))

def testSchemaWithAs(env):
  conn = getConnectionByEnv(env)
  # sanity
  env.cmd('FT.CREATE', 'idx', 'SCHEMA', 'txt', 'AS', 'foo', 'TEXT')
  conn.execute_command('HSET', 'a', 'txt', 'hello')
  conn.execute_command('HSET', 'b', 'foo', 'world')

  for _ in env.reloadingIterator():
    env.expect('ft.search idx @txt:hello DIALECT 1').equal([0]).noError()
    env.expect('ft.search idx @txt:hello DIALECT 2').error().contains('Unknown field')
    env.expect('ft.search idx @txt:world DIALECT 1').equal([0]).noError()
    env.expect('ft.search idx @txt:world DIALECT 2').error().contains('Unknown field')
    env.expect('ft.search idx @foo:hello').equal([1, 'a', ['txt', 'hello']])
    env.expect('ft.search idx @foo:world').equal([0])

    # RETURN from schema
    env.expect('ft.search idx hello RETURN 1 txt').equal([1, 'a', ['txt', 'hello']])
    env.expect('ft.search idx hello RETURN 1 foo').equal([1, 'a', ['foo', 'hello']])
    env.expect('ft.search idx hello RETURN 3 txt AS baz').equal([1, 'a', ['baz', 'hello']])
    env.expect('ft.search idx hello RETURN 3 foo AS baz').equal([1, 'a', ['baz', 'hello']])
    env.expect('ft.search idx hello RETURN 6 txt AS baz txt AS bar').equal([1, 'a', ['baz', 'hello', 'bar', 'hello']])
    env.expect('ft.search idx hello RETURN 6 txt AS baz txt AS baz').equal([1, 'a', ['baz', 'hello']])

    # RETURN outside of schema
    conn.execute_command('HSET', 'a', 'not_in_schema', '42')
    res = conn.execute_command('HGETALL', 'a')
    env.assertEqual(res, {'txt': 'hello', 'not_in_schema': '42'})
    env.expect('ft.search idx hello RETURN 3 not_in_schema AS txt2').equal([1, 'a', ['txt2', '42']])
    env.expect('ft.search idx hello RETURN 1 not_in_schema').equal([1, 'a', ['not_in_schema', '42']])
    env.expect('ft.search idx hello').equal([1, 'a', ['txt', 'hello', 'not_in_schema', '42']])

    env.expect('ft.search idx hello RETURN 3 not_exist as txt2').equal([1, 'a', []])
    env.expect('ft.search idx hello RETURN 1 not_exist').equal([1, 'a', []])

    env.expect('ft.search idx hello RETURN 3 txt as as').error().contains('Alias for RETURN cannot be `AS`')

    # LOAD for FT.AGGREGATE
    # for path - can rename
    env.expect('ft.aggregate', 'idx', 'hello', 'LOAD', '1', '@txt').equal([1, ['txt', 'hello']])
    env.expect('ft.aggregate', 'idx', 'hello', 'LOAD', '3', '@txt', 'AS', 'txt1').equal([1, ['txt1', 'hello']])

    # for name - cannot rename
    env.expect('ft.aggregate', 'idx', 'hello', 'LOAD', '1', '@foo').equal([1, ['foo', 'hello']])
    env.expect('ft.aggregate', 'idx', 'hello', 'LOAD', '3', '@foo', 'AS', 'foo1').equal([1, ['foo1', 'hello']])

    # for for not in schema - can rename
    env.expect('ft.aggregate', 'idx', 'hello', 'LOAD', '1', '@not_in_schema').equal([1, ['not_in_schema', '42']])
    env.expect('ft.aggregate', 'idx', 'hello', 'LOAD', '3', '@not_in_schema', 'AS', 'NIS').equal([1, ['NIS', '42']])

    conn.execute_command('HDEL', 'a', 'not_in_schema')

def testSchemaWithAs_Alter(env):
  conn = getConnectionByEnv(env)
  # sanity
  env.cmd('FT.CREATE', 'idx', 'SCHEMA', 'txt', 'AS', 'foo', 'TEXT')
  conn.execute_command('HSET', 'a', 'txt', 'hello')
  conn.execute_command('HSET', 'b', 'foo', 'world')

  # FT.ALTER
  env.cmd('FT.ALTER', 'idx', 'SCHEMA', 'ADD', 'foo', 'AS', 'bar', 'TEXT')
  waitForIndex(env, 'idx')
  env.expect('ft.search idx @bar:hello').equal([0])
  env.expect('ft.search idx @bar:world').equal([1, 'b', ['foo', 'world']])
  env.expect('ft.search idx @foo:world').equal([0])

def testSchemaWithAs_Duplicates(env):
    conn = getConnectionByEnv(env)

    conn.execute_command('HSET', 'a', 'txt', 'hello')

    # Error if field name is duplicated
    res = env.expect('FT.CREATE', 'conflict1', 'SCHEMA', 'txt1', 'AS', 'foo', 'TEXT', 'txt2', 'AS', 'foo', 'TAG') \
                                                                .error().contains('Duplicate field in schema - foo')
    # Success if field path is duplicated
    res = env.expect('FT.CREATE', 'conflict2', 'SCHEMA', 'txt', 'AS', 'foo1', 'TEXT',
                                                        'txt', 'AS', 'foo2', 'TEXT').ok()
    waitForIndex(env, 'conflict2')
    env.expect('ft.search conflict2 @foo1:hello').equal([1, 'a', ['txt', 'hello']])
    env.expect('ft.search conflict2 @foo2:hello').equal([1, 'a', ['txt', 'hello']])
    env.expect('ft.search conflict2 @foo1:world').equal([0])
    env.expect('ft.search conflict2 @foo2:world').equal([0])

def testMod1407(env):
    conn = getConnectionByEnv(env)

    env.expect('FT.CREATE', 'idx', 'SCHEMA', 'limit', 'TEXT', 'LimitationTypeID', 'TAG', 'LimitationTypeDesc', 'TEXT').ok()

    conn.execute_command('HSET', 'doc1', 'limit', 'foo1', 'LimitationTypeID', 'boo1', 'LimitationTypeDesc', 'doo1')
    conn.execute_command('HSET', 'doc2', 'limit', 'foo2', 'LimitationTypeID', 'boo2', 'LimitationTypeDesc', 'doo2')

    env.expect('FT.AGGREGATE', 'idx', '*', 'SORTBY', '3', '@limit', '@LimitationTypeID', 'ASC').equal([2, ['limit', 'foo1', 'LimitationTypeID', 'boo1'], ['limit', 'foo2', 'LimitationTypeID', 'boo2']])

    # make sure the crashed query is not crashing anymore
    env.expect('FT.AGGREGATE', 'idx', '*', 'GROUPBY', '2', 'LLimitationTypeID', 'LLimitationTypeDesc', 'REDUCE', 'COUNT', '0')

    # make sure correct query not crashing and return the right results
    env.expect('FT.AGGREGATE', 'idx', '*', 'GROUPBY', '2', '@LimitationTypeID', '@LimitationTypeDesc', 'REDUCE', 'COUNT', '0').equal([2, ['LimitationTypeID', 'boo2', 'LimitationTypeDesc', 'doo2', '__generated_aliascount', '1'], ['LimitationTypeID', 'boo1', 'LimitationTypeDesc', 'doo1', '__generated_aliascount', '1']])

def testMod1452(env):
    if not env.isCluster():
        # this test is only relevant on cluster
        env.skip()

    conn = getConnectionByEnv(env)

    env.expect('FT.CREATE', 'idx', 'SCHEMA', 't', 'TEXT').ok()

    conn.execute_command('HSET', 'doc1', 't', 'foo')

    # here we only check that its not crashing
    env.expect('FT.AGGREGATE', 'idx', '*', 'GROUPBY', '1', 'foo', 'REDUCE', 'FIRST_VALUE', 3, '@not_exists', 'BY', '@foo')

@skip(msan=True, no_json=True)
def test_mod1548(env):
    conn = getConnectionByEnv(env)

    env.expect('FT.CREATE', 'idx', 'ON', 'JSON', 'SCHEMA',
               '$["prod:id"]', 'AS', 'prod:id_bracketnotation', 'TEXT',
               '$.prod:id', 'AS', 'prod:id_dotnotation', 'TEXT',
               '$.name', 'AS', 'name', 'TEXT',
               '$.categories', 'AS', 'categories', 'TAG', 'SEPARATOR' ,',').ok()
    waitForIndex(env, 'idx')

    res = conn.execute_command('JSON.SET', 'prod:1', '$', '{"prod:id": "35114964", "SKU": "35114964", "name":"foo", "categories":"abcat0200000"}')
    env.assertOk(res)
    res = conn.execute_command('JSON.SET', 'prod:2', '$', '{"prod:id": "35114965", "SKU": "35114965", "name":"bar", "categories":"abcat0200000"}')
    env.assertOk(res)

    # Supported jsonpath
    res = env.cmd('FT.SEARCH', 'idx', '@categories:{abcat0200000}', 'RETURN', '1', 'name')
    env.assertEqual(res,  [2, 'prod:1', ['name', 'foo'], 'prod:2', ['name', 'bar']])

    # Supported jsonpath (actual path contains a colon using the bracket notation)
    res = env.cmd('FT.SEARCH', 'idx', '@categories:{abcat0200000}', 'RETURN', '1', 'prod:id_bracketnotation')
    env.assertEqual(res,  [2, 'prod:1', ['prod:id_bracketnotation', '35114964'], 'prod:2', ['prod:id_bracketnotation', '35114965']])

    # Supported jsonpath (actual path contains a colon using the dot notation)
    res = env.cmd('FT.SEARCH', 'idx', '@categories:{abcat0200000}', 'RETURN', '1', 'prod:id_dotnotation')
    env.assertEqual(res,  [2, 'prod:1', ['prod:id_dotnotation', '35114964'], 'prod:2', ['prod:id_dotnotation', '35114965']])

def test_empty_field_name(env):
    conn = getConnectionByEnv(env)

    env.expect('FT.CREATE', 'idx', 'SCHEMA', '', 'TEXT').ok()
    conn.execute_command('hset', 'doc1', '', 'foo')
    env.expect('FT.SEARCH', 'idx', 'foo').equal([1, 'doc1', ['', 'foo']])

@skip(cluster=True)
def test_free_resources_on_thread(env):
    conn = getConnectionByEnv(env)
    pl = conn.pipeline()
    results = []

    for _ in range(2):
        env.expect('FT.CREATE', 'idx', 'SCHEMA', 't1', 'TAG', 'SORTABLE',
                                                 't2', 'TAG', 'SORTABLE',
                                                 't3', 'TAG', 'SORTABLE',
                                                 't4', 'TAG', 'SORTABLE',
                                                 't5', 'TAG', 'SORTABLE',
                                                 't6', 'TAG', 'SORTABLE',
                                                 't7', 'TAG', 'SORTABLE',
                                                 't8', 'TAG', 'SORTABLE',
                                                 't9', 'TAG', 'SORTABLE',
                                                 't10', 'TAG', 'SORTABLE',
                                                 't11', 'TAG', 'SORTABLE',
                                                 't12', 'TAG', 'SORTABLE',
                                                 't13', 'TAG', 'SORTABLE',
                                                 't14', 'TAG', 'SORTABLE',
                                                 't15', 'TAG', 'SORTABLE',
                                                 't16', 'TAG', 'SORTABLE',
                                                 't17', 'TAG', 'SORTABLE',
                                                 't18', 'TAG', 'SORTABLE',
                                                 't19', 'TAG', 'SORTABLE',
                                                 't20', 'TAG', 'SORTABLE').ok()
        for i in range(1024 * 32):
            pl.execute_command('HSET', i, 't1', i, 't2', i, 't3', i, 't4', i, 't5', i,
                                          't6', i, 't7', i, 't8', i, 't9', i, 't10', i,
                                          't11', i, 't12', i, 't13', i, 't14', i, 't15', i,
                                          't16', i, 't17', i, 't18', i, 't19', i, 't20', i)
            if i % 1000 == 0:
                pl.execute()
        pl.execute()

        start_time = time.time()
        conn.execute_command('FLUSHALL')
        end_time = time.time()

        results.append(end_time - start_time)

        conn.execute_command(config_cmd(), 'SET', '_FREE_RESOURCE_ON_THREAD', 'false')

    # ensure freeing resources on a 2nd thread is quicker
    # than freeing it on the main thread
    # (skip this check point on CI since it is not guaranteed)
    if not CI:
        env.assertLess(results[0], results[1])

    conn.execute_command(config_cmd(), 'SET', '_FREE_RESOURCE_ON_THREAD', 'true')

def testUsesCounter(env):
    env.expect('ft.create', 'idx', 'ON', 'HASH', 'NOFIELDS', 'schema', 'title', 'text').ok()
    env.cmd('ft.info', 'idx')
    env.cmd('ft.search', 'idx', '*')

    assertInfoField(env, 'idx', 'number_of_uses', 3 if not env.isCluster() else 4)

def test_aggregate_return_fail(env):
    env.expect('FT.CREATE', 'idx', 'ON', 'HASH', 'SCHEMA', 'test', 'TEXT').equal('OK')
    env.expect('ft.add', 'idx', 'doc1', '1.0', 'FIELDS', 'test', 'foo').equal('OK')
    env.expect('ft.aggregate', 'idx', '*', 'RETURN', '1', 'test').error().contains("RETURN is not supported on FT.AGGREGATE")

def test_emoji(env):
    conn = getConnectionByEnv(env)
    env.expect('FT.CREATE', 'idx', 'ON', 'HASH', 'SCHEMA', 'test', 'TEXT').equal('OK')
    env.expect('FT.CREATE', 'idx_tag', 'ON', 'HASH', 'SCHEMA', 'test', 'TAG').equal('OK')

    conn.execute_command('HSET', 'doc1', 'test', 'a📌')
    env.expect('ft.search', 'idx', 'a📌').equal([1, 'doc1', ['test', 'a📌']])
    env.expect('ft.search', 'idx_tag', '@test:{a📌}').equal([1, 'doc1', ['test', 'a📌']])
    conn.execute_command('HSET', 'doc2', 'test', '💮a')
    env.expect('ft.search', 'idx', '💮a').equal([1, 'doc2', ['test', '💮a']])
    env.expect('ft.search', 'idx_tag', '@test:{💮a}').equal([1, 'doc2', ['test', '💮a']])
    conn.execute_command('HSET', 'doc3', 'test', '💩')
    env.expect('ft.search', 'idx', '💩').equal([1, 'doc3', ['test', '💩']])
    env.expect('ft.search', 'idx_tag', '@test:{💩}').equal([1, 'doc3', ['test', '💩']])
    '''
    conn.execute_command('HSET', 'doc4', 'test', '😀😁🙂')
    env.expect('ft.search', 'idx', '😀😁*').equal([1, 'doc4', ['test', '😀😁🙂']])
    env.expect('ft.search', 'idx', '%😀😁%').equal([1, 'doc4', ['test', '😀😁🙂']])
    conn.execute_command('HSET', 'doc4', 'test', '')
    '''

def test_mod_4200(env):
    env.expect('FT.CREATE', 'idx', 'ON', 'HASH', 'SCHEMA', 'test', 'TEXT').equal('OK')
    for i in range(1001):
        env.expect('ft.add', 'idx', 'doc%i' % i, '1.0', 'FIELDS', 'test', 'foo').equal('OK')
    env.expect('ft.search', 'idx', '((~foo) foo) | ((~foo) foo)', 'LIMIT', '0', '0').equal([1001])

@skip(cluster=True)
def test_RED_86036(env):
    env.cmd('FT.CREATE', 'idx', 'SCHEMA', 't', 'TEXT')
    for i in range(1000):
        env.cmd('hset', 'doc%d' % i, 't', 'foo')
    res = env.cmd('FT.PROFILE', 'idx', 'search', 'query', '*', 'INKEYS', '2', 'doc0', 'doc999')
    res = res[1][1][0][9][7][0] # get the list iterator profile
    env.assertEqual(res[1], 'ID-LIST')
    env.assertLess(res[5], 3)

def test_MOD_4290(env):
    env.cmd('FT.CREATE', 'idx', 'SCHEMA', 't', 'TEXT')
    conn = getConnectionByEnv(env)
    for i in range(100):
        conn.execute_command('hset', 'doc%d' % i, 't', 'foo')
    env.cmd('FT.PROFILE', 'idx', 'aggregate', 'query', '*', 'LIMIT', '0', '1')
    env.expect('ping').equal(True) # make sure environment is still up */

@skip(cluster=True)
def test_missing_schema(env):
    # MOD-4388: assert on sp->indexer

    conn = getConnectionByEnv(env)

    env.expect('FT.CREATE', 'idx1', 'SCHEMA', 'foo', 'TEXT').equal('OK')
    env.expect('FT.CREATE', 'idx2', 'TEMPORARY', 1000, 'foo', 'bar').error().contains('Unknown argument `foo`')
    # make sure the index succeecfully index new docs
    conn.execute_command('HSET', 'doc1', 'foo', 'bar')
    env.expect('FT.SEARCH', 'idx1', '*').equal([1, 'doc1', ['foo', 'bar']] )
    env.expect('FT.SEARCH', 'idx2', '*').error().equal('idx2: no such index')


@skip(cluster=False) # this test is only relevant on cluster
def test_cluster_set(env):
    cluster_set_test(env)

@skip(cluster=False) # this test is only relevant on cluster
def test_cluster_set_with_password():
    mypass = '42MySecretPassword'
    args = 'OSS_GLOBAL_PASSWORD ' + mypass
    env = Env(moduleArgs=args, password=mypass)
    cluster_set_test(env)

def cluster_set_test(env: Env):
    def verify_address(addr):
        try:
            with TimeLimit(10, f'Failed waiting cluster set command to be updated with the new IP address `{addr}`'):
                while env.cmd('SEARCH.CLUSTERINFO')[9][2][1] != addr:
                    pass
        except Exception as e:
            env.assertTrue(False, message=str(e))

    def prepare_env(env):
        # set validation timeout to 5ms so occasionaly we will fail to validate the cluster,
        # this is to test the timeout logic, and help us with ipv6 addresses in containers
        # where the ipv6 address is not available by default
        env.cmd(config_cmd(), 'SET', 'TOPOLOGY_VALIDATION_TIMEOUT', 5)
        env.cmd(debug_cmd(), 'PAUSE_TOPOLOGY_UPDATER')
        verify_shard_init(env)

    password = env.password + "@" if env.password else ""

    # test ipv4
    prepare_env(env)
    env.expect('SEARCH.CLUSTERSET',
               'MYID',
               '1',
               'RANGES',
               '1',
               'SHARD',
               '1',
               'SLOTRANGE',
               '0',
               '16383',
               'ADDR',
               f'{password}127.0.0.1:{env.port}',
               'MASTER'
            ).ok()
    verify_address('127.0.0.1')

    env.stop()
    env.start()

    # test ipv6 test
    prepare_env(env)
    env.expect('SEARCH.CLUSTERSET',
               'MYID',
               '1',
               'HASHFUNC',
               'CRC16',
               'NUMSLOTS',
               '16384',
               'RANGES',
               '1',
               'SHARD',
               '1',
               'SLOTRANGE',
               '0',
               '16383',
               'ADDR',
               f'{password}[::1]:{env.port}',
               'MASTER'
            ).ok()
    verify_address('::1')

    env.stop()
    env.start()

    # test unix socket
    prepare_env(env)
    env.expect('SEARCH.CLUSTERSET',
               'MYID',
               '1',
               'HASHFUNC',
               'CRC12',
               'NUMSLOTS',
               '4096',
               'RANGES',
               '1',
               'SHARD',
               '1',
               'SLOTRANGE',
               '0',
               '4095',
               'ADDR',
               f'{password}localhost:{env.port}',
               'UNIXADDR',
               '/tmp/redis.sock',
               'MASTER'
            ).ok()
    verify_address('localhost')

    shards = []
    for i in range(env.shardsCount):
        shards += ['SHARD', str(i), 'SLOTRANGE', '0', '16383',
                   'ADDR', f'{password}localhost:{env.envRunner.shards[i].port}', 'MASTER']
    env.expect('SEARCH.CLUSTERSET', 'MYID', '0', 'RANGES', str(env.shardsCount), *shards).ok()

@skip(cluster=False)
def test_rq_job_without_topology(env:Env):
    env.expect(debug_cmd(), 'PAUSE_TOPOLOGY_UPDATER').ok()
    env.expect(debug_cmd(), 'CLEAR_PENDING_TOPOLOGY').ok()
    workers = 5
    env.expect(config_cmd(), 'SET', 'WORKERS', workers).ok()

    # Verify that the `SHARD_CONNECTION_STATES` debug command is blocked when the topology is not set.
    try:
        con = env.getConnection()
        with TimeLimit(2, 'Failed waiting (SUCCESS!)'):
            con.execute_command(debug_cmd(), 'SHARD_CONNECTION_STATES')
            env.assertTrue(False, message='Expected to fail')
    except Exception as e:
        env.assertContains('Failed waiting (SUCCESS!)', str(e))

    # Now re-set the topology and call the debug command again
    env.expect('SEARCH.CLUSTERREFRESH').ok()
    # We should also see the effect of setting the number of workers
    env.expect(debug_cmd(), 'SHARD_CONNECTION_STATES').equal([ANY, [ANY] * (workers + 1)] * env.shardsCount)


@skip(cluster=False) # this test is only relevant on cluster
def test_cluster_set_errors(env: Env):

    # Check general values parsing
    env.expect('SEARCH.CLUSTERSET').error().contains('Missing value for MYID')
    env.expect('SEARCH.CLUSTERSET', 'RANDOM').error().contains('Unexpected argument').contains('RANDOM')

    env.expect('SEARCH.CLUSTERSET', 'MYID').error().contains('Missing value for MYID')
    env.expect('SEARCH.CLUSTERSET', 'RANGES').error().contains('Missing value for RANGES')
    env.expect('SEARCH.CLUSTERSET', 'HASHFUNC').error().contains('Missing value for HASHFUNC')
    env.expect('SEARCH.CLUSTERSET', 'NUMSLOTS').error().contains('Missing value for NUMSLOTS')

    env.expect('SEARCH.CLUSTERSET', 'HASHFUNC', 'yes please').error().contains('Bad value for HASHFUNC: yes please')
    env.expect('SEARCH.CLUSTERSET', 'RANGES', 'yes please').error().contains('Bad value for RANGES: yes please')
    env.expect('SEARCH.CLUSTERSET', 'RANGES', '-1').error().contains('Bad value for RANGES: -1')
    env.expect('SEARCH.CLUSTERSET', 'NUMSLOTS', 'yes please').error().contains('Bad value for NUMSLOTS: yes please')
    env.expect('SEARCH.CLUSTERSET', 'NUMSLOTS', '0').error().contains('Bad value for NUMSLOTS: 0')
    env.expect('SEARCH.CLUSTERSET', 'NUMSLOTS', '1000000').error().contains('Bad value for NUMSLOTS: 1000000')

    # Check shard values parsing
    env.expect('SEARCH.CLUSTERSET', 'MYID', '1', 'RANGES', '1',
               'BANANA').error().contains('Expected `SHARD` but got `BANANA`')
    env.expect('SEARCH.CLUSTERSET', 'MYID', '1', 'RANGES', '1',
               'SHARD').error().contains('Missing value for SHARD')
    env.expect('SEARCH.CLUSTERSET', 'MYID', '1', 'RANGES', '1',
               'SHARD', '1').error().contains('Expected `SLOTRANGE` but got `(nil)`')
    env.expect('SEARCH.CLUSTERSET', 'MYID', '1', 'RANGES', '1',
               'SHARD', '1', 'SLOTRANGE').error().contains('Missing value for SLOTRANGE')
    env.expect('SEARCH.CLUSTERSET', 'MYID', '1', 'RANGES', '1',
               'SHARD', '1', 'SLOTRANGE', '0').error().contains('Missing value for SLOTRANGE')
    env.expect('SEARCH.CLUSTERSET', 'MYID', '1', 'RANGES', '1',
               'SHARD', '1', 'SLOTRANGE', '0', 'banana').error().contains('Bad value for SLOTRANGE').contains('banana')
    env.expect('SEARCH.CLUSTERSET', 'MYID', '1', 'RANGES', '1',
               'SHARD', '1', 'SLOTRANGE', '1', '0').error().contains('Bad values for SLOTRANGE: 1, 0')
    env.expect('SEARCH.CLUSTERSET', 'MYID', '1', 'RANGES', '1',
               'SHARD', '1', 'SLOTRANGE', '0', '1000000').error().contains('Bad values for SLOTRANGE: 0, 1000000')
    env.expect('SEARCH.CLUSTERSET', 'MYID', '1', 'RANGES', '1',
               'SHARD', '1', 'SLOTRANGE', '0', '1').error().contains('Expected `ADDR` but got `(nil)`')
    env.expect('SEARCH.CLUSTERSET', 'MYID', '1', 'RANGES', '1',
               'SHARD', '1', 'SLOTRANGE', '0', '1', 'ADDR').error().contains('Missing value for ADDR')
    env.expect('SEARCH.CLUSTERSET', 'MYID', '1', 'RANGES', '1',
               'SHARD', '1', 'SLOTRANGE', '0', '1', 'ADDR', '1:1', 'UNIXADDR').error().contains('Missing value for UNIXADDR')
    env.expect('SEARCH.CLUSTERSET', 'MYID', '1', 'RANGES', '1',
               'SHARD', '1', 'SLOTRANGE', '0', '1', 'ADDR', '1:1', 'UNEXPECTED').error().contains('Expected end of command but got `UNEXPECTED`')

    # Test too many slots (or too few shards)
    env.expect('SEARCH.CLUSTERSET', 'MYID', '1', 'RANGES', '2',
               'SHARD', '1', 'SLOTRANGE', '0', '1', 'ADDR', '1:1').error().contains('Expected `SHARD` but got `(nil)`')

    # check that multiple unix sockets are not allowed
    env.expect('SEARCH.CLUSTERSET', 'MYID', '1', 'RANGES', '1',
               'SHARD',
               '1',
               'SLOTRANGE',
               '0',
               '16383',
               'ADDR',
               'localhost:123',
               'UNIXADDR',
               '/tmp/redis.sock',
               'MASTER'
               'UNIXADDR',
               '/tmp/another.sock',
            ).error().contains('Expected').contains("UNIXADDR")

    # check invalid addresses
    invalid_addresses = [
        'invalid',
        'invalid:',
        'localhost:invalid',
        '[::1:234'
    ]
    for addr in invalid_addresses:
        # Test withouth unix socket
        env.expect('SEARCH.CLUSTERSET',
                   'MYID',
                   '1',
                   'RANGES',
                   '1',
                   'SHARD',
                   '1',
                   'SLOTRANGE',
                   '0',
                   '16383',
                   'ADDR',
                    addr,
                   'MASTER'
            ).error().contains('Bad value for ADDR:').contains(addr)
        # Test with unix socket
        env.expect('SEARCH.CLUSTERSET',
                   'MYID',
                   '1',
                   'RANGES',
                   '1',
                   'SHARD',
                   '1',
                   'SLOTRANGE',
                   '0',
                   '16383',
                   'ADDR',
                    addr,
                   'UNIXADDR',
                   '/tmp/redis.sock',
                   'MASTER'
            ).error().contains('Bad value for ADDR:').contains(addr)


def test_internal_commands(env):
    ''' Test that internal cluster commands cannot run from a script '''
    if not env.isCluster():
        env.skip()

    def fail_eval_call(r, env, cmd):
        cmd = str(cmd)[1:-1]
        try:
            r.eval(f'redis.call({cmd})', 0)
            env.assertTrue(False, message=f'Failed to raise error during call to {cmd}')
        except redis.ResponseError as e:
            env.assertTrue(str(e).index("not allowed from script") != -1)

    with env.getClusterConnectionIfNeeded() as r:
        fail_eval_call(r, env, ['SEARCH.CLUSTERSET', 'MYID', '1', 'RANGES', '1', 'SHARD', '1', 'SLOTRANGE', '0', '16383', 'ADDR', 'password@127.0.0.1:22000', 'MASTER'])
        fail_eval_call(r, env, ['SEARCH.CLUSTERREFRESH'])
        fail_eval_call(r, env, ['SEARCH.CLUSTERINFO'])

def test_timeout_non_strict_policy(env):
    """Tests that we get the wanted behavior for the non-strict timeout policy.
    `ON_TIMEOUT RETURN` - return partial results.
    """

    conn = getConnectionByEnv(env)

    # Create an index, and populate it
    n = 25000
    populate_db(env, text=True, n_per_shard=n)

    # Query the index with a small timeout, and verify that we get partial results
    num_docs = n * env.shardsCount
    res = conn.execute_command(
        'FT.SEARCH', 'idx', '*', 'LIMIT', '0', str(num_docs), 'TIMEOUT', '1'
        )
    env.assertTrue(len(res) < num_docs * 2 + 1)

    # Same for `FT.AGGREGATE`
    res = conn.execute_command(
        'FT.AGGREGATE', 'idx', '*', 'LOAD', '1', '@text1', 'TIMEOUT', '1'
        )
    env.assertTrue(len(res) < num_docs + 1)

def test_timeout_strict_policy():
    """Tests that we get the wanted behavior for the strict timeout policy.
    `ON_TIMEOUT FAIL` - return an error upon experiencing a timeout, without the
    partial results.
    """

    env = Env(moduleArgs='ON_TIMEOUT FAIL')

    # Create an index, and populate it
    n = 25000
    populate_db(env, text=True, n_per_shard=n)

    # Query the index with a small timeout, and verify that we get an error
    num_docs = n * env.shardsCount
    env.expect(
        'FT.SEARCH', 'idx', '*', 'LIMIT', '0', str(num_docs), 'TIMEOUT', '1'
        ).error().contains('Timeout limit was reached')

    # Same for `FT.AGGREGATE`
    env.expect(
        'FT.AGGREGATE', 'idx', '*', 'LOAD', '1', '@text1', 'TIMEOUT', '1'
        ).error().contains('Timeout limit was reached')

def common_with_auth(env: Env):
    conn = getConnectionByEnv(env)
    n_docs = 100

    env.expect('FT.CREATE', 'idx', 'SCHEMA', 'n', 'NUMERIC').ok()
    for i in range(n_docs):
        conn.execute_command('HSET', f'doc{i}', 'n', i)

    if env.isCluster():
        # Mimic periodic cluster refresh
        env.expect('SEARCH.CLUSTERREFRESH').ok()

    expected_res = [n_docs]
    for i in range(10):
        expected_res.extend([f'doc{i}', ['n', str(i)]])
    env.expect('FT.SEARCH', 'idx', '*', 'SORTBY', 'n').equal(expected_res)

def test_with_password():
    mypass = '42MySecretPassword$'
    args = f'OSS_GLOBAL_PASSWORD {mypass}' if CLUSTER else None
    env = Env(moduleArgs=args, password=mypass)
    common_with_auth(env)

def test_with_tls():
    cert_file, key_file, ca_cert_file, passphrase = get_TLS_args()
    env = Env(useTLS=True,
              tlsCertFile=cert_file,
              tlsKeyFile=key_file,
              tlsCaCertFile=ca_cert_file,
              tlsPassphrase=passphrase)

    common_with_auth(env)

@skip(asan=True, cluster=False)
def test_timeoutCoordSearch_NonStrict(env):
    """Tests edge-cases for the `TIMEOUT` parameter for the coordinator's
    `FT.SEARCH` path"""

    if VALGRIND:
        unittest.SkipTest()

    # Create and populate an index
    n_docs_pershard = 1100
    n_docs = n_docs_pershard * env.shardsCount
    populate_db(env, text=True, n_per_shard=n_docs_pershard)

    # test erroneous params
    env.expect('ft.search', 'idx', '* aa*', 'timeout').error()
    env.expect('ft.search', 'idx', '* aa*', 'timeout', -1).error()
    env.expect('ft.search', 'idx', '* aa*', 'timeout', 'STR').error()

    res = env.cmd('ft.search', 'idx', '*', 'TIMEOUT', '0')
    env.assertEqual(res[0], n_docs)

    res = env.cmd('ft.search', 'idx', '*', 'TIMEOUT', '1')
    env.assertLessEqual(res[0], n_docs)

@skip(asan=True, cluster=False)
def test_timeoutCoordSearch_Strict():
    """Tests edge-cases for the `TIMEOUT` parameter for the coordinator's
    `FT.SEARCH` path, when the timeout policy is strict"""

    if VALGRIND:
        unittest.SkipTest()

    env = Env(moduleArgs='ON_TIMEOUT FAIL')

    # Create and populate an index
    n_docs_pershard = 50000
    n_docs = n_docs_pershard * env.shardsCount
    populate_db(env, text=True, n_per_shard=n_docs_pershard)

    # test erroneous params
    env.expect('ft.search', 'idx', '* aa*', 'timeout').error()
    env.expect('ft.search', 'idx', '* aa*', 'timeout', -1).error()
    env.expect('ft.search', 'idx', '* aa*', 'timeout', 'STR').error()

    res = env.cmd('ft.search', 'idx', '*', 'TIMEOUT', '0')
    env.assertEqual(res[0], n_docs)

    res = env.cmd('ft.search', 'idx', '*', 'TIMEOUT', '100000')
    env.assertEqual(res[0], n_docs)

    env.expect('ft.search', 'idx', '*', 'TIMEOUT', '1').error().contains('Timeout limit was reached')

@skip(cluster=True)
def test_notIterTimeout(env):
    """Tests that we fail fast from the NOT iterator in the edge case similar to
    MOD-5512
    * Skipped on cluster since the it would only test error propagation from the
    shard to the coordinator, which is tested elsewhere.
    """

    if VALGRIND:
        env.skip()

    conn = getConnectionByEnv(env)
    conn.execute_command(config_cmd(), 'SET', 'ON_TIMEOUT', 'FAIL')

    # Create an index
    env.cmd('FT.CREATE', 'idx', 'SCHEMA', 'tag1', 'TAG', 'title', 'TEXT', 'n', 'NUMERIC')

    # Populate the index
    num_docs = 15000
    for i in range(int(num_docs / 2)):
        env.cmd('HSET', f'doc:{i}', 'tag1', 'fantasy', 'title', f'title:{i}', 'n', i)

    # Populate with other tag value in a separate loop so doc-ids will be incremental.
    for i in range(int(num_docs / 2), num_docs):
        env.cmd('HSET', f'doc:{i}', 'tag1', 'drama', 'title', f'title:{i}', 'n', i)

    # Send a query that will skip all the docs with the first tag value (fantasy),
    # such that the timeout will be checked in the NOT iterator loop (coverage).
    env.expect(
        'FT.AGGREGATE', 'idx', '-@tag1:{fantasy}', 'LOAD', '2', '@title', '@n',
        'APPLY', '@n^2 / 2', 'AS', 'new_n', 'GROUPBY', '1', '@title', 'TIMEOUT', '1'
    ).error().contains('Timeout limit was reached')

@skip(cluster=False, min_shards=2)
def test_incompatibleIndex(env):
    """Tests that we get an error if we try to query an index with a different
    schema than the one used in the query"""

    # Connect to two shards
    first_conn = env.getConnection(0)
    second_conn = env.getConnection()

    # Create an index
    index_name = 'idx'
    env.expect('FT.CREATE', index_name, 'PREFIX', '1', 'h:', 'SCHEMA', 'n', 'NUMERIC').ok()

    # Connect to a shard, and create an index with a different schema, but
    # the same name
    res = first_conn.execute_command('_FT.DROPINDEX', index_name)
    env.assertEqual(res, 'OK')
    res = first_conn.execute_command('_FT.CREATE', index_name, 'PREFIX', '1', 'k:', 'SCHEMA', 'n', 'NUMERIC')
    env.assertEqual(res, 'OK')

    # Query via the cluster connection, such that we will get the mismatch error
    commands = [
        ['FT.SEARCH', index_name, '*'],
        ['FT.AGGREGATE', index_name, '*', 'LOAD', '*'],
        ['FT.PROFILE', index_name, 'SEARCH', 'QUERY', '*'],
        ['FT.PROFILE', index_name, 'AGGREGATE', 'QUERY', '*', 'LOAD', '*'],
        # ['FT.SYNUPDATE', '...'],
        # ['FT.SYNADD', '...'],
        # ['FT.SYNDUMP', '...'],
        # ['FT.SPELLCHECK', '...'],
    ]

    # Run commands on second shard (different index prefixes -> error)
    for command in commands:
        try:
            second_conn.execute_command(*command)
            env.assertTrue(False)
        except Exception as e:
            env.assertContains("Index mismatch: Shard index is different than queried index", str(e))<|MERGE_RESOLUTION|>--- conflicted
+++ resolved
@@ -1312,22 +1312,11 @@
     env.expect('ft.search', 'idx', 'hilton @location:[-0.1757 51.5156 1 km]').equal([0])
 
     # Query errors
-<<<<<<< HEAD
-    env.expect('ft.search idx hilton geofilter location lon 51.5156 1 km').error()   \
-            .contains('Bad arguments for <lon>: Could not convert argument to expected type')
-    env.expect('ft.search idx hilton geofilter location 51.5156 lat 1 km').error()   \
-            .contains('Bad arguments for <lat>: Could not convert argument to expected type')
-    env.expect('ft.search idx hilton geofilter location -0.1757 51.5156 radius km').error()   \
-            .contains('Bad arguments for <radius>: Could not convert argument to expected type')
-    env.expect('ft.search idx hilton geofilter location -0.1757 51.5156 1 fake').error()   \
-            .contains('Unknown distance unit fake')
-=======
     env.expect('ft.search', 'idx', 'hilton @location:[lon 51.5156 1 km]').error().contains('Syntax error')
     env.expect('ft.search', 'idx', 'hilton @location:[51.5156 lat 1 km]').error().contains('Syntax error').contains('lat')
     env.expect('ft.search', 'idx', 'hilton @location:[ -0.1757 51.5156 radius km]').error().contains('Syntax error').contains('radius')
     env.expect('ft.search', 'idx', 'hilton @location:[ -0.1757 51.5156 1 fake]').error().contains('Invalid GeoFilter unit')
     env.expect('ft.search', 'idx', 'hilton @location:[ -0.1757 51.5156 1]').error().contains('Syntax error').contains('near 1')
->>>>>>> d67d645a
 
 def testGeo(env):
     gsearch = lambda query, lon, lat, dist, unit='km': env.cmd(
@@ -1575,17 +1564,6 @@
 
     isDialect1 = env.cmd(config_cmd(), 'get', 'DEFAULT_DIALECT')[0][1] == '1'
     # Test bad filter ranges
-<<<<<<< HEAD
-    env.expect('ft.search', 'idx', 'hello kitty', 'filter', 'score', 5, '-inf').error().contains("Bad upper range: -inf")
-    env.expect('ft.search', 'idx', 'hello kitty', 'filter', 'score', 5, '(-inf').error().contains("Bad upper range: -inf")
-    env.expect('ft.search', 'idx', 'hello kitty', 'filter', 'score', 'inf', 5).error().contains("Bad lower range: inf")
-    env.expect('ft.search', 'idx', 'hello kitty', 'filter', 'score', '(inf', 5).error().contains("Bad lower range: inf")
-    env.expect('ft.search', 'idx', 'hello kitty', 'filter', 'score', '+inf', 5).error().contains("Bad lower range: +inf")
-    env.expect('ft.search', 'idx', 'hello kitty', 'filter', 'score', '(+inf', 5).error().contains("Bad lower range: +inf")
-    # Filter does not accept parameters
-    env.expect('ft.search', 'idx', 'hello kitty', 'filter', 'score', 5, '$n',
-               'PARAMS', 2, 'n', '10').error().contains("Bad upper range: $n")
-=======
     if isDialect1:
         env.expect('ft.search', 'idx', 'hello kitty @score:[5]').error().contains("Syntax error").contains("5")
         # Filter does not accept parameters
@@ -1598,7 +1576,6 @@
         env.expect('ft.search', 'idx', 'hello kitty @score:[(inf, 5]').error().contains("Invalid numeric range (min > max)")
         env.expect('ft.search', 'idx', 'hello kitty @score:[+inf, 5]').error().contains("Invalid numeric range (min > max)")
         env.expect('ft.search', 'idx', 'hello kitty @score:[(+inf, 5]').error().contains("Invalid numeric range (min > max)")
->>>>>>> d67d645a
 
     for i in range(100):
         env.expect('ft.add', 'idx', 'doc%d' % i, 1, 'fields',
