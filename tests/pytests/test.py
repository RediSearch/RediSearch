# -*- coding: utf-8 -*-

import redis
import unittest
from hotels import hotels
import random
import time
from RLTest import Env
from includes import *
from common import getConnectionByEnv, waitForIndex, toSortedFlatList, assertInfoField, check_server_version, check_module_version

# this tests is not longer relevant
# def testAdd(env):
#     if env.is_cluster():
#         raise unittest.SkipTest()

#     r = env
#     env.assertOk(r.execute_command(
#         'ft.create', 'idx', 'schema', 'title', 'text', 'body', 'text'))
#     env.assertTrue(r.exists('idx:idx'))
#     env.assertOk(r.execute_command('ft.add', 'idx', 'doc1', 1.0, 'fields',
#                                     'title', 'hello world',
#                                     'body', 'lorem ist ipsum'))

#     for _ in r.retry_with_rdb_reload():
#         prefix = 'ft'
#         env.assertExists(prefix + ':idx/hello')
#         env.assertExists(prefix + ':idx/world')
#         env.assertExists(prefix + ':idx/lorem')

def testAddErrors(env):
    env.expect('ft.create idx ON HASH schema foo text bar numeric sortable').equal('OK')
    env.expect('ft.add idx doc1 1 redis 4').error().contains('Unknown keyword')
    env.expect('ft.add idx doc1').error().contains("wrong number of arguments")
    env.expect('ft.add idx doc1 42').error().contains("Score must be between 0 and 1")
    env.expect('ft.add idx doc1 1.0').error().contains("No field list found")
    env.expect('ft.add fake_idx doc1 1.0 fields foo bar').error().contains("Unknown index name")

def assertEqualIgnoreCluster(env, val1, val2):
    # todo: each test that uses this function should be switch back to env.assertEqual once fix
    # issues on coordinator
    if env.isCluster():
        return
    env.assertEqual(val1, val2)

def testConditionalUpdate(env):
    env.assertOk(env.cmd(
        'ft.create', 'idx','ON', 'HASH',
        'schema', 'foo', 'text', 'bar', 'numeric', 'sortable'))
    env.assertOk(env.cmd('ft.add', 'idx', '1', '1',
                           'fields', 'foo', 'hello', 'bar', '123'))
    env.assertOk(env.cmd('ft.add', 'idx', '1', '1', 'replace', 'if',
                           '@foo == "hello"', 'fields', 'foo', 'world', 'bar', '123'))
    env.assertEqual('NOADD', env.cmd('ft.add', 'idx', '1', '1', 'replace',
                                       'if', '@foo == "hello"', 'fields', 'foo', 'world', 'bar', '123'))
    env.assertEqual('NOADD', env.cmd('ft.add', 'idx', '1', '1', 'replace',
                                       'if', '1 == 2', 'fields', 'foo', 'world', 'bar', '123'))
    env.assertOk(env.cmd('ft.add', 'idx', '1', '1', 'replace', 'partial', 'if',
                           '@foo == "world"', 'fields', 'bar', '234'))
    env.assertOk(env.cmd('ft.add', 'idx', '1', '1', 'replace', 'if',
                           '@bar == 234', 'fields', 'foo', 'hello', 'bar', '123'))

    # Ensure that conditionals are ignored if the document doesn't exist
    env.assertOk(env.cmd('FT.ADD', 'idx', '666', '1',
                           'IF', '@bar > 42', 'FIELDS', 'bar', '15'))
    # Ensure that it fails if we try again, because it already exists
    env.assertEqual('NOADD', env.cmd('FT.ADD', 'idx', '666', '1',
                                       'REPLACE', 'IF', '@bar > 42', 'FIELDS', 'bar', '15'))
    # Ensure that it fails because we're not using 'REPLACE'
    with env.assertResponseError():
        env.assertOk(env.cmd('FT.ADD', 'idx', '666', '1',
                               'IF', '@bar > 42', 'FIELDS', 'bar', '15'))

def testUnionIdList(env):
    # Regression test for https://github.com/RediSearch/RediSearch/issues/306
    r = env
    N = 100
    env.assertOk(r.execute_command(
        "ft.create", "test", 'ON', 'HASH',
        "SCHEMA",  "tags", "TAG", "waypoint", "GEO"))
    env.assertOk(r.execute_command(
        "ft.add", "test", "1", "1", "FIELDS", "tags", "alberta", "waypoint", "-113.524,53.5244"))
    env.assertOk(r.execute_command(
        "ft.add", "test", "2", "1", "FIELDS", "tags", "ontario", "waypoint", "-79.395,43.661667"))

    r.cmd('ft.search', 'test', '@tags:{ontario}')

    res = r.execute_command(
        'ft.search', 'test', "@waypoint:[-113.52 53.52 20 mi]|@tags:{ontario}", 'nocontent')
    env.assertEqual(res, [2L, '1', '2'])

def testAttributes(env):
    env.assertOk(env.cmd('ft.create', 'idx','ON', 'HASH',
                         'schema', 'title', 'text', 'body', 'text'))
    env.assertOk(env.cmd('ft.add', 'idx', 'doc1', 1.0, 'fields',
                                            'title', 't1 t2', 'body', 't3 t4 t5'))
    env.assertOk(env.cmd('ft.add', 'idx', 'doc2', 1.0, 'fields',
                           'body', 't1 t2', 'title', 't3 t5'))

    res = env.cmd(
        'ft.search', 'idx', '(@title:(t1 t2) => {$weight: 0.2}) |(@body:(t1 t2) => {$weight: 0.5})', 'nocontent')
    env.assertListEqual([2L, 'doc2', 'doc1'], res)
    res = env.cmd(
        'ft.search', 'idx', '(@title:(t1 t2) => {$weight: 2.5}) |(@body:(t1 t2) => {$weight: 0.5})', 'nocontent')
    env.assertListEqual([2L, 'doc1', 'doc2'], res)

    res = env.cmd(
        'ft.search', 'idx', '(t3 t5) => {$slop: 4}', 'nocontent')
    env.assertListEqual([2L, 'doc2', 'doc1'], res)
    res = env.cmd(
        'ft.search', 'idx', '(t5 t3) => {$slop: 0}', 'nocontent')
    env.assertListEqual([1L, 'doc2'], res)
    res = env.cmd(
        'ft.search', 'idx', '(t5 t3) => {$slop: 0; $inorder:true}', 'nocontent')
    env.assertListEqual([0], res)

def testUnion(env):
    N = 100
    r = env
    env.assertOk(r.execute_command(
        'ft.create', 'idx','ON', 'HASH', 'schema', 'f', 'text'))
    for i in range(N):

        env.assertOk(r.execute_command('ft.add', 'idx', 'doc%d' % i, 1.0, 'fields',
                                        'f', 'hello world' if i % 2 == 0 else 'hallo werld'))

    for _ in r.retry_with_rdb_reload():
        waitForIndex(r, 'idx')
        res = r.execute_command(
            'ft.search', 'idx', 'hello|hallo', 'nocontent', 'limit', '0', '100')
        env.assertEqual(N + 1, len(res))
        env.assertEqual(N, res[0])

        res = r.execute_command(
            'ft.search', 'idx', 'hello|world', 'nocontent', 'limit', '0', '100')
        env.assertEqual(51, len(res))
        env.assertEqual(50, res[0])

        res = r.execute_command('ft.search', 'idx', '(hello|hello)(world|world)',
                                'nocontent', 'verbatim', 'limit', '0', '100')
        env.assertEqual(51, len(res))
        env.assertEqual(50, res[0])

        res = r.execute_command(
            'ft.search', 'idx', '(hello|hallo)(werld|world)', 'nocontent', 'verbatim', 'limit', '0', '100')
        env.assertEqual(101, len(res))
        env.assertEqual(100, res[0])

        res = r.execute_command(
            'ft.search', 'idx', '(hallo|hello)(world|werld)', 'nocontent', 'verbatim', 'limit', '0', '100')
        env.assertEqual(101, len(res))
        env.assertEqual(100, res[0])

        res = r.execute_command(
            'ft.search', 'idx', '(hello|werld)(hallo|world)', 'nocontent', 'verbatim', 'limit', '0', '100')
        env.assertEqual(101, len(res))
        env.assertEqual(100, res[0])

        res = r.execute_command(
            'ft.search', 'idx', '(hello|hallo) world', 'nocontent', 'verbatim', 'limit', '0', '100')
        env.assertEqual(51, len(res))
        env.assertEqual(50, res[0])

        res = r.execute_command(
            'ft.search', 'idx', '(hello world)|((hello world)|(hallo world|werld) | hello world werld)',
            'nocontent', 'verbatim', 'limit', '0', '100')
        env.assertEqual(101, len(res))
        env.assertEqual(100, res[0])

def testSearch(env):
    r = env
    r.expect('ft.create', 'idx', 'ON', 'HASH',
             'schema', 'title', 'text', 'weight', 10.0, 'body', 'text').ok()
    r.expect('ft.add', 'idx', 'doc1', 0.5,
             'fields','title', 'hello world', 'body', 'lorem ist ipsum').ok()
    r.expect('ft.add', 'idx', 'doc2', 1.0,
             'fields', 'title', 'hello another world', 'body', 'lorem ist ipsum lorem lorem').ok()
    # order of documents might change after reload
    for _ in r.retry_with_rdb_reload():
        waitForIndex(env, 'idx')
        res = r.execute_command('ft.search', 'idx', 'hello')
        expected = [2L, 'doc2', ['title', 'hello another world', 'body', 'lorem ist ipsum lorem lorem'],
                    'doc1', ['title', 'hello world', 'body', 'lorem ist ipsum']]
        env.assertEqual(toSortedFlatList(res), toSortedFlatList(expected))

        # Test empty query
        res = r.execute_command('ft.search', 'idx', '')
        env.assertListEqual([0], res)

        # Test searching with no content
        res = r.execute_command(
            'ft.search', 'idx', 'hello', 'nocontent')
        env.assertTrue(len(res) == 3)
        expected = ['doc2', 'doc1']
        env.assertEqual(res[0], 2L)
        for item in expected:
            env.assertIn(item, res)

        # Test searching WITHSCORES
        res = r.execute_command('ft.search', 'idx', 'hello', 'WITHSCORES')
        env.assertEqual(len(res), 7)
        env.assertEqual(res[0], 2L)
        for item in expected:
            env.assertIn(item, res)
        env.assertTrue(float(res[2]) > 0)
        env.assertTrue(float(res[5]) > 0)

        # Test searching WITHSCORES NOCONTENT
        res = r.execute_command('ft.search', 'idx', 'hello', 'WITHSCORES', 'NOCONTENT')
        env.assertEqual(len(res), 5)
        env.assertEqual(res[0], 2L)
        for item in expected:
            env.assertIn(item, res)
        env.assertTrue(float(res[2]) > 0)
        env.assertTrue(float(res[4]) > 0)

def testGet(env):
    r = env
    env.assertOk(r.execute_command(
        'ft.create', 'idx', 'ON', 'HASH',
        'schema', 'foo', 'text', 'bar', 'text'))

    env.expect('ft.get').error().contains("wrong number of arguments")
    env.expect('ft.get', 'idx').error().contains("wrong number of arguments")
    env.expect('ft.get', 'idx', 'foo', 'bar').error().contains("wrong number of arguments")
    env.expect('ft.mget').error().contains("wrong number of arguments")
    env.expect('ft.mget', 'idx').error().contains("wrong number of arguments")
    env.expect('ft.mget', 'fake_idx').error().contains("wrong number of arguments")

    env.expect('ft.get fake_idx foo').error().contains("Unknown Index name")
    env.expect('ft.mget fake_idx foo').error().contains("Unknown Index name")

    for i in range(100):
        env.assertOk(r.execute_command('ft.add', 'idx', 'doc%d' % i, 1.0, 'fields',
                                        'foo', 'hello world', 'bar', 'wat wat'))

    for i in range(100):
        res = r.execute_command('ft.get', 'idx', 'doc%d' % i)
        env.assertIsNotNone(res)
        env.assertEqual(set(['foo', 'hello world', 'bar', 'wat wat']), set(res))
        env.assertIsNone(r.execute_command(
            'ft.get', 'idx', 'doc%dsdfsd' % i))
    env.expect('ft.get', 'no_idx', 'doc0').error().contains("Unknown Index name")

    rr = r.execute_command(
        'ft.mget', 'idx', *('doc%d' % i for i in range(100)))
    env.assertEqual(len(rr), 100)
    for res in rr:
        env.assertIsNotNone(res)
        env.assertEqual(set(['foo', 'hello world', 'bar', 'wat wat']), set(res))
    rr = r.execute_command(
        'ft.mget', 'idx', *('doc-%d' % i for i in range(100)))
    env.assertEqual(len(rr), 100)
    for res in rr:
        env.assertIsNone(res)

    # Verify that when a document is deleted, GET returns NULL
    r.cmd('ft.del', 'idx', 'doc10') # But we still keep the document
    r.cmd('ft.del', 'idx', 'doc11')
    assert r.cmd('ft.del', 'idx', 'coverage') == 0
    res = r.cmd('ft.get', 'idx', 'doc10')
    r.assertEqual(None, res)
    res = r.cmd('ft.mget', 'idx', 'doc10')
    r.assertEqual([None], res)
    res = r.cmd('ft.mget', 'idx', 'doc10', 'doc11', 'doc12')
    r.assertIsNone(res[0])
    r.assertIsNone(res[1])
    r.assertTrue(not not res[2])

    env.expect('ft.add idx doc 0.1 language arabic payload redislabs fields foo foo').ok()
    env.expect('ft.get idx doc').equal(['foo', 'foo'])
    res = env.cmd('hgetall doc')
    env.assertEqual(set(res), set(['foo', 'foo', '__score', '0.1', '__language', 'arabic', '__payload', 'redislabs']))


def testDelete(env):
    r = env
    env.assertOk(r.execute_command(
        'ft.create', 'idx', 'ON', 'HASH', 'schema', 'f', 'text'))

    for i in range(100):
        env.assertOk(r.execute_command('ft.add', 'idx', 'doc%d' % i, 1.0, 'fields',
                                        'f', 'hello world'))

    env.expect('ft.del', 'fake_idx', 'doc1').error()

    for i in range(100):
        # the doc hash should exist now
        r.expect('ft.get', 'idx', 'doc%d' % i).notRaiseError()
        # Delete the actual docs only half of the time
        env.assertEqual(1, r.execute_command(
           'ft.del', 'idx', 'doc%d' % i, 'DD' if i % 2 == 0 else ''))
        # second delete should return 0
        env.assertEqual(0, r.execute_command(
            'ft.del', 'idx', 'doc%d' % i))
        # second delete should return 0

        # TODO: return 0 if doc wasn't found
        #env.assertEqual(0, r.execute_command(
        #    'ft.del', 'idx', 'doc%d' % i))

        # After del with DD the doc hash should not exist
        if i % 2 == 0:
            env.assertFalse(r.exists('doc%d' % i))
        else:
            r.expect('ft.get', 'idx', 'doc%d' % i).notRaiseError()
        res = r.execute_command(
            'ft.search', 'idx', 'hello', 'nocontent', 'limit', 0, 100)
        env.assertNotIn('doc%d' % i, res)
        env.assertEqual(res[0], 100 - i - 1)
        env.assertEqual(len(res), 100 - i)

        # test reinsertion
        env.assertOk(r.execute_command('ft.add', 'idx', 'doc%d' % i, 1.0, 'fields',
                                        'f', 'hello world'))
        res = r.execute_command(
            'ft.search', 'idx', 'hello', 'nocontent', 'limit', 0, 100)
        env.assertIn('doc%d' % i, res)
        env.assertEqual(1, r.execute_command(
            'ft.del', 'idx', 'doc%d' % i))
    for _ in r.retry_with_rdb_reload():
        waitForIndex(env, 'idx')
        did = 'rrrr'
        env.assertOk(r.execute_command('ft.add', 'idx', did, 1, 'fields',
                                        'f', 'hello world'))
        env.assertEqual(1, r.execute_command('ft.del', 'idx', did))
        env.assertEqual(0, r.execute_command('ft.del', 'idx', did))
        env.assertOk(r.execute_command('ft.add', 'idx', did, 1, 'fields',
                                        'f', 'hello world'))
        env.assertEqual(1, r.execute_command('ft.del', 'idx', did))
        env.assertEqual(0, r.execute_command('ft.del', 'idx', did))

def testReplace(env):
    r = env

    env.assertOk(r.execute_command(
        'ft.create', 'idx', 'ON', 'HASH', 'schema', 'f', 'text'))

    env.assertOk(r.execute_command('ft.add', 'idx', 'doc1', 1.0, 'fields',
                                    'f', 'hello world'))
    env.assertOk(r.execute_command('ft.add', 'idx', 'doc2', 1.0, 'fields',
                                    'f', 'hello world'))
    res = r.execute_command(
        'ft.search', 'idx', 'hello world')
    env.assertEqual(2, res[0])

    with env.assertResponseError():
        # make sure we can't insert a doc twice
        res = r.execute_command('ft.add', 'idx', 'doc1', 1.0, 'fields',
                                'f', 'hello world')

    # now replace doc1 with a different content
    env.assertOk(r.execute_command('ft.add', 'idx', 'doc1', 1.0, 'replace', 'fields',
                                    'f', 'goodbye universe'))

    for _ in r.retry_with_rdb_reload():
        waitForIndex(env, 'idx')
        # make sure the query for hello world does not return the replaced
        # document
        res = r.execute_command(
            'ft.search', 'idx', 'hello world', 'nocontent')
        env.assertEqual(1, res[0])
        env.assertEqual('doc2', res[1])

        # search for the doc's new content
        res = r.execute_command(
            'ft.search', 'idx', 'goodbye universe', 'nocontent')
        env.assertEqual(1, res[0])
        env.assertEqual('doc1', res[1])

def testDrop(env):
    r = env
    env.assertOk(r.execute_command(
        'ft.create', 'idx', 'ON', 'HASH', 'schema', 'f', 'text', 'n', 'numeric', 't', 'tag', 'g', 'geo'))

    for i in range(100):
        env.assertOk(r.execute_command('ft.add', 'idx', 'doc%d' % i, 1.0, 'fields',
                                        'f', 'hello world', 'n', 666, 't', 'foo bar',
                                        'g', '19.04,47.497'))
    keys = r.keys('*')
    env.assertGreaterEqual(len(keys), 100)

    env.assertOk(r.execute_command('ft.drop', 'idx'))
    keys = r.keys('*')

    env.assertEqual(0, len(keys))
    env.flush()

    # Now do the same with KEEPDOCS
    env.assertOk(r.execute_command(
        'ft.create', 'idx', 'ON', 'HASH',
        'schema', 'f', 'text', 'n', 'numeric', 't', 'tag', 'g', 'geo'))

    for i in range(100):
        env.assertOk(r.execute_command('ft.add', 'idx', 'doc%d' % i, 1.0, 'fields',
                                        'f', 'hello world', 'n', 666, 't', 'foo bar',
                                        'g', '19.04,47.497'))
    keys = r.keys('*')
    env.assertGreaterEqual(len(keys), 100)

    if not env.is_cluster():
        env.assertOk(r.execute_command('ft.drop', 'idx', 'KEEPDOCS'))
        keys = r.keys('*')
        env.assertListEqual(['doc0', 'doc1', 'doc10', 'doc11', 'doc12', 'doc13', 'doc14', 'doc15', 'doc16', 'doc17', 'doc18', 'doc19', 'doc2', 'doc20', 'doc21', 'doc22', 'doc23', 'doc24', 'doc25', 'doc26', 'doc27', 'doc28', 'doc29', 'doc3', 'doc30', 'doc31', 'doc32', 'doc33', 'doc34', 'doc35', 'doc36', 'doc37', 'doc38', 'doc39', 'doc4', 'doc40', 'doc41', 'doc42', 'doc43', 'doc44', 'doc45', 'doc46', 'doc47', 'doc48', 'doc49', 'doc5', 'doc50', 'doc51', 'doc52', 'doc53',
                              'doc54', 'doc55', 'doc56', 'doc57', 'doc58', 'doc59', 'doc6', 'doc60', 'doc61', 'doc62', 'doc63', 'doc64', 'doc65', 'doc66', 'doc67', 'doc68', 'doc69', 'doc7', 'doc70', 'doc71', 'doc72', 'doc73', 'doc74', 'doc75', 'doc76', 'doc77', 'doc78', 'doc79', 'doc8', 'doc80', 'doc81', 'doc82', 'doc83', 'doc84', 'doc85', 'doc86', 'doc87', 'doc88', 'doc89', 'doc9', 'doc90', 'doc91', 'doc92', 'doc93', 'doc94', 'doc95', 'doc96', 'doc97', 'doc98', 'doc99'], sorted(keys))

    env.expect('FT.DROP', 'idx', 'KEEPDOCS', '666').error().contains("wrong number of arguments")

def testDelete(env):
    r = env
    r.expect('ft.create', 'idx', 'ON', 'HASH', 'schema', 'f', 'text', 'n', 'numeric', 't', 'tag', 'g', 'geo').ok()

    for i in range(100):
        r.expect('ft.add', 'idx', 'doc%d' % i, 1.0,
                 'fields', 'f', 'hello world', 'n', 666, 't', 'foo bar',
                 'g', '19.04,47.497').ok()
    keys = r.keys('*')
    env.assertGreaterEqual(len(keys), 100)

    r.expect('FT.DROPINDEX', 'idx', 'dd').ok()
    keys = r.keys('*')

    env.assertEqual(0, len(keys))
    env.flush()

    # Now do the same with KEEPDOCS
    env.expect('ft.create', 'idx', 'ON', 'HASH',
               'schema', 'f', 'text', 'n', 'numeric', 't', 'tag', 'g', 'geo').ok()

    for i in range(100):
        r.expect('ft.add', 'idx', 'doc%d' % i, 1.0,
                 'fields', 'f', 'hello world', 'n', 666, 't', 'foo bar',
                 'g', '19.04,47.497').ok()
    keys = r.keys('*')
    env.assertGreaterEqual(len(keys), 100)

    if not env.is_cluster():
        r.expect('FT.DROPINDEX', 'idx').ok()
        keys = r.keys('*')
        env.assertListEqual(sorted("doc%d" %k for k in range(100)), sorted(keys))

    env.expect('FT.DROPINDEX', 'idx', 'dd', '666').error().contains("wrong number of arguments")

def testCustomStopwords(env):
    r = env
    # Index with default stopwords
    env.assertOk(r.execute_command(
        'ft.create', 'idx', 'ON', 'HASH', 'schema', 'foo', 'text'))

    # Index with custom stopwords
    env.assertOk(r.execute_command('ft.create', 'idx2', 'ON', 'HASH', 'stopwords', 2, 'hello', 'world',
                                    'schema', 'foo', 'text'))
    assertInfoField(env, 'idx2', 'stopwords_list', ['hello', 'world'])

    # Index with NO stopwords
    env.assertOk(r.execute_command('ft.create', 'idx3', 'ON', 'HASH', 'stopwords', 0,
                                    'schema', 'foo', 'text'))
    assertInfoField(env, 'idx3', 'stopwords_list', [])

    # 2nd Index with NO stopwords - check global is used and freed
    env.assertOk(r.execute_command('ft.create', 'idx4', 'ON', 'HASH', 'stopwords', 0,
                                    'schema', 'foo', 'text'))

    #for idx in ('idx', 'idx2', 'idx3'):
    env.assertOk(r.execute_command(
        'ft.add', 'idx', 'doc1', 1.0, 'fields', 'foo', 'hello world'))
    env.assertOk(r.execute_command(
        'ft.add', 'idx', 'doc2', 1.0, 'fields', 'foo', 'to be or not to be'))

    for _ in r.retry_with_rdb_reload():
        waitForIndex(r, 'idx')
        # Normal index should return results just for 'hello world'
        env.assertEqual([1, 'doc1'],  r.execute_command(
            'ft.search', 'idx', 'hello world', 'nocontent'))
        env.assertEqual([0],  r.execute_command(
            'ft.search', 'idx', 'to be or not', 'nocontent'))

        # Custom SW index should return results just for 'to be or not'
        env.assertEqual([0],  r.execute_command(
            'ft.search', 'idx2', 'hello world', 'nocontent'))
        env.assertEqual([1, 'doc2'],  r.execute_command(
            'ft.search', 'idx2', 'to be or not', 'nocontent'))

        # No SW index should return results for both
        env.assertEqual([1, 'doc1'],  r.execute_command(
            'ft.search', 'idx3', 'hello world', 'nocontent'))
        env.assertEqual([1, 'doc2'],  r.execute_command(
            'ft.search', 'idx3', 'to be or not', 'nocontent'))

def testStopwords(env):
    # This test was taken from Python's tests, and failed due to some changes
    # made earlier
    env.cmd('ft.create', 'idx', 'ON', 'HASH', 'stopwords', 3, 'foo',
             'bar', 'baz', 'schema', 'txt', 'text')
    env.cmd('ft.add', 'idx', 'doc1', 1.0, 'fields', 'txt', 'foo bar')
    env.cmd('ft.add', 'idx', 'doc2', 1.0, 'fields', 'txt', 'hello world')

    r1 = env.cmd('ft.search', 'idx', 'foo bar', 'nocontent')
    r2 = env.cmd('ft.search', 'idx', 'foo bar hello world', 'nocontent')
    env.assertEqual(0, r1[0])
    env.assertEqual(1, r2[0])

def testNoStopwords(env):
    # This test taken from Java's test suite
    env.cmd('ft.create', 'idx', 'ON', 'HASH', 'schema', 'title', 'text')
    for i in range(100):
        env.cmd('ft.add', 'idx', 'doc{}'.format(i), 1.0, 'fields',
                 'title', 'hello world' if i % 2 == 0 else 'hello worlds')

    res = env.cmd('ft.search', 'idx', 'hello a world', 'NOCONTENT')
    env.assertEqual(100, res[0])

    res = env.cmd('ft.search', 'idx', 'hello a world',
                   'VERBATIM', 'NOCONTENT')
    env.assertEqual(50, res[0])

    res = env.cmd('ft.search', 'idx', 'hello a world', 'NOSTOPWORDS')
    env.assertEqual(0, res[0])

def testOptional(env):
    r = env
    env.assertOk(r.execute_command(
        'ft.create', 'idx', 'ON', 'HASH', 'schema', 'foo', 'text'))
    env.assertOk(r.execute_command('ft.add', 'idx',
                                    'doc1', 1.0, 'fields', 'foo', 'hello wat woot'))
    env.assertOk(r.execute_command('ft.add', 'idx', 'doc2',
                                    1.0, 'fields', 'foo', 'hello world woot'))
    env.assertOk(r.execute_command('ft.add', 'idx', 'doc3',
                                    1.0, 'fields', 'foo', 'hello world werld'))

    expected = [3L, 'doc1', 'doc2', 'doc3']
    res = r.execute_command('ft.search', 'idx', 'hello', 'nocontent')
    env.assertEqual(res, expected)
    res = r.execute_command(
        'ft.search', 'idx', 'hello world', 'nocontent', 'scorer', 'DISMAX')
    env.assertEqual([2L, 'doc2', 'doc3'], res)
    res = r.execute_command(
        'ft.search', 'idx', 'hello ~world', 'nocontent', 'scorer', 'DISMAX')
    env.assertEqual(res, expected)
    res = r.execute_command(
        'ft.search', 'idx', 'hello ~world ~werld', 'nocontent', 'scorer', 'DISMAX')
    env.assertEqual(res, expected)
    res = r.execute_command(
        'ft.search', 'idx', '~world ~werld hello', 'withscores', 'nocontent', 'scorer', 'DISMAX')
    env.assertEqual(res, [3L, 'doc3', '3', 'doc2', '2', 'doc1', '1'])

def testExplain(env):

    r = env
    env.assertOk(r.execute_command(
        'ft.create', 'idx', 'ON', 'HASH',
        'schema', 'foo', 'text', 'bar', 'numeric', 'sortable'))
    q = '(hello world) "what what" hello|world @bar:[10 100]|@bar:[200 300]'
    res = r.execute_command('ft.explain', 'idx', q)
    # print res.replace('\n', '\\n')
    # expected = """INTERSECT {\n  UNION {\n    hello\n    +hello(expanded)\n  }\n  UNION {\n    world\n    +world(expanded)\n  }\n  EXACT {\n    what\n    what\n  }\n  UNION {\n    UNION {\n      hello\n      +hello(expanded)\n    }\n    UNION {\n      world\n      +world(expanded)\n    }\n  }\n  UNION {\n    NUMERIC {10.000000 <= @bar <= 100.000000}\n    NUMERIC {200.000000 <= @bar <= 300.000000}\n  }\n}\n"""
    # expected = """INTERSECT {\n  UNION {\n    hello\n    <HL(expanded)\n    +hello(expanded)\n  }\n  UNION {\n    world\n    <ARLT(expanded)\n    +world(expanded)\n  }\n  EXACT {\n    what\n    what\n  }\n  UNION {\n    UNION {\n      hello\n      <HL(expanded)\n      +hello(expanded)\n    }\n    UNION {\n      world\n      <ARLT(expanded)\n      +world(expanded)\n    }\n  }\n  UNION {\n    NUMERIC {10.000000 <= @bar <= 100.000000}\n    NUMERIC {200.000000 <= @bar <= 300.000000}\n  }\n}\n"""
    expected = """INTERSECT {\n  UNION {\n    hello\n    +hello(expanded)\n  }\n  UNION {\n    world\n    +world(expanded)\n  }\n  EXACT {\n    what\n    what\n  }\n  UNION {\n    UNION {\n      hello\n      +hello(expanded)\n    }\n    UNION {\n      world\n      +world(expanded)\n    }\n  }\n  UNION {\n    NUMERIC {10.000000 <= @bar <= 100.000000}\n    NUMERIC {200.000000 <= @bar <= 300.000000}\n  }\n}\n"""
    env.assertEqual(res, expected)


    # expected = ['INTERSECT {', '  UNION {', '    hello', '    <HL(expanded)', '    +hello(expanded)', '  }', '  UNION {', '    world', '    <ARLT(expanded)', '    +world(expanded)', '  }', '  EXACT {', '    what', '    what', '  }', '  UNION {', '    UNION {', '      hello', '      <HL(expanded)', '      +hello(expanded)', '    }', '    UNION {', '      world', '      <ARLT(expanded)', '      +world(expanded)', '    }', '  }', '  UNION {', '    NUMERIC {10.000000 <= @bar <= 100.000000}', '    NUMERIC {200.000000 <= @bar <= 300.000000}', '  }', '}', '']
    if env.is_cluster():
        raise unittest.SkipTest()
    res = env.cmd('ft.explainCli', 'idx', q)
    expected = ['INTERSECT {', '  UNION {', '    hello', '    +hello(expanded)', '  }', '  UNION {', '    world', '    +world(expanded)', '  }', '  EXACT {', '    what', '    what', '  }', '  UNION {', '    UNION {', '      hello', '      +hello(expanded)', '    }', '    UNION {', '      world', '      +world(expanded)', '    }', '  }', '  UNION {', '    NUMERIC {10.000000 <= @bar <= 100.000000}', '    NUMERIC {200.000000 <= @bar <= 300.000000}', '  }', '}', '']
    env.assertEqual(expected, res)

def testNoIndex(env):
    r = env
    env.assertOk(r.execute_command(
        'ft.create', 'idx', 'ON', 'HASH', 'schema',
        'foo', 'text',
        'num', 'numeric', 'sortable', 'noindex',
        'extra', 'text', 'noindex', 'sortable'))

    if not env.isCluster():
        # to specific check on cluster, todo : change it to be generic enough
        res = env.cmd('ft.info', 'idx')
        env.assertEqual(res[7][1][4], 'NOINDEX')
        env.assertEqual(res[7][2][6], 'NOINDEX')

    env.assertOk(r.execute_command('ft.add', 'idx', 'doc1', '0.1', 'fields',
                                    'foo', 'hello world', 'num', 1, 'extra', 'hello lorem ipsum'))
    res = r.execute_command(
        'ft.search', 'idx', 'hello world', 'nocontent')
    env.assertListEqual([1, 'doc1'], res)
    res = r.execute_command(
        'ft.search', 'idx', 'lorem ipsum', 'nocontent')
    env.assertListEqual([0], res)
    res = r.execute_command(
        'ft.search', 'idx', '@extra:hello', 'nocontent')
    env.assertListEqual([0], res)
    res = r.execute_command(
        'ft.search', 'idx', '@num:[1 1]', 'nocontent')
    env.assertListEqual([0], res)

def testPartial(env):
    r = env
    env.assertOk(r.execute_command(
        'ft.create', 'idx', 'ON', 'HASH',  'SCORE_FIELD', '__score',
        'schema',
        'foo', 'text',
        'num', 'numeric', 'sortable', 'noindex',
        'extra', 'text', 'noindex'))
    # print r.execute_command('ft.info', 'idx')

    env.assertOk(r.execute_command('ft.add', 'idx', 'doc1', '0.1', 'fields',
                                    'foo', 'hello world', 'num', 1, 'extra', 'lorem ipsum'))
    env.assertOk(r.execute_command('ft.add', 'idx', 'doc2', '0.1', 'fields',
                                    'foo', 'hello world', 'num', 2, 'extra', 'abba'))
    res = r.execute_command('ft.search', 'idx', 'hello world',
                            'sortby', 'num', 'asc', 'nocontent', 'withsortkeys')
    env.assertListEqual([2L, 'doc1', '#1', 'doc2', '#2'], res)
    res = r.execute_command('ft.search', 'idx', 'hello world',
                            'sortby', 'num', 'desc', 'nocontent', 'withsortkeys')
    env.assertListEqual([2L, 'doc2', '#2', 'doc1', '#1'], res)

    # Updating non indexed fields doesn't affect search results
    env.assertOk(r.execute_command('ft.add', 'idx', 'doc1', '0.1', 'replace', 'partial',
                                    'fields', 'num', 3, 'extra', 'jorem gipsum'))
    env.expect('ft.add', 'idx', 'doc12', '0.1', 'replace', 'partial',
                                    'fields', 'num1', 'redis').equal('OK')

    res = r.execute_command(
        'ft.search', 'idx', 'hello world', 'sortby', 'num', 'desc',)
    assertResultsEqual(env, [2L, 'doc1', ['foo', 'hello world', 'num', '3','extra', 'jorem gipsum'],
        'doc2', ['foo', 'hello world', 'num', '2', 'extra', 'abba']], res)
    res = r.execute_command(
        'ft.search', 'idx', 'hello', 'nocontent', 'withscores')
    # Updating only indexed field affects search results
    env.assertOk(r.execute_command('ft.add', 'idx', 'doc1', '0.1', 'replace', 'partial',
                                    'fields', 'foo', 'wat wet'))
    res = r.execute_command(
        'ft.search', 'idx', 'hello world', 'nocontent')
    env.assertListEqual([1L, 'doc2'], res)
    res = r.execute_command('ft.search', 'idx', 'wat', 'nocontent')
    env.assertListEqual([1L, 'doc1'], res)

    # Test updating of score and no fields
    res = r.execute_command(
        'ft.search', 'idx', 'wat', 'nocontent', 'withscores')
    env.assertLess(float(res[2]), 1)
    # env.assertListEqual([1L, 'doc1'], res)
    env.assertOk(r.execute_command('ft.add', 'idx',
                                    'doc1', '1.0', 'replace', 'partial', 'fields'))
    res = r.execute_command(
        'ft.search', 'idx', 'wat', 'nocontent', 'withscores')
    # We reindex though no new fields, just score is updated. this effects score
    env.assertEqual(float(res[2]), 1)

    # Test updating payloads
    res = r.execute_command(
        'ft.search', 'idx', 'wat', 'nocontent', 'withpayloads')
    env.assertIsNone(res[2])
    env.assertOk(r.execute_command('ft.add', 'idx', 'doc1', '1.0',
                                    'replace', 'partial', 'payload', 'foobar', 'fields'))
    res = r.execute_command(
        'ft.search', 'idx', 'wat', 'nocontent', 'withpayloads')
    env.assertEqual('foobar', res[2])

def testPaging(env):
    r = env
    env.assertOk(r.execute_command(
        'ft.create', 'idx', 'ON', 'HASH', 'schema', 'foo', 'text', 'bar', 'numeric', 'sortable'))
    N = 100
    for i in range(N):
        env.assertOk(r.execute_command('ft.add', 'idx', '%d' % i, 1, 'fields',
                                        'foo', 'hello', 'bar', i))

    chunk = 7
    offset = 0
    while True:

        res = r.execute_command(
            'ft.search', 'idx', 'hello', 'nocontent', 'sortby', 'bar', 'desc', 'limit', offset, chunk)
        env.assertEqual(res[0], N)

        if offset + chunk > N:
            env.assertTrue(len(res) - 1 <= chunk)
            break
        env.assertEqual(len(res), chunk + 1)
        for n, id in enumerate(res[1:]):
            env.assertEqual(int(id), N - 1 - (offset + n))
        offset += chunk
        chunk = random.randrange(1, 10)
    res = r.execute_command(
        'ft.search', 'idx', 'hello', 'nocontent', 'sortby', 'bar', 'asc', 'limit', N, 10)
    env.assertEqual(res[0], N)
    env.assertEqual(len(res), 1)

    with env.assertResponseError():
        r.execute_command(
            'ft.search', 'idx', 'hello', 'nocontent', 'limit', 0, -1)
    with env.assertResponseError():
        r.execute_command(
            'ft.search', 'idx', 'hello', 'nocontent', 'limit', -1, 10)
    with env.assertResponseError():
        r.execute_command(
            'ft.search', 'idx', 'hello', 'nocontent', 'limit', 0, 2000000)

def testPrefix(env):
    r = env
    env.assertOk(r.execute_command(
        'ft.create', 'idx', 'ON', 'HASH', 'schema', 'foo', 'text'))
    N = 100
    for i in range(N):
        env.assertOk(r.execute_command('ft.add', 'idx', 'doc%d' % i, 1.0, 'fields',
                                        'foo', 'constant term%d' % (random.randrange(0, 5))))
    for _ in r.retry_with_rdb_reload():
        waitForIndex(r, 'idx')
        res = r.execute_command(
            'ft.search', 'idx', 'constant term', 'nocontent')
        env.assertEqual([0], res)
        res = r.execute_command(
            'ft.search', 'idx', 'constant term*', 'nocontent')
        env.assertEqual(N, res[0])
        res = r.execute_command(
            'ft.search', 'idx', 'const* term*', 'nocontent')
        env.assertEqual(N, res[0])
        res = r.execute_command(
            'ft.search', 'idx', 'constant term1*', 'nocontent')
        env.assertGreater(res[0], 2)
        res = r.execute_command(
            'ft.search', 'idx', 'const* -term*', 'nocontent')
        env.assertEqual([0], res)
        res = r.execute_command(
            'ft.search', 'idx', 'constant term9*', 'nocontent')
        env.assertEqual([0], res)

def testSortBy(env):
    r = env
    env.assertOk(r.execute_command(
        'ft.create', 'idx', 'ON', 'HASH', 'schema', 'foo', 'text', 'sortable', 'bar', 'numeric', 'sortable'))
    N = 100
    for i in range(N):
        env.assertOk(r.execute_command('ft.add', 'idx', 'doc%d' % i, 1.0, 'fields',
                                        'foo', 'hello%03d world' % i, 'bar', 100 - i))
    for _ in r.retry_with_rdb_reload():
        waitForIndex(r, 'idx')
        res = r.execute_command(
            'ft.search', 'idx', 'world', 'nocontent', 'sortby', 'foo')
        env.assertEqual([100L, 'doc0', 'doc1', 'doc2', 'doc3',
                          'doc4', 'doc5', 'doc6', 'doc7', 'doc8', 'doc9'], res)
        res = r.execute_command(
            'ft.search', 'idx', 'world', 'nocontent', 'sortby', 'foo', 'desc')
        env.assertEqual([100L, 'doc99', 'doc98', 'doc97', 'doc96',
                          'doc95', 'doc94', 'doc93', 'doc92', 'doc91', 'doc90'], res)
        res = r.execute_command(
            'ft.search', 'idx', 'world', 'nocontent', 'sortby', 'bar', 'desc')
        env.assertEqual([100L, 'doc0', 'doc1', 'doc2', 'doc3',
                          'doc4', 'doc5', 'doc6', 'doc7', 'doc8', 'doc9'], res)
        res = r.execute_command(
            'ft.search', 'idx', 'world', 'nocontent', 'sortby', 'bar', 'asc')
        env.assertEqual([100L, 'doc99', 'doc98', 'doc97', 'doc96',
                          'doc95', 'doc94', 'doc93', 'doc92', 'doc91', 'doc90'], res)

        res = r.execute_command('ft.search', 'idx', 'world', 'nocontent',
                                'sortby', 'bar', 'desc', 'withscores', 'limit', '2', '5')
        env.assertEqual(
            [100L, 'doc2', '0', 'doc3', '0', 'doc4', '0', 'doc5', '0', 'doc6', '0'], res)

        res = r.execute_command('ft.search', 'idx', 'world', 'nocontent',
                                'sortby', 'bar', 'desc', 'withsortkeys', 'limit', 0, 5)
        env.assertListEqual(
            [100L, 'doc0', '#100', 'doc1', '#99', 'doc2', '#98', 'doc3', '#97', 'doc4', '#96'], res)
        res = r.execute_command('ft.search', 'idx', 'world', 'nocontent',
                                'sortby', 'foo', 'desc', 'withsortkeys', 'limit', 0, 5)
        env.assertListEqual([100L, 'doc99', '$hello099 world', 'doc98', '$hello098 world', 'doc97', '$hello097 world', 'doc96',
                              '$hello096 world', 'doc95', '$hello095 world'], res)

def testSortByWithoutSortable(env):
    r = env
    env.assertOk(r.execute_command(
        'ft.create', 'idx', 'schema', 'foo', 'text', 'bar', 'numeric', 'baz', 'text', 'sortable'))
    N = 100
    for i in range(N):
        env.assertOk(r.execute_command('ft.add', 'idx', 'doc%d' % i, 1.0, 'fields',
                                        'foo', 'hello%03d world' % i, 'bar', 100 - i))
    for _ in r.retry_with_rdb_reload():
        waitForIndex(r, 'idx')

        # test text
        res = r.execute_command(
            'ft.search', 'idx', 'world', 'nocontent', 'sortby', 'foo')
        env.assertEqual([100L, 'doc0', 'doc1', 'doc2', 'doc3',
                          'doc4', 'doc5', 'doc6', 'doc7', 'doc8', 'doc9'], res)
        res = r.execute_command(
            'ft.search', 'idx', 'world', 'nocontent', 'sortby', 'foo', 'desc')
        env.assertEqual([100L, 'doc99', 'doc98', 'doc97', 'doc96',
                          'doc95', 'doc94', 'doc93', 'doc92', 'doc91', 'doc90'], res)
        res = r.execute_command('ft.search', 'idx', 'world', 'nocontent',
                                'sortby', 'foo', 'desc', 'withsortkeys', 'limit', 0, 5)
        env.assertListEqual([100L, 'doc99', '$hello099 world', 'doc98', '$hello098 world', 'doc97', '$hello097 world', 'doc96',
                              '$hello096 world', 'doc95', '$hello095 world'], res)

        # test numeric
        res = r.execute_command(
            'ft.search', 'idx', 'world', 'nocontent', 'sortby', 'bar', 'desc')
        env.assertEqual([100L, 'doc0', 'doc1', 'doc2', 'doc3',
                          'doc4', 'doc5', 'doc6', 'doc7', 'doc8', 'doc9'], res)
        res = r.execute_command(
            'ft.search', 'idx', 'world', 'nocontent', 'sortby', 'bar', 'asc')
        env.assertEqual([100L, 'doc99', 'doc98', 'doc97', 'doc96',
                          'doc95', 'doc94', 'doc93', 'doc92', 'doc91', 'doc90'], res)

        res = r.execute_command('ft.search', 'idx', 'world', 'nocontent',
                                'sortby', 'bar', 'desc', 'withscores', 'limit', '2', '5')
        env.assertEqual(
            [100L, 'doc2', '0', 'doc3', '0', 'doc4', '0', 'doc5', '0', 'doc6', '0'], res)

        res = r.execute_command('ft.search', 'idx', 'world', 'nocontent',
                                'sortby', 'bar', 'desc', 'withsortkeys', 'limit', 0, 5)
        env.assertListEqual(
            [100L, 'doc0', '#100', 'doc1', '#99', 'doc2', '#98', 'doc3', '#97', 'doc4', '#96'], res)

        # test partial


def testNot(env):
    r = env
    env.assertOk(r.execute_command(
        'ft.create', 'idx', 'ON', 'HASH', 'schema', 'foo', 'text'))
    N = 10
    for i in range(N):
        env.assertOk(r.execute_command('ft.add', 'idx', 'doc%d' % i, 1.0, 'fields',
                                        'foo', 'constant term%d' % (random.randrange(0, 5))))

    for i in range(5):
        inclusive = r.execute_command(
            'ft.search', 'idx', 'constant term%d' % i, 'nocontent', 'limit', 0, N)

        exclusive = r.execute_command(
            'ft.search', 'idx', 'constant -term%d' % i, 'nocontent', 'limit', 0, N)
        exclusive2 = r.execute_command(
            'ft.search', 'idx', '-(term%d)' % i, 'nocontent', 'limit', 0, N)
        exclusive3 = r.execute_command(
            'ft.search', 'idx', '(-term%d) (constant)' % i, 'nocontent', 'limit', 0, N)

        env.assertNotEqual(inclusive[0], N)
        env.assertEqual(inclusive[0] + exclusive[0], N)
        env.assertEqual(exclusive3[0], exclusive2[0])
        env.assertEqual(exclusive3[0], exclusive[0])

        s1, s2, s3, s4 = set(inclusive[1:]), set(
            exclusive[1:]), set(exclusive2[1:]), set(exclusive3[1:])
        env.assertTrue(s1.difference(s2) == s1)
        env.assertTrue(s1.difference(s3) == s1)
        env.assertTrue(s1.difference(s4) == s1)
        env.assertTrue(s2 == s3)
        env.assertTrue(s2 == s4)
        env.assertTrue(s2.intersection(s1) == set())
        env.assertTrue(s3.intersection(s1) == set())
        env.assertTrue(s4.intersection(s1) == set())

    # NOT on a non existing term
    env.assertEqual(r.execute_command(
        'ft.search', 'idx', 'constant -dasdfasdf', 'nocontent')[0], N)
    # not on env term
    env.assertEqual(r.execute_command(
        'ft.search', 'idx', 'constant -constant', 'nocontent'), [0])

    env.assertEqual(r.execute_command(
        'ft.search', 'idx', 'constant -(term0|term1|term2|term3|term4|nothing)', 'nocontent'), [0])
    # env.assertEqual(r.execute_command('ft.search', 'idx', 'constant -(term1 term2)', 'nocontent')[0], N)

def testNestedIntersection(env):
    r = env
    env.assertOk(r.execute_command(
        'ft.create', 'idx', 'ON', 'HASH',
        'schema', 'a', 'text', 'b', 'text', 'c', 'text', 'd', 'text'))
    for i in range(20):
        env.assertOk(r.execute_command('ft.add', 'idx', 'doc%d' % i, 1.0, 'fields',
                                        'a', 'foo', 'b', 'bar', 'c', 'baz', 'd', 'gaz'))
    res = [
        r.execute_command('ft.search', 'idx',
                          'foo bar baz gaz', 'nocontent'),
        r.execute_command('ft.search', 'idx',
                          '@a:foo @b:bar @c:baz @d:gaz', 'nocontent'),
        r.execute_command('ft.search', 'idx',
                          '@b:bar @a:foo @c:baz @d:gaz', 'nocontent'),
        r.execute_command('ft.search', 'idx',
                          '@c:baz @b:bar @a:foo @d:gaz', 'nocontent'),
        r.execute_command('ft.search', 'idx',
                          '@d:gaz @c:baz @b:bar @a:foo', 'nocontent'),
        r.execute_command(
            'ft.search', 'idx', '@a:foo (@b:bar (@c:baz @d:gaz))', 'nocontent'),
        r.execute_command(
            'ft.search', 'idx', '@c:baz (@a:foo (@b:bar (@c:baz @d:gaz)))', 'nocontent'),
        r.execute_command(
            'ft.search', 'idx', '@b:bar (@a:foo (@c:baz @d:gaz))', 'nocontent'),
        r.execute_command(
            'ft.search', 'idx', '@d:gaz (@a:foo (@c:baz @b:bar))', 'nocontent'),
        r.execute_command('ft.search', 'idx',
                          'foo (bar baz gaz)', 'nocontent'),
        r.execute_command('ft.search', 'idx',
                          'foo (bar (baz gaz))', 'nocontent'),
        r.execute_command('ft.search', 'idx',
                          'foo (bar (foo bar) (foo bar))', 'nocontent'),
        r.execute_command('ft.search', 'idx',
                          'foo (foo (bar baz (gaz)))', 'nocontent'),
        r.execute_command('ft.search', 'idx', 'foo (foo (bar (baz (gaz (foo bar (gaz))))))', 'nocontent')]

    for i, r in enumerate(res):
        # print i, res[0], r
        env.assertListEqual(res[0], r)

def testInKeys(env):
    r = env
    env.assertOk(r.execute_command(
        'ft.create', 'idx', 'ON', 'HASH', 'schema', 'foo', 'text'))

    for i in range(200):
        env.assertOk(r.execute_command('ft.add', 'idx', 'doc%d' % i, 1.0, 'fields',
                                        'foo', 'hello world'))

    for _ in r.retry_with_rdb_reload():
        waitForIndex(env, 'idx')
        for keys in (
            ['doc%d' % i for i in range(10)], ['doc%d' % i for i in range(0, 30, 2)], [
                'doc%d' % i for i in range(99, 0, -5)]
        ):
            res = r.execute_command(
                'ft.search', 'idx', 'hello world', 'NOCONTENT', 'LIMIT', 0, 100, 'INKEYS', len(keys), *keys)
            env.assertEqual(len(keys), res[0])
            env.assertTrue(all((k in res for k in keys)))

        env.assertEqual(0, r.execute_command(
            'ft.search', 'idx', 'hello world', 'NOCONTENT', 'LIMIT', 0, 100, 'INKEYS', 3, 'foo', 'bar', 'baz')[0])

    with env.assertResponseError():
        env.cmd('ft.search', 'idx', 'hello', 'INKEYS', 99)
    with env.assertResponseError():
        env.cmd('ft.search', 'idx', 'hello', 'INKEYS', -1)
    with env.assertResponseError():
        env.cmd('ft.search', 'idx', 'hello', 'inkeys', 4, 'foo')

def testSlopInOrder(env):
    r = env
    env.assertOk(r.execute_command(
        'ft.create', 'idx', 'ON', 'HASH', 'schema', 'title', 'text'))
    env.assertOk(r.execute_command('ft.add', 'idx', 'doc1', 1, 'fields',
                                    'title', 't1 t2'))
    env.assertOk(r.execute_command('ft.add', 'idx', 'doc2', 1, 'fields',
                                    'title', 't1 t3 t2'))
    env.assertOk(r.execute_command('ft.add', 'idx', 'doc3', 1, 'fields',
                                    'title', 't1 t3 t4 t2'))
    env.assertOk(r.execute_command('ft.add', 'idx', 'doc4', 1, 'fields',
                                    'title', 't1 t3 t4 t5 t2'))

    res = r.execute_command(
        'ft.search', 'idx', 't1|t4 t3|t2', 'slop', '0', 'inorder', 'nocontent')
    env.assertEqual({'doc3', 'doc4', 'doc2', 'doc1'}, set(res[1:]))
    res = r.execute_command(
        'ft.search', 'idx', 't2 t1', 'slop', '0', 'nocontent')
    env.assertEqual(1, res[0])
    env.assertEqual('doc1', res[1])
    env.assertEqual(0, r.execute_command(
        'ft.search', 'idx', 't2 t1', 'slop', '0', 'inorder')[0])
    env.assertEqual(1, r.execute_command(
        'ft.search', 'idx', 't1 t2', 'slop', '0', 'inorder')[0])

    env.assertEqual(2, r.execute_command(
        'ft.search', 'idx', 't1 t2', 'slop', '1', 'inorder')[0])
    env.assertEqual(3, r.execute_command(
        'ft.search', 'idx', 't1 t2', 'slop', '2', 'inorder')[0])
    env.assertEqual(4, r.execute_command(
        'ft.search', 'idx', 't1 t2', 'slop', '3', 'inorder')[0])
    env.assertEqual(4, r.execute_command(
        'ft.search', 'idx', 't1 t2', 'inorder')[0])
    env.assertEqual(0, r.execute_command(
        'ft.search', 'idx', 't t1', 'inorder')[0])
    env.assertEqual(2, r.execute_command(
        'ft.search', 'idx', 't1 t2 t3 t4')[0])
    env.assertEqual(0, r.execute_command(
        'ft.search', 'idx', 't1 t2 t3 t4', 'inorder')[0])

def testExact(env):
    r = env
    env.assertOk(r.execute_command(
        'ft.create', 'idx', 'ON', 'HASH',
        'schema', 'title', 'text', 'weight', 10.0, 'body', 'text'))
    env.assertOk(r.execute_command('ft.add', 'idx', 'doc1', 0.5, 'fields',
                                    'title', 'hello world',
                                    'body', 'lorem ist ipsum'))
    env.assertOk(r.execute_command('ft.add', 'idx', 'doc2', 1.0, 'fields',
                                    'title', 'hello another world',
                                    'body', 'lorem ist ipsum lorem lorem'))

    res = r.execute_command(
        'ft.search', 'idx', '"hello world"', 'verbatim')
    env.assertEqual(3, len(res))
    env.assertEqual(1, res[0])
    env.assertEqual("doc1", res[1])

    res = r.execute_command(
        'ft.search', 'idx', "hello \"another world\"", 'verbatim')
    env.assertEqual(3, len(res))
    env.assertEqual(1, res[0])
    env.assertEqual("doc2", res[1])


def testGeoErrors(env):
    env.expect('flushall')
    env.expect('ft.create idx ON HASH schema name text location geo').equal('OK')
    env.expect('ft.add idx hotel 1.0 fields name hill location -0.1757,51.5156').equal('OK')
    env.expect('ft.search idx hilton geofilter location -0.1757 51.5156 1 km').equal([0L])

    # Insert error - works fine with out of keyspace implementation
    # env.expect('ft.add', 'idx', 'hotel1', 1, 'fields', 'name', '_hotel1', 'location', '1, 1').error()   \
    #        .contains('Could not index geo value')

    # Query errors
    env.expect('ft.search idx hilton geofilter location lon 51.5156 1 km').error()   \
            .contains('Bad arguments for <lon>: Could not convert argument to expected type')
    env.expect('ft.search idx hilton geofilter location 51.5156 lat 1 km').error()   \
            .contains('Bad arguments for <lat>: Could not convert argument to expected type')
    env.expect('ft.search idx hilton geofilter location -0.1757 51.5156 radius km').error()   \
            .contains('Bad arguments for <radius>: Could not convert argument to expected type')
    env.expect('ft.search idx hilton geofilter location -0.1757 51.5156 1 fake').error()   \
            .contains('Unknown distance unit fake')
    env.expect('ft.search idx hilton geofilter location -0.1757 51.5156 1').error()   \
            .contains('GEOFILTER requires 5 arguments')

def testGeo(env):
    r = env
    gsearch = lambda query, lon, lat, dist, unit='km': r.execute_command(
        'ft.search', 'idx', query, 'geofilter', 'location', lon, lat, dist, unit, 'LIMIT', 0, 20)

    gsearch_inline = lambda query, lon, lat, dist, unit='km': r.execute_command(
        'ft.search', 'idx', '{} @location:[{} {} {} {}]'.format(query,  lon, lat, dist, unit), 'LIMIT', 0, 20)

    env.assertOk(r.execute_command('ft.create', 'idx', 'ON', 'HASH',
                                    'schema', 'name', 'text', 'location', 'geo'))

    for i, hotel in enumerate(hotels):
        env.assertOk(r.execute_command('ft.add', 'idx', 'hotel{}'.format(i), 1.0, 'fields', 'name',
                                        hotel[0], 'location', '{},{}'.format(hotel[2], hotel[1])))

    for _ in r.retry_with_rdb_reload():
        waitForIndex(env, 'idx')
        res = r.execute_command('ft.search', 'idx', 'hilton')
        env.assertEqual(len(hotels), res[0])

        res = gsearch('hilton', "-0.1757", "51.5156", '1')
        env.assertEqual(3, res[0])
        env.assertIn('hotel2', res)
        env.assertIn('hotel21', res)
        env.assertIn('hotel79', res)
        res2 = gsearch_inline('hilton', "-0.1757", "51.5156", '1')
        env.assertListEqual(sorted(res), sorted(res2))

        res = gsearch('hilton', "-0.1757", "51.5156", '10')
        env.assertEqual(14, res[0])

        res2 = gsearch('hilton', "-0.1757", "51.5156", '10000', 'm')
        env.assertListEqual(sorted(res), sorted(res2))
        res2 = gsearch_inline('hilton', "-0.1757", "51.5156", '10')
        env.assertListEqual(sorted(res), sorted(res2))

        res = gsearch('heathrow', -0.44155, 51.45865, '10', 'm')
        env.assertEqual(1, res[0])
        env.assertEqual('hotel94', res[1])
        res2 = gsearch_inline(
            'heathrow', -0.44155, 51.45865, '10', 'm')
        env.assertListEqual(sorted(res), sorted(res2))

        res = gsearch('heathrow', -0.44155, 51.45865, '10', 'km')
        env.assertEqual(5, res[0])
        env.assertIn('hotel94', res)
        res2 = gsearch_inline(
            'heathrow', -0.44155, 51.45865, '10', 'km')
        env.assertEqual(5, res2[0])
        env.assertListEqual(sorted(res), sorted(res2))

        res = gsearch('heathrow', -0.44155, 51.45865, '5', 'km')
        env.assertEqual(3, res[0])
        env.assertIn('hotel94', res)
        res2 = gsearch_inline(
            'heathrow', -0.44155, 51.45865, '5', 'km')
        env.assertListEqual(sorted(res), sorted(res2))

def testTagErrors(env):
    env.expect("ft.create", "test", 'ON', 'HASH',
                "SCHEMA",  "tags", "TAG").equal('OK')
    env.expect("ft.add", "test", "1", "1", "FIELDS", "tags", "alberta").equal('OK')
    env.expect("ft.add", "test", "2", "1", "FIELDS", "tags", "ontario. alberta").equal('OK')

def testGeoDeletion(env):
    if env.is_cluster():
        raise unittest.SkipTest()
        # Can't properly test if deleted on cluster

    env.expect('ft.config', 'set', 'FORK_GC_CLEAN_THRESHOLD', 0).ok()
    env.cmd('ft.create', 'idx', 'ON', 'HASH', 'schema',
            'g1', 'geo', 'g2', 'geo', 't1', 'text')
    env.cmd('ft.add', 'idx', 'doc1', 1.0, 'fields',
            'g1', "-0.1757,51.5156",
            'g2', "-0.1757,51.5156",
            't1', "hello")
    env.cmd('ft.add', 'idx', 'doc2', 1.0, 'fields',
            'g1', "-0.1757,51.5156",
            'g2', "-0.1757,51.5156",
            't1', "hello")
    env.cmd('ft.add', 'idx', 'doc3', 1.0, 'fields',
            'g1', "-0.1757,51.5156",
            't1', "hello")

    # keys are: "geo:idx/g1" and "geo:idx/g2"
    env.assertEqual(3, len(env.cmd('FT.DEBUG DUMP_NUMIDX idx g1')[0]))
    env.assertEqual(2, len(env.cmd('FT.DEBUG DUMP_NUMIDX idx g2')[0]))

    # Remove the first doc
    env.cmd('ft.del', 'idx', 'doc1')
    for _ in range(100):
        env.cmd('ft.debug', 'gc_forceinvoke', 'idx')
    env.assertEqual(2, len(env.cmd('FT.DEBUG DUMP_NUMIDX idx g1')[0]))
    env.assertEqual(1, len(env.cmd('FT.DEBUG DUMP_NUMIDX idx g2')[0]))

    # Replace the other one:
    env.cmd('ft.add', 'idx', 'doc2', 1.0,
            'replace', 'fields',
            't1', 'just text here')
    for _ in range(100):
        env.cmd('ft.debug', 'gc_forceinvoke', 'idx')
    env.assertEqual(1, len(env.cmd('FT.DEBUG DUMP_NUMIDX idx g1')[0]))
    env.assertEqual(0, len(env.cmd('FT.DEBUG DUMP_NUMIDX idx g2')[0]))

def testInfields(env):
    r = env
    env.assertOk(r.execute_command(
        'ft.create', 'idx', 'ON', 'HASH',
        'schema', 'title', 'text', 'weight', 10.0, 'body', 'text', 'weight', 1.0))
    env.assertOk(r.execute_command('ft.add', 'idx', 'doc1', 0.5, 'fields',
                                    'title', 'hello world',
                                    'body', 'lorem ipsum'))

    env.assertOk(r.execute_command('ft.add', 'idx', 'doc2', 1.0, 'fields',
                                    'title', 'hello world lorem ipsum',
                                    'body', 'hello world'))

    res = r.execute_command(
        'ft.search', 'idx', 'hello world', 'verbatim', "infields", 1, "title", "nocontent")
    env.assertEqual(3, len(res))
    env.assertEqual(2, res[0])
    env.assertEqual("doc2", res[1])
    env.assertEqual("doc1", res[2])

    res = r.execute_command(
        'ft.search', 'idx', 'hello world', 'verbatim', "infields", 1, "body", "nocontent")
    env.assertEqual(2, len(res))
    env.assertEqual(1, res[0])
    env.assertEqual("doc2", res[1])

    res = r.execute_command(
        'ft.search', 'idx', 'hello', 'verbatim', "infields", 1, "body", "nocontent")
    env.assertEqual(2, len(res))
    env.assertEqual(1, res[0])
    env.assertEqual("doc2", res[1])

    res = r.execute_command(
        'ft.search', 'idx',  '\"hello world\"', 'verbatim', "infields", 1, "body", "nocontent")

    env.assertEqual(2, len(res))
    env.assertEqual(1, res[0])
    env.assertEqual("doc2", res[1])

    res = r.execute_command(
        'ft.search', 'idx', '\"lorem ipsum\"', 'verbatim', "infields", 1, "body", "nocontent")
    env.assertEqual(2, len(res))
    env.assertEqual(1, res[0])
    env.assertEqual("doc1", res[1])

    res = r.execute_command(
        'ft.search', 'idx', 'lorem ipsum', "infields", 2, "body", "title", "nocontent")
    env.assertEqual(3, len(res))
    env.assertEqual(2, res[0])
    env.assertEqual("doc2", res[1])
    env.assertEqual("doc1", res[2])

def testScorerSelection(env):
    r = env
    env.assertOk(r.execute_command(
        'ft.create', 'idx', 'ON', 'HASH', 'schema', 'title', 'text', 'body', 'text'))

    # this is the default scorer
    res = r.execute_command(
        'ft.search', 'idx', 'foo', 'scorer', 'TFIDF')
    env.assertEqual(res, [0])
    with env.assertResponseError():
        res = r.execute_command(
            'ft.search', 'idx', 'foo', 'scorer', 'NOSUCHSCORER')

def testFieldSelectors(env):
    r = env
    env.assertOk(r.execute_command(
        'ft.create', 'idx', 'ON', 'HASH', 'PREFIX', 1, 'doc',
        'schema', 'TiTle', 'text', 'BoDy', 'text', "יוניקוד", 'text', 'field.with,punct', 'text'))
    #todo: document as breaking change, ft.add fields name are not case insentive
    env.assertOk(r.execute_command('ft.add', 'idx', 'doc1', 1, 'fields',
                                    'TiTle', 'hello world', 'BoDy', 'foo bar', 'יוניקוד', 'unicode', 'field.with,punct', 'punt'))
    env.assertOk(r.execute_command('ft.add', 'idx', 'doc2', 0.5, 'fields',
                                    'BoDy', 'hello world', 'TiTle', 'foo bar', 'יוניקוד', 'unicode', 'field.with,punct', 'punt'))

    res = r.execute_command(
        'ft.search', 'idx', '@TiTle:hello world', 'nocontent')
    env.assertEqual(res, [1, 'doc1'])
    res = r.execute_command(
        'ft.search', 'idx', '@BoDy:hello world', 'nocontent')
    env.assertEqual(res, [1, 'doc2'])

    res = r.execute_command(
        'ft.search', 'idx', '@BoDy:hello @TiTle:world', 'nocontent')
    env.assertEqual(res, [0])

    res = r.execute_command(
        'ft.search', 'idx', '@BoDy:hello world @TiTle:world', 'nocontent')
    env.assertEqual(res, [0])
    res = r.execute_command(
        'ft.search', 'idx', '@BoDy:(hello|foo) @TiTle:(world|bar)', 'nocontent')
    env.assertEqual(sorted(res), sorted([2, 'doc1', 'doc2']))

    res = r.execute_command(
        'ft.search', 'idx', '@BoDy:(hello|foo world|bar)', 'nocontent')
    env.assertEqual(sorted(res), sorted([2, 'doc1', 'doc2']))

    res = r.execute_command(
        'ft.search', 'idx', '@BoDy|TiTle:(hello world)', 'nocontent')
    env.assertEqual(sorted(res), sorted([2, 'doc1', 'doc2']))

    res = r.execute_command(
        'ft.search', 'idx', '@יוניקוד:(unicode)', 'nocontent')
    env.assertEqual(sorted(res), sorted([2, 'doc1', 'doc2']))

    res = r.execute_command(
        'ft.search', 'idx', '@field\\.with\\,punct:(punt)', 'nocontent')
    env.assertEqual(sorted(res), sorted([2, 'doc1', 'doc2']))

def testStemming(env):
    r = env
    env.assertOk(r.execute_command(
        'ft.create', 'idx', 'ON', 'HASH', 'schema', 'title', 'text'))
    env.assertOk(r.execute_command('ft.add', 'idx', 'doc1', 0.5, 'fields',
                                    'title', 'hello kitty'))
    env.assertOk(r.execute_command('ft.add', 'idx', 'doc2', 1.0, 'fields',
                                    'title', 'hello kitties'))

    res = r.execute_command(
        'ft.search', 'idx', 'hello kitty', "nocontent")
    env.assertEqual(3, len(res))
    env.assertEqual(2, res[0])

    res = r.execute_command(
        'ft.search', 'idx', 'hello kitty', "nocontent", "verbatim")
    env.assertEqual(2, len(res))
    env.assertEqual(1, res[0])

    # test for unknown language
    with env.assertResponseError():
        res = r.execute_command(
            'ft.search', 'idx', 'hello kitty', "nocontent", "language", "foofoofian")

def testExpander(env):
    r = env
    env.assertOk(r.execute_command(
        'ft.create', 'idx', 'ON', 'HASH', 'schema', 'title', 'text'))
    env.assertOk(r.execute_command('ft.add', 'idx', 'doc1', 0.5, 'fields',
                                    'title', 'hello kitty'))
    res = r.execute_command(
        'ft.search', 'idx', 'kitties',
        "nocontent",
        "expander", "SBSTEM"
        )
    env.assertEqual(2, len(res))
    env.assertEqual(1, res[0])

    res = r.execute_command(
        'ft.search', 'idx', 'kitties', "nocontent", "expander", "noexpander")
    env.assertEqual(1, len(res))
    env.assertEqual(0, res[0])

    res = r.execute_command(
        'ft.search', 'idx', 'kitti', "nocontent")
    env.assertEqual(2, len(res))
    env.assertEqual(1, res[0])

    res = r.execute_command(
        'ft.search', 'idx', 'kitti', "nocontent", 'verbatim')
    env.assertEqual(1, len(res))
    env.assertEqual(0, res[0])

    # Calling a stem directly works even with VERBATIM.
    # You need to use the + prefix escaped
    res = r.execute_command(
        'ft.search', 'idx', '\\+kitti', "nocontent", 'verbatim')
    env.assertEqual(2, len(res))
    env.assertEqual(1, res[0])

def testNumericRange(env):
    r = env
    env.assertOk(r.execute_command(
        'ft.create', 'idx', 'ON', 'HASH', 'schema', 'title', 'text', 'score', 'numeric', 'price', 'numeric'))

    env.expect('ft.search', 'idx', 'hello kitty', 'filter', 'score', 5).error().contains("FILTER requires 3 arguments")
    env.expect('ft.search', 'idx', 'hello kitty', 'filter', 'score', 5, 'inf').error().contains("Bad upper range: inf")
    env.expect('ft.search', 'idx', 'hello kitty', 'filter', 'score', 'inf', 5).error().contains("Bad lower range: inf")

    for i in xrange(100):
        env.assertOk(r.execute_command('ft.add', 'idx', 'doc%d' % i, 1, 'fields',
                                        'title', 'hello kitty', 'score', i, 'price', 100 + 10 * i))

    for _ in r.retry_with_rdb_reload():
        waitForIndex(env, 'idx')
        res = r.execute_command('ft.search', 'idx', 'hello kitty', "nocontent",
                                "filter", "score", 0, 100)

        env.assertEqual(11, len(res))
        env.assertEqual(100, res[0])

        res = r.execute_command('ft.search', 'idx', 'hello kitty', "nocontent",
                                "filter", "score", 0, 50)
        env.assertEqual(51, res[0])

        res = r.execute_command('ft.search', 'idx', 'hello kitty', 'verbatim', "nocontent", "limit", 0, 100,
                                "filter", "score", "(0", "(50")

        env.assertEqual(49, res[0])
        res = r.execute_command('ft.search', 'idx', 'hello kitty', "nocontent",
                                "filter", "score", "-inf", "+inf")
        env.assertEqual(100, res[0])

        # test multi filters
        scrange = (19, 90)
        prrange = (290, 385)
        res = r.execute_command('ft.search', 'idx', 'hello kitty',
                                "filter", "score", scrange[
                                    0], scrange[1],
                                "filter", "price", prrange[0], prrange[1])

        # print res
        for doc in res[2::2]:

            sc = int(doc[doc.index('score') + 1])
            pr = int(doc[doc.index('price') + 1])

            env.assertTrue(sc >= scrange[0] and sc <= scrange[1])
            env.assertGreaterEqual(pr, prrange[0])
            env.assertLessEqual(pr, prrange[1])

        env.assertEqual(10, res[0])

        res = r.execute_command('ft.search', 'idx', 'hello kitty',
                                "filter", "score", "19", "90",
                                "filter", "price", "90", "185")

        env.assertEqual(0, res[0])

        # Test numeric ranges as part of query syntax
        res = r.execute_command(
            'ft.search', 'idx', 'hello kitty @score:[0 100]', "nocontent")

        env.assertEqual(11, len(res))
        env.assertEqual(100, res[0])

        res = r.execute_command(
            'ft.search', 'idx', 'hello kitty  @score:[0 50]', "nocontent")
        env.assertEqual(51, res[0])
        res = r.execute_command(
            'ft.search', 'idx', 'hello kitty @score:[(0 (50]', 'verbatim', "nocontent")
        env.assertEqual(49, res[0])
        res = r.execute_command(
            'ft.search', 'idx', '@score:[(0 (50]', 'verbatim', "nocontent")
        env.assertEqual(49, res[0])
        res = r.execute_command(
            'ft.search', 'idx', 'hello kitty -@score:[(0 (50]', 'verbatim', "nocontent")
        env.assertEqual(51, res[0])
        res = r.execute_command(
            'ft.search', 'idx', 'hello kitty @score:[-inf +inf]', "nocontent")
        env.assertEqual(100, res[0])

def testPayload(env):
    r = env
    env.expect('ft.create', 'idx', 'ON', 'HASH', 'PAYLOAD_FIELD', '__payload', 'schema', 'f', 'text').ok()
    for i in range(10):
        r.expect('ft.add', 'idx', '%d' % i, 1.0,
                 'payload', 'payload %d' % i,
                 'fields', 'f', 'hello world').ok()

    for x in r.retry_with_rdb_reload():
        waitForIndex(env, 'idx')
        res = r.execute_command('ft.search', 'idx', 'hello world')
        r.assertEqual(21, len(res))

        res = r.execute_command('ft.search', 'idx', 'hello world', 'withpayloads')
        r.assertEqual(31, len(res))
        r.assertEqual(10, res[0])
        for i in range(1, 30, 3):
            r.assertEqual(res[i + 1], 'payload %s' % res[i])

def testGarbageCollector(env):
    env.skipOnCluster()
    if env.moduleArgs is not None and 'GC_POLICY FORK' in env.moduleArgs:
        # this test is not relevent for fork gc cause its not cleaning the last block
        raise unittest.SkipTest()
    N = 100
    r = env
    r.expect('ft.create', 'idx', 'ON', 'HASH', 'schema', 'foo', 'text').ok()
    waitForIndex(r, 'idx')
    for i in range(N):
        r.expect('ft.add', 'idx', 'doc%d' % i, 1.0,
                 'fields', 'foo', ' '.join(('term%d' % random.randrange(0, 10) for i in range(10)))).ok()

    def get_stats(r):
        res = r.execute_command('ft.info', 'idx')
        d = {res[i]: res[i + 1] for i in range(0, len(res), 2)}
        gc_stats = {d['gc_stats'][x]: float(
            d['gc_stats'][x + 1]) for x in range(0, len(d['gc_stats']), 2)}
        d['gc_stats'] = gc_stats
        return d

    stats = get_stats(r)
    if 'current_hz' in stats['gc_stats']:
        env.assertGreater(stats['gc_stats']['current_hz'], 8)
    env.assertEqual(0, stats['gc_stats']['bytes_collected'])
    env.assertGreater(int(stats['num_records']), 0)

    initialIndexSize = float(stats['inverted_sz_mb']) * 1024 * 1024
    for i in range(N):
        r.expect('ft.del', 'idx', 'doc%d' % i).equal(1)

    for _ in range(100):
        # gc is random so we need to do it long enough times for it to work
        env.cmd('ft.debug', 'GC_FORCEINVOKE', 'idx')

    stats = get_stats(r)

    env.assertEqual(0, int(stats['num_docs']))
    env.assertEqual(0, int(stats['num_records']))
    if not env.is_cluster():
        env.assertEqual(100, int(stats['max_doc_id']))
        if 'current_hz' in stats['gc_stats']:
            env.assertGreater(stats['gc_stats']['current_hz'], 30)
        currentIndexSize = float(stats['inverted_sz_mb']) * 1024 * 1024
        # print initialIndexSize, currentIndexSize,
        # stats['gc_stats']['bytes_collected']
        env.assertGreater(initialIndexSize, currentIndexSize)
        env.assertGreater(stats['gc_stats'][
            'bytes_collected'], currentIndexSize)

    for i in range(10):

        res = r.execute_command('ft.search', 'idx', 'term%d' % i)
        env.assertEqual([0], res)

def testReturning(env):
    env.assertCmdOk('ft.create', 'idx', 'ON', 'HASH', 'schema',
                     'f1', 'text',
                     'f2', 'text',
                     'n1', 'numeric', 'sortable',
                     'f3', 'text')
    for i in range(10):
        env.assertCmdOk('ft.add', 'idx', 'DOC_{0}'.format(i), 1.0, 'fields',
                         'f2', 'val2', 'f1', 'val1', 'f3', 'val3',
                         'n1', i)

    # RETURN 0. Simplest case
    for x in env.retry_with_reload():
        waitForIndex(env, 'idx')
        res = env.cmd('ft.search', 'idx', 'val*', 'return', '0')
        env.assertEqual(11, len(res))
        env.assertEqual(10, res[0])
        for r in res[1:]:
            env.assertTrue(r.startswith('DOC_'))

    for field in ('f1', 'f2', 'f3', 'n1'):
        res = env.cmd('ft.search', 'idx', 'val*', 'return', 1, field)
        env.assertEqual(21, len(res))
        env.assertEqual(10, res[0])
        for pair in grouper(res[1:], 2):
            docname, fields = pair
            env.assertEqual(2, len(fields))
            env.assertEqual(field, fields[0])
            env.assertTrue(docname.startswith('DOC_'))

    # Test that we don't return SORTBY fields if they weren't specified
    # also in RETURN
    res = env.cmd('ft.search', 'idx', 'val*', 'return', 1, 'f1',
        'sortby', 'n1', 'ASC')
    row = res[2]
    # get the first result
    env.assertEqual(['f1', 'val1'], row)

    # Test when field is not found
    res = env.cmd('ft.search', 'idx', 'val*', 'return', 1, 'nonexist')
    env.assertEqual(21, len(res))
    env.assertEqual(10, res[0])

    # # Test that we don't crash if we're given the wrong number of fields
    with env.assertResponseError():
        res = env.cmd('ft.search', 'idx', 'val*', 'return', 700, 'nonexist')

def _test_create_options_real(env, *options):
    options = [x for x in options if x]
    has_offsets = 'NOOFFSETS' not in options
    has_fields = 'NOFIELDS' not in options
    has_freqs = 'NOFREQS' not in options

    try:
        env.cmd('ft.drop', 'idx')
        # RS 2.0 ft.drop does not remove documents
        env.flush()
    except Exception as e:
        pass

    options = ['idx'] + options + ['ON', 'HASH', 'schema', 'f1', 'text', 'f2', 'text']
    env.assertCmdOk('ft.create', *options)
    for i in range(10):
        env.assertCmdOk('ft.add', 'idx', 'doc{}'.format(
            i), 0.5, 'fields', 'f1', 'value for {}'.format(i))

    # Query
#     res = env.cmd('ft.search', 'idx', "value for 3")
#     if not has_offsets:
#         env.assertIsNone(res)
#     else:
#         env.assertIsNotNone(res)

    # Frequencies:
    env.assertCmdOk('ft.add', 'idx', 'doc100',
                     1.0, 'fields', 'f1', 'foo bar')
    env.assertCmdOk('ft.add', 'idx', 'doc200', 1.0,
                     'fields', 'f1', ('foo ' * 10) + ' bar')
    res = env.cmd('ft.search', 'idx', 'foo')
    env.assertEqual(2, res[0])
    if has_offsets:
        docname = res[1]
        if has_freqs:
            # changed in minminheap PR. TODO: remove
            env.assertEqual('doc100', docname)
        else:
            env.assertEqual('doc100', docname)

    env.assertCmdOk('ft.add', 'idx', 'doc300',
                     1.0, 'fields', 'f1', 'Hello')
    res = env.cmd('ft.search', 'idx', '@f2:Hello')
    if has_fields:
        env.assertEqual(1, len(res))
    else:
        env.assertEqual(3, len(res))

def testCreationOptions(env):
    from itertools import combinations
    for x in range(1, 5):
        for combo in combinations(('NOOFFSETS', 'NOFREQS', 'NOFIELDS', ''), x):
            _test_create_options_real(env, *combo)

    env.expect('ft.create', 'idx').error()

def testInfoCommand(env):
    from itertools import combinations
    r = env
    env.assertOk(r.execute_command(
        'ft.create', 'idx', 'ON', 'HASH', 'NOFIELDS', 'schema', 'title', 'text'))
    N = 50
    for i in xrange(N):
        env.assertOk(r.execute_command('ft.add', 'idx', 'doc%d' % i, 1, 'replace', 'fields',
                                        'title', 'hello term%d' % i))
    for _ in r.retry_with_rdb_reload():
        waitForIndex(env, 'idx')

        res = r.execute_command('ft.info', 'idx')
        d = {res[i]: res[i + 1] for i in range(0, len(res), 2)}

        env.assertEqual(d['index_name'], 'idx')
        env.assertEqual(d['index_options'], ['NOFIELDS'])
        env.assertListEqual(
            d['fields'], [['title', 'type', 'TEXT', 'WEIGHT', '1']])

        if not env.is_cluster():
            env.assertEquals(int(d['num_docs']), N)
            env.assertEquals(int(d['num_terms']), N + 1)
            env.assertEquals(int(d['max_doc_id']), N)
            env.assertEquals(int(d['records_per_doc_avg']), 2)
            env.assertEquals(int(d['num_records']), N * 2)

            env.assertGreater(float(d['offset_vectors_sz_mb']), 0)
            env.assertGreater(float(d['key_table_size_mb']), 0)
            env.assertGreater(float(d['inverted_sz_mb']), 0)
            env.assertGreater(float(d['bytes_per_record_avg']), 0)
            env.assertGreater(float(d['doc_table_size_mb']), 0)

    for x in range(1, 5):
        for combo in combinations(('NOOFFSETS', 'NOFREQS', 'NOFIELDS', ''), x):
            combo = list(filter(None, combo))
            options = combo + ['schema', 'f1', 'text']
            try:
                env.cmd('ft.drop', 'idx')
            except:
                pass
            env.assertCmdOk('ft.create', 'idx', 'ON', 'HASH', *options)
            info = env.cmd('ft.info', 'idx')
            ix = info.index('index_options')
            env.assertFalse(ix == -1)

            opts = info[ix + 1]
            # make sure that an empty opts string returns no options in
            # info
            if not combo:
                env.assertListEqual([], opts)

            for option in filter(None, combo):
                env.assertTrue(option in opts)

def testNoStem(env):
    env.cmd('ft.create', 'idx', 'ON', 'HASH',
            'schema', 'body', 'text', 'name', 'text', 'nostem')
    if not env.isCluster():
        # todo: change it to be more generic to pass on is_cluster
        res = env.cmd('ft.info', 'idx')
        env.assertEqual(res[7][1][5], 'NOSTEM')
    for _ in env.retry_with_reload():
        waitForIndex(env, 'idx')
        try:
            env.cmd('ft.del', 'idx', 'doc')
        except redis.ResponseError:
            pass

        # Insert a document
        env.assertCmdOk('ft.add', 'idx', 'doc', 1.0, 'fields',
                         'body', "located",
                         'name', "located")

        # Now search for the fields
        res_body = env.cmd('ft.search', 'idx', '@body:location')
        res_name = env.cmd('ft.search', 'idx', '@name:location')
        env.assertEqual(0, res_name[0])
        env.assertEqual(1, res_body[0])

def testSortbyMissingField(env):
    # GH Issue 131
    env.cmd('ft.create', 'ix', 'ON', 'HASH', 'schema', 'txt',
             'text', 'num', 'numeric', 'sortable')
    env.cmd('ft.add', 'ix', 'doc1', 1.0, 'fields', 'txt', 'foo')
    env.cmd('ft.search', 'ix', 'foo', 'sortby', 'num')

def testParallelIndexing(env):
    # GH Issue 207
    env.cmd('ft.create', 'idx', 'ON', 'HASH', 'schema', 'txt', 'text')
    from threading import Thread
    env.getConnection()
    ndocs = 100

    def runner(tid):
        cli = env.getConnection()
        for num in range(ndocs):
            cli.execute_command('ft.add', 'idx', 'doc{}_{}'.format(tid, num), 1.0,
                                'fields', 'txt', 'hello world' * 20)
    ths = []
    for tid in range(10):
        ths.append(Thread(target=runner, args=(tid,)))

    [th.start() for th in ths]
    [th.join() for th in ths]
    res = env.cmd('ft.info', 'idx')
    d = {res[i]: res[i + 1] for i in range(0, len(res), 2)}
    env.assertEqual(1000, int(d['num_docs']))

def testDoubleAdd(env):
    # Tests issue #210
    env.cmd('ft.create', 'idx', 'ON', 'HASH', 'schema', 'txt', 'text')
    env.cmd('ft.add', 'idx', 'doc1', 1.0, 'fields', 'txt', 'hello world')
    with env.assertResponseError():
        env.cmd('ft.add', 'idx', 'doc1', 1.0,
                 'fields', 'txt', 'goodbye world')

    env.assertEqual('hello world', env.cmd('ft.get', 'idx', 'doc1')[1])
    env.assertEqual(0, env.cmd('ft.search', 'idx', 'goodbye')[0])
    env.assertEqual(1, env.cmd('ft.search', 'idx', 'hello')[0])

    # Now with replace
    env.cmd('ft.add', 'idx', 'doc1', 1.0, 'replace',
             'fields', 'txt', 'goodbye world')
    env.assertEqual(1, env.cmd('ft.search', 'idx', 'goodbye')[0])
    env.assertEqual(0, env.cmd('ft.search', 'idx', 'hello')[0])
    env.assertEqual('goodbye world', env.cmd('ft.get', 'idx', 'doc1')[1])

def testConcurrentErrors(env):
    from multiprocessing import Process
    import random

    env.cmd('ft.create', 'idx', 'ON', 'HASH', 'schema', 'txt', 'text')
    docs_per_thread = 100
    num_threads = 50

    docIds = ['doc{}'.format(x) for x in range(docs_per_thread)]

    def thrfn():
        myIds = docIds[::]
        random.shuffle(myIds)
        cli = env.getConnection()
        with cli.pipeline(transaction=False) as pl:
            for x in myIds:
                pl.execute_command('ft.add', 'idx', x, 1.0,
                                   'fields', 'txt', ' hello world ' * 50)
            try:
                pl.execute()
            except Exception as e:
                pass
                # print e

    thrs = [Process(target=thrfn) for x in range(num_threads)]
    [th.start() for th in thrs]
    [th.join() for th in thrs]
    res = env.cmd('ft.info', 'idx')
    d = {res[i]: res[i + 1] for i in range(0, len(res), 2)}
    env.assertEqual(100, int(d['num_docs']))

def testBinaryKeys(env):
    env.cmd('ft.create', 'idx', 'ON', 'HASH', 'schema', 'txt', 'text')
    # Insert a document
    env.cmd('ft.add', 'idx', 'Hello', 1.0, 'fields', 'txt', 'NoBin match')
    env.cmd('ft.add', 'idx', 'Hello\x00World', 1.0, 'fields', 'txt', 'Bin match')
    for _ in env.reloading_iterator():
        waitForIndex(env, 'idx')
        exp = [2L, 'Hello\x00World', ['txt', 'Bin match'], 'Hello', ['txt', 'NoBin match']]
        res = env.cmd('ft.search', 'idx', 'match')
        for r in res:
            env.assertIn(r, exp)

def testNonDefaultDb(env):
    if env.is_cluster():
        raise unittest.SkipTest()

    # Should be ok
    env.cmd('FT.CREATE', 'idx1', 'ON', 'HASH', 'schema', 'txt', 'text')
    try:
        env.cmd('SELECT 1')
    except redis.ResponseError:
        return

    # Should fail
    with env.assertResponseError():
        env.cmd('FT.CREATE', 'idx2', 'ON', 'HASH', 'schema', 'txt', 'text')

def testDuplicateNonspecFields(env):
    env.expect('FT.CREATE', 'idx', 'ON', 'HASH', 'schema', 'txt', 'text').ok()
    env.expect('FT.ADD', 'idx', 'doc', 1.0, 'fields',
                'txt', 'foo', 'f1', 'f1val', 'f1', 'f1val2', 'F1', 'f1Val3').ok()
    res = env.cmd('ft.get', 'idx', 'doc')
    res = {res[i]: res[i + 1] for i in range(0, len(res), 2)}
    env.assertTrue(res['f1'] in ('f1val', 'f1val2'))
    env.assertEqual('f1Val3', res['F1'])

def testDuplicateFields(env):
    # As of RS 2.0 it is allowed. only latest field will be saved and indexed
    env.cmd('FT.CREATE', 'idx', 'ON', 'HASH',
            'SCHEMA', 'txt', 'TEXT', 'num', 'NUMERIC', 'SORTABLE')

    env.expect('FT.ADD', 'idx', 'doc', 1.0, 'FIELDS',
        'txt', 'foo', 'txt', 'bar', 'txt', 'baz').ok()
    env.expect('FT.SEARCH idx *').equal([1L, 'doc', ['txt', 'baz']])

def testDuplicateSpec(env):
    with env.assertResponseError():
        env.cmd('FT.CREATE', 'idx', 'ON', 'HASH',
                'SCHEMA', 'f1', 'text', 'n1', 'numeric', 'f1', 'text')

def testSortbyMissingFieldSparse(env):
    # Note, the document needs to have one present sortable field in
    # order for the indexer to give it a sort vector
    env.cmd('ft.create', 'idx', 'ON', 'HASH',
            'SCHEMA', 'lastName', 'text', 'SORTABLE', 'firstName', 'text', 'SORTABLE')
    env.cmd('ft.add', 'idx', 'doc1', 1.0, 'fields', 'lastName', 'mark')
    res = env.cmd('ft.search', 'idx', 'mark', 'WITHSORTKEYS', "SORTBY",
                   "firstName", "ASC", "limit", 0, 100)
    # commented because we don't filter out exclusive sortby fields
    # env.assertEqual([1L, 'doc1', None, ['lastName', 'mark']], res)

def testLuaAndMulti(env):
    env.skip() # addhash isn't supported
    if env.is_cluster():
        raise unittest.SkipTest()
    # Ensure we can work in Lua and Multi environments without crashing
    env.cmd('FT.CREATE', 'idx', 'ON', 'HASH', 'SCHEMA', 'f1', 'text', 'n1', 'numeric')
    env.cmd('HMSET', 'hashDoc', 'f1', 'v1', 'n1', 4)
    env.cmd('HMSET', 'hashDoc2', 'f1', 'v1', 'n1', 5)

    r = env.getConnection()

    r.eval("return redis.call('ft.add', 'idx', 'doc1', 1.0, 'fields', 'f1', 'bar')", "0")
    r.eval("return redis.call('ft.addhash', 'idx', 'hashDoc', 1.0)", 0)

    # Try in a pipeline:
    with r.pipeline(transaction=True) as pl:
        pl.execute_command('ft.add', 'idx', 'doc2',
                           1.0, 'fields', 'f1', 'v3')
        pl.execute_command('ft.add', 'idx', 'doc3',
                           1.0, 'fields', 'f1', 'v4')
        pl.execute_command('ft.addhash', 'idx', 'hashdoc2', 1.0)
    pl.execute()

def testLanguageField(env):
    env.cmd('FT.CREATE', 'idx', 'ON', 'HASH', 'SCHEMA', 'language', 'TEXT')
    env.cmd('FT.ADD', 'idx', 'doc1', 1.0,
             'FIELDS', 'language', 'gibberish')
    res = env.cmd('FT.SEARCH', 'idx', 'gibberish')
    env.assertEqual([1L, 'doc1', ['language', 'gibberish']], res)
    # The only way I can verify that LANGUAGE is parsed twice is ensuring we
    # provide a wrong language. This is much easier to test than trying to
    # figure out how a given word is stemmed
    with env.assertResponseError():
        env.cmd('FT.ADD', 'idx', 'doc1', 1.0, 'LANGUAGE',
                 'blah', 'FIELDS', 'language', 'gibber')

def testUninitSortvector(env):
    # This would previously crash
    env.cmd('FT.CREATE', 'idx', 'ON', 'HASH', 'SCHEMA', 'f1', 'TEXT')
    for x in range(2000):
        env.cmd('FT.ADD', 'idx', 'doc{}'.format(
            x), 1.0, 'FIELDS', 'f1', 'HELLO')

    env.broadcast('SAVE')
    for x in range(10):
        env.broadcast('DEBUG RELOAD')


def normalize_row(row):
    return to_dict(row)


def assertAggrowsEqual(env, exp, got):
    env.assertEqual(exp[0], got[0])
    env.assertEqual(len(exp), len(got))

    # and now, it's just free form:
    exp = sorted(to_dict(x) for x in exp[1:])
    got = sorted(to_dict(x) for x in got[1:])
    env.assertEqual(exp, got)

def assertResultsEqual(env, exp, got, inorder=True):
    from pprint import pprint
    # pprint(exp)
    # pprint(got)
    env.assertEqual(exp[0], got[0])
    env.assertEqual(len(exp), len(got))

    exp = list(grouper(exp[1:], 2))
    got = list(grouper(got[1:], 2))

    for x in range(len(exp)):
        exp_did, exp_fields = exp[x]
        got_did, got_fields = got[x]
        env.assertEqual(exp_did, got_did, message="at position {}".format(x))
        got_fields = to_dict(got_fields)
        exp_fields = to_dict(exp_fields)
        env.assertEqual(exp_fields, got_fields, message="at position {}".format(x))

def testAlterIndex(env):
    env.cmd('FT.CREATE', 'idx', 'ON', 'HASH', 'SCHEMA', 'f1', 'TEXT')
    env.cmd('FT.ADD', 'idx', 'doc1', 1.0, 'FIELDS', 'f1', 'hello', 'f2', 'world')
    env.cmd('FT.ALTER', 'idx', 'SCHEMA', 'ADD', 'f2', 'TEXT')
    waitForIndex(env, 'idx')
    env.cmd('FT.ADD', 'idx', 'doc2', 1.0, 'FIELDS', 'f1', 'hello', 'f2', 'world')

    # RS 2.0 reindex and after reload both documents are found
    # for _ in env.retry_with_reload():
    res = env.cmd('FT.SEARCH', 'idx', 'world')
    env.assertEqual(toSortedFlatList(res), toSortedFlatList([2L, 'doc2', ['f1', 'hello', 'f2', 'world'], 'doc1', ['f1', 'hello', 'f2', 'world']]))
    # env.assertEqual([1, 'doc2', ['f1', 'hello', 'f2', 'world']], ret)

    env.cmd('FT.ALTER', 'idx', 'SCHEMA', 'ADD', 'f3', 'TEXT', 'SORTABLE')
    for x in range(10):
        env.cmd('FT.ADD', 'idx', 'doc{}'.format(x + 3), 1.0,
                 'FIELDS', 'f1', 'hello', 'f3', 'val{}'.format(x))

    for _ in env.retry_with_reload():
        waitForIndex(env, 'idx')
        # Test that sortable works
        res = env.cmd('FT.SEARCH', 'idx', 'hello', 'SORTBY', 'f3', 'DESC')
        exp = [12, 'doc12', ['f1', 'hello', 'f3', 'val9'], 'doc11', ['f1', 'hello', 'f3', 'val8'],
                   'doc10', ['f1', 'hello', 'f3', 'val7'], 'doc9',  ['f1', 'hello', 'f3', 'val6'],
                   'doc8',  ['f1', 'hello', 'f3', 'val5'], 'doc7',  ['f1', 'hello', 'f3', 'val4'],
                   'doc6',  ['f1', 'hello', 'f3', 'val3'], 'doc5',  ['f1', 'hello', 'f3', 'val2'],
                   'doc4',  ['f1', 'hello', 'f3', 'val1'], 'doc3',  ['f1', 'hello', 'f3', 'val0']]
        assertResultsEqual(env, exp, res)

    # Test that we can add a numeric field
    env.cmd('FT.ALTER', 'idx', 'SCHEMA', 'ADD', 'n1', 'NUMERIC')
    env.cmd('FT.ADD', 'idx', 'docN1', 1.0, 'FIELDS', 'n1', 50)
    env.cmd('FT.ADD', 'idx', 'docN2', 1.0, 'FIELDS', 'n1', 250)
    for _ in env.retry_with_reload():
        waitForIndex(env, 'idx')
        res = env.cmd('FT.SEARCH', 'idx', '@n1:[0 100]')
        env.assertEqual([1, 'docN1', ['n1', '50']], res)

    env.expect('FT.ALTER', 'idx', 'SCHEMA', 'NOT_ADD', 'f2', 'TEXT').error()
    env.expect('FT.ALTER', 'idx', 'SCHEMA', 'ADD').error()
    env.expect('FT.ALTER', 'idx', 'SCHEMA', 'ADD', 'f2').error()
    env.expect('FT.ALTER', 'idx', 'ADD', 'SCHEMA', 'f2', 'TEXT').error()
    env.expect('FT.ALTER', 'idx', 'f2', 'TEXT').error()

def testAlterValidation(env):
    # Test that constraints for ALTER comand
    env.cmd('FT.CREATE', 'idx1', 'ON', 'HASH', 'SCHEMA', 'f0', 'TEXT')
    for x in range(1, 32):
        env.cmd('FT.ALTER', 'idx1', 'SCHEMA', 'ADD', 'f{}'.format(x), 'TEXT')
    # OK for now.

    # Should be too many indexes
    env.assertRaises(redis.ResponseError, env.cmd, 'FT.ALTER',
                      'idx1', 'SCHEMA', 'ADD', 'tooBig', 'TEXT')

    env.cmd('FT.CREATE', 'idx2', 'MAXTEXTFIELDS', 'ON', 'HASH', 'SCHEMA', 'f0', 'TEXT')
    # print env.cmd('FT.INFO', 'idx2')
    for x in range(1, 50):
        env.cmd('FT.ALTER', 'idx2', 'SCHEMA', 'ADD', 'f{}'.format(x + 1), 'TEXT')

    env.cmd('FT.ADD', 'idx2', 'doc1', 1.0, 'FIELDS', 'f50', 'hello')
    for _ in env.retry_with_reload():
        waitForIndex(env, 'idx2')
        ret = env.cmd('FT.SEARCH', 'idx2', '@f50:hello')
        env.assertEqual([1, 'doc1', ['f50', 'hello']], ret)

    env.cmd('FT.CREATE', 'idx3', 'ON', 'HASH', 'SCHEMA', 'f0', 'text')
    # Try to alter the index with garbage
    env.assertRaises(redis.ResponseError, env.cmd, 'FT.ALTER', 'idx3',
                      'SCHEMA', 'ADD', 'f1', 'TEXT', 'f2', 'garbage')
    ret = to_dict(env.cmd('ft.info', 'idx3'))
    env.assertEqual(1, len(ret['fields']))

    env.assertRaises(redis.ResponseError, env.cmd, 'FT.ALTER',
                      'nonExist', 'SCHEMA', 'ADD', 'f1', 'TEXT')

    # test with no fields!
    env.assertRaises(redis.ResponseError, env.cmd, 'FT.ALTER', 'idx2', 'SCHEMA', 'ADD')

    # test with no fields!
    env.assertRaises(redis.ResponseError, env.cmd, 'FT.ALTER', 'idx2', 'SCHEMA', 'ADD')

def testIssue366_2(env):
    # FT.CREATE atest SCHEMA textfield TEXT numfield NUMERIC
    # FT.ADD atest anId 1 PAYLOAD '{"hello":"world"}' FIELDS textfield sometext numfield 1234
    # FT.ADD atest anId 1 PAYLOAD '{"hello":"world2"}' REPLACE PARTIAL FIELDS numfield 1111
    # shutdown
    env.cmd('FT.CREATE', 'idx1', 'ON', 'HASH',
            'SCHEMA', 'textfield', 'TEXT', 'numfield', 'NUMERIC')
    env.cmd('FT.ADD', 'idx1', 'doc1', 1, 'PAYLOAD', '{"hello":"world"}',
             'FIELDS', 'textfield', 'sometext', 'numfield', 1234)
    env.cmd('ft.add', 'idx1', 'doc1', 1,
             'PAYLOAD', '{"hello":"world2"}',
             'REPLACE', 'PARTIAL',
             'FIELDS', 'textfield', 'sometext', 'numfield', 1111)
    for _ in env.retry_with_reload():
        pass  #

def testIssue654(env):
    # Crashes during FILTER
    env.cmd('ft.create', 'idx', 'ON', 'HASH', 'schema', 'id', 'numeric')
    env.cmd('ft.add', 'idx', 1, 1, 'fields', 'id', 1)
    env.cmd('ft.add', 'idx', 2, 1, 'fields', 'id', 2)
    res = env.cmd('ft.search', 'idx', '*', 'filter', '@version', 0, 2)

def testReplaceReload(env):
    env.cmd('FT.CREATE', 'idx2', 'ON', 'HASH',
            'SCHEMA', 'textfield', 'TEXT', 'numfield', 'NUMERIC')
    # Create a document and then replace it.
    env.cmd('FT.ADD', 'idx2', 'doc2', 1.0, 'FIELDS', 'textfield', 's1', 'numfield', 99)
    env.cmd('FT.ADD', 'idx2', 'doc2', 1.0, 'REPLACE', 'PARTIAL',
             'FIELDS', 'textfield', 's100', 'numfield', 990)
    env.dump_and_reload()
    # RDB Should still be fine

    env.cmd('FT.ADD', 'idx2', 'doc2', 1.0, 'REPLACE', 'PARTIAL',
             'FIELDS', 'textfield', 's200', 'numfield', 1090)
    doc = to_dict(env.cmd('FT.GET', 'idx2', 'doc2'))
    env.assertEqual('s200', doc['textfield'])
    env.assertEqual('1090', doc['numfield'])


# command = 'FT.CREATE idx SCHEMA '
# for i in range(255):
#     command += 't%d NUMERIC SORTABLE ' % i
# command = command[:-1]
# r.execute_command(command)
# r.execute_command('save')
# // reload from ...
# r.execute_command('FT.ADD idx doc1 1.0 FIELDS t0 1')
def testIssue417(env):
    command = ['ft.create', 'idx', 'ON', 'HASH', 'schema']
    for x in range(255):
        command += ['t{}'.format(x), 'numeric', 'sortable']
    command = command[:-1]
    env.cmd(*command)
    for _ in env.reloading_iterator():
        waitForIndex(env, 'idx')
        try:
            env.execute_command('FT.ADD', 'idx', 'doc1', '1.0', 'FIELDS', 't0', '1')
        except redis.ResponseError as e:
            env.assertTrue('already' in e.message.lower())

# >FT.CREATE myIdx SCHEMA title TEXT WEIGHT 5.0 body TEXT url TEXT
# >FT.ADD myIdx doc1 1.0 FIELDS title "hello world" body "lorem ipsum" url "www.google.com"
# >FT.SEARCH myIdx "no-as"
# Could not connect to Redis at 127.0.0.1:6379: Connection refused
# >FT.SEARCH myIdx "no-as"
# (error) Unknown Index name
def testIssue422(env):
    env.cmd('ft.create', 'myIdx', 'ON', 'HASH', 'schema',
             'title', 'TEXT', 'WEIGHT', '5.0',
             'body', 'TEXT',
             'url', 'TEXT')
    env.cmd('ft.add', 'myIdx', 'doc1', '1.0', 'FIELDS', 'title', 'hello world', 'bod', 'lorem ipsum', 'url', 'www.google.com')
    rv = env.cmd('ft.search', 'myIdx', 'no-as')
    env.assertEqual([0], rv)

def testIssue446(env):
    env.cmd('ft.create', 'myIdx', 'ON', 'HASH', 'schema',
             'title', 'TEXT', 'SORTABLE')
    env.cmd('ft.add', 'myIdx', 'doc1', '1.0', 'fields', 'title', 'hello world', 'body', 'lorem ipsum', 'url', '"www.google.com')
    rv = env.cmd('ft.search', 'myIdx', 'hello', 'limit', '0', '0')
    env.assertEqual([1], rv)

    # Related - issue 635
    env.cmd('ft.add', 'myIdx', 'doc2', '1.0', 'fields', 'title', 'hello')
    rv = env.cmd('ft.search', 'myIdx', 'hello', 'limit', '0', '0')
    env.assertEqual([2], rv)

def testTimeout(env):
    env.skipOnCluster()
    num_range = 1000
    env.cmd('ft.config', 'set', 'timeout', '1')
    env.cmd('ft.config', 'set', 'maxprefixexpansions', num_range)
    env.cmd('ft.create', 'myIdx', 'schema', 't', 'TEXT')
    for i in range(num_range):
        env.expect('HSET', 'doc%d'%i, 't', 'aa' + str(i))

    env.expect('ft.search', 'myIdx', 'aa*|aa*|aa*|aa* aa*', 'limit', '0', '0').noEqual([num_range])

    env.expect('ft.config', 'set', 'on_timeout', 'fail').ok()
    env.expect('ft.search', 'myIdx', 'aa*|aa*|aa*|aa* aa*', 'limit', '0', '0') \
                .contains('Timeout limit was reached')

    res = env.cmd('ft.search', 'myIdx', 'aa*|aa*|aa*|aa* aa*', 'timeout', 1000)
    env.assertEqual(res[0], num_range)

    # test erroneous params
    env.expect('ft.search', 'myIdx', 'aa*|aa*|aa*|aa* aa*', 'timeout').error()
    env.expect('ft.search', 'myIdx', 'aa*|aa*|aa*|aa* aa*', 'timeout', -1).error()
    env.expect('ft.search', 'myIdx', 'aa*|aa*|aa*|aa* aa*', 'timeout', 'STR').error()

    # test cursor
    res = env.cmd('FT.AGGREGATE', 'myIdx', 'aa*', 'WITHCURSOR', 'count', 50, 'timeout', 500)
    l = len(res[0]) - 1 # do not count the number of results (the first element in the results)
    cursor = res[1]

    time.sleep(0.01)
    while cursor != 0:
        r, cursor = env.cmd('FT.CURSOR', 'READ', 'myIdx', str(cursor))
        l += (len(r) - 1)
    env.assertEqual(l, 1000)

def testAlias(env):
    conn = getConnectionByEnv(env)
    env.cmd('ft.create', 'idx', 'ON', 'HASH', 'PREFIX', 1, 'doc1', 'schema', 't1', 'text')
    env.cmd('ft.create', 'idx2', 'ON', 'HASH', 'PREFIX', 1, 'doc2', 'schema', 't1', 'text')

    env.expect('ft.aliasAdd', 'myIndex').raiseError()
    env.expect('ft.aliasupdate', 'fake_alias', 'imaginary_alias', 'Too_many_args').raiseError()
    env.cmd('ft.aliasAdd', 'myIndex', 'idx')
    env.cmd('ft.add', 'myIndex', 'doc1', 1.0, 'fields', 't1', 'hello')
    r = env.cmd('ft.search', 'idx', 'hello')
    env.assertEqual([1, 'doc1', ['t1', 'hello']], r)
    r2 = env.cmd('ft.search', 'myIndex', 'hello')
    env.assertEqual(r, r2)

    # try to add the same alias again; should be an error
    env.expect('ft.aliasAdd', 'myIndex', 'idx2').raiseError()
    env.expect('ft.aliasAdd', 'alias2', 'idx').notRaiseError()
    # now delete the index
    env.cmd('ft.drop', 'myIndex')
    # RS2 does not delete doc on ft.drop
    conn.execute_command('DEL', 'doc1')

    # index list should be cleared now. This can be tested by trying to alias
    # the old alias to different index
    env.cmd('ft.aliasAdd', 'myIndex', 'idx2')
    env.cmd('ft.aliasAdd', 'alias2', 'idx2')
    env.cmd('ft.add', 'myIndex', 'doc2', 1.0, 'fields', 't1', 'hello')
    r = env.cmd('ft.search', 'alias2', 'hello')
    env.assertEqual([1L, 'doc2', ['t1', 'hello']], r)

    # check that aliasing one alias to another returns an error. This will
    # end up being confusing
    env.expect('ft.aliasAdd', 'alias3', 'myIndex').raiseError()

    # check that deleting the alias works as expected
    env.expect('ft.aliasDel', 'myIndex').notRaiseError()
    env.expect('ft.search', 'myIndex', 'foo').raiseError()

    # create a new index and see if we can use the old name
    env.cmd('ft.create', 'idx3', 'ON', 'HASH', 'PREFIX', 1, 'doc3', 'schema', 't1', 'text')
    env.cmd('ft.add', 'idx3', 'doc3', 1.0, 'fields', 't1', 'foo')
    env.cmd('ft.aliasAdd', 'myIndex', 'idx3')
    # also, check that this works in rdb save
    for _ in env.retry_with_rdb_reload():
        waitForIndex(env, 'myIndex')
        r = env.cmd('ft.search', 'myIndex', 'foo')
        env.assertEqual([1L, 'doc3', ['t1', 'foo']], r)

    # Check that we can move an alias from one index to another
    env.cmd('ft.aliasUpdate', 'myIndex', 'idx2')
    r = env.cmd('ft.search', 'myIndex', "hello")
    env.assertEqual([1L, 'doc2', ['t1', 'hello']], r)

    # Test that things like ft.get, ft.aggregate, etc. work
    r = env.cmd('ft.get', 'myIndex', 'doc2')
    env.assertEqual(['t1', 'hello'], r)

    r = env.cmd('ft.aggregate', 'myIndex', 'hello', 'LOAD', '1', '@t1')
    env.assertEqual([1, ['t1', 'hello']], r)

    # Test update
    env.expect('ft.aliasAdd', 'updateIndex', 'idx3')
    env.expect('ft.aliasUpdate', 'updateIndex', 'fake_idx')

    r = env.cmd('ft.del', 'idx2', 'doc2')
    env.assertEqual(1, r)
    env.expect('ft.aliasdel').raiseError()
    env.expect('ft.aliasdel', 'myIndex', 'yourIndex').raiseError()
    env.expect('ft.aliasdel', 'non_existing_alias').raiseError()


def testNoCreate(env):
    env.cmd('ft.create', 'idx', 'ON', 'HASH', 'schema', 'f1', 'text')
    env.expect('ft.add', 'idx', 'schema', 'f1').raiseError()
    env.expect('ft.add', 'idx', 'doc1', 1, 'nocreate', 'fields', 'f1', 'hello').raiseError()
    env.expect('ft.add', 'idx', 'doc1', 1, 'replace', 'nocreate', 'fields', 'f1', 'hello').raiseError()
    env.expect('ft.add', 'idx', 'doc1', 1, 'replace', 'fields', 'f1', 'hello').notRaiseError()
    env.expect('ft.add', 'idx', 'doc1', 1, 'replace', 'nocreate', 'fields', 'f1', 'world').notRaiseError()

def testSpellCheck(env):
    env.cmd('FT.CREATE', 'idx', 'ON', 'HASH', 'SCHEMA', 'report', 'TEXT')
    env.cmd('FT.ADD', 'idx', 'doc1', 1.0, 'FIELDS', 'report', 'report content')
    rv = env.cmd('FT.SPELLCHECK', 'idx', '111111')
    env.assertEqual([['TERM', '111111', []]], rv)
    if not env.isCluster():
        rv = env.cmd('FT.SPELLCHECK', 'idx', '111111', 'FULLSCOREINFO')
        env.assertEqual([1L, ['TERM', '111111', []]], rv)

# Standalone functionality
def testIssue484(env):
# Issue with split
# 127.0.0.1:6379> ft.drop productSearch1
# OK
# 127.0.0.1:6379> "FT.CREATE" "productSearch1" "NOSCOREIDX" "SCHEMA" "productid" "TEXT" "categoryid" "TEXT"  "color" "TEXT" "timestamp" "NUMERIC"
# OK
# 127.0.0.1:6379> "FT.ADD" "productSearch1" "GUID1" "1.0" "REPLACE" "FIELDS" "productid" "1" "categoryid" "cars" "color" "blue" "categoryType" 0
# OK
# 127.0.0.1:6379> "FT.ADD" "productSearch1" "GUID2" "1.0" "REPLACE" "FIELDS" "productid" "1" "categoryid" "small cars" "color" "white" "categoryType" 0
# OK
# 127.0.0.1:6379> "FT.ADD" "productSearch1" "GUID3" "1.0" "REPLACE" "FIELDS" "productid" "2" "categoryid" "Big cars" "color" "white" "categoryType" 0
# OK
# 127.0.0.1:6379> "FT.ADD" "productSearch1" "GUID4" "1.0" "REPLACE" "FIELDS" "productid" "2" "categoryid" "Big cars" "color" "green" "categoryType" 0
# OK
# 127.0.0.1:6379> "FT.ADD" "productSearch1" "GUID5" "1.0" "REPLACE" "FIELDS" "productid" "3" "categoryid" "cars" "color" "blue" "categoryType" 0
# OK
# 127.0.0.1:6379>  FT.AGGREGATE productSearch1 * load 2 @color @categoryid APPLY "split(format(\"%s-%s\",@color,@categoryid),\"-\")" as value GROUPBY 1 @value REDUCE COUNT 0 as value_count
    env.cmd('ft.create', 'productSearch1', 'noscoreidx', 'ON', 'HASH', 'schema', 'productid',
            'text', 'categoryid', 'text', 'color', 'text', 'timestamp', 'numeric')
    env.cmd('ft.add', 'productSearch1', 'GUID1', '1.0', 'REPLACE', 'FIELDS', 'productid', '1', 'categoryid', 'cars', 'color', 'blue', 'categoryType', 0)
    env.cmd('ft.add', 'productSearch1', 'GUID2', '1.0', 'REPLACE', 'FIELDS', 'productid', '1', 'categoryid', 'small cars', 'color', 'white', 'categoryType', 0)
    env.cmd('ft.add', 'productSearch1', 'GUID3', '1.0', 'REPLACE', 'FIELDS', 'productid', '2', 'categoryid', 'Big cars', 'color', 'white', 'categoryType', 0)
    env.cmd('ft.add', 'productSearch1', 'GUID4', '1.0', 'REPLACE', 'FIELDS', 'productid', '2', 'categoryid', 'Big cars', 'color', 'green', 'categoryType', 0)
    env.cmd('ft.add', 'productSearch1', 'GUID5', '1.0', 'REPLACE', 'FIELDS', 'productid', '3', 'categoryid', 'cars', 'color', 'blue', 'categoryType', 0)
    res = env.cmd('FT.AGGREGATE', 'productSearch1', '*',
        'load', '2', '@color', '@categoryid',
        'APPLY', 'split(format("%s-%s",@color,@categoryid),"-")', 'as', 'value',
        'GROUPBY', '1', '@value',
        'REDUCE', 'COUNT', '0', 'as', 'value_count',
        'SORTBY', '4', '@value_count', 'DESC', '@value', 'ASC')
    expected = [6, ['value', 'white', 'value_count', '2'], ['value', 'cars', 'value_count', '2'], ['value', 'small cars', 'value_count', '1'], ['value', 'blue', 'value_count', '2'], ['value', 'Big cars', 'value_count', '2'], ['value', 'green', 'value_count', '1']]
    assertAggrowsEqual(env, expected, res)
    for var in expected:
        env.assertIn(var, res)

def testIssue501(env):
    env.cmd('FT.CREATE', 'incidents', 'ON', 'HASH', 'SCHEMA', 'report', 'TEXT')
    env.cmd('FT.ADD', 'incidents', 'doc1', 1.0, 'FIELDS', 'report', 'report content')
    env.cmd('FT.DICTADD', 'slang', 'timmies', 'toque', 'toonie', 'serviette', 'kerfuffle', 'chesterfield')
    rv = env.cmd('FT.SPELLCHECK', 'incidents', 'qqqqqqqqqqqqqqqqqqqqqqqqqqqqqqqqqqqqqqqqqqqqqqqqqqqqqqqqqqqqqqqqqqqqqqqqqqqqqqqqqqqqqqqqqqqqqqqqqqqqq',
        'TERMS', 'INCLUDE', 'slang', 'TERMS', 'EXCLUDE', 'slang')
    env.assertEqual("qqqqqqqqqqqqqqqqqqqqqqqqqqqqqqqqqqqqqqqqqqqqqqqqqqqqqqqqqqqqqqqqqqqqqqqqqqqqqqqqqqqqqqqqqqqqqqqqqqqqq", rv[0][1])
    env.assertEqual([], rv[0][2])

    env.expect('FT.SPELLCHECK', 'incidents', 'qqqqqqqqqqqqqqqqqqqqqqqqqqqqqqqqqqqqqqqqqqqqqqqqqqqqqqqqqqqqqqqqqqqqqqqqqqqqqqqqqqqqqqqqqqqqqqqqqqqqq',
        'TERMS', 'FAKE_COMMAND', 'slang').error()

def testIssue589(env):
    env.cmd('FT.CREATE', 'incidents', 'ON', 'HASH', 'SCHEMA', 'report', 'TEXT')
    env.cmd('FT.ADD', 'incidents', 'doc1', 1.0, 'FIELDS', 'report', 'report content')
    env.expect('FT.SPELLCHECK', 'incidents', 'report :').error().contains("Syntax error at offset")

def testIssue621(env):
    env.expect('ft.create', 'test', 'ON', 'HASH', 'SCHEMA', 'uuid', 'TAG', 'title', 'TEXT').equal('OK')
    env.expect('ft.add', 'test', 'a', '1', 'REPLACE', 'PARTIAL', 'FIELDS', 'uuid', 'foo', 'title', 'bar').equal('OK')
    env.expect('ft.add', 'test', 'a', '1', 'REPLACE', 'PARTIAL', 'FIELDS', 'title', 'bar').equal('OK')
    res = env.cmd('ft.search', 'test', '@uuid:{foo}')
    env.assertEqual(toSortedFlatList(res), toSortedFlatList([1L, 'a', ['uuid', 'foo', 'title', 'bar']]))

# Server crash on doc names that conflict with index keys #666
# again this test is not relevant cause index is out of key space
# def testIssue666(env):
#     # We cannot reliably determine that any error will occur in cluster mode
#     # because of the key name
#     env.skipOnCluster()

#     env.cmd('ft.create', 'foo', 'schema', 'bar', 'text')
#     env.cmd('ft.add', 'foo', 'mydoc', 1, 'fields', 'bar', 'one two three')

#     # crashes here
#     with env.assertResponseError():
#         env.cmd('ft.add', 'foo', 'ft:foo/two', '1', 'fields', 'bar', 'four five six')
#     # try with replace:
#     with env.assertResponseError():
#         env.cmd('ft.add', 'foo', 'ft:foo/two', '1', 'REPLACE',
#             'FIELDS', 'bar', 'four five six')
#     with env.assertResponseError():
#         env.cmd('ft.add', 'foo', 'idx:foo', '1', 'REPLACE',
#             'FIELDS', 'bar', 'four five six')

#     env.cmd('ft.add', 'foo', 'mydoc1', 1, 'fields', 'bar', 'four five six')

# 127.0.0.1:6379> flushdb
# OK
# 127.0.0.1:6379> ft.create foo SCHEMA bar text
# OK
# 127.0.0.1:6379> ft.add foo mydoc 1 FIELDS bar "one two three"
# OK
# 127.0.0.1:6379> keys *
# 1) "mydoc"
# 2) "ft:foo/one"
# 3) "idx:foo"
# 4) "ft:foo/two"
# 5) "ft:foo/three"
# 127.0.0.1:6379> ft.add foo "ft:foo/two" 1 FIELDS bar "four five six"
# Could not connect to Redis at 127.0.0.1:6379: Connection refused

def testPrefixDeletedExpansions(env):
    env.skipOnCluster()

    env.cmd('ft.create', 'idx', 'ON', 'HASH', 'schema', 'txt1', 'text', 'tag1', 'tag')
    # get the number of maximum expansions
    maxexpansions = int(env.cmd('ft.config', 'get', 'MAXEXPANSIONS')[0][1])

    for x in range(maxexpansions):
        env.cmd('ft.add', 'idx', 'doc{}'.format(x), 1, 'fields',
                'txt1', 'term{}'.format(x), 'tag1', 'tag{}'.format(x))

    for x in range(maxexpansions):
        env.cmd('ft.del', 'idx', 'doc{}'.format(x))

    env.cmd('ft.add', 'idx', 'doc_XXX', 1, 'fields', 'txt1', 'termZZZ', 'tag1', 'tagZZZ')

    # r = env.cmd('ft.search', 'idx', 'term*')
    # print(r)
    # r = env.cmd('ft.search', 'idx', '@tag1:{tag*}')
    # print(r)

    tmax = time.time() + 0.5  # 250ms max
    iters = 0
    while time.time() < tmax:
        iters += 1
        env.cmd('ft.debug', 'gc_forceinvoke', 'idx')
        r = env.cmd('ft.search', 'idx', '@txt1:term* @tag1:{tag*}')
        if r[0]:
            break

    # print 'did {} iterations'.format(iters)
    r = env.cmd('ft.search', 'idx', '@txt1:term* @tag1:{tag*}')
    env.assertEqual(toSortedFlatList([1, 'doc_XXX', ['txt1', 'termZZZ', 'tag1', 'tagZZZ']]), toSortedFlatList(r))


def testOptionalFilter(env):
    env.cmd('ft.create', 'idx', 'ON', 'HASH', 'schema', 't1', 'text')
    for x in range(100):
        env.cmd('ft.add', 'idx', 'doc_{}'.format(x), 1, 'fields', 't1', 'hello world word{}'.format(x))

    env.cmd('ft.explain', 'idx', '(~@t1:word20)')
    # print(r)

    r = env.cmd('ft.search', 'idx', '~(word20 => {$weight: 2.0})')


def testIssue736(env):
    #for new RS 2.0 ft.add does not return certian errors
    env.skip()
    # 1. create the schema, we need a tag field
    env.cmd('ft.create', 'idx', 'ON', 'HASH',
            'schema', 't1', 'text', 'n2', 'numeric', 't2', 'tag')
    # 2. create a single document to initialize at least one RSAddDocumentCtx
    env.cmd('ft.add', 'idx', 'doc1', 1, 'fields', 't1', 'hello', 't2', 'foo, bar')
    # 3. create a second document with many filler fields to force a realloc:
    extra_fields = []
    for x in range(20):
        extra_fields += ['nidx_fld{}'.format(x), 'val{}'.format(x)]
    extra_fields += ['n2', 'not-a-number', 't2', 'random, junk']
    with env.assertResponseError():
        env.cmd('ft.add', 'idx', 'doc2', 1, 'fields', *extra_fields)

def testCriteriaTesterDeactivated():
    env = Env(moduleArgs='_MAX_RESULTS_TO_UNSORTED_MODE 1')
    env.cmd('ft.create', 'idx', 'ON', 'HASH', 'schema', 't1', 'text')
    env.cmd('ft.add', 'idx', 'doc1', 1, 'fields', 't1', 'hello1 hey hello2')
    env.cmd('ft.add', 'idx', 'doc2', 1, 'fields', 't1', 'hello2 hey')
    env.cmd('ft.add', 'idx', 'doc3', 1, 'fields', 't1', 'hey')
    
    expected_res = sorted([2L, 'doc1', ['t1', 'hello1 hey hello2'], 'doc2', ['t1', 'hello2 hey']])
    actual_res = sorted(env.cmd('ft.search', 'idx', '(hey hello1)|(hello2 hey)'))
    env.assertEqual(expected_res, actual_res)

def testIssue828(env):
    env.cmd('ft.create', 'beers', 'ON', 'HASH', 'SCHEMA',
        'name', 'TEXT', 'PHONETIC', 'dm:en',
        'style', 'TAG', 'SORTABLE',
        'abv', 'NUMERIC', 'SORTABLE')
    rv = env.cmd("FT.ADD", "beers", "802", "1.0",
        "FIELDS", "index", "25", "abv", "0.049",
        "name", "Hell or High Watermelon Wheat (2009)",
        "style", "Fruit / Vegetable Beer")
    env.assertEqual('OK', rv)

def testIssue862(env):
    env.cmd('ft.create', 'idx', 'ON', 'HASH', 'SCHEMA', 'test', 'TEXT', 'SORTABLE')
    rv = env.cmd("FT.ADD", "idx", "doc1", "1.0", "FIELDS", "test", "foo")
    env.assertEqual('OK', rv)
    env.cmd("FT.SEARCH", "idx", "foo", 'WITHSORTKEYS')
    env.assertTrue(env.isUp())

def testIssue_884(env):
    env.expect('FT.create', 'idx', 'ON', 'HASH', 'STOPWORDS', '0', 'SCHEMA', 'title', 'text', 'weight',
               '50', 'subtitle', 'text', 'weight', '10', 'author', 'text', 'weight',
               '10', 'description', 'text', 'weight', '20').equal('OK')

    env.expect('FT.ADD', 'idx', 'doc4', '1.0', 'FIELDS', 'title', 'mohsin conversation the conversation tahir').equal('OK')
    env.expect('FT.ADD', 'idx', 'doc3', '1.0', 'FIELDS', 'title', 'Fareham Civilization Church - Sermons and conversations mohsin conversation the').equal('OK')
    env.expect('FT.ADD', 'idx', 'doc2', '1.0', 'FIELDS', 'title', 'conversation the conversation - a drama about conversation, the science of conversation.').equal('OK')
    env.expect('FT.ADD', 'idx', 'doc1', '1.0', 'FIELDS', 'title', 'mohsin conversation with the mohsin').equal('OK')

    expected = [2L, 'doc2', ['title', 'conversation the conversation - a drama about conversation, the science of conversation.'], 'doc4', ['title', 'mohsin conversation the conversation tahir']]
    res = env.cmd('FT.SEARCH', 'idx', '@title:(conversation) (@title:(conversation the conversation))=>{$inorder: true;$slop: 0}')
    env.assertEquals(len(expected), len(res))
    for v in expected:
        env.assertContains(v, res)

def testIssue_848(env):
    env.expect('FT.CREATE', 'idx', 'ON', 'HASH', 'SCHEMA', 'test1', 'TEXT', 'SORTABLE').equal('OK')
    env.expect('FT.ADD', 'idx', 'doc1', '1.0', 'FIELDS', 'test1', 'foo').equal('OK')
    env.expect('FT.ALTER', 'idx', 'SCHEMA', 'ADD', 'test2', 'TEXT', 'SORTABLE').equal('OK')
    env.expect('FT.ADD', 'idx', 'doc2', '1.0', 'FIELDS', 'test1', 'foo', 'test2', 'bar').equal('OK')
    env.expect('FT.SEARCH', 'idx', 'foo', 'SORTBY', 'test2', 'ASC').equal([2L, 'doc1', ['test1', 'foo'], 'doc2', ['test2', 'bar', 'test1', 'foo']])

def testMod_309(env):
    env.expect('FT.CREATE', 'idx', 'ON', 'HASH', 'SCHEMA', 'test', 'TEXT', 'SORTABLE').equal('OK')
    for i in range(100000):
        env.expect('FT.ADD', 'idx', 'doc%d'%i, '1.0', 'FIELDS', 'test', 'foo').equal('OK')
    res = env.cmd('FT.AGGREGATE', 'idx', 'foo')
    env.assertEqual(len(res), 100001)

    # test with cursor
    res = env.cmd('FT.AGGREGATE', 'idx', 'foo', 'WITHCURSOR')
    l = len(res[0]) - 1 # do not count the number of results (the first element in the results)
    cursor = res[1]
    while cursor != 0:
        r, cursor = env.cmd('FT.CURSOR', 'READ', 'idx', str(cursor))
        l += (len(r) - 1)
    env.assertEqual(l, 100000)

def testIssue_865(env):
    env.expect('FT.CREATE', 'idx', 'ON', 'HASH', 'SCHEMA', '1', 'TEXT', 'SORTABLE').equal('OK')
    env.expect('ft.add', 'idx', 'doc1', '1.0', 'FIELDS', '1', 'foo1').equal('OK')
    env.expect('ft.add', 'idx', 'doc2', '1.0', 'FIELDS', '1', 'foo2').equal('OK')
    env.expect('ft.search', 'idx', 'foo*', 'SORTBY', '1', 'ASC').equal([2, 'doc1', ['1', 'foo1'], 'doc2', ['1', 'foo2']])
    env.expect('ft.search', 'idx', 'foo*', 'SORTBY', '1', 'DESC').equal([2, 'doc2', ['1', 'foo2'], 'doc1', ['1', 'foo1']])
    env.expect('ft.search', 'idx', 'foo*', 'SORTBY', '1', 'bad').error()
    env.expect('ft.search', 'idx', 'foo*', 'SORTBY', 'bad', 'bad').error()
    env.expect('ft.search', 'idx', 'foo*', 'SORTBY', 'bad').error()
    env.expect('ft.search', 'idx', 'foo*', 'SORTBY').error()

def testIssue_779(env):
    # FT.ADD should return NOADD and not change the doc if value < same_value, but it returns OK and makes the change.
    # Note that "greater than" ">" does not have the same bug.

    env.cmd('FT.CREATE idx2 ON HASH SCHEMA ot1 TAG')
    env.cmd('FT.ADD idx2 doc2 1.0 FIELDS newf CAT ot1 4001')
    res = env.cmd('FT.GET idx2 doc2')
    env.assertEqual(toSortedFlatList(res), toSortedFlatList(["newf", "CAT", "ot1", "4001"]))

    # NOADD is expected since 4001 is not < 4000, and no updates to the doc2 is expected as a result
    env.expect('FT.ADD idx2 doc2 1.0 REPLACE PARTIAL if @ot1<4000 FIELDS newf DOG ot1 4000', 'NOADD')
    res = env.cmd('FT.GET idx2 doc2')
    env.assertEqual(toSortedFlatList(res), toSortedFlatList(["newf", "CAT", "ot1", "4001"]))

    # OK is expected since 4001 < 4002 and the doc2 is updated
    env.expect('FT.ADD idx2 doc2 1.0 REPLACE PARTIAL if @ot1<4002 FIELDS newf DOG ot1 4002').equal('OK')
    res = env.cmd('FT.GET idx2 doc2')
    env.assertEqual(toSortedFlatList(res), toSortedFlatList(["newf", "DOG", "ot1", "4002"]))

    # OK is NOT expected since 4002 is not < 4002
    # We expect NOADD and doc2 update; however, we get OK and doc2 updated
    # After fix, @ot1 implicitly converted to a number, thus we expect NOADD
    env.expect('FT.ADD idx2 doc2 1.0 REPLACE PARTIAL if @ot1<4002 FIELDS newf FISH ot1 4002').equal('NOADD')
    env.expect('FT.ADD idx2 doc2 1.0 REPLACE PARTIAL if to_number(@ot1)<4002 FIELDS newf FISH ot1 4002').equal('NOADD')
    env.expect('FT.ADD idx2 doc2 1.0 REPLACE PARTIAL if @ot1<to_str(4002) FIELDS newf FISH ot1 4002').equal('NOADD')
    res = env.cmd('FT.GET idx2 doc2')
    env.assertEqual(toSortedFlatList(res), toSortedFlatList(["newf", "DOG", "ot1", "4002"]))

    # OK and doc2 update is expected since 4002 < 4003
    env.expect('FT.ADD idx2 doc2 1.0 REPLACE PARTIAL if @ot1<4003 FIELDS newf HORSE ot1 4003').equal('OK')
    res = env.cmd('FT.GET idx2 doc2')
    env.assertEqual(toSortedFlatList(res), toSortedFlatList(["newf", "HORSE", "ot1", "4003"]))

    # Expect NOADD since 4003 is not > 4003
    env.expect('FT.ADD idx2 doc2 1.0 REPLACE PARTIAL if @ot1>4003 FIELDS newf COW ot1 4003').equal('NOADD')
    env.expect('FT.ADD idx2 doc2 1.0 REPLACE PARTIAL if 4003<@ot1 FIELDS newf COW ot1 4003').equal('NOADD')

    # Expect OK and doc2 updated since 4003 > 4002
    env.expect('FT.ADD idx2 doc2 1.0 REPLACE PARTIAL if @ot1>4002 FIELDS newf PIG ot1 4002').equal('OK')
    res = env.cmd('FT.GET idx2 doc2')
    env.assertEqual(toSortedFlatList(res), toSortedFlatList(["newf", "PIG", "ot1", "4002"]))

    # Syntax errors
    env.expect('FT.ADD idx2 doc2 1.0 REPLACE PARTIAL if @ot1<4-002 FIELDS newf DOG ot1 4002').contains('Syntax error')
    env.expect('FT.ADD idx2 doc2 1.0 REPLACE PARTIAL if @ot1<to_number(4-002) FIELDS newf DOG ot1 4002').contains('Syntax error')

def testUnknownSymbolErrorOnConditionalAdd(env):
    env.expect('FT.CREATE idx ON HASH SCHEMA f1 TAG f2 NUMERIC NOINDEX f3 TAG NOINDEX').ok()
    env.expect('ft.add idx doc1 1.0 REPLACE PARTIAL IF @f1<awfwaf FIELDS f1 foo f2 1 f3 boo').ok()
    env.expect('ft.add idx doc1 1.0 REPLACE PARTIAL IF @f1<awfwaf FIELDS f1 foo f2 1 f3 boo').error()

def testWrongResultsReturnedBySkipOptimization(env):
    env.expect('FT.CREATE', 'idx', 'ON', 'HASH', 'SCHEMA', 'f1', 'TEXT', 'f2', 'TEXT').equal('OK')
    env.expect('ft.add', 'idx', 'doc1', '1.0', 'FIELDS', 'f1', 'foo', 'f2', 'bar').equal('OK')
    env.expect('ft.add', 'idx', 'doc2', '1.0', 'FIELDS', 'f1', 'moo', 'f2', 'foo').equal('OK')
    env.expect('ft.search', 'idx', 'foo @f2:moo').equal([0L])

def testErrorWithApply(env):
    env.expect('FT.CREATE', 'idx', 'ON', 'HASH', 'SCHEMA', 'test', 'TEXT', 'SORTABLE').equal('OK')
    env.expect('FT.ADD', 'idx', 'doc1', '1.0', 'FIELDS', 'test', 'foo bar').equal('OK')
    err = env.cmd('FT.AGGREGATE', 'idx', '*', 'LOAD', '1', '@test', 'APPLY', 'split()')[1]
    env.assertEqual(str(err[0]), 'Invalid number of arguments for split')

def testSummerizeWithAggregateRaiseError(env):
    env.expect('FT.CREATE', 'idx', 'ON', 'HASH', 'SCHEMA', 'test', 'TEXT', 'SORTABLE').equal('OK')
    env.expect('ft.add', 'idx', 'doc1', '1.0', 'FIELDS', 'test', 'foo1').equal('OK')
    env.expect('ft.add', 'idx', 'doc2', '1.0', 'FIELDS', 'test', 'foo2').equal('OK')
    env.expect('ft.aggregate', 'idx', 'foo2', 'SUMMARIZE', 'FIELDS', '1', 'test',
               'GROUPBY', '1', '@test', 'REDUCE', 'COUNT', '0').error()

def testSummerizeHighlightParseError(env):
    env.expect('FT.CREATE', 'idx', 'ON', 'HASH', 'SCHEMA', 'test', 'TEXT', 'SORTABLE').equal('OK')
    env.expect('ft.add', 'idx', 'doc1', '1.0', 'FIELDS', 'test', 'foo1').equal('OK')
    env.expect('ft.add', 'idx', 'doc2', '1.0', 'FIELDS', 'test', 'foo2').equal('OK')
    env.expect('ft.search', 'idx', 'foo2', 'SUMMARIZE', 'FIELDS', 'WITHSCORES').error()
    env.expect('ft.search', 'idx', 'foo2', 'HIGHLIGHT', 'FIELDS', 'WITHSCORES').error()

def testCursorBadArgument(env):
    env.expect('FT.CREATE', 'idx', 'ON', 'HASH', 'SCHEMA', 'test', 'TEXT').equal('OK')
    env.expect('ft.add', 'idx', 'doc1', '1.0', 'FIELDS', 'test', 'foo1').equal('OK')
    env.expect('ft.add', 'idx', 'doc2', '1.0', 'FIELDS', 'test', 'foo2').equal('OK')
    env.expect('ft.aggregate', 'idx', '*',
               'GROUPBY', '1', '@test', 'REDUCE', 'COUNT', '0',
               'WITHCURSOR', 'COUNT', 'BAD').error()

def testLimitBadArgument(env):
    env.expect('FT.CREATE', 'idx', 'ON', 'HASH', 'SCHEMA', 'test', 'TEXT', 'SORTABLE').equal('OK')
    env.expect('ft.add', 'idx', 'doc1', '1.0', 'FIELDS', 'test', 'foo1').equal('OK')
    env.expect('ft.add', 'idx', 'doc2', '1.0', 'FIELDS', 'test', 'foo2').equal('OK')
    env.expect('ft.search', 'idx', '*', 'LIMIT', '1').error()

def testOnTimeoutBadArgument(env):
    env.expect('FT.CREATE', 'idx', 'ON', 'HASH', 'SCHEMA', 'test', 'TEXT').equal('OK')
    env.expect('ft.add', 'idx', 'doc1', '1.0', 'FIELDS', 'test', 'foo1').equal('OK')
    env.expect('ft.add', 'idx', 'doc2', '1.0', 'FIELDS', 'test', 'foo2').equal('OK')
    env.expect('ft.search', 'idx', '*', 'ON_TIMEOUT', 'bad').error()

def testAggregateSortByWrongArgument(env):
    env.expect('FT.CREATE', 'idx', 'ON', 'HASH', 'SCHEMA', 'test', 'TEXT', 'SORTABLE').equal('OK')
    env.expect('ft.add', 'idx', 'doc1', '1.0', 'FIELDS', 'test', 'foo1').equal('OK')
    env.expect('ft.add', 'idx', 'doc2', '1.0', 'FIELDS', 'test', 'foo2').equal('OK')
    env.expect('ft.aggregate', 'idx', '*', 'SORTBY', 'bad').error()

def testAggregateSortByMaxNumberOfFields(env):
    env.expect('FT.CREATE', 'idx', 'ON', 'HASH', 'SCHEMA',
               'test1', 'TEXT', 'SORTABLE',
               'test2', 'TEXT', 'SORTABLE',
               'test3', 'TEXT', 'SORTABLE',
               'test4', 'TEXT', 'SORTABLE',
               'test5', 'TEXT', 'SORTABLE',
               'test6', 'TEXT', 'SORTABLE',
               'test7', 'TEXT', 'SORTABLE',
               'test8', 'TEXT', 'SORTABLE',
               'test9', 'TEXT', 'SORTABLE'
               ).equal('OK')
    env.expect('ft.add', 'idx', 'doc1', '1.0', 'FIELDS', 'test', 'foo1').equal('OK')
    env.expect('ft.add', 'idx', 'doc2', '1.0', 'FIELDS', 'test', 'foo2').equal('OK')
    env.expect('ft.aggregate', 'idx', '*', 'SORTBY', '9', *['@test%d' % (i + 1) for i in range(9)]).error()
    args = ['@test%d' % (i + 1) for i in range(8)] + ['bad']
    env.expect('ft.aggregate', 'idx', '*', 'SORTBY', '9', *args).error()
    args = ['@test%d' % (i + 1) for i in range(8)] + ['ASC', 'MAX', 'bad']
    env.expect('ft.aggregate', 'idx', '*', 'SORTBY', '9', *args).error()
    args = ['@test%d' % (i + 1) for i in range(8)] + ['ASC', 'MAX']
    env.expect('ft.aggregate', 'idx', '*', 'SORTBY', '9', *args).error()

def testNumericFilterError(env):
    env.expect('FT.CREATE', 'idx', 'ON', 'HASH', 'SCHEMA', 'test', 'NUMERIC', 'SORTABLE').equal('OK')
    env.expect('ft.add', 'idx', 'doc1', '1.0', 'FIELDS', 'test', '1').equal('OK')
    env.expect('ft.search', 'idx', '*', 'FILTER', 'test', 'bad', '2').error()
    env.expect('ft.search', 'idx', '*', 'FILTER', 'test', '0', 'bad').error()
    env.expect('ft.search', 'idx', '*', 'FILTER', 'test', '0').error()
    env.expect('ft.search', 'idx', '*', 'FILTER', 'test', 'bad').error()
    env.expect('ft.search', 'idx', '*', 'FILTER', 'test', '0', '2', 'FILTER', 'test', '0', 'bla').error()

def testGeoFilterError(env):
    env.expect('FT.CREATE', 'idx', 'ON', 'HASH', 'SCHEMA', 'test', 'NUMERIC', 'SORTABLE').equal('OK')
    env.expect('ft.add', 'idx', 'doc1', '1.0', 'FIELDS', 'test', '1').equal('OK')
    env.expect('ft.search', 'idx', '*', 'GEOFILTER', 'test', '1').error()
    env.expect('ft.search', 'idx', '*', 'GEOFILTER', 'test', 'bad' , '2', '3', 'km').error()
    env.expect('ft.search', 'idx', '*', 'GEOFILTER', 'test', '1' , 'bad', '3', 'km').error()
    env.expect('ft.search', 'idx', '*', 'GEOFILTER', 'test', '1' , '2', 'bad', 'km').error()
    env.expect('ft.search', 'idx', '*', 'GEOFILTER', 'test', '1' , '2', '3', 'bad').error()

def testReducerError(env):
    env.expect('FT.CREATE', 'idx', 'ON', 'HASH', 'SCHEMA', 'test', 'NUMERIC', 'SORTABLE').equal('OK')
    env.expect('ft.add', 'idx', 'doc1', '1.0', 'FIELDS', 'test', '1').equal('OK')
    env.expect('ft.aggregate', 'idx', '*', 'GROUPBY', '1', '@test', 'REDUCE', 'COUNT', 'bad').error()
    env.expect('ft.aggregate', 'idx', '*', 'GROUPBY', '1', '@test', 'REDUCE', 'COUNT', '0', 'as').error()

def testGroupbyError(env):
    env.expect('FT.CREATE', 'idx', 'ON', 'HASH', 'SCHEMA', 'test', 'NUMERIC', 'SORTABLE').equal('OK')
    env.expect('ft.add', 'idx', 'doc1', '1.0', 'FIELDS', 'test', '1').equal('OK')
    env.expect('ft.aggregate', 'idx', '*', 'GROUPBY', '1', '@test', 'REDUCE').error()
    if not env.isCluster(): # todo: remove once fix on coordinator
        env.expect('ft.aggregate', 'idx', '*', 'GROUPBY', '1', '@test1').error()
    env.expect('ft.aggregate', 'idx', '*', 'GROUPBY', '1', '@test', 'REDUCE', 'bad', '0').error()
    if not env.isCluster(): # todo: remove once fix on coordinator
        env.expect('ft.aggregate', 'idx', '*', 'GROUPBY', '1', '@test', 'REDUCE', 'SUM', '1', '@test1').error()

def testGroupbyWithSort(env):
    env.expect('FT.CREATE', 'idx', 'ON', 'HASH', 'SCHEMA', 'test', 'NUMERIC', 'SORTABLE').equal('OK')
    env.expect('ft.add', 'idx', 'doc1', '1.0', 'FIELDS', 'test', '1').equal('OK')
    env.expect('ft.add', 'idx', 'doc2', '1.0', 'FIELDS', 'test', '1').equal('OK')
    env.expect('ft.add', 'idx', 'doc3', '1.0', 'FIELDS', 'test', '2').equal('OK')
    env.expect('ft.aggregate', 'idx', '*', 'SORTBY', '2', '@test', 'ASC',
               'GROUPBY', '1', '@test', 'REDUCE', 'COUNT', '0', 'as', 'count').equal([2L, ['test', '2', 'count', '1'], ['test', '1', 'count', '2']])

def testApplyError(env):
    env.expect('FT.CREATE', 'idx', 'ON', 'HASH', 'SCHEMA', 'test', 'TEXT').equal('OK')
    env.expect('ft.add', 'idx', 'doc1', '1.0', 'FIELDS', 'test', 'foo').equal('OK')
    env.expect('ft.aggregate', 'idx', '*', 'APPLY', 'split(@test)', 'as').error()

def testLoadError(env):
    env.expect('FT.CREATE', 'idx', 'ON', 'HASH', 'SCHEMA', 'test', 'TEXT', 'SORTABLE').equal('OK')
    env.expect('ft.add', 'idx', 'doc1', '1.0', 'FIELDS', 'test', 'foo').equal('OK')
    env.expect('ft.aggregate', 'idx', '*', 'LOAD', 'bad').error()
    env.expect('ft.aggregate', 'idx', '*', 'LOAD', 'bad', 'test').error()
    env.expect('ft.aggregate', 'idx', '*', 'LOAD', '2', 'test').error()
    env.expect('ft.aggregate', 'idx', '*', 'LOAD', '2', '@test').error()

def testMissingArgsError(env):
    env.expect('FT.CREATE', 'idx', 'ON', 'HASH', 'SCHEMA', 'test', 'TEXT').equal('OK')
    env.expect('ft.add', 'idx', 'doc1', '1.0', 'FIELDS', 'test', 'foo').equal('OK')
    env.expect('ft.aggregate', 'idx').error()

def testUnexistsScorer(env):
    env.expect('FT.CREATE', 'idx', 'ON', 'HASH', 'SCHEMA', 'test', 'TEXT', 'SORTABLE').equal('OK')
    env.expect('ft.add', 'idx', 'doc1', '1.0', 'FIELDS', 'test', 'foo').equal('OK')
    env.expect('ft.search', 'idx', '*', 'SCORER', 'bad').error()

def testHighlightWithUnknowsProperty(env):
    env.expect('FT.CREATE', 'idx', 'ON', 'HASH', 'SCHEMA', 'test', 'TEXT').equal('OK')
    env.expect('ft.add', 'idx', 'doc1', '1.0', 'FIELDS', 'test', 'foo').equal('OK')
    env.expect('ft.aggregate', 'idx', '*', 'HIGHLIGHT', 'FIELDS', '1', 'test1').error()

def testBadFilterExpression(env):
    env.expect('FT.CREATE', 'idx', 'ON', 'HASH', 'SCHEMA', 'test', 'TEXT').equal('OK')
    env.expect('ft.add', 'idx', 'doc1', '1.0', 'FIELDS', 'test', 'foo').equal('OK')
    env.expect('ft.aggregate', 'idx', '*', 'LOAD', '1', '@test', 'FILTER', 'blabla').error()
    if not env.isCluster(): # todo: remove once fix on coordinator
        env.expect('ft.aggregate', 'idx', '*', 'LOAD', '1', '@test', 'FILTER', '@test1 > 1').error()

def testWithSortKeysOnNoneSortableValue(env):
    env.expect('FT.CREATE', 'idx', 'ON', 'HASH', 'SCHEMA', 'test', 'TEXT').equal('OK')
    env.expect('ft.add', 'idx', 'doc1', '1.0', 'FIELDS', 'test', 'foo').equal('OK')
    env.expect('ft.search', 'idx', '*', 'WITHSORTKEYS', 'SORTBY', 'test').equal([1L, 'doc1', '$foo', ['test', 'foo']])

def testWithWithRawIds(env):
    env.skipOnCluster() # todo: remove once fix on coordinator
    env.expect('FT.CREATE', 'idx', 'ON', 'HASH', 'SCHEMA', 'test', 'TEXT').equal('OK')
    waitForIndex(env, 'idx')
    env.expect('ft.add', 'idx', 'doc1', '1.0', 'FIELDS', 'test', 'foo').equal('OK')
    env.expect('ft.search', 'idx', '*', 'WITHRAWIDS').equal([1L, 'doc1', 1L, ['test', 'foo']])

def testUnkownIndex(env):
    env.skipOnCluster() # todo: remove once fix on coordinator
    env.expect('ft.aggregate').error()
    env.expect('ft.aggregate', 'idx', '*').error()
    env.expect('ft.aggregate', 'idx', '*', 'WITHCURSOR').error()

def testExplainError(env):
    env.expect('FT.CREATE', 'idx', 'ON', 'HASH', 'SCHEMA', 'test', 'TEXT').equal('OK')
    env.expect('FT.EXPLAIN', 'idx', '(').error()

def testBadCursor(env):
    env.expect('FT.CURSOR', 'READ', 'idx').error()
    env.expect('FT.CURSOR', 'READ', 'idx', '1111').error()
    env.expect('FT.CURSOR', 'READ', 'idx', 'bad').error()
    env.expect('FT.CURSOR', 'DROP', 'idx', '1111').error()
    env.expect('FT.CURSOR', 'bad', 'idx', '1111').error()

def testGroupByWithApplyError(env):
    env.expect('FT.CREATE', 'idx', 'ON', 'HASH', 'SCHEMA', 'test', 'TEXT').equal('OK')
    env.expect('ft.add', 'idx', 'doc1', '1.0', 'FIELDS', 'test', 'foo').equal('OK')
    err = env.cmd('FT.AGGREGATE', 'idx', '*', 'APPLY', 'split()', 'GROUPBY', '1', '@test', 'REDUCE', 'COUNT', '0', 'AS', 'count')[1]
    assertEqualIgnoreCluster(env, str(err[0]), 'Invalid number of arguments for split')

def testSubStrErrors(env):
    env.expect('FT.CREATE', 'idx', 'ON', 'HASH', 'SCHEMA', 'test', 'TEXT').equal('OK')
    env.expect('ft.add', 'idx', 'doc1', '1.0', 'FIELDS', 'test', 'foo').equal('OK')

    err = env.cmd('ft.aggregate', 'idx', '*', 'LOAD', '1', '@test', 'APPLY', 'matched_terms()', 'as', 'a', 'APPLY', 'substr(@a,0,4)')[1]
    assertEqualIgnoreCluster(env, type(err[0]), redis.exceptions.ResponseError)

    env.cmd('ft.aggregate', 'idx', '*', 'LOAD', '1', '@test2', 'APPLY', 'substr("test",3,-2)', 'as', 'a')
    env.cmd('ft.aggregate', 'idx', '*', 'LOAD', '1', '@test2', 'APPLY', 'substr("test",3,1000)', 'as', 'a')
    env.cmd('ft.aggregate', 'idx', '*', 'LOAD', '1', '@test2', 'APPLY', 'substr("test",-1,2)', 'as', 'a')
    env.cmd('ft.aggregate', 'idx', '*', 'LOAD', '1', '@test2', 'APPLY', 'substr("test")', 'as', 'a')
    env.cmd('ft.aggregate', 'idx', '*', 'LOAD', '1', '@test2', 'APPLY', 'substr(1)', 'as', 'a')
    env.cmd('ft.aggregate', 'idx', '*', 'LOAD', '1', '@test2', 'APPLY', 'substr("test", "test")', 'as', 'a')
    env.cmd('ft.aggregate', 'idx', '*', 'LOAD', '1', '@test2', 'APPLY', 'substr("test", "test", "test")', 'as', 'a')
    env.cmd('ft.aggregate', 'idx', '*', 'LOAD', '1', '@test2', 'APPLY', 'substr("test", "-1", "-1")', 'as', 'a')
    env.assertTrue(env.isUp())

def testToUpperLower(env):
    env.expect('FT.CREATE', 'idx', 'ON', 'HASH', 'SCHEMA', 'test', 'TEXT').equal('OK')
    env.expect('ft.add', 'idx', 'doc1', '1.0', 'FIELDS', 'test', 'foo').equal('OK')
    env.expect('ft.aggregate', 'idx', '*', 'LOAD', '1', '@test', 'APPLY', 'lower(@test)', 'as', 'a').equal([1L, ['test', 'foo', 'a', 'foo']])
    env.expect('ft.aggregate', 'idx', '*', 'LOAD', '1', '@test', 'APPLY', 'lower("FOO")', 'as', 'a').equal([1L, ['test', 'foo', 'a', 'foo']])
    env.expect('ft.aggregate', 'idx', '*', 'LOAD', '1', '@test', 'APPLY', 'upper(@test)', 'as', 'a').equal([1L, ['test', 'foo', 'a', 'FOO']])
    env.expect('ft.aggregate', 'idx', '*', 'LOAD', '1', '@test', 'APPLY', 'upper("foo")', 'as', 'a').equal([1L, ['test', 'foo', 'a', 'FOO']])

    err = env.cmd('ft.aggregate', 'idx', '*', 'LOAD', '1', '@test', 'APPLY', 'upper()', 'as', 'a')[1]
    assertEqualIgnoreCluster(env, type(err[0]), redis.exceptions.ResponseError)
    err = env.cmd('ft.aggregate', 'idx', '*', 'LOAD', '1', '@test', 'APPLY', 'lower()', 'as', 'a')[1]
    assertEqualIgnoreCluster(env, type(err[0]), redis.exceptions.ResponseError)

    env.expect('ft.aggregate', 'idx', '*', 'LOAD', '1', '@test', 'APPLY', 'upper(1)', 'as', 'a').equal([1L, ['test', 'foo', 'a', None]])
    env.expect('ft.aggregate', 'idx', '*', 'LOAD', '1', '@test', 'APPLY', 'lower(1)', 'as', 'a').equal([1L, ['test', 'foo', 'a', None]])

    assertEqualIgnoreCluster(env, type(err[0]), redis.exceptions.ResponseError)
    err = env.cmd('ft.aggregate', 'idx', '*', 'LOAD', '1', '@test', 'APPLY', 'upper(1,2)', 'as', 'a')[1]
    assertEqualIgnoreCluster(env, type(err[0]), redis.exceptions.ResponseError)
    err = env.cmd('ft.aggregate', 'idx', '*', 'LOAD', '1', '@test', 'APPLY', 'lower(1,2)', 'as', 'a')[1]
    assertEqualIgnoreCluster(env, type(err[0]), redis.exceptions.ResponseError)

def testMatchedTerms(env):
    env.expect('FT.CREATE', 'idx', 'ON', 'HASH', 'SCHEMA', 'test', 'TEXT').equal('OK')
    env.expect('ft.add', 'idx', 'doc1', '1.0', 'FIELDS', 'test', 'foo').equal('OK')
    env.expect('ft.aggregate', 'idx', '*', 'LOAD', '1', '@test', 'APPLY', 'matched_terms()', 'as', 'a').equal([1L, ['test', 'foo', 'a', None]])
    env.expect('ft.aggregate', 'idx', 'foo', 'LOAD', '1', '@test', 'APPLY', 'matched_terms()', 'as', 'a').equal([1L, ['test', 'foo', 'a', ['foo']]])
    env.expect('ft.aggregate', 'idx', 'foo', 'LOAD', '1', '@test', 'APPLY', 'matched_terms(100)', 'as', 'a').equal([1L, ['test', 'foo', 'a', ['foo']]])
    env.expect('ft.aggregate', 'idx', 'foo', 'LOAD', '1', '@test', 'APPLY', 'matched_terms(-100)', 'as', 'a').equal([1L, ['test', 'foo', 'a', ['foo']]])
    env.expect('ft.aggregate', 'idx', 'foo', 'LOAD', '1', '@test', 'APPLY', 'matched_terms("test")', 'as', 'a').equal([1L, ['test', 'foo', 'a', ['foo']]])

def testStrFormatError(env):
    env.expect('FT.CREATE', 'idx', 'ON', 'HASH', 'SCHEMA', 'test', 'TEXT').equal('OK')
    env.expect('ft.add', 'idx', 'doc1', '1.0', 'FIELDS', 'test', 'foo').equal('OK')
    err = env.cmd('ft.aggregate', 'idx', 'foo', 'LOAD', '1', '@test', 'APPLY', 'format()', 'as', 'a')[1]
    assertEqualIgnoreCluster(env, type(err[0]), redis.exceptions.ResponseError)

    err = env.cmd('ft.aggregate', 'idx', 'foo', 'LOAD', '1', '@test', 'APPLY', 'format("%s")', 'as', 'a')[1]
    assertEqualIgnoreCluster(env, type(err[0]), redis.exceptions.ResponseError)

    err = env.cmd('ft.aggregate', 'idx', 'foo', 'LOAD', '1', '@test', 'APPLY', 'format("%", "test")', 'as', 'a')[1]
    assertEqualIgnoreCluster(env, type(err[0]), redis.exceptions.ResponseError)

    err = env.cmd('ft.aggregate', 'idx', 'foo', 'LOAD', '1', '@test', 'APPLY', 'format("%b", "test")', 'as', 'a')[1]
    assertEqualIgnoreCluster(env, type(err[0]), redis.exceptions.ResponseError)

    err = env.cmd('ft.aggregate', 'idx', 'foo', 'LOAD', '1', '@test', 'APPLY', 'format(5)', 'as', 'a')[1]
    assertEqualIgnoreCluster(env, type(err[0]), redis.exceptions.ResponseError)

    env.expect('ft.aggregate', 'idx', 'foo', 'LOAD', '1', '@test', 'APPLY', 'upper(1)', 'as', 'b', 'APPLY', 'format("%s", @b)', 'as', 'a').equal([1L, ['test', 'foo', 'b', None, 'a', '(null)']])

    # working example
    env.expect('ft.aggregate', 'idx', 'foo', 'APPLY', 'format("%%s-test", "test")', 'as', 'a').equal([1L, ['a', '%s-test']])
    env.expect('ft.aggregate', 'idx', 'foo', 'APPLY', 'format("%s-test", "test")', 'as', 'a').equal([1L, ['a', 'test-test']])

def testTimeFormatError(env):
    env.expect('FT.CREATE', 'idx', 'ON', 'HASH', 'SCHEMA', 'test', 'NUMERIC').equal('OK')
    env.expect('ft.add', 'idx', 'doc1', '1.0', 'FIELDS', 'test', '12234556').equal('OK')

    err = env.cmd('ft.aggregate', 'idx', '@test:[0..inf]', 'LOAD', '1', '@test', 'APPLY', 'timefmt()', 'as', 'a')[1]
    assertEqualIgnoreCluster(env, type(err[0]), redis.exceptions.ResponseError)

    if not env.isCluster(): # todo: remove once fix on coordinator
        env.expect('ft.aggregate', 'idx', '@test:[0..inf]', 'LOAD', '1', '@test', 'APPLY', 'timefmt(@test1)', 'as', 'a').error()

    env.cmd('ft.aggregate', 'idx', '@test:[0..inf]', 'LOAD', '1', '@test', 'APPLY', 'timefmt(@test)', 'as', 'a')

    env.assertTrue(env.isUp())

    err = env.cmd('ft.aggregate', 'idx', '@test:[0..inf]', 'LOAD', '1', '@test', 'APPLY', 'timefmt(@test, 4)', 'as', 'a')[1]
    assertEqualIgnoreCluster(env, type(err[0]), redis.exceptions.ResponseError)

    env.expect('ft.aggregate', 'idx', '@test:[0..inf]', 'LOAD', '1', '@test', 'APPLY', 'timefmt("awfawf")', 'as', 'a').equal([1L, ['test', '12234556', 'a', None]])

    env.expect('ft.aggregate', 'idx', '@test:[0..inf]', 'LOAD', '1', '@test', 'APPLY', 'timefmt(235325153152356426246246246254)', 'as', 'a').equal([1L, ['test', '12234556', 'a', None]])

    env.expect('ft.aggregate', 'idx', '@test:[0..inf]', 'LOAD', '1', '@test', 'APPLY', 'timefmt(@test, "%s")' % ('d' * 2048), 'as', 'a').equal([1L, ['test', '12234556', 'a', None]])

    env.expect('ft.aggregate', 'idx', '@test:[0..inf]', 'LOAD', '1', '@test', 'APPLY', 'hour("not_number")', 'as', 'a').equal([1L, ['test', '12234556', 'a', None]])
    env.expect('ft.aggregate', 'idx', '@test:[0..inf]', 'LOAD', '1', '@test', 'APPLY', 'minute("not_number")', 'as', 'a').equal([1L, ['test', '12234556', 'a', None]])
    env.expect('ft.aggregate', 'idx', '@test:[0..inf]', 'LOAD', '1', '@test', 'APPLY', 'day("not_number")', 'as', 'a').equal([1L, ['test', '12234556', 'a', None]])
    env.expect('ft.aggregate', 'idx', '@test:[0..inf]', 'LOAD', '1', '@test', 'APPLY', 'month("not_number")', 'as', 'a').equal([1L, ['test', '12234556', 'a', None]])
    env.expect('ft.aggregate', 'idx', '@test:[0..inf]', 'LOAD', '1', '@test', 'APPLY', 'dayofweek("not_number")', 'as', 'a').equal([1L, ['test', '12234556', 'a', None]])
    env.expect('ft.aggregate', 'idx', '@test:[0..inf]', 'LOAD', '1', '@test', 'APPLY', 'dayofmonth("not_number")', 'as', 'a').equal([1L, ['test', '12234556', 'a', None]])
    env.expect('ft.aggregate', 'idx', '@test:[0..inf]', 'LOAD', '1', '@test', 'APPLY', 'dayofyear("not_number")', 'as', 'a').equal([1L, ['test', '12234556', 'a', None]])
    env.expect('ft.aggregate', 'idx', '@test:[0..inf]', 'LOAD', '1', '@test', 'APPLY', 'year("not_number")', 'as', 'a').equal([1L, ['test', '12234556', 'a', None]])
    env.expect('ft.aggregate', 'idx', '@test:[0..inf]', 'LOAD', '1', '@test', 'APPLY', 'monthofyear("not_number")', 'as', 'a').equal([1L, ['test', '12234556', 'a', None]])

def testMonthOfYear(env):
    env.expect('FT.CREATE', 'idx', 'ON', 'HASH', 'SCHEMA', 'test', 'NUMERIC').equal('OK')
    env.expect('ft.add', 'idx', 'doc1', '1.0', 'FIELDS', 'test', '12234556').equal('OK')

    env.expect('ft.aggregate', 'idx', '@test:[0..inf]', 'LOAD', '1', '@test', 'APPLY', 'monthofyear(@test)', 'as', 'a').equal([1L, ['test', '12234556', 'a', '4']])

    err = env.cmd('ft.aggregate', 'idx', '@test:[0..inf]', 'LOAD', '1', '@test', 'APPLY', 'monthofyear(@test, 112)', 'as', 'a')[1]
    assertEqualIgnoreCluster(env, type(err[0]), redis.exceptions.ResponseError)

    err = env.cmd('ft.aggregate', 'idx', '@test:[0..inf]', 'LOAD', '1', '@test', 'APPLY', 'monthofyear()', 'as', 'a')[1]
    assertEqualIgnoreCluster(env, type(err[0]), redis.exceptions.ResponseError)

    env.expect('ft.aggregate', 'idx', '@test:[0..inf]', 'LOAD', '1', '@test', 'APPLY', 'monthofyear("bad")', 'as', 'a').equal([1L, ['test', '12234556', 'a', None]])

def testParseTimeErrors(env):
    env.expect('FT.CREATE', 'idx', 'ON', 'HASH', 'SCHEMA', 'test', 'NUMERIC').equal('OK')
    env.expect('ft.add', 'idx', 'doc1', '1.0', 'FIELDS', 'test', '12234556').equal('OK')

    err = env.cmd('ft.aggregate', 'idx', '@test:[0..inf]', 'LOAD', '1', '@test', 'APPLY', 'parse_time()', 'as', 'a')[1]
    assertEqualIgnoreCluster(env, type(err[0]), redis.exceptions.ResponseError)

    err = env.cmd('ft.aggregate', 'idx', '@test:[0..inf]', 'LOAD', '1', '@test', 'APPLY', 'parse_time(11)', 'as', 'a')[1]
    assertEqualIgnoreCluster(env, type(err[0]), redis.exceptions.ResponseError)

    err = env.cmd('ft.aggregate', 'idx', '@test:[0..inf]', 'LOAD', '1', '@test', 'APPLY', 'parse_time(11,22)', 'as', 'a')[1]
    assertEqualIgnoreCluster(env, type(err[0]), redis.exceptions.ResponseError)

    env.expect('ft.aggregate', 'idx', '@test:[0..inf]', 'LOAD', '1', '@test', 'APPLY', 'parse_time("%s", "%s")' % ('d' * 2048, 'd' * 2048), 'as', 'a').equal([1L, ['test', '12234556', 'a', None]])

    env.expect('ft.aggregate', 'idx', '@test:[0..inf]', 'LOAD', '1', '@test', 'APPLY', 'parse_time("test", "%s")' % ('d' * 2048), 'as', 'a').equal([1L, ['test', '12234556', 'a', None]])

def testMathFunctions(env):
    env.expect('FT.CREATE', 'idx', 'ON', 'HASH', 'SCHEMA', 'test', 'NUMERIC').equal('OK')
    env.expect('ft.add', 'idx', 'doc1', '1.0', 'FIELDS', 'test', '12234556').equal('OK')

    env.expect('ft.aggregate', 'idx', '@test:[0..inf]', 'LOAD', '1', '@test', 'APPLY', 'exp(@test)', 'as', 'a').equal([1L, ['test', '12234556', 'a', 'inf']])
    env.expect('ft.aggregate', 'idx', '@test:[0..inf]', 'LOAD', '1', '@test', 'APPLY', 'ceil(@test)', 'as', 'a').equal([1L, ['test', '12234556', 'a', '12234556']])

def testErrorOnOpperation(env):
    env.expect('FT.CREATE', 'idx', 'ON', 'HASH', 'SCHEMA', 'test', 'NUMERIC').equal('OK')
    env.expect('ft.add', 'idx', 'doc1', '1.0', 'FIELDS', 'test', '12234556').equal('OK')

    err = env.cmd('ft.aggregate', 'idx', '@test:[0..inf]', 'LOAD', '1', '@test', 'APPLY', '1 + split()', 'as', 'a')[1]
    assertEqualIgnoreCluster(env, type(err[0]), redis.exceptions.ResponseError)

    err = env.cmd('ft.aggregate', 'idx', '@test:[0..inf]', 'LOAD', '1', '@test', 'APPLY', 'split() + 1', 'as', 'a')[1]
    assertEqualIgnoreCluster(env, type(err[0]), redis.exceptions.ResponseError)

    err = env.cmd('ft.aggregate', 'idx', '@test:[0..inf]', 'LOAD', '1', '@test', 'APPLY', '"bad" + "bad"', 'as', 'a')[1]
    assertEqualIgnoreCluster(env, type(err[0]), redis.exceptions.ResponseError)

    err = env.cmd('ft.aggregate', 'idx', '@test:[0..inf]', 'LOAD', '1', '@test', 'APPLY', 'split("bad" + "bad")', 'as', 'a')[1]
    assertEqualIgnoreCluster(env, type(err[0]), redis.exceptions.ResponseError)

    err = env.cmd('ft.aggregate', 'idx', '@test:[0..inf]', 'LOAD', '1', '@test', 'APPLY', '!(split("bad" + "bad"))', 'as', 'a')[1]
    assertEqualIgnoreCluster(env, type(err[0]), redis.exceptions.ResponseError)

    err = env.cmd('ft.aggregate', 'idx', '@test:[0..inf]', 'APPLY', '!@test', 'as', 'a')[1]
    assertEqualIgnoreCluster(env, type(err[0]), redis.exceptions.ResponseError)


def testSortkeyUnsortable(env):
    env.cmd('ft.create', 'idx', 'ON', 'HASH', 'schema', 'test', 'text')
    env.cmd('ft.add', 'idx', 'doc1', 1, 'fields', 'test', 'foo')
    rv = env.cmd('ft.aggregate', 'idx', 'foo', 'withsortkeys',
        'load', '1', '@test',
        'sortby', '1', '@test')
    env.assertEqual([1, '$foo', ['test', 'foo']], rv)


def testIssue919(env):
    # This only works if the missing field has a lower sortable index
    # than the present field..
    env.cmd('ft.create', 'idx', 'ON', 'HASH',
            'schema', 't1', 'text', 'sortable', 'n1', 'numeric', 'sortable')
    env.cmd('ft.add', 'idx', 'doc1', 1, 'fields', 'n1', 42)
    rv = env.cmd('ft.search', 'idx', '*', 'sortby', 't1', 'desc')
    env.assertEqual([1L, 'doc1', ['n1', '42']], rv)


def testIssue1074(env):
    # Ensure that sortable fields are returned in their string form from the
    # document
    env.cmd('ft.create', 'idx', 'ON', 'HASH',
            'schema', 't1', 'text', 'n1', 'numeric', 'sortable')
    env.cmd('ft.add', 'idx', 'doc1', 1, 'fields', 't1', 'hello', 'n1', 1581011976800)
    rv = env.cmd('ft.search', 'idx', '*', 'sortby', 'n1')
    env.assertEqual([1L, 'doc1', ['n1', '1581011976800', 't1', 'hello']], rv)

def testIssue1085(env):
    env.skipOnCluster()
    env.cmd('FT.CREATE issue1085 ON HASH SCHEMA foo TEXT SORTABLE bar NUMERIC SORTABLE')
    for i in range(1, 10):
        env.cmd('FT.ADD issue1085 document_%d 1 REPLACE FIELDS foo foo%d bar %d' % (i, i, i))
    res = env.cmd('FT.SEARCH', 'issue1085', '@bar:[8 8]')
    env.assertEqual(toSortedFlatList(res), toSortedFlatList([1L, 'document_8', ['foo', 'foo8', 'bar', '8']]))

    for i in range(1, 10):
        env.cmd('FT.ADD issue1085 document_8 1 REPLACE FIELDS foo foo8 bar 8')

    env.expect('ft.debug GC_FORCEINVOKE issue1085').equal('DONE')

    res = env.cmd('FT.SEARCH', 'issue1085', '@bar:[8 8]')
    env.assertEqual(toSortedFlatList(res), toSortedFlatList([1, 'document_8', ['foo', 'foo8', 'bar', '8']]))


def grouper(iterable, n, fillvalue=None):
    "Collect data into fixed-length chunks or blocks"
    from itertools import izip_longest
    # grouper('ABCDEFG', 3, 'x') --> ABC DEF Gxx
    args = [iter(iterable)] * n
    return izip_longest(fillvalue=fillvalue, *args)


def to_dict(r):
    return {r[i]: r[i + 1] for i in range(0, len(r), 2)}

def testInfoError(env):
    env.expect('ft.info', 'no_idx').error()

def testIndexNotRemovedFromCursorListAfterRecreated(env):
    env.expect('FT.CREATE idx ON HASH SCHEMA f1 TEXT').ok()
    env.expect('FT.AGGREGATE idx * WITHCURSOR').equal([[0], 0])
    env.expect('FT.CREATE idx ON HASH SCHEMA f1 TEXT').error()
    env.expect('FT.AGGREGATE idx * WITHCURSOR').equal([[0], 0])

def testHindiStemmer(env):
    env.cmd('FT.CREATE', 'idxTest', 'LANGUAGE_FIELD', '__language', 'SCHEMA', 'body', 'TEXT')
    env.cmd('FT.ADD', 'idxTest', 'doc1', 1.0, 'LANGUAGE', 'hindi', 'FIELDS', 'body', u'अँगरेजी अँगरेजों अँगरेज़')
    res = env.cmd('FT.SEARCH', 'idxTest', u'अँगरेज़')
    res1 = {res[2][i]:res[2][i + 1] for i in range(0, len(res[2]), 2)}
    env.assertEqual(u'अँगरेजी अँगरेजों अँगरेज़', unicode(res1['body'], 'utf-8'))

def testMOD507(env):
    env.skipOnCluster()
    env.expect('ft.create idx ON HASH SCHEMA t1 TEXT').ok()

    for i in range(50):
        env.expect('ft.add idx doc-%d 1.0 FIELDS t1 foo' % i).ok()

    for i in range(50):
        env.expect('del doc-%d' % i).equal(1)

    res = env.cmd('FT.SEARCH', 'idx', '*', 'WITHSCORES', 'SUMMARIZE', 'FRAGS', '1', 'LEN', '25', 'HIGHLIGHT', 'TAGS', "<span style='background-color:yellow'>", "</span>")

    # from redisearch 2.0, docs are removed from index when `DEL` is called
    env.assertEqual(len(res), 1)

def testUnseportedSortableTypeErrorOnTags(env):
    env.skipOnCluster()
    env.expect('FT.CREATE idx ON HASH SCHEMA f1 TEXT SORTABLE f2 NUMERIC SORTABLE NOINDEX f3 TAG SORTABLE NOINDEX f4 TEXT SORTABLE NOINDEX').ok()
    env.expect('FT.ADD idx doc1 1.0 FIELDS f1 foo1 f2 1 f3 foo1 f4 foo1').ok()
    env.expect('FT.ADD idx doc1 1.0 REPLACE PARTIAL FIELDS f2 2 f3 foo2 f4 foo2').ok()
    res = env.cmd('HGETALL doc1')
    env.assertEqual(toSortedFlatList(res), toSortedFlatList(['f1', 'foo1', 'f2', '2', 'f3', 'foo2', 'f4', 'foo2', '__score', '1.0']))
    res = env.cmd('FT.SEARCH idx *')
    env.assertEqual(toSortedFlatList(res), toSortedFlatList([1L, 'doc1', ['f1', 'foo1', 'f2', '2', 'f3', 'foo2', 'f4', 'foo2']]))


def testIssue1158(env):
    env.cmd('FT.CREATE idx ON HASH SCHEMA txt1 TEXT txt2 TEXT txt3 TEXT')

    env.cmd('FT.ADD idx doc1 1.0 FIELDS txt1 10 txt2 num1')
    res = env.cmd('FT.GET idx doc1')
    env.assertEqual(toSortedFlatList(res), toSortedFlatList(['txt1', '10', 'txt2', 'num1']))

    # only 1st checked (2nd returns an error)
    env.expect('FT.ADD idx doc1 1.0 REPLACE PARTIAL if @txt1||to_number(@txt2)<5 FIELDS txt1 5').equal('OK')
    env.expect('FT.ADD idx doc1 1.0 REPLACE PARTIAL if @txt3&&to_number(@txt2)<5 FIELDS txt1 5').equal('NOADD')

    # both are checked
    env.expect('FT.ADD idx doc1 1.0 REPLACE PARTIAL if to_number(@txt1)>11||to_number(@txt1)>42 FIELDS txt2 num2').equal('NOADD')
    env.expect('FT.ADD idx doc1 1.0 REPLACE PARTIAL if to_number(@txt1)>11||to_number(@txt1)<42 FIELDS txt2 num2').equal('OK')
    env.expect('FT.ADD idx doc1 1.0 REPLACE PARTIAL if to_number(@txt1)>11&&to_number(@txt1)>42 FIELDS txt2 num2').equal('NOADD')
    env.expect('FT.ADD idx doc1 1.0 REPLACE PARTIAL if to_number(@txt1)>11&&to_number(@txt1)<42 FIELDS txt2 num2').equal('NOADD')
    res = env.cmd('FT.GET idx doc1')
    env.assertEqual(toSortedFlatList(res), toSortedFlatList(['txt1', '5', 'txt2', 'num2']))

def testIssue1159(env):
    env.cmd('FT.CREATE idx ON HASH SCHEMA f1 TAG')
    for i in range(1000):
        env.cmd('FT.add idx doc%d 1.0 FIELDS f1 foo' % i)

def testIssue1169(env):
    env.cmd('FT.CREATE idx ON HASH SCHEMA txt1 TEXT txt2 TEXT')
    env.cmd('FT.ADD idx doc1 1.0 FIELDS txt1 foo')

    env.expect('FT.AGGREGATE idx foo GROUPBY 1 @txt1 REDUCE FIRST_VALUE 1 @txt2 as test').equal([1L, ['txt1', 'foo', 'test', None]])

def testIssue1184(env):
    env.skipOnCluster()

    field_types = ['TEXT', 'NUMERIC', 'TAG']
    env.assertOk(env.execute_command('ft.config', 'set', 'FORK_GC_CLEAN_THRESHOLD', 0))
    for ft in field_types:
        env.assertOk(env.execute_command('FT.CREATE idx ON HASH SCHEMA  field ' + ft))

        res = env.execute_command('ft.info', 'idx')
        d = {res[i]: res[i + 1] for i in range(0, len(res), 2)}
        env.assertEqual(d['inverted_sz_mb'], '0')
        env.assertEqual(d['num_records'], '0')


        value = '42'
        env.assertOk(env.execute_command('FT.ADD idx doc0 1 FIELD field ' + value))
        doc = env.cmd('FT.SEARCH idx *')
        env.assertEqual(doc, [1L, 'doc0', ['field', value]])

        res = env.execute_command('ft.info', 'idx')
        d = {res[i]: res[i + 1] for i in range(0, len(res), 2)}
        env.assertGreater(d['inverted_sz_mb'], '0')
        env.assertEqual(d['num_records'], '1')

        env.assertEqual(env.execute_command('FT.DEL idx doc0'), 1)
        env.cmd('ft.debug', 'GC_FORCEINVOKE', 'idx')

        res = env.execute_command('ft.info', 'idx')
        d = {res[i]: res[i + 1] for i in range(0, len(res), 2)}
        env.assertEqual(d['inverted_sz_mb'], '0')
        env.assertEqual(d['num_records'], '0')

        env.cmd('FT.DROP idx')
        env.cmd('DEL doc0')

def testIndexListCommand(env):
    env.expect('FT.CREATE idx1 ON HASH SCHEMA n NUMERIC').ok()
    env.expect('FT.CREATE idx2 ON HASH SCHEMA n NUMERIC').ok()
    res = env.cmd('FT._LIST')
    env.assertEqual(set(res), set(['idx1', 'idx2']))
    env.expect('FT.DROP idx1').ok()
    env.expect('FT._LIST').equal(['idx2'])
    env.expect('FT.CREATE idx3 ON HASH SCHEMA n NUMERIC').ok()
    res = env.cmd('FT._LIST')
    env.assertEqual(set(res), set(['idx2', 'idx3']))


def testIssue1208(env):
    env.cmd('FT.CREATE idx ON HASH SCHEMA n NUMERIC')
    env.cmd('FT.ADD idx doc1 1 FIELDS n 1.0321e5')
    env.cmd('FT.ADD idx doc2 1 FIELDS n 101.11')
    env.cmd('FT.ADD idx doc3 1 FIELDS n 0.0011')
    env.expect('FT.SEARCH', 'idx', '@n:[1.1432E3 inf]').equal([1L, 'doc1', ['n', '1.0321e5']])
    env.expect('FT.SEARCH', 'idx', '@n:[-1.12E-3 1.12E-1]').equal([1L, 'doc3', ['n', '0.0011']])
    res = [3L, 'doc1', ['n', '1.0321e5'], 'doc2', ['n', '101.11'], 'doc3', ['n', '0.0011']]
    env.expect('FT.SEARCH', 'idx', '@n:[-inf inf]').equal(res)

    env.expect('FT.ADD idx doc3 1 REPLACE PARTIAL IF @n>42e3 FIELDS n 100').equal('NOADD')
    env.expect('FT.ADD idx doc3 1 REPLACE PARTIAL IF @n<42e3 FIELDS n 100').ok()
    # print env.cmd('FT.SEARCH', 'idx', '@n:[-inf inf]')

def testFieldsCaseSensetive(env):
    # this test will not pass on coordinator coorently as if one shard return empty results coordinator
    # will not reflect the errors
    env.skipOnCluster()
    conn = getConnectionByEnv(env)
    env.cmd('FT.CREATE idx ON HASH SCHEMA n NUMERIC f TEXT t TAG g GEO')

    # make sure text fields are case sesitive
    conn.execute_command('hset', 'doc1', 'F', 'test')
    conn.execute_command('hset', 'doc2', 'f', 'test')
    env.expect('ft.search idx @f:test').equal([1L, 'doc2', ['f', 'test']])
    env.expect('ft.search idx @F:test').equal([0])

    # make sure numeric fields are case sesitive
    conn.execute_command('hset', 'doc3', 'N', '1.0')
    conn.execute_command('hset', 'doc4', 'n', '1.0')
    env.expect('ft.search', 'idx', '@n:[0 2]').equal([1L, 'doc4', ['n', '1.0']])
    env.expect('ft.search', 'idx', '@N:[0 2]').equal([0])

    # make sure tag fields are case sesitive
    conn.execute_command('hset', 'doc5', 'T', 'tag')
    conn.execute_command('hset', 'doc6', 't', 'tag')
    env.expect('ft.search', 'idx', '@t:{tag}').equal([1L, 'doc6', ['t', 'tag']])
    env.expect('ft.search', 'idx', '@T:{tag}').equal([0])

    # make sure geo fields are case sesitive
    conn.execute_command('hset', 'doc8', 'G', '-113.524,53.5244')
    conn.execute_command('hset', 'doc9', 'g', '-113.524,53.5244')
    env.expect('ft.search', 'idx', '@g:[-113.52 53.52 20 mi]').equal([1L, 'doc9', ['g', '-113.524,53.5244']])
    env.expect('ft.search', 'idx', '@G:[-113.52 53.52 20 mi]').equal([0])

    # make sure search filter are case sensitive
    env.expect('ft.search', 'idx', '@n:[0 2]', 'FILTER', 'n', 0, 2).equal([1L, 'doc4', ['n', '1.0']])
    env.expect('ft.search', 'idx', '@n:[0 2]', 'FILTER', 'N', 0, 2).equal([0])

    # make sure RETURN are case sensitive
    env.expect('ft.search', 'idx', '@n:[0 2]', 'RETURN', '1', 'n').equal([1L, 'doc4', ['n', '1']])
    env.expect('ft.search', 'idx', '@n:[0 2]', 'RETURN', '1', 'N').equal([1L, 'doc4', []])

    # make sure SORTBY are case sensitive
    conn.execute_command('hset', 'doc7', 'n', '1.1')
    env.expect('ft.search', 'idx', '@n:[0 2]', 'SORTBY', 'n').equal([2L, 'doc4', ['n', '1.0'], 'doc7', ['n', '1.1']])
    env.expect('ft.search', 'idx', '@n:[0 2]', 'SORTBY', 'N').error().contains('not loaded nor in schema')

    # make sure aggregation load are case sensitive
    env.expect('ft.aggregate', 'idx', '@n:[0 2]', 'LOAD', '1', '@n').equal([1L, ['n', '1'], ['n', '1.1']])
    env.expect('ft.aggregate', 'idx', '@n:[0 2]', 'LOAD', '1', '@N').equal([1L, [], []])

    # make sure aggregation apply are case sensitive
    env.expect('ft.aggregate', 'idx', '@n:[0 2]', 'LOAD', '1', '@n', 'apply', '@n', 'as', 'r').equal([1L, ['n', '1', 'r', '1'], ['n', '1.1', 'r', '1.1']])
    env.expect('ft.aggregate', 'idx', '@n:[0 2]', 'LOAD', '1', '@n', 'apply', '@N', 'as', 'r').error().contains('not loaded in pipeline')

    # make sure aggregation filter are case sensitive
    env.expect('ft.aggregate', 'idx', '@n:[0 2]', 'LOAD', '1', '@n', 'filter', '@n==1.0').equal([1L, ['n', '1']])
    env.expect('ft.aggregate', 'idx', '@n:[0 2]', 'LOAD', '1', '@n', 'filter', '@N==1.0').error().contains('not loaded in pipeline')

    # make sure aggregation groupby are case sensitive
    env.expect('ft.aggregate', 'idx', '@n:[0 2]', 'LOAD', '1', '@n', 'groupby', '1', '@n', 'reduce', 'count', 0, 'as', 'count').equal([2L, ['n', '1', 'count', '1'], ['n', '1.1', 'count', '1']])
    env.expect('ft.aggregate', 'idx', '@n:[0 2]', 'LOAD', '1', '@n', 'groupby', '1', '@N', 'reduce', 'count', 0, 'as', 'count').error().contains('No such property')

    # make sure aggregation sortby are case sensitive
    env.expect('ft.aggregate', 'idx', '@n:[0 2]', 'LOAD', '1', '@n', 'sortby', '1', '@n').equal([2L, ['n', '1'], ['n', '1.1']])
    env.expect('ft.aggregate', 'idx', '@n:[0 2]', 'LOAD', '1', '@n', 'sortby', '1', '@N').error().contains('not loaded')

def testSortedFieldsCaseSensetive(env):
    # this test will not pass on coordinator coorently as if one shard return empty results coordinator
    # will not reflect the errors
    env.skipOnCluster()
    conn = getConnectionByEnv(env)
    env.cmd('FT.CREATE idx ON HASH SCHEMA n NUMERIC SORTABLE f TEXT SORTABLE t TAG SORTABLE g GEO SORTABLE')

    # make sure text fields are case sesitive
    conn.execute_command('hset', 'doc1', 'F', 'test')
    conn.execute_command('hset', 'doc2', 'f', 'test')
    env.expect('ft.search idx @f:test').equal([1L, 'doc2', ['f', 'test']])
    env.expect('ft.search idx @F:test').equal([0])

    # make sure numeric fields are case sesitive
    conn.execute_command('hset', 'doc3', 'N', '1.0')
    conn.execute_command('hset', 'doc4', 'n', '1.0')
    env.expect('ft.search', 'idx', '@n:[0 2]').equal([1L, 'doc4', ['n', '1.0']])
    env.expect('ft.search', 'idx', '@N:[0 2]').equal([0])

    # make sure tag fields are case sesitive
    conn.execute_command('hset', 'doc5', 'T', 'tag')
    conn.execute_command('hset', 'doc6', 't', 'tag')
    env.expect('ft.search', 'idx', '@t:{tag}').equal([1L, 'doc6', ['t', 'tag']])
    env.expect('ft.search', 'idx', '@T:{tag}').equal([0])

    # make sure geo fields are case sesitive
    conn.execute_command('hset', 'doc8', 'G', '-113.524,53.5244')
    conn.execute_command('hset', 'doc9', 'g', '-113.524,53.5244')
    env.expect('ft.search', 'idx', '@g:[-113.52 53.52 20 mi]').equal([1L, 'doc9', ['g', '-113.524,53.5244']])
    env.expect('ft.search', 'idx', '@G:[-113.52 53.52 20 mi]').equal([0])

    # make sure search filter are case sensitive
    env.expect('ft.search', 'idx', '@n:[0 2]', 'FILTER', 'n', 0, 2).equal([1L, 'doc4', ['n', '1.0']])
    env.expect('ft.search', 'idx', '@n:[0 2]', 'FILTER', 'N', 0, 2).equal([0])

    # make sure RETURN are case sensitive
    env.expect('ft.search', 'idx', '@n:[0 2]', 'RETURN', '1', 'n').equal([1L, 'doc4', ['n', '1']])
    env.expect('ft.search', 'idx', '@n:[0 2]', 'RETURN', '1', 'N').equal([1L, 'doc4', []])

    # make sure SORTBY are case sensitive
    conn.execute_command('hset', 'doc7', 'n', '1.1')
    env.expect('ft.search', 'idx', '@n:[0 2]', 'SORTBY', 'n').equal([2L, 'doc4', ['n', '1.0'], 'doc7', ['n', '1.1']])
    env.expect('ft.search', 'idx', '@n:[0 2]', 'SORTBY', 'N').error().contains('not loaded nor in schema')

    # make sure aggregation apply are case sensitive
    env.expect('ft.aggregate', 'idx', '@n:[0 2]', 'apply', '@n', 'as', 'r').equal([1L, ['n', '1', 'r', '1'], ['n', '1.1', 'r', '1.1']])
    env.expect('ft.aggregate', 'idx', '@n:[0 2]', 'apply', '@N', 'as', 'r').error().contains('not loaded in pipeline')

    # make sure aggregation filter are case sensitive
    env.expect('ft.aggregate', 'idx', '@n:[0 2]', 'filter', '@n==1.0').equal([1L, ['n', '1']])
    env.expect('ft.aggregate', 'idx', '@n:[0 2]', 'filter', '@N==1.0').error().contains('not loaded in pipeline')

    # make sure aggregation groupby are case sensitive
    env.expect('ft.aggregate', 'idx', '@n:[0 2]', 'groupby', '1', '@n', 'reduce', 'count', 0, 'as', 'count').equal([2L, ['n', '1', 'count', '1'], ['n', '1.1', 'count', '1']])
    env.expect('ft.aggregate', 'idx', '@n:[0 2]', 'groupby', '1', '@N', 'reduce', 'count', 0, 'as', 'count').error().contains('No such property')

    # make sure aggregation sortby are case sensitive
    env.expect('ft.aggregate', 'idx', '@n:[0 2]', 'sortby', '1', '@n').equal([2L, ['n', '1'], ['n', '1.1']])
    env.expect('ft.aggregate', 'idx', '@n:[0 2]', 'sortby', '1', '@N').error().contains('not loaded')

def testScoreLangPayloadAreReturnedIfCaseNotMatchToSpecialFields(env):
    conn = getConnectionByEnv(env)
    env.cmd('FT.CREATE idx ON HASH SCHEMA n NUMERIC SORTABLE')
    conn.execute_command('hset', 'doc1', 'n', '1.0', '__Language', 'eng', '__Score', '1', '__Payload', '10')
    res = env.cmd('ft.search', 'idx', '@n:[0 2]')
    env.assertEqual(toSortedFlatList(res), toSortedFlatList([1L, 'doc1', ['n', '1.0', '__Language', 'eng', '__Score', '1', '__Payload', '10']]))

def testReturnSameFieldDifferentCase(env):
    conn = getConnectionByEnv(env)
    env.cmd('FT.CREATE idx ON HASH SCHEMA n NUMERIC SORTABLE N NUMERIC SORTABLE')
    conn.execute_command('hset', 'doc1', 'n', '1.0', 'N', '2.0')
    env.expect('ft.search', 'idx', '@n:[0 2]', 'RETURN', '2', 'n', 'N').equal([1L, 'doc1', ['n', '1', 'N', '2']])

def testCreateIfNX(env):
    env.expect('FT._CREATEIFNX idx ON HASH SCHEMA n NUMERIC SORTABLE N NUMERIC SORTABLE').ok()
    env.expect('FT._CREATEIFNX idx ON HASH SCHEMA n NUMERIC SORTABLE N NUMERIC SORTABLE').ok()

def testDropIfX(env):
    env.expect('FT._DROPIFX idx').ok()

def testDeleteIfX(env):
    env.expect('FT._DROPINDEXIFX idx').ok()

def testAlterIfNX(env):
    env.expect('FT.CREATE idx ON HASH SCHEMA n NUMERIC').ok()
    env.expect('FT._ALTERIFNX idx SCHEMA ADD n1 NUMERIC').ok()
    env.expect('FT._ALTERIFNX idx SCHEMA ADD n1 NUMERIC').ok()
    res = env.cmd('ft.info idx')
    res = {res[i]: res[i + 1] for i in range(0, len(res), 2)}['fields']
    env.assertEqual(res, [['n', 'type', 'NUMERIC'], ['n1', 'type', 'NUMERIC']])

def testAliasAddIfNX(env):
    env.expect('FT.CREATE idx ON HASH SCHEMA n NUMERIC').ok()
    env.expect('FT._ALIASADDIFNX a1 idx').ok()
    env.expect('FT._ALIASADDIFNX a1 idx').ok()

def testAliasDelIfX(env):
    env.expect('FT._ALIASDELIFX a1').ok()

def testEmptyDoc(env):
    conn = getConnectionByEnv(env)
    env.expect('FT.CREATE idx SCHEMA t TEXT').ok()
    env.expect('FT.ADD idx doc1 1 FIELDS t foo').ok()
    env.expect('FT.ADD idx doc2 1 FIELDS t foo').ok()
    env.expect('FT.ADD idx doc3 1 FIELDS t foo').ok()
    env.expect('FT.ADD idx doc4 1 FIELDS t foo').ok()
    env.expect('FT.SEARCH idx * limit 0 0').equal([4])
    conn.execute_command('DEL', 'doc1')
    conn.execute_command('DEL', 'doc3')
    env.expect('FT.SEARCH idx *').equal([2L, 'doc2', ['t', 'foo'], 'doc4', ['t', 'foo']])

def testRED47209(env):
    conn = getConnectionByEnv(env)
    env.expect('FT.CREATE idx SCHEMA t TEXT').ok()
    conn.execute_command('hset', 'doc1', 't', 'foo')
    if env.isCluster():
        # on cluster we have WITHSCORES set unconditionally for FT.SEARCH
        res = [1L, 'doc1', ['t', 'foo']]
    else:
        res = [1L, 'doc1', None, ['t', 'foo']]
    env.expect('FT.SEARCH idx foo WITHSORTKEYS LIMIT 0 1').equal(res)

def testInvertedIndexWasEntirelyDeletedDuringCursor():
    env = Env(moduleArgs='GC_POLICY FORK FORK_GC_CLEAN_THRESHOLD 1')

    env.skipOnCluster()

    env.expect('FT.CREATE idx SCHEMA t TEXT').ok()
    env.expect('HSET doc1 t foo').equal(1)
    env.expect('HSET doc2 t foo').equal(1)

    res, cursor = env.cmd('FT.AGGREGATE idx foo WITHCURSOR COUNT 1')
    env.assertEqual(res, [1L, []])

    # delete both documents and run the GC to clean 'foo' inverted index
    env.expect('DEL doc1').equal(1)
    env.expect('DEL doc2').equal(1)

    env.cmd('FT.DEBUG GC_FORCEINVOKE idx')

    # make sure the inverted index was cleaned
    env.expect('FT.DEBUG DUMP_INVIDX idx foo').error().contains('not find the inverted index')

    # read from the cursor
    res, cursor = env.cmd('FT.CURSOR READ idx %d' % cursor)

    env.assertEqual(res, [0L])
    env.assertEqual(cursor, 0)

def testNegativeOnly(env):
    conn = getConnectionByEnv(env)
    env.expect('FT.CREATE idx SCHEMA t TEXT').ok()
    conn.execute_command('HSET', 'doc1', 'not', 'foo')

    env.expect('FT.SEARCH idx *').equal([1L, 'doc1', ['not', 'foo']])
    env.expect('FT.SEARCH', 'idx', '-bar').equal([1L, 'doc1', ['not', 'foo']])

def testNotOnly(env):
  conn = getConnectionByEnv(env)
  conn.execute_command('FT.CREATE', 'idx', 'SCHEMA', 'txt1', 'TEXT')
  conn.execute_command('HSET', 'a', 'txt1', 'hello', 'txt2', 'world')
  conn.execute_command('HSET', 'b', 'txt1', 'world', 'txt2', 'hello')
  env.expect('ft.search idx !world').equal([1L, 'b', ['txt1', 'world', 'txt2', 'hello']])

def testServerVer(env):
    env.assertTrue(check_server_version(env, "0.0.0"))
    env.assertTrue(not check_server_version(env, "100.0.0"))

    env.assertTrue(check_module_version(env, "20005"))
    env.assertTrue(not check_module_version(env, "10000000"))

def testSchemaWithAs(env):
  conn = getConnectionByEnv(env)
  # sanity
  conn.execute_command('FT.CREATE', 'idx', 'SCHEMA', 'txt', 'AS', 'foo', 'TEXT')
  conn.execute_command('HSET', 'a', 'txt', 'hello')
  conn.execute_command('HSET', 'b', 'foo', 'world')
  env.expect('ft.search idx @txt:hello').equal([0L])
  env.expect('ft.search idx @txt:world').equal([0L])
  env.expect('ft.search idx @foo:hello').equal([1L, 'a', ['txt', 'hello']])
  env.expect('ft.search idx @foo:world').equal([0L])

  # FT.ALTER
  conn.execute_command('FT.ALTER', 'idx', 'SCHEMA', 'ADD', 'foo', 'AS', 'bar', 'TEXT')
  waitForIndex(env, 'idx')
  env.expect('ft.search idx @bar:hello').equal([0L])
  env.expect('ft.search idx @bar:world').equal([1L, 'b', ['foo', 'world']])
  env.expect('ft.search idx @foo:world').equal([0L])

  # Error if field name is duplicated
  res = env.expect('FT.CREATE', 'conflict1', 'SCHEMA', 'txt1', 'AS', 'foo', 'TEXT', 'txt2', 'AS', 'foo', 'TEXT') \
                                                            .error().contains('Duplicate field in schema - foo')

  # Success if field path is duplicated
  res = env.expect('FT.CREATE', 'conflict2', 'SCHEMA', 'txt', 'AS', 'foo1', 'TEXT',
                                                       'txt', 'AS', 'foo2', 'TEXT').ok()
  waitForIndex(env, 'conflict2')
  env.expect('ft.search conflict2 @foo1:hello').equal([1L, 'a', ['txt', 'hello']])
  env.expect('ft.search conflict2 @foo2:hello').equal([1L, 'a', ['txt', 'hello']])
  env.expect('ft.search conflict2 @foo1:world').equal([0L])
<<<<<<< HEAD
  env.expect('ft.search conflict2 @foo2:world').equal([0L])
=======
  env.expect('ft.search conflict2 @foo2:world').equal([0L])

  # RETURN
  env.expect('ft.search idx hello RETURN 1 txt').equal([1L, 'a', []])
  env.expect('ft.search idx hello RETURN 1 foo').equal([1L, 'a', ['foo', 'hello']])
>>>>>>> 45e03e54
<|MERGE_RESOLUTION|>--- conflicted
+++ resolved
@@ -3208,7 +3208,7 @@
 
 def testServerVer(env):
     env.assertTrue(check_server_version(env, "0.0.0"))
-    env.assertTrue(not check_server_version(env, "100.0.0"))
+    env.assertTrue(not check_server_version(env, "500.0.0"))
 
     env.assertTrue(check_module_version(env, "20005"))
     env.assertTrue(not check_module_version(env, "10000000"))
@@ -3242,12 +3242,4 @@
   env.expect('ft.search conflict2 @foo1:hello').equal([1L, 'a', ['txt', 'hello']])
   env.expect('ft.search conflict2 @foo2:hello').equal([1L, 'a', ['txt', 'hello']])
   env.expect('ft.search conflict2 @foo1:world').equal([0L])
-<<<<<<< HEAD
-  env.expect('ft.search conflict2 @foo2:world').equal([0L])
-=======
-  env.expect('ft.search conflict2 @foo2:world').equal([0L])
-
-  # RETURN
-  env.expect('ft.search idx hello RETURN 1 txt').equal([1L, 'a', []])
-  env.expect('ft.search idx hello RETURN 1 foo').equal([1L, 'a', ['foo', 'hello']])
->>>>>>> 45e03e54
+  env.expect('ft.search conflict2 @foo2:world').equal([0L])