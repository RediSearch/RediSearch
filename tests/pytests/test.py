--- conflicted
+++ resolved
@@ -546,45 +546,11 @@
     env.assertEqual(expected, res)
 
     q = '(hello world) "what what" hello|world @bar:[10 100]|@bar:[200 300]'
-<<<<<<< HEAD
     res = r.execute_command('ft.explain', 'idx', q, 'DIALECT', 1)
     expected = """INTERSECT {\n  UNION {\n    hello\n    +hello(expanded)\n  }\n  UNION {\n    world\n    +world(expanded)\n  }\n  EXACT {\n    what\n    what\n  }\n  UNION {\n    UNION {\n      hello\n      +hello(expanded)\n    }\n    UNION {\n      world\n      +world(expanded)\n    }\n  }\n  UNION {\n    NUMERIC {10.000000 <= @bar <= 100.000000}\n    NUMERIC {200.000000 <= @bar <= 300.000000}\n  }\n}\n"""
     env.assertEqual(res, expected)
     res = r.execute_command('ft.explain', 'idx', q, 'DIALECT', 2)
     expected = """UNION {\n  INTERSECT {\n    UNION {\n      hello\n      +hello(expanded)\n    }\n    UNION {\n      world\n      +world(expanded)\n    }\n    EXACT {\n      what\n      what\n    }\n    UNION {\n      hello\n      +hello(expanded)\n    }\n  }\n  INTERSECT {\n    UNION {\n      world\n      +world(expanded)\n    }\n    NUMERIC {10.000000 <= @bar <= 100.000000}\n  }\n  NUMERIC {200.000000 <= @bar <= 300.000000}\n}\n"""
-=======
-    res = r.execute_command('ft.explain', 'idx', q)
-    expected = r'''
-UNION {
-  INTERSECT {
-    UNION {
-      hello
-      +hello(expanded)
-    }
-    UNION {
-      world
-      +world(expanded)
-    }
-    EXACT {
-      what
-      what
-    }
-    UNION {
-      hello
-      +hello(expanded)
-    }
-  }
-  INTERSECT {
-    UNION {
-      world
-      +world(expanded)
-    }
-    NUMERIC {10.000000 <= @bar <= 100.000000}
-  }
-  NUMERIC {200.000000 <= @bar <= 300.000000}
-}
-'''[1:]
->>>>>>> d9af640f
     env.assertEqual(res, expected)
 
     res = env.cmd('ft.explaincli', 'idx', q, 'DIALECT', 1)
