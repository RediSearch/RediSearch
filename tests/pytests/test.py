# -*- coding: utf-8 -*-

import redis
import unittest
from hotels import hotels
import random
import time
from RLTest import Env
from includes import *
<<<<<<< HEAD
from common import getConnectionByEnv, waitForIndex, toSortedFlatList, assertInfoField, server_version_at_least, module_version_at_least
=======
from common import *
>>>>>>> b6181ccc

# this tests is not longer relevant
# def testAdd(env):
#     if env.is_cluster():
#         raise unittest.SkipTest()

#     r = env
#     env.assertOk(r.execute_command(
#         'ft.create', 'idx', 'schema', 'title', 'text', 'body', 'text'))
#     env.assertTrue(r.exists('idx:idx'))
#     env.assertOk(r.execute_command('ft.add', 'idx', 'doc1', 1.0, 'fields',
#                                     'title', 'hello world',
#                                     'body', 'lorem ist ipsum'))

#     for _ in r.retry_with_rdb_reload():
#         prefix = 'ft'
#         env.assertExists(prefix + ':idx/hello')
#         env.assertExists(prefix + ':idx/world')
#         env.assertExists(prefix + ':idx/lorem')

def testAddErrors(env):
    env.expect('ft.create idx ON HASH schema foo text bar numeric sortable').equal('OK')
    env.expect('ft.add idx doc1 1 redis 4').error().contains('Unknown keyword')
    env.expect('ft.add idx doc1').error().contains("wrong number of arguments")
    env.expect('ft.add idx doc1 42').error().contains("Score must be between 0 and 1")
    env.expect('ft.add idx doc1 1.0').error().contains("No field list found")
    env.expect('ft.add fake_idx doc1 1.0 fields foo bar').error().contains("Unknown index name")

def assertEqualIgnoreCluster(env, val1, val2):
    # todo: each test that uses this function should be switch back to env.assertEqual once fix
    # issues on coordinator
    if env.isCluster():
        return
    env.assertEqual(val1, val2)

def testConditionalUpdate(env):
    env.assertOk(env.cmd(
        'ft.create', 'idx','ON', 'HASH',
        'schema', 'foo', 'text', 'bar', 'numeric', 'sortable'))
    env.assertOk(env.cmd('ft.add', 'idx', '1', '1',
                           'fields', 'foo', 'hello', 'bar', '123'))
    env.assertOk(env.cmd('ft.add', 'idx', '1', '1', 'replace', 'if',
                           '@foo == "hello"', 'fields', 'foo', 'world', 'bar', '123'))
    env.assertEqual('NOADD', env.cmd('ft.add', 'idx', '1', '1', 'replace',
                                       'if', '@foo == "hello"', 'fields', 'foo', 'world', 'bar', '123'))
    env.assertEqual('NOADD', env.cmd('ft.add', 'idx', '1', '1', 'replace',
                                       'if', '1 == 2', 'fields', 'foo', 'world', 'bar', '123'))
    env.assertOk(env.cmd('ft.add', 'idx', '1', '1', 'replace', 'partial', 'if',
                           '@foo == "world"', 'fields', 'bar', '234'))
    env.assertOk(env.cmd('ft.add', 'idx', '1', '1', 'replace', 'if',
                           '@bar == 234', 'fields', 'foo', 'hello', 'bar', '123'))

    # Ensure that conditionals are ignored if the document doesn't exist
    env.assertOk(env.cmd('FT.ADD', 'idx', '666', '1',
                           'IF', '@bar > 42', 'FIELDS', 'bar', '15'))
    # Ensure that it fails if we try again, because it already exists
    env.assertEqual('NOADD', env.cmd('FT.ADD', 'idx', '666', '1',
                                       'REPLACE', 'IF', '@bar > 42', 'FIELDS', 'bar', '15'))
    # Ensure that it fails because we're not using 'REPLACE'
    with env.assertResponseError():
        env.assertOk(env.cmd('FT.ADD', 'idx', '666', '1',
                               'IF', '@bar > 42', 'FIELDS', 'bar', '15'))

def testUnionIdList(env):
    # Regression test for https://github.com/RediSearch/RediSearch/issues/306
    r = env
    N = 100
    env.assertOk(r.execute_command(
        "ft.create", "test", 'ON', 'HASH',
        "SCHEMA",  "tags", "TAG", "waypoint", "GEO"))
    env.assertOk(r.execute_command(
        "ft.add", "test", "1", "1", "FIELDS", "tags", "alberta", "waypoint", "-113.524,53.5244"))
    env.assertOk(r.execute_command(
        "ft.add", "test", "2", "1", "FIELDS", "tags", "ontario", "waypoint", "-79.395,43.661667"))

    r.cmd('ft.search', 'test', '@tags:{ontario}')

    res = r.execute_command(
        'ft.search', 'test', "@waypoint:[-113.52 53.52 20 mi]|@tags:{ontario}", 'nocontent')
    env.assertEqual(res, [2L, '1', '2'])

def testAttributes(env):
    env.assertOk(env.cmd('ft.create', 'idx','ON', 'HASH',
                         'schema', 'title', 'text', 'body', 'text'))
    env.assertOk(env.cmd('ft.add', 'idx', 'doc1', 1.0, 'fields',
                                            'title', 't1 t2', 'body', 't3 t4 t5'))
    env.assertOk(env.cmd('ft.add', 'idx', 'doc2', 1.0, 'fields',
                           'body', 't1 t2', 'title', 't3 t5'))

    res = env.cmd(
        'ft.search', 'idx', '(@title:(t1 t2) => {$weight: 0.2}) |(@body:(t1 t2) => {$weight: 0.5})', 'nocontent')
    env.assertListEqual([2L, 'doc2', 'doc1'], res)
    res = env.cmd(
        'ft.search', 'idx', '(@title:(t1 t2) => {$weight: 2.5}) |(@body:(t1 t2) => {$weight: 0.5})', 'nocontent')
    env.assertListEqual([2L, 'doc1', 'doc2'], res)

    res = env.cmd(
        'ft.search', 'idx', '(t3 t5) => {$slop: 4}', 'nocontent')
    env.assertListEqual([2L, 'doc2', 'doc1'], res)
    res = env.cmd(
        'ft.search', 'idx', '(t5 t3) => {$slop: 0}', 'nocontent')
    env.assertListEqual([1L, 'doc2'], res)
    res = env.cmd(
        'ft.search', 'idx', '(t5 t3) => {$slop: 0; $inorder:true}', 'nocontent')
    env.assertListEqual([0], res)

def testUnion(env):
    N = 100
    r = env
    env.assertOk(r.execute_command(
        'ft.create', 'idx','ON', 'HASH', 'schema', 'f', 'text'))
    for i in range(N):

        env.assertOk(r.execute_command('ft.add', 'idx', 'doc%d' % i, 1.0, 'fields',
                                        'f', 'hello world' if i % 2 == 0 else 'hallo werld'))

    for _ in r.retry_with_rdb_reload():
        waitForIndex(r, 'idx')
        res = r.execute_command(
            'ft.search', 'idx', 'hello|hallo', 'nocontent', 'limit', '0', '100')
        env.assertEqual(N + 1, len(res))
        env.assertEqual(N, res[0])

        res = r.execute_command(
            'ft.search', 'idx', 'hello|world', 'nocontent', 'limit', '0', '100')
        env.assertEqual(51, len(res))
        env.assertEqual(50, res[0])

        res = r.execute_command('ft.search', 'idx', '(hello|hello)(world|world)',
                                'nocontent', 'verbatim', 'limit', '0', '100')
        env.assertEqual(51, len(res))
        env.assertEqual(50, res[0])

        res = r.execute_command(
            'ft.search', 'idx', '(hello|hallo)(werld|world)', 'nocontent', 'verbatim', 'limit', '0', '100')
        env.assertEqual(101, len(res))
        env.assertEqual(100, res[0])

        res = r.execute_command(
            'ft.search', 'idx', '(hallo|hello)(world|werld)', 'nocontent', 'verbatim', 'limit', '0', '100')
        env.assertEqual(101, len(res))
        env.assertEqual(100, res[0])

        res = r.execute_command(
            'ft.search', 'idx', '(hello|werld)(hallo|world)', 'nocontent', 'verbatim', 'limit', '0', '100')
        env.assertEqual(101, len(res))
        env.assertEqual(100, res[0])

        res = r.execute_command(
            'ft.search', 'idx', '(hello|hallo) world', 'nocontent', 'verbatim', 'limit', '0', '100')
        env.assertEqual(51, len(res))
        env.assertEqual(50, res[0])

        res = r.execute_command(
            'ft.search', 'idx', '(hello world)|((hello world)|(hallo world|werld) | hello world werld)',
            'nocontent', 'verbatim', 'limit', '0', '100')
        env.assertEqual(101, len(res))
        env.assertEqual(100, res[0])

def testSearch(env):
    r = env
    r.expect('ft.create', 'idx', 'ON', 'HASH',
             'schema', 'title', 'text', 'weight', 10.0, 'body', 'text').ok()
    r.expect('ft.add', 'idx', 'doc1', 0.5,
             'fields','title', 'hello world', 'body', 'lorem ist ipsum').ok()
    r.expect('ft.add', 'idx', 'doc2', 1.0,
             'fields', 'title', 'hello another world', 'body', 'lorem ist ipsum lorem lorem').ok()
    # order of documents might change after reload
    for _ in r.retry_with_rdb_reload():
        waitForIndex(env, 'idx')
        res = r.execute_command('ft.search', 'idx', 'hello')
        expected = [2L, 'doc2', ['title', 'hello another world', 'body', 'lorem ist ipsum lorem lorem'],
                    'doc1', ['title', 'hello world', 'body', 'lorem ist ipsum']]
        env.assertEqual(toSortedFlatList(res), toSortedFlatList(expected))

        # Test empty query
        res = r.execute_command('ft.search', 'idx', '')
        env.assertListEqual([0], res)

        # Test searching with no content
        res = r.execute_command(
            'ft.search', 'idx', 'hello', 'nocontent')
        env.assertTrue(len(res) == 3)
        expected = ['doc2', 'doc1']
        env.assertEqual(res[0], 2L)
        for item in expected:
            env.assertIn(item, res)

        # Test searching WITHSCORES
        res = r.execute_command('ft.search', 'idx', 'hello', 'WITHSCORES')
        env.assertEqual(len(res), 7)
        env.assertEqual(res[0], 2L)
        for item in expected:
            env.assertIn(item, res)
        env.assertTrue(float(res[2]) > 0)
        env.assertTrue(float(res[5]) > 0)

        # Test searching WITHSCORES NOCONTENT
        res = r.execute_command('ft.search', 'idx', 'hello', 'WITHSCORES', 'NOCONTENT')
        env.assertEqual(len(res), 5)
        env.assertEqual(res[0], 2L)
        for item in expected:
            env.assertIn(item, res)
        env.assertTrue(float(res[2]) > 0)
        env.assertTrue(float(res[4]) > 0)

def testGet(env):
    r = env
    env.assertOk(r.execute_command(
        'ft.create', 'idx', 'ON', 'HASH',
        'schema', 'foo', 'text', 'bar', 'text'))

    env.expect('ft.get').error().contains("wrong number of arguments")
    env.expect('ft.get', 'idx').error().contains("wrong number of arguments")
    env.expect('ft.get', 'idx', 'foo', 'bar').error().contains("wrong number of arguments")
    env.expect('ft.mget').error().contains("wrong number of arguments")
    env.expect('ft.mget', 'idx').error().contains("wrong number of arguments")
    env.expect('ft.mget', 'fake_idx').error().contains("wrong number of arguments")

    env.expect('ft.get fake_idx foo').error().contains("Unknown Index name")
    env.expect('ft.mget fake_idx foo').error().contains("Unknown Index name")

    for i in range(100):
        env.assertOk(r.execute_command('ft.add', 'idx', 'doc%d' % i, 1.0, 'fields',
                                        'foo', 'hello world', 'bar', 'wat wat'))

    for i in range(100):
        res = r.execute_command('ft.get', 'idx', 'doc%d' % i)
        env.assertIsNotNone(res)
        env.assertEqual(set(['foo', 'hello world', 'bar', 'wat wat']), set(res))
        env.assertIsNone(r.execute_command(
            'ft.get', 'idx', 'doc%dsdfsd' % i))
    env.expect('ft.get', 'no_idx', 'doc0').error().contains("Unknown Index name")

    rr = r.execute_command(
        'ft.mget', 'idx', *('doc%d' % i for i in range(100)))
    env.assertEqual(len(rr), 100)
    for res in rr:
        env.assertIsNotNone(res)
        env.assertEqual(set(['foo', 'hello world', 'bar', 'wat wat']), set(res))
    rr = r.execute_command(
        'ft.mget', 'idx', *('doc-%d' % i for i in range(100)))
    env.assertEqual(len(rr), 100)
    for res in rr:
        env.assertIsNone(res)

    # Verify that when a document is deleted, GET returns NULL
    r.cmd('ft.del', 'idx', 'doc10') # But we still keep the document
    r.cmd('ft.del', 'idx', 'doc11')
    assert r.cmd('ft.del', 'idx', 'coverage') == 0
    res = r.cmd('ft.get', 'idx', 'doc10')
    r.assertEqual(None, res)
    res = r.cmd('ft.mget', 'idx', 'doc10')
    r.assertEqual([None], res)
    res = r.cmd('ft.mget', 'idx', 'doc10', 'doc11', 'doc12')
    r.assertIsNone(res[0])
    r.assertIsNone(res[1])
    r.assertTrue(not not res[2])

    env.expect('ft.add idx doc 0.1 language arabic payload redislabs fields foo foo').ok()
    env.expect('ft.get idx doc').equal(['foo', 'foo'])
    res = env.cmd('hgetall doc')
    env.assertEqual(set(res), set(['foo', 'foo', '__score', '0.1', '__language', 'arabic', '__payload', 'redislabs']))


def testDelete(env):
    r = env
    env.assertOk(r.execute_command(
        'ft.create', 'idx', 'ON', 'HASH', 'schema', 'f', 'text'))

    for i in range(100):
        env.assertOk(r.execute_command('ft.add', 'idx', 'doc%d' % i, 1.0, 'fields',
                                        'f', 'hello world'))

    env.expect('ft.del', 'fake_idx', 'doc1').error()

    for i in range(100):
        # the doc hash should exist now
        r.expect('ft.get', 'idx', 'doc%d' % i).notRaiseError()
        # Delete the actual docs only half of the time
        env.assertEqual(1, r.execute_command(
           'ft.del', 'idx', 'doc%d' % i, 'DD' if i % 2 == 0 else ''))
        # second delete should return 0
        env.assertEqual(0, r.execute_command(
            'ft.del', 'idx', 'doc%d' % i))
        # second delete should return 0

        # TODO: return 0 if doc wasn't found
        #env.assertEqual(0, r.execute_command(
        #    'ft.del', 'idx', 'doc%d' % i))

        # After del with DD the doc hash should not exist
        if i % 2 == 0:
            env.assertFalse(r.exists('doc%d' % i))
        else:
            r.expect('ft.get', 'idx', 'doc%d' % i).notRaiseError()
        res = r.execute_command(
            'ft.search', 'idx', 'hello', 'nocontent', 'limit', 0, 100)
        env.assertNotIn('doc%d' % i, res)
        env.assertEqual(res[0], 100 - i - 1)
        env.assertEqual(len(res), 100 - i)

        # test reinsertion
        env.assertOk(r.execute_command('ft.add', 'idx', 'doc%d' % i, 1.0, 'fields',
                                        'f', 'hello world'))
        res = r.execute_command(
            'ft.search', 'idx', 'hello', 'nocontent', 'limit', 0, 100)
        env.assertIn('doc%d' % i, res)
        env.assertEqual(1, r.execute_command(
            'ft.del', 'idx', 'doc%d' % i))
    for _ in r.retry_with_rdb_reload():
        waitForIndex(env, 'idx')
        did = 'rrrr'
        env.assertOk(r.execute_command('ft.add', 'idx', did, 1, 'fields',
                                        'f', 'hello world'))
        env.assertEqual(1, r.execute_command('ft.del', 'idx', did))
        env.assertEqual(0, r.execute_command('ft.del', 'idx', did))
        env.assertOk(r.execute_command('ft.add', 'idx', did, 1, 'fields',
                                        'f', 'hello world'))
        env.assertEqual(1, r.execute_command('ft.del', 'idx', did))
        env.assertEqual(0, r.execute_command('ft.del', 'idx', did))

def testReplace(env):
    r = env

    env.assertOk(r.execute_command(
        'ft.create', 'idx', 'ON', 'HASH', 'schema', 'f', 'text'))

    env.assertOk(r.execute_command('ft.add', 'idx', 'doc1', 1.0, 'fields',
                                    'f', 'hello world'))
    env.assertOk(r.execute_command('ft.add', 'idx', 'doc2', 1.0, 'fields',
                                    'f', 'hello world'))
    res = r.execute_command(
        'ft.search', 'idx', 'hello world')
    env.assertEqual(2, res[0])

    with env.assertResponseError():
        # make sure we can't insert a doc twice
        res = r.execute_command('ft.add', 'idx', 'doc1', 1.0, 'fields',
                                'f', 'hello world')

    # now replace doc1 with a different content
    env.assertOk(r.execute_command('ft.add', 'idx', 'doc1', 1.0, 'replace', 'fields',
                                    'f', 'goodbye universe'))

    for _ in r.retry_with_rdb_reload():
        waitForIndex(env, 'idx')
        # make sure the query for hello world does not return the replaced
        # document
        res = r.execute_command(
            'ft.search', 'idx', 'hello world', 'nocontent')
        env.assertEqual(1, res[0])
        env.assertEqual('doc2', res[1])

        # search for the doc's new content
        res = r.execute_command(
            'ft.search', 'idx', 'goodbye universe', 'nocontent')
        env.assertEqual(1, res[0])
        env.assertEqual('doc1', res[1])

def testDrop(env):
    r = env
    env.assertOk(r.execute_command(
        'ft.create', 'idx', 'ON', 'HASH', 'schema', 'f', 'text', 'n', 'numeric', 't', 'tag', 'g', 'geo'))

    for i in range(100):
        env.assertOk(r.execute_command('ft.add', 'idx', 'doc%d' % i, 1.0, 'fields',
                                        'f', 'hello world', 'n', 666, 't', 'foo bar',
                                        'g', '19.04,47.497'))
    keys = r.keys('*')
    env.assertGreaterEqual(len(keys), 100)

    env.assertOk(r.execute_command('ft.drop', 'idx'))
    keys = r.keys('*')

    env.assertEqual(0, len(keys))
    env.flush()

    # Now do the same with KEEPDOCS
    env.assertOk(r.execute_command(
        'ft.create', 'idx', 'ON', 'HASH',
        'schema', 'f', 'text', 'n', 'numeric', 't', 'tag', 'g', 'geo'))

    for i in range(100):
        env.assertOk(r.execute_command('ft.add', 'idx', 'doc%d' % i, 1.0, 'fields',
                                        'f', 'hello world', 'n', 666, 't', 'foo bar',
                                        'g', '19.04,47.497'))
    keys = r.keys('*')
    env.assertGreaterEqual(len(keys), 100)

    if not env.is_cluster():
        env.assertOk(r.execute_command('ft.drop', 'idx', 'KEEPDOCS'))
        keys = r.keys('*')
        env.assertListEqual(['doc0', 'doc1', 'doc10', 'doc11', 'doc12', 'doc13', 'doc14', 'doc15', 'doc16', 'doc17', 'doc18', 'doc19', 'doc2', 'doc20', 'doc21', 'doc22', 'doc23', 'doc24', 'doc25', 'doc26', 'doc27', 'doc28', 'doc29', 'doc3', 'doc30', 'doc31', 'doc32', 'doc33', 'doc34', 'doc35', 'doc36', 'doc37', 'doc38', 'doc39', 'doc4', 'doc40', 'doc41', 'doc42', 'doc43', 'doc44', 'doc45', 'doc46', 'doc47', 'doc48', 'doc49', 'doc5', 'doc50', 'doc51', 'doc52', 'doc53',
                              'doc54', 'doc55', 'doc56', 'doc57', 'doc58', 'doc59', 'doc6', 'doc60', 'doc61', 'doc62', 'doc63', 'doc64', 'doc65', 'doc66', 'doc67', 'doc68', 'doc69', 'doc7', 'doc70', 'doc71', 'doc72', 'doc73', 'doc74', 'doc75', 'doc76', 'doc77', 'doc78', 'doc79', 'doc8', 'doc80', 'doc81', 'doc82', 'doc83', 'doc84', 'doc85', 'doc86', 'doc87', 'doc88', 'doc89', 'doc9', 'doc90', 'doc91', 'doc92', 'doc93', 'doc94', 'doc95', 'doc96', 'doc97', 'doc98', 'doc99'], sorted(keys))

    env.expect('FT.DROP', 'idx', 'KEEPDOCS', '666').error().contains("wrong number of arguments")

def testDelete(env):
    r = env
    r.expect('ft.create', 'idx', 'ON', 'HASH', 'schema', 'f', 'text', 'n', 'numeric', 't', 'tag', 'g', 'geo').ok()

    for i in range(100):
        r.expect('ft.add', 'idx', 'doc%d' % i, 1.0,
                 'fields', 'f', 'hello world', 'n', 666, 't', 'foo bar',
                 'g', '19.04,47.497').ok()
    keys = r.keys('*')
    env.assertGreaterEqual(len(keys), 100)

    r.expect('FT.DROPINDEX', 'idx', 'dd').ok()
    keys = r.keys('*')

    env.assertEqual(0, len(keys))
    env.flush()

    # Now do the same with KEEPDOCS
    env.expect('ft.create', 'idx', 'ON', 'HASH',
               'schema', 'f', 'text', 'n', 'numeric', 't', 'tag', 'g', 'geo').ok()

    for i in range(100):
        r.expect('ft.add', 'idx', 'doc%d' % i, 1.0,
                 'fields', 'f', 'hello world', 'n', 666, 't', 'foo bar',
                 'g', '19.04,47.497').ok()
    keys = r.keys('*')
    env.assertGreaterEqual(len(keys), 100)

    if not env.is_cluster():
        r.expect('FT.DROPINDEX', 'idx').ok()
        keys = r.keys('*')
        env.assertListEqual(sorted("doc%d" %k for k in range(100)), sorted(keys))

    env.expect('FT.DROPINDEX', 'idx', 'dd', '666').error().contains("wrong number of arguments")

def testCustomStopwords(env):
    r = env
    # Index with default stopwords
    env.assertOk(r.execute_command(
        'ft.create', 'idx', 'ON', 'HASH', 'schema', 'foo', 'text'))

    # Index with custom stopwords
    env.assertOk(r.execute_command('ft.create', 'idx2', 'ON', 'HASH', 'stopwords', 2, 'hello', 'world',
                                    'schema', 'foo', 'text'))
    assertInfoField(env, 'idx2', 'stopwords_list', ['hello', 'world'])

    # Index with NO stopwords
    env.assertOk(r.execute_command('ft.create', 'idx3', 'ON', 'HASH', 'stopwords', 0,
                                    'schema', 'foo', 'text'))
    assertInfoField(env, 'idx3', 'stopwords_list', [])

    # 2nd Index with NO stopwords - check global is used and freed
    env.assertOk(r.execute_command('ft.create', 'idx4', 'ON', 'HASH', 'stopwords', 0,
                                    'schema', 'foo', 'text'))

    #for idx in ('idx', 'idx2', 'idx3'):
    env.assertOk(r.execute_command(
        'ft.add', 'idx', 'doc1', 1.0, 'fields', 'foo', 'hello world'))
    env.assertOk(r.execute_command(
        'ft.add', 'idx', 'doc2', 1.0, 'fields', 'foo', 'to be or not to be'))

    for _ in r.retry_with_rdb_reload():
        waitForIndex(r, 'idx')
        # Normal index should return results just for 'hello world'
        env.assertEqual([1, 'doc1'],  r.execute_command(
            'ft.search', 'idx', 'hello world', 'nocontent'))
        env.assertEqual([0],  r.execute_command(
            'ft.search', 'idx', 'to be or not', 'nocontent'))

        # Custom SW index should return results just for 'to be or not'
        env.assertEqual([0],  r.execute_command(
            'ft.search', 'idx2', 'hello world', 'nocontent'))
        env.assertEqual([1, 'doc2'],  r.execute_command(
            'ft.search', 'idx2', 'to be or not', 'nocontent'))

        # No SW index should return results for both
        env.assertEqual([1, 'doc1'],  r.execute_command(
            'ft.search', 'idx3', 'hello world', 'nocontent'))
        env.assertEqual([1, 'doc2'],  r.execute_command(
            'ft.search', 'idx3', 'to be or not', 'nocontent'))

def testStopwords(env):
    # This test was taken from Python's tests, and failed due to some changes
    # made earlier
    env.cmd('ft.create', 'idx', 'ON', 'HASH', 'stopwords', 3, 'foo',
             'bar', 'baz', 'schema', 'txt', 'text')
    env.cmd('ft.add', 'idx', 'doc1', 1.0, 'fields', 'txt', 'foo bar')
    env.cmd('ft.add', 'idx', 'doc2', 1.0, 'fields', 'txt', 'hello world')

    r1 = env.cmd('ft.search', 'idx', 'foo bar', 'nocontent')
    r2 = env.cmd('ft.search', 'idx', 'foo bar hello world', 'nocontent')
    env.assertEqual(0, r1[0])
    env.assertEqual(1, r2[0])

def testNoStopwords(env):
    # This test taken from Java's test suite
    env.cmd('ft.create', 'idx', 'ON', 'HASH', 'schema', 'title', 'text')
    for i in range(100):
        env.cmd('ft.add', 'idx', 'doc{}'.format(i), 1.0, 'fields',
                 'title', 'hello world' if i % 2 == 0 else 'hello worlds')

    res = env.cmd('ft.search', 'idx', 'hello a world', 'NOCONTENT')
    env.assertEqual(100, res[0])

    res = env.cmd('ft.search', 'idx', 'hello a world',
                   'VERBATIM', 'NOCONTENT')
    env.assertEqual(50, res[0])

    res = env.cmd('ft.search', 'idx', 'hello a world', 'NOSTOPWORDS')
    env.assertEqual(0, res[0])

def testOptional(env):
    r = env
    env.assertOk(r.execute_command(
        'ft.create', 'idx', 'ON', 'HASH', 'schema', 'foo', 'text'))
    env.assertOk(r.execute_command('ft.add', 'idx',
                                    'doc1', 1.0, 'fields', 'foo', 'hello wat woot'))
    env.assertOk(r.execute_command('ft.add', 'idx', 'doc2',
                                    1.0, 'fields', 'foo', 'hello world woot'))
    env.assertOk(r.execute_command('ft.add', 'idx', 'doc3',
                                    1.0, 'fields', 'foo', 'hello world werld'))

    expected = [3L, 'doc1', 'doc2', 'doc3']
    res = r.execute_command('ft.search', 'idx', 'hello', 'nocontent')
    env.assertEqual(res, expected)
    res = r.execute_command(
        'ft.search', 'idx', 'hello world', 'nocontent', 'scorer', 'DISMAX')
    env.assertEqual([2L, 'doc2', 'doc3'], res)
    res = r.execute_command(
        'ft.search', 'idx', 'hello ~world', 'nocontent', 'scorer', 'DISMAX')
    env.assertEqual(res, expected)
    res = r.execute_command(
        'ft.search', 'idx', 'hello ~world ~werld', 'nocontent', 'scorer', 'DISMAX')
    env.assertEqual(res, expected)
    res = r.execute_command(
        'ft.search', 'idx', '~world ~werld hello', 'withscores', 'nocontent', 'scorer', 'DISMAX')
    env.assertEqual(res, [3L, 'doc3', '3', 'doc2', '2', 'doc1', '1'])

def testExplain(env):

    r = env
    env.assertOk(r.execute_command(
        'ft.create', 'idx', 'ON', 'HASH',
        'schema', 'foo', 'text', 'bar', 'numeric', 'sortable'))
    q = '(hello world) "what what" hello|world @bar:[10 100]|@bar:[200 300]'
    res = r.execute_command('ft.explain', 'idx', q)
    # print res.replace('\n', '\\n')
    # expected = """INTERSECT {\n  UNION {\n    hello\n    +hello(expanded)\n  }\n  UNION {\n    world\n    +world(expanded)\n  }\n  EXACT {\n    what\n    what\n  }\n  UNION {\n    UNION {\n      hello\n      +hello(expanded)\n    }\n    UNION {\n      world\n      +world(expanded)\n    }\n  }\n  UNION {\n    NUMERIC {10.000000 <= @bar <= 100.000000}\n    NUMERIC {200.000000 <= @bar <= 300.000000}\n  }\n}\n"""
    # expected = """INTERSECT {\n  UNION {\n    hello\n    <HL(expanded)\n    +hello(expanded)\n  }\n  UNION {\n    world\n    <ARLT(expanded)\n    +world(expanded)\n  }\n  EXACT {\n    what\n    what\n  }\n  UNION {\n    UNION {\n      hello\n      <HL(expanded)\n      +hello(expanded)\n    }\n    UNION {\n      world\n      <ARLT(expanded)\n      +world(expanded)\n    }\n  }\n  UNION {\n    NUMERIC {10.000000 <= @bar <= 100.000000}\n    NUMERIC {200.000000 <= @bar <= 300.000000}\n  }\n}\n"""
    expected = """INTERSECT {\n  UNION {\n    hello\n    +hello(expanded)\n  }\n  UNION {\n    world\n    +world(expanded)\n  }\n  EXACT {\n    what\n    what\n  }\n  UNION {\n    UNION {\n      hello\n      +hello(expanded)\n    }\n    UNION {\n      world\n      +world(expanded)\n    }\n  }\n  UNION {\n    NUMERIC {10.000000 <= @bar <= 100.000000}\n    NUMERIC {200.000000 <= @bar <= 300.000000}\n  }\n}\n"""
    env.assertEqual(res, expected)


    # expected = ['INTERSECT {', '  UNION {', '    hello', '    <HL(expanded)', '    +hello(expanded)', '  }', '  UNION {', '    world', '    <ARLT(expanded)', '    +world(expanded)', '  }', '  EXACT {', '    what', '    what', '  }', '  UNION {', '    UNION {', '      hello', '      <HL(expanded)', '      +hello(expanded)', '    }', '    UNION {', '      world', '      <ARLT(expanded)', '      +world(expanded)', '    }', '  }', '  UNION {', '    NUMERIC {10.000000 <= @bar <= 100.000000}', '    NUMERIC {200.000000 <= @bar <= 300.000000}', '  }', '}', '']
    if env.is_cluster():
        raise unittest.SkipTest()
    res = env.cmd('ft.explainCli', 'idx', q)
    expected = ['INTERSECT {', '  UNION {', '    hello', '    +hello(expanded)', '  }', '  UNION {', '    world', '    +world(expanded)', '  }', '  EXACT {', '    what', '    what', '  }', '  UNION {', '    UNION {', '      hello', '      +hello(expanded)', '    }', '    UNION {', '      world', '      +world(expanded)', '    }', '  }', '  UNION {', '    NUMERIC {10.000000 <= @bar <= 100.000000}', '    NUMERIC {200.000000 <= @bar <= 300.000000}', '  }', '}', '']
    env.assertEqual(expected, res)

def testNoIndex(env):
    r = env
    env.assertOk(r.execute_command(
        'ft.create', 'idx', 'ON', 'HASH', 'schema',
        'foo', 'text',
        'num', 'numeric', 'sortable', 'noindex',
        'extra', 'text', 'noindex', 'sortable'))

    if not env.isCluster():
        # to specific check on cluster, todo : change it to be generic enough
        res = env.cmd('ft.info', 'idx')
        env.assertEqual(res[7][1][7], 'NOINDEX')
        env.assertEqual(res[7][2][9], 'NOINDEX')

    env.assertOk(r.execute_command('ft.add', 'idx', 'doc1', '0.1', 'fields',
                                    'foo', 'hello world', 'num', 1, 'extra', 'hello lorem ipsum'))
    res = r.execute_command(
        'ft.search', 'idx', 'hello world', 'nocontent')
    env.assertListEqual([1, 'doc1'], res)
    res = r.execute_command(
        'ft.search', 'idx', 'lorem ipsum', 'nocontent')
    env.assertListEqual([0], res)
    res = r.execute_command(
        'ft.search', 'idx', '@extra:hello', 'nocontent')
    env.assertListEqual([0], res)
    res = r.execute_command(
        'ft.search', 'idx', '@num:[1 1]', 'nocontent')
    env.assertListEqual([0], res)

def testPartial(env):
    r = env
    env.assertOk(r.execute_command(
        'ft.create', 'idx', 'ON', 'HASH',  'SCORE_FIELD', '__score',
        'schema',
        'foo', 'text',
        'num', 'numeric', 'sortable', 'noindex',
        'extra', 'text', 'noindex'))
    # print r.execute_command('ft.info', 'idx')

    env.assertOk(r.execute_command('ft.add', 'idx', 'doc1', '0.1', 'fields',
                                    'foo', 'hello world', 'num', 1, 'extra', 'lorem ipsum'))
    env.assertOk(r.execute_command('ft.add', 'idx', 'doc2', '0.1', 'fields',
                                    'foo', 'hello world', 'num', 2, 'extra', 'abba'))
    res = r.execute_command('ft.search', 'idx', 'hello world',
                            'sortby', 'num', 'asc', 'nocontent', 'withsortkeys')
    env.assertListEqual([2L, 'doc1', '#1', 'doc2', '#2'], res)
    res = r.execute_command('ft.search', 'idx', 'hello world',
                            'sortby', 'num', 'desc', 'nocontent', 'withsortkeys')
    env.assertListEqual([2L, 'doc2', '#2', 'doc1', '#1'], res)

    # Updating non indexed fields doesn't affect search results
    env.assertOk(r.execute_command('ft.add', 'idx', 'doc1', '0.1', 'replace', 'partial',
                                    'fields', 'num', 3, 'extra', 'jorem gipsum'))
    env.expect('ft.add', 'idx', 'doc12', '0.1', 'replace', 'partial',
                                    'fields', 'num1', 'redis').equal('OK')

    res = r.execute_command(
        'ft.search', 'idx', 'hello world', 'sortby', 'num', 'desc',)
    assertResultsEqual(env, [2L, 'doc1', ['foo', 'hello world', 'num', '3','extra', 'jorem gipsum'],
        'doc2', ['foo', 'hello world', 'num', '2', 'extra', 'abba']], res)
    res = r.execute_command(
        'ft.search', 'idx', 'hello', 'nocontent', 'withscores')
    # Updating only indexed field affects search results
    env.assertOk(r.execute_command('ft.add', 'idx', 'doc1', '0.1', 'replace', 'partial',
                                    'fields', 'foo', 'wat wet'))
    res = r.execute_command(
        'ft.search', 'idx', 'hello world', 'nocontent')
    env.assertListEqual([1L, 'doc2'], res)
    res = r.execute_command('ft.search', 'idx', 'wat', 'nocontent')
    env.assertListEqual([1L, 'doc1'], res)

    # Test updating of score and no fields
    res = r.execute_command(
        'ft.search', 'idx', 'wat', 'nocontent', 'withscores')
    env.assertLess(float(res[2]), 1)
    # env.assertListEqual([1L, 'doc1'], res)
    env.assertOk(r.execute_command('ft.add', 'idx',
                                    'doc1', '1.0', 'replace', 'partial', 'fields'))
    res = r.execute_command(
        'ft.search', 'idx', 'wat', 'nocontent', 'withscores')
    # We reindex though no new fields, just score is updated. this effects score
    env.assertEqual(float(res[2]), 1)

    # Test updating payloads
    res = r.execute_command(
        'ft.search', 'idx', 'wat', 'nocontent', 'withpayloads')
    env.assertIsNone(res[2])
    env.assertOk(r.execute_command('ft.add', 'idx', 'doc1', '1.0',
                                    'replace', 'partial', 'payload', 'foobar', 'fields'))
    res = r.execute_command(
        'ft.search', 'idx', 'wat', 'nocontent', 'withpayloads')
    env.assertEqual('foobar', res[2])

def testPaging(env):
    r = env
    env.assertOk(r.execute_command(
        'ft.create', 'idx', 'ON', 'HASH', 'schema', 'foo', 'text', 'bar', 'numeric', 'sortable'))
    N = 100
    for i in range(N):
        env.assertOk(r.execute_command('ft.add', 'idx', '%d' % i, 1, 'fields',
                                        'foo', 'hello', 'bar', i))

    chunk = 7
    offset = 0
    while True:

        res = r.execute_command(
            'ft.search', 'idx', 'hello', 'nocontent', 'sortby', 'bar', 'desc', 'limit', offset, chunk)
        env.assertEqual(res[0], N)

        if offset + chunk > N:
            env.assertTrue(len(res) - 1 <= chunk)
            break
        env.assertEqual(len(res), chunk + 1)
        for n, id in enumerate(res[1:]):
            env.assertEqual(int(id), N - 1 - (offset + n))
        offset += chunk
        chunk = random.randrange(1, 10)
    res = r.execute_command(
        'ft.search', 'idx', 'hello', 'nocontent', 'sortby', 'bar', 'asc', 'limit', N, 10)
    env.assertEqual(res[0], N)
    env.assertEqual(len(res), 1)

    with env.assertResponseError():
        r.execute_command(
            'ft.search', 'idx', 'hello', 'nocontent', 'limit', 0, -1)
    with env.assertResponseError():
        r.execute_command(
            'ft.search', 'idx', 'hello', 'nocontent', 'limit', -1, 10)
    with env.assertResponseError():
        r.execute_command(
            'ft.search', 'idx', 'hello', 'nocontent', 'limit', 0, 2000000)

def testPrefix(env):
    r = env
    env.assertOk(r.execute_command(
        'ft.create', 'idx', 'ON', 'HASH', 'schema', 'foo', 'text'))
    N = 100
    for i in range(N):
        env.assertOk(r.execute_command('ft.add', 'idx', 'doc%d' % i, 1.0, 'fields',
                                        'foo', 'constant term%d' % (random.randrange(0, 5))))
    for _ in r.retry_with_rdb_reload():
        waitForIndex(r, 'idx')
        res = r.execute_command(
            'ft.search', 'idx', 'constant term', 'nocontent')
        env.assertEqual([0], res)
        res = r.execute_command(
            'ft.search', 'idx', 'constant term*', 'nocontent')
        env.assertEqual(N, res[0])
        res = r.execute_command(
            'ft.search', 'idx', 'const* term*', 'nocontent')
        env.assertEqual(N, res[0])
        res = r.execute_command(
            'ft.search', 'idx', 'constant term1*', 'nocontent')
        env.assertGreater(res[0], 2)
        res = r.execute_command(
            'ft.search', 'idx', 'const* -term*', 'nocontent')
        env.assertEqual([0], res)
        res = r.execute_command(
            'ft.search', 'idx', 'constant term9*', 'nocontent')
        env.assertEqual([0], res)

def testSortBy(env):
    r = env
    env.assertOk(r.execute_command(
        'ft.create', 'idx', 'ON', 'HASH', 'schema', 'foo', 'text', 'sortable', 'bar', 'numeric', 'sortable'))
    N = 100
    for i in range(N):
        env.assertOk(r.execute_command('ft.add', 'idx', 'doc%d' % i, 1.0, 'fields',
                                        'foo', 'hello%03d world' % i, 'bar', 100 - i))
    for _ in r.retry_with_rdb_reload():
        waitForIndex(r, 'idx')
        res = r.execute_command(
            'ft.search', 'idx', 'world', 'nocontent', 'sortby', 'foo')
        env.assertEqual([100L, 'doc0', 'doc1', 'doc2', 'doc3',
                          'doc4', 'doc5', 'doc6', 'doc7', 'doc8', 'doc9'], res)
        res = r.execute_command(
            'ft.search', 'idx', 'world', 'nocontent', 'sortby', 'foo', 'desc')
        env.assertEqual([100L, 'doc99', 'doc98', 'doc97', 'doc96',
                          'doc95', 'doc94', 'doc93', 'doc92', 'doc91', 'doc90'], res)
        res = r.execute_command(
            'ft.search', 'idx', 'world', 'nocontent', 'sortby', 'bar', 'desc')
        env.assertEqual([100L, 'doc0', 'doc1', 'doc2', 'doc3',
                          'doc4', 'doc5', 'doc6', 'doc7', 'doc8', 'doc9'], res)
        res = r.execute_command(
            'ft.search', 'idx', 'world', 'nocontent', 'sortby', 'bar', 'asc')
        env.assertEqual([100L, 'doc99', 'doc98', 'doc97', 'doc96',
                          'doc95', 'doc94', 'doc93', 'doc92', 'doc91', 'doc90'], res)

        res = r.execute_command('ft.search', 'idx', 'world', 'nocontent',
                                'sortby', 'bar', 'desc', 'withscores', 'limit', '2', '5')
        env.assertEqual(
            [100L, 'doc2', '1', 'doc3', '1', 'doc4', '1', 'doc5', '1', 'doc6', '1'], res)

        res = r.execute_command('ft.search', 'idx', 'world', 'nocontent',
                                'sortby', 'bar', 'desc', 'withsortkeys', 'limit', 0, 5)
        env.assertListEqual(
            [100L, 'doc0', '#100', 'doc1', '#99', 'doc2', '#98', 'doc3', '#97', 'doc4', '#96'], res)
        res = r.execute_command('ft.search', 'idx', 'world', 'nocontent',
                                'sortby', 'foo', 'desc', 'withsortkeys', 'limit', 0, 5)
        env.assertListEqual([100L, 'doc99', '$hello099 world', 'doc98', '$hello098 world', 'doc97', '$hello097 world', 'doc96',
                              '$hello096 world', 'doc95', '$hello095 world'], res)

def testSortByWithoutSortable(env):
    r = env
    env.assertOk(r.execute_command(
        'ft.create', 'idx', 'schema', 'foo', 'text', 'bar', 'numeric', 'baz', 'text', 'sortable'))
    N = 100
    for i in range(N):
        env.assertOk(r.execute_command('ft.add', 'idx', 'doc%d' % i, 1.0, 'fields',
                                        'foo', 'hello%03d world' % i, 'bar', 100 - i))
    for _ in r.retry_with_rdb_reload():
        waitForIndex(r, 'idx')

        # test text
        res = r.execute_command(
            'ft.search', 'idx', 'world', 'nocontent', 'sortby', 'foo')
        env.assertEqual([100L, 'doc0', 'doc1', 'doc2', 'doc3',
                          'doc4', 'doc5', 'doc6', 'doc7', 'doc8', 'doc9'], res)
        res = r.execute_command(
            'ft.search', 'idx', 'world', 'nocontent', 'sortby', 'foo', 'desc')
        env.assertEqual([100L, 'doc99', 'doc98', 'doc97', 'doc96',
                          'doc95', 'doc94', 'doc93', 'doc92', 'doc91', 'doc90'], res)
        res = r.execute_command('ft.search', 'idx', 'world', 'nocontent',
                                'sortby', 'foo', 'desc', 'withsortkeys', 'limit', 0, 5)
        env.assertListEqual([100L, 'doc99', '$hello099 world', 'doc98', '$hello098 world', 'doc97', '$hello097 world', 'doc96',
                              '$hello096 world', 'doc95', '$hello095 world'], res)

        # test numeric
        res = r.execute_command(
            'ft.search', 'idx', 'world', 'nocontent', 'sortby', 'bar', 'desc')
        env.assertEqual([100L, 'doc0', 'doc1', 'doc2', 'doc3',
                          'doc4', 'doc5', 'doc6', 'doc7', 'doc8', 'doc9'], res)
        res = r.execute_command(
            'ft.search', 'idx', 'world', 'nocontent', 'sortby', 'bar', 'asc')
        env.assertEqual([100L, 'doc99', 'doc98', 'doc97', 'doc96',
                          'doc95', 'doc94', 'doc93', 'doc92', 'doc91', 'doc90'], res)

        res = r.execute_command('ft.search', 'idx', 'world', 'nocontent',
                                'sortby', 'bar', 'desc', 'withscores', 'limit', '2', '5')
        env.assertEqual(
            [100L, 'doc2', '1', 'doc3', '1', 'doc4', '1', 'doc5', '1', 'doc6', '1'], res)

        res = r.execute_command('ft.search', 'idx', 'world', 'nocontent',
                                'sortby', 'bar', 'desc', 'withsortkeys', 'limit', 0, 5)
        env.assertListEqual(
            [100L, 'doc0', '#100', 'doc1', '#99', 'doc2', '#98', 'doc3', '#97', 'doc4', '#96'], res)

def testNot(env):
    r = env
    env.assertOk(r.execute_command(
        'ft.create', 'idx', 'ON', 'HASH', 'schema', 'foo', 'text'))
    N = 10
    for i in range(N):
        env.assertOk(r.execute_command('ft.add', 'idx', 'doc%d' % i, 1.0, 'fields',
                                        'foo', 'constant term%d' % (random.randrange(0, 5))))

    for i in range(5):
        inclusive = r.execute_command(
            'ft.search', 'idx', 'constant term%d' % i, 'nocontent', 'limit', 0, N)

        exclusive = r.execute_command(
            'ft.search', 'idx', 'constant -term%d' % i, 'nocontent', 'limit', 0, N)
        exclusive2 = r.execute_command(
            'ft.search', 'idx', '-(term%d)' % i, 'nocontent', 'limit', 0, N)
        exclusive3 = r.execute_command(
            'ft.search', 'idx', '(-term%d) (constant)' % i, 'nocontent', 'limit', 0, N)

        env.assertNotEqual(inclusive[0], N)
        env.assertEqual(inclusive[0] + exclusive[0], N)
        env.assertEqual(exclusive3[0], exclusive2[0])
        env.assertEqual(exclusive3[0], exclusive[0])

        s1, s2, s3, s4 = set(inclusive[1:]), set(
            exclusive[1:]), set(exclusive2[1:]), set(exclusive3[1:])
        env.assertTrue(s1.difference(s2) == s1)
        env.assertTrue(s1.difference(s3) == s1)
        env.assertTrue(s1.difference(s4) == s1)
        env.assertTrue(s2 == s3)
        env.assertTrue(s2 == s4)
        env.assertTrue(s2.intersection(s1) == set())
        env.assertTrue(s3.intersection(s1) == set())
        env.assertTrue(s4.intersection(s1) == set())

    # NOT on a non existing term
    env.assertEqual(r.execute_command(
        'ft.search', 'idx', 'constant -dasdfasdf', 'nocontent')[0], N)
    # not on env term
    env.assertEqual(r.execute_command(
        'ft.search', 'idx', 'constant -constant', 'nocontent'), [0])

    env.assertEqual(r.execute_command(
        'ft.search', 'idx', 'constant -(term0|term1|term2|term3|term4|nothing)', 'nocontent'), [0])
    # env.assertEqual(r.execute_command('ft.search', 'idx', 'constant -(term1 term2)', 'nocontent')[0], N)

def testNestedIntersection(env):
    r = env
    env.assertOk(r.execute_command(
        'ft.create', 'idx', 'ON', 'HASH',
        'schema', 'a', 'text', 'b', 'text', 'c', 'text', 'd', 'text'))
    for i in range(20):
        env.assertOk(r.execute_command('ft.add', 'idx', 'doc%d' % i, 1.0, 'fields',
                                        'a', 'foo', 'b', 'bar', 'c', 'baz', 'd', 'gaz'))
    res = [
        r.execute_command('ft.search', 'idx',
                          'foo bar baz gaz', 'nocontent'),
        r.execute_command('ft.search', 'idx',
                          '@a:foo @b:bar @c:baz @d:gaz', 'nocontent'),
        r.execute_command('ft.search', 'idx',
                          '@b:bar @a:foo @c:baz @d:gaz', 'nocontent'),
        r.execute_command('ft.search', 'idx',
                          '@c:baz @b:bar @a:foo @d:gaz', 'nocontent'),
        r.execute_command('ft.search', 'idx',
                          '@d:gaz @c:baz @b:bar @a:foo', 'nocontent'),
        r.execute_command(
            'ft.search', 'idx', '@a:foo (@b:bar (@c:baz @d:gaz))', 'nocontent'),
        r.execute_command(
            'ft.search', 'idx', '@c:baz (@a:foo (@b:bar (@c:baz @d:gaz)))', 'nocontent'),
        r.execute_command(
            'ft.search', 'idx', '@b:bar (@a:foo (@c:baz @d:gaz))', 'nocontent'),
        r.execute_command(
            'ft.search', 'idx', '@d:gaz (@a:foo (@c:baz @b:bar))', 'nocontent'),
        r.execute_command('ft.search', 'idx',
                          'foo (bar baz gaz)', 'nocontent'),
        r.execute_command('ft.search', 'idx',
                          'foo (bar (baz gaz))', 'nocontent'),
        r.execute_command('ft.search', 'idx',
                          'foo (bar (foo bar) (foo bar))', 'nocontent'),
        r.execute_command('ft.search', 'idx',
                          'foo (foo (bar baz (gaz)))', 'nocontent'),
        r.execute_command('ft.search', 'idx', 'foo (foo (bar (baz (gaz (foo bar (gaz))))))', 'nocontent')]

    for i, r in enumerate(res):
        # print i, res[0], r
        env.assertListEqual(res[0], r)

def testInKeys(env):
    r = env
    env.assertOk(r.execute_command(
        'ft.create', 'idx', 'ON', 'HASH', 'schema', 'foo', 'text'))

    for i in range(200):
        env.assertOk(r.execute_command('ft.add', 'idx', 'doc%d' % i, 1.0, 'fields',
                                        'foo', 'hello world'))

    for _ in r.retry_with_rdb_reload():
        waitForIndex(env, 'idx')
        for keys in (
            ['doc%d' % i for i in range(10)], ['doc%d' % i for i in range(0, 30, 2)], [
                'doc%d' % i for i in range(99, 0, -5)]
        ):
            res = r.execute_command(
                'ft.search', 'idx', 'hello world', 'NOCONTENT', 'LIMIT', 0, 100, 'INKEYS', len(keys), *keys)
            env.assertEqual(len(keys), res[0])
            env.assertTrue(all((k in res for k in keys)))

        env.assertEqual(0, r.execute_command(
            'ft.search', 'idx', 'hello world', 'NOCONTENT', 'LIMIT', 0, 100, 'INKEYS', 3, 'foo', 'bar', 'baz')[0])

    with env.assertResponseError():
        env.cmd('ft.search', 'idx', 'hello', 'INKEYS', 99)
    with env.assertResponseError():
        env.cmd('ft.search', 'idx', 'hello', 'INKEYS', -1)
    with env.assertResponseError():
        env.cmd('ft.search', 'idx', 'hello', 'inkeys', 4, 'foo')

def testSlopInOrder(env):
    r = env
    env.assertOk(r.execute_command(
        'ft.create', 'idx', 'ON', 'HASH', 'schema', 'title', 'text'))
    env.assertOk(r.execute_command('ft.add', 'idx', 'doc1', 1, 'fields',
                                    'title', 't1 t2'))
    env.assertOk(r.execute_command('ft.add', 'idx', 'doc2', 1, 'fields',
                                    'title', 't1 t3 t2'))
    env.assertOk(r.execute_command('ft.add', 'idx', 'doc3', 1, 'fields',
                                    'title', 't1 t3 t4 t2'))
    env.assertOk(r.execute_command('ft.add', 'idx', 'doc4', 1, 'fields',
                                    'title', 't1 t3 t4 t5 t2'))

    res = r.execute_command(
        'ft.search', 'idx', 't1|t4 t3|t2', 'slop', '0', 'inorder', 'nocontent')
    env.assertEqual({'doc3', 'doc4', 'doc2', 'doc1'}, set(res[1:]))
    res = r.execute_command(
        'ft.search', 'idx', 't2 t1', 'slop', '0', 'nocontent')
    env.assertEqual(1, res[0])
    env.assertEqual('doc1', res[1])
    env.assertEqual(0, r.execute_command(
        'ft.search', 'idx', 't2 t1', 'slop', '0', 'inorder')[0])
    env.assertEqual(1, r.execute_command(
        'ft.search', 'idx', 't1 t2', 'slop', '0', 'inorder')[0])

    env.assertEqual(2, r.execute_command(
        'ft.search', 'idx', 't1 t2', 'slop', '1', 'inorder')[0])
    env.assertEqual(3, r.execute_command(
        'ft.search', 'idx', 't1 t2', 'slop', '2', 'inorder')[0])
    env.assertEqual(4, r.execute_command(
        'ft.search', 'idx', 't1 t2', 'slop', '3', 'inorder')[0])
    env.assertEqual(4, r.execute_command(
        'ft.search', 'idx', 't1 t2', 'inorder')[0])
    env.assertEqual(0, r.execute_command(
        'ft.search', 'idx', 't t1', 'inorder')[0])
    env.assertEqual(2, r.execute_command(
        'ft.search', 'idx', 't1 t2 t3 t4')[0])
    env.assertEqual(0, r.execute_command(
        'ft.search', 'idx', 't1 t2 t3 t4', 'inorder')[0])


def testSlopInOrderIssue1986(env):
    r = env
    # test with qsort optimization on intersect iterator
    env.assertOk(r.execute_command(
        'ft.create', 'idx', 'ON', 'HASH', 'schema', 'title', 'text'))

    env.assertOk(r.execute_command('ft.add', 'idx', 'doc1', 1, 'fields',
                                    'title', 't1 t2'))
    env.assertOk(r.execute_command('ft.add', 'idx', 'doc2', 1, 'fields',
                                    'title', 't2 t1'))
    env.assertOk(r.execute_command('ft.add', 'idx', 'doc3', 1, 'fields',
                                    'title', 't1'))

    # before fix, both queries returned `doc2`
    env.assertEqual([1L, 'doc2', ['title', 't2 t1']], r.execute_command(
        'ft.search', 'idx', 't2 t1', 'slop', '0', 'inorder'))
    env.assertEqual([1L, 'doc1', ['title', 't1 t2']], r.execute_command(
        'ft.search', 'idx', 't1 t2', 'slop', '0', 'inorder'))

def testExact(env):
    r = env
    env.assertOk(r.execute_command(
        'ft.create', 'idx', 'ON', 'HASH',
        'schema', 'title', 'text', 'weight', 10.0, 'body', 'text'))
    env.assertOk(r.execute_command('ft.add', 'idx', 'doc1', 0.5, 'fields',
                                    'title', 'hello world',
                                    'body', 'lorem ist ipsum'))
    env.assertOk(r.execute_command('ft.add', 'idx', 'doc2', 1.0, 'fields',
                                    'title', 'hello another world',
                                    'body', 'lorem ist ipsum lorem lorem'))

    res = r.execute_command(
        'ft.search', 'idx', '"hello world"', 'verbatim')
    env.assertEqual(3, len(res))
    env.assertEqual(1, res[0])
    env.assertEqual("doc1", res[1])

    res = r.execute_command(
        'ft.search', 'idx', "hello \"another world\"", 'verbatim')
    env.assertEqual(3, len(res))
    env.assertEqual(1, res[0])
    env.assertEqual("doc2", res[1])


def testGeoErrors(env):
    env.expect('flushall')
    env.expect('ft.create idx ON HASH schema name text location geo').equal('OK')
    env.expect('ft.add idx hotel 1.0 fields name hill location -0.1757,51.5156').equal('OK')
    env.expect('ft.search idx hilton geofilter location -0.1757 51.5156 1 km').equal([0L])

    # Insert error - works fine with out of keyspace implementation
    # env.expect('ft.add', 'idx', 'hotel1', 1, 'fields', 'name', '_hotel1', 'location', '1, 1').error()   \
    #        .contains('Could not index geo value')

    # Query errors
    env.expect('ft.search idx hilton geofilter location lon 51.5156 1 km').error()   \
            .contains('Bad arguments for <lon>: Could not convert argument to expected type')
    env.expect('ft.search idx hilton geofilter location 51.5156 lat 1 km').error()   \
            .contains('Bad arguments for <lat>: Could not convert argument to expected type')
    env.expect('ft.search idx hilton geofilter location -0.1757 51.5156 radius km').error()   \
            .contains('Bad arguments for <radius>: Could not convert argument to expected type')
    env.expect('ft.search idx hilton geofilter location -0.1757 51.5156 1 fake').error()   \
            .contains('Unknown distance unit fake')
    env.expect('ft.search idx hilton geofilter location -0.1757 51.5156 1').error()   \
            .contains('GEOFILTER requires 5 arguments')

def testGeo(env):
    r = env
    gsearch = lambda query, lon, lat, dist, unit='km': r.execute_command(
        'ft.search', 'idx', query, 'geofilter', 'location', lon, lat, dist, unit, 'LIMIT', 0, 20)

    gsearch_inline = lambda query, lon, lat, dist, unit='km': r.execute_command(
        'ft.search', 'idx', '{} @location:[{} {} {} {}]'.format(query,  lon, lat, dist, unit), 'LIMIT', 0, 20)

    env.assertOk(r.execute_command('ft.create', 'idx', 'ON', 'HASH',
                                    'schema', 'name', 'text', 'location', 'geo'))

    for i, hotel in enumerate(hotels):
        env.assertOk(r.execute_command('ft.add', 'idx', 'hotel{}'.format(i), 1.0, 'fields', 'name',
                                        hotel[0], 'location', '{},{}'.format(hotel[2], hotel[1])))

    for _ in r.retry_with_rdb_reload():
        waitForIndex(env, 'idx')
        res = r.execute_command('ft.search', 'idx', 'hilton')
        env.assertEqual(len(hotels), res[0])

        res = gsearch('hilton', "-0.1757", "51.5156", '1')
        env.assertEqual(3, res[0])
        env.assertIn('hotel2', res)
        env.assertIn('hotel21', res)
        env.assertIn('hotel79', res)
        res2 = gsearch_inline('hilton', "-0.1757", "51.5156", '1')
        env.assertListEqual(sorted(res), sorted(res2))

        res = gsearch('hilton', "-0.1757", "51.5156", '10')
        env.assertEqual(14, res[0])

        res2 = gsearch('hilton', "-0.1757", "51.5156", '10000', 'm')
        env.assertListEqual(sorted(res), sorted(res2))
        res2 = gsearch_inline('hilton', "-0.1757", "51.5156", '10')
        env.assertListEqual(sorted(res), sorted(res2))

        res = gsearch('heathrow', -0.44155, 51.45865, '10', 'm')
        env.assertEqual(1, res[0])
        env.assertEqual('hotel94', res[1])
        res2 = gsearch_inline(
            'heathrow', -0.44155, 51.45865, '10', 'm')
        env.assertListEqual(sorted(res), sorted(res2))

        res = gsearch('heathrow', -0.44155, 51.45865, '10', 'km')
        env.assertEqual(5, res[0])
        env.assertIn('hotel94', res)
        res2 = gsearch_inline(
            'heathrow', -0.44155, 51.45865, '10', 'km')
        env.assertEqual(5, res2[0])
        env.assertListEqual(sorted(res), sorted(res2))

        res = gsearch('heathrow', -0.44155, 51.45865, '5', 'km')
        env.assertEqual(3, res[0])
        env.assertIn('hotel94', res)
        res2 = gsearch_inline(
            'heathrow', -0.44155, 51.45865, '5', 'km')
        env.assertListEqual(sorted(res), sorted(res2))

def testTagErrors(env):
    env.expect("ft.create", "test", 'ON', 'HASH',
                "SCHEMA",  "tags", "TAG").equal('OK')
    env.expect("ft.add", "test", "1", "1", "FIELDS", "tags", "alberta").equal('OK')
    env.expect("ft.add", "test", "2", "1", "FIELDS", "tags", "ontario. alberta").equal('OK')

def testGeoDeletion(env):
    if env.is_cluster():
        raise unittest.SkipTest()
        # Can't properly test if deleted on cluster

    env.expect('ft.config', 'set', 'FORK_GC_CLEAN_THRESHOLD', 0).ok()
    env.cmd('ft.create', 'idx', 'ON', 'HASH', 'schema',
            'g1', 'geo', 'g2', 'geo', 't1', 'text')
    env.cmd('ft.add', 'idx', 'doc1', 1.0, 'fields',
            'g1', "-0.1757,51.5156",
            'g2', "-0.1757,51.5156",
            't1', "hello")
    env.cmd('ft.add', 'idx', 'doc2', 1.0, 'fields',
            'g1', "-0.1757,51.5156",
            'g2', "-0.1757,51.5156",
            't1', "hello")
    env.cmd('ft.add', 'idx', 'doc3', 1.0, 'fields',
            'g1', "-0.1757,51.5156",
            't1', "hello")

    # keys are: "geo:idx/g1" and "geo:idx/g2"
    env.assertEqual(3, len(env.cmd('FT.DEBUG DUMP_NUMIDX idx g1')[0]))
    env.assertEqual(2, len(env.cmd('FT.DEBUG DUMP_NUMIDX idx g2')[0]))

    # Remove the first doc
    env.cmd('ft.del', 'idx', 'doc1')
    for _ in range(100):
        forceInvokeGC(env, 'idx')
    env.assertEqual(2, len(env.cmd('FT.DEBUG DUMP_NUMIDX idx g1')[0]))
    env.assertEqual(1, len(env.cmd('FT.DEBUG DUMP_NUMIDX idx g2')[0]))

    # Replace the other one:
    env.cmd('ft.add', 'idx', 'doc2', 1.0,
            'replace', 'fields',
            't1', 'just text here')
    for _ in range(100):
        forceInvokeGC(env, 'idx')
    env.assertEqual(1, len(env.cmd('FT.DEBUG DUMP_NUMIDX idx g1')[0]))
    env.assertEqual(0, len(env.cmd('FT.DEBUG DUMP_NUMIDX idx g2')[0]))

def testInfields(env):
    r = env
    env.assertOk(r.execute_command(
        'ft.create', 'idx', 'ON', 'HASH',
        'schema', 'title', 'text', 'weight', 10.0, 'body', 'text', 'weight', 1.0))
    env.assertOk(r.execute_command('ft.add', 'idx', 'doc1', 0.5, 'fields',
                                    'title', 'hello world',
                                    'body', 'lorem ipsum'))

    env.assertOk(r.execute_command('ft.add', 'idx', 'doc2', 1.0, 'fields',
                                    'title', 'hello world lorem ipsum',
                                    'body', 'hello world'))

    res = r.execute_command(
        'ft.search', 'idx', 'hello world', 'verbatim', "infields", 1, "title", "nocontent")
    env.assertEqual(3, len(res))
    env.assertEqual(2, res[0])
    env.assertEqual("doc2", res[1])
    env.assertEqual("doc1", res[2])

    res = r.execute_command(
        'ft.search', 'idx', 'hello world', 'verbatim', "infields", 1, "body", "nocontent")
    env.assertEqual(2, len(res))
    env.assertEqual(1, res[0])
    env.assertEqual("doc2", res[1])

    res = r.execute_command(
        'ft.search', 'idx', 'hello', 'verbatim', "infields", 1, "body", "nocontent")
    env.assertEqual(2, len(res))
    env.assertEqual(1, res[0])
    env.assertEqual("doc2", res[1])

    res = r.execute_command(
        'ft.search', 'idx',  '\"hello world\"', 'verbatim', "infields", 1, "body", "nocontent")

    env.assertEqual(2, len(res))
    env.assertEqual(1, res[0])
    env.assertEqual("doc2", res[1])

    res = r.execute_command(
        'ft.search', 'idx', '\"lorem ipsum\"', 'verbatim', "infields", 1, "body", "nocontent")
    env.assertEqual(2, len(res))
    env.assertEqual(1, res[0])
    env.assertEqual("doc1", res[1])

    res = r.execute_command(
        'ft.search', 'idx', 'lorem ipsum', "infields", 2, "body", "title", "nocontent")
    env.assertEqual(3, len(res))
    env.assertEqual(2, res[0])
    env.assertEqual("doc2", res[1])
    env.assertEqual("doc1", res[2])

def testScorerSelection(env):
    r = env
    env.assertOk(r.execute_command(
        'ft.create', 'idx', 'ON', 'HASH', 'schema', 'title', 'text', 'body', 'text'))

    # this is the default scorer
    res = r.execute_command(
        'ft.search', 'idx', 'foo', 'scorer', 'TFIDF')
    env.assertEqual(res, [0])
    with env.assertResponseError():
        res = r.execute_command(
            'ft.search', 'idx', 'foo', 'scorer', 'NOSUCHSCORER')

def testFieldSelectors(env):
    r = env
    env.assertOk(r.execute_command(
        'ft.create', 'idx', 'ON', 'HASH', 'PREFIX', 1, 'doc',
        'schema', 'TiTle', 'text', 'BoDy', 'text', "יוניקוד", 'text', 'field.with,punct', 'text'))
    #todo: document as breaking change, ft.add fields name are not case insentive
    env.assertOk(r.execute_command('ft.add', 'idx', 'doc1', 1, 'fields',
                                    'TiTle', 'hello world', 'BoDy', 'foo bar', 'יוניקוד', 'unicode', 'field.with,punct', 'punt'))
    env.assertOk(r.execute_command('ft.add', 'idx', 'doc2', 0.5, 'fields',
                                    'BoDy', 'hello world', 'TiTle', 'foo bar', 'יוניקוד', 'unicode', 'field.with,punct', 'punt'))

    res = r.execute_command(
        'ft.search', 'idx', '@TiTle:hello world', 'nocontent')
    env.assertEqual(res, [1, 'doc1'])
    res = r.execute_command(
        'ft.search', 'idx', '@BoDy:hello world', 'nocontent')
    env.assertEqual(res, [1, 'doc2'])

    res = r.execute_command(
        'ft.search', 'idx', '@BoDy:hello @TiTle:world', 'nocontent')
    env.assertEqual(res, [0])

    res = r.execute_command(
        'ft.search', 'idx', '@BoDy:hello world @TiTle:world', 'nocontent')
    env.assertEqual(res, [0])
    res = r.execute_command(
        'ft.search', 'idx', '@BoDy:(hello|foo) @TiTle:(world|bar)', 'nocontent')
    env.assertEqual(sorted(res), sorted([2, 'doc1', 'doc2']))

    res = r.execute_command(
        'ft.search', 'idx', '@BoDy:(hello|foo world|bar)', 'nocontent')
    env.assertEqual(sorted(res), sorted([2, 'doc1', 'doc2']))

    res = r.execute_command(
        'ft.search', 'idx', '@BoDy|TiTle:(hello world)', 'nocontent')
    env.assertEqual(sorted(res), sorted([2, 'doc1', 'doc2']))

    res = r.execute_command(
        'ft.search', 'idx', '@יוניקוד:(unicode)', 'nocontent')
    env.assertEqual(sorted(res), sorted([2, 'doc1', 'doc2']))

    res = r.execute_command(
        'ft.search', 'idx', '@field\\.with\\,punct:(punt)', 'nocontent')
    env.assertEqual(sorted(res), sorted([2, 'doc1', 'doc2']))

def testStemming(env):
    r = env
    env.assertOk(r.execute_command(
        'ft.create', 'idx', 'ON', 'HASH', 'schema', 'title', 'text'))
    env.assertOk(r.execute_command('ft.add', 'idx', 'doc1', 0.5, 'fields',
                                    'title', 'hello kitty'))
    env.assertOk(r.execute_command('ft.add', 'idx', 'doc2', 1.0, 'fields',
                                    'title', 'hello kitties'))

    res = r.execute_command(
        'ft.search', 'idx', 'hello kitty', "nocontent")
    env.assertEqual(3, len(res))
    env.assertEqual(2, res[0])

    res = r.execute_command(
        'ft.search', 'idx', 'hello kitty', "nocontent", "verbatim")
    env.assertEqual(2, len(res))
    env.assertEqual(1, res[0])

    # test for unknown language
    with env.assertResponseError():
        res = r.execute_command(
            'ft.search', 'idx', 'hello kitty', "nocontent", "language", "foofoofian")

def testExpander(env):
    r = env
    env.assertOk(r.execute_command(
        'ft.create', 'idx', 'ON', 'HASH', 'schema', 'title', 'text'))
    env.assertOk(r.execute_command('ft.add', 'idx', 'doc1', 0.5, 'fields',
                                    'title', 'hello kitty'))
    res = r.execute_command(
        'ft.search', 'idx', 'kitties',
        "nocontent",
        "expander", "SBSTEM"
        )
    env.assertEqual(2, len(res))
    env.assertEqual(1, res[0])

    res = r.execute_command(
        'ft.search', 'idx', 'kitties', "nocontent", "expander", "noexpander")
    env.assertEqual(1, len(res))
    env.assertEqual(0, res[0])

    res = r.execute_command(
        'ft.search', 'idx', 'kitti', "nocontent")
    env.assertEqual(2, len(res))
    env.assertEqual(1, res[0])

    res = r.execute_command(
        'ft.search', 'idx', 'kitti', "nocontent", 'verbatim')
    env.assertEqual(1, len(res))
    env.assertEqual(0, res[0])

    # Calling a stem directly works even with VERBATIM.
    # You need to use the + prefix escaped
    res = r.execute_command(
        'ft.search', 'idx', '\\+kitti', "nocontent", 'verbatim')
    env.assertEqual(2, len(res))
    env.assertEqual(1, res[0])

def testNumericRange(env):
    r = env
    env.assertOk(r.execute_command(
        'ft.create', 'idx', 'ON', 'HASH', 'schema', 'title', 'text', 'score', 'numeric', 'price', 'numeric'))

    env.expect('ft.search', 'idx', 'hello kitty', 'filter', 'score', 5).error().contains("FILTER requires 3 arguments")
    env.expect('ft.search', 'idx', 'hello kitty', 'filter', 'score', 5, 'inf').error().contains("Bad upper range: inf")
    env.expect('ft.search', 'idx', 'hello kitty', 'filter', 'score', 'inf', 5).error().contains("Bad lower range: inf")

    for i in xrange(100):
        env.assertOk(r.execute_command('ft.add', 'idx', 'doc%d' % i, 1, 'fields',
                                        'title', 'hello kitty', 'score', i, 'price', 100 + 10 * i))

    for _ in r.retry_with_rdb_reload():
        waitForIndex(env, 'idx')
        res = r.execute_command('ft.search', 'idx', 'hello kitty', "nocontent",
                                "filter", "score", 0, 100)

        env.assertEqual(11, len(res))
        env.assertEqual(100, res[0])

        res = r.execute_command('ft.search', 'idx', 'hello kitty', "nocontent",
                                "filter", "score", 0, 50)
        env.assertEqual(51, res[0])

        res = r.execute_command('ft.search', 'idx', 'hello kitty', 'verbatim', "nocontent", "limit", 0, 100,
                                "filter", "score", "(0", "(50")

        env.assertEqual(49, res[0])
        res = r.execute_command('ft.search', 'idx', 'hello kitty', "nocontent",
                                "filter", "score", "-inf", "+inf")
        env.assertEqual(100, res[0])

        # test multi filters
        scrange = (19, 90)
        prrange = (290, 385)
        res = r.execute_command('ft.search', 'idx', 'hello kitty',
                                "filter", "score", scrange[
                                    0], scrange[1],
                                "filter", "price", prrange[0], prrange[1])

        # print res
        for doc in res[2::2]:

            sc = int(doc[doc.index('score') + 1])
            pr = int(doc[doc.index('price') + 1])

            env.assertTrue(sc >= scrange[0] and sc <= scrange[1])
            env.assertGreaterEqual(pr, prrange[0])
            env.assertLessEqual(pr, prrange[1])

        env.assertEqual(10, res[0])

        res = r.execute_command('ft.search', 'idx', 'hello kitty',
                                "filter", "score", "19", "90",
                                "filter", "price", "90", "185")

        env.assertEqual(0, res[0])

        # Test numeric ranges as part of query syntax
        res = r.execute_command(
            'ft.search', 'idx', 'hello kitty @score:[0 100]', "nocontent")

        env.assertEqual(11, len(res))
        env.assertEqual(100, res[0])

        res = r.execute_command(
            'ft.search', 'idx', 'hello kitty  @score:[0 50]', "nocontent")
        env.assertEqual(51, res[0])
        res = r.execute_command(
            'ft.search', 'idx', 'hello kitty @score:[(0 (50]', 'verbatim', "nocontent")
        env.assertEqual(49, res[0])
        res = r.execute_command(
            'ft.search', 'idx', '@score:[(0 (50]', 'verbatim', "nocontent")
        env.assertEqual(49, res[0])
        res = r.execute_command(
            'ft.search', 'idx', 'hello kitty -@score:[(0 (50]', 'verbatim', "nocontent")
        env.assertEqual(51, res[0])
        res = r.execute_command(
            'ft.search', 'idx', 'hello kitty @score:[-inf +inf]', "nocontent")
        env.assertEqual(100, res[0])

def testPayload(env):
    r = env
    env.expect('ft.create', 'idx', 'ON', 'HASH', 'PAYLOAD_FIELD', '__payload', 'schema', 'f', 'text').ok()
    for i in range(10):
        r.expect('ft.add', 'idx', '%d' % i, 1.0,
                 'payload', 'payload %d' % i,
                 'fields', 'f', 'hello world').ok()

    for x in r.retry_with_rdb_reload():
        waitForIndex(env, 'idx')
        res = r.execute_command('ft.search', 'idx', 'hello world')
        r.assertEqual(21, len(res))

        res = r.execute_command('ft.search', 'idx', 'hello world', 'withpayloads')
        r.assertEqual(31, len(res))
        r.assertEqual(10, res[0])
        for i in range(1, 30, 3):
            r.assertEqual(res[i + 1], 'payload %s' % res[i])

def testGarbageCollector(env):
    env.skipOnCluster()
    if env.moduleArgs is not None and 'GC_POLICY FORK' in env.moduleArgs:
        # this test is not relevent for fork gc cause its not cleaning the last block
        raise unittest.SkipTest()
    N = 100
    r = env
    r.expect('ft.create', 'idx', 'ON', 'HASH', 'schema', 'foo', 'text').ok()
    waitForIndex(r, 'idx')
    for i in range(N):
        r.expect('ft.add', 'idx', 'doc%d' % i, 1.0,
                 'fields', 'foo', ' '.join(('term%d' % random.randrange(0, 10) for i in range(10)))).ok()

    def get_stats(r):
        res = r.execute_command('ft.info', 'idx')
        d = {res[i]: res[i + 1] for i in range(0, len(res), 2)}
        gc_stats = {d['gc_stats'][x]: float(
            d['gc_stats'][x + 1]) for x in range(0, len(d['gc_stats']), 2)}
        d['gc_stats'] = gc_stats
        return d

    stats = get_stats(r)
    if 'current_hz' in stats['gc_stats']:
        env.assertGreater(stats['gc_stats']['current_hz'], 8)
    env.assertEqual(0, stats['gc_stats']['bytes_collected'])
    env.assertGreater(int(stats['num_records']), 0)

    initialIndexSize = float(stats['inverted_sz_mb']) * 1024 * 1024
    for i in range(N):
        r.expect('ft.del', 'idx', 'doc%d' % i).equal(1)

    for _ in range(100):
        # gc is random so we need to do it long enough times for it to work
        forceInvokeGC(env, 'idx')

    stats = get_stats(r)

    env.assertEqual(0, int(stats['num_docs']))
    env.assertEqual(0, int(stats['num_records']))
    if not env.is_cluster():
        env.assertEqual(100, int(stats['max_doc_id']))
        if 'current_hz' in stats['gc_stats']:
            env.assertGreater(stats['gc_stats']['current_hz'], 30)
        currentIndexSize = float(stats['inverted_sz_mb']) * 1024 * 1024
        # print initialIndexSize, currentIndexSize,
        # stats['gc_stats']['bytes_collected']
        env.assertGreater(initialIndexSize, currentIndexSize)
        env.assertGreater(stats['gc_stats'][
            'bytes_collected'], currentIndexSize)

    for i in range(10):

        res = r.execute_command('ft.search', 'idx', 'term%d' % i)
        env.assertEqual([0], res)

def testReturning(env):
    env.assertCmdOk('ft.create', 'idx', 'ON', 'HASH', 'schema',
                     'f1', 'text',
                     'f2', 'text',
                     'n1', 'numeric', 'sortable',
                     'f3', 'text')
    for i in range(10):
        env.assertCmdOk('ft.add', 'idx', 'DOC_{0}'.format(i), 1.0, 'fields',
                         'f2', 'val2', 'f1', 'val1', 'f3', 'val3',
                         'n1', i)

    # RETURN 0. Simplest case
    for x in env.retry_with_reload():
        waitForIndex(env, 'idx')
        res = env.cmd('ft.search', 'idx', 'val*', 'return', '0')
        env.assertEqual(11, len(res))
        env.assertEqual(10, res[0])
        for r in res[1:]:
            env.assertTrue(r.startswith('DOC_'))

    for field in ('f1', 'f2', 'f3', 'n1'):
        res = env.cmd('ft.search', 'idx', 'val*', 'return', 1, field)
        env.assertEqual(21, len(res))
        env.assertEqual(10, res[0])
        for pair in grouper(res[1:], 2):
            docname, fields = pair
            env.assertEqual(2, len(fields))
            env.assertEqual(field, fields[0])
            env.assertTrue(docname.startswith('DOC_'))

    # Test that we don't return SORTBY fields if they weren't specified
    # also in RETURN
    res = env.cmd('ft.search', 'idx', 'val*', 'return', 1, 'f1',
        'sortby', 'n1', 'ASC')
    row = res[2]
    # get the first result
    env.assertEqual(['f1', 'val1'], row)

    # Test when field is not found
    res = env.cmd('ft.search', 'idx', 'val*', 'return', 1, 'nonexist')
    env.assertEqual(21, len(res))
    env.assertEqual(10, res[0])

    # # Test that we don't crash if we're given the wrong number of fields
    with env.assertResponseError():
        res = env.cmd('ft.search', 'idx', 'val*', 'return', 700, 'nonexist')

def _test_create_options_real(env, *options):
    options = [x for x in options if x]
    has_offsets = 'NOOFFSETS' not in options
    has_fields = 'NOFIELDS' not in options
    has_freqs = 'NOFREQS' not in options

    try:
        env.cmd('ft.drop', 'idx')
        # RS 2.0 ft.drop does not remove documents
        env.flush()
    except Exception as e:
        pass

    options = ['idx'] + options + ['ON', 'HASH', 'schema', 'f1', 'text', 'f2', 'text']
    env.assertCmdOk('ft.create', *options)
    for i in range(10):
        env.assertCmdOk('ft.add', 'idx', 'doc{}'.format(
            i), 0.5, 'fields', 'f1', 'value for {}'.format(i))

    # Query
#     res = env.cmd('ft.search', 'idx', "value for 3")
#     if not has_offsets:
#         env.assertIsNone(res)
#     else:
#         env.assertIsNotNone(res)

    # Frequencies:
    env.assertCmdOk('ft.add', 'idx', 'doc100',
                     1.0, 'fields', 'f1', 'foo bar')
    env.assertCmdOk('ft.add', 'idx', 'doc200', 1.0,
                     'fields', 'f1', ('foo ' * 10) + ' bar')
    res = env.cmd('ft.search', 'idx', 'foo')
    env.assertEqual(2, res[0])
    if has_offsets:
        docname = res[1]
        if has_freqs:
            # changed in minminheap PR. TODO: remove
            env.assertEqual('doc100', docname)
        else:
            env.assertEqual('doc100', docname)

    env.assertCmdOk('ft.add', 'idx', 'doc300',
                     1.0, 'fields', 'f1', 'Hello')
    res = env.cmd('ft.search', 'idx', '@f2:Hello')
    if has_fields:
        env.assertEqual(1, len(res))
    else:
        env.assertEqual(3, len(res))

def testCreationOptions(env):
    from itertools import combinations
    for x in range(1, 5):
        for combo in combinations(('NOOFFSETS', 'NOFREQS', 'NOFIELDS', ''), x):
            _test_create_options_real(env, *combo)

    env.expect('ft.create', 'idx').error()

def testInfoCommand(env):
    from itertools import combinations
    r = env
    env.assertOk(r.execute_command(
        'ft.create', 'idx', 'ON', 'HASH', 'NOFIELDS', 'schema', 'title', 'text'))
    N = 50
    for i in xrange(N):
        env.assertOk(r.execute_command('ft.add', 'idx', 'doc%d' % i, 1, 'replace', 'fields',
                                        'title', 'hello term%d' % i))
    for _ in r.retry_with_rdb_reload():
        waitForIndex(env, 'idx')

        res = r.execute_command('ft.info', 'idx')
        d = {res[i]: res[i + 1] for i in range(0, len(res), 2)}

        env.assertEqual(d['index_name'], 'idx')
        env.assertEqual(d['index_options'], ['NOFIELDS'])
        env.assertListEqual(
            d['attributes'], [['identifier', 'title', 'attribute', 'title', 'type', 'TEXT', 'WEIGHT', '1']])

        if not env.is_cluster():
            env.assertEquals(int(d['num_docs']), N)
            env.assertEquals(int(d['num_terms']), N + 1)
            env.assertEquals(int(d['max_doc_id']), N)
            env.assertEquals(int(d['records_per_doc_avg']), 2)
            env.assertEquals(int(d['num_records']), N * 2)

            env.assertGreater(float(d['offset_vectors_sz_mb']), 0)
            env.assertGreater(float(d['key_table_size_mb']), 0)
            env.assertGreater(float(d['inverted_sz_mb']), 0)
            env.assertGreater(float(d['bytes_per_record_avg']), 0)
            env.assertGreater(float(d['doc_table_size_mb']), 0)

    for x in range(1, 5):
        for combo in combinations(('NOOFFSETS', 'NOFREQS', 'NOFIELDS', ''), x):
            combo = list(filter(None, combo))
            options = combo + ['schema', 'f1', 'text']
            try:
                env.cmd('ft.drop', 'idx')
            except:
                pass
            env.assertCmdOk('ft.create', 'idx', 'ON', 'HASH', *options)
            info = env.cmd('ft.info', 'idx')
            ix = info.index('index_options')
            env.assertFalse(ix == -1)

            opts = info[ix + 1]
            # make sure that an empty opts string returns no options in
            # info
            if not combo:
                env.assertListEqual([], opts)

            for option in filter(None, combo):
                env.assertTrue(option in opts)

def testNoStem(env):
    env.cmd('ft.create', 'idx', 'ON', 'HASH',
            'schema', 'body', 'text', 'name', 'text', 'nostem')
    if not env.isCluster():
        # todo: change it to be more generic to pass on is_cluster
        res = env.cmd('ft.info', 'idx')
        env.assertEqual(res[7][1][8], 'NOSTEM')
    for _ in env.retry_with_reload():
        waitForIndex(env, 'idx')
        try:
            env.cmd('ft.del', 'idx', 'doc')
        except redis.ResponseError:
            pass

        # Insert a document
        env.assertCmdOk('ft.add', 'idx', 'doc', 1.0, 'fields',
                         'body', "located",
                         'name', "located")

        # Now search for the fields
        res_body = env.cmd('ft.search', 'idx', '@body:location')
        res_name = env.cmd('ft.search', 'idx', '@name:location')
        env.assertEqual(0, res_name[0])
        env.assertEqual(1, res_body[0])

def testSortbyMissingField(env):
    # GH Issue 131
    env.cmd('ft.create', 'ix', 'ON', 'HASH', 'schema', 'txt',
             'text', 'num', 'numeric', 'sortable')
    env.cmd('ft.add', 'ix', 'doc1', 1.0, 'fields', 'txt', 'foo')
    env.cmd('ft.search', 'ix', 'foo', 'sortby', 'num')

def testParallelIndexing(env):
    # GH Issue 207
    env.cmd('ft.create', 'idx', 'ON', 'HASH', 'schema', 'txt', 'text')
    from threading import Thread
    env.getConnection()
    ndocs = 100

    def runner(tid):
        cli = env.getConnection()
        for num in range(ndocs):
            cli.execute_command('ft.add', 'idx', 'doc{}_{}'.format(tid, num), 1.0,
                                'fields', 'txt', 'hello world' * 20)
    ths = []
    for tid in range(10):
        ths.append(Thread(target=runner, args=(tid,)))

    [th.start() for th in ths]
    [th.join() for th in ths]
    res = env.cmd('ft.info', 'idx')
    d = {res[i]: res[i + 1] for i in range(0, len(res), 2)}
    env.assertEqual(1000, int(d['num_docs']))

def testDoubleAdd(env):
    # Tests issue #210
    env.cmd('ft.create', 'idx', 'ON', 'HASH', 'schema', 'txt', 'text')
    env.cmd('ft.add', 'idx', 'doc1', 1.0, 'fields', 'txt', 'hello world')
    with env.assertResponseError():
        env.cmd('ft.add', 'idx', 'doc1', 1.0,
                 'fields', 'txt', 'goodbye world')

    env.assertEqual('hello world', env.cmd('ft.get', 'idx', 'doc1')[1])
    env.assertEqual(0, env.cmd('ft.search', 'idx', 'goodbye')[0])
    env.assertEqual(1, env.cmd('ft.search', 'idx', 'hello')[0])

    # Now with replace
    env.cmd('ft.add', 'idx', 'doc1', 1.0, 'replace',
             'fields', 'txt', 'goodbye world')
    env.assertEqual(1, env.cmd('ft.search', 'idx', 'goodbye')[0])
    env.assertEqual(0, env.cmd('ft.search', 'idx', 'hello')[0])
    env.assertEqual('goodbye world', env.cmd('ft.get', 'idx', 'doc1')[1])

def testConcurrentErrors(env):
    from multiprocessing import Process
    import random

    env.cmd('ft.create', 'idx', 'ON', 'HASH', 'schema', 'txt', 'text')
    docs_per_thread = 100
    num_threads = 50

    docIds = ['doc{}'.format(x) for x in range(docs_per_thread)]

    def thrfn():
        myIds = docIds[::]
        random.shuffle(myIds)
        cli = env.getConnection()
        with cli.pipeline(transaction=False) as pl:
            for x in myIds:
                pl.execute_command('ft.add', 'idx', x, 1.0,
                                   'fields', 'txt', ' hello world ' * 50)
            try:
                pl.execute()
            except Exception as e:
                pass
                # print e

    thrs = [Process(target=thrfn) for x in range(num_threads)]
    [th.start() for th in thrs]
    [th.join() for th in thrs]
    res = env.cmd('ft.info', 'idx')
    d = {res[i]: res[i + 1] for i in range(0, len(res), 2)}
    env.assertEqual(100, int(d['num_docs']))

def testBinaryKeys(env):
    env.cmd('ft.create', 'idx', 'ON', 'HASH', 'schema', 'txt', 'text')
    # Insert a document
    env.cmd('ft.add', 'idx', 'Hello', 1.0, 'fields', 'txt', 'NoBin match')
    env.cmd('ft.add', 'idx', 'Hello\x00World', 1.0, 'fields', 'txt', 'Bin match')
    for _ in env.reloading_iterator():
        waitForIndex(env, 'idx')
        exp = [2L, 'Hello\x00World', ['txt', 'Bin match'], 'Hello', ['txt', 'NoBin match']]
        res = env.cmd('ft.search', 'idx', 'match')
        for r in res:
            env.assertIn(r, exp)

def testNonDefaultDb(env):
    if env.is_cluster():
        raise unittest.SkipTest()

    # Should be ok
    env.cmd('FT.CREATE', 'idx1', 'ON', 'HASH', 'schema', 'txt', 'text')
    try:
        env.cmd('SELECT 1')
    except redis.ResponseError:
        return

    # Should fail
    with env.assertResponseError():
        env.cmd('FT.CREATE', 'idx2', 'ON', 'HASH', 'schema', 'txt', 'text')

def testDuplicateNonspecFields(env):
    env.expect('FT.CREATE', 'idx', 'ON', 'HASH', 'schema', 'txt', 'text').ok()
    env.expect('FT.ADD', 'idx', 'doc', 1.0, 'fields',
                'txt', 'foo', 'f1', 'f1val', 'f1', 'f1val2', 'F1', 'f1Val3').ok()
    res = env.cmd('ft.get', 'idx', 'doc')
    res = {res[i]: res[i + 1] for i in range(0, len(res), 2)}
    env.assertTrue(res['f1'] in ('f1val', 'f1val2'))
    env.assertEqual('f1Val3', res['F1'])

def testDuplicateFields(env):
    # As of RS 2.0 it is allowed. only latest field will be saved and indexed
    env.cmd('FT.CREATE', 'idx', 'ON', 'HASH',
            'SCHEMA', 'txt', 'TEXT', 'num', 'NUMERIC', 'SORTABLE')

    env.expect('FT.ADD', 'idx', 'doc', 1.0, 'FIELDS',
        'txt', 'foo', 'txt', 'bar', 'txt', 'baz').ok()
    env.expect('FT.SEARCH idx *').equal([1L, 'doc', ['txt', 'baz']])

def testDuplicateSpec(env):
    with env.assertResponseError():
        env.cmd('FT.CREATE', 'idx', 'ON', 'HASH',
                'SCHEMA', 'f1', 'text', 'n1', 'numeric', 'f1', 'text')

def testSortbyMissingFieldSparse(env):
    # Note, the document needs to have one present sortable field in
    # order for the indexer to give it a sort vector
    env.cmd('ft.create', 'idx', 'ON', 'HASH',
            'SCHEMA', 'lastName', 'text', 'SORTABLE', 'firstName', 'text', 'SORTABLE')
    env.cmd('ft.add', 'idx', 'doc1', 1.0, 'fields', 'lastName', 'mark')
    res = env.cmd('ft.search', 'idx', 'mark', 'WITHSORTKEYS', "SORTBY",
                   "firstName", "ASC", "limit", 0, 100)
    # commented because we don't filter out exclusive sortby fields
    # env.assertEqual([1L, 'doc1', None, ['lastName', 'mark']], res)

def testLuaAndMulti(env):
    env.skip() # addhash isn't supported
    if env.is_cluster():
        raise unittest.SkipTest()
    # Ensure we can work in Lua and Multi environments without crashing
    env.cmd('FT.CREATE', 'idx', 'ON', 'HASH', 'SCHEMA', 'f1', 'text', 'n1', 'numeric')
    env.cmd('HMSET', 'hashDoc', 'f1', 'v1', 'n1', 4)
    env.cmd('HMSET', 'hashDoc2', 'f1', 'v1', 'n1', 5)

    r = env.getConnection()

    r.eval("return redis.call('ft.add', 'idx', 'doc1', 1.0, 'fields', 'f1', 'bar')", "0")
    r.eval("return redis.call('ft.addhash', 'idx', 'hashDoc', 1.0)", 0)

    # Try in a pipeline:
    with r.pipeline(transaction=True) as pl:
        pl.execute_command('ft.add', 'idx', 'doc2',
                           1.0, 'fields', 'f1', 'v3')
        pl.execute_command('ft.add', 'idx', 'doc3',
                           1.0, 'fields', 'f1', 'v4')
        pl.execute_command('ft.addhash', 'idx', 'hashdoc2', 1.0)
    pl.execute()

def testLanguageField(env):
    env.cmd('FT.CREATE', 'idx', 'ON', 'HASH', 'SCHEMA', 'language', 'TEXT')
    env.cmd('FT.ADD', 'idx', 'doc1', 1.0,
             'FIELDS', 'language', 'gibberish')
    res = env.cmd('FT.SEARCH', 'idx', 'gibberish')
    env.assertEqual([1L, 'doc1', ['language', 'gibberish']], res)
    # The only way I can verify that LANGUAGE is parsed twice is ensuring we
    # provide a wrong language. This is much easier to test than trying to
    # figure out how a given word is stemmed
    with env.assertResponseError():
        env.cmd('FT.ADD', 'idx', 'doc1', 1.0, 'LANGUAGE',
                 'blah', 'FIELDS', 'language', 'gibber')

def testUninitSortvector(env):
    # This would previously crash
    env.cmd('FT.CREATE', 'idx', 'ON', 'HASH', 'SCHEMA', 'f1', 'TEXT')
    for x in range(2000):
        env.cmd('FT.ADD', 'idx', 'doc{}'.format(
            x), 1.0, 'FIELDS', 'f1', 'HELLO')

    env.broadcast('SAVE')
    for x in range(10):
        env.broadcast('DEBUG RELOAD')


def normalize_row(row):
    return to_dict(row)


def assertAggrowsEqual(env, exp, got):
    env.assertEqual(exp[0], got[0])
    env.assertEqual(len(exp), len(got))

    # and now, it's just free form:
    exp = sorted(to_dict(x) for x in exp[1:])
    got = sorted(to_dict(x) for x in got[1:])
    env.assertEqual(exp, got)

def assertResultsEqual(env, exp, got, inorder=True):
    from pprint import pprint
    # pprint(exp)
    # pprint(got)
    env.assertEqual(exp[0], got[0])
    env.assertEqual(len(exp), len(got))

    exp = list(grouper(exp[1:], 2))
    got = list(grouper(got[1:], 2))

    for x in range(len(exp)):
        exp_did, exp_fields = exp[x]
        got_did, got_fields = got[x]
        env.assertEqual(exp_did, got_did, message="at position {}".format(x))
        got_fields = to_dict(got_fields)
        exp_fields = to_dict(exp_fields)
        env.assertEqual(exp_fields, got_fields, message="at position {}".format(x))

def testAlterIndex(env):
    env.cmd('FT.CREATE', 'idx', 'ON', 'HASH', 'SCHEMA', 'f1', 'TEXT')
    env.cmd('FT.ADD', 'idx', 'doc1', 1.0, 'FIELDS', 'f1', 'hello', 'f2', 'world')
    env.cmd('FT.ALTER', 'idx', 'SCHEMA', 'ADD', 'f2', 'TEXT')
    waitForIndex(env, 'idx')
    env.cmd('FT.ADD', 'idx', 'doc2', 1.0, 'FIELDS', 'f1', 'hello', 'f2', 'world')

    # RS 2.0 reindex and after reload both documents are found
    # for _ in env.retry_with_reload():
    res = env.cmd('FT.SEARCH', 'idx', 'world')
    env.assertEqual(toSortedFlatList(res), toSortedFlatList([2L, 'doc2', ['f1', 'hello', 'f2', 'world'], 'doc1', ['f1', 'hello', 'f2', 'world']]))
    # env.assertEqual([1, 'doc2', ['f1', 'hello', 'f2', 'world']], ret)

    env.cmd('FT.ALTER', 'idx', 'SCHEMA', 'ADD', 'f3', 'TEXT', 'SORTABLE')
    for x in range(10):
        env.cmd('FT.ADD', 'idx', 'doc{}'.format(x + 3), 1.0,
                 'FIELDS', 'f1', 'hello', 'f3', 'val{}'.format(x))

    for _ in env.retry_with_reload():
        waitForIndex(env, 'idx')
        # Test that sortable works
        res = env.cmd('FT.SEARCH', 'idx', 'hello', 'SORTBY', 'f3', 'DESC')
        exp = [12, 'doc12', ['f1', 'hello', 'f3', 'val9'], 'doc11', ['f1', 'hello', 'f3', 'val8'],
                   'doc10', ['f1', 'hello', 'f3', 'val7'], 'doc9',  ['f1', 'hello', 'f3', 'val6'],
                   'doc8',  ['f1', 'hello', 'f3', 'val5'], 'doc7',  ['f1', 'hello', 'f3', 'val4'],
                   'doc6',  ['f1', 'hello', 'f3', 'val3'], 'doc5',  ['f1', 'hello', 'f3', 'val2'],
                   'doc4',  ['f1', 'hello', 'f3', 'val1'], 'doc3',  ['f1', 'hello', 'f3', 'val0']]
        assertResultsEqual(env, exp, res)

    # Test that we can add a numeric field
    env.cmd('FT.ALTER', 'idx', 'SCHEMA', 'ADD', 'n1', 'NUMERIC')
    env.cmd('FT.ADD', 'idx', 'docN1', 1.0, 'FIELDS', 'n1', 50)
    env.cmd('FT.ADD', 'idx', 'docN2', 1.0, 'FIELDS', 'n1', 250)
    for _ in env.retry_with_reload():
        waitForIndex(env, 'idx')
        res = env.cmd('FT.SEARCH', 'idx', '@n1:[0 100]')
        env.assertEqual([1, 'docN1', ['n1', '50']], res)

    env.expect('FT.ALTER', 'idx', 'SCHEMA', 'NOT_ADD', 'f2', 'TEXT').error()
    env.expect('FT.ALTER', 'idx', 'SCHEMA', 'ADD').error()
    env.expect('FT.ALTER', 'idx', 'SCHEMA', 'ADD', 'f2').error()
    env.expect('FT.ALTER', 'idx', 'ADD', 'SCHEMA', 'f2', 'TEXT').error()
    env.expect('FT.ALTER', 'idx', 'f2', 'TEXT').error()

def testAlterValidation(env):
    # Test that constraints for ALTER comand
    env.cmd('FT.CREATE', 'idx1', 'ON', 'HASH', 'SCHEMA', 'f0', 'TEXT')
    for x in range(1, 32):
        env.cmd('FT.ALTER', 'idx1', 'SCHEMA', 'ADD', 'f{}'.format(x), 'TEXT')
    # OK for now.

    # Should be too many indexes
    env.assertRaises(redis.ResponseError, env.cmd, 'FT.ALTER',
                      'idx1', 'SCHEMA', 'ADD', 'tooBig', 'TEXT')

    env.cmd('FT.CREATE', 'idx2', 'MAXTEXTFIELDS', 'ON', 'HASH', 'SCHEMA', 'f0', 'TEXT')
    # print env.cmd('FT.INFO', 'idx2')
    for x in range(1, 50):
        env.cmd('FT.ALTER', 'idx2', 'SCHEMA', 'ADD', 'f{}'.format(x + 1), 'TEXT')

    env.cmd('FT.ADD', 'idx2', 'doc1', 1.0, 'FIELDS', 'f50', 'hello')
    for _ in env.retry_with_reload():
        waitForIndex(env, 'idx2')
        ret = env.cmd('FT.SEARCH', 'idx2', '@f50:hello')
        env.assertEqual([1, 'doc1', ['f50', 'hello']], ret)

    env.cmd('FT.CREATE', 'idx3', 'ON', 'HASH', 'SCHEMA', 'f0', 'text')
    # Try to alter the index with garbage
    env.assertRaises(redis.ResponseError, env.cmd, 'FT.ALTER', 'idx3',
                      'SCHEMA', 'ADD', 'f1', 'TEXT', 'f2', 'garbage')
    ret = to_dict(env.cmd('ft.info', 'idx3'))
    env.assertEqual(1, len(ret['attributes']))

    env.assertRaises(redis.ResponseError, env.cmd, 'FT.ALTER',
                      'nonExist', 'SCHEMA', 'ADD', 'f1', 'TEXT')

    # test with no fields!
    env.assertRaises(redis.ResponseError, env.cmd, 'FT.ALTER', 'idx2', 'SCHEMA', 'ADD')

    # test with no fields!
    env.assertRaises(redis.ResponseError, env.cmd, 'FT.ALTER', 'idx2', 'SCHEMA', 'ADD')

def testIssue366_2(env):
    # FT.CREATE atest SCHEMA textfield TEXT numfield NUMERIC
    # FT.ADD atest anId 1 PAYLOAD '{"hello":"world"}' FIELDS textfield sometext numfield 1234
    # FT.ADD atest anId 1 PAYLOAD '{"hello":"world2"}' REPLACE PARTIAL FIELDS numfield 1111
    # shutdown
    env.cmd('FT.CREATE', 'idx1', 'ON', 'HASH',
            'SCHEMA', 'textfield', 'TEXT', 'numfield', 'NUMERIC')
    env.cmd('FT.ADD', 'idx1', 'doc1', 1, 'PAYLOAD', '{"hello":"world"}',
             'FIELDS', 'textfield', 'sometext', 'numfield', 1234)
    env.cmd('ft.add', 'idx1', 'doc1', 1,
             'PAYLOAD', '{"hello":"world2"}',
             'REPLACE', 'PARTIAL',
             'FIELDS', 'textfield', 'sometext', 'numfield', 1111)
    for _ in env.retry_with_reload():
        pass  #

def testIssue654(env):
    # Crashes during FILTER
    env.cmd('ft.create', 'idx', 'ON', 'HASH', 'schema', 'id', 'numeric')
    env.cmd('ft.add', 'idx', 1, 1, 'fields', 'id', 1)
    env.cmd('ft.add', 'idx', 2, 1, 'fields', 'id', 2)
    res = env.cmd('ft.search', 'idx', '*', 'filter', '@version', 0, 2)

def testReplaceReload(env):
    env.cmd('FT.CREATE', 'idx2', 'ON', 'HASH',
            'SCHEMA', 'textfield', 'TEXT', 'numfield', 'NUMERIC')
    # Create a document and then replace it.
    env.cmd('FT.ADD', 'idx2', 'doc2', 1.0, 'FIELDS', 'textfield', 's1', 'numfield', 99)
    env.cmd('FT.ADD', 'idx2', 'doc2', 1.0, 'REPLACE', 'PARTIAL',
             'FIELDS', 'textfield', 's100', 'numfield', 990)
    env.dump_and_reload()
    # RDB Should still be fine

    env.cmd('FT.ADD', 'idx2', 'doc2', 1.0, 'REPLACE', 'PARTIAL',
             'FIELDS', 'textfield', 's200', 'numfield', 1090)
    doc = to_dict(env.cmd('FT.GET', 'idx2', 'doc2'))
    env.assertEqual('s200', doc['textfield'])
    env.assertEqual('1090', doc['numfield'])


# command = 'FT.CREATE idx SCHEMA '
# for i in range(255):
#     command += 't%d NUMERIC SORTABLE ' % i
# command = command[:-1]
# r.execute_command(command)
# r.execute_command('save')
# // reload from ...
# r.execute_command('FT.ADD idx doc1 1.0 FIELDS t0 1')
def testIssue417(env):
    command = ['ft.create', 'idx', 'ON', 'HASH', 'schema']
    for x in range(255):
        command += ['t{}'.format(x), 'numeric', 'sortable']
    command = command[:-1]
    env.cmd(*command)
    for _ in env.reloading_iterator():
        waitForIndex(env, 'idx')
        try:
            env.execute_command('FT.ADD', 'idx', 'doc1', '1.0', 'FIELDS', 't0', '1')
        except redis.ResponseError as e:
            env.assertTrue('already' in e.message.lower())

# >FT.CREATE myIdx SCHEMA title TEXT WEIGHT 5.0 body TEXT url TEXT
# >FT.ADD myIdx doc1 1.0 FIELDS title "hello world" body "lorem ipsum" url "www.google.com"
# >FT.SEARCH myIdx "no-as"
# Could not connect to Redis at 127.0.0.1:6379: Connection refused
# >FT.SEARCH myIdx "no-as"
# (error) Unknown Index name
def testIssue422(env):
    env.cmd('ft.create', 'myIdx', 'ON', 'HASH', 'schema',
             'title', 'TEXT', 'WEIGHT', '5.0',
             'body', 'TEXT',
             'url', 'TEXT')
    env.cmd('ft.add', 'myIdx', 'doc1', '1.0', 'FIELDS', 'title', 'hello world', 'bod', 'lorem ipsum', 'url', 'www.google.com')
    rv = env.cmd('ft.search', 'myIdx', 'no-as')
    env.assertEqual([0], rv)

def testIssue446(env):
    env.cmd('ft.create', 'myIdx', 'ON', 'HASH', 'schema',
             'title', 'TEXT', 'SORTABLE')
    env.cmd('ft.add', 'myIdx', 'doc1', '1.0', 'fields', 'title', 'hello world', 'body', 'lorem ipsum', 'url', '"www.google.com')
    rv = env.cmd('ft.search', 'myIdx', 'hello', 'limit', '0', '0')
    env.assertEqual([1], rv)

    # Related - issue 635
    env.cmd('ft.add', 'myIdx', 'doc2', '1.0', 'fields', 'title', 'hello')
    rv = env.cmd('ft.search', 'myIdx', 'hello', 'limit', '0', '0')
    env.assertEqual([2], rv)

def testTimeout(env):
    env.skipOnCluster()
    num_range = 1000
    env.cmd('ft.config', 'set', 'timeout', '1')
    env.cmd('ft.config', 'set', 'maxprefixexpansions', num_range)
    env.cmd('ft.create', 'myIdx', 'schema', 't', 'TEXT')
    for i in range(num_range):
        env.expect('HSET', 'doc%d'%i, 't', 'aa' + str(i))

    env.expect('ft.search', 'myIdx', 'aa*|aa*|aa*|aa* aa*', 'limit', '0', '0').noEqual([num_range])

    env.expect('ft.config', 'set', 'on_timeout', 'fail').ok()
    env.expect('ft.search', 'myIdx', 'aa*|aa*|aa*|aa* aa*', 'limit', '0', '0') \
                .contains('Timeout limit was reached')

    res = env.cmd('ft.search', 'myIdx', 'aa*|aa*|aa*|aa* aa*', 'timeout', 1000)
    env.assertEqual(res[0], num_range)

    # test erroneous params
    env.expect('ft.search', 'myIdx', 'aa*|aa*|aa*|aa* aa*', 'timeout').error()
    env.expect('ft.search', 'myIdx', 'aa*|aa*|aa*|aa* aa*', 'timeout', -1).error()
    env.expect('ft.search', 'myIdx', 'aa*|aa*|aa*|aa* aa*', 'timeout', 'STR').error()

    # test cursor
    res = env.cmd('FT.AGGREGATE', 'myIdx', 'aa*', 'WITHCURSOR', 'count', 50, 'timeout', 500)
    l = len(res[0]) - 1 # do not count the number of results (the first element in the results)
    cursor = res[1]

    time.sleep(0.01)
    while cursor != 0:
        r, cursor = env.cmd('FT.CURSOR', 'READ', 'myIdx', str(cursor))
        l += (len(r) - 1)
    env.assertEqual(l, 1000)

    # restore old configuration
    env.cmd('ft.config', 'set', 'timeout', '500')
    env.cmd('ft.config', 'set', 'maxprefixexpansions', 200)

def testAlias(env):
    conn = getConnectionByEnv(env)
    env.cmd('ft.create', 'idx', 'ON', 'HASH', 'PREFIX', 1, 'doc1', 'schema', 't1', 'text')
    env.cmd('ft.create', 'idx2', 'ON', 'HASH', 'PREFIX', 1, 'doc2', 'schema', 't1', 'text')

    env.expect('ft.aliasAdd', 'myIndex').raiseError()
    env.expect('ft.aliasupdate', 'fake_alias', 'imaginary_alias', 'Too_many_args').raiseError()
    env.cmd('ft.aliasAdd', 'myIndex', 'idx')
    env.cmd('ft.add', 'myIndex', 'doc1', 1.0, 'fields', 't1', 'hello')
    r = env.cmd('ft.search', 'idx', 'hello')
    env.assertEqual([1, 'doc1', ['t1', 'hello']], r)
    r2 = env.cmd('ft.search', 'myIndex', 'hello')
    env.assertEqual(r, r2)

    # try to add the same alias again; should be an error
    env.expect('ft.aliasAdd', 'myIndex', 'idx2').raiseError()
    env.expect('ft.aliasAdd', 'alias2', 'idx').notRaiseError()
    # now delete the index
    env.cmd('ft.drop', 'myIndex')
    # RS2 does not delete doc on ft.drop
    conn.execute_command('DEL', 'doc1')

    # index list should be cleared now. This can be tested by trying to alias
    # the old alias to different index
    env.cmd('ft.aliasAdd', 'myIndex', 'idx2')
    env.cmd('ft.aliasAdd', 'alias2', 'idx2')
    env.cmd('ft.add', 'myIndex', 'doc2', 1.0, 'fields', 't1', 'hello')
    r = env.cmd('ft.search', 'alias2', 'hello')
    env.assertEqual([1L, 'doc2', ['t1', 'hello']], r)

    # check that aliasing one alias to another returns an error. This will
    # end up being confusing
    env.expect('ft.aliasAdd', 'alias3', 'myIndex').raiseError()

    # check that deleting the alias works as expected
    env.expect('ft.aliasDel', 'myIndex').notRaiseError()
    env.expect('ft.search', 'myIndex', 'foo').raiseError()

    # create a new index and see if we can use the old name
    env.cmd('ft.create', 'idx3', 'ON', 'HASH', 'PREFIX', 1, 'doc3', 'schema', 't1', 'text')
    env.cmd('ft.add', 'idx3', 'doc3', 1.0, 'fields', 't1', 'foo')
    env.cmd('ft.aliasAdd', 'myIndex', 'idx3')
    # also, check that this works in rdb save
    for _ in env.retry_with_rdb_reload():
        waitForIndex(env, 'myIndex')
        r = env.cmd('ft.search', 'myIndex', 'foo')
        env.assertEqual([1L, 'doc3', ['t1', 'foo']], r)

    # Check that we can move an alias from one index to another
    env.cmd('ft.aliasUpdate', 'myIndex', 'idx2')
    r = env.cmd('ft.search', 'myIndex', "hello")
    env.assertEqual([1L, 'doc2', ['t1', 'hello']], r)

    # Test that things like ft.get, ft.aggregate, etc. work
    r = env.cmd('ft.get', 'myIndex', 'doc2')
    env.assertEqual(['t1', 'hello'], r)

    r = env.cmd('ft.aggregate', 'myIndex', 'hello', 'LOAD', '1', '@t1')
    env.assertEqual([1, ['t1', 'hello']], r)

    # Test update
    env.expect('ft.aliasAdd', 'updateIndex', 'idx3')
    env.expect('ft.aliasUpdate', 'updateIndex', 'fake_idx')

    r = env.cmd('ft.del', 'idx2', 'doc2')
    env.assertEqual(1, r)
    env.expect('ft.aliasdel').raiseError()
    env.expect('ft.aliasdel', 'myIndex', 'yourIndex').raiseError()
    env.expect('ft.aliasdel', 'non_existing_alias').raiseError()


def testNoCreate(env):
    env.cmd('ft.create', 'idx', 'ON', 'HASH', 'schema', 'f1', 'text')
    env.expect('ft.add', 'idx', 'schema', 'f1').raiseError()
    env.expect('ft.add', 'idx', 'doc1', 1, 'nocreate', 'fields', 'f1', 'hello').raiseError()
    env.expect('ft.add', 'idx', 'doc1', 1, 'replace', 'nocreate', 'fields', 'f1', 'hello').raiseError()
    env.expect('ft.add', 'idx', 'doc1', 1, 'replace', 'fields', 'f1', 'hello').notRaiseError()
    env.expect('ft.add', 'idx', 'doc1', 1, 'replace', 'nocreate', 'fields', 'f1', 'world').notRaiseError()

def testSpellCheck(env):
    env.cmd('FT.CREATE', 'idx', 'ON', 'HASH', 'SCHEMA', 'report', 'TEXT')
    env.cmd('FT.ADD', 'idx', 'doc1', 1.0, 'FIELDS', 'report', 'report content')
    rv = env.cmd('FT.SPELLCHECK', 'idx', '111111')
    env.assertEqual([['TERM', '111111', []]], rv)
    if not env.isCluster():
        rv = env.cmd('FT.SPELLCHECK', 'idx', '111111', 'FULLSCOREINFO')
        env.assertEqual([1L, ['TERM', '111111', []]], rv)

# Standalone functionality
def testIssue484(env):
# Issue with split
# 127.0.0.1:6379> ft.drop productSearch1
# OK
# 127.0.0.1:6379> "FT.CREATE" "productSearch1" "NOSCOREIDX" "SCHEMA" "productid" "TEXT" "categoryid" "TEXT"  "color" "TEXT" "timestamp" "NUMERIC"
# OK
# 127.0.0.1:6379> "FT.ADD" "productSearch1" "GUID1" "1.0" "REPLACE" "FIELDS" "productid" "1" "categoryid" "cars" "color" "blue" "categoryType" 0
# OK
# 127.0.0.1:6379> "FT.ADD" "productSearch1" "GUID2" "1.0" "REPLACE" "FIELDS" "productid" "1" "categoryid" "small cars" "color" "white" "categoryType" 0
# OK
# 127.0.0.1:6379> "FT.ADD" "productSearch1" "GUID3" "1.0" "REPLACE" "FIELDS" "productid" "2" "categoryid" "Big cars" "color" "white" "categoryType" 0
# OK
# 127.0.0.1:6379> "FT.ADD" "productSearch1" "GUID4" "1.0" "REPLACE" "FIELDS" "productid" "2" "categoryid" "Big cars" "color" "green" "categoryType" 0
# OK
# 127.0.0.1:6379> "FT.ADD" "productSearch1" "GUID5" "1.0" "REPLACE" "FIELDS" "productid" "3" "categoryid" "cars" "color" "blue" "categoryType" 0
# OK
# 127.0.0.1:6379>  FT.AGGREGATE productSearch1 * load 2 @color @categoryid APPLY "split(format(\"%s-%s\",@color,@categoryid),\"-\")" as value GROUPBY 1 @value REDUCE COUNT 0 as value_count
    env.cmd('ft.create', 'productSearch1', 'noscoreidx', 'ON', 'HASH', 'schema', 'productid',
            'text', 'categoryid', 'text', 'color', 'text', 'timestamp', 'numeric')
    env.cmd('ft.add', 'productSearch1', 'GUID1', '1.0', 'REPLACE', 'FIELDS', 'productid', '1', 'categoryid', 'cars', 'color', 'blue', 'categoryType', 0)
    env.cmd('ft.add', 'productSearch1', 'GUID2', '1.0', 'REPLACE', 'FIELDS', 'productid', '1', 'categoryid', 'small cars', 'color', 'white', 'categoryType', 0)
    env.cmd('ft.add', 'productSearch1', 'GUID3', '1.0', 'REPLACE', 'FIELDS', 'productid', '2', 'categoryid', 'Big cars', 'color', 'white', 'categoryType', 0)
    env.cmd('ft.add', 'productSearch1', 'GUID4', '1.0', 'REPLACE', 'FIELDS', 'productid', '2', 'categoryid', 'Big cars', 'color', 'green', 'categoryType', 0)
    env.cmd('ft.add', 'productSearch1', 'GUID5', '1.0', 'REPLACE', 'FIELDS', 'productid', '3', 'categoryid', 'cars', 'color', 'blue', 'categoryType', 0)
    res = env.cmd('FT.AGGREGATE', 'productSearch1', '*',
        'load', '2', '@color', '@categoryid',
        'APPLY', 'split(format("%s-%s",@color,@categoryid),"-")', 'as', 'value',
        'GROUPBY', '1', '@value',
        'REDUCE', 'COUNT', '0', 'as', 'value_count',
        'SORTBY', '4', '@value_count', 'DESC', '@value', 'ASC')
    expected = [6, ['value', 'white', 'value_count', '2'], ['value', 'cars', 'value_count', '2'], ['value', 'small cars', 'value_count', '1'], ['value', 'blue', 'value_count', '2'], ['value', 'Big cars', 'value_count', '2'], ['value', 'green', 'value_count', '1']]
    assertAggrowsEqual(env, expected, res)
    for var in expected:
        env.assertIn(var, res)

def testIssue501(env):
    env.cmd('FT.CREATE', 'incidents', 'ON', 'HASH', 'SCHEMA', 'report', 'TEXT')
    env.cmd('FT.ADD', 'incidents', 'doc1', 1.0, 'FIELDS', 'report', 'report content')
    env.cmd('FT.DICTADD', 'slang', 'timmies', 'toque', 'toonie', 'serviette', 'kerfuffle', 'chesterfield')
    rv = env.cmd('FT.SPELLCHECK', 'incidents', 'qqqqqqqqqqqqqqqqqqqqqqqqqqqqqqqqqqqqqqqqqqqqqqqqqqqqqqqqqqqqqqqqqqqqqqqqqqqqqqqqqqqqqqqqqqqqqqqqqqqqq',
        'TERMS', 'INCLUDE', 'slang', 'TERMS', 'EXCLUDE', 'slang')
    env.assertEqual("qqqqqqqqqqqqqqqqqqqqqqqqqqqqqqqqqqqqqqqqqqqqqqqqqqqqqqqqqqqqqqqqqqqqqqqqqqqqqqqqqqqqqqqqqqqqqqqqqqqqq", rv[0][1])
    env.assertEqual([], rv[0][2])

    env.expect('FT.SPELLCHECK', 'incidents', 'qqqqqqqqqqqqqqqqqqqqqqqqqqqqqqqqqqqqqqqqqqqqqqqqqqqqqqqqqqqqqqqqqqqqqqqqqqqqqqqqqqqqqqqqqqqqqqqqqqqqq',
        'TERMS', 'FAKE_COMMAND', 'slang').error()

def testIssue589(env):
    env.cmd('FT.CREATE', 'incidents', 'ON', 'HASH', 'SCHEMA', 'report', 'TEXT')
    env.cmd('FT.ADD', 'incidents', 'doc1', 1.0, 'FIELDS', 'report', 'report content')
    env.expect('FT.SPELLCHECK', 'incidents', 'report :').error().contains("Syntax error at offset")

def testIssue621(env):
    env.expect('ft.create', 'test', 'ON', 'HASH', 'SCHEMA', 'uuid', 'TAG', 'title', 'TEXT').equal('OK')
    env.expect('ft.add', 'test', 'a', '1', 'REPLACE', 'PARTIAL', 'FIELDS', 'uuid', 'foo', 'title', 'bar').equal('OK')
    env.expect('ft.add', 'test', 'a', '1', 'REPLACE', 'PARTIAL', 'FIELDS', 'title', 'bar').equal('OK')
    res = env.cmd('ft.search', 'test', '@uuid:{foo}')
    env.assertEqual(toSortedFlatList(res), toSortedFlatList([1L, 'a', ['uuid', 'foo', 'title', 'bar']]))

# Server crash on doc names that conflict with index keys #666
# again this test is not relevant cause index is out of key space
# def testIssue666(env):
#     # We cannot reliably determine that any error will occur in cluster mode
#     # because of the key name
#     env.skipOnCluster()

#     env.cmd('ft.create', 'foo', 'schema', 'bar', 'text')
#     env.cmd('ft.add', 'foo', 'mydoc', 1, 'fields', 'bar', 'one two three')

#     # crashes here
#     with env.assertResponseError():
#         env.cmd('ft.add', 'foo', 'ft:foo/two', '1', 'fields', 'bar', 'four five six')
#     # try with replace:
#     with env.assertResponseError():
#         env.cmd('ft.add', 'foo', 'ft:foo/two', '1', 'REPLACE',
#             'FIELDS', 'bar', 'four five six')
#     with env.assertResponseError():
#         env.cmd('ft.add', 'foo', 'idx:foo', '1', 'REPLACE',
#             'FIELDS', 'bar', 'four five six')

#     env.cmd('ft.add', 'foo', 'mydoc1', 1, 'fields', 'bar', 'four five six')

# 127.0.0.1:6379> flushdb
# OK
# 127.0.0.1:6379> ft.create foo SCHEMA bar text
# OK
# 127.0.0.1:6379> ft.add foo mydoc 1 FIELDS bar "one two three"
# OK
# 127.0.0.1:6379> keys *
# 1) "mydoc"
# 2) "ft:foo/one"
# 3) "idx:foo"
# 4) "ft:foo/two"
# 5) "ft:foo/three"
# 127.0.0.1:6379> ft.add foo "ft:foo/two" 1 FIELDS bar "four five six"
# Could not connect to Redis at 127.0.0.1:6379: Connection refused

def testPrefixDeletedExpansions(env):
    env.skipOnCluster()

    env.cmd('ft.create', 'idx', 'ON', 'HASH', 'schema', 'txt1', 'text', 'tag1', 'tag')
    # get the number of maximum expansions
    maxexpansions = int(env.cmd('ft.config', 'get', 'MAXEXPANSIONS')[0][1])

    for x in range(maxexpansions):
        env.cmd('ft.add', 'idx', 'doc{}'.format(x), 1, 'fields',
                'txt1', 'term{}'.format(x), 'tag1', 'tag{}'.format(x))

    for x in range(maxexpansions):
        env.cmd('ft.del', 'idx', 'doc{}'.format(x))

    env.cmd('ft.add', 'idx', 'doc_XXX', 1, 'fields', 'txt1', 'termZZZ', 'tag1', 'tagZZZ')

    # r = env.cmd('ft.search', 'idx', 'term*')
    # print(r)
    # r = env.cmd('ft.search', 'idx', '@tag1:{tag*}')
    # print(r)

    tmax = time.time() + 0.5  # 250ms max
    iters = 0
    while time.time() < tmax:
        iters += 1
        forceInvokeGC(env, 'idx')
        r = env.cmd('ft.search', 'idx', '@txt1:term* @tag1:{tag*}')
        if r[0]:
            break

    # print 'did {} iterations'.format(iters)
    r = env.cmd('ft.search', 'idx', '@txt1:term* @tag1:{tag*}')
    env.assertEqual(toSortedFlatList([1, 'doc_XXX', ['txt1', 'termZZZ', 'tag1', 'tagZZZ']]), toSortedFlatList(r))


def testOptionalFilter(env):
    env.cmd('ft.create', 'idx', 'ON', 'HASH', 'schema', 't1', 'text')
    for x in range(100):
        env.cmd('ft.add', 'idx', 'doc_{}'.format(x), 1, 'fields', 't1', 'hello world word{}'.format(x))

    env.cmd('ft.explain', 'idx', '(~@t1:word20)')
    # print(r)

    r = env.cmd('ft.search', 'idx', '~(word20 => {$weight: 2.0})')


def testIssue736(env):
    #for new RS 2.0 ft.add does not return certian errors
    env.skip()
    # 1. create the schema, we need a tag field
    env.cmd('ft.create', 'idx', 'ON', 'HASH',
            'schema', 't1', 'text', 'n2', 'numeric', 't2', 'tag')
    # 2. create a single document to initialize at least one RSAddDocumentCtx
    env.cmd('ft.add', 'idx', 'doc1', 1, 'fields', 't1', 'hello', 't2', 'foo, bar')
    # 3. create a second document with many filler fields to force a realloc:
    extra_fields = []
    for x in range(20):
        extra_fields += ['nidx_fld{}'.format(x), 'val{}'.format(x)]
    extra_fields += ['n2', 'not-a-number', 't2', 'random, junk']
    with env.assertResponseError():
        env.cmd('ft.add', 'idx', 'doc2', 1, 'fields', *extra_fields)

def testCriteriaTesterDeactivated():
    env = Env(moduleArgs='_MAX_RESULTS_TO_UNSORTED_MODE 1')
    env.cmd('ft.create', 'idx', 'ON', 'HASH', 'schema', 't1', 'text')
    env.cmd('ft.add', 'idx', 'doc1', 1, 'fields', 't1', 'hello1 hey hello2')
    env.cmd('ft.add', 'idx', 'doc2', 1, 'fields', 't1', 'hello2 hey')
    env.cmd('ft.add', 'idx', 'doc3', 1, 'fields', 't1', 'hey')
    
    expected_res = sorted([2L, 'doc1', ['t1', 'hello1 hey hello2'], 'doc2', ['t1', 'hello2 hey']])
    actual_res = sorted(env.cmd('ft.search', 'idx', '(hey hello1)|(hello2 hey)'))
    env.assertEqual(expected_res, actual_res)

def testIssue828(env):
    env.cmd('ft.create', 'beers', 'ON', 'HASH', 'SCHEMA',
        'name', 'TEXT', 'PHONETIC', 'dm:en',
        'style', 'TAG', 'SORTABLE',
        'abv', 'NUMERIC', 'SORTABLE')
    rv = env.cmd("FT.ADD", "beers", "802", "1.0",
        "FIELDS", "index", "25", "abv", "0.049",
        "name", "Hell or High Watermelon Wheat (2009)",
        "style", "Fruit / Vegetable Beer")
    env.assertEqual('OK', rv)

def testIssue862(env):
    env.cmd('ft.create', 'idx', 'ON', 'HASH', 'SCHEMA', 'test', 'TEXT', 'SORTABLE')
    rv = env.cmd("FT.ADD", "idx", "doc1", "1.0", "FIELDS", "test", "foo")
    env.assertEqual('OK', rv)
    env.cmd("FT.SEARCH", "idx", "foo", 'WITHSORTKEYS')
    env.assertTrue(env.isUp())

def testIssue_884(env):
    env.expect('FT.create', 'idx', 'ON', 'HASH', 'STOPWORDS', '0', 'SCHEMA', 'title', 'text', 'weight',
               '50', 'subtitle', 'text', 'weight', '10', 'author', 'text', 'weight',
               '10', 'description', 'text', 'weight', '20').equal('OK')

    env.expect('FT.ADD', 'idx', 'doc4', '1.0', 'FIELDS', 'title', 'mohsin conversation the conversation tahir').equal('OK')
    env.expect('FT.ADD', 'idx', 'doc3', '1.0', 'FIELDS', 'title', 'Fareham Civilization Church - Sermons and conversations mohsin conversation the').equal('OK')
    env.expect('FT.ADD', 'idx', 'doc2', '1.0', 'FIELDS', 'title', 'conversation the conversation - a drama about conversation, the science of conversation.').equal('OK')
    env.expect('FT.ADD', 'idx', 'doc1', '1.0', 'FIELDS', 'title', 'mohsin conversation with the mohsin').equal('OK')

    expected = [2L, 'doc2', ['title', 'conversation the conversation - a drama about conversation, the science of conversation.'], 'doc4', ['title', 'mohsin conversation the conversation tahir']]
    res = env.cmd('FT.SEARCH', 'idx', '@title:(conversation) (@title:(conversation the conversation))=>{$inorder: true;$slop: 0}')
    env.assertEquals(len(expected), len(res))
    for v in expected:
        env.assertContains(v, res)

def testIssue_848(env):
    env.expect('FT.CREATE', 'idx', 'ON', 'HASH', 'SCHEMA', 'test1', 'TEXT', 'SORTABLE').equal('OK')
    env.expect('FT.ADD', 'idx', 'doc1', '1.0', 'FIELDS', 'test1', 'foo').equal('OK')
    env.expect('FT.ALTER', 'idx', 'SCHEMA', 'ADD', 'test2', 'TEXT', 'SORTABLE').equal('OK')
    env.expect('FT.ADD', 'idx', 'doc2', '1.0', 'FIELDS', 'test1', 'foo', 'test2', 'bar').equal('OK')
    env.expect('FT.SEARCH', 'idx', 'foo', 'SORTBY', 'test2', 'ASC').equal([2L, 'doc1', ['test1', 'foo'], 'doc2', ['test2', 'bar', 'test1', 'foo']])

def testMod_309(env):
    env.expect('FT.CREATE', 'idx', 'ON', 'HASH', 'SCHEMA', 'test', 'TEXT', 'SORTABLE').equal('OK')
    for i in range(100000):
        env.expect('FT.ADD', 'idx', 'doc%d'%i, '1.0', 'FIELDS', 'test', 'foo').equal('OK')
    res = env.cmd('FT.AGGREGATE', 'idx', 'foo')
    env.assertEqual(len(res), 100001)

    # test with cursor
    res = env.cmd('FT.AGGREGATE', 'idx', 'foo', 'WITHCURSOR')
    l = len(res[0]) - 1 # do not count the number of results (the first element in the results)
    cursor = res[1]
    while cursor != 0:
        r, cursor = env.cmd('FT.CURSOR', 'READ', 'idx', str(cursor))
        l += (len(r) - 1)
    env.assertEqual(l, 100000)

def testIssue_865(env):
    env.expect('FT.CREATE', 'idx', 'ON', 'HASH', 'SCHEMA', '1', 'TEXT', 'SORTABLE').equal('OK')
    env.expect('ft.add', 'idx', 'doc1', '1.0', 'FIELDS', '1', 'foo1').equal('OK')
    env.expect('ft.add', 'idx', 'doc2', '1.0', 'FIELDS', '1', 'foo2').equal('OK')
    env.expect('ft.search', 'idx', 'foo*', 'SORTBY', '1', 'ASC').equal([2, 'doc1', ['1', 'foo1'], 'doc2', ['1', 'foo2']])
    env.expect('ft.search', 'idx', 'foo*', 'SORTBY', '1', 'DESC').equal([2, 'doc2', ['1', 'foo2'], 'doc1', ['1', 'foo1']])
    env.expect('ft.search', 'idx', 'foo*', 'SORTBY', '1', 'bad').error()
    env.expect('ft.search', 'idx', 'foo*', 'SORTBY', 'bad', 'bad').error()
    env.expect('ft.search', 'idx', 'foo*', 'SORTBY', 'bad').error()
    env.expect('ft.search', 'idx', 'foo*', 'SORTBY').error()

def testIssue_779(env):
    # FT.ADD should return NOADD and not change the doc if value < same_value, but it returns OK and makes the change.
    # Note that "greater than" ">" does not have the same bug.

    env.cmd('FT.CREATE idx2 ON HASH SCHEMA ot1 TAG')
    env.cmd('FT.ADD idx2 doc2 1.0 FIELDS newf CAT ot1 4001')
    res = env.cmd('FT.GET idx2 doc2')
    env.assertEqual(toSortedFlatList(res), toSortedFlatList(["newf", "CAT", "ot1", "4001"]))

    # NOADD is expected since 4001 is not < 4000, and no updates to the doc2 is expected as a result
    env.expect('FT.ADD idx2 doc2 1.0 REPLACE PARTIAL if @ot1<4000 FIELDS newf DOG ot1 4000', 'NOADD')
    res = env.cmd('FT.GET idx2 doc2')
    env.assertEqual(toSortedFlatList(res), toSortedFlatList(["newf", "CAT", "ot1", "4001"]))

    # OK is expected since 4001 < 4002 and the doc2 is updated
    env.expect('FT.ADD idx2 doc2 1.0 REPLACE PARTIAL if @ot1<4002 FIELDS newf DOG ot1 4002').equal('OK')
    res = env.cmd('FT.GET idx2 doc2')
    env.assertEqual(toSortedFlatList(res), toSortedFlatList(["newf", "DOG", "ot1", "4002"]))

    # OK is NOT expected since 4002 is not < 4002
    # We expect NOADD and doc2 update; however, we get OK and doc2 updated
    # After fix, @ot1 implicitly converted to a number, thus we expect NOADD
    env.expect('FT.ADD idx2 doc2 1.0 REPLACE PARTIAL if @ot1<4002 FIELDS newf FISH ot1 4002').equal('NOADD')
    env.expect('FT.ADD idx2 doc2 1.0 REPLACE PARTIAL if to_number(@ot1)<4002 FIELDS newf FISH ot1 4002').equal('NOADD')
    env.expect('FT.ADD idx2 doc2 1.0 REPLACE PARTIAL if @ot1<to_str(4002) FIELDS newf FISH ot1 4002').equal('NOADD')
    res = env.cmd('FT.GET idx2 doc2')
    env.assertEqual(toSortedFlatList(res), toSortedFlatList(["newf", "DOG", "ot1", "4002"]))

    # OK and doc2 update is expected since 4002 < 4003
    env.expect('FT.ADD idx2 doc2 1.0 REPLACE PARTIAL if @ot1<4003 FIELDS newf HORSE ot1 4003').equal('OK')
    res = env.cmd('FT.GET idx2 doc2')
    env.assertEqual(toSortedFlatList(res), toSortedFlatList(["newf", "HORSE", "ot1", "4003"]))

    # Expect NOADD since 4003 is not > 4003
    env.expect('FT.ADD idx2 doc2 1.0 REPLACE PARTIAL if @ot1>4003 FIELDS newf COW ot1 4003').equal('NOADD')
    env.expect('FT.ADD idx2 doc2 1.0 REPLACE PARTIAL if 4003<@ot1 FIELDS newf COW ot1 4003').equal('NOADD')

    # Expect OK and doc2 updated since 4003 > 4002
    env.expect('FT.ADD idx2 doc2 1.0 REPLACE PARTIAL if @ot1>4002 FIELDS newf PIG ot1 4002').equal('OK')
    res = env.cmd('FT.GET idx2 doc2')
    env.assertEqual(toSortedFlatList(res), toSortedFlatList(["newf", "PIG", "ot1", "4002"]))

    # Syntax errors
    env.expect('FT.ADD idx2 doc2 1.0 REPLACE PARTIAL if @ot1<4-002 FIELDS newf DOG ot1 4002').contains('Syntax error')
    env.expect('FT.ADD idx2 doc2 1.0 REPLACE PARTIAL if @ot1<to_number(4-002) FIELDS newf DOG ot1 4002').contains('Syntax error')

def testUnknownSymbolErrorOnConditionalAdd(env):
    env.expect('FT.CREATE idx ON HASH SCHEMA f1 TAG f2 NUMERIC NOINDEX f3 TAG NOINDEX').ok()
    env.expect('ft.add idx doc1 1.0 REPLACE PARTIAL IF @f1<awfwaf FIELDS f1 foo f2 1 f3 boo').ok()
    env.expect('ft.add idx doc1 1.0 REPLACE PARTIAL IF @f1<awfwaf FIELDS f1 foo f2 1 f3 boo').error()

def testWrongResultsReturnedBySkipOptimization(env):
    env.expect('FT.CREATE', 'idx', 'ON', 'HASH', 'SCHEMA', 'f1', 'TEXT', 'f2', 'TEXT').equal('OK')
    env.expect('ft.add', 'idx', 'doc1', '1.0', 'FIELDS', 'f1', 'foo', 'f2', 'bar').equal('OK')
    env.expect('ft.add', 'idx', 'doc2', '1.0', 'FIELDS', 'f1', 'moo', 'f2', 'foo').equal('OK')
    env.expect('ft.search', 'idx', 'foo @f2:moo').equal([0L])

def testErrorWithApply(env):
    env.expect('FT.CREATE', 'idx', 'ON', 'HASH', 'SCHEMA', 'test', 'TEXT', 'SORTABLE').equal('OK')
    env.expect('FT.ADD', 'idx', 'doc1', '1.0', 'FIELDS', 'test', 'foo bar').equal('OK')
    err = env.cmd('FT.AGGREGATE', 'idx', '*', 'LOAD', '1', '@test', 'APPLY', 'split()')[1]
    env.assertEqual(str(err[0]), 'Invalid number of arguments for split')

def testSummerizeWithAggregateRaiseError(env):
    env.expect('FT.CREATE', 'idx', 'ON', 'HASH', 'SCHEMA', 'test', 'TEXT', 'SORTABLE').equal('OK')
    env.expect('ft.add', 'idx', 'doc1', '1.0', 'FIELDS', 'test', 'foo1').equal('OK')
    env.expect('ft.add', 'idx', 'doc2', '1.0', 'FIELDS', 'test', 'foo2').equal('OK')
    env.expect('ft.aggregate', 'idx', 'foo2', 'SUMMARIZE', 'FIELDS', '1', 'test',
               'GROUPBY', '1', '@test', 'REDUCE', 'COUNT', '0').error()

def testSummerizeHighlightParseError(env):
    env.expect('FT.CREATE', 'idx', 'ON', 'HASH', 'SCHEMA', 'test', 'TEXT', 'SORTABLE').equal('OK')
    env.expect('ft.add', 'idx', 'doc1', '1.0', 'FIELDS', 'test', 'foo1').equal('OK')
    env.expect('ft.add', 'idx', 'doc2', '1.0', 'FIELDS', 'test', 'foo2').equal('OK')
    env.expect('ft.search', 'idx', 'foo2', 'SUMMARIZE', 'FIELDS', 'WITHSCORES').error()
    env.expect('ft.search', 'idx', 'foo2', 'HIGHLIGHT', 'FIELDS', 'WITHSCORES').error()

def testCursorBadArgument(env):
    env.expect('FT.CREATE', 'idx', 'ON', 'HASH', 'SCHEMA', 'test', 'TEXT').equal('OK')
    env.expect('ft.add', 'idx', 'doc1', '1.0', 'FIELDS', 'test', 'foo1').equal('OK')
    env.expect('ft.add', 'idx', 'doc2', '1.0', 'FIELDS', 'test', 'foo2').equal('OK')
    env.expect('ft.aggregate', 'idx', '*',
               'GROUPBY', '1', '@test', 'REDUCE', 'COUNT', '0',
               'WITHCURSOR', 'COUNT', 'BAD').error()

def testLimitBadArgument(env):
    env.expect('FT.CREATE', 'idx', 'ON', 'HASH', 'SCHEMA', 'test', 'TEXT', 'SORTABLE').equal('OK')
    env.expect('ft.add', 'idx', 'doc1', '1.0', 'FIELDS', 'test', 'foo1').equal('OK')
    env.expect('ft.add', 'idx', 'doc2', '1.0', 'FIELDS', 'test', 'foo2').equal('OK')
    env.expect('ft.search', 'idx', '*', 'LIMIT', '1').error()

def testOnTimeoutBadArgument(env):
    env.expect('FT.CREATE', 'idx', 'ON', 'HASH', 'SCHEMA', 'test', 'TEXT').equal('OK')
    env.expect('ft.add', 'idx', 'doc1', '1.0', 'FIELDS', 'test', 'foo1').equal('OK')
    env.expect('ft.add', 'idx', 'doc2', '1.0', 'FIELDS', 'test', 'foo2').equal('OK')
    env.expect('ft.search', 'idx', '*', 'ON_TIMEOUT', 'bad').error()

def testAggregateSortByWrongArgument(env):
    env.expect('FT.CREATE', 'idx', 'ON', 'HASH', 'SCHEMA', 'test', 'TEXT', 'SORTABLE').equal('OK')
    env.expect('ft.add', 'idx', 'doc1', '1.0', 'FIELDS', 'test', 'foo1').equal('OK')
    env.expect('ft.add', 'idx', 'doc2', '1.0', 'FIELDS', 'test', 'foo2').equal('OK')
    env.expect('ft.aggregate', 'idx', '*', 'SORTBY', 'bad').error()

def testAggregateSortByMaxNumberOfFields(env):
    env.expect('FT.CREATE', 'idx', 'ON', 'HASH', 'SCHEMA',
               'test1', 'TEXT', 'SORTABLE',
               'test2', 'TEXT', 'SORTABLE',
               'test3', 'TEXT', 'SORTABLE',
               'test4', 'TEXT', 'SORTABLE',
               'test5', 'TEXT', 'SORTABLE',
               'test6', 'TEXT', 'SORTABLE',
               'test7', 'TEXT', 'SORTABLE',
               'test8', 'TEXT', 'SORTABLE',
               'test9', 'TEXT', 'SORTABLE'
               ).equal('OK')
    env.expect('ft.add', 'idx', 'doc1', '1.0', 'FIELDS', 'test', 'foo1').equal('OK')
    env.expect('ft.add', 'idx', 'doc2', '1.0', 'FIELDS', 'test', 'foo2').equal('OK')
    env.expect('ft.aggregate', 'idx', '*', 'SORTBY', '9', *['@test%d' % (i + 1) for i in range(9)]).error()
    args = ['@test%d' % (i + 1) for i in range(8)] + ['bad']
    env.expect('ft.aggregate', 'idx', '*', 'SORTBY', '9', *args).error()
    args = ['@test%d' % (i + 1) for i in range(8)] + ['ASC', 'MAX', 'bad']
    env.expect('ft.aggregate', 'idx', '*', 'SORTBY', '9', *args).error()
    args = ['@test%d' % (i + 1) for i in range(8)] + ['ASC', 'MAX']
    env.expect('ft.aggregate', 'idx', '*', 'SORTBY', '9', *args).error()

def testNumericFilterError(env):
    env.expect('FT.CREATE', 'idx', 'ON', 'HASH', 'SCHEMA', 'test', 'NUMERIC', 'SORTABLE').equal('OK')
    env.expect('ft.add', 'idx', 'doc1', '1.0', 'FIELDS', 'test', '1').equal('OK')
    env.expect('ft.search', 'idx', '*', 'FILTER', 'test', 'bad', '2').error()
    env.expect('ft.search', 'idx', '*', 'FILTER', 'test', '0', 'bad').error()
    env.expect('ft.search', 'idx', '*', 'FILTER', 'test', '0').error()
    env.expect('ft.search', 'idx', '*', 'FILTER', 'test', 'bad').error()
    env.expect('ft.search', 'idx', '*', 'FILTER', 'test', '0', '2', 'FILTER', 'test', '0', 'bla').error()

def testGeoFilterError(env):
    env.expect('FT.CREATE', 'idx', 'ON', 'HASH', 'SCHEMA', 'test', 'NUMERIC', 'SORTABLE').equal('OK')
    env.expect('ft.add', 'idx', 'doc1', '1.0', 'FIELDS', 'test', '1').equal('OK')
    env.expect('ft.search', 'idx', '*', 'GEOFILTER', 'test', '1').error()
    env.expect('ft.search', 'idx', '*', 'GEOFILTER', 'test', 'bad' , '2', '3', 'km').error()
    env.expect('ft.search', 'idx', '*', 'GEOFILTER', 'test', '1' , 'bad', '3', 'km').error()
    env.expect('ft.search', 'idx', '*', 'GEOFILTER', 'test', '1' , '2', 'bad', 'km').error()
    env.expect('ft.search', 'idx', '*', 'GEOFILTER', 'test', '1' , '2', '3', 'bad').error()

def testReducerError(env):
    env.expect('FT.CREATE', 'idx', 'ON', 'HASH', 'SCHEMA', 'test', 'NUMERIC', 'SORTABLE').equal('OK')
    env.expect('ft.add', 'idx', 'doc1', '1.0', 'FIELDS', 'test', '1').equal('OK')
    env.expect('ft.aggregate', 'idx', '*', 'GROUPBY', '1', '@test', 'REDUCE', 'COUNT', 'bad').error()
    env.expect('ft.aggregate', 'idx', '*', 'GROUPBY', '1', '@test', 'REDUCE', 'COUNT', '0', 'as').error()

def testGroupbyError(env):
    env.expect('FT.CREATE', 'idx', 'ON', 'HASH', 'SCHEMA', 'test', 'NUMERIC', 'SORTABLE').equal('OK')
    env.expect('ft.add', 'idx', 'doc1', '1.0', 'FIELDS', 'test', '1').equal('OK')
    env.expect('ft.aggregate', 'idx', '*', 'GROUPBY', '1', '@test', 'REDUCE').error()
    if not env.isCluster(): # todo: remove once fix on coordinator
        env.expect('ft.aggregate', 'idx', '*', 'GROUPBY', '1', '@test1').error()
    env.expect('ft.aggregate', 'idx', '*', 'GROUPBY', '1', '@test', 'REDUCE', 'bad', '0').error()
    if not env.isCluster(): # todo: remove once fix on coordinator
        env.expect('ft.aggregate', 'idx', '*', 'GROUPBY', '1', '@test', 'REDUCE', 'SUM', '1', '@test1').error()

def testGroupbyWithSort(env):
    env.expect('FT.CREATE', 'idx', 'ON', 'HASH', 'SCHEMA', 'test', 'NUMERIC', 'SORTABLE').equal('OK')
    env.expect('ft.add', 'idx', 'doc1', '1.0', 'FIELDS', 'test', '1').equal('OK')
    env.expect('ft.add', 'idx', 'doc2', '1.0', 'FIELDS', 'test', '1').equal('OK')
    env.expect('ft.add', 'idx', 'doc3', '1.0', 'FIELDS', 'test', '2').equal('OK')
    env.expect('ft.aggregate', 'idx', '*', 'SORTBY', '2', '@test', 'ASC',
               'GROUPBY', '1', '@test', 'REDUCE', 'COUNT', '0', 'as', 'count').equal([2L, ['test', '2', 'count', '1'], ['test', '1', 'count', '2']])

def testApplyError(env):
    env.expect('FT.CREATE', 'idx', 'ON', 'HASH', 'SCHEMA', 'test', 'TEXT').equal('OK')
    env.expect('ft.add', 'idx', 'doc1', '1.0', 'FIELDS', 'test', 'foo').equal('OK')
    env.expect('ft.aggregate', 'idx', '*', 'APPLY', 'split(@test)', 'as').error()

def testLoadError(env):
    env.expect('FT.CREATE', 'idx', 'ON', 'HASH', 'SCHEMA', 'test', 'TEXT', 'SORTABLE').equal('OK')
    env.expect('ft.add', 'idx', 'doc1', '1.0', 'FIELDS', 'test', 'foo').equal('OK')
    env.expect('ft.aggregate', 'idx', '*', 'LOAD', 'bad').error()
    env.expect('ft.aggregate', 'idx', '*', 'LOAD', 'bad', 'test').error()
    env.expect('ft.aggregate', 'idx', '*', 'LOAD', '2', 'test').error()
    env.expect('ft.aggregate', 'idx', '*', 'LOAD', '2', '@test').error()

def testMissingArgsError(env):
    env.expect('FT.CREATE', 'idx', 'ON', 'HASH', 'SCHEMA', 'test', 'TEXT').equal('OK')
    env.expect('ft.add', 'idx', 'doc1', '1.0', 'FIELDS', 'test', 'foo').equal('OK')
    env.expect('ft.aggregate', 'idx').error()

def testUnexistsScorer(env):
    env.expect('FT.CREATE', 'idx', 'ON', 'HASH', 'SCHEMA', 'test', 'TEXT', 'SORTABLE').equal('OK')
    env.expect('ft.add', 'idx', 'doc1', '1.0', 'FIELDS', 'test', 'foo').equal('OK')
    env.expect('ft.search', 'idx', '*', 'SCORER', 'bad').error()

def testHighlightWithUnknowsProperty(env):
    env.expect('FT.CREATE', 'idx', 'ON', 'HASH', 'SCHEMA', 'test', 'TEXT').equal('OK')
    env.expect('ft.add', 'idx', 'doc1', '1.0', 'FIELDS', 'test', 'foo').equal('OK')
    env.expect('ft.aggregate', 'idx', '*', 'HIGHLIGHT', 'FIELDS', '1', 'test1').error()

def testBadFilterExpression(env):
    env.expect('FT.CREATE', 'idx', 'ON', 'HASH', 'SCHEMA', 'test', 'TEXT').equal('OK')
    env.expect('ft.add', 'idx', 'doc1', '1.0', 'FIELDS', 'test', 'foo').equal('OK')
    env.expect('ft.aggregate', 'idx', '*', 'LOAD', '1', '@test', 'FILTER', 'blabla').error()
    if not env.isCluster(): # todo: remove once fix on coordinator
        env.expect('ft.aggregate', 'idx', '*', 'LOAD', '1', '@test', 'FILTER', '@test1 > 1').error()

def testWithSortKeysOnNoneSortableValue(env):
    env.expect('FT.CREATE', 'idx', 'ON', 'HASH', 'SCHEMA', 'test', 'TEXT').equal('OK')
    env.expect('ft.add', 'idx', 'doc1', '1.0', 'FIELDS', 'test', 'foo').equal('OK')
    env.expect('ft.search', 'idx', '*', 'WITHSORTKEYS', 'SORTBY', 'test').equal([1L, 'doc1', '$foo', ['test', 'foo']])

def testWithWithRawIds(env):
    env.skipOnCluster() # todo: remove once fix on coordinator
    env.expect('FT.CREATE', 'idx', 'ON', 'HASH', 'SCHEMA', 'test', 'TEXT').equal('OK')
    waitForIndex(env, 'idx')
    env.expect('ft.add', 'idx', 'doc1', '1.0', 'FIELDS', 'test', 'foo').equal('OK')
    env.expect('ft.search', 'idx', '*', 'WITHRAWIDS').equal([1L, 'doc1', 1L, ['test', 'foo']])

def testUnkownIndex(env):
    env.skipOnCluster() # todo: remove once fix on coordinator
    env.expect('ft.aggregate').error()
    env.expect('ft.aggregate', 'idx', '*').error()
    env.expect('ft.aggregate', 'idx', '*', 'WITHCURSOR').error()

def testExplainError(env):
    env.expect('FT.CREATE', 'idx', 'ON', 'HASH', 'SCHEMA', 'test', 'TEXT').equal('OK')
    env.expect('FT.EXPLAIN', 'idx', '(').error()

def testBadCursor(env):
    env.expect('FT.CURSOR', 'READ', 'idx').error()
    env.expect('FT.CURSOR', 'READ', 'idx', '1111').error()
    env.expect('FT.CURSOR', 'READ', 'idx', 'bad').error()
    env.expect('FT.CURSOR', 'DROP', 'idx', '1111').error()
    env.expect('FT.CURSOR', 'bad', 'idx', '1111').error()

def testGroupByWithApplyError(env):
    env.expect('FT.CREATE', 'idx', 'ON', 'HASH', 'SCHEMA', 'test', 'TEXT').equal('OK')
    env.expect('ft.add', 'idx', 'doc1', '1.0', 'FIELDS', 'test', 'foo').equal('OK')
    err = env.cmd('FT.AGGREGATE', 'idx', '*', 'APPLY', 'split()', 'GROUPBY', '1', '@test', 'REDUCE', 'COUNT', '0', 'AS', 'count')[1]
    assertEqualIgnoreCluster(env, str(err[0]), 'Invalid number of arguments for split')

def testSubStrErrors(env):
    env.expect('FT.CREATE', 'idx', 'ON', 'HASH', 'SCHEMA', 'test', 'TEXT').equal('OK')
    env.expect('ft.add', 'idx', 'doc1', '1.0', 'FIELDS', 'test', 'foo').equal('OK')

    err = env.cmd('ft.aggregate', 'idx', '*', 'LOAD', '1', '@test', 'APPLY', 'matched_terms()', 'as', 'a', 'APPLY', 'substr(@a,0,4)')[1]
    assertEqualIgnoreCluster(env, type(err[0]), redis.exceptions.ResponseError)

    env.cmd('ft.aggregate', 'idx', '*', 'LOAD', '1', '@test2', 'APPLY', 'substr("test",3,-2)', 'as', 'a')
    env.cmd('ft.aggregate', 'idx', '*', 'LOAD', '1', '@test2', 'APPLY', 'substr("test",3,1000)', 'as', 'a')
    env.cmd('ft.aggregate', 'idx', '*', 'LOAD', '1', '@test2', 'APPLY', 'substr("test",-1,2)', 'as', 'a')
    env.cmd('ft.aggregate', 'idx', '*', 'LOAD', '1', '@test2', 'APPLY', 'substr("test")', 'as', 'a')
    env.cmd('ft.aggregate', 'idx', '*', 'LOAD', '1', '@test2', 'APPLY', 'substr(1)', 'as', 'a')
    env.cmd('ft.aggregate', 'idx', '*', 'LOAD', '1', '@test2', 'APPLY', 'substr("test", "test")', 'as', 'a')
    env.cmd('ft.aggregate', 'idx', '*', 'LOAD', '1', '@test2', 'APPLY', 'substr("test", "test", "test")', 'as', 'a')
    env.cmd('ft.aggregate', 'idx', '*', 'LOAD', '1', '@test2', 'APPLY', 'substr("test", "-1", "-1")', 'as', 'a')
    env.assertTrue(env.isUp())

def testToUpperLower(env):
    env.expect('FT.CREATE', 'idx', 'ON', 'HASH', 'SCHEMA', 'test', 'TEXT').equal('OK')
    env.expect('ft.add', 'idx', 'doc1', '1.0', 'FIELDS', 'test', 'foo').equal('OK')
    env.expect('ft.aggregate', 'idx', '*', 'LOAD', '1', '@test', 'APPLY', 'lower(@test)', 'as', 'a').equal([1L, ['test', 'foo', 'a', 'foo']])
    env.expect('ft.aggregate', 'idx', '*', 'LOAD', '1', '@test', 'APPLY', 'lower("FOO")', 'as', 'a').equal([1L, ['test', 'foo', 'a', 'foo']])
    env.expect('ft.aggregate', 'idx', '*', 'LOAD', '1', '@test', 'APPLY', 'upper(@test)', 'as', 'a').equal([1L, ['test', 'foo', 'a', 'FOO']])
    env.expect('ft.aggregate', 'idx', '*', 'LOAD', '1', '@test', 'APPLY', 'upper("foo")', 'as', 'a').equal([1L, ['test', 'foo', 'a', 'FOO']])

    err = env.cmd('ft.aggregate', 'idx', '*', 'LOAD', '1', '@test', 'APPLY', 'upper()', 'as', 'a')[1]
    assertEqualIgnoreCluster(env, type(err[0]), redis.exceptions.ResponseError)
    err = env.cmd('ft.aggregate', 'idx', '*', 'LOAD', '1', '@test', 'APPLY', 'lower()', 'as', 'a')[1]
    assertEqualIgnoreCluster(env, type(err[0]), redis.exceptions.ResponseError)

    env.expect('ft.aggregate', 'idx', '*', 'LOAD', '1', '@test', 'APPLY', 'upper(1)', 'as', 'a').equal([1L, ['test', 'foo', 'a', None]])
    env.expect('ft.aggregate', 'idx', '*', 'LOAD', '1', '@test', 'APPLY', 'lower(1)', 'as', 'a').equal([1L, ['test', 'foo', 'a', None]])

    assertEqualIgnoreCluster(env, type(err[0]), redis.exceptions.ResponseError)
    err = env.cmd('ft.aggregate', 'idx', '*', 'LOAD', '1', '@test', 'APPLY', 'upper(1,2)', 'as', 'a')[1]
    assertEqualIgnoreCluster(env, type(err[0]), redis.exceptions.ResponseError)
    err = env.cmd('ft.aggregate', 'idx', '*', 'LOAD', '1', '@test', 'APPLY', 'lower(1,2)', 'as', 'a')[1]
    assertEqualIgnoreCluster(env, type(err[0]), redis.exceptions.ResponseError)

def testMatchedTerms(env):
    env.expect('FT.CREATE', 'idx', 'ON', 'HASH', 'SCHEMA', 'test', 'TEXT').equal('OK')
    env.expect('ft.add', 'idx', 'doc1', '1.0', 'FIELDS', 'test', 'foo').equal('OK')
    env.expect('ft.aggregate', 'idx', '*', 'LOAD', '1', '@test', 'APPLY', 'matched_terms()', 'as', 'a').equal([1L, ['test', 'foo', 'a', None]])
    env.expect('ft.aggregate', 'idx', 'foo', 'LOAD', '1', '@test', 'APPLY', 'matched_terms()', 'as', 'a').equal([1L, ['test', 'foo', 'a', ['foo']]])
    env.expect('ft.aggregate', 'idx', 'foo', 'LOAD', '1', '@test', 'APPLY', 'matched_terms(100)', 'as', 'a').equal([1L, ['test', 'foo', 'a', ['foo']]])
    env.expect('ft.aggregate', 'idx', 'foo', 'LOAD', '1', '@test', 'APPLY', 'matched_terms(-100)', 'as', 'a').equal([1L, ['test', 'foo', 'a', ['foo']]])
    env.expect('ft.aggregate', 'idx', 'foo', 'LOAD', '1', '@test', 'APPLY', 'matched_terms("test")', 'as', 'a').equal([1L, ['test', 'foo', 'a', ['foo']]])

def testStrFormatError(env):
    env.expect('FT.CREATE', 'idx', 'ON', 'HASH', 'SCHEMA', 'test', 'TEXT').equal('OK')
    env.expect('ft.add', 'idx', 'doc1', '1.0', 'FIELDS', 'test', 'foo').equal('OK')
    err = env.cmd('ft.aggregate', 'idx', 'foo', 'LOAD', '1', '@test', 'APPLY', 'format()', 'as', 'a')[1]
    assertEqualIgnoreCluster(env, type(err[0]), redis.exceptions.ResponseError)

    err = env.cmd('ft.aggregate', 'idx', 'foo', 'LOAD', '1', '@test', 'APPLY', 'format("%s")', 'as', 'a')[1]
    assertEqualIgnoreCluster(env, type(err[0]), redis.exceptions.ResponseError)

    err = env.cmd('ft.aggregate', 'idx', 'foo', 'LOAD', '1', '@test', 'APPLY', 'format("%", "test")', 'as', 'a')[1]
    assertEqualIgnoreCluster(env, type(err[0]), redis.exceptions.ResponseError)

    err = env.cmd('ft.aggregate', 'idx', 'foo', 'LOAD', '1', '@test', 'APPLY', 'format("%b", "test")', 'as', 'a')[1]
    assertEqualIgnoreCluster(env, type(err[0]), redis.exceptions.ResponseError)

    err = env.cmd('ft.aggregate', 'idx', 'foo', 'LOAD', '1', '@test', 'APPLY', 'format(5)', 'as', 'a')[1]
    assertEqualIgnoreCluster(env, type(err[0]), redis.exceptions.ResponseError)

    env.expect('ft.aggregate', 'idx', 'foo', 'LOAD', '1', '@test', 'APPLY', 'upper(1)', 'as', 'b', 'APPLY', 'format("%s", @b)', 'as', 'a').equal([1L, ['test', 'foo', 'b', None, 'a', '(null)']])

    # working example
    env.expect('ft.aggregate', 'idx', 'foo', 'APPLY', 'format("%%s-test", "test")', 'as', 'a').equal([1L, ['a', '%s-test']])
    env.expect('ft.aggregate', 'idx', 'foo', 'APPLY', 'format("%s-test", "test")', 'as', 'a').equal([1L, ['a', 'test-test']])

def testTimeFormatError(env):
    env.expect('FT.CREATE', 'idx', 'ON', 'HASH', 'SCHEMA', 'test', 'NUMERIC').equal('OK')
    env.expect('ft.add', 'idx', 'doc1', '1.0', 'FIELDS', 'test', '12234556').equal('OK')

    err = env.cmd('ft.aggregate', 'idx', '@test:[0..inf]', 'LOAD', '1', '@test', 'APPLY', 'timefmt()', 'as', 'a')[1]
    assertEqualIgnoreCluster(env, type(err[0]), redis.exceptions.ResponseError)

    if not env.isCluster(): # todo: remove once fix on coordinator
        env.expect('ft.aggregate', 'idx', '@test:[0..inf]', 'LOAD', '1', '@test', 'APPLY', 'timefmt(@test1)', 'as', 'a').error()

    env.cmd('ft.aggregate', 'idx', '@test:[0..inf]', 'LOAD', '1', '@test', 'APPLY', 'timefmt(@test)', 'as', 'a')

    env.assertTrue(env.isUp())

    err = env.cmd('ft.aggregate', 'idx', '@test:[0..inf]', 'LOAD', '1', '@test', 'APPLY', 'timefmt(@test, 4)', 'as', 'a')[1]
    assertEqualIgnoreCluster(env, type(err[0]), redis.exceptions.ResponseError)

    env.expect('ft.aggregate', 'idx', '@test:[0..inf]', 'LOAD', '1', '@test', 'APPLY', 'timefmt("awfawf")', 'as', 'a').equal([1L, ['test', '12234556', 'a', None]])

    env.expect('ft.aggregate', 'idx', '@test:[0..inf]', 'LOAD', '1', '@test', 'APPLY', 'timefmt(235325153152356426246246246254)', 'as', 'a').equal([1L, ['test', '12234556', 'a', None]])

    env.expect('ft.aggregate', 'idx', '@test:[0..inf]', 'LOAD', '1', '@test', 'APPLY', 'timefmt(@test, "%s")' % ('d' * 2048), 'as', 'a').equal([1L, ['test', '12234556', 'a', None]])

    env.expect('ft.aggregate', 'idx', '@test:[0..inf]', 'LOAD', '1', '@test', 'APPLY', 'hour("not_number")', 'as', 'a').equal([1L, ['test', '12234556', 'a', None]])
    env.expect('ft.aggregate', 'idx', '@test:[0..inf]', 'LOAD', '1', '@test', 'APPLY', 'minute("not_number")', 'as', 'a').equal([1L, ['test', '12234556', 'a', None]])
    env.expect('ft.aggregate', 'idx', '@test:[0..inf]', 'LOAD', '1', '@test', 'APPLY', 'day("not_number")', 'as', 'a').equal([1L, ['test', '12234556', 'a', None]])
    env.expect('ft.aggregate', 'idx', '@test:[0..inf]', 'LOAD', '1', '@test', 'APPLY', 'month("not_number")', 'as', 'a').equal([1L, ['test', '12234556', 'a', None]])
    env.expect('ft.aggregate', 'idx', '@test:[0..inf]', 'LOAD', '1', '@test', 'APPLY', 'dayofweek("not_number")', 'as', 'a').equal([1L, ['test', '12234556', 'a', None]])
    env.expect('ft.aggregate', 'idx', '@test:[0..inf]', 'LOAD', '1', '@test', 'APPLY', 'dayofmonth("not_number")', 'as', 'a').equal([1L, ['test', '12234556', 'a', None]])
    env.expect('ft.aggregate', 'idx', '@test:[0..inf]', 'LOAD', '1', '@test', 'APPLY', 'dayofyear("not_number")', 'as', 'a').equal([1L, ['test', '12234556', 'a', None]])
    env.expect('ft.aggregate', 'idx', '@test:[0..inf]', 'LOAD', '1', '@test', 'APPLY', 'year("not_number")', 'as', 'a').equal([1L, ['test', '12234556', 'a', None]])
    env.expect('ft.aggregate', 'idx', '@test:[0..inf]', 'LOAD', '1', '@test', 'APPLY', 'monthofyear("not_number")', 'as', 'a').equal([1L, ['test', '12234556', 'a', None]])

def testMonthOfYear(env):
    env.expect('FT.CREATE', 'idx', 'ON', 'HASH', 'SCHEMA', 'test', 'NUMERIC').equal('OK')
    env.expect('ft.add', 'idx', 'doc1', '1.0', 'FIELDS', 'test', '12234556').equal('OK')

    env.expect('ft.aggregate', 'idx', '@test:[0..inf]', 'LOAD', '1', '@test', 'APPLY', 'monthofyear(@test)', 'as', 'a').equal([1L, ['test', '12234556', 'a', '4']])

    err = env.cmd('ft.aggregate', 'idx', '@test:[0..inf]', 'LOAD', '1', '@test', 'APPLY', 'monthofyear(@test, 112)', 'as', 'a')[1]
    assertEqualIgnoreCluster(env, type(err[0]), redis.exceptions.ResponseError)

    err = env.cmd('ft.aggregate', 'idx', '@test:[0..inf]', 'LOAD', '1', '@test', 'APPLY', 'monthofyear()', 'as', 'a')[1]
    assertEqualIgnoreCluster(env, type(err[0]), redis.exceptions.ResponseError)

    env.expect('ft.aggregate', 'idx', '@test:[0..inf]', 'LOAD', '1', '@test', 'APPLY', 'monthofyear("bad")', 'as', 'a').equal([1L, ['test', '12234556', 'a', None]])

def testParseTime(env):
    conn = getConnectionByEnv(env)
    conn.execute_command('FT.CREATE', 'idx', 'SCHEMA', 'test', 'TAG')
    conn.execute_command('HSET', 'doc1', 'test', '20210401')

    # check for errors
    err = conn.execute_command('ft.aggregate', 'idx', '*', 'LOAD', '1', '@test', 'APPLY', 'parsetime()', 'as', 'a')[1]
    assertEqualIgnoreCluster(env, type(err[0]), redis.exceptions.ResponseError)

    err = conn.execute_command('ft.aggregate', 'idx', '*', 'LOAD', '1', '@test', 'APPLY', 'parsetime(11)', 'as', 'a')[1]
    assertEqualIgnoreCluster(env, type(err[0]), redis.exceptions.ResponseError)

    err = conn.execute_command('ft.aggregate', 'idx', '*', 'LOAD', '1', '@test', 'APPLY', 'parsetime(11,22)', 'as', 'a')[1]
    assertEqualIgnoreCluster(env, type(err[0]), redis.exceptions.ResponseError)

    # valid test
    res = conn.execute_command('ft.aggregate', 'idx', '*', 'LOAD', '1', '@test', 'APPLY', 'parsetime(@test, "%Y%m%d")', 'as', 'a')
    assertEqualIgnoreCluster(env, res, [1L, ['test', '20210401', 'a', '1617235200']])

def testMathFunctions(env):
    env.expect('FT.CREATE', 'idx', 'ON', 'HASH', 'SCHEMA', 'test', 'NUMERIC').equal('OK')
    env.expect('ft.add', 'idx', 'doc1', '1.0', 'FIELDS', 'test', '12234556').equal('OK')

    env.expect('ft.aggregate', 'idx', '@test:[0..inf]', 'LOAD', '1', '@test', 'APPLY', 'exp(@test)', 'as', 'a').equal([1L, ['test', '12234556', 'a', 'inf']])
    env.expect('ft.aggregate', 'idx', '@test:[0..inf]', 'LOAD', '1', '@test', 'APPLY', 'ceil(@test)', 'as', 'a').equal([1L, ['test', '12234556', 'a', '12234556']])

def testErrorOnOpperation(env):
    env.expect('FT.CREATE', 'idx', 'ON', 'HASH', 'SCHEMA', 'test', 'NUMERIC').equal('OK')
    env.expect('ft.add', 'idx', 'doc1', '1.0', 'FIELDS', 'test', '12234556').equal('OK')

    err = env.cmd('ft.aggregate', 'idx', '@test:[0..inf]', 'LOAD', '1', '@test', 'APPLY', '1 + split()', 'as', 'a')[1]
    assertEqualIgnoreCluster(env, type(err[0]), redis.exceptions.ResponseError)

    err = env.cmd('ft.aggregate', 'idx', '@test:[0..inf]', 'LOAD', '1', '@test', 'APPLY', 'split() + 1', 'as', 'a')[1]
    assertEqualIgnoreCluster(env, type(err[0]), redis.exceptions.ResponseError)

    err = env.cmd('ft.aggregate', 'idx', '@test:[0..inf]', 'LOAD', '1', '@test', 'APPLY', '"bad" + "bad"', 'as', 'a')[1]
    assertEqualIgnoreCluster(env, type(err[0]), redis.exceptions.ResponseError)

    err = env.cmd('ft.aggregate', 'idx', '@test:[0..inf]', 'LOAD', '1', '@test', 'APPLY', 'split("bad" + "bad")', 'as', 'a')[1]
    assertEqualIgnoreCluster(env, type(err[0]), redis.exceptions.ResponseError)

    err = env.cmd('ft.aggregate', 'idx', '@test:[0..inf]', 'LOAD', '1', '@test', 'APPLY', '!(split("bad" + "bad"))', 'as', 'a')[1]
    assertEqualIgnoreCluster(env, type(err[0]), redis.exceptions.ResponseError)

    err = env.cmd('ft.aggregate', 'idx', '@test:[0..inf]', 'APPLY', '!@test', 'as', 'a')[1]
    assertEqualIgnoreCluster(env, type(err[0]), redis.exceptions.ResponseError)


def testSortkeyUnsortable(env):
    env.cmd('ft.create', 'idx', 'ON', 'HASH', 'schema', 'test', 'text')
    env.cmd('ft.add', 'idx', 'doc1', 1, 'fields', 'test', 'foo')
    rv = env.cmd('ft.aggregate', 'idx', 'foo', 'withsortkeys',
        'load', '1', '@test',
        'sortby', '1', '@test')
    env.assertEqual([1, '$foo', ['test', 'foo']], rv)


def testIssue919(env):
    # This only works if the missing field has a lower sortable index
    # than the present field..
    env.cmd('ft.create', 'idx', 'ON', 'HASH',
            'schema', 't1', 'text', 'sortable', 'n1', 'numeric', 'sortable')
    env.cmd('ft.add', 'idx', 'doc1', 1, 'fields', 'n1', 42)
    rv = env.cmd('ft.search', 'idx', '*', 'sortby', 't1', 'desc')
    env.assertEqual([1L, 'doc1', ['n1', '42']], rv)


def testIssue1074(env):
    # Ensure that sortable fields are returned in their string form from the
    # document
    env.cmd('ft.create', 'idx', 'ON', 'HASH',
            'schema', 't1', 'text', 'n1', 'numeric', 'sortable')
    env.cmd('ft.add', 'idx', 'doc1', 1, 'fields', 't1', 'hello', 'n1', 1581011976800)
    rv = env.cmd('ft.search', 'idx', '*', 'sortby', 'n1')
    env.assertEqual([1L, 'doc1', ['n1', '1581011976800', 't1', 'hello']], rv)

def testIssue1085(env):
    env.skipOnCluster()
    env.cmd('FT.CREATE issue1085 ON HASH SCHEMA foo TEXT SORTABLE bar NUMERIC SORTABLE')
    for i in range(1, 10):
        env.cmd('FT.ADD issue1085 document_%d 1 REPLACE FIELDS foo foo%d bar %d' % (i, i, i))
    res = env.cmd('FT.SEARCH', 'issue1085', '@bar:[8 8]')
    env.assertEqual(toSortedFlatList(res), toSortedFlatList([1L, 'document_8', ['foo', 'foo8', 'bar', '8']]))

    for i in range(1, 10):
        env.cmd('FT.ADD issue1085 document_8 1 REPLACE FIELDS foo foo8 bar 8')

    forceInvokeGC(env, 'issue1085')

    res = env.cmd('FT.SEARCH', 'issue1085', '@bar:[8 8]')
    env.assertEqual(toSortedFlatList(res), toSortedFlatList([1, 'document_8', ['foo', 'foo8', 'bar', '8']]))


def grouper(iterable, n, fillvalue=None):
    "Collect data into fixed-length chunks or blocks"
    from itertools import izip_longest
    # grouper('ABCDEFG', 3, 'x') --> ABC DEF Gxx
    args = [iter(iterable)] * n
    return izip_longest(fillvalue=fillvalue, *args)


def to_dict(r):
    return {r[i]: r[i + 1] for i in range(0, len(r), 2)}

def testInfoError(env):
    env.expect('ft.info', 'no_idx').error()

def testIndexNotRemovedFromCursorListAfterRecreated(env):
    env.expect('FT.CREATE idx ON HASH SCHEMA f1 TEXT').ok()
    env.expect('FT.AGGREGATE idx * WITHCURSOR').equal([[0], 0])
    env.expect('FT.CREATE idx ON HASH SCHEMA f1 TEXT').error()
    env.expect('FT.AGGREGATE idx * WITHCURSOR').equal([[0], 0])

def testHindiStemmer(env):
    env.cmd('FT.CREATE', 'idxTest', 'LANGUAGE_FIELD', '__language', 'SCHEMA', 'body', 'TEXT')
    env.cmd('FT.ADD', 'idxTest', 'doc1', 1.0, 'LANGUAGE', 'hindi', 'FIELDS', 'body', u'अँगरेजी अँगरेजों अँगरेज़')
    res = env.cmd('FT.SEARCH', 'idxTest', u'अँगरेज़')
    res1 = {res[2][i]:res[2][i + 1] for i in range(0, len(res[2]), 2)}
    env.assertEqual(u'अँगरेजी अँगरेजों अँगरेज़', unicode(res1['body'], 'utf-8'))

def testMOD507(env):
    env.skipOnCluster()
    env.expect('ft.create idx ON HASH SCHEMA t1 TEXT').ok()

    for i in range(50):
        env.expect('ft.add idx doc-%d 1.0 FIELDS t1 foo' % i).ok()

    for i in range(50):
        env.expect('del doc-%d' % i).equal(1)

    res = env.cmd('FT.SEARCH', 'idx', '*', 'WITHSCORES', 'SUMMARIZE', 'FRAGS', '1', 'LEN', '25', 'HIGHLIGHT', 'TAGS', "<span style='background-color:yellow'>", "</span>")

    # from redisearch 2.0, docs are removed from index when `DEL` is called
    env.assertEqual(len(res), 1)

def testUnseportedSortableTypeErrorOnTags(env):
    env.skipOnCluster()
    env.expect('FT.CREATE idx ON HASH SCHEMA f1 TEXT SORTABLE f2 NUMERIC SORTABLE NOINDEX f3 TAG SORTABLE NOINDEX f4 TEXT SORTABLE NOINDEX').ok()
    env.expect('FT.ADD idx doc1 1.0 FIELDS f1 foo1 f2 1 f3 foo1 f4 foo1').ok()
    env.expect('FT.ADD idx doc1 1.0 REPLACE PARTIAL FIELDS f2 2 f3 foo2 f4 foo2').ok()
    res = env.cmd('HGETALL doc1')
    env.assertEqual(toSortedFlatList(res), toSortedFlatList(['f1', 'foo1', 'f2', '2', 'f3', 'foo2', 'f4', 'foo2', '__score', '1.0']))
    res = env.cmd('FT.SEARCH idx *')
    env.assertEqual(toSortedFlatList(res), toSortedFlatList([1L, 'doc1', ['f1', 'foo1', 'f2', '2', 'f3', 'foo2', 'f4', 'foo2']]))


def testIssue1158(env):
    env.cmd('FT.CREATE idx ON HASH SCHEMA txt1 TEXT txt2 TEXT txt3 TEXT')

    env.cmd('FT.ADD idx doc1 1.0 FIELDS txt1 10 txt2 num1')
    res = env.cmd('FT.GET idx doc1')
    env.assertEqual(toSortedFlatList(res), toSortedFlatList(['txt1', '10', 'txt2', 'num1']))

    # only 1st checked (2nd returns an error)
    env.expect('FT.ADD idx doc1 1.0 REPLACE PARTIAL if @txt1||to_number(@txt2)<5 FIELDS txt1 5').equal('OK')
    env.expect('FT.ADD idx doc1 1.0 REPLACE PARTIAL if @txt3&&to_number(@txt2)<5 FIELDS txt1 5').equal('NOADD')

    # both are checked
    env.expect('FT.ADD idx doc1 1.0 REPLACE PARTIAL if to_number(@txt1)>11||to_number(@txt1)>42 FIELDS txt2 num2').equal('NOADD')
    env.expect('FT.ADD idx doc1 1.0 REPLACE PARTIAL if to_number(@txt1)>11||to_number(@txt1)<42 FIELDS txt2 num2').equal('OK')
    env.expect('FT.ADD idx doc1 1.0 REPLACE PARTIAL if to_number(@txt1)>11&&to_number(@txt1)>42 FIELDS txt2 num2').equal('NOADD')
    env.expect('FT.ADD idx doc1 1.0 REPLACE PARTIAL if to_number(@txt1)>11&&to_number(@txt1)<42 FIELDS txt2 num2').equal('NOADD')
    res = env.cmd('FT.GET idx doc1')
    env.assertEqual(toSortedFlatList(res), toSortedFlatList(['txt1', '5', 'txt2', 'num2']))

def testIssue1159(env):
    env.cmd('FT.CREATE idx ON HASH SCHEMA f1 TAG')
    for i in range(1000):
        env.cmd('FT.add idx doc%d 1.0 FIELDS f1 foo' % i)

def testIssue1169(env):
    env.cmd('FT.CREATE idx ON HASH SCHEMA txt1 TEXT txt2 TEXT')
    env.cmd('FT.ADD idx doc1 1.0 FIELDS txt1 foo')

    env.expect('FT.AGGREGATE idx foo GROUPBY 1 @txt1 REDUCE FIRST_VALUE 1 @txt2 as test').equal([1L, ['txt1', 'foo', 'test', None]])

def testIssue1184(env):
    env.skipOnCluster()

    field_types = ['TEXT', 'NUMERIC', 'TAG']
    env.assertOk(env.execute_command('ft.config', 'set', 'FORK_GC_CLEAN_THRESHOLD', 0))
    for ft in field_types:
        env.assertOk(env.execute_command('FT.CREATE idx ON HASH SCHEMA  field ' + ft))

        res = env.execute_command('ft.info', 'idx')
        d = {res[i]: res[i + 1] for i in range(0, len(res), 2)}
        env.assertEqual(d['inverted_sz_mb'], '0')
        env.assertEqual(d['num_records'], '0')


        value = '42'
        env.assertOk(env.execute_command('FT.ADD idx doc0 1 FIELD field ' + value))
        doc = env.cmd('FT.SEARCH idx *')
        env.assertEqual(doc, [1L, 'doc0', ['field', value]])

        res = env.execute_command('ft.info', 'idx')
        d = {res[i]: res[i + 1] for i in range(0, len(res), 2)}
        env.assertGreater(d['inverted_sz_mb'], '0')
        env.assertEqual(d['num_records'], '1')

        env.assertEqual(env.execute_command('FT.DEL idx doc0'), 1)

        forceInvokeGC(env, 'idx')

        res = env.execute_command('ft.info', 'idx')
        d = {res[i]: res[i + 1] for i in range(0, len(res), 2)}
        env.assertEqual(d['inverted_sz_mb'], '0')
        env.assertEqual(d['num_records'], '0')

        env.cmd('FT.DROP idx')
        env.cmd('DEL doc0')

def testIndexListCommand(env):
    env.expect('FT.CREATE idx1 ON HASH SCHEMA n NUMERIC').ok()
    env.expect('FT.CREATE idx2 ON HASH SCHEMA n NUMERIC').ok()
    res = env.cmd('FT._LIST')
    env.assertEqual(set(res), set(['idx1', 'idx2']))
    env.expect('FT.DROP idx1').ok()
    env.expect('FT._LIST').equal(['idx2'])
    env.expect('FT.CREATE idx3 ON HASH SCHEMA n NUMERIC').ok()
    res = env.cmd('FT._LIST')
    env.assertEqual(set(res), set(['idx2', 'idx3']))


def testIssue1208(env):
    env.cmd('FT.CREATE idx ON HASH SCHEMA n NUMERIC')
    env.cmd('FT.ADD idx doc1 1 FIELDS n 1.0321e5')
    env.cmd('FT.ADD idx doc2 1 FIELDS n 101.11')
    env.cmd('FT.ADD idx doc3 1 FIELDS n 0.0011')
    env.expect('FT.SEARCH', 'idx', '@n:[1.1432E3 inf]').equal([1L, 'doc1', ['n', '1.0321e5']])
    env.expect('FT.SEARCH', 'idx', '@n:[-1.12E-3 1.12E-1]').equal([1L, 'doc3', ['n', '0.0011']])
    res = [3L, 'doc1', ['n', '1.0321e5'], 'doc2', ['n', '101.11'], 'doc3', ['n', '0.0011']]
    env.expect('FT.SEARCH', 'idx', '@n:[-inf inf]').equal(res)

    env.expect('FT.ADD idx doc3 1 REPLACE PARTIAL IF @n>42e3 FIELDS n 100').equal('NOADD')
    env.expect('FT.ADD idx doc3 1 REPLACE PARTIAL IF @n<42e3 FIELDS n 100').ok()
    # print env.cmd('FT.SEARCH', 'idx', '@n:[-inf inf]')

def testFieldsCaseSensetive(env):
    # this test will not pass on coordinator coorently as if one shard return empty results coordinator
    # will not reflect the errors
    env.skipOnCluster()
    conn = getConnectionByEnv(env)
    env.cmd('FT.CREATE idx ON HASH SCHEMA n NUMERIC f TEXT t TAG g GEO')

    # make sure text fields are case sesitive
    conn.execute_command('hset', 'doc1', 'F', 'test')
    conn.execute_command('hset', 'doc2', 'f', 'test')
    env.expect('ft.search idx @f:test').equal([1L, 'doc2', ['f', 'test']])
    env.expect('ft.search idx @F:test').equal([0])

    # make sure numeric fields are case sesitive
    conn.execute_command('hset', 'doc3', 'N', '1.0')
    conn.execute_command('hset', 'doc4', 'n', '1.0')
    env.expect('ft.search', 'idx', '@n:[0 2]').equal([1L, 'doc4', ['n', '1.0']])
    env.expect('ft.search', 'idx', '@N:[0 2]').equal([0])

    # make sure tag fields are case sesitive
    conn.execute_command('hset', 'doc5', 'T', 'tag')
    conn.execute_command('hset', 'doc6', 't', 'tag')
    env.expect('ft.search', 'idx', '@t:{tag}').equal([1L, 'doc6', ['t', 'tag']])
    env.expect('ft.search', 'idx', '@T:{tag}').equal([0])

    # make sure geo fields are case sesitive
    conn.execute_command('hset', 'doc8', 'G', '-113.524,53.5244')
    conn.execute_command('hset', 'doc9', 'g', '-113.524,53.5244')
    env.expect('ft.search', 'idx', '@g:[-113.52 53.52 20 mi]').equal([1L, 'doc9', ['g', '-113.524,53.5244']])
    env.expect('ft.search', 'idx', '@G:[-113.52 53.52 20 mi]').equal([0])

    # make sure search filter are case sensitive
    env.expect('ft.search', 'idx', '@n:[0 2]', 'FILTER', 'n', 0, 2).equal([1L, 'doc4', ['n', '1.0']])
    env.expect('ft.search', 'idx', '@n:[0 2]', 'FILTER', 'N', 0, 2).equal([0])

    # make sure RETURN are case sensitive
    env.expect('ft.search', 'idx', '@n:[0 2]', 'RETURN', '1', 'n').equal([1L, 'doc4', ['n', '1']])
    env.expect('ft.search', 'idx', '@n:[0 2]', 'RETURN', '1', 'N').equal([1L, 'doc4', []])

    # make sure SORTBY are case sensitive
    conn.execute_command('hset', 'doc7', 'n', '1.1')
    env.expect('ft.search', 'idx', '@n:[0 2]', 'SORTBY', 'n').equal([2L, 'doc4', ['n', '1.0'], 'doc7', ['n', '1.1']])
    env.expect('ft.search', 'idx', '@n:[0 2]', 'SORTBY', 'N').error().contains('not loaded nor in schema')

    # make sure aggregation load are case sensitive
    env.expect('ft.aggregate', 'idx', '@n:[0 2]', 'LOAD', '1', '@n').equal([1L, ['n', '1'], ['n', '1.1']])
    env.expect('ft.aggregate', 'idx', '@n:[0 2]', 'LOAD', '1', '@N').equal([1L, [], []])

    # make sure aggregation apply are case sensitive
    env.expect('ft.aggregate', 'idx', '@n:[0 2]', 'LOAD', '1', '@n', 'apply', '@n', 'as', 'r').equal([1L, ['n', '1', 'r', '1'], ['n', '1.1', 'r', '1.1']])
    env.expect('ft.aggregate', 'idx', '@n:[0 2]', 'LOAD', '1', '@n', 'apply', '@N', 'as', 'r').error().contains('not loaded in pipeline')

    # make sure aggregation filter are case sensitive
    env.expect('ft.aggregate', 'idx', '@n:[0 2]', 'LOAD', '1', '@n', 'filter', '@n==1.0').equal([1L, ['n', '1']])
    env.expect('ft.aggregate', 'idx', '@n:[0 2]', 'LOAD', '1', '@n', 'filter', '@N==1.0').error().contains('not loaded in pipeline')

    # make sure aggregation groupby are case sensitive
    env.expect('ft.aggregate', 'idx', '@n:[0 2]', 'LOAD', '1', '@n', 'groupby', '1', '@n', 'reduce', 'count', 0, 'as', 'count').equal([2L, ['n', '1', 'count', '1'], ['n', '1.1', 'count', '1']])
    env.expect('ft.aggregate', 'idx', '@n:[0 2]', 'LOAD', '1', '@n', 'groupby', '1', '@N', 'reduce', 'count', 0, 'as', 'count').error().contains('No such property')

    # make sure aggregation sortby are case sensitive
    env.expect('ft.aggregate', 'idx', '@n:[0 2]', 'LOAD', '1', '@n', 'sortby', '1', '@n').equal([2L, ['n', '1'], ['n', '1.1']])
    env.expect('ft.aggregate', 'idx', '@n:[0 2]', 'LOAD', '1', '@n', 'sortby', '1', '@N').error().contains('not loaded')

def testSortedFieldsCaseSensetive(env):
    # this test will not pass on coordinator coorently as if one shard return empty results coordinator
    # will not reflect the errors
    env.skipOnCluster()
    conn = getConnectionByEnv(env)
    env.cmd('FT.CREATE idx ON HASH SCHEMA n NUMERIC SORTABLE f TEXT SORTABLE t TAG SORTABLE g GEO SORTABLE')

    # make sure text fields are case sesitive
    conn.execute_command('hset', 'doc1', 'F', 'test')
    conn.execute_command('hset', 'doc2', 'f', 'test')
    env.expect('ft.search idx @f:test').equal([1L, 'doc2', ['f', 'test']])
    env.expect('ft.search idx @F:test').equal([0])

    # make sure numeric fields are case sesitive
    conn.execute_command('hset', 'doc3', 'N', '1.0')
    conn.execute_command('hset', 'doc4', 'n', '1.0')
    env.expect('ft.search', 'idx', '@n:[0 2]').equal([1L, 'doc4', ['n', '1.0']])
    env.expect('ft.search', 'idx', '@N:[0 2]').equal([0])

    # make sure tag fields are case sesitive
    conn.execute_command('hset', 'doc5', 'T', 'tag')
    conn.execute_command('hset', 'doc6', 't', 'tag')
    env.expect('ft.search', 'idx', '@t:{tag}').equal([1L, 'doc6', ['t', 'tag']])
    env.expect('ft.search', 'idx', '@T:{tag}').equal([0])

    # make sure geo fields are case sesitive
    conn.execute_command('hset', 'doc8', 'G', '-113.524,53.5244')
    conn.execute_command('hset', 'doc9', 'g', '-113.524,53.5244')
    env.expect('ft.search', 'idx', '@g:[-113.52 53.52 20 mi]').equal([1L, 'doc9', ['g', '-113.524,53.5244']])
    env.expect('ft.search', 'idx', '@G:[-113.52 53.52 20 mi]').equal([0])

    # make sure search filter are case sensitive
    env.expect('ft.search', 'idx', '@n:[0 2]', 'FILTER', 'n', 0, 2).equal([1L, 'doc4', ['n', '1.0']])
    env.expect('ft.search', 'idx', '@n:[0 2]', 'FILTER', 'N', 0, 2).equal([0])

    # make sure RETURN are case sensitive
    env.expect('ft.search', 'idx', '@n:[0 2]', 'RETURN', '1', 'n').equal([1L, 'doc4', ['n', '1']])
    env.expect('ft.search', 'idx', '@n:[0 2]', 'RETURN', '1', 'N').equal([1L, 'doc4', []])

    # make sure SORTBY are case sensitive
    conn.execute_command('hset', 'doc7', 'n', '1.1')
    env.expect('ft.search', 'idx', '@n:[0 2]', 'SORTBY', 'n').equal([2L, 'doc4', ['n', '1.0'], 'doc7', ['n', '1.1']])
    env.expect('ft.search', 'idx', '@n:[0 2]', 'SORTBY', 'N').error().contains('not loaded nor in schema')

    # make sure aggregation apply are case sensitive
    env.expect('ft.aggregate', 'idx', '@n:[0 2]', 'apply', '@n', 'as', 'r').equal([1L, ['n', '1', 'r', '1'], ['n', '1.1', 'r', '1.1']])
    env.expect('ft.aggregate', 'idx', '@n:[0 2]', 'apply', '@N', 'as', 'r').error().contains('not loaded in pipeline')

    # make sure aggregation filter are case sensitive
    env.expect('ft.aggregate', 'idx', '@n:[0 2]', 'filter', '@n==1.0').equal([1L, ['n', '1']])
    env.expect('ft.aggregate', 'idx', '@n:[0 2]', 'filter', '@N==1.0').error().contains('not loaded in pipeline')

    # make sure aggregation groupby are case sensitive
    env.expect('ft.aggregate', 'idx', '@n:[0 2]', 'groupby', '1', '@n', 'reduce', 'count', 0, 'as', 'count').equal([2L, ['n', '1', 'count', '1'], ['n', '1.1', 'count', '1']])
    env.expect('ft.aggregate', 'idx', '@n:[0 2]', 'groupby', '1', '@N', 'reduce', 'count', 0, 'as', 'count').error().contains('No such property')

    # make sure aggregation sortby are case sensitive
    env.expect('ft.aggregate', 'idx', '@n:[0 2]', 'sortby', '1', '@n').equal([2L, ['n', '1'], ['n', '1.1']])
    env.expect('ft.aggregate', 'idx', '@n:[0 2]', 'sortby', '1', '@N').error().contains('not loaded')

def testScoreLangPayloadAreReturnedIfCaseNotMatchToSpecialFields(env):
    conn = getConnectionByEnv(env)
    env.cmd('FT.CREATE idx ON HASH SCHEMA n NUMERIC SORTABLE')
    conn.execute_command('hset', 'doc1', 'n', '1.0', '__Language', 'eng', '__Score', '1', '__Payload', '10')
    res = env.cmd('ft.search', 'idx', '@n:[0 2]')
    env.assertEqual(toSortedFlatList(res), toSortedFlatList([1L, 'doc1', ['n', '1.0', '__Language', 'eng', '__Score', '1', '__Payload', '10']]))

def testReturnSameFieldDifferentCase(env):
    conn = getConnectionByEnv(env)
    env.cmd('FT.CREATE idx ON HASH SCHEMA n NUMERIC SORTABLE N NUMERIC SORTABLE')
    conn.execute_command('hset', 'doc1', 'n', '1.0', 'N', '2.0')
    env.expect('ft.search', 'idx', '@n:[0 2]', 'RETURN', '2', 'n', 'N').equal([1L, 'doc1', ['n', '1', 'N', '2']])

def testCreateIfNX(env):
    env.expect('FT._CREATEIFNX idx ON HASH SCHEMA n NUMERIC SORTABLE N NUMERIC SORTABLE').ok()
    env.expect('FT._CREATEIFNX idx ON HASH SCHEMA n NUMERIC SORTABLE N NUMERIC SORTABLE').ok()

def testDropIfX(env):
    env.expect('FT._DROPIFX idx').ok()

def testDeleteIfX(env):
    env.expect('FT._DROPINDEXIFX idx').ok()

def testAlterIfNX(env):
    env.expect('FT.CREATE idx ON HASH SCHEMA n NUMERIC').ok()
    env.expect('FT._ALTERIFNX idx SCHEMA ADD n1 NUMERIC').ok()
    env.expect('FT._ALTERIFNX idx SCHEMA ADD n1 NUMERIC').ok()
    res = env.cmd('ft.info idx')
    res = {res[i]: res[i + 1] for i in range(0, len(res), 2)}['attributes']
    env.assertEqual(res, [['identifier', 'n', 'attribute', 'n', 'type', 'NUMERIC'],
                          ['identifier', 'n1', 'attribute', 'n1', 'type', 'NUMERIC']])

def testAliasAddIfNX(env):
    env.expect('FT.CREATE idx ON HASH SCHEMA n NUMERIC').ok()
    env.expect('FT._ALIASADDIFNX a1 idx').ok()
    env.expect('FT._ALIASADDIFNX a1 idx').ok()

def testAliasDelIfX(env):
    env.expect('FT._ALIASDELIFX a1').ok()

def testEmptyDoc(env):
    conn = getConnectionByEnv(env)
    env.expect('FT.CREATE idx SCHEMA t TEXT').ok()
    env.expect('FT.ADD idx doc1 1 FIELDS t foo').ok()
    env.expect('FT.ADD idx doc2 1 FIELDS t foo').ok()
    env.expect('FT.ADD idx doc3 1 FIELDS t foo').ok()
    env.expect('FT.ADD idx doc4 1 FIELDS t foo').ok()
    env.expect('FT.SEARCH idx * limit 0 0').equal([4])
    conn.execute_command('DEL', 'doc1')
    conn.execute_command('DEL', 'doc3')
    env.expect('FT.SEARCH idx *').equal([2L, 'doc2', ['t', 'foo'], 'doc4', ['t', 'foo']])

def testRED47209(env):
    conn = getConnectionByEnv(env)
    env.expect('FT.CREATE idx SCHEMA t TEXT').ok()
    conn.execute_command('hset', 'doc1', 't', 'foo')
    if env.isCluster():
        # on cluster we have WITHSCORES set unconditionally for FT.SEARCH
        res = [1L, 'doc1', ['t', 'foo']]
    else:
        res = [1L, 'doc1', None, ['t', 'foo']]
    env.expect('FT.SEARCH idx foo WITHSORTKEYS LIMIT 0 1').equal(res)

def testInvertedIndexWasEntirelyDeletedDuringCursor():
    env = Env(moduleArgs='GC_POLICY FORK FORK_GC_CLEAN_THRESHOLD 1')

    env.skipOnCluster()

    env.expect('FT.CREATE idx SCHEMA t TEXT').ok()
    env.expect('HSET doc1 t foo').equal(1)
    env.expect('HSET doc2 t foo').equal(1)

    res, cursor = env.cmd('FT.AGGREGATE idx foo WITHCURSOR COUNT 1')
    env.assertEqual(res, [1L, []])

    # delete both documents and run the GC to clean 'foo' inverted index
    env.expect('DEL doc1').equal(1)
    env.expect('DEL doc2').equal(1)

    forceInvokeGC(env, 'idx')

    # make sure the inverted index was cleaned
    env.expect('FT.DEBUG DUMP_INVIDX idx foo').error().contains('not find the inverted index')

    # read from the cursor
    res, cursor = env.cmd('FT.CURSOR READ idx %d' % cursor)

    env.assertEqual(res, [0L])
    env.assertEqual(cursor, 0)

def testNegativeOnly(env):
    conn = getConnectionByEnv(env)
    env.expect('FT.CREATE idx SCHEMA t TEXT').ok()
    conn.execute_command('HSET', 'doc1', 'not', 'foo')

    env.expect('FT.SEARCH idx *').equal([1L, 'doc1', ['not', 'foo']])
    env.expect('FT.SEARCH', 'idx', '-bar').equal([1L, 'doc1', ['not', 'foo']])

def testNotOnly(env):
  conn = getConnectionByEnv(env)
  conn.execute_command('FT.CREATE', 'idx', 'SCHEMA', 'txt1', 'TEXT')
  conn.execute_command('HSET', 'a', 'txt1', 'hello', 'txt2', 'world')
  conn.execute_command('HSET', 'b', 'txt1', 'world', 'txt2', 'hello')
<<<<<<< HEAD
  env.expect('ft.search idx !world').equal([1L, 'b', ['txt1', 'world', 'txt2', 'hello']])
=======
  env.assertEqual(toSortedFlatList(env.cmd('ft.search idx !world')), toSortedFlatList([1L, 'b', ['txt1', 'world', 'txt2', 'hello']]))
>>>>>>> b6181ccc

def testServerVersion(env):
    env.assertTrue(server_version_at_least(env, "6.0.0"))

def testSchemaWithAs(env):
  conn = getConnectionByEnv(env)
  # sanity
  conn.execute_command('FT.CREATE', 'idx', 'SCHEMA', 'txt', 'AS', 'foo', 'TEXT')
  conn.execute_command('HSET', 'a', 'txt', 'hello')
  conn.execute_command('HSET', 'b', 'foo', 'world')
  
  for _ in env.retry_with_rdb_reload():
    env.expect('ft.search idx @txt:hello').equal([0L])
    env.expect('ft.search idx @txt:world').equal([0L])
    env.expect('ft.search idx @foo:hello').equal([1L, 'a', ['txt', 'hello']])
    env.expect('ft.search idx @foo:world').equal([0L])

    # RETURN from schema
    env.expect('ft.search idx hello RETURN 1 txt').equal([1L, 'a', ['txt', 'hello']])
    env.expect('ft.search idx hello RETURN 1 foo').equal([1L, 'a', ['foo', 'hello']])
    env.expect('ft.search idx hello RETURN 3 txt AS baz').equal([1L, 'a', ['baz', 'hello']])
    env.expect('ft.search idx hello RETURN 3 foo AS baz').equal([1L, 'a', ['baz', 'hello']])
    env.expect('ft.search idx hello RETURN 6 txt AS baz txt AS bar').equal([1L, 'a', ['baz', 'hello', 'bar', 'hello']])
    env.expect('ft.search idx hello RETURN 6 txt AS baz txt AS baz').equal([1L, 'a', ['baz', 'hello']])

    # RETURN outside of schema
    conn.execute_command('HSET', 'a', 'not_in_schema', '42')
    res = conn.execute_command('HGETALL', 'a')
    env.assertEqual(res, {'txt': 'hello', 'not_in_schema': '42'})
    env.expect('ft.search idx hello RETURN 3 not_in_schema AS txt2').equal([1L, 'a', ['txt2', '42']])
    env.expect('ft.search idx hello RETURN 1 not_in_schema').equal([1L, 'a', ['not_in_schema', '42']])
    env.expect('ft.search idx hello').equal([1L, 'a', ['txt', 'hello', 'not_in_schema', '42']])

    env.expect('ft.search idx hello RETURN 3 not_exist as txt2').equal([1L, 'a', []])
    env.expect('ft.search idx hello RETURN 1 not_exist').equal([1L, 'a', []])

    env.expect('ft.search idx hello RETURN 3 txt as as').error().contains('Alias for RETURN cannot be `AS`')
    
    # LOAD for FT.AGGREGATE
    # for path - can rename
    env.expect('ft.aggregate', 'idx', 'hello', 'LOAD', '1', '@txt').equal([1L, ['txt', 'hello']])
    env.expect('ft.aggregate', 'idx', 'hello', 'LOAD', '3', '@txt', 'AS', 'txt1').equal([1L, ['txt1', 'hello']])

    # for name - cannot rename
    env.expect('ft.aggregate', 'idx', 'hello', 'LOAD', '1', '@foo').equal([1L, ['foo', 'hello']])
    env.expect('ft.aggregate', 'idx', 'hello', 'LOAD', '3', '@foo', 'AS', 'foo1').equal([1L, ['foo1', 'hello']])
    
    # for for not in schema - can rename
    env.expect('ft.aggregate', 'idx', 'hello', 'LOAD', '1', '@not_in_schema').equal([1L, ['not_in_schema', '42']])
    env.expect('ft.aggregate', 'idx', 'hello', 'LOAD', '3', '@not_in_schema', 'AS', 'NIS').equal([1L, ['NIS', '42']])

    conn.execute_command('HDEL', 'a', 'not_in_schema')

def testSchemaWithAs_Alter(env):
  conn = getConnectionByEnv(env)
  # sanity
  conn.execute_command('FT.CREATE', 'idx', 'SCHEMA', 'txt', 'AS', 'foo', 'TEXT')
  conn.execute_command('HSET', 'a', 'txt', 'hello')
  conn.execute_command('HSET', 'b', 'foo', 'world')
  
  # FT.ALTER
  conn.execute_command('FT.ALTER', 'idx', 'SCHEMA', 'ADD', 'foo', 'AS', 'bar', 'TEXT')
  waitForIndex(env, 'idx')
  env.expect('ft.search idx @bar:hello').equal([0L])
  env.expect('ft.search idx @bar:world').equal([1L, 'b', ['foo', 'world']])
  env.expect('ft.search idx @foo:world').equal([0L])

def testSchemaWithAs_Duplicates(env):
    conn = getConnectionByEnv(env)
    
    conn.execute_command('HSET', 'a', 'txt', 'hello')

    # Error if field name is duplicated
    res = env.expect('FT.CREATE', 'conflict1', 'SCHEMA', 'txt1', 'AS', 'foo', 'TEXT', 'txt2', 'AS', 'foo', 'TAG') \
                                                                .error().contains('Duplicate field in schema - foo')
    # Success if field path is duplicated
    res = env.expect('FT.CREATE', 'conflict2', 'SCHEMA', 'txt', 'AS', 'foo1', 'TEXT',
                                                        'txt', 'AS', 'foo2', 'TEXT').ok()
    waitForIndex(env, 'conflict2')
    env.expect('ft.search conflict2 @foo1:hello').equal([1L, 'a', ['txt', 'hello']])
    env.expect('ft.search conflict2 @foo2:hello').equal([1L, 'a', ['txt', 'hello']])
    env.expect('ft.search conflict2 @foo1:world').equal([0L])
    env.expect('ft.search conflict2 @foo2:world').equal([0L])

def testMod1407(env):
    conn = getConnectionByEnv(env)

    env.expect('FT.CREATE', 'idx', 'SCHEMA', 'limit', 'TEXT', 'LimitationTypeID', 'TAG', 'LimitationTypeDesc', 'TEXT').ok()
    
    conn.execute_command('HSET', 'doc1', 'limit', 'foo1', 'LimitationTypeID', 'boo1', 'LimitationTypeDesc', 'doo1')
    conn.execute_command('HSET', 'doc2', 'limit', 'foo2', 'LimitationTypeID', 'boo2', 'LimitationTypeDesc', 'doo2')

    env.expect('FT.AGGREGATE', 'idx', '*', 'SORTBY', '3', '@limit', '@LimitationTypeID', 'ASC').equal([2L, ['limit', 'foo1', 'LimitationTypeID', 'boo1'], ['limit', 'foo2', 'LimitationTypeID', 'boo2']])

    # make sure the crashed query is not crashing anymore
    env.expect('FT.AGGREGATE', 'idx', '*', 'GROUPBY', '2', 'LLimitationTypeID', 'LLimitationTypeDesc', 'REDUCE', 'COUNT', '0')

    # make sure correct query not crashing and return the right results
    env.expect('FT.AGGREGATE', 'idx', '*', 'GROUPBY', '2', '@LimitationTypeID', '@LimitationTypeDesc', 'REDUCE', 'COUNT', '0').equal([2L, ['LimitationTypeID', 'boo2', 'LimitationTypeDesc', 'doo2', '__generated_aliascount', '1'], ['LimitationTypeID', 'boo1', 'LimitationTypeDesc', 'doo1', '__generated_aliascount', '1']])

def testMod1452(env):
    if not env.isCluster():
        # this test is only relevant on cluster
        env.skip()

    conn = getConnectionByEnv(env)

    env.expect('FT.CREATE', 'idx', 'SCHEMA', 't', 'TEXT').ok()
    
    conn.execute_command('HSET', 'doc1', 't', 'foo')

    # here we only check that its not crashing
    env.expect('FT.AGGREGATE', 'idx', '*', 'GROUPBY', '1', 'foo', 'REDUCE', 'FIRST_VALUE', 3, '@not_exists', 'BY', '@foo')
<|MERGE_RESOLUTION|>--- conflicted
+++ resolved
@@ -7,11 +7,7 @@
 import time
 from RLTest import Env
 from includes import *
-<<<<<<< HEAD
-from common import getConnectionByEnv, waitForIndex, toSortedFlatList, assertInfoField, server_version_at_least, module_version_at_least
-=======
 from common import *
->>>>>>> b6181ccc
 
 # this tests is not longer relevant
 # def testAdd(env):
@@ -3233,11 +3229,7 @@
   conn.execute_command('FT.CREATE', 'idx', 'SCHEMA', 'txt1', 'TEXT')
   conn.execute_command('HSET', 'a', 'txt1', 'hello', 'txt2', 'world')
   conn.execute_command('HSET', 'b', 'txt1', 'world', 'txt2', 'hello')
-<<<<<<< HEAD
-  env.expect('ft.search idx !world').equal([1L, 'b', ['txt1', 'world', 'txt2', 'hello']])
-=======
   env.assertEqual(toSortedFlatList(env.cmd('ft.search idx !world')), toSortedFlatList([1L, 'b', ['txt1', 'world', 'txt2', 'hello']]))
->>>>>>> b6181ccc
 
 def testServerVersion(env):
     env.assertTrue(server_version_at_least(env, "6.0.0"))
