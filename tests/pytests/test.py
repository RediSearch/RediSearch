# -*- coding: utf-8 -*-

from common import *
import redis
from hotels import hotels
import random
import time
import unittest

# this tests is not longer relevant
# def testAdd(env):
#     if env.isCluster():
#         env.skip()

#     r = env
#     env.expect('ft.create', 'idx', 'schema', 'title', 'text', 'body', 'text').ok()
#     env.assertTrue(r.exists('idx:idx'))
#     env.expect('ft.add', 'idx', 'doc1', 1.0, 'fields', 'title', 'hello world', 'body', 'lorem ist ipsum').ok()

#     for _ in env.reloadingIterator():
#         prefix = 'ft'
#         env.assertExists(prefix + ':idx/hello')
#         env.assertExists(prefix + ':idx/world')
#         env.assertExists(prefix + ':idx/lorem')

def testAddErrors(env):
    env.expect('ft.create idx ON HASH schema foo text bar numeric sortable').equal('OK')
    env.expect('ft.add idx doc1 1 redis 4').error().contains('Unknown keyword')
    env.expect('ft.add idx doc1').error().contains("wrong number of arguments")
    env.expect('ft.add idx doc1 42').error().contains("Score must be between 0 and 1")
    env.expect('ft.add idx doc1 1.0').error().contains("No field list found")
    env.expect('ft.add fake_idx doc1 1.0 fields foo bar').error().contains("Unknown index name")

def assertEqualIgnoreCluster(env, val1, val2):
    # todo: each test that uses this function should be switch back to env.assertEqual once fix
    # issues on coordinator
    if env.isCluster():
        return
    env.assertEqual(val1, val2)

def testConditionalUpdate(env):
    env.assertOk(env.cmd(
        'ft.create', 'idx','ON', 'HASH',
        'schema', 'foo', 'text', 'bar', 'numeric', 'sortable'))
    env.assertOk(env.cmd('ft.add', 'idx', '1', '1',
                           'fields', 'foo', 'hello', 'bar', '123'))
    env.assertOk(env.cmd('ft.add', 'idx', '1', '1', 'replace', 'if',
                           '@foo == "hello"', 'fields', 'foo', 'world', 'bar', '123'))
    env.assertEqual('NOADD', env.cmd('ft.add', 'idx', '1', '1', 'replace',
                                       'if', '@foo == "hello"', 'fields', 'foo', 'world', 'bar', '123'))
    env.assertEqual('NOADD', env.cmd('ft.add', 'idx', '1', '1', 'replace',
                                       'if', '1 == 2', 'fields', 'foo', 'world', 'bar', '123'))
    env.assertOk(env.cmd('ft.add', 'idx', '1', '1', 'replace', 'partial', 'if',
                           '@foo == "world"', 'fields', 'bar', '234'))
    env.assertOk(env.cmd('ft.add', 'idx', '1', '1', 'replace', 'if',
                           '@bar == 234', 'fields', 'foo', 'hello', 'bar', '123'))

    # Ensure that conditionals are ignored if the document doesn't exist
    env.assertOk(env.cmd('FT.ADD', 'idx', '666', '1',
                           'IF', '@bar > 42', 'FIELDS', 'bar', '15'))
    # Ensure that it fails if we try again, because it already exists
    env.assertEqual('NOADD', env.cmd('FT.ADD', 'idx', '666', '1',
                                       'REPLACE', 'IF', '@bar > 42', 'FIELDS', 'bar', '15'))
    # Ensure that it fails because we're not using 'REPLACE'
    with env.assertResponseError():
        env.assertOk(env.cmd('FT.ADD', 'idx', '666', '1',
                               'IF', '@bar > 42', 'FIELDS', 'bar', '15'))

def testUnionIdList(env):
    # Regression test for https://github.com/RediSearch/RediSearch/issues/306
    N = 100
    env.expect(
        "ft.create", "test", 'ON', 'HASH',
        "SCHEMA",  "tags", "TAG", "waypoint", "GEO").ok()
    env.expect("ft.add", "test", "1", "1", "FIELDS", "tags", "alberta", "waypoint", "-113.524,53.5244").ok()
    env.expect("ft.add", "test", "2", "1", "FIELDS", "tags", "ontario", "waypoint", "-79.395,43.661667").ok()

    env.cmd('ft.search', 'test', '@tags:{ontario}')

    res = env.cmd(
        'ft.search', 'test', "@waypoint:[-113.52 53.52 20 mi]|@tags:{ontario}", 'nocontent')
    env.assertEqual(res, [2, '1', '2'])

def testAttributes(env):
    env.assertOk(env.cmd('ft.create', 'idx','ON', 'HASH',
                         'schema', 'title', 'text', 'body', 'text'))
    env.assertOk(env.cmd('ft.add', 'idx', 'doc1', 1.0, 'fields',
                                            'title', 't1 t2', 'body', 't3 t4 t5'))
    env.assertOk(env.cmd('ft.add', 'idx', 'doc2', 1.0, 'fields',
                           'body', 't1 t2', 'title', 't3 t5'))

    res = env.cmd(
        'ft.search', 'idx', '(@title:(t1 t2) => {$weight: 0.2}) |(@body:(t1 t2) => {$weight: 0.5})', 'nocontent')
    env.assertEqual([2, 'doc2', 'doc1'], res)
    res = env.cmd(
        'ft.search', 'idx', '(@title:(t1 t2) => {$weight: 2.5}) |(@body:(t1 t2) => {$weight: 0.5})', 'nocontent')
    env.assertEqual([2, 'doc1', 'doc2'], res)

    res = env.cmd(
        'ft.search', 'idx', '(t3 t5) => {$slop: 4}', 'nocontent')
    env.assertEqual([2, 'doc2', 'doc1'], res)
    res = env.cmd(
        'ft.search', 'idx', '(t5 t3) => {$slop: 0}', 'nocontent')
    env.assertEqual([1, 'doc2'], res)
    res = env.cmd(
        'ft.search', 'idx', '(t5 t3) => {$slop: 0; $inorder:true}', 'nocontent')
    env.assertEqual([0], res)

def testUnion(env):
    N = 100
    env.expect('ft.create', 'idx','ON', 'HASH', 'schema', 'f', 'text').ok()
    for i in range(N):

        env.expect('ft.add', 'idx', 'doc%d' % i, 1.0, 'fields',
                                        'f', 'hello world' if i % 2 == 0 else 'hallo werld').ok()

    for _ in env.reloadingIterator():
        waitForIndex(env, 'idx')
        res = env.cmd(
            'ft.search', 'idx', 'hello|hallo', 'nocontent', 'limit', '0', '100')
        env.assertEqual(N + 1, len(res))
        env.assertEqual(N, res[0])

        res = env.cmd(
            'ft.search', 'idx', 'hello|world', 'nocontent', 'limit', '0', '100')
        env.assertEqual(51, len(res))
        env.assertEqual(50, res[0])

        res = env.cmd('ft.search', 'idx', '(hello|hello)(world|world)',
                                'nocontent', 'verbatim', 'limit', '0', '100')
        env.assertEqual(51, len(res))
        env.assertEqual(50, res[0])

        res = env.cmd(
            'ft.search', 'idx', '(hello|hallo)(werld|world)', 'nocontent', 'verbatim', 'limit', '0', '100')
        env.assertEqual(101, len(res))
        env.assertEqual(100, res[0])

        res = env.cmd(
            'ft.search', 'idx', '(hallo|hello)(world|werld)', 'nocontent', 'verbatim', 'limit', '0', '100')
        env.assertEqual(101, len(res))
        env.assertEqual(100, res[0])

        res = env.cmd(
            'ft.search', 'idx', '(hello|werld)(hallo|world)', 'nocontent', 'verbatim', 'limit', '0', '100')
        env.assertEqual(101, len(res))
        env.assertEqual(100, res[0])

        res = env.cmd(
            'ft.search', 'idx', '(hello|hallo) world', 'nocontent', 'verbatim', 'limit', '0', '100')
        env.assertEqual(51, len(res))
        env.assertEqual(50, res[0])

        res = env.cmd(
            'ft.search', 'idx', '(hello world)|((hello world)|(hallo world|werld) | hello world werld)',
            'nocontent', 'verbatim', 'limit', '0', '100')
        env.assertEqual(101, len(res))
        env.assertEqual(100, res[0])

def testSearch(env):
    env.expect('ft.create', 'idx', 'ON', 'HASH',
             'schema', 'title', 'text', 'weight', 10.0, 'body', 'text').ok()
    env.expect('ft.add', 'idx', 'doc1', 0.5,
             'fields','title', 'hello world', 'body', 'lorem ist ipsum').ok()
    env.expect('ft.add', 'idx', 'doc2', 1.0,
             'fields', 'title', 'hello another world', 'body', 'lorem ist ipsum lorem lorem').ok()
    # order of documents might change after reload
    for _ in env.reloadingIterator():
        waitForIndex(env, 'idx')
        res = env.cmd('ft.search', 'idx', 'hello')
        expected = [2, 'doc2', ['title', 'hello another world', 'body', 'lorem ist ipsum lorem lorem'],
                    'doc1', ['title', 'hello world', 'body', 'lorem ist ipsum']]
        env.assertEqual(toSortedFlatList(res), toSortedFlatList(expected))

        # Test empty query
        res = env.cmd('ft.search', 'idx', '')
        env.assertEqual([0], res)

        # Test searching with no content
        res = env.cmd(
            'ft.search', 'idx', 'hello', 'nocontent')
        env.assertTrue(len(res) == 3)
        expected = ['doc2', 'doc1']
        env.assertEqual(res[0], 2)
        for item in expected:
            env.assertContains(item, res)

        # Test searching WITHSCORES
        res = env.cmd('ft.search', 'idx', 'hello', 'WITHSCORES')
        env.assertEqual(len(res), 7)
        env.assertEqual(res[0], 2)
        for item in expected:
            env.assertContains(item, res)
        env.assertTrue(float(res[2]) > 0)
        env.assertTrue(float(res[5]) > 0)

        # Test searching WITHSCORES NOCONTENT
        res = env.cmd('ft.search', 'idx', 'hello', 'WITHSCORES', 'NOCONTENT')
        env.assertEqual(len(res), 5)
        env.assertEqual(res[0], 2)
        for item in expected:
            env.assertContains(item, res)
        env.assertTrue(float(res[2]) > 0)
        env.assertTrue(float(res[4]) > 0)

def testGet(env):
    env.expect('ft.create', 'idx', 'ON', 'HASH', 'schema', 'foo', 'text', 'bar', 'text').ok()

    env.expect('ft.get').error().contains("wrong number of arguments")
    env.expect('ft.get', 'idx').error().contains("wrong number of arguments")
    env.expect('ft.get', 'idx', 'foo', 'bar').error().contains("wrong number of arguments")
    env.expect('ft.mget').error().contains("wrong number of arguments")
    env.expect('ft.mget', 'idx').error().contains("wrong number of arguments")
    env.expect('ft.mget', 'fake_idx').error().contains("wrong number of arguments")

    env.expect('ft.get fake_idx foo').error().contains("Unknown Index name")
    env.expect('ft.mget fake_idx foo').error().contains("Unknown Index name")

    for i in range(100):
        env.expect('ft.add', 'idx', 'doc%d' % i, 1.0, 'fields',
                   'foo', 'hello world', 'bar', 'wat wat').ok()

    for i in range(100):
        res = env.cmd('ft.get', 'idx', 'doc%d' % i)
        env.assertIsNotNone(res)
        env.assertEqual(set(['foo', 'hello world', 'bar', 'wat wat']), set(res))
        env.assertIsNone(env.cmd(
            'ft.get', 'idx', 'doc%dsdfsd' % i))
    env.expect('ft.get', 'no_idx', 'doc0').error().contains("Unknown Index name")

    rr = env.cmd(
        'ft.mget', 'idx', *('doc%d' % i for i in range(100)))
    env.assertEqual(len(rr), 100)
    for res in rr:
        env.assertIsNotNone(res)
        env.assertEqual(set(['foo', 'hello world', 'bar', 'wat wat']), set(res))
    rr = env.cmd(
        'ft.mget', 'idx', *('doc-%d' % i for i in range(100)))
    env.assertEqual(len(rr), 100)
    for res in rr:
        env.assertIsNone(res)

    # Verify that when a document is deleted, GET returns NULL
    env.cmd('ft.del', 'idx', 'doc10') # But we still keep the document
    env.cmd('ft.del', 'idx', 'doc11')
    assert env.cmd('ft.del', 'idx', 'coverage') == 0
    res = env.cmd('ft.get', 'idx', 'doc10')
    env.assertEqual(None, res)
    res = env.cmd('ft.mget', 'idx', 'doc10')
    env.assertEqual([None], res)
    res = env.cmd('ft.mget', 'idx', 'doc10', 'doc11', 'doc12')
    env.assertIsNone(res[0])
    env.assertIsNone(res[1])
    env.assertTrue(not not res[2])

    env.expect('ft.add idx doc 0.1 language arabic payload redislabs fields foo foo').ok()
    env.expect('ft.get idx doc').equal(['foo', 'foo'])
    res = env.cmd('hgetall doc')
    env.assertEqual(set(res), set(['foo', 'foo', '__score', '0.1', '__language', 'arabic', '__payload', 'redislabs']))


def testDelete(env):
    env.expect('ft.create', 'idx', 'ON', 'HASH', 'schema', 'f', 'text').ok()

    for i in range(100):
        env.assertEqual(1, env.cmd('hset', 'doc%d' % i, 'f', 'hello world'))

    env.expect('ft.del', 'fake_idx', 'doc1').error()

    for i in range(100):
        # the doc hash should exist now
        env.expect('ft.get', 'idx', 'doc%d' % i).noError()
        # Delete the actual docs only half of the time
        env.assertEqual(1, env.cmd(
           'ft.del', 'idx', 'doc%d' % i, 'DD' if i % 2 == 0 else ''))
        # second delete should return 0
        env.assertEqual(0, env.cmd('ft.del', 'idx', 'doc%d' % i))
        # second delete should return 0

        # TODO: return 0 if doc wasn't found
        #env.assertEqual(0, env.cmd(
        #    'ft.del', 'idx', 'doc%d' % i))

        # After del with DD the doc hash should not exist
        if i % 2 == 0:
            env.assertFalse(r.exists('doc%d' % i))
        else:
            env.expect('ft.get', 'idx', 'doc%d' % i).noError()
        res = env.cmd('ft.search', 'idx', 'hello', 'nocontent', 'limit', 0, 100)
        env.assertNotContains('doc%d' % i, res)
        env.assertEqual(res[0], 100 - i - 1)
        env.assertEqual(len(res), 100 - i)

        # test reinsertion
        env.assertEqual(1, env.cmd('hset', 'doc%d' % i, 'f', 'hello world'))
        res = env.cmd('ft.search', 'idx', 'hello', 'nocontent', 'limit', 0, 100)
        env.assertContains('doc%d' % i, res)
        env.assertEqual(1, env.cmd('ft.del', 'idx', 'doc%d' % i))

    for _ in env.reloadingIterator():
        waitForIndex(env, 'idx')
        did = 'rrrr'
        env.assertEqual(1, env.cmd('hset', did, 'f', 'hello world'))
        env.assertEqual(1, env.cmd('ft.del', 'idx', did))
        env.assertEqual(0, env.cmd('ft.del', 'idx', did))
        env.assertEqual(1, env.cmd('hset', 'idx', did, 'f', 'hello world'))
        env.assertEqual(1, env.cmd('ft.del', 'idx', did))
        env.assertEqual(0, env.cmd('ft.del', 'idx', did))

def testReplace(env):

    env.expect('ft.create', 'idx', 'ON', 'HASH', 'schema', 'f', 'text').ok()

    env.expect('ft.add', 'idx', 'doc1', 1.0, 'fields', 'f', 'hello world').ok()
    env.expect('ft.add', 'idx', 'doc2', 1.0, 'fields', 'f', 'hello world').ok()
    res = env.cmd(
        'ft.search', 'idx', 'hello world')
    env.assertEqual(2, res[0])

    with env.assertResponseError():
        # make sure we can't insert a doc twice
        res = env.cmd('ft.add', 'idx', 'doc1', 1.0, 'fields',
                                'f', 'hello world')

    # now replace doc1 with a different content
    env.expect('ft.add', 'idx', 'doc1', 1.0, 'replace', 'fields', 'f', 'goodbye universe').ok()

    for _ in env.reloadingIterator():
        waitForIndex(env, 'idx')
        # make sure the query for hello world does not return the replaced
        # document
        res = env.cmd(
            'ft.search', 'idx', 'hello world', 'nocontent')
        env.assertEqual(1, res[0])
        env.assertEqual('doc2', res[1])

        # search for the doc's new content
        res = env.cmd(
            'ft.search', 'idx', 'goodbye universe', 'nocontent')
        env.assertEqual(1, res[0])
        env.assertEqual('doc1', res[1])

def testDrop(env):
    env.expect('ft.create', 'idx', 'ON', 'HASH', 'schema', 'f', 'text', 'n', 'numeric', 't', 'tag', 'g', 'geo').ok()

    for i in range(100):
        env.expect('ft.add', 'idx', 'doc%d' % i, 1.0, 'fields',
                   'f', 'hello world', 'n', 666, 't', 'foo bar', 'g', '19.04,47.497').ok()
    env.assertGreaterEqual(countKeys(env), 100)

    env.expect('ft.drop', 'idx').ok()

    env.assertEqual(0, countKeys(env))
    env.flush()

    # Now do the same with KEEPDOCS
    env.expect('ft.create', 'idx', 'ON', 'HASH',
               'schema', 'f', 'text', 'n', 'numeric', 't', 'tag', 'g', 'geo').ok()

    for i in range(100):
        env.expect('ft.add', 'idx', 'doc%d' % i, 1.0, 'fields',
                   'f', 'hello world', 'n', 666, 't', 'foo bar', 'g', '19.04,47.497').ok()
    env.assertGreaterEqual(countKeys(env), 100)

    if not env.isCluster():
        env.expect('ft.drop', 'idx', 'KEEPDOCS').ok()
        keys = env.keys('*')
        env.assertEqual(['doc0', 'doc1', 'doc10', 'doc11', 'doc12', 'doc13', 'doc14', 'doc15',
                             'doc16', 'doc17', 'doc18', 'doc19', 'doc2', 'doc20', 'doc21', 'doc22',
                             'doc23', 'doc24', 'doc25', 'doc26', 'doc27', 'doc28', 'doc29', 'doc3',
                             'doc30', 'doc31', 'doc32', 'doc33', 'doc34', 'doc35', 'doc36', 'doc37',
                             'doc38', 'doc39', 'doc4', 'doc40', 'doc41', 'doc42', 'doc43', 'doc44',
                             'doc45', 'doc46', 'doc47', 'doc48', 'doc49', 'doc5', 'doc50', 'doc51',
                             'doc52', 'doc53', 'doc54', 'doc55', 'doc56', 'doc57', 'doc58', 'doc59',
                             'doc6', 'doc60', 'doc61', 'doc62', 'doc63', 'doc64', 'doc65', 'doc66',
                             'doc67', 'doc68', 'doc69', 'doc7', 'doc70', 'doc71', 'doc72', 'doc73',
                             'doc74', 'doc75', 'doc76', 'doc77', 'doc78', 'doc79', 'doc8', 'doc80',
                             'doc81', 'doc82', 'doc83', 'doc84', 'doc85', 'doc86', 'doc87', 'doc88',
                             'doc89', 'doc9', 'doc90', 'doc91', 'doc92', 'doc93', 'doc94', 'doc95',
                             'doc96', 'doc97', 'doc98', 'doc99'],
                             py2sorted(keys))

    env.expect('FT.DROP', 'idx', 'KEEPDOCS', '666').error().contains("wrong number of arguments")

def testDelete(env):
    conn = getConnectionByEnv(env)
    env.expect('ft.create', 'idx', 'ON', 'HASH', 'schema', 'f', 'text', 'n', 'numeric', 't', 'tag', 'g', 'geo').ok()

    for i in range(100):
        res = conn.execute_command('hset', 'doc%d' % i,
                                   'f', 'hello world', 'n', 666, 't', 'foo bar', 'g', '19.04,47.497')
        env.assertEqual(4, res)
    env.assertGreaterEqual(countKeys(env), 100)

    env.expect('FT.DROPINDEX', 'idx', 'dd').ok()
    env.assertEqual(0, countKeys(env))
    env.flush()

    # Now do the same with KEEPDOCS
    env.expect('ft.create', 'idx', 'ON', 'HASH',
               'schema', 'f', 'text', 'n', 'numeric', 't', 'tag', 'g', 'geo').ok()

    for i in range(100):
        res = conn.execute_command('hset', 'doc%d' % i,
                                   'f', 'hello world', 'n', 666, 't', 'foo bar', 'g', '19.04,47.497')
        env.assertEqual(4, res)
    env.assertGreaterEqual(countKeys(env), 100)

    if not env.isCluster():
        env.expect('FT.DROPINDEX', 'idx').ok()
        keys = env.keys('*')
        env.assertEqual(py2sorted("doc%d" %k for k in range(100)), py2sorted(keys))

    env.expect('FT.DROPINDEX', 'idx', 'dd', '666').error().contains("wrong number of arguments")

def testCustomStopwords(env):
    # Index with default stopwords
    env.expect('ft.create', 'idx', 'ON', 'HASH', 'schema', 'foo', 'text').ok()

    # Index with custom stopwords
    env.expect('ft.create', 'idx2', 'ON', 'HASH', 'stopwords', 2, 'hello', 'world',
                                    'schema', 'foo', 'text').ok()
    assertInfoField(env, 'idx2', 'stopwords_list', ['hello', 'world'])

    # Index with NO stopwords
    env.expect('ft.create', 'idx3', 'ON', 'HASH', 'stopwords', 0,
                                    'schema', 'foo', 'text').ok()
    assertInfoField(env, 'idx3', 'stopwords_list', [])

    # 2nd Index with NO stopwords - check global is used and freed
    env.expect('ft.create', 'idx4', 'ON', 'HASH', 'stopwords', 0,
                                    'schema', 'foo', 'text').ok()

    # Index with keyword as stopword - not supported in dialect1
    env.expect('ft.create', 'idx5', 'ON', 'HASH', 'stopwords', 1, 'true',
               'schema', 'foo', 'text').ok()
    env.expect('ft.search', 'idx5', '@foo:title=>{$inorder:true}', 'DIALECT', '2').equal([0])

    #for idx in ('idx', 'idx2', 'idx3'):
    env.expect('ft.add', 'idx', 'doc1', 1.0, 'fields', 'foo', 'hello world').ok()
    env.expect('ft.add', 'idx', 'doc2', 1.0, 'fields', 'foo', 'to be or not to be').ok()

    for _ in env.reloadingIterator():
        waitForIndex(env, 'idx')
        # Normal index should return results just for 'hello world'
        env.assertEqual([1, 'doc1'],  env.cmd(
            'ft.search', 'idx', 'hello world', 'nocontent'))
        env.assertEqual([0],  env.cmd(
            'ft.search', 'idx', 'to be or not', 'nocontent'))

        # Custom SW index should return results just for 'to be or not'
        env.assertEqual([0],  env.cmd(
            'ft.search', 'idx2', 'hello world', 'nocontent'))
        env.assertEqual([1, 'doc2'],  env.cmd(
            'ft.search', 'idx2', 'to be or not', 'nocontent'))

        # No SW index should return results for both
        env.assertEqual([1, 'doc1'],  env.cmd(
            'ft.search', 'idx3', 'hello world', 'nocontent'))
        env.assertEqual([1, 'doc2'],  env.cmd(
            'ft.search', 'idx3', 'to be or not', 'nocontent'))

def testStopwords(env):
    # This test was taken from Python's tests, and failed due to some changes
    # made earlier
    env.cmd('ft.create', 'idx', 'ON', 'HASH', 'stopwords', 3, 'foo',
             'bar', 'baz', 'schema', 'txt', 'text')
    env.cmd('ft.add', 'idx', 'doc1', 1.0, 'fields', 'txt', 'foo bar')
    env.cmd('ft.add', 'idx', 'doc2', 1.0, 'fields', 'txt', 'hello world')

    r1 = env.cmd('ft.search', 'idx', 'foo bar', 'nocontent')
    r2 = env.cmd('ft.search', 'idx', 'foo bar hello world', 'nocontent')
    env.assertEqual(0, r1[0])
    env.assertEqual(1, r2[0])

def testNoStopwords(env):
    # This test taken from Java's test suite
    env.cmd('ft.create', 'idx', 'ON', 'HASH', 'schema', 'title', 'text')
    for i in range(100):
        env.cmd('ft.add', 'idx', 'doc{}'.format(i), 1.0, 'fields',
                 'title', 'hello world' if i % 2 == 0 else 'hello worlds')

    res = env.cmd('ft.search', 'idx', 'hello a world', 'NOCONTENT')
    env.assertEqual(100, res[0])

    res = env.cmd('ft.search', 'idx', 'hello a world',
                   'VERBATIM', 'NOCONTENT')
    env.assertEqual(50, res[0])

    res = env.cmd('ft.search', 'idx', 'hello a world', 'NOSTOPWORDS')
    env.assertEqual(0, res[0])

def testOptional(env):
    env.expect('ft.create', 'idx', 'ON', 'HASH', 'schema', 'foo', 'text').ok()
    env.expect('ft.add', 'idx',
                                    'doc1', 1.0, 'fields', 'foo', 'hello wat woot').ok()
    env.expect('ft.add', 'idx', 'doc2',
                                    1.0, 'fields', 'foo', 'hello world woot').ok()
    env.expect('ft.add', 'idx', 'doc3',
                                    1.0, 'fields', 'foo', 'hello world werld').ok()

    expected = [3, 'doc1', 'doc2', 'doc3']
    res = env.cmd('ft.search', 'idx', 'hello', 'nocontent')
    env.assertEqual(res, expected)
    res = env.cmd(
        'ft.search', 'idx', 'hello world', 'nocontent', 'scorer', 'DISMAX')
    env.assertEqual([2, 'doc2', 'doc3'], res)
    res = env.cmd(
        'ft.search', 'idx', 'hello ~world', 'nocontent', 'scorer', 'DISMAX')
    # Docs that contains the optional term would rank higher.
    env.assertEqual(res, [3, 'doc2', 'doc3', 'doc1'])
    res = env.cmd(
        'ft.search', 'idx', 'hello ~world ~werld', 'nocontent', 'scorer', 'DISMAX')
    env.assertEqual(res, [3, 'doc3', 'doc2', 'doc1'])
    res = env.cmd(
        'ft.search', 'idx', '~world ~(werld hello)', 'withscores', 'nocontent', 'scorer', 'DISMAX')
    # Note that doc1 gets 0 score since neither 'world' appears in the doc nor the phrase 'werld hello'.
    env.assertEqual(res, [3, 'doc3', '3', 'doc2', '1', 'doc1', '0'])

def testExplain(env):

    env.expect(
        'FT.CREATE', 'idx', 'ON', 'HASH',
        'SCHEMA', 't', 'TEXT', 'bar', 'NUMERIC', 'SORTABLE',
        'tag', 'TAG', 'g', 'GEOSHAPE', 'FLAT',
        'v', 'VECTOR', 'HNSW', '6', 'TYPE', 'FLOAT32', 'DIM', '2','DISTANCE_METRIC', 'L2').ok()
    q = '(hello world) "what what" (hello|world) (@bar:[10 100]|@bar:[200 300])'
    res = env.cmd('ft.explain', 'idx', q)
    # print res.replace('\n', '\\n')
    # expected = """INTERSECT {\n  UNION {\n    hello\n    +hello(expanded)\n  }\n  UNION {\n    world\n    +world(expanded)\n  }\n  EXACT {\n    what\n    what\n  }\n  UNION {\n    UNION {\n      hello\n      +hello(expanded)\n    }\n    UNION {\n      world\n      +world(expanded)\n    }\n  }\n  UNION {\n    NUMERIC {10.000000 <= @bar <= 100.000000}\n    NUMERIC {200.000000 <= @bar <= 300.000000}\n  }\n}\n"""
    # expected = """INTERSECT {\n  UNION {\n    hello\n    <HL(expanded)\n    +hello(expanded)\n  }\n  UNION {\n    world\n    <ARLT(expanded)\n    +world(expanded)\n  }\n  EXACT {\n    what\n    what\n  }\n  UNION {\n    UNION {\n      hello\n      <HL(expanded)\n      +hello(expanded)\n    }\n    UNION {\n      world\n      <ARLT(expanded)\n      +world(expanded)\n    }\n  }\n  UNION {\n    NUMERIC {10.000000 <= @bar <= 100.000000}\n    NUMERIC {200.000000 <= @bar <= 300.000000}\n  }\n}\n"""
    expected = """INTERSECT {\n  UNION {\n    hello\n    +hello(expanded)\n  }\n  UNION {\n    world\n    +world(expanded)\n  }\n  EXACT {\n    what\n    what\n  }\n  UNION {\n    UNION {\n      hello\n      +hello(expanded)\n    }\n    UNION {\n      world\n      +world(expanded)\n    }\n  }\n  UNION {\n    NUMERIC {10.000000 <= @bar <= 100.000000}\n    NUMERIC {200.000000 <= @bar <= 300.000000}\n  }\n}\n"""
    env.assertEqual(res, expected)


    # expected = ['INTERSECT {', '  UNION {', '    hello', '    <HL(expanded)', '    +hello(expanded)', '  }', '  UNION {', '    world', '    <ARLT(expanded)', '    +world(expanded)', '  }', '  EXACT {', '    what', '    what', '  }', '  UNION {', '    UNION {', '      hello', '      <HL(expanded)', '      +hello(expanded)', '    }', '    UNION {', '      world', '      <ARLT(expanded)', '      +world(expanded)', '    }', '  }', '  UNION {', '    NUMERIC {10.000000 <= @bar <= 100.000000}', '    NUMERIC {200.000000 <= @bar <= 300.000000}', '  }', '}', '']
    if env.isCluster():
        env.skip()
    res = env.cmd('ft.explainCli', 'idx', q)
    expected = ['INTERSECT {', '  UNION {', '    hello', '    +hello(expanded)', '  }', '  UNION {', '    world', '    +world(expanded)', '  }', '  EXACT {', '    what', '    what', '  }', '  UNION {', '    UNION {', '      hello', '      +hello(expanded)', '    }', '    UNION {', '      world', '      +world(expanded)', '    }', '  }', '  UNION {', '    NUMERIC {10.000000 <= @bar <= 100.000000}', '    NUMERIC {200.000000 <= @bar <= 300.000000}', '  }', '}', '']
    env.assertEqual(expected, res)

    q = '(hello world) "what what" hello|world @bar:[10 100]|@bar:[200 300]'
    res = env.cmd('ft.explain', 'idx', q, 'DIALECT', 1)
    expected = """INTERSECT {\n  UNION {\n    hello\n    +hello(expanded)\n  }\n  UNION {\n    world\n    +world(expanded)\n  }\n  EXACT {\n    what\n    what\n  }\n  UNION {\n    UNION {\n      hello\n      +hello(expanded)\n    }\n    UNION {\n      world\n      +world(expanded)\n    }\n  }\n  UNION {\n    NUMERIC {10.000000 <= @bar <= 100.000000}\n    NUMERIC {200.000000 <= @bar <= 300.000000}\n  }\n}\n"""
    env.assertEqual(res, expected)
    res = env.cmd('ft.explain', 'idx', q, 'DIALECT', 2)
    expected = """UNION {\n  INTERSECT {\n    UNION {\n      hello\n      +hello(expanded)\n    }\n    UNION {\n      world\n      +world(expanded)\n    }\n    EXACT {\n      what\n      what\n    }\n    UNION {\n      hello\n      +hello(expanded)\n    }\n  }\n  INTERSECT {\n    UNION {\n      world\n      +world(expanded)\n    }\n    NUMERIC {10.000000 <= @bar <= 100.000000}\n  }\n  NUMERIC {200.000000 <= @bar <= 300.000000}\n}\n"""
    env.assertEqual(res, expected)

    res = env.cmd('ft.explaincli', 'idx', q, 'DIALECT', 1)
    expected = ['INTERSECT {', '  UNION {', '    hello', '    +hello(expanded)', '  }', '  UNION {', '    world', '    +world(expanded)', '  }', '  EXACT {', '    what', '    what', '  }', '  UNION {', '    UNION {', '      hello', '      +hello(expanded)', '    }', '    UNION {', '      world', '      +world(expanded)', '    }', '  }', '  UNION {', '    NUMERIC {10.000000 <= @bar <= 100.000000}', '    NUMERIC {200.000000 <= @bar <= 300.000000}', '  }', '}', '']
    env.assertEqual(res, expected)
    res = env.cmd('ft.explainCli', 'idx', q, 'DIALECT', 2)
    expected = ['UNION {', '  INTERSECT {', '    UNION {', '      hello', '      +hello(expanded)', '    }', '    UNION {', '      world', '      +world(expanded)', '    }', '    EXACT {', '      what', '      what', '    }', '    UNION {', '      hello', '      +hello(expanded)', '    }', '  }', '  INTERSECT {', '    UNION {', '      world', '      +world(expanded)', '    }', '    NUMERIC {10.000000 <= @bar <= 100.000000}', '  }', '  NUMERIC {200.000000 <= @bar <= 300.000000}', '}', '']
    env.assertEqual(expected, res)


    q = ['* => [KNN $k @v $B EF_RUNTIME 100]', 'DIALECT', 2, 'PARAMS', '4', 'k', '10', 'B', b'\xa4\x21\xf5\x42\x18\x07\x00\xc7']
    res = env.cmd('ft.explain', 'idx', *q)
    expected = """VECTOR {K=10 nearest vectors to `$B` in vector index associated with field @v, EF_RUNTIME = 100, yields distance as `__v_score`}\n"""
    env.assertEqual(expected, res)

    # range query
    q = ['@v:[VECTOR_RANGE $r $B]=>{$epsilon: 1.2; $yield_distance_as:dist}', 'DIALECT', 2, 'PARAMS', '4', 'r', 0.1, 'B', b'\xa4\x21\xf5\x42\x18\x07\x00\xc7']
    res = env.cmd('ft.explain', 'idx', *q)
    expected = """VECTOR {Vectors that are within 0.1 distance radius from `$B` in vector index associated with field @v, epsilon = 1.2, yields distance as `dist`}\n"""
    env.assertEqual(expected, res)

    # test with hybrid query
    q = ['(@t:hello world) => [KNN $k @v $B EF_RUNTIME 100]', 'DIALECT', 2, 'PARAMS', '4', 'k', '10', 'B', b'\xa4\x21\xf5\x42\x18\x07\x00\xc7']
    res = env.cmd('ft.explain', 'idx', *q)
    expected = """VECTOR {\n  INTERSECT {\n    @t:hello\n    world\n  }\n} => {K=10 nearest vectors to `$B` in vector index associated with field @v, EF_RUNTIME = 100, yields distance as `__v_score`}\n"""
    env.assertEqual(expected, res)

    # retest when index is not empty
    env.expect('hset', '1', 'v', 'abababab', 't', "hello").equal(2)
    res = env.cmd('ft.explain', 'idx', *q)
    env.assertEqual(expected, res)

    def _testExplain(env, idx, query, expected):
        res = env.cmd('FT.EXPLAIN', idx, *query)
        env.assertEqual(res, expected)

        if not env.isCluster():
            res = env.cmd('FT.EXPLAINCLI', idx, *query)
            env.assertEqual(res, expected.split('\n'))

<<<<<<< HEAD
    # test numeric operators - they are only supported in DIALECT 2
    env.expect("FT.CONFIG SET DEFAULT_DIALECT 2").ok()
    
    _testExplain(env, 'idx', ['@bar:>1'],
                 'NUMERIC {1.000000 < @bar <= inf}\n')

    _testExplain(env, 'idx', ['@bar:>=2'],
                 'NUMERIC {2.000000 <= @bar <= inf}\n')

    _testExplain(env, 'idx', ['@bar:<-1'],
                 'NUMERIC {-inf <= @bar < -1.000000}\n')

    _testExplain(env, 'idx', ['@bar:<=-3.14'],
                 'NUMERIC {-inf <= @bar <= -3.140000}\n')

    _testExplain(env, 'idx', ['@bar:==5.7'],
                 'NUMERIC {5.700000 <= @bar <= 5.700000}\n')

    _testExplain(env, 'idx', ['@bar:!=0'],
                 'NOT{\n  NUMERIC {0.000000 <= @bar <= 0.000000}\n}\n')

    _testExplain(env, 'idx', ['@bar:==$n', 'PARAMS', '2', 'n', '9.3'],
                'NUMERIC {9.300000 <= @bar <= 9.300000}\n')

    _testExplain(env, 'idx', ['@bar:==+$n', 'PARAMS', 2, 'n', 10],
                 'NUMERIC {10.000000 <= @bar <= 10.000000}\n')

    _testExplain(env, 'idx', ['@bar:>=12 @bar:<inf'],
                'INTERSECT {\n  NUMERIC {12.000000 <= @bar <= inf}\n  NUMERIC {-inf <= @bar < inf}\n}\n')

    _testExplain(env, 'idx', ['@bar:<-10 | @bar:>10'],
                 'UNION {\n  NUMERIC {-inf <= @bar < -10.000000}\n  NUMERIC {10.000000 < @bar <= inf}\n}\n')
=======
    env.expect("FT.CONFIG SET DEFAULT_DIALECT 2").ok()

    # test empty query
    _testExplain(env, 'idx', [""], "<empty>\n")

    # test FUZZY
    _testExplain(env, 'idx', ['%%hello%%'], "FUZZY{hello}\n")
    
    _testExplain(env, 'idx', ['%%hello%% @t:{bye}'],
                 "INTERSECT {\n  FUZZY{hello}\n  TAG:@t {\n    bye\n  }\n}\n")

    # test wildcard with TAG field
    _testExplain(env, 'idx', ["*"], "<WILDCARD>\n")

    _testExplain(env, 'idx', ["@tag:{w'*'}"], "TAG:@tag {\n  WILDCARD{*}\n}\n")

    _testExplain(env, 'idx', ["@tag:{w'*'}=>{$weight: 3;}"],
                 "TAG:@tag {\n  WILDCARD{*}\n} => { $weight: 3; }\n")
    
    # test wildcard with TEXT field
    _testExplain(env, 'idx', ["@t:(w'*')"], "@t:WILDCARD{*}\n")

    _testExplain(env, 'idx', ["@t:(w'*')=>{$weight: 2; $slop:100}"],
                 "@t:WILDCARD{*} => { $weight: 2; $slop: 100; $inorder: false; }\n")

    _testExplain(env, 'idx', ["@t:(w'*')=>{$weight: 4; $slop:100; $inorder:true;}"],
                 "@t:WILDCARD{*} => { $weight: 4; $slop: 100; $inorder: true; }\n")

    _testExplain(env, 'idx', ["@t:(w'*')=>{$weight: 5; $inorder: true;}"],
                 "@t:WILDCARD{*} => { $weight: 5; $inorder: true; }\n")

    # test GEOSHAPES
    _testExplain(env, 'idx', ['@g:[WITHIN $poly]', 'PARAMS', 2,
                  'poly', 'POLYGON((0 0, 0 1, 1 1, 0 0))', 'DIALECT', 3],
                  "GEOSHAPE{2 POLYGON((0 0, 0 1, 1 1, 0 0))}\n")

    _testExplain(env, 'idx', ['@g:[CONTAINS $poly]=>{$weight: 3;}',
                  'PARAMS', 2, 'poly', 'POLYGON((0 0, 0 1, 1 1, 0 0))',
                  'DIALECT', 3],
                  "GEOSHAPE{1 POLYGON((0 0, 0 1, 1 1, 0 0))} => { $weight: 3; }\n")
>>>>>>> 9eae80a1

def testNoIndex(env):
    env.expect(
        'ft.create', 'idx', 'ON', 'HASH', 'schema',
        'foo', 'text',
        'num', 'numeric', 'sortable', 'noindex',
        'extra', 'text', 'noindex', 'sortable').ok()

    if not env.isCluster():
        # to specific check on cluster, todo : change it to be generic enough
        res = env.cmd('ft.info', 'idx')
        env.assertEqual(res[7][1][8], 'NOINDEX')
        env.assertEqual(res[7][2][9], 'NOINDEX')

    env.expect('ft.add', 'idx', 'doc1', '0.1', 'fields',
                                    'foo', 'hello world', 'num', 1, 'extra', 'hello lorem ipsum').ok()
    res = env.cmd(
        'ft.search', 'idx', 'hello world', 'nocontent')
    env.assertEqual([1, 'doc1'], res)
    res = env.cmd(
        'ft.search', 'idx', 'lorem ipsum', 'nocontent')
    env.assertEqual([0], res)
    res = env.cmd(
        'ft.search', 'idx', '@extra:hello', 'nocontent')
    env.assertEqual([0], res)
    res = env.cmd(
        'ft.search', 'idx', '@num:[1 1]', 'nocontent')
    env.assertEqual([0], res)

def testPartial(env):
    env.expect(
        'ft.create', 'idx', 'ON', 'HASH',  'SCORE_FIELD', '__score',
        'schema',
        'foo', 'text',
        'num', 'numeric', 'sortable', 'noindex',
        'extra', 'text', 'noindex').ok()
    # print env.cmd('ft.info', 'idx')

    env.expect('ft.add', 'idx', 'doc1', '0.1', 'fields',
               'foo', 'hello world', 'num', 1, 'extra', 'lorem ipsum').ok()
    env.expect('ft.add', 'idx', 'doc2', '0.1', 'fields',
               'foo', 'hello world', 'num', 2, 'extra', 'abba').ok()
    res = env.cmd('ft.search', 'idx', 'hello world',
                            'sortby', 'num', 'asc', 'nocontent', 'withsortkeys')
    env.assertEqual([2, 'doc1', '#1', 'doc2', '#2'], res)
    res = env.cmd('ft.search', 'idx', 'hello world',
                            'sortby', 'num', 'desc', 'nocontent', 'withsortkeys')
    env.assertEqual([2, 'doc2', '#2', 'doc1', '#1'], res)

    # Updating non indexed fields doesn't affect search results
    env.expect('ft.add', 'idx', 'doc1', '0.1', 'replace', 'partial', 'fields', 'num', 3, 'extra', 'jorem gipsum').ok()
    env.expect('ft.add', 'idx', 'doc12', '0.1', 'replace', 'partial',
                                    'fields', 'num1', 'redis').equal('OK')

    res = env.cmd(
        'ft.search', 'idx', 'hello world', 'sortby', 'num', 'desc',)
    assertResultsEqual(env, [2, 'doc1', ['foo', 'hello world', 'num', '3','extra', 'jorem gipsum'],
        'doc2', ['foo', 'hello world', 'num', '2', 'extra', 'abba']], res)
    res = env.cmd(
        'ft.search', 'idx', 'hello', 'nocontent', 'withscores')
    # Updating only indexed field affects search results
    env.expect('ft.add', 'idx', 'doc1', '0.1', 'replace', 'partial', 'fields', 'foo', 'wat wet').ok()
    res = env.cmd(
        'ft.search', 'idx', 'hello world', 'nocontent')
    env.assertEqual([1, 'doc2'], res)
    res = env.cmd('ft.search', 'idx', 'wat', 'nocontent')
    env.assertEqual([1, 'doc1'], res)

    # Test updating of score and no fields
    res = env.cmd(
        'ft.search', 'idx', 'wat', 'nocontent', 'withscores')
    env.assertLess(float(res[2]), 1)
    # env.assertEqual([1, 'doc1'], res)
    env.expect('ft.add', 'idx', 'doc1', '1.0', 'replace', 'partial', 'fields').ok()
    res = env.cmd(
        'ft.search', 'idx', 'wat', 'nocontent', 'withscores')
    # We reindex though no new fields, just score is updated. this effects score
    env.assertEqual(float(res[2]), 1)

    # Test updating payloads
    res = env.cmd(
        'ft.search', 'idx', 'wat', 'nocontent', 'withpayloads')
    env.assertIsNone(res[2])
    env.expect('ft.add', 'idx', 'doc1', '1.0',
                                    'replace', 'partial', 'payload', 'foobar', 'fields').ok()
    res = env.cmd(
        'ft.search', 'idx', 'wat', 'nocontent', 'withpayloads')
    env.assertEqual('foobar', res[2])

def testPaging(env):
    env.expect('ft.create', 'idx', 'ON', 'HASH', 'schema', 'foo', 'text', 'bar', 'numeric', 'sortable').ok()
    N = 100
    for i in range(N):
        env.expect('ft.add', 'idx', '%d' % i, 1, 'fields',
                                        'foo', 'hello', 'bar', i).ok()

    chunk = 7
    offset = 0
    while True:

        res = env.cmd(
            'ft.search', 'idx', 'hello', 'nocontent', 'sortby', 'bar', 'desc', 'limit', offset, chunk)
        env.assertEqual(res[0], N)

        if offset + chunk > N:
            env.assertTrue(len(res) - 1 <= chunk)
            break
        env.assertEqual(len(res), chunk + 1)
        for n, id in enumerate(res[1:]):
            env.assertEqual(int(id), N - 1 - (offset + n))
        offset += chunk
        chunk = random.randrange(1, 10)
    res = env.cmd(
        'ft.search', 'idx', 'hello', 'nocontent', 'sortby', 'bar', 'asc', 'limit', N, 10)
    env.assertEqual(res[0], N)
    env.assertEqual(len(res), 1)

    with env.assertResponseError():
        env.cmd(
            'ft.search', 'idx', 'hello', 'nocontent', 'limit', 0, -1)
    with env.assertResponseError():
        env.cmd(
            'ft.search', 'idx', 'hello', 'nocontent', 'limit', -1, 10)
    with env.assertResponseError():
        env.cmd(
            'ft.search', 'idx', 'hello', 'nocontent', 'limit', 0, 2000000)

def testPrefix(env):
    conn = getConnectionByEnv(env)
    env.expect('ft.create', 'idx', 'ON', 'HASH', 'schema', 'foo', 'text').ok()
    N = 100
    for i in range(N):
        env.assertEqual(1, conn.execute_command('hset', 'doc%d' % i, 'foo', 'constant term%d' % (random.randrange(0, 5))))
    for _ in env.reloadingIterator():
        waitForIndex(env, 'idx')
        env.expect('ft.search', 'idx', 'constant term', 'nocontent').equal([0])
        res = env.cmd('ft.search', 'idx', 'constant term*', 'nocontent')
        env.assertEqual(N, res[0])
        res = env.cmd('ft.search', 'idx', 'const* term*', 'nocontent')
        env.assertEqual(N, res[0])
        res = env.cmd('ft.search', 'idx', 'constant term1*', 'nocontent')
        env.assertGreater(res[0], 2)
        env.expect('ft.search', 'idx', 'const* -term*', 'nocontent').equal([0])
        env.expect('ft.search', 'idx', 'constant term9*', 'nocontent').equal([0])

def testPrefixNodeCaseSensitive(env):

    conn = getConnectionByEnv(env)
    modes = ["TEXT", "TAG", "TAG_CASESENSITIVE"]
    create_functions = {
        "TEXT": ['FT.CREATE', 'idx', 'SCHEMA', 't', 'TEXT'],
        "TAG": ['FT.CREATE', 'idx', 'SCHEMA', 't', 'TAG'],
        "TAG_CASESENSITIVE": ['FT.CREATE', 'idx', 'SCHEMA', 't', 'TAG', 'CASESENSITIVE']
    }

    # For each mode, we test both lowercase and uppercase queries with CONTAINS, so we
    # can check both prefix and suffix modes.
    queries_expectations = {
        "TEXT": {
            "lowercase":
            {  "query": ["@t:(*el*)"],
                "expectation": [4, 'doc1', 'doc2', 'doc3', 'doc4']
            },
            "lowercase_params":
            {  "query": ["@t:(*$p*)", "PARAMS", "2", "p", "el", "DIALECT", "2" ],
                "expectation": [4, 'doc1', 'doc2', 'doc3', 'doc4']
            },
            "uppercase":
            {  "query": ["@t:(*EL*)"],
                "expectation": [4, 'doc1', 'doc2', 'doc3', 'doc4']
            },
            "uppercase_params":
            {  "query": ["@t:(*$p*)", "PARAMS", "2", "p", "EL", "DIALECT", "2" ],
                "expectation": [4, 'doc1', 'doc2', 'doc3', 'doc4']
            },
        },
        "TAG": {
            "lowercase":
            {  "query": ["@t:{*el*}"],
                "expectation": [4, 'doc1', 'doc2', 'doc3', 'doc4']
            },
            "lowercase_params":
            {  "query": ["@t:{*$p*}", "PARAMS", "2", "p", "el", "DIALECT", "2"],
                "expectation": [4, 'doc1', 'doc2', 'doc3', 'doc4']
            },
            "uppercase": {
                "query": ["@t:{*EL*}"],
                "expectation": [4, 'doc1', 'doc2', 'doc3', 'doc4']
            },
            "uppercase_params": {
                "query": ["@t:{*$p*}", "PARAMS", "2", "p", "EL", "DIALECT", "2"],
                "expectation": [4, 'doc1', 'doc2', 'doc3', 'doc4']
            }
        },
        "TAG_CASESENSITIVE": {
            "lowercase":
            {  "query": ["@t:{*el*}"],
                "expectation": [2, 'doc1', 'doc3']
            },
            "lowercase_params":
            {  "query": ["@t:{*$p*}", "PARAMS", "2", "p", "el", "DIALECT", "2"],
                "expectation": [2, 'doc1', 'doc3']
            },
            "uppercase": {
                "query": ["@t:{*EL*}"],
                "expectation": [2, 'doc2', 'doc4']
            },
            "uppercase_params": {
                "query": ["@t:{*$p*}", "PARAMS", "2", "p", "EL", "DIALECT", "2"],
                "expectation": [2, 'doc2', 'doc4']
            }
        }
    }

    for mode in modes:
        env.expect(*create_functions[mode]).ok()
        conn.execute_command('HSET', 'doc1', 't', 'hello')
        conn.execute_command('HSET', 'doc2', 't', 'HELLO')
        conn.execute_command('HSET', 'doc3', 't', 'help')
        conn.execute_command('HSET', 'doc4', 't', 'HELP')
        for case in queries_expectations[mode]:
            query = queries_expectations[mode][case]["query"]
            expectation = queries_expectations[mode][case]["expectation"]
            res = env.cmd('ft.search', 'idx', *query, 'NOCONTENT')
            # Sort to avoid coordinator reorder.
            docs = res[1:]
            docs.sort()
            env.assertEqual(res[0], expectation[0])
            env.assertEqual(docs, expectation[1:])
        env.expect('FT.DROP', 'idx').ok()


def testSortBy(env):
    env.expect('ft.create', 'idx', 'ON', 'HASH', 'schema', 'foo', 'text', 'sortable', 'bar', 'numeric', 'sortable').ok()
    N = 100
    for i in range(N):
        env.expect('ft.add', 'idx', 'doc%d' % i, 1.0, 'fields',
                                        'foo', 'hello%03d world' % i, 'bar', 100 - i).ok()
    for _ in env.reloadingIterator():
        waitForIndex(env, 'idx')
        res = env.cmd(
            'ft.search', 'idx', 'world', 'nocontent', 'sortby', 'foo')
        env.assertEqual([100, 'doc0', 'doc1', 'doc2', 'doc3',
                          'doc4', 'doc5', 'doc6', 'doc7', 'doc8', 'doc9'], res)
        res = env.cmd(
            'ft.search', 'idx', 'world', 'nocontent', 'sortby', 'foo', 'desc')
        env.assertEqual([100, 'doc99', 'doc98', 'doc97', 'doc96',
                          'doc95', 'doc94', 'doc93', 'doc92', 'doc91', 'doc90'], res)
        res = env.cmd(
            'ft.search', 'idx', 'world', 'nocontent', 'sortby', 'bar', 'desc')
        env.assertEqual([100, 'doc0', 'doc1', 'doc2', 'doc3',
                          'doc4', 'doc5', 'doc6', 'doc7', 'doc8', 'doc9'], res)
        res = env.cmd(
            'ft.search', 'idx', 'world', 'nocontent', 'sortby', 'bar', 'asc')
        env.assertEqual([100, 'doc99', 'doc98', 'doc97', 'doc96',
                          'doc95', 'doc94', 'doc93', 'doc92', 'doc91', 'doc90'], res)

        res = env.cmd('ft.search', 'idx', 'world', 'nocontent',
                                'sortby', 'bar', 'desc', 'withscores', 'limit', '2', '5')
        env.assertEqual(
            [100, 'doc2', '1', 'doc3', '1', 'doc4', '1', 'doc5', '1', 'doc6', '1'], res)

        res = env.cmd('ft.search', 'idx', 'world', 'nocontent',
                                'sortby', 'bar', 'desc', 'withsortkeys', 'limit', 0, 5)
        env.assertEqual(
            [100, 'doc0', '#100', 'doc1', '#99', 'doc2', '#98', 'doc3', '#97', 'doc4', '#96'], res)
        res = env.cmd('ft.search', 'idx', 'world', 'nocontent',
                                'sortby', 'foo', 'desc', 'withsortkeys', 'limit', 0, 5)
        env.assertEqual([100, 'doc99', '$hello099 world', 'doc98', '$hello098 world', 'doc97', '$hello097 world', 'doc96',
                              '$hello096 world', 'doc95', '$hello095 world'], res)

def testSortByWithoutSortable(env):
    env.expect('ft.create', 'idx', 'schema', 'foo', 'text', 'bar', 'numeric', 'baz', 'text', 'sortable').ok()
    N = 100
    for i in range(N):
        env.expect('ft.add', 'idx', 'doc%d' % i, 1.0, 'fields',
                   'foo', 'hello%03d world' % i, 'bar', 100 - i).ok()
    for _ in env.reloadingIterator():
        waitForIndex(env, 'idx')

        # test text
        res = env.cmd(
            'ft.search', 'idx', 'world', 'nocontent', 'sortby', 'foo')
        env.assertEqual([100, 'doc0', 'doc1', 'doc2', 'doc3',
                          'doc4', 'doc5', 'doc6', 'doc7', 'doc8', 'doc9'], res)
        res = env.cmd(
            'ft.search', 'idx', 'world', 'nocontent', 'sortby', 'foo', 'desc')
        env.assertEqual([100, 'doc99', 'doc98', 'doc97', 'doc96',
                          'doc95', 'doc94', 'doc93', 'doc92', 'doc91', 'doc90'], res)
        res = env.cmd('ft.search', 'idx', 'world', 'nocontent',
                                'sortby', 'foo', 'desc', 'withsortkeys', 'limit', 0, 5)
        env.assertEqual([100, 'doc99', '$hello099 world', 'doc98', '$hello098 world', 'doc97', '$hello097 world', 'doc96',
                              '$hello096 world', 'doc95', '$hello095 world'], res)

        # test numeric
        res = env.cmd(
            'ft.search', 'idx', 'world', 'nocontent', 'sortby', 'bar', 'desc')
        env.assertEqual([100, 'doc0', 'doc1', 'doc2', 'doc3',
                          'doc4', 'doc5', 'doc6', 'doc7', 'doc8', 'doc9'], res)
        res = env.cmd(
            'ft.search', 'idx', 'world', 'nocontent', 'sortby', 'bar', 'asc')
        env.assertEqual([100, 'doc99', 'doc98', 'doc97', 'doc96',
                          'doc95', 'doc94', 'doc93', 'doc92', 'doc91', 'doc90'], res)

        res = env.cmd('ft.search', 'idx', 'world', 'nocontent',
                                'sortby', 'bar', 'desc', 'withscores', 'limit', '2', '5')
        env.assertEqual(
            [100, 'doc2', '1', 'doc3', '1', 'doc4', '1', 'doc5', '1', 'doc6', '1'], res)

        res = env.cmd('ft.search', 'idx', 'world', 'nocontent',
                                'sortby', 'bar', 'desc', 'withsortkeys', 'limit', 0, 5)
        env.assertEqual(
            [100, 'doc0', '#100', 'doc1', '#99', 'doc2', '#98', 'doc3', '#97', 'doc4', '#96'], res)


def testSortByWithTie(env):
    conn = getConnectionByEnv(env)
    env.expect('ft.create', 'idx', 'schema', 't', 'text').ok()
    for i in range(10):
        conn.execute_command('hset', i, 't', 'hello')

    # Assert that the order of results is the same in both configurations (by ascending id).
    res1 = env.cmd('ft.search', 'idx', 'hello', 'nocontent')
    res2 = env.cmd('ft.search', 'idx', 'hello', 'nocontent', 'sortby', 't')
    env.assertEqual(res1, res2)


def testNot(env):
    conn = getConnectionByEnv(env)
    env.expect('ft.create', 'idx', 'ON', 'HASH', 'schema', 'foo', 'text').ok()
    N = 10
    for i in range(N):
        env.assertEqual(1, conn.execute_command('hset', 'doc%d' % i, 'foo', 'constant term%d' % (random.randrange(0, 5))))

    for i in range(5):
        inclusive = env.cmd(
            'ft.search', 'idx', 'constant term%d' % i, 'nocontent', 'limit', 0, N)

        exclusive = env.cmd(
            'ft.search', 'idx', 'constant -term%d' % i, 'nocontent', 'limit', 0, N)
        exclusive2 = env.cmd(
            'ft.search', 'idx', '-(term%d)' % i, 'nocontent', 'limit', 0, N)
        exclusive3 = env.cmd(
            'ft.search', 'idx', '(-term%d) (constant)' % i, 'nocontent', 'limit', 0, N)

        env.assertNotEqual(inclusive[0], N)
        env.assertEqual(inclusive[0] + exclusive[0], N)
        env.assertEqual(exclusive3[0], exclusive2[0])
        env.assertEqual(exclusive3[0], exclusive[0])

        s1, s2, s3, s4 = set(inclusive[1:]), set(
            exclusive[1:]), set(exclusive2[1:]), set(exclusive3[1:])
        env.assertTrue(s1.difference(s2) == s1)
        env.assertTrue(s1.difference(s3) == s1)
        env.assertTrue(s1.difference(s4) == s1)
        env.assertTrue(s2 == s3)
        env.assertTrue(s2 == s4)
        env.assertTrue(s2.intersection(s1) == set())
        env.assertTrue(s3.intersection(s1) == set())
        env.assertTrue(s4.intersection(s1) == set())

    # NOT on a non existing term
    env.assertEqual(env.cmd(
        'ft.search', 'idx', 'constant -dasdfasdf', 'nocontent')[0], N)
    # not on env term
    env.expect('ft.search', 'idx', 'constant -constant', 'nocontent').equal([0])

    env.expect('ft.search', 'idx', 'constant -(term0|term1|term2|term3|term4|nothing)', 'nocontent').equal([0])
    # env.assertEqual(env.cmd('ft.search', 'idx', 'constant -(term1 term2)', 'nocontent')[0], N)

def testNestedIntersection(env):
    env.expect(
        'ft.create', 'idx', 'ON', 'HASH',
        'schema', 'a', 'text', 'b', 'text', 'c', 'text', 'd', 'text').ok()
    for i in range(20):
        env.expect('ft.add', 'idx', 'doc%d' % i, 1.0, 'fields',
                                        'a', 'foo', 'b', 'bar', 'c', 'baz', 'd', 'gaz').ok()
    res = [
        env.cmd('ft.search', 'idx',
                          'foo bar baz gaz', 'nocontent'),
        env.cmd('ft.search', 'idx',
                          '@a:foo @b:bar @c:baz @d:gaz', 'nocontent'),
        env.cmd('ft.search', 'idx',
                          '@b:bar @a:foo @c:baz @d:gaz', 'nocontent'),
        env.cmd('ft.search', 'idx',
                          '@c:baz @b:bar @a:foo @d:gaz', 'nocontent'),
        env.cmd('ft.search', 'idx',
                          '@d:gaz @c:baz @b:bar @a:foo', 'nocontent'),
        env.cmd(
            'ft.search', 'idx', '@a:foo (@b:bar (@c:baz @d:gaz))', 'nocontent'),
        env.cmd(
            'ft.search', 'idx', '@c:baz (@a:foo (@b:bar (@c:baz @d:gaz)))', 'nocontent'),
        env.cmd(
            'ft.search', 'idx', '@b:bar (@a:foo (@c:baz @d:gaz))', 'nocontent'),
        env.cmd(
            'ft.search', 'idx', '@d:gaz (@a:foo (@c:baz @b:bar))', 'nocontent'),
        env.cmd('ft.search', 'idx',
                          'foo (bar baz gaz)', 'nocontent'),
        env.cmd('ft.search', 'idx',
                          'foo (bar (baz gaz))', 'nocontent'),
        env.cmd('ft.search', 'idx',
                          'foo (bar (foo bar) (foo bar))', 'nocontent'),
        env.cmd('ft.search', 'idx',
                          'foo (foo (bar baz (gaz)))', 'nocontent'),
        env.cmd('ft.search', 'idx', 'foo (foo (bar (baz (gaz (foo bar (gaz))))))', 'nocontent')]

    for i, r in enumerate(res):
        # print i, res[0], r
        env.assertEqual(res[0], r)

def testInKeys(env):
    env.expect('ft.create', 'idx', 'ON', 'HASH', 'schema', 'foo', 'text').ok()

    for i in range(200):
        env.expect('ft.add', 'idx', 'doc%d' % i, 1.0, 'fields',
                                        'foo', 'hello world').ok()

    for _ in env.reloadingIterator():
        waitForIndex(env, 'idx')
        for keys in (
            ['doc%d' % i for i in range(10)], ['doc%d' % i for i in range(0, 30, 2)], [
                'doc%d' % i for i in range(99, 0, -5)]
        ):
            res = env.cmd(
                'ft.search', 'idx', 'hello world', 'NOCONTENT', 'LIMIT', 0, 100, 'INKEYS', len(keys), *keys)
            env.assertEqual(len(keys), res[0])
            env.assertTrue(all((k in res for k in keys)))

        env.assertEqual(0, env.cmd(
            'ft.search', 'idx', 'hello world', 'NOCONTENT', 'LIMIT', 0, 100, 'INKEYS', 3, 'foo', 'bar', 'baz')[0])

    with env.assertResponseError():
        env.cmd('ft.search', 'idx', 'hello', 'INKEYS', 99)
    with env.assertResponseError():
        env.cmd('ft.search', 'idx', 'hello', 'INKEYS', -1)
    with env.assertResponseError():
        env.cmd('ft.search', 'idx', 'hello', 'inkeys', 4, 'foo')

def testSlopInOrder(env):
    env.expect('ft.create', 'idx', 'ON', 'HASH', 'schema', 'title', 'text').ok()
    env.expect('ft.add', 'idx', 'doc1', 1, 'fields', 'title', 't1 t2').ok()
    env.expect('ft.add', 'idx', 'doc2', 1, 'fields', 'title', 't1 t3 t2').ok()
    env.expect('ft.add', 'idx', 'doc3', 1, 'fields', 'title', 't1 t3 t4 t2').ok()
    env.expect('ft.add', 'idx', 'doc4', 1, 'fields', 'title', 't1 t3 t4 t5 t2').ok()

    res = env.cmd(
        'ft.search', 'idx', 't1|t4 t3|t2', 'slop', '0', 'inorder', 'nocontent')
    env.assertEqual({'doc3', 'doc4', 'doc2', 'doc1'}, set(res[1:]))
    res = env.cmd(
        'ft.search', 'idx', 't2 t1', 'slop', '0', 'nocontent')
    env.assertEqual(1, res[0])
    env.assertEqual('doc1', res[1])
    env.assertEqual(0, env.cmd(
        'ft.search', 'idx', 't2 t1', 'slop', '0', 'inorder')[0])
    env.assertEqual(1, env.cmd(
        'ft.search', 'idx', 't1 t2', 'slop', '0', 'inorder')[0])

    env.assertEqual(2, env.cmd(
        'ft.search', 'idx', 't1 t2', 'slop', '1', 'inorder')[0])
    env.assertEqual(3, env.cmd(
        'ft.search', 'idx', 't1 t2', 'slop', '2', 'inorder')[0])
    env.assertEqual(4, env.cmd(
        'ft.search', 'idx', 't1 t2', 'slop', '3', 'inorder')[0])
    env.assertEqual(4, env.cmd(
        'ft.search', 'idx', 't1 t2', 'inorder')[0])
    env.assertEqual(0, env.cmd(
        'ft.search', 'idx', 't t1', 'inorder')[0])
    env.assertEqual(2, env.cmd(
        'ft.search', 'idx', 't1 t2 t3 t4')[0])
    env.assertEqual(0, env.cmd(
        'ft.search', 'idx', 't1 t2 t3 t4', 'inorder')[0])


def testSlopInOrderIssue1986(env):
    # test with qsort optimization on intersect iterator
    env.expect('ft.create', 'idx', 'ON', 'HASH', 'schema', 'title', 'text').ok()

    env.expect('ft.add', 'idx', 'doc1', 1, 'fields', 'title', 't1 t2').ok()
    env.expect('ft.add', 'idx', 'doc2', 1, 'fields', 'title', 't2 t1').ok()
    env.expect('ft.add', 'idx', 'doc3', 1, 'fields', 'title', 't1').ok()

    # before fix, both queries returned `doc2`
    env.assertEqual([1, 'doc2', ['title', 't2 t1']], env.cmd(
        'ft.search', 'idx', 't2 t1', 'slop', '0', 'inorder'))
    env.assertEqual([1, 'doc1', ['title', 't1 t2']], env.cmd(
        'ft.search', 'idx', 't1 t2', 'slop', '0', 'inorder'))

def testExact(env):
    env.expect('ft.create', 'idx', 'ON', 'HASH',
               'schema', 'title', 'text', 'weight', 10.0, 'body', 'text').ok()
    env.expect('ft.add', 'idx', 'doc1', 0.5, 'fields',
               'title', 'hello world', 'body', 'lorem ist ipsum').ok()
    env.expect('ft.add', 'idx', 'doc2', 1.0, 'fields',
               'title', 'hello another world', 'body', 'lorem ist ipsum lorem lorem').ok()

    res = env.cmd('ft.search', 'idx', '"hello world"', 'verbatim')
    env.assertEqual(3, len(res))
    env.assertEqual(1, res[0])
    env.assertEqual("doc1", res[1])

    res = env.cmd('ft.search', 'idx', "hello \"another world\"", 'verbatim')
    env.assertEqual(3, len(res))
    env.assertEqual(1, res[0])
    env.assertEqual("doc2", res[1])


def testGeoErrors(env):
    env.expect('flushall')
    env.expect('ft.create idx ON HASH schema name text location geo').equal('OK')
    env.expect('ft.add idx hotel 1.0 fields name hill location -0.1757,51.5156').equal('OK')
    env.expect('ft.search idx hilton geofilter location -0.1757 51.5156 1 km').equal([0])

    # Insert error - works fine with out of keyspace implementation
    # env.expect('ft.add', 'idx', 'hotel1', 1, 'fields', 'name', '_hotel1', 'location', '1, 1').error()   \
    #        .contains('Could not index geo value')

    # Query errors
    env.expect('ft.search idx hilton geofilter location lon 51.5156 1 km').error()   \
            .contains('Bad arguments for <lon>: Could not convert argument to expected type')
    env.expect('ft.search idx hilton geofilter location 51.5156 lat 1 km').error()   \
            .contains('Bad arguments for <lat>: Could not convert argument to expected type')
    env.expect('ft.search idx hilton geofilter location -0.1757 51.5156 radius km').error()   \
            .contains('Bad arguments for <radius>: Could not convert argument to expected type')
    env.expect('ft.search idx hilton geofilter location -0.1757 51.5156 1 fake').error()   \
            .contains('Unknown distance unit fake')
    env.expect('ft.search idx hilton geofilter location -0.1757 51.5156 1').error()   \
            .contains('GEOFILTER requires 5 arguments')

def testGeo(env):
    gsearch = lambda query, lon, lat, dist, unit='km': env.cmd(
        'ft.search', 'idx', query, 'geofilter', 'location', lon, lat, dist, unit, 'LIMIT', 0, 20)

    gsearch_inline = lambda query, lon, lat, dist, unit='km': env.cmd(
        'ft.search', 'idx', '{} @location:[{} {} {} {}]'.format(query,  lon, lat, dist, unit), 'LIMIT', 0, 20)

    env.expect('ft.create', 'idx', 'ON', 'HASH', 'schema', 'name', 'text', 'location', 'geo').ok()

    for i, hotel in enumerate(hotels):
        env.assertOk(env.cmd('ft.add', 'idx', 'hotel{}'.format(i), 1.0, 'fields', 'name',
                                        hotel[0], 'location', '{},{}'.format(hotel[2], hotel[1])))

    for _ in env.reloadingIterator():
        waitForIndex(env, 'idx')
        res = env.cmd('ft.search', 'idx', 'hilton')
        env.assertEqual(len(hotels), res[0])

        res = gsearch('hilton', "-0.1757", "51.5156", '1')
        env.assertEqual(3, res[0])
        env.assertContains('hotel2', res)
        env.assertContains('hotel21', res)
        env.assertContains('hotel79', res)
        res2 = gsearch_inline('hilton', "-0.1757", "51.5156", '1')
        env.assertEqual(py2sorted(res), py2sorted(res2))

        res = gsearch('hilton', "-0.1757", "51.5156", '10')
        env.assertEqual(14, res[0])

        res2 = gsearch('hilton', "-0.1757", "51.5156", '10000', 'm')
        env.assertEqual(py2sorted(res), py2sorted(res2))
        res2 = gsearch_inline('hilton', "-0.1757", "51.5156", '10')
        env.assertEqual(py2sorted(res), py2sorted(res2))

        res = gsearch('heathrow', -0.44155, 51.45865, '10', 'm')
        env.assertEqual(1, res[0])
        env.assertEqual('hotel94', res[1])
        res2 = gsearch_inline(
            'heathrow', -0.44155, 51.45865, '10', 'm')
        env.assertEqual(py2sorted(res), py2sorted(res2))

        res = gsearch('heathrow', -0.44155, 51.45865, '10', 'km')
        env.assertEqual(5, res[0])
        env.assertContains('hotel94', res)
        res2 = gsearch_inline(
            'heathrow', -0.44155, 51.45865, '10', 'km')
        env.assertEqual(5, res2[0])
        env.assertEqual(py2sorted(res), py2sorted(res2))

        res = gsearch('heathrow', -0.44155, 51.45865, '5', 'km')
        env.assertEqual(3, res[0])
        env.assertContains('hotel94', res)
        res2 = gsearch_inline(
            'heathrow', -0.44155, 51.45865, '5', 'km')
        env.assertEqual(py2sorted(res), py2sorted(res2))

def testTagErrors(env):
    env.expect("ft.create", "test", 'ON', 'HASH',
                "SCHEMA",  "tags", "TAG").equal('OK')
    env.expect("ft.add", "test", "1", "1", "FIELDS", "tags", "alberta").equal('OK')
    env.expect("ft.add", "test", "2", "1", "FIELDS", "tags", "ontario. alberta").equal('OK')

@skip(cluster=True)
def testGeoDeletion(env):
    env.expect('ft.config', 'set', 'FORK_GC_CLEAN_THRESHOLD', 0).ok()
    env.cmd('ft.create', 'idx', 'ON', 'HASH', 'schema',
            'g1', 'geo', 'g2', 'geo', 't1', 'text')
    env.cmd('ft.add', 'idx', 'doc1', 1.0, 'fields',
            'g1', "-0.1757,51.5156",
            'g2', "-0.1757,51.5156",
            't1', "hello")
    env.cmd('ft.add', 'idx', 'doc2', 1.0, 'fields',
            'g1', "-0.1757,51.5156",
            'g2', "-0.1757,51.5156",
            't1', "hello")
    env.cmd('ft.add', 'idx', 'doc3', 1.0, 'fields',
            'g1', "-0.1757,51.5156",
            't1', "hello")

    # keys are: "geo:idx/g1" and "geo:idx/g2"
    env.assertEqual(3, len(env.cmd('FT.DEBUG DUMP_NUMIDX idx g1')[0]))
    env.assertEqual(2, len(env.cmd('FT.DEBUG DUMP_NUMIDX idx g2')[0]))

    # Remove the first doc
    env.cmd('ft.del', 'idx', 'doc1')
    for _ in range(100):
        forceInvokeGC(env, 'idx')
    env.assertEqual(2, len(env.cmd('FT.DEBUG DUMP_NUMIDX idx g1')[0]))
    env.assertEqual(1, len(env.cmd('FT.DEBUG DUMP_NUMIDX idx g2')[0]))

    # Replace the other one:
    env.cmd('ft.add', 'idx', 'doc2', 1.0,
            'replace', 'fields',
            't1', 'just text here')
    for _ in range(100):
        forceInvokeGC(env, 'idx')
    env.assertEqual(1, len(env.cmd('FT.DEBUG DUMP_NUMIDX idx g1')[0]))
    env.assertEqual(0, len(env.cmd('FT.DEBUG DUMP_NUMIDX idx g2')[0]))

def testInfields(env):
    env.expect('ft.create', 'idx', 'ON', 'HASH',
               'schema', 'title', 'text', 'weight', 10.0, 'body', 'text', 'weight', 1.0).ok()
    env.expect('ft.add', 'idx', 'doc1', 0.5, 'fields',
               'title', 'hello world', 'body', 'lorem ipsum').ok()

    env.expect('ft.add', 'idx', 'doc2', 1.0, 'fields',
               'title', 'hello world lorem ipsum', 'body', 'hello world').ok()

    res = env.cmd(
        'ft.search', 'idx', 'hello world', 'verbatim', "infields", 1, "title", "nocontent")
    env.assertEqual(3, len(res))
    env.assertEqual(2, res[0])
    env.assertEqual("doc2", res[1])
    env.assertEqual("doc1", res[2])

    res = env.cmd(
        'ft.search', 'idx', 'hello world', 'verbatim', "infields", 1, "body", "nocontent")
    env.assertEqual(2, len(res))
    env.assertEqual(1, res[0])
    env.assertEqual("doc2", res[1])

    res = env.cmd(
        'ft.search', 'idx', 'hello', 'verbatim', "infields", 1, "body", "nocontent")
    env.assertEqual(2, len(res))
    env.assertEqual(1, res[0])
    env.assertEqual("doc2", res[1])

    res = env.cmd(
        'ft.search', 'idx',  '\"hello world\"', 'verbatim', "infields", 1, "body", "nocontent")

    env.assertEqual(2, len(res))
    env.assertEqual(1, res[0])
    env.assertEqual("doc2", res[1])

    res = env.cmd(
        'ft.search', 'idx', '\"lorem ipsum\"', 'verbatim', "infields", 1, "body", "nocontent")
    env.assertEqual(2, len(res))
    env.assertEqual(1, res[0])
    env.assertEqual("doc1", res[1])

    res = env.cmd(
        'ft.search', 'idx', 'lorem ipsum', "infields", 2, "body", "title", "nocontent")
    env.assertEqual(3, len(res))
    env.assertEqual(2, res[0])
    env.assertEqual("doc2", res[1])
    env.assertEqual("doc1", res[2])

def testScorerSelection(env):
    env.expect('ft.create', 'idx', 'ON', 'HASH', 'schema', 'title', 'text', 'body', 'text').ok()

    # this is the default scorer
    res = env.cmd(
        'ft.search', 'idx', 'foo', 'scorer', 'TFIDF')
    env.assertEqual(res, [0])
    with env.assertResponseError():
        res = env.cmd(
            'ft.search', 'idx', 'foo', 'scorer', 'NOSUCHSCORER')

def testFieldSelectors(env):
    env.expect(
        'ft.create', 'idx', 'ON', 'HASH', 'PREFIX', 1, 'doc',
        'schema', 'TiTle', 'text', 'BoDy', 'text', "יוניקוד", 'text', 'field.with,punct', 'text').ok()
    #todo: document as breaking change, ft.add fields name are not case insentive
    env.expect('ft.add', 'idx', 'doc1', 1, 'fields',
               'TiTle', 'hello world', 'BoDy', 'foo bar', 'יוניקוד', 'unicode', 'field.with,punct', 'punt').ok()
    env.expect('ft.add', 'idx', 'doc2', 0.5, 'fields',
               'BoDy', 'hello world', 'TiTle', 'foo bar', 'יוניקוד', 'unicode', 'field.with,punct', 'punt').ok()

    res = env.cmd(
        'ft.search', 'idx', '@TiTle:hello world', 'nocontent')
    env.assertEqual(res, [1, 'doc1'])
    res = env.cmd(
        'ft.search', 'idx', '@BoDy:hello world', 'nocontent')
    env.assertEqual(res, [1, 'doc2'])

    res = env.cmd(
        'ft.search', 'idx', '@BoDy:hello @TiTle:world', 'nocontent')
    env.assertEqual(res, [0])

    res = env.cmd(
        'ft.search', 'idx', '@BoDy:hello world @TiTle:world', 'nocontent')
    env.assertEqual(res, [0])
    res = env.cmd(
        'ft.search', 'idx', '@BoDy:(hello|foo) @TiTle:(world|bar)', 'nocontent')
    env.assertEqual(py2sorted(res), py2sorted([2, 'doc1', 'doc2']))

    res = env.cmd(
        'ft.search', 'idx', '@BoDy:(hello|foo world|bar)', 'nocontent')
    env.assertEqual(py2sorted(res), py2sorted([2, 'doc1', 'doc2']))

    res = env.cmd(
        'ft.search', 'idx', '@BoDy|TiTle:(hello world)', 'nocontent')
    env.assertEqual(py2sorted(res), py2sorted([2, 'doc1', 'doc2']))

    res = env.cmd(
        'ft.search', 'idx', '@יוניקוד:(unicode)', 'nocontent')
    env.assertEqual(py2sorted(res), py2sorted([2, 'doc1', 'doc2']))

    res = env.cmd(
        'ft.search', 'idx', '@field\\.with\\,punct:(punt)', 'nocontent')
    env.assertEqual(py2sorted(res), py2sorted([2, 'doc1', 'doc2']))

def testStemming(env):
    env.expect('ft.create', 'idx', 'ON', 'HASH', 'schema', 'title', 'text').ok()
    env.expect('ft.add', 'idx', 'doc1', 0.5, 'fields',
                                    'title', 'hello kitty').ok()
    env.expect('ft.add', 'idx', 'doc2', 1.0, 'fields',
                                    'title', 'hello kitties').ok()

    res = env.cmd(
        'ft.search', 'idx', 'hello kitty', "nocontent")
    env.assertEqual(3, len(res))
    env.assertEqual(2, res[0])

    res = env.cmd(
        'ft.search', 'idx', 'hello kitty', "nocontent", "verbatim")
    env.assertEqual(2, len(res))
    env.assertEqual(1, res[0])

    # test for unknown language
    with env.assertResponseError():
        res = env.cmd(
            'ft.search', 'idx', 'hello kitty', "nocontent", "language", "foofoofian")

def testExpander(env):
    env.expect('ft.create', 'idx', 'ON', 'HASH', 'schema', 'title', 'text').ok()
    env.expect('ft.add', 'idx', 'doc1', 0.5, 'fields',
                                    'title', 'hello kitty').ok()
    res = env.cmd(
        'ft.search', 'idx', 'kitties',
        "nocontent",
        "expander", "SBSTEM"
        )
    env.assertEqual(2, len(res))
    env.assertEqual(1, res[0])

    res = env.cmd(
        'ft.search', 'idx', 'kitties', "nocontent", "expander", "noexpander")
    env.assertEqual(1, len(res))
    env.assertEqual(0, res[0])

    res = env.cmd(
        'ft.search', 'idx', 'kitti', "nocontent")
    env.assertEqual(2, len(res))
    env.assertEqual(1, res[0])

    res = env.cmd(
        'ft.search', 'idx', 'kitti', "nocontent", 'verbatim')
    env.assertEqual(1, len(res))
    env.assertEqual(0, res[0])

    # Calling a stem directly works even with VERBATIM.
    # You need to use the + prefix escaped
    res = env.cmd(
        'ft.search', 'idx', '\\+kitti', "nocontent", 'verbatim')
    env.assertEqual(2, len(res))
    env.assertEqual(1, res[0])

def testNumericRange(env):
    env.expect('ft.create', 'idx', 'ON', 'HASH', 'schema', 'title', 'text', 'score', 'numeric', 'price', 'numeric').ok()

    env.expect('ft.search', 'idx', 'hello kitty', 'filter', 'score', 5).error().contains("FILTER requires 3 arguments")
    env.expect('ft.search', 'idx', 'hello kitty', 'filter', 'score', 5, 'inf').error().contains("Bad upper range: inf")
    env.expect('ft.search', 'idx', 'hello kitty', 'filter', 'score', 'inf', 5).error().contains("Bad lower range: inf")

    for i in range(100):
        env.expect('ft.add', 'idx', 'doc%d' % i, 1, 'fields',
                   'title', 'hello kitty', 'score', i, 'price', 100 + 10 * i).ok()

    for _ in env.reloadingIterator():
        waitForIndex(env, 'idx')
        res = env.cmd('ft.search', 'idx', 'hello kitty', "nocontent",
                                "filter", "score", 0, 100)

        env.assertEqual(11, len(res))
        env.assertEqual(100, res[0])

        res = env.cmd('ft.search', 'idx', 'hello kitty', "nocontent",
                                "filter", "score", 0, 50)
        env.assertEqual(51, res[0])

        res = env.cmd('ft.search', 'idx', 'hello kitty', 'verbatim', "nocontent", "limit", 0, 100,
                                "filter", "score", "(0", "(50")

        env.assertEqual(49, res[0])
        res = env.cmd('ft.search', 'idx', 'hello kitty', "nocontent",
                                "filter", "score", "-inf", "+inf")
        env.assertEqual(100, res[0])

        # test multi filters
        scrange = (19, 90)
        prrange = (290, 385)
        res = env.cmd('ft.search', 'idx', 'hello kitty',
                                "filter", "score", scrange[
                                    0], scrange[1],
                                "filter", "price", prrange[0], prrange[1])

        # print res
        for doc in res[2::2]:

            sc = int(doc[doc.index('score') + 1])
            pr = int(doc[doc.index('price') + 1])

            env.assertTrue(sc >= scrange[0] and sc <= scrange[1])
            env.assertGreaterEqual(pr, prrange[0])
            env.assertLessEqual(pr, prrange[1])

        env.assertEqual(10, res[0])

        res = env.cmd('ft.search', 'idx', 'hello kitty',
                                "filter", "score", "19", "90",
                                "filter", "price", "90", "185")

        env.assertEqual(0, res[0])

        # Test numeric ranges as part of query syntax
        res = env.cmd(
            'ft.search', 'idx', 'hello kitty @score:[0 100]', "nocontent")

        env.assertEqual(11, len(res))
        env.assertEqual(100, res[0])

        res = env.cmd(
            'ft.search', 'idx', 'hello kitty @score:[0 50]', "nocontent")
        env.assertEqual(51, res[0])
        res = env.cmd(
            'ft.search', 'idx', 'hello kitty @score:[(0 (50]', 'verbatim', "nocontent")
        env.assertEqual(49, res[0])
        res = env.cmd(
            'ft.search', 'idx', '@score:[(0 (50]', 'verbatim', "nocontent")
        env.assertEqual(49, res[0])
        res = env.cmd(
            'ft.search', 'idx', 'hello kitty -@score:[(0 (50]', 'verbatim', "nocontent", 'limit', 0, 51)
        env.assertEqual(51, res[0])
        env.debugPrint(', '.join(toSortedFlatList(res[2:])), force=TEST_DEBUG)
        env.cmd(
            'ft.profile', 'idx', 'search', 'query', 'hello kitty -@score:[(0 (50]', 'verbatim', "nocontent", 'limit', 0, 51)
        res = env.cmd(
            'ft.search', 'idx', 'hello kitty @score:[-inf +inf]', "nocontent")
        env.assertEqual(100, res[0])

def testNotIter(env):
    conn = getConnectionByEnv(env)
    env.expect('ft.create', 'idx', 'ON', 'HASH', 'schema', 'title', 'text', 'score', 'numeric', 'price', 'numeric').ok()

    for i in range(8):
        conn.execute_command('HSET', 'doc%d' % i, 'title', 'hello kitty', 'score', i, 'price', 100 + 10 * i)

    # middle shunk
    res = env.cmd(
        'ft.search', 'idx', '-@score:[2 4]', 'verbatim', "nocontent")
    env.assertEqual(5, res[0])
    env.debugPrint(', '.join(toSortedFlatList(res[1:])), force=TEST_DEBUG)

    res = env.cmd(
        'ft.search', 'idx', 'hello kitty -@score:[2 4]', 'verbatim', "nocontent")
    env.assertEqual(5, res[0])
    env.debugPrint(', '.join(toSortedFlatList(res[1:])), force=TEST_DEBUG)

    # start chunk
    res = env.cmd(
        'ft.search', 'idx', '-@score:[0 2]', 'verbatim', "nocontent")
    env.assertEqual(5, res[0])
    env.debugPrint(', '.join(toSortedFlatList(res[1:])), force=TEST_DEBUG)

    res = env.cmd(
        'ft.search', 'idx', 'hello kitty -@score:[0 2]', 'verbatim', "nocontent")
    env.assertEqual(5, res[0])
    env.debugPrint(', '.join(toSortedFlatList(res[1:])), force=TEST_DEBUG)

    # end chunk
    res = env.cmd(
        'ft.search', 'idx', '-@score:[5 7]', 'verbatim', "nocontent")
    env.assertEqual(5, res[0])
    env.debugPrint(', '.join(toSortedFlatList(res[1:])), force=TEST_DEBUG)

    res = env.cmd(
        'ft.search', 'idx', 'hello kitty -@score:[5 7]', 'verbatim', "nocontent")
    env.assertEqual(5, res[0])
    env.debugPrint(', '.join(toSortedFlatList(res[1:])), force=TEST_DEBUG)

    # whole chunk
    res = env.cmd(
        'ft.search', 'idx', '-@score:[0 7]', 'verbatim', "nocontent")
    env.assertEqual(0, res[0])
    env.debugPrint(str(len(res)), force=TEST_DEBUG)

    res = env.cmd(
        'ft.search', 'idx', 'hello kitty -@score:[0 7]', 'verbatim', "nocontent")
    env.assertEqual(0, res[0])
    env.debugPrint(str(len(res)), force=TEST_DEBUG)

def testPayload(env):
    env.expect('ft.create', 'idx', 'ON', 'HASH', 'PAYLOAD_FIELD', '__payload', 'schema', 'f', 'text').ok()
    for i in range(10):
        env.expect('ft.add', 'idx', '%d' % i, 1.0,
                 'payload', 'payload %d' % i,
                 'fields', 'f', 'hello world').ok()

    for x in env.reloadingIterator():
        waitForIndex(env, 'idx')
        res = env.cmd('ft.search', 'idx', 'hello world')
        env.assertEqual(21, len(res))

        res = env.cmd('ft.search', 'idx', 'hello world', 'withpayloads')
        env.assertEqual(31, len(res))
        env.assertEqual(10, res[0])
        for i in range(1, 30, 3):
            env.assertEqual(res[i + 1], 'payload %s' % res[i])

@skip(cluster=True)
def testGarbageCollector(env):
    if env.moduleArgs is not None and 'GC_POLICY FORK' in env.moduleArgs:
        # this test is not relevent for fork gc cause its not cleaning the last block
        env.skip()

    N = 100
    env.expect('ft.create', 'idx', 'ON', 'HASH', 'schema', 'foo', 'text').ok()
    waitForIndex(env, 'idx')
    for i in range(N):
        env.expect('ft.add', 'idx', 'doc%d' % i, 1.0,
                 'fields', 'foo', ' '.join(('term%d' % random.randrange(0, 10) for i in range(10)))).ok()

    def get_stats(r):
        res = r.cmd('ft.info', 'idx')
        d = {res[i]: res[i + 1] for i in range(0, len(res), 2)}
        gc_stats = {d['gc_stats'][x]: float(
            d['gc_stats'][x + 1]) for x in range(0, len(d['gc_stats']), 2)}
        d['gc_stats'] = gc_stats
        return d

    stats = get_stats(env)
    if 'current_hz' in stats['gc_stats']:
        env.assertGreater(stats['gc_stats']['current_hz'], 8)
    env.assertEqual(0, stats['gc_stats']['bytes_collected'])
    env.assertGreater(int(stats['num_records']), 0)

    initialIndexSize = float(stats['inverted_sz_mb']) * 1024 * 1024
    for i in range(N):
        env.expect('ft.del', 'idx', 'doc%d' % i).equal(1)

    for _ in range(100):
        # gc is random so we need to do it long enough times for it to work
        forceInvokeGC(env, 'idx')

    stats = get_stats(env)

    env.assertEqual(0, int(stats['num_docs']))
    env.assertEqual(0, int(stats['num_records']))
    if not env.isCluster():
        env.assertEqual(100, int(stats['max_doc_id']))
        if 'current_hz' in stats['gc_stats']:
            env.assertGreater(stats['gc_stats']['current_hz'], 30)
        currentIndexSize = float(stats['inverted_sz_mb']) * 1024 * 1024
        # print initialIndexSize, currentIndexSize,
        # stats['gc_stats']['bytes_collected']
        env.assertGreater(initialIndexSize, currentIndexSize)
        env.assertGreater(stats['gc_stats'][
            'bytes_collected'], currentIndexSize)

    for i in range(10):

        res = env.cmd('ft.search', 'idx', 'term%d' % i)
        env.assertEqual([0], res)

def testReturning(env):
    env.assertCmdOk('ft.create', 'idx', 'ON', 'HASH', 'schema',
                     'f1', 'text',
                     'f2', 'text',
                     'n1', 'numeric', 'sortable',
                     'f3', 'text')
    for i in range(10):
        env.assertCmdOk('ft.add', 'idx', 'DOC_{0}'.format(i), 1.0, 'fields',
                         'f2', 'val2', 'f1', 'val1', 'f3', 'val3',
                         'n1', i)

    # RETURN 0. Simplest case
    for x in env.reloadingIterator():
        waitForIndex(env, 'idx')
        res = env.cmd('ft.search', 'idx', 'val*', 'return', '0')
        env.assertEqual(11, len(res))
        env.assertEqual(10, res[0])
        for r in res[1:]:
            env.assertTrue(r.startswith('DOC_'))

    for field in ('f1', 'f2', 'f3', 'n1'):
        res = env.cmd('ft.search', 'idx', 'val*', 'return', 1, field)
        env.assertEqual(21, len(res))
        env.assertEqual(10, res[0])
        for pair in grouper(res[1:], 2):
            docname, fields = pair
            env.assertEqual(2, len(fields))
            env.assertEqual(field, fields[0])
            env.assertTrue(docname.startswith('DOC_'))

    # Test that we don't return SORTBY fields if they weren't specified
    # also in RETURN
    res = env.cmd('ft.search', 'idx', 'val*', 'return', 1, 'f1',
        'sortby', 'n1', 'ASC')
    row = res[2]
    # get the first result
    env.assertEqual(['f1', 'val1'], row)

    # Test when field is not found
    res = env.cmd('ft.search', 'idx', 'val*', 'return', 1, 'nonexist')
    env.assertEqual(21, len(res))
    env.assertEqual(10, res[0])

    # # Test that we don't crash if we're given the wrong number of fields
    with env.assertResponseError():
        res = env.cmd('ft.search', 'idx', 'val*', 'return', 700, 'nonexist')

def _test_create_options_real(env, *options):
    options = [x for x in options if x]
    has_offsets = 'NOOFFSETS' not in options
    has_fields = 'NOFIELDS' not in options
    has_freqs = 'NOFREQS' not in options

    try:
        env.cmd('ft.drop', 'idx')
        # RS 2.0 ft.drop does not remove documents
        env.flush()
    except Exception as e:
        pass

    options = ['idx'] + options + ['ON', 'HASH', 'schema', 'f1', 'text', 'f2', 'text']
    env.assertCmdOk('ft.create', *options)
    for i in range(10):
        env.assertCmdOk('ft.add', 'idx', 'doc{}'.format(
            i), 0.5, 'fields', 'f1', 'value for {}'.format(i))

    # Query
#     res = env.cmd('ft.search', 'idx', "value for 3")
#     if not has_offsets:
#         env.assertIsNone(res)
#     else:
#         env.assertIsNotNone(res)

    # Frequencies:
    env.assertCmdOk('ft.add', 'idx', 'doc100',
                     1.0, 'fields', 'f1', 'foo bar')
    env.assertCmdOk('ft.add', 'idx', 'doc200', 1.0,
                     'fields', 'f1', ('foo ' * 10) + ' bar')
    res = env.cmd('ft.search', 'idx', 'foo')
    env.assertEqual(2, res[0])
    if has_offsets:
        docname = res[1]
        if has_freqs:
            # changed in minminheap PR. TODO: remove
            env.assertEqual('doc100', docname)
        else:
            env.assertEqual('doc100', docname)

    env.assertCmdOk('ft.add', 'idx', 'doc300',
                     1.0, 'fields', 'f1', 'Hello')
    res = env.cmd('ft.search', 'idx', '@f2:Hello')
    if has_fields:
        env.assertEqual(1, len(res))
    else:
        env.assertEqual(3, len(res))

def testCreationOptions(env):
    from itertools import combinations
    for x in range(1, 5):
        for combo in combinations(('NOOFFSETS', 'NOFREQS', 'NOFIELDS', ''), x):
            _test_create_options_real(env, *combo)

    env.expect('ft.create', 'idx').error()

def testInfoCommand(env):
    from itertools import combinations
    env.expect('ft.create', 'idx', 'ON', 'HASH', 'NOFIELDS', 'schema', 'title', 'text').ok()
    N = 50
    for i in range(N):
        env.expect('ft.add', 'idx', 'doc%d' % i, 1, 'replace', 'fields',
                   'title', 'hello term%d' % i).ok()
    for _ in env.reloadingIterator():
        waitForIndex(env, 'idx')

        res = env.cmd('ft.info', 'idx')
        d = {res[i]: res[i + 1] for i in range(0, len(res), 2)}

        env.assertEqual(d['index_name'], 'idx')
        env.assertEqual(d['index_options'], ['NOFIELDS'])
        env.assertEqual(
            d['attributes'], [['identifier', 'title', 'attribute', 'title', 'type', 'TEXT', 'WEIGHT', '1']])

        if not env.isCluster():
            env.assertEqual(int(d['num_docs']), N)
            env.assertEqual(int(d['num_terms']), N + 1)
            env.assertEqual(int(d['max_doc_id']), N)
            env.assertEqual(int(d['records_per_doc_avg']), 2)
            env.assertEqual(int(d['num_records']), N * 2)

            env.assertGreater(float(d['offset_vectors_sz_mb']), 0)
            env.assertGreater(float(d['key_table_size_mb']), 0)
            env.assertGreater(float(d['inverted_sz_mb']), 0)
            env.assertGreater(float(d['bytes_per_record_avg']), 0)
            env.assertGreater(float(d['doc_table_size_mb']), 0)

    for x in range(1, 6):
        for combo in combinations(('NOOFFSETS', 'NOFREQS', 'NOFIELDS', 'NOHL', ''), x):
            combo = list(filter(None, combo))
            options = combo + ['schema', 'f1', 'text']
            try:
                env.cmd('ft.drop', 'idx')
            except:
                pass
            env.assertCmdOk('ft.create', 'idx', 'ON', 'HASH', *options)
            info = env.cmd('ft.info', 'idx')
            ix = info.index('index_options')
            env.assertFalse(ix == -1)

            opts = info[ix + 1]
            # make sure that an empty opts string returns no options in
            # info
            if not combo:
                env.assertEqual([], opts)

            for option in filter(None, combo):
                env.assertTrue(option in opts)

def testInfoCommandImplied(env):
    ''' Test that NOHL is implied by NOOFFSETS '''
    env.assertCmdOk('ft.create', 'idx', 'ON', 'HASH', 'NOOFFSETS', 'schema', 'f1', 'text')
    res = env.cmd('ft.info', 'idx')
    d = {res[i]: res[i + 1] for i in range(0, len(res), 2)}
    env.assertNotEqual(-1, d['index_options'].index('NOOFFSETS'))
    env.assertNotEqual(-1, d['index_options'].index('NOHL'))

def testNoStem(env):
    env.cmd('ft.create', 'idx', 'ON', 'HASH',
            'schema', 'body', 'text', 'name', 'text', 'nostem')
    if not env.isCluster():
        # todo: change it to be more generic to pass on isCluster
        res = env.cmd('ft.info', 'idx')
        env.assertEqual(res[7][1][8], 'NOSTEM')
    for _ in env.reloadingIterator():
        waitForIndex(env, 'idx')
        try:
            env.cmd('ft.del', 'idx', 'doc')
        except redis.ResponseError:
            pass

        # Insert a document
        env.assertCmdOk('ft.add', 'idx', 'doc', 1.0, 'fields',
                         'body', "located",
                         'name', "located")

        # Now search for the fields
        res_body = env.cmd('ft.search', 'idx', '@body:location')
        res_name = env.cmd('ft.search', 'idx', '@name:location')
        env.assertEqual(0, res_name[0])
        env.assertEqual(1, res_body[0])

def testSortbyMissingField(env):
    # GH Issue 131
    #
    env.cmd('ft.create', 'ix', 'ON', 'HASH', 'schema', 'txt',
             'text', 'num', 'numeric', 'sortable')
    env.cmd('ft.add', 'ix', 'doc1', 1.0, 'fields', 'txt', 'foo', 'noexist', 3.14)

    env.expect('ft.search', 'ix', 'foo', 'sortby', 'num')                       \
        .equal([1, 'doc1', ['txt', 'foo', 'noexist', '3.14']])
    env.expect('ft.search', 'ix', 'foo', 'sortby', 'noexist').error()           \
        .contains('Property `noexist` not loaded nor in schema')

    env.expect('ft.aggregate', 'ix', 'foo', 'load', 2, '@__key', '@num', 'sortby', 2, '@num', 'asc')            \
        .equal([1, ['__key', 'doc1']])
    env.expect('ft.aggregate', 'ix', 'foo', 'load', 2, '@__key', '@noexist', 'sortby', 2, '@noexist', 'asc')    \
        .equal([1, ['__key', 'doc1', 'noexist', '3.14']])

def testParallelIndexing(env):
    # GH Issue 207
    env.cmd('ft.create', 'idx', 'ON', 'HASH', 'schema', 'txt', 'text')
    from threading import Thread
    env.getConnection()
    ndocs = 100

    def runner(tid):
        cli = env.getConnection()
        for num in range(ndocs):
            cli.execute_command('ft.add', 'idx', 'doc{}_{}'.format(tid, num), 1.0,
                                'fields', 'txt', 'hello world' * 20)
    ths = []
    for tid in range(10):
        ths.append(Thread(target=runner, args=(tid,)))

    [th.start() for th in ths]
    [th.join() for th in ths]
    res = env.cmd('ft.info', 'idx')
    d = {res[i]: res[i + 1] for i in range(0, len(res), 2)}
    env.assertEqual(1000, int(d['num_docs']))

def testDoubleAdd(env):
    # Tests issue #210
    env.cmd('ft.create', 'idx', 'ON', 'HASH', 'schema', 'txt', 'text')
    env.cmd('ft.add', 'idx', 'doc1', 1.0, 'fields', 'txt', 'hello world')
    with env.assertResponseError():
        env.cmd('ft.add', 'idx', 'doc1', 1.0,
                 'fields', 'txt', 'goodbye world')

    env.assertEqual('hello world', env.cmd('ft.get', 'idx', 'doc1')[1])
    env.assertEqual(0, env.cmd('ft.search', 'idx', 'goodbye')[0])
    env.assertEqual(1, env.cmd('ft.search', 'idx', 'hello')[0])

    # Now with replace
    env.cmd('ft.add', 'idx', 'doc1', 1.0, 'replace',
             'fields', 'txt', 'goodbye world')
    env.assertEqual(1, env.cmd('ft.search', 'idx', 'goodbye')[0])
    env.assertEqual(0, env.cmd('ft.search', 'idx', 'hello')[0])
    env.assertEqual('goodbye world', env.cmd('ft.get', 'idx', 'doc1')[1])

def testConcurrentErrors(env):
    # Workaround for: Can't pickle local object 'testConcurrentErrors.<locals>.thrfn'
    if sys.version_info >= (3, 8):
        env.skip()

    from multiprocessing import Process
    import random

    env.cmd('ft.create', 'idx', 'ON', 'HASH', 'schema', 'txt', 'text')
    docs_per_thread = 100
    num_threads = 50

    docIds = ['doc{}'.format(x) for x in range(docs_per_thread)]

    def thrfn():
        myIds = docIds[::]
        random.shuffle(myIds)
        cli = env.getConnection()
        with cli.pipeline(transaction=False) as pl:
            for x in myIds:
                pl.execute_command('ft.add', 'idx', x, 1.0,
                                   'fields', 'txt', ' hello world ' * 50)
            try:
                pl.execute()
            except Exception as e:
                pass
                # print e

    thrs = [Process(target=thrfn) for x in range(num_threads)]
    [th.start() for th in thrs]
    [th.join() for th in thrs]
    res = env.cmd('ft.info', 'idx')
    d = {res[i]: res[i + 1] for i in range(0, len(res), 2)}
    env.assertEqual(100, int(d['num_docs']))

def testBinaryKeys(env):
    env.cmd('ft.create', 'idx', 'ON', 'HASH', 'schema', 'txt', 'text')
    # Insert a document
    env.cmd('ft.add', 'idx', 'Hello', 1.0, 'fields', 'txt', 'NoBin match')
    env.cmd('ft.add', 'idx', 'Hello\x00World', 1.0, 'fields', 'txt', 'Bin match')
    for _ in env.reloadingIterator():
        waitForIndex(env, 'idx')
        exp = [2, 'Hello\x00World', ['txt', 'Bin match'], 'Hello', ['txt', 'NoBin match']]
        res = env.cmd('ft.search', 'idx', 'match')
        for r in res:
            env.assertContains(r, exp)

@skip(cluster=True)
def testNonDefaultDb(env):
    # Should be ok
    env.cmd('FT.CREATE', 'idx1', 'ON', 'HASH', 'schema', 'txt', 'text')
    try:
        env.cmd('SELECT 1')
    except redis.ResponseError:
        return

    # Should fail
    with env.assertResponseError():
        env.cmd('FT.CREATE', 'idx2', 'ON', 'HASH', 'schema', 'txt', 'text')

def testDuplicateNonspecFields(env):
    env.expect('FT.CREATE', 'idx', 'ON', 'HASH', 'schema', 'txt', 'text').ok()
    env.expect('FT.ADD', 'idx', 'doc', 1.0, 'fields',
                'txt', 'foo', 'f1', 'f1val', 'f1', 'f1val2', 'F1', 'f1Val3').ok()
    res = env.cmd('ft.get', 'idx', 'doc')
    res = {res[i]: res[i + 1] for i in range(0, len(res), 2)}
    env.assertTrue(res['f1'] in ('f1val', 'f1val2'))
    env.assertEqual('f1Val3', res['F1'])

def testDuplicateFields(env):
    # As of RS 2.0 it is allowed. only latest field will be saved and indexed
    env.cmd('FT.CREATE', 'idx', 'ON', 'HASH',
            'SCHEMA', 'txt', 'TEXT', 'num', 'NUMERIC', 'SORTABLE')

    env.expect('FT.ADD', 'idx', 'doc', 1.0, 'FIELDS',
        'txt', 'foo', 'txt', 'bar', 'txt', 'baz').ok()
    env.expect('FT.SEARCH idx *').equal([1, 'doc', ['txt', 'baz']])

def testDuplicateSpec(env):
    with env.assertResponseError():
        env.cmd('FT.CREATE', 'idx', 'ON', 'HASH',
                'SCHEMA', 'f1', 'text', 'n1', 'numeric', 'f1', 'text')

def testSortbyMissingFieldSparse(env):
    # Note, the document needs to have one present sortable field in
    # order for the indexer to give it a sort vector
    env.cmd('ft.create', 'idx', 'ON', 'HASH',
            'SCHEMA', 'lastName', 'text', 'SORTABLE', 'firstName', 'text', 'SORTABLE')
    env.cmd('ft.add', 'idx', 'doc1', 1.0, 'fields', 'lastName', 'mark')
    waitForIndex(env, 'idx')
    res = env.cmd('ft.search', 'idx', 'mark', 'WITHSORTKEYS', "SORTBY",
                   "firstName", "ASC", "limit", 0, 100)
    # commented because we don't filter out exclusive sortby fields
    # env.assertEqual([1, 'doc1', None, ['lastName', 'mark']], res)

def testLanguageField(env):
    env.cmd('FT.CREATE', 'idx', 'ON', 'HASH', 'SCHEMA', 'language', 'TEXT')
    env.cmd('FT.ADD', 'idx', 'doc1', 1.0,
             'FIELDS', 'language', 'gibberish')
    res = env.cmd('FT.SEARCH', 'idx', 'gibberish')
    env.assertEqual([1, 'doc1', ['language', 'gibberish']], res)
    # The only way I can verify that LANGUAGE is parsed twice is ensuring we
    # provide a wrong language. This is much easier to test than trying to
    # figure out how a given word is stemmed
    with env.assertResponseError():
        env.cmd('FT.ADD', 'idx', 'doc1', 1.0, 'LANGUAGE',
                 'blah', 'FIELDS', 'language', 'gibber')

def testUninitSortvector(env):
    # This would previously crash
    env.cmd('FT.CREATE', 'idx', 'ON', 'HASH', 'SCHEMA', 'f1', 'TEXT')
    for x in range(2000):
        env.cmd('FT.ADD', 'idx', 'doc{}'.format(
            x), 1.0, 'FIELDS', 'f1', 'HELLO')

    env.broadcast('SAVE')
    for x in range(10):
        env.broadcast('DEBUG RELOAD')


def normalize_row(row):
    return to_dict(row)

def assertResultsEqual(env, exp, got, inorder=True):
    from pprint import pprint
    # pprint(exp)
    # pprint(got)
    env.assertEqual(exp[0], got[0])
    env.assertEqual(len(exp), len(got))

    exp = list(grouper(exp[1:], 2))
    got = list(grouper(got[1:], 2))

    for x in range(len(exp)):
        exp_did, exp_fields = exp[x]
        got_did, got_fields = got[x]
        env.assertEqual(exp_did, got_did, message="at position {}".format(x))
        got_fields = to_dict(got_fields)
        exp_fields = to_dict(exp_fields)
        env.assertEqual(exp_fields, got_fields, message="at position {}".format(x))

def testAlterIndex(env):
    env.cmd('FT.CREATE', 'idx', 'ON', 'HASH', 'SCHEMA', 'f1', 'TEXT')
    env.cmd('FT.ADD', 'idx', 'doc1', 1.0, 'FIELDS', 'f1', 'hello', 'f2', 'world')
    env.cmd('FT.ALTER', 'idx', 'SCHEMA', 'ADD', 'f2', 'TEXT')
    waitForIndex(env, 'idx')
    env.cmd('FT.ADD', 'idx', 'doc2', 1.0, 'FIELDS', 'f1', 'hello', 'f2', 'world')

    # RS 2.0 reindex and after reload both documents are found
    # for _ in env.reloadingIterator():
    res = env.cmd('FT.SEARCH', 'idx', 'world')
    env.assertEqual(toSortedFlatList(res), toSortedFlatList([2, 'doc2', ['f1', 'hello', 'f2', 'world'], 'doc1', ['f1', 'hello', 'f2', 'world']]))
    # env.assertEqual([1, 'doc2', ['f1', 'hello', 'f2', 'world']], ret)

    env.cmd('FT.ALTER', 'idx', 'SCHEMA', 'ADD', 'f3', 'TEXT', 'SORTABLE')
    for x in range(10):
        env.cmd('FT.ADD', 'idx', 'doc{}'.format(x + 3), 1.0,
                 'FIELDS', 'f1', 'hello', 'f3', 'val{}'.format(x))

    for _ in env.reloadingIterator():
        waitForIndex(env, 'idx')
        # Test that sortable works
        res = env.cmd('FT.SEARCH', 'idx', 'hello', 'SORTBY', 'f3', 'DESC')
        exp = [12, 'doc12', ['f1', 'hello', 'f3', 'val9'], 'doc11', ['f1', 'hello', 'f3', 'val8'],
                   'doc10', ['f1', 'hello', 'f3', 'val7'], 'doc9',  ['f1', 'hello', 'f3', 'val6'],
                   'doc8',  ['f1', 'hello', 'f3', 'val5'], 'doc7',  ['f1', 'hello', 'f3', 'val4'],
                   'doc6',  ['f1', 'hello', 'f3', 'val3'], 'doc5',  ['f1', 'hello', 'f3', 'val2'],
                   'doc4',  ['f1', 'hello', 'f3', 'val1'], 'doc3',  ['f1', 'hello', 'f3', 'val0']]
        assertResultsEqual(env, exp, res)

    # Test that we can add a numeric field
    env.cmd('FT.ALTER', 'idx', 'SCHEMA', 'ADD', 'n1', 'NUMERIC')
    env.cmd('FT.ADD', 'idx', 'docN1', 1.0, 'FIELDS', 'n1', 50)
    env.cmd('FT.ADD', 'idx', 'docN2', 1.0, 'FIELDS', 'n1', 250)
    for _ in env.reloadingIterator():
        waitForIndex(env, 'idx')
        res = env.cmd('FT.SEARCH', 'idx', '@n1:[0 100]')
        env.assertEqual([1, 'docN1', ['n1', '50']], res)

    env.expect('FT.ALTER', 'idx', 'SCHEMA', 'NOT_ADD', 'f2', 'TEXT').error()
    env.expect('FT.ALTER', 'idx', 'SCHEMA', 'ADD').error()
    env.expect('FT.ALTER', 'idx', 'SCHEMA', 'ADD', 'f2').error()
    env.expect('FT.ALTER', 'idx', 'ADD', 'SCHEMA', 'f2', 'TEXT').error()
    env.expect('FT.ALTER', 'idx', 'f2', 'TEXT').error()

def testAlterValidation(env):
    # Test that constraints for ALTER comand
    env.cmd('FT.CREATE', 'idx1', 'ON', 'HASH', 'SCHEMA', 'f0', 'TEXT')
    for x in range(1, 32):
        env.cmd('FT.ALTER', 'idx1', 'SCHEMA', 'ADD', 'f{}'.format(x), 'TEXT')
    # OK for now.

    # Should be too many indexes
    env.assertRaises(redis.ResponseError, env.cmd, 'FT.ALTER',
                      'idx1', 'SCHEMA', 'ADD', 'tooBig', 'TEXT')

    env.cmd('FT.CREATE', 'idx2', 'MAXTEXTFIELDS', 'ON', 'HASH', 'SCHEMA', 'f0', 'TEXT')
    # print env.cmd('FT.INFO', 'idx2')
    for x in range(1, 50):
        env.cmd('FT.ALTER', 'idx2', 'SCHEMA', 'ADD', 'f{}'.format(x + 1), 'TEXT')

    env.cmd('FT.ADD', 'idx2', 'doc1', 1.0, 'FIELDS', 'f50', 'hello')
    for _ in env.reloadingIterator():
        waitForIndex(env, 'idx2')
        ret = env.cmd('FT.SEARCH', 'idx2', '@f50:hello')
        env.assertEqual([1, 'doc1', ['f50', 'hello']], ret)

    env.cmd('FT.CREATE', 'idx3', 'ON', 'HASH', 'SCHEMA', 'f0', 'text')
    # Try to alter the index with garbage
    env.assertRaises(redis.ResponseError, env.cmd, 'FT.ALTER', 'idx3',
                      'SCHEMA', 'ADD', 'f1', 'TEXT', 'f2', 'garbage')
    ret = to_dict(env.cmd('ft.info', 'idx3'))
    env.assertEqual(1, len(ret['attributes']))

    env.assertRaises(redis.ResponseError, env.cmd, 'FT.ALTER',
                      'nonExist', 'SCHEMA', 'ADD', 'f1', 'TEXT')

    # test with no fields!
    env.assertRaises(redis.ResponseError, env.cmd, 'FT.ALTER', 'idx2', 'SCHEMA', 'ADD')

    # test with no fields!
    env.assertRaises(redis.ResponseError, env.cmd, 'FT.ALTER', 'idx2', 'SCHEMA', 'ADD')

def testIssue366_2(env):
    # FT.CREATE atest SCHEMA textfield TEXT numfield NUMERIC
    # FT.ADD atest anId 1 PAYLOAD '{"hello":"world"}' FIELDS textfield sometext numfield 1234
    # FT.ADD atest anId 1 PAYLOAD '{"hello":"world2"}' REPLACE PARTIAL FIELDS numfield 1111
    # shutdown
    env.cmd('FT.CREATE', 'idx1', 'ON', 'HASH',
            'SCHEMA', 'textfield', 'TEXT', 'numfield', 'NUMERIC')
    env.cmd('FT.ADD', 'idx1', 'doc1', 1, 'PAYLOAD', '{"hello":"world"}',
             'FIELDS', 'textfield', 'sometext', 'numfield', 1234)
    env.cmd('ft.add', 'idx1', 'doc1', 1,
             'PAYLOAD', '{"hello":"world2"}',
             'REPLACE', 'PARTIAL',
             'FIELDS', 'textfield', 'sometext', 'numfield', 1111)
    for _ in env.reloadingIterator():
        pass  #

def testIssue654(env):
    # Crashes during FILTER
    env.cmd('ft.create', 'idx', 'ON', 'HASH', 'schema', 'id', 'numeric')
    env.cmd('ft.add', 'idx', 1, 1, 'fields', 'id', 1)
    env.cmd('ft.add', 'idx', 2, 1, 'fields', 'id', 2)
    res = env.cmd('ft.search', 'idx', '*', 'filter', '@version', 0, 2)

def testReplaceReload(env):
    env.cmd('FT.CREATE', 'idx2', 'ON', 'HASH',
            'SCHEMA', 'textfield', 'TEXT', 'numfield', 'NUMERIC')
    # Create a document and then replace it.
    env.cmd('FT.ADD', 'idx2', 'doc2', 1.0, 'FIELDS', 'textfield', 's1', 'numfield', 99)
    env.cmd('FT.ADD', 'idx2', 'doc2', 1.0, 'REPLACE', 'PARTIAL',
             'FIELDS', 'textfield', 's100', 'numfield', 990)
    env.dumpAndReload()
    # RDB Should still be fine

    env.cmd('FT.ADD', 'idx2', 'doc2', 1.0, 'REPLACE', 'PARTIAL',
             'FIELDS', 'textfield', 's200', 'numfield', 1090)
    doc = to_dict(env.cmd('FT.GET', 'idx2', 'doc2'))
    env.assertEqual('s200', doc['textfield'])
    env.assertEqual('1090', doc['numfield'])


# command = 'FT.CREATE idx SCHEMA '
# for i in range(255):
#     command += 't%d NUMERIC SORTABLE ' % i
# command = command[:-1]
# env.cmd(command)
# env.cmd('save')
# // reload from ...
# env.cmd('FT.ADD idx doc1 1.0 FIELDS t0 1')
def testIssue417(env):
    command = ['ft.create', 'idx', 'ON', 'HASH', 'schema']
    for x in range(255):
        command += ['t{}'.format(x), 'numeric', 'sortable']
    command = command[:-1]
    env.cmd(*command)
    for _ in env.reloadingIterator():
        waitForIndex(env, 'idx')
        try:
            env.cmd('FT.ADD', 'idx', 'doc1', '1.0', 'FIELDS', 't0', '1')
        except redis.ResponseError as e:
            env.assertTrue('already' in str(e))

# >FT.CREATE myIdx SCHEMA title TEXT WEIGHT 5.0 body TEXT url TEXT
# >FT.ADD myIdx doc1 1.0 FIELDS title "hello world" body "lorem ipsum" url "www.google.com"
# >FT.SEARCH myIdx "no-as"
# Could not connect to Redis at 127.0.0.1:6379: Connection refused
# >FT.SEARCH myIdx "no-as"
# (error) Unknown Index name
def testIssue422(env):
    env.cmd('ft.create', 'myIdx', 'ON', 'HASH', 'schema',
             'title', 'TEXT', 'WEIGHT', '5.0',
             'body', 'TEXT',
             'url', 'TEXT')
    env.cmd('ft.add', 'myIdx', 'doc1', '1.0', 'FIELDS', 'title', 'hello world', 'bod', 'lorem ipsum', 'url', 'www.google.com')
    rv = env.cmd('ft.search', 'myIdx', 'no-as')
    env.assertEqual([0], rv)

def testIssue446(env):
    env.cmd('ft.create', 'myIdx', 'ON', 'HASH', 'schema',
             'title', 'TEXT', 'SORTABLE')
    env.cmd('ft.add', 'myIdx', 'doc1', '1.0', 'fields', 'title', 'hello world', 'body', 'lorem ipsum', 'url', '"www.google.com')
    rv = env.cmd('ft.search', 'myIdx', 'hello', 'limit', '0', '0')
    env.assertEqual([1], rv)

    # Related - issue 635
    env.cmd('ft.add', 'myIdx', 'doc2', '1.0', 'fields', 'title', 'hello')
    rv = env.cmd('ft.search', 'myIdx', 'hello', 'limit', '0', '0')
    env.assertEqual([2], rv)

@skip(cluster=True)
def testTimeout(env):
    if VALGRIND:
        env.skip()

    num_range = 1000
    env.cmd('ft.config', 'set', 'timeout', '1')
    # TODO: Remove `TIMEOUT 1` arguments (see commands) once MOD-6286 is merged.
    env.cmd('ft.config', 'set', 'maxprefixexpansions', num_range)

    env.cmd('ft.create', 'myIdx', 'schema', 't', 'TEXT', 'geo', 'GEO')
    for i in range(num_range):
        env.expect('HSET', 'doc%d'%i, 't', 'aa' + str(i), 'geo', str(i/10000) + ',' + str(i/1000))

    env.expect('ft.search', 'myIdx', 'aa*|aa*|aa*|aa* aa*', 'limit', '0', '0').noEqual([num_range])

    env.expect('ft.config', 'set', 'on_timeout', 'fail').ok()
    env.expect('ft.search', 'myIdx', 'aa*|aa*|aa*|aa* aa*', 'limit', '0', '0') \
       .contains('Timeout limit was reached')

    # test `TIMEOUT` param in query
    res = env.cmd('ft.search', 'myIdx', 'aa*|aa*|aa*|aa* aa*', 'TIMEOUT', 10000)
    env.assertEqual(res[0], num_range)
    env.expect('ft.search', 'myIdx', 'aa*|aa*|aa*|aa* aa*', 'TIMEOUT', '1')    \
        .error().contains('Timeout limit was reached')

    env.expect('ft.aggregate', 'myIdx', 'aa*|aa*|aa*|aa* aa*', 'TIMEOUT').error()
    env.expect('ft.aggregate', 'myIdx', 'aa*|aa*|aa*|aa* aa*', 'TIMEOUT', -1).error()
    env.expect('ft.aggregate', 'myIdx', 'aa*|aa*|aa*|aa* aa*', 'TIMEOUT', 'STR').error()

    # check no time w/o sorter/grouper
    env.expect(
        'FT.AGGREGATE', 'myIdx', '*',
        'LOAD', 1, 'geo',
        'APPLY', 'geodistance(@geo, "0.1,-0.1")', 'AS', 'geodistance1',
        'APPLY', 'geodistance(@geo, "0.11,-0.11")', 'AS', 'geodistance2',
        'APPLY', 'geodistance(@geo, "0.1,-0.1")', 'AS', 'geodistance3',
        'APPLY', 'geodistance(@geo, "0.11,-0.11")', 'AS', 'geodistance4',
        'APPLY', 'geodistance(@geo, "0.1,-0.1")', 'AS', 'geodistance5',
        'TIMEOUT', '1'
    ).error().contains('Timeout limit was reached')

    # test grouper
    env.expect('FT.AGGREGATE', 'myIdx', 'aa*|aa*',
               'LOAD', 1, 't',
               'GROUPBY', 1, '@t',
               'APPLY', 'contains(@t, "a1")', 'AS', 'contain1',
               'APPLY', 'contains(@t, "a1")', 'AS', 'contain2',
               'APPLY', 'contains(@t, "a1")', 'AS', 'contain3',
               'TIMEOUT', '1') \
       .contains('Timeout limit was reached')

    # test sorter
    env.expect('FT.AGGREGATE', 'myIdx', 'aa*|aa*',
               'LOAD', 1, 't',
               'SORTBY', 1, '@t',
               'APPLY', 'contains(@t, "a1")', 'AS', 'contain1',
               'APPLY', 'contains(@t, "a1")', 'AS', 'contain2',
               'APPLY', 'contains(@t, "a1")', 'AS', 'contain3',
               'TIMEOUT', '1') \
       .contains('Timeout limit was reached')

    # test cursor
    res = env.cmd('FT.AGGREGATE', 'myIdx', 'aa*', 'WITHCURSOR', 'count', 50, 'timeout', 500)
    l = len(res[0]) - 1 # do not count the number of results (the first element in the results)
    cursor = res[1]

    time.sleep(0.01)
    while cursor != 0:
        r, cursor = env.cmd('FT.CURSOR', 'READ', 'myIdx', str(cursor))
        l += (len(r) - 1)
    env.assertEqual(l, num_range)

@skip(cluster=True)
def testTimeoutOnSorter(env):
    conn = getConnectionByEnv(env)
    env.cmd('ft.config', 'set', 'timeout', '1')
    pl = conn.pipeline()

    env.cmd('ft.create', 'idx', 'SCHEMA', 'n', 'numeric', 'SORTABLE')

    elements = 1024 * 64
    for i in range(elements):
        pl.execute_command('hset', i, 'n', i)
        if i % 10000 == 0:
            pl.execute()
    pl.execute()

    res = env.cmd('ft.search', 'idx', '*', 'SORTBY', 'n', 'DESC')
    env.assertGreater(elements, res[0])
    env.assertGreater(len(res), 2)

def testAlias(env):
    conn = getConnectionByEnv(env)
    env.cmd('ft.create', 'idx', 'ON', 'HASH', 'PREFIX', 1, 'doc1', 'schema', 't1', 'text')
    env.cmd('ft.create', 'idx2', 'ON', 'HASH', 'PREFIX', 1, 'doc2', 'schema', 't1', 'text')

    env.expect('ft.aliasAdd', 'myIndex').error()
    env.expect('ft.aliasupdate', 'fake_alias', 'imaginary_alias', 'Too_many_args').error()
    env.cmd('ft.aliasAdd', 'myIndex', 'idx')
    env.cmd('ft.add', 'myIndex', 'doc1', 1.0, 'fields', 't1', 'hello')
    r = env.cmd('ft.search', 'idx', 'hello')
    env.assertEqual([1, 'doc1', ['t1', 'hello']], r)
    r2 = env.cmd('ft.search', 'myIndex', 'hello')
    env.assertEqual(r, r2)

    # try to add the same alias again; should be an error
    env.expect('ft.aliasAdd', 'myIndex', 'idx2').error()
    env.expect('ft.aliasAdd', 'alias2', 'idx').noError()
    # now delete the index
    env.cmd('ft.drop', 'myIndex')
    # RS2 does not delete doc on ft.drop
    conn.execute_command('DEL', 'doc1')

    # index list should be cleared now. This can be tested by trying to alias
    # the old alias to different index
    env.cmd('ft.aliasAdd', 'myIndex', 'idx2')
    env.cmd('ft.aliasAdd', 'alias2', 'idx2')
    env.cmd('ft.add', 'myIndex', 'doc2', 1.0, 'fields', 't1', 'hello')
    r = env.cmd('ft.search', 'alias2', 'hello')
    env.assertEqual([1, 'doc2', ['t1', 'hello']], r)

    # check that aliasing one alias to another returns an error. This will
    # end up being confusing
    env.expect('ft.aliasAdd', 'alias3', 'myIndex').error()

    # check that deleting the alias works as expected
    env.expect('ft.aliasDel', 'myIndex').noError()
    env.expect('ft.search', 'myIndex', 'foo').error()

    # create a new index and see if we can use the old name
    env.cmd('ft.create', 'idx3', 'ON', 'HASH', 'PREFIX', 1, 'doc3', 'schema', 't1', 'text')
    env.cmd('ft.add', 'idx3', 'doc3', 1.0, 'fields', 't1', 'foo')
    env.cmd('ft.aliasAdd', 'myIndex', 'idx3')
    # also, check that this works in rdb save
    for _ in env.reloadingIterator():
        waitForIndex(env, 'myIndex')
        r = env.cmd('ft.search', 'myIndex', 'foo')
        env.assertEqual([1, 'doc3', ['t1', 'foo']], r)

    # Check that we can move an alias from one index to another
    env.cmd('ft.aliasUpdate', 'myIndex', 'idx2')
    r = env.cmd('ft.search', 'myIndex', "hello")
    env.assertEqual([1, 'doc2', ['t1', 'hello']], r)

    # Test that things like ft.get, ft.aggregate, etc. work
    r = env.cmd('ft.get', 'myIndex', 'doc2')
    env.assertEqual(['t1', 'hello'], r)

    r = env.cmd('ft.aggregate', 'myIndex', 'hello', 'LOAD', '1', '@t1')
    env.assertEqual([1, ['t1', 'hello']], r)

    # Test update
    env.expect('ft.aliasAdd', 'updateIndex', 'idx3')
    env.expect('ft.aliasUpdate', 'updateIndex', 'fake_idx')

    r = env.cmd('ft.del', 'idx2', 'doc2')
    env.assertEqual(1, r)
    env.expect('ft.aliasdel').error()
    env.expect('ft.aliasdel', 'myIndex', 'yourIndex').error()
    env.expect('ft.aliasdel', 'non_existing_alias').error()

    # Test index alias with the same length as the original (MOD 5945)
    env.expect('FT.ALIASADD', 'temp', 'idx3').ok()
    r = env.cmd('ft.search', 'temp', 'foo')
    env.assertEqual([1, 'doc3', ['t1', 'foo']], r)

def testNoCreate(env):
    env.cmd('ft.create', 'idx', 'ON', 'HASH', 'schema', 'f1', 'text')
    env.expect('ft.add', 'idx', 'schema', 'f1').error()
    env.expect('ft.add', 'idx', 'doc1', 1, 'nocreate', 'fields', 'f1', 'hello').error()
    env.expect('ft.add', 'idx', 'doc1', 1, 'replace', 'nocreate', 'fields', 'f1', 'hello').error()
    env.expect('ft.add', 'idx', 'doc1', 1, 'replace', 'fields', 'f1', 'hello').noError()
    env.expect('ft.add', 'idx', 'doc1', 1, 'replace', 'nocreate', 'fields', 'f1', 'world').noError()

def testSpellCheck(env):
    env.cmd('FT.CREATE', 'idx', 'ON', 'HASH', 'SCHEMA', 'report', 'TEXT')
    env.cmd('FT.ADD', 'idx', 'doc1', 1.0, 'FIELDS', 'report', 'report content')
    rv = env.cmd('FT.SPELLCHECK', 'idx', '111111')
    env.assertEqual([['TERM', '111111', []]], rv)
    if not env.isCluster():
        rv = env.cmd('FT.SPELLCHECK', 'idx', '111111', 'FULLSCOREINFO')
        env.assertEqual([1, ['TERM', '111111', []]], rv)

# Standalone functionality
def testIssue484(env):
# Issue with split
# 127.0.0.1:6379> ft.drop productSearch1
# OK
# 127.0.0.1:6379> "FT.CREATE" "productSearch1" "NOSCOREIDX" "SCHEMA" "productid" "TEXT" "categoryid" "TEXT"  "color" "TEXT" "timestamp" "NUMERIC"
# OK
# 127.0.0.1:6379> "FT.ADD" "productSearch1" "GUID1" "1.0" "REPLACE" "FIELDS" "productid" "1" "categoryid" "cars" "color" "blue" "categoryType" 0
# OK
# 127.0.0.1:6379> "FT.ADD" "productSearch1" "GUID2" "1.0" "REPLACE" "FIELDS" "productid" "1" "categoryid" "small cars" "color" "white" "categoryType" 0
# OK
# 127.0.0.1:6379> "FT.ADD" "productSearch1" "GUID3" "1.0" "REPLACE" "FIELDS" "productid" "2" "categoryid" "Big cars" "color" "white" "categoryType" 0
# OK
# 127.0.0.1:6379> "FT.ADD" "productSearch1" "GUID4" "1.0" "REPLACE" "FIELDS" "productid" "2" "categoryid" "Big cars" "color" "green" "categoryType" 0
# OK
# 127.0.0.1:6379> "FT.ADD" "productSearch1" "GUID5" "1.0" "REPLACE" "FIELDS" "productid" "3" "categoryid" "cars" "color" "blue" "categoryType" 0
# OK
# 127.0.0.1:6379>  FT.AGGREGATE productSearch1 * load 2 @color @categoryid APPLY "split(format(\"%s-%s\",@color,@categoryid),\"-\")" as value GROUPBY 1 @value REDUCE COUNT 0 as value_count
    env.cmd('ft.create', 'productSearch1', 'noscoreidx', 'ON', 'HASH', 'schema', 'productid',
            'text', 'categoryid', 'text', 'color', 'text', 'timestamp', 'numeric')
    env.cmd('ft.add', 'productSearch1', 'GUID1', '1.0', 'REPLACE', 'FIELDS', 'productid', '1', 'categoryid', 'cars', 'color', 'blue', 'categoryType', 0)
    env.cmd('ft.add', 'productSearch1', 'GUID2', '1.0', 'REPLACE', 'FIELDS', 'productid', '1', 'categoryid', 'small cars', 'color', 'white', 'categoryType', 0)
    env.cmd('ft.add', 'productSearch1', 'GUID3', '1.0', 'REPLACE', 'FIELDS', 'productid', '2', 'categoryid', 'Big cars', 'color', 'white', 'categoryType', 0)
    env.cmd('ft.add', 'productSearch1', 'GUID4', '1.0', 'REPLACE', 'FIELDS', 'productid', '2', 'categoryid', 'Big cars', 'color', 'green', 'categoryType', 0)
    env.cmd('ft.add', 'productSearch1', 'GUID5', '1.0', 'REPLACE', 'FIELDS', 'productid', '3', 'categoryid', 'cars', 'color', 'blue', 'categoryType', 0)
    res = env.cmd('FT.AGGREGATE', 'productSearch1', '*',
        'load', '2', '@color', '@categoryid',
        'APPLY', 'split(format("%s-%s",@color,@categoryid),"-")', 'as', 'value',
        'GROUPBY', '1', '@value',
        'REDUCE', 'COUNT', '0', 'as', 'value_count',
        'SORTBY', '4', '@value_count', 'DESC', '@value', 'ASC')
    expected = [6, ['value', 'white', 'value_count', '2'], ['value', 'cars', 'value_count', '2'], ['value', 'small cars', 'value_count', '1'], ['value', 'blue', 'value_count', '2'], ['value', 'Big cars', 'value_count', '2'], ['value', 'green', 'value_count', '1']]
    env.assertEqual(toSortedFlatList(expected), toSortedFlatList(res))

    for var in expected:
        env.assertContains(var, res)

def testIssue501(env):
    env.cmd('FT.CREATE', 'incidents', 'ON', 'HASH', 'SCHEMA', 'report', 'TEXT')
    env.cmd('FT.ADD', 'incidents', 'doc1', 1.0, 'FIELDS', 'report', 'report content')
    env.cmd('FT.DICTADD', 'slang', 'timmies', 'toque', 'toonie', 'serviette', 'kerfuffle', 'chesterfield')
    rv = env.cmd('FT.SPELLCHECK', 'incidents', 'qqqqqqqqqqqqqqqqqqqqqqqqqqqqqqqqqqqqqqqqqqqqqqqqqqqqqqqqqqqqqqqqqqqqqqqqqqqqqqqqqqqqqqqqqqqqqqqqqqqqq',
        'TERMS', 'INCLUDE', 'slang', 'TERMS', 'EXCLUDE', 'slang')
    env.assertEqual("qqqqqqqqqqqqqqqqqqqqqqqqqqqqqqqqqqqqqqqqqqqqqqqqqqqqqqqqqqqqqqqqqqqqqqqqqqqqqqqqqqqqqqqqqqqqqqqqqqqqq", rv[0][1])
    env.assertEqual([], rv[0][2])

    env.expect('FT.SPELLCHECK', 'incidents', 'qqqqqqqqqqqqqqqqqqqqqqqqqqqqqqqqqqqqqqqqqqqqqqqqqqqqqqqqqqqqqqqqqqqqqqqqqqqqqqqqqqqqqqqqqqqqqqqqqqqqq',
        'TERMS', 'FAKE_COMMAND', 'slang').error()

def testIssue589(env):
    env.cmd('FT.CREATE', 'incidents', 'ON', 'HASH', 'SCHEMA', 'report', 'TEXT')
    env.cmd('FT.ADD', 'incidents', 'doc1', 1.0, 'FIELDS', 'report', 'report content')
    env.expect('FT.SPELLCHECK', 'incidents', 'report :').error().contains("Syntax error at offset")

def testIssue621(env):
    env.expect('ft.create', 'test', 'ON', 'HASH', 'SCHEMA', 'uuid', 'TAG', 'title', 'TEXT').equal('OK')
    env.expect('ft.add', 'test', 'a', '1', 'REPLACE', 'PARTIAL', 'FIELDS', 'uuid', 'foo', 'title', 'bar').equal('OK')
    env.expect('ft.add', 'test', 'a', '1', 'REPLACE', 'PARTIAL', 'FIELDS', 'title', 'bar').equal('OK')
    res = env.cmd('ft.search', 'test', '@uuid:{foo}')
    env.assertEqual(toSortedFlatList(res), toSortedFlatList([1, 'a', ['uuid', 'foo', 'title', 'bar']]))

# Server crash on doc names that conflict with index keys #666
# again this test is not relevant cause index is out of key space
# def testIssue666(env):
#     # We cannot reliably determine that any error will occur in cluster mode
#     # because of the key name
#     env.skipOnCluster()

#     env.cmd('ft.create', 'foo', 'schema', 'bar', 'text')
#     env.cmd('ft.add', 'foo', 'mydoc', 1, 'fields', 'bar', 'one two three')

#     # crashes here
#     with env.assertResponseError():
#         env.cmd('ft.add', 'foo', 'ft:foo/two', '1', 'fields', 'bar', 'four five six')
#     # try with replace:
#     with env.assertResponseError():
#         env.cmd('ft.add', 'foo', 'ft:foo/two', '1', 'REPLACE',
#             'FIELDS', 'bar', 'four five six')
#     with env.assertResponseError():
#         env.cmd('ft.add', 'foo', 'idx:foo', '1', 'REPLACE',
#             'FIELDS', 'bar', 'four five six')

#     env.cmd('ft.add', 'foo', 'mydoc1', 1, 'fields', 'bar', 'four five six')

# 127.0.0.1:6379> flushdb
# OK
# 127.0.0.1:6379> ft.create foo SCHEMA bar text
# OK
# 127.0.0.1:6379> ft.add foo mydoc 1 FIELDS bar "one two three"
# OK
# 127.0.0.1:6379> keys *
# 1) "mydoc"
# 2) "ft:foo/one"
# 3) "idx:foo"
# 4) "ft:foo/two"
# 5) "ft:foo/three"
# 127.0.0.1:6379> ft.add foo "ft:foo/two" 1 FIELDS bar "four five six"
# Could not connect to Redis at 127.0.0.1:6379: Connection refused

@skip(cluster=True)
def testPrefixDeletedExpansions(env):

    env.cmd('ft.create', 'idx', 'ON', 'HASH', 'schema', 'txt1', 'text', 'tag1', 'tag')
    # get the number of maximum expansions
    maxexpansions = int(env.cmd('ft.config', 'get', 'MAXEXPANSIONS')[0][1])

    for x in range(maxexpansions):
        env.cmd('ft.add', 'idx', 'doc{}'.format(x), 1, 'fields',
                'txt1', 'term{}'.format(x), 'tag1', 'tag{}'.format(x))

    for x in range(maxexpansions):
        env.cmd('ft.del', 'idx', 'doc{}'.format(x))

    env.cmd('ft.add', 'idx', 'doc_XXX', 1, 'fields', 'txt1', 'termZZZ', 'tag1', 'tagZZZ')

    # r = env.cmd('ft.search', 'idx', 'term*')
    # print(r)
    # r = env.cmd('ft.search', 'idx', '@tag1:{tag*}')
    # print(r)

    tmax = time.time() + 0.5  # 250ms max
    iters = 0
    while time.time() < tmax:
        iters += 1
        forceInvokeGC(env, 'idx')
        r = env.cmd('ft.search', 'idx', '@txt1:term* @tag1:{tag*}')
        if r[0]:
            break

    # print 'did {} iterations'.format(iters)
    r = env.cmd('ft.search', 'idx', '@txt1:term* @tag1:{tag*}')
    env.assertEqual(toSortedFlatList([1, 'doc_XXX', ['txt1', 'termZZZ', 'tag1', 'tagZZZ']]), toSortedFlatList(r))


def testOptionalFilter(env):
    env.cmd('ft.create', 'idx', 'ON', 'HASH', 'schema', 't1', 'text')
    for x in range(100):
        env.cmd('ft.add', 'idx', 'doc_{}'.format(x), 1, 'fields', 't1', 'hello world word{}'.format(x))

    env.cmd('ft.explain', 'idx', '(~@t1:word20)')
    # print(r)

    r = env.cmd('ft.search', 'idx', '~(word20 => {$weight: 2.0})')

def testIssue828(env):
    env.cmd('ft.create', 'beers', 'ON', 'HASH', 'SCHEMA',
        'name', 'TEXT', 'PHONETIC', 'dm:en',
        'style', 'TAG', 'SORTABLE',
        'abv', 'NUMERIC', 'SORTABLE')
    rv = env.cmd("FT.ADD", "beers", "802", "1.0",
        "FIELDS", "index", "25", "abv", "0.049",
        "name", "Hell or High Watermelon Wheat (2009)",
        "style", "Fruit / Vegetable Beer")
    env.assertEqual('OK', rv)

def testIssue862(env):
    env.cmd('ft.create', 'idx', 'ON', 'HASH', 'SCHEMA', 'test', 'TEXT', 'SORTABLE')
    rv = env.cmd("FT.ADD", "idx", "doc1", "1.0", "FIELDS", "test", "foo")
    env.assertEqual('OK', rv)
    env.cmd("FT.SEARCH", "idx", "foo", 'WITHSORTKEYS')
    env.assertTrue(env.isUp())

def testIssue_884(env):
    env.expect('FT.create', 'idx', 'ON', 'HASH', 'STOPWORDS', '0', 'SCHEMA', 'title', 'text', 'weight',
               '50', 'subtitle', 'text', 'weight', '10', 'author', 'text', 'weight',
               '10', 'description', 'text', 'weight', '20').equal('OK')

    env.expect('FT.ADD', 'idx', 'doc4', '1.0', 'FIELDS', 'title', 'mohsin conversation the conversation tahir').equal('OK')
    env.expect('FT.ADD', 'idx', 'doc3', '1.0', 'FIELDS', 'title', 'Fareham Civilization Church - Sermons and conversations mohsin conversation the').equal('OK')
    env.expect('FT.ADD', 'idx', 'doc2', '1.0', 'FIELDS', 'title', 'conversation the conversation - a drama about conversation, the science of conversation.').equal('OK')
    env.expect('FT.ADD', 'idx', 'doc1', '1.0', 'FIELDS', 'title', 'mohsin conversation with the mohsin').equal('OK')

    expected = [2, 'doc2', ['title', 'conversation the conversation - a drama about conversation, the science of conversation.'], 'doc4', ['title', 'mohsin conversation the conversation tahir']]
    res = env.cmd('FT.SEARCH', 'idx', '@title:(conversation) (@title:(conversation the conversation))=>{$inorder: true;$slop: 0}')
    env.assertEqual(len(expected), len(res))
    for v in expected:
        env.assertContains(v, res)

def testIssue_848(env):
    env.expect('FT.CREATE', 'idx', 'ON', 'HASH', 'SCHEMA', 'test1', 'TEXT', 'SORTABLE').equal('OK')
    env.expect('FT.ADD', 'idx', 'doc1', '1.0', 'FIELDS', 'test1', 'foo').equal('OK')
    env.expect('FT.ALTER', 'idx', 'SCHEMA', 'ADD', 'test2', 'TEXT', 'SORTABLE').equal('OK')
    env.expect('FT.ADD', 'idx', 'doc2', '1.0', 'FIELDS', 'test1', 'foo', 'test2', 'bar').equal('OK')
    env.expect('FT.SEARCH', 'idx', 'foo', 'SORTBY', 'test2', 'ASC').equal([2, 'doc2', ['test2', 'bar', 'test1', 'foo'], 'doc1', ['test1', 'foo']])

def testMod_309(env):
    n = 10000 if VALGRIND else 100000
    env.expect('FT.CREATE', 'idx', 'ON', 'HASH', 'SCHEMA', 'test', 'TEXT', 'SORTABLE').ok()
    conn = getConnectionByEnv(env)
    for i in range(n):
        conn.execute_command('HSET', f'doc{i}', 'test', 'foo')
    waitForIndex(env, 'idx')
    info = index_info(env, 'idx')
    env.assertEqual(int(info['num_docs']), n)
    res = env.cmd('FT.AGGREGATE', 'idx', 'foo', 'TIMEOUT', 300000)
    env.assertEqual(len(res), n + 1)

    # test with cursor
    if env.isCluster():
        return

    res, cursor = env.cmd('FT.AGGREGATE', 'idx', 'foo', 'WITHCURSOR', 'TIMEOUT', 300000)
    l = len(res) - 1  # do not count the number of results (the first element in the results)
    while cursor != 0:
        r, cursor = env.cmd('FT.CURSOR', 'READ', 'idx', str(cursor))
        l += len(r) - 1
    env.assertEqual(l, n)

def testIssue_865(env):
    env.expect('FT.CREATE', 'idx', 'ON', 'HASH', 'SCHEMA', '1', 'TEXT', 'SORTABLE').equal('OK')
    env.expect('ft.add', 'idx', 'doc1', '1.0', 'FIELDS', '1', 'foo1').equal('OK')
    env.expect('ft.add', 'idx', 'doc2', '1.0', 'FIELDS', '1', 'foo2').equal('OK')
    env.expect('ft.search', 'idx', 'foo*', 'SORTBY', '1', 'ASC').equal([2, 'doc1', ['1', 'foo1'], 'doc2', ['1', 'foo2']])
    env.expect('ft.search', 'idx', 'foo*', 'SORTBY', '1', 'DESC').equal([2, 'doc2', ['1', 'foo2'], 'doc1', ['1', 'foo1']])
    env.expect('ft.search', 'idx', 'foo*', 'SORTBY', '1', 'bad').error()
    env.expect('ft.search', 'idx', 'foo*', 'SORTBY', 'bad', 'bad').error()
    env.expect('ft.search', 'idx', 'foo*', 'SORTBY', 'bad').error()
    env.expect('ft.search', 'idx', 'foo*', 'SORTBY').error()

def testIssue_779(env):
    # FT.ADD should return NOADD and not change the doc if value < same_value, but it returns OK and makes the change.
    # Note that "greater than" ">" does not have the same bug.

    env.cmd('FT.CREATE idx2 ON HASH SCHEMA ot1 TAG')
    env.cmd('FT.ADD idx2 doc2 1.0 FIELDS newf CAT ot1 4001')
    res = env.cmd('FT.GET idx2 doc2')
    env.assertEqual(toSortedFlatList(res), toSortedFlatList(["newf", "CAT", "ot1", "4001"]))

    # NOADD is expected since 4001 is not < 4000, and no updates to the doc2 is expected as a result
    env.expect('FT.ADD idx2 doc2 1.0 REPLACE PARTIAL if @ot1<4000 FIELDS newf DOG ot1 4000', 'NOADD')
    res = env.cmd('FT.GET idx2 doc2')
    env.assertEqual(toSortedFlatList(res), toSortedFlatList(["newf", "CAT", "ot1", "4001"]))

    # OK is expected since 4001 < 4002 and the doc2 is updated
    env.expect('FT.ADD idx2 doc2 1.0 REPLACE PARTIAL if @ot1<4002 FIELDS newf DOG ot1 4002').equal('OK')
    res = env.cmd('FT.GET idx2 doc2')
    env.assertEqual(toSortedFlatList(res), toSortedFlatList(["newf", "DOG", "ot1", "4002"]))

    # OK is NOT expected since 4002 is not < 4002
    # We expect NOADD and doc2 update; however, we get OK and doc2 updated
    # After fix, @ot1 implicitly converted to a number, thus we expect NOADD
    env.expect('FT.ADD idx2 doc2 1.0 REPLACE PARTIAL if @ot1<4002 FIELDS newf FISH ot1 4002').equal('NOADD')
    env.expect('FT.ADD idx2 doc2 1.0 REPLACE PARTIAL if to_number(@ot1)<4002 FIELDS newf FISH ot1 4002').equal('NOADD')
    env.expect('FT.ADD idx2 doc2 1.0 REPLACE PARTIAL if @ot1<to_str(4002) FIELDS newf FISH ot1 4002').equal('NOADD')
    res = env.cmd('FT.GET idx2 doc2')
    env.assertEqual(toSortedFlatList(res), toSortedFlatList(["newf", "DOG", "ot1", "4002"]))

    # OK and doc2 update is expected since 4002 < 4003
    env.expect('FT.ADD idx2 doc2 1.0 REPLACE PARTIAL if @ot1<4003 FIELDS newf HORSE ot1 4003').equal('OK')
    res = env.cmd('FT.GET idx2 doc2')
    env.assertEqual(toSortedFlatList(res), toSortedFlatList(["newf", "HORSE", "ot1", "4003"]))

    # Expect NOADD since 4003 is not > 4003
    env.expect('FT.ADD idx2 doc2 1.0 REPLACE PARTIAL if @ot1>4003 FIELDS newf COW ot1 4003').equal('NOADD')
    env.expect('FT.ADD idx2 doc2 1.0 REPLACE PARTIAL if 4003<@ot1 FIELDS newf COW ot1 4003').equal('NOADD')

    # Expect OK and doc2 updated since 4003 > 4002
    env.expect('FT.ADD idx2 doc2 1.0 REPLACE PARTIAL if @ot1>4002 FIELDS newf PIG ot1 4002').equal('OK')
    res = env.cmd('FT.GET idx2 doc2')
    env.assertEqual(toSortedFlatList(res), toSortedFlatList(["newf", "PIG", "ot1", "4002"]))

    # Syntax errors
    env.expect('FT.ADD idx2 doc2 1.0 REPLACE PARTIAL if @ot1<4-002 FIELDS newf DOG ot1 4002').contains('Syntax error')
    env.expect('FT.ADD idx2 doc2 1.0 REPLACE PARTIAL if @ot1<to_number(4-002) FIELDS newf DOG ot1 4002').contains('Syntax error')

def testUnknownSymbolErrorOnConditionalAdd(env):
    env.expect('FT.CREATE idx ON HASH SCHEMA f1 TAG f2 NUMERIC NOINDEX f3 TAG NOINDEX').ok()
    env.expect('ft.add idx doc1 1.0 REPLACE PARTIAL IF @f1<awfwaf FIELDS f1 foo f2 1 f3 boo').ok()
    env.expect('ft.add idx doc1 1.0 REPLACE PARTIAL IF @f1<awfwaf FIELDS f1 foo f2 1 f3 boo').error()

def testWrongResultsReturnedBySkipOptimization(env):
    env.expect('FT.CREATE', 'idx', 'ON', 'HASH', 'SCHEMA', 'f1', 'TEXT', 'f2', 'TEXT').equal('OK')
    env.expect('ft.add', 'idx', 'doc1', '1.0', 'FIELDS', 'f1', 'foo', 'f2', 'bar').equal('OK')
    env.expect('ft.add', 'idx', 'doc2', '1.0', 'FIELDS', 'f1', 'moo', 'f2', 'foo').equal('OK')
    env.expect('ft.search', 'idx', 'foo @f2:moo').equal([0])

def testErrorWithApply(env):
    env.expect('FT.CREATE', 'idx', 'ON', 'HASH', 'SCHEMA', 'test', 'TEXT', 'SORTABLE').equal('OK')
    env.expect('FT.ADD', 'idx', 'doc1', '1.0', 'FIELDS', 'test', 'foo bar').equal('OK')
    env.expect(
        'FT.AGGREGATE', 'idx', '*', 'LOAD', '1', '@test', 'APPLY', 'split()'
    ).error().contains('Invalid number of arguments for split')

def testSummerizeWithAggregateRaiseError(env):
    env.expect('FT.CREATE', 'idx', 'ON', 'HASH', 'SCHEMA', 'test', 'TEXT', 'SORTABLE').equal('OK')
    env.expect('ft.add', 'idx', 'doc1', '1.0', 'FIELDS', 'test', 'foo1').equal('OK')
    env.expect('ft.add', 'idx', 'doc2', '1.0', 'FIELDS', 'test', 'foo2').equal('OK')
    env.expect('ft.aggregate', 'idx', 'foo2', 'SUMMARIZE', 'FIELDS', '1', 'test',
               'GROUPBY', '1', '@test', 'REDUCE', 'COUNT', '0').error().contains("SUMMARIZE is not supported on FT.AGGREGATE")

def testSummerizeHighlightParseError(env):
    env.expect('FT.CREATE', 'idx', 'ON', 'HASH', 'SCHEMA', 'test', 'TEXT', 'SORTABLE').equal('OK')
    env.expect('ft.add', 'idx', 'doc1', '1.0', 'FIELDS', 'test', 'foo1').equal('OK')
    env.expect('ft.add', 'idx', 'doc2', '1.0', 'FIELDS', 'test', 'foo2').equal('OK')
    env.expect('ft.search', 'idx', 'foo2', 'SUMMARIZE', 'FIELDS', 'WITHSCORES').error()
    env.expect('ft.search', 'idx', 'foo2', 'HIGHLIGHT', 'FIELDS', 'WITHSCORES').error()

def testCursorBadArgument(env):
    env.expect('FT.CREATE', 'idx', 'ON', 'HASH', 'SCHEMA', 'test', 'TEXT').equal('OK')
    env.expect('ft.add', 'idx', 'doc1', '1.0', 'FIELDS', 'test', 'foo1').equal('OK')
    env.expect('ft.add', 'idx', 'doc2', '1.0', 'FIELDS', 'test', 'foo2').equal('OK')
    env.expect('ft.aggregate', 'idx', '*',
               'GROUPBY', '1', '@test', 'REDUCE', 'COUNT', '0',
               'WITHCURSOR', 'COUNT', 'BAD').error()

def testLimitBadArgument(env):
    env.expect('FT.CREATE', 'idx', 'ON', 'HASH', 'SCHEMA', 'test', 'TEXT', 'SORTABLE').equal('OK')
    env.expect('ft.add', 'idx', 'doc1', '1.0', 'FIELDS', 'test', 'foo1').equal('OK')
    env.expect('ft.add', 'idx', 'doc2', '1.0', 'FIELDS', 'test', 'foo2').equal('OK')
    env.expect('ft.search', 'idx', '*', 'LIMIT', '1').error()
    env.expect('FT.SEARCH', 'idx', '*', 'LIMIT', '1', '0').error().equal('The `offset` of the LIMIT must be 0 when `num` is 0')

def testOnTimeoutBadArgument(env):
    env.expect('FT.CREATE', 'idx', 'ON', 'HASH', 'SCHEMA', 'test', 'TEXT').equal('OK')
    env.expect('ft.add', 'idx', 'doc1', '1.0', 'FIELDS', 'test', 'foo1').equal('OK')
    env.expect('ft.add', 'idx', 'doc2', '1.0', 'FIELDS', 'test', 'foo2').equal('OK')
    env.expect('ft.search', 'idx', '*', 'ON_TIMEOUT', 'bad').error()

def testAggregateSortByWrongArgument(env):
    env.expect('FT.CREATE', 'idx', 'ON', 'HASH', 'SCHEMA', 'test', 'TEXT', 'SORTABLE').equal('OK')
    env.expect('ft.add', 'idx', 'doc1', '1.0', 'FIELDS', 'test', 'foo1').equal('OK')
    env.expect('ft.add', 'idx', 'doc2', '1.0', 'FIELDS', 'test', 'foo2').equal('OK')
    env.expect('ft.aggregate', 'idx', '*', 'SORTBY', 'bad').error()

def testAggregateSortByMaxNumberOfFields(env):
    env.expect('FT.CREATE', 'idx', 'ON', 'HASH', 'SCHEMA',
               'test1', 'TEXT', 'SORTABLE',
               'test2', 'TEXT', 'SORTABLE',
               'test3', 'TEXT', 'SORTABLE',
               'test4', 'TEXT', 'SORTABLE',
               'test5', 'TEXT', 'SORTABLE',
               'test6', 'TEXT', 'SORTABLE',
               'test7', 'TEXT', 'SORTABLE',
               'test8', 'TEXT', 'SORTABLE',
               'test9', 'TEXT', 'SORTABLE'
               ).equal('OK')
    env.expect('ft.add', 'idx', 'doc1', '1.0', 'FIELDS', 'test', 'foo1').equal('OK')
    env.expect('ft.add', 'idx', 'doc2', '1.0', 'FIELDS', 'test', 'foo2').equal('OK')
    env.expect('ft.aggregate', 'idx', '*', 'SORTBY', '9', *['@test%d' % (i + 1) for i in range(9)]).error()
    args = ['@test%d' % (i + 1) for i in range(8)] + ['bad']
    env.expect('ft.aggregate', 'idx', '*', 'SORTBY', '9', *args).error()
    args = ['@test%d' % (i + 1) for i in range(8)] + ['ASC', 'MAX', 'bad']
    env.expect('ft.aggregate', 'idx', '*', 'SORTBY', '9', *args).error()
    args = ['@test%d' % (i + 1) for i in range(8)] + ['ASC', 'MAX']
    env.expect('ft.aggregate', 'idx', '*', 'SORTBY', '9', *args).error()

def testNumericFilterError(env):
    env.expect('FT.CREATE', 'idx', 'ON', 'HASH', 'SCHEMA', 'test', 'NUMERIC', 'SORTABLE').equal('OK')
    env.expect('ft.add', 'idx', 'doc1', '1.0', 'FIELDS', 'test', '1').equal('OK')
    env.expect('ft.search', 'idx', '*', 'FILTER', 'test', 'bad', '2').error()
    env.expect('ft.search', 'idx', '*', 'FILTER', 'test', '0', 'bad').error()
    env.expect('ft.search', 'idx', '*', 'FILTER', 'test', '0').error()
    env.expect('ft.search', 'idx', '*', 'FILTER', 'test', 'bad').error()
    env.expect('ft.search', 'idx', '*', 'FILTER', 'test', '0', '2', 'FILTER', 'test', '0', 'bla').error()

def testGeoFilterError(env):
    env.expect('FT.CREATE', 'idx', 'ON', 'HASH', 'SCHEMA', 'test', 'NUMERIC', 'SORTABLE').equal('OK')
    env.expect('ft.add', 'idx', 'doc1', '1.0', 'FIELDS', 'test', '1').equal('OK')
    env.expect('ft.search', 'idx', '*', 'GEOFILTER', 'test', '1').error()
    env.expect('ft.search', 'idx', '*', 'GEOFILTER', 'test', 'bad' , '2', '3', 'km').error()
    env.expect('ft.search', 'idx', '*', 'GEOFILTER', 'test', '1' , 'bad', '3', 'km').error()
    env.expect('ft.search', 'idx', '*', 'GEOFILTER', 'test', '1' , '2', 'bad', 'km').error()
    env.expect('ft.search', 'idx', '*', 'GEOFILTER', 'test', '1' , '2', '3', 'bad').error()

def testReducerError(env):
    env.expect('FT.CREATE', 'idx', 'ON', 'HASH', 'SCHEMA', 'test', 'NUMERIC', 'SORTABLE').equal('OK')
    env.expect('ft.add', 'idx', 'doc1', '1.0', 'FIELDS', 'test', '1').equal('OK')
    env.expect('ft.aggregate', 'idx', '*', 'GROUPBY', '1', '@test', 'REDUCE', 'COUNT', 'bad').error()
    env.expect('ft.aggregate', 'idx', '*', 'GROUPBY', '1', '@test', 'REDUCE', 'COUNT', '0', 'as').error()

def testGroupbyError(env):
    env.expect('FT.CREATE', 'idx', 'ON', 'HASH', 'SCHEMA', 'test', 'NUMERIC', 'SORTABLE').equal('OK')
    env.expect('ft.add', 'idx', 'doc1', '1.0', 'FIELDS', 'test', '1').equal('OK')
    env.expect('ft.aggregate', 'idx', '*', 'GROUPBY', '1', '@test', 'REDUCE').error()
    if not env.isCluster(): # todo: remove once fix on coordinator
        env.expect('ft.aggregate', 'idx', '*', 'GROUPBY', '1', '@test1').error()
    env.expect('ft.aggregate', 'idx', '*', 'GROUPBY', '1', '@test', 'REDUCE', 'bad', '0').error()
    if not env.isCluster(): # todo: remove once fix on coordinator
        env.expect('ft.aggregate', 'idx', '*', 'GROUPBY', '1', '@test', 'REDUCE', 'SUM', '1', '@test1').error()

def testGroupbyWithSort(env):
    env.expect('FT.CREATE', 'idx', 'ON', 'HASH', 'SCHEMA', 'test', 'NUMERIC', 'SORTABLE').equal('OK')
    env.expect('ft.add', 'idx', 'doc1', '1.0', 'FIELDS', 'test', '1').equal('OK')
    env.expect('ft.add', 'idx', 'doc2', '1.0', 'FIELDS', 'test', '1').equal('OK')
    env.expect('ft.add', 'idx', 'doc3', '1.0', 'FIELDS', 'test', '2').equal('OK')
    env.expect('ft.aggregate', 'idx', '*', 'SORTBY', '2', '@test', 'ASC',
               'GROUPBY', '1', '@test', 'REDUCE', 'COUNT', '0', 'as', 'count').equal([2, ['test', '2', 'count', '1'], ['test', '1', 'count', '2']])

def testApplyError(env):
    env.expect('FT.CREATE', 'idx', 'ON', 'HASH', 'SCHEMA', 'test', 'TEXT').equal('OK')
    env.expect('ft.add', 'idx', 'doc1', '1.0', 'FIELDS', 'test', 'foo').equal('OK')
    env.expect('ft.aggregate', 'idx', '*', 'APPLY', 'split(@test)', 'as').error()

def testLoadError(env):
    env.expect('FT.CREATE', 'idx', 'ON', 'HASH', 'SCHEMA', 'test', 'TEXT', 'SORTABLE').equal('OK')
    env.expect('ft.add', 'idx', 'doc1', '1.0', 'FIELDS', 'test', 'foo').equal('OK')
    env.expect('ft.aggregate', 'idx', '*', 'LOAD').error()
    env.expect('ft.aggregate', 'idx', '*', 'LOAD', 'bad').error()
    env.expect('ft.aggregate', 'idx', '*', 'LOAD', 'bad', 'test').error()
    env.expect('ft.aggregate', 'idx', '*', 'LOAD', '2', 'test').error()
    env.expect('ft.aggregate', 'idx', '*', 'LOAD', '2', '@test').error()

def testMissingArgsError(env):
    env.expect('FT.CREATE', 'idx', 'ON', 'HASH', 'SCHEMA', 'test', 'TEXT').equal('OK')
    env.expect('ft.add', 'idx', 'doc1', '1.0', 'FIELDS', 'test', 'foo').equal('OK')
    env.expect('ft.aggregate', 'idx').error()

def testUnexistsScorer(env):
    env.expect('FT.CREATE', 'idx', 'ON', 'HASH', 'SCHEMA', 'test', 'TEXT', 'SORTABLE').equal('OK')
    env.expect('ft.add', 'idx', 'doc1', '1.0', 'FIELDS', 'test', 'foo').equal('OK')
    env.expect('ft.search', 'idx', '*', 'SCORER', 'bad').error()

def testHighlightWithUnknowsProperty(env):
    env.expect('FT.CREATE', 'idx', 'ON', 'HASH', 'SCHEMA', 'test', 'TEXT').equal('OK')
    env.expect('ft.add', 'idx', 'doc1', '1.0', 'FIELDS', 'test', 'foo').equal('OK')
    env.expect('ft.aggregate', 'idx', '*', 'HIGHLIGHT', 'FIELDS', '1', 'test1').error()

def testHighlightOnAggregate(env):
    env.expect('FT.CREATE', 'idx', 'ON', 'HASH', 'SCHEMA', 'test', 'TEXT').equal('OK')
    env.expect('ft.add', 'idx', 'doc1', '1.0', 'FIELDS', 'test', 'foo').equal('OK')
    env.expect('ft.aggregate', 'idx', '*', 'HIGHLIGHT', 'FIELDS', '1', 'test').error().contains("HIGHLIGHT is not supported on FT.AGGREGATE")

def testBadFilterExpression(env):
    env.expect('FT.CREATE', 'idx', 'ON', 'HASH', 'SCHEMA', 'test', 'TEXT').equal('OK')
    env.expect('ft.add', 'idx', 'doc1', '1.0', 'FIELDS', 'test', 'foo').equal('OK')
    if not env.isCluster(): # todo: remove once fix on coordinator
        env.expect('ft.aggregate', 'idx', '*', 'LOAD', '1', '@test', 'FILTER', 'blabla').error()
        env.expect('ft.aggregate', 'idx', '*', 'LOAD', '1', '@test', 'FILTER', '@test1 > 1').error()

def testWithSortKeysOnNoneSortableValue(env):
    env.expect('FT.CREATE', 'idx', 'ON', 'HASH', 'SCHEMA', 'test', 'TEXT').equal('OK')
    env.expect('ft.add', 'idx', 'doc1', '1.0', 'FIELDS', 'test', 'foo').equal('OK')
    env.expect('ft.search', 'idx', '*', 'WITHSORTKEYS', 'SORTBY', 'test').equal([1, 'doc1', '$foo', ['test', 'foo']])

@skip(cluster=True)
def testWithWithRawIds(env):
    env.expect('FT.CREATE', 'idx', 'ON', 'HASH', 'SCHEMA', 'test', 'TEXT').equal('OK')
    waitForIndex(env, 'idx')
    env.expect('ft.add', 'idx', 'doc1', '1.0', 'FIELDS', 'test', 'foo').equal('OK')
    env.expect('ft.search', 'idx', '*', 'WITHRAWIDS').equal([1, 'doc1', 1, ['test', 'foo']])

# todo: unskip once fix on coordinator
#       the coordinator do not return erro on unexisting index.
@skip(cluster=True)
def testUnkownIndex(env):
    env.expect('ft.aggregate').error()
    env.expect('ft.aggregate', 'idx', '*').error()
    env.expect('ft.aggregate', 'idx', '*', 'WITHCURSOR').error()

def testExplainError(env):
    env.expect('FT.CREATE', 'idx', 'ON', 'HASH', 'SCHEMA', 'test', 'TEXT').equal('OK')
    env.expect('FT.EXPLAIN', 'idx', '(').error()

def testBadCursor(env):
    env.expect('FT.CURSOR', 'READ', 'idx').error()
    env.expect('FT.CURSOR', 'READ', 'idx', '1111').error()
    env.expect('FT.CURSOR', 'READ', 'idx', 'bad').error()
    env.expect('FT.CURSOR', 'DROP', 'idx', '1111').error()
    env.expect('FT.CURSOR', 'bad', 'idx', '1111').error()

def testGroupByWithApplyError(env):
    env.expect('FT.CREATE', 'idx', 'ON', 'HASH', 'SCHEMA', 'test', 'TEXT').ok()
    waitForIndex(env, 'idx')
    env.expect('ft.add', 'idx', 'doc1', '1.0', 'FIELDS', 'test', 'foo').ok()
    env.expect(
        'FT.AGGREGATE', 'idx', '*', 'APPLY', 'split()', 'GROUPBY', '1', '@test', 'REDUCE', 'COUNT', '0', 'AS', 'count'
    ).error().contains('Invalid number of arguments for split')

def testSubStrErrors(env):
    env.expect('FT.CREATE', 'idx', 'ON', 'HASH', 'SCHEMA', 'test', 'TEXT').equal('OK')
    env.expect('ft.add', 'idx', 'doc1', '1.0', 'FIELDS', 'test', 'foo').equal('OK')

    env.expect(
        'ft.aggregate', 'idx', '*', 'LOAD', '1', '@test', 'APPLY', 'matched_terms()', 'as', 'a', 'APPLY', 'substr(@a,0,4)'
    ).error()

    env.cmd('ft.aggregate', 'idx', '*', 'LOAD', '1', '@test2', 'APPLY', 'substr("test",3,-2)', 'as', 'a')
    env.cmd('ft.aggregate', 'idx', '*', 'LOAD', '1', '@test2', 'APPLY', 'substr("test",3,1000)', 'as', 'a')
    env.cmd('ft.aggregate', 'idx', '*', 'LOAD', '1', '@test2', 'APPLY', 'substr("test",-1,2)', 'as', 'a')
    env.expect('ft.aggregate', 'idx', '*', 'LOAD', '1', '@test2', 'APPLY', 'substr("test")', 'as', 'a').error().contains("Invalid arguments for function 'substr'")
    env.expect('ft.aggregate', 'idx', '*', 'LOAD', '1', '@test2', 'APPLY', 'substr(1)', 'as', 'a').error().contains("Invalid arguments for function 'substr'")
    env.expect('ft.aggregate', 'idx', '*', 'LOAD', '1', '@test2', 'APPLY', 'substr("test", "test")', 'as', 'a').error().contains("Invalid arguments for function 'substr'")
    env.expect('ft.aggregate', 'idx', '*', 'LOAD', '1', '@test2', 'APPLY', 'substr("test", "test", "test")', 'as', 'a').error().contains("Invalid type (3) for argument 1 in function 'substr'")
    env.expect('ft.aggregate', 'idx', '*', 'LOAD', '1', '@test2', 'APPLY', 'substr("test", "-1", "-1")', 'as', 'a').error().contains("Invalid type (3) for argument 1 in function 'substr'")
    env.assertTrue(env.isUp())

def testToUpperLower(env):
    env.expect('FT.CREATE', 'idx', 'ON', 'HASH', 'SCHEMA', 'test', 'TEXT').equal('OK')
    env.expect('ft.add', 'idx', 'doc1', '1.0', 'FIELDS', 'test', 'foo').equal('OK')
    env.expect('ft.aggregate', 'idx', '*', 'LOAD', '1', '@test', 'APPLY', 'lower(@test)', 'as', 'a').equal([1, ['test', 'foo', 'a', 'foo']])
    env.expect('ft.aggregate', 'idx', '*', 'LOAD', '1', '@test', 'APPLY', 'lower("FOO")', 'as', 'a').equal([1, ['test', 'foo', 'a', 'foo']])
    env.expect('ft.aggregate', 'idx', '*', 'LOAD', '1', '@test', 'APPLY', 'upper(@test)', 'as', 'a').equal([1, ['test', 'foo', 'a', 'FOO']])
    env.expect('ft.aggregate', 'idx', '*', 'LOAD', '1', '@test', 'APPLY', 'upper("foo")', 'as', 'a').equal([1, ['test', 'foo', 'a', 'FOO']])

    env.expect(
        'ft.aggregate', 'idx', '*', 'LOAD', '1', '@test', 'APPLY', 'upper()', 'as', 'a'
    ).error()
    env.expect(
        'ft.aggregate', 'idx', '*', 'LOAD', '1', '@test', 'APPLY', 'lower()', 'as', 'a'
    ).error()

    env.expect('ft.aggregate', 'idx', '*', 'LOAD', '1', '@test', 'APPLY', 'upper(1)', 'as', 'a').equal([1, ['test', 'foo', 'a', None]])
    env.expect('ft.aggregate', 'idx', '*', 'LOAD', '1', '@test', 'APPLY', 'lower(1)', 'as', 'a').equal([1, ['test', 'foo', 'a', None]])

    env.expect(
        'ft.aggregate', 'idx', '*', 'LOAD', '1', '@test', 'APPLY', 'upper(1,2)', 'as', 'a'
    ).error()
    env.expect(
        'ft.aggregate', 'idx', '*', 'LOAD', '1', '@test', 'APPLY', 'lower(1,2)', 'as', 'a'
    ).error()

def testMatchedTerms(env):
    env.expect('FT.CREATE', 'idx', 'ON', 'HASH', 'SCHEMA', 'test', 'TEXT').equal('OK')
    env.expect('ft.add', 'idx', 'doc1', '1.0', 'FIELDS', 'test', 'foo').equal('OK')
    env.expect('ft.aggregate', 'idx', '*', 'LOAD', '1', '@test', 'APPLY', 'matched_terms()', 'as', 'a').equal([1, ['test', 'foo', 'a', None]])
    env.expect('ft.aggregate', 'idx', 'foo', 'LOAD', '1', '@test', 'APPLY', 'matched_terms()', 'as', 'a').equal([1, ['test', 'foo', 'a', ['foo']]])
    env.expect('ft.aggregate', 'idx', 'foo', 'LOAD', '1', '@test', 'APPLY', 'matched_terms(100)', 'as', 'a').equal([1, ['test', 'foo', 'a', ['foo']]])
    env.expect('ft.aggregate', 'idx', 'foo', 'LOAD', '1', '@test', 'APPLY', 'matched_terms(-100)', 'as', 'a').equal([1, ['test', 'foo', 'a', ['foo']]])
    env.expect('ft.aggregate', 'idx', 'foo', 'LOAD', '1', '@test', 'APPLY', 'matched_terms("test")', 'as', 'a').equal([1, ['test', 'foo', 'a', ['foo']]])

def testStrFormatError(env):
    env.expect('FT.CREATE', 'idx', 'ON', 'HASH', 'SCHEMA', 'test', 'TEXT').equal('OK')
    env.expect('ft.add', 'idx', 'doc1', '1.0', 'FIELDS', 'test', 'foo').equal('OK')
    env.expect(
        'ft.aggregate', 'idx', 'foo', 'LOAD', '1', '@test', 'APPLY', 'format()', 'as', 'a'
    ).error()

    env.expect(
        'ft.aggregate', 'idx', 'foo', 'LOAD', '1', '@test', 'APPLY', 'format("%s")', 'as', 'a'
    ).error()

    env.expect(
        'ft.aggregate', 'idx', 'foo', 'LOAD', '1', '@test', 'APPLY', 'format("%", "test")', 'as', 'a'
    ).error()

    env.expect(
        'ft.aggregate', 'idx', 'foo', 'LOAD', '1', '@test', 'APPLY', 'format("%b", "test")', 'as', 'a'
    ).error()

    env.expect(
        'ft.aggregate', 'idx', 'foo', 'LOAD', '1', '@test', 'APPLY', 'format(5)', 'as', 'a'
    ).error()

    env.expect('ft.aggregate', 'idx', 'foo', 'LOAD', '1', '@test', 'APPLY', 'upper(1)', 'as', 'b', 'APPLY', 'format("%s", @b)', 'as', 'a').equal([1, ['test', 'foo', 'b', None, 'a', '(null)']])

    # working example
    env.expect('ft.aggregate', 'idx', 'foo', 'APPLY', 'format("%%s-test", "test")', 'as', 'a').equal([1, ['a', '%s-test']])
    env.expect('ft.aggregate', 'idx', 'foo', 'APPLY', 'format("%s-test", "test")', 'as', 'a').equal([1, ['a', 'test-test']])

def testTimeFormatError(env):
    env.expect('FT.CREATE', 'idx', 'ON', 'HASH', 'SCHEMA', 'test', 'NUMERIC').equal('OK')
    env.expect('ft.add', 'idx', 'doc1', '1.0', 'FIELDS', 'test', '12234556').equal('OK')

    env.expect(
        'ft.aggregate', 'idx', '@test:[0..inf]', 'LOAD', '1', '@test', 'APPLY', 'timefmt()', 'as', 'a'
    ).error()

    if not env.isCluster(): # todo: remove once fix on coordinator
        env.expect('ft.aggregate', 'idx', '@test:[0..inf]', 'LOAD', '1', '@test', 'APPLY', 'timefmt(@test1)', 'as', 'a').error()

    env.cmd('ft.aggregate', 'idx', '@test:[0..inf]', 'LOAD', '1', '@test', 'APPLY', 'timefmt(@test)', 'as', 'a')

    env.assertTrue(env.isUp())

    env.expect(
        'ft.aggregate', 'idx', '@test:[0..inf]', 'LOAD', '1', '@test', 'APPLY', 'timefmt(@test, 4)', 'as', 'a'
    ).error()

    env.expect('ft.aggregate', 'idx', '@test:[0..inf]', 'LOAD', '1', '@test', 'APPLY', 'timefmt("awfawf")', 'as', 'a').equal([1, ['test', '12234556', 'a', None]])

    env.expect('ft.aggregate', 'idx', '@test:[0..inf]', 'LOAD', '1', '@test', 'APPLY', 'timefmt(235325153152356426246246246254)', 'as', 'a').equal([1, ['test', '12234556', 'a', None]])

    env.expect('ft.aggregate', 'idx', '@test:[0..inf]', 'LOAD', '1', '@test', 'APPLY', 'timefmt(@test, "%s")' % ('d' * 2048), 'as', 'a').equal([1, ['test', '12234556', 'a', None]])

    env.expect('ft.aggregate', 'idx', '@test:[0..inf]', 'LOAD', '1', '@test', 'APPLY', 'hour("not_number")', 'as', 'a').equal([1, ['test', '12234556', 'a', None]])
    env.expect('ft.aggregate', 'idx', '@test:[0..inf]', 'LOAD', '1', '@test', 'APPLY', 'minute("not_number")', 'as', 'a').equal([1, ['test', '12234556', 'a', None]])
    env.expect('ft.aggregate', 'idx', '@test:[0..inf]', 'LOAD', '1', '@test', 'APPLY', 'day("not_number")', 'as', 'a').equal([1, ['test', '12234556', 'a', None]])
    env.expect('ft.aggregate', 'idx', '@test:[0..inf]', 'LOAD', '1', '@test', 'APPLY', 'month("not_number")', 'as', 'a').equal([1, ['test', '12234556', 'a', None]])
    env.expect('ft.aggregate', 'idx', '@test:[0..inf]', 'LOAD', '1', '@test', 'APPLY', 'dayofweek("not_number")', 'as', 'a').equal([1, ['test', '12234556', 'a', None]])
    env.expect('ft.aggregate', 'idx', '@test:[0..inf]', 'LOAD', '1', '@test', 'APPLY', 'dayofmonth("not_number")', 'as', 'a').equal([1, ['test', '12234556', 'a', None]])
    env.expect('ft.aggregate', 'idx', '@test:[0..inf]', 'LOAD', '1', '@test', 'APPLY', 'dayofyear("not_number")', 'as', 'a').equal([1, ['test', '12234556', 'a', None]])
    env.expect('ft.aggregate', 'idx', '@test:[0..inf]', 'LOAD', '1', '@test', 'APPLY', 'year("not_number")', 'as', 'a').equal([1, ['test', '12234556', 'a', None]])
    env.expect('ft.aggregate', 'idx', '@test:[0..inf]', 'LOAD', '1', '@test', 'APPLY', 'monthofyear("not_number")', 'as', 'a').equal([1, ['test', '12234556', 'a', None]])

def testMonthOfYear(env):
    env.expect('FT.CREATE', 'idx', 'ON', 'HASH', 'SCHEMA', 'test', 'NUMERIC').equal('OK')
    env.expect('ft.add', 'idx', 'doc1', '1.0', 'FIELDS', 'test', '12234556').equal('OK')

    env.expect('ft.aggregate', 'idx', '@test:[0..inf]', 'LOAD', '1', '@test', 'APPLY', 'monthofyear(@test)', 'as', 'a').equal([1, ['test', '12234556', 'a', '4']])

    env.expect(
        'ft.aggregate', 'idx', '@test:[0..inf]', 'LOAD', '1', '@test', 'APPLY', 'monthofyear(@test, 112)', 'as', 'a'
    ).error()

    env.expect(
        'ft.aggregate', 'idx', '@test:[0..inf]', 'LOAD', '1', '@test', 'APPLY', 'monthofyear()', 'as', 'a'
    ).error()

    env.expect('ft.aggregate', 'idx', '@test:[0..inf]', 'LOAD', '1', '@test', 'APPLY', 'monthofyear("bad")', 'as', 'a').equal([1, ['test', '12234556', 'a', None]])

def testParseTime(env):
    conn = getConnectionByEnv(env)
    env.cmd('FT.CREATE', 'idx', 'SCHEMA', 'test', 'TAG')
    conn.execute_command('HSET', 'doc1', 'test', '20210401')

    # check for errors
    env.expect(
        'ft.aggregate', 'idx', '*', 'LOAD', '1', '@test', 'APPLY', 'parsetime()', 'as', 'a'
    ).error().contains("Invalid arguments for function 'parsetime'")

    env.expect(
        'ft.aggregate', 'idx', '*', 'LOAD', '1', '@test', 'APPLY', 'parsetime(11)', 'as', 'a'
    ).error().contains("Invalid arguments for function 'parsetime'")

    env.expect(
        'ft.aggregate', 'idx', '*', 'LOAD', '1', '@test', 'APPLY', 'parsetime(11,22)', 'as', 'a'
    ).error().contains("Invalid type (1) for argument 0 in function 'parsetime'. VALIDATE_ARG__STRING(v, 0) was false.")

    # valid test
    res = env.cmd('ft.aggregate', 'idx', '*', 'LOAD', '1', '@test', 'APPLY', 'parsetime(@test, "%Y%m%d")', 'as', 'a')
    env.assertEqual(res, [1, ['test', '20210401', 'a', '1617235200']])

def testMathFunctions(env):
    env.expect('FT.CREATE', 'idx', 'ON', 'HASH', 'SCHEMA', 'test', 'NUMERIC').equal('OK')
    env.expect('ft.add', 'idx', 'doc1', '1.0', 'FIELDS', 'test', '12234556').equal('OK')

    env.expect('ft.aggregate', 'idx', '@test:[0..inf]', 'LOAD', '1', '@test', 'APPLY', 'exp(@test)', 'as', 'a').equal([1, ['test', '12234556', 'a', 'inf']])
    env.expect('ft.aggregate', 'idx', '@test:[0..inf]', 'LOAD', '1', '@test', 'APPLY', 'ceil(@test)', 'as', 'a').equal([1, ['test', '12234556', 'a', '12234556']])

def testErrorOnOpperation(env):
    env.expect('FT.CREATE', 'idx', 'ON', 'HASH', 'SCHEMA', 'test', 'NUMERIC').equal('OK')
    env.expect('ft.add', 'idx', 'doc1', '1.0', 'FIELDS', 'test', '12234556').equal('OK')

    env.expect(
        'ft.aggregate', 'idx', '@test:[0..inf]', 'LOAD', '1', '@test', 'APPLY', '1 + split()', 'as', 'a'
    ).error()

    env.expect(
        'ft.aggregate', 'idx', '@test:[0..inf]', 'LOAD', '1', '@test', 'APPLY', 'split() + 1', 'as', 'a'
    ).error()

    env.expect(
        'ft.aggregate', 'idx', '@test:[0..inf]', 'LOAD', '1', '@test', 'APPLY', '"bad" + "bad"', 'as', 'a'
    ).error()

    env.expect(
        'ft.aggregate', 'idx', '@test:[0..inf]', 'LOAD', '1', '@test', 'APPLY', 'split("bad" + "bad")', 'as', 'a'
    ).error()

    env.expect(
        'ft.aggregate', 'idx', '@test:[0..inf]', 'LOAD', '1', '@test', 'APPLY', '!(split("bad" + "bad"))', 'as', 'a'
    ).error()

    if not env.isCluster():
        env.expect('ft.aggregate', 'idx', '@test:[0..inf]', 'APPLY', '!@test', 'as', 'a').error().contains('not loaded nor in pipeline')


def testSortkeyUnsortable(env):
    env.cmd('ft.create', 'idx', 'ON', 'HASH', 'schema', 'test', 'text')
    env.cmd('ft.add', 'idx', 'doc1', 1, 'fields', 'test', 'foo')
    rv = env.cmd('ft.aggregate', 'idx', 'foo', 'withsortkeys',
        'load', '1', '@test',
        'sortby', '1', '@test')
    env.assertEqual([1, '$foo', ['test', 'foo']], rv)


def testIssue919(env):
    # This only works if the missing field has a lower sortable index
    # than the present field..
    env.cmd('ft.create', 'idx', 'ON', 'HASH',
            'schema', 't1', 'text', 'sortable', 'n1', 'numeric', 'sortable')
    env.cmd('ft.add', 'idx', 'doc1', 1, 'fields', 'n1', 42)
    rv = env.cmd('ft.search', 'idx', '*', 'sortby', 't1', 'desc')
    env.assertEqual([1, 'doc1', ['n1', '42']], rv)


def testIssue1074(env):
    # Ensure that sortable fields are returned in their string form from the
    # document
    env.cmd('ft.create', 'idx', 'ON', 'HASH',
            'schema', 't1', 'text', 'n1', 'numeric', 'sortable')
    env.cmd('ft.add', 'idx', 'doc1', 1, 'fields', 't1', 'hello', 'n1', 1581011976800)
    rv = env.cmd('ft.search', 'idx', '*', 'sortby', 'n1')
    env.assertEqual([1, 'doc1', ['n1', '1581011976800', 't1', 'hello']], rv)

@skip(cluster=True)
def testIssue1085(env):
    env.cmd('FT.CREATE issue1085 ON HASH SCHEMA foo TEXT SORTABLE bar NUMERIC SORTABLE')
    for i in range(1, 10):
        env.cmd('FT.ADD issue1085 document_%d 1 REPLACE FIELDS foo foo%d bar %d' % (i, i, i))
    res = env.cmd('FT.SEARCH', 'issue1085', '@bar:[8 8]')
    env.assertEqual(toSortedFlatList(res), toSortedFlatList([1, 'document_8', ['foo', 'foo8', 'bar', '8']]))

    for i in range(1, 10):
        env.cmd('FT.ADD issue1085 document_8 1 REPLACE FIELDS foo foo8 bar 8')

    forceInvokeGC(env, 'issue1085')

    res = env.cmd('FT.SEARCH', 'issue1085', '@bar:[8 8]')
    env.assertEqual(toSortedFlatList(res), toSortedFlatList([1, 'document_8', ['foo', 'foo8', 'bar', '8']]))


def grouper(iterable, n, fillvalue=None):
    "Collect data into fixed-length chunks or blocks"
    from itertools import zip_longest
    # grouper('ABCDEFG', 3, 'x') --> ABC DEF Gxx
    args = [iter(iterable)] * n
    return zip_longest(fillvalue=fillvalue, *args)


def to_dict(r):
    return {r[i]: r[i + 1] for i in range(0, len(r), 2)}

def testInfoError(env):
    env.expect('ft.info', 'no_idx').error()

def testIndexNotRemovedFromCursorListAfterRecreated(env):
    env.expect('FT.CREATE idx ON HASH SCHEMA f1 TEXT').ok()
    env.expect('FT.AGGREGATE idx * WITHCURSOR').equal([[0], 0])
    env.expect('FT.CREATE idx ON HASH SCHEMA f1 TEXT').error()
    env.expect('FT.AGGREGATE idx * WITHCURSOR').equal([[0], 0])

def testHindiStemmer(env):
    env.cmd('FT.CREATE', 'idxTest', 'LANGUAGE_FIELD', '__language', 'SCHEMA', 'body', 'TEXT')
    env.cmd('FT.ADD', 'idxTest', 'doc1', 1.0, 'LANGUAGE', 'hindi', 'FIELDS', 'body', u'अँगरेजी अँगरेजों अँगरेज़')
    res = env.cmd('FT.SEARCH', 'idxTest', u'अँगरेज़')
    res1 = {res[2][i]:res[2][i + 1] for i in range(0, len(res[2]), 2)}
    env.assertEqual(u'अँगरेजी अँगरेजों अँगरेज़', res1['body'])

@skip(cluster=True)
def testMOD507(env):
    env.expect('ft.create idx ON HASH SCHEMA t1 TEXT').ok()

    for i in range(50):
        env.expect('ft.add idx doc-%d 1.0 FIELDS t1 foo' % i).ok()

    for i in range(50):
        env.expect('del doc-%d' % i).equal(1)

    res = env.cmd('FT.SEARCH', 'idx', '*', 'WITHSCORES', 'SUMMARIZE', 'FRAGS', '1', 'LEN', '25', 'HIGHLIGHT', 'TAGS', "<span style='background-color:yellow'>", "</span>")

    # from redisearch 2.0, docs are removed from index when `DEL` is called
    env.assertEqual(len(res), 1)

@skip(cluster=True)
def testUnseportedSortableTypeErrorOnTags(env):
    env.expect('FT.CREATE idx ON HASH SCHEMA f1 TEXT SORTABLE f2 NUMERIC SORTABLE NOINDEX f3 TAG SORTABLE NOINDEX f4 TEXT SORTABLE NOINDEX').ok()
    env.expect('FT.ADD idx doc1 1.0 FIELDS f1 foo1 f2 1 f3 foo1 f4 foo1').ok()
    env.expect('FT.ADD idx doc1 1.0 REPLACE PARTIAL FIELDS f2 2 f3 foo2 f4 foo2').ok()
    res = env.cmd('HGETALL doc1')
    env.assertEqual(toSortedFlatList(res), toSortedFlatList(['f1', 'foo1', 'f2', '2', 'f3', 'foo2', 'f4', 'foo2', '__score', '1.0']))
    res = env.cmd('FT.SEARCH idx *')
    env.assertEqual(toSortedFlatList(res), toSortedFlatList([1, 'doc1', ['f1', 'foo1', 'f2', '2', 'f3', 'foo2', 'f4', 'foo2']]))


def testIssue1158(env):
    env.cmd('FT.CREATE idx ON HASH SCHEMA txt1 TEXT txt2 TEXT txt3 TEXT')

    env.cmd('FT.ADD idx doc1 1.0 FIELDS txt1 10 txt2 num1')
    res = env.cmd('FT.GET idx doc1')
    env.assertEqual(toSortedFlatList(res), toSortedFlatList(['txt1', '10', 'txt2', 'num1']))

    # only 1st checked (2nd returns an error)
    env.expect('FT.ADD idx doc1 1.0 REPLACE PARTIAL if @txt1||to_number(@txt2)<5 FIELDS txt1 5').equal('OK')
    env.expect('FT.ADD idx doc1 1.0 REPLACE PARTIAL if @txt3&&to_number(@txt2)<5 FIELDS txt1 5').equal('NOADD')

    # both are checked
    env.expect('FT.ADD idx doc1 1.0 REPLACE PARTIAL if to_number(@txt1)>11||to_number(@txt1)>42 FIELDS txt2 num2').equal('NOADD')
    env.expect('FT.ADD idx doc1 1.0 REPLACE PARTIAL if to_number(@txt1)>11||to_number(@txt1)<42 FIELDS txt2 num2').equal('OK')
    env.expect('FT.ADD idx doc1 1.0 REPLACE PARTIAL if to_number(@txt1)>11&&to_number(@txt1)>42 FIELDS txt2 num2').equal('NOADD')
    env.expect('FT.ADD idx doc1 1.0 REPLACE PARTIAL if to_number(@txt1)>11&&to_number(@txt1)<42 FIELDS txt2 num2').equal('NOADD')
    res = env.cmd('FT.GET idx doc1')
    env.assertEqual(toSortedFlatList(res), toSortedFlatList(['txt1', '5', 'txt2', 'num2']))

def testIssue1159(env):
    env.cmd('FT.CREATE idx ON HASH SCHEMA f1 TAG')
    for i in range(1000):
        env.cmd('FT.add idx doc%d 1.0 FIELDS f1 foo' % i)

def testIssue1169(env):
    env.cmd('FT.CREATE idx ON HASH SCHEMA txt1 TEXT txt2 TEXT')
    env.cmd('FT.ADD idx doc1 1.0 FIELDS txt1 foo')

    env.expect('FT.AGGREGATE idx foo GROUPBY 1 @txt1 REDUCE FIRST_VALUE 1 @txt2 as test').equal([1, ['txt1', 'foo', 'test', None]])

@skip(cluster=True)
def testIssue1184(env):

    field_types = ['TEXT', 'NUMERIC', 'TAG']
    env.expect('ft.config', 'set', 'FORK_GC_CLEAN_THRESHOLD', 0).ok()
    for ft in field_types:
        env.expect('FT.CREATE idx ON HASH SCHEMA  field ' + ft).ok()

        res = env.cmd('ft.info', 'idx')
        d = {res[i]: res[i + 1] for i in range(0, len(res), 2)}
        env.assertEqual(d['inverted_sz_mb'], '0')
        env.assertEqual(d['num_records'], 0)


        value = '42'
        env.expect('FT.ADD idx doc0 1 FIELDS field ' + value).ok()
        doc = env.cmd('FT.SEARCH idx *')
        env.assertEqual(doc, [1, 'doc0', ['field', value]])

        res = env.cmd('ft.info', 'idx')
        d = {res[i]: res[i + 1] for i in range(0, len(res), 2)}
        env.assertGreater(d['inverted_sz_mb'], '0')
        env.assertEqual(d['num_records'], 1)

        env.assertEqual(env.cmd('FT.DEL idx doc0'), 1)

        forceInvokeGC(env, 'idx')

        res = env.cmd('ft.info', 'idx')
        d = {res[i]: res[i + 1] for i in range(0, len(res), 2)}
        env.assertEqual(d['inverted_sz_mb'], '0')
        env.assertEqual(d['num_records'], 0)

        env.cmd('FT.DROP idx')
        env.cmd('DEL doc0')

def testIndexListCommand(env):
    env.expect('FT.CREATE idx1 ON HASH SCHEMA n NUMERIC').ok()
    env.expect('FT.CREATE idx2 ON HASH SCHEMA n NUMERIC').ok()
    res = env.cmd('FT._LIST')
    env.assertEqual(set(res), set(['idx1', 'idx2']))
    env.expect('FT.DROP idx1').ok()
    env.expect('FT._LIST').equal(['idx2'])
    env.expect('FT.CREATE idx3 ON HASH SCHEMA n NUMERIC').ok()
    res = env.cmd('FT._LIST')
    env.assertEqual(set(res), set(['idx2', 'idx3']))


def testIssue1208(env):
    env.cmd('FT.CREATE idx ON HASH SCHEMA n NUMERIC')
    env.cmd('FT.ADD idx doc1 1 FIELDS n 1.0321e5')
    env.cmd('FT.ADD idx doc2 1 FIELDS n 101.11')
    env.cmd('FT.ADD idx doc3 1 FIELDS n 0.0011')
    env.expect('FT.SEARCH', 'idx', '@n:[1.1432E3 inf]').equal([1, 'doc1', ['n', '1.0321e5']])
    env.expect('FT.SEARCH', 'idx', '@n:[-1.12E-3 1.12E-1]').equal([1, 'doc3', ['n', '0.0011']])
    res = [3, 'doc1', ['n', '1.0321e5'], 'doc2', ['n', '101.11'], 'doc3', ['n', '0.0011']]
    env.expect('FT.SEARCH', 'idx', '@n:[-inf inf]').equal(res)

    env.expect('FT.ADD idx doc3 1 REPLACE PARTIAL IF @n>42e3 FIELDS n 100').equal('NOADD')
    env.expect('FT.ADD idx doc3 1 REPLACE PARTIAL IF @n<42e3 FIELDS n 100').ok()
    # print env.cmd('FT.SEARCH', 'idx', '@n:[-inf inf]')

@skip(cluster=True)
def testFieldsCaseSensetive(env):
    # this test will not pass on coordinator coorently as if one shard return empty results coordinator
    # will not reflect the errors
    conn = getConnectionByEnv(env)
    env.cmd('FT.CREATE idx ON HASH SCHEMA n NUMERIC f TEXT t TAG g GEO')

    # make sure text fields are case sesitive
    conn.execute_command('hset', 'doc1', 'F', 'test')
    conn.execute_command('hset', 'doc2', 'f', 'test')
    env.expect('ft.search idx @f:test').equal([1, 'doc2', ['f', 'test']])
    env.expect('ft.search idx @F:test').equal([0])

    # make sure numeric fields are case sesitive
    conn.execute_command('hset', 'doc3', 'N', '1.0')
    conn.execute_command('hset', 'doc4', 'n', '1.0')
    env.expect('ft.search', 'idx', '@n:[0 2]').equal([1, 'doc4', ['n', '1.0']])
    env.expect('ft.search', 'idx', '@N:[0 2]').equal([0])

    # make sure tag fields are case sesitive
    conn.execute_command('hset', 'doc5', 'T', 'tag')
    conn.execute_command('hset', 'doc6', 't', 'tag')
    env.expect('ft.search', 'idx', '@t:{tag}').equal([1, 'doc6', ['t', 'tag']])
    env.expect('ft.search', 'idx', '@T:{tag}').equal([0])

    # make sure geo fields are case sesitive
    conn.execute_command('hset', 'doc8', 'G', '-113.524,53.5244')
    conn.execute_command('hset', 'doc9', 'g', '-113.524,53.5244')
    env.expect('ft.search', 'idx', '@g:[-113.52 53.52 20 mi]').equal([1, 'doc9', ['g', '-113.524,53.5244']])
    env.expect('ft.search', 'idx', '@G:[-113.52 53.52 20 mi]').equal([0])

    # make sure search filter are case sensitive
    env.expect('ft.search', 'idx', '@n:[0 2]', 'FILTER', 'n', 0, 2).equal([1, 'doc4', ['n', '1.0']])
    env.expect('ft.search', 'idx', '@n:[0 2]', 'FILTER', 'N', 0, 2).equal([0])

    # make sure RETURN are case sensitive
    env.expect('ft.search', 'idx', '@n:[0 2]', 'RETURN', '1', 'n').equal([1, 'doc4', ['n', '1']])
    env.expect('ft.search', 'idx', '@n:[0 2]', 'RETURN', '1', 'N').equal([1, 'doc4', []])

    # make sure SORTBY are case sensitive
    conn.execute_command('hset', 'doc7', 'n', '1.1')
    env.expect('ft.search', 'idx', '@n:[0 2]', 'SORTBY', 'n').equal([2, 'doc4', ['n', '1.0'], 'doc7', ['n', '1.1']])
    env.expect('ft.search', 'idx', '@n:[0 2]', 'SORTBY', 'N').error().contains('not loaded nor in schema')

    # make sure aggregation load are case sensitive
    env.expect('ft.aggregate', 'idx', '@n:[0 2]', 'LOAD', '1', '@n').equal([1, ['n', '1'], ['n', '1.1']])
    env.expect('ft.aggregate', 'idx', '@n:[0 2]', 'LOAD', '1', '@N').equal([1, [], []])

    # make sure aggregation apply are case sensitive
    env.expect('ft.aggregate', 'idx', '@n:[0 2]', 'LOAD', '1', '@n', 'apply', '@n', 'as', 'r').equal([1, ['n', '1', 'r', '1'], ['n', '1.1', 'r', '1.1']])
    env.expect('ft.aggregate', 'idx', '@n:[0 2]', 'LOAD', '1', '@n', 'apply', '@N', 'as', 'r').error().contains('not loaded nor in pipeline')

    # make sure aggregation filter are case sensitive
    env.expect('ft.aggregate', 'idx', '@n:[0 2]', 'LOAD', '1', '@n', 'filter', '@n==1.0').equal([1, ['n', '1']])
    env.expect('ft.aggregate', 'idx', '@n:[0 2]', 'LOAD', '1', '@n', 'filter', '@N==1.0').error().contains('not loaded nor in pipeline')

    # make sure aggregation groupby are case sensitive
    env.expect('ft.aggregate', 'idx', '@n:[0 2]', 'LOAD', '1', '@n', 'groupby', '1', '@n', 'reduce', 'count', 0, 'as', 'count').equal([2, ['n', '1', 'count', '1'], ['n', '1.1', 'count', '1']])
    env.expect('ft.aggregate', 'idx', '@n:[0 2]', 'LOAD', '1', '@n', 'groupby', '1', '@N', 'reduce', 'count', 0, 'as', 'count').error().contains('No such property')

    # make sure aggregation sortby are case sensitive
    env.expect('ft.aggregate', 'idx', '@n:[0 2]', 'LOAD', '1', '@n', 'sortby', '1', '@n').equal([2, ['n', '1'], ['n', '1.1']])
    env.expect('ft.aggregate', 'idx', '@n:[0 2]', 'LOAD', '1', '@n', 'sortby', '1', '@N').error().contains('not loaded')

@skip(cluster=True)
def testSortedFieldsCaseSensetive(env):
    # this test will not pass on coordinator coorently as if one shard return empty results coordinator
    # will not reflect the errors
    conn = getConnectionByEnv(env)
    env.cmd('FT.CREATE idx ON HASH SCHEMA n NUMERIC SORTABLE f TEXT SORTABLE t TAG SORTABLE g GEO SORTABLE')

    # make sure text fields are case sesitive
    conn.execute_command('hset', 'doc1', 'F', 'test')
    conn.execute_command('hset', 'doc2', 'f', 'test')
    env.expect('ft.search idx @f:test').equal([1, 'doc2', ['f', 'test']])
    env.expect('ft.search idx @F:test').equal([0])

    # make sure numeric fields are case sesitive
    conn.execute_command('hset', 'doc3', 'N', '1.0')
    conn.execute_command('hset', 'doc4', 'n', '1.0')
    env.expect('ft.search', 'idx', '@n:[0 2]').equal([1, 'doc4', ['n', '1.0']])
    env.expect('ft.search', 'idx', '@N:[0 2]').equal([0])

    # make sure tag fields are case sesitive
    conn.execute_command('hset', 'doc5', 'T', 'tag')
    conn.execute_command('hset', 'doc6', 't', 'tag')
    env.expect('ft.search', 'idx', '@t:{tag}').equal([1, 'doc6', ['t', 'tag']])
    env.expect('ft.search', 'idx', '@T:{tag}').equal([0])

    # make sure geo fields are case sesitive
    conn.execute_command('hset', 'doc8', 'G', '-113.524,53.5244')
    conn.execute_command('hset', 'doc9', 'g', '-113.524,53.5244')
    env.expect('ft.search', 'idx', '@g:[-113.52 53.52 20 mi]').equal([1, 'doc9', ['g', '-113.524,53.5244']])
    env.expect('ft.search', 'idx', '@G:[-113.52 53.52 20 mi]').equal([0])

    # make sure search filter are case sensitive
    env.expect('ft.search', 'idx', '@n:[0 2]', 'FILTER', 'n', 0, 2).equal([1, 'doc4', ['n', '1.0']])
    env.expect('ft.search', 'idx', '@n:[0 2]', 'FILTER', 'N', 0, 2).equal([0])

    # make sure RETURN are case sensitive
    env.expect('ft.search', 'idx', '@n:[0 2]', 'RETURN', '1', 'n').equal([1, 'doc4', ['n', '1']])
    env.expect('ft.search', 'idx', '@n:[0 2]', 'RETURN', '1', 'N').equal([1, 'doc4', []])

    # make sure SORTBY are case sensitive
    conn.execute_command('hset', 'doc7', 'n', '1.1')
    env.expect('ft.search', 'idx', '@n:[0 2]', 'SORTBY', 'n').equal([2, 'doc4', ['n', '1.0'], 'doc7', ['n', '1.1']])
    env.expect('ft.search', 'idx', '@n:[0 2]', 'SORTBY', 'N').error().contains('not loaded nor in schema')

    # make sure aggregation apply are case sensitive
    env.expect('ft.aggregate', 'idx', '@n:[0 2]', 'apply', '@n', 'as', 'r').equal([1, ['n', '1', 'r', '1'], ['n', '1.1', 'r', '1.1']])
    env.expect('ft.aggregate', 'idx', '@n:[0 2]', 'apply', '@N', 'as', 'r').error().contains('not loaded nor in pipeline')

    # make sure aggregation filter are case sensitive
    env.expect('ft.aggregate', 'idx', '@n:[0 2]', 'filter', '@n==1.0').equal([1, ['n', '1']])
    env.expect('ft.aggregate', 'idx', '@n:[0 2]', 'filter', '@N==1.0').error().contains('not loaded nor in pipeline')

    # make sure aggregation groupby are case sensitive
    env.expect('ft.aggregate', 'idx', '@n:[0 2]', 'groupby', '1', '@n', 'reduce', 'count', 0, 'as', 'count').equal([2, ['n', '1', 'count', '1'], ['n', '1.1', 'count', '1']])
    env.expect('ft.aggregate', 'idx', '@n:[0 2]', 'groupby', '1', '@N', 'reduce', 'count', 0, 'as', 'count').error().contains('No such property')

    # make sure aggregation sortby are case sensitive
    env.expect('ft.aggregate', 'idx', '@n:[0 2]', 'sortby', '1', '@n').equal([2, ['n', '1'], ['n', '1.1']])
    env.expect('ft.aggregate', 'idx', '@n:[0 2]', 'sortby', '1', '@N').error().contains('not loaded')

def testScoreLangPayloadAreReturnedIfCaseNotMatchToSpecialFields(env):
    conn = getConnectionByEnv(env)
    env.cmd('FT.CREATE idx ON HASH SCHEMA n NUMERIC SORTABLE')
    conn.execute_command('hset', 'doc1', 'n', '1.0', '__Language', 'eng', '__Score', '1', '__Payload', '10')
    res = env.cmd('ft.search', 'idx', '@n:[0 2]')
    env.assertEqual(toSortedFlatList(res), toSortedFlatList([1, 'doc1', ['n', '1.0', '__Language', 'eng', '__Score', '1', '__Payload', '10']]))

def testReturnSameFieldDifferentCase(env):
    conn = getConnectionByEnv(env)
    env.cmd('FT.CREATE idx ON HASH SCHEMA n NUMERIC SORTABLE N NUMERIC SORTABLE')
    conn.execute_command('hset', 'doc1', 'n', '1.0', 'N', '2.0')
    env.expect('ft.search', 'idx', '@n:[0 2]', 'RETURN', '2', 'n', 'N').equal([1, 'doc1', ['n', '1', 'N', '2']])

def testCreateIfNX(env):
    env.expect('FT._CREATEIFNX idx ON HASH SCHEMA n NUMERIC SORTABLE N NUMERIC SORTABLE').ok()
    env.expect('FT._CREATEIFNX idx ON HASH SCHEMA n NUMERIC SORTABLE N NUMERIC SORTABLE').ok()

def testDropIfX(env):
    env.expect('FT._DROPIFX idx').ok()

def testDeleteIfX(env):
    env.expect('FT._DROPINDEXIFX idx').ok()

def testAlterIfNX(env):
    env.expect('FT.CREATE idx ON HASH SCHEMA n NUMERIC').ok()
    env.expect('FT._ALTERIFNX idx SCHEMA ADD n1 NUMERIC').ok()
    env.expect('FT._ALTERIFNX idx SCHEMA ADD n1 NUMERIC').ok()
    res = env.cmd('ft.info idx')
    res = {res[i]: res[i + 1] for i in range(0, len(res), 2)}['attributes']
    env.assertEqual(res, [['identifier', 'n', 'attribute', 'n', 'type', 'NUMERIC'],
                          ['identifier', 'n1', 'attribute', 'n1', 'type', 'NUMERIC']])

def testAliasAddIfNX(env):
    env.expect('FT.CREATE idx ON HASH SCHEMA n NUMERIC').ok()
    env.expect('FT._ALIASADDIFNX a1 idx').ok()
    env.expect('FT._ALIASADDIFNX a1 idx').ok()

def testAliasDelIfX(env):
    env.expect('FT._ALIASDELIFX a1').ok()

def testEmptyDoc(env):
    conn = getConnectionByEnv(env)
    env.expect('FT.CREATE idx SCHEMA t TEXT').ok()
    env.expect('FT.ADD idx doc1 1 FIELDS t foo').ok()
    env.expect('FT.ADD idx doc2 1 FIELDS t foo').ok()
    env.expect('FT.ADD idx doc3 1 FIELDS t foo').ok()
    env.expect('FT.ADD idx doc4 1 FIELDS t foo').ok()
    env.expect('FT.SEARCH idx * limit 0 0').equal([4])
    conn.execute_command('DEL', 'doc1')
    conn.execute_command('DEL', 'doc3')
    env.expect('FT.SEARCH idx *').equal([2, 'doc2', ['t', 'foo'], 'doc4', ['t', 'foo']])

def testRED47209(env):
    conn = getConnectionByEnv(env)
    env.expect('FT.CREATE idx SCHEMA t TEXT').ok()
    conn.execute_command('hset', 'doc1', 't', 'foo')
    if env.isCluster():
        # on cluster we have WITHSCORES set unconditionally for FT.SEARCH
        res = [1, 'doc1', ['t', 'foo']]
    else:
        res = [1, 'doc1', None, ['t', 'foo']]
    env.expect('FT.SEARCH idx foo WITHSORTKEYS LIMIT 0 1').equal(res)

@skip(cluster=True)
def testInvertedIndexWasEntirelyDeletedDuringCursor():
    env = Env(moduleArgs='GC_POLICY FORK FORK_GC_CLEAN_THRESHOLD 1')

    env.expect('FT.CREATE idx SCHEMA t TEXT').ok()
    env.expect('HSET doc1 t foo').equal(1)
    env.expect('HSET doc2 t foo').equal(1)

    res, cursor = env.cmd('FT.AGGREGATE idx foo WITHCURSOR COUNT 1')
    env.assertEqual(res, [1, []])

    # delete both documents and run the GC to clean 'foo' inverted index
    env.expect('DEL doc1').equal(1)
    env.expect('DEL doc2').equal(1)

    forceInvokeGC(env, 'idx')

    # make sure the inverted index was cleaned
    env.expect('FT.DEBUG DUMP_INVIDX idx foo').error().contains('not find the inverted index')

    # read from the cursor
    res, cursor = env.cmd('FT.CURSOR READ idx %d' % cursor)

    env.assertEqual(res, [0])
    env.assertEqual(cursor, 0)

def testNegativeOnly(env):
    conn = getConnectionByEnv(env)
    env.expect('FT.CREATE', 'idx', 'SCHEMA', 't', 'TEXT').ok()
    conn.execute_command('HSET', 'doc1', 'not', 'foo')

    env.expect('FT.SEARCH idx *').equal([1, 'doc1', ['not', 'foo']])
    env.expect('FT.SEARCH', 'idx', '-bar').equal([1, 'doc1', ['not', 'foo']])

def testNotOnly(env):
  conn = getConnectionByEnv(env)
  env.expect('FT.CREATE', 'idx', 'SCHEMA', 'txt1', 'TEXT').ok()
  conn.execute_command('HSET', 'a', 'txt1', 'hello', 'txt2', 'world')
  conn.execute_command('HSET', 'b', 'txt1', 'world', 'txt2', 'hello')
  env.assertEqual(toSortedFlatList(env.cmd('ft.search idx !world')), toSortedFlatList([1, 'b', ['txt1', 'world', 'txt2', 'hello']]))

def testServerVersion(env):
    env.assertTrue(server_version_at_least(env, "6.0.0"))

def testSchemaWithAs(env):
  conn = getConnectionByEnv(env)
  # sanity
  env.cmd('FT.CREATE', 'idx', 'SCHEMA', 'txt', 'AS', 'foo', 'TEXT')
  conn.execute_command('HSET', 'a', 'txt', 'hello')
  conn.execute_command('HSET', 'b', 'foo', 'world')

  for _ in env.reloadingIterator():
    env.expect('ft.search idx @txt:hello').equal([0])
    env.expect('ft.search idx @txt:world').equal([0])
    env.expect('ft.search idx @foo:hello').equal([1, 'a', ['txt', 'hello']])
    env.expect('ft.search idx @foo:world').equal([0])

    # RETURN from schema
    env.expect('ft.search idx hello RETURN 1 txt').equal([1, 'a', ['txt', 'hello']])
    env.expect('ft.search idx hello RETURN 1 foo').equal([1, 'a', ['foo', 'hello']])
    env.expect('ft.search idx hello RETURN 3 txt AS baz').equal([1, 'a', ['baz', 'hello']])
    env.expect('ft.search idx hello RETURN 3 foo AS baz').equal([1, 'a', ['baz', 'hello']])
    env.expect('ft.search idx hello RETURN 6 txt AS baz txt AS bar').equal([1, 'a', ['baz', 'hello', 'bar', 'hello']])
    env.expect('ft.search idx hello RETURN 6 txt AS baz txt AS baz').equal([1, 'a', ['baz', 'hello']])

    # RETURN outside of schema
    conn.execute_command('HSET', 'a', 'not_in_schema', '42')
    res = conn.execute_command('HGETALL', 'a')
    env.assertEqual(res, {'txt': 'hello', 'not_in_schema': '42'})
    env.expect('ft.search idx hello RETURN 3 not_in_schema AS txt2').equal([1, 'a', ['txt2', '42']])
    env.expect('ft.search idx hello RETURN 1 not_in_schema').equal([1, 'a', ['not_in_schema', '42']])
    env.expect('ft.search idx hello').equal([1, 'a', ['txt', 'hello', 'not_in_schema', '42']])

    env.expect('ft.search idx hello RETURN 3 not_exist as txt2').equal([1, 'a', []])
    env.expect('ft.search idx hello RETURN 1 not_exist').equal([1, 'a', []])

    env.expect('ft.search idx hello RETURN 3 txt as as').error().contains('Alias for RETURN cannot be `AS`')

    # LOAD for FT.AGGREGATE
    # for path - can rename
    env.expect('ft.aggregate', 'idx', 'hello', 'LOAD', '1', '@txt').equal([1, ['txt', 'hello']])
    env.expect('ft.aggregate', 'idx', 'hello', 'LOAD', '3', '@txt', 'AS', 'txt1').equal([1, ['txt1', 'hello']])

    # for name - cannot rename
    env.expect('ft.aggregate', 'idx', 'hello', 'LOAD', '1', '@foo').equal([1, ['foo', 'hello']])
    env.expect('ft.aggregate', 'idx', 'hello', 'LOAD', '3', '@foo', 'AS', 'foo1').equal([1, ['foo1', 'hello']])

    # for for not in schema - can rename
    env.expect('ft.aggregate', 'idx', 'hello', 'LOAD', '1', '@not_in_schema').equal([1, ['not_in_schema', '42']])
    env.expect('ft.aggregate', 'idx', 'hello', 'LOAD', '3', '@not_in_schema', 'AS', 'NIS').equal([1, ['NIS', '42']])

    conn.execute_command('HDEL', 'a', 'not_in_schema')

def testSchemaWithAs_Alter(env):
  conn = getConnectionByEnv(env)
  # sanity
  env.cmd('FT.CREATE', 'idx', 'SCHEMA', 'txt', 'AS', 'foo', 'TEXT')
  conn.execute_command('HSET', 'a', 'txt', 'hello')
  conn.execute_command('HSET', 'b', 'foo', 'world')

  # FT.ALTER
  env.cmd('FT.ALTER', 'idx', 'SCHEMA', 'ADD', 'foo', 'AS', 'bar', 'TEXT')
  waitForIndex(env, 'idx')
  env.expect('ft.search idx @bar:hello').equal([0])
  env.expect('ft.search idx @bar:world').equal([1, 'b', ['foo', 'world']])
  env.expect('ft.search idx @foo:world').equal([0])

def testSchemaWithAs_Duplicates(env):
    conn = getConnectionByEnv(env)

    conn.execute_command('HSET', 'a', 'txt', 'hello')

    # Error if field name is duplicated
    res = env.expect('FT.CREATE', 'conflict1', 'SCHEMA', 'txt1', 'AS', 'foo', 'TEXT', 'txt2', 'AS', 'foo', 'TAG') \
                                                                .error().contains('Duplicate field in schema - foo')
    # Success if field path is duplicated
    res = env.expect('FT.CREATE', 'conflict2', 'SCHEMA', 'txt', 'AS', 'foo1', 'TEXT',
                                                        'txt', 'AS', 'foo2', 'TEXT').ok()
    waitForIndex(env, 'conflict2')
    env.expect('ft.search conflict2 @foo1:hello').equal([1, 'a', ['txt', 'hello']])
    env.expect('ft.search conflict2 @foo2:hello').equal([1, 'a', ['txt', 'hello']])
    env.expect('ft.search conflict2 @foo1:world').equal([0])
    env.expect('ft.search conflict2 @foo2:world').equal([0])

def testMod1407(env):
    conn = getConnectionByEnv(env)

    env.expect('FT.CREATE', 'idx', 'SCHEMA', 'limit', 'TEXT', 'LimitationTypeID', 'TAG', 'LimitationTypeDesc', 'TEXT').ok()

    conn.execute_command('HSET', 'doc1', 'limit', 'foo1', 'LimitationTypeID', 'boo1', 'LimitationTypeDesc', 'doo1')
    conn.execute_command('HSET', 'doc2', 'limit', 'foo2', 'LimitationTypeID', 'boo2', 'LimitationTypeDesc', 'doo2')

    env.expect('FT.AGGREGATE', 'idx', '*', 'SORTBY', '3', '@limit', '@LimitationTypeID', 'ASC').equal([2, ['limit', 'foo1', 'LimitationTypeID', 'boo1'], ['limit', 'foo2', 'LimitationTypeID', 'boo2']])

    # make sure the crashed query is not crashing anymore
    env.expect('FT.AGGREGATE', 'idx', '*', 'GROUPBY', '2', 'LLimitationTypeID', 'LLimitationTypeDesc', 'REDUCE', 'COUNT', '0')

    # make sure correct query not crashing and return the right results
    env.expect('FT.AGGREGATE', 'idx', '*', 'GROUPBY', '2', '@LimitationTypeID', '@LimitationTypeDesc', 'REDUCE', 'COUNT', '0').equal([2, ['LimitationTypeID', 'boo2', 'LimitationTypeDesc', 'doo2', '__generated_aliascount', '1'], ['LimitationTypeID', 'boo1', 'LimitationTypeDesc', 'doo1', '__generated_aliascount', '1']])

def testMod1452(env):
    if not env.isCluster():
        # this test is only relevant on cluster
        env.skip()

    conn = getConnectionByEnv(env)

    env.expect('FT.CREATE', 'idx', 'SCHEMA', 't', 'TEXT').ok()

    conn.execute_command('HSET', 'doc1', 't', 'foo')

    # here we only check that its not crashing
    env.expect('FT.AGGREGATE', 'idx', '*', 'GROUPBY', '1', 'foo', 'REDUCE', 'FIRST_VALUE', 3, '@not_exists', 'BY', '@foo')

@no_msan
def test_mod1548(env):
    conn = getConnectionByEnv(env)

    env.expect('FT.CREATE', 'idx', 'ON', 'JSON', 'SCHEMA',
               '$["prod:id"]', 'AS', 'prod:id_bracketnotation', 'TEXT',
               '$.prod:id', 'AS', 'prod:id_dotnotation', 'TEXT',
               '$.name', 'AS', 'name', 'TEXT',
               '$.categories', 'AS', 'categories', 'TAG', 'SEPARATOR' ,',').ok()
    waitForIndex(env, 'idx')

    res = conn.execute_command('JSON.SET', 'prod:1', '$', '{"prod:id": "35114964", "SKU": "35114964", "name":"foo", "categories":"abcat0200000"}')
    env.assertOk(res)
    res = conn.execute_command('JSON.SET', 'prod:2', '$', '{"prod:id": "35114965", "SKU": "35114965", "name":"bar", "categories":"abcat0200000"}')
    env.assertOk(res)

    # Supported jsonpath
    res = env.cmd('FT.SEARCH', 'idx', '@categories:{abcat0200000}', 'RETURN', '1', 'name')
    env.assertEqual(res,  [2, 'prod:1', ['name', 'foo'], 'prod:2', ['name', 'bar']])

    # Supported jsonpath (actual path contains a colon using the bracket notation)
    res = env.cmd('FT.SEARCH', 'idx', '@categories:{abcat0200000}', 'RETURN', '1', 'prod:id_bracketnotation')
    env.assertEqual(res,  [2, 'prod:1', ['prod:id_bracketnotation', '35114964'], 'prod:2', ['prod:id_bracketnotation', '35114965']])

    # Supported jsonpath (actual path contains a colon using the dot notation)
    res = env.cmd('FT.SEARCH', 'idx', '@categories:{abcat0200000}', 'RETURN', '1', 'prod:id_dotnotation')
    env.assertEqual(res,  [2, 'prod:1', ['prod:id_dotnotation', '35114964'], 'prod:2', ['prod:id_dotnotation', '35114965']])

def test_empty_field_name(env):
    conn = getConnectionByEnv(env)

    env.expect('FT.CREATE', 'idx', 'SCHEMA', '', 'TEXT').ok()
    conn.execute_command('hset', 'doc1', '', 'foo')
    env.expect('FT.SEARCH', 'idx', 'foo').equal([1, 'doc1', ['', 'foo']])

@skip(cluster=True)
def test_free_resources_on_thread(env):
    conn = getConnectionByEnv(env)
    pl = conn.pipeline()
    results = []

    for _ in range(2):
        env.expect('FT.CREATE', 'idx', 'SCHEMA', 't1', 'TAG', 'SORTABLE',
                                                 't2', 'TAG', 'SORTABLE',
                                                 't3', 'TAG', 'SORTABLE',
                                                 't4', 'TAG', 'SORTABLE',
                                                 't5', 'TAG', 'SORTABLE',
                                                 't6', 'TAG', 'SORTABLE',
                                                 't7', 'TAG', 'SORTABLE',
                                                 't8', 'TAG', 'SORTABLE',
                                                 't9', 'TAG', 'SORTABLE',
                                                 't10', 'TAG', 'SORTABLE',
                                                 't11', 'TAG', 'SORTABLE',
                                                 't12', 'TAG', 'SORTABLE',
                                                 't13', 'TAG', 'SORTABLE',
                                                 't14', 'TAG', 'SORTABLE',
                                                 't15', 'TAG', 'SORTABLE',
                                                 't16', 'TAG', 'SORTABLE',
                                                 't17', 'TAG', 'SORTABLE',
                                                 't18', 'TAG', 'SORTABLE',
                                                 't19', 'TAG', 'SORTABLE',
                                                 't20', 'TAG', 'SORTABLE').ok()
        for i in range(1024 * 32):
            pl.execute_command('HSET', i, 't1', i, 't2', i, 't3', i, 't4', i, 't5', i,
                                          't6', i, 't7', i, 't8', i, 't9', i, 't10', i,
                                          't11', i, 't12', i, 't13', i, 't14', i, 't15', i,
                                          't16', i, 't17', i, 't18', i, 't19', i, 't20', i)
            if i % 1000 == 0:
                pl.execute()
        pl.execute()

        start_time = time.time()
        conn.execute_command('FLUSHALL')
        end_time = time.time()

        results.append(end_time - start_time)

        conn.execute_command('FT.CONFIG', 'SET', '_FREE_RESOURCE_ON_THREAD', 'false')

    # ensure freeing resources on a 2nd thread is quicker
    # than freeing it on the main thread
    # (skip this check point on CI since it is not guaranteed)
    if not CI:
        env.assertLess(results[0], results[1])

    conn.execute_command('FT.CONFIG', 'SET', '_FREE_RESOURCE_ON_THREAD', 'true')

def testUsesCounter(env):
    env.expect('ft.create', 'idx', 'ON', 'HASH', 'NOFIELDS', 'schema', 'title', 'text').ok()
    env.cmd('ft.info', 'idx')
    env.cmd('ft.search', 'idx', '*')

    assertInfoField(env, 'idx', 'number_of_uses', 3)

def test_aggregate_return_fail(env):
    env.expect('FT.CREATE', 'idx', 'ON', 'HASH', 'SCHEMA', 'test', 'TEXT').equal('OK')
    env.expect('ft.add', 'idx', 'doc1', '1.0', 'FIELDS', 'test', 'foo').equal('OK')
    env.expect('ft.aggregate', 'idx', '*', 'RETURN', '1', 'test').error().contains("RETURN is not supported on FT.AGGREGATE")

def test_emoji(env):
    conn = getConnectionByEnv(env)
    env.expect('FT.CREATE', 'idx', 'ON', 'HASH', 'SCHEMA', 'test', 'TEXT').equal('OK')
    env.expect('FT.CREATE', 'idx_tag', 'ON', 'HASH', 'SCHEMA', 'test', 'TAG').equal('OK')

    conn.execute_command('HSET', 'doc1', 'test', 'a📌')
    env.expect('ft.search', 'idx', 'a📌').equal([1, 'doc1', ['test', 'a📌']])
    env.expect('ft.search', 'idx_tag', '@test:{a📌}').equal([1, 'doc1', ['test', 'a📌']])
    conn.execute_command('HSET', 'doc2', 'test', '💮a')
    env.expect('ft.search', 'idx', '💮a').equal([1, 'doc2', ['test', '💮a']])
    env.expect('ft.search', 'idx_tag', '@test:{💮a}').equal([1, 'doc2', ['test', '💮a']])
    conn.execute_command('HSET', 'doc3', 'test', '💩')
    env.expect('ft.search', 'idx', '💩').equal([1, 'doc3', ['test', '💩']])
    env.expect('ft.search', 'idx_tag', '@test:{💩}').equal([1, 'doc3', ['test', '💩']])
    '''
    conn.execute_command('HSET', 'doc4', 'test', '😀😁🙂')
    env.expect('ft.search', 'idx', '😀😁*').equal([1, 'doc4', ['test', '😀😁🙂']])
    env.expect('ft.search', 'idx', '%😀😁%').equal([1, 'doc4', ['test', '😀😁🙂']])
    conn.execute_command('HSET', 'doc4', 'test', '')
    '''

def test_mod_4200(env):
    env.expect('FT.CREATE', 'idx', 'ON', 'HASH', 'SCHEMA', 'test', 'TEXT').equal('OK')
    for i in range(1001):
        env.expect('ft.add', 'idx', 'doc%i' % i, '1.0', 'FIELDS', 'test', 'foo').equal('OK')
    env.expect('ft.search', 'idx', '((~foo) foo) | ((~foo) foo)', 'LIMIT', '0', '0').equal([1001])

@skip(cluster=True)
def test_RED_86036(env):
    env.cmd('FT.CREATE', 'idx', 'SCHEMA', 't', 'TEXT')
    for i in range(1000):
        env.cmd('hset', 'doc%d' % i, 't', 'foo')
    res = env.cmd('FT.PROFILE', 'idx', 'search', 'query', '*', 'INKEYS', '2', 'doc0', 'doc999')
    res = res[1][4][1][7] # get the list iterator profile
    env.assertEqual(res[1], 'ID-LIST')
    env.assertLess(res[5], 3)

def test_MOD_4290(env):
    env.cmd('FT.CREATE', 'idx', 'SCHEMA', 't', 'TEXT')
    conn = getConnectionByEnv(env)
    for i in range(100):
        conn.execute_command('hset', 'doc%d' % i, 't', 'foo')
    env.cmd('FT.PROFILE', 'idx', 'aggregate', 'query', '*', 'LIMIT', '0', '1')
    env.expect('ping').equal(True) # make sure environment is still up */

@skip(cluster=True)
def test_missing_schema(env):
    # MOD-4388: assert on sp->indexer

    conn = getConnectionByEnv(env)

    env.expect('FT.CREATE', 'idx1', 'SCHEMA', 'foo', 'TEXT').equal('OK')
    env.expect('FT.CREATE', 'idx2', 'TEMPORARY', 1000, 'foo', 'bar').error().contains('Unknown argument `foo`')
    # make sure the index succeecfully index new docs
    conn.execute_command('HSET', 'doc1', 'foo', 'bar')
    env.expect('FT.SEARCH', 'idx1', '*').equal([1, 'doc1', ['foo', 'bar']] )
    env.expect('FT.SEARCH', 'idx2', '*').error().equal('idx2: no such index')


@skip(cluster=False) # this test is only relevant on cluster
def test_cluster_set(env):
    cluster_set_test(env)

@skip(cluster=False) # this test is only relevant on cluster
def test_cluster_set_with_password():
    mypass = '42MySecretPassword'
    args = 'OSS_GLOBAL_PASSWORD ' + mypass
    env = Env(moduleArgs=args, password=mypass)
    cluster_set_test(env)

def cluster_set_test(env: Env):
    def verify_address(addr):
        try:
            with TimeLimit(10):
                res = None
                while res is None or res[9][2][1] != addr:
                    res = env.cmd('SEARCH.CLUSTERINFO')
        except Exception:
            env.assertTrue(False, message='Failed waiting cluster set command to be updated with the new IP address %s' % addr)

    def prepare_env(env):
        # set validation timeout to 5ms so occasionaly we will fail to validate the cluster,
        # this is to test the timeout logic, and help us with ipv6 addresses in containers
        # where the ipv6 address is not available by default
        env.cmd(config_cmd(), 'SET', 'TOPOLOGY_VALIDATION_TIMEOUT', 5)
        verify_shard_init(env)

    password = env.password + "@" if env.password else ""

    # test ipv4
    prepare_env(env)
    env.expect('SEARCH.CLUSTERSET',
               'MYID',
               '1',
               'RANGES',
               '1',
               'SHARD',
               '1',
               'SLOTRANGE',
               '0',
               '16383',
               'ADDR',
               f'{password}127.0.0.1:{env.port}',
               'MASTER'
            ).ok()
    verify_address('127.0.0.1')

    env.stop()
    env.start()

    # test ipv6 test
    prepare_env(env)
    env.expect('SEARCH.CLUSTERSET',
               'MYID',
               '1',
               'HASHFUNC',
               'CRC16',
               'NUMSLOTS',
               '16384',
               'RANGES',
               '1',
               'SHARD',
               '1',
               'SLOTRANGE',
               '0',
               '16383',
               'ADDR',
               f'{password}[::1]:{env.port}',
               'MASTER'
            ).ok()
    verify_address('::1')

    env.stop()
    env.start()

    # test unix socket
    prepare_env(env)
    env.expect('SEARCH.CLUSTERSET',
               'MYID',
               '1',
               'HASHFUNC',
               'CRC12',
               'NUMSLOTS',
               '4096',
               'RANGES',
               '1',
               'SHARD',
               '1',
               'SLOTRANGE',
               '0',
               '4095',
               'ADDR',
               f'{password}localhost:{env.port}',
               'UNIXADDR',
               '/tmp/redis.sock',
               'MASTER'
            ).ok()
    verify_address('localhost')

    shards = []
    for i in range(env.shardsCount):
        shards += ['SHARD', str(i), 'SLOTRANGE', '0', '16383',
                   'ADDR', f'{password}localhost:{env.envRunner.shards[i].port}', 'MASTER']
    env.expect('SEARCH.CLUSTERSET', 'MYID', '0', 'RANGES', str(env.shardsCount), *shards).ok()

@skip(cluster=False) # this test is only relevant on cluster
def test_cluster_set_errors(env: Env):

    # Check general values parsing
    env.expect('SEARCH.CLUSTERSET').error().contains('Missing value for MYID')
    env.expect('SEARCH.CLUSTERSET', 'RANDOM').error().contains('Unexpected argument').contains('RANDOM')

    env.expect('SEARCH.CLUSTERSET', 'MYID').error().contains('Missing value for MYID')
    env.expect('SEARCH.CLUSTERSET', 'RANGES').error().contains('Missing value for RANGES')
    env.expect('SEARCH.CLUSTERSET', 'HASHFUNC').error().contains('Missing value for HASHFUNC')
    env.expect('SEARCH.CLUSTERSET', 'NUMSLOTS').error().contains('Missing value for NUMSLOTS')

    env.expect('SEARCH.CLUSTERSET', 'HASHFUNC', 'yes please').error().contains('Bad value for HASHFUNC: yes please')
    env.expect('SEARCH.CLUSTERSET', 'RANGES', 'yes please').error().contains('Bad value for RANGES: yes please')
    env.expect('SEARCH.CLUSTERSET', 'RANGES', '-1').error().contains('Bad value for RANGES: -1')
    env.expect('SEARCH.CLUSTERSET', 'NUMSLOTS', 'yes please').error().contains('Bad value for NUMSLOTS: yes please')
    env.expect('SEARCH.CLUSTERSET', 'NUMSLOTS', '0').error().contains('Bad value for NUMSLOTS: 0')
    env.expect('SEARCH.CLUSTERSET', 'NUMSLOTS', '1000000').error().contains('Bad value for NUMSLOTS: 1000000')

    # Check shard values parsing
    env.expect('SEARCH.CLUSTERSET', 'MYID', '1', 'RANGES', '1',
               'BANANA').error().contains('Expected `SHARD` but got `BANANA`')
    env.expect('SEARCH.CLUSTERSET', 'MYID', '1', 'RANGES', '1',
               'SHARD').error().contains('Missing value for SHARD')
    env.expect('SEARCH.CLUSTERSET', 'MYID', '1', 'RANGES', '1',
               'SHARD', '1').error().contains('Expected `SLOTRANGE` but got `(nil)`')
    env.expect('SEARCH.CLUSTERSET', 'MYID', '1', 'RANGES', '1',
               'SHARD', '1', 'SLOTRANGE').error().contains('Missing value for SLOTRANGE')
    env.expect('SEARCH.CLUSTERSET', 'MYID', '1', 'RANGES', '1',
               'SHARD', '1', 'SLOTRANGE', '0').error().contains('Missing value for SLOTRANGE')
    env.expect('SEARCH.CLUSTERSET', 'MYID', '1', 'RANGES', '1',
               'SHARD', '1', 'SLOTRANGE', '0', 'banana').error().contains('Bad value for SLOTRANGE').contains('banana')
    env.expect('SEARCH.CLUSTERSET', 'MYID', '1', 'RANGES', '1',
               'SHARD', '1', 'SLOTRANGE', '1', '0').error().contains('Bad values for SLOTRANGE: 1, 0')
    env.expect('SEARCH.CLUSTERSET', 'MYID', '1', 'RANGES', '1',
               'SHARD', '1', 'SLOTRANGE', '0', '1000000').error().contains('Bad values for SLOTRANGE: 0, 1000000')
    env.expect('SEARCH.CLUSTERSET', 'MYID', '1', 'RANGES', '1',
               'SHARD', '1', 'SLOTRANGE', '0', '1').error().contains('Expected `ADDR` but got `(nil)`')
    env.expect('SEARCH.CLUSTERSET', 'MYID', '1', 'RANGES', '1',
               'SHARD', '1', 'SLOTRANGE', '0', '1', 'ADDR').error().contains('Missing value for ADDR')
    env.expect('SEARCH.CLUSTERSET', 'MYID', '1', 'RANGES', '1',
               'SHARD', '1', 'SLOTRANGE', '0', '1', 'ADDR', '1:1', 'UNIXADDR').error().contains('Missing value for UNIXADDR')
    env.expect('SEARCH.CLUSTERSET', 'MYID', '1', 'RANGES', '1',
               'SHARD', '1', 'SLOTRANGE', '0', '1', 'ADDR', '1:1', 'UNEXPECTED').error().contains('Expected end of command but got `UNEXPECTED`')

    # Test too many slots (or too few shards)
    env.expect('SEARCH.CLUSTERSET', 'MYID', '1', 'RANGES', '2',
               'SHARD', '1', 'SLOTRANGE', '0', '1', 'ADDR', '1:1').error().contains('Expected `SHARD` but got `(nil)`')

    # check that multiple unix sockets are not allowed
    env.expect('SEARCH.CLUSTERSET', 'MYID', '1', 'RANGES', '1',
               'SHARD',
               '1',
               'SLOTRANGE',
               '0',
               '16383',
               'ADDR',
               'localhost:123',
               'UNIXADDR',
               '/tmp/redis.sock',
               'MASTER'
               'UNIXADDR',
               '/tmp/another.sock',
            ).error().contains('Expected').contains("UNIXADDR")

    # check invalid addresses
    invalid_addresses = [
        'invalid',
        'invalid:',
        'localhost:invalid',
        '[::1:234'
    ]
    for addr in invalid_addresses:
        # Test withouth unix socket
        env.expect('SEARCH.CLUSTERSET',
                   'MYID',
                   '1',
                   'RANGES',
                   '1',
                   'SHARD',
                   '1',
                   'SLOTRANGE',
                   '0',
                   '16383',
                   'ADDR',
                    addr,
                   'MASTER'
            ).error().contains('Bad value for ADDR:').contains(addr)
        # Test with unix socket
        env.expect('SEARCH.CLUSTERSET',
                   'MYID',
                   '1',
                   'RANGES',
                   '1',
                   'SHARD',
                   '1',
                   'SLOTRANGE',
                   '0',
                   '16383',
                   'ADDR',
                    addr,
                   'UNIXADDR',
                   '/tmp/redis.sock',
                   'MASTER'
            ).error().contains('Bad value for ADDR:').contains(addr)


def test_internal_commands(env):
    ''' Test that internal cluster commands cannot run from a script '''
    if not env.isCluster():
        env.skip()

    def fail_eval_call(r, env, cmd):
        cmd = str(cmd)[1:-1]
        try:
            r.eval(f'redis.call({cmd})', 0)
            env.assertTrue(False, message=f'Failed to raise error during call to {cmd}')
        except redis.ResponseError as e:
            env.assertTrue(str(e).index("not allowed from script") != -1)

    with env.getClusterConnectionIfNeeded() as r:
        fail_eval_call(r, env, ['SEARCH.CLUSTERSET', 'MYID', '1', 'RANGES', '1', 'SHARD', '1', 'SLOTRANGE', '0', '16383', 'ADDR', 'password@127.0.0.1:22000', 'MASTER'])
        fail_eval_call(r, env, ['SEARCH.CLUSTERREFRESH'])
        fail_eval_call(r, env, ['SEARCH.CLUSTERINFO'])

def test_timeout_non_strict_policy(env):
    """Tests that we get the wanted behavior for the non-strict timeout policy.
    `ON_TIMEOUT RETURN` - return partial results.
    """

    conn = getConnectionByEnv(env)

    # Create an index, and populate it
    n = 25000
    populate_db(env, text=True, n_per_shard=n)

    # Query the index with a small timeout, and verify that we get partial results
    num_docs = n * env.shardsCount
    res = conn.execute_command(
        'FT.SEARCH', 'idx', '*', 'LIMIT', '0', str(num_docs), 'TIMEOUT', '1'
        )
    env.assertTrue(len(res) < num_docs * 2 + 1)

    # Same for `FT.AGGREGATE`
    res = conn.execute_command(
        'FT.AGGREGATE', 'idx', '*', 'LOAD', '1', '@text1', 'TIMEOUT', '1'
        )
    env.assertTrue(len(res) < num_docs + 1)

def test_timeout_strict_policy():
    """Tests that we get the wanted behavior for the strict timeout policy.
    `ON_TIMEOUT FAIL` - return an error upon experiencing a timeout, without the
    partial results.
    """

    env = Env(moduleArgs='ON_TIMEOUT FAIL')

    # Create an index, and populate it
    n = 25000
    populate_db(env, text=True, n_per_shard=n)

    # Query the index with a small timeout, and verify that we get an error
    num_docs = n * env.shardsCount
    env.expect(
        'FT.SEARCH', 'idx', '*', 'LIMIT', '0', str(num_docs), 'TIMEOUT', '1'
        ).error().contains('Timeout limit was reached')

    # Same for `FT.AGGREGATE`
    env.expect(
        'FT.AGGREGATE', 'idx', '*', 'LOAD', '1', '@text1', 'TIMEOUT', '1'
        ).error().contains('Timeout limit was reached')

def common_with_auth(env: Env):
    conn = getConnectionByEnv(env)
    n_docs = 100

    env.expect('FT.CREATE', 'idx', 'SCHEMA', 'n', 'NUMERIC').ok()
    for i in range(n_docs):
        conn.execute_command('HSET', f'doc{i}', 'n', i)

    if env.isCluster():
        # Mimic periodic cluster refresh
        env.expect('SEARCH.CLUSTERREFRESH').ok()

    expected_res = [n_docs]
    for i in range(10):
        expected_res.extend([f'doc{i}', ['n', str(i)]])
    env.expect('FT.SEARCH', 'idx', '*', 'SORTBY', 'n').equal(expected_res)

def test_with_password():
    mypass = '42MySecretPassword$'
    args = f'OSS_GLOBAL_PASSWORD {mypass}' if COORD else None
    env = Env(moduleArgs=args, password=mypass)
    common_with_auth(env)

def test_with_tls():
    cert_file, key_file, ca_cert_file, passphrase = get_TLS_args()
    env = Env(useTLS=True,
              tlsCertFile=cert_file,
              tlsKeyFile=key_file,
              tlsCaCertFile=ca_cert_file,
              tlsPassphrase=passphrase)

    common_with_auth(env)

@skip(asan=True)
def test_timeoutCoordSearch_NonStrict(env):
    """Tests edge-cases for the `TIMEOUT` parameter for the coordinator's
    `FT.SEARCH` path"""

    if VALGRIND:
        unittest.SkipTest()

    SkipOnNonCluster(env)

    # Create and populate an index
    n_docs_pershard = 1100
    n_docs = n_docs_pershard * env.shardsCount
    populate_db(env, text=True, n_per_shard=n_docs_pershard)

    # test erroneous params
    env.expect('ft.search', 'idx', '* aa*', 'timeout').error()
    env.expect('ft.search', 'idx', '* aa*', 'timeout', -1).error()
    env.expect('ft.search', 'idx', '* aa*', 'timeout', 'STR').error()

    res = env.cmd('ft.search', 'idx', '*', 'TIMEOUT', '0')
    env.assertEqual(res[0], n_docs)

    res = env.cmd('ft.search', 'idx', '*', 'TIMEOUT', '1')
    env.assertLessEqual(res[0], n_docs)

@skip(asan=True)
def test_timeoutCoordSearch_Strict():
    """Tests edge-cases for the `TIMEOUT` parameter for the coordinator's
    `FT.SEARCH` path, when the timeout policy is strict"""

    if VALGRIND:
        unittest.SkipTest()

    env = Env(moduleArgs='ON_TIMEOUT FAIL')

    SkipOnNonCluster(env)

    # Create and populate an index
    n_docs_pershard = 50000
    n_docs = n_docs_pershard * env.shardsCount
    populate_db(env, text=True, n_per_shard=n_docs_pershard)

    # test erroneous params
    env.expect('ft.search', 'idx', '* aa*', 'timeout').error()
    env.expect('ft.search', 'idx', '* aa*', 'timeout', -1).error()
    env.expect('ft.search', 'idx', '* aa*', 'timeout', 'STR').error()

    res = env.cmd('ft.search', 'idx', '*', 'TIMEOUT', '0')
    env.assertEqual(res[0], n_docs)

    res = env.cmd('ft.search', 'idx', '*', 'TIMEOUT', '100000')
    env.assertEqual(res[0], n_docs)

    env.expect('ft.search', 'idx', '*', 'TIMEOUT', '1').error().contains('Timeout limit was reached')

@skip(cluster=True)
def test_notIterTimeout(env):
    """Tests that we fail fast from the NOT iterator in the edge case similar to
    MOD-5512
    * Skipped on cluster since the it would only test error propagation from the
    shard to the coordinator, which is tested elsewhere.
    """

    if VALGRIND:
        env.skip()

    conn = getConnectionByEnv(env)
    conn.execute_command('FT.CONFIG', 'SET', 'ON_TIMEOUT', 'FAIL')

    # Create an index
    env.cmd('FT.CREATE', 'idx', 'SCHEMA', 'tag1', 'TAG', 'title', 'TEXT', 'n', 'NUMERIC')

    # Populate the index
    num_docs = 15000
    for i in range(int(num_docs / 2)):
        env.cmd('HSET', f'doc:{i}', 'tag1', 'fantasy', 'title', f'title:{i}', 'n', i)

    # Populate with other tag value in a separate loop so doc-ids will be incremental.
    for i in range(int(num_docs / 2), num_docs):
        env.cmd('HSET', f'doc:{i}', 'tag1', 'drama', 'title', f'title:{i}', 'n', i)

    # Send a query that will skip all the docs with the first tag value (fantasy),
    # such that the timeout will be checked in the NOT iterator loop (coverage).
    env.expect(
        'FT.AGGREGATE', 'idx', '-@tag1:{fantasy}', 'LOAD', '2', '@title', '@n',
        'APPLY', '@n^2 / 2', 'AS', 'new_n', 'GROUPBY', '1', '@title', 'TIMEOUT', '1'
    ).error().contains('Timeout limit was reached')<|MERGE_RESOLUTION|>--- conflicted
+++ resolved
@@ -586,40 +586,6 @@
             res = env.cmd('FT.EXPLAINCLI', idx, *query)
             env.assertEqual(res, expected.split('\n'))
 
-<<<<<<< HEAD
-    # test numeric operators - they are only supported in DIALECT 2
-    env.expect("FT.CONFIG SET DEFAULT_DIALECT 2").ok()
-    
-    _testExplain(env, 'idx', ['@bar:>1'],
-                 'NUMERIC {1.000000 < @bar <= inf}\n')
-
-    _testExplain(env, 'idx', ['@bar:>=2'],
-                 'NUMERIC {2.000000 <= @bar <= inf}\n')
-
-    _testExplain(env, 'idx', ['@bar:<-1'],
-                 'NUMERIC {-inf <= @bar < -1.000000}\n')
-
-    _testExplain(env, 'idx', ['@bar:<=-3.14'],
-                 'NUMERIC {-inf <= @bar <= -3.140000}\n')
-
-    _testExplain(env, 'idx', ['@bar:==5.7'],
-                 'NUMERIC {5.700000 <= @bar <= 5.700000}\n')
-
-    _testExplain(env, 'idx', ['@bar:!=0'],
-                 'NOT{\n  NUMERIC {0.000000 <= @bar <= 0.000000}\n}\n')
-
-    _testExplain(env, 'idx', ['@bar:==$n', 'PARAMS', '2', 'n', '9.3'],
-                'NUMERIC {9.300000 <= @bar <= 9.300000}\n')
-
-    _testExplain(env, 'idx', ['@bar:==+$n', 'PARAMS', 2, 'n', 10],
-                 'NUMERIC {10.000000 <= @bar <= 10.000000}\n')
-
-    _testExplain(env, 'idx', ['@bar:>=12 @bar:<inf'],
-                'INTERSECT {\n  NUMERIC {12.000000 <= @bar <= inf}\n  NUMERIC {-inf <= @bar < inf}\n}\n')
-
-    _testExplain(env, 'idx', ['@bar:<-10 | @bar:>10'],
-                 'UNION {\n  NUMERIC {-inf <= @bar < -10.000000}\n  NUMERIC {10.000000 < @bar <= inf}\n}\n')
-=======
     env.expect("FT.CONFIG SET DEFAULT_DIALECT 2").ok()
 
     # test empty query
@@ -660,7 +626,38 @@
                   'PARAMS', 2, 'poly', 'POLYGON((0 0, 0 1, 1 1, 0 0))',
                   'DIALECT', 3],
                   "GEOSHAPE{1 POLYGON((0 0, 0 1, 1 1, 0 0))} => { $weight: 3; }\n")
->>>>>>> 9eae80a1
+
+    # test numeric operators - they are only supported in DIALECT 2
+    
+    _testExplain(env, 'idx', ['@bar:>1'],
+                 'NUMERIC {1.000000 < @bar <= inf}\n')
+
+    _testExplain(env, 'idx', ['@bar:>=2'],
+                 'NUMERIC {2.000000 <= @bar <= inf}\n')
+
+    _testExplain(env, 'idx', ['@bar:<-1'],
+                 'NUMERIC {-inf <= @bar < -1.000000}\n')
+
+    _testExplain(env, 'idx', ['@bar:<=-3.14'],
+                 'NUMERIC {-inf <= @bar <= -3.140000}\n')
+
+    _testExplain(env, 'idx', ['@bar:==5.7'],
+                 'NUMERIC {5.700000 <= @bar <= 5.700000}\n')
+
+    _testExplain(env, 'idx', ['@bar:!=0'],
+                 'NOT{\n  NUMERIC {0.000000 <= @bar <= 0.000000}\n}\n')
+
+    _testExplain(env, 'idx', ['@bar:==$n', 'PARAMS', '2', 'n', '9.3'],
+                'NUMERIC {9.300000 <= @bar <= 9.300000}\n')
+
+    _testExplain(env, 'idx', ['@bar:==+$n', 'PARAMS', 2, 'n', 10],
+                 'NUMERIC {10.000000 <= @bar <= 10.000000}\n')
+
+    _testExplain(env, 'idx', ['@bar:>=12 @bar:<inf'],
+                'INTERSECT {\n  NUMERIC {12.000000 <= @bar <= inf}\n  NUMERIC {-inf <= @bar < inf}\n}\n')
+
+    _testExplain(env, 'idx', ['@bar:<-10 | @bar:>10'],
+                 'UNION {\n  NUMERIC {-inf <= @bar < -10.000000}\n  NUMERIC {10.000000 < @bar <= inf}\n}\n')
 
 def testNoIndex(env):
     env.expect(
