--- conflicted
+++ resolved
@@ -3735,7 +3735,22 @@
         fail_eval_call(r, env, ['SEARCH.CLUSTERREFRESH'])
         fail_eval_call(r, env, ['SEARCH.CLUSTERINFO'])
 
-<<<<<<< HEAD
+def test_with_password():
+    mypass = '42MySecretPassword$'
+    args = f'OSS_GLOBAL_PASSWORD {mypass}' if COORD in ['1', 'oss'] else None
+    env = Env(moduleArgs=args, password=mypass)
+    conn = getConnectionByEnv(env)
+    n_docs = 100
+
+    env.expect('FT.CREATE', 'idx', 'SCHEMA', 'n', 'NUMERIC').ok()
+    for i in range(n_docs):
+        conn.execute_command('HSET', f'doc{i}', 'n', i)
+
+    expected_res = [n_docs]
+    for i in range(10):
+        expected_res.extend([f'doc{i}', ['n', str(i)]])
+    env.expect('FT.SEARCH', 'idx', '*', 'SORTBY', 'n').equal(expected_res)
+
 def test_timeout_non_strict_policy(env):
     """Tests that we get the wanted behavior for the non-strict timeout policy.
     `ON_TIMEOUT RETURN` - return partial results.
@@ -3781,21 +3796,4 @@
     # Same for `FT.AGGREGATE`
     env.expect(
         'FT.AGGREGATE', 'idx', '*', 'LOAD', '1', '@t1', 'TIMEOUT', '1'
-        ).error().contains('Timeout limit was reached')
-=======
-def test_with_password():
-    mypass = '42MySecretPassword$'
-    args = f'OSS_GLOBAL_PASSWORD {mypass}' if COORD in ['1', 'oss'] else None
-    env = Env(moduleArgs=args, password=mypass)
-    conn = getConnectionByEnv(env)
-    n_docs = 100
-
-    env.expect('FT.CREATE', 'idx', 'SCHEMA', 'n', 'NUMERIC').ok()
-    for i in range(n_docs):
-        conn.execute_command('HSET', f'doc{i}', 'n', i)
-
-    expected_res = [n_docs]
-    for i in range(10):
-        expected_res.extend([f'doc{i}', ['n', str(i)]])
-    env.expect('FT.SEARCH', 'idx', '*', 'SORTBY', 'n').equal(expected_res)
->>>>>>> 3e213b37
+        ).error().contains('Timeout limit was reached')