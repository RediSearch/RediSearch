--- conflicted
+++ resolved
@@ -3379,10 +3379,7 @@
     # here we only check that its not crashing
     env.expect('FT.AGGREGATE', 'idx', '*', 'GROUPBY', '1', 'foo', 'REDUCE', 'FIRST_VALUE', 3, '@not_exists', 'BY', '@foo')
 
-<<<<<<< HEAD
-=======
 @no_msan
->>>>>>> 638de1db
 def test_mod1548(env):
     conn = getConnectionByEnv(env)
 
