# -*- coding: utf-8 -*-

from common import *
import redis
from hotels import hotels
import random
import time
import unittest

# this tests is not longer relevant
# def testAdd(env):
#     if env.isCluster():
#         env.skip()

#     r = env
#     env.expect('ft.create', 'idx', 'schema', 'title', 'text', 'body', 'text').ok()
#     env.assertTrue(r.exists('idx:idx'))
#     env.expect('ft.add', 'idx', 'doc1', 1.0, 'fields', 'title', 'hello world', 'body', 'lorem ist ipsum').ok()

#     for _ in env.reloadingIterator():
#         prefix = 'ft'
#         env.assertExists(prefix + ':idx/hello')
#         env.assertExists(prefix + ':idx/world')
#         env.assertExists(prefix + ':idx/lorem')

def testAddErrors(env):
    env.expect('ft.create idx ON HASH schema foo text bar numeric sortable').equal('OK')
    env.expect('ft.add idx doc1 1 redis 4').error().contains('Unknown keyword')
    env.expect('ft.add idx doc1').error().contains("wrong number of arguments")
    env.expect('ft.add idx doc1 42').error().contains("Score must be between 0 and 1")
    env.expect('ft.add idx doc1 1.0').error().contains("No field list found")
    env.expect('ft.add fake_idx doc1 1.0 fields foo bar').error().contains("Unknown index name")

def assertEqualIgnoreCluster(env, val1, val2):
    # todo: each test that uses this function should be switch back to env.assertEqual once fix
    # issues on coordinator
    if env.isCluster():
        return
    env.assertEqual(val1, val2)

def testConditionalUpdate(env):
    env.assertOk(env.cmd(
        'ft.create', 'idx','ON', 'HASH',
        'schema', 'foo', 'text', 'bar', 'numeric', 'sortable'))
    env.assertOk(env.cmd('ft.add', 'idx', '1', '1',
                           'fields', 'foo', 'hello', 'bar', '123'))
    env.assertOk(env.cmd('ft.add', 'idx', '1', '1', 'replace', 'if',
                           '@foo == "hello"', 'fields', 'foo', 'world', 'bar', '123'))
    env.assertEqual('NOADD', env.cmd('ft.add', 'idx', '1', '1', 'replace',
                                       'if', '@foo == "hello"', 'fields', 'foo', 'world', 'bar', '123'))
    env.assertEqual('NOADD', env.cmd('ft.add', 'idx', '1', '1', 'replace',
                                       'if', '1 == 2', 'fields', 'foo', 'world', 'bar', '123'))
    env.assertOk(env.cmd('ft.add', 'idx', '1', '1', 'replace', 'partial', 'if',
                           '@foo == "world"', 'fields', 'bar', '234'))
    env.assertOk(env.cmd('ft.add', 'idx', '1', '1', 'replace', 'if',
                           '@bar == 234', 'fields', 'foo', 'hello', 'bar', '123'))

    # Ensure that conditionals are ignored if the document doesn't exist
    env.assertOk(env.cmd('FT.ADD', 'idx', '666', '1',
                           'IF', '@bar > 42', 'FIELDS', 'bar', '15'))
    # Ensure that it fails if we try again, because it already exists
    env.assertEqual('NOADD', env.cmd('FT.ADD', 'idx', '666', '1',
                                       'REPLACE', 'IF', '@bar > 42', 'FIELDS', 'bar', '15'))
    # Ensure that it fails because we're not using 'REPLACE'
    with env.assertResponseError():
        env.assertOk(env.cmd('FT.ADD', 'idx', '666', '1',
                               'IF', '@bar > 42', 'FIELDS', 'bar', '15'))

def testUnionIdList(env):
    # Regression test for https://github.com/RediSearch/RediSearch/issues/306
    N = 100
    env.expect(
        "ft.create", "test", 'ON', 'HASH',
        "SCHEMA",  "tags", "TAG", "waypoint", "GEO").ok()
    env.expect("ft.add", "test", "1", "1", "FIELDS", "tags", "alberta", "waypoint", "-113.524,53.5244").ok()
    env.expect("ft.add", "test", "2", "1", "FIELDS", "tags", "ontario", "waypoint", "-79.395,43.661667").ok()

    env.cmd('ft.search', 'test', '@tags:{ontario}')

    res = env.cmd(
        'ft.search', 'test', "@waypoint:[-113.52 53.52 20 mi]|@tags:{ontario}", 'nocontent')
    env.assertEqual(res, [2, '1', '2'])

def testAttributes(env):
    env.assertOk(env.cmd('ft.create', 'idx','ON', 'HASH',
                         'schema', 'title', 'text', 'body', 'text'))
    env.assertOk(env.cmd('ft.add', 'idx', 'doc1', 1.0, 'fields',
                                            'title', 't1 t2', 'body', 't3 t4 t5'))
    env.assertOk(env.cmd('ft.add', 'idx', 'doc2', 1.0, 'fields',
                           'body', 't1 t2', 'title', 't3 t5'))

    res = env.cmd(
        'ft.search', 'idx', '(@title:(t1 t2) => {$weight: 0.2}) |(@body:(t1 t2) => {$weight: 0.5})', 'nocontent')
    env.assertEqual([2, 'doc2', 'doc1'], res)
    res = env.cmd(
        'ft.search', 'idx', '(@title:(t1 t2) => {$weight: 2.5}) |(@body:(t1 t2) => {$weight: 0.5})', 'nocontent')
    env.assertEqual([2, 'doc1', 'doc2'], res)

    res = env.cmd(
        'ft.search', 'idx', '(t3 t5) => {$slop: 4}', 'nocontent')
    env.assertEqual([2, 'doc2', 'doc1'], res)
    res = env.cmd(
        'ft.search', 'idx', '(t5 t3) => {$slop: 0}', 'nocontent')
    env.assertEqual([1, 'doc2'], res)
    res = env.cmd(
        'ft.search', 'idx', '(t5 t3) => {$slop: 0; $inorder:true}', 'nocontent')
    env.assertEqual([0], res)

def testUnion(env):
    N = 100
    env.expect('ft.create', 'idx','ON', 'HASH', 'schema', 'f', 'text').ok()
    for i in range(N):

        env.expect('ft.add', 'idx', 'doc%d' % i, 1.0, 'fields',
                                        'f', 'hello world' if i % 2 == 0 else 'hallo werld').ok()

    for _ in env.reloadingIterator():
        waitForIndex(env, 'idx')
        res = env.cmd(
            'ft.search', 'idx', 'hello|hallo', 'nocontent', 'limit', '0', '100')
        env.assertEqual(N + 1, len(res))
        env.assertEqual(N, res[0])

        res = env.cmd(
            'ft.search', 'idx', 'hello|world', 'nocontent', 'limit', '0', '100')
        env.assertEqual(51, len(res))
        env.assertEqual(50, res[0])

        res = env.cmd('ft.search', 'idx', '(hello|hello)(world|world)',
                                'nocontent', 'verbatim', 'limit', '0', '100')
        env.assertEqual(51, len(res))
        env.assertEqual(50, res[0])

        res = env.cmd(
            'ft.search', 'idx', '(hello|hallo)(werld|world)', 'nocontent', 'verbatim', 'limit', '0', '100')
        env.assertEqual(101, len(res))
        env.assertEqual(100, res[0])

        res = env.cmd(
            'ft.search', 'idx', '(hallo|hello)(world|werld)', 'nocontent', 'verbatim', 'limit', '0', '100')
        env.assertEqual(101, len(res))
        env.assertEqual(100, res[0])

        res = env.cmd(
            'ft.search', 'idx', '(hello|werld)(hallo|world)', 'nocontent', 'verbatim', 'limit', '0', '100')
        env.assertEqual(101, len(res))
        env.assertEqual(100, res[0])

        res = env.cmd(
            'ft.search', 'idx', '(hello|hallo) world', 'nocontent', 'verbatim', 'limit', '0', '100')
        env.assertEqual(51, len(res))
        env.assertEqual(50, res[0])

        res = env.cmd(
            'ft.search', 'idx', '(hello world)|((hello world)|(hallo world|werld) | hello world werld)',
            'nocontent', 'verbatim', 'limit', '0', '100')
        env.assertEqual(101, len(res))
        env.assertEqual(100, res[0])

def testSearch(env):
    env.expect('ft.create', 'idx', 'ON', 'HASH',
             'schema', 'title', 'text', 'weight', 10.0, 'body', 'text').ok()
    env.expect('ft.add', 'idx', 'doc1', 0.5,
             'fields','title', 'hello world', 'body', 'lorem ist ipsum').ok()
    env.expect('ft.add', 'idx', 'doc2', 1.0,
             'fields', 'title', 'hello another world', 'body', 'lorem ist ipsum lorem lorem').ok()
    # order of documents might change after reload
    for _ in env.reloadingIterator():
        waitForIndex(env, 'idx')
        res = env.cmd('ft.search', 'idx', 'hello')
        expected = [2, 'doc2', ['title', 'hello another world', 'body', 'lorem ist ipsum lorem lorem'],
                    'doc1', ['title', 'hello world', 'body', 'lorem ist ipsum']]
        env.assertEqual(toSortedFlatList(res), toSortedFlatList(expected))

        # Test empty query
        res = env.cmd('ft.search', 'idx', '')
        env.assertEqual([0], res)

        # Test searching with no content
        res = env.cmd(
            'ft.search', 'idx', 'hello', 'nocontent')
        env.assertTrue(len(res) == 3)
        expected = ['doc2', 'doc1']
        env.assertEqual(res[0], 2)
        for item in expected:
            env.assertContains(item, res)

        # Test searching WITHSCORES
        res = env.cmd('ft.search', 'idx', 'hello', 'WITHSCORES')
        env.assertEqual(len(res), 7)
        env.assertEqual(res[0], 2)
        for item in expected:
            env.assertContains(item, res)
        env.assertTrue(float(res[2]) > 0)
        env.assertTrue(float(res[5]) > 0)

        # Test searching WITHSCORES NOCONTENT
        res = env.cmd('ft.search', 'idx', 'hello', 'WITHSCORES', 'NOCONTENT')
        env.assertEqual(len(res), 5)
        env.assertEqual(res[0], 2)
        for item in expected:
            env.assertContains(item, res)
        env.assertTrue(float(res[2]) > 0)
        env.assertTrue(float(res[4]) > 0)

def testGet(env):
    env.expect('ft.create', 'idx', 'ON', 'HASH', 'schema', 'foo', 'text', 'bar', 'text').ok()

    env.expect('ft.get').error().contains("wrong number of arguments")
    env.expect('ft.get', 'idx').error().contains("wrong number of arguments")
    env.expect('ft.get', 'idx', 'foo', 'bar').error().contains("wrong number of arguments")
    env.expect('ft.mget').error().contains("wrong number of arguments")
    env.expect('ft.mget', 'idx').error().contains("wrong number of arguments")
    env.expect('ft.mget', 'fake_idx').error().contains("wrong number of arguments")

    env.expect('ft.get fake_idx foo').error().contains("Unknown Index name")
    env.expect('ft.mget fake_idx foo').error().contains("Unknown Index name")

    for i in range(100):
        env.expect('ft.add', 'idx', 'doc%d' % i, 1.0, 'fields',
                   'foo', 'hello world', 'bar', 'wat wat').ok()

    for i in range(100):
        res = env.cmd('ft.get', 'idx', 'doc%d' % i)
        env.assertIsNotNone(res)
        env.assertEqual(set(['foo', 'hello world', 'bar', 'wat wat']), set(res))
        env.assertIsNone(env.cmd(
            'ft.get', 'idx', 'doc%dsdfsd' % i))
    env.expect('ft.get', 'no_idx', 'doc0').error().contains("Unknown Index name")

    rr = env.cmd(
        'ft.mget', 'idx', *('doc%d' % i for i in range(100)))
    env.assertEqual(len(rr), 100)
    for res in rr:
        env.assertIsNotNone(res)
        env.assertEqual(set(['foo', 'hello world', 'bar', 'wat wat']), set(res))
    rr = env.cmd(
        'ft.mget', 'idx', *('doc-%d' % i for i in range(100)))
    env.assertEqual(len(rr), 100)
    for res in rr:
        env.assertIsNone(res)

    # Verify that when a document is deleted, GET returns NULL
    env.cmd('ft.del', 'idx', 'doc10') # But we still keep the document
    env.cmd('ft.del', 'idx', 'doc11')
    assert env.cmd('ft.del', 'idx', 'coverage') == 0
    res = env.cmd('ft.get', 'idx', 'doc10')
    env.assertEqual(None, res)
    res = env.cmd('ft.mget', 'idx', 'doc10')
    env.assertEqual([None], res)
    res = env.cmd('ft.mget', 'idx', 'doc10', 'doc11', 'doc12')
    env.assertIsNone(res[0])
    env.assertIsNone(res[1])
    env.assertTrue(not not res[2])

    env.expect('ft.add idx doc 0.1 language arabic payload redislabs fields foo foo').ok()
    env.expect('ft.get idx doc').equal(['foo', 'foo'])
    res = env.cmd('hgetall doc')
    env.assertEqual(set(res), set(['foo', 'foo', '__score', '0.1', '__language', 'arabic', '__payload', 'redislabs']))


def testDelete(env):
    env.expect('ft.create', 'idx', 'ON', 'HASH', 'schema', 'f', 'text').ok()

    for i in range(100):
        env.assertEqual(1, env.cmd('hset', 'doc%d' % i, 'f', 'hello world'))

    env.expect('ft.del', 'fake_idx', 'doc1').error()

    for i in range(100):
        # the doc hash should exist now
        env.expect('ft.get', 'idx', 'doc%d' % i).noError()
        # Delete the actual docs only half of the time
        env.assertEqual(1, env.cmd(
           'ft.del', 'idx', 'doc%d' % i, 'DD' if i % 2 == 0 else ''))
        # second delete should return 0
        env.assertEqual(0, env.cmd('ft.del', 'idx', 'doc%d' % i))
        # second delete should return 0

        # TODO: return 0 if doc wasn't found
        #env.assertEqual(0, env.cmd(
        #    'ft.del', 'idx', 'doc%d' % i))

        # After del with DD the doc hash should not exist
        if i % 2 == 0:
            env.assertFalse(r.exists('doc%d' % i))
        else:
            env.expect('ft.get', 'idx', 'doc%d' % i).noError()
        res = env.cmd('ft.search', 'idx', 'hello', 'nocontent', 'limit', 0, 100)
        env.assertNotContains('doc%d' % i, res)
        env.assertEqual(res[0], 100 - i - 1)
        env.assertEqual(len(res), 100 - i)

        # test reinsertion
        env.assertEqual(1, env.cmd('hset', 'doc%d' % i, 'f', 'hello world'))
        res = env.cmd('ft.search', 'idx', 'hello', 'nocontent', 'limit', 0, 100)
        env.assertContains('doc%d' % i, res)
        env.assertEqual(1, env.cmd('ft.del', 'idx', 'doc%d' % i))

    for _ in env.reloadingIterator():
        waitForIndex(env, 'idx')
        did = 'rrrr'
        env.assertEqual(1, env.cmd('hset', did, 'f', 'hello world'))
        env.assertEqual(1, env.cmd('ft.del', 'idx', did))
        env.assertEqual(0, env.cmd('ft.del', 'idx', did))
        env.assertEqual(1, env.cmd('hset', 'idx', did, 'f', 'hello world'))
        env.assertEqual(1, env.cmd('ft.del', 'idx', did))
        env.assertEqual(0, env.cmd('ft.del', 'idx', did))

def testReplace(env):

    env.expect('ft.create', 'idx', 'ON', 'HASH', 'schema', 'f', 'text').ok()

    env.expect('ft.add', 'idx', 'doc1', 1.0, 'fields', 'f', 'hello world').ok()
    env.expect('ft.add', 'idx', 'doc2', 1.0, 'fields', 'f', 'hello world').ok()
    res = env.cmd(
        'ft.search', 'idx', 'hello world')
    env.assertEqual(2, res[0])

    with env.assertResponseError():
        # make sure we can't insert a doc twice
        res = env.cmd('ft.add', 'idx', 'doc1', 1.0, 'fields',
                                'f', 'hello world')

    # now replace doc1 with a different content
    env.expect('ft.add', 'idx', 'doc1', 1.0, 'replace', 'fields', 'f', 'goodbye universe').ok()

    for _ in env.reloadingIterator():
        waitForIndex(env, 'idx')
        # make sure the query for hello world does not return the replaced
        # document
        res = env.cmd(
            'ft.search', 'idx', 'hello world', 'nocontent')
        env.assertEqual(1, res[0])
        env.assertEqual('doc2', res[1])

        # search for the doc's new content
        res = env.cmd(
            'ft.search', 'idx', 'goodbye universe', 'nocontent')
        env.assertEqual(1, res[0])
        env.assertEqual('doc1', res[1])

def testDrop(env):
    env.expect('ft.create', 'idx', 'ON', 'HASH', 'schema', 'f', 'text', 'n', 'numeric', 't', 'tag', 'g', 'geo').ok()

    for i in range(100):
        env.expect('ft.add', 'idx', 'doc%d' % i, 1.0, 'fields',
                   'f', 'hello world', 'n', 666, 't', 'foo bar', 'g', '19.04,47.497').ok()
    env.assertGreaterEqual(countKeys(env), 100)

    env.expect('ft.drop', 'idx').ok()

    env.assertEqual(0, countKeys(env))
    env.flush()

    # Now do the same with KEEPDOCS
    env.expect('ft.create', 'idx', 'ON', 'HASH',
               'schema', 'f', 'text', 'n', 'numeric', 't', 'tag', 'g', 'geo').ok()

    for i in range(100):
        env.expect('ft.add', 'idx', 'doc%d' % i, 1.0, 'fields',
                   'f', 'hello world', 'n', 666, 't', 'foo bar', 'g', '19.04,47.497').ok()
    env.assertGreaterEqual(countKeys(env), 100)

    if not env.isCluster():
        env.expect('ft.drop', 'idx', 'KEEPDOCS').ok()
        keys = env.keys('*')
        env.assertEqual(['doc0', 'doc1', 'doc10', 'doc11', 'doc12', 'doc13', 'doc14', 'doc15',
                             'doc16', 'doc17', 'doc18', 'doc19', 'doc2', 'doc20', 'doc21', 'doc22',
                             'doc23', 'doc24', 'doc25', 'doc26', 'doc27', 'doc28', 'doc29', 'doc3',
                             'doc30', 'doc31', 'doc32', 'doc33', 'doc34', 'doc35', 'doc36', 'doc37',
                             'doc38', 'doc39', 'doc4', 'doc40', 'doc41', 'doc42', 'doc43', 'doc44',
                             'doc45', 'doc46', 'doc47', 'doc48', 'doc49', 'doc5', 'doc50', 'doc51',
                             'doc52', 'doc53', 'doc54', 'doc55', 'doc56', 'doc57', 'doc58', 'doc59',
                             'doc6', 'doc60', 'doc61', 'doc62', 'doc63', 'doc64', 'doc65', 'doc66',
                             'doc67', 'doc68', 'doc69', 'doc7', 'doc70', 'doc71', 'doc72', 'doc73',
                             'doc74', 'doc75', 'doc76', 'doc77', 'doc78', 'doc79', 'doc8', 'doc80',
                             'doc81', 'doc82', 'doc83', 'doc84', 'doc85', 'doc86', 'doc87', 'doc88',
                             'doc89', 'doc9', 'doc90', 'doc91', 'doc92', 'doc93', 'doc94', 'doc95',
                             'doc96', 'doc97', 'doc98', 'doc99'],
                             py2sorted(keys))

    env.expect('FT.DROP', 'idx', 'KEEPDOCS', '666').error().contains("wrong number of arguments")

def testDelete(env):
    conn = getConnectionByEnv(env)
    env.expect('ft.create', 'idx', 'ON', 'HASH', 'schema', 'f', 'text', 'n', 'numeric', 't', 'tag', 'g', 'geo').ok()

    for i in range(100):
        res = conn.execute_command('hset', 'doc%d' % i,
                                   'f', 'hello world', 'n', 666, 't', 'foo bar', 'g', '19.04,47.497')
        env.assertEqual(4, res)
    env.assertGreaterEqual(countKeys(env), 100)

    env.expect('FT.DROPINDEX', 'idx', 'dd').ok()
    env.assertEqual(0, countKeys(env))
    env.flush()

    # Now do the same with KEEPDOCS
    env.expect('ft.create', 'idx', 'ON', 'HASH',
               'schema', 'f', 'text', 'n', 'numeric', 't', 'tag', 'g', 'geo').ok()

    for i in range(100):
        res = conn.execute_command('hset', 'doc%d' % i,
                                   'f', 'hello world', 'n', 666, 't', 'foo bar', 'g', '19.04,47.497')
        env.assertEqual(4, res)
    env.assertGreaterEqual(countKeys(env), 100)

    if not env.isCluster():
        env.expect('FT.DROPINDEX', 'idx').ok()
        keys = env.keys('*')
        env.assertEqual(py2sorted("doc%d" %k for k in range(100)), py2sorted(keys))

    env.expect('FT.DROPINDEX', 'idx', 'dd', '666').error().contains("wrong number of arguments")

def testCustomStopwords(env):
    # Index with default stopwords
    env.expect('ft.create', 'idx', 'ON', 'HASH', 'schema', 'foo', 'text').ok()

    # Index with custom stopwords
    env.expect('ft.create', 'idx2', 'ON', 'HASH', 'stopwords', 2, 'hello', 'world',
                                    'schema', 'foo', 'text').ok()
    assertInfoField(env, 'idx2', 'stopwords_list', ['hello', 'world'])

    # Index with NO stopwords
    env.expect('ft.create', 'idx3', 'ON', 'HASH', 'stopwords', 0,
                                    'schema', 'foo', 'text').ok()
    assertInfoField(env, 'idx3', 'stopwords_list', [])

    # 2nd Index with NO stopwords - check global is used and freed
    env.expect('ft.create', 'idx4', 'ON', 'HASH', 'stopwords', 0,
                                    'schema', 'foo', 'text').ok()

    # Index with keyword as stopword - not supported in dialect1
    env.expect('ft.create', 'idx5', 'ON', 'HASH', 'stopwords', 1, 'true',
               'schema', 'foo', 'text').ok()
    env.expect('ft.search', 'idx5', '@foo:title=>{$inorder:true}', 'DIALECT', '2').equal([0])

    #for idx in ('idx', 'idx2', 'idx3'):
    env.expect('ft.add', 'idx', 'doc1', 1.0, 'fields', 'foo', 'hello world').ok()
    env.expect('ft.add', 'idx', 'doc2', 1.0, 'fields', 'foo', 'to be or not to be').ok()

    for _ in env.reloadingIterator():
        waitForIndex(env, 'idx')
        # Normal index should return results just for 'hello world'
        env.assertEqual([1, 'doc1'],  env.cmd(
            'ft.search', 'idx', 'hello world', 'nocontent'))
        env.assertEqual([0],  env.cmd(
            'ft.search', 'idx', 'to be or not', 'nocontent'))

        # Custom SW index should return results just for 'to be or not'
        env.assertEqual([0],  env.cmd(
            'ft.search', 'idx2', 'hello world', 'nocontent'))
        env.assertEqual([1, 'doc2'],  env.cmd(
            'ft.search', 'idx2', 'to be or not', 'nocontent'))

        # No SW index should return results for both
        env.assertEqual([1, 'doc1'],  env.cmd(
            'ft.search', 'idx3', 'hello world', 'nocontent'))
        env.assertEqual([1, 'doc2'],  env.cmd(
            'ft.search', 'idx3', 'to be or not', 'nocontent'))

def testStopwords(env):
    # This test was taken from Python's tests, and failed due to some changes
    # made earlier
    env.cmd('ft.create', 'idx', 'ON', 'HASH', 'stopwords', 3, 'foo',
             'bar', 'baz', 'schema', 'txt', 'text')
    env.cmd('ft.add', 'idx', 'doc1', 1.0, 'fields', 'txt', 'foo bar')
    env.cmd('ft.add', 'idx', 'doc2', 1.0, 'fields', 'txt', 'hello world')

    r1 = env.cmd('ft.search', 'idx', 'foo bar', 'nocontent')
    r2 = env.cmd('ft.search', 'idx', 'foo bar hello world', 'nocontent')
    env.assertEqual(0, r1[0])
    env.assertEqual(1, r2[0])

def testNoStopwords(env):
    # This test taken from Java's test suite
    env.cmd('ft.create', 'idx', 'ON', 'HASH', 'schema', 'title', 'text')
    for i in range(100):
        env.cmd('ft.add', 'idx', 'doc{}'.format(i), 1.0, 'fields',
                 'title', 'hello world' if i % 2 == 0 else 'hello worlds')

    res = env.cmd('ft.search', 'idx', 'hello a world', 'NOCONTENT')
    env.assertEqual(100, res[0])

    res = env.cmd('ft.search', 'idx', 'hello a world',
                   'VERBATIM', 'NOCONTENT')
    env.assertEqual(50, res[0])

    res = env.cmd('ft.search', 'idx', 'hello a world', 'NOSTOPWORDS')
    env.assertEqual(0, res[0])

def testOptional(env):
    env.expect('ft.create', 'idx', 'ON', 'HASH', 'schema', 'foo', 'text').ok()
    env.expect('ft.add', 'idx',
                                    'doc1', 1.0, 'fields', 'foo', 'hello wat woot').ok()
    env.expect('ft.add', 'idx', 'doc2',
                                    1.0, 'fields', 'foo', 'hello world woot').ok()
    env.expect('ft.add', 'idx', 'doc3',
                                    1.0, 'fields', 'foo', 'hello world werld').ok()

    expected = [3, 'doc1', 'doc2', 'doc3']
    res = env.cmd('ft.search', 'idx', 'hello', 'nocontent')
    env.assertEqual(res, expected)
    res = env.cmd(
        'ft.search', 'idx', 'hello world', 'nocontent', 'scorer', 'DISMAX')
    env.assertEqual([2, 'doc2', 'doc3'], res)
    res = env.cmd(
        'ft.search', 'idx', 'hello ~world', 'nocontent', 'scorer', 'DISMAX')
    # Docs that contains the optional term would rank higher.
    env.assertEqual(res, [3, 'doc2', 'doc3', 'doc1'])
    res = env.cmd(
        'ft.search', 'idx', 'hello ~world ~werld', 'nocontent', 'scorer', 'DISMAX')
    env.assertEqual(res, [3, 'doc3', 'doc2', 'doc1'])
    res = env.cmd(
        'ft.search', 'idx', '~world ~(werld hello)', 'withscores', 'nocontent', 'scorer', 'DISMAX')
    # Note that doc1 gets 0 score since neither 'world' appears in the doc nor the phrase 'werld hello'.
    env.assertEqual(res, [3, 'doc3', '3', 'doc2', '1', 'doc1', '0'])

def testExplain(env):

    env.expect(
        'ft.create', 'idx', 'ON', 'HASH',
        'schema', 'foo', 'text', 'bar', 'numeric', 'sortable',
        'v', 'VECTOR', 'HNSW', '6', 'TYPE', 'FLOAT32', 'DIM', '2','DISTANCE_METRIC', 'L2', 't', 'TEXT').ok()
    q = '(hello world) "what what" (hello|world) (@bar:[10 100]|@bar:[200 300])'
    res = env.cmd('ft.explain', 'idx', q)
    # print res.replace('\n', '\\n')
    # expected = """INTERSECT {\n  UNION {\n    hello\n    +hello(expanded)\n  }\n  UNION {\n    world\n    +world(expanded)\n  }\n  EXACT {\n    what\n    what\n  }\n  UNION {\n    UNION {\n      hello\n      +hello(expanded)\n    }\n    UNION {\n      world\n      +world(expanded)\n    }\n  }\n  UNION {\n    NUMERIC {10.000000 <= @bar <= 100.000000}\n    NUMERIC {200.000000 <= @bar <= 300.000000}\n  }\n}\n"""
    # expected = """INTERSECT {\n  UNION {\n    hello\n    <HL(expanded)\n    +hello(expanded)\n  }\n  UNION {\n    world\n    <ARLT(expanded)\n    +world(expanded)\n  }\n  EXACT {\n    what\n    what\n  }\n  UNION {\n    UNION {\n      hello\n      <HL(expanded)\n      +hello(expanded)\n    }\n    UNION {\n      world\n      <ARLT(expanded)\n      +world(expanded)\n    }\n  }\n  UNION {\n    NUMERIC {10.000000 <= @bar <= 100.000000}\n    NUMERIC {200.000000 <= @bar <= 300.000000}\n  }\n}\n"""
    expected = """INTERSECT {\n  UNION {\n    hello\n    +hello(expanded)\n  }\n  UNION {\n    world\n    +world(expanded)\n  }\n  EXACT {\n    what\n    what\n  }\n  UNION {\n    UNION {\n      hello\n      +hello(expanded)\n    }\n    UNION {\n      world\n      +world(expanded)\n    }\n  }\n  UNION {\n    NUMERIC {10.000000 <= @bar <= 100.000000}\n    NUMERIC {200.000000 <= @bar <= 300.000000}\n  }\n}\n"""
    env.assertEqual(res, expected)


    # expected = ['INTERSECT {', '  UNION {', '    hello', '    <HL(expanded)', '    +hello(expanded)', '  }', '  UNION {', '    world', '    <ARLT(expanded)', '    +world(expanded)', '  }', '  EXACT {', '    what', '    what', '  }', '  UNION {', '    UNION {', '      hello', '      <HL(expanded)', '      +hello(expanded)', '    }', '    UNION {', '      world', '      <ARLT(expanded)', '      +world(expanded)', '    }', '  }', '  UNION {', '    NUMERIC {10.000000 <= @bar <= 100.000000}', '    NUMERIC {200.000000 <= @bar <= 300.000000}', '  }', '}', '']
    if env.isCluster():
        env.skip()
    res = env.cmd('ft.explainCli', 'idx', q)
    expected = ['INTERSECT {', '  UNION {', '    hello', '    +hello(expanded)', '  }', '  UNION {', '    world', '    +world(expanded)', '  }', '  EXACT {', '    what', '    what', '  }', '  UNION {', '    UNION {', '      hello', '      +hello(expanded)', '    }', '    UNION {', '      world', '      +world(expanded)', '    }', '  }', '  UNION {', '    NUMERIC {10.000000 <= @bar <= 100.000000}', '    NUMERIC {200.000000 <= @bar <= 300.000000}', '  }', '}', '']
    env.assertEqual(expected, res)

    q = '(hello world) "what what" hello|world @bar:[10 100]|@bar:[200 300]'
    res = env.cmd('ft.explain', 'idx', q, 'DIALECT', 1)
    expected = """INTERSECT {\n  UNION {\n    hello\n    +hello(expanded)\n  }\n  UNION {\n    world\n    +world(expanded)\n  }\n  EXACT {\n    what\n    what\n  }\n  UNION {\n    UNION {\n      hello\n      +hello(expanded)\n    }\n    UNION {\n      world\n      +world(expanded)\n    }\n  }\n  UNION {\n    NUMERIC {10.000000 <= @bar <= 100.000000}\n    NUMERIC {200.000000 <= @bar <= 300.000000}\n  }\n}\n"""
    env.assertEqual(res, expected)
    res = env.cmd('ft.explain', 'idx', q, 'DIALECT', 2)
    expected = """UNION {\n  INTERSECT {\n    UNION {\n      hello\n      +hello(expanded)\n    }\n    UNION {\n      world\n      +world(expanded)\n    }\n    EXACT {\n      what\n      what\n    }\n    UNION {\n      hello\n      +hello(expanded)\n    }\n  }\n  INTERSECT {\n    UNION {\n      world\n      +world(expanded)\n    }\n    NUMERIC {10.000000 <= @bar <= 100.000000}\n  }\n  NUMERIC {200.000000 <= @bar <= 300.000000}\n}\n"""
    env.assertEqual(res, expected)

    res = env.cmd('ft.explaincli', 'idx', q, 'DIALECT', 1)
    expected = ['INTERSECT {', '  UNION {', '    hello', '    +hello(expanded)', '  }', '  UNION {', '    world', '    +world(expanded)', '  }', '  EXACT {', '    what', '    what', '  }', '  UNION {', '    UNION {', '      hello', '      +hello(expanded)', '    }', '    UNION {', '      world', '      +world(expanded)', '    }', '  }', '  UNION {', '    NUMERIC {10.000000 <= @bar <= 100.000000}', '    NUMERIC {200.000000 <= @bar <= 300.000000}', '  }', '}', '']
    env.assertEqual(res, expected)
    res = env.cmd('ft.explainCli', 'idx', q, 'DIALECT', 2)
    expected = ['UNION {', '  INTERSECT {', '    UNION {', '      hello', '      +hello(expanded)', '    }', '    UNION {', '      world', '      +world(expanded)', '    }', '    EXACT {', '      what', '      what', '    }', '    UNION {', '      hello', '      +hello(expanded)', '    }', '  }', '  INTERSECT {', '    UNION {', '      world', '      +world(expanded)', '    }', '    NUMERIC {10.000000 <= @bar <= 100.000000}', '  }', '  NUMERIC {200.000000 <= @bar <= 300.000000}', '}', '']
    env.assertEqual(expected, res)


    q = ['* => [KNN $k @v $B EF_RUNTIME 100]', 'DIALECT', 2, 'PARAMS', '4', 'k', '10', 'B', b'\xa4\x21\xf5\x42\x18\x07\x00\xc7']
    res = env.cmd('ft.explain', 'idx', *q)
    expected = """VECTOR {K=10 nearest vectors to `$B` in vector index associated with field @v, EF_RUNTIME = 100, yields distance as `__v_score`}\n"""
    env.assertEqual(expected, res)

    # range query
    q = ['@v:[VECTOR_RANGE $r $B]=>{$epsilon: 1.2; $yield_distance_as:dist}', 'DIALECT', 2, 'PARAMS', '4', 'r', 0.1, 'B', b'\xa4\x21\xf5\x42\x18\x07\x00\xc7']
    res = env.cmd('ft.explain', 'idx', *q)
    expected = """VECTOR {Vectors that are within 0.1 distance radius from `$B` in vector index associated with field @v, epsilon = 1.2, yields distance as `dist`}\n"""
    env.assertEqual(expected, res)

    # test with hybrid query
    q = ['(@t:hello world) => [KNN $k @v $B EF_RUNTIME 100]', 'DIALECT', 2, 'PARAMS', '4', 'k', '10', 'B', b'\xa4\x21\xf5\x42\x18\x07\x00\xc7']
    res = env.cmd('ft.explain', 'idx', *q)
    expected = """VECTOR {\n  INTERSECT {\n    @t:hello\n    world\n  }\n} => {K=10 nearest vectors to `$B` in vector index associated with field @v, EF_RUNTIME = 100, yields distance as `__v_score`}\n"""
    env.assertEqual(expected, res)

    # retest when index is not empty
    env.expect('hset', '1', 'v', 'abababab', 't', "hello").equal(2)
    res = env.cmd('ft.explain', 'idx', *q)
    env.assertEqual(expected, res)


def testNoIndex(env):
    env.expect(
        'ft.create', 'idx', 'ON', 'HASH', 'schema',
        'foo', 'text',
        'num', 'numeric', 'sortable', 'noindex',
        'extra', 'text', 'noindex', 'sortable').ok()

    if not env.isCluster():
        # to specific check on cluster, todo : change it to be generic enough
        res = env.cmd('ft.info', 'idx')
        env.assertEqual(res[7][1][8], 'NOINDEX')
        env.assertEqual(res[7][2][9], 'NOINDEX')

    env.expect('ft.add', 'idx', 'doc1', '0.1', 'fields',
                                    'foo', 'hello world', 'num', 1, 'extra', 'hello lorem ipsum').ok()
    res = env.cmd(
        'ft.search', 'idx', 'hello world', 'nocontent')
    env.assertEqual([1, 'doc1'], res)
    res = env.cmd(
        'ft.search', 'idx', 'lorem ipsum', 'nocontent')
    env.assertEqual([0], res)
    res = env.cmd(
        'ft.search', 'idx', '@extra:hello', 'nocontent')
    env.assertEqual([0], res)
    res = env.cmd(
        'ft.search', 'idx', '@num:[1 1]', 'nocontent')
    env.assertEqual([0], res)

def testPartial(env):
    env.expect(
        'ft.create', 'idx', 'ON', 'HASH',  'SCORE_FIELD', '__score',
        'schema',
        'foo', 'text',
        'num', 'numeric', 'sortable', 'noindex',
        'extra', 'text', 'noindex').ok()
    # print env.cmd('ft.info', 'idx')

    env.expect('ft.add', 'idx', 'doc1', '0.1', 'fields',
               'foo', 'hello world', 'num', 1, 'extra', 'lorem ipsum').ok()
    env.expect('ft.add', 'idx', 'doc2', '0.1', 'fields',
               'foo', 'hello world', 'num', 2, 'extra', 'abba').ok()
    res = env.cmd('ft.search', 'idx', 'hello world',
                            'sortby', 'num', 'asc', 'nocontent', 'withsortkeys')
    env.assertEqual([2, 'doc1', '#1', 'doc2', '#2'], res)
    res = env.cmd('ft.search', 'idx', 'hello world',
                            'sortby', 'num', 'desc', 'nocontent', 'withsortkeys')
    env.assertEqual([2, 'doc2', '#2', 'doc1', '#1'], res)

    # Updating non indexed fields doesn't affect search results
    env.expect('ft.add', 'idx', 'doc1', '0.1', 'replace', 'partial', 'fields', 'num', 3, 'extra', 'jorem gipsum').ok()
    env.expect('ft.add', 'idx', 'doc12', '0.1', 'replace', 'partial',
                                    'fields', 'num1', 'redis').equal('OK')

    res = env.cmd(
        'ft.search', 'idx', 'hello world', 'sortby', 'num', 'desc',)
    assertResultsEqual(env, [2, 'doc1', ['foo', 'hello world', 'num', '3','extra', 'jorem gipsum'],
        'doc2', ['foo', 'hello world', 'num', '2', 'extra', 'abba']], res)
    res = env.cmd(
        'ft.search', 'idx', 'hello', 'nocontent', 'withscores')
    # Updating only indexed field affects search results
    env.expect('ft.add', 'idx', 'doc1', '0.1', 'replace', 'partial', 'fields', 'foo', 'wat wet').ok()
    res = env.cmd(
        'ft.search', 'idx', 'hello world', 'nocontent')
    env.assertEqual([1, 'doc2'], res)
    res = env.cmd('ft.search', 'idx', 'wat', 'nocontent')
    env.assertEqual([1, 'doc1'], res)

    # Test updating of score and no fields
    res = env.cmd(
        'ft.search', 'idx', 'wat', 'nocontent', 'withscores')
    env.assertLess(float(res[2]), 1)
    # env.assertEqual([1, 'doc1'], res)
    env.expect('ft.add', 'idx', 'doc1', '1.0', 'replace', 'partial', 'fields').ok()
    res = env.cmd(
        'ft.search', 'idx', 'wat', 'nocontent', 'withscores')
    # We reindex though no new fields, just score is updated. this effects score
    env.assertEqual(float(res[2]), 1)

    # Test updating payloads
    res = env.cmd(
        'ft.search', 'idx', 'wat', 'nocontent', 'withpayloads')
    env.assertIsNone(res[2])
    env.expect('ft.add', 'idx', 'doc1', '1.0',
                                    'replace', 'partial', 'payload', 'foobar', 'fields').ok()
    res = env.cmd(
        'ft.search', 'idx', 'wat', 'nocontent', 'withpayloads')
    env.assertEqual('foobar', res[2])

def testPaging(env):
    env.expect('ft.create', 'idx', 'ON', 'HASH', 'schema', 'foo', 'text', 'bar', 'numeric', 'sortable').ok()
    N = 100
    for i in range(N):
        env.expect('ft.add', 'idx', '%d' % i, 1, 'fields',
                                        'foo', 'hello', 'bar', i).ok()

    chunk = 7
    offset = 0
    while True:

        res = env.cmd(
            'ft.search', 'idx', 'hello', 'nocontent', 'sortby', 'bar', 'desc', 'limit', offset, chunk)
        env.assertEqual(res[0], N)

        if offset + chunk > N:
            env.assertTrue(len(res) - 1 <= chunk)
            break
        env.assertEqual(len(res), chunk + 1)
        for n, id in enumerate(res[1:]):
            env.assertEqual(int(id), N - 1 - (offset + n))
        offset += chunk
        chunk = random.randrange(1, 10)
    res = env.cmd(
        'ft.search', 'idx', 'hello', 'nocontent', 'sortby', 'bar', 'asc', 'limit', N, 10)
    env.assertEqual(res[0], N)
    env.assertEqual(len(res), 1)

    with env.assertResponseError():
        env.cmd(
            'ft.search', 'idx', 'hello', 'nocontent', 'limit', 0, -1)
    with env.assertResponseError():
        env.cmd(
            'ft.search', 'idx', 'hello', 'nocontent', 'limit', -1, 10)
    with env.assertResponseError():
        env.cmd(
            'ft.search', 'idx', 'hello', 'nocontent', 'limit', 0, 2000000)

def testPrefix(env):
    conn = getConnectionByEnv(env)
    env.expect('ft.create', 'idx', 'ON', 'HASH', 'schema', 'foo', 'text').ok()
    N = 100
    for i in range(N):
        env.assertEqual(1, conn.execute_command('hset', 'doc%d' % i, 'foo', 'constant term%d' % (random.randrange(0, 5))))
    for _ in env.reloadingIterator():
        waitForIndex(env, 'idx')
        env.expect('ft.search', 'idx', 'constant term', 'nocontent').equal([0])
        res = env.cmd('ft.search', 'idx', 'constant term*', 'nocontent')
        env.assertEqual(N, res[0])
        res = env.cmd('ft.search', 'idx', 'const* term*', 'nocontent')
        env.assertEqual(N, res[0])
        res = env.cmd('ft.search', 'idx', 'constant term1*', 'nocontent')
        env.assertGreater(res[0], 2)
        env.expect('ft.search', 'idx', 'const* -term*', 'nocontent').equal([0])
        env.expect('ft.search', 'idx', 'constant term9*', 'nocontent').equal([0])

def testPrefixNodeCaseSensitive(env):

    conn = getConnectionByEnv(env)
    modes = ["TEXT", "TAG", "TAG_CASESENSITIVE"]
    create_functions = {
        "TEXT": ['FT.CREATE', 'idx', 'SCHEMA', 't', 'TEXT'],
        "TAG": ['FT.CREATE', 'idx', 'SCHEMA', 't', 'TAG'],
        "TAG_CASESENSITIVE": ['FT.CREATE', 'idx', 'SCHEMA', 't', 'TAG', 'CASESENSITIVE']
    }

    # For each mode, we test both lowercase and uppercase queries with CONTAINS, so we
    # can check both prefix and suffix modes.
    queries_expectations = {
        "TEXT": {
            "lowercase":
            {  "query": ["@t:(*el*)"],
                "expectation": [4, 'doc1', 'doc2', 'doc3', 'doc4']
            },
            "lowercase_params":
            {  "query": ["@t:(*$p*)", "PARAMS", "2", "p", "el", "DIALECT", "2" ],
                "expectation": [4, 'doc1', 'doc2', 'doc3', 'doc4']
            },
            "uppercase":
            {  "query": ["@t:(*EL*)"],
                "expectation": [4, 'doc1', 'doc2', 'doc3', 'doc4']
            },
            "uppercase_params":
            {  "query": ["@t:(*$p*)", "PARAMS", "2", "p", "EL", "DIALECT", "2" ],
                "expectation": [4, 'doc1', 'doc2', 'doc3', 'doc4']
            },
        },
        "TAG": {
            "lowercase":
            {  "query": ["@t:{*el*}"],
                "expectation": [4, 'doc1', 'doc2', 'doc3', 'doc4']
            },
            "lowercase_params":
            {  "query": ["@t:{*$p*}", "PARAMS", "2", "p", "el", "DIALECT", "2"],
                "expectation": [4, 'doc1', 'doc2', 'doc3', 'doc4']
            },
            "uppercase": {
                "query": ["@t:{*EL*}"],
                "expectation": [4, 'doc1', 'doc2', 'doc3', 'doc4']
            },
            "uppercase_params": {
                "query": ["@t:{*$p*}", "PARAMS", "2", "p", "EL", "DIALECT", "2"],
                "expectation": [4, 'doc1', 'doc2', 'doc3', 'doc4']
            }
        },
        "TAG_CASESENSITIVE": {
            "lowercase":
            {  "query": ["@t:{*el*}"],
                "expectation": [2, 'doc1', 'doc3']
            },
            "lowercase_params":
            {  "query": ["@t:{*$p*}", "PARAMS", "2", "p", "el", "DIALECT", "2"],
                "expectation": [2, 'doc1', 'doc3']
            },
            "uppercase": {
                "query": ["@t:{*EL*}"],
                "expectation": [2, 'doc2', 'doc4']
            },
            "uppercase_params": {
                "query": ["@t:{*$p*}", "PARAMS", "2", "p", "EL", "DIALECT", "2"],
                "expectation": [2, 'doc2', 'doc4']
            }
        }
    }

    for mode in modes:
        env.expect(*create_functions[mode]).ok()
        conn.execute_command('HSET', 'doc1', 't', 'hello')
        conn.execute_command('HSET', 'doc2', 't', 'HELLO')
        conn.execute_command('HSET', 'doc3', 't', 'help')
        conn.execute_command('HSET', 'doc4', 't', 'HELP')
        for case in queries_expectations[mode]:
            query = queries_expectations[mode][case]["query"]
            expectation = queries_expectations[mode][case]["expectation"]
            res = env.cmd('ft.search', 'idx', *query, 'NOCONTENT')
            # Sort to avoid coordinator reorder.
            docs = res[1:]
            docs.sort()
            env.assertEqual(res[0], expectation[0])
            env.assertEqual(docs, expectation[1:])
        env.expect('FT.DROP', 'idx').ok()


def testSortBy(env):
    env.expect('ft.create', 'idx', 'ON', 'HASH', 'schema', 'foo', 'text', 'sortable', 'bar', 'numeric', 'sortable').ok()
    N = 100
    for i in range(N):
        env.expect('ft.add', 'idx', 'doc%d' % i, 1.0, 'fields',
                                        'foo', 'hello%03d world' % i, 'bar', 100 - i).ok()
    for _ in env.reloadingIterator():
        waitForIndex(env, 'idx')
        res = env.cmd(
            'ft.search', 'idx', 'world', 'nocontent', 'sortby', 'foo')
        env.assertEqual([100, 'doc0', 'doc1', 'doc2', 'doc3',
                          'doc4', 'doc5', 'doc6', 'doc7', 'doc8', 'doc9'], res)
        res = env.cmd(
            'ft.search', 'idx', 'world', 'nocontent', 'sortby', 'foo', 'desc')
        env.assertEqual([100, 'doc99', 'doc98', 'doc97', 'doc96',
                          'doc95', 'doc94', 'doc93', 'doc92', 'doc91', 'doc90'], res)
        res = env.cmd(
            'ft.search', 'idx', 'world', 'nocontent', 'sortby', 'bar', 'desc')
        env.assertEqual([100, 'doc0', 'doc1', 'doc2', 'doc3',
                          'doc4', 'doc5', 'doc6', 'doc7', 'doc8', 'doc9'], res)
        res = env.cmd(
            'ft.search', 'idx', 'world', 'nocontent', 'sortby', 'bar', 'asc')
        env.assertEqual([100, 'doc99', 'doc98', 'doc97', 'doc96',
                          'doc95', 'doc94', 'doc93', 'doc92', 'doc91', 'doc90'], res)

        res = env.cmd('ft.search', 'idx', 'world', 'nocontent',
                                'sortby', 'bar', 'desc', 'withscores', 'limit', '2', '5')
        env.assertEqual(
            [100, 'doc2', '1', 'doc3', '1', 'doc4', '1', 'doc5', '1', 'doc6', '1'], res)

        res = env.cmd('ft.search', 'idx', 'world', 'nocontent',
                                'sortby', 'bar', 'desc', 'withsortkeys', 'limit', 0, 5)
        env.assertEqual(
            [100, 'doc0', '#100', 'doc1', '#99', 'doc2', '#98', 'doc3', '#97', 'doc4', '#96'], res)
        res = env.cmd('ft.search', 'idx', 'world', 'nocontent',
                                'sortby', 'foo', 'desc', 'withsortkeys', 'limit', 0, 5)
        env.assertEqual([100, 'doc99', '$hello099 world', 'doc98', '$hello098 world', 'doc97', '$hello097 world', 'doc96',
                              '$hello096 world', 'doc95', '$hello095 world'], res)

def testSortByWithoutSortable(env):
    env.expect('ft.create', 'idx', 'schema', 'foo', 'text', 'bar', 'numeric', 'baz', 'text', 'sortable').ok()
    N = 100
    for i in range(N):
        env.expect('ft.add', 'idx', 'doc%d' % i, 1.0, 'fields',
                   'foo', 'hello%03d world' % i, 'bar', 100 - i).ok()
    for _ in env.reloadingIterator():
        waitForIndex(env, 'idx')

        # test text
        res = env.cmd(
            'ft.search', 'idx', 'world', 'nocontent', 'sortby', 'foo')
        env.assertEqual([100, 'doc0', 'doc1', 'doc2', 'doc3',
                          'doc4', 'doc5', 'doc6', 'doc7', 'doc8', 'doc9'], res)
        res = env.cmd(
            'ft.search', 'idx', 'world', 'nocontent', 'sortby', 'foo', 'desc')
        env.assertEqual([100, 'doc99', 'doc98', 'doc97', 'doc96',
                          'doc95', 'doc94', 'doc93', 'doc92', 'doc91', 'doc90'], res)
        res = env.cmd('ft.search', 'idx', 'world', 'nocontent',
                                'sortby', 'foo', 'desc', 'withsortkeys', 'limit', 0, 5)
        env.assertEqual([100, 'doc99', '$hello099 world', 'doc98', '$hello098 world', 'doc97', '$hello097 world', 'doc96',
                              '$hello096 world', 'doc95', '$hello095 world'], res)

        # test numeric
        res = env.cmd(
            'ft.search', 'idx', 'world', 'nocontent', 'sortby', 'bar', 'desc')
        env.assertEqual([100, 'doc0', 'doc1', 'doc2', 'doc3',
                          'doc4', 'doc5', 'doc6', 'doc7', 'doc8', 'doc9'], res)
        res = env.cmd(
            'ft.search', 'idx', 'world', 'nocontent', 'sortby', 'bar', 'asc')
        env.assertEqual([100, 'doc99', 'doc98', 'doc97', 'doc96',
                          'doc95', 'doc94', 'doc93', 'doc92', 'doc91', 'doc90'], res)

        res = env.cmd('ft.search', 'idx', 'world', 'nocontent',
                                'sortby', 'bar', 'desc', 'withscores', 'limit', '2', '5')
        env.assertEqual(
            [100, 'doc2', '1', 'doc3', '1', 'doc4', '1', 'doc5', '1', 'doc6', '1'], res)

        res = env.cmd('ft.search', 'idx', 'world', 'nocontent',
                                'sortby', 'bar', 'desc', 'withsortkeys', 'limit', 0, 5)
        env.assertEqual(
            [100, 'doc0', '#100', 'doc1', '#99', 'doc2', '#98', 'doc3', '#97', 'doc4', '#96'], res)


def testSortByWithTie(env):
    conn = getConnectionByEnv(env)
    env.expect('ft.create', 'idx', 'schema', 't', 'text').ok()
    for i in range(10):
        conn.execute_command('hset', i, 't', 'hello')

    # Assert that the order of results is the same in both configurations (by ascending id).
    res1 = env.cmd('ft.search', 'idx', 'hello', 'nocontent')
    res2 = env.cmd('ft.search', 'idx', 'hello', 'nocontent', 'sortby', 't')
    env.assertEqual(res1, res2)


def testNot(env):
    conn = getConnectionByEnv(env)
    env.expect('ft.create', 'idx', 'ON', 'HASH', 'schema', 'foo', 'text').ok()
    N = 10
    for i in range(N):
        env.assertEqual(1, conn.execute_command('hset', 'doc%d' % i, 'foo', 'constant term%d' % (random.randrange(0, 5))))

    for i in range(5):
        inclusive = env.cmd(
            'ft.search', 'idx', 'constant term%d' % i, 'nocontent', 'limit', 0, N)

        exclusive = env.cmd(
            'ft.search', 'idx', 'constant -term%d' % i, 'nocontent', 'limit', 0, N)
        exclusive2 = env.cmd(
            'ft.search', 'idx', '-(term%d)' % i, 'nocontent', 'limit', 0, N)
        exclusive3 = env.cmd(
            'ft.search', 'idx', '(-term%d) (constant)' % i, 'nocontent', 'limit', 0, N)

        env.assertNotEqual(inclusive[0], N)
        env.assertEqual(inclusive[0] + exclusive[0], N)
        env.assertEqual(exclusive3[0], exclusive2[0])
        env.assertEqual(exclusive3[0], exclusive[0])

        s1, s2, s3, s4 = set(inclusive[1:]), set(
            exclusive[1:]), set(exclusive2[1:]), set(exclusive3[1:])
        env.assertTrue(s1.difference(s2) == s1)
        env.assertTrue(s1.difference(s3) == s1)
        env.assertTrue(s1.difference(s4) == s1)
        env.assertTrue(s2 == s3)
        env.assertTrue(s2 == s4)
        env.assertTrue(s2.intersection(s1) == set())
        env.assertTrue(s3.intersection(s1) == set())
        env.assertTrue(s4.intersection(s1) == set())

    # NOT on a non existing term
    env.assertEqual(env.cmd(
        'ft.search', 'idx', 'constant -dasdfasdf', 'nocontent')[0], N)
    # not on env term
    env.expect('ft.search', 'idx', 'constant -constant', 'nocontent').equal([0])

    env.expect('ft.search', 'idx', 'constant -(term0|term1|term2|term3|term4|nothing)', 'nocontent').equal([0])
    # env.assertEqual(env.cmd('ft.search', 'idx', 'constant -(term1 term2)', 'nocontent')[0], N)

def testNestedIntersection(env):
    env.expect(
        'ft.create', 'idx', 'ON', 'HASH',
        'schema', 'a', 'text', 'b', 'text', 'c', 'text', 'd', 'text').ok()
    for i in range(20):
        env.expect('ft.add', 'idx', 'doc%d' % i, 1.0, 'fields',
                                        'a', 'foo', 'b', 'bar', 'c', 'baz', 'd', 'gaz').ok()
    res = [
        env.cmd('ft.search', 'idx',
                          'foo bar baz gaz', 'nocontent'),
        env.cmd('ft.search', 'idx',
                          '@a:foo @b:bar @c:baz @d:gaz', 'nocontent'),
        env.cmd('ft.search', 'idx',
                          '@b:bar @a:foo @c:baz @d:gaz', 'nocontent'),
        env.cmd('ft.search', 'idx',
                          '@c:baz @b:bar @a:foo @d:gaz', 'nocontent'),
        env.cmd('ft.search', 'idx',
                          '@d:gaz @c:baz @b:bar @a:foo', 'nocontent'),
        env.cmd(
            'ft.search', 'idx', '@a:foo (@b:bar (@c:baz @d:gaz))', 'nocontent'),
        env.cmd(
            'ft.search', 'idx', '@c:baz (@a:foo (@b:bar (@c:baz @d:gaz)))', 'nocontent'),
        env.cmd(
            'ft.search', 'idx', '@b:bar (@a:foo (@c:baz @d:gaz))', 'nocontent'),
        env.cmd(
            'ft.search', 'idx', '@d:gaz (@a:foo (@c:baz @b:bar))', 'nocontent'),
        env.cmd('ft.search', 'idx',
                          'foo (bar baz gaz)', 'nocontent'),
        env.cmd('ft.search', 'idx',
                          'foo (bar (baz gaz))', 'nocontent'),
        env.cmd('ft.search', 'idx',
                          'foo (bar (foo bar) (foo bar))', 'nocontent'),
        env.cmd('ft.search', 'idx',
                          'foo (foo (bar baz (gaz)))', 'nocontent'),
        env.cmd('ft.search', 'idx', 'foo (foo (bar (baz (gaz (foo bar (gaz))))))', 'nocontent')]

    for i, r in enumerate(res):
        # print i, res[0], r
        env.assertEqual(res[0], r)

def testInKeys(env):
    env.expect('ft.create', 'idx', 'ON', 'HASH', 'schema', 'foo', 'text').ok()

    for i in range(200):
        env.expect('ft.add', 'idx', 'doc%d' % i, 1.0, 'fields',
                                        'foo', 'hello world').ok()

    for _ in env.reloadingIterator():
        waitForIndex(env, 'idx')
        for keys in (
            ['doc%d' % i for i in range(10)], ['doc%d' % i for i in range(0, 30, 2)], [
                'doc%d' % i for i in range(99, 0, -5)]
        ):
            res = env.cmd(
                'ft.search', 'idx', 'hello world', 'NOCONTENT', 'LIMIT', 0, 100, 'INKEYS', len(keys), *keys)
            env.assertEqual(len(keys), res[0])
            env.assertTrue(all((k in res for k in keys)))

        env.assertEqual(0, env.cmd(
            'ft.search', 'idx', 'hello world', 'NOCONTENT', 'LIMIT', 0, 100, 'INKEYS', 3, 'foo', 'bar', 'baz')[0])

    with env.assertResponseError():
        env.cmd('ft.search', 'idx', 'hello', 'INKEYS', 99)
    with env.assertResponseError():
        env.cmd('ft.search', 'idx', 'hello', 'INKEYS', -1)
    with env.assertResponseError():
        env.cmd('ft.search', 'idx', 'hello', 'inkeys', 4, 'foo')

def testSlopInOrder(env):
    env.expect('ft.create', 'idx', 'ON', 'HASH', 'schema', 'title', 'text').ok()
    env.expect('ft.add', 'idx', 'doc1', 1, 'fields', 'title', 't1 t2').ok()
    env.expect('ft.add', 'idx', 'doc2', 1, 'fields', 'title', 't1 t3 t2').ok()
    env.expect('ft.add', 'idx', 'doc3', 1, 'fields', 'title', 't1 t3 t4 t2').ok()
    env.expect('ft.add', 'idx', 'doc4', 1, 'fields', 'title', 't1 t3 t4 t5 t2').ok()

    res = env.cmd(
        'ft.search', 'idx', 't1|t4 t3|t2', 'slop', '0', 'inorder', 'nocontent')
    env.assertEqual({'doc3', 'doc4', 'doc2', 'doc1'}, set(res[1:]))
    res = env.cmd(
        'ft.search', 'idx', 't2 t1', 'slop', '0', 'nocontent')
    env.assertEqual(1, res[0])
    env.assertEqual('doc1', res[1])
    env.assertEqual(0, env.cmd(
        'ft.search', 'idx', 't2 t1', 'slop', '0', 'inorder')[0])
    env.assertEqual(1, env.cmd(
        'ft.search', 'idx', 't1 t2', 'slop', '0', 'inorder')[0])

    env.assertEqual(2, env.cmd(
        'ft.search', 'idx', 't1 t2', 'slop', '1', 'inorder')[0])
    env.assertEqual(3, env.cmd(
        'ft.search', 'idx', 't1 t2', 'slop', '2', 'inorder')[0])
    env.assertEqual(4, env.cmd(
        'ft.search', 'idx', 't1 t2', 'slop', '3', 'inorder')[0])
    env.assertEqual(4, env.cmd(
        'ft.search', 'idx', 't1 t2', 'inorder')[0])
    env.assertEqual(0, env.cmd(
        'ft.search', 'idx', 't t1', 'inorder')[0])
    env.assertEqual(2, env.cmd(
        'ft.search', 'idx', 't1 t2 t3 t4')[0])
    env.assertEqual(0, env.cmd(
        'ft.search', 'idx', 't1 t2 t3 t4', 'inorder')[0])


def testSlopInOrderIssue1986(env):
    # test with qsort optimization on intersect iterator
    env.expect('ft.create', 'idx', 'ON', 'HASH', 'schema', 'title', 'text').ok()

    env.expect('ft.add', 'idx', 'doc1', 1, 'fields', 'title', 't1 t2').ok()
    env.expect('ft.add', 'idx', 'doc2', 1, 'fields', 'title', 't2 t1').ok()
    env.expect('ft.add', 'idx', 'doc3', 1, 'fields', 'title', 't1').ok()

    # before fix, both queries returned `doc2`
    env.assertEqual([1, 'doc2', ['title', 't2 t1']], env.cmd(
        'ft.search', 'idx', 't2 t1', 'slop', '0', 'inorder'))
    env.assertEqual([1, 'doc1', ['title', 't1 t2']], env.cmd(
        'ft.search', 'idx', 't1 t2', 'slop', '0', 'inorder'))

def testExact(env):
    env.expect('ft.create', 'idx', 'ON', 'HASH',
               'schema', 'title', 'text', 'weight', 10.0, 'body', 'text').ok()
    env.expect('ft.add', 'idx', 'doc1', 0.5, 'fields',
               'title', 'hello world', 'body', 'lorem ist ipsum').ok()
    env.expect('ft.add', 'idx', 'doc2', 1.0, 'fields',
               'title', 'hello another world', 'body', 'lorem ist ipsum lorem lorem').ok()

    res = env.cmd('ft.search', 'idx', '"hello world"', 'verbatim')
    env.assertEqual(3, len(res))
    env.assertEqual(1, res[0])
    env.assertEqual("doc1", res[1])

    res = env.cmd('ft.search', 'idx', "hello \"another world\"", 'verbatim')
    env.assertEqual(3, len(res))
    env.assertEqual(1, res[0])
    env.assertEqual("doc2", res[1])


def testGeoErrors(env):
    env.expect('flushall')
    env.expect('ft.create idx ON HASH schema name text location geo').equal('OK')
    env.expect('ft.add idx hotel 1.0 fields name hill location -0.1757,51.5156').equal('OK')
    env.expect('ft.search idx hilton geofilter location -0.1757 51.5156 1 km').equal([0])

    # Insert error - works fine with out of keyspace implementation
    # env.expect('ft.add', 'idx', 'hotel1', 1, 'fields', 'name', '_hotel1', 'location', '1, 1').error()   \
    #        .contains('Could not index geo value')

    # Query errors
    env.expect('ft.search idx hilton geofilter location lon 51.5156 1 km').error()   \
            .contains('Bad arguments for <lon>: Could not convert argument to expected type')
    env.expect('ft.search idx hilton geofilter location 51.5156 lat 1 km').error()   \
            .contains('Bad arguments for <lat>: Could not convert argument to expected type')
    env.expect('ft.search idx hilton geofilter location -0.1757 51.5156 radius km').error()   \
            .contains('Bad arguments for <radius>: Could not convert argument to expected type')
    env.expect('ft.search idx hilton geofilter location -0.1757 51.5156 1 fake').error()   \
            .contains('Unknown distance unit fake')
    env.expect('ft.search idx hilton geofilter location -0.1757 51.5156 1').error()   \
            .contains('GEOFILTER requires 5 arguments')

def testGeo(env):
    gsearch = lambda query, lon, lat, dist, unit='km': env.cmd(
        'ft.search', 'idx', query, 'geofilter', 'location', lon, lat, dist, unit, 'LIMIT', 0, 20)

    gsearch_inline = lambda query, lon, lat, dist, unit='km': env.cmd(
        'ft.search', 'idx', '{} @location:[{} {} {} {}]'.format(query,  lon, lat, dist, unit), 'LIMIT', 0, 20)

    env.expect('ft.create', 'idx', 'ON', 'HASH', 'schema', 'name', 'text', 'location', 'geo').ok()

    for i, hotel in enumerate(hotels):
        env.assertOk(env.cmd('ft.add', 'idx', 'hotel{}'.format(i), 1.0, 'fields', 'name',
                                        hotel[0], 'location', '{},{}'.format(hotel[2], hotel[1])))

    for _ in env.reloadingIterator():
        waitForIndex(env, 'idx')
        res = env.cmd('ft.search', 'idx', 'hilton')
        env.assertEqual(len(hotels), res[0])

        res = gsearch('hilton', "-0.1757", "51.5156", '1')
        env.assertEqual(3, res[0])
        env.assertContains('hotel2', res)
        env.assertContains('hotel21', res)
        env.assertContains('hotel79', res)
        res2 = gsearch_inline('hilton', "-0.1757", "51.5156", '1')
        env.assertEqual(py2sorted(res), py2sorted(res2))

        res = gsearch('hilton', "-0.1757", "51.5156", '10')
        env.assertEqual(14, res[0])

        res2 = gsearch('hilton', "-0.1757", "51.5156", '10000', 'm')
        env.assertEqual(py2sorted(res), py2sorted(res2))
        res2 = gsearch_inline('hilton', "-0.1757", "51.5156", '10')
        env.assertEqual(py2sorted(res), py2sorted(res2))

        res = gsearch('heathrow', -0.44155, 51.45865, '10', 'm')
        env.assertEqual(1, res[0])
        env.assertEqual('hotel94', res[1])
        res2 = gsearch_inline(
            'heathrow', -0.44155, 51.45865, '10', 'm')
        env.assertEqual(py2sorted(res), py2sorted(res2))

        res = gsearch('heathrow', -0.44155, 51.45865, '10', 'km')
        env.assertEqual(5, res[0])
        env.assertContains('hotel94', res)
        res2 = gsearch_inline(
            'heathrow', -0.44155, 51.45865, '10', 'km')
        env.assertEqual(5, res2[0])
        env.assertEqual(py2sorted(res), py2sorted(res2))

        res = gsearch('heathrow', -0.44155, 51.45865, '5', 'km')
        env.assertEqual(3, res[0])
        env.assertContains('hotel94', res)
        res2 = gsearch_inline(
            'heathrow', -0.44155, 51.45865, '5', 'km')
        env.assertEqual(py2sorted(res), py2sorted(res2))

def testTagErrors(env):
    env.expect("ft.create", "test", 'ON', 'HASH',
                "SCHEMA",  "tags", "TAG").equal('OK')
    env.expect("ft.add", "test", "1", "1", "FIELDS", "tags", "alberta").equal('OK')
    env.expect("ft.add", "test", "2", "1", "FIELDS", "tags", "ontario. alberta").equal('OK')

@skip(cluster=True)
def testGeoDeletion(env):
    env.expect('ft.config', 'set', 'FORK_GC_CLEAN_THRESHOLD', 0).ok()
    env.cmd('ft.create', 'idx', 'ON', 'HASH', 'schema',
            'g1', 'geo', 'g2', 'geo', 't1', 'text')
    env.cmd('ft.add', 'idx', 'doc1', 1.0, 'fields',
            'g1', "-0.1757,51.5156",
            'g2', "-0.1757,51.5156",
            't1', "hello")
    env.cmd('ft.add', 'idx', 'doc2', 1.0, 'fields',
            'g1', "-0.1757,51.5156",
            'g2', "-0.1757,51.5156",
            't1', "hello")
    env.cmd('ft.add', 'idx', 'doc3', 1.0, 'fields',
            'g1', "-0.1757,51.5156",
            't1', "hello")

    # keys are: "geo:idx/g1" and "geo:idx/g2"
    env.assertEqual(3, len(env.cmd('FT.DEBUG DUMP_NUMIDX idx g1')[0]))
    env.assertEqual(2, len(env.cmd('FT.DEBUG DUMP_NUMIDX idx g2')[0]))

    # Remove the first doc
    env.cmd('ft.del', 'idx', 'doc1')
    for _ in range(100):
        forceInvokeGC(env, 'idx')
    env.assertEqual(2, len(env.cmd('FT.DEBUG DUMP_NUMIDX idx g1')[0]))
    env.assertEqual(1, len(env.cmd('FT.DEBUG DUMP_NUMIDX idx g2')[0]))

    # Replace the other one:
    env.cmd('ft.add', 'idx', 'doc2', 1.0,
            'replace', 'fields',
            't1', 'just text here')
    for _ in range(100):
        forceInvokeGC(env, 'idx')
    env.assertEqual(1, len(env.cmd('FT.DEBUG DUMP_NUMIDX idx g1')[0]))
    env.assertEqual(0, len(env.cmd('FT.DEBUG DUMP_NUMIDX idx g2')[0]))

def testInfields(env):
    env.expect('ft.create', 'idx', 'ON', 'HASH',
               'schema', 'title', 'text', 'weight', 10.0, 'body', 'text', 'weight', 1.0).ok()
    env.expect('ft.add', 'idx', 'doc1', 0.5, 'fields',
               'title', 'hello world', 'body', 'lorem ipsum').ok()

    env.expect('ft.add', 'idx', 'doc2', 1.0, 'fields',
               'title', 'hello world lorem ipsum', 'body', 'hello world').ok()

    res = env.cmd(
        'ft.search', 'idx', 'hello world', 'verbatim', "infields", 1, "title", "nocontent")
    env.assertEqual(3, len(res))
    env.assertEqual(2, res[0])
    env.assertEqual("doc2", res[1])
    env.assertEqual("doc1", res[2])

    res = env.cmd(
        'ft.search', 'idx', 'hello world', 'verbatim', "infields", 1, "body", "nocontent")
    env.assertEqual(2, len(res))
    env.assertEqual(1, res[0])
    env.assertEqual("doc2", res[1])

    res = env.cmd(
        'ft.search', 'idx', 'hello', 'verbatim', "infields", 1, "body", "nocontent")
    env.assertEqual(2, len(res))
    env.assertEqual(1, res[0])
    env.assertEqual("doc2", res[1])

    res = env.cmd(
        'ft.search', 'idx',  '\"hello world\"', 'verbatim', "infields", 1, "body", "nocontent")

    env.assertEqual(2, len(res))
    env.assertEqual(1, res[0])
    env.assertEqual("doc2", res[1])

    res = env.cmd(
        'ft.search', 'idx', '\"lorem ipsum\"', 'verbatim', "infields", 1, "body", "nocontent")
    env.assertEqual(2, len(res))
    env.assertEqual(1, res[0])
    env.assertEqual("doc1", res[1])

    res = env.cmd(
        'ft.search', 'idx', 'lorem ipsum', "infields", 2, "body", "title", "nocontent")
    env.assertEqual(3, len(res))
    env.assertEqual(2, res[0])
    env.assertEqual("doc2", res[1])
    env.assertEqual("doc1", res[2])

def testScorerSelection(env):
    env.expect('ft.create', 'idx', 'ON', 'HASH', 'schema', 'title', 'text', 'body', 'text').ok()

    # this is the default scorer
    res = env.cmd(
        'ft.search', 'idx', 'foo', 'scorer', 'TFIDF')
    env.assertEqual(res, [0])
    with env.assertResponseError():
        res = env.cmd(
            'ft.search', 'idx', 'foo', 'scorer', 'NOSUCHSCORER')

def testFieldSelectors(env):
    env.expect(
        'ft.create', 'idx', 'ON', 'HASH', 'PREFIX', 1, 'doc',
        'schema', 'TiTle', 'text', 'BoDy', 'text', "יוניקוד", 'text', 'field.with,punct', 'text').ok()
    #todo: document as breaking change, ft.add fields name are not case insentive
    env.expect('ft.add', 'idx', 'doc1', 1, 'fields',
               'TiTle', 'hello world', 'BoDy', 'foo bar', 'יוניקוד', 'unicode', 'field.with,punct', 'punt').ok()
    env.expect('ft.add', 'idx', 'doc2', 0.5, 'fields',
               'BoDy', 'hello world', 'TiTle', 'foo bar', 'יוניקוד', 'unicode', 'field.with,punct', 'punt').ok()

    res = env.cmd(
        'ft.search', 'idx', '@TiTle:hello world', 'nocontent')
    env.assertEqual(res, [1, 'doc1'])
    res = env.cmd(
        'ft.search', 'idx', '@BoDy:hello world', 'nocontent')
    env.assertEqual(res, [1, 'doc2'])

    res = env.cmd(
        'ft.search', 'idx', '@BoDy:hello @TiTle:world', 'nocontent')
    env.assertEqual(res, [0])

    res = env.cmd(
        'ft.search', 'idx', '@BoDy:hello world @TiTle:world', 'nocontent')
    env.assertEqual(res, [0])
    res = env.cmd(
        'ft.search', 'idx', '@BoDy:(hello|foo) @TiTle:(world|bar)', 'nocontent')
    env.assertEqual(py2sorted(res), py2sorted([2, 'doc1', 'doc2']))

    res = env.cmd(
        'ft.search', 'idx', '@BoDy:(hello|foo world|bar)', 'nocontent')
    env.assertEqual(py2sorted(res), py2sorted([2, 'doc1', 'doc2']))

    res = env.cmd(
        'ft.search', 'idx', '@BoDy|TiTle:(hello world)', 'nocontent')
    env.assertEqual(py2sorted(res), py2sorted([2, 'doc1', 'doc2']))

    res = env.cmd(
        'ft.search', 'idx', '@יוניקוד:(unicode)', 'nocontent')
    env.assertEqual(py2sorted(res), py2sorted([2, 'doc1', 'doc2']))

    res = env.cmd(
        'ft.search', 'idx', '@field\\.with\\,punct:(punt)', 'nocontent')
    env.assertEqual(py2sorted(res), py2sorted([2, 'doc1', 'doc2']))

def testStemming(env):
    env.expect('ft.create', 'idx', 'ON', 'HASH', 'schema', 'title', 'text').ok()
    env.expect('ft.add', 'idx', 'doc1', 0.5, 'fields',
                                    'title', 'hello kitty').ok()
    env.expect('ft.add', 'idx', 'doc2', 1.0, 'fields',
                                    'title', 'hello kitties').ok()

    res = env.cmd(
        'ft.search', 'idx', 'hello kitty', "nocontent")
    env.assertEqual(3, len(res))
    env.assertEqual(2, res[0])

    res = env.cmd(
        'ft.search', 'idx', 'hello kitty', "nocontent", "verbatim")
    env.assertEqual(2, len(res))
    env.assertEqual(1, res[0])

    # test for unknown language
    with env.assertResponseError():
        res = env.cmd(
            'ft.search', 'idx', 'hello kitty', "nocontent", "language", "foofoofian")

def testExpander(env):
    env.expect('ft.create', 'idx', 'ON', 'HASH', 'schema', 'title', 'text').ok()
    env.expect('ft.add', 'idx', 'doc1', 0.5, 'fields',
                                    'title', 'hello kitty').ok()
    res = env.cmd(
        'ft.search', 'idx', 'kitties',
        "nocontent",
        "expander", "SBSTEM"
        )
    env.assertEqual(2, len(res))
    env.assertEqual(1, res[0])

    res = env.cmd(
        'ft.search', 'idx', 'kitties', "nocontent", "expander", "noexpander")
    env.assertEqual(1, len(res))
    env.assertEqual(0, res[0])

    res = env.cmd(
        'ft.search', 'idx', 'kitti', "nocontent")
    env.assertEqual(2, len(res))
    env.assertEqual(1, res[0])

    res = env.cmd(
        'ft.search', 'idx', 'kitti', "nocontent", 'verbatim')
    env.assertEqual(1, len(res))
    env.assertEqual(0, res[0])

    # Calling a stem directly works even with VERBATIM.
    # You need to use the + prefix escaped
    res = env.cmd(
        'ft.search', 'idx', '\\+kitti', "nocontent", 'verbatim')
    env.assertEqual(2, len(res))
    env.assertEqual(1, res[0])

def testNumericRange(env):
    env.expect('ft.create', 'idx', 'ON', 'HASH', 'schema', 'title', 'text', 'score', 'numeric', 'price', 'numeric').ok()

    env.expect('ft.search', 'idx', 'hello kitty', 'filter', 'score', 5).error().contains("FILTER requires 3 arguments")
    env.expect('ft.search', 'idx', 'hello kitty', 'filter', 'score', 5, 'inf').error().contains("Bad upper range: inf")
    env.expect('ft.search', 'idx', 'hello kitty', 'filter', 'score', 'inf', 5).error().contains("Bad lower range: inf")

    for i in range(100):
        env.expect('ft.add', 'idx', 'doc%d' % i, 1, 'fields',
                   'title', 'hello kitty', 'score', i, 'price', 100 + 10 * i).ok()

    for _ in env.reloadingIterator():
        waitForIndex(env, 'idx')
        res = env.cmd('ft.search', 'idx', 'hello kitty', "nocontent",
                                "filter", "score", 0, 100)

        env.assertEqual(11, len(res))
        env.assertEqual(100, res[0])

        res = env.cmd('ft.search', 'idx', 'hello kitty', "nocontent",
                                "filter", "score", 0, 50)
        env.assertEqual(51, res[0])

        res = env.cmd('ft.search', 'idx', 'hello kitty', 'verbatim', "nocontent", "limit", 0, 100,
                                "filter", "score", "(0", "(50")

        env.assertEqual(49, res[0])
        res = env.cmd('ft.search', 'idx', 'hello kitty', "nocontent",
                                "filter", "score", "-inf", "+inf")
        env.assertEqual(100, res[0])

        # test multi filters
        scrange = (19, 90)
        prrange = (290, 385)
        res = env.cmd('ft.search', 'idx', 'hello kitty',
                                "filter", "score", scrange[
                                    0], scrange[1],
                                "filter", "price", prrange[0], prrange[1])

        # print res
        for doc in res[2::2]:

            sc = int(doc[doc.index('score') + 1])
            pr = int(doc[doc.index('price') + 1])

            env.assertTrue(sc >= scrange[0] and sc <= scrange[1])
            env.assertGreaterEqual(pr, prrange[0])
            env.assertLessEqual(pr, prrange[1])

        env.assertEqual(10, res[0])

        res = env.cmd('ft.search', 'idx', 'hello kitty',
                                "filter", "score", "19", "90",
                                "filter", "price", "90", "185")

        env.assertEqual(0, res[0])

        # Test numeric ranges as part of query syntax
        res = env.cmd(
            'ft.search', 'idx', 'hello kitty @score:[0 100]', "nocontent")

        env.assertEqual(11, len(res))
        env.assertEqual(100, res[0])

        res = env.cmd(
            'ft.search', 'idx', 'hello kitty @score:[0 50]', "nocontent")
        env.assertEqual(51, res[0])
        res = env.cmd(
            'ft.search', 'idx', 'hello kitty @score:[(0 (50]', 'verbatim', "nocontent")
        env.assertEqual(49, res[0])
        res = env.cmd(
            'ft.search', 'idx', '@score:[(0 (50]', 'verbatim', "nocontent")
        env.assertEqual(49, res[0])
        res = env.cmd(
            'ft.search', 'idx', 'hello kitty -@score:[(0 (50]', 'verbatim', "nocontent", 'limit', 0, 51)
        env.assertEqual(51, res[0])
        env.debugPrint(', '.join(toSortedFlatList(res[2:])), force=TEST_DEBUG)
        env.cmd(
            'ft.profile', 'idx', 'search', 'query', 'hello kitty -@score:[(0 (50]', 'verbatim', "nocontent", 'limit', 0, 51)
        res = env.cmd(
            'ft.search', 'idx', 'hello kitty @score:[-inf +inf]', "nocontent")
        env.assertEqual(100, res[0])

def testNotIter(env):
    conn = getConnectionByEnv(env)
    env.expect('ft.create', 'idx', 'ON', 'HASH', 'schema', 'title', 'text', 'score', 'numeric', 'price', 'numeric').ok()

    for i in range(8):
        conn.execute_command('HSET', 'doc%d' % i, 'title', 'hello kitty', 'score', i, 'price', 100 + 10 * i)

    # middle shunk
    res = env.cmd(
        'ft.search', 'idx', '-@score:[2 4]', 'verbatim', "nocontent")
    env.assertEqual(5, res[0])
    env.debugPrint(', '.join(toSortedFlatList(res[1:])), force=TEST_DEBUG)

    res = env.cmd(
        'ft.search', 'idx', 'hello kitty -@score:[2 4]', 'verbatim', "nocontent")
    env.assertEqual(5, res[0])
    env.debugPrint(', '.join(toSortedFlatList(res[1:])), force=TEST_DEBUG)

    # start chunk
    res = env.cmd(
        'ft.search', 'idx', '-@score:[0 2]', 'verbatim', "nocontent")
    env.assertEqual(5, res[0])
    env.debugPrint(', '.join(toSortedFlatList(res[1:])), force=TEST_DEBUG)

    res = env.cmd(
        'ft.search', 'idx', 'hello kitty -@score:[0 2]', 'verbatim', "nocontent")
    env.assertEqual(5, res[0])
    env.debugPrint(', '.join(toSortedFlatList(res[1:])), force=TEST_DEBUG)

    # end chunk
    res = env.cmd(
        'ft.search', 'idx', '-@score:[5 7]', 'verbatim', "nocontent")
    env.assertEqual(5, res[0])
    env.debugPrint(', '.join(toSortedFlatList(res[1:])), force=TEST_DEBUG)

    res = env.cmd(
        'ft.search', 'idx', 'hello kitty -@score:[5 7]', 'verbatim', "nocontent")
    env.assertEqual(5, res[0])
    env.debugPrint(', '.join(toSortedFlatList(res[1:])), force=TEST_DEBUG)

    # whole chunk
    res = env.cmd(
        'ft.search', 'idx', '-@score:[0 7]', 'verbatim', "nocontent")
    env.assertEqual(0, res[0])
    env.debugPrint(str(len(res)), force=TEST_DEBUG)

    res = env.cmd(
        'ft.search', 'idx', 'hello kitty -@score:[0 7]', 'verbatim', "nocontent")
    env.assertEqual(0, res[0])
    env.debugPrint(str(len(res)), force=TEST_DEBUG)

def testPayload(env):
    env.expect('ft.create', 'idx', 'ON', 'HASH', 'PAYLOAD_FIELD', '__payload', 'schema', 'f', 'text').ok()
    for i in range(10):
        env.expect('ft.add', 'idx', '%d' % i, 1.0,
                 'payload', 'payload %d' % i,
                 'fields', 'f', 'hello world').ok()

    for x in env.reloadingIterator():
        waitForIndex(env, 'idx')
        res = env.cmd('ft.search', 'idx', 'hello world')
        env.assertEqual(21, len(res))

        res = env.cmd('ft.search', 'idx', 'hello world', 'withpayloads')
        env.assertEqual(31, len(res))
        env.assertEqual(10, res[0])
        for i in range(1, 30, 3):
            env.assertEqual(res[i + 1], 'payload %s' % res[i])

@skip(cluster=True)
def testGarbageCollector(env):
    if env.moduleArgs is not None and 'GC_POLICY FORK' in env.moduleArgs:
        # this test is not relevent for fork gc cause its not cleaning the last block
        env.skip()

    N = 100
    env.expect('ft.create', 'idx', 'ON', 'HASH', 'schema', 'foo', 'text').ok()
    waitForIndex(env, 'idx')
    for i in range(N):
        env.expect('ft.add', 'idx', 'doc%d' % i, 1.0,
                 'fields', 'foo', ' '.join(('term%d' % random.randrange(0, 10) for i in range(10)))).ok()

    def get_stats(r):
        res = r.cmd('ft.info', 'idx')
        d = {res[i]: res[i + 1] for i in range(0, len(res), 2)}
        gc_stats = {d['gc_stats'][x]: float(
            d['gc_stats'][x + 1]) for x in range(0, len(d['gc_stats']), 2)}
        d['gc_stats'] = gc_stats
        return d

    stats = get_stats(env)
    if 'current_hz' in stats['gc_stats']:
        env.assertGreater(stats['gc_stats']['current_hz'], 8)
    env.assertEqual(0, stats['gc_stats']['bytes_collected'])
    env.assertGreater(int(stats['num_records']), 0)

    initialIndexSize = float(stats['inverted_sz_mb']) * 1024 * 1024
    for i in range(N):
        env.expect('ft.del', 'idx', 'doc%d' % i).equal(1)

    for _ in range(100):
        # gc is random so we need to do it long enough times for it to work
        forceInvokeGC(env, 'idx')

    stats = get_stats(env)

    env.assertEqual(0, int(stats['num_docs']))
    env.assertEqual(0, int(stats['num_records']))
    if not env.isCluster():
        env.assertEqual(100, int(stats['max_doc_id']))
        if 'current_hz' in stats['gc_stats']:
            env.assertGreater(stats['gc_stats']['current_hz'], 30)
        currentIndexSize = float(stats['inverted_sz_mb']) * 1024 * 1024
        # print initialIndexSize, currentIndexSize,
        # stats['gc_stats']['bytes_collected']
        env.assertGreater(initialIndexSize, currentIndexSize)
        env.assertGreater(stats['gc_stats'][
            'bytes_collected'], currentIndexSize)

    for i in range(10):

        res = env.cmd('ft.search', 'idx', 'term%d' % i)
        env.assertEqual([0], res)

def testReturning(env):
    env.assertCmdOk('ft.create', 'idx', 'ON', 'HASH', 'schema',
                     'f1', 'text',
                     'f2', 'text',
                     'n1', 'numeric', 'sortable',
                     'f3', 'text')
    for i in range(10):
        env.assertCmdOk('ft.add', 'idx', 'DOC_{0}'.format(i), 1.0, 'fields',
                         'f2', 'val2', 'f1', 'val1', 'f3', 'val3',
                         'n1', i)

    # RETURN 0. Simplest case
    for x in env.reloadingIterator():
        waitForIndex(env, 'idx')
        res = env.cmd('ft.search', 'idx', 'val*', 'return', '0')
        env.assertEqual(11, len(res))
        env.assertEqual(10, res[0])
        for r in res[1:]:
            env.assertTrue(r.startswith('DOC_'))

    for field in ('f1', 'f2', 'f3', 'n1'):
        res = env.cmd('ft.search', 'idx', 'val*', 'return', 1, field)
        env.assertEqual(21, len(res))
        env.assertEqual(10, res[0])
        for pair in grouper(res[1:], 2):
            docname, fields = pair
            env.assertEqual(2, len(fields))
            env.assertEqual(field, fields[0])
            env.assertTrue(docname.startswith('DOC_'))

    # Test that we don't return SORTBY fields if they weren't specified
    # also in RETURN
    res = env.cmd('ft.search', 'idx', 'val*', 'return', 1, 'f1',
        'sortby', 'n1', 'ASC')
    row = res[2]
    # get the first result
    env.assertEqual(['f1', 'val1'], row)

    # Test when field is not found
    res = env.cmd('ft.search', 'idx', 'val*', 'return', 1, 'nonexist')
    env.assertEqual(21, len(res))
    env.assertEqual(10, res[0])

    # # Test that we don't crash if we're given the wrong number of fields
    with env.assertResponseError():
        res = env.cmd('ft.search', 'idx', 'val*', 'return', 700, 'nonexist')

def _test_create_options_real(env, *options):
    options = [x for x in options if x]
    has_offsets = 'NOOFFSETS' not in options
    has_fields = 'NOFIELDS' not in options
    has_freqs = 'NOFREQS' not in options

    try:
        env.cmd('ft.drop', 'idx')
        # RS 2.0 ft.drop does not remove documents
        env.flush()
    except Exception as e:
        pass

    options = ['idx'] + options + ['ON', 'HASH', 'schema', 'f1', 'text', 'f2', 'text']
    env.assertCmdOk('ft.create', *options)
    for i in range(10):
        env.assertCmdOk('ft.add', 'idx', 'doc{}'.format(
            i), 0.5, 'fields', 'f1', 'value for {}'.format(i))

    # Query
#     res = env.cmd('ft.search', 'idx', "value for 3")
#     if not has_offsets:
#         env.assertIsNone(res)
#     else:
#         env.assertIsNotNone(res)

    # Frequencies:
    env.assertCmdOk('ft.add', 'idx', 'doc100',
                     1.0, 'fields', 'f1', 'foo bar')
    env.assertCmdOk('ft.add', 'idx', 'doc200', 1.0,
                     'fields', 'f1', ('foo ' * 10) + ' bar')
    res = env.cmd('ft.search', 'idx', 'foo')
    env.assertEqual(2, res[0])
    if has_offsets:
        docname = res[1]
        if has_freqs:
            # changed in minminheap PR. TODO: remove
            env.assertEqual('doc100', docname)
        else:
            env.assertEqual('doc100', docname)

    env.assertCmdOk('ft.add', 'idx', 'doc300',
                     1.0, 'fields', 'f1', 'Hello')
    res = env.cmd('ft.search', 'idx', '@f2:Hello')
    if has_fields:
        env.assertEqual(1, len(res))
    else:
        env.assertEqual(3, len(res))

def testCreationOptions(env):
    from itertools import combinations
    for x in range(1, 5):
        for combo in combinations(('NOOFFSETS', 'NOFREQS', 'NOFIELDS', ''), x):
            _test_create_options_real(env, *combo)

    env.expect('ft.create', 'idx').error()

def testInfoCommand(env):
    from itertools import combinations
    env.expect('ft.create', 'idx', 'ON', 'HASH', 'NOFIELDS', 'schema', 'title', 'text').ok()
    N = 50
    for i in range(N):
        env.expect('ft.add', 'idx', 'doc%d' % i, 1, 'replace', 'fields',
                   'title', 'hello term%d' % i).ok()
    for _ in env.reloadingIterator():
        waitForIndex(env, 'idx')

        res = env.cmd('ft.info', 'idx')
        d = {res[i]: res[i + 1] for i in range(0, len(res), 2)}

        env.assertEqual(d['index_name'], 'idx')
        env.assertEqual(d['index_options'], ['NOFIELDS'])
        env.assertEqual(
            d['attributes'], [['identifier', 'title', 'attribute', 'title', 'type', 'TEXT', 'WEIGHT', '1']])

        if not env.isCluster():
            env.assertEqual(int(d['num_docs']), N)
            env.assertEqual(int(d['num_terms']), N + 1)
            env.assertEqual(int(d['max_doc_id']), N)
            env.assertEqual(int(d['records_per_doc_avg']), 2)
            env.assertEqual(int(d['num_records']), N * 2)

            env.assertGreater(float(d['offset_vectors_sz_mb']), 0)
            env.assertGreater(float(d['key_table_size_mb']), 0)
            env.assertGreater(float(d['inverted_sz_mb']), 0)
            env.assertGreater(float(d['bytes_per_record_avg']), 0)
            env.assertGreater(float(d['doc_table_size_mb']), 0)

    for x in range(1, 6):
        for combo in combinations(('NOOFFSETS', 'NOFREQS', 'NOFIELDS', 'NOHL', ''), x):
            combo = list(filter(None, combo))
            options = combo + ['schema', 'f1', 'text']
            try:
                env.cmd('ft.drop', 'idx')
            except:
                pass
            env.assertCmdOk('ft.create', 'idx', 'ON', 'HASH', *options)
            info = env.cmd('ft.info', 'idx')
            ix = info.index('index_options')
            env.assertFalse(ix == -1)

            opts = info[ix + 1]
            # make sure that an empty opts string returns no options in
            # info
            if not combo:
                env.assertEqual([], opts)

            for option in filter(None, combo):
                env.assertTrue(option in opts)

def testInfoCommandImplied(env):
    ''' Test that NOHL is implied by NOOFFSETS '''
    env.assertCmdOk('ft.create', 'idx', 'ON', 'HASH', 'NOOFFSETS', 'schema', 'f1', 'text')
    res = env.cmd('ft.info', 'idx')
    d = {res[i]: res[i + 1] for i in range(0, len(res), 2)}
    env.assertNotEqual(-1, d['index_options'].index('NOOFFSETS'))
    env.assertNotEqual(-1, d['index_options'].index('NOHL'))

def testNoStem(env):
    env.cmd('ft.create', 'idx', 'ON', 'HASH',
            'schema', 'body', 'text', 'name', 'text', 'nostem')
    if not env.isCluster():
        # todo: change it to be more generic to pass on isCluster
        res = env.cmd('ft.info', 'idx')
        env.assertEqual(res[7][1][8], 'NOSTEM')
    for _ in env.reloadingIterator():
        waitForIndex(env, 'idx')
        try:
            env.cmd('ft.del', 'idx', 'doc')
        except redis.ResponseError:
            pass

        # Insert a document
        env.assertCmdOk('ft.add', 'idx', 'doc', 1.0, 'fields',
                         'body', "located",
                         'name', "located")

        # Now search for the fields
        res_body = env.cmd('ft.search', 'idx', '@body:location')
        res_name = env.cmd('ft.search', 'idx', '@name:location')
        env.assertEqual(0, res_name[0])
        env.assertEqual(1, res_body[0])

def testSortbyMissingField(env):
    # GH Issue 131
    #
    env.cmd('ft.create', 'ix', 'ON', 'HASH', 'schema', 'txt',
             'text', 'num', 'numeric', 'sortable')
    env.cmd('ft.add', 'ix', 'doc1', 1.0, 'fields', 'txt', 'foo', 'noexist', 3.14)

    env.expect('ft.search', 'ix', 'foo', 'sortby', 'num')                       \
        .equal([1, 'doc1', ['txt', 'foo', 'noexist', '3.14']])
    env.expect('ft.search', 'ix', 'foo', 'sortby', 'noexist').error()           \
        .contains('Property `noexist` not loaded nor in schema')

    env.expect('ft.aggregate', 'ix', 'foo', 'load', 2, '@__key', '@num', 'sortby', 2, '@num', 'asc')            \
        .equal([1, ['__key', 'doc1']])
    env.expect('ft.aggregate', 'ix', 'foo', 'load', 2, '@__key', '@noexist', 'sortby', 2, '@noexist', 'asc')    \
        .equal([1, ['__key', 'doc1', 'noexist', '3.14']])

def testParallelIndexing(env):
    # GH Issue 207
    env.cmd('ft.create', 'idx', 'ON', 'HASH', 'schema', 'txt', 'text')
    from threading import Thread
    env.getConnection()
    ndocs = 100

    def runner(tid):
        cli = env.getConnection()
        for num in range(ndocs):
            cli.execute_command('ft.add', 'idx', 'doc{}_{}'.format(tid, num), 1.0,
                                'fields', 'txt', 'hello world' * 20)
    ths = []
    for tid in range(10):
        ths.append(Thread(target=runner, args=(tid,)))

    [th.start() for th in ths]
    [th.join() for th in ths]
    res = env.cmd('ft.info', 'idx')
    d = {res[i]: res[i + 1] for i in range(0, len(res), 2)}
    env.assertEqual(1000, int(d['num_docs']))

def testDoubleAdd(env):
    # Tests issue #210
    env.cmd('ft.create', 'idx', 'ON', 'HASH', 'schema', 'txt', 'text')
    env.cmd('ft.add', 'idx', 'doc1', 1.0, 'fields', 'txt', 'hello world')
    with env.assertResponseError():
        env.cmd('ft.add', 'idx', 'doc1', 1.0,
                 'fields', 'txt', 'goodbye world')

    env.assertEqual('hello world', env.cmd('ft.get', 'idx', 'doc1')[1])
    env.assertEqual(0, env.cmd('ft.search', 'idx', 'goodbye')[0])
    env.assertEqual(1, env.cmd('ft.search', 'idx', 'hello')[0])

    # Now with replace
    env.cmd('ft.add', 'idx', 'doc1', 1.0, 'replace',
             'fields', 'txt', 'goodbye world')
    env.assertEqual(1, env.cmd('ft.search', 'idx', 'goodbye')[0])
    env.assertEqual(0, env.cmd('ft.search', 'idx', 'hello')[0])
    env.assertEqual('goodbye world', env.cmd('ft.get', 'idx', 'doc1')[1])

def testConcurrentErrors(env):
    # Workaround for: Can't pickle local object 'testConcurrentErrors.<locals>.thrfn'
    if sys.version_info >= (3, 8):
        env.skip()

    from multiprocessing import Process
    import random

    env.cmd('ft.create', 'idx', 'ON', 'HASH', 'schema', 'txt', 'text')
    docs_per_thread = 100
    num_threads = 50

    docIds = ['doc{}'.format(x) for x in range(docs_per_thread)]

    def thrfn():
        myIds = docIds[::]
        random.shuffle(myIds)
        cli = env.getConnection()
        with cli.pipeline(transaction=False) as pl:
            for x in myIds:
                pl.execute_command('ft.add', 'idx', x, 1.0,
                                   'fields', 'txt', ' hello world ' * 50)
            try:
                pl.execute()
            except Exception as e:
                pass
                # print e

    thrs = [Process(target=thrfn) for x in range(num_threads)]
    [th.start() for th in thrs]
    [th.join() for th in thrs]
    res = env.cmd('ft.info', 'idx')
    d = {res[i]: res[i + 1] for i in range(0, len(res), 2)}
    env.assertEqual(100, int(d['num_docs']))

def testBinaryKeys(env):
    env.cmd('ft.create', 'idx', 'ON', 'HASH', 'schema', 'txt', 'text')
    # Insert a document
    env.cmd('ft.add', 'idx', 'Hello', 1.0, 'fields', 'txt', 'NoBin match')
    env.cmd('ft.add', 'idx', 'Hello\x00World', 1.0, 'fields', 'txt', 'Bin match')
    for _ in env.reloadingIterator():
        waitForIndex(env, 'idx')
        exp = [2, 'Hello\x00World', ['txt', 'Bin match'], 'Hello', ['txt', 'NoBin match']]
        res = env.cmd('ft.search', 'idx', 'match')
        for r in res:
            env.assertContains(r, exp)

@skip(cluster=True)
def testNonDefaultDb(env):
    # Should be ok
    env.cmd('FT.CREATE', 'idx1', 'ON', 'HASH', 'schema', 'txt', 'text')
    try:
        env.cmd('SELECT 1')
    except redis.ResponseError:
        return

    # Should fail
    with env.assertResponseError():
        env.cmd('FT.CREATE', 'idx2', 'ON', 'HASH', 'schema', 'txt', 'text')

def testDuplicateNonspecFields(env):
    env.expect('FT.CREATE', 'idx', 'ON', 'HASH', 'schema', 'txt', 'text').ok()
    env.expect('FT.ADD', 'idx', 'doc', 1.0, 'fields',
                'txt', 'foo', 'f1', 'f1val', 'f1', 'f1val2', 'F1', 'f1Val3').ok()
    res = env.cmd('ft.get', 'idx', 'doc')
    res = {res[i]: res[i + 1] for i in range(0, len(res), 2)}
    env.assertTrue(res['f1'] in ('f1val', 'f1val2'))
    env.assertEqual('f1Val3', res['F1'])

def testDuplicateFields(env):
    # As of RS 2.0 it is allowed. only latest field will be saved and indexed
    env.cmd('FT.CREATE', 'idx', 'ON', 'HASH',
            'SCHEMA', 'txt', 'TEXT', 'num', 'NUMERIC', 'SORTABLE')

    env.expect('FT.ADD', 'idx', 'doc', 1.0, 'FIELDS',
        'txt', 'foo', 'txt', 'bar', 'txt', 'baz').ok()
    env.expect('FT.SEARCH idx *').equal([1, 'doc', ['txt', 'baz']])

def testDuplicateSpec(env):
    with env.assertResponseError():
        env.cmd('FT.CREATE', 'idx', 'ON', 'HASH',
                'SCHEMA', 'f1', 'text', 'n1', 'numeric', 'f1', 'text')

def testSortbyMissingFieldSparse(env):
    # Note, the document needs to have one present sortable field in
    # order for the indexer to give it a sort vector
    env.cmd('ft.create', 'idx', 'ON', 'HASH',
            'SCHEMA', 'lastName', 'text', 'SORTABLE', 'firstName', 'text', 'SORTABLE')
    env.cmd('ft.add', 'idx', 'doc1', 1.0, 'fields', 'lastName', 'mark')
    waitForIndex(env, 'idx')
    res = env.cmd('ft.search', 'idx', 'mark', 'WITHSORTKEYS', "SORTBY",
                   "firstName", "ASC", "limit", 0, 100)
    # commented because we don't filter out exclusive sortby fields
    # env.assertEqual([1, 'doc1', None, ['lastName', 'mark']], res)

def testLanguageField(env):
    env.cmd('FT.CREATE', 'idx', 'ON', 'HASH', 'SCHEMA', 'language', 'TEXT')
    env.cmd('FT.ADD', 'idx', 'doc1', 1.0,
             'FIELDS', 'language', 'gibberish')
    res = env.cmd('FT.SEARCH', 'idx', 'gibberish')
    env.assertEqual([1, 'doc1', ['language', 'gibberish']], res)
    # The only way I can verify that LANGUAGE is parsed twice is ensuring we
    # provide a wrong language. This is much easier to test than trying to
    # figure out how a given word is stemmed
    with env.assertResponseError():
        env.cmd('FT.ADD', 'idx', 'doc1', 1.0, 'LANGUAGE',
                 'blah', 'FIELDS', 'language', 'gibber')

def testUninitSortvector(env):
    # This would previously crash
    env.cmd('FT.CREATE', 'idx', 'ON', 'HASH', 'SCHEMA', 'f1', 'TEXT')
    for x in range(2000):
        env.cmd('FT.ADD', 'idx', 'doc{}'.format(
            x), 1.0, 'FIELDS', 'f1', 'HELLO')

    env.broadcast('SAVE')
    for x in range(10):
        env.broadcast('DEBUG RELOAD')


def normalize_row(row):
    return to_dict(row)

def assertResultsEqual(env, exp, got, inorder=True):
    from pprint import pprint
    # pprint(exp)
    # pprint(got)
    env.assertEqual(exp[0], got[0])
    env.assertEqual(len(exp), len(got))

    exp = list(grouper(exp[1:], 2))
    got = list(grouper(got[1:], 2))

    for x in range(len(exp)):
        exp_did, exp_fields = exp[x]
        got_did, got_fields = got[x]
        env.assertEqual(exp_did, got_did, message="at position {}".format(x))
        got_fields = to_dict(got_fields)
        exp_fields = to_dict(exp_fields)
        env.assertEqual(exp_fields, got_fields, message="at position {}".format(x))

def testAlterIndex(env):
    env.cmd('FT.CREATE', 'idx', 'ON', 'HASH', 'SCHEMA', 'f1', 'TEXT')
    env.cmd('FT.ADD', 'idx', 'doc1', 1.0, 'FIELDS', 'f1', 'hello', 'f2', 'world')
    env.cmd('FT.ALTER', 'idx', 'SCHEMA', 'ADD', 'f2', 'TEXT')
    waitForIndex(env, 'idx')
    env.cmd('FT.ADD', 'idx', 'doc2', 1.0, 'FIELDS', 'f1', 'hello', 'f2', 'world')

    # RS 2.0 reindex and after reload both documents are found
    # for _ in env.reloadingIterator():
    res = env.cmd('FT.SEARCH', 'idx', 'world')
    env.assertEqual(toSortedFlatList(res), toSortedFlatList([2, 'doc2', ['f1', 'hello', 'f2', 'world'], 'doc1', ['f1', 'hello', 'f2', 'world']]))
    # env.assertEqual([1, 'doc2', ['f1', 'hello', 'f2', 'world']], ret)

    env.cmd('FT.ALTER', 'idx', 'SCHEMA', 'ADD', 'f3', 'TEXT', 'SORTABLE')
    for x in range(10):
        env.cmd('FT.ADD', 'idx', 'doc{}'.format(x + 3), 1.0,
                 'FIELDS', 'f1', 'hello', 'f3', 'val{}'.format(x))

    for _ in env.reloadingIterator():
        waitForIndex(env, 'idx')
        # Test that sortable works
        res = env.cmd('FT.SEARCH', 'idx', 'hello', 'SORTBY', 'f3', 'DESC')
        exp = [12, 'doc12', ['f1', 'hello', 'f3', 'val9'], 'doc11', ['f1', 'hello', 'f3', 'val8'],
                   'doc10', ['f1', 'hello', 'f3', 'val7'], 'doc9',  ['f1', 'hello', 'f3', 'val6'],
                   'doc8',  ['f1', 'hello', 'f3', 'val5'], 'doc7',  ['f1', 'hello', 'f3', 'val4'],
                   'doc6',  ['f1', 'hello', 'f3', 'val3'], 'doc5',  ['f1', 'hello', 'f3', 'val2'],
                   'doc4',  ['f1', 'hello', 'f3', 'val1'], 'doc3',  ['f1', 'hello', 'f3', 'val0']]
        assertResultsEqual(env, exp, res)

    # Test that we can add a numeric field
    env.cmd('FT.ALTER', 'idx', 'SCHEMA', 'ADD', 'n1', 'NUMERIC')
    env.cmd('FT.ADD', 'idx', 'docN1', 1.0, 'FIELDS', 'n1', 50)
    env.cmd('FT.ADD', 'idx', 'docN2', 1.0, 'FIELDS', 'n1', 250)
    for _ in env.reloadingIterator():
        waitForIndex(env, 'idx')
        res = env.cmd('FT.SEARCH', 'idx', '@n1:[0 100]')
        env.assertEqual([1, 'docN1', ['n1', '50']], res)

    env.expect('FT.ALTER', 'idx', 'SCHEMA', 'NOT_ADD', 'f2', 'TEXT').error()
    env.expect('FT.ALTER', 'idx', 'SCHEMA', 'ADD').error()
    env.expect('FT.ALTER', 'idx', 'SCHEMA', 'ADD', 'f2').error()
    env.expect('FT.ALTER', 'idx', 'ADD', 'SCHEMA', 'f2', 'TEXT').error()
    env.expect('FT.ALTER', 'idx', 'f2', 'TEXT').error()

def testAlterValidation(env):
    # Test that constraints for ALTER comand
    env.cmd('FT.CREATE', 'idx1', 'ON', 'HASH', 'SCHEMA', 'f0', 'TEXT')
    for x in range(1, 32):
        env.cmd('FT.ALTER', 'idx1', 'SCHEMA', 'ADD', 'f{}'.format(x), 'TEXT')
    # OK for now.

    # Should be too many indexes
    env.assertRaises(redis.ResponseError, env.cmd, 'FT.ALTER',
                      'idx1', 'SCHEMA', 'ADD', 'tooBig', 'TEXT')

    env.cmd('FT.CREATE', 'idx2', 'MAXTEXTFIELDS', 'ON', 'HASH', 'SCHEMA', 'f0', 'TEXT')
    # print env.cmd('FT.INFO', 'idx2')
    for x in range(1, 50):
        env.cmd('FT.ALTER', 'idx2', 'SCHEMA', 'ADD', 'f{}'.format(x + 1), 'TEXT')

    env.cmd('FT.ADD', 'idx2', 'doc1', 1.0, 'FIELDS', 'f50', 'hello')
    for _ in env.reloadingIterator():
        waitForIndex(env, 'idx2')
        ret = env.cmd('FT.SEARCH', 'idx2', '@f50:hello')
        env.assertEqual([1, 'doc1', ['f50', 'hello']], ret)

    env.cmd('FT.CREATE', 'idx3', 'ON', 'HASH', 'SCHEMA', 'f0', 'text')
    # Try to alter the index with garbage
    env.assertRaises(redis.ResponseError, env.cmd, 'FT.ALTER', 'idx3',
                      'SCHEMA', 'ADD', 'f1', 'TEXT', 'f2', 'garbage')
    ret = to_dict(env.cmd('ft.info', 'idx3'))
    env.assertEqual(1, len(ret['attributes']))

    env.assertRaises(redis.ResponseError, env.cmd, 'FT.ALTER',
                      'nonExist', 'SCHEMA', 'ADD', 'f1', 'TEXT')

    # test with no fields!
    env.assertRaises(redis.ResponseError, env.cmd, 'FT.ALTER', 'idx2', 'SCHEMA', 'ADD')

    # test with no fields!
    env.assertRaises(redis.ResponseError, env.cmd, 'FT.ALTER', 'idx2', 'SCHEMA', 'ADD')

def testIssue366_2(env):
    # FT.CREATE atest SCHEMA textfield TEXT numfield NUMERIC
    # FT.ADD atest anId 1 PAYLOAD '{"hello":"world"}' FIELDS textfield sometext numfield 1234
    # FT.ADD atest anId 1 PAYLOAD '{"hello":"world2"}' REPLACE PARTIAL FIELDS numfield 1111
    # shutdown
    env.cmd('FT.CREATE', 'idx1', 'ON', 'HASH',
            'SCHEMA', 'textfield', 'TEXT', 'numfield', 'NUMERIC')
    env.cmd('FT.ADD', 'idx1', 'doc1', 1, 'PAYLOAD', '{"hello":"world"}',
             'FIELDS', 'textfield', 'sometext', 'numfield', 1234)
    env.cmd('ft.add', 'idx1', 'doc1', 1,
             'PAYLOAD', '{"hello":"world2"}',
             'REPLACE', 'PARTIAL',
             'FIELDS', 'textfield', 'sometext', 'numfield', 1111)
    for _ in env.reloadingIterator():
        pass  #

def testIssue654(env):
    # Crashes during FILTER
    env.cmd('ft.create', 'idx', 'ON', 'HASH', 'schema', 'id', 'numeric')
    env.cmd('ft.add', 'idx', 1, 1, 'fields', 'id', 1)
    env.cmd('ft.add', 'idx', 2, 1, 'fields', 'id', 2)
    res = env.cmd('ft.search', 'idx', '*', 'filter', '@version', 0, 2)

def testReplaceReload(env):
    env.cmd('FT.CREATE', 'idx2', 'ON', 'HASH',
            'SCHEMA', 'textfield', 'TEXT', 'numfield', 'NUMERIC')
    # Create a document and then replace it.
    env.cmd('FT.ADD', 'idx2', 'doc2', 1.0, 'FIELDS', 'textfield', 's1', 'numfield', 99)
    env.cmd('FT.ADD', 'idx2', 'doc2', 1.0, 'REPLACE', 'PARTIAL',
             'FIELDS', 'textfield', 's100', 'numfield', 990)
    env.dumpAndReload()
    # RDB Should still be fine

    env.cmd('FT.ADD', 'idx2', 'doc2', 1.0, 'REPLACE', 'PARTIAL',
             'FIELDS', 'textfield', 's200', 'numfield', 1090)
    doc = to_dict(env.cmd('FT.GET', 'idx2', 'doc2'))
    env.assertEqual('s200', doc['textfield'])
    env.assertEqual('1090', doc['numfield'])


# command = 'FT.CREATE idx SCHEMA '
# for i in range(255):
#     command += 't%d NUMERIC SORTABLE ' % i
# command = command[:-1]
# env.cmd(command)
# env.cmd('save')
# // reload from ...
# env.cmd('FT.ADD idx doc1 1.0 FIELDS t0 1')
def testIssue417(env):
    command = ['ft.create', 'idx', 'ON', 'HASH', 'schema']
    for x in range(255):
        command += ['t{}'.format(x), 'numeric', 'sortable']
    command = command[:-1]
    env.cmd(*command)
    for _ in env.reloadingIterator():
        waitForIndex(env, 'idx')
        try:
            env.cmd('FT.ADD', 'idx', 'doc1', '1.0', 'FIELDS', 't0', '1')
        except redis.ResponseError as e:
            env.assertTrue('already' in str(e))

# >FT.CREATE myIdx SCHEMA title TEXT WEIGHT 5.0 body TEXT url TEXT
# >FT.ADD myIdx doc1 1.0 FIELDS title "hello world" body "lorem ipsum" url "www.google.com"
# >FT.SEARCH myIdx "no-as"
# Could not connect to Redis at 127.0.0.1:6379: Connection refused
# >FT.SEARCH myIdx "no-as"
# (error) Unknown Index name
def testIssue422(env):
    env.cmd('ft.create', 'myIdx', 'ON', 'HASH', 'schema',
             'title', 'TEXT', 'WEIGHT', '5.0',
             'body', 'TEXT',
             'url', 'TEXT')
    env.cmd('ft.add', 'myIdx', 'doc1', '1.0', 'FIELDS', 'title', 'hello world', 'bod', 'lorem ipsum', 'url', 'www.google.com')
    rv = env.cmd('ft.search', 'myIdx', 'no-as')
    env.assertEqual([0], rv)

def testIssue446(env):
    env.cmd('ft.create', 'myIdx', 'ON', 'HASH', 'schema',
             'title', 'TEXT', 'SORTABLE')
    env.cmd('ft.add', 'myIdx', 'doc1', '1.0', 'fields', 'title', 'hello world', 'body', 'lorem ipsum', 'url', '"www.google.com')
    rv = env.cmd('ft.search', 'myIdx', 'hello', 'limit', '0', '0')
    env.assertEqual([1], rv)

    # Related - issue 635
    env.cmd('ft.add', 'myIdx', 'doc2', '1.0', 'fields', 'title', 'hello')
    rv = env.cmd('ft.search', 'myIdx', 'hello', 'limit', '0', '0')
    env.assertEqual([2], rv)

@skip(cluster=True)
def testTimeout(env):
    if VALGRIND:
        env.skip()

    num_range = 1000
    env.cmd('ft.config', 'set', 'timeout', '1')
    # TODO: Remove `TIMEOUT 1` arguments (see commands) once MOD-6286 is merged.
    env.cmd('ft.config', 'set', 'maxprefixexpansions', num_range)

    env.cmd('ft.create', 'myIdx', 'schema', 't', 'TEXT', 'geo', 'GEO')
    for i in range(num_range):
        env.expect('HSET', 'doc%d'%i, 't', 'aa' + str(i), 'geo', str(i/10000) + ',' + str(i/1000))

    env.expect('ft.search', 'myIdx', 'aa*|aa*|aa*|aa* aa*', 'limit', '0', '0').noEqual([num_range])

    env.expect('ft.config', 'set', 'on_timeout', 'fail').ok()
    env.expect('ft.search', 'myIdx', 'aa*|aa*|aa*|aa* aa*', 'limit', '0', '0') \
       .contains('Timeout limit was reached')

    # test `TIMEOUT` param in query
    res = env.cmd('ft.search', 'myIdx', 'aa*|aa*|aa*|aa* aa*', 'TIMEOUT', 10000)
    env.assertEqual(res[0], num_range)
    env.expect('ft.search', 'myIdx', 'aa*|aa*|aa*|aa* aa*', 'TIMEOUT', '1')    \
        .error().contains('Timeout limit was reached')

    env.expect('ft.aggregate', 'myIdx', 'aa*|aa*|aa*|aa* aa*', 'TIMEOUT').error()
    env.expect('ft.aggregate', 'myIdx', 'aa*|aa*|aa*|aa* aa*', 'TIMEOUT', -1).error()
    env.expect('ft.aggregate', 'myIdx', 'aa*|aa*|aa*|aa* aa*', 'TIMEOUT', 'STR').error()

    # check no time w/o sorter/grouper
    env.expect(
        'FT.AGGREGATE', 'myIdx', '*',
        'LOAD', 1, 'geo',
        'APPLY', 'geodistance(@geo, "0.1,-0.1")', 'AS', 'geodistance1',
        'APPLY', 'geodistance(@geo, "0.11,-0.11")', 'AS', 'geodistance2',
        'APPLY', 'geodistance(@geo, "0.1,-0.1")', 'AS', 'geodistance3',
        'APPLY', 'geodistance(@geo, "0.11,-0.11")', 'AS', 'geodistance4',
        'APPLY', 'geodistance(@geo, "0.1,-0.1")', 'AS', 'geodistance5',
        'TIMEOUT', '1'
    ).error().contains('Timeout limit was reached')

    # test grouper
    env.expect('FT.AGGREGATE', 'myIdx', 'aa*|aa*',
               'LOAD', 1, 't',
               'GROUPBY', 1, '@t',
               'APPLY', 'contains(@t, "a1")', 'AS', 'contain1',
               'APPLY', 'contains(@t, "a1")', 'AS', 'contain2',
               'APPLY', 'contains(@t, "a1")', 'AS', 'contain3',
               'TIMEOUT', '1') \
       .contains('Timeout limit was reached')

    # test sorter
    env.expect('FT.AGGREGATE', 'myIdx', 'aa*|aa*',
               'LOAD', 1, 't',
               'SORTBY', 1, '@t',
               'APPLY', 'contains(@t, "a1")', 'AS', 'contain1',
               'APPLY', 'contains(@t, "a1")', 'AS', 'contain2',
               'APPLY', 'contains(@t, "a1")', 'AS', 'contain3',
               'TIMEOUT', '1') \
       .contains('Timeout limit was reached')

    # test cursor
    res = env.cmd('FT.AGGREGATE', 'myIdx', 'aa*', 'WITHCURSOR', 'count', 50, 'timeout', 500)
    l = len(res[0]) - 1 # do not count the number of results (the first element in the results)
    cursor = res[1]

    time.sleep(0.01)
    while cursor != 0:
        r, cursor = env.cmd('FT.CURSOR', 'READ', 'myIdx', str(cursor))
        l += (len(r) - 1)
    env.assertEqual(l, num_range)

@skip(cluster=True)
def testTimeoutOnSorter(env):
    conn = getConnectionByEnv(env)
    env.cmd('ft.config', 'set', 'timeout', '1')
    pl = conn.pipeline()

    env.cmd('ft.create', 'idx', 'SCHEMA', 'n', 'numeric', 'SORTABLE')

    elements = 1024 * 64
    for i in range(elements):
        pl.execute_command('hset', i, 'n', i)
        if i % 10000 == 0:
            pl.execute()
    pl.execute()

    res = env.cmd('ft.search', 'idx', '*', 'SORTBY', 'n', 'DESC')
    env.assertGreater(elements, res[0])
    env.assertGreater(len(res), 2)

def testAlias(env):
    conn = getConnectionByEnv(env)
    env.cmd('ft.create', 'idx', 'ON', 'HASH', 'PREFIX', 1, 'doc1', 'schema', 't1', 'text')
    env.cmd('ft.create', 'idx2', 'ON', 'HASH', 'PREFIX', 1, 'doc2', 'schema', 't1', 'text')

    env.expect('ft.aliasAdd', 'myIndex').error()
    env.expect('ft.aliasupdate', 'fake_alias', 'imaginary_alias', 'Too_many_args').error()
    env.cmd('ft.aliasAdd', 'myIndex', 'idx')
    env.cmd('ft.add', 'myIndex', 'doc1', 1.0, 'fields', 't1', 'hello')
    r = env.cmd('ft.search', 'idx', 'hello')
    env.assertEqual([1, 'doc1', ['t1', 'hello']], r)
    r2 = env.cmd('ft.search', 'myIndex', 'hello')
    env.assertEqual(r, r2)

    # try to add the same alias again; should be an error
    env.expect('ft.aliasAdd', 'myIndex', 'idx2').error()
    env.expect('ft.aliasAdd', 'alias2', 'idx').noError()
    # now delete the index
    env.cmd('ft.drop', 'myIndex')
    # RS2 does not delete doc on ft.drop
    conn.execute_command('DEL', 'doc1')

    # index list should be cleared now. This can be tested by trying to alias
    # the old alias to different index
    env.cmd('ft.aliasAdd', 'myIndex', 'idx2')
    env.cmd('ft.aliasAdd', 'alias2', 'idx2')
    env.cmd('ft.add', 'myIndex', 'doc2', 1.0, 'fields', 't1', 'hello')
    r = env.cmd('ft.search', 'alias2', 'hello')
    env.assertEqual([1, 'doc2', ['t1', 'hello']], r)

    # check that aliasing one alias to another returns an error. This will
    # end up being confusing
    env.expect('ft.aliasAdd', 'alias3', 'myIndex').error()

    # check that deleting the alias works as expected
    env.expect('ft.aliasDel', 'myIndex').noError()
    env.expect('ft.search', 'myIndex', 'foo').error()

    # create a new index and see if we can use the old name
    env.cmd('ft.create', 'idx3', 'ON', 'HASH', 'PREFIX', 1, 'doc3', 'schema', 't1', 'text')
    env.cmd('ft.add', 'idx3', 'doc3', 1.0, 'fields', 't1', 'foo')
    env.cmd('ft.aliasAdd', 'myIndex', 'idx3')
    # also, check that this works in rdb save
    for _ in env.reloadingIterator():
        waitForIndex(env, 'myIndex')
        r = env.cmd('ft.search', 'myIndex', 'foo')
        env.assertEqual([1, 'doc3', ['t1', 'foo']], r)

    # Check that we can move an alias from one index to another
    env.cmd('ft.aliasUpdate', 'myIndex', 'idx2')
    r = env.cmd('ft.search', 'myIndex', "hello")
    env.assertEqual([1, 'doc2', ['t1', 'hello']], r)

    # Test that things like ft.get, ft.aggregate, etc. work
    r = env.cmd('ft.get', 'myIndex', 'doc2')
    env.assertEqual(['t1', 'hello'], r)

    r = env.cmd('ft.aggregate', 'myIndex', 'hello', 'LOAD', '1', '@t1')
    env.assertEqual([1, ['t1', 'hello']], r)

    # Test update
    env.expect('ft.aliasAdd', 'updateIndex', 'idx3')
    env.expect('ft.aliasUpdate', 'updateIndex', 'fake_idx')

    r = env.cmd('ft.del', 'idx2', 'doc2')
    env.assertEqual(1, r)
    env.expect('ft.aliasdel').error()
    env.expect('ft.aliasdel', 'myIndex', 'yourIndex').error()
    env.expect('ft.aliasdel', 'non_existing_alias').error()

    # Test index alias with the same length as the original (MOD 5945)
    env.expect('FT.ALIASADD', 'temp', 'idx3').ok()
    r = env.cmd('ft.search', 'temp', 'foo')
    env.assertEqual([1, 'doc3', ['t1', 'foo']], r)

def testNoCreate(env):
    env.cmd('ft.create', 'idx', 'ON', 'HASH', 'schema', 'f1', 'text')
    env.expect('ft.add', 'idx', 'schema', 'f1').error()
    env.expect('ft.add', 'idx', 'doc1', 1, 'nocreate', 'fields', 'f1', 'hello').error()
    env.expect('ft.add', 'idx', 'doc1', 1, 'replace', 'nocreate', 'fields', 'f1', 'hello').error()
    env.expect('ft.add', 'idx', 'doc1', 1, 'replace', 'fields', 'f1', 'hello').noError()
    env.expect('ft.add', 'idx', 'doc1', 1, 'replace', 'nocreate', 'fields', 'f1', 'world').noError()

def testSpellCheck(env):
    env.cmd('FT.CREATE', 'idx', 'ON', 'HASH', 'SCHEMA', 'report', 'TEXT')
    env.cmd('FT.ADD', 'idx', 'doc1', 1.0, 'FIELDS', 'report', 'report content')
    rv = env.cmd('FT.SPELLCHECK', 'idx', '111111')
    env.assertEqual([['TERM', '111111', []]], rv)
    if not env.isCluster():
        rv = env.cmd('FT.SPELLCHECK', 'idx', '111111', 'FULLSCOREINFO')
        env.assertEqual([1, ['TERM', '111111', []]], rv)

# Standalone functionality
def testIssue484(env):
# Issue with split
# 127.0.0.1:6379> ft.drop productSearch1
# OK
# 127.0.0.1:6379> "FT.CREATE" "productSearch1" "NOSCOREIDX" "SCHEMA" "productid" "TEXT" "categoryid" "TEXT"  "color" "TEXT" "timestamp" "NUMERIC"
# OK
# 127.0.0.1:6379> "FT.ADD" "productSearch1" "GUID1" "1.0" "REPLACE" "FIELDS" "productid" "1" "categoryid" "cars" "color" "blue" "categoryType" 0
# OK
# 127.0.0.1:6379> "FT.ADD" "productSearch1" "GUID2" "1.0" "REPLACE" "FIELDS" "productid" "1" "categoryid" "small cars" "color" "white" "categoryType" 0
# OK
# 127.0.0.1:6379> "FT.ADD" "productSearch1" "GUID3" "1.0" "REPLACE" "FIELDS" "productid" "2" "categoryid" "Big cars" "color" "white" "categoryType" 0
# OK
# 127.0.0.1:6379> "FT.ADD" "productSearch1" "GUID4" "1.0" "REPLACE" "FIELDS" "productid" "2" "categoryid" "Big cars" "color" "green" "categoryType" 0
# OK
# 127.0.0.1:6379> "FT.ADD" "productSearch1" "GUID5" "1.0" "REPLACE" "FIELDS" "productid" "3" "categoryid" "cars" "color" "blue" "categoryType" 0
# OK
# 127.0.0.1:6379>  FT.AGGREGATE productSearch1 * load 2 @color @categoryid APPLY "split(format(\"%s-%s\",@color,@categoryid),\"-\")" as value GROUPBY 1 @value REDUCE COUNT 0 as value_count
    env.cmd('ft.create', 'productSearch1', 'noscoreidx', 'ON', 'HASH', 'schema', 'productid',
            'text', 'categoryid', 'text', 'color', 'text', 'timestamp', 'numeric')
    env.cmd('ft.add', 'productSearch1', 'GUID1', '1.0', 'REPLACE', 'FIELDS', 'productid', '1', 'categoryid', 'cars', 'color', 'blue', 'categoryType', 0)
    env.cmd('ft.add', 'productSearch1', 'GUID2', '1.0', 'REPLACE', 'FIELDS', 'productid', '1', 'categoryid', 'small cars', 'color', 'white', 'categoryType', 0)
    env.cmd('ft.add', 'productSearch1', 'GUID3', '1.0', 'REPLACE', 'FIELDS', 'productid', '2', 'categoryid', 'Big cars', 'color', 'white', 'categoryType', 0)
    env.cmd('ft.add', 'productSearch1', 'GUID4', '1.0', 'REPLACE', 'FIELDS', 'productid', '2', 'categoryid', 'Big cars', 'color', 'green', 'categoryType', 0)
    env.cmd('ft.add', 'productSearch1', 'GUID5', '1.0', 'REPLACE', 'FIELDS', 'productid', '3', 'categoryid', 'cars', 'color', 'blue', 'categoryType', 0)
    res = env.cmd('FT.AGGREGATE', 'productSearch1', '*',
        'load', '2', '@color', '@categoryid',
        'APPLY', 'split(format("%s-%s",@color,@categoryid),"-")', 'as', 'value',
        'GROUPBY', '1', '@value',
        'REDUCE', 'COUNT', '0', 'as', 'value_count',
        'SORTBY', '4', '@value_count', 'DESC', '@value', 'ASC')
    expected = [6, ['value', 'white', 'value_count', '2'], ['value', 'cars', 'value_count', '2'], ['value', 'small cars', 'value_count', '1'], ['value', 'blue', 'value_count', '2'], ['value', 'Big cars', 'value_count', '2'], ['value', 'green', 'value_count', '1']]
    env.assertEqual(toSortedFlatList(expected), toSortedFlatList(res))

    for var in expected:
        env.assertContains(var, res)

def testIssue501(env):
    env.cmd('FT.CREATE', 'incidents', 'ON', 'HASH', 'SCHEMA', 'report', 'TEXT')
    env.cmd('FT.ADD', 'incidents', 'doc1', 1.0, 'FIELDS', 'report', 'report content')
    env.cmd('FT.DICTADD', 'slang', 'timmies', 'toque', 'toonie', 'serviette', 'kerfuffle', 'chesterfield')
    rv = env.cmd('FT.SPELLCHECK', 'incidents', 'qqqqqqqqqqqqqqqqqqqqqqqqqqqqqqqqqqqqqqqqqqqqqqqqqqqqqqqqqqqqqqqqqqqqqqqqqqqqqqqqqqqqqqqqqqqqqqqqqqqqq',
        'TERMS', 'INCLUDE', 'slang', 'TERMS', 'EXCLUDE', 'slang')
    env.assertEqual("qqqqqqqqqqqqqqqqqqqqqqqqqqqqqqqqqqqqqqqqqqqqqqqqqqqqqqqqqqqqqqqqqqqqqqqqqqqqqqqqqqqqqqqqqqqqqqqqqqqqq", rv[0][1])
    env.assertEqual([], rv[0][2])

    env.expect('FT.SPELLCHECK', 'incidents', 'qqqqqqqqqqqqqqqqqqqqqqqqqqqqqqqqqqqqqqqqqqqqqqqqqqqqqqqqqqqqqqqqqqqqqqqqqqqqqqqqqqqqqqqqqqqqqqqqqqqqq',
        'TERMS', 'FAKE_COMMAND', 'slang').error()

def testIssue589(env):
    env.cmd('FT.CREATE', 'incidents', 'ON', 'HASH', 'SCHEMA', 'report', 'TEXT')
    env.cmd('FT.ADD', 'incidents', 'doc1', 1.0, 'FIELDS', 'report', 'report content')
    env.expect('FT.SPELLCHECK', 'incidents', 'report :').error().contains("Syntax error at offset")

def testIssue621(env):
    env.expect('ft.create', 'test', 'ON', 'HASH', 'SCHEMA', 'uuid', 'TAG', 'title', 'TEXT').equal('OK')
    env.expect('ft.add', 'test', 'a', '1', 'REPLACE', 'PARTIAL', 'FIELDS', 'uuid', 'foo', 'title', 'bar').equal('OK')
    env.expect('ft.add', 'test', 'a', '1', 'REPLACE', 'PARTIAL', 'FIELDS', 'title', 'bar').equal('OK')
    res = env.cmd('ft.search', 'test', '@uuid:{foo}')
    env.assertEqual(toSortedFlatList(res), toSortedFlatList([1, 'a', ['uuid', 'foo', 'title', 'bar']]))

# Server crash on doc names that conflict with index keys #666
# again this test is not relevant cause index is out of key space
# def testIssue666(env):
#     # We cannot reliably determine that any error will occur in cluster mode
#     # because of the key name
#     env.skipOnCluster()

#     env.cmd('ft.create', 'foo', 'schema', 'bar', 'text')
#     env.cmd('ft.add', 'foo', 'mydoc', 1, 'fields', 'bar', 'one two three')

#     # crashes here
#     with env.assertResponseError():
#         env.cmd('ft.add', 'foo', 'ft:foo/two', '1', 'fields', 'bar', 'four five six')
#     # try with replace:
#     with env.assertResponseError():
#         env.cmd('ft.add', 'foo', 'ft:foo/two', '1', 'REPLACE',
#             'FIELDS', 'bar', 'four five six')
#     with env.assertResponseError():
#         env.cmd('ft.add', 'foo', 'idx:foo', '1', 'REPLACE',
#             'FIELDS', 'bar', 'four five six')

#     env.cmd('ft.add', 'foo', 'mydoc1', 1, 'fields', 'bar', 'four five six')

# 127.0.0.1:6379> flushdb
# OK
# 127.0.0.1:6379> ft.create foo SCHEMA bar text
# OK
# 127.0.0.1:6379> ft.add foo mydoc 1 FIELDS bar "one two three"
# OK
# 127.0.0.1:6379> keys *
# 1) "mydoc"
# 2) "ft:foo/one"
# 3) "idx:foo"
# 4) "ft:foo/two"
# 5) "ft:foo/three"
# 127.0.0.1:6379> ft.add foo "ft:foo/two" 1 FIELDS bar "four five six"
# Could not connect to Redis at 127.0.0.1:6379: Connection refused

@skip(cluster=True)
def testPrefixDeletedExpansions(env):

    env.cmd('ft.create', 'idx', 'ON', 'HASH', 'schema', 'txt1', 'text', 'tag1', 'tag')
    # get the number of maximum expansions
    maxexpansions = int(env.cmd('ft.config', 'get', 'MAXEXPANSIONS')[0][1])

    for x in range(maxexpansions):
        env.cmd('ft.add', 'idx', 'doc{}'.format(x), 1, 'fields',
                'txt1', 'term{}'.format(x), 'tag1', 'tag{}'.format(x))

    for x in range(maxexpansions):
        env.cmd('ft.del', 'idx', 'doc{}'.format(x))

    env.cmd('ft.add', 'idx', 'doc_XXX', 1, 'fields', 'txt1', 'termZZZ', 'tag1', 'tagZZZ')

    # r = env.cmd('ft.search', 'idx', 'term*')
    # print(r)
    # r = env.cmd('ft.search', 'idx', '@tag1:{tag*}')
    # print(r)

    tmax = time.time() + 0.5  # 250ms max
    iters = 0
    while time.time() < tmax:
        iters += 1
        forceInvokeGC(env, 'idx')
        r = env.cmd('ft.search', 'idx', '@txt1:term* @tag1:{tag*}')
        if r[0]:
            break

    # print 'did {} iterations'.format(iters)
    r = env.cmd('ft.search', 'idx', '@txt1:term* @tag1:{tag*}')
    env.assertEqual(toSortedFlatList([1, 'doc_XXX', ['txt1', 'termZZZ', 'tag1', 'tagZZZ']]), toSortedFlatList(r))


def testOptionalFilter(env):
    env.cmd('ft.create', 'idx', 'ON', 'HASH', 'schema', 't1', 'text')
    for x in range(100):
        env.cmd('ft.add', 'idx', 'doc_{}'.format(x), 1, 'fields', 't1', 'hello world word{}'.format(x))

    env.cmd('ft.explain', 'idx', '(~@t1:word20)')
    # print(r)

    r = env.cmd('ft.search', 'idx', '~(word20 => {$weight: 2.0})')

def testCriteriaTesterDeactivated():
    env = Env(moduleArgs='_MAX_RESULTS_TO_UNSORTED_MODE 1')
    env.cmd('ft.create', 'idx', 'ON', 'HASH', 'schema', 't1', 'text')
    env.cmd('ft.add', 'idx', 'doc1', 1, 'fields', 't1', 'hello1 hey hello2')
    env.cmd('ft.add', 'idx', 'doc2', 1, 'fields', 't1', 'hello2 hey')
    env.cmd('ft.add', 'idx', 'doc3', 1, 'fields', 't1', 'hey')

    expected_res = py2sorted([2, 'doc1', ['t1', 'hello1 hey hello2'], 'doc2', ['t1', 'hello2 hey']])
    actual_res = py2sorted(env.cmd('ft.search', 'idx', '(hey hello1)|(hello2 hey)'))
    env.assertEqual(list(expected_res), list(actual_res))

def testIssue828(env):
    env.cmd('ft.create', 'beers', 'ON', 'HASH', 'SCHEMA',
        'name', 'TEXT', 'PHONETIC', 'dm:en',
        'style', 'TAG', 'SORTABLE',
        'abv', 'NUMERIC', 'SORTABLE')
    rv = env.cmd("FT.ADD", "beers", "802", "1.0",
        "FIELDS", "index", "25", "abv", "0.049",
        "name", "Hell or High Watermelon Wheat (2009)",
        "style", "Fruit / Vegetable Beer")
    env.assertEqual('OK', rv)

def testIssue862(env):
    env.cmd('ft.create', 'idx', 'ON', 'HASH', 'SCHEMA', 'test', 'TEXT', 'SORTABLE')
    rv = env.cmd("FT.ADD", "idx", "doc1", "1.0", "FIELDS", "test", "foo")
    env.assertEqual('OK', rv)
    env.cmd("FT.SEARCH", "idx", "foo", 'WITHSORTKEYS')
    env.assertTrue(env.isUp())

def testIssue_884(env):
    env.expect('FT.create', 'idx', 'ON', 'HASH', 'STOPWORDS', '0', 'SCHEMA', 'title', 'text', 'weight',
               '50', 'subtitle', 'text', 'weight', '10', 'author', 'text', 'weight',
               '10', 'description', 'text', 'weight', '20').equal('OK')

    env.expect('FT.ADD', 'idx', 'doc4', '1.0', 'FIELDS', 'title', 'mohsin conversation the conversation tahir').equal('OK')
    env.expect('FT.ADD', 'idx', 'doc3', '1.0', 'FIELDS', 'title', 'Fareham Civilization Church - Sermons and conversations mohsin conversation the').equal('OK')
    env.expect('FT.ADD', 'idx', 'doc2', '1.0', 'FIELDS', 'title', 'conversation the conversation - a drama about conversation, the science of conversation.').equal('OK')
    env.expect('FT.ADD', 'idx', 'doc1', '1.0', 'FIELDS', 'title', 'mohsin conversation with the mohsin').equal('OK')

    expected = [2, 'doc2', ['title', 'conversation the conversation - a drama about conversation, the science of conversation.'], 'doc4', ['title', 'mohsin conversation the conversation tahir']]
    res = env.cmd('FT.SEARCH', 'idx', '@title:(conversation) (@title:(conversation the conversation))=>{$inorder: true;$slop: 0}')
    env.assertEqual(len(expected), len(res))
    for v in expected:
        env.assertContains(v, res)

def testIssue_848(env):
    env.expect('FT.CREATE', 'idx', 'ON', 'HASH', 'SCHEMA', 'test1', 'TEXT', 'SORTABLE').equal('OK')
    env.expect('FT.ADD', 'idx', 'doc1', '1.0', 'FIELDS', 'test1', 'foo').equal('OK')
    env.expect('FT.ALTER', 'idx', 'SCHEMA', 'ADD', 'test2', 'TEXT', 'SORTABLE').equal('OK')
    env.expect('FT.ADD', 'idx', 'doc2', '1.0', 'FIELDS', 'test1', 'foo', 'test2', 'bar').equal('OK')
    env.expect('FT.SEARCH', 'idx', 'foo', 'SORTBY', 'test2', 'ASC').equal([2, 'doc2', ['test2', 'bar', 'test1', 'foo'], 'doc1', ['test1', 'foo']])

def testMod_309(env):
    n = 10000 if VALGRIND else 100000
    env.expect('FT.CREATE', 'idx', 'ON', 'HASH', 'SCHEMA', 'test', 'TEXT', 'SORTABLE').ok()
    conn = getConnectionByEnv(env)
    for i in range(n):
        conn.execute_command('HSET', f'doc{i}', 'test', 'foo')
    waitForIndex(env, 'idx')
    info = index_info(env, 'idx')
    env.assertEqual(int(info['num_docs']), n)
    res = env.cmd('FT.AGGREGATE', 'idx', 'foo', 'TIMEOUT', 300000)
    env.assertEqual(len(res), n + 1)

    # test with cursor
    if env.isCluster():
        return

    res, cursor = env.cmd('FT.AGGREGATE', 'idx', 'foo', 'WITHCURSOR', 'TIMEOUT', 300000)
    l = len(res) - 1  # do not count the number of results (the first element in the results)
    while cursor != 0:
        r, cursor = env.cmd('FT.CURSOR', 'READ', 'idx', str(cursor))
        l += len(r) - 1
    env.assertEqual(l, n)

def testIssue_865(env):
    env.expect('FT.CREATE', 'idx', 'ON', 'HASH', 'SCHEMA', '1', 'TEXT', 'SORTABLE').equal('OK')
    env.expect('ft.add', 'idx', 'doc1', '1.0', 'FIELDS', '1', 'foo1').equal('OK')
    env.expect('ft.add', 'idx', 'doc2', '1.0', 'FIELDS', '1', 'foo2').equal('OK')
    env.expect('ft.search', 'idx', 'foo*', 'SORTBY', '1', 'ASC').equal([2, 'doc1', ['1', 'foo1'], 'doc2', ['1', 'foo2']])
    env.expect('ft.search', 'idx', 'foo*', 'SORTBY', '1', 'DESC').equal([2, 'doc2', ['1', 'foo2'], 'doc1', ['1', 'foo1']])
    env.expect('ft.search', 'idx', 'foo*', 'SORTBY', '1', 'bad').error()
    env.expect('ft.search', 'idx', 'foo*', 'SORTBY', 'bad', 'bad').error()
    env.expect('ft.search', 'idx', 'foo*', 'SORTBY', 'bad').error()
    env.expect('ft.search', 'idx', 'foo*', 'SORTBY').error()

def testIssue_779(env):
    # FT.ADD should return NOADD and not change the doc if value < same_value, but it returns OK and makes the change.
    # Note that "greater than" ">" does not have the same bug.

    env.cmd('FT.CREATE idx2 ON HASH SCHEMA ot1 TAG')
    env.cmd('FT.ADD idx2 doc2 1.0 FIELDS newf CAT ot1 4001')
    res = env.cmd('FT.GET idx2 doc2')
    env.assertEqual(toSortedFlatList(res), toSortedFlatList(["newf", "CAT", "ot1", "4001"]))

    # NOADD is expected since 4001 is not < 4000, and no updates to the doc2 is expected as a result
    env.expect('FT.ADD idx2 doc2 1.0 REPLACE PARTIAL if @ot1<4000 FIELDS newf DOG ot1 4000', 'NOADD')
    res = env.cmd('FT.GET idx2 doc2')
    env.assertEqual(toSortedFlatList(res), toSortedFlatList(["newf", "CAT", "ot1", "4001"]))

    # OK is expected since 4001 < 4002 and the doc2 is updated
    env.expect('FT.ADD idx2 doc2 1.0 REPLACE PARTIAL if @ot1<4002 FIELDS newf DOG ot1 4002').equal('OK')
    res = env.cmd('FT.GET idx2 doc2')
    env.assertEqual(toSortedFlatList(res), toSortedFlatList(["newf", "DOG", "ot1", "4002"]))

    # OK is NOT expected since 4002 is not < 4002
    # We expect NOADD and doc2 update; however, we get OK and doc2 updated
    # After fix, @ot1 implicitly converted to a number, thus we expect NOADD
    env.expect('FT.ADD idx2 doc2 1.0 REPLACE PARTIAL if @ot1<4002 FIELDS newf FISH ot1 4002').equal('NOADD')
    env.expect('FT.ADD idx2 doc2 1.0 REPLACE PARTIAL if to_number(@ot1)<4002 FIELDS newf FISH ot1 4002').equal('NOADD')
    env.expect('FT.ADD idx2 doc2 1.0 REPLACE PARTIAL if @ot1<to_str(4002) FIELDS newf FISH ot1 4002').equal('NOADD')
    res = env.cmd('FT.GET idx2 doc2')
    env.assertEqual(toSortedFlatList(res), toSortedFlatList(["newf", "DOG", "ot1", "4002"]))

    # OK and doc2 update is expected since 4002 < 4003
    env.expect('FT.ADD idx2 doc2 1.0 REPLACE PARTIAL if @ot1<4003 FIELDS newf HORSE ot1 4003').equal('OK')
    res = env.cmd('FT.GET idx2 doc2')
    env.assertEqual(toSortedFlatList(res), toSortedFlatList(["newf", "HORSE", "ot1", "4003"]))

    # Expect NOADD since 4003 is not > 4003
    env.expect('FT.ADD idx2 doc2 1.0 REPLACE PARTIAL if @ot1>4003 FIELDS newf COW ot1 4003').equal('NOADD')
    env.expect('FT.ADD idx2 doc2 1.0 REPLACE PARTIAL if 4003<@ot1 FIELDS newf COW ot1 4003').equal('NOADD')

    # Expect OK and doc2 updated since 4003 > 4002
    env.expect('FT.ADD idx2 doc2 1.0 REPLACE PARTIAL if @ot1>4002 FIELDS newf PIG ot1 4002').equal('OK')
    res = env.cmd('FT.GET idx2 doc2')
    env.assertEqual(toSortedFlatList(res), toSortedFlatList(["newf", "PIG", "ot1", "4002"]))

    # Syntax errors
    env.expect('FT.ADD idx2 doc2 1.0 REPLACE PARTIAL if @ot1<4-002 FIELDS newf DOG ot1 4002').contains('Syntax error')
    env.expect('FT.ADD idx2 doc2 1.0 REPLACE PARTIAL if @ot1<to_number(4-002) FIELDS newf DOG ot1 4002').contains('Syntax error')

def testUnknownSymbolErrorOnConditionalAdd(env):
    env.expect('FT.CREATE idx ON HASH SCHEMA f1 TAG f2 NUMERIC NOINDEX f3 TAG NOINDEX').ok()
    env.expect('ft.add idx doc1 1.0 REPLACE PARTIAL IF @f1<awfwaf FIELDS f1 foo f2 1 f3 boo').ok()
    env.expect('ft.add idx doc1 1.0 REPLACE PARTIAL IF @f1<awfwaf FIELDS f1 foo f2 1 f3 boo').error()

def testWrongResultsReturnedBySkipOptimization(env):
    env.expect('FT.CREATE', 'idx', 'ON', 'HASH', 'SCHEMA', 'f1', 'TEXT', 'f2', 'TEXT').equal('OK')
    env.expect('ft.add', 'idx', 'doc1', '1.0', 'FIELDS', 'f1', 'foo', 'f2', 'bar').equal('OK')
    env.expect('ft.add', 'idx', 'doc2', '1.0', 'FIELDS', 'f1', 'moo', 'f2', 'foo').equal('OK')
    env.expect('ft.search', 'idx', 'foo @f2:moo').equal([0])

def testErrorWithApply(env):
    env.expect('FT.CREATE', 'idx', 'ON', 'HASH', 'SCHEMA', 'test', 'TEXT', 'SORTABLE').equal('OK')
    env.expect('FT.ADD', 'idx', 'doc1', '1.0', 'FIELDS', 'test', 'foo bar').equal('OK')
    env.expect(
        'FT.AGGREGATE', 'idx', '*', 'LOAD', '1', '@test', 'APPLY', 'split()'
    ).error().contains('Invalid number of arguments for split')

def testSummerizeWithAggregateRaiseError(env):
    env.expect('FT.CREATE', 'idx', 'ON', 'HASH', 'SCHEMA', 'test', 'TEXT', 'SORTABLE').equal('OK')
    env.expect('ft.add', 'idx', 'doc1', '1.0', 'FIELDS', 'test', 'foo1').equal('OK')
    env.expect('ft.add', 'idx', 'doc2', '1.0', 'FIELDS', 'test', 'foo2').equal('OK')
    env.expect('ft.aggregate', 'idx', 'foo2', 'SUMMARIZE', 'FIELDS', '1', 'test',
               'GROUPBY', '1', '@test', 'REDUCE', 'COUNT', '0').error().contains("SUMMARIZE is not supported on FT.AGGREGATE")

def testSummerizeHighlightParseError(env):
    env.expect('FT.CREATE', 'idx', 'ON', 'HASH', 'SCHEMA', 'test', 'TEXT', 'SORTABLE').equal('OK')
    env.expect('ft.add', 'idx', 'doc1', '1.0', 'FIELDS', 'test', 'foo1').equal('OK')
    env.expect('ft.add', 'idx', 'doc2', '1.0', 'FIELDS', 'test', 'foo2').equal('OK')
    env.expect('ft.search', 'idx', 'foo2', 'SUMMARIZE', 'FIELDS', 'WITHSCORES').error()
    env.expect('ft.search', 'idx', 'foo2', 'HIGHLIGHT', 'FIELDS', 'WITHSCORES').error()

def testCursorBadArgument(env):
    env.expect('FT.CREATE', 'idx', 'ON', 'HASH', 'SCHEMA', 'test', 'TEXT').equal('OK')
    env.expect('ft.add', 'idx', 'doc1', '1.0', 'FIELDS', 'test', 'foo1').equal('OK')
    env.expect('ft.add', 'idx', 'doc2', '1.0', 'FIELDS', 'test', 'foo2').equal('OK')
    env.expect('ft.aggregate', 'idx', '*',
               'GROUPBY', '1', '@test', 'REDUCE', 'COUNT', '0',
               'WITHCURSOR', 'COUNT', 'BAD').error()

def testLimitBadArgument(env):
    env.expect('FT.CREATE', 'idx', 'ON', 'HASH', 'SCHEMA', 'test', 'TEXT', 'SORTABLE').equal('OK')
    env.expect('ft.add', 'idx', 'doc1', '1.0', 'FIELDS', 'test', 'foo1').equal('OK')
    env.expect('ft.add', 'idx', 'doc2', '1.0', 'FIELDS', 'test', 'foo2').equal('OK')
    env.expect('ft.search', 'idx', '*', 'LIMIT', '1').error()

def testOnTimeoutBadArgument(env):
    env.expect('FT.CREATE', 'idx', 'ON', 'HASH', 'SCHEMA', 'test', 'TEXT').equal('OK')
    env.expect('ft.add', 'idx', 'doc1', '1.0', 'FIELDS', 'test', 'foo1').equal('OK')
    env.expect('ft.add', 'idx', 'doc2', '1.0', 'FIELDS', 'test', 'foo2').equal('OK')
    env.expect('ft.search', 'idx', '*', 'ON_TIMEOUT', 'bad').error()

def testAggregateSortByWrongArgument(env):
    env.expect('FT.CREATE', 'idx', 'ON', 'HASH', 'SCHEMA', 'test', 'TEXT', 'SORTABLE').equal('OK')
    env.expect('ft.add', 'idx', 'doc1', '1.0', 'FIELDS', 'test', 'foo1').equal('OK')
    env.expect('ft.add', 'idx', 'doc2', '1.0', 'FIELDS', 'test', 'foo2').equal('OK')
    env.expect('ft.aggregate', 'idx', '*', 'SORTBY', 'bad').error()

def testAggregateSortByMaxNumberOfFields(env):
    env.expect('FT.CREATE', 'idx', 'ON', 'HASH', 'SCHEMA',
               'test1', 'TEXT', 'SORTABLE',
               'test2', 'TEXT', 'SORTABLE',
               'test3', 'TEXT', 'SORTABLE',
               'test4', 'TEXT', 'SORTABLE',
               'test5', 'TEXT', 'SORTABLE',
               'test6', 'TEXT', 'SORTABLE',
               'test7', 'TEXT', 'SORTABLE',
               'test8', 'TEXT', 'SORTABLE',
               'test9', 'TEXT', 'SORTABLE'
               ).equal('OK')
    env.expect('ft.add', 'idx', 'doc1', '1.0', 'FIELDS', 'test', 'foo1').equal('OK')
    env.expect('ft.add', 'idx', 'doc2', '1.0', 'FIELDS', 'test', 'foo2').equal('OK')
    env.expect('ft.aggregate', 'idx', '*', 'SORTBY', '9', *['@test%d' % (i + 1) for i in range(9)]).error()
    args = ['@test%d' % (i + 1) for i in range(8)] + ['bad']
    env.expect('ft.aggregate', 'idx', '*', 'SORTBY', '9', *args).error()
    args = ['@test%d' % (i + 1) for i in range(8)] + ['ASC', 'MAX', 'bad']
    env.expect('ft.aggregate', 'idx', '*', 'SORTBY', '9', *args).error()
    args = ['@test%d' % (i + 1) for i in range(8)] + ['ASC', 'MAX']
    env.expect('ft.aggregate', 'idx', '*', 'SORTBY', '9', *args).error()

def testNumericFilterError(env):
    env.expect('FT.CREATE', 'idx', 'ON', 'HASH', 'SCHEMA', 'test', 'NUMERIC', 'SORTABLE').equal('OK')
    env.expect('ft.add', 'idx', 'doc1', '1.0', 'FIELDS', 'test', '1').equal('OK')
    env.expect('ft.search', 'idx', '*', 'FILTER', 'test', 'bad', '2').error()
    env.expect('ft.search', 'idx', '*', 'FILTER', 'test', '0', 'bad').error()
    env.expect('ft.search', 'idx', '*', 'FILTER', 'test', '0').error()
    env.expect('ft.search', 'idx', '*', 'FILTER', 'test', 'bad').error()
    env.expect('ft.search', 'idx', '*', 'FILTER', 'test', '0', '2', 'FILTER', 'test', '0', 'bla').error()

def testGeoFilterError(env):
    env.expect('FT.CREATE', 'idx', 'ON', 'HASH', 'SCHEMA', 'test', 'NUMERIC', 'SORTABLE').equal('OK')
    env.expect('ft.add', 'idx', 'doc1', '1.0', 'FIELDS', 'test', '1').equal('OK')
    env.expect('ft.search', 'idx', '*', 'GEOFILTER', 'test', '1').error()
    env.expect('ft.search', 'idx', '*', 'GEOFILTER', 'test', 'bad' , '2', '3', 'km').error()
    env.expect('ft.search', 'idx', '*', 'GEOFILTER', 'test', '1' , 'bad', '3', 'km').error()
    env.expect('ft.search', 'idx', '*', 'GEOFILTER', 'test', '1' , '2', 'bad', 'km').error()
    env.expect('ft.search', 'idx', '*', 'GEOFILTER', 'test', '1' , '2', '3', 'bad').error()

def testReducerError(env):
    env.expect('FT.CREATE', 'idx', 'ON', 'HASH', 'SCHEMA', 'test', 'NUMERIC', 'SORTABLE').equal('OK')
    env.expect('ft.add', 'idx', 'doc1', '1.0', 'FIELDS', 'test', '1').equal('OK')
    env.expect('ft.aggregate', 'idx', '*', 'GROUPBY', '1', '@test', 'REDUCE', 'COUNT', 'bad').error()
    env.expect('ft.aggregate', 'idx', '*', 'GROUPBY', '1', '@test', 'REDUCE', 'COUNT', '0', 'as').error()

def testGroupbyError(env):
    env.expect('FT.CREATE', 'idx', 'ON', 'HASH', 'SCHEMA', 'test', 'NUMERIC', 'SORTABLE').equal('OK')
    env.expect('ft.add', 'idx', 'doc1', '1.0', 'FIELDS', 'test', '1').equal('OK')
    env.expect('ft.aggregate', 'idx', '*', 'GROUPBY', '1', '@test', 'REDUCE').error()
    if not env.isCluster(): # todo: remove once fix on coordinator
        env.expect('ft.aggregate', 'idx', '*', 'GROUPBY', '1', '@test1').error()
    env.expect('ft.aggregate', 'idx', '*', 'GROUPBY', '1', '@test', 'REDUCE', 'bad', '0').error()
    if not env.isCluster(): # todo: remove once fix on coordinator
        env.expect('ft.aggregate', 'idx', '*', 'GROUPBY', '1', '@test', 'REDUCE', 'SUM', '1', '@test1').error()

def testGroupbyWithSort(env):
    env.expect('FT.CREATE', 'idx', 'ON', 'HASH', 'SCHEMA', 'test', 'NUMERIC', 'SORTABLE').equal('OK')
    env.expect('ft.add', 'idx', 'doc1', '1.0', 'FIELDS', 'test', '1').equal('OK')
    env.expect('ft.add', 'idx', 'doc2', '1.0', 'FIELDS', 'test', '1').equal('OK')
    env.expect('ft.add', 'idx', 'doc3', '1.0', 'FIELDS', 'test', '2').equal('OK')
    env.expect('ft.aggregate', 'idx', '*', 'SORTBY', '2', '@test', 'ASC',
               'GROUPBY', '1', '@test', 'REDUCE', 'COUNT', '0', 'as', 'count').equal([2, ['test', '2', 'count', '1'], ['test', '1', 'count', '2']])

def testApplyError(env):
    env.expect('FT.CREATE', 'idx', 'ON', 'HASH', 'SCHEMA', 'test', 'TEXT').equal('OK')
    env.expect('ft.add', 'idx', 'doc1', '1.0', 'FIELDS', 'test', 'foo').equal('OK')
    env.expect('ft.aggregate', 'idx', '*', 'APPLY', 'split(@test)', 'as').error()

def testLoadError(env):
    env.expect('FT.CREATE', 'idx', 'ON', 'HASH', 'SCHEMA', 'test', 'TEXT', 'SORTABLE').equal('OK')
    env.expect('ft.add', 'idx', 'doc1', '1.0', 'FIELDS', 'test', 'foo').equal('OK')
    env.expect('ft.aggregate', 'idx', '*', 'LOAD').error()
    env.expect('ft.aggregate', 'idx', '*', 'LOAD', 'bad').error()
    env.expect('ft.aggregate', 'idx', '*', 'LOAD', 'bad', 'test').error()
    env.expect('ft.aggregate', 'idx', '*', 'LOAD', '2', 'test').error()
    env.expect('ft.aggregate', 'idx', '*', 'LOAD', '2', '@test').error()

def testMissingArgsError(env):
    env.expect('FT.CREATE', 'idx', 'ON', 'HASH', 'SCHEMA', 'test', 'TEXT').equal('OK')
    env.expect('ft.add', 'idx', 'doc1', '1.0', 'FIELDS', 'test', 'foo').equal('OK')
    env.expect('ft.aggregate', 'idx').error()

def testUnexistsScorer(env):
    env.expect('FT.CREATE', 'idx', 'ON', 'HASH', 'SCHEMA', 'test', 'TEXT', 'SORTABLE').equal('OK')
    env.expect('ft.add', 'idx', 'doc1', '1.0', 'FIELDS', 'test', 'foo').equal('OK')
    env.expect('ft.search', 'idx', '*', 'SCORER', 'bad').error()

def testHighlightWithUnknowsProperty(env):
    env.expect('FT.CREATE', 'idx', 'ON', 'HASH', 'SCHEMA', 'test', 'TEXT').equal('OK')
    env.expect('ft.add', 'idx', 'doc1', '1.0', 'FIELDS', 'test', 'foo').equal('OK')
    env.expect('ft.aggregate', 'idx', '*', 'HIGHLIGHT', 'FIELDS', '1', 'test1').error()

def testHighlightOnAggregate(env):
    env.expect('FT.CREATE', 'idx', 'ON', 'HASH', 'SCHEMA', 'test', 'TEXT').equal('OK')
    env.expect('ft.add', 'idx', 'doc1', '1.0', 'FIELDS', 'test', 'foo').equal('OK')
    env.expect('ft.aggregate', 'idx', '*', 'HIGHLIGHT', 'FIELDS', '1', 'test').error().contains("HIGHLIGHT is not supported on FT.AGGREGATE")

def testBadFilterExpression(env):
    env.expect('FT.CREATE', 'idx', 'ON', 'HASH', 'SCHEMA', 'test', 'TEXT').equal('OK')
    env.expect('ft.add', 'idx', 'doc1', '1.0', 'FIELDS', 'test', 'foo').equal('OK')
    if not env.isCluster(): # todo: remove once fix on coordinator
        env.expect('ft.aggregate', 'idx', '*', 'LOAD', '1', '@test', 'FILTER', 'blabla').error()
        env.expect('ft.aggregate', 'idx', '*', 'LOAD', '1', '@test', 'FILTER', '@test1 > 1').error()

def testWithSortKeysOnNoneSortableValue(env):
    env.expect('FT.CREATE', 'idx', 'ON', 'HASH', 'SCHEMA', 'test', 'TEXT').equal('OK')
    env.expect('ft.add', 'idx', 'doc1', '1.0', 'FIELDS', 'test', 'foo').equal('OK')
    env.expect('ft.search', 'idx', '*', 'WITHSORTKEYS', 'SORTBY', 'test').equal([1, 'doc1', '$foo', ['test', 'foo']])

@skip(cluster=True)
def testWithWithRawIds(env):
    env.expect('FT.CREATE', 'idx', 'ON', 'HASH', 'SCHEMA', 'test', 'TEXT').equal('OK')
    waitForIndex(env, 'idx')
    env.expect('ft.add', 'idx', 'doc1', '1.0', 'FIELDS', 'test', 'foo').equal('OK')
    env.expect('ft.search', 'idx', '*', 'WITHRAWIDS').equal([1, 'doc1', 1, ['test', 'foo']])

# todo: unskip once fix on coordinator
#       the coordinator do not return erro on unexisting index.
@skip(cluster=True)
def testUnkownIndex(env):
    env.expect('ft.aggregate').error()
    env.expect('ft.aggregate', 'idx', '*').error()
    env.expect('ft.aggregate', 'idx', '*', 'WITHCURSOR').error()

def testExplainError(env):
    env.expect('FT.CREATE', 'idx', 'ON', 'HASH', 'SCHEMA', 'test', 'TEXT').equal('OK')
    env.expect('FT.EXPLAIN', 'idx', '(').error()

def testBadCursor(env):
    env.expect('FT.CURSOR', 'READ', 'idx').error()
    env.expect('FT.CURSOR', 'READ', 'idx', '1111').error()
    env.expect('FT.CURSOR', 'READ', 'idx', 'bad').error()
    env.expect('FT.CURSOR', 'DROP', 'idx', '1111').error()
    env.expect('FT.CURSOR', 'bad', 'idx', '1111').error()

def testGroupByWithApplyError(env):
    env.expect('FT.CREATE', 'idx', 'ON', 'HASH', 'SCHEMA', 'test', 'TEXT').ok()
    waitForIndex(env, 'idx')
    env.expect('ft.add', 'idx', 'doc1', '1.0', 'FIELDS', 'test', 'foo').ok()
    env.expect(
        'FT.AGGREGATE', 'idx', '*', 'APPLY', 'split()', 'GROUPBY', '1', '@test', 'REDUCE', 'COUNT', '0', 'AS', 'count'
    ).error().contains('Invalid number of arguments for split')

def testSubStrErrors(env):
    env.expect('FT.CREATE', 'idx', 'ON', 'HASH', 'SCHEMA', 'test', 'TEXT').equal('OK')
    env.expect('ft.add', 'idx', 'doc1', '1.0', 'FIELDS', 'test', 'foo').equal('OK')

    env.expect(
        'ft.aggregate', 'idx', '*', 'LOAD', '1', '@test', 'APPLY', 'matched_terms()', 'as', 'a', 'APPLY', 'substr(@a,0,4)'
    ).error()

    env.cmd('ft.aggregate', 'idx', '*', 'LOAD', '1', '@test2', 'APPLY', 'substr("test",3,-2)', 'as', 'a')
    env.cmd('ft.aggregate', 'idx', '*', 'LOAD', '1', '@test2', 'APPLY', 'substr("test",3,1000)', 'as', 'a')
    env.cmd('ft.aggregate', 'idx', '*', 'LOAD', '1', '@test2', 'APPLY', 'substr("test",-1,2)', 'as', 'a')
    env.expect('ft.aggregate', 'idx', '*', 'LOAD', '1', '@test2', 'APPLY', 'substr("test")', 'as', 'a').error().contains("Invalid arguments for function 'substr'")
    env.expect('ft.aggregate', 'idx', '*', 'LOAD', '1', '@test2', 'APPLY', 'substr(1)', 'as', 'a').error().contains("Invalid arguments for function 'substr'")
    env.expect('ft.aggregate', 'idx', '*', 'LOAD', '1', '@test2', 'APPLY', 'substr("test", "test")', 'as', 'a').error().contains("Invalid arguments for function 'substr'")
    env.expect('ft.aggregate', 'idx', '*', 'LOAD', '1', '@test2', 'APPLY', 'substr("test", "test", "test")', 'as', 'a').error().contains("Invalid type (3) for argument 1 in function 'substr'")
    env.expect('ft.aggregate', 'idx', '*', 'LOAD', '1', '@test2', 'APPLY', 'substr("test", "-1", "-1")', 'as', 'a').error().contains("Invalid type (3) for argument 1 in function 'substr'")
    env.assertTrue(env.isUp())

def testToUpperLower(env):
    env.expect('FT.CREATE', 'idx', 'ON', 'HASH', 'SCHEMA', 'test', 'TEXT').equal('OK')
    env.expect('ft.add', 'idx', 'doc1', '1.0', 'FIELDS', 'test', 'foo').equal('OK')
    env.expect('ft.aggregate', 'idx', '*', 'LOAD', '1', '@test', 'APPLY', 'lower(@test)', 'as', 'a').equal([1, ['test', 'foo', 'a', 'foo']])
    env.expect('ft.aggregate', 'idx', '*', 'LOAD', '1', '@test', 'APPLY', 'lower("FOO")', 'as', 'a').equal([1, ['test', 'foo', 'a', 'foo']])
    env.expect('ft.aggregate', 'idx', '*', 'LOAD', '1', '@test', 'APPLY', 'upper(@test)', 'as', 'a').equal([1, ['test', 'foo', 'a', 'FOO']])
    env.expect('ft.aggregate', 'idx', '*', 'LOAD', '1', '@test', 'APPLY', 'upper("foo")', 'as', 'a').equal([1, ['test', 'foo', 'a', 'FOO']])

    env.expect(
        'ft.aggregate', 'idx', '*', 'LOAD', '1', '@test', 'APPLY', 'upper()', 'as', 'a'
    ).error()
    env.expect(
        'ft.aggregate', 'idx', '*', 'LOAD', '1', '@test', 'APPLY', 'lower()', 'as', 'a'
    ).error()

    env.expect('ft.aggregate', 'idx', '*', 'LOAD', '1', '@test', 'APPLY', 'upper(1)', 'as', 'a').equal([1, ['test', 'foo', 'a', None]])
    env.expect('ft.aggregate', 'idx', '*', 'LOAD', '1', '@test', 'APPLY', 'lower(1)', 'as', 'a').equal([1, ['test', 'foo', 'a', None]])

    env.expect(
        'ft.aggregate', 'idx', '*', 'LOAD', '1', '@test', 'APPLY', 'upper(1,2)', 'as', 'a'
    ).error()
    env.expect(
        'ft.aggregate', 'idx', '*', 'LOAD', '1', '@test', 'APPLY', 'lower(1,2)', 'as', 'a'
    ).error()

def testMatchedTerms(env):
    env.expect('FT.CREATE', 'idx', 'ON', 'HASH', 'SCHEMA', 'test', 'TEXT').equal('OK')
    env.expect('ft.add', 'idx', 'doc1', '1.0', 'FIELDS', 'test', 'foo').equal('OK')
    env.expect('ft.aggregate', 'idx', '*', 'LOAD', '1', '@test', 'APPLY', 'matched_terms()', 'as', 'a').equal([1, ['test', 'foo', 'a', None]])
    env.expect('ft.aggregate', 'idx', 'foo', 'LOAD', '1', '@test', 'APPLY', 'matched_terms()', 'as', 'a').equal([1, ['test', 'foo', 'a', ['foo']]])
    env.expect('ft.aggregate', 'idx', 'foo', 'LOAD', '1', '@test', 'APPLY', 'matched_terms(100)', 'as', 'a').equal([1, ['test', 'foo', 'a', ['foo']]])
    env.expect('ft.aggregate', 'idx', 'foo', 'LOAD', '1', '@test', 'APPLY', 'matched_terms(-100)', 'as', 'a').equal([1, ['test', 'foo', 'a', ['foo']]])
    env.expect('ft.aggregate', 'idx', 'foo', 'LOAD', '1', '@test', 'APPLY', 'matched_terms("test")', 'as', 'a').equal([1, ['test', 'foo', 'a', ['foo']]])

def testStrFormatError(env):
    env.expect('FT.CREATE', 'idx', 'ON', 'HASH', 'SCHEMA', 'test', 'TEXT').equal('OK')
    env.expect('ft.add', 'idx', 'doc1', '1.0', 'FIELDS', 'test', 'foo').equal('OK')
    env.expect(
        'ft.aggregate', 'idx', 'foo', 'LOAD', '1', '@test', 'APPLY', 'format()', 'as', 'a'
    ).error()

    env.expect(
        'ft.aggregate', 'idx', 'foo', 'LOAD', '1', '@test', 'APPLY', 'format("%s")', 'as', 'a'
    ).error()

    env.expect(
        'ft.aggregate', 'idx', 'foo', 'LOAD', '1', '@test', 'APPLY', 'format("%", "test")', 'as', 'a'
    ).error()

    env.expect(
        'ft.aggregate', 'idx', 'foo', 'LOAD', '1', '@test', 'APPLY', 'format("%b", "test")', 'as', 'a'
    ).error()

    env.expect(
        'ft.aggregate', 'idx', 'foo', 'LOAD', '1', '@test', 'APPLY', 'format(5)', 'as', 'a'
    ).error()

    env.expect('ft.aggregate', 'idx', 'foo', 'LOAD', '1', '@test', 'APPLY', 'upper(1)', 'as', 'b', 'APPLY', 'format("%s", @b)', 'as', 'a').equal([1, ['test', 'foo', 'b', None, 'a', '(null)']])

    # working example
    env.expect('ft.aggregate', 'idx', 'foo', 'APPLY', 'format("%%s-test", "test")', 'as', 'a').equal([1, ['a', '%s-test']])
    env.expect('ft.aggregate', 'idx', 'foo', 'APPLY', 'format("%s-test", "test")', 'as', 'a').equal([1, ['a', 'test-test']])

def testTimeFormatError(env):
    env.expect('FT.CREATE', 'idx', 'ON', 'HASH', 'SCHEMA', 'test', 'NUMERIC').equal('OK')
    env.expect('ft.add', 'idx', 'doc1', '1.0', 'FIELDS', 'test', '12234556').equal('OK')

    env.expect(
        'ft.aggregate', 'idx', '@test:[0..inf]', 'LOAD', '1', '@test', 'APPLY', 'timefmt()', 'as', 'a'
    ).error()

    if not env.isCluster(): # todo: remove once fix on coordinator
        env.expect('ft.aggregate', 'idx', '@test:[0..inf]', 'LOAD', '1', '@test', 'APPLY', 'timefmt(@test1)', 'as', 'a').error()

    env.cmd('ft.aggregate', 'idx', '@test:[0..inf]', 'LOAD', '1', '@test', 'APPLY', 'timefmt(@test)', 'as', 'a')

    env.assertTrue(env.isUp())

    env.expect(
        'ft.aggregate', 'idx', '@test:[0..inf]', 'LOAD', '1', '@test', 'APPLY', 'timefmt(@test, 4)', 'as', 'a'
    ).error()

    env.expect('ft.aggregate', 'idx', '@test:[0..inf]', 'LOAD', '1', '@test', 'APPLY', 'timefmt("awfawf")', 'as', 'a').equal([1, ['test', '12234556', 'a', None]])

    env.expect('ft.aggregate', 'idx', '@test:[0..inf]', 'LOAD', '1', '@test', 'APPLY', 'timefmt(235325153152356426246246246254)', 'as', 'a').equal([1, ['test', '12234556', 'a', None]])

    env.expect('ft.aggregate', 'idx', '@test:[0..inf]', 'LOAD', '1', '@test', 'APPLY', 'timefmt(@test, "%s")' % ('d' * 2048), 'as', 'a').equal([1, ['test', '12234556', 'a', None]])

    env.expect('ft.aggregate', 'idx', '@test:[0..inf]', 'LOAD', '1', '@test', 'APPLY', 'hour("not_number")', 'as', 'a').equal([1, ['test', '12234556', 'a', None]])
    env.expect('ft.aggregate', 'idx', '@test:[0..inf]', 'LOAD', '1', '@test', 'APPLY', 'minute("not_number")', 'as', 'a').equal([1, ['test', '12234556', 'a', None]])
    env.expect('ft.aggregate', 'idx', '@test:[0..inf]', 'LOAD', '1', '@test', 'APPLY', 'day("not_number")', 'as', 'a').equal([1, ['test', '12234556', 'a', None]])
    env.expect('ft.aggregate', 'idx', '@test:[0..inf]', 'LOAD', '1', '@test', 'APPLY', 'month("not_number")', 'as', 'a').equal([1, ['test', '12234556', 'a', None]])
    env.expect('ft.aggregate', 'idx', '@test:[0..inf]', 'LOAD', '1', '@test', 'APPLY', 'dayofweek("not_number")', 'as', 'a').equal([1, ['test', '12234556', 'a', None]])
    env.expect('ft.aggregate', 'idx', '@test:[0..inf]', 'LOAD', '1', '@test', 'APPLY', 'dayofmonth("not_number")', 'as', 'a').equal([1, ['test', '12234556', 'a', None]])
    env.expect('ft.aggregate', 'idx', '@test:[0..inf]', 'LOAD', '1', '@test', 'APPLY', 'dayofyear("not_number")', 'as', 'a').equal([1, ['test', '12234556', 'a', None]])
    env.expect('ft.aggregate', 'idx', '@test:[0..inf]', 'LOAD', '1', '@test', 'APPLY', 'year("not_number")', 'as', 'a').equal([1, ['test', '12234556', 'a', None]])
    env.expect('ft.aggregate', 'idx', '@test:[0..inf]', 'LOAD', '1', '@test', 'APPLY', 'monthofyear("not_number")', 'as', 'a').equal([1, ['test', '12234556', 'a', None]])

def testMonthOfYear(env):
    env.expect('FT.CREATE', 'idx', 'ON', 'HASH', 'SCHEMA', 'test', 'NUMERIC').equal('OK')
    env.expect('ft.add', 'idx', 'doc1', '1.0', 'FIELDS', 'test', '12234556').equal('OK')

    env.expect('ft.aggregate', 'idx', '@test:[0..inf]', 'LOAD', '1', '@test', 'APPLY', 'monthofyear(@test)', 'as', 'a').equal([1, ['test', '12234556', 'a', '4']])

    env.expect(
        'ft.aggregate', 'idx', '@test:[0..inf]', 'LOAD', '1', '@test', 'APPLY', 'monthofyear(@test, 112)', 'as', 'a'
    ).error()

    env.expect(
        'ft.aggregate', 'idx', '@test:[0..inf]', 'LOAD', '1', '@test', 'APPLY', 'monthofyear()', 'as', 'a'
    ).error()

    env.expect('ft.aggregate', 'idx', '@test:[0..inf]', 'LOAD', '1', '@test', 'APPLY', 'monthofyear("bad")', 'as', 'a').equal([1, ['test', '12234556', 'a', None]])

def testParseTime(env):
    conn = getConnectionByEnv(env)
    env.cmd('FT.CREATE', 'idx', 'SCHEMA', 'test', 'TAG')
    conn.execute_command('HSET', 'doc1', 'test', '20210401')

    # check for errors
    env.expect(
        'ft.aggregate', 'idx', '*', 'LOAD', '1', '@test', 'APPLY', 'parsetime()', 'as', 'a'
    ).error().contains("Invalid arguments for function 'parsetime'")

    env.expect(
        'ft.aggregate', 'idx', '*', 'LOAD', '1', '@test', 'APPLY', 'parsetime(11)', 'as', 'a'
    ).error().contains("Invalid arguments for function 'parsetime'")

    env.expect(
        'ft.aggregate', 'idx', '*', 'LOAD', '1', '@test', 'APPLY', 'parsetime(11,22)', 'as', 'a'
    ).error().contains("Invalid type (1) for argument 0 in function 'parsetime'. VALIDATE_ARG__STRING(v, 0) was false.")

    # valid test
    res = env.cmd('ft.aggregate', 'idx', '*', 'LOAD', '1', '@test', 'APPLY', 'parsetime(@test, "%Y%m%d")', 'as', 'a')
    env.assertEqual(res, [1, ['test', '20210401', 'a', '1617235200']])

def testMathFunctions(env):
    env.expect('FT.CREATE', 'idx', 'ON', 'HASH', 'SCHEMA', 'test', 'NUMERIC').equal('OK')
    env.expect('ft.add', 'idx', 'doc1', '1.0', 'FIELDS', 'test', '12234556').equal('OK')

    env.expect('ft.aggregate', 'idx', '@test:[0..inf]', 'LOAD', '1', '@test', 'APPLY', 'exp(@test)', 'as', 'a').equal([1, ['test', '12234556', 'a', 'inf']])
    env.expect('ft.aggregate', 'idx', '@test:[0..inf]', 'LOAD', '1', '@test', 'APPLY', 'ceil(@test)', 'as', 'a').equal([1, ['test', '12234556', 'a', '12234556']])

def testErrorOnOpperation(env):
    env.expect('FT.CREATE', 'idx', 'ON', 'HASH', 'SCHEMA', 'test', 'NUMERIC').equal('OK')
    env.expect('ft.add', 'idx', 'doc1', '1.0', 'FIELDS', 'test', '12234556').equal('OK')

    env.expect(
        'ft.aggregate', 'idx', '@test:[0..inf]', 'LOAD', '1', '@test', 'APPLY', '1 + split()', 'as', 'a'
    ).error()

    env.expect(
        'ft.aggregate', 'idx', '@test:[0..inf]', 'LOAD', '1', '@test', 'APPLY', 'split() + 1', 'as', 'a'
    ).error()

    env.expect(
        'ft.aggregate', 'idx', '@test:[0..inf]', 'LOAD', '1', '@test', 'APPLY', '"bad" + "bad"', 'as', 'a'
    ).error()

    env.expect(
        'ft.aggregate', 'idx', '@test:[0..inf]', 'LOAD', '1', '@test', 'APPLY', 'split("bad" + "bad")', 'as', 'a'
    ).error()

    env.expect(
        'ft.aggregate', 'idx', '@test:[0..inf]', 'LOAD', '1', '@test', 'APPLY', '!(split("bad" + "bad"))', 'as', 'a'
    ).error()

    if not env.isCluster():
        env.expect('ft.aggregate', 'idx', '@test:[0..inf]', 'APPLY', '!@test', 'as', 'a').error().contains('not loaded nor in pipeline')


def testSortkeyUnsortable(env):
    env.cmd('ft.create', 'idx', 'ON', 'HASH', 'schema', 'test', 'text')
    env.cmd('ft.add', 'idx', 'doc1', 1, 'fields', 'test', 'foo')
    rv = env.cmd('ft.aggregate', 'idx', 'foo', 'withsortkeys',
        'load', '1', '@test',
        'sortby', '1', '@test')
    env.assertEqual([1, '$foo', ['test', 'foo']], rv)


def testIssue919(env):
    # This only works if the missing field has a lower sortable index
    # than the present field..
    env.cmd('ft.create', 'idx', 'ON', 'HASH',
            'schema', 't1', 'text', 'sortable', 'n1', 'numeric', 'sortable')
    env.cmd('ft.add', 'idx', 'doc1', 1, 'fields', 'n1', 42)
    rv = env.cmd('ft.search', 'idx', '*', 'sortby', 't1', 'desc')
    env.assertEqual([1, 'doc1', ['n1', '42']], rv)


def testIssue1074(env):
    # Ensure that sortable fields are returned in their string form from the
    # document
    env.cmd('ft.create', 'idx', 'ON', 'HASH',
            'schema', 't1', 'text', 'n1', 'numeric', 'sortable')
    env.cmd('ft.add', 'idx', 'doc1', 1, 'fields', 't1', 'hello', 'n1', 1581011976800)
    rv = env.cmd('ft.search', 'idx', '*', 'sortby', 'n1')
    env.assertEqual([1, 'doc1', ['n1', '1581011976800', 't1', 'hello']], rv)

@skip(cluster=True)
def testIssue1085(env):
    env.cmd('FT.CREATE issue1085 ON HASH SCHEMA foo TEXT SORTABLE bar NUMERIC SORTABLE')
    for i in range(1, 10):
        env.cmd('FT.ADD issue1085 document_%d 1 REPLACE FIELDS foo foo%d bar %d' % (i, i, i))
    res = env.cmd('FT.SEARCH', 'issue1085', '@bar:[8 8]')
    env.assertEqual(toSortedFlatList(res), toSortedFlatList([1, 'document_8', ['foo', 'foo8', 'bar', '8']]))

    for i in range(1, 10):
        env.cmd('FT.ADD issue1085 document_8 1 REPLACE FIELDS foo foo8 bar 8')

    forceInvokeGC(env, 'issue1085')

    res = env.cmd('FT.SEARCH', 'issue1085', '@bar:[8 8]')
    env.assertEqual(toSortedFlatList(res), toSortedFlatList([1, 'document_8', ['foo', 'foo8', 'bar', '8']]))


def grouper(iterable, n, fillvalue=None):
    "Collect data into fixed-length chunks or blocks"
    from itertools import zip_longest
    # grouper('ABCDEFG', 3, 'x') --> ABC DEF Gxx
    args = [iter(iterable)] * n
    return zip_longest(fillvalue=fillvalue, *args)


def to_dict(r):
    return {r[i]: r[i + 1] for i in range(0, len(r), 2)}

def testInfoError(env):
    env.expect('ft.info', 'no_idx').error()

def testIndexNotRemovedFromCursorListAfterRecreated(env):
    env.expect('FT.CREATE idx ON HASH SCHEMA f1 TEXT').ok()
    env.expect('FT.AGGREGATE idx * WITHCURSOR').equal([[0], 0])
    env.expect('FT.CREATE idx ON HASH SCHEMA f1 TEXT').error()
    env.expect('FT.AGGREGATE idx * WITHCURSOR').equal([[0], 0])

def testHindiStemmer(env):
    env.cmd('FT.CREATE', 'idxTest', 'LANGUAGE_FIELD', '__language', 'SCHEMA', 'body', 'TEXT')
    env.cmd('FT.ADD', 'idxTest', 'doc1', 1.0, 'LANGUAGE', 'hindi', 'FIELDS', 'body', u'अँगरेजी अँगरेजों अँगरेज़')
    res = env.cmd('FT.SEARCH', 'idxTest', u'अँगरेज़')
    res1 = {res[2][i]:res[2][i + 1] for i in range(0, len(res[2]), 2)}
    env.assertEqual(u'अँगरेजी अँगरेजों अँगरेज़', res1['body'])

@skip(cluster=True)
def testMOD507(env):
    env.expect('ft.create idx ON HASH SCHEMA t1 TEXT').ok()

    for i in range(50):
        env.expect('ft.add idx doc-%d 1.0 FIELDS t1 foo' % i).ok()

    for i in range(50):
        env.expect('del doc-%d' % i).equal(1)

    res = env.cmd('FT.SEARCH', 'idx', '*', 'WITHSCORES', 'SUMMARIZE', 'FRAGS', '1', 'LEN', '25', 'HIGHLIGHT', 'TAGS', "<span style='background-color:yellow'>", "</span>")

    # from redisearch 2.0, docs are removed from index when `DEL` is called
    env.assertEqual(len(res), 1)

@skip(cluster=True)
def testUnseportedSortableTypeErrorOnTags(env):
    env.expect('FT.CREATE idx ON HASH SCHEMA f1 TEXT SORTABLE f2 NUMERIC SORTABLE NOINDEX f3 TAG SORTABLE NOINDEX f4 TEXT SORTABLE NOINDEX').ok()
    env.expect('FT.ADD idx doc1 1.0 FIELDS f1 foo1 f2 1 f3 foo1 f4 foo1').ok()
    env.expect('FT.ADD idx doc1 1.0 REPLACE PARTIAL FIELDS f2 2 f3 foo2 f4 foo2').ok()
    res = env.cmd('HGETALL doc1')
    env.assertEqual(toSortedFlatList(res), toSortedFlatList(['f1', 'foo1', 'f2', '2', 'f3', 'foo2', 'f4', 'foo2', '__score', '1.0']))
    res = env.cmd('FT.SEARCH idx *')
    env.assertEqual(toSortedFlatList(res), toSortedFlatList([1, 'doc1', ['f1', 'foo1', 'f2', '2', 'f3', 'foo2', 'f4', 'foo2']]))


def testIssue1158(env):
    env.cmd('FT.CREATE idx ON HASH SCHEMA txt1 TEXT txt2 TEXT txt3 TEXT')

    env.cmd('FT.ADD idx doc1 1.0 FIELDS txt1 10 txt2 num1')
    res = env.cmd('FT.GET idx doc1')
    env.assertEqual(toSortedFlatList(res), toSortedFlatList(['txt1', '10', 'txt2', 'num1']))

    # only 1st checked (2nd returns an error)
    env.expect('FT.ADD idx doc1 1.0 REPLACE PARTIAL if @txt1||to_number(@txt2)<5 FIELDS txt1 5').equal('OK')
    env.expect('FT.ADD idx doc1 1.0 REPLACE PARTIAL if @txt3&&to_number(@txt2)<5 FIELDS txt1 5').equal('NOADD')

    # both are checked
    env.expect('FT.ADD idx doc1 1.0 REPLACE PARTIAL if to_number(@txt1)>11||to_number(@txt1)>42 FIELDS txt2 num2').equal('NOADD')
    env.expect('FT.ADD idx doc1 1.0 REPLACE PARTIAL if to_number(@txt1)>11||to_number(@txt1)<42 FIELDS txt2 num2').equal('OK')
    env.expect('FT.ADD idx doc1 1.0 REPLACE PARTIAL if to_number(@txt1)>11&&to_number(@txt1)>42 FIELDS txt2 num2').equal('NOADD')
    env.expect('FT.ADD idx doc1 1.0 REPLACE PARTIAL if to_number(@txt1)>11&&to_number(@txt1)<42 FIELDS txt2 num2').equal('NOADD')
    res = env.cmd('FT.GET idx doc1')
    env.assertEqual(toSortedFlatList(res), toSortedFlatList(['txt1', '5', 'txt2', 'num2']))

def testIssue1159(env):
    env.cmd('FT.CREATE idx ON HASH SCHEMA f1 TAG')
    for i in range(1000):
        env.cmd('FT.add idx doc%d 1.0 FIELDS f1 foo' % i)

def testIssue1169(env):
    env.cmd('FT.CREATE idx ON HASH SCHEMA txt1 TEXT txt2 TEXT')
    env.cmd('FT.ADD idx doc1 1.0 FIELDS txt1 foo')

    env.expect('FT.AGGREGATE idx foo GROUPBY 1 @txt1 REDUCE FIRST_VALUE 1 @txt2 as test').equal([1, ['txt1', 'foo', 'test', None]])

@skip(cluster=True)
def testIssue1184(env):

    field_types = ['TEXT', 'NUMERIC', 'TAG']
    env.expect('ft.config', 'set', 'FORK_GC_CLEAN_THRESHOLD', 0).ok()
    for ft in field_types:
        env.expect('FT.CREATE idx ON HASH SCHEMA  field ' + ft).ok()

        res = env.cmd('ft.info', 'idx')
        d = {res[i]: res[i + 1] for i in range(0, len(res), 2)}
        env.assertEqual(d['inverted_sz_mb'], '0')
        env.assertEqual(d['num_records'], 0)


        value = '42'
        env.expect('FT.ADD idx doc0 1 FIELD field ' + value).ok()
        doc = env.cmd('FT.SEARCH idx *')
        env.assertEqual(doc, [1, 'doc0', ['field', value]])

        res = env.cmd('ft.info', 'idx')
        d = {res[i]: res[i + 1] for i in range(0, len(res), 2)}
        env.assertGreater(d['inverted_sz_mb'], '0')
        env.assertEqual(d['num_records'], 1)

        env.assertEqual(env.cmd('FT.DEL idx doc0'), 1)

        forceInvokeGC(env, 'idx')

        res = env.cmd('ft.info', 'idx')
        d = {res[i]: res[i + 1] for i in range(0, len(res), 2)}
<<<<<<< HEAD

        # When inverted index is empty we expect the size to be 102 bytes
        env.assertGreaterEqual(102 / ( 1024 * 1024 ), float(d['inverted_sz_mb']))
        env.assertEqual(int(d['num_records']), 0)
=======
        env.assertEqual(d['inverted_sz_mb'], '0')
        env.assertEqual(d['num_records'], 0)
>>>>>>> 8fecf3fc

        env.cmd('FT.DROP idx')
        env.cmd('DEL doc0')

def testIndexListCommand(env):
    env.expect('FT.CREATE idx1 ON HASH SCHEMA n NUMERIC').ok()
    env.expect('FT.CREATE idx2 ON HASH SCHEMA n NUMERIC').ok()
    res = env.cmd('FT._LIST')
    env.assertEqual(set(res), set(['idx1', 'idx2']))
    env.expect('FT.DROP idx1').ok()
    env.expect('FT._LIST').equal(['idx2'])
    env.expect('FT.CREATE idx3 ON HASH SCHEMA n NUMERIC').ok()
    res = env.cmd('FT._LIST')
    env.assertEqual(set(res), set(['idx2', 'idx3']))


def testIssue1208(env):
    env.cmd('FT.CREATE idx ON HASH SCHEMA n NUMERIC')
    env.cmd('FT.ADD idx doc1 1 FIELDS n 1.0321e5')
    env.cmd('FT.ADD idx doc2 1 FIELDS n 101.11')
    env.cmd('FT.ADD idx doc3 1 FIELDS n 0.0011')
    env.expect('FT.SEARCH', 'idx', '@n:[1.1432E3 inf]').equal([1, 'doc1', ['n', '1.0321e5']])
    env.expect('FT.SEARCH', 'idx', '@n:[-1.12E-3 1.12E-1]').equal([1, 'doc3', ['n', '0.0011']])
    res = [3, 'doc1', ['n', '1.0321e5'], 'doc2', ['n', '101.11'], 'doc3', ['n', '0.0011']]
    env.expect('FT.SEARCH', 'idx', '@n:[-inf inf]').equal(res)

    env.expect('FT.ADD idx doc3 1 REPLACE PARTIAL IF @n>42e3 FIELDS n 100').equal('NOADD')
    env.expect('FT.ADD idx doc3 1 REPLACE PARTIAL IF @n<42e3 FIELDS n 100').ok()
    # print env.cmd('FT.SEARCH', 'idx', '@n:[-inf inf]')

@skip(cluster=True)
def testFieldsCaseSensetive(env):
    # this test will not pass on coordinator coorently as if one shard return empty results coordinator
    # will not reflect the errors
    conn = getConnectionByEnv(env)
    env.cmd('FT.CREATE idx ON HASH SCHEMA n NUMERIC f TEXT t TAG g GEO')

    # make sure text fields are case sesitive
    conn.execute_command('hset', 'doc1', 'F', 'test')
    conn.execute_command('hset', 'doc2', 'f', 'test')
    env.expect('ft.search idx @f:test').equal([1, 'doc2', ['f', 'test']])
    env.expect('ft.search idx @F:test').equal([0])

    # make sure numeric fields are case sesitive
    conn.execute_command('hset', 'doc3', 'N', '1.0')
    conn.execute_command('hset', 'doc4', 'n', '1.0')
    env.expect('ft.search', 'idx', '@n:[0 2]').equal([1, 'doc4', ['n', '1.0']])
    env.expect('ft.search', 'idx', '@N:[0 2]').equal([0])

    # make sure tag fields are case sesitive
    conn.execute_command('hset', 'doc5', 'T', 'tag')
    conn.execute_command('hset', 'doc6', 't', 'tag')
    env.expect('ft.search', 'idx', '@t:{tag}').equal([1, 'doc6', ['t', 'tag']])
    env.expect('ft.search', 'idx', '@T:{tag}').equal([0])

    # make sure geo fields are case sesitive
    conn.execute_command('hset', 'doc8', 'G', '-113.524,53.5244')
    conn.execute_command('hset', 'doc9', 'g', '-113.524,53.5244')
    env.expect('ft.search', 'idx', '@g:[-113.52 53.52 20 mi]').equal([1, 'doc9', ['g', '-113.524,53.5244']])
    env.expect('ft.search', 'idx', '@G:[-113.52 53.52 20 mi]').equal([0])

    # make sure search filter are case sensitive
    env.expect('ft.search', 'idx', '@n:[0 2]', 'FILTER', 'n', 0, 2).equal([1, 'doc4', ['n', '1.0']])
    env.expect('ft.search', 'idx', '@n:[0 2]', 'FILTER', 'N', 0, 2).equal([0])

    # make sure RETURN are case sensitive
    env.expect('ft.search', 'idx', '@n:[0 2]', 'RETURN', '1', 'n').equal([1, 'doc4', ['n', '1']])
    env.expect('ft.search', 'idx', '@n:[0 2]', 'RETURN', '1', 'N').equal([1, 'doc4', []])

    # make sure SORTBY are case sensitive
    conn.execute_command('hset', 'doc7', 'n', '1.1')
    env.expect('ft.search', 'idx', '@n:[0 2]', 'SORTBY', 'n').equal([2, 'doc4', ['n', '1.0'], 'doc7', ['n', '1.1']])
    env.expect('ft.search', 'idx', '@n:[0 2]', 'SORTBY', 'N').error().contains('not loaded nor in schema')

    # make sure aggregation load are case sensitive
    env.expect('ft.aggregate', 'idx', '@n:[0 2]', 'LOAD', '1', '@n').equal([1, ['n', '1'], ['n', '1.1']])
    env.expect('ft.aggregate', 'idx', '@n:[0 2]', 'LOAD', '1', '@N').equal([1, [], []])

    # make sure aggregation apply are case sensitive
    env.expect('ft.aggregate', 'idx', '@n:[0 2]', 'LOAD', '1', '@n', 'apply', '@n', 'as', 'r').equal([1, ['n', '1', 'r', '1'], ['n', '1.1', 'r', '1.1']])
    env.expect('ft.aggregate', 'idx', '@n:[0 2]', 'LOAD', '1', '@n', 'apply', '@N', 'as', 'r').error().contains('not loaded nor in pipeline')

    # make sure aggregation filter are case sensitive
    env.expect('ft.aggregate', 'idx', '@n:[0 2]', 'LOAD', '1', '@n', 'filter', '@n==1.0').equal([1, ['n', '1']])
    env.expect('ft.aggregate', 'idx', '@n:[0 2]', 'LOAD', '1', '@n', 'filter', '@N==1.0').error().contains('not loaded nor in pipeline')

    # make sure aggregation groupby are case sensitive
    env.expect('ft.aggregate', 'idx', '@n:[0 2]', 'LOAD', '1', '@n', 'groupby', '1', '@n', 'reduce', 'count', 0, 'as', 'count').equal([2, ['n', '1', 'count', '1'], ['n', '1.1', 'count', '1']])
    env.expect('ft.aggregate', 'idx', '@n:[0 2]', 'LOAD', '1', '@n', 'groupby', '1', '@N', 'reduce', 'count', 0, 'as', 'count').error().contains('No such property')

    # make sure aggregation sortby are case sensitive
    env.expect('ft.aggregate', 'idx', '@n:[0 2]', 'LOAD', '1', '@n', 'sortby', '1', '@n').equal([2, ['n', '1'], ['n', '1.1']])
    env.expect('ft.aggregate', 'idx', '@n:[0 2]', 'LOAD', '1', '@n', 'sortby', '1', '@N').error().contains('not loaded')

@skip(cluster=True)
def testSortedFieldsCaseSensetive(env):
    # this test will not pass on coordinator coorently as if one shard return empty results coordinator
    # will not reflect the errors
    conn = getConnectionByEnv(env)
    env.cmd('FT.CREATE idx ON HASH SCHEMA n NUMERIC SORTABLE f TEXT SORTABLE t TAG SORTABLE g GEO SORTABLE')

    # make sure text fields are case sesitive
    conn.execute_command('hset', 'doc1', 'F', 'test')
    conn.execute_command('hset', 'doc2', 'f', 'test')
    env.expect('ft.search idx @f:test').equal([1, 'doc2', ['f', 'test']])
    env.expect('ft.search idx @F:test').equal([0])

    # make sure numeric fields are case sesitive
    conn.execute_command('hset', 'doc3', 'N', '1.0')
    conn.execute_command('hset', 'doc4', 'n', '1.0')
    env.expect('ft.search', 'idx', '@n:[0 2]').equal([1, 'doc4', ['n', '1.0']])
    env.expect('ft.search', 'idx', '@N:[0 2]').equal([0])

    # make sure tag fields are case sesitive
    conn.execute_command('hset', 'doc5', 'T', 'tag')
    conn.execute_command('hset', 'doc6', 't', 'tag')
    env.expect('ft.search', 'idx', '@t:{tag}').equal([1, 'doc6', ['t', 'tag']])
    env.expect('ft.search', 'idx', '@T:{tag}').equal([0])

    # make sure geo fields are case sesitive
    conn.execute_command('hset', 'doc8', 'G', '-113.524,53.5244')
    conn.execute_command('hset', 'doc9', 'g', '-113.524,53.5244')
    env.expect('ft.search', 'idx', '@g:[-113.52 53.52 20 mi]').equal([1, 'doc9', ['g', '-113.524,53.5244']])
    env.expect('ft.search', 'idx', '@G:[-113.52 53.52 20 mi]').equal([0])

    # make sure search filter are case sensitive
    env.expect('ft.search', 'idx', '@n:[0 2]', 'FILTER', 'n', 0, 2).equal([1, 'doc4', ['n', '1.0']])
    env.expect('ft.search', 'idx', '@n:[0 2]', 'FILTER', 'N', 0, 2).equal([0])

    # make sure RETURN are case sensitive
    env.expect('ft.search', 'idx', '@n:[0 2]', 'RETURN', '1', 'n').equal([1, 'doc4', ['n', '1']])
    env.expect('ft.search', 'idx', '@n:[0 2]', 'RETURN', '1', 'N').equal([1, 'doc4', []])

    # make sure SORTBY are case sensitive
    conn.execute_command('hset', 'doc7', 'n', '1.1')
    env.expect('ft.search', 'idx', '@n:[0 2]', 'SORTBY', 'n').equal([2, 'doc4', ['n', '1.0'], 'doc7', ['n', '1.1']])
    env.expect('ft.search', 'idx', '@n:[0 2]', 'SORTBY', 'N').error().contains('not loaded nor in schema')

    # make sure aggregation apply are case sensitive
    env.expect('ft.aggregate', 'idx', '@n:[0 2]', 'apply', '@n', 'as', 'r').equal([1, ['n', '1', 'r', '1'], ['n', '1.1', 'r', '1.1']])
    env.expect('ft.aggregate', 'idx', '@n:[0 2]', 'apply', '@N', 'as', 'r').error().contains('not loaded nor in pipeline')

    # make sure aggregation filter are case sensitive
    env.expect('ft.aggregate', 'idx', '@n:[0 2]', 'filter', '@n==1.0').equal([1, ['n', '1']])
    env.expect('ft.aggregate', 'idx', '@n:[0 2]', 'filter', '@N==1.0').error().contains('not loaded nor in pipeline')

    # make sure aggregation groupby are case sensitive
    env.expect('ft.aggregate', 'idx', '@n:[0 2]', 'groupby', '1', '@n', 'reduce', 'count', 0, 'as', 'count').equal([2, ['n', '1', 'count', '1'], ['n', '1.1', 'count', '1']])
    env.expect('ft.aggregate', 'idx', '@n:[0 2]', 'groupby', '1', '@N', 'reduce', 'count', 0, 'as', 'count').error().contains('No such property')

    # make sure aggregation sortby are case sensitive
    env.expect('ft.aggregate', 'idx', '@n:[0 2]', 'sortby', '1', '@n').equal([2, ['n', '1'], ['n', '1.1']])
    env.expect('ft.aggregate', 'idx', '@n:[0 2]', 'sortby', '1', '@N').error().contains('not loaded')

def testScoreLangPayloadAreReturnedIfCaseNotMatchToSpecialFields(env):
    conn = getConnectionByEnv(env)
    env.cmd('FT.CREATE idx ON HASH SCHEMA n NUMERIC SORTABLE')
    conn.execute_command('hset', 'doc1', 'n', '1.0', '__Language', 'eng', '__Score', '1', '__Payload', '10')
    res = env.cmd('ft.search', 'idx', '@n:[0 2]')
    env.assertEqual(toSortedFlatList(res), toSortedFlatList([1, 'doc1', ['n', '1.0', '__Language', 'eng', '__Score', '1', '__Payload', '10']]))

def testReturnSameFieldDifferentCase(env):
    conn = getConnectionByEnv(env)
    env.cmd('FT.CREATE idx ON HASH SCHEMA n NUMERIC SORTABLE N NUMERIC SORTABLE')
    conn.execute_command('hset', 'doc1', 'n', '1.0', 'N', '2.0')
    env.expect('ft.search', 'idx', '@n:[0 2]', 'RETURN', '2', 'n', 'N').equal([1, 'doc1', ['n', '1', 'N', '2']])

def testCreateIfNX(env):
    env.expect('FT._CREATEIFNX idx ON HASH SCHEMA n NUMERIC SORTABLE N NUMERIC SORTABLE').ok()
    env.expect('FT._CREATEIFNX idx ON HASH SCHEMA n NUMERIC SORTABLE N NUMERIC SORTABLE').ok()

def testDropIfX(env):
    env.expect('FT._DROPIFX idx').ok()

def testDeleteIfX(env):
    env.expect('FT._DROPINDEXIFX idx').ok()

def testAlterIfNX(env):
    env.expect('FT.CREATE idx ON HASH SCHEMA n NUMERIC').ok()
    env.expect('FT._ALTERIFNX idx SCHEMA ADD n1 NUMERIC').ok()
    env.expect('FT._ALTERIFNX idx SCHEMA ADD n1 NUMERIC').ok()
    res = env.cmd('ft.info idx')
    res = {res[i]: res[i + 1] for i in range(0, len(res), 2)}['attributes']
    env.assertEqual(res, [['identifier', 'n', 'attribute', 'n', 'type', 'NUMERIC'],
                          ['identifier', 'n1', 'attribute', 'n1', 'type', 'NUMERIC']])

def testAliasAddIfNX(env):
    env.expect('FT.CREATE idx ON HASH SCHEMA n NUMERIC').ok()
    env.expect('FT._ALIASADDIFNX a1 idx').ok()
    env.expect('FT._ALIASADDIFNX a1 idx').ok()

def testAliasDelIfX(env):
    env.expect('FT._ALIASDELIFX a1').ok()

def testEmptyDoc(env):
    conn = getConnectionByEnv(env)
    env.expect('FT.CREATE idx SCHEMA t TEXT').ok()
    env.expect('FT.ADD idx doc1 1 FIELDS t foo').ok()
    env.expect('FT.ADD idx doc2 1 FIELDS t foo').ok()
    env.expect('FT.ADD idx doc3 1 FIELDS t foo').ok()
    env.expect('FT.ADD idx doc4 1 FIELDS t foo').ok()
    env.expect('FT.SEARCH idx * limit 0 0').equal([4])
    conn.execute_command('DEL', 'doc1')
    conn.execute_command('DEL', 'doc3')
    env.expect('FT.SEARCH idx *').equal([2, 'doc2', ['t', 'foo'], 'doc4', ['t', 'foo']])

def testRED47209(env):
    conn = getConnectionByEnv(env)
    env.expect('FT.CREATE idx SCHEMA t TEXT').ok()
    conn.execute_command('hset', 'doc1', 't', 'foo')
    if env.isCluster():
        # on cluster we have WITHSCORES set unconditionally for FT.SEARCH
        res = [1, 'doc1', ['t', 'foo']]
    else:
        res = [1, 'doc1', None, ['t', 'foo']]
    env.expect('FT.SEARCH idx foo WITHSORTKEYS LIMIT 0 1').equal(res)

@skip(cluster=True)
def testInvertedIndexWasEntirelyDeletedDuringCursor():
    env = Env(moduleArgs='GC_POLICY FORK FORK_GC_CLEAN_THRESHOLD 1')

    env.expect('FT.CREATE idx SCHEMA t TEXT').ok()
    env.expect('HSET doc1 t foo').equal(1)
    env.expect('HSET doc2 t foo').equal(1)

    res, cursor = env.cmd('FT.AGGREGATE idx foo WITHCURSOR COUNT 1')
    env.assertEqual(res, [1, []])

    # delete both documents and run the GC to clean 'foo' inverted index
    env.expect('DEL doc1').equal(1)
    env.expect('DEL doc2').equal(1)

    forceInvokeGC(env, 'idx')

    # make sure the inverted index was cleaned
    env.expect('FT.DEBUG DUMP_INVIDX idx foo').error().contains('not find the inverted index')

    # read from the cursor
    res, cursor = env.cmd('FT.CURSOR READ idx %d' % cursor)

    env.assertEqual(res, [0])
    env.assertEqual(cursor, 0)

def testNegativeOnly(env):
    conn = getConnectionByEnv(env)
    env.expect('FT.CREATE', 'idx', 'SCHEMA', 't', 'TEXT').ok()
    conn.execute_command('HSET', 'doc1', 'not', 'foo')

    env.expect('FT.SEARCH idx *').equal([1, 'doc1', ['not', 'foo']])
    env.expect('FT.SEARCH', 'idx', '-bar').equal([1, 'doc1', ['not', 'foo']])

def testNotOnly(env):
  conn = getConnectionByEnv(env)
  env.expect('FT.CREATE', 'idx', 'SCHEMA', 'txt1', 'TEXT').ok()
  conn.execute_command('HSET', 'a', 'txt1', 'hello', 'txt2', 'world')
  conn.execute_command('HSET', 'b', 'txt1', 'world', 'txt2', 'hello')
  env.assertEqual(toSortedFlatList(env.cmd('ft.search idx !world')), toSortedFlatList([1, 'b', ['txt1', 'world', 'txt2', 'hello']]))

def testServerVersion(env):
    env.assertTrue(server_version_at_least(env, "6.0.0"))

def testSchemaWithAs(env):
  conn = getConnectionByEnv(env)
  # sanity
  env.cmd('FT.CREATE', 'idx', 'SCHEMA', 'txt', 'AS', 'foo', 'TEXT')
  conn.execute_command('HSET', 'a', 'txt', 'hello')
  conn.execute_command('HSET', 'b', 'foo', 'world')

  for _ in env.reloadingIterator():
    env.expect('ft.search idx @txt:hello').equal([0])
    env.expect('ft.search idx @txt:world').equal([0])
    env.expect('ft.search idx @foo:hello').equal([1, 'a', ['txt', 'hello']])
    env.expect('ft.search idx @foo:world').equal([0])

    # RETURN from schema
    env.expect('ft.search idx hello RETURN 1 txt').equal([1, 'a', ['txt', 'hello']])
    env.expect('ft.search idx hello RETURN 1 foo').equal([1, 'a', ['foo', 'hello']])
    env.expect('ft.search idx hello RETURN 3 txt AS baz').equal([1, 'a', ['baz', 'hello']])
    env.expect('ft.search idx hello RETURN 3 foo AS baz').equal([1, 'a', ['baz', 'hello']])
    env.expect('ft.search idx hello RETURN 6 txt AS baz txt AS bar').equal([1, 'a', ['baz', 'hello', 'bar', 'hello']])
    env.expect('ft.search idx hello RETURN 6 txt AS baz txt AS baz').equal([1, 'a', ['baz', 'hello']])

    # RETURN outside of schema
    conn.execute_command('HSET', 'a', 'not_in_schema', '42')
    res = conn.execute_command('HGETALL', 'a')
    env.assertEqual(res, {'txt': 'hello', 'not_in_schema': '42'})
    env.expect('ft.search idx hello RETURN 3 not_in_schema AS txt2').equal([1, 'a', ['txt2', '42']])
    env.expect('ft.search idx hello RETURN 1 not_in_schema').equal([1, 'a', ['not_in_schema', '42']])
    env.expect('ft.search idx hello').equal([1, 'a', ['txt', 'hello', 'not_in_schema', '42']])

    env.expect('ft.search idx hello RETURN 3 not_exist as txt2').equal([1, 'a', []])
    env.expect('ft.search idx hello RETURN 1 not_exist').equal([1, 'a', []])

    env.expect('ft.search idx hello RETURN 3 txt as as').error().contains('Alias for RETURN cannot be `AS`')

    # LOAD for FT.AGGREGATE
    # for path - can rename
    env.expect('ft.aggregate', 'idx', 'hello', 'LOAD', '1', '@txt').equal([1, ['txt', 'hello']])
    env.expect('ft.aggregate', 'idx', 'hello', 'LOAD', '3', '@txt', 'AS', 'txt1').equal([1, ['txt1', 'hello']])

    # for name - cannot rename
    env.expect('ft.aggregate', 'idx', 'hello', 'LOAD', '1', '@foo').equal([1, ['foo', 'hello']])
    env.expect('ft.aggregate', 'idx', 'hello', 'LOAD', '3', '@foo', 'AS', 'foo1').equal([1, ['foo1', 'hello']])

    # for for not in schema - can rename
    env.expect('ft.aggregate', 'idx', 'hello', 'LOAD', '1', '@not_in_schema').equal([1, ['not_in_schema', '42']])
    env.expect('ft.aggregate', 'idx', 'hello', 'LOAD', '3', '@not_in_schema', 'AS', 'NIS').equal([1, ['NIS', '42']])

    conn.execute_command('HDEL', 'a', 'not_in_schema')

def testSchemaWithAs_Alter(env):
  conn = getConnectionByEnv(env)
  # sanity
  env.cmd('FT.CREATE', 'idx', 'SCHEMA', 'txt', 'AS', 'foo', 'TEXT')
  conn.execute_command('HSET', 'a', 'txt', 'hello')
  conn.execute_command('HSET', 'b', 'foo', 'world')

  # FT.ALTER
  env.cmd('FT.ALTER', 'idx', 'SCHEMA', 'ADD', 'foo', 'AS', 'bar', 'TEXT')
  waitForIndex(env, 'idx')
  env.expect('ft.search idx @bar:hello').equal([0])
  env.expect('ft.search idx @bar:world').equal([1, 'b', ['foo', 'world']])
  env.expect('ft.search idx @foo:world').equal([0])

def testSchemaWithAs_Duplicates(env):
    conn = getConnectionByEnv(env)

    conn.execute_command('HSET', 'a', 'txt', 'hello')

    # Error if field name is duplicated
    res = env.expect('FT.CREATE', 'conflict1', 'SCHEMA', 'txt1', 'AS', 'foo', 'TEXT', 'txt2', 'AS', 'foo', 'TAG') \
                                                                .error().contains('Duplicate field in schema - foo')
    # Success if field path is duplicated
    res = env.expect('FT.CREATE', 'conflict2', 'SCHEMA', 'txt', 'AS', 'foo1', 'TEXT',
                                                        'txt', 'AS', 'foo2', 'TEXT').ok()
    waitForIndex(env, 'conflict2')
    env.expect('ft.search conflict2 @foo1:hello').equal([1, 'a', ['txt', 'hello']])
    env.expect('ft.search conflict2 @foo2:hello').equal([1, 'a', ['txt', 'hello']])
    env.expect('ft.search conflict2 @foo1:world').equal([0])
    env.expect('ft.search conflict2 @foo2:world').equal([0])

def testMod1407(env):
    conn = getConnectionByEnv(env)

    env.expect('FT.CREATE', 'idx', 'SCHEMA', 'limit', 'TEXT', 'LimitationTypeID', 'TAG', 'LimitationTypeDesc', 'TEXT').ok()

    conn.execute_command('HSET', 'doc1', 'limit', 'foo1', 'LimitationTypeID', 'boo1', 'LimitationTypeDesc', 'doo1')
    conn.execute_command('HSET', 'doc2', 'limit', 'foo2', 'LimitationTypeID', 'boo2', 'LimitationTypeDesc', 'doo2')

    env.expect('FT.AGGREGATE', 'idx', '*', 'SORTBY', '3', '@limit', '@LimitationTypeID', 'ASC').equal([2, ['limit', 'foo1', 'LimitationTypeID', 'boo1'], ['limit', 'foo2', 'LimitationTypeID', 'boo2']])

    # make sure the crashed query is not crashing anymore
    env.expect('FT.AGGREGATE', 'idx', '*', 'GROUPBY', '2', 'LLimitationTypeID', 'LLimitationTypeDesc', 'REDUCE', 'COUNT', '0')

    # make sure correct query not crashing and return the right results
    env.expect('FT.AGGREGATE', 'idx', '*', 'GROUPBY', '2', '@LimitationTypeID', '@LimitationTypeDesc', 'REDUCE', 'COUNT', '0').equal([2, ['LimitationTypeID', 'boo2', 'LimitationTypeDesc', 'doo2', '__generated_aliascount', '1'], ['LimitationTypeID', 'boo1', 'LimitationTypeDesc', 'doo1', '__generated_aliascount', '1']])

def testMod1452(env):
    if not env.isCluster():
        # this test is only relevant on cluster
        env.skip()

    conn = getConnectionByEnv(env)

    env.expect('FT.CREATE', 'idx', 'SCHEMA', 't', 'TEXT').ok()

    conn.execute_command('HSET', 'doc1', 't', 'foo')

    # here we only check that its not crashing
    env.expect('FT.AGGREGATE', 'idx', '*', 'GROUPBY', '1', 'foo', 'REDUCE', 'FIRST_VALUE', 3, '@not_exists', 'BY', '@foo')

@no_msan
def test_mod1548(env):
    conn = getConnectionByEnv(env)

    env.expect('FT.CREATE', 'idx', 'ON', 'JSON', 'SCHEMA',
               '$["prod:id"]', 'AS', 'prod:id_bracketnotation', 'TEXT',
               '$.prod:id', 'AS', 'prod:id_dotnotation', 'TEXT',
               '$.name', 'AS', 'name', 'TEXT',
               '$.categories', 'AS', 'categories', 'TAG', 'SEPARATOR' ,',').ok()
    waitForIndex(env, 'idx')

    res = conn.execute_command('JSON.SET', 'prod:1', '$', '{"prod:id": "35114964", "SKU": "35114964", "name":"foo", "categories":"abcat0200000"}')
    env.assertOk(res)
    res = conn.execute_command('JSON.SET', 'prod:2', '$', '{"prod:id": "35114965", "SKU": "35114965", "name":"bar", "categories":"abcat0200000"}')
    env.assertOk(res)

    # Supported jsonpath
    res = env.cmd('FT.SEARCH', 'idx', '@categories:{abcat0200000}', 'RETURN', '1', 'name')
    env.assertEqual(res,  [2, 'prod:1', ['name', 'foo'], 'prod:2', ['name', 'bar']])

    # Supported jsonpath (actual path contains a colon using the bracket notation)
    res = env.cmd('FT.SEARCH', 'idx', '@categories:{abcat0200000}', 'RETURN', '1', 'prod:id_bracketnotation')
    env.assertEqual(res,  [2, 'prod:1', ['prod:id_bracketnotation', '35114964'], 'prod:2', ['prod:id_bracketnotation', '35114965']])

    # Supported jsonpath (actual path contains a colon using the dot notation)
    res = env.cmd('FT.SEARCH', 'idx', '@categories:{abcat0200000}', 'RETURN', '1', 'prod:id_dotnotation')
    env.assertEqual(res,  [2, 'prod:1', ['prod:id_dotnotation', '35114964'], 'prod:2', ['prod:id_dotnotation', '35114965']])

def test_empty_field_name(env):
    conn = getConnectionByEnv(env)

    env.expect('FT.CREATE', 'idx', 'SCHEMA', '', 'TEXT').ok()
    conn.execute_command('hset', 'doc1', '', 'foo')
    env.expect('FT.SEARCH', 'idx', 'foo').equal([1, 'doc1', ['', 'foo']])

@skip(cluster=True)
def test_free_resources_on_thread(env):
    conn = getConnectionByEnv(env)
    pl = conn.pipeline()
    results = []

    for _ in range(2):
        env.expect('FT.CREATE', 'idx', 'SCHEMA', 't1', 'TAG', 'SORTABLE',
                                                 't2', 'TAG', 'SORTABLE',
                                                 't3', 'TAG', 'SORTABLE',
                                                 't4', 'TAG', 'SORTABLE',
                                                 't5', 'TAG', 'SORTABLE',
                                                 't6', 'TAG', 'SORTABLE',
                                                 't7', 'TAG', 'SORTABLE',
                                                 't8', 'TAG', 'SORTABLE',
                                                 't9', 'TAG', 'SORTABLE',
                                                 't10', 'TAG', 'SORTABLE',
                                                 't11', 'TAG', 'SORTABLE',
                                                 't12', 'TAG', 'SORTABLE',
                                                 't13', 'TAG', 'SORTABLE',
                                                 't14', 'TAG', 'SORTABLE',
                                                 't15', 'TAG', 'SORTABLE',
                                                 't16', 'TAG', 'SORTABLE',
                                                 't17', 'TAG', 'SORTABLE',
                                                 't18', 'TAG', 'SORTABLE',
                                                 't19', 'TAG', 'SORTABLE',
                                                 't20', 'TAG', 'SORTABLE').ok()
        for i in range(1024 * 32):
            pl.execute_command('HSET', i, 't1', i, 't2', i, 't3', i, 't4', i, 't5', i,
                                          't6', i, 't7', i, 't8', i, 't9', i, 't10', i,
                                          't11', i, 't12', i, 't13', i, 't14', i, 't15', i,
                                          't16', i, 't17', i, 't18', i, 't19', i, 't20', i)
            if i % 1000 == 0:
                pl.execute()
        pl.execute()

        start_time = time.time()
        conn.execute_command('FLUSHALL')
        end_time = time.time()

        results.append(end_time - start_time)

        conn.execute_command('FT.CONFIG', 'SET', '_FREE_RESOURCE_ON_THREAD', 'false')

    # ensure freeing resources on a 2nd thread is quicker
    # than freeing it on the main thread
    # (skip this check point on CI since it is not guaranteed)
    if not CI:
        env.assertLess(results[0], results[1])

    conn.execute_command('FT.CONFIG', 'SET', '_FREE_RESOURCE_ON_THREAD', 'true')

def testUsesCounter(env):
    env.expect('ft.create', 'idx', 'ON', 'HASH', 'NOFIELDS', 'schema', 'title', 'text').ok()
    env.cmd('ft.info', 'idx')
    env.cmd('ft.search', 'idx', '*')

    assertInfoField(env, 'idx', 'number_of_uses', 3)

def test_aggregate_return_fail(env):
    env.expect('FT.CREATE', 'idx', 'ON', 'HASH', 'SCHEMA', 'test', 'TEXT').equal('OK')
    env.expect('ft.add', 'idx', 'doc1', '1.0', 'FIELDS', 'test', 'foo').equal('OK')
    env.expect('ft.aggregate', 'idx', '*', 'RETURN', '1', 'test').error().contains("RETURN is not supported on FT.AGGREGATE")

def test_emoji(env):
    conn = getConnectionByEnv(env)
    env.expect('FT.CREATE', 'idx', 'ON', 'HASH', 'SCHEMA', 'test', 'TEXT').equal('OK')
    env.expect('FT.CREATE', 'idx_tag', 'ON', 'HASH', 'SCHEMA', 'test', 'TAG').equal('OK')

    conn.execute_command('HSET', 'doc1', 'test', 'a📌')
    env.expect('ft.search', 'idx', 'a📌').equal([1, 'doc1', ['test', 'a📌']])
    env.expect('ft.search', 'idx_tag', '@test:{a📌}').equal([1, 'doc1', ['test', 'a📌']])
    conn.execute_command('HSET', 'doc2', 'test', '💮a')
    env.expect('ft.search', 'idx', '💮a').equal([1, 'doc2', ['test', '💮a']])
    env.expect('ft.search', 'idx_tag', '@test:{💮a}').equal([1, 'doc2', ['test', '💮a']])
    conn.execute_command('HSET', 'doc3', 'test', '💩')
    env.expect('ft.search', 'idx', '💩').equal([1, 'doc3', ['test', '💩']])
    env.expect('ft.search', 'idx_tag', '@test:{💩}').equal([1, 'doc3', ['test', '💩']])
    '''
    conn.execute_command('HSET', 'doc4', 'test', '😀😁🙂')
    env.expect('ft.search', 'idx', '😀😁*').equal([1, 'doc4', ['test', '😀😁🙂']])
    env.expect('ft.search', 'idx', '%😀😁%').equal([1, 'doc4', ['test', '😀😁🙂']])
    conn.execute_command('HSET', 'doc4', 'test', '')
    '''

def test_mod_4200(env):
    env.expect('FT.CREATE', 'idx', 'ON', 'HASH', 'SCHEMA', 'test', 'TEXT').equal('OK')
    for i in range(1001):
        env.expect('ft.add', 'idx', 'doc%i' % i, '1.0', 'FIELDS', 'test', 'foo').equal('OK')
    env.expect('ft.search', 'idx', '((~foo) foo) | ((~foo) foo)', 'LIMIT', '0', '0').equal([1001])

@skip(cluster=True)
def test_RED_86036(env):
    env.cmd('FT.CREATE', 'idx', 'SCHEMA', 't', 'TEXT')
    for i in range(1000):
        env.cmd('hset', 'doc%d' % i, 't', 'foo')
    res = env.cmd('FT.PROFILE', 'idx', 'search', 'query', '*', 'INKEYS', '2', 'doc0', 'doc999')
    res = res[1][4][1][7] # get the list iterator profile
    env.assertEqual(res[1], 'ID-LIST')
    env.assertLess(res[5], 3)

def test_MOD_4290(env):
    env.cmd('FT.CREATE', 'idx', 'SCHEMA', 't', 'TEXT')
    conn = getConnectionByEnv(env)
    for i in range(100):
        conn.execute_command('hset', 'doc%d' % i, 't', 'foo')
    env.cmd('FT.PROFILE', 'idx', 'aggregate', 'query', '*', 'LIMIT', '0', '1')
    env.expect('ping').equal(True) # make sure environment is still up */

@skip(cluster=True)
def test_missing_schema(env):
    # MOD-4388: assert on sp->indexer

    conn = getConnectionByEnv(env)

    env.expect('FT.CREATE', 'idx1', 'SCHEMA', 'foo', 'TEXT').equal('OK')
    env.expect('FT.CREATE', 'idx2', 'TEMPORARY', 1000, 'foo', 'bar').error().contains('Unknown argument `foo`')
    # make sure the index succeecfully index new docs
    conn.execute_command('HSET', 'doc1', 'foo', 'bar')
    env.expect('FT.SEARCH', 'idx1', '*').equal([1, 'doc1', ['foo', 'bar']] )
    env.expect('FT.SEARCH', 'idx2', '*').error().equal('idx2: no such index')

def test_cluster_set(env):
    if not env.isCluster():
        # this test is only relevant on cluster
        env.skip()

    def verify_address(addr):
        try:
            with TimeLimit(10):
                res = None
                while res is None or res[9][2][1] != addr:
                    res = env.cmd('SEARCH.CLUSTERINFO')
        except Exception:
            env.assertTrue(False, message='Failed waiting cluster set command to be updated with the new IP address %s' % addr)

    # test ipv4
    env.expect('SEARCH.CLUSTERSET',
               'MYID',
               '1',
               'RANGES',
               '1',
               'SHARD',
               '1',
               'SLOTRANGE',
               '0',
               '16383',
               'ADDR',
               'password@127.0.0.1:22000',
               'MASTER'
            ).equal('OK')
    verify_address('127.0.0.1')

    env.stop()
    env.start()

    # test ipv6 test
    env.expect('SEARCH.CLUSTERSET',
               'MYID',
               '1',
               'RANGES',
               '1',
               'SHARD',
               '1',
               'SLOTRANGE',
               '0',
               '16383',
               'ADDR',
               'password@[::1]:22000',
               'MASTER'
            ).equal('OK')
    verify_address('::1')


def test_cluster_set_server_memory_tracking(env):
    if not env.isCluster():
        # this test is only relevant on cluster
        env.skip()

    def get_memory(env):
        res = env.cmd('INFO', "MEMORY")
        return res['used_memory']

    initial = get_memory(env)
    for _ in range(1_000): # hangs at 1932 iterations. need to determine the cause
        env.cmd('SEARCH.CLUSTERSET',
               'MYID',
               '1',
               'RANGES',
               '1',
               'SHARD',
               '1',
               'SLOTRANGE',
               '0',
               '16383',
               'ADDR',
               'password@127.0.0.1:22000',
               'MASTER'
            )
        mem = get_memory(env)
        env.assertLessEqual(initial, mem)



def test_internal_commands(env):
    ''' Test that internal cluster commands cannot run from a script '''
    if not env.isCluster():
        env.skip()

    def fail_eval_call(r, env, cmd):
        cmd = str(cmd)[1:-1]
        try:
            r.eval(f'redis.call({cmd})', 0)
            env.assertTrue(False, message=f'Failed to raise error during call to {cmd}')
        except redis.ResponseError as e:
            env.assertTrue(str(e).index("not allowed from script") != -1)

    with env.getClusterConnectionIfNeeded() as r:
        fail_eval_call(r, env, ['SEARCH.CLUSTERSET', 'MYID', '1', 'RANGES', '1', 'SHARD', '1', 'SLOTRANGE', '0', '16383', 'ADDR', 'password@127.0.0.1:22000', 'MASTER'])
        fail_eval_call(r, env, ['SEARCH.CLUSTERREFRESH'])
        fail_eval_call(r, env, ['SEARCH.CLUSTERINFO'])

def test_timeout_non_strict_policy(env):
    """Tests that we get the wanted behavior for the non-strict timeout policy.
    `ON_TIMEOUT RETURN` - return partial results.
    """

    conn = getConnectionByEnv(env)

    # Create an index, and populate it
    n = 25000
    populate_db(env, n)

    # Query the index with a small timeout, and verify that we get partial results
    num_docs = n * env.shardsCount
    res = conn.execute_command(
        'FT.SEARCH', 'idx', '*', 'LIMIT', '0', str(num_docs), 'TIMEOUT', '1'
        )
    env.assertTrue(len(res) < num_docs * 2 + 1)

    # Same for `FT.AGGREGATE`
    res = conn.execute_command(
        'FT.AGGREGATE', 'idx', '*', 'LOAD', '1', '@t1', 'TIMEOUT', '1'
        )
    env.assertTrue(len(res) < num_docs + 1)

def test_timeout_strict_policy():
    """Tests that we get the wanted behavior for the strict timeout policy.
    `ON_TIMEOUT FAIL` - return an error upon experiencing a timeout, without the
    partial results.
    """

    env = Env(moduleArgs='ON_TIMEOUT FAIL')

    # Create an index, and populate it
    n = 25000
    populate_db(env, n)

    # Query the index with a small timeout, and verify that we get an error
    num_docs = n * env.shardsCount
    env.expect(
        'FT.SEARCH', 'idx', '*', 'LIMIT', '0', str(num_docs), 'TIMEOUT', '1'
        ).error().contains('Timeout limit was reached')

    # Same for `FT.AGGREGATE`
    env.expect(
        'FT.AGGREGATE', 'idx', '*', 'LOAD', '1', '@t1', 'TIMEOUT', '1'
        ).error().contains('Timeout limit was reached')

def common_with_auth(env: Env):
    conn = getConnectionByEnv(env)
    n_docs = 100

    env.expect('FT.CREATE', 'idx', 'SCHEMA', 'n', 'NUMERIC').ok()
    for i in range(n_docs):
        conn.execute_command('HSET', f'doc{i}', 'n', i)

    if env.isCluster():
        # Mimic periodic cluster refresh
        env.expect('SEARCH.CLUSTERREFRESH').ok()

    expected_res = [n_docs]
    for i in range(10):
        expected_res.extend([f'doc{i}', ['n', str(i)]])
    env.expect('FT.SEARCH', 'idx', '*', 'SORTBY', 'n').equal(expected_res)

def test_with_password():
    mypass = '42MySecretPassword$'
    args = f'OSS_GLOBAL_PASSWORD {mypass}' if COORD else None
    env = Env(moduleArgs=args, password=mypass)
    common_with_auth(env)

def test_with_tls():
    cert_file, key_file, ca_cert_file, passphrase = get_TLS_args()
    env = Env(useTLS=True,
              tlsCertFile=cert_file,
              tlsKeyFile=key_file,
              tlsCaCertFile=ca_cert_file,
              tlsPassphrase=passphrase)

    common_with_auth(env)

@skip(asan=True)
def test_timeoutCoordSearch_NonStrict(env):
    """Tests edge-cases for the `TIMEOUT` parameter for the coordinator's
    `FT.SEARCH` path"""

    if VALGRIND:
        unittest.SkipTest()

    SkipOnNonCluster(env)

    # Create and populate an index
    n_docs_pershard = 1100
    n_docs = n_docs_pershard * env.shardsCount
    populate_db(env, n_docs_pershard)

    # test erroneous params
    env.expect('ft.search', 'idx', '* aa*', 'timeout').error()
    env.expect('ft.search', 'idx', '* aa*', 'timeout', -1).error()
    env.expect('ft.search', 'idx', '* aa*', 'timeout', 'STR').error()

    res = env.cmd('ft.search', 'idx', '*', 'TIMEOUT', '0')
    env.assertEqual(res[0], n_docs)

    res = env.cmd('ft.search', 'idx', '*', 'TIMEOUT', '1')
    env.assertLessEqual(res[0], n_docs)

@skip(asan=True)
def test_timeoutCoordSearch_Strict():
    """Tests edge-cases for the `TIMEOUT` parameter for the coordinator's
    `FT.SEARCH` path, when the timeout policy is strict"""

    if VALGRIND:
        unittest.SkipTest()

    env = Env(moduleArgs='ON_TIMEOUT FAIL')

    SkipOnNonCluster(env)

    # Create and populate an index
    n_docs_pershard = 50000
    n_docs = n_docs_pershard * env.shardsCount
    populate_db(env, n_docs_pershard)

    # test erroneous params
    env.expect('ft.search', 'idx', '* aa*', 'timeout').error()
    env.expect('ft.search', 'idx', '* aa*', 'timeout', -1).error()
    env.expect('ft.search', 'idx', '* aa*', 'timeout', 'STR').error()

    res = env.cmd('ft.search', 'idx', '*', 'TIMEOUT', '0')
    env.assertEqual(res[0], n_docs)

    res = env.cmd('ft.search', 'idx', '*', 'TIMEOUT', '100000')
    env.assertEqual(res[0], n_docs)

    env.expect('ft.search', 'idx', '*', 'TIMEOUT', '1').error().contains('Timeout limit was reached')

@skip(cluster=True)
def test_notIterTimeout(env):
    """Tests that we fail fast from the NOT iterator in the edge case similar to
    MOD-5512
    * Skipped on cluster since the it would only test error propagation from the
    shard to the coordinator, which is tested elsewhere.
    """

    if VALGRIND:
        env.skip()

    conn = getConnectionByEnv(env)
    conn.execute_command('FT.CONFIG', 'SET', 'ON_TIMEOUT', 'FAIL')

    # Create an index
    env.cmd('FT.CREATE', 'idx', 'SCHEMA', 'tag1', 'TAG', 'title', 'TEXT', 'n', 'NUMERIC')

    # Populate the index
    num_docs = 15000
    for i in range(int(num_docs / 2)):
        env.cmd('HSET', f'doc:{i}', 'tag1', 'fantasy', 'title', f'title:{i}', 'n', i)

    # Populate with other tag value in a separate loop so doc-ids will be incremental.
    for i in range(int(num_docs / 2), num_docs):
        env.cmd('HSET', f'doc:{i}', 'tag1', 'drama', 'title', f'title:{i}', 'n', i)

    # Send a query that will skip all the docs with the first tag value (fantasy),
    # such that the timeout will be checked in the NOT iterator loop (coverage).
    env.expect(
        'FT.AGGREGATE', 'idx', '-@tag1:{fantasy}', 'LOAD', '2', '@title', '@n',
        'APPLY', '@n^2 / 2', 'AS', 'new_n', 'GROUPBY', '1', '@title', 'TIMEOUT', '1'
    ).error().contains('Timeout limit was reached')<|MERGE_RESOLUTION|>--- conflicted
+++ resolved
@@ -3138,15 +3138,10 @@
 
         res = env.cmd('ft.info', 'idx')
         d = {res[i]: res[i + 1] for i in range(0, len(res), 2)}
-<<<<<<< HEAD
 
         # When inverted index is empty we expect the size to be 102 bytes
         env.assertGreaterEqual(102 / ( 1024 * 1024 ), float(d['inverted_sz_mb']))
         env.assertEqual(int(d['num_records']), 0)
-=======
-        env.assertEqual(d['inverted_sz_mb'], '0')
-        env.assertEqual(d['num_records'], 0)
->>>>>>> 8fecf3fc
 
         env.cmd('FT.DROP idx')
         env.cmd('DEL doc0')
