# -*- coding: utf-8 -*-

from common import *
import redis
from hotels import hotels
import random
import time
import unittest

def testAddErrors(env):
    env.expect('ft.create idx ON HASH schema foo text bar numeric sortable').equal('OK')
    env.expect('ft.add idx doc1 1 redis 4').error().contains('Unknown keyword')
    env.expect('ft.add idx doc1').error().contains("wrong number of arguments")
    env.expect('ft.add idx doc1 42').error().contains("Score must be between 0 and 1")
    env.expect('ft.add idx doc1 1.0').error().contains("No field list found")
    env.expect('ft.add fake_idx doc1 1.0 fields foo bar').error().contains("Unknown index name")

def testConditionalUpdate(env):
    env.assertOk(env.cmd(
        'ft.create', 'idx','ON', 'HASH',
        'schema', 'foo', 'text', 'bar', 'numeric', 'sortable'))
    env.assertOk(env.cmd('ft.add', 'idx', '1', '1',
                           'fields', 'foo', 'hello', 'bar', '123'))
    env.assertOk(env.cmd('ft.add', 'idx', '1', '1', 'replace', 'if',
                           '@foo == "hello"', 'fields', 'foo', 'world', 'bar', '123'))
    env.assertEqual('NOADD', env.cmd('ft.add', 'idx', '1', '1', 'replace',
                                       'if', '@foo == "hello"', 'fields', 'foo', 'world', 'bar', '123'))
    env.assertEqual('NOADD', env.cmd('ft.add', 'idx', '1', '1', 'replace',
                                       'if', '1 == 2', 'fields', 'foo', 'world', 'bar', '123'))
    env.assertOk(env.cmd('ft.add', 'idx', '1', '1', 'replace', 'partial', 'if',
                           '@foo == "world"', 'fields', 'bar', '234'))
    env.assertOk(env.cmd('ft.add', 'idx', '1', '1', 'replace', 'if',
                           '@bar == 234', 'fields', 'foo', 'hello', 'bar', '123'))

    # Ensure that conditionals are ignored if the document doesn't exist
    env.assertOk(env.cmd('FT.ADD', 'idx', '666', '1',
                           'IF', '@bar > 42', 'FIELDS', 'bar', '15'))
    # Ensure that it fails if we try again, because it already exists
    env.assertEqual('NOADD', env.cmd('FT.ADD', 'idx', '666', '1',
                                       'REPLACE', 'IF', '@bar > 42', 'FIELDS', 'bar', '15'))
    # Ensure that it fails because we're not using 'REPLACE'
    with env.assertResponseError():
        env.assertOk(env.cmd('FT.ADD', 'idx', '666', '1',
                               'IF', '@bar > 42', 'FIELDS', 'bar', '15'))

def testUnionIdList(env):
    # Regression test for https://github.com/RediSearch/RediSearch/issues/306
    N = 100
    env.expect(
        "ft.create", "test", 'ON', 'HASH',
        "SCHEMA",  "tags", "TAG", "waypoint", "GEO").ok()
    env.expect("ft.add", "test", "1", "1", "FIELDS", "tags", "alberta", "waypoint", "-113.524,53.5244").ok()
    env.expect("ft.add", "test", "2", "1", "FIELDS", "tags", "ontario", "waypoint", "-79.395,43.661667").ok()

    env.cmd('ft.search', 'test', '@tags:{ontario}')

    res = env.cmd(
        'ft.search', 'test', "@waypoint:[-113.52 53.52 20 mi]|@tags:{ontario}", 'nocontent')
    env.assertEqual(res, [2, '1', '2'])

def testAttributes(env):
    env.assertOk(env.cmd('ft.create', 'idx','ON', 'HASH',
                         'schema', 'title', 'text', 'body', 'text'))
    env.assertOk(env.cmd('ft.add', 'idx', 'doc1', 1.0, 'fields',
                                            'title', 't1 t2', 'body', 't3 t4 t5'))
    env.assertOk(env.cmd('ft.add', 'idx', 'doc2', 1.0, 'fields',
                           'body', 't1 t2', 'title', 't3 t5'))

    res = env.cmd(
        'ft.search', 'idx', '(@title:(t1 t2) => {$weight: 0.2}) |(@body:(t1 t2) => {$weight: 0.5})', 'nocontent')
    env.assertEqual([2, 'doc2', 'doc1'], res)
    res = env.cmd(
        'ft.search', 'idx', '(@title:(t1 t2) => {$weight: 2.5}) |(@body:(t1 t2) => {$weight: 0.5})', 'nocontent')
    env.assertEqual([2, 'doc1', 'doc2'], res)

    res = env.cmd(
        'ft.search', 'idx', '(t3 t5) => {$slop: 4}', 'nocontent')
    env.assertEqual([2, 'doc2', 'doc1'], res)
    res = env.cmd(
        'ft.search', 'idx', '(t5 t3) => {$slop: 0}', 'nocontent')
    env.assertEqual([1, 'doc2'], res)
    res = env.cmd(
        'ft.search', 'idx', '(t5 t3) => {$slop: 0; $inorder:true}', 'nocontent')
    env.assertEqual([0], res)

def testUnion(env):
    N = 100
    env.expect('ft.create', 'idx','ON', 'HASH', 'schema', 'f', 'text').ok()
    for i in range(N):

        env.expect('ft.add', 'idx', 'doc%d' % i, 1.0, 'fields',
                                        'f', 'hello world' if i % 2 == 0 else 'hallo werld').ok()

    for _ in env.reloadingIterator():
        waitForIndex(env, 'idx')
        res = env.cmd(
            'ft.search', 'idx', 'hello|hallo', 'nocontent', 'limit', '0', '100')
        env.assertEqual(N + 1, len(res))
        env.assertEqual(N, res[0])

        res = env.cmd(
            'ft.search', 'idx', 'hello|world', 'nocontent', 'limit', '0', '100')
        env.assertEqual(51, len(res))
        env.assertEqual(50, res[0])

        res = env.cmd('ft.search', 'idx', '(hello|hello)(world|world)',
                                'nocontent', 'verbatim', 'limit', '0', '100')
        env.assertEqual(51, len(res))
        env.assertEqual(50, res[0])

        res = env.cmd(
            'ft.search', 'idx', '(hello|hallo)(werld|world)', 'nocontent', 'verbatim', 'limit', '0', '100')
        env.assertEqual(101, len(res))
        env.assertEqual(100, res[0])

        res = env.cmd(
            'ft.search', 'idx', '(hallo|hello)(world|werld)', 'nocontent', 'verbatim', 'limit', '0', '100')
        env.assertEqual(101, len(res))
        env.assertEqual(100, res[0])

        res = env.cmd(
            'ft.search', 'idx', '(hello|werld)(hallo|world)', 'nocontent', 'verbatim', 'limit', '0', '100')
        env.assertEqual(101, len(res))
        env.assertEqual(100, res[0])

        res = env.cmd(
            'ft.search', 'idx', '(hello|hallo) world', 'nocontent', 'verbatim', 'limit', '0', '100')
        env.assertEqual(51, len(res))
        env.assertEqual(50, res[0])

        res = env.cmd(
            'ft.search', 'idx', '(hello world)|((hello world)|(hallo world|werld) | hello world werld)',
            'nocontent', 'verbatim', 'limit', '0', '100')
        env.assertEqual(101, len(res))
        env.assertEqual(100, res[0])

def testSearch(env):
    env.expect('ft.create', 'idx', 'ON', 'HASH',
             'schema', 'title', 'text', 'weight', 10.0, 'body', 'text').ok()
    env.expect('ft.add', 'idx', 'doc1', 0.5,
             'fields','title', 'hello world', 'body', 'lorem ist ipsum').ok()
    env.expect('ft.add', 'idx', 'doc2', 1.0,
             'fields', 'title', 'hello another world', 'body', 'lorem ist ipsum lorem lorem').ok()
    # order of documents might change after reload
    for _ in env.reloadingIterator():
        waitForIndex(env, 'idx')
        res = env.cmd('ft.search', 'idx', 'hello')
        expected = [2, 'doc2', ['title', 'hello another world', 'body', 'lorem ist ipsum lorem lorem'],
                    'doc1', ['title', 'hello world', 'body', 'lorem ist ipsum']]
        env.assertEqual(toSortedFlatList(res), toSortedFlatList(expected))

        # Test empty query
        res = env.cmd('ft.search', 'idx', '')
        env.assertEqual([0], res)

        # Test searching with no content
        res = env.cmd(
            'ft.search', 'idx', 'hello', 'nocontent')
        env.assertTrue(len(res) == 3)
        expected = ['doc2', 'doc1']
        env.assertEqual(res[0], 2)
        for item in expected:
            env.assertContains(item, res)

        # Test searching WITHSCORES
        res = env.cmd('ft.search', 'idx', 'hello', 'WITHSCORES')
        env.assertEqual(len(res), 7)
        env.assertEqual(res[0], 2)
        for item in expected:
            env.assertContains(item, res)
        env.assertTrue(float(res[2]) > 0)
        env.assertTrue(float(res[5]) > 0)

        # Test searching WITHSCORES NOCONTENT
        res = env.cmd('ft.search', 'idx', 'hello', 'WITHSCORES', 'NOCONTENT')
        env.assertEqual(len(res), 5)
        env.assertEqual(res[0], 2)
        for item in expected:
            env.assertContains(item, res)
        env.assertTrue(float(res[2]) > 0)
        env.assertTrue(float(res[4]) > 0)

def testGet(env):
    env.expect('ft.create', 'idx', 'ON', 'HASH', 'schema', 'foo', 'text', 'bar', 'text').ok()

    env.expect('ft.get').error().contains("wrong number of arguments")
    env.expect('ft.get', 'idx').error().contains("wrong number of arguments")
    env.expect('ft.get', 'idx', 'foo', 'bar').error().contains("wrong number of arguments")
    env.expect('ft.mget').error().contains("wrong number of arguments")
    env.expect('ft.mget', 'idx').error().contains("wrong number of arguments")
    env.expect('ft.mget', 'fake_idx').error().contains("wrong number of arguments")

    env.expect('ft.get fake_idx foo').error().contains("Unknown Index name")
    env.expect('ft.mget fake_idx foo').error().contains("Unknown Index name")

    for i in range(100):
        env.expect('ft.add', 'idx', 'doc%d' % i, 1.0, 'fields',
                   'foo', 'hello world', 'bar', 'wat wat').ok()

    for i in range(100):
        res = env.cmd('ft.get', 'idx', 'doc%d' % i)
        env.assertIsNotNone(res)
        env.assertEqual(set(['foo', 'hello world', 'bar', 'wat wat']), set(res))
        env.assertIsNone(env.cmd(
            'ft.get', 'idx', 'doc%dsdfsd' % i))
    env.expect('ft.get', 'no_idx', 'doc0').error().contains("Unknown Index name")

    rr = env.cmd(
        'ft.mget', 'idx', *('doc%d' % i for i in range(100)))
    env.assertEqual(len(rr), 100)
    for res in rr:
        env.assertIsNotNone(res)
        env.assertEqual(set(['foo', 'hello world', 'bar', 'wat wat']), set(res))
    rr = env.cmd(
        'ft.mget', 'idx', *('doc-%d' % i for i in range(100)))
    env.assertEqual(len(rr), 100)
    for res in rr:
        env.assertIsNone(res)

    # Verify that when a document is deleted, GET returns NULL
    env.cmd('ft.del', 'idx', 'doc10') # But we still keep the document
    env.cmd('ft.del', 'idx', 'doc11')
    assert env.cmd('ft.del', 'idx', 'coverage') == 0
    res = env.cmd('ft.get', 'idx', 'doc10')
    env.assertEqual(None, res)
    res = env.cmd('ft.mget', 'idx', 'doc10')
    env.assertEqual([None], res)
    res = env.cmd('ft.mget', 'idx', 'doc10', 'doc11', 'doc12')
    env.assertIsNone(res[0])
    env.assertIsNone(res[1])
    env.assertTrue(not not res[2])

    env.expect('ft.add idx doc 0.1 language arabic payload redislabs fields foo foo').ok()
    env.expect('ft.get idx doc').equal(['foo', 'foo'])
    res = env.cmd('hgetall doc')
    env.assertEqual(set(res), set(['foo', 'foo', '__score', '0.1', '__language', 'arabic', '__payload', 'redislabs']))


def testDelete(env):
    env.expect('ft.create', 'idx', 'ON', 'HASH', 'schema', 'f', 'text').ok()

    for i in range(100):
        env.assertEqual(1, env.cmd('hset', 'doc%d' % i, 'f', 'hello world'))

    env.expect('ft.del', 'fake_idx', 'doc1').error()

    for i in range(100):
        # the doc hash should exist now
        env.expect('ft.get', 'idx', 'doc%d' % i).noError()
        # Delete the actual docs only half of the time
        env.assertEqual(1, env.cmd(
           'ft.del', 'idx', 'doc%d' % i, 'DD' if i % 2 == 0 else ''))
        # second delete should return 0
        env.assertEqual(0, env.cmd('ft.del', 'idx', 'doc%d' % i))
        # second delete should return 0

        # TODO: return 0 if doc wasn't found
        #env.assertEqual(0, env.cmd(
        #    'ft.del', 'idx', 'doc%d' % i))

        # After del with DD the doc hash should not exist
        if i % 2 == 0:
            env.assertFalse(r.exists('doc%d' % i))
        else:
            env.expect('ft.get', 'idx', 'doc%d' % i).noError()
        res = env.cmd('ft.search', 'idx', 'hello', 'nocontent', 'limit', 0, 100)
        env.assertNotContains('doc%d' % i, res)
        env.assertEqual(res[0], 100 - i - 1)
        env.assertEqual(len(res), 100 - i)

        # test reinsertion
        env.assertEqual(1, env.cmd('hset', 'doc%d' % i, 'f', 'hello world'))
        res = env.cmd('ft.search', 'idx', 'hello', 'nocontent', 'limit', 0, 100)
        env.assertContains('doc%d' % i, res)
        env.assertEqual(1, env.cmd('ft.del', 'idx', 'doc%d' % i))

    for _ in env.reloadingIterator():
        waitForIndex(env, 'idx')
        did = 'rrrr'
        env.assertEqual(1, env.cmd('hset', did, 'f', 'hello world'))
        env.assertEqual(1, env.cmd('ft.del', 'idx', did))
        env.assertEqual(0, env.cmd('ft.del', 'idx', did))
        env.assertEqual(1, env.cmd('hset', 'idx', did, 'f', 'hello world'))
        env.assertEqual(1, env.cmd('ft.del', 'idx', did))
        env.assertEqual(0, env.cmd('ft.del', 'idx', did))

def testReplace(env):

    env.expect('ft.create', 'idx', 'ON', 'HASH', 'schema', 'f', 'text').ok()

    env.expect('ft.add', 'idx', 'doc1', 1.0, 'fields', 'f', 'hello world').ok()
    env.expect('ft.add', 'idx', 'doc2', 1.0, 'fields', 'f', 'hello world').ok()
    res = env.cmd(
        'ft.search', 'idx', 'hello world')
    env.assertEqual(2, res[0])

    with env.assertResponseError():
        # make sure we can't insert a doc twice
        res = env.cmd('ft.add', 'idx', 'doc1', 1.0, 'fields',
                                'f', 'hello world')

    # now replace doc1 with a different content
    env.expect('ft.add', 'idx', 'doc1', 1.0, 'replace', 'fields', 'f', 'goodbye universe').ok()

    for _ in env.reloadingIterator():
        waitForIndex(env, 'idx')
        # make sure the query for hello world does not return the replaced
        # document
        res = env.cmd(
            'ft.search', 'idx', 'hello world', 'nocontent')
        env.assertEqual(1, res[0])
        env.assertEqual('doc2', res[1])

        # search for the doc's new content
        res = env.cmd(
            'ft.search', 'idx', 'goodbye universe', 'nocontent')
        env.assertEqual(1, res[0])
        env.assertEqual('doc1', res[1])

def testDrop(env):
    env.expect('ft.create', 'idx', 'ON', 'HASH', 'schema', 'f', 'text', 'n', 'numeric', 't', 'tag', 'g', 'geo').ok()

    for i in range(100):
        env.expect('ft.add', 'idx', 'doc%d' % i, 1.0, 'fields',
                   'f', 'hello world', 'n', 666, 't', 'foo bar', 'g', '19.04,47.497').ok()
    env.assertGreaterEqual(countKeys(env), 100)

    env.expect('ft.drop', 'idx').ok()

    env.assertEqual(0, countKeys(env))
    env.flush()

    # Now do the same with KEEPDOCS
    env.expect('ft.create', 'idx', 'ON', 'HASH',
               'schema', 'f', 'text', 'n', 'numeric', 't', 'tag', 'g', 'geo').ok()

    for i in range(100):
        env.expect('ft.add', 'idx', 'doc%d' % i, 1.0, 'fields',
                   'f', 'hello world', 'n', 666, 't', 'foo bar', 'g', '19.04,47.497').ok()
    env.assertGreaterEqual(countKeys(env), 100)

    if not env.isCluster():
        env.expect('ft.drop', 'idx', 'KEEPDOCS').ok()
        keys = env.keys('*')
        env.assertEqual(['doc0', 'doc1', 'doc10', 'doc11', 'doc12', 'doc13', 'doc14', 'doc15',
                             'doc16', 'doc17', 'doc18', 'doc19', 'doc2', 'doc20', 'doc21', 'doc22',
                             'doc23', 'doc24', 'doc25', 'doc26', 'doc27', 'doc28', 'doc29', 'doc3',
                             'doc30', 'doc31', 'doc32', 'doc33', 'doc34', 'doc35', 'doc36', 'doc37',
                             'doc38', 'doc39', 'doc4', 'doc40', 'doc41', 'doc42', 'doc43', 'doc44',
                             'doc45', 'doc46', 'doc47', 'doc48', 'doc49', 'doc5', 'doc50', 'doc51',
                             'doc52', 'doc53', 'doc54', 'doc55', 'doc56', 'doc57', 'doc58', 'doc59',
                             'doc6', 'doc60', 'doc61', 'doc62', 'doc63', 'doc64', 'doc65', 'doc66',
                             'doc67', 'doc68', 'doc69', 'doc7', 'doc70', 'doc71', 'doc72', 'doc73',
                             'doc74', 'doc75', 'doc76', 'doc77', 'doc78', 'doc79', 'doc8', 'doc80',
                             'doc81', 'doc82', 'doc83', 'doc84', 'doc85', 'doc86', 'doc87', 'doc88',
                             'doc89', 'doc9', 'doc90', 'doc91', 'doc92', 'doc93', 'doc94', 'doc95',
                             'doc96', 'doc97', 'doc98', 'doc99'],
                             py2sorted(keys))

    env.expect('FT.DROP', 'idx', 'KEEPDOCS', '666').error().contains("wrong number of arguments")

def testDelete(env):
    conn = getConnectionByEnv(env)
    env.expect('ft.create', 'idx', 'ON', 'HASH', 'schema', 'f', 'text', 'n', 'numeric', 't', 'tag', 'g', 'geo').ok()

    for i in range(100):
        res = conn.execute_command('hset', 'doc%d' % i,
                                   'f', 'hello world', 'n', 666, 't', 'foo bar', 'g', '19.04,47.497')
        env.assertEqual(4, res)
    env.assertGreaterEqual(countKeys(env), 100)

    env.expect('FT.DROPINDEX', 'idx', 'dd').ok()
    env.assertEqual(0, countKeys(env))
    env.flush()

    # Now do the same with KEEPDOCS
    env.expect('ft.create', 'idx', 'ON', 'HASH',
               'schema', 'f', 'text', 'n', 'numeric', 't', 'tag', 'g', 'geo').ok()

    for i in range(100):
        res = conn.execute_command('hset', 'doc%d' % i,
                                   'f', 'hello world', 'n', 666, 't', 'foo bar', 'g', '19.04,47.497')
        env.assertEqual(4, res)
    env.assertGreaterEqual(countKeys(env), 100)

    if not env.isCluster():
        env.expect('FT.DROPINDEX', 'idx').ok()
        keys = env.keys('*')
        env.assertEqual(py2sorted("doc%d" %k for k in range(100)), py2sorted(keys))

    env.expect('FT.DROPINDEX', 'idx', 'dd', '666').error().contains("wrong number of arguments")

def testCustomStopwords(env):
    # Index with default stopwords
    env.expect('ft.create', 'idx', 'ON', 'HASH', 'schema', 'foo', 'text').ok()

    # Index with custom stopwords
    env.expect('ft.create', 'idx2', 'ON', 'HASH', 'stopwords', 2, 'hello', 'world',
                                    'schema', 'foo', 'text').ok()
    assertInfoField(env, 'idx2', 'stopwords_list', ['hello', 'world'])

    # Index with NO stopwords
    env.expect('ft.create', 'idx3', 'ON', 'HASH', 'stopwords', 0,
                                    'schema', 'foo', 'text').ok()
    assertInfoField(env, 'idx3', 'stopwords_list', [])

    # 2nd Index with NO stopwords - check global is used and freed
    env.expect('ft.create', 'idx4', 'ON', 'HASH', 'stopwords', 0,
                                    'schema', 'foo', 'text').ok()

    # Index with keyword as stopword - not supported in dialect1
    env.expect('ft.create', 'idx5', 'ON', 'HASH', 'stopwords', 1, 'true',
               'schema', 'foo', 'text').ok()
    env.expect('ft.search', 'idx5', '@foo:title=>{$inorder:true}', 'DIALECT', '2').equal([0])

    #for idx in ('idx', 'idx2', 'idx3'):
    env.expect('ft.add', 'idx', 'doc1', 1.0, 'fields', 'foo', 'hello world').ok()
    env.expect('ft.add', 'idx', 'doc2', 1.0, 'fields', 'foo', 'to be or not to be').ok()

    for _ in env.reloadingIterator():
        waitForIndex(env, 'idx')
        # Normal index should return results just for 'hello world'
        env.assertEqual([1, 'doc1'],  env.cmd(
            'ft.search', 'idx', 'hello world', 'nocontent'))
        env.assertEqual([0],  env.cmd(
            'ft.search', 'idx', 'to be or not', 'nocontent'))

        # Custom SW index should return results just for 'to be or not'
        env.assertEqual([0],  env.cmd(
            'ft.search', 'idx2', 'hello world', 'nocontent'))
        env.assertEqual([1, 'doc2'],  env.cmd(
            'ft.search', 'idx2', 'to be or not', 'nocontent'))

        # No SW index should return results for both
        env.assertEqual([1, 'doc1'],  env.cmd(
            'ft.search', 'idx3', 'hello world', 'nocontent'))
        env.assertEqual([1, 'doc2'],  env.cmd(
            'ft.search', 'idx3', 'to be or not', 'nocontent'))

def testStopwords(env):
    # This test was taken from Python's tests, and failed due to some changes
    # made earlier
    env.cmd('ft.create', 'idx', 'ON', 'HASH', 'stopwords', 3, 'foo',
             'bar', 'baz', 'schema', 'txt', 'text')
    env.cmd('ft.add', 'idx', 'doc1', 1.0, 'fields', 'txt', 'foo bar')
    env.cmd('ft.add', 'idx', 'doc2', 1.0, 'fields', 'txt', 'hello world')

    r1 = env.cmd('ft.search', 'idx', 'foo bar', 'nocontent')
    r2 = env.cmd('ft.search', 'idx', 'foo bar hello world', 'nocontent')
    env.assertEqual(0, r1[0])
    env.assertEqual(1, r2[0])

def testNoStopwords(env):
    # This test taken from Java's test suite
    env.cmd('ft.create', 'idx', 'ON', 'HASH', 'schema', 'title', 'text')
    for i in range(100):
        env.cmd('ft.add', 'idx', 'doc{}'.format(i), 1.0, 'fields',
                 'title', 'hello world' if i % 2 == 0 else 'hello worlds')

    res = env.cmd('ft.search', 'idx', 'hello a world', 'NOCONTENT')
    env.assertEqual(100, res[0])

    res = env.cmd('ft.search', 'idx', 'hello a world',
                   'VERBATIM', 'NOCONTENT')
    env.assertEqual(50, res[0])

    res = env.cmd('ft.search', 'idx', 'hello a world', 'NOSTOPWORDS')
    env.assertEqual(0, res[0])

def testOptional(env):
    env.expect('ft.create', 'idx', 'ON', 'HASH', 'schema', 'foo', 'text').ok()
    env.expect('ft.add', 'idx',
                                    'doc1', 1.0, 'fields', 'foo', 'hello wat woot').ok()
    env.expect('ft.add', 'idx', 'doc2',
                                    1.0, 'fields', 'foo', 'hello world woot').ok()
    env.expect('ft.add', 'idx', 'doc3',
                                    1.0, 'fields', 'foo', 'hello world werld').ok()

    expected = [3, 'doc1', 'doc2', 'doc3']
    res = env.cmd('ft.search', 'idx', 'hello', 'nocontent')
    env.assertEqual(res, expected)
    res = env.cmd(
        'ft.search', 'idx', 'hello world', 'nocontent', 'scorer', 'DISMAX')
    env.assertEqual([2, 'doc2', 'doc3'], res)
    res = env.cmd(
        'ft.search', 'idx', 'hello ~world', 'nocontent', 'scorer', 'DISMAX')
    # Docs that contains the optional term would rank higher.
    env.assertEqual(res, [3, 'doc2', 'doc3', 'doc1'])
    res = env.cmd(
        'ft.search', 'idx', 'hello ~world ~werld', 'nocontent', 'scorer', 'DISMAX')
    env.assertEqual(res, [3, 'doc3', 'doc2', 'doc1'])
    res = env.cmd(
        'ft.search', 'idx', '~world ~(werld hello)', 'withscores', 'nocontent', 'scorer', 'DISMAX')
    # Note that doc1 gets 0 score since neither 'world' appears in the doc nor the phrase 'werld hello'.
    env.assertEqual(res, [3, 'doc3', '3', 'doc2', '1', 'doc1', '0'])

def testExplain(env):

    env.expect(
        'FT.CREATE', 'idx', 'ON', 'HASH',
        'SCHEMA', 't', 'TEXT', 'bar', 'NUMERIC', 'SORTABLE',
        'tag', 'TAG', 'geom', 'GEOSHAPE', 'FLAT', 'g', 'GEO',
        'v', 'VECTOR', 'HNSW', '6', 'TYPE', 'FLOAT32', 'DIM', '2','DISTANCE_METRIC', 'L2').ok()
    q = '(hello world) "what what" (hello|world) (@bar:[10 100]|@bar:[200 300])'
    res = env.cmd('ft.explain', 'idx', q)
    # print res.replace('\n', '\\n')
    # expected = """INTERSECT {\n  UNION {\n    hello\n    +hello(expanded)\n  }\n  UNION {\n    world\n    +world(expanded)\n  }\n  EXACT {\n    what\n    what\n  }\n  UNION {\n    UNION {\n      hello\n      +hello(expanded)\n    }\n    UNION {\n      world\n      +world(expanded)\n    }\n  }\n  UNION {\n    NUMERIC {10.000000 <= @bar <= 100.000000}\n    NUMERIC {200.000000 <= @bar <= 300.000000}\n  }\n}\n"""
    # expected = """INTERSECT {\n  UNION {\n    hello\n    <HL(expanded)\n    +hello(expanded)\n  }\n  UNION {\n    world\n    <ARLT(expanded)\n    +world(expanded)\n  }\n  EXACT {\n    what\n    what\n  }\n  UNION {\n    UNION {\n      hello\n      <HL(expanded)\n      +hello(expanded)\n    }\n    UNION {\n      world\n      <ARLT(expanded)\n      +world(expanded)\n    }\n  }\n  UNION {\n    NUMERIC {10.000000 <= @bar <= 100.000000}\n    NUMERIC {200.000000 <= @bar <= 300.000000}\n  }\n}\n"""
    expected = """INTERSECT {\n  UNION {\n    hello\n    +hello(expanded)\n  }\n  UNION {\n    world\n    +world(expanded)\n  }\n  EXACT {\n    what\n    what\n  }\n  UNION {\n    UNION {\n      hello\n      +hello(expanded)\n    }\n    UNION {\n      world\n      +world(expanded)\n    }\n  }\n  UNION {\n    NUMERIC {10.000000 <= @bar <= 100.000000}\n    NUMERIC {200.000000 <= @bar <= 300.000000}\n  }\n}\n"""
    env.assertEqual(res, expected)


    # expected = ['INTERSECT {', '  UNION {', '    hello', '    <HL(expanded)', '    +hello(expanded)', '  }', '  UNION {', '    world', '    <ARLT(expanded)', '    +world(expanded)', '  }', '  EXACT {', '    what', '    what', '  }', '  UNION {', '    UNION {', '      hello', '      <HL(expanded)', '      +hello(expanded)', '    }', '    UNION {', '      world', '      <ARLT(expanded)', '      +world(expanded)', '    }', '  }', '  UNION {', '    NUMERIC {10.000000 <= @bar <= 100.000000}', '    NUMERIC {200.000000 <= @bar <= 300.000000}', '  }', '}', '']
    if env.isCluster():
        env.skip()
    res = env.cmd('ft.explainCli', 'idx', q)
    expected = ['INTERSECT {', '  UNION {', '    hello', '    +hello(expanded)', '  }', '  UNION {', '    world', '    +world(expanded)', '  }', '  EXACT {', '    what', '    what', '  }', '  UNION {', '    UNION {', '      hello', '      +hello(expanded)', '    }', '    UNION {', '      world', '      +world(expanded)', '    }', '  }', '  UNION {', '    NUMERIC {10.000000 <= @bar <= 100.000000}', '    NUMERIC {200.000000 <= @bar <= 300.000000}', '  }', '}', '']
    env.assertEqual(expected, res)

    q = '(hello world) "what what" hello|world @bar:[10 100]|@bar:[200 300]'
    res = env.cmd('ft.explain', 'idx', q, 'DIALECT', 1)
    expected = """INTERSECT {\n  UNION {\n    hello\n    +hello(expanded)\n  }\n  UNION {\n    world\n    +world(expanded)\n  }\n  EXACT {\n    what\n    what\n  }\n  UNION {\n    UNION {\n      hello\n      +hello(expanded)\n    }\n    UNION {\n      world\n      +world(expanded)\n    }\n  }\n  UNION {\n    NUMERIC {10.000000 <= @bar <= 100.000000}\n    NUMERIC {200.000000 <= @bar <= 300.000000}\n  }\n}\n"""
    env.assertEqual(res, expected)

    res = env.cmd('ft.explaincli', 'idx', q, 'DIALECT', 1)
    expected = ['INTERSECT {', '  UNION {', '    hello', '    +hello(expanded)', '  }', '  UNION {', '    world', '    +world(expanded)', '  }', '  EXACT {', '    what', '    what', '  }', '  UNION {', '    UNION {', '      hello', '      +hello(expanded)', '    }', '    UNION {', '      world', '      +world(expanded)', '    }', '  }', '  UNION {', '    NUMERIC {10.000000 <= @bar <= 100.000000}', '    NUMERIC {200.000000 <= @bar <= 300.000000}', '  }', '}', '']
    env.assertEqual(res, expected)

    for dialect in [2, 5]:
        res = env.cmd('ft.explain', 'idx', q, 'DIALECT', dialect)
        expected = """UNION {\n  INTERSECT {\n    UNION {\n      hello\n      +hello(expanded)\n    }\n    UNION {\n      world\n      +world(expanded)\n    }\n    EXACT {\n      what\n      what\n    }\n    UNION {\n      hello\n      +hello(expanded)\n    }\n  }\n  INTERSECT {\n    UNION {\n      world\n      +world(expanded)\n    }\n    NUMERIC {10.000000 <= @bar <= 100.000000}\n  }\n  NUMERIC {200.000000 <= @bar <= 300.000000}\n}\n"""
        env.assertEqual(res, expected)

        res = env.cmd('ft.explainCli', 'idx', q, 'DIALECT', 2)
        expected = ['UNION {', '  INTERSECT {', '    UNION {', '      hello', '      +hello(expanded)', '    }', '    UNION {', '      world', '      +world(expanded)', '    }', '    EXACT {', '      what', '      what', '    }', '    UNION {', '      hello', '      +hello(expanded)', '    }', '  }', '  INTERSECT {', '    UNION {', '      world', '      +world(expanded)', '    }', '    NUMERIC {10.000000 <= @bar <= 100.000000}', '  }', '  NUMERIC {200.000000 <= @bar <= 300.000000}', '}', '']
        env.assertEqual(expected, res)

    for dialect in [2, 5]:
        q = ['* => [KNN $k @v $B EF_RUNTIME 100]', 'DIALECT', dialect, 'PARAMS', '4', 'k', '10', 'B', b'\xa4\x21\xf5\x42\x18\x07\x00\xc7']
        res = env.cmd('ft.explain', 'idx', *q)
        expected = """VECTOR {K=10 nearest vectors to `$B` in vector index associated with field @v, EF_RUNTIME = 100, yields distance as `__v_score`}\n"""
        env.assertEqual(expected, res)

        # range query
        q = ['@v:[VECTOR_RANGE $r $B]=>{$epsilon: 1.2; $yield_distance_as:dist}', 'DIALECT', dialect, 'PARAMS', '4', 'r', 0.1, 'B', b'\xa4\x21\xf5\x42\x18\x07\x00\xc7']
        res = env.cmd('ft.explain', 'idx', *q)
        expected = """VECTOR {Vectors that are within 0.1 distance radius from `$B` in vector index associated with field @v, epsilon = 1.2, yields distance as `dist`}\n"""
        env.assertEqual(expected, res)

        # test with hybrid query
        q = ['(@t:hello world) => [KNN $k @v $B EF_RUNTIME 100]', 'DIALECT', dialect, 'PARAMS', '4', 'k', '10', 'B', b'\xa4\x21\xf5\x42\x18\x07\x00\xc7']
        res = env.cmd('ft.explain', 'idx', *q)
        expected = """VECTOR {\n  INTERSECT {\n    @t:hello\n    world\n  }\n} => {K=10 nearest vectors to `$B` in vector index associated with field @v, EF_RUNTIME = 100, yields distance as `__v_score`}\n"""
        env.assertEqual(expected, res)

    # retest when index is not empty
    env.expect('hset', '1', 'v', 'abababab', 't', "hello").equal(2)
    res = env.cmd('ft.explain', 'idx', *q)
    env.assertEqual(expected, res)

    def _testExplain(env, idx, query, expected):
        res = env.cmd('FT.EXPLAIN', idx, *query)
        env.assertEqual(res, expected)

        # FT.EXPLAINCLI is not supported on cluster
        if not env.isCluster():
            res = env.cmd('FT.EXPLAINCLI', idx, *query)
            env.assertEqual(res, expected.split('\n'))

    env.expect("FT.CONFIG SET DEFAULT_DIALECT 2").ok()

    # test empty query
    _testExplain(env, 'idx', [""], "<empty>\n")

    # test FUZZY
    _testExplain(env, 'idx', ['%%hello%%'], "FUZZY{hello}\n")

    _testExplain(env, 'idx', ['%%hello%% @t:{bye}'],
                 "INTERSECT {\n  FUZZY{hello}\n  TAG:@t {\n    bye\n  }\n}\n")

    # test wildcard with TAG field
    _testExplain(env, 'idx', ["*"], "<WILDCARD>\n")

    _testExplain(env, 'idx', ["@tag:{w'*'}"], "TAG:@tag {\n  WILDCARD{*}\n}\n")

    _testExplain(env, 'idx', ["@tag:{w'*'}=>{$weight: 3;}"],
                 "TAG:@tag {\n  WILDCARD{*}\n} => { $weight: 3; }\n")

    # test wildcard with TEXT field
    _testExplain(env, 'idx', ["@t:(w'*')"], "@t:WILDCARD{*}\n")

    _testExplain(env, 'idx', ["@t:(w'*')=>{$weight: 2; $slop:100}"],
                 "@t:WILDCARD{*} => { $weight: 2; $slop: 100; $inorder: false; }\n")

    _testExplain(env, 'idx', ["@t:(w'*')=>{$weight: 4; $slop:100; $inorder:true;}"],
                 "@t:WILDCARD{*} => { $weight: 4; $slop: 100; $inorder: true; }\n")

    _testExplain(env, 'idx', ["@t:(w'*')=>{$weight: 5; $inorder: true;}"],
                 "@t:WILDCARD{*} => { $weight: 5; $inorder: true; }\n")

    # test GEOSHAPES
    _testExplain(env, 'idx', ['@geom:[WITHIN $poly]', 'PARAMS', 2,
                  'poly', 'POLYGON((0 0, 0 1, 1 1, 0 0))', 'DIALECT', 3],
                  "GEOSHAPE{2 POLYGON((0 0, 0 1, 1 1, 0 0))}\n")

    _testExplain(env, 'idx', ['@geom:[CONTAINS $poly]=>{$weight: 3;}',
                  'PARAMS', 2, 'poly', 'POLYGON((0 0, 0 1, 1 1, 0 0))',
                  'DIALECT', 3],
                  "GEOSHAPE{1 POLYGON((0 0, 0 1, 1 1, 0 0))} => { $weight: 3; }\n")

    # test GEO
    _testExplain(env, 'idx', ['@g:[$lat $lon $radius km]', 'PARAMS', '6',
                    'lat', '10', 'lon', '20', 'radius', '30'],
                    "GEO g:{10.000000,20.000000 --> 30.000000 km}\n")

    _testExplain(env, 'idx', ['@g:[120.53232 12.112233 30.5 ft]'],
                    "GEO g:{120.532320,12.112233 --> 30.500000 ft}\n")
    
    # test numeric ranges
    _testExplain(env, 'idx', ['@bar:[10 100]'],
                 "NUMERIC {10.000000 <= @bar <= 100.000000}\n")

    _testExplain(env, 'idx', ['@bar:[-inf 100]'],
                 "NUMERIC {-inf <= @bar <= 100.000000}\n")

    _testExplain(env, 'idx', ['@bar:[10 inf]'],
                 "NUMERIC {10.000000 <= @bar <= inf}\n")

    _testExplain(env, 'idx', ['@bar:[-inf (inf]'],
                 "NUMERIC {-inf <= @bar < inf}\n")

    _testExplain(env, 'idx', ['@bar:[(-1 $n]','PARAMS', '2', 'n', '10'],
                    "NUMERIC {-1.000000 < @bar <= 10.000000}\n")

<<<<<<< HEAD

    # test numeric operators - they are only supported in DIALECT 5
    env.expect("FT.CONFIG SET DEFAULT_DIALECT 5").ok()
    
    _testExplain(env, 'idx', ['@bar>1'],
                 'NUMERIC {1.000000 < @bar <= inf}\n')

    _testExplain(env, 'idx', ['@bar>=2'],
                 'NUMERIC {2.000000 <= @bar <= inf}\n')

    _testExplain(env, 'idx', ['@bar<-1'],
                 'NUMERIC {-inf <= @bar < -1.000000}\n')

    _testExplain(env, 'idx', ['@bar<=-3.14'],
                 'NUMERIC {-inf <= @bar <= -3.140000}\n')

    _testExplain(env, 'idx', ['@bar==5.7'],
                 'NUMERIC {5.700000 <= @bar <= 5.700000}\n')

    _testExplain(env, 'idx', ['@bar!=0'],
                 'NOT{\n  NUMERIC {0.000000 <= @bar <= 0.000000}\n}\n')

    _testExplain(env, 'idx', ['@bar==$n', 'PARAMS', '2', 'n', '9.3'],
                'NUMERIC {9.300000 <= @bar <= 9.300000}\n')

    _testExplain(env, 'idx', ['@bar==+$n', 'PARAMS', 2, 'n', 10],
                 'NUMERIC {10.000000 <= @bar <= 10.000000}\n')

    _testExplain(env, 'idx', ['@bar>=12 @bar<inf'],
                'INTERSECT {\n  NUMERIC {12.000000 <= @bar <= inf}\n  NUMERIC {-inf <= @bar < inf}\n}\n')

    _testExplain(env, 'idx', ['@bar<-10 | @bar>10'],
                 'UNION {\n  NUMERIC {-inf <= @bar < -10.000000}\n  NUMERIC {10.000000 < @bar <= inf}\n}\n')
=======
>>>>>>> c05367bc

def testNoIndex(env):
    env.expect(
        'ft.create', 'idx', 'ON', 'HASH', 'schema',
        'foo', 'text',
        'num', 'numeric', 'sortable', 'noindex',
        'extra', 'text', 'noindex', 'sortable').ok()

    if not env.isCluster():
        # to specific check on cluster, todo : change it to be generic enough
        res = env.cmd('ft.info', 'idx')
        env.assertEqual(res[7][1][8], 'NOINDEX')
        env.assertEqual(res[7][2][9], 'NOINDEX')

    env.expect('ft.add', 'idx', 'doc1', '0.1', 'fields',
                                    'foo', 'hello world', 'num', 1, 'extra', 'hello lorem ipsum').ok()
    res = env.cmd(
        'ft.search', 'idx', 'hello world', 'nocontent')
    env.assertEqual([1, 'doc1'], res)
    res = env.cmd(
        'ft.search', 'idx', 'lorem ipsum', 'nocontent')
    env.assertEqual([0], res)
    res = env.cmd(
        'ft.search', 'idx', '@extra:hello', 'nocontent')
    env.assertEqual([0], res)
    res = env.cmd(
        'ft.search', 'idx', '@num:[1 1]', 'nocontent')
    env.assertEqual([0], res)

def testPartial(env):
    env.expect(
        'ft.create', 'idx', 'ON', 'HASH',  'SCORE_FIELD', '__score',
        'schema',
        'foo', 'text',
        'num', 'numeric', 'sortable', 'noindex',
        'extra', 'text', 'noindex').ok()
    # print env.cmd('ft.info', 'idx')

    env.expect('ft.add', 'idx', 'doc1', '0.1', 'fields',
               'foo', 'hello world', 'num', 1, 'extra', 'lorem ipsum').ok()
    env.expect('ft.add', 'idx', 'doc2', '0.1', 'fields',
               'foo', 'hello world', 'num', 2, 'extra', 'abba').ok()
    res = env.cmd('ft.search', 'idx', 'hello world',
                            'sortby', 'num', 'asc', 'nocontent', 'withsortkeys')
    env.assertEqual([2, 'doc1', '#1', 'doc2', '#2'], res)
    res = env.cmd('ft.search', 'idx', 'hello world',
                            'sortby', 'num', 'desc', 'nocontent', 'withsortkeys')
    env.assertEqual([2, 'doc2', '#2', 'doc1', '#1'], res)

    # Updating non indexed fields doesn't affect search results
    env.expect('ft.add', 'idx', 'doc1', '0.1', 'replace', 'partial', 'fields', 'num', 3, 'extra', 'jorem gipsum').ok()
    env.expect('ft.add', 'idx', 'doc12', '0.1', 'replace', 'partial',
                                    'fields', 'num1', 'redis').equal('OK')

    res = env.cmd(
        'ft.search', 'idx', 'hello world', 'sortby', 'num', 'desc',)
    assertResultsEqual(env, [2, 'doc1', ['foo', 'hello world', 'num', '3','extra', 'jorem gipsum'],
        'doc2', ['foo', 'hello world', 'num', '2', 'extra', 'abba']], res)
    res = env.cmd(
        'ft.search', 'idx', 'hello', 'nocontent', 'withscores')
    # Updating only indexed field affects search results
    env.expect('ft.add', 'idx', 'doc1', '0.1', 'replace', 'partial', 'fields', 'foo', 'wat wet').ok()
    res = env.cmd(
        'ft.search', 'idx', 'hello world', 'nocontent')
    env.assertEqual([1, 'doc2'], res)
    res = env.cmd('ft.search', 'idx', 'wat', 'nocontent')
    env.assertEqual([1, 'doc1'], res)

    # Test updating of score and no fields
    res = env.cmd(
        'ft.search', 'idx', 'wat', 'nocontent', 'withscores')
    env.assertLess(float(res[2]), 1)
    # env.assertEqual([1, 'doc1'], res)
    env.expect('ft.add', 'idx', 'doc1', '1.0', 'replace', 'partial', 'fields').ok()
    res = env.cmd(
        'ft.search', 'idx', 'wat', 'nocontent', 'withscores')
    # We reindex though no new fields, just score is updated. this effects score
    env.assertEqual(float(res[2]), 1)

    # Test updating payloads
    res = env.cmd(
        'ft.search', 'idx', 'wat', 'nocontent', 'withpayloads')
    env.assertIsNone(res[2])
    env.expect('ft.add', 'idx', 'doc1', '1.0',
                                    'replace', 'partial', 'payload', 'foobar', 'fields').ok()
    res = env.cmd(
        'ft.search', 'idx', 'wat', 'nocontent', 'withpayloads')
    env.assertEqual('foobar', res[2])

def testPaging(env):
    env.expect('ft.create', 'idx', 'ON', 'HASH', 'schema', 'foo', 'text', 'bar', 'numeric', 'sortable').ok()
    N = 100
    for i in range(N):
        env.expect('ft.add', 'idx', '%d' % i, 1, 'fields',
                                        'foo', 'hello', 'bar', i).ok()

    chunk = 7
    offset = 0
    while True:

        res = env.cmd(
            'ft.search', 'idx', 'hello', 'nocontent', 'sortby', 'bar', 'desc', 'limit', offset, chunk)
        env.assertEqual(res[0], N)

        if offset + chunk > N:
            env.assertTrue(len(res) - 1 <= chunk)
            break
        env.assertEqual(len(res), chunk + 1)
        for n, id in enumerate(res[1:]):
            env.assertEqual(int(id), N - 1 - (offset + n))
        offset += chunk
        chunk = random.randrange(1, 10)
    res = env.cmd(
        'ft.search', 'idx', 'hello', 'nocontent', 'sortby', 'bar', 'asc', 'limit', N, 10)
    env.assertEqual(res[0], N)
    env.assertEqual(len(res), 1)

    with env.assertResponseError():
        env.cmd(
            'ft.search', 'idx', 'hello', 'nocontent', 'limit', 0, -1)
    with env.assertResponseError():
        env.cmd(
            'ft.search', 'idx', 'hello', 'nocontent', 'limit', -1, 10)
    with env.assertResponseError():
        env.cmd(
            'ft.search', 'idx', 'hello', 'nocontent', 'limit', 0, 2000000)

def testPrefix(env):
    conn = getConnectionByEnv(env)
    env.expect('ft.create', 'idx', 'ON', 'HASH', 'schema', 'foo', 'text').ok()
    N = 100
    for i in range(N):
        env.assertEqual(1, conn.execute_command('hset', 'doc%d' % i, 'foo', 'constant term%d' % (random.randrange(0, 5))))
    for _ in env.reloadingIterator():
        waitForIndex(env, 'idx')
        env.expect('ft.search', 'idx', 'constant term', 'nocontent').equal([0])
        res = env.cmd('ft.search', 'idx', 'constant term*', 'nocontent')
        env.assertEqual(N, res[0])
        res = env.cmd('ft.search', 'idx', 'const* term*', 'nocontent')
        env.assertEqual(N, res[0])
        res = env.cmd('ft.search', 'idx', 'constant term1*', 'nocontent')
        env.assertGreater(res[0], 2)
        env.expect('ft.search', 'idx', 'const* -term*', 'nocontent').equal([0])
        env.expect('ft.search', 'idx', 'constant term9*', 'nocontent').equal([0])

def testPrefixNodeCaseSensitive(env):

    conn = getConnectionByEnv(env)
    modes = ["TEXT", "TAG", "TAG_CASESENSITIVE"]
    create_functions = {
        "TEXT": ['FT.CREATE', 'idx', 'SCHEMA', 't', 'TEXT'],
        "TAG": ['FT.CREATE', 'idx', 'SCHEMA', 't', 'TAG'],
        "TAG_CASESENSITIVE": ['FT.CREATE', 'idx', 'SCHEMA', 't', 'TAG', 'CASESENSITIVE']
    }

    # For each mode, we test both lowercase and uppercase queries with CONTAINS, so we
    # can check both prefix and suffix modes.
    queries_expectations = {
        "TEXT": {
            "lowercase":
            {  "query": ["@t:(*el*)"],
                "expectation": [4, 'doc1', 'doc2', 'doc3', 'doc4']
            },
            "lowercase_params":
            {  "query": ["@t:(*$p*)", "PARAMS", "2", "p", "el", "DIALECT", "2" ],
                "expectation": [4, 'doc1', 'doc2', 'doc3', 'doc4']
            },
            "uppercase":
            {  "query": ["@t:(*EL*)"],
                "expectation": [4, 'doc1', 'doc2', 'doc3', 'doc4']
            },
            "uppercase_params":
            {  "query": ["@t:(*$p*)", "PARAMS", "2", "p", "EL", "DIALECT", "2" ],
                "expectation": [4, 'doc1', 'doc2', 'doc3', 'doc4']
            },
        },
        "TAG": {
            "lowercase":
            {  "query": ["@t:{*el*}"],
                "expectation": [4, 'doc1', 'doc2', 'doc3', 'doc4']
            },
            "lowercase_params":
            {  "query": ["@t:{*$p*}", "PARAMS", "2", "p", "el", "DIALECT", "2"],
                "expectation": [4, 'doc1', 'doc2', 'doc3', 'doc4']
            },
            "uppercase": {
                "query": ["@t:{*EL*}"],
                "expectation": [4, 'doc1', 'doc2', 'doc3', 'doc4']
            },
            "uppercase_params": {
                "query": ["@t:{*$p*}", "PARAMS", "2", "p", "EL", "DIALECT", "2"],
                "expectation": [4, 'doc1', 'doc2', 'doc3', 'doc4']
            }
        },
        "TAG_CASESENSITIVE": {
            "lowercase":
            {  "query": ["@t:{*el*}"],
                "expectation": [2, 'doc1', 'doc3']
            },
            "lowercase_params":
            {  "query": ["@t:{*$p*}", "PARAMS", "2", "p", "el", "DIALECT", "2"],
                "expectation": [2, 'doc1', 'doc3']
            },
            "uppercase": {
                "query": ["@t:{*EL*}"],
                "expectation": [2, 'doc2', 'doc4']
            },
            "uppercase_params": {
                "query": ["@t:{*$p*}", "PARAMS", "2", "p", "EL", "DIALECT", "2"],
                "expectation": [2, 'doc2', 'doc4']
            }
        }
    }

    for mode in modes:
        env.expect(*create_functions[mode]).ok()
        conn.execute_command('HSET', 'doc1', 't', 'hello')
        conn.execute_command('HSET', 'doc2', 't', 'HELLO')
        conn.execute_command('HSET', 'doc3', 't', 'help')
        conn.execute_command('HSET', 'doc4', 't', 'HELP')
        for case in queries_expectations[mode]:
            query = queries_expectations[mode][case]["query"]
            expectation = queries_expectations[mode][case]["expectation"]
            res = env.cmd('ft.search', 'idx', *query, 'NOCONTENT')
            # Sort to avoid coordinator reorder.
            docs = res[1:]
            docs.sort()
            env.assertEqual(res[0], expectation[0])
            env.assertEqual(docs, expectation[1:])
        env.expect('FT.DROP', 'idx').ok()


def testSortBy(env):
    env.expect('ft.create', 'idx', 'ON', 'HASH', 'schema', 'foo', 'text', 'sortable', 'bar', 'numeric', 'sortable').ok()
    N = 100
    for i in range(N):
        env.expect('ft.add', 'idx', 'doc%d' % i, 1.0, 'fields',
                                        'foo', 'hello%03d world' % i, 'bar', 100 - i).ok()
    for _ in env.reloadingIterator():
        waitForIndex(env, 'idx')
        res = env.cmd(
            'ft.search', 'idx', 'world', 'nocontent', 'sortby', 'foo')
        env.assertEqual([100, 'doc0', 'doc1', 'doc2', 'doc3',
                          'doc4', 'doc5', 'doc6', 'doc7', 'doc8', 'doc9'], res)
        res = env.cmd(
            'ft.search', 'idx', 'world', 'nocontent', 'sortby', 'foo', 'desc')
        env.assertEqual([100, 'doc99', 'doc98', 'doc97', 'doc96',
                          'doc95', 'doc94', 'doc93', 'doc92', 'doc91', 'doc90'], res)
        res = env.cmd(
            'ft.search', 'idx', 'world', 'nocontent', 'sortby', 'bar', 'desc')
        env.assertEqual([100, 'doc0', 'doc1', 'doc2', 'doc3',
                          'doc4', 'doc5', 'doc6', 'doc7', 'doc8', 'doc9'], res)
        res = env.cmd(
            'ft.search', 'idx', 'world', 'nocontent', 'sortby', 'bar', 'asc')
        env.assertEqual([100, 'doc99', 'doc98', 'doc97', 'doc96',
                          'doc95', 'doc94', 'doc93', 'doc92', 'doc91', 'doc90'], res)

        res = env.cmd('ft.search', 'idx', 'world', 'nocontent',
                                'sortby', 'bar', 'desc', 'withscores', 'limit', '2', '5')
        env.assertEqual(
            [100, 'doc2', '1', 'doc3', '1', 'doc4', '1', 'doc5', '1', 'doc6', '1'], res)

        res = env.cmd('ft.search', 'idx', 'world', 'nocontent',
                                'sortby', 'bar', 'desc', 'withsortkeys', 'limit', 0, 5)
        env.assertEqual(
            [100, 'doc0', '#100', 'doc1', '#99', 'doc2', '#98', 'doc3', '#97', 'doc4', '#96'], res)
        res = env.cmd('ft.search', 'idx', 'world', 'nocontent',
                                'sortby', 'foo', 'desc', 'withsortkeys', 'limit', 0, 5)
        env.assertEqual([100, 'doc99', '$hello099 world', 'doc98', '$hello098 world', 'doc97', '$hello097 world', 'doc96',
                              '$hello096 world', 'doc95', '$hello095 world'], res)

def testSortByWithoutSortable(env):
    env.expect('ft.create', 'idx', 'schema', 'foo', 'text', 'bar', 'numeric', 'baz', 'text', 'sortable').ok()
    N = 100
    for i in range(N):
        env.expect('ft.add', 'idx', 'doc%d' % i, 1.0, 'fields',
                   'foo', 'hello%03d world' % i, 'bar', 100 - i).ok()
    for _ in env.reloadingIterator():
        waitForIndex(env, 'idx')

        # test text
        res = env.cmd(
            'ft.search', 'idx', 'world', 'nocontent', 'sortby', 'foo')
        env.assertEqual([100, 'doc0', 'doc1', 'doc2', 'doc3',
                          'doc4', 'doc5', 'doc6', 'doc7', 'doc8', 'doc9'], res)
        res = env.cmd(
            'ft.search', 'idx', 'world', 'nocontent', 'sortby', 'foo', 'desc')
        env.assertEqual([100, 'doc99', 'doc98', 'doc97', 'doc96',
                          'doc95', 'doc94', 'doc93', 'doc92', 'doc91', 'doc90'], res)
        res = env.cmd('ft.search', 'idx', 'world', 'nocontent',
                                'sortby', 'foo', 'desc', 'withsortkeys', 'limit', 0, 5)
        env.assertEqual([100, 'doc99', '$hello099 world', 'doc98', '$hello098 world', 'doc97', '$hello097 world', 'doc96',
                              '$hello096 world', 'doc95', '$hello095 world'], res)

        # test numeric
        res = env.cmd(
            'ft.search', 'idx', 'world', 'nocontent', 'sortby', 'bar', 'desc')
        env.assertEqual([100, 'doc0', 'doc1', 'doc2', 'doc3',
                          'doc4', 'doc5', 'doc6', 'doc7', 'doc8', 'doc9'], res)
        res = env.cmd(
            'ft.search', 'idx', 'world', 'nocontent', 'sortby', 'bar', 'asc')
        env.assertEqual([100, 'doc99', 'doc98', 'doc97', 'doc96',
                          'doc95', 'doc94', 'doc93', 'doc92', 'doc91', 'doc90'], res)

        res = env.cmd('ft.search', 'idx', 'world', 'nocontent',
                                'sortby', 'bar', 'desc', 'withscores', 'limit', '2', '5')
        env.assertEqual(
            [100, 'doc2', '1', 'doc3', '1', 'doc4', '1', 'doc5', '1', 'doc6', '1'], res)

        res = env.cmd('ft.search', 'idx', 'world', 'nocontent',
                                'sortby', 'bar', 'desc', 'withsortkeys', 'limit', 0, 5)
        env.assertEqual(
            [100, 'doc0', '#100', 'doc1', '#99', 'doc2', '#98', 'doc3', '#97', 'doc4', '#96'], res)


def testSortByWithTie(env):
    conn = getConnectionByEnv(env)
    env.expect('ft.create', 'idx', 'schema', 't', 'text').ok()
    for i in range(10):
        conn.execute_command('hset', i, 't', 'hello')

    # Assert that the order of results is the same in both configurations (by ascending id).
    res1 = env.cmd('ft.search', 'idx', 'hello', 'nocontent')
    res2 = env.cmd('ft.search', 'idx', 'hello', 'nocontent', 'sortby', 't')
    env.assertEqual(res1, res2)


def testNot(env):
    conn = getConnectionByEnv(env)
    env.expect('ft.create', 'idx', 'ON', 'HASH', 'schema', 'foo', 'text').ok()
    N = 10
    for i in range(N):
        env.assertEqual(1, conn.execute_command('hset', 'doc%d' % i, 'foo', 'constant term%d' % (random.randrange(0, 5))))

    for i in range(5):
        inclusive = env.cmd(
            'ft.search', 'idx', 'constant term%d' % i, 'nocontent', 'limit', 0, N)

        exclusive = env.cmd(
            'ft.search', 'idx', 'constant -term%d' % i, 'nocontent', 'limit', 0, N)
        exclusive2 = env.cmd(
            'ft.search', 'idx', '-(term%d)' % i, 'nocontent', 'limit', 0, N)
        exclusive3 = env.cmd(
            'ft.search', 'idx', '(-term%d) (constant)' % i, 'nocontent', 'limit', 0, N)

        env.assertNotEqual(inclusive[0], N)
        env.assertEqual(inclusive[0] + exclusive[0], N)
        env.assertEqual(exclusive3[0], exclusive2[0])
        env.assertEqual(exclusive3[0], exclusive[0])

        s1, s2, s3, s4 = set(inclusive[1:]), set(
            exclusive[1:]), set(exclusive2[1:]), set(exclusive3[1:])
        env.assertTrue(s1.difference(s2) == s1)
        env.assertTrue(s1.difference(s3) == s1)
        env.assertTrue(s1.difference(s4) == s1)
        env.assertTrue(s2 == s3)
        env.assertTrue(s2 == s4)
        env.assertTrue(s2.intersection(s1) == set())
        env.assertTrue(s3.intersection(s1) == set())
        env.assertTrue(s4.intersection(s1) == set())

    # NOT on a non existing term
    env.assertEqual(env.cmd(
        'ft.search', 'idx', 'constant -dasdfasdf', 'nocontent')[0], N)
    # not on env term
    env.expect('ft.search', 'idx', 'constant -constant', 'nocontent').equal([0])

    env.expect('ft.search', 'idx', 'constant -(term0|term1|term2|term3|term4|nothing)', 'nocontent').equal([0])
    # env.assertEqual(env.cmd('ft.search', 'idx', 'constant -(term1 term2)', 'nocontent')[0], N)

def testNestedIntersection(env):
    env.expect(
        'ft.create', 'idx', 'ON', 'HASH',
        'schema', 'a', 'text', 'b', 'text', 'c', 'text', 'd', 'text').ok()
    for i in range(20):
        env.expect('ft.add', 'idx', 'doc%d' % i, 1.0, 'fields',
                                        'a', 'foo', 'b', 'bar', 'c', 'baz', 'd', 'gaz').ok()
    res = [
        env.cmd('ft.search', 'idx',
                          'foo bar baz gaz', 'nocontent'),
        env.cmd('ft.search', 'idx',
                          '@a:foo @b:bar @c:baz @d:gaz', 'nocontent'),
        env.cmd('ft.search', 'idx',
                          '@b:bar @a:foo @c:baz @d:gaz', 'nocontent'),
        env.cmd('ft.search', 'idx',
                          '@c:baz @b:bar @a:foo @d:gaz', 'nocontent'),
        env.cmd('ft.search', 'idx',
                          '@d:gaz @c:baz @b:bar @a:foo', 'nocontent'),
        env.cmd(
            'ft.search', 'idx', '@a:foo (@b:bar (@c:baz @d:gaz))', 'nocontent'),
        env.cmd(
            'ft.search', 'idx', '@c:baz (@a:foo (@b:bar (@c:baz @d:gaz)))', 'nocontent'),
        env.cmd(
            'ft.search', 'idx', '@b:bar (@a:foo (@c:baz @d:gaz))', 'nocontent'),
        env.cmd(
            'ft.search', 'idx', '@d:gaz (@a:foo (@c:baz @b:bar))', 'nocontent'),
        env.cmd('ft.search', 'idx',
                          'foo (bar baz gaz)', 'nocontent'),
        env.cmd('ft.search', 'idx',
                          'foo (bar (baz gaz))', 'nocontent'),
        env.cmd('ft.search', 'idx',
                          'foo (bar (foo bar) (foo bar))', 'nocontent'),
        env.cmd('ft.search', 'idx',
                          'foo (foo (bar baz (gaz)))', 'nocontent'),
        env.cmd('ft.search', 'idx', 'foo (foo (bar (baz (gaz (foo bar (gaz))))))', 'nocontent')]

    for i, r in enumerate(res):
        # print i, res[0], r
        env.assertEqual(res[0], r)

def testInKeys(env):
    env.expect('ft.create', 'idx', 'ON', 'HASH', 'schema', 'foo', 'text').ok()

    for i in range(200):
        env.expect('ft.add', 'idx', 'doc%d' % i, 1.0, 'fields',
                                        'foo', 'hello world').ok()

    for _ in env.reloadingIterator():
        waitForIndex(env, 'idx')
        for keys in (
            ['doc%d' % i for i in range(10)], ['doc%d' % i for i in range(0, 30, 2)], [
                'doc%d' % i for i in range(99, 0, -5)]
        ):
            res = env.cmd(
                'ft.search', 'idx', 'hello world', 'NOCONTENT', 'LIMIT', 0, 100, 'INKEYS', len(keys), *keys)
            env.assertEqual(len(keys), res[0])
            env.assertTrue(all((k in res for k in keys)))

        env.assertEqual(0, env.cmd(
            'ft.search', 'idx', 'hello world', 'NOCONTENT', 'LIMIT', 0, 100, 'INKEYS', 3, 'foo', 'bar', 'baz')[0])

    with env.assertResponseError():
        env.cmd('ft.search', 'idx', 'hello', 'INKEYS', 99)
    with env.assertResponseError():
        env.cmd('ft.search', 'idx', 'hello', 'INKEYS', -1)
    with env.assertResponseError():
        env.cmd('ft.search', 'idx', 'hello', 'inkeys', 4, 'foo')

def testSlopInOrder(env):
    env.expect('ft.create', 'idx', 'ON', 'HASH', 'schema', 'title', 'text').ok()
    env.expect('ft.add', 'idx', 'doc1', 1, 'fields', 'title', 't1 t2').ok()
    env.expect('ft.add', 'idx', 'doc2', 1, 'fields', 'title', 't1 t3 t2').ok()
    env.expect('ft.add', 'idx', 'doc3', 1, 'fields', 'title', 't1 t3 t4 t2').ok()
    env.expect('ft.add', 'idx', 'doc4', 1, 'fields', 'title', 't1 t3 t4 t5 t2').ok()

    res = env.cmd(
        'ft.search', 'idx', 't1|t4 t3|t2', 'slop', '0', 'inorder', 'nocontent')
    env.assertEqual({'doc3', 'doc4', 'doc2', 'doc1'}, set(res[1:]))
    res = env.cmd(
        'ft.search', 'idx', 't2 t1', 'slop', '0', 'nocontent')
    env.assertEqual(1, res[0])
    env.assertEqual('doc1', res[1])
    env.assertEqual(0, env.cmd(
        'ft.search', 'idx', 't2 t1', 'slop', '0', 'inorder')[0])
    env.assertEqual(1, env.cmd(
        'ft.search', 'idx', 't1 t2', 'slop', '0', 'inorder')[0])

    env.assertEqual(2, env.cmd(
        'ft.search', 'idx', 't1 t2', 'slop', '1', 'inorder')[0])
    env.assertEqual(3, env.cmd(
        'ft.search', 'idx', 't1 t2', 'slop', '2', 'inorder')[0])
    env.assertEqual(4, env.cmd(
        'ft.search', 'idx', 't1 t2', 'slop', '3', 'inorder')[0])
    env.assertEqual(4, env.cmd(
        'ft.search', 'idx', 't1 t2', 'inorder')[0])
    env.assertEqual(0, env.cmd(
        'ft.search', 'idx', 't t1', 'inorder')[0])
    env.assertEqual(2, env.cmd(
        'ft.search', 'idx', 't1 t2 t3 t4')[0])
    env.assertEqual(0, env.cmd(
        'ft.search', 'idx', 't1 t2 t3 t4', 'inorder')[0])


def testSlopInOrderIssue1986(env):
    # test with qsort optimization on intersect iterator
    env.expect('ft.create', 'idx', 'ON', 'HASH', 'schema', 'title', 'text').ok()

    env.expect('ft.add', 'idx', 'doc1', 1, 'fields', 'title', 't1 t2').ok()
    env.expect('ft.add', 'idx', 'doc2', 1, 'fields', 'title', 't2 t1').ok()
    env.expect('ft.add', 'idx', 'doc3', 1, 'fields', 'title', 't1').ok()

    # before fix, both queries returned `doc2`
    env.assertEqual([1, 'doc2', ['title', 't2 t1']], env.cmd(
        'ft.search', 'idx', 't2 t1', 'slop', '0', 'inorder'))
    env.assertEqual([1, 'doc1', ['title', 't1 t2']], env.cmd(
        'ft.search', 'idx', 't1 t2', 'slop', '0', 'inorder'))

def testExact(env):
    env.expect('ft.create', 'idx', 'ON', 'HASH',
               'schema', 'title', 'text', 'weight', 10.0, 'body', 'text').ok()
    env.cmd('HSET', '{doc}:1', 'title', 'hello world',
            'body', 'lorem ist ipsum')
    env.cmd('HSET', '{doc}:2', 'title', 'hello another world',
            'body', 'lorem ist ipsum lorem lorem')

    MAX_DIALECT = set_max_dialect(env)
    
    for dialect in range(1, MAX_DIALECT + 1):
        res = env.cmd('ft.search', 'idx', '"hello world"', 'verbatim',
                      'DIALECT', dialect)
        env.assertEqual(3, len(res))
        env.assertEqual(1, res[0])
        env.assertEqual("{doc}:1", res[1])

        res = env.cmd('ft.search', 'idx', "hello \"another world\"", 'verbatim',
                      'DIALECT', dialect)
        env.assertEqual(3, len(res))
        env.assertEqual(1, res[0])
        env.assertEqual("{doc}:2", res[1])


def testGeoErrors(env):
    env.expect('flushall')
    env.expect('ft.create idx ON HASH schema name text location geo').equal('OK')
    env.expect('ft.add idx hotel 1.0 fields name hill location -0.1757,51.5156').equal('OK')
    env.expect('ft.search idx hilton geofilter location -0.1757 51.5156 1 km').equal([0])

    # Insert error - works fine with out of keyspace implementation
    # env.expect('ft.add', 'idx', 'hotel1', 1, 'fields', 'name', '_hotel1', 'location', '1, 1').error()   \
    #        .contains('Could not index geo value')

    # Query errors
    env.expect('ft.search idx hilton geofilter location lon 51.5156 1 km').error()   \
            .contains('Bad arguments for <lon>: Could not convert argument to expected type')
    env.expect('ft.search idx hilton geofilter location 51.5156 lat 1 km').error()   \
            .contains('Bad arguments for <lat>: Could not convert argument to expected type')
    env.expect('ft.search idx hilton geofilter location -0.1757 51.5156 radius km').error()   \
            .contains('Bad arguments for <radius>: Could not convert argument to expected type')
    env.expect('ft.search idx hilton geofilter location -0.1757 51.5156 1 fake').error()   \
            .contains('Unknown distance unit fake')
    env.expect('ft.search idx hilton geofilter location -0.1757 51.5156 1').error()   \
            .contains('GEOFILTER requires 5 arguments')

def testGeo(env):
    gsearch = lambda query, lon, lat, dist, unit='km': env.cmd(
        'ft.search', 'idx', query, 'geofilter', 'location', lon, lat, dist, unit, 'LIMIT', 0, 20)

    gsearch_inline = lambda query, lon, lat, dist, unit='km': env.cmd(
        'ft.search', 'idx', '{} @location:[{} {} {} {}]'.format(query,  lon, lat, dist, unit), 'LIMIT', 0, 20)

    env.expect('ft.create', 'idx', 'ON', 'HASH', 'schema', 'name', 'text', 'location', 'geo').ok()

    for i, hotel in enumerate(hotels):
        env.assertOk(env.cmd('ft.add', 'idx', 'hotel{}'.format(i), 1.0, 'fields', 'name',
                                        hotel[0], 'location', '{},{}'.format(hotel[2], hotel[1])))

    for _ in env.reloadingIterator():
        waitForIndex(env, 'idx')
        res = env.cmd('ft.search', 'idx', 'hilton')
        env.assertEqual(len(hotels), res[0])

        res = gsearch('hilton', "-0.1757", "51.5156", '1')
        env.assertEqual(3, res[0])
        env.assertContains('hotel2', res)
        env.assertContains('hotel21', res)
        env.assertContains('hotel79', res)
        res2 = gsearch_inline('hilton', "-0.1757", "51.5156", '1')
        env.assertEqual(py2sorted(res), py2sorted(res2))

        res = gsearch('hilton', "-0.1757", "51.5156", '10')
        env.assertEqual(14, res[0])

        res2 = gsearch('hilton', "-0.1757", "51.5156", '10000', 'm')
        env.assertEqual(py2sorted(res), py2sorted(res2))
        res2 = gsearch_inline('hilton', "-0.1757", "51.5156", '10')
        env.assertEqual(py2sorted(res), py2sorted(res2))

        res = gsearch('heathrow', -0.44155, 51.45865, '10', 'm')
        env.assertEqual(1, res[0])
        env.assertEqual('hotel94', res[1])
        res2 = gsearch_inline(
            'heathrow', -0.44155, 51.45865, '10', 'm')
        env.assertEqual(py2sorted(res), py2sorted(res2))

        res = gsearch('heathrow', -0.44155, 51.45865, '10', 'km')
        env.assertEqual(5, res[0])
        env.assertContains('hotel94', res)
        res2 = gsearch_inline(
            'heathrow', -0.44155, 51.45865, '10', 'km')
        env.assertEqual(5, res2[0])
        env.assertEqual(py2sorted(res), py2sorted(res2))

        res = gsearch('heathrow', -0.44155, 51.45865, '5', 'km')
        env.assertEqual(3, res[0])
        env.assertContains('hotel94', res)
        res2 = gsearch_inline(
            'heathrow', -0.44155, 51.45865, '5', 'km')
        env.assertEqual(py2sorted(res), py2sorted(res2))

def testTagErrors(env):
    env.expect("ft.create", "test", 'ON', 'HASH',
                "SCHEMA",  "tags", "TAG").equal('OK')
    env.expect("ft.add", "test", "1", "1", "FIELDS", "tags", "alberta").equal('OK')
    env.expect("ft.add", "test", "2", "1", "FIELDS", "tags", "ontario. alberta").equal('OK')

@skip(cluster=True)
def testGeoDeletion(env):
    env.expect('ft.config', 'set', 'FORK_GC_CLEAN_THRESHOLD', 0).ok()
    env.cmd('ft.create', 'idx', 'ON', 'HASH', 'schema',
            'g1', 'geo', 'g2', 'geo', 't1', 'text')
    env.cmd('ft.add', 'idx', 'doc1', 1.0, 'fields',
            'g1', "-0.1757,51.5156",
            'g2', "-0.1757,51.5156",
            't1', "hello")
    env.cmd('ft.add', 'idx', 'doc2', 1.0, 'fields',
            'g1', "-0.1757,51.5156",
            'g2', "-0.1757,51.5156",
            't1', "hello")
    env.cmd('ft.add', 'idx', 'doc3', 1.0, 'fields',
            'g1', "-0.1757,51.5156",
            't1', "hello")

    # keys are: "geo:idx/g1" and "geo:idx/g2"
    env.assertEqual(3, len(env.cmd('FT.DEBUG DUMP_NUMIDX idx g1')[0]))
    env.assertEqual(2, len(env.cmd('FT.DEBUG DUMP_NUMIDX idx g2')[0]))

    # Remove the first doc
    env.cmd('ft.del', 'idx', 'doc1')
    for _ in range(100):
        forceInvokeGC(env, 'idx')
    env.assertEqual(2, len(env.cmd('FT.DEBUG DUMP_NUMIDX idx g1')[0]))
    env.assertEqual(1, len(env.cmd('FT.DEBUG DUMP_NUMIDX idx g2')[0]))

    # Replace the other one:
    env.cmd('ft.add', 'idx', 'doc2', 1.0,
            'replace', 'fields',
            't1', 'just text here')
    for _ in range(100):
        forceInvokeGC(env, 'idx')
    env.assertEqual(1, len(env.cmd('FT.DEBUG DUMP_NUMIDX idx g1')[0]))
    env.assertEqual(0, len(env.cmd('FT.DEBUG DUMP_NUMIDX idx g2')[0]))

def testInfields(env):
    env.expect('ft.create', 'idx', 'ON', 'HASH',
               'schema', 'title', 'text', 'weight', 10.0, 'body', 'text', 'weight', 1.0).ok()
    env.expect('ft.add', 'idx', 'doc1', 0.5, 'fields',
               'title', 'hello world', 'body', 'lorem ipsum').ok()

    env.expect('ft.add', 'idx', 'doc2', 1.0, 'fields',
               'title', 'hello world lorem ipsum', 'body', 'hello world').ok()

    res = env.cmd(
        'ft.search', 'idx', 'hello world', 'verbatim', "infields", 1, "title", "nocontent")
    env.assertEqual(3, len(res))
    env.assertEqual(2, res[0])
    env.assertEqual("doc2", res[1])
    env.assertEqual("doc1", res[2])

    res = env.cmd(
        'ft.search', 'idx', 'hello world', 'verbatim', "infields", 1, "body", "nocontent")
    env.assertEqual(2, len(res))
    env.assertEqual(1, res[0])
    env.assertEqual("doc2", res[1])

    res = env.cmd(
        'ft.search', 'idx', 'hello', 'verbatim', "infields", 1, "body", "nocontent")
    env.assertEqual(2, len(res))
    env.assertEqual(1, res[0])
    env.assertEqual("doc2", res[1])

    res = env.cmd(
        'ft.search', 'idx',  '\"hello world\"', 'verbatim', "infields", 1, "body", "nocontent")

    env.assertEqual(2, len(res))
    env.assertEqual(1, res[0])
    env.assertEqual("doc2", res[1])

    res = env.cmd(
        'ft.search', 'idx', '\"lorem ipsum\"', 'verbatim', "infields", 1, "body", "nocontent")
    env.assertEqual(2, len(res))
    env.assertEqual(1, res[0])
    env.assertEqual("doc1", res[1])

    res = env.cmd(
        'ft.search', 'idx', 'lorem ipsum', "infields", 2, "body", "title", "nocontent")
    env.assertEqual(3, len(res))
    env.assertEqual(2, res[0])
    env.assertEqual("doc2", res[1])
    env.assertEqual("doc1", res[2])

def testScorerSelection(env):
    env.expect('ft.create', 'idx', 'ON', 'HASH', 'schema', 'title', 'text', 'body', 'text').ok()

    # this is the default scorer
    res = env.cmd(
        'ft.search', 'idx', 'foo', 'scorer', 'TFIDF')
    env.assertEqual(res, [0])
    with env.assertResponseError():
        res = env.cmd(
            'ft.search', 'idx', 'foo', 'scorer', 'NOSUCHSCORER')

def testFieldSelectors(env):
    env.expect(
        'ft.create', 'idx', 'ON', 'HASH', 'PREFIX', 1, 'doc',
        'schema', 'TiTle', 'text', 'BoDy', 'text', "יוניקוד", 'text', 'field.with,punct', 'text').ok()
    #todo: document as breaking change, ft.add fields name are not case insentive
    env.expect('ft.add', 'idx', 'doc1', 1, 'fields',
               'TiTle', 'hello world', 'BoDy', 'foo bar', 'יוניקוד', 'unicode', 'field.with,punct', 'punt').ok()
    env.expect('ft.add', 'idx', 'doc2', 0.5, 'fields',
               'BoDy', 'hello world', 'TiTle', 'foo bar', 'יוניקוד', 'unicode', 'field.with,punct', 'punt').ok()

    res = env.cmd(
        'ft.search', 'idx', '@TiTle:hello world', 'nocontent')
    env.assertEqual(res, [1, 'doc1'])
    res = env.cmd(
        'ft.search', 'idx', '@BoDy:hello world', 'nocontent')
    env.assertEqual(res, [1, 'doc2'])

    res = env.cmd(
        'ft.search', 'idx', '@BoDy:hello @TiTle:world', 'nocontent')
    env.assertEqual(res, [0])

    res = env.cmd(
        'ft.search', 'idx', '@BoDy:hello world @TiTle:world', 'nocontent')
    env.assertEqual(res, [0])
    res = env.cmd(
        'ft.search', 'idx', '@BoDy:(hello|foo) @TiTle:(world|bar)', 'nocontent')
    env.assertEqual(py2sorted(res), py2sorted([2, 'doc1', 'doc2']))

    res = env.cmd(
        'ft.search', 'idx', '@BoDy:(hello|foo world|bar)', 'nocontent')
    env.assertEqual(py2sorted(res), py2sorted([2, 'doc1', 'doc2']))

    res = env.cmd(
        'ft.search', 'idx', '@BoDy|TiTle:(hello world)', 'nocontent')
    env.assertEqual(py2sorted(res), py2sorted([2, 'doc1', 'doc2']))

    res = env.cmd(
        'ft.search', 'idx', '@יוניקוד:(unicode)', 'nocontent')
    env.assertEqual(py2sorted(res), py2sorted([2, 'doc1', 'doc2']))

    res = env.cmd(
        'ft.search', 'idx', '@field\\.with\\,punct:(punt)', 'nocontent')
    env.assertEqual(py2sorted(res), py2sorted([2, 'doc1', 'doc2']))

def testStemming(env):
    env.expect('ft.create', 'idx', 'ON', 'HASH', 'schema', 'title', 'text').ok()
    env.expect('ft.add', 'idx', 'doc1', 0.5, 'fields',
                                    'title', 'hello kitty').ok()
    env.expect('ft.add', 'idx', 'doc2', 1.0, 'fields',
                                    'title', 'hello kitties').ok()

    res = env.cmd(
        'ft.search', 'idx', 'hello kitty', "nocontent")
    env.assertEqual(3, len(res))
    env.assertEqual(2, res[0])

    res = env.cmd(
        'ft.search', 'idx', 'hello kitty', "nocontent", "verbatim")
    env.assertEqual(2, len(res))
    env.assertEqual(1, res[0])

    # test for unknown language
    with env.assertResponseError():
        res = env.cmd(
            'ft.search', 'idx', 'hello kitty', "nocontent", "language", "foofoofian")

def testExpander(env):
    env.expect('ft.create', 'idx', 'ON', 'HASH', 'schema', 'title', 'text').ok()
    env.expect('ft.add', 'idx', 'doc1', 0.5, 'fields',
                                    'title', 'hello kitty').ok()
    res = env.cmd(
        'ft.search', 'idx', 'kitties',
        "nocontent",
        "expander", "SBSTEM"
        )
    env.assertEqual(2, len(res))
    env.assertEqual(1, res[0])

    res = env.cmd(
        'ft.search', 'idx', 'kitties', "nocontent", "expander", "noexpander")
    env.assertEqual(1, len(res))
    env.assertEqual(0, res[0])

    res = env.cmd(
        'ft.search', 'idx', 'kitti', "nocontent")
    env.assertEqual(2, len(res))
    env.assertEqual(1, res[0])

    res = env.cmd(
        'ft.search', 'idx', 'kitti', "nocontent", 'verbatim')
    env.assertEqual(1, len(res))
    env.assertEqual(0, res[0])

    # Calling a stem directly works even with VERBATIM.
    # You need to use the + prefix escaped
    res = env.cmd(
        'ft.search', 'idx', '\\+kitti', "nocontent", 'verbatim')
    env.assertEqual(2, len(res))
    env.assertEqual(1, res[0])

def testNumericRange(env):
    env.expect('ft.create', 'idx', 'ON', 'HASH', 'schema', 'title', 'text', 'score', 'numeric', 'price', 'numeric').ok()

    # Test bad filter ranges
    env.expect('ft.search', 'idx', 'hello kitty', 'filter', 'score', 5).error().contains("FILTER requires 3 arguments")
    env.expect('ft.search', 'idx', 'hello kitty', 'filter', 'score', 5, '-inf').error().contains("Bad upper range: -inf")
    env.expect('ft.search', 'idx', 'hello kitty', 'filter', 'score', 5, '(-inf').error().contains("Bad upper range: -inf")
    env.expect('ft.search', 'idx', 'hello kitty', 'filter', 'score', 'inf', 5).error().contains("Bad lower range: inf")
    env.expect('ft.search', 'idx', 'hello kitty', 'filter', 'score', '(inf', 5).error().contains("Bad lower range: inf")
    env.expect('ft.search', 'idx', 'hello kitty', 'filter', 'score', '+inf', 5).error().contains("Bad lower range: +inf")
    env.expect('ft.search', 'idx', 'hello kitty', 'filter', 'score', '(+inf', 5).error().contains("Bad lower range: +inf")
    # Filter does not accept parameters
    env.expect('ft.search', 'idx', 'hello kitty', 'filter', 'score', 5, '$n',
               'PARAMS', 2, 'n', '10').error().contains("Bad upper range: $n")

    for i in range(100):
        env.expect('ft.add', 'idx', 'doc%d' % i, 1, 'fields',
                   'title', 'hello kitty', 'score', i, 'price', 100 + 10 * i).ok()

    for _ in env.reloadingIterator():
        waitForIndex(env, 'idx')
        res = env.cmd('ft.search', 'idx', 'hello kitty', "nocontent",
                                "filter", "score", 0, 100)

        env.assertEqual(11, len(res))
        env.assertEqual(100, res[0])

        res = env.cmd('ft.search', 'idx', 'hello kitty', "nocontent",
                                "filter", "score", 0, 50)
        env.assertEqual(51, res[0])

        res = env.cmd('ft.search', 'idx', 'hello kitty', 'verbatim', "nocontent", "limit", 0, 100,
                                "filter", "score", "(0", "(50")
        env.assertEqual(49, res[0])

        res = env.cmd('ft.search', 'idx', 'hello kitty', "nocontent",
                                "filter", "score", "-inf", "+inf")
        env.assertEqual(100, res[0])

        res = env.cmd('ft.search', 'idx', 'hello kitty', "nocontent",
                                "filter", "score", "-inf", "inf")
        env.assertEqual(100, res[0])

        res = env.cmd('ft.search', 'idx', 'hello kitty', "nocontent",
                                "filter", "score", "-INF", "Inf")
        env.assertEqual(100, res[0])

        # test multi filters
        scrange = (19, 90)
        prrange = (290, 385)
        res = env.cmd('ft.search', 'idx', 'hello kitty',
                                "filter", "score", scrange[
                                    0], scrange[1],
                                "filter", "price", prrange[0], prrange[1])

        # print res
        for doc in res[2::2]:

            sc = int(doc[doc.index('score') + 1])
            pr = int(doc[doc.index('price') + 1])

            env.assertTrue(sc >= scrange[0] and sc <= scrange[1])
            env.assertGreaterEqual(pr, prrange[0])
            env.assertLessEqual(pr, prrange[1])

        env.assertEqual(10, res[0])

        res = env.cmd('ft.search', 'idx', 'hello kitty',
                                "filter", "score", "19", "90",
                                "filter", "price", "90", "185")

        env.assertEqual(0, res[0])

        # Test numeric ranges as part of query syntax
        res = env.cmd(
            'ft.search', 'idx', 'hello kitty @score:[0 100]', "nocontent")

        env.assertEqual(11, len(res))
        env.assertEqual(100, res[0])

        res = env.cmd(
            'ft.search', 'idx', 'hello kitty @score:[0 50]', "nocontent")
        env.assertEqual(51, res[0])
        res = env.cmd(
            'ft.search', 'idx', 'hello kitty @score:[(0 (50]', 'verbatim', "nocontent")
        env.assertEqual(49, res[0])
        res = env.cmd(
            'ft.search', 'idx', '@score:[(0 (50]', 'verbatim', "nocontent")
        env.assertEqual(49, res[0])
        res = env.cmd(
            'ft.search', 'idx', 'hello kitty -@score:[(0 (50]', 'verbatim', "nocontent", 'limit', 0, 51)
        env.assertEqual(51, res[0])
        env.debugPrint(', '.join(toSortedFlatList(res[2:])), force=TEST_DEBUG)
        env.cmd(
            'ft.profile', 'idx', 'search', 'query', 'hello kitty -@score:[(0 (50]', 'verbatim', "nocontent", 'limit', 0, 51)
        res = env.cmd(
            'ft.search', 'idx', 'hello kitty @score:[-inf +inf]', "nocontent")
        env.assertEqual(100, res[0])

def testNotIter(env):
    conn = getConnectionByEnv(env)
    env.expect('ft.create', 'idx', 'ON', 'HASH', 'schema', 'title', 'text', 'score', 'numeric', 'price', 'numeric').ok()

    for i in range(8):
        conn.execute_command('HSET', 'doc%d' % i, 'title', 'hello kitty', 'score', i, 'price', 100 + 10 * i)

    # middle shunk
    res = env.cmd(
        'ft.search', 'idx', '-@score:[2 4]', 'verbatim', "nocontent")
    env.assertEqual(5, res[0])
    env.debugPrint(', '.join(toSortedFlatList(res[1:])), force=TEST_DEBUG)

    res = env.cmd(
        'ft.search', 'idx', 'hello kitty -@score:[2 4]', 'verbatim', "nocontent")
    env.assertEqual(5, res[0])
    env.debugPrint(', '.join(toSortedFlatList(res[1:])), force=TEST_DEBUG)

    # start chunk
    res = env.cmd(
        'ft.search', 'idx', '-@score:[0 2]', 'verbatim', "nocontent")
    env.assertEqual(5, res[0])
    env.debugPrint(', '.join(toSortedFlatList(res[1:])), force=TEST_DEBUG)

    res = env.cmd(
        'ft.search', 'idx', 'hello kitty -@score:[0 2]', 'verbatim', "nocontent")
    env.assertEqual(5, res[0])
    env.debugPrint(', '.join(toSortedFlatList(res[1:])), force=TEST_DEBUG)

    # end chunk
    res = env.cmd(
        'ft.search', 'idx', '-@score:[5 7]', 'verbatim', "nocontent")
    env.assertEqual(5, res[0])
    env.debugPrint(', '.join(toSortedFlatList(res[1:])), force=TEST_DEBUG)

    res = env.cmd(
        'ft.search', 'idx', 'hello kitty -@score:[5 7]', 'verbatim', "nocontent")
    env.assertEqual(5, res[0])
    env.debugPrint(', '.join(toSortedFlatList(res[1:])), force=TEST_DEBUG)

    # whole chunk
    res = env.cmd(
        'ft.search', 'idx', '-@score:[0 7]', 'verbatim', "nocontent")
    env.assertEqual(0, res[0])
    env.debugPrint(str(len(res)), force=TEST_DEBUG)

    res = env.cmd(
        'ft.search', 'idx', 'hello kitty -@score:[0 7]', 'verbatim', "nocontent")
    env.assertEqual(0, res[0])
    env.debugPrint(str(len(res)), force=TEST_DEBUG)

def testPayload(env):
    env.expect('ft.create', 'idx', 'ON', 'HASH', 'PAYLOAD_FIELD', '__payload', 'schema', 'f', 'text').ok()
    for i in range(10):
        env.expect('ft.add', 'idx', '%d' % i, 1.0,
                 'payload', 'payload %d' % i,
                 'fields', 'f', 'hello world').ok()

    for x in env.reloadingIterator():
        waitForIndex(env, 'idx')
        res = env.cmd('ft.search', 'idx', 'hello world')
        env.assertEqual(21, len(res))

        res = env.cmd('ft.search', 'idx', 'hello world', 'withpayloads')
        env.assertEqual(31, len(res))
        env.assertEqual(10, res[0])
        for i in range(1, 30, 3):
            env.assertEqual(res[i + 1], 'payload %s' % res[i])

@skip(cluster=True)
def testGarbageCollector(env):
    if env.moduleArgs is not None and 'GC_POLICY FORK' in env.moduleArgs:
        # this test is not relevent for fork gc cause its not cleaning the last block
        env.skip()

    N = 100
    env.expect('ft.create', 'idx', 'ON', 'HASH', 'schema', 'foo', 'text').ok()
    waitForIndex(env, 'idx')
    for i in range(N):
        env.expect('ft.add', 'idx', 'doc%d' % i, 1.0,
                 'fields', 'foo', ' '.join(('term%d' % random.randrange(0, 10) for i in range(10)))).ok()

    def get_stats(r):
        res = r.cmd('ft.info', 'idx')
        d = {res[i]: res[i + 1] for i in range(0, len(res), 2)}
        gc_stats = {d['gc_stats'][x]: float(
            d['gc_stats'][x + 1]) for x in range(0, len(d['gc_stats']), 2)}
        d['gc_stats'] = gc_stats
        return d

    stats = get_stats(env)
    if 'current_hz' in stats['gc_stats']:
        env.assertGreater(stats['gc_stats']['current_hz'], 8)
    env.assertEqual(0, stats['gc_stats']['bytes_collected'])
    env.assertGreater(int(stats['num_records']), 0)

    initialIndexSize = float(stats['inverted_sz_mb']) * 1024 * 1024
    for i in range(N):
        env.expect('ft.del', 'idx', 'doc%d' % i).equal(1)

    for _ in range(100):
        # gc is random so we need to do it long enough times for it to work
        forceInvokeGC(env, 'idx')

    stats = get_stats(env)

    env.assertEqual(0, int(stats['num_docs']))
    env.assertEqual(0, int(stats['num_records']))
    if not env.isCluster():
        env.assertEqual(100, int(stats['max_doc_id']))
        if 'current_hz' in stats['gc_stats']:
            env.assertGreater(stats['gc_stats']['current_hz'], 30)
        currentIndexSize = float(stats['inverted_sz_mb']) * 1024 * 1024
        # print initialIndexSize, currentIndexSize,
        # stats['gc_stats']['bytes_collected']
        env.assertGreater(initialIndexSize, currentIndexSize)
        env.assertGreater(stats['gc_stats'][
            'bytes_collected'], currentIndexSize)

    for i in range(10):

        res = env.cmd('ft.search', 'idx', 'term%d' % i)
        env.assertEqual([0], res)

def testReturning(env):
    env.assertCmdOk('ft.create', 'idx', 'ON', 'HASH', 'schema',
                     'f1', 'text',
                     'f2', 'text',
                     'n1', 'numeric', 'sortable',
                     'f3', 'text')
    for i in range(10):
        env.assertCmdOk('ft.add', 'idx', 'DOC_{0}'.format(i), 1.0, 'fields',
                         'f2', 'val2', 'f1', 'val1', 'f3', 'val3',
                         'n1', i)

    # RETURN 0. Simplest case
    for x in env.reloadingIterator():
        waitForIndex(env, 'idx')
        res = env.cmd('ft.search', 'idx', 'val*', 'return', '0')
        env.assertEqual(11, len(res))
        env.assertEqual(10, res[0])
        for r in res[1:]:
            env.assertTrue(r.startswith('DOC_'))

    for field in ('f1', 'f2', 'f3', 'n1'):
        res = env.cmd('ft.search', 'idx', 'val*', 'return', 1, field)
        env.assertEqual(21, len(res))
        env.assertEqual(10, res[0])
        for pair in grouper(res[1:], 2):
            docname, fields = pair
            env.assertEqual(2, len(fields))
            env.assertEqual(field, fields[0])
            env.assertTrue(docname.startswith('DOC_'))

    # Test that we don't return SORTBY fields if they weren't specified
    # also in RETURN
    res = env.cmd('ft.search', 'idx', 'val*', 'return', 1, 'f1',
        'sortby', 'n1', 'ASC')
    row = res[2]
    # get the first result
    env.assertEqual(['f1', 'val1'], row)

    # Test when field is not found
    res = env.cmd('ft.search', 'idx', 'val*', 'return', 1, 'nonexist')
    env.assertEqual(21, len(res))
    env.assertEqual(10, res[0])

    # # Test that we don't crash if we're given the wrong number of fields
    with env.assertResponseError():
        res = env.cmd('ft.search', 'idx', 'val*', 'return', 700, 'nonexist')

def _test_create_options_real(env, *options):
    options = [x for x in options if x]
    has_offsets = 'NOOFFSETS' not in options
    has_fields = 'NOFIELDS' not in options
    has_freqs = 'NOFREQS' not in options

    try:
        env.cmd('ft.drop', 'idx')
        # RS 2.0 ft.drop does not remove documents
        env.flush()
    except Exception as e:
        pass

    options = ['idx'] + options + ['ON', 'HASH', 'schema', 'f1', 'text', 'f2', 'text']
    env.assertCmdOk('ft.create', *options)
    for i in range(10):
        env.assertCmdOk('ft.add', 'idx', 'doc{}'.format(
            i), 0.5, 'fields', 'f1', 'value for {}'.format(i))

    # Query
#     res = env.cmd('ft.search', 'idx', "value for 3")
#     if not has_offsets:
#         env.assertIsNone(res)
#     else:
#         env.assertIsNotNone(res)

    # Frequencies:
    env.assertCmdOk('ft.add', 'idx', 'doc100',
                     1.0, 'fields', 'f1', 'foo bar')
    env.assertCmdOk('ft.add', 'idx', 'doc200', 1.0,
                     'fields', 'f1', ('foo ' * 10) + ' bar')
    res = env.cmd('ft.search', 'idx', 'foo')
    env.assertEqual(2, res[0])
    if has_offsets:
        docname = res[1]
        if has_freqs:
            # changed in minminheap PR. TODO: remove
            env.assertEqual('doc100', docname)
        else:
            env.assertEqual('doc100', docname)

    env.assertCmdOk('ft.add', 'idx', 'doc300',
                     1.0, 'fields', 'f1', 'Hello')
    res = env.cmd('ft.search', 'idx', '@f2:Hello')
    if has_fields:
        env.assertEqual(1, len(res))
    else:
        env.assertEqual(3, len(res))

def testCreationOptions(env):
    from itertools import combinations
    for x in range(1, 5):
        for combo in combinations(('NOOFFSETS', 'NOFREQS', 'NOFIELDS', ''), x):
            _test_create_options_real(env, *combo)

    env.expect('ft.create', 'idx').error()

def testInfoCommand(env):
    from itertools import combinations
    env.expect('ft.create', 'idx', 'ON', 'HASH', 'NOFIELDS', 'schema', 'title', 'text').ok()
    N = 50
    for i in range(N):
        env.expect('ft.add', 'idx', 'doc%d' % i, 1, 'replace', 'fields',
                   'title', 'hello term%d' % i).ok()
    for _ in env.reloadingIterator():
        waitForIndex(env, 'idx')

        res = env.cmd('ft.info', 'idx')
        d = {res[i]: res[i + 1] for i in range(0, len(res), 2)}

        env.assertEqual(d['index_name'], 'idx')
        env.assertEqual(d['index_options'], ['NOFIELDS'])
        env.assertEqual(
            d['attributes'], [['identifier', 'title', 'attribute', 'title', 'type', 'TEXT', 'WEIGHT', '1']])

        if not env.isCluster():
            env.assertEqual(int(d['num_docs']), N)
            env.assertEqual(int(d['num_terms']), N + 1)
            env.assertEqual(int(d['max_doc_id']), N)
            env.assertEqual(int(d['records_per_doc_avg']), 2)
            env.assertEqual(int(d['num_records']), N * 2)

            env.assertGreater(float(d['offset_vectors_sz_mb']), 0)
            env.assertGreater(float(d['key_table_size_mb']), 0)
            env.assertGreater(float(d['inverted_sz_mb']), 0)
            env.assertGreater(float(d['bytes_per_record_avg']), 0)
            env.assertGreater(float(d['doc_table_size_mb']), 0)

    for x in range(1, 6):
        for combo in combinations(('NOOFFSETS', 'NOFREQS', 'NOFIELDS', 'NOHL', ''), x):
            combo = list(filter(None, combo))
            options = combo + ['schema', 'f1', 'text']
            try:
                env.cmd('ft.drop', 'idx')
            except:
                pass
            env.assertCmdOk('ft.create', 'idx', 'ON', 'HASH', *options)
            info = env.cmd('ft.info', 'idx')
            ix = info.index('index_options')
            env.assertFalse(ix == -1)

            opts = info[ix + 1]
            # make sure that an empty opts string returns no options in
            # info
            if not combo:
                env.assertEqual([], opts)

            for option in filter(None, combo):
                env.assertTrue(option in opts)

def testInfoCommandImplied(env):
    ''' Test that NOHL is implied by NOOFFSETS '''
    env.assertCmdOk('ft.create', 'idx', 'ON', 'HASH', 'NOOFFSETS', 'schema', 'f1', 'text')
    res = env.cmd('ft.info', 'idx')
    d = {res[i]: res[i + 1] for i in range(0, len(res), 2)}
    env.assertNotEqual(-1, d['index_options'].index('NOOFFSETS'))
    env.assertNotEqual(-1, d['index_options'].index('NOHL'))

def testNoStem(env):
    env.cmd('ft.create', 'idx', 'ON', 'HASH',
            'schema', 'body', 'text', 'name', 'text', 'nostem')
    if not env.isCluster():
        # todo: change it to be more generic to pass on isCluster
        res = env.cmd('ft.info', 'idx')
        env.assertEqual(res[7][1][8], 'NOSTEM')
    for _ in env.reloadingIterator():
        waitForIndex(env, 'idx')
        try:
            env.cmd('ft.del', 'idx', 'doc')
        except redis.ResponseError:
            pass

        # Insert a document
        env.assertCmdOk('ft.add', 'idx', 'doc', 1.0, 'fields',
                         'body', "located",
                         'name', "located")

        # Now search for the fields
        res_body = env.cmd('ft.search', 'idx', '@body:location')
        res_name = env.cmd('ft.search', 'idx', '@name:location')
        env.assertEqual(0, res_name[0])
        env.assertEqual(1, res_body[0])

def testSortbyMissingField(env):
    # GH Issue 131
    #
    env.cmd('ft.create', 'ix', 'ON', 'HASH', 'schema', 'txt',
             'text', 'num', 'numeric', 'sortable')
    env.cmd('ft.add', 'ix', 'doc1', 1.0, 'fields', 'txt', 'foo', 'noexist', 3.14)

    env.expect('ft.search', 'ix', 'foo', 'sortby', 'num')                       \
        .equal([1, 'doc1', ['txt', 'foo', 'noexist', '3.14']])
    env.expect('ft.search', 'ix', 'foo', 'sortby', 'noexist').error()           \
        .contains('Property `noexist` not loaded nor in schema')

    env.expect('ft.aggregate', 'ix', 'foo', 'load', 2, '@__key', '@num', 'sortby', 2, '@num', 'asc')            \
        .equal([1, ['__key', 'doc1']])
    env.expect('ft.aggregate', 'ix', 'foo', 'load', 2, '@__key', '@noexist', 'sortby', 2, '@noexist', 'asc')    \
        .equal([1, ['__key', 'doc1', 'noexist', '3.14']])

def testParallelIndexing(env):
    # GH Issue 207
    env.cmd('ft.create', 'idx', 'ON', 'HASH', 'schema', 'txt', 'text')
    from threading import Thread
    env.getConnection()
    ndocs = 100

    def runner(tid):
        cli = env.getConnection()
        for num in range(ndocs):
            cli.execute_command('ft.add', 'idx', 'doc{}_{}'.format(tid, num), 1.0,
                                'fields', 'txt', 'hello world' * 20)
    ths = []
    for tid in range(10):
        ths.append(Thread(target=runner, args=(tid,)))

    [th.start() for th in ths]
    [th.join() for th in ths]
    res = env.cmd('ft.info', 'idx')
    d = {res[i]: res[i + 1] for i in range(0, len(res), 2)}
    env.assertEqual(1000, int(d['num_docs']))

def testDoubleAdd(env):
    # Tests issue #210
    env.cmd('ft.create', 'idx', 'ON', 'HASH', 'schema', 'txt', 'text')
    env.cmd('ft.add', 'idx', 'doc1', 1.0, 'fields', 'txt', 'hello world')
    with env.assertResponseError():
        env.cmd('ft.add', 'idx', 'doc1', 1.0,
                 'fields', 'txt', 'goodbye world')

    env.assertEqual('hello world', env.cmd('ft.get', 'idx', 'doc1')[1])
    env.assertEqual(0, env.cmd('ft.search', 'idx', 'goodbye')[0])
    env.assertEqual(1, env.cmd('ft.search', 'idx', 'hello')[0])

    # Now with replace
    env.cmd('ft.add', 'idx', 'doc1', 1.0, 'replace',
             'fields', 'txt', 'goodbye world')
    env.assertEqual(1, env.cmd('ft.search', 'idx', 'goodbye')[0])
    env.assertEqual(0, env.cmd('ft.search', 'idx', 'hello')[0])
    env.assertEqual('goodbye world', env.cmd('ft.get', 'idx', 'doc1')[1])

def testConcurrentErrors(env):
    # Workaround for: Can't pickle local object 'testConcurrentErrors.<locals>.thrfn'
    if sys.version_info >= (3, 8):
        env.skip()

    from multiprocessing import Process
    import random

    env.cmd('ft.create', 'idx', 'ON', 'HASH', 'schema', 'txt', 'text')
    docs_per_thread = 100
    num_threads = 50

    docIds = ['doc{}'.format(x) for x in range(docs_per_thread)]

    def thrfn():
        myIds = docIds[::]
        random.shuffle(myIds)
        cli = env.getConnection()
        with cli.pipeline(transaction=False) as pl:
            for x in myIds:
                pl.execute_command('ft.add', 'idx', x, 1.0,
                                   'fields', 'txt', ' hello world ' * 50)
            try:
                pl.execute()
            except Exception as e:
                pass
                # print e

    thrs = [Process(target=thrfn) for x in range(num_threads)]
    [th.start() for th in thrs]
    [th.join() for th in thrs]
    res = env.cmd('ft.info', 'idx')
    d = {res[i]: res[i + 1] for i in range(0, len(res), 2)}
    env.assertEqual(100, int(d['num_docs']))

def testBinaryKeys(env):
    env.cmd('ft.create', 'idx', 'ON', 'HASH', 'schema', 'txt', 'text')
    # Insert a document
    env.cmd('ft.add', 'idx', 'Hello', 1.0, 'fields', 'txt', 'NoBin match')
    env.cmd('ft.add', 'idx', 'Hello\x00World', 1.0, 'fields', 'txt', 'Bin match')
    for _ in env.reloadingIterator():
        waitForIndex(env, 'idx')
        exp = [2, 'Hello\x00World', ['txt', 'Bin match'], 'Hello', ['txt', 'NoBin match']]
        res = env.cmd('ft.search', 'idx', 'match')
        for r in res:
            env.assertContains(r, exp)

@skip(cluster=True)
def testNonDefaultDb(env):
    # Should be ok
    env.cmd('FT.CREATE', 'idx1', 'ON', 'HASH', 'schema', 'txt', 'text')
    try:
        env.cmd('SELECT 1')
    except redis.ResponseError:
        return

    # Should fail
    with env.assertResponseError():
        env.cmd('FT.CREATE', 'idx2', 'ON', 'HASH', 'schema', 'txt', 'text')

def testDuplicateNonspecFields(env):
    env.expect('FT.CREATE', 'idx', 'ON', 'HASH', 'schema', 'txt', 'text').ok()
    env.expect('FT.ADD', 'idx', 'doc', 1.0, 'fields',
                'txt', 'foo', 'f1', 'f1val', 'f1', 'f1val2', 'F1', 'f1Val3').ok()
    res = env.cmd('ft.get', 'idx', 'doc')
    res = {res[i]: res[i + 1] for i in range(0, len(res), 2)}
    env.assertTrue(res['f1'] in ('f1val', 'f1val2'))
    env.assertEqual('f1Val3', res['F1'])

def testDuplicateFields(env):
    # As of RS 2.0 it is allowed. only latest field will be saved and indexed
    env.cmd('FT.CREATE', 'idx', 'ON', 'HASH',
            'SCHEMA', 'txt', 'TEXT', 'num', 'NUMERIC', 'SORTABLE')

    env.expect('FT.ADD', 'idx', 'doc', 1.0, 'FIELDS',
        'txt', 'foo', 'txt', 'bar', 'txt', 'baz').ok()
    env.expect('FT.SEARCH idx *').equal([1, 'doc', ['txt', 'baz']])

def testDuplicateSpec(env):
    with env.assertResponseError():
        env.cmd('FT.CREATE', 'idx', 'ON', 'HASH',
                'SCHEMA', 'f1', 'text', 'n1', 'numeric', 'f1', 'text')

def testSortbyMissingFieldSparse(env):
    # Note, the document needs to have one present sortable field in
    # order for the indexer to give it a sort vector
    env.cmd('ft.create', 'idx', 'ON', 'HASH',
            'SCHEMA', 'lastName', 'text', 'SORTABLE', 'firstName', 'text', 'SORTABLE')
    env.cmd('ft.add', 'idx', 'doc1', 1.0, 'fields', 'lastName', 'mark')
    waitForIndex(env, 'idx')
    res = env.cmd('ft.search', 'idx', 'mark', 'WITHSORTKEYS', "SORTBY",
                   "firstName", "ASC", "limit", 0, 100)
    # commented because we don't filter out exclusive sortby fields
    # env.assertEqual([1, 'doc1', None, ['lastName', 'mark']], res)

def testLanguageField(env):
    env.cmd('FT.CREATE', 'idx', 'ON', 'HASH', 'SCHEMA', 'language', 'TEXT')
    env.cmd('FT.ADD', 'idx', 'doc1', 1.0,
             'FIELDS', 'language', 'gibberish')
    res = env.cmd('FT.SEARCH', 'idx', 'gibberish')
    env.assertEqual([1, 'doc1', ['language', 'gibberish']], res)
    # The only way I can verify that LANGUAGE is parsed twice is ensuring we
    # provide a wrong language. This is much easier to test than trying to
    # figure out how a given word is stemmed
    with env.assertResponseError():
        env.cmd('FT.ADD', 'idx', 'doc1', 1.0, 'LANGUAGE',
                 'blah', 'FIELDS', 'language', 'gibber')

def testUninitSortvector(env):
    # This would previously crash
    env.cmd('FT.CREATE', 'idx', 'ON', 'HASH', 'SCHEMA', 'f1', 'TEXT')
    for x in range(2000):
        env.cmd('FT.ADD', 'idx', 'doc{}'.format(
            x), 1.0, 'FIELDS', 'f1', 'HELLO')

    env.broadcast('SAVE')
    for x in range(10):
        env.broadcast('DEBUG RELOAD')


def normalize_row(row):
    return to_dict(row)

def assertResultsEqual(env, exp, got, inorder=True):
    from pprint import pprint
    # pprint(exp)
    # pprint(got)
    env.assertEqual(exp[0], got[0])
    env.assertEqual(len(exp), len(got))

    exp = list(grouper(exp[1:], 2))
    got = list(grouper(got[1:], 2))

    for x in range(len(exp)):
        exp_did, exp_fields = exp[x]
        got_did, got_fields = got[x]
        env.assertEqual(exp_did, got_did, message="at position {}".format(x))
        got_fields = to_dict(got_fields)
        exp_fields = to_dict(exp_fields)
        env.assertEqual(exp_fields, got_fields, message="at position {}".format(x))

def testAlterIndex(env):
    env.cmd('FT.CREATE', 'idx', 'ON', 'HASH', 'SCHEMA', 'f1', 'TEXT')
    env.cmd('FT.ADD', 'idx', 'doc1', 1.0, 'FIELDS', 'f1', 'hello', 'f2', 'world')
    env.cmd('FT.ALTER', 'idx', 'SCHEMA', 'ADD', 'f2', 'TEXT')
    waitForIndex(env, 'idx')
    env.cmd('FT.ADD', 'idx', 'doc2', 1.0, 'FIELDS', 'f1', 'hello', 'f2', 'world')

    # RS 2.0 reindex and after reload both documents are found
    # for _ in env.reloadingIterator():
    res = env.cmd('FT.SEARCH', 'idx', 'world')
    env.assertEqual(toSortedFlatList(res), toSortedFlatList([2, 'doc2', ['f1', 'hello', 'f2', 'world'], 'doc1', ['f1', 'hello', 'f2', 'world']]))
    # env.assertEqual([1, 'doc2', ['f1', 'hello', 'f2', 'world']], ret)

    env.cmd('FT.ALTER', 'idx', 'SCHEMA', 'ADD', 'f3', 'TEXT', 'SORTABLE')
    for x in range(10):
        env.cmd('FT.ADD', 'idx', 'doc{}'.format(x + 3), 1.0,
                 'FIELDS', 'f1', 'hello', 'f3', 'val{}'.format(x))

    for _ in env.reloadingIterator():
        waitForIndex(env, 'idx')
        # Test that sortable works
        res = env.cmd('FT.SEARCH', 'idx', 'hello', 'SORTBY', 'f3', 'DESC')
        exp = [12, 'doc12', ['f1', 'hello', 'f3', 'val9'], 'doc11', ['f1', 'hello', 'f3', 'val8'],
                   'doc10', ['f1', 'hello', 'f3', 'val7'], 'doc9',  ['f1', 'hello', 'f3', 'val6'],
                   'doc8',  ['f1', 'hello', 'f3', 'val5'], 'doc7',  ['f1', 'hello', 'f3', 'val4'],
                   'doc6',  ['f1', 'hello', 'f3', 'val3'], 'doc5',  ['f1', 'hello', 'f3', 'val2'],
                   'doc4',  ['f1', 'hello', 'f3', 'val1'], 'doc3',  ['f1', 'hello', 'f3', 'val0']]
        assertResultsEqual(env, exp, res)

    # Test that we can add a numeric field
    env.cmd('FT.ALTER', 'idx', 'SCHEMA', 'ADD', 'n1', 'NUMERIC')
    env.cmd('FT.ADD', 'idx', 'docN1', 1.0, 'FIELDS', 'n1', 50)
    env.cmd('FT.ADD', 'idx', 'docN2', 1.0, 'FIELDS', 'n1', 250)
    for _ in env.reloadingIterator():
        waitForIndex(env, 'idx')
        res = env.cmd('FT.SEARCH', 'idx', '@n1:[0 100]')
        env.assertEqual([1, 'docN1', ['n1', '50']], res)

    env.expect('FT.ALTER', 'idx', 'SCHEMA', 'NOT_ADD', 'f2', 'TEXT').error()
    env.expect('FT.ALTER', 'idx', 'SCHEMA', 'ADD').error()
    env.expect('FT.ALTER', 'idx', 'SCHEMA', 'ADD', 'f2').error()
    env.expect('FT.ALTER', 'idx', 'ADD', 'SCHEMA', 'f2', 'TEXT').error()
    env.expect('FT.ALTER', 'idx', 'f2', 'TEXT').error()

def testAlterValidation(env):
    # Test that constraints for ALTER comand
    env.cmd('FT.CREATE', 'idx1', 'ON', 'HASH', 'SCHEMA', 'f0', 'TEXT')
    for x in range(1, 32):
        env.cmd('FT.ALTER', 'idx1', 'SCHEMA', 'ADD', 'f{}'.format(x), 'TEXT')
    # OK for now.

    # Should be too many indexes
    env.assertRaises(redis.ResponseError, env.cmd, 'FT.ALTER',
                      'idx1', 'SCHEMA', 'ADD', 'tooBig', 'TEXT')

    env.cmd('FT.CREATE', 'idx2', 'MAXTEXTFIELDS', 'ON', 'HASH', 'SCHEMA', 'f0', 'TEXT')
    # print env.cmd('FT.INFO', 'idx2')
    for x in range(1, 50):
        env.cmd('FT.ALTER', 'idx2', 'SCHEMA', 'ADD', 'f{}'.format(x + 1), 'TEXT')

    env.cmd('FT.ADD', 'idx2', 'doc1', 1.0, 'FIELDS', 'f50', 'hello')
    for _ in env.reloadingIterator():
        waitForIndex(env, 'idx2')
        ret = env.cmd('FT.SEARCH', 'idx2', '@f50:hello')
        env.assertEqual([1, 'doc1', ['f50', 'hello']], ret)

    env.cmd('FT.CREATE', 'idx3', 'ON', 'HASH', 'SCHEMA', 'f0', 'text')
    # Try to alter the index with garbage
    env.assertRaises(redis.ResponseError, env.cmd, 'FT.ALTER', 'idx3',
                      'SCHEMA', 'ADD', 'f1', 'TEXT', 'f2', 'garbage')
    ret = to_dict(env.cmd('ft.info', 'idx3'))
    env.assertEqual(1, len(ret['attributes']))

    env.assertRaises(redis.ResponseError, env.cmd, 'FT.ALTER',
                      'nonExist', 'SCHEMA', 'ADD', 'f1', 'TEXT')

    # test with no fields!
    env.assertRaises(redis.ResponseError, env.cmd, 'FT.ALTER', 'idx2', 'SCHEMA', 'ADD')

    # test with no fields!
    env.assertRaises(redis.ResponseError, env.cmd, 'FT.ALTER', 'idx2', 'SCHEMA', 'ADD')

def testIssue366_2(env):
    # FT.CREATE atest SCHEMA textfield TEXT numfield NUMERIC
    # FT.ADD atest anId 1 PAYLOAD '{"hello":"world"}' FIELDS textfield sometext numfield 1234
    # FT.ADD atest anId 1 PAYLOAD '{"hello":"world2"}' REPLACE PARTIAL FIELDS numfield 1111
    # shutdown
    env.cmd('FT.CREATE', 'idx1', 'ON', 'HASH',
            'SCHEMA', 'textfield', 'TEXT', 'numfield', 'NUMERIC')
    env.cmd('FT.ADD', 'idx1', 'doc1', 1, 'PAYLOAD', '{"hello":"world"}',
             'FIELDS', 'textfield', 'sometext', 'numfield', 1234)
    env.cmd('ft.add', 'idx1', 'doc1', 1,
             'PAYLOAD', '{"hello":"world2"}',
             'REPLACE', 'PARTIAL',
             'FIELDS', 'textfield', 'sometext', 'numfield', 1111)
    for _ in env.reloadingIterator():
        pass  #

def testIssue654(env):
    # Crashes during FILTER
    env.cmd('ft.create', 'idx', 'ON', 'HASH', 'schema', 'id', 'numeric')
    env.cmd('ft.add', 'idx', 1, 1, 'fields', 'id', 1)
    env.cmd('ft.add', 'idx', 2, 1, 'fields', 'id', 2)
    res = env.cmd('ft.search', 'idx', '*', 'filter', '@version', 0, 2)

def testReplaceReload(env):
    env.cmd('FT.CREATE', 'idx2', 'ON', 'HASH',
            'SCHEMA', 'textfield', 'TEXT', 'numfield', 'NUMERIC')
    # Create a document and then replace it.
    env.cmd('FT.ADD', 'idx2', 'doc2', 1.0, 'FIELDS', 'textfield', 's1', 'numfield', 99)
    env.cmd('FT.ADD', 'idx2', 'doc2', 1.0, 'REPLACE', 'PARTIAL',
             'FIELDS', 'textfield', 's100', 'numfield', 990)
    env.dumpAndReload()
    # RDB Should still be fine

    env.cmd('FT.ADD', 'idx2', 'doc2', 1.0, 'REPLACE', 'PARTIAL',
             'FIELDS', 'textfield', 's200', 'numfield', 1090)
    doc = to_dict(env.cmd('FT.GET', 'idx2', 'doc2'))
    env.assertEqual('s200', doc['textfield'])
    env.assertEqual('1090', doc['numfield'])


# command = 'FT.CREATE idx SCHEMA '
# for i in range(255):
#     command += 't%d NUMERIC SORTABLE ' % i
# command = command[:-1]
# env.cmd(command)
# env.cmd('save')
# // reload from ...
# env.cmd('FT.ADD idx doc1 1.0 FIELDS t0 1')
def testIssue417(env):
    command = ['ft.create', 'idx', 'ON', 'HASH', 'schema']
    for x in range(255):
        command += ['t{}'.format(x), 'numeric', 'sortable']
    command = command[:-1]
    env.cmd(*command)
    for _ in env.reloadingIterator():
        waitForIndex(env, 'idx')
        try:
            env.cmd('FT.ADD', 'idx', 'doc1', '1.0', 'FIELDS', 't0', '1')
        except redis.ResponseError as e:
            env.assertTrue('already' in str(e))

# >FT.CREATE myIdx SCHEMA title TEXT WEIGHT 5.0 body TEXT url TEXT
# >FT.ADD myIdx doc1 1.0 FIELDS title "hello world" body "lorem ipsum" url "www.google.com"
# >FT.SEARCH myIdx "no-as"
# Could not connect to Redis at 127.0.0.1:6379: Connection refused
# >FT.SEARCH myIdx "no-as"
# (error) Unknown Index name
def testIssue422(env):
    env.cmd('ft.create', 'myIdx', 'ON', 'HASH', 'schema',
             'title', 'TEXT', 'WEIGHT', '5.0',
             'body', 'TEXT',
             'url', 'TEXT')
    env.cmd('ft.add', 'myIdx', 'doc1', '1.0', 'FIELDS', 'title', 'hello world', 'bod', 'lorem ipsum', 'url', 'www.google.com')
    rv = env.cmd('ft.search', 'myIdx', 'no-as')
    env.assertEqual([0], rv)

def testIssue446(env):
    env.cmd('ft.create', 'myIdx', 'ON', 'HASH', 'schema',
             'title', 'TEXT', 'SORTABLE')
    env.cmd('ft.add', 'myIdx', 'doc1', '1.0', 'fields', 'title', 'hello world', 'body', 'lorem ipsum', 'url', '"www.google.com')
    rv = env.cmd('ft.search', 'myIdx', 'hello', 'limit', '0', '0')
    env.assertEqual([1], rv)

    # Related - issue 635
    env.cmd('ft.add', 'myIdx', 'doc2', '1.0', 'fields', 'title', 'hello')
    rv = env.cmd('ft.search', 'myIdx', 'hello', 'limit', '0', '0')
    env.assertEqual([2], rv)

@skip(cluster=True)
def testTimeout(env):
    if VALGRIND:
        env.skip()

    num_range = 20000
    env.cmd('ft.config', 'set', 'timeout', '1')
    env.cmd('ft.config', 'set', 'maxprefixexpansions', num_range)

    env.cmd('ft.create', 'myIdx', 'schema', 't', 'TEXT', 'geo', 'GEO')
    for i in range(num_range):
        env.expect('HSET', 'doc%d'%i, 't', 'aa' + str(i), 'geo', str(i/10000) + ',' + str(i/1000))

    env.expect('ft.search', 'myIdx', 'aa*|aa*|aa*|aa* aa*', 'limit', '0', '0').noEqual([num_range])

    env.expect('ft.config', 'set', 'on_timeout', 'fail').ok()
    env.expect('ft.search', 'myIdx', 'aa*|aa*|aa*|aa* aa*', 'limit', '0', '0') \
       .contains('Timeout limit was reached')

    # test `TIMEOUT` param in query
    res = env.cmd('ft.search', 'myIdx', '*', 'TIMEOUT', 20000)
    env.assertEqual(res[0], num_range)
    env.expect('ft.search', 'myIdx', 'aa*|aa*|aa*|aa* aa*', 'TIMEOUT', '1')    \
        .error().contains('Timeout limit was reached')

    env.expect('ft.aggregate', 'myIdx', 'aa*|aa*|aa*|aa* aa*', 'TIMEOUT').error()
    env.expect('ft.aggregate', 'myIdx', 'aa*|aa*|aa*|aa* aa*', 'TIMEOUT', -1).error()
    env.expect('ft.aggregate', 'myIdx', 'aa*|aa*|aa*|aa* aa*', 'TIMEOUT', 'STR').error()

    # check no time w/o sorter/grouper
    env.expect(
        'FT.AGGREGATE', 'myIdx', '*',
        'LOAD', 1, 'geo',
        'APPLY', 'geodistance(@geo, "0.1,-0.1")', 'AS', 'geodistance1',
        'APPLY', 'geodistance(@geo, "0.11,-0.11")', 'AS', 'geodistance2',
        'APPLY', 'geodistance(@geo, "0.1,-0.1")', 'AS', 'geodistance3',
        'APPLY', 'geodistance(@geo, "0.11,-0.11")', 'AS', 'geodistance4',
        'APPLY', 'geodistance(@geo, "0.1,-0.1")', 'AS', 'geodistance5',
        'TIMEOUT', '1'
    ).error().contains('Timeout limit was reached')

    # test grouper
    env.expect('FT.AGGREGATE', 'myIdx', 'aa*|aa*',
               'LOAD', 1, 't',
               'GROUPBY', 1, '@t',
               'APPLY', 'contains(@t, "a1")', 'AS', 'contain1',
               'APPLY', 'contains(@t, "a1")', 'AS', 'contain2',
               'APPLY', 'contains(@t, "a1")', 'AS', 'contain3',
               'TIMEOUT', '1') \
       .contains('Timeout limit was reached')

    # test sorter
    env.expect('FT.AGGREGATE', 'myIdx', 'aa*|aa*',
               'LOAD', 1, 't',
               'SORTBY', 1, '@t',
               'APPLY', 'contains(@t, "a1")', 'AS', 'contain1',
               'APPLY', 'contains(@t, "a1")', 'AS', 'contain2',
               'APPLY', 'contains(@t, "a1")', 'AS', 'contain3',
               'TIMEOUT', '1') \
       .contains('Timeout limit was reached')

    # test cursor
    env.expect(
        'FT.AGGREGATE', 'myIdx', 'aa*', 'WITHCURSOR', 'COUNT', num_range, 'TIMEOUT', 1
    ).error().contains('Timeout limit was reached')

@skip(cluster=True)
def testTimeoutOnSorter(env):
    conn = getConnectionByEnv(env)
    env.cmd('ft.config', 'set', 'timeout', '1')
    pl = conn.pipeline()

    env.cmd('ft.create', 'idx', 'SCHEMA', 'n', 'numeric', 'SORTABLE')

    elements = 1024 * 64
    for i in range(elements):
        pl.execute_command('hset', i, 'n', i)
        if i % 10000 == 0:
            pl.execute()
    pl.execute()

    res = env.cmd('ft.search', 'idx', '*', 'SORTBY', 'n', 'DESC')
    env.assertGreater(elements, res[0])
    env.assertGreater(len(res), 2)

def testAlias(env):
    conn = getConnectionByEnv(env)
    env.cmd('ft.create', 'idx', 'ON', 'HASH', 'PREFIX', 1, 'doc1', 'schema', 't1', 'text')
    env.cmd('ft.create', 'idx2', 'ON', 'HASH', 'PREFIX', 1, 'doc2', 'schema', 't1', 'text')

    env.expect('ft.aliasAdd', 'myIndex').error()
    env.expect('ft.aliasupdate', 'fake_alias', 'imaginary_alias', 'Too_many_args').error()
    env.cmd('ft.aliasAdd', 'myIndex', 'idx')
    env.cmd('ft.add', 'myIndex', 'doc1', 1.0, 'fields', 't1', 'hello')
    r = env.cmd('ft.search', 'idx', 'hello')
    env.assertEqual([1, 'doc1', ['t1', 'hello']], r)
    r2 = env.cmd('ft.search', 'myIndex', 'hello')
    env.assertEqual(r, r2)

    # try to add the same alias again; should be an error
    env.expect('ft.aliasAdd', 'myIndex', 'idx2').error()
    env.expect('ft.aliasAdd', 'alias2', 'idx').noError()
    # now delete the index
    env.cmd('ft.drop', 'myIndex')
    # RS2 does not delete doc on ft.drop
    conn.execute_command('DEL', 'doc1')

    # index list should be cleared now. This can be tested by trying to alias
    # the old alias to different index
    env.cmd('ft.aliasAdd', 'myIndex', 'idx2')
    env.cmd('ft.aliasAdd', 'alias2', 'idx2')
    env.cmd('ft.add', 'myIndex', 'doc2', 1.0, 'fields', 't1', 'hello')
    r = env.cmd('ft.search', 'alias2', 'hello')
    env.assertEqual([1, 'doc2', ['t1', 'hello']], r)

    # check that aliasing one alias to another returns an error. This will
    # end up being confusing
    env.expect('ft.aliasAdd', 'alias3', 'myIndex').error()

    # check that deleting the alias works as expected
    env.expect('ft.aliasDel', 'myIndex').noError()
    env.expect('ft.search', 'myIndex', 'foo').error()

    # create a new index and see if we can use the old name
    env.cmd('ft.create', 'idx3', 'ON', 'HASH', 'PREFIX', 1, 'doc3', 'schema', 't1', 'text')
    env.cmd('ft.add', 'idx3', 'doc3', 1.0, 'fields', 't1', 'foo')
    env.cmd('ft.aliasAdd', 'myIndex', 'idx3')
    # also, check that this works in rdb save
    for _ in env.reloadingIterator():
        waitForIndex(env, 'myIndex')
        r = env.cmd('ft.search', 'myIndex', 'foo')
        env.assertEqual([1, 'doc3', ['t1', 'foo']], r)

    # Check that we can move an alias from one index to another
    env.cmd('ft.aliasUpdate', 'myIndex', 'idx2')
    r = env.cmd('ft.search', 'myIndex', "hello")
    env.assertEqual([1, 'doc2', ['t1', 'hello']], r)

    # Test that things like ft.get, ft.aggregate, etc. work
    r = env.cmd('ft.get', 'myIndex', 'doc2')
    env.assertEqual(['t1', 'hello'], r)

    r = env.cmd('ft.aggregate', 'myIndex', 'hello', 'LOAD', '1', '@t1')
    env.assertEqual([1, ['t1', 'hello']], r)

    # Test update
    env.expect('ft.aliasAdd', 'updateIndex', 'idx3')
    env.expect('ft.aliasUpdate', 'updateIndex', 'fake_idx')

    r = env.cmd('ft.del', 'idx2', 'doc2')
    env.assertEqual(1, r)
    env.expect('ft.aliasdel').error()
    env.expect('ft.aliasdel', 'myIndex', 'yourIndex').error()
    env.expect('ft.aliasdel', 'non_existing_alias').error()

    # Test index alias with the same length as the original (MOD 5945)
    env.expect('FT.ALIASADD', 'temp', 'idx3').ok()
    r = env.cmd('ft.search', 'temp', 'foo')
    env.assertEqual([1, 'doc3', ['t1', 'foo']], r)

def testNoCreate(env):
    env.cmd('ft.create', 'idx', 'ON', 'HASH', 'schema', 'f1', 'text')
    env.expect('ft.add', 'idx', 'schema', 'f1').error()
    env.expect('ft.add', 'idx', 'doc1', 1, 'nocreate', 'fields', 'f1', 'hello').error()
    env.expect('ft.add', 'idx', 'doc1', 1, 'replace', 'nocreate', 'fields', 'f1', 'hello').error()
    env.expect('ft.add', 'idx', 'doc1', 1, 'replace', 'fields', 'f1', 'hello').noError()
    env.expect('ft.add', 'idx', 'doc1', 1, 'replace', 'nocreate', 'fields', 'f1', 'world').noError()

def testSpellCheck(env):
    env.cmd('FT.CREATE', 'idx', 'ON', 'HASH', 'SCHEMA', 'report', 'TEXT')
    env.cmd('FT.ADD', 'idx', 'doc1', 1.0, 'FIELDS', 'report', 'report content')
    rv = env.cmd('FT.SPELLCHECK', 'idx', '111111')
    env.assertEqual([['TERM', '111111', []]], rv)
    if not env.isCluster():
        rv = env.cmd('FT.SPELLCHECK', 'idx', '111111', 'FULLSCOREINFO')
        env.assertEqual([1, ['TERM', '111111', []]], rv)

# Standalone functionality
def testIssue484(env):
# Issue with split
# 127.0.0.1:6379> ft.drop productSearch1
# OK
# 127.0.0.1:6379> "FT.CREATE" "productSearch1" "NOSCOREIDX" "SCHEMA" "productid" "TEXT" "categoryid" "TEXT"  "color" "TEXT" "timestamp" "NUMERIC"
# OK
# 127.0.0.1:6379> "FT.ADD" "productSearch1" "GUID1" "1.0" "REPLACE" "FIELDS" "productid" "1" "categoryid" "cars" "color" "blue" "categoryType" 0
# OK
# 127.0.0.1:6379> "FT.ADD" "productSearch1" "GUID2" "1.0" "REPLACE" "FIELDS" "productid" "1" "categoryid" "small cars" "color" "white" "categoryType" 0
# OK
# 127.0.0.1:6379> "FT.ADD" "productSearch1" "GUID3" "1.0" "REPLACE" "FIELDS" "productid" "2" "categoryid" "Big cars" "color" "white" "categoryType" 0
# OK
# 127.0.0.1:6379> "FT.ADD" "productSearch1" "GUID4" "1.0" "REPLACE" "FIELDS" "productid" "2" "categoryid" "Big cars" "color" "green" "categoryType" 0
# OK
# 127.0.0.1:6379> "FT.ADD" "productSearch1" "GUID5" "1.0" "REPLACE" "FIELDS" "productid" "3" "categoryid" "cars" "color" "blue" "categoryType" 0
# OK
# 127.0.0.1:6379>  FT.AGGREGATE productSearch1 * load 2 @color @categoryid APPLY "split(format(\"%s-%s\",@color,@categoryid),\"-\")" as value GROUPBY 1 @value REDUCE COUNT 0 as value_count
    env.cmd('ft.create', 'productSearch1', 'noscoreidx', 'ON', 'HASH', 'schema', 'productid',
            'text', 'categoryid', 'text', 'color', 'text', 'timestamp', 'numeric')
    env.cmd('ft.add', 'productSearch1', 'GUID1', '1.0', 'REPLACE', 'FIELDS', 'productid', '1', 'categoryid', 'cars', 'color', 'blue', 'categoryType', 0)
    env.cmd('ft.add', 'productSearch1', 'GUID2', '1.0', 'REPLACE', 'FIELDS', 'productid', '1', 'categoryid', 'small cars', 'color', 'white', 'categoryType', 0)
    env.cmd('ft.add', 'productSearch1', 'GUID3', '1.0', 'REPLACE', 'FIELDS', 'productid', '2', 'categoryid', 'Big cars', 'color', 'white', 'categoryType', 0)
    env.cmd('ft.add', 'productSearch1', 'GUID4', '1.0', 'REPLACE', 'FIELDS', 'productid', '2', 'categoryid', 'Big cars', 'color', 'green', 'categoryType', 0)
    env.cmd('ft.add', 'productSearch1', 'GUID5', '1.0', 'REPLACE', 'FIELDS', 'productid', '3', 'categoryid', 'cars', 'color', 'blue', 'categoryType', 0)
    res = env.cmd('FT.AGGREGATE', 'productSearch1', '*',
        'load', '2', '@color', '@categoryid',
        'APPLY', 'split(format("%s-%s",@color,@categoryid),"-")', 'as', 'value',
        'GROUPBY', '1', '@value',
        'REDUCE', 'COUNT', '0', 'as', 'value_count',
        'SORTBY', '4', '@value_count', 'DESC', '@value', 'ASC')
    expected = [6, ['value', 'white', 'value_count', '2'], ['value', 'cars', 'value_count', '2'], ['value', 'small cars', 'value_count', '1'], ['value', 'blue', 'value_count', '2'], ['value', 'Big cars', 'value_count', '2'], ['value', 'green', 'value_count', '1']]
    env.assertEqual(toSortedFlatList(expected), toSortedFlatList(res))

    for var in expected:
        env.assertContains(var, res)

def testIssue501(env):
    env.cmd('FT.CREATE', 'incidents', 'ON', 'HASH', 'SCHEMA', 'report', 'TEXT')
    env.cmd('FT.ADD', 'incidents', 'doc1', 1.0, 'FIELDS', 'report', 'report content')
    env.cmd('FT.DICTADD', 'slang', 'timmies', 'toque', 'toonie', 'serviette', 'kerfuffle', 'chesterfield')
    rv = env.cmd('FT.SPELLCHECK', 'incidents', 'qqqqqqqqqqqqqqqqqqqqqqqqqqqqqqqqqqqqqqqqqqqqqqqqqqqqqqqqqqqqqqqqqqqqqqqqqqqqqqqqqqqqqqqqqqqqqqqqqqqqq',
        'TERMS', 'INCLUDE', 'slang', 'TERMS', 'EXCLUDE', 'slang')
    env.assertEqual("qqqqqqqqqqqqqqqqqqqqqqqqqqqqqqqqqqqqqqqqqqqqqqqqqqqqqqqqqqqqqqqqqqqqqqqqqqqqqqqqqqqqqqqqqqqqqqqqqqqqq", rv[0][1])
    env.assertEqual([], rv[0][2])

    env.expect('FT.SPELLCHECK', 'incidents', 'qqqqqqqqqqqqqqqqqqqqqqqqqqqqqqqqqqqqqqqqqqqqqqqqqqqqqqqqqqqqqqqqqqqqqqqqqqqqqqqqqqqqqqqqqqqqqqqqqqqqq',
        'TERMS', 'FAKE_COMMAND', 'slang').error()

def testIssue589(env):
    env.cmd('FT.CREATE', 'incidents', 'ON', 'HASH', 'SCHEMA', 'report', 'TEXT')
    env.cmd('FT.ADD', 'incidents', 'doc1', 1.0, 'FIELDS', 'report', 'report content')
    env.expect('FT.SPELLCHECK', 'incidents', 'report :').error().contains("Syntax error at offset")

def testIssue621(env):
    env.expect('ft.create', 'test', 'ON', 'HASH', 'SCHEMA', 'uuid', 'TAG', 'title', 'TEXT').equal('OK')
    env.expect('ft.add', 'test', 'a', '1', 'REPLACE', 'PARTIAL', 'FIELDS', 'uuid', 'foo', 'title', 'bar').equal('OK')
    env.expect('ft.add', 'test', 'a', '1', 'REPLACE', 'PARTIAL', 'FIELDS', 'title', 'bar').equal('OK')
    res = env.cmd('ft.search', 'test', '@uuid:{foo}')
    env.assertEqual(toSortedFlatList(res), toSortedFlatList([1, 'a', ['uuid', 'foo', 'title', 'bar']]))

# Server crash on doc names that conflict with index keys #666
# again this test is not relevant cause index is out of key space
# def testIssue666(env):
#     # We cannot reliably determine that any error will occur in cluster mode
#     # because of the key name
#     env.skipOnCluster()

#     env.cmd('ft.create', 'foo', 'schema', 'bar', 'text')
#     env.cmd('ft.add', 'foo', 'mydoc', 1, 'fields', 'bar', 'one two three')

#     # crashes here
#     with env.assertResponseError():
#         env.cmd('ft.add', 'foo', 'ft:foo/two', '1', 'fields', 'bar', 'four five six')
#     # try with replace:
#     with env.assertResponseError():
#         env.cmd('ft.add', 'foo', 'ft:foo/two', '1', 'REPLACE',
#             'FIELDS', 'bar', 'four five six')
#     with env.assertResponseError():
#         env.cmd('ft.add', 'foo', 'idx:foo', '1', 'REPLACE',
#             'FIELDS', 'bar', 'four five six')

#     env.cmd('ft.add', 'foo', 'mydoc1', 1, 'fields', 'bar', 'four five six')

# 127.0.0.1:6379> flushdb
# OK
# 127.0.0.1:6379> ft.create foo SCHEMA bar text
# OK
# 127.0.0.1:6379> ft.add foo mydoc 1 FIELDS bar "one two three"
# OK
# 127.0.0.1:6379> keys *
# 1) "mydoc"
# 2) "ft:foo/one"
# 3) "idx:foo"
# 4) "ft:foo/two"
# 5) "ft:foo/three"
# 127.0.0.1:6379> ft.add foo "ft:foo/two" 1 FIELDS bar "four five six"
# Could not connect to Redis at 127.0.0.1:6379: Connection refused

@skip(cluster=True)
def testPrefixDeletedExpansions(env):

    env.cmd('ft.create', 'idx', 'ON', 'HASH', 'schema', 'txt1', 'text', 'tag1', 'tag')
    # get the number of maximum expansions
    maxexpansions = int(env.cmd('ft.config', 'get', 'MAXEXPANSIONS')[0][1])

    for x in range(maxexpansions):
        env.cmd('ft.add', 'idx', 'doc{}'.format(x), 1, 'fields',
                'txt1', 'term{}'.format(x), 'tag1', 'tag{}'.format(x))

    for x in range(maxexpansions):
        env.cmd('ft.del', 'idx', 'doc{}'.format(x))

    env.cmd('ft.add', 'idx', 'doc_XXX', 1, 'fields', 'txt1', 'termZZZ', 'tag1', 'tagZZZ')

    # r = env.cmd('ft.search', 'idx', 'term*')
    # print(r)
    # r = env.cmd('ft.search', 'idx', '@tag1:{tag*}')
    # print(r)

    tmax = time.time() + 0.5  # 250ms max
    iters = 0
    while time.time() < tmax:
        iters += 1
        forceInvokeGC(env, 'idx')
        r = env.cmd('ft.search', 'idx', '@txt1:term* @tag1:{tag*}')
        if r[0]:
            break

    # print 'did {} iterations'.format(iters)
    r = env.cmd('ft.search', 'idx', '@txt1:term* @tag1:{tag*}')
    env.assertEqual(toSortedFlatList([1, 'doc_XXX', ['txt1', 'termZZZ', 'tag1', 'tagZZZ']]), toSortedFlatList(r))


def testOptionalFilter(env):
    env.cmd('ft.create', 'idx', 'ON', 'HASH', 'schema', 't1', 'text')
    for x in range(100):
        env.cmd('ft.add', 'idx', 'doc_{}'.format(x), 1, 'fields', 't1', 'hello world word{}'.format(x))

    env.cmd('ft.explain', 'idx', '(~@t1:word20)')
    # print(r)

    r = env.cmd('ft.search', 'idx', '~(word20 => {$weight: 2.0})')

def testIssue828(env):
    env.cmd('ft.create', 'beers', 'ON', 'HASH', 'SCHEMA',
        'name', 'TEXT', 'PHONETIC', 'dm:en',
        'style', 'TAG', 'SORTABLE',
        'abv', 'NUMERIC', 'SORTABLE')
    rv = env.cmd("FT.ADD", "beers", "802", "1.0",
        "FIELDS", "index", "25", "abv", "0.049",
        "name", "Hell or High Watermelon Wheat (2009)",
        "style", "Fruit / Vegetable Beer")
    env.assertEqual('OK', rv)

def testIssue862(env):
    env.cmd('ft.create', 'idx', 'ON', 'HASH', 'SCHEMA', 'test', 'TEXT', 'SORTABLE')
    rv = env.cmd("FT.ADD", "idx", "doc1", "1.0", "FIELDS", "test", "foo")
    env.assertEqual('OK', rv)
    env.cmd("FT.SEARCH", "idx", "foo", 'WITHSORTKEYS')
    env.assertTrue(env.isUp())

def testIssue_884(env):
    env.expect('FT.create', 'idx', 'ON', 'HASH', 'STOPWORDS', '0', 'SCHEMA', 'title', 'text', 'weight',
               '50', 'subtitle', 'text', 'weight', '10', 'author', 'text', 'weight',
               '10', 'description', 'text', 'weight', '20').equal('OK')

    env.expect('FT.ADD', 'idx', 'doc4', '1.0', 'FIELDS', 'title', 'mohsin conversation the conversation tahir').equal('OK')
    env.expect('FT.ADD', 'idx', 'doc3', '1.0', 'FIELDS', 'title', 'Fareham Civilization Church - Sermons and conversations mohsin conversation the').equal('OK')
    env.expect('FT.ADD', 'idx', 'doc2', '1.0', 'FIELDS', 'title', 'conversation the conversation - a drama about conversation, the science of conversation.').equal('OK')
    env.expect('FT.ADD', 'idx', 'doc1', '1.0', 'FIELDS', 'title', 'mohsin conversation with the mohsin').equal('OK')

    expected = [2, 'doc2', ['title', 'conversation the conversation - a drama about conversation, the science of conversation.'], 'doc4', ['title', 'mohsin conversation the conversation tahir']]
    res = env.cmd('FT.SEARCH', 'idx', '@title:(conversation) (@title:(conversation the conversation))=>{$inorder: true;$slop: 0}')
    env.assertEqual(len(expected), len(res))
    for v in expected:
        env.assertContains(v, res)

def testIssue_848(env):
    env.expect('FT.CREATE', 'idx', 'ON', 'HASH', 'SCHEMA', 'test1', 'TEXT', 'SORTABLE').equal('OK')
    env.expect('FT.ADD', 'idx', 'doc1', '1.0', 'FIELDS', 'test1', 'foo').equal('OK')
    env.expect('FT.ALTER', 'idx', 'SCHEMA', 'ADD', 'test2', 'TEXT', 'SORTABLE').equal('OK')
    env.expect('FT.ADD', 'idx', 'doc2', '1.0', 'FIELDS', 'test1', 'foo', 'test2', 'bar').equal('OK')
    env.expect('FT.SEARCH', 'idx', 'foo', 'SORTBY', 'test2', 'ASC').equal([2, 'doc2', ['test2', 'bar', 'test1', 'foo'], 'doc1', ['test1', 'foo']])

def testMod_309(env):
    n = 10000 if VALGRIND else 100000
    env.expect('FT.CREATE', 'idx', 'ON', 'HASH', 'SCHEMA', 'test', 'TEXT', 'SORTABLE').ok()
    conn = getConnectionByEnv(env)
    for i in range(n):
        conn.execute_command('HSET', f'doc{i}', 'test', 'foo')
    waitForIndex(env, 'idx')
    info = index_info(env, 'idx')
    env.assertEqual(int(info['num_docs']), n)
    res = env.cmd('FT.AGGREGATE', 'idx', 'foo', 'TIMEOUT', 300000)
    env.assertEqual(len(res), n + 1)

    # test with cursor
    if env.isCluster():
        return

    res, cursor = env.cmd('FT.AGGREGATE', 'idx', 'foo', 'WITHCURSOR', 'TIMEOUT', 300000)
    l = len(res) - 1  # do not count the number of results (the first element in the results)
    while cursor != 0:
        r, cursor = env.cmd('FT.CURSOR', 'READ', 'idx', str(cursor))
        l += len(r) - 1
    env.assertEqual(l, n)

def testIssue_865(env):
    env.expect('FT.CREATE', 'idx', 'ON', 'HASH', 'SCHEMA', '1', 'TEXT', 'SORTABLE').equal('OK')
    env.expect('ft.add', 'idx', 'doc1', '1.0', 'FIELDS', '1', 'foo1').equal('OK')
    env.expect('ft.add', 'idx', 'doc2', '1.0', 'FIELDS', '1', 'foo2').equal('OK')
    env.expect('ft.search', 'idx', 'foo*', 'SORTBY', '1', 'ASC').equal([2, 'doc1', ['1', 'foo1'], 'doc2', ['1', 'foo2']])
    env.expect('ft.search', 'idx', 'foo*', 'SORTBY', '1', 'DESC').equal([2, 'doc2', ['1', 'foo2'], 'doc1', ['1', 'foo1']])
    env.expect('ft.search', 'idx', 'foo*', 'SORTBY', '1', 'bad').error()
    env.expect('ft.search', 'idx', 'foo*', 'SORTBY', 'bad', 'bad').error()
    env.expect('ft.search', 'idx', 'foo*', 'SORTBY', 'bad').error()
    env.expect('ft.search', 'idx', 'foo*', 'SORTBY').error()

def testIssue_779(env):
    # FT.ADD should return NOADD and not change the doc if value < same_value, but it returns OK and makes the change.
    # Note that "greater than" ">" does not have the same bug.

    env.cmd('FT.CREATE idx2 ON HASH SCHEMA ot1 TAG')
    env.cmd('FT.ADD idx2 doc2 1.0 FIELDS newf CAT ot1 4001')
    res = env.cmd('FT.GET idx2 doc2')
    env.assertEqual(toSortedFlatList(res), toSortedFlatList(["newf", "CAT", "ot1", "4001"]))

    # NOADD is expected since 4001 is not < 4000, and no updates to the doc2 is expected as a result
    env.expect('FT.ADD idx2 doc2 1.0 REPLACE PARTIAL if @ot1<4000 FIELDS newf DOG ot1 4000', 'NOADD')
    res = env.cmd('FT.GET idx2 doc2')
    env.assertEqual(toSortedFlatList(res), toSortedFlatList(["newf", "CAT", "ot1", "4001"]))

    # OK is expected since 4001 < 4002 and the doc2 is updated
    env.expect('FT.ADD idx2 doc2 1.0 REPLACE PARTIAL if @ot1<4002 FIELDS newf DOG ot1 4002').equal('OK')
    res = env.cmd('FT.GET idx2 doc2')
    env.assertEqual(toSortedFlatList(res), toSortedFlatList(["newf", "DOG", "ot1", "4002"]))

    # OK is NOT expected since 4002 is not < 4002
    # We expect NOADD and doc2 update; however, we get OK and doc2 updated
    # After fix, @ot1 implicitly converted to a number, thus we expect NOADD
    env.expect('FT.ADD idx2 doc2 1.0 REPLACE PARTIAL if @ot1<4002 FIELDS newf FISH ot1 4002').equal('NOADD')
    env.expect('FT.ADD idx2 doc2 1.0 REPLACE PARTIAL if to_number(@ot1)<4002 FIELDS newf FISH ot1 4002').equal('NOADD')
    env.expect('FT.ADD idx2 doc2 1.0 REPLACE PARTIAL if @ot1<to_str(4002) FIELDS newf FISH ot1 4002').equal('NOADD')
    res = env.cmd('FT.GET idx2 doc2')
    env.assertEqual(toSortedFlatList(res), toSortedFlatList(["newf", "DOG", "ot1", "4002"]))

    # OK and doc2 update is expected since 4002 < 4003
    env.expect('FT.ADD idx2 doc2 1.0 REPLACE PARTIAL if @ot1<4003 FIELDS newf HORSE ot1 4003').equal('OK')
    res = env.cmd('FT.GET idx2 doc2')
    env.assertEqual(toSortedFlatList(res), toSortedFlatList(["newf", "HORSE", "ot1", "4003"]))

    # Expect NOADD since 4003 is not > 4003
    env.expect('FT.ADD idx2 doc2 1.0 REPLACE PARTIAL if @ot1>4003 FIELDS newf COW ot1 4003').equal('NOADD')
    env.expect('FT.ADD idx2 doc2 1.0 REPLACE PARTIAL if 4003<@ot1 FIELDS newf COW ot1 4003').equal('NOADD')

    # Expect OK and doc2 updated since 4003 > 4002
    env.expect('FT.ADD idx2 doc2 1.0 REPLACE PARTIAL if @ot1>4002 FIELDS newf PIG ot1 4002').equal('OK')
    res = env.cmd('FT.GET idx2 doc2')
    env.assertEqual(toSortedFlatList(res), toSortedFlatList(["newf", "PIG", "ot1", "4002"]))

    # Syntax errors
    env.expect('FT.ADD idx2 doc2 1.0 REPLACE PARTIAL if @ot1<4-002 FIELDS newf DOG ot1 4002').contains('Syntax error')
    env.expect('FT.ADD idx2 doc2 1.0 REPLACE PARTIAL if @ot1<to_number(4-002) FIELDS newf DOG ot1 4002').contains('Syntax error')

def testUnknownSymbolErrorOnConditionalAdd(env):
    env.expect('FT.CREATE idx ON HASH SCHEMA f1 TAG f2 NUMERIC NOINDEX f3 TAG NOINDEX').ok()
    env.expect('ft.add idx doc1 1.0 REPLACE PARTIAL IF @f1<awfwaf FIELDS f1 foo f2 1 f3 boo').ok()
    env.expect('ft.add idx doc1 1.0 REPLACE PARTIAL IF @f1<awfwaf FIELDS f1 foo f2 1 f3 boo').error()

def testWrongResultsReturnedBySkipOptimization(env):
    env.expect('FT.CREATE', 'idx', 'ON', 'HASH', 'SCHEMA', 'f1', 'TEXT', 'f2', 'TEXT').equal('OK')
    env.expect('ft.add', 'idx', 'doc1', '1.0', 'FIELDS', 'f1', 'foo', 'f2', 'bar').equal('OK')
    env.expect('ft.add', 'idx', 'doc2', '1.0', 'FIELDS', 'f1', 'moo', 'f2', 'foo').equal('OK')
    env.expect('ft.search', 'idx', 'foo @f2:moo').equal([0])

def testErrorWithApply(env):
    env.expect('FT.CREATE', 'idx', 'ON', 'HASH', 'SCHEMA', 'test', 'TEXT', 'SORTABLE').equal('OK')
    env.expect('FT.ADD', 'idx', 'doc1', '1.0', 'FIELDS', 'test', 'foo bar').equal('OK')
    env.expect(
        'FT.AGGREGATE', 'idx', '*', 'LOAD', '1', '@test', 'APPLY', 'split()'
    ).error().contains('Invalid number of arguments for split')

def testSummerizeWithAggregateRaiseError(env):
    env.expect('FT.CREATE', 'idx', 'ON', 'HASH', 'SCHEMA', 'test', 'TEXT', 'SORTABLE').equal('OK')
    env.expect('ft.add', 'idx', 'doc1', '1.0', 'FIELDS', 'test', 'foo1').equal('OK')
    env.expect('ft.add', 'idx', 'doc2', '1.0', 'FIELDS', 'test', 'foo2').equal('OK')
    env.expect('ft.aggregate', 'idx', 'foo2', 'SUMMARIZE', 'FIELDS', '1', 'test',
               'GROUPBY', '1', '@test', 'REDUCE', 'COUNT', '0').error().contains("SUMMARIZE is not supported on FT.AGGREGATE")

def testSummerizeHighlightParseError(env):
    env.expect('FT.CREATE', 'idx', 'ON', 'HASH', 'SCHEMA', 'test', 'TEXT', 'SORTABLE').equal('OK')
    env.expect('ft.add', 'idx', 'doc1', '1.0', 'FIELDS', 'test', 'foo1').equal('OK')
    env.expect('ft.add', 'idx', 'doc2', '1.0', 'FIELDS', 'test', 'foo2').equal('OK')
    env.expect('ft.search', 'idx', 'foo2', 'SUMMARIZE', 'FIELDS', 'WITHSCORES').error()
    env.expect('ft.search', 'idx', 'foo2', 'HIGHLIGHT', 'FIELDS', 'WITHSCORES').error()

def testCursorBadArgument(env):
    env.expect('FT.CREATE', 'idx', 'ON', 'HASH', 'SCHEMA', 'test', 'TEXT').equal('OK')
    env.expect('ft.add', 'idx', 'doc1', '1.0', 'FIELDS', 'test', 'foo1').equal('OK')
    env.expect('ft.add', 'idx', 'doc2', '1.0', 'FIELDS', 'test', 'foo2').equal('OK')
    env.expect('ft.aggregate', 'idx', '*',
               'GROUPBY', '1', '@test', 'REDUCE', 'COUNT', '0',
               'WITHCURSOR', 'COUNT', 'BAD').error()

def testLimitBadArgument(env):
    env.expect('FT.CREATE', 'idx', 'ON', 'HASH', 'SCHEMA', 'test', 'TEXT', 'SORTABLE').equal('OK')
    env.expect('ft.add', 'idx', 'doc1', '1.0', 'FIELDS', 'test', 'foo1').equal('OK')
    env.expect('ft.add', 'idx', 'doc2', '1.0', 'FIELDS', 'test', 'foo2').equal('OK')
    env.expect('ft.search', 'idx', '*', 'LIMIT', '1').error()
    env.expect('FT.SEARCH', 'idx', '*', 'LIMIT', '1', '0').error().equal('The `offset` of the LIMIT must be 0 when `num` is 0')

def testOnTimeoutBadArgument(env):
    env.expect('FT.CREATE', 'idx', 'ON', 'HASH', 'SCHEMA', 'test', 'TEXT').equal('OK')
    env.expect('ft.add', 'idx', 'doc1', '1.0', 'FIELDS', 'test', 'foo1').equal('OK')
    env.expect('ft.add', 'idx', 'doc2', '1.0', 'FIELDS', 'test', 'foo2').equal('OK')
    env.expect('ft.search', 'idx', '*', 'ON_TIMEOUT', 'bad').error()

def testAggregateSortByWrongArgument(env):
    env.expect('FT.CREATE', 'idx', 'ON', 'HASH', 'SCHEMA', 'test', 'TEXT', 'SORTABLE').equal('OK')
    env.expect('ft.add', 'idx', 'doc1', '1.0', 'FIELDS', 'test', 'foo1').equal('OK')
    env.expect('ft.add', 'idx', 'doc2', '1.0', 'FIELDS', 'test', 'foo2').equal('OK')
    env.expect('ft.aggregate', 'idx', '*', 'SORTBY', 'bad').error()

def testAggregateSortByMaxNumberOfFields(env):
    env.expect('FT.CREATE', 'idx', 'ON', 'HASH', 'SCHEMA',
               'test1', 'TEXT', 'SORTABLE',
               'test2', 'TEXT', 'SORTABLE',
               'test3', 'TEXT', 'SORTABLE',
               'test4', 'TEXT', 'SORTABLE',
               'test5', 'TEXT', 'SORTABLE',
               'test6', 'TEXT', 'SORTABLE',
               'test7', 'TEXT', 'SORTABLE',
               'test8', 'TEXT', 'SORTABLE',
               'test9', 'TEXT', 'SORTABLE'
               ).equal('OK')
    env.expect('ft.add', 'idx', 'doc1', '1.0', 'FIELDS', 'test', 'foo1').equal('OK')
    env.expect('ft.add', 'idx', 'doc2', '1.0', 'FIELDS', 'test', 'foo2').equal('OK')
    env.expect('ft.aggregate', 'idx', '*', 'SORTBY', '9', *['@test%d' % (i + 1) for i in range(9)]).error()
    args = ['@test%d' % (i + 1) for i in range(8)] + ['bad']
    env.expect('ft.aggregate', 'idx', '*', 'SORTBY', '9', *args).error()
    args = ['@test%d' % (i + 1) for i in range(8)] + ['ASC', 'MAX', 'bad']
    env.expect('ft.aggregate', 'idx', '*', 'SORTBY', '9', *args).error()
    args = ['@test%d' % (i + 1) for i in range(8)] + ['ASC', 'MAX']
    env.expect('ft.aggregate', 'idx', '*', 'SORTBY', '9', *args).error()

def testNumericFilterError(env):
    env.expect('FT.CREATE', 'idx', 'ON', 'HASH', 'SCHEMA', 'test', 'NUMERIC', 'SORTABLE').equal('OK')
    env.expect('ft.add', 'idx', 'doc1', '1.0', 'FIELDS', 'test', '1').equal('OK')
    env.expect('ft.search', 'idx', '*', 'FILTER', 'test', 'bad', '2').error()
    env.expect('ft.search', 'idx', '*', 'FILTER', 'test', '0', 'bad').error()
    env.expect('ft.search', 'idx', '*', 'FILTER', 'test', '0').error()
    env.expect('ft.search', 'idx', '*', 'FILTER', 'test', 'bad').error()
    env.expect('ft.search', 'idx', '*', 'FILTER', 'test', '0', '2', 'FILTER', 'test', '0', 'bla').error()

def testGeoFilterError(env):
    env.expect('FT.CREATE', 'idx', 'ON', 'HASH', 'SCHEMA', 'test', 'NUMERIC', 'SORTABLE').equal('OK')
    env.expect('ft.add', 'idx', 'doc1', '1.0', 'FIELDS', 'test', '1').equal('OK')
    env.expect('ft.search', 'idx', '*', 'GEOFILTER', 'test', '1').error()
    env.expect('ft.search', 'idx', '*', 'GEOFILTER', 'test', 'bad' , '2', '3', 'km').error()
    env.expect('ft.search', 'idx', '*', 'GEOFILTER', 'test', '1' , 'bad', '3', 'km').error()
    env.expect('ft.search', 'idx', '*', 'GEOFILTER', 'test', '1' , '2', 'bad', 'km').error()
    env.expect('ft.search', 'idx', '*', 'GEOFILTER', 'test', '1' , '2', '3', 'bad').error()

def testReducerError(env):
    env.expect('FT.CREATE', 'idx', 'ON', 'HASH', 'SCHEMA', 'test', 'NUMERIC', 'SORTABLE').equal('OK')
    env.expect('ft.add', 'idx', 'doc1', '1.0', 'FIELDS', 'test', '1').equal('OK')
    env.expect('ft.aggregate', 'idx', '*', 'GROUPBY', '1', '@test', 'REDUCE', 'COUNT', 'bad').error()
    env.expect('ft.aggregate', 'idx', '*', 'GROUPBY', '1', '@test', 'REDUCE', 'COUNT', '0', 'as').error()

def testGroupbyError(env):
    env.expect('FT.CREATE', 'idx', 'ON', 'HASH', 'SCHEMA', 'test', 'NUMERIC', 'SORTABLE').equal('OK')
    env.expect('ft.add', 'idx', 'doc1', '1.0', 'FIELDS', 'test', '1').equal('OK')
    env.expect('ft.aggregate', 'idx', '*', 'GROUPBY', '1', '@test', 'REDUCE').error()
    if not env.isCluster(): # todo: remove once fix on coordinator
        env.expect('ft.aggregate', 'idx', '*', 'GROUPBY', '1', '@test1').error()
    env.expect('ft.aggregate', 'idx', '*', 'GROUPBY', '1', '@test', 'REDUCE', 'bad', '0').error()
    if not env.isCluster(): # todo: remove once fix on coordinator
        env.expect('ft.aggregate', 'idx', '*', 'GROUPBY', '1', '@test', 'REDUCE', 'SUM', '1', '@test1').error()

def testGroupbyWithSort(env):
    env.expect('FT.CREATE', 'idx', 'ON', 'HASH', 'SCHEMA', 'test', 'NUMERIC', 'SORTABLE').equal('OK')
    env.expect('ft.add', 'idx', 'doc1', '1.0', 'FIELDS', 'test', '1').equal('OK')
    env.expect('ft.add', 'idx', 'doc2', '1.0', 'FIELDS', 'test', '1').equal('OK')
    env.expect('ft.add', 'idx', 'doc3', '1.0', 'FIELDS', 'test', '2').equal('OK')
    env.expect('ft.aggregate', 'idx', '*', 'SORTBY', '2', '@test', 'ASC',
               'GROUPBY', '1', '@test', 'REDUCE', 'COUNT', '0', 'as', 'count').equal([2, ['test', '2', 'count', '1'], ['test', '1', 'count', '2']])

def testApplyError(env):
    env.expect('FT.CREATE', 'idx', 'ON', 'HASH', 'SCHEMA', 'test', 'TEXT').equal('OK')
    env.expect('ft.add', 'idx', 'doc1', '1.0', 'FIELDS', 'test', 'foo').equal('OK')
    env.expect('ft.aggregate', 'idx', '*', 'APPLY', 'split(@test)', 'as').error()

def testLoadError(env):
    env.expect('FT.CREATE', 'idx', 'ON', 'HASH', 'SCHEMA', 'test', 'TEXT', 'SORTABLE').equal('OK')
    env.expect('ft.add', 'idx', 'doc1', '1.0', 'FIELDS', 'test', 'foo').equal('OK')
    env.expect('ft.aggregate', 'idx', '*', 'LOAD').error()
    env.expect('ft.aggregate', 'idx', '*', 'LOAD', 'bad').error()
    env.expect('ft.aggregate', 'idx', '*', 'LOAD', 'bad', 'test').error()
    env.expect('ft.aggregate', 'idx', '*', 'LOAD', '2', 'test').error()
    env.expect('ft.aggregate', 'idx', '*', 'LOAD', '2', '@test').error()

def testMissingArgsError(env):
    env.expect('FT.CREATE', 'idx', 'ON', 'HASH', 'SCHEMA', 'test', 'TEXT').equal('OK')
    env.expect('ft.add', 'idx', 'doc1', '1.0', 'FIELDS', 'test', 'foo').equal('OK')
    env.expect('ft.aggregate', 'idx').error()

def testUnexistsScorer(env):
    env.expect('FT.CREATE', 'idx', 'ON', 'HASH', 'SCHEMA', 'test', 'TEXT', 'SORTABLE').equal('OK')
    env.expect('ft.add', 'idx', 'doc1', '1.0', 'FIELDS', 'test', 'foo').equal('OK')
    env.expect('ft.search', 'idx', '*', 'SCORER', 'bad').error()

def testHighlightWithUnknowsProperty(env):
    env.expect('FT.CREATE', 'idx', 'ON', 'HASH', 'SCHEMA', 'test', 'TEXT').equal('OK')
    env.expect('ft.add', 'idx', 'doc1', '1.0', 'FIELDS', 'test', 'foo').equal('OK')
    env.expect('ft.aggregate', 'idx', '*', 'HIGHLIGHT', 'FIELDS', '1', 'test1').error()

def testHighlightOnAggregate(env):
    env.expect('FT.CREATE', 'idx', 'ON', 'HASH', 'SCHEMA', 'test', 'TEXT').equal('OK')
    env.expect('ft.add', 'idx', 'doc1', '1.0', 'FIELDS', 'test', 'foo').equal('OK')
    env.expect('ft.aggregate', 'idx', '*', 'HIGHLIGHT', 'FIELDS', '1', 'test').error().contains("HIGHLIGHT is not supported on FT.AGGREGATE")

def testBadFilterExpression(env):
    env.expect('FT.CREATE', 'idx', 'ON', 'HASH', 'SCHEMA', 'test', 'TEXT').equal('OK')
    env.expect('ft.add', 'idx', 'doc1', '1.0', 'FIELDS', 'test', 'foo').equal('OK')
    if not env.isCluster(): # todo: remove once fix on coordinator
        env.expect('ft.aggregate', 'idx', '*', 'LOAD', '1', '@test', 'FILTER', 'blabla').error()
        env.expect('ft.aggregate', 'idx', '*', 'LOAD', '1', '@test', 'FILTER', '@test1 > 1').error()

def testWithSortKeysOnNoneSortableValue(env):
    env.expect('FT.CREATE', 'idx', 'ON', 'HASH', 'SCHEMA', 'test', 'TEXT').equal('OK')
    env.expect('ft.add', 'idx', 'doc1', '1.0', 'FIELDS', 'test', 'foo').equal('OK')
    env.expect('ft.search', 'idx', '*', 'WITHSORTKEYS', 'SORTBY', 'test').equal([1, 'doc1', '$foo', ['test', 'foo']])

@skip(cluster=True)
def testWithWithRawIds(env):
    env.expect('FT.CREATE', 'idx', 'ON', 'HASH', 'SCHEMA', 'test', 'TEXT').equal('OK')
    waitForIndex(env, 'idx')
    env.expect('ft.add', 'idx', 'doc1', '1.0', 'FIELDS', 'test', 'foo').equal('OK')
    env.expect('ft.search', 'idx', '*', 'WITHRAWIDS').equal([1, 'doc1', 1, ['test', 'foo']])

# todo: unskip once fix on coordinator
#       the coordinator do not return erro on unexisting index.
@skip(cluster=True)
def testUnkownIndex(env):
    env.expect('ft.aggregate').error()
    env.expect('ft.aggregate', 'idx', '*').error()
    env.expect('ft.aggregate', 'idx', '*', 'WITHCURSOR').error()

def testExplainError(env):
    env.expect('FT.CREATE', 'idx', 'ON', 'HASH', 'SCHEMA', 'test', 'TEXT').equal('OK')
    env.expect('FT.EXPLAIN', 'idx', '(').error()

def testBadCursor(env):
    env.expect('FT.CURSOR', 'READ', 'idx').error()
    env.expect('FT.CURSOR', 'READ', 'idx', '1111').error()
    env.expect('FT.CURSOR', 'READ', 'idx', 'bad').error()
    env.expect('FT.CURSOR', 'DROP', 'idx', '1111').error()
    env.expect('FT.CURSOR', 'bad', 'idx', '1111').error()

def testGroupByWithApplyError(env):
    env.expect('FT.CREATE', 'idx', 'ON', 'HASH', 'SCHEMA', 'test', 'TEXT').ok()
    waitForIndex(env, 'idx')
    env.expect('ft.add', 'idx', 'doc1', '1.0', 'FIELDS', 'test', 'foo').ok()
    env.expect(
        'FT.AGGREGATE', 'idx', '*', 'APPLY', 'split()', 'GROUPBY', '1', '@test', 'REDUCE', 'COUNT', '0', 'AS', 'count'
    ).error().contains('Invalid number of arguments for split')

def testSubStrErrors(env):
    env.expect('FT.CREATE', 'idx', 'ON', 'HASH', 'SCHEMA', 'test', 'TEXT').equal('OK')
    env.expect('ft.add', 'idx', 'doc1', '1.0', 'FIELDS', 'test', 'foo').equal('OK')

    env.expect(
        'ft.aggregate', 'idx', '*', 'LOAD', '1', '@test', 'APPLY', 'matched_terms()', 'as', 'a', 'APPLY', 'substr(@a,0,4)'
    ).error()

    env.cmd('ft.aggregate', 'idx', '*', 'LOAD', '1', '@test2', 'APPLY', 'substr("test",3,-2)', 'as', 'a')
    env.cmd('ft.aggregate', 'idx', '*', 'LOAD', '1', '@test2', 'APPLY', 'substr("test",3,1000)', 'as', 'a')
    env.cmd('ft.aggregate', 'idx', '*', 'LOAD', '1', '@test2', 'APPLY', 'substr("test",-1,2)', 'as', 'a')
    env.expect('ft.aggregate', 'idx', '*', 'LOAD', '1', '@test2', 'APPLY', 'substr("test")', 'as', 'a').error().contains("Invalid arguments for function 'substr'")
    env.expect('ft.aggregate', 'idx', '*', 'LOAD', '1', '@test2', 'APPLY', 'substr(1)', 'as', 'a').error().contains("Invalid arguments for function 'substr'")
    env.expect('ft.aggregate', 'idx', '*', 'LOAD', '1', '@test2', 'APPLY', 'substr("test", "test")', 'as', 'a').error().contains("Invalid arguments for function 'substr'")
    env.expect('ft.aggregate', 'idx', '*', 'LOAD', '1', '@test2', 'APPLY', 'substr("test", "test", "test")', 'as', 'a').error().contains("Invalid type (3) for argument 1 in function 'substr'")
    env.expect('ft.aggregate', 'idx', '*', 'LOAD', '1', '@test2', 'APPLY', 'substr("test", "-1", "-1")', 'as', 'a').error().contains("Invalid type (3) for argument 1 in function 'substr'")
    env.assertTrue(env.isUp())

def testToUpperLower(env):
    env.expect('FT.CREATE', 'idx', 'ON', 'HASH', 'SCHEMA', 'test', 'TEXT').equal('OK')
    env.expect('ft.add', 'idx', 'doc1', '1.0', 'FIELDS', 'test', 'foo').equal('OK')
    env.expect('ft.aggregate', 'idx', '*', 'LOAD', '1', '@test', 'APPLY', 'lower(@test)', 'as', 'a').equal([1, ['test', 'foo', 'a', 'foo']])
    env.expect('ft.aggregate', 'idx', '*', 'LOAD', '1', '@test', 'APPLY', 'lower("FOO")', 'as', 'a').equal([1, ['test', 'foo', 'a', 'foo']])
    env.expect('ft.aggregate', 'idx', '*', 'LOAD', '1', '@test', 'APPLY', 'upper(@test)', 'as', 'a').equal([1, ['test', 'foo', 'a', 'FOO']])
    env.expect('ft.aggregate', 'idx', '*', 'LOAD', '1', '@test', 'APPLY', 'upper("foo")', 'as', 'a').equal([1, ['test', 'foo', 'a', 'FOO']])

    env.expect(
        'ft.aggregate', 'idx', '*', 'LOAD', '1', '@test', 'APPLY', 'upper()', 'as', 'a'
    ).error()
    env.expect(
        'ft.aggregate', 'idx', '*', 'LOAD', '1', '@test', 'APPLY', 'lower()', 'as', 'a'
    ).error()

    env.expect('ft.aggregate', 'idx', '*', 'LOAD', '1', '@test', 'APPLY', 'upper(1)', 'as', 'a').equal([1, ['test', 'foo', 'a', None]])
    env.expect('ft.aggregate', 'idx', '*', 'LOAD', '1', '@test', 'APPLY', 'lower(1)', 'as', 'a').equal([1, ['test', 'foo', 'a', None]])

    env.expect(
        'ft.aggregate', 'idx', '*', 'LOAD', '1', '@test', 'APPLY', 'upper(1,2)', 'as', 'a'
    ).error()
    env.expect(
        'ft.aggregate', 'idx', '*', 'LOAD', '1', '@test', 'APPLY', 'lower(1,2)', 'as', 'a'
    ).error()

def testMatchedTerms(env):
    env.expect('FT.CREATE', 'idx', 'ON', 'HASH', 'SCHEMA', 'test', 'TEXT').equal('OK')
    env.expect('ft.add', 'idx', 'doc1', '1.0', 'FIELDS', 'test', 'foo').equal('OK')
    env.expect('ft.aggregate', 'idx', '*', 'LOAD', '1', '@test', 'APPLY', 'matched_terms()', 'as', 'a').equal([1, ['test', 'foo', 'a', None]])
    env.expect('ft.aggregate', 'idx', 'foo', 'LOAD', '1', '@test', 'APPLY', 'matched_terms()', 'as', 'a').equal([1, ['test', 'foo', 'a', ['foo']]])
    env.expect('ft.aggregate', 'idx', 'foo', 'LOAD', '1', '@test', 'APPLY', 'matched_terms(100)', 'as', 'a').equal([1, ['test', 'foo', 'a', ['foo']]])
    env.expect('ft.aggregate', 'idx', 'foo', 'LOAD', '1', '@test', 'APPLY', 'matched_terms(-100)', 'as', 'a').equal([1, ['test', 'foo', 'a', ['foo']]])
    env.expect('ft.aggregate', 'idx', 'foo', 'LOAD', '1', '@test', 'APPLY', 'matched_terms("test")', 'as', 'a').equal([1, ['test', 'foo', 'a', ['foo']]])

def testStrFormatError(env):
    env.expect('FT.CREATE', 'idx', 'ON', 'HASH', 'SCHEMA', 'test', 'TEXT').equal('OK')
    env.expect('ft.add', 'idx', 'doc1', '1.0', 'FIELDS', 'test', 'foo').equal('OK')
    env.expect(
        'ft.aggregate', 'idx', 'foo', 'LOAD', '1', '@test', 'APPLY', 'format()', 'as', 'a'
    ).error()

    env.expect(
        'ft.aggregate', 'idx', 'foo', 'LOAD', '1', '@test', 'APPLY', 'format("%s")', 'as', 'a'
    ).error()

    env.expect(
        'ft.aggregate', 'idx', 'foo', 'LOAD', '1', '@test', 'APPLY', 'format("%", "test")', 'as', 'a'
    ).error()

    env.expect(
        'ft.aggregate', 'idx', 'foo', 'LOAD', '1', '@test', 'APPLY', 'format("%b", "test")', 'as', 'a'
    ).error()

    env.expect(
        'ft.aggregate', 'idx', 'foo', 'LOAD', '1', '@test', 'APPLY', 'format(5)', 'as', 'a'
    ).error()

    env.expect('ft.aggregate', 'idx', 'foo', 'LOAD', '1', '@test', 'APPLY', 'upper(1)', 'as', 'b', 'APPLY', 'format("%s", @b)', 'as', 'a').equal([1, ['test', 'foo', 'b', None, 'a', '(null)']])

    # working example
    env.expect('ft.aggregate', 'idx', 'foo', 'APPLY', 'format("%%s-test", "test")', 'as', 'a').equal([1, ['a', '%s-test']])
    env.expect('ft.aggregate', 'idx', 'foo', 'APPLY', 'format("%s-test", "test")', 'as', 'a').equal([1, ['a', 'test-test']])

def testTimeFormatError(env):
    env.expect('FT.CREATE', 'idx', 'ON', 'HASH', 'SCHEMA', 'test', 'NUMERIC').equal('OK')
    env.expect('ft.add', 'idx', 'doc1', '1.0', 'FIELDS', 'test', '12234556').equal('OK')

    env.expect(
        'ft.aggregate', 'idx', '@test:[0..inf]', 'LOAD', '1', '@test', 'APPLY', 'timefmt()', 'as', 'a'
    ).error()

    if not env.isCluster(): # todo: remove once fix on coordinator
        env.expect('ft.aggregate', 'idx', '@test:[0..inf]', 'LOAD', '1', '@test', 'APPLY', 'timefmt(@test1)', 'as', 'a').error()

    env.cmd('ft.aggregate', 'idx', '@test:[0..inf]', 'LOAD', '1', '@test', 'APPLY', 'timefmt(@test)', 'as', 'a')

    env.assertTrue(env.isUp())

    env.expect(
        'ft.aggregate', 'idx', '@test:[0..inf]', 'LOAD', '1', '@test', 'APPLY', 'timefmt(@test, 4)', 'as', 'a'
    ).error()

    env.expect('ft.aggregate', 'idx', '@test:[0..inf]', 'LOAD', '1', '@test', 'APPLY', 'timefmt("awfawf")', 'as', 'a').equal([1, ['test', '12234556', 'a', None]])

    env.expect('ft.aggregate', 'idx', '@test:[0..inf]', 'LOAD', '1', '@test', 'APPLY', 'timefmt(235325153152356426246246246254)', 'as', 'a').equal([1, ['test', '12234556', 'a', None]])

    env.expect('ft.aggregate', 'idx', '@test:[0..inf]', 'LOAD', '1', '@test', 'APPLY', 'timefmt(@test, "%s")' % ('d' * 2048), 'as', 'a').equal([1, ['test', '12234556', 'a', None]])

    env.expect('ft.aggregate', 'idx', '@test:[0..inf]', 'LOAD', '1', '@test', 'APPLY', 'hour("not_number")', 'as', 'a').equal([1, ['test', '12234556', 'a', None]])
    env.expect('ft.aggregate', 'idx', '@test:[0..inf]', 'LOAD', '1', '@test', 'APPLY', 'minute("not_number")', 'as', 'a').equal([1, ['test', '12234556', 'a', None]])
    env.expect('ft.aggregate', 'idx', '@test:[0..inf]', 'LOAD', '1', '@test', 'APPLY', 'day("not_number")', 'as', 'a').equal([1, ['test', '12234556', 'a', None]])
    env.expect('ft.aggregate', 'idx', '@test:[0..inf]', 'LOAD', '1', '@test', 'APPLY', 'month("not_number")', 'as', 'a').equal([1, ['test', '12234556', 'a', None]])
    env.expect('ft.aggregate', 'idx', '@test:[0..inf]', 'LOAD', '1', '@test', 'APPLY', 'dayofweek("not_number")', 'as', 'a').equal([1, ['test', '12234556', 'a', None]])
    env.expect('ft.aggregate', 'idx', '@test:[0..inf]', 'LOAD', '1', '@test', 'APPLY', 'dayofmonth("not_number")', 'as', 'a').equal([1, ['test', '12234556', 'a', None]])
    env.expect('ft.aggregate', 'idx', '@test:[0..inf]', 'LOAD', '1', '@test', 'APPLY', 'dayofyear("not_number")', 'as', 'a').equal([1, ['test', '12234556', 'a', None]])
    env.expect('ft.aggregate', 'idx', '@test:[0..inf]', 'LOAD', '1', '@test', 'APPLY', 'year("not_number")', 'as', 'a').equal([1, ['test', '12234556', 'a', None]])
    env.expect('ft.aggregate', 'idx', '@test:[0..inf]', 'LOAD', '1', '@test', 'APPLY', 'monthofyear("not_number")', 'as', 'a').equal([1, ['test', '12234556', 'a', None]])

def testMonthOfYear(env):
    env.expect('FT.CREATE', 'idx', 'ON', 'HASH', 'SCHEMA', 'test', 'NUMERIC').equal('OK')
    env.expect('ft.add', 'idx', 'doc1', '1.0', 'FIELDS', 'test', '12234556').equal('OK')

    env.expect('ft.aggregate', 'idx', '@test:[0..inf]', 'LOAD', '1', '@test', 'APPLY', 'monthofyear(@test)', 'as', 'a').equal([1, ['test', '12234556', 'a', '4']])

    env.expect(
        'ft.aggregate', 'idx', '@test:[0..inf]', 'LOAD', '1', '@test', 'APPLY', 'monthofyear(@test, 112)', 'as', 'a'
    ).error()

    env.expect(
        'ft.aggregate', 'idx', '@test:[0..inf]', 'LOAD', '1', '@test', 'APPLY', 'monthofyear()', 'as', 'a'
    ).error()

    env.expect('ft.aggregate', 'idx', '@test:[0..inf]', 'LOAD', '1', '@test', 'APPLY', 'monthofyear("bad")', 'as', 'a').equal([1, ['test', '12234556', 'a', None]])

def testParseTime(env):
    conn = getConnectionByEnv(env)
    env.cmd('FT.CREATE', 'idx', 'SCHEMA', 'test', 'TAG')
    conn.execute_command('HSET', 'doc1', 'test', '20210401')

    # check for errors
    env.expect(
        'ft.aggregate', 'idx', '*', 'LOAD', '1', '@test', 'APPLY', 'parsetime()', 'as', 'a'
    ).error().contains("Invalid arguments for function 'parsetime'")

    env.expect(
        'ft.aggregate', 'idx', '*', 'LOAD', '1', '@test', 'APPLY', 'parsetime(11)', 'as', 'a'
    ).error().contains("Invalid arguments for function 'parsetime'")

    env.expect(
        'ft.aggregate', 'idx', '*', 'LOAD', '1', '@test', 'APPLY', 'parsetime(11,22)', 'as', 'a'
    ).error().contains("Invalid type (1) for argument 0 in function 'parsetime'. VALIDATE_ARG__STRING(v, 0) was false.")

    # valid test
    res = env.cmd('ft.aggregate', 'idx', '*', 'LOAD', '1', '@test', 'APPLY', 'parsetime(@test, "%Y%m%d")', 'as', 'a')
    env.assertEqual(res, [1, ['test', '20210401', 'a', '1617235200']])

def testMathFunctions(env):
    env.expect('FT.CREATE', 'idx', 'ON', 'HASH', 'SCHEMA', 'test', 'NUMERIC').equal('OK')
    env.expect('ft.add', 'idx', 'doc1', '1.0', 'FIELDS', 'test', '12234556').equal('OK')

    env.expect('ft.aggregate', 'idx', '@test:[0..inf]', 'LOAD', '1', '@test', 'APPLY', 'exp(@test)', 'as', 'a').equal([1, ['test', '12234556', 'a', 'inf']])
    env.expect('ft.aggregate', 'idx', '@test:[0..inf]', 'LOAD', '1', '@test', 'APPLY', 'ceil(@test)', 'as', 'a').equal([1, ['test', '12234556', 'a', '12234556']])

def testErrorOnOpperation(env):
    env.expect('FT.CREATE', 'idx', 'ON', 'HASH', 'SCHEMA', 'test', 'NUMERIC').equal('OK')
    env.expect('ft.add', 'idx', 'doc1', '1.0', 'FIELDS', 'test', '12234556').equal('OK')

    env.expect(
        'ft.aggregate', 'idx', '@test:[0..inf]', 'LOAD', '1', '@test', 'APPLY', '1 + split()', 'as', 'a'
    ).error()

    env.expect(
        'ft.aggregate', 'idx', '@test:[0..inf]', 'LOAD', '1', '@test', 'APPLY', 'split() + 1', 'as', 'a'
    ).error()

    env.expect(
        'ft.aggregate', 'idx', '@test:[0..inf]', 'LOAD', '1', '@test', 'APPLY', '"bad" + "bad"', 'as', 'a'
    ).error()

    env.expect(
        'ft.aggregate', 'idx', '@test:[0..inf]', 'LOAD', '1', '@test', 'APPLY', 'split("bad" + "bad")', 'as', 'a'
    ).error()

    env.expect(
        'ft.aggregate', 'idx', '@test:[0..inf]', 'LOAD', '1', '@test', 'APPLY', '!(split("bad" + "bad"))', 'as', 'a'
    ).error()

    if not env.isCluster():
        env.expect('ft.aggregate', 'idx', '@test:[0..inf]', 'APPLY', '!@test', 'as', 'a').error().contains('not loaded nor in pipeline')


def testSortkeyUnsortable(env):
    env.cmd('ft.create', 'idx', 'ON', 'HASH', 'schema', 'test', 'text')
    env.cmd('ft.add', 'idx', 'doc1', 1, 'fields', 'test', 'foo')
    rv = env.cmd('ft.aggregate', 'idx', 'foo', 'withsortkeys',
        'load', '1', '@test',
        'sortby', '1', '@test')
    env.assertEqual([1, '$foo', ['test', 'foo']], rv)


def testIssue919(env):
    # This only works if the missing field has a lower sortable index
    # than the present field..
    env.cmd('ft.create', 'idx', 'ON', 'HASH',
            'schema', 't1', 'text', 'sortable', 'n1', 'numeric', 'sortable')
    env.cmd('ft.add', 'idx', 'doc1', 1, 'fields', 'n1', 42)
    rv = env.cmd('ft.search', 'idx', '*', 'sortby', 't1', 'desc')
    env.assertEqual([1, 'doc1', ['n1', '42']], rv)


def testIssue1074(env):
    # Ensure that sortable fields are returned in their string form from the
    # document
    env.cmd('ft.create', 'idx', 'ON', 'HASH',
            'schema', 't1', 'text', 'n1', 'numeric', 'sortable')
    env.cmd('ft.add', 'idx', 'doc1', 1, 'fields', 't1', 'hello', 'n1', 1581011976800)
    rv = env.cmd('ft.search', 'idx', '*', 'sortby', 'n1')
    env.assertEqual([1, 'doc1', ['n1', '1581011976800', 't1', 'hello']], rv)

@skip(cluster=True)
def testIssue1085(env):
    env.cmd('FT.CREATE issue1085 ON HASH SCHEMA foo TEXT SORTABLE bar NUMERIC SORTABLE')
    for i in range(1, 10):
        env.cmd('FT.ADD issue1085 document_%d 1 REPLACE FIELDS foo foo%d bar %d' % (i, i, i))
    res = env.cmd('FT.SEARCH', 'issue1085', '@bar:[8 8]')
    env.assertEqual(toSortedFlatList(res), toSortedFlatList([1, 'document_8', ['foo', 'foo8', 'bar', '8']]))

    for i in range(1, 10):
        env.cmd('FT.ADD issue1085 document_8 1 REPLACE FIELDS foo foo8 bar 8')

    forceInvokeGC(env, 'issue1085')

    res = env.cmd('FT.SEARCH', 'issue1085', '@bar:[8 8]')
    env.assertEqual(toSortedFlatList(res), toSortedFlatList([1, 'document_8', ['foo', 'foo8', 'bar', '8']]))


def grouper(iterable, n, fillvalue=None):
    "Collect data into fixed-length chunks or blocks"
    from itertools import zip_longest
    # grouper('ABCDEFG', 3, 'x') --> ABC DEF Gxx
    args = [iter(iterable)] * n
    return zip_longest(fillvalue=fillvalue, *args)


def to_dict(r):
    return {r[i]: r[i + 1] for i in range(0, len(r), 2)}

def testInfoError(env):
    env.expect('ft.info', 'no_idx').error()

def testIndexNotRemovedFromCursorListAfterRecreated(env):
    env.expect('FT.CREATE idx ON HASH SCHEMA f1 TEXT').ok()
    env.expect('FT.AGGREGATE idx * WITHCURSOR').equal([[0], 0])
    env.expect('FT.CREATE idx ON HASH SCHEMA f1 TEXT').error()
    env.expect('FT.AGGREGATE idx * WITHCURSOR').equal([[0], 0])

def testHindiStemmer(env):
    env.cmd('FT.CREATE', 'idxTest', 'LANGUAGE_FIELD', '__language', 'SCHEMA', 'body', 'TEXT')
    env.cmd('FT.ADD', 'idxTest', 'doc1', 1.0, 'LANGUAGE', 'hindi', 'FIELDS', 'body', u'अँगरेजी अँगरेजों अँगरेज़')
    res = env.cmd('FT.SEARCH', 'idxTest', u'अँगरेज़')
    res1 = {res[2][i]:res[2][i + 1] for i in range(0, len(res[2]), 2)}
    env.assertEqual(u'अँगरेजी अँगरेजों अँगरेज़', res1['body'])

@skip(cluster=True)
def testMOD507(env):
    env.expect('ft.create idx ON HASH SCHEMA t1 TEXT').ok()

    for i in range(50):
        env.expect('ft.add idx doc-%d 1.0 FIELDS t1 foo' % i).ok()

    for i in range(50):
        env.expect('del doc-%d' % i).equal(1)

    res = env.cmd('FT.SEARCH', 'idx', '*', 'WITHSCORES', 'SUMMARIZE', 'FRAGS', '1', 'LEN', '25', 'HIGHLIGHT', 'TAGS', "<span style='background-color:yellow'>", "</span>")

    # from redisearch 2.0, docs are removed from index when `DEL` is called
    env.assertEqual(len(res), 1)

@skip(cluster=True)
def testUnseportedSortableTypeErrorOnTags(env):
    env.expect('FT.CREATE idx ON HASH SCHEMA f1 TEXT SORTABLE f2 NUMERIC SORTABLE NOINDEX f3 TAG SORTABLE NOINDEX f4 TEXT SORTABLE NOINDEX').ok()
    env.expect('FT.ADD idx doc1 1.0 FIELDS f1 foo1 f2 1 f3 foo1 f4 foo1').ok()
    env.expect('FT.ADD idx doc1 1.0 REPLACE PARTIAL FIELDS f2 2 f3 foo2 f4 foo2').ok()
    res = env.cmd('HGETALL doc1')
    env.assertEqual(toSortedFlatList(res), toSortedFlatList(['f1', 'foo1', 'f2', '2', 'f3', 'foo2', 'f4', 'foo2', '__score', '1.0']))
    res = env.cmd('FT.SEARCH idx *')
    env.assertEqual(toSortedFlatList(res), toSortedFlatList([1, 'doc1', ['f1', 'foo1', 'f2', '2', 'f3', 'foo2', 'f4', 'foo2']]))


def testIssue1158(env):
    env.cmd('FT.CREATE idx ON HASH SCHEMA txt1 TEXT txt2 TEXT txt3 TEXT')

    env.cmd('FT.ADD idx doc1 1.0 FIELDS txt1 10 txt2 num1')
    res = env.cmd('FT.GET idx doc1')
    env.assertEqual(toSortedFlatList(res), toSortedFlatList(['txt1', '10', 'txt2', 'num1']))

    # only 1st checked (2nd returns an error)
    env.expect('FT.ADD idx doc1 1.0 REPLACE PARTIAL if @txt1||to_number(@txt2)<5 FIELDS txt1 5').equal('OK')
    env.expect('FT.ADD idx doc1 1.0 REPLACE PARTIAL if @txt3&&to_number(@txt2)<5 FIELDS txt1 5').equal('NOADD')

    # both are checked
    env.expect('FT.ADD idx doc1 1.0 REPLACE PARTIAL if to_number(@txt1)>11||to_number(@txt1)>42 FIELDS txt2 num2').equal('NOADD')
    env.expect('FT.ADD idx doc1 1.0 REPLACE PARTIAL if to_number(@txt1)>11||to_number(@txt1)<42 FIELDS txt2 num2').equal('OK')
    env.expect('FT.ADD idx doc1 1.0 REPLACE PARTIAL if to_number(@txt1)>11&&to_number(@txt1)>42 FIELDS txt2 num2').equal('NOADD')
    env.expect('FT.ADD idx doc1 1.0 REPLACE PARTIAL if to_number(@txt1)>11&&to_number(@txt1)<42 FIELDS txt2 num2').equal('NOADD')
    res = env.cmd('FT.GET idx doc1')
    env.assertEqual(toSortedFlatList(res), toSortedFlatList(['txt1', '5', 'txt2', 'num2']))

def testIssue1159(env):
    env.cmd('FT.CREATE idx ON HASH SCHEMA f1 TAG')
    for i in range(1000):
        env.cmd('FT.add idx doc%d 1.0 FIELDS f1 foo' % i)

def testIssue1169(env):
    env.cmd('FT.CREATE idx ON HASH SCHEMA txt1 TEXT txt2 TEXT')
    env.cmd('FT.ADD idx doc1 1.0 FIELDS txt1 foo')

    env.expect('FT.AGGREGATE idx foo GROUPBY 1 @txt1 REDUCE FIRST_VALUE 1 @txt2 as test').equal([1, ['txt1', 'foo', 'test', None]])

@skip(cluster=True)
def testIssue1184(env):

    field_types = ['TEXT', 'NUMERIC', 'TAG']
    env.expect('ft.config', 'set', 'FORK_GC_CLEAN_THRESHOLD', 0).ok()
    for ft in field_types:
        env.expect('FT.CREATE idx ON HASH SCHEMA  field ' + ft).ok()

        res = env.cmd('ft.info', 'idx')
        d = {res[i]: res[i + 1] for i in range(0, len(res), 2)}
        env.assertEqual(d['inverted_sz_mb'], '0')
        env.assertEqual(d['num_records'], 0)


        value = '42'
        env.expect('FT.ADD idx doc0 1 FIELDS field ' + value).ok()
        doc = env.cmd('FT.SEARCH idx *')
        env.assertEqual(doc, [1, 'doc0', ['field', value]])

        res = env.cmd('ft.info', 'idx')
        d = {res[i]: res[i + 1] for i in range(0, len(res), 2)}
        env.assertGreater(d['inverted_sz_mb'], '0')
        env.assertEqual(d['num_records'], 1)

        env.assertEqual(env.cmd('FT.DEL idx doc0'), 1)

        forceInvokeGC(env, 'idx')

        res = env.cmd('ft.info', 'idx')
        d = {res[i]: res[i + 1] for i in range(0, len(res), 2)}
        env.assertEqual(d['inverted_sz_mb'], '0')
        env.assertEqual(d['num_records'], 0)

        env.cmd('FT.DROP idx')
        env.cmd('DEL doc0')

def testIndexListCommand(env):
    env.expect('FT.CREATE idx1 ON HASH SCHEMA n NUMERIC').ok()
    env.expect('FT.CREATE idx2 ON HASH SCHEMA n NUMERIC').ok()
    res = env.cmd('FT._LIST')
    env.assertEqual(set(res), set(['idx1', 'idx2']))
    env.expect('FT.DROP idx1').ok()
    env.expect('FT._LIST').equal(['idx2'])
    env.expect('FT.CREATE idx3 ON HASH SCHEMA n NUMERIC').ok()
    res = env.cmd('FT._LIST')
    env.assertEqual(set(res), set(['idx2', 'idx3']))


def testIssue1208(env):
    env.cmd('FT.CREATE idx ON HASH SCHEMA n NUMERIC')
    env.cmd('FT.ADD idx doc1 1 FIELDS n 1.0321e5')
    env.cmd('FT.ADD idx doc2 1 FIELDS n 101.11')
    env.cmd('FT.ADD idx doc3 1 FIELDS n 0.0011')
    env.expect('FT.SEARCH', 'idx', '@n:[1.1432E3 inf]').equal([1, 'doc1', ['n', '1.0321e5']])
    env.expect('FT.SEARCH', 'idx', '@n:[-1.12E-3 1.12E-1]').equal([1, 'doc3', ['n', '0.0011']])
    res = [3, 'doc1', ['n', '1.0321e5'], 'doc2', ['n', '101.11'], 'doc3', ['n', '0.0011']]
    env.expect('FT.SEARCH', 'idx', '@n:[-inf inf]').equal(res)

    env.expect('FT.ADD idx doc3 1 REPLACE PARTIAL IF @n>42e3 FIELDS n 100').equal('NOADD')
    env.expect('FT.ADD idx doc3 1 REPLACE PARTIAL IF @n<42e3 FIELDS n 100').ok()
    # print env.cmd('FT.SEARCH', 'idx', '@n:[-inf inf]')

@skip(cluster=True)
def testFieldsCaseSensetive(env):
    # this test will not pass on coordinator coorently as if one shard return empty results coordinator
    # will not reflect the errors
    conn = getConnectionByEnv(env)
    env.cmd('FT.CREATE idx ON HASH SCHEMA n NUMERIC f TEXT t TAG g GEO')

    # make sure text fields are case sesitive
    conn.execute_command('hset', 'doc1', 'F', 'test')
    conn.execute_command('hset', 'doc2', 'f', 'test')
    env.expect('ft.search idx @f:test').equal([1, 'doc2', ['f', 'test']])
    env.expect('ft.search idx @F:test').equal([0])

    # make sure numeric fields are case sesitive
    conn.execute_command('hset', 'doc3', 'N', '1.0')
    conn.execute_command('hset', 'doc4', 'n', '1.0')
    env.expect('ft.search', 'idx', '@n:[0 2]').equal([1, 'doc4', ['n', '1.0']])
    env.expect('ft.search', 'idx', '@N:[0 2]').equal([0])

    # make sure tag fields are case sesitive
    conn.execute_command('hset', 'doc5', 'T', 'tag')
    conn.execute_command('hset', 'doc6', 't', 'tag')
    env.expect('ft.search', 'idx', '@t:{tag}').equal([1, 'doc6', ['t', 'tag']])
    env.expect('ft.search', 'idx', '@T:{tag}').equal([0])

    # make sure geo fields are case sesitive
    conn.execute_command('hset', 'doc8', 'G', '-113.524,53.5244')
    conn.execute_command('hset', 'doc9', 'g', '-113.524,53.5244')
    env.expect('ft.search', 'idx', '@g:[-113.52 53.52 20 mi]').equal([1, 'doc9', ['g', '-113.524,53.5244']])
    env.expect('ft.search', 'idx', '@G:[-113.52 53.52 20 mi]').equal([0])

    # make sure search filter are case sensitive
    env.expect('ft.search', 'idx', '@n:[0 2]', 'FILTER', 'n', 0, 2).equal([1, 'doc4', ['n', '1.0']])
    env.expect('ft.search', 'idx', '@n:[0 2]', 'FILTER', 'N', 0, 2).equal([0])

    # make sure RETURN are case sensitive
    env.expect('ft.search', 'idx', '@n:[0 2]', 'RETURN', '1', 'n').equal([1, 'doc4', ['n', '1']])
    env.expect('ft.search', 'idx', '@n:[0 2]', 'RETURN', '1', 'N').equal([1, 'doc4', []])

    # make sure SORTBY are case sensitive
    conn.execute_command('hset', 'doc7', 'n', '1.1')
    env.expect('ft.search', 'idx', '@n:[0 2]', 'SORTBY', 'n').equal([2, 'doc4', ['n', '1.0'], 'doc7', ['n', '1.1']])
    env.expect('ft.search', 'idx', '@n:[0 2]', 'SORTBY', 'N').error().contains('not loaded nor in schema')

    # make sure aggregation load are case sensitive
    env.expect('ft.aggregate', 'idx', '@n:[0 2]', 'LOAD', '1', '@n').equal([1, ['n', '1'], ['n', '1.1']])
    env.expect('ft.aggregate', 'idx', '@n:[0 2]', 'LOAD', '1', '@N').equal([1, [], []])

    # make sure aggregation apply are case sensitive
    env.expect('ft.aggregate', 'idx', '@n:[0 2]', 'LOAD', '1', '@n', 'apply', '@n', 'as', 'r').equal([1, ['n', '1', 'r', '1'], ['n', '1.1', 'r', '1.1']])
    env.expect('ft.aggregate', 'idx', '@n:[0 2]', 'LOAD', '1', '@n', 'apply', '@N', 'as', 'r').error().contains('not loaded nor in pipeline')

    # make sure aggregation filter are case sensitive
    env.expect('ft.aggregate', 'idx', '@n:[0 2]', 'LOAD', '1', '@n', 'filter', '@n==1.0').equal([1, ['n', '1']])
    env.expect('ft.aggregate', 'idx', '@n:[0 2]', 'LOAD', '1', '@n', 'filter', '@N==1.0').error().contains('not loaded nor in pipeline')

    # make sure aggregation groupby are case sensitive
    env.expect('ft.aggregate', 'idx', '@n:[0 2]', 'LOAD', '1', '@n', 'groupby', '1', '@n', 'reduce', 'count', 0, 'as', 'count').equal([2, ['n', '1', 'count', '1'], ['n', '1.1', 'count', '1']])
    env.expect('ft.aggregate', 'idx', '@n:[0 2]', 'LOAD', '1', '@n', 'groupby', '1', '@N', 'reduce', 'count', 0, 'as', 'count').error().contains('No such property')

    # make sure aggregation sortby are case sensitive
    env.expect('ft.aggregate', 'idx', '@n:[0 2]', 'LOAD', '1', '@n', 'sortby', '1', '@n').equal([2, ['n', '1'], ['n', '1.1']])
    env.expect('ft.aggregate', 'idx', '@n:[0 2]', 'LOAD', '1', '@n', 'sortby', '1', '@N').error().contains('not loaded')

@skip(cluster=True)
def testSortedFieldsCaseSensetive(env):
    # this test will not pass on coordinator coorently as if one shard return empty results coordinator
    # will not reflect the errors
    conn = getConnectionByEnv(env)
    env.cmd('FT.CREATE idx ON HASH SCHEMA n NUMERIC SORTABLE f TEXT SORTABLE t TAG SORTABLE g GEO SORTABLE')

    # make sure text fields are case sesitive
    conn.execute_command('hset', 'doc1', 'F', 'test')
    conn.execute_command('hset', 'doc2', 'f', 'test')
    env.expect('ft.search idx @f:test').equal([1, 'doc2', ['f', 'test']])
    env.expect('ft.search idx @F:test').equal([0])

    # make sure numeric fields are case sesitive
    conn.execute_command('hset', 'doc3', 'N', '1.0')
    conn.execute_command('hset', 'doc4', 'n', '1.0')
    env.expect('ft.search', 'idx', '@n:[0 2]').equal([1, 'doc4', ['n', '1.0']])
    env.expect('ft.search', 'idx', '@N:[0 2]').equal([0])

    # make sure tag fields are case sesitive
    conn.execute_command('hset', 'doc5', 'T', 'tag')
    conn.execute_command('hset', 'doc6', 't', 'tag')
    env.expect('ft.search', 'idx', '@t:{tag}').equal([1, 'doc6', ['t', 'tag']])
    env.expect('ft.search', 'idx', '@T:{tag}').equal([0])

    # make sure geo fields are case sesitive
    conn.execute_command('hset', 'doc8', 'G', '-113.524,53.5244')
    conn.execute_command('hset', 'doc9', 'g', '-113.524,53.5244')
    env.expect('ft.search', 'idx', '@g:[-113.52 53.52 20 mi]').equal([1, 'doc9', ['g', '-113.524,53.5244']])
    env.expect('ft.search', 'idx', '@G:[-113.52 53.52 20 mi]').equal([0])

    # make sure search filter are case sensitive
    env.expect('ft.search', 'idx', '@n:[0 2]', 'FILTER', 'n', 0, 2).equal([1, 'doc4', ['n', '1.0']])
    env.expect('ft.search', 'idx', '@n:[0 2]', 'FILTER', 'N', 0, 2).equal([0])

    # make sure RETURN are case sensitive
    env.expect('ft.search', 'idx', '@n:[0 2]', 'RETURN', '1', 'n').equal([1, 'doc4', ['n', '1']])
    env.expect('ft.search', 'idx', '@n:[0 2]', 'RETURN', '1', 'N').equal([1, 'doc4', []])

    # make sure SORTBY are case sensitive
    conn.execute_command('hset', 'doc7', 'n', '1.1')
    env.expect('ft.search', 'idx', '@n:[0 2]', 'SORTBY', 'n').equal([2, 'doc4', ['n', '1.0'], 'doc7', ['n', '1.1']])
    env.expect('ft.search', 'idx', '@n:[0 2]', 'SORTBY', 'N').error().contains('not loaded nor in schema')

    # make sure aggregation apply are case sensitive
    env.expect('ft.aggregate', 'idx', '@n:[0 2]', 'apply', '@n', 'as', 'r').equal([1, ['n', '1', 'r', '1'], ['n', '1.1', 'r', '1.1']])
    env.expect('ft.aggregate', 'idx', '@n:[0 2]', 'apply', '@N', 'as', 'r').error().contains('not loaded nor in pipeline')

    # make sure aggregation filter are case sensitive
    env.expect('ft.aggregate', 'idx', '@n:[0 2]', 'filter', '@n==1.0').equal([1, ['n', '1']])
    env.expect('ft.aggregate', 'idx', '@n:[0 2]', 'filter', '@N==1.0').error().contains('not loaded nor in pipeline')

    # make sure aggregation groupby are case sensitive
    env.expect('ft.aggregate', 'idx', '@n:[0 2]', 'groupby', '1', '@n', 'reduce', 'count', 0, 'as', 'count').equal([2, ['n', '1', 'count', '1'], ['n', '1.1', 'count', '1']])
    env.expect('ft.aggregate', 'idx', '@n:[0 2]', 'groupby', '1', '@N', 'reduce', 'count', 0, 'as', 'count').error().contains('No such property')

    # make sure aggregation sortby are case sensitive
    env.expect('ft.aggregate', 'idx', '@n:[0 2]', 'sortby', '1', '@n').equal([2, ['n', '1'], ['n', '1.1']])
    env.expect('ft.aggregate', 'idx', '@n:[0 2]', 'sortby', '1', '@N').error().contains('not loaded')

def testScoreLangPayloadAreReturnedIfCaseNotMatchToSpecialFields(env):
    conn = getConnectionByEnv(env)
    env.cmd('FT.CREATE idx ON HASH SCHEMA n NUMERIC SORTABLE')
    conn.execute_command('hset', 'doc1', 'n', '1.0', '__Language', 'eng', '__Score', '1', '__Payload', '10')
    res = env.cmd('ft.search', 'idx', '@n:[0 2]')
    env.assertEqual(toSortedFlatList(res), toSortedFlatList([1, 'doc1', ['n', '1.0', '__Language', 'eng', '__Score', '1', '__Payload', '10']]))

def testReturnSameFieldDifferentCase(env):
    conn = getConnectionByEnv(env)
    env.cmd('FT.CREATE idx ON HASH SCHEMA n NUMERIC SORTABLE N NUMERIC SORTABLE')
    conn.execute_command('hset', 'doc1', 'n', '1.0', 'N', '2.0')
    env.expect('ft.search', 'idx', '@n:[0 2]', 'RETURN', '2', 'n', 'N').equal([1, 'doc1', ['n', '1', 'N', '2']])

def testCreateIfNX(env):
    env.expect('FT._CREATEIFNX idx ON HASH SCHEMA n NUMERIC SORTABLE N NUMERIC SORTABLE').ok()
    env.expect('FT._CREATEIFNX idx ON HASH SCHEMA n NUMERIC SORTABLE N NUMERIC SORTABLE').ok()

def testDropIfX(env):
    env.expect('FT._DROPIFX idx').ok()

def testDeleteIfX(env):
    env.expect('FT._DROPINDEXIFX idx').ok()

def testAlterIfNX(env):
    env.expect('FT.CREATE idx ON HASH SCHEMA n NUMERIC').ok()
    env.expect('FT._ALTERIFNX idx SCHEMA ADD n1 NUMERIC').ok()
    env.expect('FT._ALTERIFNX idx SCHEMA ADD n1 NUMERIC').ok()
    res = env.cmd('ft.info idx')
    res = {res[i]: res[i + 1] for i in range(0, len(res), 2)}['attributes']
    env.assertEqual(res, [['identifier', 'n', 'attribute', 'n', 'type', 'NUMERIC'],
                          ['identifier', 'n1', 'attribute', 'n1', 'type', 'NUMERIC']])

def testAliasAddIfNX(env):
    env.expect('FT.CREATE idx ON HASH SCHEMA n NUMERIC').ok()
    env.expect('FT._ALIASADDIFNX a1 idx').ok()
    env.expect('FT._ALIASADDIFNX a1 idx').ok()

def testAliasDelIfX(env):
    env.expect('FT._ALIASDELIFX a1').ok()

def testEmptyDoc(env):
    conn = getConnectionByEnv(env)
    env.expect('FT.CREATE idx SCHEMA t TEXT').ok()
    env.expect('FT.ADD idx doc1 1 FIELDS t foo').ok()
    env.expect('FT.ADD idx doc2 1 FIELDS t foo').ok()
    env.expect('FT.ADD idx doc3 1 FIELDS t foo').ok()
    env.expect('FT.ADD idx doc4 1 FIELDS t foo').ok()
    env.expect('FT.SEARCH idx * limit 0 0').equal([4])
    conn.execute_command('DEL', 'doc1')
    conn.execute_command('DEL', 'doc3')
    env.expect('FT.SEARCH idx *').equal([2, 'doc2', ['t', 'foo'], 'doc4', ['t', 'foo']])

def testRED47209(env):
    conn = getConnectionByEnv(env)
    env.expect('FT.CREATE idx SCHEMA t TEXT').ok()
    conn.execute_command('hset', 'doc1', 't', 'foo')
    if env.isCluster():
        # on cluster we have WITHSCORES set unconditionally for FT.SEARCH
        res = [1, 'doc1', ['t', 'foo']]
    else:
        res = [1, 'doc1', None, ['t', 'foo']]
    env.expect('FT.SEARCH idx foo WITHSORTKEYS LIMIT 0 1').equal(res)

@skip(cluster=True)
def testInvertedIndexWasEntirelyDeletedDuringCursor():
    env = Env(moduleArgs='GC_POLICY FORK FORK_GC_CLEAN_THRESHOLD 1')

    env.expect('FT.CREATE idx SCHEMA t TEXT').ok()
    env.expect('HSET doc1 t foo').equal(1)
    env.expect('HSET doc2 t foo').equal(1)

    res, cursor = env.cmd('FT.AGGREGATE idx foo WITHCURSOR COUNT 1')
    env.assertEqual(res, [1, []])

    # delete both documents and run the GC to clean 'foo' inverted index
    env.expect('DEL doc1').equal(1)
    env.expect('DEL doc2').equal(1)

    forceInvokeGC(env, 'idx')

    # make sure the inverted index was cleaned
    env.expect('FT.DEBUG DUMP_INVIDX idx foo').error().contains('not find the inverted index')

    # read from the cursor
    res, cursor = env.cmd('FT.CURSOR READ idx %d' % cursor)

    env.assertEqual(res, [0])
    env.assertEqual(cursor, 0)

def testNegativeOnly(env):
    conn = getConnectionByEnv(env)
    env.expect('FT.CREATE', 'idx', 'SCHEMA', 't', 'TEXT').ok()
    conn.execute_command('HSET', 'doc1', 'not', 'foo')

    env.expect('FT.SEARCH idx *').equal([1, 'doc1', ['not', 'foo']])
    env.expect('FT.SEARCH', 'idx', '-bar').equal([1, 'doc1', ['not', 'foo']])

def testNotOnly(env):
  conn = getConnectionByEnv(env)
  env.expect('FT.CREATE', 'idx', 'SCHEMA', 'txt1', 'TEXT').ok()
  conn.execute_command('HSET', 'a', 'txt1', 'hello', 'txt2', 'world')
  conn.execute_command('HSET', 'b', 'txt1', 'world', 'txt2', 'hello')
  env.assertEqual(toSortedFlatList(env.cmd('ft.search idx !world')), toSortedFlatList([1, 'b', ['txt1', 'world', 'txt2', 'hello']]))

def testServerVersion(env):
    env.assertTrue(server_version_at_least(env, "6.0.0"))

def testSchemaWithAs(env):
  conn = getConnectionByEnv(env)
  # sanity
  env.cmd('FT.CREATE', 'idx', 'SCHEMA', 'txt', 'AS', 'foo', 'TEXT')
  conn.execute_command('HSET', 'a', 'txt', 'hello')
  conn.execute_command('HSET', 'b', 'foo', 'world')

  for _ in env.reloadingIterator():
    env.expect('ft.search idx @txt:hello').equal([0])
    env.expect('ft.search idx @txt:world').equal([0])
    env.expect('ft.search idx @foo:hello').equal([1, 'a', ['txt', 'hello']])
    env.expect('ft.search idx @foo:world').equal([0])

    # RETURN from schema
    env.expect('ft.search idx hello RETURN 1 txt').equal([1, 'a', ['txt', 'hello']])
    env.expect('ft.search idx hello RETURN 1 foo').equal([1, 'a', ['foo', 'hello']])
    env.expect('ft.search idx hello RETURN 3 txt AS baz').equal([1, 'a', ['baz', 'hello']])
    env.expect('ft.search idx hello RETURN 3 foo AS baz').equal([1, 'a', ['baz', 'hello']])
    env.expect('ft.search idx hello RETURN 6 txt AS baz txt AS bar').equal([1, 'a', ['baz', 'hello', 'bar', 'hello']])
    env.expect('ft.search idx hello RETURN 6 txt AS baz txt AS baz').equal([1, 'a', ['baz', 'hello']])

    # RETURN outside of schema
    conn.execute_command('HSET', 'a', 'not_in_schema', '42')
    res = conn.execute_command('HGETALL', 'a')
    env.assertEqual(res, {'txt': 'hello', 'not_in_schema': '42'})
    env.expect('ft.search idx hello RETURN 3 not_in_schema AS txt2').equal([1, 'a', ['txt2', '42']])
    env.expect('ft.search idx hello RETURN 1 not_in_schema').equal([1, 'a', ['not_in_schema', '42']])
    env.expect('ft.search idx hello').equal([1, 'a', ['txt', 'hello', 'not_in_schema', '42']])

    env.expect('ft.search idx hello RETURN 3 not_exist as txt2').equal([1, 'a', []])
    env.expect('ft.search idx hello RETURN 1 not_exist').equal([1, 'a', []])

    env.expect('ft.search idx hello RETURN 3 txt as as').error().contains('Alias for RETURN cannot be `AS`')

    # LOAD for FT.AGGREGATE
    # for path - can rename
    env.expect('ft.aggregate', 'idx', 'hello', 'LOAD', '1', '@txt').equal([1, ['txt', 'hello']])
    env.expect('ft.aggregate', 'idx', 'hello', 'LOAD', '3', '@txt', 'AS', 'txt1').equal([1, ['txt1', 'hello']])

    # for name - cannot rename
    env.expect('ft.aggregate', 'idx', 'hello', 'LOAD', '1', '@foo').equal([1, ['foo', 'hello']])
    env.expect('ft.aggregate', 'idx', 'hello', 'LOAD', '3', '@foo', 'AS', 'foo1').equal([1, ['foo1', 'hello']])

    # for for not in schema - can rename
    env.expect('ft.aggregate', 'idx', 'hello', 'LOAD', '1', '@not_in_schema').equal([1, ['not_in_schema', '42']])
    env.expect('ft.aggregate', 'idx', 'hello', 'LOAD', '3', '@not_in_schema', 'AS', 'NIS').equal([1, ['NIS', '42']])

    conn.execute_command('HDEL', 'a', 'not_in_schema')

def testSchemaWithAs_Alter(env):
  conn = getConnectionByEnv(env)
  # sanity
  env.cmd('FT.CREATE', 'idx', 'SCHEMA', 'txt', 'AS', 'foo', 'TEXT')
  conn.execute_command('HSET', 'a', 'txt', 'hello')
  conn.execute_command('HSET', 'b', 'foo', 'world')

  # FT.ALTER
  env.cmd('FT.ALTER', 'idx', 'SCHEMA', 'ADD', 'foo', 'AS', 'bar', 'TEXT')
  waitForIndex(env, 'idx')
  env.expect('ft.search idx @bar:hello').equal([0])
  env.expect('ft.search idx @bar:world').equal([1, 'b', ['foo', 'world']])
  env.expect('ft.search idx @foo:world').equal([0])

def testSchemaWithAs_Duplicates(env):
    conn = getConnectionByEnv(env)

    conn.execute_command('HSET', 'a', 'txt', 'hello')

    # Error if field name is duplicated
    res = env.expect('FT.CREATE', 'conflict1', 'SCHEMA', 'txt1', 'AS', 'foo', 'TEXT', 'txt2', 'AS', 'foo', 'TAG') \
                                                                .error().contains('Duplicate field in schema - foo')
    # Success if field path is duplicated
    res = env.expect('FT.CREATE', 'conflict2', 'SCHEMA', 'txt', 'AS', 'foo1', 'TEXT',
                                                        'txt', 'AS', 'foo2', 'TEXT').ok()
    waitForIndex(env, 'conflict2')
    env.expect('ft.search conflict2 @foo1:hello').equal([1, 'a', ['txt', 'hello']])
    env.expect('ft.search conflict2 @foo2:hello').equal([1, 'a', ['txt', 'hello']])
    env.expect('ft.search conflict2 @foo1:world').equal([0])
    env.expect('ft.search conflict2 @foo2:world').equal([0])

def testMod1407(env):
    conn = getConnectionByEnv(env)

    env.expect('FT.CREATE', 'idx', 'SCHEMA', 'limit', 'TEXT', 'LimitationTypeID', 'TAG', 'LimitationTypeDesc', 'TEXT').ok()

    conn.execute_command('HSET', 'doc1', 'limit', 'foo1', 'LimitationTypeID', 'boo1', 'LimitationTypeDesc', 'doo1')
    conn.execute_command('HSET', 'doc2', 'limit', 'foo2', 'LimitationTypeID', 'boo2', 'LimitationTypeDesc', 'doo2')

    env.expect('FT.AGGREGATE', 'idx', '*', 'SORTBY', '3', '@limit', '@LimitationTypeID', 'ASC').equal([2, ['limit', 'foo1', 'LimitationTypeID', 'boo1'], ['limit', 'foo2', 'LimitationTypeID', 'boo2']])

    # make sure the crashed query is not crashing anymore
    env.expect('FT.AGGREGATE', 'idx', '*', 'GROUPBY', '2', 'LLimitationTypeID', 'LLimitationTypeDesc', 'REDUCE', 'COUNT', '0')

    # make sure correct query not crashing and return the right results
    env.expect('FT.AGGREGATE', 'idx', '*', 'GROUPBY', '2', '@LimitationTypeID', '@LimitationTypeDesc', 'REDUCE', 'COUNT', '0').equal([2, ['LimitationTypeID', 'boo2', 'LimitationTypeDesc', 'doo2', '__generated_aliascount', '1'], ['LimitationTypeID', 'boo1', 'LimitationTypeDesc', 'doo1', '__generated_aliascount', '1']])

def testMod1452(env):
    if not env.isCluster():
        # this test is only relevant on cluster
        env.skip()

    conn = getConnectionByEnv(env)

    env.expect('FT.CREATE', 'idx', 'SCHEMA', 't', 'TEXT').ok()

    conn.execute_command('HSET', 'doc1', 't', 'foo')

    # here we only check that its not crashing
    env.expect('FT.AGGREGATE', 'idx', '*', 'GROUPBY', '1', 'foo', 'REDUCE', 'FIRST_VALUE', 3, '@not_exists', 'BY', '@foo')

@no_msan
def test_mod1548(env):
    conn = getConnectionByEnv(env)

    env.expect('FT.CREATE', 'idx', 'ON', 'JSON', 'SCHEMA',
               '$["prod:id"]', 'AS', 'prod:id_bracketnotation', 'TEXT',
               '$.prod:id', 'AS', 'prod:id_dotnotation', 'TEXT',
               '$.name', 'AS', 'name', 'TEXT',
               '$.categories', 'AS', 'categories', 'TAG', 'SEPARATOR' ,',').ok()
    waitForIndex(env, 'idx')

    res = conn.execute_command('JSON.SET', 'prod:1', '$', '{"prod:id": "35114964", "SKU": "35114964", "name":"foo", "categories":"abcat0200000"}')
    env.assertOk(res)
    res = conn.execute_command('JSON.SET', 'prod:2', '$', '{"prod:id": "35114965", "SKU": "35114965", "name":"bar", "categories":"abcat0200000"}')
    env.assertOk(res)

    # Supported jsonpath
    res = env.cmd('FT.SEARCH', 'idx', '@categories:{abcat0200000}', 'RETURN', '1', 'name')
    env.assertEqual(res,  [2, 'prod:1', ['name', 'foo'], 'prod:2', ['name', 'bar']])

    # Supported jsonpath (actual path contains a colon using the bracket notation)
    res = env.cmd('FT.SEARCH', 'idx', '@categories:{abcat0200000}', 'RETURN', '1', 'prod:id_bracketnotation')
    env.assertEqual(res,  [2, 'prod:1', ['prod:id_bracketnotation', '35114964'], 'prod:2', ['prod:id_bracketnotation', '35114965']])

    # Supported jsonpath (actual path contains a colon using the dot notation)
    res = env.cmd('FT.SEARCH', 'idx', '@categories:{abcat0200000}', 'RETURN', '1', 'prod:id_dotnotation')
    env.assertEqual(res,  [2, 'prod:1', ['prod:id_dotnotation', '35114964'], 'prod:2', ['prod:id_dotnotation', '35114965']])

def test_empty_field_name(env):
    conn = getConnectionByEnv(env)

    env.expect('FT.CREATE', 'idx', 'SCHEMA', '', 'TEXT').ok()
    conn.execute_command('hset', 'doc1', '', 'foo')
    env.expect('FT.SEARCH', 'idx', 'foo').equal([1, 'doc1', ['', 'foo']])

@skip(cluster=True)
def test_free_resources_on_thread(env):
    conn = getConnectionByEnv(env)
    pl = conn.pipeline()
    results = []

    for _ in range(2):
        env.expect('FT.CREATE', 'idx', 'SCHEMA', 't1', 'TAG', 'SORTABLE',
                                                 't2', 'TAG', 'SORTABLE',
                                                 't3', 'TAG', 'SORTABLE',
                                                 't4', 'TAG', 'SORTABLE',
                                                 't5', 'TAG', 'SORTABLE',
                                                 't6', 'TAG', 'SORTABLE',
                                                 't7', 'TAG', 'SORTABLE',
                                                 't8', 'TAG', 'SORTABLE',
                                                 't9', 'TAG', 'SORTABLE',
                                                 't10', 'TAG', 'SORTABLE',
                                                 't11', 'TAG', 'SORTABLE',
                                                 't12', 'TAG', 'SORTABLE',
                                                 't13', 'TAG', 'SORTABLE',
                                                 't14', 'TAG', 'SORTABLE',
                                                 't15', 'TAG', 'SORTABLE',
                                                 't16', 'TAG', 'SORTABLE',
                                                 't17', 'TAG', 'SORTABLE',
                                                 't18', 'TAG', 'SORTABLE',
                                                 't19', 'TAG', 'SORTABLE',
                                                 't20', 'TAG', 'SORTABLE').ok()
        for i in range(1024 * 32):
            pl.execute_command('HSET', i, 't1', i, 't2', i, 't3', i, 't4', i, 't5', i,
                                          't6', i, 't7', i, 't8', i, 't9', i, 't10', i,
                                          't11', i, 't12', i, 't13', i, 't14', i, 't15', i,
                                          't16', i, 't17', i, 't18', i, 't19', i, 't20', i)
            if i % 1000 == 0:
                pl.execute()
        pl.execute()

        start_time = time.time()
        conn.execute_command('FLUSHALL')
        end_time = time.time()

        results.append(end_time - start_time)

        conn.execute_command('FT.CONFIG', 'SET', '_FREE_RESOURCE_ON_THREAD', 'false')

    # ensure freeing resources on a 2nd thread is quicker
    # than freeing it on the main thread
    # (skip this check point on CI since it is not guaranteed)
    if not CI:
        env.assertLess(results[0], results[1])

    conn.execute_command('FT.CONFIG', 'SET', '_FREE_RESOURCE_ON_THREAD', 'true')

def testUsesCounter(env):
    env.expect('ft.create', 'idx', 'ON', 'HASH', 'NOFIELDS', 'schema', 'title', 'text').ok()
    env.cmd('ft.info', 'idx')
    env.cmd('ft.search', 'idx', '*')

    assertInfoField(env, 'idx', 'number_of_uses', 3)

def test_aggregate_return_fail(env):
    env.expect('FT.CREATE', 'idx', 'ON', 'HASH', 'SCHEMA', 'test', 'TEXT').equal('OK')
    env.expect('ft.add', 'idx', 'doc1', '1.0', 'FIELDS', 'test', 'foo').equal('OK')
    env.expect('ft.aggregate', 'idx', '*', 'RETURN', '1', 'test').error().contains("RETURN is not supported on FT.AGGREGATE")

def test_emoji(env):
    conn = getConnectionByEnv(env)
    env.expect('FT.CREATE', 'idx', 'ON', 'HASH', 'SCHEMA', 'test', 'TEXT').equal('OK')
    env.expect('FT.CREATE', 'idx_tag', 'ON', 'HASH', 'SCHEMA', 'test', 'TAG').equal('OK')

    conn.execute_command('HSET', 'doc1', 'test', 'a📌')
    env.expect('ft.search', 'idx', 'a📌').equal([1, 'doc1', ['test', 'a📌']])
    env.expect('ft.search', 'idx_tag', '@test:{a📌}').equal([1, 'doc1', ['test', 'a📌']])
    conn.execute_command('HSET', 'doc2', 'test', '💮a')
    env.expect('ft.search', 'idx', '💮a').equal([1, 'doc2', ['test', '💮a']])
    env.expect('ft.search', 'idx_tag', '@test:{💮a}').equal([1, 'doc2', ['test', '💮a']])
    conn.execute_command('HSET', 'doc3', 'test', '💩')
    env.expect('ft.search', 'idx', '💩').equal([1, 'doc3', ['test', '💩']])
    env.expect('ft.search', 'idx_tag', '@test:{💩}').equal([1, 'doc3', ['test', '💩']])
    '''
    conn.execute_command('HSET', 'doc4', 'test', '😀😁🙂')
    env.expect('ft.search', 'idx', '😀😁*').equal([1, 'doc4', ['test', '😀😁🙂']])
    env.expect('ft.search', 'idx', '%😀😁%').equal([1, 'doc4', ['test', '😀😁🙂']])
    conn.execute_command('HSET', 'doc4', 'test', '')
    '''

def test_mod_4200(env):
    env.expect('FT.CREATE', 'idx', 'ON', 'HASH', 'SCHEMA', 'test', 'TEXT').equal('OK')
    for i in range(1001):
        env.expect('ft.add', 'idx', 'doc%i' % i, '1.0', 'FIELDS', 'test', 'foo').equal('OK')
    env.expect('ft.search', 'idx', '((~foo) foo) | ((~foo) foo)', 'LIMIT', '0', '0').equal([1001])

@skip(cluster=True)
def test_RED_86036(env):
    env.cmd('FT.CREATE', 'idx', 'SCHEMA', 't', 'TEXT')
    for i in range(1000):
        env.cmd('hset', 'doc%d' % i, 't', 'foo')
    res = env.cmd('FT.PROFILE', 'idx', 'search', 'query', '*', 'INKEYS', '2', 'doc0', 'doc999')
    res = res[1][1][0][9][7][0] # get the list iterator profile
    env.assertEqual(res[1], 'ID-LIST')
    env.assertLess(res[5], 3)

def test_MOD_4290(env):
    env.cmd('FT.CREATE', 'idx', 'SCHEMA', 't', 'TEXT')
    conn = getConnectionByEnv(env)
    for i in range(100):
        conn.execute_command('hset', 'doc%d' % i, 't', 'foo')
    env.cmd('FT.PROFILE', 'idx', 'aggregate', 'query', '*', 'LIMIT', '0', '1')
    env.expect('ping').equal(True) # make sure environment is still up */

@skip(cluster=True)
def test_missing_schema(env):
    # MOD-4388: assert on sp->indexer

    conn = getConnectionByEnv(env)

    env.expect('FT.CREATE', 'idx1', 'SCHEMA', 'foo', 'TEXT').equal('OK')
    env.expect('FT.CREATE', 'idx2', 'TEMPORARY', 1000, 'foo', 'bar').error().contains('Unknown argument `foo`')
    # make sure the index succeecfully index new docs
    conn.execute_command('HSET', 'doc1', 'foo', 'bar')
    env.expect('FT.SEARCH', 'idx1', '*').equal([1, 'doc1', ['foo', 'bar']] )
    env.expect('FT.SEARCH', 'idx2', '*').error().equal('idx2: no such index')


@skip(cluster=False) # this test is only relevant on cluster
def test_cluster_set(env):
    cluster_set_test(env)

@skip(cluster=False) # this test is only relevant on cluster
def test_cluster_set_with_password():
    mypass = '42MySecretPassword'
    args = 'OSS_GLOBAL_PASSWORD ' + mypass
    env = Env(moduleArgs=args, password=mypass)
    cluster_set_test(env)

def cluster_set_test(env: Env):
    def verify_address(addr):
        try:
            with TimeLimit(10):
                res = None
                while res is None or res[9][2][1] != addr:
                    res = env.cmd('SEARCH.CLUSTERINFO')
        except Exception:
            env.assertTrue(False, message='Failed waiting cluster set command to be updated with the new IP address %s' % addr)

    def prepare_env(env):
        # set validation timeout to 5ms so occasionaly we will fail to validate the cluster,
        # this is to test the timeout logic, and help us with ipv6 addresses in containers
        # where the ipv6 address is not available by default
        env.cmd(config_cmd(), 'SET', 'TOPOLOGY_VALIDATION_TIMEOUT', 5)
        verify_shard_init(env)

    password = env.password + "@" if env.password else ""

    # test ipv4
    prepare_env(env)
    env.expect('SEARCH.CLUSTERSET',
               'MYID',
               '1',
               'RANGES',
               '1',
               'SHARD',
               '1',
               'SLOTRANGE',
               '0',
               '16383',
               'ADDR',
               f'{password}127.0.0.1:{env.port}',
               'MASTER'
            ).ok()
    verify_address('127.0.0.1')

    env.stop()
    env.start()

    # test ipv6 test
    prepare_env(env)
    env.expect('SEARCH.CLUSTERSET',
               'MYID',
               '1',
               'HASHFUNC',
               'CRC16',
               'NUMSLOTS',
               '16384',
               'RANGES',
               '1',
               'SHARD',
               '1',
               'SLOTRANGE',
               '0',
               '16383',
               'ADDR',
               f'{password}[::1]:{env.port}',
               'MASTER'
            ).ok()
    verify_address('::1')

    env.stop()
    env.start()

    # test unix socket
    prepare_env(env)
    env.expect('SEARCH.CLUSTERSET',
               'MYID',
               '1',
               'HASHFUNC',
               'CRC12',
               'NUMSLOTS',
               '4096',
               'RANGES',
               '1',
               'SHARD',
               '1',
               'SLOTRANGE',
               '0',
               '4095',
               'ADDR',
               f'{password}localhost:{env.port}',
               'UNIXADDR',
               '/tmp/redis.sock',
               'MASTER'
            ).ok()
    verify_address('localhost')

    shards = []
    for i in range(env.shardsCount):
        shards += ['SHARD', str(i), 'SLOTRANGE', '0', '16383',
                   'ADDR', f'{password}localhost:{env.envRunner.shards[i].port}', 'MASTER']
    env.expect('SEARCH.CLUSTERSET', 'MYID', '0', 'RANGES', str(env.shardsCount), *shards).ok()

@skip(cluster=False) # this test is only relevant on cluster
def test_cluster_set_errors(env: Env):

    # Check general values parsing
    env.expect('SEARCH.CLUSTERSET').error().contains('Missing value for MYID')
    env.expect('SEARCH.CLUSTERSET', 'RANDOM').error().contains('Unexpected argument').contains('RANDOM')

    env.expect('SEARCH.CLUSTERSET', 'MYID').error().contains('Missing value for MYID')
    env.expect('SEARCH.CLUSTERSET', 'RANGES').error().contains('Missing value for RANGES')
    env.expect('SEARCH.CLUSTERSET', 'HASHFUNC').error().contains('Missing value for HASHFUNC')
    env.expect('SEARCH.CLUSTERSET', 'NUMSLOTS').error().contains('Missing value for NUMSLOTS')

    env.expect('SEARCH.CLUSTERSET', 'HASHFUNC', 'yes please').error().contains('Bad value for HASHFUNC: yes please')
    env.expect('SEARCH.CLUSTERSET', 'RANGES', 'yes please').error().contains('Bad value for RANGES: yes please')
    env.expect('SEARCH.CLUSTERSET', 'RANGES', '-1').error().contains('Bad value for RANGES: -1')
    env.expect('SEARCH.CLUSTERSET', 'NUMSLOTS', 'yes please').error().contains('Bad value for NUMSLOTS: yes please')
    env.expect('SEARCH.CLUSTERSET', 'NUMSLOTS', '0').error().contains('Bad value for NUMSLOTS: 0')
    env.expect('SEARCH.CLUSTERSET', 'NUMSLOTS', '1000000').error().contains('Bad value for NUMSLOTS: 1000000')

    # Check shard values parsing
    env.expect('SEARCH.CLUSTERSET', 'MYID', '1', 'RANGES', '1',
               'BANANA').error().contains('Expected `SHARD` but got `BANANA`')
    env.expect('SEARCH.CLUSTERSET', 'MYID', '1', 'RANGES', '1',
               'SHARD').error().contains('Missing value for SHARD')
    env.expect('SEARCH.CLUSTERSET', 'MYID', '1', 'RANGES', '1',
               'SHARD', '1').error().contains('Expected `SLOTRANGE` but got `(nil)`')
    env.expect('SEARCH.CLUSTERSET', 'MYID', '1', 'RANGES', '1',
               'SHARD', '1', 'SLOTRANGE').error().contains('Missing value for SLOTRANGE')
    env.expect('SEARCH.CLUSTERSET', 'MYID', '1', 'RANGES', '1',
               'SHARD', '1', 'SLOTRANGE', '0').error().contains('Missing value for SLOTRANGE')
    env.expect('SEARCH.CLUSTERSET', 'MYID', '1', 'RANGES', '1',
               'SHARD', '1', 'SLOTRANGE', '0', 'banana').error().contains('Bad value for SLOTRANGE').contains('banana')
    env.expect('SEARCH.CLUSTERSET', 'MYID', '1', 'RANGES', '1',
               'SHARD', '1', 'SLOTRANGE', '1', '0').error().contains('Bad values for SLOTRANGE: 1, 0')
    env.expect('SEARCH.CLUSTERSET', 'MYID', '1', 'RANGES', '1',
               'SHARD', '1', 'SLOTRANGE', '0', '1000000').error().contains('Bad values for SLOTRANGE: 0, 1000000')
    env.expect('SEARCH.CLUSTERSET', 'MYID', '1', 'RANGES', '1',
               'SHARD', '1', 'SLOTRANGE', '0', '1').error().contains('Expected `ADDR` but got `(nil)`')
    env.expect('SEARCH.CLUSTERSET', 'MYID', '1', 'RANGES', '1',
               'SHARD', '1', 'SLOTRANGE', '0', '1', 'ADDR').error().contains('Missing value for ADDR')
    env.expect('SEARCH.CLUSTERSET', 'MYID', '1', 'RANGES', '1',
               'SHARD', '1', 'SLOTRANGE', '0', '1', 'ADDR', '1:1', 'UNIXADDR').error().contains('Missing value for UNIXADDR')
    env.expect('SEARCH.CLUSTERSET', 'MYID', '1', 'RANGES', '1',
               'SHARD', '1', 'SLOTRANGE', '0', '1', 'ADDR', '1:1', 'UNEXPECTED').error().contains('Expected end of command but got `UNEXPECTED`')

    # Test too many slots (or too few shards)
    env.expect('SEARCH.CLUSTERSET', 'MYID', '1', 'RANGES', '2',
               'SHARD', '1', 'SLOTRANGE', '0', '1', 'ADDR', '1:1').error().contains('Expected `SHARD` but got `(nil)`')

    # check that multiple unix sockets are not allowed
    env.expect('SEARCH.CLUSTERSET', 'MYID', '1', 'RANGES', '1',
               'SHARD',
               '1',
               'SLOTRANGE',
               '0',
               '16383',
               'ADDR',
               'localhost:123',
               'UNIXADDR',
               '/tmp/redis.sock',
               'MASTER'
               'UNIXADDR',
               '/tmp/another.sock',
            ).error().contains('Expected').contains("UNIXADDR")

    # check invalid addresses
    invalid_addresses = [
        'invalid',
        'invalid:',
        'localhost:invalid',
        '[::1:234'
    ]
    for addr in invalid_addresses:
        # Test withouth unix socket
        env.expect('SEARCH.CLUSTERSET',
                   'MYID',
                   '1',
                   'RANGES',
                   '1',
                   'SHARD',
                   '1',
                   'SLOTRANGE',
                   '0',
                   '16383',
                   'ADDR',
                    addr,
                   'MASTER'
            ).error().contains('Bad value for ADDR:').contains(addr)
        # Test with unix socket
        env.expect('SEARCH.CLUSTERSET',
                   'MYID',
                   '1',
                   'RANGES',
                   '1',
                   'SHARD',
                   '1',
                   'SLOTRANGE',
                   '0',
                   '16383',
                   'ADDR',
                    addr,
                   'UNIXADDR',
                   '/tmp/redis.sock',
                   'MASTER'
            ).error().contains('Bad value for ADDR:').contains(addr)


def test_internal_commands(env):
    ''' Test that internal cluster commands cannot run from a script '''
    if not env.isCluster():
        env.skip()

    def fail_eval_call(r, env, cmd):
        cmd = str(cmd)[1:-1]
        try:
            r.eval(f'redis.call({cmd})', 0)
            env.assertTrue(False, message=f'Failed to raise error during call to {cmd}')
        except redis.ResponseError as e:
            env.assertTrue(str(e).index("not allowed from script") != -1)

    with env.getClusterConnectionIfNeeded() as r:
        fail_eval_call(r, env, ['SEARCH.CLUSTERSET', 'MYID', '1', 'RANGES', '1', 'SHARD', '1', 'SLOTRANGE', '0', '16383', 'ADDR', 'password@127.0.0.1:22000', 'MASTER'])
        fail_eval_call(r, env, ['SEARCH.CLUSTERREFRESH'])
        fail_eval_call(r, env, ['SEARCH.CLUSTERINFO'])

def test_timeout_non_strict_policy(env):
    """Tests that we get the wanted behavior for the non-strict timeout policy.
    `ON_TIMEOUT RETURN` - return partial results.
    """

    conn = getConnectionByEnv(env)

    # Create an index, and populate it
    n = 25000
    populate_db(env, text=True, n_per_shard=n)

    # Query the index with a small timeout, and verify that we get partial results
    num_docs = n * env.shardsCount
    res = conn.execute_command(
        'FT.SEARCH', 'idx', '*', 'LIMIT', '0', str(num_docs), 'TIMEOUT', '1'
        )
    env.assertTrue(len(res) < num_docs * 2 + 1)

    # Same for `FT.AGGREGATE`
    res = conn.execute_command(
        'FT.AGGREGATE', 'idx', '*', 'LOAD', '1', '@text1', 'TIMEOUT', '1'
        )
    env.assertTrue(len(res) < num_docs + 1)

def test_timeout_strict_policy():
    """Tests that we get the wanted behavior for the strict timeout policy.
    `ON_TIMEOUT FAIL` - return an error upon experiencing a timeout, without the
    partial results.
    """

    env = Env(moduleArgs='ON_TIMEOUT FAIL')

    # Create an index, and populate it
    n = 25000
    populate_db(env, text=True, n_per_shard=n)

    # Query the index with a small timeout, and verify that we get an error
    num_docs = n * env.shardsCount
    env.expect(
        'FT.SEARCH', 'idx', '*', 'LIMIT', '0', str(num_docs), 'TIMEOUT', '1'
        ).error().contains('Timeout limit was reached')

    # Same for `FT.AGGREGATE`
    env.expect(
        'FT.AGGREGATE', 'idx', '*', 'LOAD', '1', '@text1', 'TIMEOUT', '1'
        ).error().contains('Timeout limit was reached')

def common_with_auth(env: Env):
    conn = getConnectionByEnv(env)
    n_docs = 100

    env.expect('FT.CREATE', 'idx', 'SCHEMA', 'n', 'NUMERIC').ok()
    for i in range(n_docs):
        conn.execute_command('HSET', f'doc{i}', 'n', i)

    if env.isCluster():
        # Mimic periodic cluster refresh
        env.expect('SEARCH.CLUSTERREFRESH').ok()

    expected_res = [n_docs]
    for i in range(10):
        expected_res.extend([f'doc{i}', ['n', str(i)]])
    env.expect('FT.SEARCH', 'idx', '*', 'SORTBY', 'n').equal(expected_res)

def test_with_password():
    mypass = '42MySecretPassword$'
    args = f'OSS_GLOBAL_PASSWORD {mypass}' if COORD else None
    env = Env(moduleArgs=args, password=mypass)
    common_with_auth(env)

def test_with_tls():
    cert_file, key_file, ca_cert_file, passphrase = get_TLS_args()
    env = Env(useTLS=True,
              tlsCertFile=cert_file,
              tlsKeyFile=key_file,
              tlsCaCertFile=ca_cert_file,
              tlsPassphrase=passphrase)

    common_with_auth(env)

@skip(asan=True)
def test_timeoutCoordSearch_NonStrict(env):
    """Tests edge-cases for the `TIMEOUT` parameter for the coordinator's
    `FT.SEARCH` path"""

    if VALGRIND:
        unittest.SkipTest()

    SkipOnNonCluster(env)

    # Create and populate an index
    n_docs_pershard = 1100
    n_docs = n_docs_pershard * env.shardsCount
    populate_db(env, text=True, n_per_shard=n_docs_pershard)

    # test erroneous params
    env.expect('ft.search', 'idx', '* aa*', 'timeout').error()
    env.expect('ft.search', 'idx', '* aa*', 'timeout', -1).error()
    env.expect('ft.search', 'idx', '* aa*', 'timeout', 'STR').error()

    res = env.cmd('ft.search', 'idx', '*', 'TIMEOUT', '0')
    env.assertEqual(res[0], n_docs)

    res = env.cmd('ft.search', 'idx', '*', 'TIMEOUT', '1')
    env.assertLessEqual(res[0], n_docs)

@skip(asan=True)
def test_timeoutCoordSearch_Strict():
    """Tests edge-cases for the `TIMEOUT` parameter for the coordinator's
    `FT.SEARCH` path, when the timeout policy is strict"""

    if VALGRIND:
        unittest.SkipTest()

    env = Env(moduleArgs='ON_TIMEOUT FAIL')

    SkipOnNonCluster(env)

    # Create and populate an index
    n_docs_pershard = 50000
    n_docs = n_docs_pershard * env.shardsCount
    populate_db(env, text=True, n_per_shard=n_docs_pershard)

    # test erroneous params
    env.expect('ft.search', 'idx', '* aa*', 'timeout').error()
    env.expect('ft.search', 'idx', '* aa*', 'timeout', -1).error()
    env.expect('ft.search', 'idx', '* aa*', 'timeout', 'STR').error()

    res = env.cmd('ft.search', 'idx', '*', 'TIMEOUT', '0')
    env.assertEqual(res[0], n_docs)

    res = env.cmd('ft.search', 'idx', '*', 'TIMEOUT', '100000')
    env.assertEqual(res[0], n_docs)

    env.expect('ft.search', 'idx', '*', 'TIMEOUT', '1').error().contains('Timeout limit was reached')

@skip(cluster=True)
def test_notIterTimeout(env):
    """Tests that we fail fast from the NOT iterator in the edge case similar to
    MOD-5512
    * Skipped on cluster since the it would only test error propagation from the
    shard to the coordinator, which is tested elsewhere.
    """

    if VALGRIND:
        env.skip()

    conn = getConnectionByEnv(env)
    conn.execute_command('FT.CONFIG', 'SET', 'ON_TIMEOUT', 'FAIL')

    # Create an index
    env.cmd('FT.CREATE', 'idx', 'SCHEMA', 'tag1', 'TAG', 'title', 'TEXT', 'n', 'NUMERIC')

    # Populate the index
    num_docs = 15000
    for i in range(int(num_docs / 2)):
        env.cmd('HSET', f'doc:{i}', 'tag1', 'fantasy', 'title', f'title:{i}', 'n', i)

    # Populate with other tag value in a separate loop so doc-ids will be incremental.
    for i in range(int(num_docs / 2), num_docs):
        env.cmd('HSET', f'doc:{i}', 'tag1', 'drama', 'title', f'title:{i}', 'n', i)

    # Send a query that will skip all the docs with the first tag value (fantasy),
    # such that the timeout will be checked in the NOT iterator loop (coverage).
    env.expect(
        'FT.AGGREGATE', 'idx', '-@tag1:{fantasy}', 'LOAD', '2', '@title', '@n',
        'APPLY', '@n^2 / 2', 'AS', 'new_n', 'GROUPBY', '1', '@title', 'TIMEOUT', '1'
    ).error().contains('Timeout limit was reached')<|MERGE_RESOLUTION|>--- conflicted
+++ resolved
@@ -632,7 +632,6 @@
     _testExplain(env, 'idx', ['@bar:[(-1 $n]','PARAMS', '2', 'n', '10'],
                     "NUMERIC {-1.000000 < @bar <= 10.000000}\n")
 
-<<<<<<< HEAD
 
     # test numeric operators - they are only supported in DIALECT 5
     env.expect("FT.CONFIG SET DEFAULT_DIALECT 5").ok()
@@ -666,8 +665,6 @@
 
     _testExplain(env, 'idx', ['@bar<-10 | @bar>10'],
                  'UNION {\n  NUMERIC {-inf <= @bar < -10.000000}\n  NUMERIC {10.000000 < @bar <= inf}\n}\n')
-=======
->>>>>>> c05367bc
 
 def testNoIndex(env):
     env.expect(
